{
  "msbuild-sdks": {
<<<<<<< HEAD
    "Microsoft.Build.NoTargets": "3.3.0"
=======
    "Microsoft.Build.NoTargets": "3.5.0"
>>>>>>> 17ea40ad
  },
  "sdk": {
    "allowPrerelease": false,
    "version": "6.0.100",
    "rollForward": "latestFeature"
  }
}<|MERGE_RESOLUTION|>--- conflicted
+++ resolved
@@ -1,10 +1,6 @@
 {
   "msbuild-sdks": {
-<<<<<<< HEAD
-    "Microsoft.Build.NoTargets": "3.3.0"
-=======
     "Microsoft.Build.NoTargets": "3.5.0"
->>>>>>> 17ea40ad
   },
   "sdk": {
     "allowPrerelease": false,
