![Build](https://github.com/Azure/bicep/workflows/Build/badge.svg)

# Project Bicep - an ARM DSL

## What is Bicep?

Bicep is a Domain Specific Language (DSL) for deploying Azure resources declaratively. It aims to drastically simplify the authoring experience with a cleaner syntax and better support for modularity and code re-use. Bicep is a **transparent abstraction** over ARM and ARM templates, which means anything that can be done in an ARM Template can be done in bicep (outside of temporary [known limitations](#known-limitations)). All resource `types`, `apiVersions`, and `properties` that are valid in an ARM template are equally valid in Bicep on day one.

Bicep compiles down to standard ARM Template JSON files, which means the ARM JSON is effectively being treated as an Intermediate Language (IL).

## Goals

1. Build the best possible language for describing, validating, and deploying infrastructure to Azure.
1. The language should provide a *transparent abstraction* for the underlying platform. There must be no "onboarding step" to enable it to a new resource `type` and/or `apiVersion` in Bicep.
1. Code should be easy to understand at a glance and straightforward to learn, regardless of your experience with other programming languages.
1. Users should be given a lot of freedom to modularize and reuse their code. Reusing code should not require any 'copy/paste'.
1. Tooling should provide a high level of resource discoverability and validation, and should be developed alongside the compiler rather than added at the end.
1. Users should have a high level of confidence that their code is 'syntactically valid' before deploying.

### Non-goals

1. Build a general purpose language to meet any need. This will not replace general purpose languages and you may still need to do pre or post bicep tasks in a script or high-level programming language.
1. Provide a first-class provider model for non-Azure related tasks. While we will likely introduce an extensibility model at some point, any extension points are intended to be focused on Azure infra or application deployment related tasks.

## Get started with Bicep

To get going with bicep, start by [installing the tooling](./docs/installing.md).

Once the tooling is installed, you can start the [bicep tutorial](./docs/tutorial/01-simple-template.md), which walks you through setting up the bicep tooling, the basic structure of bicep files, and converting an ARM template into the equivalent bicep file.

Alternatively, you can try the [Bicep Playground](https://aka.ms/bicepdemo).

## How does Bicep work?

First, author your Bicep code using the Bicep language service as part of the [Bicep VS Code extension](./docs/installing.md#bicep-vs-code-extension), then compile that code into an ARM template using the [Bicep CLI](./docs/installing.md#bicep-cli):

```bash
bicep build ./main.bicep
```

You should see the compiled template `main.json` get created in the same directory as `main.bicep`. Now that you have the ARM Template, you can use all existing ARM Template tooling such as [what-if](https://docs.microsoft.com/azure/azure-resource-manager/templates/template-deploy-what-if?tabs=azure-powershell), the [ARM Tools Extension](https://marketplace.visualstudio.com/items?itemName=msazurermtools.azurerm-vscode-tools), and the deployment CLI commands.

You can now deploy this template via any method you would like such as:

```bash
az deployment group create -f ./main.json -g my-rg
```

## How is life better with Bicep?

* Simpler syntax when compared to equivalent JSON
  * No special `[...]` expressions syntax required
    * Directly call parameters or variables in expressions without a function (no more need for `parameters('myParam')`)
  * No quotes on property names (e.g. `"location"`)
  * Simple string interpolation: `'${namePrefix}-vm'` instead of `concat(parameters('namePrefix'), '-vm')`
  * Simpler resource declaration using positional properties to avoid typing common property names like `type` and `apiVersion` explicitly.
  * Direct property access of a resource (e.g. `aks.properties.fqdn` instead of `reference(parameters('aksName')).properties.fqdn`)
* Better copy/paste experience via flexible declaration of types. Different types (e.g. `variables`, `resources`, `outputs`) can be declared anywhere.
  * Previously all parameters had to be declared together in one `"parameters": {}` object, variables had to be declared together in one `"variables": {}` object, etc.

## Known limitations

* No support for the `copy` or `condition` property [[#185](https://github.com/Azure/bicep/issues/185), [#186](https://github.com/Azure/bicep/issues/186)]
* No explicit support for deployments across scopes (though this can be done by using the `Microsoft.Resources/deployments` resource and using the `templateLink` or `template` property to insert the full ARM template) [[#187](https://github.com/Azure/bicep/issues/187)]
  * Bicep assumes you are deploying to a resource group, though the generated template can be deployed to any scope
<<<<<<< HEAD
* `utcnow()`, `reference()`, `newGuid()`, `reference()`, and `list*()` functions are not yet supported
* Single line object and arrays (e.g. `['a', 'b', 'c']`) are not yet supported. Array elements must be [separated via a new line](./docs/spec/bicep.md#arrays).
=======
* Single line object and arrays (e.g. `['a', 'b', 'c']`) are not yet supported
>>>>>>> cce00131
* You still need to deploy the compiled template yourself, though we plan to build native support for bicep into the powershell `Az` deployment cmdlets and `az cli` deployment commands
* No IntelliSense whatsoever
* Minimal resource schema validation. Other than basic validations like correct resource `type` structure and requiring a `name`, you will not get errors for missing or incorrect properties in a resource declaration

## Reference

* [Complete language spec](./docs/spec/bicep.md)
* [@BicepLang](https://twitter.com/BicepLang)

## Alternatives

Because we are now treating the ARM Template as an IL, we expect and encourage other implementations of IL (ARM Template) generation. We'll keep a running list of alternatives for creating ARM templates that may better fit your use case.

* [Farmer](https://compositionalit.github.io/farmer/) - Generate ARM Templates using an F# DSL

## Contributing

This project welcomes contributions and suggestions.  Most contributions require you to agree to a
Contributor License Agreement (CLA) declaring that you have the right to, and actually do, grant us
the rights to use your contribution. For details, visit https://cla.opensource.microsoft.com.

When you submit a pull request, a CLA bot will automatically determine whether you need to provide
a CLA and decorate the PR appropriately (e.g., status check, comment). Simply follow the instructions
provided by the bot. You will only need to do this once across all repos using our CLA.

This project has adopted the [Microsoft Open Source Code of Conduct](https://opensource.microsoft.com/codeofconduct/).
For more information see the [Code of Conduct FAQ](https://opensource.microsoft.com/codeofconduct/faq/) or
contact [opencode@microsoft.com](mailto:opencode@microsoft.com) with any additional questions or comments.<|MERGE_RESOLUTION|>--- conflicted
+++ resolved
@@ -63,12 +63,7 @@
 * No support for the `copy` or `condition` property [[#185](https://github.com/Azure/bicep/issues/185), [#186](https://github.com/Azure/bicep/issues/186)]
 * No explicit support for deployments across scopes (though this can be done by using the `Microsoft.Resources/deployments` resource and using the `templateLink` or `template` property to insert the full ARM template) [[#187](https://github.com/Azure/bicep/issues/187)]
   * Bicep assumes you are deploying to a resource group, though the generated template can be deployed to any scope
-<<<<<<< HEAD
-* `utcnow()`, `reference()`, `newGuid()`, `reference()`, and `list*()` functions are not yet supported
-* Single line object and arrays (e.g. `['a', 'b', 'c']`) are not yet supported. Array elements must be [separated via a new line](./docs/spec/bicep.md#arrays).
-=======
 * Single line object and arrays (e.g. `['a', 'b', 'c']`) are not yet supported
->>>>>>> cce00131
 * You still need to deploy the compiled template yourself, though we plan to build native support for bicep into the powershell `Az` deployment cmdlets and `az cli` deployment commands
 * No IntelliSense whatsoever
 * Minimal resource schema validation. Other than basic validations like correct resource `type` structure and requiring a `name`, you will not get errors for missing or incorrect properties in a resource declaration
