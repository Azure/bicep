--- conflicted
+++ resolved
@@ -59,19 +59,11 @@
 
 ## Known limitations
 
-<<<<<<< HEAD
-* No support for the `copy` or `condition` property
-* Bicep assumes you are deploying to a resource group, though the generated template can be deployed to any scope
-* Single line object and arrays (e.g. `['a', 'b', 'c']`) are not yet supported
-* You still need to deploy the compiled template yourself, though we plan to build native support for bicep into the powershell `Az` deployment cmdlets and `az cli` deployment commands
-* more stuff...
-=======
 * No support for the `copy` or `condition` property [[#185](https://github.com/Azure/bicep/issues/185), [#186](https://github.com/Azure/bicep/issues/186)]
 * No explicit support for deployments across scopes (though this can be hacked together by using the `Microsoft.Resources/deployments` resource and using the `templateLink` or `template` property to insert the full ARM template) [[#187](https://github.com/Azure/bicep/issues/187)]
   * Bicep assumes you are deploying to a resource group, though the generated template can be deployed to any scope
 * Single line object and arrays (e.g. `['a', 'b', 'c']`) are not yet supported
 * You still need to deploy the compiled template yourself, though we plan to build native support for bicep into the powershell `Az` deployment cmdlets and `az cli` deployment commands
->>>>>>> 584d3e4c
 
 ## Reference
 
