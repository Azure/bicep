// Copyright (c) Microsoft Corporation.
// Licensed under the MIT License.

using System.IO.Abstractions.TestingHelpers;
using Bicep.Core.Diagnostics;
using Bicep.Core.FileSystem;
using Bicep.Core.UnitTests;
using Bicep.Core.UnitTests.Assertions;
using Bicep.Core.UnitTests.Baselines;
using Bicep.Core.UnitTests.Features;
using Bicep.Core.UnitTests.Utils;
using FluentAssertions.Execution;
using Microsoft.VisualStudio.TestTools.UnitTesting;
using Newtonsoft.Json.Linq;
using IOFileSystem = System.IO.Abstractions.FileSystem;

namespace Bicep.Core.IntegrationTests;

[TestClass]
public class RegistryProviderTests : TestBase
{
<<<<<<< HEAD
    private static readonly FeatureProviderOverrides AllFeaturesEnabled = new(ExtensibilityEnabled: true, ProviderRegistry: true, DynamicTypeLoadingEnabled: true);
    private static readonly FeatureProviderOverrides AllFeaturesEnabledForLocalDeploy = new(LocalDeployEnabled: true, ExtensibilityEnabled: true, ProviderRegistry: true, DynamicTypeLoadingEnabled: true);
=======
    private static readonly FeatureProviderOverrides AllFeaturesEnabled = new(ExtensibilityEnabled: true, ExtensionRegistry: true, DynamicTypeLoadingEnabled: true);
>>>>>>> 9864b148

    [TestMethod]
    [TestCategory(BaselineHelper.BaselineTestCategory)]
    [EmbeddedFilesTestData(@"Files/RegistryProviderTests/HttpProvider/types/index.json")]
    public void Http_provider_can_be_generated(EmbeddedFile indexJson)
    {
        var baselineFolder = BaselineFolder.BuildOutputFolder(TestContext, indexJson);
        var httpTypes = ThirdPartyTypeHelper.GetHttpProviderTypes();

        using (new AssertionScope())
        {
            foreach (var (relativePath, contents) in httpTypes)
            {
                var jsonFile = baselineFolder.GetFileOrEnsureCheckedIn(PathHelper.ResolvePath(relativePath, Path.GetDirectoryName(indexJson.FileName)));

                jsonFile.WriteToOutputFolder(contents);
                jsonFile.ShouldHaveExpectedJsonValue();
            }
        }
    }

    [TestMethod]
    public async Task Providers_published_to_a_registry_can_be_compiled()
    {
        // types taken from https://github.com/Azure/bicep-registry-providers/tree/21aadf24cd6e8c9c5da2db0d1438df9def548b09/providers/http
        var fileSystem = FileHelper.CreateMockFileSystemForEmbeddedFiles(
            typeof(RegistryProviderTests).Assembly,
            "Files/RegistryProviderTests/HttpProvider");

        var registry = "example.azurecr.io";
        var repository = $"test/provider/http";

        var services = ProviderTestHelper.GetServiceBuilder(fileSystem, registry, repository, AllFeaturesEnabled);

        await RegistryHelper.PublishProviderToRegistryAsync(services.Build(), "/types/index.json", $"br:{registry}/{repository}:1.2.3");

        var result = await CompilationHelper.RestoreAndCompile(services, """
extension 'br:example.azurecr.io/test/provider/http:1.2.3'

resource dadJoke 'request@v1' = {
  uri: 'https://icanhazdadjoke.com'
  method: 'GET'
  format: 'json'
}

output joke string = dadJoke.body.joke
""");

        result.Should().NotHaveAnyDiagnostics();
        result.Template.Should().NotBeNull();
    }

    [TestMethod]
    public async Task Providers_published_to_filesystem_can_be_compiled()
    {
        var cacheDirectory = FileHelper.GetCacheRootPath(TestContext);
        Directory.CreateDirectory(cacheDirectory);
        var services = new ServiceBuilder().WithFeatureOverrides(new(CacheRootDirectory: cacheDirectory, ExtensibilityEnabled: true, ExtensionRegistry: true));

        var typesTgz = ThirdPartyTypeHelper.GetTestTypesTgz();
        var tempDirectory = FileHelper.GetUniqueTestOutputPath(TestContext);
        Directory.CreateDirectory(tempDirectory);

        var extensionPath = Path.Combine(tempDirectory, "provider.tgz");
        await RegistryHelper.PublishProviderToRegistryAsync(services.Build(), Path.Combine(tempDirectory, extensionPath), typesTgz);

        var bicepPath = Path.Combine(tempDirectory, "main.bicep");
        await File.WriteAllTextAsync(bicepPath, """
extension './provider.tgz'

resource fooRes 'fooType@v1' = {
  identifier: 'foo'
  properties: {
    required: 'bar'
  }
}
""");

        var bicepUri = PathHelper.FilePathToFileUrl(bicepPath);


        var compiler = services.Build().GetCompiler();
        var compilation = await compiler.CreateCompilation(bicepUri);

        var result = CompilationHelper.GetCompilationResult(compilation);

        result.Should().NotHaveAnyDiagnostics();
    }

    [TestMethod]
    public async Task Existing_resources_are_permitted_through_3p_type_registry()
    {
        var services = await ProviderTestHelper.GetServiceBuilderWithPublishedProvider(ThirdPartyTypeHelper.GetTestTypesTgz(), AllFeaturesEnabled);

        var result = await CompilationHelper.RestoreAndCompile(services, """
extension 'br:example.azurecr.io/providers/foo:1.2.3'

resource fooRes 'fooType@v1' existing = {
}
""");

        result.ExcludingLinterDiagnostics().Should().HaveDiagnostics(new[]
        {
            ("BCP035", DiagnosticLevel.Warning, """The specified "resource" declaration is missing the following required properties: "identifier". If this is an inaccuracy in the documentation, please report it to the Bicep Team."""),
        });

        result = await CompilationHelper.RestoreAndCompile(services, """
extension 'br:example.azurecr.io/providers/foo:1.2.3'

resource fooRes 'fooType@v1' existing = {
  identifier: 'foo'
}
""");

        result.ExcludingLinterDiagnostics().Should().NotHaveAnyDiagnostics();
    }

    [TestMethod]
    public async Task Third_party_namespace_errors_with_configuration()
    {
        // types taken from https://github.com/Azure/bicep-registry-providers/tree/21aadf24cd6e8c9c5da2db0d1438df9def548b09/providers/http
        var fileSystem = FileHelper.CreateMockFileSystemForEmbeddedFiles(
            typeof(RegistryProviderTests).Assembly,
            "Files/RegistryProviderTests/HttpProvider");

        var registry = "example.azurecr.io";
        var repository = $"test/provider/http";

        var services = ProviderTestHelper.GetServiceBuilder(fileSystem, registry, repository, AllFeaturesEnabled);

        await RegistryHelper.PublishProviderToRegistryAsync(services.Build(), "/types/index.json", $"br:{registry}/{repository}:1.2.3");

        var result = await CompilationHelper.RestoreAndCompile(services, """
extension 'br:example.azurecr.io/test/provider/http:1.2.3' with {}

resource dadJoke 'request@v1' = {
  uri: 'https://icanhazdadjoke.com'
  method: 'GET'
  format: 'json'
}

output joke string = dadJoke.body.joke
""");

        result.Should().NotGenerateATemplate();
        result.ExcludingLinterDiagnostics().Should().HaveDiagnostics(new[] {
            ("BCP205", DiagnosticLevel.Error, "Extension \"http\" does not support configuration.")
        });
    }

    [TestMethod]
    public async Task Resource_function_types_are_permitted_through_3p_type_registry()
    {
        var services = await ProviderTestHelper.GetServiceBuilderWithPublishedProvider(ThirdPartyTypeHelper.GetTestTypesTgz(), AllFeaturesEnabled);

        var result = await CompilationHelper.RestoreAndCompile(services, """
extension 'br:example.azurecr.io/providers/foo:1.2.3'

resource fooRes 'fooType@v1' existing = {
  identifier: 'foo'
}

output baz string = fooRes.convertBarToBaz('bar')
""");

        result.ExcludingLinterDiagnostics().Should().NotHaveAnyDiagnostics();
        result.Template.Should().HaveValueAtPath("$.outputs['baz'].value", "[invokeResourceMethod('fooRes', 'convertBarToBaz', createArray('bar'))]");
    }

    [TestMethod]
    public async Task Implicit_providers_are_permitted_through_3p_type_registry()
    {
        var fileSystem = new MockFileSystem();
        var services = await ProviderTestHelper.GetServiceBuilderWithPublishedProvider(ThirdPartyTypeHelper.GetTestTypesTgz(), AllFeaturesEnabled, fileSystem);

        fileSystem.File.WriteAllText("/bicepconfig.json", """
 {
   "extensions": {
     "foo": "br:example.azurecr.io/providers/foo:1.2.3"
   },
  "implicitExtensions": ["foo"],
  "experimentalFeaturesEnabled": {
    "extensibility": true,
    "extensionRegistry": true
  }
}
""");

        var result = await CompilationHelper.RestoreAndCompile(services, """
resource fooRes 'fooType@v1' existing = {
  identifier: 'foo'
}

output baz string = fooRes.convertBarToBaz('bar')
""");

        result.ExcludingLinterDiagnostics().Should().NotHaveAnyDiagnostics();
        result.Template.Should().HaveValueAtPath("$.outputs['baz'].value", "[invokeResourceMethod('fooRes', 'convertBarToBaz', createArray('bar'))]");
    }

    [TestMethod]
    public async Task Third_party_imports_are_enabled_when_feature_is_enabled()
    {
        var fileSystem = FileHelper.CreateMockFileSystemForEmbeddedFiles(
            typeof(RegistryProviderTests).Assembly,
            "Files/RegistryProviderTests/HttpProvider");

        var registry = "example.azurecr.io";
        var repository = $"test/provider/http";

        var services = ProviderTestHelper.GetServiceBuilder(fileSystem, registry, repository, AllFeaturesEnabled);

        await RegistryHelper.PublishProviderToRegistryAsync(services.Build(), "/types/index.json", $"br:{registry}/{repository}:1.2.3");

        var result = await CompilationHelper.RestoreAndCompile(services, @$"
extension 'br:example.azurecr.io/test/provider/http:1.2.3'
");
        result.Should().NotHaveAnyDiagnostics();
        result.Template.Should().NotBeNull();
        result.Template.Should().DeepEqual(JToken.Parse("""
{
  "$schema": "https://schema.management.azure.com/schemas/2019-04-01/deploymentTemplate.json#",
  "languageVersion": "2.1-experimental",
  "contentVersion": "1.0.0.0",
  "metadata": {
    "_EXPERIMENTAL_WARNING": "This template uses ARM features that are experimental. Experimental features should be enabled for testing purposes only, as there are no guarantees about the quality or stability of these features. Do not enable these settings for any production usage, or your production environment may be subject to breaking.",
    "_EXPERIMENTAL_FEATURES_ENABLED": [
      "Extensibility"
    ],
    "_generator": {
      "name": "bicep",
      "version": "dev",
      "templateHash": "14577456470128607958"
    }
  },
  "imports": {
    "http": {
    "provider": "http",
    "version": "1.2.3"
    }
  },
  "resources": {}
}
"""));
    }

    [TestMethod]
    public async Task Third_party_imports_are_disabled_unless_feature_is_enabled()
    {
        var fileSystem = FileHelper.CreateMockFileSystemForEmbeddedFiles(
             typeof(RegistryProviderTests).Assembly,
             "Files/RegistryProviderTests/HttpProvider");

        var registry = "example.azurecr.io";
        var repository = $"test/provider/http";

        var services = ProviderTestHelper.GetServiceBuilder(fileSystem, registry, repository, new());

        await RegistryHelper.PublishProviderToRegistryAsync(services.Build(), "/types/index.json", $"br:{registry}/{repository}:1.2.3");

        var result = await CompilationHelper.RestoreAndCompile(services, @$"
extension 'br:example.azurecr.io/test/provider/http:1.2.3'
");
        result.Should().HaveDiagnostics([
            ("BCP203", DiagnosticLevel.Error, "Using extension declaration requires enabling EXPERIMENTAL feature \"Extensibility\"."),
        ]);

        services = ProviderTestHelper.GetServiceBuilder(fileSystem, registry, repository, new(ExtensibilityEnabled: true));


        var result2 = await CompilationHelper.RestoreAndCompile(services, @$"
extension 'br:example.azurecr.io/test/provider/http:1.2.3'
");
        result2.Should().HaveDiagnostics([
            ("BCP400", DiagnosticLevel.Error, """Fetching types from the registry requires enabling EXPERIMENTAL feature "ExtensionRegistry"."""),
        ]);
    }

    [TestMethod]
    public async Task Using_interpolated_strings_in_provider_declaration_syntax_results_in_diagnostic()
    {
        var services = new ServiceBuilder()
            .WithFeatureOverrides(AllFeaturesEnabled);

        var result = await CompilationHelper.RestoreAndCompile(services, """
var registryHost = 'example.azurecr.io'
extension 'br:${registryHost}/test/provider/http:1.2.3'
""");
        result.Should().NotGenerateATemplate();
        result.Should().ContainDiagnostic("BCP303", DiagnosticLevel.Error, "String interpolation is unsupported for specifying the provider.");
    }

    [TestMethod]
    public async Task Cannot_import_az_without_dynamic_type_loading_enabled()
    {
        var services = await ProviderTestHelper.GetServiceBuilderWithPublishedProvider(ThirdPartyTypeHelper.GetTestTypesTgz(), "mcr.microsoft.com/bicep/provider/az:1.2.3", AllFeaturesEnabled);
        services = services.WithFeatureOverrides(new(ExtensibilityEnabled: true, DynamicTypeLoadingEnabled: false));

        var result = await CompilationHelper.RestoreAndCompile(services, @"
extension 'br:mcr.microsoft.com/bicep/provider/az:1.2.3'
");
        result.Should().NotGenerateATemplate();
        result.Should().HaveDiagnostics([
            ("BCP399", DiagnosticLevel.Error, """Fetching az types from the registry requires enabling EXPERIMENTAL feature "DynamicTypeLoading".""")
        ]);
    }

    [TestMethod]
    public async Task Missing_required_provider_configuration_blocks_compilation()
    {
        var services = await ProviderTestHelper.GetServiceBuilderWithPublishedProvider(ThirdPartyTypeHelper.GetTestTypesTgzWithFallbackAndConfiguration(), AllFeaturesEnabled);

        var result = await CompilationHelper.RestoreAndCompile(services, """
extension 'br:example.azurecr.io/providers/foo:1.2.3'

resource dadJoke 'fooType@v1' = {
  identifier: 'foo'
  joke: 'dad joke'
}

output joke string = dadJoke.joke
""");

        result.Should().NotGenerateATemplate();
        result.Should().HaveDiagnostics(new[]{
            ("BCP206", DiagnosticLevel.Error, "Extension \"ThirdPartyProvider\" requires configuration, but none was provided.")
        });
    }

    [TestMethod]
    public async Task Correct_local_deploy_provider_configuration_result_in_successful_compilation()
    {
        // tgzData provideds configType with the properties namespace, config, and context
        var services = await ProviderTestHelper.GetServiceBuilderWithPublishedProvider(ThirdPartyTypeHelper.GetTestTypesTgzWithFallbackAndConfiguration(), AllFeaturesEnabledForLocalDeploy);

        var result = await CompilationHelper.RestoreAndCompile(services, """
extension 'br:example.azurecr.io/providers/foo:1.2.3' with {
  namespace: 'ThirdPartyNamespace'
  config: 'Some path to config file'
  context: 'Some ThirdParty context'
}

resource dadJoke 'fooType@v1' = {
  identifier: 'foo'
  joke: 'dad joke'
}

output joke string = dadJoke.joke
""");

        result.Template.Should().NotBeNull();

        result.Template.Should().HaveValueAtPath("$.extensions['ThirdPartyProvider']['name']", "ThirdPartyProvider");
        result.Template.Should().HaveValueAtPath("$.extensions['ThirdPartyProvider']['version']", "1.0.0");

        result.Template.Should().HaveValueAtPath("$.extensions['ThirdPartyProvider']['config']['namespace']['type']", "string");
        result.Template.Should().HaveValueAtPath("$.extensions['ThirdPartyProvider']['config']['namespace']['defaultValue']", "ThirdPartyNamespace");
        result.Template.Should().HaveValueAtPath("$.extensions['ThirdPartyProvider']['config']['config']['type']", "string");
        result.Template.Should().HaveValueAtPath("$.extensions['ThirdPartyProvider']['config']['config']['defaultValue']", "Some path to config file");
        result.Template.Should().HaveValueAtPath("$.extensions['ThirdPartyProvider']['config']['context']['type']", "string");
        result.Template.Should().HaveValueAtPath("$.extensions['ThirdPartyProvider']['config']['context']['defaultValue']", "Some ThirdParty context");

        result.Should().NotHaveAnyDiagnostics();
    }

    [TestMethod]
    public async Task Local_deploy_provider_with_configuration_defined_and_empty_configuration_provided_throws_errors()
    {
        // tgzData provideds configType with the properties namespace, config, and context
        var services = await ProviderTestHelper.GetServiceBuilderWithPublishedProvider(ThirdPartyTypeHelper.GetTestTypesTgzWithFallbackAndConfiguration(), AllFeaturesEnabledForLocalDeploy);

        var result = await CompilationHelper.RestoreAndCompile(services, """
extension 'br:example.azurecr.io/providers/foo:1.2.3' with { }

resource dadJoke 'fooType@v1' = {
  identifier: 'foo'
  joke: 'dad joke'
}

output joke string = dadJoke.joke
""");

        result.Template.Should().BeNull();

        result.Should().HaveDiagnostics([("BCP035", DiagnosticLevel.Error, "The specified \"object\" declaration is missing the following required properties: \"config\", \"namespace\".")], because: "Type checking should block the template compilation because required provider config properties hasn't been supplied.");
    }

    [TestMethod]
    public async Task Local_deploy_provider_without_configuration_defined_but_configuration_provided_throws_errors()
    {
        var services = await ProviderTestHelper.GetServiceBuilderWithPublishedProvider(ThirdPartyTypeHelper.GetTestTypesTgz(), AllFeaturesEnabledForLocalDeploy);

        var result = await CompilationHelper.RestoreAndCompile(services, """
extension 'br:example.azurecr.io/providers/foo:1.2.3' with {
  namespace: 'ThirdPartyNamespace'
  config: 'Some path to config file'
  context: 'Some ThirdParty context'
}

resource fooRes 'fooType@v1' existing = {
  identifier: 'foo'
}

output baz string = fooRes.convertBarToBaz('bar')

""");

        result.Template.Should().BeNull();

        result.Should().HaveDiagnostics([("BCP205", DiagnosticLevel.Error, "Extension \"ThirdPartyProvider\" does not support configuration.")], because: "Type checking should block the template compilation because provider does not support configuration but one has been provided.");
    }

    [TestMethod]
    public async Task Correct_provider_configuration_result_in_successful_compilation()
    {
        // tgzData provideds configType with the properties namespace, config, and context
        var services = await ProviderTestHelper.GetServiceBuilderWithPublishedProvider(ThirdPartyTypeHelper.GetTestTypesTgzWithFallbackAndConfiguration(), AllFeaturesEnabled);

        var result = await CompilationHelper.RestoreAndCompile(services, """
extension 'br:example.azurecr.io/providers/foo:1.2.3' with {
  namespace: 'ThirdPartyNamespace'
  config: 'Some path to config file'
  context: 'Some ThirdParty context'
}

resource dadJoke 'fooType@v1' = {
  identifier: 'foo'
  joke: 'dad joke'
}

output joke string = dadJoke.joke
""");

        result.Template.Should().NotBeNull();

        result.Template.Should().HaveValueAtPath("$.imports['ThirdPartyProvider']['provider']", "ThirdPartyProvider");
        result.Template.Should().HaveValueAtPath("$.imports['ThirdPartyProvider']['version']", "1.0.0");

        result.Template.Should().HaveValueAtPath("$.imports['ThirdPartyProvider']['config']['namespace']", "ThirdPartyNamespace");
        result.Template.Should().HaveValueAtPath("$.imports['ThirdPartyProvider']['config']['config']", "Some path to config file");
        result.Template.Should().HaveValueAtPath("$.imports['ThirdPartyProvider']['config']['context']", "Some ThirdParty context");

        result.Should().NotHaveAnyDiagnostics();
    }

    [TestMethod]
    public async Task Missing_configuration_property_throws_errors()
    {
        var services = await ProviderTestHelper.GetServiceBuilderWithPublishedProvider(ThirdPartyTypeHelper.GetTestTypesTgzWithFallbackAndConfiguration(), AllFeaturesEnabled);

        // Missing the required configuration property: namespace
        var result = await CompilationHelper.RestoreAndCompile(services, """
extension 'br:example.azurecr.io/providers/foo:1.2.3' with {
  config: 'Some path to config file'
  context: 'Some ThirdParty context'
}

resource dadJoke 'fooType@v1' = {
  identifier: 'foo'
  joke: 'dad joke'
}

output joke string = dadJoke.joke
""");

        result.Should().NotGenerateATemplate();
        result.Should().HaveDiagnostics(new[]{
            ("BCP035", DiagnosticLevel.Error, "The specified \"object\" declaration is missing the following required properties: \"namespace\".")
        });
    }

    [TestMethod]
    public async Task Mispelled_required_configuration_property_throws_error()
    {
        var services = await ProviderTestHelper.GetServiceBuilderWithPublishedProvider(ThirdPartyTypeHelper.GetTestTypesTgzWithFallbackAndConfiguration(), AllFeaturesEnabled);

        // Mispelled the required configuration property: namespace
        var result = await CompilationHelper.RestoreAndCompile(services, """
extension 'br:example.azurecr.io/providers/foo:1.2.3' with {
  namespac: 'ThirdPartyNamespace'
  config: 'Some path to config file'
  context: 'Some ThirdParty context'
}

resource dadJoke 'fooType@v1' = {
  identifier: 'foo'
  joke: 'dad joke'
}

output joke string = dadJoke.joke
""");

        result.Should().NotGenerateATemplate();
        result.Should().HaveDiagnostics(new[]{
            ("BCP035", DiagnosticLevel.Error, "The specified \"object\" declaration is missing the following required properties: \"namespace\"."),
            ("BCP089", DiagnosticLevel.Error, "The property \"namespac\" is not allowed on objects of type \"config\". Did you mean \"namespace\"?")
        });
    }

    [TestMethod]
    public async Task Mispelled_optional_configuration_property_throws_error()
    {
        var services = await ProviderTestHelper.GetServiceBuilderWithPublishedProvider(ThirdPartyTypeHelper.GetTestTypesTgzWithFallbackAndConfiguration(), AllFeaturesEnabled);

        // Mispelled the optional configuration property: context
        var result = await CompilationHelper.RestoreAndCompile(services, """
extension 'br:example.azurecr.io/providers/foo:1.2.3' with {
  namespace: 'ThirdPartyNamespace'
  config: 'Some path to config file'
  contex: 'Some ThirdParty context'
}

resource dadJoke 'fooType@v1' = {
  identifier: 'foo'
  joke: 'dad joke'
}

output joke string = dadJoke.joke
""");

        result.Should().NotGenerateATemplate();
        result.Should().HaveDiagnostics(new[]{
            ("BCP089", DiagnosticLevel.Error, "The property \"contex\" is not allowed on objects of type \"config\". Did you mean \"context\"?")
        });
    }

    [TestMethod]
    public async Task Warning_generated_and_fallback_type_type_accepted()
    {
        var services = await ProviderTestHelper.GetServiceBuilderWithPublishedProvider(ThirdPartyTypeHelper.GetTestTypesTgzWithFallbackAndConfiguration(), AllFeaturesEnabled);

        var result = await CompilationHelper.RestoreAndCompile(services, """
extension 'br:example.azurecr.io/providers/foo:1.2.3' with {
  namespace: 'ThirdPartyNamespace'
  config: 'Some path to config file'
}

resource test 'test@v1' = {
  bodyProp: 'fallback body'
}
""");

        result.Should().GenerateATemplate();

        result.Template.Should().HaveValueAtPath("$.resources['test']['properties']['bodyProp']", "fallback body");

        result.Should().HaveDiagnostics(new[]{
            ("BCP081", DiagnosticLevel.Warning, "Resource type \"test@v1\" does not have types available. Bicep is unable to validate resource properties prior to deployment, but this will not block the resource from being deployed.")
        });
    }

    [TestMethod]
    public async Task Fallback_not_provided_in_json()
    {
        // tgzData does have fallback type
        var services = await ProviderTestHelper.GetServiceBuilderWithPublishedProvider(ThirdPartyTypeHelper.GetTestTypesTgz(), AllFeaturesEnabled);

        var result = await CompilationHelper.RestoreAndCompile(services, """
extension 'br:example.azurecr.io/providers/foo:1.2.3'

resource test 'test@v1' = {
  bodyProp: 'fallback body'
}
""");

        result.Should().NotGenerateATemplate();
        result.Should().HaveDiagnostics(new[]{
            ("BCP029", DiagnosticLevel.Error, "The resource type is not valid. Specify a valid resource type of format \"<types>@<apiVersion>\"."),
        });
    }

    [TestMethod]
    public async Task Provider_imports_can_be_defined_in_config()
    {
        var fileSystem = new MockFileSystem();
        var services = await ProviderTestHelper.GetServiceBuilderWithPublishedProvider(ThirdPartyTypeHelper.GetTestTypesTgz(), AllFeaturesEnabled, fileSystem);

        // incorrect extension version - verify it returns an error
        fileSystem.File.WriteAllText("/bicepconfig.json", """
            {
              "extensions": {
                "foo": "br:example.azurecr.io/providers/foo:1.2.4"
              },
              "experimentalFeaturesEnabled": {
                "extensibility": true,
                "extensionRegistry": true
              }
            }
            """);
        var result = await CompilationHelper.RestoreAndCompile(services, """
            extension foo
            """);

        result.Should().NotGenerateATemplate();
        result.ExcludingLinterDiagnostics().Should().HaveDiagnostics(new[] {
            ("BCP192", DiagnosticLevel.Error, """Unable to restore the artifact with reference "br:example.azurecr.io/providers/foo:1.2.4": The artifact does not exist in the registry.""")
        });

        // correct extension version
        fileSystem.File.WriteAllText("/bicepconfig.json", """
            {
              "extensions": {
                "foo": "br:example.azurecr.io/providers/foo:1.2.3"
              },
              "experimentalFeaturesEnabled": {
                "extensibility": true,
                "extensionRegistry": true
              }
            }
            """);
        result = await CompilationHelper.RestoreAndCompile(services, """
            extension foo

            resource fooRes 'fooType@v1' = {
              identifier: 'foo'
              properties: {
                required: 'bar'
              }
            }
            """);

        result.Should().GenerateATemplate();

        // correct extension version, defined implicitly
        fileSystem.File.WriteAllText("/bicepconfig.json", """
            {
              "extensions": {
                "foo": "br:example.azurecr.io/providers/foo:1.2.3"
              },
              "implicitExtensions": ["foo"],
              "experimentalFeaturesEnabled": {
                "extensibility": true,
                "extensionRegistry": true
              }
            }
            """);
        result = await CompilationHelper.RestoreAndCompile(services, """
resource fooRes 'fooType@v1' = {
  identifier: 'foo'
  properties: {
    required: 'bar'
  }
}
""");

        result.Should().GenerateATemplate();
    }
}<|MERGE_RESOLUTION|>--- conflicted
+++ resolved
@@ -19,12 +19,7 @@
 [TestClass]
 public class RegistryProviderTests : TestBase
 {
-<<<<<<< HEAD
-    private static readonly FeatureProviderOverrides AllFeaturesEnabled = new(ExtensibilityEnabled: true, ProviderRegistry: true, DynamicTypeLoadingEnabled: true);
-    private static readonly FeatureProviderOverrides AllFeaturesEnabledForLocalDeploy = new(LocalDeployEnabled: true, ExtensibilityEnabled: true, ProviderRegistry: true, DynamicTypeLoadingEnabled: true);
-=======
     private static readonly FeatureProviderOverrides AllFeaturesEnabled = new(ExtensibilityEnabled: true, ExtensionRegistry: true, DynamicTypeLoadingEnabled: true);
->>>>>>> 9864b148
 
     [TestMethod]
     [TestCategory(BaselineHelper.BaselineTestCategory)]
