--- conflicted
+++ resolved
@@ -23,11 +23,7 @@
 [TestClass]
 public class RegistryProviderTests : TestBase
 {
-<<<<<<< HEAD
-    private static ServiceBuilder GetServiceBuilder(IFileSystem fileSystem, string registryHost, string repositoryPath)
-=======
-    private static ServiceBuilder GetServiceBuilder(IFileSystem fileSystem, string registry, string repository, bool extensibilityEnabledBool, bool providerRegistryBool)
->>>>>>> 892f9c35
+    private static ServiceBuilder GetServiceBuilder(IFileSystem fileSystem, string registryHost, string repositoryPath, bool extensibilityEnabledBool, bool providerRegistryBool)
     {
         var (clientFactory, _) = DataSetsExtensions.CreateMockRegistryClients((registryHost, repositoryPath));
 
@@ -66,7 +62,6 @@
 
         result.Should().NotHaveAnyDiagnostics();
         result.Template.Should().NotBeNull();
-
     }
 
     [TestMethod]
@@ -85,16 +80,16 @@
         await DataSetsExtensions.PublishProviderToRegistryAsync(services.Build(), "/types/index.json", $"br:{registry}/{repository}:1.2.3");
 
         var result = await CompilationHelper.RestoreAndCompile(services, """
-provider 'br:example.azurecr.io/test/provider/http@1.2.3' with {}
-
-resource dadJoke 'request@v1' = {
-  uri: 'https://icanhazdadjoke.com'
-  method: 'GET'
-  format: 'json'
-}
-
-output joke string = dadJoke.body.joke
-""");
+        provider 'br:example.azurecr.io/test/provider/http@1.2.3' with {}
+
+        resource dadJoke 'request@v1' = {
+        uri: 'https://icanhazdadjoke.com'
+        method: 'GET'
+        format: 'json'
+        }
+
+        output joke string = dadJoke.body.joke
+        """);
 
         result.Should().NotGenerateATemplate();
         result.ExcludingLinterDiagnostics().Should().HaveDiagnostics(new[] {
@@ -117,35 +112,35 @@
         await DataSetsExtensions.PublishProviderToRegistryAsync(services.Build(), "/types/index.json", $"br:{registry}/{repository}:1.2.3");
 
         var result = await CompilationHelper.RestoreAndCompile(services, @$"
-provider 'br:example.azurecr.io/test/provider/http@1.2.3'
-");
+        provider 'br:example.azurecr.io/test/provider/http@1.2.3'
+        ");
         result.Should().NotHaveAnyDiagnostics();
         result.Template.Should().NotBeNull();
         result.Template.Should().DeepEqual(JToken.Parse("""
-{
-  "$schema": "https://schema.management.azure.com/schemas/2019-04-01/deploymentTemplate.json#",
-  "languageVersion": "2.1-experimental",
-  "contentVersion": "1.0.0.0",
-  "metadata": {
-    "_EXPERIMENTAL_WARNING": "This template uses ARM features that are experimental. Experimental features should be enabled for testing purposes only, as there are no guarantees about the quality or stability of these features. Do not enable these settings for any production usage, or your production environment may be subject to breaking.",
-    "_EXPERIMENTAL_FEATURES_ENABLED": [
-      "Extensibility"
-    ],
-    "_generator": {
-      "name": "bicep",
-      "version": "dev",
-      "templateHash": "14577456470128607958"
-    }
-  },
-  "imports": {
-    "http": {
-      "provider": "http",
-      "version": "1.2.3"
-    }
-  },
-  "resources": {}
-}
-"""));
+        {
+        "$schema": "https://schema.management.azure.com/schemas/2019-04-01/deploymentTemplate.json#",
+        "languageVersion": "2.1-experimental",
+        "contentVersion": "1.0.0.0",
+        "metadata": {
+            "_EXPERIMENTAL_WARNING": "This template uses ARM features that are experimental. Experimental features should be enabled for testing purposes only, as there are no guarantees about the quality or stability of these features. Do not enable these settings for any production usage, or your production environment may be subject to breaking.",
+            "_EXPERIMENTAL_FEATURES_ENABLED": [
+            "Extensibility"
+            ],
+            "_generator": {
+            "name": "bicep",
+            "version": "dev",
+            "templateHash": "14577456470128607958"
+            }
+        },
+        "imports": {
+            "http": {
+            "provider": "http",
+            "version": "1.2.3"
+            }
+        },
+        "resources": {}
+        }
+        """));
     }
 
     [TestMethod]
@@ -163,8 +158,8 @@
         await DataSetsExtensions.PublishProviderToRegistryAsync(services.Build(), "/types/index.json", $"br:{registry}/{repository}:1.2.3");
 
         var result = await CompilationHelper.RestoreAndCompile(services, @$"
-provider 'br:example.azurecr.io/test/provider/http@1.2.3'
-");
+        provider 'br:example.azurecr.io/test/provider/http@1.2.3'
+        ");
         result.Should().HaveDiagnostics(new[] {
                 ("BCP203", DiagnosticLevel.Error, "Using provider statements requires enabling EXPERIMENTAL feature \"Extensibility\"."),
             });
@@ -172,8 +167,8 @@
         services = GetServiceBuilder(fileSystem, registry, repository, true, false);
 
         var result2 = await CompilationHelper.RestoreAndCompile(services, @$"
-provider 'br:example.azurecr.io/test/provider/http@1.2.3'
-");
+        provider 'br:example.azurecr.io/test/provider/http@1.2.3'
+        ");
         result2.Should().HaveDiagnostics(new[] {
         ("BCP204", DiagnosticLevel.Error, "Provider namespace \"http\" is not recognized."),
             });
@@ -191,7 +186,6 @@
         """);
         result.Should().NotGenerateATemplate();
         result.Should().ContainDiagnostic("BCP303", DiagnosticLevel.Error, "String interpolation is unsupported for specifying the provider.");
-
     }
 
     [TestMethod]
