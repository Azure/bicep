// Copyright (c) Microsoft Corporation.
// Licensed under the MIT License.

using System;
using System.IO;
using System.IO.Abstractions;
using System.Threading.Tasks;
using System.Web.Services.Description;
using Bicep.Core.Diagnostics;
using Bicep.Core.FileSystem;
using Bicep.Core.Registry;
using Bicep.Core.Samples;
using Bicep.Core.UnitTests;
using Bicep.Core.UnitTests.Assertions;
using Bicep.Core.UnitTests.Utils;
using FluentAssertions.Common;
using Microsoft.VisualStudio.TestTools.UnitTesting;
using FileSystem = System.IO.Abstractions.FileSystem;

namespace Bicep.Core.IntegrationTests;

[TestClass]
public class RegistryProviderTests : TestBase
{
    private static ServiceBuilder GetServiceBuilder(IFileSystem fileSystem, string registry, string repository)
    {
        var (clientFactory, _) = DataSetsExtensions.CreateMockRegistryClients((new Uri($"https://{registry}"), repository));

        return new ServiceBuilder()
            .WithFeatureOverrides(new(ExtensibilityEnabled: true, ProviderRegistry: true))
            .WithFileSystem(fileSystem)
            .WithContainerRegistryClientFactory(clientFactory);
    }

    [TestMethod]
    public async Task Providers_published_to_a_registry_can_be_compiled()
    {
        // types taken from https://github.com/Azure/bicep-registry-providers/tree/21aadf24cd6e8c9c5da2db0d1438df9def548b09/providers/http
        var fileSystem = FileHelper.CreateMockFileSystemForEmbeddedFiles(
            typeof(RegistryProviderTests).Assembly,
            "Files/RegistryProviderTests/HttpProvider");

        var registry = "example.azurecr.io";
        var repository = $"test/provider/http";

        var services = GetServiceBuilder(fileSystem, registry, repository);

        await DataSetsExtensions.PublishProviderToRegistryAsync(services.Build(), "/types/index.json", $"br:{registry}/{repository}:1.2.3");

        var result = await CompilationHelper.RestoreAndCompile(services, """
provider 'br:example.azurecr.io/test/provider/http@1.2.3'

resource dadJoke 'request@v1' = {
  uri: 'https://icanhazdadjoke.com'
  method: 'GET'
  format: 'json'
}

output joke string = dadJoke.body.joke
""");

<<<<<<< HEAD
        var bicepUri = PathHelper.FilePathToFileUrl(bicepPath);

        var compiler = GetServiceBuilder(fileSystem, clientFactory).Build().Construct<BicepCompiler>();
        var result = CompilationHelper.Compile(await compiler.CreateCompilation(bicepUri));

        result.Should().NotHaveAnyDiagnostics();
        result.Template.Should().NotBeNull();
    }

    [TestMethod]
    public async Task Third_party_namespace_errors_with_configuration()
    {
        System.IO.Abstractions.FileSystem fileSystem = new();
        var registry = "example.azurecr.io";
        var registryUri = new Uri($"https://{registry}");
        var repository = $"test/provider/http";

        // types taken from https://github.com/Azure/bicep-registry-providers/tree/21aadf24cd6e8c9c5da2db0d1438df9def548b09/providers/http
        var outputDirectory = FileHelper.SaveEmbeddedResourcesWithPathPrefix(
            TestContext,
            typeof(RegistryProviderTests).Assembly,
            "Files/RegistryProviderTests/HttpProvider");

        var indexJson = Path.Combine(outputDirectory, "types/index.json");

        var (clientFactory, _) = DataSetsExtensions.CreateMockRegistryClients(false, (registryUri, repository));
        await DataSetsExtensions.PublishProviderToRegistryAsync(fileSystem, clientFactory, indexJson, $"br:{registry}/{repository}:1.2.3");

        var bicepPath = FileHelper.SaveResultFile(TestContext, "main.bicep", """
provider 'br:example.azurecr.io/test/provider/http@1.2.3' with {{}}
""");

        var bicepUri = PathHelper.FilePathToFileUrl(bicepPath);

        var compiler = GetServiceBuilder(fileSystem, clientFactory).Build().Construct<BicepCompiler>();
        var result = CompilationHelper.Compile(await compiler.CreateCompilation(bicepUri));
=======
        // TODO uncomment the below once the 3rd party logic has been implemented
        // result.Should().NotHaveAnyDiagnostics();
        // result.Template.Should().NotBeNull();
>>>>>>> d760fef9

        result.Should().NotGenerateATemplate();
        result.ExcludingLinterDiagnostics().Should().HaveDiagnostics(new[] {
            //Harsh - Why are there multiple errors showing? Is this okay? 
            ("BCP205", DiagnosticLevel.Error, "Provider namespace \"thirdparty\" does not support configuration."),
            ("BCP022", DiagnosticLevel.Error, "Expected a property name at this location."),
            ("BCP018", DiagnosticLevel.Error, "Expected the \":\" character at this location."),
            ("BCP012", DiagnosticLevel.Error, "Expected the \"as\" keyword at this location.")
        });
    }

    [TestMethod]
    public async Task Third_party_imports_are_disabled_unless_feature_is_enabled()
    {
        var service = new ServiceBuilder();
        var result = await CompilationHelper.RestoreAndCompile(service, @$"
provider 'br:example.azurecr.io/test/provider/http@1.2.3'
");
        result.Should().HaveDiagnostics(new[] {
                ("BCP203", DiagnosticLevel.Error, "Using provider statements requires enabling EXPERIMENTAL feature \"Extensibility\"."),
            });

        service = new ServiceBuilder().WithFeatureOverrides(new(ExtensibilityEnabled: true));
        var result2 = await CompilationHelper.RestoreAndCompile(service, @$"
provider 'br:example.azurecr.io/test/provider/http@1.2.3'
");
        result2.Should().HaveDiagnostics(new[] {
                ("BCP204", DiagnosticLevel.Error, "Provider namespace \"http\" is not recognized."),
            });

        service = new ServiceBuilder().WithFeatureOverrides(new(ExtensibilityEnabled: true, ProviderRegistry:true));
        var result3 = await CompilationHelper.RestoreAndCompile(service, @$"
provider 'br:example.azurecr.io/test/provider/http@1.2.3'
");
        result3.Should().NotHaveAnyDiagnostics();
        result3.Template.Should().NotBeNull();
    }
}<|MERGE_RESOLUTION|>--- conflicted
+++ resolved
@@ -59,7 +59,6 @@
 output joke string = dadJoke.body.joke
 """);
 
-<<<<<<< HEAD
         var bicepUri = PathHelper.FilePathToFileUrl(bicepPath);
 
         var compiler = GetServiceBuilder(fileSystem, clientFactory).Build().Construct<BicepCompiler>();
@@ -96,11 +95,6 @@
 
         var compiler = GetServiceBuilder(fileSystem, clientFactory).Build().Construct<BicepCompiler>();
         var result = CompilationHelper.Compile(await compiler.CreateCompilation(bicepUri));
-=======
-        // TODO uncomment the below once the 3rd party logic has been implemented
-        // result.Should().NotHaveAnyDiagnostics();
-        // result.Template.Should().NotBeNull();
->>>>>>> d760fef9
 
         result.Should().NotGenerateATemplate();
         result.ExcludingLinterDiagnostics().Should().HaveDiagnostics(new[] {
