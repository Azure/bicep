// Copyright (c) Microsoft Corporation.
// Licensed under the MIT License.
using System.Diagnostics.CodeAnalysis;
using Bicep.Core.Configuration;
using Bicep.Core.Diagnostics;
using Bicep.Core.Emit;
using Bicep.Core.Features;
using Bicep.Core.UnitTests;
using Bicep.Core.UnitTests.Assertions;
using Bicep.Core.UnitTests.Features;
using Bicep.Core.UnitTests.Mock;
using Bicep.Core.UnitTests.Utils;
using FluentAssertions;
using Microsoft.VisualStudio.TestTools.UnitTesting;
using Moq;
using Newtonsoft.Json.Linq;

namespace Bicep.Core.IntegrationTests;

[TestClass]
public class CompileTimeImportTests
{
    private ServiceBuilder ServicesWithCompileTimeTypeImports => new ServiceBuilder()
        .WithFeatureOverrides(new(TestContext, CompileTimeImportsEnabled: true));

    private ServiceBuilder ServicesWithCompileTimeTypeImportsAndUserDefinedFunctions => new ServiceBuilder()
        .WithFeatureOverrides(new(TestContext, CompileTimeImportsEnabled: true, UserDefinedFunctionsEnabled: true));

    [NotNull]
    public TestContext? TestContext { get; set; }

    [TestMethod]
    public void Compile_time_imports_are_disabled_unless_feature_is_enabled()
    {
        var result = CompilationHelper.Compile("""
            import * as foo from 'bar.bicep'
            """);

        result.Should().HaveDiagnostics(new[]
        {
            ("BCP357", DiagnosticLevel.Error, "Using compile-time import statements requires enabling EXPERIMENTAL feature \"CompileTimeImports\"."),
        });
    }

    [TestMethod]
    public void Importing_unexported_symbol_should_raise_diagnostic()
    {
        var result = CompilationHelper.Compile(ServicesWithCompileTimeTypeImports,
            ("main.bicep", """
                import {foo, bar} from 'mod.bicep'
                """),
            ("mod.bicep", """
                type foo = string[]
                var bar = 'bar'
                """));

        result.ExcludingLinterDiagnostics().Should().HaveDiagnostics(new[]
        {
            ("BCP360", DiagnosticLevel.Error, "The 'foo' symbol was not found in (or was not exported by) the imported template."),
            ("BCP360", DiagnosticLevel.Error, "The 'bar' symbol was not found in (or was not exported by) the imported template."),
        });
    }

    [TestMethod]
    public void Imported_variable_cannot_be_used_in_a_type_expression()
    {
        var result = CompilationHelper.Compile(ServicesWithCompileTimeTypeImports,
            ("main.bicep", """
                import {bar} from 'mod.bicep'

                type foo = bar
                """),
            ("mod.bicep", """
                @export()
                var bar = 'bar'
                """));

        result.ExcludingLinterDiagnostics().Should().HaveDiagnostics(new[]
        {
            ("BCP287", DiagnosticLevel.Error, "'bar' refers to a value but is being used as a type here."),
        });
    }

    [TestMethod]
    public void Imported_type_cannot_be_used_in_a_value_expression()
    {
        var result = CompilationHelper.Compile(ServicesWithCompileTimeTypeImports,
            ("main.bicep", """
                import {foo} from 'mod.bicep'

                var bar = foo
                """),
            ("mod.bicep", """
                @export()
                type foo = string[]
                """));

        result.ExcludingLinterDiagnostics().Should().HaveDiagnostics(new[]
        {
            ("BCP288", DiagnosticLevel.Error, "'foo' refers to a type but is being used as a value here."),
        });
    }

    [TestMethod]
    public void Dereferencing_unexported_or_unknown_symbol_from_wildcard_should_raise_diagnostic()
    {
        var result = CompilationHelper.Compile(ServicesWithCompileTimeTypeImports,
            ("main.bicep", """
                import * as bar from 'mod.bicep'
                param baz bar.foo
                """),
            ("mod.bicep", """
                type foo = string[]
                """));

        result.ExcludingLinterDiagnostics().Should().HaveDiagnostics(new[]
        {
            ("BCP052", DiagnosticLevel.Error, "The type \"bar\" does not contain property \"foo\"."),
        });
    }

    [TestMethod]
    public void Exporting_type_property_should_raise_diagnostic()
    {
        var result = CompilationHelper.Compile(ServicesWithCompileTimeTypeImports, """
            type foo = {
                @export()
                property: string
            }
            """);

        result.ExcludingLinterDiagnostics().Should().HaveDiagnostics(new[]
        {
            ("BCP361", DiagnosticLevel.Error, "The \"@export()\" decorator must target a top-level statement.")
        });
    }

    [TestMethod]
    public void Importing_non_template_should_not_raise_diagnostic()
    {
        var result = CompilationHelper.Compile(ServicesWithCompileTimeTypeImports,
            ("main.bicep", """
                import {} from 'main.bicepparam'
                """),
            ("main.bicepparam", """
                using 'mod.bicep'

                var foo = 'bar'

                param bar = foo
                """),
            ("mod.bicep", """
                param bar string
                """));

        result.ExcludingLinterDiagnostics().Should().NotHaveAnyDiagnostics();
    }

    [TestMethod]
    public void Imported_type_symbols_should_have_declarations_injected_into_compiled_template()
    {
        var result = CompilationHelper.Compile(ServicesWithCompileTimeTypeImports,
            ("main.bicep", """
                import {foo} from 'mod.bicep'
                """),
            ("mod.bicep", """
                @export()
                type foo = string[]
                """));

        result.ExcludingLinterDiagnostics().Should().NotHaveAnyDiagnostics();
        result.Template.Should().HaveValueAtPath("definitions", JToken.Parse($$"""
            {
                "foo": {
                    "type": "array",
                    "items": {
                        "type": "string"
                    },
                    "metadata": {
                        "{{LanguageConstants.MetadataImportedFromPropertyName}}": {
                            "{{LanguageConstants.ImportMetadataSourceTemplatePropertyName}}": "mod.bicep"
                        }
                    }
                }
            }
            """));
    }

    [TestMethod]
    public void Imported_variable_symbols_should_have_declarations_injected_into_compiled_template()
    {
        var result = CompilationHelper.Compile(ServicesWithCompileTimeTypeImports,
            ("main.bicep", """
                import {foo} from 'mod.bicep'
                """),
            ("mod.bicep", """
                @export()
                @description('The foo variable')
                var foo = 'foo'
                """));

        result.ExcludingLinterDiagnostics().Should().NotHaveAnyDiagnostics();
        result.Template.Should().HaveValueAtPath("variables", JToken.Parse($$"""
            {
                "foo": "foo"
            }
            """));
    }

    [TestMethod]
    public void Imported_function_symbols_should_have_declarations_injected_into_compiled_template()
    {
        var result = CompilationHelper.Compile(ServicesWithCompileTimeTypeImportsAndUserDefinedFunctions,
            ("main.bicep", """
                import {greet} from 'mod.bicep'
                """),
            ("mod.bicep", """
                @export()
                @description('Say hi to someone')
                func greet(name string) string => 'Hi, ${name}!'
                """));

        result.ExcludingLinterDiagnostics().Should().NotHaveAnyDiagnostics();
        result.Template.Should().HaveValueAtPath("functions", JToken.Parse($$"""
            [
                {
                    "namespace": "{{EmitConstants.UserDefinedFunctionsNamespace}}",
                    "members": {
                        "greet": {
                            "parameters": [
                                {
                                    "type": "string",
                                    "name": "name"
                                }
                            ],
                            "output": {
                                "type": "string",
                                "value": "[format('Hi, {0}!', parameters('name'))]"
                            },
                            "metadata": {
                                "{{LanguageConstants.MetadataDescriptionPropertyName}}": "Say hi to someone",
                                "{{LanguageConstants.MetadataImportedFromPropertyName}}": {
                                    "{{LanguageConstants.ImportMetadataSourceTemplatePropertyName}}": "mod.bicep"
                                }
                            }
                        }
                    }
                }
            ]
            """));
    }

    [TestMethod]
    public void Importing_functions_should_be_blocked_if_user_defined_functions_feature_not_enabled()
    {
        var featureProviderFactory = StrictMock.Of<IFeatureProviderFactory>();
        var defaultFeatures = new FeatureProvider(IConfigurationManager.GetBuiltInConfiguration());
        featureProviderFactory
            .Setup(m => m.GetFeatureProvider(It.Is<System.Uri>(uri => uri.AbsolutePath.EndsWith("main.bicep"))))
            .Returns(new OverriddenFeatureProvider(defaultFeatures, new(CompileTimeImportsEnabled: true)));
        featureProviderFactory
            .Setup(m => m.GetFeatureProvider(It.Is<System.Uri>(uri => uri.AbsolutePath.EndsWith("mod.bicep"))))
            .Returns(new OverriddenFeatureProvider(defaultFeatures, new(CompileTimeImportsEnabled: true, UserDefinedFunctionsEnabled: true)));

        var result = CompilationHelper.Compile(new ServiceBuilder().WithFeatureProviderFactory(featureProviderFactory.Object),
            ("main.bicep", """
                import {greet} from 'mod.bicep'
                """),
            ("mod.bicep", """
                @export()
                @description('Say hi to someone')
                func greet(name string) string => 'Hi, ${name}!'
                """));

        result.ExcludingLinterDiagnostics().Should().HaveDiagnostics(new[]
        {
            ("BCP343", DiagnosticLevel.Error, $@"Using a func declaration statement requires enabling EXPERIMENTAL feature ""{nameof(ExperimentalFeaturesEnabled.UserDefinedFunctions)}"".")
        });
    }

    [TestMethod]
    public void Calling_methods_on_wildcard_imports_should_be_blocked_if_user_defined_functions_feature_not_enabled()
    {
        var featureProviderFactory = StrictMock.Of<IFeatureProviderFactory>();
        var defaultFeatures = new FeatureProvider(IConfigurationManager.GetBuiltInConfiguration());
        featureProviderFactory
            .Setup(m => m.GetFeatureProvider(It.Is<System.Uri>(uri => uri.AbsolutePath.EndsWith("main.bicep"))))
            .Returns(new OverriddenFeatureProvider(defaultFeatures, new(CompileTimeImportsEnabled: true)));
        featureProviderFactory
            .Setup(m => m.GetFeatureProvider(It.Is<System.Uri>(uri => uri.AbsolutePath.EndsWith("mod.bicep"))))
            .Returns(new OverriddenFeatureProvider(defaultFeatures, new(CompileTimeImportsEnabled: true, UserDefinedFunctionsEnabled: true)));

        var result = CompilationHelper.Compile(new ServiceBuilder().WithFeatureProviderFactory(featureProviderFactory.Object),
            ("main.bicep", """
                import * as mod from 'mod.bicep'

                output greeting string = mod.greet('friend')
                """),
            ("mod.bicep", """
                @export()
                @description('Say hi to someone')
                func greet(name string) string => 'Hi, ${name}!'
                """));

        result.ExcludingLinterDiagnostics().Should().HaveDiagnostics(new[]
        {
            ("BCP343", DiagnosticLevel.Error, $@"Using a func declaration statement requires enabling EXPERIMENTAL feature ""{nameof(ExperimentalFeaturesEnabled.UserDefinedFunctions)}"".")
        });
    }

    [TestMethod]
    public void Type_symbols_imported_from_ARM_json_should_have_declarations_injected_into_compiled_template()
    {
        var result = CompilationHelper.Compile(ServicesWithCompileTimeTypeImports,
            ("main.bicep", """
                import {foo} from 'mod.json'
                """),
            ("mod.json", $$"""
                {
                    "$schema": "https://schema.management.azure.com/schemas/2019-04-01/deploymentTemplate.json#",
                    "contentVersion": "1.0.0.0",
                    "languageVersion": "2.0",
                    "definitions": {
                        "foo": {
                            "metadata": {
                                "{{LanguageConstants.MetadataExportedPropertyName}}": true
                            },
                            "type": "array",
                            "items": {
                                "$ref": "#/definitions/bar"
                            }
                        },
                        "bar": {
                            "type": "string"
                        }
                    },
                    "resources": {}
                }
                """));

        result.ExcludingLinterDiagnostics().Should().NotHaveAnyDiagnostics();
        result.Template.Should().HaveValueAtPath("definitions", JToken.Parse($$"""
            {
                "foo": {
                    "type": "array",
                    "items": {
                        "$ref": "#/definitions/_1.bar"
                    },
                    "metadata": {
                        "{{LanguageConstants.MetadataImportedFromPropertyName}}": {
                            "{{LanguageConstants.ImportMetadataSourceTemplatePropertyName}}": "mod.json"
                        }
                    }
                },
                "_1.bar": {
                    "type": "string",
                    "metadata": {
                        "{{LanguageConstants.MetadataImportedFromPropertyName}}": {
                            "{{LanguageConstants.ImportMetadataSourceTemplatePropertyName}}": "mod.json"
                        }
                    }
                }
            }
            """));
    }

    [TestMethod]
    public void Variable_symbols_imported_from_ARM_json_should_have_declarations_injected_into_compiled_template()
    {
        var result = CompilationHelper.Compile(ServicesWithCompileTimeTypeImports,
            ("main.bicep", """
                import {foo} from 'mod.json'
                """),
            ("mod.json", $$"""
                {
                    "$schema": "https://schema.management.azure.com/schemas/2019-04-01/deploymentTemplate.json#",
                    "contentVersion": "1.0.0.0",
                    "metadata": {
                        "{{LanguageConstants.TemplateMetadataExportedVariablesName}}": [
                            {
                                "name": "foo",
                                "description": "A lengthy, florid description"
                            }
                        ]
                    },
                    "variables": {
                        "foo": {
                            "property": "[variables('bar')]"
                        },
                        "bar": "barValue"
                    },
                    "resources": []
                }
                """));

        result.ExcludingLinterDiagnostics().Should().NotHaveAnyDiagnostics();
        result.Template.Should().HaveValueAtPath("variables", JToken.Parse($$"""
            {
                "foo": {
                    "property": "[variables('_1.bar')]"
                },
                "_1.bar": "barValue"
            }
            """));
    }

    [TestMethod]
    public void Function_symbols_imported_from_ARM_json_should_have_declarations_injected_into_compiled_template()
    {
        var result = CompilationHelper.Compile(ServicesWithCompileTimeTypeImportsAndUserDefinedFunctions,
            ("main.bicep", """
                import {greet, 'ns.cow_say' as cowSay} from 'mod.json'
                """),
            ("mod.json", $$"""
                {
                    "$schema": "https://schema.management.azure.com/schemas/2019-04-01/deploymentTemplate.json#",
                    "contentVersion": "1.0.0.0",
                    "languageVersion": "2.0",
                    "definitions": {
                        "nonEmptyString": {
                            "type": "string",
                            "minLength": 1
                        }
                    },
                    "functions": [
                        {
                            "namespace": "{{EmitConstants.UserDefinedFunctionsNamespace}}",
                            "members": {
                                "greet": {
                                    "parameters": [
                                        {
                                            "type": "string",
                                            "name": "name"
                                        }
                                    ],
                                    "output": {
                                        "type": "string",
                                        "value": "[format('Hi, {0}!', ns.echo(parameters('name')))]"
                                    },
                                    "metadata": {
                                        "{{LanguageConstants.MetadataExportedPropertyName}}": true
                                    }
                                }
                            }
                        },
                        {
                            "namespace": "ns",
                            "members": {
                                "cow_say": {
                                    "parameters": [
                                        {
                                            "type": "string",
                                            "name": "instead_of_a_moo"
                                        }
                                    ],
                                    "output": {
                                        "type": "string",
                                        "value": "[format('The cow says: {0}', parameters('instead_of_a_moo'))]"
                                    },
                                    "metadata": {
                                        "{{LanguageConstants.MetadataExportedPropertyName}}": true
                                    }
                                },
                                "echo": {
                                    "parameters": [
                                        {
                                            "$ref": "#/definitions/nonEmptyString",
                                            "name": "in"
                                        }
                                    ],
                                    "output": {
                                        "$ref": "#/definitions/nonEmptyString",
                                        "value": "[parameters('in')]"
                                    }
                                }
                            }
                        }
                    ],
                    "resources": []
                }
                """));

        result.ExcludingLinterDiagnostics().Should().NotHaveAnyDiagnostics();
        result.Template.Should().HaveValueAtPath("functions", JToken.Parse($$"""
            [
                {
                    "namespace": "_1",
                    "members": {
                        "_2": {
                            "parameters": [
                                {
                                    "$ref": "#/definitions/_1.nonEmptyString",
                                    "name": "in"
                                }
                            ],
                            "output": {
                                "$ref": "#/definitions/_1.nonEmptyString",
                                "value": "[parameters('in')]"
                            },
                            "metadata": {
                                "{{LanguageConstants.MetadataImportedFromPropertyName}}": {
                                    "{{LanguageConstants.ImportMetadataSourceTemplatePropertyName}}": "mod.json",
                                    "{{LanguageConstants.ImportMetadataOriginalIdentifierPropertyName}}": "ns.echo"
                                }
                            }
                        }
                    }
                },
                {
                    "namespace": "{{EmitConstants.UserDefinedFunctionsNamespace}}",
                    "members": {
                        "cowSay": {
                            "parameters": [
                                {
                                    "type": "string",
                                    "name": "instead_of_a_moo"
                                }
                            ],
                            "output": {
                                "type": "string",
                                "value": "[format('The cow says: {0}', parameters('instead_of_a_moo'))]"
                            },
                            "metadata": {
                                "{{LanguageConstants.MetadataImportedFromPropertyName}}": {
                                    "{{LanguageConstants.ImportMetadataSourceTemplatePropertyName}}": "mod.json",
                                    "{{LanguageConstants.ImportMetadataOriginalIdentifierPropertyName}}": "ns.cow_say"
                                }
                            }
                        },
                        "greet": {
                            "parameters": [
                                {
                                    "type": "string",
                                    "name": "name"
                                }
                            ],
                            "output": {
                                "type": "string",
                                "value": "[format('Hi, {0}!', _1._2(parameters('name')))]"
                            },
                            "metadata": {
                                "{{LanguageConstants.MetadataImportedFromPropertyName}}": {
                                    "{{LanguageConstants.ImportMetadataSourceTemplatePropertyName}}": "mod.json"
                                }
                            }
                        }
                    }
                }
            ]
            """));

        result.Template.Should().HaveValueAtPath("definitions", JToken.Parse($$"""
            {
                "_1.nonEmptyString": {
                    "type": "string",
                    "minLength": 1,
                    "metadata": {
                        "{{LanguageConstants.MetadataImportedFromPropertyName}}": {
                            "{{LanguageConstants.ImportMetadataSourceTemplatePropertyName}}": "mod.json"
                        }
                    }
                }
            }
            """));
    }

    [TestMethod]
    public void Funky_ARM_allowedValues_survive_symbol_import_and_injection()
    {
        var result = CompilationHelper.Compile(ServicesWithCompileTimeTypeImports,
            ("main.bicep", """
                import {foo as fizz, bar as buzz} from 'mod.json'
                """),
            ("mod.json", $$"""
                {
                    "$schema": "https://schema.management.azure.com/schemas/2019-04-01/deploymentTemplate.json#",
                    "contentVersion": "1.0.0.0",
                    "languageVersion": "2.0",
                    "definitions": {
                        "foo": {
                            "metadata": {
                                "{{LanguageConstants.MetadataExportedPropertyName}}": true
                            },
                            "type": "array",
                            "allowedValues": ["foo", "bar"]
                        },
                        "bar": {
                            "metadata": {
                                "{{LanguageConstants.MetadataExportedPropertyName}}": true
                            },
                            "type": "string",
                            "allowedValues": ["foo", "bar"]
                        }
                    },
                    "resources": {}
                }
                """));

        result.ExcludingLinterDiagnostics().Should().NotHaveAnyDiagnostics();
        result.Template.Should().HaveValueAtPath("definitions", JToken.Parse($$"""
            {
                "fizz": {
                    "type": "array",
                    "allowedValues": ["bar", "foo"],
                    "metadata": {
                        "{{LanguageConstants.MetadataImportedFromPropertyName}}": {
                            "{{LanguageConstants.ImportMetadataSourceTemplatePropertyName}}": "mod.json",
                            "{{LanguageConstants.ImportMetadataOriginalIdentifierPropertyName}}": "foo"
                        }
                    }
                },
                "buzz": {
                    "type": "string",
                    "allowedValues": ["bar", "foo"],
                    "metadata": {
                        "{{LanguageConstants.MetadataImportedFromPropertyName}}": {
                            "{{LanguageConstants.ImportMetadataSourceTemplatePropertyName}}": "mod.json",
                            "{{LanguageConstants.ImportMetadataOriginalIdentifierPropertyName}}": "bar"
                        }
                    }
                }
            }
            """));
    }

    [TestMethod]
    public void Symbols_imported_via_wildcard_should_have_declarations_injected_into_compiled_template()
    {
        var result = CompilationHelper.Compile(ServicesWithCompileTimeTypeImportsAndUserDefinedFunctions,
            ("main.bicep", """
                import * as foo from 'mod.bicep'
                """),
            ("mod.bicep", """
                @export()
                type foo = string[]

                @export()
                var squares = map(range(0, 100), x => x * x)

                @export()
                func greet(name string) string => 'Hi, ${name}!'
                """));

        result.ExcludingLinterDiagnostics().Should().NotHaveAnyDiagnostics();
        result.Template.Should().HaveValueAtPath("definitions", JToken.Parse($$"""
            {
                "_1.foo": {
                    "type": "array",
                    "items": {
                        "type": "string"
                    },
                    "metadata": {
                        "{{LanguageConstants.MetadataImportedFromPropertyName}}": {
                            "{{LanguageConstants.ImportMetadataSourceTemplatePropertyName}}": "mod.bicep"
                        }
                    }
                }
            }
            """));

        result.Template.Should().HaveValueAtPath("variables", JToken.Parse($$"""
            {
                "_1.squares": "[map(range(0, 100), lambda('x', mul(lambdaVariables('x'), lambdaVariables('x'))))]"
            }
            """));

        result.Template.Should().HaveValueAtPath("functions", JToken.Parse($$"""
            [
                {
                    "namespace": "_1",
                    "members": {
                        "greet": {
                            "parameters": [
                                {
                                    "type": "string",
                                    "name": "name"
                                }
                            ],
                            "output": {
                                "type": "string",
                                "value": "[format('Hi, {0}!', parameters('name'))]"
                            },
                            "metadata": {
                                "{{LanguageConstants.MetadataImportedFromPropertyName}}": {
                                    "{{LanguageConstants.ImportMetadataSourceTemplatePropertyName}}": "mod.bicep"
                                }
                            }
                        }
                    }
                }
            ]
            """));
    }

    [TestMethod]
    public void Imported_symbol_closure_is_deduplicated_in_compiled_template()
    {
        var result = CompilationHelper.Compile(ServicesWithCompileTimeTypeImports,
            ("main.bicep", """
                import * as bar from 'mod.bicep'
                import {foo} from 'mod.bicep'
                """),
            ("mod.bicep", """
                @export()
                type foo = string[]

                @export()
                @minValue(1)
                @maxValue(10)
                type fizz = int
                """));

        result.ExcludingLinterDiagnostics().Should().NotHaveAnyDiagnostics();

        // `foo` is imported both by name and via a wildcard -- make sure it only gets injected once (and that it uses the right name)
        result.Template.Should().HaveValueAtPath("definitions", JToken.Parse($$"""
            {
                "foo": {
                    "type": "array",
                    "items": {
                        "type": "string"
                    },
                    "metadata": {
                        "{{LanguageConstants.MetadataImportedFromPropertyName}}": {
                            "{{LanguageConstants.ImportMetadataSourceTemplatePropertyName}}": "mod.bicep"
                        }
                    }
                },
                "_1.fizz": {
                    "type": "int",
                    "minValue": 1,
                    "maxValue": 10,
                    "metadata": {
                        "{{LanguageConstants.MetadataImportedFromPropertyName}}": {
                            "{{LanguageConstants.ImportMetadataSourceTemplatePropertyName}}": "mod.bicep"
                        }
                    }
                }
            }
            """));
    }

    [TestMethod]
    public void Imported_type_symbols_with_a_lengthy_reference_chain_should_have_declarations_injected_into_compiled_template()
    {
        var result = CompilationHelper.Compile(ServicesWithCompileTimeTypeImports,
            ("main.bicep", """
                import {foo} from 'mod.bicep'
                """),
            ("mod.bicep", """
                import {bar} from 'mod2.bicep'

                @export()
                type foo = {
                    bar: bar
                    anotherProperty: unexported
                }

                type unexported = 'fizz' | 'buzz' | 'pop'
                """),
            ("mod2.bicep", """
                import * as foo from 'mod3.bicep'

                @export()
                type bar = {
                    foo: foo.bar
                    prop: unexported
                }

                type unexported = {
                    nested: alsoNotExported
                }

                type alsoNotExported = int
                """),
            ("mod3.bicep", """
                import {foo} from 'mod4.bicep'

                @export()
                type bar = foo
                """),
            ("mod4.bicep", """
                @export()
                type foo = string[]
                """));

        result.ExcludingLinterDiagnostics().Should().NotHaveAnyDiagnostics();
        result.Template.Should().HaveValueAtPath("definitions", JToken.Parse($$"""
            {
                "foo": {
                    "type": "object",
                    "properties": {
                        "bar": {
                            "$ref": "#/definitions/_2.bar"
                        },
                        "anotherProperty": {
                            "$ref": "#/definitions/_1.unexported"
                        }
                    },
                    "metadata": {
                        "{{LanguageConstants.MetadataImportedFromPropertyName}}": {
                            "{{LanguageConstants.ImportMetadataSourceTemplatePropertyName}}": "mod.bicep"
                        }
                    }
                },
                "_1.unexported": {
                    "type": "string",
                    "allowedValues": [
                        "buzz",
                        "fizz",
                        "pop"
                    ],
                    "metadata": {
                        "{{LanguageConstants.MetadataImportedFromPropertyName}}": {
                            "{{LanguageConstants.ImportMetadataSourceTemplatePropertyName}}": "mod.bicep"
                        }
                    }
                },
                "_2.bar": {
                    "type": "object",
                    "properties": {
                        "foo": {
                            "$ref": "#/definitions/_3.bar"
                        },
                        "prop": {
                            "$ref": "#/definitions/_2.unexported"
                        }
                    },
                    "metadata": {
                        "{{LanguageConstants.MetadataImportedFromPropertyName}}": {
                            "{{LanguageConstants.ImportMetadataSourceTemplatePropertyName}}": "mod2.bicep"
                        }
                    }
                },
                "_2.unexported": {
                    "type": "object",
                    "properties": {
                        "nested": {
                            "$ref": "#/definitions/_2.alsoNotExported"
                        }
                    },
                    "metadata": {
                        "{{LanguageConstants.MetadataImportedFromPropertyName}}": {
                            "{{LanguageConstants.ImportMetadataSourceTemplatePropertyName}}": "mod2.bicep"
                        }
                    }
                },
                "_2.alsoNotExported": {
                    "type": "int",
                    "metadata": {
                        "{{LanguageConstants.MetadataImportedFromPropertyName}}": {
                            "{{LanguageConstants.ImportMetadataSourceTemplatePropertyName}}": "mod2.bicep"
                        }
                    }
                },
                "_3.bar": {
                    "$ref": "#/definitions/_4.foo",
                    "metadata": {
                        "{{LanguageConstants.MetadataImportedFromPropertyName}}": {
                            "{{LanguageConstants.ImportMetadataSourceTemplatePropertyName}}": "mod3.bicep"
                        }
                    }
                },
                "_4.foo": {
                    "type": "array",
                    "items": {
                        "type": "string"
                    },
                    "metadata": {
                        "{{LanguageConstants.MetadataImportedFromPropertyName}}": {
                            "{{LanguageConstants.ImportMetadataSourceTemplatePropertyName}}": "mod4.bicep"
                        }
                    }
                }
            }
            """));
    }

    [TestMethod]
    public void Imported_variable_symbols_with_a_lengthy_reference_chain_should_have_declarations_injected_into_compiled_template()
    {
        var result = CompilationHelper.Compile(ServicesWithCompileTimeTypeImports,
            ("main.bicep", """
                import {foo} from 'mod.bicep'
                """),
            ("mod.bicep", """
                import {bar} from 'mod2.bicep'

                @export()
                var foo = {
                    bar: bar
                    anotherProperty: unexported
                }

                var unexported = 'unexported'
                """),
            ("mod2.bicep", """
                import * as foo from 'mod3.bicep'

                @export()
                var bar = {
                    foo: foo.bar
                    prop: unexported
                }

                var unexported = {
                    nested: alsoNotExported
                }

                var alsoNotExported = 45
                """),
            ("mod3.bicep", """
                import {foo} from 'mod4.bicep'

                @export()
                var bar = foo
                """),
            ("mod4.bicep", """
                @export()
                var foo = ['snap', 'crackle', 'pop']
                """));

        result.ExcludingLinterDiagnostics().Should().NotHaveAnyDiagnostics();
        result.Template.Should().HaveValueAtPath("variables", JToken.Parse($$"""
            {
                "foo": {
                    "bar": "[variables('_2.bar')]",
                    "anotherProperty": "[variables('_1.unexported')]"
                },
                "_1.unexported": "unexported",
                "_2.bar": {
                    "foo": "[variables('_3.bar')]",
                    "prop": "[variables('_2.unexported')]"
                },
                "_2.unexported": {
                    "nested": "[variables('_2.alsoNotExported')]"
                },
                "_2.alsoNotExported": 45,
                "_3.bar": "[variables('_4.foo')]",
                "_4.foo": [
                    "snap",
                    "crackle",
                    "pop"
                ]
            }
            """));
    }

    [TestMethod]
    public void Imported_function_symbols_with_a_lengthy_reference_chain_should_have_declarations_injected_into_compiled_template()
    {
        var result = CompilationHelper.Compile(ServicesWithCompileTimeTypeImportsAndUserDefinedFunctions,
            ("main.bicep", """
                import {foo} from 'mod.bicep'

                var greeting = foo('friend')
                """),
            ("mod.bicep", """
                import {bar} from 'mod2.bicep'

                @export()
                func foo(name nonEmptyString) nonEmptyString => bar(name)

                @minLength(1)
                type nonEmptyString = string
                """),
            ("mod2.bicep", """
                import * as baz from 'mod3.bicep'

                @export()
                func bar(name nonEmptyString) nonEmptyString => baz.quux(name)

                @minLength(1)
                type nonEmptyString = string
                """),
            ("mod3.bicep", """
                import {greet} from 'mod4.bicep'

                @export()
                func quux(name nonEmptyString) nonEmptyString => indirection(name)

                func indirection(name nonEmptyString) nonEmptyString => greet(name)

                @minLength(1)
                type nonEmptyString = string
                """),
            ("mod4.bicep", """
                import {nonEmptyString} from 'mod5.bicep'

                @export()
                func greet(name indirection) indirection => 'Hi, ${name}!'

                type indirection = nonEmptyString
                """),
            ("mod5.bicep", """
                @export()
                @minLength(1)
                type nonEmptyString = string
                """));

        result.ExcludingLinterDiagnostics().Should().NotHaveAnyDiagnostics();
        result.Template.Should().HaveValueAtPath("definitions", JToken.Parse($$"""
            {
                "_1.nonEmptyString": {
                    "type": "string",
                    "minLength": 1,
                    "metadata": {
                        "{{LanguageConstants.MetadataImportedFromPropertyName}}": {
                            "{{LanguageConstants.ImportMetadataSourceTemplatePropertyName}}": "mod.bicep"
                        }
                    }
                },
                "_2.nonEmptyString": {
                    "type": "string",
                    "minLength": 1,
                    "metadata": {
                        "{{LanguageConstants.MetadataImportedFromPropertyName}}": {
                            "{{LanguageConstants.ImportMetadataSourceTemplatePropertyName}}": "mod2.bicep"
                        }
                    }
                },
                "_3.nonEmptyString": {
                    "type": "string",
                    "minLength": 1,
                    "metadata": {
                        "{{LanguageConstants.MetadataImportedFromPropertyName}}": {
                            "{{LanguageConstants.ImportMetadataSourceTemplatePropertyName}}": "mod3.bicep"
                        }
                    }
                },
                "_4.indirection": {
                    "$ref": "#/definitions/_5.nonEmptyString",
                    "metadata": {
                        "{{LanguageConstants.MetadataImportedFromPropertyName}}": {
                            "{{LanguageConstants.ImportMetadataSourceTemplatePropertyName}}": "mod4.bicep"
                        }
                    }
                },
                "_5.nonEmptyString": {
                    "type": "string",
                    "minLength": 1,
                    "metadata": {
                        "{{LanguageConstants.MetadataImportedFromPropertyName}}": {
                            "{{LanguageConstants.ImportMetadataSourceTemplatePropertyName}}": "mod5.bicep"
                        }
                    }
                },
            }
            """));

        result.Template.Should().HaveValueAtPath("functions", JToken.Parse($$"""
            [
                {
                    "namespace": "_2",
                    "members": {
                        "bar": {
                            "parameters": [
                                {
                                    "$ref": "#/definitions/_2.nonEmptyString",
                                    "name": "name"
                                }
                            ],
                            "output": {
                                "$ref": "#/definitions/_2.nonEmptyString",
                                "value": "[_3.quux(parameters('name'))]"
                            },
                            "metadata": {
                                "{{LanguageConstants.MetadataImportedFromPropertyName}}": {
                                    "{{LanguageConstants.ImportMetadataSourceTemplatePropertyName}}": "mod2.bicep"
                                }
                            }
                        }
                    }
                },
                {
                    "namespace": "__bicep",
                    "members": {
                        "foo": {
                            "parameters": [
                                {
                                    "$ref": "#/definitions/_1.nonEmptyString",
                                    "name": "name"
                                }
                            ],
                            "output": {
                                "$ref": "#/definitions/_1.nonEmptyString",
                                "value": "[_2.bar(parameters('name'))]"
                            },
                            "metadata": {
                                "{{LanguageConstants.MetadataImportedFromPropertyName}}": {
                                    "{{LanguageConstants.ImportMetadataSourceTemplatePropertyName}}": "mod.bicep"
                                }
                            }
                        }
                    }
                },
                {
                    "namespace": "_4",
                    "members": {
                        "greet": {
                            "parameters": [
                                {
                                    "$ref": "#/definitions/_4.indirection",
                                    "name": "name"
                                }
                            ],
                            "output": {
                                "$ref": "#/definitions/_4.indirection",
                                "value": "[format('Hi, {0}!', parameters('name'))]"
                            },
                            "metadata": {
                                "{{LanguageConstants.MetadataImportedFromPropertyName}}": {
                                    "{{LanguageConstants.ImportMetadataSourceTemplatePropertyName}}": "mod4.bicep"
                                }
                            }
                        }
                    }
                },
                {
                    "namespace": "_3",
                    "members": {
                        "indirection": {
                            "parameters": [
                                {
                                    "$ref": "#/definitions/_3.nonEmptyString",
                                    "name": "name"
                                }
                            ],
                            "output": {
                                "$ref": "#/definitions/_3.nonEmptyString",
                                "value": "[_4.greet(parameters('name'))]"
                            },
                            "metadata": {
                                "{{LanguageConstants.MetadataImportedFromPropertyName}}": {
                                    "{{LanguageConstants.ImportMetadataSourceTemplatePropertyName}}": "mod3.bicep"
                                }
                            }
                        },
                        "quux": {
                            "parameters": [
                                {
                                    "$ref": "#/definitions/_3.nonEmptyString",
                                    "name": "name"
                                }
                            ],
                            "output": {
                                "$ref": "#/definitions/_3.nonEmptyString",
                                "value": "[_3.indirection(parameters('name'))]"
                            },
                            "metadata": {
                                "{{LanguageConstants.MetadataImportedFromPropertyName}}": {
                                    "{{LanguageConstants.ImportMetadataSourceTemplatePropertyName}}": "mod3.bicep"
                                }
                            }
                        }
                    }
                }
            ]
            """));

        result.Template.Should().HaveValueAtPath("variables", JToken.Parse($$"""
            {
                "greeting": "[__bicep.foo('friend')]"
            }
            """));
    }

    [TestMethod]
    public void Importing_the_same_symbol_under_two_separate_names_should_raise_diagnostic()
    {
        var result = CompilationHelper.Compile(ServicesWithCompileTimeTypeImports,
            ("main.bicep", """
                import {foo} from 'mod.bicep'
                import {foo as fizz} from 'mod.bicep'
                """),
            ("mod.bicep", """
                @export()
                type foo = string[]
                """));

        result.ExcludingLinterDiagnostics().Should().HaveDiagnostics(new[]
        {
            ("BCP362", DiagnosticLevel.Error, "This symbol is imported multiple times under the names 'foo', 'fizz'."),
            ("BCP362", DiagnosticLevel.Error, "This symbol is imported multiple times under the names 'foo', 'fizz'."), // The same diagnostic should be raised on each import
        });
    }

    [TestMethod]
    public void Importing_the_same_symbol_from_json_template_under_two_separate_names_should_raise_diagnostic()
    {
        var result = CompilationHelper.Compile(ServicesWithCompileTimeTypeImports,
            ("main.bicep", """
                import {foo} from 'mod.json'
                import {foo as fizz} from 'mod.json'
                """),
            ("mod.json", $$"""
                {
                    "$schema": "https://schema.management.azure.com/schemas/2019-04-01/deploymentTemplate.json#",
                    "contentVersion": "1.0.0.0",
                    "languageVersion": "2.0",
                    "definitions": {
                        "foo": {
                            "metadata": {
                                "{{LanguageConstants.MetadataExportedPropertyName}}": true
                            },
                            "type": "string"
                        }
                    },
                    "resources": {}
                }
                """));

        result.ExcludingLinterDiagnostics().Should().HaveDiagnostics(new[]
        {
            ("BCP362", DiagnosticLevel.Error, "This symbol is imported multiple times under the names 'foo', 'fizz'."),
            ("BCP362", DiagnosticLevel.Error, "This symbol is imported multiple times under the names 'foo', 'fizz'."), // The same diagnostic should be raised on each import
        });
    }

    [TestMethod]
    public void Exporting_a_variable_that_references_a_parameter_should_raise_diagnostic()
    {
        var result = CompilationHelper.Compile(ServicesWithCompileTimeTypeImports, """
            param foo string
            var bar = 'x${foo}x'
            var baz = bar

            @export()
            var quux = baz
            """);

        result.ExcludingLinterDiagnostics().Should().HaveDiagnostics(new[]
        {
            ("BCP372", DiagnosticLevel.Error, "The \"@export()\" decorator may not be applied to variables that refer to parameters, modules, or resource, either directly or indirectly. The target of this decorator contains direct or transitive references to the following unexportable symbols: \"foo\"."),
        });
    }

    [TestMethod]
    public void Exporting_a_variable_that_references_a_resource_should_raise_diagnostic()
    {
        var result = CompilationHelper.Compile(ServicesWithCompileTimeTypeImports, """
            resource foo 'Microsoft.Network/virtualNetworks@2020-06-01' = {
                location: 'westus'
                name: 'myVNet'
                properties:{
                    addressSpace: {
                        addressPrefixes: [
                            '10.0.0.0/20'
                        ]
                    }
                }
            }
            var bar = [
                {vnetName: foo.name, addressSpace: foo.properties.addressSpace}
            ]
            var baz = bar

            @export()
            var quux = baz
            """);

        result.ExcludingLinterDiagnostics().Should().HaveDiagnostics(new[]
        {
            ("BCP372", DiagnosticLevel.Error, "The \"@export()\" decorator may not be applied to variables that refer to parameters, modules, or resource, either directly or indirectly. The target of this decorator contains direct or transitive references to the following unexportable symbols: \"foo\"."),
        });
    }

    [TestMethod]
    public void Exporting_a_variable_that_references_a_local_variable_should_not_raise_diagnostic()
    {
        var result = CompilationHelper.Compile(ServicesWithCompileTimeTypeImports, """
            @export()
            var foo = map(range(1, 10), x => x * x)
            """);

        result.ExcludingLinterDiagnostics().Should().NotHaveAnyDiagnostics();
    }

    [TestMethod]
    public void Importing_a_name_that_refers_to_mulitple_exports_should_raise_diagnostic()
    {
        var result = CompilationHelper.Compile(ServicesWithCompileTimeTypeImports,
            ("main.bicep", """
                import {foo} from 'mod.json'
                """),
            ("mod.json", $$"""
                {
                    "$schema": "https://schema.management.azure.com/schemas/2019-04-01/deploymentTemplate.json#",
                    "contentVersion": "1.0.0.0",
                    "languageVersion": "2.0",
                    "metadata": {
                        "{{LanguageConstants.TemplateMetadataExportedVariablesName}}": [
                            {
                                "name": "foo",
                                "description": "A lengthy, florid description"
                            }
                        ]
                    },
                    "variables": {
                        "foo": "foo"
                    },
                    "definitions": {
                        "foo": {
                            "type": "string",
                            "metadata": {
                                "{{LanguageConstants.MetadataExportedPropertyName}}": true
                            }
                        }
                    },
                    "resources": {}
                }
                """));

        result.ExcludingLinterDiagnostics().Should().HaveDiagnostics(new[]
        {
            ("BCP373", DiagnosticLevel.Error, "Unable to import the symbol named \"foo\": The name \"foo\" is ambiguous because it refers to exports of the following kinds: Type, Variable."),
        });
    }

    [TestMethod]
    public void Wildcard_importing_a_target_with_multiple_exports_using_the_same_name_should_raise_diagnostic()
    {
        var result = CompilationHelper.Compile(ServicesWithCompileTimeTypeImports,
            ("main.bicep", """
                import * as everything from 'mod.json'
                """),
            ("mod.json", $$"""
                {
                    "$schema": "https://schema.management.azure.com/schemas/2019-04-01/deploymentTemplate.json#",
                    "contentVersion": "1.0.0.0",
                    "languageVersion": "2.0",
                    "metadata": {
                        "{{LanguageConstants.TemplateMetadataExportedVariablesName}}": [
                            {
                                "name": "foo",
                                "description": "A lengthy, florid description"
                            }
                        ]
                    },
                    "variables": {
                        "foo": "foo"
                    },
                    "definitions": {
                        "foo": {
                            "type": "string",
                            "metadata": {
                                "{{LanguageConstants.MetadataExportedPropertyName}}": true
                            }
                        }
                    },
                    "resources": {}
                }
                """));

        result.ExcludingLinterDiagnostics().Should().HaveDiagnostics(new[]
        {
            ("BCP374", DiagnosticLevel.Error, "The imported model cannot be loaded with a wildcard because it contains the following duplicated exports: \"foo\"."),
        });
    }

    [TestMethod]
    public void Copy_variable_symbols_imported_from_ARM_json_should_have_declarations_injected_into_compiled_template()
    {
        var result = CompilationHelper.Compile(ServicesWithCompileTimeTypeImports,
            ("main.bicep", """
                import {foo} from 'mod.json'
                """),
            ("mod.json", $$"""
                {
                    "$schema": "https://schema.management.azure.com/schemas/2019-04-01/deploymentTemplate.json#",
                    "contentVersion": "1.0.0.0",
                    "metadata": {
                        "{{LanguageConstants.TemplateMetadataExportedVariablesName}}": [
                            {
                                "name": "foo",
                                "description": "A lengthy, florid description"
                            }
                        ]
                    },
                    "variables": {
                        "fooCount": "[add(2, 3)]",
                        "copy": [
                            {
                                "name": "foo",
                                "count": "[variables('fooCount')]",
                                "input": "[copyIndex('foo', 1)]"
                            }
                        ]
                    },
                    "resources": []
                }
                """));

        result.ExcludingLinterDiagnostics().Should().NotHaveAnyDiagnostics();
        result.Template.Should().HaveValueAtPath("variables", JToken.Parse($$"""
            {
                "_1.fooCount": "[add(2, 3)]",
                "copy": [
                    {
                        "name": "foo",
                        "count": "[length(range(0, variables('_1.fooCount')))]",
                        "input": "[add(copyIndex('foo'), 1)]"
                    }
                ]
            }
            """));
    }

    [TestMethod]
    public void Copy_variable_symbols_imported_from_ARM_json_as_part_of_import_closure_should_have_declarations_injected_into_compiled_template()
    {
        var result = CompilationHelper.Compile(ServicesWithCompileTimeTypeImports,
            ("main.bicep", """
                import {bar} from 'mod.json'
                """),
            ("mod.json", $$"""
                {
                    "$schema": "https://schema.management.azure.com/schemas/2019-04-01/deploymentTemplate.json#",
                    "contentVersion": "1.0.0.0",
                    "metadata": {
                        "{{LanguageConstants.TemplateMetadataExportedVariablesName}}": [
                            {
                                "name": "bar"
                            }
                        ]
                    },
                    "variables": {
                        "bar": "[variables('foo')[3]]",
                        "fooCount": "[add(2, 3)]",
                        "copy": [
                            {
                                "name": "foo",
                                "count": "[variables('fooCount')]",
                                "input": "[copyIndex('foo', 1)]"
                            }
                        ]
                    },
                    "resources": []
                }
                """));

        result.ExcludingLinterDiagnostics().Should().NotHaveAnyDiagnostics();
        result.Template.Should().HaveValueAtPath("variables", JToken.Parse($$"""
            {
                "bar": "[variables('_1.foo')[3]]",
                "_1.fooCount": "[add(2, 3)]",
                "copy": [
                    {
                        "name": "_1.foo",
                        "count": "[length(range(0, variables('_1.fooCount')))]",
                        "input": "[add(copyIndex('_1.foo'), 1)]"
                    }
                ]
            }
            """));
    }

    [TestMethod]
    public void Named_import_can_identify_target_by_quoted_string()
    {
        var result = CompilationHelper.Compile(ServicesWithCompileTimeTypeImports,
            ("main.bicep", """
                import {'a-b' as ab} from 'mod.json'
                """),
            ("mod.json", $$"""
                {
                    "$schema": "https://schema.management.azure.com/schemas/2019-04-01/deploymentTemplate.json#",
                    "contentVersion": "1.0.0.0",
                    "languageVersion": "2.0",
                    "metadata": {
                        "{{LanguageConstants.TemplateMetadataExportedVariablesName}}": [
                            {
                                "name": "a-b",
                                "description": "A lengthy, florid description"
                            }
                        ]
                    },
                    "variables": {
                        "a-b": "a-b"
                    },
                    "resources": {}
                }
                """));

        result.ExcludingLinterDiagnostics().Should().NotHaveAnyDiagnostics();
    }

    [TestMethod]
    public void Named_import_by_quoted_string_should_block_interpolation()
    {
        var result = CompilationHelper.Compile(ServicesWithCompileTimeTypeImports,
            ("main.bicep", """
                import {'${originalSymbolName}' as ab} from 'mod.json'

                var originalSymbolName = 'a-b'
                """),
            ("mod.json", $$"""
                {
                    "$schema": "https://schema.management.azure.com/schemas/2019-04-01/deploymentTemplate.json#",
                    "contentVersion": "1.0.0.0",
                    "metadata": {
                        "{{LanguageConstants.TemplateMetadataExportedVariablesName}}": [
                            {
                                "name": "a-b"
                            }
                        ]
                    },
                    "variables": {
                        "a-b": "a-b"
                    },
                    "resources": {}
                }
                """));

        result.ExcludingLinterDiagnostics().Should().HaveDiagnostics(new[]
        {
            ("BCP032", DiagnosticLevel.Error, "The value must be a compile-time constant."),
        });
    }

    [TestMethod]
    public void Named_import_by_quoted_string_without_alias_should_raise_diagnostic()
    {
        var result = CompilationHelper.Compile(ServicesWithCompileTimeTypeImports,
            ("main.bicep", """
                import {'foo'} from 'mod.json'
                """),
            ("mod.json", $$"""
                {
                    "$schema": "https://schema.management.azure.com/schemas/2019-04-01/deploymentTemplate.json#",
                    "contentVersion": "1.0.0.0",
                    "languageVersion": "2.0",
                    "metadata": {
                        "{{LanguageConstants.TemplateMetadataExportedVariablesName}}": [
                            {
                                "name": "foo",
                                "description": "A lengthy, florid description"
                            }
                        ]
                    },
                    "variables": {
                        "foo": "foo"
                    },
                    "resources": {}
                }
                """));

        result.ExcludingLinterDiagnostics().Should().HaveDiagnostics(new[]
        {
            ("BCP375", DiagnosticLevel.Error, "An import list item that identifies its target with a quoted string must include an 'as <alias>' clause."),
        });
    }

    [TestMethod]
    public void Named_import_with_invalid_original_symbol_name_syntax_should_raise_diagnostic()
    {
        var result = CompilationHelper.Compile(ServicesWithCompileTimeTypeImports,
            ("main.bicep", """
                import {1 as foo} from 'mod.bicep'
                """),
            ("mod.bicep", string.Empty));

        result.ExcludingLinterDiagnostics().Should().HaveDiagnostics(new[]
        {
            ("BCP355", DiagnosticLevel.Error, "Expected the name of an exported symbol at this location."),
        });
    }

    [TestMethod]
    public void Importing_type_results_in_ARM_language_version_2()
    {
        var result = CompilationHelper.Compile(ServicesWithCompileTimeTypeImports,
            ("main.bicep", """
                import {foo} from 'mod.bicep'
                """),
            ("mod.bicep", """
                @export()
                type foo = string
                """));

        result.ExcludingLinterDiagnostics().Should().NotHaveAnyDiagnostics();
        result.Template.Should().HaveValueAtPath("languageVersion", "2.0");
    }

    [TestMethod]
    public void Importing_variables_only_does_not_result_in_elevated_ARM_language_version()
    {
        var result = CompilationHelper.Compile(ServicesWithCompileTimeTypeImports,
            ("main.bicep", """
                import {bar} from 'mod.bicep'
                """),
            ("mod.bicep", """
                @export()
                type foo = string

                @export()
                var bar = 'bar'
                """));

        result.ExcludingLinterDiagnostics().Should().NotHaveAnyDiagnostics();
        result.Template.Should().NotHaveValueAtPath("languageVersion");
    }

    [TestMethod]
    public void Named_imports_into_bicepparam_file_are_supported()
    {
        var result = CompilationHelper.CompileParams(ServicesWithCompileTimeTypeImports,
            ("main.bicep", """
                param intParam int
                """),
            ("parameters.bicepparam", """
                using 'main.bicep'
                import {a} from 'mod1.bicep'
                import {b} from 'mod2.bicep'

                param intParam = a + b + 4
                """),
            ("mod1.bicep", """
                @export()
                var a = 2
                """),
            ("mod2.bicep", """
                @export()
                var b = 3
                """));

        result.ExcludingLinterDiagnostics().Should().NotHaveAnyDiagnostics();

        var parameters = TemplateEvaluator.ParseParametersFile(result.Parameters);
        parameters["intParam"].Should().DeepEqual(9);
    }

    [TestMethod]
    public void Wildcard_imports_into_bicepparam_file_are_supported()
    {
        var result = CompilationHelper.CompileParams(ServicesWithCompileTimeTypeImports,
            ("main.bicep", """
                param intParam int
                """),
            ("parameters.bicepparam", """
                using 'main.bicep'
                import * as mod1 from 'mod1.bicep'
                import * as mod2 from 'mod2.bicep'

                param intParam = mod1.a + mod2.b + 4
                """),
            ("mod1.bicep", """
                @export()
                var a = 2
                """),
            ("mod2.bicep", """
                @export()
                var b = 3
                """));

        result.ExcludingLinterDiagnostics().Should().NotHaveAnyDiagnostics();

        var parameters = TemplateEvaluator.ParseParametersFile(result.Parameters);
        parameters["intParam"].Should().DeepEqual(9);
    }

    [TestMethod]
    public void Importing_types_is_blocked_in_bicepparam_files()
    {
        var result = CompilationHelper.CompileParams(ServicesWithCompileTimeTypeImports,
            ("parameters.bicepparam", """
                using 'main.bicep'

                import {foo} from 'mod.bicep'
                """),
            ("main.bicep", string.Empty),
            ("mod.bicep", """
                @export()
                type foo = string
                """));

        result.ExcludingLinterDiagnostics().Should().HaveDiagnostics(new[]
        {
            ("BCP376", DiagnosticLevel.Error, "The \"foo\" symbol cannot be imported because imports of kind Type are not supported in files of kind ParamsFile."),
        });
    }

    // https://github.com/Azure/bicep/issues/12042
    [TestMethod]
    public void References_to_variable_properties_of_wildcard_imports_generate_references_to_synthesized_variables()
    {
        var result = CompilationHelper.Compile(ServicesWithCompileTimeTypeImports,
            ("vars.bicep", """
                @export()
                var obj = {
                    'Key One': 'Val1'
                    'Key Two': 'Val2'
                }

                @export()
                var config = {
                    a: {
                        id: 'A'
                        name: 'AaA'
                    }
                    b: {
                        id: 'B'
                        name: 'BbB'
                    }
                }

                @export()
                var string1 = 'Xyz'
                """),
            ("main.bicep", """
                import * as vars from 'vars.bicep'
                output outObj string = vars.obj['Key One']
                output outConfig string = vars.config.b.id
                """));

        result.ExcludingLinterDiagnostics().Should().NotHaveAnyDiagnostics();
        result.Template.Should().HaveValueAtPath("outputs.outObj.value", "[variables('_1.obj')['Key One']]");
        result.Template.Should().HaveValueAtPath("outputs.outConfig.value", "[variables('_1.config').b.id]");
    }

    // https://github.com/Azure/bicep/issues/12052
    [TestMethod]
    public void Test_Issue12052()
    {
        var result = CompilationHelper.Compile(ServicesWithCompileTimeTypeImports,
            ("main.bicep", """
                import {Foo} from 'types.bicep'

                param foo Foo[] = [
                    {
                        bar: true
                    }
                    {
                        bar: false
                    }
                ]
                """),
            ("types.bicep", """
                @export()
                type Foo = {
                    bar: bool
                }
                """));

        result.Should().NotHaveAnyCompilationBlockingDiagnostics();
        result.Template.Should().HaveValueAtPath("parameters.foo.items.$ref", "#/definitions/Foo");
    }

    // https://github.com/Azure/bicep/issues/12396
    [TestMethod]
    public void Test_Issue12396()
    {
        var result = CompilationHelper.Compile(ServicesWithCompileTimeTypeImports,
            ("main.bicep", """
                import { _helloWorld } from 'types.bicep'

                resource st_account 'Microsoft.Storage/storageAccounts@2023-01-01' = {
                    name: last(split(_helloWorld, ''))
                    location: resourceGroup().location
                    sku: {
                        name: 'Standard_LRS'
                    }
                    kind: 'BlobStorage'
                }
                """),
            ("types.bicep", """
                @export()
                var _helloWorld = 'hello world'
                """));

        result.Should().NotHaveAnyCompilationBlockingDiagnostics();
    }

    // https://github.com/Azure/bicep/issues/12401
    [TestMethod]
    public void Symbolic_name_target_is_used_when_function_import_closure_includes_a_user_defined_type()
    {
        var result = CompilationHelper.Compile(ServicesWithCompileTimeTypeImportsAndUserDefinedFunctions,
            ("main.bicep", """
                import { capitalizer } from 'function.bicep'
                """),
            ("function.bicep", """
                type myString = string

                @export()
                func capitalizer(in myString) string => toUpper(in)
                """));

        result.Should().NotHaveAnyCompilationBlockingDiagnostics();
        result.Template.Should().HaveValueAtPath("languageVersion", "2.0");
        result.Template.Should().HaveValueAtPath("functions[0].members.capitalizer.parameters[0].$ref", "#/definitions/_1.myString");
    }

    // https://github.com/Azure/bicep/issues/12464
    [TestMethod]
    public void Test_12464()
    {
        var result = CompilationHelper.CompileParams(ServicesWithCompileTimeTypeImports,
            ("bicepconfig.json", """
                {
                    "experimentalFeaturesEnabled": {
                        "compileTimeImports": true
                    }
                }
                """),
            ("bicepconfig.bicep", """
                @export()
                var compileTimeImportsEnabled = loadJsonContent('bicepconfig.json').experimentalFeaturesEnabled.compileTimeImports
                @export()
                var literalTrue = true
                @export()
                var loadJsonContentTrue = compileTimeImportsEnabled
                """),
            ("test.bicep", """
                param boolParamOne bool
                param boolParamTwo bool
                output bothTrue bool = boolParamOne && boolParamTwo
                """),
            ("parameters.bicepparam", """
                using 'test.bicep'
                import * as bicepconfig from 'bicepconfig.bicep'
                // no error
                param boolParamOne = bicepconfig.literalTrue
                // Failed to evaluate parameter "boolParamTwo":
                // Unhandled exception during evaluating template language function 'variables' is not handled.bicep(BCP338)
                param boolParamTwo = bicepconfig.loadJsonContentTrue
                """));

        result.Diagnostics.Should().BeEmpty();
        result.Parameters.Should().HaveValueAtPath("parameters.boolParamTwo.value", true);
    }

    [TestMethod]
    public void Imported_variable_symbols_that_use_compile_time_functions_should_have_synthesized_variable_declarations_injected_into_compiled_template()
    {
        var result = CompilationHelper.Compile(ServicesWithCompileTimeTypeImports,
            ("main.bicep", """
                import {fizzBuzz} from 'mod.bicep'
                """),
            ("mod.bicep", """
                var precalculatedFizzBuzz = loadJsonContent('fizz.json').values
                @export()
                var fizzBuzz = map(range(0, 100), i => precalculatedFizzBuzz[i % length(precalculatedFizzBuzz)])
                """),
            ("fizz.json", """
                {
                    "values": [
                        "",
                        "",
                        "fizz",
                        "",
                        "buzz",
                        "",
                        "",
                        "fizz",
                        "",
                        "buzz",
                        "",
                        "",
                        "fizz",
                        "",
                        "fizzbuzz"
                    ]
                }
                """));

        result.ExcludingLinterDiagnostics().Should().NotHaveAnyDiagnostics();
        result.Template.Should().HaveValueAtPath("variables", JToken.Parse($$"""
            {
                "_1._2": {
                    "values": [
                        "",
                        "",
                        "fizz",
                        "",
                        "buzz",
                        "",
                        "",
                        "fizz",
                        "",
                        "buzz",
                        "",
                        "",
                        "fizz",
                        "",
                        "fizzbuzz"
                    ]
                },
                "_1.precalculatedFizzBuzz": "[variables('_1._2').values]",
                "fizzBuzz": "[map(range(0, 100), lambda('i', variables('_1.precalculatedFizzBuzz')[mod(lambdaVariables('i'), length(variables('_1.precalculatedFizzBuzz')))]))]"
            }
            """));
    }

    // https://github.com/Azure/bicep/issues/12542
    [TestMethod]
    public void User_defined_function_calls_parameters_to_other_user_defined_function_calls_are_migrated_during_import()
    {
        var result = CompilationHelper.Compile(ServicesWithCompileTimeTypeImportsAndUserDefinedFunctions,
            ("main.bicep", """
                import {getSubnetNumber, isWindows} from 'types.bicep'

                param plan_name string = 'plan-name-999'

                var subnet_number = getSubnetNumber(plan_name)

                var formatted_subnet_name = '${isWindows(plan_name)}${subnet_number}'

                output out string = formatted_subnet_name
                """),
            ("types.bicep", """
                @export()
                func getPlanNumber(hostingPlanName string) string => substring(hostingPlanName, length(hostingPlanName) - 3)

                @export()
                func isFirstPlan(planNumber string) bool => planNumber == '001'

                @export()
                func isOneLeadingZero(planNumber string) bool => substring(planNumber, 0, 1) == '0'

                @export()
                func isTwoLeadingZeroes(planNumber string) bool => substring(planNumber, 0, 2) == '00'

                @export()
                func getSubnetNumber(plan_name string) string => isFirstPlan(getPlanNumber(plan_name)) ? '' : (isTwoLeadingZeroes(getPlanNumber(plan_name)) ? substring(getPlanNumber(plan_name), 2, 1) : (isOneLeadingZero(getPlanNumber(plan_name)) ? substring(getPlanNumber(plan_name), 1, 2) : getPlanNumber(plan_name)) )

                @export()
                func isWindows(hostingPlanName string) string => contains('-windows-', hostingPlanName) ? 'ASPWindows' : 'ASP'
                """));

        result.Diagnostics.Should().BeEmpty();
        result.Template.Should().NotBeNull();

        var evaluated = TemplateEvaluator.Evaluate(result.Template);
        evaluated.Should().HaveValueAtPath("outputs.out.value", "ASP999");
    }

<<<<<<< HEAD
    [TestMethod]
    public void Resource_derived_types_are_bound_when_imported_from_ARM_JSON_models()
    {
        var result = CompilationHelper.Compile(new ServiceBuilder().WithFeatureOverrides(new(TestContext, ResourceDerivedTypesEnabled: true, CompileTimeImportsEnabled: true)),
            ("main.bicep", """
                import {foo} from 'mod.json'

                param location string = resourceGroup().location
                param fooParam foo = {
                    bar: {
                        name: 'acct'
                        location: location
                        kind: 'StorageV2'
                        sku: {
                            name: 'Standard_LRS'
                        }
                        properties: {
                            unknownProperty: false
                        }
                    }
                }

                output fooOutput foo = fooParam
                """),
            ("mod.json", $$"""
                {
                    "$schema": "https://schema.management.azure.com/schemas/2019-04-01/deploymentTemplate.json#",
                    "languageVersion": "2.0",
                    "contentVersion": "1.0.0.0",
                    "definitions": {
                        "foo": {
                            "metadata": {
                                "{{LanguageConstants.MetadataExportedPropertyName}}": true
                            },
                            "type": "object",
                            "additionalProperties": {
                                "type": "object",
                                "metadata": {
                                    "{{LanguageConstants.MetadataResourceDerivedTypePropertyName}}": "Microsoft.Storage/storageAccounts@2022-09-01"
                                }
                            }
                        }
                    },
                    "resources": []
                }
                """));

        result.Should().NotHaveAnyCompilationBlockingDiagnostics();
        result.Should().HaveDiagnostics(new[]
        {
            ("BCP037", DiagnosticLevel.Warning, """The property "unknownProperty" is not allowed on objects of type "StorageAccountPropertiesCreateParametersOrStorageAccountProperties". Permissible properties include "accessTier", "allowBlobPublicAccess", "allowCrossTenantReplication", "allowedCopyScope", "allowSharedKeyAccess", "azureFilesIdentityBasedAuthentication", "customDomain", "defaultToOAuthAuthentication", "dnsEndpointType", "encryption", "immutableStorageWithVersioning", "isHnsEnabled", "isLocalUserEnabled", "isNfsV3Enabled", "isSftpEnabled", "keyPolicy", "largeFileSharesState", "minimumTlsVersion", "networkAcls", "publicNetworkAccess", "routingPreference", "sasPolicy", "supportsHttpsTrafficOnly"."""),
        });
    }

    [TestMethod]
    public void Resource_derived_typed_compile_time_imports_raise_diagnostic_when_imported_from_ARM_JSON_models_without_feature_flag_set()
    {
        var result = CompilationHelper.Compile(ServicesWithCompileTimeTypeImports,
            ("main.bicep", """
                import {foo} from 'mod.json'

                param location string = resourceGroup().location
                param fooParam foo = {
                    bar: {
                        name: 'acct'
                        location: location
                        kind: 'StorageV2'
                        sku: {
                            name: 'Standard_LRS'
                        }
                    }
                }

                output fooOutput foo = fooParam
                """),
            ("mod.json", $$"""
                {
                    "$schema": "https://schema.management.azure.com/schemas/2019-04-01/deploymentTemplate.json#",
                    "languageVersion": "2.0",
                    "contentVersion": "1.0.0.0",
                    "definitions": {
                        "foo": {
                            "metadata": {
                                "{{LanguageConstants.MetadataExportedPropertyName}}": true
                            },
                            "type": "object",
                            "additionalProperties": {
                                "type": "object",
                                "metadata": {
                                    "{{LanguageConstants.MetadataResourceDerivedTypePropertyName}}": "Microsoft.Storage/storageAccounts@2022-09-01"
                                }
                            }
                        }
                    },
                    "resources": []
                }
                """));

        result.Should().HaveDiagnostics(new[]
        {
            ("BCP385", DiagnosticLevel.Error, """Using resource-derived types requires enabling EXPERIMENTAL feature "ResourceDerivedTypes"."""),
        });
    }

    [TestMethod]
    public void Resource_derived_typed_compile_time_imports_raise_diagnostic_when_imported_from_ARM_JSON_models_with_unrecognized_resource()
    {
        var result = CompilationHelper.Compile(new ServiceBuilder().WithFeatureOverrides(new(TestContext, ResourceDerivedTypesEnabled: true, CompileTimeImportsEnabled: true)),
            ("main.bicep", """
                import {foo} from 'mod.json'

                param location string = resourceGroup().location
                param fooParam foo = {
                    bar: {
                        name: 'acct'
                        location: location
                        kind: 'StorageV2'
                        sku: {
                            name: 'Standard_LRS'
                        }
                    }
                }

                output fooOutput foo = fooParam
                """),
            ("mod.json", $$"""
                {
                    "$schema": "https://schema.management.azure.com/schemas/2019-04-01/deploymentTemplate.json#",
                    "languageVersion": "2.0",
                    "contentVersion": "1.0.0.0",
                    "definitions": {
                        "foo": {
                            "metadata": {
                                "{{LanguageConstants.MetadataExportedPropertyName}}": true
                            },
                            "type": "object",
                            "additionalProperties": {
                                "type": "object",
                                "metadata": {
                                    "{{LanguageConstants.MetadataResourceDerivedTypePropertyName}}": "Microsoft.Foo/bars@2022-09-01"
                                }
                            }
                        }
                    },
                    "resources": []
                }
                """));

        result.Should().HaveDiagnostics(new[]
        {
            ("BCP081", DiagnosticLevel.Warning, """Resource type "Microsoft.Foo/bars@2022-09-01" does not have types available."""),
        });
=======
    // https://github.com/Azure/bicep/issues/12897
    [TestMethod]
    public void LanguageVersion_2_should_be_used_if_types_imported_via_wildcard()
    {
        var result = CompilationHelper.Compile(ServicesWithCompileTimeTypeImportsAndUserDefinedFunctions,
            ("main.bicep", """
                import * as types from 'types.bicep'
                """),
            ("types.bicep", """
                @export()
                type str = string
                """));

        result.Diagnostics.Should().BeEmpty();
        result.Template.Should().NotBeNull();
        result.Template.Should().HaveValueAtPath("languageVersion", "2.0");
>>>>>>> 63fcc719
    }
}<|MERGE_RESOLUTION|>--- conflicted
+++ resolved
@@ -1935,7 +1935,6 @@
         evaluated.Should().HaveValueAtPath("outputs.out.value", "ASP999");
     }
 
-<<<<<<< HEAD
     [TestMethod]
     public void Resource_derived_types_are_bound_when_imported_from_ARM_JSON_models()
     {
@@ -2088,7 +2087,8 @@
         {
             ("BCP081", DiagnosticLevel.Warning, """Resource type "Microsoft.Foo/bars@2022-09-01" does not have types available."""),
         });
-=======
+    }
+
     // https://github.com/Azure/bicep/issues/12897
     [TestMethod]
     public void LanguageVersion_2_should_be_used_if_types_imported_via_wildcard()
@@ -2105,6 +2105,5 @@
         result.Diagnostics.Should().BeEmpty();
         result.Template.Should().NotBeNull();
         result.Template.Should().HaveValueAtPath("languageVersion", "2.0");
->>>>>>> 63fcc719
     }
 }