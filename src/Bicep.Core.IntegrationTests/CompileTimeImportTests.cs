--- conflicted
+++ resolved
@@ -1936,103 +1936,6 @@
     }
 
     [TestMethod]
-<<<<<<< HEAD
-    public void Resource_derived_types_are_bound_when_imported_from_ARM_JSON_models()
-    {
-        var result = CompilationHelper.Compile(new ServiceBuilder().WithFeatureOverrides(new(TestContext, ResourceDerivedTypesEnabled: true, CompileTimeImportsEnabled: true)),
-            ("main.bicep", """
-                import {foo} from 'mod.json'
-
-                param location string = resourceGroup().location
-                param fooParam foo = {
-                    bar: {
-                        name: 'acct'
-                        location: location
-                        kind: 'StorageV2'
-                        sku: {
-                            name: 'Standard_LRS'
-                        }
-                        properties: {
-                            unknownProperty: false
-                        }
-                    }
-                }
-
-                output fooOutput foo = fooParam
-                """),
-            ("mod.json", $$"""
-                {
-                    "$schema": "https://schema.management.azure.com/schemas/2019-04-01/deploymentTemplate.json#",
-                    "languageVersion": "2.0",
-                    "contentVersion": "1.0.0.0",
-                    "definitions": {
-                        "foo": {
-                            "metadata": {
-                                "{{LanguageConstants.MetadataExportedPropertyName}}": true
-                            },
-                            "type": "object",
-                            "additionalProperties": {
-                                "type": "object",
-                                "metadata": {
-                                    "{{LanguageConstants.MetadataResourceDerivedTypePropertyName}}": "Microsoft.Storage/storageAccounts@2022-09-01"
-                                }
-                            }
-                        }
-                    },
-                    "resources": []
-                }
-                """));
-
-        result.Should().NotHaveAnyCompilationBlockingDiagnostics();
-        result.Should().HaveDiagnostics(new[]
-        {
-            ("BCP037", DiagnosticLevel.Warning, """The property "unknownProperty" is not allowed on objects of type "StorageAccountPropertiesCreateParametersOrStorageAccountProperties". Permissible properties include "accessTier", "allowBlobPublicAccess", "allowCrossTenantReplication", "allowedCopyScope", "allowSharedKeyAccess", "azureFilesIdentityBasedAuthentication", "customDomain", "defaultToOAuthAuthentication", "dnsEndpointType", "encryption", "immutableStorageWithVersioning", "isHnsEnabled", "isLocalUserEnabled", "isNfsV3Enabled", "isSftpEnabled", "keyPolicy", "largeFileSharesState", "minimumTlsVersion", "networkAcls", "publicNetworkAccess", "routingPreference", "sasPolicy", "supportsHttpsTrafficOnly"."""),
-        });
-    }
-
-    [TestMethod]
-    public void Resource_derived_typed_compile_time_imports_raise_diagnostic_when_imported_from_ARM_JSON_models_without_feature_flag_set()
-    {
-        var result = CompilationHelper.Compile(ServicesWithCompileTimeTypeImports,
-            ("main.bicep", """
-                import {foo} from 'mod.json'
-
-                param location string = resourceGroup().location
-                param fooParam foo = {
-                    bar: {
-                        name: 'acct'
-                        location: location
-                        kind: 'StorageV2'
-                        sku: {
-                            name: 'Standard_LRS'
-                        }
-                    }
-                }
-
-                output fooOutput foo = fooParam
-                """),
-            ("mod.json", $$"""
-                {
-                    "$schema": "https://schema.management.azure.com/schemas/2019-04-01/deploymentTemplate.json#",
-                    "languageVersion": "2.0",
-                    "contentVersion": "1.0.0.0",
-                    "definitions": {
-                        "foo": {
-                            "metadata": {
-                                "{{LanguageConstants.MetadataExportedPropertyName}}": true
-                            },
-                            "type": "object",
-                            "additionalProperties": {
-                                "type": "object",
-                                "metadata": {
-                                    "{{LanguageConstants.MetadataResourceDerivedTypePropertyName}}": "Microsoft.Storage/storageAccounts@2022-09-01"
-                                }
-                            }
-                        }
-                    },
-                    "resources": []
-                }
-=======
     public void Imported_objects_can_be_used_in_object_type_narrowing()
     {
         var result = CompilationHelper.Compile(ServicesWithCompileTimeTypeImports,
@@ -2045,64 +1948,16 @@
             ("mod.bicep", """
                 @export()
                 var obj = {foo: 'foo', bar: 'bar'}
->>>>>>> 86e8f184
                 """));
 
         result.Should().HaveDiagnostics(new[]
         {
-<<<<<<< HEAD
-            ("BCP385", DiagnosticLevel.Error, """Using resource-derived types requires enabling EXPERIMENTAL feature "ResourceDerivedTypes"."""),
-=======
             ("BCP037", DiagnosticLevel.Error, """The property "bar" is not allowed on objects of type "{ }". No other properties are allowed."""),
             ("BCP037", DiagnosticLevel.Error, """The property "foo" is not allowed on objects of type "{ }". No other properties are allowed."""),
->>>>>>> 86e8f184
-        });
-    }
-
-    [TestMethod]
-<<<<<<< HEAD
-    public void Resource_derived_typed_compile_time_imports_raise_diagnostic_when_imported_from_ARM_JSON_models_with_unrecognized_resource()
-    {
-        var result = CompilationHelper.Compile(new ServiceBuilder().WithFeatureOverrides(new(TestContext, ResourceDerivedTypesEnabled: true, CompileTimeImportsEnabled: true)),
-            ("main.bicep", """
-                import {foo} from 'mod.json'
-
-                param location string = resourceGroup().location
-                param fooParam foo = {
-                    bar: {
-                        name: 'acct'
-                        location: location
-                        kind: 'StorageV2'
-                        sku: {
-                            name: 'Standard_LRS'
-                        }
-                    }
-                }
-
-                output fooOutput foo = fooParam
-                """),
-            ("mod.json", $$"""
-                {
-                    "$schema": "https://schema.management.azure.com/schemas/2019-04-01/deploymentTemplate.json#",
-                    "languageVersion": "2.0",
-                    "contentVersion": "1.0.0.0",
-                    "definitions": {
-                        "foo": {
-                            "metadata": {
-                                "{{LanguageConstants.MetadataExportedPropertyName}}": true
-                            },
-                            "type": "object",
-                            "additionalProperties": {
-                                "type": "object",
-                                "metadata": {
-                                    "{{LanguageConstants.MetadataResourceDerivedTypePropertyName}}": "Microsoft.Foo/bars@2022-09-01"
-                                }
-                            }
-                        }
-                    },
-                    "resources": []
-                }
-=======
+        });
+    }
+
+    [TestMethod]
     public void Imported_objects_can_be_used_in_discriminated_object_type_narrowing()
     {
         var result = CompilationHelper.Compile(ServicesWithCompileTimeTypeImports,
@@ -2115,16 +1970,11 @@
             ("mod.bicep", """
                 @export()
                 var obj = {type: 'foo', bar: 'bar'}
->>>>>>> 86e8f184
                 """));
 
         result.Should().HaveDiagnostics(new[]
         {
-<<<<<<< HEAD
-            ("BCP081", DiagnosticLevel.Warning, """Resource type "Microsoft.Foo/bars@2022-09-01" does not have types available."""),
-=======
             ("BCP035", DiagnosticLevel.Error, """The specified "output" declaration is missing the following required properties: "pop"."""),
->>>>>>> 86e8f184
         });
     }
 
@@ -2192,4 +2042,158 @@
         result.Template.Should().NotBeNull();
         result.Template.Should().HaveValueAtPath("languageVersion", "2.0");
     }
+
+    [TestMethod]
+    public void Resource_derived_types_are_bound_when_imported_from_ARM_JSON_models()
+    {
+        var result = CompilationHelper.Compile(new ServiceBuilder().WithFeatureOverrides(new(TestContext, ResourceDerivedTypesEnabled: true, CompileTimeImportsEnabled: true)),
+            ("main.bicep", """
+                import {foo} from 'mod.json'
+
+                param location string = resourceGroup().location
+                param fooParam foo = {
+                    bar: {
+                        name: 'acct'
+                        location: location
+                        kind: 'StorageV2'
+                        sku: {
+                            name: 'Standard_LRS'
+                        }
+                        properties: {
+                            unknownProperty: false
+                        }
+                    }
+                }
+
+                output fooOutput foo = fooParam
+                """),
+            ("mod.json", $$"""
+                {
+                    "$schema": "https://schema.management.azure.com/schemas/2019-04-01/deploymentTemplate.json#",
+                    "languageVersion": "2.0",
+                    "contentVersion": "1.0.0.0",
+                    "definitions": {
+                        "foo": {
+                            "metadata": {
+                                "{{LanguageConstants.MetadataExportedPropertyName}}": true
+                            },
+                            "type": "object",
+                            "additionalProperties": {
+                                "type": "object",
+                                "metadata": {
+                                    "{{LanguageConstants.MetadataResourceDerivedTypePropertyName}}": "Microsoft.Storage/storageAccounts@2022-09-01"
+                                }
+                            }
+                        }
+                    },
+                    "resources": []
+                }
+                """));
+
+        result.Should().NotHaveAnyCompilationBlockingDiagnostics();
+        result.Should().HaveDiagnostics(new[]
+        {
+            ("BCP037", DiagnosticLevel.Warning, """The property "unknownProperty" is not allowed on objects of type "StorageAccountPropertiesCreateParametersOrStorageAccountProperties". Permissible properties include "accessTier", "allowBlobPublicAccess", "allowCrossTenantReplication", "allowedCopyScope", "allowSharedKeyAccess", "azureFilesIdentityBasedAuthentication", "customDomain", "defaultToOAuthAuthentication", "dnsEndpointType", "encryption", "immutableStorageWithVersioning", "isHnsEnabled", "isLocalUserEnabled", "isNfsV3Enabled", "isSftpEnabled", "keyPolicy", "largeFileSharesState", "minimumTlsVersion", "networkAcls", "publicNetworkAccess", "routingPreference", "sasPolicy", "supportsHttpsTrafficOnly"."""),
+        });
+    }
+
+    [TestMethod]
+    public void Resource_derived_typed_compile_time_imports_raise_diagnostic_when_imported_from_ARM_JSON_models_without_feature_flag_set()
+    {
+        var result = CompilationHelper.Compile(ServicesWithCompileTimeTypeImports,
+            ("main.bicep", """
+                import {foo} from 'mod.json'
+
+                param location string = resourceGroup().location
+                param fooParam foo = {
+                    bar: {
+                        name: 'acct'
+                        location: location
+                        kind: 'StorageV2'
+                        sku: {
+                            name: 'Standard_LRS'
+                        }
+                    }
+                }
+
+                output fooOutput foo = fooParam
+                """),
+            ("mod.json", $$"""
+                {
+                    "$schema": "https://schema.management.azure.com/schemas/2019-04-01/deploymentTemplate.json#",
+                    "languageVersion": "2.0",
+                    "contentVersion": "1.0.0.0",
+                    "definitions": {
+                        "foo": {
+                            "metadata": {
+                                "{{LanguageConstants.MetadataExportedPropertyName}}": true
+                            },
+                            "type": "object",
+                            "additionalProperties": {
+                                "type": "object",
+                                "metadata": {
+                                    "{{LanguageConstants.MetadataResourceDerivedTypePropertyName}}": "Microsoft.Storage/storageAccounts@2022-09-01"
+                                }
+                            }
+                        }
+                    },
+                    "resources": []
+                }
+                """));
+
+        result.Should().HaveDiagnostics(new[]
+        {
+            ("BCP385", DiagnosticLevel.Error, """Using resource-derived types requires enabling EXPERIMENTAL feature "ResourceDerivedTypes"."""),
+        });
+    }
+
+    [TestMethod]
+    public void Resource_derived_typed_compile_time_imports_raise_diagnostic_when_imported_from_ARM_JSON_models_with_unrecognized_resource()
+    {
+        var result = CompilationHelper.Compile(new ServiceBuilder().WithFeatureOverrides(new(TestContext, ResourceDerivedTypesEnabled: true, CompileTimeImportsEnabled: true)),
+            ("main.bicep", """
+                import {foo} from 'mod.json'
+
+                param location string = resourceGroup().location
+                param fooParam foo = {
+                    bar: {
+                        name: 'acct'
+                        location: location
+                        kind: 'StorageV2'
+                        sku: {
+                            name: 'Standard_LRS'
+                        }
+                    }
+                }
+
+                output fooOutput foo = fooParam
+                """),
+            ("mod.json", $$"""
+                {
+                    "$schema": "https://schema.management.azure.com/schemas/2019-04-01/deploymentTemplate.json#",
+                    "languageVersion": "2.0",
+                    "contentVersion": "1.0.0.0",
+                    "definitions": {
+                        "foo": {
+                            "metadata": {
+                                "{{LanguageConstants.MetadataExportedPropertyName}}": true
+                            },
+                            "type": "object",
+                            "additionalProperties": {
+                                "type": "object",
+                                "metadata": {
+                                    "{{LanguageConstants.MetadataResourceDerivedTypePropertyName}}": "Microsoft.Foo/bars@2022-09-01"
+                                }
+                            }
+                        }
+                    },
+                    "resources": []
+                }
+                """));
+
+        result.Should().HaveDiagnostics(new[]
+        {
+            ("BCP081", DiagnosticLevel.Warning, """Resource type "Microsoft.Foo/bars@2022-09-01" does not have types available."""),
+        });
+    }
 }