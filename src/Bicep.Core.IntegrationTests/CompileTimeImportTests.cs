// Copyright (c) Microsoft Corporation.
// Licensed under the MIT License.
using System.Diagnostics.CodeAnalysis;
using Bicep.Core.Diagnostics;
using Bicep.Core.UnitTests;
using Bicep.Core.UnitTests.Assertions;
using Bicep.Core.UnitTests.Utils;
using FluentAssertions;
using Microsoft.VisualStudio.TestTools.UnitTesting;
using Newtonsoft.Json.Linq;

namespace Bicep.Core.IntegrationTests;

[TestClass]
public class CompileTimeImportTests
{
    private ServiceBuilder ServicesWithCompileTimeTypeImports => new ServiceBuilder()
        .WithFeatureOverrides(new(TestContext, CompileTimeImportsEnabled: true));

    [NotNull]
    public TestContext? TestContext { get; set; }

    [TestMethod]
    public void Compile_time_imports_are_disabled_unless_feature_is_enabled()
    {
        var result = CompilationHelper.Compile("""
            import * as foo from 'bar.bicep'
            """);

        result.Should().HaveDiagnostics(new[]
        {
            ("BCP357", DiagnosticLevel.Error, "Using compile-time import statements requires enabling EXPERIMENTAL feature \"CompileTimeImports\"."),
        });
    }

    [TestMethod]
    public void Importing_unexported_symbol_should_raise_diagnostic()
    {
        var result = CompilationHelper.Compile(ServicesWithCompileTimeTypeImports,
            ("main.bicep", """
                import {foo, bar} from 'mod.bicep'
                """),
            ("mod.bicep", """
                type foo = string[]
                var bar = 'bar'
                """));

        result.ExcludingLinterDiagnostics().Should().HaveDiagnostics(new[]
        {
            ("BCP360", DiagnosticLevel.Error, "The 'foo' symbol was not found in (or was not exported by) the imported template."),
            ("BCP360", DiagnosticLevel.Error, "The 'bar' symbol was not found in (or was not exported by) the imported template."),
        });
    }

    [TestMethod]
    public void Imported_variable_cannot_be_used_in_a_type_expression()
    {
        var result = CompilationHelper.Compile(ServicesWithCompileTimeTypeImports,
            ("main.bicep", """
                import {bar} from 'mod.bicep'

                type foo = bar
                """),
            ("mod.bicep", """
                @export()
                var bar = 'bar'
                """));

        result.ExcludingLinterDiagnostics().Should().HaveDiagnostics(new[]
        {
            ("BCP287", DiagnosticLevel.Error, "'bar' refers to a value but is being used as a type here."),
        });
    }

    [TestMethod]
    public void Imported_type_cannot_be_used_in_a_value_expression()
    {
        var result = CompilationHelper.Compile(ServicesWithCompileTimeTypeImports,
            ("main.bicep", """
                import {foo} from 'mod.bicep'

                var bar = foo
                """),
            ("mod.bicep", """
                @export()
                type foo = string[]
                """));

        result.ExcludingLinterDiagnostics().Should().HaveDiagnostics(new[]
        {
            ("BCP288", DiagnosticLevel.Error, "'foo' refers to a type but is being used as a value here."),
        });
    }

    [TestMethod]
    public void Dereferencing_unexported_or_unknown_symbol_from_wildcard_should_raise_diagnostic()
    {
        var result = CompilationHelper.Compile(ServicesWithCompileTimeTypeImports,
            ("main.bicep", """
                import * as bar from 'mod.bicep'
                param baz bar.foo
                """),
            ("mod.bicep", """
                type foo = string[]
                """));

        result.ExcludingLinterDiagnostics().Should().HaveDiagnostics(new[]
        {
            ("BCP052", DiagnosticLevel.Error, "The type \"bar\" does not contain property \"foo\"."),
        });
    }

    [TestMethod]
    public void Exporting_type_property_should_raise_diagnostic()
    {
        var result = CompilationHelper.Compile(ServicesWithCompileTimeTypeImports, """
            type foo = {
                @export()
                property: string
            }
            """);

        result.ExcludingLinterDiagnostics().Should().HaveDiagnostics(new[]
        {
            ("BCP361", DiagnosticLevel.Error, "The \"@export()\" decorator must target a top-level statement.")
        });
    }

    [TestMethod]
    public void Importing_non_template_should_not_raise_diagnostic()
    {
        var result = CompilationHelper.Compile(ServicesWithCompileTimeTypeImports,
            ("main.bicep", """
                import {foo} from 'main.bicepparam'
                """),
            ("main.bicepparam", """
                using 'mod.bicep'

                @export()
                var foo = 'bar'

                param bar = foo
                """),
            ("mod.bicep", """
                param bar string
                """));

        result.ExcludingLinterDiagnostics().Should().NotHaveAnyDiagnostics();
    }

    [TestMethod]
    public void Imported_type_symbols_should_have_declarations_injected_into_compiled_template()
    {
        var result = CompilationHelper.Compile(ServicesWithCompileTimeTypeImports,
            ("main.bicep", """
                import {foo} from 'mod.bicep'
                """),
            ("mod.bicep", """
                @export()
                type foo = string[]
                """));

        result.ExcludingLinterDiagnostics().Should().NotHaveAnyDiagnostics();
        result.Template.Should().HaveValueAtPath("definitions", JToken.Parse($$"""
            {
                "foo": {
                    "type": "array",
                    "items": {
                        "type": "string"
                    },
                    "metadata": {
                        "{{LanguageConstants.MetadataImportedFromPropertyName}}": {
                            "sourceTemplate": "mod.bicep"
                        }
                    }
                }
            }
            """));
    }

    [TestMethod]
    public void Imported_variable_symbols_should_have_declarations_injected_into_compiled_template()
    {
        var result = CompilationHelper.Compile(ServicesWithCompileTimeTypeImports,
            ("main.bicep", """
                import {foo} from 'mod.bicep'
                """),
            ("mod.bicep", """
                @export()
                @description('The foo variable')
                var foo = 'foo'
                """));

        result.ExcludingLinterDiagnostics().Should().NotHaveAnyDiagnostics();
        result.Template.Should().HaveValueAtPath("variables", JToken.Parse($$"""
            {
                "foo": "foo"
            }
            """));
    }

    [TestMethod]
    public void Type_symbols_imported_from_ARM_json_should_have_declarations_injected_into_compiled_template()
    {
        var result = CompilationHelper.Compile(ServicesWithCompileTimeTypeImports,
            ("main.bicep", """
                import {foo} from 'mod.json'
                """),
            ("mod.json", $$"""
                {
                    "$schema": "https://schema.management.azure.com/schemas/2019-04-01/deploymentTemplate.json#",
                    "contentVersion": "1.0.0.0",
                    "languageVersion": "2.0",
                    "definitions": {
                        "foo": {
                            "metadata": {
                                "{{LanguageConstants.MetadataExportedPropertyName}}": true
                            },
                            "type": "array",
                            "items": {
                                "$ref": "#/definitions/bar"
                            }
                        },
                        "bar": {
                            "type": "string"
                        }
                    },
                    "resources": {}
                }
                """));

        result.ExcludingLinterDiagnostics().Should().NotHaveAnyDiagnostics();
        result.Template.Should().HaveValueAtPath("definitions", JToken.Parse($$"""
            {
                "foo": {
                    "type": "array",
                    "items": {
                        "$ref": "#/definitions/1.bar"
                    },
                    "metadata": {
                        "{{LanguageConstants.MetadataImportedFromPropertyName}}": {
                            "sourceTemplate": "mod.json"
                        }
                    }
                },
                "1.bar": {
                    "type": "string",
                    "metadata": {
                        "{{LanguageConstants.MetadataImportedFromPropertyName}}": {
                            "sourceTemplate": "mod.json"
                        }
                    }
                }
            }
            """));
    }

    [TestMethod]
    public void Variable_symbols_imported_from_ARM_json_should_have_declarations_injected_into_compiled_template()
    {
        var result = CompilationHelper.Compile(ServicesWithCompileTimeTypeImports,
            ("main.bicep", """
                import {foo} from 'mod.json'
                """),
            ("mod.json", $$"""
                {
                    "$schema": "https://schema.management.azure.com/schemas/2019-04-01/deploymentTemplate.json#",
                    "contentVersion": "1.0.0.0",
                    "metadata": {
                        "{{LanguageConstants.TemplateMetadataExportedVariablesName}}": [
                            {
                                "name": "foo",
                                "description": "A lengthy, florid description"
                            }
                        ]
                    },
                    "variables": {
                        "foo": {
                            "property": "[variables('bar')]"
                        },
                        "bar": "barValue"
                    },
                    "resources": []
                }
                """));

        result.ExcludingLinterDiagnostics().Should().NotHaveAnyDiagnostics();
        result.Template.Should().HaveValueAtPath("variables", JToken.Parse($$"""
            {
                "foo": {
                    "property": "[variables('1.bar')]"
                },
                "1.bar": "barValue"
            }
            """));
    }

    [TestMethod]
    public void Funky_ARM_allowedValues_survive_symbol_import_and_injection()
    {
        var result = CompilationHelper.Compile(ServicesWithCompileTimeTypeImports,
            ("main.bicep", """
                import {foo as fizz, bar as buzz} from 'mod.json'
                """),
            ("mod.json", $$"""
                {
                    "$schema": "https://schema.management.azure.com/schemas/2019-04-01/deploymentTemplate.json#",
                    "contentVersion": "1.0.0.0",
                    "languageVersion": "2.0",
                    "definitions": {
                        "foo": {
                            "metadata": {
                                "{{LanguageConstants.MetadataExportedPropertyName}}": true
                            },
                            "type": "array",
                            "allowedValues": ["foo", "bar"]
                        },
                        "bar": {
                            "metadata": {
                                "{{LanguageConstants.MetadataExportedPropertyName}}": true
                            },
                            "type": "string",
                            "allowedValues": ["foo", "bar"]
                        }
                    },
                    "resources": {}
                }
                """));

        result.ExcludingLinterDiagnostics().Should().NotHaveAnyDiagnostics();
        result.Template.Should().HaveValueAtPath("definitions", JToken.Parse($$"""
            {
                "fizz": {
                    "type": "array",
                    "allowedValues": ["bar", "foo"],
                    "metadata": {
                        "{{LanguageConstants.MetadataImportedFromPropertyName}}": {
                            "sourceTemplate": "mod.json",
                            "originalIdentifier": "foo"
                        }
                    }
                },
                "buzz": {
                    "type": "string",
                    "allowedValues": ["bar", "foo"],
                    "metadata": {
                        "{{LanguageConstants.MetadataImportedFromPropertyName}}": {
                            "sourceTemplate": "mod.json",
                            "originalIdentifier": "bar"
                        }
                    }
                }
            }
            """));
    }

    [TestMethod]
    public void Symbols_imported_via_wildcard_should_have_declarations_injected_into_compiled_template()
    {
        var result = CompilationHelper.Compile(ServicesWithCompileTimeTypeImports,
            ("main.bicep", """
                import * as foo from 'mod.bicep'
                """),
            ("mod.bicep", """
                @export()
                type foo = string[]

                @export()
                var squares = map(range(0, 100), x => x * x)
                """));

        result.ExcludingLinterDiagnostics().Should().NotHaveAnyDiagnostics();
        result.Template.Should().HaveValueAtPath("definitions", JToken.Parse($$"""
            {
                "1.foo": {
                    "type": "array",
                    "items": {
                        "type": "string"
                    },
                    "metadata": {
                        "{{LanguageConstants.MetadataImportedFromPropertyName}}": {
                            "sourceTemplate": "mod.bicep"
                        }
                    }
                }
            }
            """));

        result.Template.Should().HaveValueAtPath("variables", JToken.Parse($$"""
            {
                "1.squares": "[map(range(0, 100), lambda('x', mul(lambdaVariables('x'), lambdaVariables('x'))))]"
            }
            """));
    }

    [TestMethod]
    public void Imported_symbol_closure_is_deduplicated_in_compiled_template()
    {
        var result = CompilationHelper.Compile(ServicesWithCompileTimeTypeImports,
            ("main.bicep", """
                import * as bar from 'mod.bicep'
                import {foo} from 'mod.bicep'
                """),
            ("mod.bicep", """
                @export()
                type foo = string[]

                @export()
                @minValue(1)
                @maxValue(10)
                type fizz = int
                """));

        result.ExcludingLinterDiagnostics().Should().NotHaveAnyDiagnostics();

        // `foo` is imported both by name and via a wildcard -- make sure it only gets injected once (and that it uses the right name)
        result.Template.Should().HaveValueAtPath("definitions", JToken.Parse($$"""
            {
                "foo": {
                    "type": "array",
                    "items": {
                        "type": "string"
                    },
                    "metadata": {
                        "{{LanguageConstants.MetadataImportedFromPropertyName}}": {
                            "sourceTemplate": "mod.bicep"
                        }
                    }
                },
                "1.fizz": {
                    "type": "int",
                    "minValue": 1,
                    "maxValue": 10,
                    "metadata": {
                        "{{LanguageConstants.MetadataImportedFromPropertyName}}": {
                            "sourceTemplate": "mod.bicep"
                        }
                    }
                }
            }
            """));
    }

    [TestMethod]
    public void Imported_type_symbols_with_a_lengthy_reference_chain_should_have_declarations_injected_into_compiled_template()
    {
        var result = CompilationHelper.Compile(ServicesWithCompileTimeTypeImports,
            ("main.bicep", """
                import {foo} from 'mod.bicep'
                """),
            ("mod.bicep", """
                import {bar} from 'mod2.bicep'

                @export()
                type foo = {
                    bar: bar
                    anotherProperty: unexported
                }

                type unexported = 'fizz' | 'buzz' | 'pop'
                """),
            ("mod2.bicep", """
                import * as foo from 'mod3.bicep'

                @export()
                type bar = {
                    foo: foo.bar
                    prop: unexported
                }

                type unexported = {
                    nested: alsoNotExported
                }

                type alsoNotExported = int
                """),
            ("mod3.bicep", """
                import {foo} from 'mod4.bicep'

                @export()
                type bar = foo
                """),
            ("mod4.bicep", """
                @export()
                type foo = string[]
                """));

        result.ExcludingLinterDiagnostics().Should().NotHaveAnyDiagnostics();
        result.Template.Should().HaveValueAtPath("definitions", JToken.Parse($$"""
            {
                "foo": {
                    "type": "object",
                    "properties": {
                        "bar": {
                            "$ref": "#/definitions/2.bar"
                        },
                        "anotherProperty": {
                            "$ref": "#/definitions/1.unexported"
                        }
                    },
                    "metadata": {
                        "{{LanguageConstants.MetadataImportedFromPropertyName}}": {
                            "sourceTemplate": "mod.bicep"
                        }
                    }
                },
                "1.unexported": {
                    "type": "string",
                    "allowedValues": [
                        "buzz",
                        "fizz",
                        "pop"
                    ],
                    "metadata": {
                        "{{LanguageConstants.MetadataImportedFromPropertyName}}": {
                            "sourceTemplate": "mod.bicep"
                        }
                    }
                },
                "2.bar": {
                    "type": "object",
                    "properties": {
                        "foo": {
                            "$ref": "#/definitions/3.bar"
                        },
                        "prop": {
                            "$ref": "#/definitions/2.unexported"
                        }
                    },
                    "metadata": {
                        "{{LanguageConstants.MetadataImportedFromPropertyName}}": {
                            "sourceTemplate": "mod2.bicep"
                        }
                    }
                },
                "2.unexported": {
                    "type": "object",
                    "properties": {
                        "nested": {
                            "$ref": "#/definitions/2.alsoNotExported"
                        }
                    },
                    "metadata": {
                        "{{LanguageConstants.MetadataImportedFromPropertyName}}": {
                            "sourceTemplate": "mod2.bicep"
                        }
                    }
                },
                "2.alsoNotExported": {
                    "type": "int",
                    "metadata": {
                        "{{LanguageConstants.MetadataImportedFromPropertyName}}": {
                            "sourceTemplate": "mod2.bicep"
                        }
                    }
                },
                "3.bar": {
                    "$ref": "#/definitions/4.foo",
                    "metadata": {
                        "{{LanguageConstants.MetadataImportedFromPropertyName}}": {
                            "sourceTemplate": "mod3.bicep"
                        }
                    }
                },
                "4.foo": {
                    "type": "array",
                    "items": {
                        "type": "string"
                    },
                    "metadata": {
                        "{{LanguageConstants.MetadataImportedFromPropertyName}}": {
                            "sourceTemplate": "mod4.bicep"
                        }
                    }
                }
            }
            """));
    }

    [TestMethod]
    public void Imported_variable_symbols_with_a_lengthy_reference_chain_should_have_declarations_injected_into_compiled_template()
    {
        var result = CompilationHelper.Compile(ServicesWithCompileTimeTypeImports,
            ("main.bicep", """
                import {foo} from 'mod.bicep'
                """),
            ("mod.bicep", """
                import {bar} from 'mod2.bicep'

                @export()
                var foo = {
                    bar: bar
                    anotherProperty: unexported
                }

                var unexported = 'unexported'
                """),
            ("mod2.bicep", """
                import * as foo from 'mod3.bicep'

                @export()
                var bar = {
                    foo: foo.bar
                    prop: unexported
                }

                var unexported = {
                    nested: alsoNotExported
                }

                var alsoNotExported = 45
                """),
            ("mod3.bicep", """
                import {foo} from 'mod4.bicep'

                @export()
                var bar = foo
                """),
            ("mod4.bicep", """
                @export()
                var foo = ['snap', 'crackle', 'pop']
                """));

        result.ExcludingLinterDiagnostics().Should().NotHaveAnyDiagnostics();
        result.Template.Should().HaveValueAtPath("variables", JToken.Parse($$"""
            {
                "foo": {
                    "bar": "[variables('2.bar')]",
                    "anotherProperty": "[variables('1.unexported')]"
                },
                "1.unexported": "unexported",
                "2.bar": {
                    "foo": "[variables('3.bar')]",
                    "prop": "[variables('2.unexported')]"
                },
                "2.unexported": {
                    "nested": "[variables('2.alsoNotExported')]"
                },
                "2.alsoNotExported": 45,
                "3.bar": "[variables('4.foo')]",
                "4.foo": [
                    "snap",
                    "crackle",
                    "pop"
                ]
            }
            """));
    }

    [TestMethod]
    public void Importing_the_same_symbol_under_two_separate_names_should_raise_diagnostic()
    {
        var result = CompilationHelper.Compile(ServicesWithCompileTimeTypeImports,
            ("main.bicep", """
                import {foo} from 'mod.bicep'
                import {foo as fizz} from 'mod.bicep'
                """),
            ("mod.bicep", """
                @export()
                type foo = string[]
                """));

        result.ExcludingLinterDiagnostics().Should().HaveDiagnostics(new[]
        {
            ("BCP362", DiagnosticLevel.Error, "This symbol is imported multiple times under the names 'foo', 'fizz'."),
            ("BCP362", DiagnosticLevel.Error, "This symbol is imported multiple times under the names 'foo', 'fizz'."), // The same diagnostic should be raised on each import
        });
    }

    [TestMethod]
    public void Importing_the_same_symbol_from_json_template_under_two_separate_names_should_raise_diagnostic()
    {
        var result = CompilationHelper.Compile(ServicesWithCompileTimeTypeImports,
            ("main.bicep", """
                import {foo} from 'mod.json'
                import {foo as fizz} from 'mod.json'
                """),
            ("mod.json", $$"""
                {
                    "$schema": "https://schema.management.azure.com/schemas/2019-04-01/deploymentTemplate.json#",
                    "contentVersion": "1.0.0.0",
                    "languageVersion": "2.0",
                    "definitions": {
                        "foo": {
                            "metadata": {
                                "{{LanguageConstants.MetadataExportedPropertyName}}": true
                            },
                            "type": "string"
                        }
                    },
                    "resources": {}
                }
                """));

        result.ExcludingLinterDiagnostics().Should().HaveDiagnostics(new[]
        {
            ("BCP362", DiagnosticLevel.Error, "This symbol is imported multiple times under the names 'foo', 'fizz'."),
            ("BCP362", DiagnosticLevel.Error, "This symbol is imported multiple times under the names 'foo', 'fizz'."), // The same diagnostic should be raised on each import
        });
    }

    [TestMethod]
    public void Exporting_a_variable_that_references_a_parameter_should_raise_diagnostic()
    {
        var result = CompilationHelper.Compile(ServicesWithCompileTimeTypeImports, """
            param foo string
            var bar = 'x${foo}x'
            var baz = bar

            @export()
            var quux = baz
            """);

        result.ExcludingLinterDiagnostics().Should().HaveDiagnostics(new[]
        {
            ("BCP372", DiagnosticLevel.Error, "The \"@export()\" decorator may not be applied to variables that refer to parameters, modules, or resource, either directly or indirectly. The target of this decorator contains direct or transitive references to the following unexportable symbols: \"foo\"."),
        });
    }

    [TestMethod]
    public void Exporting_a_variable_that_references_a_resource_should_raise_diagnostic()
    {
        var result = CompilationHelper.Compile(ServicesWithCompileTimeTypeImports, """
            resource foo 'Microsoft.Network/virtualNetworks@2020-06-01' = {
                location: 'westus'
                name: 'myVNet'
                properties:{
                    addressSpace: {
                        addressPrefixes: [
                            '10.0.0.0/20'
                        ]
                    }
                }
            }
            var bar = [
                {vnetName: foo.name, addressSpace: foo.properties.addressSpace}
            ]
            var baz = bar

            @export()
            var quux = baz
            """);

        result.ExcludingLinterDiagnostics().Should().HaveDiagnostics(new[]
        {
            ("BCP372", DiagnosticLevel.Error, "The \"@export()\" decorator may not be applied to variables that refer to parameters, modules, or resource, either directly or indirectly. The target of this decorator contains direct or transitive references to the following unexportable symbols: \"foo\"."),
        });
    }

    [TestMethod]
    public void Exporting_a_variable_that_references_a_local_variable_should_not_raise_diagnostic()
    {
        var result = CompilationHelper.Compile(ServicesWithCompileTimeTypeImports, """
            @export()
            var foo = map(range(1, 10), x => x * x)
            """);

        result.ExcludingLinterDiagnostics().Should().NotHaveAnyDiagnostics();
    }

    [TestMethod]
    public void Importing_a_name_that_refers_to_mulitple_exports_should_raise_diagnostic()
    {
        var result = CompilationHelper.Compile(ServicesWithCompileTimeTypeImports,
            ("main.bicep", """
                import {foo} from 'mod.json'
                """),
            ("mod.json", $$"""
                {
                    "$schema": "https://schema.management.azure.com/schemas/2019-04-01/deploymentTemplate.json#",
                    "contentVersion": "1.0.0.0",
                    "languageVersion": "2.0",
                    "metadata": {
                        "{{LanguageConstants.TemplateMetadataExportedVariablesName}}": [
                            {
                                "name": "foo",
                                "description": "A lengthy, florid description"
                            }
                        ]
                    },
                    "variables": {
                        "foo": "foo"
                    },
                    "definitions": {
                        "foo": {
                            "type": "string",
                            "metadata": {
                                "{{LanguageConstants.MetadataExportedPropertyName}}": true
                            }
                        }
                    },
                    "resources": {}
                }
                """));

        result.ExcludingLinterDiagnostics().Should().HaveDiagnostics(new[]
        {
            ("BCP373", DiagnosticLevel.Error, "The name \"foo\" is ambiguous because it refers to exports of the following kinds: \"Type\", \"Variable\"."),
        });
    }

    [TestMethod]
    public void Wildcard_importing_a_target_with_multiple_exports_using_the_same_name_should_raise_diagnostic()
    {
        var result = CompilationHelper.Compile(ServicesWithCompileTimeTypeImports,
            ("main.bicep", """
                import * as everything from 'mod.json'
                """),
            ("mod.json", $$"""
                {
                    "$schema": "https://schema.management.azure.com/schemas/2019-04-01/deploymentTemplate.json#",
                    "contentVersion": "1.0.0.0",
                    "languageVersion": "2.0",
                    "metadata": {
                        "{{LanguageConstants.TemplateMetadataExportedVariablesName}}": [
                            {
                                "name": "foo",
                                "description": "A lengthy, florid description"
                            }
                        ]
                    },
                    "variables": {
                        "foo": "foo"
                    },
                    "definitions": {
                        "foo": {
                            "type": "string",
                            "metadata": {
                                "{{LanguageConstants.MetadataExportedPropertyName}}": true
                            }
                        }
                    },
                    "resources": {}
                }
                """));

        result.ExcludingLinterDiagnostics().Should().HaveDiagnostics(new[]
        {
            ("BCP374", DiagnosticLevel.Error, "The imported model cannot be loaded with a wildcard because it contains the following duplicated exports: \"foo\"."),
        });
    }

    [TestMethod]
    public void Copy_variable_symbols_imported_from_ARM_json_should_have_declarations_injected_into_compiled_template()
    {
        var result = CompilationHelper.Compile(ServicesWithCompileTimeTypeImports,
            ("main.bicep", """
                import {foo} from 'mod.json'
                """),
            ("mod.json", $$"""
                {
                    "$schema": "https://schema.management.azure.com/schemas/2019-04-01/deploymentTemplate.json#",
                    "contentVersion": "1.0.0.0",
                    "metadata": {
                        "{{LanguageConstants.TemplateMetadataExportedVariablesName}}": [
                            {
                                "name": "foo",
                                "description": "A lengthy, florid description"
                            }
                        ]
                    },
                    "variables": {
                        "fooCount": "[add(2, 3)]",
                        "copy": [
                            {
                                "name": "foo",
                                "count": "[variables('fooCount')]",
                                "input": "[copyIndex('foo', 1)]"
                            }
                        ]
                    },
                    "resources": []
                }
                """));

        result.ExcludingLinterDiagnostics().Should().NotHaveAnyDiagnostics();
        result.Template.Should().HaveValueAtPath("variables", JToken.Parse($$"""
            {
                "1.fooCount": "[add(2, 3)]",
                "copy": [
                    {
                        "name": "foo",
                        "count": "[length(range(0, variables('1.fooCount')))]",
                        "input": "[add(copyIndex('foo'), 1)]"
                    }
                ]
            }
            """));
    }

    [TestMethod]
    public void Copy_variable_symbols_imported_from_ARM_json_as_part_of_import_closure_should_have_declarations_injected_into_compiled_template()
    {
        var result = CompilationHelper.Compile(ServicesWithCompileTimeTypeImports,
            ("main.bicep", """
                import {bar} from 'mod.json'
                """),
            ("mod.json", $$"""
                {
                    "$schema": "https://schema.management.azure.com/schemas/2019-04-01/deploymentTemplate.json#",
                    "contentVersion": "1.0.0.0",
                    "metadata": {
                        "{{LanguageConstants.TemplateMetadataExportedVariablesName}}": [
                            {
                                "name": "bar"
                            }
                        ]
                    },
                    "variables": {
                        "bar": "[variables('foo')[3]]",
                        "fooCount": "[add(2, 3)]",
                        "copy": [
                            {
                                "name": "foo",
                                "count": "[variables('fooCount')]",
                                "input": "[copyIndex('foo', 1)]"
                            }
                        ]
                    },
                    "resources": []
                }
                """));

        result.ExcludingLinterDiagnostics().Should().NotHaveAnyDiagnostics();
        result.Template.Should().HaveValueAtPath("variables", JToken.Parse($$"""
            {
                "bar": "[variables('1.foo')[3]]",
                "1.fooCount": "[add(2, 3)]",
                "copy": [
                    {
                        "name": "1.foo",
                        "count": "[length(range(0, variables('1.fooCount')))]",
                        "input": "[add(copyIndex('1.foo'), 1)]"
                    }
                ]
            }
            """));
    }

    [TestMethod]
    public void Named_import_can_identify_target_by_quoted_string()
    {
        var result = CompilationHelper.Compile(ServicesWithCompileTimeTypeImports,
            ("main.bicep", """
                import {'a-b' as ab} from 'mod.json'
                """),
            ("mod.json", $$"""
                {
                    "$schema": "https://schema.management.azure.com/schemas/2019-04-01/deploymentTemplate.json#",
                    "contentVersion": "1.0.0.0",
                    "languageVersion": "2.0",
                    "metadata": {
                        "{{LanguageConstants.TemplateMetadataExportedVariablesName}}": [
                            {
                                "name": "a-b",
                                "description": "A lengthy, florid description"
                            }
                        ]
                    },
                    "variables": {
                        "a-b": "a-b"
                    },
                    "resources": {}
                }
                """));

        result.ExcludingLinterDiagnostics().Should().NotHaveAnyDiagnostics();
    }

    [TestMethod]
    public void Named_import_by_quoted_string_should_block_interpolation()
    {
        var result = CompilationHelper.Compile(ServicesWithCompileTimeTypeImports,
            ("main.bicep", """
                import {'${originalSymbolName}' as ab} from 'mod.json'

                var originalSymbolName = 'a-b'
                """),
            ("mod.json", $$"""
                {
                    "$schema": "https://schema.management.azure.com/schemas/2019-04-01/deploymentTemplate.json#",
                    "contentVersion": "1.0.0.0",
                    "metadata": {
                        "{{LanguageConstants.TemplateMetadataExportedVariablesName}}": [
                            {
                                "name": "a-b"
                            }
                        ]
                    },
                    "variables": {
                        "a-b": "a-b"
                    },
                    "resources": {}
                }
                """));

        result.ExcludingLinterDiagnostics().Should().HaveDiagnostics(new[]
        {
            ("BCP032", DiagnosticLevel.Error, "The value must be a compile-time constant."),
        });
    }

    [TestMethod]
    public void Named_import_by_quoted_string_without_alias_should_raise_diagnostic()
    {
        var result = CompilationHelper.Compile(ServicesWithCompileTimeTypeImports,
            ("main.bicep", """
                import {'foo'} from 'mod.json'
                """),
            ("mod.json", $$"""
                {
                    "$schema": "https://schema.management.azure.com/schemas/2019-04-01/deploymentTemplate.json#",
                    "contentVersion": "1.0.0.0",
                    "languageVersion": "2.0",
                    "metadata": {
                        "{{LanguageConstants.TemplateMetadataExportedVariablesName}}": [
                            {
                                "name": "foo",
                                "description": "A lengthy, florid description"
                            }
                        ]
                    },
                    "variables": {
                        "foo": "foo"
                    },
                    "resources": {}
                }
                """));

        result.ExcludingLinterDiagnostics().Should().HaveDiagnostics(new[]
        {
            ("BCP375", DiagnosticLevel.Error, "An import list item that identifies its target with a quoted string must include an 'as <alias>' clause."),
        });
    }

    [TestMethod]
    public void Named_import_with_invalid_original_symbol_name_syntax_should_raise_diagnostic()
    {
        var result = CompilationHelper.Compile(ServicesWithCompileTimeTypeImports,
            ("main.bicep", """
                import {1 as foo} from 'mod.bicep'
                """),
            ("mod.bicep", string.Empty));

        result.ExcludingLinterDiagnostics().Should().HaveDiagnostics(new[]
        {
            ("BCP355", DiagnosticLevel.Error, "Expected the name of an exported symbol at this location."),
        });
    }

    [TestMethod]
<<<<<<< HEAD
    public void Named_imports_into_bicepparam_file_are_supported()
    {
        var result = CompilationHelper.CompileParams(ServicesWithCompileTimeTypeImports,
            ("main.bicep", """
                param intParam int
                """),
            ("parameters.bicepparam", """
                using 'main.bicep'
                import {a} from 'mod.bicep'
                import {b} from 'mod.bicepparam'

                param intParam = a + b + 4
                """),
            ("mod.bicep", """
                @export()
                var a = 2
                """),
            ("mod.bicepparam", """
                using 'mod.bicep'

                @export()
                var b = 3
                """));

        result.ExcludingLinterDiagnostics().Should().NotHaveAnyDiagnostics();

        var parameters = TemplateEvaluator.ParseParametersFile(result.Parameters);
        parameters["intParam"].Should().DeepEqual(9);
    }

    [TestMethod]
    public void Wildcard_imports_into_bicepparam_file_are_supported()
    {
        var result = CompilationHelper.CompileParams(ServicesWithCompileTimeTypeImports,
            ("main.bicep", """
                param intParam int
                """),
            ("parameters.bicepparam", """
                using 'main.bicep'
                import * as modTemplate from 'mod.bicep'
                import * as modParams from 'mod.bicepparam'

                param intParam = modTemplate.a + modParams.b + 4
                """),
            ("mod.bicep", """
                @export()
                var a = 2
                """),
            ("mod.bicepparam", """
                using 'mod.bicep'

                @export()
                var b = 3
                """));

        result.ExcludingLinterDiagnostics().Should().NotHaveAnyDiagnostics();

        var parameters = TemplateEvaluator.ParseParametersFile(result.Parameters);
        parameters["intParam"].Should().DeepEqual(9);
=======
    public void Importing_type_results_in_ARM_language_version_2()
    {
        var result = CompilationHelper.Compile(ServicesWithCompileTimeTypeImports,
            ("main.bicep", """
                import {foo} from 'mod.bicep'
                """),
            ("mod.bicep", """
                @export()
                type foo = string
                """));

        result.ExcludingLinterDiagnostics().Should().NotHaveAnyDiagnostics();
        result.Template.Should().HaveValueAtPath("languageVersion", "2.0");
    }

    [TestMethod]
    public void Importing_variables_only_does_not_result_in_elevated_ARM_language_version()
    {
        var result = CompilationHelper.Compile(ServicesWithCompileTimeTypeImports,
            ("main.bicep", """
                import {bar} from 'mod.bicep'
                """),
            ("mod.bicep", """
                @export()
                type foo = string

                @export()
                var bar = 'bar'
                """));

        result.ExcludingLinterDiagnostics().Should().NotHaveAnyDiagnostics();
        result.Template.Should().NotHaveValueAtPath("languageVersion");
>>>>>>> 75242012
    }
}<|MERGE_RESOLUTION|>--- conflicted
+++ resolved
@@ -1049,7 +1049,41 @@
     }
 
     [TestMethod]
-<<<<<<< HEAD
+    public void Importing_type_results_in_ARM_language_version_2()
+    {
+        var result = CompilationHelper.Compile(ServicesWithCompileTimeTypeImports,
+            ("main.bicep", """
+                import {foo} from 'mod.bicep'
+                """),
+            ("mod.bicep", """
+                @export()
+                type foo = string
+                """));
+
+        result.ExcludingLinterDiagnostics().Should().NotHaveAnyDiagnostics();
+        result.Template.Should().HaveValueAtPath("languageVersion", "2.0");
+    }
+
+    [TestMethod]
+    public void Importing_variables_only_does_not_result_in_elevated_ARM_language_version()
+    {
+        var result = CompilationHelper.Compile(ServicesWithCompileTimeTypeImports,
+            ("main.bicep", """
+                import {bar} from 'mod.bicep'
+                """),
+            ("mod.bicep", """
+                @export()
+                type foo = string
+
+                @export()
+                var bar = 'bar'
+                """));
+
+        result.ExcludingLinterDiagnostics().Should().NotHaveAnyDiagnostics();
+        result.Template.Should().NotHaveValueAtPath("languageVersion");
+    }
+
+    [TestMethod]
     public void Named_imports_into_bicepparam_file_are_supported()
     {
         var result = CompilationHelper.CompileParams(ServicesWithCompileTimeTypeImports,
@@ -1109,39 +1143,5 @@
 
         var parameters = TemplateEvaluator.ParseParametersFile(result.Parameters);
         parameters["intParam"].Should().DeepEqual(9);
-=======
-    public void Importing_type_results_in_ARM_language_version_2()
-    {
-        var result = CompilationHelper.Compile(ServicesWithCompileTimeTypeImports,
-            ("main.bicep", """
-                import {foo} from 'mod.bicep'
-                """),
-            ("mod.bicep", """
-                @export()
-                type foo = string
-                """));
-
-        result.ExcludingLinterDiagnostics().Should().NotHaveAnyDiagnostics();
-        result.Template.Should().HaveValueAtPath("languageVersion", "2.0");
-    }
-
-    [TestMethod]
-    public void Importing_variables_only_does_not_result_in_elevated_ARM_language_version()
-    {
-        var result = CompilationHelper.Compile(ServicesWithCompileTimeTypeImports,
-            ("main.bicep", """
-                import {bar} from 'mod.bicep'
-                """),
-            ("mod.bicep", """
-                @export()
-                type foo = string
-
-                @export()
-                var bar = 'bar'
-                """));
-
-        result.ExcludingLinterDiagnostics().Should().NotHaveAnyDiagnostics();
-        result.Template.Should().NotHaveValueAtPath("languageVersion");
->>>>>>> 75242012
     }
 }