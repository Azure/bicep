// Copyright (c) Microsoft Corporation.
// Licensed under the MIT License.
using System.Diagnostics.CodeAnalysis;
using Bicep.Core.Configuration;
using Bicep.Core.Diagnostics;
using Bicep.Core.Emit;
using Bicep.Core.Features;
using Bicep.Core.UnitTests;
using Bicep.Core.UnitTests.Assertions;
using Bicep.Core.UnitTests.Features;
using Bicep.Core.UnitTests.Mock;
using Bicep.Core.UnitTests.Utils;
using FluentAssertions;
using Microsoft.VisualStudio.TestTools.UnitTesting;
using Moq;
using Newtonsoft.Json.Linq;

namespace Bicep.Core.IntegrationTests;

[TestClass]
public class CompileTimeImportTests
{
    private ServiceBuilder ServicesWithCompileTimeTypeImports => new ServiceBuilder()
        .WithFeatureOverrides(new(TestContext, CompileTimeImportsEnabled: true));

    private ServiceBuilder ServicesWithCompileTimeTypeImportsAndUserDefinedFunctions => new ServiceBuilder()
        .WithFeatureOverrides(new(TestContext, CompileTimeImportsEnabled: true, UserDefinedFunctionsEnabled: true));

    [NotNull]
    public TestContext? TestContext { get; set; }

    [TestMethod]
    public void Compile_time_imports_are_disabled_unless_feature_is_enabled()
    {
        var result = CompilationHelper.Compile("""
            import * as foo from 'bar.bicep'
            """);

        result.Should().HaveDiagnostics(new[]
        {
            ("BCP357", DiagnosticLevel.Error, "Using compile-time import statements requires enabling EXPERIMENTAL feature \"CompileTimeImports\"."),
        });
    }

    [TestMethod]
    public void Importing_unexported_symbol_should_raise_diagnostic()
    {
        var result = CompilationHelper.Compile(ServicesWithCompileTimeTypeImports,
            ("main.bicep", """
                import {foo, bar} from 'mod.bicep'
                """),
            ("mod.bicep", """
                type foo = string[]
                var bar = 'bar'
                """));

        result.ExcludingLinterDiagnostics().Should().HaveDiagnostics(new[]
        {
            ("BCP360", DiagnosticLevel.Error, "The 'foo' symbol was not found in (or was not exported by) the imported template."),
            ("BCP360", DiagnosticLevel.Error, "The 'bar' symbol was not found in (or was not exported by) the imported template."),
        });
    }

    [TestMethod]
    public void Imported_variable_cannot_be_used_in_a_type_expression()
    {
        var result = CompilationHelper.Compile(ServicesWithCompileTimeTypeImports,
            ("main.bicep", """
                import {bar} from 'mod.bicep'

                type foo = bar
                """),
            ("mod.bicep", """
                @export()
                var bar = 'bar'
                """));

        result.ExcludingLinterDiagnostics().Should().HaveDiagnostics(new[]
        {
            ("BCP287", DiagnosticLevel.Error, "'bar' refers to a value but is being used as a type here."),
        });
    }

    [TestMethod]
    public void Imported_type_cannot_be_used_in_a_value_expression()
    {
        var result = CompilationHelper.Compile(ServicesWithCompileTimeTypeImports,
            ("main.bicep", """
                import {foo} from 'mod.bicep'

                var bar = foo
                """),
            ("mod.bicep", """
                @export()
                type foo = string[]
                """));

        result.ExcludingLinterDiagnostics().Should().HaveDiagnostics(new[]
        {
            ("BCP288", DiagnosticLevel.Error, "'foo' refers to a type but is being used as a value here."),
        });
    }

    [TestMethod]
    public void Dereferencing_unexported_or_unknown_symbol_from_wildcard_should_raise_diagnostic()
    {
        var result = CompilationHelper.Compile(ServicesWithCompileTimeTypeImports,
            ("main.bicep", """
                import * as bar from 'mod.bicep'
                param baz bar.foo
                """),
            ("mod.bicep", """
                type foo = string[]
                """));

        result.ExcludingLinterDiagnostics().Should().HaveDiagnostics(new[]
        {
            ("BCP052", DiagnosticLevel.Error, "The type \"bar\" does not contain property \"foo\"."),
        });
    }

    [TestMethod]
    public void Exporting_type_property_should_raise_diagnostic()
    {
        var result = CompilationHelper.Compile(ServicesWithCompileTimeTypeImports, """
            type foo = {
                @export()
                property: string
            }
            """);

        result.ExcludingLinterDiagnostics().Should().HaveDiagnostics(new[]
        {
            ("BCP361", DiagnosticLevel.Error, "The \"@export()\" decorator must target a top-level statement.")
        });
    }

    [TestMethod]
    public void Importing_non_template_should_not_raise_diagnostic()
    {
        var result = CompilationHelper.Compile(ServicesWithCompileTimeTypeImports,
            ("main.bicep", """
                import {} from 'main.bicepparam'
                """),
            ("main.bicepparam", """
                using 'mod.bicep'

                var foo = 'bar'

                param bar = foo
                """),
            ("mod.bicep", """
                param bar string
                """));

        result.ExcludingLinterDiagnostics().Should().NotHaveAnyDiagnostics();
    }

    [TestMethod]
    public void Imported_type_symbols_should_have_declarations_injected_into_compiled_template()
    {
        var result = CompilationHelper.Compile(ServicesWithCompileTimeTypeImports,
            ("main.bicep", """
                import {foo} from 'mod.bicep'
                """),
            ("mod.bicep", """
                @export()
                type foo = string[]
                """));

        result.ExcludingLinterDiagnostics().Should().NotHaveAnyDiagnostics();
        result.Template.Should().HaveValueAtPath("definitions", JToken.Parse($$"""
            {
                "foo": {
                    "type": "array",
                    "items": {
                        "type": "string"
                    },
                    "metadata": {
                        "{{LanguageConstants.MetadataImportedFromPropertyName}}": {
                            "{{LanguageConstants.ImportMetadataSourceTemplatePropertyName}}": "mod.bicep"
                        }
                    }
                }
            }
            """));
    }

    [TestMethod]
    public void Imported_variable_symbols_should_have_declarations_injected_into_compiled_template()
    {
        var result = CompilationHelper.Compile(ServicesWithCompileTimeTypeImports,
            ("main.bicep", """
                import {foo} from 'mod.bicep'
                """),
            ("mod.bicep", """
                @export()
                @description('The foo variable')
                var foo = 'foo'
                """));

        result.ExcludingLinterDiagnostics().Should().NotHaveAnyDiagnostics();
        result.Template.Should().HaveValueAtPath("variables", JToken.Parse($$"""
            {
                "foo": "foo"
            }
            """));
    }

    [TestMethod]
    public void Imported_function_symbols_should_have_declarations_injected_into_compiled_template()
    {
        var result = CompilationHelper.Compile(ServicesWithCompileTimeTypeImportsAndUserDefinedFunctions,
            ("main.bicep", """
                import {greet} from 'mod.bicep'
                """),
            ("mod.bicep", """
                @export()
                @description('Say hi to someone')
                func greet(name string) string => 'Hi, ${name}!'
                """));

        result.ExcludingLinterDiagnostics().Should().NotHaveAnyDiagnostics();
        result.Template.Should().HaveValueAtPath("functions", JToken.Parse($$"""
            [
                {
                    "namespace": "{{EmitConstants.UserDefinedFunctionsNamespace}}",
                    "members": {
                        "greet": {
                            "parameters": [
                                {
                                    "type": "string",
                                    "name": "name"
                                }
                            ],
                            "output": {
                                "type": "string",
                                "value": "[format('Hi, {0}!', parameters('name'))]"
                            },
                            "metadata": {
                                "{{LanguageConstants.MetadataDescriptionPropertyName}}": "Say hi to someone",
                                "{{LanguageConstants.MetadataImportedFromPropertyName}}": {
                                    "{{LanguageConstants.ImportMetadataSourceTemplatePropertyName}}": "mod.bicep"
                                }
                            }
                        }
                    }
                }
            ]
            """));
    }

    [TestMethod]
    public void Importing_functions_should_be_blocked_if_user_defined_functions_feature_not_enabled()
    {
        var featureProviderFactory = StrictMock.Of<IFeatureProviderFactory>();
        var defaultFeatures = new FeatureProvider(IConfigurationManager.GetBuiltInConfiguration());
        featureProviderFactory
            .Setup(m => m.GetFeatureProvider(It.Is<System.Uri>(uri => uri.AbsolutePath.EndsWith("main.bicep"))))
            .Returns(new OverriddenFeatureProvider(defaultFeatures, new(CompileTimeImportsEnabled: true)));
        featureProviderFactory
            .Setup(m => m.GetFeatureProvider(It.Is<System.Uri>(uri => uri.AbsolutePath.EndsWith("mod.bicep"))))
            .Returns(new OverriddenFeatureProvider(defaultFeatures, new(CompileTimeImportsEnabled: true, UserDefinedFunctionsEnabled: true)));

        var result = CompilationHelper.Compile(new ServiceBuilder().WithFeatureProviderFactory(featureProviderFactory.Object),
            ("main.bicep", """
                import {greet} from 'mod.bicep'
                """),
            ("mod.bicep", """
                @export()
                @description('Say hi to someone')
                func greet(name string) string => 'Hi, ${name}!'
                """));

        result.ExcludingLinterDiagnostics().Should().HaveDiagnostics(new[]
        {
            ("BCP343", DiagnosticLevel.Error, $@"Using a func declaration statement requires enabling EXPERIMENTAL feature ""{nameof(ExperimentalFeaturesEnabled.UserDefinedFunctions)}"".")
        });
    }

    [TestMethod]
    public void Calling_methods_on_wildcard_imports_should_be_blocked_if_user_defined_functions_feature_not_enabled()
    {
        var featureProviderFactory = StrictMock.Of<IFeatureProviderFactory>();
        var defaultFeatures = new FeatureProvider(IConfigurationManager.GetBuiltInConfiguration());
        featureProviderFactory
            .Setup(m => m.GetFeatureProvider(It.Is<System.Uri>(uri => uri.AbsolutePath.EndsWith("main.bicep"))))
            .Returns(new OverriddenFeatureProvider(defaultFeatures, new(CompileTimeImportsEnabled: true)));
        featureProviderFactory
            .Setup(m => m.GetFeatureProvider(It.Is<System.Uri>(uri => uri.AbsolutePath.EndsWith("mod.bicep"))))
            .Returns(new OverriddenFeatureProvider(defaultFeatures, new(CompileTimeImportsEnabled: true, UserDefinedFunctionsEnabled: true)));

        var result = CompilationHelper.Compile(new ServiceBuilder().WithFeatureProviderFactory(featureProviderFactory.Object),
            ("main.bicep", """
                import * as mod from 'mod.bicep'

                output greeting string = mod.greet('friend')
                """),
            ("mod.bicep", """
                @export()
                @description('Say hi to someone')
                func greet(name string) string => 'Hi, ${name}!'
                """));

        result.ExcludingLinterDiagnostics().Should().HaveDiagnostics(new[]
        {
            ("BCP343", DiagnosticLevel.Error, $@"Using a func declaration statement requires enabling EXPERIMENTAL feature ""{nameof(ExperimentalFeaturesEnabled.UserDefinedFunctions)}"".")
        });
    }

    [TestMethod]
    public void Type_symbols_imported_from_ARM_json_should_have_declarations_injected_into_compiled_template()
    {
        var result = CompilationHelper.Compile(ServicesWithCompileTimeTypeImports,
            ("main.bicep", """
                import {foo} from 'mod.json'
                """),
            ("mod.json", $$"""
                {
                    "$schema": "https://schema.management.azure.com/schemas/2019-04-01/deploymentTemplate.json#",
                    "contentVersion": "1.0.0.0",
                    "languageVersion": "2.0",
                    "definitions": {
                        "foo": {
                            "metadata": {
                                "{{LanguageConstants.MetadataExportedPropertyName}}": true
                            },
                            "type": "array",
                            "items": {
                                "$ref": "#/definitions/bar"
                            }
                        },
                        "bar": {
                            "type": "string"
                        }
                    },
                    "resources": {}
                }
                """));

        result.ExcludingLinterDiagnostics().Should().NotHaveAnyDiagnostics();
        result.Template.Should().HaveValueAtPath("definitions", JToken.Parse($$"""
            {
                "foo": {
                    "type": "array",
                    "items": {
                        "$ref": "#/definitions/_1.bar"
                    },
                    "metadata": {
                        "{{LanguageConstants.MetadataImportedFromPropertyName}}": {
                            "{{LanguageConstants.ImportMetadataSourceTemplatePropertyName}}": "mod.json"
                        }
                    }
                },
                "_1.bar": {
                    "type": "string",
                    "metadata": {
                        "{{LanguageConstants.MetadataImportedFromPropertyName}}": {
                            "{{LanguageConstants.ImportMetadataSourceTemplatePropertyName}}": "mod.json"
                        }
                    }
                }
            }
            """));
    }

    [TestMethod]
    public void Variable_symbols_imported_from_ARM_json_should_have_declarations_injected_into_compiled_template()
    {
        var result = CompilationHelper.Compile(ServicesWithCompileTimeTypeImports,
            ("main.bicep", """
                import {foo} from 'mod.json'
                """),
            ("mod.json", $$"""
                {
                    "$schema": "https://schema.management.azure.com/schemas/2019-04-01/deploymentTemplate.json#",
                    "contentVersion": "1.0.0.0",
                    "metadata": {
                        "{{LanguageConstants.TemplateMetadataExportedVariablesName}}": [
                            {
                                "name": "foo",
                                "description": "A lengthy, florid description"
                            }
                        ]
                    },
                    "variables": {
                        "foo": {
                            "property": "[variables('bar')]"
                        },
                        "bar": "barValue"
                    },
                    "resources": []
                }
                """));

        result.ExcludingLinterDiagnostics().Should().NotHaveAnyDiagnostics();
        result.Template.Should().HaveValueAtPath("variables", JToken.Parse($$"""
            {
                "foo": {
                    "property": "[variables('_1.bar')]"
                },
                "_1.bar": "barValue"
            }
            """));
    }

    [TestMethod]
    public void Function_symbols_imported_from_ARM_json_should_have_declarations_injected_into_compiled_template()
    {
        var result = CompilationHelper.Compile(ServicesWithCompileTimeTypeImportsAndUserDefinedFunctions,
            ("main.bicep", """
                import {greet, 'ns.cow_say' as cowSay} from 'mod.json'
                """),
            ("mod.json", $$"""
                {
                    "$schema": "https://schema.management.azure.com/schemas/2019-04-01/deploymentTemplate.json#",
                    "contentVersion": "1.0.0.0",
                    "languageVersion": "2.0",
                    "definitions": {
                        "nonEmptyString": {
                            "type": "string",
                            "minLength": 1
                        }
                    },
                    "functions": [
                        {
                            "namespace": "{{EmitConstants.UserDefinedFunctionsNamespace}}",
                            "members": {
                                "greet": {
                                    "parameters": [
                                        {
                                            "type": "string",
                                            "name": "name"
                                        }
                                    ],
                                    "output": {
                                        "type": "string",
                                        "value": "[format('Hi, {0}!', ns.echo(parameters('name')))]"
                                    },
                                    "metadata": {
                                        "{{LanguageConstants.MetadataExportedPropertyName}}": true
                                    }
                                }
                            }
                        },
                        {
                            "namespace": "ns",
                            "members": {
                                "cow_say": {
                                    "parameters": [
                                        {
                                            "type": "string",
                                            "name": "instead_of_a_moo"
                                        }
                                    ],
                                    "output": {
                                        "type": "string",
                                        "value": "[format('The cow says: {0}', parameters('instead_of_a_moo'))]"
                                    },
                                    "metadata": {
                                        "{{LanguageConstants.MetadataExportedPropertyName}}": true
                                    }
                                },
                                "echo": {
                                    "parameters": [
                                        {
                                            "$ref": "#/definitions/nonEmptyString",
                                            "name": "in"
                                        }
                                    ],
                                    "output": {
                                        "$ref": "#/definitions/nonEmptyString",
                                        "value": "[parameters('in')]"
                                    }
                                }
                            }
                        }
                    ],
                    "resources": []
                }
                """));

        result.ExcludingLinterDiagnostics().Should().NotHaveAnyDiagnostics();
        result.Template.Should().HaveValueAtPath("functions", JToken.Parse($$"""
            [
                {
                    "namespace": "_1",
                    "members": {
                        "_2": {
                            "parameters": [
                                {
                                    "$ref": "#/definitions/_1.nonEmptyString",
                                    "name": "in"
                                }
                            ],
                            "output": {
                                "$ref": "#/definitions/_1.nonEmptyString",
                                "value": "[parameters('in')]"
                            },
                            "metadata": {
                                "{{LanguageConstants.MetadataImportedFromPropertyName}}": {
                                    "{{LanguageConstants.ImportMetadataSourceTemplatePropertyName}}": "mod.json",
                                    "{{LanguageConstants.ImportMetadataOriginalIdentifierPropertyName}}": "ns.echo"
                                }
                            }
                        }
                    }
                },
                {
                    "namespace": "{{EmitConstants.UserDefinedFunctionsNamespace}}",
                    "members": {
                        "cowSay": {
                            "parameters": [
                                {
                                    "type": "string",
                                    "name": "instead_of_a_moo"
                                }
                            ],
                            "output": {
                                "type": "string",
                                "value": "[format('The cow says: {0}', parameters('instead_of_a_moo'))]"
                            },
                            "metadata": {
                                "{{LanguageConstants.MetadataImportedFromPropertyName}}": {
                                    "{{LanguageConstants.ImportMetadataSourceTemplatePropertyName}}": "mod.json",
                                    "{{LanguageConstants.ImportMetadataOriginalIdentifierPropertyName}}": "ns.cow_say"
                                }
                            }
                        },
                        "greet": {
                            "parameters": [
                                {
                                    "type": "string",
                                    "name": "name"
                                }
                            ],
                            "output": {
                                "type": "string",
                                "value": "[format('Hi, {0}!', _1._2(parameters('name')))]"
                            },
                            "metadata": {
                                "{{LanguageConstants.MetadataImportedFromPropertyName}}": {
                                    "{{LanguageConstants.ImportMetadataSourceTemplatePropertyName}}": "mod.json"
                                }
                            }
                        }
                    }
                }
            ]
            """));

        result.Template.Should().HaveValueAtPath("definitions", JToken.Parse($$"""
            {
                "_1.nonEmptyString": {
                    "type": "string",
                    "minLength": 1,
                    "metadata": {
                        "{{LanguageConstants.MetadataImportedFromPropertyName}}": {
                            "{{LanguageConstants.ImportMetadataSourceTemplatePropertyName}}": "mod.json"
                        }
                    }
                }
            }
            """));
    }

    [TestMethod]
    public void Funky_ARM_allowedValues_survive_symbol_import_and_injection()
    {
        var result = CompilationHelper.Compile(ServicesWithCompileTimeTypeImports,
            ("main.bicep", """
                import {foo as fizz, bar as buzz} from 'mod.json'
                """),
            ("mod.json", $$"""
                {
                    "$schema": "https://schema.management.azure.com/schemas/2019-04-01/deploymentTemplate.json#",
                    "contentVersion": "1.0.0.0",
                    "languageVersion": "2.0",
                    "definitions": {
                        "foo": {
                            "metadata": {
                                "{{LanguageConstants.MetadataExportedPropertyName}}": true
                            },
                            "type": "array",
                            "allowedValues": ["foo", "bar"]
                        },
                        "bar": {
                            "metadata": {
                                "{{LanguageConstants.MetadataExportedPropertyName}}": true
                            },
                            "type": "string",
                            "allowedValues": ["foo", "bar"]
                        }
                    },
                    "resources": {}
                }
                """));

        result.ExcludingLinterDiagnostics().Should().NotHaveAnyDiagnostics();
        result.Template.Should().HaveValueAtPath("definitions", JToken.Parse($$"""
            {
                "fizz": {
                    "type": "array",
                    "allowedValues": ["bar", "foo"],
                    "metadata": {
                        "{{LanguageConstants.MetadataImportedFromPropertyName}}": {
                            "{{LanguageConstants.ImportMetadataSourceTemplatePropertyName}}": "mod.json",
                            "{{LanguageConstants.ImportMetadataOriginalIdentifierPropertyName}}": "foo"
                        }
                    }
                },
                "buzz": {
                    "type": "string",
                    "allowedValues": ["bar", "foo"],
                    "metadata": {
                        "{{LanguageConstants.MetadataImportedFromPropertyName}}": {
                            "{{LanguageConstants.ImportMetadataSourceTemplatePropertyName}}": "mod.json",
                            "{{LanguageConstants.ImportMetadataOriginalIdentifierPropertyName}}": "bar"
                        }
                    }
                }
            }
            """));
    }

    [TestMethod]
    public void Symbols_imported_via_wildcard_should_have_declarations_injected_into_compiled_template()
    {
        var result = CompilationHelper.Compile(ServicesWithCompileTimeTypeImportsAndUserDefinedFunctions,
            ("main.bicep", """
                import * as foo from 'mod.bicep'
                """),
            ("mod.bicep", """
                @export()
                type foo = string[]

                @export()
                var squares = map(range(0, 100), x => x * x)

                @export()
                func greet(name string) string => 'Hi, ${name}!'
                """));

        result.ExcludingLinterDiagnostics().Should().NotHaveAnyDiagnostics();
        result.Template.Should().HaveValueAtPath("definitions", JToken.Parse($$"""
            {
                "_1.foo": {
                    "type": "array",
                    "items": {
                        "type": "string"
                    },
                    "metadata": {
                        "{{LanguageConstants.MetadataImportedFromPropertyName}}": {
                            "{{LanguageConstants.ImportMetadataSourceTemplatePropertyName}}": "mod.bicep"
                        }
                    }
                }
            }
            """));

        result.Template.Should().HaveValueAtPath("variables", JToken.Parse($$"""
            {
                "_1.squares": "[map(range(0, 100), lambda('x', mul(lambdaVariables('x'), lambdaVariables('x'))))]"
            }
            """));

        result.Template.Should().HaveValueAtPath("functions", JToken.Parse($$"""
            [
                {
                    "namespace": "_1",
                    "members": {
                        "greet": {
                            "parameters": [
                                {
                                    "type": "string",
                                    "name": "name"
                                }
                            ],
                            "output": {
                                "type": "string",
                                "value": "[format('Hi, {0}!', parameters('name'))]"
                            },
                            "metadata": {
                                "{{LanguageConstants.MetadataImportedFromPropertyName}}": {
                                    "{{LanguageConstants.ImportMetadataSourceTemplatePropertyName}}": "mod.bicep"
                                }
                            }
                        }
                    }
                }
            ]
            """));
    }

    [TestMethod]
    public void Imported_symbol_closure_is_deduplicated_in_compiled_template()
    {
        var result = CompilationHelper.Compile(ServicesWithCompileTimeTypeImports,
            ("main.bicep", """
                import * as bar from 'mod.bicep'
                import {foo} from 'mod.bicep'
                """),
            ("mod.bicep", """
                @export()
                type foo = string[]

                @export()
                @minValue(1)
                @maxValue(10)
                type fizz = int
                """));

        result.ExcludingLinterDiagnostics().Should().NotHaveAnyDiagnostics();

        // `foo` is imported both by name and via a wildcard -- make sure it only gets injected once (and that it uses the right name)
        result.Template.Should().HaveValueAtPath("definitions", JToken.Parse($$"""
            {
                "foo": {
                    "type": "array",
                    "items": {
                        "type": "string"
                    },
                    "metadata": {
                        "{{LanguageConstants.MetadataImportedFromPropertyName}}": {
                            "{{LanguageConstants.ImportMetadataSourceTemplatePropertyName}}": "mod.bicep"
                        }
                    }
                },
                "_1.fizz": {
                    "type": "int",
                    "minValue": 1,
                    "maxValue": 10,
                    "metadata": {
                        "{{LanguageConstants.MetadataImportedFromPropertyName}}": {
                            "{{LanguageConstants.ImportMetadataSourceTemplatePropertyName}}": "mod.bicep"
                        }
                    }
                }
            }
            """));
    }

    [TestMethod]
    public void Imported_type_symbols_with_a_lengthy_reference_chain_should_have_declarations_injected_into_compiled_template()
    {
        var result = CompilationHelper.Compile(ServicesWithCompileTimeTypeImports,
            ("main.bicep", """
                import {foo} from 'mod.bicep'
                """),
            ("mod.bicep", """
                import {bar} from 'mod2.bicep'

                @export()
                type foo = {
                    bar: bar
                    anotherProperty: unexported
                }

                type unexported = 'fizz' | 'buzz' | 'pop'
                """),
            ("mod2.bicep", """
                import * as foo from 'mod3.bicep'

                @export()
                type bar = {
                    foo: foo.bar
                    prop: unexported
                }

                type unexported = {
                    nested: alsoNotExported
                }

                type alsoNotExported = int
                """),
            ("mod3.bicep", """
                import {foo} from 'mod4.bicep'

                @export()
                type bar = foo
                """),
            ("mod4.bicep", """
                @export()
                type foo = string[]
                """));

        result.ExcludingLinterDiagnostics().Should().NotHaveAnyDiagnostics();
        result.Template.Should().HaveValueAtPath("definitions", JToken.Parse($$"""
            {
                "foo": {
                    "type": "object",
                    "properties": {
                        "bar": {
                            "$ref": "#/definitions/_2.bar"
                        },
                        "anotherProperty": {
                            "$ref": "#/definitions/_1.unexported"
                        }
                    },
                    "metadata": {
                        "{{LanguageConstants.MetadataImportedFromPropertyName}}": {
                            "{{LanguageConstants.ImportMetadataSourceTemplatePropertyName}}": "mod.bicep"
                        }
                    }
                },
                "_1.unexported": {
                    "type": "string",
                    "allowedValues": [
                        "buzz",
                        "fizz",
                        "pop"
                    ],
                    "metadata": {
                        "{{LanguageConstants.MetadataImportedFromPropertyName}}": {
                            "{{LanguageConstants.ImportMetadataSourceTemplatePropertyName}}": "mod.bicep"
                        }
                    }
                },
                "_2.bar": {
                    "type": "object",
                    "properties": {
                        "foo": {
                            "$ref": "#/definitions/_3.bar"
                        },
                        "prop": {
                            "$ref": "#/definitions/_2.unexported"
                        }
                    },
                    "metadata": {
                        "{{LanguageConstants.MetadataImportedFromPropertyName}}": {
                            "{{LanguageConstants.ImportMetadataSourceTemplatePropertyName}}": "mod2.bicep"
                        }
                    }
                },
                "_2.unexported": {
                    "type": "object",
                    "properties": {
                        "nested": {
                            "$ref": "#/definitions/_2.alsoNotExported"
                        }
                    },
                    "metadata": {
                        "{{LanguageConstants.MetadataImportedFromPropertyName}}": {
                            "{{LanguageConstants.ImportMetadataSourceTemplatePropertyName}}": "mod2.bicep"
                        }
                    }
                },
                "_2.alsoNotExported": {
                    "type": "int",
                    "metadata": {
                        "{{LanguageConstants.MetadataImportedFromPropertyName}}": {
                            "{{LanguageConstants.ImportMetadataSourceTemplatePropertyName}}": "mod2.bicep"
                        }
                    }
                },
                "_3.bar": {
                    "$ref": "#/definitions/_4.foo",
                    "metadata": {
                        "{{LanguageConstants.MetadataImportedFromPropertyName}}": {
                            "{{LanguageConstants.ImportMetadataSourceTemplatePropertyName}}": "mod3.bicep"
                        }
                    }
                },
                "_4.foo": {
                    "type": "array",
                    "items": {
                        "type": "string"
                    },
                    "metadata": {
                        "{{LanguageConstants.MetadataImportedFromPropertyName}}": {
                            "{{LanguageConstants.ImportMetadataSourceTemplatePropertyName}}": "mod4.bicep"
                        }
                    }
                }
            }
            """));
    }

    [TestMethod]
    public void Imported_variable_symbols_with_a_lengthy_reference_chain_should_have_declarations_injected_into_compiled_template()
    {
        var result = CompilationHelper.Compile(ServicesWithCompileTimeTypeImports,
            ("main.bicep", """
                import {foo} from 'mod.bicep'
                """),
            ("mod.bicep", """
                import {bar} from 'mod2.bicep'

                @export()
                var foo = {
                    bar: bar
                    anotherProperty: unexported
                }

                var unexported = 'unexported'
                """),
            ("mod2.bicep", """
                import * as foo from 'mod3.bicep'

                @export()
                var bar = {
                    foo: foo.bar
                    prop: unexported
                }

                var unexported = {
                    nested: alsoNotExported
                }

                var alsoNotExported = 45
                """),
            ("mod3.bicep", """
                import {foo} from 'mod4.bicep'

                @export()
                var bar = foo
                """),
            ("mod4.bicep", """
                @export()
                var foo = ['snap', 'crackle', 'pop']
                """));

        result.ExcludingLinterDiagnostics().Should().NotHaveAnyDiagnostics();
        result.Template.Should().HaveValueAtPath("variables", JToken.Parse($$"""
            {
                "foo": {
                    "bar": "[variables('_2.bar')]",
                    "anotherProperty": "[variables('_1.unexported')]"
                },
                "_1.unexported": "unexported",
                "_2.bar": {
                    "foo": "[variables('_3.bar')]",
                    "prop": "[variables('_2.unexported')]"
                },
                "_2.unexported": {
                    "nested": "[variables('_2.alsoNotExported')]"
                },
                "_2.alsoNotExported": 45,
                "_3.bar": "[variables('_4.foo')]",
                "_4.foo": [
                    "snap",
                    "crackle",
                    "pop"
                ]
            }
            """));
    }

    [TestMethod]
    public void Imported_function_symbols_with_a_lengthy_reference_chain_should_have_declarations_injected_into_compiled_template()
    {
        var result = CompilationHelper.Compile(ServicesWithCompileTimeTypeImportsAndUserDefinedFunctions,
            ("main.bicep", """
                import {foo} from 'mod.bicep'

                var greeting = foo('friend')
                """),
            ("mod.bicep", """
                import {bar} from 'mod2.bicep'

                @export()
                func foo(name nonEmptyString) nonEmptyString => bar(name)

                @minLength(1)
                type nonEmptyString = string
                """),
            ("mod2.bicep", """
                import * as baz from 'mod3.bicep'

                @export()
                func bar(name nonEmptyString) nonEmptyString => baz.quux(name)

                @minLength(1)
                type nonEmptyString = string
                """),
            ("mod3.bicep", """
                import {greet} from 'mod4.bicep'

                @export()
                func quux(name nonEmptyString) nonEmptyString => indirection(name)

                func indirection(name nonEmptyString) nonEmptyString => greet(name)

                @minLength(1)
                type nonEmptyString = string
                """),
            ("mod4.bicep", """
                import {nonEmptyString} from 'mod5.bicep'

                @export()
                func greet(name indirection) indirection => 'Hi, ${name}!'

                type indirection = nonEmptyString
                """),
            ("mod5.bicep", """
                @export()
                @minLength(1)
                type nonEmptyString = string
                """));

        result.ExcludingLinterDiagnostics().Should().NotHaveAnyDiagnostics();
        result.Template.Should().HaveValueAtPath("definitions", JToken.Parse($$"""
            {
                "_1.nonEmptyString": {
                    "type": "string",
                    "minLength": 1,
                    "metadata": {
                        "{{LanguageConstants.MetadataImportedFromPropertyName}}": {
                            "{{LanguageConstants.ImportMetadataSourceTemplatePropertyName}}": "mod.bicep"
                        }
                    }
                },
                "_2.nonEmptyString": {
                    "type": "string",
                    "minLength": 1,
                    "metadata": {
                        "{{LanguageConstants.MetadataImportedFromPropertyName}}": {
                            "{{LanguageConstants.ImportMetadataSourceTemplatePropertyName}}": "mod2.bicep"
                        }
                    }
                },
                "_3.nonEmptyString": {
                    "type": "string",
                    "minLength": 1,
                    "metadata": {
                        "{{LanguageConstants.MetadataImportedFromPropertyName}}": {
                            "{{LanguageConstants.ImportMetadataSourceTemplatePropertyName}}": "mod3.bicep"
                        }
                    }
                },
                "_4.indirection": {
                    "$ref": "#/definitions/_5.nonEmptyString",
                    "metadata": {
                        "{{LanguageConstants.MetadataImportedFromPropertyName}}": {
                            "{{LanguageConstants.ImportMetadataSourceTemplatePropertyName}}": "mod4.bicep"
                        }
                    }
                },
                "_5.nonEmptyString": {
                    "type": "string",
                    "minLength": 1,
                    "metadata": {
                        "{{LanguageConstants.MetadataImportedFromPropertyName}}": {
                            "{{LanguageConstants.ImportMetadataSourceTemplatePropertyName}}": "mod5.bicep"
                        }
                    }
                },
            }
            """));

        result.Template.Should().HaveValueAtPath("functions", JToken.Parse($$"""
            [
                {
                    "namespace": "_2",
                    "members": {
                        "bar": {
                            "parameters": [
                                {
                                    "$ref": "#/definitions/_2.nonEmptyString",
                                    "name": "name"
                                }
                            ],
                            "output": {
                                "$ref": "#/definitions/_2.nonEmptyString",
                                "value": "[_3.quux(parameters('name'))]"
                            },
                            "metadata": {
                                "{{LanguageConstants.MetadataImportedFromPropertyName}}": {
                                    "{{LanguageConstants.ImportMetadataSourceTemplatePropertyName}}": "mod2.bicep"
                                }
                            }
                        }
                    }
                },
                {
                    "namespace": "__bicep",
                    "members": {
                        "foo": {
                            "parameters": [
                                {
                                    "$ref": "#/definitions/_1.nonEmptyString",
                                    "name": "name"
                                }
                            ],
                            "output": {
                                "$ref": "#/definitions/_1.nonEmptyString",
                                "value": "[_2.bar(parameters('name'))]"
                            },
                            "metadata": {
                                "{{LanguageConstants.MetadataImportedFromPropertyName}}": {
                                    "{{LanguageConstants.ImportMetadataSourceTemplatePropertyName}}": "mod.bicep"
                                }
                            }
                        }
                    }
                },
                {
                    "namespace": "_4",
                    "members": {
                        "greet": {
                            "parameters": [
                                {
                                    "$ref": "#/definitions/_4.indirection",
                                    "name": "name"
                                }
                            ],
                            "output": {
                                "$ref": "#/definitions/_4.indirection",
                                "value": "[format('Hi, {0}!', parameters('name'))]"
                            },
                            "metadata": {
                                "{{LanguageConstants.MetadataImportedFromPropertyName}}": {
                                    "{{LanguageConstants.ImportMetadataSourceTemplatePropertyName}}": "mod4.bicep"
                                }
                            }
                        }
                    }
                },
                {
                    "namespace": "_3",
                    "members": {
                        "indirection": {
                            "parameters": [
                                {
                                    "$ref": "#/definitions/_3.nonEmptyString",
                                    "name": "name"
                                }
                            ],
                            "output": {
                                "$ref": "#/definitions/_3.nonEmptyString",
                                "value": "[_4.greet(parameters('name'))]"
                            },
                            "metadata": {
                                "{{LanguageConstants.MetadataImportedFromPropertyName}}": {
                                    "{{LanguageConstants.ImportMetadataSourceTemplatePropertyName}}": "mod3.bicep"
                                }
                            }
                        },
                        "quux": {
                            "parameters": [
                                {
                                    "$ref": "#/definitions/_3.nonEmptyString",
                                    "name": "name"
                                }
                            ],
                            "output": {
                                "$ref": "#/definitions/_3.nonEmptyString",
                                "value": "[_3.indirection(parameters('name'))]"
                            },
                            "metadata": {
                                "{{LanguageConstants.MetadataImportedFromPropertyName}}": {
                                    "{{LanguageConstants.ImportMetadataSourceTemplatePropertyName}}": "mod3.bicep"
                                }
                            }
                        }
                    }
                }
            ]
            """));

        result.Template.Should().HaveValueAtPath("variables", JToken.Parse($$"""
            {
                "greeting": "[__bicep.foo('friend')]"
            }
            """));
    }

    [TestMethod]
    public void Importing_the_same_symbol_under_two_separate_names_should_raise_diagnostic()
    {
        var result = CompilationHelper.Compile(ServicesWithCompileTimeTypeImports,
            ("main.bicep", """
                import {foo} from 'mod.bicep'
                import {foo as fizz} from 'mod.bicep'
                """),
            ("mod.bicep", """
                @export()
                type foo = string[]
                """));

        result.ExcludingLinterDiagnostics().Should().HaveDiagnostics(new[]
        {
            ("BCP362", DiagnosticLevel.Error, "This symbol is imported multiple times under the names 'foo', 'fizz'."),
            ("BCP362", DiagnosticLevel.Error, "This symbol is imported multiple times under the names 'foo', 'fizz'."), // The same diagnostic should be raised on each import
        });
    }

    [TestMethod]
    public void Importing_the_same_symbol_from_json_template_under_two_separate_names_should_raise_diagnostic()
    {
        var result = CompilationHelper.Compile(ServicesWithCompileTimeTypeImports,
            ("main.bicep", """
                import {foo} from 'mod.json'
                import {foo as fizz} from 'mod.json'
                """),
            ("mod.json", $$"""
                {
                    "$schema": "https://schema.management.azure.com/schemas/2019-04-01/deploymentTemplate.json#",
                    "contentVersion": "1.0.0.0",
                    "languageVersion": "2.0",
                    "definitions": {
                        "foo": {
                            "metadata": {
                                "{{LanguageConstants.MetadataExportedPropertyName}}": true
                            },
                            "type": "string"
                        }
                    },
                    "resources": {}
                }
                """));

        result.ExcludingLinterDiagnostics().Should().HaveDiagnostics(new[]
        {
            ("BCP362", DiagnosticLevel.Error, "This symbol is imported multiple times under the names 'foo', 'fizz'."),
            ("BCP362", DiagnosticLevel.Error, "This symbol is imported multiple times under the names 'foo', 'fizz'."), // The same diagnostic should be raised on each import
        });
    }

    [TestMethod]
    public void Exporting_a_variable_that_references_a_parameter_should_raise_diagnostic()
    {
        var result = CompilationHelper.Compile(ServicesWithCompileTimeTypeImports, """
            param foo string
            var bar = 'x${foo}x'
            var baz = bar

            @export()
            var quux = baz
            """);

        result.ExcludingLinterDiagnostics().Should().HaveDiagnostics(new[]
        {
            ("BCP372", DiagnosticLevel.Error, "The \"@export()\" decorator may not be applied to variables that refer to parameters, modules, or resource, either directly or indirectly. The target of this decorator contains direct or transitive references to the following unexportable symbols: \"foo\"."),
        });
    }

    [TestMethod]
    public void Exporting_a_variable_that_references_a_resource_should_raise_diagnostic()
    {
        var result = CompilationHelper.Compile(ServicesWithCompileTimeTypeImports, """
            resource foo 'Microsoft.Network/virtualNetworks@2020-06-01' = {
                location: 'westus'
                name: 'myVNet'
                properties:{
                    addressSpace: {
                        addressPrefixes: [
                            '10.0.0.0/20'
                        ]
                    }
                }
            }
            var bar = [
                {vnetName: foo.name, addressSpace: foo.properties.addressSpace}
            ]
            var baz = bar

            @export()
            var quux = baz
            """);

        result.ExcludingLinterDiagnostics().Should().HaveDiagnostics(new[]
        {
            ("BCP372", DiagnosticLevel.Error, "The \"@export()\" decorator may not be applied to variables that refer to parameters, modules, or resource, either directly or indirectly. The target of this decorator contains direct or transitive references to the following unexportable symbols: \"foo\"."),
        });
    }

    [TestMethod]
    public void Exporting_a_variable_that_references_a_local_variable_should_not_raise_diagnostic()
    {
        var result = CompilationHelper.Compile(ServicesWithCompileTimeTypeImports, """
            @export()
            var foo = map(range(1, 10), x => x * x)
            """);

        result.ExcludingLinterDiagnostics().Should().NotHaveAnyDiagnostics();
    }

    [TestMethod]
    public void Importing_a_name_that_refers_to_mulitple_exports_should_raise_diagnostic()
    {
        var result = CompilationHelper.Compile(ServicesWithCompileTimeTypeImports,
            ("main.bicep", """
                import {foo} from 'mod.json'
                """),
            ("mod.json", $$"""
                {
                    "$schema": "https://schema.management.azure.com/schemas/2019-04-01/deploymentTemplate.json#",
                    "contentVersion": "1.0.0.0",
                    "languageVersion": "2.0",
                    "metadata": {
                        "{{LanguageConstants.TemplateMetadataExportedVariablesName}}": [
                            {
                                "name": "foo",
                                "description": "A lengthy, florid description"
                            }
                        ]
                    },
                    "variables": {
                        "foo": "foo"
                    },
                    "definitions": {
                        "foo": {
                            "type": "string",
                            "metadata": {
                                "{{LanguageConstants.MetadataExportedPropertyName}}": true
                            }
                        }
                    },
                    "resources": {}
                }
                """));

        result.ExcludingLinterDiagnostics().Should().HaveDiagnostics(new[]
        {
            ("BCP373", DiagnosticLevel.Error, "Unable to import the symbol named \"foo\": The name \"foo\" is ambiguous because it refers to exports of the following kinds: Type, Variable."),
        });
    }

    [TestMethod]
    public void Wildcard_importing_a_target_with_multiple_exports_using_the_same_name_should_raise_diagnostic()
    {
        var result = CompilationHelper.Compile(ServicesWithCompileTimeTypeImports,
            ("main.bicep", """
                import * as everything from 'mod.json'
                """),
            ("mod.json", $$"""
                {
                    "$schema": "https://schema.management.azure.com/schemas/2019-04-01/deploymentTemplate.json#",
                    "contentVersion": "1.0.0.0",
                    "languageVersion": "2.0",
                    "metadata": {
                        "{{LanguageConstants.TemplateMetadataExportedVariablesName}}": [
                            {
                                "name": "foo",
                                "description": "A lengthy, florid description"
                            }
                        ]
                    },
                    "variables": {
                        "foo": "foo"
                    },
                    "definitions": {
                        "foo": {
                            "type": "string",
                            "metadata": {
                                "{{LanguageConstants.MetadataExportedPropertyName}}": true
                            }
                        }
                    },
                    "resources": {}
                }
                """));

        result.ExcludingLinterDiagnostics().Should().HaveDiagnostics(new[]
        {
            ("BCP374", DiagnosticLevel.Error, "The imported model cannot be loaded with a wildcard because it contains the following duplicated exports: \"foo\"."),
        });
    }

    [TestMethod]
    public void Copy_variable_symbols_imported_from_ARM_json_should_have_declarations_injected_into_compiled_template()
    {
        var result = CompilationHelper.Compile(ServicesWithCompileTimeTypeImports,
            ("main.bicep", """
                import {foo} from 'mod.json'
                """),
            ("mod.json", $$"""
                {
                    "$schema": "https://schema.management.azure.com/schemas/2019-04-01/deploymentTemplate.json#",
                    "contentVersion": "1.0.0.0",
                    "metadata": {
                        "{{LanguageConstants.TemplateMetadataExportedVariablesName}}": [
                            {
                                "name": "foo",
                                "description": "A lengthy, florid description"
                            }
                        ]
                    },
                    "variables": {
                        "fooCount": "[add(2, 3)]",
                        "copy": [
                            {
                                "name": "foo",
                                "count": "[variables('fooCount')]",
                                "input": "[copyIndex('foo', 1)]"
                            }
                        ]
                    },
                    "resources": []
                }
                """));

        result.ExcludingLinterDiagnostics().Should().NotHaveAnyDiagnostics();
        result.Template.Should().HaveValueAtPath("variables", JToken.Parse($$"""
            {
                "_1.fooCount": "[add(2, 3)]",
                "copy": [
                    {
                        "name": "foo",
                        "count": "[length(range(0, variables('_1.fooCount')))]",
                        "input": "[add(copyIndex('foo'), 1)]"
                    }
                ]
            }
            """));
    }

    [TestMethod]
    public void Copy_variable_symbols_imported_from_ARM_json_as_part_of_import_closure_should_have_declarations_injected_into_compiled_template()
    {
        var result = CompilationHelper.Compile(ServicesWithCompileTimeTypeImports,
            ("main.bicep", """
                import {bar} from 'mod.json'
                """),
            ("mod.json", $$"""
                {
                    "$schema": "https://schema.management.azure.com/schemas/2019-04-01/deploymentTemplate.json#",
                    "contentVersion": "1.0.0.0",
                    "metadata": {
                        "{{LanguageConstants.TemplateMetadataExportedVariablesName}}": [
                            {
                                "name": "bar"
                            }
                        ]
                    },
                    "variables": {
                        "bar": "[variables('foo')[3]]",
                        "fooCount": "[add(2, 3)]",
                        "copy": [
                            {
                                "name": "foo",
                                "count": "[variables('fooCount')]",
                                "input": "[copyIndex('foo', 1)]"
                            }
                        ]
                    },
                    "resources": []
                }
                """));

        result.ExcludingLinterDiagnostics().Should().NotHaveAnyDiagnostics();
        result.Template.Should().HaveValueAtPath("variables", JToken.Parse($$"""
            {
                "bar": "[variables('_1.foo')[3]]",
                "_1.fooCount": "[add(2, 3)]",
                "copy": [
                    {
                        "name": "_1.foo",
                        "count": "[length(range(0, variables('_1.fooCount')))]",
                        "input": "[add(copyIndex('_1.foo'), 1)]"
                    }
                ]
            }
            """));
    }

    [TestMethod]
    public void Named_import_can_identify_target_by_quoted_string()
    {
        var result = CompilationHelper.Compile(ServicesWithCompileTimeTypeImports,
            ("main.bicep", """
                import {'a-b' as ab} from 'mod.json'
                """),
            ("mod.json", $$"""
                {
                    "$schema": "https://schema.management.azure.com/schemas/2019-04-01/deploymentTemplate.json#",
                    "contentVersion": "1.0.0.0",
                    "languageVersion": "2.0",
                    "metadata": {
                        "{{LanguageConstants.TemplateMetadataExportedVariablesName}}": [
                            {
                                "name": "a-b",
                                "description": "A lengthy, florid description"
                            }
                        ]
                    },
                    "variables": {
                        "a-b": "a-b"
                    },
                    "resources": {}
                }
                """));

        result.ExcludingLinterDiagnostics().Should().NotHaveAnyDiagnostics();
    }

    [TestMethod]
    public void Named_import_by_quoted_string_should_block_interpolation()
    {
        var result = CompilationHelper.Compile(ServicesWithCompileTimeTypeImports,
            ("main.bicep", """
                import {'${originalSymbolName}' as ab} from 'mod.json'

                var originalSymbolName = 'a-b'
                """),
            ("mod.json", $$"""
                {
                    "$schema": "https://schema.management.azure.com/schemas/2019-04-01/deploymentTemplate.json#",
                    "contentVersion": "1.0.0.0",
                    "metadata": {
                        "{{LanguageConstants.TemplateMetadataExportedVariablesName}}": [
                            {
                                "name": "a-b"
                            }
                        ]
                    },
                    "variables": {
                        "a-b": "a-b"
                    },
                    "resources": {}
                }
                """));

        result.ExcludingLinterDiagnostics().Should().HaveDiagnostics(new[]
        {
            ("BCP032", DiagnosticLevel.Error, "The value must be a compile-time constant."),
        });
    }

    [TestMethod]
    public void Named_import_by_quoted_string_without_alias_should_raise_diagnostic()
    {
        var result = CompilationHelper.Compile(ServicesWithCompileTimeTypeImports,
            ("main.bicep", """
                import {'foo'} from 'mod.json'
                """),
            ("mod.json", $$"""
                {
                    "$schema": "https://schema.management.azure.com/schemas/2019-04-01/deploymentTemplate.json#",
                    "contentVersion": "1.0.0.0",
                    "languageVersion": "2.0",
                    "metadata": {
                        "{{LanguageConstants.TemplateMetadataExportedVariablesName}}": [
                            {
                                "name": "foo",
                                "description": "A lengthy, florid description"
                            }
                        ]
                    },
                    "variables": {
                        "foo": "foo"
                    },
                    "resources": {}
                }
                """));

        result.ExcludingLinterDiagnostics().Should().HaveDiagnostics(new[]
        {
            ("BCP375", DiagnosticLevel.Error, "An import list item that identifies its target with a quoted string must include an 'as <alias>' clause."),
        });
    }

    [TestMethod]
    public void Named_import_with_invalid_original_symbol_name_syntax_should_raise_diagnostic()
    {
        var result = CompilationHelper.Compile(ServicesWithCompileTimeTypeImports,
            ("main.bicep", """
                import {1 as foo} from 'mod.bicep'
                """),
            ("mod.bicep", string.Empty));

        result.ExcludingLinterDiagnostics().Should().HaveDiagnostics(new[]
        {
            ("BCP355", DiagnosticLevel.Error, "Expected the name of an exported symbol at this location."),
        });
    }

    [TestMethod]
    public void Importing_type_results_in_ARM_language_version_2()
    {
        var result = CompilationHelper.Compile(ServicesWithCompileTimeTypeImports,
            ("main.bicep", """
                import {foo} from 'mod.bicep'
                """),
            ("mod.bicep", """
                @export()
                type foo = string
                """));

        result.ExcludingLinterDiagnostics().Should().NotHaveAnyDiagnostics();
        result.Template.Should().HaveValueAtPath("languageVersion", "2.0");
    }

    [TestMethod]
    public void Importing_variable_results_in_ARM_language_version_2()
    {
        var result = CompilationHelper.Compile(ServicesWithCompileTimeTypeImports,
            ("main.bicep", """
                import {bar} from 'mod.bicep'
                """),
            ("mod.bicep", """
                @export()
                type foo = string

                @export()
                var bar = 'bar'
                """));

        result.ExcludingLinterDiagnostics().Should().NotHaveAnyDiagnostics();
        result.Template.Should().HaveValueAtPath("languageVersion", "2.0");
    }

    [TestMethod]
    public void Named_imports_into_bicepparam_file_are_supported()
    {
        var result = CompilationHelper.CompileParams(ServicesWithCompileTimeTypeImports,
            ("main.bicep", """
                param intParam int
                """),
            ("parameters.bicepparam", """
                using 'main.bicep'
                import {a} from 'mod1.bicep'
                import {b} from 'mod2.bicep'

                param intParam = a + b + 4
                """),
            ("mod1.bicep", """
                @export()
                var a = 2
                """),
            ("mod2.bicep", """
                @export()
                var b = 3
                """));

        result.ExcludingLinterDiagnostics().Should().NotHaveAnyDiagnostics();

        var parameters = TemplateEvaluator.ParseParametersFile(result.Parameters);
        parameters["intParam"].Should().DeepEqual(9);
    }

    [TestMethod]
    public void Wildcard_imports_into_bicepparam_file_are_supported()
    {
        var result = CompilationHelper.CompileParams(ServicesWithCompileTimeTypeImports,
            ("main.bicep", """
                param intParam int
                """),
            ("parameters.bicepparam", """
                using 'main.bicep'
                import * as mod1 from 'mod1.bicep'
                import * as mod2 from 'mod2.bicep'

                param intParam = mod1.a + mod2.b + 4
                """),
            ("mod1.bicep", """
                @export()
                var a = 2
                """),
            ("mod2.bicep", """
                @export()
                var b = 3
                """));

        result.ExcludingLinterDiagnostics().Should().NotHaveAnyDiagnostics();

        var parameters = TemplateEvaluator.ParseParametersFile(result.Parameters);
        parameters["intParam"].Should().DeepEqual(9);
    }

    [TestMethod]
    public void Importing_types_is_blocked_in_bicepparam_files()
    {
        var result = CompilationHelper.CompileParams(ServicesWithCompileTimeTypeImports,
            ("parameters.bicepparam", """
                using 'main.bicep'

                import {foo} from 'mod.bicep'
                """),
            ("main.bicep", string.Empty),
            ("mod.bicep", """
                @export()
                type foo = string
                """));

        result.ExcludingLinterDiagnostics().Should().HaveDiagnostics(new[]
        {
            ("BCP376", DiagnosticLevel.Error, "The \"foo\" symbol cannot be imported because imports of kind Type are not supported in files of kind ParamsFile."),
        });
    }

    // https://github.com/Azure/bicep/issues/12042
    [TestMethod]
    public void References_to_variable_properties_of_wildcard_imports_generate_references_to_synthesized_variables()
    {
        var result = CompilationHelper.Compile(ServicesWithCompileTimeTypeImports,
            ("vars.bicep", """
                @export()
                var obj = {
                    'Key One': 'Val1'
                    'Key Two': 'Val2'
                }

                @export()
                var config = {
                    a: {
                        id: 'A'
                        name: 'AaA'
                    }
                    b: {
                        id: 'B'
                        name: 'BbB'
                    }
                }

                @export()
                var string1 = 'Xyz'
                """),
            ("main.bicep", """
                import * as vars from 'vars.bicep'
                output outObj string = vars.obj['Key One']
                output outConfig string = vars.config.b.id
                """));

        result.ExcludingLinterDiagnostics().Should().NotHaveAnyDiagnostics();
        result.Template.Should().HaveValueAtPath("outputs.outObj.value", "[variables('_1.obj')['Key One']]");
        result.Template.Should().HaveValueAtPath("outputs.outConfig.value", "[variables('_1.config').b.id]");
    }

    // https://github.com/Azure/bicep/issues/12052
    [TestMethod]
    public void Test_Issue12052()
    {
        var result = CompilationHelper.Compile(ServicesWithCompileTimeTypeImports,
            ("main.bicep", """
                import {Foo} from 'types.bicep'

                param foo Foo[] = [
                    {
                        bar: true
                    }
                    {
                        bar: false
                    }
                ]
                """),
            ("types.bicep", """
                @export()
                type Foo = {
                    bar: bool
                }
                """));

        result.Should().NotHaveAnyCompilationBlockingDiagnostics();
        result.Template.Should().HaveValueAtPath("parameters.foo.items.$ref", "#/definitions/Foo");
    }

    // https://github.com/Azure/bicep/issues/12396
    [TestMethod]
    public void Test_Issue12396()
    {
        var result = CompilationHelper.Compile(ServicesWithCompileTimeTypeImports,
            ("main.bicep", """
                import { _helloWorld } from 'types.bicep'

                resource st_account 'Microsoft.Storage/storageAccounts@2023-01-01' = {
                    name: last(split(_helloWorld, ''))
                    location: resourceGroup().location
                    sku: {
                        name: 'Standard_LRS'
                    }
                    kind: 'BlobStorage'
                }
                """),
            ("types.bicep", """
                @export()
                var _helloWorld = 'hello world'
                """));

        result.Should().NotHaveAnyCompilationBlockingDiagnostics();
    }

    // https://github.com/Azure/bicep/issues/12401
    [TestMethod]
    public void Symbolic_name_target_is_used_when_function_import_closure_includes_a_user_defined_type()
    {
        var result = CompilationHelper.Compile(ServicesWithCompileTimeTypeImportsAndUserDefinedFunctions,
            ("main.bicep", """
                import { capitalizer } from 'function.bicep'
                """),
            ("function.bicep", """
                type myString = string

                @export()
                func capitalizer(in myString) string => toUpper(in)
                """));

        result.Should().NotHaveAnyCompilationBlockingDiagnostics();
        result.Template.Should().HaveValueAtPath("languageVersion", "2.0");
        result.Template.Should().HaveValueAtPath("functions[0].members.capitalizer.parameters[0].$ref", "#/definitions/_1.myString");
    }

    // https://github.com/Azure/bicep/issues/12464
    [TestMethod]
    public void Test_12464()
    {
        var result = CompilationHelper.CompileParams(ServicesWithCompileTimeTypeImports,
            ("bicepconfig.json", """
                {
                    "experimentalFeaturesEnabled": {
                        "compileTimeImports": true
                    }
                }
                """),
            ("bicepconfig.bicep", """
                @export()
                var compileTimeImportsEnabled = loadJsonContent('bicepconfig.json').experimentalFeaturesEnabled.compileTimeImports
                @export()
                var literalTrue = true
                @export()
                var loadJsonContentTrue = compileTimeImportsEnabled
                """),
            ("test.bicep", """
                param boolParamOne bool
                param boolParamTwo bool
                output bothTrue bool = boolParamOne && boolParamTwo
                """),
            ("parameters.bicepparam", """
                using 'test.bicep'
                import * as bicepconfig from 'bicepconfig.bicep'
                // no error
                param boolParamOne = bicepconfig.literalTrue
                // Failed to evaluate parameter "boolParamTwo":
                // Unhandled exception during evaluating template language function 'variables' is not handled.bicep(BCP338)
                param boolParamTwo = bicepconfig.loadJsonContentTrue
                """));

        result.Diagnostics.Should().BeEmpty();
        result.Parameters.Should().HaveValueAtPath("parameters.boolParamTwo.value", true);
    }

    [TestMethod]
    public void Imported_variable_symbols_that_use_compile_time_functions_should_have_synthesized_variable_declarations_injected_into_compiled_template()
    {
        var result = CompilationHelper.Compile(ServicesWithCompileTimeTypeImports,
            ("main.bicep", """
                import {fizzBuzz} from 'mod.bicep'
                """),
            ("mod.bicep", """
                var precalculatedFizzBuzz = loadJsonContent('fizz.json').values
                @export()
                var fizzBuzz = map(range(0, 100), i => precalculatedFizzBuzz[i % length(precalculatedFizzBuzz)])
                """),
            ("fizz.json", """
                {
                    "values": [
                        "",
                        "",
                        "fizz",
                        "",
                        "buzz",
                        "",
                        "",
                        "fizz",
                        "",
                        "buzz",
                        "",
                        "",
                        "fizz",
                        "",
                        "fizzbuzz"
                    ]
                }
                """));

        result.ExcludingLinterDiagnostics().Should().NotHaveAnyDiagnostics();
        result.Template.Should().HaveValueAtPath("variables", JToken.Parse($$"""
            {
                "_1._2": {
                    "values": [
                        "",
                        "",
                        "fizz",
                        "",
                        "buzz",
                        "",
                        "",
                        "fizz",
                        "",
                        "buzz",
                        "",
                        "",
                        "fizz",
                        "",
                        "fizzbuzz"
                    ]
                },
                "_1.precalculatedFizzBuzz": "[variables('_1._2').values]",
                "fizzBuzz": "[map(range(0, 100), lambda('i', variables('_1.precalculatedFizzBuzz')[mod(lambdaVariables('i'), length(variables('_1.precalculatedFizzBuzz')))]))]"
            }
            """));
    }

    // https://github.com/Azure/bicep/issues/12542
    [TestMethod]
    public void User_defined_function_calls_parameters_to_other_user_defined_function_calls_are_migrated_during_import()
    {
        var result = CompilationHelper.Compile(ServicesWithCompileTimeTypeImportsAndUserDefinedFunctions,
            ("main.bicep", """
                import {getSubnetNumber, isWindows} from 'types.bicep'

                param plan_name string = 'plan-name-999'

                var subnet_number = getSubnetNumber(plan_name)

                var formatted_subnet_name = '${isWindows(plan_name)}${subnet_number}'

                output out string = formatted_subnet_name
                """),
            ("types.bicep", """
                @export()
                func getPlanNumber(hostingPlanName string) string => substring(hostingPlanName, length(hostingPlanName) - 3)

                @export()
                func isFirstPlan(planNumber string) bool => planNumber == '001'

                @export()
                func isOneLeadingZero(planNumber string) bool => substring(planNumber, 0, 1) == '0'

                @export()
                func isTwoLeadingZeroes(planNumber string) bool => substring(planNumber, 0, 2) == '00'

                @export()
                func getSubnetNumber(plan_name string) string => isFirstPlan(getPlanNumber(plan_name)) ? '' : (isTwoLeadingZeroes(getPlanNumber(plan_name)) ? substring(getPlanNumber(plan_name), 2, 1) : (isOneLeadingZero(getPlanNumber(plan_name)) ? substring(getPlanNumber(plan_name), 1, 2) : getPlanNumber(plan_name)) )

                @export()
                func isWindows(hostingPlanName string) string => contains('-windows-', hostingPlanName) ? 'ASPWindows' : 'ASP'
                """));

        result.Diagnostics.Should().BeEmpty();
        result.Template.Should().NotBeNull();

        var evaluated = TemplateEvaluator.Evaluate(result.Template);
        evaluated.Should().HaveValueAtPath("outputs.out.value", "ASP999");
    }

    // https://github.com/Azure/bicep/issues/12897
    [TestMethod]
    public void LanguageVersion_2_should_be_used_if_types_imported_via_wildcard()
    {
        var result = CompilationHelper.Compile(ServicesWithCompileTimeTypeImportsAndUserDefinedFunctions,
            ("main.bicep", """
                import * as types from 'types.bicep'
                """),
            ("types.bicep", """
                @export()
                type str = string
                """));

        result.Diagnostics.Should().BeEmpty();
        result.Template.Should().NotBeNull();
        result.Template.Should().HaveValueAtPath("languageVersion", "2.0");
    }

<<<<<<< HEAD
    // https://github.com/Azure/bicep/issues/12899
    [TestMethod]
    public void LanguageVersion_2_should_be_used_if_types_imported_via_closure()
    {
        var result = CompilationHelper.Compile(ServicesWithCompileTimeTypeImportsAndUserDefinedFunctions,
            ("main.bicep", """
                import {a} from 'shared.bicep'
                """),
            ("shared.bicep", """
                @export()
                var a = b()

                func b() string[] => ['c', 'd']
                """));

        result.Diagnostics.Should().BeEmpty();
        result.Template.Should().NotBeNull();
        result.Template.Should().HaveValueAtPath("languageVersion", "2.0");
=======
    [TestMethod]
    public void Bicepparam_imported_variables_from_invalid_bicep_file_cause_errors()
    {
        var result = CompilationHelper.CompileParams(
            ("parameters.bicepparam", """
using 'test.bicep'
import * as foo from 'test.bicep'
import { bar } from 'test.bicep'
"""),
            ("test.bicep", """
INVALID FILE
"""),
            ("bicepconfig.json", """
{
  "experimentalFeaturesEnabled": {
    "compileTimeImports": true
  }
}
"""));

        result.ExcludingLinterDiagnostics().Should().HaveDiagnostics(new[]
        {
            ("BCP104", DiagnosticLevel.Error, "The referenced module has errors."),
            ("BCP104", DiagnosticLevel.Error, "The referenced module has errors."),
        });
>>>>>>> df7406bd
    }
}<|MERGE_RESOLUTION|>--- conflicted
+++ resolved
@@ -1953,26 +1953,6 @@
         result.Template.Should().HaveValueAtPath("languageVersion", "2.0");
     }
 
-<<<<<<< HEAD
-    // https://github.com/Azure/bicep/issues/12899
-    [TestMethod]
-    public void LanguageVersion_2_should_be_used_if_types_imported_via_closure()
-    {
-        var result = CompilationHelper.Compile(ServicesWithCompileTimeTypeImportsAndUserDefinedFunctions,
-            ("main.bicep", """
-                import {a} from 'shared.bicep'
-                """),
-            ("shared.bicep", """
-                @export()
-                var a = b()
-
-                func b() string[] => ['c', 'd']
-                """));
-
-        result.Diagnostics.Should().BeEmpty();
-        result.Template.Should().NotBeNull();
-        result.Template.Should().HaveValueAtPath("languageVersion", "2.0");
-=======
     [TestMethod]
     public void Bicepparam_imported_variables_from_invalid_bicep_file_cause_errors()
     {
@@ -1998,6 +1978,25 @@
             ("BCP104", DiagnosticLevel.Error, "The referenced module has errors."),
             ("BCP104", DiagnosticLevel.Error, "The referenced module has errors."),
         });
->>>>>>> df7406bd
+    }
+
+    // https://github.com/Azure/bicep/issues/12899
+    [TestMethod]
+    public void LanguageVersion_2_should_be_used_if_types_imported_via_closure()
+    {
+        var result = CompilationHelper.Compile(ServicesWithCompileTimeTypeImportsAndUserDefinedFunctions,
+            ("main.bicep", """
+                import {a} from 'shared.bicep'
+                """),
+            ("shared.bicep", """
+                @export()
+                var a = b()
+
+                func b() string[] => ['c', 'd']
+                """));
+
+        result.Diagnostics.Should().BeEmpty();
+        result.Template.Should().NotBeNull();
+        result.Template.Should().HaveValueAtPath("languageVersion", "2.0");
     }
 }