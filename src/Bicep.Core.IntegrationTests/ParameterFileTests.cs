// Copyright (c) Microsoft Corporation.
// Licensed under the MIT License.

using System.Diagnostics.CodeAnalysis;
using System.Web.Services.Description;
using Bicep.Core.Diagnostics;
using Bicep.Core.UnitTests;
using Bicep.Core.UnitTests.Assertions;
using Bicep.Core.UnitTests.Utils;
using FluentAssertions;
using FluentAssertions.Execution;
using Microsoft.VisualStudio.TestTools.UnitTesting;
using Newtonsoft.Json.Linq;

namespace Bicep.Core.IntegrationTests;

[TestClass]
public class ParameterFileTests
{
    [NotNull]
    public TestContext? TestContext { get; set; }

    [TestMethod]
    public void Parameters_file_cannot_reference_non_bicep_files()
    {
        var result = CompilationHelper.CompileParams(
("parameters.bicepparam", @"
using './foo.bicepparam'
"),
("foo.bicepparam", ""));

        result.Should().OnlyContainDiagnostic("BCP276", DiagnosticLevel.Error, "A using declaration can only reference a Bicep file.");
    }

    [TestMethod]
    public void Parameters_file_cannot_self_reference()
    {
        var result = CompilationHelper.CompileParams(("parameters.bicepparam", @"
using './parameters.bicepparam'
"));

        result.Should().OnlyContainDiagnostic("BCP278", DiagnosticLevel.Error, "This parameters file references itself, which is not allowed.");
    }

    [TestMethod]
    public void Parameters_file_cycles_should_be_detected()
    {
        var result = CompilationHelper.CompileParams(
("parameters.bicepparam", @"
using './one.bicepparam'
"),
("one.bicepparam", @"
using './two.bicepparam'
"),
("two.bicepparam", @"
using './one.bicepparam'
"));

        result.Diagnostics.Should().SatisfyRespectively(
            x =>
            {
                x.Code.Should().Be("BCP095");
                x.Level.Should().Be(DiagnosticLevel.Error);
                x.Message.Should().StartWith("The file is involved in a cycle (\"");
                x.Message.Should().EndWith("\").");
                x.Message.Should().ContainAll("one.bicepparam\" -> \"", "two.bicepparam\").");
            });
    }

    [TestMethod]
    public void Params_file_with_not_using_declaration_should_log_diagnostic()
    {
        var result = CompilationHelper.CompileParams(
("parameters.bicepparam", @"
    param foo = 'bar'
    "),
("main.bicep", @"
    param foo string
    "));

        using (new AssertionScope())
        {
            result.Parameters.Should().BeNull();
            result.Diagnostics.Should().HaveDiagnostics(new[]
            {
                    ("BCP261", DiagnosticLevel.Error, "A using declaration must be present in this parameters file.")
                });
        }
    }

    [TestMethod]
    public void Parameters_file_cannot_reference_non_existing_env_variable()
    {
        var result = CompilationHelper.CompileParams(
("parameters.bicepparam", @"
using 'foo.bicep'
param fromEnv=readEnvironmentVariable('stringEnvVariable')
"),
("foo.bicep", @"param fromEnv string"));

        result.ExcludingLinterDiagnostics().Should().HaveDiagnostics(new[]{
            ("BCP427", DiagnosticLevel.Error,
                "Environment variable \"stringEnvVariable\" does not exist and there's no default value set.")
        });
    }

    [TestMethod]
    public void Parameters_file_cannot_reference_non_existing_env_variable_verbose()
    {
        var result = CompilationHelper.CompileParams(
("bicepconfig.json", """
{
  "analyzers": {
    "core": {
      "rules": {
      },
      "verbose": true
    }
  }
}
"""),
("parameters.bicepparam", @"
using 'foo.bicep'
param fromEnv=readEnvironmentVariable('stringEnvVariable')
"),
("foo.bicep", @"param fromEnv string"));

        result.Should().ContainDiagnostic("BCP427", DiagnosticLevel.Error, "Environment variable \"stringEnvVariable\" does not exist and there's no default value set.");
        result.Should().ContainDiagnostic("Bicepparam ReadEnvironmentVariable function", DiagnosticLevel.Info, "Available environment variables are: ");
    }
    [TestMethod]
    public void Parameters_file_can_use_variables()
    {
        var result = CompilationHelper.CompileParams(
("parameters.bicepparam", @"
using 'foo.bicep'

var abc = 'abc'
var abcWrapped = '>>${foo}<<'

param foo = abc
param bar = {
  abc: abc
  abcWrapped: abcWrapped
  abcUpper: toUpper(abc)
}

var list = 'FOO,BAR,BAZ'
param baz = join(map(range(0, 3), i => split(list, ',')[2 - i]), ',')
"),
("foo.bicep", @"
param foo string
param bar object
param baz string
"));

        result.Diagnostics.Should().NotHaveAnyDiagnostics();
        var parameters = TemplateHelper.ConvertAndAssertParameters(result.Parameters);

        parameters["foo"].Value.Should().DeepEqual("abc");
        parameters["bar"].Value.Should().DeepEqual(new JObject
        {
            ["abc"] = "abc",
            ["abcWrapped"] = ">>abc<<",
            ["abcUpper"] = "ABC",
        });
        parameters["baz"].Value.Should().DeepEqual("BAZ,BAR,FOO");
    }

    [TestMethod]
    public void Parameters_file_compilation_is_blocked_on_variable_errors()
    {
        var result = CompilationHelper.CompileParams(
("parameters.bicepparam", @"
using 'foo.bicep'

var abc = utcNow()
param foo = abc
"),
("foo.bicep", @"
param foo string
"));

        result.Should().NotGenerateParameters();
        result.Should().HaveDiagnostics(new[] {
            ("BCP065", DiagnosticLevel.Error, """Function "utcNow" is not valid at this location. It can only be used as a parameter default value."""),
            ("BCP062", DiagnosticLevel.Error, """The referenced declaration with name "abc" is not valid."""),
        });
    }

    [TestMethod]
    public void Parameters_file_permits_omission_of_optional_params()
    {
        var result = CompilationHelper.CompileParams(
("parameters.bicepparam", @"
using 'foo.bicep'

param foo = 'foo'
"),
("foo.bicep", @"
param foo string
param optionalBecauseNullable string?
param optionalBecauseDefault string = 'default'
"));

        result.Should().NotHaveAnyDiagnostics();
    }

    [TestMethod]
    public void Parameters_file_permits_nulling_out_of_optional_params()
    {
        var result = CompilationHelper.CompileParams(
("parameters.bicepparam", @"
using 'foo.bicep'

param foo = 'foo'
param optionalBecauseNullable = null
param optionalBecauseDefault = null
"),
("foo.bicep", @"
param foo string
param optionalBecauseNullable string?
param optionalBecauseDefault string = 'default'
"));

        result.Should().NotHaveAnyDiagnostics();
    }

    [TestMethod]
    public void Error_is_displayed_for_file_reference_with_errors()
    {
        var result = CompilationHelper.CompileParams(
("parameters.bicepparam", """
using 'main.bicep'
"""), ("main.bicep", """
invalid file
"""));

        result.Should().HaveDiagnostics(new[]
        {
            ("BCP104", DiagnosticLevel.Error, "The referenced module has errors."),
        });
    }

    [TestMethod]
    public void ExternalInput_assigned_to_parameter_without_config()
    {
        var result = CompilationHelper.CompileParams(
("parameters.bicepparam", @"
using none
param foo = externalInput('my.param.provider')
"));

        result.Should().NotHaveAnyDiagnostics();
        var parameters = TemplateHelper.ConvertAndAssertParameters(result.Parameters);
        parameters["foo"].Value.Should().BeNull();
        parameters["foo"].Expression.Should().DeepEqual("""[externalInputs('my_param_provider_0')]""");

        var externalInputs = TemplateHelper.ConvertAndAssertExternalInputs(result.Parameters);
        externalInputs["my_param_provider_0"].Should().DeepEqual(new JObject
        {
            ["kind"] = "my.param.provider",
        });
    }

    [TestMethod]
    public void ExternalInput_assigned_to_parameter_with_config()
    {
        var result = CompilationHelper.CompileParams(
("parameters.bicepparam", @"
using none
param foo = externalInput('sys.cli', 'foo')
"));

        result.Should().NotHaveAnyDiagnostics();
        var parameters = TemplateHelper.ConvertAndAssertParameters(result.Parameters);
        parameters["foo"].Value.Should().BeNull();
        parameters["foo"].Expression.Should().DeepEqual("""[externalInputs('sys_cli_0')]""");

        var externalInputs = TemplateHelper.ConvertAndAssertExternalInputs(result.Parameters);
        externalInputs["sys_cli_0"].Should().DeepEqual(new JObject
        {
            ["kind"] = "sys.cli",
            ["config"] = "foo",
        });
    }

    [TestMethod]
    public void ExternalInput_parameter_with_variable_references()
    {
        var result = CompilationHelper.CompileParams(
("parameters.bicepparam", @"
using none
var foo = externalInput('sys.cli', 'foo')
var foo2 = '${foo}-${externalInput('sys.cli', 'foo2')}'
param foo3 = foo2
"));

        result.Should().NotHaveAnyDiagnostics();
        var parameters = TemplateHelper.ConvertAndAssertParameters(result.Parameters);
        parameters["foo3"].Value.Should().BeNull();
        parameters["foo3"].Expression.Should().DeepEqual("""[format('{0}-{1}', externalInputs('sys_cli_0'), externalInputs('sys_cli_1'))]""");

        var externalInputs = TemplateHelper.ConvertAndAssertExternalInputs(result.Parameters);
        externalInputs["sys_cli_0"].Should().DeepEqual(new JObject
        {
            ["kind"] = "sys.cli",
            ["config"] = "foo",
        });
        externalInputs["sys_cli_1"].Should().DeepEqual(new JObject
        {
            ["kind"] = "sys.cli",
            ["config"] = "foo2",
        });
    }

    [TestMethod]
<<<<<<< HEAD
    [Ignore("TODO fix this")]
    public void No_parameters_containing_external_input_should_not_generate_external_input_definitions()
    {
        var result = CompilationHelper.CompileParams(
("parameters.bicepparam", @"
using none
param foo = 'foo'
var baz = externalInput('sys.cli', 'baz')
"));

        result.ExcludingLinterDiagnostics().Should().NotHaveAnyDiagnostics();
        var parameters = TemplateHelper.ConvertAndAssertParameters(result.Parameters);
        parameters["foo"].Value.Should().DeepEqual("foo");
        parameters["foo"].Expression.Should().BeNull();
        result.Parameters.Should().NotHaveValueAtPath("$.externalInputDefinitions");
    }

    [TestMethod]
=======
>>>>>>> e3506175
    public void ExternalInput_parameter_with_param_references()
    {
        var result = CompilationHelper.CompileParams(
("parameters.bicepparam", @"
using none
param foo = externalInput('sys.cli', 'foo')
param foo2 = foo
param foo3 = foo2
"));

        result.Should().NotHaveAnyDiagnostics();
        var parameters = TemplateHelper.ConvertAndAssertParameters(result.Parameters);
        parameters["foo"].Value.Should().BeNull();
        parameters["foo"].Expression.Should().DeepEqual("""[externalInputs('sys_cli_0')]""");

        parameters["foo2"].Value.Should().BeNull();
        parameters["foo2"].Expression.Should().DeepEqual("""[externalInputs('sys_cli_0')]""");

        parameters["foo3"].Value.Should().BeNull();
        parameters["foo3"].Expression.Should().DeepEqual("""[externalInputs('sys_cli_0')]""");

        var externalInputs = TemplateHelper.ConvertAndAssertExternalInputs(result.Parameters);
        externalInputs["sys_cli_0"].Should().DeepEqual(new JObject
        {
            ["kind"] = "sys.cli",
            ["config"] = "foo",
        });
    }

    [TestMethod]
    public void ExternalInput_parameter_with_cyclic_references()
    {
        var result = CompilationHelper.CompileParams(
("parameters.bicepparam", @"
using none
param a = '${b}-${externalInput('sys.cli', 'a')}'
var b = '${c}-${a}'
param c = b
"));

        result.Should().NotGenerateParameters();
        result.Should().HaveDiagnostics(new[]
        {
            ("BCP062", DiagnosticLevel.Error, """The referenced declaration with name "b" is not valid."""),
            ("BCP080", DiagnosticLevel.Error, """The expression is involved in a cycle ("c" -> "b")."""),
            ("BCP080", DiagnosticLevel.Error, """The expression is involved in a cycle ("a" -> "b")."""),
            ("BCP080", DiagnosticLevel.Error, """The expression is involved in a cycle ("b" -> "c")."""),
        });
    }

    [TestMethod]
    public void ExternalInput_non_compile_time_constant_is_blocked()
    {
        var result = CompilationHelper.CompileParams(
("parameters.bicepparam", @"
using none
var myVar = 2 + 3
param foo = externalInput('sys.cli', myVar)
"));

        result.Should().NotGenerateParameters();
        result.Should().HaveDiagnostics(new[]
        {
            ("BCP032", DiagnosticLevel.Error, "The value must be a compile-time constant."),
        });
    }

    [TestMethod]
    public void ExternalInput_emits_top_level_expression()
    {
        var result = CompilationHelper.CompileParams(
("parameters.bicepparam", @"
using none
param foo = {
  bar: externalInput('my.param.provider')
}
"));

        result.Should().NotHaveAnyDiagnostics();
        var parameters = TemplateHelper.ConvertAndAssertParameters(result.Parameters);
        parameters["foo"].Value.Should().BeNull();
        parameters["foo"].Expression.Should().DeepEqual("""[createObject('bar', externalInputs('my_param_provider_0'))]""");

        var externalInputs = TemplateHelper.ConvertAndAssertExternalInputs(result.Parameters);
        externalInputs["my_param_provider_0"].Should().DeepEqual(new JObject
        {
            ["kind"] = "my.param.provider",
        });
    }

    [TestMethod]
    public void ExternalInput_alternative_functions_also_generate_external_inputs()
    {
        var services = new ServiceBuilder().WithFeatureOverrides(new(TestContext, DeployCommandsEnabled: true));
        var result = CompilationHelper.CompileParams(
            services,
            ("parameters.bicepparam", """
                using none
                var foo = readCliArg('foo')
                var foo2 = '${foo}-${readEnvVar('foo2')}'
                param foo3 = foo2
                """));

        result.Should().NotHaveAnyDiagnostics();
        var parameters = TemplateHelper.ConvertAndAssertParameters(result.Parameters);
        parameters["foo3"].Value.Should().BeNull();
        parameters["foo3"].Expression.Should().DeepEqual("""[format('{0}-{1}', externalInputs('sys_cliArg_0'), externalInputs('sys_envVar_1'))]""");

        var externalInputs = TemplateHelper.ConvertAndAssertExternalInputs(result.Parameters);
        externalInputs["sys_cliArg_0"].Should().DeepEqual(new JObject
        {
            ["kind"] = "sys.cliArg",
            ["config"] = "foo",
        });
        externalInputs["sys_envVar_1"].Should().DeepEqual(new JObject
        {
            ["kind"] = "sys.envVar",
            ["config"] = "foo2",
        });
    }
}<|MERGE_RESOLUTION|>--- conflicted
+++ resolved
@@ -315,27 +315,6 @@
     }
 
     [TestMethod]
-<<<<<<< HEAD
-    [Ignore("TODO fix this")]
-    public void No_parameters_containing_external_input_should_not_generate_external_input_definitions()
-    {
-        var result = CompilationHelper.CompileParams(
-("parameters.bicepparam", @"
-using none
-param foo = 'foo'
-var baz = externalInput('sys.cli', 'baz')
-"));
-
-        result.ExcludingLinterDiagnostics().Should().NotHaveAnyDiagnostics();
-        var parameters = TemplateHelper.ConvertAndAssertParameters(result.Parameters);
-        parameters["foo"].Value.Should().DeepEqual("foo");
-        parameters["foo"].Expression.Should().BeNull();
-        result.Parameters.Should().NotHaveValueAtPath("$.externalInputDefinitions");
-    }
-
-    [TestMethod]
-=======
->>>>>>> e3506175
     public void ExternalInput_parameter_with_param_references()
     {
         var result = CompilationHelper.CompileParams(
