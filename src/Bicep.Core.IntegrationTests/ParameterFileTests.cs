--- conflicted
+++ resolved
@@ -315,7 +315,6 @@
     }
 
     [TestMethod]
-<<<<<<< HEAD
     public void InlineFunction_parameter_with_variable_references()
     {
         var result = CompilationHelper.CompileParams(
@@ -362,8 +361,6 @@
     }
 
     [TestMethod]
-=======
->>>>>>> 6bb5d5f8
     public void ExternalInput_parameter_with_param_references()
     {
         var result = CompilationHelper.CompileParams(
@@ -455,7 +452,6 @@
     }
 
     [TestMethod]
-<<<<<<< HEAD
     public void InlineFunction_variable_not_referenced_by_parameter()
     {
         var result = CompilationHelper.CompileParams(
@@ -533,7 +529,9 @@
         var externalInputs = TemplateHelper.ConvertAndAssertExternalInputs(result.Parameters);
         externalInputs["sys_cli_0"].Should().DeepEqual(new JObject { ["kind"] = "sys.cli", ["config"] = "v1" });
         externalInputs["sys_cli_1"].Should().DeepEqual(new JObject { ["kind"] = "sys.cli", ["config"] = "v2" });
-=======
+    }
+
+    [TestMethod]
     public void ExternalInput_alternative_functions_also_generate_external_inputs()
     {
         var services = new ServiceBuilder().WithFeatureOverrides(new(TestContext, DeployCommandsEnabled: true));
@@ -562,6 +560,5 @@
             ["kind"] = "sys.envVar",
             ["config"] = "foo2",
         });
->>>>>>> 6bb5d5f8
     }
 }