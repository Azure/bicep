--- conflicted
+++ resolved
@@ -39,11 +39,7 @@
 
             public IEnumerable<string> AvailableNamespaces => builderDict.Keys.Concat(new[] { SystemNamespaceType.BuiltInName });
 
-<<<<<<< HEAD
-            public NamespaceType? TryGetNamespace(string providerName, string aliasName, ResourceScope resourceScope, IFeatureProvider features, string? providerVersion = null) => providerName switch
-=======
-            public NamespaceType? TryGetNamespace(string providerName, string aliasName, ResourceScope resourceScope, IFeatureProvider features, BicepSourceFileKind sourceFileKind) => providerName switch
->>>>>>> 39313738
+            public NamespaceType? TryGetNamespace(string providerName, string aliasName, ResourceScope resourceScope, IFeatureProvider features, BicepSourceFileKind sourceFileKind, string? providerVersion = null) => providerName switch
             {
                 SystemNamespaceType.BuiltInName => SystemNamespaceType.Create(aliasName, features, sourceFileKind),
                 { } _ when builderDict.TryGetValue(providerName) is { } builderFunc => builderFunc(aliasName),
