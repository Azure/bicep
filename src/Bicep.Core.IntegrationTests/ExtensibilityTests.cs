--- conflicted
+++ resolved
@@ -181,8 +181,6 @@
             result.Should().HaveDiagnostics(new[] {
                 ("no-unused-existing-resources", DiagnosticLevel.Warning, "Existing resource \"myApp\" is declared but never used."),
             });
-<<<<<<< HEAD
-=======
         }
 
         [TestMethod]
@@ -287,7 +285,6 @@
 
             result.Should().GenerateATemplate();
             result.Should().NotHaveAnyDiagnostics();
->>>>>>> 4b604102
         }
 
 
