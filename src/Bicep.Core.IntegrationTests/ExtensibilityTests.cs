// Copyright (c) Microsoft Corporation.
// Licensed under the MIT License.
using System.Diagnostics.CodeAnalysis;
using Bicep.Core.Diagnostics;
using Bicep.Core.IntegrationTests.Extensibility;
using Bicep.Core.UnitTests;
using Bicep.Core.UnitTests.Assertions;
using Bicep.Core.UnitTests.Utils;
using FluentAssertions;
using Microsoft.VisualStudio.TestTools.UnitTesting;
using Newtonsoft.Json.Linq;

namespace Bicep.Core.IntegrationTests
{
    [TestClass]
    public class ExtensibilityTests
    {
        [NotNull]
        public TestContext? TestContext { get; set; }

        private ServiceBuilder Services => new ServiceBuilder()
            .WithFeatureOverrides(new(ExtensibilityEnabled: true))
            .WithNamespaceProvider(new TestExtensibilityNamespaceProvider(BicepTestConstants.AzResourceTypeLoaderFactory));

        [TestMethod]
        public void Bar_import_bad_config_is_blocked()
        {
            var result = CompilationHelper.Compile(Services, @"
import 'bar@0.0.1' with {
  madeUpProperty: 'asdf'
} as stg
");
            result.ExcludingLinterDiagnostics().Should().HaveDiagnostics(new[] {
                ("BCP035", DiagnosticLevel.Error, "The specified \"object\" declaration is missing the following required properties: \"connectionString\"."),
                ("BCP037", DiagnosticLevel.Error, "The property \"madeUpProperty\" is not allowed on objects of type \"configuration\". Permissible properties include \"connectionString\"."),
            });
        }

        [TestMethod]
        public void Bar_import_can_be_duplicated()
        {
            var result = CompilationHelper.Compile(Services, @"
import 'bar@0.0.1' with {
  connectionString: 'connectionString1'
} as stg

import 'bar@0.0.1' with {
  connectionString: 'connectionString2'
} as stg2
");
            result.ExcludingLinterDiagnostics().Should().NotHaveAnyDiagnostics();
        }

        [TestMethod]
        public void Bar_import_basic_test()
        {
            var result = CompilationHelper.Compile(Services, @"
import 'bar@0.0.1' with {
  connectionString: 'asdf'
} as stg

resource container 'container' = {
  name: 'myblob'
}

resource blob 'blob' = {
  name: 'myblob'
  containerName: container.name
  base64Content: base64('sadfasdfd')
}
");
            result.ExcludingLinterDiagnostics().Should().NotHaveAnyDiagnostics();
        }

        [TestMethod]
        public void Ambiguous_type_references_return_errors()
        {
            var result = CompilationHelper.Compile(Services, @"
import 'bar@0.0.1' with {
  connectionString: 'asdf'
} as stg

import 'bar@0.0.1' with {
  connectionString: 'asdf'
} as stg2

resource container 'container' = {
  name: 'myblob'
}
");
            result.ExcludingLinterDiagnostics().Should().HaveDiagnostics(new[] {
                ("BCP264", DiagnosticLevel.Error, "Resource type \"container\" is declared in multiple imported namespaces (\"stg\", \"stg2\"), and must be fully-qualified."),
            });

            result = CompilationHelper.Compile(Services, @"
import 'bar@0.0.1' with {
  connectionString: 'asdf'
} as stg

import 'bar@0.0.1' with {
  connectionString: 'asdf'
} as stg2

resource container 'stg2:container' = {
  name: 'myblob'
}
");
            result.ExcludingLinterDiagnostics().Should().NotHaveAnyDiagnostics();
        }

        [TestMethod]
        public void Bar_import_basic_test_loops_and_referencing()
        {
            var result = CompilationHelper.Compile(Services, @"
import 'bar@0.0.1' with {
  connectionString: 'asdf'
} as stg

resource container 'container' = {
  name: 'myblob'
}

resource blobs 'blob' = [for i in range(0, 10): {
  name: 'myblob-${i}.txt'
  containerName: container.name
  base64Content: base64('Hello blob ${i}!')
}]

resource blobs2 'blob' = [for i in range(10, 10): {
  name: blobs[i - 10].name
  containerName: container.name
  base64Content: base64('Hello blob ${i}!')
}]

output sourceContainerName string = container.name
#disable-next-line prefer-unquoted-property-names
output sourceContainerNameSquare string = container['name']
output miscBlobContainerName string = blobs[13 % 10].containerName
output containerName string = blobs[5].containerName
#disable-next-line prefer-unquoted-property-names
output base64Content string = blobs[3]['base64Content']
");
            result.Should().NotHaveAnyDiagnostics();
            result.Template.Should().HaveValueAtPath("$.outputs['sourceContainerName'].value", "[reference('container').name]");
            result.Template.Should().HaveValueAtPath("$.outputs['sourceContainerNameSquare'].value", "[reference('container').name]");
            result.Template.Should().HaveValueAtPath("$.outputs['miscBlobContainerName'].value", "[reference(format('blobs[{0}]', mod(13, 10))).containerName]");
            result.Template.Should().HaveValueAtPath("$.outputs['containerName'].value", "[reference(format('blobs[{0}]', 5)).containerName]");
            result.Template.Should().HaveValueAtPath("$.outputs['base64Content'].value", "[reference(format('blobs[{0}]', 3)).base64Content]");
        }

        [TestMethod]
        public void Foo_import_basic_test_loops_and_referencing()
        {
            var result = CompilationHelper.Compile(Services, @"
import 'foo@1.2.3' as foo
param numApps int

resource myApp 'application' = {
  uniqueName: 'foo'
}

resource myAppsLoop 'application' = [for i in range(0, numApps): {
  uniqueName: '${myApp.appId}-bar-${i}'
}]

output myAppId string = myApp.appId
#disable-next-line prefer-unquoted-property-names
output myAppId2 string = myApp['appId']
output myAppsLoopId string = myAppsLoop[13 % numApps].appId
#disable-next-line prefer-unquoted-property-names
output myAppsLoopId2 string = myAppsLoop[3]['appId']
");
            result.Should().NotHaveAnyDiagnostics();
            result.Template.Should().HaveValueAtPath("$.outputs['myAppId'].value", "[reference('myApp').appId]");
            result.Template.Should().HaveValueAtPath("$.outputs['myAppId2'].value", "[reference('myApp').appId]");
            result.Template.Should().HaveValueAtPath("$.outputs['myAppsLoopId'].value", "[reference(format('myAppsLoop[{0}]', mod(13, parameters('numApps')))).appId]");
            result.Template.Should().HaveValueAtPath("$.outputs['myAppsLoopId2'].value", "[reference(format('myAppsLoop[{0}]', 3)).appId]");
        }

        [TestMethod]
        public void Foo_import_existing_requires_uniqueName()
        {
            // we've accidentally used 'name' even though this resource type doesn't support it
            var result = CompilationHelper.Compile(Services, @"
import 'foo@1.2.3'

resource myApp 'application' existing = {
  name: 'foo'
}
");

            result.Should().NotGenerateATemplate();
            result.Should().HaveDiagnostics(new[] {
                ("BCP035", DiagnosticLevel.Error, "The specified \"resource\" declaration is missing the following required properties: \"uniqueName\"."),
                ("no-unused-existing-resources", DiagnosticLevel.Warning, "Existing resource \"myApp\" is declared but never used."),
                ("BCP037", DiagnosticLevel.Error, "The property \"name\" is not allowed on objects of type \"application\". Permissible properties include \"uniqueName\". If this is an inaccuracy in the documentation, please report it to the Bicep Team."),
            });

            // oops! let's change it to 'uniqueName'
            result = CompilationHelper.Compile(Services, @"
import 'foo@1.2.3' as foo

resource myApp 'application' existing = {
  uniqueName: 'foo'
}
");

            result.Should().GenerateATemplate();
            result.Should().HaveDiagnostics(new[] {
                ("no-unused-existing-resources", DiagnosticLevel.Warning, "Existing resource \"myApp\" is declared but never used."),
            });
        }

        [TestMethod]
        public void Kubernetes_import_existing_warns_with_readonly_fields()
        {
            var result = CompilationHelper.Compile(Services, @"
import 'kubernetes@1.0.0' with {
  namespace: 'default'
  kubeConfig: ''
}
resource service 'core/Service@v1' existing = {
  metadata: {
    name: 'existing-service'
    namespace: 'default'
    labels: {
      format: 'k8s-extension'
    }
    annotations: {
      foo: 'bar'
    }
  }
}
");

            result.Should().GenerateATemplate();
            result.Should().HaveDiagnostics(new[] {
                ("no-unused-existing-resources", DiagnosticLevel.Warning, "Existing resource \"service\" is declared but never used."),
                ("BCP073", DiagnosticLevel.Warning, "The property \"labels\" is read-only. Expressions cannot be assigned to read-only properties. If this is an inaccuracy in the documentation, please report it to the Bicep Team."),
                ("BCP073", DiagnosticLevel.Warning, "The property \"annotations\" is read-only. Expressions cannot be assigned to read-only properties. If this is an inaccuracy in the documentation, please report it to the Bicep Team."),
            });
        }

        [TestMethod]
        public void Kubernetes_competing_imports_are_blocked()
        {
            var result = CompilationHelper.Compile(Services, @"
import 'kubernetes@1.0.0' with {
  namespace: 'default'
  kubeConfig: ''
}

import 'kubernetes@1.0.0' with {
  namespace: 'default'
  kubeConfig: ''
}
");

            result.Should().NotGenerateATemplate();
            result.Should().HaveDiagnostics(new[] {
                ("BCP028", DiagnosticLevel.Error, "Identifier \"kubernetes\" is declared multiple times. Remove or rename the duplicates."),
                ("BCP207", DiagnosticLevel.Error, "Namespace \"kubernetes\" is imported multiple times. Remove the duplicates."),
                ("BCP028", DiagnosticLevel.Error, "Identifier \"kubernetes\" is declared multiple times. Remove or rename the duplicates."),
                ("BCP207", DiagnosticLevel.Error, "Namespace \"kubernetes\" is imported multiple times. Remove the duplicates."),
            });
        }

        [TestMethod]
        public void Kubernetes_import_existing_resources()
        {
            var result = CompilationHelper.Compile(Services, @"
import 'kubernetes@1.0.0' with {
  namespace: 'default'
  kubeConfig: ''
}
resource service 'core/Service@v1' existing = {
  metadata: {
    name: 'existing-service'
    namespace: 'default'
  }
}
resource secret 'core/Secret@v1' existing = {
  metadata: {
    name: 'existing-secret'
    namespace: 'default'
  }
}
resource configmap 'core/ConfigMap@v1' existing = {
  metadata: {
    name: 'existing-configmap'
    namespace: 'default'
  }
}
");

            result.Should().GenerateATemplate();
            result.Should().HaveDiagnostics(new[] {
                ("no-unused-existing-resources", DiagnosticLevel.Warning, "Existing resource \"service\" is declared but never used."),
                ("no-unused-existing-resources", DiagnosticLevel.Warning, "Existing resource \"secret\" is declared but never used."),
                ("no-unused-existing-resources", DiagnosticLevel.Warning, "Existing resource \"configmap\" is declared but never used."),
            });
        }

        [TestMethod]
        public void Kubernetes_import_existing_connectionstring_test()
        {
            var result = CompilationHelper.Compile(Services, @"
import 'kubernetes@1.0.0' with {
  namespace: 'default'
  kubeConfig: ''
}
resource redisService 'core/Service@v1' existing = {
  metadata: {
    name: 'redis-service'
    namespace: 'default'
  }
}
resource redisSecret 'core/Secret@v1' existing = {
  metadata: {
    name: 'redis-secret'
    namespace: 'default'
  }
}
resource secret 'core/Secret@v1' = {
  metadata: {
    name: 'conn-secret'
    namespace: 'default'
    labels: {
      format: 'k8s-extension'
    }
  }
  stringData: {
    connectionString: '${redisService.metadata.name}.${redisService.metadata.namespace}.svc.cluster.local,password=${base64ToString(redisSecret.data.redisPassword)}'
  }
}
");

            result.Should().GenerateATemplate();
            result.Should().NotHaveAnyDiagnostics();
        }

        [TestMethod]
        public void Kubernetes_CustomResourceType_EmitWarning()
        {
            var result = CompilationHelper.Compile(Services, """
                import 'kubernetes@1.0.0' with {
                  namespace: 'default'
                  kubeConfig: ''
                }
                resource crd 'custom/Foo@v1' = {
                  metadata: {
                    name: 'existing-service'
                  }
                }
                """);

            result.Should().GenerateATemplate();
            result.Should().HaveDiagnostics(new[] {
                ("BCP081", DiagnosticLevel.Warning, @"Resource type ""custom/Foo@v1"" does not have types available."),
            });
        }

        [TestMethod]
        public void Kubernetes_AmbiguousFallbackType_MustFullyQualify()
        {
            var result = CompilationHelper.Compile(Services, """
                import 'kubernetes@1.0.0' with {
                  namespace: 'default'
                  kubeConfig: ''
                }

                resource ambiguous 'Microsoft.Compute/availabilitySets@2023-01-01' = {
                  metadata: {
                    name: 'existing-service'
                  }
                }

                resource availabilitySet 'az:Microsoft.Compute/availabilitySets@2023-01-01' = {
                }

                resource custom 'kubernetes:Microsoft.Foo/bar@2023-01-01' = {
                  metadata: {
                    name: 'custom'
                  }
                }
                """);

            result.Should().NotGenerateATemplate();
            result.Should().HaveDiagnostics(new[] {
                ("BCP264", DiagnosticLevel.Error, @"Resource type ""Microsoft.Compute/availabilitySets@2023-01-01"" is declared in multiple imported namespaces (""az"", ""kubernetes""), and must be fully-qualified."),
                ("BCP035", DiagnosticLevel.Error, @"The specified ""resource"" declaration is missing the following required properties: ""name""."),
                ("BCP081", DiagnosticLevel.Warning, @"Resource type ""Microsoft.Compute/availabilitySets@2023-01-01"" does not have types available."),
                ("BCP081", DiagnosticLevel.Warning, @"Resource type ""Microsoft.Foo/bar@2023-01-01"" does not have types available."),
            });
        }

        [TestMethod]
        public void Bar_import_basic_test_with_qualified_type()
        {
            var result = CompilationHelper.Compile(Services, @"
import 'bar@0.0.1' with {
  connectionString: 'asdf'
} as stg

resource container 'stg:container' = {
  name: 'myblob'
}

resource blob 'stg:blob' = {
  name: 'myblob'
  containerName: container.name
  base64Content: base64('sadfasdfd')
}
");
            result.ExcludingLinterDiagnostics().Should().NotHaveAnyDiagnostics();
        }

        [TestMethod]
        public void Invalid_namespace_qualifier_returns_error()
        {
            var result = CompilationHelper.Compile(Services, @"
import 'bar@0.0.1' with {
  connectionString: 'asdf'
} as stg

resource container 'foo:container' = {
  name: 'myblob'
}

resource blob 'bar:blob' = {
  name: 'myblob'
  containerName: container.name
  base64Content: base64('sadfasdfd')
}
");

            result.ExcludingLinterDiagnostics().Should().HaveDiagnostics(new[] {
                ("BCP208", DiagnosticLevel.Error, "The specified namespace \"foo\" is not recognized. Specify a resource reference using one of the following namespaces: \"az\", \"stg\", \"sys\"."),
                ("BCP208", DiagnosticLevel.Error, "The specified namespace \"bar\" is not recognized. Specify a resource reference using one of the following namespaces: \"az\", \"stg\", \"sys\"."),
            });
        }

        [TestMethod]
        public void Child_resource_with_parent_namespace_mismatch_returns_error()
        {
            var result = CompilationHelper.Compile(Services, @"
import 'bar@0.0.1' with {
  connectionString: 'asdf'
} as stg

resource parent 'az:Microsoft.Storage/storageAccounts@2020-01-01' existing = {
  name: 'stgParent'

  resource container 'stg:container' = {
    name: 'myblob'
  }
}
");

            result.ExcludingLinterDiagnostics().Should().HaveDiagnostics(new[] {
                ("BCP081", DiagnosticLevel.Warning, "Resource type \"Microsoft.Storage/storageAccounts@2020-01-01\" does not have types available."),
                ("BCP210", DiagnosticLevel.Error, "Resource type belonging to namespace \"stg\" cannot have a parent resource type belonging to different namespace \"az\"."),
            });
        }

        [TestMethod]
        public void Bar_import_end_to_end_test()
        {
            var result = CompilationHelper.Compile(Services,
                ("main.bicep", @"
param accountName string

resource stgAccount 'Microsoft.Storage/storageAccounts@2019-06-01' = {
  name: toLower(accountName)
  location: resourceGroup().location
  kind: 'Storage'
  sku: {
    name: 'Standard_LRS'
  }
}

var connectionString = 'DefaultEndpointsProtocol=https;AccountName=${stgAccount.name};EndpointSuffix=${environment().suffixes.storage};AccountKey=${stgAccount.listKeys().keys[0].value}'

module website './website.bicep' = {
  name: 'website'
  params: {
    connectionString: connectionString
  }
}
"),
                ("website.bicep", @"
@secure()
param connectionString string

import 'bar@0.0.1' with {
  connectionString: connectionString
} as stg

resource container 'container' = {
  name: 'bicep'
}

resource blob 'blob' = {
  name: 'blob.txt'
  containerName: container.name
  base64Content: base64(loadTextContent('blob.txt'))
}
"),
                ("blob.txt", @"
Hello from Bicep!"));

            result.ExcludingLinterDiagnostics().Should().NotHaveAnyDiagnostics();
<<<<<<< HEAD
            result.Template.Should().DeepEqual(JToken.Parse("""
{
  "$schema": "https://schema.management.azure.com/schemas/2019-04-01/deploymentTemplate.json#",
  "languageVersion": "2.1-experimental",
  "contentVersion": "1.0.0.0",
  "metadata": {
    "_EXPERIMENTAL_WARNING": "This template uses ARM features that are experimental and should be enabled for testing purposes only. Do not enable these settings for any production usage, or you may be unexpectedly broken at any time!",
    "_EXPERIMENTAL_FEATURES_ENABLED": [
      "Extensibility"
    ],
    "_generator": {
      "name": "bicep",
      "version": "dev",
      "templateHash": "15743738092890485675"
=======
            result.Template.Should().DeepEqual(JToken.Parse(@"{
  ""$schema"": ""https://schema.management.azure.com/schemas/2019-04-01/deploymentTemplate.json#"",
  ""languageVersion"": ""2.1-experimental"",
  ""contentVersion"": ""1.0.0.0"",
  ""metadata"": {
    ""_EXPERIMENTAL_WARNING"": ""This template uses ARM features that are experimental. Experimental features should be enabled for testing purposes only, as there are no guarantees about the quality or stability of these features. Do not enable these settings for any production usage, or your production environment may be subject to breaking."",
    ""_EXPERIMENTAL_FEATURES_ENABLED"": [
      ""Extensibility""
    ],
    ""_generator"": {
      ""name"": ""bicep"",
      ""version"": ""dev"",
      ""templateHash"": ""8047397120272533347""
>>>>>>> 65a5deed
    }
  },
  "parameters": {
    "accountName": {
      "type": "string"
    }
  },
  "resources": {
    "stgAccount": {
      "type": "Microsoft.Storage/storageAccounts",
      "apiVersion": "2019-06-01",
      "name": "[toLower(parameters('accountName'))]",
      "location": "[resourceGroup().location]",
      "kind": "Storage",
      "sku": {
        "name": "Standard_LRS"
      }
    },
    "website": {
      "type": "Microsoft.Resources/deployments",
      "apiVersion": "2022-09-01",
      "name": "website",
      "properties": {
        "expressionEvaluationOptions": {
          "scope": "inner"
        },
        "mode": "Incremental",
        "parameters": {
          "connectionString": {
            "value": "[format('DefaultEndpointsProtocol=https;AccountName={0};EndpointSuffix={1};AccountKey={2}', toLower(parameters('accountName')), environment().suffixes.storage, listKeys(resourceId('Microsoft.Storage/storageAccounts', toLower(parameters('accountName'))), '2019-06-01').keys[0].value)]"
          }
        },
<<<<<<< HEAD
        "template": {
          "$schema": "https://schema.management.azure.com/schemas/2019-04-01/deploymentTemplate.json#",
          "languageVersion": "2.1-experimental",
          "contentVersion": "1.0.0.0",
          "metadata": {
            "_EXPERIMENTAL_WARNING": "This template uses ARM features that are experimental and should be enabled for testing purposes only. Do not enable these settings for any production usage, or you may be unexpectedly broken at any time!",
            "_EXPERIMENTAL_FEATURES_ENABLED": [
              "Extensibility"
            ],
            "_generator": {
              "name": "bicep",
              "version": "dev",
              "templateHash": "15691299864172979005"
=======
        ""template"": {
          ""$schema"": ""https://schema.management.azure.com/schemas/2019-04-01/deploymentTemplate.json#"",
          ""languageVersion"": ""2.1-experimental"",
          ""contentVersion"": ""1.0.0.0"",
          ""metadata"": {
            ""_EXPERIMENTAL_WARNING"": ""This template uses ARM features that are experimental. Experimental features should be enabled for testing purposes only, as there are no guarantees about the quality or stability of these features. Do not enable these settings for any production usage, or your production environment may be subject to breaking."",
            ""_EXPERIMENTAL_FEATURES_ENABLED"": [
              ""Extensibility""
            ],
            ""_generator"": {
              ""name"": ""bicep"",
              ""version"": ""dev"",
              ""templateHash"": ""9291856092125740926""
>>>>>>> 65a5deed
            }
          },
          "parameters": {
            "connectionString": {
              "type": "securestring"
            }
          },
          "variables": {
            "$fxv#0": "\nHello from Bicep!"
          },
          "imports": {
            "stg": {
              "provider": "Bar",
              "version": "0.0.1",
              "config": {
                "connectionString": "[parameters('connectionString')]"
              }
            }
          },
          "resources": {
            "container": {
              "import": "stg",
              "type": "container",
              "properties": {
                "name": "bicep"
              }
            },
            "blob": {
              "import": "stg",
              "type": "blob",
              "properties": {
                "name": "blob.txt",
                "containerName": "[reference('container').name]",
                "base64Content": "[base64(variables('$fxv#0'))]"
              },
              "dependsOn": [
                "container"
              ]
            }
          }
        }
      },
      "dependsOn": [
        "stgAccount"
      ]
    }
  }
}
"""));
        }

        [TestMethod]
        public void Az_namespace_can_be_used_without_configuration()
        {
            var result = CompilationHelper.Compile(Services, @"
import 'az@1.0.0'
");

            result.Should().GenerateATemplate();
            result.ExcludingLinterDiagnostics().Should().NotHaveAnyDiagnostics();
        }

        [TestMethod]
        public void Az_namespace_errors_with_configuration()
        {
            var result = CompilationHelper.Compile(Services, @"
import 'az@1.0.0' with {}
");

            result.Should().NotGenerateATemplate();
            result.ExcludingLinterDiagnostics().Should().HaveDiagnostics(new[] {
                ("BCP205", DiagnosticLevel.Error, "Imported namespace \"az\" does not support configuration."),
            });
        }
    }
}<|MERGE_RESOLUTION|>--- conflicted
+++ resolved
@@ -510,36 +510,20 @@
 Hello from Bicep!"));
 
             result.ExcludingLinterDiagnostics().Should().NotHaveAnyDiagnostics();
-<<<<<<< HEAD
             result.Template.Should().DeepEqual(JToken.Parse("""
 {
   "$schema": "https://schema.management.azure.com/schemas/2019-04-01/deploymentTemplate.json#",
   "languageVersion": "2.1-experimental",
   "contentVersion": "1.0.0.0",
   "metadata": {
-    "_EXPERIMENTAL_WARNING": "This template uses ARM features that are experimental and should be enabled for testing purposes only. Do not enable these settings for any production usage, or you may be unexpectedly broken at any time!",
+    "_EXPERIMENTAL_WARNING": "This template uses ARM features that are experimental. Experimental features should be enabled for testing purposes only, as there are no guarantees about the quality or stability of these features. Do not enable these settings for any production usage, or your production environment may be subject to breaking.",
     "_EXPERIMENTAL_FEATURES_ENABLED": [
       "Extensibility"
     ],
     "_generator": {
       "name": "bicep",
       "version": "dev",
-      "templateHash": "15743738092890485675"
-=======
-            result.Template.Should().DeepEqual(JToken.Parse(@"{
-  ""$schema"": ""https://schema.management.azure.com/schemas/2019-04-01/deploymentTemplate.json#"",
-  ""languageVersion"": ""2.1-experimental"",
-  ""contentVersion"": ""1.0.0.0"",
-  ""metadata"": {
-    ""_EXPERIMENTAL_WARNING"": ""This template uses ARM features that are experimental. Experimental features should be enabled for testing purposes only, as there are no guarantees about the quality or stability of these features. Do not enable these settings for any production usage, or your production environment may be subject to breaking."",
-    ""_EXPERIMENTAL_FEATURES_ENABLED"": [
-      ""Extensibility""
-    ],
-    ""_generator"": {
-      ""name"": ""bicep"",
-      ""version"": ""dev"",
-      ""templateHash"": ""8047397120272533347""
->>>>>>> 65a5deed
+      "templateHash": "8414774091366329766"
     }
   },
   "parameters": {
@@ -572,35 +556,19 @@
             "value": "[format('DefaultEndpointsProtocol=https;AccountName={0};EndpointSuffix={1};AccountKey={2}', toLower(parameters('accountName')), environment().suffixes.storage, listKeys(resourceId('Microsoft.Storage/storageAccounts', toLower(parameters('accountName'))), '2019-06-01').keys[0].value)]"
           }
         },
-<<<<<<< HEAD
         "template": {
           "$schema": "https://schema.management.azure.com/schemas/2019-04-01/deploymentTemplate.json#",
           "languageVersion": "2.1-experimental",
           "contentVersion": "1.0.0.0",
           "metadata": {
-            "_EXPERIMENTAL_WARNING": "This template uses ARM features that are experimental and should be enabled for testing purposes only. Do not enable these settings for any production usage, or you may be unexpectedly broken at any time!",
+            "_EXPERIMENTAL_WARNING": "This template uses ARM features that are experimental. Experimental features should be enabled for testing purposes only, as there are no guarantees about the quality or stability of these features. Do not enable these settings for any production usage, or your production environment may be subject to breaking.",
             "_EXPERIMENTAL_FEATURES_ENABLED": [
               "Extensibility"
             ],
             "_generator": {
               "name": "bicep",
               "version": "dev",
-              "templateHash": "15691299864172979005"
-=======
-        ""template"": {
-          ""$schema"": ""https://schema.management.azure.com/schemas/2019-04-01/deploymentTemplate.json#"",
-          ""languageVersion"": ""2.1-experimental"",
-          ""contentVersion"": ""1.0.0.0"",
-          ""metadata"": {
-            ""_EXPERIMENTAL_WARNING"": ""This template uses ARM features that are experimental. Experimental features should be enabled for testing purposes only, as there are no guarantees about the quality or stability of these features. Do not enable these settings for any production usage, or your production environment may be subject to breaking."",
-            ""_EXPERIMENTAL_FEATURES_ENABLED"": [
-              ""Extensibility""
-            ],
-            ""_generator"": {
-              ""name"": ""bicep"",
-              ""version"": ""dev"",
-              ""templateHash"": ""9291856092125740926""
->>>>>>> 65a5deed
+              "templateHash": "8473853033217630197"
             }
           },
           "parameters": {
