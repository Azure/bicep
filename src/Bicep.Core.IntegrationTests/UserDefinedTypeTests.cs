// Copyright (c) Microsoft Corporation.
// Licensed under the MIT License.
using System.Diagnostics.CodeAnalysis;
using Bicep.Core.CodeAction;
using Bicep.Core.Diagnostics;
using Bicep.Core.UnitTests;
using Bicep.Core.UnitTests.Assertions;
using Bicep.Core.UnitTests.Utils;
using FluentAssertions;
using Microsoft.VisualStudio.TestTools.UnitTesting;
using Newtonsoft.Json.Linq;

namespace Bicep.Core.IntegrationTests;

[TestClass]
public class UserDefinedTypeTests
{
    [NotNull]
    public TestContext? TestContext { get; set; }

    [TestMethod]
    public void Type_declarations_are_enabled()
    {
        var result = CompilationHelper.Compile(@"
type myString = string
");
        result.ExcludingLinterDiagnostics().Should().NotHaveAnyDiagnostics();
    }

    [TestMethod]
    public void Inline_object_types_are_enabled()
    {
        var result = CompilationHelper.Compile(@"
param complexParam {
    property1: string
    property2: string
}
");
        result.ExcludingLinterDiagnostics().Should().NotHaveAnyDiagnostics();
    }

    [TestMethod]
    public void Inline_type_literals_are_enabled()
    {
        var result = CompilationHelper.Compile(@"
param thirtyThreeParam 33
");
        result.ExcludingLinterDiagnostics().Should().NotHaveAnyDiagnostics();
    }

    [TestMethod]
    public void Inline_union_types_are_enabled()
    {
        var result = CompilationHelper.Compile(@"
param oneOfSeveralStrings 'this one'|'that one'|'perhaps this one instead'
");
        result.ExcludingLinterDiagnostics().Should().NotHaveAnyDiagnostics();
    }

    [TestMethod]
    public void Nullable_types_are_enabled()
    {
        var result = CompilationHelper.Compile(@"
param nullableString string?
");
        result.ExcludingLinterDiagnostics().Should().NotHaveAnyDiagnostics();
    }

    [TestMethod]
    public void Namespaces_cannot_be_used_as_types()
    {
        var result = CompilationHelper.Compile(@"
param azParam az
");
        result.Should().ContainDiagnostic("BCP306", DiagnosticLevel.Error, "The name \"az\" refers to a namespace, not to a type.");
    }

    [TestMethod]
    public void Namespaces_cannot_be_assigned_to_types()
    {
        var result = CompilationHelper.Compile(@"
type sysAlias = sys
");
        result.Should().ContainDiagnostic("BCP306", DiagnosticLevel.Error, "The name \"sys\" refers to a namespace, not to a type.");
    }

    [TestMethod]
    public void Masked_types_still_accessible_via_qualified_reference()
    {
        var result = CompilationHelper.Compile(@"
type string = int

param stringParam string = 'foo'
");

        result.Should().HaveDiagnostics(new[] {
            ("no-unused-params", DiagnosticLevel.Warning, "Parameter \"stringParam\" is declared but never used."),
            ("BCP033", DiagnosticLevel.Error, "Expected a value of type \"int\" but the provided value is of type \"'foo'\"."),
        });

        // fix by fully-qualifying
        result = CompilationHelper.Compile(@"
type string = int

param stringParam sys.string = 'foo'
");

        result.Should().HaveDiagnostics(new[] {
            ("no-unused-params", DiagnosticLevel.Warning, "Parameter \"stringParam\" is declared but never used."),
        });
    }

    [TestMethod]
    public void Constraint_decorators_prohibited_on_type_refs()
    {
        var result = CompilationHelper.Compile(@"
@minLength(3)
@maxLength(5)
@description('A string with a bunch of constraints')
type constrainedString = string

@minValue(3)
@maxValue(5)
@description('An int with a bunch of constraints')
type constrainedInt = int

@minLength(3)
@maxLength(5)
@description('A type alias with a bunch of constraints pointing to another type alias')
type constrainedStringAlias = constrainedString

@minValue(3)
@maxValue(5)
@description('A type alias with a bunch of constraints pointing to another type alias')
type constrainedIntAlias = constrainedInt

@minLength(3)
@maxLength(5)
@secure()
@allowed(['fizz', 'buzz', 'pop'])
@description('A parameter with a bunch of constraints that uses a type alias')
param stringParam constrainedString

@minValue(3)
@maxValue(5)
@allowed([3, 4, 5])
@description('A parameter with a bunch of constraints that uses a type alias')
param intParam constrainedInt
");

        result.Should().HaveDiagnostics(new[] {
            ("BCP308", DiagnosticLevel.Error, "The decorator \"minLength\" may not be used on statements whose declared type is a reference to a user-defined type."),
            ("BCP308", DiagnosticLevel.Error, "The decorator \"maxLength\" may not be used on statements whose declared type is a reference to a user-defined type."),
            ("BCP308", DiagnosticLevel.Error, "The decorator \"minValue\" may not be used on statements whose declared type is a reference to a user-defined type."),
            ("BCP308", DiagnosticLevel.Error, "The decorator \"maxValue\" may not be used on statements whose declared type is a reference to a user-defined type."),
            ("BCP308", DiagnosticLevel.Error, "The decorator \"minLength\" may not be used on statements whose declared type is a reference to a user-defined type."),
            ("BCP308", DiagnosticLevel.Error, "The decorator \"maxLength\" may not be used on statements whose declared type is a reference to a user-defined type."),
            ("BCP308", DiagnosticLevel.Error, "The decorator \"secure\" may not be used on statements whose declared type is a reference to a user-defined type."),
            ("BCP308", DiagnosticLevel.Error, "The decorator \"allowed\" may not be used on statements whose declared type is a reference to a user-defined type."),
            ("no-unused-params", DiagnosticLevel.Warning, "Parameter \"stringParam\" is declared but never used."),
            ("BCP308", DiagnosticLevel.Error, "The decorator \"minValue\" may not be used on statements whose declared type is a reference to a user-defined type."),
            ("BCP308", DiagnosticLevel.Error, "The decorator \"maxValue\" may not be used on statements whose declared type is a reference to a user-defined type."),
            ("BCP308", DiagnosticLevel.Error, "The decorator \"allowed\" may not be used on statements whose declared type is a reference to a user-defined type."),
            ("no-unused-params", DiagnosticLevel.Warning, "Parameter \"intParam\" is declared but never used."),
        });
    }

    [TestMethod]
    public void Allowed_decorator_may_not_be_used_on_literal_and_union_typed_parameters()
    {
        var result = CompilationHelper.Compile(@"
@allowed([true])
param trueParam true

@allowed([false])
param falseParam !true

@allowed([1])
param oneParam 1

@allowed([-1])
param negativeOneParam -1

@allowed([{fizz: 'buzz'}])
param fizzBuzzParam {fizz: 'buzz'}

@allowed(['fizz'])
param fizzParam 'fizz'

@allowed(['fizz', 'buzz', 'pop'])
param fizzBuzzPopParam 'fizz'|'buzz'|'pop'
");

        result.Should().HaveDiagnostics(new[] {
            ("BCP295", DiagnosticLevel.Error, "The 'allowed' decorator may not be used on targets of a union or literal type. The allowed values for this parameter or type definition will be derived from the union or literal type automatically."),
            ("no-unused-params", DiagnosticLevel.Warning, "Parameter \"trueParam\" is declared but never used."),
            ("BCP295", DiagnosticLevel.Error, "The 'allowed' decorator may not be used on targets of a union or literal type. The allowed values for this parameter or type definition will be derived from the union or literal type automatically."),
            ("no-unused-params", DiagnosticLevel.Warning, "Parameter \"falseParam\" is declared but never used."),
            ("BCP295", DiagnosticLevel.Error, "The 'allowed' decorator may not be used on targets of a union or literal type. The allowed values for this parameter or type definition will be derived from the union or literal type automatically."),
            ("no-unused-params", DiagnosticLevel.Warning, "Parameter \"oneParam\" is declared but never used."),
            ("BCP295", DiagnosticLevel.Error, "The 'allowed' decorator may not be used on targets of a union or literal type. The allowed values for this parameter or type definition will be derived from the union or literal type automatically."),
            ("no-unused-params", DiagnosticLevel.Warning, "Parameter \"negativeOneParam\" is declared but never used."),
            ("BCP295", DiagnosticLevel.Error, "The 'allowed' decorator may not be used on targets of a union or literal type. The allowed values for this parameter or type definition will be derived from the union or literal type automatically."),
            ("no-unused-params", DiagnosticLevel.Warning, "Parameter \"fizzBuzzParam\" is declared but never used."),
            ("BCP295", DiagnosticLevel.Error, "The 'allowed' decorator may not be used on targets of a union or literal type. The allowed values for this parameter or type definition will be derived from the union or literal type automatically."),
            ("no-unused-params", DiagnosticLevel.Warning, "Parameter \"fizzParam\" is declared but never used."),
            ("BCP295", DiagnosticLevel.Error, "The 'allowed' decorator may not be used on targets of a union or literal type. The allowed values for this parameter or type definition will be derived from the union or literal type automatically."),
            ("no-unused-params", DiagnosticLevel.Warning, "Parameter \"fizzBuzzPopParam\" is declared but never used."),
        });
    }

    [TestMethod]
    public void Unions_that_incorporate_their_parent_object_do_not_blow_the_stack()
    {
        var blockedBecauseOfCycle = CompilationHelper.Compile(@"
type anObject = {
    recur: {foo: 'bar'}|anObject
}
");

        blockedBecauseOfCycle.Should().HaveDiagnostics(new[] {
            ("BCP298", DiagnosticLevel.Error, "This type definition includes itself as required component, which creates a constraint that cannot be fulfilled."),
            ("BCP293", DiagnosticLevel.Error, "All members of a union type declaration must be literal values."),
        });

        var blockedBecauseOfUnionSemantics = CompilationHelper.Compile(@"
type anObject = {
    recur: {foo: 'bar'}|anObject?
}
");

        blockedBecauseOfUnionSemantics.Should().HaveDiagnostics(new[] {
            ("BCP293", DiagnosticLevel.Error, "All members of a union type declaration must be literal values."),
        });
    }

    [TestMethod]
    public void Unary_operations_that_incorporate_their_parent_object_do_not_blow_the_stack()
    {
        var blockedBecauseOfCycle = CompilationHelper.Compile(@"
type anObject = {
    recur: !anObject
}
");

        blockedBecauseOfCycle.Should().HaveDiagnostics(new[] {
            ("BCP285", DiagnosticLevel.Error, "The type expression could not be reduced to a literal value."),
        });
    }

    [TestMethod]
    public void Arrays_that_incorporate_their_parent_object_do_not_blow_the_stack()
    {
        var blockedBecauseOfCycle = CompilationHelper.Compile(@"
type anObject = {
    recur: anObject[]
}
");

        blockedBecauseOfCycle.Should().HaveDiagnostics(new[] {
            ("BCP298", DiagnosticLevel.Error, "This type definition includes itself as required component, which creates a constraint that cannot be fulfilled."),
        });

        var permitted = CompilationHelper.Compile(@"
type anObject = {
    recur: (anObject?)[]
}
");

        permitted.Should().NotHaveAnyDiagnostics();

        permitted = CompilationHelper.Compile(@"
type anArray = (anArray?)[]
");

        permitted.Should().NotHaveAnyDiagnostics();

        permitted = CompilationHelper.Compile(@"
type anArray = anArray[]?
");

        permitted.Should().NotHaveAnyDiagnostics();
    }

    [TestMethod]
    public void Cyclic_nullables_do_not_blow_the_stack()
    {
        var blockedBecauseOfCycle = CompilationHelper.Compile(@"
type nullable = nullable?
");

        blockedBecauseOfCycle.Should().HaveDiagnostics(new[] {
            ("BCP298", DiagnosticLevel.Error, "This type definition includes itself as required component, which creates a constraint that cannot be fulfilled."),
        });
    }

    [TestMethod]
    public void Tuples_that_incorporate_their_parent_object_do_not_blow_the_stack()
    {
        var blockedBecauseOfCycle = CompilationHelper.Compile(@"
type anObject = {
    recur: [anObject]
}
");

        blockedBecauseOfCycle.Should().HaveDiagnostics(new[] {
            ("BCP298", DiagnosticLevel.Error, "This type definition includes itself as required component, which creates a constraint that cannot be fulfilled."),
        });

        var permitted = CompilationHelper.Compile(@"
type anObject = {
    recur: [anObject]?
}
");

        permitted.Should().NotHaveAnyDiagnostics();

        permitted = CompilationHelper.Compile(@"
type anObject = {
    recur: [anObject?]
}
");

        permitted.Should().NotHaveAnyDiagnostics();

        permitted = CompilationHelper.Compile(@"
type aTuple = [aTuple?]
");

        permitted.Should().NotHaveAnyDiagnostics();

        permitted = CompilationHelper.Compile(@"
type aTuple = [aTuple]?
");

        permitted.Should().NotHaveAnyDiagnostics();
    }

    [TestMethod]
    public void Objects_that_incorporate_their_parent_object_do_not_blow_the_stack()
    {
        var blockedBecauseOfCycle = CompilationHelper.Compile(@"
type anObject = {
    recurEventually: {
        recurNow: anObject
    }
}
");

        blockedBecauseOfCycle.Should().HaveDiagnostics(new[] {
            ("BCP298", DiagnosticLevel.Error, "This type definition includes itself as required component, which creates a constraint that cannot be fulfilled."),
        });

        var permitted = CompilationHelper.Compile(@"
type anObject = {
    recurEventually: {
        recurNow: anObject?
    }
}
");

        permitted.Should().NotHaveAnyDiagnostics();

        permitted = CompilationHelper.Compile(@"
type anObject = {
    recurEventually: {
        recurNow: anObject
    }?
}
");

        permitted.Should().NotHaveAnyDiagnostics();

        permitted = CompilationHelper.Compile(@"
type anObject = {
    recurEventually: {
        recurNow: anObject
    }
}?
");

        permitted.Should().NotHaveAnyDiagnostics();
    }

    [TestMethod]
    public void Cyclic_check_understands_nullability_modifiers()
    {
        var blockedBecauseOfCycle = CompilationHelper.Compile(@"
type anObject = {
    recurEventually: {
        recurNow: anObject!
    }
}?
");

        blockedBecauseOfCycle.Should().HaveDiagnostics(new[] {
            ("BCP298", DiagnosticLevel.Error, "This type definition includes itself as required component, which creates a constraint that cannot be fulfilled."),
        });

        blockedBecauseOfCycle = CompilationHelper.Compile(@"
type anObject = {
    recurEventually: {
        recurNow: anObject
    }
}?!
");

        blockedBecauseOfCycle.Should().HaveDiagnostics(new[] {
            ("BCP298", DiagnosticLevel.Error, "This type definition includes itself as required component, which creates a constraint that cannot be fulfilled."),
        });

        var permitted = CompilationHelper.Compile(@"
type anObject = {
    recurEventually: {
        recurNow: anObject!?
    }
}?
");

        permitted.Should().NotHaveAnyDiagnostics();
    }

    [TestMethod]
    public void Warning_should_be_shown_when_reading_unknown_properties_on_unsealed_objects()
    {
        var result = CompilationHelper.Compile(@"
param anObject {}

output prop string = anObject.prop
");

        result.Should().HaveDiagnostics(new[] {
            ("BCP187", DiagnosticLevel.Warning, "The property \"prop\" does not exist in the resource or type definition, although it might still be valid. If this is a resource type definition inaccuracy, report it using https://aka.ms/bicep-type-issues."),
        });
    }

    [TestMethod]
    public void Warning_should_be_shown_when_setting_unknown_properties_on_unsealed_objects()
    {
        var result = CompilationHelper.Compile(@"
#disable-next-line no-unused-params
param anObject {} = {prop: 'someVal'}

#disable-next-line no-unused-params
param anotherObject object = {prop: 'someVal'}
");

        result.Should().HaveDiagnostics(new[] {
            ("BCP037", DiagnosticLevel.Warning, "The property \"prop\" is not allowed on objects of type \"{ }\". No other properties are allowed."),
        });
    }

    [TestMethod]
    public void Empty_object_should_be_distinguishable_from_untyped_object_in_compiled_JSON()
    {
        var result = CompilationHelper.Compile("""
            type emptyObject = {}
            type untypedObject = object
            """);

        result.Template.Should().HaveValueAtPath("definitions.emptyObject.properties", new JObject());
        result.Template.Should().NotHaveValueAtPath("definitions.untypedObject.properties");
    }

    [TestMethod]
    public void Error_should_be_shown_when_setting_unknown_properties_that_do_not_match_additional_properties_type()
    {
        var result = CompilationHelper.Compile(@"
#disable-next-line no-unused-params
param aDict {
  *: int
} = {prop: 'someVal'}
");

        result.Should().HaveDiagnostics(new[] {
            ("BCP036", DiagnosticLevel.Error, @"The property ""prop"" expected a value of type ""int"" but the provided value is of type ""'someVal'""."),
        });

        result = CompilationHelper.Compile(@"
#disable-next-line no-unused-params
param aDict {
  *: string
} = {prop: 'someVal'}
");

        result.Should().NotHaveAnyDiagnostics();
    }

    [TestMethod]
    public void Additional_properties_may_be_used_alongside_named_properties()
    {
        var result = CompilationHelper.Compile(@"
#disable-next-line no-unused-params
param aDict {
  knownProp: int
  *: string
} = {
  knownProp: 21
  prop: 'someVal'
}
");

        result.Should().NotHaveAnyDiagnostics();
    }

    [TestMethod]
    public void Constraint_decorators_can_be_used_on_nullably_typed_params()
    {
        var result = CompilationHelper.Compile(@"
@minLength(3)
@maxLength(10)
@secure()
#disable-next-line no-unused-params
param constrainedString string?

@minValue(3)
@maxValue(10)
type constrainedInt = int?

@minLength(3)
@maxLength(10)
type constrainedArray = array?

@sealed()
@secure()
#disable-next-line no-unused-params
param sealedObject {}?
");

        result.Should().NotHaveAnyDiagnostics();
    }

    [TestMethod]
    public void Nullably_typed_values_can_be_used_as_nonnullable_outputs_with_postfix_assertion()
    {
        var templateWithPossiblyNullDeref = @"
param foos (null | { bar: { baz: { quux: 'quux' } } })[]

output quux string = foos[0].bar.baz.quux
";
        var templateWithNonNullAssertion = @"
param foos (null | { bar: { baz: { quux: 'quux' } } })[]

output quux string = foos[0]!.bar.baz.quux
";
        var templateWithSafeDeref = @"
param foos (null | { bar: { baz: { quux: 'quux' } } })[]

output quux string = foos[0].?bar.baz.quux
";

        var result = CompilationHelper.Compile(templateWithPossiblyNullDeref);
        result.Should().HaveDiagnostics(new[]
        {
          ("BCP318", DiagnosticLevel.Warning, @"The value of type ""null | { bar: { baz: { quux: 'quux' } } }"" may be null at the start of the deployment, which would cause this access expression (and the overall deployment with it) to fail."),
        });

        result.Diagnostics.Single().Should().BeAssignableTo<IFixable>();
        var fixAlternatives = new HashSet<string> { templateWithNonNullAssertion, templateWithSafeDeref };
        foreach (var fix in result.Diagnostics.Single().As<IFixable>().Fixes)
        {
            fix.Replacements.Should().HaveCount(1);
            var replacement = fix.Replacements.Single();

            var actualText = templateWithPossiblyNullDeref.Remove(replacement.Span.Position, replacement.Span.Length);
            actualText = actualText.Insert(replacement.Span.Position, replacement.Text);

            fixAlternatives.Remove(actualText);
        }

        fixAlternatives.Should().BeEmpty();

        result = CompilationHelper.Compile(templateWithNonNullAssertion);
        result.Should().NotHaveAnyDiagnostics();
        result.Should().HaveTemplateWithOutput("quux", "[parameters('foos')[0].bar.baz.quux]");
    }

    [TestMethod]
    public void Error_should_be_emitted_when_setting_a_default_value_on_a_nullable_parameter()
    {
        var result = CompilationHelper.Compile(@"
#disable-next-line no-unused-params
param myParam string? = 'foo'
");

        result.Should().HaveDiagnostics(new[] {
            ("BCP326", DiagnosticLevel.Error, "Nullable-typed parameters may not be assigned default values. They have an implicit default of 'null' that cannot be overridden."),
        });
    }

    [TestMethod]
    public void Tuples_with_a_literal_index_use_type_at_index()
    {
        var result = CompilationHelper.Compile(
("main.bicep", @"
var myArray = ['foo', 'bar']

module mod './mod.bicep' = {
  name: 'mod'
  params: {
    myParam: myArray[0]
  }
}
"),
("mod.bicep", @"
param myParam 'foo'
"));

        result.ExcludingLinterDiagnostics().Should().NotHaveAnyDiagnostics();
        result.Template.Should().NotBeNull();
    }

    [TestMethod]
    public void Tuples_with_a_literal_union_index_use_type_at_indices()
    {
        var result = CompilationHelper.Compile(
("main.bicep", @"
param index 0 | 1

var myArray = ['foo', 'bar', 'baz']

module mod './mod.bicep' = {
  name: 'mod'
  params: {
    myParam: myArray[index]
  }
}
"),
("mod.bicep", @"
param myParam 'foo' | 'bar'
"));

        result.ExcludingLinterDiagnostics().Should().NotHaveAnyDiagnostics();
        result.Template.Should().NotBeNull();
    }

    [TestMethod]
    public void Constraint_decorators_permitted_on_outputs()
    {
        var result = CompilationHelper.Compile(@"
@minLength(3)
@maxLength(5)
@description('A string with a bunch of constraints')
output foo string = 'foo'
");

        result.Should().NotHaveAnyDiagnostics();
    }

    [TestMethod]
    public void User_defined_types_may_be_used_with_outputs()
    {
        var result = CompilationHelper.Compile(@"
@minLength(3)
@maxLength(4)
type constrainedString = string

output arrayOfConstrainedStrings constrainedString[] = ['fizz', 'buzz', 'pop']
");

        result.Should().NotHaveAnyDiagnostics();
    }

    public void Type_aliases_incorporate_modifiers_into_type()
    {
        var result = CompilationHelper.Compile(@"
@maxLength(2)
type shortString = string

param myString shortString = 'foo'
");

        result.ExcludingLinterDiagnostics().Should().HaveDiagnostics(new[]
        {
            ("BCP332", DiagnosticLevel.Error, "The provided value (whose length will always be greater than or equal to 3) is too long to assign to a target for which the maximum allowable length is 2."),
        });
    }

    [TestMethod]
    public void Impossible_integer_domains_raise_descriptive_error()
    {
        var result = CompilationHelper.Compile(@"
@minValue(1)
@maxValue(0)
param myParam int
");

        result.ExcludingLinterDiagnostics().Should().HaveDiagnostics(new[]
        {
            ("BCP331", DiagnosticLevel.Error, "A type's \"minValue\" must be less than or equal to its \"maxValue\", but a minimum of 1 and a maximum of 0 were specified."),
        });
    }

    [TestMethod]
    public void Impossible_array_length_domains_raise_descriptive_error()
    {
        var result = CompilationHelper.Compile(@"
@minLength(1)
@maxLength(0)
param myParam array
");

        result.ExcludingLinterDiagnostics().Should().HaveDiagnostics(new[]
        {
            ("BCP331", DiagnosticLevel.Error, "A type's \"minLength\" must be less than or equal to its \"maxLength\", but a minimum of 1 and a maximum of 0 were specified."),
        });
    }

    [TestMethod]
    public void Impossible_string_length_domains_raise_descriptive_error()
    {
        var result = CompilationHelper.Compile(@"
@minLength(1)
@maxLength(0)
param myParam string
");

        result.ExcludingLinterDiagnostics().Should().HaveDiagnostics(new[]
        {
            ("BCP331", DiagnosticLevel.Error, "A type's \"minLength\" must be less than or equal to its \"maxLength\", but a minimum of 1 and a maximum of 0 were specified."),
        });
    }

    [TestMethod]
    public void Duplicate_property_names_should_raise_descriptive_diagnostic()
    {
        var result = CompilationHelper.Compile("""
            type foo = {
                bar: bool
                bar: string
            }
            """);

        result.ExcludingLinterDiagnostics().Should().HaveDiagnostics(new[]
        {
            ("BCP025", DiagnosticLevel.Error, "The property \"bar\" is declared multiple times in this object. Remove or rename the duplicate properties.")
        });
    }

    [TestMethod]
    public void Union_types_with_single_normalized_member_compile_without_error()
    {
        var result = CompilationHelper.Compile("""
            type union = 'a' | 'a'
            """);

        result.Should().NotHaveAnyDiagnostics();

        result.Template.Should().NotBeNull();
        result.Template!.Should().HaveValueAtPath("definitions.union", JToken.Parse("""
            {
                "type": "string",
                "allowedValues": ["a"]
            }
            """));
    }

    [TestMethod]
    public void Nullable_union_types_do_not_include_null_in_allowed_values_constraint()
    {
        var result = CompilationHelper.Compile("""
            type union = 'a' | 'b' | 'c' | null
            type unionWithOneMember = null | 'a'
            """);

        result.Should().NotHaveAnyDiagnostics();

        result.Template.Should().NotBeNull();
        result.Template!.Should().HaveValueAtPath("definitions.union", JToken.Parse("""
            {
                "type": "string",
                "allowedValues": ["a", "b", "c"],
                "nullable": true
            }
            """));
        result.Template!.Should().HaveValueAtPath("definitions.unionWithOneMember", JToken.Parse("""
            {
                "type": "string",
                "allowedValues": ["a"],
                "nullable": true
            }
            """));
    }

    [TestMethod]
    public void Param_with_null_in_allowedValues_constraint_can_be_loaded()
    {
        var result = CompilationHelper.Compile(
            ("main.bicep", """
                module mod 'mod.json' = {
                    name: 'mod'
                    params: {
                        foo: 'foo'
                    }
                }
                """),
            ("mod.json", """
                {
                    "$schema": "https://schema.management.azure.com/schemas/2019-04-01/deploymentTemplate.json#",
                    "languageVersion": "2.0",
                    "contentVersion": "1.0.0.0",
                    "parameters": {
                        "foo": {
                            "type": "string",
                            "allowedValues": ["foo", "bar", "baz", null]
                        }
                    },
                    "resources": []
                }
                """));

        result.Should().NotHaveAnyDiagnostics();
    }

    [TestMethod]
    public void Self_reference_permitted_in_object_type_additional_properties()
    {
        var result = CompilationHelper.Compile("""
            type anObject = {
                id: int
                flag: bool
                someData: string
                *: anObject
            }
            """);

        result.Should().NotHaveAnyDiagnostics();
    }

    // https://github.com/azure/bicep/issues/12070
    [TestMethod]
    public void Self_property_deref_does_not_blow_the_stack()
    {
        var result = CompilationHelper.Compile("""
            type anObject = {
                property: anObject.property
            }
            """);

        result.ExcludingLinterDiagnostics().Should().HaveDiagnostics(new[]
        {
            ("BCP298", DiagnosticLevel.Error, "This type definition includes itself as required component, which creates a constraint that cannot be fulfilled."),
            ("BCP062", DiagnosticLevel.Error, "The referenced declaration with name \"anObject\" is not valid."),
        });
    }

    // https://github.com/azure/bicep/issues/12070
    [TestMethod]
    public void Self_array_access_does_not_blow_the_stack()
    {
        var result = CompilationHelper.Compile("""
            type anObject = {
                property: anObject['property']
            }
            """);

        result.ExcludingLinterDiagnostics().Should().HaveDiagnostics(new[]
        {
            ("BCP298", DiagnosticLevel.Error, "This type definition includes itself as required component, which creates a constraint that cannot be fulfilled."),
            ("BCP062", DiagnosticLevel.Error, "The referenced declaration with name \"anObject\" is not valid."),
        });
    }

    [TestMethod]
    [Timeout(5_0000)]
    public void Parsing_incomplete_tuple_type_expressions_halts()
    {
        var result = CompilationHelper.Compile("""
            type myType = {
                name: [string
            }
            """);

        result.Template.Should().BeNull();
    }

    [TestMethod]
    public void Resource_derived_type_should_compile_successfully()
    {
        var result = CompilationHelper.Compile(new UnitTests.ServiceBuilder().WithFeatureOverrides(new(TestContext, ResourceDerivedTypesEnabled: true)),
            """
            type myType = resourceInput<'Microsoft.Storage/storageAccounts@2022-09-01'>.name
            """);

        result.Template.Should().HaveValueAtPath("definitions", JToken.Parse($$"""
            {
                "myType": {
                    "type": "string",
                    "metadata": {
                        "{{LanguageConstants.MetadataResourceDerivedTypePropertyName}}": {
                            "{{LanguageConstants.MetadataResourceDerivedTypePointerPropertyName}}": "Microsoft.Storage/storageAccounts@2022-09-01#properties/name"
                        }
                    }
                }
            }
            """));
    }

    [TestMethod]
    public void Legacy_resource_derived_type_should_compile_successfully()
    {
        var result = CompilationHelper.Compile(new UnitTests.ServiceBuilder().WithFeatureOverrides(new(TestContext, ResourceDerivedTypesEnabled: true)),
            """
            type myType = resource<'Microsoft.Storage/storageAccounts@2022-09-01'>.name
            """);

        result.Template.Should().HaveValueAtPath("definitions", JToken.Parse($$"""
            {
                "myType": {
                    "type": "string",
                    "metadata": {
                        "{{LanguageConstants.MetadataResourceDerivedTypePropertyName}}": "Microsoft.Storage/storageAccounts@2022-09-01#properties/name"
                    }
                }
            }
            """));
    }

    [DataTestMethod]
    [DataRow(true)]
    [DataRow(false)]
    public void Legacy_resource_derived_type_should_propmt_a_deprecation_warning_with_proposed_code_fixes(bool fullyQualified)
    {
        var result = CompilationHelper.Compile(
            new ServiceBuilder().WithFeatureOverrides(new(TestContext, ResourceDerivedTypesEnabled: true)),
            $"type myType = {(fullyQualified ? "sys." : "")}resource<'Microsoft.Storage/storageAccounts@2022-09-01'>.name");

        result.Should().HaveDiagnostics(new[]
        {
            ("BCP409", DiagnosticLevel.Warning, "The 'resource<>' parameterized type has been deprecated. Please specify whether you want this type to correspond to the resource input or the resource output."),
        });

        var quickFix = result.Diagnostics.Single().Should().BeAssignableTo<IFixable>().Subject;
        quickFix.Fixes.Should().HaveCount(2);
        quickFix.Fixes.Where(f => f.IsPreferred).Should().HaveCount(1);

        result.ApplyCodeFix(quickFix.Fixes.Where(f => f.IsPreferred).Single())
            .Should().Be($"type myType = {(fullyQualified ? "sys." : "")}resourceInput<'Microsoft.Storage/storageAccounts@2022-09-01'>.name");

        result.ApplyCodeFix(quickFix.Fixes.Where(f => !f.IsPreferred).Single())
            .Should().Be($"type myType = {(fullyQualified ? "sys." : "")}resourceOutput<'Microsoft.Storage/storageAccounts@2022-09-01'>.name");
    }

    [TestMethod]
    public void Resource_derived_type_should_compile_successfully_with_namespace_qualified_syntax()
    {
        var result = CompilationHelper.Compile(new UnitTests.ServiceBuilder().WithFeatureOverrides(new(TestContext, ResourceDerivedTypesEnabled: true)),
            """
            var resource = 'foo'
            type myType = sys.resourceInput<'Microsoft.Storage/storageAccounts@2022-09-01'>.name
            """);

        result.Template.Should().HaveValueAtPath("definitions", JToken.Parse($$"""
            {
                "myType": {
                    "type": "string",
                    "metadata": {
                        "{{LanguageConstants.MetadataResourceDerivedTypePropertyName}}": {
                            "{{LanguageConstants.MetadataResourceDerivedTypePointerPropertyName}}": "Microsoft.Storage/storageAccounts@2022-09-01#properties/name"
                        }
                    }
                }
            }
            """));
    }

    [TestMethod]
    public void Param_with_resource_derived_type_can_be_loaded()
    {
        var result = CompilationHelper.Compile(new UnitTests.ServiceBuilder().WithFeatureOverrides(new(TestContext, ResourceDerivedTypesEnabled: true)),
            ("main.bicep", """
                param location string = resourceGroup().location

                module mod 'mod.json' = {
                    name: 'mod'
                    params: {
                        foo: {
                            bar: {
                                name: 'acct'
                                location: location
                                kind: 'StorageV2'
                                sku: {
                                    name: 'Standard_LRS'
                                }
                                properties: {
                                    unknownProperty: false
                                }
                            }
                        }
                    }
                }
                """),
            ("mod.json", $$"""
                {
                    "$schema": "https://schema.management.azure.com/schemas/2019-04-01/deploymentTemplate.json#",
                    "languageVersion": "2.0",
                    "contentVersion": "1.0.0.0",
                    "parameters": {
                        "foo": {
                            "type": "object",
                            "additionalProperties": {
                                "type": "object",
                                "metadata": {
                                    "{{LanguageConstants.MetadataResourceDerivedTypePropertyName}}": "Microsoft.Storage/storageAccounts@2022-09-01"
                                }
                            }
                        }
                    },
                    "resources": []
                }
                """));

        result.Should().NotHaveAnyCompilationBlockingDiagnostics();
        result.Should().HaveDiagnostics(new[]
        {
            ("BCP037", DiagnosticLevel.Warning, """The property "unknownProperty" is not allowed on objects of type "StorageAccountPropertiesCreateParametersOrStorageAccountProperties". Permissible properties include "accessTier", "allowBlobPublicAccess", "allowCrossTenantReplication", "allowedCopyScope", "allowSharedKeyAccess", "azureFilesIdentityBasedAuthentication", "customDomain", "defaultToOAuthAuthentication", "dnsEndpointType", "encryption", "immutableStorageWithVersioning", "isHnsEnabled", "isLocalUserEnabled", "isNfsV3Enabled", "isSftpEnabled", "keyPolicy", "largeFileSharesState", "minimumTlsVersion", "networkAcls", "publicNetworkAccess", "routingPreference", "sasPolicy", "supportsHttpsTrafficOnly"."""),
        });
    }

    [TestMethod]
    public void Param_with_resource_derived_type_property_can_be_loaded()
    {
        var result = CompilationHelper.Compile(new UnitTests.ServiceBuilder().WithFeatureOverrides(new(TestContext, ResourceDerivedTypesEnabled: true)),
            ("main.bicep", """
                @minLength(2)
                param saName string

                module mod 'mod.json' = {
                    name: 'mod'
                    params: {
                        saName: saName
                        connectionParameterType: 'sting'
                        ipRuleAction: 'Deny'
                    }
                }
                """),
            ("mod.json", $$"""
                {
                    "$schema": "https://schema.management.azure.com/schemas/2019-04-01/deploymentTemplate.json#",
                    "languageVersion": "2.0",
                    "contentVersion": "1.0.0.0",
                    "parameters": {
                        "saName": {
                            "type": "string",
                            "metadata": {
                                "{{LanguageConstants.MetadataResourceDerivedTypePropertyName}}": "Microsoft.Storage/storageAccounts@2022-09-01#properties/name"
                            }
                        },
                        "connectionParameterType": {
                            "type": "string",
                            "metadata": {
                                "{{LanguageConstants.MetadataResourceDerivedTypePropertyName}}": "Microsoft.Web/customApis@2016-06-01#properties/properties/properties/connectionParameters/additionalProperties/properties/type"
                            }
                        },
                        "ipRuleAction": {
                            "type": "string",
                            "metadata": {
                                "{{LanguageConstants.MetadataResourceDerivedTypePropertyName}}": "Microsoft.Storage/storageAccounts@2022-09-01#properties/properties/properties/networkAcls/properties/ipRules/items/properties/action"
                            }
                        }
                    },
                    "resources": []
                }
                """));

        result.Should().NotHaveAnyCompilationBlockingDiagnostics();
        result.Should().HaveDiagnostics(new[]
        {
            ("BCP334", DiagnosticLevel.Warning, "The provided value can have a length as small as 2 and may be too short to assign to a target with a configured minimum length of 3."),
            ("BCP088", DiagnosticLevel.Warning, """The property "connectionParameterType" expected a value of type "'array' | 'bool' | 'connection' | 'int' | 'oauthSetting' | 'object' | 'secureobject' | 'securestring' | 'string'" but the provided value is of type "'sting'". Did you mean "'string'"?"""),
            ("BCP036", DiagnosticLevel.Warning, """The property "ipRuleAction" expected a value of type "'Allow'" but the provided value is of type "'Deny'"."""),
        });

    }

    [TestMethod]
    public void Output_with_resource_derived_type_can_be_loaded()
    {
        var result = CompilationHelper.Compile(new UnitTests.ServiceBuilder().WithFeatureOverrides(new(TestContext, ResourceDerivedTypesEnabled: true)),
            ("main.bicep", """
                module mod 'mod.json' = {
                    name: 'mod'
                }

                output out string = mod.outputs.foo.bar.properties.unknownProperty
                """),
            ("mod.json", $$"""
                {
                    "$schema": "https://schema.management.azure.com/schemas/2019-04-01/deploymentTemplate.json#",
                    "languageVersion": "2.0",
                    "contentVersion": "1.0.0.0",
                    "outputs": {
                        "foo": {
                            "type": "object",
                            "additionalProperties": {
                                "type": "object",
                                "metadata": {
                                    "{{LanguageConstants.MetadataResourceDerivedTypePropertyName}}": "Microsoft.Storage/storageAccounts@2022-09-01"
                                }
                            },
                            "value": {}
                        }
                    },
                    "resources": []
                }
                """));

        result.Should().NotHaveAnyCompilationBlockingDiagnostics();
        result.Should().HaveDiagnostics(new[]
        {
            ("BCP053", DiagnosticLevel.Warning, """The type "StorageAccountPropertiesCreateParametersOrStorageAccountProperties" does not contain property "unknownProperty". Available properties include "accessTier", "allowBlobPublicAccess", "allowCrossTenantReplication", "allowedCopyScope", "allowSharedKeyAccess", "azureFilesIdentityBasedAuthentication", "blobRestoreStatus", "creationTime", "customDomain", "defaultToOAuthAuthentication", "dnsEndpointType", "encryption", "failoverInProgress", "geoReplicationStats", "immutableStorageWithVersioning", "isHnsEnabled", "isLocalUserEnabled", "isNfsV3Enabled", "isSftpEnabled", "keyCreationTime", "keyPolicy", "largeFileSharesState", "lastGeoFailoverTime", "minimumTlsVersion", "networkAcls", "primaryEndpoints", "primaryLocation", "privateEndpointConnections", "provisioningState", "publicNetworkAccess", "routingPreference", "sasPolicy", "secondaryEndpoints", "secondaryLocation", "statusOfPrimary", "statusOfSecondary", "storageAccountSkuConversionStatus", "supportsHttpsTrafficOnly"."""),
        });
    }

    // https://github.com/azure/bicep/issues/12920
    [TestMethod]
    public void Type_property_access_is_valid_type()
    {
        var result = CompilationHelper.Compile("""
            type test2 = {
              foo: {
                bar: string
              }
            }

            type test3 = test2.foo
            """);

        result.Should().NotHaveAnyCompilationBlockingDiagnostics();
        result.Template.Should().HaveValueAtPath("definitions.test3", JToken.Parse("""
            {
              "$ref": "#/definitions/test2/properties/foo"
            }
            """));
    }

    // cf https://www.rfc-editor.org/rfc/rfc6901#section-6
    [TestMethod]
    public void Type_property_access_is_escaped_correctly()
    {
        var result = CompilationHelper.Compile("""
            type test = {
              '': string
              'a/b': int
              'c%d': bool
              'e^f': string
              'g|h': int
              'i\\j': bool
              'k"l': string
              ' ': int
              'm~n': bool
            }

            type test1 = test['']
            type test2 = test['a/b']
            type test3 = test['c%d']
            type test4 = test['e^f']
            type test5 = test['g|h']
            type test6 = test['i\\j']
            type test7 = test['k"l']
            type test8 = test[' ']
            type test9 = test['m~n']
            """);

        result.Should().NotHaveAnyCompilationBlockingDiagnostics();
        result.Template.Should().HaveValueAtPath("definitions", JToken.Parse("""
            {
              "test": {
                "type": "object",
                "properties": {
                  "": {
                    "type": "string"
                  },
                  "a/b": {
                    "type": "int"
                  },
                  "c%d": {
                    "type": "bool"
                  },
                  "e^f": {
                    "type": "string"
                  },
                  "g|h": {
                    "type": "int"
                  },
                  "i\\j": {
                    "type": "bool"
                  },
                  "k\"l": {
                    "type": "string"
                  },
                  " ": {
                    "type": "int"
                  },
                  "m~n": {
                    "type": "bool"
                  }
                }
              },
              "test1": {
                "$ref": "#/definitions/test/properties/"
              },
              "test2": {
                "$ref": "#/definitions/test/properties/a~1b"
              },
              "test3": {
                "$ref": "#/definitions/test/properties/c%25d"
              },
              "test4": {
                "$ref": "#/definitions/test/properties/e%5Ef"
              },
              "test5": {
                "$ref": "#/definitions/test/properties/g%7Ch"
              },
              "test6": {
                "$ref": "#/definitions/test/properties/i%5Cj"
              },
              "test7": {
                "$ref": "#/definitions/test/properties/k%22l"
              },
              "test8": {
                "$ref": "#/definitions/test/properties/%20"
              },
              "test9": {
                "$ref": "#/definitions/test/properties/m~0n"
              }
            }
            """));
    }

    // https://github.com/azure/bicep/issues/12920
    [DataTestMethod]
    [DataRow("test.bar", "BCP053", """The type "{ foo: { bar: string } }" does not contain property "bar". Available properties include "foo".""")]
    [DataRow("{ foo: string }.foo", "BCP391", "Type member access is only supported on a reference to a named type.")]
    public void Invalid_type_property_access_raises_diagnostic(string accessExpression, string expectedErrorCode, string expectedErrorMessage)
    {
        var result = CompilationHelper.Compile($$"""
            type test = {
              foo: {
                bar: string
              }
            }

            type test2 = {{accessExpression}}
            """);

        result.Should().HaveDiagnostics(new[]
        {
            (expectedErrorCode, DiagnosticLevel.Error, expectedErrorMessage),
        });
    }

    [TestMethod]
    public void Type_property_access_can_be_used_on_resource_derived_types()
    {
        var result = CompilationHelper.Compile(
            new ServiceBuilder().WithFeatureOverrides(new(TestContext, ResourceDerivedTypesEnabled: true)),
            ("main.bicep", """
                type storageAccountName = resourceInput<'Microsoft.Storage/storageAccounts@2022-09-01'>.name
                """));

        result.Should().NotHaveAnyCompilationBlockingDiagnostics();
        result.Template.Should().HaveValueAtPath("definitions.storageAccountName", JToken.Parse($$"""
            {
                "type": "string",
                "metadata": {
                    "{{LanguageConstants.MetadataResourceDerivedTypePropertyName}}": {
                        "{{LanguageConstants.MetadataResourceDerivedTypePointerPropertyName}}": "Microsoft.Storage/storageAccounts@2022-09-01#properties/name"
                    }
                }
            }
            """));
    }

    [TestMethod]
    public void Type_property_access_resolves_refs_and_traverses_imports()
    {
        var result = CompilationHelper.Compile(new ServiceBuilder().WithFeatureOverrides(new(TestContext, ResourceDerivedTypesEnabled: true)),
            ("types.bicep", """
                @export()
                type myObject = {
                  quux: int
                  saSku: resourceInput<'Microsoft.Storage/storageAccounts@2022-09-01'>.sku
                }
                """),
            ("main.bicep", """
                import * as types from 'types.bicep'

                type test = {
                  baz: types.myObject
                }

                type test2 = {
                  foo: {
                    bar: test
                  }
                }

                type test3 = test2.foo.bar.baz.quux
                type test4 = test2.foo.bar.baz.saSku.name
                """));

        result.Should().NotHaveAnyCompilationBlockingDiagnostics();
        result.Template.Should().HaveValueAtPath("definitions.test3", JToken.Parse("""
            {
              "$ref": "#/definitions/_1.myObject/properties/quux"
            }
            """));
        result.Template.Should().HaveValueAtPath("definitions.test4", JToken.Parse($$"""
            {
              "type": "string",
              "metadata": {
                "{{LanguageConstants.MetadataResourceDerivedTypePropertyName}}": {
                    "{{LanguageConstants.MetadataResourceDerivedTypePointerPropertyName}}": "Microsoft.Storage/storageAccounts@2022-09-01#properties/sku/properties/name"
                }
              }
            }
            """));
    }

    [TestMethod]
    public void Type_index_access_is_valid_type()
    {
        var result = CompilationHelper.Compile("""
            type test = [
              { bar: string }
            ]

            type test2 = test[0]
            """);

        result.Should().NotHaveAnyCompilationBlockingDiagnostics();
        result.Template.Should().HaveValueAtPath("definitions.test2", JToken.Parse("""
            {
              "$ref": "#/definitions/test/prefixItems/0"
            }
            """));
    }

    [DataTestMethod]
    [DataRow("test[1]", "BCP311", """The provided index value of "1" is not valid for type "[{ bar: string }]". Indexes for this type must be between 0 and 0.""")]
    [DataRow("test[-1]", "BCP387", "Indexing into a type requires an integer greater than or equal to 0.")]
    [DataRow("[string][0]", "BCP391", "Type member access is only supported on a reference to a named type.")]
    public void Invalid_type_index_access_raises_diagnostic(string accessExpression, string expectedErrorCode, string expectedErrorMessage)
    {
        var result = CompilationHelper.Compile($$"""
            type test = [
              { bar: string }
            ]

            type test2 = {{accessExpression}}
            """);

        result.Should().HaveDiagnostics(new[]
        {
            (expectedErrorCode, DiagnosticLevel.Error, expectedErrorMessage),
        });
    }

    [TestMethod]
    public void Type_index_access_resolves_refs_and_traverses_imports()
    {
        var result = CompilationHelper.Compile(
            ("types.bicep", """
                @export()
                type myTuple = [int, string]
                """),
            ("main.bicep", """
                import * as types from 'types.bicep'

                type test = [
                  types.myTuple
                ]

                type test2 = [string, bool, test]

                type test3 = test2[2][0][1]
                """));

        result.Should().NotHaveAnyCompilationBlockingDiagnostics();
        result.Template.Should().HaveValueAtPath("definitions.test3", JToken.Parse("""
            {
              "$ref": "#/definitions/_1.myTuple/prefixItems/1"
            }
            """));
    }

    [TestMethod]
    public void Type_additional_properties_access_is_valid_type()
    {
        var result = CompilationHelper.Compile("""
            type test = {
              foo: string
              bar: string
              *: int
            }

            type test2 = test.*
            """);

        result.Should().NotHaveAnyCompilationBlockingDiagnostics();
        result.Template.Should().HaveValueAtPath("definitions.test2", JToken.Parse("""
            {
              "$ref": "#/definitions/test/additionalProperties"
            }
            """));
    }

    [DataTestMethod]
    [DataRow("test.*", "BCP389", """The type "{ foo: string }" does not declare an additional properties type.""")]
    [DataRow("object.*", "BCP389", """The type "object" does not declare an additional properties type.""")]
    [DataRow("{ *: string }.*", "BCP391", "Type member access is only supported on a reference to a named type.")]
    public void Invalid_additional_properties_access_raises_diagnostic(string accessExpression, string expectedErrorCode, string expectedErrorMessage)
    {
        var result = CompilationHelper.Compile($$"""
            type test = {
              foo: string
            }

            type test2 = {{accessExpression}}
            """);

        result.Should().HaveDiagnostics(new[]
        {
            (expectedErrorCode, DiagnosticLevel.Error, expectedErrorMessage),
        });
    }

    [TestMethod]
    public void Type_additional_properties_access_can_be_used_on_resource_derived_types()
    {
        var result = CompilationHelper.Compile(
            new ServiceBuilder().WithFeatureOverrides(new(TestContext, ResourceDerivedTypesEnabled: true)),
            ("main.bicep", """
                type tag = resourceInput<'Microsoft.Resources/tags@2022-09-01'>.properties.tags.*
                """));

        result.Should().NotHaveAnyCompilationBlockingDiagnostics();
        result.Template.Should().HaveValueAtPath("definitions.tag", JToken.Parse($$"""
            {
                "type": "string",
                "metadata": {
                    "{{LanguageConstants.MetadataResourceDerivedTypePropertyName}}": {
                        "{{LanguageConstants.MetadataResourceDerivedTypePointerPropertyName}}": "Microsoft.Resources/tags@2022-09-01#properties/properties/properties/tags/additionalProperties"
                    }
                }
            }
            """));
    }

    [TestMethod]
    public void Type_additional_properties_access_resolves_refs_and_traverses_imports()
    {
        var result = CompilationHelper.Compile(new ServiceBuilder().WithFeatureOverrides(new(TestContext, ResourceDerivedTypesEnabled: true)),
            ("types.bicep", """
                type tagsDict = {
                  *: resourceInput<'Microsoft.Resources/tags@2022-09-01'>.properties.tags
                }

                @export()
                type myObject = {
                  namedTagBags: tagsDict
                  *: int
                }
                """),
            ("main.bicep", """
                import * as types from 'types.bicep'

                type test = {
                  *: types.myObject
                }

                type test2 = {
                  *: {
                    *: test
                  }
                }

                type test3 = test2.*.*.*.*
                type test4 = test2.*.*.*.namedTagBags.*.*
                """));

        result.Should().NotHaveAnyCompilationBlockingDiagnostics();
        result.Template.Should().HaveValueAtPath("definitions.test3", JToken.Parse("""
            {
              "$ref": "#/definitions/_1.myObject/additionalProperties"
            }
            """));
        result.Template.Should().HaveValueAtPath("definitions.test4", JToken.Parse($$"""
            {
              "type": "string",
              "metadata": {
                "{{LanguageConstants.MetadataResourceDerivedTypePropertyName}}": {
                    "{{LanguageConstants.MetadataResourceDerivedTypePointerPropertyName}}": "Microsoft.Resources/tags@2022-09-01#properties/properties/properties/tags/additionalProperties"
                }
              }
            }
            """));
    }

    [TestMethod]
    public void Type_element_access_is_valid_type()
    {
        var result = CompilationHelper.Compile("""
            type test = string[]

            type test2 = test[*]
            """);

        result.Should().NotHaveAnyCompilationBlockingDiagnostics();
        result.Template.Should().HaveValueAtPath("definitions.test2", JToken.Parse("""
            {
              "$ref": "#/definitions/test/items"
            }
            """));
    }

    [DataTestMethod]
    [DataRow("test[*]", "BCP390", "The array item type access operator ('[*]') can only be used with typed arrays.")]
    [DataRow("array[*]", "BCP390", "The array item type access operator ('[*]') can only be used with typed arrays.")]
    [DataRow("test[0][*]", "BCP390", "The array item type access operator ('[*]') can only be used with typed arrays.")]
    [DataRow("string[][*]", "BCP391", "Type member access is only supported on a reference to a named type.")]
    public void Invalid_type_items_access_raises_diagnostic(string accessExpression, string expectedErrorCode, string expectedErrorMessage)
    {
        var result = CompilationHelper.Compile($$"""
            type test = [
              { bar: string }
            ]

            type test2 = {{accessExpression}}
            """);

        result.Should().HaveDiagnostics(new[]
        {
            (expectedErrorCode, DiagnosticLevel.Error, expectedErrorMessage),
        });
    }

    [TestMethod]
    public void Type_element_access_can_be_used_on_resource_derived_types()
    {
        var result = CompilationHelper.Compile(
            new ServiceBuilder().WithFeatureOverrides(new(TestContext, ResourceDerivedTypesEnabled: true)),
            ("main.bicep", """
                type storageAccountName = resourceInput<'Microsoft.KeyVault/vaults@2022-07-01'>.properties.accessPolicies[*]
                """));

        result.Should().NotHaveAnyCompilationBlockingDiagnostics();
        result.Template.Should().HaveValueAtPath("definitions.storageAccountName", JToken.Parse($$"""
            {
                "type": "object",
                "metadata": {
                    "{{LanguageConstants.MetadataResourceDerivedTypePropertyName}}": {
                        "{{LanguageConstants.MetadataResourceDerivedTypePointerPropertyName}}": "Microsoft.KeyVault/vaults@2022-07-01#properties/properties/properties/accessPolicies/items"
                    }
                }
            }
            """));
    }

    [TestMethod]
    public void Type_element_access_resolves_refs_and_traverses_imports()
    {
        var result = CompilationHelper.Compile(new ServiceBuilder().WithFeatureOverrides(new(TestContext, ResourceDerivedTypesEnabled: true)),
            ("types.bicep", """
                @export()
                type accessPolicy = resourceInput<'Microsoft.KeyVault/vaults@2022-07-01'>.properties.accessPolicies[*]

                @export()
                type strings = string[]
                """),
            ("main.bicep", """
                import * as types from 'types.bicep'

                type accessPolicy = resourceInput<'Microsoft.KeyVault/vaults@2022-07-01'>.properties.accessPolicies[*]

                type test = types.strings[]

                type test2 = test[]

                type test3 = test2[*][*][*]
                type test4 = accessPolicy.permissions.keys[*]
                type test5 = types.accessPolicy.permissions.keys[*]
                """));

        result.Should().NotHaveAnyCompilationBlockingDiagnostics();
        result.Template.Should().HaveValueAtPath("definitions.test3", JToken.Parse("""
            {
              "$ref": "#/definitions/_1.strings/items"
            }
            """));
        result.Template.Should().HaveValueAtPath("definitions.test4", JToken.Parse($$"""
            {
              "type": "string",
              "metadata": {
                "{{LanguageConstants.MetadataResourceDerivedTypePropertyName}}": {
                    "{{LanguageConstants.MetadataResourceDerivedTypePointerPropertyName}}": "Microsoft.KeyVault/vaults@2022-07-01#properties/properties/properties/accessPolicies/items/properties/permissions/properties/keys/items"
                }
              }
            }
            """));
        result.Template.Should().HaveValueAtPath("definitions.test5", JToken.Parse($$"""
            {
              "type": "string",
              "metadata": {
                "{{LanguageConstants.MetadataResourceDerivedTypePropertyName}}": {
                    "{{LanguageConstants.MetadataResourceDerivedTypePointerPropertyName}}": "Microsoft.KeyVault/vaults@2022-07-01#properties/properties/properties/accessPolicies/items/properties/permissions/properties/keys/items"
                }
              }
            }
            """));
    }

    [TestMethod]
    public void Using_a_complete_resource_body_as_a_type_should_not_throw_exception()
    {
        var result = CompilationHelper.Compile(new ServiceBuilder().WithFeatureOverrides(new(TestContext, ResourceDerivedTypesEnabled: true)),
            ("main.bicep", """
                param subnets resourceInput<'Microsoft.Network/virtualNetworks/subnets@2023-09-01'>[]
                """));

        result.Template.Should().BeNull();
        result.ExcludingLinterDiagnostics().Should().HaveDiagnostics(new[]
        {
            ("BCP394", DiagnosticLevel.Error, "Resource-derived type expressions must dereference a property within the resource body. Using the entire resource body type is not permitted."),
        });
    }

    [TestMethod]
    public void Resource_derived_type_nullability_should_be_preserved_when_loading_from_ARM_JSON()
    {
        var result = CompilationHelper.Compile(new ServiceBuilder().WithFeatureOverrides(new(TestContext, ResourceDerivedTypesEnabled: true)),
            ("main.bicep", """
                module mod 'mod.json' = {
                    name: 'mod'
                }
                """),
            ("mod.json", $$"""
                {
                    "$schema": "https://schema.management.azure.com/schemas/2019-04-01/deploymentTemplate.json#",
                    "languageVersion": "2.0",
                    "contentVersion": "1.0.0.0",
                    "parameters": {
                        "foo": {
                            "type": "string",
                            "metadata": {
                                "{{LanguageConstants.MetadataResourceDerivedTypePropertyName}}": {
                                    "{{LanguageConstants.MetadataResourceDerivedTypePointerPropertyName}}": "Microsoft.Storage/storageAccounts@2022-09-01#properties/sku/properties/name"
                                }
                            },
                            "nullable": true
                        }
                    },
                    "resources": []
                }
                """));

        result.Should().NotHaveAnyDiagnostics();
    }

    [TestMethod]
    public void Issue_14869()
    {
        var result = CompilationHelper.Compile(
            new ServiceBuilder().WithFeatureOverrides(new(TestContext, ResourceDerivedTypesEnabled: true)),
            ("main.bicep", """
                param container resourceInput<'Microsoft.DocumentDB/databaseAccounts/sqlDatabases/containers@2024-05-15'>.properties.resource.indexingPolicy

                resource sa 'Microsoft.Storage/storageAccounts@2023-05-01'  = {
                  location: resourceGroup().location
                  sku: { name: 'Standard_GRS' }
                  kind: 'StorageV2'
                  name: 'my-sa'
                  properties: {
                    accessTier: 'Hot'
                    azureFilesIdentityBasedAuthentication: container
                  }
                }
                """));

        result.Should().HaveDiagnostics(new[]
        {
            ("BCP035", DiagnosticLevel.Warning, """The specified "object" declaration is missing the following required properties: "directoryServiceOptions". If this is a resource type definition inaccuracy, report it using https://aka.ms/bicep-type-issues."""),
            ("BCP037", DiagnosticLevel.Warning, """The property "automatic" is not allowed on objects of type "AzureFilesIdentityBasedAuthentication". Permissible properties include "activeDirectoryProperties", "defaultSharePermission", "directoryServiceOptions". If this is a resource type definition inaccuracy, report it using https://aka.ms/bicep-type-issues."""),
            ("BCP037", DiagnosticLevel.Warning, """The property "compositeIndexes" is not allowed on objects of type "AzureFilesIdentityBasedAuthentication". Permissible properties include "activeDirectoryProperties", "defaultSharePermission", "directoryServiceOptions". If this is a resource type definition inaccuracy, report it using https://aka.ms/bicep-type-issues."""),
            ("BCP037", DiagnosticLevel.Warning, """The property "excludedPaths" is not allowed on objects of type "AzureFilesIdentityBasedAuthentication". Permissible properties include "activeDirectoryProperties", "defaultSharePermission", "directoryServiceOptions". If this is a resource type definition inaccuracy, report it using https://aka.ms/bicep-type-issues."""),
            ("BCP037", DiagnosticLevel.Warning, """The property "includedPaths" is not allowed on objects of type "AzureFilesIdentityBasedAuthentication". Permissible properties include "activeDirectoryProperties", "defaultSharePermission", "directoryServiceOptions". If this is a resource type definition inaccuracy, report it using https://aka.ms/bicep-type-issues."""),
            ("BCP037", DiagnosticLevel.Warning, """The property "indexingMode" is not allowed on objects of type "AzureFilesIdentityBasedAuthentication". Permissible properties include "activeDirectoryProperties", "defaultSharePermission", "directoryServiceOptions". If this is a resource type definition inaccuracy, report it using https://aka.ms/bicep-type-issues."""),
            ("BCP037", DiagnosticLevel.Warning, """The property "spatialIndexes" is not allowed on objects of type "AzureFilesIdentityBasedAuthentication". Permissible properties include "activeDirectoryProperties", "defaultSharePermission", "directoryServiceOptions". If this is a resource type definition inaccuracy, report it using https://aka.ms/bicep-type-issues."""),
        });
    }

    [TestMethod]
    public void Parameterized_types_should_require_parameterization()
    {
        var result = CompilationHelper.Compile(
            new ServiceBuilder().WithFeatureOverrides(new(TestContext, ResourceDerivedTypesEnabled: true)),
            """type t = resourceInput""");

        result.Should().HaveDiagnostics([
            ("BCP384", DiagnosticLevel.Error, """The "resourceInput<ResourceTypeIdentifier>" type requires 1 argument(s)."""),
        ]);
    }

    [TestMethod]
    public void Resource_input_type_should_raise_no_diagnostic_when_resource_writeOnly_property_accessed()
    {
        var result = CompilationHelper.Compile(
            new ServiceBuilder().WithFeatureOverrides(new(TestContext, ResourceDerivedTypesEnabled: true)),
            """
                param orderProperties resourceInput<'Microsoft.Capacity/reservationOrders@2022-11-01'>.properties

                output orderScopeType string = orderProperties.appliedScopeType
                """);

        result.Should().NotHaveAnyDiagnostics();
    }

    [TestMethod]
    public void Legacy_resource_type_should_raise_diagnostic_when_resource_writeOnly_property_accessed()
    {
        var result = CompilationHelper.Compile(
            new ServiceBuilder().WithFeatureOverrides(new(TestContext, ResourceDerivedTypesEnabled: true)),
            """
                param orderProperties resource<'Microsoft.Capacity/reservationOrders@2022-11-01'>.properties

                output orderScopeType string = orderProperties.appliedScopeType
                """);

        result.Should().HaveDiagnostics(new[]
        {
            ("BCP409", DiagnosticLevel.Warning, "The 'resource<>' parameterized type has been deprecated. Please specify whether you want this type to correspond to the resource input or the resource output."),
            ("BCP077", DiagnosticLevel.Warning, """The property "appliedScopeType" on type "PurchaseRequestPropertiesOrReservationOrderProperties" is write-only. Write-only properties cannot be accessed."""),
        });
    }

    [TestMethod]
    public void Assignment_to_readOnly_property_diagnostic_should_be_raised_when_resource_output_is_assigned_to_resource_input()
    {
        var result = CompilationHelper.Compile("""
            param siteProperties object

            resource appService1 'Microsoft.Web/sites@2022-09-01' = {
              name: 'name'
              location: resourceGroup().location
              properties: siteProperties
            }

            resource appService2 'Microsoft.Web/sites@2022-09-01' = {
              name: 'name2'
              location: resourceGroup().location
              properties: appService1.properties
            }
            """);

        result.Diagnostics.Should().NotBeNullOrEmpty();
        result.Diagnostics.Should().ContainDiagnostic(
            "BCP073",
            DiagnosticLevel.Warning,
            """The property "availabilityState" is read-only. Expressions cannot be assigned to read-only properties. If this is a resource type definition inaccuracy, report it using https://aka.ms/bicep-type-issues."""
        );
    }

    [TestMethod]
    public void Assignment_to_readOnly_property_diagnostic_should_not_be_raised_when_resourceInput_typed_param_is_assigned_to_resource_input()
    {
        var result = CompilationHelper.Compile(
            new ServiceBuilder().WithFeatureOverrides(new(TestContext, ResourceDerivedTypesEnabled: true)),
            """
                param siteProperties resourceInput<'Microsoft.Web/sites@2022-09-01'>.properties

                resource appService 'Microsoft.Web/sites@2022-09-01' = {
                  name: 'name'
                  location: resourceGroup().location
                  properties: siteProperties
                }
                """);

        result.Should().NotHaveAnyDiagnostics();
    }

    [TestMethod]
    public void Assignment_to_readOnly_property_diagnostic_should_not_be_raised_when_resource_output_is_assigned_to_resourceOutput_typed_target()
    {
        var result = CompilationHelper.Compile(
            new ServiceBuilder().WithFeatureOverrides(new(TestContext, ResourceDerivedTypesEnabled: true)),
            """
                param siteProperties resourceInput<'Microsoft.Web/sites@2022-09-01'>.properties

                resource appService 'Microsoft.Web/sites@2022-09-01' = {
                  name: 'name'
                  location: resourceGroup().location
                  properties: siteProperties
                }

                output siteProperties resourceOutput<'Microsoft.Web/sites@2022-09-01'>.properties = appService.properties
                """);

        result.Should().NotHaveAnyDiagnostics();
    }

    [TestMethod]
    public void Assignment_to_readOnly_property_diagnostic_should_be_raised_when_resource_output_is_assigned_to_resourceInput_typed_target()
    {
        var result = CompilationHelper.Compile(
            new ServiceBuilder().WithFeatureOverrides(new(TestContext, ResourceDerivedTypesEnabled: true)),
            """
                param siteProperties resourceInput<'Microsoft.Web/sites@2022-09-01'>.properties

                resource appService 'Microsoft.Web/sites@2022-09-01' = {
                  name: 'name'
                  location: resourceGroup().location
                  properties: siteProperties
                }

                output siteProperties resourceInput<'Microsoft.Web/sites@2022-09-01'>.properties = appService.properties
                """);

        result.Diagnostics.Should().NotBeNullOrEmpty();
        result.Diagnostics.Should().ContainDiagnostic(
            "BCP073",
            DiagnosticLevel.Warning,
            """The property "availabilityState" is read-only. Expressions cannot be assigned to read-only properties."""
        );
    }

    [DataTestMethod]
    [DataRow("type resourceInput = resourceInput<'Microsoft.Compute/virtualMachines'>")] // should be caught at syntax level
    [DataRow("type resourceInput = resourceInput<'Microsoft.Compute/virtualMachines'>.properties")] // should be caught by type manager
    public void Parameterized_type_recursion_raises_diagnostic(string template)
    {
        var result = CompilationHelper.Compile(
            new ServiceBuilder().WithFeatureOverrides(new(TestContext, ResourceDerivedTypesEnabled: true)),
            template);

        result.Should().HaveDiagnostics(new[]
        {
            ("BCP298", DiagnosticLevel.Error, "This type definition includes itself as required component, which creates a constraint that cannot be fulfilled."),
        });
    }

<<<<<<< HEAD
    [TestMethod]
    public void FromEnd_indexing_of_tuple_resolves_correct_type()
    {
        var result = CompilationHelper.Compile("""
            param foo [int, string]
            output foo int = foo[^2]
            """);

        result.Should().NotHaveAnyDiagnostics();

        result = CompilationHelper.Compile("""
            param foo [int, string]
            output foo int = foo[^1]
            """);

        result.Should().HaveDiagnostics(new[]
        {
            ("BCP033", DiagnosticLevel.Error, "Expected a value of type \"int\" but the provided value is of type \"string\"."),
        });
    }

    [TestMethod]
    public void Safe_FromEnd_indexing_of_tuple_resolves_correct_type()
    {
        var result = CompilationHelper.Compile("""
            param foo [int, string]?
            output foo int? = foo[?^2]
            """);

        result.Should().NotHaveAnyDiagnostics();

        result = CompilationHelper.Compile("""
            param foo [int, string]?
            output foo int? = foo[?^1]
            """);

        result.Should().HaveDiagnostics(new[]
        {
            ("BCP033", DiagnosticLevel.Error, "Expected a value of type \"int | null\" but the provided value is of type \"null | string\"."),
=======
    // https://www.github.com/Azure/bicep/issues/15277
    [DataTestMethod]
    [DataRow("type resourceDerived = resourceInput<'Microsoft.Compute/virtualMachines/extensions@2019-12-01'>.properties.settings")]
    [DataRow("param resourceDerived resourceInput<'Microsoft.Compute/virtualMachines/extensions@2019-12-01'>.properties.settings")]
    [DataRow("output resourceDerived resourceInput<'Microsoft.Compute/virtualMachines/extensions@2019-12-01'>.properties.settings = 'foo'")]
    [DataRow("type t = { property: resourceInput<'Microsoft.Compute/virtualMachines/extensions@2019-12-01'>.properties.settings }")]
    [DataRow("type t = { *: resourceInput<'Microsoft.Compute/virtualMachines/extensions@2019-12-01'>.properties.settings }")]
    [DataRow("type t = [ resourceInput<'Microsoft.Compute/virtualMachines/extensions@2019-12-01'>.properties.settings ]")]
    [DataRow("type t = resourceInput<'Microsoft.Compute/virtualMachines/extensions@2019-12-01'>.properties.settings[]")]
    [DataRow("func f() resourceInput<'Microsoft.Compute/virtualMachines/extensions@2019-12-01'>.properties.settings => 'foo'")]
    [DataRow("func f(p resourceInput<'Microsoft.Compute/virtualMachines/extensions@2019-12-01'>.properties.settings) string => 'foo'")]
    public void Type_expressions_that_will_become_ARM_schema_nodes_are_checked_for_ARM_type_system_compatibility_prior_to_compilation(string template)
    {
        var result = CompilationHelper.Compile(
            new ServiceBuilder().WithFeatureOverrides(new(TestContext, ResourceDerivedTypesEnabled: true)),
            template);

        result.Template.Should().BeNull();
        result.ExcludingLinterDiagnostics().Should().HaveDiagnostics(new[]
        {
            ("BCP411", DiagnosticLevel.Error, """The type "any" cannot be used in a type assignment because it does not fit within one of ARM's primitive type categories (string, int, bool, array, object). If this is a resource type definition inaccuracy, report it using https://aka.ms/bicep-type-issues."""),
>>>>>>> 756fa60f
        });
    }
}<|MERGE_RESOLUTION|>--- conflicted
+++ resolved
@@ -1839,47 +1839,6 @@
         });
     }
 
-<<<<<<< HEAD
-    [TestMethod]
-    public void FromEnd_indexing_of_tuple_resolves_correct_type()
-    {
-        var result = CompilationHelper.Compile("""
-            param foo [int, string]
-            output foo int = foo[^2]
-            """);
-
-        result.Should().NotHaveAnyDiagnostics();
-
-        result = CompilationHelper.Compile("""
-            param foo [int, string]
-            output foo int = foo[^1]
-            """);
-
-        result.Should().HaveDiagnostics(new[]
-        {
-            ("BCP033", DiagnosticLevel.Error, "Expected a value of type \"int\" but the provided value is of type \"string\"."),
-        });
-    }
-
-    [TestMethod]
-    public void Safe_FromEnd_indexing_of_tuple_resolves_correct_type()
-    {
-        var result = CompilationHelper.Compile("""
-            param foo [int, string]?
-            output foo int? = foo[?^2]
-            """);
-
-        result.Should().NotHaveAnyDiagnostics();
-
-        result = CompilationHelper.Compile("""
-            param foo [int, string]?
-            output foo int? = foo[?^1]
-            """);
-
-        result.Should().HaveDiagnostics(new[]
-        {
-            ("BCP033", DiagnosticLevel.Error, "Expected a value of type \"int | null\" but the provided value is of type \"null | string\"."),
-=======
     // https://www.github.com/Azure/bicep/issues/15277
     [DataTestMethod]
     [DataRow("type resourceDerived = resourceInput<'Microsoft.Compute/virtualMachines/extensions@2019-12-01'>.properties.settings")]
@@ -1901,7 +1860,48 @@
         result.ExcludingLinterDiagnostics().Should().HaveDiagnostics(new[]
         {
             ("BCP411", DiagnosticLevel.Error, """The type "any" cannot be used in a type assignment because it does not fit within one of ARM's primitive type categories (string, int, bool, array, object). If this is a resource type definition inaccuracy, report it using https://aka.ms/bicep-type-issues."""),
->>>>>>> 756fa60f
+        });
+    }
+
+    [TestMethod]
+    public void FromEnd_indexing_of_tuple_resolves_correct_type()
+    {
+        var result = CompilationHelper.Compile("""
+            param foo [int, string]
+            output foo int = foo[^2]
+            """);
+
+        result.Should().NotHaveAnyDiagnostics();
+
+        result = CompilationHelper.Compile("""
+            param foo [int, string]
+            output foo int = foo[^1]
+            """);
+
+        result.Should().HaveDiagnostics(new[]
+        {
+            ("BCP033", DiagnosticLevel.Error, "Expected a value of type \"int\" but the provided value is of type \"string\"."),
+        });
+    }
+
+    [TestMethod]
+    public void Safe_FromEnd_indexing_of_tuple_resolves_correct_type()
+    {
+        var result = CompilationHelper.Compile("""
+            param foo [int, string]?
+            output foo int? = foo[?^2]
+            """);
+
+        result.Should().NotHaveAnyDiagnostics();
+
+        result = CompilationHelper.Compile("""
+            param foo [int, string]?
+            output foo int? = foo[?^1]
+            """);
+
+        result.Should().HaveDiagnostics(new[]
+        {
+            ("BCP033", DiagnosticLevel.Error, "Expected a value of type \"int | null\" but the provided value is of type \"null | string\"."),
         });
     }
 }