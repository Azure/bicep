// Copyright (c) Microsoft Corporation.
// Licensed under the MIT License.
using System.Diagnostics.CodeAnalysis;
using Bicep.Core.Diagnostics;
using Bicep.Core.UnitTests.Assertions;
using Bicep.Core.UnitTests.Utils;
using FluentAssertions;
using Microsoft.VisualStudio.TestTools.UnitTesting;

namespace Bicep.Core.IntegrationTests;

[TestClass]
public class UserDefinedTypeTests
{
    private ServiceBuilder ServicesWithUserDefinedTypes => new ServiceBuilder()
        .WithFeatureOverrides(new(TestContext, UserDefinedTypesEnabled: true));

    [NotNull]
    public TestContext? TestContext { get; set; }

    [TestMethod]
    public void Type_declarations_are_disabled_unless_feature_is_enabled()
    {
        var result = CompilationHelper.Compile(@"
type myString = string
");
        result.Should().HaveDiagnostics(new[] {
            ("BCP280", DiagnosticLevel.Error, "Using a type declaration statement requires enabling EXPERIMENTAL feature \"UserDefinedTypes\"."),
        });
    }

    [TestMethod]
    public void Inline_object_types_are_disabled_unless_feature_is_enabled()
    {
        var result = CompilationHelper.Compile(@"
param complexParam {
    property1: string
    property2: string
}
");
        result.Should().ContainDiagnostic("BCP282", DiagnosticLevel.Error, "Using a strongly-typed object type declaration requires enabling EXPERIMENTAL feature \"UserDefinedTypes\".");
    }

    [TestMethod]
    public void Inline_type_literals_are_disabled_unless_feature_is_enabled()
    {
        var result = CompilationHelper.Compile(@"
param thirtyThreeParam 33
");
        result.Should().ContainDiagnostic("BCP283", DiagnosticLevel.Error, "Using a literal value as a type requires enabling EXPERIMENTAL feature \"UserDefinedTypes\".");
    }

    [TestMethod]
    public void Inline_union_types_are_disabled_unless_feature_is_enabled()
    {
        var result = CompilationHelper.Compile(@"
param oneOfSeveralStrings 'this one'|'that one'|'perhaps this one instead'
");
        result.Should().ContainDiagnostic("BCP284", DiagnosticLevel.Error, "Using a type union declaration requires enabling EXPERIMENTAL feature \"UserDefinedTypes\".");
    }

    [TestMethod]
    public void Namespaces_cannot_be_used_as_types()
    {
        var result = CompilationHelper.Compile(ServicesWithUserDefinedTypes, @"
param azParam az
");
        result.Should().ContainDiagnostic("BCP306", DiagnosticLevel.Error, "The name \"az\" refers to a namespace, not to a type.");
    }

    [TestMethod]
    public void Namespaces_cannot_be_assigned_to_types()
    {
        var result = CompilationHelper.Compile(ServicesWithUserDefinedTypes, @"
type sysAlias = sys
");
        result.Should().ContainDiagnostic("BCP306", DiagnosticLevel.Error, "The name \"sys\" refers to a namespace, not to a type.");
    }

    [TestMethod]
    public void Masked_types_still_accessible_via_qualified_reference()
    {
        var result = CompilationHelper.Compile(ServicesWithUserDefinedTypes, @"
type string = int

param stringParam string = 'foo'
");

        result.Should().HaveDiagnostics(new[] {
            ("no-unused-params", DiagnosticLevel.Warning, "Parameter \"stringParam\" is declared but never used."),
            ("BCP033", DiagnosticLevel.Error, "Expected a value of type \"int\" but the provided value is of type \"'foo'\"."),
        });

        // fix by fully-qualifying
        result = CompilationHelper.Compile(ServicesWithUserDefinedTypes, @"
type string = int

param stringParam sys.string = 'foo'
");

        result.Should().HaveDiagnostics(new[] {
            ("no-unused-params", DiagnosticLevel.Warning, "Parameter \"stringParam\" is declared but never used."),
        });
    }

    [TestMethod]
<<<<<<< HEAD
    public void Constraint_decorators_prohibited_on_type_refs()
    {
        var result = CompilationHelper.Compile(ServicesWithUserDefinedTypes, @"
@minLength(3)
@maxLength(5)
@description('A string with a bunch of constraints')
type constrainedString = string

@minValue(3)
@maxValue(5)
@description('An int with a bunch of constraints')
type constrainedInt = int

@minLength(3)
@maxLength(5)
@description('A type alias with a bunch of constraints pointing to another type alias')
type constrainedStringAlias = constrainedString

@minValue(3)
@maxValue(5)
@description('A type alias with a bunch of constraints pointing to another type alias')
type constrainedIntAlias = constrainedInt

@minLength(3)
@maxLength(5)
@secure()
@allowed(['fizz', 'buzz', 'pop'])
@description('A parameter with a bunch of constraints that uses a type alias')
param stringParam constrainedString

@minValue(3)
@maxValue(5)
@allowed([3, 4, 5])
@description('A parameter with a bunch of constraints that uses a type alias')
param intParam constrainedInt
");

        result.Should().HaveDiagnostics(new[] {
            ("BCP307", DiagnosticLevel.Error, "The decorator \"minLength\" may not be used on statements whose declared type is a reference to a user-defined type."),
            ("BCP307", DiagnosticLevel.Error, "The decorator \"maxLength\" may not be used on statements whose declared type is a reference to a user-defined type."),
            ("BCP307", DiagnosticLevel.Error, "The decorator \"minValue\" may not be used on statements whose declared type is a reference to a user-defined type."),
            ("BCP307", DiagnosticLevel.Error, "The decorator \"maxValue\" may not be used on statements whose declared type is a reference to a user-defined type."),
            ("BCP307", DiagnosticLevel.Error, "The decorator \"minLength\" may not be used on statements whose declared type is a reference to a user-defined type."),
            ("BCP307", DiagnosticLevel.Error, "The decorator \"maxLength\" may not be used on statements whose declared type is a reference to a user-defined type."),
            ("BCP307", DiagnosticLevel.Error, "The decorator \"secure\" may not be used on statements whose declared type is a reference to a user-defined type."),
            ("BCP307", DiagnosticLevel.Error, "The decorator \"allowed\" may not be used on statements whose declared type is a reference to a user-defined type."),
            ("no-unused-params", DiagnosticLevel.Warning, "Parameter \"stringParam\" is declared but never used."),
            ("BCP307", DiagnosticLevel.Error, "The decorator \"minValue\" may not be used on statements whose declared type is a reference to a user-defined type."),
            ("BCP307", DiagnosticLevel.Error, "The decorator \"maxValue\" may not be used on statements whose declared type is a reference to a user-defined type."),
            ("BCP307", DiagnosticLevel.Error, "The decorator \"allowed\" may not be used on statements whose declared type is a reference to a user-defined type."),
            ("no-unused-params", DiagnosticLevel.Warning, "Parameter \"intParam\" is declared but never used."),
        });
    }

    [TestMethod]
    public void Unions_that_incorporate_their_parent_object_do_not_blow_the_stack()
    {
        var blockedBecauseOfCycle = CompilationHelper.Compile(ServicesWithUserDefinedTypes, @"
type anObject = {
    recur: {foo: 'bar'}|anObject
}
");

        blockedBecauseOfCycle.Should().HaveDiagnostics(new[] {
            ("BCP298", DiagnosticLevel.Error, "This type definition includes itself as required component, which creates a constraint that cannot be fulfilled."),
            ("BCP062", DiagnosticLevel.Error, "The referenced declaration with name \"anObject\" is not valid."),
        });

        var blockedBecauseOfUnionSemantics = CompilationHelper.Compile(ServicesWithUserDefinedTypes, @"
type anObject = {
    recur?: {foo: 'bar'}|anObject
}
");

        blockedBecauseOfUnionSemantics.Should().HaveDiagnostics(new[] {
            ("BCP293", DiagnosticLevel.Error, "All members of a union type declaration must be literal values."),
        });
    }

    [TestMethod]
    public void Unary_operations_that_incorporate_their_parent_object_do_not_blow_the_stack()
    {
        var blockedBecauseOfCycle = CompilationHelper.Compile(ServicesWithUserDefinedTypes, @"
type anObject = {
    recur: !anObject
}
");

        blockedBecauseOfCycle.Should().HaveDiagnostics(new[] {
            ("BCP298", DiagnosticLevel.Error, "This type definition includes itself as required component, which creates a constraint that cannot be fulfilled."),
            ("BCP285", DiagnosticLevel.Error, "The type expression could not be reduced to a literal value."),
        });

        var blockedBecauseOfUnionSemantics = CompilationHelper.Compile(ServicesWithUserDefinedTypes, @"
type anObject = {
    recur?: !anObject
}
");

        blockedBecauseOfUnionSemantics.Should().HaveDiagnostics(new[] {
            ("BCP285", DiagnosticLevel.Error, "The type expression could not be reduced to a literal value."),
=======
    public void Allowed_decorator_may_not_be_used_on_literal_and_union_typed_parameters()
    {
        var result = CompilationHelper.Compile(ServicesWithUserDefinedTypes, @"
@allowed([true])
param trueParam true

@allowed([false])
param falseParam !true

@allowed([1])
param oneParam 1

@allowed([-1])
param negativeOneParam -1

@allowed([{fizz: 'buzz'}])
param fizzBuzzParam {fizz: 'buzz'}

@allowed(['fizz'])
param fizzParam 'fizz'

@allowed(['fizz', 'buzz', 'pop'])
param fizzBuzzPopParam 'fizz'|'buzz'|'pop'
");

        result.Should().HaveDiagnostics(new[] {
            ("BCP295", DiagnosticLevel.Error, "The 'allowed' decorator may not be used on targets of a union or literal type. The allowed values for this parameter or type definition will be derived from the union or literal type automatically."),
            ("no-unused-params", DiagnosticLevel.Warning, "Parameter \"trueParam\" is declared but never used."),
            ("BCP295", DiagnosticLevel.Error, "The 'allowed' decorator may not be used on targets of a union or literal type. The allowed values for this parameter or type definition will be derived from the union or literal type automatically."),
            ("no-unused-params", DiagnosticLevel.Warning, "Parameter \"falseParam\" is declared but never used."),
            ("BCP295", DiagnosticLevel.Error, "The 'allowed' decorator may not be used on targets of a union or literal type. The allowed values for this parameter or type definition will be derived from the union or literal type automatically."),
            ("no-unused-params", DiagnosticLevel.Warning, "Parameter \"oneParam\" is declared but never used."),
            ("BCP295", DiagnosticLevel.Error, "The 'allowed' decorator may not be used on targets of a union or literal type. The allowed values for this parameter or type definition will be derived from the union or literal type automatically."),
            ("no-unused-params", DiagnosticLevel.Warning, "Parameter \"negativeOneParam\" is declared but never used."),
            ("BCP295", DiagnosticLevel.Error, "The 'allowed' decorator may not be used on targets of a union or literal type. The allowed values for this parameter or type definition will be derived from the union or literal type automatically."),
            ("no-unused-params", DiagnosticLevel.Warning, "Parameter \"fizzBuzzParam\" is declared but never used."),
            ("BCP295", DiagnosticLevel.Error, "The 'allowed' decorator may not be used on targets of a union or literal type. The allowed values for this parameter or type definition will be derived from the union or literal type automatically."),
            ("no-unused-params", DiagnosticLevel.Warning, "Parameter \"fizzParam\" is declared but never used."),
            ("BCP295", DiagnosticLevel.Error, "The 'allowed' decorator may not be used on targets of a union or literal type. The allowed values for this parameter or type definition will be derived from the union or literal type automatically."),
            ("no-unused-params", DiagnosticLevel.Warning, "Parameter \"fizzBuzzPopParam\" is declared but never used."),
>>>>>>> 41892bd0
        });
    }
}<|MERGE_RESOLUTION|>--- conflicted
+++ resolved
@@ -104,7 +104,6 @@
     }
 
     [TestMethod]
-<<<<<<< HEAD
     public void Constraint_decorators_prohibited_on_type_refs()
     {
         var result = CompilationHelper.Compile(ServicesWithUserDefinedTypes, @"
@@ -160,6 +159,50 @@
     }
 
     [TestMethod]
+    public void Allowed_decorator_may_not_be_used_on_literal_and_union_typed_parameters()
+    {
+        var result = CompilationHelper.Compile(ServicesWithUserDefinedTypes, @"
+@allowed([true])
+param trueParam true
+
+@allowed([false])
+param falseParam !true
+
+@allowed([1])
+param oneParam 1
+
+@allowed([-1])
+param negativeOneParam -1
+
+@allowed([{fizz: 'buzz'}])
+param fizzBuzzParam {fizz: 'buzz'}
+
+@allowed(['fizz'])
+param fizzParam 'fizz'
+
+@allowed(['fizz', 'buzz', 'pop'])
+param fizzBuzzPopParam 'fizz'|'buzz'|'pop'
+");
+
+        result.Should().HaveDiagnostics(new[] {
+            ("BCP295", DiagnosticLevel.Error, "The 'allowed' decorator may not be used on targets of a union or literal type. The allowed values for this parameter or type definition will be derived from the union or literal type automatically."),
+            ("no-unused-params", DiagnosticLevel.Warning, "Parameter \"trueParam\" is declared but never used."),
+            ("BCP295", DiagnosticLevel.Error, "The 'allowed' decorator may not be used on targets of a union or literal type. The allowed values for this parameter or type definition will be derived from the union or literal type automatically."),
+            ("no-unused-params", DiagnosticLevel.Warning, "Parameter \"falseParam\" is declared but never used."),
+            ("BCP295", DiagnosticLevel.Error, "The 'allowed' decorator may not be used on targets of a union or literal type. The allowed values for this parameter or type definition will be derived from the union or literal type automatically."),
+            ("no-unused-params", DiagnosticLevel.Warning, "Parameter \"oneParam\" is declared but never used."),
+            ("BCP295", DiagnosticLevel.Error, "The 'allowed' decorator may not be used on targets of a union or literal type. The allowed values for this parameter or type definition will be derived from the union or literal type automatically."),
+            ("no-unused-params", DiagnosticLevel.Warning, "Parameter \"negativeOneParam\" is declared but never used."),
+            ("BCP295", DiagnosticLevel.Error, "The 'allowed' decorator may not be used on targets of a union or literal type. The allowed values for this parameter or type definition will be derived from the union or literal type automatically."),
+            ("no-unused-params", DiagnosticLevel.Warning, "Parameter \"fizzBuzzParam\" is declared but never used."),
+            ("BCP295", DiagnosticLevel.Error, "The 'allowed' decorator may not be used on targets of a union or literal type. The allowed values for this parameter or type definition will be derived from the union or literal type automatically."),
+            ("no-unused-params", DiagnosticLevel.Warning, "Parameter \"fizzParam\" is declared but never used."),
+            ("BCP295", DiagnosticLevel.Error, "The 'allowed' decorator may not be used on targets of a union or literal type. The allowed values for this parameter or type definition will be derived from the union or literal type automatically."),
+            ("no-unused-params", DiagnosticLevel.Warning, "Parameter \"fizzBuzzPopParam\" is declared but never used."),
+        });
+    }
+
+    [TestMethod]
     public void Unions_that_incorporate_their_parent_object_do_not_blow_the_stack()
     {
         var blockedBecauseOfCycle = CompilationHelper.Compile(ServicesWithUserDefinedTypes, @"
@@ -206,48 +249,6 @@
 
         blockedBecauseOfUnionSemantics.Should().HaveDiagnostics(new[] {
             ("BCP285", DiagnosticLevel.Error, "The type expression could not be reduced to a literal value."),
-=======
-    public void Allowed_decorator_may_not_be_used_on_literal_and_union_typed_parameters()
-    {
-        var result = CompilationHelper.Compile(ServicesWithUserDefinedTypes, @"
-@allowed([true])
-param trueParam true
-
-@allowed([false])
-param falseParam !true
-
-@allowed([1])
-param oneParam 1
-
-@allowed([-1])
-param negativeOneParam -1
-
-@allowed([{fizz: 'buzz'}])
-param fizzBuzzParam {fizz: 'buzz'}
-
-@allowed(['fizz'])
-param fizzParam 'fizz'
-
-@allowed(['fizz', 'buzz', 'pop'])
-param fizzBuzzPopParam 'fizz'|'buzz'|'pop'
-");
-
-        result.Should().HaveDiagnostics(new[] {
-            ("BCP295", DiagnosticLevel.Error, "The 'allowed' decorator may not be used on targets of a union or literal type. The allowed values for this parameter or type definition will be derived from the union or literal type automatically."),
-            ("no-unused-params", DiagnosticLevel.Warning, "Parameter \"trueParam\" is declared but never used."),
-            ("BCP295", DiagnosticLevel.Error, "The 'allowed' decorator may not be used on targets of a union or literal type. The allowed values for this parameter or type definition will be derived from the union or literal type automatically."),
-            ("no-unused-params", DiagnosticLevel.Warning, "Parameter \"falseParam\" is declared but never used."),
-            ("BCP295", DiagnosticLevel.Error, "The 'allowed' decorator may not be used on targets of a union or literal type. The allowed values for this parameter or type definition will be derived from the union or literal type automatically."),
-            ("no-unused-params", DiagnosticLevel.Warning, "Parameter \"oneParam\" is declared but never used."),
-            ("BCP295", DiagnosticLevel.Error, "The 'allowed' decorator may not be used on targets of a union or literal type. The allowed values for this parameter or type definition will be derived from the union or literal type automatically."),
-            ("no-unused-params", DiagnosticLevel.Warning, "Parameter \"negativeOneParam\" is declared but never used."),
-            ("BCP295", DiagnosticLevel.Error, "The 'allowed' decorator may not be used on targets of a union or literal type. The allowed values for this parameter or type definition will be derived from the union or literal type automatically."),
-            ("no-unused-params", DiagnosticLevel.Warning, "Parameter \"fizzBuzzParam\" is declared but never used."),
-            ("BCP295", DiagnosticLevel.Error, "The 'allowed' decorator may not be used on targets of a union or literal type. The allowed values for this parameter or type definition will be derived from the union or literal type automatically."),
-            ("no-unused-params", DiagnosticLevel.Warning, "Parameter \"fizzParam\" is declared but never used."),
-            ("BCP295", DiagnosticLevel.Error, "The 'allowed' decorator may not be used on targets of a union or literal type. The allowed values for this parameter or type definition will be derived from the union or literal type automatically."),
-            ("no-unused-params", DiagnosticLevel.Warning, "Parameter \"fizzBuzzPopParam\" is declared but never used."),
->>>>>>> 41892bd0
         });
     }
 }