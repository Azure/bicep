// Copyright (c) Microsoft Corporation.
// Licensed under the MIT License.
using System.Diagnostics.CodeAnalysis;
using Bicep.Core.CodeAction;
using Bicep.Core.Diagnostics;
using Bicep.Core.UnitTests;
using Bicep.Core.UnitTests.Assertions;
using Bicep.Core.UnitTests.Utils;
using FluentAssertions;
using Microsoft.VisualStudio.TestTools.UnitTesting;
using Newtonsoft.Json.Linq;

namespace Bicep.Core.IntegrationTests;

[TestClass]
public class UserDefinedTypeTests
{
    [NotNull]
    public TestContext? TestContext { get; set; }

    [TestMethod]
    public void Type_declarations_are_enabled()
    {
        var result = CompilationHelper.Compile(@"
type myString = string
");
        result.ExcludingLinterDiagnostics().Should().NotHaveAnyDiagnostics();
    }

    [TestMethod]
    public void Inline_object_types_are_enabled()
    {
        var result = CompilationHelper.Compile(@"
param complexParam {
    property1: string
    property2: string
}
");
        result.ExcludingLinterDiagnostics().Should().NotHaveAnyDiagnostics();
    }

    [TestMethod]
    public void Inline_type_literals_are_enabled()
    {
        var result = CompilationHelper.Compile(@"
param thirtyThreeParam 33
");
        result.ExcludingLinterDiagnostics().Should().NotHaveAnyDiagnostics();
    }

    [TestMethod]
    public void Inline_union_types_are_enabled()
    {
        var result = CompilationHelper.Compile(@"
param oneOfSeveralStrings 'this one'|'that one'|'perhaps this one instead'
");
        result.ExcludingLinterDiagnostics().Should().NotHaveAnyDiagnostics();
    }

    [TestMethod]
    public void Nullable_types_are_enabled()
    {
        var result = CompilationHelper.Compile(@"
param nullableString string?
");
        result.ExcludingLinterDiagnostics().Should().NotHaveAnyDiagnostics();
    }

    [TestMethod]
    public void Namespaces_cannot_be_used_as_types()
    {
        var result = CompilationHelper.Compile(@"
param azParam az
");
        result.Should().ContainDiagnostic("BCP306", DiagnosticLevel.Error, "The name \"az\" refers to a namespace, not to a type.");
    }

    [TestMethod]
    public void Namespaces_cannot_be_assigned_to_types()
    {
        var result = CompilationHelper.Compile(@"
type sysAlias = sys
");
        result.Should().ContainDiagnostic("BCP306", DiagnosticLevel.Error, "The name \"sys\" refers to a namespace, not to a type.");
    }

    [TestMethod]
    public void Masked_types_still_accessible_via_qualified_reference()
    {
        var result = CompilationHelper.Compile(@"
type string = int

param stringParam string = 'foo'
");

        result.Should().HaveDiagnostics(new[] {
            ("no-unused-params", DiagnosticLevel.Warning, "Parameter \"stringParam\" is declared but never used."),
            ("BCP033", DiagnosticLevel.Error, "Expected a value of type \"int\" but the provided value is of type \"'foo'\"."),
        });

        // fix by fully-qualifying
        result = CompilationHelper.Compile(@"
type string = int

param stringParam sys.string = 'foo'
");

        result.Should().HaveDiagnostics(new[] {
            ("no-unused-params", DiagnosticLevel.Warning, "Parameter \"stringParam\" is declared but never used."),
        });
    }

    [TestMethod]
    public void Constraint_decorators_prohibited_on_type_refs()
    {
        var result = CompilationHelper.Compile(@"
@minLength(3)
@maxLength(5)
@description('A string with a bunch of constraints')
type constrainedString = string

@minValue(3)
@maxValue(5)
@description('An int with a bunch of constraints')
type constrainedInt = int

@minLength(3)
@maxLength(5)
@description('A type alias with a bunch of constraints pointing to another type alias')
type constrainedStringAlias = constrainedString

@minValue(3)
@maxValue(5)
@description('A type alias with a bunch of constraints pointing to another type alias')
type constrainedIntAlias = constrainedInt

@minLength(3)
@maxLength(5)
@secure()
@allowed(['fizz', 'buzz', 'pop'])
@description('A parameter with a bunch of constraints that uses a type alias')
param stringParam constrainedString

@minValue(3)
@maxValue(5)
@allowed([3, 4, 5])
@description('A parameter with a bunch of constraints that uses a type alias')
param intParam constrainedInt
");

        result.Should().HaveDiagnostics(new[] {
            ("BCP308", DiagnosticLevel.Error, "The decorator \"minLength\" may not be used on statements whose declared type is a reference to a user-defined type."),
            ("BCP308", DiagnosticLevel.Error, "The decorator \"maxLength\" may not be used on statements whose declared type is a reference to a user-defined type."),
            ("BCP308", DiagnosticLevel.Error, "The decorator \"minValue\" may not be used on statements whose declared type is a reference to a user-defined type."),
            ("BCP308", DiagnosticLevel.Error, "The decorator \"maxValue\" may not be used on statements whose declared type is a reference to a user-defined type."),
            ("BCP308", DiagnosticLevel.Error, "The decorator \"minLength\" may not be used on statements whose declared type is a reference to a user-defined type."),
            ("BCP308", DiagnosticLevel.Error, "The decorator \"maxLength\" may not be used on statements whose declared type is a reference to a user-defined type."),
            ("BCP308", DiagnosticLevel.Error, "The decorator \"secure\" may not be used on statements whose declared type is a reference to a user-defined type."),
            ("BCP308", DiagnosticLevel.Error, "The decorator \"allowed\" may not be used on statements whose declared type is a reference to a user-defined type."),
            ("no-unused-params", DiagnosticLevel.Warning, "Parameter \"stringParam\" is declared but never used."),
            ("BCP308", DiagnosticLevel.Error, "The decorator \"minValue\" may not be used on statements whose declared type is a reference to a user-defined type."),
            ("BCP308", DiagnosticLevel.Error, "The decorator \"maxValue\" may not be used on statements whose declared type is a reference to a user-defined type."),
            ("BCP308", DiagnosticLevel.Error, "The decorator \"allowed\" may not be used on statements whose declared type is a reference to a user-defined type."),
            ("no-unused-params", DiagnosticLevel.Warning, "Parameter \"intParam\" is declared but never used."),
        });
    }

    [TestMethod]
    public void Allowed_decorator_may_not_be_used_on_literal_and_union_typed_parameters()
    {
        var result = CompilationHelper.Compile(@"
@allowed([true])
param trueParam true

@allowed([false])
param falseParam !true

@allowed([1])
param oneParam 1

@allowed([-1])
param negativeOneParam -1

@allowed([{fizz: 'buzz'}])
param fizzBuzzParam {fizz: 'buzz'}

@allowed(['fizz'])
param fizzParam 'fizz'

@allowed(['fizz', 'buzz', 'pop'])
param fizzBuzzPopParam 'fizz'|'buzz'|'pop'
");

        result.Should().HaveDiagnostics(new[] {
            ("BCP295", DiagnosticLevel.Error, "The 'allowed' decorator may not be used on targets of a union or literal type. The allowed values for this parameter or type definition will be derived from the union or literal type automatically."),
            ("no-unused-params", DiagnosticLevel.Warning, "Parameter \"trueParam\" is declared but never used."),
            ("BCP295", DiagnosticLevel.Error, "The 'allowed' decorator may not be used on targets of a union or literal type. The allowed values for this parameter or type definition will be derived from the union or literal type automatically."),
            ("no-unused-params", DiagnosticLevel.Warning, "Parameter \"falseParam\" is declared but never used."),
            ("BCP295", DiagnosticLevel.Error, "The 'allowed' decorator may not be used on targets of a union or literal type. The allowed values for this parameter or type definition will be derived from the union or literal type automatically."),
            ("no-unused-params", DiagnosticLevel.Warning, "Parameter \"oneParam\" is declared but never used."),
            ("BCP295", DiagnosticLevel.Error, "The 'allowed' decorator may not be used on targets of a union or literal type. The allowed values for this parameter or type definition will be derived from the union or literal type automatically."),
            ("no-unused-params", DiagnosticLevel.Warning, "Parameter \"negativeOneParam\" is declared but never used."),
            ("BCP295", DiagnosticLevel.Error, "The 'allowed' decorator may not be used on targets of a union or literal type. The allowed values for this parameter or type definition will be derived from the union or literal type automatically."),
            ("no-unused-params", DiagnosticLevel.Warning, "Parameter \"fizzBuzzParam\" is declared but never used."),
            ("BCP295", DiagnosticLevel.Error, "The 'allowed' decorator may not be used on targets of a union or literal type. The allowed values for this parameter or type definition will be derived from the union or literal type automatically."),
            ("no-unused-params", DiagnosticLevel.Warning, "Parameter \"fizzParam\" is declared but never used."),
            ("BCP295", DiagnosticLevel.Error, "The 'allowed' decorator may not be used on targets of a union or literal type. The allowed values for this parameter or type definition will be derived from the union or literal type automatically."),
            ("no-unused-params", DiagnosticLevel.Warning, "Parameter \"fizzBuzzPopParam\" is declared but never used."),
        });
    }

    [TestMethod]
    public void Unions_that_incorporate_their_parent_object_do_not_blow_the_stack()
    {
        var blockedBecauseOfCycle = CompilationHelper.Compile(@"
type anObject = {
    recur: {foo: 'bar'}|anObject
}
");

        blockedBecauseOfCycle.Should().HaveDiagnostics(new[] {
            ("BCP298", DiagnosticLevel.Error, "This type definition includes itself as required component, which creates a constraint that cannot be fulfilled."),
            ("BCP293", DiagnosticLevel.Error, "All members of a union type declaration must be literal values."),
        });

        var blockedBecauseOfUnionSemantics = CompilationHelper.Compile(@"
type anObject = {
    recur: {foo: 'bar'}|anObject?
}
");

        blockedBecauseOfUnionSemantics.Should().HaveDiagnostics(new[] {
            ("BCP293", DiagnosticLevel.Error, "All members of a union type declaration must be literal values."),
        });
    }

    [TestMethod]
    public void Unary_operations_that_incorporate_their_parent_object_do_not_blow_the_stack()
    {
        var blockedBecauseOfCycle = CompilationHelper.Compile(@"
type anObject = {
    recur: !anObject
}
");

        blockedBecauseOfCycle.Should().HaveDiagnostics(new[] {
            ("BCP285", DiagnosticLevel.Error, "The type expression could not be reduced to a literal value."),
        });
    }

    [TestMethod]
    public void Arrays_that_incorporate_their_parent_object_do_not_blow_the_stack()
    {
        var blockedBecauseOfCycle = CompilationHelper.Compile(@"
type anObject = {
    recur: anObject[]
}
");

        blockedBecauseOfCycle.Should().HaveDiagnostics(new[] {
            ("BCP298", DiagnosticLevel.Error, "This type definition includes itself as required component, which creates a constraint that cannot be fulfilled."),
        });

        var permitted = CompilationHelper.Compile(@"
type anObject = {
    recur: (anObject?)[]
}
");

        permitted.Should().NotHaveAnyDiagnostics();

        permitted = CompilationHelper.Compile(@"
type anArray = (anArray?)[]
");

        permitted.Should().NotHaveAnyDiagnostics();

        permitted = CompilationHelper.Compile(@"
type anArray = anArray[]?
");

        permitted.Should().NotHaveAnyDiagnostics();
    }

    [TestMethod]
    public void Cyclic_nullables_do_not_blow_the_stack()
    {
        var blockedBecauseOfCycle = CompilationHelper.Compile(@"
type nullable = nullable?
");

        blockedBecauseOfCycle.Should().HaveDiagnostics(new[] {
            ("BCP298", DiagnosticLevel.Error, "This type definition includes itself as required component, which creates a constraint that cannot be fulfilled."),
        });
    }

    [TestMethod]
    public void Tuples_that_incorporate_their_parent_object_do_not_blow_the_stack()
    {
        var blockedBecauseOfCycle = CompilationHelper.Compile(@"
type anObject = {
    recur: [anObject]
}
");

        blockedBecauseOfCycle.Should().HaveDiagnostics(new[] {
            ("BCP298", DiagnosticLevel.Error, "This type definition includes itself as required component, which creates a constraint that cannot be fulfilled."),
        });

        var permitted = CompilationHelper.Compile(@"
type anObject = {
    recur: [anObject]?
}
");

        permitted.Should().NotHaveAnyDiagnostics();

        permitted = CompilationHelper.Compile(@"
type anObject = {
    recur: [anObject?]
}
");

        permitted.Should().NotHaveAnyDiagnostics();

        permitted = CompilationHelper.Compile(@"
type aTuple = [aTuple?]
");

        permitted.Should().NotHaveAnyDiagnostics();

        permitted = CompilationHelper.Compile(@"
type aTuple = [aTuple]?
");

        permitted.Should().NotHaveAnyDiagnostics();
    }

    [TestMethod]
    public void Objects_that_incorporate_their_parent_object_do_not_blow_the_stack()
    {
        var blockedBecauseOfCycle = CompilationHelper.Compile(@"
type anObject = {
    recurEventually: {
        recurNow: anObject
    }
}
");

        blockedBecauseOfCycle.Should().HaveDiagnostics(new[] {
            ("BCP298", DiagnosticLevel.Error, "This type definition includes itself as required component, which creates a constraint that cannot be fulfilled."),
        });

        var permitted = CompilationHelper.Compile(@"
type anObject = {
    recurEventually: {
        recurNow: anObject?
    }
}
");

        permitted.Should().NotHaveAnyDiagnostics();

        permitted = CompilationHelper.Compile(@"
type anObject = {
    recurEventually: {
        recurNow: anObject
    }?
}
");

        permitted.Should().NotHaveAnyDiagnostics();

        permitted = CompilationHelper.Compile(@"
type anObject = {
    recurEventually: {
        recurNow: anObject
    }
}?
");

        permitted.Should().NotHaveAnyDiagnostics();
    }

    [TestMethod]
    public void Cyclic_check_understands_nullability_modifiers()
    {
        var blockedBecauseOfCycle = CompilationHelper.Compile(@"
type anObject = {
    recurEventually: {
        recurNow: anObject!
    }
}?
");

        blockedBecauseOfCycle.Should().HaveDiagnostics(new[] {
            ("BCP298", DiagnosticLevel.Error, "This type definition includes itself as required component, which creates a constraint that cannot be fulfilled."),
        });

        blockedBecauseOfCycle = CompilationHelper.Compile(@"
type anObject = {
    recurEventually: {
        recurNow: anObject
    }
}?!
");

        blockedBecauseOfCycle.Should().HaveDiagnostics(new[] {
            ("BCP298", DiagnosticLevel.Error, "This type definition includes itself as required component, which creates a constraint that cannot be fulfilled."),
        });

        var permitted = CompilationHelper.Compile(@"
type anObject = {
    recurEventually: {
        recurNow: anObject!?
    }
}?
");

        permitted.Should().NotHaveAnyDiagnostics();
    }

    [TestMethod]
    public void Warning_should_be_shown_when_reading_unknown_properties_on_unsealed_objects()
    {
        var result = CompilationHelper.Compile(@"
param anObject {}

output prop string = anObject.prop
");

        result.Should().HaveDiagnostics(new[] {
            ("BCP187", DiagnosticLevel.Warning, "The property \"prop\" does not exist in the resource or type definition, although it might still be valid. If this is a resource type definition inaccuracy, report it using https://aka.ms/bicep-type-issues."),
        });
    }

    [TestMethod]
    public void Warning_should_be_shown_when_setting_unknown_properties_on_unsealed_objects()
    {
        var result = CompilationHelper.Compile(@"
#disable-next-line no-unused-params
param anObject {} = {prop: 'someVal'}

#disable-next-line no-unused-params
param anotherObject object = {prop: 'someVal'}
");

        result.Should().HaveDiagnostics(new[] {
            ("BCP037", DiagnosticLevel.Warning, "The property \"prop\" is not allowed on objects of type \"{ }\". No other properties are allowed."),
        });
    }

    [TestMethod]
    public void Empty_object_should_be_distinguishable_from_untyped_object_in_compiled_JSON()
    {
        var result = CompilationHelper.Compile("""
            type emptyObject = {}
            type untypedObject = object
            """);

        result.Template.Should().HaveValueAtPath("definitions.emptyObject.properties", new JObject());
        result.Template.Should().NotHaveValueAtPath("definitions.untypedObject.properties");
    }

    [TestMethod]
    public void Error_should_be_shown_when_setting_unknown_properties_that_do_not_match_additional_properties_type()
    {
        var result = CompilationHelper.Compile(@"
#disable-next-line no-unused-params
param aDict {
  *: int
} = {prop: 'someVal'}
");

        result.Should().HaveDiagnostics(new[] {
            ("BCP036", DiagnosticLevel.Error, @"The property ""prop"" expected a value of type ""int"" but the provided value is of type ""'someVal'""."),
        });

        result = CompilationHelper.Compile(@"
#disable-next-line no-unused-params
param aDict {
  *: string
} = {prop: 'someVal'}
");

        result.Should().NotHaveAnyDiagnostics();
    }

    [TestMethod]
    public void Additional_properties_may_be_used_alongside_named_properties()
    {
        var result = CompilationHelper.Compile(@"
#disable-next-line no-unused-params
param aDict {
  knownProp: int
  *: string
} = {
  knownProp: 21
  prop: 'someVal'
}
");

        result.Should().NotHaveAnyDiagnostics();
    }

    [TestMethod]
    public void Constraint_decorators_can_be_used_on_nullably_typed_params()
    {
        var result = CompilationHelper.Compile(@"
@minLength(3)
@maxLength(10)
@secure()
#disable-next-line no-unused-params
param constrainedString string?

@minValue(3)
@maxValue(10)
type constrainedInt = int?

@minLength(3)
@maxLength(10)
type constrainedArray = array?

@sealed()
@secure()
#disable-next-line no-unused-params
param sealedObject {}?
");

        result.Should().NotHaveAnyDiagnostics();
    }

    [TestMethod]
    public void Nullably_typed_values_can_be_used_as_nonnullable_outputs_with_postfix_assertion()
    {
        var templateWithPossiblyNullDeref = @"
param foos (null | { bar: { baz: { quux: 'quux' } } })[]

output quux string = foos[0].bar.baz.quux
";
        var templateWithNonNullAssertion = @"
param foos (null | { bar: { baz: { quux: 'quux' } } })[]

output quux string = foos[0]!.bar.baz.quux
";
        var templateWithSafeDeref = @"
param foos (null | { bar: { baz: { quux: 'quux' } } })[]

output quux string = foos[0].?bar.baz.quux
";

        var result = CompilationHelper.Compile(templateWithPossiblyNullDeref);
        result.Should().HaveDiagnostics(new[]
        {
          ("BCP318", DiagnosticLevel.Warning, @"The value of type ""null | { bar: { baz: { quux: 'quux' } } }"" may be null at the start of the deployment, which would cause this access expression (and the overall deployment with it) to fail."),
        });

        result.Diagnostics.Single().Should().BeAssignableTo<IFixable>();
        var fixAlternatives = new HashSet<string> { templateWithNonNullAssertion, templateWithSafeDeref };
        foreach (var fix in result.Diagnostics.Single().As<IFixable>().Fixes)
        {
            fix.Replacements.Should().HaveCount(1);
            var replacement = fix.Replacements.Single();

            var actualText = templateWithPossiblyNullDeref.Remove(replacement.Span.Position, replacement.Span.Length);
            actualText = actualText.Insert(replacement.Span.Position, replacement.Text);

            fixAlternatives.Remove(actualText);
        }

        fixAlternatives.Should().BeEmpty();

        result = CompilationHelper.Compile(templateWithNonNullAssertion);
        result.Should().NotHaveAnyDiagnostics();
        result.Should().HaveTemplateWithOutput("quux", "[parameters('foos')[0].bar.baz.quux]");
    }

    [TestMethod]
    public void Error_should_be_emitted_when_setting_a_default_value_on_a_nullable_parameter()
    {
        var result = CompilationHelper.Compile(@"
#disable-next-line no-unused-params
param myParam string? = 'foo'
");

        result.Should().HaveDiagnostics(new[] {
            ("BCP326", DiagnosticLevel.Error, "Nullable-typed parameters may not be assigned default values. They have an implicit default of 'null' that cannot be overridden."),
        });
    }

    [TestMethod]
    public void Tuples_with_a_literal_index_use_type_at_index()
    {
        var result = CompilationHelper.Compile(
("main.bicep", @"
var myArray = ['foo', 'bar']

module mod './mod.bicep' = {
  name: 'mod'
  params: {
    myParam: myArray[0]
  }
}
"),
("mod.bicep", @"
param myParam 'foo'
"));

        result.ExcludingLinterDiagnostics().Should().NotHaveAnyDiagnostics();
        result.Template.Should().NotBeNull();
    }

    [TestMethod]
    public void Tuples_with_a_literal_union_index_use_type_at_indices()
    {
        var result = CompilationHelper.Compile(
("main.bicep", @"
param index 0 | 1

var myArray = ['foo', 'bar', 'baz']

module mod './mod.bicep' = {
  name: 'mod'
  params: {
    myParam: myArray[index]
  }
}
"),
("mod.bicep", @"
param myParam 'foo' | 'bar'
"));

        result.ExcludingLinterDiagnostics().Should().NotHaveAnyDiagnostics();
        result.Template.Should().NotBeNull();
    }

    [TestMethod]
    public void Constraint_decorators_permitted_on_outputs()
    {
        var result = CompilationHelper.Compile(@"
@minLength(3)
@maxLength(5)
@description('A string with a bunch of constraints')
output foo string = 'foo'
");

        result.Should().NotHaveAnyDiagnostics();
    }

    [TestMethod]
    public void User_defined_types_may_be_used_with_outputs()
    {
        var result = CompilationHelper.Compile(@"
@minLength(3)
@maxLength(4)
type constrainedString = string

output arrayOfConstrainedStrings constrainedString[] = ['fizz', 'buzz', 'pop']
");

        result.Should().NotHaveAnyDiagnostics();
    }

    public void Type_aliases_incorporate_modifiers_into_type()
    {
        var result = CompilationHelper.Compile(@"
@maxLength(2)
type shortString = string

param myString shortString = 'foo'
");

        result.ExcludingLinterDiagnostics().Should().HaveDiagnostics(new[]
        {
            ("BCP332", DiagnosticLevel.Error, "The provided value (whose length will always be greater than or equal to 3) is too long to assign to a target for which the maximum allowable length is 2."),
        });
    }

    [TestMethod]
    public void Impossible_integer_domains_raise_descriptive_error()
    {
        var result = CompilationHelper.Compile(@"
@minValue(1)
@maxValue(0)
param myParam int
");

        result.ExcludingLinterDiagnostics().Should().HaveDiagnostics(new[]
        {
            ("BCP331", DiagnosticLevel.Error, "A type's \"minValue\" must be less than or equal to its \"maxValue\", but a minimum of 1 and a maximum of 0 were specified."),
        });
    }

    [TestMethod]
    public void Impossible_array_length_domains_raise_descriptive_error()
    {
        var result = CompilationHelper.Compile(@"
@minLength(1)
@maxLength(0)
param myParam array
");

        result.ExcludingLinterDiagnostics().Should().HaveDiagnostics(new[]
        {
            ("BCP331", DiagnosticLevel.Error, "A type's \"minLength\" must be less than or equal to its \"maxLength\", but a minimum of 1 and a maximum of 0 were specified."),
        });
    }

    [TestMethod]
    public void Impossible_string_length_domains_raise_descriptive_error()
    {
        var result = CompilationHelper.Compile(@"
@minLength(1)
@maxLength(0)
param myParam string
");

        result.ExcludingLinterDiagnostics().Should().HaveDiagnostics(new[]
        {
            ("BCP331", DiagnosticLevel.Error, "A type's \"minLength\" must be less than or equal to its \"maxLength\", but a minimum of 1 and a maximum of 0 were specified."),
        });
    }

    [TestMethod]
    public void Duplicate_property_names_should_raise_descriptive_diagnostic()
    {
        var result = CompilationHelper.Compile("""
            type foo = {
                bar: bool
                bar: string
            }
            """);

        result.ExcludingLinterDiagnostics().Should().HaveDiagnostics(new[]
        {
            ("BCP025", DiagnosticLevel.Error, "The property \"bar\" is declared multiple times in this object. Remove or rename the duplicate properties.")
        });
    }

    [TestMethod]
    public void Union_types_with_single_normalized_member_compile_without_error()
    {
        var result = CompilationHelper.Compile("""
            type union = 'a' | 'a'
            """);

        result.Should().NotHaveAnyDiagnostics();

        result.Template.Should().NotBeNull();
        result.Template!.Should().HaveValueAtPath("definitions.union", JToken.Parse("""
            {
                "type": "string",
                "allowedValues": ["a"]
            }
            """));
    }

    [TestMethod]
    public void Nullable_union_types_do_not_include_null_in_allowed_values_constraint()
    {
        var result = CompilationHelper.Compile("""
            type union = 'a' | 'b' | 'c' | null
            type unionWithOneMember = null | 'a'
            """);

        result.Should().NotHaveAnyDiagnostics();

        result.Template.Should().NotBeNull();
        result.Template!.Should().HaveValueAtPath("definitions.union", JToken.Parse("""
            {
                "type": "string",
                "allowedValues": ["a", "b", "c"],
                "nullable": true
            }
            """));
        result.Template!.Should().HaveValueAtPath("definitions.unionWithOneMember", JToken.Parse("""
            {
                "type": "string",
                "allowedValues": ["a"],
                "nullable": true
            }
            """));
    }

    [TestMethod]
    public void Param_with_null_in_allowedValues_constraint_can_be_loaded()
    {
        var result = CompilationHelper.Compile(
            ("main.bicep", """
                module mod 'mod.json' = {
                    name: 'mod'
                    params: {
                        foo: 'foo'
                    }
                }
                """),
            ("mod.json", """
                {
                    "$schema": "https://schema.management.azure.com/schemas/2019-04-01/deploymentTemplate.json#",
                    "languageVersion": "2.0",
                    "contentVersion": "1.0.0.0",
                    "parameters": {
                        "foo": {
                            "type": "string",
                            "allowedValues": ["foo", "bar", "baz", null]
                        }
                    },
                    "resources": []
                }
                """));

        result.Should().NotHaveAnyDiagnostics();
    }

    [TestMethod]
    public void Self_reference_permitted_in_object_type_additional_properties()
    {
        var result = CompilationHelper.Compile("""
            type anObject = {
                id: int
                flag: bool
                someData: string
                *: anObject
            }
            """);

        result.Should().NotHaveAnyDiagnostics();
    }

    // https://github.com/azure/bicep/issues/12070
    [TestMethod]
    public void Self_property_deref_does_not_blow_the_stack()
    {
        var result = CompilationHelper.Compile("""
            type anObject = {
                property: anObject.property
            }
            """);

        result.ExcludingLinterDiagnostics().Should().HaveDiagnostics(new[]
        {
            ("BCP298", DiagnosticLevel.Error, "This type definition includes itself as required component, which creates a constraint that cannot be fulfilled."),
            ("BCP062", DiagnosticLevel.Error, "The referenced declaration with name \"anObject\" is not valid."),
        });
    }

    // https://github.com/azure/bicep/issues/12070
    [TestMethod]
    public void Self_array_access_does_not_blow_the_stack()
    {
        var result = CompilationHelper.Compile("""
            type anObject = {
                property: anObject['property']
            }
            """);

        result.ExcludingLinterDiagnostics().Should().HaveDiagnostics(new[]
        {
            ("BCP298", DiagnosticLevel.Error, "This type definition includes itself as required component, which creates a constraint that cannot be fulfilled."),
            ("BCP062", DiagnosticLevel.Error, "The referenced declaration with name \"anObject\" is not valid."),
        });
    }

    [TestMethod]
    [Timeout(5_0000)]
    public void Parsing_incomplete_tuple_type_expressions_halts()
    {
        var result = CompilationHelper.Compile("""
            type myType = {
                name: [string
            }
            """);

        result.Template.Should().BeNull();
    }

    [TestMethod]
    public void Resource_derived_type_should_compile_successfully()
    {
        var result = CompilationHelper.Compile(new UnitTests.ServiceBuilder().WithFeatureOverrides(new(TestContext, ResourceDerivedTypesEnabled: true)),
            """
            type myType = resourceInput<'Microsoft.Storage/storageAccounts@2022-09-01'>.name
            """);

        result.Template.Should().HaveValueAtPath("definitions", JToken.Parse($$"""
            {
                "myType": {
                    "type": "string",
                    "metadata": {
                        "{{LanguageConstants.MetadataResourceDerivedTypePropertyName}}": {
                            "{{LanguageConstants.MetadataResourceDerivedTypePointerPropertyName}}": "Microsoft.Storage/storageAccounts@2022-09-01#properties/name"
                        }
                    }
                }
            }
            """));
    }

    [TestMethod]
    public void Legacy_resource_derived_type_should_compile_successfully()
    {
        var result = CompilationHelper.Compile(new UnitTests.ServiceBuilder().WithFeatureOverrides(new(TestContext, ResourceDerivedTypesEnabled: true)),
            """
            type myType = resource<'Microsoft.Storage/storageAccounts@2022-09-01'>.name
            """);

        result.Template.Should().HaveValueAtPath("definitions", JToken.Parse($$"""
            {
                "myType": {
                    "type": "string",
                    "metadata": {
                        "{{LanguageConstants.MetadataResourceDerivedTypePropertyName}}": "Microsoft.Storage/storageAccounts@2022-09-01#properties/name"
                    }
                }
            }
            """));
    }

    [DataTestMethod]
    [DataRow(true)]
    [DataRow(false)]
    public void Legacy_resource_derived_type_should_propmt_a_deprecation_warning_with_proposed_code_fixes(bool fullyQualified)
    {
        var result = CompilationHelper.Compile(
            new ServiceBuilder().WithFeatureOverrides(new(TestContext, ResourceDerivedTypesEnabled: true)),
            $"type myType = {(fullyQualified ? "sys." : "")}resource<'Microsoft.Storage/storageAccounts@2022-09-01'>.name");

        result.Should().HaveDiagnostics(new[]
        {
            ("BCP409", DiagnosticLevel.Warning, "The 'resource<>' parameterized type has been deprecated. Please specify whether you want this type to correspond to the resource input or the resource output."),
        });

        var quickFix = result.Diagnostics.Single().Should().BeAssignableTo<IFixable>().Subject;
        quickFix.Fixes.Should().HaveCount(2);
        quickFix.Fixes.Where(f => f.IsPreferred).Should().HaveCount(1);

        result.ApplyCodeFix(quickFix.Fixes.Where(f => f.IsPreferred).Single())
            .Should().Be($"type myType = {(fullyQualified ? "sys." : "")}resourceInput<'Microsoft.Storage/storageAccounts@2022-09-01'>.name");

        result.ApplyCodeFix(quickFix.Fixes.Where(f => !f.IsPreferred).Single())
            .Should().Be($"type myType = {(fullyQualified ? "sys." : "")}resourceOutput<'Microsoft.Storage/storageAccounts@2022-09-01'>.name");
    }

    [TestMethod]
    public void Resource_derived_type_should_compile_successfully_with_namespace_qualified_syntax()
    {
        var result = CompilationHelper.Compile(new UnitTests.ServiceBuilder().WithFeatureOverrides(new(TestContext, ResourceDerivedTypesEnabled: true)),
            """
            var resource = 'foo'
            type myType = sys.resourceInput<'Microsoft.Storage/storageAccounts@2022-09-01'>.name
            """);

        result.Template.Should().HaveValueAtPath("definitions", JToken.Parse($$"""
            {
                "myType": {
                    "type": "string",
                    "metadata": {
                        "{{LanguageConstants.MetadataResourceDerivedTypePropertyName}}": {
                            "{{LanguageConstants.MetadataResourceDerivedTypePointerPropertyName}}": "Microsoft.Storage/storageAccounts@2022-09-01#properties/name"
                        }
                    }
                }
            }
            """));
    }

    [TestMethod]
    public void Param_with_resource_derived_type_can_be_loaded()
    {
        var result = CompilationHelper.Compile(new UnitTests.ServiceBuilder().WithFeatureOverrides(new(TestContext, ResourceDerivedTypesEnabled: true)),
            ("main.bicep", """
                param location string = resourceGroup().location

                module mod 'mod.json' = {
                    name: 'mod'
                    params: {
                        foo: {
                            bar: {
                                name: 'acct'
                                location: location
                                kind: 'StorageV2'
                                sku: {
                                    name: 'Standard_LRS'
                                }
                                properties: {
                                    unknownProperty: false
                                }
                            }
                        }
                    }
                }
                """),
            ("mod.json", $$"""
                {
                    "$schema": "https://schema.management.azure.com/schemas/2019-04-01/deploymentTemplate.json#",
                    "languageVersion": "2.0",
                    "contentVersion": "1.0.0.0",
                    "parameters": {
                        "foo": {
                            "type": "object",
                            "additionalProperties": {
                                "type": "object",
                                "metadata": {
                                    "{{LanguageConstants.MetadataResourceDerivedTypePropertyName}}": "Microsoft.Storage/storageAccounts@2022-09-01"
                                }
                            }
                        }
                    },
                    "resources": []
                }
                """));

        result.Should().NotHaveAnyCompilationBlockingDiagnostics();
        result.Should().HaveDiagnostics(new[]
        {
            ("BCP037", DiagnosticLevel.Warning, """The property "unknownProperty" is not allowed on objects of type "StorageAccountPropertiesCreateParametersOrStorageAccountProperties". Permissible properties include "accessTier", "allowBlobPublicAccess", "allowCrossTenantReplication", "allowedCopyScope", "allowSharedKeyAccess", "azureFilesIdentityBasedAuthentication", "customDomain", "defaultToOAuthAuthentication", "dnsEndpointType", "encryption", "immutableStorageWithVersioning", "isHnsEnabled", "isLocalUserEnabled", "isNfsV3Enabled", "isSftpEnabled", "keyPolicy", "largeFileSharesState", "minimumTlsVersion", "networkAcls", "publicNetworkAccess", "routingPreference", "sasPolicy", "supportsHttpsTrafficOnly"."""),
        });
    }

    [TestMethod]
    public void Param_with_resource_derived_type_property_can_be_loaded()
    {
        var result = CompilationHelper.Compile(new UnitTests.ServiceBuilder().WithFeatureOverrides(new(TestContext, ResourceDerivedTypesEnabled: true)),
            ("main.bicep", """
                @minLength(2)
                param saName string

                module mod 'mod.json' = {
                    name: 'mod'
                    params: {
                        saName: saName
                        connectionParameterType: 'sting'
                        ipRuleAction: 'Deny'
                    }
                }
                """),
            ("mod.json", $$"""
                {
                    "$schema": "https://schema.management.azure.com/schemas/2019-04-01/deploymentTemplate.json#",
                    "languageVersion": "2.0",
                    "contentVersion": "1.0.0.0",
                    "parameters": {
                        "saName": {
                            "type": "string",
                            "metadata": {
                                "{{LanguageConstants.MetadataResourceDerivedTypePropertyName}}": "Microsoft.Storage/storageAccounts@2022-09-01#properties/name"
                            }
                        },
                        "connectionParameterType": {
                            "type": "string",
                            "metadata": {
                                "{{LanguageConstants.MetadataResourceDerivedTypePropertyName}}": "Microsoft.Web/customApis@2016-06-01#properties/properties/properties/connectionParameters/additionalProperties/properties/type"
                            }
                        },
                        "ipRuleAction": {
                            "type": "string",
                            "metadata": {
                                "{{LanguageConstants.MetadataResourceDerivedTypePropertyName}}": "Microsoft.Storage/storageAccounts@2022-09-01#properties/properties/properties/networkAcls/properties/ipRules/items/properties/action"
                            }
                        }
                    },
                    "resources": []
                }
                """));

        result.Should().NotHaveAnyCompilationBlockingDiagnostics();
        result.Should().HaveDiagnostics(new[]
        {
            ("BCP334", DiagnosticLevel.Warning, "The provided value can have a length as small as 2 and may be too short to assign to a target with a configured minimum length of 3."),
            ("BCP088", DiagnosticLevel.Warning, """The property "connectionParameterType" expected a value of type "'array' | 'bool' | 'connection' | 'int' | 'oauthSetting' | 'object' | 'secureobject' | 'securestring' | 'string'" but the provided value is of type "'sting'". Did you mean "'string'"?"""),
            ("BCP036", DiagnosticLevel.Warning, """The property "ipRuleAction" expected a value of type "'Allow'" but the provided value is of type "'Deny'"."""),
        });

    }

    [TestMethod]
    public void Output_with_resource_derived_type_can_be_loaded()
    {
        var result = CompilationHelper.Compile(new UnitTests.ServiceBuilder().WithFeatureOverrides(new(TestContext, ResourceDerivedTypesEnabled: true)),
            ("main.bicep", """
                module mod 'mod.json' = {
                    name: 'mod'
                }

                output out string = mod.outputs.foo.bar.properties.unknownProperty
                """),
            ("mod.json", $$"""
                {
                    "$schema": "https://schema.management.azure.com/schemas/2019-04-01/deploymentTemplate.json#",
                    "languageVersion": "2.0",
                    "contentVersion": "1.0.0.0",
                    "outputs": {
                        "foo": {
                            "type": "object",
                            "additionalProperties": {
                                "type": "object",
                                "metadata": {
                                    "{{LanguageConstants.MetadataResourceDerivedTypePropertyName}}": "Microsoft.Storage/storageAccounts@2022-09-01"
                                }
                            },
                            "value": {}
                        }
                    },
                    "resources": []
                }
                """));

        result.Should().NotHaveAnyCompilationBlockingDiagnostics();
        result.Should().HaveDiagnostics(new[]
        {
            ("BCP053", DiagnosticLevel.Warning, """The type "StorageAccountPropertiesCreateParametersOrStorageAccountProperties" does not contain property "unknownProperty". Available properties include "accessTier", "allowBlobPublicAccess", "allowCrossTenantReplication", "allowedCopyScope", "allowSharedKeyAccess", "azureFilesIdentityBasedAuthentication", "blobRestoreStatus", "creationTime", "customDomain", "defaultToOAuthAuthentication", "dnsEndpointType", "encryption", "failoverInProgress", "geoReplicationStats", "immutableStorageWithVersioning", "isHnsEnabled", "isLocalUserEnabled", "isNfsV3Enabled", "isSftpEnabled", "keyCreationTime", "keyPolicy", "largeFileSharesState", "lastGeoFailoverTime", "minimumTlsVersion", "networkAcls", "primaryEndpoints", "primaryLocation", "privateEndpointConnections", "provisioningState", "publicNetworkAccess", "routingPreference", "sasPolicy", "secondaryEndpoints", "secondaryLocation", "statusOfPrimary", "statusOfSecondary", "storageAccountSkuConversionStatus", "supportsHttpsTrafficOnly"."""),
        });
    }

    // https://github.com/azure/bicep/issues/12920
    [TestMethod]
    public void Type_property_access_is_valid_type()
    {
        var result = CompilationHelper.Compile("""
            type test2 = {
              foo: {
                bar: string
              }
            }

            type test3 = test2.foo
            """);

        result.Should().NotHaveAnyCompilationBlockingDiagnostics();
        result.Template.Should().HaveValueAtPath("definitions.test3", JToken.Parse("""
            {
              "$ref": "#/definitions/test2/properties/foo"
            }
            """));
    }

    // cf https://www.rfc-editor.org/rfc/rfc6901#section-6
    [TestMethod]
    public void Type_property_access_is_escaped_correctly()
    {
        var result = CompilationHelper.Compile("""
            type test = {
              '': string
              'a/b': int
              'c%d': bool
              'e^f': string
              'g|h': int
              'i\\j': bool
              'k"l': string
              ' ': int
              'm~n': bool
            }

            type test1 = test['']
            type test2 = test['a/b']
            type test3 = test['c%d']
            type test4 = test['e^f']
            type test5 = test['g|h']
            type test6 = test['i\\j']
            type test7 = test['k"l']
            type test8 = test[' ']
            type test9 = test['m~n']
            """);

        result.Should().NotHaveAnyCompilationBlockingDiagnostics();
        result.Template.Should().HaveValueAtPath("definitions", JToken.Parse("""
            {
              "test": {
                "type": "object",
                "properties": {
                  "": {
                    "type": "string"
                  },
                  "a/b": {
                    "type": "int"
                  },
                  "c%d": {
                    "type": "bool"
                  },
                  "e^f": {
                    "type": "string"
                  },
                  "g|h": {
                    "type": "int"
                  },
                  "i\\j": {
                    "type": "bool"
                  },
                  "k\"l": {
                    "type": "string"
                  },
                  " ": {
                    "type": "int"
                  },
                  "m~n": {
                    "type": "bool"
                  }
                }
              },
              "test1": {
                "$ref": "#/definitions/test/properties/"
              },
              "test2": {
                "$ref": "#/definitions/test/properties/a~1b"
              },
              "test3": {
                "$ref": "#/definitions/test/properties/c%25d"
              },
              "test4": {
                "$ref": "#/definitions/test/properties/e%5Ef"
              },
              "test5": {
                "$ref": "#/definitions/test/properties/g%7Ch"
              },
              "test6": {
                "$ref": "#/definitions/test/properties/i%5Cj"
              },
              "test7": {
                "$ref": "#/definitions/test/properties/k%22l"
              },
              "test8": {
                "$ref": "#/definitions/test/properties/%20"
              },
              "test9": {
                "$ref": "#/definitions/test/properties/m~0n"
              }
            }
            """));
    }

    // https://github.com/azure/bicep/issues/12920
    [DataTestMethod]
    [DataRow("test.bar", "BCP053", """The type "{ foo: { bar: string } }" does not contain property "bar". Available properties include "foo".""")]
    [DataRow("{ foo: string }.foo", "BCP391", "Type member access is only supported on a reference to a named type.")]
    public void Invalid_type_property_access_raises_diagnostic(string accessExpression, string expectedErrorCode, string expectedErrorMessage)
    {
        var result = CompilationHelper.Compile($$"""
            type test = {
              foo: {
                bar: string
              }
            }

            type test2 = {{accessExpression}}
            """);

        result.Should().HaveDiagnostics(new[]
        {
            (expectedErrorCode, DiagnosticLevel.Error, expectedErrorMessage),
        });
    }

    [TestMethod]
    public void Type_property_access_can_be_used_on_resource_derived_types()
    {
        var result = CompilationHelper.Compile(
            new ServiceBuilder().WithFeatureOverrides(new(TestContext, ResourceDerivedTypesEnabled: true)),
            ("main.bicep", """
                type storageAccountName = resourceInput<'Microsoft.Storage/storageAccounts@2022-09-01'>.name
                """));

        result.Should().NotHaveAnyCompilationBlockingDiagnostics();
        result.Template.Should().HaveValueAtPath("definitions.storageAccountName", JToken.Parse($$"""
            {
                "type": "string",
                "metadata": {
                    "{{LanguageConstants.MetadataResourceDerivedTypePropertyName}}": {
                        "{{LanguageConstants.MetadataResourceDerivedTypePointerPropertyName}}": "Microsoft.Storage/storageAccounts@2022-09-01#properties/name"
                    }
                }
            }
            """));
    }

    [TestMethod]
    public void Type_property_access_resolves_refs_and_traverses_imports()
    {
        var result = CompilationHelper.Compile(new ServiceBuilder().WithFeatureOverrides(new(TestContext, ResourceDerivedTypesEnabled: true)),
            ("types.bicep", """
                @export()
                type myObject = {
                  quux: int
                  saSku: resourceInput<'Microsoft.Storage/storageAccounts@2022-09-01'>.sku
                }
                """),
            ("main.bicep", """
                import * as types from 'types.bicep'

                type test = {
                  baz: types.myObject
                }

                type test2 = {
                  foo: {
                    bar: test
                  }
                }

                type test3 = test2.foo.bar.baz.quux
                type test4 = test2.foo.bar.baz.saSku.name
                """));

        result.Should().NotHaveAnyCompilationBlockingDiagnostics();
        result.Template.Should().HaveValueAtPath("definitions.test3", JToken.Parse("""
            {
              "$ref": "#/definitions/_1.myObject/properties/quux"
            }
            """));
        result.Template.Should().HaveValueAtPath("definitions.test4", JToken.Parse($$"""
            {
              "type": "string",
              "metadata": {
                "{{LanguageConstants.MetadataResourceDerivedTypePropertyName}}": {
                    "{{LanguageConstants.MetadataResourceDerivedTypePointerPropertyName}}": "Microsoft.Storage/storageAccounts@2022-09-01#properties/sku/properties/name"
                }
              }
            }
            """));
    }

    [TestMethod]
    public void Type_index_access_is_valid_type()
    {
        var result = CompilationHelper.Compile("""
            type test = [
              { bar: string }
            ]

            type test2 = test[0]
            """);

        result.Should().NotHaveAnyCompilationBlockingDiagnostics();
        result.Template.Should().HaveValueAtPath("definitions.test2", JToken.Parse("""
            {
              "$ref": "#/definitions/test/prefixItems/0"
            }
            """));
    }

    [DataTestMethod]
    [DataRow("test[1]", "BCP311", """The provided index value of "1" is not valid for type "[{ bar: string }]". Indexes for this type must be between 0 and 0.""")]
    [DataRow("test[-1]", "BCP387", "Indexing into a type requires an integer greater than or equal to 0.")]
    [DataRow("[string][0]", "BCP391", "Type member access is only supported on a reference to a named type.")]
    public void Invalid_type_index_access_raises_diagnostic(string accessExpression, string expectedErrorCode, string expectedErrorMessage)
    {
        var result = CompilationHelper.Compile($$"""
            type test = [
              { bar: string }
            ]

            type test2 = {{accessExpression}}
            """);

        result.Should().HaveDiagnostics(new[]
        {
            (expectedErrorCode, DiagnosticLevel.Error, expectedErrorMessage),
        });
    }

    [TestMethod]
    public void Type_index_access_resolves_refs_and_traverses_imports()
    {
        var result = CompilationHelper.Compile(
            ("types.bicep", """
                @export()
                type myTuple = [int, string]
                """),
            ("main.bicep", """
                import * as types from 'types.bicep'

                type test = [
                  types.myTuple
                ]

                type test2 = [string, bool, test]

                type test3 = test2[2][0][1]
                """));

        result.Should().NotHaveAnyCompilationBlockingDiagnostics();
        result.Template.Should().HaveValueAtPath("definitions.test3", JToken.Parse("""
            {
              "$ref": "#/definitions/_1.myTuple/prefixItems/1"
            }
            """));
    }

    [TestMethod]
    public void Type_additional_properties_access_is_valid_type()
    {
        var result = CompilationHelper.Compile("""
            type test = {
              foo: string
              bar: string
              *: int
            }

            type test2 = test.*
            """);

        result.Should().NotHaveAnyCompilationBlockingDiagnostics();
        result.Template.Should().HaveValueAtPath("definitions.test2", JToken.Parse("""
            {
              "$ref": "#/definitions/test/additionalProperties"
            }
            """));
    }

    [DataTestMethod]
    [DataRow("test.*", "BCP389", """The type "{ foo: string }" does not declare an additional properties type.""")]
    [DataRow("object.*", "BCP389", """The type "object" does not declare an additional properties type.""")]
    [DataRow("{ *: string }.*", "BCP391", "Type member access is only supported on a reference to a named type.")]
    public void Invalid_additional_properties_access_raises_diagnostic(string accessExpression, string expectedErrorCode, string expectedErrorMessage)
    {
        var result = CompilationHelper.Compile($$"""
            type test = {
              foo: string
            }

            type test2 = {{accessExpression}}
            """);

        result.Should().HaveDiagnostics(new[]
        {
            (expectedErrorCode, DiagnosticLevel.Error, expectedErrorMessage),
        });
    }

    [TestMethod]
    public void Type_additional_properties_access_can_be_used_on_resource_derived_types()
    {
        var result = CompilationHelper.Compile(
            new ServiceBuilder().WithFeatureOverrides(new(TestContext, ResourceDerivedTypesEnabled: true)),
            ("main.bicep", """
                type tag = resourceInput<'Microsoft.Resources/tags@2022-09-01'>.properties.tags.*
                """));

        result.Should().NotHaveAnyCompilationBlockingDiagnostics();
        result.Template.Should().HaveValueAtPath("definitions.tag", JToken.Parse($$"""
            {
                "type": "string",
                "metadata": {
                    "{{LanguageConstants.MetadataResourceDerivedTypePropertyName}}": {
                        "{{LanguageConstants.MetadataResourceDerivedTypePointerPropertyName}}": "Microsoft.Resources/tags@2022-09-01#properties/properties/properties/tags/additionalProperties"
                    }
                }
            }
            """));
    }

    [TestMethod]
    public void Type_additional_properties_access_resolves_refs_and_traverses_imports()
    {
        var result = CompilationHelper.Compile(new ServiceBuilder().WithFeatureOverrides(new(TestContext, ResourceDerivedTypesEnabled: true)),
            ("types.bicep", """
                type tagsDict = {
                  *: resourceInput<'Microsoft.Resources/tags@2022-09-01'>.properties.tags
                }

                @export()
                type myObject = {
                  namedTagBags: tagsDict
                  *: int
                }
                """),
            ("main.bicep", """
                import * as types from 'types.bicep'

                type test = {
                  *: types.myObject
                }

                type test2 = {
                  *: {
                    *: test
                  }
                }

                type test3 = test2.*.*.*.*
                type test4 = test2.*.*.*.namedTagBags.*.*
                """));

        result.Should().NotHaveAnyCompilationBlockingDiagnostics();
        result.Template.Should().HaveValueAtPath("definitions.test3", JToken.Parse("""
            {
              "$ref": "#/definitions/_1.myObject/additionalProperties"
            }
            """));
        result.Template.Should().HaveValueAtPath("definitions.test4", JToken.Parse($$"""
            {
              "type": "string",
              "metadata": {
                "{{LanguageConstants.MetadataResourceDerivedTypePropertyName}}": {
                    "{{LanguageConstants.MetadataResourceDerivedTypePointerPropertyName}}": "Microsoft.Resources/tags@2022-09-01#properties/properties/properties/tags/additionalProperties"
                }
              }
            }
            """));
    }

    [TestMethod]
    public void Type_element_access_is_valid_type()
    {
        var result = CompilationHelper.Compile("""
            type test = string[]

            type test2 = test[*]
            """);

        result.Should().NotHaveAnyCompilationBlockingDiagnostics();
        result.Template.Should().HaveValueAtPath("definitions.test2", JToken.Parse("""
            {
              "$ref": "#/definitions/test/items"
            }
            """));
    }

    [DataTestMethod]
    [DataRow("test[*]", "BCP390", "The array item type access operator ('[*]') can only be used with typed arrays.")]
    [DataRow("array[*]", "BCP390", "The array item type access operator ('[*]') can only be used with typed arrays.")]
    [DataRow("test[0][*]", "BCP390", "The array item type access operator ('[*]') can only be used with typed arrays.")]
    [DataRow("string[][*]", "BCP391", "Type member access is only supported on a reference to a named type.")]
    public void Invalid_type_items_access_raises_diagnostic(string accessExpression, string expectedErrorCode, string expectedErrorMessage)
    {
        var result = CompilationHelper.Compile($$"""
            type test = [
              { bar: string }
            ]

            type test2 = {{accessExpression}}
            """);

        result.Should().HaveDiagnostics(new[]
        {
            (expectedErrorCode, DiagnosticLevel.Error, expectedErrorMessage),
        });
    }

    [TestMethod]
    public void Type_element_access_can_be_used_on_resource_derived_types()
    {
        var result = CompilationHelper.Compile(
            new ServiceBuilder().WithFeatureOverrides(new(TestContext, ResourceDerivedTypesEnabled: true)),
            ("main.bicep", """
                type storageAccountName = resourceInput<'Microsoft.KeyVault/vaults@2022-07-01'>.properties.accessPolicies[*]
                """));

        result.Should().NotHaveAnyCompilationBlockingDiagnostics();
        result.Template.Should().HaveValueAtPath("definitions.storageAccountName", JToken.Parse($$"""
            {
                "type": "object",
                "metadata": {
                    "{{LanguageConstants.MetadataResourceDerivedTypePropertyName}}": {
                        "{{LanguageConstants.MetadataResourceDerivedTypePointerPropertyName}}": "Microsoft.KeyVault/vaults@2022-07-01#properties/properties/properties/accessPolicies/items"
                    }
                }
            }
            """));
    }

    [TestMethod]
    public void Type_element_access_resolves_refs_and_traverses_imports()
    {
        var result = CompilationHelper.Compile(new ServiceBuilder().WithFeatureOverrides(new(TestContext, ResourceDerivedTypesEnabled: true)),
            ("types.bicep", """
                @export()
                type accessPolicy = resourceInput<'Microsoft.KeyVault/vaults@2022-07-01'>.properties.accessPolicies[*]

                @export()
                type strings = string[]
                """),
            ("main.bicep", """
                import * as types from 'types.bicep'

                type accessPolicy = resourceInput<'Microsoft.KeyVault/vaults@2022-07-01'>.properties.accessPolicies[*]

                type test = types.strings[]

                type test2 = test[]

                type test3 = test2[*][*][*]
                type test4 = accessPolicy.permissions.keys[*]
                type test5 = types.accessPolicy.permissions.keys[*]
                """));

        result.Should().NotHaveAnyCompilationBlockingDiagnostics();
        result.Template.Should().HaveValueAtPath("definitions.test3", JToken.Parse("""
            {
              "$ref": "#/definitions/_1.strings/items"
            }
            """));
        result.Template.Should().HaveValueAtPath("definitions.test4", JToken.Parse($$"""
            {
              "type": "string",
              "metadata": {
                "{{LanguageConstants.MetadataResourceDerivedTypePropertyName}}": {
                    "{{LanguageConstants.MetadataResourceDerivedTypePointerPropertyName}}": "Microsoft.KeyVault/vaults@2022-07-01#properties/properties/properties/accessPolicies/items/properties/permissions/properties/keys/items"
                }
              }
            }
            """));
        result.Template.Should().HaveValueAtPath("definitions.test5", JToken.Parse($$"""
            {
              "type": "string",
              "metadata": {
                "{{LanguageConstants.MetadataResourceDerivedTypePropertyName}}": {
                    "{{LanguageConstants.MetadataResourceDerivedTypePointerPropertyName}}": "Microsoft.KeyVault/vaults@2022-07-01#properties/properties/properties/accessPolicies/items/properties/permissions/properties/keys/items"
                }
              }
            }
            """));
    }

    [TestMethod]
    public void Using_a_complete_resource_body_as_a_type_should_not_throw_exception()
    {
        var result = CompilationHelper.Compile(new ServiceBuilder().WithFeatureOverrides(new(TestContext, ResourceDerivedTypesEnabled: true)),
            ("main.bicep", """
                param subnets resourceInput<'Microsoft.Network/virtualNetworks/subnets@2023-09-01'>[]
                """));

        result.Template.Should().BeNull();
        result.ExcludingLinterDiagnostics().Should().HaveDiagnostics(new[]
        {
            ("BCP394", DiagnosticLevel.Error, "Resource-derived type expressions must dereference a property within the resource body. Using the entire resource body type is not permitted."),
        });
    }

    [TestMethod]
    public void Resource_derived_type_nullability_should_be_preserved_when_loading_from_ARM_JSON()
    {
        var result = CompilationHelper.Compile(new ServiceBuilder().WithFeatureOverrides(new(TestContext, ResourceDerivedTypesEnabled: true)),
            ("main.bicep", """
                module mod 'mod.json' = {
                    name: 'mod'
                }
                """),
            ("mod.json", $$"""
                {
                    "$schema": "https://schema.management.azure.com/schemas/2019-04-01/deploymentTemplate.json#",
                    "languageVersion": "2.0",
                    "contentVersion": "1.0.0.0",
                    "parameters": {
                        "foo": {
                            "type": "string",
                            "metadata": {
                                "{{LanguageConstants.MetadataResourceDerivedTypePropertyName}}": {
                                    "{{LanguageConstants.MetadataResourceDerivedTypePointerPropertyName}}": "Microsoft.Storage/storageAccounts@2022-09-01#properties/sku/properties/name"
                                }
                            },
                            "nullable": true
                        }
                    },
                    "resources": []
                }
                """));

        result.Should().NotHaveAnyDiagnostics();
    }

    [TestMethod]
    public void Issue_14869()
    {
        var result = CompilationHelper.Compile(
            new ServiceBuilder().WithFeatureOverrides(new(TestContext, ResourceDerivedTypesEnabled: true)),
            ("main.bicep", """
                param container resourceInput<'Microsoft.DocumentDB/databaseAccounts/sqlDatabases/containers@2024-05-15'>.properties.resource.indexingPolicy

                resource sa 'Microsoft.Storage/storageAccounts@2023-05-01'  = {
                  location: resourceGroup().location
                  sku: { name: 'Standard_GRS' }
                  kind: 'StorageV2'
                  name: 'my-sa'
                  properties: {
                    accessTier: 'Hot'
                    azureFilesIdentityBasedAuthentication: container
                  }
                }
                """));

        result.Should().HaveDiagnostics(new[]
        {
            ("BCP035", DiagnosticLevel.Warning, """The specified "object" declaration is missing the following required properties: "directoryServiceOptions". If this is a resource type definition inaccuracy, report it using https://aka.ms/bicep-type-issues."""),
            ("BCP037", DiagnosticLevel.Warning, """The property "automatic" is not allowed on objects of type "AzureFilesIdentityBasedAuthentication". Permissible properties include "activeDirectoryProperties", "defaultSharePermission", "directoryServiceOptions". If this is a resource type definition inaccuracy, report it using https://aka.ms/bicep-type-issues."""),
            ("BCP037", DiagnosticLevel.Warning, """The property "compositeIndexes" is not allowed on objects of type "AzureFilesIdentityBasedAuthentication". Permissible properties include "activeDirectoryProperties", "defaultSharePermission", "directoryServiceOptions". If this is a resource type definition inaccuracy, report it using https://aka.ms/bicep-type-issues."""),
            ("BCP037", DiagnosticLevel.Warning, """The property "excludedPaths" is not allowed on objects of type "AzureFilesIdentityBasedAuthentication". Permissible properties include "activeDirectoryProperties", "defaultSharePermission", "directoryServiceOptions". If this is a resource type definition inaccuracy, report it using https://aka.ms/bicep-type-issues."""),
            ("BCP037", DiagnosticLevel.Warning, """The property "includedPaths" is not allowed on objects of type "AzureFilesIdentityBasedAuthentication". Permissible properties include "activeDirectoryProperties", "defaultSharePermission", "directoryServiceOptions". If this is a resource type definition inaccuracy, report it using https://aka.ms/bicep-type-issues."""),
            ("BCP037", DiagnosticLevel.Warning, """The property "indexingMode" is not allowed on objects of type "AzureFilesIdentityBasedAuthentication". Permissible properties include "activeDirectoryProperties", "defaultSharePermission", "directoryServiceOptions". If this is a resource type definition inaccuracy, report it using https://aka.ms/bicep-type-issues."""),
            ("BCP037", DiagnosticLevel.Warning, """The property "spatialIndexes" is not allowed on objects of type "AzureFilesIdentityBasedAuthentication". Permissible properties include "activeDirectoryProperties", "defaultSharePermission", "directoryServiceOptions". If this is a resource type definition inaccuracy, report it using https://aka.ms/bicep-type-issues."""),
        });
    }

    [TestMethod]
    public void Parameterized_types_should_require_parameterization()
    {
        var result = CompilationHelper.Compile(
            new ServiceBuilder().WithFeatureOverrides(new(TestContext, ResourceDerivedTypesEnabled: true)),
            """type t = resourceInput""");

        result.Should().HaveDiagnostics([
            ("BCP384", DiagnosticLevel.Error, """The "resourceInput<ResourceTypeIdentifier>" type requires 1 argument(s)."""),
        ]);
    }

    [TestMethod]
    public void Resource_input_type_should_raise_no_diagnostic_when_resource_writeOnly_property_accessed()
    {
        var result = CompilationHelper.Compile(
            new ServiceBuilder().WithFeatureOverrides(new(TestContext, ResourceDerivedTypesEnabled: true)),
            """
                param orderProperties resourceInput<'Microsoft.Capacity/reservationOrders@2022-11-01'>.properties

                output orderScopeType string = orderProperties.appliedScopeType
                """);

        result.Should().NotHaveAnyDiagnostics();
    }

    [TestMethod]
    public void Legacy_resource_type_should_raise_diagnostic_when_resource_writeOnly_property_accessed()
    {
        var result = CompilationHelper.Compile(
            new ServiceBuilder().WithFeatureOverrides(new(TestContext, ResourceDerivedTypesEnabled: true)),
            """
                param orderProperties resource<'Microsoft.Capacity/reservationOrders@2022-11-01'>.properties

                output orderScopeType string = orderProperties.appliedScopeType
                """);

        result.Should().HaveDiagnostics(new[]
        {
            ("BCP409", DiagnosticLevel.Warning, "The 'resource<>' parameterized type has been deprecated. Please specify whether you want this type to correspond to the resource input or the resource output."),
            ("BCP077", DiagnosticLevel.Warning, """The property "appliedScopeType" on type "PurchaseRequestPropertiesOrReservationOrderProperties" is write-only. Write-only properties cannot be accessed."""),
        });
    }

    [TestMethod]
    public void Assignment_to_readOnly_property_diagnostic_should_be_raised_when_resource_output_is_assigned_to_resource_input()
    {
        var result = CompilationHelper.Compile("""
            param siteProperties object

            resource appService1 'Microsoft.Web/sites@2022-09-01' = {
              name: 'name'
              location: resourceGroup().location
              properties: siteProperties
            }

            resource appService2 'Microsoft.Web/sites@2022-09-01' = {
              name: 'name2'
              location: resourceGroup().location
              properties: appService1.properties
            }
            """);

        result.Diagnostics.Should().NotBeNullOrEmpty();
        result.Diagnostics.Should().ContainDiagnostic(
            "BCP073",
            DiagnosticLevel.Warning,
            """The property "availabilityState" is read-only. Expressions cannot be assigned to read-only properties. If this is a resource type definition inaccuracy, report it using https://aka.ms/bicep-type-issues."""
        );
    }

    [TestMethod]
    public void Assignment_to_readOnly_property_diagnostic_should_not_be_raised_when_resourceInput_typed_param_is_assigned_to_resource_input()
    {
        var result = CompilationHelper.Compile(
            new ServiceBuilder().WithFeatureOverrides(new(TestContext, ResourceDerivedTypesEnabled: true)),
            """
                param siteProperties resourceInput<'Microsoft.Web/sites@2022-09-01'>.properties

                resource appService 'Microsoft.Web/sites@2022-09-01' = {
                  name: 'name'
                  location: resourceGroup().location
                  properties: siteProperties
                }
                """);

        result.Should().NotHaveAnyDiagnostics();
    }

    [TestMethod]
    public void Assignment_to_readOnly_property_diagnostic_should_not_be_raised_when_resource_output_is_assigned_to_resourceOutput_typed_target()
    {
        var result = CompilationHelper.Compile(
            new ServiceBuilder().WithFeatureOverrides(new(TestContext, ResourceDerivedTypesEnabled: true)),
            """
                param siteProperties resourceInput<'Microsoft.Web/sites@2022-09-01'>.properties

                resource appService 'Microsoft.Web/sites@2022-09-01' = {
                  name: 'name'
                  location: resourceGroup().location
                  properties: siteProperties
                }

                output siteProperties resourceOutput<'Microsoft.Web/sites@2022-09-01'>.properties = appService.properties
                """);

        result.Should().NotHaveAnyDiagnostics();
    }

    [TestMethod]
    public void Assignment_to_readOnly_property_diagnostic_should_be_raised_when_resource_output_is_assigned_to_resourceInput_typed_target()
    {
        var result = CompilationHelper.Compile(
            new ServiceBuilder().WithFeatureOverrides(new(TestContext, ResourceDerivedTypesEnabled: true)),
            """
                param siteProperties resourceInput<'Microsoft.Web/sites@2022-09-01'>.properties

                resource appService 'Microsoft.Web/sites@2022-09-01' = {
                  name: 'name'
                  location: resourceGroup().location
                  properties: siteProperties
                }

                output siteProperties resourceInput<'Microsoft.Web/sites@2022-09-01'>.properties = appService.properties
                """);

        result.Diagnostics.Should().NotBeNullOrEmpty();
        result.Diagnostics.Should().ContainDiagnostic(
            "BCP073",
            DiagnosticLevel.Warning,
            """The property "availabilityState" is read-only. Expressions cannot be assigned to read-only properties."""
        );
    }

<<<<<<< HEAD
    // https://www.github.com/Azure/bicep/issues/15277
    [DataTestMethod]
    [DataRow("type resourceDerived = resourceInput<'Microsoft.Compute/virtualMachines/extensions@2019-12-01'>.properties.settings")]
    [DataRow("param resourceDerived resourceInput<'Microsoft.Compute/virtualMachines/extensions@2019-12-01'>.properties.settings")]
    [DataRow("output resourceDerived resourceInput<'Microsoft.Compute/virtualMachines/extensions@2019-12-01'>.properties.settings = 'foo'")]
    [DataRow("type t = { property: resourceInput<'Microsoft.Compute/virtualMachines/extensions@2019-12-01'>.properties.settings }")]
    [DataRow("type t = { *: resourceInput<'Microsoft.Compute/virtualMachines/extensions@2019-12-01'>.properties.settings }")]
    [DataRow("type t = [ resourceInput<'Microsoft.Compute/virtualMachines/extensions@2019-12-01'>.properties.settings ]")]
    [DataRow("type t = resourceInput<'Microsoft.Compute/virtualMachines/extensions@2019-12-01'>.properties.settings[]")]
    [DataRow("func f() resourceInput<'Microsoft.Compute/virtualMachines/extensions@2019-12-01'>.properties.settings => 'foo'")]
    [DataRow("func f(p resourceInput<'Microsoft.Compute/virtualMachines/extensions@2019-12-01'>.properties.settings) string => 'foo'")]
    public void Type_expressions_that_will_become_ARM_schema_nodes_are_checked_for_ARM_type_system_compatibility_prior_to_compilation(string template)
=======
    [DataTestMethod]
    [DataRow("type resourceInput = resourceInput<'Microsoft.Compute/virtualMachines'>")] // should be caught at syntax level
    [DataRow("type resourceInput = resourceInput<'Microsoft.Compute/virtualMachines'>.properties")] // should be caught by type manager
    public void Parameterized_type_recursion_raises_diagnostic(string template)
>>>>>>> 2808f385
    {
        var result = CompilationHelper.Compile(
            new ServiceBuilder().WithFeatureOverrides(new(TestContext, ResourceDerivedTypesEnabled: true)),
            template);

<<<<<<< HEAD
        result.Template.Should().BeNull();
        result.ExcludingLinterDiagnostics().Should().HaveDiagnostics(new[]
        {
            ("BCP410", DiagnosticLevel.Error, """The type "any" cannot be used in a type assignment because it does not fit within one of ARM's primitive type categories (string, int, bool, array, object). If this is a resource type definition inaccuracy, report it using https://aka.ms/bicep-type-issues."""),
=======
        result.Should().HaveDiagnostics(new[]
        {
            ("BCP298", DiagnosticLevel.Error, "This type definition includes itself as required component, which creates a constraint that cannot be fulfilled."),
>>>>>>> 2808f385
        });
    }
}<|MERGE_RESOLUTION|>--- conflicted
+++ resolved
@@ -1824,7 +1824,21 @@
         );
     }
 
-<<<<<<< HEAD
+    [DataTestMethod]
+    [DataRow("type resourceInput = resourceInput<'Microsoft.Compute/virtualMachines'>")] // should be caught at syntax level
+    [DataRow("type resourceInput = resourceInput<'Microsoft.Compute/virtualMachines'>.properties")] // should be caught by type manager
+    public void Parameterized_type_recursion_raises_diagnostic(string template)
+    {
+        var result = CompilationHelper.Compile(
+            new ServiceBuilder().WithFeatureOverrides(new(TestContext, ResourceDerivedTypesEnabled: true)),
+            template);
+
+        result.Should().HaveDiagnostics(new[]
+        {
+            ("BCP298", DiagnosticLevel.Error, "This type definition includes itself as required component, which creates a constraint that cannot be fulfilled."),
+        });
+    }
+
     // https://www.github.com/Azure/bicep/issues/15277
     [DataTestMethod]
     [DataRow("type resourceDerived = resourceInput<'Microsoft.Compute/virtualMachines/extensions@2019-12-01'>.properties.settings")]
@@ -1837,27 +1851,15 @@
     [DataRow("func f() resourceInput<'Microsoft.Compute/virtualMachines/extensions@2019-12-01'>.properties.settings => 'foo'")]
     [DataRow("func f(p resourceInput<'Microsoft.Compute/virtualMachines/extensions@2019-12-01'>.properties.settings) string => 'foo'")]
     public void Type_expressions_that_will_become_ARM_schema_nodes_are_checked_for_ARM_type_system_compatibility_prior_to_compilation(string template)
-=======
-    [DataTestMethod]
-    [DataRow("type resourceInput = resourceInput<'Microsoft.Compute/virtualMachines'>")] // should be caught at syntax level
-    [DataRow("type resourceInput = resourceInput<'Microsoft.Compute/virtualMachines'>.properties")] // should be caught by type manager
-    public void Parameterized_type_recursion_raises_diagnostic(string template)
->>>>>>> 2808f385
     {
         var result = CompilationHelper.Compile(
             new ServiceBuilder().WithFeatureOverrides(new(TestContext, ResourceDerivedTypesEnabled: true)),
             template);
 
-<<<<<<< HEAD
         result.Template.Should().BeNull();
         result.ExcludingLinterDiagnostics().Should().HaveDiagnostics(new[]
         {
-            ("BCP410", DiagnosticLevel.Error, """The type "any" cannot be used in a type assignment because it does not fit within one of ARM's primitive type categories (string, int, bool, array, object). If this is a resource type definition inaccuracy, report it using https://aka.ms/bicep-type-issues."""),
-=======
-        result.Should().HaveDiagnostics(new[]
-        {
-            ("BCP298", DiagnosticLevel.Error, "This type definition includes itself as required component, which creates a constraint that cannot be fulfilled."),
->>>>>>> 2808f385
+            ("BCP411", DiagnosticLevel.Error, """The type "any" cannot be used in a type assignment because it does not fit within one of ARM's primitive type categories (string, int, bool, array, object). If this is a resource type definition inaccuracy, report it using https://aka.ms/bicep-type-issues."""),
         });
     }
 }