// Copyright (c) Microsoft Corporation.
// Licensed under the MIT License.
using System.Diagnostics.CodeAnalysis;
using Bicep.Core.CodeAction;
using Bicep.Core.Diagnostics;
using Bicep.Core.UnitTests;
using Bicep.Core.UnitTests.Assertions;
using Bicep.Core.UnitTests.Utils;
using FluentAssertions;
using Microsoft.VisualStudio.TestTools.UnitTesting;
using Newtonsoft.Json.Linq;

namespace Bicep.Core.IntegrationTests;

[TestClass]
public class UserDefinedTypeTests
{
    [NotNull]
    public TestContext? TestContext { get; set; }

    [TestMethod]
    public void Type_declarations_are_enabled()
    {
        var result = CompilationHelper.Compile(@"
type myString = string
");
        result.ExcludingLinterDiagnostics().Should().NotHaveAnyDiagnostics();
    }

    [TestMethod]
    public void Inline_object_types_are_enabled()
    {
        var result = CompilationHelper.Compile(@"
param complexParam {
    property1: string
    property2: string
}
");
        result.ExcludingLinterDiagnostics().Should().NotHaveAnyDiagnostics();
    }

    [TestMethod]
    public void Inline_type_literals_are_enabled()
    {
        var result = CompilationHelper.Compile(@"
param thirtyThreeParam 33
");
        result.ExcludingLinterDiagnostics().Should().NotHaveAnyDiagnostics();
    }

    [TestMethod]
    public void Inline_union_types_are_enabled()
    {
        var result = CompilationHelper.Compile(@"
param oneOfSeveralStrings 'this one'|'that one'|'perhaps this one instead'
");
        result.ExcludingLinterDiagnostics().Should().NotHaveAnyDiagnostics();
    }

    [TestMethod]
    public void Nullable_types_are_enabled()
    {
        var result = CompilationHelper.Compile(@"
param nullableString string?
");
        result.ExcludingLinterDiagnostics().Should().NotHaveAnyDiagnostics();
    }

    [TestMethod]
    public void Namespaces_cannot_be_used_as_types()
    {
        var result = CompilationHelper.Compile(@"
param azParam az
");
        result.Should().ContainDiagnostic("BCP306", DiagnosticLevel.Error, "The name \"az\" refers to a namespace, not to a type.");
    }

    [TestMethod]
    public void Namespaces_cannot_be_assigned_to_types()
    {
        var result = CompilationHelper.Compile(@"
type sysAlias = sys
");
        result.Should().ContainDiagnostic("BCP306", DiagnosticLevel.Error, "The name \"sys\" refers to a namespace, not to a type.");
    }

    [TestMethod]
    public void Masked_types_still_accessible_via_qualified_reference()
    {
        var result = CompilationHelper.Compile(@"
type string = int

param stringParam string = 'foo'
");

        result.Should().HaveDiagnostics(new[] {
            ("no-unused-params", DiagnosticLevel.Warning, "Parameter \"stringParam\" is declared but never used."),
            ("BCP033", DiagnosticLevel.Error, "Expected a value of type \"int\" but the provided value is of type \"'foo'\"."),
        });

        // fix by fully-qualifying
        result = CompilationHelper.Compile(@"
type string = int

param stringParam sys.string = 'foo'
");

        result.Should().HaveDiagnostics(new[] {
            ("no-unused-params", DiagnosticLevel.Warning, "Parameter \"stringParam\" is declared but never used."),
        });
    }

    [TestMethod]
    public void Constraint_decorators_prohibited_on_type_refs()
    {
        var result = CompilationHelper.Compile(@"
@minLength(3)
@maxLength(5)
@description('A string with a bunch of constraints')
type constrainedString = string

@minValue(3)
@maxValue(5)
@description('An int with a bunch of constraints')
type constrainedInt = int

@minLength(3)
@maxLength(5)
@description('A type alias with a bunch of constraints pointing to another type alias')
type constrainedStringAlias = constrainedString

@minValue(3)
@maxValue(5)
@description('A type alias with a bunch of constraints pointing to another type alias')
type constrainedIntAlias = constrainedInt

@minLength(3)
@maxLength(5)
@secure()
@allowed(['fizz', 'buzz', 'pop'])
@description('A parameter with a bunch of constraints that uses a type alias')
param stringParam constrainedString

@minValue(3)
@maxValue(5)
@allowed([3, 4, 5])
@description('A parameter with a bunch of constraints that uses a type alias')
param intParam constrainedInt
");

        result.Should().HaveDiagnostics(new[] {
            ("BCP308", DiagnosticLevel.Error, "The decorator \"minLength\" may not be used on statements whose declared type is a reference to a user-defined type."),
            ("BCP308", DiagnosticLevel.Error, "The decorator \"maxLength\" may not be used on statements whose declared type is a reference to a user-defined type."),
            ("BCP308", DiagnosticLevel.Error, "The decorator \"minValue\" may not be used on statements whose declared type is a reference to a user-defined type."),
            ("BCP308", DiagnosticLevel.Error, "The decorator \"maxValue\" may not be used on statements whose declared type is a reference to a user-defined type."),
            ("BCP308", DiagnosticLevel.Error, "The decorator \"minLength\" may not be used on statements whose declared type is a reference to a user-defined type."),
            ("BCP308", DiagnosticLevel.Error, "The decorator \"maxLength\" may not be used on statements whose declared type is a reference to a user-defined type."),
            ("BCP431", DiagnosticLevel.Error, "The @secure() decorator can only be used on statements whose type clause is \"string,\", \"object\", or a literal type."),
            ("BCP308", DiagnosticLevel.Error, "The decorator \"allowed\" may not be used on statements whose declared type is a reference to a user-defined type."),
            ("no-unused-params", DiagnosticLevel.Warning, "Parameter \"stringParam\" is declared but never used."),
            ("BCP308", DiagnosticLevel.Error, "The decorator \"minValue\" may not be used on statements whose declared type is a reference to a user-defined type."),
            ("BCP308", DiagnosticLevel.Error, "The decorator \"maxValue\" may not be used on statements whose declared type is a reference to a user-defined type."),
            ("BCP308", DiagnosticLevel.Error, "The decorator \"allowed\" may not be used on statements whose declared type is a reference to a user-defined type."),
            ("no-unused-params", DiagnosticLevel.Warning, "Parameter \"intParam\" is declared but never used."),
        });
    }

    [TestMethod]
    public void Allowed_decorator_may_not_be_used_on_literal_and_union_typed_parameters()
    {
        var result = CompilationHelper.Compile(@"
@allowed([true])
param trueParam true

@allowed([false])
param falseParam !true

@allowed([1])
param oneParam 1

@allowed([-1])
param negativeOneParam -1

@allowed([{fizz: 'buzz'}])
param fizzBuzzParam {fizz: 'buzz'}

@allowed(['fizz'])
param fizzParam 'fizz'

@allowed(['fizz', 'buzz', 'pop'])
param fizzBuzzPopParam 'fizz'|'buzz'|'pop'
");

        result.Should().HaveDiagnostics(new[] {
            ("BCP295", DiagnosticLevel.Error, "The 'allowed' decorator may not be used on targets of a union or literal type. The allowed values for this parameter or type definition will be derived from the union or literal type automatically."),
            ("no-unused-params", DiagnosticLevel.Warning, "Parameter \"trueParam\" is declared but never used."),
            ("BCP295", DiagnosticLevel.Error, "The 'allowed' decorator may not be used on targets of a union or literal type. The allowed values for this parameter or type definition will be derived from the union or literal type automatically."),
            ("no-unused-params", DiagnosticLevel.Warning, "Parameter \"falseParam\" is declared but never used."),
            ("BCP295", DiagnosticLevel.Error, "The 'allowed' decorator may not be used on targets of a union or literal type. The allowed values for this parameter or type definition will be derived from the union or literal type automatically."),
            ("no-unused-params", DiagnosticLevel.Warning, "Parameter \"oneParam\" is declared but never used."),
            ("BCP295", DiagnosticLevel.Error, "The 'allowed' decorator may not be used on targets of a union or literal type. The allowed values for this parameter or type definition will be derived from the union or literal type automatically."),
            ("no-unused-params", DiagnosticLevel.Warning, "Parameter \"negativeOneParam\" is declared but never used."),
            ("BCP295", DiagnosticLevel.Error, "The 'allowed' decorator may not be used on targets of a union or literal type. The allowed values for this parameter or type definition will be derived from the union or literal type automatically."),
            ("no-unused-params", DiagnosticLevel.Warning, "Parameter \"fizzBuzzParam\" is declared but never used."),
            ("BCP295", DiagnosticLevel.Error, "The 'allowed' decorator may not be used on targets of a union or literal type. The allowed values for this parameter or type definition will be derived from the union or literal type automatically."),
            ("no-unused-params", DiagnosticLevel.Warning, "Parameter \"fizzParam\" is declared but never used."),
            ("BCP295", DiagnosticLevel.Error, "The 'allowed' decorator may not be used on targets of a union or literal type. The allowed values for this parameter or type definition will be derived from the union or literal type automatically."),
            ("no-unused-params", DiagnosticLevel.Warning, "Parameter \"fizzBuzzPopParam\" is declared but never used."),
        });
    }

    [TestMethod]
    public void Unions_that_incorporate_their_parent_object_do_not_blow_the_stack()
    {
        var blockedBecauseOfCycle = CompilationHelper.Compile(@"
type anObject = {
    recur: {foo: 'bar'}|anObject
}
");

        blockedBecauseOfCycle.Should().HaveDiagnostics(new[] {
            ("BCP298", DiagnosticLevel.Error, "This type definition includes itself as required component, which creates a constraint that cannot be fulfilled."),
            ("BCP293", DiagnosticLevel.Error, "All members of a union type declaration must be literal values."),
        });

        var blockedBecauseOfUnionSemantics = CompilationHelper.Compile(@"
type anObject = {
    recur: {foo: 'bar'}|anObject?
}
");

        blockedBecauseOfUnionSemantics.Should().HaveDiagnostics(new[] {
            ("BCP293", DiagnosticLevel.Error, "All members of a union type declaration must be literal values."),
        });
    }

    [TestMethod]
    public void Unary_operations_that_incorporate_their_parent_object_do_not_blow_the_stack()
    {
        var blockedBecauseOfCycle = CompilationHelper.Compile(@"
type anObject = {
    recur: !anObject
}
");

        blockedBecauseOfCycle.Should().HaveDiagnostics(new[] {
            ("BCP285", DiagnosticLevel.Error, "The type expression could not be reduced to a literal value."),
        });
    }

    [TestMethod]
    public void Arrays_that_incorporate_their_parent_object_do_not_blow_the_stack()
    {
        var blockedBecauseOfCycle = CompilationHelper.Compile(@"
type anObject = {
    recur: anObject[]
}
");

        blockedBecauseOfCycle.Should().HaveDiagnostics(new[] {
            ("BCP298", DiagnosticLevel.Error, "This type definition includes itself as required component, which creates a constraint that cannot be fulfilled."),
        });

        var permitted = CompilationHelper.Compile(@"
type anObject = {
    recur: (anObject?)[]
}
");

        permitted.Should().NotHaveAnyDiagnostics();

        permitted = CompilationHelper.Compile(@"
type anArray = (anArray?)[]
");

        permitted.Should().NotHaveAnyDiagnostics();

        permitted = CompilationHelper.Compile(@"
type anArray = anArray[]?
");

        permitted.Should().NotHaveAnyDiagnostics();
    }

    [TestMethod]
    public void Cyclic_nullables_do_not_blow_the_stack()
    {
        var blockedBecauseOfCycle = CompilationHelper.Compile(@"
type nullable = nullable?
");

        blockedBecauseOfCycle.Should().HaveDiagnostics(new[] {
            ("BCP298", DiagnosticLevel.Error, "This type definition includes itself as required component, which creates a constraint that cannot be fulfilled."),
        });
    }

    [TestMethod]
    public void Tuples_that_incorporate_their_parent_object_do_not_blow_the_stack()
    {
        var blockedBecauseOfCycle = CompilationHelper.Compile(@"
type anObject = {
    recur: [anObject]
}
");

        blockedBecauseOfCycle.Should().HaveDiagnostics(new[] {
            ("BCP298", DiagnosticLevel.Error, "This type definition includes itself as required component, which creates a constraint that cannot be fulfilled."),
        });

        var permitted = CompilationHelper.Compile(@"
type anObject = {
    recur: [anObject]?
}
");

        permitted.Should().NotHaveAnyDiagnostics();

        permitted = CompilationHelper.Compile(@"
type anObject = {
    recur: [anObject?]
}
");

        permitted.Should().NotHaveAnyDiagnostics();

        permitted = CompilationHelper.Compile(@"
type aTuple = [aTuple?]
");

        permitted.Should().NotHaveAnyDiagnostics();

        permitted = CompilationHelper.Compile(@"
type aTuple = [aTuple]?
");

        permitted.Should().NotHaveAnyDiagnostics();
    }

    [TestMethod]
    public void Objects_that_incorporate_their_parent_object_do_not_blow_the_stack()
    {
        var blockedBecauseOfCycle = CompilationHelper.Compile(@"
type anObject = {
    recurEventually: {
        recurNow: anObject
    }
}
");

        blockedBecauseOfCycle.Should().HaveDiagnostics(new[] {
            ("BCP298", DiagnosticLevel.Error, "This type definition includes itself as required component, which creates a constraint that cannot be fulfilled."),
        });

        var permitted = CompilationHelper.Compile(@"
type anObject = {
    recurEventually: {
        recurNow: anObject?
    }
}
");

        permitted.Should().NotHaveAnyDiagnostics();

        permitted = CompilationHelper.Compile(@"
type anObject = {
    recurEventually: {
        recurNow: anObject
    }?
}
");

        permitted.Should().NotHaveAnyDiagnostics();

        permitted = CompilationHelper.Compile(@"
type anObject = {
    recurEventually: {
        recurNow: anObject
    }
}?
");

        permitted.Should().NotHaveAnyDiagnostics();
    }

    [TestMethod]
    public void Cyclic_check_understands_nullability_modifiers()
    {
        var blockedBecauseOfCycle = CompilationHelper.Compile(@"
type anObject = {
    recurEventually: {
        recurNow: anObject!
    }
}?
");

        blockedBecauseOfCycle.Should().HaveDiagnostics(new[] {
            ("BCP298", DiagnosticLevel.Error, "This type definition includes itself as required component, which creates a constraint that cannot be fulfilled."),
        });

        blockedBecauseOfCycle = CompilationHelper.Compile(@"
type anObject = {
    recurEventually: {
        recurNow: anObject
    }
}?!
");

        blockedBecauseOfCycle.Should().HaveDiagnostics(new[] {
            ("BCP298", DiagnosticLevel.Error, "This type definition includes itself as required component, which creates a constraint that cannot be fulfilled."),
        });

        var permitted = CompilationHelper.Compile(@"
type anObject = {
    recurEventually: {
        recurNow: anObject!?
    }
}?
");

        permitted.Should().NotHaveAnyDiagnostics();
    }

    [TestMethod]
    public void Warning_should_be_shown_when_reading_unknown_properties_on_unsealed_objects()
    {
        var result = CompilationHelper.Compile(@"
param anObject {}

output prop string = anObject.prop
");

        result.Should().HaveDiagnostics(new[] {
            ("BCP187", DiagnosticLevel.Warning, "The property \"prop\" does not exist in the resource or type definition, although it might still be valid. If this is a resource type definition inaccuracy, report it using https://aka.ms/bicep-type-issues."),
        });
    }

    [TestMethod]
    public void Warning_should_be_shown_when_setting_unknown_properties_on_unsealed_objects()
    {
        var result = CompilationHelper.Compile(@"
#disable-next-line no-unused-params
param anObject {} = {prop: 'someVal'}

#disable-next-line no-unused-params
param anotherObject object = {prop: 'someVal'}
");

        result.Should().HaveDiagnostics(new[] {
            ("BCP037", DiagnosticLevel.Warning, "The property \"prop\" is not allowed on objects of type \"{ }\". No other properties are allowed."),
        });
    }

    [TestMethod]
    public void Empty_object_should_be_distinguishable_from_untyped_object_in_compiled_JSON()
    {
        var result = CompilationHelper.Compile("""
            type emptyObject = {}
            type untypedObject = object
            """);

        result.Template.Should().HaveValueAtPath("definitions.emptyObject.properties", new JObject());
        result.Template.Should().NotHaveValueAtPath("definitions.untypedObject.properties");
    }

    [TestMethod]
    public void Error_should_be_shown_when_setting_unknown_properties_that_do_not_match_additional_properties_type()
    {
        var result = CompilationHelper.Compile(@"
#disable-next-line no-unused-params
param aDict {
  *: int
} = {prop: 'someVal'}
");

        result.Should().HaveDiagnostics(new[] {
            ("BCP036", DiagnosticLevel.Error, @"The property ""prop"" expected a value of type ""int"" but the provided value is of type ""'someVal'""."),
        });

        result = CompilationHelper.Compile(@"
#disable-next-line no-unused-params
param aDict {
  *: string
} = {prop: 'someVal'}
");

        result.Should().NotHaveAnyDiagnostics();
    }

    [TestMethod]
    public void Additional_properties_may_be_used_alongside_named_properties()
    {
        var result = CompilationHelper.Compile(@"
#disable-next-line no-unused-params
param aDict {
  knownProp: int
  *: string
} = {
  knownProp: 21
  prop: 'someVal'
}
");

        result.Should().NotHaveAnyDiagnostics();
    }

    [TestMethod]
    public void Constraint_decorators_can_be_used_on_nullably_typed_params()
    {
        var result = CompilationHelper.Compile(@"
@minLength(3)
@maxLength(10)
@secure()
#disable-next-line no-unused-params
param constrainedString string?

@minValue(3)
@maxValue(10)
type constrainedInt = int?

@minLength(3)
@maxLength(10)
type constrainedArray = array?

@sealed()
@secure()
#disable-next-line no-unused-params
param sealedObject {}?
");

        result.Should().NotHaveAnyDiagnostics();
    }

    [TestMethod]
    public void Nullably_typed_values_can_be_used_as_nonnullable_outputs_with_postfix_assertion()
    {
        var templateWithPossiblyNullDeref = @"
param foos (null | { bar: { baz: { quux: 'quux' } } })[]

output quux string = foos[0].bar.baz.quux
";
        var templateWithNonNullAssertion = @"
param foos (null | { bar: { baz: { quux: 'quux' } } })[]

output quux string = foos[0]!.bar.baz.quux
";
        var templateWithSafeDeref = @"
param foos (null | { bar: { baz: { quux: 'quux' } } })[]

output quux string = foos[0].?bar.baz.quux
";

        var result = CompilationHelper.Compile(templateWithPossiblyNullDeref);
        result.Should().HaveDiagnostics(new[]
        {
          ("BCP318", DiagnosticLevel.Warning, @"The value of type ""null | { bar: { baz: { quux: 'quux' } } }"" may be null at the start of the deployment, which would cause this access expression (and the overall deployment with it) to fail."),
        });

        result.Diagnostics.Single().Should().BeAssignableTo<IFixable>();
        var fixAlternatives = new HashSet<string> { templateWithNonNullAssertion, templateWithSafeDeref };
        foreach (var fix in result.Diagnostics.Single().As<IFixable>().Fixes)
        {
            fix.Replacements.Should().HaveCount(1);
            var replacement = fix.Replacements.Single();

            var actualText = templateWithPossiblyNullDeref.Remove(replacement.Span.Position, replacement.Span.Length);
            actualText = actualText.Insert(replacement.Span.Position, replacement.Text);

            fixAlternatives.Remove(actualText);
        }

        fixAlternatives.Should().BeEmpty();

        result = CompilationHelper.Compile(templateWithNonNullAssertion);
        result.Should().NotHaveAnyDiagnostics();
        result.Should().HaveTemplateWithOutput("quux", "[parameters('foos')[0].bar.baz.quux]");
    }

    [TestMethod]
    public void Error_should_be_emitted_when_setting_a_default_value_on_a_nullable_parameter()
    {
        var result = CompilationHelper.Compile(@"
#disable-next-line no-unused-params
param myParam string? = 'foo'
");

        result.Should().HaveDiagnostics(new[] {
            ("BCP326", DiagnosticLevel.Error, "Nullable-typed parameters may not be assigned default values. They have an implicit default of 'null' that cannot be overridden."),
        });
    }

    [TestMethod]
    public void Tuples_with_a_literal_index_use_type_at_index()
    {
        var result = CompilationHelper.Compile(
("main.bicep", @"
var myArray = ['foo', 'bar']

module mod './mod.bicep' = {
  name: 'mod'
  params: {
    myParam: myArray[0]
  }
}
"),
("mod.bicep", @"
param myParam 'foo'
"));

        result.ExcludingLinterDiagnostics().Should().NotHaveAnyDiagnostics();
        result.Template.Should().NotBeNull();
    }

    [TestMethod]
    public void Tuples_with_a_literal_union_index_use_type_at_indices()
    {
        var result = CompilationHelper.Compile(
("main.bicep", @"
param index 0 | 1

var myArray = ['foo', 'bar', 'baz']

module mod './mod.bicep' = {
  name: 'mod'
  params: {
    myParam: myArray[index]
  }
}
"),
("mod.bicep", @"
param myParam 'foo' | 'bar'
"));

        result.ExcludingLinterDiagnostics().Should().NotHaveAnyDiagnostics();
        result.Template.Should().NotBeNull();
    }

    [TestMethod]
    public void Constraint_decorators_permitted_on_outputs()
    {
        var result = CompilationHelper.Compile(@"
@minLength(3)
@maxLength(5)
@description('A string with a bunch of constraints')
output foo string = 'foo'
");

        result.Should().NotHaveAnyDiagnostics();
    }

    [TestMethod]
    public void User_defined_types_may_be_used_with_outputs()
    {
        var result = CompilationHelper.Compile(@"
@minLength(3)
@maxLength(4)
type constrainedString = string

output arrayOfConstrainedStrings constrainedString[] = ['fizz', 'buzz', 'pop']
");

        result.Should().NotHaveAnyDiagnostics();
    }

    public void Type_aliases_incorporate_modifiers_into_type()
    {
        var result = CompilationHelper.Compile(@"
@maxLength(2)
type shortString = string

param myString shortString = 'foo'
");

        result.ExcludingLinterDiagnostics().Should().HaveDiagnostics(new[]
        {
            ("BCP332", DiagnosticLevel.Error, "The provided value (whose length will always be greater than or equal to 3) is too long to assign to a target for which the maximum allowable length is 2."),
        });
    }

    [TestMethod]
    public void Impossible_integer_domains_raise_descriptive_error()
    {
        var result = CompilationHelper.Compile(@"
@minValue(1)
@maxValue(0)
param myParam int
");

        result.ExcludingLinterDiagnostics().Should().HaveDiagnostics(new[]
        {
            ("BCP331", DiagnosticLevel.Error, "A type's \"minValue\" must be less than or equal to its \"maxValue\", but a minimum of 1 and a maximum of 0 were specified."),
        });
    }

    [TestMethod]
    public void Impossible_array_length_domains_raise_descriptive_error()
    {
        var result = CompilationHelper.Compile(@"
@minLength(1)
@maxLength(0)
param myParam array
");

        result.ExcludingLinterDiagnostics().Should().HaveDiagnostics(new[]
        {
            ("BCP331", DiagnosticLevel.Error, "A type's \"minLength\" must be less than or equal to its \"maxLength\", but a minimum of 1 and a maximum of 0 were specified."),
        });
    }

    [TestMethod]
    public void Impossible_string_length_domains_raise_descriptive_error()
    {
        var result = CompilationHelper.Compile(@"
@minLength(1)
@maxLength(0)
param myParam string
");

        result.ExcludingLinterDiagnostics().Should().HaveDiagnostics(new[]
        {
            ("BCP331", DiagnosticLevel.Error, "A type's \"minLength\" must be less than or equal to its \"maxLength\", but a minimum of 1 and a maximum of 0 were specified."),
        });
    }

    [TestMethod]
    public void Duplicate_property_names_should_raise_descriptive_diagnostic()
    {
        var result = CompilationHelper.Compile("""
            type foo = {
                bar: bool
                bar: string
            }
            """);

        result.ExcludingLinterDiagnostics().Should().HaveDiagnostics(new[]
        {
            ("BCP025", DiagnosticLevel.Error, "The property \"bar\" is declared multiple times in this object. Remove or rename the duplicate properties.")
        });
    }

    [TestMethod]
    public void Union_types_with_single_normalized_member_compile_without_error()
    {
        var result = CompilationHelper.Compile("""
            type union = 'a' | 'a'
            """);

        result.Should().NotHaveAnyDiagnostics();

        result.Template.Should().NotBeNull();
        result.Template!.Should().HaveValueAtPath("definitions.union", JToken.Parse("""
            {
                "type": "string",
                "allowedValues": ["a"]
            }
            """));
    }

    [TestMethod]
    public void Nullable_union_types_do_not_include_null_in_allowed_values_constraint()
    {
        var result = CompilationHelper.Compile("""
            type union = 'a' | 'b' | 'c' | null
            type unionWithOneMember = null | 'a'
            """);

        result.Should().NotHaveAnyDiagnostics();

        result.Template.Should().NotBeNull();
        result.Template!.Should().HaveValueAtPath("definitions.union", JToken.Parse("""
            {
                "type": "string",
                "allowedValues": ["a", "b", "c"],
                "nullable": true
            }
            """));
        result.Template!.Should().HaveValueAtPath("definitions.unionWithOneMember", JToken.Parse("""
            {
                "type": "string",
                "allowedValues": ["a"],
                "nullable": true
            }
            """));
    }

    [TestMethod]
    public void Param_with_null_in_allowedValues_constraint_can_be_loaded()
    {
        var result = CompilationHelper.Compile(
            ("main.bicep", """
                module mod 'mod.json' = {
                    name: 'mod'
                    params: {
                        foo: 'foo'
                    }
                }
                """),
            ("mod.json", """
                {
                    "$schema": "https://schema.management.azure.com/schemas/2019-04-01/deploymentTemplate.json#",
                    "languageVersion": "2.0",
                    "contentVersion": "1.0.0.0",
                    "parameters": {
                        "foo": {
                            "type": "string",
                            "allowedValues": ["foo", "bar", "baz", null]
                        }
                    },
                    "resources": []
                }
                """));

        result.Should().NotHaveAnyDiagnostics();
    }

    [TestMethod]
    public void Self_reference_permitted_in_object_type_additional_properties()
    {
        var result = CompilationHelper.Compile("""
            type anObject = {
                id: int
                flag: bool
                someData: string
                *: anObject
            }
            """);

        result.Should().NotHaveAnyDiagnostics();
    }

    // https://github.com/azure/bicep/issues/12070
    [TestMethod]
    public void Self_property_deref_does_not_blow_the_stack()
    {
        var result = CompilationHelper.Compile("""
            type anObject = {
                property: anObject.property
            }
            """);

        result.ExcludingLinterDiagnostics().Should().HaveDiagnostics(new[]
        {
            ("BCP298", DiagnosticLevel.Error, "This type definition includes itself as required component, which creates a constraint that cannot be fulfilled."),
            ("BCP062", DiagnosticLevel.Error, "The referenced declaration with name \"anObject\" is not valid."),
        });
    }

    // https://github.com/azure/bicep/issues/12070
    [TestMethod]
    public void Self_array_access_does_not_blow_the_stack()
    {
        var result = CompilationHelper.Compile("""
            type anObject = {
                property: anObject['property']
            }
            """);

        result.ExcludingLinterDiagnostics().Should().HaveDiagnostics(new[]
        {
            ("BCP298", DiagnosticLevel.Error, "This type definition includes itself as required component, which creates a constraint that cannot be fulfilled."),
            ("BCP062", DiagnosticLevel.Error, "The referenced declaration with name \"anObject\" is not valid."),
        });
    }

    [TestMethod]
    [Timeout(5_0000)]
    public void Parsing_incomplete_tuple_type_expressions_halts()
    {
        var result = CompilationHelper.Compile("""
            type myType = {
                name: [string
            }
            """);

        result.Template.Should().BeNull();
    }

    [TestMethod]
    public void Resource_derived_type_should_compile_successfully()
    {
        var result = CompilationHelper.Compile(new UnitTests.ServiceBuilder().WithFeatureOverrides(new(TestContext)),
            """
            type myType = resourceInput<'Microsoft.Storage/storageAccounts@2022-09-01'>.name
            """);

        result.Template.Should().HaveValueAtPath("definitions", JToken.Parse($$"""
            {
                "myType": {
                    "type": "string",
                    "metadata": {
                        "{{LanguageConstants.MetadataResourceDerivedTypePropertyName}}": {
                            "{{LanguageConstants.MetadataResourceDerivedTypePointerPropertyName}}": "Microsoft.Storage/storageAccounts@2022-09-01#properties/name"
                        }
                    }
                }
            }
            """));
    }

    [TestMethod]
    public void Resource_derived_type_should_compile_successfully_with_namespace_qualified_syntax()
    {
        var result = CompilationHelper.Compile(new UnitTests.ServiceBuilder().WithFeatureOverrides(new(TestContext)),
            """
            var resource = 'foo'
            type myType = sys.resourceInput<'Microsoft.Storage/storageAccounts@2022-09-01'>.name
            """);

        result.Template.Should().HaveValueAtPath("definitions", JToken.Parse($$"""
            {
                "myType": {
                    "type": "string",
                    "metadata": {
                        "{{LanguageConstants.MetadataResourceDerivedTypePropertyName}}": {
                            "{{LanguageConstants.MetadataResourceDerivedTypePointerPropertyName}}": "Microsoft.Storage/storageAccounts@2022-09-01#properties/name"
                        }
                    }
                }
            }
            """));
    }

    [TestMethod]
    public void Param_with_resource_derived_type_can_be_loaded()
    {
        var result = CompilationHelper.Compile(new UnitTests.ServiceBuilder().WithFeatureOverrides(new(TestContext)),
            ("main.bicep", """
                param location string = resourceGroup().location

                module mod 'mod.json' = {
                    name: 'mod'
                    params: {
                        foo: {
                            bar: {
                                name: 'acct'
                                location: location
                                kind: 'StorageV2'
                                sku: {
                                    name: 'Standard_LRS'
                                }
                                properties: {
                                    unknownProperty: false
                                }
                            }
                        }
                    }
                }
                """),
            ("mod.json", $$"""
                {
                    "$schema": "https://schema.management.azure.com/schemas/2019-04-01/deploymentTemplate.json#",
                    "languageVersion": "2.0",
                    "contentVersion": "1.0.0.0",
                    "parameters": {
                        "foo": {
                            "type": "object",
                            "additionalProperties": {
                                "type": "object",
                                "metadata": {
                                    "{{LanguageConstants.MetadataResourceDerivedTypePropertyName}}": "Microsoft.Storage/storageAccounts@2022-09-01"
                                }
                            }
                        }
                    },
                    "resources": []
                }
                """));

        result.Should().NotHaveAnyCompilationBlockingDiagnostics();
        result.Should().HaveDiagnostics(new[]
        {
            ("BCP037", DiagnosticLevel.Warning, """The property "unknownProperty" is not allowed on objects of type "StorageAccountPropertiesCreateParametersOrStorageAccountProperties". Permissible properties include "accessTier", "allowBlobPublicAccess", "allowCrossTenantReplication", "allowedCopyScope", "allowSharedKeyAccess", "azureFilesIdentityBasedAuthentication", "customDomain", "defaultToOAuthAuthentication", "dnsEndpointType", "encryption", "immutableStorageWithVersioning", "isHnsEnabled", "isLocalUserEnabled", "isNfsV3Enabled", "isSftpEnabled", "keyPolicy", "largeFileSharesState", "minimumTlsVersion", "networkAcls", "publicNetworkAccess", "routingPreference", "sasPolicy", "supportsHttpsTrafficOnly"."""),
        });
    }

    [TestMethod]
    public void Param_with_resource_derived_type_property_can_be_loaded()
    {
        var result = CompilationHelper.Compile(new UnitTests.ServiceBuilder().WithFeatureOverrides(new(TestContext)),
            ("main.bicep", """
                @minLength(2)
                param saName string

                module mod 'mod.json' = {
                    name: 'mod'
                    params: {
                        saName: saName
                        connectionParameterType: 'sting'
                        ipRuleAction: 'Deny'
                    }
                }
                """),
            ("mod.json", $$"""
                {
                    "$schema": "https://schema.management.azure.com/schemas/2019-04-01/deploymentTemplate.json#",
                    "languageVersion": "2.0",
                    "contentVersion": "1.0.0.0",
                    "parameters": {
                        "saName": {
                            "type": "string",
                            "metadata": {
                                "{{LanguageConstants.MetadataResourceDerivedTypePropertyName}}": "Microsoft.Storage/storageAccounts@2022-09-01#properties/name"
                            }
                        },
                        "connectionParameterType": {
                            "type": "string",
                            "metadata": {
                                "{{LanguageConstants.MetadataResourceDerivedTypePropertyName}}": "Microsoft.Web/customApis@2016-06-01#properties/properties/properties/connectionParameters/additionalProperties/properties/type"
                            }
                        },
                        "ipRuleAction": {
                            "type": "string",
                            "metadata": {
                                "{{LanguageConstants.MetadataResourceDerivedTypePropertyName}}": "Microsoft.Storage/storageAccounts@2022-09-01#properties/properties/properties/networkAcls/properties/ipRules/items/properties/action"
                            }
                        }
                    },
                    "resources": []
                }
                """));

        result.Should().NotHaveAnyCompilationBlockingDiagnostics();
        result.Should().HaveDiagnostics(new[]
        {
            ("BCP334", DiagnosticLevel.Warning, "The provided value can have a length as small as 2 and may be too short to assign to a target with a configured minimum length of 3."),
            ("BCP088", DiagnosticLevel.Warning, """The property "connectionParameterType" expected a value of type "'array' | 'bool' | 'connection' | 'int' | 'oauthSetting' | 'object' | 'secureobject' | 'securestring' | 'string'" but the provided value is of type "'sting'". Did you mean "'string'"?"""),
            ("BCP036", DiagnosticLevel.Warning, """The property "ipRuleAction" expected a value of type "'Allow'" but the provided value is of type "'Deny'"."""),
        });

    }

    [TestMethod]
    public void Output_with_resource_derived_type_can_be_loaded()
    {
        var result = CompilationHelper.Compile(new UnitTests.ServiceBuilder().WithFeatureOverrides(new(TestContext)),
            ("main.bicep", """
                module mod 'mod.json' = {
                    name: 'mod'
                }

                output out string = mod.outputs.foo.bar.properties.unknownProperty
                """),
            ("mod.json", $$"""
                {
                    "$schema": "https://schema.management.azure.com/schemas/2019-04-01/deploymentTemplate.json#",
                    "languageVersion": "2.0",
                    "contentVersion": "1.0.0.0",
                    "outputs": {
                        "foo": {
                            "type": "object",
                            "additionalProperties": {
                                "type": "object",
                                "metadata": {
                                    "{{LanguageConstants.MetadataResourceDerivedTypePropertyName}}": "Microsoft.Storage/storageAccounts@2022-09-01"
                                }
                            },
                            "value": {}
                        }
                    },
                    "resources": []
                }
                """));

        result.Should().NotHaveAnyCompilationBlockingDiagnostics();
        result.Should().HaveDiagnostics(new[]
        {
            ("BCP053", DiagnosticLevel.Warning, """The type "StorageAccountPropertiesCreateParametersOrStorageAccountProperties" does not contain property "unknownProperty". Available properties include "accessTier", "allowBlobPublicAccess", "allowCrossTenantReplication", "allowedCopyScope", "allowSharedKeyAccess", "azureFilesIdentityBasedAuthentication", "blobRestoreStatus", "creationTime", "customDomain", "defaultToOAuthAuthentication", "dnsEndpointType", "encryption", "failoverInProgress", "geoReplicationStats", "immutableStorageWithVersioning", "isHnsEnabled", "isLocalUserEnabled", "isNfsV3Enabled", "isSftpEnabled", "keyCreationTime", "keyPolicy", "largeFileSharesState", "lastGeoFailoverTime", "minimumTlsVersion", "networkAcls", "primaryEndpoints", "primaryLocation", "privateEndpointConnections", "provisioningState", "publicNetworkAccess", "routingPreference", "sasPolicy", "secondaryEndpoints", "secondaryLocation", "statusOfPrimary", "statusOfSecondary", "storageAccountSkuConversionStatus", "supportsHttpsTrafficOnly"."""),
        });
    }

    // https://github.com/azure/bicep/issues/12920
    [TestMethod]
    public void Type_property_access_is_valid_type()
    {
        var result = CompilationHelper.Compile("""
            type test2 = {
              foo: {
                bar: string
              }
            }

            type test3 = test2.foo
            """);

        result.Should().NotHaveAnyCompilationBlockingDiagnostics();
        result.Template.Should().HaveValueAtPath("definitions.test3", JToken.Parse("""
            {
              "$ref": "#/definitions/test2/properties/foo"
            }
            """));
    }

    // cf https://www.rfc-editor.org/rfc/rfc6901#section-6
    [TestMethod]
    public void Type_property_access_is_escaped_correctly()
    {
        var result = CompilationHelper.Compile("""
            type test = {
              '': string
              'a/b': int
              'c%d': bool
              'e^f': string
              'g|h': int
              'i\\j': bool
              'k"l': string
              ' ': int
              'm~n': bool
            }

            type test1 = test['']
            type test2 = test['a/b']
            type test3 = test['c%d']
            type test4 = test['e^f']
            type test5 = test['g|h']
            type test6 = test['i\\j']
            type test7 = test['k"l']
            type test8 = test[' ']
            type test9 = test['m~n']
            """);

        result.Should().NotHaveAnyCompilationBlockingDiagnostics();
        result.Template.Should().HaveValueAtPath("definitions", JToken.Parse("""
            {
              "test": {
                "type": "object",
                "properties": {
                  "": {
                    "type": "string"
                  },
                  "a/b": {
                    "type": "int"
                  },
                  "c%d": {
                    "type": "bool"
                  },
                  "e^f": {
                    "type": "string"
                  },
                  "g|h": {
                    "type": "int"
                  },
                  "i\\j": {
                    "type": "bool"
                  },
                  "k\"l": {
                    "type": "string"
                  },
                  " ": {
                    "type": "int"
                  },
                  "m~n": {
                    "type": "bool"
                  }
                }
              },
              "test1": {
                "$ref": "#/definitions/test/properties/"
              },
              "test2": {
                "$ref": "#/definitions/test/properties/a~1b"
              },
              "test3": {
                "$ref": "#/definitions/test/properties/c%25d"
              },
              "test4": {
                "$ref": "#/definitions/test/properties/e%5Ef"
              },
              "test5": {
                "$ref": "#/definitions/test/properties/g%7Ch"
              },
              "test6": {
                "$ref": "#/definitions/test/properties/i%5Cj"
              },
              "test7": {
                "$ref": "#/definitions/test/properties/k%22l"
              },
              "test8": {
                "$ref": "#/definitions/test/properties/%20"
              },
              "test9": {
                "$ref": "#/definitions/test/properties/m~0n"
              }
            }
            """));
    }

    // https://github.com/azure/bicep/issues/12920
    [DataTestMethod]
    [DataRow("test.bar", "BCP053", """The type "{ foo: { bar: string } }" does not contain property "bar". Available properties include "foo".""")]
    [DataRow("{ foo: string }.foo", "BCP391", "Type member access is only supported on a reference to a named type.")]
    public void Invalid_type_property_access_raises_diagnostic(string accessExpression, string expectedErrorCode, string expectedErrorMessage)
    {
        var result = CompilationHelper.Compile($$"""
            type test = {
              foo: {
                bar: string
              }
            }

            type test2 = {{accessExpression}}
            """);

        result.Should().HaveDiagnostics(new[]
        {
            (expectedErrorCode, DiagnosticLevel.Error, expectedErrorMessage),
        });
    }

    [TestMethod]
    public void Type_property_access_can_be_used_on_resource_derived_types()
    {
        var result = CompilationHelper.Compile(
            new ServiceBuilder().WithFeatureOverrides(new(TestContext)),
            ("main.bicep", """
                type storageAccountName = resourceInput<'Microsoft.Storage/storageAccounts@2022-09-01'>.name
                """));

        result.Should().NotHaveAnyCompilationBlockingDiagnostics();
        result.Template.Should().HaveValueAtPath("definitions.storageAccountName", JToken.Parse($$"""
            {
                "type": "string",
                "metadata": {
                    "{{LanguageConstants.MetadataResourceDerivedTypePropertyName}}": {
                        "{{LanguageConstants.MetadataResourceDerivedTypePointerPropertyName}}": "Microsoft.Storage/storageAccounts@2022-09-01#properties/name"
                    }
                }
            }
            """));
    }

    [TestMethod]
    public void Type_property_access_resolves_refs_and_traverses_imports()
    {
        var result = CompilationHelper.Compile(new ServiceBuilder().WithFeatureOverrides(new(TestContext)),
            ("types.bicep", """
                @export()
                type myObject = {
                  quux: int
                  saSku: resourceInput<'Microsoft.Storage/storageAccounts@2022-09-01'>.sku
                }
                """),
            ("main.bicep", """
                import * as types from 'types.bicep'

                type test = {
                  baz: types.myObject
                }

                type test2 = {
                  foo: {
                    bar: test
                  }
                }

                type test3 = test2.foo.bar.baz.quux
                type test4 = test2.foo.bar.baz.saSku.name
                """));

        result.Should().NotHaveAnyCompilationBlockingDiagnostics();
        result.Template.Should().HaveValueAtPath("definitions.test3", JToken.Parse("""
            {
              "$ref": "#/definitions/_1.myObject/properties/quux"
            }
            """));
        result.Template.Should().HaveValueAtPath("definitions.test4", JToken.Parse($$"""
            {
              "type": "string",
              "metadata": {
                "{{LanguageConstants.MetadataResourceDerivedTypePropertyName}}": {
                    "{{LanguageConstants.MetadataResourceDerivedTypePointerPropertyName}}": "Microsoft.Storage/storageAccounts@2022-09-01#properties/sku/properties/name"
                }
              }
            }
            """));
    }

    [TestMethod]
    public void Type_index_access_is_valid_type()
    {
        var result = CompilationHelper.Compile("""
            type test = [
              { bar: string }
            ]

            type test2 = test[0]
            """);

        result.Should().NotHaveAnyCompilationBlockingDiagnostics();
        result.Template.Should().HaveValueAtPath("definitions.test2", JToken.Parse("""
            {
              "$ref": "#/definitions/test/prefixItems/0"
            }
            """));
    }

    [DataTestMethod]
    [DataRow("test[1]", "BCP311", """The provided index value of "1" is not valid for type "[{ bar: string }]". Indexes for this type must be between 0 and 0.""")]
    [DataRow("test[-1]", "BCP387", "Indexing into a type requires an integer greater than or equal to 0.")]
    [DataRow("[string][0]", "BCP391", "Type member access is only supported on a reference to a named type.")]
    public void Invalid_type_index_access_raises_diagnostic(string accessExpression, string expectedErrorCode, string expectedErrorMessage)
    {
        var result = CompilationHelper.Compile($$"""
            type test = [
              { bar: string }
            ]

            type test2 = {{accessExpression}}
            """);

        result.Should().HaveDiagnostics(new[]
        {
            (expectedErrorCode, DiagnosticLevel.Error, expectedErrorMessage),
        });
    }

    [TestMethod]
    public void Type_index_access_resolves_refs_and_traverses_imports()
    {
        var result = CompilationHelper.Compile(
            ("types.bicep", """
                @export()
                type myTuple = [int, string]
                """),
            ("main.bicep", """
                import * as types from 'types.bicep'

                type test = [
                  types.myTuple
                ]

                type test2 = [string, bool, test]

                type test3 = test2[2][0][1]
                """));

        result.Should().NotHaveAnyCompilationBlockingDiagnostics();
        result.Template.Should().HaveValueAtPath("definitions.test3", JToken.Parse("""
            {
              "$ref": "#/definitions/_1.myTuple/prefixItems/1"
            }
            """));
    }

    [TestMethod]
    public void Type_additional_properties_access_is_valid_type()
    {
        var result = CompilationHelper.Compile("""
            type test = {
              foo: string
              bar: string
              *: int
            }

            type test2 = test.*
            """);

        result.Should().NotHaveAnyCompilationBlockingDiagnostics();
        result.Template.Should().HaveValueAtPath("definitions.test2", JToken.Parse("""
            {
              "$ref": "#/definitions/test/additionalProperties"
            }
            """));
    }

    [DataTestMethod]
    [DataRow("test.*", "BCP389", """The type "{ foo: string }" does not declare an additional properties type.""")]
    [DataRow("object.*", "BCP389", """The type "object" does not declare an additional properties type.""")]
    [DataRow("{ *: string }.*", "BCP391", "Type member access is only supported on a reference to a named type.")]
    public void Invalid_additional_properties_access_raises_diagnostic(string accessExpression, string expectedErrorCode, string expectedErrorMessage)
    {
        var result = CompilationHelper.Compile($$"""
            type test = {
              foo: string
            }

            type test2 = {{accessExpression}}
            """);

        result.Should().HaveDiagnostics(new[]
        {
            (expectedErrorCode, DiagnosticLevel.Error, expectedErrorMessage),
        });
    }

    [TestMethod]
    public void Type_additional_properties_access_can_be_used_on_resource_derived_types()
    {
        var result = CompilationHelper.Compile(
            new ServiceBuilder().WithFeatureOverrides(new(TestContext)),
            ("main.bicep", """
                type tag = resourceInput<'Microsoft.Resources/tags@2022-09-01'>.properties.tags.*
                """));

        result.Should().NotHaveAnyCompilationBlockingDiagnostics();
        result.Template.Should().HaveValueAtPath("definitions.tag", JToken.Parse($$"""
            {
                "type": "string",
                "metadata": {
                    "{{LanguageConstants.MetadataResourceDerivedTypePropertyName}}": {
                        "{{LanguageConstants.MetadataResourceDerivedTypePointerPropertyName}}": "Microsoft.Resources/tags@2022-09-01#properties/properties/properties/tags/additionalProperties"
                    }
                }
            }
            """));
    }

    [TestMethod]
    public void Type_additional_properties_access_resolves_refs_and_traverses_imports()
    {
        var result = CompilationHelper.Compile(new ServiceBuilder().WithFeatureOverrides(new(TestContext)),
            ("types.bicep", """
                type tagsDict = {
                  *: resourceInput<'Microsoft.Resources/tags@2022-09-01'>.properties.tags
                }

                @export()
                type myObject = {
                  namedTagBags: tagsDict
                  *: int
                }
                """),
            ("main.bicep", """
                import * as types from 'types.bicep'

                type test = {
                  *: types.myObject
                }

                type test2 = {
                  *: {
                    *: test
                  }
                }

                type test3 = test2.*.*.*.*
                type test4 = test2.*.*.*.namedTagBags.*.*
                """));

        result.Should().NotHaveAnyCompilationBlockingDiagnostics();
        result.Template.Should().HaveValueAtPath("definitions.test3", JToken.Parse("""
            {
              "$ref": "#/definitions/_1.myObject/additionalProperties"
            }
            """));
        result.Template.Should().HaveValueAtPath("definitions.test4", JToken.Parse($$"""
            {
              "type": "string",
              "metadata": {
                "{{LanguageConstants.MetadataResourceDerivedTypePropertyName}}": {
                    "{{LanguageConstants.MetadataResourceDerivedTypePointerPropertyName}}": "Microsoft.Resources/tags@2022-09-01#properties/properties/properties/tags/additionalProperties"
                }
              }
            }
            """));
    }

    [TestMethod]
    public void Type_element_access_is_valid_type()
    {
        var result = CompilationHelper.Compile("""
            type test = string[]

            type test2 = test[*]
            """);

        result.Should().NotHaveAnyCompilationBlockingDiagnostics();
        result.Template.Should().HaveValueAtPath("definitions.test2", JToken.Parse("""
            {
              "$ref": "#/definitions/test/items"
            }
            """));
    }

    [DataTestMethod]
    [DataRow("test[*]", "BCP390", "The array item type access operator ('[*]') can only be used with typed arrays.")]
    [DataRow("array[*]", "BCP390", "The array item type access operator ('[*]') can only be used with typed arrays.")]
    [DataRow("test[0][*]", "BCP390", "The array item type access operator ('[*]') can only be used with typed arrays.")]
    [DataRow("string[][*]", "BCP391", "Type member access is only supported on a reference to a named type.")]
    public void Invalid_type_items_access_raises_diagnostic(string accessExpression, string expectedErrorCode, string expectedErrorMessage)
    {
        var result = CompilationHelper.Compile($$"""
            type test = [
              { bar: string }
            ]

            type test2 = {{accessExpression}}
            """);

        result.Should().HaveDiagnostics(new[]
        {
            (expectedErrorCode, DiagnosticLevel.Error, expectedErrorMessage),
        });
    }

    [TestMethod]
    public void Type_element_access_can_be_used_on_resource_derived_types()
    {
        var result = CompilationHelper.Compile(
            new ServiceBuilder().WithFeatureOverrides(new(TestContext)),
            ("main.bicep", """
                type storageAccountName = resourceInput<'Microsoft.KeyVault/vaults@2022-07-01'>.properties.accessPolicies[*]
                """));

        result.Should().NotHaveAnyCompilationBlockingDiagnostics();
        result.Template.Should().HaveValueAtPath("definitions.storageAccountName", JToken.Parse($$"""
            {
                "type": "object",
                "metadata": {
                    "{{LanguageConstants.MetadataResourceDerivedTypePropertyName}}": {
                        "{{LanguageConstants.MetadataResourceDerivedTypePointerPropertyName}}": "Microsoft.KeyVault/vaults@2022-07-01#properties/properties/properties/accessPolicies/items"
                    }
                }
            }
            """));
    }

    [TestMethod]
    public void Type_element_access_resolves_refs_and_traverses_imports()
    {
        var result = CompilationHelper.Compile(new ServiceBuilder().WithFeatureOverrides(new(TestContext)),
            ("types.bicep", """
                @export()
                type accessPolicy = resourceInput<'Microsoft.KeyVault/vaults@2022-07-01'>.properties.accessPolicies[*]

                @export()
                type strings = string[]
                """),
            ("main.bicep", """
                import * as types from 'types.bicep'

                type accessPolicy = resourceInput<'Microsoft.KeyVault/vaults@2022-07-01'>.properties.accessPolicies[*]

                type test = types.strings[]

                type test2 = test[]

                type test3 = test2[*][*][*]
                type test4 = accessPolicy.permissions.keys[*]
                type test5 = types.accessPolicy.permissions.keys[*]
                """));

        result.Should().NotHaveAnyCompilationBlockingDiagnostics();
        result.Template.Should().HaveValueAtPath("definitions.test3", JToken.Parse("""
            {
              "$ref": "#/definitions/_1.strings/items"
            }
            """));
        result.Template.Should().HaveValueAtPath("definitions.test4", JToken.Parse($$"""
            {
              "type": "string",
              "metadata": {
                "{{LanguageConstants.MetadataResourceDerivedTypePropertyName}}": {
                    "{{LanguageConstants.MetadataResourceDerivedTypePointerPropertyName}}": "Microsoft.KeyVault/vaults@2022-07-01#properties/properties/properties/accessPolicies/items/properties/permissions/properties/keys/items"
                }
              }
            }
            """));
        result.Template.Should().HaveValueAtPath("definitions.test5", JToken.Parse($$"""
            {
              "type": "string",
              "metadata": {
                "{{LanguageConstants.MetadataResourceDerivedTypePropertyName}}": {
                    "{{LanguageConstants.MetadataResourceDerivedTypePointerPropertyName}}": "Microsoft.KeyVault/vaults@2022-07-01#properties/properties/properties/accessPolicies/items/properties/permissions/properties/keys/items"
                }
              }
            }
            """));
    }

    [TestMethod]
    public void Using_a_complete_resource_body_as_a_type_should_not_throw_exception()
    {
        var result = CompilationHelper.Compile(new ServiceBuilder().WithFeatureOverrides(new(TestContext)),
            ("main.bicep", """
                param subnets resourceInput<'Microsoft.Network/virtualNetworks/subnets@2023-09-01'>[]
                """));

        result.Template.Should().BeNull();
        result.ExcludingLinterDiagnostics().Should().HaveDiagnostics(new[]
        {
            ("BCP394", DiagnosticLevel.Error, "Resource-derived type expressions must dereference a property within the resource body. Using the entire resource body type is not permitted."),
        });
    }

    [TestMethod]
    public void Resource_derived_type_nullability_should_be_preserved_when_loading_from_ARM_JSON()
    {
        var result = CompilationHelper.Compile(new ServiceBuilder().WithFeatureOverrides(new(TestContext)),
            ("main.bicep", """
                module mod 'mod.json' = {
                    name: 'mod'
                }
                """),
            ("mod.json", $$"""
                {
                    "$schema": "https://schema.management.azure.com/schemas/2019-04-01/deploymentTemplate.json#",
                    "languageVersion": "2.0",
                    "contentVersion": "1.0.0.0",
                    "parameters": {
                        "foo": {
                            "type": "string",
                            "metadata": {
                                "{{LanguageConstants.MetadataResourceDerivedTypePropertyName}}": {
                                    "{{LanguageConstants.MetadataResourceDerivedTypePointerPropertyName}}": "Microsoft.Storage/storageAccounts@2022-09-01#properties/sku/properties/name"
                                }
                            },
                            "nullable": true
                        }
                    },
                    "resources": []
                }
                """));

        result.Should().NotHaveAnyDiagnostics();
    }

    [TestMethod]
    public void Issue_14869()
    {
        var result = CompilationHelper.Compile(
            new ServiceBuilder().WithFeatureOverrides(new(TestContext)),
            ("main.bicep", """
                param container resourceInput<'Microsoft.DocumentDB/databaseAccounts/sqlDatabases/containers@2024-05-15'>.properties.resource.indexingPolicy

                resource sa 'Microsoft.Storage/storageAccounts@2023-05-01'  = {
                  location: resourceGroup().location
                  sku: { name: 'Standard_GRS' }
                  kind: 'StorageV2'
                  name: 'mysa'
                  properties: {
                    accessTier: 'Hot'
                    azureFilesIdentityBasedAuthentication: container
                  }
                }
                """));

        result.Should().HaveDiagnostics(new[]
        {
            ("BCP035", DiagnosticLevel.Warning, """The specified "object" declaration is missing the following required properties: "directoryServiceOptions". If this is a resource type definition inaccuracy, report it using https://aka.ms/bicep-type-issues."""),
            ("BCP037", DiagnosticLevel.Warning, """The property "automatic" is not allowed on objects of type "AzureFilesIdentityBasedAuthentication". Permissible properties include "activeDirectoryProperties", "defaultSharePermission", "directoryServiceOptions". If this is a resource type definition inaccuracy, report it using https://aka.ms/bicep-type-issues."""),
            ("BCP037", DiagnosticLevel.Warning, """The property "compositeIndexes" is not allowed on objects of type "AzureFilesIdentityBasedAuthentication". Permissible properties include "activeDirectoryProperties", "defaultSharePermission", "directoryServiceOptions". If this is a resource type definition inaccuracy, report it using https://aka.ms/bicep-type-issues."""),
            ("BCP037", DiagnosticLevel.Warning, """The property "excludedPaths" is not allowed on objects of type "AzureFilesIdentityBasedAuthentication". Permissible properties include "activeDirectoryProperties", "defaultSharePermission", "directoryServiceOptions". If this is a resource type definition inaccuracy, report it using https://aka.ms/bicep-type-issues."""),
            ("BCP037", DiagnosticLevel.Warning, """The property "includedPaths" is not allowed on objects of type "AzureFilesIdentityBasedAuthentication". Permissible properties include "activeDirectoryProperties", "defaultSharePermission", "directoryServiceOptions". If this is a resource type definition inaccuracy, report it using https://aka.ms/bicep-type-issues."""),
            ("BCP037", DiagnosticLevel.Warning, """The property "indexingMode" is not allowed on objects of type "AzureFilesIdentityBasedAuthentication". Permissible properties include "activeDirectoryProperties", "defaultSharePermission", "directoryServiceOptions". If this is a resource type definition inaccuracy, report it using https://aka.ms/bicep-type-issues."""),
            ("BCP037", DiagnosticLevel.Warning, """The property "spatialIndexes" is not allowed on objects of type "AzureFilesIdentityBasedAuthentication". Permissible properties include "activeDirectoryProperties", "defaultSharePermission", "directoryServiceOptions". If this is a resource type definition inaccuracy, report it using https://aka.ms/bicep-type-issues."""),
        });
    }

    [TestMethod]
    public void Parameterized_types_should_require_parameterization()
    {
        var result = CompilationHelper.Compile(
            new ServiceBuilder().WithFeatureOverrides(new(TestContext)),
            """type t = resourceInput""");

        result.Should().HaveDiagnostics([
            ("BCP384", DiagnosticLevel.Error, """The "resourceInput<ResourceTypeIdentifier>" type requires 1 argument(s)."""),
        ]);
    }

    [TestMethod]
    public void Resource_input_type_should_raise_no_diagnostic_when_resource_writeOnly_property_accessed()
    {
        var result = CompilationHelper.Compile(
            new ServiceBuilder().WithFeatureOverrides(new(TestContext)),
            """
                param orderProperties resourceInput<'Microsoft.Capacity/reservationOrders@2022-11-01'>.properties

                output orderScopeType string = orderProperties.appliedScopeType
                """);

        result.Should().NotHaveAnyDiagnostics();
    }

    [TestMethod]
    public void Assignment_to_readOnly_property_diagnostic_should_be_raised_when_resource_output_is_assigned_to_resource_input()
    {
        var result = CompilationHelper.Compile("""
            param siteProperties object

            resource appService1 'Microsoft.Web/sites@2022-09-01' = {
              name: 'name'
              location: resourceGroup().location
              properties: siteProperties
            }

            resource appService2 'Microsoft.Web/sites@2022-09-01' = {
              name: 'name2'
              location: resourceGroup().location
              properties: appService1.properties
            }
            """);

        result.Diagnostics.Should().NotBeNullOrEmpty();
        result.Diagnostics.Should().ContainDiagnostic(
            "BCP073",
            DiagnosticLevel.Warning,
            """The property "availabilityState" is read-only. Expressions cannot be assigned to read-only properties. If this is a resource type definition inaccuracy, report it using https://aka.ms/bicep-type-issues."""
        );
    }

    [TestMethod]
    public void Assignment_to_readOnly_property_diagnostic_should_not_be_raised_when_resourceInput_typed_param_is_assigned_to_resource_input()
    {
        var result = CompilationHelper.Compile(
            new ServiceBuilder().WithFeatureOverrides(new(TestContext)),
            """
                param siteProperties resourceInput<'Microsoft.Web/sites@2022-09-01'>.properties

                resource appService 'Microsoft.Web/sites@2022-09-01' = {
                  name: 'name'
                  location: resourceGroup().location
                  properties: siteProperties
                }
                """);

        result.Should().NotHaveAnyDiagnostics();
    }

    [TestMethod]
    public void Assignment_to_readOnly_property_diagnostic_should_not_be_raised_when_resource_output_is_assigned_to_resourceOutput_typed_target()
    {
        var result = CompilationHelper.Compile(
            new ServiceBuilder().WithFeatureOverrides(new(TestContext)),
            """
                param siteProperties resourceInput<'Microsoft.Web/sites@2022-09-01'>.properties

                resource appService 'Microsoft.Web/sites@2022-09-01' = {
                  name: 'name'
                  location: resourceGroup().location
                  properties: siteProperties
                }

                output siteProperties resourceOutput<'Microsoft.Web/sites@2022-09-01'>.properties = appService.properties
                """);

        result.ExcludingLinterDiagnostics().Should().NotHaveAnyDiagnostics();
    }

    [TestMethod]
    public void Assignment_to_readOnly_property_diagnostic_should_be_raised_when_resource_output_is_assigned_to_resourceInput_typed_target()
    {
        var result = CompilationHelper.Compile(
            new ServiceBuilder().WithFeatureOverrides(new(TestContext)),
            """
                param siteProperties resourceInput<'Microsoft.Web/sites@2022-09-01'>.properties

                resource appService 'Microsoft.Web/sites@2022-09-01' = {
                  name: 'name'
                  location: resourceGroup().location
                  properties: siteProperties
                }

                output siteProperties resourceInput<'Microsoft.Web/sites@2022-09-01'>.properties = appService.properties
                """);

        result.Diagnostics.Should().NotBeNullOrEmpty();
        result.Diagnostics.Should().ContainDiagnostic(
            "BCP073",
            DiagnosticLevel.Warning,
            """The property "availabilityState" is read-only. Expressions cannot be assigned to read-only properties."""
        );
    }

    [DataTestMethod]
    [DataRow("type resourceInput = resourceInput<'Microsoft.Compute/virtualMachines'>")] // should be caught at syntax level
    [DataRow("type resourceInput = resourceInput<'Microsoft.Compute/virtualMachines'>.properties")] // should be caught by type manager
    public void Parameterized_type_recursion_raises_diagnostic(string template)
    {
        var result = CompilationHelper.Compile(
            new ServiceBuilder().WithFeatureOverrides(new(TestContext)),
            template);

        result.Should().HaveDiagnostics(new[]
        {
            ("BCP298", DiagnosticLevel.Error, "This type definition includes itself as required component, which creates a constraint that cannot be fulfilled."),
        });
    }

    [TestMethod]
    public void Diagnostic_should_be_emitted_for_safe_access_of_non_existent_property()
    {
        var result = CompilationHelper.Compile("""
            param unsealed {
              requiredProperty: string
            }

            output x string = unsealed.?undeclaredProperty
            """);

        result.Should().NotHaveAnyCompilationBlockingDiagnostics();
        result.Should().HaveDiagnostics(new[]
        {
            ("BCP187", DiagnosticLevel.Info, "The property \"undeclaredProperty\" does not exist in the resource or type definition, although it might still be valid. If this is a resource type definition inaccuracy, report it using https://aka.ms/bicep-type-issues."),
        });
    }

    [TestMethod]
    public void Accessing_property_of_resource_derived_type_when_feature_is_disabled_raises_useful_error()
    {
        var result = CompilationHelper.Compile("""
            param probes resourceInput<'Microsoft.App/containerApps@2024-10-02-preview'>.properties.templates.containers[*].probes
            """);

        result.ExcludingLinterDiagnostics().Should().HaveDiagnostics(new[]
        {
            ("BCP083", DiagnosticLevel.Error, "The type \"ContainerAppProperties\" does not contain property \"templates\". Did you mean \"template\"?"),
        });
    }

    [TestMethod]
    public void FromEnd_indexing_of_tuple_resolves_correct_type()
    {
        var result = CompilationHelper.Compile("""
            param foo [int, string]
            output foo int = foo[^2]
            """);

        result.Should().NotHaveAnyDiagnostics();

        result = CompilationHelper.Compile("""
            param foo [int, string]
            output foo int = foo[^1]
            """);

        result.Should().HaveDiagnostics(new[]
        {
            ("BCP033", DiagnosticLevel.Error, "Expected a value of type \"int\" but the provided value is of type \"string\"."),
        });
    }

    [TestMethod]
    public void Safe_FromEnd_indexing_of_tuple_resolves_correct_type()
    {
        var result = CompilationHelper.Compile("""
            param foo [int, string]?
            output foo int? = foo[?^2]
            """);

        result.Should().NotHaveAnyDiagnostics();

        result = CompilationHelper.Compile("""
            param foo [int, string]?
            output foo int? = foo[?^1]
            """);

        result.Should().HaveDiagnostics(new[]
        {
            ("BCP033", DiagnosticLevel.Error, "Expected a value of type \"int | null\" but the provided value is of type \"null | string\"."),
        });
    }

    [TestMethod]
    public void Narrowing_a_recursive_type_against_itself_does_not_recur_infinitely()
    {
        var result = CompilationHelper.Compile("""
            type recursiveType = {
              recursion: recursiveType?
            }

            param p recursiveType

            output o recursiveType = p
            """);

        result.Should().NotHaveAnyDiagnostics();
    }

    [TestMethod]
<<<<<<< HEAD
    public void Any_type_can_be_used_wherever_a_type_is_allowed()
    {
        var result = CompilationHelper.Compile("""
            type myAny = any
            type hasAnyProp = {
              property: any
            }
            type dictStringAny = {
              *: any
            }
            type untypedArray = any[]
            type tupleWithAny = [string, bool, any]
=======
    public void User_defined_validators_are_blocked_if_feature_flag_is_not_enabled()
    {
        var result = CompilationHelper.Compile("""
            @validate(x => startsWith(x, 'foo'))
            param foo string
            """);

        result.ExcludingLinterDiagnostics().Should().HaveDiagnostics(
        [
            ("BCP057", DiagnosticLevel.Error, "The name \"validate\" does not exist in the current context."),
        ]);
    }

    [TestMethod]
    public void User_defined_validator_can_be_attached_to_a_parameter_statement()
    {
        var result = CompilationHelper.Compile(
            new ServiceBuilder().WithFeatureOverrides(new(TestContext, UserDefinedConstraintsEnabled: true)),
            """
            @validate(x => startsWith(x, 'foo'), 'Should have started with \'foo\'')
            param foo string
>>>>>>> e2df07be
            """);

        result.ExcludingLinterDiagnostics().Should().NotHaveAnyDiagnostics();
        result.Template.Should().NotBeNull();
<<<<<<< HEAD
        result.Template.Should().HaveJsonAtPath("$.definitions.myAny", "{}");
        result.Template.Should().HaveJsonAtPath("$.definitions.hasAnyProp.properties.property", "{}");
        result.Template.Should().HaveJsonAtPath("$.definitions.dictStringAny.additionalProperties", "{}");
        result.Template.Should().HaveJsonAtPath("$.definitions.untypedArray.items", "{}");
        result.Template.Should().HaveJsonAtPath("$.definitions.tupleWithAny.prefixItems[2]", "{}");
    }

    [TestMethod]
    public void Secure_decorator_is_blocked_on_any_and_resource_derived_types()
    {
        var result = CompilationHelper.Compile("""
            @secure()
            type untyped = any

            @secure()
            type rdt = resourceInput<'Microsoft.Resources/deployments@2022-09-01'>.name
=======
        result.Template.Should().HaveJsonAtPath("$.parameters.foo.validate",
            """["[lambda('x', startsWith(lambdaVariables('x'), 'foo'))]", "Should have started with 'foo'"]""");
    }

    [TestMethod]
    public void User_defined_validator_checks_lambda_type_against_declared_type()
    {
        var result = CompilationHelper.Compile(
            new ServiceBuilder().WithFeatureOverrides(new(TestContext, UserDefinedConstraintsEnabled: true)),
            """
            @validate(x => startsWith(x, 'foo'))
            param foo int
            """);

        result.ExcludingLinterDiagnostics().Should().HaveDiagnostics(
        [
            ("BCP070", DiagnosticLevel.Error, "Argument of type \"int => error\" is not assignable to parameter of type \"any => bool\"."),
        ]);
    }

    [TestMethod]
    public void User_defined_validator_disallows_runtime_expressions()
    {
        var result = CompilationHelper.Compile(
            new ServiceBuilder().WithFeatureOverrides(new(TestContext, UserDefinedConstraintsEnabled: true)),
            """
            resource sa 'Microsoft.Storage/storageAccounts@2025-01-01' existing = {
              name: 'acct'
            }

            var indirection = sa.properties.allowBlobPublicAccess

            @validate(x => x == !indirection)
            param foo bool
>>>>>>> e2df07be
            """);

        result.ExcludingLinterDiagnostics().Should().HaveDiagnostics(
        [
<<<<<<< HEAD
            ("BCP431", DiagnosticLevel.Error, "The @secure() decorator can only be used on statements whose type clause is \"string,\", \"object\", or a literal type."),
            ("BCP431", DiagnosticLevel.Error, "The @secure() decorator can only be used on statements whose type clause is \"string,\", \"object\", or a literal type."),
=======
            ("BCP432", DiagnosticLevel.Error, "This expression is being used in parameter \"predicate\" of the function \"validate\", which requires a value that can be calculated at the start of the deployment. You are referencing a variable which cannot be calculated at the start (\"indirection\" -> \"sa\"). Properties of sa which can be calculated at the start include \"apiVersion\", \"id\", \"name\", \"type\"."),
>>>>>>> e2df07be
        ]);
    }
}<|MERGE_RESOLUTION|>--- conflicted
+++ resolved
@@ -155,7 +155,7 @@
             ("BCP308", DiagnosticLevel.Error, "The decorator \"maxValue\" may not be used on statements whose declared type is a reference to a user-defined type."),
             ("BCP308", DiagnosticLevel.Error, "The decorator \"minLength\" may not be used on statements whose declared type is a reference to a user-defined type."),
             ("BCP308", DiagnosticLevel.Error, "The decorator \"maxLength\" may not be used on statements whose declared type is a reference to a user-defined type."),
-            ("BCP431", DiagnosticLevel.Error, "The @secure() decorator can only be used on statements whose type clause is \"string,\", \"object\", or a literal type."),
+            ("BCP435", DiagnosticLevel.Error, "The @secure() decorator can only be used on statements whose type clause is \"string,\", \"object\", or a literal type."),
             ("BCP308", DiagnosticLevel.Error, "The decorator \"allowed\" may not be used on statements whose declared type is a reference to a user-defined type."),
             ("no-unused-params", DiagnosticLevel.Warning, "Parameter \"stringParam\" is declared but never used."),
             ("BCP308", DiagnosticLevel.Error, "The decorator \"minValue\" may not be used on statements whose declared type is a reference to a user-defined type."),
@@ -1866,20 +1866,6 @@
     }
 
     [TestMethod]
-<<<<<<< HEAD
-    public void Any_type_can_be_used_wherever_a_type_is_allowed()
-    {
-        var result = CompilationHelper.Compile("""
-            type myAny = any
-            type hasAnyProp = {
-              property: any
-            }
-            type dictStringAny = {
-              *: any
-            }
-            type untypedArray = any[]
-            type tupleWithAny = [string, bool, any]
-=======
     public void User_defined_validators_are_blocked_if_feature_flag_is_not_enabled()
     {
         var result = CompilationHelper.Compile("""
@@ -1901,12 +1887,69 @@
             """
             @validate(x => startsWith(x, 'foo'), 'Should have started with \'foo\'')
             param foo string
->>>>>>> e2df07be
             """);
 
         result.ExcludingLinterDiagnostics().Should().NotHaveAnyDiagnostics();
         result.Template.Should().NotBeNull();
-<<<<<<< HEAD
+        result.Template.Should().HaveJsonAtPath("$.parameters.foo.validate",
+            """["[lambda('x', startsWith(lambdaVariables('x'), 'foo'))]", "Should have started with 'foo'"]""");
+    }
+
+    [TestMethod]
+    public void User_defined_validator_checks_lambda_type_against_declared_type()
+    {
+        var result = CompilationHelper.Compile(
+            new ServiceBuilder().WithFeatureOverrides(new(TestContext, UserDefinedConstraintsEnabled: true)),
+            """
+            @validate(x => startsWith(x, 'foo'))
+            param foo int
+            """);
+
+        result.ExcludingLinterDiagnostics().Should().HaveDiagnostics(
+        [
+            ("BCP070", DiagnosticLevel.Error, "Argument of type \"int => error\" is not assignable to parameter of type \"any => bool\"."),
+        ]);
+    }
+
+    [TestMethod]
+    public void User_defined_validator_disallows_runtime_expressions()
+    {
+        var result = CompilationHelper.Compile(
+            new ServiceBuilder().WithFeatureOverrides(new(TestContext, UserDefinedConstraintsEnabled: true)),
+            """
+            resource sa 'Microsoft.Storage/storageAccounts@2025-01-01' existing = {
+              name: 'acct'
+            }
+
+            var indirection = sa.properties.allowBlobPublicAccess
+
+            @validate(x => x == !indirection)
+            param foo bool
+            """);
+
+        result.ExcludingLinterDiagnostics().Should().HaveDiagnostics(
+        [
+            ("BCP432", DiagnosticLevel.Error, "This expression is being used in parameter \"predicate\" of the function \"validate\", which requires a value that can be calculated at the start of the deployment. You are referencing a variable which cannot be calculated at the start (\"indirection\" -> \"sa\"). Properties of sa which can be calculated at the start include \"apiVersion\", \"id\", \"name\", \"type\"."),
+        ]);
+    }
+
+    [TestMethod]
+    public void Any_type_can_be_used_wherever_a_type_is_allowed()
+    {
+        var result = CompilationHelper.Compile("""
+            type myAny = any
+            type hasAnyProp = {
+              property: any
+            }
+            type dictStringAny = {
+              *: any
+            }
+            type untypedArray = any[]
+            type tupleWithAny = [string, bool, any]
+            """);
+
+        result.ExcludingLinterDiagnostics().Should().NotHaveAnyDiagnostics();
+        result.Template.Should().NotBeNull();
         result.Template.Should().HaveJsonAtPath("$.definitions.myAny", "{}");
         result.Template.Should().HaveJsonAtPath("$.definitions.hasAnyProp.properties.property", "{}");
         result.Template.Should().HaveJsonAtPath("$.definitions.dictStringAny.additionalProperties", "{}");
@@ -1923,52 +1966,12 @@
 
             @secure()
             type rdt = resourceInput<'Microsoft.Resources/deployments@2022-09-01'>.name
-=======
-        result.Template.Should().HaveJsonAtPath("$.parameters.foo.validate",
-            """["[lambda('x', startsWith(lambdaVariables('x'), 'foo'))]", "Should have started with 'foo'"]""");
-    }
-
-    [TestMethod]
-    public void User_defined_validator_checks_lambda_type_against_declared_type()
-    {
-        var result = CompilationHelper.Compile(
-            new ServiceBuilder().WithFeatureOverrides(new(TestContext, UserDefinedConstraintsEnabled: true)),
-            """
-            @validate(x => startsWith(x, 'foo'))
-            param foo int
             """);
 
         result.ExcludingLinterDiagnostics().Should().HaveDiagnostics(
         [
-            ("BCP070", DiagnosticLevel.Error, "Argument of type \"int => error\" is not assignable to parameter of type \"any => bool\"."),
+            ("BCP435", DiagnosticLevel.Error, "The @secure() decorator can only be used on statements whose type clause is \"string,\", \"object\", or a literal type."),
+            ("BCP435", DiagnosticLevel.Error, "The @secure() decorator can only be used on statements whose type clause is \"string,\", \"object\", or a literal type."),
         ]);
     }
-
-    [TestMethod]
-    public void User_defined_validator_disallows_runtime_expressions()
-    {
-        var result = CompilationHelper.Compile(
-            new ServiceBuilder().WithFeatureOverrides(new(TestContext, UserDefinedConstraintsEnabled: true)),
-            """
-            resource sa 'Microsoft.Storage/storageAccounts@2025-01-01' existing = {
-              name: 'acct'
-            }
-
-            var indirection = sa.properties.allowBlobPublicAccess
-
-            @validate(x => x == !indirection)
-            param foo bool
->>>>>>> e2df07be
-            """);
-
-        result.ExcludingLinterDiagnostics().Should().HaveDiagnostics(
-        [
-<<<<<<< HEAD
-            ("BCP431", DiagnosticLevel.Error, "The @secure() decorator can only be used on statements whose type clause is \"string,\", \"object\", or a literal type."),
-            ("BCP431", DiagnosticLevel.Error, "The @secure() decorator can only be used on statements whose type clause is \"string,\", \"object\", or a literal type."),
-=======
-            ("BCP432", DiagnosticLevel.Error, "This expression is being used in parameter \"predicate\" of the function \"validate\", which requires a value that can be calculated at the start of the deployment. You are referencing a variable which cannot be calculated at the start (\"indirection\" -> \"sa\"). Properties of sa which can be calculated at the start include \"apiVersion\", \"id\", \"name\", \"type\"."),
->>>>>>> e2df07be
-        ]);
-    }
 }