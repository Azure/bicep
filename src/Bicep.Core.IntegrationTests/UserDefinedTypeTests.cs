--- conflicted
+++ resolved
@@ -69,7 +69,7 @@
         var result = CompilationHelper.Compile(@"
 param nullableString string?
 ");
-        result.Should().ContainDiagnostic("BCP322", DiagnosticLevel.Error, "Using nullable types requires enabling EXPERIMENTAL feature \"UserDefinedTypes\".");
+        result.Should().ContainDiagnostic("BCP324", DiagnosticLevel.Error, "Using nullable types requires enabling EXPERIMENTAL feature \"UserDefinedTypes\".");
     }
 
     [TestMethod]
@@ -546,7 +546,6 @@
     }
 
     [TestMethod]
-<<<<<<< HEAD
     public void Error_should_be_emitted_when_setting_a_default_value_on_a_nullable_parameter()
     {
         var result = CompilationHelper.Compile(ServicesWithUserDefinedTypes, @"
@@ -555,9 +554,11 @@
 ");
 
         result.Should().HaveDiagnostics(new[] {
-            ("BCP324", DiagnosticLevel.Error, "Nullable-typed parameters may not be assigned default values. They have an implicit default of 'null' that cannot be overridden."),
-        });
-=======
+            ("BCP326", DiagnosticLevel.Error, "Nullable-typed parameters may not be assigned default values. They have an implicit default of 'null' that cannot be overridden."),
+        });
+    }
+
+    [TestMethod]
     public void Tuples_with_a_literal_index_use_type_at_index()
     {
         var result = CompilationHelper.Compile(ServicesWithUserDefinedTypes,
@@ -601,6 +602,5 @@
 
         result.ExcludingLinterDiagnostics().Should().NotHaveAnyDiagnostics();
         result.Template.Should().NotBeNull();
->>>>>>> 3f7b6de9
     }
 }