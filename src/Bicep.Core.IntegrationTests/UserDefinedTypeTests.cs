// Copyright (c) Microsoft Corporation.
// Licensed under the MIT License.
using System.Diagnostics.CodeAnalysis;
using Bicep.Core.CodeAction;
using Bicep.Core.Diagnostics;
using Bicep.Core.UnitTests;
using Bicep.Core.UnitTests.Assertions;
using Bicep.Core.UnitTests.Utils;
using FluentAssertions;
using Microsoft.VisualStudio.TestTools.UnitTesting;
using Newtonsoft.Json.Linq;

namespace Bicep.Core.IntegrationTests;

[TestClass]
public class UserDefinedTypeTests
{
    [NotNull]
    public TestContext? TestContext { get; set; }

    [TestMethod]
    public void Type_declarations_are_enabled()
    {
        var result = CompilationHelper.Compile(@"
type myString = string
");
        result.ExcludingLinterDiagnostics().Should().NotHaveAnyDiagnostics();
    }

    [TestMethod]
    public void Inline_object_types_are_enabled()
    {
        var result = CompilationHelper.Compile(@"
param complexParam {
    property1: string
    property2: string
}
");
        result.ExcludingLinterDiagnostics().Should().NotHaveAnyDiagnostics();
    }

    [TestMethod]
    public void Inline_type_literals_are_enabled()
    {
        var result = CompilationHelper.Compile(@"
param thirtyThreeParam 33
");
        result.ExcludingLinterDiagnostics().Should().NotHaveAnyDiagnostics();
    }

    [TestMethod]
    public void Inline_union_types_are_enabled()
    {
        var result = CompilationHelper.Compile(@"
param oneOfSeveralStrings 'this one'|'that one'|'perhaps this one instead'
");
        result.ExcludingLinterDiagnostics().Should().NotHaveAnyDiagnostics();
    }

    [TestMethod]
    public void Nullable_types_are_enabled()
    {
        var result = CompilationHelper.Compile(@"
param nullableString string?
");
        result.ExcludingLinterDiagnostics().Should().NotHaveAnyDiagnostics();
    }

    [TestMethod]
    public void Namespaces_cannot_be_used_as_types()
    {
        var result = CompilationHelper.Compile(@"
param azParam az
");
        result.Should().ContainDiagnostic("BCP306", DiagnosticLevel.Error, "The name \"az\" refers to a namespace, not to a type.");
    }

    [TestMethod]
    public void Namespaces_cannot_be_assigned_to_types()
    {
        var result = CompilationHelper.Compile(@"
type sysAlias = sys
");
        result.Should().ContainDiagnostic("BCP306", DiagnosticLevel.Error, "The name \"sys\" refers to a namespace, not to a type.");
    }

    [TestMethod]
    public void Masked_types_still_accessible_via_qualified_reference()
    {
        var result = CompilationHelper.Compile(@"
type string = int

param stringParam string = 'foo'
");

        result.Should().HaveDiagnostics(new[] {
            ("no-unused-params", DiagnosticLevel.Warning, "Parameter \"stringParam\" is declared but never used."),
            ("BCP033", DiagnosticLevel.Error, "Expected a value of type \"int\" but the provided value is of type \"'foo'\"."),
        });

        // fix by fully-qualifying
        result = CompilationHelper.Compile(@"
type string = int

param stringParam sys.string = 'foo'
");

        result.Should().HaveDiagnostics(new[] {
            ("no-unused-params", DiagnosticLevel.Warning, "Parameter \"stringParam\" is declared but never used."),
        });
    }

    [TestMethod]
    public void Constraint_decorators_prohibited_on_type_refs()
    {
        var result = CompilationHelper.Compile(@"
@minLength(3)
@maxLength(5)
@description('A string with a bunch of constraints')
type constrainedString = string

@minValue(3)
@maxValue(5)
@description('An int with a bunch of constraints')
type constrainedInt = int

@minLength(3)
@maxLength(5)
@description('A type alias with a bunch of constraints pointing to another type alias')
type constrainedStringAlias = constrainedString

@minValue(3)
@maxValue(5)
@description('A type alias with a bunch of constraints pointing to another type alias')
type constrainedIntAlias = constrainedInt

@minLength(3)
@maxLength(5)
@secure()
@allowed(['fizz', 'buzz', 'pop'])
@description('A parameter with a bunch of constraints that uses a type alias')
param stringParam constrainedString

@minValue(3)
@maxValue(5)
@allowed([3, 4, 5])
@description('A parameter with a bunch of constraints that uses a type alias')
param intParam constrainedInt
");

        result.Should().HaveDiagnostics(new[] {
            ("BCP308", DiagnosticLevel.Error, "The decorator \"minLength\" may not be used on statements whose declared type is a reference to a user-defined type."),
            ("BCP308", DiagnosticLevel.Error, "The decorator \"maxLength\" may not be used on statements whose declared type is a reference to a user-defined type."),
            ("BCP308", DiagnosticLevel.Error, "The decorator \"minValue\" may not be used on statements whose declared type is a reference to a user-defined type."),
            ("BCP308", DiagnosticLevel.Error, "The decorator \"maxValue\" may not be used on statements whose declared type is a reference to a user-defined type."),
            ("BCP308", DiagnosticLevel.Error, "The decorator \"minLength\" may not be used on statements whose declared type is a reference to a user-defined type."),
            ("BCP308", DiagnosticLevel.Error, "The decorator \"maxLength\" may not be used on statements whose declared type is a reference to a user-defined type."),
            ("BCP308", DiagnosticLevel.Error, "The decorator \"secure\" may not be used on statements whose declared type is a reference to a user-defined type."),
            ("BCP308", DiagnosticLevel.Error, "The decorator \"allowed\" may not be used on statements whose declared type is a reference to a user-defined type."),
            ("no-unused-params", DiagnosticLevel.Warning, "Parameter \"stringParam\" is declared but never used."),
            ("BCP308", DiagnosticLevel.Error, "The decorator \"minValue\" may not be used on statements whose declared type is a reference to a user-defined type."),
            ("BCP308", DiagnosticLevel.Error, "The decorator \"maxValue\" may not be used on statements whose declared type is a reference to a user-defined type."),
            ("BCP308", DiagnosticLevel.Error, "The decorator \"allowed\" may not be used on statements whose declared type is a reference to a user-defined type."),
            ("no-unused-params", DiagnosticLevel.Warning, "Parameter \"intParam\" is declared but never used."),
        });
    }

    [TestMethod]
    public void Allowed_decorator_may_not_be_used_on_literal_and_union_typed_parameters()
    {
        var result = CompilationHelper.Compile(@"
@allowed([true])
param trueParam true

@allowed([false])
param falseParam !true

@allowed([1])
param oneParam 1

@allowed([-1])
param negativeOneParam -1

@allowed([{fizz: 'buzz'}])
param fizzBuzzParam {fizz: 'buzz'}

@allowed(['fizz'])
param fizzParam 'fizz'

@allowed(['fizz', 'buzz', 'pop'])
param fizzBuzzPopParam 'fizz'|'buzz'|'pop'
");

        result.Should().HaveDiagnostics(new[] {
            ("BCP295", DiagnosticLevel.Error, "The 'allowed' decorator may not be used on targets of a union or literal type. The allowed values for this parameter or type definition will be derived from the union or literal type automatically."),
            ("no-unused-params", DiagnosticLevel.Warning, "Parameter \"trueParam\" is declared but never used."),
            ("BCP295", DiagnosticLevel.Error, "The 'allowed' decorator may not be used on targets of a union or literal type. The allowed values for this parameter or type definition will be derived from the union or literal type automatically."),
            ("no-unused-params", DiagnosticLevel.Warning, "Parameter \"falseParam\" is declared but never used."),
            ("BCP295", DiagnosticLevel.Error, "The 'allowed' decorator may not be used on targets of a union or literal type. The allowed values for this parameter or type definition will be derived from the union or literal type automatically."),
            ("no-unused-params", DiagnosticLevel.Warning, "Parameter \"oneParam\" is declared but never used."),
            ("BCP295", DiagnosticLevel.Error, "The 'allowed' decorator may not be used on targets of a union or literal type. The allowed values for this parameter or type definition will be derived from the union or literal type automatically."),
            ("no-unused-params", DiagnosticLevel.Warning, "Parameter \"negativeOneParam\" is declared but never used."),
            ("BCP295", DiagnosticLevel.Error, "The 'allowed' decorator may not be used on targets of a union or literal type. The allowed values for this parameter or type definition will be derived from the union or literal type automatically."),
            ("no-unused-params", DiagnosticLevel.Warning, "Parameter \"fizzBuzzParam\" is declared but never used."),
            ("BCP295", DiagnosticLevel.Error, "The 'allowed' decorator may not be used on targets of a union or literal type. The allowed values for this parameter or type definition will be derived from the union or literal type automatically."),
            ("no-unused-params", DiagnosticLevel.Warning, "Parameter \"fizzParam\" is declared but never used."),
            ("BCP295", DiagnosticLevel.Error, "The 'allowed' decorator may not be used on targets of a union or literal type. The allowed values for this parameter or type definition will be derived from the union or literal type automatically."),
            ("no-unused-params", DiagnosticLevel.Warning, "Parameter \"fizzBuzzPopParam\" is declared but never used."),
        });
    }

    [TestMethod]
    public void Unions_that_incorporate_their_parent_object_do_not_blow_the_stack()
    {
        var blockedBecauseOfCycle = CompilationHelper.Compile(@"
type anObject = {
    recur: {foo: 'bar'}|anObject
}
");

        blockedBecauseOfCycle.Should().HaveDiagnostics(new[] {
            ("BCP298", DiagnosticLevel.Error, "This type definition includes itself as required component, which creates a constraint that cannot be fulfilled."),
            ("BCP293", DiagnosticLevel.Error, "All members of a union type declaration must be literal values."),
        });

        var blockedBecauseOfUnionSemantics = CompilationHelper.Compile(@"
type anObject = {
    recur: {foo: 'bar'}|anObject?
}
");

        blockedBecauseOfUnionSemantics.Should().HaveDiagnostics(new[] {
            ("BCP293", DiagnosticLevel.Error, "All members of a union type declaration must be literal values."),
        });
    }

    [TestMethod]
    public void Unary_operations_that_incorporate_their_parent_object_do_not_blow_the_stack()
    {
        var blockedBecauseOfCycle = CompilationHelper.Compile(@"
type anObject = {
    recur: !anObject
}
");

        blockedBecauseOfCycle.Should().HaveDiagnostics(new[] {
            ("BCP285", DiagnosticLevel.Error, "The type expression could not be reduced to a literal value."),
        });
    }

    [TestMethod]
    public void Arrays_that_incorporate_their_parent_object_do_not_blow_the_stack()
    {
        var blockedBecauseOfCycle = CompilationHelper.Compile(@"
type anObject = {
    recur: anObject[]
}
");

        blockedBecauseOfCycle.Should().HaveDiagnostics(new[] {
            ("BCP298", DiagnosticLevel.Error, "This type definition includes itself as required component, which creates a constraint that cannot be fulfilled."),
        });

        var permitted = CompilationHelper.Compile(@"
type anObject = {
    recur: (anObject?)[]
}
");

        permitted.Should().NotHaveAnyDiagnostics();

        permitted = CompilationHelper.Compile(@"
type anArray = (anArray?)[]
");

        permitted.Should().NotHaveAnyDiagnostics();

        permitted = CompilationHelper.Compile(@"
type anArray = anArray[]?
");

        permitted.Should().NotHaveAnyDiagnostics();
    }

    [TestMethod]
    public void Cyclic_nullables_do_not_blow_the_stack()
    {
        var blockedBecauseOfCycle = CompilationHelper.Compile(@"
type nullable = nullable?
");

        blockedBecauseOfCycle.Should().HaveDiagnostics(new[] {
            ("BCP298", DiagnosticLevel.Error, "This type definition includes itself as required component, which creates a constraint that cannot be fulfilled."),
        });
    }

    [TestMethod]
    public void Tuples_that_incorporate_their_parent_object_do_not_blow_the_stack()
    {
        var blockedBecauseOfCycle = CompilationHelper.Compile(@"
type anObject = {
    recur: [anObject]
}
");

        blockedBecauseOfCycle.Should().HaveDiagnostics(new[] {
            ("BCP298", DiagnosticLevel.Error, "This type definition includes itself as required component, which creates a constraint that cannot be fulfilled."),
        });

        var permitted = CompilationHelper.Compile(@"
type anObject = {
    recur: [anObject]?
}
");

        permitted.Should().NotHaveAnyDiagnostics();

        permitted = CompilationHelper.Compile(@"
type anObject = {
    recur: [anObject?]
}
");

        permitted.Should().NotHaveAnyDiagnostics();

        permitted = CompilationHelper.Compile(@"
type aTuple = [aTuple?]
");

        permitted.Should().NotHaveAnyDiagnostics();

        permitted = CompilationHelper.Compile(@"
type aTuple = [aTuple]?
");

        permitted.Should().NotHaveAnyDiagnostics();
    }

    [TestMethod]
    public void Objects_that_incorporate_their_parent_object_do_not_blow_the_stack()
    {
        var blockedBecauseOfCycle = CompilationHelper.Compile(@"
type anObject = {
    recurEventually: {
        recurNow: anObject
    }
}
");

        blockedBecauseOfCycle.Should().HaveDiagnostics(new[] {
            ("BCP298", DiagnosticLevel.Error, "This type definition includes itself as required component, which creates a constraint that cannot be fulfilled."),
        });

        var permitted = CompilationHelper.Compile(@"
type anObject = {
    recurEventually: {
        recurNow: anObject?
    }
}
");

        permitted.Should().NotHaveAnyDiagnostics();

        permitted = CompilationHelper.Compile(@"
type anObject = {
    recurEventually: {
        recurNow: anObject
    }?
}
");

        permitted.Should().NotHaveAnyDiagnostics();

        permitted = CompilationHelper.Compile(@"
type anObject = {
    recurEventually: {
        recurNow: anObject
    }
}?
");

        permitted.Should().NotHaveAnyDiagnostics();
    }

    [TestMethod]
    public void Cyclic_check_understands_nullability_modifiers()
    {
        var blockedBecauseOfCycle = CompilationHelper.Compile(@"
type anObject = {
    recurEventually: {
        recurNow: anObject!
    }
}?
");

        blockedBecauseOfCycle.Should().HaveDiagnostics(new[] {
            ("BCP298", DiagnosticLevel.Error, "This type definition includes itself as required component, which creates a constraint that cannot be fulfilled."),
        });

        blockedBecauseOfCycle = CompilationHelper.Compile(@"
type anObject = {
    recurEventually: {
        recurNow: anObject
    }
}?!
");

        blockedBecauseOfCycle.Should().HaveDiagnostics(new[] {
            ("BCP298", DiagnosticLevel.Error, "This type definition includes itself as required component, which creates a constraint that cannot be fulfilled."),
        });

        var permitted = CompilationHelper.Compile(@"
type anObject = {
    recurEventually: {
        recurNow: anObject!?
    }
}?
");

        permitted.Should().NotHaveAnyDiagnostics();
    }

    [TestMethod]
    public void Warning_should_be_shown_when_reading_unknown_properties_on_unsealed_objects()
    {
        var result = CompilationHelper.Compile(@"
param anObject {}

output prop string = anObject.prop
");

        result.Should().HaveDiagnostics(new[] {
            ("BCP187", DiagnosticLevel.Warning, "The property \"prop\" does not exist in the resource or type definition, although it might still be valid. If this is a resource type definition inaccuracy, report it using https://aka.ms/bicep-type-issues."),
        });
    }

    [TestMethod]
    public void Warning_should_be_shown_when_setting_unknown_properties_on_unsealed_objects()
    {
        var result = CompilationHelper.Compile(@"
#disable-next-line no-unused-params
param anObject {} = {prop: 'someVal'}

#disable-next-line no-unused-params
param anotherObject object = {prop: 'someVal'}
");

        result.Should().HaveDiagnostics(new[] {
            ("BCP037", DiagnosticLevel.Warning, "The property \"prop\" is not allowed on objects of type \"{ }\". No other properties are allowed."),
        });
    }

    [TestMethod]
    public void Empty_object_should_be_distinguishable_from_untyped_object_in_compiled_JSON()
    {
        var result = CompilationHelper.Compile("""
            type emptyObject = {}
            type untypedObject = object
            """);

        result.Template.Should().HaveValueAtPath("definitions.emptyObject.properties", new JObject());
        result.Template.Should().NotHaveValueAtPath("definitions.untypedObject.properties");
    }

    [TestMethod]
    public void Error_should_be_shown_when_setting_unknown_properties_that_do_not_match_additional_properties_type()
    {
        var result = CompilationHelper.Compile(@"
#disable-next-line no-unused-params
param aDict {
  *: int
} = {prop: 'someVal'}
");

        result.Should().HaveDiagnostics(new[] {
            ("BCP036", DiagnosticLevel.Error, @"The property ""prop"" expected a value of type ""int"" but the provided value is of type ""'someVal'""."),
        });

        result = CompilationHelper.Compile(@"
#disable-next-line no-unused-params
param aDict {
  *: string
} = {prop: 'someVal'}
");

        result.Should().NotHaveAnyDiagnostics();
    }

    [TestMethod]
    public void Additional_properties_may_be_used_alongside_named_properties()
    {
        var result = CompilationHelper.Compile(@"
#disable-next-line no-unused-params
param aDict {
  knownProp: int
  *: string
} = {
  knownProp: 21
  prop: 'someVal'
}
");

        result.Should().NotHaveAnyDiagnostics();
    }

    [TestMethod]
    public void Constraint_decorators_can_be_used_on_nullably_typed_params()
    {
        var result = CompilationHelper.Compile(@"
@minLength(3)
@maxLength(10)
@secure()
#disable-next-line no-unused-params
param constrainedString string?

@minValue(3)
@maxValue(10)
type constrainedInt = int?

@minLength(3)
@maxLength(10)
type constrainedArray = array?

@sealed()
@secure()
#disable-next-line no-unused-params
param sealedObject {}?
");

        result.Should().NotHaveAnyDiagnostics();
    }

    [TestMethod]
    public void Nullably_typed_values_can_be_used_as_nonnullable_outputs_with_postfix_assertion()
    {
        var templateWithPossiblyNullDeref = @"
param foos (null | { bar: { baz: { quux: 'quux' } } })[]

output quux string = foos[0].bar.baz.quux
";
        var templateWithNonNullAssertion = @"
param foos (null | { bar: { baz: { quux: 'quux' } } })[]

output quux string = foos[0]!.bar.baz.quux
";
        var templateWithSafeDeref = @"
param foos (null | { bar: { baz: { quux: 'quux' } } })[]

output quux string = foos[0].?bar.baz.quux
";

        var result = CompilationHelper.Compile(templateWithPossiblyNullDeref);
        result.Should().HaveDiagnostics(new[]
        {
          ("BCP318", DiagnosticLevel.Warning, @"The value of type ""null | { bar: { baz: { quux: 'quux' } } }"" may be null at the start of the deployment, which would cause this access expression (and the overall deployment with it) to fail."),
        });

        result.Diagnostics.Single().Should().BeAssignableTo<IFixable>();
        var fixAlternatives = new HashSet<string> { templateWithNonNullAssertion, templateWithSafeDeref };
        foreach (var fix in result.Diagnostics.Single().As<IFixable>().Fixes)
        {
            fix.Replacements.Should().HaveCount(1);
            var replacement = fix.Replacements.Single();

            var actualText = templateWithPossiblyNullDeref.Remove(replacement.Span.Position, replacement.Span.Length);
            actualText = actualText.Insert(replacement.Span.Position, replacement.Text);

            fixAlternatives.Remove(actualText);
        }

        fixAlternatives.Should().BeEmpty();

        result = CompilationHelper.Compile(templateWithNonNullAssertion);
        result.Should().NotHaveAnyDiagnostics();
        result.Should().HaveTemplateWithOutput("quux", "[parameters('foos')[0].bar.baz.quux]");
    }

    [TestMethod]
    public void Error_should_be_emitted_when_setting_a_default_value_on_a_nullable_parameter()
    {
        var result = CompilationHelper.Compile(@"
#disable-next-line no-unused-params
param myParam string? = 'foo'
");

        result.Should().HaveDiagnostics(new[] {
            ("BCP326", DiagnosticLevel.Error, "Nullable-typed parameters may not be assigned default values. They have an implicit default of 'null' that cannot be overridden."),
        });
    }

    [TestMethod]
    public void Tuples_with_a_literal_index_use_type_at_index()
    {
        var result = CompilationHelper.Compile(
("main.bicep", @"
var myArray = ['foo', 'bar']

module mod './mod.bicep' = {
  name: 'mod'
  params: {
    myParam: myArray[0]
  }
}
"),
("mod.bicep", @"
param myParam 'foo'
"));

        result.ExcludingLinterDiagnostics().Should().NotHaveAnyDiagnostics();
        result.Template.Should().NotBeNull();
    }

    [TestMethod]
    public void Tuples_with_a_literal_union_index_use_type_at_indices()
    {
        var result = CompilationHelper.Compile(
("main.bicep", @"
param index 0 | 1

var myArray = ['foo', 'bar', 'baz']

module mod './mod.bicep' = {
  name: 'mod'
  params: {
    myParam: myArray[index]
  }
}
"),
("mod.bicep", @"
param myParam 'foo' | 'bar'
"));

        result.ExcludingLinterDiagnostics().Should().NotHaveAnyDiagnostics();
        result.Template.Should().NotBeNull();
    }

    [TestMethod]
    public void Constraint_decorators_permitted_on_outputs()
    {
        var result = CompilationHelper.Compile(@"
@minLength(3)
@maxLength(5)
@description('A string with a bunch of constraints')
output foo string = 'foo'
");

        result.Should().NotHaveAnyDiagnostics();
    }

    [TestMethod]
    public void User_defined_types_may_be_used_with_outputs()
    {
        var result = CompilationHelper.Compile(@"
@minLength(3)
@maxLength(4)
type constrainedString = string

output arrayOfConstrainedStrings constrainedString[] = ['fizz', 'buzz', 'pop']
");

        result.Should().NotHaveAnyDiagnostics();
    }

    public void Type_aliases_incorporate_modifiers_into_type()
    {
        var result = CompilationHelper.Compile(@"
@maxLength(2)
type shortString = string

param myString shortString = 'foo'
");

        result.ExcludingLinterDiagnostics().Should().HaveDiagnostics(new[]
        {
            ("BCP332", DiagnosticLevel.Error, "The provided value (whose length will always be greater than or equal to 3) is too long to assign to a target for which the maximum allowable length is 2."),
        });
    }

    [TestMethod]
    public void Impossible_integer_domains_raise_descriptive_error()
    {
        var result = CompilationHelper.Compile(@"
@minValue(1)
@maxValue(0)
param myParam int
");

        result.ExcludingLinterDiagnostics().Should().HaveDiagnostics(new[]
        {
            ("BCP331", DiagnosticLevel.Error, "A type's \"minValue\" must be less than or equal to its \"maxValue\", but a minimum of 1 and a maximum of 0 were specified."),
        });
    }

    [TestMethod]
    public void Impossible_array_length_domains_raise_descriptive_error()
    {
        var result = CompilationHelper.Compile(@"
@minLength(1)
@maxLength(0)
param myParam array
");

        result.ExcludingLinterDiagnostics().Should().HaveDiagnostics(new[]
        {
            ("BCP331", DiagnosticLevel.Error, "A type's \"minLength\" must be less than or equal to its \"maxLength\", but a minimum of 1 and a maximum of 0 were specified."),
        });
    }

    [TestMethod]
    public void Impossible_string_length_domains_raise_descriptive_error()
    {
        var result = CompilationHelper.Compile(@"
@minLength(1)
@maxLength(0)
param myParam string
");

        result.ExcludingLinterDiagnostics().Should().HaveDiagnostics(new[]
        {
            ("BCP331", DiagnosticLevel.Error, "A type's \"minLength\" must be less than or equal to its \"maxLength\", but a minimum of 1 and a maximum of 0 were specified."),
        });
    }

    [TestMethod]
    public void Duplicate_property_names_should_raise_descriptive_diagnostic()
    {
        var result = CompilationHelper.Compile("""
            type foo = {
                bar: bool
                bar: string
            }
            """);

        result.ExcludingLinterDiagnostics().Should().HaveDiagnostics(new[]
        {
            ("BCP025", DiagnosticLevel.Error, "The property \"bar\" is declared multiple times in this object. Remove or rename the duplicate properties.")
        });
    }

    [TestMethod]
    public void Union_types_with_single_normalized_member_compile_without_error()
    {
        var result = CompilationHelper.Compile("""
            type union = 'a' | 'a'
            """);

        result.Should().NotHaveAnyDiagnostics();

        result.Template.Should().NotBeNull();
        result.Template!.Should().HaveValueAtPath("definitions.union", JToken.Parse("""
            {
                "type": "string",
                "allowedValues": ["a"]
            }
            """));
    }

    [TestMethod]
    public void Nullable_union_types_do_not_include_null_in_allowed_values_constraint()
    {
        var result = CompilationHelper.Compile("""
            type union = 'a' | 'b' | 'c' | null
            type unionWithOneMember = null | 'a'
            """);

        result.Should().NotHaveAnyDiagnostics();

        result.Template.Should().NotBeNull();
        result.Template!.Should().HaveValueAtPath("definitions.union", JToken.Parse("""
            {
                "type": "string",
                "allowedValues": ["a", "b", "c"],
                "nullable": true
            }
            """));
        result.Template!.Should().HaveValueAtPath("definitions.unionWithOneMember", JToken.Parse("""
            {
                "type": "string",
                "allowedValues": ["a"],
                "nullable": true
            }
            """));
    }

    [TestMethod]
    public void Param_with_null_in_allowedValues_constraint_can_be_loaded()
    {
        var result = CompilationHelper.Compile(
            ("main.bicep", """
                module mod 'mod.json' = {
                    name: 'mod'
                    params: {
                        foo: 'foo'
                    }
                }
                """),
            ("mod.json", """
                {
                    "$schema": "https://schema.management.azure.com/schemas/2019-04-01/deploymentTemplate.json#",
                    "languageVersion": "2.0",
                    "contentVersion": "1.0.0.0",
                    "parameters": {
                        "foo": {
                            "type": "string",
                            "allowedValues": ["foo", "bar", "baz", null]
                        }
                    },
                    "resources": []
                }
                """));

        result.Should().NotHaveAnyDiagnostics();
    }

    [TestMethod]
    public void Self_reference_permitted_in_object_type_additional_properties()
    {
        var result = CompilationHelper.Compile("""
            type anObject = {
                id: int
                flag: bool
                someData: string
                *: anObject
            }
            """);

        result.Should().NotHaveAnyDiagnostics();
    }

    // https://github.com/azure/bicep/issues/12070
    [TestMethod]
    public void Self_property_deref_does_not_blow_the_stack()
    {
        var result = CompilationHelper.Compile("""
            type anObject = {
                property: anObject.property
            }
            """);

        result.ExcludingLinterDiagnostics().Should().HaveDiagnostics(new[]
        {
            ("BCP298", DiagnosticLevel.Error, "This type definition includes itself as required component, which creates a constraint that cannot be fulfilled."),
            ("BCP062", DiagnosticLevel.Error, "The referenced declaration with name \"anObject\" is not valid."),
        });
    }

    // https://github.com/azure/bicep/issues/12070
    [TestMethod]
    public void Self_array_access_does_not_blow_the_stack()
    {
        var result = CompilationHelper.Compile("""
            type anObject = {
                property: anObject['property']
            }
            """);

        result.ExcludingLinterDiagnostics().Should().HaveDiagnostics(new[]
        {
            ("BCP298", DiagnosticLevel.Error, "This type definition includes itself as required component, which creates a constraint that cannot be fulfilled."),
            ("BCP062", DiagnosticLevel.Error, "The referenced declaration with name \"anObject\" is not valid."),
        });
    }

    [TestMethod]
    [Timeout(5_0000)]
    public void Parsing_incomplete_tuple_type_expressions_halts()
    {
        var result = CompilationHelper.Compile("""
            type myType = {
                name: [string
            }
            """);

        result.Template.Should().BeNull();
    }

    [TestMethod]
    public void Resource_derived_type_should_compile_successfully()
    {
        var result = CompilationHelper.Compile(new UnitTests.ServiceBuilder().WithFeatureOverrides(new(TestContext, ResourceDerivedTypesEnabled: true)),
            """
            type myType = resourceInput<'Microsoft.Storage/storageAccounts@2022-09-01'>.name
            """);

        result.Template.Should().HaveValueAtPath("definitions", JToken.Parse($$"""
            {
                "myType": {
                    "type": "string",
                    "metadata": {
                        "{{LanguageConstants.MetadataResourceDerivedTypePropertyName}}": {
                            "{{LanguageConstants.MetadataResourceDerivedTypePointerPropertyName}}": "Microsoft.Storage/storageAccounts@2022-09-01#properties/name"
                        }
                    }
                }
            }
            """));
    }

    [TestMethod]
    public void Legacy_resource_derived_type_should_compile_successfully()
    {
        var result = CompilationHelper.Compile(new UnitTests.ServiceBuilder().WithFeatureOverrides(new(TestContext, ResourceDerivedTypesEnabled: true)),
            """
            type myType = resource<'Microsoft.Storage/storageAccounts@2022-09-01'>.name
            """);

        result.Template.Should().HaveValueAtPath("definitions", JToken.Parse($$"""
            {
                "myType": {
                    "type": "string",
                    "metadata": {
                        "{{LanguageConstants.MetadataResourceDerivedTypePropertyName}}": "Microsoft.Storage/storageAccounts@2022-09-01#properties/name"
                    }
                }
            }
            """));
    }

    [DataTestMethod]
    [DataRow(true)]
    [DataRow(false)]
    public void Legacy_resource_derived_type_should_propmt_a_deprecation_warning_with_proposed_code_fixes(bool fullyQualified)
    {
        var result = CompilationHelper.Compile(
            new ServiceBuilder().WithFeatureOverrides(new(TestContext, ResourceDerivedTypesEnabled: true)),
            $"type myType = {(fullyQualified ? "sys." : "")}resource<'Microsoft.Storage/storageAccounts@2022-09-01'>.name");

        result.Should().HaveDiagnostics(new[]
        {
            ("BCP409", DiagnosticLevel.Warning, "The 'resource<>' parameterized type has been deprecated. Please specify whether you want this type to correspond to the resource input or the resource output."),
        });

        var quickFix = result.Diagnostics.Single().Should().BeAssignableTo<IFixable>().Subject;
        quickFix.Fixes.Should().HaveCount(2);
        quickFix.Fixes.Where(f => f.IsPreferred).Should().HaveCount(1);

        result.ApplyCodeFix(quickFix.Fixes.Where(f => f.IsPreferred).Single())
            .Should().Be($"type myType = {(fullyQualified ? "sys." : "")}resourceInput<'Microsoft.Storage/storageAccounts@2022-09-01'>.name");

        result.ApplyCodeFix(quickFix.Fixes.Where(f => !f.IsPreferred).Single())
            .Should().Be($"type myType = {(fullyQualified ? "sys." : "")}resourceOutput<'Microsoft.Storage/storageAccounts@2022-09-01'>.name");
    }

    [TestMethod]
    public void Resource_derived_type_should_compile_successfully_with_namespace_qualified_syntax()
    {
        var result = CompilationHelper.Compile(new UnitTests.ServiceBuilder().WithFeatureOverrides(new(TestContext, ResourceDerivedTypesEnabled: true)),
            """
            var resource = 'foo'
            type myType = sys.resourceInput<'Microsoft.Storage/storageAccounts@2022-09-01'>.name
            """);

        result.Template.Should().HaveValueAtPath("definitions", JToken.Parse($$"""
            {
                "myType": {
                    "type": "string",
                    "metadata": {
                        "{{LanguageConstants.MetadataResourceDerivedTypePropertyName}}": {
                            "{{LanguageConstants.MetadataResourceDerivedTypePointerPropertyName}}": "Microsoft.Storage/storageAccounts@2022-09-01#properties/name"
                        }
                    }
                }
            }
            """));
    }

    [TestMethod]
    public void Param_with_resource_derived_type_can_be_loaded()
    {
        var result = CompilationHelper.Compile(new UnitTests.ServiceBuilder().WithFeatureOverrides(new(TestContext, ResourceDerivedTypesEnabled: true)),
            ("main.bicep", """
                param location string = resourceGroup().location

                module mod 'mod.json' = {
                    name: 'mod'
                    params: {
                        foo: {
                            bar: {
                                name: 'acct'
                                location: location
                                kind: 'StorageV2'
                                sku: {
                                    name: 'Standard_LRS'
                                }
                                properties: {
                                    unknownProperty: false
                                }
                            }
                        }
                    }
                }
                """),
            ("mod.json", $$"""
                {
                    "$schema": "https://schema.management.azure.com/schemas/2019-04-01/deploymentTemplate.json#",
                    "languageVersion": "2.0",
                    "contentVersion": "1.0.0.0",
                    "parameters": {
                        "foo": {
                            "type": "object",
                            "additionalProperties": {
                                "type": "object",
                                "metadata": {
                                    "{{LanguageConstants.MetadataResourceDerivedTypePropertyName}}": "Microsoft.Storage/storageAccounts@2022-09-01"
                                }
                            }
                        }
                    },
                    "resources": []
                }
                """));

        result.Should().NotHaveAnyCompilationBlockingDiagnostics();
        result.Should().HaveDiagnostics(new[]
        {
            ("BCP037", DiagnosticLevel.Warning, """The property "unknownProperty" is not allowed on objects of type "StorageAccountPropertiesCreateParametersOrStorageAccountProperties". Permissible properties include "accessTier", "allowBlobPublicAccess", "allowCrossTenantReplication", "allowedCopyScope", "allowSharedKeyAccess", "azureFilesIdentityBasedAuthentication", "customDomain", "defaultToOAuthAuthentication", "dnsEndpointType", "encryption", "immutableStorageWithVersioning", "isHnsEnabled", "isLocalUserEnabled", "isNfsV3Enabled", "isSftpEnabled", "keyPolicy", "largeFileSharesState", "minimumTlsVersion", "networkAcls", "publicNetworkAccess", "routingPreference", "sasPolicy", "supportsHttpsTrafficOnly"."""),
        });
    }

    [TestMethod]
    public void Param_with_resource_derived_type_property_can_be_loaded()
    {
        var result = CompilationHelper.Compile(new UnitTests.ServiceBuilder().WithFeatureOverrides(new(TestContext, ResourceDerivedTypesEnabled: true)),
            ("main.bicep", """
                @minLength(2)
                param saName string

                module mod 'mod.json' = {
                    name: 'mod'
                    params: {
                        saName: saName
                        connectionParameterType: 'sting'
                        ipRuleAction: 'Deny'
                    }
                }
                """),
            ("mod.json", $$"""
                {
                    "$schema": "https://schema.management.azure.com/schemas/2019-04-01/deploymentTemplate.json#",
                    "languageVersion": "2.0",
                    "contentVersion": "1.0.0.0",
                    "parameters": {
                        "saName": {
                            "type": "string",
                            "metadata": {
                                "{{LanguageConstants.MetadataResourceDerivedTypePropertyName}}": "Microsoft.Storage/storageAccounts@2022-09-01#properties/name"
                            }
                        },
                        "connectionParameterType": {
                            "type": "string",
                            "metadata": {
                                "{{LanguageConstants.MetadataResourceDerivedTypePropertyName}}": "Microsoft.Web/customApis@2016-06-01#properties/properties/properties/connectionParameters/additionalProperties/properties/type"
                            }
                        },
                        "ipRuleAction": {
                            "type": "string",
                            "metadata": {
                                "{{LanguageConstants.MetadataResourceDerivedTypePropertyName}}": "Microsoft.Storage/storageAccounts@2022-09-01#properties/properties/properties/networkAcls/properties/ipRules/items/properties/action"
                            }
                        }
                    },
                    "resources": []
                }
                """));

        result.Should().NotHaveAnyCompilationBlockingDiagnostics();
        result.Should().HaveDiagnostics(new[]
        {
            ("BCP334", DiagnosticLevel.Warning, "The provided value can have a length as small as 2 and may be too short to assign to a target with a configured minimum length of 3."),
            ("BCP088", DiagnosticLevel.Warning, """The property "connectionParameterType" expected a value of type "'array' | 'bool' | 'connection' | 'int' | 'oauthSetting' | 'object' | 'secureobject' | 'securestring' | 'string'" but the provided value is of type "'sting'". Did you mean "'string'"?"""),
            ("BCP036", DiagnosticLevel.Warning, """The property "ipRuleAction" expected a value of type "'Allow'" but the provided value is of type "'Deny'"."""),
        });

    }

    [TestMethod]
    public void Output_with_resource_derived_type_can_be_loaded()
    {
        var result = CompilationHelper.Compile(new UnitTests.ServiceBuilder().WithFeatureOverrides(new(TestContext, ResourceDerivedTypesEnabled: true)),
            ("main.bicep", """
                module mod 'mod.json' = {
                    name: 'mod'
                }

                output out string = mod.outputs.foo.bar.properties.unknownProperty
                """),
            ("mod.json", $$"""
                {
                    "$schema": "https://schema.management.azure.com/schemas/2019-04-01/deploymentTemplate.json#",
                    "languageVersion": "2.0",
                    "contentVersion": "1.0.0.0",
                    "outputs": {
                        "foo": {
                            "type": "object",
                            "additionalProperties": {
                                "type": "object",
                                "metadata": {
                                    "{{LanguageConstants.MetadataResourceDerivedTypePropertyName}}": "Microsoft.Storage/storageAccounts@2022-09-01"
                                }
                            },
                            "value": {}
                        }
                    },
                    "resources": []
                }
                """));

        result.Should().NotHaveAnyCompilationBlockingDiagnostics();
        result.Should().HaveDiagnostics(new[]
        {
            ("BCP053", DiagnosticLevel.Warning, """The type "StorageAccountPropertiesCreateParametersOrStorageAccountProperties" does not contain property "unknownProperty". Available properties include "accessTier", "allowBlobPublicAccess", "allowCrossTenantReplication", "allowedCopyScope", "allowSharedKeyAccess", "azureFilesIdentityBasedAuthentication", "blobRestoreStatus", "creationTime", "customDomain", "defaultToOAuthAuthentication", "dnsEndpointType", "encryption", "failoverInProgress", "geoReplicationStats", "immutableStorageWithVersioning", "isHnsEnabled", "isLocalUserEnabled", "isNfsV3Enabled", "isSftpEnabled", "keyCreationTime", "keyPolicy", "largeFileSharesState", "lastGeoFailoverTime", "minimumTlsVersion", "networkAcls", "primaryEndpoints", "primaryLocation", "privateEndpointConnections", "provisioningState", "publicNetworkAccess", "routingPreference", "sasPolicy", "secondaryEndpoints", "secondaryLocation", "statusOfPrimary", "statusOfSecondary", "storageAccountSkuConversionStatus", "supportsHttpsTrafficOnly"."""),
        });
    }

    // https://github.com/azure/bicep/issues/12920
    [TestMethod]
    public void Type_property_access_is_valid_type()
    {
        var result = CompilationHelper.Compile("""
            type test2 = {
              foo: {
                bar: string
              }
            }

            type test3 = test2.foo
            """);

        result.Should().NotHaveAnyCompilationBlockingDiagnostics();
        result.Template.Should().HaveValueAtPath("definitions.test3", JToken.Parse("""
            {
              "$ref": "#/definitions/test2/properties/foo"
            }
            """));
    }

    // cf https://www.rfc-editor.org/rfc/rfc6901#section-6
    [TestMethod]
    public void Type_property_access_is_escaped_correctly()
    {
        var result = CompilationHelper.Compile("""
            type test = {
              '': string
              'a/b': int
              'c%d': bool
              'e^f': string
              'g|h': int
              'i\\j': bool
              'k"l': string
              ' ': int
              'm~n': bool
            }

            type test1 = test['']
            type test2 = test['a/b']
            type test3 = test['c%d']
            type test4 = test['e^f']
            type test5 = test['g|h']
            type test6 = test['i\\j']
            type test7 = test['k"l']
            type test8 = test[' ']
            type test9 = test['m~n']
            """);

        result.Should().NotHaveAnyCompilationBlockingDiagnostics();
        result.Template.Should().HaveValueAtPath("definitions", JToken.Parse("""
            {
              "test": {
                "type": "object",
                "properties": {
                  "": {
                    "type": "string"
                  },
                  "a/b": {
                    "type": "int"
                  },
                  "c%d": {
                    "type": "bool"
                  },
                  "e^f": {
                    "type": "string"
                  },
                  "g|h": {
                    "type": "int"
                  },
                  "i\\j": {
                    "type": "bool"
                  },
                  "k\"l": {
                    "type": "string"
                  },
                  " ": {
                    "type": "int"
                  },
                  "m~n": {
                    "type": "bool"
                  }
                }
              },
              "test1": {
                "$ref": "#/definitions/test/properties/"
              },
              "test2": {
                "$ref": "#/definitions/test/properties/a~1b"
              },
              "test3": {
                "$ref": "#/definitions/test/properties/c%25d"
              },
              "test4": {
                "$ref": "#/definitions/test/properties/e%5Ef"
              },
              "test5": {
                "$ref": "#/definitions/test/properties/g%7Ch"
              },
              "test6": {
                "$ref": "#/definitions/test/properties/i%5Cj"
              },
              "test7": {
                "$ref": "#/definitions/test/properties/k%22l"
              },
              "test8": {
                "$ref": "#/definitions/test/properties/%20"
              },
              "test9": {
                "$ref": "#/definitions/test/properties/m~0n"
              }
            }
            """));
    }

    // https://github.com/azure/bicep/issues/12920
    [DataTestMethod]
    [DataRow("test.bar", "BCP053", """The type "{ foo: { bar: string } }" does not contain property "bar". Available properties include "foo".""")]
    [DataRow("{ foo: string }.foo", "BCP391", "Type member access is only supported on a reference to a named type.")]
    public void Invalid_type_property_access_raises_diagnostic(string accessExpression, string expectedErrorCode, string expectedErrorMessage)
    {
        var result = CompilationHelper.Compile($$"""
            type test = {
              foo: {
                bar: string
              }
            }

            type test2 = {{accessExpression}}
            """);

        result.Should().HaveDiagnostics(new[]
        {
            (expectedErrorCode, DiagnosticLevel.Error, expectedErrorMessage),
        });
    }

    [TestMethod]
    public void Type_property_access_can_be_used_on_resource_derived_types()
    {
        var result = CompilationHelper.Compile(
            new ServiceBuilder().WithFeatureOverrides(new(TestContext, ResourceDerivedTypesEnabled: true)),
            ("main.bicep", """
                type storageAccountName = resourceInput<'Microsoft.Storage/storageAccounts@2022-09-01'>.name
                """));

        result.Should().NotHaveAnyCompilationBlockingDiagnostics();
        result.Template.Should().HaveValueAtPath("definitions.storageAccountName", JToken.Parse($$"""
            {
                "type": "string",
                "metadata": {
                    "{{LanguageConstants.MetadataResourceDerivedTypePropertyName}}": {
                        "{{LanguageConstants.MetadataResourceDerivedTypePointerPropertyName}}": "Microsoft.Storage/storageAccounts@2022-09-01#properties/name"
                    }
                }
            }
            """));
    }

    [TestMethod]
    public void Type_property_access_resolves_refs_and_traverses_imports()
    {
        var result = CompilationHelper.Compile(new ServiceBuilder().WithFeatureOverrides(new(TestContext, ResourceDerivedTypesEnabled: true)),
            ("types.bicep", """
                @export()
                type myObject = {
                  quux: int
                  saSku: resourceInput<'Microsoft.Storage/storageAccounts@2022-09-01'>.sku
                }
                """),
            ("main.bicep", """
                import * as types from 'types.bicep'

                type test = {
                  baz: types.myObject
                }

                type test2 = {
                  foo: {
                    bar: test
                  }
                }

                type test3 = test2.foo.bar.baz.quux
                type test4 = test2.foo.bar.baz.saSku.name
                """));

        result.Should().NotHaveAnyCompilationBlockingDiagnostics();
        result.Template.Should().HaveValueAtPath("definitions.test3", JToken.Parse("""
            {
              "$ref": "#/definitions/_1.myObject/properties/quux"
            }
            """));
        result.Template.Should().HaveValueAtPath("definitions.test4", JToken.Parse($$"""
            {
              "type": "string",
              "metadata": {
                "{{LanguageConstants.MetadataResourceDerivedTypePropertyName}}": {
                    "{{LanguageConstants.MetadataResourceDerivedTypePointerPropertyName}}": "Microsoft.Storage/storageAccounts@2022-09-01#properties/sku/properties/name"
                }
              }
            }
            """));
    }

    [TestMethod]
    public void Type_index_access_is_valid_type()
    {
        var result = CompilationHelper.Compile("""
            type test = [
              { bar: string }
            ]

            type test2 = test[0]
            """);

        result.Should().NotHaveAnyCompilationBlockingDiagnostics();
        result.Template.Should().HaveValueAtPath("definitions.test2", JToken.Parse("""
            {
              "$ref": "#/definitions/test/prefixItems/0"
            }
            """));
    }

    [DataTestMethod]
    [DataRow("test[1]", "BCP311", """The provided index value of "1" is not valid for type "[{ bar: string }]". Indexes for this type must be between 0 and 0.""")]
    [DataRow("test[-1]", "BCP387", "Indexing into a type requires an integer greater than or equal to 0.")]
    [DataRow("[string][0]", "BCP391", "Type member access is only supported on a reference to a named type.")]
    public void Invalid_type_index_access_raises_diagnostic(string accessExpression, string expectedErrorCode, string expectedErrorMessage)
    {
        var result = CompilationHelper.Compile($$"""
            type test = [
              { bar: string }
            ]

            type test2 = {{accessExpression}}
            """);

        result.Should().HaveDiagnostics(new[]
        {
            (expectedErrorCode, DiagnosticLevel.Error, expectedErrorMessage),
        });
    }

    [TestMethod]
    public void Type_index_access_resolves_refs_and_traverses_imports()
    {
        var result = CompilationHelper.Compile(
            ("types.bicep", """
                @export()
                type myTuple = [int, string]
                """),
            ("main.bicep", """
                import * as types from 'types.bicep'

                type test = [
                  types.myTuple
                ]

                type test2 = [string, bool, test]

                type test3 = test2[2][0][1]
                """));

        result.Should().NotHaveAnyCompilationBlockingDiagnostics();
        result.Template.Should().HaveValueAtPath("definitions.test3", JToken.Parse("""
            {
              "$ref": "#/definitions/_1.myTuple/prefixItems/1"
            }
            """));
    }

    [TestMethod]
    public void Type_additional_properties_access_is_valid_type()
    {
        var result = CompilationHelper.Compile("""
            type test = {
              foo: string
              bar: string
              *: int
            }

            type test2 = test.*
            """);

        result.Should().NotHaveAnyCompilationBlockingDiagnostics();
        result.Template.Should().HaveValueAtPath("definitions.test2", JToken.Parse("""
            {
              "$ref": "#/definitions/test/additionalProperties"
            }
            """));
    }

    [DataTestMethod]
    [DataRow("test.*", "BCP389", """The type "{ foo: string }" does not declare an additional properties type.""")]
    [DataRow("object.*", "BCP389", """The type "object" does not declare an additional properties type.""")]
    [DataRow("{ *: string }.*", "BCP391", "Type member access is only supported on a reference to a named type.")]
    public void Invalid_additional_properties_access_raises_diagnostic(string accessExpression, string expectedErrorCode, string expectedErrorMessage)
    {
        var result = CompilationHelper.Compile($$"""
            type test = {
              foo: string
            }

            type test2 = {{accessExpression}}
            """);

        result.Should().HaveDiagnostics(new[]
        {
            (expectedErrorCode, DiagnosticLevel.Error, expectedErrorMessage),
        });
    }

    [TestMethod]
    public void Type_additional_properties_access_can_be_used_on_resource_derived_types()
    {
        var result = CompilationHelper.Compile(
            new ServiceBuilder().WithFeatureOverrides(new(TestContext, ResourceDerivedTypesEnabled: true)),
            ("main.bicep", """
                type tag = resourceInput<'Microsoft.Resources/tags@2022-09-01'>.properties.tags.*
                """));

        result.Should().NotHaveAnyCompilationBlockingDiagnostics();
        result.Template.Should().HaveValueAtPath("definitions.tag", JToken.Parse($$"""
            {
                "type": "string",
                "metadata": {
                    "{{LanguageConstants.MetadataResourceDerivedTypePropertyName}}": {
                        "{{LanguageConstants.MetadataResourceDerivedTypePointerPropertyName}}": "Microsoft.Resources/tags@2022-09-01#properties/properties/properties/tags/additionalProperties"
                    }
                }
            }
            """));
    }

    [TestMethod]
    public void Type_additional_properties_access_resolves_refs_and_traverses_imports()
    {
        var result = CompilationHelper.Compile(new ServiceBuilder().WithFeatureOverrides(new(TestContext, ResourceDerivedTypesEnabled: true)),
            ("types.bicep", """
                type tagsDict = {
                  *: resourceInput<'Microsoft.Resources/tags@2022-09-01'>.properties.tags
                }

                @export()
                type myObject = {
                  namedTagBags: tagsDict
                  *: int
                }
                """),
            ("main.bicep", """
                import * as types from 'types.bicep'

                type test = {
                  *: types.myObject
                }

                type test2 = {
                  *: {
                    *: test
                  }
                }

                type test3 = test2.*.*.*.*
                type test4 = test2.*.*.*.namedTagBags.*.*
                """));

        result.Should().NotHaveAnyCompilationBlockingDiagnostics();
        result.Template.Should().HaveValueAtPath("definitions.test3", JToken.Parse("""
            {
              "$ref": "#/definitions/_1.myObject/additionalProperties"
            }
            """));
        result.Template.Should().HaveValueAtPath("definitions.test4", JToken.Parse($$"""
            {
              "type": "string",
              "metadata": {
                "{{LanguageConstants.MetadataResourceDerivedTypePropertyName}}": {
                    "{{LanguageConstants.MetadataResourceDerivedTypePointerPropertyName}}": "Microsoft.Resources/tags@2022-09-01#properties/properties/properties/tags/additionalProperties"
                }
              }
            }
            """));
    }

    [TestMethod]
    public void Type_element_access_is_valid_type()
    {
        var result = CompilationHelper.Compile("""
            type test = string[]

            type test2 = test[*]
            """);

        result.Should().NotHaveAnyCompilationBlockingDiagnostics();
        result.Template.Should().HaveValueAtPath("definitions.test2", JToken.Parse("""
            {
              "$ref": "#/definitions/test/items"
            }
            """));
    }

    [DataTestMethod]
    [DataRow("test[*]", "BCP390", "The array item type access operator ('[*]') can only be used with typed arrays.")]
    [DataRow("array[*]", "BCP390", "The array item type access operator ('[*]') can only be used with typed arrays.")]
    [DataRow("test[0][*]", "BCP390", "The array item type access operator ('[*]') can only be used with typed arrays.")]
    [DataRow("string[][*]", "BCP391", "Type member access is only supported on a reference to a named type.")]
    public void Invalid_type_items_access_raises_diagnostic(string accessExpression, string expectedErrorCode, string expectedErrorMessage)
    {
        var result = CompilationHelper.Compile($$"""
            type test = [
              { bar: string }
            ]

            type test2 = {{accessExpression}}
            """);

        result.Should().HaveDiagnostics(new[]
        {
            (expectedErrorCode, DiagnosticLevel.Error, expectedErrorMessage),
        });
    }

    [TestMethod]
    public void Type_element_access_can_be_used_on_resource_derived_types()
    {
        var result = CompilationHelper.Compile(
            new ServiceBuilder().WithFeatureOverrides(new(TestContext, ResourceDerivedTypesEnabled: true)),
            ("main.bicep", """
                type storageAccountName = resourceInput<'Microsoft.KeyVault/vaults@2022-07-01'>.properties.accessPolicies[*]
                """));

        result.Should().NotHaveAnyCompilationBlockingDiagnostics();
        result.Template.Should().HaveValueAtPath("definitions.storageAccountName", JToken.Parse($$"""
            {
                "type": "object",
                "metadata": {
                    "{{LanguageConstants.MetadataResourceDerivedTypePropertyName}}": {
                        "{{LanguageConstants.MetadataResourceDerivedTypePointerPropertyName}}": "Microsoft.KeyVault/vaults@2022-07-01#properties/properties/properties/accessPolicies/items"
                    }
                }
            }
            """));
    }

    [TestMethod]
    public void Type_element_access_resolves_refs_and_traverses_imports()
    {
        var result = CompilationHelper.Compile(new ServiceBuilder().WithFeatureOverrides(new(TestContext, ResourceDerivedTypesEnabled: true)),
            ("types.bicep", """
                @export()
                type accessPolicy = resourceInput<'Microsoft.KeyVault/vaults@2022-07-01'>.properties.accessPolicies[*]

                @export()
                type strings = string[]
                """),
            ("main.bicep", """
                import * as types from 'types.bicep'

                type accessPolicy = resourceInput<'Microsoft.KeyVault/vaults@2022-07-01'>.properties.accessPolicies[*]

                type test = types.strings[]

                type test2 = test[]

                type test3 = test2[*][*][*]
                type test4 = accessPolicy.permissions.keys[*]
                type test5 = types.accessPolicy.permissions.keys[*]
                """));

        result.Should().NotHaveAnyCompilationBlockingDiagnostics();
        result.Template.Should().HaveValueAtPath("definitions.test3", JToken.Parse("""
            {
              "$ref": "#/definitions/_1.strings/items"
            }
            """));
        result.Template.Should().HaveValueAtPath("definitions.test4", JToken.Parse($$"""
            {
              "type": "string",
              "metadata": {
                "{{LanguageConstants.MetadataResourceDerivedTypePropertyName}}": {
                    "{{LanguageConstants.MetadataResourceDerivedTypePointerPropertyName}}": "Microsoft.KeyVault/vaults@2022-07-01#properties/properties/properties/accessPolicies/items/properties/permissions/properties/keys/items"
                }
              }
            }
            """));
        result.Template.Should().HaveValueAtPath("definitions.test5", JToken.Parse($$"""
            {
              "type": "string",
              "metadata": {
                "{{LanguageConstants.MetadataResourceDerivedTypePropertyName}}": {
                    "{{LanguageConstants.MetadataResourceDerivedTypePointerPropertyName}}": "Microsoft.KeyVault/vaults@2022-07-01#properties/properties/properties/accessPolicies/items/properties/permissions/properties/keys/items"
                }
              }
            }
            """));
    }

    [TestMethod]
    public void Using_a_complete_resource_body_as_a_type_should_not_throw_exception()
    {
        var result = CompilationHelper.Compile(new ServiceBuilder().WithFeatureOverrides(new(TestContext, ResourceDerivedTypesEnabled: true)),
            ("main.bicep", """
                param subnets resourceInput<'Microsoft.Network/virtualNetworks/subnets@2023-09-01'>[]
                """));

        result.Template.Should().BeNull();
        result.ExcludingLinterDiagnostics().Should().HaveDiagnostics(new[]
        {
            ("BCP394", DiagnosticLevel.Error, "Resource-derived type expressions must dereference a property within the resource body. Using the entire resource body type is not permitted."),
        });
    }

    [TestMethod]
    public void Resource_derived_type_nullability_should_be_preserved_when_loading_from_ARM_JSON()
    {
        var result = CompilationHelper.Compile(new ServiceBuilder().WithFeatureOverrides(new(TestContext, ResourceDerivedTypesEnabled: true)),
            ("main.bicep", """
                module mod 'mod.json' = {
                    name: 'mod'
                }
                """),
            ("mod.json", $$"""
                {
                    "$schema": "https://schema.management.azure.com/schemas/2019-04-01/deploymentTemplate.json#",
                    "languageVersion": "2.0",
                    "contentVersion": "1.0.0.0",
                    "parameters": {
                        "foo": {
                            "type": "string",
                            "metadata": {
                                "{{LanguageConstants.MetadataResourceDerivedTypePropertyName}}": {
                                    "{{LanguageConstants.MetadataResourceDerivedTypePointerPropertyName}}": "Microsoft.Storage/storageAccounts@2022-09-01#properties/sku/properties/name"
                                }
                            },
                            "nullable": true
                        }
                    },
                    "resources": []
                }
                """));

        result.Should().NotHaveAnyDiagnostics();
    }

    [TestMethod]
    public void Issue_14869()
    {
        var result = CompilationHelper.Compile(
            new ServiceBuilder().WithFeatureOverrides(new(TestContext, ResourceDerivedTypesEnabled: true)),
            ("main.bicep", """
                param container resourceInput<'Microsoft.DocumentDB/databaseAccounts/sqlDatabases/containers@2024-05-15'>.properties.resource.indexingPolicy

                resource sa 'Microsoft.Storage/storageAccounts@2023-05-01'  = {
                  location: resourceGroup().location
                  sku: { name: 'Standard_GRS' }
                  kind: 'StorageV2'
                  name: 'my-sa'
                  properties: {
                    accessTier: 'Hot'
                    azureFilesIdentityBasedAuthentication: container
                  }
                }
                """));

        result.Should().HaveDiagnostics(new[]
        {
            ("BCP035", DiagnosticLevel.Warning, """The specified "object" declaration is missing the following required properties: "directoryServiceOptions". If this is a resource type definition inaccuracy, report it using https://aka.ms/bicep-type-issues."""),
            ("BCP037", DiagnosticLevel.Warning, """The property "automatic" is not allowed on objects of type "AzureFilesIdentityBasedAuthentication". Permissible properties include "activeDirectoryProperties", "defaultSharePermission", "directoryServiceOptions". If this is a resource type definition inaccuracy, report it using https://aka.ms/bicep-type-issues."""),
            ("BCP037", DiagnosticLevel.Warning, """The property "compositeIndexes" is not allowed on objects of type "AzureFilesIdentityBasedAuthentication". Permissible properties include "activeDirectoryProperties", "defaultSharePermission", "directoryServiceOptions". If this is a resource type definition inaccuracy, report it using https://aka.ms/bicep-type-issues."""),
            ("BCP037", DiagnosticLevel.Warning, """The property "excludedPaths" is not allowed on objects of type "AzureFilesIdentityBasedAuthentication". Permissible properties include "activeDirectoryProperties", "defaultSharePermission", "directoryServiceOptions". If this is a resource type definition inaccuracy, report it using https://aka.ms/bicep-type-issues."""),
            ("BCP037", DiagnosticLevel.Warning, """The property "includedPaths" is not allowed on objects of type "AzureFilesIdentityBasedAuthentication". Permissible properties include "activeDirectoryProperties", "defaultSharePermission", "directoryServiceOptions". If this is a resource type definition inaccuracy, report it using https://aka.ms/bicep-type-issues."""),
            ("BCP037", DiagnosticLevel.Warning, """The property "indexingMode" is not allowed on objects of type "AzureFilesIdentityBasedAuthentication". Permissible properties include "activeDirectoryProperties", "defaultSharePermission", "directoryServiceOptions". If this is a resource type definition inaccuracy, report it using https://aka.ms/bicep-type-issues."""),
            ("BCP037", DiagnosticLevel.Warning, """The property "spatialIndexes" is not allowed on objects of type "AzureFilesIdentityBasedAuthentication". Permissible properties include "activeDirectoryProperties", "defaultSharePermission", "directoryServiceOptions". If this is a resource type definition inaccuracy, report it using https://aka.ms/bicep-type-issues."""),
        });
    }

    [TestMethod]
    public void Parameterized_types_should_require_parameterization()
    {
        var result = CompilationHelper.Compile(
            new ServiceBuilder().WithFeatureOverrides(new(TestContext, ResourceDerivedTypesEnabled: true)),
            """type t = resourceInput""");

        result.Should().HaveDiagnostics([
            ("BCP384", DiagnosticLevel.Error, """The "resourceInput<ResourceTypeIdentifier>" type requires 1 argument(s)."""),
        ]);
    }

    [TestMethod]
    public void Resource_input_type_should_raise_no_diagnostic_when_resource_writeOnly_property_accessed()
    {
        var result = CompilationHelper.Compile(
            new ServiceBuilder().WithFeatureOverrides(new(TestContext, ResourceDerivedTypesEnabled: true)),
            """
                param orderProperties resourceInput<'Microsoft.Capacity/reservationOrders@2022-11-01'>.properties

                output orderScopeType string = orderProperties.appliedScopeType
                """);

        result.Should().NotHaveAnyDiagnostics();
    }

    [TestMethod]
    public void Legacy_resource_type_should_raise_diagnostic_when_resource_writeOnly_property_accessed()
    {
        var result = CompilationHelper.Compile(
            new ServiceBuilder().WithFeatureOverrides(new(TestContext, ResourceDerivedTypesEnabled: true)),
            """
                param orderProperties resource<'Microsoft.Capacity/reservationOrders@2022-11-01'>.properties

                output orderScopeType string = orderProperties.appliedScopeType
                """);

        result.Should().HaveDiagnostics(new[]
        {
            ("BCP409", DiagnosticLevel.Warning, "The 'resource<>' parameterized type has been deprecated. Please specify whether you want this type to correspond to the resource input or the resource output."),
            ("BCP077", DiagnosticLevel.Warning, """The property "appliedScopeType" on type "PurchaseRequestPropertiesOrReservationOrderProperties" is write-only. Write-only properties cannot be accessed."""),
        });
    }

    [TestMethod]
    public void Assignment_to_readOnly_property_diagnostic_should_be_raised_when_resource_output_is_assigned_to_resource_input()
    {
        var result = CompilationHelper.Compile("""
            param siteProperties object

            resource appService1 'Microsoft.Web/sites@2022-09-01' = {
              name: 'name'
              location: resourceGroup().location
              properties: siteProperties
            }

            resource appService2 'Microsoft.Web/sites@2022-09-01' = {
              name: 'name2'
              location: resourceGroup().location
              properties: appService1.properties
            }
            """);

        result.Diagnostics.Should().NotBeNullOrEmpty();
        result.Diagnostics.Should().ContainDiagnostic(
            "BCP073",
            DiagnosticLevel.Warning,
            """The property "availabilityState" is read-only. Expressions cannot be assigned to read-only properties. If this is a resource type definition inaccuracy, report it using https://aka.ms/bicep-type-issues."""
        );
    }

    [TestMethod]
    public void Assignment_to_readOnly_property_diagnostic_should_not_be_raised_when_resourceInput_typed_param_is_assigned_to_resource_input()
    {
        var result = CompilationHelper.Compile(
            new ServiceBuilder().WithFeatureOverrides(new(TestContext, ResourceDerivedTypesEnabled: true)),
            """
                param siteProperties resourceInput<'Microsoft.Web/sites@2022-09-01'>.properties

                resource appService 'Microsoft.Web/sites@2022-09-01' = {
                  name: 'name'
                  location: resourceGroup().location
                  properties: siteProperties
                }
                """);

        result.Should().NotHaveAnyDiagnostics();
    }

    [TestMethod]
    public void Assignment_to_readOnly_property_diagnostic_should_not_be_raised_when_resource_output_is_assigned_to_resourceOutput_typed_target()
    {
        var result = CompilationHelper.Compile(
            new ServiceBuilder().WithFeatureOverrides(new(TestContext, ResourceDerivedTypesEnabled: true)),
            """
                param siteProperties resourceInput<'Microsoft.Web/sites@2022-09-01'>.properties

                resource appService 'Microsoft.Web/sites@2022-09-01' = {
                  name: 'name'
                  location: resourceGroup().location
                  properties: siteProperties
                }

                output siteProperties resourceOutput<'Microsoft.Web/sites@2022-09-01'>.properties = appService.properties
                """);

        result.Should().NotHaveAnyDiagnostics();
    }

    [TestMethod]
    public void Assignment_to_readOnly_property_diagnostic_should_be_raised_when_resource_output_is_assigned_to_resourceInput_typed_target()
    {
        var result = CompilationHelper.Compile(
            new ServiceBuilder().WithFeatureOverrides(new(TestContext, ResourceDerivedTypesEnabled: true)),
            """
                param siteProperties resourceInput<'Microsoft.Web/sites@2022-09-01'>.properties

                resource appService 'Microsoft.Web/sites@2022-09-01' = {
                  name: 'name'
                  location: resourceGroup().location
                  properties: siteProperties
                }

                output siteProperties resourceInput<'Microsoft.Web/sites@2022-09-01'>.properties = appService.properties
                """);

        result.Diagnostics.Should().NotBeNullOrEmpty();
        result.Diagnostics.Should().ContainDiagnostic(
            "BCP073",
            DiagnosticLevel.Warning,
            """The property "availabilityState" is read-only. Expressions cannot be assigned to read-only properties."""
        );
    }

    [DataTestMethod]
    [DataRow("type resourceInput = resourceInput<'Microsoft.Compute/virtualMachines'>")] // should be caught at syntax level
    [DataRow("type resourceInput = resourceInput<'Microsoft.Compute/virtualMachines'>.properties")] // should be caught by type manager
    public void Parameterized_type_recursion_raises_diagnostic(string template)
    {
        var result = CompilationHelper.Compile(
            new ServiceBuilder().WithFeatureOverrides(new(TestContext, ResourceDerivedTypesEnabled: true)),
            template);

        result.Should().HaveDiagnostics(new[]
        {
            ("BCP298", DiagnosticLevel.Error, "This type definition includes itself as required component, which creates a constraint that cannot be fulfilled."),
        });
    }

    // https://www.github.com/Azure/bicep/issues/15277
    [DataTestMethod]
    [DataRow("type resourceDerived = resourceInput<'Microsoft.Compute/virtualMachines/extensions@2019-12-01'>.properties.settings")]
    [DataRow("param resourceDerived resourceInput<'Microsoft.Compute/virtualMachines/extensions@2019-12-01'>.properties.settings")]
    [DataRow("output resourceDerived resourceInput<'Microsoft.Compute/virtualMachines/extensions@2019-12-01'>.properties.settings = 'foo'")]
    [DataRow("type t = { property: resourceInput<'Microsoft.Compute/virtualMachines/extensions@2019-12-01'>.properties.settings }")]
    [DataRow("type t = { *: resourceInput<'Microsoft.Compute/virtualMachines/extensions@2019-12-01'>.properties.settings }")]
    [DataRow("type t = [ resourceInput<'Microsoft.Compute/virtualMachines/extensions@2019-12-01'>.properties.settings ]")]
    [DataRow("type t = resourceInput<'Microsoft.Compute/virtualMachines/extensions@2019-12-01'>.properties.settings[]")]
    [DataRow("func f() resourceInput<'Microsoft.Compute/virtualMachines/extensions@2019-12-01'>.properties.settings => 'foo'")]
    [DataRow("func f(p resourceInput<'Microsoft.Compute/virtualMachines/extensions@2019-12-01'>.properties.settings) string => 'foo'")]
    public void Type_expressions_that_will_become_ARM_schema_nodes_are_checked_for_ARM_type_system_compatibility_prior_to_compilation(string template)
    {
        var result = CompilationHelper.Compile(
            new ServiceBuilder().WithFeatureOverrides(new(TestContext, ResourceDerivedTypesEnabled: true)),
            template);

        result.Template.Should().BeNull();
        result.ExcludingLinterDiagnostics().Should().HaveDiagnostics(new[]
        {
            ("BCP411", DiagnosticLevel.Error, """The type "any" cannot be used in a type assignment because it does not fit within one of ARM's primitive type categories (string, int, bool, array, object). If this is a resource type definition inaccuracy, report it using https://aka.ms/bicep-type-issues."""),
        });
    }

    [TestMethod]
<<<<<<< HEAD
    public void FromEnd_indexing_of_tuple_resolves_correct_type()
    {
        var result = CompilationHelper.Compile("""
            param foo [int, string]
            output foo int = foo[^2]
            """);

        result.Should().NotHaveAnyDiagnostics();

        result = CompilationHelper.Compile("""
            param foo [int, string]
            output foo int = foo[^1]
            """);

        result.Should().HaveDiagnostics(new[]
        {
            ("BCP033", DiagnosticLevel.Error, "Expected a value of type \"int\" but the provided value is of type \"string\"."),
=======
    public void Diagnostic_should_be_emitted_for_safe_access_of_non_existent_property()
    {
        var result = CompilationHelper.Compile("""
            param unsealed {
              requiredProperty: string
            }

            output x string = unsealed.?undeclaredProperty
            """);

        result.Should().NotHaveAnyCompilationBlockingDiagnostics();
        result.Should().HaveDiagnostics(new[]
        {
            ("BCP187", DiagnosticLevel.Info, "The property \"undeclaredProperty\" does not exist in the resource or type definition, although it might still be valid. If this is a resource type definition inaccuracy, report it using https://aka.ms/bicep-type-issues."),
>>>>>>> 9bd7116e
        });
    }

    [TestMethod]
<<<<<<< HEAD
    public void Safe_FromEnd_indexing_of_tuple_resolves_correct_type()
    {
        var result = CompilationHelper.Compile("""
            param foo [int, string]?
            output foo int? = foo[?^2]
            """);

        result.Should().NotHaveAnyDiagnostics();

        result = CompilationHelper.Compile("""
            param foo [int, string]?
            output foo int? = foo[?^1]
            """);

        result.Should().HaveDiagnostics(new[]
        {
            ("BCP033", DiagnosticLevel.Error, "Expected a value of type \"int | null\" but the provided value is of type \"null | string\"."),
=======
    public void Accessing_property_of_resource_derived_type_when_feature_is_disabled_raises_useful_error()
    {
        var result = CompilationHelper.Compile("""
            param probes resourceInput<'Microsoft.App/containerApps@2024-10-02-preview'>.properties.templates.containers[*].probes
            """);

        result.ExcludingLinterDiagnostics().Should().HaveDiagnostics(new[]
        {
            ("BCP302", DiagnosticLevel.Error, "The name \"resourceInput\" is not a valid type. Please specify one of the following types: \"array\", \"bool\", \"int\", \"object\", \"string\"."),
>>>>>>> 9bd7116e
        });
    }
}<|MERGE_RESOLUTION|>--- conflicted
+++ resolved
@@ -1864,7 +1864,37 @@
     }
 
     [TestMethod]
-<<<<<<< HEAD
+    public void Diagnostic_should_be_emitted_for_safe_access_of_non_existent_property()
+    {
+        var result = CompilationHelper.Compile("""
+            param unsealed {
+              requiredProperty: string
+            }
+
+            output x string = unsealed.?undeclaredProperty
+            """);
+
+        result.Should().NotHaveAnyCompilationBlockingDiagnostics();
+        result.Should().HaveDiagnostics(new[]
+        {
+            ("BCP187", DiagnosticLevel.Info, "The property \"undeclaredProperty\" does not exist in the resource or type definition, although it might still be valid. If this is a resource type definition inaccuracy, report it using https://aka.ms/bicep-type-issues."),
+        });
+    }
+
+    [TestMethod]
+    public void Accessing_property_of_resource_derived_type_when_feature_is_disabled_raises_useful_error()
+    {
+        var result = CompilationHelper.Compile("""
+            param probes resourceInput<'Microsoft.App/containerApps@2024-10-02-preview'>.properties.templates.containers[*].probes
+            """);
+
+        result.ExcludingLinterDiagnostics().Should().HaveDiagnostics(new[]
+        {
+            ("BCP302", DiagnosticLevel.Error, "The name \"resourceInput\" is not a valid type. Please specify one of the following types: \"array\", \"bool\", \"int\", \"object\", \"string\"."),
+        });
+    }
+
+    [TestMethod]
     public void FromEnd_indexing_of_tuple_resolves_correct_type()
     {
         var result = CompilationHelper.Compile("""
@@ -1882,27 +1912,10 @@
         result.Should().HaveDiagnostics(new[]
         {
             ("BCP033", DiagnosticLevel.Error, "Expected a value of type \"int\" but the provided value is of type \"string\"."),
-=======
-    public void Diagnostic_should_be_emitted_for_safe_access_of_non_existent_property()
-    {
-        var result = CompilationHelper.Compile("""
-            param unsealed {
-              requiredProperty: string
-            }
-
-            output x string = unsealed.?undeclaredProperty
-            """);
-
-        result.Should().NotHaveAnyCompilationBlockingDiagnostics();
-        result.Should().HaveDiagnostics(new[]
-        {
-            ("BCP187", DiagnosticLevel.Info, "The property \"undeclaredProperty\" does not exist in the resource or type definition, although it might still be valid. If this is a resource type definition inaccuracy, report it using https://aka.ms/bicep-type-issues."),
->>>>>>> 9bd7116e
-        });
-    }
-
-    [TestMethod]
-<<<<<<< HEAD
+        });
+    }
+
+    [TestMethod]
     public void Safe_FromEnd_indexing_of_tuple_resolves_correct_type()
     {
         var result = CompilationHelper.Compile("""
@@ -1920,17 +1933,6 @@
         result.Should().HaveDiagnostics(new[]
         {
             ("BCP033", DiagnosticLevel.Error, "Expected a value of type \"int | null\" but the provided value is of type \"null | string\"."),
-=======
-    public void Accessing_property_of_resource_derived_type_when_feature_is_disabled_raises_useful_error()
-    {
-        var result = CompilationHelper.Compile("""
-            param probes resourceInput<'Microsoft.App/containerApps@2024-10-02-preview'>.properties.templates.containers[*].probes
-            """);
-
-        result.ExcludingLinterDiagnostics().Should().HaveDiagnostics(new[]
-        {
-            ("BCP302", DiagnosticLevel.Error, "The name \"resourceInput\" is not a valid type. Please specify one of the following types: \"array\", \"bool\", \"int\", \"object\", \"string\"."),
->>>>>>> 9bd7116e
         });
     }
 }