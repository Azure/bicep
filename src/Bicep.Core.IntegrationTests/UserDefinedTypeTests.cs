--- conflicted
+++ resolved
@@ -430,42 +430,6 @@
     }
 
     [TestMethod]
-<<<<<<< HEAD
-    public void Error_should_be_emitted_when_setting_a_default_value_on_a_nullable_parameter()
-    {
-        var result = CompilationHelper.Compile(ServicesWithUserDefinedTypes, @"
-#disable-next-line no-unused-params
-param myParam string? = 'foo'
-");
-
-        result.Should().HaveDiagnostics(new[] {
-            ("BCP315", DiagnosticLevel.Error, "Nullable-typed parameters may not be assigned default values. They have an implicit default of 'null' that cannot be overridden."),
-        });
-    }
-
-    [TestMethod]
-    public void Constraint_decorators_can_be_used_on_nullably_typed_params()
-    {
-        var result = CompilationHelper.Compile(ServicesWithUserDefinedTypes, @"
-@minLength(3)
-@maxLength(10)
-@secure()
-#disable-next-line no-unused-params
-param constrainedString string?
-
-@minValue(3)
-@maxValue(10)
-type constrainedInt = int?
-
-@minLength(3)
-@maxLength(10)
-type constrainedArray = array?
-
-@sealed()
-@secure()
-#disable-next-line no-unused-params
-param sealedObject {}?
-=======
     public void Error_should_be_shown_when_setting_unknown_properties_that_do_not_match_additional_properties_type()
     {
         var result = CompilationHelper.Compile(ServicesWithUserDefinedTypes, @"
@@ -501,9 +465,48 @@
   knownProp: 21
   prop: 'someVal'
 }
->>>>>>> 4f72e093
 ");
 
         result.Should().NotHaveAnyDiagnostics();
     }
+
+    [TestMethod]
+    public void Constraint_decorators_can_be_used_on_nullably_typed_params()
+    {
+        var result = CompilationHelper.Compile(ServicesWithUserDefinedTypes, @"
+@minLength(3)
+@maxLength(10)
+@secure()
+#disable-next-line no-unused-params
+param constrainedString string?
+
+@minValue(3)
+@maxValue(10)
+type constrainedInt = int?
+
+@minLength(3)
+@maxLength(10)
+type constrainedArray = array?
+
+@sealed()
+@secure()
+#disable-next-line no-unused-params
+param sealedObject {}?
+");
+
+        result.Should().NotHaveAnyDiagnostics();
+    }
+
+    [TestMethod]
+    public void Error_should_be_emitted_when_setting_a_default_value_on_a_nullable_parameter()
+    {
+        var result = CompilationHelper.Compile(ServicesWithUserDefinedTypes, @"
+#disable-next-line no-unused-params
+param myParam string? = 'foo'
+");
+
+        result.Should().HaveDiagnostics(new[] {
+            ("BCP315", DiagnosticLevel.Error, "Nullable-typed parameters may not be assigned default values. They have an implicit default of 'null' that cannot be overridden."),
+        });
+    }
 }