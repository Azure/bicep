// Copyright (c) Microsoft Corporation.
// Licensed under the MIT License.

using System.IO.Abstractions;
using System.IO.Abstractions.TestingHelpers;
using Bicep.Core.UnitTests;
using Bicep.Core.UnitTests.Assertions;
using Bicep.Core.UnitTests.Utils;
using Microsoft.VisualStudio.TestTools.UnitTesting;

namespace Bicep.Core.IntegrationTests.Extensibility;

[TestClass]
public class RadiusCompatibilityTests
{
<<<<<<< HEAD
    private static ServiceBuilder GetServiceBuilder(IFileSystem fileSystem,
        string registryHost,
        string repositoryPath,
        bool extensibilityEnabledBool,
        bool providerRegistryBool,
        bool dynamicTypeLoadingEnabled)
=======
    private static ServiceBuilder GetServiceBuilder(IFileSystem fileSystem, string registryHost, string repositoryPath)
>>>>>>> b41394e0
    {
        var clientFactory = RegistryHelper.CreateMockRegistryClient(registryHost, repositoryPath);

        return new ServiceBuilder()
<<<<<<< HEAD
            .WithFeatureOverrides(new(
                ExtensibilityEnabled: extensibilityEnabledBool,
                ProviderRegistry: providerRegistryBool,
                DynamicTypeLoadingEnabled: dynamicTypeLoadingEnabled))
=======
            .WithFeatureOverrides(new(ExtensibilityEnabled: true, ProviderRegistry: true))
>>>>>>> b41394e0
            .WithFileSystem(fileSystem)
            .WithContainerRegistryClientFactory(clientFactory);
    }

    [TestMethod]
    public async Task Radius_identifier_passing_works_as_defined()
    {
        // repro for https://github.com/Azure/bicep/issues/13465
        var registry = "example.azurecr.io";
        var repository = $"test/radius";

<<<<<<< HEAD
        var services = GetServiceBuilder(new MockFileSystem(), registry, repository, true, true, true);
=======
        var services = GetServiceBuilder(new MockFileSystem(), registry, repository);
>>>>>>> b41394e0

        var tgzData = ThirdPartyTypeHelper.GetMockRadiusTypesTgz();
        await RegistryHelper.PublishProviderToRegistryAsync(services.Build(), $"br:{registry}/{repository}:1.0.0", tgzData);

        var result = await CompilationHelper.RestoreAndCompile(services, """
provider 'br:example.azurecr.io/test/radius@1.0.0'

@description('The base name of the test, used to qualify resources and namespaces')
param basename string

@description('The recipe name used to register the recipe')
param environmentRecipeName string = 'default'

resource env 'Applications.Core/environments@2023-10-01-preview' existing = {
  name: basename
}

resource app 'Applications.Core/applications@2023-10-01-preview' existing = {
  name: basename
}

resource extender 'Applications.Core/extenders@2023-10-01-preview' = {
  name: basename
  properties: {
    application: app.id // <-- error thrown here
    environment: env.id // <-- error thrown here
    recipe: {
      name: environmentRecipeName
    }
  }
}
""");

        result.ExcludingLinterDiagnostics().Should().NotHaveAnyDiagnostics();
    }
}<|MERGE_RESOLUTION|>--- conflicted
+++ resolved
@@ -13,28 +13,12 @@
 [TestClass]
 public class RadiusCompatibilityTests
 {
-<<<<<<< HEAD
-    private static ServiceBuilder GetServiceBuilder(IFileSystem fileSystem,
-        string registryHost,
-        string repositoryPath,
-        bool extensibilityEnabledBool,
-        bool providerRegistryBool,
-        bool dynamicTypeLoadingEnabled)
-=======
     private static ServiceBuilder GetServiceBuilder(IFileSystem fileSystem, string registryHost, string repositoryPath)
->>>>>>> b41394e0
     {
         var clientFactory = RegistryHelper.CreateMockRegistryClient(registryHost, repositoryPath);
 
         return new ServiceBuilder()
-<<<<<<< HEAD
-            .WithFeatureOverrides(new(
-                ExtensibilityEnabled: extensibilityEnabledBool,
-                ProviderRegistry: providerRegistryBool,
-                DynamicTypeLoadingEnabled: dynamicTypeLoadingEnabled))
-=======
-            .WithFeatureOverrides(new(ExtensibilityEnabled: true, ProviderRegistry: true))
->>>>>>> b41394e0
+            .WithFeatureOverrides(new(ExtensibilityEnabled: true, ProviderRegistry: true, DynamicTypeLoadingEnabled: true))
             .WithFileSystem(fileSystem)
             .WithContainerRegistryClientFactory(clientFactory);
     }
@@ -46,11 +30,7 @@
         var registry = "example.azurecr.io";
         var repository = $"test/radius";
 
-<<<<<<< HEAD
-        var services = GetServiceBuilder(new MockFileSystem(), registry, repository, true, true, true);
-=======
         var services = GetServiceBuilder(new MockFileSystem(), registry, repository);
->>>>>>> b41394e0
 
         var tgzData = ThirdPartyTypeHelper.GetMockRadiusTypesTgz();
         await RegistryHelper.PublishProviderToRegistryAsync(services.Build(), $"br:{registry}/{repository}:1.0.0", tgzData);
