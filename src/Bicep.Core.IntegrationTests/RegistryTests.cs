// Copyright (c) Microsoft Corporation.
// Licensed under the MIT License.

using System;
using System.Collections.Generic;
using System.Collections.Immutable;
using System.Diagnostics.CodeAnalysis;
using System.IO;
using System.Linq;
using System.Threading.Tasks;
using Bicep.Core.Configuration;
using Bicep.Core.Diagnostics;
using Bicep.Core.Features;
using Bicep.Core.FileSystem;
using Bicep.Core.Registry;
using Bicep.Core.Samples;
using Bicep.Core.Semantics;
using Bicep.Core.UnitTests;
using Bicep.Core.UnitTests.Assertions;
using Bicep.Core.UnitTests.Mock;
using Bicep.Core.UnitTests.Utils;
using Bicep.Core.Workspaces;
using FluentAssertions;
using FluentAssertions.Execution;
using Microsoft.VisualStudio.TestTools.UnitTesting;
using static Bicep.Core.Samples.DataSet;

namespace Bicep.Core.IntegrationTests
{
    [TestClass]
    public class RegistryTests
    {
        [NotNull]
        public TestContext? TestContext { get; set; }

        [TestMethod]
        public async Task InvalidRootCachePathShouldProduceReasonableErrors()
        {
            var dataSet = DataSets.Registry_LF;

            var outputDirectory = dataSet.SaveFilesToTestDirectory(TestContext);
            var clientFactory = dataSet.CreateMockRegistryClients(TestContext);
            var templateSpecRepositoryFactory = dataSet.CreateMockTemplateSpecRepositoryFactory(TestContext);
            await dataSet.PublishModulesToRegistryAsync(clientFactory, TestContext);

            var fileUri = PathHelper.FilePathToFileUrl(Path.Combine(outputDirectory, DataSet.TestFileMain));

            var badCacheDirectory = FileHelper.GetCacheRootPath(TestContext);
            Directory.CreateDirectory(badCacheDirectory);

            var badCachePath = Path.Combine(badCacheDirectory, "file.txt");
            File.Create(badCachePath);
            File.Exists(badCachePath).Should().BeTrue();

            // cache root points to a file
            var features = BicepTestConstants.Features with {
                RegistryEnabled = true,
                CacheRootDirectory = badCachePath
            };
            var featuresFactory = IFeatureProviderFactory.WithStaticFeatureProvider(features);

            var dispatcher = new ModuleDispatcher(new DefaultModuleRegistryProvider(BicepTestConstants.FileResolver, clientFactory, templateSpecRepositoryFactory, featuresFactory, BicepTestConstants.ConfigurationManager), BicepTestConstants.ConfigurationManager);

            var workspace = new Workspace();
            var sourceFileGrouping = SourceFileGroupingBuilder.Build(BicepTestConstants.FileResolver, dispatcher, workspace, fileUri);
            if (await dispatcher.RestoreModules(dispatcher.GetValidModuleReferences(sourceFileGrouping.GetModulesToRestore())))
            {
                sourceFileGrouping = SourceFileGroupingBuilder.Rebuild(dispatcher, workspace, sourceFileGrouping);
            }

            var compilation = new Compilation(featuresFactory, BicepTestConstants.NamespaceProvider, sourceFileGrouping, BicepTestConstants.ConfigurationManager, BicepTestConstants.ApiVersionProviderFactory, BicepTestConstants.LinterAnalyzer);
            var diagnostics = compilation.GetAllDiagnosticsByBicepFile();
            diagnostics.Should().HaveCount(1);

            diagnostics.Single().Value.ExcludingLinterDiagnostics().Should().SatisfyRespectively(
                x =>
                {
                    x.Level.Should().Be(DiagnosticLevel.Error);
                    x.Code.Should().Be("BCP192");
                    x.Message.Should().StartWith("Unable to restore the module with reference \"br:mock-registry-one.invalid/demo/plan:v2\": Unable to create the local module directory \"");
                },
                x =>
                {
                    x.Level.Should().Be(DiagnosticLevel.Error);
                    x.Code.Should().Be("BCP192");
                    x.Message.Should().StartWith("Unable to restore the module with reference \"br:mock-registry-one.invalid/demo/plan:v2\": Unable to create the local module directory \"");
                },
                x =>
                {
                    x.Level.Should().Be(DiagnosticLevel.Error);
                    x.Code.Should().Be("BCP192");
                    x.Message.Should().StartWith("Unable to restore the module with reference \"br:mock-registry-two.invalid/demo/site:v3\": Unable to create the local module directory \"");
                },
                x =>
                {
                    x.Level.Should().Be(DiagnosticLevel.Error);
                    x.Code.Should().Be("BCP192");
                    x.Message.Should().StartWith("Unable to restore the module with reference \"br:mock-registry-two.invalid/demo/site:v3\": Unable to create the local module directory \"");
                },
                x =>
                {
                    x.Level.Should().Be(DiagnosticLevel.Error);
                    x.Code.Should().Be("BCP192");
                    x.Message.Should().StartWith("Unable to restore the module with reference \"ts:00000000-0000-0000-0000-000000000000/test-rg/storage-spec:1.0\": Unable to create the local module directory \"");
                },
                x =>
                {
                    x.Level.Should().Be(DiagnosticLevel.Error);
                    x.Code.Should().Be("BCP192");
                    x.Message.Should().StartWith("Unable to restore the module with reference \"ts:00000000-0000-0000-0000-000000000000/test-rg/storage-spec:1.0\": Unable to create the local module directory \"");
                },
                x =>
                {
                    x.Level.Should().Be(DiagnosticLevel.Error);
                    x.Code.Should().Be("BCP192");
                    x.Message.Should().StartWith("Unable to restore the module with reference \"ts:11111111-1111-1111-1111-111111111111/prod-rg/vnet-spec:v2\": Unable to create the local module directory \"");
                },
                x =>
                {
                    x.Level.Should().Be(DiagnosticLevel.Error);
                    x.Code.Should().Be("BCP062");
                    x.Message.Should().Be("The referenced declaration with name \"siteDeploy\" is not valid.");
                },
                x =>
                {
                    x.Level.Should().Be(DiagnosticLevel.Error);
                    x.Code.Should().Be("BCP192");
                    x.Message.Should().StartWith("Unable to restore the module with reference \"br:localhost:5000/passthrough/port:v1\": Unable to create the local module directory \"");
                },
                x =>
                {
                    x.Level.Should().Be(DiagnosticLevel.Error);
                    x.Code.Should().Be("BCP192");
                    x.Message.Should().StartWith("Unable to restore the module with reference \"br:127.0.0.1/passthrough/ipv4:v1\": Unable to create the local module directory \"");
                },
                x =>
                {
                    x.Level.Should().Be(DiagnosticLevel.Error);
                    x.Code.Should().Be("BCP192");
                    x.Message.Should().StartWith("Unable to restore the module with reference \"br:127.0.0.1:5000/passthrough/ipv4port:v1\": Unable to create the local module directory \"");
                },
                x =>
                {
                    x.Level.Should().Be(DiagnosticLevel.Error);
                    x.Code.Should().Be("BCP192");
                    x.Message.Should().StartWith("Unable to restore the module with reference \"br:[::1]/passthrough/ipv6:v1\": Unable to create the local module directory \"");
                },
                x =>
                {
                    x.Level.Should().Be(DiagnosticLevel.Error);
                    x.Code.Should().Be("BCP192");
                    x.Message.Should().StartWith("Unable to restore the module with reference \"br:[::1]:5000/passthrough/ipv6port:v1\": Unable to create the local module directory \"");
                });
        }

        [TestMethod]
        public async Task ModuleRestoreContentionShouldProduceConsistentState()
        {
            var dataSet = DataSets.Registry_LF;

            var outputDirectory = dataSet.SaveFilesToTestDirectory(TestContext);
            var clientFactory = dataSet.CreateMockRegistryClients(TestContext);
            var templateSpecRepositoryFactory = dataSet.CreateMockTemplateSpecRepositoryFactory(TestContext);
            await dataSet.PublishModulesToRegistryAsync(clientFactory, TestContext);

            var cacheDirectory = FileHelper.GetCacheRootPath(TestContext);
            Directory.CreateDirectory(cacheDirectory);

            var features = StrictMock.Of<IFeatureProvider>();
            features.Setup(m => m.RegistryEnabled).Returns(true);
            features.Setup(m => m.CacheRootDirectory).Returns(cacheDirectory);

            var fileResolver = BicepTestConstants.FileResolver;
            var configManager = IConfigurationManager.WithStaticConfiguration(BicepTestConstants.BuiltInConfigurationWithAllAnalyzersDisabled);
<<<<<<< HEAD
            var dispatcher = new ModuleDispatcher(new DefaultModuleRegistryProvider(new FileResolver(), clientFactory, templateSpecRepositoryFactory, IFeatureProviderFactory.WithStaticFeatureProvider(features.Object), configManager), configManager);
=======
            var dispatcher = new ModuleDispatcher(new DefaultModuleRegistryProvider(fileResolver, clientFactory, templateSpecRepositoryFactory, features.Object, configManager), configManager);
>>>>>>> 34ba3fe9

            var moduleReferences = dataSet.RegistryModules.Values
                .OrderBy(m => m.Metadata.Target)
                .Select(m => dispatcher.TryGetModuleReference(m.Metadata.Target, RandomFileUri(), out var @ref, out _) ? @ref : throw new AssertFailedException($"Invalid module target '{m.Metadata.Target}'."))
                .ToImmutableList();

            moduleReferences.Should().HaveCount(7);

            // initially the cache should be empty
            foreach (var moduleReference in moduleReferences)
            {
                dispatcher.GetModuleRestoreStatus(moduleReference, out _).Should().Be(ModuleRestoreStatus.Unknown);
            }

            const int ConcurrentTasks = 50;
            var tasks = new List<Task<bool>>();
            for (int i = 0; i < ConcurrentTasks; i++)
            {
                tasks.Add(Task.Run(() => dispatcher.RestoreModules(moduleReferences)));
            }

            var result = await Task.WhenAll(tasks);
            result.Should().HaveCount(ConcurrentTasks);

            // modules should now be in the cache
            foreach (var moduleReference in moduleReferences)
            {
                dispatcher.GetModuleRestoreStatus(moduleReference, out _).Should().Be(ModuleRestoreStatus.Succeeded);
            }
        }

        [DataTestMethod]
        [DynamicData(nameof(GetModuleInfoData), DynamicDataSourceType.Method)]
        public async Task ModuleRestoreWithStuckFileLockShouldFailAfterTimeout(IEnumerable<ExternalModuleInfo> moduleInfos, int moduleCount)
        {
            var dataSet = DataSets.Registry_LF;

            var outputDirectory = dataSet.SaveFilesToTestDirectory(TestContext);
            var clientFactory = dataSet.CreateMockRegistryClients(TestContext);
            var templateSpecRepositoryFactory = dataSet.CreateMockTemplateSpecRepositoryFactory(TestContext);
            await dataSet.PublishModulesToRegistryAsync(clientFactory, TestContext);

            var cacheDirectory = FileHelper.GetCacheRootPath(TestContext);
            Directory.CreateDirectory(cacheDirectory);

            var features = StrictMock.Of<IFeatureProvider>();
            features.Setup(m => m.RegistryEnabled).Returns(true);
            features.Setup(m => m.CacheRootDirectory).Returns(cacheDirectory);

            var fileResolver = BicepTestConstants.FileResolver;
            var configManager = IConfigurationManager.WithStaticConfiguration(BicepTestConstants.BuiltInConfigurationWithAllAnalyzersDisabled);
            var dispatcher = new ModuleDispatcher(new DefaultModuleRegistryProvider(fileResolver, clientFactory, templateSpecRepositoryFactory, IFeatureProviderFactory.WithStaticFeatureProvider(features.Object), configManager), configManager);

            var configuration = BicepTestConstants.BuiltInConfigurationWithAllAnalyzersDisabled;
            var moduleReferences = moduleInfos
                .OrderBy(m => m.Metadata.Target)
                .Select(m => dispatcher.TryGetModuleReference(m.Metadata.Target, RandomFileUri(), out var @ref, out _) ? @ref : throw new AssertFailedException($"Invalid module target '{m.Metadata.Target}'."))
                .ToImmutableList();

            moduleReferences.Should().HaveCount(moduleCount);

            // initially the cache should be empty
            foreach (var moduleReference in moduleReferences)
            {
                dispatcher.GetModuleRestoreStatus(moduleReference, out _).Should().Be(ModuleRestoreStatus.Unknown);
            }

            dispatcher.TryGetLocalModuleEntryPointUri(moduleReferences[0], out var moduleFileUri, out _).Should().BeTrue();
            moduleFileUri.Should().NotBeNull();

            var moduleFilePath = moduleFileUri!.LocalPath;
            var moduleDirectory = Path.GetDirectoryName(moduleFilePath)!;
            Directory.CreateDirectory(moduleDirectory);

            var lockFileName = Path.Combine(moduleDirectory, "lock");
            var lockFileUri = new Uri(lockFileName);

            var @lock = fileResolver.TryAcquireFileLock(lockFileUri);
            @lock.Should().NotBeNull();

            // let's try to restore a module while holding a lock
            using (@lock)
            {
                (await dispatcher.RestoreModules(moduleReferences)).Should().BeTrue();
            }

            // the first module should have failed due to a timeout
            dispatcher.GetModuleRestoreStatus(moduleReferences[0], out var failureBuilder).Should().Be(ModuleRestoreStatus.Failed);
            using (new AssertionScope())
            {
                failureBuilder!.Should().HaveCode("BCP192");
                failureBuilder!.Should().HaveMessageStartWith($"Unable to restore the module with reference \"{moduleReferences[0].FullyQualifiedReference}\": Exceeded the timeout of \"00:00:05\" to acquire the lock on file \"");
            }

            // all other modules should have succeeded
            foreach (var moduleReference in moduleReferences.Skip(1))
            {
                dispatcher.GetModuleRestoreStatus(moduleReference, out _).Should().Be(ModuleRestoreStatus.Succeeded);
            }
        }

        [DataTestMethod]
        [DynamicData(nameof(GetModuleInfoData), DynamicDataSourceType.Method)]
        public async Task ForceModuleRestoreWithStuckFileLockShouldFailAfterTimeout(IEnumerable<ExternalModuleInfo> moduleInfos, int moduleCount)
        {
            var dataSet = DataSets.Registry_LF;

            var outputDirectory = dataSet.SaveFilesToTestDirectory(TestContext);
            var clientFactory = dataSet.CreateMockRegistryClients(TestContext);
            var templateSpecRepositoryFactory = dataSet.CreateMockTemplateSpecRepositoryFactory(TestContext);
            await dataSet.PublishModulesToRegistryAsync(clientFactory, TestContext);

            var cacheDirectory = FileHelper.GetCacheRootPath(TestContext);
            Directory.CreateDirectory(cacheDirectory);

            var features = StrictMock.Of<IFeatureProvider>();
            features.Setup(m => m.RegistryEnabled).Returns(true);
            features.Setup(m => m.CacheRootDirectory).Returns(cacheDirectory);

            var fileResolver = BicepTestConstants.FileResolver;
            var configManager = IConfigurationManager.WithStaticConfiguration(BicepTestConstants.BuiltInConfigurationWithAllAnalyzersDisabled);
            var dispatcher = new ModuleDispatcher(new DefaultModuleRegistryProvider(fileResolver, clientFactory, templateSpecRepositoryFactory, IFeatureProviderFactory.WithStaticFeatureProvider(features.Object), configManager), configManager);

            var moduleReferences = moduleInfos
                .OrderBy(m => m.Metadata.Target)
                .Select(m => dispatcher.TryGetModuleReference(m.Metadata.Target, RandomFileUri(), out var @ref, out _) ? @ref : throw new AssertFailedException($"Invalid module target '{m.Metadata.Target}'."))
                .ToImmutableList();

            moduleReferences.Should().HaveCount(moduleCount);

            // initially the cache should be empty
            foreach (var moduleReference in moduleReferences)
            {
                dispatcher.GetModuleRestoreStatus(moduleReference, out _).Should().Be(ModuleRestoreStatus.Unknown);
            }

            dispatcher.TryGetLocalModuleEntryPointUri(moduleReferences[0], out var moduleFileUri, out _).Should().BeTrue();
            moduleFileUri.Should().NotBeNull();

            var moduleFilePath = moduleFileUri!.LocalPath;
            var moduleDirectory = Path.GetDirectoryName(moduleFilePath)!;
            Directory.CreateDirectory(moduleDirectory);

            var lockFileName = Path.Combine(moduleDirectory, "lock");
            var lockFileUri = new Uri(lockFileName);

            var @lock = fileResolver.TryAcquireFileLock(lockFileUri);
            @lock.Should().NotBeNull();

            // let's try to restore a module while holding a lock
            using (@lock)
            {
                (await dispatcher.RestoreModules(moduleReferences, forceModulesRestore: true)).Should().BeTrue();
            }

            // REF: FileLockTests.cs/FileLockShouldNotThrowIfLockFileIsDeleted()
            // Delete will succeed on Linux and Mac due to advisory nature of locks there
            using (new AssertionScope())
            {
#if WINDOWS_BUILD
                dispatcher.GetModuleRestoreStatus(moduleReferences[0], out var failureBuilder).Should().Be(ModuleRestoreStatus.Failed);

                failureBuilder!.Should().HaveCode("BCP233");
                failureBuilder!.Should().HaveMessageStartWith($"Unable to delete the module with reference \"{moduleReferences[0].FullyQualifiedReference}\" from cache: Exceeded the timeout of \"00:00:05\" for the lock on file \"{lockFileUri}\" to be released.");
#else
                dispatcher.GetModuleRestoreStatus(moduleReferences[0], out _).Should().Be(ModuleRestoreStatus.Succeeded);
#endif

                // all other modules should have succeeded
                foreach (var moduleReference in moduleReferences.Skip(1))
                {
                    dispatcher.GetModuleRestoreStatus(moduleReference, out _).Should().Be(ModuleRestoreStatus.Succeeded);
                }
            }

        }

        [DataTestMethod]
        [DynamicData(nameof(GetModuleInfoData), DynamicDataSourceType.Method)]
        public async Task ForceModuleRestoreShouldRestoreAllModules(IEnumerable<ExternalModuleInfo> moduleInfos, int moduleCount)
        {
            var dataSet = DataSets.Registry_LF;

            var outputDirectory = dataSet.SaveFilesToTestDirectory(TestContext);
            var clientFactory = dataSet.CreateMockRegistryClients(TestContext);
            var templateSpecRepositoryFactory = dataSet.CreateMockTemplateSpecRepositoryFactory(TestContext);
            await dataSet.PublishModulesToRegistryAsync(clientFactory, TestContext);

            var cacheDirectory = FileHelper.GetCacheRootPath(TestContext);
            Directory.CreateDirectory(cacheDirectory);

            var features = StrictMock.Of<IFeatureProvider>();
            features.Setup(m => m.RegistryEnabled).Returns(true);
            features.Setup(m => m.CacheRootDirectory).Returns(cacheDirectory);

            var fileResolver = BicepTestConstants.FileResolver;
            var configManager = IConfigurationManager.WithStaticConfiguration(BicepTestConstants.BuiltInConfigurationWithAllAnalyzersDisabled);
            var dispatcher = new ModuleDispatcher(new DefaultModuleRegistryProvider(fileResolver, clientFactory, templateSpecRepositoryFactory, IFeatureProviderFactory.WithStaticFeatureProvider(features.Object), configManager), configManager);

            var configuration = BicepTestConstants.BuiltInConfigurationWithAllAnalyzersDisabled;
            var moduleReferences = moduleInfos
                .OrderBy(m => m.Metadata.Target)
                .Select(m => dispatcher.TryGetModuleReference(m.Metadata.Target, RandomFileUri(), out var @ref, out _) ? @ref : throw new AssertFailedException($"Invalid module target '{m.Metadata.Target}'."))
                .ToImmutableList();

            moduleReferences.Should().HaveCount(moduleCount);

            // initially the cache should be empty
            foreach (var moduleReference in moduleReferences)
            {
                dispatcher.GetModuleRestoreStatus(moduleReference, out _).Should().Be(ModuleRestoreStatus.Unknown);
            }

            dispatcher.TryGetLocalModuleEntryPointUri(moduleReferences[0], out var moduleFileUri, out _).Should().BeTrue();
            moduleFileUri.Should().NotBeNull();

            var moduleFilePath = moduleFileUri!.LocalPath;
            var moduleDirectory = Path.GetDirectoryName(moduleFilePath)!;
            Directory.CreateDirectory(moduleDirectory);

            (await dispatcher.RestoreModules(moduleReferences, forceModulesRestore: true)).Should().BeTrue();

            // all other modules should have succeeded
            foreach (var moduleReference in moduleReferences)
            {
                dispatcher.GetModuleRestoreStatus(moduleReference, out _).Should().Be(ModuleRestoreStatus.Succeeded);
            }
        }

        public static IEnumerable<object[]> GetModuleInfoData()
        {
            yield return new object[] { DataSets.Registry_LF.RegistryModules.Values, 7 };
            yield return new object[] { DataSets.Registry_LF.TemplateSpecs.Values, 2 };
        }

        private static Uri RandomFileUri() => PathHelper.FilePathToFileUrl(Path.GetTempFileName());
    }
}<|MERGE_RESOLUTION|>--- conflicted
+++ resolved
@@ -172,11 +172,7 @@
 
             var fileResolver = BicepTestConstants.FileResolver;
             var configManager = IConfigurationManager.WithStaticConfiguration(BicepTestConstants.BuiltInConfigurationWithAllAnalyzersDisabled);
-<<<<<<< HEAD
-            var dispatcher = new ModuleDispatcher(new DefaultModuleRegistryProvider(new FileResolver(), clientFactory, templateSpecRepositoryFactory, IFeatureProviderFactory.WithStaticFeatureProvider(features.Object), configManager), configManager);
-=======
-            var dispatcher = new ModuleDispatcher(new DefaultModuleRegistryProvider(fileResolver, clientFactory, templateSpecRepositoryFactory, features.Object, configManager), configManager);
->>>>>>> 34ba3fe9
+            var dispatcher = new ModuleDispatcher(new DefaultModuleRegistryProvider(fileResolver, clientFactory, templateSpecRepositoryFactory, IFeatureProviderFactory.WithStaticFeatureProvider(features.Object), configManager), configManager);
 
             var moduleReferences = dataSet.RegistryModules.Values
                 .OrderBy(m => m.Metadata.Target)
