// Copyright (c) Microsoft Corporation.
// Licensed under the MIT License.

using System;
using System.Collections.Generic;
using System.Collections.Immutable;
using System.Diagnostics.CodeAnalysis;
using System.IO;
using System.Linq;
using System.Threading.Tasks;
using Bicep.Core.Diagnostics;
using Bicep.Core.Features;
using Bicep.Core.FileSystem;
using Bicep.Core.Modules;
using Bicep.Core.Registry;
using Bicep.Core.Samples;
using Bicep.Core.Semantics;
using Bicep.Core.TypeSystem.Az;
using Bicep.Core.UnitTests;
using Bicep.Core.UnitTests.Assertions;
using Bicep.Core.UnitTests.Mock;
using Bicep.Core.UnitTests.Utils;
using Bicep.Core.Workspaces;
using FluentAssertions;
using FluentAssertions.Execution;
using Microsoft.VisualStudio.TestTools.UnitTesting;
using Moq;
using OmniSharp.Extensions.LanguageServer.Protocol.Models;

namespace Bicep.Core.IntegrationTests
{
    [TestClass]
    public class RegistryTests
    {
        [NotNull]
        public TestContext? TestContext { get; set; }

        [TestMethod]
        public async Task InvalidRootCachePathShouldProduceReasonableErrors()
        {
            var dataSet = DataSets.Registry_LF;

            var outputDirectory = dataSet.SaveFilesToTestDirectory(TestContext);
            var clientFactory = dataSet.CreateMockRegistryClients(TestContext);
            var templateSpecRepositoryFactory = dataSet.CreateMockTemplateSpecRepositoryFactory(TestContext);
            await dataSet.PublishModulesToRegistryAsync(clientFactory, TestContext);

            var fileUri = PathHelper.FilePathToFileUrl(Path.Combine(outputDirectory, DataSet.TestFileMain));

            var badCacheDirectory = FileHelper.GetCacheRootPath(TestContext);
            Directory.CreateDirectory(badCacheDirectory);

            var badCachePath = Path.Combine(badCacheDirectory, "file.txt");
            File.Create(badCachePath);
            File.Exists(badCachePath).Should().BeTrue();

            // cache root points to a file
            var features = new Mock<IFeatureProvider>(MockBehavior.Strict);
            features.Setup(m => m.RegistryEnabled).Returns(true);
            features.SetupGet(m => m.CacheRootDirectory).Returns(badCachePath);

            var dispatcher = new ModuleDispatcher(new DefaultModuleRegistryProvider(BicepTestConstants.FileResolver, clientFactory, templateSpecRepositoryFactory, features.Object));

            var workspace = new Workspace();
            var sourceFileGrouping = SourceFileGroupingBuilder.Build(BicepTestConstants.FileResolver, dispatcher, workspace, fileUri);
            if (await dispatcher.RestoreModules(dispatcher.GetValidModuleReferences(sourceFileGrouping.ModulesToRestore)))
            {
                sourceFileGrouping = SourceFileGroupingBuilder.Rebuild(dispatcher, workspace, sourceFileGrouping);
            }

<<<<<<< HEAD
            var compilation = new Compilation(AzResourceTypeProvider.CreateWithAzTypes(), sourceFileGrouping, BicepTestConstants.BuiltInConfiguration);
=======
            var compilation = new Compilation(BicepTestConstants.NamespaceProvider, sourceFileGrouping, null);
>>>>>>> 13e14622
            var diagnostics = compilation.GetAllDiagnosticsByBicepFile();
            diagnostics.Should().HaveCount(1);

            diagnostics.Single().Value.Should().SatisfyRespectively(
                x =>
                {
                    x.Level.Should().Be(DiagnosticLevel.Error);
                    x.Code.Should().Be("BCP192");
                    x.Message.Should().StartWith("Unable to restore the module with reference \"br:mock-registry-one.invalid/demo/plan:v2\": Unable to create the local module directory \"");
                },
                x =>
                {
                    x.Level.Should().Be(DiagnosticLevel.Error);
                    x.Code.Should().Be("BCP192");
                    x.Message.Should().StartWith("Unable to restore the module with reference \"br:mock-registry-two.invalid/demo/site:v3\": Unable to create the local module directory \"");
                },
                x =>
                {
                    x.Level.Should().Be(DiagnosticLevel.Error);
                    x.Code.Should().Be("BCP192");
                    x.Message.Should().StartWith("Unable to restore the module with reference \"ts:00000000-0000-0000-0000-000000000000/test-rg/storage-spec:1.0\": Unable to create the local module directory \"");
                },
                x =>
                {
                    x.Level.Should().Be(DiagnosticLevel.Error);
                    x.Code.Should().Be("BCP192");
                    x.Message.Should().StartWith("Unable to restore the module with reference \"ts:management.azure.com/11111111-1111-1111-1111-111111111111/prod-rg/vnet-spec:v2\": Unable to create the local module directory \"");
                },
                x =>
                {
                    x.Level.Should().Be(DiagnosticLevel.Error);
                    x.Code.Should().Be("BCP062");
                    x.Message.Should().Be("The referenced declaration with name \"siteDeploy\" is not valid.");
                },
                x =>
                {
                    x.Level.Should().Be(DiagnosticLevel.Error);
                    x.Code.Should().Be("BCP192");
                    x.Message.Should().StartWith("Unable to restore the module with reference \"br:localhost:5000/passthrough/port:v1\": Unable to create the local module directory \"");
                },
                x =>
                {
                    x.Level.Should().Be(DiagnosticLevel.Error);
                    x.Code.Should().Be("BCP192");
                    x.Message.Should().StartWith("Unable to restore the module with reference \"br:127.0.0.1/passthrough/ipv4:v1\": Unable to create the local module directory \"");
                },
                x =>
                {
                    x.Level.Should().Be(DiagnosticLevel.Error);
                    x.Code.Should().Be("BCP192");
                    x.Message.Should().StartWith("Unable to restore the module with reference \"br:127.0.0.1:5000/passthrough/ipv4port:v1\": Unable to create the local module directory \"");
                },
                x =>
                {
                    x.Level.Should().Be(DiagnosticLevel.Error);
                    x.Code.Should().Be("BCP192");
                    x.Message.Should().StartWith("Unable to restore the module with reference \"br:[::1]/passthrough/ipv6:v1\": Unable to create the local module directory \"");
                },
                x =>
                {
                    x.Level.Should().Be(DiagnosticLevel.Error);
                    x.Code.Should().Be("BCP192");
                    x.Message.Should().StartWith("Unable to restore the module with reference \"br:[::1]:5000/passthrough/ipv6port:v1\": Unable to create the local module directory \"");
                });
        }

        [TestMethod]
        public async Task ModuleRestoreContentionShouldProduceConsistentState()
        {
            var dataSet = DataSets.Registry_LF;

            var outputDirectory = dataSet.SaveFilesToTestDirectory(TestContext);
            var clientFactory = dataSet.CreateMockRegistryClients(TestContext);
            var templateSpecRepositoryFactory = dataSet.CreateMockTemplateSpecRepositoryFactory(TestContext);
            await dataSet.PublishModulesToRegistryAsync(clientFactory, TestContext);

            var cacheDirectory = FileHelper.GetCacheRootPath(TestContext);
            Directory.CreateDirectory(cacheDirectory);

            var features = StrictMock.Of<IFeatureProvider>();
            features.Setup(m => m.RegistryEnabled).Returns(true);
            features.Setup(m => m.CacheRootDirectory).Returns(cacheDirectory);

            var dispatcher = new ModuleDispatcher(new DefaultModuleRegistryProvider(new FileResolver(), clientFactory, templateSpecRepositoryFactory, features.Object));

            var moduleReferences = dataSet.RegistryModules.Values
                .OrderBy(m => m.Metadata.Target)
                .Select(m => dispatcher.TryGetModuleReference(m.Metadata.Target, out _) ?? throw new AssertFailedException($"Invalid module target '{m.Metadata.Target}'."))
                .ToImmutableList();

            moduleReferences.Should().HaveCount(7);

            // initially the cache should be empty
            foreach (var moduleReference in moduleReferences)
            {
                dispatcher.GetModuleRestoreStatus(moduleReference, out _).Should().Be(ModuleRestoreStatus.Unknown);
            }

            const int ConcurrentTasks = 50;
            var tasks = new List<Task<bool>>();
            for (int i = 0; i < ConcurrentTasks; i++)
            {
                tasks.Add(Task.Run(() => dispatcher.RestoreModules(moduleReferences)));
            }

            var result = await Task.WhenAll(tasks);
            result.Should().HaveCount(ConcurrentTasks);

            // modules should now be in the cache
            foreach (var moduleReference in moduleReferences)
            {
                dispatcher.GetModuleRestoreStatus(moduleReference, out _).Should().Be(ModuleRestoreStatus.Succeeded);
            }
        }

        [TestMethod]
        public async Task ModuleRestoreWithStuckFileLockShouldFailAfterTimeout()
        {
            var dataSet = DataSets.Registry_LF;

            var outputDirectory = dataSet.SaveFilesToTestDirectory(TestContext);
            var clientFactory = dataSet.CreateMockRegistryClients(TestContext);
            var templateSpecRepositoryFactory = dataSet.CreateMockTemplateSpecRepositoryFactory(TestContext);
            await dataSet.PublishModulesToRegistryAsync(clientFactory, TestContext);

            var cacheDirectory = FileHelper.GetCacheRootPath(TestContext);
            Directory.CreateDirectory(cacheDirectory);

            var features = StrictMock.Of<IFeatureProvider>();
            features.Setup(m => m.RegistryEnabled).Returns(true);
            features.Setup(m => m.CacheRootDirectory).Returns(cacheDirectory);

            FileResolver fileResolver = new FileResolver();
            var dispatcher = new ModuleDispatcher(new DefaultModuleRegistryProvider(fileResolver, clientFactory, templateSpecRepositoryFactory, features.Object));

            var moduleReferences = dataSet.RegistryModules.Values
                .OrderBy(m => m.Metadata.Target)
                .Select(m => dispatcher.TryGetModuleReference(m.Metadata.Target, out _) ?? throw new AssertFailedException($"Invalid module target '{m.Metadata.Target}'."))
                .ToImmutableList();

            moduleReferences.Should().HaveCount(7);

            // initially the cache should be empty
            foreach (var moduleReference in moduleReferences)
            {
                dispatcher.GetModuleRestoreStatus(moduleReference, out _).Should().Be(ModuleRestoreStatus.Unknown);
            }

            var moduleFileUri = dispatcher.TryGetLocalModuleEntryPointUri(new System.Uri("file://main.bicep"), moduleReferences[0], out _)!;
            moduleFileUri.Should().NotBeNull();

            var moduleFilePath = moduleFileUri.LocalPath;
            var moduleDirectory = Path.GetDirectoryName(moduleFilePath)!;
            Directory.CreateDirectory(moduleDirectory);

            var lockFileName = Path.Combine(moduleDirectory, "lock");
            var lockFileUri = new Uri(lockFileName);

            var @lock = fileResolver.TryAcquireFileLock(lockFileUri);
            @lock.Should().NotBeNull();

            // let's try to restore a module while holding a lock
            using (@lock)
            {
                (await dispatcher.RestoreModules(moduleReferences)).Should().BeTrue();
            }

            // the first module should have failed due to a timeout
            dispatcher.GetModuleRestoreStatus(moduleReferences[0], out var failureBuilder).Should().Be(ModuleRestoreStatus.Failed);
            using (new AssertionScope())
            {
                failureBuilder!.Should().HaveCode("BCP192");
                failureBuilder!.Should().HaveMessageStartWith($"Unable to restore the module with reference \"{moduleReferences[0].FullyQualifiedReference}\": Exceeded the timeout of \"00:00:05\" to acquire the lock on file \"");
            }

            // all other modules should have succeeded
            foreach (var moduleReference in moduleReferences.Skip(1))
            {
                dispatcher.GetModuleRestoreStatus(moduleReference, out _).Should().Be(ModuleRestoreStatus.Succeeded);
            }
        }
    }
}<|MERGE_RESOLUTION|>--- conflicted
+++ resolved
@@ -68,11 +68,7 @@
                 sourceFileGrouping = SourceFileGroupingBuilder.Rebuild(dispatcher, workspace, sourceFileGrouping);
             }
 
-<<<<<<< HEAD
-            var compilation = new Compilation(AzResourceTypeProvider.CreateWithAzTypes(), sourceFileGrouping, BicepTestConstants.BuiltInConfiguration);
-=======
-            var compilation = new Compilation(BicepTestConstants.NamespaceProvider, sourceFileGrouping, null);
->>>>>>> 13e14622
+            var compilation = new Compilation(BicepTestConstants.NamespaceProvider, sourceFileGrouping, BicepTestConstants.BuiltInConfiguration);
             var diagnostics = compilation.GetAllDiagnosticsByBicepFile();
             diagnostics.Should().HaveCount(1);
 
