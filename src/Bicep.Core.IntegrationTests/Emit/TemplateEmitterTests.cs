// Copyright (c) Microsoft Corporation.
// Licensed under the MIT License.
using System.Collections.Generic;
using System.Diagnostics.CodeAnalysis;
using System.IO;
using System.Linq;
using System.Text;
using Bicep.Core.Emit;
using Bicep.Core.FileSystem;
using Bicep.Core.Parsing;
using Bicep.Core.Registry;
using Bicep.Core.Samples;
using Bicep.Core.Semantics;
using Bicep.Core.UnitTests;
using Bicep.Core.UnitTests.Assertions;
using Bicep.Core.UnitTests.Utils;
using Bicep.Core.Workspaces;
using FluentAssertions;
using Microsoft.VisualStudio.TestTools.UnitTesting;
using Newtonsoft.Json;
using Newtonsoft.Json.Linq;

namespace Bicep.Core.IntegrationTests.Emit
{
    [TestClass]
    public class TemplateEmitterTests
    {
        [NotNull]
        public TestContext? TestContext { get; set; }

        [DataTestMethod]
        [DynamicData(nameof(GetValidDataSets), DynamicDataSourceType.Method, DynamicDataDisplayNameDeclaringType = typeof(DataSet), DynamicDataDisplayName = nameof(DataSet.GetDisplayName))]
        [TestCategory(BaselineHelper.BaselineTestCategory)]
        public void ValidBicep_TemplateEmiterShouldProduceExpectedTemplate(DataSet dataSet)
        {
            var outputDirectory = dataSet.SaveFilesToTestDirectory(TestContext);
            var bicepFilePath = Path.Combine(outputDirectory, DataSet.TestFileMain);
            var compiledFilePath = FileHelper.GetResultFilePath(this.TestContext, Path.Combine(dataSet.Name, DataSet.TestFileMainCompiled));

            // emitting the template should be successful
            var dispatcher = new ModuleDispatcher(new DefaultModuleRegistryProvider(BicepTestConstants.FileResolver));
            var sourceFileGrouping = SourceFileGroupingBuilder.Build(BicepTestConstants.FileResolver, dispatcher, new Workspace(), PathHelper.FilePathToFileUrl(bicepFilePath));
            var result = this.EmitTemplate(sourceFileGrouping, EmitterSettingsHelper.DefaultTestSettings, compiledFilePath);
            result.Diagnostics.Should().NotHaveErrors();
            result.Status.Should().Be(EmitStatus.Succeeded);

            var actual = JToken.Parse(File.ReadAllText(compiledFilePath));

            actual.Should().EqualWithJsonDiffOutput(
                TestContext,
                JToken.Parse(dataSet.Compiled!),
                expectedLocation: DataSet.GetBaselineUpdatePath(dataSet, DataSet.TestFileMainCompiled),
                actualLocation: compiledFilePath);
        }

        [DataTestMethod]
        [DynamicData(nameof(GetValidDataSets), DynamicDataSourceType.Method, DynamicDataDisplayNameDeclaringType = typeof(DataSet), DynamicDataDisplayName = nameof(DataSet.GetDisplayName))]
        [TestCategory(BaselineHelper.BaselineTestCategory)]
        public void ValidBicep_EmitTemplate_should_produce_expected_symbolicname_template(DataSet dataSet)
        {
            var outputDirectory = dataSet.SaveFilesToTestDirectory(TestContext);
            var bicepFilePath = Path.Combine(outputDirectory, DataSet.TestFileMain);
            var compiledFilePath = FileHelper.GetResultFilePath(this.TestContext, Path.Combine(dataSet.Name, DataSet.TestFileMainCompiledWithSymbolicNames));

            // emitting the template should be successful
            var dispatcher = new ModuleDispatcher(new DefaultModuleRegistryProvider(BicepTestConstants.FileResolver));
            var sourceFileGrouping = SourceFileGroupingBuilder.Build(BicepTestConstants.FileResolver, dispatcher, new Workspace(), PathHelper.FilePathToFileUrl(bicepFilePath));
            var result = this.EmitTemplate(sourceFileGrouping, EmitterSettingsHelper.WithSymbolicNamesEnabled, compiledFilePath);
            result.Diagnostics.Should().NotHaveErrors();
            result.Status.Should().Be(EmitStatus.Succeeded);

            var actual = JToken.Parse(File.ReadAllText(compiledFilePath));

            actual.Should().EqualWithJsonDiffOutput(
                TestContext, 
                JToken.Parse(dataSet.CompiledWithSymbolicNames!),
                expectedLocation: DataSet.GetBaselineUpdatePath(dataSet, DataSet.TestFileMainCompiledWithSymbolicNames),
                actualLocation: compiledFilePath);
        }

        [TestMethod]
        public void TemplateEmitter_output_should_not_include_UTF8_BOM()
        {
            var sourceFileGrouping = SourceFileGroupingFactory.CreateFromText("", BicepTestConstants.FileResolver);
            var compiledFilePath = FileHelper.GetResultFilePath(this.TestContext, "main.json");

            // emitting the template should be successful
            var result = this.EmitTemplate(sourceFileGrouping, EmitterSettingsHelper.DefaultTestSettings, compiledFilePath);
            result.Diagnostics.Should().BeEmpty();
            result.Status.Should().Be(EmitStatus.Succeeded);

            var bytes = File.ReadAllBytes(compiledFilePath);
            // No BOM at the start of the file
            bytes.Take(3).Should().NotBeEquivalentTo(new [] { 0xEF, 0xBB, 0xBF }, "BOM should not be present");
            bytes.First().Should().Be(0x7B, "template should always begin with a UTF-8 encoded open curly");
            bytes.Last().Should().Be(0x7D, "template should always end with a UTF-8 encoded close curly");
        }

        [DataTestMethod]
        [DynamicData(nameof(GetValidDataSets), DynamicDataSourceType.Method, DynamicDataDisplayNameDeclaringType = typeof(DataSet), DynamicDataDisplayName = nameof(DataSet.GetDisplayName))]
        [TestCategory(BaselineHelper.BaselineTestCategory)]
        public void ValidBicepTextWriter_TemplateEmiterShouldProduceExpectedTemplate(DataSet dataSet)
        {
            var outputDirectory = dataSet.SaveFilesToTestDirectory(TestContext);
            var bicepFilePath = Path.Combine(outputDirectory, DataSet.TestFileMain);
            MemoryStream memoryStream = new MemoryStream();

            // emitting the template should be successful
            FileResolver fileResolver = BicepTestConstants.FileResolver;
            var dispatcher = new ModuleDispatcher(new DefaultModuleRegistryProvider(BicepTestConstants.FileResolver));
            var sourceFileGrouping = SourceFileGroupingBuilder.Build(fileResolver, dispatcher, new Workspace(), PathHelper.FilePathToFileUrl(bicepFilePath));
            var result = this.EmitTemplate(sourceFileGrouping, EmitterSettingsHelper.DefaultTestSettings, memoryStream);
            result.Diagnostics.Should().NotHaveErrors();
            result.Status.Should().Be(EmitStatus.Succeeded);

            // normalizing the formatting in case there are differences in indentation
            // this way the diff between actual and expected will be clean
            var actual = JToken.ReadFrom(new JsonTextReader(new StreamReader(new MemoryStream(memoryStream.ToArray()))));
            var compiledFilePath = FileHelper.SaveResultFile(this.TestContext, Path.Combine(dataSet.Name, DataSet.TestFileMainCompiled), actual.ToString(Formatting.Indented));

            actual.Should().EqualWithJsonDiffOutput(
                TestContext,
                JToken.Parse(dataSet.Compiled!),
                expectedLocation: DataSet.GetBaselineUpdatePath(dataSet, DataSet.TestFileMainCompiled),
                actualLocation: compiledFilePath);
        }

        [DataTestMethod]
        [DynamicData(nameof(GetInvalidDataSets), DynamicDataSourceType.Method, DynamicDataDisplayNameDeclaringType = typeof(DataSet), DynamicDataDisplayName = nameof(DataSet.GetDisplayName))]
        public void InvalidBicep_TemplateEmiterShouldNotProduceAnyTemplate(DataSet dataSet)
        {
            var outputDirectory = dataSet.SaveFilesToTestDirectory(TestContext);
            var bicepFilePath = Path.Combine(outputDirectory, DataSet.TestFileMain);
            string filePath = FileHelper.GetResultFilePath(this.TestContext, $"{dataSet.Name}_Compiled_Original.json");

            // emitting the template should fail
            FileResolver fileResolver = BicepTestConstants.FileResolver;
            var dispatcher = new ModuleDispatcher(new DefaultModuleRegistryProvider(BicepTestConstants.FileResolver));
            var sourceFileGrouping = SourceFileGroupingBuilder.Build(fileResolver, dispatcher, new Workspace(), PathHelper.FilePathToFileUrl(bicepFilePath));
            var result = this.EmitTemplate(sourceFileGrouping, EmitterSettingsHelper.DefaultTestSettings, filePath);
            result.Diagnostics.Should().NotBeEmpty();
            result.Status.Should().Be(EmitStatus.Failed);
        }

        [DataTestMethod]
        [DataRow("\n")]
        [DataRow("\r\n")]
        public void Multiline_strings_should_parse_correctly(string newlineSequence)
        {
            var inputFile = @"
var multiline = '''
this
  is
    a
      multiline
        string
'''
";

            var (template, _, _) = CompilationHelper.Compile(StringUtils.ReplaceNewlines(inputFile, newlineSequence));

            var expected = string.Join(newlineSequence, new [] { "this", "  is", "    a", "      multiline", "        string", "" });
            template.Should().HaveValueAtPath("$.variables.multiline", expected);
        }

<<<<<<< HEAD
        private EmitResult EmitTemplate(SourceFileGrouping sourceFileGrouping, EmitterSettings emitterSettings, string filePath)
=======
        [TestMethod]
        public void TemplateEmitter_should_not_dispose_text_writer()
        {
            var (_, _, compilation) = CompilationHelper.Compile(string.Empty);

            var stringBuilder = new StringBuilder();
            var stringWriter = new StringWriter(stringBuilder);

            var emitter = new TemplateEmitter(compilation.GetEntrypointSemanticModel(), BicepTestConstants.DevAssemblyFileVersion);
            emitter.Emit(stringWriter);

            // second write should succeed if stringWriter wasn't closed
            emitter.Emit(stringWriter);
        }

        private EmitResult EmitTemplate(SourceFileGrouping sourceFileGrouping, string filePath, string assemblyFileVersion)
>>>>>>> 188056e2
        {
            var compilation = new Compilation(TestTypeHelper.CreateEmptyProvider(), sourceFileGrouping);
            var emitter = new TemplateEmitter(compilation.GetEntrypointSemanticModel(), emitterSettings);

            using var stream = new FileStream(filePath, FileMode.Create, FileAccess.ReadWrite, FileShare.None);
            return emitter.Emit(stream);
        }

        private EmitResult EmitTemplate(SourceFileGrouping sourceFileGrouping, EmitterSettings emitterSettings, MemoryStream memoryStream)
        {
            var compilation = new Compilation(TestTypeHelper.CreateEmptyProvider(), sourceFileGrouping);
            var emitter = new TemplateEmitter(compilation.GetEntrypointSemanticModel(), emitterSettings);

            TextWriter tw = new StreamWriter(memoryStream);
            return emitter.Emit(tw);
        }

        private static IEnumerable<object[]> GetValidDataSets() => DataSets
            .AllDataSets
            .Where(ds => ds.IsValid)
            .ToDynamicTestData();

        private static IEnumerable<object[]> GetInvalidDataSets() => DataSets
            .AllDataSets
            .Where(ds => ds.IsValid == false)
            .ToDynamicTestData();
    }
}
<|MERGE_RESOLUTION|>--- conflicted
+++ resolved
@@ -163,9 +163,6 @@
             template.Should().HaveValueAtPath("$.variables.multiline", expected);
         }
 
-<<<<<<< HEAD
-        private EmitResult EmitTemplate(SourceFileGrouping sourceFileGrouping, EmitterSettings emitterSettings, string filePath)
-=======
         [TestMethod]
         public void TemplateEmitter_should_not_dispose_text_writer()
         {
@@ -174,15 +171,14 @@
             var stringBuilder = new StringBuilder();
             var stringWriter = new StringWriter(stringBuilder);
 
-            var emitter = new TemplateEmitter(compilation.GetEntrypointSemanticModel(), BicepTestConstants.DevAssemblyFileVersion);
+            var emitter = new TemplateEmitter(compilation.GetEntrypointSemanticModel(), EmitterSettingsHelper.DefaultTestSettings);
             emitter.Emit(stringWriter);
 
             // second write should succeed if stringWriter wasn't closed
             emitter.Emit(stringWriter);
         }
 
-        private EmitResult EmitTemplate(SourceFileGrouping sourceFileGrouping, string filePath, string assemblyFileVersion)
->>>>>>> 188056e2
+        private EmitResult EmitTemplate(SourceFileGrouping sourceFileGrouping, EmitterSettings emitterSettings, string filePath)
         {
             var compilation = new Compilation(TestTypeHelper.CreateEmptyProvider(), sourceFileGrouping);
             var emitter = new TemplateEmitter(compilation.GetEntrypointSemanticModel(), emitterSettings);
