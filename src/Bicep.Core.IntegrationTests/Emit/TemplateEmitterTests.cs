--- conflicted
+++ resolved
@@ -43,11 +43,7 @@
             var bicepFileUri = PathHelper.FilePathToFileUrl(bicepFilePath);
 
             // emitting the template should be successful
-<<<<<<< HEAD
-            var dispatcher = new ModuleDispatcher(new DefaultModuleRegistryProvider(BicepTestConstants.FileResolver, clientFactory, templateSpecRepositoryFactory, BicepTestConstants.CreateFeaturesProvider(TestContext, registryEnabled: dataSet.HasExternalModules), BicepTestConstants.ConfigurationManager), BicepTestConstants.ConfigurationManager);
-=======
-            var dispatcher = new ModuleDispatcher(new DefaultModuleRegistryProvider(BicepTestConstants.FileResolver, clientFactory, templateSpecRepositoryFactory, BicepTestConstants.CreateFeatureProvider(TestContext, registryEnabled: dataSet.HasExternalModules)));
->>>>>>> 99822978
+            var dispatcher = new ModuleDispatcher(new DefaultModuleRegistryProvider(BicepTestConstants.FileResolver, clientFactory, templateSpecRepositoryFactory, BicepTestConstants.CreateFeatureProvider(TestContext, registryEnabled: dataSet.HasExternalModules), BicepTestConstants.ConfigurationManager), BicepTestConstants.ConfigurationManager);
             Workspace workspace = new();
             var sourceFileGrouping = SourceFileGroupingBuilder.Build(BicepTestConstants.FileResolver, dispatcher, workspace, PathHelper.FilePathToFileUrl(bicepFilePath));
             if (await dispatcher.RestoreModules(dispatcher.GetValidModuleReferences(sourceFileGrouping.GetModulesToRestore())))
