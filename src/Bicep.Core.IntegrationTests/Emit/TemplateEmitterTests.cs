--- conflicted
+++ resolved
@@ -19,7 +19,6 @@
 using Bicep.Core.Workspaces;
 using FluentAssertions;
 using Microsoft.VisualStudio.TestTools.UnitTesting;
-using Microsoft.WindowsAzure.ResourceStack.Common.Extensions;
 using Newtonsoft.Json;
 using Newtonsoft.Json.Linq;
 
@@ -31,14 +30,7 @@
         [NotNull]
         public TestContext? TestContext { get; set; }
 
-<<<<<<< HEAD
-        [DataTestMethod]
-        [DynamicData(nameof(GetValidDataSets), DynamicDataSourceType.Method, DynamicDataDisplayNameDeclaringType = typeof(DataSet), DynamicDataDisplayName = nameof(DataSet.GetDisplayName))]
-        [TestCategory(BaselineHelper.BaselineTestCategory)]
-        public async Task ValidBicep_TemplateEmitterShouldProduceExpectedTemplate(DataSet dataSet)
-=======
         private async Task<SourceFileGrouping> GetSourceFileGrouping(DataSet dataSet)
->>>>>>> 13f06cf4
         {
             var outputDirectory = dataSet.SaveFilesToTestDirectory(TestContext);
             var clientFactory = dataSet.CreateMockRegistryClients(TestContext);
@@ -57,9 +49,6 @@
                 sourceFileGrouping = SourceFileGroupingBuilder.Rebuild(dispatcher, workspace, sourceFileGrouping, configuration);
             }
 
-<<<<<<< HEAD
-            var result = EmitTemplate(sourceFileGrouping, BicepTestConstants.EmitterSettings, compiledFilePath);
-=======
             return sourceFileGrouping;
         }
 
@@ -72,7 +61,6 @@
             var sourceFileGrouping = await GetSourceFileGrouping(dataSet);
 
             var result = EmitTemplate(sourceFileGrouping, BicepTestConstants.Features, compiledFilePath);
->>>>>>> 13f06cf4
             result.Diagnostics.Should().NotHaveErrors();
             result.Status.Should().Be(EmitStatus.Succeeded);
 
@@ -97,20 +85,7 @@
             var compiledFilePath = FileHelper.GetResultFilePath(this.TestContext, Path.Combine(dataSet.Name, DataSet.TestFileMainCompiledWithSymbolicNames));
             var sourceFileGrouping = await GetSourceFileGrouping(dataSet);
 
-<<<<<<< HEAD
-            // emitting the template should be successful
-            var dispatcher = new ModuleDispatcher(new DefaultModuleRegistryProvider(BicepTestConstants.FileResolver, clientFactory, templateSpecRepositoryFactory, BicepTestConstants.CreateFeaturesProvider(TestContext, registryEnabled: dataSet.HasRegistryModules)));
-            Workspace workspace = new();
-            var sourceFileGrouping = SourceFileGroupingBuilder.Build(BicepTestConstants.FileResolver, dispatcher, workspace, bicepFileUri, configuration);
-            if (await dispatcher.RestoreModules(configuration, dispatcher.GetValidModuleReferences(sourceFileGrouping.ModulesToRestore, configuration)))
-            {
-                sourceFileGrouping = SourceFileGroupingBuilder.Rebuild(dispatcher, workspace, sourceFileGrouping, configuration);
-            }
-
-            var result = EmitTemplate(sourceFileGrouping, BicepTestConstants.EmitterSettingsWithSymbolicNames, compiledFilePath);
-=======
             var result = EmitTemplate(sourceFileGrouping, BicepTestConstants.Features with { SymbolicNameCodegenEnabled = true }, compiledFilePath);
->>>>>>> 13f06cf4
             result.Diagnostics.Should().NotHaveErrors();
             result.Status.Should().Be(EmitStatus.Succeeded);
 
@@ -127,14 +102,13 @@
             TemplateHelper.TemplateShouldBeValid(outputFile);
         }
 
-
         [DataTestMethod]
         [DynamicData(nameof(GetValidDataSets), DynamicDataSourceType.Method, DynamicDataDisplayNameDeclaringType = typeof(DataSet), DynamicDataDisplayName = nameof(DataSet.GetDisplayName))]
         [TestCategory(BaselineHelper.BaselineTestCategory)]
         public async Task ValidBicep_TemplateEmitterShouldProduceExpectedSourceMap(DataSet dataSet)
         {
             var (compilation, outputDirectory, _) = await dataSet.SetupPrerequisitesAndCreateCompilation(TestContext);
-            var emitter = new TemplateEmitter(compilation.GetEntrypointSemanticModel(), BicepTestConstants.EmitterSettingsWithSourceMapping);
+            var emitter = new TemplateEmitter(compilation.GetEntrypointSemanticModel(), new EmitterSettings(BicepTestConstants.Features with { SourceMappingEnabled = true }));
             using var memoryStream = new MemoryStream();
             var sourceMap = emitter.Emit(memoryStream).SourceMap!;
 
@@ -172,11 +146,7 @@
             var compiledFilePath = FileHelper.GetResultFilePath(this.TestContext, "main.json");
 
             // emitting the template should be successful
-<<<<<<< HEAD
-            var result = EmitTemplate(sourceFileGrouping, BicepTestConstants.EmitterSettings, compiledFilePath);
-=======
             var result = this.EmitTemplate(sourceFileGrouping, BicepTestConstants.Features, compiledFilePath);
->>>>>>> 13f06cf4
             result.Diagnostics.Should().BeEmpty();
             result.Status.Should().Be(EmitStatus.Succeeded);
 
@@ -190,16 +160,12 @@
         [DataTestMethod]
         [DynamicData(nameof(GetValidDataSets), DynamicDataSourceType.Method, DynamicDataDisplayNameDeclaringType = typeof(DataSet), DynamicDataDisplayName = nameof(DataSet.GetDisplayName))]
         [TestCategory(BaselineHelper.BaselineTestCategory)]
-        public async Task ValidBicepTextWriter_TemplateEmitterShouldProduceExpectedTemplate(DataSet dataSet)
+        public async Task ValidBicepTextWriter_TemplateEmiterShouldProduceExpectedTemplate(DataSet dataSet)
         {
             var sourceFileGrouping = await GetSourceFileGrouping(dataSet);
 
-<<<<<<< HEAD
-            var result = EmitTemplate(sourceFileGrouping, BicepTestConstants.EmitterSettings, memoryStream);
-=======
             var memoryStream = new MemoryStream();
             var result = this.EmitTemplate(sourceFileGrouping, BicepTestConstants.Features, memoryStream);
->>>>>>> 13f06cf4
             result.Diagnostics.Should().NotHaveErrors();
             result.Status.Should().Be(EmitStatus.Succeeded);
 
@@ -217,7 +183,7 @@
 
         [DataTestMethod]
         [DynamicData(nameof(GetInvalidDataSets), DynamicDataSourceType.Method, DynamicDataDisplayNameDeclaringType = typeof(DataSet), DynamicDataDisplayName = nameof(DataSet.GetDisplayName))]
-        public void InvalidBicep_TemplateEmitterShouldNotProduceAnyTemplate(DataSet dataSet)
+        public void InvalidBicep_TemplateEmiterShouldNotProduceAnyTemplate(DataSet dataSet)
         {
             var outputDirectory = dataSet.SaveFilesToTestDirectory(TestContext);
             var bicepFilePath = Path.Combine(outputDirectory, DataSet.TestFileMain);
@@ -226,11 +192,7 @@
             // emitting the template should fail
             var dispatcher = new ModuleDispatcher(BicepTestConstants.RegistryProvider);
             var configuration = BicepTestConstants.BuiltInConfigurationWithAnalyzersDisabled;
-<<<<<<< HEAD
-            var result = EmitTemplate(SourceFileGroupingBuilder.Build(BicepTestConstants.FileResolver, dispatcher, new Workspace(), PathHelper.FilePathToFileUrl(bicepFilePath), configuration), BicepTestConstants.EmitterSettings, filePath);
-=======
             var result = this.EmitTemplate(SourceFileGroupingBuilder.Build(BicepTestConstants.FileResolver, dispatcher, new Workspace(), PathHelper.FilePathToFileUrl(bicepFilePath), configuration), BicepTestConstants.Features, filePath);
->>>>>>> 13f06cf4
             result.Diagnostics.Should().NotBeEmpty();
             result.Status.Should().Be(EmitStatus.Failed);
         }
@@ -271,11 +233,7 @@
             emitter.Emit(stringWriter);
         }
 
-<<<<<<< HEAD
-        private static EmitResult EmitTemplate(SourceFileGrouping sourceFileGrouping, EmitterSettings emitterSettings, string filePath)
-=======
         private EmitResult EmitTemplate(SourceFileGrouping sourceFileGrouping, IFeatureProvider features, string filePath)
->>>>>>> 13f06cf4
         {
             var compilation = new Compilation(features, TestTypeHelper.CreateEmptyProvider(features), sourceFileGrouping, BicepTestConstants.BuiltInConfiguration, BicepTestConstants.LinterAnalyzer);
             var emitter = new TemplateEmitter(compilation.GetEntrypointSemanticModel(), new(features));
@@ -284,11 +242,7 @@
             return emitter.Emit(stream);
         }
 
-<<<<<<< HEAD
-        private static EmitResult EmitTemplate(SourceFileGrouping sourceFileGrouping, EmitterSettings emitterSettings, MemoryStream memoryStream)
-=======
         private EmitResult EmitTemplate(SourceFileGrouping sourceFileGrouping, IFeatureProvider features, MemoryStream memoryStream)
->>>>>>> 13f06cf4
         {
             var compilation = new Compilation(features, TestTypeHelper.CreateEmptyProvider(features), sourceFileGrouping, BicepTestConstants.BuiltInConfiguration, BicepTestConstants.LinterAnalyzer);
             var emitter = new TemplateEmitter(compilation.GetEntrypointSemanticModel(), new(features));
@@ -307,4 +261,4 @@
             .Where(ds => ds.IsValid == false)
             .ToDynamicTestData();
     }
-}
+}