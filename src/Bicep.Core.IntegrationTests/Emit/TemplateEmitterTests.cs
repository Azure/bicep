// Copyright (c) Microsoft Corporation.
// Licensed under the MIT License.
using System.Collections.Generic;
using System.Diagnostics.CodeAnalysis;
using System.IO;
using System.Linq;
using Bicep.Core.Emit;
using Bicep.Core.FileSystem;
using Bicep.Core.Parsing;
using Bicep.Core.Samples;
using Bicep.Core.Semantics;
using Bicep.Core.Syntax;
using Bicep.Core.UnitTests;
using Bicep.Core.UnitTests.Assertions;
using Bicep.Core.UnitTests.Utils;
using Bicep.Core.Workspaces;
using FluentAssertions;
using Microsoft.VisualStudio.TestTools.UnitTesting;
using Newtonsoft.Json;
using Newtonsoft.Json.Linq;

namespace Bicep.Core.IntegrationTests.Emit
{
    [TestClass]
    public class TemplateEmitterTests
    {
        [NotNull]
        public TestContext? TestContext { get; set; }

        [DataTestMethod]
        [DynamicData(nameof(GetValidDataSets), DynamicDataSourceType.Method, DynamicDataDisplayNameDeclaringType = typeof(DataSet), DynamicDataDisplayName = nameof(DataSet.GetDisplayName))]
        public void ValidBicep_TemplateEmiterShouldProduceExpectedTemplate(DataSet dataSet)
        {
            var outputDirectory = dataSet.SaveFilesToTestDirectory(TestContext);
            var bicepFilePath = Path.Combine(outputDirectory, DataSet.TestFileMain);
            var compiledFilePath = FileHelper.GetResultFilePath(this.TestContext, Path.Combine(dataSet.Name, DataSet.TestFileMainCompiled));

            // emitting the template should be successful
            var result = this.EmitTemplate(SyntaxTreeGroupingBuilder.Build(new FileResolver(), new Workspace(), PathHelper.FilePathToFileUrl(bicepFilePath)), compiledFilePath, BicepTestConstants.DevAssemblyFileVersion);
            result.Status.Should().Be(EmitStatus.Succeeded);
            result.Diagnostics.Should().BeEmptyOrContainDeprecatedDiagnosticOnly();

            var actual = JToken.Parse(File.ReadAllText(compiledFilePath));

            actual.Should().EqualWithJsonDiffOutput(
                TestContext, 
                JToken.Parse(dataSet.Compiled!),
                expectedLocation: DataSet.GetBaselineUpdatePath(dataSet, DataSet.TestFileMainCompiled),
                actualLocation: compiledFilePath);
        }

        [TestMethod]
        public void TemplateEmitter_output_should_not_include_UTF8_BOM()
        {
            var syntaxTreeGrouping = SyntaxTreeGroupingFactory.CreateFromText("");
            var compiledFilePath = FileHelper.GetResultFilePath(this.TestContext, "main.json");

            // emitting the template should be successful
            var result = this.EmitTemplate(syntaxTreeGrouping, compiledFilePath, BicepTestConstants.DevAssemblyFileVersion);
            result.Status.Should().Be(EmitStatus.Succeeded);
            result.Diagnostics.Should().BeEmpty();

            var bytes = File.ReadAllBytes(compiledFilePath);
            // No BOM at the start of the file
            bytes.Take(3).Should().NotBeEquivalentTo(new [] { 0xEF, 0xBB, 0xBF }, "BOM should not be present");
            bytes.First().Should().Be(0x7B, "template should always begin with a UTF-8 encoded open curly");
            bytes.Last().Should().Be(0x7D, "template should always end with a UTF-8 encoded close curly");
        }

        [DataTestMethod]
        [DynamicData(nameof(GetValidDataSets), DynamicDataSourceType.Method, DynamicDataDisplayNameDeclaringType = typeof(DataSet), DynamicDataDisplayName = nameof(DataSet.GetDisplayName))]
        public void ValidBicepTextWriter_TemplateEmiterShouldProduceExpectedTemplate(DataSet dataSet)
        {
            var outputDirectory = dataSet.SaveFilesToTestDirectory(TestContext);
            var bicepFilePath = Path.Combine(outputDirectory, DataSet.TestFileMain);
            MemoryStream memoryStream = new MemoryStream();

            // emitting the template should be successful
            var result = this.EmitTemplate(SyntaxTreeGroupingBuilder.Build(new FileResolver(), new Workspace(), PathHelper.FilePathToFileUrl(bicepFilePath)), memoryStream, BicepTestConstants.DevAssemblyFileVersion);
            result.Diagnostics.Should().BeEmptyOrContainDeprecatedDiagnosticOnly();
            result.Status.Should().Be(EmitStatus.Succeeded);

            // normalizing the formatting in case there are differences in indentation
            // this way the diff between actual and expected will be clean
            var actual = JToken.ReadFrom(new JsonTextReader(new StreamReader(new MemoryStream(memoryStream.ToArray()))));
            var compiledFilePath = FileHelper.SaveResultFile(this.TestContext, Path.Combine(dataSet.Name, DataSet.TestFileMainCompiled), actual.ToString(Formatting.Indented));

            actual.Should().EqualWithJsonDiffOutput(
                TestContext, 
                JToken.Parse(dataSet.Compiled!),
                expectedLocation: DataSet.GetBaselineUpdatePath(dataSet, DataSet.TestFileMainCompiled),
                actualLocation: compiledFilePath);
        }

        [DataTestMethod]
<<<<<<< HEAD
        [DynamicData(nameof(GetValidDataSets), DynamicDataSourceType.Method, DynamicDataDisplayNameDeclaringType = typeof(DataSet), DynamicDataDisplayName = nameof(DataSet.GetDisplayName))]
        public void ValidBicepTextWriter_TemplateEmiterTemplateHashCheck(DataSet dataSet)
        {
            var outputDirectory = dataSet.SaveFilesToTestDirectory(TestContext);
            var bicepFilePath = Path.Combine(outputDirectory, DataSet.TestFileMain);
            MemoryStream memoryStream = new MemoryStream();

            // emitting the template should be successful
            var result = this.EmitTemplate(SyntaxTreeGroupingBuilder.Build(new FileResolver(), new Workspace(), PathHelper.FilePathToFileUrl(bicepFilePath)), memoryStream, ThisAssembly.AssemblyFileVersion);
            result.Diagnostics.Should().BeEmptyOrContainDeprecatedDiagnosticOnly();
            result.Status.Should().Be(EmitStatus.Succeeded);

            var actual = JToken.ReadFrom(new JsonTextReader(new StreamReader(new MemoryStream(memoryStream.ToArray()))));
            var compiled = JToken.Parse(dataSet.Compiled!);
            
            // TemplateHash should not be the same with difference assembly versions
            actual.SelectToken("metadata._generator.templateHash")!.ToString().Should().NotBe(
                compiled.SelectToken("metadata._generator.templateHash")!.ToString()
            );
            actual.SelectToken("metadata._generator.version")!.ToString().Should().Be(ThisAssembly.AssemblyFileVersion);
            
            // Aside from the different metadata, the templates should be the same
            ((JObject) actual).Remove("metadata");
            ((JObject) compiled).Remove("metadata");

            var compiledFilePath = FileHelper.SaveResultFile(this.TestContext, Path.Combine(dataSet.Name, DataSet.TestFileMainCompiled), actual.ToString(Formatting.Indented));
            actual.Should().EqualWithJsonDiffOutput(
                TestContext, 
                compiled,
                expectedLocation: DataSet.GetBaselineUpdatePath(dataSet, DataSet.TestFileMainCompiled),
                actualLocation: compiledFilePath);
        }

        [DataTestMethod]
=======
>>>>>>> fb1a053c
        [DynamicData(nameof(GetInvalidDataSets), DynamicDataSourceType.Method, DynamicDataDisplayNameDeclaringType = typeof(DataSet), DynamicDataDisplayName = nameof(DataSet.GetDisplayName))]
        public void InvalidBicep_TemplateEmiterShouldNotProduceAnyTemplate(DataSet dataSet)
        {
            var outputDirectory = dataSet.SaveFilesToTestDirectory(TestContext);
            var bicepFilePath = Path.Combine(outputDirectory, DataSet.TestFileMain);
            string filePath = FileHelper.GetResultFilePath(this.TestContext, $"{dataSet.Name}_Compiled_Original.json");

            // emitting the template should fail
            var result = this.EmitTemplate(SyntaxTreeGroupingBuilder.Build(new FileResolver(), new Workspace(), PathHelper.FilePathToFileUrl(bicepFilePath)), filePath, BicepTestConstants.DevAssemblyFileVersion);
            result.Status.Should().Be(EmitStatus.Failed);
            result.Diagnostics.Should().NotBeEmpty();
        }

        [DataTestMethod]
        [DataRow("\n")]
        [DataRow("\r\n")]
        public void Multiline_strings_should_parse_correctly(string newlineSequence)
        {
            var inputFile = @"
var multiline = '''
this
  is
    a
      multiline
        string
'''
";

            var (template, _, _) = CompilationHelper.Compile(StringUtils.ReplaceNewlines(inputFile, newlineSequence));

            var expected = string.Join(newlineSequence, new [] { "this", "  is", "    a", "      multiline", "        string", "" });
            template!.SelectToken("$.variables.multiline")!.Should().DeepEqual(expected);
        }

        private EmitResult EmitTemplate(SyntaxTreeGrouping syntaxTreeGrouping, string filePath, string assemblyFileVersion)
        {
            var compilation = new Compilation(TestResourceTypeProvider.Create(), syntaxTreeGrouping);
            var emitter = new TemplateEmitter(compilation.GetEntrypointSemanticModel(), assemblyFileVersion);

            using var stream = new FileStream(filePath, FileMode.Create, FileAccess.ReadWrite, FileShare.None);
            return emitter.Emit(stream);
        }

        private EmitResult EmitTemplate(SyntaxTreeGrouping syntaxTreeGrouping, MemoryStream memoryStream, string assemblyFileVersion)
        {
            var compilation = new Compilation(TestResourceTypeProvider.Create(), syntaxTreeGrouping);
            var emitter = new TemplateEmitter(compilation.GetEntrypointSemanticModel(), assemblyFileVersion);

            TextWriter tw = new StreamWriter(memoryStream);
            return emitter.Emit(tw);
        }

        private static IEnumerable<object[]> GetValidDataSets() => DataSets
            .AllDataSets
            .Where(ds => ds.IsValid)
            .ToDynamicTestData();

        private static IEnumerable<object[]> GetInvalidDataSets() => DataSets
            .AllDataSets
            .Where(ds => ds.IsValid == false)
            .ToDynamicTestData();
    }
}
<|MERGE_RESOLUTION|>--- conflicted
+++ resolved
@@ -93,43 +93,6 @@
         }
 
         [DataTestMethod]
-<<<<<<< HEAD
-        [DynamicData(nameof(GetValidDataSets), DynamicDataSourceType.Method, DynamicDataDisplayNameDeclaringType = typeof(DataSet), DynamicDataDisplayName = nameof(DataSet.GetDisplayName))]
-        public void ValidBicepTextWriter_TemplateEmiterTemplateHashCheck(DataSet dataSet)
-        {
-            var outputDirectory = dataSet.SaveFilesToTestDirectory(TestContext);
-            var bicepFilePath = Path.Combine(outputDirectory, DataSet.TestFileMain);
-            MemoryStream memoryStream = new MemoryStream();
-
-            // emitting the template should be successful
-            var result = this.EmitTemplate(SyntaxTreeGroupingBuilder.Build(new FileResolver(), new Workspace(), PathHelper.FilePathToFileUrl(bicepFilePath)), memoryStream, ThisAssembly.AssemblyFileVersion);
-            result.Diagnostics.Should().BeEmptyOrContainDeprecatedDiagnosticOnly();
-            result.Status.Should().Be(EmitStatus.Succeeded);
-
-            var actual = JToken.ReadFrom(new JsonTextReader(new StreamReader(new MemoryStream(memoryStream.ToArray()))));
-            var compiled = JToken.Parse(dataSet.Compiled!);
-            
-            // TemplateHash should not be the same with difference assembly versions
-            actual.SelectToken("metadata._generator.templateHash")!.ToString().Should().NotBe(
-                compiled.SelectToken("metadata._generator.templateHash")!.ToString()
-            );
-            actual.SelectToken("metadata._generator.version")!.ToString().Should().Be(ThisAssembly.AssemblyFileVersion);
-            
-            // Aside from the different metadata, the templates should be the same
-            ((JObject) actual).Remove("metadata");
-            ((JObject) compiled).Remove("metadata");
-
-            var compiledFilePath = FileHelper.SaveResultFile(this.TestContext, Path.Combine(dataSet.Name, DataSet.TestFileMainCompiled), actual.ToString(Formatting.Indented));
-            actual.Should().EqualWithJsonDiffOutput(
-                TestContext, 
-                compiled,
-                expectedLocation: DataSet.GetBaselineUpdatePath(dataSet, DataSet.TestFileMainCompiled),
-                actualLocation: compiledFilePath);
-        }
-
-        [DataTestMethod]
-=======
->>>>>>> fb1a053c
         [DynamicData(nameof(GetInvalidDataSets), DynamicDataSourceType.Method, DynamicDataDisplayNameDeclaringType = typeof(DataSet), DynamicDataDisplayName = nameof(DataSet.GetDisplayName))]
         public void InvalidBicep_TemplateEmiterShouldNotProduceAnyTemplate(DataSet dataSet)
         {
