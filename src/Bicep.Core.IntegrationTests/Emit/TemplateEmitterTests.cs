--- conflicted
+++ resolved
@@ -41,11 +41,6 @@
             var compiledFilePath = FileHelper.GetResultFilePath(this.TestContext, Path.Combine(dataSet.Name, DataSet.TestFileMainCompiled));
 
             // emitting the template should be successful
-<<<<<<< HEAD
-            var dispatcher = new ModuleDispatcher(new DefaultModuleRegistryProvider(BicepTestConstants.FileResolver));
-            var sourceFileGrouping = SourceFileGroupingBuilder.Build(BicepTestConstants.FileResolver, dispatcher, new Workspace(), PathHelper.FilePathToFileUrl(bicepFilePath));
-            var result = this.EmitTemplate(sourceFileGrouping, EmitterSettingsHelper.DefaultTestSettings, compiledFilePath);
-=======
             var dispatcher = new ModuleDispatcher(new DefaultModuleRegistryProvider(BicepTestConstants.FileResolver, clientFactory, BicepTestConstants.CreateFeaturesProvider(TestContext, registryEnabled: dataSet.HasModulesToPublish)));
             Workspace workspace = new();
             var sourceFileGrouping = SourceFileGroupingBuilder.Build(BicepTestConstants.FileResolver, dispatcher, workspace, PathHelper.FilePathToFileUrl(bicepFilePath));
@@ -54,8 +49,7 @@
                 sourceFileGrouping = SourceFileGroupingBuilder.Rebuild(dispatcher, workspace, sourceFileGrouping);
             }
 
-            var result = this.EmitTemplate(sourceFileGrouping, compiledFilePath, BicepTestConstants.DevAssemblyFileVersion);
->>>>>>> 5fc1202b
+            var result = this.EmitTemplate(sourceFileGrouping, EmitterSettingsHelper.DefaultTestSettings, compiledFilePath);
             result.Diagnostics.Should().NotHaveErrors();
             result.Status.Should().Be(EmitStatus.Succeeded);
 
@@ -71,15 +65,23 @@
         [DataTestMethod]
         [DynamicData(nameof(GetValidDataSets), DynamicDataSourceType.Method, DynamicDataDisplayNameDeclaringType = typeof(DataSet), DynamicDataDisplayName = nameof(DataSet.GetDisplayName))]
         [TestCategory(BaselineHelper.BaselineTestCategory)]
-        public void ValidBicep_EmitTemplate_should_produce_expected_symbolicname_template(DataSet dataSet)
-        {
-            var outputDirectory = dataSet.SaveFilesToTestDirectory(TestContext);
+        public async Task ValidBicep_EmitTemplate_should_produce_expected_symbolicname_template(DataSet dataSet)
+        {
+            var outputDirectory = dataSet.SaveFilesToTestDirectory(TestContext);
+            var clientFactory = dataSet.CreateMockRegistryClients(TestContext);
+            await dataSet.PublishModulesToRegistryAsync(clientFactory, TestContext);
             var bicepFilePath = Path.Combine(outputDirectory, DataSet.TestFileMain);
             var compiledFilePath = FileHelper.GetResultFilePath(this.TestContext, Path.Combine(dataSet.Name, DataSet.TestFileMainCompiledWithSymbolicNames));
 
             // emitting the template should be successful
-            var dispatcher = new ModuleDispatcher(new DefaultModuleRegistryProvider(BicepTestConstants.FileResolver));
-            var sourceFileGrouping = SourceFileGroupingBuilder.Build(BicepTestConstants.FileResolver, dispatcher, new Workspace(), PathHelper.FilePathToFileUrl(bicepFilePath));
+            var dispatcher = new ModuleDispatcher(new DefaultModuleRegistryProvider(BicepTestConstants.FileResolver, clientFactory, BicepTestConstants.CreateFeaturesProvider(TestContext, registryEnabled: dataSet.HasModulesToPublish)));
+            Workspace workspace = new();
+            var sourceFileGrouping = SourceFileGroupingBuilder.Build(BicepTestConstants.FileResolver, dispatcher, workspace, PathHelper.FilePathToFileUrl(bicepFilePath));
+            if (await dispatcher.RestoreModules(dispatcher.GetValidModuleReferences(sourceFileGrouping.ModulesToRestore)))
+            {
+                sourceFileGrouping = SourceFileGroupingBuilder.Rebuild(dispatcher, workspace, sourceFileGrouping);
+            }
+
             var result = this.EmitTemplate(sourceFileGrouping, EmitterSettingsHelper.WithSymbolicNamesEnabled, compiledFilePath);
             result.Diagnostics.Should().NotHaveErrors();
             result.Status.Should().Be(EmitStatus.Succeeded);
@@ -87,8 +89,8 @@
             var actual = JToken.Parse(File.ReadAllText(compiledFilePath));
 
             actual.Should().EqualWithJsonDiffOutput(
-                TestContext, 
-                JToken.Parse(dataSet.CompiledWithSymbolicNames!),
+                TestContext,
+                JToken.Parse(dataSet.Compiled!),
                 expectedLocation: DataSet.GetBaselineUpdatePath(dataSet, DataSet.TestFileMainCompiledWithSymbolicNames),
                 actualLocation: compiledFilePath);
         }
@@ -123,12 +125,6 @@
             MemoryStream memoryStream = new MemoryStream();
 
             // emitting the template should be successful
-<<<<<<< HEAD
-            FileResolver fileResolver = BicepTestConstants.FileResolver;
-            var dispatcher = new ModuleDispatcher(new DefaultModuleRegistryProvider(BicepTestConstants.FileResolver));
-            var sourceFileGrouping = SourceFileGroupingBuilder.Build(fileResolver, dispatcher, new Workspace(), PathHelper.FilePathToFileUrl(bicepFilePath));
-            var result = this.EmitTemplate(sourceFileGrouping, EmitterSettingsHelper.DefaultTestSettings, memoryStream);
-=======
             var dispatcher = new ModuleDispatcher(new DefaultModuleRegistryProvider(BicepTestConstants.FileResolver, clientFactory, BicepTestConstants.CreateFeaturesProvider(TestContext, registryEnabled: dataSet.HasModulesToPublish)));
             var workspace = new Workspace();
             var sourceFileGrouping = SourceFileGroupingBuilder.Build(BicepTestConstants.FileResolver, dispatcher, workspace, PathHelper.FilePathToFileUrl(bicepFilePath));
@@ -137,8 +133,7 @@
                 sourceFileGrouping = SourceFileGroupingBuilder.Rebuild(dispatcher, workspace, sourceFileGrouping);
             }
 
-            var result = this.EmitTemplate(sourceFileGrouping, memoryStream, BicepTestConstants.DevAssemblyFileVersion);
->>>>>>> 5fc1202b
+            var result = this.EmitTemplate(sourceFileGrouping, EmitterSettingsHelper.DefaultTestSettings, memoryStream);
             result.Diagnostics.Should().NotHaveErrors();
             result.Status.Should().Be(EmitStatus.Succeeded);
 
@@ -163,15 +158,8 @@
             string filePath = FileHelper.GetResultFilePath(this.TestContext, $"{dataSet.Name}_Compiled_Original.json");
 
             // emitting the template should fail
-<<<<<<< HEAD
-            FileResolver fileResolver = BicepTestConstants.FileResolver;
-            var dispatcher = new ModuleDispatcher(new DefaultModuleRegistryProvider(BicepTestConstants.FileResolver));
-            var sourceFileGrouping = SourceFileGroupingBuilder.Build(fileResolver, dispatcher, new Workspace(), PathHelper.FilePathToFileUrl(bicepFilePath));
-            var result = this.EmitTemplate(sourceFileGrouping, EmitterSettingsHelper.DefaultTestSettings, filePath);
-=======
             var dispatcher = new ModuleDispatcher(BicepTestConstants.RegistryProvider);
-            var result = this.EmitTemplate(SourceFileGroupingBuilder.Build(BicepTestConstants.FileResolver, dispatcher, new Workspace(), PathHelper.FilePathToFileUrl(bicepFilePath)), filePath, BicepTestConstants.DevAssemblyFileVersion);
->>>>>>> 5fc1202b
+            var result = this.EmitTemplate(SourceFileGroupingBuilder.Build(BicepTestConstants.FileResolver, dispatcher, new Workspace(), PathHelper.FilePathToFileUrl(bicepFilePath)), EmitterSettingsHelper.DefaultTestSettings, filePath);
             result.Diagnostics.Should().NotBeEmpty();
             result.Status.Should().Be(EmitStatus.Failed);
         }
