--- conflicted
+++ resolved
@@ -353,13 +353,8 @@
 }
 ";
 
-<<<<<<< HEAD
-            var compilation = new Compilation(TestTypeHelper.CreateEmptyProvider(), SourceFileGroupingFactory.CreateFromText(program, BicepTestConstants.FileResolver), BicepTestConstants.BuiltInConfiguration);
-            compilation.GetEntrypointSemanticModel().GetAllDiagnostics().Should().HaveDiagnostics(new[] {
-=======
-            var compilation = new Compilation(TestTypeHelper.CreateEmptyProvider(), SourceFileGroupingFactory.CreateFromText(program, BicepTestConstants.FileResolver), null);
+            var compilation = new Compilation(TestTypeHelper.CreateEmptyProvider(), SourceFileGroupingFactory.CreateFromText(program, BicepTestConstants.FileResolver), BicepTestConstants.BuiltInConfiguration);
             compilation.GetEntrypointSemanticModel().GetAllDiagnostics().ExcludingMissingTypes().Should().HaveDiagnostics(new[] {
->>>>>>> 13e14622
                 ("BCP080", DiagnosticLevel.Error, "The expression is involved in a cycle (\"child\" -> \"parent\")."),
             });
         }
@@ -389,13 +384,8 @@
 }
 ";
 
-<<<<<<< HEAD
-            var compilation = new Compilation(TestTypeHelper.CreateEmptyProvider(), SourceFileGroupingFactory.CreateFromText(program, BicepTestConstants.FileResolver), BicepTestConstants.BuiltInConfiguration);
-            compilation.GetEntrypointSemanticModel().GetAllDiagnostics().Should().HaveDiagnostics(new[] {
-=======
-            var compilation = new Compilation(TestTypeHelper.CreateEmptyProvider(), SourceFileGroupingFactory.CreateFromText(program, BicepTestConstants.FileResolver), null);
+            var compilation = new Compilation(TestTypeHelper.CreateEmptyProvider(), SourceFileGroupingFactory.CreateFromText(program, BicepTestConstants.FileResolver), BicepTestConstants.BuiltInConfiguration);
             compilation.GetEntrypointSemanticModel().GetAllDiagnostics().ExcludingMissingTypes().Should().HaveDiagnostics(new[] {
->>>>>>> 13e14622
                 ("BCP057", DiagnosticLevel.Error, "The name \"grandchild\" does not exist in the current context."),
             });
         }
@@ -594,13 +584,7 @@
 output foo string = broken::fake
 ");
 
-<<<<<<< HEAD
-            var compilation = new Compilation(TestTypeHelper.CreateEmptyProvider(), SourceFileGroupingFactory.CreateFromText(program, BicepTestConstants.FileResolver), BicepTestConstants.BuiltInConfiguration);
-            var model = compilation.GetEntrypointSemanticModel();
-            model.GetAllDiagnostics().Should().HaveDiagnostics(new[] {
-=======
             result.Should().HaveDiagnostics(new[] {
->>>>>>> 13e14622
                 ("BCP118", DiagnosticLevel.Error, "Expected the \"{\" character, the \"[\" character, or the \"if\" keyword at this location."),
                 ("BCP159", DiagnosticLevel.Error, "The resource \"broken\" does not contain a nested resource named \"fake\". Known nested resources are: \"(none)\"."),
             });
