--- conflicted
+++ resolved
@@ -600,10 +600,6 @@
   }
 
   resource subnet1 'subnets' = {
-<<<<<<< HEAD
-    parent: vnet
-=======
->>>>>>> 218d077d
     name: 'subnet1'
     properties: {
       addressPrefix: '10.0.0.0/24'
@@ -611,10 +607,6 @@
   }
   
   resource subnet2 'subnets' = {
-<<<<<<< HEAD
-    parent: vnet
-=======
->>>>>>> 218d077d
     name: 'subnet2'
     properties: {
       addressPrefix: '10.0.1.0/24'
@@ -789,11 +781,7 @@
             {
                 template.Should().NotHaveValue();
                 diags.Where(x => x.Code != "BCP081").Should().HaveDiagnostics(new[] {
-<<<<<<< HEAD
-                  ("BCP167", DiagnosticLevel.Error, "Cannot deploy a resource with ancestor under a different scope. Resource \"res1\" has the \"scope\" property set."),
-=======
                   ("BCP165", DiagnosticLevel.Error, "Cannot deploy a resource with ancestor under a different scope. Resource \"res1\" has the \"scope\" property set."),
->>>>>>> 218d077d
                 });
             }
         }
@@ -820,17 +808,10 @@
             {
                 template.Should().NotHaveValue();
                 diags.Where(x => x.Code != "BCP081").Should().HaveDiagnostics(new[] {
-<<<<<<< HEAD
-                  ("BCP166", DiagnosticLevel.Error, "The \"scope\" property is unsupported for a resource with a parent resource. This resource has \"res2\" declared as its parent."),
-                });
-            }
-        }
-=======
                   ("BCP164", DiagnosticLevel.Error, "The \"scope\" property is unsupported for a resource with a parent resource. This resource has \"res2\" declared as its parent."),
                 });
             }
         }
 
->>>>>>> 218d077d
     }
 }