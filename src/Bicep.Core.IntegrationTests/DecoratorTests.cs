--- conflicted
+++ resolved
@@ -1,9 +1,5 @@
 // Copyright (c) Microsoft Corporation.
 // Licensed under the MIT License.
-<<<<<<< HEAD
-using System.Data;
-=======
->>>>>>> 93c5975b
 using System.Diagnostics.CodeAnalysis;
 using Bicep.Core.Diagnostics;
 using Bicep.Core.UnitTests;
@@ -74,47 +70,6 @@
             }
         }
 
-        [TestMethod]
-        public void RetryOnDecorator_ExpectedResourceDeclaration()
-        {
-            var services = new ServiceBuilder().WithFeatureOverrides(new FeatureProviderOverrides(TestContext, WaitAndRetryEnabled: true));
-            var (template, diagnostics, _) = CompilationHelper.Compile(services, @"
-            @retryOn(['ResourceNotFound'])
-            ");
-            using (new AssertionScope())
-            {
-                template.Should().NotHaveValue();
-                diagnostics.ExcludingLinterDiagnostics().Should().HaveDiagnostics(new[] {
-                    ("BCP149", DiagnosticLevel.Error, "Expected a resource declaration after the decorator."),
-                });
-            }
-        }
-
-        [TestMethod]
-        public void RetryOnDecorator_WithModuleDeclaration_ShouldFail()
-        {
-            var services = new ServiceBuilder().WithFeatureOverrides(new FeatureProviderOverrides(TestContext, WaitAndRetryEnabled: true));
-<<<<<<< HEAD
-            var moduleUri = new Uri("file:///module.bicep");
-            var (template, diagnostics, _) = CompilationHelper.Compile(services, @"
-            @retryOn(['ResourceNotFound'])
-            module myModule 'module.bicep' = {
-            name: 'moduleb'
-             params: {
-                inputa: 'foo'
-                inputb: 'bar'
-                }
-            }
-            ");
-            using (new AssertionScope())
-            {
-                template.Should().NotHaveValue();
-                diagnostics.ExcludingLinterDiagnostics().Should().HaveDiagnostics(new[] {
-                    ("BCP128", DiagnosticLevel.Error, "Function \"retryOn\" cannot be used as a module decorator."),
-                    ("BCP091", DiagnosticLevel.Error, "An error occurred reading file. Could not find file 'C:\\path\\to\\module.bicep'.")
-                });
-            }
-        }
 
         [TestMethod]
         public void WaitUntilDecorator_WithModuleDeclaration_ShouldFail()
@@ -138,7 +93,164 @@
                     ("BCP128", DiagnosticLevel.Error, "Function \"waitUntil\" cannot be used as a module decorator."),
                     ("BCP091", DiagnosticLevel.Error, "An error occurred reading file. Could not find file 'C:\\path\\to\\module.bicep'.")
                 });
-=======
+            }
+        }
+
+
+        [TestMethod]
+        public void RetryOnDecorator_InvalidErrorMessageItemType()
+        {
+            var services = new ServiceBuilder().WithFeatureOverrides(new FeatureProviderOverrides(TestContext, WaitAndRetryEnabled: true));
+            var (template, diagnostics, _) = CompilationHelper.Compile(services, @"
+            @retryOn(['ResourceNotFound', 1010])
+            resource sqlServer 'Microsoft.Sql/servers@2021-11-01' = {
+                name: 'sql-server-name'
+                location: 'polandcentral'
+            }
+            ");
+
+            using (new AssertionScope())
+            {
+                template.Should().NotHaveValue();
+
+                diagnostics.ExcludingLinterDiagnostics().Should().NotBeEmpty();
+
+                diagnostics.ExcludingLinterDiagnostics().Should().HaveDiagnostics(new[] {
+                    ("BCP033", DiagnosticLevel.Error, "Expected a value of type \"string\" but the provided value is of type \"'ResourceNotFound' | 1010\".")
+                });
+
+            }
+        }
+
+        [TestMethod]
+        public void RetryOnDecorator_ValidScenario()
+        {
+            var services = new ServiceBuilder().WithFeatureOverrides(new FeatureProviderOverrides(TestContext, WaitAndRetryEnabled: true));
+            var (template, diagnostics, _) = CompilationHelper.Compile(services, @"
+            @retryOn(['ResourceNotFound', 'ServerError'], 1)
+            resource sqlServer 'Microsoft.Sql/servers@2021-11-01' = {
+                name: 'sql-server-name'
+                location: 'polandcentral'
+            }
+            ");
+
+            var retryOnJObject = new JObject
+            {
+            ["exceptionCodes"] = new JArray("ResourceNotFound", "ServerError"),
+            ["retryCount"] = 1
+            };
+
+            using (new AssertionScope())
+            {
+                diagnostics.ExcludingLinterDiagnostics().Should().BeEmpty();
+
+                template.Should().NotBeNull()
+                    .And.HaveValueAtPath("$.resources[0].options.retryOn", retryOnJObject);
+
+            }
+        }
+
+
+        [TestMethod]
+        [DataRow("@waitUntil(x => x.ProvisionStatus == 'Succeeded', 'PT20S')", "[lambda('x', equals(lambdaVariables('x').ProvisionStatus, 'Succeeded'))]")]
+        [DataRow("@waitUntil(x => x.ProvisionStatus == 'Succeeded' && x.routingState == 'Provisioned', 'PT20S')", "[lambda('x', and(equals(lambdaVariables('x').ProvisionStatus, 'Succeeded'), equals(lambdaVariables('x').routingState, 'Provisioned')))]")]
+        public void WaitUntilDecorator_ValidScenario(string input, string output)
+        {
+            var services = new ServiceBuilder().WithFeatureOverrides(new FeatureProviderOverrides(TestContext, WaitAndRetryEnabled: true));
+            var fileContent = $@"
+            {input}
+            resource sqlServer 'Microsoft.Sql/servers@2021-11-01' = {{
+                name: 'sql-server-name'
+                location: 'polandcentral'
+            }}";
+
+            var (template, diagnostics, _) = CompilationHelper.Compile(services, fileContent);
+
+            var waitUntilObject = new JObject
+            {
+                ["expression"] = output,
+                ["maxWaitTime"] = "PT20S"
+            };
+
+            using (new AssertionScope())
+            {
+                diagnostics.ExcludingLinterDiagnostics().Should().BeEmpty();
+
+                template.Should().NotBeNull()
+                    .And.HaveValueAtPath("$.resources[0].options.waitUntil", waitUntilObject);
+            }
+        }
+
+        [TestMethod]
+        public void WaitUntilDecorator_FirstArgumentIsntLambda()
+        {
+            var services = new ServiceBuilder().WithFeatureOverrides(new FeatureProviderOverrides(TestContext, WaitAndRetryEnabled: true));
+
+            var (template, diagnostics, _) = CompilationHelper.Compile(services, $@"
+            @waitUntil('PT20S', x => x.ProvisionStatus == 'Succeeded')
+            resource sqlServer 'Microsoft.Sql/servers@2021-11-01' = {{
+                name: 'sql-server-name'
+                location: 'polandcentral'
+            }}");
+
+            using (new AssertionScope())
+            {
+                template.Should().NotHaveValue();
+
+                diagnostics.ExcludingLinterDiagnostics().Should().NotBeEmpty();
+
+                diagnostics.ExcludingLinterDiagnostics().Should().HaveDiagnostics(new[] {
+                    ("BCP070", DiagnosticLevel.Error, "Argument of type \"'PT20S'\" is not assignable to parameter of type \"object => bool\".")
+                });
+
+            }
+        }
+
+        [TestMethod]
+        public void WaitUntilDecorator_SecondArgumentIsntLambda()
+        {
+            var services = new ServiceBuilder().WithFeatureOverrides(new FeatureProviderOverrides(TestContext, WaitAndRetryEnabled: true));
+
+            var (template, diagnostics, _) = CompilationHelper.Compile(services, $@"
+            @waitUntil( x => x.ProvisionStatus == 'Succeeded', 1)
+            resource sqlServer 'Microsoft.Sql/servers@2021-11-01' = {{
+                name: 'sql-server-name'
+                location: 'polandcentral'
+            }}");
+
+            using (new AssertionScope())
+            {
+                template.Should().NotHaveValue();
+
+                diagnostics.ExcludingLinterDiagnostics().Should().NotBeEmpty();
+
+                diagnostics.ExcludingLinterDiagnostics().Should().HaveDiagnostics(new[] {
+                    ("BCP070", DiagnosticLevel.Error, "Argument of type \"1\" is not assignable to parameter of type \"string\".")
+                });
+
+            }
+        }
+
+        [TestMethod]
+        public void RetryOnDecorator_ExpectedResourceDeclaration()
+        {
+            var services = new ServiceBuilder().WithFeatureOverrides(new FeatureProviderOverrides(TestContext, WaitAndRetryEnabled: true));
+            var (template, diagnostics, _) = CompilationHelper.Compile(services, @"
+            @retryOn(['ResourceNotFound'])
+            ");
+            using (new AssertionScope())
+            {
+                template.Should().NotHaveValue();
+                diagnostics.ExcludingLinterDiagnostics().Should().HaveDiagnostics(new[] {
+                    ("BCP149", DiagnosticLevel.Error, "Expected a resource declaration after the decorator."),
+                });
+            }
+        }
+
+        [TestMethod]
+        public void RetryOnDecorator_WithModuleDeclaration_ShouldFail()
+        {
+            var services = new ServiceBuilder().WithFeatureOverrides(new FeatureProviderOverrides(TestContext, WaitAndRetryEnabled: true));
 
             var mainUri = new Uri("file:///main.bicep");
             var moduleUri = new Uri("file:///module.bicep");
@@ -172,7 +284,6 @@
                     ("BCP128", DiagnosticLevel.Error, "Function \"retryOn\" cannot be used as a module decorator.")
                 });
                 success.Should().BeFalse();
->>>>>>> 93c5975b
             }
         }
 
@@ -207,11 +318,7 @@
             {
                 template.Should().NotHaveValue();
                 diagnostics.ExcludingLinterDiagnostics().Should().HaveDiagnostics(new[] {
-<<<<<<< HEAD
-                    ("BCP413", DiagnosticLevel.Error, "Expected a retry count of at least 1 but the specified value was \"0\"."),
-=======
                     ("BCP328", DiagnosticLevel.Error, "The provided value (which will always be less than or equal to 0) is too small to assign to a target for which the minimum allowable value is 1.")
->>>>>>> 93c5975b
                 });
             }
         }
@@ -231,12 +338,7 @@
             {
                 template.Should().NotHaveValue();
                 diagnostics.ExcludingLinterDiagnostics().Should().HaveDiagnostics(new[] {
-<<<<<<< HEAD
-                    ("BCP412", DiagnosticLevel.Error, "Retry count must be a non-negative integer."),
-                    ("BCP413", DiagnosticLevel.Error, "Expected a retry count of at least 1 but the specified value was \"-5\".")
-=======
                     ("BCP328", DiagnosticLevel.Error, "The provided value (which will always be less than or equal to -5) is too small to assign to a target for which the minimum allowable value is 1."),
->>>>>>> 93c5975b
                 });
             }
         }
@@ -261,144 +363,6 @@
             }
         }
 
-        [TestMethod]
-        public void RetryOnDecorator_InvalidErrorMessageItemType()
-        {
-            var services = new ServiceBuilder().WithFeatureOverrides(new FeatureProviderOverrides(TestContext, WaitAndRetryEnabled: true));
-            var (template, diagnostics, _) = CompilationHelper.Compile(services, @"
-            @retryOn(['ResourceNotFound', 1010])
-            resource sqlServer 'Microsoft.Sql/servers@2021-11-01' = {
-                name: 'sql-server-name'
-                location: 'polandcentral'
-            }
-            ");
-
-            using (new AssertionScope())
-            {
-                template.Should().NotHaveValue();
-
-                diagnostics.ExcludingLinterDiagnostics().Should().NotBeEmpty();
-
-                diagnostics.ExcludingLinterDiagnostics().Should().HaveDiagnostics(new[] {
-                    ("BCP033", DiagnosticLevel.Error, "Expected a value of type \"string\" but the provided value is of type \"'ResourceNotFound' | 1010\".")
-                });
-
-            }
-        }
-
-        [TestMethod]
-        public void RetryOnDecorator_ValidScenario()
-        {
-            var services = new ServiceBuilder().WithFeatureOverrides(new FeatureProviderOverrides(TestContext, WaitAndRetryEnabled: true));
-            var (template, diagnostics, _) = CompilationHelper.Compile(services, @"
-            @retryOn(['ResourceNotFound', 'ServerError'], 1)
-            resource sqlServer 'Microsoft.Sql/servers@2021-11-01' = {
-                name: 'sql-server-name'
-                location: 'polandcentral'
-            }
-            ");
-
-            var retryOnJObject = new JObject
-            {
-            ["exceptionCodes"] = new JArray("ResourceNotFound", "ServerError"),
-            ["retryCount"] = 1
-            };
-
-            using (new AssertionScope())
-            {
-                diagnostics.ExcludingLinterDiagnostics().Should().BeEmpty();
-
-                template.Should().NotBeNull()
-                    .And.HaveValueAtPath("$.resources[0].options.retryOn", retryOnJObject);
-
-            }
-        }
-
-<<<<<<< HEAD
-
-        [TestMethod]
-        [DataRow("@waitUntil(x => x.ProvisionStatus == 'Succeeded', 'PT20S')", "[lambda('x', equals(lambdaVariables('x').ProvisionStatus, 'Succeeded'))]")]
-        [DataRow("@waitUntil(x => x.ProvisionStatus == 'Succeeded' && x.routingState == 'Provisioned', 'PT20S')", "[lambda('x', and(equals(lambdaVariables('x').ProvisionStatus, 'Succeeded'), equals(lambdaVariables('x').routingState, 'Provisioned')))]")]
-        public void WaitUntilDecorator_ValidScenario(string input, string output)
-        {
-            var services = new ServiceBuilder().WithFeatureOverrides(new FeatureProviderOverrides(TestContext, WaitAndRetryEnabled: true));
-            var fileContent = $@"
-            {input}
-            resource sqlServer 'Microsoft.Sql/servers@2021-11-01' = {{
-                name: 'sql-server-name'
-                location: 'polandcentral'
-            }}";
-
-            var (template, diagnostics, _) = CompilationHelper.Compile(services, fileContent);
-
-            var waitUntilObject = new JObject
-            {
-                ["expression"] = output,
-                ["maxWaitTime"] = "PT20S"
-            };
-
-            using (new AssertionScope())
-            {
-                diagnostics.ExcludingLinterDiagnostics().Should().BeEmpty();
-
-                template.Should().NotBeNull()
-                    .And.HaveValueAtPath("$.resources[0].options.waitUntil", waitUntilObject);
-            }
-        }
-
-        [TestMethod]
-        public void WaitUntilDecorator_FirstArgumentIsntLambda()
-        {
-            var services = new ServiceBuilder().WithFeatureOverrides(new FeatureProviderOverrides(TestContext, WaitAndRetryEnabled: true));
-
-            var (template, diagnostics, _) = CompilationHelper.Compile(services, $@"
-            @waitUntil('PT20S', x => x.ProvisionStatus == 'Succeeded')
-            resource sqlServer 'Microsoft.Sql/servers@2021-11-01' = {{
-                name: 'sql-server-name'
-                location: 'polandcentral'
-            }}");
-
-            using (new AssertionScope())
-            {
-                template.Should().NotHaveValue();
-
-                diagnostics.ExcludingLinterDiagnostics().Should().NotBeEmpty();
-
-                diagnostics.ExcludingLinterDiagnostics().Should().HaveDiagnostics(new[] {
-                    ("BCP070", DiagnosticLevel.Error, "Argument of type \"'PT20S'\" is not assignable to parameter of type \"object => bool\".")
-                });
-
-            }
-        }
-
-        [TestMethod]
-        public void WaitUntilDecorator_SecondArgumentIsntLambda()
-        {
-            var services = new ServiceBuilder().WithFeatureOverrides(new FeatureProviderOverrides(TestContext, WaitAndRetryEnabled: true));
-
-            var (template, diagnostics, _) = CompilationHelper.Compile(services, $@"
-            @waitUntil( x => x.ProvisionStatus == 'Succeeded', 1)
-            resource sqlServer 'Microsoft.Sql/servers@2021-11-01' = {{
-                name: 'sql-server-name'
-                location: 'polandcentral'
-            }}");
-
-            using (new AssertionScope())
-            {
-                template.Should().NotHaveValue();
-
-                diagnostics.ExcludingLinterDiagnostics().Should().NotBeEmpty();
-
-                diagnostics.ExcludingLinterDiagnostics().Should().HaveDiagnostics(new[] {
-                    ("BCP070", DiagnosticLevel.Error, "Argument of type \"1\" is not assignable to parameter of type \"string\".")
-                });
-
-            }
-        }
-
-
-=======
->>>>>>> 93c5975b
         [TestMethod]
         public void ParameterDecorator_AttachedToOtherKindsOfDeclarations_CannotBeUsedAsDecoratorSpecificToTheDeclarations()
         {
