--- conflicted
+++ resolved
@@ -1642,7 +1642,39 @@
         }
 
         [TestMethod]
-<<<<<<< HEAD
+        // https://github.com/Azure/bicep/issues/2289
+        public void Test_Issue2289()
+        {
+            var result = CompilationHelper.Compile(@"
+
+resource p 'Microsoft.Network/dnsZones@2018-05-01' = {
+  name: 'sss'
+  location: ''
+}
+
+resource c 'Microsoft.Network/dnsZones/CNAME@2018-05-01' = [for thing in []: {
+  parent: p
+  name: 'sss/'
+}]
+
+resource p2 'Microsoft.Network/dnsZones@2018-05-01' = {
+  name: 'sss2'
+  location: ''
+
+  resource c2 'CNAME' = [for thing in []: {
+    name: 'sss2/'
+  }]
+}
+");
+            result.Should().HaveDiagnostics(new[]
+            {
+                ("BCP170", DiagnosticLevel.Error, "Expected resource name to not contain any \"/\" characters. Child resources with a parent resource reference (via the parent property or via nesting) must not contain a fully-qualified name."),
+                ("BCP170", DiagnosticLevel.Error, "Expected resource name to not contain any \"/\" characters. Child resources with a parent resource reference (via the parent property or via nesting) must not contain a fully-qualified name.")
+            });
+            result.Template.Should().BeNull();
+        }
+
+        [TestMethod]
         // https://github.com/azure/bicep/issues/1809
         public void Test_Issue1809()
         {
@@ -1673,38 +1705,6 @@
             result.Should().HaveDiagnostics(new[] {
                 ("BCP120", DiagnosticLevel.Error, "The property \"tags\" must be evaluable at the start of the deployment, and cannot depend on any values that have not yet been calculated. Accessible properties of tags are \"name\"."),
             });
-=======
-        // https://github.com/Azure/bicep/issues/2289
-        public void Test_Issue2289()
-        {
-            var result = CompilationHelper.Compile(@"
-
-resource p 'Microsoft.Network/dnsZones@2018-05-01' = {
-  name: 'sss'
-  location: ''
-}
-
-resource c 'Microsoft.Network/dnsZones/CNAME@2018-05-01' = [for thing in []: {
-  parent: p
-  name: 'sss/'
-}]
-
-resource p2 'Microsoft.Network/dnsZones@2018-05-01' = {
-  name: 'sss2'
-  location: ''
-
-  resource c2 'CNAME' = [for thing in []: {
-    name: 'sss2/'
-  }]
-}
-");
-            result.Should().HaveDiagnostics(new[]
-            {
-                ("BCP170", DiagnosticLevel.Error, "Expected resource name to not contain any \"/\" characters. Child resources with a parent resource reference (via the parent property or via nesting) must not contain a fully-qualified name."),
-                ("BCP170", DiagnosticLevel.Error, "Expected resource name to not contain any \"/\" characters. Child resources with a parent resource reference (via the parent property or via nesting) must not contain a fully-qualified name.")
-            });
-            result.Template.Should().BeNull();
->>>>>>> 42402d81
         }
     }
 }