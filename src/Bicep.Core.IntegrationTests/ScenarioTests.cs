--- conflicted
+++ resolved
@@ -7539,7 +7539,6 @@
     }
 
     [TestMethod]
-<<<<<<< HEAD
     public void Test_Issue17555()
     {
         var result = CompilationHelper.Compile("""
@@ -7556,7 +7555,10 @@
               'ts-version': deployment().properties.template.metadata.version
             })
             """);
-=======
+                     
+        result.Should().NotHaveAnyDiagnostics();
+    }
+                                               
     public void Test_Issue18520()
     {
         var result = CompilationHelper.Compile(
@@ -7580,7 +7582,6 @@
 
                 param secureStrings secureString[]
                 """));
->>>>>>> a739880e
 
         result.Should().NotHaveAnyDiagnostics();
     }
