// Copyright (c) Microsoft Corporation.
// Licensed under the MIT License.
using System.Collections.Generic;
using Bicep.Core.Diagnostics;
using Bicep.Core.UnitTests.Assertions;
using Microsoft.VisualStudio.TestTools.UnitTesting;
using FluentAssertions;
using System;
using Bicep.Core.UnitTests.Utils;
using Newtonsoft.Json.Linq;
using FluentAssertions.Execution;

namespace Bicep.Core.IntegrationTests
{
    [TestClass]
    public class ScenarioTests
    {
        [TestMethod]
        public void Test_Issue746()
        {
            var (template, diags, _) = CompilationHelper.Compile(@"
var l = l
param l
");
            using (new AssertionScope())
            {
                template!.Should().BeNull();
                diags.Should().HaveDiagnostics(new[] {
                    ("BCP028", DiagnosticLevel.Error, "Identifier \"l\" is declared multiple times. Remove or rename the duplicates."),
                    ("BCP079", DiagnosticLevel.Error, "This expression is referencing its own declaration, which is not allowed."),
                    ("BCP028", DiagnosticLevel.Error, "Identifier \"l\" is declared multiple times. Remove or rename the duplicates."),
                    ("BCP014", DiagnosticLevel.Error, "Expected a parameter type at this location. Please specify one of the following types: \"array\", \"bool\", \"int\", \"object\", \"string\"."),
                });
            }
        }

        [TestMethod]
        public void Test_Issue801()
        {
            var (template, diags, _) = CompilationHelper.Compile(
                ("main.bicep", @"
targetScope = 'subscription'

resource rg 'Microsoft.Resources/resourceGroups@2020-06-01' = {
    location: 'eastus'
    name: 'vnet-rg'
}

module vnet './vnet.bicep' = {
    scope: resourceGroup('vnet-rg')
    name: 'network-module'
    params: {
        location: 'eastus'
        name: 'myVnet'
    }
    dependsOn: [
        rg
    ]
}

output vnetid string = vnet.outputs.vnetId
output vnetstate string = vnet.outputs.vnetstate
"),
                ("vnet.bicep", @"
param location string
param name string

resource vnet 'Microsoft.Network/virtualNetworks@2020-06-01' = {
    location: location
    name: name
    properties:{
        addressSpace: {
            addressPrefixes: [
                '10.0.0.0/20'
            ]
        }
        subnets: [
            {
                name: 'snet-apim'
                properties: {
                    addressPrefix: '10.0.0.0/24'
                }
            }
        ]
    }
}

output vnetId string = vnet.id
output vnetstate string = vnet.properties.provisioningState
"));

            using (new AssertionScope())
            {
                template!.Should().NotBeNull();
                diags.Should().BeEmpty();

                // ensure we're generating the correct expression with 'subscriptionResourceId', and using the correct name for the module
                template!.SelectToken("$.outputs['vnetid'].value")!.Should().DeepEqual("[reference(extensionResourceId(format('/subscriptions/{0}/resourceGroups/{1}', subscription().subscriptionId, 'vnet-rg'), 'Microsoft.Resources/deployments', 'network-module'), '2019-10-01').outputs.vnetId.value]");
                template.SelectToken("$.outputs['vnetstate'].value")!.Should().DeepEqual("[reference(extensionResourceId(format('/subscriptions/{0}/resourceGroups/{1}', subscription().subscriptionId, 'vnet-rg'), 'Microsoft.Resources/deployments', 'network-module'), '2019-10-01').outputs.vnetstate.value]");
            }
        }

        [TestMethod]
        public void Test_Issue982()
        {
            var (template, diags, _) = CompilationHelper.Compile(@"
param functionApp object
param serverFarmId string

output config object = list(format('{0}/config/appsettings', functionAppResource.id), functionAppResource.apiVersion)

resource functionAppResource 'Microsoft.Web/sites@2020-06-01' = {
  name: functionApp.name
  location: resourceGroup().location
  kind: 'functionApp'
  properties: {
    httpsOnly: true
    serverFarmId: serverFarmId
  }
}
");

            using (new AssertionScope())
            {
                template!.Should().NotBeNull();
                diags.Should().BeEmpty();

                template!.SelectToken("$.outputs['config'].value")!.Should().DeepEqual("[list(format('{0}/config/appsettings', resourceId('Microsoft.Web/sites', parameters('functionApp').name)), '2020-06-01')]");
            }
        }

        [TestMethod]
        public void Test_Issue1093()
        {
            var (template, diags, _) = CompilationHelper.Compile(
                ("main.bicep", @"
targetScope = 'managementGroup'

module bicep3rg 'resourceGroup.bicep' = {
  name: 'rg30'
  params: {
    rgName: 'bicep3-rg'
  }
  scope: subscription('DEV1')
}
module bicep4rg 'resourceGroup.bicep' = {
  name: 'rg31'
  params: {
    rgName: 'bicep4-rg'
  }
  scope: subscription('DEV2')
}
"),
                ("resourceGroup.bicep", @"
param rgName string
param location string = 'westeurope'

targetScope = 'subscription'

resource rg 'Microsoft.Resources/resourceGroups@2020-06-01' = {
  name: rgName
  location: location
}
"));

            using (new AssertionScope())
            {
                template!.Should().NotBeNull();
                diags.Should().BeEmpty();

                template!.SelectToken("$.resources[?(@.name == 'rg30')].location")!.Should().DeepEqual("[deployment().location]");
                template.SelectToken("$.resources[?(@.name == 'rg31')].location")!.Should().DeepEqual("[deployment().location]");
            }
        }

        [TestMethod]
        public void Test_Issue1173()
        {
            var (template, _, _) = CompilationHelper.Compile(
                ("main.bicep", @"
targetScope = 'subscription'

param azRegion string {
  default: 'southcentralus'
}

param vNetAddressPrefix string = '10.1.0.0/24'
param GatewayAddressPrefix string = '10.1.0.0/27'
param AppAddressPrefix string = '10.1.0.128/26'

var rgName = 'testRG'
var vnetName = 'testvnet'
var appNSGName = 'testvnet-appsn01nsg'
var appRTName = 'testvnet-appsn01routetable'

var subnets = [
  {
    name: 'GatewaySubnet'
    properties: {
      addressPrefix: GatewayAddressPrefix
    }
  }

  {
    name: 'appsn01'
    properties: {
      addressPrefix: AppAddressPrefix
      networkSecurityGroup: {
        id: appNSG.outputs.id
      }
      routeTable: {
        id: appRT.outputs.id
      }
    }
  }
]

resource rgVNet 'Microsoft.Resources/resourceGroups@2020-06-01' = {
  name: rgName
  location: azRegion
}

module vnet './vnet.bicep' = {
  name: vnetName
  scope: resourceGroup(rgVNet.name)
  params: {
    vnetName: vnetName
    vNetAddressPrefix: vNetAddressPrefix
    subnets: subnets
  }
}

module appNSG './nsg.bicep' = {
  name: appNSGName
  scope: resourceGroup(rgVNet.name)
  params: {
    nsgName: appNSGName
    secRules: [
      {
        name: 'default-allow-rdp'
        properties: {
          priority: 1010
          access: 'Allow'
          direction: 'Inbound'
          protocol: 'Tcp'
          sourcePortRange: '*'
          sourceAddressPrefix: 'VirtualNetwork'
          destinationAddressPrefix: '*'
          destinationPortRange: '3389'
        }
      }
    ]
  }
}

module appRT './rt.bicep' = {
  name: appRTName
  scope: resourceGroup(rgVNet.name)
  params: {
    rtName: appRTName
  }
}
"),
                ("vnet.bicep", @"
param vnetName string
param vNetAddressPrefix string
param subnets array

resource vnet 'Microsoft.Network/virtualNetworks@2020-06-01' = {
  name: vnetName
  location: resourceGroup().location
  properties: {
    addressSpace: {
      addressPrefixes: [
        vNetAddressPrefix
      ]
    }
    enableVmProtection: false
    enableDdosProtection: false
    subnets: subnets
  }
}
output id string = vnet.id
"),
                ("nsg.bicep", @"
param nsgName string
param secRules array

resource nsg  'Microsoft.Network/networkSecurityGroups@2020-06-01' = {
  name: nsgName
  location: resourceGroup().location
  properties: {
    securityRules: secRules
  }
}
output id string = nsg.id
"),
                ("rt.bicep", @"
param rtName string
//param azFwlIp string

resource routetable 'Microsoft.Network/routeTables@2020-06-01' = {
  name: rtName
  location: resourceGroup().location
  properties: {
    disableBgpRoutePropagation: false
    routes: [
      // {
      //   name: 'DefaultRoute'
      //   properties: {
      //     addressPrefix: '0.0.0.0/0'
      //     nextHopType: 'VirtualAppliance'
      //     nextHopIpAddress: azFwlIp
      //   }
      // }
    ]
  }
}

output id string = routetable.id
"));

            template!.Should().NotBeNull();

            // variable 'subnets' should have been inlined
            template!.SelectToken("$.resources[?(@.name == '[variables(\\'vnetName\\')]')].properties.parameters.subnets.value")!.Type.Should().Be(JTokenType.Array);
            template.SelectToken("$.resources[?(@.name == '[variables(\\'vnetName\\')]')].properties.parameters.subnets.value[0].name")!.Should().DeepEqual("GatewaySubnet");
            template.SelectToken("$.resources[?(@.name == '[variables(\\'vnetName\\')]')].properties.parameters.subnets.value[1].name")!.Should().DeepEqual("appsn01");
            // there should be no definition in the variables list for 'subnets'
            template.SelectToken("$.variables.subnets")!.Should().BeNull();
        }

        [TestMethod]
        public void Test_Issue1185()
        {
            var (template, diags, _) = CompilationHelper.Compile(
                ("main.bicep", @"
targetScope = 'tenant'

param allUpMgName string

module allup_mg './modules/rblab-allup-mg-policies.bicep' = {
  name: 'allupmgdeploy'
  scope: managementGroup(allUpMgName)
  params: {
    mgName: allUpMgName
  }
}
"),
                ("modules/rblab-allup-mg-policies.bicep", @"
targetScope = 'managementGroup'

param mgName string
"));

            using (new AssertionScope())
            {
                template!.Should().NotBeNull();
                diags.Should().BeEmpty();

                // deploying a management group module at tenant scope requires an unqualified resource id
                template!.SelectToken("$.resources[?(@.name == 'allupmgdeploy')].scope")!.Should().DeepEqual("[format('Microsoft.Management/managementGroups/{0}', parameters('allUpMgName'))]");
            }
        }

        [TestMethod]
        public void Test_Issue1332()
        {
            var (template, diags, _) = CompilationHelper.Compile(@"
var propname = 'ptest'
var issue = true ? {
    prop1: {
        '${propname}': {}
    }
} : {}
");

            using (new AssertionScope())
            {
                template!.Should().NotBeNull();
                diags.Should().BeEmpty();

                template!.SelectToken("$.variables.issue")!.Should().DeepEqual("[if(true(), createObject('prop1', createObject(variables('propname'), createObject())), createObject())]");
            }
        }

        [TestMethod]
        public void Test_Issue486()
        {
            var (template, _, _) = CompilationHelper.Compile(@"
var myInt = 5
var myBigInt = 2199023255552
var myIntExpression = 5 * 5
var myBigIntExpression = 2199023255552 * 2
var myBigIntExpression2 = 2199023255552 * 2199023255552
");

            template!.Should().NotBeNull();
            using (new AssertionScope())
            {
                template!.SelectToken("$.variables.myInt")!.Should().DeepEqual(5);
                template.SelectToken("$.variables.myBigInt")!.Should().DeepEqual(2199023255552);
                template.SelectToken("$.variables.myIntExpression")!.Should().DeepEqual("[mul(5, 5)]");
                template.SelectToken("$.variables.myBigIntExpression2")!.Should().DeepEqual("[mul(json('2199023255552'), json('2199023255552'))]");
            }
        }

        [TestMethod]
        public void Test_Issue1362_1()
        {
            var (template, _, _) = CompilationHelper.Compile(
                ("main.bicep", @"
targetScope = 'resourceGroup'

module sub './modules/subscription.bicep' = {
  name: 'subDeploy'
  scope: subscription()
}"),
                ("modules/subscription.bicep", @"
targetScope = 'subscription'
"));

            template!.Should().NotBeNull();
            using (new AssertionScope())
            {
                template!.SelectToken("$.resources[?(@.name == 'subDeploy')].subscriptionId")!.Should().DeepEqual("[subscription().subscriptionId]");
                template.SelectToken("$.resources[?(@.name == 'subDeploy')].location")!.Should().DeepEqual("[resourceGroup().location]");
            }
        }

        [TestMethod]
        public void Test_Issue1362_2()
        {
            var (template, _, _) = CompilationHelper.Compile(
                ("main.bicep", @"
targetScope = 'resourceGroup'

module sub './modules/subscription.bicep' = {
  name: 'subDeploy'
  scope: subscription('abcd-efgh')
}"),
                ("modules/subscription.bicep", @"
targetScope = 'subscription'
"));

            template!.Should().NotBeNull();
            using (new AssertionScope())
            {
                template!.SelectToken("$.resources[?(@.name == 'subDeploy')].subscriptionId")!.Should().DeepEqual("abcd-efgh");
                template.SelectToken("$.resources[?(@.name == 'subDeploy')].location")!.Should().DeepEqual("[resourceGroup().location]");
            }
        }

        [TestMethod]
        public void Test_Issue1402()
        {
            var (template, _, _) = CompilationHelper.Compile(
                ("main.bicep", @"
targetScope = 'subscription'

module sub './modules/resourceGroup.bicep' = {
  name: 'subDeploy'
  scope: resourceGroup('abcd-efgh','bicep-rg')
}"),
                ("modules/resourceGroup.bicep", @"
targetScope = 'resourceGroup'
"));

            template!.Should().NotBeNull();
            using (new AssertionScope())
            {
                template!.SelectToken("$.resources[?(@.name == 'subDeploy')].subscriptionId")!.Should().DeepEqual("abcd-efgh");
                template.SelectToken("$.resources[?(@.name == 'subDeploy')].resourceGroup")!.Should().DeepEqual("bicep-rg");
                template.SelectToken("$.resources[?(@.name == 'subDeploy')].location")!.Should().BeNull();
            }
        }

        [TestMethod]
        public void Test_Issue1391()
        {
            var (template, diags, _) = CompilationHelper.Compile(@"
resource dep 'Microsoft.Resources/deployments@2020-06-01' = {
  name: 'nestedDeployment'
  resourceGroup: 'bicep-rg'
  subscriptionId: 'abcd-efgh'
  location: 'westus'
  properties: {
    mode: 'Incremental'
  }
}
");
            template!.Should().NotBeNull();
            diags.Should().BeEmpty();
            using (new AssertionScope())
            {
                template!.SelectToken("$.resources[?(@.name == 'nestedDeployment')].subscriptionId")!.Should().DeepEqual("abcd-efgh");
                template.SelectToken("$.resources[?(@.name == 'nestedDeployment')].resourceGroup")!.Should().DeepEqual("bicep-rg");
            }
        }

        [TestMethod]
<<<<<<< HEAD
        public void Test_Issue1454()
        {
            var (template, diags, _) = CompilationHelper.Compile(
                ("main.bicep", @"
targetScope = 'subscription'
param name string = 'name'
param location string = 'westus'
param subscriptionId string = newGuid()

module rg './resourcegroup.template.bicep' = {
    name: '${uniqueString(deployment().name)}-1'
    scope: subscription(subscriptionId)
    params: {
        name: name
        location: location
    }
}

var appResGrp = resourceGroup(rg.outputs.resourceGroupName)

module redis './redis.template.bicep' = {
    name: '${uniqueString(deployment().name)}-2'
    scope: appResGrp
}
"),
                ("resourcegroup.template.bicep", @"
targetScope = 'subscription'
param name string
param location string

resource rg 'Microsoft.Resources/resourceGroups@2018-05-01' = {
    name: name
    location: location
    tags: {
        'owner': 'me'
    }
}

output resourceGroupName string = rg.name
"),
                ("redis.template.bicep", @"
param redis_name string = 'redis'
param redis_location string = 'westus'

resource redis 'Microsoft.Cache/Redis@2019-07-01' = {
    name: redis_name
    location: redis_location
    properties: {
        sku: {
            name: 'Standard'
            family: 'C'
            capacity: 2
        }
    }
}
"));
                
            using (new AssertionScope())
            {
                template!.Should().BeNull();
                diags.Should().HaveDiagnostics(new[] {
                    ("BCP120", DiagnosticLevel.Error, "The property \"scope\" must be evaluable at the start of the deployment, and cannot depend on any values that have not yet been calculated. You are referencing a variable which cannot be calculated in time (\"appResGrp\" -> \"rg\"). Accessible properties of rg are \"name\", \"scope\"."),
                });
=======
        public void Test_Issue1465()
        {
            var (template, _, _) = CompilationHelper.Compile(@"
resource foo 'Microsoft.foo/bar@2020-01-01' existing = {
  name: 'name'
}
output prop1 string = foo.properties.prop1
");
            template!.Should().NotBeNull();
            using (new AssertionScope())
            {
                template!.SelectToken("$.outputs['prop1'].value")!.Should().DeepEqual("[reference(resourceId('Microsoft.foo/bar', 'name'), '2020-01-01').prop1]");
>>>>>>> 0e35bedc
            }
        }
    }
}<|MERGE_RESOLUTION|>--- conflicted
+++ resolved
@@ -499,7 +499,6 @@
         }
 
         [TestMethod]
-<<<<<<< HEAD
         public void Test_Issue1454()
         {
             var (template, diags, _) = CompilationHelper.Compile(
@@ -563,7 +562,10 @@
                 diags.Should().HaveDiagnostics(new[] {
                     ("BCP120", DiagnosticLevel.Error, "The property \"scope\" must be evaluable at the start of the deployment, and cannot depend on any values that have not yet been calculated. You are referencing a variable which cannot be calculated in time (\"appResGrp\" -> \"rg\"). Accessible properties of rg are \"name\", \"scope\"."),
                 });
-=======
+            }
+        }
+
+        [TestMethod]
         public void Test_Issue1465()
         {
             var (template, _, _) = CompilationHelper.Compile(@"
@@ -576,7 +578,6 @@
             using (new AssertionScope())
             {
                 template!.SelectToken("$.outputs['prop1'].value")!.Should().DeepEqual("[reference(resourceId('Microsoft.foo/bar', 'name'), '2020-01-01').prop1]");
->>>>>>> 0e35bedc
             }
         }
     }
