--- conflicted
+++ resolved
@@ -959,135 +959,6 @@
         }
 
         [TestMethod]
-<<<<<<< HEAD
-        public void Test_Issue1028_1()
-        {
-            var (template, diags, _) = CompilationHelper.Compile(
-                ("main.bicep", @"
-resource kv 'Microsoft.KeyVault/vaults@2019-09-01' existing = {
-  name: 'testkeyvault'
-}
-
-
-module secret 'secret.bicep' = {
-  name: 'secret'
-  params: {
-    mySecret: kv.getSecret('mySecret')
-  }
-}
-"),
-                ("secret.bicep", @"
-param mySecret string {
-  secure: true
-}
-
-output exposed string = mySecret
-"));
-
-            diags.Should().BeEmpty();
-            template!.Should().NotBeNull();
-            var parameterToken = template!.SelectToken("$.resources[?(@.name == 'secret')].properties.parameters.mySecret")!;
-            using (new AssertionScope())
-            {
-                parameterToken.SelectToken("$.value")!.Should().BeNull();
-                parameterToken.SelectToken("$.reference.keyVault.id")!.Should().DeepEqual("[resourceId('Microsoft.KeyVault/vaults', 'testkeyvault')]");
-                parameterToken.SelectToken("$.reference.secretName")!.Should().DeepEqual("mySecret");
-                parameterToken.SelectToken("$.reference.secretVersion")!.Should().BeNull();
-            }
-        }
-
-        [TestMethod]
-        public void Test_Issue1028_2()
-        {
-            var (template, diags, _) = CompilationHelper.Compile(
-                ("main.bicep", @"
-resource kv 'Microsoft.KeyVault/vaults@2019-09-01' existing = {
-  name: 'testkeyvault'
-}
-
-module secret 'secret.bicep' = {
-  name: 'secret'
-  params: {
-    mySecret: kv.getSecret('mySecret','secretversionguid')
-  }
-}
-"),
-                ("secret.bicep", @"
-@secure()
-param mySecret string = 'defaultSecret'
-
-output exposed string = mySecret
-"));
-
-            diags.Should().BeEmpty();
-            template!.Should().NotBeNull();
-            var parameterToken = template!.SelectToken("$.resources[?(@.name == 'secret')].properties.parameters.mySecret")!;
-            using (new AssertionScope())
-            {
-                parameterToken.SelectToken("$.value")!.Should().BeNull();
-                parameterToken.SelectToken("$.reference.keyVault.id")!.Should().DeepEqual("[resourceId('Microsoft.KeyVault/vaults', 'testkeyvault')]");
-                parameterToken.SelectToken("$.reference.secretName")!.Should().DeepEqual("mySecret");
-                parameterToken.SelectToken("$.reference.secretVersion")!.Should().DeepEqual("secretversionguid");
-            }
-        }
-
-        [TestMethod]
-        public void Test_Issue1028_3()
-        {
-            var (template, diags, _) = CompilationHelper.Compile(
-                ("main.bicep", @"
-resource kv 'Microsoft.KeyVault/vaults@2019-09-01' existing = {
-  name: 'testkeyvault'
-}
-
-output exposed string = kv.getSecret('mySecret','secretversionguid')
-"));
-
-            diags.Should().NotBeEmpty();
-            template!.Should().BeNull();
-        }
-
-        [TestMethod]
-        public void Test_Issue1028_4()
-        {
-            var (template, diags, _) = CompilationHelper.Compile(
-                ("main.bicep", @"
-resource kv 'Microsoft.KeyVault/vaults@2019-09-01' existing = {
-  name: 'testkeyvault'
-}
-
-var secret = kv.getSecret('mySecret','secretversionguid')
-"));
-
-            diags.Should().NotBeEmpty();
-            template!.Should().BeNull();
-        }
-
-
-        [TestMethod]
-        public void Test_Issue1028_5()
-        {
-            var (template, diags, _) = CompilationHelper.Compile(
-                ("main.bicep", @"
-resource kv 'Microsoft.KeyVault/vaults@2019-09-01' existing = {
-  name: 'testkeyvault'
-}
-
-module secret 'secret.bicep' = {
-  name: 'secret'
-  params: {
-    notSecret: kv.getSecret('mySecret','secretversionguid')
-  }
-}
-"),
-                ("secret.bicep", @"
-param notSecret string
-"));
-
-            diags.Should().NotBeEmpty();
-            template!.Should().BeNull();
-        }
-=======
         public void Test_Issue1817()
         {
             var (template, diags, _) = CompilationHelper.Compile(@"
@@ -1105,6 +976,134 @@
                 });
             }
         }
->>>>>>> ad2d0f7e
+
+        [TestMethod]
+        public void Test_Issue1028_1()
+        {
+            var (template, diags, _) = CompilationHelper.Compile(
+                ("main.bicep", @"
+resource kv 'Microsoft.KeyVault/vaults@2019-09-01' existing = {
+  name: 'testkeyvault'
+}
+
+
+module secret 'secret.bicep' = {
+  name: 'secret'
+  params: {
+    mySecret: kv.getSecret('mySecret')
+  }
+}
+"),
+                ("secret.bicep", @"
+param mySecret string {
+  secure: true
+}
+
+output exposed string = mySecret
+"));
+
+            diags.Should().BeEmpty();
+            template!.Should().NotBeNull();
+            var parameterToken = template!.SelectToken("$.resources[?(@.name == 'secret')].properties.parameters.mySecret")!;
+            using (new AssertionScope())
+            {
+                parameterToken.SelectToken("$.value")!.Should().BeNull();
+                parameterToken.SelectToken("$.reference.keyVault.id")!.Should().DeepEqual("[resourceId('Microsoft.KeyVault/vaults', 'testkeyvault')]");
+                parameterToken.SelectToken("$.reference.secretName")!.Should().DeepEqual("mySecret");
+                parameterToken.SelectToken("$.reference.secretVersion")!.Should().BeNull();
+            }
+        }
+
+        [TestMethod]
+        public void Test_Issue1028_2()
+        {
+            var (template, diags, _) = CompilationHelper.Compile(
+                ("main.bicep", @"
+resource kv 'Microsoft.KeyVault/vaults@2019-09-01' existing = {
+  name: 'testkeyvault'
+}
+
+module secret 'secret.bicep' = {
+  name: 'secret'
+  params: {
+    mySecret: kv.getSecret('mySecret','secretversionguid')
+  }
+}
+"),
+                ("secret.bicep", @"
+@secure()
+param mySecret string = 'defaultSecret'
+
+output exposed string = mySecret
+"));
+
+            diags.Should().BeEmpty();
+            template!.Should().NotBeNull();
+            var parameterToken = template!.SelectToken("$.resources[?(@.name == 'secret')].properties.parameters.mySecret")!;
+            using (new AssertionScope())
+            {
+                parameterToken.SelectToken("$.value")!.Should().BeNull();
+                parameterToken.SelectToken("$.reference.keyVault.id")!.Should().DeepEqual("[resourceId('Microsoft.KeyVault/vaults', 'testkeyvault')]");
+                parameterToken.SelectToken("$.reference.secretName")!.Should().DeepEqual("mySecret");
+                parameterToken.SelectToken("$.reference.secretVersion")!.Should().DeepEqual("secretversionguid");
+            }
+        }
+
+        [TestMethod]
+        public void Test_Issue1028_3()
+        {
+            var (template, diags, _) = CompilationHelper.Compile(
+                ("main.bicep", @"
+resource kv 'Microsoft.KeyVault/vaults@2019-09-01' existing = {
+  name: 'testkeyvault'
+}
+
+output exposed string = kv.getSecret('mySecret','secretversionguid')
+"));
+
+            diags.Should().NotBeEmpty();
+            template!.Should().BeNull();
+        }
+
+        [TestMethod]
+        public void Test_Issue1028_4()
+        {
+            var (template, diags, _) = CompilationHelper.Compile(
+                ("main.bicep", @"
+resource kv 'Microsoft.KeyVault/vaults@2019-09-01' existing = {
+  name: 'testkeyvault'
+}
+
+var secret = kv.getSecret('mySecret','secretversionguid')
+"));
+
+            diags.Should().NotBeEmpty();
+            template!.Should().BeNull();
+        }
+
+
+        [TestMethod]
+        public void Test_Issue1028_5()
+        {
+            var (template, diags, _) = CompilationHelper.Compile(
+                ("main.bicep", @"
+resource kv 'Microsoft.KeyVault/vaults@2019-09-01' existing = {
+  name: 'testkeyvault'
+}
+
+module secret 'secret.bicep' = {
+  name: 'secret'
+  params: {
+    notSecret: kv.getSecret('mySecret','secretversionguid')
+  }
+}
+"),
+                ("secret.bicep", @"
+param notSecret string
+"));
+
+            diags.Should().NotBeEmpty();
+            template!.Should().BeNull();
+        }
     }
 }