// Copyright (c) Microsoft Corporation.
// Licensed under the MIT License.

using System.Collections.Immutable;
using System.Diagnostics.CodeAnalysis;
using System.Security.Cryptography;
using Bicep.Core.Configuration;
using Bicep.Core.Diagnostics;
using Bicep.Core.Resources;
using Bicep.Core.TypeSystem;
using Bicep.Core.TypeSystem.Types;
using Bicep.Core.UnitTests;
using Bicep.Core.UnitTests.Assertions;
using Bicep.Core.UnitTests.Features;
using Bicep.Core.UnitTests.Utils;
using Bicep.Core.Utils;
using FluentAssertions;
using FluentAssertions.Execution;
using Microsoft.VisualStudio.TestTools.UnitTesting;
using Microsoft.WindowsAzure.ResourceStack.Common.Json;
using Newtonsoft.Json.Linq;

namespace Bicep.Core.IntegrationTests;

[TestClass]
public class ScenarioTests
{
    private static ServiceBuilder Services => new();

    [NotNull] public TestContext? TestContext { get; set; }

    [TestMethod]
    // https://github.com/azure/bicep/issues/3636
    public void Test_Issue3636()
    {
        var lineCount = 100; // increase this number to 10,000 for more intense test

        // use this crypto random number gen to avoid CI warning
        int generateRandomInt(int minVal = 0, int maxVal = 50)
        {
            var rnd = new byte[4];
            RandomNumberGenerator.Fill(rnd);
            var i = Math.Abs(BitConverter.ToInt32(rnd, 0));
            return Convert.ToInt32(i % (maxVal - minVal + 1) + minVal);
        }

        string randomString()
        {
            const string chars = "ABCDEFGHIJKLMNOPQRSTUVWXYZ0123456789";
            return new string(Enumerable.Repeat(chars, generateRandomInt())
                .Select(s => s[generateRandomInt(0, s.Length - 1)]).ToArray());
        }

        var file = "param adminuser string\nvar adminstring = 'xyx ${adminuser} 123'\n";
        file += "output values object = {\n";
        for (var i = 0; i < lineCount; i++)
        {
            file += $"  testa{i}: '{randomString()} ${{adminuser}} {randomString()}'\n";
            file += $"  testb{i}: '{randomString()} ${{adminstring}} {randomString()}'\n";
        }

        file += "}\n";

        // not a true test for existing diagnostics
        // this is a trigger to allow timing within the
        // linter rules - timing must be readded to
        // initially added to time NoHardcodedEnvironmentUrlsRule
        CompilationHelper.Compile(file).Should().NotHaveAnyDiagnostics();
    }

    [TestMethod]
    // https://github.com/azure/bicep/issues/746
    public void Test_Issue746()
    {
        var result = CompilationHelper.Compile(@"
var l = l
param l
");

        result.Template.Should().NotHaveValue();
        result.ExcludingLinterDiagnostics().Should().HaveDiagnostics(new[]
        {
            ("BCP028", DiagnosticLevel.Error, "Identifier \"l\" is declared multiple times. Remove or rename the duplicates."),
            ("BCP079", DiagnosticLevel.Error, "This expression is referencing its own declaration, which is not allowed."),
            ("BCP028", DiagnosticLevel.Error, "Identifier \"l\" is declared multiple times. Remove or rename the duplicates."),
            ("BCP279", DiagnosticLevel.Error, "Expected a type at this location. Please specify a valid type expression or one of the following types: \"array\", \"bool\", \"int\", \"object\", \"string\"."),
        });
    }

    [TestMethod]
    // https://github.com/azure/bicep/issues/801
    public void Test_Issue801()
    {
        var result = CompilationHelper.Compile(
            ("main.bicep", @"
targetScope = 'subscription'

resource rg 'Microsoft.Resources/resourceGroups@2020-06-01' = {
    location: 'eastus'
    name: 'vnet-rg'
}

module vnet './vnet.bicep' = {
    scope: resourceGroup('vnet-rg')
    name: 'network-module'
    params: {
        location: 'eastus'
        name: 'myVnet'
    }
    dependsOn: [
        rg
    ]
}

output vnetid string = vnet.outputs.vnetId
output vnetstate string = vnet.outputs.vnetstate
"),
            ("vnet.bicep", @"
param location string
param name string

resource vnet 'Microsoft.Network/virtualNetworks@2020-06-01' = {
    location: location
    name: name
    properties:{
        addressSpace: {
            addressPrefixes: [
                '10.0.0.0/20'
            ]
        }
        subnets: [
            {
                name: 'snet-apim'
                properties: {
                    addressPrefix: '10.0.0.0/24'
                }
            }
        ]
    }
}

output vnetId string = vnet.id
output vnetstate string = vnet.properties.provisioningState
"));

        result.ExcludingLinterDiagnostics().Should().NotHaveAnyDiagnostics();
        // ensure we're generating the correct expression with 'subscriptionResourceId', and using the correct name for the module
        result.Template.Should().HaveValueAtPath("$.outputs['vnetid'].value", "[reference(extensionResourceId(format('/subscriptions/{0}/resourceGroups/{1}', subscription().subscriptionId, 'vnet-rg'), 'Microsoft.Resources/deployments', 'network-module'), '2022-09-01').outputs.vnetId.value]");
        result.Template.Should().HaveValueAtPath("$.outputs['vnetstate'].value", "[reference(extensionResourceId(format('/subscriptions/{0}/resourceGroups/{1}', subscription().subscriptionId, 'vnet-rg'), 'Microsoft.Resources/deployments', 'network-module'), '2022-09-01').outputs.vnetstate.value]");
    }

    [TestMethod]
    // https://github.com/azure/bicep/issues/982
    public void Test_Issue982()
    {
        var result = CompilationHelper.Compile(@"
param functionApp object
param serverFarmId string

#disable-next-line outputs-should-not-contain-secrets
output config object = list(format('{0}/config/appsettings', functionAppResource.id), functionAppResource.apiVersion)

resource functionAppResource 'Microsoft.Web/sites@2020-06-01' = {
  name: functionApp.name
  location: resourceGroup().location
  kind: 'functionApp'
  properties: {
    httpsOnly: true
    serverFarmId: serverFarmId
  }
}
");

        result.ExcludingLinterDiagnostics().Should().NotHaveAnyDiagnostics();
        result.Template.Should().HaveValueAtPath("$.outputs['config'].value", "[list(format('{0}/config/appsettings', resourceId('Microsoft.Web/sites', parameters('functionApp').name)), '2020-06-01')]");
    }

    [TestMethod]
    // https://github.com/azure/bicep/issues/1093
    public void Test_Issue1093()
    {
        var result = CompilationHelper.Compile(
            ("main.bicep", @"
targetScope = 'managementGroup'

module bicep3rg 'resourceGroup.bicep' = {
  name: 'rg30'
  params: {
    rgName: 'bicep3-rg'
  }
  scope: subscription('DEV1')
}
module bicep4rg 'resourceGroup.bicep' = {
  name: 'rg31'
  params: {
    rgName: 'bicep4-rg'
  }
  scope: subscription('DEV2')
}
"),
            ("resourceGroup.bicep", @"
param rgName string
param location string = 'westeurope'

targetScope = 'subscription'

resource rg 'Microsoft.Resources/resourceGroups@2020-06-01' = {
  name: rgName
  location: location
}
"));

        result.ExcludingLinterDiagnostics().Should().NotHaveAnyDiagnostics();
        result.Template.Should().HaveValueAtPath("$.resources[?(@.name == 'rg30')].location", "[deployment().location]");
        result.Template.Should().HaveValueAtPath("$.resources[?(@.name == 'rg31')].location", "[deployment().location]");
    }

    [TestMethod]
    // https://github.com/azure/bicep/issues/1173
    public void Test_Issue1173()
    {
        var result = CompilationHelper.Compile(
            ("main.bicep", @"
targetScope = 'subscription'

param azRegion string = 'southcentralus'
param vNetAddressPrefix string = '10.1.0.0/24'
param GatewayAddressPrefix string = '10.1.0.0/27'
param AppAddressPrefix string = '10.1.0.128/26'

var rgName = 'testRG'
var vnetName = 'testvnet'
var appNSGName = 'testvnet-appsn01nsg'
var appRTName = 'testvnet-appsn01routetable'

var subnets = [
  {
    name: 'GatewaySubnet'
    properties: {
      addressPrefix: GatewayAddressPrefix
    }
  }

  {
    name: 'appsn01'
    properties: {
      addressPrefix: AppAddressPrefix
      networkSecurityGroup: {
        id: appNSG.outputs.id
      }
      routeTable: {
        id: appRT.outputs.id
      }
    }
  }
]

resource rgVNet 'Microsoft.Resources/resourceGroups@2020-06-01' = {
  name: rgName
  location: azRegion
}

module vnet './vnet.bicep' = {
  name: vnetName
  scope: resourceGroup(rgVNet.name)
  params: {
    vnetName: vnetName
    vNetAddressPrefix: vNetAddressPrefix
    subnets: subnets
  }
}

module appNSG './nsg.bicep' = {
  name: appNSGName
  scope: resourceGroup(rgVNet.name)
  params: {
    nsgName: appNSGName
    secRules: [
      {
        name: 'default-allow-rdp'
        properties: {
          priority: 1010
          access: 'Allow'
          direction: 'Inbound'
          protocol: 'Tcp'
          sourcePortRange: '*'
          sourceAddressPrefix: 'VirtualNetwork'
          destinationAddressPrefix: '*'
          destinationPortRange: '3389'
        }
      }
    ]
  }
}

module appRT './rt.bicep' = {
  name: appRTName
  scope: resourceGroup(rgVNet.name)
  params: {
    rtName: appRTName
  }
}
"),
            ("vnet.bicep", @"
param vnetName string
param vNetAddressPrefix string
param subnets array

resource vnet 'Microsoft.Network/virtualNetworks@2020-06-01' = {
  name: vnetName
  location: resourceGroup().location
  properties: {
    addressSpace: {
      addressPrefixes: [
        vNetAddressPrefix
      ]
    }
    enableVmProtection: false
    enableDdosProtection: false
    subnets: subnets
  }
}
output id string = vnet.id
"),
            ("nsg.bicep", @"
param nsgName string
param secRules array

resource nsg  'Microsoft.Network/networkSecurityGroups@2020-06-01' = {
  name: nsgName
  location: resourceGroup().location
  properties: {
    securityRules: secRules
  }
}
output id string = nsg.id
"),
            ("rt.bicep", @"
param rtName string
//param azFwlIp string

resource routetable 'Microsoft.Network/routeTables@2020-06-01' = {
  name: rtName
  location: resourceGroup().location
  properties: {
    disableBgpRoutePropagation: false
    routes: [
      // {
      //   name: 'DefaultRoute'
      //   properties: {
      //     addressPrefix: '0.0.0.0/0'
      //     nextHopType: 'VirtualAppliance'
      //     nextHopIpAddress: azFwlIp
      //   }
      // }
    ]
  }
}

output id string = routetable.id
"));

        // variable 'subnets' should have been inlined
        result.Template.Should().HaveValueAtPath("$.resources[?(@.name == '[variables(\\'vnetName\\')]')].properties.parameters.subnets.value[0].name", "GatewaySubnet");
        result.Template.Should().HaveValueAtPath("$.resources[?(@.name == '[variables(\\'vnetName\\')]')].properties.parameters.subnets.value[1].name", "appsn01");
        // there should be no definition in the variables list for 'subnets'
        result.Template.Should().NotHaveValueAtPath("$.variables.subnets");
    }

    [TestMethod]
    // https://github.com/azure/bicep/issues/1185
    public void Test_Issue1185()
    {
        var result = CompilationHelper.Compile(
            ("main.bicep", @"
targetScope = 'tenant'

param allUpMgName string

module allup_mg './modules/rblab-allup-mg-policies.bicep' = {
  name: 'allupmgdeploy'
  scope: managementGroup(allUpMgName)
  params: {
    mgName: allUpMgName
  }
}
"),
            ("modules/rblab-allup-mg-policies.bicep", @"
targetScope = 'managementGroup'

param mgName string
"));

        result.ExcludingLinterDiagnostics().Should().NotHaveAnyDiagnostics();
        // deploying a management group module at tenant scope requires an unqualified resource id
        result.Template.Should().HaveValueAtPath("$.resources[?(@.name == 'allupmgdeploy')].scope", "[format('Microsoft.Management/managementGroups/{0}', parameters('allUpMgName'))]");
    }

    [TestMethod]
    // https://github.com/azure/bicep/issues/1332
    public void Test_Issue1332()
    {
        var result = CompilationHelper.Compile(@"
var propname = 'ptest'
var issue = true ? {
    prop1: {
        '${propname}': {}
    }
} : {}
");

        result.ExcludingLinterDiagnostics().Should().NotHaveAnyDiagnostics();
        result.Template.Should().HaveValueAtPath("$.variables.issue", "[if(true(), createObject('prop1', createObject(format('{0}', variables('propname')), createObject())), createObject())]");
    }

    [TestMethod]
    // https://github.com/azure/bicep/issues/486
    public void Test_Issue486()
    {
        var result = CompilationHelper.Compile(@"
var myInt = 5
var myBigInt = 2199023255552
var myIntExpression = 5 * 5
var myBigIntExpression = 2199023255552 * 2
var myBigIntExpression2 = 2199023255552 * 2199023255552
");

        result.Template.Should().HaveValueAtPath("$.variables.myInt", 5);
        result.Template.Should().HaveValueAtPath("$.variables.myBigInt", 2199023255552);
        result.Template.Should().HaveValueAtPath("$.variables.myIntExpression", "[mul(5, 5)]");
        result.Template.Should().HaveValueAtPath("$.variables.myBigIntExpression2", "[mul(json('2199023255552'), json('2199023255552'))]");
    }

    [TestMethod]
    // https://github.com/azure/bicep/issues/1362
    public void Test_Issue1362_1()
    {
        var result = CompilationHelper.Compile(
            ("main.bicep", @"
targetScope = 'resourceGroup'

module sub './modules/subscription.bicep' = {
  name: 'subDeploy'
  scope: subscription()
}"),
            ("modules/subscription.bicep", @"
targetScope = 'subscription'
"));

        result.Template.Should().HaveValueAtPath("$.resources[?(@.name == 'subDeploy')].subscriptionId", "[subscription().subscriptionId]");
        result.Template.Should().HaveValueAtPath("$.resources[?(@.name == 'subDeploy')].location", "[resourceGroup().location]");
    }

    [TestMethod]
    // https://github.com/azure/bicep/issues/1362
    public void Test_Issue1362_2()
    {
        var result = CompilationHelper.Compile(
            ("main.bicep", @"
targetScope = 'resourceGroup'

module sub './modules/subscription.bicep' = {
  name: 'subDeploy'
  scope: subscription('abcd-efgh')
}"),
            ("modules/subscription.bicep", @"
targetScope = 'subscription'
"));

        result.Template.Should().HaveValueAtPath("$.resources[?(@.name == 'subDeploy')].subscriptionId", "abcd-efgh");
        result.Template.Should().HaveValueAtPath("$.resources[?(@.name == 'subDeploy')].location", "[resourceGroup().location]");
    }

    [TestMethod]
    // https://github.com/azure/bicep/issues/1402
    public void Test_Issue1402()
    {
        var result = CompilationHelper.Compile(
            ("main.bicep", @"
targetScope = 'subscription'

module sub './modules/resourceGroup.bicep' = {
  name: 'subDeploy'
  scope: resourceGroup('abcd-efgh','bicep-rg')
}"),
            ("modules/resourceGroup.bicep", @"
targetScope = 'resourceGroup'
"));

        result.Template.Should().HaveValueAtPath("$.resources[?(@.name == 'subDeploy')].subscriptionId", "abcd-efgh");
        result.Template.Should().HaveValueAtPath("$.resources[?(@.name == 'subDeploy')].resourceGroup", "bicep-rg");
        result.Template.Should().NotHaveValueAtPath("$.resources[?(@.name == 'subDeploy')].location");
    }

    [TestMethod]
    // https://github.com/azure/bicep/issues/1391
    public void Test_Issue1391()
    {
        var result = CompilationHelper.Compile(@"
resource dep 'Microsoft.Resources/deployments@2020-06-01' = {
  name: 'nestedDeployment'
  resourceGroup: 'bicep-rg'
  subscriptionId: 'abcd-efgh'
  location: 'westus'
  properties: {
    mode: 'Incremental'
  }
}
");

        result.ExcludingLinterDiagnostics().Should().NotHaveAnyDiagnostics();
        result.Template.Should().HaveValueAtPath("$.resources[?(@.name == 'nestedDeployment')].subscriptionId", "abcd-efgh");
        result.Template.Should().HaveValueAtPath("$.resources[?(@.name == 'nestedDeployment')].resourceGroup", "bicep-rg");
    }

    [TestMethod]
    // https://github.com/azure/bicep/issues/1454
    public void Test_Issue1454()
    {
        var result = CompilationHelper.Compile(
            ("main.bicep", @"
targetScope = 'subscription'
param name string = 'name'
param location string = 'westus'
param subscriptionId string = newGuid()

module rg './resourcegroup.template.bicep' = {
    name: '${uniqueString(deployment().name)}-1'
    scope: subscription(subscriptionId)
    params: {
        name: name
        location: location
    }
}

var appResGrp = resourceGroup(rg.outputs.resourceGroupName)

module redis './redis.template.bicep' = {
    name: '${uniqueString(deployment().name)}-2'
    scope: appResGrp
}
"),
            ("resourcegroup.template.bicep", @"
targetScope = 'subscription'
param name string
param location string

resource rg 'Microsoft.Resources/resourceGroups@2018-05-01' = {
    name: name
    location: location
    tags: {
        'owner': 'me'
    }
}

output resourceGroupName string = rg.name
"),
            ("redis.template.bicep", @"
param redis_name string = 'redis'
param redis_location string = 'westus'

resource redis 'Microsoft.Cache/Redis@2019-07-01' = {
    name: redis_name
    location: redis_location
    properties: {
        sku: {
            name: 'Standard'
            family: 'C'
            capacity: 2
        }
    }
}
"));

        result.Template.Should().NotHaveValue();
        result.ExcludingLinterDiagnostics().Should().HaveDiagnostics(new[]
        {
            ("BCP120", DiagnosticLevel.Error, "This expression is being used in an assignment to the \"scope\" property of the \"module\" type, which requires a value that can be calculated at the start of the deployment. You are referencing a variable which cannot be calculated at the start (\"appResGrp\" -> \"rg\"). Properties of rg which can be calculated at the start include \"name\"."),
        });
    }

    [TestMethod]
    // https://github.com/azure/bicep/issues/1465
    public void Test_Issue1465()
    {
        var result = CompilationHelper.Compile(@"
resource foo 'Microsoft.foo/bar@2020-01-01' existing = {
  name: 'name'
}
output prop1 string = foo.properties.prop1
");

        result.Template.Should().HaveValueAtPath("$.outputs['prop1'].value", "[reference(resourceId('Microsoft.foo/bar', 'name'), '2020-01-01').prop1]");
    }

    [TestMethod]
    // https://github.com/azure/bicep/issues/822
    public void Test_Issue822()
    {
        var result = CompilationHelper.Compile(
            ("main.bicep", @"
targetScope = 'subscription'

resource myRg 'Microsoft.Resources/resourceGroups@2020-06-01' = {
  location: 'eastus'
  name: 'rg'
}

module vnetmodule './vnet.bicep' = {
  scope: myRg
  name: 'vnet'
  params: {
    location: 'eastus'
    name: 'myVnet'
  }
}
"),
            ("vnet.bicep", @"
param location string
param name string
"));

        result.ExcludingLinterDiagnostics().Should().NotHaveAnyDiagnostics();
        result.Template.Should().NotHaveValueAtPath("$.resources[?(@.name == 'vnet')].subscriptionId");
        result.Template.Should().HaveValueAtPath("$.resources[?(@.name == 'vnet')].resourceGroup", "rg");
        result.Template.Should().HaveValueAtPath("$.resources[?(@.name == 'vnet')].dependsOn[0]", "[subscriptionResourceId('Microsoft.Resources/resourceGroups', 'rg')]");
    }

    [TestMethod]
    // https://github.com/azure/bicep/issues/822
    public void Test_Issue822_scoped()
    {
        var result = CompilationHelper.Compile(
            ("main.bicep", @"
resource myRg 'Microsoft.Resources/resourceGroups@2020-06-01' existing = {
  scope: subscription('abcdef')
  name: 'rg'
}

module vnetmodule './vnet.bicep' = {
  scope: myRg
  name: 'vnet'
  params: {
    location: 'eastus'
    name: 'myVnet'
  }
}
"),
            ("vnet.bicep", @"
param location string
param name string
"));

        result.ExcludingLinterDiagnostics().Should().NotHaveAnyDiagnostics();
        result.Template.Should().HaveValueAtPath("$.resources[?(@.name == 'vnet')].subscriptionId", "abcdef");
        result.Template.Should().HaveValueAtPath("$.resources[?(@.name == 'vnet')].resourceGroup", "rg");
    }

    [TestMethod]
    // https://github.com/azure/bicep/issues/1388
    public void Test_Issue1388()
    {
        var result = CompilationHelper.Compile(@"
targetScope = 'subscription'

param rgName string
param location string = deployment().location

param groupOwnerId string
param groupContributorId string
param groupReaderId string

resource rg 'Microsoft.Resources/resourceGroups@2020-06-01' = {
  name: rgName
  location: location
}

resource rgOwner 'Microsoft.Authorization/roleAssignments@2020-10-01-preview' = {
  name: '${guid(rg.name, 'owner')}'
  scope: rg
  properties: {
    roleDefinitionId: '${subscriptionResourceId('Microsoft.Authorization/roleDefinitions', '8e3af657-a8ff-443c-a75c-2fe8c4bcb635')}'
    principalId: groupOwnerId
    principalType: 'Group'
  }
}

resource rgContributor 'Microsoft.Authorization/roleAssignments@2020-10-01-preview' = {
  name: '${guid(rg.name, 'contributor')}'
  scope: rg
  properties: {
    roleDefinitionId: '${subscriptionResourceId('Microsoft.Authorization/roleDefinitions', 'b24988ac-6180-42a0-ab88-20f7382dd24c')}'
    principalId: groupContributorId
    principalType: 'Group'
  }
}

resource rgReader 'Microsoft.Authorization/roleAssignments@2020-10-01-preview' = {
  name: '${guid(rg.name, 'reader')}'
  scope: rg
  properties: {
    roleDefinitionId: '${subscriptionResourceId('Microsoft.Authorization/roleDefinitions', 'acdd72a7-3385-48ef-bd42-f606fba81ae7')}'
    principalId: groupReaderId
    principalType: 'Group'
  }
}
");

        result.Template.Should().NotHaveValue();
        result.ExcludingLinterDiagnostics().Should().HaveDiagnostics(new[]
        {
            ("BCP139", DiagnosticLevel.Error, "A resource's scope must match the scope of the Bicep file for it to be deployable. You must use modules to deploy resources to a different scope."),
            ("BCP139", DiagnosticLevel.Error, "A resource's scope must match the scope of the Bicep file for it to be deployable. You must use modules to deploy resources to a different scope."),
            ("BCP139", DiagnosticLevel.Error, "A resource's scope must match the scope of the Bicep file for it to be deployable. You must use modules to deploy resources to a different scope."),
        });
    }

    [TestMethod]
    // https://github.com/azure/bicep/issues/1364
    public void Test_Issue1364()
    {
        var result = CompilationHelper.Compile(@"
targetScope = 'blablah'
");

        result.Template.Should().NotHaveValue();
        result.ExcludingLinterDiagnostics().Should().HaveDiagnostics(new[]
        {
            ("BCP033", DiagnosticLevel.Error, "Expected a value of type \"'managementGroup' | 'resourceGroup' | 'subscription' | 'tenant'\" but the provided value is of type \"'blablah'\"."),
        });
    }

    [TestMethod]
    // https://github.com/azure/bicep/issues/569
    public void Test_Issue569_success()
    {
        var result = CompilationHelper.Compile(@"
param myparam string
var myvar = 'hello'

output myparam string = myparam
output myvar string = myvar
");

        result.ExcludingLinterDiagnostics().Should().NotHaveAnyDiagnostics();
        result.Template.Should().HaveValueAtPath("$.outputs['myparam'].value", "[parameters('myparam')]");
        result.Template.Should().HaveValueAtPath("$.outputs['myvar'].value", "[variables('myvar')]");
    }

    [TestMethod]
    // https://github.com/azure/bicep/issues/569
    public void Test_Issue569_duplicates()
    {
        var result = CompilationHelper.Compile(@"
output duplicate string = 'hello'
output duplicate string = 'hello'
");

        result.Template.Should().NotHaveValue();
        result.ExcludingLinterDiagnostics().Should().HaveDiagnostics(new[]
        {
            ("BCP145", DiagnosticLevel.Error, "Output \"duplicate\" is declared multiple times. Remove or rename the duplicates."),
            ("BCP145", DiagnosticLevel.Error, "Output \"duplicate\" is declared multiple times. Remove or rename the duplicates."),
        });
    }

    [TestMethod]
    // https://github.com/azure/bicep/issues/569
    public void Test_Issue569_outputs_cannot_be_referenced()
    {
        var result = CompilationHelper.Compile(@"
output output1 string = 'hello'
output output2 string = output1
");

        result.Template.Should().NotHaveValue();
        result.ExcludingLinterDiagnostics().Should().HaveDiagnostics(new[]
        {
            ("BCP057", DiagnosticLevel.Error, "The name \"output1\" does not exist in the current context."),
        });
    }

    [TestMethod]
    // https://github.com/azure/bicep/issues/1599
    public void Test_Issue1599()
    {
        var result = CompilationHelper.Compile(@"
param x string = 't'
output xx = x
");

        result.Template.Should().NotHaveValue();
        result.ExcludingLinterDiagnostics().Should().HaveDiagnostics(new[]
        {
            ("BCP279", DiagnosticLevel.Error, "Expected a type at this location. Please specify a valid type expression or one of the following types: \"array\", \"bool\", \"int\", \"object\", \"string\"."),
        });
    }

    [TestMethod]
    // https://github.com/azure/bicep/issues/1661
    public void Test_Issue1661()
    {
        // Issue 1661 only repros if global-resources.bicep exists and kevault-secrets.bicep does not
        var result = CompilationHelper.Compile(("main.bicep", @"
targetScope = 'subscription'

param prefix string
param deploymentId string
param tags object

param stampLocations array = [
  'northeurope'
  'eastus2'
]

resource rg_stamps 'Microsoft.Resources/resourceGroups@2020-06-01' = [for stamp in stampLocations: {
  name: '${prefix}-${stamp}-rg'
  location: stamp
  tags: tags
}]

//... more modules

module global_resources './global-resources.bicep' = {
  name: 'global_resources-${deploymentId}'
  scope: rg_global
  params: {
    location: rg_global.location
    prefix: prefix
    tags: tags
    stamps: [for index in range(0, length(stampLocations)): {
      location: stampLocations[index]
      aksKubletIdentityPrincipalId: stamps[index].outputs.aksKubletIdentityPrincipalId
      aksSubnetId: stamps[index].outputs.aksSubnetId
      backend_fqdn: stamps[index].outputs.ingressFqdn
    }]
  }
}

var secrets = [
  {
    name: 'CosmosDb-Endpoint'
    value: global_resources.outputs.cosmosDbEndpoint
  }
  {
    name: 'CosmosDb-PrimaryKey'
    value: global_resources.outputs.cosmosDbKey
  }
]

module stamp_0_secrets './kevault-secrets.bicep' = [for secret in secrets: {
  name: 'stamp_0_secrets-${deploymentId}'
  scope: resourceGroup(rg_stamps[0].name)
  dependsOn: [
    stamps
  ]
  params: {
    keyVaultName: '${prefix}${rg_stamps[0].location}kv'
    secretName: secret.name
    secretValue: secret.value
  }
}]

module stamp_1_secrets './kevault-secrets.bicep' = [for secret in secrets: {
  name: 'stamp_1_secrets-${deploymentId}'
  scope: resourceGroup(rg_stamps[1].name)
  dependsOn: [
    stamps
  ]
  params: {
    keyVaultName: '${prefix}${rg_stamps[1].location}kv'
    secretName: secret.name
    secretValue: secret.value
  }
}]
"), ("global-resources.bicep", string.Empty));

        result.Template.Should().NotHaveValue();
        result.Should().ContainDiagnostic("BCP057", DiagnosticLevel.Error, "The name \"rg_global\" does not exist in the current context.");
        result.Should().ContainDiagnostic("BCP057", DiagnosticLevel.Error, "The name \"rg_global\" does not exist in the current context.");
        result.Should().ContainDiagnostic("BCP057", DiagnosticLevel.Error, "The name \"stamps\" does not exist in the current context.");
        result.Should().ContainDiagnostic("BCP057", DiagnosticLevel.Error, "The name \"stamps\" does not exist in the current context.");
        result.Should().ContainDiagnostic("BCP057", DiagnosticLevel.Error, "The name \"stamps\" does not exist in the current context.");
        result.Should().ContainDiagnostic("BCP052", DiagnosticLevel.Error, "The type \"outputs\" does not contain property \"cosmosDbEndpoint\".");
        result.Should().ContainDiagnostic("BCP052", DiagnosticLevel.Error, "The type \"outputs\" does not contain property \"cosmosDbKey\".");
    }

    [TestMethod]
    // https://github.com/azure/bicep/issues/1592
    public void Test_Issue1592()
    {
        var result = CompilationHelper.Compile(
            ("main.bicep", @"
module foo 'test.bicep' = {
  name: 'foo'
}

output fooName string = foo.name
    "),
            ("test.bicep", @""));

        result.ExcludingLinterDiagnostics().Should().NotHaveAnyDiagnostics();
        result.Template.Should().HaveValueAtPath("$.outputs['fooName'].value", "foo");
    }

    [TestMethod]
    // https://github.com/azure/bicep/issues/1592
    public void Test_Issue1592_special_cases()
    {
        var result = CompilationHelper.Compile(
            ("main.bicep", @"
param someParam string

module foo 'test.bicep' = {
  name: '${someParam}-test'
}

output fooName string = foo.name
output fooOutput string = foo.outputs.test
    "),
            ("test.bicep", @"
output test string = 'hello'
"));

        result.ExcludingLinterDiagnostics().Should().NotHaveAnyDiagnostics();
        result.Template.Should().HaveValueAtPath("$.outputs['fooName'].value", "[format('{0}-test', parameters('someParam'))]");
        result.Template.Should().HaveValueAtPath("$.outputs['fooOutput'].value", "[reference(resourceId('Microsoft.Resources/deployments', format('{0}-test', parameters('someParam'))), '2022-09-01').outputs.test.value]");
    }

    [TestMethod]
    // https://github.com/azure/bicep/issues/1432
    public void Test_Issue1432()
    {
        var result = CompilationHelper.Compile(@"
resource foo 'Microsoft.Compute/virtualMachines@2020-06-01' = {
  name: 'myVM'
  name: 'myVm'
}
");

        result.Template.Should().NotHaveValue();
        result.ExcludingLinterDiagnostics().Should().HaveDiagnostics(new[]
        {
            ("BCP025", DiagnosticLevel.Error, "The property \"name\" is declared multiple times in this object. Remove or rename the duplicate properties."),
            ("BCP025", DiagnosticLevel.Error, "The property \"name\" is declared multiple times in this object. Remove or rename the duplicate properties."),
        });
    }

    [TestMethod]
    // https://github.com/azure/bicep/issues/1817
    public void Test_Issue1817()
    {
        var result = CompilationHelper.Compile(@"
targetScope = w

var foo = 42
");

        result.Template.Should().NotHaveValue();
        result.ExcludingLinterDiagnostics().Should().HaveDiagnostics(new[]
        {
            ("BCP032", DiagnosticLevel.Error, "The value must be a compile-time constant."),
            ("BCP057", DiagnosticLevel.Error, "The name \"w\" does not exist in the current context."),
        });
    }

    [TestMethod]
    // https://github.com/azure/bicep/issues/1630
    public void Test_Issue1630()
    {
        var result = CompilationHelper.Compile(@"
#disable-next-line BCP241
var singleResource = providers('Microsoft.Insights', 'components')
#disable-next-line BCP241
var allResources = providers('Microsoft.Insights')

// singleResource is an object!
var firstApiVersion = singleResource.apiVersions[0]

// allResources is an array of objects!
var firstResourceFirstApiVersion = allResources.resourceTypes[0].apiVersions[0]

output singleResource object = singleResource
output allResources array = allResources.resourceTypes
");

        result.ExcludingLinterDiagnostics().Should().NotHaveAnyDiagnostics();
        result.Template.Should().HaveValueAtPath("$.variables['singleResource']", "[providers('Microsoft.Insights', 'components')]");
        result.Template.Should().HaveValueAtPath("$.variables['firstApiVersion']", "[variables('singleResource').apiVersions[0]]");
        result.Template.Should().HaveValueAtPath("$.variables['allResources']", "[providers('Microsoft.Insights')]");
        result.Template.Should().HaveValueAtPath("$.variables['firstResourceFirstApiVersion']", "[variables('allResources').resourceTypes[0].apiVersions[0]]");
    }

    [TestMethod]
    // https://github.com/azure/bicep/issues/1627
    public void Test_Issue1627()
    {
        var result = CompilationHelper.Compile(("main.bicep", @"
module modulea 'modulea.bicep' = {
  name: 'modulea'
  params: {
    foo: 'test'
  }
}

var bar = modulea.outputs.bar
"),
            ("modulea.bicep", @"
// duplicate parameter symbols
param foo string
param foo int

// duplicate output symbols
output bar bool = true
output bar int = 42
"));

        result.ExcludingLinterDiagnostics().Should().HaveDiagnostics(new[]
        {
            ("BCP104", DiagnosticLevel.Error, "The referenced module has errors."),
        });
    }

    [TestMethod]
    // https://github.com/azure/bicep/issues/1941
    public void Test_Issue1941()
    {
        var result = CompilationHelper.Compile(@"
param eventGridTopicName string
param eventGridSubscriptionName string
param location string

resource eventGridTopic 'Microsoft.EventGrid/topics@2020-06-01' = {
  name: eventGridTopicName
  location: location
}

resource eventGridSubscription 'Microsoft.EventGrid/topics/providers/eventSubscriptions@2020-06-01' = {
  name: '${eventGridTopic.name}/Microsoft.EventGrid/${eventGridSubscriptionName}'
}
");

        // verify the template still compiles
        result.Template.Should().NotBeNull();
        result.ExcludingLinterDiagnostics().Should().HaveDiagnostics(new[]
        {
            ("BCP174", DiagnosticLevel.Warning, "Type validation is not available for resource types declared containing a \"/providers/\" segment. Please instead use the \"scope\" property."),
        });

        result = CompilationHelper.Compile(@"
resource resA 'Rp.A/providers@2020-06-01' = {
  name: 'resA'
}
resource resB 'Rp.A/providers/a/b@2020-06-01' = {
  name: 'resB/child/grandchild'
}
resource resC 'Rp.A/a/b/providers@2020-06-01' = {
  name: 'resC/child/grandchild'
}
");

        result.Template.Should().NotBeNull();
        result.ExcludingLinterDiagnostics().Should().HaveDiagnostics(new[]
        {
            ("BCP081", DiagnosticLevel.Warning, "Resource type \"Rp.A/providers@2020-06-01\" does not have types available. Bicep is unable to validate resource properties prior to deployment, but this will not block the resource from being deployed."),
            ("BCP081", DiagnosticLevel.Warning, "Resource type \"Rp.A/providers/a/b@2020-06-01\" does not have types available. Bicep is unable to validate resource properties prior to deployment, but this will not block the resource from being deployed."),
            ("BCP081", DiagnosticLevel.Warning, "Resource type \"Rp.A/a/b/providers@2020-06-01\" does not have types available. Bicep is unable to validate resource properties prior to deployment, but this will not block the resource from being deployed."),
        });

        result = CompilationHelper.Compile(@"
param eventGridTopicName string
param eventGridSubscriptionName string
param location string

resource eventGridTopic 'Microsoft.EventGrid/topics@2020-06-01' = {
  name: eventGridTopicName
  location: location
}

resource eventGridSubscription 'Microsoft.EventGrid/eventSubscriptions@2020-06-01' = {
  name: eventGridSubscriptionName
  scope: eventGridTopic
}
");

        // verify the 'fixed' version compiles without diagnostics
        result.Template.Should().NotBeNull();
        result.ExcludingLinterDiagnostics().Should().NotHaveAnyDiagnostics();
    }

    [TestMethod]
    // https://github.com/azure/bicep/issues/1985
    public void Test_Issue1985()
    {
        var result = CompilationHelper.Compile(@"
resource aksDefaultPoolSubnet 'Microsoft.Network/virtualNetworks/subnets' existing = {
  parent: virtualNetwork
  name: aksDefaultPoolSubnetName
}

resource roleAssignment 'Microsoft.Authorization/roleAssignments@2020-10-01-preview' = {
  name: guid(aksDefaultPoolSubnet.id, 'Network Contributor')
  scope: aksDefaultPoolSubnet
  properties: {
    principalId: aksServicePrincipalObjectId
    roleDefinitionId: '4d97b98b-1d4f-4787-a291-c67834d212e7'
  }
  dependsOn: [
    virtualNetwork
    userAssignedIdentities
  ]
}
");

        result.Should().NotGenerateATemplate();
        result.ExcludingLinterDiagnostics().Should().HaveDiagnostics(new[]
        {
            ("BCP029", DiagnosticLevel.Error, "The resource type is not valid. Specify a valid resource type of format \"<type-name>@<apiVersion>\"."),
            ("BCP062", DiagnosticLevel.Error, "The referenced declaration with name \"aksDefaultPoolSubnet\" is not valid."),
            ("BCP062", DiagnosticLevel.Error, "The referenced declaration with name \"aksDefaultPoolSubnet\" is not valid."),
            ("BCP057", DiagnosticLevel.Error, "The name \"aksServicePrincipalObjectId\" does not exist in the current context."),
            ("BCP057", DiagnosticLevel.Error, "The name \"virtualNetwork\" does not exist in the current context."),
            ("BCP057", DiagnosticLevel.Error, "The name \"userAssignedIdentities\" does not exist in the current context."),
        });
    }

    [TestMethod]
    // https://github.com/azure/bicep/issues/1986
    public void Test_Issue1986()
    {
        var result = CompilationHelper.Compile(@"
var aksServicePrincipalObjectId = 'aksServicePrincipalObjectId'
var aksDefaultPoolSubnetName = 'asdf'
resource virtualNetwork 'Microsoft.Network/virtualNetworks@2020-08-01' = {
  name: 'asdfasdf'
}

resource userAssignedIdentities 'Microsoft.ManagedIdentity/userAssignedIdentities@2018-11-30' = {
  name: 'asdfsdf'
  location: 'West US'
}

resource aksDefaultPoolSubnet 'Microsoft.Network/virtualNetworks/subnets@2020-08-01' existing = {
  parent: virtualNetwork
  name: aksDefaultPoolSubnetName
}

resource roleAssignment 'Microsoft.Authorization/roleAssignments@2020-10-01-preview' = {
  name: guid(aksDefaultPoolSubnet.id, 'Network Contributor')
  scope: aksDefaultPoolSubnet
  properties: {
    principalId: aksServicePrincipalObjectId
    roleDefinitionId: '4d97b98b-1d4f-4787-a291-c67834d212e7'
  }
  dependsOn: [
    userAssignedIdentities
  ]
}
");

        result.ExcludingLinterDiagnostics().Should().NotHaveAnyDiagnostics();
        result.Template.Should().HaveValueAtPath("$.resources[?(@.type == 'Microsoft.Authorization/roleAssignments')].dependsOn", new JArray
        {
            "[resourceId('Microsoft.ManagedIdentity/userAssignedIdentities', 'asdfsdf')]",
            "[resourceId('Microsoft.Network/virtualNetworks', 'asdfasdf')]", // dependsOn should include the virtualNetwork parent resource
        });
    }

    [TestMethod]
    // https://github.com/azure/bicep/issues/1986
    public void Test_Issue1986_nested()
    {
        var result = CompilationHelper.Compile(@"
var aksServicePrincipalObjectId = 'aksServicePrincipalObjectId'
var aksDefaultPoolSubnetName = 'asdf'
resource virtualNetwork 'Microsoft.Network/virtualNetworks@2020-08-01' = {
  name: 'asdfasdf'

  resource aksDefaultPoolSubnet 'subnets' existing = {
    name: aksDefaultPoolSubnetName
  }
}

resource userAssignedIdentities 'Microsoft.ManagedIdentity/userAssignedIdentities@2018-11-30' = {
  name: 'asdfsdf'
  location: 'West US'
}

resource roleAssignment 'Microsoft.Authorization/roleAssignments@2020-10-01-preview' = {
  name: guid(virtualNetwork::aksDefaultPoolSubnet.id, 'Network Contributor')
  scope: virtualNetwork::aksDefaultPoolSubnet
  properties: {
    principalId: aksServicePrincipalObjectId
    roleDefinitionId: '4d97b98b-1d4f-4787-a291-c67834d212e7'
  }
  dependsOn: [
    userAssignedIdentities
  ]
}
");

        result.ExcludingLinterDiagnostics().Should().NotHaveAnyDiagnostics();
        result.Template.Should().HaveValueAtPath("$.resources[?(@.type == 'Microsoft.Authorization/roleAssignments')].dependsOn", new JArray
        {
            "[resourceId('Microsoft.ManagedIdentity/userAssignedIdentities', 'asdfsdf')]",
            "[resourceId('Microsoft.Network/virtualNetworks', 'asdfasdf')]", // dependsOn should include the virtualNetwork parent resource
        });
    }

    [TestMethod]
    // https://github.com/azure/bicep/issues/1986
    public void Test_Issue1986_loops()
    {
        var result = CompilationHelper.Compile(@"
var aksServicePrincipalObjectId = 'aksServicePrincipalObjectId'
var aksDefaultPoolSubnetName = 'asdf'
var vnets = [
  'vnet1'
  'vnet2'
]
resource virtualNetwork 'Microsoft.Network/virtualNetworks@2020-08-01' = [for vnet in vnets: {
  name: vnet
}]

resource userAssignedIdentities 'Microsoft.ManagedIdentity/userAssignedIdentities@2018-11-30' = {
  name: 'asdfsdf'
  location: 'West US'
}

resource aksDefaultPoolSubnet 'Microsoft.Network/virtualNetworks/subnets@2020-08-01' existing = [for (vnet, i) in vnets: {
  parent: virtualNetwork[i]
  name: aksDefaultPoolSubnetName
}]

resource roleAssignment 'Microsoft.Authorization/roleAssignments@2020-10-01-preview' = [for (vnet, i) in vnets: {
  name: guid(aksDefaultPoolSubnet[i].id, 'Network Contributor')
  scope: aksDefaultPoolSubnet[i]
  properties: {
    principalId: aksServicePrincipalObjectId
    roleDefinitionId: '4d97b98b-1d4f-4787-a291-c67834d212e7'
  }
  dependsOn: [
    userAssignedIdentities
  ]
}]
");

        result.ExcludingLinterDiagnostics().Should().NotHaveAnyDiagnostics();
        result.Template.Should().HaveValueAtPath("$.resources[?(@.type == 'Microsoft.Authorization/roleAssignments')].dependsOn", new JArray
        {
            "[resourceId('Microsoft.ManagedIdentity/userAssignedIdentities', 'asdfsdf')]",
            "[resourceId('Microsoft.Network/virtualNetworks', variables('vnets')[copyIndex()])]", // dependsOn should include the virtualNetwork parent resource
        });
    }

    [TestMethod]
    // https://github.com/azure/bicep/issues/1993
    public void Test_Issue1993()
    {
        var result = CompilationHelper.Compile(@"
//""flat"" string
var jsonStringFlat  = '[""one"",""two"",""three"" ]'

//Good Array
var jsonStringGood  = '''
[
  ""one"",
  ""two"",
  ""three""
]'''

//Bad Array
var jsonStringBad  = '''
[
  ""one"",
  ""two"",
  ""three""
]
'''
var jsonArrayFlat = json(jsonStringFlat)
var jsonArrayGood = json(jsonStringGood)
var jsonArrayBad = json(jsonStringBad)

output flatArray array = [for (name, i) in jsonArrayFlat: {
  element: name
}]

output goodArray array = [for (name, i) in jsonArrayGood: {
  element: name
}]

output badArray array = [for (name, i) in jsonArrayBad : {
  element: name
}]
");


        var evaluated = TemplateEvaluator.Evaluate(result.Template).ToJToken();
        var expectedOutput = new JArray
        {
            new JObject {["element"] = "one"},
            new JObject {["element"] = "two"},
            new JObject {["element"] = "three"},
        };
        evaluated.Should().HaveValueAtPath("$.outputs['flatArray'].value", expectedOutput);
        evaluated.Should().HaveValueAtPath("$.outputs['goodArray'].value", expectedOutput);
        evaluated.Should().HaveValueAtPath("$.outputs['badArray'].value", expectedOutput);
    }

    [TestMethod]
    // https://github.com/azure/bicep/issues/2009
    public void Test_Issue2009()
    {
        var result = CompilationHelper.Compile(@"
param providerNamespace string = 'Microsoft.Web'

output providerOutput object = {
#disable-next-line BCP241
  thing: providers(providerNamespace)
#disable-next-line BCP241
  otherThing: providers(providerNamespace, 'sites')
}
");

        result.ExcludingLinterDiagnostics().Should().NotHaveAnyDiagnostics();

        var providersMetadata = new[]
        {
            new
            {
                @namespace = "Microsoft.Web",
                resourceTypes = new[]
                {
                    new
                    {
                        resourceType = "sites",
                        locations = new[] {"West US", "East US",},
                        apiVersions = new[] {"2019-01-01", "2020-01-01",},
                    }
                }
            }
        };

        var evaluated = TemplateEvaluator.Evaluate(result.Template, configBuilder: config => config with
        {
            Metadata = new()
            {
                ["providers"] = JToken.FromObject(providersMetadata),
            }
        }).ToJToken();

        evaluated.Should().HaveValueAtPath("$.outputs['providerOutput'].value.thing", new JObject
        {
            ["namespace"] = "Microsoft.Web",
            ["resourceTypes"] = new JArray
            {
                new JObject
                {
                    ["resourceType"] = "sites",
                    ["locations"] = new JArray {"West US", "East US"},
                    ["apiVersions"] = new JArray {"2019-01-01", "2020-01-01"},
                }
            }
        });

        evaluated.Should().HaveValueAtPath("$.outputs['providerOutput'].value.otherThing", new JObject
        {
            ["resourceType"] = "sites",
            ["locations"] = new JArray { "West US", "East US" },
            ["apiVersions"] = new JArray { "2019-01-01", "2020-01-01" },
        });
    }

    [TestMethod]
    // https://github.com/azure/bicep/issues/2009
    public void Test_Issue2009_expanded()
    {
        var result = CompilationHelper.Compile(@"
#disable-next-line BCP241
output providersNamespace string = providers('Test.Rp').namespace
#disable-next-line BCP241
output providersResources array = providers('Test.Rp').resourceTypes

#disable-next-line BCP241
output providersResourceType string = providers('Test.Rp', 'fakeResource').resourceType
#disable-next-line BCP241
output providersApiVersionFirst string = providers('Test.Rp', 'fakeResource').apiVersions[0]
#disable-next-line BCP241
output providersLocationFirst string = providers('Test.Rp', 'fakeResource').locations[0]
");

        result.ExcludingLinterDiagnostics().Should().NotHaveAnyDiagnostics();

        var providersMetadata = new[]
        {
            new
            {
                @namespace = "Test.Rp",
                resourceTypes = new[]
                {
                    new
                    {
                        resourceType = "fakeResource",
                        locations = new[] {"Earth", "Mars"},
                        apiVersions = new[] {"3024-01-01", "4100-01-01",},
                    }
                }
            }
        };

        var evaluated = TemplateEvaluator.Evaluate(result.Template, configBuilder: config => config with
        {
            Metadata = new()
            {
                ["providers"] = JToken.FromObject(providersMetadata),
            }
        }).ToJToken();

        evaluated.Should().HaveValueAtPath("$.outputs['providersNamespace'].value", "Test.Rp");
        evaluated.Should().HaveValueAtPath("$.outputs['providersResources'].value", new JArray
        {
            new JObject
            {
                ["resourceType"] = "fakeResource",
                ["locations"] = new JArray {"Earth", "Mars"},
                ["apiVersions"] = new JArray {"3024-01-01", "4100-01-01"},
            }
        });


        evaluated.Should().HaveValueAtPath("$.outputs['providersResourceType'].value", "fakeResource");
        evaluated.Should().HaveValueAtPath("$.outputs['providersApiVersionFirst'].value", "3024-01-01");
        evaluated.Should().HaveValueAtPath("$.outputs['providersLocationFirst'].value", "Earth");
    }

    [TestMethod]
    public void Variable_loops_should_not_cause_infinite_recursion()
    {
        var result = CompilationHelper.Compile(@"
var loopInput = [
  'one'
  'two'
]
var arrayOfObjectsViaLoop = [for (name, i) in loopInput: {
  index: i
  name: name
  value: 'prefix-${i}-${name}-suffix'
}]
");

        result.ExcludingLinterDiagnostics().Should().NotHaveAnyDiagnostics();
        result.Template.Should().NotBeNull();
    }

    [TestMethod]
    // https://github.com/azure/bicep/issues/1883
    public void Test_Issue1883()
    {
        var result = CompilationHelper.Compile(@"
resource vm 'Microsoft.Compute/virtualMachines@2020-06-01' = if (true) {
  name: 'myVM'
  location: 'westus'

  resource vmExt 'extensions' = {
    name: 'myVMExtension'
    location: 'westus'
  }
}

output vmExtName string = vm::vmExt.name
");

        result.ExcludingLinterDiagnostics().Should().NotHaveAnyDiagnostics();
        result.Template.Should().NotBeNull();
    }

    [TestMethod]
    // https://github.com/azure/bicep/issues/691
    public void Test_Issue691()
    {
        var result = CompilationHelper.Compile(@"
var vmNotWorkingProps = {
  valThatDoesNotExist: ''
}

resource vmNotWorking 'Microsoft.Compute/virtualMachines@2020-06-01' = {
  name: 'notWorking'
  location: 'west us'
  // no diagnostics raised here even though the type is invalid!
  properties: vmNotWorkingProps
//@           ~~~~~~~~~~~~~~~~~ $0
}
");


        result.ExcludingLinterDiagnostics().Should().HaveDiagnostics(new[]
        {
            ("BCP037", DiagnosticLevel.Warning, "The property \"valThatDoesNotExist\" from source declaration \"vmNotWorkingProps\" is not allowed on objects of type \"VirtualMachineProperties\". Permissible properties include \"additionalCapabilities\", \"availabilitySet\", \"billingProfile\", \"diagnosticsProfile\", \"evictionPolicy\", \"extensionsTimeBudget\", \"hardwareProfile\", \"host\", \"hostGroup\", \"licenseType\", \"networkProfile\", \"osProfile\", \"priority\", \"proximityPlacementGroup\", \"securityProfile\", \"storageProfile\", \"virtualMachineScaleSet\". If this is a resource type definition inaccuracy, report it using https://aka.ms/bicep-type-issues."),
        });
    }

    [TestMethod]
    // https://github.com/azure/bicep/issues/2535
    public void Test_Issue2535()
    {
        var result = CompilationHelper.Compile(@"
targetScope = 'managementGroup'

resource mg 'Microsoft.Management/managementGroups@2020-05-01' = {
  name: 'MyChildMG'
  scope: tenant()
  properties: {
    displayName: 'This should be a child of MyParentMG'
    details: {
      parent: managementGroup()
    }
  }
}
");

        result.ExcludingLinterDiagnostics().Should().NotHaveAnyCompilationBlockingDiagnostics();
        result.Template.Should().HaveValueAtPath("$.resources[0].properties.details.parent", "[managementGroup()]");

        var evaluated = TemplateEvaluator.Evaluate(result.Template).ToJToken();
        evaluated.Should().HaveValueAtPath("$.resources[0].properties.details.parent.id", $"/providers/Microsoft.Management/managementGroups/{Guid.Empty}");
    }

    [TestMethod]
    // https://github.com/azure/bicep/issues/1988
    public void Test_Issue1988()
    {
        var result = CompilationHelper.Compile(@"
var subnet1Name = 'foobarsubnet-blueprint'
var virtualNetworkResourceGroup = 'alex-test-feb'

resource vnet 'Microsoft.Network/virtualNetworks@2020-08-01' existing = {
  name: 'foobarvnet-blueprint'
  scope: resourceGroup(virtualNetworkResourceGroup)
}

resource my_subnet 'Microsoft.Network/virtualNetworks/subnets@2020-08-01' existing = {
  name: subnet1Name
  parent: vnet
}

resource my_interface 'Microsoft.Network/networkInterfaces@2021-02-01' = {
  name: 'nic-test01'
  location: vnet.location // this is not valid because it requires reference() if resource is 'existing'
  properties: {
    ipConfigurations: [
      {
        name: 'ipconfig1'
        properties: {
          privateIPAllocationMethod: 'Dynamic'
          subnet: {
            id: my_subnet.id
          }
        }
      }
    ]
  }
}
");

        result.ExcludingLinterDiagnostics().Should().HaveDiagnostics(new[]
        {
            ("BCP120", DiagnosticLevel.Error, "This expression is being used in an assignment to the \"location\" property of the \"Microsoft.Network/networkInterfaces\" type, which requires a value that can be calculated at the start of the deployment. Properties of vnet which can be calculated at the start include \"apiVersion\", \"id\", \"name\", \"type\"."),
        });
    }

    [TestMethod]
    // https://github.com/azure/bicep/issues/2268
    public void Test_Issue2268()
    {
        var result = CompilationHelper.Compile(@"
param sqlServerName string = 'myServer'
param sqlDbName string = 'myDb'
var sqlDatabase = {
  name: sqlDbName
  dataEncryption: 'Enabled'
}

resource sqlDb 'Microsoft.Sql/servers/databases@2021-02-01-preview' existing = {
  name: '${sqlServerName}/${sqlDatabase.name}'
}

resource transparentDataEncryption 'Microsoft.Sql/servers/databases/transparentDataEncryption@2014-04-01' = {
  name: 'current'
  parent: sqlDb
  properties: {
    status: sqlDatabase.dataEncryption
  }
}

output tdeId string = transparentDataEncryption.id
");
        result.ExcludingLinterDiagnostics().Should().NotHaveAnyDiagnostics();

        var evaluated = TemplateEvaluator.Evaluate(result.Template).ToJToken();

        evaluated.Should().HaveValueAtPath("$.resources[0].name", "myServer/myDb/current");
        evaluated.Should().HaveValueAtPath("$.outputs['tdeId'].value", $"/subscriptions/{Guid.Empty}/resourceGroups/DummyResourceGroup/providers/Microsoft.Sql/servers/myServer/databases/myDb/transparentDataEncryption/current");
    }

    [TestMethod]
    // https://github.com/Azure/bicep/issues/2289
    public void Test_Issue2289()
    {
        var result = CompilationHelper.Compile(@"

resource p 'Microsoft.Network/dnsZones@2018-05-01' = {
  name: 'sss'
  location: ''
}

resource c 'Microsoft.Network/dnsZones/CNAME@2018-05-01' = [for thing in []: {
  parent: p
  name: 'sss/'
}]

resource p2 'Microsoft.Network/dnsZones@2018-05-01' = {
  name: 'sss2'
  location: ''

  resource c2 'CNAME' = [for thing2 in []: {
    name: 'sss2/'
  }]
}
");
        result.ExcludingLinterDiagnostics().Should().HaveDiagnostics(new[]
        {
            ("BCP179", DiagnosticLevel.Warning, "Unique resource or deployment name is required when looping. The loop item variable \"thing\" must be referenced in at least one of the value expressions of the following properties: \"name\", \"parent\""),
            ("BCP170", DiagnosticLevel.Error, "Expected resource name to not contain any \"/\" characters. Child resources with a parent resource reference (via the parent property or via nesting) must not contain a fully-qualified name."),
            ("BCP179", DiagnosticLevel.Warning, "Unique resource or deployment name is required when looping. The loop item variable \"thing2\" must be referenced in at least one of the value expressions of the following properties: \"name\""),
            ("BCP170", DiagnosticLevel.Error, "Expected resource name to not contain any \"/\" characters. Child resources with a parent resource reference (via the parent property or via nesting) must not contain a fully-qualified name."),
        });
        result.Template.Should().BeNull();
    }

    [TestMethod]
    // https://github.com/azure/bicep/issues/1809
    public void Test_Issue1809()
    {
        var result = CompilationHelper.Compile(
            ("main.bicep", @"
module tags './tags.bicep' = {
  name: 'tags'
}

resource vwan 'Microsoft.Network/virtualWans@2020-05-01' = {
  location: 'westus'
  name: 'vwan'
  properties: {
    disableVpnEncryption: false
    allowBranchToBranchTraffic: true
    allowVnetToVnetTraffic: true
    type: 'foo'
  }
  tags: tags.outputs.tagsoutput
}

resource vwan2 'Microsoft.Network/virtualWans@2020-05-01' = {
  location: 'westus'
  name: 'vwan2'
  properties: {
    disableVpnEncryption: false
    allowBranchToBranchTraffic: true
    allowVnetToVnetTraffic: true
    type: 'foo'
  }
  tags: {
    // Should run deploy-time constant checking for myTag1.
    myTag1: tags.outputs.tagsoutput.tag1
  }
}

resource nsgs 'Microsoft.Network/networkSecurityGroups@2019-04-01' = [for i in range(0, 2): {
  name: 'nsg-${i}'
  location: 'westus'
  properties: {}
  tags: tags.outputs.tagsoutput
}]

resource nsgs2 'Microsoft.Network/networkSecurityGroups@2019-04-01' = [for i in range(0, 2): {
  name: 'nsg2-${i}'
  location: 'westus'
  properties: {}
  tags: {
    // Should run deploy-time constant checking for myTag1.
    myTag1: tags.outputs.tagsoutput.tag1
  }
}]

resource publicIP 'Microsoft.Network/publicIpAddresses@2019-04-01' = {
  name: 'publicIP'
  location: 'westus'
  zones: [
    // Should run deploy-time constant checking inside zones.
    vwan.properties.type
  ]
  sku: {
    name: 'Basic'
  }
  properties: {
    publicIPAllocationMethod: 'Dynamic'
    dnsSettings: {
    }
  }
}
"),
            ("tags.bicep", @"
output tagsoutput object = {
  tag1: 'tag1Value'
}
"));

        result.ExcludingLinterDiagnostics().Should().HaveDiagnostics(new[]
        {
            ("BCP120", DiagnosticLevel.Error, "This expression is being used in an assignment to the \"tags\" property of the \"Microsoft.Network/virtualWans\" type, which requires a value that can be calculated at the start of the deployment. Properties of tags which can be calculated at the start include \"name\"."),
            ("BCP120", DiagnosticLevel.Error, "This expression is being used in an assignment to the \"tags\" property of the \"Microsoft.Network/virtualWans\" type, which requires a value that can be calculated at the start of the deployment. Properties of tags which can be calculated at the start include \"name\"."),
            ("BCP120", DiagnosticLevel.Error, "This expression is being used in an assignment to the \"tags\" property of the \"Microsoft.Network/networkSecurityGroups\" type, which requires a value that can be calculated at the start of the deployment. Properties of tags which can be calculated at the start include \"name\"."),
            ("BCP120", DiagnosticLevel.Error, "This expression is being used in an assignment to the \"tags\" property of the \"Microsoft.Network/networkSecurityGroups\" type, which requires a value that can be calculated at the start of the deployment. Properties of tags which can be calculated at the start include \"name\"."),
            ("BCP120", DiagnosticLevel.Error, "This expression is being used in an assignment to the \"zones\" property of the \"Microsoft.Network/publicIPAddresses\" type, which requires a value that can be calculated at the start of the deployment. Properties of vwan which can be calculated at the start include \"apiVersion\", \"id\", \"name\", \"type\"."),
        });
    }

    [TestMethod]
    // https://github.com/Azure/bicep/issues/2391
    public void Test_Issue2391()
    {
        var result = CompilationHelper.Compile(@"
resource vm 'Microsoft.Compute/virtualMachines@2020-12-01' = {
  name: 'myVM'
  location: 'westus'

  resource vmExts 'extensions' = [for vmExtName in []: {
    name: vmExtName
    location: 'westus'
  }]
}

output vmExtNames array = [for vmExtName in vm::vmExts: {
  name: vmExtName
}]
");

        result.ExcludingLinterDiagnostics().Should().HaveDiagnostics(new[]
        {
            ("BCP144", DiagnosticLevel.Error, "Directly referencing a resource or module collection is not currently supported here. Apply an array indexer to the expression.")
        });
    }

    [TestMethod]
    // https://github.com/Azure/bicep/issues/2090
    public void Test_Issue2090()
    {
        var result = CompilationHelper.Compile(@"
resource vnet 'Microsoft.Network/virtualNetworks@2020-11-01' = {
  name: 'myVnet'
}

output snetIds array = [for subnet in vnet.properties.subnets: {
  subName: subnet.name
  subId: subnet.id
}]
");

        result.ExcludingLinterDiagnostics().Should().HaveDiagnostics(new[]
        {
            ("BCP178", DiagnosticLevel.Error, "This expression is being used in the for-expression, which requires a value that can be calculated at the start of the deployment. Properties of vnet which can be calculated at the start include \"apiVersion\", \"id\", \"name\", \"type\".")
        });
    }

    [TestMethod]
    // https://github.com/Azure/bicep/issues/1699
    public void Test_Issue1699()
    {
        var result = CompilationHelper.Compile(@"
targetScope = 'subscription'

resource rg 'Microsoft.Resources/resourceGroups@2020-10-01' = {
  name: 'rg'
  location: 'West US'
}

var test = [
  {
    name: 'test'
    value: rg.properties.provisioningState
  }
]

resource rg2 'Microsoft.Resources/resourceGroups@2020-10-01' = [for item in test: {
  name: 'rg2'
  location: 'West US'
}]

resource rg3 'Microsoft.Resources/resourceGroups@2020-10-01' = if (rg2[0].tags.foo == 'bar') {
  name: 'rg3'
  location: 'West US'
}
");

        result.ExcludingLinterDiagnostics().Should().HaveDiagnostics(new[]
        {
            ("BCP179", DiagnosticLevel.Warning, "Unique resource or deployment name is required when looping. The loop item variable \"item\" must be referenced in at least one of the value expressions of the following properties: \"name\""),
            ("BCP178", DiagnosticLevel.Error, "This expression is being used in the for-expression, which requires a value that can be calculated at the start of the deployment. You are referencing a variable which cannot be calculated at the start (\"test\" -> \"rg\"). Properties of rg which can be calculated at the start include \"apiVersion\", \"id\", \"name\", \"type\"."),
            ("BCP177", DiagnosticLevel.Error, "This expression is being used in the if-condition expression, which requires a value that can be calculated at the start of the deployment. Properties of rg2 which can be calculated at the start include \"apiVersion\", \"id\", \"name\", \"type\".")
        });
    }

    [TestMethod]
    // https://github.com/Azure/bicep/issues/2484
    public void Test_Issue2484()
    {
        var result = CompilationHelper.Compile(@"
@sys.allowed([
  'apple'
  'banana'
])
param foo string = 'peach'
");

        result.ExcludingLinterDiagnostics().Should().HaveDiagnostics(new[]
        {
            ("BCP033", DiagnosticLevel.Error, "Expected a value of type \"'apple' | 'banana'\" but the provided value is of type \"'peach'\"."),
        });
    }

    [TestMethod]
    // https://github.com/Azure/bicep/issues/2547
    public void Test_Issue2547()
    {
        var result = CompilationHelper.Compile(
            ("main.bicep", @"
module stgModule './stg.bicep' = {
  name: 'stgModule'
}

resource publicIPAddress 'Microsoft.Network/publicIPAddresses@2019-11-01' = {
  name: 'pubIP'
  location: resourceGroup().location
  properties: {
    publicIPAllocationMethod: az.listSecrets(stgModule.outputs.storageAccount.id, stgModule.outputs.storageAccount.apiVersion).keys[0].value
    dnsSettings: {
      domainNameLabel: listKeys(stgModule.outputs.storageAccount.id, stgModule.outputs.storageAccount.apiVersion).keys[0].value
    }
  }
}
"),
            ("stg.bicep", @"
resource stg 'Microsoft.Storage/storageAccounts@2021-02-01' = {
  name: 'mystorage1234567'
  location: 'westus'
  kind: 'StorageV2'
  sku: {
    name: 'Standard_LRS'
  }
}

output storageAccount object = {
  id: stg.id
  apiVersion: stg.apiVersion
}
"));

        result.ExcludingLinterDiagnostics().Should().HaveDiagnostics(new[]
        {
            ("BCP181", DiagnosticLevel.Error, "This expression is being used in an argument of the function \"listSecrets\", which requires a value that can be calculated at the start of the deployment. Properties of stgModule which can be calculated at the start include \"name\"."),
            ("BCP181", DiagnosticLevel.Error, "This expression is being used in an argument of the function \"listSecrets\", which requires a value that can be calculated at the start of the deployment. Properties of stgModule which can be calculated at the start include \"name\"."),
            ("BCP181", DiagnosticLevel.Error, "This expression is being used in an argument of the function \"listKeys\", which requires a value that can be calculated at the start of the deployment. Properties of stgModule which can be calculated at the start include \"name\"."),
            ("BCP181", DiagnosticLevel.Error, "This expression is being used in an argument of the function \"listKeys\", which requires a value that can be calculated at the start of the deployment. Properties of stgModule which can be calculated at the start include \"name\"."),
        });
    }

    [TestMethod]
    // https://github.com/Azure/bicep/issues/2494
    public void Test_Issue2494()
    {
        var result = CompilationHelper.Compile(@"
var name = nameCopy
var nameCopy = name

resource appServicePlan 'Microsoft.Web/serverfarms@2020-12-01' = {
  name: name
  location: resourceGroup().location
  sku: {
    name: 'F1'
    capacity: 1
  }
}
");

        result.ExcludingLinterDiagnostics().Should().HaveDiagnostics(new[]
        {
            ("BCP080", DiagnosticLevel.Error, "The expression is involved in a cycle (\"nameCopy\" -> \"name\")."),
            ("BCP080", DiagnosticLevel.Error, "The expression is involved in a cycle (\"name\" -> \"nameCopy\")."),
            ("BCP062", DiagnosticLevel.Error, "The referenced declaration with name \"name\" is not valid.")
        });
    }

    [TestMethod]
    // https://github.com/Azure/bicep/issues/2624
    public void Test_Issue2624()
    {
        var result = CompilationHelper.Compile(@"
var foo = az.listKeys('foo', '2012-02-01')[0].value
");

        result.ExcludingLinterDiagnostics().Should().NotHaveAnyDiagnostics();
    }

    [TestMethod]
    // https://github.com/Azure/bicep/issues/449
    public void Test_Issue449_PositiveCase()
    {
        var result = CompilationHelper.Compile(@"
param zonesEnabled bool

resource pubipv4 'Microsoft.Network/publicIpAddresses@2020-05-01' = {
  name: 'pip'
  zones: zonesEnabled ? [
    'a'
  ] : null
}");
        result.ExcludingLinterDiagnostics().Should().NotHaveAnyDiagnostics();
    }

    [TestMethod]
    // https://github.com/Azure/bicep/issues/449
    public void Test_Issue449_NegativeCase()
    {
        var result = CompilationHelper.Compile(@"
param zonesEnabled bool

resource pubipv4 'Microsoft.Network/publicIpAddresses@2020-05-01' = {
  name: null
  zones: zonesEnabled ? [
    'a'
  ] : null
}

resource lock 'Microsoft.Authorization/locks@2016-09-01' = {
  name: 'lock'
  properties: {
    level: 'CanNotDelete'
  }
  scope: null
}

resource cname 'Microsoft.Network/dnsZones/CNAME@2018-05-01' = {
  name: null
  parent: null
}
");
        result.ExcludingLinterDiagnostics().Should().HaveDiagnostics(new[]
        {
            ("BCP036", DiagnosticLevel.Error, "The property \"name\" expected a value of type \"string\" but the provided value is of type \"null\"."),
            ("BCP036", DiagnosticLevel.Error, "The property \"scope\" expected a value of type \"resource | tenant\" but the provided value is of type \"null\"."),
            ("BCP036", DiagnosticLevel.Error, "The property \"name\" expected a value of type \"string\" but the provided value is of type \"null\"."),
            ("BCP036", DiagnosticLevel.Error, "The property \"parent\" expected a value of type \"Microsoft.Network/dnsZones\" but the provided value is of type \"null\"."),
            ("BCP240", DiagnosticLevel.Error, "The \"parent\" property only permits direct references to resources. Expressions are not supported."),
        });
    }

    [TestMethod]
    // https://github.com/Azure/bicep/issues/2248
    public void Test_Issue2248_UnionTypeInArrayAccessBaseExpression()
    {
        var result = CompilationHelper.Compile(@"
param isProdLike bool

var testLocations = [
  'northeurope'
]
var prodLocations = [
  'northeurope'
  'westeurope'
]
var locations = isProdLike ? prodLocations : testLocations
var primaryLocation = locations[0]
");
        result.ExcludingLinterDiagnostics().Should().NotHaveAnyDiagnostics();
    }

    [TestMethod]
    // https://github.com/Azure/bicep/issues/2248
    public void Test_Issue2248_UnionTypeInArrayAccessBaseExpression_NegativeCase()
    {
        var result = CompilationHelper.Compile("""
            param condition bool
            var foos = condition ? true : []
            var primaryFoo = foos[0]
            """);
        result.ExcludingLinterDiagnostics().Should().HaveDiagnostics(new[]
        {
            ("BCP076", DiagnosticLevel.Error, "Cannot index over expression of type \"<empty array> | true\". Arrays or objects are required.")
        });
    }

    [TestMethod]
    // https://github.com/Azure/bicep/issues/2248
    public void Test_Issue2248_UnionTypeInPropertyAccessBaseExpression()
    {
        var result = CompilationHelper.Compile(@"
param input object
param which bool

var default = {

}

var chosenOne = which ? input : default

var p = chosenOne.?foo
");
        result.ExcludingLinterDiagnostics().Should().HaveDiagnostics(new[]
        {
            ("BCP187", DiagnosticLevel.Info, "The property \"foo\" does not exist in the resource or type definition, although it might still be valid. If this is a resource type definition inaccuracy, report it using https://aka.ms/bicep-type-issues."),
        });
    }

    [TestMethod]
    // https://github.com/azure/bicep/issues/2695
    public void Test_Issue2695()
    {
        var result = CompilationHelper.Compile(
            ("main.bicep", @"
targetScope = 'managementGroup'

module mgDeploy 'managementGroup.bicep' = {
  name: 'mgDeploy'
  params: {
  }
  scope: managementGroup('test')
}
"),
            ("managementGroup.bicep", @"
targetScope = 'managementGroup'

resource policyAssignment 'Microsoft.Authorization/policyAssignments@2020-09-01' = {
  name: 'policy-assignment-01'
  properties: {
    policyDefinitionId: '/providers/Microsoft.Authorization/policyDefinitions/10ee2ea2-fb4d-45b8-a7e9-a2e770044cd9'
    displayName: 'Sample policy assignment'
    description: 'Sample policy'
    enforcementMode: 'Default'
  }
}
"));

        result.ExcludingLinterDiagnostics().Should().NotHaveAnyDiagnostics();
    }

    [TestMethod]
    // https://github.com/Azure/bicep/issues/2622
    public void Test_Issue2622()
    {
        var result = CompilationHelper.Compile(@"
resource publicIPAddress 'Microsoft.Network/publicIPAddresses@2019-11-01' = {
  // Runtime error. This should be blocked.
  name: listKeys('foo', '2012-01-01')[0].value
  location: resourceGroup().location
  properties: {
    publicIPAllocationMethod: 'Dynamic'
    dnsSettings: {
      domainNameLabel: 'dnsname'
    }
  }
}
");
        result.ExcludingLinterDiagnostics().Should().HaveDiagnostics(new[]
        {
            ("BCP120", DiagnosticLevel.Error, "This expression is being used in an assignment to the \"name\" property of the \"Microsoft.Network/publicIPAddresses\" type, which requires a value that can be calculated at the start of the deployment.")
        });
    }

    [TestMethod]
    // https://github.com/Azure/bicep/issues/2291
    public void Test_Issue2291()
    {
        var result = CompilationHelper.Compile(@"
resource registry 'Microsoft.ContainerRegistry/registries@2021-06-01-preview' existing = {
  name: 'foobar'
  resource importPipeline 'importPipelines' existing = {
    name: 'import'
  }
}

resource pipelineRun 'Microsoft.ContainerRegistry/registries/pipelineRuns@2021-06-01-preview' = [for index in range(0, 3): if(registry::importPipeline.properties.trigger.sourceTrigger.status == 'Disabled') {
  parent: registry
  name: 'barbaz${index}'
  properties: {
    request: {
      pipelineResourceId: registry::importPipeline.id
      artifacts: []
      source: {
        type: 'AzureStorageBlob'
        name: 'blobBaseName_${index}'
      }
      catalogDigest: ''
    }
    forceUpdateTag: ''
  }
}]
");
        result.ExcludingLinterDiagnostics().Should().HaveDiagnostics(new[]
        {
            ("BCP177", DiagnosticLevel.Error, "This expression is being used in the if-condition expression, which requires a value that can be calculated at the start of the deployment. Properties of importPipeline which can be calculated at the start include \"apiVersion\", \"id\", \"name\", \"type\".")
        });
    }

    [TestMethod]
    public void Test_Issue2578()
    {
        var result = CompilationHelper.Compile(
            ("simple.bicep", @"
param hello string
output hello string = hello
"),
            ("main.bicep", @"
var v = {
  hello: 's'
}

module simple 'simple.bicep' = {
  name: 's2'
  params: v
}
"));
        result.ExcludingLinterDiagnostics().Should().HaveDiagnostics(new[]
        {
            ("BCP183", DiagnosticLevel.Error, "The value of the module \"params\" property must be an object literal.")
        });
    }

    [TestMethod]
    public void Test_Issue2578_ParseError()
    {
        var result = CompilationHelper.Compile(
            ("simple.bicep", @"
param hello string
output hello string = hello
"),
            ("main.bicep", @"
var v = {
  hello: 's'
}

module simple 'simple.bicep' = {
  name: 's2'
  params:
}

output v object = v
"));
        result.ExcludingLinterDiagnostics().Should().HaveDiagnostics(new[]
        {
            ("BCP009", DiagnosticLevel.Error, "Expected a literal value, an array, an object, a parenthesized expression, or a function call at this location.")
        });

        result.ExcludingLinterDiagnostics().Should().NotHaveDiagnosticsWithCodes(new[] { "BCP183" });
    }

    [TestMethod]
    // https://github.com/Azure/bicep/issues/2895
    public void Test_Issue2895()
    {
        var result = CompilationHelper.Compile(@"
param vnetName string
param subnetName string
param vnetResourceGroupName string

resource subnetRef 'Microsoft.Network/virtualNetworks/subnets@2020-11-01' existing = {
  name: '${vnetName}/subnets/${subnetName}'
  scope: resourceGroup(vnetResourceGroupName)
}
");
        result.ExcludingLinterDiagnostics().Should().HaveDiagnostics(new[]
        {
                ("BCP169", DiagnosticLevel.Error, "Expected resource name to contain 1 \"/\" character(s). The number of name segments must match the number of segments in the resource type."),
            });
    }

    [TestMethod]
    // https://github.com/Azure/bicep/issues/3566
    public void Test_Issue3566()
    {
        var result = CompilationHelper.Compile(@"
resource storageaccount 'Microsoft.Storage/storageAccounts@2021-02-01' = {
  name: uniqueString(resourceGroup().id, 'alfran')
  location: resourceGroup().location
  kind: 'StorageV2'
  sku: {
    name: 'Premium_LRS'
  }
}

var secret = storageaccount.listKeys().keys[0].value
output secret string = secret
");

        result.Template.Should().NotHaveValueAtPath("$.variables['secret']", "the listKeys() output should be in-lined and not generate a variable");
        result.Template.Should().HaveValueAtPath("$.outputs['secret'].value", "[listKeys(resourceId('Microsoft.Storage/storageAccounts', uniqueString(resourceGroup().id, 'alfran')), '2021-02-01').keys[0].value]", "the listKeys() output should be in-lined");

        result.ExcludingLinterDiagnostics().Should().NotHaveAnyDiagnostics();
    }

    // https://github.com/Azure/bicep/issues/3558
    [TestMethod]
    public void Test_Issue3558()
    {
        var result = CompilationHelper.Compile(@"
param dataCollectionRule object
param tags object

var defaultLogAnalyticsWorkspace = {
  subscriptionId: subscription().subscriptionId
}

resource logAnalyticsWorkspaces 'Microsoft.OperationalInsights/workspaces@2020-10-01' existing = [for logAnalyticsWorkspace in dataCollectionRule.destinations.logAnalyticsWorkspaces: {
  name: logAnalyticsWorkspace.name
  scope: resourceGroup( union( defaultLogAnalyticsWorkspace, logAnalyticsWorkspace ).subscriptionId, logAnalyticsWorkspace.resourceGroup )
}]

resource dataCollectionRuleRes 'Microsoft.Insights/dataCollectionRules@2021-04-01' = {
  name: dataCollectionRule.name
  location: dataCollectionRule.location
  tags: tags
  kind: dataCollectionRule.kind
  properties: {
    description: dataCollectionRule.description
    destinations: union(empty(dataCollectionRule.destinations.azureMonitorMetrics.name) ? {} : {
      azureMonitorMetrics: {
        name: dataCollectionRule.destinations.azureMonitorMetrics.name
      }
    },{
      logAnalytics: [for (logAnalyticsWorkspace, i) in dataCollectionRule.destinations.logAnalyticsWorkspaces: {
        name: logAnalyticsWorkspace.destinationName
        workspaceResourceId: logAnalyticsWorkspaces[i].id
      }]
    })
    dataSources: dataCollectionRule.dataSources
    dataFlows: dataCollectionRule.dataFlows
  }
}
");

        result.ExcludingLinterDiagnostics().Should().HaveDiagnostics(new[]
        {
            ("BCP138", DiagnosticLevel.Error, "For-expressions are not supported in this context. For-expressions may be used as values of resource, module, variable, and output declarations, or values of resource and module properties.")
        });
    }

    /// <summary>
    /// https://github.com/Azure/bicep/issues/1833
    /// </summary>
    [TestMethod]
    public void Test_Issue1833()
    {
        var result = CompilationHelper.Compile(
            ("managementGroup.bicep", @"
targetScope = 'managementGroup'
"),
            ("main.bicep", @"
targetScope = 'tenant'

param mainMgName string
param managementGroups array

resource mainMg 'Microsoft.Management/managementGroups@2020-05-01' = {
  name: mainMgName
}

resource mgs 'Microsoft.Management/managementGroups@2020-05-01' = [for (mg, i) in managementGroups: {
  name: mg
}]

module singleMgModule 'managementGroup.bicep' = {
  name: 'single-mg'
  scope: mainMg
}
"));

        result.ExcludingLinterDiagnostics().Should().NotHaveAnyDiagnostics();
    }

    [TestMethod]
    // https://github.com/Azure/bicep/issues/3617
    public void Test_Issue3617()
    {
        var result = CompilationHelper.Compile(@"
param eventGridSystemTopicName string
param subscription object
param endPointPropertiesWithIdentity object
param endPointProperties object
param defaultAdvancedFilterObject object

resource eventSubscription 'Microsoft.EventGrid/systemTopics/eventSubscriptions@2021-06-01-preview' = {
  name: '${eventGridSystemTopicName}/${subscription.name}'
  properties: {
    deliveryWithResourceIdentity: subscription.destination.useIdentity ? endPointPropertiesWithIdentity[toLower(subscription.destination.type)] : null
    destination: subscription.destination.useIdentity ? null : endPointProperties[toLower(subscription.destination.type)]
    filter: {
      subjectBeginsWith: subscription.filter.beginsWith
      subjectEndsWith: subscription.filter.endsWith
      includedEventTypes: subscription.filter.eventTypes
      isSubjectCaseSensitive: subscription.filter.caseSensitive
      enableAdvancedFilteringOnArrays: subscription.filter.enableAdvancedFilteringOnArrays
      advancedFilters: [for advancedFilter in subscription.filter.advancedFilters: {
        key: advancedFilter.key
        operatorType: advancedFilter.operator
        value: union(defaultAdvancedFilterObject, advancedFilter).value
        values: union(defaultAdvancedFilterObject, advancedFilter).values
      }]
    }
  }
}
");

        result.ExcludingLinterDiagnostics().Should().NotHaveAnyDiagnostics();
    }

    [TestMethod]
    // https://github.com/Azure/bicep/issues/2990
    public void Test_Issue2990()
    {
        var result = CompilationHelper.Compile(@"
targetScope = 'managementGroup'

param managementGroupName string
param subscriptionId string

resource myManagementGroup 'Microsoft.Management/managementGroups@2021-04-01' existing = {
  scope: tenant()
  name: managementGroupName
}

resource subscriptionAssociation 'Microsoft.Management/managementGroups/subscriptions@2021-04-01' = {
  parent: myManagementGroup
  name: subscriptionId
}
");

        result.ExcludingLinterDiagnostics().Should().NotHaveAnyDiagnostics();
    }

    [TestMethod]
    // https://github.com/Azure/bicep/issues/4007
    public void Test_Issue4007()
    {
        var result = CompilationHelper.Compile(@"
targetScope = 'subscription'

var map = {
    '1': 'hello'
}

output one string = map['1']
");

        result.Template.Should().HaveValueAtPath("$.outputs.one.value", "[variables('map')['1']]");

        var evaluated = TemplateEvaluator.Evaluate(result.Template).ToJToken();
        evaluated.Should().HaveValueAtPath("$.outputs.one.value", "hello");
    }

    [TestMethod]
    // https://github.com/Azure/bicep/issues/4156
    public void Test_Issue4156()
    {
        var result = CompilationHelper.Compile(@"
var location = resourceGroup().location
var topics = [
  'topicA'
  'topicB'
]

resource eventGridTopics 'Microsoft.EventGrid/topics@2021-06-01-preview' = [for topic in topics: {
  name: '${topic}-ZZZ'
  location: location
  sku: {
    name: 'Basic'
  }
  kind: 'Azure'
  identity: {
    type: 'SystemAssigned'
  }
}]

resource testR 'Microsoft.EventGrid/topics@2021-06-01-preview' existing = {
  name: 'myExistingEventGridTopic'
}

output deployedTopics array = [for (topicName, i) in topics: {
  name: topicName
  accessKey1: testR.listKeys().key1
  accessKey2: eventGridTopics[i].listKeys().key1
}]
");

        result.Template!.Should().HaveValueAtPath("$.outputs.deployedTopics.copy.input", new JObject
        {
            ["name"] = "[variables('topics')[copyIndex()]]",
            ["accessKey1"] = "[listKeys('testR', '2021-06-01-preview').key1]",
            ["accessKey2"] = "[listKeys(format('eventGridTopics[{0}]', copyIndex()), '2021-06-01-preview').key1]"
        });
    }

    [TestMethod]
    // https://github.com/Azure/bicep/issues/4212
    public void Test_Issue4212()
    {
        var result = CompilationHelper.Compile(
            ("main.bicep", @"
module mod 'mod.bicep' = {
  name: 'mod'
}

resource res 'Microsoft.Network/virtualNetworks/subnets@2020-11-01' existing = {
  name: 'abc/def'
  parent: mod
}

resource res2 'Microsoft.Network/virtualNetworks/subnets@2020-11-01' existing = {
  name: 'res2'
  parent: tenant()
}

output test string = res.id
"),
            ("mod.bicep", ""));

        result.Should().HaveDiagnostics(new[]
        {
            ("BCP036", DiagnosticLevel.Error, "The property \"parent\" expected a value of type \"Microsoft.Network/virtualNetworks\" but the provided value is of type \"module\"."),
            ("BCP240", DiagnosticLevel.Error, "The \"parent\" property only permits direct references to resources. Expressions are not supported."),
            ("no-unused-existing-resources", DiagnosticLevel.Warning, "Existing resource \"res2\" is declared but never used."),
            ("BCP036", DiagnosticLevel.Error, "The property \"parent\" expected a value of type \"Microsoft.Network/virtualNetworks\" but the provided value is of type \"tenant\"."),
            ("BCP240", DiagnosticLevel.Error, "The \"parent\" property only permits direct references to resources. Expressions are not supported."),
        });
    }

    // https://github.com/Azure/bicep/issues/4542
    [TestMethod]
    public void Test_Issue4542()
    {
        var result = CompilationHelper.Compile(@"
param sasTokenBaseTime string = utcNow('u')
param permissions string = 'adlrwu'

var sasTokenParams = {
  signedPermission: permissions
  signedExpiry: dateTimeAdd(sasTokenBaseTime, 'PT96H')
  signedProtocol: 'https'
  signedResourceTypes: 'sco'
  signedServices: 'b'
}

resource storageAccount 'Microsoft.Storage/storageAccounts@2019-04-01' = {
  name: 'foo'
  sku: {
    name: 'Standard_RAGRS'
  }
  kind: 'StorageV2'
  location: 'westus'

  resource blob 'blobServices' = {
    name: 'default'
    resource container 'containers' = {
      name: 'foo'
      properties: {
        publicAccess: 'None'
      }
    }
  }
}

resource registry 'Microsoft.ContainerRegistry/registries@2021-06-01-preview' = {
  name: 'foobar'
  location: 'westus'
  sku: {
    name: 'Premium'
  }

  resource importPipeline 'importPipelines' = {
    name: 'foo'
    location: 'westus'
    identity: {
      type: 'SystemAssigned'
    }
    properties: {
      source: {
        type: 'AzureStorageBlobContainer'
        uri: uri(storageAccount.properties.primaryEndpoints.blob, storageAccount::blob::container.name)
        keyVaultUri: kv::secret.properties.secretUri
      }
    }
  }
}

resource kv 'Microsoft.KeyVault/vaults@2021-06-01-preview' existing = {
  name: 'foo'

  resource ap 'accessPolicies' = {
    name: 'add'
    properties: {
      accessPolicies: [
        {
          tenantId: registry::importPipeline.identity.tenantId
          objectId: registry::importPipeline.identity.principalId
          permissions: {
            secrets: [
              'get'
            ]
          }
        }
      ]
    }
  }

  resource secret 'secrets' = {
    name: 'secretname'
    properties: {
      value: storageAccount.listAccountSas(storageAccount.apiVersion, sasTokenParams).accountSasToken
    }
    dependsOn: [
      // the below dependency gets a stack overflow
      ap
    ]
  }
}
");

        result.Template.Should().NotHaveValue();
        result.ExcludingLinterDiagnostics().Should().HaveDiagnostics(new[]
        {
            ("BCP080", DiagnosticLevel.Error, "The expression is involved in a cycle (\"secret\" -> \"ap\" -> \"importPipeline\")."),
            ("BCP080", DiagnosticLevel.Error, "The expression is involved in a cycle (\"importPipeline\" -> \"secret\" -> \"ap\")."),
            ("BCP080", DiagnosticLevel.Error, "The expression is involved in a cycle (\"importPipeline\" -> \"secret\" -> \"ap\")."),
            ("BCP080", DiagnosticLevel.Error, "The expression is involved in a cycle (\"ap\" -> \"importPipeline\" -> \"secret\")."),
        });
    }

    /// <summary>
    /// https://github.com/Azure/bicep/issues/2703
    /// </summary>
    [TestMethod]
    public void Test_Issue2703()
    {
        var result = CompilationHelper.Compile(@"
resource test 'Microsoft.Resources/deploymentScripts@2020-10-01' existing = {
  name: 'test'
}

output expTime string = test.properties.status.expirationTime
");

        result.Should().NotHaveAnyDiagnostics();
    }

    // https://github.com/Azure/bicep/issues/4565
    [TestMethod]
    public void Test_Issue4565()
    {
        var result = CompilationHelper.Compile(@"
var port = 1234

output test string = '${port}'
");

        result.Template.Should().HaveValueAtPath("$.outputs['test'].value", "[format('{0}', variables('port'))]");

        var evaluated = TemplateEvaluator.Evaluate(result.Template).ToJToken();
        evaluated.Should().HaveValueAtPath("$.outputs['test'].value", "1234", "the evaluated output should be of type string");
    }

    // https://github.com/Azure/bicep/issues/1228
    [TestMethod]
    public void Test_Issue1228()
    {
        var result = CompilationHelper.Compile(@"
targetScope = 'managementGroup'

resource policy01 'Microsoft.Authorization/policyDefinitions@2020-09-01' = {
  name: 'Allowed locations'
  properties: {
    policyType: 'Custom'
    mode: 'All'
    policyRule: {
      if: {
         field: 'location'
         notIn: [
           'westeurope'
        ]
      }
      then: {
         effect: 'Deny'
      }
   }
  }
}

resource initiative 'Microsoft.Authorization/policySetDefinitions@2020-09-01' = {
  name: 'Default initiative'
  properties: {
    policyDefinitions: [
      {
        policyDefinitionId: policy01.id
//        policyDefinitionId: '/providers/Microsoft.Management/managementGroups/MYMANAGEMENTGROUP/providers/${policy01.id}'
      }
    ]
  }
}
");

        result.Template.Should().HaveValueAtPath("$.resources[?(@.name == 'Default initiative')].properties.policyDefinitions[0].policyDefinitionId", "[extensionResourceId(managementGroup().id, 'Microsoft.Authorization/policyDefinitions', 'Allowed locations')]");

        var evaluated = TemplateEvaluator.Evaluate(result.Template).ToJToken();
        evaluated.Should().HaveValueAtPath("$.resources[?(@.name == 'Default initiative')].properties.policyDefinitions[0].policyDefinitionId", $"/providers/Microsoft.Management/managementGroups/{Guid.Empty}/providers/Microsoft.Authorization/policyDefinitions/Allowed locations");
    }

    // https://github.com/Azure/bicep/issues/4850
    [TestMethod]
    public void Test_Issue4850()
    {
        // missing new line at the start and end of the object
        var result = CompilationHelper.Compile(@"
resource keyVault 'Microsoft.KeyVault/vaults@2021-06-01-preview' existing = {
  name: 'foo'
  resource eventHubConnectionString 'secrets' existing = {
    name: 'eh-connectionstring'
  }
}

resource ehConn 'Microsoft.KeyVault/vaults/secrets@2021-06-01-preview' existing = {
  parent: keyVault
  name: 'eh-connectionstring'
}

var settings = [
  {
    name: 'ThisFails'
    value: '@Microsoft.KeyVault(SecretUri=${keyVault::eventHubConnectionString.properties.secretUriWithVersion})'
  }
]");

        result.Template.Should().NotHaveValueAtPath("$.variables");
        result.Should().OnlyContainDiagnostic("no-unused-vars", DiagnosticLevel.Warning, "Variable \"settings\" is declared but never used.");
    }

    /// <summary>
    /// https://github.com/Azure/bicep/issues/3934
    /// </summary>
    [TestMethod]
    public void Test_Issue3934()
    {
        var result = CompilationHelper.Compile(@"
param paramString string

#disable-next-line no-loc-expr-outside-params
output out1 string = paramString + resourceGroup().location
output out2 string = paramString + 'world'
output out3 string = paramString + paramString
output out4 string = 'hello' + 'world'
");

        result.Should().HaveDiagnostics(new[]
        {
            ("BCP045", DiagnosticLevel.Error, "Cannot apply operator \"+\" to operands of type \"string\" and \"string\". Use string interpolation instead."),
            ("BCP045", DiagnosticLevel.Error, "Cannot apply operator \"+\" to operands of type \"string\" and \"'world'\". Use string interpolation instead."),
            ("BCP045", DiagnosticLevel.Error, "Cannot apply operator \"+\" to operands of type \"string\" and \"string\". Use string interpolation instead."),
            ("BCP045", DiagnosticLevel.Error, "Cannot apply operator \"+\" to operands of type \"'hello'\" and \"'world'\". Use string interpolation instead.")
        });
    }

    // https://github.com/Azure/bicep/issues/3749
    [TestMethod]
    public void Test_Issue3749()
    {
        // missing new line at the start and end of the object
        var result = CompilationHelper.Compile(@"
param foo string
param bar string

output out1 string = foo
");

        result.Template.Should().NotHaveValueAtPath("$.functions");
        result.Should().OnlyContainDiagnostic("no-unused-params", DiagnosticLevel.Warning, "Parameter \"bar\" is declared but never used.");
    }

    /// <summary>
    /// https://github.com/Azure/bicep/issues/5099
    /// </summary>
    [TestMethod]
    public void Test_Issue5099()
    {
        var result = CompilationHelper.Compile(("foo.bicep", @"param input array
output out array = input"), ("main.bicep", @"targetScope = 'subscription'

@description('rgNames param')
param rgNames array = [
  'hello'
  'world'
]

@description('resource group in for loop')
resource rgs 'Microsoft.Resources/resourceGroups@2019-10-01' = [for rgName in rgNames: {
  name: rgName
  location: deployment().location
}]

@description('module loop')
module m 'foo.bicep' = [for (rgName, i) in rgNames: {
  name: 'foo${rgName}'
  scope: rgs[i]
  params: {
    input: rgName
  }
}]

@description('The Resources Ids of the API management service product groups')
output productGroupsResourceIds array = [for rgName in rgNames: resourceId('Microsoft.Resources/resourceGroups', rgName)]
"));
        result.Template.Should().NotBeNull();
        var templateContent = result.Template!.ToString();

        result.Template!.Should().HaveValueAtPath("$.parameters.rgNames.metadata.description", "rgNames param");
        result.Template!.Should().HaveValueAtPath("$.resources[?(@.name == '[parameters(\\'rgNames\\')[copyIndex()]]')].metadata.description", "resource group in for loop");
        result.Template!.Should().HaveValueAtPath("$.resources[?(@.name == '[format(\\'foo{0}\\', parameters(\\'rgNames\\')[copyIndex()])]')].metadata.description", "module loop");
        result.Template!.Should().HaveValueAtPath("$.outputs.productGroupsResourceIds.metadata.description", "The Resources Ids of the API management service product groups");
    }

    [TestMethod]
    // https://github.com/Azure/bicep/issues/5371
    public void Test_Issue5371_positive_test()
    {
        var result = CompilationHelper.Compile(@"
var myValue = -9223372036854775808
");

        result.ExcludingLinterDiagnostics().Should().NotHaveAnyDiagnostics();
        result.Template.Should().HaveValueAtPath("$.variables.myValue", -9223372036854775808);
    }

    [TestMethod]
    // https://github.com/Azure/bicep/issues/5371
    public void Test_Issue5371_positive_test_2()
    {
        var result = CompilationHelper.Compile(@"
var myValue = 9223372036854775807
");

        result.ExcludingLinterDiagnostics().Should().NotHaveAnyDiagnostics();
        result.Template.Should().HaveValueAtPath("$.variables.myValue", 9223372036854775807);
    }

    [TestMethod]
    // https://github.com/Azure/bicep/issues/5371
    public void Test_Issue5371_positive_test_3()
    {
        var result = CompilationHelper.Compile(@"
var myValue = -2147483648
");

        result.ExcludingLinterDiagnostics().Should().NotHaveAnyDiagnostics();
        result.Template.Should().HaveValueAtPath("$.variables.myValue", -2147483648);
    }

    [TestMethod]
    // https://github.com/Azure/bicep/issues/5371
    public void Test_Issue5371_positive_test_4()
    {
        var result = CompilationHelper.Compile(@"
var myValue = 2147483647
");

        result.ExcludingLinterDiagnostics().Should().NotHaveAnyDiagnostics();
        result.Template.Should().HaveValueAtPath("$.variables.myValue", 2147483647);
    }

    [DataTestMethod]
    [DataRow("var myValue = -9223372036854775809")]
    [DataRow("var myValue = 9223372036854775808")]
    // https://github.com/Azure/bicep/issues/5371
    public void Test_Issue5371_negative_tests(string fileContents)
    {
        var result = CompilationHelper.Compile(fileContents);

        result.ExcludingLinterDiagnostics().Should().HaveDiagnostics(new[]
        {
            ("BCP010", DiagnosticLevel.Error, "Expected a valid 64-bit signed integer.")
        });
    }

    /// <summary>
    /// https://github.com/Azure/bicep/issues/5456
    /// </summary>
    [TestMethod]
    public void Test_Issue5456_1()
    {
        var typeReference = ResourceTypeReference.Parse("My.Rp/myResource@2020-01-01");
        var typeLoader = TestTypeHelper.CreateResourceTypeLoaderWithTypes(new[]
        {
            new ResourceTypeComponents(typeReference, ResourceScope.ResourceGroup, ResourceScope.None, ResourceFlags.None, new ObjectType(typeReference.FormatName(), TypeSymbolValidationFlags.Default, new[]
            {
                new NamedTypeProperty("name", LanguageConstants.String, TypePropertyFlags.DeployTimeConstant, "name property"),
                new NamedTypeProperty("tags", LanguageConstants.Array, TypePropertyFlags.ReadOnly, "tags property"),
                new NamedTypeProperty("properties", new ObjectType("properties", TypeSymbolValidationFlags.Default, new[]
                {
                    new NamedTypeProperty("prop1", LanguageConstants.String, TypePropertyFlags.ReadOnly, "prop1")
                }, null), TypePropertyFlags.ReadOnly, "properties property"),
            }, null))
        });

        // explicitly pass a valid scope
        var result = CompilationHelper.Compile(typeLoader, ("main.bicep", @"
resource resourceA 'My.Rp/myResource@2020-01-01' = {
  name: 'resourceA'
  tags: [
    'tag1'
  ]
  properties: {
    prop1: 'value'
  }
}
"));
        result.Should().GenerateATemplate().And.HaveDiagnostics(new[]
        {
            ("BCP073", DiagnosticLevel.Warning, "The property \"tags\" is read-only. Expressions cannot be assigned to read-only properties. If this is a resource type definition inaccuracy, report it using https://aka.ms/bicep-type-issues."),
            ("BCP073", DiagnosticLevel.Warning, "The property \"properties\" is read-only. Expressions cannot be assigned to read-only properties. If this is a resource type definition inaccuracy, report it using https://aka.ms/bicep-type-issues.")
        });
    }

    /// <summary>
    /// https://github.com/Azure/bicep/issues/5456
    /// </summary>
    [TestMethod]
    public void Test_Issue5456_2()
    {

        // explicitly pass a valid scope
        var result = CompilationHelper.Compile(("module.bicep", @""), ("main.bicep", @"
module mod 'module.bicep' = {
  name: 'module'
  outputs: {}
}
"));
        result.Should().NotGenerateATemplate().And.HaveDiagnostics(new[]
        {
            ("BCP073", DiagnosticLevel.Error, "The property \"outputs\" is read-only. Expressions cannot be assigned to read-only properties.")
        });
    }

    /// <summary>
    /// https://github.com/Azure/bicep/issues/3114
    /// </summary>
    [TestMethod]
    public void Test_Issue3114()
    {
        var result = CompilationHelper.Compile(@"
output contentVersion string = deployment().properties.template.contentVersion
");
        result.Template.Should().NotBeNull();
        result.Template.Should().HaveValueAtPath("$.outputs['contentVersion'].value", "[deployment().properties.template.contentVersion]");
    }

    // https://github.com/Azure/bicep/issues/6044
    [TestMethod]
    public void Test_Issue6044()
    {
        var services = new ServiceBuilder().WithFeatureOverrides(new(TestContext, SymbolicNameCodegenEnabled: true));

        var result = CompilationHelper.Compile(services, @"
var adminUsername = 'cooluser'

resource server 'Microsoft.Sql/servers@2021-02-01-preview' = {
  name: 'sql-${uniqueString(resourceGroup().id)}'
  location: resourceGroup().location
  properties: {
    administratorLogin: adminUsername
  }

  resource db 'databases' = {
    name: 'cool-database'
    location: resourceGroup().location
  }

  resource firewall 'firewallRules' = {
    name: 'allow'
    properties: {
      startIpAddress: '0.0.0.0'
      endIpAddress: '0.0.0.0'
    }
  }
}

resource server2 'Microsoft.Sql/servers@2021-02-01-preview' = {
  name: 'sql'
  location: resourceGroup().location
  properties: {
    administratorLogin: adminUsername
  }

  resource db 'databases' = {
    name: 'cool-database2'
    location: resourceGroup().location
  }

  resource firewall 'firewallRules' = {
    name: 'test'
    properties: {
      startIpAddress: '0.0.0.0'
      endIpAddress: '0.0.0.0'
    }
  }
}

output foo string = server2::firewall.name
output bar string = server2::firewall.properties.startIpAddress
");

        result.ExcludingLinterDiagnostics().Should().NotHaveAnyDiagnostics();

        result.Template.Should().NotHaveValueAtPath("$.resources.db");
        result.Template.Should().NotHaveValueAtPath("$.resources.firewall");

        result.Template.Should().HaveValueAtPath("$.resources['server::db'].name", "[format('{0}/{1}', format('sql-{0}', uniqueString(resourceGroup().id)), 'cool-database')]");
        result.Template.Should().HaveValueAtPath("$.resources['server::firewall'].name", "[format('{0}/{1}', format('sql-{0}', uniqueString(resourceGroup().id)), 'allow')]");
        result.Template.Should().HaveValueAtPath("$.resources['server2::db'].name", "[format('{0}/{1}', 'sql', 'cool-database2')]");
        result.Template.Should().HaveValueAtPath("$.resources['server2::firewall'].name", "[format('{0}/{1}', 'sql', 'test')]");

        result.Template.Should().HaveValueAtPath("$.outputs['foo'].value", "test");
        result.Template.Should().HaveValueAtPath("$.outputs['bar'].value", "[reference('server2::firewall').startIpAddress]");
    }

    // https://github.com/Azure/bicep/issues/4833
    [TestMethod]
    public void Test_Issue4833()
    {
        var result = CompilationHelper.Compile(@"
param storageName string

resource stg 'Microsoft.Storage/storageAccounts@2021-04-01' existing = {
  name: storageName
}

var storage = stg

output badResult object = {
  value: storage.listAnything().keys[0].value
}");

        result.Template.Should().HaveValueAtPath("$.outputs['badResult'].value", new JObject
        {
            ["value"] = "[listAnything('stg', '2021-04-01').keys[0].value]",
        });
    }

    /// <summary>
    /// https://github.com/Azure/bicep/issues/5530
    /// </summary>
    [TestMethod]
    public void Test_Issue_5530()
    {
        var result = CompilationHelper.Compile(@"
targetScope = 'subscription'

resource foo 'Microsoft.AAD/domainServices@2021-05-01' existing = {
  scope: resourceGroup
  name: 'foo'
}

resource resourceGroup 'Microsoft.Resources/resourceGroups@2021-04-01'
");
        result.ExcludingLinterDiagnostics().Should().HaveDiagnostics(new[]
        {
            ("BCP018", DiagnosticLevel.Error, "Expected the \"=\" character at this location.")
        });
    }

    /// <summary>
    /// https://github.com/Azure/bicep/issues/5530
    /// </summary>
    [TestMethod]
    public void Test_Issue_5530_2()
    {
        var result = CompilationHelper.Compile(@"
targetScope = 'tenant'

resource foo 'Microsoft.Authorization/policyAssignments@2021-06-01' existing = {
  scope: managementGroup
  name: 'foo'
}

resource managementGroup 'Microsoft.Management/managementGroups@2021-04-01'
");
        result.ExcludingLinterDiagnostics().Should().HaveDiagnostics(new[]
        {
            ("BCP018", DiagnosticLevel.Error, "Expected the \"=\" character at this location.")
        });
    }

    /// <summary>
    /// https://github.com/Azure/bicep/issues/6224
    /// </summary>
    [TestMethod]
    public void Test_Issue_6224()
    {
        var inputFile = FileHelper.SaveResultFile(TestContext, "main.bicep", @"
var text = loadTextContent('./con')
var text2 = loadTextContent('./con.txt')
var base64 = loadFileAsBase64('./con')
var base64_2 = loadFileAsBase64('./con.txt')

module test './con'

module test './con.txt'

");

        // the bug was that the compilation would not complete
        var compilation = Services.BuildCompilation(ImmutableDictionary.Create<Uri, string>(), new Uri(inputFile));
        compilation.GetEntrypointSemanticModel().GetAllDiagnostics().Should().NotBeEmpty();
    }

    /// <summary>
    /// https://github.com/Azure/bicep/issues/3169
    /// </summary>
    [TestMethod]
    public void Test_Issue_3169()
    {
        var result = CompilationHelper.Compile(@"
resource newStg 'Microsoft.Storage/storageAccounts@2021-04-01' = {
  name: 'test'
  kind: 'StorageV2'
  location: resourceGroup().location
  sku: {
    name: 'Standard_LRS'
  }
}

resource existingStg 'Microsoft.Storage/storageAccounts@2021-04-01' existing = {
  name: newStg.properties.accessTier
}
");
        result.ExcludingLinterDiagnostics().Should().NotHaveAnyDiagnostics();
    }

    /// <summary>
    /// https://github.com/Azure/bicep/issues/3169
    /// </summary>
    [TestMethod]
    public void Test_Issue_3169_2()
    {
        var result = CompilationHelper.Compile(@"
resource newStg 'Microsoft.Storage/storageAccounts@2021-04-01' = {
  name: 'test'
  kind: 'StorageV2'
  location: resourceGroup().location
  sku: {
    name: 'Standard_LRS'
  }
}

resource existingStg 'Microsoft.Storage/storageAccounts@2021-04-01' existing = {
  name: newStg.properties.accessTier
}

resource foo 'Microsoft.Storage/storageAccounts@2021-04-01' = {
  name: existingStg.name
  kind: 'StorageV2'
  location: resourceGroup().location
  sku: {
    name: 'Standard_LRS'
  }
}
");
        result.ExcludingLinterDiagnostics().Should().HaveDiagnostics(new[]
        {
            ("BCP120", DiagnosticLevel.Error, "This expression is being used in an assignment to the \"name\" property of the \"Microsoft.Storage/storageAccounts\" type, which requires a value that can be calculated at the start of the deployment. Properties of existingStg which can be calculated at the start include \"apiVersion\", \"id\", \"type\".")
        });
    }

    /// <summary>
    /// https://github.com/Azure/bicep/issues/3169
    /// </summary>
    [TestMethod]
    public void Test_Issue_3169_3()
    {
        var result = CompilationHelper.Compile(@"
resource newStg 'Microsoft.Storage/storageAccounts@2021-04-01' = {
  name: 'test'
  kind: 'StorageV2'
  location: resourceGroup().location
  sku: {
    name: 'Standard_LRS'
  }
}

resource existingStg 'Microsoft.Storage/storageAccounts@2021-04-01' existing = {
  name: uniqueString(newStg.name)
}

resource newStg2 'Microsoft.Storage/storageAccounts@2021-04-01' = {
  name: uniqueString(existingStg.name)
  kind: 'BlobStorage'
  location: resourceGroup().location
  sku: {
    name: 'Standard_LRS'
  }
}
");
        result.ExcludingLinterDiagnostics().Should().NotHaveAnyDiagnostics();
        result.Template.Should().HaveValueAtPath("$.resources[?(@.kind == 'BlobStorage')].name", "[uniqueString(uniqueString('test'))]");
    }

    /// <summary>
    /// https://github.com/Azure/bicep/issues/3169
    /// </summary>
    [TestMethod]
    public void Test_Issue_3169_4()
    {
        var result = CompilationHelper.Compile(@"
resource newStg 'Microsoft.Storage/storageAccounts@2021-04-01' = {
  name: 'test'
  kind: 'StorageV2'
  location: resourceGroup().location
  sku: {
    name: 'Standard_LRS'
  }
}

resource existingStg1 'Microsoft.Storage/storageAccounts@2021-04-01' existing = {
  name: existingStg2.name
}

resource existingStg2 'Microsoft.Storage/storageAccounts@2021-04-01' existing = {
  name: newStg.properties.accessTier
}

resource existingStg3 'Microsoft.Storage/storageAccounts@2021-04-01' existing = {
  name: existingStg1.name
}
");
        result.ExcludingLinterDiagnostics().Should().NotHaveAnyDiagnostics();
    }

    /// <summary>
    /// https://github.com/Azure/bicep/issues/3169
    /// </summary>
    [TestMethod]
    public void Test_Issue_3169_5()
    {
        var result = CompilationHelper.Compile(@"
resource newStg 'Microsoft.Storage/storageAccounts@2021-04-01' = {
  name: 'test'
  kind: 'StorageV2'
  location: resourceGroup().location
  sku: {
    name: 'Standard_LRS'
  }
}

resource existingStg1 'Microsoft.Storage/storageAccounts@2021-04-01' existing = {
  name: existingStg2.name
}

resource existingStg2 'Microsoft.Storage/storageAccounts@2021-04-01' existing = {
  name: newStg.properties.accessTier
}

resource existingStg3 'Microsoft.Storage/storageAccounts@2021-04-01' existing = {
  name: existingStg2.name
}

resource existingStg4 'Microsoft.Storage/storageAccounts@2021-04-01' existing = {
  name: existingStg1.name
}
");
        result.ExcludingLinterDiagnostics().Should().NotHaveAnyDiagnostics();
    }

    /// <summary>
    /// https://github.com/Azure/bicep/issues/6423
    /// </summary>
    [TestMethod]
    public void Test_Issue6423()
    {
        var result = CompilationHelper.Compile(@"
var configs = [
  {
    name: 'name1'
  }
  {
    name: 'name2'
  }
]

resource webApp 'Microsoft.Web/sites@2021-03-01' = [for c in configs: {
  name: c.name
  location: 'West US'
}]

resource auth 'Microsoft.Web/sites/config@2021-03-01' = [for (c, i) in configs: {
  name: 'authsettingsV2'
  parent: webApp[i] // webApp[0] doesn't work either
  properties: {
    madeUpProperty: 'blah'
    // No IntelliSense or type checking
  }
}]
");

        // verify we have diagnostics for 'properties'
        result.ExcludingLinterDiagnostics().Should().HaveDiagnostics(new[]
        {
            ("BCP037", DiagnosticLevel.Warning, "The property \"madeUpProperty\" is not allowed on objects of type \"SiteAuthSettingsV2Properties\". Permissible properties include \"globalValidation\", \"httpSettings\", \"identityProviders\", \"login\", \"platform\". If this is a resource type definition inaccuracy, report it using https://aka.ms/bicep-type-issues.")
        });

        result.Template.Should().HaveValueAtPath("$.resources[1].name", "[format('{0}/{1}', variables('configs')[copyIndex()].name, 'authsettingsV2')]");
        result.Template.Should().HaveValueAtPath("$.resources[1].dependsOn", new JArray
        {
            "[resourceId('Microsoft.Web/sites', variables('configs')[copyIndex()].name)]",
        });
    }

    /// <summary>
    /// https://github.com/Azure/bicep/issues/3356
    /// </summary>
    [TestMethod]
    public void Test_Issue_3356_Accept_Correct_Type_Definitions()
    {
        var result = CompilationHelper.Compile(@"
resource msi 'Microsoft.ManagedIdentity/userAssignedIdentities@2018-11-30' = {
  name: 'myIdentity'
  location: resourceGroup().location
}

#disable-next-line BCP081
resource foo 'Microsoft.Storage/storageAccounts@2021-09-00' = {
  name: 'test'
  kind: 'StorageV2'
  location: resourceGroup().location
  sku: {
    name: 'Standard_LRS'
    capacity: 1
  }
  extendedLocation: {
    type: 'NotSpecified'
  }
  scale: {
    capacity: 2
    minimum: 1
  }
  identity: {
    type: 'UserAssigned'
    userAssignedIdentities: {
      '${msi.id}': {}
    }
  }
}

output fooIdProps object = {
  clientId: foo.identity.userAssignedIdentities[msi.id].clientId
  principalId: foo.identity.userAssignedIdentities[msi.id].principalId
}
");
        result.ExcludingLinterDiagnostics().Should().NotHaveAnyDiagnostics();
    }

    /// <summary>
    /// https://github.com/Azure/bicep/issues/3356
    /// </summary>
    [TestMethod]
    public void Test_Issue_3356_Warn_On_Bad_Type_Definitions()
    {
        var result = CompilationHelper.Compile(@"
resource foo 'Microsoft.Storage/storageAccounts@2021-09-00' = {
  name: 'test'
  kind: 'StorageV2'
  location: resourceGroup().location
  sku: {
    name: 123
    capacity: '1'

  }
  extendedLocation: {
    type: 1
  }
  scale: {
    capacity: '2'
    minimum: 1
  }
  identity: {
    type: 'noType'
    tenantId: 3
    userAssignedIdentities: {
      'blah': {
        clientId: 1
        principalId: 2
      }
    }
  }
}

output fooBadIdProps object = {
  clientId: foo.identity.userAssignedIdentities['blah'].hello
}
");
        result.ExcludingLinterDiagnostics().Should().HaveDiagnostics(new[]
        {
            ("BCP081", DiagnosticLevel.Warning, "Resource type \"Microsoft.Storage/storageAccounts@2021-09-00\" does not have types available. Bicep is unable to validate resource properties prior to deployment, but this will not block the resource from being deployed."),
            ("BCP036", DiagnosticLevel.Warning, "The property \"name\" expected a value of type \"string\" but the provided value is of type \"123\". If this is a resource type definition inaccuracy, report it using https://aka.ms/bicep-type-issues."),
            ("BCP036", DiagnosticLevel.Warning, "The property \"capacity\" expected a value of type \"int\" but the provided value is of type \"'1'\". If this is a resource type definition inaccuracy, report it using https://aka.ms/bicep-type-issues."),
            ("BCP036", DiagnosticLevel.Warning, "The property \"type\" expected a value of type \"string\" but the provided value is of type \"1\". If this is a resource type definition inaccuracy, report it using https://aka.ms/bicep-type-issues."),
            ("BCP036", DiagnosticLevel.Warning, "The property \"capacity\" expected a value of type \"int\" but the provided value is of type \"'2'\". If this is a resource type definition inaccuracy, report it using https://aka.ms/bicep-type-issues."),
            ("BCP036", DiagnosticLevel.Warning, "The property \"tenantId\" expected a value of type \"string\" but the provided value is of type \"3\". If this is a resource type definition inaccuracy, report it using https://aka.ms/bicep-type-issues."),
            ("BCP036", DiagnosticLevel.Warning, "The property \"clientId\" expected a value of type \"string\" but the provided value is of type \"1\". If this is a resource type definition inaccuracy, report it using https://aka.ms/bicep-type-issues."),
            ("BCP036", DiagnosticLevel.Warning, "The property \"principalId\" expected a value of type \"string\" but the provided value is of type \"2\". If this is a resource type definition inaccuracy, report it using https://aka.ms/bicep-type-issues."),
            ("BCP053", DiagnosticLevel.Error, "The type \"userAssignedIdentityProperties\" does not contain property \"hello\". Available properties include \"clientId\", \"principalId\"."),
        });
    }

    // https://github.com/Azure/bicep/issues/9736
    [TestMethod]
    public void Test_Issue_9736_property_access_works_with_object_union_types()
    {
        var result = CompilationHelper.Compile("""
var entries = [
  { id: 1, prop: 'val1' }
  { id: 2, prop: 'val1' }
]
output keyMap object = toObject(
  entries,
  entry => entry.id) // fails at runtime, because entry.id is an int. Can be fixed with string(entry.id)

var values = [
  { id: 2, properties: { prop: 'val1' } }
  { id: 3, properties: { prop: 'val1' } }
]
output valueMap object = toObject(
  values,
  entry => entry.id, // fails at runtime, because entry.id is an int. Can be fixed with string(entry.id)
  entry => entry.properties)
""");

        result.ExcludingLinterDiagnostics().Should().HaveDiagnostics([
            ("BCP070", DiagnosticLevel.Error, """Argument of type "(object | object) => int" is not assignable to parameter of type "any => string"."""),
            ("BCP070", DiagnosticLevel.Error, """Argument of type "(object | object) => int" is not assignable to parameter of type "any => string"."""),
        ]);
    }

    /// <summary>
    /// https://github.com/Azure/bicep/issues/4600
    /// </summary>
    public void Test_Issue_4600()
    {
        var result = CompilationHelper.Compile(@"
param keyVaultRoleIds array = [
  //https://docs.microsoft.com/en-us/azure/role-based-access-control/built-in-roles
  //Key Vault Secrets Officer
  'b86a8fe4-44ce-4948-aee5-eccb2c155cd7'
  //Key Vault Crypto Officer
  '14b46e9e-c2b7-41b4-b07b-48a6ebf60603'
  //Key Vault Certificates Officer
  'a4417e6f-fecd-4de8-b567-7b0420556985'
]
param managedIdentityKeyVaultRoleId string = newGuid()
param userAssignedManagedIdentityId string
param userAssignedManagedIdentityName string

resource managedIdentity 'Microsoft.ManagedIdentity/userAssignedIdentities@2018-11-30' existing = {
  name: userAssignedManagedIdentityName
}

//Assign the managed identity access to the Key Vault
resource vaultAssignments 'Microsoft.Authorization/roleAssignments@2020-10-01-preview' = [for roleId in keyVaultRoleIds: {
  name: managedIdentityKeyVaultRoleId
  scope: managedIdentity
  dependsOn: [
    managedIdentity
  ]
  properties: {
   roleDefinitionId: roleId
   principalId: 'principalId-123'
  }
}]
");
        result.ExcludingLinterDiagnostics().Should().HaveDiagnostics(new[]
        {
            ("BCP179", DiagnosticLevel.Warning, "Unique resource or deployment name is required when looping. The loop item variable \"roleId\" must be referenced in at least one of the value expressions of the following properties: \"name\", \"scope\"")
        });
    }

    /// <summary>
    /// https://github.com/Azure/bicep/issues/4600
    /// </summary>
    [TestMethod]
    public void Test_Issue_4600_2()
    {
        var result = CompilationHelper.Compile(@"
param keyVaultRoleIds array = [
  //https://docs.microsoft.com/en-us/azure/role-based-access-control/built-in-roles
  //Key Vault Secrets Officer
  'b86a8fe4-44ce-4948-aee5-eccb2c155cd7'
  //Key Vault Crypto Officer
  '14b46e9e-c2b7-41b4-b07b-48a6ebf60603'
  //Key Vault Certificates Officer
  'a4417e6f-fecd-4de8-b567-7b0420556985'
]
param managedIdentityKeyVaultRoleId string = newGuid()
param userAssignedManagedIdentityId string
param userAssignedManagedIdentityName string

resource managedIdentity 'Microsoft.ManagedIdentity/userAssignedIdentities@2018-11-30' existing = {
  name: userAssignedManagedIdentityName
}

//Assign the managed identity access to the Key Vault
resource vaultAssignments 'Microsoft.Authorization/roleAssignments@2020-10-01-preview' = [for (roleId,index) in keyVaultRoleIds: {
  name: managedIdentityKeyVaultRoleId
  scope: managedIdentity
  dependsOn: [
    managedIdentity
  ]
  properties: {
   roleDefinitionId: roleId
   principalId: 'principalId-123'
  }
}]
");
        result.ExcludingLinterDiagnostics().Should().HaveDiagnostics(new[]
        {
            ("BCP179", DiagnosticLevel.Warning, "Unique resource or deployment name is required when looping. The loop item variable \"roleId\" or the index variable \"index\" must be referenced in at least one of the value expressions of the following properties in the loop body: \"name\", \"scope\"")
        });
    }

    /// <summary>
    /// https://github.com/Azure/bicep/issues/7241
    /// </summary>
    [TestMethod]
    public void Test_Issue_7241_1()
    {
        var result = CompilationHelper.Compile(@"
var foo = {
  copy: [
    {
      name: 'blah'
      count: '[notAFunction()]'
      input: {}
    }
  ]
}
var bar = {
  'copy': 'copy'
}
");

        // verify we have diagnostics for 'properties'
        result.ExcludingLinterDiagnostics().Should().NotHaveAnyDiagnostics();
        result.Template.Should().NotBeNull();

        using (new AssertionScope())
        {
            result.Template!.SelectToken("$.variables.foo").Should().NotBeNull()
                .And.Subject.As<JObject>().Properties().ElementAt(0).Name.Should().Be("[string('copy')]");
            result.Template!.SelectToken("$.variables.bar").Should().NotBeNull()
                .And.Subject.As<JObject>().Properties().ElementAt(0).Name.Should().Be("[string('copy')]");
            result.Template!.SelectToken("$.variables.bar").Should().NotBeNull()
                .And.Subject.As<JObject>().Properties().ElementAt(0).Value.Should().DeepEqual("copy");
        }
    }

    /// <summary>
    /// https://github.com/Azure/bicep/issues/7241
    /// </summary>
    [DataTestMethod]
    [DataRow("copy")]
    [DataRow("COPY")]
    [DataRow("Copy")]
    [DataRow("CoPy")]
    public void Test_Issue_7241_2(string copy)
    {
        var result = CompilationHelper.Compile(@"
var " + copy + @" = {}
");


        using (new AssertionScope())
        {
            result.ExcludingLinterDiagnostics().Should().HaveDiagnostics(new[]
            {
                ("BCP239", DiagnosticLevel.Error, "Identifier \"copy\" is a reserved Bicep symbol name and cannot be used in this context.")
            });
            result.Template.Should().BeNull();
        }
    }

    /// <summary>
    /// https://github.com/Azure/bicep/issues/7154
    /// </summary>
    [TestMethod]
    public void Test_Issue_7154_Ternary_Syntax_Produces_Error()
    {
        var result = CompilationHelper.Compile(@"
var deployServerlessCosmosDb = true

resource cosmosDbServer 'Microsoft.DocumentDB/databaseAccounts@2021-07-01-preview' = {
  kind: 'GlobalDocumentDB'
  name: 'cosmosdbname'
  location: resourceGroup().location
  properties: {
    createMode: 'Default'
    locations: [
      {
        locationName: resourceGroup().location
        failoverPriority: 0
      }
    ]
    databaseAccountOfferType: 'Standard'
    consistencyPolicy: {
      defaultConsistencyLevel: 'Session'
      maxIntervalInSeconds: 5
      maxStalenessPrefix: 100
    }
    diagnosticLogSettings: {
      enableFullTextQuery: 'None'
    }
  }
}

resource PassDb 'Microsoft.DocumentDB/databaseAccounts/sqlDatabases@2021-07-01-preview' = {
  parent: cosmosDbServer
  name: 'PassDb'
  properties: {
    resource: {
      id: 'PassDb'
    }
  }
}

resource QPDB 'Microsoft.DocumentDB/databaseAccounts/sqlDatabases@2021-07-01-preview' = if(!deployServerlessCosmosDb) {
  parent: cosmosDbServer
  name: 'QPDB'
  properties: {
    resource: {
      id: 'QPDB'
    }
  }
}

resource container_ActorColdStorage 'Microsoft.DocumentDB/databaseAccounts/sqlDatabases/containers@2021-07-01-preview' = {
  parent: deployServerlessCosmosDb? PassDb: QPDB
  name: 'ActorColdStorage'
  properties: {
    resource: {
      id: 'ActorColdStorage'
      partitionKey: {
        paths: [
          '/Type'
        ]
        kind: 'Hash'
      }
      conflictResolutionPolicy: {
        mode: 'LastWriterWins'
        conflictResolutionPath: '/_ts'
      }
    }
  }
}
");
        result.ExcludingLinterDiagnostics().Should().HaveDiagnostics(new[] {
            ("BCP240", DiagnosticLevel.Error, "The \"parent\" property only permits direct references to resources. Expressions are not supported.")
        });
    }

    /// <summary>
    /// https://github.com/Azure/bicep/issues/7154
    /// </summary>
    [TestMethod]
    public void Test_Issue_7154_2_Ternary_Syntax_With_Parentheses_Produces_Error()
    {
        var result = CompilationHelper.Compile(@"
var deployServerlessCosmosDb = true

resource cosmosDbServer 'Microsoft.DocumentDB/databaseAccounts@2021-07-01-preview' = {
  kind: 'GlobalDocumentDB'
  name: 'cosmosdbname'
  location: resourceGroup().location
  properties: {
    createMode: 'Default'
    locations: [
      {
        locationName: resourceGroup().location
        failoverPriority: 0
      }
    ]
    databaseAccountOfferType: 'Standard'
    consistencyPolicy: {
      defaultConsistencyLevel: 'Session'
      maxIntervalInSeconds: 5
      maxStalenessPrefix: 100
    }
    diagnosticLogSettings: {
      enableFullTextQuery: 'None'
    }
  }
}

resource PassDb 'Microsoft.DocumentDB/databaseAccounts/sqlDatabases@2021-07-01-preview' = {
  parent: cosmosDbServer
  name: 'PassDb'
  properties: {
    resource: {
      id: 'PassDb'
    }
  }
}

resource QPDB 'Microsoft.DocumentDB/databaseAccounts/sqlDatabases@2021-07-01-preview' = if(!deployServerlessCosmosDb) {
  parent: cosmosDbServer
  name: 'QPDB'
  properties: {
    resource: {
      id: 'QPDB'
    }
  }
}

resource container_ActorColdStorage 'Microsoft.DocumentDB/databaseAccounts/sqlDatabases/containers@2021-07-01-preview' = {
  parent: (deployServerlessCosmosDb)? PassDb: QPDB
  name: 'ActorColdStorage'
  properties: {
    resource: {
      id: 'ActorColdStorage'
      partitionKey: {
        paths: [
          '/Type'
        ]
        kind: 'Hash'
      }
      conflictResolutionPolicy: {
        mode: 'LastWriterWins'
        conflictResolutionPath: '/_ts'
      }
    }
  }
}
");
        result.ExcludingLinterDiagnostics().Should().HaveDiagnostics(new[] {
            ("BCP240", DiagnosticLevel.Error, "The \"parent\" property only permits direct references to resources. Expressions are not supported.")
        });
    }

    /// <summary>
    /// https://github.com/Azure/bicep/issues/7271
    /// </summary>
    [TestMethod]
    public void Test_Issue7271()
    {
        var result = CompilationHelper.Compile(@"
var less           = any(1) < any(2)
var lessOrEqual    = any(1) <= any(2)
var greater        = any(1) > any(2)
var greaterOrEqual = any(1) >= any(2)");

        result.ExcludingLinterDiagnostics().Should().NotHaveAnyDiagnostics();
    }

    /// <summary>
    /// https://github.com/Azure/bicep/issues/6951
    /// </summary>
    [TestMethod]
    public void Test_Issue6951()
    {
        const string Main = @"
param SfAppCertificateSubjectNames array

module SfAppCertificates './certificate-generation.bicep' = [for cert in SfAppCertificateSubjectNames: {
  name: 'sfdsf'
  params: {

  }
}]

var nodeTypes = []

resource SFNodeTypes 'Microsoft.ServiceFabric/managedClusters/nodeTypes@2022-02-01-preview' = [for node in nodeTypes: if (node.instanceCount > 0) {
  name: node.name
  parent: SF
  properties: {
    //...
    vmSecrets: [for (subjectName, i) in SfAppCertificateSubjectNames if (contains(SfAppCertificateSubjectNames[i].targetNodeTypes, node.name)): {
      sourceVault: {
        id: resourceId('Microsoft.KeyVault/vaults', SfAppCertificates[i].outputs.KeyVaultName)
      }
      vaultCertificates: [
        {
          certificateStore: 'My'
          certificateUrl: SfAppCertificates[i].outputs.PublicCertificateUrl
        }
      ]
    }]
  }
}]
";
        var result = CompilationHelper.Compile(("main.bicep", Main), ("certificate-generation.bicep", string.Empty));

        // the above snippet is malformed but should not throw
        result.Diagnostics.Should().NotBeEmpty();
    }

    /// <summary>
    /// https://github.com/Azure/bicep/issues/2017
    /// </summary>
    [TestMethod]
    public void Test_Issue2017()
    {
        var result = CompilationHelper.Compile(@"
var providersTest = providers('Microsoft.Resources').namespace
var providersTest2 = providers('Microsoft.Resources', 'deployments').locations
").ExcludingLinterDiagnostics();

        result.Should().HaveDiagnostics(new[] {
            ("BCP241", DiagnosticLevel.Warning, "The \"providers\" function is deprecated and will be removed in a future release of Bicep. Please add a comment to https://github.com/Azure/bicep/issues/2017 if you believe this will impact your workflow."),
            ("BCP241", DiagnosticLevel.Warning, "The \"providers\" function is deprecated and will be removed in a future release of Bicep. Please add a comment to https://github.com/Azure/bicep/issues/2017 if you believe this will impact your workflow."),
        });

        result.Diagnostics.Should().OnlyContain(x => x.Styling == DiagnosticStyling.ShowCodeDeprecated);
    }

    /// <summary>
    /// https://github.com/Azure/bicep/issues/7482
    /// </summary>
    [TestMethod]
    public void Test_Issue7482()
    {
        var result = CompilationHelper.Compile(
            ("main.bicep", @"
module optionModuleLoop 'module.bicep' = [for item in ['option:a','option:b']: {
  name: 'myOptionModule-${uniqueString(item)}'
  params: {
    option: item
  }
}]
"),
            ("module.bicep", @"
@allowed(['option:a','option:b', 'option:c', 'option:d'])
param option string

var optionsLUT = {
  'option:a': {
    text: 'Option A'
    value: 'a'
  }
  'option:b': {
    text: 'Option B'
    value: 'b'
  }
  'option:c': {
    text: 'Option C'
    value: 'c'
  }
}

var optionType = optionsLUT[option]

output optionTypeText string = optionType.text
output optionTypeValue string = optionType.value
")).ExcludingLinterDiagnostics();

        result.Should().NotHaveAnyDiagnostics();
    }

    /// <summary>
    /// https://github.com/Azure/bicep/issues/7482
    /// </summary>
    [TestMethod]
    public void Test_Issue7482_alternative()
    {
        var result = CompilationHelper.Compile(
            ("main.bicep", @"
var options = ['option:a','option:b']
module optionModuleLoop 'module.bicep' = [for item in options: {
  name: 'myOptionModule-${uniqueString(item)}'
  params: {
    option: item
  }
}]
"),
            ("module.bicep", @"
@allowed(['option:a','option:b', 'option:c', 'option:d'])
param option string

var optionsLUT = {
  'option:a': {
    text: 'Option A'
    value: 'a'
  }
  'option:b': {
    text: 'Option B'
    value: 'b'
  }
  'option:c': {
    text: 'Option C'
    value: 'c'
  }
}

var optionType = optionsLUT[option]

output optionTypeText string = optionType.text
output optionTypeValue string = optionType.value
")).ExcludingLinterDiagnostics();

        result.Should().NotHaveAnyDiagnostics();
    }

    /// <summary>
    /// https://github.com/Azure/bicep/issues/7861
    /// </summary>
    [TestMethod]
    public void Test_Issue7861()
    {
        var result = CompilationHelper.Compile(
            ("main.bicep", @"
param objectId string
param keyvaultName string

resource kv 'Microsoft.KeyVault/vaults@2019-09-01' existing = {
  name: keyvaultName

  resource accessPolicy 'accessPolicies' = {
    name: 'add'
    properties: {
      accessPolicies: [
        {
          tenantId: subscription().tenantId
          objectId: objectId
          permissions: {
            certificates: [
              'get'
            ]
            secrets: [
              'get'
            ]
            keys:[
              'get'
            ]
          }
        }
      ]
    }
  }
}
"));

        result.Should().NotHaveAnyDiagnostics();
    }

    /// <summary>
    /// https://github.com/Azure/bicep/issues/6477
    /// </summary>
    [TestMethod]
    public void Test_Issue6477()
    {
        var result = CompilationHelper.Compile(@"
param storageAccountName string

@allowed([
  'Standard_GRS'
  'Standard_ZRS'
])
@description('Storage account SKU.  Standard_ZRS should be used if region supports, else Standard_GRS.')
param storageAccountSku string

resource storageAccountName_resource 'Microsoft.Storage/storageAccounts@2021-04-01' = {
  name: storageAccountName
  #disable-next-line no-loc-expr-outside-params
  location: resourceGroup().location
  sku: {
    name: storageAccountSku
    #disable-next-line BCP073
    tier: 'Standard'
  }
  kind: 'StorageV2'
  properties: {
    allowBlobPublicAccess: true // Ibiza requires anonymous access to the container
    minimumTlsVersion: 'TLS1_2'
    supportsHttpsTrafficOnly: true
    encryption: {
      services: {
        file: {
          enabled: true
        }
        blob: {
          enabled: true
        }
      }
      keySource: 'Microsoft.Storage'
    }
    accessTier: 'Hot'
  }

  resource blobs 'blobServices' existing = {
    name: 'default'

    resource containers 'containers' = {
      name: 'extension'
      properties: {
        publicAccess: 'Container'
      }
    }
  }
}
");
        result.ExcludingLinterDiagnostics().Should().NotHaveAnyDiagnostics();
        result.Template.Should().HaveValueAtPath("$.resources[0].type", "Microsoft.Storage/storageAccounts/blobServices/containers");
        result.Template.Should().HaveValueAtPath("$.resources[0].dependsOn", new JArray("[resourceId('Microsoft.Storage/storageAccounts', parameters('storageAccountName'))]"));

        result.Template.Should().HaveValueAtPath("$.resources[1].type", "Microsoft.Storage/storageAccounts");
        result.Template.Should().NotHaveValueAtPath("$.resources[1].dependsOn");
    }

    /// <summary>
    /// https://github.com/Azure/bicep/issues/7455
    /// </summary>
    [TestMethod]
    public void Test_Issue7455()
    {
        var result = CompilationHelper.Compile(@"
var test1  = {
  'tata':'loco'
}

var test2 = {
  'tata':'cola'
}

param useFirst bool = true

var value = (useFirst ? test1 : test2).tata
").ExcludingLinterDiagnostics();

        result.Should().NotHaveAnyDiagnostics();
    }

    /// <summary>
    /// https://github.com/Azure/bicep/issues/6863
    /// </summary>
    [TestMethod]
    public void Test_Issue6863()
    {
        var result = CompilationHelper.Compile(@"
@description('Region to deploy to')
param Location string = resourceGroup().location

var Names = [
  'fruit-primary'
  'fruit-secondary'
]

var Service_Bus_Queues = [
  'apples'
  'oranges'
]

resource serviceBuses 'Microsoft.ServiceBus/namespaces@2021-11-01' = [for name in Names: {
  name: name
  location: Location
  sku: {
    name: 'Premium'
    tier: 'Premium'
  }
  properties: {
    zoneRedundant: false
  }
}]

resource queues 'Microsoft.ServiceBus/namespaces/queues@2021-11-01' = [for item in Service_Bus_Queues: {
  parent: serviceBuses[0]
  name: item
}]

resource queueAuthorizationRules 'Microsoft.ServiceBus/namespaces/queues/authorizationRules@2021-11-01' = [for (item, index) in Service_Bus_Queues: {
  parent: queues[index]
  name: 'Listen'
  properties: {
    rights: [
      'Listen'
    ]
  }
}]
");

        result.Should().NotHaveAnyDiagnostics();

        result.Template.Should().HaveValueAtPath("$.resources[0].copy.name", "serviceBuses");
        result.Template.Should().HaveValueAtPath("$.resources[0].name", "[variables('Names')[copyIndex()]]");
        result.Template.Should().NotHaveValueAtPath("$.resources[0].dependsOn");

        result.Template.Should().HaveValueAtPath("$.resources[1].copy.name", "queues");
        result.Template.Should().HaveValueAtPath("$.resources[1].name", "[format('{0}/{1}', variables('Names')[0], variables('Service_Bus_Queues')[copyIndex()])]");
        result.Template.Should().HaveValueAtPath("$.resources[1].dependsOn", new JArray("[resourceId('Microsoft.ServiceBus/namespaces', variables('Names')[0])]"));

        result.Template.Should().HaveValueAtPath("$.resources[2].copy.name", "queueAuthorizationRules");
        result.Template.Should().HaveValueAtPath("$.resources[2].name", "[format('{0}/{1}/{2}', variables('Names')[0], variables('Service_Bus_Queues')[copyIndex()], 'Listen')]");
        result.Template.Should().HaveValueAtPath("$.resources[2].dependsOn", new JArray("[resourceId('Microsoft.ServiceBus/namespaces/queues', variables('Names')[0], variables('Service_Bus_Queues')[copyIndex()])]"));
    }

    /// <summary>
    /// https://github.com/Azure/bicep/issues/8890
    /// </summary>
    [TestMethod]
    public void Test_Issue8890()
    {
        var result = CompilationHelper.Compile(@"
param location string = resourceGroup().location

@description('Optional. Enables system assigned managed identity on the resource.')
param systemAssignedIdentity bool = false

@description('Optional. The ID(s) to assign to the resource.')
param userAssignedIdentities object = {}

var identityType = systemAssignedIdentity ? (!empty(userAssignedIdentities) ? 'SystemAssigned, UserAssigned' : 'SystemAssigned') : (!empty(userAssignedIdentities) ? 'UserAssigned' : 'None')

var identity = identityType != 'None' ? {
  type: identityType
  userAssignedIdentities: !empty(userAssignedIdentities) ? userAssignedIdentities : null
} : null

resource vm 'Microsoft.Compute/virtualMachines@2021-07-01' = {
  name: 'name'
  location: location
  identity: identity
}

output vmPrincipalId string = vm.identity.principalId

param usePython bool

resource functionApp 'Microsoft.Web/sites@2022-03-01' = {
  name: 'fa'
  location: location
  kind: 'functionApp'
  identity: identity
  properties: {
    siteConfig: {
      pythonVersion: usePython ? '~3.10' : null
      nodeVersion: !usePython ? '18' : null
    }
  }
}
");

        result.Should().NotHaveAnyDiagnostics();
    }

    /// <summary>
    /// https://github.com/Azure/bicep/issues/8884
    /// </summary>
    [TestMethod]
    public void Test_Issue8884()
    {
        var result = CompilationHelper.Compile(@"
@minLength(1)
@allowed(['fizz'])
param fizzArray array

@minLength(1)
@allowed([true])
param trueArray array

@minLength(1)
@allowed([1])
param oneArray array

@minLength(1)
@allowed(['fizz', 'buzz', 'pop'])
param permittedSubsetArray array

output fizz string = fizzArray[0]
output trueVal bool = trueArray[0]
output one int = oneArray[0]
output fizzBuzzOrPop string = permittedSubsetArray[0]
");

        result.Should().NotHaveAnyDiagnostics();

        result.Template.Should().HaveValueAtPath("$.parameters.fizzArray.allowedValues", new JArray("fizz"));
        result.Template.Should().NotHaveValueAtPath("$.parameters.fizzArray.items");

        result.Template.Should().HaveValueAtPath("$.parameters.trueArray.allowedValues", new JArray(true));
        result.Template.Should().NotHaveValueAtPath("$.parameters.trueArray.items");

        result.Template.Should().HaveValueAtPath("$.parameters.oneArray.allowedValues", new JArray(1));
        result.Template.Should().NotHaveValueAtPath("$.parameters.oneArray.items");

        result.Template.Should().HaveValueAtPath("$.parameters.permittedSubsetArray.allowedValues", new JArray("fizz", "buzz", "pop"));
        result.Template.Should().NotHaveValueAtPath("$.parameters.permittedSubsetArray.items");
    }

    /// <summary>
    /// https://github.com/Azure/bicep/issues/8950
    /// </summary>
    [TestMethod]
    public void Test_Issue8950()
    {
        var result = CompilationHelper.Compile(@"
@description('App Service Plan sku')
@allowed([
  {
    name: 'S1'
    capacity: 1
  }
  {
    name: 'P1v3'
    capacity: 1
  }
])
param appServicePlanSku object

output sku string = appServicePlanSku.name
");

        result.Should().NotHaveAnyDiagnostics();
    }

    /// <summary>
    /// https://github.com/Azure/bicep/issues/8950
    /// </summary>
    [TestMethod]
    public void Test_Issue8960()
    {
        var result = CompilationHelper.Compile(@"
param string sys.string = 'hello'
output message sys.string = string
");

        result.Should().NotHaveAnyDiagnostics();
    }

    // https://github.com/Azure/bicep/issues/9246
    [TestMethod]
    public void Test_Issue9246()
    {
        var result = CompilationHelper.Compile(Services.WithFeatureOverrides(new(SymbolicNameCodegenEnabled: true)), ("main.bicep", @"
var vnetAddressSpace = '10.1'

resource aksRouteTable 'Microsoft.Network/routeTables@2022-07-01' existing = {
  name: 'aksRouteTable'
}

var _subnets = {
  AzureFirewallSubnet: {
    name: 'AzureFirewallSubnet'
    addressPrefix: '${vnetAddressSpace}.0.0/26'
  }

  aksPoolSys: {
    name: 'snet-001-sys-snet'
    addressPrefix: '${vnetAddressSpace}.0.64/26'
    routeTable: aksRouteTable.id
  }
}

output aksRouteTable string = _subnets.aksPoolSys.routeTable
"));

        var evaluated = TemplateEvaluator.Evaluate(result.Template).ToJToken();
        evaluated.Should().HaveValueAtPath("$.outputs['aksRouteTable'].value", $"/subscriptions/{Guid.Empty}/resourceGroups/DummyResourceGroup/providers/Microsoft.Network/routeTables/aksRouteTable");
    }

    // https://github.com/Azure/bicep/issues/9285
    [TestMethod]
    public void Test_Issue9285()
    {
        var result = CompilationHelper.Compile(@"
resource foo 'Microsoft.Storage/storageAccounts@2022-09-01' existing = {
  name: 'asdf'
}

output fooProps object = {
  id: foo.id
  name: foo.name
  type: foo.type
  apiVersion: foo.apiVersion
}
output fooAccess object = {
  id: foo['id']
  name: foo['name']
  type: foo['type']
  apiVersion: foo['apiVersion']
}
");

        result.Should().HaveTemplateWithOutput("fooProps", JToken.Parse(@"{
  ""id"": ""[resourceId('Microsoft.Storage/storageAccounts', 'asdf')]"",
  ""name"": ""asdf"",
  ""type"": ""Microsoft.Storage/storageAccounts"",
  ""apiVersion"": ""2022-09-01""
}"));
        result.Should().HaveTemplateWithOutput("fooAccess", JToken.Parse(@"{
  ""id"": ""[resourceId('Microsoft.Storage/storageAccounts', 'asdf')]"",
  ""name"": ""asdf"",
  ""type"": ""Microsoft.Storage/storageAccounts"",
  ""apiVersion"": ""2022-09-01""
}"));
    }

    // https://github.com/Azure/bicep/issues/6065
    [TestMethod]
    public void Test_Issue6065()
    {
        var result = CompilationHelper.Compile(Services.WithFeatureOverrides(new(ResourceTypedParamsAndOutputsEnabled: true)),
("main.bicep", @"
module mymodule 'test.bicep' = {
  name: 'mymodule'
}

resource myresource 'Microsoft.Sql/servers@2021-08-01-preview' = {
  name: 'myothersql'
  location: resourceGroup().location
  properties: {
    administratorLogin: mymodule.outputs.sql.properties.administratorLogin
  }
}
"),
("test.bicep", @"
resource sql 'Microsoft.Sql/servers@2021-08-01-preview' existing = {
  name: 'mysql'
}

output sql resource = sql
"));

        result.ExcludingLinterDiagnostics().Should().HaveDiagnostics(new[]
        {
            ("BCP320", DiagnosticLevel.Error, "The properties of module output resources cannot be accessed directly. To use the properties of this resource, pass it as a resource-typed parameter to another module and access the parameter's properties therein."),
        });
    }

    [TestMethod]
    public void Test_Issue12895()
    {

        var result = CompilationHelper.Compile(Services.WithFeatureOverrides(new(ResourceTypedParamsAndOutputsEnabled: true)),
("main.bicep", @"
module mymodule 'test.bicep' = {
}

resource myresource 'Microsoft.Sql/servers@2021-08-01-preview' = {
  name: 'myothersql'
  location: resourceGroup().location
  properties: {
    administratorLogin: mymodule.outputs.sql.properties.administratorLogin
  }
}
"),
("test.bicep", @"
resource sql 'Microsoft.Sql/servers@2021-08-01-preview' existing = {
  name: 'mysql'
}

output sql resource = sql
"));

        result.ExcludingLinterDiagnostics().Should().HaveDiagnostics(new[]
        {
            ("BCP320", DiagnosticLevel.Error, "The properties of module output resources cannot be accessed directly. To use the properties of this resource, pass it as a resource-typed parameter to another module and access the parameter's properties therein."),
        });
    }

    [TestMethod]
    public void Test_Issue6065_ResourceFunctions()
    {
        var result = CompilationHelper.Compile(Services.WithFeatureOverrides(new(ResourceTypedParamsAndOutputsEnabled: true)),
            ("main.bicep", """
                module mod 'mod.bicep' = {
                  name: 'mod'
                }

                output key string = mod.outputs.sa.listKeys().keys[0].value
                """),
            ("mod.bicep", """
                resource sa 'Microsoft.Storage/storageAccounts@2022-09-01' existing = {
                  name: 'sa'
                }

                output sa resource = sa
                """));

        result.ExcludingLinterDiagnostics().Should().HaveDiagnostics(new[]
        {
            ("BCP320", DiagnosticLevel.Error, "The properties of module output resources cannot be accessed directly. To use the properties of this resource, pass it as a resource-typed parameter to another module and access the parameter's properties therein."),
        });
    }

    [TestMethod]
    public void Test_Issue6065_GetSecretFunction()
    {
        var result = CompilationHelper.Compile(Services.WithFeatureOverrides(new(ResourceTypedParamsAndOutputsEnabled: true)),
            ("main.bicep", """
                module mod 'mod.bicep' = {
                  name: 'mod'
                }

                module mod2 'mod2.bicep' = {
                  name: 'mod2'
                  params: {
                    secret: mod.outputs.kv.getSecret('password')
                  }
                }
                """),
            ("mod.bicep", """
                resource kv 'Microsoft.KeyVault/vaults@2022-07-01' existing = {
                  name: 'kv'
                }

                output kv resource = kv
                """),
            ("mod2.bicep", """
                @secure()
                param secret string
                """));

        result.ExcludingLinterDiagnostics().Should().NotHaveAnyDiagnostics();
    }

    // https://github.com/Azure/bicep/issues/9713
    [TestMethod]
    public void Test_9713()
    {
        var result = CompilationHelper.Compile(@"
@allowed([
  ['blob', 'file']
  ['blob', 'file', 'table', 'queue']
])
param storageServices array = ['blob', 'file']

output storageService string = storageServices[0]
");

        result.Should().NotHaveAnyDiagnostics();
    }

    // https://github.com/Azure/bicep/issues/9734
    [TestMethod]
    public void Test_9734()
    {
        var result = CompilationHelper.Compile(@"
param name string
param appsettings object

var defaultValues = {
  '${name}': { }
}
var values = union(defaultValues, appsettings)

output values object = values[name]
");

        result.Should().NotHaveAnyDiagnostics();
    }

    // https://github.com/Azure/bicep/issues/9855
    [TestMethod]
    public void Test_Issue9855()
    {
        var result = CompilationHelper.Compile(@"
/*************
* BLOCK     *
**************/
");

        result.Should().NotHaveAnyDiagnostics();
    }

    // https://github.com/Azure/bicep/issues/9469
    [TestMethod]
    public void Test_Issue9469()
    {
        var referenceExpressionsExpected = new Dictionary<FeatureProviderOverrides, string>
        {
            // without symbolic names enabled, we should expect a reference using the well-formed resource ID
            { new(), "reference(extensionResourceId(format('/subscriptions/{0}/resourceGroups/{1}', parameters('CertificateSubjects')[0].keyVault.subscriptionId, parameters('CertificateSubjects')[0].keyVault.resourceGroupName), 'Microsoft.KeyVault/vaults/secrets', parameters('CertificateSubjects')[0].keyVault.name, replace(replace(parameters('CertificateSubjects')[0].subject, '*', 'wild'), '.', '-')), '2022-07-01')" },
            // with symbolic names enabled, we should expect a symbolic name reference
            { new(SymbolicNameCodegenEnabled: true), "reference(format('Certificate[{0}]', 0))" }
        };

        foreach (var (featureset, referenceExpression) in referenceExpressionsExpected)
        {
            var result = CompilationHelper.Compile(Services.WithFeatureOverrides(featureset), @"
param CertificateSubjects array

resource CertificateVault 'Microsoft.KeyVault/vaults@2022-07-01' existing = [for (c, i) in CertificateSubjects: {
  name: c.keyVault.name
  scope: resourceGroup(c.keyVault.subscriptionId, c.keyVault.resourceGroupName)
}]

resource Certificate 'Microsoft.KeyVault/vaults/secrets@2022-07-01' existing = [for (c, i) in CertificateSubjects: {
  name: replace(replace(c.subject, '*', 'wild'), '.', '-')
  parent: CertificateVault[i]
}]

output firstCertEnabled bool = Certificate[0].properties.attributes.enabled
");

            result.Should().HaveTemplateWithOutput("firstCertEnabled", $"[{referenceExpression}.attributes.enabled]");
        }
    }

    // https://github.com/Azure/bicep/issues/9467
    [TestMethod]
    public void Test_Issue9467()
    {
        var bicepparamText = @"
using 'main.bicep'

param CertificateSubjects = [{
  subject: 'blah'
  secretName: 'blah'
  thumbprint: 'blah'
  keyVault: {
    name: 'myKv'
    subscriptionId: 'mySub'
    resourceGroupName: 'myRg'
  }
}]
";

        var bicepTemplateText = @"
@description('Used to identify a Key Vault and where it\'s deployed to')
type keyVaultIdentifier = {
  @description('The name of the Key Vault')
  name: string
  @description('The ID of the subscription the Key Vault is associated with')
  subscriptionId: string
  @description('The name of the resource group the Key Vault is associated with')
  resourceGroupName: string
}

@description('Used to identify the details of a specific certificate')
type certificateMapping = {
  @description('The subject value of the certificate')
  subject: string
  @description('The name of the secret in the Key Vault')
  secretName: string
  @description('The thumbprint of the certificate')
  thumbprint: string
  @description('The identifier of the Key Vault instance')
  keyVault: keyVaultIdentifier
}

@description('The various subjects for which certificates should be secured for downstream resources')
param CertificateSubjects certificateMapping[]

//Specifically pulls the certificates from the CertificateSubject vault as specified
resource CertificateVault 'Microsoft.KeyVault/vaults@2022-07-01' existing = {
  name: first(map(CertificateSubjects, c => c.keyVault.name))
  scope: resourceGroup(first(map(CertificateSubjects, c => c.keyVault.subscriptionId)), first(map(CertificateSubjects, c => c.keyVault.resourceGroupName)))
}

output vaultId string = CertificateVault.id
";

        var (parameters, _, _) = CompilationHelper.CompileParams(("parameters.bicepparam", bicepparamText), ("main.bicep", bicepTemplateText));

        var result = CompilationHelper.Compile(bicepTemplateText);

        result.Should().GenerateATemplate();

        var evaluated = TemplateEvaluator.Evaluate(result.Template, parameters).ToJToken();
        evaluated.Should().HaveValueAtPath("$.outputs['vaultId'].value", "/subscriptions/mySub/resourceGroups/myRg/providers/Microsoft.KeyVault/vaults/myKv");
    }

    // https://github.com/Azure/bicep/issues/9024
    [TestMethod]
    public void Test_Issue9024()
    {
        var result = CompilationHelper.Compile(@"
resource foo 'Microsoft.Web/sites@2022-03-01' = {
  name: 'foo'
  location: resourceGroup().location

  resource ext 'extensions' = {
    name: 'ZipDeploy'
  }
}
");
        result.Should().NotHaveAnyCompilationBlockingDiagnostics();
        result.Should().ContainDiagnostic("BCP088", DiagnosticLevel.Warning, "The property \"name\" expected a value of type \"'MSDeploy' | 'onedeploy'\" but the provided value is of type \"'ZipDeploy'\". Did you mean \"'MSDeploy'\"?");
    }

    // https://github.com/Azure/bicep/issues/10235
    [TestMethod]
    public void Test_Issue10235()
    {
        var result = CompilationHelper.Compile(@"
resource site 'Microsoft.Web/sites@2022-03-01' = {
  name: 'mySite'
  location: resourceGroup().location
}

resource config 'Microsoft.Web/sites/config@2022-03-01' = {
  parent: site
  name: 'virtualNetwork'
  properties: {
    subnetResourceId: 'subnetId'
    swiftSupported: true
  }
}
");
        result.Should().NotHaveAnyCompilationBlockingDiagnostics();
        result.Should().ContainDiagnostic("BCP036", DiagnosticLevel.Warning, "The property \"name\" expected a value of type \"'appsettings' | 'authsettings' | 'authsettingsV2' | 'azurestorageaccounts' | 'backup' | 'connectionstrings' | 'logs' | 'metadata' | 'pushsettings' | 'slotConfigNames' | 'web'\" but the provided value is of type \"'virtualNetwork'\". If this is a resource type definition inaccuracy, report it using https://aka.ms/bicep-type-issues.");
    }

    // https://github.com/Azure/bicep/issues/9978
    [TestMethod]
    public void Test_Issue9978()
    {
        var result = CompilationHelper.Compile(@"
param foo string = guid(foo)

#disable-next-line no-unused-existing-resources
resource asdf 'Microsoft.Storage/storageAccounts@2022-09-01' existing = {
  name: foo
}
");

        result.Should().HaveDiagnostics(new[]
        {
            ("BCP079", DiagnosticLevel.Error, "This expression is referencing its own declaration, which is not allowed."),
            ("BCP062", DiagnosticLevel.Error, "The referenced declaration with name \"foo\" is not valid."),
        });
    }

    // https://github.com/Azure/bicep/issues/6010
    [TestMethod]
    public void Test_Issue6010()
    {
        var result = CompilationHelper.Compile(@"
resource workspace 'Microsoft.OperationalInsights/workspaces@2021-06-01' existing = {
  name: 'acu1brwaoat5LogAnalytics'
}

resource logicApp 'Microsoft.Logic/workflows@2019-05-01' existing = {
  name: 'logic01'
}

resource alertRule 'Microsoft.SecurityInsights/alertRules@2021-09-01-preview' = {
  scope: workspace
  name: 'new2'
  kind: 'Fusion'
}

resource action 'Microsoft.SecurityInsights/alertRules/actions@2021-09-01-preview' = {
  parent: alertRule
  name: 'action1'
  properties: {
    logicAppResourceId: logicApp.id
    #disable-next-line use-secure-value-for-secure-inputs
    triggerUri: logicApp.listCallbackUrl().value
  }
}
");

        result.Should().NotHaveAnyDiagnostics();
    }

    // https://github.com/Azure/bicep/issues/6010
    [TestMethod]
    public void Test_Issue6010_negative()
    {
        var result = CompilationHelper.Compile(@"
resource workspace 'Microsoft.OperationalInsights/workspaces@2021-06-01' existing = {
  name: 'acu1brwaoat5LogAnalytics'
}

resource logicApp 'Microsoft.Logic/workflows@2019-05-01' existing = {
  name: 'logic01'
}

resource alertRule 'Microsoft.SecurityInsights/alertRules@2021-09-01-preview' = {
  scope: workspace
  name: 'new2'
  kind: 'Fusion'
}

resource action 'Microsoft.SecurityInsights/alertRules/actions@2021-09-01-preview' = {
  name: 'action1'
  properties: {
    logicAppResourceId: logicApp.id
    triggerUri: logicApp.listCallbackUrl().value
  }
}
");

        result.Should().ContainDiagnostic("BCP135", DiagnosticLevel.Error, "Scope \"resourceGroup\" is not valid for this resource type. Permitted scopes: \"resource\".");
    }

    // https://github.com/Azure/bicep/issues/6010
    [TestMethod]
    public void Test_Issue6010_existing()
    {
        var result = CompilationHelper.Compile(@"
resource workspace 'Microsoft.OperationalInsights/workspaces@2021-06-01' existing = {
  name: 'acu1brwaoat5LogAnalytics'
}

resource logicApp 'Microsoft.Logic/workflows@2019-05-01' existing = {
  name: 'logic01'
}

resource alertRule 'Microsoft.SecurityInsights/alertRules@2021-09-01-preview' existing = {
  scope: workspace
  name: 'new2'
}

resource action 'Microsoft.SecurityInsights/alertRules/actions@2021-09-01-preview' = {
  parent: alertRule
  name: 'action1'
  properties: {
    logicAppResourceId: logicApp.id
    #disable-next-line use-secure-value-for-secure-inputs
    triggerUri: logicApp.listCallbackUrl().value
  }
}
");

        result.Should().NotHaveAnyDiagnostics();
    }

    // https://github.com/Azure/bicep/issues/6010
    [TestMethod]
    public void Test_Issue6010_nested()
    {
        var result = CompilationHelper.Compile(@"
param watchlistItems array
param watchlistName string
param workspaceName string

resource workspace 'Microsoft.OperationalInsights/workspaces@2022-10-01' existing = {
  name: workspaceName
}

var firstColumnName = !empty(watchlistItems) ? watchlistItems[0][0] : ''

resource watchlist 'Microsoft.SecurityInsights/watchlists@2023-02-01-preview' = {
  scope: workspace
  name: watchlistName
  properties: {
    provider: 'Microsoft'
    displayName: watchlistName
    itemsSearchKey: firstColumnName
  }

  resource watchlistItemsDeployment 'watchlistItems@2023-02-01-preview' = [for item in watchlistItems: {
    name: guid(item)
    properties: {
      itemsKeyValue: item
    }
  }]
}
");

        result.Should().NotHaveAnyDiagnostics();
    }

    // https://github.com/Azure/bicep/issues/10321
    [TestMethod]
    public void Test_Issue10321()
    {
        var result = CompilationHelper.Compile(
("main.bicep", @"
module mod 'mod.json' = {
  name: 'mod'
  params: {
    secret: kv.getSecret('secret')
  }
}

resource kv 'Microsoft.KeyVault/vaults@2019-09-01' existing = {
  name: 'vault'
}
"),
("mod.json", @"{
  ""$schema"": ""https://schema.management.azure.com/schemas/2019-04-01/deploymentTemplate.json#"",
  ""contentVersion"": ""1.0.0.0"",
  ""parameters"": {
    ""secret"": {
      ""type"": ""secureString""
    }
  },
  ""resources"": []
}"));

        result.ExcludingLinterDiagnostics().Should().NotHaveAnyDiagnostics();
    }

    // https://github.com/Azure/bicep/issues/10403
    [TestMethod]
    public void Test_Issue10403()
    {
        var result = CompilationHelper.CompileParams(
("parameters.bicepparam", @"
param foo = 'foo'
param foo = 'foo'
"));

        result.Should().HaveDiagnostics(new[]
        {
            ("BCP261", DiagnosticLevel.Error, "A using declaration must be present in this parameters file."),
            ("BCP028", DiagnosticLevel.Error, "Identifier \"foo\" is declared multiple times. Remove or rename the duplicates."),
            ("BCP028", DiagnosticLevel.Error, "Identifier \"foo\" is declared multiple times. Remove or rename the duplicates."),
        });
    }

    // https://github.com/Azure/bicep/issues/9973
    [TestMethod]
    public void Test_Issue9973()
    {
        var result = CompilationHelper.Compile(
            ("main.bicep", @"
var seq = range(0, 2)
module modules 'module.bicep' = [for i in seq: {
  name: 'module${i}'
}]

var items = [for (item, index) in seq: {
  key: string(item)
  value: modules[index].outputs.out
}]

output obj object = toObject(items, item => item.key, item => item.value)
"),
            ("module.bicep", @"output out string = ''"));

        result.Should().OnlyContainDiagnostic("BCP182", DiagnosticLevel.Error, "This expression is being used in the for-body of the variable \"items\", which requires values that can be calculated at the start of the deployment. The property \"outputs\" of modules cannot be calculated at the start. Properties of modules which can be calculated at the start include \"name\".");
    }

    // https://github.com/Azure/bicep/issues/10489
    [TestMethod]
    public void Test_Issue10489()
    {
        var result = CompilationHelper.Compile(
("main.bicep", @"
@minLength(1)
@maxLength(50)
param apim_name string = replace(resourceGroup().name, '-rg-', '-apim-')

@minValue(1)
param rg_tag_count int = int(take(resourceGroup().name, 3))
"));

        result.ExcludingLinterDiagnostics().Should().NotHaveAnyDiagnostics();
    }

    // https://github.com/Azure/bicep/issues/10619
    [TestMethod]
    public void Test_Issue10619()
    {
        var result = CompilationHelper.Compile(
("main.bicep", @"
metadata name = 'Some metadata'
param name string

resource storageaccount 'Microsoft.Storage/storageAccounts@2021-02-01' = {
  name: name
  kind: 'StorageV2'
  sku: {
    name: 'Premium_LRS'
  }
}
"));

        result.Should().GenerateATemplate();
    }

    // https://github.com/Azure/bicep/issues/10619
    [TestMethod]
    public void Test_Issue10619_outputs()
    {
        var result = CompilationHelper.Compile(
("main.bicep", @"
output name string = 'blah'
param name string

resource storageaccount 'Microsoft.Storage/storageAccounts@2021-02-01' = {
  name: name
  kind: 'StorageV2'
  sku: {
    name: 'Premium_LRS'
  }
}
"));

        result.Should().GenerateATemplate();
    }

    // https://github.com/Azure/bicep/issues/10658
    [TestMethod]
    public void Test_Issue10658()
    {
        var result = CompilationHelper.Compile(
("main.bicep", @"
param someObject object

output errorOutput string = take(someObject.someProperty, 5)
"));

        result.ExcludingLinterDiagnostics().Should().NotHaveAnyDiagnostics();
    }

    // https://github.com/Azure/bicep/issues/10657
    [TestMethod]
    public void For_loop_scoped_variables_should_overwrite_globally_scoped_functions()
    {
        var result = CompilationHelper.Compile(@"
var foo = [for resourceGroup in []: {
  bar: resourceGroup('test')
}]
");

        result.ExcludingLinterDiagnostics().Should().HaveDiagnostics(new[]
        {
            ("BCP265", DiagnosticLevel.Error, "The name \"resourceGroup\" is not a function. Did you mean \"az.resourceGroup\"?"),
        });
    }

    // https://github.com/Azure/bicep/issues/10657
    [TestMethod]
    public void Variable_declarations_should_overwrite_globally_scoped_functions()
    {
        var result = CompilationHelper.Compile(@"
var resourceGroup = 'blah'
var foo = [for rg in []: {
  bar: resourceGroup('test')
}]
");

        result.ExcludingLinterDiagnostics().Should().HaveDiagnostics(new[]
        {
            ("BCP265", DiagnosticLevel.Error, "The name \"resourceGroup\" is not a function. Did you mean \"az.resourceGroup\"?"),
        });
    }

    // https://github.com/Azure/bicep/issues/10657
    [TestMethod]
    public void Lambda_variable_declarations_should_overwrite_globally_scoped_functions()
    {
        var result = CompilationHelper.Compile(@"
param rgs string[]
var foo = map(rgs, resourceGroup => resourceGroup('test'))
");

        result.ExcludingLinterDiagnostics().Should().HaveDiagnostics([
            ("BCP070", DiagnosticLevel.Error, """Argument of type "string => error" is not assignable to parameter of type "(any[, int]) => any"."""),
        ]);
    }

    // https://github.com/Azure/bicep/issues/10657
    [TestMethod]
    public void Typed_lambda_variable_declarations_should_overwrite_globally_scoped_functions()
    {
        var result = CompilationHelper.Compile(@"
func foo(resourceGroup string) string => resourceGroup('test')
");

        result.ExcludingLinterDiagnostics().Should().HaveDiagnostics(new[]
        {
            ("BCP265", DiagnosticLevel.Error, "The name \"resourceGroup\" is not a function. Did you mean \"az.resourceGroup\"?"),
        });
    }

    // https://github.com/Azure/bicep/issues/10884
    [TestMethod]
    public void Test_Issue10884()
    {
        var result = CompilationHelper.Compile(
("main.bicep", @"
module mod 'mod.bicep' = {
  name: 'mod'
  params: {
    resourceGroups: [
      {
        actionGroups: [
          {
          }
        ]
      }
    ]
  }
}
"),
("mod.bicep", @"
type resourceGroup = {
  actionGroups: {
    foo: string
    bar: string
  }[]?
}

param resourceGroups resourceGroup[]
"));

        result.ExcludingLinterDiagnostics().Should().HaveDiagnostics(new[]
        {
            ("BCP035", DiagnosticLevel.Error, "The specified \"object\" declaration is missing the following required properties: \"bar\", \"foo\"."),
        });
    }

    // https://github.com/Azure/bicep/issues/10098
    [TestMethod]
    public void Test_Issue10098()
    {
        var result = CompilationHelper.Compile(
("mod.bicep", @"
@allowed([0, 1, 2, 3 ])
param availabilityZone int = 0

param availabilityZoneUnion 0 | 1 | 2 | 3 = 0
"),
("main.bicep", @"
@minValue(0)
param count int

module mod 'mod.bicep' = [for i in range(0, count): {
  name: 'mod${i}'
  params: {
    availabilityZone: i % 3 + 1
    availabilityZoneUnion: i % 3 + 1
  }
}]
"));

        result.ExcludingLinterDiagnostics().Should().NotHaveAnyDiagnostics();
    }

    // https://github.com/Azure/bicep/issues/11437
    [TestMethod]
    public void Test_Issue11437()
    {
        var result = CompilationHelper.CompileParams(
            ("parameters.bicepparam", """
                using 'main.bicep'

                param foo = 'asdf'
                param foo = 'asdf'
                """),
            ("main.bicep", """param foo string"""));

        result.Should().HaveDiagnostics(new[]
        {
            ("BCP028", DiagnosticLevel.Error, """Identifier "foo" is declared multiple times. Remove or rename the duplicates."""),
            ("BCP028", DiagnosticLevel.Error, """Identifier "foo" is declared multiple times. Remove or rename the duplicates."""),
        });
    }

    // https://github.com/Azure/bicep/issues/8187
    [TestMethod]
    public void Test_Issue8187()
    {
        var result = CompilationHelper.Compile(
            ("blank.bicep", ""),
            ("main.bicep", """
var modOptions = [for index in range(0, 3): {
  name: 'mod_${index}'
}]

module mods 'blank.bicep' = [for mod in modOptions: {
  name: mod.name
}]

//  ACTION - Replace output from above with below, notice the () wrap around for loop. This causes the stack trace below and prevents typing, each key stroke the text cursor is moved away.
output modDetails array = ([for (mod, index) in modOptions: {
 deploymentName: mods[index].name
}])
"""));

        result.Should().HaveDiagnostics([
            ("BCP138", DiagnosticLevel.Error, """For-expressions are not supported in this context. For-expressions may be used as values of resource, module, variable, and output declarations, or values of resource and module properties."""),
        ]);
    }

    // https://github.com/Azure/bicep/issues/10994
    [TestMethod]
    public void Test_Issue10994()
    {
        var result = CompilationHelper.Compile(Services.WithFeatureOverrides(new(ResourceTypedParamsAndOutputsEnabled: true)), """
            param ir resource 'Microsoft.DataFactory/factories/integrationRuntimes@2018-06-01'
            output authkeys string = ir.listAuthKeys().authKey1
            """);

        result.ExcludingLinterDiagnostics().Should().NotHaveAnyDiagnostics();
    }

    // https://github.com/Azure/bicep/issues/502
    [TestMethod]
    public void Test_Issue502()
    {
        var result = CompilationHelper.Compile("""
            var foo = 1
            var FoO = 2
            """);

        result.ExcludingLinterDiagnostics().Should().HaveDiagnostics(new[]
        {
            ("BCP353", DiagnosticLevel.Error, "The variables \"foo\", \"FoO\" differ only in casing. The ARM deployments engine is not case sensitive and will not be able to distinguish between them."),
            ("BCP353", DiagnosticLevel.Error, "The variables \"foo\", \"FoO\" differ only in casing. The ARM deployments engine is not case sensitive and will not be able to distinguish between them."),
        });

        result = CompilationHelper.Compile("""
            param foo int = 1
            param FoO int = 2
            """);

        result.ExcludingLinterDiagnostics().Should().HaveDiagnostics(new[]
        {
            ("BCP353", DiagnosticLevel.Error, "The parameters \"foo\", \"FoO\" differ only in casing. The ARM deployments engine is not case sensitive and will not be able to distinguish between them."),
            ("BCP353", DiagnosticLevel.Error, "The parameters \"foo\", \"FoO\" differ only in casing. The ARM deployments engine is not case sensitive and will not be able to distinguish between them."),
        });

        result = CompilationHelper.Compile("""
            output foo int = 1
            output FoO int = 2
            """);

        result.ExcludingLinterDiagnostics().Should().HaveDiagnostics(new[]
        {
            ("BCP353", DiagnosticLevel.Error, "The outputs \"foo\", \"FoO\" differ only in casing. The ARM deployments engine is not case sensitive and will not be able to distinguish between them."),
            ("BCP353", DiagnosticLevel.Error, "The outputs \"foo\", \"FoO\" differ only in casing. The ARM deployments engine is not case sensitive and will not be able to distinguish between them."),
        });

        result = CompilationHelper.Compile("""
            type foo = string
            type FoO = int
            """);

        result.ExcludingLinterDiagnostics().Should().HaveDiagnostics(new[]
        {
            ("BCP353", DiagnosticLevel.Error, "The types \"foo\", \"FoO\" differ only in casing. The ARM deployments engine is not case sensitive and will not be able to distinguish between them."),
            ("BCP353", DiagnosticLevel.Error, "The types \"foo\", \"FoO\" differ only in casing. The ARM deployments engine is not case sensitive and will not be able to distinguish between them."),
        });

        result = CompilationHelper.Compile("""
            param x {
              foo: string
              FoO: int
            }
            """);

        result.ExcludingLinterDiagnostics().Should().HaveDiagnostics(new[]
        {
            ("BCP353", DiagnosticLevel.Error, "The type properties \"foo\", \"FoO\" differ only in casing. The ARM deployments engine is not case sensitive and will not be able to distinguish between them."),
            ("BCP353", DiagnosticLevel.Error, "The type properties \"foo\", \"FoO\" differ only in casing. The ARM deployments engine is not case sensitive and will not be able to distinguish between them."),
        });

        result = CompilationHelper.Compile(Services.WithFeatureOverrides(new(AssertsEnabled: true)), """
            assert foo = true
            assert FoO = true
            """);

        result.ExcludingLinterDiagnostics().Should().HaveDiagnostics(new[]
        {
            ("BCP353", DiagnosticLevel.Error, "The asserts \"foo\", \"FoO\" differ only in casing. The ARM deployments engine is not case sensitive and will not be able to distinguish between them."),
            ("BCP353", DiagnosticLevel.Error, "The asserts \"foo\", \"FoO\" differ only in casing. The ARM deployments engine is not case sensitive and will not be able to distinguish between them."),
        });

        // if the two symbols are of different types, ARM will be able to distinguish between them
        result = CompilationHelper.Compile("""
            param foo int = 1
            var FoO = 2
            """);

        result.ExcludingLinterDiagnostics().Should().NotHaveAnyDiagnostics();
    }

    // https://github.com/Azure/bicep/issues/17192
    [TestMethod]
    public void Test_Issue17192()
    {
        var result = CompilationHelper.Compile(
          ("main.bicep",
"""
import { Location } from 'test.bicep'
var location = 2
output output_of_location int = location
"""),
          ("test.bicep",
"""
@export()
var Location = 1
""")
        );

        result.ExcludingLinterDiagnostics().Should().HaveDiagnostics(new[]
        {
            ("BCP353", DiagnosticLevel.Error, "The variables \"location\", \"Location\" differ only in casing. The ARM deployments engine is not case sensitive and will not be able to distinguish between them."),
            ("BCP353", DiagnosticLevel.Error, "The variables \"location\", \"Location\" differ only in casing. The ARM deployments engine is not case sensitive and will not be able to distinguish between them."),
        });

        result = CompilationHelper.Compile(
        ("main.bicep",
"""
import { MyFunc } from 'test.bicep'
func myFunc() string => 'bar'
"""),
        ("test.bicep",
"""
@export()
func MyFunc() string => 'foo'
""")
        );

        result.ExcludingLinterDiagnostics().Should().HaveDiagnostics(new[]
        {
            ("BCP353", DiagnosticLevel.Error, "The functions \"myFunc\", \"MyFunc\" differ only in casing. The ARM deployments engine is not case sensitive and will not be able to distinguish between them."),
            ("BCP353", DiagnosticLevel.Error, "The functions \"myFunc\", \"MyFunc\" differ only in casing. The ARM deployments engine is not case sensitive and will not be able to distinguish between them."),
        });

        result = CompilationHelper.Compile(
        ("main.bicep",
"""
import { MyType } from 'test.bicep'
type myType = { foo: string }
"""),
        ("test.bicep",
"""
@export()
type MyType = { foo: string }
""")
        );

        result.ExcludingLinterDiagnostics().Should().HaveDiagnostics(new[]
        {
            ("BCP353", DiagnosticLevel.Error, "The types \"myType\", \"MyType\" differ only in casing. The ARM deployments engine is not case sensitive and will not be able to distinguish between them."),
            ("BCP353", DiagnosticLevel.Error, "The types \"myType\", \"MyType\" differ only in casing. The ARM deployments engine is not case sensitive and will not be able to distinguish between them."),
        });
    }

    // https://github.com/Azure/bicep/issues/10343
    [TestMethod]
    public void Test_Issue10343()
    {
        var result = CompilationHelper.Compile(Services.WithFeatureOverrides(new(SymbolicNameCodegenEnabled: true)), ("main.bicep", @"
resource foo1 'Microsoft.Storage/storageAccounts@2022-09-01' = {
  name: 'foo'
}

resource foo2 'Microsoft.Authorization/roleAssignments@2022-04-01' existing = {
  scope: foo1
  name: 'blah'
}

resource foo3 'Microsoft.Storage/storageAccounts@2022-09-01' = {
  name: 'foo3'
  properties: {
    accessTier: foo2.id
  }
}
"));

        var evaluated = TemplateEvaluator.Evaluate(result.Template).ToJToken();
        evaluated.Should().HaveValueAtPath("resources.foo3.dependsOn", new JArray("foo1"));
    }

    // https://github.com/Azure/bicep/issues/11292
    [TestMethod]
    public void Test_Issue11292()
    {
        var result = CompilationHelper.Compile("""
            @description('foo${'bar'}')
            param baz int
            """);

        result.Template.Should().NotHaveValue();
        result.ExcludingLinterDiagnostics().Should().HaveDiagnostics(new[]
        {
            ("BCP032", DiagnosticLevel.Error, "The value must be a compile-time constant."),
        });
    }

    // https://github.com/Azure/bicep/issues/11742
    [TestMethod]
    public void Test_Issue11742()
    {
        var result = CompilationHelper.Compile("""
            param location string

            resource keyVault 'Microsoft.KeyVault/vaults@2019-09-01' = {
              name: 'name'
              location: location
              properties: {
                enabledForDeployment: true
                enabledForTemplateDeployment: true
                enabledForDiskEncryption: true
                tenantId: 'tenantId'
                accessPolicies: [
                  {
                    tenantId: 'tenantId'
                    objectId: 'objectId'
                    permissions: {
                      keys: [
                        'get'
                      ]
                      secrets: [
                        'list'
                        'get'
                      ]
                    }
                  }
                ]
                sku: {
                  name: 'standard'
                  family: 'A'
                }
              }
            }
            """);

        result.Template.Should().NotBeNull();
        result.ExcludingLinterDiagnostics().Should().HaveDiagnostics(new[]
        {
            ("BCP333", DiagnosticLevel.Warning, "The provided value (whose length will always be less than or equal to 8) is too short to assign to a target for which the minimum allowable length is 36."),
            ("BCP416", DiagnosticLevel.Warning, "The supplied string does not match the expected pattern of /$^[0-9a-fA-F]{8}-([0-9a-fA-F]{4}-){3}[0-9a-fA-F]{12}$/."),
            ("BCP333", DiagnosticLevel.Warning, "The provided value (whose length will always be less than or equal to 8) is too short to assign to a target for which the minimum allowable length is 36."),
            ("BCP416", DiagnosticLevel.Warning, "The supplied string does not match the expected pattern of /$^[0-9a-fA-F]{8}-([0-9a-fA-F]{4}-){3}[0-9a-fA-F]{12}$/."),
        });
    }

    // https://github.com/Azure/bicep/issues/11846
    [TestMethod]
    public void Test_Issue11846()
    {
        var withOuterScopeEvaluation = """
            param tags object
            param tag1 string
            var tag2 = 'tag2'
            var deploymentName = 'name'
            var deploymentMode = 'Incremental'

            resource nestedDeployment 'Microsoft.Resources/deployments@2020-10-01' = {
              name: deploymentName
              properties: {
                mode: deploymentMode
                template: {
                  '$schema': 'https://schema.management.azure.com/schemas/2019-04-01/deploymentTemplate.json#'
                  contentVersion: '1.0.0.0'
                  resources: [
                    {
                      apiVersion: '2022-09-01'
                      type: 'Microsoft.Resources/tags'
                      name: 'default'
                      properties: {
                        tags: union(tags, {tag1: tag1, tag2: tag2})
                      }
                    }
                  ]
                }
              }
            }
            """;
        var withExplicitInnerScopeEvaluation = """
            param tags object
            param tag1 string
            var tag2 = 'tag2'
            var deploymentName = 'name'
            var deploymentMode = 'Incremental'

            resource nestedDeployment 'Microsoft.Resources/deployments@2020-10-01' = {
              name: deploymentName
              properties: {
                expressionEvaluationOptions: {
                  scope: 'inner'
                }
                mode: deploymentMode
                template: {
                  '$schema': 'https://schema.management.azure.com/schemas/2019-04-01/deploymentTemplate.json#'
                  contentVersion: '1.0.0.0'
                  resources: [
                    {
                      apiVersion: '2022-09-01'
                      type: 'Microsoft.Resources/tags'
                      name: 'default'
                      properties: {
                        tags: union(tags, {tag1: tag1, tag2: tag2, tag3: join(map(['a'], x => x), ',')})
                      }
                    }
                  ]
                }
              }
            }
            """;
        var withImplicitInnerScopeEvaluation = """
            param tags {*: string}
            param tag1 string
            var tag2 = 'tag2'
            var deploymentName = 'name'
            var deploymentMode = 'Incremental'

            resource nestedDeployment 'Microsoft.Resources/deployments@2020-10-01' = {
              name: deploymentName
              properties: {
                mode: deploymentMode
                template: {
                  '$schema': 'https://schema.management.azure.com/schemas/2019-04-01/deploymentTemplate.json#'
                  contentVersion: '1.0.0.0'
                  resources: [
                    {
                      apiVersion: '2022-09-01'
                      type: 'Microsoft.Resources/tags'
                      name: 'default'
                      properties: {
                        tags: union(tags, {tag1: tag1, tag2: tag2, tag3: join(map(['a'], x => x), ',')})
                      }
                    }
                  ]
                }
              }
            }
            """;

        using (new AssertionScope())
        {
            var result = CompilationHelper.Compile(withOuterScopeEvaluation);
            result.Should().HaveDiagnostics(new[]
            {
                ("no-deployments-resources", DiagnosticLevel.Warning, "Resource 'nestedDeployment' of type 'Microsoft.Resources/deployments@2020-10-01' should instead be declared as a Bicep module."),
            });

            foreach (var innerScoped in new[] { withExplicitInnerScopeEvaluation, withImplicitInnerScopeEvaluation })
            {
                result = CompilationHelper.Compile(innerScoped);
                result.Should().HaveDiagnostics(new[]
                {
                    ("no-deployments-resources", DiagnosticLevel.Warning, "Resource 'nestedDeployment' of type 'Microsoft.Resources/deployments@2020-10-01' should instead be declared as a Bicep module."),
                    ("nested-deployment-template-scoping", DiagnosticLevel.Error, "The symbol \"tags\" is declared in the context of the outer deployment and cannot be accessed by expressions within a nested deployment template that uses inner scoping for expression evaluation."),
                    ("nested-deployment-template-scoping", DiagnosticLevel.Error, "The symbol \"tag1\" is declared in the context of the outer deployment and cannot be accessed by expressions within a nested deployment template that uses inner scoping for expression evaluation."),
                    ("nested-deployment-template-scoping", DiagnosticLevel.Error, "The symbol \"tag2\" is declared in the context of the outer deployment and cannot be accessed by expressions within a nested deployment template that uses inner scoping for expression evaluation."),
                });
            }
        }
    }

    // https://github.com/Azure/bicep/issues/11883
    [TestMethod]
    public void Test_Issue11883()
    {
        var result = CompilationHelper.Compile(
            ("main.bicep", """
                param nullable string?
                param withNestedNullable {
                  property: string?
                }

                module mod 'mod.bicep' = {
                  name: 'mod'
                  params: {
                    withDefault: nullable
                    nullable: withNestedNullable.?property
                  }
                }
                """),
            ("mod.bicep", """
                param withDefault string = 'default'
                param nullable string?
                """));

        result.Should().NotHaveAnyDiagnostics();
    }

    // https://github.com/Azure/bicep/issues/11902
    [TestMethod]
    public void Test_Issue11902()
    {
        var result = CompilationHelper.CompileParams(
            ("main.bicep", """
                param rgName string
                """),
            ("parameters.bicepparam", """
                using 'main.bicep'

                var rg = resourceGroup().name
                param rgName = rg
                """));

        result.Should().HaveDiagnostics(new[]
        {
            ("BCP057", DiagnosticLevel.Error, "The name \"resourceGroup\" does not exist in the current context."),
            ("BCP062", DiagnosticLevel.Error, "The referenced declaration with name \"rg\" is not valid."),
        });
    }

    // https://github.com/Azure/bicep/issues/11902
    [TestMethod]
    public void Array_access_into_for_expression_should_not_cause_stack_overflow()
    {
        var result = CompilationHelper.CompileParams(
            ("main.bicep", """
                param rgName string
                """),
            ("parameters.bicepparam", """
                using 'main.bicep'

                var groups = [
                  {
                    name: 'foo'
                    abrv: 'f'
                  }
                  {
                    name: 'bar'
                    abrv: 'b'
                  }
                ]

                var rg = [for group in groups: group.name == resourceGroup().name ? group : []][0].abrv
                param rgName = rg
                """));

        result.Should().HaveDiagnostics(new[]
        {
            ("BCP138", DiagnosticLevel.Error, "For-expressions are not supported in this context. For-expressions may be used as values of resource, module, variable, and output declarations, or values of resource and module properties."),
            ("BCP057", DiagnosticLevel.Error, "The name \"resourceGroup\" does not exist in the current context."),
            ("BCP062", DiagnosticLevel.Error, "The referenced declaration with name \"rg\" is not valid."),
        });
    }

    // https://github.com/Azure/bicep/issues/11981
    [TestMethod]
    public void Test_Issue11981()
    {
        var result = CompilationHelper.CompileParams(
            ("main.bicep", """
                @sealed()
                param foo {
                  bar: string
                }
                """),
            ("parameters.bicepparam", """
                using 'main.bicep'

                param foo = {
                  bar: 'bar'
                  baz: 'baz'
                }
                """));

        result.Should().HaveDiagnostics(new[]
        {
            ("BCP037", DiagnosticLevel.Error, "The property \"baz\" is not allowed on objects of type \"{ bar: string }\". No other properties are allowed."),
        });
    }

    // https://github.com/Azure/bicep/issues/12417
    [TestMethod]
    public void Test_Issue12417()
    {
        var result = CompilationHelper.CompileParams(
("parameters.bicepparam", @"
using 'test.bicep'

param azureEnvironments

param region = azureEnvironments.AzureCloud.eventHubName.dev
"),
("test.bicep", @"
@description('Azure environment specific configuration settings')
type AzureEnvironmentType = {
  @description('Azure  US Government specific settings')
  AzureUSGovernment: {
    @description('Azure  Gov Event Hub ResourceIds')
    eventHubName: {
      prod: 'resourceId'
      qa: 'resourceId'
      dev: 'resourceId'
    }
    @description('Azure  Gov supported regions')
    region: {
      usgovvirginia: 'ugv'
      usgovtexas: 'ugt'
    }
    @description('Azure  Gov Log Analytics ResourceIds')
    workspace: {
      prod: 'resourceId'
      qa: 'resourceId'
      dev: 'resourceId'
    }
  }
  @description('Azure  Global specific settings')
  AzureCloud: {
    @description('Azure  Global Event Hub ResourceIds')
    eventHubName: {
      prod: 'resourceId'
      qa: 'resourceId'
      dev: 'resourceId'
    }
    @description('Azure  Global supported regions')
    region: {
      eastus: 'eus'
      westus: 'wus'
    }
    @description('Azure  Global Log Analytics ResourceIds')
    workspace: {
      prod: 'resourceId'
      qa: 'resourceId'
      dev: 'resourceId'
    }
  }
}

param azureEnvironments AzureEnvironmentType
"));

        result.Should().HaveDiagnostics(new[] {
            ("BCP018", DiagnosticLevel.Error, "Expected the \"=\" character at this location."),
            ("BCP259", DiagnosticLevel.Error, "The parameter \"region\" is assigned in the params file without being declared in the Bicep file."),
            ("BCP062", DiagnosticLevel.Error, "The referenced declaration with name \"azureEnvironments\" is not valid."),
        });
    }

    // https://github.com/Azure/bicep/issues/12640
    [TestMethod]
    public void Test_Issue12640()
    {
        var result = CompilationHelper.CompileParams(
            ("parameters.bicepparam", """
using 'main.bicep'

param rgs = {
  '0': {
    name: 'rg-test-1'
    location:'westeurope'
  }
  '1': {
    name: 'rg-test-2'
    location:'westeurope'
  }
}

param vnets = {
  0: {
    resourceGroupName: rgs['0'].name
  }
  1: {
    resourceGroupName: rgs['1'].name
  }
}
"""),
            ("main.bicep", """
param rgs  { *: rg }

param vnets {*: vnet}

type rg = {
  name: string
  location: string
  tags: {}?
}

type vnet = {
  name: string
  resourceGroupName: string
  tags: {}?
}
"""));

        result.Should().HaveDiagnostics(new[]
        {
            ("BCP022", DiagnosticLevel.Error, """Expected a property name at this location."""),
            ("BCP022", DiagnosticLevel.Error, """Expected a property name at this location."""),
        });
    }

    // https://github.com/Azure/bicep/issues/12912
    [TestMethod]
    public void Test_Issue12912()
    {

        var result = CompilationHelper.Compile(
            ("main.bicep", """
func test() object => loadJsonContent('./repro-data.json')
func test2() string => loadTextContent('./repro-data.json')
func test3() object => loadYamlContent('./repro-data.json')
func test4() string => loadFileAsBase64('./repro-data.json')
"""),
            ("repro-data.json", """
{}
"""));

        result.Should().NotHaveAnyDiagnostics();
        var evaluated = TemplateEvaluator.Evaluate(result.Template).ToJToken();
        evaluated.Should().HaveValueAtPath("$.functions[0].members['test'].output.value", new JObject());
        evaluated.Should().HaveValueAtPath("$.functions[0].members['test2'].output.value", "{}");
        evaluated.Should().HaveValueAtPath("$.functions[0].members['test3'].output.value", new JObject());
        evaluated.Should().HaveValueAtPath("$.functions[0].members['test4'].output.value", "e30=");
    }

    // https://github.com/Azure/bicep/issues/12698
    [TestMethod]
    public void Test_Issue12698()
    {

        var result = CompilationHelper.Compile(
            ("main.bicep", """
import { MyFunction } from 'export.bicep'

output foo string = MyFunction('foo')
"""),
            ("export.bicep", """
@export()
func MyFunction(name string) string => '${loadJsonContent('./test-mapping.json')['${name}'].myValue}'
"""),
            ("test-mapping.json", """
{
  "foo": {
    "myValue": "bar"
  }
}
"""));

        result.Should().NotHaveAnyDiagnostics();
        var evaluated = TemplateEvaluator.Evaluate(result.Template).ToJToken();
        evaluated.Should().HaveValueAtPath("$.outputs['foo'].value", "bar");
    }

    // https://github.com/Azure/bicep/issues/12799
    [TestMethod]
    public void Test_Issue12799()
    {
        var result = CompilationHelper.CompileParams(
            ("parameters.bicepparam", """
using 'test.bicep'
import * as bicepconfig from 'bicepconfig.bicep'
// ok
param one = bicepconfig.directExport
// Failed to evaluate parameter "two"
// Unhandled exception during evaluating template language function 'variables' is not handled.bicep(BCP338)
param two = bicepconfig.functionExport
"""),
            ("test.bicep", """
param one bool
param two bool
output bothTrue bool = one && two
"""),
            ("bicepconfig.bicep", """
var json = loadJsonContent('foo.json')
func testFunction(b bool) bool => b
@export()
var directExport = json.bar.baz
@export()
var functionExport = testFunction(json.bar.baz)
"""),
            ("foo.json", """
{
  "bar": {
    "baz": true
  }
}
"""));

        result.Should().NotHaveAnyDiagnostics();
        result.Parameters.Should().HaveValueAtPath("parameters.one.value", true);
        result.Parameters.Should().HaveValueAtPath("parameters.two.value", true);
    }

    // https://github.com/Azure/bicep/issues/12590
    [TestMethod]
    public void Test_Issue12590()
    {
        var result = CompilationHelper.Compile(
            ("main.bicep", """
                var resources = {
                  st: {
                    type: 'storage'
                    name: 'st'
                    containers: []
                  }
                  kv: {
                    type: 'keyvault'
                    name: 'kv'
                    secrets: []
                    extraProperty: 'extra'
                  }
                }

                module deploy_resource_module 'resourceModule.bicep' = {
                  name: 'resourceModule'
                  params: {
                    subResource: resources.kv
                  }
                }
                """),
            ("resourceModule.bicep", """
                @sealed()
                type storageAccount = {
                  type: 'storage'
                  name: string
                  containers: string[]
                }

                @sealed()
                type keyVault = {
                  type: 'keyvault'
                  name: string
                  secrets: string[]
                }

                type Resource = {
                  @discriminator('type')
                  *: storageAccount | keyVault
                }

                param resource Resource?

                param subResource keyVault?
                """));

        result.Should().HaveDiagnostics(new[]
        {
            ("BCP037", DiagnosticLevel.Error, """The property "extraProperty" is not allowed on objects of type "{ type: 'keyvault', name: string, secrets: string[] }". No other properties are allowed."""),
        });
    }

    // https://github.com/Azure/bicep/issues/12657
    [TestMethod]
    public void Test_Issue12657()
    {
        var result = CompilationHelper.CompileParams(
            ("parameters.bicepparam", """
using 'main.bicep'

param foo = loadJsonContent('foo.json')
"""),
            ("main.bicep", """
param foo {
  bar: string
}
"""),
            ("foo.json", """
{
  "wrongName": "blah"
}
"""));

        result.Should().HaveDiagnostics(new[]
        {
            ("BCP035", DiagnosticLevel.Error, """The specified "param" declaration is missing the following required properties: "bar"."""),
        });
    }

    // https://github.com/Azure/bicep/issues/12908
    [TestMethod]
    public void Test_Issue12908()
    {
        var result = CompilationHelper.Compile(
            ("main.bicep", """
                import { varSecureType } from 'types.bicep'
                import * as types from 'types.bicep'

                @secure()
                param secureVariableList varSecureType = { variables: [] }

                @secure()
                param secureVariableListBis types.varSecureType = { variables: [] }
                """),
            ("types.bicep", """
                @export()
                type varSecureType = {
                  variables: []
                }
                """));

        result.ExcludingLinterDiagnostics().Should().HaveDiagnostics(new[]
        {
            ("BCP308", DiagnosticLevel.Error, """The decorator "secure" may not be used on statements whose declared type is a reference to a user-defined type."""),
            ("BCP308", DiagnosticLevel.Error, """The decorator "secure" may not be used on statements whose declared type is a reference to a user-defined type."""),
        });
    }

    // https://github.com/Azure/bicep/issues/13531
    [TestMethod]
    public void Test_Issue13531()
    {
        var result = CompilationHelper.CompileParams(
            ("parameters.bicepparam", """
using 'main.bicep'

param location = location
"""),
            ("main.bicep", """
#disable-next-line no-unused-params
param location string
"""));

        result.Should().HaveDiagnostics(new[]
        {
            ("BCP079", DiagnosticLevel.Error, """This expression is referencing its own declaration, which is not allowed."""),
        });
    }

    [TestMethod]
    public void Functions_can_be_imported_in_bicepparam_files()
    {
        var result = CompilationHelper.CompileParams(
            ("parameters.bicepparam", """
using 'main.bicep'

import * as func from 'func.bicep'
import { greetMultiple } from 'func.bicep'

param foo = func.greet('Anthony')
param foo2 = greetMultiple(['Evie', 'Casper'])
"""),
            ("func.bicep", """
@export()
@description('Say hi to someone')
func greet(name string) string => 'Hi, ${name}!'

@export()
func greetMultiple(names string[]) string[] => map(names, name => greet(name))
"""),
            ("main.bicep", """
param foo string
param foo2 string[]
"""));

        result.Should().NotHaveAnyDiagnostics();
        result.Parameters.Should().HaveValueAtPath("parameters.foo.value", "Hi, Anthony!");
        result.Parameters.Should().HaveValueAtPath("parameters.foo2.value", JToken.Parse("""["Hi, Evie!", "Hi, Casper!"]"""));
    }

    // https://github.com/Azure/bicep/issues/12347
    [TestMethod]
    public void Test_Issue12347()
    {
        var result = CompilationHelper.Compile(
            Services
                .WithFeatureOverrides(new(TestContext))
                .WithConfigurationPatch(x => x.WithAnalyzersConfiguration(x.Analyzers.SetValue("core.rules.use-recent-api-versions.level", "error"))),
            ("main.bicep", """
                extension kubernetes with {
                  kubeConfig: 'config'
                  namespace: ''
                } as k8s

                resource aksCluster 'Microsoft.ContainerService/managedClusters@2021-03-01' = {
                  name: 'name'
                  location: 'westus'
                  identity: {
                    type: 'SystemAssigned'
                  }
                  properties: {
                    kubernetesVersion: '1.19.7'
                    dnsPrefix: 'dnsprefix'
                    enableRBAC: true
                    agentPoolProfiles: [
                      {
                        name: 'agentpool'
                        count: 3
                        vmSize: 'Standard_DS2_v2'
                        osType: 'Linux'
                        mode: 'System'
                      }
                    ]
                    linuxProfile: {
                      adminUsername: 'adminUserName'
                      ssh: {
                        publicKeys: [
                          {
                            keyData: 'REQUIRED'
                          }
                        ]
                      }
                    }
                  }
                }
                """));

        result.ExcludingLinterDiagnostics().Should().NotHaveAnyDiagnostics();
    }

    // https://github.com/Azure/bicep/issues/13607
    [TestMethod]
    public void Test_Issue13607()
    {
        var result = CompilationHelper.CompileParams(
            ("parameters.bicepparam", """
using 'main.bicep'

param endpoint = 'management.core.windows.net'
"""),
            ("main.bicep", """
param endpoint string
"""));

        result.Should().NotHaveAnyDiagnostics();
    }

    // https://github.com/Azure/bicep/issues/13250
    [TestMethod]
    public void Test_Issue13250()
    {
        var result = CompilationHelper.CompileParams(
            ("parameters.bicepparam", """
using 'test.bicep'
import * as strings from 'import.bicep'
param in1 = strings.aNormalString
// Failed to evaluate parameter "in2": Unhandled exception during evaluating template language function 'variables' is not handled.bicep(BCP338)
param in2 = strings.aStringInBrackets
param in3 = strings.startBracket
param in4 = strings.endBracket
// Failed to evaluate parameter "in5": Unhandled exception during evaluating template language function 'variables' is not handled.bicep(BCP338)
param in5 = strings.startAndEndBracket
param in6 = strings.startAndEndBracketInString
"""),
            ("test.bicep", """
param in1 string
param in2 string
param in3 string
param in4 string
param in5 string
param in6 string
"""),
            ("import.bicep", """
@export()
var aNormalString = 'test'
@export()
var aStringInBrackets = '[test]'
@export()
var startBracket = '['
@export()
var endBracket = ']'
@export()
var startAndEndBracket = '[]'
@export()
var startAndEndBracketInString = 'x[]y'
"""));
        result.ExcludingLinterDiagnostics().Should().NotHaveAnyDiagnostics();
    }

    // https://github.com/Azure/bicep/issues/13427
    [TestMethod]
    public void Test_Issue13427()
    {
        var result = CompilationHelper.Compile("""
            @export()
            type naming = {
              @description('Override the abbreviation of this resource with this parameter')
              abbreviation: string?
              @description('The resource environment (for example: dev, tst, acc, prd)')
              environment: string?
              @description('The resource location (for example: weu, we, westeurope)')
              location: string?
              @description('The name of the customer')
              customer: string?
              @description('The delimiter between resources (default: -)')
              delimiter: string?
              @description('The order of the array defines the order of elements in the naming scheme')
              nameFormat: ('abbreviation' | 'function' | 'environment' | 'location' | 'customer' | 'param1' | 'param2' | 'param3')[]?
              @description('Extra parameter self defined')
              param1: string?
              @description('Extra parameter self defined')
              param2: string?
              @description('Extra parameter self defined')
              param3: string?
              @description('Full name of the resource overwrites the combinated name')
              overrideName: string?
              @description('Function of the resource [can be app, db, security,...]')
              function: string
              @description('Suffix for the resource, if empty non will be appended, otherwise will be added to the end [can be index, ...]')
              suffix: string?
            }

            param defaultNaming naming

            param resourceNaming naming

            param test naming = union(defaultNaming, resourceNaming)
            """);

        result.ExcludingLinterDiagnostics().Should().NotHaveAnyDiagnostics();
    }

    [TestMethod]
    public void Test_Issue13462()
    {
        var result = CompilationHelper.Compile(
            ("main.bicep", """
                import { bar } from 'main-depend.json'

                param parameter bar
                """),
            ("main-depend.json", """
                {
                  "$schema": "https://schema.management.azure.com/schemas/2019-04-01/deploymentTemplate.json#",
                  "languageVersion": "2.0",
                  "contentVersion": "1.0.0.0",
                  "definitions": {
                    "bar": {
                      "type": "object",
                      "properties": {
                        "foo": {
                          "type": "string",
                          "allowedValues": [
                            "foo"
                          ]
                        }
                      },
                      "metadata": {
                        "__bicep_export!": true
                      }
                    }
                  },
                  "resources": {}
                }
                """));

        result.ExcludingLinterDiagnostics().Should().NotHaveAnyDiagnostics();
    }

    // https://github.com/Azure/bicep/issues/13534
    [TestMethod]
    public void Test_Issue13534()
    {
        var result = CompilationHelper.Compile("""
            var username = ''
            var password = ''
            var fileshareConnection = {
              name: ''
              authType: ''
              rootfolder: ''
              odgw: {
                name: ''
                resourceGroup: ''
              }
            }

            var general = {
              location: ''
            }

            resource resFileshareConnection 'Microsoft.Web/connections@2016-06-01' = {
              name: fileshareConnection.name
              location: general.location
              kind: 'V2'
              properties: {
                displayName: fileshareConnection.name
                customParameterValues: {}
                parameterValues: {
                  rootfolder: fileshareConnection.rootfolder
                  authType: fileshareConnection.authType
                  gateway: {
                    name: fileshareConnection.odgw.name
                    id: resourceId(fileshareConnection.odgw.resourceGroup, 'Microsoft.Web/connectionGateways', fileshareConnection.odgw.name)
                    type: 'Microsoft.Web/connectionGateways'
                  }
                  username: username
                  password: password
                }
                api: {
                  id: subscriptionResourceId('Microsoft.Web/locations/managedApis', general.location, 'filesystem')
                }
              }
            }
            """);

        result.ExcludingLinterDiagnostics().Should().HaveDiagnostics(new[]
        {
             ("BCP187", DiagnosticLevel.Warning, """The property "kind" does not exist in the resource or type definition, although it might still be valid. If this is a resource type definition inaccuracy, report it using https://aka.ms/bicep-type-issues."""),
             ("BCP036", DiagnosticLevel.Warning, """The property "gateway" expected a value of type "string" but the provided value is of type "object"."""),
        });
    }

    // https://github.com/Azure/bicep/issues/13556
    [TestMethod]
    public void Distinction_between_empty_and_untyped_objects_should_survive_compilation_to_JSON()
    {
        var originalTypesTemplate = """
            @export()
            type emptyObject = {}

            @export()
            type untypedObject = object
            """;

        var compiledTypesTemplate = CompilationHelper.Compile(originalTypesTemplate).Template;
        compiledTypesTemplate.Should().NotBeNull();

        var result = CompilationHelper.Compile(
            ("types.bicep", originalTypesTemplate),
            ("types.json", compiledTypesTemplate!.ToString()),
            ("main.bicep", """
                import * as fromBicep from 'types.bicep'
                import * as fromJson from 'types.json'

                param a fromBicep.emptyObject = {fizz: 'buzz'}
                param b fromBicep.untypedObject = {foo: 'bar'}
                param c fromJson.emptyObject = {snap: 'crackle'}
                param d fromJson.untypedObject = {wishy: 'washy'}
                """));

        result.ExcludingLinterDiagnostics().Should().HaveDiagnostics(new[]
        {
             ("BCP037", DiagnosticLevel.Warning, """The property "fizz" is not allowed on objects of type "{ }". No other properties are allowed."""),
             ("BCP037", DiagnosticLevel.Warning, """The property "snap" is not allowed on objects of type "{ }". No other properties are allowed."""),
        });
    }

    // https://github.com/Azure/bicep/issues/13656
    [TestMethod]
    public void Type_validation_should_work_for_udfs_with_udts()
    {
        var result = CompilationHelper.Compile("""
func foo(bar { baz: string }) string => ''

var test = foo({ asdf: 'test' })
""");

        result.ExcludingLinterDiagnostics().Should().HaveDiagnostics([
          ("BCP035", DiagnosticLevel.Error, "The specified \"object\" declaration is missing the following required properties: \"baz\"."),
        ]);
    }

    // https://github.com/Azure/bicep/issues/13663
    [TestMethod]
    public void Test_Issue13663()
    {
        var moduleResult = CompilationHelper.Compile("""
type moduleTags = {
  *: string
}

@export()
func genModuleTags(moduleName string) moduleTags => {
  '${contains(moduleName, 'name') ? 'name' : 'noName '} name': moduleName
}
""");

        var result = CompilationHelper.Compile(
            ("main.bicep", """
import * as sharedTypes from 'compiled.json'

var moduleTags = sharedTypes.genModuleTags('name')

output moduleTags object = moduleTags
"""),
            ("compiled.json", moduleResult.Template!.ToString()));

        var evaluated = TemplateEvaluator.Evaluate(result.Template).ToJToken();

        evaluated.Should().HaveValueAtPath("$.outputs['moduleTags'].value", new JObject
        {
            ["name name"] = "name",
        });
    }

    [TestMethod]
    public void Test_Issue14059_repro1()
    {
        // https://github.com/Azure/bicep/issues/14059
        var result = CompilationHelper.Compile("""
param foo string
param index int

var test = [
  { foo: foo }
  { }
][index]

output val string? = test.foo
""");

        result.Should().NotHaveAnyDiagnostics();
    }

    [TestMethod]
    public void Test_Issue14059_repro2()
    {
        // https://github.com/Azure/bicep/issues/14059
        var result = CompilationHelper.Compile("""
var items = [
  { obj: 1 }
  { obj: 2 }
  { obj: 3 }
  { obj: 4 }
  { obj: 5, x: 5 }
]
var s = sort(
  filter(
    map(items, x => x.obj < 2 ? { order: 1, value: x } : x.obj > 4 ? { order: 2, value: x } : {}),
    x => !(empty(x))
  ),
  (arg1, arg2) => (arg1.order ?? 0) < (arg2.order ?? 0)
)
""");

        result.ExcludingLinterDiagnostics().Should().NotHaveAnyDiagnostics();
    }

    [TestMethod]
    public void Test_Issue14059_repro3()
    {
        // https://github.com/Azure/bicep/issues/14059
        var result = CompilationHelper.Compile("""
param isProd bool
param location string

var appConfigValues = [
  {
    Key: 'KEY1'
    Value: isProd ? 'URL1' : 'URL2'
  }
  {
    Key: 'InvoicingImports:AzureBlobStorageImport:ContainerName'
    Value: 'ikros'
  }
  isProd ? {
    Key: 'ServiceDiscovery:FunctionApps:OpenApi:Url'
    Value: 'https://kros-esw-prod-openapi-azfun.azurewebsites.net'
  } : {}
]

resource appConfiguration 'Microsoft.AppConfiguration/configurationStores@2022-05-01' = {
  name: 'settings-config'
  location: location
  sku: {
    name: 'standard'
  }
  properties: {
    softDeleteRetentionInDays: 7
  }
}

resource addAppConfigValues 'Microsoft.AppConfiguration/configurationStores/keyValues@2022-05-01' = [for i in range(0, length(appConfigValues)) : {
  name: !empty(appConfigValues[i]) ? '${appConfigValues[i].Key}' : 'notExisting'
  parent: appConfiguration
  properties: {
    value: appConfigValues[i].Value
  }
}]
""");

        result.ExcludingLinterDiagnostics().Should().NotHaveAnyDiagnostics();
    }


    [TestMethod]
    public void Test_Issue12800()
    {
        // https://github.com/Azure/bicep/issues/12800
        var result = CompilationHelper.Compile("""
var fixed = union(
  {},
  // Comment
  {}
  // Comment
)
""");
        result.ExcludingLinterDiagnostics().Should().NotHaveAnyDiagnostics();
    }

    [TestMethod]
    public void Test_Issue12800_2()
    {
        // https://github.com/Azure/bicep/issues/12800
        var result = CompilationHelper.Compile("""
var fixed = union(
  {},
  /*
  * Multi-line comment
  */
  {}
  /*
  * Multi-line comment
  */
)
""");
        result.ExcludingLinterDiagnostics().Should().NotHaveAnyDiagnostics();
    }

    [TestMethod]
    public void Test_Issue12800_3()
    {
        // https://github.com/Azure/bicep/issues/12800
        var result = CompilationHelper.Compile("""
var fixed = union(
  {},
  // Comment
  {}
  // Comment
  {}
)
""");
        result.ExcludingLinterDiagnostics().Should().HaveDiagnostics(new[]
        {
             ("BCP237", DiagnosticLevel.Error, """Expected a comma character at this location."""),
        });
    }

    [TestMethod]
    // https://github.com/azure/bicep/issues/14839
    public void Test_Issue14839()
    {
        var result = CompilationHelper.Compile(@"
var items = [
  { bar: 'abc' }
  { bar: 'def' }
]

output foo string[] = [for item in items: item.foo]
");

        result.ExcludingLinterDiagnostics().Should().HaveDiagnostics([
            ("BCP053", DiagnosticLevel.Error, """The type "object | object" does not contain property "foo". Available properties include "bar"."""),
        ]);
    }

    [TestMethod]
    // https://github.com/azure/bicep/issues/14839
    public void Test_Issue14839_2()
    {
        var result = CompilationHelper.Compile(@"
param firstItem object

var items = [
  firstItem
  { bar: 'def' }
]

output foo string[] = [for item in items: item.foo]
");

        result.ExcludingLinterDiagnostics().Should().HaveDiagnostics([
            ("BCP187", DiagnosticLevel.Warning, """The property "foo" does not exist in the resource or type definition, although it might still be valid. If this is a resource type definition inaccuracy, report it using https://aka.ms/bicep-type-issues."""),
        ]);
    }

    [TestMethod]
    // https://github.com/azure/bicep/issues/14839
    public void Test_Issue14839_3()
    {
        var result = CompilationHelper.Compile("""
            param firstItem object

            var items = [
              firstItem
              { bar: 'def' }
            ]

            output foo string[] = [for item in items: item.?foo]
            """);

        result.ExcludingLinterDiagnostics().Should().HaveDiagnostics(new[]
        {
            ("BCP187", DiagnosticLevel.Info, "The property \"foo\" does not exist in the resource or type definition, although it might still be valid. If this is a resource type definition inaccuracy, report it using https://aka.ms/bicep-type-issues."),
        });
    }

    [TestMethod]
    public void Recursive_types_generate_diagnostics_where_referenced()
    {
        // https://github.com/Azure/bicep/issues/14867
        var result = CompilationHelper.Compile("""
type invalidRecursiveObjectType = {
  level1: {
    level2: {
      level3: {
        level4: {
          level5: invalidRecursiveObjectType
        }
      }
    }
  }
}

param p invalidRecursiveObjectType = {}
""");

        result.ExcludingLinterDiagnostics().Should().HaveDiagnostics([
            ("BCP298", DiagnosticLevel.Error, """This type definition includes itself as required component, which creates a constraint that cannot be fulfilled."""),
            ("BCP062", DiagnosticLevel.Error, """The referenced declaration with name "invalidRecursiveObjectType" is not valid."""),
        ]);
    }

    [TestMethod]
    // https://github.com/azure/bicep/issues/13596
    public void Test_Issue13596()
    {
        var result = CompilationHelper.Compile(
            ("main.bicep", """
                module mod 'empty.bicep' = {
                  name: 'mod'
                }

                resource sa 'Microsoft.Storage/storageAccounts@2023-05-01' existing = {
                  name: 'account'
                  dependsOn: [
                    mod
                  ]
                }

                resource secret 'Microsoft.KeyVault/vaults/secrets@2023-07-01' = {
                  name: 'vault/secret'
                  properties: {
                    value: sa.listKeys().keys[0].value
                  }
                }
                """),
            ("empty.bicep", string.Empty));

        result.ExcludingLinterDiagnostics().Should().NotHaveAnyDiagnostics();
        result.Template.Should().NotBeNull();
        result.Template.Should().HaveJsonAtPath("$.resources.secret.dependsOn", """["mod"]""");
    }

    [TestMethod]
    // https://github.com/azure/bicep/issues/15517
    public void Test_Issue15517()
    {
        var result = CompilationHelper.Compile("""
            param condition bool

            resource sa 'Microsoft.Storage/storageAccounts@2023-05-01' existing = {
              name: 'account'
              scope: condition ? resourceGroup('a') : resourceGroup('b')
            }
            """);

        result.ExcludingLinterDiagnostics().Should().HaveDiagnostics(new[]
        {
            ("BCP420", DiagnosticLevel.Error, "The scope could not be resolved at compile time because the supplied expression is ambiguous or too complex. Scoping expressions must be reducible to a specific kind of scope without knowledge of parameter values."),
        });
    }

    [TestMethod]
    public async Task Test_Issue15513()
    {
        var fileSystem = FileHelper.CreateMockFileSystemForEmbeddedFiles(
           typeof(ExtensionRegistryTests).Assembly,
           "Files/ExtensionRegistryTests/microsoftgraph");

        var registry = "example.azurecr.io";
        var repository = "microsoftgraph/v1";

        var services = ExtensionTestHelper.GetServiceBuilder(fileSystem, registry, repository, new());

        await RegistryHelper.PublishExtensionToRegistryAsync(services.Build(), "/index.json", $"br:{registry}/{repository}:1.2.3");

        var result = await CompilationHelper.RestoreAndCompile(
            services,
            """
            #disable-next-line BCP407
            extension 'br:example.azurecr.io/microsoftgraph/v1:1.2.3'

            param entraGroup object = {
              name: 'ExampleGroup2'
              type: 'Security'
              members: [
                {
                  name: '{application name}'
                  type: 'Application'
                }
              ]
              owners: [
                {
                  name: '{user identity name}'
                  resourceGroup: '{resource group name}'
                  type: 'UserAssignedManagedIdentity'
                }
              ]
            }

            var defaultMember = {
              subscriptionId: subscription().subscriptionId
              resourceGroup: ''
              name: ''
              appId: ''
            }

            resource memberManagedIdentities 'Microsoft.ManagedIdentity/userAssignedIdentities@2023-07-31-preview' existing = [
              for (member, i) in entraGroup.members: if (member.type =~ 'UserAssignedManagedIdentity') {
                //https://github.com/Azure/bicep/issues/13937
                name: empty(union(defaultMember, member).name) ? 'dummy${i}' : member.name
                scope: resourceGroup(union(defaultMember, member).subscriptionId, union(defaultMember, member).resourceGroup)
              }
            ]

            resource memberApplications 'Microsoft.Graph/applications@v1.0' existing = [
              for (member, i) in entraGroup.members: if (member.type =~ 'Application') {
                //https://github.com/Azure/bicep/issues/13937
                uniqueName: empty(union(defaultMember, member).name) ? 'dummy${i}' : member.name
              }
            ]

            resource memberServicePrincipals 'Microsoft.Graph/servicePrincipals@v1.0' existing = [
              for (member, i) in entraGroup.members: if (member.type =~ 'Application') {
                appId: memberApplications[i].appId
              }
            ]

            resource memberServicePrincipalsStandalone 'Microsoft.Graph/servicePrincipals@v1.0' existing = [
              for (member, i) in entraGroup.members: if (member.type =~ 'ServicePrincipal') {
                //https://github.com/Azure/bicep/issues/13937
                appId: empty(union(defaultMember, member).appId) ? 'dummy${i}' : member.appId
              }
            ]

            resource memberGroups 'Microsoft.Graph/groups@v1.0' existing = [
              for (member, i) in entraGroup.members: if (member.type =~ 'Group') {
                //https://github.com/Azure/bicep/issues/13937
                uniqueName: empty(union(defaultMember, member).name) ? 'dummy${i}' : member.name
              }
            ]

            resource ownerManagedIdentities 'Microsoft.ManagedIdentity/userAssignedIdentities@2023-07-31-preview' existing = [
              for (owner, i) in entraGroup.owners: if (owner.type =~ 'UserAssignedManagedIdentity') {
                //https://github.com/Azure/bicep/issues/13937
                name: empty(union(defaultMember, owner).name) ? 'dummy${i}' : owner.name
                scope: resourceGroup(union(defaultMember, owner).subscriptionId, union(defaultMember, owner).resourceGroup)
              }
            ]

            resource ownerApplications 'Microsoft.Graph/applications@v1.0' existing = [
              for (owner, i) in entraGroup.owners: if (owner.type =~ 'Application') {
                //https://github.com/Azure/bicep/issues/13937
                uniqueName: empty(union(defaultMember, owner).name) ? 'dummy${i}' : owner.name
              }
            ]

            resource ownerServicePrincipals 'Microsoft.Graph/servicePrincipals@v1.0' existing = [
              for (owner, i) in entraGroup.owners: if (owner.type =~ 'Application') {
                appId: ownerApplications[i].appId
              }
            ]

            resource ownerServicePrincipalsStandalone 'Microsoft.Graph/servicePrincipals@v1.0' existing = [
              for (owner, i) in entraGroup.owners: if (owner.type =~ 'ServicePrincipal') {
                //https://github.com/Azure/bicep/issues/13937
                appId: empty(union(defaultMember, owner).appId) ? 'dummy${i}' : owner.appId
              }
            ]

            resource entraGroupRes 'Microsoft.Graph/groups@v1.0' = {
              uniqueName: entraGroup.name
              displayName: entraGroup.name
              mailEnabled: false
              mailNickname: entraGroup.name
              securityEnabled: true
              members: [
                for (member, i) in entraGroup.members: member.type =~ 'UserAssignedManagedIdentity'
                  ? memberManagedIdentities[i].properties.principalId
                  : member.type =~ 'Application'
                      ? memberServicePrincipals[i].id
                      : member.type =~ 'ServicePrincipal'
                          ? memberServicePrincipalsStandalone[i].id
                          : member.type =~ 'Group' ? memberGroups[i].id : member.type =~ 'PrincipalId' ? member.principalId : ''
              ]
              owners: [
                for (owner, i) in entraGroup.owners: owner.type =~ 'UserAssignedManagedIdentity'
                  ? ownerManagedIdentities[i].properties.principalId
                  : owner.type =~ 'Application'
                      ? ownerServicePrincipals[i].id
                      : owner.type =~ 'ServicePrincipal' ? ownerServicePrincipalsStandalone[i].id : owner.type =~ 'PrincipalId' ? owner.principalId : ''
              ]
            }
            """);

        result.Should().NotHaveAnyDiagnostics();
        result.Template.Should().NotBeNull();
        result.Template.Should().HaveJsonAtPath("$.resources.entraGroupRes.dependsOn", """
            [
              "memberGroups",
              "memberManagedIdentities",
              "memberServicePrincipals",
              "memberServicePrincipalsStandalone",
              "ownerManagedIdentities",
              "ownerServicePrincipals",
              "ownerServicePrincipalsStandalone"
            ]
            """);
    }

    [TestMethod]
    public void Test_Issue15686()
    {
        var result = CompilationHelper.Compile("""
            param eventSubscriptionName string
            param eventTypes string[]
            param eventGridTopicName string
            param backendAppId string
            param functionAppName string
            param functionName string

            resource functionApp 'Microsoft.Web/sites@2023-01-01' existing = {
              name: functionAppName
            }

            resource eventGridTopic 'Microsoft.EventGrid/topics@2022-06-15' existing = {
              name: eventGridTopicName
            }

            resource eventSubscription 'Microsoft.EventGrid/eventSubscriptions@2022-06-15' = {
              name: eventSubscriptionName
              scope: eventGridTopic
              properties: {
                eventDeliverySchema: 'EventGridSchema'
                filter: {
                  enableAdvancedFilteringOnArrays: true
                  includedEventTypes: eventTypes
                }
                destination: {
                  endpointType: 'WebHook'
                  properties: {
                    maxEventsPerBatch: 1
                    azureActiveDirectoryApplicationIdOrUri: backendAppId
                    azureActiveDirectoryTenantId: subscription().tenantId
                    endpointUrl: 'https://${functionApp.properties.defaultHostName}/runtime/webhooks/EventGrid?functionName=${functionName}&code=${listkeys('${functionApp.id}/host/default', '2016-08-01').systemkeys.eventgrid_extension}'
                  }
                }
                retryPolicy: {
                  eventTimeToLiveInMinutes: 65
                }
              }
            }
            """);

        result.ExcludingLinterDiagnostics().Should().NotHaveAnyDiagnostics();
        result.Template.Should().NotBeNull();
        result.Template.Should().HaveJsonAtPath("$.resources.eventSubscription.dependsOn", """
            [
              "functionApp"
            ]
            """);
    }

    [TestMethod]
    public void Test_Issue15898()
    {
        var result = CompilationHelper.Compile(
            ("main.bicep", """
                import {someType} from 'nameClash.bicep'
                """),
            ("nameClash.bicep", """
                @export()
                type someType = {}

                output someType someType = {}
                """));

        result.ExcludingLinterDiagnostics().Should().NotHaveAnyDiagnostics();
    }

    [TestMethod]
    public void Nested_copy_resources_should_be_assigned_a_fully_qualified_copy_loop_name()
    {
        var result = CompilationHelper.Compile("""
            param location string = resourceGroup().location
            param _resourceName string
            param serviceAccountsApp1 string[]
            param serviceAccountsApp2 string[]
            param _aksOidcIssuerProfileURL string
            param configAks { namespace: string }

            resource aksWorkloadIdentityApp1 'Microsoft.ManagedIdentity/userAssignedIdentities@2023-01-31' = {
              name: '${_resourceName}-id-app1'
              location: location

              @batchSize(1)
              resource federation 'federatedIdentityCredentials' = [for item in serviceAccountsApp1: {
                name: 'federated-credentials-${item}'
                properties: {
                  audiences: [ 'api://AzureADTokenExchange' ]
                  issuer: _aksOidcIssuerProfileURL
                  subject: 'system:serviceaccount:${configAks.namespace}:${item}'
                }
              }]
            }

            resource aksWorkloadIdentityApp2 'Microsoft.ManagedIdentity/userAssignedIdentities@2023-01-31' = {
              name: '${_resourceName}-id-app2'
              location: location

              @batchSize(1)
              resource federation 'federatedIdentityCredentials' = [for item in serviceAccountsApp2: {
                name: 'federated-credentials-${item}'
                properties: {
                  audiences: [ 'api://AzureADTokenExchange' ]
                  issuer: _aksOidcIssuerProfileURL
                  subject: 'system:serviceaccount:${configAks.namespace}:${item}'
                }
              }]
            }
            """);

        result.ExcludingLinterDiagnostics().Should().NotHaveAnyDiagnostics();
        result.Template.Should().NotBeNull();
        result.Template.Should().HaveValueAtPath("$.resources.aksWorkloadIdentityApp1::federation.copy.name", "aksWorkloadIdentityApp1::federation");
        result.Template.Should().HaveValueAtPath("$.resources.aksWorkloadIdentityApp2::federation.copy.name", "aksWorkloadIdentityApp2::federation");
    }

    [TestMethod]
    // https://github.com/Azure/bicep/issues/15402
    public void Test_Issue15402()
    {
        var result = CompilationHelper.Compile(
"""
param vNetAddress string = '192.168.1.0/24'
param subnetPrefixLength int = 29

resource vNet 'Microsoft.Network/virtualNetworks@2023-04-01' = {
  name: 'myVNet'
  location: 'westus'
  properties: {
    addressSpace: {
      addressPrefixes: [
        vNetAddress
      ]
    }
    subnets: [
      {
        name: 'mySubnet'
        properties: {
          addressPrefix: cidrSubnet(vNetAddress, subnetPrefixLength, 0)
        }
      }
    ]
  }
}

var subnetId = vNet::subnets[0].id
""");

        result.ExcludingLinterDiagnostics().Should().HaveDiagnostics([
            ("BCP159", DiagnosticLevel.Error, "The resource \"vNet\" does not contain a nested resource named \"subnets\"."),
        ]);
    }

    [TestMethod]
    public void Test_Issue14838()
    {
        var result = CompilationHelper.Compile("""
            var data = [
              {
                name: 'foo'
                parallelism: 2
              }
              {
                name: 'bar'
                parallelism: 0
              }
              {
                name: 'baz'
                parallelism: 0
              }
            ]

            var size = 4
            var parallelisms = map(data, org => org.parallelism)
            var allocated = reduce(parallelisms, 0, (sum, parallelism) => sum + parallelism)
            var count = reduce(parallelisms, 0, (sum, parallelism) => parallelism == 0 ? sum + 1 : sum)

            output remaining int = (size - allocated) / count
            output extra int = (size - allocated) % count
            """);

        result.ExcludingLinterDiagnostics().Should().NotHaveAnyDiagnostics();
    }

    // https://www.github.com/Azure/bicep/issues/14067
    [TestMethod]
    public void Fail_function_should_be_usable_anywhere_the_expression_will_be_evaluated_at_runtime()
    {
        var result = CompilationHelper.Compile("""
            var foo = fail('foo')
            param required string = fail('should have supplied one')

            resource sa 'Microsoft.Storage/storageAccounts@2023-05-01' existing = if (fail('should be allowed here')) {
              name: fail('should be allowed here, too')
            }

            output boolOutput bool = required == 'bar' && fail('this, too, should be fine')
            output stringOutput string = required == 'bar' ? 'boo' : fail('ternary should have assigned type of \'boo\'')
            """);

        result.ExcludingLinterDiagnostics().Should().NotHaveAnyDiagnostics();
    }

    // https://www.github.com/Azure/bicep/issues/14067
    [TestMethod]
    public void Fail_function_should_not_be_usable_anywhere_the_expression_will_be_evaluated_at_compile_time()
    {
        var result = CompilationHelper.Compile("""
            resource sa 'Microsoft.Storage/storageAccounts@2023-05-01' existing = {
              name: 'acct'
              dependsOn: [
                fail('should not be allowed here')
              ]
            }
            """);

        result.ExcludingLinterDiagnostics().Should().HaveDiagnostics(new[]
        {
            ("BCP034", DiagnosticLevel.Error, "The enclosing array expected an item of type \"module[] | (resource | module) | resource[]\", but the provided item was of type \"never\"."),
        });
    }

    [TestMethod]
    public void Test_Issue16112()
    {
        var result = CompilationHelper.Compile("""
            @description('A description of this resource is required to document the purpose for which it was created.')
            param descriptionParam string

            var description = 'foo'
            """);

        result.ExcludingLinterDiagnostics().Should().HaveDiagnostics(new[]
        {
            ("BCP265", DiagnosticLevel.Error, "The name \"description\" is not a function. Did you mean \"sys.description\"?"),
        });
    }

    [TestMethod]
    public void Test_Issue16219()
    {
        // https://www.github.com/Azure/bicep/issues/16219
        var result = CompilationHelper.Compile("""
            @description('Required. The name of the Public IP Address.')
            param name string

            resource publicIpAddress 'Microsoft.Network/publicIPAddresses@2023-09-01' = {
              name: name
              location: resourceGroup().location
              sku: {
                name: 'Basic'
                tier: 'Regional'
              }
              properties: {
                publicIPAddressVersion: 'IPv4'
                publicIPAllocationMethod: 'Static'
                idleTimeoutInMinutes: 4
                ipTags: []
              }
            }

            @description('The public IP address of the public IP address resource.')
            output ipAddress string = contains(publicIpAddress.properties, 'ipAddress') ? publicIpAddress.properties.ipAddress : ''
            """);

        result.ExcludingDiagnostics("use-safe-access").Should().NotHaveAnyDiagnostics();
    }

    [TestMethod]
    public void Test_Issue16230()
    {
        var result = CompilationHelper.Compile("""
            resource identity 'Microsoft.ManagedIdentity/userAssignedIdentities@2023-01-31' existing = {
              name: 'foo'

              resource federation 'federatedIdentityCredentials' = [for i in range(0, 10): {
                name: 'fed_${i}'
              }]
            }

            resource otherIdentity 'Microsoft.ManagedIdentity/userAssignedIdentities@2023-01-31' = {
              name: 'bar'
              location: resourceGroup().location
              dependsOn: [
                identity::federation
              ]
            }
            """);

        result.Should().NotHaveAnyCompilationBlockingDiagnostics();
        result.Template.Should().NotBeNull();
        result.Template.Should().HaveJsonAtPath("$.resources[?(@.name == 'bar')].dependsOn", "[\"identity::federation\"]");
    }

    // https://github.com/azure/bicep/issues/1410
    [TestMethod]
    public void Mutually_exclusive_but_duplicative_resources_are_permitted()
    {
        var result = CompilationHelper.Compile("""
            param createMode 'GeoRestore' | 'Replica' = 'GeoRestore'

            resource postgres 'microsoft.dbforpostgresql/servers@2017-12-01' = if (createMode == 'GeoRestore') {
              name: 'foo'
              location: 'eastus'
              properties: {
                createMode: 'GeoRestore'
                sourceServerId: '<ID>'

              }
            }

            resource postgres2 'microsoft.dbforpostgresql/servers@2017-12-01' = if (createMode == 'Replica') {
              name: 'foo'
              location: 'eastus'
              properties: {
                createMode: 'Replica'
                sourceServerId: '<ID>'
              }
            }
            """);

        result.ExcludingLinterDiagnostics().Should().NotHaveAnyDiagnostics();
    }

    // https://github.com/azure/bicep/issues/1410
    [TestMethod]
    public void Resources_with_the_same_name_but_different_types_are_permitted()
    {
        var result = CompilationHelper.Compile("""
            resource postgres 'microsoft.dbforpostgresql/servers@2017-12-01' = {
              name: 'foo'
              location: 'eastus'
              properties: {
                createMode: 'GeoRestore'
                sourceServerId: '<ID>'

              }
            }

            resource postgres2 'microsoft.dbforpostgresql/flexibleServers@2021-06-01' = {
              name: 'foo'
              location: 'eastus'
              properties: {
                createMode: 'Replica'
                sourceServerResourceId: '<ID>'
              }
            }
            """);

        result.ExcludingLinterDiagnostics().Should().NotHaveAnyDiagnostics();
    }

    // https://github.com/azure/bicep/issues/1410
    [TestMethod]
    public void Resources_with_the_same_name_but_different_scopes_are_permitted()
    {
        var result = CompilationHelper.Compile("""
            resource postgres 'microsoft.dbforpostgresql/servers@2017-12-01' existing = {
              name: 'foo'
              scope: resourceGroup('otherRg')
            }

            resource postgres2 'microsoft.dbforpostgresql/servers@2017-12-01' = {
              name: 'foo'
              location: 'eastus'
              properties: {
                createMode: 'Replica'
                sourceServerId: '<ID>'
              }
            }
            """);

        result.ExcludingLinterDiagnostics().Should().NotHaveAnyDiagnostics();
    }

    // https://github.com/azure/bicep/issues/1410
    [TestMethod]
    public void Modules_with_the_same_name_are_not_permitted()
    {
        var result = CompilationHelper.Compile(
            ("main.bicep", """
                module foo1 'empty.bicep' = {
                  name: 'foo'
                }

                module foo2 'empty.bicep' = {
                  name: 'foo'
                }
                """),
            ("empty.bicep", string.Empty));

        result.ExcludingLinterDiagnostics().Should().HaveDiagnostics(new[]
        {
            ("BCP122", DiagnosticLevel.Error, "Modules: \"foo1\", \"foo2\" are defined with this same name and this same scope in a file. Rename them or split into different modules."),
            ("BCP122", DiagnosticLevel.Error, "Modules: \"foo1\", \"foo2\" are defined with this same name and this same scope in a file. Rename them or split into different modules."),
        });
    }

    // https://github.com/azure/bicep/issues/1410
    [TestMethod]
    public void Mutually_exclusive_but_duplicative_modules_are_permitted()
    {
        var result = CompilationHelper.Compile(
            ("main.bicep", """
                param condition bool

                module foo1 'empty.bicep' = if (condition) {
                  name: 'foo'
                }

                module foo2 'empty.bicep' = if (!condition) {
                  name: 'foo'
                }
                """),
            ("empty.bicep", string.Empty));
    }

    // https://github.com/azure/bicep/issues/1410
    [TestMethod]
    public void Modules_with_the_same_name_but_different_scopes_are_permitted()
    {
        var result = CompilationHelper.Compile(
            ("main.bicep", """
                module foo1 'empty.bicep' = {
                  name: 'foo'
                }

                module foo2 'empty.bicep' = {
                  name: 'foo'
                  scope: resourceGroup('otherRg')
                }
                """),
            ("empty.bicep", string.Empty));

        result.ExcludingLinterDiagnostics().Should().NotHaveAnyDiagnostics();
    }

    // https://github.com/azure/bicep/issues/15325
    [TestMethod]
    public void Refinements_are_enforced_on_non_hierarchical_resource_names()
    {
        var result = CompilationHelper.Compile("""
            resource kv 'Microsoft.KeyVault/vaults@2019-09-01' existing = {
              name: 'kv'

              resource secret 'secrets' = {
                name: '!@#$'
                properties: {
                  value: 'value'
                }
              }
            }
            """);

        result.Should().HaveDiagnostics(new[]
        {
            ("BCP416", DiagnosticLevel.Warning, "The supplied string does not match the expected pattern of /$^[a-zA-Z0-9-]{3,24}$/."),
            ("BCP416", DiagnosticLevel.Warning, "The supplied string does not match the expected pattern of /$^[a-zA-Z0-9-]{1,127}$/."),
        });
    }

    // https://github.com/azure/bicep/issues/15325
    [TestMethod]
    public void Refinements_are_not_enforced_on_hierarchical_resource_names()
    {
        var result = CompilationHelper.Compile("""
            resource keyVaultSecret 'Microsoft.KeyVault/vaults/secrets@2019-09-01' = {
              name: 'keyVaultName/name'
              properties: {
                value: 'value'
              }
            }
            """);

        result.Should().NotHaveAnyDiagnostics();
    }

    // https://github.com/azure/bicep/issues/16332
    [TestMethod]
    public void DependsOn_order_is_deterministic_for_hierarchical_resource_symbolic_names()
    {
        for (int i = 0; i < 10; i++)
        {
            var result = CompilationHelper.Compile(Services.WithFeatureOverrides(new(SymbolicNameCodegenEnabled: true)), """
                resource keyVaultOne 'Microsoft.KeyVault/vaults@2019-09-01' = {
                  name: 'vault1'
                  location: 'westus'
                  properties: {
                    sku: {
                      name: 'standard'
                      family: 'A'
                    }
                    tenantId: '00000000-0000-0000-0000-000000000000'
                  }
                  
                  resource secret 'secrets' = {
                    name: 'secret'
                    properties: {}
                  }
                }

                resource keyVaultTwo 'Microsoft.KeyVault/vaults@2019-09-01' = {
                  name: 'vault2'
                  location: 'westus'
                  properties: {
                    sku: {
                      name: 'standard'
                      family: 'A'
                    }
                    tenantId: '00000000-0000-0000-0000-000000000000'
                  }
                  
                  resource secret 'secrets' = {
                    name: 'secret'
                    properties: {}
                  }
                }

                resource sa 'Microsoft.Storage/storageAccounts@2023-05-01' = {
                    name: 'storage'
                    location: 'westus'
                    sku: {
                        name: 'Premium_LRS'
                    }
                    kind: 'StorageV2'
                    tags: {
                        key1: keyVaultTwo::secret.name
                        key2: keyVaultOne::secret.name
                    }
                }
                """);

            result.Should().NotHaveAnyDiagnostics();
            result.Template.Should().HaveValueAtPath("$.resources.sa.dependsOn[0]", "keyVaultOne::secret");
            result.Template.Should().HaveValueAtPath("$.resources.sa.dependsOn[1]", "keyVaultTwo::secret");
        }
    }

    // https://github.com/azure/bicep/issues/16664
    [TestMethod]
    public void DependsOn_on_existing_resource_triggers_languageVersion_2()
    {
        var result = CompilationHelper.Compile(
            ("main.bicep", """
                module empty 'empty.bicep' = {
                  name: 'foo'
                }
                
                resource sa 'Microsoft.Storage/storageAccounts@2023-05-01' existing = {
                  name: 'storage'
                  dependsOn: [
                    empty
                  ]
                }
                """),
            ("empty.bicep", string.Empty));

        result.Should().NotHaveAnyCompilationBlockingDiagnostics();
        result.Template.Should().NotBeNull();
        result.Template.Should().HaveValueAtPath("$.languageVersion", "2.0");
        result.Template.Should().HaveJsonAtPath("$.resources.sa.dependsOn", """["empty"]""");
    }

    [TestMethod]
    public void Non_spec_compliant_provider_sourced_regexes_degrade_gracefully()
    {
        var result = CompilationHelper.Compile("""
            param name string
            param location string = resourceGroup().location
            param sku object
            param administratorLogin string
            @secure()
            param administratorLoginPassword string
            param version string

            resource mysqlServer 'Microsoft.DBforMySQL/flexibleServers@2023-06-30' = {
              name: name
              location: location
              sku: sku
              properties: {
                version: version
                administratorLogin: administratorLogin
                administratorLoginPassword: administratorLoginPassword
              }

              resource firewall_all 'firewallRules' = {
                name: 'allow-all-IPs'
                properties: {
                  startIpAddress: '0.0.0.0'
                  endIpAddress: '255.255.255.255'
                }
              }
            }
            """);

        result.ExcludingLinterDiagnostics().Should().NotHaveAnyDiagnostics();
    }

    [TestMethod]
    public void Wrong_parameter_structure_to_buildUri_function_should_emit_diagnostics()
    {
        var result = CompilationHelper.Compile("""
            var components = {
              scheme: 'https'
              host2: 'example.com'
            }

            var uri = buildUri(components)
            """);

        result.ExcludingLinterDiagnostics().Should().HaveDiagnostics(
            [
                ("BCP035", DiagnosticLevel.Error, "The specified \"object\" declaration is missing the following required properties: \"host\"."),
                ("BCP089", DiagnosticLevel.Error, "The property \"host2\" is not allowed on objects of type \"parseUri\". Did you mean \"host\"?")
            ]);
    }

    [TestMethod]
    public void Correct_parameter_structure_to_buildUri_function_should_not_emit_diagnostics()
    {
        var result = CompilationHelper.Compile("""
        var components = {
          scheme: 'https'
          host: 'example.com'
        }

        var uri = buildUri(components)
        """);

        result.ExcludingLinterDiagnostics().Should().NotHaveAnyDiagnostics();
    }

    // https://github.com/azure/bicep/issues/16816
    [TestMethod]
    public void Test_Issue16816()
    {
        var result = CompilationHelper.Compile(
            ("empty.bicep", string.Empty),
            ("main.bicep", """
                @minLength(1)
                @maxLength(63)
                param parameter string

                var moduleName = '${parameter}-${uniqueString(deployment().name)}'

                module MyModule 'empty.bicep' = {
                  name: substring(moduleName, 0, min(length(moduleName), 64))
                }
                """));

        result.Should().NotHaveAnyDiagnostics();
    }

    [TestMethod]
    public void Substring_raises_diagnostic_on_out_of_bounds_parameters()
    {
        var result = CompilationHelper.Compile("""
            @minValue(2)
            param x int

            output foo1 string = substring('foo', 2, x)
            output foo2 string = substring('f', x)
            """);

        result.Should().HaveDiagnostics(new[]
        {
            ("BCP327", DiagnosticLevel.Error, "The provided value (which will always be greater than or equal to 2) is too large to assign to a target for which the maximum allowable value is 1."),
            ("BCP327", DiagnosticLevel.Error, "The provided value (which will always be greater than or equal to 2) is too large to assign to a target for which the maximum allowable value is 1."),
        });
    }

    [TestMethod]
    public void List_functions_should_use_symbolic_name()
    {
        var result = CompilationHelper.Compile(Services.WithFeatureOverrides(new(SymbolicNameCodegenEnabled: true)), """
            resource storageaccount 'Microsoft.Storage/storageAccounts@2021-02-01' = {
              name: 'acct'
              location: resourceGroup().location
              kind: 'StorageV2'
              sku: {
                name: 'Standard_LRS'
              }
            }

            output secret string = storageaccount.listKeys().keys[0].value
            """);

        result.Template.Should().HaveValueAtPath("$.outputs['secret'].value", "[listKeys('storageaccount', '2021-02-01').keys[0].value]", "the listKeys() function call should use a symbolic name value");

        result.ExcludingLinterDiagnostics().Should().NotHaveAnyDiagnostics();
    }

    [TestMethod]
    public void Test_Issue16727()
    {
        var result = CompilationHelper.Compile("""
            resource nsg 'Microsoft.Network/networkSecurityGroups@2024-05-01' = {
              name: 'example'
              location: 'location'
              properties: {
                securityRules: []
              }
              tags: {}
            }

            output properties resourceOutput<'Microsoft.Network/networkSecurityGroups@2024-05-01'>.properties = nsg.properties
            """);

        result.Should().NotHaveAnyDiagnostics();
    }

    [TestMethod]
<<<<<<< HEAD
    public void Test_Issue17157()
    {
        var result = CompilationHelper.Compile("""
            param resourceName string = 'example'
            param serverFarmId string
            param someIdentityObjectId string
            param shouldDeploy bool

            resource deployAppService 'Microsoft.Web/sites@2022-03-01' = if (shouldDeploy) {
              name: resourceName
              location: resourceGroup().location
              properties: {
                serverFarmId: serverFarmId
              }
            }

            resource existingAppService 'Microsoft.Web/sites@2022-03-01' existing = {
              name: resourceName
            }

            resource contributorRoleDefinition 'Microsoft.Authorization/roleDefinitions@2018-01-01-preview' existing = {
              name: 'b24988ac-6180-42a0-ab88-20f7382dd24c'
            }

            var appServiceId = shouldDeploy ? deployAppService.id : existingAppService.id
            resource contributorRoleAssignment 'Microsoft.Authorization/roleAssignments@2020-04-01-preview' = if (shouldDeploy) {
              name: guid(appServiceId, someIdentityObjectId, 'contributor')
              scope: shouldDeploy ? deployAppService : existingAppService
              properties: {
                roleDefinitionId: contributorRoleDefinition.id
                principalId: someIdentityObjectId
                principalType: 'ServicePrincipal'
              }
            }
            """);

        result.Should().HaveDiagnostics(new[]
        {
            ("BCP420", DiagnosticLevel.Error, "The scope could not be resolved at compile time because the supplied expression is ambiguous or too complex. Scoping expressions must be reducible to a specific kind of scope without knowledge of parameter values."),
        });
=======
    public void Test_Issue17035()
    {
        var result = CompilationHelper.Compile(
            ("empty.bicep", string.Empty),
            ("main.bicep", """
                var list = []
                module example2 'empty.bicep' = [for (item, index) in list: {
                  name: 'networkSecurityPerimeterProfileAssociations-${uniqueString('test1', 'test2', 'test2')}-${index}'
                }]
                """));

        result.Should().NotHaveAnyDiagnostics();
>>>>>>> f2217b9f
    }
}<|MERGE_RESOLUTION|>--- conflicted
+++ resolved
@@ -7298,7 +7298,21 @@
     }
 
     [TestMethod]
-<<<<<<< HEAD
+    public void Test_Issue17035()
+    {
+        var result = CompilationHelper.Compile(
+            ("empty.bicep", string.Empty),
+            ("main.bicep", """
+                var list = []
+                module example2 'empty.bicep' = [for (item, index) in list: {
+                  name: 'networkSecurityPerimeterProfileAssociations-${uniqueString('test1', 'test2', 'test2')}-${index}'
+                }]
+                """));
+
+        result.Should().NotHaveAnyDiagnostics();
+    }
+
+    [TestMethod]
     public void Test_Issue17157()
     {
         var result = CompilationHelper.Compile("""
@@ -7339,19 +7353,5 @@
         {
             ("BCP420", DiagnosticLevel.Error, "The scope could not be resolved at compile time because the supplied expression is ambiguous or too complex. Scoping expressions must be reducible to a specific kind of scope without knowledge of parameter values."),
         });
-=======
-    public void Test_Issue17035()
-    {
-        var result = CompilationHelper.Compile(
-            ("empty.bicep", string.Empty),
-            ("main.bicep", """
-                var list = []
-                module example2 'empty.bicep' = [for (item, index) in list: {
-                  name: 'networkSecurityPerimeterProfileAssociations-${uniqueString('test1', 'test2', 'test2')}-${index}'
-                }]
-                """));
-
-        result.Should().NotHaveAnyDiagnostics();
->>>>>>> f2217b9f
     }
 }