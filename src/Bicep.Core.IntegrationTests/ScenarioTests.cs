--- conflicted
+++ resolved
@@ -5420,64 +5420,6 @@
         });
     }
 
-<<<<<<< HEAD
-    // https://github.com/Azure/bicep/issues/12590
-    [TestMethod]
-    public void Test_Issue12590()
-    {
-        var result = CompilationHelper.Compile(
-            ("main.bicep", """
-                var resources = {
-                  st: {
-                    type: 'storage'
-                    name: 'st'
-                    containers: []
-                  }
-                  kv: {
-                    type: 'keyvault'
-                    name: 'kv'
-                    secrets: []
-                    extraProperty: 'extra'
-                  }
-                }
-
-                module deploy_resource_module 'resourceModule.bicep' = {
-                  name: 'resourceModule'
-                  params: {
-                    subResource: resources.kv
-                  }
-                }
-                """),
-            ("resourceModule.bicep", """
-                @sealed()
-                type storageAccount = {
-                  type: 'storage'
-                  name: string
-                  containers: string[]
-                }
-
-                @sealed()
-                type keyVault = {
-                  type: 'keyvault'
-                  name: string
-                  secrets: string[]
-                }
-
-                type Resource = {
-                  @discriminator('type')
-                  *: storageAccount | keyVault
-                }
-
-                param resource Resource?
-
-                param subResource keyVault?
-                """));
-
-        result.Should().HaveDiagnostics(new[]
-        {
-            ("BCP037", DiagnosticLevel.Error, """The property "extraProperty" is not allowed on objects of type "{ type: 'keyvault', name: string, secrets: string[] }". No other properties are allowed."""),
-        });
-=======
     // https://github.com/Azure/bicep/issues/12799
     [TestMethod]
     public void Test_Issue12799()
@@ -5517,6 +5459,62 @@
         result.Should().NotHaveAnyDiagnostics();
         result.Parameters.Should().HaveValueAtPath("parameters.one.value", true);
         result.Parameters.Should().HaveValueAtPath("parameters.two.value", true);
->>>>>>> df7406bd
+    }
+    // https://github.com/Azure/bicep/issues/12590
+    [TestMethod]
+    public void Test_Issue12590()
+    {
+        var result = CompilationHelper.Compile(
+            ("main.bicep", """
+                var resources = {
+                  st: {
+                    type: 'storage'
+                    name: 'st'
+                    containers: []
+                  }
+                  kv: {
+                    type: 'keyvault'
+                    name: 'kv'
+                    secrets: []
+                    extraProperty: 'extra'
+                  }
+                }
+
+                module deploy_resource_module 'resourceModule.bicep' = {
+                  name: 'resourceModule'
+                  params: {
+                    subResource: resources.kv
+                  }
+                }
+                """),
+            ("resourceModule.bicep", """
+                @sealed()
+                type storageAccount = {
+                  type: 'storage'
+                  name: string
+                  containers: string[]
+                }
+
+                @sealed()
+                type keyVault = {
+                  type: 'keyvault'
+                  name: string
+                  secrets: string[]
+                }
+
+                type Resource = {
+                  @discriminator('type')
+                  *: storageAccount | keyVault
+                }
+
+                param resource Resource?
+
+                param subResource keyVault?
+                """));
+
+        result.Should().HaveDiagnostics(new[]
+        {
+            ("BCP037", DiagnosticLevel.Error, """The property "extraProperty" is not allowed on objects of type "{ type: 'keyvault', name: string, secrets: string[] }". No other properties are allowed."""),
+        });
     }
 }