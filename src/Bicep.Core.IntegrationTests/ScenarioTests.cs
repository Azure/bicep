--- conflicted
+++ resolved
@@ -2727,7 +2727,34 @@
             });
         }
 
-<<<<<<< HEAD
+        // https://github.com/Azure/bicep/issues/4850
+        [TestMethod]
+        public void Test_Issue4850()
+        {
+            // missing new line at the start and end of the object
+            var result = CompilationHelper.Compile(@"
+resource keyVault 'Microsoft.KeyVault/vaults@2021-06-01-preview' existing = {
+  name: 'foo'
+  resource eventHubConnectionString 'secrets' existing = {
+    name: 'eh-connectionstring'
+  }
+}
+
+resource ehConn 'Microsoft.KeyVault/vaults/secrets@2021-06-01-preview' existing = {
+  parent: keyVault
+  name: 'eh-connectionstring'
+}
+
+var settings = [
+  {
+    name: 'ThisFails'
+    value: '@Microsoft.KeyVault(SecretUri=${keyVault::eventHubConnectionString.properties.secretUriWithVersion})'
+  }
+]");
+
+            result.Template.Should().NotHaveValueAtPath("$.variables");
+            result.Should().OnlyContainDiagnostic("no-unused-vars", DiagnosticLevel.Warning, "Variable \"settings\" is declared but never used.");
+
         /// <summary>
         /// https://github.com/Azure/bicep/issues/3934
         /// </summary>
@@ -2749,35 +2776,6 @@
                 ("BCP045", DiagnosticLevel.Error, "Cannot apply operator \"+\" to operands of type \"string\" and \"string\". Use string interpolation instead."),
                 ("BCP045", DiagnosticLevel.Error, "Cannot apply operator \"+\" to operands of type \"'hello'\" and \"'world'\". Use string interpolation instead.")
             });
-=======
-        // https://github.com/Azure/bicep/issues/4850
-        [TestMethod]
-        public void Test_Issue4850()
-        {
-            // missing new line at the start and end of the object
-            var result = CompilationHelper.Compile(@"
-resource keyVault 'Microsoft.KeyVault/vaults@2021-06-01-preview' existing = {
-  name: 'foo'
-  resource eventHubConnectionString 'secrets' existing = {
-    name: 'eh-connectionstring'
-  }
-}
-
-resource ehConn 'Microsoft.KeyVault/vaults/secrets@2021-06-01-preview' existing = {
-  parent: keyVault
-  name: 'eh-connectionstring'
-}
-
-var settings = [
-  {
-    name: 'ThisFails'
-    value: '@Microsoft.KeyVault(SecretUri=${keyVault::eventHubConnectionString.properties.secretUriWithVersion})'
-  }
-]");
-
-            result.Template.Should().NotHaveValueAtPath("$.variables");
-            result.Should().OnlyContainDiagnostic("no-unused-vars", DiagnosticLevel.Warning, "Variable \"settings\" is declared but never used.");
->>>>>>> e6a47ca5
         }
     }
 }