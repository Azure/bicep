// Copyright (c) Microsoft Corporation.
// Licensed under the MIT License.
using System;
using System.Linq;
using System.Security.Cryptography;
using Bicep.Core.Diagnostics;
using Bicep.Core.Resources;
using Bicep.Core.TypeSystem;
using Bicep.Core.UnitTests.Assertions;
using Bicep.Core.UnitTests.Utils;
using Microsoft.VisualStudio.TestTools.UnitTesting;
using Newtonsoft.Json.Linq;

namespace Bicep.Core.IntegrationTests
{
    [TestClass]
    public class ScenarioTests
    {
        [TestMethod]
        // https://github.com/azure/bicep/issues/3636
        public void Test_Issue3636()
        {
            var lineCount = 100; // increase this number to 10,000 for more intense test

            // use this crypto random number gen to avoid CI warning
            int generateRandomInt(int minVal = 0, int maxVal = 50)
            {
                var rnd = new byte[4];
                RandomNumberGenerator.Fill(rnd);
                var i = Math.Abs(BitConverter.ToInt32(rnd, 0));
                return Convert.ToInt32(i % (maxVal - minVal + 1) + minVal);
            }

            string randomString()
            {
                const string chars = "ABCDEFGHIJKLMNOPQRSTUVWXYZ0123456789";
                return new string(Enumerable.Repeat(chars, generateRandomInt())
                  .Select(s => s[generateRandomInt(0, s.Length - 1)]).ToArray());
            }

            var file = "param adminuser string\nvar adminstring = 'xyx ${adminuser} 123'\n";
            file += "output values object = {\n";
            for (var i = 0; i < lineCount; i++)
            {
                file += $"  testa{i}: '{randomString()} ${{adminuser}} {randomString()}'\n";
                file += $"  testb{i}: '{randomString()} ${{adminstring}} {randomString()}'\n";
            }
            file += "}\n";

            // not a true test for existing diagnostics
            // this is a trigger to allow timing within the
            // linter rules - timing must be readded to
            // initially added to time NoHardcodedEnvironmentUrlsRule
            CompilationHelper.Compile(file).Should().NotHaveAnyDiagnostics();
        }

        [TestMethod]
        // https://github.com/azure/bicep/issues/746
        public void Test_Issue746()
        {
            var result = CompilationHelper.Compile(@"
var l = l
param l
");

            result.Template.Should().NotHaveValue();
            result.ExcludingLinterDiagnostics().Should().HaveDiagnostics(new[] {
                ("BCP028", DiagnosticLevel.Error, "Identifier \"l\" is declared multiple times. Remove or rename the duplicates."),
                ("BCP079", DiagnosticLevel.Error, "This expression is referencing its own declaration, which is not allowed."),
                ("BCP028", DiagnosticLevel.Error, "Identifier \"l\" is declared multiple times. Remove or rename the duplicates."),
                ("BCP014", DiagnosticLevel.Error, "Expected a parameter type at this location. Please specify one of the following types: \"array\", \"bool\", \"int\", \"object\", \"string\"."),
            });
        }

        [TestMethod]
        // https://github.com/azure/bicep/issues/801
        public void Test_Issue801()
        {
            var result = CompilationHelper.Compile(
                ("main.bicep", @"
targetScope = 'subscription'

resource rg 'Microsoft.Resources/resourceGroups@2020-06-01' = {
    location: 'eastus'
    name: 'vnet-rg'
}

module vnet './vnet.bicep' = {
    scope: resourceGroup('vnet-rg')
    name: 'network-module'
    params: {
        location: 'eastus'
        name: 'myVnet'
    }
    dependsOn: [
        rg
    ]
}

output vnetid string = vnet.outputs.vnetId
output vnetstate string = vnet.outputs.vnetstate
"),
                ("vnet.bicep", @"
param location string
param name string

resource vnet 'Microsoft.Network/virtualNetworks@2020-06-01' = {
    location: location
    name: name
    properties:{
        addressSpace: {
            addressPrefixes: [
                '10.0.0.0/20'
            ]
        }
        subnets: [
            {
                name: 'snet-apim'
                properties: {
                    addressPrefix: '10.0.0.0/24'
                }
            }
        ]
    }
}

output vnetId string = vnet.id
output vnetstate string = vnet.properties.provisioningState
"));

            result.ExcludingLinterDiagnostics().Should().NotHaveAnyDiagnostics();
            // ensure we're generating the correct expression with 'subscriptionResourceId', and using the correct name for the module
            result.Template.Should().HaveValueAtPath("$.outputs['vnetid'].value", "[reference(extensionResourceId(format('/subscriptions/{0}/resourceGroups/{1}', subscription().subscriptionId, 'vnet-rg'), 'Microsoft.Resources/deployments', 'network-module')).outputs.vnetId.value]");
            result.Template.Should().HaveValueAtPath("$.outputs['vnetstate'].value", "[reference(extensionResourceId(format('/subscriptions/{0}/resourceGroups/{1}', subscription().subscriptionId, 'vnet-rg'), 'Microsoft.Resources/deployments', 'network-module')).outputs.vnetstate.value]");
        }

        [TestMethod]
        // https://github.com/azure/bicep/issues/982
        public void Test_Issue982()
        {
            var result = CompilationHelper.Compile(@"
param functionApp object
param serverFarmId string

#disable-next-line outputs-should-not-contain-secrets
output config object = list(format('{0}/config/appsettings', functionAppResource.id), functionAppResource.apiVersion)

resource functionAppResource 'Microsoft.Web/sites@2020-06-01' = {
  name: functionApp.name
  location: resourceGroup().location
  kind: 'functionApp'
  properties: {
    httpsOnly: true
    serverFarmId: serverFarmId
  }
}
");

            result.ExcludingLinterDiagnostics().Should().NotHaveAnyDiagnostics();
            result.Template.Should().HaveValueAtPath("$.outputs['config'].value", "[list(format('{0}/config/appsettings', resourceId('Microsoft.Web/sites', parameters('functionApp').name)), '2020-06-01')]");
        }

        [TestMethod]
        // https://github.com/azure/bicep/issues/1093
        public void Test_Issue1093()
        {
            var result = CompilationHelper.Compile(
                ("main.bicep", @"
targetScope = 'managementGroup'

module bicep3rg 'resourceGroup.bicep' = {
  name: 'rg30'
  params: {
    rgName: 'bicep3-rg'
  }
  scope: subscription('DEV1')
}
module bicep4rg 'resourceGroup.bicep' = {
  name: 'rg31'
  params: {
    rgName: 'bicep4-rg'
  }
  scope: subscription('DEV2')
}
"),
                ("resourceGroup.bicep", @"
param rgName string
param location string = 'westeurope'

targetScope = 'subscription'

resource rg 'Microsoft.Resources/resourceGroups@2020-06-01' = {
  name: rgName
  location: location
}
"));

            result.ExcludingLinterDiagnostics().Should().NotHaveAnyDiagnostics();
            result.Template.Should().HaveValueAtPath("$.resources[?(@.name == 'rg30')].location", "[deployment().location]");
            result.Template.Should().HaveValueAtPath("$.resources[?(@.name == 'rg31')].location", "[deployment().location]");
        }

        [TestMethod]
        // https://github.com/azure/bicep/issues/1173
        public void Test_Issue1173()
        {
            var result = CompilationHelper.Compile(
                ("main.bicep", @"
targetScope = 'subscription'

param azRegion string = 'southcentralus'
param vNetAddressPrefix string = '10.1.0.0/24'
param GatewayAddressPrefix string = '10.1.0.0/27'
param AppAddressPrefix string = '10.1.0.128/26'

var rgName = 'testRG'
var vnetName = 'testvnet'
var appNSGName = 'testvnet-appsn01nsg'
var appRTName = 'testvnet-appsn01routetable'

var subnets = [
  {
    name: 'GatewaySubnet'
    properties: {
      addressPrefix: GatewayAddressPrefix
    }
  }

  {
    name: 'appsn01'
    properties: {
      addressPrefix: AppAddressPrefix
      networkSecurityGroup: {
        id: appNSG.outputs.id
      }
      routeTable: {
        id: appRT.outputs.id
      }
    }
  }
]

resource rgVNet 'Microsoft.Resources/resourceGroups@2020-06-01' = {
  name: rgName
  location: azRegion
}

module vnet './vnet.bicep' = {
  name: vnetName
  scope: resourceGroup(rgVNet.name)
  params: {
    vnetName: vnetName
    vNetAddressPrefix: vNetAddressPrefix
    subnets: subnets
  }
}

module appNSG './nsg.bicep' = {
  name: appNSGName
  scope: resourceGroup(rgVNet.name)
  params: {
    nsgName: appNSGName
    secRules: [
      {
        name: 'default-allow-rdp'
        properties: {
          priority: 1010
          access: 'Allow'
          direction: 'Inbound'
          protocol: 'Tcp'
          sourcePortRange: '*'
          sourceAddressPrefix: 'VirtualNetwork'
          destinationAddressPrefix: '*'
          destinationPortRange: '3389'
        }
      }
    ]
  }
}

module appRT './rt.bicep' = {
  name: appRTName
  scope: resourceGroup(rgVNet.name)
  params: {
    rtName: appRTName
  }
}
"),
                ("vnet.bicep", @"
param vnetName string
param vNetAddressPrefix string
param subnets array

resource vnet 'Microsoft.Network/virtualNetworks@2020-06-01' = {
  name: vnetName
  location: resourceGroup().location
  properties: {
    addressSpace: {
      addressPrefixes: [
        vNetAddressPrefix
      ]
    }
    enableVmProtection: false
    enableDdosProtection: false
    subnets: subnets
  }
}
output id string = vnet.id
"),
                ("nsg.bicep", @"
param nsgName string
param secRules array

resource nsg  'Microsoft.Network/networkSecurityGroups@2020-06-01' = {
  name: nsgName
  location: resourceGroup().location
  properties: {
    securityRules: secRules
  }
}
output id string = nsg.id
"),
                ("rt.bicep", @"
param rtName string
//param azFwlIp string

resource routetable 'Microsoft.Network/routeTables@2020-06-01' = {
  name: rtName
  location: resourceGroup().location
  properties: {
    disableBgpRoutePropagation: false
    routes: [
      // {
      //   name: 'DefaultRoute'
      //   properties: {
      //     addressPrefix: '0.0.0.0/0'
      //     nextHopType: 'VirtualAppliance'
      //     nextHopIpAddress: azFwlIp
      //   }
      // }
    ]
  }
}

output id string = routetable.id
"));

            // variable 'subnets' should have been inlined
            result.Template.Should().HaveValueAtPath("$.resources[?(@.name == '[variables(\\'vnetName\\')]')].properties.parameters.subnets.value[0].name", "GatewaySubnet");
            result.Template.Should().HaveValueAtPath("$.resources[?(@.name == '[variables(\\'vnetName\\')]')].properties.parameters.subnets.value[1].name", "appsn01");
            // there should be no definition in the variables list for 'subnets'
            result.Template.Should().NotHaveValueAtPath("$.variables.subnets");
        }

        [TestMethod]
        // https://github.com/azure/bicep/issues/1185
        public void Test_Issue1185()
        {
            var result = CompilationHelper.Compile(
                ("main.bicep", @"
targetScope = 'tenant'

param allUpMgName string

module allup_mg './modules/rblab-allup-mg-policies.bicep' = {
  name: 'allupmgdeploy'
  scope: managementGroup(allUpMgName)
  params: {
    mgName: allUpMgName
  }
}
"),
                ("modules/rblab-allup-mg-policies.bicep", @"
targetScope = 'managementGroup'

param mgName string
"));

            result.ExcludingLinterDiagnostics().Should().NotHaveAnyDiagnostics();
            // deploying a management group module at tenant scope requires an unqualified resource id
            result.Template.Should().HaveValueAtPath("$.resources[?(@.name == 'allupmgdeploy')].scope", "[format('Microsoft.Management/managementGroups/{0}', parameters('allUpMgName'))]");
        }

        [TestMethod]
        // https://github.com/azure/bicep/issues/1332
        public void Test_Issue1332()
        {
            var result = CompilationHelper.Compile(@"
var propname = 'ptest'
var issue = true ? {
    prop1: {
        '${propname}': {}
    }
} : {}
");

            result.ExcludingLinterDiagnostics().Should().NotHaveAnyDiagnostics();
            result.Template.Should().HaveValueAtPath("$.variables.issue", "[if(true(), createObject('prop1', createObject(format('{0}', variables('propname')), createObject())), createObject())]");
        }

        [TestMethod]
        // https://github.com/azure/bicep/issues/486
        public void Test_Issue486()
        {
            var result = CompilationHelper.Compile(@"
var myInt = 5
var myBigInt = 2199023255552
var myIntExpression = 5 * 5
var myBigIntExpression = 2199023255552 * 2
var myBigIntExpression2 = 2199023255552 * 2199023255552
");

            result.Template.Should().HaveValueAtPath("$.variables.myInt", 5);
            result.Template.Should().HaveValueAtPath("$.variables.myBigInt", 2199023255552);
            result.Template.Should().HaveValueAtPath("$.variables.myIntExpression", "[mul(5, 5)]");
            result.Template.Should().HaveValueAtPath("$.variables.myBigIntExpression2", "[mul(json('2199023255552'), json('2199023255552'))]");
        }

        [TestMethod]
        // https://github.com/azure/bicep/issues/1362
        public void Test_Issue1362_1()
        {
            var result = CompilationHelper.Compile(
                ("main.bicep", @"
targetScope = 'resourceGroup'

module sub './modules/subscription.bicep' = {
  name: 'subDeploy'
  scope: subscription()
}"),
                ("modules/subscription.bicep", @"
targetScope = 'subscription'
"));

            result.Template.Should().HaveValueAtPath("$.resources[?(@.name == 'subDeploy')].subscriptionId", "[subscription().subscriptionId]");
            result.Template.Should().HaveValueAtPath("$.resources[?(@.name == 'subDeploy')].location", "[resourceGroup().location]");
        }

        [TestMethod]
        // https://github.com/azure/bicep/issues/1362
        public void Test_Issue1362_2()
        {
            var result = CompilationHelper.Compile(
                ("main.bicep", @"
targetScope = 'resourceGroup'

module sub './modules/subscription.bicep' = {
  name: 'subDeploy'
  scope: subscription('abcd-efgh')
}"),
                ("modules/subscription.bicep", @"
targetScope = 'subscription'
"));

            result.Template.Should().HaveValueAtPath("$.resources[?(@.name == 'subDeploy')].subscriptionId", "abcd-efgh");
            result.Template.Should().HaveValueAtPath("$.resources[?(@.name == 'subDeploy')].location", "[resourceGroup().location]");
        }

        [TestMethod]
        // https://github.com/azure/bicep/issues/1402
        public void Test_Issue1402()
        {
            var result = CompilationHelper.Compile(
                ("main.bicep", @"
targetScope = 'subscription'

module sub './modules/resourceGroup.bicep' = {
  name: 'subDeploy'
  scope: resourceGroup('abcd-efgh','bicep-rg')
}"),
                ("modules/resourceGroup.bicep", @"
targetScope = 'resourceGroup'
"));

            result.Template.Should().HaveValueAtPath("$.resources[?(@.name == 'subDeploy')].subscriptionId", "abcd-efgh");
            result.Template.Should().HaveValueAtPath("$.resources[?(@.name == 'subDeploy')].resourceGroup", "bicep-rg");
            result.Template.Should().NotHaveValueAtPath("$.resources[?(@.name == 'subDeploy')].location");
        }

        [TestMethod]
        // https://github.com/azure/bicep/issues/1391
        public void Test_Issue1391()
        {
            var result = CompilationHelper.Compile(@"
resource dep 'Microsoft.Resources/deployments@2020-06-01' = {
  name: 'nestedDeployment'
  resourceGroup: 'bicep-rg'
  subscriptionId: 'abcd-efgh'
  location: 'westus'
  properties: {
    mode: 'Incremental'
  }
}
");

            result.ExcludingLinterDiagnostics().Should().NotHaveAnyDiagnostics();
            result.Template.Should().HaveValueAtPath("$.resources[?(@.name == 'nestedDeployment')].subscriptionId", "abcd-efgh");
            result.Template.Should().HaveValueAtPath("$.resources[?(@.name == 'nestedDeployment')].resourceGroup", "bicep-rg");
        }

        [TestMethod]
        // https://github.com/azure/bicep/issues/1454
        public void Test_Issue1454()
        {
            var result = CompilationHelper.Compile(
                ("main.bicep", @"
targetScope = 'subscription'
param name string = 'name'
param location string = 'westus'
param subscriptionId string = newGuid()

module rg './resourcegroup.template.bicep' = {
    name: '${uniqueString(deployment().name)}-1'
    scope: subscription(subscriptionId)
    params: {
        name: name
        location: location
    }
}

var appResGrp = resourceGroup(rg.outputs.resourceGroupName)

module redis './redis.template.bicep' = {
    name: '${uniqueString(deployment().name)}-2'
    scope: appResGrp
}
"),
                ("resourcegroup.template.bicep", @"
targetScope = 'subscription'
param name string
param location string

resource rg 'Microsoft.Resources/resourceGroups@2018-05-01' = {
    name: name
    location: location
    tags: {
        'owner': 'me'
    }
}

output resourceGroupName string = rg.name
"),
                ("redis.template.bicep", @"
param redis_name string = 'redis'
param redis_location string = 'westus'

resource redis 'Microsoft.Cache/Redis@2019-07-01' = {
    name: redis_name
    location: redis_location
    properties: {
        sku: {
            name: 'Standard'
            family: 'C'
            capacity: 2
        }
    }
}
"));

            result.Template.Should().NotHaveValue();
            result.ExcludingLinterDiagnostics().Should().HaveDiagnostics(new[] {
                ("BCP120", DiagnosticLevel.Error, "This expression is being used in an assignment to the \"scope\" property of the \"module\" type, which requires a value that can be calculated at the start of the deployment. You are referencing a variable which cannot be calculated at the start (\"appResGrp\" -> \"rg\"). Properties of rg which can be calculated at the start include \"name\"."),
            });
        }

        [TestMethod]
        // https://github.com/azure/bicep/issues/1465
        public void Test_Issue1465()
        {
            var result = CompilationHelper.Compile(@"
resource foo 'Microsoft.foo/bar@2020-01-01' existing = {
  name: 'name'
}
output prop1 string = foo.properties.prop1
");

            result.Template.Should().HaveValueAtPath("$.outputs['prop1'].value", "[reference(resourceId('Microsoft.foo/bar', 'name'), '2020-01-01').prop1]");
        }

        [TestMethod]
        // https://github.com/azure/bicep/issues/822
        public void Test_Issue822()
        {
            var result = CompilationHelper.Compile(
                ("main.bicep", @"
targetScope = 'subscription'

resource myRg 'Microsoft.Resources/resourceGroups@2020-06-01' = {
  location: 'eastus'
  name: 'rg'
}

module vnetmodule './vnet.bicep' = {
  scope: myRg
  name: 'vnet'
  params: {
    location: 'eastus'
    name: 'myVnet'
  }
}
"),
                ("vnet.bicep", @"
param location string
param name string
"));

            result.ExcludingLinterDiagnostics().Should().NotHaveAnyDiagnostics();
            result.Template.Should().NotHaveValueAtPath("$.resources[?(@.name == 'vnet')].subscriptionId");
            result.Template.Should().HaveValueAtPath("$.resources[?(@.name == 'vnet')].resourceGroup", "rg");
            result.Template.Should().HaveValueAtPath("$.resources[?(@.name == 'vnet')].dependsOn[0]", "[subscriptionResourceId('Microsoft.Resources/resourceGroups', 'rg')]");
        }

        [TestMethod]
        // https://github.com/azure/bicep/issues/822
        public void Test_Issue822_scoped()
        {
            var result = CompilationHelper.Compile(
                ("main.bicep", @"
resource myRg 'Microsoft.Resources/resourceGroups@2020-06-01' existing = {
  scope: subscription('abcdef')
  name: 'rg'
}

module vnetmodule './vnet.bicep' = {
  scope: myRg
  name: 'vnet'
  params: {
    location: 'eastus'
    name: 'myVnet'
  }
}
"),
                ("vnet.bicep", @"
param location string
param name string
"));

            result.ExcludingLinterDiagnostics().Should().NotHaveAnyDiagnostics();
            result.Template.Should().HaveValueAtPath("$.resources[?(@.name == 'vnet')].subscriptionId", "abcdef");
            result.Template.Should().HaveValueAtPath("$.resources[?(@.name == 'vnet')].resourceGroup", "rg");
        }

        [TestMethod]
        // https://github.com/azure/bicep/issues/1388
        public void Test_Issue1388()
        {
            var result = CompilationHelper.Compile(@"
targetScope = 'subscription'

param rgName string
param location string = deployment().location

param groupOwnerId string
param groupContributorId string
param groupReaderId string

resource rg 'Microsoft.Resources/resourceGroups@2020-06-01' = {
  name: rgName
  location: location
}

resource rgOwner 'Microsoft.Authorization/roleAssignments@2020-04-01-preview' = {
  name: '${guid(rg.name, 'owner')}'
  scope: rg
  properties: {
    roleDefinitionId: '${subscriptionResourceId('Microsoft.Authorization/roleDefinitions', '8e3af657-a8ff-443c-a75c-2fe8c4bcb635')}'
    principalId: groupOwnerId
    principalType: 'Group'
  }
}

resource rgContributor 'Microsoft.Authorization/roleAssignments@2020-04-01-preview' = {
  name: '${guid(rg.name, 'contributor')}'
  scope: rg
  properties: {
    roleDefinitionId: '${subscriptionResourceId('Microsoft.Authorization/roleDefinitions', 'b24988ac-6180-42a0-ab88-20f7382dd24c')}'
    principalId: groupContributorId
    principalType: 'Group'
  }
}

resource rgReader 'Microsoft.Authorization/roleAssignments@2020-04-01-preview' = {
  name: '${guid(rg.name, 'reader')}'
  scope: rg
  properties: {
    roleDefinitionId: '${subscriptionResourceId('Microsoft.Authorization/roleDefinitions', 'acdd72a7-3385-48ef-bd42-f606fba81ae7')}'
    principalId: groupReaderId
    principalType: 'Group'
  }
}
");

            result.Template.Should().NotHaveValue();
            result.ExcludingLinterDiagnostics().Should().HaveDiagnostics(new[] {
                ("BCP139", DiagnosticLevel.Error, "A resource's scope must match the scope of the Bicep file for it to be deployable. You must use modules to deploy resources to a different scope."),
                ("BCP139", DiagnosticLevel.Error, "A resource's scope must match the scope of the Bicep file for it to be deployable. You must use modules to deploy resources to a different scope."),
                ("BCP139", DiagnosticLevel.Error, "A resource's scope must match the scope of the Bicep file for it to be deployable. You must use modules to deploy resources to a different scope."),
            });
        }

        [TestMethod]
        // https://github.com/azure/bicep/issues/1364
        public void Test_Issue1364()
        {
            var result = CompilationHelper.Compile(@"
targetScope = 'blablah'
");

            result.Template.Should().NotHaveValue();
            result.ExcludingLinterDiagnostics().Should().HaveDiagnostics(new[] {
                ("BCP033", DiagnosticLevel.Error, "Expected a value of type \"'managementGroup' | 'resourceGroup' | 'subscription' | 'tenant'\" but the provided value is of type \"'blablah'\"."),
            });
        }

        [TestMethod]
        // https://github.com/azure/bicep/issues/569
        public void Test_Issue569_success()
        {
            var result = CompilationHelper.Compile(@"
param myparam string
var myvar = 'hello'

output myparam string = myparam
output myvar string = myvar
");

            result.ExcludingLinterDiagnostics().Should().NotHaveAnyDiagnostics();
            result.Template.Should().HaveValueAtPath("$.outputs['myparam'].value", "[parameters('myparam')]");
            result.Template.Should().HaveValueAtPath("$.outputs['myvar'].value", "[variables('myvar')]");
        }

        [TestMethod]
        // https://github.com/azure/bicep/issues/569
        public void Test_Issue569_duplicates()
        {
            var result = CompilationHelper.Compile(@"
output duplicate string = 'hello'
output duplicate string = 'hello'
");

            result.Template.Should().NotHaveValue();
            result.ExcludingLinterDiagnostics().Should().HaveDiagnostics(new[] {
                ("BCP145", DiagnosticLevel.Error, "Output \"duplicate\" is declared multiple times. Remove or rename the duplicates."),
                ("BCP145", DiagnosticLevel.Error, "Output \"duplicate\" is declared multiple times. Remove or rename the duplicates."),
            });
        }

        [TestMethod]
        // https://github.com/azure/bicep/issues/569
        public void Test_Issue569_outputs_cannot_be_referenced()
        {
            var result = CompilationHelper.Compile(@"
output output1 string = 'hello'
output output2 string = output1
");

            result.Template.Should().NotHaveValue();
            result.ExcludingLinterDiagnostics().Should().HaveDiagnostics(new[] {
                ("BCP058", DiagnosticLevel.Error, "The name \"output1\" is an output. Outputs cannot be referenced in expressions."),
            });
        }

        [TestMethod]
        // https://github.com/azure/bicep/issues/1599
        public void Test_Issue1599()
        {
            var result = CompilationHelper.Compile(@"
param x string = 't'
output xx = x
");

            result.Template.Should().NotHaveValue();
            result.ExcludingLinterDiagnostics().Should().HaveDiagnostics(new[] {
                ("BCP146", DiagnosticLevel.Error, "Expected an output type at this location. Please specify one of the following types: \"array\", \"bool\", \"int\", \"object\", \"string\"."),
            });
        }

        [TestMethod]
        // https://github.com/azure/bicep/issues/1661
        public void Test_Issue1661()
        {
            // Issue 1661 only repros if global-resources.bicep exists and kevault-secrets.bicep does not
            var result = CompilationHelper.Compile(("main.bicep", @"
targetScope = 'subscription'

param prefix string
param deploymentId string
param tags object

param stampLocations array = [
  'northeurope'
  'eastus2'
]

resource rg_stamps 'Microsoft.Resources/resourceGroups@2020-06-01' = [for stamp in stampLocations: {
  name: '${prefix}-${stamp}-rg'
  location: stamp
  tags: tags
}]

//... more modules

module global_resources './global-resources.bicep' = {
  name: 'global_resources-${deploymentId}'
  scope: rg_global
  params: {
    location: rg_global.location
    prefix: prefix
    tags: tags
    stamps: [for index in range(0, length(stampLocations)): {
      location: stampLocations[index]
      aksKubletIdentityPrincipalId: stamps[index].outputs.aksKubletIdentityPrincipalId
      aksSubnetId: stamps[index].outputs.aksSubnetId
      backend_fqdn: stamps[index].outputs.ingressFqdn
    }]
  }
}

var secrets = [
  {
    name: 'CosmosDb-Endpoint'
    value: global_resources.outputs.cosmosDbEndpoint
  }
  {
    name: 'CosmosDb-PrimaryKey'
    value: global_resources.outputs.cosmosDbKey
  }
]

module stamp_0_secrets './kevault-secrets.bicep' = [for secret in secrets: {
  name: 'stamp_0_secrets-${deploymentId}'
  scope: resourceGroup(rg_stamps[0].name)
  dependsOn: [
    stamps
  ]
  params: {
    keyVaultName: '${prefix}${rg_stamps[0].location}kv'
    secretName: secret.name
    secretValue: secret.value
  }
}]

module stamp_1_secrets './kevault-secrets.bicep' = [for secret in secrets: {
  name: 'stamp_1_secrets-${deploymentId}'
  scope: resourceGroup(rg_stamps[1].name)
  dependsOn: [
    stamps
  ]
  params: {
    keyVaultName: '${prefix}${rg_stamps[1].location}kv'
    secretName: secret.name
    secretValue: secret.value
  }
}]
"), ("global-resources.bicep", string.Empty));

            result.Template.Should().NotHaveValue();
            result.Should().ContainDiagnostic("BCP057", DiagnosticLevel.Error, "The name \"rg_global\" does not exist in the current context.");
            result.Should().ContainDiagnostic("BCP057", DiagnosticLevel.Error, "The name \"rg_global\" does not exist in the current context.");
            result.Should().ContainDiagnostic("BCP057", DiagnosticLevel.Error, "The name \"stamps\" does not exist in the current context.");
            result.Should().ContainDiagnostic("BCP057", DiagnosticLevel.Error, "The name \"stamps\" does not exist in the current context.");
            result.Should().ContainDiagnostic("BCP057", DiagnosticLevel.Error, "The name \"stamps\" does not exist in the current context.");
            result.Should().ContainDiagnostic("BCP052", DiagnosticLevel.Error, "The type \"outputs\" does not contain property \"cosmosDbEndpoint\".");
            result.Should().ContainDiagnostic("BCP052", DiagnosticLevel.Error, "The type \"outputs\" does not contain property \"cosmosDbKey\".");
        }

        [TestMethod]
        // https://github.com/azure/bicep/issues/1592
        public void Test_Issue1592()
        {
            var result = CompilationHelper.Compile(
              ("main.bicep", @"
module foo 'test.bicep' = {
  name: 'foo'
}

output fooName string = foo.name
    "),
              ("test.bicep", @""));

            result.ExcludingLinterDiagnostics().Should().NotHaveAnyDiagnostics();
            result.Template.Should().HaveValueAtPath("$.outputs['fooName'].value", "foo");
        }

        [TestMethod]
        // https://github.com/azure/bicep/issues/1592
        public void Test_Issue1592_special_cases()
        {
            var result = CompilationHelper.Compile(
              ("main.bicep", @"
param someParam string

module foo 'test.bicep' = {
  name: '${someParam}-test'
}

output fooName string = foo.name
output fooOutput string = foo.outputs.test
    "),
              ("test.bicep", @"
output test string = 'hello'
"));

            result.ExcludingLinterDiagnostics().Should().NotHaveAnyDiagnostics();
            result.Template.Should().HaveValueAtPath("$.outputs['fooName'].value", "[format('{0}-test', parameters('someParam'))]");
            result.Template.Should().HaveValueAtPath("$.outputs['fooOutput'].value", "[reference(resourceId('Microsoft.Resources/deployments', format('{0}-test', parameters('someParam')))).outputs.test.value]");
        }

        [TestMethod]
        // https://github.com/azure/bicep/issues/1432
        public void Test_Issue1432()
        {
            var result = CompilationHelper.Compile(@"
resource foo 'Microsoft.Compute/virtualMachines@2020-06-01' = {
  name: 'myVM'
  name: 'myVm'
}
");

            result.Template.Should().NotHaveValue();
            result.ExcludingLinterDiagnostics().Should().HaveDiagnostics(new[] {
                ("BCP025", DiagnosticLevel.Error, "The property \"name\" is declared multiple times in this object. Remove or rename the duplicate properties."),
                ("BCP025", DiagnosticLevel.Error, "The property \"name\" is declared multiple times in this object. Remove or rename the duplicate properties."),
            });
        }

        [TestMethod]
        // https://github.com/azure/bicep/issues/1817
        public void Test_Issue1817()
        {
            var result = CompilationHelper.Compile(@"
targetScope = w

var foo = 42
");

            result.Template.Should().NotHaveValue();
            result.ExcludingLinterDiagnostics().Should().HaveDiagnostics(new[] {
                ("BCP032", DiagnosticLevel.Error, "The value must be a compile-time constant."),
                ("BCP057", DiagnosticLevel.Error, "The name \"w\" does not exist in the current context."),
            });
        }

        [TestMethod]
        // https://github.com/azure/bicep/issues/1630
        public void Test_Issue1630()
        {
            var result = CompilationHelper.Compile(@"
var singleResource = providers('Microsoft.Insights', 'components')
var allResources = providers('Microsoft.Insights')

// singleResource is an object!
var firstApiVersion = singleResource.apiVersions[0]

// allResources is an array of objects!
var firstResourceFirstApiVersion = allResources.resourceTypes[0].apiVersions[0]

output singleResource object = singleResource
output allResources array = allResources.resourceTypes
");

            result.ExcludingLinterDiagnostics().Should().NotHaveAnyDiagnostics();
            result.Template.Should().HaveValueAtPath("$.variables['singleResource']", "[providers('Microsoft.Insights', 'components')]");
            result.Template.Should().HaveValueAtPath("$.variables['firstApiVersion']", "[variables('singleResource').apiVersions[0]]");
            result.Template.Should().HaveValueAtPath("$.variables['allResources']", "[providers('Microsoft.Insights')]");
            result.Template.Should().HaveValueAtPath("$.variables['firstResourceFirstApiVersion']", "[variables('allResources').resourceTypes[0].apiVersions[0]]");
        }

        [TestMethod]
        // https://github.com/azure/bicep/issues/1627
        public void Test_Issue1627()
        {
            var result = CompilationHelper.Compile(("main.bicep", @"
module modulea 'modulea.bicep' = {
  name: 'modulea'
  params: {
    foo: 'test'
  }
}

var bar = modulea.outputs.bar
"),
                ("modulea.bicep", @"
// duplicate parameter symbols
param foo string
param foo int

// duplicate output symbols
output bar bool = true
output bar int = 42
"));

            result.ExcludingLinterDiagnostics().Should().HaveDiagnostics(new[] {
                ("BCP104", DiagnosticLevel.Error, "The referenced module has errors."),
            });
        }

        [TestMethod]
        // https://github.com/azure/bicep/issues/1941
        public void Test_Issue1941()
        {
            var result = CompilationHelper.Compile(@"
param eventGridTopicName string
param eventGridSubscriptionName string
param location string

resource eventGridTopic 'Microsoft.EventGrid/topics@2020-06-01' = {
  name: eventGridTopicName
  location: location
}

resource eventGridSubscription 'Microsoft.EventGrid/topics/providers/eventSubscriptions@2020-06-01' = {
  name: '${eventGridTopic.name}/Microsoft.EventGrid/${eventGridSubscriptionName}'
}
");

            // verify the template still compiles
            result.Template.Should().NotBeNull();
            result.ExcludingLinterDiagnostics().Should().HaveDiagnostics(new[] {
                ("BCP174", DiagnosticLevel.Warning, "Type validation is not available for resource types declared containing a \"/providers/\" segment. Please instead use the \"scope\" property."),
            });

            result = CompilationHelper.Compile(@"
resource resA 'Rp.A/providers@2020-06-01' = {
  name: 'resA'
}
resource resB 'Rp.A/providers/a/b@2020-06-01' = {
  name: 'resB/child/grandchild'
}
resource resC 'Rp.A/a/b/providers@2020-06-01' = {
  name: 'resC/child/grandchild'
}
");

            result.Template.Should().NotBeNull();
            result.ExcludingLinterDiagnostics().Should().HaveDiagnostics(new[] {
                ("BCP081", DiagnosticLevel.Warning, "Resource type \"Rp.A/providers@2020-06-01\" does not have types available."),
                ("BCP081", DiagnosticLevel.Warning, "Resource type \"Rp.A/providers/a/b@2020-06-01\" does not have types available."),
                ("BCP081", DiagnosticLevel.Warning, "Resource type \"Rp.A/a/b/providers@2020-06-01\" does not have types available."),
            });

            result = CompilationHelper.Compile(@"
param eventGridTopicName string
param eventGridSubscriptionName string
param location string

resource eventGridTopic 'Microsoft.EventGrid/topics@2020-06-01' = {
  name: eventGridTopicName
  location: location
}

resource eventGridSubscription 'Microsoft.EventGrid/eventSubscriptions@2020-06-01' = {
  name: eventGridSubscriptionName
  scope: eventGridTopic
}
");

            // verify the 'fixed' version compiles without diagnostics
            result.Template.Should().NotBeNull();
            result.ExcludingLinterDiagnostics().Should().NotHaveAnyDiagnostics();
        }

        [TestMethod]
        // https://github.com/azure/bicep/issues/1985
        public void Test_Issue1985()
        {
            var result = CompilationHelper.Compile(@"
resource aksDefaultPoolSubnet 'Microsoft.Network/virtualNetworks/subnets' existing = {
  parent: virtualNetwork
  name: aksDefaultPoolSubnetName
}

resource roleAssignment 'Microsoft.Authorization/roleAssignments@2020-04-01-preview' = {
  name: guid(aksDefaultPoolSubnet.id, 'Network Contributor')
  scope: aksDefaultPoolSubnet
  properties: {
    principalId: aksServicePrincipalObjectId
    roleDefinitionId: '4d97b98b-1d4f-4787-a291-c67834d212e7'
  }
  dependsOn: [
    virtualNetwork
    userAssignedIdentities
  ]
}
");

            result.Should().NotGenerateATemplate();
            result.ExcludingLinterDiagnostics().Should().HaveDiagnostics(new[] {
                ("BCP029", DiagnosticLevel.Error, "The resource type is not valid. Specify a valid resource type of format \"<types>@<apiVersion>\"."),
                ("BCP062", DiagnosticLevel.Error, "The referenced declaration with name \"aksDefaultPoolSubnet\" is not valid."),
                ("BCP062", DiagnosticLevel.Error, "The referenced declaration with name \"aksDefaultPoolSubnet\" is not valid."),
                ("BCP057", DiagnosticLevel.Error, "The name \"aksServicePrincipalObjectId\" does not exist in the current context."),
                ("BCP057", DiagnosticLevel.Error, "The name \"virtualNetwork\" does not exist in the current context."),
                ("BCP057", DiagnosticLevel.Error, "The name \"userAssignedIdentities\" does not exist in the current context."),
            });
        }

        [TestMethod]
        // https://github.com/azure/bicep/issues/1986
        public void Test_Issue1986()
        {
            var result = CompilationHelper.Compile(@"
var aksServicePrincipalObjectId = 'aksServicePrincipalObjectId'
var aksDefaultPoolSubnetName = 'asdf'
resource virtualNetwork 'Microsoft.Network/virtualNetworks@2020-08-01' = {
  name: 'asdfasdf'
}

resource userAssignedIdentities 'Microsoft.ManagedIdentity/userAssignedIdentities@2018-11-30' = {
  name: 'asdfsdf'
  location: 'West US'
}

resource aksDefaultPoolSubnet 'Microsoft.Network/virtualNetworks/subnets@2020-08-01' existing = {
  parent: virtualNetwork
  name: aksDefaultPoolSubnetName
}

resource roleAssignment 'Microsoft.Authorization/roleAssignments@2020-04-01-preview' = {
  name: guid(aksDefaultPoolSubnet.id, 'Network Contributor')
  scope: aksDefaultPoolSubnet
  properties: {
    principalId: aksServicePrincipalObjectId
    roleDefinitionId: '4d97b98b-1d4f-4787-a291-c67834d212e7'
  }
  dependsOn: [
    userAssignedIdentities
  ]
}
");

            result.ExcludingLinterDiagnostics().Should().NotHaveAnyDiagnostics();
            result.Template.Should().HaveValueAtPath("$.resources[?(@.type == 'Microsoft.Authorization/roleAssignments')].dependsOn", new JArray {
                "[resourceId('Microsoft.ManagedIdentity/userAssignedIdentities', 'asdfsdf')]",
                "[resourceId('Microsoft.Network/virtualNetworks', 'asdfasdf')]", // dependsOn should include the virtualNetwork parent resource
            });
        }

        [TestMethod]
        // https://github.com/azure/bicep/issues/1986
        public void Test_Issue1986_nested()
        {
            var result = CompilationHelper.Compile(@"
var aksServicePrincipalObjectId = 'aksServicePrincipalObjectId'
var aksDefaultPoolSubnetName = 'asdf'
resource virtualNetwork 'Microsoft.Network/virtualNetworks@2020-08-01' = {
  name: 'asdfasdf'

  resource aksDefaultPoolSubnet 'subnets' existing = {
    name: aksDefaultPoolSubnetName
  }
}

resource userAssignedIdentities 'Microsoft.ManagedIdentity/userAssignedIdentities@2018-11-30' = {
  name: 'asdfsdf'
  location: 'West US'
}

resource roleAssignment 'Microsoft.Authorization/roleAssignments@2020-04-01-preview' = {
  name: guid(virtualNetwork::aksDefaultPoolSubnet.id, 'Network Contributor')
  scope: virtualNetwork::aksDefaultPoolSubnet
  properties: {
    principalId: aksServicePrincipalObjectId
    roleDefinitionId: '4d97b98b-1d4f-4787-a291-c67834d212e7'
  }
  dependsOn: [
    userAssignedIdentities
  ]
}
");

            result.ExcludingLinterDiagnostics().Should().NotHaveAnyDiagnostics();
            result.Template.Should().HaveValueAtPath("$.resources[?(@.type == 'Microsoft.Authorization/roleAssignments')].dependsOn", new JArray {
                "[resourceId('Microsoft.ManagedIdentity/userAssignedIdentities', 'asdfsdf')]",
                "[resourceId('Microsoft.Network/virtualNetworks', 'asdfasdf')]", // dependsOn should include the virtualNetwork parent resource
            });
        }

        [TestMethod]
        // https://github.com/azure/bicep/issues/1986
        public void Test_Issue1986_loops()
        {
            var result = CompilationHelper.Compile(@"
var aksServicePrincipalObjectId = 'aksServicePrincipalObjectId'
var aksDefaultPoolSubnetName = 'asdf'
var vnets = [
  'vnet1'
  'vnet2'
]
resource virtualNetwork 'Microsoft.Network/virtualNetworks@2020-08-01' = [for vnet in vnets: {
  name: vnet
}]

resource userAssignedIdentities 'Microsoft.ManagedIdentity/userAssignedIdentities@2018-11-30' = {
  name: 'asdfsdf'
  location: 'West US'
}

resource aksDefaultPoolSubnet 'Microsoft.Network/virtualNetworks/subnets@2020-08-01' existing = [for (vnet, i) in vnets: {
  parent: virtualNetwork[i]
  name: aksDefaultPoolSubnetName
}]

resource roleAssignment 'Microsoft.Authorization/roleAssignments@2020-04-01-preview' = [for (vnet, i) in vnets: {
  name: guid(aksDefaultPoolSubnet[i].id, 'Network Contributor')
  scope: aksDefaultPoolSubnet[i]
  properties: {
    principalId: aksServicePrincipalObjectId
    roleDefinitionId: '4d97b98b-1d4f-4787-a291-c67834d212e7'
  }
  dependsOn: [
    userAssignedIdentities
  ]
}]
");

            result.ExcludingLinterDiagnostics().Should().NotHaveAnyDiagnostics();
            result.Template.Should().HaveValueAtPath("$.resources[?(@.type == 'Microsoft.Authorization/roleAssignments')].dependsOn", new JArray {
                "[resourceId('Microsoft.ManagedIdentity/userAssignedIdentities', 'asdfsdf')]",
                "[resourceId('Microsoft.Network/virtualNetworks', variables('vnets')[copyIndex()])]", // dependsOn should include the virtualNetwork parent resource
            });
        }

        [TestMethod]
        // https://github.com/azure/bicep/issues/1993
        public void Test_Issue1993()
        {
            var result = CompilationHelper.Compile(@"
//""flat"" string
var jsonStringFlat  = '[""one"",""two"",""three"" ]'

//Good Array
var jsonStringGood  = '''
[
  ""one"",
  ""two"",
  ""three""
]'''

//Bad Array
var jsonStringBad  = '''
[
  ""one"",
  ""two"",
  ""three""
]
'''
var jsonArrayFlat = json(jsonStringFlat)
var jsonArrayGood = json(jsonStringGood)
var jsonArrayBad = json(jsonStringBad)

output flatArray array = [for (name, i) in jsonArrayFlat: {
  element: name
}]

output goodArray array = [for (name, i) in jsonArrayGood: {
  element: name
}]

output badArray array = [for (name, i) in jsonArrayBad : {
  element: name
}]
");


            var evaluated = TemplateEvaluator.Evaluate(result.Template);
            var expectedOutput = new JArray {
                new JObject { ["element"] = "one" },
                new JObject { ["element"] = "two" },
                new JObject { ["element"] = "three" },
            };
            evaluated.Should().HaveValueAtPath("$.outputs['flatArray'].value", expectedOutput);
            evaluated.Should().HaveValueAtPath("$.outputs['goodArray'].value", expectedOutput);
            evaluated.Should().HaveValueAtPath("$.outputs['badArray'].value", expectedOutput);
        }

        [TestMethod]
        // https://github.com/azure/bicep/issues/2009
        public void Test_Issue2009()
        {
            var result = CompilationHelper.Compile(@"
param providerNamespace string = 'Microsoft.Web'

output providerOutput object = {
  thing: providers(providerNamespace)

  otherThing: providers(providerNamespace, 'sites')
}
");

            result.ExcludingLinterDiagnostics().Should().NotHaveAnyDiagnostics();

            var providersMetadata = new[] {
                new {
                    @namespace = "Microsoft.Web",
                    resourceTypes = new[] {
                        new {
                            resourceType = "sites",
                            locations = new[] { "West US", "East US", },
                            apiVersions = new[] { "2019-01-01", "2020-01-01", },
                        }
                    }
                }
            };

            var evaluated = TemplateEvaluator.Evaluate(result.Template, config => config with
            {
                Metadata = new()
                {
                    ["providers"] = JToken.FromObject(providersMetadata),
                }
            });

            evaluated.Should().HaveValueAtPath("$.outputs['providerOutput'].value.thing", new JObject
            {
                ["namespace"] = "Microsoft.Web",
                ["resourceTypes"] = new JArray {
                    new JObject {
                        ["resourceType"] = "sites",
                        ["locations"] = new JArray { "West US", "East US" },
                        ["apiVersions"] = new JArray { "2019-01-01", "2020-01-01" },
                    }
                }
            });

            evaluated.Should().HaveValueAtPath("$.outputs['providerOutput'].value.otherThing", new JObject
            {
                ["resourceType"] = "sites",
                ["locations"] = new JArray { "West US", "East US" },
                ["apiVersions"] = new JArray { "2019-01-01", "2020-01-01" },
            });
        }

        [TestMethod]
        // https://github.com/azure/bicep/issues/2009
        public void Test_Issue2009_expanded()
        {
            var result = CompilationHelper.Compile(@"
output providersNamespace string = providers('Test.Rp').namespace
output providersResources array = providers('Test.Rp').resourceTypes

output providersResourceType string = providers('Test.Rp', 'fakeResource').resourceType
output providersApiVersionFirst string = providers('Test.Rp', 'fakeResource').apiVersions[0]
output providersLocationFirst string = providers('Test.Rp', 'fakeResource').locations[0]
");

            result.ExcludingLinterDiagnostics().Should().NotHaveAnyDiagnostics();

            var providersMetadata = new[] {
                new {
                    @namespace = "Test.Rp",
                    resourceTypes = new[] {
                        new {
                            resourceType = "fakeResource",
                            locations = new[] { "Earth", "Mars" },
                            apiVersions = new[] { "3024-01-01", "4100-01-01", },
                        }
                    }
                }
            };

            var evaluated = TemplateEvaluator.Evaluate(result.Template, config => config with
            {
                Metadata = new()
                {
                    ["providers"] = JToken.FromObject(providersMetadata),
                }
            });

            evaluated.Should().HaveValueAtPath("$.outputs['providersNamespace'].value", "Test.Rp");
            evaluated.Should().HaveValueAtPath("$.outputs['providersResources'].value", new JArray {
                new JObject {
                    ["resourceType"] = "fakeResource",
                    ["locations"] = new JArray { "Earth", "Mars" },
                    ["apiVersions"] = new JArray { "3024-01-01", "4100-01-01" },
                }
            });


            evaluated.Should().HaveValueAtPath("$.outputs['providersResourceType'].value", "fakeResource");
            evaluated.Should().HaveValueAtPath("$.outputs['providersApiVersionFirst'].value", "3024-01-01");
            evaluated.Should().HaveValueAtPath("$.outputs['providersLocationFirst'].value", "Earth");
        }

        [TestMethod]
        public void Variable_loops_should_not_cause_infinite_recursion()
        {
            var result = CompilationHelper.Compile(@"
var loopInput = [
  'one'
  'two'
]
var arrayOfObjectsViaLoop = [for (name, i) in loopInput: {
  index: i
  name: name
  value: 'prefix-${i}-${name}-suffix'
}]
");

            result.ExcludingLinterDiagnostics().Should().NotHaveAnyDiagnostics();
            result.Template.Should().NotBeNull();
        }

        [TestMethod]
        // https://github.com/azure/bicep/issues/1883
        public void Test_Issue1883()
        {
            var result = CompilationHelper.Compile(@"
resource vm 'Microsoft.Compute/virtualMachines@2020-06-01' = if (true) {
  name: 'myVM'
  location: 'westus'

  resource vmExt 'extensions' = {
    name: 'myVMExtension'
    location: 'westus'
  }
}

output vmExtName string = vm::vmExt.name
");

            result.ExcludingLinterDiagnostics().Should().NotHaveAnyDiagnostics();
            result.Template.Should().NotBeNull();
        }

        [TestMethod]
        // https://github.com/azure/bicep/issues/691
        public void Test_Issue691()
        {
            var result = CompilationHelper.Compile(@"
var vmNotWorkingProps = {
  valThatDoesNotExist: ''
}

resource vmNotWorking 'Microsoft.Compute/virtualMachines@2020-06-01' = {
  name: 'notWorking'
  location: 'west us'
  // no diagnostics raised here even though the type is invalid!
  properties: vmNotWorkingProps
//@           ~~~~~~~~~~~~~~~~~ $0
}
");


            result.ExcludingLinterDiagnostics().Should().HaveDiagnostics(new[] {
                ("BCP037", DiagnosticLevel.Warning, "The property \"valThatDoesNotExist\" from source declaration \"vmNotWorkingProps\" is not allowed on objects of type \"VirtualMachineProperties\". Permissible properties include \"additionalCapabilities\", \"availabilitySet\", \"billingProfile\", \"diagnosticsProfile\", \"evictionPolicy\", \"extensionsTimeBudget\", \"hardwareProfile\", \"host\", \"hostGroup\", \"licenseType\", \"networkProfile\", \"osProfile\", \"priority\", \"proximityPlacementGroup\", \"securityProfile\", \"storageProfile\", \"virtualMachineScaleSet\". If this is an inaccuracy in the documentation, please report it to the Bicep Team."),
            });
        }

        [TestMethod]
        // https://github.com/azure/bicep/issues/2535
        public void Test_Issue2535()
        {
            var result = CompilationHelper.Compile(@"
targetScope = 'managementGroup'

resource mg 'Microsoft.Management/managementGroups@2020-05-01' = {
  name: 'MyChildMG'
  scope: tenant()
  properties: {
    displayName: 'This should be a child of MyParentMG'
    details: {
      parent: managementGroup()
    }
  }
}
");

            result.ExcludingLinterDiagnostics().Should().NotHaveAnyDiagnostics();
            result.Template.Should().HaveValueAtPath("$.resources[0].properties.details.parent", "[managementGroup()]");

            var evaluated = TemplateEvaluator.Evaluate(result.Template);
            evaluated.Should().HaveValueAtPath("$.resources[0].properties.details.parent.id", "/providers/Microsoft.Management/managementGroups/3fc9f36e-8699-43af-b038-1c103980942f");
        }

        [TestMethod]
        // https://github.com/azure/bicep/issues/1988
        public void Test_Issue1988()
        {
            var result = CompilationHelper.Compile(@"
var subnet1Name = 'foobarsubnet-blueprint'
var virtualNetworkResourceGroup = 'alex-test-feb'

resource vnet 'Microsoft.Network/virtualNetworks@2020-08-01' existing = {
  name: 'foobarvnet-blueprint'
  scope: resourceGroup(virtualNetworkResourceGroup)
}

resource my_subnet 'Microsoft.Network/virtualNetworks/subnets@2020-08-01' existing = {
  name: subnet1Name
  parent: vnet
}

resource my_interface 'Microsoft.Network/networkInterfaces@2015-05-01-preview' = {
  name: 'nic-test01'
  location: vnet.location // this is not valid because it requires reference() if resource is 'existing'
  properties: {
    ipConfigurations: [
      {
        name: 'ipconfig1'
        properties: {
          privateIPAllocationMethod: 'Dynamic'
          subnet: {
            id: my_subnet.id
          }
        }
      }
    ]
  }
}
");

            result.ExcludingLinterDiagnostics().Should().HaveDiagnostics(new[] {
                ("BCP120", DiagnosticLevel.Error, "This expression is being used in an assignment to the \"location\" property of the \"Microsoft.Network/networkInterfaces\" type, which requires a value that can be calculated at the start of the deployment. Properties of vnet which can be calculated at the start include \"apiVersion\", \"id\", \"name\", \"type\"."),
            });
        }

        [TestMethod]
        // https://github.com/azure/bicep/issues/2268
        public void Test_Issue2268()
        {
            var result = CompilationHelper.Compile(@"
param sqlServerName string = 'myServer'
param sqlDbName string = 'myDb'
var sqlDatabase = {
  name: sqlDbName
  dataEncryption: 'Enabled'
}

resource sqlDb 'Microsoft.Sql/servers/databases@2020-02-02-preview' existing = {
  name: '${sqlServerName}/${sqlDatabase.name}'
}

resource transparentDataEncryption 'Microsoft.Sql/servers/databases/transparentDataEncryption@2014-04-01' = {
  name: 'current'
  parent: sqlDb
  properties: {
    status: sqlDatabase.dataEncryption
  }
}

output tdeId string = transparentDataEncryption.id
");
            result.ExcludingLinterDiagnostics().Should().NotHaveAnyDiagnostics();

            var evaluated = TemplateEvaluator.Evaluate(result.Template);

            evaluated.Should().HaveValueAtPath("$.resources[0].name", "myServer/myDb/current");
            evaluated.Should().HaveValueAtPath("$.outputs['tdeId'].value", "/subscriptions/f91a30fd-f403-4999-ae9f-ec37a6d81e13/resourceGroups/testResourceGroup/providers/Microsoft.Sql/servers/myServer/databases/myDb/transparentDataEncryption/current");
        }

        [TestMethod]
        // https://github.com/Azure/bicep/issues/2289
        public void Test_Issue2289()
        {
            var result = CompilationHelper.Compile(@"

resource p 'Microsoft.Network/dnsZones@2018-05-01' = {
  name: 'sss'
  location: ''
}

resource c 'Microsoft.Network/dnsZones/CNAME@2018-05-01' = [for thing in []: {
  parent: p
  name: 'sss/'
}]

resource p2 'Microsoft.Network/dnsZones@2018-05-01' = {
  name: 'sss2'
  location: ''

  resource c2 'CNAME' = [for thing2 in []: {
    name: 'sss2/'
  }]
}
");
            result.ExcludingLinterDiagnostics().Should().HaveDiagnostics(new[]
            {
                ("BCP179", DiagnosticLevel.Warning, "The loop item variable \"thing\" must be referenced in at least one of the value expressions of the following properties: \"name\", \"parent\""),
                ("BCP170", DiagnosticLevel.Error, "Expected resource name to not contain any \"/\" characters. Child resources with a parent resource reference (via the parent property or via nesting) must not contain a fully-qualified name."),
                ("BCP179", DiagnosticLevel.Warning, "The loop item variable \"thing2\" must be referenced in at least one of the value expressions of the following properties: \"name\""),
                ("BCP170", DiagnosticLevel.Error, "Expected resource name to not contain any \"/\" characters. Child resources with a parent resource reference (via the parent property or via nesting) must not contain a fully-qualified name."),
            });
            result.Template.Should().BeNull();
        }

        [TestMethod]
        // https://github.com/azure/bicep/issues/1809
        public void Test_Issue1809()
        {
            var result = CompilationHelper.Compile(
                ("main.bicep", @"
module tags './tags.bicep' = {
  name: 'tags'
}

resource vwan 'Microsoft.Network/virtualWans@2020-05-01' = {
  location: 'westus'
  name: 'vwan'
  properties: {
    disableVpnEncryption: false
    allowBranchToBranchTraffic: true
    allowVnetToVnetTraffic: true
    type: 'foo'
  }
  tags: tags.outputs.tagsoutput
}

resource vwan2 'Microsoft.Network/virtualWans@2020-05-01' = {
  location: 'westus'
  name: 'vwan2'
  properties: {
    disableVpnEncryption: false
    allowBranchToBranchTraffic: true
    allowVnetToVnetTraffic: true
    type: 'foo'
  }
  tags: {
    // Should run deploy-time constant checking for myTag1.
    myTag1: tags.outputs.tagsoutput.tag1
  }
}

resource nsgs 'Microsoft.Network/networkSecurityGroups@2019-04-01' = [for i in range(0, 2): {
  name: 'nsg-${i}'
  location: 'westus'
  properties: {}
  tags: tags.outputs.tagsoutput
}]

resource nsgs2 'Microsoft.Network/networkSecurityGroups@2019-04-01' = [for i in range(0, 2): {
  name: 'nsg2-${i}'
  location: 'westus'
  properties: {}
  tags: {
    // Should run deploy-time constant checking for myTag1.
    myTag1: tags.outputs.tagsoutput.tag1
  }
}]

resource publicIP 'Microsoft.Network/publicIpAddresses@2019-04-01' = {
  name: 'publicIP'
  location: 'westus'
  zones: [
    // Should run deploy-time constant checking inside zones.
    vwan.properties.type
  ]
  sku: {
    name: 'Basic'
  }
  properties: {
    publicIPAllocationMethod: 'Dynamic'
    dnsSettings: {
    }
  }
}
"),
                ("tags.bicep", @"
output tagsoutput object = {
  tag1: 'tag1Value'
}
"));

            result.ExcludingLinterDiagnostics().Should().HaveDiagnostics(new[] {
                ("BCP120", DiagnosticLevel.Error, "This expression is being used in an assignment to the \"tags\" property of the \"Microsoft.Network/virtualWans\" type, which requires a value that can be calculated at the start of the deployment. Properties of tags which can be calculated at the start include \"name\"."),
                ("BCP120", DiagnosticLevel.Error, "This expression is being used in an assignment to the \"tags\" property of the \"Microsoft.Network/virtualWans\" type, which requires a value that can be calculated at the start of the deployment. Properties of tags which can be calculated at the start include \"name\"."),
                ("BCP120", DiagnosticLevel.Error, "This expression is being used in an assignment to the \"tags\" property of the \"Microsoft.Network/networkSecurityGroups\" type, which requires a value that can be calculated at the start of the deployment. Properties of tags which can be calculated at the start include \"name\"."),
                ("BCP120", DiagnosticLevel.Error, "This expression is being used in an assignment to the \"tags\" property of the \"Microsoft.Network/networkSecurityGroups\" type, which requires a value that can be calculated at the start of the deployment. Properties of tags which can be calculated at the start include \"name\"."),
                ("BCP120", DiagnosticLevel.Error, "This expression is being used in an assignment to the \"zones\" property of the \"Microsoft.Network/publicIPAddresses\" type, which requires a value that can be calculated at the start of the deployment. Properties of vwan which can be calculated at the start include \"apiVersion\", \"id\", \"name\", \"type\"."),
            });
        }

        [TestMethod]
        // https://github.com/Azure/bicep/issues/2391
        public void Test_Issue2391()
        {
            var result = CompilationHelper.Compile(@"
resource vm 'Microsoft.Compute/virtualMachines@2020-12-01' = {
  name: 'myVM'
  location: 'westus'

  resource vmExts 'extensions' = [for vmExtName in []: {
    name: vmExtName
    location: 'westus'
  }]
}

output vmExtNames array = [for vmExtName in vm::vmExts: {
  name: vmExtName
}]
");

            result.ExcludingLinterDiagnostics().Should().HaveDiagnostics(new[] {
                ("BCP144", DiagnosticLevel.Error, "Directly referencing a resource or module collection is not currently supported. Apply an array indexer to the expression.")
            });
        }

        [TestMethod]
        // https://github.com/Azure/bicep/issues/2090
        public void Test_Issue2090()
        {
            var result = CompilationHelper.Compile(@"
resource vnet 'Microsoft.Network/virtualNetworks@2020-11-01' = {
  name: 'myVnet'
}

output snetIds array = [for subnet in vnet.properties.subnets: {
  subName: subnet.name
  subId: subnet.id
}]
");

            result.ExcludingLinterDiagnostics().Should().HaveDiagnostics(new[] {
                ("BCP178", DiagnosticLevel.Error, "This expression is being used in the for-expression, which requires a value that can be calculated at the start of the deployment. Properties of vnet which can be calculated at the start include \"apiVersion\", \"id\", \"name\", \"type\".")
            });
        }

        [TestMethod]
        // https://github.com/Azure/bicep/issues/1699
        public void Test_Issue1699()
        {
            var result = CompilationHelper.Compile(@"
targetScope = 'subscription'

resource rg 'Microsoft.Resources/resourceGroups@2020-10-01' = {
  name: 'rg'
  location: 'West US'
}

var test = [
  {
    name: 'test'
    value: rg.properties.provisioningState
  }
]

resource rg2 'Microsoft.Resources/resourceGroups@2020-10-01' = [for item in test: {
  name: 'rg2'
  location: 'West US'
}]

resource rg3 'Microsoft.Resources/resourceGroups@2020-10-01' = if (rg2[0].tags.foo == 'bar') {
  name: 'rg3'
  location: 'West US'
}
");

            result.ExcludingLinterDiagnostics().Should().HaveDiagnostics(new[] {
                ("BCP179", DiagnosticLevel.Warning, "The loop item variable \"item\" must be referenced in at least one of the value expressions of the following properties: \"name\""),
                ("BCP178", DiagnosticLevel.Error, "This expression is being used in the for-expression, which requires a value that can be calculated at the start of the deployment. You are referencing a variable which cannot be calculated at the start (\"test\" -> \"rg\"). Properties of rg which can be calculated at the start include \"apiVersion\", \"id\", \"name\", \"type\"."),
                ("BCP177", DiagnosticLevel.Error, "This expression is being used in the if-condition expression, which requires a value that can be calculated at the start of the deployment. Properties of rg2 which can be calculated at the start include \"apiVersion\", \"id\", \"name\", \"type\".")
            });
        }

        [TestMethod]
        // https://github.com/Azure/bicep/issues/2484
        public void Test_Issue2484()
        {
            var result = CompilationHelper.Compile(@"
@sys.allowed([
  'apple'
  'banana'
])
param foo string = 'peach'
");

            result.ExcludingLinterDiagnostics().Should().HaveDiagnostics(new[] {
                ("BCP027", DiagnosticLevel.Error, "The parameter expects a default value of type \"'apple' | 'banana'\" but provided value is of type \"'peach'\"."),
            });
        }

        [TestMethod]
        // https://github.com/Azure/bicep/issues/2547
        public void Test_Issue2547()
        {
            var result = CompilationHelper.Compile(
                ("main.bicep", @"
module stgModule './stg.bicep' = {
  name: 'stgModule'
}

resource publicIPAddress 'Microsoft.Network/publicIPAddresses@2019-11-01' = {
  name: 'pubIP'
  location: resourceGroup().location
  properties: {
    publicIPAllocationMethod: az.listSecrets(stgModule.outputs.storageAccount.id, stgModule.outputs.storageAccount.apiVersion).keys[0].value
    dnsSettings: {
      domainNameLabel: listKeys(stgModule.outputs.storageAccount.id, stgModule.outputs.storageAccount.apiVersion).keys[0].value
    }
  }
}
"),
                ("stg.bicep", @"
resource stg 'Microsoft.Storage/storageAccounts@2021-02-01' = {
  name: 'mystorage1234567'
  location: 'westus'
  kind: 'StorageV2'
  sku: {
    name: 'Standard_LRS'
  }
}

output storageAccount object = {
  id: stg.id
  apiVersion: stg.apiVersion
}
"));

            result.ExcludingLinterDiagnostics().Should().HaveDiagnostics(new[] {
                ("BCP181", DiagnosticLevel.Error, "This expression is being used in an argument of the function \"listSecrets\", which requires a value that can be calculated at the start of the deployment. Properties of stgModule which can be calculated at the start include \"name\"."),
                ("BCP181", DiagnosticLevel.Error, "This expression is being used in an argument of the function \"listSecrets\", which requires a value that can be calculated at the start of the deployment. Properties of stgModule which can be calculated at the start include \"name\"."),
                ("BCP181", DiagnosticLevel.Error, "This expression is being used in an argument of the function \"listKeys\", which requires a value that can be calculated at the start of the deployment. Properties of stgModule which can be calculated at the start include \"name\"."),
                ("BCP181", DiagnosticLevel.Error, "This expression is being used in an argument of the function \"listKeys\", which requires a value that can be calculated at the start of the deployment. Properties of stgModule which can be calculated at the start include \"name\"."),
            });
        }

        [TestMethod]
        // https://github.com/Azure/bicep/issues/2494
        public void Test_Issue2494()
        {
            var result = CompilationHelper.Compile(@"
var name = nameCopy
var nameCopy = name

resource appServicePlan 'Microsoft.Web/serverfarms@2020-12-01' = {
  name: name
  location: resourceGroup().location
  sku: {
    name: 'F1'
    capacity: 1
  }
}
");

            result.ExcludingLinterDiagnostics().Should().HaveDiagnostics(new[] {
                ("BCP080", DiagnosticLevel.Error, "The expression is involved in a cycle (\"nameCopy\" -> \"name\")."),
                ("BCP080", DiagnosticLevel.Error, "The expression is involved in a cycle (\"name\" -> \"nameCopy\")."),
                ("BCP080", DiagnosticLevel.Error, "The expression is involved in a cycle (\"name\" -> \"nameCopy\").")
            });
        }

        [TestMethod]
        // https://github.com/Azure/bicep/issues/2624
        public void Test_Issue2624()
        {
            var result = CompilationHelper.Compile(@"
var foo = az.listKeys('foo', '2012-02-01')[0].value
");

            result.ExcludingLinterDiagnostics().Should().NotHaveAnyDiagnostics();
        }

        [TestMethod]
        // https://github.com/Azure/bicep/issues/449
        public void Test_Issue449_PositiveCase()
        {
            var result = CompilationHelper.Compile(@"
param zonesEnabled bool

resource pubipv4 'Microsoft.Network/publicIpAddresses@2020-05-01' = {
  name: 'pip'
  zones: zonesEnabled ? [
    'a'
  ] : null
}");
            result.ExcludingLinterDiagnostics().Should().NotHaveAnyDiagnostics();
        }

        [TestMethod]
        // https://github.com/Azure/bicep/issues/449
        public void Test_Issue449_NegativeCase()
        {
            var result = CompilationHelper.Compile(@"
param zonesEnabled bool

resource pubipv4 'Microsoft.Network/publicIpAddresses@2020-05-01' = {
  name: null
  zones: zonesEnabled ? [
    'a'
  ] : null
}

resource lock 'Microsoft.Authorization/locks@2016-09-01' = {
  name: 'lock'
  properties: {
    level: 'CanNotDelete'
  }
  scope: null
}

resource cname 'Microsoft.Network/dnsZones/CNAME@2018-05-01' = {
  name: null
  parent: null
}
");
            result.ExcludingLinterDiagnostics().Should().HaveDiagnostics(new[] {
                ("BCP036", DiagnosticLevel.Error, "The property \"name\" expected a value of type \"string\" but the provided value is of type \"null\"."),
                ("BCP036", DiagnosticLevel.Error, "The property \"scope\" expected a value of type \"resource | tenant\" but the provided value is of type \"null\"."),
                ("BCP036", DiagnosticLevel.Error, "The property \"name\" expected a value of type \"string\" but the provided value is of type \"null\"."),
                ("BCP036", DiagnosticLevel.Error, "The property \"parent\" expected a value of type \"Microsoft.Network/dnsZones\" but the provided value is of type \"null\"."),
            });
        }

        [TestMethod]
        // https://github.com/Azure/bicep/issues/2248
        public void Test_Issue2248_UnionTypeInArrayAccessBaseExpression()
        {
            var result = CompilationHelper.Compile(@"
param isProdLike bool

var testLocations = [
  'northeurope'
]
var prodLocations = [
  'northeurope'
  'westeurope'
]
var locations = isProdLike ? prodLocations : testLocations
var primaryLocation = locations[0]
");
            result.ExcludingLinterDiagnostics().Should().NotHaveAnyDiagnostics();
        }

        [TestMethod]
        // https://github.com/Azure/bicep/issues/2248
        public void Test_Issue2248_UnionTypeInArrayAccessBaseExpression_NegativeCase()
        {
            var result = CompilationHelper.Compile(@"
var foos = true ? true : []
var primaryFoo = foos[0]
");
            result.ExcludingLinterDiagnostics().Should().HaveDiagnostics(new[]
            {
                ("BCP076",DiagnosticLevel.Error,"Cannot index over expression of type \"array | bool\". Arrays or objects are required.")
            });
        }

        [TestMethod]
        // https://github.com/Azure/bicep/issues/2248
        public void Test_Issue2248_UnionTypeInPropertyAccessBaseExpression()
        {
            var result = CompilationHelper.Compile(@"
param input object
param which bool

var default = {

}

var chosenOne = which ? input : default

var p = chosenOne.foo
");
            result.ExcludingLinterDiagnostics().Should().NotHaveAnyDiagnostics();
        }

        [TestMethod]
        // https://github.com/azure/bicep/issues/2695
        public void Test_Issue2695()
        {
            var result = CompilationHelper.Compile(
                ("main.bicep", @"
targetScope = 'managementGroup'

module mgDeploy 'managementGroup.bicep' = {
  name: 'mgDeploy'
  params: {
  }
  scope: managementGroup('test')
}
"),
                ("managementGroup.bicep", @"
targetScope = 'managementGroup'

resource policyAssignment 'Microsoft.Authorization/policyAssignments@2020-09-01' = {
  name: 'policy-assignment-01'
  properties: {
    policyDefinitionId: '/providers/Microsoft.Authorization/policyDefinitions/10ee2ea2-fb4d-45b8-a7e9-a2e770044cd9'
    displayName: 'Sample policy assignment'
    description: 'Sample policy'
    enforcementMode: 'Default'
  }
}
"));

            result.ExcludingLinterDiagnostics().Should().NotHaveAnyDiagnostics();
        }

        [TestMethod]
        // https://github.com/Azure/bicep/issues/2622
        public void Test_Issue2622()
        {
            var result = CompilationHelper.Compile(@"
resource publicIPAddress 'Microsoft.Network/publicIPAddresses@2019-11-01' = {
  // Runtime error. This should be blocked.
  name: listKeys('foo', '2012-01-01')[0].value
  location: resourceGroup().location
  properties: {
    publicIPAllocationMethod: 'Dynamic'
    dnsSettings: {
      domainNameLabel: 'dnsname'
    }
  }
}
");
            result.ExcludingLinterDiagnostics().Should().HaveDiagnostics(new[]
            {
                ("BCP120",DiagnosticLevel.Error,"This expression is being used in an assignment to the \"name\" property of the \"Microsoft.Network/publicIPAddresses\" type, which requires a value that can be calculated at the start of the deployment.")
            });
        }

        [TestMethod]
        // https://github.com/Azure/bicep/issues/2291
        public void Test_Issue2291()
        {
            var result = CompilationHelper.Compile(@"
resource registry 'Microsoft.ContainerRegistry/registries@2019-12-01-preview' existing = {
  name: 'foo'
  resource importPipeline 'importPipelines' existing = {
    name: 'import'
  }
}

resource pipelineRun 'Microsoft.ContainerRegistry/registries/pipelineRuns@2019-12-01-preview' = [for index in range(0, 3): if(registry::importPipeline.properties.trigger.sourceTrigger.status == 'Disabled') {
  parent: registry
  name: 'bar${index}'
  properties: {
    request: {
      pipelineResourceId: registry::importPipeline.id
      artifacts: []
      source: {
        type: 'AzureStorageBlob'
        name: 'blobBaseName_${index}'
      }
      catalogDigest: ''
    }
    forceUpdateTag: ''
  }
}]
");
            result.ExcludingLinterDiagnostics().Should().HaveDiagnostics(new[]
            {
                ("BCP177",DiagnosticLevel.Error,"This expression is being used in the if-condition expression, which requires a value that can be calculated at the start of the deployment. Properties of importPipeline which can be calculated at the start include \"apiVersion\", \"id\", \"name\", \"type\".")
            });
        }

        [TestMethod]
        public void Test_Issue2578()
        {
            var result = CompilationHelper.Compile(
                ("simple.bicep", @"
param hello string
output hello string = hello
"),
                ("main.bicep", @"
var v = {
  hello: 's'
}

module simple 'simple.bicep' = {
  name: 's2'
  params: v
}
"));
            result.ExcludingLinterDiagnostics().Should().HaveDiagnostics(new[]
            {
                ("BCP183", DiagnosticLevel.Error, "The value of the module \"params\" property must be an object literal.")
            });
        }

        [TestMethod]
        public void Test_Issue2578_ParseError()
        {
            var result = CompilationHelper.Compile(
                ("simple.bicep", @"
param hello string
output hello string = hello
"),
                ("main.bicep", @"
var v = {
  hello: 's'
}

module simple 'simple.bicep' = {
  name: 's2'
  params:
}

output v object = v
"));
            result.ExcludingLinterDiagnostics().Should().HaveDiagnostics(new[]
            {
                ("BCP009", DiagnosticLevel.Error, "Expected a literal value, an array, an object, a parenthesized expression, or a function call at this location.")
            });

            result.ExcludingLinterDiagnostics().Should().NotHaveDiagnosticsWithCodes(new[] { "BCP183" });
        }

        [TestMethod]
        // https://github.com/Azure/bicep/issues/2895
        public void Test_Issue2895()
        {
            var result = CompilationHelper.Compile(@"
param vnetName string
param subnetName string
param vnetResourceGroupName string

resource subnetRef 'Microsoft.Network/virtualNetworks/subnets@2020-11-01' existing = {
  name: '${vnetName}/subnets/${subnetName}'
  scope: resourceGroup(vnetResourceGroupName)
}
");
            result.ExcludingLinterDiagnostics().Should().HaveDiagnostics(new[] {
                ("BCP169", DiagnosticLevel.Error, "Expected resource name to contain 1 \"/\" character(s). The number of name segments must match the number of segments in the resource type."),
            });
        }

        [TestMethod]
        // https://github.com/Azure/bicep/issues/3566
        public void Test_Issue3566()
        {
            var result = CompilationHelper.Compile(@"
resource storageaccount 'Microsoft.Storage/storageAccounts@2021-02-01' = {
  name: uniqueString(resourceGroup().id, 'alfran')
  location: resourceGroup().location
  kind: 'StorageV2'
  sku: {
    name: 'Premium_LRS'
  }
}

var secret = storageaccount.listKeys().keys[0].value
output secret string = secret
");

            result.Template.Should().NotHaveValueAtPath("$.variables['secret']", "the listKeys() output should be in-lined and not generate a variable");
            result.Template.Should().HaveValueAtPath("$.outputs['secret'].value", "[listKeys(resourceId('Microsoft.Storage/storageAccounts', uniqueString(resourceGroup().id, 'alfran')), '2021-02-01').keys[0].value]", "the listKeys() output should be in-lined");

            result.ExcludingLinterDiagnostics().Should().NotHaveAnyDiagnostics();
        }

        // https://github.com/Azure/bicep/issues/3558
        [TestMethod]
        public void Test_Issue3558()
        {
            var result = CompilationHelper.Compile(@"
param dataCollectionRule object
param tags object

var defaultLogAnalyticsWorkspace = {
  subscriptionId: subscription().subscriptionId
}

resource logAnalyticsWorkspaces 'Microsoft.OperationalInsights/workspaces@2020-10-01' existing = [for logAnalyticsWorkspace in dataCollectionRule.destinations.logAnalyticsWorkspaces: {
  name: logAnalyticsWorkspace.name
  scope: resourceGroup( union( defaultLogAnalyticsWorkspace, logAnalyticsWorkspace ).subscriptionId, logAnalyticsWorkspace.resourceGroup )
}]

resource dataCollectionRuleRes 'Microsoft.Insights/dataCollectionRules@2021-04-01' = {
  name: dataCollectionRule.name
  location: dataCollectionRule.location
  tags: tags
  kind: dataCollectionRule.kind
  properties: {
    description: dataCollectionRule.description
    destinations: union(empty(dataCollectionRule.destinations.azureMonitorMetrics.name) ? {} : {
      azureMonitorMetrics: {
        name: dataCollectionRule.destinations.azureMonitorMetrics.name
      }
    },{
      logAnalytics: [for (logAnalyticsWorkspace, i) in dataCollectionRule.destinations.logAnalyticsWorkspaces: {
        name: logAnalyticsWorkspace.destinationName
        workspaceResourceId: logAnalyticsWorkspaces[i].id
      }]
    })
    dataSources: dataCollectionRule.dataSources
    dataFlows: dataCollectionRule.dataFlows
  }
}
");

            result.ExcludingLinterDiagnostics().Should().HaveDiagnostics(new[]
            {
                ("BCP138", DiagnosticLevel.Error, "For-expressions are not supported in this context. For-expressions may be used as values of resource, module, variable, and output declarations, or values of resource and module properties.")
            });
        }

        /// <summary>
        /// https://github.com/Azure/bicep/issues/1833
        /// </summary>
        [TestMethod]
        public void Test_Issue1833()
        {
            var result = CompilationHelper.Compile(
                ("managementGroup.bicep", @"
targetScope = 'managementGroup'
"),
                ("main.bicep", @"
targetScope = 'tenant'

param mainMgName string
param managementGroups array

resource mainMg 'Microsoft.Management/managementGroups@2020-05-01' = {
  name: mainMgName
}

resource mgs 'Microsoft.Management/managementGroups@2020-05-01' = [for (mg, i) in managementGroups: {
  name: mg
}]

module singleMgModule 'managementGroup.bicep' = {
  name: 'single-mg'
  scope: mainMg
}
"));

            result.ExcludingLinterDiagnostics().Should().NotHaveAnyDiagnostics();
        }

        [TestMethod]
        // https://github.com/Azure/bicep/issues/3617
        public void Test_Issue3617()
        {
            var result = CompilationHelper.Compile(@"
param eventGridSystemTopicName string
param subscription object
param endPointPropertiesWithIdentity object
param endPointProperties object
param defaultAdvancedFilterObject object

resource eventSubscription 'Microsoft.EventGrid/systemTopics/eventSubscriptions@2020-10-15-preview' = {
  name: '${eventGridSystemTopicName}/${subscription.name}'
  properties: {
    deliveryWithResourceIdentity: subscription.destination.useIdentity ? endPointPropertiesWithIdentity[toLower(subscription.destination.type)] : null
    destination: subscription.destination.useIdentity ? null : endPointProperties[toLower(subscription.destination.type)]
    filter: {
      subjectBeginsWith: subscription.filter.beginsWith
      subjectEndsWith: subscription.filter.endsWith
      includedEventTypes: subscription.filter.eventTypes
      isSubjectCaseSensitive: subscription.filter.caseSensitive
      enableAdvancedFilteringOnArrays: subscription.filter.enableAdvancedFilteringOnArrays
      advancedFilters: [for advancedFilter in subscription.filter.advancedFilters: {
        key: advancedFilter.key
        operatorType: advancedFilter.operator
        value: union(defaultAdvancedFilterObject, advancedFilter).value
        values: union(defaultAdvancedFilterObject, advancedFilter).values
      }]
    }
  }
}
");

            result.ExcludingLinterDiagnostics().Should().NotHaveAnyDiagnostics();
        }

        [TestMethod]
        // https://github.com/Azure/bicep/issues/2990
        public void Test_Issue2990()
        {
            var result = CompilationHelper.Compile(@"
targetScope = 'managementGroup'

param managementGroupName string
param subscriptionId string

resource myManagementGroup 'Microsoft.Management/managementGroups@2021-04-01' existing = {
  scope: tenant()
  name: managementGroupName
}

resource subscriptionAssociation 'Microsoft.Management/managementGroups/subscriptions@2021-04-01' = {
  parent: myManagementGroup
  name: subscriptionId
}
");

            result.ExcludingLinterDiagnostics().Should().NotHaveAnyDiagnostics();
        }

        [TestMethod]
        // https://github.com/Azure/bicep/issues/4007
        public void Test_Issue4007()
        {
            var result = CompilationHelper.Compile(@"
targetScope = 'subscription'

var map = {
    '1': 'hello'
}

output one string = map['1']
");

            result.Template.Should().HaveValueAtPath("$.outputs.one.value", "[variables('map')['1']]");

            var evaluated = TemplateEvaluator.Evaluate(result.Template);
            evaluated.Should().HaveValueAtPath("$.outputs.one.value", "hello");
        }

        [TestMethod]
        // https://github.com/Azure/bicep/issues/4156
        public void Test_Issue4156()
        {
            var result = CompilationHelper.Compile(@"
var location = resourceGroup().location
var topics = [
  'topicA'
  'topicB'
]

resource eventGridTopics 'Microsoft.EventGrid/topics@2021-06-01-preview' = [for topic in topics: {
  name: '${topic}-ZZZ'
  location: location
  sku: {
    name: 'Basic'
  }
  kind: 'Azure'
  identity: {
    type: 'SystemAssigned'
  }
}]

resource testR 'Microsoft.EventGrid/topics@2021-06-01-preview' existing = {
  name: 'myExistingEventGridTopic'
}

output deployedTopics array = [for (topicName, i) in topics: {
  name: topicName
  accessKey1: testR.listKeys().key1
  accessKey2: eventGridTopics[i].listKeys().key1
}]
");

            result.Template!.Should().HaveValueAtPath("$.outputs.deployedTopics.copy.input", new JObject
            {
                ["name"] = "[variables('topics')[copyIndex()]]",
                ["accessKey1"] = "[listKeys(resourceId('Microsoft.EventGrid/topics', 'myExistingEventGridTopic'), '2021-06-01-preview').key1]",
                ["accessKey2"] = "[listKeys(resourceId('Microsoft.EventGrid/topics', format('{0}-ZZZ', variables('topics')[copyIndex()])), '2021-06-01-preview').key1]"
            });
        }

        [TestMethod]
        // https://github.com/Azure/bicep/issues/4212
        public void Test_Issue4212()
        {
            var result = CompilationHelper.Compile(
                ("main.bicep", @"
module mod 'mod.bicep' = {
  name: 'mod'
}

resource res 'Microsoft.Network/virtualNetworks/subnets@2020-11-01' existing = {
  name: 'abc/def'
  parent: mod
}

resource res2 'Microsoft.Network/virtualNetworks/subnets@2020-11-01' existing = {
  name: 'res2'
  parent: tenant()
}

output test string = res.id
"),
                ("mod.bicep", ""));

            result.Should().HaveDiagnostics(new[]
            {
                ("BCP036", DiagnosticLevel.Error, "The property \"parent\" expected a value of type \"Microsoft.Network/virtualNetworks\" but the provided value is of type \"module\"."),
                ("BCP036", DiagnosticLevel.Error, "The property \"parent\" expected a value of type \"Microsoft.Network/virtualNetworks\" but the provided value is of type \"tenant\"."),
            });
        }

        // https://github.com/Azure/bicep/issues/4542
        [TestMethod]
        public void Test_Issue4542()
        {
            var result = CompilationHelper.Compile(@"
param sasTokenBaseTime string = utcNow('u')
param permissions string = 'adlrwu'

var sasTokenParams = {
  signedPermission: permissions
  signedExpiry: dateTimeAdd(sasTokenBaseTime, 'PT96H')
  signedProtocol: 'https'
  signedResourceTypes: 'sco'
  signedServices: 'b'
}

resource storageAccount 'Microsoft.Storage/storageAccounts@2019-04-01' = {
  name: 'foo'
  sku: {
    name: 'Standard_RAGRS'
  }
  kind: 'StorageV2'
  location: 'westus'

  resource blob 'blobServices' = {
    name: 'default'
    resource container 'containers' = {
      name: 'foo'
      properties: {
        publicAccess: 'None'
      }
    }
  }
}

resource registry 'Microsoft.ContainerRegistry/registries@2019-12-01-preview' = {
  name: 'foo'
  location: 'westus'
  sku: {
    name: 'Premium'
  }

  resource importPipeline 'importPipelines' = {
    name: 'foo'
    location: 'westus'
    identity: {
      type: 'SystemAssigned'
    }
    properties: {
      source: {
        type: 'AzureStorageBlobContainer'
        uri: uri(storageAccount.properties.primaryEndpoints.blob, storageAccount::blob::container.name)
        keyVaultUri: kv::secret.properties.secretUri
      }
    }
  }
}

resource kv 'Microsoft.KeyVault/vaults@2021-06-01-preview' existing = {
  name: 'foo'

  resource ap 'accessPolicies' = {
    name: 'add'
    properties: {
      accessPolicies: [
        {
          tenantId: registry::importPipeline.identity.tenantId
          objectId: registry::importPipeline.identity.principalId
          permissions: {
            secrets: [
              'get'
            ]
          }
        }
      ]
    }
  }

  resource secret 'secrets' = {
    name: 'secretname'
    properties: {
      value: storageAccount.listAccountSas(storageAccount.apiVersion, sasTokenParams).accountSasToken
    }
    dependsOn: [
      // the below dependency gets a stack overflow
      ap
    ]
  }
}
");

            result.Template.Should().NotHaveValue();
            result.ExcludingLinterDiagnostics().Should().HaveDiagnostics(new[] {
                ("BCP080", DiagnosticLevel.Error, "The expression is involved in a cycle (\"secret\" -> \"ap\" -> \"importPipeline\")."),
                ("BCP080", DiagnosticLevel.Error, "The expression is involved in a cycle (\"importPipeline\" -> \"secret\" -> \"ap\")."),
                ("BCP080", DiagnosticLevel.Error, "The expression is involved in a cycle (\"importPipeline\" -> \"secret\" -> \"ap\")."),
                ("BCP080", DiagnosticLevel.Error, "The expression is involved in a cycle (\"ap\" -> \"importPipeline\" -> \"secret\")."),
            });
        }

        /// <summary>
        /// https://github.com/Azure/bicep/issues/2703
        /// </summary>
        [TestMethod]
        public void Test_Issue2703()
        {
            var result = CompilationHelper.Compile(@"
resource test 'Microsoft.Resources/deploymentScripts@2020-10-01' existing = {
  name: 'test'
}

output expTime string = test.properties.status.expirationTime
");

            result.Should().NotHaveAnyDiagnostics();
        }

        // https://github.com/Azure/bicep/issues/4565
        [TestMethod]
        public void Test_Issue4565()
        {
            var result = CompilationHelper.Compile(@"
var port = 1234

output test string = '${port}'
");

            result.Template.Should().HaveValueAtPath("$.outputs['test'].value", "[format('{0}', variables('port'))]");

            var evaluated = TemplateEvaluator.Evaluate(result.Template);
            evaluated.Should().HaveValueAtPath("$.outputs['test'].value", "1234", "the evaluated output should be of type string");
        }

        // https://github.com/Azure/bicep/issues/1228
        [TestMethod]
        public void Test_Issue1228()
        {
            var result = CompilationHelper.Compile(@"
targetScope = 'managementGroup'

resource policy01 'Microsoft.Authorization/policyDefinitions@2020-09-01' = {
  name: 'Allowed locations'
  properties: {
    policyType: 'Custom'
    mode: 'All'
    policyRule: {
      if: {
         field: 'location'
         notIn: [
           'westeurope'
        ]
      }
      then: {
         effect: 'Deny'
      }
   }
  }
}

resource initiative 'Microsoft.Authorization/policySetDefinitions@2020-09-01' = {
  name: 'Default initiative'
  properties: {
    policyDefinitions: [
      {
        policyDefinitionId: policy01.id
//        policyDefinitionId: '/providers/Microsoft.Management/managementGroups/MYMANAGEMENTGROUP/providers/${policy01.id}'
      }
    ]
  }
}
");

            result.Template.Should().HaveValueAtPath("$.resources[?(@.name == 'Default initiative')].properties.policyDefinitions[0].policyDefinitionId", "[extensionResourceId(managementGroup().id, 'Microsoft.Authorization/policyDefinitions', 'Allowed locations')]");

            var evaluated = TemplateEvaluator.Evaluate(result.Template);
            evaluated.Should().HaveValueAtPath("$.resources[?(@.name == 'Default initiative')].properties.policyDefinitions[0].policyDefinitionId", "/providers/Microsoft.Management/managementGroups/3fc9f36e-8699-43af-b038-1c103980942f/providers/Microsoft.Authorization/policyDefinitions/Allowed locations");
        }

        // https://github.com/Azure/bicep/issues/4955
        [TestMethod]
        public void Test_Issue4955()
        {
            // missing new line at the start and end of the array
            var result = CompilationHelper.Compile(@"
targetScope = 'subscription'

resource myRg 'Microsoft.Resources/resourceGroups@2021-04-01' = {
  name: 'asdf'
  location: 'asdf'
  tags: {
    'abc': ['hi']
  }
}

var otherExp = noValidation
");

            result.Template.Should().NotHaveValue();
            result.ExcludingLinterDiagnostics().Should().HaveDiagnostics(new[] {
                // diagnostics for both the start and end of the array missing new lines
                ("BCP019", DiagnosticLevel.Error, "Expected a new line character at this location."),
                ("BCP019", DiagnosticLevel.Error, "Expected a new line character at this location."),
                // Ensure we see this diagnostic as it means that parsing the rest of the document has succeeded
                ("BCP057", DiagnosticLevel.Error, "The name \"noValidation\" does not exist in the current context."),
            });

            // missing new line at the start of the array
            result = CompilationHelper.Compile(@"
targetScope = 'subscription'

resource myRg 'Microsoft.Resources/resourceGroups@2021-04-01' = {
  name: 'asdf'
  location: 'asdf'
  tags: {
    'abc': ['hi'
    ]
  }
}

var otherExp = noValidation
");

            result.Template.Should().NotHaveValue();
            result.ExcludingLinterDiagnostics().Should().HaveDiagnostics(new[] {
                ("BCP019", DiagnosticLevel.Error, "Expected a new line character at this location."),
                // Ensure we see this diagnostic as it means that parsing the rest of the document has succeeded
                ("BCP057", DiagnosticLevel.Error, "The name \"noValidation\" does not exist in the current context."),
            });

            // missing new line at the end of the array
            result = CompilationHelper.Compile(@"
targetScope = 'subscription'

resource myRg 'Microsoft.Resources/resourceGroups@2021-04-01' = {
  name: 'asdf'
  location: 'asdf'
  tags: {
    'abc': [
      'hi']
  }
}

var otherExp = noValidation
");

            result.Template.Should().NotHaveValue();
            result.ExcludingLinterDiagnostics().Should().HaveDiagnostics(new[] {
                ("BCP019", DiagnosticLevel.Error, "Expected a new line character at this location."),
                // Ensure we see this diagnostic as it means that parsing the rest of the document has succeeded
                ("BCP057", DiagnosticLevel.Error, "The name \"noValidation\" does not exist in the current context."),
            });
        }

        // https://github.com/Azure/bicep/issues/4955
        [TestMethod]
        public void Test_Issue4955_objects()
        {
            // missing new line at the start and end of the object
            var result = CompilationHelper.Compile(@"
targetScope = 'subscription'

resource myRg 'Microsoft.Resources/resourceGroups@2021-04-01' = {
  name: 'asdf'
  location: 'asdf'
  tags: {
    'abc': {foo: 'bar'}
  }
}

var otherExp = noValidation
");

            result.Template.Should().NotHaveValue();
            result.ExcludingLinterDiagnostics().Should().HaveDiagnostics(new[] {
                // diagnostics for both the start and end of the object missing new lines
                ("BCP019", DiagnosticLevel.Error, "Expected a new line character at this location."),
                ("BCP019", DiagnosticLevel.Error, "Expected a new line character at this location."),
                // Ensure we see this diagnostic as it means that parsing the rest of the document has succeeded
                ("BCP057", DiagnosticLevel.Error, "The name \"noValidation\" does not exist in the current context."),
            });

            // missing new line at the start of the object
            result = CompilationHelper.Compile(@"
targetScope = 'subscription'

resource myRg 'Microsoft.Resources/resourceGroups@2021-04-01' = {
  name: 'asdf'
  location: 'asdf'
  tags: {
    'abc': {foo: 'bar'
    }
  }
}

var otherExp = noValidation
");

            result.Template.Should().NotHaveValue();
            result.ExcludingLinterDiagnostics().Should().HaveDiagnostics(new[] {
                ("BCP019", DiagnosticLevel.Error, "Expected a new line character at this location."),
                // Ensure we see this diagnostic as it means that parsing the rest of the document has succeeded
                ("BCP057", DiagnosticLevel.Error, "The name \"noValidation\" does not exist in the current context."),
            });

            // missing new line at the end of the object
            result = CompilationHelper.Compile(@"
targetScope = 'subscription'

resource myRg 'Microsoft.Resources/resourceGroups@2021-04-01' = {
  name: 'asdf'
  location: 'asdf'
  tags: {
    'abc': {
      foo: 'bar'}
  }
}

var otherExp = noValidation
");

            result.Template.Should().NotHaveValue();
            result.ExcludingLinterDiagnostics().Should().HaveDiagnostics(new[] {
                ("BCP019", DiagnosticLevel.Error, "Expected a new line character at this location."),
                // Ensure we see this diagnostic as it means that parsing the rest of the document has succeeded
                ("BCP057", DiagnosticLevel.Error, "The name \"noValidation\" does not exist in the current context."),
            });
        }

        // https://github.com/Azure/bicep/issues/4850
        [TestMethod]
        public void Test_Issue4850()
        {
            // missing new line at the start and end of the object
            var result = CompilationHelper.Compile(@"
resource keyVault 'Microsoft.KeyVault/vaults@2021-06-01-preview' existing = {
  name: 'foo'
  resource eventHubConnectionString 'secrets' existing = {
    name: 'eh-connectionstring'
  }
}

resource ehConn 'Microsoft.KeyVault/vaults/secrets@2021-06-01-preview' existing = {
  parent: keyVault
  name: 'eh-connectionstring'
}

var settings = [
  {
    name: 'ThisFails'
    value: '@Microsoft.KeyVault(SecretUri=${keyVault::eventHubConnectionString.properties.secretUriWithVersion})'
  }
]");

            result.Template.Should().NotHaveValueAtPath("$.variables");
            result.Should().OnlyContainDiagnostic("no-unused-vars", DiagnosticLevel.Warning, "Variable \"settings\" is declared but never used.");
        }

        /// <summary>
        /// https://github.com/Azure/bicep/issues/3934
        /// </summary>
        [TestMethod]
        public void Test_Issue3934()
        {
            var result = CompilationHelper.Compile(@"
param paramString string

#disable-next-line no-loc-expr-outside-params
output out1 string = paramString + resourceGroup().location
output out2 string = paramString + 'world'
output out3 string = paramString + paramString
output out4 string = 'hello' + 'world'
");

            result.Should().HaveDiagnostics(new[] {
                ("BCP045", DiagnosticLevel.Error, "Cannot apply operator \"+\" to operands of type \"string\" and \"string\". Use string interpolation instead."),
                ("BCP045", DiagnosticLevel.Error, "Cannot apply operator \"+\" to operands of type \"string\" and \"'world'\". Use string interpolation instead."),
                ("BCP045", DiagnosticLevel.Error, "Cannot apply operator \"+\" to operands of type \"string\" and \"string\". Use string interpolation instead."),
                ("BCP045", DiagnosticLevel.Error, "Cannot apply operator \"+\" to operands of type \"'hello'\" and \"'world'\". Use string interpolation instead.")
            });
        }

        // https://github.com/Azure/bicep/issues/3749
        [TestMethod]
        public void Test_Issue3749()
        {
            // missing new line at the start and end of the object
            var result = CompilationHelper.Compile(@"
param foo string
param bar string

output out1 string = foo
");

            result.Template.Should().NotHaveValueAtPath("$.functions");
            result.Should().OnlyContainDiagnostic("no-unused-params", DiagnosticLevel.Warning, "Parameter \"bar\" is declared but never used.");
        }

        /// <summary>
        /// https://github.com/Azure/bicep/issues/5099
        /// </summary>
        [TestMethod]
        public void Test_Issue5099()
        {
            var result = CompilationHelper.Compile(("foo.bicep", @"param input array
output out array = input"), ("main.bicep", @"targetScope = 'subscription'

@description('rgNames param')
param rgNames array = [
  'hello'
  'world'
]

@description('resource group in for loop')
resource rgs 'Microsoft.Resources/resourceGroups@2019-10-01' = [for rgName in rgNames: {
  name: rgName
  location: deployment().location
}]

@description('module loop')
module m 'foo.bicep' = [for (rgName, i) in rgNames: {
  name: 'foo${rgName}'
  scope: rgs[i]
  params: {
    input: rgName
  }
}]

@description('The Resources Ids of the API management service product groups')
output productGroupsResourceIds array = [for rgName in rgNames: resourceId('Microsoft.Resources/resourceGroups', rgName)]
"));
            result.Template.Should().NotBeNull();
            var templateContent = result.Template!.ToString();

            result.Template!.Should().HaveValueAtPath("$.parameters.rgNames.metadata.description", "rgNames param");
            result.Template!.Should().HaveValueAtPath("$.resources[?(@.name == '[parameters(\\'rgNames\\')[copyIndex()]]')].metadata.description", "resource group in for loop");
            result.Template!.Should().HaveValueAtPath("$.resources[?(@.name == '[format(\\'foo{0}\\', parameters(\\'rgNames\\')[copyIndex()])]')].metadata.description", "module loop");
            result.Template!.Should().HaveValueAtPath("$.outputs.productGroupsResourceIds.metadata.description", "The Resources Ids of the API management service product groups");
        }

        [TestMethod]
        // https://github.com/Azure/bicep/issues/5371
        public void Test_Issue5371_positive_test()
        {
            var result = CompilationHelper.Compile(@"
var myValue = -9223372036854775808
");

            result.ExcludingLinterDiagnostics().Should().NotHaveAnyDiagnostics();
            result.Template.Should().HaveValueAtPath("$.variables.myValue", "[json('-9223372036854775808')]");
        }

        [TestMethod]
        // https://github.com/Azure/bicep/issues/5371
        public void Test_Issue5371_positive_test_2()
        {
            var result = CompilationHelper.Compile(@"
var myValue = 9223372036854775807
");

            result.ExcludingLinterDiagnostics().Should().NotHaveAnyDiagnostics();
            result.Template.Should().HaveValueAtPath("$.variables.myValue", 9223372036854775807);
        }

        [TestMethod]
        // https://github.com/Azure/bicep/issues/5371
        public void Test_Issue5371_positive_test_3()
        {
            var result = CompilationHelper.Compile(@"
var myValue = -2147483648
");

            result.ExcludingLinterDiagnostics().Should().NotHaveAnyDiagnostics();
            result.Template.Should().HaveValueAtPath("$.variables.myValue", -2147483648);
        }

        [TestMethod]
        // https://github.com/Azure/bicep/issues/5371
        public void Test_Issue5371_positive_test_4()
        {
            var result = CompilationHelper.Compile(@"
var myValue = 2147483647
");

            result.ExcludingLinterDiagnostics().Should().NotHaveAnyDiagnostics();
            result.Template.Should().HaveValueAtPath("$.variables.myValue", 2147483647);
        }

        [DataTestMethod]
        [DataRow("var myValue = -9223372036854775809")]
        [DataRow("var myValue = 9223372036854775808")]
        // https://github.com/Azure/bicep/issues/5371
        public void Test_Issue5371_negative_tests(string fileContents)
        {
            var result = CompilationHelper.Compile(fileContents);

            result.ExcludingLinterDiagnostics().Should().HaveDiagnostics(new[] {
                ("BCP010", DiagnosticLevel.Error, "Expected a valid 64-bit signed integer.")
            });
        }

        /// <summary>
        /// https://github.com/Azure/bicep/issues/5456
        /// </summary>
        [TestMethod]
        public void Test_Issue5456_1()
        {
            var typeReference = ResourceTypeReference.Parse("My.Rp/myResource@2020-01-01");
            var typeLoader = TestTypeHelper.CreateAzResourceTypeLoaderWithTypes(new[] {
                new ResourceTypeComponents(typeReference, ResourceScope.ResourceGroup, new ObjectType(typeReference.FormatName(), TypeSymbolValidationFlags.Default, new [] {
                    new TypeProperty("name", LanguageConstants.String, TypePropertyFlags.DeployTimeConstant, "name property"),
                    new TypeProperty("tags", LanguageConstants.Array, TypePropertyFlags.ReadOnly, "tags property"),
                    new TypeProperty("properties", new ObjectType("properties",TypeSymbolValidationFlags.Default, new []
                    {
                        new TypeProperty("prop1", LanguageConstants.String, TypePropertyFlags.ReadOnly, "prop1")
                    },null), TypePropertyFlags.ReadOnly, "properties property"),
                }, null))
            });

            // explicitly pass a valid scope
            var result = CompilationHelper.Compile(typeLoader, ("main.bicep", @"
resource resourceA 'My.Rp/myResource@2020-01-01' = {
  name: 'resourceA'
  tags: [
    'tag1'
  ]
  properties: {
    prop1: 'value'
  }
}
"));
            result.Should().GenerateATemplate().And.HaveDiagnostics(new[]
            {
                ("BCP073", DiagnosticLevel.Warning, "The property \"tags\" is read-only. Expressions cannot be assigned to read-only properties. If this is an inaccuracy in the documentation, please report it to the Bicep Team."),
                ("BCP073", DiagnosticLevel.Warning, "The property \"properties\" is read-only. Expressions cannot be assigned to read-only properties. If this is an inaccuracy in the documentation, please report it to the Bicep Team.")
            });
        }

        /// <summary>
        /// https://github.com/Azure/bicep/issues/5456
        /// </summary>
        [TestMethod]
        public void Test_Issue5456_2()
        {

            // explicitly pass a valid scope
            var result = CompilationHelper.Compile(("module.bicep", @""), ("main.bicep", @"
module mod 'module.bicep' = {
  name: 'module'
  outputs: {}
}
"));
            result.Should().NotGenerateATemplate().And.HaveDiagnostics(new[]
            {
                ("BCP073", DiagnosticLevel.Error, "The property \"outputs\" is read-only. Expressions cannot be assigned to read-only properties.")
            });
        }

        /// <summary>
        /// https://github.com/Azure/bicep/issues/3114
        /// </summary>
        [TestMethod]
        public void Test_Issue3114()
        {
            var result = CompilationHelper.Compile(@"
output contentVersion string = deployment().properties.template.contentVersion
");
            result.Template.Should().NotBeNull();
            result.Template.Should().HaveValueAtPath("$.outputs['contentVersion'].value", "[deployment().properties.template.contentVersion]");
        }

        // https://github.com/Azure/bicep/issues/4833
        [TestMethod]
        public void Test_Issue4833()
        {
            var result = CompilationHelper.Compile(@"
param storageName string

resource stg 'Microsoft.Storage/storageAccounts@2021-04-01' existing = {
  name: storageName
}

var storage = stg

output badResult object = {
  value: storage.listAnything().keys[0].value
}");

            result.Template.Should().HaveValueAtPath("$.outputs['badResult'].value", new JObject
            {
                ["value"] = "[listAnything(resourceId('Microsoft.Storage/storageAccounts', parameters('storageName')), '2021-04-01').keys[0].value]",
            });
        }

<<<<<<< HEAD
        /// <summary>
        /// https://github.com/Azure/bicep/issues/5530
        /// </summary>
        [TestMethod]
        public void Test_Issue_5530()
        {
            var result = CompilationHelper.Compile(@"
targetScope = 'subscription'

resource foo 'Microsoft.AAD/domainServices@2021-05-01' existing = {
  scope: resourceGroup
  name: 'foo'
}

resource resourceGroup 'Microsoft.Resources/resourceGroups@2021-04-01'
");
            result.ExcludingLinterDiagnostics().Should().HaveDiagnostics(new[] {
                ("BCP018", DiagnosticLevel.Error, "Expected the \"=\" character at this location.")
            });
        }

        /// <summary>
        /// https://github.com/Azure/bicep/issues/5530
        /// </summary>
        [TestMethod]
        public void Test_Issue_5530_2()
        {
            var result = CompilationHelper.Compile(@"
targetScope = 'tenant'

resource foo 'Microsoft.Authorization/policyAssignments@2021-06-01' existing = {
  scope: managementGroup
  name: 'foo'
}

resource managementGroup 'Microsoft.Management/managementGroups@2021-04-01'
");
            result.ExcludingLinterDiagnostics().Should().HaveDiagnostics(new[] {
                ("BCP018", DiagnosticLevel.Error, "Expected the \"=\" character at this location.")
            });
        }
=======
>>>>>>> aa9edeca
    }
}<|MERGE_RESOLUTION|>--- conflicted
+++ resolved
@@ -2964,7 +2964,6 @@
             });
         }
 
-<<<<<<< HEAD
         /// <summary>
         /// https://github.com/Azure/bicep/issues/5530
         /// </summary>
@@ -3006,7 +3005,5 @@
                 ("BCP018", DiagnosticLevel.Error, "Expected the \"=\" character at this location.")
             });
         }
-=======
->>>>>>> aa9edeca
     }
 }