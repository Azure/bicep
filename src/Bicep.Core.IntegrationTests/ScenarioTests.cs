--- conflicted
+++ resolved
@@ -7150,7 +7150,6 @@
         result.ExcludingLinterDiagnostics().Should().NotHaveAnyDiagnostics();
     }
 
-<<<<<<< HEAD
     // https://github.com/azure/bicep/issues/16816
     [TestMethod]
     public void Test_Issue16816()
@@ -7188,7 +7187,8 @@
             ("BCP327", DiagnosticLevel.Error, "The provided value (which will always be greater than or equal to 2) is too large to assign to a target for which the maximum allowable value is 1."),
             ("BCP327", DiagnosticLevel.Error, "The provided value (which will always be greater than or equal to 2) is too large to assign to a target for which the maximum allowable value is 1."),
         });
-=======
+    }
+
     [TestMethod]
     public void List_functions_should_use_symbolic_name()
     {
@@ -7208,6 +7208,5 @@
         result.Template.Should().HaveValueAtPath("$.outputs['secret'].value", "[listKeys('storageaccount', '2021-02-01').keys[0].value]", "the listKeys() function call should use a symbolic name value");
 
         result.ExcludingLinterDiagnostics().Should().NotHaveAnyDiagnostics();
->>>>>>> 2bce3de4
     }
 }