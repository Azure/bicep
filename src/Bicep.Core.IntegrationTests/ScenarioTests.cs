--- conflicted
+++ resolved
@@ -6632,22 +6632,6 @@
         ]);
     }
 
-<<<<<<< HEAD
-    // https://www.github.com/Azure/bicep/issues/14067
-    [TestMethod]
-    public void Fail_function_should_be_usable_anywhere_the_expression_will_be_evaluated_at_runtime()
-    {
-        var result = CompilationHelper.Compile("""
-            var foo = fail('foo')
-            param required string = fail('should have supplied one')
-
-            resource sa 'Microsoft.Storage/storageAccounts@2023-05-01' existing = if (fail('should be allowed here')) {
-              name: fail('should be allowed here, too')
-            }
-
-            output boolOutput bool = required == 'bar' && fail('this, too, should be fine')
-            output stringOutput string = required == 'bar' ? 'boo' : fail('ternary should have assigned type of \'boo\'')
-=======
     [TestMethod]
     public void Test_Issue14838()
     {
@@ -6674,12 +6658,29 @@
 
             output remaining int = (size - allocated) / count
             output extra int = (size - allocated) % count
->>>>>>> ea2068de
             """);
 
         result.ExcludingLinterDiagnostics().Should().NotHaveAnyDiagnostics();
     }
-<<<<<<< HEAD
+
+    // https://www.github.com/Azure/bicep/issues/14067
+    [TestMethod]
+    public void Fail_function_should_be_usable_anywhere_the_expression_will_be_evaluated_at_runtime()
+    {
+        var result = CompilationHelper.Compile("""
+            var foo = fail('foo')
+            param required string = fail('should have supplied one')
+
+            resource sa 'Microsoft.Storage/storageAccounts@2023-05-01' existing = if (fail('should be allowed here')) {
+              name: fail('should be allowed here, too')
+            }
+
+            output boolOutput bool = required == 'bar' && fail('this, too, should be fine')
+            output stringOutput string = required == 'bar' ? 'boo' : fail('ternary should have assigned type of \'boo\'')
+            """);
+
+        result.ExcludingLinterDiagnostics().Should().NotHaveAnyDiagnostics();
+    }
 
     // https://www.github.com/Azure/bicep/issues/14067
     [TestMethod]
@@ -6699,6 +6700,4 @@
             ("BCP034", DiagnosticLevel.Error, "The enclosing array expected an item of type \"module[] | (resource | module) | resource[]\", but the provided item was of type \"never\"."),
         });
     }
-=======
->>>>>>> ea2068de
 }