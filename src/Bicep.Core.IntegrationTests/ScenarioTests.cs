--- conflicted
+++ resolved
@@ -2135,7 +2135,38 @@
         }
 
         [TestMethod]
-<<<<<<< HEAD
+        // https://github.com/azure/bicep/issues/2695
+        public void Test_Issue2695()
+        {
+            var result = CompilationHelper.Compile(
+                ("main.bicep", @"
+targetScope = 'managementGroup'
+
+module mgDeploy 'managementGroup.bicep' = {
+  name: 'mgDeploy'
+  params: {    
+  }
+  scope: managementGroup('test')
+}
+"),
+                ("managementGroup.bicep", @"
+targetScope = 'managementGroup'
+
+resource policyAssignment 'Microsoft.Authorization/policyAssignments@2020-09-01' = {
+  name: 'policy-assignment-01'
+  properties: {
+    policyDefinitionId: '/providers/Microsoft.Authorization/policyDefinitions/10ee2ea2-fb4d-45b8-a7e9-a2e770044cd9'
+    displayName: 'Sample policy assignment'
+    description: 'Sample policy'
+    enforcementMode: 'Default'    
+  }
+}
+"));
+
+            result.Should().NotHaveAnyDiagnostics();
+        }
+
+        [TestMethod]
         // https://github.com/Azure/bicep/issues/2622
         public void Test_Issue2622()
         {
@@ -2192,38 +2223,5 @@
                 ("BCP177",DiagnosticLevel.Error,"The if-condition expression must be evaluable at the start of the deployment, and cannot depend on any values that have not yet been calculated. Accessible properties of importPipeline are \"apiVersion\", \"id\", \"name\", \"type\".")
             });
         }
-=======
-        // https://github.com/azure/bicep/issues/2695
-        public void Test_Issue2695()
-        {
-            var result = CompilationHelper.Compile(
-                ("main.bicep", @"
-targetScope = 'managementGroup'
-
-module mgDeploy 'managementGroup.bicep' = {
-  name: 'mgDeploy'
-  params: {    
-  }
-  scope: managementGroup('test')
-}
-"),
-                ("managementGroup.bicep", @"
-targetScope = 'managementGroup'
-
-resource policyAssignment 'Microsoft.Authorization/policyAssignments@2020-09-01' = {
-  name: 'policy-assignment-01'
-  properties: {
-    policyDefinitionId: '/providers/Microsoft.Authorization/policyDefinitions/10ee2ea2-fb4d-45b8-a7e9-a2e770044cd9'
-    displayName: 'Sample policy assignment'
-    description: 'Sample policy'
-    enforcementMode: 'Default'    
-  }
-}
-"));
-
-            result.Should().NotHaveAnyDiagnostics();
-            result.Template.Should().HaveValueAtPath("$.resources[?(@.name == 'mgDeploy')].scope", "[format('Microsoft.Management/managementGroups/{0}', 'test')]");
-        }        
->>>>>>> f8a41545
     }
 }