// Copyright (c) Microsoft Corporation.
// Licensed under the MIT License.

using System.Collections.Immutable;
using System.Diagnostics.CodeAnalysis;
using System.Security.Cryptography;
using Bicep.Core.Configuration;
using Bicep.Core.Diagnostics;
using Bicep.Core.Resources;
using Bicep.Core.TypeSystem;
using Bicep.Core.TypeSystem.Types;
using Bicep.Core.UnitTests;
using Bicep.Core.UnitTests.Assertions;
using Bicep.Core.UnitTests.Features;
using Bicep.Core.UnitTests.Utils;
using Bicep.Core.Utils;
using FluentAssertions;
using FluentAssertions.Execution;
using Microsoft.VisualStudio.TestTools.UnitTesting;
using Microsoft.WindowsAzure.ResourceStack.Common.Json;
using Newtonsoft.Json.Linq;

namespace Bicep.Core.IntegrationTests;

[TestClass]
public class ScenarioTests
{
    private static ServiceBuilder Services => new();

    [NotNull] public TestContext? TestContext { get; set; }

    [TestMethod]
    // https://github.com/azure/bicep/issues/3636
    public void Test_Issue3636()
    {
        var lineCount = 100; // increase this number to 10,000 for more intense test

        // use this crypto random number gen to avoid CI warning
        int generateRandomInt(int minVal = 0, int maxVal = 50)
        {
            var rnd = new byte[4];
            RandomNumberGenerator.Fill(rnd);
            var i = Math.Abs(BitConverter.ToInt32(rnd, 0));
            return Convert.ToInt32(i % (maxVal - minVal + 1) + minVal);
        }

        string randomString()
        {
            const string chars = "ABCDEFGHIJKLMNOPQRSTUVWXYZ0123456789";
            return new string(Enumerable.Repeat(chars, generateRandomInt())
                .Select(s => s[generateRandomInt(0, s.Length - 1)]).ToArray());
        }

        var file = "param adminuser string\nvar adminstring = 'xyx ${adminuser} 123'\n";
        file += "output values object = {\n";
        for (var i = 0; i < lineCount; i++)
        {
            file += $"  testa{i}: '{randomString()} ${{adminuser}} {randomString()}'\n";
            file += $"  testb{i}: '{randomString()} ${{adminstring}} {randomString()}'\n";
        }

        file += "}\n";

        // not a true test for existing diagnostics
        // this is a trigger to allow timing within the
        // linter rules - timing must be readded to
        // initially added to time NoHardcodedEnvironmentUrlsRule
        CompilationHelper.Compile(file).Should().NotHaveAnyDiagnostics();
    }

    [TestMethod]
    // https://github.com/azure/bicep/issues/746
    public void Test_Issue746()
    {
        var result = CompilationHelper.Compile(@"
var l = l
param l
");

        result.Template.Should().NotHaveValue();
        result.ExcludingLinterDiagnostics().Should().HaveDiagnostics(new[]
        {
            ("BCP028", DiagnosticLevel.Error, "Identifier \"l\" is declared multiple times. Remove or rename the duplicates."),
            ("BCP079", DiagnosticLevel.Error, "This expression is referencing its own declaration, which is not allowed."),
            ("BCP028", DiagnosticLevel.Error, "Identifier \"l\" is declared multiple times. Remove or rename the duplicates."),
            ("BCP279", DiagnosticLevel.Error, "Expected a type at this location. Please specify a valid type expression or one of the following types: \"array\", \"bool\", \"int\", \"object\", \"string\"."),
        });
    }

    [TestMethod]
    // https://github.com/azure/bicep/issues/801
    public void Test_Issue801()
    {
        var result = CompilationHelper.Compile(
            ("main.bicep", @"
targetScope = 'subscription'

resource rg 'Microsoft.Resources/resourceGroups@2020-06-01' = {
    location: 'eastus'
    name: 'vnet-rg'
}

module vnet './vnet.bicep' = {
    scope: resourceGroup('vnet-rg')
    name: 'network-module'
    params: {
        location: 'eastus'
        name: 'myVnet'
    }
    dependsOn: [
        rg
    ]
}

output vnetid string = vnet.outputs.vnetId
output vnetstate string = vnet.outputs.vnetstate
"),
            ("vnet.bicep", @"
param location string
param name string

resource vnet 'Microsoft.Network/virtualNetworks@2020-06-01' = {
    location: location
    name: name
    properties:{
        addressSpace: {
            addressPrefixes: [
                '10.0.0.0/20'
            ]
        }
        subnets: [
            {
                name: 'snet-apim'
                properties: {
                    addressPrefix: '10.0.0.0/24'
                }
            }
        ]
    }
}

output vnetId string = vnet.id
output vnetstate string = vnet.properties.provisioningState
"));

        result.ExcludingLinterDiagnostics().Should().NotHaveAnyDiagnostics();
        // ensure we're generating the correct expression with 'subscriptionResourceId', and using the correct name for the module
        result.Template.Should().HaveValueAtPath("$.outputs['vnetid'].value", "[reference(extensionResourceId(format('/subscriptions/{0}/resourceGroups/{1}', subscription().subscriptionId, 'vnet-rg'), 'Microsoft.Resources/deployments', 'network-module'), '2022-09-01').outputs.vnetId.value]");
        result.Template.Should().HaveValueAtPath("$.outputs['vnetstate'].value", "[reference(extensionResourceId(format('/subscriptions/{0}/resourceGroups/{1}', subscription().subscriptionId, 'vnet-rg'), 'Microsoft.Resources/deployments', 'network-module'), '2022-09-01').outputs.vnetstate.value]");
    }

    [TestMethod]
    // https://github.com/azure/bicep/issues/982
    public void Test_Issue982()
    {
        var result = CompilationHelper.Compile(@"
param functionApp object
param serverFarmId string

#disable-next-line outputs-should-not-contain-secrets
output config object = list(format('{0}/config/appsettings', functionAppResource.id), functionAppResource.apiVersion)

resource functionAppResource 'Microsoft.Web/sites@2020-06-01' = {
  name: functionApp.name
  location: resourceGroup().location
  kind: 'functionApp'
  properties: {
    httpsOnly: true
    serverFarmId: serverFarmId
  }
}
");

        result.ExcludingLinterDiagnostics().Should().NotHaveAnyDiagnostics();
        result.Template.Should().HaveValueAtPath("$.outputs['config'].value", "[list(format('{0}/config/appsettings', resourceId('Microsoft.Web/sites', parameters('functionApp').name)), '2020-06-01')]");
    }

    [TestMethod]
    // https://github.com/azure/bicep/issues/1093
    public void Test_Issue1093()
    {
        var result = CompilationHelper.Compile(
            ("main.bicep", @"
targetScope = 'managementGroup'

module bicep3rg 'resourceGroup.bicep' = {
  name: 'rg30'
  params: {
    rgName: 'bicep3-rg'
  }
  scope: subscription('DEV1')
}
module bicep4rg 'resourceGroup.bicep' = {
  name: 'rg31'
  params: {
    rgName: 'bicep4-rg'
  }
  scope: subscription('DEV2')
}
"),
            ("resourceGroup.bicep", @"
param rgName string
param location string = 'westeurope'

targetScope = 'subscription'

resource rg 'Microsoft.Resources/resourceGroups@2020-06-01' = {
  name: rgName
  location: location
}
"));

        result.ExcludingLinterDiagnostics().Should().NotHaveAnyDiagnostics();
        result.Template.Should().HaveValueAtPath("$.resources[?(@.name == 'rg30')].location", "[deployment().location]");
        result.Template.Should().HaveValueAtPath("$.resources[?(@.name == 'rg31')].location", "[deployment().location]");
    }

    [TestMethod]
    // https://github.com/azure/bicep/issues/1173
    public void Test_Issue1173()
    {
        var result = CompilationHelper.Compile(
            ("main.bicep", @"
targetScope = 'subscription'

param azRegion string = 'southcentralus'
param vNetAddressPrefix string = '10.1.0.0/24'
param GatewayAddressPrefix string = '10.1.0.0/27'
param AppAddressPrefix string = '10.1.0.128/26'

var rgName = 'testRG'
var vnetName = 'testvnet'
var appNSGName = 'testvnet-appsn01nsg'
var appRTName = 'testvnet-appsn01routetable'

var subnets = [
  {
    name: 'GatewaySubnet'
    properties: {
      addressPrefix: GatewayAddressPrefix
    }
  }

  {
    name: 'appsn01'
    properties: {
      addressPrefix: AppAddressPrefix
      networkSecurityGroup: {
        id: appNSG.outputs.id
      }
      routeTable: {
        id: appRT.outputs.id
      }
    }
  }
]

resource rgVNet 'Microsoft.Resources/resourceGroups@2020-06-01' = {
  name: rgName
  location: azRegion
}

module vnet './vnet.bicep' = {
  name: vnetName
  scope: resourceGroup(rgVNet.name)
  params: {
    vnetName: vnetName
    vNetAddressPrefix: vNetAddressPrefix
    subnets: subnets
  }
}

module appNSG './nsg.bicep' = {
  name: appNSGName
  scope: resourceGroup(rgVNet.name)
  params: {
    nsgName: appNSGName
    secRules: [
      {
        name: 'default-allow-rdp'
        properties: {
          priority: 1010
          access: 'Allow'
          direction: 'Inbound'
          protocol: 'Tcp'
          sourcePortRange: '*'
          sourceAddressPrefix: 'VirtualNetwork'
          destinationAddressPrefix: '*'
          destinationPortRange: '3389'
        }
      }
    ]
  }
}

module appRT './rt.bicep' = {
  name: appRTName
  scope: resourceGroup(rgVNet.name)
  params: {
    rtName: appRTName
  }
}
"),
            ("vnet.bicep", @"
param vnetName string
param vNetAddressPrefix string
param subnets array

resource vnet 'Microsoft.Network/virtualNetworks@2020-06-01' = {
  name: vnetName
  location: resourceGroup().location
  properties: {
    addressSpace: {
      addressPrefixes: [
        vNetAddressPrefix
      ]
    }
    enableVmProtection: false
    enableDdosProtection: false
    subnets: subnets
  }
}
output id string = vnet.id
"),
            ("nsg.bicep", @"
param nsgName string
param secRules array

resource nsg  'Microsoft.Network/networkSecurityGroups@2020-06-01' = {
  name: nsgName
  location: resourceGroup().location
  properties: {
    securityRules: secRules
  }
}
output id string = nsg.id
"),
            ("rt.bicep", @"
param rtName string
//param azFwlIp string

resource routetable 'Microsoft.Network/routeTables@2020-06-01' = {
  name: rtName
  location: resourceGroup().location
  properties: {
    disableBgpRoutePropagation: false
    routes: [
      // {
      //   name: 'DefaultRoute'
      //   properties: {
      //     addressPrefix: '0.0.0.0/0'
      //     nextHopType: 'VirtualAppliance'
      //     nextHopIpAddress: azFwlIp
      //   }
      // }
    ]
  }
}

output id string = routetable.id
"));

        // variable 'subnets' should have been inlined
        result.Template.Should().HaveValueAtPath("$.resources[?(@.name == '[variables(\\'vnetName\\')]')].properties.parameters.subnets.value[0].name", "GatewaySubnet");
        result.Template.Should().HaveValueAtPath("$.resources[?(@.name == '[variables(\\'vnetName\\')]')].properties.parameters.subnets.value[1].name", "appsn01");
        // there should be no definition in the variables list for 'subnets'
        result.Template.Should().NotHaveValueAtPath("$.variables.subnets");
    }

    [TestMethod]
    // https://github.com/azure/bicep/issues/1185
    public void Test_Issue1185()
    {
        var result = CompilationHelper.Compile(
            ("main.bicep", @"
targetScope = 'tenant'

param allUpMgName string

module allup_mg './modules/rblab-allup-mg-policies.bicep' = {
  name: 'allupmgdeploy'
  scope: managementGroup(allUpMgName)
  params: {
    mgName: allUpMgName
  }
}
"),
            ("modules/rblab-allup-mg-policies.bicep", @"
targetScope = 'managementGroup'

param mgName string
"));

        result.ExcludingLinterDiagnostics().Should().NotHaveAnyDiagnostics();
        // deploying a management group module at tenant scope requires an unqualified resource id
        result.Template.Should().HaveValueAtPath("$.resources[?(@.name == 'allupmgdeploy')].scope", "[format('Microsoft.Management/managementGroups/{0}', parameters('allUpMgName'))]");
    }

    [TestMethod]
    // https://github.com/azure/bicep/issues/1332
    public void Test_Issue1332()
    {
        var result = CompilationHelper.Compile(@"
var propname = 'ptest'
var issue = true ? {
    prop1: {
        '${propname}': {}
    }
} : {}
");

        result.ExcludingLinterDiagnostics().Should().NotHaveAnyDiagnostics();
        result.Template.Should().HaveValueAtPath("$.variables.issue", "[if(true(), createObject('prop1', createObject(format('{0}', variables('propname')), createObject())), createObject())]");
    }

    [TestMethod]
    // https://github.com/azure/bicep/issues/486
    public void Test_Issue486()
    {
        var result = CompilationHelper.Compile(@"
var myInt = 5
var myBigInt = 2199023255552
var myIntExpression = 5 * 5
var myBigIntExpression = 2199023255552 * 2
var myBigIntExpression2 = 2199023255552 * 2199023255552
");

        result.Template.Should().HaveValueAtPath("$.variables.myInt", 5);
        result.Template.Should().HaveValueAtPath("$.variables.myBigInt", 2199023255552);
        result.Template.Should().HaveValueAtPath("$.variables.myIntExpression", "[mul(5, 5)]");
        result.Template.Should().HaveValueAtPath("$.variables.myBigIntExpression2", "[mul(json('2199023255552'), json('2199023255552'))]");
    }

    [TestMethod]
    // https://github.com/azure/bicep/issues/1362
    public void Test_Issue1362_1()
    {
        var result = CompilationHelper.Compile(
            ("main.bicep", @"
targetScope = 'resourceGroup'

module sub './modules/subscription.bicep' = {
  name: 'subDeploy'
  scope: subscription()
}"),
            ("modules/subscription.bicep", @"
targetScope = 'subscription'
"));

        result.Template.Should().HaveValueAtPath("$.resources[?(@.name == 'subDeploy')].subscriptionId", "[subscription().subscriptionId]");
        result.Template.Should().HaveValueAtPath("$.resources[?(@.name == 'subDeploy')].location", "[resourceGroup().location]");
    }

    [TestMethod]
    // https://github.com/azure/bicep/issues/1362
    public void Test_Issue1362_2()
    {
        var result = CompilationHelper.Compile(
            ("main.bicep", @"
targetScope = 'resourceGroup'

module sub './modules/subscription.bicep' = {
  name: 'subDeploy'
  scope: subscription('abcd-efgh')
}"),
            ("modules/subscription.bicep", @"
targetScope = 'subscription'
"));

        result.Template.Should().HaveValueAtPath("$.resources[?(@.name == 'subDeploy')].subscriptionId", "abcd-efgh");
        result.Template.Should().HaveValueAtPath("$.resources[?(@.name == 'subDeploy')].location", "[resourceGroup().location]");
    }

    [TestMethod]
    // https://github.com/azure/bicep/issues/1402
    public void Test_Issue1402()
    {
        var result = CompilationHelper.Compile(
            ("main.bicep", @"
targetScope = 'subscription'

module sub './modules/resourceGroup.bicep' = {
  name: 'subDeploy'
  scope: resourceGroup('abcd-efgh','bicep-rg')
}"),
            ("modules/resourceGroup.bicep", @"
targetScope = 'resourceGroup'
"));

        result.Template.Should().HaveValueAtPath("$.resources[?(@.name == 'subDeploy')].subscriptionId", "abcd-efgh");
        result.Template.Should().HaveValueAtPath("$.resources[?(@.name == 'subDeploy')].resourceGroup", "bicep-rg");
        result.Template.Should().NotHaveValueAtPath("$.resources[?(@.name == 'subDeploy')].location");
    }

    [TestMethod]
    // https://github.com/azure/bicep/issues/1391
    public void Test_Issue1391()
    {
        var result = CompilationHelper.Compile(@"
resource dep 'Microsoft.Resources/deployments@2020-06-01' = {
  name: 'nestedDeployment'
  resourceGroup: 'bicep-rg'
  subscriptionId: 'abcd-efgh'
  location: 'westus'
  properties: {
    mode: 'Incremental'
  }
}
");

        result.ExcludingLinterDiagnostics().Should().NotHaveAnyDiagnostics();
        result.Template.Should().HaveValueAtPath("$.resources[?(@.name == 'nestedDeployment')].subscriptionId", "abcd-efgh");
        result.Template.Should().HaveValueAtPath("$.resources[?(@.name == 'nestedDeployment')].resourceGroup", "bicep-rg");
    }

    [TestMethod]
    // https://github.com/azure/bicep/issues/1454
    public void Test_Issue1454()
    {
        var result = CompilationHelper.Compile(
            ("main.bicep", @"
targetScope = 'subscription'
param name string = 'name'
param location string = 'westus'
param subscriptionId string = newGuid()

module rg './resourcegroup.template.bicep' = {
    name: '${uniqueString(deployment().name)}-1'
    scope: subscription(subscriptionId)
    params: {
        name: name
        location: location
    }
}

var appResGrp = resourceGroup(rg.outputs.resourceGroupName)

module redis './redis.template.bicep' = {
    name: '${uniqueString(deployment().name)}-2'
    scope: appResGrp
}
"),
            ("resourcegroup.template.bicep", @"
targetScope = 'subscription'
param name string
param location string

resource rg 'Microsoft.Resources/resourceGroups@2018-05-01' = {
    name: name
    location: location
    tags: {
        'owner': 'me'
    }
}

output resourceGroupName string = rg.name
"),
            ("redis.template.bicep", @"
param redis_name string = 'redis'
param redis_location string = 'westus'

resource redis 'Microsoft.Cache/Redis@2019-07-01' = {
    name: redis_name
    location: redis_location
    properties: {
        sku: {
            name: 'Standard'
            family: 'C'
            capacity: 2
        }
    }
}
"));

        result.Template.Should().NotHaveValue();
        result.ExcludingLinterDiagnostics().Should().HaveDiagnostics(new[]
        {
            ("BCP120", DiagnosticLevel.Error, "This expression is being used in an assignment to the \"scope\" property of the \"module\" type, which requires a value that can be calculated at the start of the deployment. You are referencing a variable which cannot be calculated at the start (\"appResGrp\" -> \"rg\"). Properties of rg which can be calculated at the start include \"name\"."),
        });
    }

    [TestMethod]
    // https://github.com/azure/bicep/issues/1465
    public void Test_Issue1465()
    {
        var result = CompilationHelper.Compile(@"
resource foo 'Microsoft.foo/bar@2020-01-01' existing = {
  name: 'name'
}
output prop1 string = foo.properties.prop1
");

        result.Template.Should().HaveValueAtPath("$.outputs['prop1'].value", "[reference(resourceId('Microsoft.foo/bar', 'name'), '2020-01-01').prop1]");
    }

    [TestMethod]
    // https://github.com/azure/bicep/issues/822
    public void Test_Issue822()
    {
        var result = CompilationHelper.Compile(
            ("main.bicep", @"
targetScope = 'subscription'

resource myRg 'Microsoft.Resources/resourceGroups@2020-06-01' = {
  location: 'eastus'
  name: 'rg'
}

module vnetmodule './vnet.bicep' = {
  scope: myRg
  name: 'vnet'
  params: {
    location: 'eastus'
    name: 'myVnet'
  }
}
"),
            ("vnet.bicep", @"
param location string
param name string
"));

        result.ExcludingLinterDiagnostics().Should().NotHaveAnyDiagnostics();
        result.Template.Should().NotHaveValueAtPath("$.resources[?(@.name == 'vnet')].subscriptionId");
        result.Template.Should().HaveValueAtPath("$.resources[?(@.name == 'vnet')].resourceGroup", "rg");
        result.Template.Should().HaveValueAtPath("$.resources[?(@.name == 'vnet')].dependsOn[0]", "[subscriptionResourceId('Microsoft.Resources/resourceGroups', 'rg')]");
    }

    [TestMethod]
    // https://github.com/azure/bicep/issues/822
    public void Test_Issue822_scoped()
    {
        var result = CompilationHelper.Compile(
            ("main.bicep", @"
resource myRg 'Microsoft.Resources/resourceGroups@2020-06-01' existing = {
  scope: subscription('abcdef')
  name: 'rg'
}

module vnetmodule './vnet.bicep' = {
  scope: myRg
  name: 'vnet'
  params: {
    location: 'eastus'
    name: 'myVnet'
  }
}
"),
            ("vnet.bicep", @"
param location string
param name string
"));

        result.ExcludingLinterDiagnostics().Should().NotHaveAnyDiagnostics();
        result.Template.Should().HaveValueAtPath("$.resources[?(@.name == 'vnet')].subscriptionId", "abcdef");
        result.Template.Should().HaveValueAtPath("$.resources[?(@.name == 'vnet')].resourceGroup", "rg");
    }

    [TestMethod]
    // https://github.com/azure/bicep/issues/1388
    public void Test_Issue1388()
    {
        var result = CompilationHelper.Compile(@"
targetScope = 'subscription'

param rgName string
param location string = deployment().location

param groupOwnerId string
param groupContributorId string
param groupReaderId string

resource rg 'Microsoft.Resources/resourceGroups@2020-06-01' = {
  name: rgName
  location: location
}

resource rgOwner 'Microsoft.Authorization/roleAssignments@2020-10-01-preview' = {
  name: '${guid(rg.name, 'owner')}'
  scope: rg
  properties: {
    roleDefinitionId: '${subscriptionResourceId('Microsoft.Authorization/roleDefinitions', '8e3af657-a8ff-443c-a75c-2fe8c4bcb635')}'
    principalId: groupOwnerId
    principalType: 'Group'
  }
}

resource rgContributor 'Microsoft.Authorization/roleAssignments@2020-10-01-preview' = {
  name: '${guid(rg.name, 'contributor')}'
  scope: rg
  properties: {
    roleDefinitionId: '${subscriptionResourceId('Microsoft.Authorization/roleDefinitions', 'b24988ac-6180-42a0-ab88-20f7382dd24c')}'
    principalId: groupContributorId
    principalType: 'Group'
  }
}

resource rgReader 'Microsoft.Authorization/roleAssignments@2020-10-01-preview' = {
  name: '${guid(rg.name, 'reader')}'
  scope: rg
  properties: {
    roleDefinitionId: '${subscriptionResourceId('Microsoft.Authorization/roleDefinitions', 'acdd72a7-3385-48ef-bd42-f606fba81ae7')}'
    principalId: groupReaderId
    principalType: 'Group'
  }
}
");

        result.Template.Should().NotHaveValue();
        result.ExcludingLinterDiagnostics().Should().HaveDiagnostics(new[]
        {
            ("BCP139", DiagnosticLevel.Error, "A resource's scope must match the scope of the Bicep file for it to be deployable. You must use modules to deploy resources to a different scope."),
            ("BCP139", DiagnosticLevel.Error, "A resource's scope must match the scope of the Bicep file for it to be deployable. You must use modules to deploy resources to a different scope."),
            ("BCP139", DiagnosticLevel.Error, "A resource's scope must match the scope of the Bicep file for it to be deployable. You must use modules to deploy resources to a different scope."),
        });
    }

    [TestMethod]
    // https://github.com/azure/bicep/issues/1364
    public void Test_Issue1364()
    {
        var result = CompilationHelper.Compile(@"
targetScope = 'blablah'
");

        result.Template.Should().NotHaveValue();
        result.ExcludingLinterDiagnostics().Should().HaveDiagnostics(new[]
        {
            ("BCP033", DiagnosticLevel.Error, "Expected a value of type \"'managementGroup' | 'resourceGroup' | 'subscription' | 'tenant'\" but the provided value is of type \"'blablah'\"."),
        });
    }

    [TestMethod]
    // https://github.com/azure/bicep/issues/569
    public void Test_Issue569_success()
    {
        var result = CompilationHelper.Compile(@"
param myparam string
var myvar = 'hello'

output myparam string = myparam
output myvar string = myvar
");

        result.ExcludingLinterDiagnostics().Should().NotHaveAnyDiagnostics();
        result.Template.Should().HaveValueAtPath("$.outputs['myparam'].value", "[parameters('myparam')]");
        result.Template.Should().HaveValueAtPath("$.outputs['myvar'].value", "[variables('myvar')]");
    }

    [TestMethod]
    // https://github.com/azure/bicep/issues/569
    public void Test_Issue569_duplicates()
    {
        var result = CompilationHelper.Compile(@"
output duplicate string = 'hello'
output duplicate string = 'hello'
");

        result.Template.Should().NotHaveValue();
        result.ExcludingLinterDiagnostics().Should().HaveDiagnostics(new[]
        {
            ("BCP145", DiagnosticLevel.Error, "Output \"duplicate\" is declared multiple times. Remove or rename the duplicates."),
            ("BCP145", DiagnosticLevel.Error, "Output \"duplicate\" is declared multiple times. Remove or rename the duplicates."),
        });
    }

    [TestMethod]
    // https://github.com/azure/bicep/issues/569
    public void Test_Issue569_outputs_cannot_be_referenced()
    {
        var result = CompilationHelper.Compile(@"
output output1 string = 'hello'
output output2 string = output1
");

        result.Template.Should().NotHaveValue();
        result.ExcludingLinterDiagnostics().Should().HaveDiagnostics(new[]
        {
            ("BCP057", DiagnosticLevel.Error, "The name \"output1\" does not exist in the current context."),
        });
    }

    [TestMethod]
    // https://github.com/azure/bicep/issues/1599
    public void Test_Issue1599()
    {
        var result = CompilationHelper.Compile(@"
param x string = 't'
output xx = x
");

        result.Template.Should().NotHaveValue();
        result.ExcludingLinterDiagnostics().Should().HaveDiagnostics(new[]
        {
            ("BCP279", DiagnosticLevel.Error, "Expected a type at this location. Please specify a valid type expression or one of the following types: \"array\", \"bool\", \"int\", \"object\", \"string\"."),
        });
    }

    [TestMethod]
    // https://github.com/azure/bicep/issues/1661
    public void Test_Issue1661()
    {
        // Issue 1661 only repros if global-resources.bicep exists and kevault-secrets.bicep does not
        var result = CompilationHelper.Compile(("main.bicep", @"
targetScope = 'subscription'

param prefix string
param deploymentId string
param tags object

param stampLocations array = [
  'northeurope'
  'eastus2'
]

resource rg_stamps 'Microsoft.Resources/resourceGroups@2020-06-01' = [for stamp in stampLocations: {
  name: '${prefix}-${stamp}-rg'
  location: stamp
  tags: tags
}]

//... more modules

module global_resources './global-resources.bicep' = {
  name: 'global_resources-${deploymentId}'
  scope: rg_global
  params: {
    location: rg_global.location
    prefix: prefix
    tags: tags
    stamps: [for index in range(0, length(stampLocations)): {
      location: stampLocations[index]
      aksKubletIdentityPrincipalId: stamps[index].outputs.aksKubletIdentityPrincipalId
      aksSubnetId: stamps[index].outputs.aksSubnetId
      backend_fqdn: stamps[index].outputs.ingressFqdn
    }]
  }
}

var secrets = [
  {
    name: 'CosmosDb-Endpoint'
    value: global_resources.outputs.cosmosDbEndpoint
  }
  {
    name: 'CosmosDb-PrimaryKey'
    value: global_resources.outputs.cosmosDbKey
  }
]

module stamp_0_secrets './kevault-secrets.bicep' = [for secret in secrets: {
  name: 'stamp_0_secrets-${deploymentId}'
  scope: resourceGroup(rg_stamps[0].name)
  dependsOn: [
    stamps
  ]
  params: {
    keyVaultName: '${prefix}${rg_stamps[0].location}kv'
    secretName: secret.name
    secretValue: secret.value
  }
}]

module stamp_1_secrets './kevault-secrets.bicep' = [for secret in secrets: {
  name: 'stamp_1_secrets-${deploymentId}'
  scope: resourceGroup(rg_stamps[1].name)
  dependsOn: [
    stamps
  ]
  params: {
    keyVaultName: '${prefix}${rg_stamps[1].location}kv'
    secretName: secret.name
    secretValue: secret.value
  }
}]
"), ("global-resources.bicep", string.Empty));

        result.Template.Should().NotHaveValue();
        result.Should().ContainDiagnostic("BCP057", DiagnosticLevel.Error, "The name \"rg_global\" does not exist in the current context.");
        result.Should().ContainDiagnostic("BCP057", DiagnosticLevel.Error, "The name \"rg_global\" does not exist in the current context.");
        result.Should().ContainDiagnostic("BCP057", DiagnosticLevel.Error, "The name \"stamps\" does not exist in the current context.");
        result.Should().ContainDiagnostic("BCP057", DiagnosticLevel.Error, "The name \"stamps\" does not exist in the current context.");
        result.Should().ContainDiagnostic("BCP057", DiagnosticLevel.Error, "The name \"stamps\" does not exist in the current context.");
        result.Should().ContainDiagnostic("BCP052", DiagnosticLevel.Error, "The type \"outputs\" does not contain property \"cosmosDbEndpoint\".");
        result.Should().ContainDiagnostic("BCP052", DiagnosticLevel.Error, "The type \"outputs\" does not contain property \"cosmosDbKey\".");
    }

    [TestMethod]
    // https://github.com/azure/bicep/issues/1592
    public void Test_Issue1592()
    {
        var result = CompilationHelper.Compile(
            ("main.bicep", @"
module foo 'test.bicep' = {
  name: 'foo'
}

output fooName string = foo.name
    "),
            ("test.bicep", @""));

        result.ExcludingLinterDiagnostics().Should().NotHaveAnyDiagnostics();
        result.Template.Should().HaveValueAtPath("$.outputs['fooName'].value", "foo");
    }

    [TestMethod]
    // https://github.com/azure/bicep/issues/1592
    public void Test_Issue1592_special_cases()
    {
        var result = CompilationHelper.Compile(
            ("main.bicep", @"
param someParam string

module foo 'test.bicep' = {
  name: '${someParam}-test'
}

output fooName string = foo.name
output fooOutput string = foo.outputs.test
    "),
            ("test.bicep", @"
output test string = 'hello'
"));

        result.ExcludingLinterDiagnostics().Should().NotHaveAnyDiagnostics();
        result.Template.Should().HaveValueAtPath("$.outputs['fooName'].value", "[format('{0}-test', parameters('someParam'))]");
        result.Template.Should().HaveValueAtPath("$.outputs['fooOutput'].value", "[reference(resourceId('Microsoft.Resources/deployments', format('{0}-test', parameters('someParam'))), '2022-09-01').outputs.test.value]");
    }

    [TestMethod]
    // https://github.com/azure/bicep/issues/1432
    public void Test_Issue1432()
    {
        var result = CompilationHelper.Compile(@"
resource foo 'Microsoft.Compute/virtualMachines@2020-06-01' = {
  name: 'myVM'
  name: 'myVm'
}
");

        result.Template.Should().NotHaveValue();
        result.ExcludingLinterDiagnostics().Should().HaveDiagnostics(new[]
        {
            ("BCP025", DiagnosticLevel.Error, "The property \"name\" is declared multiple times in this object. Remove or rename the duplicate properties."),
            ("BCP025", DiagnosticLevel.Error, "The property \"name\" is declared multiple times in this object. Remove or rename the duplicate properties."),
        });
    }

    [TestMethod]
    // https://github.com/azure/bicep/issues/1817
    public void Test_Issue1817()
    {
        var result = CompilationHelper.Compile(@"
targetScope = w

var foo = 42
");

        result.Template.Should().NotHaveValue();
        result.ExcludingLinterDiagnostics().Should().HaveDiagnostics(new[]
        {
            ("BCP032", DiagnosticLevel.Error, "The value must be a compile-time constant."),
            ("BCP057", DiagnosticLevel.Error, "The name \"w\" does not exist in the current context."),
        });
    }

    [TestMethod]
    // https://github.com/azure/bicep/issues/1630
    public void Test_Issue1630()
    {
        var result = CompilationHelper.Compile(@"
#disable-next-line BCP241
var singleResource = providers('Microsoft.Insights', 'components')
#disable-next-line BCP241
var allResources = providers('Microsoft.Insights')

// singleResource is an object!
var firstApiVersion = singleResource.apiVersions[0]

// allResources is an array of objects!
var firstResourceFirstApiVersion = allResources.resourceTypes[0].apiVersions[0]

output singleResource object = singleResource
output allResources array = allResources.resourceTypes
");

        result.ExcludingLinterDiagnostics().Should().NotHaveAnyDiagnostics();
        result.Template.Should().HaveValueAtPath("$.variables['singleResource']", "[providers('Microsoft.Insights', 'components')]");
        result.Template.Should().HaveValueAtPath("$.variables['firstApiVersion']", "[variables('singleResource').apiVersions[0]]");
        result.Template.Should().HaveValueAtPath("$.variables['allResources']", "[providers('Microsoft.Insights')]");
        result.Template.Should().HaveValueAtPath("$.variables['firstResourceFirstApiVersion']", "[variables('allResources').resourceTypes[0].apiVersions[0]]");
    }

    [TestMethod]
    // https://github.com/azure/bicep/issues/1627
    public void Test_Issue1627()
    {
        var result = CompilationHelper.Compile(("main.bicep", @"
module modulea 'modulea.bicep' = {
  name: 'modulea'
  params: {
    foo: 'test'
  }
}

var bar = modulea.outputs.bar
"),
            ("modulea.bicep", @"
// duplicate parameter symbols
param foo string
param foo int

// duplicate output symbols
output bar bool = true
output bar int = 42
"));

        result.ExcludingLinterDiagnostics().Should().HaveDiagnostics(new[]
        {
            ("BCP104", DiagnosticLevel.Error, "The referenced module has errors."),
        });
    }

    [TestMethod]
    // https://github.com/azure/bicep/issues/1941
    public void Test_Issue1941()
    {
        var result = CompilationHelper.Compile(@"
param eventGridTopicName string
param eventGridSubscriptionName string
param location string

resource eventGridTopic 'Microsoft.EventGrid/topics@2020-06-01' = {
  name: eventGridTopicName
  location: location
}

resource eventGridSubscription 'Microsoft.EventGrid/topics/providers/eventSubscriptions@2020-06-01' = {
  name: '${eventGridTopic.name}/Microsoft.EventGrid/${eventGridSubscriptionName}'
}
");

        // verify the template still compiles
        result.Template.Should().NotBeNull();
        result.ExcludingLinterDiagnostics().Should().HaveDiagnostics(new[]
        {
            ("BCP174", DiagnosticLevel.Warning, "Type validation is not available for resource types declared containing a \"/providers/\" segment. Please instead use the \"scope\" property."),
        });

        result = CompilationHelper.Compile(@"
resource resA 'Rp.A/providers@2020-06-01' = {
  name: 'resA'
}
resource resB 'Rp.A/providers/a/b@2020-06-01' = {
  name: 'resB/child/grandchild'
}
resource resC 'Rp.A/a/b/providers@2020-06-01' = {
  name: 'resC/child/grandchild'
}
");

        result.Template.Should().NotBeNull();
        result.ExcludingLinterDiagnostics().Should().HaveDiagnostics(new[]
        {
            ("BCP081", DiagnosticLevel.Warning, "Resource type \"Rp.A/providers@2020-06-01\" does not have types available. Bicep is unable to validate resource properties prior to deployment, but this will not block the resource from being deployed."),
            ("BCP081", DiagnosticLevel.Warning, "Resource type \"Rp.A/providers/a/b@2020-06-01\" does not have types available. Bicep is unable to validate resource properties prior to deployment, but this will not block the resource from being deployed."),
            ("BCP081", DiagnosticLevel.Warning, "Resource type \"Rp.A/a/b/providers@2020-06-01\" does not have types available. Bicep is unable to validate resource properties prior to deployment, but this will not block the resource from being deployed."),
        });

        result = CompilationHelper.Compile(@"
param eventGridTopicName string
param eventGridSubscriptionName string
param location string

resource eventGridTopic 'Microsoft.EventGrid/topics@2020-06-01' = {
  name: eventGridTopicName
  location: location
}

resource eventGridSubscription 'Microsoft.EventGrid/eventSubscriptions@2020-06-01' = {
  name: eventGridSubscriptionName
  scope: eventGridTopic
}
");

        // verify the 'fixed' version compiles without diagnostics
        result.Template.Should().NotBeNull();
        result.ExcludingLinterDiagnostics().Should().NotHaveAnyDiagnostics();
    }

    [TestMethod]
    // https://github.com/azure/bicep/issues/1985
    public void Test_Issue1985()
    {
        var result = CompilationHelper.Compile(@"
resource aksDefaultPoolSubnet 'Microsoft.Network/virtualNetworks/subnets' existing = {
  parent: virtualNetwork
  name: aksDefaultPoolSubnetName
}

resource roleAssignment 'Microsoft.Authorization/roleAssignments@2020-10-01-preview' = {
  name: guid(aksDefaultPoolSubnet.id, 'Network Contributor')
  scope: aksDefaultPoolSubnet
  properties: {
    principalId: aksServicePrincipalObjectId
    roleDefinitionId: '4d97b98b-1d4f-4787-a291-c67834d212e7'
  }
  dependsOn: [
    virtualNetwork
    userAssignedIdentities
  ]
}
");

        result.Should().NotGenerateATemplate();
        result.ExcludingLinterDiagnostics().Should().HaveDiagnostics(new[]
        {
            ("BCP029", DiagnosticLevel.Error, "The resource type is not valid. Specify a valid resource type of format \"<type-name>@<apiVersion>\"."),
            ("BCP062", DiagnosticLevel.Error, "The referenced declaration with name \"aksDefaultPoolSubnet\" is not valid."),
            ("BCP062", DiagnosticLevel.Error, "The referenced declaration with name \"aksDefaultPoolSubnet\" is not valid."),
            ("BCP057", DiagnosticLevel.Error, "The name \"aksServicePrincipalObjectId\" does not exist in the current context."),
            ("BCP057", DiagnosticLevel.Error, "The name \"virtualNetwork\" does not exist in the current context."),
            ("BCP057", DiagnosticLevel.Error, "The name \"userAssignedIdentities\" does not exist in the current context."),
        });
    }

    [TestMethod]
    // https://github.com/azure/bicep/issues/1986
    public void Test_Issue1986()
    {
        var result = CompilationHelper.Compile(@"
var aksServicePrincipalObjectId = 'aksServicePrincipalObjectId'
var aksDefaultPoolSubnetName = 'asdf'
resource virtualNetwork 'Microsoft.Network/virtualNetworks@2020-08-01' = {
  name: 'asdfasdf'
}

resource userAssignedIdentities 'Microsoft.ManagedIdentity/userAssignedIdentities@2018-11-30' = {
  name: 'asdfsdf'
  location: 'West US'
}

resource aksDefaultPoolSubnet 'Microsoft.Network/virtualNetworks/subnets@2020-08-01' existing = {
  parent: virtualNetwork
  name: aksDefaultPoolSubnetName
}

resource roleAssignment 'Microsoft.Authorization/roleAssignments@2020-10-01-preview' = {
  name: guid(aksDefaultPoolSubnet.id, 'Network Contributor')
  scope: aksDefaultPoolSubnet
  properties: {
    principalId: aksServicePrincipalObjectId
    roleDefinitionId: '4d97b98b-1d4f-4787-a291-c67834d212e7'
  }
  dependsOn: [
    userAssignedIdentities
  ]
}
");

        result.ExcludingLinterDiagnostics().Should().NotHaveAnyDiagnostics();
        result.Template.Should().HaveValueAtPath("$.resources[?(@.type == 'Microsoft.Authorization/roleAssignments')].dependsOn", new JArray
        {
            "[resourceId('Microsoft.ManagedIdentity/userAssignedIdentities', 'asdfsdf')]",
            "[resourceId('Microsoft.Network/virtualNetworks', 'asdfasdf')]", // dependsOn should include the virtualNetwork parent resource
        });
    }

    [TestMethod]
    // https://github.com/azure/bicep/issues/1986
    public void Test_Issue1986_nested()
    {
        var result = CompilationHelper.Compile(@"
var aksServicePrincipalObjectId = 'aksServicePrincipalObjectId'
var aksDefaultPoolSubnetName = 'asdf'
resource virtualNetwork 'Microsoft.Network/virtualNetworks@2020-08-01' = {
  name: 'asdfasdf'

  resource aksDefaultPoolSubnet 'subnets' existing = {
    name: aksDefaultPoolSubnetName
  }
}

resource userAssignedIdentities 'Microsoft.ManagedIdentity/userAssignedIdentities@2018-11-30' = {
  name: 'asdfsdf'
  location: 'West US'
}

resource roleAssignment 'Microsoft.Authorization/roleAssignments@2020-10-01-preview' = {
  name: guid(virtualNetwork::aksDefaultPoolSubnet.id, 'Network Contributor')
  scope: virtualNetwork::aksDefaultPoolSubnet
  properties: {
    principalId: aksServicePrincipalObjectId
    roleDefinitionId: '4d97b98b-1d4f-4787-a291-c67834d212e7'
  }
  dependsOn: [
    userAssignedIdentities
  ]
}
");

        result.ExcludingLinterDiagnostics().Should().NotHaveAnyDiagnostics();
        result.Template.Should().HaveValueAtPath("$.resources[?(@.type == 'Microsoft.Authorization/roleAssignments')].dependsOn", new JArray
        {
            "[resourceId('Microsoft.ManagedIdentity/userAssignedIdentities', 'asdfsdf')]",
            "[resourceId('Microsoft.Network/virtualNetworks', 'asdfasdf')]", // dependsOn should include the virtualNetwork parent resource
        });
    }

    [TestMethod]
    // https://github.com/azure/bicep/issues/1986
    public void Test_Issue1986_loops()
    {
        var result = CompilationHelper.Compile(@"
var aksServicePrincipalObjectId = 'aksServicePrincipalObjectId'
var aksDefaultPoolSubnetName = 'asdf'
var vnets = [
  'vnet1'
  'vnet2'
]
resource virtualNetwork 'Microsoft.Network/virtualNetworks@2020-08-01' = [for vnet in vnets: {
  name: vnet
}]

resource userAssignedIdentities 'Microsoft.ManagedIdentity/userAssignedIdentities@2018-11-30' = {
  name: 'asdfsdf'
  location: 'West US'
}

resource aksDefaultPoolSubnet 'Microsoft.Network/virtualNetworks/subnets@2020-08-01' existing = [for (vnet, i) in vnets: {
  parent: virtualNetwork[i]
  name: aksDefaultPoolSubnetName
}]

resource roleAssignment 'Microsoft.Authorization/roleAssignments@2020-10-01-preview' = [for (vnet, i) in vnets: {
  name: guid(aksDefaultPoolSubnet[i].id, 'Network Contributor')
  scope: aksDefaultPoolSubnet[i]
  properties: {
    principalId: aksServicePrincipalObjectId
    roleDefinitionId: '4d97b98b-1d4f-4787-a291-c67834d212e7'
  }
  dependsOn: [
    userAssignedIdentities
  ]
}]
");

        result.ExcludingLinterDiagnostics().Should().NotHaveAnyDiagnostics();
        result.Template.Should().HaveValueAtPath("$.resources[?(@.type == 'Microsoft.Authorization/roleAssignments')].dependsOn", new JArray
        {
            "[resourceId('Microsoft.ManagedIdentity/userAssignedIdentities', 'asdfsdf')]",
            "[resourceId('Microsoft.Network/virtualNetworks', variables('vnets')[copyIndex()])]", // dependsOn should include the virtualNetwork parent resource
        });
    }

    [TestMethod]
    // https://github.com/azure/bicep/issues/1993
    public void Test_Issue1993()
    {
        var result = CompilationHelper.Compile(@"
//""flat"" string
var jsonStringFlat  = '[""one"",""two"",""three"" ]'

//Good Array
var jsonStringGood  = '''
[
  ""one"",
  ""two"",
  ""three""
]'''

//Bad Array
var jsonStringBad  = '''
[
  ""one"",
  ""two"",
  ""three""
]
'''
var jsonArrayFlat = json(jsonStringFlat)
var jsonArrayGood = json(jsonStringGood)
var jsonArrayBad = json(jsonStringBad)

output flatArray array = [for (name, i) in jsonArrayFlat: {
  element: name
}]

output goodArray array = [for (name, i) in jsonArrayGood: {
  element: name
}]

output badArray array = [for (name, i) in jsonArrayBad : {
  element: name
}]
");


        var evaluated = TemplateEvaluator.Evaluate(result.Template).ToJToken();
        var expectedOutput = new JArray
        {
            new JObject {["element"] = "one"},
            new JObject {["element"] = "two"},
            new JObject {["element"] = "three"},
        };
        evaluated.Should().HaveValueAtPath("$.outputs['flatArray'].value", expectedOutput);
        evaluated.Should().HaveValueAtPath("$.outputs['goodArray'].value", expectedOutput);
        evaluated.Should().HaveValueAtPath("$.outputs['badArray'].value", expectedOutput);
    }

    [TestMethod]
    // https://github.com/azure/bicep/issues/2009
    public void Test_Issue2009()
    {
        var result = CompilationHelper.Compile(@"
param providerNamespace string = 'Microsoft.Web'

output providerOutput object = {
#disable-next-line BCP241
  thing: providers(providerNamespace)
#disable-next-line BCP241
  otherThing: providers(providerNamespace, 'sites')
}
");

        result.ExcludingLinterDiagnostics().Should().NotHaveAnyDiagnostics();

        var providersMetadata = new[]
        {
            new
            {
                @namespace = "Microsoft.Web",
                resourceTypes = new[]
                {
                    new
                    {
                        resourceType = "sites",
                        locations = new[] {"West US", "East US",},
                        apiVersions = new[] {"2019-01-01", "2020-01-01",},
                    }
                }
            }
        };

        var evaluated = TemplateEvaluator.Evaluate(result.Template, configBuilder: config => config with
        {
            Metadata = new()
            {
                ["providers"] = JToken.FromObject(providersMetadata),
            }
        }).ToJToken();

        evaluated.Should().HaveValueAtPath("$.outputs['providerOutput'].value.thing", new JObject
        {
            ["namespace"] = "Microsoft.Web",
            ["resourceTypes"] = new JArray
            {
                new JObject
                {
                    ["resourceType"] = "sites",
                    ["locations"] = new JArray {"West US", "East US"},
                    ["apiVersions"] = new JArray {"2019-01-01", "2020-01-01"},
                }
            }
        });

        evaluated.Should().HaveValueAtPath("$.outputs['providerOutput'].value.otherThing", new JObject
        {
            ["resourceType"] = "sites",
            ["locations"] = new JArray { "West US", "East US" },
            ["apiVersions"] = new JArray { "2019-01-01", "2020-01-01" },
        });
    }

    [TestMethod]
    // https://github.com/azure/bicep/issues/2009
    public void Test_Issue2009_expanded()
    {
        var result = CompilationHelper.Compile(@"
#disable-next-line BCP241
output providersNamespace string = providers('Test.Rp').namespace
#disable-next-line BCP241
output providersResources array = providers('Test.Rp').resourceTypes

#disable-next-line BCP241
output providersResourceType string = providers('Test.Rp', 'fakeResource').resourceType
#disable-next-line BCP241
output providersApiVersionFirst string = providers('Test.Rp', 'fakeResource').apiVersions[0]
#disable-next-line BCP241
output providersLocationFirst string = providers('Test.Rp', 'fakeResource').locations[0]
");

        result.ExcludingLinterDiagnostics().Should().NotHaveAnyDiagnostics();

        var providersMetadata = new[]
        {
            new
            {
                @namespace = "Test.Rp",
                resourceTypes = new[]
                {
                    new
                    {
                        resourceType = "fakeResource",
                        locations = new[] {"Earth", "Mars"},
                        apiVersions = new[] {"3024-01-01", "4100-01-01",},
                    }
                }
            }
        };

        var evaluated = TemplateEvaluator.Evaluate(result.Template, configBuilder: config => config with
        {
            Metadata = new()
            {
                ["providers"] = JToken.FromObject(providersMetadata),
            }
        }).ToJToken();

        evaluated.Should().HaveValueAtPath("$.outputs['providersNamespace'].value", "Test.Rp");
        evaluated.Should().HaveValueAtPath("$.outputs['providersResources'].value", new JArray
        {
            new JObject
            {
                ["resourceType"] = "fakeResource",
                ["locations"] = new JArray {"Earth", "Mars"},
                ["apiVersions"] = new JArray {"3024-01-01", "4100-01-01"},
            }
        });


        evaluated.Should().HaveValueAtPath("$.outputs['providersResourceType'].value", "fakeResource");
        evaluated.Should().HaveValueAtPath("$.outputs['providersApiVersionFirst'].value", "3024-01-01");
        evaluated.Should().HaveValueAtPath("$.outputs['providersLocationFirst'].value", "Earth");
    }

    [TestMethod]
    public void Variable_loops_should_not_cause_infinite_recursion()
    {
        var result = CompilationHelper.Compile(@"
var loopInput = [
  'one'
  'two'
]
var arrayOfObjectsViaLoop = [for (name, i) in loopInput: {
  index: i
  name: name
  value: 'prefix-${i}-${name}-suffix'
}]
");

        result.ExcludingLinterDiagnostics().Should().NotHaveAnyDiagnostics();
        result.Template.Should().NotBeNull();
    }

    [TestMethod]
    // https://github.com/azure/bicep/issues/1883
    public void Test_Issue1883()
    {
        var result = CompilationHelper.Compile(@"
resource vm 'Microsoft.Compute/virtualMachines@2020-06-01' = if (true) {
  name: 'myVM'
  location: 'westus'

  resource vmExt 'extensions' = {
    name: 'myVMExtension'
    location: 'westus'
  }
}

output vmExtName string = vm::vmExt.name
");

        result.ExcludingLinterDiagnostics().Should().NotHaveAnyDiagnostics();
        result.Template.Should().NotBeNull();
    }

    [TestMethod]
    // https://github.com/azure/bicep/issues/691
    public void Test_Issue691()
    {
        var result = CompilationHelper.Compile(@"
var vmNotWorkingProps = {
  valThatDoesNotExist: ''
}

resource vmNotWorking 'Microsoft.Compute/virtualMachines@2020-06-01' = {
  name: 'notWorking'
  location: 'west us'
  // no diagnostics raised here even though the type is invalid!
  properties: vmNotWorkingProps
//@           ~~~~~~~~~~~~~~~~~ $0
}
");


        result.ExcludingLinterDiagnostics().Should().HaveDiagnostics(new[]
        {
            ("BCP037", DiagnosticLevel.Warning, "The property \"valThatDoesNotExist\" from source declaration \"vmNotWorkingProps\" is not allowed on objects of type \"VirtualMachineProperties\". Permissible properties include \"additionalCapabilities\", \"availabilitySet\", \"billingProfile\", \"diagnosticsProfile\", \"evictionPolicy\", \"extensionsTimeBudget\", \"hardwareProfile\", \"host\", \"hostGroup\", \"licenseType\", \"networkProfile\", \"osProfile\", \"priority\", \"proximityPlacementGroup\", \"securityProfile\", \"storageProfile\", \"virtualMachineScaleSet\". If this is a resource type definition inaccuracy, report it using https://aka.ms/bicep-type-issues."),
        });
    }

    [TestMethod]
    // https://github.com/azure/bicep/issues/2535
    public void Test_Issue2535()
    {
        var result = CompilationHelper.Compile(@"
targetScope = 'managementGroup'

resource mg 'Microsoft.Management/managementGroups@2020-05-01' = {
  name: 'MyChildMG'
  scope: tenant()
  properties: {
    displayName: 'This should be a child of MyParentMG'
    details: {
      parent: managementGroup()
    }
  }
}
");

        result.ExcludingLinterDiagnostics().Should().NotHaveAnyCompilationBlockingDiagnostics();
        result.Template.Should().HaveValueAtPath("$.resources[0].properties.details.parent", "[managementGroup()]");

        var evaluated = TemplateEvaluator.Evaluate(result.Template).ToJToken();
        evaluated.Should().HaveValueAtPath("$.resources[0].properties.details.parent.id", $"/providers/Microsoft.Management/managementGroups/{Guid.Empty}");
    }

    [TestMethod]
    // https://github.com/azure/bicep/issues/1988
    public void Test_Issue1988()
    {
        var result = CompilationHelper.Compile(@"
var subnet1Name = 'foobarsubnet-blueprint'
var virtualNetworkResourceGroup = 'alex-test-feb'

resource vnet 'Microsoft.Network/virtualNetworks@2020-08-01' existing = {
  name: 'foobarvnet-blueprint'
  scope: resourceGroup(virtualNetworkResourceGroup)
}

resource my_subnet 'Microsoft.Network/virtualNetworks/subnets@2020-08-01' existing = {
  name: subnet1Name
  parent: vnet
}

resource my_interface 'Microsoft.Network/networkInterfaces@2021-02-01' = {
  name: 'nic-test01'
  location: vnet.location // this is not valid because it requires reference() if resource is 'existing'
  properties: {
    ipConfigurations: [
      {
        name: 'ipconfig1'
        properties: {
          privateIPAllocationMethod: 'Dynamic'
          subnet: {
            id: my_subnet.id
          }
        }
      }
    ]
  }
}
");

        result.ExcludingLinterDiagnostics().Should().HaveDiagnostics(new[]
        {
            ("BCP120", DiagnosticLevel.Error, "This expression is being used in an assignment to the \"location\" property of the \"Microsoft.Network/networkInterfaces\" type, which requires a value that can be calculated at the start of the deployment. Properties of vnet which can be calculated at the start include \"apiVersion\", \"id\", \"name\", \"type\"."),
        });
    }

    [TestMethod]
    // https://github.com/azure/bicep/issues/2268
    public void Test_Issue2268()
    {
        var result = CompilationHelper.Compile(@"
param sqlServerName string = 'myServer'
param sqlDbName string = 'myDb'
var sqlDatabase = {
  name: sqlDbName
  dataEncryption: 'Enabled'
}

resource sqlDb 'Microsoft.Sql/servers/databases@2021-02-01-preview' existing = {
  name: '${sqlServerName}/${sqlDatabase.name}'
}

resource transparentDataEncryption 'Microsoft.Sql/servers/databases/transparentDataEncryption@2014-04-01' = {
  name: 'current'
  parent: sqlDb
  properties: {
    status: sqlDatabase.dataEncryption
  }
}

output tdeId string = transparentDataEncryption.id
");
        result.ExcludingLinterDiagnostics().Should().NotHaveAnyDiagnostics();

        var evaluated = TemplateEvaluator.Evaluate(result.Template).ToJToken();

        evaluated.Should().HaveValueAtPath("$.resources[0].name", "myServer/myDb/current");
        evaluated.Should().HaveValueAtPath("$.outputs['tdeId'].value", $"/subscriptions/{Guid.Empty}/resourceGroups/DummyResourceGroup/providers/Microsoft.Sql/servers/myServer/databases/myDb/transparentDataEncryption/current");
    }

    [TestMethod]
    // https://github.com/Azure/bicep/issues/2289
    public void Test_Issue2289()
    {
        var result = CompilationHelper.Compile(@"

resource p 'Microsoft.Network/dnsZones@2018-05-01' = {
  name: 'sss'
  location: ''
}

resource c 'Microsoft.Network/dnsZones/CNAME@2018-05-01' = [for thing in []: {
  parent: p
  name: 'sss/'
}]

resource p2 'Microsoft.Network/dnsZones@2018-05-01' = {
  name: 'sss2'
  location: ''

  resource c2 'CNAME' = [for thing2 in []: {
    name: 'sss2/'
  }]
}
");
        result.ExcludingLinterDiagnostics().Should().HaveDiagnostics(new[]
        {
            ("BCP179", DiagnosticLevel.Warning, "Unique resource or deployment name is required when looping. The loop item variable \"thing\" must be referenced in at least one of the value expressions of the following properties: \"name\", \"parent\""),
            ("BCP170", DiagnosticLevel.Error, "Expected resource name to not contain any \"/\" characters. Child resources with a parent resource reference (via the parent property or via nesting) must not contain a fully-qualified name."),
            ("BCP179", DiagnosticLevel.Warning, "Unique resource or deployment name is required when looping. The loop item variable \"thing2\" must be referenced in at least one of the value expressions of the following properties: \"name\""),
            ("BCP170", DiagnosticLevel.Error, "Expected resource name to not contain any \"/\" characters. Child resources with a parent resource reference (via the parent property or via nesting) must not contain a fully-qualified name."),
        });
        result.Template.Should().BeNull();
    }

    [TestMethod]
    // https://github.com/azure/bicep/issues/1809
    public void Test_Issue1809()
    {
        var result = CompilationHelper.Compile(
            ("main.bicep", @"
module tags './tags.bicep' = {
  name: 'tags'
}

resource vwan 'Microsoft.Network/virtualWans@2020-05-01' = {
  location: 'westus'
  name: 'vwan'
  properties: {
    disableVpnEncryption: false
    allowBranchToBranchTraffic: true
    allowVnetToVnetTraffic: true
    type: 'foo'
  }
  tags: tags.outputs.tagsoutput
}

resource vwan2 'Microsoft.Network/virtualWans@2020-05-01' = {
  location: 'westus'
  name: 'vwan2'
  properties: {
    disableVpnEncryption: false
    allowBranchToBranchTraffic: true
    allowVnetToVnetTraffic: true
    type: 'foo'
  }
  tags: {
    // Should run deploy-time constant checking for myTag1.
    myTag1: tags.outputs.tagsoutput.tag1
  }
}

resource nsgs 'Microsoft.Network/networkSecurityGroups@2019-04-01' = [for i in range(0, 2): {
  name: 'nsg-${i}'
  location: 'westus'
  properties: {}
  tags: tags.outputs.tagsoutput
}]

resource nsgs2 'Microsoft.Network/networkSecurityGroups@2019-04-01' = [for i in range(0, 2): {
  name: 'nsg2-${i}'
  location: 'westus'
  properties: {}
  tags: {
    // Should run deploy-time constant checking for myTag1.
    myTag1: tags.outputs.tagsoutput.tag1
  }
}]

resource publicIP 'Microsoft.Network/publicIpAddresses@2019-04-01' = {
  name: 'publicIP'
  location: 'westus'
  zones: [
    // Should run deploy-time constant checking inside zones.
    vwan.properties.type
  ]
  sku: {
    name: 'Basic'
  }
  properties: {
    publicIPAllocationMethod: 'Dynamic'
    dnsSettings: {
    }
  }
}
"),
            ("tags.bicep", @"
output tagsoutput object = {
  tag1: 'tag1Value'
}
"));

        result.ExcludingLinterDiagnostics().Should().HaveDiagnostics(new[]
        {
            ("BCP120", DiagnosticLevel.Error, "This expression is being used in an assignment to the \"tags\" property of the \"Microsoft.Network/virtualWans\" type, which requires a value that can be calculated at the start of the deployment. Properties of tags which can be calculated at the start include \"name\"."),
            ("BCP120", DiagnosticLevel.Error, "This expression is being used in an assignment to the \"tags\" property of the \"Microsoft.Network/virtualWans\" type, which requires a value that can be calculated at the start of the deployment. Properties of tags which can be calculated at the start include \"name\"."),
            ("BCP120", DiagnosticLevel.Error, "This expression is being used in an assignment to the \"tags\" property of the \"Microsoft.Network/networkSecurityGroups\" type, which requires a value that can be calculated at the start of the deployment. Properties of tags which can be calculated at the start include \"name\"."),
            ("BCP120", DiagnosticLevel.Error, "This expression is being used in an assignment to the \"tags\" property of the \"Microsoft.Network/networkSecurityGroups\" type, which requires a value that can be calculated at the start of the deployment. Properties of tags which can be calculated at the start include \"name\"."),
            ("BCP120", DiagnosticLevel.Error, "This expression is being used in an assignment to the \"zones\" property of the \"Microsoft.Network/publicIPAddresses\" type, which requires a value that can be calculated at the start of the deployment. Properties of vwan which can be calculated at the start include \"apiVersion\", \"id\", \"name\", \"type\"."),
        });
    }

    [TestMethod]
    // https://github.com/Azure/bicep/issues/2391
    public void Test_Issue2391()
    {
        var result = CompilationHelper.Compile(@"
resource vm 'Microsoft.Compute/virtualMachines@2020-12-01' = {
  name: 'myVM'
  location: 'westus'

  resource vmExts 'extensions' = [for vmExtName in []: {
    name: vmExtName
    location: 'westus'
  }]
}

output vmExtNames array = [for vmExtName in vm::vmExts: {
  name: vmExtName
}]
");

        result.ExcludingLinterDiagnostics().Should().HaveDiagnostics(new[]
        {
            ("BCP144", DiagnosticLevel.Error, "Directly referencing a resource or module collection is not currently supported here. Apply an array indexer to the expression.")
        });
    }

    [TestMethod]
    // https://github.com/Azure/bicep/issues/2090
    public void Test_Issue2090()
    {
        var result = CompilationHelper.Compile(@"
resource vnet 'Microsoft.Network/virtualNetworks@2020-11-01' = {
  name: 'myVnet'
}

output snetIds array = [for subnet in vnet.properties.subnets: {
  subName: subnet.name
  subId: subnet.id
}]
");

        result.ExcludingLinterDiagnostics().Should().HaveDiagnostics(new[]
        {
            ("BCP178", DiagnosticLevel.Error, "This expression is being used in the for-expression, which requires a value that can be calculated at the start of the deployment. Properties of vnet which can be calculated at the start include \"apiVersion\", \"id\", \"name\", \"type\".")
        });
    }

    [TestMethod]
    // https://github.com/Azure/bicep/issues/1699
    public void Test_Issue1699()
    {
        var result = CompilationHelper.Compile(@"
targetScope = 'subscription'

resource rg 'Microsoft.Resources/resourceGroups@2020-10-01' = {
  name: 'rg'
  location: 'West US'
}

var test = [
  {
    name: 'test'
    value: rg.properties.provisioningState
  }
]

resource rg2 'Microsoft.Resources/resourceGroups@2020-10-01' = [for item in test: {
  name: 'rg2'
  location: 'West US'
}]

resource rg3 'Microsoft.Resources/resourceGroups@2020-10-01' = if (rg2[0].tags.foo == 'bar') {
  name: 'rg3'
  location: 'West US'
}
");

        result.ExcludingLinterDiagnostics().Should().HaveDiagnostics(new[]
        {
            ("BCP179", DiagnosticLevel.Warning, "Unique resource or deployment name is required when looping. The loop item variable \"item\" must be referenced in at least one of the value expressions of the following properties: \"name\""),
            ("BCP178", DiagnosticLevel.Error, "This expression is being used in the for-expression, which requires a value that can be calculated at the start of the deployment. You are referencing a variable which cannot be calculated at the start (\"test\" -> \"rg\"). Properties of rg which can be calculated at the start include \"apiVersion\", \"id\", \"name\", \"type\"."),
            ("BCP177", DiagnosticLevel.Error, "This expression is being used in the if-condition expression, which requires a value that can be calculated at the start of the deployment. Properties of rg2 which can be calculated at the start include \"apiVersion\", \"id\", \"name\", \"type\".")
        });
    }

    [TestMethod]
    // https://github.com/Azure/bicep/issues/2484
    public void Test_Issue2484()
    {
        var result = CompilationHelper.Compile(@"
@sys.allowed([
  'apple'
  'banana'
])
param foo string = 'peach'
");

        result.ExcludingLinterDiagnostics().Should().HaveDiagnostics(new[]
        {
            ("BCP033", DiagnosticLevel.Error, "Expected a value of type \"'apple' | 'banana'\" but the provided value is of type \"'peach'\"."),
        });
    }

    [TestMethod]
    // https://github.com/Azure/bicep/issues/2547
    public void Test_Issue2547()
    {
        var result = CompilationHelper.Compile(
            ("main.bicep", @"
module stgModule './stg.bicep' = {
  name: 'stgModule'
}

resource publicIPAddress 'Microsoft.Network/publicIPAddresses@2019-11-01' = {
  name: 'pubIP'
  location: resourceGroup().location
  properties: {
    publicIPAllocationMethod: az.listSecrets(stgModule.outputs.storageAccount.id, stgModule.outputs.storageAccount.apiVersion).keys[0].value
    dnsSettings: {
      domainNameLabel: listKeys(stgModule.outputs.storageAccount.id, stgModule.outputs.storageAccount.apiVersion).keys[0].value
    }
  }
}
"),
            ("stg.bicep", @"
resource stg 'Microsoft.Storage/storageAccounts@2021-02-01' = {
  name: 'mystorage1234567'
  location: 'westus'
  kind: 'StorageV2'
  sku: {
    name: 'Standard_LRS'
  }
}

output storageAccount object = {
  id: stg.id
  apiVersion: stg.apiVersion
}
"));

        result.ExcludingLinterDiagnostics().Should().HaveDiagnostics(new[]
        {
            ("BCP181", DiagnosticLevel.Error, "This expression is being used in an argument of the function \"listSecrets\", which requires a value that can be calculated at the start of the deployment. Properties of stgModule which can be calculated at the start include \"name\"."),
            ("BCP181", DiagnosticLevel.Error, "This expression is being used in an argument of the function \"listSecrets\", which requires a value that can be calculated at the start of the deployment. Properties of stgModule which can be calculated at the start include \"name\"."),
            ("BCP181", DiagnosticLevel.Error, "This expression is being used in an argument of the function \"listKeys\", which requires a value that can be calculated at the start of the deployment. Properties of stgModule which can be calculated at the start include \"name\"."),
            ("BCP181", DiagnosticLevel.Error, "This expression is being used in an argument of the function \"listKeys\", which requires a value that can be calculated at the start of the deployment. Properties of stgModule which can be calculated at the start include \"name\"."),
        });
    }

    [TestMethod]
    // https://github.com/Azure/bicep/issues/2494
    public void Test_Issue2494()
    {
        var result = CompilationHelper.Compile(@"
var name = nameCopy
var nameCopy = name

resource appServicePlan 'Microsoft.Web/serverfarms@2020-12-01' = {
  name: name
  location: resourceGroup().location
  sku: {
    name: 'F1'
    capacity: 1
  }
}
");

        result.ExcludingLinterDiagnostics().Should().HaveDiagnostics(new[]
        {
            ("BCP080", DiagnosticLevel.Error, "The expression is involved in a cycle (\"nameCopy\" -> \"name\")."),
            ("BCP080", DiagnosticLevel.Error, "The expression is involved in a cycle (\"name\" -> \"nameCopy\")."),
            ("BCP062", DiagnosticLevel.Error, "The referenced declaration with name \"name\" is not valid.")
        });
    }

    [TestMethod]
    // https://github.com/Azure/bicep/issues/2624
    public void Test_Issue2624()
    {
        var result = CompilationHelper.Compile(@"
var foo = az.listKeys('foo', '2012-02-01')[0].value
");

        result.ExcludingLinterDiagnostics().Should().NotHaveAnyDiagnostics();
    }

    [TestMethod]
    // https://github.com/Azure/bicep/issues/449
    public void Test_Issue449_PositiveCase()
    {
        var result = CompilationHelper.Compile(@"
param zonesEnabled bool

resource pubipv4 'Microsoft.Network/publicIpAddresses@2020-05-01' = {
  name: 'pip'
  zones: zonesEnabled ? [
    'a'
  ] : null
}");
        result.ExcludingLinterDiagnostics().Should().NotHaveAnyDiagnostics();
    }

    [TestMethod]
    // https://github.com/Azure/bicep/issues/449
    public void Test_Issue449_NegativeCase()
    {
        var result = CompilationHelper.Compile(@"
param zonesEnabled bool

resource pubipv4 'Microsoft.Network/publicIpAddresses@2020-05-01' = {
  name: null
  zones: zonesEnabled ? [
    'a'
  ] : null
}

resource lock 'Microsoft.Authorization/locks@2016-09-01' = {
  name: 'lock'
  properties: {
    level: 'CanNotDelete'
  }
  scope: null
}

resource cname 'Microsoft.Network/dnsZones/CNAME@2018-05-01' = {
  name: null
  parent: null
}
");
        result.ExcludingLinterDiagnostics().Should().HaveDiagnostics(new[]
        {
            ("BCP036", DiagnosticLevel.Error, "The property \"name\" expected a value of type \"string\" but the provided value is of type \"null\"."),
            ("BCP036", DiagnosticLevel.Error, "The property \"scope\" expected a value of type \"resource | tenant\" but the provided value is of type \"null\"."),
            ("BCP036", DiagnosticLevel.Error, "The property \"name\" expected a value of type \"string\" but the provided value is of type \"null\"."),
            ("BCP036", DiagnosticLevel.Error, "The property \"parent\" expected a value of type \"Microsoft.Network/dnsZones\" but the provided value is of type \"null\"."),
            ("BCP240", DiagnosticLevel.Error, "The \"parent\" property only permits direct references to resources. Expressions are not supported."),
        });
    }

    [TestMethod]
    // https://github.com/Azure/bicep/issues/2248
    public void Test_Issue2248_UnionTypeInArrayAccessBaseExpression()
    {
        var result = CompilationHelper.Compile(@"
param isProdLike bool

var testLocations = [
  'northeurope'
]
var prodLocations = [
  'northeurope'
  'westeurope'
]
var locations = isProdLike ? prodLocations : testLocations
var primaryLocation = locations[0]
");
        result.ExcludingLinterDiagnostics().Should().NotHaveAnyDiagnostics();
    }

    [TestMethod]
    // https://github.com/Azure/bicep/issues/2248
    public void Test_Issue2248_UnionTypeInArrayAccessBaseExpression_NegativeCase()
    {
        var result = CompilationHelper.Compile("""
            param condition bool
            var foos = condition ? true : []
            var primaryFoo = foos[0]
            """);
        result.ExcludingLinterDiagnostics().Should().HaveDiagnostics(new[]
        {
            ("BCP076", DiagnosticLevel.Error, "Cannot index over expression of type \"<empty array> | true\". Arrays or objects are required.")
        });
    }

    [TestMethod]
    // https://github.com/Azure/bicep/issues/2248
    public void Test_Issue2248_UnionTypeInPropertyAccessBaseExpression()
    {
        var result = CompilationHelper.Compile(@"
param input object
param which bool

var default = {

}

var chosenOne = which ? input : default

var p = chosenOne.?foo
");
        result.ExcludingLinterDiagnostics().Should().NotHaveAnyDiagnostics();
    }

    [TestMethod]
    // https://github.com/azure/bicep/issues/2695
    public void Test_Issue2695()
    {
        var result = CompilationHelper.Compile(
            ("main.bicep", @"
targetScope = 'managementGroup'

module mgDeploy 'managementGroup.bicep' = {
  name: 'mgDeploy'
  params: {
  }
  scope: managementGroup('test')
}
"),
            ("managementGroup.bicep", @"
targetScope = 'managementGroup'

resource policyAssignment 'Microsoft.Authorization/policyAssignments@2020-09-01' = {
  name: 'policy-assignment-01'
  properties: {
    policyDefinitionId: '/providers/Microsoft.Authorization/policyDefinitions/10ee2ea2-fb4d-45b8-a7e9-a2e770044cd9'
    displayName: 'Sample policy assignment'
    description: 'Sample policy'
    enforcementMode: 'Default'
  }
}
"));

        result.ExcludingLinterDiagnostics().Should().NotHaveAnyDiagnostics();
    }

    [TestMethod]
    // https://github.com/Azure/bicep/issues/2622
    public void Test_Issue2622()
    {
        var result = CompilationHelper.Compile(@"
resource publicIPAddress 'Microsoft.Network/publicIPAddresses@2019-11-01' = {
  // Runtime error. This should be blocked.
  name: listKeys('foo', '2012-01-01')[0].value
  location: resourceGroup().location
  properties: {
    publicIPAllocationMethod: 'Dynamic'
    dnsSettings: {
      domainNameLabel: 'dnsname'
    }
  }
}
");
        result.ExcludingLinterDiagnostics().Should().HaveDiagnostics(new[]
        {
            ("BCP120", DiagnosticLevel.Error, "This expression is being used in an assignment to the \"name\" property of the \"Microsoft.Network/publicIPAddresses\" type, which requires a value that can be calculated at the start of the deployment.")
        });
    }

    [TestMethod]
    // https://github.com/Azure/bicep/issues/2291
    public void Test_Issue2291()
    {
        var result = CompilationHelper.Compile(@"
resource registry 'Microsoft.ContainerRegistry/registries@2021-06-01-preview' existing = {
  name: 'foobar'
  resource importPipeline 'importPipelines' existing = {
    name: 'import'
  }
}

resource pipelineRun 'Microsoft.ContainerRegistry/registries/pipelineRuns@2021-06-01-preview' = [for index in range(0, 3): if(registry::importPipeline.properties.trigger.sourceTrigger.status == 'Disabled') {
  parent: registry
  name: 'barbaz${index}'
  properties: {
    request: {
      pipelineResourceId: registry::importPipeline.id
      artifacts: []
      source: {
        type: 'AzureStorageBlob'
        name: 'blobBaseName_${index}'
      }
      catalogDigest: ''
    }
    forceUpdateTag: ''
  }
}]
");
        result.ExcludingLinterDiagnostics().Should().HaveDiagnostics(new[]
        {
            ("BCP177", DiagnosticLevel.Error, "This expression is being used in the if-condition expression, which requires a value that can be calculated at the start of the deployment. Properties of importPipeline which can be calculated at the start include \"apiVersion\", \"id\", \"name\", \"type\".")
        });
    }

    [TestMethod]
    public void Test_Issue2578()
    {
        var result = CompilationHelper.Compile(
            ("simple.bicep", @"
param hello string
output hello string = hello
"),
            ("main.bicep", @"
var v = {
  hello: 's'
}

module simple 'simple.bicep' = {
  name: 's2'
  params: v
}
"));
        result.ExcludingLinterDiagnostics().Should().HaveDiagnostics(new[]
        {
            ("BCP183", DiagnosticLevel.Error, "The value of the module \"params\" property must be an object literal.")
        });
    }

    [TestMethod]
    public void Test_Issue2578_ParseError()
    {
        var result = CompilationHelper.Compile(
            ("simple.bicep", @"
param hello string
output hello string = hello
"),
            ("main.bicep", @"
var v = {
  hello: 's'
}

module simple 'simple.bicep' = {
  name: 's2'
  params:
}

output v object = v
"));
        result.ExcludingLinterDiagnostics().Should().HaveDiagnostics(new[]
        {
            ("BCP009", DiagnosticLevel.Error, "Expected a literal value, an array, an object, a parenthesized expression, or a function call at this location.")
        });

        result.ExcludingLinterDiagnostics().Should().NotHaveDiagnosticsWithCodes(new[] { "BCP183" });
    }

    [TestMethod]
    // https://github.com/Azure/bicep/issues/2895
    public void Test_Issue2895()
    {
        var result = CompilationHelper.Compile(@"
param vnetName string
param subnetName string
param vnetResourceGroupName string

resource subnetRef 'Microsoft.Network/virtualNetworks/subnets@2020-11-01' existing = {
  name: '${vnetName}/subnets/${subnetName}'
  scope: resourceGroup(vnetResourceGroupName)
}
");
        result.ExcludingLinterDiagnostics().Should().HaveDiagnostics(new[]
        {
                ("BCP169", DiagnosticLevel.Error, "Expected resource name to contain 1 \"/\" character(s). The number of name segments must match the number of segments in the resource type."),
            });
    }

    [TestMethod]
    // https://github.com/Azure/bicep/issues/3566
    public void Test_Issue3566()
    {
        var result = CompilationHelper.Compile(@"
resource storageaccount 'Microsoft.Storage/storageAccounts@2021-02-01' = {
  name: uniqueString(resourceGroup().id, 'alfran')
  location: resourceGroup().location
  kind: 'StorageV2'
  sku: {
    name: 'Premium_LRS'
  }
}

var secret = storageaccount.listKeys().keys[0].value
output secret string = secret
");

        result.Template.Should().NotHaveValueAtPath("$.variables['secret']", "the listKeys() output should be in-lined and not generate a variable");
        result.Template.Should().HaveValueAtPath("$.outputs['secret'].value", "[listKeys(resourceId('Microsoft.Storage/storageAccounts', uniqueString(resourceGroup().id, 'alfran')), '2021-02-01').keys[0].value]", "the listKeys() output should be in-lined");

        result.ExcludingLinterDiagnostics().Should().NotHaveAnyDiagnostics();
    }

    // https://github.com/Azure/bicep/issues/3558
    [TestMethod]
    public void Test_Issue3558()
    {
        var result = CompilationHelper.Compile(@"
param dataCollectionRule object
param tags object

var defaultLogAnalyticsWorkspace = {
  subscriptionId: subscription().subscriptionId
}

resource logAnalyticsWorkspaces 'Microsoft.OperationalInsights/workspaces@2020-10-01' existing = [for logAnalyticsWorkspace in dataCollectionRule.destinations.logAnalyticsWorkspaces: {
  name: logAnalyticsWorkspace.name
  scope: resourceGroup( union( defaultLogAnalyticsWorkspace, logAnalyticsWorkspace ).subscriptionId, logAnalyticsWorkspace.resourceGroup )
}]

resource dataCollectionRuleRes 'Microsoft.Insights/dataCollectionRules@2021-04-01' = {
  name: dataCollectionRule.name
  location: dataCollectionRule.location
  tags: tags
  kind: dataCollectionRule.kind
  properties: {
    description: dataCollectionRule.description
    destinations: union(empty(dataCollectionRule.destinations.azureMonitorMetrics.name) ? {} : {
      azureMonitorMetrics: {
        name: dataCollectionRule.destinations.azureMonitorMetrics.name
      }
    },{
      logAnalytics: [for (logAnalyticsWorkspace, i) in dataCollectionRule.destinations.logAnalyticsWorkspaces: {
        name: logAnalyticsWorkspace.destinationName
        workspaceResourceId: logAnalyticsWorkspaces[i].id
      }]
    })
    dataSources: dataCollectionRule.dataSources
    dataFlows: dataCollectionRule.dataFlows
  }
}
");

        result.ExcludingLinterDiagnostics().Should().HaveDiagnostics(new[]
        {
            ("BCP138", DiagnosticLevel.Error, "For-expressions are not supported in this context. For-expressions may be used as values of resource, module, variable, and output declarations, or values of resource and module properties.")
        });
    }

    /// <summary>
    /// https://github.com/Azure/bicep/issues/1833
    /// </summary>
    [TestMethod]
    public void Test_Issue1833()
    {
        var result = CompilationHelper.Compile(
            ("managementGroup.bicep", @"
targetScope = 'managementGroup'
"),
            ("main.bicep", @"
targetScope = 'tenant'

param mainMgName string
param managementGroups array

resource mainMg 'Microsoft.Management/managementGroups@2020-05-01' = {
  name: mainMgName
}

resource mgs 'Microsoft.Management/managementGroups@2020-05-01' = [for (mg, i) in managementGroups: {
  name: mg
}]

module singleMgModule 'managementGroup.bicep' = {
  name: 'single-mg'
  scope: mainMg
}
"));

        result.ExcludingLinterDiagnostics().Should().NotHaveAnyDiagnostics();
    }

    [TestMethod]
    // https://github.com/Azure/bicep/issues/3617
    public void Test_Issue3617()
    {
        var result = CompilationHelper.Compile(@"
param eventGridSystemTopicName string
param subscription object
param endPointPropertiesWithIdentity object
param endPointProperties object
param defaultAdvancedFilterObject object

resource eventSubscription 'Microsoft.EventGrid/systemTopics/eventSubscriptions@2021-06-01-preview' = {
  name: '${eventGridSystemTopicName}/${subscription.name}'
  properties: {
    deliveryWithResourceIdentity: subscription.destination.useIdentity ? endPointPropertiesWithIdentity[toLower(subscription.destination.type)] : null
    destination: subscription.destination.useIdentity ? null : endPointProperties[toLower(subscription.destination.type)]
    filter: {
      subjectBeginsWith: subscription.filter.beginsWith
      subjectEndsWith: subscription.filter.endsWith
      includedEventTypes: subscription.filter.eventTypes
      isSubjectCaseSensitive: subscription.filter.caseSensitive
      enableAdvancedFilteringOnArrays: subscription.filter.enableAdvancedFilteringOnArrays
      advancedFilters: [for advancedFilter in subscription.filter.advancedFilters: {
        key: advancedFilter.key
        operatorType: advancedFilter.operator
        value: union(defaultAdvancedFilterObject, advancedFilter).value
        values: union(defaultAdvancedFilterObject, advancedFilter).values
      }]
    }
  }
}
");

        result.ExcludingLinterDiagnostics().Should().NotHaveAnyDiagnostics();
    }

    [TestMethod]
    // https://github.com/Azure/bicep/issues/2990
    public void Test_Issue2990()
    {
        var result = CompilationHelper.Compile(@"
targetScope = 'managementGroup'

param managementGroupName string
param subscriptionId string

resource myManagementGroup 'Microsoft.Management/managementGroups@2021-04-01' existing = {
  scope: tenant()
  name: managementGroupName
}

resource subscriptionAssociation 'Microsoft.Management/managementGroups/subscriptions@2021-04-01' = {
  parent: myManagementGroup
  name: subscriptionId
}
");

        result.ExcludingLinterDiagnostics().Should().NotHaveAnyDiagnostics();
    }

    [TestMethod]
    // https://github.com/Azure/bicep/issues/4007
    public void Test_Issue4007()
    {
        var result = CompilationHelper.Compile(@"
targetScope = 'subscription'

var map = {
    '1': 'hello'
}

output one string = map['1']
");

        result.Template.Should().HaveValueAtPath("$.outputs.one.value", "[variables('map')['1']]");

        var evaluated = TemplateEvaluator.Evaluate(result.Template).ToJToken();
        evaluated.Should().HaveValueAtPath("$.outputs.one.value", "hello");
    }

    [TestMethod]
    // https://github.com/Azure/bicep/issues/4156
    public void Test_Issue4156()
    {
        var result = CompilationHelper.Compile(@"
var location = resourceGroup().location
var topics = [
  'topicA'
  'topicB'
]

resource eventGridTopics 'Microsoft.EventGrid/topics@2021-06-01-preview' = [for topic in topics: {
  name: '${topic}-ZZZ'
  location: location
  sku: {
    name: 'Basic'
  }
  kind: 'Azure'
  identity: {
    type: 'SystemAssigned'
  }
}]

resource testR 'Microsoft.EventGrid/topics@2021-06-01-preview' existing = {
  name: 'myExistingEventGridTopic'
}

output deployedTopics array = [for (topicName, i) in topics: {
  name: topicName
  accessKey1: testR.listKeys().key1
  accessKey2: eventGridTopics[i].listKeys().key1
}]
");

        result.Template!.Should().HaveValueAtPath("$.outputs.deployedTopics.copy.input", new JObject
        {
            ["name"] = "[variables('topics')[copyIndex()]]",
            ["accessKey1"] = "[listKeys(resourceId('Microsoft.EventGrid/topics', 'myExistingEventGridTopic'), '2021-06-01-preview').key1]",
            ["accessKey2"] = "[listKeys(resourceId('Microsoft.EventGrid/topics', format('{0}-ZZZ', variables('topics')[copyIndex()])), '2021-06-01-preview').key1]"
        });
    }

    [TestMethod]
    // https://github.com/Azure/bicep/issues/4212
    public void Test_Issue4212()
    {
        var result = CompilationHelper.Compile(
            ("main.bicep", @"
module mod 'mod.bicep' = {
  name: 'mod'
}

resource res 'Microsoft.Network/virtualNetworks/subnets@2020-11-01' existing = {
  name: 'abc/def'
  parent: mod
}

resource res2 'Microsoft.Network/virtualNetworks/subnets@2020-11-01' existing = {
  name: 'res2'
  parent: tenant()
}

output test string = res.id
"),
            ("mod.bicep", ""));

        result.Should().HaveDiagnostics(new[]
        {
            ("BCP036", DiagnosticLevel.Error, "The property \"parent\" expected a value of type \"Microsoft.Network/virtualNetworks\" but the provided value is of type \"module\"."),
            ("BCP240", DiagnosticLevel.Error, "The \"parent\" property only permits direct references to resources. Expressions are not supported."),
            ("no-unused-existing-resources", DiagnosticLevel.Warning, "Existing resource \"res2\" is declared but never used."),
            ("BCP036", DiagnosticLevel.Error, "The property \"parent\" expected a value of type \"Microsoft.Network/virtualNetworks\" but the provided value is of type \"tenant\"."),
            ("BCP240", DiagnosticLevel.Error, "The \"parent\" property only permits direct references to resources. Expressions are not supported."),
        });
    }

    // https://github.com/Azure/bicep/issues/4542
    [TestMethod]
    public void Test_Issue4542()
    {
        var result = CompilationHelper.Compile(@"
param sasTokenBaseTime string = utcNow('u')
param permissions string = 'adlrwu'

var sasTokenParams = {
  signedPermission: permissions
  signedExpiry: dateTimeAdd(sasTokenBaseTime, 'PT96H')
  signedProtocol: 'https'
  signedResourceTypes: 'sco'
  signedServices: 'b'
}

resource storageAccount 'Microsoft.Storage/storageAccounts@2019-04-01' = {
  name: 'foo'
  sku: {
    name: 'Standard_RAGRS'
  }
  kind: 'StorageV2'
  location: 'westus'

  resource blob 'blobServices' = {
    name: 'default'
    resource container 'containers' = {
      name: 'foo'
      properties: {
        publicAccess: 'None'
      }
    }
  }
}

resource registry 'Microsoft.ContainerRegistry/registries@2021-06-01-preview' = {
  name: 'foobar'
  location: 'westus'
  sku: {
    name: 'Premium'
  }

  resource importPipeline 'importPipelines' = {
    name: 'foo'
    location: 'westus'
    identity: {
      type: 'SystemAssigned'
    }
    properties: {
      source: {
        type: 'AzureStorageBlobContainer'
        uri: uri(storageAccount.properties.primaryEndpoints.blob, storageAccount::blob::container.name)
        keyVaultUri: kv::secret.properties.secretUri
      }
    }
  }
}

resource kv 'Microsoft.KeyVault/vaults@2021-06-01-preview' existing = {
  name: 'foo'

  resource ap 'accessPolicies' = {
    name: 'add'
    properties: {
      accessPolicies: [
        {
          tenantId: registry::importPipeline.identity.tenantId
          objectId: registry::importPipeline.identity.principalId
          permissions: {
            secrets: [
              'get'
            ]
          }
        }
      ]
    }
  }

  resource secret 'secrets' = {
    name: 'secretname'
    properties: {
      value: storageAccount.listAccountSas(storageAccount.apiVersion, sasTokenParams).accountSasToken
    }
    dependsOn: [
      // the below dependency gets a stack overflow
      ap
    ]
  }
}
");

        result.Template.Should().NotHaveValue();
        result.ExcludingLinterDiagnostics().Should().HaveDiagnostics(new[]
        {
            ("BCP080", DiagnosticLevel.Error, "The expression is involved in a cycle (\"secret\" -> \"ap\" -> \"importPipeline\")."),
            ("BCP080", DiagnosticLevel.Error, "The expression is involved in a cycle (\"importPipeline\" -> \"secret\" -> \"ap\")."),
            ("BCP080", DiagnosticLevel.Error, "The expression is involved in a cycle (\"importPipeline\" -> \"secret\" -> \"ap\")."),
            ("BCP080", DiagnosticLevel.Error, "The expression is involved in a cycle (\"ap\" -> \"importPipeline\" -> \"secret\")."),
        });
    }

    /// <summary>
    /// https://github.com/Azure/bicep/issues/2703
    /// </summary>
    [TestMethod]
    public void Test_Issue2703()
    {
        var result = CompilationHelper.Compile(@"
resource test 'Microsoft.Resources/deploymentScripts@2020-10-01' existing = {
  name: 'test'
}

output expTime string = test.properties.status.expirationTime
");

        result.Should().NotHaveAnyDiagnostics();
    }

    // https://github.com/Azure/bicep/issues/4565
    [TestMethod]
    public void Test_Issue4565()
    {
        var result = CompilationHelper.Compile(@"
var port = 1234

output test string = '${port}'
");

        result.Template.Should().HaveValueAtPath("$.outputs['test'].value", "[format('{0}', variables('port'))]");

        var evaluated = TemplateEvaluator.Evaluate(result.Template).ToJToken();
        evaluated.Should().HaveValueAtPath("$.outputs['test'].value", "1234", "the evaluated output should be of type string");
    }

    // https://github.com/Azure/bicep/issues/1228
    [TestMethod]
    public void Test_Issue1228()
    {
        var result = CompilationHelper.Compile(@"
targetScope = 'managementGroup'

resource policy01 'Microsoft.Authorization/policyDefinitions@2020-09-01' = {
  name: 'Allowed locations'
  properties: {
    policyType: 'Custom'
    mode: 'All'
    policyRule: {
      if: {
         field: 'location'
         notIn: [
           'westeurope'
        ]
      }
      then: {
         effect: 'Deny'
      }
   }
  }
}

resource initiative 'Microsoft.Authorization/policySetDefinitions@2020-09-01' = {
  name: 'Default initiative'
  properties: {
    policyDefinitions: [
      {
        policyDefinitionId: policy01.id
//        policyDefinitionId: '/providers/Microsoft.Management/managementGroups/MYMANAGEMENTGROUP/providers/${policy01.id}'
      }
    ]
  }
}
");

        result.Template.Should().HaveValueAtPath("$.resources[?(@.name == 'Default initiative')].properties.policyDefinitions[0].policyDefinitionId", "[extensionResourceId(managementGroup().id, 'Microsoft.Authorization/policyDefinitions', 'Allowed locations')]");

        var evaluated = TemplateEvaluator.Evaluate(result.Template).ToJToken();
        evaluated.Should().HaveValueAtPath("$.resources[?(@.name == 'Default initiative')].properties.policyDefinitions[0].policyDefinitionId", $"/providers/Microsoft.Management/managementGroups/{Guid.Empty}/providers/Microsoft.Authorization/policyDefinitions/Allowed locations");
    }

    // https://github.com/Azure/bicep/issues/4850
    [TestMethod]
    public void Test_Issue4850()
    {
        // missing new line at the start and end of the object
        var result = CompilationHelper.Compile(@"
resource keyVault 'Microsoft.KeyVault/vaults@2021-06-01-preview' existing = {
  name: 'foo'
  resource eventHubConnectionString 'secrets' existing = {
    name: 'eh-connectionstring'
  }
}

resource ehConn 'Microsoft.KeyVault/vaults/secrets@2021-06-01-preview' existing = {
  parent: keyVault
  name: 'eh-connectionstring'
}

var settings = [
  {
    name: 'ThisFails'
    value: '@Microsoft.KeyVault(SecretUri=${keyVault::eventHubConnectionString.properties.secretUriWithVersion})'
  }
]");

        result.Template.Should().NotHaveValueAtPath("$.variables");
        result.Should().OnlyContainDiagnostic("no-unused-vars", DiagnosticLevel.Warning, "Variable \"settings\" is declared but never used.");
    }

    /// <summary>
    /// https://github.com/Azure/bicep/issues/3934
    /// </summary>
    [TestMethod]
    public void Test_Issue3934()
    {
        var result = CompilationHelper.Compile(@"
param paramString string

#disable-next-line no-loc-expr-outside-params
output out1 string = paramString + resourceGroup().location
output out2 string = paramString + 'world'
output out3 string = paramString + paramString
output out4 string = 'hello' + 'world'
");

        result.Should().HaveDiagnostics(new[]
        {
            ("BCP045", DiagnosticLevel.Error, "Cannot apply operator \"+\" to operands of type \"string\" and \"string\". Use string interpolation instead."),
            ("BCP045", DiagnosticLevel.Error, "Cannot apply operator \"+\" to operands of type \"string\" and \"'world'\". Use string interpolation instead."),
            ("BCP045", DiagnosticLevel.Error, "Cannot apply operator \"+\" to operands of type \"string\" and \"string\". Use string interpolation instead."),
            ("BCP045", DiagnosticLevel.Error, "Cannot apply operator \"+\" to operands of type \"'hello'\" and \"'world'\". Use string interpolation instead.")
        });
    }

    // https://github.com/Azure/bicep/issues/3749
    [TestMethod]
    public void Test_Issue3749()
    {
        // missing new line at the start and end of the object
        var result = CompilationHelper.Compile(@"
param foo string
param bar string

output out1 string = foo
");

        result.Template.Should().NotHaveValueAtPath("$.functions");
        result.Should().OnlyContainDiagnostic("no-unused-params", DiagnosticLevel.Warning, "Parameter \"bar\" is declared but never used.");
    }

    /// <summary>
    /// https://github.com/Azure/bicep/issues/5099
    /// </summary>
    [TestMethod]
    public void Test_Issue5099()
    {
        var result = CompilationHelper.Compile(("foo.bicep", @"param input array
output out array = input"), ("main.bicep", @"targetScope = 'subscription'

@description('rgNames param')
param rgNames array = [
  'hello'
  'world'
]

@description('resource group in for loop')
resource rgs 'Microsoft.Resources/resourceGroups@2019-10-01' = [for rgName in rgNames: {
  name: rgName
  location: deployment().location
}]

@description('module loop')
module m 'foo.bicep' = [for (rgName, i) in rgNames: {
  name: 'foo${rgName}'
  scope: rgs[i]
  params: {
    input: rgName
  }
}]

@description('The Resources Ids of the API management service product groups')
output productGroupsResourceIds array = [for rgName in rgNames: resourceId('Microsoft.Resources/resourceGroups', rgName)]
"));
        result.Template.Should().NotBeNull();
        var templateContent = result.Template!.ToString();

        result.Template!.Should().HaveValueAtPath("$.parameters.rgNames.metadata.description", "rgNames param");
        result.Template!.Should().HaveValueAtPath("$.resources[?(@.name == '[parameters(\\'rgNames\\')[copyIndex()]]')].metadata.description", "resource group in for loop");
        result.Template!.Should().HaveValueAtPath("$.resources[?(@.name == '[format(\\'foo{0}\\', parameters(\\'rgNames\\')[copyIndex()])]')].metadata.description", "module loop");
        result.Template!.Should().HaveValueAtPath("$.outputs.productGroupsResourceIds.metadata.description", "The Resources Ids of the API management service product groups");
    }

    [TestMethod]
    // https://github.com/Azure/bicep/issues/5371
    public void Test_Issue5371_positive_test()
    {
        var result = CompilationHelper.Compile(@"
var myValue = -9223372036854775808
");

        result.ExcludingLinterDiagnostics().Should().NotHaveAnyDiagnostics();
        result.Template.Should().HaveValueAtPath("$.variables.myValue", -9223372036854775808);
    }

    [TestMethod]
    // https://github.com/Azure/bicep/issues/5371
    public void Test_Issue5371_positive_test_2()
    {
        var result = CompilationHelper.Compile(@"
var myValue = 9223372036854775807
");

        result.ExcludingLinterDiagnostics().Should().NotHaveAnyDiagnostics();
        result.Template.Should().HaveValueAtPath("$.variables.myValue", 9223372036854775807);
    }

    [TestMethod]
    // https://github.com/Azure/bicep/issues/5371
    public void Test_Issue5371_positive_test_3()
    {
        var result = CompilationHelper.Compile(@"
var myValue = -2147483648
");

        result.ExcludingLinterDiagnostics().Should().NotHaveAnyDiagnostics();
        result.Template.Should().HaveValueAtPath("$.variables.myValue", -2147483648);
    }

    [TestMethod]
    // https://github.com/Azure/bicep/issues/5371
    public void Test_Issue5371_positive_test_4()
    {
        var result = CompilationHelper.Compile(@"
var myValue = 2147483647
");

        result.ExcludingLinterDiagnostics().Should().NotHaveAnyDiagnostics();
        result.Template.Should().HaveValueAtPath("$.variables.myValue", 2147483647);
    }

    [DataTestMethod]
    [DataRow("var myValue = -9223372036854775809")]
    [DataRow("var myValue = 9223372036854775808")]
    // https://github.com/Azure/bicep/issues/5371
    public void Test_Issue5371_negative_tests(string fileContents)
    {
        var result = CompilationHelper.Compile(fileContents);

        result.ExcludingLinterDiagnostics().Should().HaveDiagnostics(new[]
        {
            ("BCP010", DiagnosticLevel.Error, "Expected a valid 64-bit signed integer.")
        });
    }

    /// <summary>
    /// https://github.com/Azure/bicep/issues/5456
    /// </summary>
    [TestMethod]
    public void Test_Issue5456_1()
    {
        var typeReference = ResourceTypeReference.Parse("My.Rp/myResource@2020-01-01");
        var typeLoader = TestTypeHelper.CreateResourceTypeLoaderWithTypes(new[]
        {
            new ResourceTypeComponents(typeReference, ResourceScope.ResourceGroup, ResourceScope.None, ResourceFlags.None, new ObjectType(typeReference.FormatName(), TypeSymbolValidationFlags.Default, new[]
            {
                new TypeProperty("name", LanguageConstants.String, TypePropertyFlags.DeployTimeConstant, "name property"),
                new TypeProperty("tags", LanguageConstants.Array, TypePropertyFlags.ReadOnly, "tags property"),
                new TypeProperty("properties", new ObjectType("properties", TypeSymbolValidationFlags.Default, new[]
                {
                    new TypeProperty("prop1", LanguageConstants.String, TypePropertyFlags.ReadOnly, "prop1")
                }, null), TypePropertyFlags.ReadOnly, "properties property"),
            }, null))
        });

        // explicitly pass a valid scope
        var result = CompilationHelper.Compile(typeLoader, ("main.bicep", @"
resource resourceA 'My.Rp/myResource@2020-01-01' = {
  name: 'resourceA'
  tags: [
    'tag1'
  ]
  properties: {
    prop1: 'value'
  }
}
"));
        result.Should().GenerateATemplate().And.HaveDiagnostics(new[]
        {
            ("BCP073", DiagnosticLevel.Warning, "The property \"tags\" is read-only. Expressions cannot be assigned to read-only properties. If this is a resource type definition inaccuracy, report it using https://aka.ms/bicep-type-issues."),
            ("BCP073", DiagnosticLevel.Warning, "The property \"properties\" is read-only. Expressions cannot be assigned to read-only properties. If this is a resource type definition inaccuracy, report it using https://aka.ms/bicep-type-issues.")
        });
    }

    /// <summary>
    /// https://github.com/Azure/bicep/issues/5456
    /// </summary>
    [TestMethod]
    public void Test_Issue5456_2()
    {

        // explicitly pass a valid scope
        var result = CompilationHelper.Compile(("module.bicep", @""), ("main.bicep", @"
module mod 'module.bicep' = {
  name: 'module'
  outputs: {}
}
"));
        result.Should().NotGenerateATemplate().And.HaveDiagnostics(new[]
        {
            ("BCP073", DiagnosticLevel.Error, "The property \"outputs\" is read-only. Expressions cannot be assigned to read-only properties.")
        });
    }

    /// <summary>
    /// https://github.com/Azure/bicep/issues/3114
    /// </summary>
    [TestMethod]
    public void Test_Issue3114()
    {
        var result = CompilationHelper.Compile(@"
output contentVersion string = deployment().properties.template.contentVersion
");
        result.Template.Should().NotBeNull();
        result.Template.Should().HaveValueAtPath("$.outputs['contentVersion'].value", "[deployment().properties.template.contentVersion]");
    }

    // https://github.com/Azure/bicep/issues/6044
    [TestMethod]
    public void Test_Issue6044()
    {
        var services = new ServiceBuilder().WithFeatureOverrides(new(TestContext, SymbolicNameCodegenEnabled: true));

        var result = CompilationHelper.Compile(services, @"
var adminUsername = 'cooluser'

resource server 'Microsoft.Sql/servers@2021-02-01-preview' = {
  name: 'sql-${uniqueString(resourceGroup().id)}'
  location: resourceGroup().location
  properties: {
    administratorLogin: adminUsername
  }

  resource db 'databases' = {
    name: 'cool-database'
    location: resourceGroup().location
  }

  resource firewall 'firewallRules' = {
    name: 'allow'
    properties: {
      startIpAddress: '0.0.0.0'
      endIpAddress: '0.0.0.0'
    }
  }
}

resource server2 'Microsoft.Sql/servers@2021-02-01-preview' = {
  name: 'sql'
  location: resourceGroup().location
  properties: {
    administratorLogin: adminUsername
  }

  resource db 'databases' = {
    name: 'cool-database2'
    location: resourceGroup().location
  }

  resource firewall 'firewallRules' = {
    name: 'test'
    properties: {
      startIpAddress: '0.0.0.0'
      endIpAddress: '0.0.0.0'
    }
  }
}

output foo string = server2::firewall.name
output bar string = server2::firewall.properties.startIpAddress
");

        result.ExcludingLinterDiagnostics().Should().NotHaveAnyDiagnostics();

        result.Template.Should().NotHaveValueAtPath("$.resources.db");
        result.Template.Should().NotHaveValueAtPath("$.resources.firewall");

        result.Template.Should().HaveValueAtPath("$.resources['server::db'].name", "[format('{0}/{1}', format('sql-{0}', uniqueString(resourceGroup().id)), 'cool-database')]");
        result.Template.Should().HaveValueAtPath("$.resources['server::firewall'].name", "[format('{0}/{1}', format('sql-{0}', uniqueString(resourceGroup().id)), 'allow')]");
        result.Template.Should().HaveValueAtPath("$.resources['server2::db'].name", "[format('{0}/{1}', 'sql', 'cool-database2')]");
        result.Template.Should().HaveValueAtPath("$.resources['server2::firewall'].name", "[format('{0}/{1}', 'sql', 'test')]");

        result.Template.Should().HaveValueAtPath("$.outputs['foo'].value", "test");
        result.Template.Should().HaveValueAtPath("$.outputs['bar'].value", "[reference('server2::firewall').startIpAddress]");
    }

    // https://github.com/Azure/bicep/issues/4833
    [TestMethod]
    public void Test_Issue4833()
    {
        var result = CompilationHelper.Compile(@"
param storageName string

resource stg 'Microsoft.Storage/storageAccounts@2021-04-01' existing = {
  name: storageName
}

var storage = stg

output badResult object = {
  value: storage.listAnything().keys[0].value
}");

        result.Template.Should().HaveValueAtPath("$.outputs['badResult'].value", new JObject
        {
            ["value"] = "[listAnything(resourceId('Microsoft.Storage/storageAccounts', parameters('storageName')), '2021-04-01').keys[0].value]",
        });
    }

    /// <summary>
    /// https://github.com/Azure/bicep/issues/5530
    /// </summary>
    [TestMethod]
    public void Test_Issue_5530()
    {
        var result = CompilationHelper.Compile(@"
targetScope = 'subscription'

resource foo 'Microsoft.AAD/domainServices@2021-05-01' existing = {
  scope: resourceGroup
  name: 'foo'
}

resource resourceGroup 'Microsoft.Resources/resourceGroups@2021-04-01'
");
        result.ExcludingLinterDiagnostics().Should().HaveDiagnostics(new[]
        {
            ("BCP018", DiagnosticLevel.Error, "Expected the \"=\" character at this location.")
        });
    }

    /// <summary>
    /// https://github.com/Azure/bicep/issues/5530
    /// </summary>
    [TestMethod]
    public void Test_Issue_5530_2()
    {
        var result = CompilationHelper.Compile(@"
targetScope = 'tenant'

resource foo 'Microsoft.Authorization/policyAssignments@2021-06-01' existing = {
  scope: managementGroup
  name: 'foo'
}

resource managementGroup 'Microsoft.Management/managementGroups@2021-04-01'
");
        result.ExcludingLinterDiagnostics().Should().HaveDiagnostics(new[]
        {
            ("BCP018", DiagnosticLevel.Error, "Expected the \"=\" character at this location.")
        });
    }

    /// <summary>
    /// https://github.com/Azure/bicep/issues/6224
    /// </summary>
    [TestMethod]
    public void Test_Issue_6224()
    {
        var inputFile = FileHelper.SaveResultFile(TestContext, "main.bicep", @"
var text = loadTextContent('./con')
var text2 = loadTextContent('./con.txt')
var base64 = loadFileAsBase64('./con')
var base64_2 = loadFileAsBase64('./con.txt')

module test './con'

module test './con.txt'

");

        // the bug was that the compilation would not complete
        var compilation = Services.BuildCompilation(ImmutableDictionary.Create<Uri, string>(), new Uri(inputFile));
        compilation.GetEntrypointSemanticModel().GetAllDiagnostics().Should().NotBeEmpty();
    }

    /// <summary>
    /// https://github.com/Azure/bicep/issues/3169
    /// </summary>
    [TestMethod]
    public void Test_Issue_3169()
    {
        var result = CompilationHelper.Compile(@"
resource newStg 'Microsoft.Storage/storageAccounts@2021-04-01' = {
  name: 'test'
  kind: 'StorageV2'
  location: resourceGroup().location
  sku: {
    name: 'Standard_LRS'
  }
}

resource existingStg 'Microsoft.Storage/storageAccounts@2021-04-01' existing = {
  name: newStg.properties.accessTier
}
");
        result.ExcludingLinterDiagnostics().Should().NotHaveAnyDiagnostics();
    }

    /// <summary>
    /// https://github.com/Azure/bicep/issues/3169
    /// </summary>
    [TestMethod]
    public void Test_Issue_3169_2()
    {
        var result = CompilationHelper.Compile(@"
resource newStg 'Microsoft.Storage/storageAccounts@2021-04-01' = {
  name: 'test'
  kind: 'StorageV2'
  location: resourceGroup().location
  sku: {
    name: 'Standard_LRS'
  }
}

resource existingStg 'Microsoft.Storage/storageAccounts@2021-04-01' existing = {
  name: newStg.properties.accessTier
}

resource foo 'Microsoft.Storage/storageAccounts@2021-04-01' = {
  name: existingStg.name
  kind: 'StorageV2'
  location: resourceGroup().location
  sku: {
    name: 'Standard_LRS'
  }
}
");
        result.ExcludingLinterDiagnostics().Should().HaveDiagnostics(new[]
        {
            ("BCP120", DiagnosticLevel.Error, "This expression is being used in an assignment to the \"name\" property of the \"Microsoft.Storage/storageAccounts\" type, which requires a value that can be calculated at the start of the deployment. Properties of existingStg which can be calculated at the start include \"apiVersion\", \"id\", \"type\".")
        });
    }

    /// <summary>
    /// https://github.com/Azure/bicep/issues/3169
    /// </summary>
    [TestMethod]
    public void Test_Issue_3169_3()
    {
        var result = CompilationHelper.Compile(@"
resource newStg 'Microsoft.Storage/storageAccounts@2021-04-01' = {
  name: 'test'
  kind: 'StorageV2'
  location: resourceGroup().location
  sku: {
    name: 'Standard_LRS'
  }
}

resource existingStg 'Microsoft.Storage/storageAccounts@2021-04-01' existing = {
  name: uniqueString(newStg.name)
}

resource newStg2 'Microsoft.Storage/storageAccounts@2021-04-01' = {
  name: uniqueString(existingStg.name)
  kind: 'BlobStorage'
  location: resourceGroup().location
  sku: {
    name: 'Standard_LRS'
  }
}
");
        result.ExcludingLinterDiagnostics().Should().NotHaveAnyDiagnostics();
        result.Template.Should().HaveValueAtPath("$.resources[?(@.kind == 'BlobStorage')].name", "[uniqueString(uniqueString('test'))]");
    }

    /// <summary>
    /// https://github.com/Azure/bicep/issues/3169
    /// </summary>
    [TestMethod]
    public void Test_Issue_3169_4()
    {
        var result = CompilationHelper.Compile(@"
resource newStg 'Microsoft.Storage/storageAccounts@2021-04-01' = {
  name: 'test'
  kind: 'StorageV2'
  location: resourceGroup().location
  sku: {
    name: 'Standard_LRS'
  }
}

resource existingStg1 'Microsoft.Storage/storageAccounts@2021-04-01' existing = {
  name: existingStg2.name
}

resource existingStg2 'Microsoft.Storage/storageAccounts@2021-04-01' existing = {
  name: newStg.properties.accessTier
}

resource existingStg3 'Microsoft.Storage/storageAccounts@2021-04-01' existing = {
  name: existingStg1.name
}
");
        result.ExcludingLinterDiagnostics().Should().NotHaveAnyDiagnostics();
    }

    /// <summary>
    /// https://github.com/Azure/bicep/issues/3169
    /// </summary>
    [TestMethod]
    public void Test_Issue_3169_5()
    {
        var result = CompilationHelper.Compile(@"
resource newStg 'Microsoft.Storage/storageAccounts@2021-04-01' = {
  name: 'test'
  kind: 'StorageV2'
  location: resourceGroup().location
  sku: {
    name: 'Standard_LRS'
  }
}

resource existingStg1 'Microsoft.Storage/storageAccounts@2021-04-01' existing = {
  name: existingStg2.name
}

resource existingStg2 'Microsoft.Storage/storageAccounts@2021-04-01' existing = {
  name: newStg.properties.accessTier
}

resource existingStg3 'Microsoft.Storage/storageAccounts@2021-04-01' existing = {
  name: existingStg2.name
}

resource existingStg4 'Microsoft.Storage/storageAccounts@2021-04-01' existing = {
  name: existingStg1.name
}
");
        result.ExcludingLinterDiagnostics().Should().NotHaveAnyDiagnostics();
    }

    /// <summary>
    /// https://github.com/Azure/bicep/issues/6423
    /// </summary>
    [TestMethod]
    public void Test_Issue6423()
    {
        var result = CompilationHelper.Compile(@"
var configs = [
  {
    name: 'name1'
  }
  {
    name: 'name2'
  }
]

resource webApp 'Microsoft.Web/sites@2021-03-01' = [for c in configs: {
  name: c.name
  location: 'West US'
}]

resource auth 'Microsoft.Web/sites/config@2021-03-01' = [for (c, i) in configs: {
  name: 'authsettingsV2'
  parent: webApp[i] // webApp[0] doesn't work either
  properties: {
    madeUpProperty: 'blah'
    // No IntelliSense or type checking
  }
}]
");

        // verify we have diagnostics for 'properties'
        result.ExcludingLinterDiagnostics().Should().HaveDiagnostics(new[]
        {
            ("BCP037", DiagnosticLevel.Warning, "The property \"madeUpProperty\" is not allowed on objects of type \"SiteAuthSettingsV2Properties\". Permissible properties include \"globalValidation\", \"httpSettings\", \"identityProviders\", \"login\", \"platform\". If this is a resource type definition inaccuracy, report it using https://aka.ms/bicep-type-issues.")
        });

        result.Template.Should().HaveValueAtPath("$.resources[1].name", "[format('{0}/{1}', variables('configs')[copyIndex()].name, 'authsettingsV2')]");
        result.Template.Should().HaveValueAtPath("$.resources[1].dependsOn", new JArray
        {
            "[resourceId('Microsoft.Web/sites', variables('configs')[copyIndex()].name)]",
        });
    }

    /// <summary>
    /// https://github.com/Azure/bicep/issues/3356
    /// </summary>
    [TestMethod]
    public void Test_Issue_3356_Accept_Correct_Type_Definitions()
    {
        var result = CompilationHelper.Compile(@"
resource msi 'Microsoft.ManagedIdentity/userAssignedIdentities@2018-11-30' = {
  name: 'myIdentity'
  location: resourceGroup().location
}

#disable-next-line BCP081
resource foo 'Microsoft.Storage/storageAccounts@2021-09-00' = {
  name: 'test'
  kind: 'StorageV2'
  location: resourceGroup().location
  sku: {
    name: 'Standard_LRS'
    capacity: 1
  }
  extendedLocation: {
    type: 'NotSpecified'
  }
  scale: {
    capacity: 2
    minimum: 1
  }
  identity: {
    type: 'UserAssigned'
    userAssignedIdentities: {
      '${msi.id}': {}
    }
  }
}

output fooIdProps object = {
  clientId: foo.identity.userAssignedIdentities[msi.id].clientId
  principalId: foo.identity.userAssignedIdentities[msi.id].principalId
}
");
        result.ExcludingLinterDiagnostics().Should().NotHaveAnyDiagnostics();
    }

    /// <summary>
    /// https://github.com/Azure/bicep/issues/3356
    /// </summary>
    [TestMethod]
    public void Test_Issue_3356_Warn_On_Bad_Type_Definitions()
    {
        var result = CompilationHelper.Compile(@"
resource foo 'Microsoft.Storage/storageAccounts@2021-09-00' = {
  name: 'test'
  kind: 'StorageV2'
  location: resourceGroup().location
  sku: {
    name: 123
    capacity: '1'

  }
  extendedLocation: {
    type: 1
  }
  scale: {
    capacity: '2'
    minimum: 1
  }
  identity: {
    type: 'noType'
    tenantId: 3
    userAssignedIdentities: {
      'blah': {
        clientId: 1
        principalId: 2
      }
    }
  }
}

output fooBadIdProps object = {
  clientId: foo.identity.userAssignedIdentities['blah'].hello
}
");
        result.ExcludingLinterDiagnostics().Should().HaveDiagnostics(new[]
        {
            ("BCP081", DiagnosticLevel.Warning, "Resource type \"Microsoft.Storage/storageAccounts@2021-09-00\" does not have types available. Bicep is unable to validate resource properties prior to deployment, but this will not block the resource from being deployed."),
            ("BCP036", DiagnosticLevel.Warning, "The property \"name\" expected a value of type \"string\" but the provided value is of type \"123\". If this is a resource type definition inaccuracy, report it using https://aka.ms/bicep-type-issues."),
            ("BCP036", DiagnosticLevel.Warning, "The property \"capacity\" expected a value of type \"int\" but the provided value is of type \"'1'\". If this is a resource type definition inaccuracy, report it using https://aka.ms/bicep-type-issues."),
            ("BCP036", DiagnosticLevel.Warning, "The property \"type\" expected a value of type \"string\" but the provided value is of type \"1\". If this is a resource type definition inaccuracy, report it using https://aka.ms/bicep-type-issues."),
            ("BCP036", DiagnosticLevel.Warning, "The property \"capacity\" expected a value of type \"int\" but the provided value is of type \"'2'\". If this is a resource type definition inaccuracy, report it using https://aka.ms/bicep-type-issues."),
            ("BCP036", DiagnosticLevel.Warning, "The property \"tenantId\" expected a value of type \"string\" but the provided value is of type \"3\". If this is a resource type definition inaccuracy, report it using https://aka.ms/bicep-type-issues."),
            ("BCP036", DiagnosticLevel.Warning, "The property \"clientId\" expected a value of type \"string\" but the provided value is of type \"1\". If this is a resource type definition inaccuracy, report it using https://aka.ms/bicep-type-issues."),
            ("BCP036", DiagnosticLevel.Warning, "The property \"principalId\" expected a value of type \"string\" but the provided value is of type \"2\". If this is a resource type definition inaccuracy, report it using https://aka.ms/bicep-type-issues."),
            ("BCP053", DiagnosticLevel.Error, "The type \"userAssignedIdentityProperties\" does not contain property \"hello\". Available properties include \"clientId\", \"principalId\"."),
        });
    }

    // https://github.com/Azure/bicep/issues/9736
    [TestMethod]
    public void Test_Issue_9736_property_access_works_with_object_union_types()
    {
        var result = CompilationHelper.Compile("""
var entries = [
  { id: 1, prop: 'val1' }
  { id: 2, prop: 'val1' }
]
output keyMap object = toObject(
  entries,
  entry => entry.id) // fails at runtime, because entry.id is an int. Can be fixed with string(entry.id)

var values = [
  { id: 2, properties: { prop: 'val1' } }
  { id: 3, properties: { prop: 'val1' } }
]
output valueMap object = toObject(
  values,
  entry => entry.id, // fails at runtime, because entry.id is an int. Can be fixed with string(entry.id)
  entry => entry.properties)
""");

        result.ExcludingLinterDiagnostics().Should().HaveDiagnostics([
            ("BCP070", DiagnosticLevel.Error, """Argument of type "(object | object) => int" is not assignable to parameter of type "any => string"."""),
            ("BCP070", DiagnosticLevel.Error, """Argument of type "(object | object) => int" is not assignable to parameter of type "any => string"."""),
        ]);
    }

    /// <summary>
    /// https://github.com/Azure/bicep/issues/4600
    /// </summary>
    public void Test_Issue_4600()
    {
        var result = CompilationHelper.Compile(@"
param keyVaultRoleIds array = [
  //https://docs.microsoft.com/en-us/azure/role-based-access-control/built-in-roles
  //Key Vault Secrets Officer
  'b86a8fe4-44ce-4948-aee5-eccb2c155cd7'
  //Key Vault Crypto Officer
  '14b46e9e-c2b7-41b4-b07b-48a6ebf60603'
  //Key Vault Certificates Officer
  'a4417e6f-fecd-4de8-b567-7b0420556985'
]
param managedIdentityKeyVaultRoleId string = newGuid()
param userAssignedManagedIdentityId string
param userAssignedManagedIdentityName string

resource managedIdentity 'Microsoft.ManagedIdentity/userAssignedIdentities@2018-11-30' existing = {
  name: userAssignedManagedIdentityName
}

//Assign the managed identity access to the Key Vault
resource vaultAssignments 'Microsoft.Authorization/roleAssignments@2020-10-01-preview' = [for roleId in keyVaultRoleIds: {
  name: managedIdentityKeyVaultRoleId
  scope: managedIdentity
  dependsOn: [
    managedIdentity
  ]
  properties: {
   roleDefinitionId: roleId
   principalId: 'principalId-123'
  }
}]
");
        result.ExcludingLinterDiagnostics().Should().HaveDiagnostics(new[]
        {
            ("BCP179", DiagnosticLevel.Warning, "Unique resource or deployment name is required when looping. The loop item variable \"roleId\" must be referenced in at least one of the value expressions of the following properties: \"name\", \"scope\"")
        });
    }

    /// <summary>
    /// https://github.com/Azure/bicep/issues/4600
    /// </summary>
    [TestMethod]
    public void Test_Issue_4600_2()
    {
        var result = CompilationHelper.Compile(@"
param keyVaultRoleIds array = [
  //https://docs.microsoft.com/en-us/azure/role-based-access-control/built-in-roles
  //Key Vault Secrets Officer
  'b86a8fe4-44ce-4948-aee5-eccb2c155cd7'
  //Key Vault Crypto Officer
  '14b46e9e-c2b7-41b4-b07b-48a6ebf60603'
  //Key Vault Certificates Officer
  'a4417e6f-fecd-4de8-b567-7b0420556985'
]
param managedIdentityKeyVaultRoleId string = newGuid()
param userAssignedManagedIdentityId string
param userAssignedManagedIdentityName string

resource managedIdentity 'Microsoft.ManagedIdentity/userAssignedIdentities@2018-11-30' existing = {
  name: userAssignedManagedIdentityName
}

//Assign the managed identity access to the Key Vault
resource vaultAssignments 'Microsoft.Authorization/roleAssignments@2020-10-01-preview' = [for (roleId,index) in keyVaultRoleIds: {
  name: managedIdentityKeyVaultRoleId
  scope: managedIdentity
  dependsOn: [
    managedIdentity
  ]
  properties: {
   roleDefinitionId: roleId
   principalId: 'principalId-123'
  }
}]
");
        result.ExcludingLinterDiagnostics().Should().HaveDiagnostics(new[]
        {
            ("BCP179", DiagnosticLevel.Warning, "Unique resource or deployment name is required when looping. The loop item variable \"roleId\" or the index variable \"index\" must be referenced in at least one of the value expressions of the following properties in the loop body: \"name\", \"scope\"")
        });
    }

    /// <summary>
    /// https://github.com/Azure/bicep/issues/7241
    /// </summary>
    [TestMethod]
    public void Test_Issue_7241_1()
    {
        var result = CompilationHelper.Compile(@"
var foo = {
  copy: [
    {
      name: 'blah'
      count: '[notAFunction()]'
      input: {}
    }
  ]
}
var bar = {
  'copy': 'copy'
}
");

        // verify we have diagnostics for 'properties'
        result.ExcludingLinterDiagnostics().Should().NotHaveAnyDiagnostics();
        result.Template.Should().NotBeNull();

        using (new AssertionScope())
        {
            result.Template!.SelectToken("$.variables.foo").Should().NotBeNull()
                .And.Subject.As<JObject>().Properties().ElementAt(0).Name.Should().Be("[string('copy')]");
            result.Template!.SelectToken("$.variables.bar").Should().NotBeNull()
                .And.Subject.As<JObject>().Properties().ElementAt(0).Name.Should().Be("[string('copy')]");
            result.Template!.SelectToken("$.variables.bar").Should().NotBeNull()
                .And.Subject.As<JObject>().Properties().ElementAt(0).Value.Should().DeepEqual("copy");
        }
    }

    /// <summary>
    /// https://github.com/Azure/bicep/issues/7241
    /// </summary>
    [DataTestMethod]
    [DataRow("copy")]
    [DataRow("COPY")]
    [DataRow("Copy")]
    [DataRow("CoPy")]
    public void Test_Issue_7241_2(string copy)
    {
        var result = CompilationHelper.Compile(@"
var " + copy + @" = {}
");


        using (new AssertionScope())
        {
            result.ExcludingLinterDiagnostics().Should().HaveDiagnostics(new[]
            {
                ("BCP239", DiagnosticLevel.Error, "Identifier \"copy\" is a reserved Bicep symbol name and cannot be used in this context.")
            });
            result.Template.Should().BeNull();
        }
    }

    /// <summary>
    /// https://github.com/Azure/bicep/issues/7154
    /// </summary>
    [TestMethod]
    public void Test_Issue_7154_Ternary_Syntax_Produces_Error()
    {
        var result = CompilationHelper.Compile(@"
var deployServerlessCosmosDb = true

resource cosmosDbServer 'Microsoft.DocumentDB/databaseAccounts@2021-07-01-preview' = {
  kind: 'GlobalDocumentDB'
  name: 'cosmosdbname'
  location: resourceGroup().location
  properties: {
    createMode: 'Default'
    locations: [
      {
        locationName: resourceGroup().location
        failoverPriority: 0
      }
    ]
    databaseAccountOfferType: 'Standard'
    consistencyPolicy: {
      defaultConsistencyLevel: 'Session'
      maxIntervalInSeconds: 5
      maxStalenessPrefix: 100
    }
    diagnosticLogSettings: {
      enableFullTextQuery: 'None'
    }
  }
}

resource PassDb 'Microsoft.DocumentDB/databaseAccounts/sqlDatabases@2021-07-01-preview' = {
  parent: cosmosDbServer
  name: 'PassDb'
  properties: {
    resource: {
      id: 'PassDb'
    }
  }
}

resource QPDB 'Microsoft.DocumentDB/databaseAccounts/sqlDatabases@2021-07-01-preview' = if(!deployServerlessCosmosDb) {
  parent: cosmosDbServer
  name: 'QPDB'
  properties: {
    resource: {
      id: 'QPDB'
    }
  }
}

resource container_ActorColdStorage 'Microsoft.DocumentDB/databaseAccounts/sqlDatabases/containers@2021-07-01-preview' = {
  parent: deployServerlessCosmosDb? PassDb: QPDB
  name: 'ActorColdStorage'
  properties: {
    resource: {
      id: 'ActorColdStorage'
      partitionKey: {
        paths: [
          '/Type'
        ]
        kind: 'Hash'
      }
      conflictResolutionPolicy: {
        mode: 'LastWriterWins'
        conflictResolutionPath: '/_ts'
      }
    }
  }
}
");
        result.ExcludingLinterDiagnostics().Should().HaveDiagnostics(new[] {
            ("BCP240", DiagnosticLevel.Error, "The \"parent\" property only permits direct references to resources. Expressions are not supported.")
        });
    }

    /// <summary>
    /// https://github.com/Azure/bicep/issues/7154
    /// </summary>
    [TestMethod]
    public void Test_Issue_7154_2_Ternary_Syntax_With_Parentheses_Produces_Error()
    {
        var result = CompilationHelper.Compile(@"
var deployServerlessCosmosDb = true

resource cosmosDbServer 'Microsoft.DocumentDB/databaseAccounts@2021-07-01-preview' = {
  kind: 'GlobalDocumentDB'
  name: 'cosmosdbname'
  location: resourceGroup().location
  properties: {
    createMode: 'Default'
    locations: [
      {
        locationName: resourceGroup().location
        failoverPriority: 0
      }
    ]
    databaseAccountOfferType: 'Standard'
    consistencyPolicy: {
      defaultConsistencyLevel: 'Session'
      maxIntervalInSeconds: 5
      maxStalenessPrefix: 100
    }
    diagnosticLogSettings: {
      enableFullTextQuery: 'None'
    }
  }
}

resource PassDb 'Microsoft.DocumentDB/databaseAccounts/sqlDatabases@2021-07-01-preview' = {
  parent: cosmosDbServer
  name: 'PassDb'
  properties: {
    resource: {
      id: 'PassDb'
    }
  }
}

resource QPDB 'Microsoft.DocumentDB/databaseAccounts/sqlDatabases@2021-07-01-preview' = if(!deployServerlessCosmosDb) {
  parent: cosmosDbServer
  name: 'QPDB'
  properties: {
    resource: {
      id: 'QPDB'
    }
  }
}

resource container_ActorColdStorage 'Microsoft.DocumentDB/databaseAccounts/sqlDatabases/containers@2021-07-01-preview' = {
  parent: (deployServerlessCosmosDb)? PassDb: QPDB
  name: 'ActorColdStorage'
  properties: {
    resource: {
      id: 'ActorColdStorage'
      partitionKey: {
        paths: [
          '/Type'
        ]
        kind: 'Hash'
      }
      conflictResolutionPolicy: {
        mode: 'LastWriterWins'
        conflictResolutionPath: '/_ts'
      }
    }
  }
}
");
        result.ExcludingLinterDiagnostics().Should().HaveDiagnostics(new[] {
            ("BCP240", DiagnosticLevel.Error, "The \"parent\" property only permits direct references to resources. Expressions are not supported.")
        });
    }

    /// <summary>
    /// https://github.com/Azure/bicep/issues/7271
    /// </summary>
    [TestMethod]
    public void Test_Issue7271()
    {
        var result = CompilationHelper.Compile(@"
var less           = any(1) < any(2)
var lessOrEqual    = any(1) <= any(2)
var greater        = any(1) > any(2)
var greaterOrEqual = any(1) >= any(2)");

        result.ExcludingLinterDiagnostics().Should().NotHaveAnyDiagnostics();
    }

    /// <summary>
    /// https://github.com/Azure/bicep/issues/6951
    /// </summary>
    [TestMethod]
    public void Test_Issue6951()
    {
        const string Main = @"
param SfAppCertificateSubjectNames array

module SfAppCertificates './certificate-generation.bicep' = [for cert in SfAppCertificateSubjectNames: {
  name: 'sfdsf'
  params: {

  }
}]

var nodeTypes = []

resource SFNodeTypes 'Microsoft.ServiceFabric/managedClusters/nodeTypes@2022-02-01-preview' = [for node in nodeTypes: if (node.instanceCount > 0) {
  name: node.name
  parent: SF
  properties: {
    //...
    vmSecrets: [for (subjectName, i) in SfAppCertificateSubjectNames if (contains(SfAppCertificateSubjectNames[i].targetNodeTypes, node.name)): {
      sourceVault: {
        id: resourceId('Microsoft.KeyVault/vaults', SfAppCertificates[i].outputs.KeyVaultName)
      }
      vaultCertificates: [
        {
          certificateStore: 'My'
          certificateUrl: SfAppCertificates[i].outputs.PublicCertificateUrl
        }
      ]
    }]
  }
}]
";
        var result = CompilationHelper.Compile(("main.bicep", Main), ("certificate-generation.bicep", string.Empty));

        // the above snippet is malformed but should not throw
        result.Diagnostics.Should().NotBeEmpty();
    }

    /// <summary>
    /// https://github.com/Azure/bicep/issues/2017
    /// </summary>
    [TestMethod]
    public void Test_Issue2017()
    {
        var result = CompilationHelper.Compile(@"
var providersTest = providers('Microsoft.Resources').namespace
var providersTest2 = providers('Microsoft.Resources', 'deployments').locations
").ExcludingLinterDiagnostics();

        result.Should().HaveDiagnostics(new[] {
            ("BCP241", DiagnosticLevel.Warning, "The \"providers\" function is deprecated and will be removed in a future release of Bicep. Please add a comment to https://github.com/Azure/bicep/issues/2017 if you believe this will impact your workflow."),
            ("BCP241", DiagnosticLevel.Warning, "The \"providers\" function is deprecated and will be removed in a future release of Bicep. Please add a comment to https://github.com/Azure/bicep/issues/2017 if you believe this will impact your workflow."),
        });

        result.Diagnostics.Should().OnlyContain(x => x.Styling == DiagnosticStyling.ShowCodeDeprecated);
    }

    /// <summary>
    /// https://github.com/Azure/bicep/issues/7482
    /// </summary>
    [TestMethod]
    public void Test_Issue7482()
    {
        var result = CompilationHelper.Compile(
            ("main.bicep", @"
module optionModuleLoop 'module.bicep' = [for item in ['option:a','option:b']: {
  name: 'myOptionModule-${uniqueString(item)}'
  params: {
    option: item
  }
}]
"),
            ("module.bicep", @"
@allowed(['option:a','option:b', 'option:c', 'option:d'])
param option string

var optionsLUT = {
  'option:a': {
    text: 'Option A'
    value: 'a'
  }
  'option:b': {
    text: 'Option B'
    value: 'b'
  }
  'option:c': {
    text: 'Option C'
    value: 'c'
  }
}

var optionType = optionsLUT[option]

output optionTypeText string = optionType.text
output optionTypeValue string = optionType.value
")).ExcludingLinterDiagnostics();

        result.Should().NotHaveAnyDiagnostics();
    }

    /// <summary>
    /// https://github.com/Azure/bicep/issues/7482
    /// </summary>
    [TestMethod]
    public void Test_Issue7482_alternative()
    {
        var result = CompilationHelper.Compile(
            ("main.bicep", @"
var options = ['option:a','option:b']
module optionModuleLoop 'module.bicep' = [for item in options: {
  name: 'myOptionModule-${uniqueString(item)}'
  params: {
    option: item
  }
}]
"),
            ("module.bicep", @"
@allowed(['option:a','option:b', 'option:c', 'option:d'])
param option string

var optionsLUT = {
  'option:a': {
    text: 'Option A'
    value: 'a'
  }
  'option:b': {
    text: 'Option B'
    value: 'b'
  }
  'option:c': {
    text: 'Option C'
    value: 'c'
  }
}

var optionType = optionsLUT[option]

output optionTypeText string = optionType.text
output optionTypeValue string = optionType.value
")).ExcludingLinterDiagnostics();

        result.Should().NotHaveAnyDiagnostics();
    }

    /// <summary>
    /// https://github.com/Azure/bicep/issues/7861
    /// </summary>
    [TestMethod]
    public void Test_Issue7861()
    {
        var result = CompilationHelper.Compile(
            ("main.bicep", @"
param objectId string
param keyvaultName string

resource kv 'Microsoft.KeyVault/vaults@2019-09-01' existing = {
  name: keyvaultName

  resource accessPolicy 'accessPolicies' = {
    name: 'add'
    properties: {
      accessPolicies: [
        {
          tenantId: subscription().tenantId
          objectId: objectId
          permissions: {
            certificates: [
              'get'
            ]
            secrets: [
              'get'
            ]
            keys:[
              'get'
            ]
          }
        }
      ]
    }
  }
}
"));

        result.Should().NotHaveAnyDiagnostics();
    }

    /// <summary>
    /// https://github.com/Azure/bicep/issues/6477
    /// </summary>
    [TestMethod]
    public void Test_Issue6477()
    {
        var result = CompilationHelper.Compile(@"
param storageAccountName string

@allowed([
  'Standard_GRS'
  'Standard_ZRS'
])
@description('Storage account SKU.  Standard_ZRS should be used if region supports, else Standard_GRS.')
param storageAccountSku string

resource storageAccountName_resource 'Microsoft.Storage/storageAccounts@2021-04-01' = {
  name: storageAccountName
  #disable-next-line no-loc-expr-outside-params
  location: resourceGroup().location
  sku: {
    name: storageAccountSku
    #disable-next-line BCP073
    tier: 'Standard'
  }
  kind: 'StorageV2'
  properties: {
    allowBlobPublicAccess: true // Ibiza requires anonymous access to the container
    minimumTlsVersion: 'TLS1_2'
    supportsHttpsTrafficOnly: true
    encryption: {
      services: {
        file: {
          enabled: true
        }
        blob: {
          enabled: true
        }
      }
      keySource: 'Microsoft.Storage'
    }
    accessTier: 'Hot'
  }

  resource blobs 'blobServices' existing = {
    name: 'default'

    resource containers 'containers' = {
      name: 'extension'
      properties: {
        publicAccess: 'Container'
      }
    }
  }
}
");
        result.ExcludingLinterDiagnostics().Should().NotHaveAnyDiagnostics();
        result.Template.Should().HaveValueAtPath("$.resources[0].type", "Microsoft.Storage/storageAccounts/blobServices/containers");
        result.Template.Should().HaveValueAtPath("$.resources[0].dependsOn", new JArray("[resourceId('Microsoft.Storage/storageAccounts', parameters('storageAccountName'))]"));

        result.Template.Should().HaveValueAtPath("$.resources[1].type", "Microsoft.Storage/storageAccounts");
        result.Template.Should().NotHaveValueAtPath("$.resources[1].dependsOn");
    }

    /// <summary>
    /// https://github.com/Azure/bicep/issues/7455
    /// </summary>
    [TestMethod]
    public void Test_Issue7455()
    {
        var result = CompilationHelper.Compile(@"
var test1  = {
  'tata':'loco'
}

var test2 = {
  'tata':'cola'
}

param useFirst bool = true

var value = (useFirst ? test1 : test2).tata
").ExcludingLinterDiagnostics();

        result.Should().NotHaveAnyDiagnostics();
    }

    /// <summary>
    /// https://github.com/Azure/bicep/issues/6863
    /// </summary>
    [TestMethod]
    public void Test_Issue6863()
    {
        var result = CompilationHelper.Compile(@"
@description('Region to deploy to')
param Location string = resourceGroup().location

var Names = [
  'fruit-primary'
  'fruit-secondary'
]

var Service_Bus_Queues = [
  'apples'
  'oranges'
]

resource serviceBuses 'Microsoft.ServiceBus/namespaces@2021-11-01' = [for name in Names: {
  name: name
  location: Location
  sku: {
    name: 'Premium'
    tier: 'Premium'
  }
  properties: {
    zoneRedundant: false
  }
}]

resource queues 'Microsoft.ServiceBus/namespaces/queues@2021-11-01' = [for item in Service_Bus_Queues: {
  parent: serviceBuses[0]
  name: item
}]

resource queueAuthorizationRules 'Microsoft.ServiceBus/namespaces/queues/authorizationRules@2021-11-01' = [for (item, index) in Service_Bus_Queues: {
  parent: queues[index]
  name: 'Listen'
  properties: {
    rights: [
      'Listen'
    ]
  }
}]
");

        result.Should().NotHaveAnyDiagnostics();

        result.Template.Should().HaveValueAtPath("$.resources[0].copy.name", "serviceBuses");
        result.Template.Should().HaveValueAtPath("$.resources[0].name", "[variables('Names')[copyIndex()]]");
        result.Template.Should().NotHaveValueAtPath("$.resources[0].dependsOn");

        result.Template.Should().HaveValueAtPath("$.resources[1].copy.name", "queues");
        result.Template.Should().HaveValueAtPath("$.resources[1].name", "[format('{0}/{1}', variables('Names')[0], variables('Service_Bus_Queues')[copyIndex()])]");
        result.Template.Should().HaveValueAtPath("$.resources[1].dependsOn", new JArray("[resourceId('Microsoft.ServiceBus/namespaces', variables('Names')[0])]"));

        result.Template.Should().HaveValueAtPath("$.resources[2].copy.name", "queueAuthorizationRules");
        result.Template.Should().HaveValueAtPath("$.resources[2].name", "[format('{0}/{1}/{2}', variables('Names')[0], variables('Service_Bus_Queues')[copyIndex()], 'Listen')]");
        result.Template.Should().HaveValueAtPath("$.resources[2].dependsOn", new JArray("[resourceId('Microsoft.ServiceBus/namespaces/queues', variables('Names')[0], variables('Service_Bus_Queues')[copyIndex()])]"));
    }

    /// <summary>
    /// https://github.com/Azure/bicep/issues/8890
    /// </summary>
    [TestMethod]
    public void Test_Issue8890()
    {
        var result = CompilationHelper.Compile(@"
param location string = resourceGroup().location

@description('Optional. Enables system assigned managed identity on the resource.')
param systemAssignedIdentity bool = false

@description('Optional. The ID(s) to assign to the resource.')
param userAssignedIdentities object = {}

var identityType = systemAssignedIdentity ? (!empty(userAssignedIdentities) ? 'SystemAssigned, UserAssigned' : 'SystemAssigned') : (!empty(userAssignedIdentities) ? 'UserAssigned' : 'None')

var identity = identityType != 'None' ? {
  type: identityType
  userAssignedIdentities: !empty(userAssignedIdentities) ? userAssignedIdentities : null
} : null

resource vm 'Microsoft.Compute/virtualMachines@2021-07-01' = {
  name: 'name'
  location: location
  identity: identity
}

output vmPrincipalId string = vm.identity.principalId

param usePython bool

resource functionApp 'Microsoft.Web/sites@2022-03-01' = {
  name: 'fa'
  location: location
  kind: 'functionApp'
  identity: identity
  properties: {
    siteConfig: {
      pythonVersion: usePython ? '~3.10' : null
      nodeVersion: !usePython ? '18' : null
    }
  }
}
");

        result.Should().NotHaveAnyDiagnostics();
    }

    /// <summary>
    /// https://github.com/Azure/bicep/issues/8884
    /// </summary>
    [TestMethod]
    public void Test_Issue8884()
    {
        var result = CompilationHelper.Compile(@"
@minLength(1)
@allowed(['fizz'])
param fizzArray array

@minLength(1)
@allowed([true])
param trueArray array

@minLength(1)
@allowed([1])
param oneArray array

@minLength(1)
@allowed(['fizz', 'buzz', 'pop'])
param permittedSubsetArray array

output fizz string = fizzArray[0]
output trueVal bool = trueArray[0]
output one int = oneArray[0]
output fizzBuzzOrPop string = permittedSubsetArray[0]
");

        result.Should().NotHaveAnyDiagnostics();

        result.Template.Should().HaveValueAtPath("$.parameters.fizzArray.allowedValues", new JArray("fizz"));
        result.Template.Should().NotHaveValueAtPath("$.parameters.fizzArray.items");

        result.Template.Should().HaveValueAtPath("$.parameters.trueArray.allowedValues", new JArray(true));
        result.Template.Should().NotHaveValueAtPath("$.parameters.trueArray.items");

        result.Template.Should().HaveValueAtPath("$.parameters.oneArray.allowedValues", new JArray(1));
        result.Template.Should().NotHaveValueAtPath("$.parameters.oneArray.items");

        result.Template.Should().HaveValueAtPath("$.parameters.permittedSubsetArray.allowedValues", new JArray("fizz", "buzz", "pop"));
        result.Template.Should().NotHaveValueAtPath("$.parameters.permittedSubsetArray.items");
    }

    /// <summary>
    /// https://github.com/Azure/bicep/issues/8950
    /// </summary>
    [TestMethod]
    public void Test_Issue8950()
    {
        var result = CompilationHelper.Compile(@"
@description('App Service Plan sku')
@allowed([
  {
    name: 'S1'
    capacity: 1
  }
  {
    name: 'P1v3'
    capacity: 1
  }
])
param appServicePlanSku object

output sku string = appServicePlanSku.name
");

        result.Should().NotHaveAnyDiagnostics();
    }

    /// <summary>
    /// https://github.com/Azure/bicep/issues/8950
    /// </summary>
    [TestMethod]
    public void Test_Issue8960()
    {
        var result = CompilationHelper.Compile(@"
param string sys.string = 'hello'
output message sys.string = string
");

        result.Should().NotHaveAnyDiagnostics();
    }

    // https://github.com/Azure/bicep/issues/9246
    [TestMethod]
    public void Test_Issue9246()
    {
        var result = CompilationHelper.Compile(Services.WithFeatureOverrides(new(SymbolicNameCodegenEnabled: true)), ("main.bicep", @"
var vnetAddressSpace = '10.1'

resource aksRouteTable 'Microsoft.Network/routeTables@2022-07-01' existing = {
  name: 'aksRouteTable'
}

var _subnets = {
  AzureFirewallSubnet: {
    name: 'AzureFirewallSubnet'
    addressPrefix: '${vnetAddressSpace}.0.0/26'
  }

  aksPoolSys: {
    name: 'snet-001-sys-snet'
    addressPrefix: '${vnetAddressSpace}.0.64/26'
    routeTable: aksRouteTable.id
  }
}

output aksRouteTable string = _subnets.aksPoolSys.routeTable
"));

        var evaluated = TemplateEvaluator.Evaluate(result.Template).ToJToken();
        evaluated.Should().HaveValueAtPath("$.outputs['aksRouteTable'].value", $"/subscriptions/{Guid.Empty}/resourceGroups/DummyResourceGroup/providers/Microsoft.Network/routeTables/aksRouteTable");
    }

    // https://github.com/Azure/bicep/issues/9285
    [TestMethod]
    public void Test_Issue9285()
    {
        var result = CompilationHelper.Compile(@"
resource foo 'Microsoft.Storage/storageAccounts@2022-09-01' existing = {
  name: 'asdf'
}

output fooProps object = {
  id: foo.id
  name: foo.name
  type: foo.type
  apiVersion: foo.apiVersion
}
output fooAccess object = {
  id: foo['id']
  name: foo['name']
  type: foo['type']
  apiVersion: foo['apiVersion']
}
");

        result.Should().HaveTemplateWithOutput("fooProps", JToken.Parse(@"{
  ""id"": ""[resourceId('Microsoft.Storage/storageAccounts', 'asdf')]"",
  ""name"": ""asdf"",
  ""type"": ""Microsoft.Storage/storageAccounts"",
  ""apiVersion"": ""2022-09-01""
}"));
        result.Should().HaveTemplateWithOutput("fooAccess", JToken.Parse(@"{
  ""id"": ""[resourceId('Microsoft.Storage/storageAccounts', 'asdf')]"",
  ""name"": ""asdf"",
  ""type"": ""Microsoft.Storage/storageAccounts"",
  ""apiVersion"": ""2022-09-01""
}"));
    }

    // https://github.com/Azure/bicep/issues/6065
    [TestMethod]
    public void Test_Issue6065()
    {
        var result = CompilationHelper.Compile(Services.WithFeatureOverrides(new(ResourceTypedParamsAndOutputsEnabled: true)),
("main.bicep", @"
module mymodule 'test.bicep' = {
  name: 'mymodule'
}

resource myresource 'Microsoft.Sql/servers@2021-08-01-preview' = {
  name: 'myothersql'
  location: resourceGroup().location
  properties: {
    administratorLogin: mymodule.outputs.sql.properties.administratorLogin
  }
}
"),
("test.bicep", @"
resource sql 'Microsoft.Sql/servers@2021-08-01-preview' existing = {
  name: 'mysql'
}

output sql resource = sql
"));

        result.ExcludingLinterDiagnostics().Should().HaveDiagnostics(new[]
        {
            ("BCP320", DiagnosticLevel.Error, "The properties of module output resources cannot be accessed directly. To use the properties of this resource, pass it as a resource-typed parameter to another module and access the parameter's properties therein."),
        });
    }

    [TestMethod]
    public void Test_Issue6065_ResourceFunctions()
    {
        var result = CompilationHelper.Compile(Services.WithFeatureOverrides(new(ResourceTypedParamsAndOutputsEnabled: true)),
            ("main.bicep", """
                module mod 'mod.bicep' = {
                  name: 'mod'
                }

                output key string = mod.outputs.sa.listKeys().keys[0].value
                """),
            ("mod.bicep", """
                resource sa 'Microsoft.Storage/storageAccounts@2022-09-01' existing = {
                  name: 'sa'
                }

                output sa resource = sa
                """));

        result.ExcludingLinterDiagnostics().Should().HaveDiagnostics(new[]
        {
            ("BCP320", DiagnosticLevel.Error, "The properties of module output resources cannot be accessed directly. To use the properties of this resource, pass it as a resource-typed parameter to another module and access the parameter's properties therein."),
        });
    }

    [TestMethod]
    public void Test_Issue6065_GetSecretFunction()
    {
        var result = CompilationHelper.Compile(Services.WithFeatureOverrides(new(ResourceTypedParamsAndOutputsEnabled: true)),
            ("main.bicep", """
                module mod 'mod.bicep' = {
                  name: 'mod'
                }

                module mod2 'mod2.bicep' = {
                  name: 'mod2'
                  params: {
                    secret: mod.outputs.kv.getSecret('password')
                  }
                }
                """),
            ("mod.bicep", """
                resource kv 'Microsoft.KeyVault/vaults@2022-07-01' existing = {
                  name: 'kv'
                }

                output kv resource = kv
                """),
            ("mod2.bicep", """
                @secure()
                param secret string
                """));

        result.ExcludingLinterDiagnostics().Should().NotHaveAnyDiagnostics();
    }

    // https://github.com/Azure/bicep/issues/9713
    [TestMethod]
    public void Test_9713()
    {
        var result = CompilationHelper.Compile(@"
@allowed([
  ['blob', 'file']
  ['blob', 'file', 'table', 'queue']
])
param storageServices array = ['blob', 'file']

output storageService string = storageServices[0]
");

        result.Should().NotHaveAnyDiagnostics();
    }

    // https://github.com/Azure/bicep/issues/9734
    [TestMethod]
    public void Test_9734()
    {
        var result = CompilationHelper.Compile(@"
param name string
param appsettings object

var defaultValues = {
  '${name}': { }
}
var values = union(defaultValues, appsettings)

output values object = values[name]
");

        result.Should().NotHaveAnyDiagnostics();
    }

    // https://github.com/Azure/bicep/issues/9855
    [TestMethod]
    public void Test_Issue9855()
    {
        var result = CompilationHelper.Compile(@"
/*************
* BLOCK     *
**************/
");

        result.Should().NotHaveAnyDiagnostics();
    }

    // https://github.com/Azure/bicep/issues/9469
    [TestMethod]
    public void Test_Issue9469()
    {
        var referenceExpressionsExpected = new Dictionary<FeatureProviderOverrides, string>
        {
            // without symbolic names enabled, we should expect a reference using the well-formed resource ID
            { new(), "reference(extensionResourceId(format('/subscriptions/{0}/resourceGroups/{1}', parameters('CertificateSubjects')[0].keyVault.subscriptionId, parameters('CertificateSubjects')[0].keyVault.resourceGroupName), 'Microsoft.KeyVault/vaults/secrets', parameters('CertificateSubjects')[0].keyVault.name, replace(replace(parameters('CertificateSubjects')[0].subject, '*', 'wild'), '.', '-')), '2022-07-01')" },
            // with symbolic names enabled, we should expect a symbolic name reference
            { new(SymbolicNameCodegenEnabled: true), "reference(format('Certificate[{0}]', 0))" }
        };

        foreach (var (featureset, referenceExpression) in referenceExpressionsExpected)
        {
            var result = CompilationHelper.Compile(Services.WithFeatureOverrides(featureset), @"
param CertificateSubjects array

resource CertificateVault 'Microsoft.KeyVault/vaults@2022-07-01' existing = [for (c, i) in CertificateSubjects: {
  name: c.keyVault.name
  scope: resourceGroup(c.keyVault.subscriptionId, c.keyVault.resourceGroupName)
}]

resource Certificate 'Microsoft.KeyVault/vaults/secrets@2022-07-01' existing = [for (c, i) in CertificateSubjects: {
  name: replace(replace(c.subject, '*', 'wild'), '.', '-')
  parent: CertificateVault[i]
}]

output firstCertEnabled bool = Certificate[0].properties.attributes.enabled
");

            result.Should().HaveTemplateWithOutput("firstCertEnabled", $"[{referenceExpression}.attributes.enabled]");
        }
    }

    // https://github.com/Azure/bicep/issues/9467
    [TestMethod]
    public void Test_Issue9467()
    {
        var bicepparamText = @"
using 'main.bicep'

param CertificateSubjects = [{
  subject: 'blah'
  secretName: 'blah'
  thumbprint: 'blah'
  keyVault: {
    name: 'myKv'
    subscriptionId: 'mySub'
    resourceGroupName: 'myRg'
  }
}]
";

        var bicepTemplateText = @"
@description('Used to identify a Key Vault and where it\'s deployed to')
type keyVaultIdentifier = {
  @description('The name of the Key Vault')
  name: string
  @description('The ID of the subscription the Key Vault is associated with')
  subscriptionId: string
  @description('The name of the resource group the Key Vault is associated with')
  resourceGroupName: string
}

@description('Used to identify the details of a specific certificate')
type certificateMapping = {
  @description('The subject value of the certificate')
  subject: string
  @description('The name of the secret in the Key Vault')
  secretName: string
  @description('The thumbprint of the certificate')
  thumbprint: string
  @description('The identifier of the Key Vault instance')
  keyVault: keyVaultIdentifier
}

@description('The various subjects for which certificates should be secured for downstream resources')
param CertificateSubjects certificateMapping[]

//Specifically pulls the certificates from the CertificateSubject vault as specified
resource CertificateVault 'Microsoft.KeyVault/vaults@2022-07-01' existing = {
  name: first(map(CertificateSubjects, c => c.keyVault.name))
  scope: resourceGroup(first(map(CertificateSubjects, c => c.keyVault.subscriptionId)), first(map(CertificateSubjects, c => c.keyVault.resourceGroupName)))
}

output vaultId string = CertificateVault.id
";

        var (parameters, _, _) = CompilationHelper.CompileParams(("parameters.bicepparam", bicepparamText), ("main.bicep", bicepTemplateText));

        var result = CompilationHelper.Compile(bicepTemplateText);

        result.Should().GenerateATemplate();

        var evaluated = TemplateEvaluator.Evaluate(result.Template, parameters).ToJToken();
        evaluated.Should().HaveValueAtPath("$.outputs['vaultId'].value", "/subscriptions/mySub/resourceGroups/myRg/providers/Microsoft.KeyVault/vaults/myKv");
    }

    // https://github.com/Azure/bicep/issues/9024
    [TestMethod]
    public void Test_Issue9024()
    {
        var result = CompilationHelper.Compile(@"
resource foo 'Microsoft.Web/sites@2022-03-01' = {
  name: 'foo'
  location: resourceGroup().location

  resource ext 'extensions' = {
    name: 'ZipDeploy'
  }
}
");
        result.Should().NotHaveAnyCompilationBlockingDiagnostics();
        result.Should().ContainDiagnostic("BCP088", DiagnosticLevel.Warning, "The property \"name\" expected a value of type \"'MSDeploy' | 'onedeploy'\" but the provided value is of type \"'ZipDeploy'\". Did you mean \"'MSDeploy'\"?");
    }

    // https://github.com/Azure/bicep/issues/10235
    [TestMethod]
    public void Test_Issue10235()
    {
        var result = CompilationHelper.Compile(@"
resource site 'Microsoft.Web/sites@2022-03-01' = {
  name: 'mySite'
  location: resourceGroup().location
}

resource config 'Microsoft.Web/sites/config@2022-03-01' = {
  parent: site
  name: 'virtualNetwork'
  properties: {
    subnetResourceId: 'subnetId'
    swiftSupported: true
  }
}
");
        result.Should().NotHaveAnyCompilationBlockingDiagnostics();
        result.Should().ContainDiagnostic("BCP036", DiagnosticLevel.Warning, "The property \"name\" expected a value of type \"'appsettings' | 'authsettings' | 'authsettingsV2' | 'azurestorageaccounts' | 'backup' | 'connectionstrings' | 'logs' | 'metadata' | 'pushsettings' | 'slotConfigNames' | 'web'\" but the provided value is of type \"'virtualNetwork'\". If this is a resource type definition inaccuracy, report it using https://aka.ms/bicep-type-issues.");
    }

    // https://github.com/Azure/bicep/issues/9978
    [TestMethod]
    public void Test_Issue9978()
    {
        var result = CompilationHelper.Compile(@"
param foo string = guid(foo)

#disable-next-line no-unused-existing-resources
resource asdf 'Microsoft.Storage/storageAccounts@2022-09-01' existing = {
  name: foo
}
");

        result.Should().HaveDiagnostics(new[]
        {
            ("BCP079", DiagnosticLevel.Error, "This expression is referencing its own declaration, which is not allowed."),
            ("BCP062", DiagnosticLevel.Error, "The referenced declaration with name \"foo\" is not valid."),
        });
    }

    // https://github.com/Azure/bicep/issues/6010
    [TestMethod]
    public void Test_Issue6010()
    {
        var result = CompilationHelper.Compile(@"
resource workspace 'Microsoft.OperationalInsights/workspaces@2021-06-01' existing = {
  name: 'acu1brwaoat5LogAnalytics'
}

resource logicApp 'Microsoft.Logic/workflows@2019-05-01' existing = {
  name: 'logic01'
}

resource alertRule 'Microsoft.SecurityInsights/alertRules@2021-09-01-preview' = {
  scope: workspace
  name: 'new2'
  kind: 'Fusion'
}

resource action 'Microsoft.SecurityInsights/alertRules/actions@2021-09-01-preview' = {
  parent: alertRule
  name: 'action1'
  properties: {
    logicAppResourceId: logicApp.id
    triggerUri: logicApp.listCallbackUrl().value
  }
}
");

        result.Should().NotHaveAnyDiagnostics();
    }

    // https://github.com/Azure/bicep/issues/6010
    [TestMethod]
    public void Test_Issue6010_negative()
    {
        var result = CompilationHelper.Compile(@"
resource workspace 'Microsoft.OperationalInsights/workspaces@2021-06-01' existing = {
  name: 'acu1brwaoat5LogAnalytics'
}

resource logicApp 'Microsoft.Logic/workflows@2019-05-01' existing = {
  name: 'logic01'
}

resource alertRule 'Microsoft.SecurityInsights/alertRules@2021-09-01-preview' = {
  scope: workspace
  name: 'new2'
  kind: 'Fusion'
}

resource action 'Microsoft.SecurityInsights/alertRules/actions@2021-09-01-preview' = {
  name: 'action1'
  properties: {
    logicAppResourceId: logicApp.id
    triggerUri: logicApp.listCallbackUrl().value
  }
}
");

        result.Should().ContainDiagnostic("BCP135", DiagnosticLevel.Error, "Scope \"resourceGroup\" is not valid for this resource type. Permitted scopes: \"resource\".");
    }

    // https://github.com/Azure/bicep/issues/6010
    [TestMethod]
    public void Test_Issue6010_existing()
    {
        var result = CompilationHelper.Compile(@"
resource workspace 'Microsoft.OperationalInsights/workspaces@2021-06-01' existing = {
  name: 'acu1brwaoat5LogAnalytics'
}

resource logicApp 'Microsoft.Logic/workflows@2019-05-01' existing = {
  name: 'logic01'
}

resource alertRule 'Microsoft.SecurityInsights/alertRules@2021-09-01-preview' existing = {
  scope: workspace
  name: 'new2'
}

resource action 'Microsoft.SecurityInsights/alertRules/actions@2021-09-01-preview' = {
  parent: alertRule
  name: 'action1'
  properties: {
    logicAppResourceId: logicApp.id
    triggerUri: logicApp.listCallbackUrl().value
  }
}
");

        result.Should().NotHaveAnyDiagnostics();
    }

    // https://github.com/Azure/bicep/issues/6010
    [TestMethod]
    public void Test_Issue6010_nested()
    {
        var result = CompilationHelper.Compile(@"
param watchlistItems array
param watchlistName string
param workspaceName string

resource workspace 'Microsoft.OperationalInsights/workspaces@2022-10-01' existing = {
  name: workspaceName
}

var firstColumnName = !empty(watchlistItems) ? watchlistItems[0][0] : ''

resource watchlist 'Microsoft.SecurityInsights/watchlists@2023-02-01-preview' = {
  scope: workspace
  name: watchlistName
  properties: {
    provider: 'Microsoft'
    displayName: watchlistName
    itemsSearchKey: firstColumnName
  }

  resource watchlistItemsDeployment 'watchlistItems@2023-02-01-preview' = [for item in watchlistItems: {
    name: guid(item)
    properties: {
      itemsKeyValue: item
    }
  }]
}
");

        result.Should().NotHaveAnyDiagnostics();
    }

    // https://github.com/Azure/bicep/issues/10321
    [TestMethod]
    public void Test_Issue10321()
    {
        var result = CompilationHelper.Compile(
("main.bicep", @"
module mod 'mod.json' = {
  name: 'mod'
  params: {
    secret: kv.getSecret('secret')
  }
}

resource kv 'Microsoft.KeyVault/vaults@2019-09-01' existing = {
  name: 'kv'
}
"),
("mod.json", @"{
  ""$schema"": ""https://schema.management.azure.com/schemas/2019-04-01/deploymentTemplate.json#"",
  ""contentVersion"": ""1.0.0.0"",
  ""parameters"": {
    ""secret"": {
      ""type"": ""secureString""
    }
  },
  ""resources"": []
}"));

        result.ExcludingLinterDiagnostics().Should().NotHaveAnyDiagnostics();
    }

    // https://github.com/Azure/bicep/issues/10403
    [TestMethod]
    public void Test_Issue10403()
    {
        var result = CompilationHelper.CompileParams(
("parameters.bicepparam", @"
param foo = 'foo'
param foo = 'foo'
"));

        result.Should().HaveDiagnostics(new[]
        {
            ("BCP261", DiagnosticLevel.Error, "A using declaration must be present in this parameters file."),
            ("BCP028", DiagnosticLevel.Error, "Identifier \"foo\" is declared multiple times. Remove or rename the duplicates."),
            ("BCP028", DiagnosticLevel.Error, "Identifier \"foo\" is declared multiple times. Remove or rename the duplicates."),
        });
    }

    // https://github.com/Azure/bicep/issues/9973
    [TestMethod]
    public void Test_Issue9973()
    {
        var result = CompilationHelper.Compile(
            ("main.bicep", @"
var seq = range(0, 2)
module modules 'module.bicep' = [for i in seq: {
  name: 'module${i}'
}]

var items = [for (item, index) in seq: {
  key: string(item)
  value: modules[index].outputs.out
}]

output obj object = toObject(items, item => item.key, item => item.value)
"),
            ("module.bicep", @"output out string = ''"));

        result.Should().OnlyContainDiagnostic("BCP182", DiagnosticLevel.Error, "This expression is being used in the for-body of the variable \"items\", which requires values that can be calculated at the start of the deployment. The property \"outputs\" of modules cannot be calculated at the start. Properties of modules which can be calculated at the start include \"name\".");
    }

    // https://github.com/Azure/bicep/issues/10489
    [TestMethod]
    public void Test_Issue10489()
    {
        var result = CompilationHelper.Compile(
("main.bicep", @"
@minLength(1)
@maxLength(50)
param apim_name string = replace(resourceGroup().name, '-rg-', '-apim-')

@minValue(1)
param rg_tag_count int = int(take(resourceGroup().name, 3))
"));

        result.ExcludingLinterDiagnostics().Should().NotHaveAnyDiagnostics();
    }

    // https://github.com/Azure/bicep/issues/10619
    [TestMethod]
    public void Test_Issue10619()
    {
        var result = CompilationHelper.Compile(
("main.bicep", @"
metadata name = 'Some metadata'
param name string

resource storageaccount 'Microsoft.Storage/storageAccounts@2021-02-01' = {
  name: name
  kind: 'StorageV2'
  sku: {
    name: 'Premium_LRS'
  }
}
"));

        result.Should().GenerateATemplate();
    }

    // https://github.com/Azure/bicep/issues/10619
    [TestMethod]
    public void Test_Issue10619_outputs()
    {
        var result = CompilationHelper.Compile(
("main.bicep", @"
output name string = 'blah'
param name string

resource storageaccount 'Microsoft.Storage/storageAccounts@2021-02-01' = {
  name: name
  kind: 'StorageV2'
  sku: {
    name: 'Premium_LRS'
  }
}
"));

        result.Should().GenerateATemplate();
    }

    // https://github.com/Azure/bicep/issues/10658
    [TestMethod]
    public void Test_Issue10658()
    {
        var result = CompilationHelper.Compile(
("main.bicep", @"
param someObject object

output errorOutput string = take(someObject.someProperty, 5)
"));

        result.ExcludingLinterDiagnostics().Should().NotHaveAnyDiagnostics();
    }

    // https://github.com/Azure/bicep/issues/10657
    [TestMethod]
    public void For_loop_scoped_variables_should_overwrite_globally_scoped_functions()
    {
        var result = CompilationHelper.Compile(@"
var foo = [for resourceGroup in []: {
  bar: resourceGroup('test')
}]
");

        result.ExcludingLinterDiagnostics().Should().HaveDiagnostics(new[]
        {
            ("BCP265", DiagnosticLevel.Error, "The name \"resourceGroup\" is not a function. Did you mean \"az.resourceGroup\"?"),
        });
    }

    // https://github.com/Azure/bicep/issues/10657
    [TestMethod]
    public void Variable_declarations_should_overwrite_globally_scoped_functions()
    {
        var result = CompilationHelper.Compile(@"
var resourceGroup = 'blah'
var foo = [for rg in []: {
  bar: resourceGroup('test')
}]
");

        result.ExcludingLinterDiagnostics().Should().HaveDiagnostics(new[]
        {
            ("BCP265", DiagnosticLevel.Error, "The name \"resourceGroup\" is not a function. Did you mean \"az.resourceGroup\"?"),
        });
    }

    // https://github.com/Azure/bicep/issues/10657
    [TestMethod]
    public void Lambda_variable_declarations_should_overwrite_globally_scoped_functions()
    {
        var result = CompilationHelper.Compile(@"
param rgs string[]
var foo = map(rgs, resourceGroup => resourceGroup('test'))
");

        result.ExcludingLinterDiagnostics().Should().HaveDiagnostics([
            ("BCP070", DiagnosticLevel.Error, """Argument of type "string => error" is not assignable to parameter of type "(any[, int]) => any"."""),
        ]);
    }

    // https://github.com/Azure/bicep/issues/10657
    [TestMethod]
    public void Typed_lambda_variable_declarations_should_overwrite_globally_scoped_functions()
    {
        var result = CompilationHelper.Compile(@"
func foo(resourceGroup string) string => resourceGroup('test')
");

        result.ExcludingLinterDiagnostics().Should().HaveDiagnostics(new[]
        {
            ("BCP265", DiagnosticLevel.Error, "The name \"resourceGroup\" is not a function. Did you mean \"az.resourceGroup\"?"),
        });
    }

    // https://github.com/Azure/bicep/issues/10884
    [TestMethod]
    public void Test_Issue10884()
    {
        var result = CompilationHelper.Compile(
("main.bicep", @"
module mod 'mod.bicep' = {
  name: 'mod'
  params: {
    resourceGroups: [
      {
        actionGroups: [
          {
          }
        ]
      }
    ]
  }
}
"),
("mod.bicep", @"
type resourceGroup = {
  actionGroups: {
    foo: string
    bar: string
  }[]?
}

param resourceGroups resourceGroup[]
"));

        result.ExcludingLinterDiagnostics().Should().HaveDiagnostics(new[]
        {
            ("BCP035", DiagnosticLevel.Error, "The specified \"object\" declaration is missing the following required properties: \"bar\", \"foo\"."),
        });
    }

    // https://github.com/Azure/bicep/issues/10098
    [TestMethod]
    public void Test_Issue10098()
    {
        var result = CompilationHelper.Compile(
("mod.bicep", @"
@allowed([0, 1, 2, 3 ])
param availabilityZone int = 0

param availabilityZoneUnion 0 | 1 | 2 | 3 = 0
"),
("main.bicep", @"
@minValue(0)
param count int

module mod 'mod.bicep' = [for i in range(0, count): {
  name: 'mod${i}'
  params: {
    availabilityZone: i % 3 + 1
    availabilityZoneUnion: i % 3 + 1
  }
}]
"));

        result.ExcludingLinterDiagnostics().Should().NotHaveAnyDiagnostics();
    }

    // https://github.com/Azure/bicep/issues/11437
    [TestMethod]
    public void Test_Issue11437()
    {
        var result = CompilationHelper.CompileParams(
            ("parameters.bicepparam", """
                using 'main.bicep'

                param foo = 'asdf'
                param foo = 'asdf'
                """),
            ("main.bicep", """param foo string"""));

        result.Should().HaveDiagnostics(new[]
        {
            ("BCP028", DiagnosticLevel.Error, """Identifier "foo" is declared multiple times. Remove or rename the duplicates."""),
            ("BCP028", DiagnosticLevel.Error, """Identifier "foo" is declared multiple times. Remove or rename the duplicates."""),
        });
    }

    // https://github.com/Azure/bicep/issues/8187
    [TestMethod]
    public void Test_Issue8187()
    {
        var result = CompilationHelper.Compile(
            ("blank.bicep", ""),
            ("main.bicep", """
var modOptions = [for index in range(0, 3): {
  name: 'mod_${index}'
}]

module mods 'blank.bicep' = [for mod in modOptions: {
  name: mod.name
}]

//  ACTION - Replace output from above with below, notice the () wrap around for loop. This causes the stack trace below and prevents typing, each key stroke the text cursor is moved away.
output modDetails array = ([for (mod, index) in modOptions: {
 deploymentName: mods[index].name
}])
"""));

        result.Should().HaveDiagnostics([
            ("BCP138", DiagnosticLevel.Error, """For-expressions are not supported in this context. For-expressions may be used as values of resource, module, variable, and output declarations, or values of resource and module properties."""),
        ]);
    }

    // https://github.com/Azure/bicep/issues/10994
    [TestMethod]
    public void Test_Issue10994()
    {
        var result = CompilationHelper.Compile(Services.WithFeatureOverrides(new(ResourceTypedParamsAndOutputsEnabled: true)), """
            param ir resource 'Microsoft.DataFactory/factories/integrationRuntimes@2018-06-01'
            output authkeys string = ir.listAuthKeys().authKey1
            """);

        result.ExcludingLinterDiagnostics().Should().NotHaveAnyDiagnostics();
    }

    // https://github.com/Azure/bicep/issues/502
    [TestMethod]
    public void Test_Issue502()
    {
        var result = CompilationHelper.Compile("""
            var foo = 1
            var FoO = 2
            """);

        result.ExcludingLinterDiagnostics().Should().HaveDiagnostics(new[]
        {
            ("BCP353", DiagnosticLevel.Error, "The variables \"foo\", \"FoO\" differ only in casing. The ARM deployments engine is not case sensitive and will not be able to distinguish between them."),
            ("BCP353", DiagnosticLevel.Error, "The variables \"foo\", \"FoO\" differ only in casing. The ARM deployments engine is not case sensitive and will not be able to distinguish between them."),
        });

        result = CompilationHelper.Compile("""
            param foo int = 1
            param FoO int = 2
            """);

        result.ExcludingLinterDiagnostics().Should().HaveDiagnostics(new[]
        {
            ("BCP353", DiagnosticLevel.Error, "The parameters \"foo\", \"FoO\" differ only in casing. The ARM deployments engine is not case sensitive and will not be able to distinguish between them."),
            ("BCP353", DiagnosticLevel.Error, "The parameters \"foo\", \"FoO\" differ only in casing. The ARM deployments engine is not case sensitive and will not be able to distinguish between them."),
        });

        result = CompilationHelper.Compile("""
            output foo int = 1
            output FoO int = 2
            """);

        result.ExcludingLinterDiagnostics().Should().HaveDiagnostics(new[]
        {
            ("BCP353", DiagnosticLevel.Error, "The outputs \"foo\", \"FoO\" differ only in casing. The ARM deployments engine is not case sensitive and will not be able to distinguish between them."),
            ("BCP353", DiagnosticLevel.Error, "The outputs \"foo\", \"FoO\" differ only in casing. The ARM deployments engine is not case sensitive and will not be able to distinguish between them."),
        });

        result = CompilationHelper.Compile("""
            type foo = string
            type FoO = int
            """);

        result.ExcludingLinterDiagnostics().Should().HaveDiagnostics(new[]
        {
            ("BCP353", DiagnosticLevel.Error, "The types \"foo\", \"FoO\" differ only in casing. The ARM deployments engine is not case sensitive and will not be able to distinguish between them."),
            ("BCP353", DiagnosticLevel.Error, "The types \"foo\", \"FoO\" differ only in casing. The ARM deployments engine is not case sensitive and will not be able to distinguish between them."),
        });

        result = CompilationHelper.Compile("""
            param x {
              foo: string
              FoO: int
            }
            """);

        result.ExcludingLinterDiagnostics().Should().HaveDiagnostics(new[]
        {
            ("BCP353", DiagnosticLevel.Error, "The type properties \"foo\", \"FoO\" differ only in casing. The ARM deployments engine is not case sensitive and will not be able to distinguish between them."),
            ("BCP353", DiagnosticLevel.Error, "The type properties \"foo\", \"FoO\" differ only in casing. The ARM deployments engine is not case sensitive and will not be able to distinguish between them."),
        });

        result = CompilationHelper.Compile(Services.WithFeatureOverrides(new(AssertsEnabled: true)), """
            assert foo = true
            assert FoO = true
            """);

        result.ExcludingLinterDiagnostics().Should().HaveDiagnostics(new[]
        {
            ("BCP353", DiagnosticLevel.Error, "The asserts \"foo\", \"FoO\" differ only in casing. The ARM deployments engine is not case sensitive and will not be able to distinguish between them."),
            ("BCP353", DiagnosticLevel.Error, "The asserts \"foo\", \"FoO\" differ only in casing. The ARM deployments engine is not case sensitive and will not be able to distinguish between them."),
        });

        // if the two symbols are of different types, ARM will be able to distinguish between them
        result = CompilationHelper.Compile("""
            param foo int = 1
            var FoO = 2
            """);

        result.ExcludingLinterDiagnostics().Should().NotHaveAnyDiagnostics();
    }

    // https://github.com/Azure/bicep/issues/10343
    [TestMethod]
    public void Test_Issue10343()
    {
        var result = CompilationHelper.Compile(Services.WithFeatureOverrides(new(SymbolicNameCodegenEnabled: true)), ("main.bicep", @"
resource foo1 'Microsoft.Storage/storageAccounts@2022-09-01' = {
  name: 'foo'
}

resource foo2 'Microsoft.Authorization/roleAssignments@2022-04-01' existing = {
  scope: foo1
  name: 'blah'
}

resource foo3 'Microsoft.Storage/storageAccounts@2022-09-01' = {
  name: 'foo3'
  properties: {
    accessTier: foo2.id
  }
}
"));

        var evaluated = TemplateEvaluator.Evaluate(result.Template).ToJToken();
        evaluated.Should().HaveValueAtPath("resources.foo3.dependsOn", new JArray("foo1"));
    }

    // https://github.com/Azure/bicep/issues/11292
    [TestMethod]
    public void Test_Issue11292()
    {
        var result = CompilationHelper.Compile("""
            @description('foo${'bar'}')
            param baz int
            """);

        result.Template.Should().NotHaveValue();
        result.ExcludingLinterDiagnostics().Should().HaveDiagnostics(new[]
        {
            ("BCP032", DiagnosticLevel.Error, "The value must be a compile-time constant."),
        });
    }

    // https://github.com/Azure/bicep/issues/11742
    [TestMethod]
    public void Test_Issue11742()
    {
        var result = CompilationHelper.Compile("""
            param location string

            resource keyVault 'Microsoft.KeyVault/vaults@2019-09-01' = {
              name: 'name'
              location: location
              properties: {
                enabledForDeployment: true
                enabledForTemplateDeployment: true
                enabledForDiskEncryption: true
                tenantId: 'tenantId'
                accessPolicies: [
                  {
                    tenantId: 'tenantId'
                    objectId: 'objectId'
                    permissions: {
                      keys: [
                        'get'
                      ]
                      secrets: [
                        'list'
                        'get'
                      ]
                    }
                  }
                ]
                sku: {
                  name: 'standard'
                  family: 'A'
                }
              }
            }
            """);

        result.Template.Should().NotBeNull();
        result.ExcludingLinterDiagnostics().Should().HaveDiagnostics(new[]
        {
            ("BCP333", DiagnosticLevel.Warning, "The provided value (whose length will always be less than or equal to 8) is too short to assign to a target for which the minimum allowable length is 36."),
            ("BCP333", DiagnosticLevel.Warning, "The provided value (whose length will always be less than or equal to 8) is too short to assign to a target for which the minimum allowable length is 36."),
        });
    }

    // https://github.com/Azure/bicep/issues/11846
    [TestMethod]
    public void Test_Issue11846()
    {
        var withOuterScopeEvaluation = """
            param tags object
            param tag1 string
            var tag2 = 'tag2'
            var deploymentName = 'name'
            var deploymentMode = 'Incremental'

            resource nestedDeployment 'Microsoft.Resources/deployments@2020-10-01' = {
              name: deploymentName
              properties: {
                mode: deploymentMode
                template: {
                  '$schema': 'https://schema.management.azure.com/schemas/2019-04-01/deploymentTemplate.json#'
                  contentVersion: '1.0.0.0'
                  resources: [
                    {
                      apiVersion: '2022-09-01'
                      type: 'Microsoft.Resources/tags'
                      name: 'default'
                      properties: {
                        tags: union(tags, {tag1: tag1, tag2: tag2})
                      }
                    }
                  ]
                }
              }
            }
            """;
        var withExplicitInnerScopeEvaluation = """
            param tags object
            param tag1 string
            var tag2 = 'tag2'
            var deploymentName = 'name'
            var deploymentMode = 'Incremental'

            resource nestedDeployment 'Microsoft.Resources/deployments@2020-10-01' = {
              name: deploymentName
              properties: {
                expressionEvaluationOptions: {
                  scope: 'inner'
                }
                mode: deploymentMode
                template: {
                  '$schema': 'https://schema.management.azure.com/schemas/2019-04-01/deploymentTemplate.json#'
                  contentVersion: '1.0.0.0'
                  resources: [
                    {
                      apiVersion: '2022-09-01'
                      type: 'Microsoft.Resources/tags'
                      name: 'default'
                      properties: {
                        tags: union(tags, {tag1: tag1, tag2: tag2, tag3: join(map(['a'], x => x), ',')})
                      }
                    }
                  ]
                }
              }
            }
            """;
        var withImplicitInnerScopeEvaluation = """
            param tags {*: string}
            param tag1 string
            var tag2 = 'tag2'
            var deploymentName = 'name'
            var deploymentMode = 'Incremental'

            resource nestedDeployment 'Microsoft.Resources/deployments@2020-10-01' = {
              name: deploymentName
              properties: {
                mode: deploymentMode
                template: {
                  '$schema': 'https://schema.management.azure.com/schemas/2019-04-01/deploymentTemplate.json#'
                  contentVersion: '1.0.0.0'
                  resources: [
                    {
                      apiVersion: '2022-09-01'
                      type: 'Microsoft.Resources/tags'
                      name: 'default'
                      properties: {
                        tags: union(tags, {tag1: tag1, tag2: tag2, tag3: join(map(['a'], x => x), ',')})
                      }
                    }
                  ]
                }
              }
            }
            """;

        using (new AssertionScope())
        {
            var result = CompilationHelper.Compile(withOuterScopeEvaluation);
            result.Should().HaveDiagnostics(new[]
            {
                ("no-deployments-resources", DiagnosticLevel.Warning, "Resource 'nestedDeployment' of type 'Microsoft.Resources/deployments@2020-10-01' should instead be declared as a Bicep module."),
            });

            foreach (var innerScoped in new[] { withExplicitInnerScopeEvaluation, withImplicitInnerScopeEvaluation })
            {
                result = CompilationHelper.Compile(innerScoped);
                result.Should().HaveDiagnostics(new[]
                {
                    ("no-deployments-resources", DiagnosticLevel.Warning, "Resource 'nestedDeployment' of type 'Microsoft.Resources/deployments@2020-10-01' should instead be declared as a Bicep module."),
                    ("nested-deployment-template-scoping", DiagnosticLevel.Error, "The symbol \"tags\" is declared in the context of the outer deployment and cannot be accessed by expressions within a nested deployment template that uses inner scoping for expression evaluation."),
                    ("nested-deployment-template-scoping", DiagnosticLevel.Error, "The symbol \"tag1\" is declared in the context of the outer deployment and cannot be accessed by expressions within a nested deployment template that uses inner scoping for expression evaluation."),
                    ("nested-deployment-template-scoping", DiagnosticLevel.Error, "The symbol \"tag2\" is declared in the context of the outer deployment and cannot be accessed by expressions within a nested deployment template that uses inner scoping for expression evaluation."),
                });
            }
        }
    }

    // https://github.com/Azure/bicep/issues/11883
    [TestMethod]
    public void Test_Issue11883()
    {
        var result = CompilationHelper.Compile(
            ("main.bicep", """
                param nullable string?
                param withNestedNullable {
                  property: string?
                }

                module mod 'mod.bicep' = {
                  name: 'mod'
                  params: {
                    withDefault: nullable
                    nullable: withNestedNullable.?property
                  }
                }
                """),
            ("mod.bicep", """
                param withDefault string = 'default'
                param nullable string?
                """));

        result.Should().NotHaveAnyDiagnostics();
    }

    // https://github.com/Azure/bicep/issues/11902
    [TestMethod]
    public void Test_Issue11902()
    {
        var result = CompilationHelper.CompileParams(
            ("main.bicep", """
                param rgName string
                """),
            ("parameters.bicepparam", """
                using 'main.bicep'

                var rg = resourceGroup().name
                param rgName = rg
                """));

        result.Should().HaveDiagnostics(new[]
        {
            ("BCP057", DiagnosticLevel.Error, "The name \"resourceGroup\" does not exist in the current context."),
            ("BCP062", DiagnosticLevel.Error, "The referenced declaration with name \"rg\" is not valid."),
        });
    }

    // https://github.com/Azure/bicep/issues/11902
    [TestMethod]
    public void Array_access_into_for_expression_should_not_cause_stack_overflow()
    {
        var result = CompilationHelper.CompileParams(
            ("main.bicep", """
                param rgName string
                """),
            ("parameters.bicepparam", """
                using 'main.bicep'

                var groups = [
                  {
                    name: 'foo'
                    abrv: 'f'
                  }
                  {
                    name: 'bar'
                    abrv: 'b'
                  }
                ]

                var rg = [for group in groups: group.name == resourceGroup().name ? group : []][0].abrv
                param rgName = rg
                """));

        result.Should().HaveDiagnostics(new[]
        {
            ("BCP138", DiagnosticLevel.Error, "For-expressions are not supported in this context. For-expressions may be used as values of resource, module, variable, and output declarations, or values of resource and module properties."),
            ("BCP057", DiagnosticLevel.Error, "The name \"resourceGroup\" does not exist in the current context."),
            ("BCP062", DiagnosticLevel.Error, "The referenced declaration with name \"rg\" is not valid."),
        });
    }

    // https://github.com/Azure/bicep/issues/11981
    [TestMethod]
    public void Test_Issue11981()
    {
        var result = CompilationHelper.CompileParams(
            ("main.bicep", """
                @sealed()
                param foo {
                  bar: string
                }
                """),
            ("parameters.bicepparam", """
                using 'main.bicep'

                param foo = {
                  bar: 'bar'
                  baz: 'baz'
                }
                """));

        result.Should().HaveDiagnostics(new[]
        {
            ("BCP037", DiagnosticLevel.Error, "The property \"baz\" is not allowed on objects of type \"{ bar: string }\". No other properties are allowed."),
        });
    }

    // https://github.com/Azure/bicep/issues/12417
    [TestMethod]
    public void Test_Issue12417()
    {
        var result = CompilationHelper.CompileParams(
("parameters.bicepparam", @"
using 'test.bicep'

param azureEnvironments

param region = azureEnvironments.AzureCloud.eventHubName.dev
"),
("test.bicep", @"
@description('Azure environment specific configuration settings')
type AzureEnvironmentType = {
  @description('Azure  US Government specific settings')
  AzureUSGovernment: {
    @description('Azure  Gov Event Hub ResourceIds')
    eventHubName: {
      prod: 'resourceId'
      qa: 'resourceId'
      dev: 'resourceId'
    }
    @description('Azure  Gov supported regions')
    region: {
      usgovvirginia: 'ugv'
      usgovtexas: 'ugt'
    }
    @description('Azure  Gov Log Analytics ResourceIds')
    workspace: {
      prod: 'resourceId'
      qa: 'resourceId'
      dev: 'resourceId'
    }
  }
  @description('Azure  Global specific settings')
  AzureCloud: {
    @description('Azure  Global Event Hub ResourceIds')
    eventHubName: {
      prod: 'resourceId'
      qa: 'resourceId'
      dev: 'resourceId'
    }
    @description('Azure  Global supported regions')
    region: {
      eastus: 'eus'
      westus: 'wus'
    }
    @description('Azure  Global Log Analytics ResourceIds')
    workspace: {
      prod: 'resourceId'
      qa: 'resourceId'
      dev: 'resourceId'
    }
  }
}

param azureEnvironments AzureEnvironmentType
"));

        result.Should().HaveDiagnostics(new[] {
            ("BCP018", DiagnosticLevel.Error, "Expected the \"=\" character at this location."),
            ("BCP259", DiagnosticLevel.Error, "The parameter \"region\" is assigned in the params file without being declared in the Bicep file."),
            ("BCP062", DiagnosticLevel.Error, "The referenced declaration with name \"azureEnvironments\" is not valid."),
        });
    }

    // https://github.com/Azure/bicep/issues/12640
    [TestMethod]
    public void Test_Issue12640()
    {
        var result = CompilationHelper.CompileParams(
            ("parameters.bicepparam", """
using 'main.bicep'

param rgs = {
  '0': {
    name: 'rg-test-1'
    location:'westeurope'
  }
  '1': {
    name: 'rg-test-2'
    location:'westeurope'
  }
}

param vnets = {
  0: {
    resourceGroupName: rgs['0'].name
  }
  1: {
    resourceGroupName: rgs['1'].name
  }
}
"""),
            ("main.bicep", """
param rgs  { *: rg }

param vnets {*: vnet}

type rg = {
  name: string
  location: string
  tags: {}?
}

type vnet = {
  name: string
  resourceGroupName: string
  tags: {}?
}
"""));

        result.Should().HaveDiagnostics(new[]
        {
            ("BCP022", DiagnosticLevel.Error, """Expected a property name at this location."""),
            ("BCP022", DiagnosticLevel.Error, """Expected a property name at this location."""),
        });
    }

    // https://github.com/Azure/bicep/issues/12912
    [TestMethod]
    public void Test_Issue12912()
    {

        var result = CompilationHelper.Compile(
            ("main.bicep", """
func test() object => loadJsonContent('./repro-data.json')
func test2() string => loadTextContent('./repro-data.json')
func test3() object => loadYamlContent('./repro-data.json')
func test4() string => loadFileAsBase64('./repro-data.json')
"""),
            ("repro-data.json", """
{}
"""));

        result.Should().NotHaveAnyDiagnostics();
        var evaluated = TemplateEvaluator.Evaluate(result.Template).ToJToken();
        evaluated.Should().HaveValueAtPath("$.functions[0].members['test'].output.value", new JObject());
        evaluated.Should().HaveValueAtPath("$.functions[0].members['test2'].output.value", "{}");
        evaluated.Should().HaveValueAtPath("$.functions[0].members['test3'].output.value", new JObject());
        evaluated.Should().HaveValueAtPath("$.functions[0].members['test4'].output.value", "e30=");
    }

    // https://github.com/Azure/bicep/issues/12698
    [TestMethod]
    public void Test_Issue12698()
    {

        var result = CompilationHelper.Compile(
            ("main.bicep", """
import { MyFunction } from 'export.bicep'

output foo string = MyFunction('foo')
"""),
            ("export.bicep", """
@export()
func MyFunction(name string) string => '${loadJsonContent('./test-mapping.json')['${name}'].myValue}'
"""),
            ("test-mapping.json", """
{
  "foo": {
    "myValue": "bar"
  }
}
"""));

        result.Should().NotHaveAnyDiagnostics();
        var evaluated = TemplateEvaluator.Evaluate(result.Template).ToJToken();
        evaluated.Should().HaveValueAtPath("$.outputs['foo'].value", "bar");
    }

    // https://github.com/Azure/bicep/issues/12799
    [TestMethod]
    public void Test_Issue12799()
    {
        var result = CompilationHelper.CompileParams(
            ("parameters.bicepparam", """
using 'test.bicep'
import * as bicepconfig from 'bicepconfig.bicep'
// ok
param one = bicepconfig.directExport
// Failed to evaluate parameter "two"
// Unhandled exception during evaluating template language function 'variables' is not handled.bicep(BCP338)
param two = bicepconfig.functionExport
"""),
            ("test.bicep", """
param one bool
param two bool
output bothTrue bool = one && two
"""),
            ("bicepconfig.bicep", """
var json = loadJsonContent('foo.json')
func testFunction(b bool) bool => b
@export()
var directExport = json.bar.baz
@export()
var functionExport = testFunction(json.bar.baz)
"""),
            ("foo.json", """
{
  "bar": {
    "baz": true
  }
}
"""));

        result.Should().NotHaveAnyDiagnostics();
        result.Parameters.Should().HaveValueAtPath("parameters.one.value", true);
        result.Parameters.Should().HaveValueAtPath("parameters.two.value", true);
    }

    // https://github.com/Azure/bicep/issues/12590
    [TestMethod]
    public void Test_Issue12590()
    {
        var result = CompilationHelper.Compile(
            ("main.bicep", """
                var resources = {
                  st: {
                    type: 'storage'
                    name: 'st'
                    containers: []
                  }
                  kv: {
                    type: 'keyvault'
                    name: 'kv'
                    secrets: []
                    extraProperty: 'extra'
                  }
                }

                module deploy_resource_module 'resourceModule.bicep' = {
                  name: 'resourceModule'
                  params: {
                    subResource: resources.kv
                  }
                }
                """),
            ("resourceModule.bicep", """
                @sealed()
                type storageAccount = {
                  type: 'storage'
                  name: string
                  containers: string[]
                }

                @sealed()
                type keyVault = {
                  type: 'keyvault'
                  name: string
                  secrets: string[]
                }

                type Resource = {
                  @discriminator('type')
                  *: storageAccount | keyVault
                }

                param resource Resource?

                param subResource keyVault?
                """));

        result.Should().HaveDiagnostics(new[]
        {
            ("BCP037", DiagnosticLevel.Error, """The property "extraProperty" is not allowed on objects of type "{ type: 'keyvault', name: string, secrets: string[] }". No other properties are allowed."""),
        });
    }

    // https://github.com/Azure/bicep/issues/12657
    [TestMethod]
    public void Test_Issue12657()
    {
        var result = CompilationHelper.CompileParams(
            ("parameters.bicepparam", """
using 'main.bicep'

param foo = loadJsonContent('foo.json')
"""),
            ("main.bicep", """
param foo {
  bar: string
}
"""),
            ("foo.json", """
{
  "wrongName": "blah"
}
"""));

        result.Should().HaveDiagnostics(new[]
        {
            ("BCP035", DiagnosticLevel.Error, """The specified "param" declaration is missing the following required properties: "bar"."""),
        });
    }

    // https://github.com/Azure/bicep/issues/12908
    [TestMethod]
    public void Test_Issue12908()
    {
        var result = CompilationHelper.Compile(
            ("main.bicep", """
                import { varSecureType } from 'types.bicep'
                import * as types from 'types.bicep'

                @secure()
                param secureVariableList varSecureType = { variables: [] }

                @secure()
                param secureVariableListBis types.varSecureType = { variables: [] }
                """),
            ("types.bicep", """
                @export()
                type varSecureType = {
                  variables: []
                }
                """));

        result.ExcludingLinterDiagnostics().Should().HaveDiagnostics(new[]
        {
            ("BCP308", DiagnosticLevel.Error, """The decorator "secure" may not be used on statements whose declared type is a reference to a user-defined type."""),
            ("BCP308", DiagnosticLevel.Error, """The decorator "secure" may not be used on statements whose declared type is a reference to a user-defined type."""),
        });
    }

    // https://github.com/Azure/bicep/issues/13531
    [TestMethod]
    public void Test_Issue13531()
    {
        var result = CompilationHelper.CompileParams(
            ("parameters.bicepparam", """
using 'main.bicep'

param location = location
"""),
            ("main.bicep", """
#disable-next-line no-unused-params
param location string
"""));

        result.Should().HaveDiagnostics(new[]
        {
            ("BCP079", DiagnosticLevel.Error, """This expression is referencing its own declaration, which is not allowed."""),
        });
    }

    [TestMethod]
    public void Functions_can_be_imported_in_bicepparam_files()
    {
        var result = CompilationHelper.CompileParams(
            ("parameters.bicepparam", """
using 'main.bicep'

import * as func from 'func.bicep'
import { greetMultiple } from 'func.bicep'

param foo = func.greet('Anthony')
param foo2 = greetMultiple(['Evie', 'Casper'])
"""),
            ("func.bicep", """
@export()
@description('Say hi to someone')
func greet(name string) string => 'Hi, ${name}!'

@export()
func greetMultiple(names string[]) string[] => map(names, name => greet(name))
"""),
            ("main.bicep", """
param foo string
param foo2 string[]
"""));

        result.Should().NotHaveAnyDiagnostics();
        result.Parameters.Should().HaveValueAtPath("parameters.foo.value", "Hi, Anthony!");
        result.Parameters.Should().HaveValueAtPath("parameters.foo2.value", JToken.Parse("""["Hi, Evie!", "Hi, Casper!"]"""));
    }

    // https://github.com/Azure/bicep/issues/12347
    [TestMethod]
    public void Test_Issue12347()
    {
        var result = CompilationHelper.Compile(
            Services
                .WithFeatureOverrides(new(TestContext, ExtensibilityEnabled: true))
                .WithConfigurationPatch(x => x.WithAnalyzersConfiguration(x.Analyzers.SetValue("core.rules.use-recent-api-versions.level", "error"))),
            ("main.bicep", """
                extension kubernetes with {
                  kubeConfig: 'config'
                  namespace: ''
                } as k8s

                resource aksCluster 'Microsoft.ContainerService/managedClusters@2021-03-01' = {
                  name: 'name'
                  location: 'westus'
                  identity: {
                    type: 'SystemAssigned'
                  }
                  properties: {
                    kubernetesVersion: '1.19.7'
                    dnsPrefix: 'dnsprefix'
                    enableRBAC: true
                    agentPoolProfiles: [
                      {
                        name: 'agentpool'
                        count: 3
                        vmSize: 'Standard_DS2_v2'
                        osType: 'Linux'
                        mode: 'System'
                      }
                    ]
                    linuxProfile: {
                      adminUsername: 'adminUserName'
                      ssh: {
                        publicKeys: [
                          {
                            keyData: 'REQUIRED'
                          }
                        ]
                      }
                    }
                  }
                }
                """));

        result.ExcludingLinterDiagnostics().Should().NotHaveAnyDiagnostics();
    }

    // https://github.com/Azure/bicep/issues/13607
    [TestMethod]
    public void Test_Issue13607()
    {
        var result = CompilationHelper.CompileParams(
            ("parameters.bicepparam", """
using 'main.bicep'

param endpoint = 'management.core.windows.net'
"""),
            ("main.bicep", """
param endpoint string
"""));

        result.Should().NotHaveAnyDiagnostics();
    }

    // https://github.com/Azure/bicep/issues/13250
    [TestMethod]
    public void Test_Issue13250()
    {
        var result = CompilationHelper.CompileParams(
            ("parameters.bicepparam", """
using 'test.bicep'
import * as strings from 'import.bicep'
param in1 = strings.aNormalString
// Failed to evaluate parameter "in2": Unhandled exception during evaluating template language function 'variables' is not handled.bicep(BCP338)
param in2 = strings.aStringInBrackets
param in3 = strings.startBracket
param in4 = strings.endBracket
// Failed to evaluate parameter "in5": Unhandled exception during evaluating template language function 'variables' is not handled.bicep(BCP338)
param in5 = strings.startAndEndBracket
param in6 = strings.startAndEndBracketInString
"""),
            ("test.bicep", """
param in1 string
param in2 string
param in3 string
param in4 string
param in5 string
param in6 string
"""),
            ("import.bicep", """
@export()
var aNormalString = 'test'
@export()
var aStringInBrackets = '[test]'
@export()
var startBracket = '['
@export()
var endBracket = ']'
@export()
var startAndEndBracket = '[]'
@export()
var startAndEndBracketInString = 'x[]y'
"""));
        result.ExcludingLinterDiagnostics().Should().NotHaveAnyDiagnostics();
    }

    // https://github.com/Azure/bicep/issues/13427
    [TestMethod]
    public void Test_Issue13427()
    {
        var result = CompilationHelper.Compile("""
            @export()
            type naming = {
              @description('Override the abbreviation of this resource with this parameter')
              abbreviation: string?
              @description('The resource environment (for example: dev, tst, acc, prd)')
              environment: string?
              @description('The resource location (for example: weu, we, westeurope)')
              location: string?
              @description('The name of the customer')
              customer: string?
              @description('The delimiter between resources (default: -)')
              delimiter: string?
              @description('The order of the array defines the order of elements in the naming scheme')
              nameFormat: ('abbreviation' | 'function' | 'environment' | 'location' | 'customer' | 'param1' | 'param2' | 'param3')[]?
              @description('Extra parameter self defined')
              param1: string?
              @description('Extra parameter self defined')
              param2: string?
              @description('Extra parameter self defined')
              param3: string?
              @description('Full name of the resource overwrites the combinated name')
              overrideName: string?
              @description('Function of the resource [can be app, db, security,...]')
              function: string
              @description('Suffix for the resource, if empty non will be appended, otherwise will be added to the end [can be index, ...]')
              suffix: string?
            }

            param defaultNaming naming

            param resourceNaming naming

            param test naming = union(defaultNaming, resourceNaming)
            """);

        result.ExcludingLinterDiagnostics().Should().NotHaveAnyDiagnostics();
    }

    [TestMethod]
    public void Test_Issue13462()
    {
        var result = CompilationHelper.Compile(
            ("main.bicep", """
                import { bar } from 'main-depend.json'

                param parameter bar
                """),
            ("main-depend.json", """
                {
                  "$schema": "https://schema.management.azure.com/schemas/2019-04-01/deploymentTemplate.json#",
                  "languageVersion": "2.0",
                  "contentVersion": "1.0.0.0",
                  "definitions": {
                    "bar": {
                      "type": "object",
                      "properties": {
                        "foo": {
                          "type": "string",
                          "allowedValues": [
                            "foo"
                          ]
                        }
                      },
                      "metadata": {
                        "__bicep_export!": true
                      }
                    }
                  },
                  "resources": {}
                }
                """));

        result.ExcludingLinterDiagnostics().Should().NotHaveAnyDiagnostics();
    }

    // https://github.com/Azure/bicep/issues/13534
    [TestMethod]
    public void Test_Issue13534()
    {
        var result = CompilationHelper.Compile("""
            var username = ''
            var password = ''
            var fileshareConnection = {
              name: ''
              authType: ''
              rootfolder: ''
              odgw: {
                name: ''
                resourceGroup: ''
              }
            }

            var general = {
              location: ''
            }

            resource resFileshareConnection 'Microsoft.Web/connections@2016-06-01' = {
              name: fileshareConnection.name
              location: general.location
              kind: 'V2'
              properties: {
                displayName: fileshareConnection.name
                customParameterValues: {}
                parameterValues: {
                  rootfolder: fileshareConnection.rootfolder
                  authType: fileshareConnection.authType
                  gateway: {
                    name: fileshareConnection.odgw.name
                    id: resourceId(fileshareConnection.odgw.resourceGroup, 'Microsoft.Web/connectionGateways', fileshareConnection.odgw.name)
                    type: 'Microsoft.Web/connectionGateways'
                  }
                  username: username
                  password: password
                }
                api: {
                  id: subscriptionResourceId('Microsoft.Web/locations/managedApis', general.location, 'filesystem')
                }
              }
            }
            """);

        result.ExcludingLinterDiagnostics().Should().HaveDiagnostics(new[]
        {
             ("BCP187", DiagnosticLevel.Warning, """The property "kind" does not exist in the resource or type definition, although it might still be valid. If this is a resource type definition inaccuracy, report it using https://aka.ms/bicep-type-issues."""),
             ("BCP036", DiagnosticLevel.Warning, """The property "gateway" expected a value of type "string" but the provided value is of type "object"."""),
        });
    }

    // https://github.com/Azure/bicep/issues/13556
    [TestMethod]
    public void Distinction_between_empty_and_untyped_objects_should_survive_compilation_to_JSON()
    {
        var originalTypesTemplate = """
            @export()
            type emptyObject = {}

            @export()
            type untypedObject = object
            """;

        var compiledTypesTemplate = CompilationHelper.Compile(originalTypesTemplate).Template;
        compiledTypesTemplate.Should().NotBeNull();

        var result = CompilationHelper.Compile(
            ("types.bicep", originalTypesTemplate),
            ("types.json", compiledTypesTemplate!.ToString()),
            ("main.bicep", """
                import * as fromBicep from 'types.bicep'
                import * as fromJson from 'types.json'

                param a fromBicep.emptyObject = {fizz: 'buzz'}
                param b fromBicep.untypedObject = {foo: 'bar'}
                param c fromJson.emptyObject = {snap: 'crackle'}
                param d fromJson.untypedObject = {wishy: 'washy'}
                """));

        result.ExcludingLinterDiagnostics().Should().HaveDiagnostics(new[]
        {
             ("BCP037", DiagnosticLevel.Warning, """The property "fizz" is not allowed on objects of type "{ }". No other properties are allowed."""),
             ("BCP037", DiagnosticLevel.Warning, """The property "snap" is not allowed on objects of type "{ }". No other properties are allowed."""),
        });
    }

    // https://github.com/Azure/bicep/issues/13656
    [TestMethod]
    public void Type_validation_should_work_for_udfs_with_udts()
    {
        var result = CompilationHelper.Compile("""
func foo(bar { baz: string }) string => ''

var test = foo({ asdf: 'test' })
""");

        result.ExcludingLinterDiagnostics().Should().HaveDiagnostics([
          ("BCP035", DiagnosticLevel.Error, "The specified \"object\" declaration is missing the following required properties: \"baz\"."),
        ]);
    }

    // https://github.com/Azure/bicep/issues/13663
    [TestMethod]
    public void Test_Issue13663()
    {
        var moduleResult = CompilationHelper.Compile("""
type moduleTags = {
  *: string
}

@export()
func genModuleTags(moduleName string) moduleTags => {
  '${contains(moduleName, 'name') ? 'name' : 'noName '} name': moduleName
}
""");

        var result = CompilationHelper.Compile(
            ("main.bicep", """
import * as sharedTypes from 'compiled.json'

var moduleTags = sharedTypes.genModuleTags('name')

output moduleTags object = moduleTags
"""),
            ("compiled.json", moduleResult.Template!.ToString()));

        var evaluated = TemplateEvaluator.Evaluate(result.Template).ToJToken();

        evaluated.Should().HaveValueAtPath("$.outputs['moduleTags'].value", new JObject
        {
            ["name name"] = "name",
        });
    }

    [TestMethod]
    public void Test_Issue14059_repro1()
    {
        // https://github.com/Azure/bicep/issues/14059
        var result = CompilationHelper.Compile("""
param foo string
param index int

var test = [
  { foo: foo }
  { }
][index]

output val string? = test.foo
""");

        result.Should().NotHaveAnyDiagnostics();
    }

    [TestMethod]
    public void Test_Issue14059_repro2()
    {
        // https://github.com/Azure/bicep/issues/14059
        var result = CompilationHelper.Compile("""
var items = [
  { obj: 1 }
  { obj: 2 }
  { obj: 3 }
  { obj: 4 }
  { obj: 5, x: 5 }
]
var s = sort(
  filter(
    map(items, x => x.obj < 2 ? { order: 1, value: x } : x.obj > 4 ? { order: 2, value: x } : {}),
    x => !(empty(x))
  ),
  (arg1, arg2) => (arg1.order ?? 0) < (arg2.order ?? 0)
)
""");

        result.ExcludingLinterDiagnostics().Should().NotHaveAnyDiagnostics();
    }

    [TestMethod]
    public void Test_Issue14059_repro3()
    {
        // https://github.com/Azure/bicep/issues/14059
        var result = CompilationHelper.Compile("""
param isProd bool
param location string

var appConfigValues = [
  {
    Key: 'KEY1'
    Value: isProd ? 'URL1' : 'URL2'
  }
  {
    Key: 'InvoicingImports:AzureBlobStorageImport:ContainerName'
    Value: 'ikros'
  }
  isProd ? {
    Key: 'ServiceDiscovery:FunctionApps:OpenApi:Url'
    Value: 'https://kros-esw-prod-openapi-azfun.azurewebsites.net'
  } : {}
]

resource appConfiguration 'Microsoft.AppConfiguration/configurationStores@2022-05-01' = {
  name: 'settings-config'
  location: location
  sku: {
    name: 'standard'
  }
  properties: {
    softDeleteRetentionInDays: 7
  }
}

resource addAppConfigValues 'Microsoft.AppConfiguration/configurationStores/keyValues@2022-05-01' = [for i in range(0, length(appConfigValues)) : {
  name: !empty(appConfigValues[i]) ? '${appConfigValues[i].Key}' : 'notExisting'
  parent: appConfiguration
  properties: {
    value: appConfigValues[i].Value
  }
}]
""");

        result.ExcludingLinterDiagnostics().Should().NotHaveAnyDiagnostics();
    }


    [TestMethod]
    public void Test_Issue12800()
    {
        // https://github.com/Azure/bicep/issues/12800
        var result = CompilationHelper.Compile("""
var fixed = union(
  {},
  // Comment
  {}
  // Comment
)
""");
        result.ExcludingLinterDiagnostics().Should().NotHaveAnyDiagnostics();
    }

    [TestMethod]
    public void Test_Issue12800_2()
    {
        // https://github.com/Azure/bicep/issues/12800
        var result = CompilationHelper.Compile("""
var fixed = union(
  {},
  /*
  * Multi-line comment
  */
  {}
  /*
  * Multi-line comment
  */
)
""");
        result.ExcludingLinterDiagnostics().Should().NotHaveAnyDiagnostics();
    }

    [TestMethod]
    public void Test_Issue12800_3()
    {
        // https://github.com/Azure/bicep/issues/12800
        var result = CompilationHelper.Compile("""
var fixed = union(
  {},
  // Comment
  {}
  // Comment
  {}
)
""");
        result.ExcludingLinterDiagnostics().Should().HaveDiagnostics(new[]
        {
             ("BCP237", DiagnosticLevel.Error, """Expected a comma character at this location."""),
        });
    }

    [TestMethod]
    // https://github.com/azure/bicep/issues/14839
    public void Test_Issue14839()
    {
        var result = CompilationHelper.Compile(@"
var items = [
  { bar: 'abc' }
  { bar: 'def' }
]

output foo string[] = [for item in items: item.foo]
");

        result.ExcludingLinterDiagnostics().Should().HaveDiagnostics([
            ("BCP053", DiagnosticLevel.Error, """The type "object | object" does not contain property "foo". Available properties include "bar"."""),
        ]);
    }

    [TestMethod]
    // https://github.com/azure/bicep/issues/14839
    public void Test_Issue14839_2()
    {
        var result = CompilationHelper.Compile(@"
param firstItem object

var items = [
  firstItem
  { bar: 'def' }
]

output foo string[] = [for item in items: item.foo]
");

        result.ExcludingLinterDiagnostics().Should().HaveDiagnostics([
            ("BCP187", DiagnosticLevel.Warning, """The property "foo" does not exist in the resource or type definition, although it might still be valid. If this is a resource type definition inaccuracy, report it using https://aka.ms/bicep-type-issues."""),
        ]);
    }

    [TestMethod]
    // https://github.com/azure/bicep/issues/14839
    public void Test_Issue14839_3()
    {
        var result = CompilationHelper.Compile("""
            param firstItem object

            var items = [
              firstItem
              { bar: 'def' }
            ]

            output foo string[] = [for item in items: item.?foo]
            """);

        result.ExcludingLinterDiagnostics().Should().NotHaveAnyDiagnostics();
    }

    [TestMethod]
    public void Recursive_types_generate_diagnostics_where_referenced()
    {
        // https://github.com/Azure/bicep/issues/14867
        var result = CompilationHelper.Compile("""
type invalidRecursiveObjectType = {
  level1: {
    level2: {
      level3: {
        level4: {
          level5: invalidRecursiveObjectType
        }
      }
    }
  }
}

param p invalidRecursiveObjectType = {}
""");

        result.ExcludingLinterDiagnostics().Should().HaveDiagnostics([
            ("BCP298", DiagnosticLevel.Error, """This type definition includes itself as required component, which creates a constraint that cannot be fulfilled."""),
            ("BCP062", DiagnosticLevel.Error, """The referenced declaration with name "invalidRecursiveObjectType" is not valid."""),
        ]);
    }

    [DataTestMethod]
    [DataRow(true)]
    [DataRow(false)]
    // https://github.com/azure/bicep/issues/13596
    public void Test_Issue13596(bool enableSymbolicNameCodegen)
    {
        var result = CompilationHelper.Compile(
            new ServiceBuilder().WithFeatureOverrides(new(SymbolicNameCodegenEnabled: enableSymbolicNameCodegen)),
            ("main.bicep", """
                module mod 'empty.bicep' = {
                  name: 'mod'
                }

                resource sa 'Microsoft.Storage/storageAccounts@2023-05-01' existing = {
                  name: 'account'
                  dependsOn: [
                    mod
                  ]
                }

                resource secret 'Microsoft.KeyVault/vaults/secrets@2023-07-01' = {
                  name: 'vault/secret'
                  properties: {
                    value: sa.listKeys().keys[0].value
                  }
                }
                """),
            ("empty.bicep", string.Empty));

        result.ExcludingLinterDiagnostics().Should().NotHaveAnyDiagnostics();
        result.Template.Should().NotBeNull();

        if (enableSymbolicNameCodegen)
        {
            result.Template.Should().HaveJsonAtPath("$.resources.secret.dependsOn", """["mod"]""");
        }
        else
        {
            result.Template.Should().HaveJsonAtPath("$.resources[?(@.name=='vault/secret')].dependsOn", """["[resourceId('Microsoft.Resources/deployments', 'mod')]"]""");
        }
    }

    [TestMethod]
    // https://github.com/azure/bicep/issues/15517
    public void Test_Issue15517()
    {
        var result = CompilationHelper.Compile("""
            param condition bool

            resource sa 'Microsoft.Storage/storageAccounts@2023-05-01' existing = {
              name: 'account'
              scope: condition ? resourceGroup('a') : resourceGroup('b')
            }
            """);

        result.ExcludingLinterDiagnostics().Should().NotHaveAnyDiagnostics();
    }

    [TestMethod]
    public void Test_Issue15513()
    {
        var result = CompilationHelper.Compile(
            new ServiceBuilder().WithFeatureOverrides(new(ExtensibilityEnabled: true)),
            """
            #disable-next-line BCP407
            extension microsoftGraph

            param entraGroup object = {
              name: 'ExampleGroup2'
              type: 'Security'
              members: [
                {
                  name: '{application name}'
                  type: 'Application'
                }
              ]
              owners: [
                {
                  name: '{user identity name}'
                  resourceGroup: '{resource group name}'
                  type: 'UserAssignedManagedIdentity'
                }
              ]
            }

            var defaultMember = {
              subscriptionId: subscription().subscriptionId
              resourceGroup: ''
              name: ''
              appId: ''
            }

            resource memberManagedIdentities 'Microsoft.ManagedIdentity/userAssignedIdentities@2023-07-31-preview' existing = [
              for (member, i) in entraGroup.members: if (member.type =~ 'UserAssignedManagedIdentity') {
                //https://github.com/Azure/bicep/issues/13937
                name: empty(union(defaultMember, member).name) ? 'dummy${i}' : member.name
                scope: resourceGroup(union(defaultMember, member).subscriptionId, union(defaultMember, member).resourceGroup)
              }
            ]

            resource memberApplications 'Microsoft.Graph/applications@v1.0' existing = [
              for (member, i) in entraGroup.members: if (member.type =~ 'Application') {
                //https://github.com/Azure/bicep/issues/13937
                uniqueName: empty(union(defaultMember, member).name) ? 'dummy${i}' : member.name
              }
            ]

            resource memberServicePrincipals 'Microsoft.Graph/servicePrincipals@v1.0' existing = [
              for (member, i) in entraGroup.members: if (member.type =~ 'Application') {
                appId: memberApplications[i].appId
              }
            ]

            resource memberServicePrincipalsStandalone 'Microsoft.Graph/servicePrincipals@v1.0' existing = [
              for (member, i) in entraGroup.members: if (member.type =~ 'ServicePrincipal') {
                //https://github.com/Azure/bicep/issues/13937
                appId: empty(union(defaultMember, member).appId) ? 'dummy${i}' : member.appId
              }
            ]

            resource memberGroups 'Microsoft.Graph/groups@v1.0' existing = [
              for (member, i) in entraGroup.members: if (member.type =~ 'Group') {
                //https://github.com/Azure/bicep/issues/13937
                uniqueName: empty(union(defaultMember, member).name) ? 'dummy${i}' : member.name
              }
            ]

            resource ownerManagedIdentities 'Microsoft.ManagedIdentity/userAssignedIdentities@2023-07-31-preview' existing = [
              for (owner, i) in entraGroup.owners: if (owner.type =~ 'UserAssignedManagedIdentity') {
                //https://github.com/Azure/bicep/issues/13937
                name: empty(union(defaultMember, owner).name) ? 'dummy${i}' : owner.name
                scope: resourceGroup(union(defaultMember, owner).subscriptionId, union(defaultMember, owner).resourceGroup)
              }
            ]

            resource ownerApplications 'Microsoft.Graph/applications@v1.0' existing = [
              for (owner, i) in entraGroup.owners: if (owner.type =~ 'Application') {
                //https://github.com/Azure/bicep/issues/13937
                uniqueName: empty(union(defaultMember, owner).name) ? 'dummy${i}' : owner.name
              }
            ]

            resource ownerServicePrincipals 'Microsoft.Graph/servicePrincipals@v1.0' existing = [
              for (owner, i) in entraGroup.owners: if (owner.type =~ 'Application') {
                appId: ownerApplications[i].appId
              }
            ]

            resource ownerServicePrincipalsStandalone 'Microsoft.Graph/servicePrincipals@v1.0' existing = [
              for (owner, i) in entraGroup.owners: if (owner.type =~ 'ServicePrincipal') {
                //https://github.com/Azure/bicep/issues/13937
                appId: empty(union(defaultMember, owner).appId) ? 'dummy${i}' : owner.appId
              }
            ]

            resource entraGroupRes 'Microsoft.Graph/groups@v1.0' = {
              uniqueName: entraGroup.name
              displayName: entraGroup.name
              mailEnabled: false
              mailNickname: entraGroup.name
              securityEnabled: true
              members: [
                for (member, i) in entraGroup.members: member.type =~ 'UserAssignedManagedIdentity'
                  ? memberManagedIdentities[i].properties.principalId
                  : member.type =~ 'Application'
                      ? memberServicePrincipals[i].id
                      : member.type =~ 'ServicePrincipal'
                          ? memberServicePrincipalsStandalone[i].id
                          : member.type =~ 'Group' ? memberGroups[i].id : member.type =~ 'PrincipalId' ? member.principalId : ''
              ]
              owners: [
                for (owner, i) in entraGroup.owners: owner.type =~ 'UserAssignedManagedIdentity'
                  ? ownerManagedIdentities[i].properties.principalId
                  : owner.type =~ 'Application'
                      ? ownerServicePrincipals[i].id
                      : owner.type =~ 'ServicePrincipal' ? ownerServicePrincipalsStandalone[i].id : owner.type =~ 'PrincipalId' ? owner.principalId : ''
              ]
            }
            """);

        result.Should().NotHaveAnyDiagnostics();
        result.Template.Should().NotBeNull();
        result.Template.Should().HaveJsonAtPath("$.resources.entraGroupRes.dependsOn", """
            [
              "memberGroups",
              "memberManagedIdentities",
              "memberServicePrincipals",
              "memberServicePrincipalsStandalone",
              "ownerManagedIdentities",
              "ownerServicePrincipals",
              "ownerServicePrincipalsStandalone"
            ]
            """);
    }

    [TestMethod]
    public void Test_Issue15686()
    {
        var result = CompilationHelper.Compile("""
            param eventSubscriptionName string
            param eventTypes string[]
            param eventGridTopicName string
            param backendAppId string
            param functionAppName string
            param functionName string

            resource functionApp 'Microsoft.Web/sites@2023-01-01' existing = {
              name: functionAppName
            }

            resource eventGridTopic 'Microsoft.EventGrid/topics@2022-06-15' existing = {
              name: eventGridTopicName
            }

            resource eventSubscription 'Microsoft.EventGrid/eventSubscriptions@2022-06-15' = {
              name: eventSubscriptionName
              scope: eventGridTopic
              properties: {
                eventDeliverySchema: 'EventGridSchema'
                filter: {
                  enableAdvancedFilteringOnArrays: true
                  includedEventTypes: eventTypes
                }
                destination: {
                  endpointType: 'WebHook'
                  properties: {
                    maxEventsPerBatch: 1
                    azureActiveDirectoryApplicationIdOrUri: backendAppId
                    azureActiveDirectoryTenantId: subscription().tenantId
                    endpointUrl: 'https://${functionApp.properties.defaultHostName}/runtime/webhooks/EventGrid?functionName=${functionName}&code=${listkeys('${functionApp.id}/host/default', '2016-08-01').systemkeys.eventgrid_extension}'
                  }
                }
                retryPolicy: {
                  eventTimeToLiveInMinutes: 65
                }
              }
            }
            """);

        result.ExcludingLinterDiagnostics().Should().NotHaveAnyDiagnostics();
        result.Template.Should().NotBeNull();
        result.Template.Should().HaveJsonAtPath("$.resources.eventSubscription.dependsOn", """
            [
              "functionApp"
            ]
            """);
    }

    [TestMethod]
    public void Test_Issue15898()
    {
        var result = CompilationHelper.Compile(
            ("main.bicep", """
                import {someType} from 'nameClash.bicep'
                """),
            ("nameClash.bicep", """
                @export()
                type someType = {}

                output someType someType = {}
                """));

        result.ExcludingLinterDiagnostics().Should().NotHaveAnyDiagnostics();
    }

    [TestMethod]
    public void Nested_copy_resources_should_be_assigned_a_fully_qualified_copy_loop_name()
    {
        var result = CompilationHelper.Compile("""
            param location string = resourceGroup().location
            param _resourceName string
            param serviceAccountsApp1 string[]
            param serviceAccountsApp2 string[]
            param _aksOidcIssuerProfileURL string
            param configAks { namespace: string }

            resource aksWorkloadIdentityApp1 'Microsoft.ManagedIdentity/userAssignedIdentities@2023-01-31' = {
              name: '${_resourceName}-id-app1'
              location: location

              @batchSize(1)
              resource federation 'federatedIdentityCredentials' = [for item in serviceAccountsApp1: {
                name: 'federated-credentials-${item}'
                properties: {
                  audiences: [ 'api://AzureADTokenExchange' ]
                  issuer: _aksOidcIssuerProfileURL
                  subject: 'system:serviceaccount:${configAks.namespace}:${item}'
                }
              }]
            }

            resource aksWorkloadIdentityApp2 'Microsoft.ManagedIdentity/userAssignedIdentities@2023-01-31' = {
              name: '${_resourceName}-id-app2'
              location: location

              @batchSize(1)
              resource federation 'federatedIdentityCredentials' = [for item in serviceAccountsApp2: {
                name: 'federated-credentials-${item}'
                properties: {
                  audiences: [ 'api://AzureADTokenExchange' ]
                  issuer: _aksOidcIssuerProfileURL
                  subject: 'system:serviceaccount:${configAks.namespace}:${item}'
                }
              }]
            }
            """);

        result.ExcludingLinterDiagnostics().Should().NotHaveAnyDiagnostics();
        result.Template.Should().NotBeNull();
        result.Template.Should().HaveValueAtPath("$.resources.aksWorkloadIdentityApp1::federation.copy.name", "aksWorkloadIdentityApp1::federation");
        result.Template.Should().HaveValueAtPath("$.resources.aksWorkloadIdentityApp2::federation.copy.name", "aksWorkloadIdentityApp2::federation");
    }

<<<<<<< HEAD
    // https://github.com/azure/bicep/issues/1410
    [TestMethod]
    public void Mutually_exclusive_but_duplicative_resources_are_permitted()
    {
        var result = CompilationHelper.Compile("""
            param createMode 'GeoRestore' | 'Replica' = 'GeoRestore'

            resource postgres 'microsoft.dbforpostgresql/servers@2017-12-01' = if (createMode == 'GeoRestore') {
              name: 'foo'
              location: 'eastus'
              properties: {
                createMode: 'GeoRestore'
                sourceServerId: '<ID>'

              }
            }

            resource postgres2 'microsoft.dbforpostgresql/servers@2017-12-01' = if (createMode == 'Replica') {
              name: 'foo'
              location: 'eastus'
              properties: {
                createMode: 'Replica'
                sourceServerId: '<ID>'
              }
            }
            """);

        result.ExcludingLinterDiagnostics().Should().NotHaveAnyDiagnostics();
    }

    // https://github.com/azure/bicep/issues/1410
    [TestMethod]
    public void Resources_with_the_same_name_but_different_types_are_permitted()
    {
        var result = CompilationHelper.Compile("""
            resource postgres 'microsoft.dbforpostgresql/servers@2017-12-01' = {
              name: 'foo'
              location: 'eastus'
              properties: {
                createMode: 'GeoRestore'
                sourceServerId: '<ID>'

              }
            }

            resource postgres2 'microsoft.dbforpostgresql/flexibleServers@2021-06-01' = {
              name: 'foo'
              location: 'eastus'
              properties: {
                createMode: 'Replica'
                sourceServerResourceId: '<ID>'
              }
            }
=======
    [TestMethod]
    // https://github.com/Azure/bicep/issues/15402
    public void Test_Issue15402()
    {
        var result = CompilationHelper.Compile(
"""
param vNetAddress string = '192.168.1.0/24'
param subnetPrefixLength int = 29

resource vNet 'Microsoft.Network/virtualNetworks@2023-04-01' = {
  name: 'myVNet'
  location: 'westus'
  properties: {
    addressSpace: {
      addressPrefixes: [
        vNetAddress
      ]
    }
    subnets: [
      {
        name: 'mySubnet'
        properties: {
          addressPrefix: cidrSubnet(vNetAddress, subnetPrefixLength, 0)
        }
      }
    ]
  }
}

var subnetId = vNet::subnets[0].id
""");

        result.ExcludingLinterDiagnostics().Should().HaveDiagnostics([
            ("BCP159", DiagnosticLevel.Error, "The resource \"vNet\" does not contain a nested resource named \"subnets\"."),
        ]);
    }

    [TestMethod]
    public void Test_Issue14838()
    {
        var result = CompilationHelper.Compile("""
            var data = [
              {
                name: 'foo'
                parallelism: 2
              }
              {
                name: 'bar'
                parallelism: 0
              }
              {
                name: 'baz'
                parallelism: 0
              }
            ]

            var size = 4
            var parallelisms = map(data, org => org.parallelism)
            var allocated = reduce(parallelisms, 0, (sum, parallelism) => sum + parallelism)
            var count = reduce(parallelisms, 0, (sum, parallelism) => parallelism == 0 ? sum + 1 : sum)

            output remaining int = (size - allocated) / count
            output extra int = (size - allocated) % count
>>>>>>> 4fff5139
            """);

        result.ExcludingLinterDiagnostics().Should().NotHaveAnyDiagnostics();
    }

<<<<<<< HEAD
    // https://github.com/azure/bicep/issues/1410
    [TestMethod]
    public void Resources_with_the_same_name_but_different_scopes_are_permitted()
    {
        var result = CompilationHelper.Compile("""
            resource postgres 'microsoft.dbforpostgresql/servers@2017-12-01' existing = {
              name: 'foo'
              scope: resourceGroup('otherRg')
            }

            resource postgres2 'microsoft.dbforpostgresql/servers@2017-12-01' = {
              name: 'foo'
              location: 'eastus'
              properties: {
                createMode: 'Replica'
                sourceServerId: '<ID>'
              }
            }
=======
    // https://www.github.com/Azure/bicep/issues/14067
    [TestMethod]
    public void Fail_function_should_be_usable_anywhere_the_expression_will_be_evaluated_at_runtime()
    {
        var result = CompilationHelper.Compile("""
            var foo = fail('foo')
            param required string = fail('should have supplied one')

            resource sa 'Microsoft.Storage/storageAccounts@2023-05-01' existing = if (fail('should be allowed here')) {
              name: fail('should be allowed here, too')
            }

            output boolOutput bool = required == 'bar' && fail('this, too, should be fine')
            output stringOutput string = required == 'bar' ? 'boo' : fail('ternary should have assigned type of \'boo\'')
>>>>>>> 4fff5139
            """);

        result.ExcludingLinterDiagnostics().Should().NotHaveAnyDiagnostics();
    }

<<<<<<< HEAD
    // https://github.com/azure/bicep/issues/1410
    [TestMethod]
    public void Modules_with_the_same_name_are_not_permitted()
    {
        var result = CompilationHelper.Compile(
            ("main.bicep", """
                module foo1 'empty.bicep' = {
                  name: 'foo'
                }

                module foo2 'empty.bicep' = {
                  name: 'foo'
                }
                """),
            ("empty.bicep", string.Empty));

        result.ExcludingLinterDiagnostics().Should().HaveDiagnostics(new[]
        {
            ("BCP122", DiagnosticLevel.Error, "Modules: \"foo1\", \"foo2\" are defined with this same name and this same scope in a file. Rename them or split into different modules."),
            ("BCP122", DiagnosticLevel.Error, "Modules: \"foo1\", \"foo2\" are defined with this same name and this same scope in a file. Rename them or split into different modules."),
        });
    }

    // https://github.com/azure/bicep/issues/1410
    [TestMethod]
    public void Mutually_exclusive_but_duplicative_modules_are_permitted()
    {
        var result = CompilationHelper.Compile(
            ("main.bicep", """
                param condition bool

                module foo1 'empty.bicep' = if (condition) {
                  name: 'foo'
                }

                module foo2 'empty.bicep' = if (!condition) {
                  name: 'foo'
                }
                """),
            ("empty.bicep", string.Empty));
    }

    // https://github.com/azure/bicep/issues/1410
    [TestMethod]
    public void Modules_with_the_same_name_but_different_scopes_are_permitted()
    {
        var result = CompilationHelper.Compile(
            ("main.bicep", """
                module foo1 'empty.bicep' = {
                  name: 'foo'
                }

                module foo2 'empty.bicep' = {
                  name: 'foo'
                  scope: resourceGroup('otherRg')
                }
                """),
            ("empty.bicep", string.Empty));

        result.ExcludingLinterDiagnostics().Should().NotHaveAnyDiagnostics();
    }
=======
    // https://www.github.com/Azure/bicep/issues/14067
    [TestMethod]
    public void Fail_function_should_not_be_usable_anywhere_the_expression_will_be_evaluated_at_compile_time()
    {
        var result = CompilationHelper.Compile("""
            resource sa 'Microsoft.Storage/storageAccounts@2023-05-01' existing = {
              name: 'acct'
              dependsOn: [
                fail('should not be allowed here')
              ]
            }
            """);

        result.ExcludingLinterDiagnostics().Should().HaveDiagnostics(new[]
        {
            ("BCP034", DiagnosticLevel.Error, "The enclosing array expected an item of type \"module[] | (resource | module) | resource[]\", but the provided item was of type \"never\"."),
        });
    }
>>>>>>> 4fff5139
}<|MERGE_RESOLUTION|>--- conflicted
+++ resolved
@@ -6595,61 +6595,6 @@
         result.Template.Should().HaveValueAtPath("$.resources.aksWorkloadIdentityApp2::federation.copy.name", "aksWorkloadIdentityApp2::federation");
     }
 
-<<<<<<< HEAD
-    // https://github.com/azure/bicep/issues/1410
-    [TestMethod]
-    public void Mutually_exclusive_but_duplicative_resources_are_permitted()
-    {
-        var result = CompilationHelper.Compile("""
-            param createMode 'GeoRestore' | 'Replica' = 'GeoRestore'
-
-            resource postgres 'microsoft.dbforpostgresql/servers@2017-12-01' = if (createMode == 'GeoRestore') {
-              name: 'foo'
-              location: 'eastus'
-              properties: {
-                createMode: 'GeoRestore'
-                sourceServerId: '<ID>'
-
-              }
-            }
-
-            resource postgres2 'microsoft.dbforpostgresql/servers@2017-12-01' = if (createMode == 'Replica') {
-              name: 'foo'
-              location: 'eastus'
-              properties: {
-                createMode: 'Replica'
-                sourceServerId: '<ID>'
-              }
-            }
-            """);
-
-        result.ExcludingLinterDiagnostics().Should().NotHaveAnyDiagnostics();
-    }
-
-    // https://github.com/azure/bicep/issues/1410
-    [TestMethod]
-    public void Resources_with_the_same_name_but_different_types_are_permitted()
-    {
-        var result = CompilationHelper.Compile("""
-            resource postgres 'microsoft.dbforpostgresql/servers@2017-12-01' = {
-              name: 'foo'
-              location: 'eastus'
-              properties: {
-                createMode: 'GeoRestore'
-                sourceServerId: '<ID>'
-
-              }
-            }
-
-            resource postgres2 'microsoft.dbforpostgresql/flexibleServers@2021-06-01' = {
-              name: 'foo'
-              location: 'eastus'
-              properties: {
-                createMode: 'Replica'
-                sourceServerResourceId: '<ID>'
-              }
-            }
-=======
     [TestMethod]
     // https://github.com/Azure/bicep/issues/15402
     public void Test_Issue15402()
@@ -6713,13 +6658,107 @@
 
             output remaining int = (size - allocated) / count
             output extra int = (size - allocated) % count
->>>>>>> 4fff5139
             """);
 
         result.ExcludingLinterDiagnostics().Should().NotHaveAnyDiagnostics();
     }
 
-<<<<<<< HEAD
+    // https://www.github.com/Azure/bicep/issues/14067
+    [TestMethod]
+    public void Fail_function_should_be_usable_anywhere_the_expression_will_be_evaluated_at_runtime()
+    {
+        var result = CompilationHelper.Compile("""
+            var foo = fail('foo')
+            param required string = fail('should have supplied one')
+
+            resource sa 'Microsoft.Storage/storageAccounts@2023-05-01' existing = if (fail('should be allowed here')) {
+              name: fail('should be allowed here, too')
+            }
+
+            output boolOutput bool = required == 'bar' && fail('this, too, should be fine')
+            output stringOutput string = required == 'bar' ? 'boo' : fail('ternary should have assigned type of \'boo\'')
+            """);
+
+        result.ExcludingLinterDiagnostics().Should().NotHaveAnyDiagnostics();
+    }
+
+    // https://www.github.com/Azure/bicep/issues/14067
+    [TestMethod]
+    public void Fail_function_should_not_be_usable_anywhere_the_expression_will_be_evaluated_at_compile_time()
+    {
+        var result = CompilationHelper.Compile("""
+            resource sa 'Microsoft.Storage/storageAccounts@2023-05-01' existing = {
+              name: 'acct'
+              dependsOn: [
+                fail('should not be allowed here')
+              ]
+            }
+            """);
+
+        result.ExcludingLinterDiagnostics().Should().HaveDiagnostics(new[]
+        {
+            ("BCP034", DiagnosticLevel.Error, "The enclosing array expected an item of type \"module[] | (resource | module) | resource[]\", but the provided item was of type \"never\"."),
+        });
+    }
+
+    // https://github.com/azure/bicep/issues/1410
+    [TestMethod]
+    public void Mutually_exclusive_but_duplicative_resources_are_permitted()
+    {
+        var result = CompilationHelper.Compile("""
+            param createMode 'GeoRestore' | 'Replica' = 'GeoRestore'
+
+            resource postgres 'microsoft.dbforpostgresql/servers@2017-12-01' = if (createMode == 'GeoRestore') {
+              name: 'foo'
+              location: 'eastus'
+              properties: {
+                createMode: 'GeoRestore'
+                sourceServerId: '<ID>'
+
+              }
+            }
+
+            resource postgres2 'microsoft.dbforpostgresql/servers@2017-12-01' = if (createMode == 'Replica') {
+              name: 'foo'
+              location: 'eastus'
+              properties: {
+                createMode: 'Replica'
+                sourceServerId: '<ID>'
+              }
+            }
+            """);
+
+        result.ExcludingLinterDiagnostics().Should().NotHaveAnyDiagnostics();
+    }
+
+    // https://github.com/azure/bicep/issues/1410
+    [TestMethod]
+    public void Resources_with_the_same_name_but_different_types_are_permitted()
+    {
+        var result = CompilationHelper.Compile("""
+            resource postgres 'microsoft.dbforpostgresql/servers@2017-12-01' = {
+              name: 'foo'
+              location: 'eastus'
+              properties: {
+                createMode: 'GeoRestore'
+                sourceServerId: '<ID>'
+
+              }
+            }
+
+            resource postgres2 'microsoft.dbforpostgresql/flexibleServers@2021-06-01' = {
+              name: 'foo'
+              location: 'eastus'
+              properties: {
+                createMode: 'Replica'
+                sourceServerResourceId: '<ID>'
+              }
+            }
+            """);
+
+        result.ExcludingLinterDiagnostics().Should().NotHaveAnyDiagnostics();
+    }
+
     // https://github.com/azure/bicep/issues/1410
     [TestMethod]
     public void Resources_with_the_same_name_but_different_scopes_are_permitted()
@@ -6738,28 +6777,11 @@
                 sourceServerId: '<ID>'
               }
             }
-=======
-    // https://www.github.com/Azure/bicep/issues/14067
-    [TestMethod]
-    public void Fail_function_should_be_usable_anywhere_the_expression_will_be_evaluated_at_runtime()
-    {
-        var result = CompilationHelper.Compile("""
-            var foo = fail('foo')
-            param required string = fail('should have supplied one')
-
-            resource sa 'Microsoft.Storage/storageAccounts@2023-05-01' existing = if (fail('should be allowed here')) {
-              name: fail('should be allowed here, too')
-            }
-
-            output boolOutput bool = required == 'bar' && fail('this, too, should be fine')
-            output stringOutput string = required == 'bar' ? 'boo' : fail('ternary should have assigned type of \'boo\'')
->>>>>>> 4fff5139
             """);
 
         result.ExcludingLinterDiagnostics().Should().NotHaveAnyDiagnostics();
     }
 
-<<<<<<< HEAD
     // https://github.com/azure/bicep/issues/1410
     [TestMethod]
     public void Modules_with_the_same_name_are_not_permitted()
@@ -6821,24 +6843,4 @@
 
         result.ExcludingLinterDiagnostics().Should().NotHaveAnyDiagnostics();
     }
-=======
-    // https://www.github.com/Azure/bicep/issues/14067
-    [TestMethod]
-    public void Fail_function_should_not_be_usable_anywhere_the_expression_will_be_evaluated_at_compile_time()
-    {
-        var result = CompilationHelper.Compile("""
-            resource sa 'Microsoft.Storage/storageAccounts@2023-05-01' existing = {
-              name: 'acct'
-              dependsOn: [
-                fail('should not be allowed here')
-              ]
-            }
-            """);
-
-        result.ExcludingLinterDiagnostics().Should().HaveDiagnostics(new[]
-        {
-            ("BCP034", DiagnosticLevel.Error, "The enclosing array expected an item of type \"module[] | (resource | module) | resource[]\", but the provided item was of type \"never\"."),
-        });
-    }
->>>>>>> 4fff5139
 }