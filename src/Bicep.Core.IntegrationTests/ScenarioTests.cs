--- conflicted
+++ resolved
@@ -7381,7 +7381,36 @@
     }
 
     [TestMethod]
-<<<<<<< HEAD
+    public async Task Test_Issue16748()
+    {
+        // https://github.com/Azure/bicep/issues/16748
+        var services = await ExtensionTestHelper.GetServiceBuilderWithPublishedExtension(ExtensionResourceTypeHelper.GetTestTypesTgz(), new());
+
+        var result = await CompilationHelper.RestoreAndCompile(
+            services,
+"""
+extension 'br:example.azurecr.io/extensions/foo:1.2.3'
+
+param uniqueNames string[]
+
+resource groups 'fooType@v1' existing = [for uniqueName in uniqueNames: {
+  identifier: uniqueName
+}]
+
+resource databases 'Microsoft.DocumentDb/databaseAccounts@2023-04-15' existing = [for uniqueName in uniqueNames: {
+  name: uniqueName
+}]
+
+output memberIds array = flatten(map(groups, group => [group.properties.readonly]))
+output locations array = flatten(map(databases, database => database.properties.locations))
+""");
+
+        result.ExcludingLinterDiagnostics().Should().NotHaveAnyDiagnostics();
+        result.Template.Should().HaveValueAtPath("$.outputs['memberIds'].value", "[flatten(map(references('groups'), lambda('group', createArray(lambdaVariables('group').properties.readonly))))]");
+        result.Template.Should().HaveValueAtPath("$.outputs['locations'].value", "[flatten(map(references('databases', 'full'), lambda('database', lambdaVariables('database').properties.locations)))]");
+    }
+
+    [TestMethod]
     public void Diagnostic_should_be_raised_when_instance_method_is_called_on_conditional_resource()
     {
         var result = CompilationHelper.Compile("""
@@ -7398,34 +7427,5 @@
         {
             ("BCP422", DiagnosticLevel.Warning, "A resource of type \"Microsoft.Storage/storageAccounts | null\" may or may not exist when this function is called, which could cause the deployment to fail."),
         });
-=======
-    public async Task Test_Issue16748()
-    {
-        // https://github.com/Azure/bicep/issues/16748
-        var services = await ExtensionTestHelper.GetServiceBuilderWithPublishedExtension(ExtensionResourceTypeHelper.GetTestTypesTgz(), new());
-
-        var result = await CompilationHelper.RestoreAndCompile(
-            services,
-"""
-extension 'br:example.azurecr.io/extensions/foo:1.2.3'
-
-param uniqueNames string[]
-
-resource groups 'fooType@v1' existing = [for uniqueName in uniqueNames: {
-  identifier: uniqueName
-}]
-
-resource databases 'Microsoft.DocumentDb/databaseAccounts@2023-04-15' existing = [for uniqueName in uniqueNames: {
-  name: uniqueName
-}]
-
-output memberIds array = flatten(map(groups, group => [group.properties.readonly]))
-output locations array = flatten(map(databases, database => database.properties.locations))
-""");
-
-        result.ExcludingLinterDiagnostics().Should().NotHaveAnyDiagnostics();
-        result.Template.Should().HaveValueAtPath("$.outputs['memberIds'].value", "[flatten(map(references('groups'), lambda('group', createArray(lambdaVariables('group').properties.readonly))))]");
-        result.Template.Should().HaveValueAtPath("$.outputs['locations'].value", "[flatten(map(references('databases', 'full'), lambda('database', lambdaVariables('database').properties.locations)))]");
->>>>>>> a8510cf6
     }
 }