// Copyright (c) Microsoft Corporation.
// Licensed under the MIT License.
using System.Linq;
using Bicep.Core.Diagnostics;
using Bicep.Core.Parsing;
using Bicep.Core.Resources;
using Bicep.Core.TypeSystem;
using Bicep.Core.UnitTests.Assertions;
using Bicep.Core.UnitTests.Utils;
using FluentAssertions;
using Microsoft.VisualStudio.TestTools.UnitTesting;
using Newtonsoft.Json.Linq;

namespace Bicep.Core.IntegrationTests
{
    [TestClass]
    public class ScenarioTests
    {
        [TestMethod]
        // https://github.com/azure/bicep/issues/746
        public void Test_Issue746()
        {
            var result = CompilationHelper.Compile(@"
var l = l
param l
");

            result.Template.Should().NotHaveValue();
            result.Should().HaveDiagnostics(new[] {
                ("BCP028", DiagnosticLevel.Error, "Identifier \"l\" is declared multiple times. Remove or rename the duplicates."),
                ("BCP079", DiagnosticLevel.Error, "This expression is referencing its own declaration, which is not allowed."),
                ("BCP028", DiagnosticLevel.Error, "Identifier \"l\" is declared multiple times. Remove or rename the duplicates."),
                ("BCP014", DiagnosticLevel.Error, "Expected a parameter type at this location. Please specify one of the following types: \"array\", \"bool\", \"int\", \"object\", \"string\"."),
            });
        }

        [TestMethod]
        // https://github.com/azure/bicep/issues/801
        public void Test_Issue801()
        {
            var result = CompilationHelper.Compile(
                ("main.bicep", @"
targetScope = 'subscription'

resource rg 'Microsoft.Resources/resourceGroups@2020-06-01' = {
    location: 'eastus'
    name: 'vnet-rg'
}

module vnet './vnet.bicep' = {
    scope: resourceGroup('vnet-rg')
    name: 'network-module'
    params: {
        location: 'eastus'
        name: 'myVnet'
    }
    dependsOn: [
        rg
    ]
}

output vnetid string = vnet.outputs.vnetId
output vnetstate string = vnet.outputs.vnetstate
"),
                ("vnet.bicep", @"
param location string
param name string

resource vnet 'Microsoft.Network/virtualNetworks@2020-06-01' = {
    location: location
    name: name
    properties:{
        addressSpace: {
            addressPrefixes: [
                '10.0.0.0/20'
            ]
        }
        subnets: [
            {
                name: 'snet-apim'
                properties: {
                    addressPrefix: '10.0.0.0/24'
                }
            }
        ]
    }
}

output vnetId string = vnet.id
output vnetstate string = vnet.properties.provisioningState
"));

            result.Should().NotHaveAnyDiagnostics();
            // ensure we're generating the correct expression with 'subscriptionResourceId', and using the correct name for the module
            result.Template.Should().HaveValueAtPath("$.outputs['vnetid'].value", "[reference(extensionResourceId(format('/subscriptions/{0}/resourceGroups/{1}', subscription().subscriptionId, 'vnet-rg'), 'Microsoft.Resources/deployments', 'network-module'), '2019-10-01').outputs.vnetId.value]");
            result.Template.Should().HaveValueAtPath("$.outputs['vnetstate'].value", "[reference(extensionResourceId(format('/subscriptions/{0}/resourceGroups/{1}', subscription().subscriptionId, 'vnet-rg'), 'Microsoft.Resources/deployments', 'network-module'), '2019-10-01').outputs.vnetstate.value]");
        }

        [TestMethod]
        // https://github.com/azure/bicep/issues/982
        public void Test_Issue982()
        {
            var result = CompilationHelper.Compile(@"
param functionApp object
param serverFarmId string

output config object = list(format('{0}/config/appsettings', functionAppResource.id), functionAppResource.apiVersion)

resource functionAppResource 'Microsoft.Web/sites@2020-06-01' = {
  name: functionApp.name
  location: resourceGroup().location
  kind: 'functionApp'
  properties: {
    httpsOnly: true
    serverFarmId: serverFarmId
  }
}
");

            result.Should().NotHaveAnyDiagnostics();
            result.Template.Should().HaveValueAtPath("$.outputs['config'].value", "[list(format('{0}/config/appsettings', resourceId('Microsoft.Web/sites', parameters('functionApp').name)), '2020-06-01')]");
        }

        [TestMethod]
        // https://github.com/azure/bicep/issues/1093
        public void Test_Issue1093()
        {
            var result = CompilationHelper.Compile(
                ("main.bicep", @"
targetScope = 'managementGroup'

module bicep3rg 'resourceGroup.bicep' = {
  name: 'rg30'
  params: {
    rgName: 'bicep3-rg'
  }
  scope: subscription('DEV1')
}
module bicep4rg 'resourceGroup.bicep' = {
  name: 'rg31'
  params: {
    rgName: 'bicep4-rg'
  }
  scope: subscription('DEV2')
}
"),
                ("resourceGroup.bicep", @"
param rgName string
param location string = 'westeurope'

targetScope = 'subscription'

resource rg 'Microsoft.Resources/resourceGroups@2020-06-01' = {
  name: rgName
  location: location
}
"));

            result.Should().NotHaveAnyDiagnostics();
            result.Template.Should().HaveValueAtPath("$.resources[?(@.name == 'rg30')].location", "[deployment().location]");
            result.Template.Should().HaveValueAtPath("$.resources[?(@.name == 'rg31')].location", "[deployment().location]");
        }

        [TestMethod]
        // https://github.com/azure/bicep/issues/1173
        public void Test_Issue1173()
        {
            var result = CompilationHelper.Compile(
                ("main.bicep", @"
targetScope = 'subscription'

param azRegion string {
  default: 'southcentralus'
}

param vNetAddressPrefix string = '10.1.0.0/24'
param GatewayAddressPrefix string = '10.1.0.0/27'
param AppAddressPrefix string = '10.1.0.128/26'

var rgName = 'testRG'
var vnetName = 'testvnet'
var appNSGName = 'testvnet-appsn01nsg'
var appRTName = 'testvnet-appsn01routetable'

var subnets = [
  {
    name: 'GatewaySubnet'
    properties: {
      addressPrefix: GatewayAddressPrefix
    }
  }

  {
    name: 'appsn01'
    properties: {
      addressPrefix: AppAddressPrefix
      networkSecurityGroup: {
        id: appNSG.outputs.id
      }
      routeTable: {
        id: appRT.outputs.id
      }
    }
  }
]

resource rgVNet 'Microsoft.Resources/resourceGroups@2020-06-01' = {
  name: rgName
  location: azRegion
}

module vnet './vnet.bicep' = {
  name: vnetName
  scope: resourceGroup(rgVNet.name)
  params: {
    vnetName: vnetName
    vNetAddressPrefix: vNetAddressPrefix
    subnets: subnets
  }
}

module appNSG './nsg.bicep' = {
  name: appNSGName
  scope: resourceGroup(rgVNet.name)
  params: {
    nsgName: appNSGName
    secRules: [
      {
        name: 'default-allow-rdp'
        properties: {
          priority: 1010
          access: 'Allow'
          direction: 'Inbound'
          protocol: 'Tcp'
          sourcePortRange: '*'
          sourceAddressPrefix: 'VirtualNetwork'
          destinationAddressPrefix: '*'
          destinationPortRange: '3389'
        }
      }
    ]
  }
}

module appRT './rt.bicep' = {
  name: appRTName
  scope: resourceGroup(rgVNet.name)
  params: {
    rtName: appRTName
  }
}
"),
                ("vnet.bicep", @"
param vnetName string
param vNetAddressPrefix string
param subnets array

resource vnet 'Microsoft.Network/virtualNetworks@2020-06-01' = {
  name: vnetName
  location: resourceGroup().location
  properties: {
    addressSpace: {
      addressPrefixes: [
        vNetAddressPrefix
      ]
    }
    enableVmProtection: false
    enableDdosProtection: false
    subnets: subnets
  }
}
output id string = vnet.id
"),
                ("nsg.bicep", @"
param nsgName string
param secRules array

resource nsg  'Microsoft.Network/networkSecurityGroups@2020-06-01' = {
  name: nsgName
  location: resourceGroup().location
  properties: {
    securityRules: secRules
  }
}
output id string = nsg.id
"),
                ("rt.bicep", @"
param rtName string
//param azFwlIp string

resource routetable 'Microsoft.Network/routeTables@2020-06-01' = {
  name: rtName
  location: resourceGroup().location
  properties: {
    disableBgpRoutePropagation: false
    routes: [
      // {
      //   name: 'DefaultRoute'
      //   properties: {
      //     addressPrefix: '0.0.0.0/0'
      //     nextHopType: 'VirtualAppliance'
      //     nextHopIpAddress: azFwlIp
      //   }
      // }
    ]
  }
}

output id string = routetable.id
"));

            // variable 'subnets' should have been inlined
            result.Template.Should().HaveValueAtPath("$.resources[?(@.name == '[variables(\\'vnetName\\')]')].properties.parameters.subnets.value[0].name", "GatewaySubnet");
            result.Template.Should().HaveValueAtPath("$.resources[?(@.name == '[variables(\\'vnetName\\')]')].properties.parameters.subnets.value[1].name", "appsn01");
            // there should be no definition in the variables list for 'subnets'
            result.Template.Should().NotHaveValueAtPath("$.variables.subnets");
        }

        [TestMethod]
        // https://github.com/azure/bicep/issues/1185
        public void Test_Issue1185()
        {
            var result = CompilationHelper.Compile(
                ("main.bicep", @"
targetScope = 'tenant'

param allUpMgName string

module allup_mg './modules/rblab-allup-mg-policies.bicep' = {
  name: 'allupmgdeploy'
  scope: managementGroup(allUpMgName)
  params: {
    mgName: allUpMgName
  }
}
"),
                ("modules/rblab-allup-mg-policies.bicep", @"
targetScope = 'managementGroup'

param mgName string
"));

            result.Should().NotHaveAnyDiagnostics();
            // deploying a management group module at tenant scope requires an unqualified resource id
            result.Template.Should().HaveValueAtPath("$.resources[?(@.name == 'allupmgdeploy')].scope", "[format('Microsoft.Management/managementGroups/{0}', parameters('allUpMgName'))]");
        }

        [TestMethod]
        // https://github.com/azure/bicep/issues/1332
        public void Test_Issue1332()
        {
            var result = CompilationHelper.Compile(@"
var propname = 'ptest'
var issue = true ? {
    prop1: {
        '${propname}': {}
    }
} : {}
");

            result.Should().NotHaveAnyDiagnostics();
            result.Template.Should().HaveValueAtPath("$.variables.issue", "[if(true(), createObject('prop1', createObject(variables('propname'), createObject())), createObject())]");
        }

        [TestMethod]
        // https://github.com/azure/bicep/issues/486
        public void Test_Issue486()
        {
            var result = CompilationHelper.Compile(@"
var myInt = 5
var myBigInt = 2199023255552
var myIntExpression = 5 * 5
var myBigIntExpression = 2199023255552 * 2
var myBigIntExpression2 = 2199023255552 * 2199023255552
");

            result.Template.Should().HaveValueAtPath("$.variables.myInt", 5);
            result.Template.Should().HaveValueAtPath("$.variables.myBigInt", 2199023255552);
            result.Template.Should().HaveValueAtPath("$.variables.myIntExpression", "[mul(5, 5)]");
            result.Template.Should().HaveValueAtPath("$.variables.myBigIntExpression2", "[mul(json('2199023255552'), json('2199023255552'))]");
        }

        [TestMethod]
        // https://github.com/azure/bicep/issues/1362
        public void Test_Issue1362_1()
        {
            var result = CompilationHelper.Compile(
                ("main.bicep", @"
targetScope = 'resourceGroup'

module sub './modules/subscription.bicep' = {
  name: 'subDeploy'
  scope: subscription()
}"),
                ("modules/subscription.bicep", @"
targetScope = 'subscription'
"));

            result.Template.Should().HaveValueAtPath("$.resources[?(@.name == 'subDeploy')].subscriptionId", "[subscription().subscriptionId]");
            result.Template.Should().HaveValueAtPath("$.resources[?(@.name == 'subDeploy')].location", "[resourceGroup().location]");
        }

        [TestMethod]
        // https://github.com/azure/bicep/issues/1362
        public void Test_Issue1362_2()
        {
            var result = CompilationHelper.Compile(
                ("main.bicep", @"
targetScope = 'resourceGroup'

module sub './modules/subscription.bicep' = {
  name: 'subDeploy'
  scope: subscription('abcd-efgh')
}"),
                ("modules/subscription.bicep", @"
targetScope = 'subscription'
"));

            result.Template.Should().HaveValueAtPath("$.resources[?(@.name == 'subDeploy')].subscriptionId", "abcd-efgh");
            result.Template.Should().HaveValueAtPath("$.resources[?(@.name == 'subDeploy')].location", "[resourceGroup().location]");
        }

        [TestMethod]
        // https://github.com/azure/bicep/issues/1402
        public void Test_Issue1402()
        {
            var result = CompilationHelper.Compile(
                ("main.bicep", @"
targetScope = 'subscription'

module sub './modules/resourceGroup.bicep' = {
  name: 'subDeploy'
  scope: resourceGroup('abcd-efgh','bicep-rg')
}"),
                ("modules/resourceGroup.bicep", @"
targetScope = 'resourceGroup'
"));

            result.Template.Should().HaveValueAtPath("$.resources[?(@.name == 'subDeploy')].subscriptionId", "abcd-efgh");
            result.Template.Should().HaveValueAtPath("$.resources[?(@.name == 'subDeploy')].resourceGroup", "bicep-rg");
            result.Template.Should().NotHaveValueAtPath("$.resources[?(@.name == 'subDeploy')].location");
        }

        [TestMethod]
        // https://github.com/azure/bicep/issues/1391
        public void Test_Issue1391()
        {
            var result = CompilationHelper.Compile(@"
resource dep 'Microsoft.Resources/deployments@2020-06-01' = {
  name: 'nestedDeployment'
  resourceGroup: 'bicep-rg'
  subscriptionId: 'abcd-efgh'
  location: 'westus'
  properties: {
    mode: 'Incremental'
  }
}
");

            result.Should().NotHaveAnyDiagnostics();
            result.Template.Should().HaveValueAtPath("$.resources[?(@.name == 'nestedDeployment')].subscriptionId", "abcd-efgh");
            result.Template.Should().HaveValueAtPath("$.resources[?(@.name == 'nestedDeployment')].resourceGroup", "bicep-rg");
        }

        [TestMethod]
        // https://github.com/azure/bicep/issues/1454
        public void Test_Issue1454()
        {
            var result = CompilationHelper.Compile(
                ("main.bicep", @"
targetScope = 'subscription'
param name string = 'name'
param location string = 'westus'
param subscriptionId string = newGuid()

module rg './resourcegroup.template.bicep' = {
    name: '${uniqueString(deployment().name)}-1'
    scope: subscription(subscriptionId)
    params: {
        name: name
        location: location
    }
}

var appResGrp = resourceGroup(rg.outputs.resourceGroupName)

module redis './redis.template.bicep' = {
    name: '${uniqueString(deployment().name)}-2'
    scope: appResGrp
}
"),
                ("resourcegroup.template.bicep", @"
targetScope = 'subscription'
param name string
param location string

resource rg 'Microsoft.Resources/resourceGroups@2018-05-01' = {
    name: name
    location: location
    tags: {
        'owner': 'me'
    }
}

output resourceGroupName string = rg.name
"),
                ("redis.template.bicep", @"
param redis_name string = 'redis'
param redis_location string = 'westus'

resource redis 'Microsoft.Cache/Redis@2019-07-01' = {
    name: redis_name
    location: redis_location
    properties: {
        sku: {
            name: 'Standard'
            family: 'C'
            capacity: 2
        }
    }
}
"));

            result.Template.Should().NotHaveValue();
            result.Should().HaveDiagnostics(new[] {
                ("BCP120", DiagnosticLevel.Error, "The property \"scope\" must be evaluable at the start of the deployment, and cannot depend on any values that have not yet been calculated. You are referencing a variable which cannot be calculated in time (\"appResGrp\" -> \"rg\"). Accessible properties of rg are \"name\"."),
            });
        }

        [TestMethod]
        // https://github.com/azure/bicep/issues/1465
        public void Test_Issue1465()
        {
            var result = CompilationHelper.Compile(@"
resource foo 'Microsoft.foo/bar@2020-01-01' existing = {
  name: 'name'
}
output prop1 string = foo.properties.prop1
");

            result.Template.Should().HaveValueAtPath("$.outputs['prop1'].value", "[reference(resourceId('Microsoft.foo/bar', 'name'), '2020-01-01').prop1]");
        }

        [TestMethod]
        // https://github.com/azure/bicep/issues/822
        public void Test_Issue822()
        {
            var result = CompilationHelper.Compile(
                ("main.bicep", @"
targetScope = 'subscription'

resource myRg 'Microsoft.Resources/resourceGroups@2020-06-01' = {
  location: 'eastus'
  name: 'rg'
}

module vnetmodule './vnet.bicep' = {
  scope: myRg
  name: 'vnet'
  params: {
    location: 'eastus'
    name: 'myVnet'
  }
}
"),
                ("vnet.bicep", @"
param location string
param name string
"));

            result.Should().NotHaveAnyDiagnostics();
            result.Template.Should().NotHaveValueAtPath("$.resources[?(@.name == 'vnet')].subscriptionId");
            result.Template.Should().HaveValueAtPath("$.resources[?(@.name == 'vnet')].resourceGroup", "rg");
            result.Template.Should().HaveValueAtPath("$.resources[?(@.name == 'vnet')].dependsOn[0]", "[subscriptionResourceId('Microsoft.Resources/resourceGroups', 'rg')]");
        }

        [TestMethod]
        // https://github.com/azure/bicep/issues/822
        public void Test_Issue822_scoped()
        {
            var result = CompilationHelper.Compile(
                ("main.bicep", @"
resource myRg 'Microsoft.Resources/resourceGroups@2020-06-01' existing = {
  scope: subscription('abcdef')
  name: 'rg'
}

module vnetmodule './vnet.bicep' = {
  scope: myRg
  name: 'vnet'
  params: {
    location: 'eastus'
    name: 'myVnet'
  }
}
"),
                ("vnet.bicep", @"
param location string
param name string
"));

            result.Should().NotHaveAnyDiagnostics();
            result.Template.Should().HaveValueAtPath("$.resources[?(@.name == 'vnet')].subscriptionId", "abcdef");
            result.Template.Should().HaveValueAtPath("$.resources[?(@.name == 'vnet')].resourceGroup", "rg");
        }

        [TestMethod]
        // https://github.com/azure/bicep/issues/1388
        public void Test_Issue1388()
        {
            var result = CompilationHelper.Compile(@"
targetScope = 'subscription'

param rgName string
param location string = deployment().location

param groupOwnerId string
param groupContributorId string
param groupReaderId string

resource rg 'Microsoft.Resources/resourceGroups@2020-06-01' = {
  name: rgName
  location: location
}

resource rgOwner 'Microsoft.Authorization/roleAssignments@2020-04-01-preview' = {
  name: '${guid(rg.name, 'owner')}'
  scope: rg
  properties: {
    roleDefinitionId: '${subscriptionResourceId('Microsoft.Authorization/roleDefinitions', '8e3af657-a8ff-443c-a75c-2fe8c4bcb635')}'
    principalId: groupOwnerId
    principalType: 'Group'
  }
}

resource rgContributor 'Microsoft.Authorization/roleAssignments@2020-04-01-preview' = {
  name: '${guid(rg.name, 'contributor')}'
  scope: rg
  properties: {
    roleDefinitionId: '${subscriptionResourceId('Microsoft.Authorization/roleDefinitions', 'b24988ac-6180-42a0-ab88-20f7382dd24c')}'
    principalId: groupContributorId
    principalType: 'Group'
  }
}

resource rgReader 'Microsoft.Authorization/roleAssignments@2020-04-01-preview' = {
  name: '${guid(rg.name, 'reader')}'
  scope: rg
  properties: {
    roleDefinitionId: '${subscriptionResourceId('Microsoft.Authorization/roleDefinitions', 'acdd72a7-3385-48ef-bd42-f606fba81ae7')}'
    principalId: groupReaderId
    principalType: 'Group'
  }
}
");

            result.Template.Should().NotHaveValue();
            result.Should().HaveDiagnostics(new[] {
                ("BCP139", DiagnosticLevel.Error, "The root resource scope must match that of the Bicep file. To deploy a resource to a different root scope, use a module."),
                ("BCP139", DiagnosticLevel.Error, "The root resource scope must match that of the Bicep file. To deploy a resource to a different root scope, use a module."),
                ("BCP139", DiagnosticLevel.Error, "The root resource scope must match that of the Bicep file. To deploy a resource to a different root scope, use a module."),
            });
        }

        [TestMethod]
        // https://github.com/azure/bicep/issues/1364
        public void Test_Issue1364()
        {
            var result = CompilationHelper.Compile(@"
targetScope = 'blablah'
");

            result.Template.Should().NotHaveValue();
            result.Should().HaveDiagnostics(new[] {
                ("BCP033", DiagnosticLevel.Error, "Expected a value of type \"'managementGroup' | 'resourceGroup' | 'subscription' | 'tenant'\" but the provided value is of type \"'blablah'\"."),
            });
        }

        [TestMethod]
        // https://github.com/azure/bicep/issues/569
        public void Test_Issue569_success()
        {
            var result = CompilationHelper.Compile(@"
param myparam string
var myvar = 'hello'

output myparam string = myparam
output myvar string = myvar
");

            result.Should().NotHaveAnyDiagnostics();
            result.Template.Should().HaveValueAtPath("$.outputs['myparam'].value", "[parameters('myparam')]");
            result.Template.Should().HaveValueAtPath("$.outputs['myvar'].value", "[variables('myvar')]");
        }

        [TestMethod]
        // https://github.com/azure/bicep/issues/569
        public void Test_Issue569_duplicates()
        {
            var result = CompilationHelper.Compile(@"
output duplicate string = 'hello'
output duplicate string = 'hello'
");

            result.Template.Should().NotHaveValue();
            result.Should().HaveDiagnostics(new[] {
                ("BCP145", DiagnosticLevel.Error, "Output \"duplicate\" is declared multiple times. Remove or rename the duplicates."),
                ("BCP145", DiagnosticLevel.Error, "Output \"duplicate\" is declared multiple times. Remove or rename the duplicates."),
            });
        }

        [TestMethod]
        // https://github.com/azure/bicep/issues/569
        public void Test_Issue569_outputs_cannot_be_referenced()
        {
            var result = CompilationHelper.Compile(@"
output output1 string = 'hello'
output output2 string = output1
");

            result.Template.Should().NotHaveValue();
            result.Should().HaveDiagnostics(new[] {
                ("BCP058", DiagnosticLevel.Error, "The name \"output1\" is an output. Outputs cannot be referenced in expressions."),
            });
        }

        [TestMethod]
        // https://github.com/azure/bicep/issues/1599
        public void Test_Issue1599()
        {
            var result = CompilationHelper.Compile(@"
param x string = 't'
output xx = x
");

            result.Template.Should().NotHaveValue();
            result.Should().HaveDiagnostics(new[] {
                ("BCP146", DiagnosticLevel.Error, "Expected an output type at this location. Please specify one of the following types: \"array\", \"bool\", \"int\", \"object\", \"string\"."),
            });
        }

        [TestMethod]
        // https://github.com/azure/bicep/issues/1661
        public void Test_Issue1661()
        {
            // Issue 1661 only repros if global-resources.bicep exists and kevault-secrets.bicep does not
            var result = CompilationHelper.Compile(("main.bicep", @"
targetScope = 'subscription'

param prefix string
param deploymentId string
param tags object

param stampLocations array = [
  'northeurope'
  'eastus2'
]

resource rg_stamps 'Microsoft.Resources/resourceGroups@2020-06-01' = [for stamp in stampLocations: {
  name: '${prefix}-${stamp}-rg'
  location: stamp
  tags: tags
}]

//... more modules

module global_resources './global-resources.bicep' = {
  name: 'global_resources-${deploymentId}'
  scope: rg_global
  params: {
    location: rg_global.location
    prefix: prefix
    tags: tags
    stamps: [for index in range(0, length(stampLocations)): {
      location: stampLocations[index]
      aksKubletIdentityPrincipalId: stamps[index].outputs.aksKubletIdentityPrincipalId
      aksSubnetId: stamps[index].outputs.aksSubnetId
      backend_fqdn: stamps[index].outputs.ingressFqdn
    }]
  }
}

var secrets = [
  {
    name: 'CosmosDb-Endpoint'
    value: global_resources.outputs.cosmosDbEndpoint
  }
  {
    name: 'CosmosDb-PrimaryKey'
    value: global_resources.outputs.cosmosDbKey
  }
]

module stamp_0_secrets './kevault-secrets.bicep' = [for secret in secrets: {
  name: 'stamp_0_secrets-${deploymentId}'
  scope: resourceGroup(rg_stamps[0].name)
  dependsOn: [
    stamps
  ]
  params: {
    keyVaultName: '${prefix}${rg_stamps[0].location}kv'
    secretName: secret.name
    secretValue: secret.value
  }
}]

module stamp_1_secrets './kevault-secrets.bicep' = [for secret in secrets: {
  name: 'stamp_1_secrets-${deploymentId}'
  scope: resourceGroup(rg_stamps[1].name)
  dependsOn: [
    stamps
  ]
  params: {
    keyVaultName: '${prefix}${rg_stamps[1].location}kv'
    secretName: secret.name
    secretValue: secret.value
  }
}]
"), ("global-resources.bicep", string.Empty));

            result.Template.Should().NotHaveValue();
            result.Should().ContainDiagnostic("BCP057", DiagnosticLevel.Error, "The name \"rg_global\" does not exist in the current context.");
            result.Should().ContainDiagnostic("BCP057", DiagnosticLevel.Error, "The name \"rg_global\" does not exist in the current context.");
            result.Should().ContainDiagnostic("BCP057", DiagnosticLevel.Error, "The name \"stamps\" does not exist in the current context.");
            result.Should().ContainDiagnostic("BCP057", DiagnosticLevel.Error, "The name \"stamps\" does not exist in the current context.");
            result.Should().ContainDiagnostic("BCP057", DiagnosticLevel.Error, "The name \"stamps\" does not exist in the current context.");
            result.Should().ContainDiagnostic("BCP052", DiagnosticLevel.Error, "The type \"outputs\" does not contain property \"cosmosDbEndpoint\".");
            result.Should().ContainDiagnostic("BCP052", DiagnosticLevel.Error, "The type \"outputs\" does not contain property \"cosmosDbKey\".");
        }

        [TestMethod]
        // https://github.com/azure/bicep/issues/1592
        public void Test_Issue1592()
        {
            var result = CompilationHelper.Compile(
              ("main.bicep", @"
module foo 'test.bicep' = {
  name: 'foo'
}

output fooName string = foo.name
    "),
              ("test.bicep", @""));

            result.Should().NotHaveAnyDiagnostics();
            result.Template.Should().HaveValueAtPath("$.outputs['fooName'].value", "foo");
        }

        [TestMethod]
        // https://github.com/azure/bicep/issues/1592
        public void Test_Issue1592_special_cases()
        {
            var result = CompilationHelper.Compile(
              ("main.bicep", @"
param someParam string

module foo 'test.bicep' = {
  name: '${someParam}-test'
}

output fooName string = foo.name
output fooOutput string = foo.outputs.test
    "),
              ("test.bicep", @"
output test string = 'hello'
"));

            result.Should().NotHaveAnyDiagnostics();
            result.Template.Should().HaveValueAtPath("$.outputs['fooName'].value", "[format('{0}-test', parameters('someParam'))]");
            result.Template.Should().HaveValueAtPath("$.outputs['fooOutput'].value", "[reference(resourceId('Microsoft.Resources/deployments', format('{0}-test', parameters('someParam'))), '2019-10-01').outputs.test.value]");
        }

        [TestMethod]
        // https://github.com/azure/bicep/issues/1432
        public void Test_Issue1432()
        {
            var result = CompilationHelper.Compile(@"
resource foo 'Microsoft.Compute/virtualMachines@2020-06-01' = {
  name: 'myVM'
  name: 'myVm'
}
");

            result.Template.Should().NotHaveValue();
            result.Should().HaveDiagnostics(new[] {
                ("BCP025", DiagnosticLevel.Error, "The property \"name\" is declared multiple times in this object. Remove or rename the duplicate properties."),
                ("BCP025", DiagnosticLevel.Error, "The property \"name\" is declared multiple times in this object. Remove or rename the duplicate properties."),
            });
        }

        [TestMethod]
        // https://github.com/azure/bicep/issues/1817
        public void Test_Issue1817()
        {
            var result = CompilationHelper.Compile(@"
targetScope = w

var foo = 42
");

            result.Template.Should().NotHaveValue();
            result.Should().HaveDiagnostics(new[] {
                ("BCP032", DiagnosticLevel.Error, "The value must be a compile-time constant."),
                ("BCP057", DiagnosticLevel.Error, "The name \"w\" does not exist in the current context."),
            });
        }

        [TestMethod]
        // https://github.com/azure/bicep/issues/1630
        public void Test_Issue1630()
        {
            var result = CompilationHelper.Compile(@"
var singleResource = providers('Microsoft.Insights', 'components')
var allResources = providers('Microsoft.Insights')

// singleResource is an object!
var firstApiVersion = singleResource.apiVersions[0]

// allResources is an array of objects!
var firstResourceFirstApiVersion = allResources.resourceTypes[0].apiVersions[0]

output singleResource object = singleResource
output allResources array = allResources.resourceTypes
");

            result.Should().NotHaveAnyDiagnostics();
            result.Template.Should().HaveValueAtPath("$.variables['singleResource']", "[providers('Microsoft.Insights', 'components')]");
            result.Template.Should().HaveValueAtPath("$.variables['firstApiVersion']", "[variables('singleResource').apiVersions[0]]");
            result.Template.Should().HaveValueAtPath("$.variables['allResources']", "[providers('Microsoft.Insights')]");
            result.Template.Should().HaveValueAtPath("$.variables['firstResourceFirstApiVersion']", "[variables('allResources').resourceTypes[0].apiVersions[0]]");
        }

        [TestMethod]
        // https://github.com/azure/bicep/issues/1627
        public void Test_Issue1627()
        {
            var result = CompilationHelper.Compile(("main.bicep", @"
module modulea 'modulea.bicep' = {
  name: 'modulea'
  params: {
    foo: 'test'
  }
}

var bar = modulea.outputs.bar
"),
                ("modulea.bicep", @"
// duplicate parameter symbols
param foo string
param foo int

// duplicate output symbols
output bar bool = true
output bar int = 42
"));

            result.Should().HaveDiagnostics(new[] {
                ("BCP104", DiagnosticLevel.Error, "The referenced module has errors."),
            });
        }

        [TestMethod]
        // https://github.com/azure/bicep/issues/1941
        public void Test_Issue1941()
        {
            var result = CompilationHelper.Compile(@"
param eventGridTopicName string
param eventGridSubscriptionName string
param location string

resource eventGridTopic 'Microsoft.EventGrid/topics@2020-06-01' = {
  name: eventGridTopicName
  location: location
}

resource eventGridSubscription 'Microsoft.EventGrid/topics/providers/eventSubscriptions@2020-06-01' = {
  name: '${eventGridTopic.name}/Microsoft.EventGrid/${eventGridSubscriptionName}'
}
");

            // verify the template still compiles
            result.Template.Should().NotBeNull();
            result.Should().HaveDiagnostics(new[] {
                ("BCP174", DiagnosticLevel.Warning, "Type validation is not available for resource types declared containing a \"/providers/\" segment. Please instead use the \"scope\" property. See https://aka.ms/BicepScopes for more information."),
            });

            result = CompilationHelper.Compile(@"
resource resA 'Rp.A/providers@2020-06-01' = {
  name: 'resA'
}
resource resB 'Rp.A/providers/a/b@2020-06-01' = {
  name: 'resB/child/grandchild'
}
resource resC 'Rp.A/a/b/providers@2020-06-01' = {
  name: 'resC/child/grandchild'
}
");

            result.Template.Should().NotBeNull();
            result.Should().HaveDiagnostics(new[] {
                ("BCP081", DiagnosticLevel.Warning, "Resource type \"Rp.A/providers@2020-06-01\" does not have types available."),
                ("BCP081", DiagnosticLevel.Warning, "Resource type \"Rp.A/providers/a/b@2020-06-01\" does not have types available."),
                ("BCP081", DiagnosticLevel.Warning, "Resource type \"Rp.A/a/b/providers@2020-06-01\" does not have types available."),
            });

            result = CompilationHelper.Compile(@"
param eventGridTopicName string
param eventGridSubscriptionName string
param location string

resource eventGridTopic 'Microsoft.EventGrid/topics@2020-06-01' = {
  name: eventGridTopicName
  location: location
}

resource eventGridSubscription 'Microsoft.EventGrid/eventSubscriptions@2020-06-01' = {
  name: eventGridSubscriptionName
  scope: eventGridTopic
}
");

            // verify the 'fixed' version compiles without diagnostics
            result.Template.Should().NotBeNull();
            result.Should().NotHaveAnyDiagnostics();
        }

        [TestMethod]
        // https://github.com/azure/bicep/issues/657
        public void Test_Issue657_discriminators()
        {
            var customTypes = new [] {
                new ResourceType(
                    ResourceTypeReference.Parse("Rp.A/parent@2020-10-01"),
                    ResourceScope.ResourceGroup,
                    TestTypeHelper.CreateObjectType(
                        "Rp.A/parent@2020-10-01",
                        ("name", LanguageConstants.String))),
                new ResourceType(
                    ResourceTypeReference.Parse("Rp.A/parent/child@2020-10-01"),
                    ResourceScope.ResourceGroup,
                    TestTypeHelper.CreateDiscriminatedObjectType(
                        "Rp.A/parent/child@2020-10-01",
                        "name",
                        TestTypeHelper.CreateObjectType(
                            "Val1Type",
                            ("name", new StringLiteralType("val1")),
                            ("properties", TestTypeHelper.CreateObjectType(
                                "properties",
                                ("onlyOnVal1", LanguageConstants.Bool)))),
                        TestTypeHelper.CreateObjectType(
                            "Val2Type",
                            ("name", new StringLiteralType("val2")),
                            ("properties", TestTypeHelper.CreateObjectType(
                                "properties",
                                ("onlyOnVal2", LanguageConstants.Bool)))))),
            };

            var result = CompilationHelper.Compile(
                TestTypeHelper.CreateProviderWithTypes(customTypes),
                ("main.bicep", @"
resource test 'Rp.A/parent@2020-10-01' = {
  name: 'test'
}

// top-level resource
resource test2 'Rp.A/parent/child@2020-10-01' = {
  name: 'test/test2'
  properties: {
    anythingGoesHere: true
  }
}

// 'existing' top-level resource
resource test3 'Rp.A/parent/child@2020-10-01' existing = {
  name: 'test/test3'
}

// parent-property child resource
resource test4 'Rp.A/parent/child@2020-10-01' = {
  parent: test
  name: 'val1'
  properties: {
    onlyOnVal1: true
  }
}

// 'existing' parent-property child resource
resource test5 'Rp.A/parent/child@2020-10-01' existing = {
  parent: test
  name: 'val2'
}
"));

            result.Should().NotHaveAnyDiagnostics();

            var failedResult = CompilationHelper.Compile(
                TestTypeHelper.CreateProviderWithTypes(customTypes),
                ("main.bicep", @"
resource test 'Rp.A/parent@2020-10-01' = {
  name: 'test'
}

// parent-property child resource
resource test4 'Rp.A/parent/child@2020-10-01' = {
  parent: test
  name: 'notAValidVal'
  properties: {
    onlyOnEnum: true
  }
}

// 'existing' parent-property child resource
resource test5 'Rp.A/parent/child@2020-10-01' existing = {
  parent: test
  name: 'notAValidVal'
}
"));

            failedResult.Should().HaveDiagnostics(new[] {
                ("BCP036", DiagnosticLevel.Error, "The property \"name\" expected a value of type \"'val1' | 'val2'\" but the provided value is of type \"'notAValidVal'\"."),
                ("BCP036", DiagnosticLevel.Error, "The property \"name\" expected a value of type \"'val1' | 'val2'\" but the provided value is of type \"'notAValidVal'\"."),
            });
        }

        [TestMethod]
        // https://github.com/azure/bicep/issues/657
        public void Test_Issue657_enum()
        {
            var customTypes = new [] {
                new ResourceType(
                    ResourceTypeReference.Parse("Rp.A/parent@2020-10-01"),
                    ResourceScope.ResourceGroup,
                    TestTypeHelper.CreateObjectType(
                        "Rp.A/parent@2020-10-01",
                        ("name", LanguageConstants.String))),
                new ResourceType(
                    ResourceTypeReference.Parse("Rp.A/parent/child@2020-10-01"),
                    ResourceScope.ResourceGroup,
                    TestTypeHelper.CreateObjectType(
                        "Rp.A/parent/child@2020-10-01",
                        ("name", UnionType.Create(new StringLiteralType("val1"), new StringLiteralType("val2"))),
                            ("properties", TestTypeHelper.CreateObjectType(
                                "properties",
                                ("onlyOnEnum", LanguageConstants.Bool))))),
            };

            var result = CompilationHelper.Compile(
                TestTypeHelper.CreateProviderWithTypes(customTypes),
                ("main.bicep", @"
resource test 'Rp.A/parent@2020-10-01' = {
  name: 'test'
}

// top-level resource
resource test2 'Rp.A/parent/child@2020-10-01' = {
  name: 'test/test2'
  properties: {
    onlyOnEnum: true
  }
}

// 'existing' top-level resource
resource test3 'Rp.A/parent/child@2020-10-01' existing = {
  name: 'test/test3'
}

// parent-property child resource
resource test4 'Rp.A/parent/child@2020-10-01' = {
  parent: test
  name: 'val1'
  properties: {
    onlyOnEnum: true
  }
}

// 'existing' parent-property child resource
resource test5 'Rp.A/parent/child@2020-10-01' existing = {
  parent: test
  name: 'val2'
}
"));

            result.Should().NotHaveAnyDiagnostics();

            var failedResult = CompilationHelper.Compile(
                TestTypeHelper.CreateProviderWithTypes(customTypes),
                ("main.bicep", @"
resource test 'Rp.A/parent@2020-10-01' = {
  name: 'test'
}

// parent-property child resource
resource test4 'Rp.A/parent/child@2020-10-01' = {
  parent: test
  name: 'notAValidVal'
  properties: {
    onlyOnEnum: true
  }
}

// 'existing' parent-property child resource
resource test5 'Rp.A/parent/child@2020-10-01' existing = {
  parent: test
  name: 'notAValidVal'
}
"));

            failedResult.Should().HaveDiagnostics(new[] {
                ("BCP036", DiagnosticLevel.Error, "The property \"name\" expected a value of type \"'val1' | 'val2'\" but the provided value is of type \"'notAValidVal'\"."),
                ("BCP036", DiagnosticLevel.Error, "The property \"name\" expected a value of type \"'val1' | 'val2'\" but the provided value is of type \"'notAValidVal'\"."),
            });
        }

        [TestMethod]
        // https://github.com/azure/bicep/issues/1985
        public void Test_Issue1985()
        {
            var result = CompilationHelper.Compile(@"
resource aksDefaultPoolSubnet 'Microsoft.Network/virtualNetworks/subnets' existing = {
  parent: virtualNetwork
  name: aksDefaultPoolSubnetName
}

resource roleAssignment 'Microsoft.Authorization/roleAssignments@2020-04-01-preview' = {
  name: guid(aksDefaultPoolSubnet.id, 'Network Contributor')
  scope: aksDefaultPoolSubnet
  properties: {
    principalId: aksServicePrincipalObjectId
    roleDefinitionId: '4d97b98b-1d4f-4787-a291-c67834d212e7'
  }
  dependsOn: [
    virtualNetwork
    userAssignedIdentities
  ]
}
");

            result.Should().NotGenerateATemplate();
            result.Should().HaveDiagnostics(new[] {
                ("BCP029", DiagnosticLevel.Error, "The resource type is not valid. Specify a valid resource type of format \"<provider>/<types>@<apiVersion>\"."),
                ("BCP062", DiagnosticLevel.Error, "The referenced declaration with name \"aksDefaultPoolSubnet\" is not valid."),
                ("BCP062", DiagnosticLevel.Error, "The referenced declaration with name \"aksDefaultPoolSubnet\" is not valid."),
                ("BCP057", DiagnosticLevel.Error, "The name \"aksServicePrincipalObjectId\" does not exist in the current context."),
                ("BCP057", DiagnosticLevel.Error, "The name \"virtualNetwork\" does not exist in the current context."),
                ("BCP057", DiagnosticLevel.Error, "The name \"userAssignedIdentities\" does not exist in the current context."),
            });
        }

        [TestMethod]
        // https://github.com/azure/bicep/issues/1986
        public void Test_Issue1986()
        {
            var result = CompilationHelper.Compile(@"
var aksServicePrincipalObjectId = 'aksServicePrincipalObjectId'
var aksDefaultPoolSubnetName = 'asdf'
resource virtualNetwork 'Microsoft.Network/virtualNetworks@2020-08-01' = {
  name: 'asdfasdf'
}

resource userAssignedIdentities 'Microsoft.ManagedIdentity/userAssignedIdentities@2018-11-30' = {
  name: 'asdfsdf'
  location: 'West US'
}

resource aksDefaultPoolSubnet 'Microsoft.Network/virtualNetworks/subnets@2020-08-01' existing = {
  parent: virtualNetwork
  name: aksDefaultPoolSubnetName
}

resource roleAssignment 'Microsoft.Authorization/roleAssignments@2020-04-01-preview' = {
  name: guid(aksDefaultPoolSubnet.id, 'Network Contributor')
  scope: aksDefaultPoolSubnet
  properties: {
    principalId: aksServicePrincipalObjectId
    roleDefinitionId: '4d97b98b-1d4f-4787-a291-c67834d212e7'
  }
  dependsOn: [
    userAssignedIdentities
  ]
}
");

            result.Should().NotHaveAnyDiagnostics();
            result.Template.Should().HaveValueAtPath("$.resources[?(@.type == 'Microsoft.Authorization/roleAssignments')].dependsOn", new JArray { 
                "[resourceId('Microsoft.ManagedIdentity/userAssignedIdentities', 'asdfsdf')]",
                "[resourceId('Microsoft.Network/virtualNetworks', 'asdfasdf')]", // dependsOn should include the virtualNetwork parent resource
            });
        }

        [TestMethod]
        // https://github.com/azure/bicep/issues/1986
        public void Test_Issue1986_nested()
        {
            var result = CompilationHelper.Compile(@"
var aksServicePrincipalObjectId = 'aksServicePrincipalObjectId'
var aksDefaultPoolSubnetName = 'asdf'
resource virtualNetwork 'Microsoft.Network/virtualNetworks@2020-08-01' = {
  name: 'asdfasdf'

  resource aksDefaultPoolSubnet 'subnets' existing = {
    name: aksDefaultPoolSubnetName
  }
}

resource userAssignedIdentities 'Microsoft.ManagedIdentity/userAssignedIdentities@2018-11-30' = {
  name: 'asdfsdf'
  location: 'West US'
}

resource roleAssignment 'Microsoft.Authorization/roleAssignments@2020-04-01-preview' = {
  name: guid(virtualNetwork::aksDefaultPoolSubnet.id, 'Network Contributor')
  scope: virtualNetwork::aksDefaultPoolSubnet
  properties: {
    principalId: aksServicePrincipalObjectId
    roleDefinitionId: '4d97b98b-1d4f-4787-a291-c67834d212e7'
  }
  dependsOn: [
    userAssignedIdentities
  ]
}
");

            result.Should().NotHaveAnyDiagnostics();
            result.Template.Should().HaveValueAtPath("$.resources[?(@.type == 'Microsoft.Authorization/roleAssignments')].dependsOn", new JArray { 
                "[resourceId('Microsoft.ManagedIdentity/userAssignedIdentities', 'asdfsdf')]",
                "[resourceId('Microsoft.Network/virtualNetworks', 'asdfasdf')]", // dependsOn should include the virtualNetwork parent resource
            });
        }

        [TestMethod]
        // https://github.com/azure/bicep/issues/1986
        public void Test_Issue1986_loops()
        {
            var result = CompilationHelper.Compile(@"
var aksServicePrincipalObjectId = 'aksServicePrincipalObjectId'
var aksDefaultPoolSubnetName = 'asdf'
var vnets = [
  'vnet1'
  'vnet2'
]
resource virtualNetwork 'Microsoft.Network/virtualNetworks@2020-08-01' = [for vnet in vnets: {
  name: vnet
}]

resource userAssignedIdentities 'Microsoft.ManagedIdentity/userAssignedIdentities@2018-11-30' = {
  name: 'asdfsdf'
  location: 'West US'
}

resource aksDefaultPoolSubnet 'Microsoft.Network/virtualNetworks/subnets@2020-08-01' existing = [for (vnet, i) in vnets: {
  parent: virtualNetwork[i]
  name: aksDefaultPoolSubnetName
}]

resource roleAssignment 'Microsoft.Authorization/roleAssignments@2020-04-01-preview' = [for (vnet, i) in vnets: {
  name: guid(aksDefaultPoolSubnet[i].id, 'Network Contributor')
  scope: aksDefaultPoolSubnet[i]
  properties: {
    principalId: aksServicePrincipalObjectId
    roleDefinitionId: '4d97b98b-1d4f-4787-a291-c67834d212e7'
  }
  dependsOn: [
    userAssignedIdentities
  ]
}]
");

            result.Should().NotHaveAnyDiagnostics();
            result.Template.Should().HaveValueAtPath("$.resources[?(@.type == 'Microsoft.Authorization/roleAssignments')].dependsOn", new JArray { 
                "[resourceId('Microsoft.ManagedIdentity/userAssignedIdentities', 'asdfsdf')]",
                "[resourceId('Microsoft.Network/virtualNetworks', variables('vnets')[copyIndex()])]", // dependsOn should include the virtualNetwork parent resource
            });
        }

        [TestMethod]
        // https://github.com/azure/bicep/issues/1993
        public void Test_Issue1993()
        {
            var result = CompilationHelper.Compile(@"
//""flat"" string
var jsonStringFlat  = '[""one"",""two"",""three"" ]'

//Good Array
var jsonStringGood  = '''
[
  ""one"",
  ""two"",
  ""three""
]'''

//Bad Array
var jsonStringBad  = '''
[
  ""one"",
  ""two"",
  ""three""
]
'''
var jsonArrayFlat = json(jsonStringFlat)
var jsonArrayGood = json(jsonStringGood)
var jsonArrayBad = json(jsonStringBad)

output flatArray array = [for (name, i) in jsonArrayFlat: {
  element: name
}]

output goodArray array = [for (name, i) in jsonArrayGood: {
  element: name
}]

output badArray array = [for (name, i) in jsonArrayBad : {
  element: name
}]
");


            var evaluated = TemplateEvaluator.Evaluate(result.Template);
            var expectedOutput = new JArray {
                new JObject { ["element"] = "one" },
                new JObject { ["element"] = "two" },
                new JObject { ["element"] = "three" },
            };
            evaluated.Should().HaveValueAtPath("$.outputs['flatArray'].value", expectedOutput);
            evaluated.Should().HaveValueAtPath("$.outputs['goodArray'].value", expectedOutput);
            evaluated.Should().HaveValueAtPath("$.outputs['badArray'].value", expectedOutput);
        }

        [TestMethod]
        // https://github.com/azure/bicep/issues/2009
        public void Test_Issue2009()
        {
            var result = CompilationHelper.Compile(@"
param providerNamespace string = 'Microsoft.Web'

output providerOutput object = {
  thing: providers(providerNamespace)

  otherThing: providers(providerNamespace, 'sites')
}
");

            result.Should().NotHaveAnyDiagnostics();

            var providersMetadata = new[] {
                new {
                    @namespace = "Microsoft.Web",
                    resourceTypes = new[] {
                        new {
                            resourceType = "sites",
                            locations = new[] { "West US", "East US", },
                            apiVersions = new[] { "2019-01-01", "2020-01-01", },
                        }
                    }
                }
            };

            var evaluated = TemplateEvaluator.Evaluate(result.Template, config => config with {
                Metadata = new() {
                    ["providers"] = JToken.FromObject(providersMetadata),
                }
            });

            evaluated.Should().HaveValueAtPath("$.outputs['providerOutput'].value.thing", new JObject {
                ["namespace"] = "Microsoft.Web",
                ["resourceTypes"] = new JArray {
                    new JObject {
                        ["resourceType"] = "sites",
                        ["locations"] = new JArray { "West US", "East US" },
                        ["apiVersions"] = new JArray { "2019-01-01", "2020-01-01" },
                    }
                }
            });

            evaluated.Should().HaveValueAtPath("$.outputs['providerOutput'].value.otherThing", new JObject {
                ["resourceType"] = "sites",
                ["locations"] = new JArray { "West US", "East US" },
                ["apiVersions"] = new JArray { "2019-01-01", "2020-01-01" },
            });
        }

        [TestMethod]
        // https://github.com/azure/bicep/issues/2009
        public void Test_Issue2009_expanded()
        {
            var result = CompilationHelper.Compile(@"
output providersNamespace string = providers('Test.Rp').namespace
output providersResources array = providers('Test.Rp').resourceTypes

output providersResourceType string = providers('Test.Rp', 'fakeResource').resourceType
output providersApiVersionFirst string = providers('Test.Rp', 'fakeResource').apiVersions[0]
output providersLocationFirst string = providers('Test.Rp', 'fakeResource').locations[0]
");

            result.Should().NotHaveAnyDiagnostics();

            var providersMetadata = new[] {
                new {
                    @namespace = "Test.Rp",
                    resourceTypes = new[] {
                        new {
                            resourceType = "fakeResource",
                            locations = new[] { "Earth", "Mars" },
                            apiVersions = new[] { "3024-01-01", "4100-01-01", },
                        }
                    }
                }
            };

            var evaluated = TemplateEvaluator.Evaluate(result.Template, config => config with {
                Metadata = new() {
                    ["providers"] = JToken.FromObject(providersMetadata),
                }
            });

            evaluated.Should().HaveValueAtPath("$.outputs['providersNamespace'].value", "Test.Rp");
            evaluated.Should().HaveValueAtPath("$.outputs['providersResources'].value", new JArray {
                new JObject {
                    ["resourceType"] = "fakeResource",
                    ["locations"] = new JArray { "Earth", "Mars" },
                    ["apiVersions"] = new JArray { "3024-01-01", "4100-01-01" },
                }
            });


            evaluated.Should().HaveValueAtPath("$.outputs['providersResourceType'].value", "fakeResource");
            evaluated.Should().HaveValueAtPath("$.outputs['providersApiVersionFirst'].value", "3024-01-01");
            evaluated.Should().HaveValueAtPath("$.outputs['providersLocationFirst'].value", "Earth");
        }

        [TestMethod]
        public void Variable_loops_should_not_cause_infinite_recursion()
        {
            var result = CompilationHelper.Compile(@"
var loopInput = [
  'one'
  'two'
]
var arrayOfObjectsViaLoop = [for (name, i) in loopInput: {
  index: i
  name: name
  value: 'prefix-${i}-${name}-suffix'
}]
");

            result.Should().NotHaveAnyDiagnostics();
            result.Template.Should().NotBeNull();
        }

        [TestMethod]
        // https://github.com/azure/bicep/issues/1883
        public void Test_Issue1883()
        {
            var result = CompilationHelper.Compile(@"
resource vm 'Microsoft.Compute/virtualMachines@2020-06-01' = if (true) {
  name: 'myVM'
  location: 'westus'
  
  resource vmExt 'extensions' = {
    name: 'myVMExtension'
    location: 'westus'
  }
}

output vmExtName string = vm::vmExt.name
");

            result.Should().NotHaveAnyDiagnostics();
            result.Template.Should().NotBeNull();
        }

        [TestMethod]
        // https://github.com/azure/bicep/issues/691
        public void Test_Issue691()
        {
            var result = CompilationHelper.Compile(@"
var vmNotWorkingProps = {
  valThatDoesNotExist: ''
}

resource vmNotWorking 'Microsoft.Compute/virtualMachines@2020-06-01' = {
  name: 'notWorking'
  location: 'west us'
  // no diagnostics raised here even though the type is invalid!
  properties: vmNotWorkingProps
//@           ~~~~~~~~~~~~~~~~~ $0
}
");


            result.Should().HaveDiagnostics(new[] {
                ("BCP037", DiagnosticLevel.Warning, "The property \"valThatDoesNotExist\" from source declaration \"vmNotWorkingProps\" is not allowed on objects of type \"VirtualMachineProperties\". Permissible properties include \"additionalCapabilities\", \"availabilitySet\", \"billingProfile\", \"diagnosticsProfile\", \"evictionPolicy\", \"extensionsTimeBudget\", \"hardwareProfile\", \"host\", \"hostGroup\", \"licenseType\", \"networkProfile\", \"osProfile\", \"priority\", \"proximityPlacementGroup\", \"securityProfile\", \"storageProfile\", \"virtualMachineScaleSet\"."),
            });
        }

        [TestMethod]
        // https://github.com/azure/bicep/issues/1988
        public void Test_Issue1988()
        {
            var result = CompilationHelper.Compile(@"
var subnet1Name = 'foobarsubnet-blueprint'
var virtualNetworkResourceGroup = 'alex-test-feb'

resource vnet 'Microsoft.Network/virtualNetworks@2020-08-01' existing = {
  name: 'foobarvnet-blueprint'
  scope: resourceGroup(virtualNetworkResourceGroup)
}

resource my_subnet 'Microsoft.Network/virtualNetworks/subnets@2020-08-01' existing = {
  name: subnet1Name
  parent: vnet
}

resource my_interface 'Microsoft.Network/networkInterfaces@2015-05-01-preview' = {
  name: 'nic-test01'
  location: vnet.location // this is not valid because it requires reference() if resource is 'existing'
  properties: {
    ipConfigurations: [
      {
        name: 'ipconfig1'
        properties: {
          privateIPAllocationMethod: 'Dynamic'
          subnet: {
            id: my_subnet.id
          }
        }
      }
    ]
  }
}
");

            result.Should().HaveDiagnostics(new[] {
                ("BCP120", DiagnosticLevel.Error, "The property \"location\" must be evaluable at the start of the deployment, and cannot depend on any values that have not yet been calculated. Accessible properties of vnet are \"apiVersion\", \"id\", \"name\", \"type\"."),
            });
        }

        [TestMethod]
        // https://github.com/azure/bicep/issues/2268
        public void Test_Issue2268()
        {
            var result = CompilationHelper.Compile(@"
param sqlServerName string = 'myServer'
param sqlDbName string = 'myDb'
var sqlDatabase = {
  name: sqlDbName
  dataEncryption: 'Enabled'
}

resource sqlDb 'Microsoft.Sql/servers/databases@2020-02-02-preview' existing = {
  name: '${sqlServerName}/${sqlDatabase.name}'
}

resource transparentDataEncryption 'Microsoft.Sql/servers/databases/transparentDataEncryption@2014-04-01' = {
  name: 'myTde'
  parent: sqlDb
  properties: {
    status: sqlDatabase.dataEncryption
  }
}

output tdeId string = transparentDataEncryption.id
");

            var evaluated = TemplateEvaluator.Evaluate(result.Template);

            evaluated.Should().HaveValueAtPath("$.resources[0].name", "myServer/myDb/myTde");
            evaluated.Should().HaveValueAtPath("$.outputs['tdeId'].value", "/subscriptions/f91a30fd-f403-4999-ae9f-ec37a6d81e13/resourceGroups/testResourceGroup/providers/Microsoft.Sql/servers/myServer/databases/myDb/transparentDataEncryption/myTde");
        }

        [TestMethod]
        // https://github.com/Azure/bicep/issues/2289
        public void Test_Issue2289()
        {
            var result = CompilationHelper.Compile(@"

resource p 'Microsoft.Network/dnsZones@2018-05-01' = {
  name: 'sss'
  location: ''
}

resource c 'Microsoft.Network/dnsZones/CNAME@2018-05-01' = [for thing in []: {
  parent: p
  name: 'sss/'
}]

resource p2 'Microsoft.Network/dnsZones@2018-05-01' = {
  name: 'sss2'
  location: ''

  resource c2 'CNAME' = [for thing2 in []: {
    name: 'sss2/'
  }]
}
");
            result.Should().HaveDiagnostics(new[]
            {
                ("BCP179", DiagnosticLevel.Warning, "The loop item variable \"thing\" must be referenced in at least one of the value expressions of the following properties: \"name\", \"parent\""),
                ("BCP170", DiagnosticLevel.Error, "Expected resource name to not contain any \"/\" characters. Child resources with a parent resource reference (via the parent property or via nesting) must not contain a fully-qualified name."),
                ("BCP179", DiagnosticLevel.Warning, "The loop item variable \"thing2\" must be referenced in at least one of the value expressions of the following properties: \"name\""),
                ("BCP170", DiagnosticLevel.Error, "Expected resource name to not contain any \"/\" characters. Child resources with a parent resource reference (via the parent property or via nesting) must not contain a fully-qualified name.")
            });
            result.Template.Should().BeNull();
        }

        [TestMethod]
        // https://github.com/azure/bicep/issues/1809
        public void Test_Issue1809()
        {
            var result = CompilationHelper.Compile(
                ("main.bicep", @"
module tags './tags.bicep' = {
  name: 'tags'
}

resource vwan 'Microsoft.Network/virtualWans@2020-05-01' = {
  location: 'westus'
  name: 'vwan'
  properties: {
    disableVpnEncryption: false
    allowBranchToBranchTraffic: true
    allowVnetToVnetTraffic: true
    type: 'foo'
  }
  tags: tags.outputs.tagsoutput
}

resource vwan2 'Microsoft.Network/virtualWans@2020-05-01' = {
  location: 'westus'
  name: 'vwan2'
  properties: {
    disableVpnEncryption: false
    allowBranchToBranchTraffic: true
    allowVnetToVnetTraffic: true
    type: 'foo'
  }
  tags: {
    // Should run deploy-time constant checking for myTag1.
    myTag1: tags.outputs.tagsoutput.tag1
  }
}

resource nsgs 'Microsoft.Network/networkSecurityGroups@2019-04-01' = [for i in range(0, 2): {
  name: 'nsg-${i}'
  location: 'westus'
  properties: {}
  tags: tags.outputs.tagsoutput
}]

resource nsgs2 'Microsoft.Network/networkSecurityGroups@2019-04-01' = [for i in range(0, 2): {
  name: 'nsg2-${i}'
  location: 'westus'
  properties: {}
  tags: {
    // Should run deploy-time constant checking for myTag1.
    myTag1: tags.outputs.tagsoutput.tag1
  }
}]

resource publicIP 'Microsoft.Network/publicIpAddresses@2019-04-01' = {
  name: 'publicIP'
  location: 'westus'
  zones: [
    // Should run deploy-time constant checking inside zones.
    vwan.properties.type
  ]
  sku: {
    name: 'Basic'
  }
  properties: {
    publicIPAllocationMethod: 'Dynamic'
    dnsSettings: {
    }
  }
}
"),
                ("tags.bicep", @"
output tagsoutput object = {
  tag1: 'tag1Value'
}
"));

            result.Should().HaveDiagnostics(new[] {
                ("BCP120", DiagnosticLevel.Error, "The property \"tags\" must be evaluable at the start of the deployment, and cannot depend on any values that have not yet been calculated. Accessible properties of tags are \"name\"."),
                ("BCP120", DiagnosticLevel.Error, "The property \"myTag1\" must be evaluable at the start of the deployment, and cannot depend on any values that have not yet been calculated. Accessible properties of tags are \"name\"."),
                ("BCP120", DiagnosticLevel.Error, "The property \"tags\" must be evaluable at the start of the deployment, and cannot depend on any values that have not yet been calculated. Accessible properties of tags are \"name\"."),
                ("BCP120", DiagnosticLevel.Error, "The property \"myTag1\" must be evaluable at the start of the deployment, and cannot depend on any values that have not yet been calculated. Accessible properties of tags are \"name\"."),
                ("BCP120", DiagnosticLevel.Error, "The property \"zones\" must be evaluable at the start of the deployment, and cannot depend on any values that have not yet been calculated. Accessible properties of vwan are \"apiVersion\", \"id\", \"name\", \"type\"."),
            });
        }

        [TestMethod]
        // https://github.com/Azure/bicep/issues/2391
        public void Test_Issue2391()
        {
            var result = CompilationHelper.Compile(@"
resource vm 'Microsoft.Compute/virtualMachines@2020-12-01' = {
  name: 'myVM'
  location: 'westus'
  
  resource vmExts 'extensions' = [for vmExtName in []: {
    name: vmExtName
    location: 'westus'
  }]
}

output vmExtNames array = [for vmExtName in vm::vmExts: {
  name: vmExtName
}]
");

            result.Should().HaveDiagnostics(new[] {
                ("BCP144", DiagnosticLevel.Error, "Directly referencing a resource or module collection is not currently supported. Apply an array indexer to the expression.")
            });
        }

        [TestMethod]
        // https://github.com/Azure/bicep/issues/2090
        public void Test_Issue2090()
        {
            var result = CompilationHelper.Compile(@"
resource vnet 'Microsoft.Network/virtualNetworks@2020-11-01' = {
  name: 'myVnet'
}

output snetIds array = [for subnet in vnet.properties.subnets: {
  subName: subnet.name
  subId: subnet.id
}]
");

            result.Should().HaveDiagnostics(new[] {
                ("BCP178", DiagnosticLevel.Error, "The for-expression must be evaluable at the start of the deployment, and cannot depend on any values that have not yet been calculated. Accessible properties of vnet are \"apiVersion\", \"id\", \"name\", \"type\".")
            });
        }

        [TestMethod]
        // https://github.com/Azure/bicep/issues/1699
        public void Test_Issue1699()
        {
            var result = CompilationHelper.Compile(@"
targetScope = 'subscription'

resource rg 'Microsoft.Resources/resourceGroups@2020-10-01' = {
  name: 'rg'
  location: 'West US'
}

var test = [
  {
    name: 'test'
    value: rg.properties.provisioningState
  }
]

resource rg2 'Microsoft.Resources/resourceGroups@2020-10-01' = [for item in test: {
  name: 'rg2'
  location: 'West US'
}]

resource rg3 'Microsoft.Resources/resourceGroups@2020-10-01' = if (rg2[0].tags.foo == 'bar') {
  name: 'rg3'
  location: 'West US'
}
");

            result.Should().HaveDiagnostics(new[] {
                ("BCP179", DiagnosticLevel.Warning, "The loop item variable \"item\" must be referenced in at least one of the value expressions of the following properties: \"name\""),
                ("BCP178", DiagnosticLevel.Error, "The for-expression must be evaluable at the start of the deployment, and cannot depend on any values that have not yet been calculated. You are referencing a variable which cannot be calculated in time (\"test\" -> \"rg\"). Accessible properties of rg are \"apiVersion\", \"id\", \"name\", \"type\"."),
                ("BCP177", DiagnosticLevel.Error, "The if-condition expression must be evaluable at the start of the deployment, and cannot depend on any values that have not yet been calculated. Accessible properties of rg2 are \"apiVersion\", \"id\", \"name\", \"type\".")
            });
        }

        [TestMethod]
        // https://github.com/Azure/bicep/issues/2262
        public void Test_Issue2262()
        {
            // Wrong discriminated key: PartitionScheme.
            var result = CompilationHelper.Compile(@"
resource service 'Microsoft.ServiceFabric/clusters/applications/services@2020-12-01-preview' = {
  name: 'myCluster/myApp/myService'
  properties: {
    serviceKind: 'Stateful'
    partitionDescription: {
      PartitionScheme: 'Named'
      names: [
        'foo'
      ]
      count: 1
    }
  }
}
");

            result.Should().HaveDiagnostics(new[] {
                ("BCP078", DiagnosticLevel.Warning, "The property \"partitionScheme\" requires a value of type \"'Named' | 'Singleton' | 'UniformInt64Range'\", but none was supplied."),
                ("BCP089", DiagnosticLevel.Warning, "The property \"PartitionScheme\" is not allowed on objects of type \"'Named' | 'Singleton' | 'UniformInt64Range'\". Did you mean \"partitionScheme\"?"),
            });

            var diagnosticWithCodeFix = result.Diagnostics.OfType<FixableDiagnostic>().Single();
            var codeFix = diagnosticWithCodeFix.Fixes.Single();
            var codeReplacement = codeFix.Replacements.Single();

            codeReplacement.Span.Should().Be(new TextSpan(212, 15));
            codeReplacement.Text.Should().Be("partitionScheme");
        }

        [TestMethod]
        // https://github.com/Azure/bicep/issues/2484
        public void Test_Issue2484()
        {
            var result = CompilationHelper.Compile(@"
@sys.allowed([
  'apple'
  'banana'
]) 
param foo string = 'peach'
");

            result.Should().HaveDiagnostics(new[] {
                ("BCP027", DiagnosticLevel.Error, "The parameter expects a default value of type \"'apple' | 'banana'\" but provided value is of type \"'peach'\"."),
            });
        }

        [TestMethod]
<<<<<<< HEAD
        // https://github.com/Azure/bicep/issues/2624
        public void Test_Issue2624()
        {
            var result = CompilationHelper.Compile(@"
var foo = az.listKeys('foo', '2012-02-01')[0].value 
");

            result.Should().NotHaveAnyDiagnostics();
=======
        // https://github.com/Azure/bicep/issues/2547
        public void Test_Issue2547()
        {
            var result = CompilationHelper.Compile(
                ("main.bicep", @"
module stgModule './stg.bicep' = {
  name: 'stgModule'
}

resource publicIPAddress 'Microsoft.Network/publicIPAddresses@2019-11-01' = {
  name: 'pubIP'
  location: resourceGroup().location
  properties: {
    publicIPAllocationMethod: az.listSecrets(stgModule.outputs.storageAccount.id, stgModule.outputs.storageAccount.apiVersion).keys[0].value
    dnsSettings: {
      domainNameLabel: listKeys(stgModule.outputs.storageAccount.id, stgModule.outputs.storageAccount.apiVersion).keys[0].value
    }
  }
}
"),
                ("stg.bicep", @"
resource stg 'Microsoft.Storage/storageAccounts@2021-02-01' = {
  name: 'mystorage1234567'
  location: 'westus'
  kind: 'StorageV2'
  sku: {
    name: 'Standard_LRS'
  }
}

output storageAccount object = {
  id: stg.id
  apiVersion: stg.apiVersion
}
"));

            result.Should().HaveDiagnostics(new[] {
                // TODO: change the first diagnostic once https://github.com/Azure/bicep/issues/2624 is fixed.
                ("BCP066", DiagnosticLevel.Error, "Function \"listSecrets\" is not valid at this location. It can only be used in resource declarations."),
                ("BCP181", DiagnosticLevel.Error, "The arguments of function \"listKeys\" must be evaluable at the start of the deployment, and cannot depend on any values that have not yet been calculated. Accessible properties of stgModule are \"name\"."),
                ("BCP181", DiagnosticLevel.Error, "The arguments of function \"listKeys\" must be evaluable at the start of the deployment, and cannot depend on any values that have not yet been calculated. Accessible properties of stgModule are \"name\"."),
            });
        }

        [TestMethod]
        // https://github.com/Azure/bicep/issues/2494
        public void Test_Issue2494()
        {
            var result = CompilationHelper.Compile(@"
var name = nameCopy
var nameCopy = name

resource appServicePlan 'Microsoft.Web/serverfarms@2020-12-01' = {
  name: name
  location: resourceGroup().location
  sku: {
    name: 'F1'
    capacity: 1
  }
}
");

            result.Should().HaveDiagnostics(new[] {
                ("BCP080", DiagnosticLevel.Error, "The expression is involved in a cycle (\"nameCopy\" -> \"name\")."),
                ("BCP080", DiagnosticLevel.Error, "The expression is involved in a cycle (\"name\" -> \"nameCopy\")."),
                ("BCP080", DiagnosticLevel.Error, "The expression is involved in a cycle (\"name\" -> \"nameCopy\")."),
            });
>>>>>>> 9d980cc1
        }
    } }<|MERGE_RESOLUTION|>--- conflicted
+++ resolved
@@ -1922,16 +1922,6 @@
         }
 
         [TestMethod]
-<<<<<<< HEAD
-        // https://github.com/Azure/bicep/issues/2624
-        public void Test_Issue2624()
-        {
-            var result = CompilationHelper.Compile(@"
-var foo = az.listKeys('foo', '2012-02-01')[0].value 
-");
-
-            result.Should().NotHaveAnyDiagnostics();
-=======
         // https://github.com/Azure/bicep/issues/2547
         public void Test_Issue2547()
         {
@@ -1999,6 +1989,16 @@
                 ("BCP080", DiagnosticLevel.Error, "The expression is involved in a cycle (\"name\" -> \"nameCopy\")."),
                 ("BCP080", DiagnosticLevel.Error, "The expression is involved in a cycle (\"name\" -> \"nameCopy\")."),
             });
->>>>>>> 9d980cc1
+        }
+
+        [TestMethod]
+        // https://github.com/Azure/bicep/issues/2624
+        public void Test_Issue2624()
+        {
+            var result = CompilationHelper.Compile(@"
+var foo = az.listKeys('foo', '2012-02-01')[0].value 
+");
+
+            result.Should().NotHaveAnyDiagnostics();
         }
     } }