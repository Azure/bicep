// Copyright (c) Microsoft Corporation.
// Licensed under the MIT License.
using Bicep.Core.Diagnostics;
using Bicep.Core.UnitTests.Assertions;
using Microsoft.VisualStudio.TestTools.UnitTesting;
using FluentAssertions;
using Bicep.Core.UnitTests.Utils;
using Newtonsoft.Json.Linq;
using Bicep.Core.TypeSystem;
using Bicep.Core.Resources;

namespace Bicep.Core.IntegrationTests
{
    [TestClass]
    public class ScenarioTests
    {
        [TestMethod]
        // https://github.com/azure/bicep/issues/746
        public void Test_Issue746()
        {
            var result = CompilationHelper.Compile(@"
var l = l
param l
");

            result.Template.Should().NotHaveValue();
            result.Should().HaveDiagnostics(new[] {
                ("BCP028", DiagnosticLevel.Error, "Identifier \"l\" is declared multiple times. Remove or rename the duplicates."),
                ("BCP079", DiagnosticLevel.Error, "This expression is referencing its own declaration, which is not allowed."),
                ("BCP028", DiagnosticLevel.Error, "Identifier \"l\" is declared multiple times. Remove or rename the duplicates."),
                ("BCP014", DiagnosticLevel.Error, "Expected a parameter type at this location. Please specify one of the following types: \"array\", \"bool\", \"int\", \"object\", \"string\"."),
            });
        }

        [TestMethod]
        // https://github.com/azure/bicep/issues/801
        public void Test_Issue801()
        {
            var result = CompilationHelper.Compile(
                ("main.bicep", @"
targetScope = 'subscription'

resource rg 'Microsoft.Resources/resourceGroups@2020-06-01' = {
    location: 'eastus'
    name: 'vnet-rg'
}

module vnet './vnet.bicep' = {
    scope: resourceGroup('vnet-rg')
    name: 'network-module'
    params: {
        location: 'eastus'
        name: 'myVnet'
    }
    dependsOn: [
        rg
    ]
}

output vnetid string = vnet.outputs.vnetId
output vnetstate string = vnet.outputs.vnetstate
"),
                ("vnet.bicep", @"
param location string
param name string

resource vnet 'Microsoft.Network/virtualNetworks@2020-06-01' = {
    location: location
    name: name
    properties:{
        addressSpace: {
            addressPrefixes: [
                '10.0.0.0/20'
            ]
        }
        subnets: [
            {
                name: 'snet-apim'
                properties: {
                    addressPrefix: '10.0.0.0/24'
                }
            }
        ]
    }
}

output vnetId string = vnet.id
output vnetstate string = vnet.properties.provisioningState
"));

            result.Should().NotHaveDiagnostics();
            // ensure we're generating the correct expression with 'subscriptionResourceId', and using the correct name for the module
            result.Template.Should().HaveValueAtPath("$.outputs['vnetid'].value", "[reference(extensionResourceId(format('/subscriptions/{0}/resourceGroups/{1}', subscription().subscriptionId, 'vnet-rg'), 'Microsoft.Resources/deployments', 'network-module'), '2019-10-01').outputs.vnetId.value]");
            result.Template.Should().HaveValueAtPath("$.outputs['vnetstate'].value", "[reference(extensionResourceId(format('/subscriptions/{0}/resourceGroups/{1}', subscription().subscriptionId, 'vnet-rg'), 'Microsoft.Resources/deployments', 'network-module'), '2019-10-01').outputs.vnetstate.value]");
        }

        [TestMethod]
        // https://github.com/azure/bicep/issues/982
        public void Test_Issue982()
        {
            var result = CompilationHelper.Compile(@"
param functionApp object
param serverFarmId string

output config object = list(format('{0}/config/appsettings', functionAppResource.id), functionAppResource.apiVersion)

resource functionAppResource 'Microsoft.Web/sites@2020-06-01' = {
  name: functionApp.name
  location: resourceGroup().location
  kind: 'functionApp'
  properties: {
    httpsOnly: true
    serverFarmId: serverFarmId
  }
}
");

            result.Should().NotHaveDiagnostics();
            result.Template.Should().HaveValueAtPath("$.outputs['config'].value", "[list(format('{0}/config/appsettings', resourceId('Microsoft.Web/sites', parameters('functionApp').name)), '2020-06-01')]");
        }

        [TestMethod]
        // https://github.com/azure/bicep/issues/1093
        public void Test_Issue1093()
        {
            var result = CompilationHelper.Compile(
                ("main.bicep", @"
targetScope = 'managementGroup'

module bicep3rg 'resourceGroup.bicep' = {
  name: 'rg30'
  params: {
    rgName: 'bicep3-rg'
  }
  scope: subscription('DEV1')
}
module bicep4rg 'resourceGroup.bicep' = {
  name: 'rg31'
  params: {
    rgName: 'bicep4-rg'
  }
  scope: subscription('DEV2')
}
"),
                ("resourceGroup.bicep", @"
param rgName string
param location string = 'westeurope'

targetScope = 'subscription'

resource rg 'Microsoft.Resources/resourceGroups@2020-06-01' = {
  name: rgName
  location: location
}
"));

            result.Should().NotHaveDiagnostics();
            result.Template.Should().HaveValueAtPath("$.resources[?(@.name == 'rg30')].location", "[deployment().location]");
            result.Template.Should().HaveValueAtPath("$.resources[?(@.name == 'rg31')].location", "[deployment().location]");
        }

        [TestMethod]
        // https://github.com/azure/bicep/issues/1173
        public void Test_Issue1173()
        {
            var result = CompilationHelper.Compile(
                ("main.bicep", @"
targetScope = 'subscription'

param azRegion string {
  default: 'southcentralus'
}

param vNetAddressPrefix string = '10.1.0.0/24'
param GatewayAddressPrefix string = '10.1.0.0/27'
param AppAddressPrefix string = '10.1.0.128/26'

var rgName = 'testRG'
var vnetName = 'testvnet'
var appNSGName = 'testvnet-appsn01nsg'
var appRTName = 'testvnet-appsn01routetable'

var subnets = [
  {
    name: 'GatewaySubnet'
    properties: {
      addressPrefix: GatewayAddressPrefix
    }
  }

  {
    name: 'appsn01'
    properties: {
      addressPrefix: AppAddressPrefix
      networkSecurityGroup: {
        id: appNSG.outputs.id
      }
      routeTable: {
        id: appRT.outputs.id
      }
    }
  }
]

resource rgVNet 'Microsoft.Resources/resourceGroups@2020-06-01' = {
  name: rgName
  location: azRegion
}

module vnet './vnet.bicep' = {
  name: vnetName
  scope: resourceGroup(rgVNet.name)
  params: {
    vnetName: vnetName
    vNetAddressPrefix: vNetAddressPrefix
    subnets: subnets
  }
}

module appNSG './nsg.bicep' = {
  name: appNSGName
  scope: resourceGroup(rgVNet.name)
  params: {
    nsgName: appNSGName
    secRules: [
      {
        name: 'default-allow-rdp'
        properties: {
          priority: 1010
          access: 'Allow'
          direction: 'Inbound'
          protocol: 'Tcp'
          sourcePortRange: '*'
          sourceAddressPrefix: 'VirtualNetwork'
          destinationAddressPrefix: '*'
          destinationPortRange: '3389'
        }
      }
    ]
  }
}

module appRT './rt.bicep' = {
  name: appRTName
  scope: resourceGroup(rgVNet.name)
  params: {
    rtName: appRTName
  }
}
"),
                ("vnet.bicep", @"
param vnetName string
param vNetAddressPrefix string
param subnets array

resource vnet 'Microsoft.Network/virtualNetworks@2020-06-01' = {
  name: vnetName
  location: resourceGroup().location
  properties: {
    addressSpace: {
      addressPrefixes: [
        vNetAddressPrefix
      ]
    }
    enableVmProtection: false
    enableDdosProtection: false
    subnets: subnets
  }
}
output id string = vnet.id
"),
                ("nsg.bicep", @"
param nsgName string
param secRules array

resource nsg  'Microsoft.Network/networkSecurityGroups@2020-06-01' = {
  name: nsgName
  location: resourceGroup().location
  properties: {
    securityRules: secRules
  }
}
output id string = nsg.id
"),
                ("rt.bicep", @"
param rtName string
//param azFwlIp string

resource routetable 'Microsoft.Network/routeTables@2020-06-01' = {
  name: rtName
  location: resourceGroup().location
  properties: {
    disableBgpRoutePropagation: false
    routes: [
      // {
      //   name: 'DefaultRoute'
      //   properties: {
      //     addressPrefix: '0.0.0.0/0'
      //     nextHopType: 'VirtualAppliance'
      //     nextHopIpAddress: azFwlIp
      //   }
      // }
    ]
  }
}

output id string = routetable.id
"));

            // variable 'subnets' should have been inlined
            result.Template.Should().HaveValueAtPath("$.resources[?(@.name == '[variables(\\'vnetName\\')]')].properties.parameters.subnets.value[0].name", "GatewaySubnet");
            result.Template.Should().HaveValueAtPath("$.resources[?(@.name == '[variables(\\'vnetName\\')]')].properties.parameters.subnets.value[1].name", "appsn01");
            // there should be no definition in the variables list for 'subnets'
            result.Template.Should().NotHaveValueAtPath("$.variables.subnets");
        }

        [TestMethod]
        // https://github.com/azure/bicep/issues/1185
        public void Test_Issue1185()
        {
            var result = CompilationHelper.Compile(
                ("main.bicep", @"
targetScope = 'tenant'

param allUpMgName string

module allup_mg './modules/rblab-allup-mg-policies.bicep' = {
  name: 'allupmgdeploy'
  scope: managementGroup(allUpMgName)
  params: {
    mgName: allUpMgName
  }
}
"),
                ("modules/rblab-allup-mg-policies.bicep", @"
targetScope = 'managementGroup'

param mgName string
"));

            result.Should().NotHaveDiagnostics();
            // deploying a management group module at tenant scope requires an unqualified resource id
            result.Template.Should().HaveValueAtPath("$.resources[?(@.name == 'allupmgdeploy')].scope", "[format('Microsoft.Management/managementGroups/{0}', parameters('allUpMgName'))]");
        }

        [TestMethod]
        // https://github.com/azure/bicep/issues/1332
        public void Test_Issue1332()
        {
            var result = CompilationHelper.Compile(@"
var propname = 'ptest'
var issue = true ? {
    prop1: {
        '${propname}': {}
    }
} : {}
");

            result.Should().NotHaveDiagnostics();
            result.Template.Should().HaveValueAtPath("$.variables.issue", "[if(true(), createObject('prop1', createObject(variables('propname'), createObject())), createObject())]");
        }

        [TestMethod]
        // https://github.com/azure/bicep/issues/486
        public void Test_Issue486()
        {
            var result = CompilationHelper.Compile(@"
var myInt = 5
var myBigInt = 2199023255552
var myIntExpression = 5 * 5
var myBigIntExpression = 2199023255552 * 2
var myBigIntExpression2 = 2199023255552 * 2199023255552
");

            result.Template.Should().HaveValueAtPath("$.variables.myInt", 5);
            result.Template.Should().HaveValueAtPath("$.variables.myBigInt", 2199023255552);
            result.Template.Should().HaveValueAtPath("$.variables.myIntExpression", "[mul(5, 5)]");
            result.Template.Should().HaveValueAtPath("$.variables.myBigIntExpression2", "[mul(json('2199023255552'), json('2199023255552'))]");
        }

        [TestMethod]
        // https://github.com/azure/bicep/issues/1362
        public void Test_Issue1362_1()
        {
            var result = CompilationHelper.Compile(
                ("main.bicep", @"
targetScope = 'resourceGroup'

module sub './modules/subscription.bicep' = {
  name: 'subDeploy'
  scope: subscription()
}"),
                ("modules/subscription.bicep", @"
targetScope = 'subscription'
"));

            result.Template.Should().HaveValueAtPath("$.resources[?(@.name == 'subDeploy')].subscriptionId", "[subscription().subscriptionId]");
            result.Template.Should().HaveValueAtPath("$.resources[?(@.name == 'subDeploy')].location", "[resourceGroup().location]");
        }

        [TestMethod]
        // https://github.com/azure/bicep/issues/1362
        public void Test_Issue1362_2()
        {
            var result = CompilationHelper.Compile(
                ("main.bicep", @"
targetScope = 'resourceGroup'

module sub './modules/subscription.bicep' = {
  name: 'subDeploy'
  scope: subscription('abcd-efgh')
}"),
                ("modules/subscription.bicep", @"
targetScope = 'subscription'
"));

            result.Template.Should().HaveValueAtPath("$.resources[?(@.name == 'subDeploy')].subscriptionId", "abcd-efgh");
            result.Template.Should().HaveValueAtPath("$.resources[?(@.name == 'subDeploy')].location", "[resourceGroup().location]");
        }

        [TestMethod]
        // https://github.com/azure/bicep/issues/1402
        public void Test_Issue1402()
        {
            var result = CompilationHelper.Compile(
                ("main.bicep", @"
targetScope = 'subscription'

module sub './modules/resourceGroup.bicep' = {
  name: 'subDeploy'
  scope: resourceGroup('abcd-efgh','bicep-rg')
}"),
                ("modules/resourceGroup.bicep", @"
targetScope = 'resourceGroup'
"));

            result.Template.Should().HaveValueAtPath("$.resources[?(@.name == 'subDeploy')].subscriptionId", "abcd-efgh");
            result.Template.Should().HaveValueAtPath("$.resources[?(@.name == 'subDeploy')].resourceGroup", "bicep-rg");
            result.Template.Should().NotHaveValueAtPath("$.resources[?(@.name == 'subDeploy')].location");
        }

        [TestMethod]
        // https://github.com/azure/bicep/issues/1391
        public void Test_Issue1391()
        {
            var result = CompilationHelper.Compile(@"
resource dep 'Microsoft.Resources/deployments@2020-06-01' = {
  name: 'nestedDeployment'
  resourceGroup: 'bicep-rg'
  subscriptionId: 'abcd-efgh'
  location: 'westus'
  properties: {
    mode: 'Incremental'
  }
}
");

            result.Should().NotHaveDiagnostics();
            result.Template.Should().HaveValueAtPath("$.resources[?(@.name == 'nestedDeployment')].subscriptionId", "abcd-efgh");
            result.Template.Should().HaveValueAtPath("$.resources[?(@.name == 'nestedDeployment')].resourceGroup", "bicep-rg");
        }

        [TestMethod]
        // https://github.com/azure/bicep/issues/1454
        public void Test_Issue1454()
        {
            var result = CompilationHelper.Compile(
                ("main.bicep", @"
targetScope = 'subscription'
param name string = 'name'
param location string = 'westus'
param subscriptionId string = newGuid()

module rg './resourcegroup.template.bicep' = {
    name: '${uniqueString(deployment().name)}-1'
    scope: subscription(subscriptionId)
    params: {
        name: name
        location: location
    }
}

var appResGrp = resourceGroup(rg.outputs.resourceGroupName)

module redis './redis.template.bicep' = {
    name: '${uniqueString(deployment().name)}-2'
    scope: appResGrp
}
"),
                ("resourcegroup.template.bicep", @"
targetScope = 'subscription'
param name string
param location string

resource rg 'Microsoft.Resources/resourceGroups@2018-05-01' = {
    name: name
    location: location
    tags: {
        'owner': 'me'
    }
}

output resourceGroupName string = rg.name
"),
                ("redis.template.bicep", @"
param redis_name string = 'redis'
param redis_location string = 'westus'

resource redis 'Microsoft.Cache/Redis@2019-07-01' = {
    name: redis_name
    location: redis_location
    properties: {
        sku: {
            name: 'Standard'
            family: 'C'
            capacity: 2
        }
    }
}
"));

            result.Template.Should().NotHaveValue();
            result.Should().HaveDiagnostics(new[] {
                ("BCP120", DiagnosticLevel.Error, "The property \"scope\" must be evaluable at the start of the deployment, and cannot depend on any values that have not yet been calculated. You are referencing a variable which cannot be calculated in time (\"appResGrp\" -> \"rg\"). Accessible properties of rg are \"name\", \"scope\"."),
            });
        }

        [TestMethod]
        // https://github.com/azure/bicep/issues/1465
        public void Test_Issue1465()
        {
            var result = CompilationHelper.Compile(@"
resource foo 'Microsoft.foo/bar@2020-01-01' existing = {
  name: 'name'
}
output prop1 string = foo.properties.prop1
");

            result.Template.Should().HaveValueAtPath("$.outputs['prop1'].value", "[reference(resourceId('Microsoft.foo/bar', 'name'), '2020-01-01').prop1]");
        }

        [TestMethod]
        // https://github.com/azure/bicep/issues/822
        public void Test_Issue822()
        {
            var result = CompilationHelper.Compile(
                ("main.bicep", @"
targetScope = 'subscription'

resource myRg 'Microsoft.Resources/resourceGroups@2020-06-01' = {
  location: 'eastus'
  name: 'rg'
}

module vnetmodule './vnet.bicep' = {
  scope: myRg
  name: 'vnet'
  params: {
    location: 'eastus'
    name: 'myVnet'
  }
}
"),
                ("vnet.bicep", @"
param location string
param name string
"));

            result.Should().NotHaveDiagnostics();
            result.Template.Should().NotHaveValueAtPath("$.resources[?(@.name == 'vnet')].subscriptionId");
            result.Template.Should().HaveValueAtPath("$.resources[?(@.name == 'vnet')].resourceGroup", "rg");
            result.Template.Should().HaveValueAtPath("$.resources[?(@.name == 'vnet')].dependsOn[0]", "[subscriptionResourceId('Microsoft.Resources/resourceGroups', 'rg')]");
        }

        [TestMethod]
        // https://github.com/azure/bicep/issues/822
        public void Test_Issue822_scoped()
        {
            var result = CompilationHelper.Compile(
                ("main.bicep", @"
resource myRg 'Microsoft.Resources/resourceGroups@2020-06-01' existing = {
  scope: subscription('abcdef')
  name: 'rg'
}

module vnetmodule './vnet.bicep' = {
  scope: myRg
  name: 'vnet'
  params: {
    location: 'eastus'
    name: 'myVnet'
  }
}
"),
                ("vnet.bicep", @"
param location string
param name string
"));

            result.Should().NotHaveDiagnostics();
            result.Template.Should().HaveValueAtPath("$.resources[?(@.name == 'vnet')].subscriptionId", "abcdef");
            result.Template.Should().HaveValueAtPath("$.resources[?(@.name == 'vnet')].resourceGroup", "rg");
        }

        [TestMethod]
        // https://github.com/azure/bicep/issues/1388
        public void Test_Issue1388()
        {
            var result = CompilationHelper.Compile(@"
targetScope = 'subscription'

param rgName string
param location string = deployment().location

param groupOwnerId string
param groupContributorId string
param groupReaderId string

resource rg 'Microsoft.Resources/resourceGroups@2020-06-01' = {
  name: rgName
  location: location
}

resource rgOwner 'Microsoft.Authorization/roleAssignments@2020-04-01-preview' = {
  name: '${guid(rg.name, 'owner')}'
  scope: rg
  properties: {
    roleDefinitionId: '${subscriptionResourceId('Microsoft.Authorization/roleDefinitions', '8e3af657-a8ff-443c-a75c-2fe8c4bcb635')}'
    principalId: groupOwnerId
    principalType: 'Group'
  }
}

resource rgContributor 'Microsoft.Authorization/roleAssignments@2020-04-01-preview' = {
  name: '${guid(rg.name, 'contributor')}'
  scope: rg
  properties: {
    roleDefinitionId: '${subscriptionResourceId('Microsoft.Authorization/roleDefinitions', 'b24988ac-6180-42a0-ab88-20f7382dd24c')}'
    principalId: groupContributorId
    principalType: 'Group'
  }
}

resource rgReader 'Microsoft.Authorization/roleAssignments@2020-04-01-preview' = {
  name: '${guid(rg.name, 'reader')}'
  scope: rg
  properties: {
    roleDefinitionId: '${subscriptionResourceId('Microsoft.Authorization/roleDefinitions', 'acdd72a7-3385-48ef-bd42-f606fba81ae7')}'
    principalId: groupReaderId
    principalType: 'Group'
  }
}
");

            result.Template.Should().NotHaveValue();
            result.Should().HaveDiagnostics(new[] {
                ("BCP139", DiagnosticLevel.Error, "The root resource scope must match that of the Bicep file. To deploy a resource to a different root scope, use a module."),
                ("BCP139", DiagnosticLevel.Error, "The root resource scope must match that of the Bicep file. To deploy a resource to a different root scope, use a module."),
                ("BCP139", DiagnosticLevel.Error, "The root resource scope must match that of the Bicep file. To deploy a resource to a different root scope, use a module."),
            });
        }
        
        [TestMethod]
        // https://github.com/azure/bicep/issues/1364
        public void Test_Issue1364()
        {
            var result = CompilationHelper.Compile(@"
targetScope = 'blablah'
");

            result.Template.Should().NotHaveValue();
            result.Should().HaveDiagnostics(new[] {
                ("BCP033", DiagnosticLevel.Error, "Expected a value of type \"'managementGroup' | 'resourceGroup' | 'subscription' | 'tenant'\" but the provided value is of type \"'blablah'\"."),
            });
        }

        [TestMethod]
        // https://github.com/azure/bicep/issues/569
        public void Test_Issue569_success()
        {
            var result = CompilationHelper.Compile(@"
param myparam string
var myvar = 'hello'
        
output myparam string = myparam
output myvar string = myvar
");

            result.Should().NotHaveDiagnostics();
            result.Template.Should().HaveValueAtPath("$.outputs['myparam'].value", "[parameters('myparam')]");
            result.Template.Should().HaveValueAtPath("$.outputs['myvar'].value", "[variables('myvar')]");
        }

        [TestMethod]
        // https://github.com/azure/bicep/issues/569
        public void Test_Issue569_duplicates()
        {
            var result = CompilationHelper.Compile(@"
output duplicate string = 'hello'
output duplicate string = 'hello'
");

            result.Template.Should().NotHaveValue();
            result.Should().HaveDiagnostics(new[] {
                ("BCP145", DiagnosticLevel.Error, "Output \"duplicate\" is declared multiple times. Remove or rename the duplicates."),
                ("BCP145", DiagnosticLevel.Error, "Output \"duplicate\" is declared multiple times. Remove or rename the duplicates."),
            });
        }

        [TestMethod]
        // https://github.com/azure/bicep/issues/569
        public void Test_Issue569_outputs_cannot_be_referenced()
        {
            var result = CompilationHelper.Compile(@"
output output1 string = 'hello'
output output2 string = output1
");

            result.Template.Should().NotHaveValue();
            result.Should().HaveDiagnostics(new[] {
                ("BCP058", DiagnosticLevel.Error, "The name \"output1\" is an output. Outputs cannot be referenced in expressions."),
            });
        }

        [TestMethod]
        // https://github.com/azure/bicep/issues/1599
        public void Test_Issue1599()
        {
            var result = CompilationHelper.Compile(@"
param x string = 't'
output xx = x
");

            result.Template.Should().NotHaveValue();
            result.Should().HaveDiagnostics(new[] {
                ("BCP146", DiagnosticLevel.Error, "Expected an output type at this location. Please specify one of the following types: \"array\", \"bool\", \"int\", \"object\", \"string\"."),
            });
        }

        [TestMethod]
        // https://github.com/azure/bicep/issues/1661
        public void Test_Issue1661()
        {
            // Issue 1661 only repros if global-resources.bicep exists and kevault-secrets.bicep does not
            var result = CompilationHelper.Compile(("main.bicep", @"
targetScope = 'subscription'

param prefix string
param deploymentId string
param tags object

param stampLocations array = [
  'northeurope'
  'eastus2'
]

resource rg_stamps 'Microsoft.Resources/resourceGroups@2020-06-01' = [for stamp in stampLocations: {
  name: '${prefix}-${stamp}-rg'
  location: stamp
  tags: tags
}]

//... more modules

module global_resources './global-resources.bicep' = {
  name: 'global_resources-${deploymentId}'
  scope: rg_global
  params: {
    location: rg_global.location
    prefix: prefix
    tags: tags
    stamps: [for index in range(0, length(stampLocations)): {
      location: stampLocations[index]
      aksKubletIdentityPrincipalId: stamps[index].outputs.aksKubletIdentityPrincipalId
      aksSubnetId: stamps[index].outputs.aksSubnetId
      backend_fqdn: stamps[index].outputs.ingressFqdn
    }]
  }
}

var secrets = [
  {
    name: 'CosmosDb-Endpoint'
    value: global_resources.outputs.cosmosDbEndpoint
  }
  {
    name: 'CosmosDb-PrimaryKey'
    value: global_resources.outputs.cosmosDbKey
  }
] 
 
module stamp_0_secrets './kevault-secrets.bicep' = [for secret in secrets: {
  name: 'stamp_0_secrets-${deploymentId}'
  scope: resourceGroup(rg_stamps[0].name)
  dependsOn: [
    stamps
  ]
  params: {
    keyVaultName: '${prefix}${rg_stamps[0].location}kv'
    secretName: secret.name
    secretValue: secret.value
  }
}]

module stamp_1_secrets './kevault-secrets.bicep' = [for secret in secrets: {
  name: 'stamp_1_secrets-${deploymentId}'
  scope: resourceGroup(rg_stamps[1].name)
  dependsOn: [
    stamps
  ]
  params: {
    keyVaultName: '${prefix}${rg_stamps[1].location}kv'
    secretName: secret.name
    secretValue: secret.value
  }
}]
"), ("global-resources.bicep", string.Empty));

            result.Template.Should().NotHaveValue();
            result.Should().ContainDiagnostic("BCP057", DiagnosticLevel.Error, "The name \"rg_global\" does not exist in the current context.");
            result.Should().ContainDiagnostic("BCP057", DiagnosticLevel.Error, "The name \"rg_global\" does not exist in the current context.");
            result.Should().ContainDiagnostic("BCP057", DiagnosticLevel.Error, "The name \"stamps\" does not exist in the current context.");
            result.Should().ContainDiagnostic("BCP057", DiagnosticLevel.Error, "The name \"stamps\" does not exist in the current context.");
            result.Should().ContainDiagnostic("BCP057", DiagnosticLevel.Error, "The name \"stamps\" does not exist in the current context.");
            result.Should().ContainDiagnostic("BCP052", DiagnosticLevel.Error, "The type \"outputs\" does not contain property \"cosmosDbEndpoint\".");
            result.Should().ContainDiagnostic("BCP052", DiagnosticLevel.Error, "The type \"outputs\" does not contain property \"cosmosDbKey\".");
        }

        [TestMethod]
        // https://github.com/azure/bicep/issues/1592
        public void Test_Issue1592()
        {
            var result = CompilationHelper.Compile(
              ("main.bicep", @"
module foo 'test.bicep' = {
  name: 'foo'
}

output fooName string = foo.name
    "),
              ("test.bicep", @""));

            result.Should().NotHaveDiagnostics();
            result.Template.Should().HaveValueAtPath("$.outputs['fooName'].value", "foo");
        }

        [TestMethod]
        // https://github.com/azure/bicep/issues/1592
        public void Test_Issue1592_special_cases()
        {
            var result = CompilationHelper.Compile(
              ("main.bicep", @"
param someParam string

module foo 'test.bicep' = {
  name: '${someParam}-test'
}

output fooName string = foo.name
output fooOutput string = foo.outputs.test
    "),
              ("test.bicep", @"
output test string = 'hello'
"));

            result.Should().NotHaveDiagnostics();
            result.Template.Should().HaveValueAtPath("$.outputs['fooName'].value", "[format('{0}-test', parameters('someParam'))]");
            result.Template.Should().HaveValueAtPath("$.outputs['fooOutput'].value", "[reference(resourceId('Microsoft.Resources/deployments', format('{0}-test', parameters('someParam'))), '2019-10-01').outputs.test.value]");
        }

        [TestMethod]
        // https://github.com/azure/bicep/issues/1432
        public void Test_Issue1432()
        {
            var result = CompilationHelper.Compile(@"
resource foo 'Microsoft.Compute/virtualMachines@2020-06-01' = {
  name: 'myVM'
  name: 'myVm'
}
");

            result.Template.Should().NotHaveValue();
            result.Should().HaveDiagnostics(new[] {
                ("BCP025", DiagnosticLevel.Error, "The property \"name\" is declared multiple times in this object. Remove or rename the duplicate properties."),
                ("BCP025", DiagnosticLevel.Error, "The property \"name\" is declared multiple times in this object. Remove or rename the duplicate properties."),
            });
        }

        [TestMethod]
        // https://github.com/azure/bicep/issues/1817
        public void Test_Issue1817()
        {
            var result = CompilationHelper.Compile(@"
targetScope = w

var foo = 42
");

            result.Template.Should().NotHaveValue();
            result.Should().HaveDiagnostics(new[] {
                ("BCP032", DiagnosticLevel.Error, "The value must be a compile-time constant."),
                ("BCP057", DiagnosticLevel.Error, "The name \"w\" does not exist in the current context."),
            });
        }

        [TestMethod]
        // https://github.com/azure/bicep/issues/1630
        public void Test_Issue1630()
        {
            var result = CompilationHelper.Compile(@"
var singleResource = providers('Microsoft.Insights', 'components')
var allResources = providers('Microsoft.Insights')

// singleResource is an object!
var firstApiVersion = singleResource.apiVersions[0]

// allResources is an array of objects!
var firstResourceFirstApiVersion = allResources.resourceTypes[0].apiVersions[0]

output singleResource object = singleResource
output allResources array = allResources.resourceTypes
");

            result.Should().NotHaveDiagnostics();
            result.Template.Should().HaveValueAtPath("$.variables['singleResource']", "[providers('Microsoft.Insights', 'components')]");
            result.Template.Should().HaveValueAtPath("$.variables['firstApiVersion']", "[variables('singleResource').apiVersions[0]]");
            result.Template.Should().HaveValueAtPath("$.variables['allResources']", "[providers('Microsoft.Insights')]");
            result.Template.Should().HaveValueAtPath("$.variables['firstResourceFirstApiVersion']", "[variables('allResources').resourceTypes[0].apiVersions[0]]");
        }

        [TestMethod]
        // https://github.com/azure/bicep/issues/1627
        public void Test_Issue1627()
        {
            var result = CompilationHelper.Compile(("main.bicep", @"
module modulea 'modulea.bicep' = {
  name: 'modulea'
  params: {
    foo: 'test'
  }
}

var bar = modulea.outputs.bar
"),
                ("modulea.bicep", @"
// duplicate parameter symbols
param foo string
param foo int

// duplicate output symbols
output bar bool = true
output bar int = 42
"));

            result.Should().HaveDiagnostics(new[] {
                ("BCP104", DiagnosticLevel.Error, "The referenced module has errors."),
            });
        }

        [TestMethod]
        // https://github.com/azure/bicep/issues/1941
        public void Test_Issue1941()
        {
            var result = CompilationHelper.Compile(@"
param eventGridTopicName string
param eventGridSubscriptionName string
param location string

resource eventGridTopic 'Microsoft.EventGrid/topics@2020-06-01' = {
  name: eventGridTopicName
  location: location
}

resource eventGridSubscription 'Microsoft.EventGrid/topics/providers/eventSubscriptions@2020-06-01' = {
  name: '${eventGridTopic.name}/Microsoft.EventGrid/${eventGridSubscriptionName}'
}
");

            // verify the template still compiles
            result.Template.Should().NotBeNull();
            result.Should().HaveDiagnostics(new[] {
                ("BCP174", DiagnosticLevel.Warning, "Type validation is not available for resource types declared containing a \"/providers/\" segment. Please instead use the \"scope\" property. See https://aka.ms/BicepScopes for more information."),
            });

            result = CompilationHelper.Compile(@"
resource resA 'Rp.A/providers@2020-06-01' = {
  name: 'resA'
}
resource resB 'Rp.A/providers/a/b@2020-06-01' = {
  name: 'resB/child/grandchild'
}
resource resC 'Rp.A/a/b/providers@2020-06-01' = {
  name: 'resC/child/grandchild'
}
");

            result.Template.Should().NotBeNull();
            result.Should().HaveDiagnostics(new[] {
                ("BCP081", DiagnosticLevel.Warning, "Resource type \"Rp.A/providers@2020-06-01\" does not have types available."),
                ("BCP081", DiagnosticLevel.Warning, "Resource type \"Rp.A/providers/a/b@2020-06-01\" does not have types available."),
                ("BCP081", DiagnosticLevel.Warning, "Resource type \"Rp.A/a/b/providers@2020-06-01\" does not have types available."),
            });

            result = CompilationHelper.Compile(@"
param eventGridTopicName string
param eventGridSubscriptionName string
param location string

resource eventGridTopic 'Microsoft.EventGrid/topics@2020-06-01' = {
  name: eventGridTopicName
  location: location
}

resource eventGridSubscription 'Microsoft.EventGrid/eventSubscriptions@2020-06-01' = {
  name: eventGridSubscriptionName
  scope: eventGridTopic
}
");

            // verify the 'fixed' version compiles without diagnostics
            result.Template.Should().NotBeNull();
            result.Should().NotHaveDiagnostics();
        }

        [TestMethod]
        // https://github.com/azure/bicep/issues/657
        public void Test_Issue657_discriminators()
        {
            var customTypes = new [] {
                new ResourceType(
                    ResourceTypeReference.Parse("Rp.A/parent@2020-10-01"),
                    ResourceScope.ResourceGroup,
                    TestTypeHelper.CreateObjectType(
                        "Rp.A/parent@2020-10-01",
                        ("name", LanguageConstants.String))),
                new ResourceType(
                    ResourceTypeReference.Parse("Rp.A/parent/child@2020-10-01"),
                    ResourceScope.ResourceGroup,
                    TestTypeHelper.CreateDiscriminatedObjectType(
                        "Rp.A/parent/child@2020-10-01",
                        "name",
                        TestTypeHelper.CreateObjectType(
                            "Val1Type",
                            ("name", new StringLiteralType("val1")),
                            ("properties", TestTypeHelper.CreateObjectType(
                                "properties",
                                ("onlyOnVal1", LanguageConstants.Bool)))),
                        TestTypeHelper.CreateObjectType(
                            "Val2Type",
                            ("name", new StringLiteralType("val2")),
                            ("properties", TestTypeHelper.CreateObjectType(
                                "properties",
                                ("onlyOnVal2", LanguageConstants.Bool)))))),
            };

            var result = CompilationHelper.Compile(
                TestTypeHelper.CreateProviderWithTypes(customTypes),
                ("main.bicep", @"
resource test 'Rp.A/parent@2020-10-01' = {
  name: 'test'
}

// top-level resource
resource test2 'Rp.A/parent/child@2020-10-01' = {
  name: 'test/test2'
  properties: {
    anythingGoesHere: true
  }
}

// 'existing' top-level resource
resource test3 'Rp.A/parent/child@2020-10-01' existing = {
  name: 'test/test3'
}

// parent-property child resource
resource test4 'Rp.A/parent/child@2020-10-01' = {
  parent: test
  name: 'val1'
  properties: {
    onlyOnVal1: true
  }
}

// 'existing' parent-property child resource
resource test5 'Rp.A/parent/child@2020-10-01' existing = {
  parent: test
  name: 'val2'
}
"));

            result.Should().NotHaveDiagnostics();

            var failedResult = CompilationHelper.Compile(
                TestTypeHelper.CreateProviderWithTypes(customTypes),
                ("main.bicep", @"
resource test 'Rp.A/parent@2020-10-01' = {
  name: 'test'
}

// parent-property child resource
resource test4 'Rp.A/parent/child@2020-10-01' = {
  parent: test
  name: 'notAValidVal'
  properties: {
    onlyOnEnum: true
  }
}

// 'existing' parent-property child resource
resource test5 'Rp.A/parent/child@2020-10-01' existing = {
  parent: test
  name: 'notAValidVal'
}
"));

            failedResult.Should().HaveDiagnostics(new[] {
                ("BCP036", DiagnosticLevel.Error, "The property \"name\" expected a value of type \"'val1' | 'val2'\" but the provided value is of type \"'notAValidVal'\"."),
                ("BCP036", DiagnosticLevel.Error, "The property \"name\" expected a value of type \"'val1' | 'val2'\" but the provided value is of type \"'notAValidVal'\"."),
            });
        }

        [TestMethod]
        // https://github.com/azure/bicep/issues/657
        public void Test_Issue657_enum()
        {
            var customTypes = new [] {
                new ResourceType(
                    ResourceTypeReference.Parse("Rp.A/parent@2020-10-01"),
                    ResourceScope.ResourceGroup,
                    TestTypeHelper.CreateObjectType(
                        "Rp.A/parent@2020-10-01",
                        ("name", LanguageConstants.String))),
                new ResourceType(
                    ResourceTypeReference.Parse("Rp.A/parent/child@2020-10-01"),
                    ResourceScope.ResourceGroup,
                    TestTypeHelper.CreateObjectType(
                        "Rp.A/parent/child@2020-10-01",
                        ("name", UnionType.Create(new StringLiteralType("val1"), new StringLiteralType("val2"))),
                            ("properties", TestTypeHelper.CreateObjectType(
                                "properties",
                                ("onlyOnEnum", LanguageConstants.Bool))))),
            };

            var result = CompilationHelper.Compile(
                TestTypeHelper.CreateProviderWithTypes(customTypes),
                ("main.bicep", @"
resource test 'Rp.A/parent@2020-10-01' = {
  name: 'test'
}

// top-level resource
resource test2 'Rp.A/parent/child@2020-10-01' = {
  name: 'test/test2'
  properties: {
    onlyOnEnum: true
  }
}

// 'existing' top-level resource
resource test3 'Rp.A/parent/child@2020-10-01' existing = {
  name: 'test/test3'
}

// parent-property child resource
resource test4 'Rp.A/parent/child@2020-10-01' = {
  parent: test
  name: 'val1'
  properties: {
    onlyOnEnum: true
  }
}

// 'existing' parent-property child resource
resource test5 'Rp.A/parent/child@2020-10-01' existing = {
  parent: test
  name: 'val2'
}
"));

            result.Should().NotHaveDiagnostics();

            var failedResult = CompilationHelper.Compile(
                TestTypeHelper.CreateProviderWithTypes(customTypes),
                ("main.bicep", @"
resource test 'Rp.A/parent@2020-10-01' = {
  name: 'test'
}

// parent-property child resource
resource test4 'Rp.A/parent/child@2020-10-01' = {
  parent: test
  name: 'notAValidVal'
  properties: {
    onlyOnEnum: true
  }
}

// 'existing' parent-property child resource
resource test5 'Rp.A/parent/child@2020-10-01' existing = {
  parent: test
  name: 'notAValidVal'
}
"));

            failedResult.Should().HaveDiagnostics(new[] {
                ("BCP036", DiagnosticLevel.Error, "The property \"name\" expected a value of type \"'val1' | 'val2'\" but the provided value is of type \"'notAValidVal'\"."),
                ("BCP036", DiagnosticLevel.Error, "The property \"name\" expected a value of type \"'val1' | 'val2'\" but the provided value is of type \"'notAValidVal'\"."),
            });
        }

        [TestMethod]
        // https://github.com/azure/bicep/issues/1985
        public void Test_Issue1985()
        {
            var result = CompilationHelper.Compile(@"
resource aksDefaultPoolSubnet 'Microsoft.Network/virtualNetworks/subnets' existing = {
  parent: virtualNetwork
  name: aksDefaultPoolSubnetName
}

resource roleAssignment 'Microsoft.Authorization/roleAssignments@2020-04-01-preview' = {
  name: guid(aksDefaultPoolSubnet.id, 'Network Contributor')
  scope: aksDefaultPoolSubnet
  properties: {
    principalId: aksServicePrincipalObjectId
    roleDefinitionId: '4d97b98b-1d4f-4787-a291-c67834d212e7'
  }
  dependsOn: [
    virtualNetwork
    userAssignedIdentities
  ]
}
");

            result.Should().NotGenerateATemplate();
            result.Should().HaveDiagnostics(new[] {
                ("BCP029", DiagnosticLevel.Error, "The resource type is not valid. Specify a valid resource type of format \"<provider>/<types>@<apiVersion>\"."),
                ("BCP062", DiagnosticLevel.Error, "The referenced declaration with name \"aksDefaultPoolSubnet\" is not valid."),
                ("BCP062", DiagnosticLevel.Error, "The referenced declaration with name \"aksDefaultPoolSubnet\" is not valid."),
                ("BCP057", DiagnosticLevel.Error, "The name \"aksServicePrincipalObjectId\" does not exist in the current context."),
                ("BCP057", DiagnosticLevel.Error, "The name \"virtualNetwork\" does not exist in the current context."),
                ("BCP057", DiagnosticLevel.Error, "The name \"userAssignedIdentities\" does not exist in the current context."),
            });
        }

        [TestMethod]
        // https://github.com/azure/bicep/issues/1986
        public void Test_Issue1986()
        {
            var result = CompilationHelper.Compile(@"
var aksServicePrincipalObjectId = 'aksServicePrincipalObjectId'
var aksDefaultPoolSubnetName = 'asdf'
resource virtualNetwork 'Microsoft.Network/virtualNetworks@2020-08-01' = {
  name: 'asdfasdf'
}

resource userAssignedIdentities 'Microsoft.ManagedIdentity/userAssignedIdentities@2018-11-30' = {
  name: 'asdfsdf'
  location: 'West US'
}

resource aksDefaultPoolSubnet 'Microsoft.Network/virtualNetworks/subnets@2020-08-01' existing = {
  parent: virtualNetwork
  name: aksDefaultPoolSubnetName
}

resource roleAssignment 'Microsoft.Authorization/roleAssignments@2020-04-01-preview' = {
  name: guid(aksDefaultPoolSubnet.id, 'Network Contributor')
  scope: aksDefaultPoolSubnet
  properties: {
    principalId: aksServicePrincipalObjectId
    roleDefinitionId: '4d97b98b-1d4f-4787-a291-c67834d212e7'
  }
  dependsOn: [
    userAssignedIdentities
  ]
}
");

            result.Should().NotHaveDiagnostics();
            result.Template.Should().HaveValueAtPath("$.resources[?(@.type == 'Microsoft.Authorization/roleAssignments')].dependsOn", new JArray { 
                "[resourceId('Microsoft.ManagedIdentity/userAssignedIdentities', 'asdfsdf')]",
                "[resourceId('Microsoft.Network/virtualNetworks', 'asdfasdf')]", // dependsOn should include the virtualNetwork parent resource
            });
        }

        [TestMethod]
        // https://github.com/azure/bicep/issues/1986
        public void Test_Issue1986_nested()
        {
            var result = CompilationHelper.Compile(@"
var aksServicePrincipalObjectId = 'aksServicePrincipalObjectId'
var aksDefaultPoolSubnetName = 'asdf'
resource virtualNetwork 'Microsoft.Network/virtualNetworks@2020-08-01' = {
  name: 'asdfasdf'

  resource aksDefaultPoolSubnet 'subnets' existing = {
    name: aksDefaultPoolSubnetName
  }
}

resource userAssignedIdentities 'Microsoft.ManagedIdentity/userAssignedIdentities@2018-11-30' = {
  name: 'asdfsdf'
  location: 'West US'
}

resource roleAssignment 'Microsoft.Authorization/roleAssignments@2020-04-01-preview' = {
  name: guid(virtualNetwork::aksDefaultPoolSubnet.id, 'Network Contributor')
  scope: virtualNetwork::aksDefaultPoolSubnet
  properties: {
    principalId: aksServicePrincipalObjectId
    roleDefinitionId: '4d97b98b-1d4f-4787-a291-c67834d212e7'
  }
  dependsOn: [
    userAssignedIdentities
  ]
}
");

            result.Should().NotHaveDiagnostics();
            result.Template.Should().HaveValueAtPath("$.resources[?(@.type == 'Microsoft.Authorization/roleAssignments')].dependsOn", new JArray { 
                "[resourceId('Microsoft.ManagedIdentity/userAssignedIdentities', 'asdfsdf')]",
                "[resourceId('Microsoft.Network/virtualNetworks', 'asdfasdf')]", // dependsOn should include the virtualNetwork parent resource
            });
        }

        [TestMethod]
        // https://github.com/azure/bicep/issues/1986
        public void Test_Issue1986_loops()
        {
            var result = CompilationHelper.Compile(@"
var aksServicePrincipalObjectId = 'aksServicePrincipalObjectId'
var aksDefaultPoolSubnetName = 'asdf'
var vnets = [
  'vnet1'
  'vnet2'
]
resource virtualNetwork 'Microsoft.Network/virtualNetworks@2020-08-01' = [for vnet in vnets: {
  name: vnet
}]

resource userAssignedIdentities 'Microsoft.ManagedIdentity/userAssignedIdentities@2018-11-30' = {
  name: 'asdfsdf'
  location: 'West US'
}

resource aksDefaultPoolSubnet 'Microsoft.Network/virtualNetworks/subnets@2020-08-01' existing = [for (vnet, i) in vnets: {
  parent: virtualNetwork[i]
  name: aksDefaultPoolSubnetName
}]

resource roleAssignment 'Microsoft.Authorization/roleAssignments@2020-04-01-preview' = [for (vnet, i) in vnets: {
  name: guid(aksDefaultPoolSubnet[i].id, 'Network Contributor')
  scope: aksDefaultPoolSubnet[i]
  properties: {
    principalId: aksServicePrincipalObjectId
    roleDefinitionId: '4d97b98b-1d4f-4787-a291-c67834d212e7'
  }
  dependsOn: [
    userAssignedIdentities
  ]
}]
");

            result.Should().NotHaveDiagnostics();
            result.Template.Should().HaveValueAtPath("$.resources[?(@.type == 'Microsoft.Authorization/roleAssignments')].dependsOn", new JArray { 
                "[resourceId('Microsoft.ManagedIdentity/userAssignedIdentities', 'asdfsdf')]",
                "[resourceId('Microsoft.Network/virtualNetworks', variables('vnets')[copyIndex()])]", // dependsOn should include the virtualNetwork parent resource
            });
        }

        [TestMethod]
        // https://github.com/azure/bicep/issues/1993
        public void Test_Issue1993()
        {
            var result = CompilationHelper.Compile(@"
//""flat"" string
var jsonStringFlat  = '[""one"",""two"",""three"" ]'

//Good Array
var jsonStringGood  = '''
[
  ""one"",
  ""two"",
  ""three""
]'''

//Bad Array
var jsonStringBad  = '''
[
  ""one"",
  ""two"",
  ""three""
]
'''
var jsonArrayFlat = json(jsonStringFlat)
var jsonArrayGood = json(jsonStringGood)
var jsonArrayBad = json(jsonStringBad)

output flatArray array = [for (name, i) in jsonArrayFlat: {
  element: name
}]

output goodArray array = [for (name, i) in jsonArrayGood: {
  element: name
}]

output badArray array = [for (name, i) in jsonArrayBad : {
  element: name
}]
");


            var evaluated = TemplateEvaluator.Evaluate(result.Template);
            var expectedOutput = new JArray {
                new JObject { ["element"] = "one" },
                new JObject { ["element"] = "two" },
                new JObject { ["element"] = "three" },
            };
            evaluated.Should().HaveValueAtPath("$.outputs['flatArray'].value", expectedOutput);
            evaluated.Should().HaveValueAtPath("$.outputs['goodArray'].value", expectedOutput);
            evaluated.Should().HaveValueAtPath("$.outputs['badArray'].value", expectedOutput);
        }

        [TestMethod]
        // https://github.com/azure/bicep/issues/2009
        public void Test_Issue2009()
        {
            var result = CompilationHelper.Compile(@"
param providerNamespace string = 'Microsoft.Web'

output providerOutput object = {
  thing: providers(providerNamespace)

  otherThing: providers(providerNamespace, 'sites')
}
");

            result.Should().NotHaveDiagnostics();

            var providersMetadata = new[] {
                new {
                    @namespace = "Microsoft.Web",
                    resourceTypes = new[] {
                        new {
                            resourceType = "sites",
                            locations = new[] { "West US", "East US", },
                            apiVersions = new[] { "2019-01-01", "2020-01-01", },
                        }
                    }
                }
            };

            var evaluated = TemplateEvaluator.Evaluate(result.Template, config => config with {
                Metadata = new() {
                    ["providers"] = JToken.FromObject(providersMetadata),
                }
            });

            evaluated.Should().HaveValueAtPath("$.outputs['providerOutput'].value.thing", new JObject {
                ["namespace"] = "Microsoft.Web",
                ["resourceTypes"] = new JArray {
                    new JObject {
                        ["resourceType"] = "sites",
                        ["locations"] = new JArray { "West US", "East US" },
                        ["apiVersions"] = new JArray { "2019-01-01", "2020-01-01" },
                    }
                }
            });

            evaluated.Should().HaveValueAtPath("$.outputs['providerOutput'].value.otherThing", new JObject {
                ["resourceType"] = "sites",
                ["locations"] = new JArray { "West US", "East US" },
                ["apiVersions"] = new JArray { "2019-01-01", "2020-01-01" },
            });
        }

        [TestMethod]
        // https://github.com/azure/bicep/issues/2009
        public void Test_Issue2009_expanded()
        {
            var result = CompilationHelper.Compile(@"
output providersNamespace string = providers('Test.Rp').namespace
output providersResources array = providers('Test.Rp').resourceTypes

output providersResourceType string = providers('Test.Rp', 'fakeResource').resourceType
output providersApiVersionFirst string = providers('Test.Rp', 'fakeResource').apiVersions[0]
output providersLocationFirst string = providers('Test.Rp', 'fakeResource').locations[0]
");

            result.Should().NotHaveDiagnostics();

            var providersMetadata = new[] {
                new {
                    @namespace = "Test.Rp",
                    resourceTypes = new[] {
                        new {
                            resourceType = "fakeResource",
                            locations = new[] { "Earth", "Mars" },
                            apiVersions = new[] { "3024-01-01", "4100-01-01", },
                        }
                    }
                }
            };

            var evaluated = TemplateEvaluator.Evaluate(result.Template, config => config with {
                Metadata = new() {
                    ["providers"] = JToken.FromObject(providersMetadata),
                }
            });

            evaluated.Should().HaveValueAtPath("$.outputs['providersNamespace'].value", "Test.Rp");
            evaluated.Should().HaveValueAtPath("$.outputs['providersResources'].value", new JArray {
                new JObject {
                    ["resourceType"] = "fakeResource",
                    ["locations"] = new JArray { "Earth", "Mars" },
                    ["apiVersions"] = new JArray { "3024-01-01", "4100-01-01" },
                }
            });


            evaluated.Should().HaveValueAtPath("$.outputs['providersResourceType'].value", "fakeResource");
            evaluated.Should().HaveValueAtPath("$.outputs['providersApiVersionFirst'].value", "3024-01-01");
            evaluated.Should().HaveValueAtPath("$.outputs['providersLocationFirst'].value", "Earth");
        }

        [TestMethod]
        public void Variable_loops_should_not_cause_infinite_recursion()
        {
            var result = CompilationHelper.Compile(@"
var loopInput = [
  'one'
  'two'
]
var arrayOfObjectsViaLoop = [for (name, i) in loopInput: {
  index: i
  name: name
  value: 'prefix-${i}-${name}-suffix'
}]
");

            result.Should().NotHaveDiagnostics();
            result.Template.Should().NotBeNull();
        }

        [TestMethod]
        // https://github.com/azure/bicep/issues/1883
        public void Test_Issue1883()
        {
            var result = CompilationHelper.Compile(@"
resource vm 'Microsoft.Compute/virtualMachines@2020-06-01' = if (true) {
  name: 'myVM'
  location: 'westus'
  
  resource vmExt 'extensions' = {
    name: 'myVMExtension'
    location: vm.location
  }
}

output vmExtName string = vm::vmExt.name
");

            result.Should().NotHaveDiagnostics();
            result.Template.Should().NotBeNull();
        }

        [TestMethod]
<<<<<<< HEAD
        // https://github.com/azure/bicep/issues/2268
        public void Test_Issue2268()
        {
            var result = CompilationHelper.Compile(@"
param sqlServerName string = 'myServer'
param sqlDbName string = 'myDb'
var sqlDatabase = {
  name: sqlDbName
  dataEncryption: 'Enabled'
}

resource sqlDb 'Microsoft.Sql/servers/databases@2020-02-02-preview' existing = {
  name: '${sqlServerName}/${sqlDatabase.name}'
}

resource transparentDataEncryption 'Microsoft.Sql/servers/databases/transparentDataEncryption@2014-04-01' = {
  name: 'myTde'
  parent: sqlDb
  properties: {
    status: sqlDatabase.dataEncryption
  }
}

output tdeId string = transparentDataEncryption.id
");

            var evaluated = TemplateEvaluator.Evaluate(result.Template);

            evaluated.Should().HaveValueAtPath("$.resources[0].name", "myServer/myDb/myTde");
            evaluated.Should().HaveValueAtPath("$.outputs['tdeId'].value", "/subscriptions/f91a30fd-f403-4999-ae9f-ec37a6d81e13/resourceGroups/testResourceGroup/providers/Microsoft.Sql/servers/myServer/databases/myDb/transparentDataEncryption/myTde");
=======
        public void Test_Issue1988()
        {
            var result = CompilationHelper.Compile(@"
var subnet1Name = 'foobarsubnet-blueprint'
var virtualNetworkResourceGroup = 'alex-test-feb'

resource vnet 'Microsoft.Network/virtualNetworks@2020-08-01' existing = {
  name: 'foobarvnet-blueprint'
  scope: resourceGroup(virtualNetworkResourceGroup)
}

resource my_subnet 'Microsoft.Network/virtualNetworks/subnets@2020-08-01' existing = {
  name: subnet1Name
  parent: vnet
}

resource my_interface 'Microsoft.Network/networkInterfaces@2015-05-01-preview' = {
  name: 'nic-test01'
  location: vnet.location // this is not valid because it requires reference() if resource is 'existing'
  properties: {
    ipConfigurations: [
      {
        name: 'ipconfig1'
        properties: {
          privateIPAllocationMethod: 'Dynamic'
          subnet: {
            id: my_subnet.id
          }
        }
      }
    ]
  }
}
");

            result.Should().HaveDiagnostics(new[] {
                ("BCP120", DiagnosticLevel.Error, "The property \"location\" must be evaluable at the start of the deployment, and cannot depend on any values that have not yet been calculated. Accessible properties of vnet are \"apiVersion\", \"id\", \"name\", \"scope\", \"type\"."),
            });
>>>>>>> 9b397184
        }
    }
}<|MERGE_RESOLUTION|>--- conflicted
+++ resolved
@@ -1567,38 +1567,7 @@
         }
 
         [TestMethod]
-<<<<<<< HEAD
-        // https://github.com/azure/bicep/issues/2268
-        public void Test_Issue2268()
-        {
-            var result = CompilationHelper.Compile(@"
-param sqlServerName string = 'myServer'
-param sqlDbName string = 'myDb'
-var sqlDatabase = {
-  name: sqlDbName
-  dataEncryption: 'Enabled'
-}
-
-resource sqlDb 'Microsoft.Sql/servers/databases@2020-02-02-preview' existing = {
-  name: '${sqlServerName}/${sqlDatabase.name}'
-}
-
-resource transparentDataEncryption 'Microsoft.Sql/servers/databases/transparentDataEncryption@2014-04-01' = {
-  name: 'myTde'
-  parent: sqlDb
-  properties: {
-    status: sqlDatabase.dataEncryption
-  }
-}
-
-output tdeId string = transparentDataEncryption.id
-");
-
-            var evaluated = TemplateEvaluator.Evaluate(result.Template);
-
-            evaluated.Should().HaveValueAtPath("$.resources[0].name", "myServer/myDb/myTde");
-            evaluated.Should().HaveValueAtPath("$.outputs['tdeId'].value", "/subscriptions/f91a30fd-f403-4999-ae9f-ec37a6d81e13/resourceGroups/testResourceGroup/providers/Microsoft.Sql/servers/myServer/databases/myDb/transparentDataEncryption/myTde");
-=======
+        // https://github.com/azure/bicep/issues/1988
         public void Test_Issue1988()
         {
             var result = CompilationHelper.Compile(@"
@@ -1637,7 +1606,39 @@
             result.Should().HaveDiagnostics(new[] {
                 ("BCP120", DiagnosticLevel.Error, "The property \"location\" must be evaluable at the start of the deployment, and cannot depend on any values that have not yet been calculated. Accessible properties of vnet are \"apiVersion\", \"id\", \"name\", \"scope\", \"type\"."),
             });
->>>>>>> 9b397184
+        }
+
+        [TestMethod]
+        // https://github.com/azure/bicep/issues/2268
+        public void Test_Issue2268()
+        {
+            var result = CompilationHelper.Compile(@"
+param sqlServerName string = 'myServer'
+param sqlDbName string = 'myDb'
+var sqlDatabase = {
+  name: sqlDbName
+  dataEncryption: 'Enabled'
+}
+
+resource sqlDb 'Microsoft.Sql/servers/databases@2020-02-02-preview' existing = {
+  name: '${sqlServerName}/${sqlDatabase.name}'
+}
+
+resource transparentDataEncryption 'Microsoft.Sql/servers/databases/transparentDataEncryption@2014-04-01' = {
+  name: 'myTde'
+  parent: sqlDb
+  properties: {
+    status: sqlDatabase.dataEncryption
+  }
+}
+
+output tdeId string = transparentDataEncryption.id
+");
+
+            var evaluated = TemplateEvaluator.Evaluate(result.Template);
+
+            evaluated.Should().HaveValueAtPath("$.resources[0].name", "myServer/myDb/myTde");
+            evaluated.Should().HaveValueAtPath("$.outputs['tdeId'].value", "/subscriptions/f91a30fd-f403-4999-ae9f-ec37a6d81e13/resourceGroups/testResourceGroup/providers/Microsoft.Sql/servers/myServer/databases/myDb/transparentDataEncryption/myTde");
         }
     }
 }