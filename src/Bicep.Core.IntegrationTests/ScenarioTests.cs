// Copyright (c) Microsoft Corporation.
// Licensed under the MIT License.

using System.Collections.Immutable;
using System.Diagnostics.CodeAnalysis;
using System.Security.Cryptography;
using Bicep.Core.Configuration;
using Bicep.Core.Diagnostics;
using Bicep.Core.Resources;
using Bicep.Core.TypeSystem;
using Bicep.Core.TypeSystem.Types;
using Bicep.Core.UnitTests;
using Bicep.Core.UnitTests.Assertions;
using Bicep.Core.UnitTests.Features;
using Bicep.Core.UnitTests.Utils;
using Bicep.Core.Utils;
using FluentAssertions;
using FluentAssertions.Execution;
using Microsoft.VisualStudio.TestTools.UnitTesting;
using Microsoft.WindowsAzure.ResourceStack.Common.Json;
using Newtonsoft.Json.Linq;

namespace Bicep.Core.IntegrationTests;

[TestClass]
public class ScenarioTests
{
    private static ServiceBuilder Services => new();

    [NotNull] public TestContext? TestContext { get; set; }

    [TestMethod]
    // https://github.com/azure/bicep/issues/3636
    public void Test_Issue3636()
    {
        var lineCount = 100; // increase this number to 10,000 for more intense test

        // use this crypto random number gen to avoid CI warning
        int generateRandomInt(int minVal = 0, int maxVal = 50)
        {
            var rnd = new byte[4];
            RandomNumberGenerator.Fill(rnd);
            var i = Math.Abs(BitConverter.ToInt32(rnd, 0));
            return Convert.ToInt32(i % (maxVal - minVal + 1) + minVal);
        }

        string randomString()
        {
            const string chars = "ABCDEFGHIJKLMNOPQRSTUVWXYZ0123456789";
            return new string(Enumerable.Repeat(chars, generateRandomInt())
                .Select(s => s[generateRandomInt(0, s.Length - 1)]).ToArray());
        }

        var file = "param adminuser string\nvar adminstring = 'xyx ${adminuser} 123'\n";
        file += "output values object = {\n";
        for (var i = 0; i < lineCount; i++)
        {
            file += $"  testa{i}: '{randomString()} ${{adminuser}} {randomString()}'\n";
            file += $"  testb{i}: '{randomString()} ${{adminstring}} {randomString()}'\n";
        }

        file += "}\n";

        // not a true test for existing diagnostics
        // this is a trigger to allow timing within the
        // linter rules - timing must be readded to
        // initially added to time NoHardcodedEnvironmentUrlsRule
        CompilationHelper.Compile(file).Should().NotHaveAnyDiagnostics();
    }

    [TestMethod]
    // https://github.com/azure/bicep/issues/746
    public void Test_Issue746()
    {
        var result = CompilationHelper.Compile(@"
var l = l
param l
");

        result.Template.Should().NotHaveValue();
        result.ExcludingLinterDiagnostics().Should().HaveDiagnostics(new[]
        {
            ("BCP028", DiagnosticLevel.Error, "Identifier \"l\" is declared multiple times. Remove or rename the duplicates."),
            ("BCP079", DiagnosticLevel.Error, "This expression is referencing its own declaration, which is not allowed."),
            ("BCP028", DiagnosticLevel.Error, "Identifier \"l\" is declared multiple times. Remove or rename the duplicates."),
            ("BCP279", DiagnosticLevel.Error, "Expected a type at this location. Please specify a valid type expression or one of the following types: \"array\", \"bool\", \"int\", \"object\", \"string\"."),
        });
    }

    [TestMethod]
    // https://github.com/azure/bicep/issues/801
    public void Test_Issue801()
    {
        var result = CompilationHelper.Compile(
            ("main.bicep", @"
targetScope = 'subscription'

resource rg 'Microsoft.Resources/resourceGroups@2020-06-01' = {
    location: 'eastus'
    name: 'vnet-rg'
}

module vnet './vnet.bicep' = {
    scope: resourceGroup('vnet-rg')
    name: 'network-module'
    params: {
        location: 'eastus'
        name: 'myVnet'
    }
    dependsOn: [
        rg
    ]
}

output vnetid string = vnet.outputs.vnetId
output vnetstate string = vnet.outputs.vnetstate
"),
            ("vnet.bicep", @"
param location string
param name string

resource vnet 'Microsoft.Network/virtualNetworks@2020-06-01' = {
    location: location
    name: name
    properties:{
        addressSpace: {
            addressPrefixes: [
                '10.0.0.0/20'
            ]
        }
        subnets: [
            {
                name: 'snet-apim'
                properties: {
                    addressPrefix: '10.0.0.0/24'
                }
            }
        ]
    }
}

output vnetId string = vnet.id
output vnetstate string = vnet.properties.provisioningState
"));

        result.ExcludingLinterDiagnostics().Should().NotHaveAnyDiagnostics();
        // ensure we're generating the correct expression with 'subscriptionResourceId', and using the correct name for the module
        result.Template.Should().HaveValueAtPath("$.outputs['vnetid'].value", "[reference(extensionResourceId(format('/subscriptions/{0}/resourceGroups/{1}', subscription().subscriptionId, 'vnet-rg'), 'Microsoft.Resources/deployments', 'network-module'), '2022-09-01').outputs.vnetId.value]");
        result.Template.Should().HaveValueAtPath("$.outputs['vnetstate'].value", "[reference(extensionResourceId(format('/subscriptions/{0}/resourceGroups/{1}', subscription().subscriptionId, 'vnet-rg'), 'Microsoft.Resources/deployments', 'network-module'), '2022-09-01').outputs.vnetstate.value]");
    }

    [TestMethod]
    // https://github.com/azure/bicep/issues/982
    public void Test_Issue982()
    {
        var result = CompilationHelper.Compile(@"
param functionApp object
param serverFarmId string

#disable-next-line outputs-should-not-contain-secrets
output config object = list(format('{0}/config/appsettings', functionAppResource.id), functionAppResource.apiVersion)

resource functionAppResource 'Microsoft.Web/sites@2020-06-01' = {
  name: functionApp.name
  location: resourceGroup().location
  kind: 'functionApp'
  properties: {
    httpsOnly: true
    serverFarmId: serverFarmId
  }
}
");

        result.ExcludingLinterDiagnostics().Should().NotHaveAnyDiagnostics();
        result.Template.Should().HaveValueAtPath("$.outputs['config'].value", "[list(format('{0}/config/appsettings', resourceId('Microsoft.Web/sites', parameters('functionApp').name)), '2020-06-01')]");
    }

    [TestMethod]
    // https://github.com/azure/bicep/issues/1093
    public void Test_Issue1093()
    {
        var result = CompilationHelper.Compile(
            ("main.bicep", @"
targetScope = 'managementGroup'

module bicep3rg 'resourceGroup.bicep' = {
  name: 'rg30'
  params: {
    rgName: 'bicep3-rg'
  }
  scope: subscription('DEV1')
}
module bicep4rg 'resourceGroup.bicep' = {
  name: 'rg31'
  params: {
    rgName: 'bicep4-rg'
  }
  scope: subscription('DEV2')
}
"),
            ("resourceGroup.bicep", @"
param rgName string
param location string = 'westeurope'

targetScope = 'subscription'

resource rg 'Microsoft.Resources/resourceGroups@2020-06-01' = {
  name: rgName
  location: location
}
"));

        result.ExcludingLinterDiagnostics().Should().NotHaveAnyDiagnostics();
        result.Template.Should().HaveValueAtPath("$.resources[?(@.name == 'rg30')].location", "[deployment().location]");
        result.Template.Should().HaveValueAtPath("$.resources[?(@.name == 'rg31')].location", "[deployment().location]");
    }

    [TestMethod]
    // https://github.com/azure/bicep/issues/1173
    public void Test_Issue1173()
    {
        var result = CompilationHelper.Compile(
            ("main.bicep", @"
targetScope = 'subscription'

param azRegion string = 'southcentralus'
param vNetAddressPrefix string = '10.1.0.0/24'
param GatewayAddressPrefix string = '10.1.0.0/27'
param AppAddressPrefix string = '10.1.0.128/26'

var rgName = 'testRG'
var vnetName = 'testvnet'
var appNSGName = 'testvnet-appsn01nsg'
var appRTName = 'testvnet-appsn01routetable'

var subnets = [
  {
    name: 'GatewaySubnet'
    properties: {
      addressPrefix: GatewayAddressPrefix
    }
  }

  {
    name: 'appsn01'
    properties: {
      addressPrefix: AppAddressPrefix
      networkSecurityGroup: {
        id: appNSG.outputs.id
      }
      routeTable: {
        id: appRT.outputs.id
      }
    }
  }
]

resource rgVNet 'Microsoft.Resources/resourceGroups@2020-06-01' = {
  name: rgName
  location: azRegion
}

module vnet './vnet.bicep' = {
  name: vnetName
  scope: resourceGroup(rgVNet.name)
  params: {
    vnetName: vnetName
    vNetAddressPrefix: vNetAddressPrefix
    subnets: subnets
  }
}

module appNSG './nsg.bicep' = {
  name: appNSGName
  scope: resourceGroup(rgVNet.name)
  params: {
    nsgName: appNSGName
    secRules: [
      {
        name: 'default-allow-rdp'
        properties: {
          priority: 1010
          access: 'Allow'
          direction: 'Inbound'
          protocol: 'Tcp'
          sourcePortRange: '*'
          sourceAddressPrefix: 'VirtualNetwork'
          destinationAddressPrefix: '*'
          destinationPortRange: '3389'
        }
      }
    ]
  }
}

module appRT './rt.bicep' = {
  name: appRTName
  scope: resourceGroup(rgVNet.name)
  params: {
    rtName: appRTName
  }
}
"),
            ("vnet.bicep", @"
param vnetName string
param vNetAddressPrefix string
param subnets array

resource vnet 'Microsoft.Network/virtualNetworks@2020-06-01' = {
  name: vnetName
  location: resourceGroup().location
  properties: {
    addressSpace: {
      addressPrefixes: [
        vNetAddressPrefix
      ]
    }
    enableVmProtection: false
    enableDdosProtection: false
    subnets: subnets
  }
}
output id string = vnet.id
"),
            ("nsg.bicep", @"
param nsgName string
param secRules array

resource nsg  'Microsoft.Network/networkSecurityGroups@2020-06-01' = {
  name: nsgName
  location: resourceGroup().location
  properties: {
    securityRules: secRules
  }
}
output id string = nsg.id
"),
            ("rt.bicep", @"
param rtName string
//param azFwlIp string

resource routetable 'Microsoft.Network/routeTables@2020-06-01' = {
  name: rtName
  location: resourceGroup().location
  properties: {
    disableBgpRoutePropagation: false
    routes: [
      // {
      //   name: 'DefaultRoute'
      //   properties: {
      //     addressPrefix: '0.0.0.0/0'
      //     nextHopType: 'VirtualAppliance'
      //     nextHopIpAddress: azFwlIp
      //   }
      // }
    ]
  }
}

output id string = routetable.id
"));

        // variable 'subnets' should have been inlined
        result.Template.Should().HaveValueAtPath("$.resources[?(@.name == '[variables(\\'vnetName\\')]')].properties.parameters.subnets.value[0].name", "GatewaySubnet");
        result.Template.Should().HaveValueAtPath("$.resources[?(@.name == '[variables(\\'vnetName\\')]')].properties.parameters.subnets.value[1].name", "appsn01");
        // there should be no definition in the variables list for 'subnets'
        result.Template.Should().NotHaveValueAtPath("$.variables.subnets");
    }

    [TestMethod]
    // https://github.com/azure/bicep/issues/1185
    public void Test_Issue1185()
    {
        var result = CompilationHelper.Compile(
            ("main.bicep", @"
targetScope = 'tenant'

param allUpMgName string

module allup_mg './modules/rblab-allup-mg-policies.bicep' = {
  name: 'allupmgdeploy'
  scope: managementGroup(allUpMgName)
  params: {
    mgName: allUpMgName
  }
}
"),
            ("modules/rblab-allup-mg-policies.bicep", @"
targetScope = 'managementGroup'

param mgName string
"));

        result.ExcludingLinterDiagnostics().Should().NotHaveAnyDiagnostics();
        // deploying a management group module at tenant scope requires an unqualified resource id
        result.Template.Should().HaveValueAtPath("$.resources[?(@.name == 'allupmgdeploy')].scope", "[format('Microsoft.Management/managementGroups/{0}', parameters('allUpMgName'))]");
    }

    [TestMethod]
    // https://github.com/azure/bicep/issues/1332
    public void Test_Issue1332()
    {
        var result = CompilationHelper.Compile(@"
var propname = 'ptest'
var issue = true ? {
    prop1: {
        '${propname}': {}
    }
} : {}
");

        result.ExcludingLinterDiagnostics().Should().NotHaveAnyDiagnostics();
        result.Template.Should().HaveValueAtPath("$.variables.issue", "[if(true(), createObject('prop1', createObject(format('{0}', variables('propname')), createObject())), createObject())]");
    }

    [TestMethod]
    // https://github.com/azure/bicep/issues/486
    public void Test_Issue486()
    {
        var result = CompilationHelper.Compile(@"
var myInt = 5
var myBigInt = 2199023255552
var myIntExpression = 5 * 5
var myBigIntExpression = 2199023255552 * 2
var myBigIntExpression2 = 2199023255552 * 2199023255552
");

        result.Template.Should().HaveValueAtPath("$.variables.myInt", 5);
        result.Template.Should().HaveValueAtPath("$.variables.myBigInt", 2199023255552);
        result.Template.Should().HaveValueAtPath("$.variables.myIntExpression", "[mul(5, 5)]");
        result.Template.Should().HaveValueAtPath("$.variables.myBigIntExpression2", "[mul(json('2199023255552'), json('2199023255552'))]");
    }

    [TestMethod]
    // https://github.com/azure/bicep/issues/1362
    public void Test_Issue1362_1()
    {
        var result = CompilationHelper.Compile(
            ("main.bicep", @"
targetScope = 'resourceGroup'

module sub './modules/subscription.bicep' = {
  name: 'subDeploy'
  scope: subscription()
}"),
            ("modules/subscription.bicep", @"
targetScope = 'subscription'
"));

        result.Template.Should().HaveValueAtPath("$.resources[?(@.name == 'subDeploy')].subscriptionId", "[subscription().subscriptionId]");
        result.Template.Should().HaveValueAtPath("$.resources[?(@.name == 'subDeploy')].location", "[resourceGroup().location]");
    }

    [TestMethod]
    // https://github.com/azure/bicep/issues/1362
    public void Test_Issue1362_2()
    {
        var result = CompilationHelper.Compile(
            ("main.bicep", @"
targetScope = 'resourceGroup'

module sub './modules/subscription.bicep' = {
  name: 'subDeploy'
  scope: subscription('abcd-efgh')
}"),
            ("modules/subscription.bicep", @"
targetScope = 'subscription'
"));

        result.Template.Should().HaveValueAtPath("$.resources[?(@.name == 'subDeploy')].subscriptionId", "abcd-efgh");
        result.Template.Should().HaveValueAtPath("$.resources[?(@.name == 'subDeploy')].location", "[resourceGroup().location]");
    }

    [TestMethod]
    // https://github.com/azure/bicep/issues/1402
    public void Test_Issue1402()
    {
        var result = CompilationHelper.Compile(
            ("main.bicep", @"
targetScope = 'subscription'

module sub './modules/resourceGroup.bicep' = {
  name: 'subDeploy'
  scope: resourceGroup('abcd-efgh','bicep-rg')
}"),
            ("modules/resourceGroup.bicep", @"
targetScope = 'resourceGroup'
"));

        result.Template.Should().HaveValueAtPath("$.resources[?(@.name == 'subDeploy')].subscriptionId", "abcd-efgh");
        result.Template.Should().HaveValueAtPath("$.resources[?(@.name == 'subDeploy')].resourceGroup", "bicep-rg");
        result.Template.Should().NotHaveValueAtPath("$.resources[?(@.name == 'subDeploy')].location");
    }

    [TestMethod]
    // https://github.com/azure/bicep/issues/1391
    public void Test_Issue1391()
    {
        var result = CompilationHelper.Compile(@"
resource dep 'Microsoft.Resources/deployments@2020-06-01' = {
  name: 'nestedDeployment'
  resourceGroup: 'bicep-rg'
  subscriptionId: 'abcd-efgh'
  location: 'westus'
  properties: {
    mode: 'Incremental'
  }
}
");

        result.ExcludingLinterDiagnostics().Should().NotHaveAnyDiagnostics();
        result.Template.Should().HaveValueAtPath("$.resources[?(@.name == 'nestedDeployment')].subscriptionId", "abcd-efgh");
        result.Template.Should().HaveValueAtPath("$.resources[?(@.name == 'nestedDeployment')].resourceGroup", "bicep-rg");
    }

    [TestMethod]
    // https://github.com/azure/bicep/issues/1454
    public void Test_Issue1454()
    {
        var result = CompilationHelper.Compile(
            ("main.bicep", @"
targetScope = 'subscription'
param name string = 'name'
param location string = 'westus'
param subscriptionId string = newGuid()

module rg './resourcegroup.template.bicep' = {
    name: '${uniqueString(deployment().name)}-1'
    scope: subscription(subscriptionId)
    params: {
        name: name
        location: location
    }
}

var appResGrp = resourceGroup(rg.outputs.resourceGroupName)

module redis './redis.template.bicep' = {
    name: '${uniqueString(deployment().name)}-2'
    scope: appResGrp
}
"),
            ("resourcegroup.template.bicep", @"
targetScope = 'subscription'
param name string
param location string

resource rg 'Microsoft.Resources/resourceGroups@2018-05-01' = {
    name: name
    location: location
    tags: {
        'owner': 'me'
    }
}

output resourceGroupName string = rg.name
"),
            ("redis.template.bicep", @"
param redis_name string = 'redis'
param redis_location string = 'westus'

resource redis 'Microsoft.Cache/Redis@2019-07-01' = {
    name: redis_name
    location: redis_location
    properties: {
        sku: {
            name: 'Standard'
            family: 'C'
            capacity: 2
        }
    }
}
"));

        result.Template.Should().NotHaveValue();
        result.ExcludingLinterDiagnostics().Should().HaveDiagnostics(new[]
        {
            ("BCP120", DiagnosticLevel.Error, "This expression is being used in an assignment to the \"scope\" property of the \"module\" type, which requires a value that can be calculated at the start of the deployment. You are referencing a variable which cannot be calculated at the start (\"appResGrp\" -> \"rg\"). Properties of rg which can be calculated at the start include \"name\"."),
        });
    }

    [TestMethod]
    // https://github.com/azure/bicep/issues/1465
    public void Test_Issue1465()
    {
        var result = CompilationHelper.Compile(@"
resource foo 'Microsoft.foo/bar@2020-01-01' existing = {
  name: 'name'
}
output prop1 string = foo.properties.prop1
");

        result.Template.Should().HaveValueAtPath("$.outputs['prop1'].value", "[reference(resourceId('Microsoft.foo/bar', 'name'), '2020-01-01').prop1]");
    }

    [TestMethod]
    // https://github.com/azure/bicep/issues/822
    public void Test_Issue822()
    {
        var result = CompilationHelper.Compile(
            ("main.bicep", @"
targetScope = 'subscription'

resource myRg 'Microsoft.Resources/resourceGroups@2020-06-01' = {
  location: 'eastus'
  name: 'rg'
}

module vnetmodule './vnet.bicep' = {
  scope: myRg
  name: 'vnet'
  params: {
    location: 'eastus'
    name: 'myVnet'
  }
}
"),
            ("vnet.bicep", @"
param location string
param name string
"));

        result.ExcludingLinterDiagnostics().Should().NotHaveAnyDiagnostics();
        result.Template.Should().NotHaveValueAtPath("$.resources[?(@.name == 'vnet')].subscriptionId");
        result.Template.Should().HaveValueAtPath("$.resources[?(@.name == 'vnet')].resourceGroup", "rg");
        result.Template.Should().HaveValueAtPath("$.resources[?(@.name == 'vnet')].dependsOn[0]", "[subscriptionResourceId('Microsoft.Resources/resourceGroups', 'rg')]");
    }

    [TestMethod]
    // https://github.com/azure/bicep/issues/822
    public void Test_Issue822_scoped()
    {
        var result = CompilationHelper.Compile(
            ("main.bicep", @"
resource myRg 'Microsoft.Resources/resourceGroups@2020-06-01' existing = {
  scope: subscription('abcdef')
  name: 'rg'
}

module vnetmodule './vnet.bicep' = {
  scope: myRg
  name: 'vnet'
  params: {
    location: 'eastus'
    name: 'myVnet'
  }
}
"),
            ("vnet.bicep", @"
param location string
param name string
"));

        result.ExcludingLinterDiagnostics().Should().NotHaveAnyDiagnostics();
        result.Template.Should().HaveValueAtPath("$.resources[?(@.name == 'vnet')].subscriptionId", "abcdef");
        result.Template.Should().HaveValueAtPath("$.resources[?(@.name == 'vnet')].resourceGroup", "rg");
    }

    [TestMethod]
    // https://github.com/azure/bicep/issues/1388
    public void Test_Issue1388()
    {
        var result = CompilationHelper.Compile(@"
targetScope = 'subscription'

param rgName string
param location string = deployment().location

param groupOwnerId string
param groupContributorId string
param groupReaderId string

resource rg 'Microsoft.Resources/resourceGroups@2020-06-01' = {
  name: rgName
  location: location
}

resource rgOwner 'Microsoft.Authorization/roleAssignments@2020-10-01-preview' = {
  name: '${guid(rg.name, 'owner')}'
  scope: rg
  properties: {
    roleDefinitionId: '${subscriptionResourceId('Microsoft.Authorization/roleDefinitions', '8e3af657-a8ff-443c-a75c-2fe8c4bcb635')}'
    principalId: groupOwnerId
    principalType: 'Group'
  }
}

resource rgContributor 'Microsoft.Authorization/roleAssignments@2020-10-01-preview' = {
  name: '${guid(rg.name, 'contributor')}'
  scope: rg
  properties: {
    roleDefinitionId: '${subscriptionResourceId('Microsoft.Authorization/roleDefinitions', 'b24988ac-6180-42a0-ab88-20f7382dd24c')}'
    principalId: groupContributorId
    principalType: 'Group'
  }
}

resource rgReader 'Microsoft.Authorization/roleAssignments@2020-10-01-preview' = {
  name: '${guid(rg.name, 'reader')}'
  scope: rg
  properties: {
    roleDefinitionId: '${subscriptionResourceId('Microsoft.Authorization/roleDefinitions', 'acdd72a7-3385-48ef-bd42-f606fba81ae7')}'
    principalId: groupReaderId
    principalType: 'Group'
  }
}
");

        result.Template.Should().NotHaveValue();
        result.ExcludingLinterDiagnostics().Should().HaveDiagnostics(new[]
        {
            ("BCP139", DiagnosticLevel.Error, "A resource's scope must match the scope of the Bicep file for it to be deployable. You must use modules to deploy resources to a different scope."),
            ("BCP139", DiagnosticLevel.Error, "A resource's scope must match the scope of the Bicep file for it to be deployable. You must use modules to deploy resources to a different scope."),
            ("BCP139", DiagnosticLevel.Error, "A resource's scope must match the scope of the Bicep file for it to be deployable. You must use modules to deploy resources to a different scope."),
        });
    }

    [TestMethod]
    // https://github.com/azure/bicep/issues/1364
    public void Test_Issue1364()
    {
        var result = CompilationHelper.Compile(@"
targetScope = 'blablah'
");

        result.Template.Should().NotHaveValue();
        result.ExcludingLinterDiagnostics().Should().HaveDiagnostics(new[]
        {
            ("BCP033", DiagnosticLevel.Error, "Expected a value of type \"'managementGroup' | 'resourceGroup' | 'subscription' | 'tenant'\" but the provided value is of type \"'blablah'\"."),
        });
    }

    [TestMethod]
    // https://github.com/azure/bicep/issues/569
    public void Test_Issue569_success()
    {
        var result = CompilationHelper.Compile(@"
param myparam string
var myvar = 'hello'

output myparam string = myparam
output myvar string = myvar
");

        result.ExcludingLinterDiagnostics().Should().NotHaveAnyDiagnostics();
        result.Template.Should().HaveValueAtPath("$.outputs['myparam'].value", "[parameters('myparam')]");
        result.Template.Should().HaveValueAtPath("$.outputs['myvar'].value", "[variables('myvar')]");
    }

    [TestMethod]
    // https://github.com/azure/bicep/issues/569
    public void Test_Issue569_duplicates()
    {
        var result = CompilationHelper.Compile(@"
output duplicate string = 'hello'
output duplicate string = 'hello'
");

        result.Template.Should().NotHaveValue();
        result.ExcludingLinterDiagnostics().Should().HaveDiagnostics(new[]
        {
            ("BCP145", DiagnosticLevel.Error, "Output \"duplicate\" is declared multiple times. Remove or rename the duplicates."),
            ("BCP145", DiagnosticLevel.Error, "Output \"duplicate\" is declared multiple times. Remove or rename the duplicates."),
        });
    }

    [TestMethod]
    // https://github.com/azure/bicep/issues/569
    public void Test_Issue569_outputs_cannot_be_referenced()
    {
        var result = CompilationHelper.Compile(@"
output output1 string = 'hello'
output output2 string = output1
");

        result.Template.Should().NotHaveValue();
        result.ExcludingLinterDiagnostics().Should().HaveDiagnostics(new[]
        {
            ("BCP057", DiagnosticLevel.Error, "The name \"output1\" does not exist in the current context."),
        });
    }

    [TestMethod]
    // https://github.com/azure/bicep/issues/1599
    public void Test_Issue1599()
    {
        var result = CompilationHelper.Compile(@"
param x string = 't'
output xx = x
");

        result.Template.Should().NotHaveValue();
        result.ExcludingLinterDiagnostics().Should().HaveDiagnostics(new[]
        {
            ("BCP279", DiagnosticLevel.Error, "Expected a type at this location. Please specify a valid type expression or one of the following types: \"array\", \"bool\", \"int\", \"object\", \"string\"."),
        });
    }

    [TestMethod]
    // https://github.com/azure/bicep/issues/1661
    public void Test_Issue1661()
    {
        // Issue 1661 only repros if global-resources.bicep exists and kevault-secrets.bicep does not
        var result = CompilationHelper.Compile(("main.bicep", @"
targetScope = 'subscription'

param prefix string
param deploymentId string
param tags object

param stampLocations array = [
  'northeurope'
  'eastus2'
]

resource rg_stamps 'Microsoft.Resources/resourceGroups@2020-06-01' = [for stamp in stampLocations: {
  name: '${prefix}-${stamp}-rg'
  location: stamp
  tags: tags
}]

//... more modules

module global_resources './global-resources.bicep' = {
  name: 'global_resources-${deploymentId}'
  scope: rg_global
  params: {
    location: rg_global.location
    prefix: prefix
    tags: tags
    stamps: [for index in range(0, length(stampLocations)): {
      location: stampLocations[index]
      aksKubletIdentityPrincipalId: stamps[index].outputs.aksKubletIdentityPrincipalId
      aksSubnetId: stamps[index].outputs.aksSubnetId
      backend_fqdn: stamps[index].outputs.ingressFqdn
    }]
  }
}

var secrets = [
  {
    name: 'CosmosDb-Endpoint'
    value: global_resources.outputs.cosmosDbEndpoint
  }
  {
    name: 'CosmosDb-PrimaryKey'
    value: global_resources.outputs.cosmosDbKey
  }
]

module stamp_0_secrets './kevault-secrets.bicep' = [for secret in secrets: {
  name: 'stamp_0_secrets-${deploymentId}'
  scope: resourceGroup(rg_stamps[0].name)
  dependsOn: [
    stamps
  ]
  params: {
    keyVaultName: '${prefix}${rg_stamps[0].location}kv'
    secretName: secret.name
    secretValue: secret.value
  }
}]

module stamp_1_secrets './kevault-secrets.bicep' = [for secret in secrets: {
  name: 'stamp_1_secrets-${deploymentId}'
  scope: resourceGroup(rg_stamps[1].name)
  dependsOn: [
    stamps
  ]
  params: {
    keyVaultName: '${prefix}${rg_stamps[1].location}kv'
    secretName: secret.name
    secretValue: secret.value
  }
}]
"), ("global-resources.bicep", string.Empty));

        result.Template.Should().NotHaveValue();
        result.Should().ContainDiagnostic("BCP057", DiagnosticLevel.Error, "The name \"rg_global\" does not exist in the current context.");
        result.Should().ContainDiagnostic("BCP057", DiagnosticLevel.Error, "The name \"rg_global\" does not exist in the current context.");
        result.Should().ContainDiagnostic("BCP057", DiagnosticLevel.Error, "The name \"stamps\" does not exist in the current context.");
        result.Should().ContainDiagnostic("BCP057", DiagnosticLevel.Error, "The name \"stamps\" does not exist in the current context.");
        result.Should().ContainDiagnostic("BCP057", DiagnosticLevel.Error, "The name \"stamps\" does not exist in the current context.");
        result.Should().ContainDiagnostic("BCP052", DiagnosticLevel.Error, "The type \"outputs\" does not contain property \"cosmosDbEndpoint\".");
        result.Should().ContainDiagnostic("BCP052", DiagnosticLevel.Error, "The type \"outputs\" does not contain property \"cosmosDbKey\".");
    }

    [TestMethod]
    // https://github.com/azure/bicep/issues/1592
    public void Test_Issue1592()
    {
        var result = CompilationHelper.Compile(
            ("main.bicep", @"
module foo 'test.bicep' = {
  name: 'foo'
}

output fooName string = foo.name
    "),
            ("test.bicep", @""));

        result.ExcludingLinterDiagnostics().Should().NotHaveAnyDiagnostics();
        result.Template.Should().HaveValueAtPath("$.outputs['fooName'].value", "foo");
    }

    [TestMethod]
    // https://github.com/azure/bicep/issues/1592
    public void Test_Issue1592_special_cases()
    {
        var result = CompilationHelper.Compile(
            ("main.bicep", @"
param someParam string

module foo 'test.bicep' = {
  name: '${someParam}-test'
}

output fooName string = foo.name
output fooOutput string = foo.outputs.test
    "),
            ("test.bicep", @"
output test string = 'hello'
"));

        result.ExcludingLinterDiagnostics().Should().NotHaveAnyDiagnostics();
        result.Template.Should().HaveValueAtPath("$.outputs['fooName'].value", "[format('{0}-test', parameters('someParam'))]");
        result.Template.Should().HaveValueAtPath("$.outputs['fooOutput'].value", "[reference(resourceId('Microsoft.Resources/deployments', format('{0}-test', parameters('someParam'))), '2022-09-01').outputs.test.value]");
    }

    [TestMethod]
    // https://github.com/azure/bicep/issues/1432
    public void Test_Issue1432()
    {
        var result = CompilationHelper.Compile(@"
resource foo 'Microsoft.Compute/virtualMachines@2020-06-01' = {
  name: 'myVM'
  name: 'myVm'
}
");

        result.Template.Should().NotHaveValue();
        result.ExcludingLinterDiagnostics().Should().HaveDiagnostics(new[]
        {
            ("BCP025", DiagnosticLevel.Error, "The property \"name\" is declared multiple times in this object. Remove or rename the duplicate properties."),
            ("BCP025", DiagnosticLevel.Error, "The property \"name\" is declared multiple times in this object. Remove or rename the duplicate properties."),
        });
    }

    [TestMethod]
    // https://github.com/azure/bicep/issues/1817
    public void Test_Issue1817()
    {
        var result = CompilationHelper.Compile(@"
targetScope = w

var foo = 42
");

        result.Template.Should().NotHaveValue();
        result.ExcludingLinterDiagnostics().Should().HaveDiagnostics(new[]
        {
            ("BCP032", DiagnosticLevel.Error, "The value must be a compile-time constant."),
            ("BCP057", DiagnosticLevel.Error, "The name \"w\" does not exist in the current context."),
        });
    }

    [TestMethod]
    // https://github.com/azure/bicep/issues/1630
    public void Test_Issue1630()
    {
        var result = CompilationHelper.Compile(@"
#disable-next-line BCP241
var singleResource = providers('Microsoft.Insights', 'components')
#disable-next-line BCP241
var allResources = providers('Microsoft.Insights')

// singleResource is an object!
var firstApiVersion = singleResource.apiVersions[0]

// allResources is an array of objects!
var firstResourceFirstApiVersion = allResources.resourceTypes[0].apiVersions[0]

output singleResource object = singleResource
output allResources array = allResources.resourceTypes
");

        result.ExcludingLinterDiagnostics().Should().NotHaveAnyDiagnostics();
        result.Template.Should().HaveValueAtPath("$.variables['singleResource']", "[providers('Microsoft.Insights', 'components')]");
        result.Template.Should().HaveValueAtPath("$.variables['firstApiVersion']", "[variables('singleResource').apiVersions[0]]");
        result.Template.Should().HaveValueAtPath("$.variables['allResources']", "[providers('Microsoft.Insights')]");
        result.Template.Should().HaveValueAtPath("$.variables['firstResourceFirstApiVersion']", "[variables('allResources').resourceTypes[0].apiVersions[0]]");
    }

    [TestMethod]
    // https://github.com/azure/bicep/issues/1627
    public void Test_Issue1627()
    {
        var result = CompilationHelper.Compile(("main.bicep", @"
module modulea 'modulea.bicep' = {
  name: 'modulea'
  params: {
    foo: 'test'
  }
}

var bar = modulea.outputs.bar
"),
            ("modulea.bicep", @"
// duplicate parameter symbols
param foo string
param foo int

// duplicate output symbols
output bar bool = true
output bar int = 42
"));

        result.ExcludingLinterDiagnostics().Should().HaveDiagnostics(new[]
        {
            ("BCP104", DiagnosticLevel.Error, "The referenced module has errors."),
        });
    }

    [TestMethod]
    // https://github.com/azure/bicep/issues/1941
    public void Test_Issue1941()
    {
        var result = CompilationHelper.Compile(@"
param eventGridTopicName string
param eventGridSubscriptionName string
param location string

resource eventGridTopic 'Microsoft.EventGrid/topics@2020-06-01' = {
  name: eventGridTopicName
  location: location
}

resource eventGridSubscription 'Microsoft.EventGrid/topics/providers/eventSubscriptions@2020-06-01' = {
  name: '${eventGridTopic.name}/Microsoft.EventGrid/${eventGridSubscriptionName}'
}
");

        // verify the template still compiles
        result.Template.Should().NotBeNull();
        result.ExcludingLinterDiagnostics().Should().HaveDiagnostics(new[]
        {
            ("BCP174", DiagnosticLevel.Warning, "Type validation is not available for resource types declared containing a \"/providers/\" segment. Please instead use the \"scope\" property."),
        });

        result = CompilationHelper.Compile(@"
resource resA 'Rp.A/providers@2020-06-01' = {
  name: 'resA'
}
resource resB 'Rp.A/providers/a/b@2020-06-01' = {
  name: 'resB/child/grandchild'
}
resource resC 'Rp.A/a/b/providers@2020-06-01' = {
  name: 'resC/child/grandchild'
}
");

        result.Template.Should().NotBeNull();
        result.ExcludingLinterDiagnostics().Should().HaveDiagnostics(new[]
        {
            ("BCP081", DiagnosticLevel.Warning, "Resource type \"Rp.A/providers@2020-06-01\" does not have types available. Bicep is unable to validate resource properties prior to deployment, but this will not block the resource from being deployed."),
            ("BCP081", DiagnosticLevel.Warning, "Resource type \"Rp.A/providers/a/b@2020-06-01\" does not have types available. Bicep is unable to validate resource properties prior to deployment, but this will not block the resource from being deployed."),
            ("BCP081", DiagnosticLevel.Warning, "Resource type \"Rp.A/a/b/providers@2020-06-01\" does not have types available. Bicep is unable to validate resource properties prior to deployment, but this will not block the resource from being deployed."),
        });

        result = CompilationHelper.Compile(@"
param eventGridTopicName string
param eventGridSubscriptionName string
param location string

resource eventGridTopic 'Microsoft.EventGrid/topics@2020-06-01' = {
  name: eventGridTopicName
  location: location
}

resource eventGridSubscription 'Microsoft.EventGrid/eventSubscriptions@2020-06-01' = {
  name: eventGridSubscriptionName
  scope: eventGridTopic
}
");

        // verify the 'fixed' version compiles without diagnostics
        result.Template.Should().NotBeNull();
        result.ExcludingLinterDiagnostics().Should().NotHaveAnyDiagnostics();
    }

    [TestMethod]
    // https://github.com/azure/bicep/issues/1985
    public void Test_Issue1985()
    {
        var result = CompilationHelper.Compile(@"
resource aksDefaultPoolSubnet 'Microsoft.Network/virtualNetworks/subnets' existing = {
  parent: virtualNetwork
  name: aksDefaultPoolSubnetName
}

resource roleAssignment 'Microsoft.Authorization/roleAssignments@2020-10-01-preview' = {
  name: guid(aksDefaultPoolSubnet.id, 'Network Contributor')
  scope: aksDefaultPoolSubnet
  properties: {
    principalId: aksServicePrincipalObjectId
    roleDefinitionId: '4d97b98b-1d4f-4787-a291-c67834d212e7'
  }
  dependsOn: [
    virtualNetwork
    userAssignedIdentities
  ]
}
");

        result.Should().NotGenerateATemplate();
        result.ExcludingLinterDiagnostics().Should().HaveDiagnostics(new[]
        {
            ("BCP029", DiagnosticLevel.Error, "The resource type is not valid. Specify a valid resource type of format \"<type-name>@<apiVersion>\"."),
            ("BCP062", DiagnosticLevel.Error, "The referenced declaration with name \"aksDefaultPoolSubnet\" is not valid."),
            ("BCP062", DiagnosticLevel.Error, "The referenced declaration with name \"aksDefaultPoolSubnet\" is not valid."),
            ("BCP057", DiagnosticLevel.Error, "The name \"aksServicePrincipalObjectId\" does not exist in the current context."),
            ("BCP057", DiagnosticLevel.Error, "The name \"virtualNetwork\" does not exist in the current context."),
            ("BCP057", DiagnosticLevel.Error, "The name \"userAssignedIdentities\" does not exist in the current context."),
        });
    }

    [TestMethod]
    // https://github.com/azure/bicep/issues/1986
    public void Test_Issue1986()
    {
        var result = CompilationHelper.Compile(@"
var aksServicePrincipalObjectId = 'aksServicePrincipalObjectId'
var aksDefaultPoolSubnetName = 'asdf'
resource virtualNetwork 'Microsoft.Network/virtualNetworks@2020-08-01' = {
  name: 'asdfasdf'
}

resource userAssignedIdentities 'Microsoft.ManagedIdentity/userAssignedIdentities@2018-11-30' = {
  name: 'asdfsdf'
  location: 'West US'
}

resource aksDefaultPoolSubnet 'Microsoft.Network/virtualNetworks/subnets@2020-08-01' existing = {
  parent: virtualNetwork
  name: aksDefaultPoolSubnetName
}

resource roleAssignment 'Microsoft.Authorization/roleAssignments@2020-10-01-preview' = {
  name: guid(aksDefaultPoolSubnet.id, 'Network Contributor')
  scope: aksDefaultPoolSubnet
  properties: {
    principalId: aksServicePrincipalObjectId
    roleDefinitionId: '4d97b98b-1d4f-4787-a291-c67834d212e7'
  }
  dependsOn: [
    userAssignedIdentities
  ]
}
");

        result.ExcludingLinterDiagnostics().Should().NotHaveAnyDiagnostics();
        result.Template.Should().HaveValueAtPath("$.resources[?(@.type == 'Microsoft.Authorization/roleAssignments')].dependsOn", new JArray
        {
            "[resourceId('Microsoft.ManagedIdentity/userAssignedIdentities', 'asdfsdf')]",
            "[resourceId('Microsoft.Network/virtualNetworks', 'asdfasdf')]", // dependsOn should include the virtualNetwork parent resource
        });
    }

    [TestMethod]
    // https://github.com/azure/bicep/issues/1986
    public void Test_Issue1986_nested()
    {
        var result = CompilationHelper.Compile(@"
var aksServicePrincipalObjectId = 'aksServicePrincipalObjectId'
var aksDefaultPoolSubnetName = 'asdf'
resource virtualNetwork 'Microsoft.Network/virtualNetworks@2020-08-01' = {
  name: 'asdfasdf'

  resource aksDefaultPoolSubnet 'subnets' existing = {
    name: aksDefaultPoolSubnetName
  }
}

resource userAssignedIdentities 'Microsoft.ManagedIdentity/userAssignedIdentities@2018-11-30' = {
  name: 'asdfsdf'
  location: 'West US'
}

resource roleAssignment 'Microsoft.Authorization/roleAssignments@2020-10-01-preview' = {
  name: guid(virtualNetwork::aksDefaultPoolSubnet.id, 'Network Contributor')
  scope: virtualNetwork::aksDefaultPoolSubnet
  properties: {
    principalId: aksServicePrincipalObjectId
    roleDefinitionId: '4d97b98b-1d4f-4787-a291-c67834d212e7'
  }
  dependsOn: [
    userAssignedIdentities
  ]
}
");

        result.ExcludingLinterDiagnostics().Should().NotHaveAnyDiagnostics();
        result.Template.Should().HaveValueAtPath("$.resources[?(@.type == 'Microsoft.Authorization/roleAssignments')].dependsOn", new JArray
        {
            "[resourceId('Microsoft.ManagedIdentity/userAssignedIdentities', 'asdfsdf')]",
            "[resourceId('Microsoft.Network/virtualNetworks', 'asdfasdf')]", // dependsOn should include the virtualNetwork parent resource
        });
    }

    [TestMethod]
    // https://github.com/azure/bicep/issues/1986
    public void Test_Issue1986_loops()
    {
        var result = CompilationHelper.Compile(@"
var aksServicePrincipalObjectId = 'aksServicePrincipalObjectId'
var aksDefaultPoolSubnetName = 'asdf'
var vnets = [
  'vnet1'
  'vnet2'
]
resource virtualNetwork 'Microsoft.Network/virtualNetworks@2020-08-01' = [for vnet in vnets: {
  name: vnet
}]

resource userAssignedIdentities 'Microsoft.ManagedIdentity/userAssignedIdentities@2018-11-30' = {
  name: 'asdfsdf'
  location: 'West US'
}

resource aksDefaultPoolSubnet 'Microsoft.Network/virtualNetworks/subnets@2020-08-01' existing = [for (vnet, i) in vnets: {
  parent: virtualNetwork[i]
  name: aksDefaultPoolSubnetName
}]

resource roleAssignment 'Microsoft.Authorization/roleAssignments@2020-10-01-preview' = [for (vnet, i) in vnets: {
  name: guid(aksDefaultPoolSubnet[i].id, 'Network Contributor')
  scope: aksDefaultPoolSubnet[i]
  properties: {
    principalId: aksServicePrincipalObjectId
    roleDefinitionId: '4d97b98b-1d4f-4787-a291-c67834d212e7'
  }
  dependsOn: [
    userAssignedIdentities
  ]
}]
");

        result.ExcludingLinterDiagnostics().Should().NotHaveAnyDiagnostics();
        result.Template.Should().HaveValueAtPath("$.resources[?(@.type == 'Microsoft.Authorization/roleAssignments')].dependsOn", new JArray
        {
            "[resourceId('Microsoft.ManagedIdentity/userAssignedIdentities', 'asdfsdf')]",
            "[resourceId('Microsoft.Network/virtualNetworks', variables('vnets')[copyIndex()])]", // dependsOn should include the virtualNetwork parent resource
        });
    }

    [TestMethod]
    // https://github.com/azure/bicep/issues/1993
    public void Test_Issue1993()
    {
        var result = CompilationHelper.Compile(@"
//""flat"" string
var jsonStringFlat  = '[""one"",""two"",""three"" ]'

//Good Array
var jsonStringGood  = '''
[
  ""one"",
  ""two"",
  ""three""
]'''

//Bad Array
var jsonStringBad  = '''
[
  ""one"",
  ""two"",
  ""three""
]
'''
var jsonArrayFlat = json(jsonStringFlat)
var jsonArrayGood = json(jsonStringGood)
var jsonArrayBad = json(jsonStringBad)

output flatArray array = [for (name, i) in jsonArrayFlat: {
  element: name
}]

output goodArray array = [for (name, i) in jsonArrayGood: {
  element: name
}]

output badArray array = [for (name, i) in jsonArrayBad : {
  element: name
}]
");


        var evaluated = TemplateEvaluator.Evaluate(result.Template).ToJToken();
        var expectedOutput = new JArray
        {
            new JObject {["element"] = "one"},
            new JObject {["element"] = "two"},
            new JObject {["element"] = "three"},
        };
        evaluated.Should().HaveValueAtPath("$.outputs['flatArray'].value", expectedOutput);
        evaluated.Should().HaveValueAtPath("$.outputs['goodArray'].value", expectedOutput);
        evaluated.Should().HaveValueAtPath("$.outputs['badArray'].value", expectedOutput);
    }

    [TestMethod]
    // https://github.com/azure/bicep/issues/2009
    public void Test_Issue2009()
    {
        var result = CompilationHelper.Compile(@"
param providerNamespace string = 'Microsoft.Web'

output providerOutput object = {
#disable-next-line BCP241
  thing: providers(providerNamespace)
#disable-next-line BCP241
  otherThing: providers(providerNamespace, 'sites')
}
");

        result.ExcludingLinterDiagnostics().Should().NotHaveAnyDiagnostics();

        var providersMetadata = new[]
        {
            new
            {
                @namespace = "Microsoft.Web",
                resourceTypes = new[]
                {
                    new
                    {
                        resourceType = "sites",
                        locations = new[] {"West US", "East US",},
                        apiVersions = new[] {"2019-01-01", "2020-01-01",},
                    }
                }
            }
        };

        var evaluated = TemplateEvaluator.Evaluate(result.Template, configBuilder: config => config with
        {
            Metadata = new()
            {
                ["providers"] = JToken.FromObject(providersMetadata),
            }
        }).ToJToken();

        evaluated.Should().HaveValueAtPath("$.outputs['providerOutput'].value.thing", new JObject
        {
            ["namespace"] = "Microsoft.Web",
            ["resourceTypes"] = new JArray
            {
                new JObject
                {
                    ["resourceType"] = "sites",
                    ["locations"] = new JArray {"West US", "East US"},
                    ["apiVersions"] = new JArray {"2019-01-01", "2020-01-01"},
                }
            }
        });

        evaluated.Should().HaveValueAtPath("$.outputs['providerOutput'].value.otherThing", new JObject
        {
            ["resourceType"] = "sites",
            ["locations"] = new JArray { "West US", "East US" },
            ["apiVersions"] = new JArray { "2019-01-01", "2020-01-01" },
        });
    }

    [TestMethod]
    // https://github.com/azure/bicep/issues/2009
    public void Test_Issue2009_expanded()
    {
        var result = CompilationHelper.Compile(@"
#disable-next-line BCP241
output providersNamespace string = providers('Test.Rp').namespace
#disable-next-line BCP241
output providersResources array = providers('Test.Rp').resourceTypes

#disable-next-line BCP241
output providersResourceType string = providers('Test.Rp', 'fakeResource').resourceType
#disable-next-line BCP241
output providersApiVersionFirst string = providers('Test.Rp', 'fakeResource').apiVersions[0]
#disable-next-line BCP241
output providersLocationFirst string = providers('Test.Rp', 'fakeResource').locations[0]
");

        result.ExcludingLinterDiagnostics().Should().NotHaveAnyDiagnostics();

        var providersMetadata = new[]
        {
            new
            {
                @namespace = "Test.Rp",
                resourceTypes = new[]
                {
                    new
                    {
                        resourceType = "fakeResource",
                        locations = new[] {"Earth", "Mars"},
                        apiVersions = new[] {"3024-01-01", "4100-01-01",},
                    }
                }
            }
        };

        var evaluated = TemplateEvaluator.Evaluate(result.Template, configBuilder: config => config with
        {
            Metadata = new()
            {
                ["providers"] = JToken.FromObject(providersMetadata),
            }
        }).ToJToken();

        evaluated.Should().HaveValueAtPath("$.outputs['providersNamespace'].value", "Test.Rp");
        evaluated.Should().HaveValueAtPath("$.outputs['providersResources'].value", new JArray
        {
            new JObject
            {
                ["resourceType"] = "fakeResource",
                ["locations"] = new JArray {"Earth", "Mars"},
                ["apiVersions"] = new JArray {"3024-01-01", "4100-01-01"},
            }
        });


        evaluated.Should().HaveValueAtPath("$.outputs['providersResourceType'].value", "fakeResource");
        evaluated.Should().HaveValueAtPath("$.outputs['providersApiVersionFirst'].value", "3024-01-01");
        evaluated.Should().HaveValueAtPath("$.outputs['providersLocationFirst'].value", "Earth");
    }

    [TestMethod]
    public void Variable_loops_should_not_cause_infinite_recursion()
    {
        var result = CompilationHelper.Compile(@"
var loopInput = [
  'one'
  'two'
]
var arrayOfObjectsViaLoop = [for (name, i) in loopInput: {
  index: i
  name: name
  value: 'prefix-${i}-${name}-suffix'
}]
");

        result.ExcludingLinterDiagnostics().Should().NotHaveAnyDiagnostics();
        result.Template.Should().NotBeNull();
    }

    [TestMethod]
    // https://github.com/azure/bicep/issues/1883
    public void Test_Issue1883()
    {
        var result = CompilationHelper.Compile(@"
resource vm 'Microsoft.Compute/virtualMachines@2020-06-01' = if (true) {
  name: 'myVM'
  location: 'westus'

  resource vmExt 'extensions' = {
    name: 'myVMExtension'
    location: 'westus'
  }
}

output vmExtName string = vm::vmExt.name
");

        result.ExcludingLinterDiagnostics().Should().NotHaveAnyDiagnostics();
        result.Template.Should().NotBeNull();
    }

    [TestMethod]
    // https://github.com/azure/bicep/issues/691
    public void Test_Issue691()
    {
        var result = CompilationHelper.Compile(@"
var vmNotWorkingProps = {
  valThatDoesNotExist: ''
}

resource vmNotWorking 'Microsoft.Compute/virtualMachines@2020-06-01' = {
  name: 'notWorking'
  location: 'west us'
  // no diagnostics raised here even though the type is invalid!
  properties: vmNotWorkingProps
//@           ~~~~~~~~~~~~~~~~~ $0
}
");


        result.ExcludingLinterDiagnostics().Should().HaveDiagnostics(new[]
        {
            ("BCP037", DiagnosticLevel.Warning, "The property \"valThatDoesNotExist\" from source declaration \"vmNotWorkingProps\" is not allowed on objects of type \"VirtualMachineProperties\". Permissible properties include \"additionalCapabilities\", \"availabilitySet\", \"billingProfile\", \"diagnosticsProfile\", \"evictionPolicy\", \"extensionsTimeBudget\", \"hardwareProfile\", \"host\", \"hostGroup\", \"licenseType\", \"networkProfile\", \"osProfile\", \"priority\", \"proximityPlacementGroup\", \"securityProfile\", \"storageProfile\", \"virtualMachineScaleSet\". If this is a resource type definition inaccuracy, report it using https://aka.ms/bicep-type-issues."),
        });
    }

    [TestMethod]
    // https://github.com/azure/bicep/issues/2535
    public void Test_Issue2535()
    {
        var result = CompilationHelper.Compile(@"
targetScope = 'managementGroup'

resource mg 'Microsoft.Management/managementGroups@2020-05-01' = {
  name: 'MyChildMG'
  scope: tenant()
  properties: {
    displayName: 'This should be a child of MyParentMG'
    details: {
      parent: managementGroup()
    }
  }
}
");

        result.ExcludingLinterDiagnostics().Should().NotHaveAnyCompilationBlockingDiagnostics();
        result.Template.Should().HaveValueAtPath("$.resources[0].properties.details.parent", "[managementGroup()]");

        var evaluated = TemplateEvaluator.Evaluate(result.Template).ToJToken();
        evaluated.Should().HaveValueAtPath("$.resources[0].properties.details.parent.id", $"/providers/Microsoft.Management/managementGroups/{Guid.Empty}");
    }

    [TestMethod]
    // https://github.com/azure/bicep/issues/1988
    public void Test_Issue1988()
    {
        var result = CompilationHelper.Compile(@"
var subnet1Name = 'foobarsubnet-blueprint'
var virtualNetworkResourceGroup = 'alex-test-feb'

resource vnet 'Microsoft.Network/virtualNetworks@2020-08-01' existing = {
  name: 'foobarvnet-blueprint'
  scope: resourceGroup(virtualNetworkResourceGroup)
}

resource my_subnet 'Microsoft.Network/virtualNetworks/subnets@2020-08-01' existing = {
  name: subnet1Name
  parent: vnet
}

resource my_interface 'Microsoft.Network/networkInterfaces@2021-02-01' = {
  name: 'nic-test01'
  location: vnet.location // this is not valid because it requires reference() if resource is 'existing'
  properties: {
    ipConfigurations: [
      {
        name: 'ipconfig1'
        properties: {
          privateIPAllocationMethod: 'Dynamic'
          subnet: {
            id: my_subnet.id
          }
        }
      }
    ]
  }
}
");

        result.ExcludingLinterDiagnostics().Should().HaveDiagnostics(new[]
        {
            ("BCP120", DiagnosticLevel.Error, "This expression is being used in an assignment to the \"location\" property of the \"Microsoft.Network/networkInterfaces\" type, which requires a value that can be calculated at the start of the deployment. Properties of vnet which can be calculated at the start include \"apiVersion\", \"id\", \"name\", \"type\"."),
        });
    }

    [TestMethod]
    // https://github.com/azure/bicep/issues/2268
    public void Test_Issue2268()
    {
        var result = CompilationHelper.Compile(@"
param sqlServerName string = 'myServer'
param sqlDbName string = 'myDb'
var sqlDatabase = {
  name: sqlDbName
  dataEncryption: 'Enabled'
}

resource sqlDb 'Microsoft.Sql/servers/databases@2021-02-01-preview' existing = {
  name: '${sqlServerName}/${sqlDatabase.name}'
}

resource transparentDataEncryption 'Microsoft.Sql/servers/databases/transparentDataEncryption@2014-04-01' = {
  name: 'current'
  parent: sqlDb
  properties: {
    status: sqlDatabase.dataEncryption
  }
}

output tdeId string = transparentDataEncryption.id
");
        result.ExcludingLinterDiagnostics().Should().NotHaveAnyDiagnostics();

        var evaluated = TemplateEvaluator.Evaluate(result.Template).ToJToken();

        evaluated.Should().HaveValueAtPath("$.resources[0].name", "myServer/myDb/current");
        evaluated.Should().HaveValueAtPath("$.outputs['tdeId'].value", $"/subscriptions/{Guid.Empty}/resourceGroups/DummyResourceGroup/providers/Microsoft.Sql/servers/myServer/databases/myDb/transparentDataEncryption/current");
    }

    [TestMethod]
    // https://github.com/Azure/bicep/issues/2289
    public void Test_Issue2289()
    {
        var result = CompilationHelper.Compile(@"

resource p 'Microsoft.Network/dnsZones@2018-05-01' = {
  name: 'sss'
  location: ''
}

resource c 'Microsoft.Network/dnsZones/CNAME@2018-05-01' = [for thing in []: {
  parent: p
  name: 'sss/'
}]

resource p2 'Microsoft.Network/dnsZones@2018-05-01' = {
  name: 'sss2'
  location: ''

  resource c2 'CNAME' = [for thing2 in []: {
    name: 'sss2/'
  }]
}
");
        result.ExcludingLinterDiagnostics().Should().HaveDiagnostics(new[]
        {
            ("BCP179", DiagnosticLevel.Warning, "Unique resource or deployment name is required when looping. The loop item variable \"thing\" must be referenced in at least one of the value expressions of the following properties: \"name\", \"parent\""),
            ("BCP170", DiagnosticLevel.Error, "Expected resource name to not contain any \"/\" characters. Child resources with a parent resource reference (via the parent property or via nesting) must not contain a fully-qualified name."),
            ("BCP179", DiagnosticLevel.Warning, "Unique resource or deployment name is required when looping. The loop item variable \"thing2\" must be referenced in at least one of the value expressions of the following properties: \"name\""),
            ("BCP170", DiagnosticLevel.Error, "Expected resource name to not contain any \"/\" characters. Child resources with a parent resource reference (via the parent property or via nesting) must not contain a fully-qualified name."),
        });
        result.Template.Should().BeNull();
    }

    [TestMethod]
    // https://github.com/azure/bicep/issues/1809
    public void Test_Issue1809()
    {
        var result = CompilationHelper.Compile(
            ("main.bicep", @"
module tags './tags.bicep' = {
  name: 'tags'
}

resource vwan 'Microsoft.Network/virtualWans@2020-05-01' = {
  location: 'westus'
  name: 'vwan'
  properties: {
    disableVpnEncryption: false
    allowBranchToBranchTraffic: true
    allowVnetToVnetTraffic: true
    type: 'foo'
  }
  tags: tags.outputs.tagsoutput
}

resource vwan2 'Microsoft.Network/virtualWans@2020-05-01' = {
  location: 'westus'
  name: 'vwan2'
  properties: {
    disableVpnEncryption: false
    allowBranchToBranchTraffic: true
    allowVnetToVnetTraffic: true
    type: 'foo'
  }
  tags: {
    // Should run deploy-time constant checking for myTag1.
    myTag1: tags.outputs.tagsoutput.tag1
  }
}

resource nsgs 'Microsoft.Network/networkSecurityGroups@2019-04-01' = [for i in range(0, 2): {
  name: 'nsg-${i}'
  location: 'westus'
  properties: {}
  tags: tags.outputs.tagsoutput
}]

resource nsgs2 'Microsoft.Network/networkSecurityGroups@2019-04-01' = [for i in range(0, 2): {
  name: 'nsg2-${i}'
  location: 'westus'
  properties: {}
  tags: {
    // Should run deploy-time constant checking for myTag1.
    myTag1: tags.outputs.tagsoutput.tag1
  }
}]

resource publicIP 'Microsoft.Network/publicIpAddresses@2019-04-01' = {
  name: 'publicIP'
  location: 'westus'
  zones: [
    // Should run deploy-time constant checking inside zones.
    vwan.properties.type
  ]
  sku: {
    name: 'Basic'
  }
  properties: {
    publicIPAllocationMethod: 'Dynamic'
    dnsSettings: {
    }
  }
}
"),
            ("tags.bicep", @"
output tagsoutput object = {
  tag1: 'tag1Value'
}
"));

        result.ExcludingLinterDiagnostics().Should().HaveDiagnostics(new[]
        {
            ("BCP120", DiagnosticLevel.Error, "This expression is being used in an assignment to the \"tags\" property of the \"Microsoft.Network/virtualWans\" type, which requires a value that can be calculated at the start of the deployment. Properties of tags which can be calculated at the start include \"name\"."),
            ("BCP120", DiagnosticLevel.Error, "This expression is being used in an assignment to the \"tags\" property of the \"Microsoft.Network/virtualWans\" type, which requires a value that can be calculated at the start of the deployment. Properties of tags which can be calculated at the start include \"name\"."),
            ("BCP120", DiagnosticLevel.Error, "This expression is being used in an assignment to the \"tags\" property of the \"Microsoft.Network/networkSecurityGroups\" type, which requires a value that can be calculated at the start of the deployment. Properties of tags which can be calculated at the start include \"name\"."),
            ("BCP120", DiagnosticLevel.Error, "This expression is being used in an assignment to the \"tags\" property of the \"Microsoft.Network/networkSecurityGroups\" type, which requires a value that can be calculated at the start of the deployment. Properties of tags which can be calculated at the start include \"name\"."),
            ("BCP120", DiagnosticLevel.Error, "This expression is being used in an assignment to the \"zones\" property of the \"Microsoft.Network/publicIPAddresses\" type, which requires a value that can be calculated at the start of the deployment. Properties of vwan which can be calculated at the start include \"apiVersion\", \"id\", \"name\", \"type\"."),
        });
    }

    [TestMethod]
    // https://github.com/Azure/bicep/issues/2391
    public void Test_Issue2391()
    {
        var result = CompilationHelper.Compile(@"
resource vm 'Microsoft.Compute/virtualMachines@2020-12-01' = {
  name: 'myVM'
  location: 'westus'

  resource vmExts 'extensions' = [for vmExtName in []: {
    name: vmExtName
    location: 'westus'
  }]
}

output vmExtNames array = [for vmExtName in vm::vmExts: {
  name: vmExtName
}]
");

        result.ExcludingLinterDiagnostics().Should().HaveDiagnostics(new[]
        {
            ("BCP144", DiagnosticLevel.Error, "Directly referencing a resource or module collection is not currently supported here. Apply an array indexer to the expression.")
        });
    }

    [TestMethod]
    // https://github.com/Azure/bicep/issues/2090
    public void Test_Issue2090()
    {
        var result = CompilationHelper.Compile(@"
resource vnet 'Microsoft.Network/virtualNetworks@2020-11-01' = {
  name: 'myVnet'
}

output snetIds array = [for subnet in vnet.properties.subnets: {
  subName: subnet.name
  subId: subnet.id
}]
");

        result.ExcludingLinterDiagnostics().Should().HaveDiagnostics(new[]
        {
            ("BCP178", DiagnosticLevel.Error, "This expression is being used in the for-expression, which requires a value that can be calculated at the start of the deployment. Properties of vnet which can be calculated at the start include \"apiVersion\", \"id\", \"name\", \"type\".")
        });
    }

    [TestMethod]
    // https://github.com/Azure/bicep/issues/1699
    public void Test_Issue1699()
    {
        var result = CompilationHelper.Compile(@"
targetScope = 'subscription'

resource rg 'Microsoft.Resources/resourceGroups@2020-10-01' = {
  name: 'rg'
  location: 'West US'
}

var test = [
  {
    name: 'test'
    value: rg.properties.provisioningState
  }
]

resource rg2 'Microsoft.Resources/resourceGroups@2020-10-01' = [for item in test: {
  name: 'rg2'
  location: 'West US'
}]

resource rg3 'Microsoft.Resources/resourceGroups@2020-10-01' = if (rg2[0].tags.foo == 'bar') {
  name: 'rg3'
  location: 'West US'
}
");

        result.ExcludingLinterDiagnostics().Should().HaveDiagnostics(new[]
        {
            ("BCP179", DiagnosticLevel.Warning, "Unique resource or deployment name is required when looping. The loop item variable \"item\" must be referenced in at least one of the value expressions of the following properties: \"name\""),
            ("BCP178", DiagnosticLevel.Error, "This expression is being used in the for-expression, which requires a value that can be calculated at the start of the deployment. You are referencing a variable which cannot be calculated at the start (\"test\" -> \"rg\"). Properties of rg which can be calculated at the start include \"apiVersion\", \"id\", \"name\", \"type\"."),
            ("BCP177", DiagnosticLevel.Error, "This expression is being used in the if-condition expression, which requires a value that can be calculated at the start of the deployment. Properties of rg2 which can be calculated at the start include \"apiVersion\", \"id\", \"name\", \"type\".")
        });
    }

    [TestMethod]
    // https://github.com/Azure/bicep/issues/2484
    public void Test_Issue2484()
    {
        var result = CompilationHelper.Compile(@"
@sys.allowed([
  'apple'
  'banana'
])
param foo string = 'peach'
");

        result.ExcludingLinterDiagnostics().Should().HaveDiagnostics(new[]
        {
            ("BCP033", DiagnosticLevel.Error, "Expected a value of type \"'apple' | 'banana'\" but the provided value is of type \"'peach'\"."),
        });
    }

    [TestMethod]
    // https://github.com/Azure/bicep/issues/2547
    public void Test_Issue2547()
    {
        var result = CompilationHelper.Compile(
            ("main.bicep", @"
module stgModule './stg.bicep' = {
  name: 'stgModule'
}

resource publicIPAddress 'Microsoft.Network/publicIPAddresses@2019-11-01' = {
  name: 'pubIP'
  location: resourceGroup().location
  properties: {
    publicIPAllocationMethod: az.listSecrets(stgModule.outputs.storageAccount.id, stgModule.outputs.storageAccount.apiVersion).keys[0].value
    dnsSettings: {
      domainNameLabel: listKeys(stgModule.outputs.storageAccount.id, stgModule.outputs.storageAccount.apiVersion).keys[0].value
    }
  }
}
"),
            ("stg.bicep", @"
resource stg 'Microsoft.Storage/storageAccounts@2021-02-01' = {
  name: 'mystorage1234567'
  location: 'westus'
  kind: 'StorageV2'
  sku: {
    name: 'Standard_LRS'
  }
}

output storageAccount object = {
  id: stg.id
  apiVersion: stg.apiVersion
}
"));

        result.ExcludingLinterDiagnostics().Should().HaveDiagnostics(new[]
        {
            ("BCP181", DiagnosticLevel.Error, "This expression is being used in an argument of the function \"listSecrets\", which requires a value that can be calculated at the start of the deployment. Properties of stgModule which can be calculated at the start include \"name\"."),
            ("BCP181", DiagnosticLevel.Error, "This expression is being used in an argument of the function \"listSecrets\", which requires a value that can be calculated at the start of the deployment. Properties of stgModule which can be calculated at the start include \"name\"."),
            ("BCP181", DiagnosticLevel.Error, "This expression is being used in an argument of the function \"listKeys\", which requires a value that can be calculated at the start of the deployment. Properties of stgModule which can be calculated at the start include \"name\"."),
            ("BCP181", DiagnosticLevel.Error, "This expression is being used in an argument of the function \"listKeys\", which requires a value that can be calculated at the start of the deployment. Properties of stgModule which can be calculated at the start include \"name\"."),
        });
    }

    [TestMethod]
    // https://github.com/Azure/bicep/issues/2494
    public void Test_Issue2494()
    {
        var result = CompilationHelper.Compile(@"
var name = nameCopy
var nameCopy = name

resource appServicePlan 'Microsoft.Web/serverfarms@2020-12-01' = {
  name: name
  location: resourceGroup().location
  sku: {
    name: 'F1'
    capacity: 1
  }
}
");

        result.ExcludingLinterDiagnostics().Should().HaveDiagnostics(new[]
        {
            ("BCP080", DiagnosticLevel.Error, "The expression is involved in a cycle (\"nameCopy\" -> \"name\")."),
            ("BCP080", DiagnosticLevel.Error, "The expression is involved in a cycle (\"name\" -> \"nameCopy\")."),
            ("BCP062", DiagnosticLevel.Error, "The referenced declaration with name \"name\" is not valid.")
        });
    }

    [TestMethod]
    // https://github.com/Azure/bicep/issues/2624
    public void Test_Issue2624()
    {
        var result = CompilationHelper.Compile(@"
var foo = az.listKeys('foo', '2012-02-01')[0].value
");

        result.ExcludingLinterDiagnostics().Should().NotHaveAnyDiagnostics();
    }

    [TestMethod]
    // https://github.com/Azure/bicep/issues/449
    public void Test_Issue449_PositiveCase()
    {
        var result = CompilationHelper.Compile(@"
param zonesEnabled bool

resource pubipv4 'Microsoft.Network/publicIpAddresses@2020-05-01' = {
  name: 'pip'
  zones: zonesEnabled ? [
    'a'
  ] : null
}");
        result.ExcludingLinterDiagnostics().Should().NotHaveAnyDiagnostics();
    }

    [TestMethod]
    // https://github.com/Azure/bicep/issues/449
    public void Test_Issue449_NegativeCase()
    {
        var result = CompilationHelper.Compile(@"
param zonesEnabled bool

resource pubipv4 'Microsoft.Network/publicIpAddresses@2020-05-01' = {
  name: null
  zones: zonesEnabled ? [
    'a'
  ] : null
}

resource lock 'Microsoft.Authorization/locks@2016-09-01' = {
  name: 'lock'
  properties: {
    level: 'CanNotDelete'
  }
  scope: null
}

resource cname 'Microsoft.Network/dnsZones/CNAME@2018-05-01' = {
  name: null
  parent: null
}
");
        result.ExcludingLinterDiagnostics().Should().HaveDiagnostics(new[]
        {
            ("BCP036", DiagnosticLevel.Error, "The property \"name\" expected a value of type \"string\" but the provided value is of type \"null\"."),
            ("BCP036", DiagnosticLevel.Error, "The property \"scope\" expected a value of type \"resource | tenant\" but the provided value is of type \"null\"."),
            ("BCP036", DiagnosticLevel.Error, "The property \"name\" expected a value of type \"string\" but the provided value is of type \"null\"."),
            ("BCP036", DiagnosticLevel.Error, "The property \"parent\" expected a value of type \"Microsoft.Network/dnsZones\" but the provided value is of type \"null\"."),
            ("BCP240", DiagnosticLevel.Error, "The \"parent\" property only permits direct references to resources. Expressions are not supported."),
        });
    }

    [TestMethod]
    // https://github.com/Azure/bicep/issues/2248
    public void Test_Issue2248_UnionTypeInArrayAccessBaseExpression()
    {
        var result = CompilationHelper.Compile(@"
param isProdLike bool

var testLocations = [
  'northeurope'
]
var prodLocations = [
  'northeurope'
  'westeurope'
]
var locations = isProdLike ? prodLocations : testLocations
var primaryLocation = locations[0]
");
        result.ExcludingLinterDiagnostics().Should().NotHaveAnyDiagnostics();
    }

    [TestMethod]
    // https://github.com/Azure/bicep/issues/2248
    public void Test_Issue2248_UnionTypeInArrayAccessBaseExpression_NegativeCase()
    {
        var result = CompilationHelper.Compile("""
            param condition bool
            var foos = condition ? true : []
            var primaryFoo = foos[0]
            """);
        result.ExcludingLinterDiagnostics().Should().HaveDiagnostics(new[]
        {
            ("BCP076", DiagnosticLevel.Error, "Cannot index over expression of type \"<empty array> | true\". Arrays or objects are required.")
        });
    }

    [TestMethod]
    // https://github.com/Azure/bicep/issues/2248
    public void Test_Issue2248_UnionTypeInPropertyAccessBaseExpression()
    {
        var result = CompilationHelper.Compile(@"
param input object
param which bool

var default = {

}

var chosenOne = which ? input : default

var p = chosenOne.?foo
");
        result.ExcludingLinterDiagnostics().Should().HaveDiagnostics(new[]
        {
            ("BCP187", DiagnosticLevel.Info, "The property \"foo\" does not exist in the resource or type definition, although it might still be valid. If this is a resource type definition inaccuracy, report it using https://aka.ms/bicep-type-issues."),
        });
    }

    [TestMethod]
    // https://github.com/azure/bicep/issues/2695
    public void Test_Issue2695()
    {
        var result = CompilationHelper.Compile(
            ("main.bicep", @"
targetScope = 'managementGroup'

module mgDeploy 'managementGroup.bicep' = {
  name: 'mgDeploy'
  params: {
  }
  scope: managementGroup('test')
}
"),
            ("managementGroup.bicep", @"
targetScope = 'managementGroup'

resource policyAssignment 'Microsoft.Authorization/policyAssignments@2020-09-01' = {
  name: 'policy-assignment-01'
  properties: {
    policyDefinitionId: '/providers/Microsoft.Authorization/policyDefinitions/10ee2ea2-fb4d-45b8-a7e9-a2e770044cd9'
    displayName: 'Sample policy assignment'
    description: 'Sample policy'
    enforcementMode: 'Default'
  }
}
"));

        result.ExcludingLinterDiagnostics().Should().NotHaveAnyDiagnostics();
    }

    [TestMethod]
    // https://github.com/Azure/bicep/issues/2622
    public void Test_Issue2622()
    {
        var result = CompilationHelper.Compile(@"
resource publicIPAddress 'Microsoft.Network/publicIPAddresses@2019-11-01' = {
  // Runtime error. This should be blocked.
  name: listKeys('foo', '2012-01-01')[0].value
  location: resourceGroup().location
  properties: {
    publicIPAllocationMethod: 'Dynamic'
    dnsSettings: {
      domainNameLabel: 'dnsname'
    }
  }
}
");
        result.ExcludingLinterDiagnostics().Should().HaveDiagnostics(new[]
        {
            ("BCP120", DiagnosticLevel.Error, "This expression is being used in an assignment to the \"name\" property of the \"Microsoft.Network/publicIPAddresses\" type, which requires a value that can be calculated at the start of the deployment.")
        });
    }

    [TestMethod]
    // https://github.com/Azure/bicep/issues/2291
    public void Test_Issue2291()
    {
        var result = CompilationHelper.Compile(@"
resource registry 'Microsoft.ContainerRegistry/registries@2021-06-01-preview' existing = {
  name: 'foobar'
  resource importPipeline 'importPipelines' existing = {
    name: 'import'
  }
}

resource pipelineRun 'Microsoft.ContainerRegistry/registries/pipelineRuns@2021-06-01-preview' = [for index in range(0, 3): if(registry::importPipeline.properties.trigger.sourceTrigger.status == 'Disabled') {
  parent: registry
  name: 'barbaz${index}'
  properties: {
    request: {
      pipelineResourceId: registry::importPipeline.id
      artifacts: []
      source: {
        type: 'AzureStorageBlob'
        name: 'blobBaseName_${index}'
      }
      catalogDigest: ''
    }
    forceUpdateTag: ''
  }
}]
");
        result.ExcludingLinterDiagnostics().Should().HaveDiagnostics(new[]
        {
            ("BCP177", DiagnosticLevel.Error, "This expression is being used in the if-condition expression, which requires a value that can be calculated at the start of the deployment. Properties of importPipeline which can be calculated at the start include \"apiVersion\", \"id\", \"name\", \"type\".")
        });
    }

    [TestMethod]
    public void Test_Issue2578()
    {
        var result = CompilationHelper.Compile(
            ("simple.bicep", @"
param hello string
output hello string = hello
"),
            ("main.bicep", @"
var v = {
  hello: 's'
}

module simple 'simple.bicep' = {
  name: 's2'
  params: v
}
"));
        result.ExcludingLinterDiagnostics().Should().HaveDiagnostics(new[]
        {
            ("BCP183", DiagnosticLevel.Error, "The value of the module \"params\" property must be an object literal.")
        });
    }

    [TestMethod]
    public void Test_Issue2578_ParseError()
    {
        var result = CompilationHelper.Compile(
            ("simple.bicep", @"
param hello string
output hello string = hello
"),
            ("main.bicep", @"
var v = {
  hello: 's'
}

module simple 'simple.bicep' = {
  name: 's2'
  params:
}

output v object = v
"));
        result.ExcludingLinterDiagnostics().Should().HaveDiagnostics(new[]
        {
            ("BCP009", DiagnosticLevel.Error, "Expected a literal value, an array, an object, a parenthesized expression, or a function call at this location.")
        });

        result.ExcludingLinterDiagnostics().Should().NotHaveDiagnosticsWithCodes(new[] { "BCP183" });
    }

    [TestMethod]
    // https://github.com/Azure/bicep/issues/2895
    public void Test_Issue2895()
    {
        var result = CompilationHelper.Compile(@"
param vnetName string
param subnetName string
param vnetResourceGroupName string

resource subnetRef 'Microsoft.Network/virtualNetworks/subnets@2020-11-01' existing = {
  name: '${vnetName}/subnets/${subnetName}'
  scope: resourceGroup(vnetResourceGroupName)
}
");
        result.ExcludingLinterDiagnostics().Should().HaveDiagnostics(new[]
        {
                ("BCP169", DiagnosticLevel.Error, "Expected resource name to contain 1 \"/\" character(s). The number of name segments must match the number of segments in the resource type."),
            });
    }

    [TestMethod]
    // https://github.com/Azure/bicep/issues/3566
    public void Test_Issue3566()
    {
        var result = CompilationHelper.Compile(@"
resource storageaccount 'Microsoft.Storage/storageAccounts@2021-02-01' = {
  name: uniqueString(resourceGroup().id, 'alfran')
  location: resourceGroup().location
  kind: 'StorageV2'
  sku: {
    name: 'Premium_LRS'
  }
}

var secret = storageaccount.listKeys().keys[0].value
output secret string = secret
");

        result.Template.Should().NotHaveValueAtPath("$.variables['secret']", "the listKeys() output should be in-lined and not generate a variable");
        result.Template.Should().HaveValueAtPath("$.outputs['secret'].value", "[listKeys(resourceId('Microsoft.Storage/storageAccounts', uniqueString(resourceGroup().id, 'alfran')), '2021-02-01').keys[0].value]", "the listKeys() output should be in-lined");

        result.ExcludingLinterDiagnostics().Should().NotHaveAnyDiagnostics();
    }

    // https://github.com/Azure/bicep/issues/3558
    [TestMethod]
    public void Test_Issue3558()
    {
        var result = CompilationHelper.Compile(@"
param dataCollectionRule object
param tags object

var defaultLogAnalyticsWorkspace = {
  subscriptionId: subscription().subscriptionId
}

resource logAnalyticsWorkspaces 'Microsoft.OperationalInsights/workspaces@2020-10-01' existing = [for logAnalyticsWorkspace in dataCollectionRule.destinations.logAnalyticsWorkspaces: {
  name: logAnalyticsWorkspace.name
  scope: resourceGroup( union( defaultLogAnalyticsWorkspace, logAnalyticsWorkspace ).subscriptionId, logAnalyticsWorkspace.resourceGroup )
}]

resource dataCollectionRuleRes 'Microsoft.Insights/dataCollectionRules@2021-04-01' = {
  name: dataCollectionRule.name
  location: dataCollectionRule.location
  tags: tags
  kind: dataCollectionRule.kind
  properties: {
    description: dataCollectionRule.description
    destinations: union(empty(dataCollectionRule.destinations.azureMonitorMetrics.name) ? {} : {
      azureMonitorMetrics: {
        name: dataCollectionRule.destinations.azureMonitorMetrics.name
      }
    },{
      logAnalytics: [for (logAnalyticsWorkspace, i) in dataCollectionRule.destinations.logAnalyticsWorkspaces: {
        name: logAnalyticsWorkspace.destinationName
        workspaceResourceId: logAnalyticsWorkspaces[i].id
      }]
    })
    dataSources: dataCollectionRule.dataSources
    dataFlows: dataCollectionRule.dataFlows
  }
}
");

        result.ExcludingLinterDiagnostics().Should().HaveDiagnostics(new[]
        {
            ("BCP138", DiagnosticLevel.Error, "For-expressions are not supported in this context. For-expressions may be used as values of resource, module, variable, and output declarations, or values of resource and module properties.")
        });
    }

    /// <summary>
    /// https://github.com/Azure/bicep/issues/1833
    /// </summary>
    [TestMethod]
    public void Test_Issue1833()
    {
        var result = CompilationHelper.Compile(
            ("managementGroup.bicep", @"
targetScope = 'managementGroup'
"),
            ("main.bicep", @"
targetScope = 'tenant'

param mainMgName string
param managementGroups array

resource mainMg 'Microsoft.Management/managementGroups@2020-05-01' = {
  name: mainMgName
}

resource mgs 'Microsoft.Management/managementGroups@2020-05-01' = [for (mg, i) in managementGroups: {
  name: mg
}]

module singleMgModule 'managementGroup.bicep' = {
  name: 'single-mg'
  scope: mainMg
}
"));

        result.ExcludingLinterDiagnostics().Should().NotHaveAnyDiagnostics();
    }

    [TestMethod]
    // https://github.com/Azure/bicep/issues/3617
    public void Test_Issue3617()
    {
        var result = CompilationHelper.Compile(@"
param eventGridSystemTopicName string
param subscription object
param endPointPropertiesWithIdentity object
param endPointProperties object
param defaultAdvancedFilterObject object

resource eventSubscription 'Microsoft.EventGrid/systemTopics/eventSubscriptions@2021-06-01-preview' = {
  name: '${eventGridSystemTopicName}/${subscription.name}'
  properties: {
    deliveryWithResourceIdentity: subscription.destination.useIdentity ? endPointPropertiesWithIdentity[toLower(subscription.destination.type)] : null
    destination: subscription.destination.useIdentity ? null : endPointProperties[toLower(subscription.destination.type)]
    filter: {
      subjectBeginsWith: subscription.filter.beginsWith
      subjectEndsWith: subscription.filter.endsWith
      includedEventTypes: subscription.filter.eventTypes
      isSubjectCaseSensitive: subscription.filter.caseSensitive
      enableAdvancedFilteringOnArrays: subscription.filter.enableAdvancedFilteringOnArrays
      advancedFilters: [for advancedFilter in subscription.filter.advancedFilters: {
        key: advancedFilter.key
        operatorType: advancedFilter.operator
        value: union(defaultAdvancedFilterObject, advancedFilter).value
        values: union(defaultAdvancedFilterObject, advancedFilter).values
      }]
    }
  }
}
");

        result.ExcludingLinterDiagnostics().Should().NotHaveAnyDiagnostics();
    }

    [TestMethod]
    // https://github.com/Azure/bicep/issues/2990
    public void Test_Issue2990()
    {
        var result = CompilationHelper.Compile(@"
targetScope = 'managementGroup'

param managementGroupName string
param subscriptionId string

resource myManagementGroup 'Microsoft.Management/managementGroups@2021-04-01' existing = {
  scope: tenant()
  name: managementGroupName
}

resource subscriptionAssociation 'Microsoft.Management/managementGroups/subscriptions@2021-04-01' = {
  parent: myManagementGroup
  name: subscriptionId
}
");

        result.ExcludingLinterDiagnostics().Should().NotHaveAnyDiagnostics();
    }

    [TestMethod]
    // https://github.com/Azure/bicep/issues/4007
    public void Test_Issue4007()
    {
        var result = CompilationHelper.Compile(@"
targetScope = 'subscription'

var map = {
    '1': 'hello'
}

output one string = map['1']
");

        result.Template.Should().HaveValueAtPath("$.outputs.one.value", "[variables('map')['1']]");

        var evaluated = TemplateEvaluator.Evaluate(result.Template).ToJToken();
        evaluated.Should().HaveValueAtPath("$.outputs.one.value", "hello");
    }

    [TestMethod]
    // https://github.com/Azure/bicep/issues/4156
    public void Test_Issue4156()
    {
        var result = CompilationHelper.Compile(@"
var location = resourceGroup().location
var topics = [
  'topicA'
  'topicB'
]

resource eventGridTopics 'Microsoft.EventGrid/topics@2021-06-01-preview' = [for topic in topics: {
  name: '${topic}-ZZZ'
  location: location
  sku: {
    name: 'Basic'
  }
  kind: 'Azure'
  identity: {
    type: 'SystemAssigned'
  }
}]

resource testR 'Microsoft.EventGrid/topics@2021-06-01-preview' existing = {
  name: 'myExistingEventGridTopic'
}

output deployedTopics array = [for (topicName, i) in topics: {
  name: topicName
  accessKey1: testR.listKeys().key1
  accessKey2: eventGridTopics[i].listKeys().key1
}]
");

        result.Template!.Should().HaveValueAtPath("$.outputs.deployedTopics.copy.input", new JObject
        {
            ["name"] = "[variables('topics')[copyIndex()]]",
            ["accessKey1"] = "[listKeys(resourceId('Microsoft.EventGrid/topics', 'myExistingEventGridTopic'), '2021-06-01-preview').key1]",
            ["accessKey2"] = "[listKeys(resourceId('Microsoft.EventGrid/topics', format('{0}-ZZZ', variables('topics')[copyIndex()])), '2021-06-01-preview').key1]"
        });
    }

    [TestMethod]
    // https://github.com/Azure/bicep/issues/4212
    public void Test_Issue4212()
    {
        var result = CompilationHelper.Compile(
            ("main.bicep", @"
module mod 'mod.bicep' = {
  name: 'mod'
}

resource res 'Microsoft.Network/virtualNetworks/subnets@2020-11-01' existing = {
  name: 'abc/def'
  parent: mod
}

resource res2 'Microsoft.Network/virtualNetworks/subnets@2020-11-01' existing = {
  name: 'res2'
  parent: tenant()
}

output test string = res.id
"),
            ("mod.bicep", ""));

        result.Should().HaveDiagnostics(new[]
        {
            ("BCP036", DiagnosticLevel.Error, "The property \"parent\" expected a value of type \"Microsoft.Network/virtualNetworks\" but the provided value is of type \"module\"."),
            ("BCP240", DiagnosticLevel.Error, "The \"parent\" property only permits direct references to resources. Expressions are not supported."),
            ("no-unused-existing-resources", DiagnosticLevel.Warning, "Existing resource \"res2\" is declared but never used."),
            ("BCP036", DiagnosticLevel.Error, "The property \"parent\" expected a value of type \"Microsoft.Network/virtualNetworks\" but the provided value is of type \"tenant\"."),
            ("BCP240", DiagnosticLevel.Error, "The \"parent\" property only permits direct references to resources. Expressions are not supported."),
        });
    }

    // https://github.com/Azure/bicep/issues/4542
    [TestMethod]
    public void Test_Issue4542()
    {
        var result = CompilationHelper.Compile(@"
param sasTokenBaseTime string = utcNow('u')
param permissions string = 'adlrwu'

var sasTokenParams = {
  signedPermission: permissions
  signedExpiry: dateTimeAdd(sasTokenBaseTime, 'PT96H')
  signedProtocol: 'https'
  signedResourceTypes: 'sco'
  signedServices: 'b'
}

resource storageAccount 'Microsoft.Storage/storageAccounts@2019-04-01' = {
  name: 'foo'
  sku: {
    name: 'Standard_RAGRS'
  }
  kind: 'StorageV2'
  location: 'westus'

  resource blob 'blobServices' = {
    name: 'default'
    resource container 'containers' = {
      name: 'foo'
      properties: {
        publicAccess: 'None'
      }
    }
  }
}

resource registry 'Microsoft.ContainerRegistry/registries@2021-06-01-preview' = {
  name: 'foobar'
  location: 'westus'
  sku: {
    name: 'Premium'
  }

  resource importPipeline 'importPipelines' = {
    name: 'foo'
    location: 'westus'
    identity: {
      type: 'SystemAssigned'
    }
    properties: {
      source: {
        type: 'AzureStorageBlobContainer'
        uri: uri(storageAccount.properties.primaryEndpoints.blob, storageAccount::blob::container.name)
        keyVaultUri: kv::secret.properties.secretUri
      }
    }
  }
}

resource kv 'Microsoft.KeyVault/vaults@2021-06-01-preview' existing = {
  name: 'foo'

  resource ap 'accessPolicies' = {
    name: 'add'
    properties: {
      accessPolicies: [
        {
          tenantId: registry::importPipeline.identity.tenantId
          objectId: registry::importPipeline.identity.principalId
          permissions: {
            secrets: [
              'get'
            ]
          }
        }
      ]
    }
  }

  resource secret 'secrets' = {
    name: 'secretname'
    properties: {
      value: storageAccount.listAccountSas(storageAccount.apiVersion, sasTokenParams).accountSasToken
    }
    dependsOn: [
      // the below dependency gets a stack overflow
      ap
    ]
  }
}
");

        result.Template.Should().NotHaveValue();
        result.ExcludingLinterDiagnostics().Should().HaveDiagnostics(new[]
        {
            ("BCP080", DiagnosticLevel.Error, "The expression is involved in a cycle (\"secret\" -> \"ap\" -> \"importPipeline\")."),
            ("BCP080", DiagnosticLevel.Error, "The expression is involved in a cycle (\"importPipeline\" -> \"secret\" -> \"ap\")."),
            ("BCP080", DiagnosticLevel.Error, "The expression is involved in a cycle (\"importPipeline\" -> \"secret\" -> \"ap\")."),
            ("BCP080", DiagnosticLevel.Error, "The expression is involved in a cycle (\"ap\" -> \"importPipeline\" -> \"secret\")."),
        });
    }

    /// <summary>
    /// https://github.com/Azure/bicep/issues/2703
    /// </summary>
    [TestMethod]
    public void Test_Issue2703()
    {
        var result = CompilationHelper.Compile(@"
resource test 'Microsoft.Resources/deploymentScripts@2020-10-01' existing = {
  name: 'test'
}

output expTime string = test.properties.status.expirationTime
");

        result.Should().NotHaveAnyDiagnostics();
    }

    // https://github.com/Azure/bicep/issues/4565
    [TestMethod]
    public void Test_Issue4565()
    {
        var result = CompilationHelper.Compile(@"
var port = 1234

output test string = '${port}'
");

        result.Template.Should().HaveValueAtPath("$.outputs['test'].value", "[format('{0}', variables('port'))]");

        var evaluated = TemplateEvaluator.Evaluate(result.Template).ToJToken();
        evaluated.Should().HaveValueAtPath("$.outputs['test'].value", "1234", "the evaluated output should be of type string");
    }

    // https://github.com/Azure/bicep/issues/1228
    [TestMethod]
    public void Test_Issue1228()
    {
        var result = CompilationHelper.Compile(@"
targetScope = 'managementGroup'

resource policy01 'Microsoft.Authorization/policyDefinitions@2020-09-01' = {
  name: 'Allowed locations'
  properties: {
    policyType: 'Custom'
    mode: 'All'
    policyRule: {
      if: {
         field: 'location'
         notIn: [
           'westeurope'
        ]
      }
      then: {
         effect: 'Deny'
      }
   }
  }
}

resource initiative 'Microsoft.Authorization/policySetDefinitions@2020-09-01' = {
  name: 'Default initiative'
  properties: {
    policyDefinitions: [
      {
        policyDefinitionId: policy01.id
//        policyDefinitionId: '/providers/Microsoft.Management/managementGroups/MYMANAGEMENTGROUP/providers/${policy01.id}'
      }
    ]
  }
}
");

        result.Template.Should().HaveValueAtPath("$.resources[?(@.name == 'Default initiative')].properties.policyDefinitions[0].policyDefinitionId", "[extensionResourceId(managementGroup().id, 'Microsoft.Authorization/policyDefinitions', 'Allowed locations')]");

        var evaluated = TemplateEvaluator.Evaluate(result.Template).ToJToken();
        evaluated.Should().HaveValueAtPath("$.resources[?(@.name == 'Default initiative')].properties.policyDefinitions[0].policyDefinitionId", $"/providers/Microsoft.Management/managementGroups/{Guid.Empty}/providers/Microsoft.Authorization/policyDefinitions/Allowed locations");
    }

    // https://github.com/Azure/bicep/issues/4850
    [TestMethod]
    public void Test_Issue4850()
    {
        // missing new line at the start and end of the object
        var result = CompilationHelper.Compile(@"
resource keyVault 'Microsoft.KeyVault/vaults@2021-06-01-preview' existing = {
  name: 'foo'
  resource eventHubConnectionString 'secrets' existing = {
    name: 'eh-connectionstring'
  }
}

resource ehConn 'Microsoft.KeyVault/vaults/secrets@2021-06-01-preview' existing = {
  parent: keyVault
  name: 'eh-connectionstring'
}

var settings = [
  {
    name: 'ThisFails'
    value: '@Microsoft.KeyVault(SecretUri=${keyVault::eventHubConnectionString.properties.secretUriWithVersion})'
  }
]");

        result.Template.Should().NotHaveValueAtPath("$.variables");
        result.Should().OnlyContainDiagnostic("no-unused-vars", DiagnosticLevel.Warning, "Variable \"settings\" is declared but never used.");
    }

    /// <summary>
    /// https://github.com/Azure/bicep/issues/3934
    /// </summary>
    [TestMethod]
    public void Test_Issue3934()
    {
        var result = CompilationHelper.Compile(@"
param paramString string

#disable-next-line no-loc-expr-outside-params
output out1 string = paramString + resourceGroup().location
output out2 string = paramString + 'world'
output out3 string = paramString + paramString
output out4 string = 'hello' + 'world'
");

        result.Should().HaveDiagnostics(new[]
        {
            ("BCP045", DiagnosticLevel.Error, "Cannot apply operator \"+\" to operands of type \"string\" and \"string\". Use string interpolation instead."),
            ("BCP045", DiagnosticLevel.Error, "Cannot apply operator \"+\" to operands of type \"string\" and \"'world'\". Use string interpolation instead."),
            ("BCP045", DiagnosticLevel.Error, "Cannot apply operator \"+\" to operands of type \"string\" and \"string\". Use string interpolation instead."),
            ("BCP045", DiagnosticLevel.Error, "Cannot apply operator \"+\" to operands of type \"'hello'\" and \"'world'\". Use string interpolation instead.")
        });
    }

    // https://github.com/Azure/bicep/issues/3749
    [TestMethod]
    public void Test_Issue3749()
    {
        // missing new line at the start and end of the object
        var result = CompilationHelper.Compile(@"
param foo string
param bar string

output out1 string = foo
");

        result.Template.Should().NotHaveValueAtPath("$.functions");
        result.Should().OnlyContainDiagnostic("no-unused-params", DiagnosticLevel.Warning, "Parameter \"bar\" is declared but never used.");
    }

    /// <summary>
    /// https://github.com/Azure/bicep/issues/5099
    /// </summary>
    [TestMethod]
    public void Test_Issue5099()
    {
        var result = CompilationHelper.Compile(("foo.bicep", @"param input array
output out array = input"), ("main.bicep", @"targetScope = 'subscription'

@description('rgNames param')
param rgNames array = [
  'hello'
  'world'
]

@description('resource group in for loop')
resource rgs 'Microsoft.Resources/resourceGroups@2019-10-01' = [for rgName in rgNames: {
  name: rgName
  location: deployment().location
}]

@description('module loop')
module m 'foo.bicep' = [for (rgName, i) in rgNames: {
  name: 'foo${rgName}'
  scope: rgs[i]
  params: {
    input: rgName
  }
}]

@description('The Resources Ids of the API management service product groups')
output productGroupsResourceIds array = [for rgName in rgNames: resourceId('Microsoft.Resources/resourceGroups', rgName)]
"));
        result.Template.Should().NotBeNull();
        var templateContent = result.Template!.ToString();

        result.Template!.Should().HaveValueAtPath("$.parameters.rgNames.metadata.description", "rgNames param");
        result.Template!.Should().HaveValueAtPath("$.resources[?(@.name == '[parameters(\\'rgNames\\')[copyIndex()]]')].metadata.description", "resource group in for loop");
        result.Template!.Should().HaveValueAtPath("$.resources[?(@.name == '[format(\\'foo{0}\\', parameters(\\'rgNames\\')[copyIndex()])]')].metadata.description", "module loop");
        result.Template!.Should().HaveValueAtPath("$.outputs.productGroupsResourceIds.metadata.description", "The Resources Ids of the API management service product groups");
    }

    [TestMethod]
    // https://github.com/Azure/bicep/issues/5371
    public void Test_Issue5371_positive_test()
    {
        var result = CompilationHelper.Compile(@"
var myValue = -9223372036854775808
");

        result.ExcludingLinterDiagnostics().Should().NotHaveAnyDiagnostics();
        result.Template.Should().HaveValueAtPath("$.variables.myValue", -9223372036854775808);
    }

    [TestMethod]
    // https://github.com/Azure/bicep/issues/5371
    public void Test_Issue5371_positive_test_2()
    {
        var result = CompilationHelper.Compile(@"
var myValue = 9223372036854775807
");

        result.ExcludingLinterDiagnostics().Should().NotHaveAnyDiagnostics();
        result.Template.Should().HaveValueAtPath("$.variables.myValue", 9223372036854775807);
    }

    [TestMethod]
    // https://github.com/Azure/bicep/issues/5371
    public void Test_Issue5371_positive_test_3()
    {
        var result = CompilationHelper.Compile(@"
var myValue = -2147483648
");

        result.ExcludingLinterDiagnostics().Should().NotHaveAnyDiagnostics();
        result.Template.Should().HaveValueAtPath("$.variables.myValue", -2147483648);
    }

    [TestMethod]
    // https://github.com/Azure/bicep/issues/5371
    public void Test_Issue5371_positive_test_4()
    {
        var result = CompilationHelper.Compile(@"
var myValue = 2147483647
");

        result.ExcludingLinterDiagnostics().Should().NotHaveAnyDiagnostics();
        result.Template.Should().HaveValueAtPath("$.variables.myValue", 2147483647);
    }

    [DataTestMethod]
    [DataRow("var myValue = -9223372036854775809")]
    [DataRow("var myValue = 9223372036854775808")]
    // https://github.com/Azure/bicep/issues/5371
    public void Test_Issue5371_negative_tests(string fileContents)
    {
        var result = CompilationHelper.Compile(fileContents);

        result.ExcludingLinterDiagnostics().Should().HaveDiagnostics(new[]
        {
            ("BCP010", DiagnosticLevel.Error, "Expected a valid 64-bit signed integer.")
        });
    }

    /// <summary>
    /// https://github.com/Azure/bicep/issues/5456
    /// </summary>
    [TestMethod]
    public void Test_Issue5456_1()
    {
        var typeReference = ResourceTypeReference.Parse("My.Rp/myResource@2020-01-01");
        var typeLoader = TestTypeHelper.CreateResourceTypeLoaderWithTypes(new[]
        {
            new ResourceTypeComponents(typeReference, ResourceScope.ResourceGroup, ResourceScope.None, ResourceFlags.None, new ObjectType(typeReference.FormatName(), TypeSymbolValidationFlags.Default, new[]
            {
                new NamedTypeProperty("name", LanguageConstants.String, TypePropertyFlags.DeployTimeConstant, "name property"),
                new NamedTypeProperty("tags", LanguageConstants.Array, TypePropertyFlags.ReadOnly, "tags property"),
                new NamedTypeProperty("properties", new ObjectType("properties", TypeSymbolValidationFlags.Default, new[]
                {
                    new NamedTypeProperty("prop1", LanguageConstants.String, TypePropertyFlags.ReadOnly, "prop1")
                }, null), TypePropertyFlags.ReadOnly, "properties property"),
            }, null))
        });

        // explicitly pass a valid scope
        var result = CompilationHelper.Compile(typeLoader, ("main.bicep", @"
resource resourceA 'My.Rp/myResource@2020-01-01' = {
  name: 'resourceA'
  tags: [
    'tag1'
  ]
  properties: {
    prop1: 'value'
  }
}
"));
        result.Should().GenerateATemplate().And.HaveDiagnostics(new[]
        {
            ("BCP073", DiagnosticLevel.Warning, "The property \"tags\" is read-only. Expressions cannot be assigned to read-only properties. If this is a resource type definition inaccuracy, report it using https://aka.ms/bicep-type-issues."),
            ("BCP073", DiagnosticLevel.Warning, "The property \"properties\" is read-only. Expressions cannot be assigned to read-only properties. If this is a resource type definition inaccuracy, report it using https://aka.ms/bicep-type-issues.")
        });
    }

    /// <summary>
    /// https://github.com/Azure/bicep/issues/5456
    /// </summary>
    [TestMethod]
    public void Test_Issue5456_2()
    {

        // explicitly pass a valid scope
        var result = CompilationHelper.Compile(("module.bicep", @""), ("main.bicep", @"
module mod 'module.bicep' = {
  name: 'module'
  outputs: {}
}
"));
        result.Should().NotGenerateATemplate().And.HaveDiagnostics(new[]
        {
            ("BCP073", DiagnosticLevel.Error, "The property \"outputs\" is read-only. Expressions cannot be assigned to read-only properties.")
        });
    }

    /// <summary>
    /// https://github.com/Azure/bicep/issues/3114
    /// </summary>
    [TestMethod]
    public void Test_Issue3114()
    {
        var result = CompilationHelper.Compile(@"
output contentVersion string = deployment().properties.template.contentVersion
");
        result.Template.Should().NotBeNull();
        result.Template.Should().HaveValueAtPath("$.outputs['contentVersion'].value", "[deployment().properties.template.contentVersion]");
    }

    // https://github.com/Azure/bicep/issues/6044
    [TestMethod]
    public void Test_Issue6044()
    {
        var services = new ServiceBuilder().WithFeatureOverrides(new(TestContext, SymbolicNameCodegenEnabled: true));

        var result = CompilationHelper.Compile(services, @"
var adminUsername = 'cooluser'

resource server 'Microsoft.Sql/servers@2021-02-01-preview' = {
  name: 'sql-${uniqueString(resourceGroup().id)}'
  location: resourceGroup().location
  properties: {
    administratorLogin: adminUsername
  }

  resource db 'databases' = {
    name: 'cool-database'
    location: resourceGroup().location
  }

  resource firewall 'firewallRules' = {
    name: 'allow'
    properties: {
      startIpAddress: '0.0.0.0'
      endIpAddress: '0.0.0.0'
    }
  }
}

resource server2 'Microsoft.Sql/servers@2021-02-01-preview' = {
  name: 'sql'
  location: resourceGroup().location
  properties: {
    administratorLogin: adminUsername
  }

  resource db 'databases' = {
    name: 'cool-database2'
    location: resourceGroup().location
  }

  resource firewall 'firewallRules' = {
    name: 'test'
    properties: {
      startIpAddress: '0.0.0.0'
      endIpAddress: '0.0.0.0'
    }
  }
}

output foo string = server2::firewall.name
output bar string = server2::firewall.properties.startIpAddress
");

        result.ExcludingLinterDiagnostics().Should().NotHaveAnyDiagnostics();

        result.Template.Should().NotHaveValueAtPath("$.resources.db");
        result.Template.Should().NotHaveValueAtPath("$.resources.firewall");

        result.Template.Should().HaveValueAtPath("$.resources['server::db'].name", "[format('{0}/{1}', format('sql-{0}', uniqueString(resourceGroup().id)), 'cool-database')]");
        result.Template.Should().HaveValueAtPath("$.resources['server::firewall'].name", "[format('{0}/{1}', format('sql-{0}', uniqueString(resourceGroup().id)), 'allow')]");
        result.Template.Should().HaveValueAtPath("$.resources['server2::db'].name", "[format('{0}/{1}', 'sql', 'cool-database2')]");
        result.Template.Should().HaveValueAtPath("$.resources['server2::firewall'].name", "[format('{0}/{1}', 'sql', 'test')]");

        result.Template.Should().HaveValueAtPath("$.outputs['foo'].value", "test");
        result.Template.Should().HaveValueAtPath("$.outputs['bar'].value", "[reference('server2::firewall').startIpAddress]");
    }

    // https://github.com/Azure/bicep/issues/4833
    [TestMethod]
    public void Test_Issue4833()
    {
        var result = CompilationHelper.Compile(@"
param storageName string

resource stg 'Microsoft.Storage/storageAccounts@2021-04-01' existing = {
  name: storageName
}

var storage = stg

output badResult object = {
  value: storage.listAnything().keys[0].value
}");

        result.Template.Should().HaveValueAtPath("$.outputs['badResult'].value", new JObject
        {
            ["value"] = "[listAnything(resourceId('Microsoft.Storage/storageAccounts', parameters('storageName')), '2021-04-01').keys[0].value]",
        });
    }

    /// <summary>
    /// https://github.com/Azure/bicep/issues/5530
    /// </summary>
    [TestMethod]
    public void Test_Issue_5530()
    {
        var result = CompilationHelper.Compile(@"
targetScope = 'subscription'

resource foo 'Microsoft.AAD/domainServices@2021-05-01' existing = {
  scope: resourceGroup
  name: 'foo'
}

resource resourceGroup 'Microsoft.Resources/resourceGroups@2021-04-01'
");
        result.ExcludingLinterDiagnostics().Should().HaveDiagnostics(new[]
        {
            ("BCP018", DiagnosticLevel.Error, "Expected the \"=\" character at this location.")
        });
    }

    /// <summary>
    /// https://github.com/Azure/bicep/issues/5530
    /// </summary>
    [TestMethod]
    public void Test_Issue_5530_2()
    {
        var result = CompilationHelper.Compile(@"
targetScope = 'tenant'

resource foo 'Microsoft.Authorization/policyAssignments@2021-06-01' existing = {
  scope: managementGroup
  name: 'foo'
}

resource managementGroup 'Microsoft.Management/managementGroups@2021-04-01'
");
        result.ExcludingLinterDiagnostics().Should().HaveDiagnostics(new[]
        {
            ("BCP018", DiagnosticLevel.Error, "Expected the \"=\" character at this location.")
        });
    }

    /// <summary>
    /// https://github.com/Azure/bicep/issues/6224
    /// </summary>
    [TestMethod]
    public void Test_Issue_6224()
    {
        var inputFile = FileHelper.SaveResultFile(TestContext, "main.bicep", @"
var text = loadTextContent('./con')
var text2 = loadTextContent('./con.txt')
var base64 = loadFileAsBase64('./con')
var base64_2 = loadFileAsBase64('./con.txt')

module test './con'

module test './con.txt'

");

        // the bug was that the compilation would not complete
        var compilation = Services.BuildCompilation(ImmutableDictionary.Create<Uri, string>(), new Uri(inputFile));
        compilation.GetEntrypointSemanticModel().GetAllDiagnostics().Should().NotBeEmpty();
    }

    /// <summary>
    /// https://github.com/Azure/bicep/issues/3169
    /// </summary>
    [TestMethod]
    public void Test_Issue_3169()
    {
        var result = CompilationHelper.Compile(@"
resource newStg 'Microsoft.Storage/storageAccounts@2021-04-01' = {
  name: 'test'
  kind: 'StorageV2'
  location: resourceGroup().location
  sku: {
    name: 'Standard_LRS'
  }
}

resource existingStg 'Microsoft.Storage/storageAccounts@2021-04-01' existing = {
  name: newStg.properties.accessTier
}
");
        result.ExcludingLinterDiagnostics().Should().NotHaveAnyDiagnostics();
    }

    /// <summary>
    /// https://github.com/Azure/bicep/issues/3169
    /// </summary>
    [TestMethod]
    public void Test_Issue_3169_2()
    {
        var result = CompilationHelper.Compile(@"
resource newStg 'Microsoft.Storage/storageAccounts@2021-04-01' = {
  name: 'test'
  kind: 'StorageV2'
  location: resourceGroup().location
  sku: {
    name: 'Standard_LRS'
  }
}

resource existingStg 'Microsoft.Storage/storageAccounts@2021-04-01' existing = {
  name: newStg.properties.accessTier
}

resource foo 'Microsoft.Storage/storageAccounts@2021-04-01' = {
  name: existingStg.name
  kind: 'StorageV2'
  location: resourceGroup().location
  sku: {
    name: 'Standard_LRS'
  }
}
");
        result.ExcludingLinterDiagnostics().Should().HaveDiagnostics(new[]
        {
            ("BCP120", DiagnosticLevel.Error, "This expression is being used in an assignment to the \"name\" property of the \"Microsoft.Storage/storageAccounts\" type, which requires a value that can be calculated at the start of the deployment. Properties of existingStg which can be calculated at the start include \"apiVersion\", \"id\", \"type\".")
        });
    }

    /// <summary>
    /// https://github.com/Azure/bicep/issues/3169
    /// </summary>
    [TestMethod]
    public void Test_Issue_3169_3()
    {
        var result = CompilationHelper.Compile(@"
resource newStg 'Microsoft.Storage/storageAccounts@2021-04-01' = {
  name: 'test'
  kind: 'StorageV2'
  location: resourceGroup().location
  sku: {
    name: 'Standard_LRS'
  }
}

resource existingStg 'Microsoft.Storage/storageAccounts@2021-04-01' existing = {
  name: uniqueString(newStg.name)
}

resource newStg2 'Microsoft.Storage/storageAccounts@2021-04-01' = {
  name: uniqueString(existingStg.name)
  kind: 'BlobStorage'
  location: resourceGroup().location
  sku: {
    name: 'Standard_LRS'
  }
}
");
        result.ExcludingLinterDiagnostics().Should().NotHaveAnyDiagnostics();
        result.Template.Should().HaveValueAtPath("$.resources[?(@.kind == 'BlobStorage')].name", "[uniqueString(uniqueString('test'))]");
    }

    /// <summary>
    /// https://github.com/Azure/bicep/issues/3169
    /// </summary>
    [TestMethod]
    public void Test_Issue_3169_4()
    {
        var result = CompilationHelper.Compile(@"
resource newStg 'Microsoft.Storage/storageAccounts@2021-04-01' = {
  name: 'test'
  kind: 'StorageV2'
  location: resourceGroup().location
  sku: {
    name: 'Standard_LRS'
  }
}

resource existingStg1 'Microsoft.Storage/storageAccounts@2021-04-01' existing = {
  name: existingStg2.name
}

resource existingStg2 'Microsoft.Storage/storageAccounts@2021-04-01' existing = {
  name: newStg.properties.accessTier
}

resource existingStg3 'Microsoft.Storage/storageAccounts@2021-04-01' existing = {
  name: existingStg1.name
}
");
        result.ExcludingLinterDiagnostics().Should().NotHaveAnyDiagnostics();
    }

    /// <summary>
    /// https://github.com/Azure/bicep/issues/3169
    /// </summary>
    [TestMethod]
    public void Test_Issue_3169_5()
    {
        var result = CompilationHelper.Compile(@"
resource newStg 'Microsoft.Storage/storageAccounts@2021-04-01' = {
  name: 'test'
  kind: 'StorageV2'
  location: resourceGroup().location
  sku: {
    name: 'Standard_LRS'
  }
}

resource existingStg1 'Microsoft.Storage/storageAccounts@2021-04-01' existing = {
  name: existingStg2.name
}

resource existingStg2 'Microsoft.Storage/storageAccounts@2021-04-01' existing = {
  name: newStg.properties.accessTier
}

resource existingStg3 'Microsoft.Storage/storageAccounts@2021-04-01' existing = {
  name: existingStg2.name
}

resource existingStg4 'Microsoft.Storage/storageAccounts@2021-04-01' existing = {
  name: existingStg1.name
}
");
        result.ExcludingLinterDiagnostics().Should().NotHaveAnyDiagnostics();
    }

    /// <summary>
    /// https://github.com/Azure/bicep/issues/6423
    /// </summary>
    [TestMethod]
    public void Test_Issue6423()
    {
        var result = CompilationHelper.Compile(@"
var configs = [
  {
    name: 'name1'
  }
  {
    name: 'name2'
  }
]

resource webApp 'Microsoft.Web/sites@2021-03-01' = [for c in configs: {
  name: c.name
  location: 'West US'
}]

resource auth 'Microsoft.Web/sites/config@2021-03-01' = [for (c, i) in configs: {
  name: 'authsettingsV2'
  parent: webApp[i] // webApp[0] doesn't work either
  properties: {
    madeUpProperty: 'blah'
    // No IntelliSense or type checking
  }
}]
");

        // verify we have diagnostics for 'properties'
        result.ExcludingLinterDiagnostics().Should().HaveDiagnostics(new[]
        {
            ("BCP037", DiagnosticLevel.Warning, "The property \"madeUpProperty\" is not allowed on objects of type \"SiteAuthSettingsV2Properties\". Permissible properties include \"globalValidation\", \"httpSettings\", \"identityProviders\", \"login\", \"platform\". If this is a resource type definition inaccuracy, report it using https://aka.ms/bicep-type-issues.")
        });

        result.Template.Should().HaveValueAtPath("$.resources[1].name", "[format('{0}/{1}', variables('configs')[copyIndex()].name, 'authsettingsV2')]");
        result.Template.Should().HaveValueAtPath("$.resources[1].dependsOn", new JArray
        {
            "[resourceId('Microsoft.Web/sites', variables('configs')[copyIndex()].name)]",
        });
    }

    /// <summary>
    /// https://github.com/Azure/bicep/issues/3356
    /// </summary>
    [TestMethod]
    public void Test_Issue_3356_Accept_Correct_Type_Definitions()
    {
        var result = CompilationHelper.Compile(@"
resource msi 'Microsoft.ManagedIdentity/userAssignedIdentities@2018-11-30' = {
  name: 'myIdentity'
  location: resourceGroup().location
}

#disable-next-line BCP081
resource foo 'Microsoft.Storage/storageAccounts@2021-09-00' = {
  name: 'test'
  kind: 'StorageV2'
  location: resourceGroup().location
  sku: {
    name: 'Standard_LRS'
    capacity: 1
  }
  extendedLocation: {
    type: 'NotSpecified'
  }
  scale: {
    capacity: 2
    minimum: 1
  }
  identity: {
    type: 'UserAssigned'
    userAssignedIdentities: {
      '${msi.id}': {}
    }
  }
}

output fooIdProps object = {
  clientId: foo.identity.userAssignedIdentities[msi.id].clientId
  principalId: foo.identity.userAssignedIdentities[msi.id].principalId
}
");
        result.ExcludingLinterDiagnostics().Should().NotHaveAnyDiagnostics();
    }

    /// <summary>
    /// https://github.com/Azure/bicep/issues/3356
    /// </summary>
    [TestMethod]
    public void Test_Issue_3356_Warn_On_Bad_Type_Definitions()
    {
        var result = CompilationHelper.Compile(@"
resource foo 'Microsoft.Storage/storageAccounts@2021-09-00' = {
  name: 'test'
  kind: 'StorageV2'
  location: resourceGroup().location
  sku: {
    name: 123
    capacity: '1'

  }
  extendedLocation: {
    type: 1
  }
  scale: {
    capacity: '2'
    minimum: 1
  }
  identity: {
    type: 'noType'
    tenantId: 3
    userAssignedIdentities: {
      'blah': {
        clientId: 1
        principalId: 2
      }
    }
  }
}

output fooBadIdProps object = {
  clientId: foo.identity.userAssignedIdentities['blah'].hello
}
");
        result.ExcludingLinterDiagnostics().Should().HaveDiagnostics(new[]
        {
            ("BCP081", DiagnosticLevel.Warning, "Resource type \"Microsoft.Storage/storageAccounts@2021-09-00\" does not have types available. Bicep is unable to validate resource properties prior to deployment, but this will not block the resource from being deployed."),
            ("BCP036", DiagnosticLevel.Warning, "The property \"name\" expected a value of type \"string\" but the provided value is of type \"123\". If this is a resource type definition inaccuracy, report it using https://aka.ms/bicep-type-issues."),
            ("BCP036", DiagnosticLevel.Warning, "The property \"capacity\" expected a value of type \"int\" but the provided value is of type \"'1'\". If this is a resource type definition inaccuracy, report it using https://aka.ms/bicep-type-issues."),
            ("BCP036", DiagnosticLevel.Warning, "The property \"type\" expected a value of type \"string\" but the provided value is of type \"1\". If this is a resource type definition inaccuracy, report it using https://aka.ms/bicep-type-issues."),
            ("BCP036", DiagnosticLevel.Warning, "The property \"capacity\" expected a value of type \"int\" but the provided value is of type \"'2'\". If this is a resource type definition inaccuracy, report it using https://aka.ms/bicep-type-issues."),
            ("BCP036", DiagnosticLevel.Warning, "The property \"tenantId\" expected a value of type \"string\" but the provided value is of type \"3\". If this is a resource type definition inaccuracy, report it using https://aka.ms/bicep-type-issues."),
            ("BCP036", DiagnosticLevel.Warning, "The property \"clientId\" expected a value of type \"string\" but the provided value is of type \"1\". If this is a resource type definition inaccuracy, report it using https://aka.ms/bicep-type-issues."),
            ("BCP036", DiagnosticLevel.Warning, "The property \"principalId\" expected a value of type \"string\" but the provided value is of type \"2\". If this is a resource type definition inaccuracy, report it using https://aka.ms/bicep-type-issues."),
            ("BCP053", DiagnosticLevel.Error, "The type \"userAssignedIdentityProperties\" does not contain property \"hello\". Available properties include \"clientId\", \"principalId\"."),
        });
    }

    // https://github.com/Azure/bicep/issues/9736
    [TestMethod]
    public void Test_Issue_9736_property_access_works_with_object_union_types()
    {
        var result = CompilationHelper.Compile("""
var entries = [
  { id: 1, prop: 'val1' }
  { id: 2, prop: 'val1' }
]
output keyMap object = toObject(
  entries,
  entry => entry.id) // fails at runtime, because entry.id is an int. Can be fixed with string(entry.id)

var values = [
  { id: 2, properties: { prop: 'val1' } }
  { id: 3, properties: { prop: 'val1' } }
]
output valueMap object = toObject(
  values,
  entry => entry.id, // fails at runtime, because entry.id is an int. Can be fixed with string(entry.id)
  entry => entry.properties)
""");

        result.ExcludingLinterDiagnostics().Should().HaveDiagnostics([
            ("BCP070", DiagnosticLevel.Error, """Argument of type "(object | object) => int" is not assignable to parameter of type "any => string"."""),
            ("BCP070", DiagnosticLevel.Error, """Argument of type "(object | object) => int" is not assignable to parameter of type "any => string"."""),
        ]);
    }

    /// <summary>
    /// https://github.com/Azure/bicep/issues/4600
    /// </summary>
    public void Test_Issue_4600()
    {
        var result = CompilationHelper.Compile(@"
param keyVaultRoleIds array = [
  //https://docs.microsoft.com/en-us/azure/role-based-access-control/built-in-roles
  //Key Vault Secrets Officer
  'b86a8fe4-44ce-4948-aee5-eccb2c155cd7'
  //Key Vault Crypto Officer
  '14b46e9e-c2b7-41b4-b07b-48a6ebf60603'
  //Key Vault Certificates Officer
  'a4417e6f-fecd-4de8-b567-7b0420556985'
]
param managedIdentityKeyVaultRoleId string = newGuid()
param userAssignedManagedIdentityId string
param userAssignedManagedIdentityName string

resource managedIdentity 'Microsoft.ManagedIdentity/userAssignedIdentities@2018-11-30' existing = {
  name: userAssignedManagedIdentityName
}

//Assign the managed identity access to the Key Vault
resource vaultAssignments 'Microsoft.Authorization/roleAssignments@2020-10-01-preview' = [for roleId in keyVaultRoleIds: {
  name: managedIdentityKeyVaultRoleId
  scope: managedIdentity
  dependsOn: [
    managedIdentity
  ]
  properties: {
   roleDefinitionId: roleId
   principalId: 'principalId-123'
  }
}]
");
        result.ExcludingLinterDiagnostics().Should().HaveDiagnostics(new[]
        {
            ("BCP179", DiagnosticLevel.Warning, "Unique resource or deployment name is required when looping. The loop item variable \"roleId\" must be referenced in at least one of the value expressions of the following properties: \"name\", \"scope\"")
        });
    }

    /// <summary>
    /// https://github.com/Azure/bicep/issues/4600
    /// </summary>
    [TestMethod]
    public void Test_Issue_4600_2()
    {
        var result = CompilationHelper.Compile(@"
param keyVaultRoleIds array = [
  //https://docs.microsoft.com/en-us/azure/role-based-access-control/built-in-roles
  //Key Vault Secrets Officer
  'b86a8fe4-44ce-4948-aee5-eccb2c155cd7'
  //Key Vault Crypto Officer
  '14b46e9e-c2b7-41b4-b07b-48a6ebf60603'
  //Key Vault Certificates Officer
  'a4417e6f-fecd-4de8-b567-7b0420556985'
]
param managedIdentityKeyVaultRoleId string = newGuid()
param userAssignedManagedIdentityId string
param userAssignedManagedIdentityName string

resource managedIdentity 'Microsoft.ManagedIdentity/userAssignedIdentities@2018-11-30' existing = {
  name: userAssignedManagedIdentityName
}

//Assign the managed identity access to the Key Vault
resource vaultAssignments 'Microsoft.Authorization/roleAssignments@2020-10-01-preview' = [for (roleId,index) in keyVaultRoleIds: {
  name: managedIdentityKeyVaultRoleId
  scope: managedIdentity
  dependsOn: [
    managedIdentity
  ]
  properties: {
   roleDefinitionId: roleId
   principalId: 'principalId-123'
  }
}]
");
        result.ExcludingLinterDiagnostics().Should().HaveDiagnostics(new[]
        {
            ("BCP179", DiagnosticLevel.Warning, "Unique resource or deployment name is required when looping. The loop item variable \"roleId\" or the index variable \"index\" must be referenced in at least one of the value expressions of the following properties in the loop body: \"name\", \"scope\"")
        });
    }

    /// <summary>
    /// https://github.com/Azure/bicep/issues/7241
    /// </summary>
    [TestMethod]
    public void Test_Issue_7241_1()
    {
        var result = CompilationHelper.Compile(@"
var foo = {
  copy: [
    {
      name: 'blah'
      count: '[notAFunction()]'
      input: {}
    }
  ]
}
var bar = {
  'copy': 'copy'
}
");

        // verify we have diagnostics for 'properties'
        result.ExcludingLinterDiagnostics().Should().NotHaveAnyDiagnostics();
        result.Template.Should().NotBeNull();

        using (new AssertionScope())
        {
            result.Template!.SelectToken("$.variables.foo").Should().NotBeNull()
                .And.Subject.As<JObject>().Properties().ElementAt(0).Name.Should().Be("[string('copy')]");
            result.Template!.SelectToken("$.variables.bar").Should().NotBeNull()
                .And.Subject.As<JObject>().Properties().ElementAt(0).Name.Should().Be("[string('copy')]");
            result.Template!.SelectToken("$.variables.bar").Should().NotBeNull()
                .And.Subject.As<JObject>().Properties().ElementAt(0).Value.Should().DeepEqual("copy");
        }
    }

    /// <summary>
    /// https://github.com/Azure/bicep/issues/7241
    /// </summary>
    [DataTestMethod]
    [DataRow("copy")]
    [DataRow("COPY")]
    [DataRow("Copy")]
    [DataRow("CoPy")]
    public void Test_Issue_7241_2(string copy)
    {
        var result = CompilationHelper.Compile(@"
var " + copy + @" = {}
");


        using (new AssertionScope())
        {
            result.ExcludingLinterDiagnostics().Should().HaveDiagnostics(new[]
            {
                ("BCP239", DiagnosticLevel.Error, "Identifier \"copy\" is a reserved Bicep symbol name and cannot be used in this context.")
            });
            result.Template.Should().BeNull();
        }
    }

    /// <summary>
    /// https://github.com/Azure/bicep/issues/7154
    /// </summary>
    [TestMethod]
    public void Test_Issue_7154_Ternary_Syntax_Produces_Error()
    {
        var result = CompilationHelper.Compile(@"
var deployServerlessCosmosDb = true

resource cosmosDbServer 'Microsoft.DocumentDB/databaseAccounts@2021-07-01-preview' = {
  kind: 'GlobalDocumentDB'
  name: 'cosmosdbname'
  location: resourceGroup().location
  properties: {
    createMode: 'Default'
    locations: [
      {
        locationName: resourceGroup().location
        failoverPriority: 0
      }
    ]
    databaseAccountOfferType: 'Standard'
    consistencyPolicy: {
      defaultConsistencyLevel: 'Session'
      maxIntervalInSeconds: 5
      maxStalenessPrefix: 100
    }
    diagnosticLogSettings: {
      enableFullTextQuery: 'None'
    }
  }
}

resource PassDb 'Microsoft.DocumentDB/databaseAccounts/sqlDatabases@2021-07-01-preview' = {
  parent: cosmosDbServer
  name: 'PassDb'
  properties: {
    resource: {
      id: 'PassDb'
    }
  }
}

resource QPDB 'Microsoft.DocumentDB/databaseAccounts/sqlDatabases@2021-07-01-preview' = if(!deployServerlessCosmosDb) {
  parent: cosmosDbServer
  name: 'QPDB'
  properties: {
    resource: {
      id: 'QPDB'
    }
  }
}

resource container_ActorColdStorage 'Microsoft.DocumentDB/databaseAccounts/sqlDatabases/containers@2021-07-01-preview' = {
  parent: deployServerlessCosmosDb? PassDb: QPDB
  name: 'ActorColdStorage'
  properties: {
    resource: {
      id: 'ActorColdStorage'
      partitionKey: {
        paths: [
          '/Type'
        ]
        kind: 'Hash'
      }
      conflictResolutionPolicy: {
        mode: 'LastWriterWins'
        conflictResolutionPath: '/_ts'
      }
    }
  }
}
");
        result.ExcludingLinterDiagnostics().Should().HaveDiagnostics(new[] {
            ("BCP240", DiagnosticLevel.Error, "The \"parent\" property only permits direct references to resources. Expressions are not supported.")
        });
    }

    /// <summary>
    /// https://github.com/Azure/bicep/issues/7154
    /// </summary>
    [TestMethod]
    public void Test_Issue_7154_2_Ternary_Syntax_With_Parentheses_Produces_Error()
    {
        var result = CompilationHelper.Compile(@"
var deployServerlessCosmosDb = true

resource cosmosDbServer 'Microsoft.DocumentDB/databaseAccounts@2021-07-01-preview' = {
  kind: 'GlobalDocumentDB'
  name: 'cosmosdbname'
  location: resourceGroup().location
  properties: {
    createMode: 'Default'
    locations: [
      {
        locationName: resourceGroup().location
        failoverPriority: 0
      }
    ]
    databaseAccountOfferType: 'Standard'
    consistencyPolicy: {
      defaultConsistencyLevel: 'Session'
      maxIntervalInSeconds: 5
      maxStalenessPrefix: 100
    }
    diagnosticLogSettings: {
      enableFullTextQuery: 'None'
    }
  }
}

resource PassDb 'Microsoft.DocumentDB/databaseAccounts/sqlDatabases@2021-07-01-preview' = {
  parent: cosmosDbServer
  name: 'PassDb'
  properties: {
    resource: {
      id: 'PassDb'
    }
  }
}

resource QPDB 'Microsoft.DocumentDB/databaseAccounts/sqlDatabases@2021-07-01-preview' = if(!deployServerlessCosmosDb) {
  parent: cosmosDbServer
  name: 'QPDB'
  properties: {
    resource: {
      id: 'QPDB'
    }
  }
}

resource container_ActorColdStorage 'Microsoft.DocumentDB/databaseAccounts/sqlDatabases/containers@2021-07-01-preview' = {
  parent: (deployServerlessCosmosDb)? PassDb: QPDB
  name: 'ActorColdStorage'
  properties: {
    resource: {
      id: 'ActorColdStorage'
      partitionKey: {
        paths: [
          '/Type'
        ]
        kind: 'Hash'
      }
      conflictResolutionPolicy: {
        mode: 'LastWriterWins'
        conflictResolutionPath: '/_ts'
      }
    }
  }
}
");
        result.ExcludingLinterDiagnostics().Should().HaveDiagnostics(new[] {
            ("BCP240", DiagnosticLevel.Error, "The \"parent\" property only permits direct references to resources. Expressions are not supported.")
        });
    }

    /// <summary>
    /// https://github.com/Azure/bicep/issues/7271
    /// </summary>
    [TestMethod]
    public void Test_Issue7271()
    {
        var result = CompilationHelper.Compile(@"
var less           = any(1) < any(2)
var lessOrEqual    = any(1) <= any(2)
var greater        = any(1) > any(2)
var greaterOrEqual = any(1) >= any(2)");

        result.ExcludingLinterDiagnostics().Should().NotHaveAnyDiagnostics();
    }

    /// <summary>
    /// https://github.com/Azure/bicep/issues/6951
    /// </summary>
    [TestMethod]
    public void Test_Issue6951()
    {
        const string Main = @"
param SfAppCertificateSubjectNames array

module SfAppCertificates './certificate-generation.bicep' = [for cert in SfAppCertificateSubjectNames: {
  name: 'sfdsf'
  params: {

  }
}]

var nodeTypes = []

resource SFNodeTypes 'Microsoft.ServiceFabric/managedClusters/nodeTypes@2022-02-01-preview' = [for node in nodeTypes: if (node.instanceCount > 0) {
  name: node.name
  parent: SF
  properties: {
    //...
    vmSecrets: [for (subjectName, i) in SfAppCertificateSubjectNames if (contains(SfAppCertificateSubjectNames[i].targetNodeTypes, node.name)): {
      sourceVault: {
        id: resourceId('Microsoft.KeyVault/vaults', SfAppCertificates[i].outputs.KeyVaultName)
      }
      vaultCertificates: [
        {
          certificateStore: 'My'
          certificateUrl: SfAppCertificates[i].outputs.PublicCertificateUrl
        }
      ]
    }]
  }
}]
";
        var result = CompilationHelper.Compile(("main.bicep", Main), ("certificate-generation.bicep", string.Empty));

        // the above snippet is malformed but should not throw
        result.Diagnostics.Should().NotBeEmpty();
    }

    /// <summary>
    /// https://github.com/Azure/bicep/issues/2017
    /// </summary>
    [TestMethod]
    public void Test_Issue2017()
    {
        var result = CompilationHelper.Compile(@"
var providersTest = providers('Microsoft.Resources').namespace
var providersTest2 = providers('Microsoft.Resources', 'deployments').locations
").ExcludingLinterDiagnostics();

        result.Should().HaveDiagnostics(new[] {
            ("BCP241", DiagnosticLevel.Warning, "The \"providers\" function is deprecated and will be removed in a future release of Bicep. Please add a comment to https://github.com/Azure/bicep/issues/2017 if you believe this will impact your workflow."),
            ("BCP241", DiagnosticLevel.Warning, "The \"providers\" function is deprecated and will be removed in a future release of Bicep. Please add a comment to https://github.com/Azure/bicep/issues/2017 if you believe this will impact your workflow."),
        });

        result.Diagnostics.Should().OnlyContain(x => x.Styling == DiagnosticStyling.ShowCodeDeprecated);
    }

    /// <summary>
    /// https://github.com/Azure/bicep/issues/7482
    /// </summary>
    [TestMethod]
    public void Test_Issue7482()
    {
        var result = CompilationHelper.Compile(
            ("main.bicep", @"
module optionModuleLoop 'module.bicep' = [for item in ['option:a','option:b']: {
  name: 'myOptionModule-${uniqueString(item)}'
  params: {
    option: item
  }
}]
"),
            ("module.bicep", @"
@allowed(['option:a','option:b', 'option:c', 'option:d'])
param option string

var optionsLUT = {
  'option:a': {
    text: 'Option A'
    value: 'a'
  }
  'option:b': {
    text: 'Option B'
    value: 'b'
  }
  'option:c': {
    text: 'Option C'
    value: 'c'
  }
}

var optionType = optionsLUT[option]

output optionTypeText string = optionType.text
output optionTypeValue string = optionType.value
")).ExcludingLinterDiagnostics();

        result.Should().NotHaveAnyDiagnostics();
    }

    /// <summary>
    /// https://github.com/Azure/bicep/issues/7482
    /// </summary>
    [TestMethod]
    public void Test_Issue7482_alternative()
    {
        var result = CompilationHelper.Compile(
            ("main.bicep", @"
var options = ['option:a','option:b']
module optionModuleLoop 'module.bicep' = [for item in options: {
  name: 'myOptionModule-${uniqueString(item)}'
  params: {
    option: item
  }
}]
"),
            ("module.bicep", @"
@allowed(['option:a','option:b', 'option:c', 'option:d'])
param option string

var optionsLUT = {
  'option:a': {
    text: 'Option A'
    value: 'a'
  }
  'option:b': {
    text: 'Option B'
    value: 'b'
  }
  'option:c': {
    text: 'Option C'
    value: 'c'
  }
}

var optionType = optionsLUT[option]

output optionTypeText string = optionType.text
output optionTypeValue string = optionType.value
")).ExcludingLinterDiagnostics();

        result.Should().NotHaveAnyDiagnostics();
    }

    /// <summary>
    /// https://github.com/Azure/bicep/issues/7861
    /// </summary>
    [TestMethod]
    public void Test_Issue7861()
    {
        var result = CompilationHelper.Compile(
            ("main.bicep", @"
param objectId string
param keyvaultName string

resource kv 'Microsoft.KeyVault/vaults@2019-09-01' existing = {
  name: keyvaultName

  resource accessPolicy 'accessPolicies' = {
    name: 'add'
    properties: {
      accessPolicies: [
        {
          tenantId: subscription().tenantId
          objectId: objectId
          permissions: {
            certificates: [
              'get'
            ]
            secrets: [
              'get'
            ]
            keys:[
              'get'
            ]
          }
        }
      ]
    }
  }
}
"));

        result.Should().NotHaveAnyDiagnostics();
    }

    /// <summary>
    /// https://github.com/Azure/bicep/issues/6477
    /// </summary>
    [TestMethod]
    public void Test_Issue6477()
    {
        var result = CompilationHelper.Compile(@"
param storageAccountName string

@allowed([
  'Standard_GRS'
  'Standard_ZRS'
])
@description('Storage account SKU.  Standard_ZRS should be used if region supports, else Standard_GRS.')
param storageAccountSku string

resource storageAccountName_resource 'Microsoft.Storage/storageAccounts@2021-04-01' = {
  name: storageAccountName
  #disable-next-line no-loc-expr-outside-params
  location: resourceGroup().location
  sku: {
    name: storageAccountSku
    #disable-next-line BCP073
    tier: 'Standard'
  }
  kind: 'StorageV2'
  properties: {
    allowBlobPublicAccess: true // Ibiza requires anonymous access to the container
    minimumTlsVersion: 'TLS1_2'
    supportsHttpsTrafficOnly: true
    encryption: {
      services: {
        file: {
          enabled: true
        }
        blob: {
          enabled: true
        }
      }
      keySource: 'Microsoft.Storage'
    }
    accessTier: 'Hot'
  }

  resource blobs 'blobServices' existing = {
    name: 'default'

    resource containers 'containers' = {
      name: 'extension'
      properties: {
        publicAccess: 'Container'
      }
    }
  }
}
");
        result.ExcludingLinterDiagnostics().Should().NotHaveAnyDiagnostics();
        result.Template.Should().HaveValueAtPath("$.resources[0].type", "Microsoft.Storage/storageAccounts/blobServices/containers");
        result.Template.Should().HaveValueAtPath("$.resources[0].dependsOn", new JArray("[resourceId('Microsoft.Storage/storageAccounts', parameters('storageAccountName'))]"));

        result.Template.Should().HaveValueAtPath("$.resources[1].type", "Microsoft.Storage/storageAccounts");
        result.Template.Should().NotHaveValueAtPath("$.resources[1].dependsOn");
    }

    /// <summary>
    /// https://github.com/Azure/bicep/issues/7455
    /// </summary>
    [TestMethod]
    public void Test_Issue7455()
    {
        var result = CompilationHelper.Compile(@"
var test1  = {
  'tata':'loco'
}

var test2 = {
  'tata':'cola'
}

param useFirst bool = true

var value = (useFirst ? test1 : test2).tata
").ExcludingLinterDiagnostics();

        result.Should().NotHaveAnyDiagnostics();
    }

    /// <summary>
    /// https://github.com/Azure/bicep/issues/6863
    /// </summary>
    [TestMethod]
    public void Test_Issue6863()
    {
        var result = CompilationHelper.Compile(@"
@description('Region to deploy to')
param Location string = resourceGroup().location

var Names = [
  'fruit-primary'
  'fruit-secondary'
]

var Service_Bus_Queues = [
  'apples'
  'oranges'
]

resource serviceBuses 'Microsoft.ServiceBus/namespaces@2021-11-01' = [for name in Names: {
  name: name
  location: Location
  sku: {
    name: 'Premium'
    tier: 'Premium'
  }
  properties: {
    zoneRedundant: false
  }
}]

resource queues 'Microsoft.ServiceBus/namespaces/queues@2021-11-01' = [for item in Service_Bus_Queues: {
  parent: serviceBuses[0]
  name: item
}]

resource queueAuthorizationRules 'Microsoft.ServiceBus/namespaces/queues/authorizationRules@2021-11-01' = [for (item, index) in Service_Bus_Queues: {
  parent: queues[index]
  name: 'Listen'
  properties: {
    rights: [
      'Listen'
    ]
  }
}]
");

        result.Should().NotHaveAnyDiagnostics();

        result.Template.Should().HaveValueAtPath("$.resources[0].copy.name", "serviceBuses");
        result.Template.Should().HaveValueAtPath("$.resources[0].name", "[variables('Names')[copyIndex()]]");
        result.Template.Should().NotHaveValueAtPath("$.resources[0].dependsOn");

        result.Template.Should().HaveValueAtPath("$.resources[1].copy.name", "queues");
        result.Template.Should().HaveValueAtPath("$.resources[1].name", "[format('{0}/{1}', variables('Names')[0], variables('Service_Bus_Queues')[copyIndex()])]");
        result.Template.Should().HaveValueAtPath("$.resources[1].dependsOn", new JArray("[resourceId('Microsoft.ServiceBus/namespaces', variables('Names')[0])]"));

        result.Template.Should().HaveValueAtPath("$.resources[2].copy.name", "queueAuthorizationRules");
        result.Template.Should().HaveValueAtPath("$.resources[2].name", "[format('{0}/{1}/{2}', variables('Names')[0], variables('Service_Bus_Queues')[copyIndex()], 'Listen')]");
        result.Template.Should().HaveValueAtPath("$.resources[2].dependsOn", new JArray("[resourceId('Microsoft.ServiceBus/namespaces/queues', variables('Names')[0], variables('Service_Bus_Queues')[copyIndex()])]"));
    }

    /// <summary>
    /// https://github.com/Azure/bicep/issues/8890
    /// </summary>
    [TestMethod]
    public void Test_Issue8890()
    {
        var result = CompilationHelper.Compile(@"
param location string = resourceGroup().location

@description('Optional. Enables system assigned managed identity on the resource.')
param systemAssignedIdentity bool = false

@description('Optional. The ID(s) to assign to the resource.')
param userAssignedIdentities object = {}

var identityType = systemAssignedIdentity ? (!empty(userAssignedIdentities) ? 'SystemAssigned, UserAssigned' : 'SystemAssigned') : (!empty(userAssignedIdentities) ? 'UserAssigned' : 'None')

var identity = identityType != 'None' ? {
  type: identityType
  userAssignedIdentities: !empty(userAssignedIdentities) ? userAssignedIdentities : null
} : null

resource vm 'Microsoft.Compute/virtualMachines@2021-07-01' = {
  name: 'name'
  location: location
  identity: identity
}

output vmPrincipalId string = vm.identity.principalId

param usePython bool

resource functionApp 'Microsoft.Web/sites@2022-03-01' = {
  name: 'fa'
  location: location
  kind: 'functionApp'
  identity: identity
  properties: {
    siteConfig: {
      pythonVersion: usePython ? '~3.10' : null
      nodeVersion: !usePython ? '18' : null
    }
  }
}
");

        result.Should().NotHaveAnyDiagnostics();
    }

    /// <summary>
    /// https://github.com/Azure/bicep/issues/8884
    /// </summary>
    [TestMethod]
    public void Test_Issue8884()
    {
        var result = CompilationHelper.Compile(@"
@minLength(1)
@allowed(['fizz'])
param fizzArray array

@minLength(1)
@allowed([true])
param trueArray array

@minLength(1)
@allowed([1])
param oneArray array

@minLength(1)
@allowed(['fizz', 'buzz', 'pop'])
param permittedSubsetArray array

output fizz string = fizzArray[0]
output trueVal bool = trueArray[0]
output one int = oneArray[0]
output fizzBuzzOrPop string = permittedSubsetArray[0]
");

        result.Should().NotHaveAnyDiagnostics();

        result.Template.Should().HaveValueAtPath("$.parameters.fizzArray.allowedValues", new JArray("fizz"));
        result.Template.Should().NotHaveValueAtPath("$.parameters.fizzArray.items");

        result.Template.Should().HaveValueAtPath("$.parameters.trueArray.allowedValues", new JArray(true));
        result.Template.Should().NotHaveValueAtPath("$.parameters.trueArray.items");

        result.Template.Should().HaveValueAtPath("$.parameters.oneArray.allowedValues", new JArray(1));
        result.Template.Should().NotHaveValueAtPath("$.parameters.oneArray.items");

        result.Template.Should().HaveValueAtPath("$.parameters.permittedSubsetArray.allowedValues", new JArray("fizz", "buzz", "pop"));
        result.Template.Should().NotHaveValueAtPath("$.parameters.permittedSubsetArray.items");
    }

    /// <summary>
    /// https://github.com/Azure/bicep/issues/8950
    /// </summary>
    [TestMethod]
    public void Test_Issue8950()
    {
        var result = CompilationHelper.Compile(@"
@description('App Service Plan sku')
@allowed([
  {
    name: 'S1'
    capacity: 1
  }
  {
    name: 'P1v3'
    capacity: 1
  }
])
param appServicePlanSku object

output sku string = appServicePlanSku.name
");

        result.Should().NotHaveAnyDiagnostics();
    }

    /// <summary>
    /// https://github.com/Azure/bicep/issues/8950
    /// </summary>
    [TestMethod]
    public void Test_Issue8960()
    {
        var result = CompilationHelper.Compile(@"
param string sys.string = 'hello'
output message sys.string = string
");

        result.Should().NotHaveAnyDiagnostics();
    }

    // https://github.com/Azure/bicep/issues/9246
    [TestMethod]
    public void Test_Issue9246()
    {
        var result = CompilationHelper.Compile(Services.WithFeatureOverrides(new(SymbolicNameCodegenEnabled: true)), ("main.bicep", @"
var vnetAddressSpace = '10.1'

resource aksRouteTable 'Microsoft.Network/routeTables@2022-07-01' existing = {
  name: 'aksRouteTable'
}

var _subnets = {
  AzureFirewallSubnet: {
    name: 'AzureFirewallSubnet'
    addressPrefix: '${vnetAddressSpace}.0.0/26'
  }

  aksPoolSys: {
    name: 'snet-001-sys-snet'
    addressPrefix: '${vnetAddressSpace}.0.64/26'
    routeTable: aksRouteTable.id
  }
}

output aksRouteTable string = _subnets.aksPoolSys.routeTable
"));

        var evaluated = TemplateEvaluator.Evaluate(result.Template).ToJToken();
        evaluated.Should().HaveValueAtPath("$.outputs['aksRouteTable'].value", $"/subscriptions/{Guid.Empty}/resourceGroups/DummyResourceGroup/providers/Microsoft.Network/routeTables/aksRouteTable");
    }

    // https://github.com/Azure/bicep/issues/9285
    [TestMethod]
    public void Test_Issue9285()
    {
        var result = CompilationHelper.Compile(@"
resource foo 'Microsoft.Storage/storageAccounts@2022-09-01' existing = {
  name: 'asdf'
}

output fooProps object = {
  id: foo.id
  name: foo.name
  type: foo.type
  apiVersion: foo.apiVersion
}
output fooAccess object = {
  id: foo['id']
  name: foo['name']
  type: foo['type']
  apiVersion: foo['apiVersion']
}
");

        result.Should().HaveTemplateWithOutput("fooProps", JToken.Parse(@"{
  ""id"": ""[resourceId('Microsoft.Storage/storageAccounts', 'asdf')]"",
  ""name"": ""asdf"",
  ""type"": ""Microsoft.Storage/storageAccounts"",
  ""apiVersion"": ""2022-09-01""
}"));
        result.Should().HaveTemplateWithOutput("fooAccess", JToken.Parse(@"{
  ""id"": ""[resourceId('Microsoft.Storage/storageAccounts', 'asdf')]"",
  ""name"": ""asdf"",
  ""type"": ""Microsoft.Storage/storageAccounts"",
  ""apiVersion"": ""2022-09-01""
}"));
    }

    // https://github.com/Azure/bicep/issues/6065
    [TestMethod]
    public void Test_Issue6065()
    {
        var result = CompilationHelper.Compile(Services.WithFeatureOverrides(new(ResourceTypedParamsAndOutputsEnabled: true)),
("main.bicep", @"
module mymodule 'test.bicep' = {
  name: 'mymodule'
}

resource myresource 'Microsoft.Sql/servers@2021-08-01-preview' = {
  name: 'myothersql'
  location: resourceGroup().location
  properties: {
    administratorLogin: mymodule.outputs.sql.properties.administratorLogin
  }
}
"),
("test.bicep", @"
resource sql 'Microsoft.Sql/servers@2021-08-01-preview' existing = {
  name: 'mysql'
}

output sql resource = sql
"));

        result.ExcludingLinterDiagnostics().Should().HaveDiagnostics(new[]
        {
            ("BCP320", DiagnosticLevel.Error, "The properties of module output resources cannot be accessed directly. To use the properties of this resource, pass it as a resource-typed parameter to another module and access the parameter's properties therein."),
        });
    }

    [TestMethod]
    public void Test_Issue12895()
    {

        var result = CompilationHelper.Compile(Services.WithFeatureOverrides(new(ResourceTypedParamsAndOutputsEnabled: true, OptionalModuleNamesEnabled: true)),
("main.bicep", @"
module mymodule 'test.bicep' = {
}

resource myresource 'Microsoft.Sql/servers@2021-08-01-preview' = {
  name: 'myothersql'
  location: resourceGroup().location
  properties: {
    administratorLogin: mymodule.outputs.sql.properties.administratorLogin
  }
}
"),
("test.bicep", @"
resource sql 'Microsoft.Sql/servers@2021-08-01-preview' existing = {
  name: 'mysql'
}

output sql resource = sql
"));

        result.ExcludingLinterDiagnostics().Should().HaveDiagnostics(new[]
        {
            ("BCP320", DiagnosticLevel.Error, "The properties of module output resources cannot be accessed directly. To use the properties of this resource, pass it as a resource-typed parameter to another module and access the parameter's properties therein."),
        });
    }

    [TestMethod]
    public void Test_Issue6065_ResourceFunctions()
    {
        var result = CompilationHelper.Compile(Services.WithFeatureOverrides(new(ResourceTypedParamsAndOutputsEnabled: true)),
            ("main.bicep", """
                module mod 'mod.bicep' = {
                  name: 'mod'
                }

                output key string = mod.outputs.sa.listKeys().keys[0].value
                """),
            ("mod.bicep", """
                resource sa 'Microsoft.Storage/storageAccounts@2022-09-01' existing = {
                  name: 'sa'
                }

                output sa resource = sa
                """));

        result.ExcludingLinterDiagnostics().Should().HaveDiagnostics(new[]
        {
            ("BCP320", DiagnosticLevel.Error, "The properties of module output resources cannot be accessed directly. To use the properties of this resource, pass it as a resource-typed parameter to another module and access the parameter's properties therein."),
        });
    }

    [TestMethod]
    public void Test_Issue6065_GetSecretFunction()
    {
        var result = CompilationHelper.Compile(Services.WithFeatureOverrides(new(ResourceTypedParamsAndOutputsEnabled: true)),
            ("main.bicep", """
                module mod 'mod.bicep' = {
                  name: 'mod'
                }

                module mod2 'mod2.bicep' = {
                  name: 'mod2'
                  params: {
                    secret: mod.outputs.kv.getSecret('password')
                  }
                }
                """),
            ("mod.bicep", """
                resource kv 'Microsoft.KeyVault/vaults@2022-07-01' existing = {
                  name: 'kv'
                }

                output kv resource = kv
                """),
            ("mod2.bicep", """
                @secure()
                param secret string
                """));

        result.ExcludingLinterDiagnostics().Should().NotHaveAnyDiagnostics();
    }

    // https://github.com/Azure/bicep/issues/9713
    [TestMethod]
    public void Test_9713()
    {
        var result = CompilationHelper.Compile(@"
@allowed([
  ['blob', 'file']
  ['blob', 'file', 'table', 'queue']
])
param storageServices array = ['blob', 'file']

output storageService string = storageServices[0]
");

        result.Should().NotHaveAnyDiagnostics();
    }

    // https://github.com/Azure/bicep/issues/9734
    [TestMethod]
    public void Test_9734()
    {
        var result = CompilationHelper.Compile(@"
param name string
param appsettings object

var defaultValues = {
  '${name}': { }
}
var values = union(defaultValues, appsettings)

output values object = values[name]
");

        result.Should().NotHaveAnyDiagnostics();
    }

    // https://github.com/Azure/bicep/issues/9855
    [TestMethod]
    public void Test_Issue9855()
    {
        var result = CompilationHelper.Compile(@"
/*************
* BLOCK     *
**************/
");

        result.Should().NotHaveAnyDiagnostics();
    }

    // https://github.com/Azure/bicep/issues/9469
    [TestMethod]
    public void Test_Issue9469()
    {
        var referenceExpressionsExpected = new Dictionary<FeatureProviderOverrides, string>
        {
            // without symbolic names enabled, we should expect a reference using the well-formed resource ID
            { new(), "reference(extensionResourceId(format('/subscriptions/{0}/resourceGroups/{1}', parameters('CertificateSubjects')[0].keyVault.subscriptionId, parameters('CertificateSubjects')[0].keyVault.resourceGroupName), 'Microsoft.KeyVault/vaults/secrets', parameters('CertificateSubjects')[0].keyVault.name, replace(replace(parameters('CertificateSubjects')[0].subject, '*', 'wild'), '.', '-')), '2022-07-01')" },
            // with symbolic names enabled, we should expect a symbolic name reference
            { new(SymbolicNameCodegenEnabled: true), "reference(format('Certificate[{0}]', 0))" }
        };

        foreach (var (featureset, referenceExpression) in referenceExpressionsExpected)
        {
            var result = CompilationHelper.Compile(Services.WithFeatureOverrides(featureset), @"
param CertificateSubjects array

resource CertificateVault 'Microsoft.KeyVault/vaults@2022-07-01' existing = [for (c, i) in CertificateSubjects: {
  name: c.keyVault.name
  scope: resourceGroup(c.keyVault.subscriptionId, c.keyVault.resourceGroupName)
}]

resource Certificate 'Microsoft.KeyVault/vaults/secrets@2022-07-01' existing = [for (c, i) in CertificateSubjects: {
  name: replace(replace(c.subject, '*', 'wild'), '.', '-')
  parent: CertificateVault[i]
}]

output firstCertEnabled bool = Certificate[0].properties.attributes.enabled
");

            result.Should().HaveTemplateWithOutput("firstCertEnabled", $"[{referenceExpression}.attributes.enabled]");
        }
    }

    // https://github.com/Azure/bicep/issues/9467
    [TestMethod]
    public void Test_Issue9467()
    {
        var bicepparamText = @"
using 'main.bicep'

param CertificateSubjects = [{
  subject: 'blah'
  secretName: 'blah'
  thumbprint: 'blah'
  keyVault: {
    name: 'myKv'
    subscriptionId: 'mySub'
    resourceGroupName: 'myRg'
  }
}]
";

        var bicepTemplateText = @"
@description('Used to identify a Key Vault and where it\'s deployed to')
type keyVaultIdentifier = {
  @description('The name of the Key Vault')
  name: string
  @description('The ID of the subscription the Key Vault is associated with')
  subscriptionId: string
  @description('The name of the resource group the Key Vault is associated with')
  resourceGroupName: string
}

@description('Used to identify the details of a specific certificate')
type certificateMapping = {
  @description('The subject value of the certificate')
  subject: string
  @description('The name of the secret in the Key Vault')
  secretName: string
  @description('The thumbprint of the certificate')
  thumbprint: string
  @description('The identifier of the Key Vault instance')
  keyVault: keyVaultIdentifier
}

@description('The various subjects for which certificates should be secured for downstream resources')
param CertificateSubjects certificateMapping[]

//Specifically pulls the certificates from the CertificateSubject vault as specified
resource CertificateVault 'Microsoft.KeyVault/vaults@2022-07-01' existing = {
  name: first(map(CertificateSubjects, c => c.keyVault.name))
  scope: resourceGroup(first(map(CertificateSubjects, c => c.keyVault.subscriptionId)), first(map(CertificateSubjects, c => c.keyVault.resourceGroupName)))
}

output vaultId string = CertificateVault.id
";

        var (parameters, _, _) = CompilationHelper.CompileParams(("parameters.bicepparam", bicepparamText), ("main.bicep", bicepTemplateText));

        var result = CompilationHelper.Compile(bicepTemplateText);

        result.Should().GenerateATemplate();

        var evaluated = TemplateEvaluator.Evaluate(result.Template, parameters).ToJToken();
        evaluated.Should().HaveValueAtPath("$.outputs['vaultId'].value", "/subscriptions/mySub/resourceGroups/myRg/providers/Microsoft.KeyVault/vaults/myKv");
    }

    // https://github.com/Azure/bicep/issues/9024
    [TestMethod]
    public void Test_Issue9024()
    {
        var result = CompilationHelper.Compile(@"
resource foo 'Microsoft.Web/sites@2022-03-01' = {
  name: 'foo'
  location: resourceGroup().location

  resource ext 'extensions' = {
    name: 'ZipDeploy'
  }
}
");
        result.Should().NotHaveAnyCompilationBlockingDiagnostics();
        result.Should().ContainDiagnostic("BCP088", DiagnosticLevel.Warning, "The property \"name\" expected a value of type \"'MSDeploy' | 'onedeploy'\" but the provided value is of type \"'ZipDeploy'\". Did you mean \"'MSDeploy'\"?");
    }

    // https://github.com/Azure/bicep/issues/10235
    [TestMethod]
    public void Test_Issue10235()
    {
        var result = CompilationHelper.Compile(@"
resource site 'Microsoft.Web/sites@2022-03-01' = {
  name: 'mySite'
  location: resourceGroup().location
}

resource config 'Microsoft.Web/sites/config@2022-03-01' = {
  parent: site
  name: 'virtualNetwork'
  properties: {
    subnetResourceId: 'subnetId'
    swiftSupported: true
  }
}
");
        result.Should().NotHaveAnyCompilationBlockingDiagnostics();
        result.Should().ContainDiagnostic("BCP036", DiagnosticLevel.Warning, "The property \"name\" expected a value of type \"'appsettings' | 'authsettings' | 'authsettingsV2' | 'azurestorageaccounts' | 'backup' | 'connectionstrings' | 'logs' | 'metadata' | 'pushsettings' | 'slotConfigNames' | 'web'\" but the provided value is of type \"'virtualNetwork'\". If this is a resource type definition inaccuracy, report it using https://aka.ms/bicep-type-issues.");
    }

    // https://github.com/Azure/bicep/issues/9978
    [TestMethod]
    public void Test_Issue9978()
    {
        var result = CompilationHelper.Compile(@"
param foo string = guid(foo)

#disable-next-line no-unused-existing-resources
resource asdf 'Microsoft.Storage/storageAccounts@2022-09-01' existing = {
  name: foo
}
");

        result.Should().HaveDiagnostics(new[]
        {
            ("BCP079", DiagnosticLevel.Error, "This expression is referencing its own declaration, which is not allowed."),
            ("BCP062", DiagnosticLevel.Error, "The referenced declaration with name \"foo\" is not valid."),
        });
    }

    // https://github.com/Azure/bicep/issues/6010
    [TestMethod]
    public void Test_Issue6010()
    {
        var result = CompilationHelper.Compile(@"
resource workspace 'Microsoft.OperationalInsights/workspaces@2021-06-01' existing = {
  name: 'acu1brwaoat5LogAnalytics'
}

resource logicApp 'Microsoft.Logic/workflows@2019-05-01' existing = {
  name: 'logic01'
}

resource alertRule 'Microsoft.SecurityInsights/alertRules@2021-09-01-preview' = {
  scope: workspace
  name: 'new2'
  kind: 'Fusion'
}

resource action 'Microsoft.SecurityInsights/alertRules/actions@2021-09-01-preview' = {
  parent: alertRule
  name: 'action1'
  properties: {
    logicAppResourceId: logicApp.id
    triggerUri: logicApp.listCallbackUrl().value
  }
}
");

        result.Should().NotHaveAnyDiagnostics();
    }

    // https://github.com/Azure/bicep/issues/6010
    [TestMethod]
    public void Test_Issue6010_negative()
    {
        var result = CompilationHelper.Compile(@"
resource workspace 'Microsoft.OperationalInsights/workspaces@2021-06-01' existing = {
  name: 'acu1brwaoat5LogAnalytics'
}

resource logicApp 'Microsoft.Logic/workflows@2019-05-01' existing = {
  name: 'logic01'
}

resource alertRule 'Microsoft.SecurityInsights/alertRules@2021-09-01-preview' = {
  scope: workspace
  name: 'new2'
  kind: 'Fusion'
}

resource action 'Microsoft.SecurityInsights/alertRules/actions@2021-09-01-preview' = {
  name: 'action1'
  properties: {
    logicAppResourceId: logicApp.id
    triggerUri: logicApp.listCallbackUrl().value
  }
}
");

        result.Should().ContainDiagnostic("BCP135", DiagnosticLevel.Error, "Scope \"resourceGroup\" is not valid for this resource type. Permitted scopes: \"resource\".");
    }

    // https://github.com/Azure/bicep/issues/6010
    [TestMethod]
    public void Test_Issue6010_existing()
    {
        var result = CompilationHelper.Compile(@"
resource workspace 'Microsoft.OperationalInsights/workspaces@2021-06-01' existing = {
  name: 'acu1brwaoat5LogAnalytics'
}

resource logicApp 'Microsoft.Logic/workflows@2019-05-01' existing = {
  name: 'logic01'
}

resource alertRule 'Microsoft.SecurityInsights/alertRules@2021-09-01-preview' existing = {
  scope: workspace
  name: 'new2'
}

resource action 'Microsoft.SecurityInsights/alertRules/actions@2021-09-01-preview' = {
  parent: alertRule
  name: 'action1'
  properties: {
    logicAppResourceId: logicApp.id
    triggerUri: logicApp.listCallbackUrl().value
  }
}
");

        result.Should().NotHaveAnyDiagnostics();
    }

    // https://github.com/Azure/bicep/issues/6010
    [TestMethod]
    public void Test_Issue6010_nested()
    {
        var result = CompilationHelper.Compile(@"
param watchlistItems array
param watchlistName string
param workspaceName string

resource workspace 'Microsoft.OperationalInsights/workspaces@2022-10-01' existing = {
  name: workspaceName
}

var firstColumnName = !empty(watchlistItems) ? watchlistItems[0][0] : ''

resource watchlist 'Microsoft.SecurityInsights/watchlists@2023-02-01-preview' = {
  scope: workspace
  name: watchlistName
  properties: {
    provider: 'Microsoft'
    displayName: watchlistName
    itemsSearchKey: firstColumnName
  }

  resource watchlistItemsDeployment 'watchlistItems@2023-02-01-preview' = [for item in watchlistItems: {
    name: guid(item)
    properties: {
      itemsKeyValue: item
    }
  }]
}
");

        result.Should().NotHaveAnyDiagnostics();
    }

    // https://github.com/Azure/bicep/issues/10321
    [TestMethod]
    public void Test_Issue10321()
    {
        var result = CompilationHelper.Compile(
("main.bicep", @"
module mod 'mod.json' = {
  name: 'mod'
  params: {
    secret: kv.getSecret('secret')
  }
}

resource kv 'Microsoft.KeyVault/vaults@2019-09-01' existing = {
  name: 'vault'
}
"),
("mod.json", @"{
  ""$schema"": ""https://schema.management.azure.com/schemas/2019-04-01/deploymentTemplate.json#"",
  ""contentVersion"": ""1.0.0.0"",
  ""parameters"": {
    ""secret"": {
      ""type"": ""secureString""
    }
  },
  ""resources"": []
}"));

        result.ExcludingLinterDiagnostics().Should().NotHaveAnyDiagnostics();
    }

    // https://github.com/Azure/bicep/issues/10403
    [TestMethod]
    public void Test_Issue10403()
    {
        var result = CompilationHelper.CompileParams(
("parameters.bicepparam", @"
param foo = 'foo'
param foo = 'foo'
"));

        result.Should().HaveDiagnostics(new[]
        {
            ("BCP261", DiagnosticLevel.Error, "A using declaration must be present in this parameters file."),
            ("BCP028", DiagnosticLevel.Error, "Identifier \"foo\" is declared multiple times. Remove or rename the duplicates."),
            ("BCP028", DiagnosticLevel.Error, "Identifier \"foo\" is declared multiple times. Remove or rename the duplicates."),
        });
    }

    // https://github.com/Azure/bicep/issues/9973
    [TestMethod]
    public void Test_Issue9973()
    {
        var result = CompilationHelper.Compile(
            ("main.bicep", @"
var seq = range(0, 2)
module modules 'module.bicep' = [for i in seq: {
  name: 'module${i}'
}]

var items = [for (item, index) in seq: {
  key: string(item)
  value: modules[index].outputs.out
}]

output obj object = toObject(items, item => item.key, item => item.value)
"),
            ("module.bicep", @"output out string = ''"));

        result.Should().OnlyContainDiagnostic("BCP182", DiagnosticLevel.Error, "This expression is being used in the for-body of the variable \"items\", which requires values that can be calculated at the start of the deployment. The property \"outputs\" of modules cannot be calculated at the start. Properties of modules which can be calculated at the start include \"name\".");
    }

    // https://github.com/Azure/bicep/issues/10489
    [TestMethod]
    public void Test_Issue10489()
    {
        var result = CompilationHelper.Compile(
("main.bicep", @"
@minLength(1)
@maxLength(50)
param apim_name string = replace(resourceGroup().name, '-rg-', '-apim-')

@minValue(1)
param rg_tag_count int = int(take(resourceGroup().name, 3))
"));

        result.ExcludingLinterDiagnostics().Should().NotHaveAnyDiagnostics();
    }

    // https://github.com/Azure/bicep/issues/10619
    [TestMethod]
    public void Test_Issue10619()
    {
        var result = CompilationHelper.Compile(
("main.bicep", @"
metadata name = 'Some metadata'
param name string

resource storageaccount 'Microsoft.Storage/storageAccounts@2021-02-01' = {
  name: name
  kind: 'StorageV2'
  sku: {
    name: 'Premium_LRS'
  }
}
"));

        result.Should().GenerateATemplate();
    }

    // https://github.com/Azure/bicep/issues/10619
    [TestMethod]
    public void Test_Issue10619_outputs()
    {
        var result = CompilationHelper.Compile(
("main.bicep", @"
output name string = 'blah'
param name string

resource storageaccount 'Microsoft.Storage/storageAccounts@2021-02-01' = {
  name: name
  kind: 'StorageV2'
  sku: {
    name: 'Premium_LRS'
  }
}
"));

        result.Should().GenerateATemplate();
    }

    // https://github.com/Azure/bicep/issues/10658
    [TestMethod]
    public void Test_Issue10658()
    {
        var result = CompilationHelper.Compile(
("main.bicep", @"
param someObject object

output errorOutput string = take(someObject.someProperty, 5)
"));

        result.ExcludingLinterDiagnostics().Should().NotHaveAnyDiagnostics();
    }

    // https://github.com/Azure/bicep/issues/10657
    [TestMethod]
    public void For_loop_scoped_variables_should_overwrite_globally_scoped_functions()
    {
        var result = CompilationHelper.Compile(@"
var foo = [for resourceGroup in []: {
  bar: resourceGroup('test')
}]
");

        result.ExcludingLinterDiagnostics().Should().HaveDiagnostics(new[]
        {
            ("BCP265", DiagnosticLevel.Error, "The name \"resourceGroup\" is not a function. Did you mean \"az.resourceGroup\"?"),
        });
    }

    // https://github.com/Azure/bicep/issues/10657
    [TestMethod]
    public void Variable_declarations_should_overwrite_globally_scoped_functions()
    {
        var result = CompilationHelper.Compile(@"
var resourceGroup = 'blah'
var foo = [for rg in []: {
  bar: resourceGroup('test')
}]
");

        result.ExcludingLinterDiagnostics().Should().HaveDiagnostics(new[]
        {
            ("BCP265", DiagnosticLevel.Error, "The name \"resourceGroup\" is not a function. Did you mean \"az.resourceGroup\"?"),
        });
    }

    // https://github.com/Azure/bicep/issues/10657
    [TestMethod]
    public void Lambda_variable_declarations_should_overwrite_globally_scoped_functions()
    {
        var result = CompilationHelper.Compile(@"
param rgs string[]
var foo = map(rgs, resourceGroup => resourceGroup('test'))
");

        result.ExcludingLinterDiagnostics().Should().HaveDiagnostics([
            ("BCP070", DiagnosticLevel.Error, """Argument of type "string => error" is not assignable to parameter of type "(any[, int]) => any"."""),
        ]);
    }

    // https://github.com/Azure/bicep/issues/10657
    [TestMethod]
    public void Typed_lambda_variable_declarations_should_overwrite_globally_scoped_functions()
    {
        var result = CompilationHelper.Compile(@"
func foo(resourceGroup string) string => resourceGroup('test')
");

        result.ExcludingLinterDiagnostics().Should().HaveDiagnostics(new[]
        {
            ("BCP265", DiagnosticLevel.Error, "The name \"resourceGroup\" is not a function. Did you mean \"az.resourceGroup\"?"),
        });
    }

    // https://github.com/Azure/bicep/issues/10884
    [TestMethod]
    public void Test_Issue10884()
    {
        var result = CompilationHelper.Compile(
("main.bicep", @"
module mod 'mod.bicep' = {
  name: 'mod'
  params: {
    resourceGroups: [
      {
        actionGroups: [
          {
          }
        ]
      }
    ]
  }
}
"),
("mod.bicep", @"
type resourceGroup = {
  actionGroups: {
    foo: string
    bar: string
  }[]?
}

param resourceGroups resourceGroup[]
"));

        result.ExcludingLinterDiagnostics().Should().HaveDiagnostics(new[]
        {
            ("BCP035", DiagnosticLevel.Error, "The specified \"object\" declaration is missing the following required properties: \"bar\", \"foo\"."),
        });
    }

    // https://github.com/Azure/bicep/issues/10098
    [TestMethod]
    public void Test_Issue10098()
    {
        var result = CompilationHelper.Compile(
("mod.bicep", @"
@allowed([0, 1, 2, 3 ])
param availabilityZone int = 0

param availabilityZoneUnion 0 | 1 | 2 | 3 = 0
"),
("main.bicep", @"
@minValue(0)
param count int

module mod 'mod.bicep' = [for i in range(0, count): {
  name: 'mod${i}'
  params: {
    availabilityZone: i % 3 + 1
    availabilityZoneUnion: i % 3 + 1
  }
}]
"));

        result.ExcludingLinterDiagnostics().Should().NotHaveAnyDiagnostics();
    }

    // https://github.com/Azure/bicep/issues/11437
    [TestMethod]
    public void Test_Issue11437()
    {
        var result = CompilationHelper.CompileParams(
            ("parameters.bicepparam", """
                using 'main.bicep'

                param foo = 'asdf'
                param foo = 'asdf'
                """),
            ("main.bicep", """param foo string"""));

        result.Should().HaveDiagnostics(new[]
        {
            ("BCP028", DiagnosticLevel.Error, """Identifier "foo" is declared multiple times. Remove or rename the duplicates."""),
            ("BCP028", DiagnosticLevel.Error, """Identifier "foo" is declared multiple times. Remove or rename the duplicates."""),
        });
    }

    // https://github.com/Azure/bicep/issues/8187
    [TestMethod]
    public void Test_Issue8187()
    {
        var result = CompilationHelper.Compile(
            ("blank.bicep", ""),
            ("main.bicep", """
var modOptions = [for index in range(0, 3): {
  name: 'mod_${index}'
}]

module mods 'blank.bicep' = [for mod in modOptions: {
  name: mod.name
}]

//  ACTION - Replace output from above with below, notice the () wrap around for loop. This causes the stack trace below and prevents typing, each key stroke the text cursor is moved away.
output modDetails array = ([for (mod, index) in modOptions: {
 deploymentName: mods[index].name
}])
"""));

        result.Should().HaveDiagnostics([
            ("BCP138", DiagnosticLevel.Error, """For-expressions are not supported in this context. For-expressions may be used as values of resource, module, variable, and output declarations, or values of resource and module properties."""),
        ]);
    }

    // https://github.com/Azure/bicep/issues/10994
    [TestMethod]
    public void Test_Issue10994()
    {
        var result = CompilationHelper.Compile(Services.WithFeatureOverrides(new(ResourceTypedParamsAndOutputsEnabled: true)), """
            param ir resource 'Microsoft.DataFactory/factories/integrationRuntimes@2018-06-01'
            output authkeys string = ir.listAuthKeys().authKey1
            """);

        result.ExcludingLinterDiagnostics().Should().NotHaveAnyDiagnostics();
    }

    // https://github.com/Azure/bicep/issues/502
    [TestMethod]
    public void Test_Issue502()
    {
        var result = CompilationHelper.Compile("""
            var foo = 1
            var FoO = 2
            """);

        result.ExcludingLinterDiagnostics().Should().HaveDiagnostics(new[]
        {
            ("BCP353", DiagnosticLevel.Error, "The variables \"foo\", \"FoO\" differ only in casing. The ARM deployments engine is not case sensitive and will not be able to distinguish between them."),
            ("BCP353", DiagnosticLevel.Error, "The variables \"foo\", \"FoO\" differ only in casing. The ARM deployments engine is not case sensitive and will not be able to distinguish between them."),
        });

        result = CompilationHelper.Compile("""
            param foo int = 1
            param FoO int = 2
            """);

        result.ExcludingLinterDiagnostics().Should().HaveDiagnostics(new[]
        {
            ("BCP353", DiagnosticLevel.Error, "The parameters \"foo\", \"FoO\" differ only in casing. The ARM deployments engine is not case sensitive and will not be able to distinguish between them."),
            ("BCP353", DiagnosticLevel.Error, "The parameters \"foo\", \"FoO\" differ only in casing. The ARM deployments engine is not case sensitive and will not be able to distinguish between them."),
        });

        result = CompilationHelper.Compile("""
            output foo int = 1
            output FoO int = 2
            """);

        result.ExcludingLinterDiagnostics().Should().HaveDiagnostics(new[]
        {
            ("BCP353", DiagnosticLevel.Error, "The outputs \"foo\", \"FoO\" differ only in casing. The ARM deployments engine is not case sensitive and will not be able to distinguish between them."),
            ("BCP353", DiagnosticLevel.Error, "The outputs \"foo\", \"FoO\" differ only in casing. The ARM deployments engine is not case sensitive and will not be able to distinguish between them."),
        });

        result = CompilationHelper.Compile("""
            type foo = string
            type FoO = int
            """);

        result.ExcludingLinterDiagnostics().Should().HaveDiagnostics(new[]
        {
            ("BCP353", DiagnosticLevel.Error, "The types \"foo\", \"FoO\" differ only in casing. The ARM deployments engine is not case sensitive and will not be able to distinguish between them."),
            ("BCP353", DiagnosticLevel.Error, "The types \"foo\", \"FoO\" differ only in casing. The ARM deployments engine is not case sensitive and will not be able to distinguish between them."),
        });

        result = CompilationHelper.Compile("""
            param x {
              foo: string
              FoO: int
            }
            """);

        result.ExcludingLinterDiagnostics().Should().HaveDiagnostics(new[]
        {
            ("BCP353", DiagnosticLevel.Error, "The type properties \"foo\", \"FoO\" differ only in casing. The ARM deployments engine is not case sensitive and will not be able to distinguish between them."),
            ("BCP353", DiagnosticLevel.Error, "The type properties \"foo\", \"FoO\" differ only in casing. The ARM deployments engine is not case sensitive and will not be able to distinguish between them."),
        });

        result = CompilationHelper.Compile(Services.WithFeatureOverrides(new(AssertsEnabled: true)), """
            assert foo = true
            assert FoO = true
            """);

        result.ExcludingLinterDiagnostics().Should().HaveDiagnostics(new[]
        {
            ("BCP353", DiagnosticLevel.Error, "The asserts \"foo\", \"FoO\" differ only in casing. The ARM deployments engine is not case sensitive and will not be able to distinguish between them."),
            ("BCP353", DiagnosticLevel.Error, "The asserts \"foo\", \"FoO\" differ only in casing. The ARM deployments engine is not case sensitive and will not be able to distinguish between them."),
        });

        // if the two symbols are of different types, ARM will be able to distinguish between them
        result = CompilationHelper.Compile("""
            param foo int = 1
            var FoO = 2
            """);

        result.ExcludingLinterDiagnostics().Should().NotHaveAnyDiagnostics();
    }

    // https://github.com/Azure/bicep/issues/10343
    [TestMethod]
    public void Test_Issue10343()
    {
        var result = CompilationHelper.Compile(Services.WithFeatureOverrides(new(SymbolicNameCodegenEnabled: true)), ("main.bicep", @"
resource foo1 'Microsoft.Storage/storageAccounts@2022-09-01' = {
  name: 'foo'
}

resource foo2 'Microsoft.Authorization/roleAssignments@2022-04-01' existing = {
  scope: foo1
  name: 'blah'
}

resource foo3 'Microsoft.Storage/storageAccounts@2022-09-01' = {
  name: 'foo3'
  properties: {
    accessTier: foo2.id
  }
}
"));

        var evaluated = TemplateEvaluator.Evaluate(result.Template).ToJToken();
        evaluated.Should().HaveValueAtPath("resources.foo3.dependsOn", new JArray("foo1"));
    }

    // https://github.com/Azure/bicep/issues/11292
    [TestMethod]
    public void Test_Issue11292()
    {
        var result = CompilationHelper.Compile("""
            @description('foo${'bar'}')
            param baz int
            """);

        result.Template.Should().NotHaveValue();
        result.ExcludingLinterDiagnostics().Should().HaveDiagnostics(new[]
        {
            ("BCP032", DiagnosticLevel.Error, "The value must be a compile-time constant."),
        });
    }

    // https://github.com/Azure/bicep/issues/11742
    [TestMethod]
    public void Test_Issue11742()
    {
        var result = CompilationHelper.Compile("""
            param location string

            resource keyVault 'Microsoft.KeyVault/vaults@2019-09-01' = {
              name: 'name'
              location: location
              properties: {
                enabledForDeployment: true
                enabledForTemplateDeployment: true
                enabledForDiskEncryption: true
                tenantId: 'tenantId'
                accessPolicies: [
                  {
                    tenantId: 'tenantId'
                    objectId: 'objectId'
                    permissions: {
                      keys: [
                        'get'
                      ]
                      secrets: [
                        'list'
                        'get'
                      ]
                    }
                  }
                ]
                sku: {
                  name: 'standard'
                  family: 'A'
                }
              }
            }
            """);

        result.Template.Should().NotBeNull();
        result.ExcludingLinterDiagnostics().Should().HaveDiagnostics(new[]
        {
            ("BCP333", DiagnosticLevel.Warning, "The provided value (whose length will always be less than or equal to 8) is too short to assign to a target for which the minimum allowable length is 36."),
            ("BCP414", DiagnosticLevel.Warning, "The supplied string does not match the expected pattern of /$^[0-9a-fA-F]{8}-([0-9a-fA-F]{4}-){3}[0-9a-fA-F]{12}$/."),
            ("BCP333", DiagnosticLevel.Warning, "The provided value (whose length will always be less than or equal to 8) is too short to assign to a target for which the minimum allowable length is 36."),
            ("BCP414", DiagnosticLevel.Warning, "The supplied string does not match the expected pattern of /$^[0-9a-fA-F]{8}-([0-9a-fA-F]{4}-){3}[0-9a-fA-F]{12}$/."),
        });
    }

    // https://github.com/Azure/bicep/issues/11846
    [TestMethod]
    public void Test_Issue11846()
    {
        var withOuterScopeEvaluation = """
            param tags object
            param tag1 string
            var tag2 = 'tag2'
            var deploymentName = 'name'
            var deploymentMode = 'Incremental'

            resource nestedDeployment 'Microsoft.Resources/deployments@2020-10-01' = {
              name: deploymentName
              properties: {
                mode: deploymentMode
                template: {
                  '$schema': 'https://schema.management.azure.com/schemas/2019-04-01/deploymentTemplate.json#'
                  contentVersion: '1.0.0.0'
                  resources: [
                    {
                      apiVersion: '2022-09-01'
                      type: 'Microsoft.Resources/tags'
                      name: 'default'
                      properties: {
                        tags: union(tags, {tag1: tag1, tag2: tag2})
                      }
                    }
                  ]
                }
              }
            }
            """;
        var withExplicitInnerScopeEvaluation = """
            param tags object
            param tag1 string
            var tag2 = 'tag2'
            var deploymentName = 'name'
            var deploymentMode = 'Incremental'

            resource nestedDeployment 'Microsoft.Resources/deployments@2020-10-01' = {
              name: deploymentName
              properties: {
                expressionEvaluationOptions: {
                  scope: 'inner'
                }
                mode: deploymentMode
                template: {
                  '$schema': 'https://schema.management.azure.com/schemas/2019-04-01/deploymentTemplate.json#'
                  contentVersion: '1.0.0.0'
                  resources: [
                    {
                      apiVersion: '2022-09-01'
                      type: 'Microsoft.Resources/tags'
                      name: 'default'
                      properties: {
                        tags: union(tags, {tag1: tag1, tag2: tag2, tag3: join(map(['a'], x => x), ',')})
                      }
                    }
                  ]
                }
              }
            }
            """;
        var withImplicitInnerScopeEvaluation = """
            param tags {*: string}
            param tag1 string
            var tag2 = 'tag2'
            var deploymentName = 'name'
            var deploymentMode = 'Incremental'

            resource nestedDeployment 'Microsoft.Resources/deployments@2020-10-01' = {
              name: deploymentName
              properties: {
                mode: deploymentMode
                template: {
                  '$schema': 'https://schema.management.azure.com/schemas/2019-04-01/deploymentTemplate.json#'
                  contentVersion: '1.0.0.0'
                  resources: [
                    {
                      apiVersion: '2022-09-01'
                      type: 'Microsoft.Resources/tags'
                      name: 'default'
                      properties: {
                        tags: union(tags, {tag1: tag1, tag2: tag2, tag3: join(map(['a'], x => x), ',')})
                      }
                    }
                  ]
                }
              }
            }
            """;

        using (new AssertionScope())
        {
            var result = CompilationHelper.Compile(withOuterScopeEvaluation);
            result.Should().HaveDiagnostics(new[]
            {
                ("no-deployments-resources", DiagnosticLevel.Warning, "Resource 'nestedDeployment' of type 'Microsoft.Resources/deployments@2020-10-01' should instead be declared as a Bicep module."),
            });

            foreach (var innerScoped in new[] { withExplicitInnerScopeEvaluation, withImplicitInnerScopeEvaluation })
            {
                result = CompilationHelper.Compile(innerScoped);
                result.Should().HaveDiagnostics(new[]
                {
                    ("no-deployments-resources", DiagnosticLevel.Warning, "Resource 'nestedDeployment' of type 'Microsoft.Resources/deployments@2020-10-01' should instead be declared as a Bicep module."),
                    ("nested-deployment-template-scoping", DiagnosticLevel.Error, "The symbol \"tags\" is declared in the context of the outer deployment and cannot be accessed by expressions within a nested deployment template that uses inner scoping for expression evaluation."),
                    ("nested-deployment-template-scoping", DiagnosticLevel.Error, "The symbol \"tag1\" is declared in the context of the outer deployment and cannot be accessed by expressions within a nested deployment template that uses inner scoping for expression evaluation."),
                    ("nested-deployment-template-scoping", DiagnosticLevel.Error, "The symbol \"tag2\" is declared in the context of the outer deployment and cannot be accessed by expressions within a nested deployment template that uses inner scoping for expression evaluation."),
                });
            }
        }
    }

    // https://github.com/Azure/bicep/issues/11883
    [TestMethod]
    public void Test_Issue11883()
    {
        var result = CompilationHelper.Compile(
            ("main.bicep", """
                param nullable string?
                param withNestedNullable {
                  property: string?
                }

                module mod 'mod.bicep' = {
                  name: 'mod'
                  params: {
                    withDefault: nullable
                    nullable: withNestedNullable.?property
                  }
                }
                """),
            ("mod.bicep", """
                param withDefault string = 'default'
                param nullable string?
                """));

        result.Should().NotHaveAnyDiagnostics();
    }

    // https://github.com/Azure/bicep/issues/11902
    [TestMethod]
    public void Test_Issue11902()
    {
        var result = CompilationHelper.CompileParams(
            ("main.bicep", """
                param rgName string
                """),
            ("parameters.bicepparam", """
                using 'main.bicep'

                var rg = resourceGroup().name
                param rgName = rg
                """));

        result.Should().HaveDiagnostics(new[]
        {
            ("BCP057", DiagnosticLevel.Error, "The name \"resourceGroup\" does not exist in the current context."),
            ("BCP062", DiagnosticLevel.Error, "The referenced declaration with name \"rg\" is not valid."),
        });
    }

    // https://github.com/Azure/bicep/issues/11902
    [TestMethod]
    public void Array_access_into_for_expression_should_not_cause_stack_overflow()
    {
        var result = CompilationHelper.CompileParams(
            ("main.bicep", """
                param rgName string
                """),
            ("parameters.bicepparam", """
                using 'main.bicep'

                var groups = [
                  {
                    name: 'foo'
                    abrv: 'f'
                  }
                  {
                    name: 'bar'
                    abrv: 'b'
                  }
                ]

                var rg = [for group in groups: group.name == resourceGroup().name ? group : []][0].abrv
                param rgName = rg
                """));

        result.Should().HaveDiagnostics(new[]
        {
            ("BCP138", DiagnosticLevel.Error, "For-expressions are not supported in this context. For-expressions may be used as values of resource, module, variable, and output declarations, or values of resource and module properties."),
            ("BCP057", DiagnosticLevel.Error, "The name \"resourceGroup\" does not exist in the current context."),
            ("BCP062", DiagnosticLevel.Error, "The referenced declaration with name \"rg\" is not valid."),
        });
    }

    // https://github.com/Azure/bicep/issues/11981
    [TestMethod]
    public void Test_Issue11981()
    {
        var result = CompilationHelper.CompileParams(
            ("main.bicep", """
                @sealed()
                param foo {
                  bar: string
                }
                """),
            ("parameters.bicepparam", """
                using 'main.bicep'

                param foo = {
                  bar: 'bar'
                  baz: 'baz'
                }
                """));

        result.Should().HaveDiagnostics(new[]
        {
            ("BCP037", DiagnosticLevel.Error, "The property \"baz\" is not allowed on objects of type \"{ bar: string }\". No other properties are allowed."),
        });
    }

    // https://github.com/Azure/bicep/issues/12417
    [TestMethod]
    public void Test_Issue12417()
    {
        var result = CompilationHelper.CompileParams(
("parameters.bicepparam", @"
using 'test.bicep'

param azureEnvironments

param region = azureEnvironments.AzureCloud.eventHubName.dev
"),
("test.bicep", @"
@description('Azure environment specific configuration settings')
type AzureEnvironmentType = {
  @description('Azure  US Government specific settings')
  AzureUSGovernment: {
    @description('Azure  Gov Event Hub ResourceIds')
    eventHubName: {
      prod: 'resourceId'
      qa: 'resourceId'
      dev: 'resourceId'
    }
    @description('Azure  Gov supported regions')
    region: {
      usgovvirginia: 'ugv'
      usgovtexas: 'ugt'
    }
    @description('Azure  Gov Log Analytics ResourceIds')
    workspace: {
      prod: 'resourceId'
      qa: 'resourceId'
      dev: 'resourceId'
    }
  }
  @description('Azure  Global specific settings')
  AzureCloud: {
    @description('Azure  Global Event Hub ResourceIds')
    eventHubName: {
      prod: 'resourceId'
      qa: 'resourceId'
      dev: 'resourceId'
    }
    @description('Azure  Global supported regions')
    region: {
      eastus: 'eus'
      westus: 'wus'
    }
    @description('Azure  Global Log Analytics ResourceIds')
    workspace: {
      prod: 'resourceId'
      qa: 'resourceId'
      dev: 'resourceId'
    }
  }
}

param azureEnvironments AzureEnvironmentType
"));

        result.Should().HaveDiagnostics(new[] {
            ("BCP018", DiagnosticLevel.Error, "Expected the \"=\" character at this location."),
            ("BCP259", DiagnosticLevel.Error, "The parameter \"region\" is assigned in the params file without being declared in the Bicep file."),
            ("BCP062", DiagnosticLevel.Error, "The referenced declaration with name \"azureEnvironments\" is not valid."),
        });
    }

    // https://github.com/Azure/bicep/issues/12640
    [TestMethod]
    public void Test_Issue12640()
    {
        var result = CompilationHelper.CompileParams(
            ("parameters.bicepparam", """
using 'main.bicep'

param rgs = {
  '0': {
    name: 'rg-test-1'
    location:'westeurope'
  }
  '1': {
    name: 'rg-test-2'
    location:'westeurope'
  }
}

param vnets = {
  0: {
    resourceGroupName: rgs['0'].name
  }
  1: {
    resourceGroupName: rgs['1'].name
  }
}
"""),
            ("main.bicep", """
param rgs  { *: rg }

param vnets {*: vnet}

type rg = {
  name: string
  location: string
  tags: {}?
}

type vnet = {
  name: string
  resourceGroupName: string
  tags: {}?
}
"""));

        result.Should().HaveDiagnostics(new[]
        {
            ("BCP022", DiagnosticLevel.Error, """Expected a property name at this location."""),
            ("BCP022", DiagnosticLevel.Error, """Expected a property name at this location."""),
        });
    }

    // https://github.com/Azure/bicep/issues/12912
    [TestMethod]
    public void Test_Issue12912()
    {

        var result = CompilationHelper.Compile(
            ("main.bicep", """
func test() object => loadJsonContent('./repro-data.json')
func test2() string => loadTextContent('./repro-data.json')
func test3() object => loadYamlContent('./repro-data.json')
func test4() string => loadFileAsBase64('./repro-data.json')
"""),
            ("repro-data.json", """
{}
"""));

        result.Should().NotHaveAnyDiagnostics();
        var evaluated = TemplateEvaluator.Evaluate(result.Template).ToJToken();
        evaluated.Should().HaveValueAtPath("$.functions[0].members['test'].output.value", new JObject());
        evaluated.Should().HaveValueAtPath("$.functions[0].members['test2'].output.value", "{}");
        evaluated.Should().HaveValueAtPath("$.functions[0].members['test3'].output.value", new JObject());
        evaluated.Should().HaveValueAtPath("$.functions[0].members['test4'].output.value", "e30=");
    }

    // https://github.com/Azure/bicep/issues/12698
    [TestMethod]
    public void Test_Issue12698()
    {

        var result = CompilationHelper.Compile(
            ("main.bicep", """
import { MyFunction } from 'export.bicep'

output foo string = MyFunction('foo')
"""),
            ("export.bicep", """
@export()
func MyFunction(name string) string => '${loadJsonContent('./test-mapping.json')['${name}'].myValue}'
"""),
            ("test-mapping.json", """
{
  "foo": {
    "myValue": "bar"
  }
}
"""));

        result.Should().NotHaveAnyDiagnostics();
        var evaluated = TemplateEvaluator.Evaluate(result.Template).ToJToken();
        evaluated.Should().HaveValueAtPath("$.outputs['foo'].value", "bar");
    }

    // https://github.com/Azure/bicep/issues/12799
    [TestMethod]
    public void Test_Issue12799()
    {
        var result = CompilationHelper.CompileParams(
            ("parameters.bicepparam", """
using 'test.bicep'
import * as bicepconfig from 'bicepconfig.bicep'
// ok
param one = bicepconfig.directExport
// Failed to evaluate parameter "two"
// Unhandled exception during evaluating template language function 'variables' is not handled.bicep(BCP338)
param two = bicepconfig.functionExport
"""),
            ("test.bicep", """
param one bool
param two bool
output bothTrue bool = one && two
"""),
            ("bicepconfig.bicep", """
var json = loadJsonContent('foo.json')
func testFunction(b bool) bool => b
@export()
var directExport = json.bar.baz
@export()
var functionExport = testFunction(json.bar.baz)
"""),
            ("foo.json", """
{
  "bar": {
    "baz": true
  }
}
"""));

        result.Should().NotHaveAnyDiagnostics();
        result.Parameters.Should().HaveValueAtPath("parameters.one.value", true);
        result.Parameters.Should().HaveValueAtPath("parameters.two.value", true);
    }

    // https://github.com/Azure/bicep/issues/12590
    [TestMethod]
    public void Test_Issue12590()
    {
        var result = CompilationHelper.Compile(
            ("main.bicep", """
                var resources = {
                  st: {
                    type: 'storage'
                    name: 'st'
                    containers: []
                  }
                  kv: {
                    type: 'keyvault'
                    name: 'kv'
                    secrets: []
                    extraProperty: 'extra'
                  }
                }

                module deploy_resource_module 'resourceModule.bicep' = {
                  name: 'resourceModule'
                  params: {
                    subResource: resources.kv
                  }
                }
                """),
            ("resourceModule.bicep", """
                @sealed()
                type storageAccount = {
                  type: 'storage'
                  name: string
                  containers: string[]
                }

                @sealed()
                type keyVault = {
                  type: 'keyvault'
                  name: string
                  secrets: string[]
                }

                type Resource = {
                  @discriminator('type')
                  *: storageAccount | keyVault
                }

                param resource Resource?

                param subResource keyVault?
                """));

        result.Should().HaveDiagnostics(new[]
        {
            ("BCP037", DiagnosticLevel.Error, """The property "extraProperty" is not allowed on objects of type "{ type: 'keyvault', name: string, secrets: string[] }". No other properties are allowed."""),
        });
    }

    // https://github.com/Azure/bicep/issues/12657
    [TestMethod]
    public void Test_Issue12657()
    {
        var result = CompilationHelper.CompileParams(
            ("parameters.bicepparam", """
using 'main.bicep'

param foo = loadJsonContent('foo.json')
"""),
            ("main.bicep", """
param foo {
  bar: string
}
"""),
            ("foo.json", """
{
  "wrongName": "blah"
}
"""));

        result.Should().HaveDiagnostics(new[]
        {
            ("BCP035", DiagnosticLevel.Error, """The specified "param" declaration is missing the following required properties: "bar"."""),
        });
    }

    // https://github.com/Azure/bicep/issues/12908
    [TestMethod]
    public void Test_Issue12908()
    {
        var result = CompilationHelper.Compile(
            ("main.bicep", """
                import { varSecureType } from 'types.bicep'
                import * as types from 'types.bicep'

                @secure()
                param secureVariableList varSecureType = { variables: [] }

                @secure()
                param secureVariableListBis types.varSecureType = { variables: [] }
                """),
            ("types.bicep", """
                @export()
                type varSecureType = {
                  variables: []
                }
                """));

        result.ExcludingLinterDiagnostics().Should().HaveDiagnostics(new[]
        {
            ("BCP308", DiagnosticLevel.Error, """The decorator "secure" may not be used on statements whose declared type is a reference to a user-defined type."""),
            ("BCP308", DiagnosticLevel.Error, """The decorator "secure" may not be used on statements whose declared type is a reference to a user-defined type."""),
        });
    }

    // https://github.com/Azure/bicep/issues/13531
    [TestMethod]
    public void Test_Issue13531()
    {
        var result = CompilationHelper.CompileParams(
            ("parameters.bicepparam", """
using 'main.bicep'

param location = location
"""),
            ("main.bicep", """
#disable-next-line no-unused-params
param location string
"""));

        result.Should().HaveDiagnostics(new[]
        {
            ("BCP079", DiagnosticLevel.Error, """This expression is referencing its own declaration, which is not allowed."""),
        });
    }

    [TestMethod]
    public void Functions_can_be_imported_in_bicepparam_files()
    {
        var result = CompilationHelper.CompileParams(
            ("parameters.bicepparam", """
using 'main.bicep'

import * as func from 'func.bicep'
import { greetMultiple } from 'func.bicep'

param foo = func.greet('Anthony')
param foo2 = greetMultiple(['Evie', 'Casper'])
"""),
            ("func.bicep", """
@export()
@description('Say hi to someone')
func greet(name string) string => 'Hi, ${name}!'

@export()
func greetMultiple(names string[]) string[] => map(names, name => greet(name))
"""),
            ("main.bicep", """
param foo string
param foo2 string[]
"""));

        result.Should().NotHaveAnyDiagnostics();
        result.Parameters.Should().HaveValueAtPath("parameters.foo.value", "Hi, Anthony!");
        result.Parameters.Should().HaveValueAtPath("parameters.foo2.value", JToken.Parse("""["Hi, Evie!", "Hi, Casper!"]"""));
    }

    // https://github.com/Azure/bicep/issues/12347
    [TestMethod]
    public void Test_Issue12347()
    {
        var result = CompilationHelper.Compile(
            Services
                .WithFeatureOverrides(new(TestContext, ExtensibilityEnabled: true))
                .WithConfigurationPatch(x => x.WithAnalyzersConfiguration(x.Analyzers.SetValue("core.rules.use-recent-api-versions.level", "error"))),
            ("main.bicep", """
                extension kubernetes with {
                  kubeConfig: 'config'
                  namespace: ''
                } as k8s

                resource aksCluster 'Microsoft.ContainerService/managedClusters@2021-03-01' = {
                  name: 'name'
                  location: 'westus'
                  identity: {
                    type: 'SystemAssigned'
                  }
                  properties: {
                    kubernetesVersion: '1.19.7'
                    dnsPrefix: 'dnsprefix'
                    enableRBAC: true
                    agentPoolProfiles: [
                      {
                        name: 'agentpool'
                        count: 3
                        vmSize: 'Standard_DS2_v2'
                        osType: 'Linux'
                        mode: 'System'
                      }
                    ]
                    linuxProfile: {
                      adminUsername: 'adminUserName'
                      ssh: {
                        publicKeys: [
                          {
                            keyData: 'REQUIRED'
                          }
                        ]
                      }
                    }
                  }
                }
                """));

        result.ExcludingLinterDiagnostics().Should().NotHaveAnyDiagnostics();
    }

    // https://github.com/Azure/bicep/issues/13607
    [TestMethod]
    public void Test_Issue13607()
    {
        var result = CompilationHelper.CompileParams(
            ("parameters.bicepparam", """
using 'main.bicep'

param endpoint = 'management.core.windows.net'
"""),
            ("main.bicep", """
param endpoint string
"""));

        result.Should().NotHaveAnyDiagnostics();
    }

    // https://github.com/Azure/bicep/issues/13250
    [TestMethod]
    public void Test_Issue13250()
    {
        var result = CompilationHelper.CompileParams(
            ("parameters.bicepparam", """
using 'test.bicep'
import * as strings from 'import.bicep'
param in1 = strings.aNormalString
// Failed to evaluate parameter "in2": Unhandled exception during evaluating template language function 'variables' is not handled.bicep(BCP338)
param in2 = strings.aStringInBrackets
param in3 = strings.startBracket
param in4 = strings.endBracket
// Failed to evaluate parameter "in5": Unhandled exception during evaluating template language function 'variables' is not handled.bicep(BCP338)
param in5 = strings.startAndEndBracket
param in6 = strings.startAndEndBracketInString
"""),
            ("test.bicep", """
param in1 string
param in2 string
param in3 string
param in4 string
param in5 string
param in6 string
"""),
            ("import.bicep", """
@export()
var aNormalString = 'test'
@export()
var aStringInBrackets = '[test]'
@export()
var startBracket = '['
@export()
var endBracket = ']'
@export()
var startAndEndBracket = '[]'
@export()
var startAndEndBracketInString = 'x[]y'
"""));
        result.ExcludingLinterDiagnostics().Should().NotHaveAnyDiagnostics();
    }

    // https://github.com/Azure/bicep/issues/13427
    [TestMethod]
    public void Test_Issue13427()
    {
        var result = CompilationHelper.Compile("""
            @export()
            type naming = {
              @description('Override the abbreviation of this resource with this parameter')
              abbreviation: string?
              @description('The resource environment (for example: dev, tst, acc, prd)')
              environment: string?
              @description('The resource location (for example: weu, we, westeurope)')
              location: string?
              @description('The name of the customer')
              customer: string?
              @description('The delimiter between resources (default: -)')
              delimiter: string?
              @description('The order of the array defines the order of elements in the naming scheme')
              nameFormat: ('abbreviation' | 'function' | 'environment' | 'location' | 'customer' | 'param1' | 'param2' | 'param3')[]?
              @description('Extra parameter self defined')
              param1: string?
              @description('Extra parameter self defined')
              param2: string?
              @description('Extra parameter self defined')
              param3: string?
              @description('Full name of the resource overwrites the combinated name')
              overrideName: string?
              @description('Function of the resource [can be app, db, security,...]')
              function: string
              @description('Suffix for the resource, if empty non will be appended, otherwise will be added to the end [can be index, ...]')
              suffix: string?
            }

            param defaultNaming naming

            param resourceNaming naming

            param test naming = union(defaultNaming, resourceNaming)
            """);

        result.ExcludingLinterDiagnostics().Should().NotHaveAnyDiagnostics();
    }

    [TestMethod]
    public void Test_Issue13462()
    {
        var result = CompilationHelper.Compile(
            ("main.bicep", """
                import { bar } from 'main-depend.json'

                param parameter bar
                """),
            ("main-depend.json", """
                {
                  "$schema": "https://schema.management.azure.com/schemas/2019-04-01/deploymentTemplate.json#",
                  "languageVersion": "2.0",
                  "contentVersion": "1.0.0.0",
                  "definitions": {
                    "bar": {
                      "type": "object",
                      "properties": {
                        "foo": {
                          "type": "string",
                          "allowedValues": [
                            "foo"
                          ]
                        }
                      },
                      "metadata": {
                        "__bicep_export!": true
                      }
                    }
                  },
                  "resources": {}
                }
                """));

        result.ExcludingLinterDiagnostics().Should().NotHaveAnyDiagnostics();
    }

    // https://github.com/Azure/bicep/issues/13534
    [TestMethod]
    public void Test_Issue13534()
    {
        var result = CompilationHelper.Compile("""
            var username = ''
            var password = ''
            var fileshareConnection = {
              name: ''
              authType: ''
              rootfolder: ''
              odgw: {
                name: ''
                resourceGroup: ''
              }
            }

            var general = {
              location: ''
            }

            resource resFileshareConnection 'Microsoft.Web/connections@2016-06-01' = {
              name: fileshareConnection.name
              location: general.location
              kind: 'V2'
              properties: {
                displayName: fileshareConnection.name
                customParameterValues: {}
                parameterValues: {
                  rootfolder: fileshareConnection.rootfolder
                  authType: fileshareConnection.authType
                  gateway: {
                    name: fileshareConnection.odgw.name
                    id: resourceId(fileshareConnection.odgw.resourceGroup, 'Microsoft.Web/connectionGateways', fileshareConnection.odgw.name)
                    type: 'Microsoft.Web/connectionGateways'
                  }
                  username: username
                  password: password
                }
                api: {
                  id: subscriptionResourceId('Microsoft.Web/locations/managedApis', general.location, 'filesystem')
                }
              }
            }
            """);

        result.ExcludingLinterDiagnostics().Should().HaveDiagnostics(new[]
        {
             ("BCP187", DiagnosticLevel.Warning, """The property "kind" does not exist in the resource or type definition, although it might still be valid. If this is a resource type definition inaccuracy, report it using https://aka.ms/bicep-type-issues."""),
             ("BCP036", DiagnosticLevel.Warning, """The property "gateway" expected a value of type "string" but the provided value is of type "object"."""),
        });
    }

    // https://github.com/Azure/bicep/issues/13556
    [TestMethod]
    public void Distinction_between_empty_and_untyped_objects_should_survive_compilation_to_JSON()
    {
        var originalTypesTemplate = """
            @export()
            type emptyObject = {}

            @export()
            type untypedObject = object
            """;

        var compiledTypesTemplate = CompilationHelper.Compile(originalTypesTemplate).Template;
        compiledTypesTemplate.Should().NotBeNull();

        var result = CompilationHelper.Compile(
            ("types.bicep", originalTypesTemplate),
            ("types.json", compiledTypesTemplate!.ToString()),
            ("main.bicep", """
                import * as fromBicep from 'types.bicep'
                import * as fromJson from 'types.json'

                param a fromBicep.emptyObject = {fizz: 'buzz'}
                param b fromBicep.untypedObject = {foo: 'bar'}
                param c fromJson.emptyObject = {snap: 'crackle'}
                param d fromJson.untypedObject = {wishy: 'washy'}
                """));

        result.ExcludingLinterDiagnostics().Should().HaveDiagnostics(new[]
        {
             ("BCP037", DiagnosticLevel.Warning, """The property "fizz" is not allowed on objects of type "{ }". No other properties are allowed."""),
             ("BCP037", DiagnosticLevel.Warning, """The property "snap" is not allowed on objects of type "{ }". No other properties are allowed."""),
        });
    }

    // https://github.com/Azure/bicep/issues/13656
    [TestMethod]
    public void Type_validation_should_work_for_udfs_with_udts()
    {
        var result = CompilationHelper.Compile("""
func foo(bar { baz: string }) string => ''

var test = foo({ asdf: 'test' })
""");

        result.ExcludingLinterDiagnostics().Should().HaveDiagnostics([
          ("BCP035", DiagnosticLevel.Error, "The specified \"object\" declaration is missing the following required properties: \"baz\"."),
        ]);
    }

    // https://github.com/Azure/bicep/issues/13663
    [TestMethod]
    public void Test_Issue13663()
    {
        var moduleResult = CompilationHelper.Compile("""
type moduleTags = {
  *: string
}

@export()
func genModuleTags(moduleName string) moduleTags => {
  '${contains(moduleName, 'name') ? 'name' : 'noName '} name': moduleName
}
""");

        var result = CompilationHelper.Compile(
            ("main.bicep", """
import * as sharedTypes from 'compiled.json'

var moduleTags = sharedTypes.genModuleTags('name')

output moduleTags object = moduleTags
"""),
            ("compiled.json", moduleResult.Template!.ToString()));

        var evaluated = TemplateEvaluator.Evaluate(result.Template).ToJToken();

        evaluated.Should().HaveValueAtPath("$.outputs['moduleTags'].value", new JObject
        {
            ["name name"] = "name",
        });
    }

    [TestMethod]
    public void Test_Issue14059_repro1()
    {
        // https://github.com/Azure/bicep/issues/14059
        var result = CompilationHelper.Compile("""
param foo string
param index int

var test = [
  { foo: foo }
  { }
][index]

output val string? = test.foo
""");

        result.Should().NotHaveAnyDiagnostics();
    }

    [TestMethod]
    public void Test_Issue14059_repro2()
    {
        // https://github.com/Azure/bicep/issues/14059
        var result = CompilationHelper.Compile("""
var items = [
  { obj: 1 }
  { obj: 2 }
  { obj: 3 }
  { obj: 4 }
  { obj: 5, x: 5 }
]
var s = sort(
  filter(
    map(items, x => x.obj < 2 ? { order: 1, value: x } : x.obj > 4 ? { order: 2, value: x } : {}),
    x => !(empty(x))
  ),
  (arg1, arg2) => (arg1.order ?? 0) < (arg2.order ?? 0)
)
""");

        result.ExcludingLinterDiagnostics().Should().NotHaveAnyDiagnostics();
    }

    [TestMethod]
    public void Test_Issue14059_repro3()
    {
        // https://github.com/Azure/bicep/issues/14059
        var result = CompilationHelper.Compile("""
param isProd bool
param location string

var appConfigValues = [
  {
    Key: 'KEY1'
    Value: isProd ? 'URL1' : 'URL2'
  }
  {
    Key: 'InvoicingImports:AzureBlobStorageImport:ContainerName'
    Value: 'ikros'
  }
  isProd ? {
    Key: 'ServiceDiscovery:FunctionApps:OpenApi:Url'
    Value: 'https://kros-esw-prod-openapi-azfun.azurewebsites.net'
  } : {}
]

resource appConfiguration 'Microsoft.AppConfiguration/configurationStores@2022-05-01' = {
  name: 'settings-config'
  location: location
  sku: {
    name: 'standard'
  }
  properties: {
    softDeleteRetentionInDays: 7
  }
}

resource addAppConfigValues 'Microsoft.AppConfiguration/configurationStores/keyValues@2022-05-01' = [for i in range(0, length(appConfigValues)) : {
  name: !empty(appConfigValues[i]) ? '${appConfigValues[i].Key}' : 'notExisting'
  parent: appConfiguration
  properties: {
    value: appConfigValues[i].Value
  }
}]
""");

        result.ExcludingLinterDiagnostics().Should().NotHaveAnyDiagnostics();
    }


    [TestMethod]
    public void Test_Issue12800()
    {
        // https://github.com/Azure/bicep/issues/12800
        var result = CompilationHelper.Compile("""
var fixed = union(
  {},
  // Comment
  {}
  // Comment
)
""");
        result.ExcludingLinterDiagnostics().Should().NotHaveAnyDiagnostics();
    }

    [TestMethod]
    public void Test_Issue12800_2()
    {
        // https://github.com/Azure/bicep/issues/12800
        var result = CompilationHelper.Compile("""
var fixed = union(
  {},
  /*
  * Multi-line comment
  */
  {}
  /*
  * Multi-line comment
  */
)
""");
        result.ExcludingLinterDiagnostics().Should().NotHaveAnyDiagnostics();
    }

    [TestMethod]
    public void Test_Issue12800_3()
    {
        // https://github.com/Azure/bicep/issues/12800
        var result = CompilationHelper.Compile("""
var fixed = union(
  {},
  // Comment
  {}
  // Comment
  {}
)
""");
        result.ExcludingLinterDiagnostics().Should().HaveDiagnostics(new[]
        {
             ("BCP237", DiagnosticLevel.Error, """Expected a comma character at this location."""),
        });
    }

    [TestMethod]
    // https://github.com/azure/bicep/issues/14839
    public void Test_Issue14839()
    {
        var result = CompilationHelper.Compile(@"
var items = [
  { bar: 'abc' }
  { bar: 'def' }
]

output foo string[] = [for item in items: item.foo]
");

        result.ExcludingLinterDiagnostics().Should().HaveDiagnostics([
            ("BCP053", DiagnosticLevel.Error, """The type "object | object" does not contain property "foo". Available properties include "bar"."""),
        ]);
    }

    [TestMethod]
    // https://github.com/azure/bicep/issues/14839
    public void Test_Issue14839_2()
    {
        var result = CompilationHelper.Compile(@"
param firstItem object

var items = [
  firstItem
  { bar: 'def' }
]

output foo string[] = [for item in items: item.foo]
");

        result.ExcludingLinterDiagnostics().Should().HaveDiagnostics([
            ("BCP187", DiagnosticLevel.Warning, """The property "foo" does not exist in the resource or type definition, although it might still be valid. If this is a resource type definition inaccuracy, report it using https://aka.ms/bicep-type-issues."""),
        ]);
    }

    [TestMethod]
    // https://github.com/azure/bicep/issues/14839
    public void Test_Issue14839_3()
    {
        var result = CompilationHelper.Compile("""
            param firstItem object

            var items = [
              firstItem
              { bar: 'def' }
            ]

            output foo string[] = [for item in items: item.?foo]
            """);

        result.ExcludingLinterDiagnostics().Should().HaveDiagnostics(new[]
        {
            ("BCP187", DiagnosticLevel.Info, "The property \"foo\" does not exist in the resource or type definition, although it might still be valid. If this is a resource type definition inaccuracy, report it using https://aka.ms/bicep-type-issues."),
        });
    }

    [TestMethod]
    public void Recursive_types_generate_diagnostics_where_referenced()
    {
        // https://github.com/Azure/bicep/issues/14867
        var result = CompilationHelper.Compile("""
type invalidRecursiveObjectType = {
  level1: {
    level2: {
      level3: {
        level4: {
          level5: invalidRecursiveObjectType
        }
      }
    }
  }
}

param p invalidRecursiveObjectType = {}
""");

        result.ExcludingLinterDiagnostics().Should().HaveDiagnostics([
            ("BCP298", DiagnosticLevel.Error, """This type definition includes itself as required component, which creates a constraint that cannot be fulfilled."""),
            ("BCP062", DiagnosticLevel.Error, """The referenced declaration with name "invalidRecursiveObjectType" is not valid."""),
        ]);
    }

    [DataTestMethod]
    [DataRow(true)]
    [DataRow(false)]
    // https://github.com/azure/bicep/issues/13596
    public void Test_Issue13596(bool enableSymbolicNameCodegen)
    {
        var result = CompilationHelper.Compile(
            new ServiceBuilder().WithFeatureOverrides(new(SymbolicNameCodegenEnabled: enableSymbolicNameCodegen)),
            ("main.bicep", """
                module mod 'empty.bicep' = {
                  name: 'mod'
                }

                resource sa 'Microsoft.Storage/storageAccounts@2023-05-01' existing = {
                  name: 'account'
                  dependsOn: [
                    mod
                  ]
                }

                resource secret 'Microsoft.KeyVault/vaults/secrets@2023-07-01' = {
                  name: 'vault/secret'
                  properties: {
                    value: sa.listKeys().keys[0].value
                  }
                }
                """),
            ("empty.bicep", string.Empty));

        result.ExcludingLinterDiagnostics().Should().NotHaveAnyDiagnostics();
        result.Template.Should().NotBeNull();

        if (enableSymbolicNameCodegen)
        {
            result.Template.Should().HaveJsonAtPath("$.resources.secret.dependsOn", """["mod"]""");
        }
        else
        {
            result.Template.Should().HaveJsonAtPath("$.resources[?(@.name=='vault/secret')].dependsOn", """["[resourceId('Microsoft.Resources/deployments', 'mod')]"]""");
        }
    }

    [TestMethod]
    // https://github.com/azure/bicep/issues/15517
    public void Test_Issue15517()
    {
        var result = CompilationHelper.Compile("""
            param condition bool

            resource sa 'Microsoft.Storage/storageAccounts@2023-05-01' existing = {
              name: 'account'
              scope: condition ? resourceGroup('a') : resourceGroup('b')
            }
            """);

        result.ExcludingLinterDiagnostics().Should().NotHaveAnyDiagnostics();
    }

    [TestMethod]
    public async Task Test_Issue15513()
    {
        var fileSystem = FileHelper.CreateMockFileSystemForEmbeddedFiles(
           typeof(ExtensionRegistryTests).Assembly,
           "Files/ExtensionRegistryTests/microsoftgraph");

        var registry = "example.azurecr.io";
        var repository = "microsoftgraph/v1";

        var services = ExtensionTestHelper.GetServiceBuilder(fileSystem, registry, repository, new(ExtensibilityEnabled: true));

        await RegistryHelper.PublishExtensionToRegistryAsync(services.Build(), "/index.json", $"br:{registry}/{repository}:1.2.3");

        var result = await CompilationHelper.RestoreAndCompile(
            services,
            """
            #disable-next-line BCP407
            extension 'br:example.azurecr.io/microsoftgraph/v1:1.2.3'

            param entraGroup object = {
              name: 'ExampleGroup2'
              type: 'Security'
              members: [
                {
                  name: '{application name}'
                  type: 'Application'
                }
              ]
              owners: [
                {
                  name: '{user identity name}'
                  resourceGroup: '{resource group name}'
                  type: 'UserAssignedManagedIdentity'
                }
              ]
            }

            var defaultMember = {
              subscriptionId: subscription().subscriptionId
              resourceGroup: ''
              name: ''
              appId: ''
            }

            resource memberManagedIdentities 'Microsoft.ManagedIdentity/userAssignedIdentities@2023-07-31-preview' existing = [
              for (member, i) in entraGroup.members: if (member.type =~ 'UserAssignedManagedIdentity') {
                //https://github.com/Azure/bicep/issues/13937
                name: empty(union(defaultMember, member).name) ? 'dummy${i}' : member.name
                scope: resourceGroup(union(defaultMember, member).subscriptionId, union(defaultMember, member).resourceGroup)
              }
            ]

            resource memberApplications 'Microsoft.Graph/applications@v1.0' existing = [
              for (member, i) in entraGroup.members: if (member.type =~ 'Application') {
                //https://github.com/Azure/bicep/issues/13937
                uniqueName: empty(union(defaultMember, member).name) ? 'dummy${i}' : member.name
              }
            ]

            resource memberServicePrincipals 'Microsoft.Graph/servicePrincipals@v1.0' existing = [
              for (member, i) in entraGroup.members: if (member.type =~ 'Application') {
                appId: memberApplications[i].appId
              }
            ]

            resource memberServicePrincipalsStandalone 'Microsoft.Graph/servicePrincipals@v1.0' existing = [
              for (member, i) in entraGroup.members: if (member.type =~ 'ServicePrincipal') {
                //https://github.com/Azure/bicep/issues/13937
                appId: empty(union(defaultMember, member).appId) ? 'dummy${i}' : member.appId
              }
            ]

            resource memberGroups 'Microsoft.Graph/groups@v1.0' existing = [
              for (member, i) in entraGroup.members: if (member.type =~ 'Group') {
                //https://github.com/Azure/bicep/issues/13937
                uniqueName: empty(union(defaultMember, member).name) ? 'dummy${i}' : member.name
              }
            ]

            resource ownerManagedIdentities 'Microsoft.ManagedIdentity/userAssignedIdentities@2023-07-31-preview' existing = [
              for (owner, i) in entraGroup.owners: if (owner.type =~ 'UserAssignedManagedIdentity') {
                //https://github.com/Azure/bicep/issues/13937
                name: empty(union(defaultMember, owner).name) ? 'dummy${i}' : owner.name
                scope: resourceGroup(union(defaultMember, owner).subscriptionId, union(defaultMember, owner).resourceGroup)
              }
            ]

            resource ownerApplications 'Microsoft.Graph/applications@v1.0' existing = [
              for (owner, i) in entraGroup.owners: if (owner.type =~ 'Application') {
                //https://github.com/Azure/bicep/issues/13937
                uniqueName: empty(union(defaultMember, owner).name) ? 'dummy${i}' : owner.name
              }
            ]

            resource ownerServicePrincipals 'Microsoft.Graph/servicePrincipals@v1.0' existing = [
              for (owner, i) in entraGroup.owners: if (owner.type =~ 'Application') {
                appId: ownerApplications[i].appId
              }
            ]

            resource ownerServicePrincipalsStandalone 'Microsoft.Graph/servicePrincipals@v1.0' existing = [
              for (owner, i) in entraGroup.owners: if (owner.type =~ 'ServicePrincipal') {
                //https://github.com/Azure/bicep/issues/13937
                appId: empty(union(defaultMember, owner).appId) ? 'dummy${i}' : owner.appId
              }
            ]

            resource entraGroupRes 'Microsoft.Graph/groups@v1.0' = {
              uniqueName: entraGroup.name
              displayName: entraGroup.name
              mailEnabled: false
              mailNickname: entraGroup.name
              securityEnabled: true
              members: [
                for (member, i) in entraGroup.members: member.type =~ 'UserAssignedManagedIdentity'
                  ? memberManagedIdentities[i].properties.principalId
                  : member.type =~ 'Application'
                      ? memberServicePrincipals[i].id
                      : member.type =~ 'ServicePrincipal'
                          ? memberServicePrincipalsStandalone[i].id
                          : member.type =~ 'Group' ? memberGroups[i].id : member.type =~ 'PrincipalId' ? member.principalId : ''
              ]
              owners: [
                for (owner, i) in entraGroup.owners: owner.type =~ 'UserAssignedManagedIdentity'
                  ? ownerManagedIdentities[i].properties.principalId
                  : owner.type =~ 'Application'
                      ? ownerServicePrincipals[i].id
                      : owner.type =~ 'ServicePrincipal' ? ownerServicePrincipalsStandalone[i].id : owner.type =~ 'PrincipalId' ? owner.principalId : ''
              ]
            }
            """);

        result.Should().NotHaveAnyDiagnostics();
        result.Template.Should().NotBeNull();
        result.Template.Should().HaveJsonAtPath("$.resources.entraGroupRes.dependsOn", """
            [
              "memberGroups",
              "memberManagedIdentities",
              "memberServicePrincipals",
              "memberServicePrincipalsStandalone",
              "ownerManagedIdentities",
              "ownerServicePrincipals",
              "ownerServicePrincipalsStandalone"
            ]
            """);
    }

    [TestMethod]
    public void Test_Issue15686()
    {
        var result = CompilationHelper.Compile("""
            param eventSubscriptionName string
            param eventTypes string[]
            param eventGridTopicName string
            param backendAppId string
            param functionAppName string
            param functionName string

            resource functionApp 'Microsoft.Web/sites@2023-01-01' existing = {
              name: functionAppName
            }

            resource eventGridTopic 'Microsoft.EventGrid/topics@2022-06-15' existing = {
              name: eventGridTopicName
            }

            resource eventSubscription 'Microsoft.EventGrid/eventSubscriptions@2022-06-15' = {
              name: eventSubscriptionName
              scope: eventGridTopic
              properties: {
                eventDeliverySchema: 'EventGridSchema'
                filter: {
                  enableAdvancedFilteringOnArrays: true
                  includedEventTypes: eventTypes
                }
                destination: {
                  endpointType: 'WebHook'
                  properties: {
                    maxEventsPerBatch: 1
                    azureActiveDirectoryApplicationIdOrUri: backendAppId
                    azureActiveDirectoryTenantId: subscription().tenantId
                    endpointUrl: 'https://${functionApp.properties.defaultHostName}/runtime/webhooks/EventGrid?functionName=${functionName}&code=${listkeys('${functionApp.id}/host/default', '2016-08-01').systemkeys.eventgrid_extension}'
                  }
                }
                retryPolicy: {
                  eventTimeToLiveInMinutes: 65
                }
              }
            }
            """);

        result.ExcludingLinterDiagnostics().Should().NotHaveAnyDiagnostics();
        result.Template.Should().NotBeNull();
        result.Template.Should().HaveJsonAtPath("$.resources.eventSubscription.dependsOn", """
            [
              "functionApp"
            ]
            """);
    }

    [TestMethod]
    public void Test_Issue15898()
    {
        var result = CompilationHelper.Compile(
            ("main.bicep", """
                import {someType} from 'nameClash.bicep'
                """),
            ("nameClash.bicep", """
                @export()
                type someType = {}

                output someType someType = {}
                """));

        result.ExcludingLinterDiagnostics().Should().NotHaveAnyDiagnostics();
    }

    [TestMethod]
    public void Nested_copy_resources_should_be_assigned_a_fully_qualified_copy_loop_name()
    {
        var result = CompilationHelper.Compile("""
            param location string = resourceGroup().location
            param _resourceName string
            param serviceAccountsApp1 string[]
            param serviceAccountsApp2 string[]
            param _aksOidcIssuerProfileURL string
            param configAks { namespace: string }

            resource aksWorkloadIdentityApp1 'Microsoft.ManagedIdentity/userAssignedIdentities@2023-01-31' = {
              name: '${_resourceName}-id-app1'
              location: location

              @batchSize(1)
              resource federation 'federatedIdentityCredentials' = [for item in serviceAccountsApp1: {
                name: 'federated-credentials-${item}'
                properties: {
                  audiences: [ 'api://AzureADTokenExchange' ]
                  issuer: _aksOidcIssuerProfileURL
                  subject: 'system:serviceaccount:${configAks.namespace}:${item}'
                }
              }]
            }

            resource aksWorkloadIdentityApp2 'Microsoft.ManagedIdentity/userAssignedIdentities@2023-01-31' = {
              name: '${_resourceName}-id-app2'
              location: location

              @batchSize(1)
              resource federation 'federatedIdentityCredentials' = [for item in serviceAccountsApp2: {
                name: 'federated-credentials-${item}'
                properties: {
                  audiences: [ 'api://AzureADTokenExchange' ]
                  issuer: _aksOidcIssuerProfileURL
                  subject: 'system:serviceaccount:${configAks.namespace}:${item}'
                }
              }]
            }
            """);

        result.ExcludingLinterDiagnostics().Should().NotHaveAnyDiagnostics();
        result.Template.Should().NotBeNull();
        result.Template.Should().HaveValueAtPath("$.resources.aksWorkloadIdentityApp1::federation.copy.name", "aksWorkloadIdentityApp1::federation");
        result.Template.Should().HaveValueAtPath("$.resources.aksWorkloadIdentityApp2::federation.copy.name", "aksWorkloadIdentityApp2::federation");
    }

    [TestMethod]
    // https://github.com/Azure/bicep/issues/15402
    public void Test_Issue15402()
    {
        var result = CompilationHelper.Compile(
"""
param vNetAddress string = '192.168.1.0/24'
param subnetPrefixLength int = 29

resource vNet 'Microsoft.Network/virtualNetworks@2023-04-01' = {
  name: 'myVNet'
  location: 'westus'
  properties: {
    addressSpace: {
      addressPrefixes: [
        vNetAddress
      ]
    }
    subnets: [
      {
        name: 'mySubnet'
        properties: {
          addressPrefix: cidrSubnet(vNetAddress, subnetPrefixLength, 0)
        }
      }
    ]
  }
}

var subnetId = vNet::subnets[0].id
""");

        result.ExcludingLinterDiagnostics().Should().HaveDiagnostics([
            ("BCP159", DiagnosticLevel.Error, "The resource \"vNet\" does not contain a nested resource named \"subnets\"."),
        ]);
    }

    [TestMethod]
    public void Test_Issue14838()
    {
        var result = CompilationHelper.Compile("""
            var data = [
              {
                name: 'foo'
                parallelism: 2
              }
              {
                name: 'bar'
                parallelism: 0
              }
              {
                name: 'baz'
                parallelism: 0
              }
            ]

            var size = 4
            var parallelisms = map(data, org => org.parallelism)
            var allocated = reduce(parallelisms, 0, (sum, parallelism) => sum + parallelism)
            var count = reduce(parallelisms, 0, (sum, parallelism) => parallelism == 0 ? sum + 1 : sum)

            output remaining int = (size - allocated) / count
            output extra int = (size - allocated) % count
            """);

        result.ExcludingLinterDiagnostics().Should().NotHaveAnyDiagnostics();
    }

    // https://www.github.com/Azure/bicep/issues/14067
    [TestMethod]
    public void Fail_function_should_be_usable_anywhere_the_expression_will_be_evaluated_at_runtime()
    {
        var result = CompilationHelper.Compile("""
            var foo = fail('foo')
            param required string = fail('should have supplied one')

            resource sa 'Microsoft.Storage/storageAccounts@2023-05-01' existing = if (fail('should be allowed here')) {
              name: fail('should be allowed here, too')
            }

            output boolOutput bool = required == 'bar' && fail('this, too, should be fine')
            output stringOutput string = required == 'bar' ? 'boo' : fail('ternary should have assigned type of \'boo\'')
            """);

        result.ExcludingLinterDiagnostics().Should().NotHaveAnyDiagnostics();
    }

    // https://www.github.com/Azure/bicep/issues/14067
    [TestMethod]
    public void Fail_function_should_not_be_usable_anywhere_the_expression_will_be_evaluated_at_compile_time()
    {
        var result = CompilationHelper.Compile("""
            resource sa 'Microsoft.Storage/storageAccounts@2023-05-01' existing = {
              name: 'acct'
              dependsOn: [
                fail('should not be allowed here')
              ]
            }
            """);

        result.ExcludingLinterDiagnostics().Should().HaveDiagnostics(new[]
        {
            ("BCP034", DiagnosticLevel.Error, "The enclosing array expected an item of type \"module[] | (resource | module) | resource[]\", but the provided item was of type \"never\"."),
        });
    }

    [TestMethod]
    public void Test_Issue16112()
    {
        var result = CompilationHelper.Compile("""
            @description('A description of this resource is required to document the purpose for which it was created.')
            param descriptionParam string

            var description = 'foo'
            """);

        result.ExcludingLinterDiagnostics().Should().HaveDiagnostics(new[]
        {
            ("BCP265", DiagnosticLevel.Error, "The name \"description\" is not a function. Did you mean \"sys.description\"?"),
        });
    }

    [TestMethod]
    public void Test_Issue16219()
    {
        // https://www.github.com/Azure/bicep/issues/16219
        var result = CompilationHelper.Compile("""
            @description('Required. The name of the Public IP Address.')
            param name string

            resource publicIpAddress 'Microsoft.Network/publicIPAddresses@2023-09-01' = {
              name: name
              location: resourceGroup().location
              sku: {
                name: 'Basic'
                tier: 'Regional'
              }
              properties: {
                publicIPAddressVersion: 'IPv4'
                publicIPAllocationMethod: 'Static'
                idleTimeoutInMinutes: 4
                ipTags: []
              }
            }

            @description('The public IP address of the public IP address resource.')
            output ipAddress string = contains(publicIpAddress.properties, 'ipAddress') ? publicIpAddress.properties.ipAddress : ''
            """);

        result.ExcludingDiagnostics("use-safe-access").Should().NotHaveAnyDiagnostics();
    }

    [TestMethod]
    public void Test_Issue16230()
    {
        var result = CompilationHelper.Compile("""
            resource identity 'Microsoft.ManagedIdentity/userAssignedIdentities@2023-01-31' existing = {
              name: 'foo'

              resource federation 'federatedIdentityCredentials' = [for i in range(0, 10): {
                name: 'fed_${i}'
              }]
            }

            resource otherIdentity 'Microsoft.ManagedIdentity/userAssignedIdentities@2023-01-31' = {
              name: 'bar'
              location: resourceGroup().location
              dependsOn: [
                identity::federation
              ]
            }
            """);

        result.Should().NotHaveAnyCompilationBlockingDiagnostics();
        result.Template.Should().NotBeNull();
        result.Template.Should().HaveJsonAtPath("$.resources[?(@.name == 'bar')].dependsOn", "[\"identity::federation\"]");
    }

<<<<<<< HEAD
    [TestMethod]
    public void Refinements_are_not_enforced_on_hierarchical_resource_names()
    {
        var result = CompilationHelper.Compile("""
            resource keyVaultSecret 'Microsoft.KeyVault/vaults/secrets@2019-09-01' = {
              name: 'keyVaultName/name'
              properties: {
                value: 'value'
              }
            }
            """);

        result.Should().NotHaveAnyDiagnostics();
=======
    // https://github.com/azure/bicep/issues/1410
    [TestMethod]
    public void Mutually_exclusive_but_duplicative_resources_are_permitted()
    {
        var result = CompilationHelper.Compile("""
            param createMode 'GeoRestore' | 'Replica' = 'GeoRestore'

            resource postgres 'microsoft.dbforpostgresql/servers@2017-12-01' = if (createMode == 'GeoRestore') {
              name: 'foo'
              location: 'eastus'
              properties: {
                createMode: 'GeoRestore'
                sourceServerId: '<ID>'

              }
            }

            resource postgres2 'microsoft.dbforpostgresql/servers@2017-12-01' = if (createMode == 'Replica') {
              name: 'foo'
              location: 'eastus'
              properties: {
                createMode: 'Replica'
                sourceServerId: '<ID>'
              }
            }
            """);

        result.ExcludingLinterDiagnostics().Should().NotHaveAnyDiagnostics();
    }

    // https://github.com/azure/bicep/issues/1410
    [TestMethod]
    public void Resources_with_the_same_name_but_different_types_are_permitted()
    {
        var result = CompilationHelper.Compile("""
            resource postgres 'microsoft.dbforpostgresql/servers@2017-12-01' = {
              name: 'foo'
              location: 'eastus'
              properties: {
                createMode: 'GeoRestore'
                sourceServerId: '<ID>'

              }
            }

            resource postgres2 'microsoft.dbforpostgresql/flexibleServers@2021-06-01' = {
              name: 'foo'
              location: 'eastus'
              properties: {
                createMode: 'Replica'
                sourceServerResourceId: '<ID>'
              }
            }
            """);

        result.ExcludingLinterDiagnostics().Should().NotHaveAnyDiagnostics();
    }

    // https://github.com/azure/bicep/issues/1410
    [TestMethod]
    public void Resources_with_the_same_name_but_different_scopes_are_permitted()
    {
        var result = CompilationHelper.Compile("""
            resource postgres 'microsoft.dbforpostgresql/servers@2017-12-01' existing = {
              name: 'foo'
              scope: resourceGroup('otherRg')
            }

            resource postgres2 'microsoft.dbforpostgresql/servers@2017-12-01' = {
              name: 'foo'
              location: 'eastus'
              properties: {
                createMode: 'Replica'
                sourceServerId: '<ID>'
              }
            }
            """);

        result.ExcludingLinterDiagnostics().Should().NotHaveAnyDiagnostics();
    }

    // https://github.com/azure/bicep/issues/1410
    [TestMethod]
    public void Modules_with_the_same_name_are_not_permitted()
    {
        var result = CompilationHelper.Compile(
            ("main.bicep", """
                module foo1 'empty.bicep' = {
                  name: 'foo'
                }

                module foo2 'empty.bicep' = {
                  name: 'foo'
                }
                """),
            ("empty.bicep", string.Empty));

        result.ExcludingLinterDiagnostics().Should().HaveDiagnostics(new[]
        {
            ("BCP122", DiagnosticLevel.Error, "Modules: \"foo1\", \"foo2\" are defined with this same name and this same scope in a file. Rename them or split into different modules."),
            ("BCP122", DiagnosticLevel.Error, "Modules: \"foo1\", \"foo2\" are defined with this same name and this same scope in a file. Rename them or split into different modules."),
        });
    }

    // https://github.com/azure/bicep/issues/1410
    [TestMethod]
    public void Mutually_exclusive_but_duplicative_modules_are_permitted()
    {
        var result = CompilationHelper.Compile(
            ("main.bicep", """
                param condition bool

                module foo1 'empty.bicep' = if (condition) {
                  name: 'foo'
                }

                module foo2 'empty.bicep' = if (!condition) {
                  name: 'foo'
                }
                """),
            ("empty.bicep", string.Empty));
    }

    // https://github.com/azure/bicep/issues/1410
    [TestMethod]
    public void Modules_with_the_same_name_but_different_scopes_are_permitted()
    {
        var result = CompilationHelper.Compile(
            ("main.bicep", """
                module foo1 'empty.bicep' = {
                  name: 'foo'
                }

                module foo2 'empty.bicep' = {
                  name: 'foo'
                  scope: resourceGroup('otherRg')
                }
                """),
            ("empty.bicep", string.Empty));

        result.ExcludingLinterDiagnostics().Should().NotHaveAnyDiagnostics();
>>>>>>> 3d03ba01
    }
}<|MERGE_RESOLUTION|>--- conflicted
+++ resolved
@@ -6823,21 +6823,6 @@
         result.Template.Should().HaveJsonAtPath("$.resources[?(@.name == 'bar')].dependsOn", "[\"identity::federation\"]");
     }
 
-<<<<<<< HEAD
-    [TestMethod]
-    public void Refinements_are_not_enforced_on_hierarchical_resource_names()
-    {
-        var result = CompilationHelper.Compile("""
-            resource keyVaultSecret 'Microsoft.KeyVault/vaults/secrets@2019-09-01' = {
-              name: 'keyVaultName/name'
-              properties: {
-                value: 'value'
-              }
-            }
-            """);
-
-        result.Should().NotHaveAnyDiagnostics();
-=======
     // https://github.com/azure/bicep/issues/1410
     [TestMethod]
     public void Mutually_exclusive_but_duplicative_resources_are_permitted()
@@ -6979,6 +6964,20 @@
             ("empty.bicep", string.Empty));
 
         result.ExcludingLinterDiagnostics().Should().NotHaveAnyDiagnostics();
->>>>>>> 3d03ba01
+    }
+
+    [TestMethod]
+    public void Refinements_are_not_enforced_on_hierarchical_resource_names()
+    {
+        var result = CompilationHelper.Compile("""
+            resource keyVaultSecret 'Microsoft.KeyVault/vaults/secrets@2019-09-01' = {
+              name: 'keyVaultName/name'
+              properties: {
+                value: 'value'
+              }
+            }
+            """);
+
+        result.Should().NotHaveAnyDiagnostics();
     }
 }