{
  "version": "1.0.0",
  "private": true,
  "type": "module",
  "devDependencies": {
    "@eslint/eslintrc": "^3.1.0",
    "@eslint/js": "^9.11.1",
    "@ianvs/prettier-plugin-sort-imports": "^4.3.1",
    "@types/cross-spawn": "^6.0.6",
    "@types/eslint__js": "^8.42.3",
    "@types/uuid": "^10.0.0",
    "@vitest/eslint-plugin": "^1.1.6",
    "cross-env": "^7.0.3",
    "cross-spawn": "^7.0.3",
<<<<<<< HEAD
    "eslint": "^9.11.1",
=======
    "eslint": "^9.12.0",
    "eslint-config-prettier": "^9.1.0",
    "eslint-plugin-jest": "^28.8.3",
>>>>>>> d55309fe
    "eslint-plugin-notice": "^1.0.0",
    "prettier": "^3.3.3",
    "rimraf": "^6.0.1",
    "typescript": "~5.5.0",
    "typescript-eslint": "^8.8.0",
    "uuid": "^10.0.0",
    "vitest": "^2.1.2",
    "vscode-jsonrpc": "^8.2.1"
  },
  "scripts": {
    "test": "vitest local/",
    "test:live:prod": "cross-env TEST_ENVIRONMENT=prod vitest live/",
    "test:live:ff": "cross-env TEST_ENVIRONMENT=fairfax vitest live/",
    "lint": "eslint .",
    "lint:fix": "eslint . --fix",
    "format": "prettier --write \"**/*.{js,ts,md}\""
  }
}<|MERGE_RESOLUTION|>--- conflicted
+++ resolved
@@ -3,8 +3,7 @@
   "private": true,
   "type": "module",
   "devDependencies": {
-    "@eslint/eslintrc": "^3.1.0",
-    "@eslint/js": "^9.11.1",
+    "@eslint/js": "^9.12.0",
     "@ianvs/prettier-plugin-sort-imports": "^4.3.1",
     "@types/cross-spawn": "^6.0.6",
     "@types/eslint__js": "^8.42.3",
@@ -12,13 +11,7 @@
     "@vitest/eslint-plugin": "^1.1.6",
     "cross-env": "^7.0.3",
     "cross-spawn": "^7.0.3",
-<<<<<<< HEAD
-    "eslint": "^9.11.1",
-=======
     "eslint": "^9.12.0",
-    "eslint-config-prettier": "^9.1.0",
-    "eslint-plugin-jest": "^28.8.3",
->>>>>>> d55309fe
     "eslint-plugin-notice": "^1.0.0",
     "prettier": "^3.3.3",
     "rimraf": "^6.0.1",
