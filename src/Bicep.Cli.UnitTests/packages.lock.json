--- conflicted
+++ resolved
@@ -71,13 +71,8 @@
       },
       "Azure.Bicep.Types.Az": {
         "type": "Transitive",
-<<<<<<< HEAD
-        "resolved": "0.2.364",
-        "contentHash": "mLWsbOrayk96GvjUYJTm6izMQUwzfsXPM5i9DHf7QNoFr1OoDFt8g2qP6amrGeCVQa/cfbpY0GEzya6dvAF+Rg==",
-=======
         "resolved": "0.2.407",
         "contentHash": "S26oPU7Ekekz9Jo3qFbVOstyAoUopI/XxYaIGb6Gi6gxQps3wnsYrwkogzPoRy58gOklTNDIf8zB8J0TR7goYQ==",
->>>>>>> a60c4ab7
         "dependencies": {
           "Azure.Bicep.Types": "0.3.99"
         }
@@ -101,13 +96,8 @@
       },
       "Azure.Core": {
         "type": "Transitive",
-<<<<<<< HEAD
-        "resolved": "1.26.0",
-        "contentHash": "fKn/sxuceulRDjdzY1ug2WOrDR9PV7IrTHmP5UrWj2G/qOTCg4dSs3IVIynUJ35kYWpowsKJF4sTmh1QtHTajA==",
-=======
         "resolved": "1.28.0",
         "contentHash": "IY6rGo8r8MfcmIxaNGFhIn/5PTz2Eld6Uqmy3bL/NX+2+g7hroo69jcJ9jeRPkuKXZPPreXTr8zt49No11Wbug==",
->>>>>>> a60c4ab7
         "dependencies": {
           "Microsoft.Bcl.AsyncInterfaces": "1.1.1",
           "System.Diagnostics.DiagnosticSource": "4.6.0",
@@ -165,47 +155,27 @@
       },
       "Azure.ResourceManager": {
         "type": "Transitive",
-<<<<<<< HEAD
-        "resolved": "1.3.2",
-        "contentHash": "Vyo1oLRWPjlZm1mYXK+iwbKMRQpGAgaFwiR8iSAfVsngXuFGlgm91U6yJIDU4xqyhve3nG7vrR4G3DXDHXABPQ==",
-        "dependencies": {
-          "Azure.Core": "1.26.0",
-=======
         "resolved": "1.4.0",
         "contentHash": "BaQijHf104MNqXMhZX5RseEwXNyBl4CKwDSqP9/tOyIy9/Ph5M9mL2MKo368VuOfD3PMQXG1GtI9jW1okuI2tg==",
         "dependencies": {
           "Azure.Core": "1.28.0",
->>>>>>> a60c4ab7
           "System.Text.Json": "4.7.2"
         }
       },
       "Azure.ResourceManager.Resources": {
         "type": "Transitive",
-<<<<<<< HEAD
-        "resolved": "1.3.1",
-        "contentHash": "tF7Ybkz3nz17R9G9rJzoS8yr1D00pODaNV0AGdfJU4TWERzw18vY7TLrh9qTn1P1SXuSd0tkYvzrhw8lJS1Ljg==",
-        "dependencies": {
-          "Azure.Core": "1.26.0",
-          "Azure.ResourceManager": "1.3.2",
-=======
         "resolved": "1.4.0",
         "contentHash": "+mlZ+QVpO0Sclk72OROt6hjvcve99bf2NRKVt0GR2VkxV/HyIEGuDCmK5X7QbrQtZoWTOLMLSKZTfAYO9G0SlQ==",
         "dependencies": {
           "Azure.Core": "1.28.0",
           "Azure.ResourceManager": "1.4.0",
->>>>>>> a60c4ab7
           "System.Text.Json": "4.7.2"
         }
       },
       "Json.More.Net": {
         "type": "Transitive",
-<<<<<<< HEAD
         "resolved": "1.7.0",
         "contentHash": "+c+VvrowC36hANAihpa9uIQj4+hLmQza37d/+FCjj5Yea7QFp7l3MH7VFvJpXiEiIxWHSL5tNHXRvQu+svVUvg==",
-=======
-        "resolved": "1.6.0",
-        "contentHash": "bn/agVu1jQ5V0UyMUYD11ZNMkGry5vmfYBGuRPs9SUkcGWTLf6UiVEEeEm8UQiyMQWdJmTEGBRE4DpqPI+4mzQ==",
->>>>>>> a60c4ab7
         "dependencies": {
           "System.Text.Json": "6.0.2"
         }
@@ -220,17 +190,10 @@
       },
       "JsonPath.Net": {
         "type": "Transitive",
-<<<<<<< HEAD
         "resolved": "0.4.0",
         "contentHash": "s8XJRgP0+9pcyM1S0g2MWWaNwUo2qwR5tB7Lv4Ys+9l9QVWz27tXTN8p0EbfOGHlya8fTlsVZoZWrtHdv4lZVQ==",
         "dependencies": {
           "Json.More.Net": "1.7.0"
-=======
-        "resolved": "0.2.1",
-        "contentHash": "jZTc0XzedUWFHlg8GyqPdCfwh87nvGoirOQK677qrh6IxakZ5cgYxdU+4Slo1UpZN9UtfyI2WmsGWFMmvOS5ag==",
-        "dependencies": {
-          "JsonPointer.Net": "2.2.0"
->>>>>>> a60c4ab7
         }
       },
       "JsonPointer.Net": {
@@ -1010,19 +973,11 @@
       },
       "System.IO.Abstractions": {
         "type": "Transitive",
-<<<<<<< HEAD
-        "resolved": "19.2.1",
-        "contentHash": "cLvdtHqSrizAK8+ZdIjEvXvHWvoyhg+7EVPC+c86AeI1TGTPeh6aeY9FTYcoWJ8vba94/WcwptTbyyhMpsRKrg==",
-        "dependencies": {
-          "TestableIO.System.IO.Abstractions": "19.2.1",
-          "TestableIO.System.IO.Abstractions.Wrappers": "19.2.1"
-=======
         "resolved": "19.2.4",
         "contentHash": "C+56GpvZlWAlBQidoGLKetnPJjLNhp2iHXvtxUSPcDveYqVl7OSFiXZe+98xDtc8XMmPwi5ZivHZyKogfbBaJw==",
         "dependencies": {
           "TestableIO.System.IO.Abstractions": "19.2.4",
           "TestableIO.System.IO.Abstractions.Wrappers": "19.2.4"
->>>>>>> a60c4ab7
         }
       },
       "System.IO.Compression": {
@@ -1824,17 +1779,6 @@
       },
       "TestableIO.System.IO.Abstractions": {
         "type": "Transitive",
-<<<<<<< HEAD
-        "resolved": "19.2.1",
-        "contentHash": "VAyvgRAXJcQSQrzhEFqOCHFc6kC8RAI7LueiNh3Sl648bhVk5Mjmb91Hcv7Ru//A/BDY1MTwrQV+SQDtl4fc9Q=="
-      },
-      "TestableIO.System.IO.Abstractions.Wrappers": {
-        "type": "Transitive",
-        "resolved": "19.2.1",
-        "contentHash": "2drGatHnWIIkuwP0x7wWcKWdYTtYdnFaXxVyBCeiyXovQ06QWEiCFnz5q5p5Ym7MYumK5P24WbA0gt+P30mpCA==",
-        "dependencies": {
-          "TestableIO.System.IO.Abstractions": "19.2.1"
-=======
         "resolved": "19.2.4",
         "contentHash": "VS97RgZwZswoBHwCNUurFr6OWa/oSmRWj9bYIe1JLpPo4EB8uX+jLNowNfx34MP3AooPFbnTVXUzM5vNBtVORA=="
       },
@@ -1844,7 +1788,6 @@
         "contentHash": "n4GbToLpyV2YB9UBryMu7Mzdc3dA5CYpYR3D2SuV6CtR8D4PszG5jA4XEXxWzThRFr7RNOfI3+eVUtuXzlwjDg==",
         "dependencies": {
           "TestableIO.System.IO.Abstractions": "19.2.4"
->>>>>>> a60c4ab7
         }
       },
       "WindowsAzure.Storage": {
@@ -1860,36 +1803,22 @@
         "type": "Project",
         "dependencies": {
           "Azure.Bicep.Types": "[0.3.99, )",
-<<<<<<< HEAD
-          "Azure.Bicep.Types.Az": "[0.2.364, )",
-=======
           "Azure.Bicep.Types.Az": "[0.2.407, )",
->>>>>>> a60c4ab7
           "Azure.Bicep.Types.K8s": "[0.1.233, )",
           "Azure.Containers.ContainerRegistry": "[1.1.0-beta.4, )",
           "Azure.Deployments.Core": "[1.0.872, )",
           "Azure.Deployments.Expression": "[1.0.872, )",
           "Azure.Deployments.Templates": "[1.0.872, )",
           "Azure.Identity": "[1.8.2, )",
-<<<<<<< HEAD
-          "Azure.ResourceManager.Resources": "[1.3.1, )",
+          "Azure.ResourceManager.Resources": "[1.4.0, )",
           "JsonPatch.Net": "[2.0.4, )",
           "JsonPath.Net": "[0.4.0, )",
-=======
-          "Azure.ResourceManager.Resources": "[1.4.0, )",
-          "JsonPatch.Net": "[2.0.4, )",
-          "JsonPath.Net": "[0.2.1, )",
->>>>>>> a60c4ab7
           "Microsoft.Extensions.Configuration": "[7.0.0, )",
           "Microsoft.Extensions.Configuration.Binder": "[7.0.3, )",
           "Microsoft.Extensions.Configuration.Json": "[7.0.0, )",
           "Newtonsoft.Json": "[13.0.3, )",
           "System.Collections.Immutable": "[7.0.0, )",
-<<<<<<< HEAD
-          "System.IO.Abstractions": "[19.2.1, )",
-=======
           "System.IO.Abstractions": "[19.2.4, )",
->>>>>>> a60c4ab7
           "System.Text.Json": "[8.0.0-preview.2.23128.3, )"
         }
       },
