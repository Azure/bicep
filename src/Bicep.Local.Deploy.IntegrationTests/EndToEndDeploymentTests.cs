// Copyright (c) Microsoft Corporation.
// Licensed under the MIT License.

using System.IO.Abstractions;
using System.Text;
using Azure.Deployments.Core.Definitions;
using Azure.Deployments.Engine.Host.Azure.ExtensibilityV2.Contract.Models;
using Azure.Deployments.Extensibility.Messages;
using Bicep.Core.Configuration;
using Bicep.Core.Features;
using Bicep.Core.FileSystem;
using Bicep.Core.Registry;
using Bicep.Core.UnitTests;
using Bicep.Core.UnitTests.Assertions;
using Bicep.Core.UnitTests.Features;
using Bicep.Core.UnitTests.Mock;
using Bicep.Core.UnitTests.Utils;
using Bicep.Local.Deploy;
using Bicep.Local.Deploy.Extensibility;
using Bicep.Local.Extension;
using FluentAssertions;
using Microsoft.VisualStudio.TestTools.UnitTesting;
using Microsoft.WindowsAzure.ResourceStack.Common.Json;
using Moq;
using Newtonsoft.Json.Linq;

namespace Bicep.Local.Deploy.IntegrationTests;

[TestClass]
public class EndToEndDeploymentTests : TestBase
{
    [TestMethod]
    public async Task End_to_end_deployment_basic()
    {
        var services = await ProviderTestHelper.GetServiceBuilderWithPublishedProvider(ThirdPartyTypeHelper.GetHttpProviderTypesTgz(), new(ExtensibilityEnabled: true, ProviderRegistry: true, LocalDeployEnabled: true));

        var result = await CompilationHelper.RestoreAndCompileParams(services,
            ("bicepconfig.json", """
{
  "providers": {
    "http": "br:example.azurecr.io/providers/foo:1.2.3"
  },
  "experimentalFeaturesEnabled": {
    "extensibility": true,
    "providerRegistry": true,
    "localDeploy": true
  }
}
"""),
            ("main.bicep", """
extension http

param coords {
  lattitude: string
  longitude: string
}

resource gridpointsReq 'request@v1' = {
  uri: 'https://api.weather.gov/points/${coords.lattitude},${coords.longitude}'
  format: 'raw'
}

var gridpoints = json(gridpointsReq.body).properties

resource forecastReq 'request@v1' = {
  uri: 'https://api.weather.gov/gridpoints/${gridpoints.gridId}/${gridpoints.gridX},${gridpoints.gridY}/forecast'
  format: 'raw'
}

var forecast = json(forecastReq.body).properties

type forecastType = {
  name: string
  temperature: int
}

output forecast forecastType[] = map(forecast.periods, p => {
  name: p.name
  temperature: p.temperature
})
"""),
            ("parameters.bicepparam", """
using 'main.bicep'

param coords = {
  lattitude: '47.6363726'
  longitude: '-122.1357068'
}
"""));

        result.Should().NotHaveAnyDiagnostics();

        var parametersFile = result.Compilation.Emitter.Parameters().Parameters!;
        var templateFile = result.Compilation.Emitter.Parameters().Template!.Template!;

        JToken identifiers = new JObject
                {
                    { "name", "someName" },
                    { "namespace", "someNamespace" }
                };

        var providerMock = StrictMock.Of<LocalExtensibilityExtension>();
        providerMock.Setup(x => x.CreateOrUpdate(It.Is<ResourceRequestBody>(req => req.Properties["uri"]!.ToString() == "https://api.weather.gov/points/47.6363726,-122.1357068"), It.IsAny<CancellationToken>()))
            .Returns<ResourceRequestBody, CancellationToken>((req, _) =>
            {
                req.Properties["body"] = """
{
  "properties": {
    "gridId": "SEW",
    "gridX": "131",
    "gridY": "68"
  }
}
""";
                return Task.FromResult<ResourceResponseBody>(new(null, identifiers, req.Type, "Succeeded", req.Properties));
            });

        providerMock.Setup(x => x.CreateOrUpdate(It.Is<ResourceRequestBody>(req => req.Properties["uri"]!.ToString() == "https://api.weather.gov/gridpoints/SEW/131,68/forecast"), It.IsAny<CancellationToken>()))
            .Returns<ResourceRequestBody, CancellationToken>((req, _) =>
            {
                req.Properties["body"] = """
{
  "properties": {
    "periods": [
      {
        "number": 1,
        "name": "Tonight",
        "temperature": 47
      },
      {
        "number": 2,
        "name": "Wednesday",
        "temperature": 68
      }
    ]
  }
}
""";
                return Task.FromResult<ResourceResponseBody>(new(null, identifiers, req.Type, "Succeeded", req.Properties));
            });

<<<<<<< HEAD
        await using LocalExtensibilityHandler extensibilityHandler = new(BicepTestConstants.ModuleDispatcher, uri => Task.FromResult(providerMock.Object));
        await extensibilityHandler.InitializeExtensions(result.Compilation);
=======
        var dispatcher = BicepTestConstants.CreateModuleDispatcher(services.Build().Construct<IServiceProvider>());
        await using LocalExtensibilityHandler extensibilityHandler = new(dispatcher, uri => Task.FromResult(providerMock.Object));
        await extensibilityHandler.InitializeProviders(result.Compilation);
>>>>>>> 888a9f99

        var localDeployResult = await LocalDeployment.Deploy(extensibilityHandler, templateFile, parametersFile, TestContext.CancellationTokenSource.Token);

        localDeployResult.Deployment.Properties.ProvisioningState.Should().Be(ProvisioningState.Succeeded);
        localDeployResult.Deployment.Properties.Outputs["forecast"].Value.Should().DeepEqual(JToken.Parse("""
[
  {
    "name": "Tonight",
    "temperature": 47
  },
  {
    "name": "Wednesday",
    "temperature": 68
  }
]
"""));
    }
}<|MERGE_RESOLUTION|>--- conflicted
+++ resolved
@@ -139,14 +139,9 @@
                 return Task.FromResult<ResourceResponseBody>(new(null, identifiers, req.Type, "Succeeded", req.Properties));
             });
 
-<<<<<<< HEAD
-        await using LocalExtensibilityHandler extensibilityHandler = new(BicepTestConstants.ModuleDispatcher, uri => Task.FromResult(providerMock.Object));
-        await extensibilityHandler.InitializeExtensions(result.Compilation);
-=======
         var dispatcher = BicepTestConstants.CreateModuleDispatcher(services.Build().Construct<IServiceProvider>());
         await using LocalExtensibilityHandler extensibilityHandler = new(dispatcher, uri => Task.FromResult(providerMock.Object));
-        await extensibilityHandler.InitializeProviders(result.Compilation);
->>>>>>> 888a9f99
+        await extensibilityHandler.InitializeExtensions(result.Compilation);
 
         var localDeployResult = await LocalDeployment.Deploy(extensibilityHandler, templateFile, parametersFile, TestContext.CancellationTokenSource.Token);
 
