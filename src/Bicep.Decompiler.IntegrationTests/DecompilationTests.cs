--- conflicted
+++ resolved
@@ -51,11 +51,7 @@
             var jsonFile = baselineFolder.EntryFile;
 
             var jsonUri = PathHelper.FilePathToFileUrl(jsonFile.OutputFilePath);
-<<<<<<< HEAD
-            var decompiler = new TemplateDecompiler(BicepTestConstants.FeatureProviderFactory, BicepTestConstants.NamespaceProvider, BicepTestConstants.FileResolver, BicepTestConstants.RegistryProvider, BicepTestConstants.ApiVersionProviderFactory);
-=======
-            var decompiler = new TemplateDecompiler(BicepTestConstants.Features, BicepTestConstants.NamespaceProvider, BicepTestConstants.FileResolver, BicepTestConstants.RegistryProvider, BicepTestConstants.LinterAnalyzer);
->>>>>>> 19b3e2cf
+            var decompiler = new TemplateDecompiler(BicepTestConstants.FeatureProviderFactory, BicepTestConstants.NamespaceProvider, BicepTestConstants.FileResolver, BicepTestConstants.RegistryProvider, BicepTestConstants.ApiVersionProviderFactory, BicepTestConstants.LinterAnalyzer);
             var (bicepUri, filesToSave) = decompiler.DecompileFileWithModules(jsonUri, PathHelper.ChangeToBicepExtension(jsonUri));
 
             var result = CompilationHelper.Compile(new(), new InMemoryFileResolver(filesToSave), filesToSave.Keys, bicepUri);
@@ -99,11 +95,7 @@
             Action onDecompile = () =>
             {
                 var fileResolver = ReadResourceFile(resourcePath);
-<<<<<<< HEAD
-                var decompiler = new TemplateDecompiler(BicepTestConstants.FeatureProviderFactory, TestTypeHelper.CreateEmptyProvider(), fileResolver, new DefaultModuleRegistryProvider(fileResolver, BicepTestConstants.ClientFactory, BicepTestConstants.TemplateSpecRepositoryFactory, BicepTestConstants.FeatureProviderFactory, BicepTestConstants.ConfigurationManager), BicepTestConstants.ApiVersionProviderFactory);
-=======
-                var decompiler = new TemplateDecompiler(BicepTestConstants.Features, TestTypeHelper.CreateEmptyProvider(), fileResolver, new DefaultModuleRegistryProvider(fileResolver, BicepTestConstants.ClientFactory, BicepTestConstants.TemplateSpecRepositoryFactory, BicepTestConstants.Features, BicepTestConstants.ConfigurationManager), BicepTestConstants.LinterAnalyzer);
->>>>>>> 19b3e2cf
+                var decompiler = new TemplateDecompiler(BicepTestConstants.FeatureProviderFactory, TestTypeHelper.CreateEmptyProvider(), fileResolver, new DefaultModuleRegistryProvider(fileResolver, BicepTestConstants.ClientFactory, BicepTestConstants.TemplateSpecRepositoryFactory, BicepTestConstants.FeatureProviderFactory, BicepTestConstants.ConfigurationManager), BicepTestConstants.ApiVersionProviderFactory, BicepTestConstants.LinterAnalyzer);
                 decompiler.DecompileFileWithModules(new Uri($"file:///{resourcePath}"), new Uri("file:///unused.bicep"));
             };
 
@@ -137,11 +129,7 @@
                 [fileUri] = template,
             }); ;
 
-<<<<<<< HEAD
-            var decompiler = new TemplateDecompiler(BicepTestConstants.FeatureProviderFactory, TestTypeHelper.CreateEmptyProvider(), fileResolver, new DefaultModuleRegistryProvider(fileResolver, BicepTestConstants.ClientFactory, BicepTestConstants.TemplateSpecRepositoryFactory, BicepTestConstants.FeatureProviderFactory, BicepTestConstants.ConfigurationManager), BicepTestConstants.ApiVersionProviderFactory);
-=======
-            var decompiler = new TemplateDecompiler(BicepTestConstants.Features, TestTypeHelper.CreateEmptyProvider(), fileResolver, new DefaultModuleRegistryProvider(fileResolver, BicepTestConstants.ClientFactory, BicepTestConstants.TemplateSpecRepositoryFactory, BicepTestConstants.Features, BicepTestConstants.ConfigurationManager), BicepTestConstants.LinterAnalyzer);
->>>>>>> 19b3e2cf
+            var decompiler = new TemplateDecompiler(BicepTestConstants.FeatureProviderFactory, TestTypeHelper.CreateEmptyProvider(), fileResolver, new DefaultModuleRegistryProvider(fileResolver, BicepTestConstants.ClientFactory, BicepTestConstants.TemplateSpecRepositoryFactory, BicepTestConstants.FeatureProviderFactory, BicepTestConstants.ConfigurationManager), BicepTestConstants.ApiVersionProviderFactory, BicepTestConstants.LinterAnalyzer);
             var (entryPointUri, filesToSave) = decompiler.DecompileFileWithModules(fileUri, PathHelper.ChangeToBicepExtension(fileUri));
 
             // this behavior is actually controlled by newtonsoft's deserializer, but we should assert it anyway to avoid regressions.
@@ -192,11 +180,7 @@
                 [fileUri] = template,
             });
 
-<<<<<<< HEAD
-            var decompiler = new TemplateDecompiler(BicepTestConstants.FeatureProviderFactory, TestTypeHelper.CreateEmptyProvider(), fileResolver, new DefaultModuleRegistryProvider(fileResolver, BicepTestConstants.ClientFactory, BicepTestConstants.TemplateSpecRepositoryFactory, BicepTestConstants.FeatureProviderFactory, BicepTestConstants.ConfigurationManager), BicepTestConstants.ApiVersionProviderFactory);
-=======
-            var decompiler = new TemplateDecompiler(BicepTestConstants.Features, TestTypeHelper.CreateEmptyProvider(), fileResolver, new DefaultModuleRegistryProvider(fileResolver, BicepTestConstants.ClientFactory, BicepTestConstants.TemplateSpecRepositoryFactory, BicepTestConstants.Features, BicepTestConstants.ConfigurationManager), BicepTestConstants.LinterAnalyzer);
->>>>>>> 19b3e2cf
+            var decompiler = new TemplateDecompiler(BicepTestConstants.FeatureProviderFactory, TestTypeHelper.CreateEmptyProvider(), fileResolver, new DefaultModuleRegistryProvider(fileResolver, BicepTestConstants.ClientFactory, BicepTestConstants.TemplateSpecRepositoryFactory, BicepTestConstants.FeatureProviderFactory, BicepTestConstants.ConfigurationManager), BicepTestConstants.ApiVersionProviderFactory, BicepTestConstants.LinterAnalyzer);
             var (entryPointUri, filesToSave) = decompiler.DecompileFileWithModules(fileUri, PathHelper.ChangeToBicepExtension(fileUri));
 
             filesToSave[entryPointUri].Should().Contain($"output calculated {type} = ({expectedValue})");
@@ -222,11 +206,7 @@
 
             Action sut = () =>
             {
-<<<<<<< HEAD
-                var decompiler = new TemplateDecompiler(BicepTestConstants.FeatureProviderFactory, TestTypeHelper.CreateEmptyProvider(), fileResolver, new DefaultModuleRegistryProvider(fileResolver, BicepTestConstants.ClientFactory, BicepTestConstants.TemplateSpecRepositoryFactory, BicepTestConstants.FeatureProviderFactory, BicepTestConstants.ConfigurationManager), BicepTestConstants.ApiVersionProviderFactory);
-=======
-                var decompiler = new TemplateDecompiler(BicepTestConstants.Features, TestTypeHelper.CreateEmptyProvider(), fileResolver, new DefaultModuleRegistryProvider(fileResolver, BicepTestConstants.ClientFactory, BicepTestConstants.TemplateSpecRepositoryFactory, BicepTestConstants.Features, BicepTestConstants.ConfigurationManager), BicepTestConstants.LinterAnalyzer);
->>>>>>> 19b3e2cf
+                var decompiler = new TemplateDecompiler(BicepTestConstants.FeatureProviderFactory, TestTypeHelper.CreateEmptyProvider(), fileResolver, new DefaultModuleRegistryProvider(fileResolver, BicepTestConstants.ClientFactory, BicepTestConstants.TemplateSpecRepositoryFactory, BicepTestConstants.FeatureProviderFactory, BicepTestConstants.ConfigurationManager), BicepTestConstants.ApiVersionProviderFactory, BicepTestConstants.LinterAnalyzer);
                 decompiler.DecompileFileWithModules(fileUri, PathHelper.ChangeToBicepExtension(fileUri));
             };
 
@@ -288,11 +268,7 @@
                 [fileUri] = template,
             });
 
-<<<<<<< HEAD
-            var decompiler = new TemplateDecompiler(BicepTestConstants.FeatureProviderFactory, TestTypeHelper.CreateEmptyProvider(), fileResolver, new DefaultModuleRegistryProvider(fileResolver, BicepTestConstants.ClientFactory, BicepTestConstants.TemplateSpecRepositoryFactory, BicepTestConstants.FeatureProviderFactory, BicepTestConstants.ConfigurationManager), BicepTestConstants.ApiVersionProviderFactory);
-=======
-            var decompiler = new TemplateDecompiler(BicepTestConstants.Features, TestTypeHelper.CreateEmptyProvider(), fileResolver, new DefaultModuleRegistryProvider(fileResolver, BicepTestConstants.ClientFactory, BicepTestConstants.TemplateSpecRepositoryFactory, BicepTestConstants.Features, BicepTestConstants.ConfigurationManager), BicepTestConstants.LinterAnalyzer);
->>>>>>> 19b3e2cf
+            var decompiler = new TemplateDecompiler(BicepTestConstants.FeatureProviderFactory, TestTypeHelper.CreateEmptyProvider(), fileResolver, new DefaultModuleRegistryProvider(fileResolver, BicepTestConstants.ClientFactory, BicepTestConstants.TemplateSpecRepositoryFactory, BicepTestConstants.FeatureProviderFactory, BicepTestConstants.ConfigurationManager), BicepTestConstants.ApiVersionProviderFactory, BicepTestConstants.LinterAnalyzer);
             var (entryPointUri, filesToSave) = decompiler.DecompileFileWithModules(fileUri, PathHelper.ChangeToBicepExtension(fileUri));
 
             filesToSave[entryPointUri].Should().Contain($"? /* TODO: User defined functions are not supported and have not been decompiled */");
@@ -323,11 +299,7 @@
             try {
                 Thread.CurrentThread.CurrentCulture = new CultureInfo("fi-FI");
 
-<<<<<<< HEAD
-                var decompiler = new TemplateDecompiler(BicepTestConstants.FeatureProviderFactory, TestTypeHelper.CreateEmptyProvider(), fileResolver, new DefaultModuleRegistryProvider(fileResolver, BicepTestConstants.ClientFactory, BicepTestConstants.TemplateSpecRepositoryFactory, BicepTestConstants.FeatureProviderFactory, BicepTestConstants.ConfigurationManager), BicepTestConstants.ApiVersionProviderFactory);
-=======
-                var decompiler = new TemplateDecompiler(BicepTestConstants.Features, TestTypeHelper.CreateEmptyProvider(), fileResolver, new DefaultModuleRegistryProvider(fileResolver, BicepTestConstants.ClientFactory, BicepTestConstants.TemplateSpecRepositoryFactory, BicepTestConstants.Features, BicepTestConstants.ConfigurationManager), BicepTestConstants.LinterAnalyzer);
->>>>>>> 19b3e2cf
+                var decompiler = new TemplateDecompiler(BicepTestConstants.FeatureProviderFactory, TestTypeHelper.CreateEmptyProvider(), fileResolver, new DefaultModuleRegistryProvider(fileResolver, BicepTestConstants.ClientFactory, BicepTestConstants.TemplateSpecRepositoryFactory, BicepTestConstants.FeatureProviderFactory, BicepTestConstants.ConfigurationManager), BicepTestConstants.ApiVersionProviderFactory, BicepTestConstants.LinterAnalyzer);
                 var (entryPointUri, filesToSave) = decompiler.DecompileFileWithModules(fileUri, PathHelper.ChangeToBicepExtension(fileUri));
 
                 filesToSave[entryPointUri].Should().Contain($"var cpu = '0.25'");
