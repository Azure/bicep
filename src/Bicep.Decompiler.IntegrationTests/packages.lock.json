{
  "version": 1,
  "dependencies": {
    "net8.0": {
      "coverlet.collector": {
        "type": "Direct",
        "requested": "[6.0.2, )",
        "resolved": "6.0.2",
        "contentHash": "bJShQ6uWRTQ100ZeyiMqcFlhP7WJ+bCuabUs885dJiBEzMsJMSFr7BOyeCw4rgvQokteGi5rKQTlkhfQPUXg2A=="
      },
      "FluentAssertions": {
        "type": "Direct",
        "requested": "[6.12.1, )",
        "resolved": "6.12.1",
        "contentHash": "hciWwryyLw3eonfqhFpOMTXyM1/auJChYslEBA+iGJyuBs5O3t/kA8YaeH4iRo/2Fe3ElSYL86C0miivtZ0f3g==",
        "dependencies": {
          "System.Configuration.ConfigurationManager": "4.4.0"
        }
      },
      "Microsoft.CodeAnalysis.BannedApiAnalyzers": {
        "type": "Direct",
        "requested": "[3.3.4, )",
        "resolved": "3.3.4",
        "contentHash": "0k2Jwpc8eq0hjOtX6TxRkHm9clkJ2PAQ3heEHgqIJZcsfdFosC/iyz18nsgTVDDWpID80rC7aiYK7ripx+Qndg=="
      },
      "Microsoft.NET.Test.Sdk": {
        "type": "Direct",
        "requested": "[17.11.1, )",
        "resolved": "17.11.1",
        "contentHash": "U3Ty4BaGoEu+T2bwSko9tWqWUOU16WzSFkq6U8zve75oRBMSLTBdMAZrVNNz1Tq12aCdDom9fcOcM9QZaFHqFg==",
        "dependencies": {
          "Microsoft.CodeCoverage": "17.11.1",
          "Microsoft.TestPlatform.TestHost": "17.11.1"
        }
      },
      "Microsoft.SourceLink.GitHub": {
        "type": "Direct",
        "requested": "[8.0.0, )",
        "resolved": "8.0.0",
        "contentHash": "G5q7OqtwIyGTkeIOAc3u2ZuV/kicQaec5EaRnc0pIeSnh9LUjj+PYQrJYBURvDt7twGl2PKA7nSN0kz1Zw5bnQ==",
        "dependencies": {
          "Microsoft.Build.Tasks.Git": "8.0.0",
          "Microsoft.SourceLink.Common": "8.0.0"
        }
      },
      "Microsoft.VisualStudio.Threading.Analyzers": {
        "type": "Direct",
        "requested": "[17.11.20, )",
        "resolved": "17.11.20",
        "contentHash": "yI80R8Ja4ipU7/fyVAMCu0oGTN/u97OgL99gd/8ycGnCF58Kn93iBU3T7rkxGMnlsHf5vEgRu95dujtYcgwf9Q=="
      },
      "MSTest.TestAdapter": {
        "type": "Direct",
<<<<<<< HEAD
        "requested": "[3.6.0, )",
        "resolved": "3.6.0",
        "contentHash": "UIoSCVXds8Wxk5yWwoSJ6Q87LD6Hv7WrbggK1Uxwir1FmTrTLYtBTap0qUA6yhms4paZsMfESqq3ufJen17A1Q==",
        "dependencies": {
          "Microsoft.Testing.Extensions.VSTestBridge": "1.4.0",
          "Microsoft.Testing.Platform.MSBuild": "1.4.0"
=======
        "requested": "[3.6.2, )",
        "resolved": "3.6.2",
        "contentHash": "AvxOG6APObsUlTqB5j87VWT522Cqfr7B448HcMDz0jI0nZtTjokGFj7kdc0FBLkmS0yslypP3t3Lt1ieWl9NsQ==",
        "dependencies": {
          "Microsoft.Testing.Extensions.VSTestBridge": "1.4.2",
          "Microsoft.Testing.Platform.MSBuild": "1.4.2"
>>>>>>> 4a382edf
        }
      },
      "MSTest.TestFramework": {
        "type": "Direct",
<<<<<<< HEAD
        "requested": "[3.6.0, )",
        "resolved": "3.6.0",
        "contentHash": "mpIPmxsKPfjc08X9tqh0ec4Pyt/zpFUIfL2GA6CjvLmnX4zTw6llqJGnWpUbXTWEVhQu38jtqfEjeUYjMGT4Gg=="
      },
      "Nerdbank.GitVersioning": {
        "type": "Direct",
        "requested": "[3.6.143, )",
        "resolved": "3.6.143",
        "contentHash": "N24MtdLq4PmdJ2woTQd9515q0I1jeO/DlimYCB/GoRd510Fc9dk9H6YaN8MPPrVF8RHrIalCUfWbWvcoarYeoQ=="
=======
        "requested": "[3.6.1, )",
        "resolved": "3.6.1",
        "contentHash": "ugHS5Bz+hlLBd7FSS9JokRrzjmlmDQIx0Hxj6LTJztH/CRkuzNM+hK9Zoa53DR/B4BysEpu16ZXnm6KLH6Vrzg=="
      },
      "Nerdbank.GitVersioning": {
        "type": "Direct",
        "requested": "[3.6.146, )",
        "resolved": "3.6.146",
        "contentHash": "W1eQ8hD9Y/cZ2+ilgxECl003xr1hybpN3fMxoTlMqg++BixETBMWzS4y9s08oHJKXgKtudsoxhITNOEf1OR66w=="
>>>>>>> 4a382edf
      },
      "Azure.Bicep.Types": {
        "type": "Transitive",
        "resolved": "0.5.110",
        "contentHash": "TDnw+a21qLw5Q89FxhZZYuNBIMCiT0n4Eq+bfpgrKn7vjHSyVKOc/3ipKsqHkifHqGEXx3++DY23FC8PmKHg7Q==",
        "dependencies": {
          "System.Text.Json": "8.0.5"
        }
      },
      "Azure.Bicep.Types.Az": {
        "type": "Transitive",
<<<<<<< HEAD
        "resolved": "0.2.706",
        "contentHash": "EARENUa1cDptvOIhh+5HOWfgT2H8yHnfzZWKlKowr0nJcZXw50Ko2nAxvT1HF5Ls5lyUqs2pErk62puCJ8Gk8Q==",
        "dependencies": {
          "Azure.Bicep.Types": "0.5.81"
=======
        "resolved": "0.2.712",
        "contentHash": "5W6u9jBRWqhDDBYS1GjmeCrM6U6EIWPTCIu27LTqWlPoaSbqnlEvJXAdhUkyzF6e93rTg0epxtrY4FIzFbeCCw==",
        "dependencies": {
          "Azure.Bicep.Types": "0.5.110"
>>>>>>> 4a382edf
        }
      },
      "Azure.Bicep.Types.K8s": {
        "type": "Transitive",
<<<<<<< HEAD
        "resolved": "0.1.626",
        "contentHash": "4YMJhVKcD17QDcHFxclC4tLj7GanVf8/jES/svVd70BdfYKDpzxslV1H+iKndBGpVyrDShEJhy8Ed49M93jUMw==",
        "dependencies": {
          "Azure.Bicep.Types": "0.5.6"
=======
        "resolved": "0.1.644",
        "contentHash": "DHr38NAyzUTlWQ7R+aqRV4RTRm9srHTWjkfZnWEIdNjUyEuogFhA0oPGJsfGQ/9XmOl2sefmK2qe797rbS6Y7Q==",
        "dependencies": {
          "Azure.Bicep.Types": "0.5.110"
>>>>>>> 4a382edf
        }
      },
      "Azure.Containers.ContainerRegistry": {
        "type": "Transitive",
        "resolved": "1.1.1",
        "contentHash": "yFly4PvdtRjLMyuGiLw3zGVy4yYt2ipWRkLz1cVQBio3Ic6ahwYQEqE72wHRChQ4olLZPyV9xPmtCL+tIfOiog==",
        "dependencies": {
          "Azure.Core": "1.36.0",
          "System.Text.Json": "4.7.2"
        }
      },
      "Azure.Core": {
        "type": "Transitive",
<<<<<<< HEAD
        "resolved": "1.40.0",
        "contentHash": "eOx6wk3kQ3SCnoAj7IytAu/d99l07PdarmUc+RmMkVOTkcQ3s+UQEaGzMyEqC2Ua4SKnOW4Xw/klLeB5V2PiSA==",
        "dependencies": {
          "Microsoft.Bcl.AsyncInterfaces": "1.1.1",
          "System.ClientModel": "1.0.0",
          "System.Diagnostics.DiagnosticSource": "6.0.1",
          "System.Memory.Data": "1.0.2",
          "System.Numerics.Vectors": "4.5.0",
          "System.Text.Encodings.Web": "4.7.2",
          "System.Text.Json": "4.7.2",
=======
        "resolved": "1.44.1",
        "contentHash": "YyznXLQZCregzHvioip07/BkzjuWNXogJEVz9T5W6TwjNr17ax41YGzYMptlo2G10oLCuVPoyva62y0SIRDixg==",
        "dependencies": {
          "Microsoft.Bcl.AsyncInterfaces": "6.0.0",
          "System.ClientModel": "1.1.0",
          "System.Diagnostics.DiagnosticSource": "6.0.1",
          "System.Memory.Data": "6.0.0",
          "System.Numerics.Vectors": "4.5.0",
          "System.Text.Encodings.Web": "6.0.0",
          "System.Text.Json": "6.0.10",
>>>>>>> 4a382edf
          "System.Threading.Tasks.Extensions": "4.5.4"
        }
      },
      "Azure.Deployments.Core": {
        "type": "Transitive",
<<<<<<< HEAD
        "resolved": "1.95.0",
        "contentHash": "gM1+xks0D/zuZOYlK0bo8sUtU4YFZl95zyObp+r8N8BhUSpWMx2AdJCgrWEssI1nLwZ6XDvd2hUxM04KvyzYvQ==",
        "dependencies": {
          "Microsoft.Bcl.AsyncInterfaces": "8.0.0",
          "Microsoft.PowerPlatform.ResourceStack": "7.0.0.2007",
          "Newtonsoft.Json": "13.0.2",
=======
        "resolved": "1.152.0",
        "contentHash": "hFoZwhtswbjIKtQMes9GCu4ML7PHMGSzbQfWEmgtoN3h6PrQ85LB8aZTBCIjjT1S5B127WPc75FYm4IpTOvJNw==",
        "dependencies": {
          "Microsoft.Bcl.AsyncInterfaces": "8.0.0",
          "Microsoft.PowerPlatform.ResourceStack": "7.0.0.2070",
          "Newtonsoft.Json": "13.0.3",
>>>>>>> 4a382edf
          "System.Collections.Immutable": "5.0.0",
          "System.Reflection.Emit.Lightweight": "4.7.0"
        }
      },
      "Azure.Deployments.DiffEngine": {
        "type": "Transitive",
<<<<<<< HEAD
        "resolved": "1.95.0",
        "contentHash": "QSPsxLxJOBxF+XjE9lWj/Xlk01pzx7rkgl6XcTlWtt6n4CUl/HIIusp/P/ya5cDV1L2nRDkxhPECRzxBUylz3Q=="
      },
      "Azure.Deployments.Engine": {
        "type": "Transitive",
        "resolved": "1.95.0",
        "contentHash": "NZJSpCdjApjq/1UbxGRl8wqQn1d7wDLNwHnlNqxzYXu1ATSd9D4+uSLkh7VAEZVfV+fdD4NSkGaGJMPrwaHyig==",
        "dependencies": {
          "Azure.Deployments.Core": "1.95.0",
          "Azure.Deployments.DiffEngine": "1.95.0",
          "Azure.Deployments.Extensibility": "1.95.0",
          "Azure.Deployments.ResourceMetadata": "1.0.1265",
          "Azure.Deployments.Templates": "1.95.0",
          "Microsoft.AspNet.WebApi.Client": "5.2.9",
          "Microsoft.Extensions.DependencyInjection": "8.0.0",
          "Newtonsoft.Json": "13.0.2",
          "Sprache.StrongNamed": "2.3.2",
          "System.Diagnostics.DiagnosticSource": "5.0.1"
=======
        "resolved": "1.152.0",
        "contentHash": "aYy7gYUQOcSAPeadnJZOQnfpGWIAEsFbF86mjbfPMf5yq49OivA6iul621rNRjfzoEDN7TVxrwStXnctcOJpHQ=="
      },
      "Azure.Deployments.Engine": {
        "type": "Transitive",
        "resolved": "1.152.0",
        "contentHash": "mxGA9nhtbsiXNcs3I+2+/Yv2BZsAnFBqXNIAaPj//mKWm7j3fmumWP5L6hdaEslR/+vuFOs37oPFdaR/AEL2JA==",
        "dependencies": {
          "Azure.Deployments.Core": "1.152.0",
          "Azure.Deployments.DiffEngine": "1.152.0",
          "Azure.Deployments.Extensibility": "1.152.0",
          "Azure.Deployments.ResourceMetadata": "1.0.1265",
          "Azure.Deployments.Templates": "1.152.0",
          "Microsoft.AspNet.WebApi.Client": "5.2.9",
          "Microsoft.Extensions.DependencyInjection": "8.0.0",
          "Newtonsoft.Json": "13.0.3",
          "Sprache.StrongNamed": "2.3.2",
          "System.Diagnostics.DiagnosticSource": "8.0.0"
>>>>>>> 4a382edf
        }
      },
      "Azure.Deployments.Expression": {
        "type": "Transitive",
<<<<<<< HEAD
        "resolved": "1.95.0",
        "contentHash": "ZBwDqeMtvmxYecexjE92FTlHxoeWcLmPV1MtqYDD3kI8MPs+3omsgOdKDQGz8RfG2COIlyAd5T3gC9ZA8u2B9w==",
        "dependencies": {
          "Azure.Deployments.Core": "1.95.0",
          "IPNetwork2": "2.6.598",
          "Newtonsoft.Json": "13.0.2"
=======
        "resolved": "1.152.0",
        "contentHash": "ELRn9XNSg+VEhWNhNUkJwRIfVsifzQz5KB1sg4bcKu8BQjZrow5qIjLC5VazwoWpDCNCUyVx8Vgam1e5d7hCDg==",
        "dependencies": {
          "Azure.Deployments.Core": "1.152.0",
          "IPNetwork2": "2.6.598",
          "Newtonsoft.Json": "13.0.3"
>>>>>>> 4a382edf
        }
      },
      "Azure.Deployments.Extensibility": {
        "type": "Transitive",
<<<<<<< HEAD
        "resolved": "1.95.0",
        "contentHash": "GnGZHRiI56dDuBjdSmb6wdBzm0Q0NLdKobh1S/YyYP2MwF3X3MCNKOP6w09ShoPvAHS6N/lAZAfIY4VuA6xd0A==",
        "dependencies": {
          "Azure.Deployments.Core": "1.95.0",
          "Newtonsoft.Json": "13.0.2"
=======
        "resolved": "1.152.0",
        "contentHash": "wdxoPUXEMzQviPr1nJJueroBHAhTIr6Jtq2aI4On6Tjv5eqcurwx38EuJ1sWXVX9MLdjDdanV5M1ik3B3XTEBw==",
        "dependencies": {
          "Azure.Deployments.Core": "1.152.0",
          "Microsoft.AspNet.WebApi.Client": "5.2.9",
          "Newtonsoft.Json": "13.0.3",
          "System.Text.Json": "8.0.4"
>>>>>>> 4a382edf
        }
      },
      "Azure.Deployments.Extensibility.Core": {
        "type": "Transitive",
        "resolved": "0.1.55",
        "contentHash": "iMZhx89YLqHaPGA20LXlzDBty7ov/UgOdxLudJtYwBXkalfSRHLPNKRnJVeGM3EZc9897LeoPyfJ8NvyLeZcgQ==",
        "dependencies": {
          "JsonPatch.Net": "3.1.0",
          "JsonPath.Net": "1.1.0",
          "JsonPointer.Net": "5.0.0",
          "JsonSchema.Net": "7.0.4"
        }
      },
      "Azure.Deployments.JsonPath": {
        "type": "Transitive",
        "resolved": "1.0.1265",
        "contentHash": "dliOjv2QAB/aePwGJMlrofA6Qfkj04jU0p6j3ccRRrywg/+rSSVS0mmCk/nGmRR7qss0fmYzp+0y3Q4vK0VvuQ==",
        "dependencies": {
          "JetBrains.Annotations": "2019.1.3",
          "Newtonsoft.Json": "13.0.1",
          "Sprache.StrongNamed": "2.3.2"
        }
      },
      "Azure.Deployments.ResourceMetadata": {
        "type": "Transitive",
        "resolved": "1.0.1265",
        "contentHash": "PnIh9MvgNfXW8BPbJQYXloWWJs68cngR3Q2AYWtObHn9sMJdx1phP31/Nc90Q30WYnM+3DxIB8s2zESRicR6Eg==",
        "dependencies": {
          "Azure.Deployments.JsonPath": "1.0.1265",
          "IPNetwork2": "2.6.548",
          "JetBrains.Annotations": "2019.1.3",
          "JsonDiffPatch.Net": "2.1.0",
          "Newtonsoft.Json": "13.0.1"
        }
      },
      "Azure.Deployments.Templates": {
        "type": "Transitive",
<<<<<<< HEAD
        "resolved": "1.95.0",
        "contentHash": "i3rjsnVXSW/s2BNvXngqcnYL2ES+HheIS1WjaA0Hu8rVhbKnOQepB1bVUoEuoErQzRuCrzae95cVzVflk+CeZQ==",
        "dependencies": {
          "Azure.Bicep.Types": "0.5.9",
          "Azure.Deployments.Core": "1.95.0",
          "Azure.Deployments.Expression": "1.95.0",
          "Microsoft.Automata.SRM": "1.2.2",
          "Newtonsoft.Json": "13.0.2"
=======
        "resolved": "1.152.0",
        "contentHash": "9iD+6BImXSL3H45KksTpvkkoUJnr1kIyAmRevvOW8VX4Y2Qd+mvvrs/3CIWnP7Y4UDV0hx3MQBFdpZZWdwFcBQ==",
        "dependencies": {
          "Azure.Bicep.Types": "0.5.81",
          "Azure.Deployments.Core": "1.152.0",
          "Azure.Deployments.Expression": "1.152.0",
          "Microsoft.Automata.SRM": "1.2.2",
          "Newtonsoft.Json": "13.0.3"
>>>>>>> 4a382edf
        }
      },
      "Azure.Identity": {
        "type": "Transitive",
<<<<<<< HEAD
        "resolved": "1.12.1",
        "contentHash": "7j7ksn+1X2swW2DDDEEywK5wxuYImzMIXnunZTB83E3mwzBbyHOob1hO1wOG5fMZYTGe/+9gyc/qurcozaSm1A==",
        "dependencies": {
          "Azure.Core": "1.40.0",
          "Microsoft.Identity.Client": "4.65.0",
          "Microsoft.Identity.Client.Extensions.Msal": "4.65.0",
          "System.Memory": "4.5.4",
          "System.Security.Cryptography.ProtectedData": "4.7.0",
          "System.Text.Json": "4.7.2",
=======
        "resolved": "1.13.1",
        "contentHash": "4eeK9XztjTmvA4WN+qAvlUCSxSv45+LqTMeC8XT2giGGZHKthTMU2IuXcHjAOf5VLH3wE3Bo6EwhIcJxVB8RmQ==",
        "dependencies": {
          "Azure.Core": "1.44.1",
          "Microsoft.Identity.Client": "4.66.1",
          "Microsoft.Identity.Client.Extensions.Msal": "4.66.1",
          "System.Memory": "4.5.5",
          "System.Text.Json": "6.0.10",
>>>>>>> 4a382edf
          "System.Threading.Tasks.Extensions": "4.5.4"
        }
      },
      "Azure.ResourceManager": {
        "type": "Transitive",
<<<<<<< HEAD
        "resolved": "1.12.0",
        "contentHash": "4G+/kedutx4uIKJzqbg9jaQgYcLk7V9A1lp6NKtYqF51QZD+cbXye5r41TRGr1PQbvgy7L+P3ylQJ0EUtdn2/A==",
        "dependencies": {
          "Azure.Core": "1.39.0",
          "System.ClientModel": "1.0.0",
          "System.Text.Json": "4.7.2"
=======
        "resolved": "1.13.0",
        "contentHash": "B0ZE4gNxs942DScLH53X7L4uqnMnh1LTpjHZUfnToQsjA65AuxiiDCVMQUkTTeQOP3PNd0UOrgRNpjQlbU8bgg==",
        "dependencies": {
          "Azure.Core": "1.42.0",
          "System.ClientModel": "1.0.0",
          "System.Text.Json": "6.0.9"
>>>>>>> 4a382edf
        }
      },
      "Azure.ResourceManager.ResourceGraph": {
        "type": "Transitive",
        "resolved": "1.0.1",
        "contentHash": "uvjDK5nXEd7xYWo9a0mrzhEOD8i/qmm8/svsLHIIFJKnxXMfU/PDdG/H1uKctpC9X3IC5BNsMkjiRiwSjcK6mA==",
        "dependencies": {
          "Azure.Core": "1.28.0",
          "Azure.ResourceManager": "1.4.0",
          "System.Text.Json": "4.7.2"
        }
      },
      "Azure.ResourceManager.Resources": {
        "type": "Transitive",
<<<<<<< HEAD
        "resolved": "1.8.0",
        "contentHash": "Or1rys8WCahiHpGTntqec2vDJvAkGebcLjnxcARs1kw63UbcN4JdzMDsNRvFiiOX6zgGaIN4Wz0BsvWDk3CBbQ==",
        "dependencies": {
          "Azure.Core": "1.40.0",
          "Azure.ResourceManager": "1.12.0",
          "System.ClientModel": "1.0.0",
          "System.Text.Json": "4.7.2"
=======
        "resolved": "1.9.0",
        "contentHash": "AaGmoPM6UxEYtmf5ADkl26DRy1Ms9CIL9yqgUnoU6YhXYA8r/F52p16JQ9xEHSCzXhr+OO4x2ztujHtj1Eb+qw==",
        "dependencies": {
          "Azure.Core": "1.43.0",
          "Azure.ResourceManager": "1.13.0",
          "System.ClientModel": "1.1.0",
          "System.Text.Json": "6.0.9"
>>>>>>> 4a382edf
        }
      },
      "Castle.Core": {
        "type": "Transitive",
        "resolved": "5.1.1",
        "contentHash": "rpYtIczkzGpf+EkZgDr9CClTdemhsrwA/W5hMoPjLkRFnXzH44zDLoovXeKtmxb1ykXK9aJVODSpiJml8CTw2g==",
        "dependencies": {
          "System.Diagnostics.EventLog": "6.0.0"
        }
      },
      "CommandLineParser": {
        "type": "Transitive",
        "resolved": "2.9.1",
        "contentHash": "OE0sl1/sQ37bjVsPKKtwQlWDgqaxWgtme3xZz7JssWUzg5JpMIyHgCTY9MVMxOg48fJ1AgGT3tgdH5m/kQ5xhA=="
      },
      "DiffPlex": {
        "type": "Transitive",
        "resolved": "1.7.2",
        "contentHash": "qJEjdxEDBWSFZGB8paBB9HDeJXHGlHlOXeGX3kbTuXWuOsgv2iSAEOOzo5V1/B39Vcxr9IVVrNKewRcX+rsn4g=="
      },
      "Google.Protobuf": {
        "type": "Transitive",
<<<<<<< HEAD
        "resolved": "3.28.1",
        "contentHash": "i4EN7Z+OUdoRBNiVMIG6CfMh6UowXiUx+BKgE+GHLbAX5ArSmpUTFUDwgRNwNfYdosl6GXuBlDiHCcXSHw43+A=="
      },
      "Grpc.Core.Api": {
        "type": "Transitive",
        "resolved": "2.65.0",
        "contentHash": "VHElVX8XpJoaoddHkxhSHrXqn+7k3cZRmAxvZFh0NElkZK5oAT0/QOPM2FJtt5/xIxjQPumz3TOkzrUT6b8V6g=="
      },
      "Grpc.Net.Client": {
        "type": "Transitive",
        "resolved": "2.65.0",
        "contentHash": "ys1Rz7pxV0XR2pm4BVMkm/PrJ2BQu8OXFTvnXzzelTvQ+19OiHbUSb1kSZ2X4V7FziaxrtWY52ssXK3MFjQxbg==",
        "dependencies": {
          "Grpc.Net.Common": "2.65.0",
=======
        "resolved": "3.28.3",
        "contentHash": "OewySX3aQCdKfMJsj2DzBMXQJPI+lm0CBzamU9ViFu3CU9tXYrQWqJ1CZ+/UWtkwOjUeIzbXmoOjRc7B8pbMrA=="
      },
      "Grpc.Core.Api": {
        "type": "Transitive",
        "resolved": "2.66.0",
        "contentHash": "HsjsQVAHe4hqP4t4rpUnmq+MZvPdyrlPsWF4T5fbMvyP3o/lMV+KVJfDlaNH8+v0aGQTVT3EsDFufbhaWb52cw=="
      },
      "Grpc.Net.Client": {
        "type": "Transitive",
        "resolved": "2.66.0",
        "contentHash": "GwkSsssXFgN9+M2U+UQWdErf61sn1iqgP+2NRBlDXATcP9vlxda0wySxd/eIL8U522+SnyFNUXlvQ5tAzGk9cA==",
        "dependencies": {
          "Grpc.Net.Common": "2.66.0",
>>>>>>> 4a382edf
          "Microsoft.Extensions.Logging.Abstractions": "6.0.0"
        }
      },
      "Grpc.Net.Common": {
        "type": "Transitive",
<<<<<<< HEAD
        "resolved": "2.65.0",
        "contentHash": "XbRegnfDrWoXZJ4GGdJat+KXnmCCkR6XQmWnIZxxIjphyZkWZgI0FN1PtGXU4RZ5a5C85qg1cscz1ju2biVXGg==",
        "dependencies": {
          "Grpc.Core.Api": "2.65.0"
=======
        "resolved": "2.66.0",
        "contentHash": "YJpQpIvpo0HKlsG6SHwaieyji08qfv0DdEDIewCAA0egQY08637sHOj1netLGUhzBEsCqlGC3e92TZ2uqhxnvw==",
        "dependencies": {
          "Grpc.Core.Api": "2.66.0"
>>>>>>> 4a382edf
        }
      },
      "Humanizer.Core": {
        "type": "Transitive",
        "resolved": "2.14.1",
        "contentHash": "lQKvtaTDOXnoVJ20ibTuSIOf2i0uO0MPbDhd1jm238I+U/2ZnRENj0cktKZhtchBMtCUSRQ5v4xBCUbKNmyVMw=="
      },
      "IPNetwork2": {
        "type": "Transitive",
        "resolved": "2.6.598",
        "contentHash": "8o5fIh67jPHUeflUuzMSRXVnXJ9MjXjjRra9M1u0+evOoABhSyJouxXdvTWaM/GaEsDBU0bQjn+9O0MywsxTDQ=="
      },
      "JetBrains.Annotations": {
        "type": "Transitive",
        "resolved": "2019.1.3",
        "contentHash": "E0x48BwZJKoNMNCekWGKsV4saQS89lf58ydT2szseV44CMYIbaHXjc7+305WLw6up3ibZN9yH6QdGSZo5tQhLg=="
      },
      "Json.More.Net": {
        "type": "Transitive",
        "resolved": "2.0.2",
        "contentHash": "izscdjjk8EAHDBCjyz7V7n77SzkrSjh/hUGV6cyR6PlVdjYDh5ohc8yqvwSqJ9+6Uof8W6B24dIHlDKD+I1F8A=="
      },
      "JsonDiffPatch.Net": {
        "type": "Transitive",
        "resolved": "2.3.0",
        "contentHash": "a+I1WNXSwkelsgUfMk3LVRY3FzQDV8nCpRMcml2whQDimbnOG+mxRCt6kCzMRFwshg9ir4shm0yvYDL7E89ayg==",
        "dependencies": {
          "Newtonsoft.Json": "11.0.1"
        }
      },
      "JsonPatch.Net": {
        "type": "Transitive",
        "resolved": "3.1.1",
        "contentHash": "dLAUhmL7RgezL8lkBpzf+O4U4sEtbGE9DDF858MiQdNmGK8LYBfLqO73n5N288e5H8jVvwypQG/DUJunWvaJyQ==",
        "dependencies": {
          "JsonPointer.Net": "5.0.2"
        }
      },
      "JsonPath.Net": {
        "type": "Transitive",
        "resolved": "1.1.6",
        "contentHash": "FQLbFJdjIa70GdYGR3RpdGkLTMZwQCqcd8gC35yx6aGofVEP3QxMvSuXHn75N30jj9SS6yvsPPTDzJmPMt/Mdw==",
        "dependencies": {
          "Json.More.Net": "2.0.2"
        }
      },
      "JsonPointer.Net": {
        "type": "Transitive",
        "resolved": "5.0.2",
        "contentHash": "H/OtixKadr+ja1j7Fru3WG56V9zP0AKT1Bd0O7RWN/zH1bl8ZIwW9aCa4+xvzuVvt4SPmrvBu3G6NpAkNOwNAA==",
        "dependencies": {
          "Humanizer.Core": "2.14.1",
          "Json.More.Net": "2.0.1.2"
        }
      },
      "JsonSchema.Net": {
        "type": "Transitive",
        "resolved": "7.0.4",
        "contentHash": "R0Hk2Tr/np4Q1NO8CBjyQsoiD1iFJyEQP20Sw7JnZCNGJoaSBe+g4b+nZqnBXPQhiqY5LGZ8JZwZkRh/eKZhEQ==",
        "dependencies": {
          "JsonPointer.Net": "5.0.0"
        }
      },
      "MediatR": {
        "type": "Transitive",
        "resolved": "8.1.0",
        "contentHash": "KJFnA0MV83bNOhvYbjIX1iDykhwFXoQu0KV7E1SVbNA/CmO2I7SAm2Baly0eS7VJ2GwlmStLajBfeiNgTpvYzQ=="
      },
      "Microsoft.ApplicationInsights": {
        "type": "Transitive",
        "resolved": "2.22.0",
        "contentHash": "3AOM9bZtku7RQwHyMEY3tQMrHIgjcfRDa6YQpd/QG2LDGvMydSlL9Di+8LLMt7J2RDdfJ7/2jdYv6yHcMJAnNw==",
        "dependencies": {
          "System.Diagnostics.DiagnosticSource": "5.0.0"
        }
      },
      "Microsoft.AspNet.WebApi.Client": {
        "type": "Transitive",
        "resolved": "6.0.0",
        "contentHash": "zXeWP03dTo67AoDHUzR+/urck0KFssdCKOC+dq7Nv1V2YbFh/nIg09L0/3wSvyRONEdwxGB/ssEGmPNIIhAcAw==",
        "dependencies": {
          "Newtonsoft.Json": "13.0.1",
          "Newtonsoft.Json.Bson": "1.0.2",
          "System.Memory": "4.5.5",
          "System.Threading.Tasks.Extensions": "4.5.4"
        }
      },
      "Microsoft.Automata.SRM": {
        "type": "Transitive",
        "resolved": "1.2.2",
        "contentHash": "+tdYyUEbSOO5q86TOHKzy7MiT/gqTq4aEpOmFglMw9GDXM0BnT93AG02YT29Wi+qCZmt+APPy+VJEgHUEa89Mw==",
        "dependencies": {
          "System.Collections.Immutable": "1.6.0",
          "System.Numerics.Vectors": "4.5.0",
          "System.Runtime.CompilerServices.Unsafe": "4.5.2"
        }
      },
      "Microsoft.Bcl.AsyncInterfaces": {
        "type": "Transitive",
        "resolved": "8.0.0",
        "contentHash": "3WA9q9yVqJp222P3x1wYIGDAkpjAku0TMUaaQV22g6L67AI0LdOIrVS7Ht2vJfLHGSPVuqN94vIr15qn+HEkHw=="
      },
      "Microsoft.Build.Tasks.Git": {
        "type": "Transitive",
        "resolved": "8.0.0",
        "contentHash": "bZKfSIKJRXLTuSzLudMFte/8CempWjVamNUR5eHJizsy+iuOuO/k2gnh7W0dHJmYY0tBf+gUErfluCv5mySAOQ=="
      },
      "Microsoft.CodeCoverage": {
        "type": "Transitive",
        "resolved": "17.11.1",
        "contentHash": "nPJqrcA5iX+Y0kqoT3a+pD/8lrW/V7ayqnEJQsTonSoPz59J8bmoQhcSN4G8+UJ64Hkuf0zuxnfuj2lkHOq4cA=="
      },
      "Microsoft.Extensions.Configuration": {
        "type": "Transitive",
        "resolved": "8.0.0",
        "contentHash": "0J/9YNXTMWSZP2p2+nvl8p71zpSwokZXZuJW+VjdErkegAnFdO1XlqtA62SJtgVYHdKu3uPxJHcMR/r35HwFBA==",
        "dependencies": {
          "Microsoft.Extensions.Configuration.Abstractions": "8.0.0",
          "Microsoft.Extensions.Primitives": "8.0.0"
        }
      },
      "Microsoft.Extensions.Configuration.Abstractions": {
        "type": "Transitive",
        "resolved": "8.0.0",
        "contentHash": "3lE/iLSutpgX1CC0NOW70FJoGARRHbyKmG7dc0klnUZ9Dd9hS6N/POPWhKhMLCEuNN5nXEY5agmlFtH562vqhQ==",
        "dependencies": {
          "Microsoft.Extensions.Primitives": "8.0.0"
        }
      },
      "Microsoft.Extensions.Configuration.Binder": {
        "type": "Transitive",
        "resolved": "8.0.2",
        "contentHash": "7IQhGK+wjyGrNsPBjJcZwWAr+Wf6D4+TwOptUt77bWtgNkiV8tDEbhFS+dDamtQFZ2X7kWG9m71iZQRj2x3zgQ==",
        "dependencies": {
          "Microsoft.Extensions.Configuration.Abstractions": "8.0.0"
        }
      },
      "Microsoft.Extensions.Configuration.FileExtensions": {
        "type": "Transitive",
        "resolved": "8.0.1",
        "contentHash": "EJzSNO9oaAXnTdtdNO6npPRsIIeZCBSNmdQ091VDO7fBiOtJAAeEq6dtrVXIi3ZyjC5XRSAtVvF8SzcneRHqKQ==",
        "dependencies": {
          "Microsoft.Extensions.Configuration": "8.0.0",
          "Microsoft.Extensions.Configuration.Abstractions": "8.0.0",
          "Microsoft.Extensions.FileProviders.Abstractions": "8.0.0",
          "Microsoft.Extensions.FileProviders.Physical": "8.0.0",
          "Microsoft.Extensions.Primitives": "8.0.0"
        }
      },
      "Microsoft.Extensions.Configuration.Json": {
        "type": "Transitive",
        "resolved": "8.0.1",
        "contentHash": "L89DLNuimOghjV3tLx0ArFDwVEJD6+uGB3BMCMX01kaLzXkaXHb2021xOMl2QOxUxbdePKUZsUY7n2UUkycjRg==",
        "dependencies": {
          "Microsoft.Extensions.Configuration": "8.0.0",
          "Microsoft.Extensions.Configuration.Abstractions": "8.0.0",
          "Microsoft.Extensions.Configuration.FileExtensions": "8.0.1",
          "Microsoft.Extensions.FileProviders.Abstractions": "8.0.0"
        }
      },
      "Microsoft.Extensions.DependencyInjection": {
        "type": "Transitive",
<<<<<<< HEAD
        "resolved": "8.0.0",
        "contentHash": "V8S3bsm50ig6JSyrbcJJ8bW2b9QLGouz+G1miK3UTaOWmMtFwNNNzUf4AleyDWUmTrWMLNnFSLEQtxmxgNQnNQ==",
        "dependencies": {
          "Microsoft.Extensions.DependencyInjection.Abstractions": "8.0.0"
=======
        "resolved": "8.0.1",
        "contentHash": "BmANAnR5Xd4Oqw7yQ75xOAYODybZQRzdeNucg7kS5wWKd2PNnMdYtJ2Vciy0QLylRmv42DGl5+AFL9izA6F1Rw==",
        "dependencies": {
          "Microsoft.Extensions.DependencyInjection.Abstractions": "8.0.2"
>>>>>>> 4a382edf
        }
      },
      "Microsoft.Extensions.DependencyInjection.Abstractions": {
        "type": "Transitive",
<<<<<<< HEAD
        "resolved": "8.0.0",
        "contentHash": "cjWrLkJXK0rs4zofsK4bSdg+jhDLTaxrkXu4gS6Y7MAlCvRyNNgwY/lJi5RDlQOnSZweHqoyvgvbdvQsRIW+hg=="
      },
      "Microsoft.Extensions.Diagnostics": {
        "type": "Transitive",
        "resolved": "8.0.0",
        "contentHash": "3PZp/YSkIXrF7QK7PfC1bkyRYwqOHpWFad8Qx+4wkuumAeXo1NHaxpS9LboNA9OvNSAu+QOVlXbMyoY+pHSqcw==",
        "dependencies": {
          "Microsoft.Extensions.Configuration": "8.0.0",
          "Microsoft.Extensions.Diagnostics.Abstractions": "8.0.0",
=======
        "resolved": "8.0.2",
        "contentHash": "3iE7UF7MQkCv1cxzCahz+Y/guQbTqieyxyaWKhrRO91itI9cOKO76OHeQDahqG4MmW5umr3CcCvGmK92lWNlbg=="
      },
      "Microsoft.Extensions.Diagnostics": {
        "type": "Transitive",
        "resolved": "8.0.1",
        "contentHash": "doVPCUUCY7c6LhBsEfiy3W1bvS7Mi6LkfQMS8nlC22jZWNxBv8VO8bdfeyvpYFst6Kxqk7HBC6lytmEoBssvSQ==",
        "dependencies": {
          "Microsoft.Extensions.Configuration": "8.0.0",
          "Microsoft.Extensions.Diagnostics.Abstractions": "8.0.1",
>>>>>>> 4a382edf
          "Microsoft.Extensions.Options.ConfigurationExtensions": "8.0.0"
        }
      },
      "Microsoft.Extensions.Diagnostics.Abstractions": {
        "type": "Transitive",
<<<<<<< HEAD
        "resolved": "8.0.0",
        "contentHash": "JHYCQG7HmugNYUhOl368g+NMxYE/N/AiclCYRNlgCY9eVyiBkOHMwK4x60RYMxv9EL3+rmj1mqHvdCiPpC+D4Q==",
        "dependencies": {
          "Microsoft.Extensions.DependencyInjection.Abstractions": "8.0.0",
          "Microsoft.Extensions.Options": "8.0.0",
          "System.Diagnostics.DiagnosticSource": "8.0.0"
=======
        "resolved": "8.0.1",
        "contentHash": "elH2vmwNmsXuKmUeMQ4YW9ldXiF+gSGDgg1vORksob5POnpaI6caj1Hu8zaYbEuibhqCoWg0YRWDazBY3zjBfg==",
        "dependencies": {
          "Microsoft.Extensions.DependencyInjection.Abstractions": "8.0.2",
          "Microsoft.Extensions.Options": "8.0.2"
>>>>>>> 4a382edf
        }
      },
      "Microsoft.Extensions.FileProviders.Abstractions": {
        "type": "Transitive",
        "resolved": "8.0.0",
        "contentHash": "ZbaMlhJlpisjuWbvXr4LdAst/1XxH3vZ6A0BsgTphZ2L4PGuxRLz7Jr/S7mkAAnOn78Vu0fKhEgNF5JO3zfjqQ==",
        "dependencies": {
          "Microsoft.Extensions.Primitives": "8.0.0"
        }
      },
      "Microsoft.Extensions.FileProviders.Physical": {
        "type": "Transitive",
        "resolved": "8.0.0",
        "contentHash": "UboiXxpPUpwulHvIAVE36Knq0VSHaAmfrFkegLyBZeaADuKezJ/AIXYAW8F5GBlGk/VaibN2k/Zn1ca8YAfVdA==",
        "dependencies": {
          "Microsoft.Extensions.FileProviders.Abstractions": "8.0.0",
          "Microsoft.Extensions.FileSystemGlobbing": "8.0.0",
          "Microsoft.Extensions.Primitives": "8.0.0"
        }
      },
      "Microsoft.Extensions.FileSystemGlobbing": {
        "type": "Transitive",
        "resolved": "8.0.0",
        "contentHash": "OK+670i7esqlQrPjdIKRbsyMCe9g5kSLpRRQGSr4Q58AOYEe/hCnfLZprh7viNisSUUQZmMrbbuDaIrP+V1ebQ=="
      },
      "Microsoft.Extensions.Http": {
        "type": "Transitive",
<<<<<<< HEAD
        "resolved": "8.0.0",
        "contentHash": "cWz4caHwvx0emoYe7NkHPxII/KkTI8R/LC9qdqJqnKv2poTJ4e2qqPGQqvRoQ5kaSA4FU5IV3qFAuLuOhoqULQ==",
        "dependencies": {
          "Microsoft.Extensions.Configuration.Abstractions": "8.0.0",
          "Microsoft.Extensions.DependencyInjection.Abstractions": "8.0.0",
          "Microsoft.Extensions.Diagnostics": "8.0.0",
          "Microsoft.Extensions.Logging": "8.0.0",
          "Microsoft.Extensions.Logging.Abstractions": "8.0.0",
          "Microsoft.Extensions.Options": "8.0.0"
=======
        "resolved": "8.0.1",
        "contentHash": "kDYeKJUzh0qeg/AI+nSr3ffthmXYQTEb0nS9qRC7YhSbbuN4M4NPbaB77AJwtkTnCV9XZ7qYj3dkZaNcyl73EA==",
        "dependencies": {
          "Microsoft.Extensions.Configuration.Abstractions": "8.0.0",
          "Microsoft.Extensions.DependencyInjection.Abstractions": "8.0.2",
          "Microsoft.Extensions.Diagnostics": "8.0.1",
          "Microsoft.Extensions.Logging": "8.0.1",
          "Microsoft.Extensions.Logging.Abstractions": "8.0.2",
          "Microsoft.Extensions.Options": "8.0.2"
>>>>>>> 4a382edf
        }
      },
      "Microsoft.Extensions.Logging": {
        "type": "Transitive",
<<<<<<< HEAD
        "resolved": "8.0.0",
        "contentHash": "tvRkov9tAJ3xP51LCv3FJ2zINmv1P8Hi8lhhtcKGqM+ImiTCC84uOPEI4z8Cdq2C3o9e+Aa0Gw0rmrsJD77W+w==",
        "dependencies": {
          "Microsoft.Extensions.DependencyInjection": "8.0.0",
          "Microsoft.Extensions.Logging.Abstractions": "8.0.0",
          "Microsoft.Extensions.Options": "8.0.0"
=======
        "resolved": "8.0.1",
        "contentHash": "4x+pzsQEbqxhNf1QYRr5TDkLP9UsLT3A6MdRKDDEgrW7h1ljiEPgTNhKYUhNCCAaVpQECVQ+onA91PTPnIp6Lw==",
        "dependencies": {
          "Microsoft.Extensions.DependencyInjection": "8.0.1",
          "Microsoft.Extensions.Logging.Abstractions": "8.0.2",
          "Microsoft.Extensions.Options": "8.0.2"
>>>>>>> 4a382edf
        }
      },
      "Microsoft.Extensions.Logging.Abstractions": {
        "type": "Transitive",
<<<<<<< HEAD
        "resolved": "8.0.0",
        "contentHash": "arDBqTgFCyS0EvRV7O3MZturChstm50OJ0y9bDJvAcmEPJm0FFpFyjU/JLYyStNGGey081DvnQYlncNX5SJJGA==",
        "dependencies": {
          "Microsoft.Extensions.DependencyInjection.Abstractions": "8.0.0"
=======
        "resolved": "8.0.2",
        "contentHash": "nroMDjS7hNBPtkZqVBbSiQaQjWRDxITI8Y7XnDs97rqG3EbzVTNLZQf7bIeUJcaHOV8bca47s1Uxq94+2oGdxA==",
        "dependencies": {
          "Microsoft.Extensions.DependencyInjection.Abstractions": "8.0.2"
>>>>>>> 4a382edf
        }
      },
      "Microsoft.Extensions.ObjectPool": {
        "type": "Transitive",
        "resolved": "5.0.10",
        "contentHash": "pp9tbGqIhdEXL6Q1yJl+zevAJSq4BsxqhS1GXzBvEsEz9DDNu9GLNzgUy2xyFc4YjB4m4Ff2YEWTnvQvVYdkvQ=="
      },
      "Microsoft.Extensions.Options": {
        "type": "Transitive",
<<<<<<< HEAD
        "resolved": "8.0.0",
        "contentHash": "JOVOfqpnqlVLUzINQ2fox8evY2SKLYJ3BV8QDe/Jyp21u1T7r45x/R/5QdteURMR5r01GxeJSBBUOCOyaNXA3g==",
=======
        "resolved": "8.0.2",
        "contentHash": "dWGKvhFybsaZpGmzkGCbNNwBD1rVlWzrZKANLW/CcbFJpCEceMCGzT7zZwHOGBCbwM0SzBuceMj5HN1LKV1QqA==",
>>>>>>> 4a382edf
        "dependencies": {
          "Microsoft.Extensions.DependencyInjection.Abstractions": "8.0.0",
          "Microsoft.Extensions.Primitives": "8.0.0"
        }
      },
      "Microsoft.Extensions.Options.ConfigurationExtensions": {
        "type": "Transitive",
        "resolved": "8.0.0",
        "contentHash": "0f4DMRqEd50zQh+UyJc+/HiBsZ3vhAQALgdkcQEalSH1L2isdC7Yj54M3cyo5e+BeO5fcBQ7Dxly8XiBBcvRgw==",
        "dependencies": {
          "Microsoft.Extensions.Configuration.Abstractions": "8.0.0",
          "Microsoft.Extensions.Configuration.Binder": "8.0.0",
          "Microsoft.Extensions.DependencyInjection.Abstractions": "8.0.0",
          "Microsoft.Extensions.Options": "8.0.0",
          "Microsoft.Extensions.Primitives": "8.0.0"
        }
      },
      "Microsoft.Extensions.Primitives": {
        "type": "Transitive",
        "resolved": "8.0.0",
        "contentHash": "bXJEZrW9ny8vjMF1JV253WeLhpEVzFo1lyaZu1vQ4ZxWUlVvknZ/+ftFgVheLubb4eZPSwwxBeqS1JkCOjxd8g=="
      },
      "Microsoft.Graph.Bicep.Types": {
        "type": "Transitive",
        "resolved": "0.1.7-preview",
        "contentHash": "jOuUsV1biTchJv3DdK6GWgv3iVDWR7UUwWlMPq+g2htzSgbdVsRFfxbSLd00da2DALrqLSHugU3wUmwFrDBkww==",
        "dependencies": {
          "Azure.Bicep.Types": "0.5.6"
        }
      },
      "Microsoft.Identity.Client": {
        "type": "Transitive",
<<<<<<< HEAD
        "resolved": "4.65.0",
        "contentHash": "RV35ZcJ5/P7n+Zu6J3wmtiDdK6MW5h6EpZ0ojjB9sMwNhGHEJCv829cb3kZ4PZ664llYFv8sbUITWWGvBTqv0Q==",
=======
        "resolved": "4.66.1",
        "contentHash": "mE+m3pZ7zSKocSubKXxwZcUrCzLflC86IdLxrVjS8tialy0b1L+aECBqRBC/ykcPlB4y7skg49TaTiA+O2UfDw==",
>>>>>>> 4a382edf
        "dependencies": {
          "Microsoft.IdentityModel.Abstractions": "6.35.0",
          "System.Diagnostics.DiagnosticSource": "6.0.1"
        }
      },
      "Microsoft.Identity.Client.Extensions.Msal": {
        "type": "Transitive",
<<<<<<< HEAD
        "resolved": "4.65.0",
        "contentHash": "JIOBFMAyVSqGWP4dNoST+A9BRJMGC8m73BNbR1oKA8nUjGyR8Fd4eOOME/VDrd26I5JWU4RtmWqpt20lpp2r5w==",
        "dependencies": {
          "Microsoft.Identity.Client": "4.65.0",
=======
        "resolved": "4.66.1",
        "contentHash": "osgt1J9Rve3LO7wXqpWoFx9UFjl0oeqoUMK/xEru7dvafQ28RgV1A17CoCGCCRSUbgDQ4Arg5FgGK2lQ3lXR4A==",
        "dependencies": {
          "Microsoft.Identity.Client": "4.66.1",
>>>>>>> 4a382edf
          "System.Security.Cryptography.ProtectedData": "4.5.0"
        }
      },
      "Microsoft.IdentityModel.Abstractions": {
        "type": "Transitive",
        "resolved": "6.35.0",
        "contentHash": "xuR8E4Rd96M41CnUSCiOJ2DBh+z+zQSmyrYHdYhD6K4fXBcQGVnRCFQ0efROUYpP+p0zC1BLKr0JRpVuujTZSg=="
      },
      "Microsoft.NETCore.Platforms": {
        "type": "Transitive",
<<<<<<< HEAD
        "resolved": "1.1.1",
        "contentHash": "TMBuzAHpTenGbGgk0SMTwyEkyijY/Eae4ZGsFNYJvAr/LDn1ku3Etp3FPxChmDp5HHF3kzJuoaa08N0xjqAJfQ=="
=======
        "resolved": "5.0.0",
        "contentHash": "VyPlqzH2wavqquTcYpkIIAQ6WdenuKoFN0BdYBbCWsclXacSOHNQn66Gt4z5NBqEYW0FAPm5rlvki9ZiCij5xQ=="
>>>>>>> 4a382edf
      },
      "Microsoft.NETCore.Targets": {
        "type": "Transitive",
        "resolved": "1.1.3",
        "contentHash": "3Wrmi0kJDzClwAC+iBdUBpEKmEle8FQNsCs77fkiOIw/9oYA07bL1EZNX0kQ2OMN3xpwvl0vAtOCYY3ndDNlhQ=="
      },
      "Microsoft.PowerPlatform.ResourceStack": {
        "type": "Transitive",
<<<<<<< HEAD
        "resolved": "7.0.0.2007",
        "contentHash": "IAV+eqNgXbTVvDy7fiEyxy2Dj9ufkdTbadXrWkluSWU41MQX7dc+IXkPczQ9VyyK8XJ9RUoymTyqdHWUAG8RPg==",
        "dependencies": {
          "Microsoft.Windows.Compatibility": "6.0.7",
          "Newtonsoft.Json": "13.0.2",
          "System.Data.SqlClient": "4.8.6"
=======
        "resolved": "7.0.0.2076",
        "contentHash": "cHxgIBObOuu8I/agdelslgYCTXHreXto/V+gdxL0nE1BZgPv5XNtM1BaUzCtueWKlHnW8evZBKn5Q3V0SNapNg==",
        "dependencies": {
          "Microsoft.Windows.Compatibility": "8.0.10",
          "Newtonsoft.Json": "13.0.3"
>>>>>>> 4a382edf
        }
      },
      "Microsoft.SourceLink.Common": {
        "type": "Transitive",
        "resolved": "8.0.0",
        "contentHash": "dk9JPxTCIevS75HyEQ0E4OVAFhB2N+V9ShCXf8Q6FkUQZDkgLI12y679Nym1YqsiSysuQskT7Z+6nUf3yab6Vw=="
      },
      "Microsoft.Testing.Extensions.Telemetry": {
        "type": "Transitive",
<<<<<<< HEAD
        "resolved": "1.4.0",
        "contentHash": "UX+T/xUOOh63KqWj6kPS2bw/E0uViIdLWUZmxk/iI+RvCzVklNzEKyaaPNo74T1GOowOSc2Kgp7RGhQK57FdyQ==",
        "dependencies": {
          "Microsoft.ApplicationInsights": "2.22.0",
          "Microsoft.Testing.Platform": "1.4.0"
=======
        "resolved": "1.4.2",
        "contentHash": "JsBE6YJ7JDWz8QekV+/N+XWz8k33X2fpVjDSTt2zy0bzHwHA+GKLKPgwwW0dpp8NA45x6gcQWBm4EciiCR5cMQ==",
        "dependencies": {
          "Microsoft.ApplicationInsights": "2.22.0",
          "Microsoft.Testing.Platform": "1.4.2"
>>>>>>> 4a382edf
        }
      },
      "Microsoft.Testing.Extensions.TrxReport.Abstractions": {
        "type": "Transitive",
<<<<<<< HEAD
        "resolved": "1.4.0",
        "contentHash": "7ulY2yQ+0BH1sjSRvgXNBmhWDTtPDHOirULnnOnuKpf0m9sIETttURmfF2xZaGYsajZ/hECkL1AKFegGB+Kb9g==",
        "dependencies": {
          "Microsoft.Testing.Platform": "1.4.0"
=======
        "resolved": "1.4.2",
        "contentHash": "5ijsQJR+OIwM3PA/RgjlIJI8E3pjknQFA6OZ4udC4pLTmRVuBuD0Z1iGeGtaDmACKp5MR4J348c4+RMzQfBeTw==",
        "dependencies": {
          "Microsoft.Testing.Platform": "1.4.2"
>>>>>>> 4a382edf
        }
      },
      "Microsoft.Testing.Extensions.VSTestBridge": {
        "type": "Transitive",
<<<<<<< HEAD
        "resolved": "1.4.0",
        "contentHash": "C6XAiFJuxjJsk67VgoVjhkNvCp0WZSEUJRpzaDTe92GatOY7CkWP9cj78qZuw/JD0mv6kktdKwNcU5lF9F8Yew==",
        "dependencies": {
          "Microsoft.ApplicationInsights": "2.22.0",
          "Microsoft.TestPlatform.ObjectModel": "17.11.0",
          "Microsoft.Testing.Extensions.Telemetry": "1.4.0",
          "Microsoft.Testing.Extensions.TrxReport.Abstractions": "1.4.0",
          "Microsoft.Testing.Platform": "1.4.0"
=======
        "resolved": "1.4.2",
        "contentHash": "SyV6yuR/jzGFAT7Nz3VjVu4xpBpxEzOUsAWo7Sgg18UAsp7rfWRy0qXLxbRy81IgsuuYtTi6bX3E4VCPBFQriA==",
        "dependencies": {
          "Microsoft.ApplicationInsights": "2.22.0",
          "Microsoft.TestPlatform.ObjectModel": "17.11.1",
          "Microsoft.Testing.Extensions.Telemetry": "1.4.2",
          "Microsoft.Testing.Extensions.TrxReport.Abstractions": "1.4.2",
          "Microsoft.Testing.Platform": "1.4.2"
>>>>>>> 4a382edf
        }
      },
      "Microsoft.Testing.Platform": {
        "type": "Transitive",
<<<<<<< HEAD
        "resolved": "1.4.0",
        "contentHash": "6JtCqi0nq43wFDUrDfx3NrmFJYqWpmbEjEv4bVtgP6BTry1aw0Zd3FDQmZbWqnWGbvPgwm39YUXedf1+yzTkmg=="
      },
      "Microsoft.Testing.Platform.MSBuild": {
        "type": "Transitive",
        "resolved": "1.4.0",
        "contentHash": "EBarJH6u97ng2DIpNNimUnbMGAMh2mC3uxaXqdnhLNtdLjNq9QNtEfrf+nOr84mTNA4KwDXZZAK1H5ZupoAaWw==",
        "dependencies": {
          "Microsoft.Testing.Platform": "1.4.0"
=======
        "resolved": "1.4.2",
        "contentHash": "rgBNwCe9AmCLyDSWzf20Mlh6wGT6XbJrFeSiCmDtQEIs+qxDf0BEomYOD91WISdkkQ9LLY2Tf4N+jmMEKnO+sg=="
      },
      "Microsoft.Testing.Platform.MSBuild": {
        "type": "Transitive",
        "resolved": "1.4.2",
        "contentHash": "/PsQKIIeWQ7+CtYiG/gp8sk6uCFZKWzEXS7igIeYzlwpN4ttrjAXhU6tKbzLSjQtJwnBe/tHXc+x7k0Po3tMKQ==",
        "dependencies": {
          "Microsoft.Testing.Platform": "1.4.2"
>>>>>>> 4a382edf
        }
      },
      "Microsoft.TestPlatform.ObjectModel": {
        "type": "Transitive",
        "resolved": "17.11.1",
        "contentHash": "E2jZqAU6JeWEVsyOEOrSW1o1bpHLgb25ypvKNB/moBXPVsFYBPd/Jwi7OrYahG50J83LfHzezYI+GaEkpAotiA==",
        "dependencies": {
          "System.Reflection.Metadata": "1.6.0"
        }
      },
      "Microsoft.TestPlatform.TestHost": {
        "type": "Transitive",
        "resolved": "17.11.1",
        "contentHash": "DnG+GOqJXO/CkoqlJWeDFTgPhqD/V6VqUIL3vINizCWZ3X+HshCtbbyDdSHQQEjrc2Sl/K3yaxX6s+5LFEdYuw==",
        "dependencies": {
          "Microsoft.TestPlatform.ObjectModel": "17.11.1",
          "Newtonsoft.Json": "13.0.1"
        }
      },
      "Microsoft.VisualStudio.Threading": {
        "type": "Transitive",
        "resolved": "17.6.40",
        "contentHash": "hLa/0xargG7p3bF7aeq2/lRYn/bVnfZXurUWVHx+MNqxxAUjIDMKi4OIOWbYQ/DTkbn9gv8TLvgso+6EtHVQQg==",
        "dependencies": {
          "Microsoft.Bcl.AsyncInterfaces": "7.0.0",
          "Microsoft.VisualStudio.Threading.Analyzers": "17.6.40",
          "Microsoft.VisualStudio.Validation": "17.0.71",
          "Microsoft.Win32.Registry": "5.0.0",
          "System.Threading.Tasks.Extensions": "4.5.4"
        }
      },
      "Microsoft.VisualStudio.Validation": {
        "type": "Transitive",
        "resolved": "17.6.11",
        "contentHash": "J+9L/iac6c8cwcgVSCMuoIYOlD1Jw4mbZ8XMe1IZVj8p8+3dJ46LnnkIkTRMjK7xs9UtU9MoUp1JGhWoN6fAEw=="
      },
      "Microsoft.Win32.Registry": {
        "type": "Transitive",
        "resolved": "5.0.0",
        "contentHash": "dDoKi0PnDz31yAyETfRntsLArTlVAVzUzCIvvEDsDsucrl33Dl8pIJG06ePTJTI3tGpeyHS9Cq7Foc/s4EeKcg==",
        "dependencies": {
          "System.Security.AccessControl": "5.0.0",
          "System.Security.Principal.Windows": "5.0.0"
        }
      },
      "Microsoft.Win32.Registry.AccessControl": {
        "type": "Transitive",
<<<<<<< HEAD
        "resolved": "6.0.0",
        "contentHash": "UoE+eeuBKL+GFHxHV3FjHlY5K8Wr/IR7Ee/a2oDNqFodF1iMqyt5hIs0U9Z217AbWrHrNle4750kD03hv1IMZw==",
        "dependencies": {
          "System.Security.AccessControl": "6.0.0"
        }
      },
      "Microsoft.Win32.SystemEvents": {
        "type": "Transitive",
        "resolved": "6.0.1",
        "contentHash": "AlsaDWyQHLFB7O2nfbny0x0oziB34WWzGnf/4Q5R8KjXhu8MnCsxE2MIePr192lIIaxarfTLI9bQg+qtmM+9ag=="
      },
      "Microsoft.Windows.Compatibility": {
        "type": "Transitive",
        "resolved": "6.0.7",
        "contentHash": "ubX/cYXBas9hMYhzb4ZkdsMuS+Z1z0X43oZ0rOQq9HnVsQgdbsBCEUmvgFwBxPd41KiPwSZiNZeuBZC+BSyFPw==",
        "dependencies": {
          "Microsoft.Win32.Registry.AccessControl": "6.0.0",
          "Microsoft.Win32.SystemEvents": "6.0.1",
          "System.CodeDom": "6.0.0",
          "System.ComponentModel.Composition": "6.0.0",
          "System.ComponentModel.Composition.Registration": "6.0.0",
          "System.Configuration.ConfigurationManager": "6.0.1",
          "System.Data.Odbc": "6.0.1",
          "System.Data.OleDb": "6.0.0",
          "System.Data.SqlClient": "4.8.5",
          "System.Diagnostics.EventLog": "6.0.0",
          "System.Diagnostics.PerformanceCounter": "6.0.1",
          "System.DirectoryServices": "6.0.1",
          "System.DirectoryServices.AccountManagement": "6.0.0",
          "System.DirectoryServices.Protocols": "6.0.2",
          "System.Drawing.Common": "6.0.0",
          "System.IO.Packaging": "6.0.0",
          "System.IO.Ports": "6.0.0",
          "System.Management": "6.0.2",
          "System.Reflection.Context": "6.0.0",
          "System.Runtime.Caching": "6.0.0",
          "System.Security.AccessControl": "6.0.0",
          "System.Security.Cryptography.Pkcs": "6.0.4",
          "System.Security.Cryptography.ProtectedData": "6.0.0",
          "System.Security.Cryptography.Xml": "6.0.1",
          "System.Security.Permissions": "6.0.0",
          "System.ServiceModel.Duplex": "4.9.0",
          "System.ServiceModel.Http": "4.9.0",
          "System.ServiceModel.NetTcp": "4.9.0",
          "System.ServiceModel.Primitives": "4.9.0",
          "System.ServiceModel.Security": "4.9.0",
          "System.ServiceModel.Syndication": "6.0.0",
          "System.ServiceProcess.ServiceController": "6.0.1",
          "System.Speech": "6.0.0",
          "System.Text.Encoding.CodePages": "6.0.0",
          "System.Threading.AccessControl": "6.0.0",
          "System.Web.Services.Description": "4.9.0"
=======
        "resolved": "8.0.0",
        "contentHash": "u8PB9/v02C8mBXzl0vJ7bOyC020zOP+T1mRct+KA46DqZkB40XtsNn9pGD0QowTRsT6R4jPCghn+yAODn2UMMw=="
      },
      "Microsoft.Win32.SystemEvents": {
        "type": "Transitive",
        "resolved": "8.0.0",
        "contentHash": "9opKRyOKMCi2xJ7Bj7kxtZ1r9vbzosMvRrdEhVhDz8j8MoBGgB+WmC94yH839NPH+BclAjtQ/pyagvi/8gDLkw=="
      },
      "Microsoft.Windows.Compatibility": {
        "type": "Transitive",
        "resolved": "8.0.10",
        "contentHash": "V92Ri/nR0VqFT6vAVGj20sl0GI6tEFlZiB1IENyPdSdjs+1k5O1lr4vVwtIwoutlib8UyO8tnBwngT6SoOqvyA==",
        "dependencies": {
          "Microsoft.Win32.Registry.AccessControl": "8.0.0",
          "Microsoft.Win32.SystemEvents": "8.0.0",
          "System.CodeDom": "8.0.0",
          "System.ComponentModel.Composition": "8.0.0",
          "System.ComponentModel.Composition.Registration": "8.0.0",
          "System.Configuration.ConfigurationManager": "8.0.1",
          "System.Data.Odbc": "8.0.1",
          "System.Data.OleDb": "8.0.1",
          "System.Data.SqlClient": "4.8.6",
          "System.Diagnostics.EventLog": "8.0.1",
          "System.Diagnostics.PerformanceCounter": "8.0.1",
          "System.DirectoryServices": "8.0.0",
          "System.DirectoryServices.AccountManagement": "8.0.1",
          "System.DirectoryServices.Protocols": "8.0.0",
          "System.Drawing.Common": "8.0.10",
          "System.IO.Packaging": "8.0.1",
          "System.IO.Ports": "8.0.0",
          "System.Management": "8.0.0",
          "System.Reflection.Context": "8.0.0",
          "System.Runtime.Caching": "8.0.1",
          "System.Security.Cryptography.Pkcs": "8.0.1",
          "System.Security.Cryptography.ProtectedData": "8.0.0",
          "System.Security.Cryptography.Xml": "8.0.2",
          "System.Security.Permissions": "8.0.0",
          "System.ServiceModel.Duplex": "4.10.0",
          "System.ServiceModel.Http": "4.10.0",
          "System.ServiceModel.NetTcp": "4.10.0",
          "System.ServiceModel.Primitives": "4.10.0",
          "System.ServiceModel.Security": "4.10.0",
          "System.ServiceModel.Syndication": "8.0.0",
          "System.ServiceProcess.ServiceController": "8.0.1",
          "System.Speech": "8.0.0",
          "System.Text.Encoding.CodePages": "8.0.0",
          "System.Threading.AccessControl": "8.0.0",
          "System.Web.Services.Description": "4.10.0"
>>>>>>> 4a382edf
        }
      },
      "Moq": {
        "type": "Transitive",
<<<<<<< HEAD
        "resolved": "4.20.70",
        "contentHash": "4rNnAwdpXJBuxqrOCzCyICXHSImOTRktCgCWXWykuF1qwoIsVvEnR7PjbMk/eLOxWvhmj5Kwt+kDV3RGUYcNwg==",
=======
        "resolved": "4.20.72",
        "contentHash": "EA55cjyNn8eTNWrgrdZJH5QLFp2L43oxl1tlkoYUKIE9pRwL784OWiTXeCV5ApS+AMYEAlt7Fo03A2XfouvHmQ==",
>>>>>>> 4a382edf
        "dependencies": {
          "Castle.Core": "5.1.1"
        }
      },
      "Nerdbank.Streams": {
        "type": "Transitive",
        "resolved": "2.10.69",
        "contentHash": "YIudzeVyQRJAqytjpo1jdHkh2t+vqQqyusBqb2sFSOAOGEnyOXhcHx/rQqSuCIXUDr50a3XuZnamGRfQVBOf4g==",
        "dependencies": {
          "Microsoft.Bcl.AsyncInterfaces": "7.0.0",
          "Microsoft.VisualStudio.Threading": "17.6.40",
          "Microsoft.VisualStudio.Validation": "17.6.11",
          "System.IO.Pipelines": "7.0.0",
          "System.Runtime.CompilerServices.Unsafe": "6.0.0"
        }
      },
      "Newtonsoft.Json": {
        "type": "Transitive",
        "resolved": "13.0.3",
        "contentHash": "HrC5BXdl00IP9zeV+0Z848QWPAoCr9P3bDEZguI+gkLcBKAOxix/tLEAAHC+UvDNPv4a2d18lOReHMOagPa+zQ=="
      },
      "Newtonsoft.Json.Bson": {
        "type": "Transitive",
        "resolved": "1.0.2",
        "contentHash": "QYFyxhaABwmq3p/21VrZNYvCg3DaEoN/wUuw5nmfAf0X3HLjgupwhkEWdgfb9nvGAUIv3osmZoD3kKl4jxEmYQ==",
        "dependencies": {
          "Newtonsoft.Json": "12.0.1"
        }
      },
      "Newtonsoft.Json.Schema": {
        "type": "Transitive",
        "resolved": "4.0.1",
        "contentHash": "rbHUKp5WTIbqmLEeJ21nTTDGcfR0LA7bVMzm0bYc3yx6NFKiCIHzzvYbwA4Sqgs7+wNldc5nBlkbithWj8IZig==",
        "dependencies": {
          "Newtonsoft.Json": "13.0.3"
        }
      },
      "OmniSharp.Extensions.JsonRpc": {
        "type": "Transitive",
        "resolved": "0.19.9",
        "contentHash": "utFvrx9OYXhCS5rnfWAVeedJCrucuDLAOrKXjohf/NOjG9FFVbcp+hLqj9Ng+AxoADRD+rSJYHfBOeqGl5zW0A==",
        "dependencies": {
          "MediatR": "8.1.0",
          "Microsoft.Extensions.DependencyInjection": "6.0.1",
          "Microsoft.Extensions.Logging": "6.0.0",
          "Nerdbank.Streams": "2.10.69",
          "Newtonsoft.Json": "13.0.3",
          "OmniSharp.Extensions.JsonRpc.Generators": "0.19.9",
          "System.Collections.Immutable": "5.0.0",
          "System.Reactive": "6.0.0",
          "System.Threading.Channels": "6.0.0"
        }
      },
      "OmniSharp.Extensions.JsonRpc.Generators": {
        "type": "Transitive",
        "resolved": "0.19.9",
        "contentHash": "hiWC0yGcKM+K00fgiL7KBmlvULmkKNhm40ZSzxqT+jNV21r+YZgKzEREhQe40ufb4tjcIxdYkif++IzGl/3H/Q=="
      },
      "OmniSharp.Extensions.LanguageProtocol": {
        "type": "Transitive",
        "resolved": "0.19.9",
        "contentHash": "d0crY6w5SyunGlERP27YeUeJnJfUjvJoALFlPMU4CHu3jovG1Y8RxLpihCPX8fKdjzgy7Ii+VjFYtIpDEEQqYQ==",
        "dependencies": {
          "Microsoft.Extensions.Configuration": "6.0.1",
          "Microsoft.Extensions.Configuration.Binder": "6.0.0",
          "Microsoft.Extensions.Options.ConfigurationExtensions": "6.0.0",
          "OmniSharp.Extensions.JsonRpc": "0.19.9",
          "OmniSharp.Extensions.JsonRpc.Generators": "0.19.9"
        }
      },
      "OmniSharp.Extensions.LanguageServer": {
        "type": "Transitive",
        "resolved": "0.19.9",
        "contentHash": "g09wOOCQ/oFqtZ47Q5R9E78tz2a5ODEB+V+S65wAiiRskR7xwL78Tse4/8ToBc8G/ZgQgqLtAOPo/BSPmHNlbw==",
        "dependencies": {
          "Microsoft.Extensions.Configuration": "6.0.1",
          "OmniSharp.Extensions.JsonRpc": "0.19.9",
          "OmniSharp.Extensions.LanguageProtocol": "0.19.9",
          "OmniSharp.Extensions.LanguageServer.Shared": "0.19.9"
        }
      },
      "OmniSharp.Extensions.LanguageServer.Shared": {
        "type": "Transitive",
        "resolved": "0.19.9",
        "contentHash": "+p+py79MrNG3QnqRrBp5J7Wc810HFFczMH8/WLIiUqih1bqmKPFY9l/uzBvq1Ko8+YO/8tzI7BDffHvaguISEw==",
        "dependencies": {
          "OmniSharp.Extensions.LanguageProtocol": "0.19.9"
        }
      },
      "RichardSzalay.MockHttp": {
        "type": "Transitive",
        "resolved": "7.0.0",
        "contentHash": "QwnauYiaywp65QKFnP+wvgiQ2D8Pv888qB2dyfd7MSVDF06sIvxqASenk+RxsWybyyt+Hu1Y251wQxpHTv3UYg=="
      },
      "runtime.linux-arm.runtime.native.System.IO.Ports": {
        "type": "Transitive",
<<<<<<< HEAD
        "resolved": "6.0.0",
        "contentHash": "75q52H7CSpgIoIDwXb9o833EvBZIXJ0mdPhz1E6jSisEXUBlSCPalC29cj3EXsjpuDwr0dj1LRXZepIQH/oL4Q=="
      },
      "runtime.linux-arm64.runtime.native.System.IO.Ports": {
        "type": "Transitive",
        "resolved": "6.0.0",
        "contentHash": "xn2bMThmXr3CsvOYmS8ex2Yz1xo+kcnhVg2iVhS9PlmqjZPAkrEo/I40wjrBZH/tU4kvH0s1AE8opAvQ3KIS8g=="
      },
      "runtime.linux-x64.runtime.native.System.IO.Ports": {
        "type": "Transitive",
        "resolved": "6.0.0",
        "contentHash": "16nbNXwv0sC+gLGIuecri0skjuh6R1maIJggsaNP7MQBcbVcEfWFUOkEnsnvoLEjy0XerfibuRptfQ8AmdIcWA=="
=======
        "resolved": "8.0.0",
        "contentHash": "gK720fg6HemDg8sXcfy+xCMZ9+hF78Gc7BmREbmkS4noqlu1BAr9qZtuWGhLzFjBfgecmdtl4+SYVwJ1VneZBQ=="
      },
      "runtime.linux-arm64.runtime.native.System.IO.Ports": {
        "type": "Transitive",
        "resolved": "8.0.0",
        "contentHash": "KYG6/3ojhEWbb3FwQAKgGWPHrY+HKUXXdVjJlrtyCLn3EMcNTaNcPadb2c0ndQzixZSmAxZKopXJr0nLwhOrpQ=="
      },
      "runtime.linux-x64.runtime.native.System.IO.Ports": {
        "type": "Transitive",
        "resolved": "8.0.0",
        "contentHash": "Wnw5vhA4mgGbIFoo6l9Fk3iEcwRSq49a1aKwJgXUCUtEQLCSUDjTGSxqy/oMUuOyyn7uLHsH8KgZzQ1y3lReiQ=="
>>>>>>> 4a382edf
      },
      "runtime.native.System.Data.SqlClient.sni": {
        "type": "Transitive",
        "resolved": "4.7.0",
        "contentHash": "9kyFSIdN3T0qjDQ2R0HRXYIhS3l5psBzQi6qqhdLz+SzFyEy4sVxNOke+yyYv8Cu8rPER12c3RDjLT8wF3WBYQ==",
        "dependencies": {
          "runtime.win-arm64.runtime.native.System.Data.SqlClient.sni": "4.4.0",
          "runtime.win-x64.runtime.native.System.Data.SqlClient.sni": "4.4.0",
          "runtime.win-x86.runtime.native.System.Data.SqlClient.sni": "4.4.0"
        }
      },
      "runtime.native.System.IO.Ports": {
        "type": "Transitive",
<<<<<<< HEAD
        "resolved": "6.0.0",
        "contentHash": "KaaXlpOcuZjMdmyF5wzzx3b+PRKIzt6A5Ax9dKenPDQbVJAFpev+casD0BIig1pBcbs3zx7CqWemzUJKAeHdSQ==",
        "dependencies": {
          "runtime.linux-arm.runtime.native.System.IO.Ports": "6.0.0",
          "runtime.linux-arm64.runtime.native.System.IO.Ports": "6.0.0",
          "runtime.linux-x64.runtime.native.System.IO.Ports": "6.0.0",
          "runtime.osx-arm64.runtime.native.System.IO.Ports": "6.0.0",
          "runtime.osx-x64.runtime.native.System.IO.Ports": "6.0.0"
=======
        "resolved": "8.0.0",
        "contentHash": "Ee7Sz5llLpTgyKIWzKI/GeuRSbFkOABgJRY00SqTY0OkTYtkB+9l5rFZfE7fxPA3c22RfytCBYkUdAkcmwMjQg==",
        "dependencies": {
          "runtime.linux-arm.runtime.native.System.IO.Ports": "8.0.0",
          "runtime.linux-arm64.runtime.native.System.IO.Ports": "8.0.0",
          "runtime.linux-x64.runtime.native.System.IO.Ports": "8.0.0",
          "runtime.osx-arm64.runtime.native.System.IO.Ports": "8.0.0",
          "runtime.osx-x64.runtime.native.System.IO.Ports": "8.0.0"
>>>>>>> 4a382edf
        }
      },
      "runtime.osx-arm64.runtime.native.System.IO.Ports": {
        "type": "Transitive",
<<<<<<< HEAD
        "resolved": "6.0.0",
        "contentHash": "fXG12NodG1QrCdoaeSQ1gVnk/koi4WYY4jZtarMkZeQMyReBm1nZlSRoPnUjLr2ZR36TiMjpcGnQfxymieUe7w=="
      },
      "runtime.osx-x64.runtime.native.System.IO.Ports": {
        "type": "Transitive",
        "resolved": "6.0.0",
        "contentHash": "/As+zPY49+dSUXkh+fTUbyPhqrdGN//evLxo4Vue88pfh1BHZgF7q4kMblTkxYvwR6Vi03zSYxysSFktO8/SDQ=="
=======
        "resolved": "8.0.0",
        "contentHash": "rbUBLAaFW9oVkbsb0+XSrAo2QdhBeAyzLl5KQ6Oci9L/u626uXGKInsVJG6B9Z5EO8bmplC8tsMiaHK8wOBZ+w=="
      },
      "runtime.osx-x64.runtime.native.System.IO.Ports": {
        "type": "Transitive",
        "resolved": "8.0.0",
        "contentHash": "IcfB4jKtM9pkzP9OpYelEcUX1MiDt0IJPBh3XYYdEISFF+6Mc+T8WWi0dr9wVh1gtcdVjubVEIBgB8BHESlGfQ=="
>>>>>>> 4a382edf
      },
      "runtime.win-arm64.runtime.native.System.Data.SqlClient.sni": {
        "type": "Transitive",
        "resolved": "4.4.0",
        "contentHash": "LbrynESTp3bm5O/+jGL8v0Qg5SJlTV08lpIpFesXjF6uGNMWqFnUQbYBJwZTeua6E/Y7FIM1C54Ey1btLWupdg=="
      },
      "runtime.win-x64.runtime.native.System.Data.SqlClient.sni": {
        "type": "Transitive",
        "resolved": "4.4.0",
        "contentHash": "38ugOfkYJqJoX9g6EYRlZB5U2ZJH51UP8ptxZgdpS07FgOEToV+lS11ouNK2PM12Pr6X/PpT5jK82G3DwH/SxQ=="
      },
      "runtime.win-x86.runtime.native.System.Data.SqlClient.sni": {
        "type": "Transitive",
        "resolved": "4.4.0",
        "contentHash": "YhEdSQUsTx+C8m8Bw7ar5/VesXvCFMItyZF7G1AUY+OM0VPZUOeAVpJ4Wl6fydBGUYZxojTDR3I6Bj/+BPkJNA=="
      },
      "Semver": {
        "type": "Transitive",
<<<<<<< HEAD
        "resolved": "2.3.0",
        "contentHash": "4vYo1zqn6pJ1YrhjuhuOSbIIm0CpM47grbpTJ5ABjOlfGt/EhMEM9ed4MRK5Jr6gVnntWDqOUzGeUJp68PZGjw=="
=======
        "resolved": "3.0.0",
        "contentHash": "9jZCicsVgTebqkAujRWtC9J1A5EQVlu0TVKHcgoCuv345ve5DYf4D1MjhKEnQjdRZo6x/vdv6QQrYFs7ilGzLA==",
        "dependencies": {
          "Microsoft.Extensions.Primitives": "5.0.1"
        }
>>>>>>> 4a382edf
      },
      "SharpYaml": {
        "type": "Transitive",
        "resolved": "2.1.1",
        "contentHash": "BISoFuW2AwZYXxrZGaBnedo21BvrdgC4kkWd6QYrOdhOGSsZB0RSqcBw09l9caUE1g3sykJoRfSbtSzZS6tYig=="
      },
      "Sprache.StrongNamed": {
        "type": "Transitive",
        "resolved": "2.3.2",
        "contentHash": "RvlXA9lOKVHqEGewTIs5jKhe0wkWXJBWImQLcPkw0PX90XD9SzPJVmjmTAUckK7+zrLBdCM6yxyx3sKJih/2Sg==",
        "dependencies": {
          "System.Globalization": "4.3.0",
          "System.Linq": "4.3.0",
          "System.Private.Uri": "4.3.2",
          "System.Runtime": "4.3.1",
          "System.Text.RegularExpressions": "4.3.1"
        }
      },
      "System.ClientModel": {
        "type": "Transitive",
<<<<<<< HEAD
        "resolved": "1.0.0",
        "contentHash": "I3CVkvxeqFYjIVEP59DnjbeoGNfo/+SZrCLpRz2v/g0gpCHaEMPtWSY0s9k/7jR1rAsLNg2z2u1JRB76tPjnIw==",
        "dependencies": {
          "System.Memory.Data": "1.0.2",
          "System.Text.Json": "4.7.2"
=======
        "resolved": "1.1.0",
        "contentHash": "UocOlCkxLZrG2CKMAAImPcldJTxeesHnHGHwhJ0pNlZEvEXcWKuQvVOER2/NiOkJGRJk978SNdw3j6/7O9H1lg==",
        "dependencies": {
          "System.Memory.Data": "1.0.2",
          "System.Text.Json": "6.0.9"
>>>>>>> 4a382edf
        }
      },
      "System.CodeDom": {
        "type": "Transitive",
<<<<<<< HEAD
        "resolved": "6.0.0",
        "contentHash": "CPc6tWO1LAer3IzfZufDBRL+UZQcj5uS207NHALQzP84Vp/z6wF0Aa0YZImOQY8iStY0A2zI/e3ihKNPfUm8XA=="
=======
        "resolved": "8.0.0",
        "contentHash": "WTlRjL6KWIMr/pAaq3rYqh0TJlzpouaQ/W1eelssHgtlwHAH25jXTkUphTYx9HaIIf7XA6qs/0+YhtLEQRkJ+Q=="
>>>>>>> 4a382edf
      },
      "System.Collections": {
        "type": "Transitive",
        "resolved": "4.3.0",
        "contentHash": "3Dcj85/TBdVpL5Zr+gEEBUuFe2icOnLalmEh9hfck1PTYbbyWuZgh4fmm2ysCLTrqLQw6t3TgTyJ+VLp+Qb+Lw==",
        "dependencies": {
          "Microsoft.NETCore.Platforms": "1.1.0",
          "Microsoft.NETCore.Targets": "1.1.0",
          "System.Runtime": "4.3.0"
        }
      },
      "System.Collections.Immutable": {
        "type": "Transitive",
        "resolved": "5.0.0",
        "contentHash": "FXkLXiK0sVVewcso0imKQoOxjoPAj42R8HtjjbSjVPAzwDfzoyoznWxgA3c38LDbN9SJux1xXoXYAhz98j7r2g=="
      },
      "System.ComponentModel.Composition": {
        "type": "Transitive",
<<<<<<< HEAD
        "resolved": "6.0.0",
        "contentHash": "60Qv+F7oxomOjJeTDA5Z4iCyFbQ0B/2Mi5HT+13pxxq0lVnu2ipbWMzFB+RWKr3wWKA8BSncXr9PH/fECwMX5Q=="
      },
      "System.ComponentModel.Composition.Registration": {
        "type": "Transitive",
        "resolved": "6.0.0",
        "contentHash": "+i3RLlOgTsf15VeADBPpzPyRiXq71aLSuzdHeNtmq9f6BwpF3OWhB76p0WDUNCa3Z+SLD4dJbBM9yAep7kQCGA==",
        "dependencies": {
          "System.ComponentModel.Composition": "6.0.0",
          "System.Reflection.Context": "6.0.0"
=======
        "resolved": "8.0.0",
        "contentHash": "bGhUX5BTivJ9Wax0qnJy7uGq7dn/TQkEpJ2Fpu1etg8dbPwyDkUzNPc1d3I2/jUr9y4wDI3a1dkSmi8X21Pzbw=="
      },
      "System.ComponentModel.Composition.Registration": {
        "type": "Transitive",
        "resolved": "8.0.0",
        "contentHash": "BVMXYqX7Z0Zdq3tc94UKJL/cOWq4LF3ufexfdPuUDrDl4ekbbfwPVzsusVbx+aq6Yx60CJnmJLyHtM3V2Q7BBQ==",
        "dependencies": {
          "System.ComponentModel.Composition": "8.0.0",
          "System.Reflection.Context": "8.0.0"
>>>>>>> 4a382edf
        }
      },
      "System.Configuration.ConfigurationManager": {
        "type": "Transitive",
<<<<<<< HEAD
        "resolved": "6.0.1",
        "contentHash": "jXw9MlUu/kRfEU0WyTptAVueupqIeE3/rl0EZDMlf8pcvJnitQ8HeVEp69rZdaStXwTV72boi/Bhw8lOeO+U2w==",
        "dependencies": {
          "System.Security.Cryptography.ProtectedData": "6.0.0",
          "System.Security.Permissions": "6.0.0"
=======
        "resolved": "8.0.1",
        "contentHash": "gPYFPDyohW2gXNhdQRSjtmeS6FymL2crg4Sral1wtvEJ7DUqFCDWDVbbLobASbzxfic8U1hQEdC7hmg9LHncMw==",
        "dependencies": {
          "System.Diagnostics.EventLog": "8.0.1",
          "System.Security.Cryptography.ProtectedData": "8.0.0"
>>>>>>> 4a382edf
        }
      },
      "System.Data.Odbc": {
        "type": "Transitive",
<<<<<<< HEAD
        "resolved": "6.0.1",
        "contentHash": "4vl7z0b8gcwc2NotcpEkqaLVQAw/wo46zV1uVSoIx2UfJdqlxWKD3ViUicCNJGo41th4kaGcY9kyVe2q9EuB4w==",
        "dependencies": {
          "System.Text.Encoding.CodePages": "6.0.0"
        }
      },
      "System.Data.OleDb": {
        "type": "Transitive",
        "resolved": "6.0.0",
        "contentHash": "LQ8PjTIF1LtrrlGiyiTVjAkQtTWKm9GSNnygIlWjhN9y88s7xhy6DUNDDkmQQ9f6ex7mA4k0Tl97lz/CklaiLg==",
        "dependencies": {
          "System.Configuration.ConfigurationManager": "6.0.0",
          "System.Diagnostics.PerformanceCounter": "6.0.0"
=======
        "resolved": "8.0.1",
        "contentHash": "JQd0QHOaZuH+ki+4Geas88dnLe/lZSaEYYmRdovZaqNVuExVlVFs/of2I1VaasMxzbO5+yrGDAP2rkazx/b8Sg=="
      },
      "System.Data.OleDb": {
        "type": "Transitive",
        "resolved": "8.0.1",
        "contentHash": "RO+/y2ggU5956uQDRXdjA1e2l5yJ4rTWNX76eZ+3sgtYGqGapCe2kQCyiUci+/y6Fyb21Irp4RQEdfrIiuYrxQ==",
        "dependencies": {
          "System.Configuration.ConfigurationManager": "8.0.1",
          "System.Diagnostics.PerformanceCounter": "8.0.1"
>>>>>>> 4a382edf
        }
      },
      "System.Data.SqlClient": {
        "type": "Transitive",
        "resolved": "4.8.6",
        "contentHash": "2Ij/LCaTQRyAi5lAv7UUTV9R2FobC8xN9mE0fXBZohum/xLl8IZVmE98Rq5ugQHjCgTBRKqpXRb4ORulRdA6Ig==",
        "dependencies": {
          "Microsoft.Win32.Registry": "4.7.0",
          "System.Security.Principal.Windows": "4.7.0",
          "runtime.native.System.Data.SqlClient.sni": "4.7.0"
        }
      },
      "System.Diagnostics.Debug": {
        "type": "Transitive",
        "resolved": "4.3.0",
        "contentHash": "ZUhUOdqmaG5Jk3Xdb8xi5kIyQYAA4PnTNlHx1mu9ZY3qv4ELIdKbnL/akbGaKi2RnNUWaZsAs31rvzFdewTj2g==",
        "dependencies": {
          "Microsoft.NETCore.Platforms": "1.1.0",
          "Microsoft.NETCore.Targets": "1.1.0",
          "System.Runtime": "4.3.0"
        }
      },
      "System.Diagnostics.DiagnosticSource": {
        "type": "Transitive",
        "resolved": "8.0.0",
        "contentHash": "c9xLpVz6PL9lp/djOWtk5KPDZq3cSYpmXoJQY524EOtuFl5z9ZtsotpsyrDW40U1DRnQSYvcPKEUV0X//u6gkQ=="
      },
      "System.Diagnostics.EventLog": {
        "type": "Transitive",
<<<<<<< HEAD
        "resolved": "6.0.0",
        "contentHash": "lcyUiXTsETK2ALsZrX+nWuHSIQeazhqPphLfaRxzdGaG93+0kELqpgEHtwWOlQe7+jSFnKwaCAgL4kjeZCQJnw=="
      },
      "System.Diagnostics.PerformanceCounter": {
        "type": "Transitive",
        "resolved": "6.0.1",
        "contentHash": "dDl7Gx3bmSrM2k2ZIm+ucEJnLloZRyvfQF1DvfvATcGF3jtaUBiPvChma+6ZcZzxWMirN3kCywkW7PILphXyMQ==",
        "dependencies": {
          "System.Configuration.ConfigurationManager": "6.0.0"
=======
        "resolved": "8.0.1",
        "contentHash": "n1ZP7NM2Gkn/MgD8+eOT5MulMj6wfeQMNS2Pizvq5GHCZfjlFMXV2irQlQmJhwA2VABC57M0auudO89Iu2uRLg=="
      },
      "System.Diagnostics.PerformanceCounter": {
        "type": "Transitive",
        "resolved": "8.0.1",
        "contentHash": "9RfEDiEjlUADeThs8IPdDVTXSnPRSqjfgTQJALpmGFPKC0k2mbdufOXnb/9JZ4I0TkmxOfy3VTJxrHOJSs8cXg==",
        "dependencies": {
          "System.Configuration.ConfigurationManager": "8.0.1"
>>>>>>> 4a382edf
        }
      },
      "System.DirectoryServices": {
        "type": "Transitive",
<<<<<<< HEAD
        "resolved": "6.0.1",
        "contentHash": "935IbO7h5FDGYxeO3cbx/CuvBBuk/VI8sENlfmXlh1pupNOB3LAGzdYdPY8CawGJFP7KNrHK5eUlsFoz3F6cuA==",
        "dependencies": {
          "System.Security.AccessControl": "6.0.0",
          "System.Security.Permissions": "6.0.0"
        }
      },
      "System.DirectoryServices.AccountManagement": {
        "type": "Transitive",
        "resolved": "6.0.0",
        "contentHash": "2iKkY6VC4WX6H13N8WhH2SRUfWCwg2KZR5w9JIS9cw9N8cZhT7VXxHX0L6OX6Po419aSu2LWrJE9tu6b+cUnPA==",
        "dependencies": {
          "System.Configuration.ConfigurationManager": "6.0.0",
          "System.DirectoryServices": "6.0.0",
          "System.DirectoryServices.Protocols": "6.0.0",
          "System.Security.AccessControl": "6.0.0"
=======
        "resolved": "8.0.0",
        "contentHash": "7nit//efUTy1OsAKco2f02PMrwsR2S234N0dVVp84udC77YcvpOQDz5znAWMtgMWBzY1aRJvUW61jo/7vQRfXg=="
      },
      "System.DirectoryServices.AccountManagement": {
        "type": "Transitive",
        "resolved": "8.0.1",
        "contentHash": "qVDWKClyDY+rHVEnf11eU4evW25d5OeidrtMPSJv+fwG213wa2zJ+AuIFCxsuvNSCFyHo+DvQIVfBcoK3CL1pA==",
        "dependencies": {
          "System.Configuration.ConfigurationManager": "8.0.1",
          "System.DirectoryServices": "8.0.0",
          "System.DirectoryServices.Protocols": "8.0.0"
>>>>>>> 4a382edf
        }
      },
      "System.DirectoryServices.Protocols": {
        "type": "Transitive",
<<<<<<< HEAD
        "resolved": "6.0.2",
        "contentHash": "vDDPWwHn3/DNZ+kPkdXHoada+tKPEC9bVqDOr4hK6HBSP7hGCUTA0Zw6WU5qpGaqa5M1/V+axHMIv+DNEbIf6g=="
      },
      "System.Drawing.Common": {
        "type": "Transitive",
        "resolved": "6.0.0",
        "contentHash": "NfuoKUiP2nUWwKZN6twGqXioIe1zVD0RIj2t976A+czLHr2nY454RwwXs6JU9Htc6mwqL6Dn/nEL3dpVf2jOhg==",
        "dependencies": {
          "Microsoft.Win32.SystemEvents": "6.0.0"
        }
      },
      "System.Formats.Asn1": {
        "type": "Transitive",
        "resolved": "6.0.0",
        "contentHash": "T6fD00dQ3NTbPDy31m4eQUwKW84s03z0N2C8HpOklyeaDgaJPa/TexP4/SkORMSOwc7WhKifnA6Ya33AkzmafA=="
      },
=======
        "resolved": "8.0.0",
        "contentHash": "puwJxURHDrYLGTQdsHyeMS72ClTqYa4lDYz6LHSbkZEk5hq8H8JfsO4MyYhB5BMMxg93jsQzLUwrnCumj11UIg=="
      },
      "System.Drawing.Common": {
        "type": "Transitive",
        "resolved": "8.0.10",
        "contentHash": "MdajRp3P+FOlThgY6FBjAqnmLiVl5t2yWEC/2AsDMqx1zYbJG3G5TnscFBQ4obqcaGqvN5UnhQHSFaJFG2HftQ==",
        "dependencies": {
          "Microsoft.Win32.SystemEvents": "8.0.0"
        }
      },
>>>>>>> 4a382edf
      "System.Globalization": {
        "type": "Transitive",
        "resolved": "4.3.0",
        "contentHash": "kYdVd2f2PAdFGblzFswE4hkNANJBKRmsfa2X5LG2AcWE1c7/4t0pYae1L8vfZ5xvE2nK/R9JprtToA61OSHWIg==",
        "dependencies": {
          "Microsoft.NETCore.Platforms": "1.1.0",
          "Microsoft.NETCore.Targets": "1.1.0",
          "System.Runtime": "4.3.0"
        }
      },
      "System.IO": {
        "type": "Transitive",
        "resolved": "4.3.0",
        "contentHash": "3qjaHvxQPDpSOYICjUoTsmoq5u6QJAFRUITgeT/4gqkF1bajbSmb1kwSxEA8AHlofqgcKJcM8udgieRNhaJ5Cg==",
        "dependencies": {
          "Microsoft.NETCore.Platforms": "1.1.0",
          "Microsoft.NETCore.Targets": "1.1.0",
          "System.Runtime": "4.3.0",
          "System.Text.Encoding": "4.3.0",
          "System.Threading.Tasks": "4.3.0"
        }
      },
      "System.IO.Abstractions": {
        "type": "Transitive",
        "resolved": "21.0.29",
        "contentHash": "EqqngPcNhqjGHKYVjhfU8D/l3rj/m00VaXxuRrWjal38Kw8kqN3f63sj69b/8Q6OAeJkA/nbWsn/iwPMqCQvfg==",
        "dependencies": {
          "TestableIO.System.IO.Abstractions": "21.0.29",
          "TestableIO.System.IO.Abstractions.Wrappers": "21.0.29"
        }
      },
      "System.IO.Abstractions.TestingHelpers": {
        "type": "Transitive",
        "resolved": "21.0.29",
        "contentHash": "FJewjsi4ggl0vFAmeATPaLORfegsVpJA5Jv1x/i0cTCI+puUwe+nygOBSj+pSxy0br7ZnpAHbpgdRidbZJnmnw==",
        "dependencies": {
          "TestableIO.System.IO.Abstractions.TestingHelpers": "21.0.29"
        }
      },
      "System.IO.Packaging": {
        "type": "Transitive",
<<<<<<< HEAD
        "resolved": "6.0.0",
        "contentHash": "C7OkTRIjqIjAKu6ef/fuj8ynCZTPcTYZnvHaq48bniACgXXJogmEoIc56YCDNTc14xhsbLmgpS3KP+evbsUa2g=="
=======
        "resolved": "8.0.1",
        "contentHash": "KYkIOAvPexQOLDxPO2g0BVoWInnQhPpkFzRqvNrNrMhVT6kqhVr0zEb6KCHlptLFukxnZrjuMVAnxK7pOGUYrw=="
>>>>>>> 4a382edf
      },
      "System.IO.Pipelines": {
        "type": "Transitive",
        "resolved": "7.0.0",
        "contentHash": "jRn6JYnNPW6xgQazROBLSfpdoczRw694vO5kKvMcNnpXuolEixUyw6IBuBs2Y2mlSX/LdLvyyWmfXhaI3ND1Yg=="
      },
      "System.IO.Ports": {
        "type": "Transitive",
<<<<<<< HEAD
        "resolved": "6.0.0",
        "contentHash": "dRyGI7fUESar5ZLIpiBOaaNLW7YyOBGftjj5Of+xcduC/Rjl7RjhEnWDvvNBmHuF3d0tdXoqdVI/yrVA8f00XA==",
        "dependencies": {
          "runtime.native.System.IO.Ports": "6.0.0"
=======
        "resolved": "8.0.0",
        "contentHash": "MaiPbx2/QXZc62gm/DrajRrGPG1lU4m08GWMoWiymPYM+ba4kfACp2PbiYpqJ4QiFGhHD00zX3RoVDTucjWe9g==",
        "dependencies": {
          "runtime.native.System.IO.Ports": "8.0.0"
>>>>>>> 4a382edf
        }
      },
      "System.Linq": {
        "type": "Transitive",
        "resolved": "4.3.0",
        "contentHash": "5DbqIUpsDp0dFftytzuMmc0oeMdQwjcP/EWxsksIz/w1TcFRkZ3yKKz0PqiYFMmEwPSWw+qNVqD7PJ889JzHbw==",
        "dependencies": {
          "System.Collections": "4.3.0",
          "System.Diagnostics.Debug": "4.3.0",
          "System.Resources.ResourceManager": "4.3.0",
          "System.Runtime": "4.3.0",
          "System.Runtime.Extensions": "4.3.0"
        }
      },
      "System.Management": {
        "type": "Transitive",
<<<<<<< HEAD
        "resolved": "6.0.2",
        "contentHash": "s6c9x2Kghd+ncEDnT6ApYVOacDXr/Y57oSUSx6wjegMOfKxhtrXn3PdASPNU59y3kB9OJ1yb3l5k6uKr3bhqew==",
        "dependencies": {
          "System.CodeDom": "6.0.0"
=======
        "resolved": "8.0.0",
        "contentHash": "jrK22i5LRzxZCfGb+tGmke2VH7oE0DvcDlJ1HAKYU8cPmD8XnpUT0bYn2Gy98GEhGjtfbR/sxKTVb+dE770pfA==",
        "dependencies": {
          "System.CodeDom": "8.0.0"
>>>>>>> 4a382edf
        }
      },
      "System.Memory": {
        "type": "Transitive",
        "resolved": "4.5.5",
        "contentHash": "XIWiDvKPXaTveaB7HVganDlOCRoj03l+jrwNvcge/t8vhGYKvqV+dMv6G4SAX2NoNmN0wZfVPTAlFwZcZvVOUw=="
      },
      "System.Memory.Data": {
        "type": "Transitive",
<<<<<<< HEAD
        "resolved": "1.0.2",
        "contentHash": "JGkzeqgBsiZwKJZ1IxPNsDFZDhUvuEdX8L8BDC8N3KOj+6zMcNU28CNN59TpZE/VJYy9cP+5M+sbxtWJx3/xtw==",
        "dependencies": {
          "System.Text.Encodings.Web": "4.7.2",
          "System.Text.Json": "4.6.0"
=======
        "resolved": "6.0.0",
        "contentHash": "ntFHArH3I4Lpjf5m4DCXQHJuGwWPNVJPaAvM95Jy/u+2Yzt2ryiyIN04LAogkjP9DeRcEOiviAjQotfmPq/FrQ==",
        "dependencies": {
          "System.Text.Json": "6.0.0"
>>>>>>> 4a382edf
        }
      },
      "System.Numerics.Vectors": {
        "type": "Transitive",
        "resolved": "4.5.0",
        "contentHash": "QQTlPTl06J/iiDbJCiepZ4H//BVraReU4O4EoRw1U02H5TLUIT7xn3GnDp9AXPSlJUDyFs4uWjWafNX6WrAojQ=="
      },
      "System.Private.ServiceModel": {
        "type": "Transitive",
<<<<<<< HEAD
        "resolved": "4.9.0",
        "contentHash": "d3RjkrtpjUQ63PzFmm/SZ4aOXeJNP+8YW5QeP0lCJy8iX4xlHdlNLWTF9sRn9SmrFTK757kQXT9Op/R4l858uw==",
=======
        "resolved": "4.10.0",
        "contentHash": "dB4hD50X7FaCCPoMJ+TShvSVXEHWBD/GKEd494N4a3V+avJmNFmKK7bM40J1zsj+QWt66DG2YkwWlRf/OHx8zw==",
>>>>>>> 4a382edf
        "dependencies": {
          "Microsoft.Bcl.AsyncInterfaces": "5.0.0",
          "Microsoft.Extensions.ObjectPool": "5.0.10",
          "System.Numerics.Vectors": "4.5.0",
          "System.Reflection.DispatchProxy": "4.7.1",
          "System.Security.Cryptography.Xml": "5.0.0",
          "System.Security.Principal.Windows": "5.0.0"
        }
      },
      "System.Private.Uri": {
        "type": "Transitive",
        "resolved": "4.3.2",
        "contentHash": "o1+7RJnu3Ik3PazR7Z7tJhjPdE000Eq2KGLLWhqJJKXj04wrS8lwb1OFtDF9jzXXADhUuZNJZlPc98uwwqmpFA==",
        "dependencies": {
          "Microsoft.NETCore.Platforms": "1.1.1",
          "Microsoft.NETCore.Targets": "1.1.3"
        }
      },
      "System.Reactive": {
        "type": "Transitive",
        "resolved": "6.0.0",
        "contentHash": "31kfaW4ZupZzPsI5PVe77VhnvFF55qgma7KZr/E0iFTs6fmdhhG8j0mgEx620iLTey1EynOkEfnyTjtNEpJzGw=="
      },
      "System.Reflection": {
        "type": "Transitive",
        "resolved": "4.3.0",
        "contentHash": "KMiAFoW7MfJGa9nDFNcfu+FpEdiHpWgTcS2HdMpDvt9saK3y/G4GwprPyzqjFH9NTaGPQeWNHU+iDlDILj96aQ==",
        "dependencies": {
          "Microsoft.NETCore.Platforms": "1.1.0",
          "Microsoft.NETCore.Targets": "1.1.0",
          "System.IO": "4.3.0",
          "System.Reflection.Primitives": "4.3.0",
          "System.Runtime": "4.3.0"
        }
      },
      "System.Reflection.Context": {
        "type": "Transitive",
<<<<<<< HEAD
        "resolved": "6.0.0",
        "contentHash": "Vi+Gb41oyOYie7uLSsjRmfRg3bryUg5DssJvj3gDUl0D8z6ipSm6/yi/XNx2rcS5iVMvHcwRUHjcx7ixv0K3/w=="
=======
        "resolved": "8.0.0",
        "contentHash": "k76ubeIBOeIVg7vkQ4I+LoB8sY1EzFIc3oHEtoiNLhXleb7TBLXUQu0CFZ4sPlXJzWNabRf+gn1T7lyhOBxIMA=="
>>>>>>> 4a382edf
      },
      "System.Reflection.DispatchProxy": {
        "type": "Transitive",
        "resolved": "4.7.1",
        "contentHash": "C1sMLwIG6ILQ2bmOT4gh62V6oJlyF4BlHcVMrOoor49p0Ji2tA8QAoqyMcIhAdH6OHKJ8m7BU+r4LK2CUEOKqw=="
      },
      "System.Reflection.Emit.Lightweight": {
        "type": "Transitive",
        "resolved": "4.7.0",
        "contentHash": "a4OLB4IITxAXJeV74MDx49Oq2+PsF6Sml54XAFv+2RyWwtDBcabzoxiiJRhdhx+gaohLh4hEGCLQyBozXoQPqA=="
      },
      "System.Reflection.Metadata": {
        "type": "Transitive",
        "resolved": "1.6.0",
        "contentHash": "COC1aiAJjCoA5GBF+QKL2uLqEBew4JsCkQmoHKbN3TlOZKa2fKLz5CpiRQKDz0RsAOEGsVKqOD5bomsXq/4STQ=="
      },
      "System.Reflection.Primitives": {
        "type": "Transitive",
        "resolved": "4.3.0",
        "contentHash": "5RXItQz5As4xN2/YUDxdpsEkMhvw3e6aNveFXUn4Hl/udNTCNhnKp8lT9fnc3MhvGKh1baak5CovpuQUXHAlIA==",
        "dependencies": {
          "Microsoft.NETCore.Platforms": "1.1.0",
          "Microsoft.NETCore.Targets": "1.1.0",
          "System.Runtime": "4.3.0"
        }
      },
      "System.Resources.ResourceManager": {
        "type": "Transitive",
        "resolved": "4.3.0",
        "contentHash": "/zrcPkkWdZmI4F92gL/TPumP98AVDu/Wxr3CSJGQQ+XN6wbRZcyfSKVoPo17ilb3iOr0cCRqJInGwNMolqhS8A==",
        "dependencies": {
          "Microsoft.NETCore.Platforms": "1.1.0",
          "Microsoft.NETCore.Targets": "1.1.0",
          "System.Globalization": "4.3.0",
          "System.Reflection": "4.3.0",
          "System.Runtime": "4.3.0"
        }
      },
      "System.Runtime": {
        "type": "Transitive",
        "resolved": "4.3.1",
        "contentHash": "abhfv1dTK6NXOmu4bgHIONxHyEqFjW8HwXPmpY9gmll+ix9UNo4XDcmzJn6oLooftxNssVHdJC1pGT9jkSynQg==",
        "dependencies": {
          "Microsoft.NETCore.Platforms": "1.1.1",
          "Microsoft.NETCore.Targets": "1.1.3"
        }
      },
      "System.Runtime.Caching": {
        "type": "Transitive",
<<<<<<< HEAD
        "resolved": "6.0.0",
        "contentHash": "E0e03kUp5X2k+UAoVl6efmI7uU7JRBWi5EIdlQ7cr0NpBGjHG4fWII35PgsBY9T4fJQ8E4QPsL0rKksU9gcL5A==",
        "dependencies": {
          "System.Configuration.ConfigurationManager": "6.0.0"
=======
        "resolved": "8.0.1",
        "contentHash": "tdl7Q47P09UpRu0C/OQsGJU6GacBzzk4vfp5My9rodD+BchrxmajORnTthH8RxPUTPrIoVDJmLyvJcGxB267nQ==",
        "dependencies": {
          "System.Configuration.ConfigurationManager": "8.0.1"
>>>>>>> 4a382edf
        }
      },
      "System.Runtime.CompilerServices.Unsafe": {
        "type": "Transitive",
        "resolved": "6.0.0",
        "contentHash": "/iUeP3tq1S0XdNNoMz5C9twLSrM/TH+qElHkXWaPvuNOt+99G75NrV0OS2EqHx5wMN7popYjpc8oTjC1y16DLg=="
      },
      "System.Runtime.Extensions": {
        "type": "Transitive",
        "resolved": "4.3.0",
        "contentHash": "guW0uK0fn5fcJJ1tJVXYd7/1h5F+pea1r7FLSOz/f8vPEqbR2ZAknuRDvTQ8PzAilDveOxNjSfr0CHfIQfFk8g==",
        "dependencies": {
          "Microsoft.NETCore.Platforms": "1.1.0",
          "Microsoft.NETCore.Targets": "1.1.0",
          "System.Runtime": "4.3.0"
        }
      },
      "System.Security.AccessControl": {
        "type": "Transitive",
<<<<<<< HEAD
        "resolved": "6.0.0",
        "contentHash": "AUADIc0LIEQe7MzC+I0cl0rAT8RrTAKFHl53yHjEUzNVIaUlhFY11vc2ebiVJzVBuOzun6F7FBA+8KAbGTTedQ=="
      },
      "System.Security.Cryptography.Pkcs": {
        "type": "Transitive",
        "resolved": "6.0.4",
        "contentHash": "LGbXi1oUJ9QgCNGXRO9ndzBL/GZgANcsURpMhNR8uO+rca47SZmciS3RSQUvlQRwK3QHZSHNOXzoMUASKA+Anw==",
        "dependencies": {
          "System.Formats.Asn1": "6.0.0"
        }
      },
      "System.Security.Cryptography.ProtectedData": {
        "type": "Transitive",
        "resolved": "6.0.0",
        "contentHash": "rp1gMNEZpvx9vP0JW0oHLxlf8oSiQgtno77Y4PLUBjSiDYoD77Y8uXHr1Ea5XG4/pIKhqAdxZ8v8OTUtqo9PeQ=="
      },
      "System.Security.Cryptography.Xml": {
        "type": "Transitive",
        "resolved": "6.0.1",
        "contentHash": "5e5bI28T0x73AwTsbuFP4qSRzthmU2C0Gqgg3AZ3KTxmSyA+Uhk31puA3srdaeWaacVnHhLdJywCzqOiEpbO/w==",
        "dependencies": {
          "System.Security.AccessControl": "6.0.0",
          "System.Security.Cryptography.Pkcs": "6.0.1"
=======
        "resolved": "5.0.0",
        "contentHash": "dagJ1mHZO3Ani8GH0PHpPEe/oYO+rVdbQjvjJkBRNQkX4t0r1iaeGn8+/ybkSLEan3/slM0t59SVdHzuHf2jmw==",
        "dependencies": {
          "Microsoft.NETCore.Platforms": "5.0.0",
          "System.Security.Principal.Windows": "5.0.0"
        }
      },
      "System.Security.Cryptography.Pkcs": {
        "type": "Transitive",
        "resolved": "8.0.1",
        "contentHash": "CoCRHFym33aUSf/NtWSVSZa99dkd0Hm7OCZUxORBjRB16LNhIEOf8THPqzIYlvKM0nNDAPTRBa1FxEECrgaxxA=="
      },
      "System.Security.Cryptography.ProtectedData": {
        "type": "Transitive",
        "resolved": "8.0.0",
        "contentHash": "+TUFINV2q2ifyXauQXRwy4CiBhqvDEDZeVJU7qfxya4aRYOKzVBpN+4acx25VcPB9ywUN6C0n8drWl110PhZEg=="
      },
      "System.Security.Cryptography.Xml": {
        "type": "Transitive",
        "resolved": "8.0.2",
        "contentHash": "aDM/wm0ZGEZ6ZYJLzgqjp2FZdHbDHh6/OmpGfb7AdZ105zYmPn/83JRU2xLIbwgoNz9U1SLUTJN0v5th3qmvjA==",
        "dependencies": {
          "System.Security.Cryptography.Pkcs": "8.0.1"
>>>>>>> 4a382edf
        }
      },
      "System.Security.Permissions": {
        "type": "Transitive",
<<<<<<< HEAD
        "resolved": "6.0.0",
        "contentHash": "T/uuc7AklkDoxmcJ7LGkyX1CcSviZuLCa4jg3PekfJ7SU0niF0IVTXwUiNVP9DSpzou2PpxJ+eNY2IfDM90ZCg==",
        "dependencies": {
          "System.Security.AccessControl": "6.0.0",
          "System.Windows.Extensions": "6.0.0"
=======
        "resolved": "8.0.0",
        "contentHash": "v/BBylw7XevuAsHXoX9dDUUfmBIcUf7Lkz8K3ZXIKz3YRKpw8YftpSir4n4e/jDTKFoaK37AsC3xnk+GNFI1Ow==",
        "dependencies": {
          "System.Windows.Extensions": "8.0.0"
>>>>>>> 4a382edf
        }
      },
      "System.Security.Principal.Windows": {
        "type": "Transitive",
        "resolved": "5.0.0",
        "contentHash": "t0MGLukB5WAVU9bO3MGzvlGnyJPgUlcwerXn1kzBRjwLKixT96XV0Uza41W49gVd8zEMFu9vQEFlv0IOrytICA=="
      },
      "System.ServiceModel.Duplex": {
        "type": "Transitive",
<<<<<<< HEAD
        "resolved": "4.9.0",
        "contentHash": "Yb8MFiJxBBtm2JnfS/5SxYzm2HqkEmHu5xeaVIHXy83sNpty9wc30JifH2xgda821D6nr1UctbwbdZqN4LBUKQ==",
        "dependencies": {
          "System.Private.ServiceModel": "4.9.0",
          "System.ServiceModel.Primitives": "4.9.0"
=======
        "resolved": "4.10.0",
        "contentHash": "4TiHY9zNCyU5++0hzgQQY8Lg2iUxBndRbo/xVWxljqekBiPSK037QASLD4ZZCKc/JcA4cpHUFDXZjzrdVVn6aw==",
        "dependencies": {
          "System.Private.ServiceModel": "4.10.0",
          "System.ServiceModel.Primitives": "4.10.0"
>>>>>>> 4a382edf
        }
      },
      "System.ServiceModel.Http": {
        "type": "Transitive",
<<<<<<< HEAD
        "resolved": "4.9.0",
        "contentHash": "Z+s3RkLNzJ31fDXAjqXdXp67FqsNG4V3Md3r7FOrzMkHmg61gY8faEfTFPBLxU9tax1HPWt6IHVAquXBKySJaw==",
        "dependencies": {
          "System.Private.ServiceModel": "4.9.0",
          "System.ServiceModel.Primitives": "4.9.0"
=======
        "resolved": "4.10.0",
        "contentHash": "/PbmNSEwTQ7Vizor3F/Zp8bzR6L9YZNGIwGr1Tyc//ZZuAYDhiwiMbNpX3EnPZM63qD2bJmR/FWH9S5Ffp8K6g==",
        "dependencies": {
          "System.Private.ServiceModel": "4.10.0",
          "System.ServiceModel.Primitives": "4.10.0"
>>>>>>> 4a382edf
        }
      },
      "System.ServiceModel.NetTcp": {
        "type": "Transitive",
<<<<<<< HEAD
        "resolved": "4.9.0",
        "contentHash": "nXgnnkrZERUF/KwmoLwZPkc7fqgiq94DXkmUZBvDNh/LdZquDvjy2NbhJLElpApOa5x8zEoQoBZyJ2PqNC39qg==",
        "dependencies": {
          "System.Private.ServiceModel": "4.9.0",
          "System.ServiceModel.Primitives": "4.9.0"
=======
        "resolved": "4.10.0",
        "contentHash": "tG69H0sRdzEuOcdGzsZwbmPk54Akb3t1Db4SSXN6hSTOc2ZBFu1jLt5wJA6ATbIjJ5WqXA8beRNLhO77lBNIdA==",
        "dependencies": {
          "System.Private.ServiceModel": "4.10.0",
          "System.ServiceModel.Primitives": "4.10.0"
>>>>>>> 4a382edf
        }
      },
      "System.ServiceModel.Primitives": {
        "type": "Transitive",
<<<<<<< HEAD
        "resolved": "4.9.0",
        "contentHash": "LTFPVdS8Nf76xg/wRZkDa+2Q+GnjTOmwkTlwuoetwX37mAfYnGkf7p8ydhpDwVmomNljpUOhUUGxfjQyd5YcOg==",
        "dependencies": {
          "System.Private.ServiceModel": "4.9.0"
=======
        "resolved": "4.10.0",
        "contentHash": "BtrvvpgU2HolcC0tUf1g+n4Fk5kLhfbIBgRibcGe7TDHXcy6zTfkyXxR88rl2tO4KEPLkJXxWf/HW/LJmsI0Ew==",
        "dependencies": {
          "System.Private.ServiceModel": "4.10.0"
>>>>>>> 4a382edf
        }
      },
      "System.ServiceModel.Security": {
        "type": "Transitive",
<<<<<<< HEAD
        "resolved": "4.9.0",
        "contentHash": "iurpbSmPgotHps94VQ6acvL6hU2gjiuBmQI7PwLLN76jsbSpUcahT0PglccKIAwoMujATk/LWtAapBHpwCFn2g==",
        "dependencies": {
          "System.Private.ServiceModel": "4.9.0",
          "System.ServiceModel.Primitives": "4.9.0"
=======
        "resolved": "4.10.0",
        "contentHash": "/COEfB7QqKW37DOfmzJG6rd0apH0uMMCYNDUir9ZVDQR/ulQHx12T/5jMTo25YgUUk++i0SfGDbzutMH3w/nQg==",
        "dependencies": {
          "System.Private.ServiceModel": "4.10.0",
          "System.ServiceModel.Primitives": "4.10.0"
>>>>>>> 4a382edf
        }
      },
      "System.ServiceModel.Syndication": {
        "type": "Transitive",
<<<<<<< HEAD
        "resolved": "6.0.0",
        "contentHash": "cp1mMNG87iJtE0oHXFtfWT6cfski2JNo5iU0siTPi/uN2k1CIJI6FE4jr4v3got2dzt7wBq17fSy44btun9GiA=="
      },
      "System.ServiceProcess.ServiceController": {
        "type": "Transitive",
        "resolved": "6.0.1",
        "contentHash": "LJGWSUfoEZ6NBVPGnDsCMDrT8sDI7QJ8SUzuJQUnIDOtkZiC1LFUmsGu+Dq6OdwSnaW9nENIbL7uSd4PF9YpIA==",
        "dependencies": {
          "System.Diagnostics.EventLog": "6.0.0"
=======
        "resolved": "8.0.0",
        "contentHash": "CJxIUwpBkMCPmIx46tFVOt0zpRrYurUHLW6tJBcmyj+MyWpKc6MMcS69B7IdlV/bgtgys073wMIHZX9QOQ1OFA=="
      },
      "System.ServiceProcess.ServiceController": {
        "type": "Transitive",
        "resolved": "8.0.1",
        "contentHash": "02I0BXo1kmMBgw03E8Hu4K6nTqur4wpQdcDZrndczPzY2fEoGvlinE35AWbyzLZ2h2IksEZ6an4tVt3hi9j1oA==",
        "dependencies": {
          "System.Diagnostics.EventLog": "8.0.1"
>>>>>>> 4a382edf
        }
      },
      "System.Speech": {
        "type": "Transitive",
<<<<<<< HEAD
        "resolved": "6.0.0",
        "contentHash": "GQovERMrNP0Vbtgk8LzH4PlFS6lqHgsL9WkUmv8Kkxa0m0vNakitytpHZlfJ9WR7n9WKLXh68nn2kyL9mflnLg=="
=======
        "resolved": "8.0.0",
        "contentHash": "CNuiA6vb95Oe5PRjClZEBiaju31vwB8OIeCgeSBXyZL6+MS4RVVB2X/C11z0xCkooHE3Vy91nM2z76emIzR+sg=="
>>>>>>> 4a382edf
      },
      "System.Text.Encoding": {
        "type": "Transitive",
        "resolved": "4.3.0",
        "contentHash": "BiIg+KWaSDOITze6jGQynxg64naAPtqGHBwDrLaCtixsa5bKiR8dpPOHA7ge3C0JJQizJE+sfkz1wV+BAKAYZw==",
        "dependencies": {
          "Microsoft.NETCore.Platforms": "1.1.0",
          "Microsoft.NETCore.Targets": "1.1.0",
          "System.Runtime": "4.3.0"
        }
      },
      "System.Text.Encoding.CodePages": {
        "type": "Transitive",
<<<<<<< HEAD
        "resolved": "6.0.0",
        "contentHash": "ZFCILZuOvtKPauZ/j/swhvw68ZRi9ATCfvGbk1QfydmcXBkIWecWKn/250UH7rahZ5OoDBaiAudJtPvLwzw85A==",
=======
        "resolved": "8.0.0",
        "contentHash": "OZIsVplFGaVY90G2SbpgU7EnCoOO5pw1t4ic21dBF3/1omrJFpAGoNAVpPyMVOC90/hvgkGG3VFqR13YgZMQfg=="
      },
      "System.Text.Encodings.Web": {
        "type": "Transitive",
        "resolved": "6.0.0",
        "contentHash": "Vg8eB5Tawm1IFqj4TVK1czJX89rhFxJo9ELqc/Eiq0eXy13RK00eubyU6TJE6y+GQXjyV5gSfiewDUZjQgSE0w==",
>>>>>>> 4a382edf
        "dependencies": {
          "System.Runtime.CompilerServices.Unsafe": "6.0.0"
        }
      },
<<<<<<< HEAD
      "System.Text.Encodings.Web": {
        "type": "Transitive",
        "resolved": "4.7.2",
        "contentHash": "iTUgB/WtrZ1sWZs84F2hwyQhiRH6QNjQv2DkwrH+WP6RoFga2Q1m3f9/Q7FG8cck8AdHitQkmkXSY8qylcDmuA=="
      },
=======
>>>>>>> 4a382edf
      "System.Text.Json": {
        "type": "Transitive",
        "resolved": "8.0.5",
        "contentHash": "0f1B50Ss7rqxXiaBJyzUu9bWFOO2/zSlifZ/UNMdiIpDYe4cY4LQQicP4nirK1OS31I43rn062UIJ1Q9bpmHpg=="
      },
      "System.Text.RegularExpressions": {
        "type": "Transitive",
        "resolved": "4.3.1",
        "contentHash": "N0kNRrWe4+nXOWlpLT4LAY5brb8caNFlUuIRpraCVMDLYutKkol1aV079rQjLuSxKMJT2SpBQsYX9xbcTMmzwg==",
        "dependencies": {
          "System.Runtime": "4.3.1"
        }
      },
      "System.Threading.AccessControl": {
        "type": "Transitive",
<<<<<<< HEAD
        "resolved": "6.0.0",
        "contentHash": "2258mqWesMch/xCpcnjJBgJP33yhpZLGLbEOm01qwq0efG4b+NG8c9sxYOWNxmDQ82swXrnQRl1Yp2wC1NrfZA==",
        "dependencies": {
          "System.Security.AccessControl": "6.0.0"
        }
=======
        "resolved": "8.0.0",
        "contentHash": "cIed5+HuYz+eV9yu9TH95zPkqmm1J9Qps9wxjB335sU8tsqc2kGdlTEH9FZzZeCS8a7mNSEsN8ZkyhQp1gfdEw=="
>>>>>>> 4a382edf
      },
      "System.Threading.Channels": {
        "type": "Transitive",
        "resolved": "6.0.0",
        "contentHash": "TY8/9+tI0mNaUMgntOxxaq2ndTkdXqLSxvPmas7XEqOlv9lQtB7wLjYGd756lOaO7Dvb5r/WXhluM+0Xe87v5Q=="
      },
      "System.Threading.Tasks": {
        "type": "Transitive",
        "resolved": "4.3.0",
        "contentHash": "LbSxKEdOUhVe8BezB/9uOGGppt+nZf6e1VFyw6v3DN6lqitm0OSn2uXMOdtP0M3W4iMcqcivm2J6UgqiwwnXiA==",
        "dependencies": {
          "Microsoft.NETCore.Platforms": "1.1.0",
          "Microsoft.NETCore.Targets": "1.1.0",
          "System.Runtime": "4.3.0"
        }
      },
      "System.Threading.Tasks.Extensions": {
        "type": "Transitive",
        "resolved": "4.5.4",
        "contentHash": "zteT+G8xuGu6mS+mzDzYXbzS7rd3K6Fjb9RiZlYlJPam2/hU7JCBZBVEcywNuR+oZ1ncTvc/cq0faRr3P01OVg=="
      },
      "System.Web.Services.Description": {
        "type": "Transitive",
<<<<<<< HEAD
        "resolved": "4.9.0",
        "contentHash": "d20B3upsWddwSG5xF3eQLs0cAV3tXDsBNqP4kh02ylfgZwqfpf4f/9KiZVIGIoxULt2cKqxWs+U4AdNAJ7L8cQ=="
      },
      "System.Windows.Extensions": {
        "type": "Transitive",
        "resolved": "6.0.0",
        "contentHash": "IXoJOXIqc39AIe+CIR7koBtRGMiCt/LPM3lI+PELtDIy9XdyeSrwXFdWV9dzJ2Awl0paLWUaknLxFQ5HpHZUog==",
        "dependencies": {
          "System.Drawing.Common": "6.0.0"
        }
=======
        "resolved": "4.10.0",
        "contentHash": "Dwr64geRujAwnI+wPMJP1rf4pFaYRITrAS7EIGd0GVMwQ8OayM6ypwmnAPzQG4YTyN84w6KD5Rv8LJywYK+vUA=="
      },
      "System.Windows.Extensions": {
        "type": "Transitive",
        "resolved": "8.0.0",
        "contentHash": "Obg3a90MkOw9mYKxrardLpY2u0axDMrSmy4JCdq2cYbelM2cUwmUir5Bomvd1yxmPL9h5LVHU1tuKBZpUjfASg=="
>>>>>>> 4a382edf
      },
      "TestableIO.System.IO.Abstractions": {
        "type": "Transitive",
        "resolved": "21.0.29",
        "contentHash": "3TtSs2i0m0QqpAI4EzR1vZXQuHNw5grBy0rDKqMkWi6ySEZ+yhN9HACgIyEq7gDXPLrtQI18ud/OtI0qVhP8Mg=="
      },
      "TestableIO.System.IO.Abstractions.TestingHelpers": {
        "type": "Transitive",
        "resolved": "21.0.29",
        "contentHash": "mm5ktVlPX4KJoadtQRYeibEnaAsXGyqhkFo4EKhcrVIcqKUmeYi5evZyb7//urUpD6kSAOXGQCGzAP+31FUXvA==",
        "dependencies": {
          "TestableIO.System.IO.Abstractions": "21.0.29",
          "TestableIO.System.IO.Abstractions.Wrappers": "21.0.29"
        }
      },
      "TestableIO.System.IO.Abstractions.Wrappers": {
        "type": "Transitive",
        "resolved": "21.0.29",
        "contentHash": "bm1stQx3rGV2qBW2xAAvl8ODVGNVkiAkqNsE+LsKfhMamBUa07IgsgMc9X/zBHc5yfAJOqJIUArQ56DDgwGyYA==",
        "dependencies": {
          "TestableIO.System.IO.Abstractions": "21.0.29"
        }
      },
      "Azure.Bicep.Core": {
        "type": "Project",
        "dependencies": {
          "Azure.Bicep.Types": "[0.5.110, )",
<<<<<<< HEAD
          "Azure.Bicep.Types.Az": "[0.2.706, )",
          "Azure.Bicep.Types.K8s": "[0.1.626, )",
          "Azure.Containers.ContainerRegistry": "[1.1.1, )",
          "Azure.Deployments.Templates": "[1.95.0, )",
          "Azure.Identity": "[1.12.1, )",
          "Azure.ResourceManager.Resources": "[1.8.0, )",
          "Bicep.IO": "[1.0.0, )",
=======
          "Azure.Bicep.Types.Az": "[0.2.712, )",
          "Azure.Bicep.Types.K8s": "[0.1.644, )",
          "Azure.Containers.ContainerRegistry": "[1.1.1, )",
          "Azure.Deployments.Templates": "[1.152.0, )",
          "Azure.Identity": "[1.13.1, )",
          "Azure.ResourceManager.Resources": "[1.9.0, )",
>>>>>>> 4a382edf
          "JsonPatch.Net": "[3.1.1, )",
          "JsonPath.Net": "[1.1.6, )",
          "Microsoft.Extensions.Configuration": "[8.0.0, )",
          "Microsoft.Extensions.Configuration.Binder": "[8.0.2, )",
          "Microsoft.Extensions.Configuration.Json": "[8.0.1, )",
<<<<<<< HEAD
          "Microsoft.Extensions.DependencyInjection": "[8.0.0, )",
          "Microsoft.Extensions.Http": "[8.0.0, )",
          "Microsoft.Graph.Bicep.Types": "[0.1.7-preview, )",
          "Microsoft.PowerPlatform.ResourceStack": "[7.0.0.2007, )",
          "Newtonsoft.Json": "[13.0.3, )",
          "Semver": "[2.3.0, )",
=======
          "Microsoft.Extensions.DependencyInjection": "[8.0.1, )",
          "Microsoft.Extensions.Http": "[8.0.1, )",
          "Microsoft.Graph.Bicep.Types": "[0.1.7-preview, )",
          "Microsoft.PowerPlatform.ResourceStack": "[7.0.0.2076, )",
          "Newtonsoft.Json": "[13.0.3, )",
          "Semver": "[3.0.0, )",
>>>>>>> 4a382edf
          "SharpYaml": "[2.1.1, )",
          "System.IO.Abstractions": "[21.0.29, )",
          "System.Private.Uri": "[4.3.2, )"
        }
      },
      "Azure.Bicep.Decompiler": {
        "type": "Project",
        "dependencies": {
          "Azure.Bicep.Core": "[1.0.0, )"
        }
      },
      "Azure.Bicep.Local.Deploy": {
        "type": "Project",
        "dependencies": {
          "Azure.Bicep.Core": "[1.0.0, )",
          "Azure.Bicep.Local.Extension": "[1.0.0, )",
<<<<<<< HEAD
          "Azure.Deployments.Engine": "[1.95.0, )",
=======
          "Azure.Deployments.Engine": "[1.152.0, )",
>>>>>>> 4a382edf
          "Azure.Deployments.Extensibility.Core": "[0.1.55, )",
          "Microsoft.AspNet.WebApi.Client": "[6.0.0, )"
        }
      },
      "Azure.Bicep.Local.Extension": {
        "type": "Project",
        "dependencies": {
          "CommandLineParser": "[2.9.1, )",
<<<<<<< HEAD
          "Google.Protobuf": "[3.28.1, )",
          "Grpc.Net.Client": "[2.65.0, )"
=======
          "Google.Protobuf": "[3.28.3, )",
          "Grpc.Net.Client": "[2.66.0, )"
>>>>>>> 4a382edf
        }
      },
      "bicep.core.unittests": {
        "type": "Project",
        "dependencies": {
          "Azure.Bicep.Core": "[1.0.0, )",
          "Bicep.LangServer": "[1.0.0, )",
          "DiffPlex": "[1.7.2, )",
          "FluentAssertions": "[6.12.1, )",
          "JsonDiffPatch.Net": "[2.3.0, )",
<<<<<<< HEAD
          "MSTest.TestAdapter": "[3.6.0, )",
          "MSTest.TestFramework": "[3.6.0, )",
          "Microsoft.NET.Test.Sdk": "[17.11.1, )",
          "Moq": "[4.20.70, )",
=======
          "MSTest.TestAdapter": "[3.6.2, )",
          "MSTest.TestFramework": "[3.6.1, )",
          "Microsoft.NET.Test.Sdk": "[17.11.1, )",
          "Moq": "[4.20.72, )",
>>>>>>> 4a382edf
          "Newtonsoft.Json.Schema": "[4.0.1, )",
          "RichardSzalay.MockHttp": "[7.0.0, )",
          "System.IO.Abstractions.TestingHelpers": "[21.0.29, )"
        }
      },
<<<<<<< HEAD
      "bicep.io": {
        "type": "Project",
        "dependencies": {
          "System.IO.Abstractions": "[21.0.29, )"
        }
      },
=======
>>>>>>> 4a382edf
      "bicep.langserver": {
        "type": "Project",
        "dependencies": {
          "Azure.Bicep.Core": "[1.0.0, )",
          "Azure.Bicep.Decompiler": "[1.0.0, )",
          "Azure.Bicep.Local.Deploy": "[1.0.0, )",
          "Azure.ResourceManager.ResourceGraph": "[1.0.1, )",
          "CommandLineParser": "[2.9.1, )",
<<<<<<< HEAD
          "Microsoft.Extensions.Http": "[8.0.0, )",
=======
          "Microsoft.Extensions.Http": "[8.0.1, )",
>>>>>>> 4a382edf
          "OmniSharp.Extensions.LanguageServer": "[0.19.9, )",
          "SharpYaml": "[2.1.1, )"
        }
      }
    },
    "net8.0/linux-arm64": {
      "Microsoft.Win32.Registry": {
        "type": "Transitive",
        "resolved": "5.0.0",
        "contentHash": "dDoKi0PnDz31yAyETfRntsLArTlVAVzUzCIvvEDsDsucrl33Dl8pIJG06ePTJTI3tGpeyHS9Cq7Foc/s4EeKcg==",
        "dependencies": {
          "System.Security.AccessControl": "5.0.0",
          "System.Security.Principal.Windows": "5.0.0"
        }
      },
      "Microsoft.Win32.Registry.AccessControl": {
        "type": "Transitive",
<<<<<<< HEAD
        "resolved": "6.0.0",
        "contentHash": "UoE+eeuBKL+GFHxHV3FjHlY5K8Wr/IR7Ee/a2oDNqFodF1iMqyt5hIs0U9Z217AbWrHrNle4750kD03hv1IMZw==",
        "dependencies": {
          "System.Security.AccessControl": "6.0.0"
        }
      },
      "Microsoft.Win32.SystemEvents": {
        "type": "Transitive",
        "resolved": "6.0.1",
        "contentHash": "AlsaDWyQHLFB7O2nfbny0x0oziB34WWzGnf/4Q5R8KjXhu8MnCsxE2MIePr192lIIaxarfTLI9bQg+qtmM+9ag=="
=======
        "resolved": "8.0.0",
        "contentHash": "u8PB9/v02C8mBXzl0vJ7bOyC020zOP+T1mRct+KA46DqZkB40XtsNn9pGD0QowTRsT6R4jPCghn+yAODn2UMMw=="
      },
      "Microsoft.Win32.SystemEvents": {
        "type": "Transitive",
        "resolved": "8.0.0",
        "contentHash": "9opKRyOKMCi2xJ7Bj7kxtZ1r9vbzosMvRrdEhVhDz8j8MoBGgB+WmC94yH839NPH+BclAjtQ/pyagvi/8gDLkw=="
>>>>>>> 4a382edf
      },
      "runtime.any.System.Collections": {
        "type": "Transitive",
        "resolved": "4.3.0",
        "contentHash": "23g6rqftKmovn2cLeGsuHUYm0FD7pdutb0uQMJpZ3qTvq+zHkgmt6J65VtRry4WDGYlmkMa4xDACtaQ94alNag==",
        "dependencies": {
          "System.Runtime": "4.3.0"
        }
      },
      "runtime.any.System.Globalization": {
        "type": "Transitive",
        "resolved": "4.3.0",
        "contentHash": "sMDBnad4rp4t7GY442Jux0MCUuKL4otn5BK6Ni0ARTXTSpRNBzZ7hpMfKSvnVSED5kYJm96YOWsqV0JH0d2uuw=="
      },
      "runtime.any.System.IO": {
        "type": "Transitive",
        "resolved": "4.3.0",
        "contentHash": "SDZ5AD1DtyRoxYtEcqQ3HDlcrorMYXZeCt7ZhG9US9I5Vva+gpIWDGMkcwa5XiKL0ceQKRZIX2x0XEjLX7PDzQ=="
      },
      "runtime.any.System.Reflection": {
        "type": "Transitive",
        "resolved": "4.3.0",
        "contentHash": "hLC3A3rI8jipR5d9k7+f0MgRCW6texsAp0MWkN/ci18FMtQ9KH7E2vDn/DH2LkxsszlpJpOn9qy6Z6/69rH6eQ=="
      },
      "runtime.any.System.Reflection.Primitives": {
        "type": "Transitive",
        "resolved": "4.3.0",
        "contentHash": "Nrm1p3armp6TTf2xuvaa+jGTTmncALWFq22CpmwRvhDf6dE9ZmH40EbOswD4GnFLrMRS0Ki6Kx5aUPmKK/hZBg=="
      },
      "runtime.any.System.Resources.ResourceManager": {
        "type": "Transitive",
        "resolved": "4.3.0",
        "contentHash": "Lxb89SMvf8w9p9+keBLyL6H6x/TEmc6QVsIIA0T36IuyOY3kNvIdyGddA2qt35cRamzxF8K5p0Opq4G4HjNbhQ=="
      },
      "runtime.any.System.Runtime": {
        "type": "Transitive",
        "resolved": "4.3.0",
        "contentHash": "fRS7zJgaG9NkifaAxGGclDDoRn9HC7hXACl52Or06a/fxdzDajWb5wov3c6a+gVSlekRoexfjwQSK9sh5um5LQ==",
        "dependencies": {
          "System.Private.Uri": "4.3.0"
        }
      },
      "runtime.any.System.Text.Encoding": {
        "type": "Transitive",
        "resolved": "4.3.0",
        "contentHash": "+ihI5VaXFCMVPJNstG4O4eo1CfbrByLxRrQQTqOTp1ttK0kUKDqOdBSTaCB2IBk/QtjDrs6+x4xuezyMXdm0HQ=="
      },
      "runtime.any.System.Threading.Tasks": {
        "type": "Transitive",
        "resolved": "4.3.0",
        "contentHash": "OhBAVBQG5kFj1S+hCEQ3TUHBAEtZ3fbEMgZMRNdN8A0Pj4x+5nTELEqL59DU0TjKVE6II3dqKw4Dklb3szT65w=="
      },
      "runtime.debian.8-x64.runtime.native.System.Security.Cryptography.OpenSsl": {
        "type": "Transitive",
        "resolved": "4.3.0",
        "contentHash": "HdSSp5MnJSsg08KMfZThpuLPJpPwE5hBXvHwoKWosyHHfe8Mh5WKT0ylEOf6yNzX6Ngjxe4Whkafh5q7Ymac4Q=="
      },
      "runtime.fedora.23-x64.runtime.native.System.Security.Cryptography.OpenSsl": {
        "type": "Transitive",
        "resolved": "4.3.0",
        "contentHash": "+yH1a49wJMy8Zt4yx5RhJrxO/DBDByAiCzNwiETI+1S4mPdCu0OY4djdciC7Vssk0l22wQaDLrXxXkp+3+7bVA=="
      },
      "runtime.fedora.24-x64.runtime.native.System.Security.Cryptography.OpenSsl": {
        "type": "Transitive",
        "resolved": "4.3.0",
        "contentHash": "c3YNH1GQJbfIPJeCnr4avseugSqPrxwIqzthYyZDN6EuOyNOzq+y2KSUfRcXauya1sF4foESTgwM5e1A8arAKw=="
      },
      "runtime.linux-arm.runtime.native.System.IO.Ports": {
        "type": "Transitive",
<<<<<<< HEAD
        "resolved": "6.0.0",
        "contentHash": "75q52H7CSpgIoIDwXb9o833EvBZIXJ0mdPhz1E6jSisEXUBlSCPalC29cj3EXsjpuDwr0dj1LRXZepIQH/oL4Q=="
      },
      "runtime.linux-arm64.runtime.native.System.IO.Ports": {
        "type": "Transitive",
        "resolved": "6.0.0",
        "contentHash": "xn2bMThmXr3CsvOYmS8ex2Yz1xo+kcnhVg2iVhS9PlmqjZPAkrEo/I40wjrBZH/tU4kvH0s1AE8opAvQ3KIS8g=="
      },
      "runtime.linux-x64.runtime.native.System.IO.Ports": {
        "type": "Transitive",
        "resolved": "6.0.0",
        "contentHash": "16nbNXwv0sC+gLGIuecri0skjuh6R1maIJggsaNP7MQBcbVcEfWFUOkEnsnvoLEjy0XerfibuRptfQ8AmdIcWA=="
=======
        "resolved": "8.0.0",
        "contentHash": "gK720fg6HemDg8sXcfy+xCMZ9+hF78Gc7BmREbmkS4noqlu1BAr9qZtuWGhLzFjBfgecmdtl4+SYVwJ1VneZBQ=="
      },
      "runtime.linux-arm64.runtime.native.System.IO.Ports": {
        "type": "Transitive",
        "resolved": "8.0.0",
        "contentHash": "KYG6/3ojhEWbb3FwQAKgGWPHrY+HKUXXdVjJlrtyCLn3EMcNTaNcPadb2c0ndQzixZSmAxZKopXJr0nLwhOrpQ=="
      },
      "runtime.linux-x64.runtime.native.System.IO.Ports": {
        "type": "Transitive",
        "resolved": "8.0.0",
        "contentHash": "Wnw5vhA4mgGbIFoo6l9Fk3iEcwRSq49a1aKwJgXUCUtEQLCSUDjTGSxqy/oMUuOyyn7uLHsH8KgZzQ1y3lReiQ=="
>>>>>>> 4a382edf
      },
      "runtime.native.System": {
        "type": "Transitive",
        "resolved": "4.3.0",
        "contentHash": "c/qWt2LieNZIj1jGnVNsE2Kl23Ya2aSTBuXMD6V7k9KWr6l16Tqdwq+hJScEpWER9753NWC8h96PaVNY5Ld7Jw==",
        "dependencies": {
          "Microsoft.NETCore.Platforms": "1.1.0",
          "Microsoft.NETCore.Targets": "1.1.0"
        }
      },
      "runtime.native.System.Security.Cryptography.OpenSsl": {
        "type": "Transitive",
        "resolved": "4.3.0",
        "contentHash": "NS1U+700m4KFRHR5o4vo9DSlTmlCKu/u7dtE5sUHVIPB+xpXxYQvgBgA6wEIeCz6Yfn0Z52/72WYsToCEPJnrw==",
        "dependencies": {
          "runtime.debian.8-x64.runtime.native.System.Security.Cryptography.OpenSsl": "4.3.0",
          "runtime.fedora.23-x64.runtime.native.System.Security.Cryptography.OpenSsl": "4.3.0",
          "runtime.fedora.24-x64.runtime.native.System.Security.Cryptography.OpenSsl": "4.3.0",
          "runtime.opensuse.13.2-x64.runtime.native.System.Security.Cryptography.OpenSsl": "4.3.0",
          "runtime.opensuse.42.1-x64.runtime.native.System.Security.Cryptography.OpenSsl": "4.3.0",
          "runtime.osx.10.10-x64.runtime.native.System.Security.Cryptography.OpenSsl": "4.3.0",
          "runtime.rhel.7-x64.runtime.native.System.Security.Cryptography.OpenSsl": "4.3.0",
          "runtime.ubuntu.14.04-x64.runtime.native.System.Security.Cryptography.OpenSsl": "4.3.0",
          "runtime.ubuntu.16.04-x64.runtime.native.System.Security.Cryptography.OpenSsl": "4.3.0",
          "runtime.ubuntu.16.10-x64.runtime.native.System.Security.Cryptography.OpenSsl": "4.3.0"
        }
      },
      "runtime.opensuse.13.2-x64.runtime.native.System.Security.Cryptography.OpenSsl": {
        "type": "Transitive",
        "resolved": "4.3.0",
        "contentHash": "b3pthNgxxFcD+Pc0WSEoC0+md3MyhRS6aCEeenvNE3Fdw1HyJ18ZhRFVJJzIeR/O/jpxPboB805Ho0T3Ul7w8A=="
      },
      "runtime.opensuse.42.1-x64.runtime.native.System.Security.Cryptography.OpenSsl": {
        "type": "Transitive",
        "resolved": "4.3.0",
        "contentHash": "KeLz4HClKf+nFS7p/6Fi/CqyLXh81FpiGzcmuS8DGi9lUqSnZ6Es23/gv2O+1XVGfrbNmviF7CckBpavkBoIFQ=="
      },
      "runtime.osx-arm64.runtime.native.System.IO.Ports": {
        "type": "Transitive",
<<<<<<< HEAD
        "resolved": "6.0.0",
        "contentHash": "fXG12NodG1QrCdoaeSQ1gVnk/koi4WYY4jZtarMkZeQMyReBm1nZlSRoPnUjLr2ZR36TiMjpcGnQfxymieUe7w=="
      },
      "runtime.osx-x64.runtime.native.System.IO.Ports": {
        "type": "Transitive",
        "resolved": "6.0.0",
        "contentHash": "/As+zPY49+dSUXkh+fTUbyPhqrdGN//evLxo4Vue88pfh1BHZgF7q4kMblTkxYvwR6Vi03zSYxysSFktO8/SDQ=="
=======
        "resolved": "8.0.0",
        "contentHash": "rbUBLAaFW9oVkbsb0+XSrAo2QdhBeAyzLl5KQ6Oci9L/u626uXGKInsVJG6B9Z5EO8bmplC8tsMiaHK8wOBZ+w=="
      },
      "runtime.osx-x64.runtime.native.System.IO.Ports": {
        "type": "Transitive",
        "resolved": "8.0.0",
        "contentHash": "IcfB4jKtM9pkzP9OpYelEcUX1MiDt0IJPBh3XYYdEISFF+6Mc+T8WWi0dr9wVh1gtcdVjubVEIBgB8BHESlGfQ=="
>>>>>>> 4a382edf
      },
      "runtime.osx.10.10-x64.runtime.native.System.Security.Cryptography.OpenSsl": {
        "type": "Transitive",
        "resolved": "4.3.0",
        "contentHash": "X7IdhILzr4ROXd8mI1BUCQMSHSQwelUlBjF1JyTKCjXaOGn2fB4EKBxQbCK2VjO3WaWIdlXZL3W6TiIVnrhX4g=="
      },
      "runtime.rhel.7-x64.runtime.native.System.Security.Cryptography.OpenSsl": {
        "type": "Transitive",
        "resolved": "4.3.0",
        "contentHash": "nyFNiCk/r+VOiIqreLix8yN+q3Wga9+SE8BCgkf+2BwEKiNx6DyvFjCgkfV743/grxv8jHJ8gUK4XEQw7yzRYg=="
      },
      "runtime.ubuntu.14.04-x64.runtime.native.System.Security.Cryptography.OpenSsl": {
        "type": "Transitive",
        "resolved": "4.3.0",
        "contentHash": "ytoewC6wGorL7KoCAvRfsgoJPJbNq+64k2SqW6JcOAebWsFUvCCYgfzQMrnpvPiEl4OrblUlhF2ji+Q1+SVLrQ=="
      },
      "runtime.ubuntu.16.04-x64.runtime.native.System.Security.Cryptography.OpenSsl": {
        "type": "Transitive",
        "resolved": "4.3.0",
        "contentHash": "I8bKw2I8k58Wx7fMKQJn2R8lamboCAiHfHeV/pS65ScKWMMI0+wJkLYlEKvgW1D/XvSl/221clBoR2q9QNNM7A=="
      },
      "runtime.ubuntu.16.10-x64.runtime.native.System.Security.Cryptography.OpenSsl": {
        "type": "Transitive",
        "resolved": "4.3.0",
        "contentHash": "VB5cn/7OzUfzdnC8tqAIMQciVLiq2epm2NrAm1E9OjNRyG4lVhfR61SMcLizejzQP8R8Uf/0l5qOIbUEi+RdEg=="
      },
      "runtime.unix.System.Diagnostics.Debug": {
        "type": "Transitive",
        "resolved": "4.3.0",
        "contentHash": "WV8KLRHWVUVUDduFnvGMHt0FsEt2wK6xPl1EgDKlaMx2KnZ43A/O0GzP8wIuvAC7mq4T9V1mm90r+PXkL9FPdQ==",
        "dependencies": {
          "runtime.native.System": "4.3.0"
        }
      },
      "runtime.unix.System.Private.Uri": {
        "type": "Transitive",
        "resolved": "4.3.0",
        "contentHash": "ooWzobr5RAq34r9uan1r/WPXJYG1XWy9KanrxNvEnBzbFdQbMG7Y3bVi4QxR7xZMNLOxLLTAyXvnSkfj5boZSg==",
        "dependencies": {
          "runtime.native.System": "4.3.0"
        }
      },
      "runtime.unix.System.Runtime.Extensions": {
        "type": "Transitive",
        "resolved": "4.3.0",
        "contentHash": "zQiTBVpiLftTQZW8GFsV0gjYikB1WMkEPIxF5O6RkUrSV/OgvRRTYgeFQha/0keBpuS0HYweraGRwhfhJ7dj7w==",
        "dependencies": {
          "System.Private.Uri": "4.3.0",
          "runtime.native.System": "4.3.0",
          "runtime.native.System.Security.Cryptography.OpenSsl": "4.3.0"
        }
      },
      "runtime.win-arm64.runtime.native.System.Data.SqlClient.sni": {
        "type": "Transitive",
        "resolved": "4.4.0",
        "contentHash": "LbrynESTp3bm5O/+jGL8v0Qg5SJlTV08lpIpFesXjF6uGNMWqFnUQbYBJwZTeua6E/Y7FIM1C54Ey1btLWupdg=="
      },
      "runtime.win-x64.runtime.native.System.Data.SqlClient.sni": {
        "type": "Transitive",
        "resolved": "4.4.0",
        "contentHash": "38ugOfkYJqJoX9g6EYRlZB5U2ZJH51UP8ptxZgdpS07FgOEToV+lS11ouNK2PM12Pr6X/PpT5jK82G3DwH/SxQ=="
      },
      "runtime.win-x86.runtime.native.System.Data.SqlClient.sni": {
        "type": "Transitive",
        "resolved": "4.4.0",
        "contentHash": "YhEdSQUsTx+C8m8Bw7ar5/VesXvCFMItyZF7G1AUY+OM0VPZUOeAVpJ4Wl6fydBGUYZxojTDR3I6Bj/+BPkJNA=="
      },
      "System.Collections": {
        "type": "Transitive",
        "resolved": "4.3.0",
        "contentHash": "3Dcj85/TBdVpL5Zr+gEEBUuFe2icOnLalmEh9hfck1PTYbbyWuZgh4fmm2ysCLTrqLQw6t3TgTyJ+VLp+Qb+Lw==",
        "dependencies": {
          "Microsoft.NETCore.Platforms": "1.1.0",
          "Microsoft.NETCore.Targets": "1.1.0",
          "System.Runtime": "4.3.0",
          "runtime.any.System.Collections": "4.3.0"
        }
      },
      "System.Data.Odbc": {
        "type": "Transitive",
<<<<<<< HEAD
        "resolved": "6.0.1",
        "contentHash": "4vl7z0b8gcwc2NotcpEkqaLVQAw/wo46zV1uVSoIx2UfJdqlxWKD3ViUicCNJGo41th4kaGcY9kyVe2q9EuB4w==",
        "dependencies": {
          "System.Text.Encoding.CodePages": "6.0.0"
        }
      },
      "System.Data.OleDb": {
        "type": "Transitive",
        "resolved": "6.0.0",
        "contentHash": "LQ8PjTIF1LtrrlGiyiTVjAkQtTWKm9GSNnygIlWjhN9y88s7xhy6DUNDDkmQQ9f6ex7mA4k0Tl97lz/CklaiLg==",
        "dependencies": {
          "System.Configuration.ConfigurationManager": "6.0.0",
          "System.Diagnostics.PerformanceCounter": "6.0.0"
=======
        "resolved": "8.0.1",
        "contentHash": "JQd0QHOaZuH+ki+4Geas88dnLe/lZSaEYYmRdovZaqNVuExVlVFs/of2I1VaasMxzbO5+yrGDAP2rkazx/b8Sg=="
      },
      "System.Data.OleDb": {
        "type": "Transitive",
        "resolved": "8.0.1",
        "contentHash": "RO+/y2ggU5956uQDRXdjA1e2l5yJ4rTWNX76eZ+3sgtYGqGapCe2kQCyiUci+/y6Fyb21Irp4RQEdfrIiuYrxQ==",
        "dependencies": {
          "System.Configuration.ConfigurationManager": "8.0.1",
          "System.Diagnostics.PerformanceCounter": "8.0.1"
>>>>>>> 4a382edf
        }
      },
      "System.Data.SqlClient": {
        "type": "Transitive",
        "resolved": "4.8.6",
        "contentHash": "2Ij/LCaTQRyAi5lAv7UUTV9R2FobC8xN9mE0fXBZohum/xLl8IZVmE98Rq5ugQHjCgTBRKqpXRb4ORulRdA6Ig==",
        "dependencies": {
          "Microsoft.Win32.Registry": "4.7.0",
          "System.Security.Principal.Windows": "4.7.0",
          "runtime.native.System.Data.SqlClient.sni": "4.7.0"
        }
      },
      "System.Diagnostics.Debug": {
        "type": "Transitive",
        "resolved": "4.3.0",
        "contentHash": "ZUhUOdqmaG5Jk3Xdb8xi5kIyQYAA4PnTNlHx1mu9ZY3qv4ELIdKbnL/akbGaKi2RnNUWaZsAs31rvzFdewTj2g==",
        "dependencies": {
          "Microsoft.NETCore.Platforms": "1.1.0",
          "Microsoft.NETCore.Targets": "1.1.0",
          "System.Runtime": "4.3.0",
          "runtime.unix.System.Diagnostics.Debug": "4.3.0"
        }
      },
      "System.Diagnostics.EventLog": {
        "type": "Transitive",
<<<<<<< HEAD
        "resolved": "6.0.0",
        "contentHash": "lcyUiXTsETK2ALsZrX+nWuHSIQeazhqPphLfaRxzdGaG93+0kELqpgEHtwWOlQe7+jSFnKwaCAgL4kjeZCQJnw=="
      },
      "System.Diagnostics.PerformanceCounter": {
        "type": "Transitive",
        "resolved": "6.0.1",
        "contentHash": "dDl7Gx3bmSrM2k2ZIm+ucEJnLloZRyvfQF1DvfvATcGF3jtaUBiPvChma+6ZcZzxWMirN3kCywkW7PILphXyMQ==",
        "dependencies": {
          "System.Configuration.ConfigurationManager": "6.0.0"
=======
        "resolved": "8.0.1",
        "contentHash": "n1ZP7NM2Gkn/MgD8+eOT5MulMj6wfeQMNS2Pizvq5GHCZfjlFMXV2irQlQmJhwA2VABC57M0auudO89Iu2uRLg=="
      },
      "System.Diagnostics.PerformanceCounter": {
        "type": "Transitive",
        "resolved": "8.0.1",
        "contentHash": "9RfEDiEjlUADeThs8IPdDVTXSnPRSqjfgTQJALpmGFPKC0k2mbdufOXnb/9JZ4I0TkmxOfy3VTJxrHOJSs8cXg==",
        "dependencies": {
          "System.Configuration.ConfigurationManager": "8.0.1"
>>>>>>> 4a382edf
        }
      },
      "System.DirectoryServices": {
        "type": "Transitive",
<<<<<<< HEAD
        "resolved": "6.0.1",
        "contentHash": "935IbO7h5FDGYxeO3cbx/CuvBBuk/VI8sENlfmXlh1pupNOB3LAGzdYdPY8CawGJFP7KNrHK5eUlsFoz3F6cuA==",
        "dependencies": {
          "System.Security.AccessControl": "6.0.0",
          "System.Security.Permissions": "6.0.0"
        }
      },
      "System.DirectoryServices.AccountManagement": {
        "type": "Transitive",
        "resolved": "6.0.0",
        "contentHash": "2iKkY6VC4WX6H13N8WhH2SRUfWCwg2KZR5w9JIS9cw9N8cZhT7VXxHX0L6OX6Po419aSu2LWrJE9tu6b+cUnPA==",
        "dependencies": {
          "System.Configuration.ConfigurationManager": "6.0.0",
          "System.DirectoryServices": "6.0.0",
          "System.DirectoryServices.Protocols": "6.0.0",
          "System.Security.AccessControl": "6.0.0"
=======
        "resolved": "8.0.0",
        "contentHash": "7nit//efUTy1OsAKco2f02PMrwsR2S234N0dVVp84udC77YcvpOQDz5znAWMtgMWBzY1aRJvUW61jo/7vQRfXg=="
      },
      "System.DirectoryServices.AccountManagement": {
        "type": "Transitive",
        "resolved": "8.0.1",
        "contentHash": "qVDWKClyDY+rHVEnf11eU4evW25d5OeidrtMPSJv+fwG213wa2zJ+AuIFCxsuvNSCFyHo+DvQIVfBcoK3CL1pA==",
        "dependencies": {
          "System.Configuration.ConfigurationManager": "8.0.1",
          "System.DirectoryServices": "8.0.0",
          "System.DirectoryServices.Protocols": "8.0.0"
>>>>>>> 4a382edf
        }
      },
      "System.DirectoryServices.Protocols": {
        "type": "Transitive",
<<<<<<< HEAD
        "resolved": "6.0.2",
        "contentHash": "vDDPWwHn3/DNZ+kPkdXHoada+tKPEC9bVqDOr4hK6HBSP7hGCUTA0Zw6WU5qpGaqa5M1/V+axHMIv+DNEbIf6g=="
      },
      "System.Drawing.Common": {
        "type": "Transitive",
        "resolved": "6.0.0",
        "contentHash": "NfuoKUiP2nUWwKZN6twGqXioIe1zVD0RIj2t976A+czLHr2nY454RwwXs6JU9Htc6mwqL6Dn/nEL3dpVf2jOhg==",
        "dependencies": {
          "Microsoft.Win32.SystemEvents": "6.0.0"
        }
=======
        "resolved": "8.0.0",
        "contentHash": "puwJxURHDrYLGTQdsHyeMS72ClTqYa4lDYz6LHSbkZEk5hq8H8JfsO4MyYhB5BMMxg93jsQzLUwrnCumj11UIg=="
>>>>>>> 4a382edf
      },
      "System.Globalization": {
        "type": "Transitive",
        "resolved": "4.3.0",
        "contentHash": "kYdVd2f2PAdFGblzFswE4hkNANJBKRmsfa2X5LG2AcWE1c7/4t0pYae1L8vfZ5xvE2nK/R9JprtToA61OSHWIg==",
        "dependencies": {
          "Microsoft.NETCore.Platforms": "1.1.0",
          "Microsoft.NETCore.Targets": "1.1.0",
          "System.Runtime": "4.3.0",
          "runtime.any.System.Globalization": "4.3.0"
        }
      },
      "System.IO": {
        "type": "Transitive",
        "resolved": "4.3.0",
        "contentHash": "3qjaHvxQPDpSOYICjUoTsmoq5u6QJAFRUITgeT/4gqkF1bajbSmb1kwSxEA8AHlofqgcKJcM8udgieRNhaJ5Cg==",
        "dependencies": {
          "Microsoft.NETCore.Platforms": "1.1.0",
          "Microsoft.NETCore.Targets": "1.1.0",
          "System.Runtime": "4.3.0",
          "System.Text.Encoding": "4.3.0",
          "System.Threading.Tasks": "4.3.0",
          "runtime.any.System.IO": "4.3.0"
        }
      },
      "System.IO.Ports": {
        "type": "Transitive",
<<<<<<< HEAD
        "resolved": "6.0.0",
        "contentHash": "dRyGI7fUESar5ZLIpiBOaaNLW7YyOBGftjj5Of+xcduC/Rjl7RjhEnWDvvNBmHuF3d0tdXoqdVI/yrVA8f00XA==",
        "dependencies": {
          "runtime.native.System.IO.Ports": "6.0.0"
=======
        "resolved": "8.0.0",
        "contentHash": "MaiPbx2/QXZc62gm/DrajRrGPG1lU4m08GWMoWiymPYM+ba4kfACp2PbiYpqJ4QiFGhHD00zX3RoVDTucjWe9g==",
        "dependencies": {
          "runtime.native.System.IO.Ports": "8.0.0"
>>>>>>> 4a382edf
        }
      },
      "System.Management": {
        "type": "Transitive",
<<<<<<< HEAD
        "resolved": "6.0.2",
        "contentHash": "s6c9x2Kghd+ncEDnT6ApYVOacDXr/Y57oSUSx6wjegMOfKxhtrXn3PdASPNU59y3kB9OJ1yb3l5k6uKr3bhqew==",
        "dependencies": {
          "System.CodeDom": "6.0.0"
=======
        "resolved": "8.0.0",
        "contentHash": "jrK22i5LRzxZCfGb+tGmke2VH7oE0DvcDlJ1HAKYU8cPmD8XnpUT0bYn2Gy98GEhGjtfbR/sxKTVb+dE770pfA==",
        "dependencies": {
          "System.CodeDom": "8.0.0"
>>>>>>> 4a382edf
        }
      },
      "System.Private.Uri": {
        "type": "Transitive",
        "resolved": "4.3.2",
        "contentHash": "o1+7RJnu3Ik3PazR7Z7tJhjPdE000Eq2KGLLWhqJJKXj04wrS8lwb1OFtDF9jzXXADhUuZNJZlPc98uwwqmpFA==",
        "dependencies": {
          "Microsoft.NETCore.Platforms": "1.1.1",
          "Microsoft.NETCore.Targets": "1.1.3",
          "runtime.unix.System.Private.Uri": "4.3.0"
        }
      },
      "System.Reflection": {
        "type": "Transitive",
        "resolved": "4.3.0",
        "contentHash": "KMiAFoW7MfJGa9nDFNcfu+FpEdiHpWgTcS2HdMpDvt9saK3y/G4GwprPyzqjFH9NTaGPQeWNHU+iDlDILj96aQ==",
        "dependencies": {
          "Microsoft.NETCore.Platforms": "1.1.0",
          "Microsoft.NETCore.Targets": "1.1.0",
          "System.IO": "4.3.0",
          "System.Reflection.Primitives": "4.3.0",
          "System.Runtime": "4.3.0",
          "runtime.any.System.Reflection": "4.3.0"
        }
      },
      "System.Reflection.Primitives": {
        "type": "Transitive",
        "resolved": "4.3.0",
        "contentHash": "5RXItQz5As4xN2/YUDxdpsEkMhvw3e6aNveFXUn4Hl/udNTCNhnKp8lT9fnc3MhvGKh1baak5CovpuQUXHAlIA==",
        "dependencies": {
          "Microsoft.NETCore.Platforms": "1.1.0",
          "Microsoft.NETCore.Targets": "1.1.0",
          "System.Runtime": "4.3.0",
          "runtime.any.System.Reflection.Primitives": "4.3.0"
        }
      },
      "System.Resources.ResourceManager": {
        "type": "Transitive",
        "resolved": "4.3.0",
        "contentHash": "/zrcPkkWdZmI4F92gL/TPumP98AVDu/Wxr3CSJGQQ+XN6wbRZcyfSKVoPo17ilb3iOr0cCRqJInGwNMolqhS8A==",
        "dependencies": {
          "Microsoft.NETCore.Platforms": "1.1.0",
          "Microsoft.NETCore.Targets": "1.1.0",
          "System.Globalization": "4.3.0",
          "System.Reflection": "4.3.0",
          "System.Runtime": "4.3.0",
          "runtime.any.System.Resources.ResourceManager": "4.3.0"
        }
      },
      "System.Runtime": {
        "type": "Transitive",
        "resolved": "4.3.1",
        "contentHash": "abhfv1dTK6NXOmu4bgHIONxHyEqFjW8HwXPmpY9gmll+ix9UNo4XDcmzJn6oLooftxNssVHdJC1pGT9jkSynQg==",
        "dependencies": {
          "Microsoft.NETCore.Platforms": "1.1.1",
          "Microsoft.NETCore.Targets": "1.1.3",
          "runtime.any.System.Runtime": "4.3.0"
        }
      },
      "System.Runtime.Caching": {
        "type": "Transitive",
<<<<<<< HEAD
        "resolved": "6.0.0",
        "contentHash": "E0e03kUp5X2k+UAoVl6efmI7uU7JRBWi5EIdlQ7cr0NpBGjHG4fWII35PgsBY9T4fJQ8E4QPsL0rKksU9gcL5A==",
        "dependencies": {
          "System.Configuration.ConfigurationManager": "6.0.0"
=======
        "resolved": "8.0.1",
        "contentHash": "tdl7Q47P09UpRu0C/OQsGJU6GacBzzk4vfp5My9rodD+BchrxmajORnTthH8RxPUTPrIoVDJmLyvJcGxB267nQ==",
        "dependencies": {
          "System.Configuration.ConfigurationManager": "8.0.1"
>>>>>>> 4a382edf
        }
      },
      "System.Runtime.Extensions": {
        "type": "Transitive",
        "resolved": "4.3.0",
        "contentHash": "guW0uK0fn5fcJJ1tJVXYd7/1h5F+pea1r7FLSOz/f8vPEqbR2ZAknuRDvTQ8PzAilDveOxNjSfr0CHfIQfFk8g==",
        "dependencies": {
          "Microsoft.NETCore.Platforms": "1.1.0",
          "Microsoft.NETCore.Targets": "1.1.0",
          "System.Runtime": "4.3.0",
          "runtime.unix.System.Runtime.Extensions": "4.3.0"
        }
      },
      "System.Security.AccessControl": {
        "type": "Transitive",
<<<<<<< HEAD
        "resolved": "6.0.0",
        "contentHash": "AUADIc0LIEQe7MzC+I0cl0rAT8RrTAKFHl53yHjEUzNVIaUlhFY11vc2ebiVJzVBuOzun6F7FBA+8KAbGTTedQ=="
      },
      "System.Security.Cryptography.Pkcs": {
        "type": "Transitive",
        "resolved": "6.0.4",
        "contentHash": "LGbXi1oUJ9QgCNGXRO9ndzBL/GZgANcsURpMhNR8uO+rca47SZmciS3RSQUvlQRwK3QHZSHNOXzoMUASKA+Anw==",
        "dependencies": {
          "System.Formats.Asn1": "6.0.0"
        }
      },
      "System.Security.Cryptography.ProtectedData": {
        "type": "Transitive",
        "resolved": "6.0.0",
        "contentHash": "rp1gMNEZpvx9vP0JW0oHLxlf8oSiQgtno77Y4PLUBjSiDYoD77Y8uXHr1Ea5XG4/pIKhqAdxZ8v8OTUtqo9PeQ=="
=======
        "resolved": "5.0.0",
        "contentHash": "dagJ1mHZO3Ani8GH0PHpPEe/oYO+rVdbQjvjJkBRNQkX4t0r1iaeGn8+/ybkSLEan3/slM0t59SVdHzuHf2jmw==",
        "dependencies": {
          "Microsoft.NETCore.Platforms": "5.0.0",
          "System.Security.Principal.Windows": "5.0.0"
        }
      },
      "System.Security.Cryptography.Pkcs": {
        "type": "Transitive",
        "resolved": "8.0.1",
        "contentHash": "CoCRHFym33aUSf/NtWSVSZa99dkd0Hm7OCZUxORBjRB16LNhIEOf8THPqzIYlvKM0nNDAPTRBa1FxEECrgaxxA=="
>>>>>>> 4a382edf
      },
      "System.Security.Principal.Windows": {
        "type": "Transitive",
        "resolved": "5.0.0",
        "contentHash": "t0MGLukB5WAVU9bO3MGzvlGnyJPgUlcwerXn1kzBRjwLKixT96XV0Uza41W49gVd8zEMFu9vQEFlv0IOrytICA=="
      },
      "System.ServiceProcess.ServiceController": {
        "type": "Transitive",
<<<<<<< HEAD
        "resolved": "6.0.1",
        "contentHash": "LJGWSUfoEZ6NBVPGnDsCMDrT8sDI7QJ8SUzuJQUnIDOtkZiC1LFUmsGu+Dq6OdwSnaW9nENIbL7uSd4PF9YpIA==",
        "dependencies": {
          "System.Diagnostics.EventLog": "6.0.0"
=======
        "resolved": "8.0.1",
        "contentHash": "02I0BXo1kmMBgw03E8Hu4K6nTqur4wpQdcDZrndczPzY2fEoGvlinE35AWbyzLZ2h2IksEZ6an4tVt3hi9j1oA==",
        "dependencies": {
          "System.Diagnostics.EventLog": "8.0.1"
>>>>>>> 4a382edf
        }
      },
      "System.Speech": {
        "type": "Transitive",
<<<<<<< HEAD
        "resolved": "6.0.0",
        "contentHash": "GQovERMrNP0Vbtgk8LzH4PlFS6lqHgsL9WkUmv8Kkxa0m0vNakitytpHZlfJ9WR7n9WKLXh68nn2kyL9mflnLg=="
=======
        "resolved": "8.0.0",
        "contentHash": "CNuiA6vb95Oe5PRjClZEBiaju31vwB8OIeCgeSBXyZL6+MS4RVVB2X/C11z0xCkooHE3Vy91nM2z76emIzR+sg=="
>>>>>>> 4a382edf
      },
      "System.Text.Encoding": {
        "type": "Transitive",
        "resolved": "4.3.0",
        "contentHash": "BiIg+KWaSDOITze6jGQynxg64naAPtqGHBwDrLaCtixsa5bKiR8dpPOHA7ge3C0JJQizJE+sfkz1wV+BAKAYZw==",
        "dependencies": {
          "Microsoft.NETCore.Platforms": "1.1.0",
          "Microsoft.NETCore.Targets": "1.1.0",
          "System.Runtime": "4.3.0",
          "runtime.any.System.Text.Encoding": "4.3.0"
        }
      },
      "System.Text.Encoding.CodePages": {
        "type": "Transitive",
<<<<<<< HEAD
        "resolved": "6.0.0",
        "contentHash": "ZFCILZuOvtKPauZ/j/swhvw68ZRi9ATCfvGbk1QfydmcXBkIWecWKn/250UH7rahZ5OoDBaiAudJtPvLwzw85A==",
=======
        "resolved": "8.0.0",
        "contentHash": "OZIsVplFGaVY90G2SbpgU7EnCoOO5pw1t4ic21dBF3/1omrJFpAGoNAVpPyMVOC90/hvgkGG3VFqR13YgZMQfg=="
      },
      "System.Text.Encodings.Web": {
        "type": "Transitive",
        "resolved": "6.0.0",
        "contentHash": "Vg8eB5Tawm1IFqj4TVK1czJX89rhFxJo9ELqc/Eiq0eXy13RK00eubyU6TJE6y+GQXjyV5gSfiewDUZjQgSE0w==",
>>>>>>> 4a382edf
        "dependencies": {
          "System.Runtime.CompilerServices.Unsafe": "6.0.0"
        }
      },
      "System.Threading.AccessControl": {
        "type": "Transitive",
<<<<<<< HEAD
        "resolved": "6.0.0",
        "contentHash": "2258mqWesMch/xCpcnjJBgJP33yhpZLGLbEOm01qwq0efG4b+NG8c9sxYOWNxmDQ82swXrnQRl1Yp2wC1NrfZA==",
        "dependencies": {
          "System.Security.AccessControl": "6.0.0"
        }
=======
        "resolved": "8.0.0",
        "contentHash": "cIed5+HuYz+eV9yu9TH95zPkqmm1J9Qps9wxjB335sU8tsqc2kGdlTEH9FZzZeCS8a7mNSEsN8ZkyhQp1gfdEw=="
>>>>>>> 4a382edf
      },
      "System.Threading.Tasks": {
        "type": "Transitive",
        "resolved": "4.3.0",
        "contentHash": "LbSxKEdOUhVe8BezB/9uOGGppt+nZf6e1VFyw6v3DN6lqitm0OSn2uXMOdtP0M3W4iMcqcivm2J6UgqiwwnXiA==",
        "dependencies": {
          "Microsoft.NETCore.Platforms": "1.1.0",
          "Microsoft.NETCore.Targets": "1.1.0",
          "System.Runtime": "4.3.0",
          "runtime.any.System.Threading.Tasks": "4.3.0"
        }
      },
      "System.Windows.Extensions": {
        "type": "Transitive",
<<<<<<< HEAD
        "resolved": "6.0.0",
        "contentHash": "IXoJOXIqc39AIe+CIR7koBtRGMiCt/LPM3lI+PELtDIy9XdyeSrwXFdWV9dzJ2Awl0paLWUaknLxFQ5HpHZUog==",
        "dependencies": {
          "System.Drawing.Common": "6.0.0"
        }
=======
        "resolved": "8.0.0",
        "contentHash": "Obg3a90MkOw9mYKxrardLpY2u0axDMrSmy4JCdq2cYbelM2cUwmUir5Bomvd1yxmPL9h5LVHU1tuKBZpUjfASg=="
>>>>>>> 4a382edf
      }
    },
    "net8.0/linux-musl-x64": {
      "Microsoft.Win32.Registry": {
        "type": "Transitive",
        "resolved": "5.0.0",
        "contentHash": "dDoKi0PnDz31yAyETfRntsLArTlVAVzUzCIvvEDsDsucrl33Dl8pIJG06ePTJTI3tGpeyHS9Cq7Foc/s4EeKcg==",
        "dependencies": {
          "System.Security.AccessControl": "5.0.0",
          "System.Security.Principal.Windows": "5.0.0"
        }
      },
      "Microsoft.Win32.Registry.AccessControl": {
        "type": "Transitive",
<<<<<<< HEAD
        "resolved": "6.0.0",
        "contentHash": "UoE+eeuBKL+GFHxHV3FjHlY5K8Wr/IR7Ee/a2oDNqFodF1iMqyt5hIs0U9Z217AbWrHrNle4750kD03hv1IMZw==",
        "dependencies": {
          "System.Security.AccessControl": "6.0.0"
        }
      },
      "Microsoft.Win32.SystemEvents": {
        "type": "Transitive",
        "resolved": "6.0.1",
        "contentHash": "AlsaDWyQHLFB7O2nfbny0x0oziB34WWzGnf/4Q5R8KjXhu8MnCsxE2MIePr192lIIaxarfTLI9bQg+qtmM+9ag=="
=======
        "resolved": "8.0.0",
        "contentHash": "u8PB9/v02C8mBXzl0vJ7bOyC020zOP+T1mRct+KA46DqZkB40XtsNn9pGD0QowTRsT6R4jPCghn+yAODn2UMMw=="
      },
      "Microsoft.Win32.SystemEvents": {
        "type": "Transitive",
        "resolved": "8.0.0",
        "contentHash": "9opKRyOKMCi2xJ7Bj7kxtZ1r9vbzosMvRrdEhVhDz8j8MoBGgB+WmC94yH839NPH+BclAjtQ/pyagvi/8gDLkw=="
>>>>>>> 4a382edf
      },
      "runtime.any.System.Collections": {
        "type": "Transitive",
        "resolved": "4.3.0",
        "contentHash": "23g6rqftKmovn2cLeGsuHUYm0FD7pdutb0uQMJpZ3qTvq+zHkgmt6J65VtRry4WDGYlmkMa4xDACtaQ94alNag==",
        "dependencies": {
          "System.Runtime": "4.3.0"
        }
      },
      "runtime.any.System.Globalization": {
        "type": "Transitive",
        "resolved": "4.3.0",
        "contentHash": "sMDBnad4rp4t7GY442Jux0MCUuKL4otn5BK6Ni0ARTXTSpRNBzZ7hpMfKSvnVSED5kYJm96YOWsqV0JH0d2uuw=="
      },
      "runtime.any.System.IO": {
        "type": "Transitive",
        "resolved": "4.3.0",
        "contentHash": "SDZ5AD1DtyRoxYtEcqQ3HDlcrorMYXZeCt7ZhG9US9I5Vva+gpIWDGMkcwa5XiKL0ceQKRZIX2x0XEjLX7PDzQ=="
      },
      "runtime.any.System.Reflection": {
        "type": "Transitive",
        "resolved": "4.3.0",
        "contentHash": "hLC3A3rI8jipR5d9k7+f0MgRCW6texsAp0MWkN/ci18FMtQ9KH7E2vDn/DH2LkxsszlpJpOn9qy6Z6/69rH6eQ=="
      },
      "runtime.any.System.Reflection.Primitives": {
        "type": "Transitive",
        "resolved": "4.3.0",
        "contentHash": "Nrm1p3armp6TTf2xuvaa+jGTTmncALWFq22CpmwRvhDf6dE9ZmH40EbOswD4GnFLrMRS0Ki6Kx5aUPmKK/hZBg=="
      },
      "runtime.any.System.Resources.ResourceManager": {
        "type": "Transitive",
        "resolved": "4.3.0",
        "contentHash": "Lxb89SMvf8w9p9+keBLyL6H6x/TEmc6QVsIIA0T36IuyOY3kNvIdyGddA2qt35cRamzxF8K5p0Opq4G4HjNbhQ=="
      },
      "runtime.any.System.Runtime": {
        "type": "Transitive",
        "resolved": "4.3.0",
        "contentHash": "fRS7zJgaG9NkifaAxGGclDDoRn9HC7hXACl52Or06a/fxdzDajWb5wov3c6a+gVSlekRoexfjwQSK9sh5um5LQ==",
        "dependencies": {
          "System.Private.Uri": "4.3.0"
        }
      },
      "runtime.any.System.Text.Encoding": {
        "type": "Transitive",
        "resolved": "4.3.0",
        "contentHash": "+ihI5VaXFCMVPJNstG4O4eo1CfbrByLxRrQQTqOTp1ttK0kUKDqOdBSTaCB2IBk/QtjDrs6+x4xuezyMXdm0HQ=="
      },
      "runtime.any.System.Threading.Tasks": {
        "type": "Transitive",
        "resolved": "4.3.0",
        "contentHash": "OhBAVBQG5kFj1S+hCEQ3TUHBAEtZ3fbEMgZMRNdN8A0Pj4x+5nTELEqL59DU0TjKVE6II3dqKw4Dklb3szT65w=="
      },
      "runtime.debian.8-x64.runtime.native.System.Security.Cryptography.OpenSsl": {
        "type": "Transitive",
        "resolved": "4.3.0",
        "contentHash": "HdSSp5MnJSsg08KMfZThpuLPJpPwE5hBXvHwoKWosyHHfe8Mh5WKT0ylEOf6yNzX6Ngjxe4Whkafh5q7Ymac4Q=="
      },
      "runtime.fedora.23-x64.runtime.native.System.Security.Cryptography.OpenSsl": {
        "type": "Transitive",
        "resolved": "4.3.0",
        "contentHash": "+yH1a49wJMy8Zt4yx5RhJrxO/DBDByAiCzNwiETI+1S4mPdCu0OY4djdciC7Vssk0l22wQaDLrXxXkp+3+7bVA=="
      },
      "runtime.fedora.24-x64.runtime.native.System.Security.Cryptography.OpenSsl": {
        "type": "Transitive",
        "resolved": "4.3.0",
        "contentHash": "c3YNH1GQJbfIPJeCnr4avseugSqPrxwIqzthYyZDN6EuOyNOzq+y2KSUfRcXauya1sF4foESTgwM5e1A8arAKw=="
      },
      "runtime.linux-arm.runtime.native.System.IO.Ports": {
        "type": "Transitive",
<<<<<<< HEAD
        "resolved": "6.0.0",
        "contentHash": "75q52H7CSpgIoIDwXb9o833EvBZIXJ0mdPhz1E6jSisEXUBlSCPalC29cj3EXsjpuDwr0dj1LRXZepIQH/oL4Q=="
      },
      "runtime.linux-arm64.runtime.native.System.IO.Ports": {
        "type": "Transitive",
        "resolved": "6.0.0",
        "contentHash": "xn2bMThmXr3CsvOYmS8ex2Yz1xo+kcnhVg2iVhS9PlmqjZPAkrEo/I40wjrBZH/tU4kvH0s1AE8opAvQ3KIS8g=="
      },
      "runtime.linux-x64.runtime.native.System.IO.Ports": {
        "type": "Transitive",
        "resolved": "6.0.0",
        "contentHash": "16nbNXwv0sC+gLGIuecri0skjuh6R1maIJggsaNP7MQBcbVcEfWFUOkEnsnvoLEjy0XerfibuRptfQ8AmdIcWA=="
=======
        "resolved": "8.0.0",
        "contentHash": "gK720fg6HemDg8sXcfy+xCMZ9+hF78Gc7BmREbmkS4noqlu1BAr9qZtuWGhLzFjBfgecmdtl4+SYVwJ1VneZBQ=="
      },
      "runtime.linux-arm64.runtime.native.System.IO.Ports": {
        "type": "Transitive",
        "resolved": "8.0.0",
        "contentHash": "KYG6/3ojhEWbb3FwQAKgGWPHrY+HKUXXdVjJlrtyCLn3EMcNTaNcPadb2c0ndQzixZSmAxZKopXJr0nLwhOrpQ=="
      },
      "runtime.linux-x64.runtime.native.System.IO.Ports": {
        "type": "Transitive",
        "resolved": "8.0.0",
        "contentHash": "Wnw5vhA4mgGbIFoo6l9Fk3iEcwRSq49a1aKwJgXUCUtEQLCSUDjTGSxqy/oMUuOyyn7uLHsH8KgZzQ1y3lReiQ=="
>>>>>>> 4a382edf
      },
      "runtime.native.System": {
        "type": "Transitive",
        "resolved": "4.3.0",
        "contentHash": "c/qWt2LieNZIj1jGnVNsE2Kl23Ya2aSTBuXMD6V7k9KWr6l16Tqdwq+hJScEpWER9753NWC8h96PaVNY5Ld7Jw==",
        "dependencies": {
          "Microsoft.NETCore.Platforms": "1.1.0",
          "Microsoft.NETCore.Targets": "1.1.0"
        }
      },
      "runtime.native.System.Security.Cryptography.OpenSsl": {
        "type": "Transitive",
        "resolved": "4.3.0",
        "contentHash": "NS1U+700m4KFRHR5o4vo9DSlTmlCKu/u7dtE5sUHVIPB+xpXxYQvgBgA6wEIeCz6Yfn0Z52/72WYsToCEPJnrw==",
        "dependencies": {
          "runtime.debian.8-x64.runtime.native.System.Security.Cryptography.OpenSsl": "4.3.0",
          "runtime.fedora.23-x64.runtime.native.System.Security.Cryptography.OpenSsl": "4.3.0",
          "runtime.fedora.24-x64.runtime.native.System.Security.Cryptography.OpenSsl": "4.3.0",
          "runtime.opensuse.13.2-x64.runtime.native.System.Security.Cryptography.OpenSsl": "4.3.0",
          "runtime.opensuse.42.1-x64.runtime.native.System.Security.Cryptography.OpenSsl": "4.3.0",
          "runtime.osx.10.10-x64.runtime.native.System.Security.Cryptography.OpenSsl": "4.3.0",
          "runtime.rhel.7-x64.runtime.native.System.Security.Cryptography.OpenSsl": "4.3.0",
          "runtime.ubuntu.14.04-x64.runtime.native.System.Security.Cryptography.OpenSsl": "4.3.0",
          "runtime.ubuntu.16.04-x64.runtime.native.System.Security.Cryptography.OpenSsl": "4.3.0",
          "runtime.ubuntu.16.10-x64.runtime.native.System.Security.Cryptography.OpenSsl": "4.3.0"
        }
      },
      "runtime.opensuse.13.2-x64.runtime.native.System.Security.Cryptography.OpenSsl": {
        "type": "Transitive",
        "resolved": "4.3.0",
        "contentHash": "b3pthNgxxFcD+Pc0WSEoC0+md3MyhRS6aCEeenvNE3Fdw1HyJ18ZhRFVJJzIeR/O/jpxPboB805Ho0T3Ul7w8A=="
      },
      "runtime.opensuse.42.1-x64.runtime.native.System.Security.Cryptography.OpenSsl": {
        "type": "Transitive",
        "resolved": "4.3.0",
        "contentHash": "KeLz4HClKf+nFS7p/6Fi/CqyLXh81FpiGzcmuS8DGi9lUqSnZ6Es23/gv2O+1XVGfrbNmviF7CckBpavkBoIFQ=="
      },
      "runtime.osx-arm64.runtime.native.System.IO.Ports": {
        "type": "Transitive",
<<<<<<< HEAD
        "resolved": "6.0.0",
        "contentHash": "fXG12NodG1QrCdoaeSQ1gVnk/koi4WYY4jZtarMkZeQMyReBm1nZlSRoPnUjLr2ZR36TiMjpcGnQfxymieUe7w=="
      },
      "runtime.osx-x64.runtime.native.System.IO.Ports": {
        "type": "Transitive",
        "resolved": "6.0.0",
        "contentHash": "/As+zPY49+dSUXkh+fTUbyPhqrdGN//evLxo4Vue88pfh1BHZgF7q4kMblTkxYvwR6Vi03zSYxysSFktO8/SDQ=="
=======
        "resolved": "8.0.0",
        "contentHash": "rbUBLAaFW9oVkbsb0+XSrAo2QdhBeAyzLl5KQ6Oci9L/u626uXGKInsVJG6B9Z5EO8bmplC8tsMiaHK8wOBZ+w=="
      },
      "runtime.osx-x64.runtime.native.System.IO.Ports": {
        "type": "Transitive",
        "resolved": "8.0.0",
        "contentHash": "IcfB4jKtM9pkzP9OpYelEcUX1MiDt0IJPBh3XYYdEISFF+6Mc+T8WWi0dr9wVh1gtcdVjubVEIBgB8BHESlGfQ=="
>>>>>>> 4a382edf
      },
      "runtime.osx.10.10-x64.runtime.native.System.Security.Cryptography.OpenSsl": {
        "type": "Transitive",
        "resolved": "4.3.0",
        "contentHash": "X7IdhILzr4ROXd8mI1BUCQMSHSQwelUlBjF1JyTKCjXaOGn2fB4EKBxQbCK2VjO3WaWIdlXZL3W6TiIVnrhX4g=="
      },
      "runtime.rhel.7-x64.runtime.native.System.Security.Cryptography.OpenSsl": {
        "type": "Transitive",
        "resolved": "4.3.0",
        "contentHash": "nyFNiCk/r+VOiIqreLix8yN+q3Wga9+SE8BCgkf+2BwEKiNx6DyvFjCgkfV743/grxv8jHJ8gUK4XEQw7yzRYg=="
      },
      "runtime.ubuntu.14.04-x64.runtime.native.System.Security.Cryptography.OpenSsl": {
        "type": "Transitive",
        "resolved": "4.3.0",
        "contentHash": "ytoewC6wGorL7KoCAvRfsgoJPJbNq+64k2SqW6JcOAebWsFUvCCYgfzQMrnpvPiEl4OrblUlhF2ji+Q1+SVLrQ=="
      },
      "runtime.ubuntu.16.04-x64.runtime.native.System.Security.Cryptography.OpenSsl": {
        "type": "Transitive",
        "resolved": "4.3.0",
        "contentHash": "I8bKw2I8k58Wx7fMKQJn2R8lamboCAiHfHeV/pS65ScKWMMI0+wJkLYlEKvgW1D/XvSl/221clBoR2q9QNNM7A=="
      },
      "runtime.ubuntu.16.10-x64.runtime.native.System.Security.Cryptography.OpenSsl": {
        "type": "Transitive",
        "resolved": "4.3.0",
        "contentHash": "VB5cn/7OzUfzdnC8tqAIMQciVLiq2epm2NrAm1E9OjNRyG4lVhfR61SMcLizejzQP8R8Uf/0l5qOIbUEi+RdEg=="
      },
      "runtime.unix.System.Diagnostics.Debug": {
        "type": "Transitive",
        "resolved": "4.3.0",
        "contentHash": "WV8KLRHWVUVUDduFnvGMHt0FsEt2wK6xPl1EgDKlaMx2KnZ43A/O0GzP8wIuvAC7mq4T9V1mm90r+PXkL9FPdQ==",
        "dependencies": {
          "runtime.native.System": "4.3.0"
        }
      },
      "runtime.unix.System.Private.Uri": {
        "type": "Transitive",
        "resolved": "4.3.0",
        "contentHash": "ooWzobr5RAq34r9uan1r/WPXJYG1XWy9KanrxNvEnBzbFdQbMG7Y3bVi4QxR7xZMNLOxLLTAyXvnSkfj5boZSg==",
        "dependencies": {
          "runtime.native.System": "4.3.0"
        }
      },
      "runtime.unix.System.Runtime.Extensions": {
        "type": "Transitive",
        "resolved": "4.3.0",
        "contentHash": "zQiTBVpiLftTQZW8GFsV0gjYikB1WMkEPIxF5O6RkUrSV/OgvRRTYgeFQha/0keBpuS0HYweraGRwhfhJ7dj7w==",
        "dependencies": {
          "System.Private.Uri": "4.3.0",
          "runtime.native.System": "4.3.0",
          "runtime.native.System.Security.Cryptography.OpenSsl": "4.3.0"
        }
      },
      "runtime.win-arm64.runtime.native.System.Data.SqlClient.sni": {
        "type": "Transitive",
        "resolved": "4.4.0",
        "contentHash": "LbrynESTp3bm5O/+jGL8v0Qg5SJlTV08lpIpFesXjF6uGNMWqFnUQbYBJwZTeua6E/Y7FIM1C54Ey1btLWupdg=="
      },
      "runtime.win-x64.runtime.native.System.Data.SqlClient.sni": {
        "type": "Transitive",
        "resolved": "4.4.0",
        "contentHash": "38ugOfkYJqJoX9g6EYRlZB5U2ZJH51UP8ptxZgdpS07FgOEToV+lS11ouNK2PM12Pr6X/PpT5jK82G3DwH/SxQ=="
      },
      "runtime.win-x86.runtime.native.System.Data.SqlClient.sni": {
        "type": "Transitive",
        "resolved": "4.4.0",
        "contentHash": "YhEdSQUsTx+C8m8Bw7ar5/VesXvCFMItyZF7G1AUY+OM0VPZUOeAVpJ4Wl6fydBGUYZxojTDR3I6Bj/+BPkJNA=="
      },
      "System.Collections": {
        "type": "Transitive",
        "resolved": "4.3.0",
        "contentHash": "3Dcj85/TBdVpL5Zr+gEEBUuFe2icOnLalmEh9hfck1PTYbbyWuZgh4fmm2ysCLTrqLQw6t3TgTyJ+VLp+Qb+Lw==",
        "dependencies": {
          "Microsoft.NETCore.Platforms": "1.1.0",
          "Microsoft.NETCore.Targets": "1.1.0",
          "System.Runtime": "4.3.0",
          "runtime.any.System.Collections": "4.3.0"
        }
      },
      "System.Data.Odbc": {
        "type": "Transitive",
<<<<<<< HEAD
        "resolved": "6.0.1",
        "contentHash": "4vl7z0b8gcwc2NotcpEkqaLVQAw/wo46zV1uVSoIx2UfJdqlxWKD3ViUicCNJGo41th4kaGcY9kyVe2q9EuB4w==",
        "dependencies": {
          "System.Text.Encoding.CodePages": "6.0.0"
        }
      },
      "System.Data.OleDb": {
        "type": "Transitive",
        "resolved": "6.0.0",
        "contentHash": "LQ8PjTIF1LtrrlGiyiTVjAkQtTWKm9GSNnygIlWjhN9y88s7xhy6DUNDDkmQQ9f6ex7mA4k0Tl97lz/CklaiLg==",
        "dependencies": {
          "System.Configuration.ConfigurationManager": "6.0.0",
          "System.Diagnostics.PerformanceCounter": "6.0.0"
=======
        "resolved": "8.0.1",
        "contentHash": "JQd0QHOaZuH+ki+4Geas88dnLe/lZSaEYYmRdovZaqNVuExVlVFs/of2I1VaasMxzbO5+yrGDAP2rkazx/b8Sg=="
      },
      "System.Data.OleDb": {
        "type": "Transitive",
        "resolved": "8.0.1",
        "contentHash": "RO+/y2ggU5956uQDRXdjA1e2l5yJ4rTWNX76eZ+3sgtYGqGapCe2kQCyiUci+/y6Fyb21Irp4RQEdfrIiuYrxQ==",
        "dependencies": {
          "System.Configuration.ConfigurationManager": "8.0.1",
          "System.Diagnostics.PerformanceCounter": "8.0.1"
>>>>>>> 4a382edf
        }
      },
      "System.Data.SqlClient": {
        "type": "Transitive",
        "resolved": "4.8.6",
        "contentHash": "2Ij/LCaTQRyAi5lAv7UUTV9R2FobC8xN9mE0fXBZohum/xLl8IZVmE98Rq5ugQHjCgTBRKqpXRb4ORulRdA6Ig==",
        "dependencies": {
          "Microsoft.Win32.Registry": "4.7.0",
          "System.Security.Principal.Windows": "4.7.0",
          "runtime.native.System.Data.SqlClient.sni": "4.7.0"
        }
      },
      "System.Diagnostics.Debug": {
        "type": "Transitive",
        "resolved": "4.3.0",
        "contentHash": "ZUhUOdqmaG5Jk3Xdb8xi5kIyQYAA4PnTNlHx1mu9ZY3qv4ELIdKbnL/akbGaKi2RnNUWaZsAs31rvzFdewTj2g==",
        "dependencies": {
          "Microsoft.NETCore.Platforms": "1.1.0",
          "Microsoft.NETCore.Targets": "1.1.0",
          "System.Runtime": "4.3.0",
          "runtime.unix.System.Diagnostics.Debug": "4.3.0"
        }
      },
      "System.Diagnostics.EventLog": {
        "type": "Transitive",
<<<<<<< HEAD
        "resolved": "6.0.0",
        "contentHash": "lcyUiXTsETK2ALsZrX+nWuHSIQeazhqPphLfaRxzdGaG93+0kELqpgEHtwWOlQe7+jSFnKwaCAgL4kjeZCQJnw=="
      },
      "System.Diagnostics.PerformanceCounter": {
        "type": "Transitive",
        "resolved": "6.0.1",
        "contentHash": "dDl7Gx3bmSrM2k2ZIm+ucEJnLloZRyvfQF1DvfvATcGF3jtaUBiPvChma+6ZcZzxWMirN3kCywkW7PILphXyMQ==",
        "dependencies": {
          "System.Configuration.ConfigurationManager": "6.0.0"
=======
        "resolved": "8.0.1",
        "contentHash": "n1ZP7NM2Gkn/MgD8+eOT5MulMj6wfeQMNS2Pizvq5GHCZfjlFMXV2irQlQmJhwA2VABC57M0auudO89Iu2uRLg=="
      },
      "System.Diagnostics.PerformanceCounter": {
        "type": "Transitive",
        "resolved": "8.0.1",
        "contentHash": "9RfEDiEjlUADeThs8IPdDVTXSnPRSqjfgTQJALpmGFPKC0k2mbdufOXnb/9JZ4I0TkmxOfy3VTJxrHOJSs8cXg==",
        "dependencies": {
          "System.Configuration.ConfigurationManager": "8.0.1"
>>>>>>> 4a382edf
        }
      },
      "System.DirectoryServices": {
        "type": "Transitive",
<<<<<<< HEAD
        "resolved": "6.0.1",
        "contentHash": "935IbO7h5FDGYxeO3cbx/CuvBBuk/VI8sENlfmXlh1pupNOB3LAGzdYdPY8CawGJFP7KNrHK5eUlsFoz3F6cuA==",
        "dependencies": {
          "System.Security.AccessControl": "6.0.0",
          "System.Security.Permissions": "6.0.0"
        }
      },
      "System.DirectoryServices.AccountManagement": {
        "type": "Transitive",
        "resolved": "6.0.0",
        "contentHash": "2iKkY6VC4WX6H13N8WhH2SRUfWCwg2KZR5w9JIS9cw9N8cZhT7VXxHX0L6OX6Po419aSu2LWrJE9tu6b+cUnPA==",
        "dependencies": {
          "System.Configuration.ConfigurationManager": "6.0.0",
          "System.DirectoryServices": "6.0.0",
          "System.DirectoryServices.Protocols": "6.0.0",
          "System.Security.AccessControl": "6.0.0"
=======
        "resolved": "8.0.0",
        "contentHash": "7nit//efUTy1OsAKco2f02PMrwsR2S234N0dVVp84udC77YcvpOQDz5znAWMtgMWBzY1aRJvUW61jo/7vQRfXg=="
      },
      "System.DirectoryServices.AccountManagement": {
        "type": "Transitive",
        "resolved": "8.0.1",
        "contentHash": "qVDWKClyDY+rHVEnf11eU4evW25d5OeidrtMPSJv+fwG213wa2zJ+AuIFCxsuvNSCFyHo+DvQIVfBcoK3CL1pA==",
        "dependencies": {
          "System.Configuration.ConfigurationManager": "8.0.1",
          "System.DirectoryServices": "8.0.0",
          "System.DirectoryServices.Protocols": "8.0.0"
>>>>>>> 4a382edf
        }
      },
      "System.DirectoryServices.Protocols": {
        "type": "Transitive",
<<<<<<< HEAD
        "resolved": "6.0.2",
        "contentHash": "vDDPWwHn3/DNZ+kPkdXHoada+tKPEC9bVqDOr4hK6HBSP7hGCUTA0Zw6WU5qpGaqa5M1/V+axHMIv+DNEbIf6g=="
      },
      "System.Drawing.Common": {
        "type": "Transitive",
        "resolved": "6.0.0",
        "contentHash": "NfuoKUiP2nUWwKZN6twGqXioIe1zVD0RIj2t976A+czLHr2nY454RwwXs6JU9Htc6mwqL6Dn/nEL3dpVf2jOhg==",
        "dependencies": {
          "Microsoft.Win32.SystemEvents": "6.0.0"
        }
=======
        "resolved": "8.0.0",
        "contentHash": "puwJxURHDrYLGTQdsHyeMS72ClTqYa4lDYz6LHSbkZEk5hq8H8JfsO4MyYhB5BMMxg93jsQzLUwrnCumj11UIg=="
>>>>>>> 4a382edf
      },
      "System.Globalization": {
        "type": "Transitive",
        "resolved": "4.3.0",
        "contentHash": "kYdVd2f2PAdFGblzFswE4hkNANJBKRmsfa2X5LG2AcWE1c7/4t0pYae1L8vfZ5xvE2nK/R9JprtToA61OSHWIg==",
        "dependencies": {
          "Microsoft.NETCore.Platforms": "1.1.0",
          "Microsoft.NETCore.Targets": "1.1.0",
          "System.Runtime": "4.3.0",
          "runtime.any.System.Globalization": "4.3.0"
        }
      },
      "System.IO": {
        "type": "Transitive",
        "resolved": "4.3.0",
        "contentHash": "3qjaHvxQPDpSOYICjUoTsmoq5u6QJAFRUITgeT/4gqkF1bajbSmb1kwSxEA8AHlofqgcKJcM8udgieRNhaJ5Cg==",
        "dependencies": {
          "Microsoft.NETCore.Platforms": "1.1.0",
          "Microsoft.NETCore.Targets": "1.1.0",
          "System.Runtime": "4.3.0",
          "System.Text.Encoding": "4.3.0",
          "System.Threading.Tasks": "4.3.0",
          "runtime.any.System.IO": "4.3.0"
        }
      },
      "System.IO.Ports": {
        "type": "Transitive",
<<<<<<< HEAD
        "resolved": "6.0.0",
        "contentHash": "dRyGI7fUESar5ZLIpiBOaaNLW7YyOBGftjj5Of+xcduC/Rjl7RjhEnWDvvNBmHuF3d0tdXoqdVI/yrVA8f00XA==",
        "dependencies": {
          "runtime.native.System.IO.Ports": "6.0.0"
=======
        "resolved": "8.0.0",
        "contentHash": "MaiPbx2/QXZc62gm/DrajRrGPG1lU4m08GWMoWiymPYM+ba4kfACp2PbiYpqJ4QiFGhHD00zX3RoVDTucjWe9g==",
        "dependencies": {
          "runtime.native.System.IO.Ports": "8.0.0"
>>>>>>> 4a382edf
        }
      },
      "System.Management": {
        "type": "Transitive",
<<<<<<< HEAD
        "resolved": "6.0.2",
        "contentHash": "s6c9x2Kghd+ncEDnT6ApYVOacDXr/Y57oSUSx6wjegMOfKxhtrXn3PdASPNU59y3kB9OJ1yb3l5k6uKr3bhqew==",
        "dependencies": {
          "System.CodeDom": "6.0.0"
=======
        "resolved": "8.0.0",
        "contentHash": "jrK22i5LRzxZCfGb+tGmke2VH7oE0DvcDlJ1HAKYU8cPmD8XnpUT0bYn2Gy98GEhGjtfbR/sxKTVb+dE770pfA==",
        "dependencies": {
          "System.CodeDom": "8.0.0"
>>>>>>> 4a382edf
        }
      },
      "System.Private.Uri": {
        "type": "Transitive",
        "resolved": "4.3.2",
        "contentHash": "o1+7RJnu3Ik3PazR7Z7tJhjPdE000Eq2KGLLWhqJJKXj04wrS8lwb1OFtDF9jzXXADhUuZNJZlPc98uwwqmpFA==",
        "dependencies": {
          "Microsoft.NETCore.Platforms": "1.1.1",
          "Microsoft.NETCore.Targets": "1.1.3",
          "runtime.unix.System.Private.Uri": "4.3.0"
        }
      },
      "System.Reflection": {
        "type": "Transitive",
        "resolved": "4.3.0",
        "contentHash": "KMiAFoW7MfJGa9nDFNcfu+FpEdiHpWgTcS2HdMpDvt9saK3y/G4GwprPyzqjFH9NTaGPQeWNHU+iDlDILj96aQ==",
        "dependencies": {
          "Microsoft.NETCore.Platforms": "1.1.0",
          "Microsoft.NETCore.Targets": "1.1.0",
          "System.IO": "4.3.0",
          "System.Reflection.Primitives": "4.3.0",
          "System.Runtime": "4.3.0",
          "runtime.any.System.Reflection": "4.3.0"
        }
      },
      "System.Reflection.Primitives": {
        "type": "Transitive",
        "resolved": "4.3.0",
        "contentHash": "5RXItQz5As4xN2/YUDxdpsEkMhvw3e6aNveFXUn4Hl/udNTCNhnKp8lT9fnc3MhvGKh1baak5CovpuQUXHAlIA==",
        "dependencies": {
          "Microsoft.NETCore.Platforms": "1.1.0",
          "Microsoft.NETCore.Targets": "1.1.0",
          "System.Runtime": "4.3.0",
          "runtime.any.System.Reflection.Primitives": "4.3.0"
        }
      },
      "System.Resources.ResourceManager": {
        "type": "Transitive",
        "resolved": "4.3.0",
        "contentHash": "/zrcPkkWdZmI4F92gL/TPumP98AVDu/Wxr3CSJGQQ+XN6wbRZcyfSKVoPo17ilb3iOr0cCRqJInGwNMolqhS8A==",
        "dependencies": {
          "Microsoft.NETCore.Platforms": "1.1.0",
          "Microsoft.NETCore.Targets": "1.1.0",
          "System.Globalization": "4.3.0",
          "System.Reflection": "4.3.0",
          "System.Runtime": "4.3.0",
          "runtime.any.System.Resources.ResourceManager": "4.3.0"
        }
      },
      "System.Runtime": {
        "type": "Transitive",
        "resolved": "4.3.1",
        "contentHash": "abhfv1dTK6NXOmu4bgHIONxHyEqFjW8HwXPmpY9gmll+ix9UNo4XDcmzJn6oLooftxNssVHdJC1pGT9jkSynQg==",
        "dependencies": {
          "Microsoft.NETCore.Platforms": "1.1.1",
          "Microsoft.NETCore.Targets": "1.1.3",
          "runtime.any.System.Runtime": "4.3.0"
        }
      },
      "System.Runtime.Caching": {
        "type": "Transitive",
<<<<<<< HEAD
        "resolved": "6.0.0",
        "contentHash": "E0e03kUp5X2k+UAoVl6efmI7uU7JRBWi5EIdlQ7cr0NpBGjHG4fWII35PgsBY9T4fJQ8E4QPsL0rKksU9gcL5A==",
        "dependencies": {
          "System.Configuration.ConfigurationManager": "6.0.0"
=======
        "resolved": "8.0.1",
        "contentHash": "tdl7Q47P09UpRu0C/OQsGJU6GacBzzk4vfp5My9rodD+BchrxmajORnTthH8RxPUTPrIoVDJmLyvJcGxB267nQ==",
        "dependencies": {
          "System.Configuration.ConfigurationManager": "8.0.1"
>>>>>>> 4a382edf
        }
      },
      "System.Runtime.Extensions": {
        "type": "Transitive",
        "resolved": "4.3.0",
        "contentHash": "guW0uK0fn5fcJJ1tJVXYd7/1h5F+pea1r7FLSOz/f8vPEqbR2ZAknuRDvTQ8PzAilDveOxNjSfr0CHfIQfFk8g==",
        "dependencies": {
          "Microsoft.NETCore.Platforms": "1.1.0",
          "Microsoft.NETCore.Targets": "1.1.0",
          "System.Runtime": "4.3.0",
          "runtime.unix.System.Runtime.Extensions": "4.3.0"
        }
      },
      "System.Security.AccessControl": {
        "type": "Transitive",
<<<<<<< HEAD
        "resolved": "6.0.0",
        "contentHash": "AUADIc0LIEQe7MzC+I0cl0rAT8RrTAKFHl53yHjEUzNVIaUlhFY11vc2ebiVJzVBuOzun6F7FBA+8KAbGTTedQ=="
      },
      "System.Security.Cryptography.Pkcs": {
        "type": "Transitive",
        "resolved": "6.0.4",
        "contentHash": "LGbXi1oUJ9QgCNGXRO9ndzBL/GZgANcsURpMhNR8uO+rca47SZmciS3RSQUvlQRwK3QHZSHNOXzoMUASKA+Anw==",
        "dependencies": {
          "System.Formats.Asn1": "6.0.0"
        }
      },
      "System.Security.Cryptography.ProtectedData": {
        "type": "Transitive",
        "resolved": "6.0.0",
        "contentHash": "rp1gMNEZpvx9vP0JW0oHLxlf8oSiQgtno77Y4PLUBjSiDYoD77Y8uXHr1Ea5XG4/pIKhqAdxZ8v8OTUtqo9PeQ=="
=======
        "resolved": "5.0.0",
        "contentHash": "dagJ1mHZO3Ani8GH0PHpPEe/oYO+rVdbQjvjJkBRNQkX4t0r1iaeGn8+/ybkSLEan3/slM0t59SVdHzuHf2jmw==",
        "dependencies": {
          "Microsoft.NETCore.Platforms": "5.0.0",
          "System.Security.Principal.Windows": "5.0.0"
        }
      },
      "System.Security.Cryptography.Pkcs": {
        "type": "Transitive",
        "resolved": "8.0.1",
        "contentHash": "CoCRHFym33aUSf/NtWSVSZa99dkd0Hm7OCZUxORBjRB16LNhIEOf8THPqzIYlvKM0nNDAPTRBa1FxEECrgaxxA=="
>>>>>>> 4a382edf
      },
      "System.Security.Principal.Windows": {
        "type": "Transitive",
        "resolved": "5.0.0",
        "contentHash": "t0MGLukB5WAVU9bO3MGzvlGnyJPgUlcwerXn1kzBRjwLKixT96XV0Uza41W49gVd8zEMFu9vQEFlv0IOrytICA=="
      },
      "System.ServiceProcess.ServiceController": {
        "type": "Transitive",
<<<<<<< HEAD
        "resolved": "6.0.1",
        "contentHash": "LJGWSUfoEZ6NBVPGnDsCMDrT8sDI7QJ8SUzuJQUnIDOtkZiC1LFUmsGu+Dq6OdwSnaW9nENIbL7uSd4PF9YpIA==",
        "dependencies": {
          "System.Diagnostics.EventLog": "6.0.0"
=======
        "resolved": "8.0.1",
        "contentHash": "02I0BXo1kmMBgw03E8Hu4K6nTqur4wpQdcDZrndczPzY2fEoGvlinE35AWbyzLZ2h2IksEZ6an4tVt3hi9j1oA==",
        "dependencies": {
          "System.Diagnostics.EventLog": "8.0.1"
>>>>>>> 4a382edf
        }
      },
      "System.Speech": {
        "type": "Transitive",
<<<<<<< HEAD
        "resolved": "6.0.0",
        "contentHash": "GQovERMrNP0Vbtgk8LzH4PlFS6lqHgsL9WkUmv8Kkxa0m0vNakitytpHZlfJ9WR7n9WKLXh68nn2kyL9mflnLg=="
=======
        "resolved": "8.0.0",
        "contentHash": "CNuiA6vb95Oe5PRjClZEBiaju31vwB8OIeCgeSBXyZL6+MS4RVVB2X/C11z0xCkooHE3Vy91nM2z76emIzR+sg=="
>>>>>>> 4a382edf
      },
      "System.Text.Encoding": {
        "type": "Transitive",
        "resolved": "4.3.0",
        "contentHash": "BiIg+KWaSDOITze6jGQynxg64naAPtqGHBwDrLaCtixsa5bKiR8dpPOHA7ge3C0JJQizJE+sfkz1wV+BAKAYZw==",
        "dependencies": {
          "Microsoft.NETCore.Platforms": "1.1.0",
          "Microsoft.NETCore.Targets": "1.1.0",
          "System.Runtime": "4.3.0",
          "runtime.any.System.Text.Encoding": "4.3.0"
        }
      },
      "System.Text.Encoding.CodePages": {
        "type": "Transitive",
<<<<<<< HEAD
        "resolved": "6.0.0",
        "contentHash": "ZFCILZuOvtKPauZ/j/swhvw68ZRi9ATCfvGbk1QfydmcXBkIWecWKn/250UH7rahZ5OoDBaiAudJtPvLwzw85A==",
=======
        "resolved": "8.0.0",
        "contentHash": "OZIsVplFGaVY90G2SbpgU7EnCoOO5pw1t4ic21dBF3/1omrJFpAGoNAVpPyMVOC90/hvgkGG3VFqR13YgZMQfg=="
      },
      "System.Text.Encodings.Web": {
        "type": "Transitive",
        "resolved": "6.0.0",
        "contentHash": "Vg8eB5Tawm1IFqj4TVK1czJX89rhFxJo9ELqc/Eiq0eXy13RK00eubyU6TJE6y+GQXjyV5gSfiewDUZjQgSE0w==",
>>>>>>> 4a382edf
        "dependencies": {
          "System.Runtime.CompilerServices.Unsafe": "6.0.0"
        }
      },
      "System.Threading.AccessControl": {
        "type": "Transitive",
<<<<<<< HEAD
        "resolved": "6.0.0",
        "contentHash": "2258mqWesMch/xCpcnjJBgJP33yhpZLGLbEOm01qwq0efG4b+NG8c9sxYOWNxmDQ82swXrnQRl1Yp2wC1NrfZA==",
        "dependencies": {
          "System.Security.AccessControl": "6.0.0"
        }
=======
        "resolved": "8.0.0",
        "contentHash": "cIed5+HuYz+eV9yu9TH95zPkqmm1J9Qps9wxjB335sU8tsqc2kGdlTEH9FZzZeCS8a7mNSEsN8ZkyhQp1gfdEw=="
>>>>>>> 4a382edf
      },
      "System.Threading.Tasks": {
        "type": "Transitive",
        "resolved": "4.3.0",
        "contentHash": "LbSxKEdOUhVe8BezB/9uOGGppt+nZf6e1VFyw6v3DN6lqitm0OSn2uXMOdtP0M3W4iMcqcivm2J6UgqiwwnXiA==",
        "dependencies": {
          "Microsoft.NETCore.Platforms": "1.1.0",
          "Microsoft.NETCore.Targets": "1.1.0",
          "System.Runtime": "4.3.0",
          "runtime.any.System.Threading.Tasks": "4.3.0"
        }
      },
      "System.Windows.Extensions": {
        "type": "Transitive",
<<<<<<< HEAD
        "resolved": "6.0.0",
        "contentHash": "IXoJOXIqc39AIe+CIR7koBtRGMiCt/LPM3lI+PELtDIy9XdyeSrwXFdWV9dzJ2Awl0paLWUaknLxFQ5HpHZUog==",
        "dependencies": {
          "System.Drawing.Common": "6.0.0"
        }
=======
        "resolved": "8.0.0",
        "contentHash": "Obg3a90MkOw9mYKxrardLpY2u0axDMrSmy4JCdq2cYbelM2cUwmUir5Bomvd1yxmPL9h5LVHU1tuKBZpUjfASg=="
>>>>>>> 4a382edf
      }
    },
    "net8.0/linux-x64": {
      "Microsoft.Win32.Registry": {
        "type": "Transitive",
        "resolved": "5.0.0",
        "contentHash": "dDoKi0PnDz31yAyETfRntsLArTlVAVzUzCIvvEDsDsucrl33Dl8pIJG06ePTJTI3tGpeyHS9Cq7Foc/s4EeKcg==",
        "dependencies": {
          "System.Security.AccessControl": "5.0.0",
          "System.Security.Principal.Windows": "5.0.0"
        }
      },
      "Microsoft.Win32.Registry.AccessControl": {
        "type": "Transitive",
<<<<<<< HEAD
        "resolved": "6.0.0",
        "contentHash": "UoE+eeuBKL+GFHxHV3FjHlY5K8Wr/IR7Ee/a2oDNqFodF1iMqyt5hIs0U9Z217AbWrHrNle4750kD03hv1IMZw==",
        "dependencies": {
          "System.Security.AccessControl": "6.0.0"
        }
      },
      "Microsoft.Win32.SystemEvents": {
        "type": "Transitive",
        "resolved": "6.0.1",
        "contentHash": "AlsaDWyQHLFB7O2nfbny0x0oziB34WWzGnf/4Q5R8KjXhu8MnCsxE2MIePr192lIIaxarfTLI9bQg+qtmM+9ag=="
=======
        "resolved": "8.0.0",
        "contentHash": "u8PB9/v02C8mBXzl0vJ7bOyC020zOP+T1mRct+KA46DqZkB40XtsNn9pGD0QowTRsT6R4jPCghn+yAODn2UMMw=="
      },
      "Microsoft.Win32.SystemEvents": {
        "type": "Transitive",
        "resolved": "8.0.0",
        "contentHash": "9opKRyOKMCi2xJ7Bj7kxtZ1r9vbzosMvRrdEhVhDz8j8MoBGgB+WmC94yH839NPH+BclAjtQ/pyagvi/8gDLkw=="
>>>>>>> 4a382edf
      },
      "runtime.any.System.Collections": {
        "type": "Transitive",
        "resolved": "4.3.0",
        "contentHash": "23g6rqftKmovn2cLeGsuHUYm0FD7pdutb0uQMJpZ3qTvq+zHkgmt6J65VtRry4WDGYlmkMa4xDACtaQ94alNag==",
        "dependencies": {
          "System.Runtime": "4.3.0"
        }
      },
      "runtime.any.System.Globalization": {
        "type": "Transitive",
        "resolved": "4.3.0",
        "contentHash": "sMDBnad4rp4t7GY442Jux0MCUuKL4otn5BK6Ni0ARTXTSpRNBzZ7hpMfKSvnVSED5kYJm96YOWsqV0JH0d2uuw=="
      },
      "runtime.any.System.IO": {
        "type": "Transitive",
        "resolved": "4.3.0",
        "contentHash": "SDZ5AD1DtyRoxYtEcqQ3HDlcrorMYXZeCt7ZhG9US9I5Vva+gpIWDGMkcwa5XiKL0ceQKRZIX2x0XEjLX7PDzQ=="
      },
      "runtime.any.System.Reflection": {
        "type": "Transitive",
        "resolved": "4.3.0",
        "contentHash": "hLC3A3rI8jipR5d9k7+f0MgRCW6texsAp0MWkN/ci18FMtQ9KH7E2vDn/DH2LkxsszlpJpOn9qy6Z6/69rH6eQ=="
      },
      "runtime.any.System.Reflection.Primitives": {
        "type": "Transitive",
        "resolved": "4.3.0",
        "contentHash": "Nrm1p3armp6TTf2xuvaa+jGTTmncALWFq22CpmwRvhDf6dE9ZmH40EbOswD4GnFLrMRS0Ki6Kx5aUPmKK/hZBg=="
      },
      "runtime.any.System.Resources.ResourceManager": {
        "type": "Transitive",
        "resolved": "4.3.0",
        "contentHash": "Lxb89SMvf8w9p9+keBLyL6H6x/TEmc6QVsIIA0T36IuyOY3kNvIdyGddA2qt35cRamzxF8K5p0Opq4G4HjNbhQ=="
      },
      "runtime.any.System.Runtime": {
        "type": "Transitive",
        "resolved": "4.3.0",
        "contentHash": "fRS7zJgaG9NkifaAxGGclDDoRn9HC7hXACl52Or06a/fxdzDajWb5wov3c6a+gVSlekRoexfjwQSK9sh5um5LQ==",
        "dependencies": {
          "System.Private.Uri": "4.3.0"
        }
      },
      "runtime.any.System.Text.Encoding": {
        "type": "Transitive",
        "resolved": "4.3.0",
        "contentHash": "+ihI5VaXFCMVPJNstG4O4eo1CfbrByLxRrQQTqOTp1ttK0kUKDqOdBSTaCB2IBk/QtjDrs6+x4xuezyMXdm0HQ=="
      },
      "runtime.any.System.Threading.Tasks": {
        "type": "Transitive",
        "resolved": "4.3.0",
        "contentHash": "OhBAVBQG5kFj1S+hCEQ3TUHBAEtZ3fbEMgZMRNdN8A0Pj4x+5nTELEqL59DU0TjKVE6II3dqKw4Dklb3szT65w=="
      },
      "runtime.debian.8-x64.runtime.native.System.Security.Cryptography.OpenSsl": {
        "type": "Transitive",
        "resolved": "4.3.0",
        "contentHash": "HdSSp5MnJSsg08KMfZThpuLPJpPwE5hBXvHwoKWosyHHfe8Mh5WKT0ylEOf6yNzX6Ngjxe4Whkafh5q7Ymac4Q=="
      },
      "runtime.fedora.23-x64.runtime.native.System.Security.Cryptography.OpenSsl": {
        "type": "Transitive",
        "resolved": "4.3.0",
        "contentHash": "+yH1a49wJMy8Zt4yx5RhJrxO/DBDByAiCzNwiETI+1S4mPdCu0OY4djdciC7Vssk0l22wQaDLrXxXkp+3+7bVA=="
      },
      "runtime.fedora.24-x64.runtime.native.System.Security.Cryptography.OpenSsl": {
        "type": "Transitive",
        "resolved": "4.3.0",
        "contentHash": "c3YNH1GQJbfIPJeCnr4avseugSqPrxwIqzthYyZDN6EuOyNOzq+y2KSUfRcXauya1sF4foESTgwM5e1A8arAKw=="
      },
      "runtime.linux-arm.runtime.native.System.IO.Ports": {
        "type": "Transitive",
<<<<<<< HEAD
        "resolved": "6.0.0",
        "contentHash": "75q52H7CSpgIoIDwXb9o833EvBZIXJ0mdPhz1E6jSisEXUBlSCPalC29cj3EXsjpuDwr0dj1LRXZepIQH/oL4Q=="
      },
      "runtime.linux-arm64.runtime.native.System.IO.Ports": {
        "type": "Transitive",
        "resolved": "6.0.0",
        "contentHash": "xn2bMThmXr3CsvOYmS8ex2Yz1xo+kcnhVg2iVhS9PlmqjZPAkrEo/I40wjrBZH/tU4kvH0s1AE8opAvQ3KIS8g=="
      },
      "runtime.linux-x64.runtime.native.System.IO.Ports": {
        "type": "Transitive",
        "resolved": "6.0.0",
        "contentHash": "16nbNXwv0sC+gLGIuecri0skjuh6R1maIJggsaNP7MQBcbVcEfWFUOkEnsnvoLEjy0XerfibuRptfQ8AmdIcWA=="
=======
        "resolved": "8.0.0",
        "contentHash": "gK720fg6HemDg8sXcfy+xCMZ9+hF78Gc7BmREbmkS4noqlu1BAr9qZtuWGhLzFjBfgecmdtl4+SYVwJ1VneZBQ=="
      },
      "runtime.linux-arm64.runtime.native.System.IO.Ports": {
        "type": "Transitive",
        "resolved": "8.0.0",
        "contentHash": "KYG6/3ojhEWbb3FwQAKgGWPHrY+HKUXXdVjJlrtyCLn3EMcNTaNcPadb2c0ndQzixZSmAxZKopXJr0nLwhOrpQ=="
      },
      "runtime.linux-x64.runtime.native.System.IO.Ports": {
        "type": "Transitive",
        "resolved": "8.0.0",
        "contentHash": "Wnw5vhA4mgGbIFoo6l9Fk3iEcwRSq49a1aKwJgXUCUtEQLCSUDjTGSxqy/oMUuOyyn7uLHsH8KgZzQ1y3lReiQ=="
>>>>>>> 4a382edf
      },
      "runtime.native.System": {
        "type": "Transitive",
        "resolved": "4.3.0",
        "contentHash": "c/qWt2LieNZIj1jGnVNsE2Kl23Ya2aSTBuXMD6V7k9KWr6l16Tqdwq+hJScEpWER9753NWC8h96PaVNY5Ld7Jw==",
        "dependencies": {
          "Microsoft.NETCore.Platforms": "1.1.0",
          "Microsoft.NETCore.Targets": "1.1.0"
        }
      },
      "runtime.native.System.Security.Cryptography.OpenSsl": {
        "type": "Transitive",
        "resolved": "4.3.0",
        "contentHash": "NS1U+700m4KFRHR5o4vo9DSlTmlCKu/u7dtE5sUHVIPB+xpXxYQvgBgA6wEIeCz6Yfn0Z52/72WYsToCEPJnrw==",
        "dependencies": {
          "runtime.debian.8-x64.runtime.native.System.Security.Cryptography.OpenSsl": "4.3.0",
          "runtime.fedora.23-x64.runtime.native.System.Security.Cryptography.OpenSsl": "4.3.0",
          "runtime.fedora.24-x64.runtime.native.System.Security.Cryptography.OpenSsl": "4.3.0",
          "runtime.opensuse.13.2-x64.runtime.native.System.Security.Cryptography.OpenSsl": "4.3.0",
          "runtime.opensuse.42.1-x64.runtime.native.System.Security.Cryptography.OpenSsl": "4.3.0",
          "runtime.osx.10.10-x64.runtime.native.System.Security.Cryptography.OpenSsl": "4.3.0",
          "runtime.rhel.7-x64.runtime.native.System.Security.Cryptography.OpenSsl": "4.3.0",
          "runtime.ubuntu.14.04-x64.runtime.native.System.Security.Cryptography.OpenSsl": "4.3.0",
          "runtime.ubuntu.16.04-x64.runtime.native.System.Security.Cryptography.OpenSsl": "4.3.0",
          "runtime.ubuntu.16.10-x64.runtime.native.System.Security.Cryptography.OpenSsl": "4.3.0"
        }
      },
      "runtime.opensuse.13.2-x64.runtime.native.System.Security.Cryptography.OpenSsl": {
        "type": "Transitive",
        "resolved": "4.3.0",
        "contentHash": "b3pthNgxxFcD+Pc0WSEoC0+md3MyhRS6aCEeenvNE3Fdw1HyJ18ZhRFVJJzIeR/O/jpxPboB805Ho0T3Ul7w8A=="
      },
      "runtime.opensuse.42.1-x64.runtime.native.System.Security.Cryptography.OpenSsl": {
        "type": "Transitive",
        "resolved": "4.3.0",
        "contentHash": "KeLz4HClKf+nFS7p/6Fi/CqyLXh81FpiGzcmuS8DGi9lUqSnZ6Es23/gv2O+1XVGfrbNmviF7CckBpavkBoIFQ=="
      },
      "runtime.osx-arm64.runtime.native.System.IO.Ports": {
        "type": "Transitive",
<<<<<<< HEAD
        "resolved": "6.0.0",
        "contentHash": "fXG12NodG1QrCdoaeSQ1gVnk/koi4WYY4jZtarMkZeQMyReBm1nZlSRoPnUjLr2ZR36TiMjpcGnQfxymieUe7w=="
      },
      "runtime.osx-x64.runtime.native.System.IO.Ports": {
        "type": "Transitive",
        "resolved": "6.0.0",
        "contentHash": "/As+zPY49+dSUXkh+fTUbyPhqrdGN//evLxo4Vue88pfh1BHZgF7q4kMblTkxYvwR6Vi03zSYxysSFktO8/SDQ=="
=======
        "resolved": "8.0.0",
        "contentHash": "rbUBLAaFW9oVkbsb0+XSrAo2QdhBeAyzLl5KQ6Oci9L/u626uXGKInsVJG6B9Z5EO8bmplC8tsMiaHK8wOBZ+w=="
      },
      "runtime.osx-x64.runtime.native.System.IO.Ports": {
        "type": "Transitive",
        "resolved": "8.0.0",
        "contentHash": "IcfB4jKtM9pkzP9OpYelEcUX1MiDt0IJPBh3XYYdEISFF+6Mc+T8WWi0dr9wVh1gtcdVjubVEIBgB8BHESlGfQ=="
>>>>>>> 4a382edf
      },
      "runtime.osx.10.10-x64.runtime.native.System.Security.Cryptography.OpenSsl": {
        "type": "Transitive",
        "resolved": "4.3.0",
        "contentHash": "X7IdhILzr4ROXd8mI1BUCQMSHSQwelUlBjF1JyTKCjXaOGn2fB4EKBxQbCK2VjO3WaWIdlXZL3W6TiIVnrhX4g=="
      },
      "runtime.rhel.7-x64.runtime.native.System.Security.Cryptography.OpenSsl": {
        "type": "Transitive",
        "resolved": "4.3.0",
        "contentHash": "nyFNiCk/r+VOiIqreLix8yN+q3Wga9+SE8BCgkf+2BwEKiNx6DyvFjCgkfV743/grxv8jHJ8gUK4XEQw7yzRYg=="
      },
      "runtime.ubuntu.14.04-x64.runtime.native.System.Security.Cryptography.OpenSsl": {
        "type": "Transitive",
        "resolved": "4.3.0",
        "contentHash": "ytoewC6wGorL7KoCAvRfsgoJPJbNq+64k2SqW6JcOAebWsFUvCCYgfzQMrnpvPiEl4OrblUlhF2ji+Q1+SVLrQ=="
      },
      "runtime.ubuntu.16.04-x64.runtime.native.System.Security.Cryptography.OpenSsl": {
        "type": "Transitive",
        "resolved": "4.3.0",
        "contentHash": "I8bKw2I8k58Wx7fMKQJn2R8lamboCAiHfHeV/pS65ScKWMMI0+wJkLYlEKvgW1D/XvSl/221clBoR2q9QNNM7A=="
      },
      "runtime.ubuntu.16.10-x64.runtime.native.System.Security.Cryptography.OpenSsl": {
        "type": "Transitive",
        "resolved": "4.3.0",
        "contentHash": "VB5cn/7OzUfzdnC8tqAIMQciVLiq2epm2NrAm1E9OjNRyG4lVhfR61SMcLizejzQP8R8Uf/0l5qOIbUEi+RdEg=="
      },
      "runtime.unix.System.Diagnostics.Debug": {
        "type": "Transitive",
        "resolved": "4.3.0",
        "contentHash": "WV8KLRHWVUVUDduFnvGMHt0FsEt2wK6xPl1EgDKlaMx2KnZ43A/O0GzP8wIuvAC7mq4T9V1mm90r+PXkL9FPdQ==",
        "dependencies": {
          "runtime.native.System": "4.3.0"
        }
      },
      "runtime.unix.System.Private.Uri": {
        "type": "Transitive",
        "resolved": "4.3.0",
        "contentHash": "ooWzobr5RAq34r9uan1r/WPXJYG1XWy9KanrxNvEnBzbFdQbMG7Y3bVi4QxR7xZMNLOxLLTAyXvnSkfj5boZSg==",
        "dependencies": {
          "runtime.native.System": "4.3.0"
        }
      },
      "runtime.unix.System.Runtime.Extensions": {
        "type": "Transitive",
        "resolved": "4.3.0",
        "contentHash": "zQiTBVpiLftTQZW8GFsV0gjYikB1WMkEPIxF5O6RkUrSV/OgvRRTYgeFQha/0keBpuS0HYweraGRwhfhJ7dj7w==",
        "dependencies": {
          "System.Private.Uri": "4.3.0",
          "runtime.native.System": "4.3.0",
          "runtime.native.System.Security.Cryptography.OpenSsl": "4.3.0"
        }
      },
      "runtime.win-arm64.runtime.native.System.Data.SqlClient.sni": {
        "type": "Transitive",
        "resolved": "4.4.0",
        "contentHash": "LbrynESTp3bm5O/+jGL8v0Qg5SJlTV08lpIpFesXjF6uGNMWqFnUQbYBJwZTeua6E/Y7FIM1C54Ey1btLWupdg=="
      },
      "runtime.win-x64.runtime.native.System.Data.SqlClient.sni": {
        "type": "Transitive",
        "resolved": "4.4.0",
        "contentHash": "38ugOfkYJqJoX9g6EYRlZB5U2ZJH51UP8ptxZgdpS07FgOEToV+lS11ouNK2PM12Pr6X/PpT5jK82G3DwH/SxQ=="
      },
      "runtime.win-x86.runtime.native.System.Data.SqlClient.sni": {
        "type": "Transitive",
        "resolved": "4.4.0",
        "contentHash": "YhEdSQUsTx+C8m8Bw7ar5/VesXvCFMItyZF7G1AUY+OM0VPZUOeAVpJ4Wl6fydBGUYZxojTDR3I6Bj/+BPkJNA=="
      },
      "System.Collections": {
        "type": "Transitive",
        "resolved": "4.3.0",
        "contentHash": "3Dcj85/TBdVpL5Zr+gEEBUuFe2icOnLalmEh9hfck1PTYbbyWuZgh4fmm2ysCLTrqLQw6t3TgTyJ+VLp+Qb+Lw==",
        "dependencies": {
          "Microsoft.NETCore.Platforms": "1.1.0",
          "Microsoft.NETCore.Targets": "1.1.0",
          "System.Runtime": "4.3.0",
          "runtime.any.System.Collections": "4.3.0"
        }
      },
      "System.Data.Odbc": {
        "type": "Transitive",
<<<<<<< HEAD
        "resolved": "6.0.1",
        "contentHash": "4vl7z0b8gcwc2NotcpEkqaLVQAw/wo46zV1uVSoIx2UfJdqlxWKD3ViUicCNJGo41th4kaGcY9kyVe2q9EuB4w==",
        "dependencies": {
          "System.Text.Encoding.CodePages": "6.0.0"
        }
      },
      "System.Data.OleDb": {
        "type": "Transitive",
        "resolved": "6.0.0",
        "contentHash": "LQ8PjTIF1LtrrlGiyiTVjAkQtTWKm9GSNnygIlWjhN9y88s7xhy6DUNDDkmQQ9f6ex7mA4k0Tl97lz/CklaiLg==",
        "dependencies": {
          "System.Configuration.ConfigurationManager": "6.0.0",
          "System.Diagnostics.PerformanceCounter": "6.0.0"
=======
        "resolved": "8.0.1",
        "contentHash": "JQd0QHOaZuH+ki+4Geas88dnLe/lZSaEYYmRdovZaqNVuExVlVFs/of2I1VaasMxzbO5+yrGDAP2rkazx/b8Sg=="
      },
      "System.Data.OleDb": {
        "type": "Transitive",
        "resolved": "8.0.1",
        "contentHash": "RO+/y2ggU5956uQDRXdjA1e2l5yJ4rTWNX76eZ+3sgtYGqGapCe2kQCyiUci+/y6Fyb21Irp4RQEdfrIiuYrxQ==",
        "dependencies": {
          "System.Configuration.ConfigurationManager": "8.0.1",
          "System.Diagnostics.PerformanceCounter": "8.0.1"
>>>>>>> 4a382edf
        }
      },
      "System.Data.SqlClient": {
        "type": "Transitive",
        "resolved": "4.8.6",
        "contentHash": "2Ij/LCaTQRyAi5lAv7UUTV9R2FobC8xN9mE0fXBZohum/xLl8IZVmE98Rq5ugQHjCgTBRKqpXRb4ORulRdA6Ig==",
        "dependencies": {
          "Microsoft.Win32.Registry": "4.7.0",
          "System.Security.Principal.Windows": "4.7.0",
          "runtime.native.System.Data.SqlClient.sni": "4.7.0"
        }
      },
      "System.Diagnostics.Debug": {
        "type": "Transitive",
        "resolved": "4.3.0",
        "contentHash": "ZUhUOdqmaG5Jk3Xdb8xi5kIyQYAA4PnTNlHx1mu9ZY3qv4ELIdKbnL/akbGaKi2RnNUWaZsAs31rvzFdewTj2g==",
        "dependencies": {
          "Microsoft.NETCore.Platforms": "1.1.0",
          "Microsoft.NETCore.Targets": "1.1.0",
          "System.Runtime": "4.3.0",
          "runtime.unix.System.Diagnostics.Debug": "4.3.0"
        }
      },
      "System.Diagnostics.EventLog": {
        "type": "Transitive",
<<<<<<< HEAD
        "resolved": "6.0.0",
        "contentHash": "lcyUiXTsETK2ALsZrX+nWuHSIQeazhqPphLfaRxzdGaG93+0kELqpgEHtwWOlQe7+jSFnKwaCAgL4kjeZCQJnw=="
      },
      "System.Diagnostics.PerformanceCounter": {
        "type": "Transitive",
        "resolved": "6.0.1",
        "contentHash": "dDl7Gx3bmSrM2k2ZIm+ucEJnLloZRyvfQF1DvfvATcGF3jtaUBiPvChma+6ZcZzxWMirN3kCywkW7PILphXyMQ==",
        "dependencies": {
          "System.Configuration.ConfigurationManager": "6.0.0"
=======
        "resolved": "8.0.1",
        "contentHash": "n1ZP7NM2Gkn/MgD8+eOT5MulMj6wfeQMNS2Pizvq5GHCZfjlFMXV2irQlQmJhwA2VABC57M0auudO89Iu2uRLg=="
      },
      "System.Diagnostics.PerformanceCounter": {
        "type": "Transitive",
        "resolved": "8.0.1",
        "contentHash": "9RfEDiEjlUADeThs8IPdDVTXSnPRSqjfgTQJALpmGFPKC0k2mbdufOXnb/9JZ4I0TkmxOfy3VTJxrHOJSs8cXg==",
        "dependencies": {
          "System.Configuration.ConfigurationManager": "8.0.1"
>>>>>>> 4a382edf
        }
      },
      "System.DirectoryServices": {
        "type": "Transitive",
<<<<<<< HEAD
        "resolved": "6.0.1",
        "contentHash": "935IbO7h5FDGYxeO3cbx/CuvBBuk/VI8sENlfmXlh1pupNOB3LAGzdYdPY8CawGJFP7KNrHK5eUlsFoz3F6cuA==",
        "dependencies": {
          "System.Security.AccessControl": "6.0.0",
          "System.Security.Permissions": "6.0.0"
        }
      },
      "System.DirectoryServices.AccountManagement": {
        "type": "Transitive",
        "resolved": "6.0.0",
        "contentHash": "2iKkY6VC4WX6H13N8WhH2SRUfWCwg2KZR5w9JIS9cw9N8cZhT7VXxHX0L6OX6Po419aSu2LWrJE9tu6b+cUnPA==",
        "dependencies": {
          "System.Configuration.ConfigurationManager": "6.0.0",
          "System.DirectoryServices": "6.0.0",
          "System.DirectoryServices.Protocols": "6.0.0",
          "System.Security.AccessControl": "6.0.0"
=======
        "resolved": "8.0.0",
        "contentHash": "7nit//efUTy1OsAKco2f02PMrwsR2S234N0dVVp84udC77YcvpOQDz5znAWMtgMWBzY1aRJvUW61jo/7vQRfXg=="
      },
      "System.DirectoryServices.AccountManagement": {
        "type": "Transitive",
        "resolved": "8.0.1",
        "contentHash": "qVDWKClyDY+rHVEnf11eU4evW25d5OeidrtMPSJv+fwG213wa2zJ+AuIFCxsuvNSCFyHo+DvQIVfBcoK3CL1pA==",
        "dependencies": {
          "System.Configuration.ConfigurationManager": "8.0.1",
          "System.DirectoryServices": "8.0.0",
          "System.DirectoryServices.Protocols": "8.0.0"
>>>>>>> 4a382edf
        }
      },
      "System.DirectoryServices.Protocols": {
        "type": "Transitive",
<<<<<<< HEAD
        "resolved": "6.0.2",
        "contentHash": "vDDPWwHn3/DNZ+kPkdXHoada+tKPEC9bVqDOr4hK6HBSP7hGCUTA0Zw6WU5qpGaqa5M1/V+axHMIv+DNEbIf6g=="
      },
      "System.Drawing.Common": {
        "type": "Transitive",
        "resolved": "6.0.0",
        "contentHash": "NfuoKUiP2nUWwKZN6twGqXioIe1zVD0RIj2t976A+czLHr2nY454RwwXs6JU9Htc6mwqL6Dn/nEL3dpVf2jOhg==",
        "dependencies": {
          "Microsoft.Win32.SystemEvents": "6.0.0"
        }
=======
        "resolved": "8.0.0",
        "contentHash": "puwJxURHDrYLGTQdsHyeMS72ClTqYa4lDYz6LHSbkZEk5hq8H8JfsO4MyYhB5BMMxg93jsQzLUwrnCumj11UIg=="
>>>>>>> 4a382edf
      },
      "System.Globalization": {
        "type": "Transitive",
        "resolved": "4.3.0",
        "contentHash": "kYdVd2f2PAdFGblzFswE4hkNANJBKRmsfa2X5LG2AcWE1c7/4t0pYae1L8vfZ5xvE2nK/R9JprtToA61OSHWIg==",
        "dependencies": {
          "Microsoft.NETCore.Platforms": "1.1.0",
          "Microsoft.NETCore.Targets": "1.1.0",
          "System.Runtime": "4.3.0",
          "runtime.any.System.Globalization": "4.3.0"
        }
      },
      "System.IO": {
        "type": "Transitive",
        "resolved": "4.3.0",
        "contentHash": "3qjaHvxQPDpSOYICjUoTsmoq5u6QJAFRUITgeT/4gqkF1bajbSmb1kwSxEA8AHlofqgcKJcM8udgieRNhaJ5Cg==",
        "dependencies": {
          "Microsoft.NETCore.Platforms": "1.1.0",
          "Microsoft.NETCore.Targets": "1.1.0",
          "System.Runtime": "4.3.0",
          "System.Text.Encoding": "4.3.0",
          "System.Threading.Tasks": "4.3.0",
          "runtime.any.System.IO": "4.3.0"
        }
      },
      "System.IO.Ports": {
        "type": "Transitive",
<<<<<<< HEAD
        "resolved": "6.0.0",
        "contentHash": "dRyGI7fUESar5ZLIpiBOaaNLW7YyOBGftjj5Of+xcduC/Rjl7RjhEnWDvvNBmHuF3d0tdXoqdVI/yrVA8f00XA==",
        "dependencies": {
          "runtime.native.System.IO.Ports": "6.0.0"
=======
        "resolved": "8.0.0",
        "contentHash": "MaiPbx2/QXZc62gm/DrajRrGPG1lU4m08GWMoWiymPYM+ba4kfACp2PbiYpqJ4QiFGhHD00zX3RoVDTucjWe9g==",
        "dependencies": {
          "runtime.native.System.IO.Ports": "8.0.0"
>>>>>>> 4a382edf
        }
      },
      "System.Management": {
        "type": "Transitive",
<<<<<<< HEAD
        "resolved": "6.0.2",
        "contentHash": "s6c9x2Kghd+ncEDnT6ApYVOacDXr/Y57oSUSx6wjegMOfKxhtrXn3PdASPNU59y3kB9OJ1yb3l5k6uKr3bhqew==",
        "dependencies": {
          "System.CodeDom": "6.0.0"
=======
        "resolved": "8.0.0",
        "contentHash": "jrK22i5LRzxZCfGb+tGmke2VH7oE0DvcDlJ1HAKYU8cPmD8XnpUT0bYn2Gy98GEhGjtfbR/sxKTVb+dE770pfA==",
        "dependencies": {
          "System.CodeDom": "8.0.0"
>>>>>>> 4a382edf
        }
      },
      "System.Private.Uri": {
        "type": "Transitive",
        "resolved": "4.3.2",
        "contentHash": "o1+7RJnu3Ik3PazR7Z7tJhjPdE000Eq2KGLLWhqJJKXj04wrS8lwb1OFtDF9jzXXADhUuZNJZlPc98uwwqmpFA==",
        "dependencies": {
          "Microsoft.NETCore.Platforms": "1.1.1",
          "Microsoft.NETCore.Targets": "1.1.3",
          "runtime.unix.System.Private.Uri": "4.3.0"
        }
      },
      "System.Reflection": {
        "type": "Transitive",
        "resolved": "4.3.0",
        "contentHash": "KMiAFoW7MfJGa9nDFNcfu+FpEdiHpWgTcS2HdMpDvt9saK3y/G4GwprPyzqjFH9NTaGPQeWNHU+iDlDILj96aQ==",
        "dependencies": {
          "Microsoft.NETCore.Platforms": "1.1.0",
          "Microsoft.NETCore.Targets": "1.1.0",
          "System.IO": "4.3.0",
          "System.Reflection.Primitives": "4.3.0",
          "System.Runtime": "4.3.0",
          "runtime.any.System.Reflection": "4.3.0"
        }
      },
      "System.Reflection.Primitives": {
        "type": "Transitive",
        "resolved": "4.3.0",
        "contentHash": "5RXItQz5As4xN2/YUDxdpsEkMhvw3e6aNveFXUn4Hl/udNTCNhnKp8lT9fnc3MhvGKh1baak5CovpuQUXHAlIA==",
        "dependencies": {
          "Microsoft.NETCore.Platforms": "1.1.0",
          "Microsoft.NETCore.Targets": "1.1.0",
          "System.Runtime": "4.3.0",
          "runtime.any.System.Reflection.Primitives": "4.3.0"
        }
      },
      "System.Resources.ResourceManager": {
        "type": "Transitive",
        "resolved": "4.3.0",
        "contentHash": "/zrcPkkWdZmI4F92gL/TPumP98AVDu/Wxr3CSJGQQ+XN6wbRZcyfSKVoPo17ilb3iOr0cCRqJInGwNMolqhS8A==",
        "dependencies": {
          "Microsoft.NETCore.Platforms": "1.1.0",
          "Microsoft.NETCore.Targets": "1.1.0",
          "System.Globalization": "4.3.0",
          "System.Reflection": "4.3.0",
          "System.Runtime": "4.3.0",
          "runtime.any.System.Resources.ResourceManager": "4.3.0"
        }
      },
      "System.Runtime": {
        "type": "Transitive",
        "resolved": "4.3.1",
        "contentHash": "abhfv1dTK6NXOmu4bgHIONxHyEqFjW8HwXPmpY9gmll+ix9UNo4XDcmzJn6oLooftxNssVHdJC1pGT9jkSynQg==",
        "dependencies": {
          "Microsoft.NETCore.Platforms": "1.1.1",
          "Microsoft.NETCore.Targets": "1.1.3",
          "runtime.any.System.Runtime": "4.3.0"
        }
      },
      "System.Runtime.Caching": {
        "type": "Transitive",
<<<<<<< HEAD
        "resolved": "6.0.0",
        "contentHash": "E0e03kUp5X2k+UAoVl6efmI7uU7JRBWi5EIdlQ7cr0NpBGjHG4fWII35PgsBY9T4fJQ8E4QPsL0rKksU9gcL5A==",
        "dependencies": {
          "System.Configuration.ConfigurationManager": "6.0.0"
=======
        "resolved": "8.0.1",
        "contentHash": "tdl7Q47P09UpRu0C/OQsGJU6GacBzzk4vfp5My9rodD+BchrxmajORnTthH8RxPUTPrIoVDJmLyvJcGxB267nQ==",
        "dependencies": {
          "System.Configuration.ConfigurationManager": "8.0.1"
>>>>>>> 4a382edf
        }
      },
      "System.Runtime.Extensions": {
        "type": "Transitive",
        "resolved": "4.3.0",
        "contentHash": "guW0uK0fn5fcJJ1tJVXYd7/1h5F+pea1r7FLSOz/f8vPEqbR2ZAknuRDvTQ8PzAilDveOxNjSfr0CHfIQfFk8g==",
        "dependencies": {
          "Microsoft.NETCore.Platforms": "1.1.0",
          "Microsoft.NETCore.Targets": "1.1.0",
          "System.Runtime": "4.3.0",
          "runtime.unix.System.Runtime.Extensions": "4.3.0"
        }
      },
      "System.Security.AccessControl": {
        "type": "Transitive",
<<<<<<< HEAD
        "resolved": "6.0.0",
        "contentHash": "AUADIc0LIEQe7MzC+I0cl0rAT8RrTAKFHl53yHjEUzNVIaUlhFY11vc2ebiVJzVBuOzun6F7FBA+8KAbGTTedQ=="
      },
      "System.Security.Cryptography.Pkcs": {
        "type": "Transitive",
        "resolved": "6.0.4",
        "contentHash": "LGbXi1oUJ9QgCNGXRO9ndzBL/GZgANcsURpMhNR8uO+rca47SZmciS3RSQUvlQRwK3QHZSHNOXzoMUASKA+Anw==",
        "dependencies": {
          "System.Formats.Asn1": "6.0.0"
        }
      },
      "System.Security.Cryptography.ProtectedData": {
        "type": "Transitive",
        "resolved": "6.0.0",
        "contentHash": "rp1gMNEZpvx9vP0JW0oHLxlf8oSiQgtno77Y4PLUBjSiDYoD77Y8uXHr1Ea5XG4/pIKhqAdxZ8v8OTUtqo9PeQ=="
=======
        "resolved": "5.0.0",
        "contentHash": "dagJ1mHZO3Ani8GH0PHpPEe/oYO+rVdbQjvjJkBRNQkX4t0r1iaeGn8+/ybkSLEan3/slM0t59SVdHzuHf2jmw==",
        "dependencies": {
          "Microsoft.NETCore.Platforms": "5.0.0",
          "System.Security.Principal.Windows": "5.0.0"
        }
      },
      "System.Security.Cryptography.Pkcs": {
        "type": "Transitive",
        "resolved": "8.0.1",
        "contentHash": "CoCRHFym33aUSf/NtWSVSZa99dkd0Hm7OCZUxORBjRB16LNhIEOf8THPqzIYlvKM0nNDAPTRBa1FxEECrgaxxA=="
>>>>>>> 4a382edf
      },
      "System.Security.Principal.Windows": {
        "type": "Transitive",
        "resolved": "5.0.0",
        "contentHash": "t0MGLukB5WAVU9bO3MGzvlGnyJPgUlcwerXn1kzBRjwLKixT96XV0Uza41W49gVd8zEMFu9vQEFlv0IOrytICA=="
      },
      "System.ServiceProcess.ServiceController": {
        "type": "Transitive",
<<<<<<< HEAD
        "resolved": "6.0.1",
        "contentHash": "LJGWSUfoEZ6NBVPGnDsCMDrT8sDI7QJ8SUzuJQUnIDOtkZiC1LFUmsGu+Dq6OdwSnaW9nENIbL7uSd4PF9YpIA==",
        "dependencies": {
          "System.Diagnostics.EventLog": "6.0.0"
=======
        "resolved": "8.0.1",
        "contentHash": "02I0BXo1kmMBgw03E8Hu4K6nTqur4wpQdcDZrndczPzY2fEoGvlinE35AWbyzLZ2h2IksEZ6an4tVt3hi9j1oA==",
        "dependencies": {
          "System.Diagnostics.EventLog": "8.0.1"
>>>>>>> 4a382edf
        }
      },
      "System.Speech": {
        "type": "Transitive",
<<<<<<< HEAD
        "resolved": "6.0.0",
        "contentHash": "GQovERMrNP0Vbtgk8LzH4PlFS6lqHgsL9WkUmv8Kkxa0m0vNakitytpHZlfJ9WR7n9WKLXh68nn2kyL9mflnLg=="
=======
        "resolved": "8.0.0",
        "contentHash": "CNuiA6vb95Oe5PRjClZEBiaju31vwB8OIeCgeSBXyZL6+MS4RVVB2X/C11z0xCkooHE3Vy91nM2z76emIzR+sg=="
>>>>>>> 4a382edf
      },
      "System.Text.Encoding": {
        "type": "Transitive",
        "resolved": "4.3.0",
        "contentHash": "BiIg+KWaSDOITze6jGQynxg64naAPtqGHBwDrLaCtixsa5bKiR8dpPOHA7ge3C0JJQizJE+sfkz1wV+BAKAYZw==",
        "dependencies": {
          "Microsoft.NETCore.Platforms": "1.1.0",
          "Microsoft.NETCore.Targets": "1.1.0",
          "System.Runtime": "4.3.0",
          "runtime.any.System.Text.Encoding": "4.3.0"
        }
      },
      "System.Text.Encoding.CodePages": {
        "type": "Transitive",
<<<<<<< HEAD
        "resolved": "6.0.0",
        "contentHash": "ZFCILZuOvtKPauZ/j/swhvw68ZRi9ATCfvGbk1QfydmcXBkIWecWKn/250UH7rahZ5OoDBaiAudJtPvLwzw85A==",
=======
        "resolved": "8.0.0",
        "contentHash": "OZIsVplFGaVY90G2SbpgU7EnCoOO5pw1t4ic21dBF3/1omrJFpAGoNAVpPyMVOC90/hvgkGG3VFqR13YgZMQfg=="
      },
      "System.Text.Encodings.Web": {
        "type": "Transitive",
        "resolved": "6.0.0",
        "contentHash": "Vg8eB5Tawm1IFqj4TVK1czJX89rhFxJo9ELqc/Eiq0eXy13RK00eubyU6TJE6y+GQXjyV5gSfiewDUZjQgSE0w==",
>>>>>>> 4a382edf
        "dependencies": {
          "System.Runtime.CompilerServices.Unsafe": "6.0.0"
        }
      },
      "System.Threading.AccessControl": {
        "type": "Transitive",
<<<<<<< HEAD
        "resolved": "6.0.0",
        "contentHash": "2258mqWesMch/xCpcnjJBgJP33yhpZLGLbEOm01qwq0efG4b+NG8c9sxYOWNxmDQ82swXrnQRl1Yp2wC1NrfZA==",
        "dependencies": {
          "System.Security.AccessControl": "6.0.0"
        }
=======
        "resolved": "8.0.0",
        "contentHash": "cIed5+HuYz+eV9yu9TH95zPkqmm1J9Qps9wxjB335sU8tsqc2kGdlTEH9FZzZeCS8a7mNSEsN8ZkyhQp1gfdEw=="
>>>>>>> 4a382edf
      },
      "System.Threading.Tasks": {
        "type": "Transitive",
        "resolved": "4.3.0",
        "contentHash": "LbSxKEdOUhVe8BezB/9uOGGppt+nZf6e1VFyw6v3DN6lqitm0OSn2uXMOdtP0M3W4iMcqcivm2J6UgqiwwnXiA==",
        "dependencies": {
          "Microsoft.NETCore.Platforms": "1.1.0",
          "Microsoft.NETCore.Targets": "1.1.0",
          "System.Runtime": "4.3.0",
          "runtime.any.System.Threading.Tasks": "4.3.0"
        }
      },
      "System.Windows.Extensions": {
        "type": "Transitive",
<<<<<<< HEAD
        "resolved": "6.0.0",
        "contentHash": "IXoJOXIqc39AIe+CIR7koBtRGMiCt/LPM3lI+PELtDIy9XdyeSrwXFdWV9dzJ2Awl0paLWUaknLxFQ5HpHZUog==",
        "dependencies": {
          "System.Drawing.Common": "6.0.0"
        }
=======
        "resolved": "8.0.0",
        "contentHash": "Obg3a90MkOw9mYKxrardLpY2u0axDMrSmy4JCdq2cYbelM2cUwmUir5Bomvd1yxmPL9h5LVHU1tuKBZpUjfASg=="
>>>>>>> 4a382edf
      }
    },
    "net8.0/osx-arm64": {
      "Microsoft.Win32.Registry": {
        "type": "Transitive",
        "resolved": "5.0.0",
        "contentHash": "dDoKi0PnDz31yAyETfRntsLArTlVAVzUzCIvvEDsDsucrl33Dl8pIJG06ePTJTI3tGpeyHS9Cq7Foc/s4EeKcg==",
        "dependencies": {
          "System.Security.AccessControl": "5.0.0",
          "System.Security.Principal.Windows": "5.0.0"
        }
      },
      "Microsoft.Win32.Registry.AccessControl": {
        "type": "Transitive",
<<<<<<< HEAD
        "resolved": "6.0.0",
        "contentHash": "UoE+eeuBKL+GFHxHV3FjHlY5K8Wr/IR7Ee/a2oDNqFodF1iMqyt5hIs0U9Z217AbWrHrNle4750kD03hv1IMZw==",
        "dependencies": {
          "System.Security.AccessControl": "6.0.0"
        }
      },
      "Microsoft.Win32.SystemEvents": {
        "type": "Transitive",
        "resolved": "6.0.1",
        "contentHash": "AlsaDWyQHLFB7O2nfbny0x0oziB34WWzGnf/4Q5R8KjXhu8MnCsxE2MIePr192lIIaxarfTLI9bQg+qtmM+9ag=="
=======
        "resolved": "8.0.0",
        "contentHash": "u8PB9/v02C8mBXzl0vJ7bOyC020zOP+T1mRct+KA46DqZkB40XtsNn9pGD0QowTRsT6R4jPCghn+yAODn2UMMw=="
      },
      "Microsoft.Win32.SystemEvents": {
        "type": "Transitive",
        "resolved": "8.0.0",
        "contentHash": "9opKRyOKMCi2xJ7Bj7kxtZ1r9vbzosMvRrdEhVhDz8j8MoBGgB+WmC94yH839NPH+BclAjtQ/pyagvi/8gDLkw=="
>>>>>>> 4a382edf
      },
      "runtime.any.System.Collections": {
        "type": "Transitive",
        "resolved": "4.3.0",
        "contentHash": "23g6rqftKmovn2cLeGsuHUYm0FD7pdutb0uQMJpZ3qTvq+zHkgmt6J65VtRry4WDGYlmkMa4xDACtaQ94alNag==",
        "dependencies": {
          "System.Runtime": "4.3.0"
        }
      },
      "runtime.any.System.Globalization": {
        "type": "Transitive",
        "resolved": "4.3.0",
        "contentHash": "sMDBnad4rp4t7GY442Jux0MCUuKL4otn5BK6Ni0ARTXTSpRNBzZ7hpMfKSvnVSED5kYJm96YOWsqV0JH0d2uuw=="
      },
      "runtime.any.System.IO": {
        "type": "Transitive",
        "resolved": "4.3.0",
        "contentHash": "SDZ5AD1DtyRoxYtEcqQ3HDlcrorMYXZeCt7ZhG9US9I5Vva+gpIWDGMkcwa5XiKL0ceQKRZIX2x0XEjLX7PDzQ=="
      },
      "runtime.any.System.Reflection": {
        "type": "Transitive",
        "resolved": "4.3.0",
        "contentHash": "hLC3A3rI8jipR5d9k7+f0MgRCW6texsAp0MWkN/ci18FMtQ9KH7E2vDn/DH2LkxsszlpJpOn9qy6Z6/69rH6eQ=="
      },
      "runtime.any.System.Reflection.Primitives": {
        "type": "Transitive",
        "resolved": "4.3.0",
        "contentHash": "Nrm1p3armp6TTf2xuvaa+jGTTmncALWFq22CpmwRvhDf6dE9ZmH40EbOswD4GnFLrMRS0Ki6Kx5aUPmKK/hZBg=="
      },
      "runtime.any.System.Resources.ResourceManager": {
        "type": "Transitive",
        "resolved": "4.3.0",
        "contentHash": "Lxb89SMvf8w9p9+keBLyL6H6x/TEmc6QVsIIA0T36IuyOY3kNvIdyGddA2qt35cRamzxF8K5p0Opq4G4HjNbhQ=="
      },
      "runtime.any.System.Runtime": {
        "type": "Transitive",
        "resolved": "4.3.0",
        "contentHash": "fRS7zJgaG9NkifaAxGGclDDoRn9HC7hXACl52Or06a/fxdzDajWb5wov3c6a+gVSlekRoexfjwQSK9sh5um5LQ==",
        "dependencies": {
          "System.Private.Uri": "4.3.0"
        }
      },
      "runtime.any.System.Text.Encoding": {
        "type": "Transitive",
        "resolved": "4.3.0",
        "contentHash": "+ihI5VaXFCMVPJNstG4O4eo1CfbrByLxRrQQTqOTp1ttK0kUKDqOdBSTaCB2IBk/QtjDrs6+x4xuezyMXdm0HQ=="
      },
      "runtime.any.System.Threading.Tasks": {
        "type": "Transitive",
        "resolved": "4.3.0",
        "contentHash": "OhBAVBQG5kFj1S+hCEQ3TUHBAEtZ3fbEMgZMRNdN8A0Pj4x+5nTELEqL59DU0TjKVE6II3dqKw4Dklb3szT65w=="
      },
      "runtime.debian.8-x64.runtime.native.System.Security.Cryptography.OpenSsl": {
        "type": "Transitive",
        "resolved": "4.3.0",
        "contentHash": "HdSSp5MnJSsg08KMfZThpuLPJpPwE5hBXvHwoKWosyHHfe8Mh5WKT0ylEOf6yNzX6Ngjxe4Whkafh5q7Ymac4Q=="
      },
      "runtime.fedora.23-x64.runtime.native.System.Security.Cryptography.OpenSsl": {
        "type": "Transitive",
        "resolved": "4.3.0",
        "contentHash": "+yH1a49wJMy8Zt4yx5RhJrxO/DBDByAiCzNwiETI+1S4mPdCu0OY4djdciC7Vssk0l22wQaDLrXxXkp+3+7bVA=="
      },
      "runtime.fedora.24-x64.runtime.native.System.Security.Cryptography.OpenSsl": {
        "type": "Transitive",
        "resolved": "4.3.0",
        "contentHash": "c3YNH1GQJbfIPJeCnr4avseugSqPrxwIqzthYyZDN6EuOyNOzq+y2KSUfRcXauya1sF4foESTgwM5e1A8arAKw=="
      },
      "runtime.linux-arm.runtime.native.System.IO.Ports": {
        "type": "Transitive",
<<<<<<< HEAD
        "resolved": "6.0.0",
        "contentHash": "75q52H7CSpgIoIDwXb9o833EvBZIXJ0mdPhz1E6jSisEXUBlSCPalC29cj3EXsjpuDwr0dj1LRXZepIQH/oL4Q=="
      },
      "runtime.linux-arm64.runtime.native.System.IO.Ports": {
        "type": "Transitive",
        "resolved": "6.0.0",
        "contentHash": "xn2bMThmXr3CsvOYmS8ex2Yz1xo+kcnhVg2iVhS9PlmqjZPAkrEo/I40wjrBZH/tU4kvH0s1AE8opAvQ3KIS8g=="
      },
      "runtime.linux-x64.runtime.native.System.IO.Ports": {
        "type": "Transitive",
        "resolved": "6.0.0",
        "contentHash": "16nbNXwv0sC+gLGIuecri0skjuh6R1maIJggsaNP7MQBcbVcEfWFUOkEnsnvoLEjy0XerfibuRptfQ8AmdIcWA=="
=======
        "resolved": "8.0.0",
        "contentHash": "gK720fg6HemDg8sXcfy+xCMZ9+hF78Gc7BmREbmkS4noqlu1BAr9qZtuWGhLzFjBfgecmdtl4+SYVwJ1VneZBQ=="
      },
      "runtime.linux-arm64.runtime.native.System.IO.Ports": {
        "type": "Transitive",
        "resolved": "8.0.0",
        "contentHash": "KYG6/3ojhEWbb3FwQAKgGWPHrY+HKUXXdVjJlrtyCLn3EMcNTaNcPadb2c0ndQzixZSmAxZKopXJr0nLwhOrpQ=="
      },
      "runtime.linux-x64.runtime.native.System.IO.Ports": {
        "type": "Transitive",
        "resolved": "8.0.0",
        "contentHash": "Wnw5vhA4mgGbIFoo6l9Fk3iEcwRSq49a1aKwJgXUCUtEQLCSUDjTGSxqy/oMUuOyyn7uLHsH8KgZzQ1y3lReiQ=="
>>>>>>> 4a382edf
      },
      "runtime.native.System": {
        "type": "Transitive",
        "resolved": "4.3.0",
        "contentHash": "c/qWt2LieNZIj1jGnVNsE2Kl23Ya2aSTBuXMD6V7k9KWr6l16Tqdwq+hJScEpWER9753NWC8h96PaVNY5Ld7Jw==",
        "dependencies": {
          "Microsoft.NETCore.Platforms": "1.1.0",
          "Microsoft.NETCore.Targets": "1.1.0"
        }
      },
      "runtime.native.System.Security.Cryptography.OpenSsl": {
        "type": "Transitive",
        "resolved": "4.3.0",
        "contentHash": "NS1U+700m4KFRHR5o4vo9DSlTmlCKu/u7dtE5sUHVIPB+xpXxYQvgBgA6wEIeCz6Yfn0Z52/72WYsToCEPJnrw==",
        "dependencies": {
          "runtime.debian.8-x64.runtime.native.System.Security.Cryptography.OpenSsl": "4.3.0",
          "runtime.fedora.23-x64.runtime.native.System.Security.Cryptography.OpenSsl": "4.3.0",
          "runtime.fedora.24-x64.runtime.native.System.Security.Cryptography.OpenSsl": "4.3.0",
          "runtime.opensuse.13.2-x64.runtime.native.System.Security.Cryptography.OpenSsl": "4.3.0",
          "runtime.opensuse.42.1-x64.runtime.native.System.Security.Cryptography.OpenSsl": "4.3.0",
          "runtime.osx.10.10-x64.runtime.native.System.Security.Cryptography.OpenSsl": "4.3.0",
          "runtime.rhel.7-x64.runtime.native.System.Security.Cryptography.OpenSsl": "4.3.0",
          "runtime.ubuntu.14.04-x64.runtime.native.System.Security.Cryptography.OpenSsl": "4.3.0",
          "runtime.ubuntu.16.04-x64.runtime.native.System.Security.Cryptography.OpenSsl": "4.3.0",
          "runtime.ubuntu.16.10-x64.runtime.native.System.Security.Cryptography.OpenSsl": "4.3.0"
        }
      },
      "runtime.opensuse.13.2-x64.runtime.native.System.Security.Cryptography.OpenSsl": {
        "type": "Transitive",
        "resolved": "4.3.0",
        "contentHash": "b3pthNgxxFcD+Pc0WSEoC0+md3MyhRS6aCEeenvNE3Fdw1HyJ18ZhRFVJJzIeR/O/jpxPboB805Ho0T3Ul7w8A=="
      },
      "runtime.opensuse.42.1-x64.runtime.native.System.Security.Cryptography.OpenSsl": {
        "type": "Transitive",
        "resolved": "4.3.0",
        "contentHash": "KeLz4HClKf+nFS7p/6Fi/CqyLXh81FpiGzcmuS8DGi9lUqSnZ6Es23/gv2O+1XVGfrbNmviF7CckBpavkBoIFQ=="
      },
      "runtime.osx-arm64.runtime.native.System.IO.Ports": {
        "type": "Transitive",
<<<<<<< HEAD
        "resolved": "6.0.0",
        "contentHash": "fXG12NodG1QrCdoaeSQ1gVnk/koi4WYY4jZtarMkZeQMyReBm1nZlSRoPnUjLr2ZR36TiMjpcGnQfxymieUe7w=="
      },
      "runtime.osx-x64.runtime.native.System.IO.Ports": {
        "type": "Transitive",
        "resolved": "6.0.0",
        "contentHash": "/As+zPY49+dSUXkh+fTUbyPhqrdGN//evLxo4Vue88pfh1BHZgF7q4kMblTkxYvwR6Vi03zSYxysSFktO8/SDQ=="
=======
        "resolved": "8.0.0",
        "contentHash": "rbUBLAaFW9oVkbsb0+XSrAo2QdhBeAyzLl5KQ6Oci9L/u626uXGKInsVJG6B9Z5EO8bmplC8tsMiaHK8wOBZ+w=="
      },
      "runtime.osx-x64.runtime.native.System.IO.Ports": {
        "type": "Transitive",
        "resolved": "8.0.0",
        "contentHash": "IcfB4jKtM9pkzP9OpYelEcUX1MiDt0IJPBh3XYYdEISFF+6Mc+T8WWi0dr9wVh1gtcdVjubVEIBgB8BHESlGfQ=="
>>>>>>> 4a382edf
      },
      "runtime.osx.10.10-x64.runtime.native.System.Security.Cryptography.OpenSsl": {
        "type": "Transitive",
        "resolved": "4.3.0",
        "contentHash": "X7IdhILzr4ROXd8mI1BUCQMSHSQwelUlBjF1JyTKCjXaOGn2fB4EKBxQbCK2VjO3WaWIdlXZL3W6TiIVnrhX4g=="
      },
      "runtime.rhel.7-x64.runtime.native.System.Security.Cryptography.OpenSsl": {
        "type": "Transitive",
        "resolved": "4.3.0",
        "contentHash": "nyFNiCk/r+VOiIqreLix8yN+q3Wga9+SE8BCgkf+2BwEKiNx6DyvFjCgkfV743/grxv8jHJ8gUK4XEQw7yzRYg=="
      },
      "runtime.ubuntu.14.04-x64.runtime.native.System.Security.Cryptography.OpenSsl": {
        "type": "Transitive",
        "resolved": "4.3.0",
        "contentHash": "ytoewC6wGorL7KoCAvRfsgoJPJbNq+64k2SqW6JcOAebWsFUvCCYgfzQMrnpvPiEl4OrblUlhF2ji+Q1+SVLrQ=="
      },
      "runtime.ubuntu.16.04-x64.runtime.native.System.Security.Cryptography.OpenSsl": {
        "type": "Transitive",
        "resolved": "4.3.0",
        "contentHash": "I8bKw2I8k58Wx7fMKQJn2R8lamboCAiHfHeV/pS65ScKWMMI0+wJkLYlEKvgW1D/XvSl/221clBoR2q9QNNM7A=="
      },
      "runtime.ubuntu.16.10-x64.runtime.native.System.Security.Cryptography.OpenSsl": {
        "type": "Transitive",
        "resolved": "4.3.0",
        "contentHash": "VB5cn/7OzUfzdnC8tqAIMQciVLiq2epm2NrAm1E9OjNRyG4lVhfR61SMcLizejzQP8R8Uf/0l5qOIbUEi+RdEg=="
      },
      "runtime.unix.System.Diagnostics.Debug": {
        "type": "Transitive",
        "resolved": "4.3.0",
        "contentHash": "WV8KLRHWVUVUDduFnvGMHt0FsEt2wK6xPl1EgDKlaMx2KnZ43A/O0GzP8wIuvAC7mq4T9V1mm90r+PXkL9FPdQ==",
        "dependencies": {
          "runtime.native.System": "4.3.0"
        }
      },
      "runtime.unix.System.Private.Uri": {
        "type": "Transitive",
        "resolved": "4.3.0",
        "contentHash": "ooWzobr5RAq34r9uan1r/WPXJYG1XWy9KanrxNvEnBzbFdQbMG7Y3bVi4QxR7xZMNLOxLLTAyXvnSkfj5boZSg==",
        "dependencies": {
          "runtime.native.System": "4.3.0"
        }
      },
      "runtime.unix.System.Runtime.Extensions": {
        "type": "Transitive",
        "resolved": "4.3.0",
        "contentHash": "zQiTBVpiLftTQZW8GFsV0gjYikB1WMkEPIxF5O6RkUrSV/OgvRRTYgeFQha/0keBpuS0HYweraGRwhfhJ7dj7w==",
        "dependencies": {
          "System.Private.Uri": "4.3.0",
          "runtime.native.System": "4.3.0",
          "runtime.native.System.Security.Cryptography.OpenSsl": "4.3.0"
        }
      },
      "runtime.win-arm64.runtime.native.System.Data.SqlClient.sni": {
        "type": "Transitive",
        "resolved": "4.4.0",
        "contentHash": "LbrynESTp3bm5O/+jGL8v0Qg5SJlTV08lpIpFesXjF6uGNMWqFnUQbYBJwZTeua6E/Y7FIM1C54Ey1btLWupdg=="
      },
      "runtime.win-x64.runtime.native.System.Data.SqlClient.sni": {
        "type": "Transitive",
        "resolved": "4.4.0",
        "contentHash": "38ugOfkYJqJoX9g6EYRlZB5U2ZJH51UP8ptxZgdpS07FgOEToV+lS11ouNK2PM12Pr6X/PpT5jK82G3DwH/SxQ=="
      },
      "runtime.win-x86.runtime.native.System.Data.SqlClient.sni": {
        "type": "Transitive",
        "resolved": "4.4.0",
        "contentHash": "YhEdSQUsTx+C8m8Bw7ar5/VesXvCFMItyZF7G1AUY+OM0VPZUOeAVpJ4Wl6fydBGUYZxojTDR3I6Bj/+BPkJNA=="
      },
      "System.Collections": {
        "type": "Transitive",
        "resolved": "4.3.0",
        "contentHash": "3Dcj85/TBdVpL5Zr+gEEBUuFe2icOnLalmEh9hfck1PTYbbyWuZgh4fmm2ysCLTrqLQw6t3TgTyJ+VLp+Qb+Lw==",
        "dependencies": {
          "Microsoft.NETCore.Platforms": "1.1.0",
          "Microsoft.NETCore.Targets": "1.1.0",
          "System.Runtime": "4.3.0",
          "runtime.any.System.Collections": "4.3.0"
        }
      },
      "System.Data.Odbc": {
        "type": "Transitive",
<<<<<<< HEAD
        "resolved": "6.0.1",
        "contentHash": "4vl7z0b8gcwc2NotcpEkqaLVQAw/wo46zV1uVSoIx2UfJdqlxWKD3ViUicCNJGo41th4kaGcY9kyVe2q9EuB4w==",
        "dependencies": {
          "System.Text.Encoding.CodePages": "6.0.0"
        }
      },
      "System.Data.OleDb": {
        "type": "Transitive",
        "resolved": "6.0.0",
        "contentHash": "LQ8PjTIF1LtrrlGiyiTVjAkQtTWKm9GSNnygIlWjhN9y88s7xhy6DUNDDkmQQ9f6ex7mA4k0Tl97lz/CklaiLg==",
        "dependencies": {
          "System.Configuration.ConfigurationManager": "6.0.0",
          "System.Diagnostics.PerformanceCounter": "6.0.0"
=======
        "resolved": "8.0.1",
        "contentHash": "JQd0QHOaZuH+ki+4Geas88dnLe/lZSaEYYmRdovZaqNVuExVlVFs/of2I1VaasMxzbO5+yrGDAP2rkazx/b8Sg=="
      },
      "System.Data.OleDb": {
        "type": "Transitive",
        "resolved": "8.0.1",
        "contentHash": "RO+/y2ggU5956uQDRXdjA1e2l5yJ4rTWNX76eZ+3sgtYGqGapCe2kQCyiUci+/y6Fyb21Irp4RQEdfrIiuYrxQ==",
        "dependencies": {
          "System.Configuration.ConfigurationManager": "8.0.1",
          "System.Diagnostics.PerformanceCounter": "8.0.1"
>>>>>>> 4a382edf
        }
      },
      "System.Data.SqlClient": {
        "type": "Transitive",
        "resolved": "4.8.6",
        "contentHash": "2Ij/LCaTQRyAi5lAv7UUTV9R2FobC8xN9mE0fXBZohum/xLl8IZVmE98Rq5ugQHjCgTBRKqpXRb4ORulRdA6Ig==",
        "dependencies": {
          "Microsoft.Win32.Registry": "4.7.0",
          "System.Security.Principal.Windows": "4.7.0",
          "runtime.native.System.Data.SqlClient.sni": "4.7.0"
        }
      },
      "System.Diagnostics.Debug": {
        "type": "Transitive",
        "resolved": "4.3.0",
        "contentHash": "ZUhUOdqmaG5Jk3Xdb8xi5kIyQYAA4PnTNlHx1mu9ZY3qv4ELIdKbnL/akbGaKi2RnNUWaZsAs31rvzFdewTj2g==",
        "dependencies": {
          "Microsoft.NETCore.Platforms": "1.1.0",
          "Microsoft.NETCore.Targets": "1.1.0",
          "System.Runtime": "4.3.0",
          "runtime.unix.System.Diagnostics.Debug": "4.3.0"
        }
      },
      "System.Diagnostics.EventLog": {
        "type": "Transitive",
<<<<<<< HEAD
        "resolved": "6.0.0",
        "contentHash": "lcyUiXTsETK2ALsZrX+nWuHSIQeazhqPphLfaRxzdGaG93+0kELqpgEHtwWOlQe7+jSFnKwaCAgL4kjeZCQJnw=="
      },
      "System.Diagnostics.PerformanceCounter": {
        "type": "Transitive",
        "resolved": "6.0.1",
        "contentHash": "dDl7Gx3bmSrM2k2ZIm+ucEJnLloZRyvfQF1DvfvATcGF3jtaUBiPvChma+6ZcZzxWMirN3kCywkW7PILphXyMQ==",
        "dependencies": {
          "System.Configuration.ConfigurationManager": "6.0.0"
=======
        "resolved": "8.0.1",
        "contentHash": "n1ZP7NM2Gkn/MgD8+eOT5MulMj6wfeQMNS2Pizvq5GHCZfjlFMXV2irQlQmJhwA2VABC57M0auudO89Iu2uRLg=="
      },
      "System.Diagnostics.PerformanceCounter": {
        "type": "Transitive",
        "resolved": "8.0.1",
        "contentHash": "9RfEDiEjlUADeThs8IPdDVTXSnPRSqjfgTQJALpmGFPKC0k2mbdufOXnb/9JZ4I0TkmxOfy3VTJxrHOJSs8cXg==",
        "dependencies": {
          "System.Configuration.ConfigurationManager": "8.0.1"
>>>>>>> 4a382edf
        }
      },
      "System.DirectoryServices": {
        "type": "Transitive",
<<<<<<< HEAD
        "resolved": "6.0.1",
        "contentHash": "935IbO7h5FDGYxeO3cbx/CuvBBuk/VI8sENlfmXlh1pupNOB3LAGzdYdPY8CawGJFP7KNrHK5eUlsFoz3F6cuA==",
        "dependencies": {
          "System.Security.AccessControl": "6.0.0",
          "System.Security.Permissions": "6.0.0"
        }
      },
      "System.DirectoryServices.AccountManagement": {
        "type": "Transitive",
        "resolved": "6.0.0",
        "contentHash": "2iKkY6VC4WX6H13N8WhH2SRUfWCwg2KZR5w9JIS9cw9N8cZhT7VXxHX0L6OX6Po419aSu2LWrJE9tu6b+cUnPA==",
        "dependencies": {
          "System.Configuration.ConfigurationManager": "6.0.0",
          "System.DirectoryServices": "6.0.0",
          "System.DirectoryServices.Protocols": "6.0.0",
          "System.Security.AccessControl": "6.0.0"
=======
        "resolved": "8.0.0",
        "contentHash": "7nit//efUTy1OsAKco2f02PMrwsR2S234N0dVVp84udC77YcvpOQDz5znAWMtgMWBzY1aRJvUW61jo/7vQRfXg=="
      },
      "System.DirectoryServices.AccountManagement": {
        "type": "Transitive",
        "resolved": "8.0.1",
        "contentHash": "qVDWKClyDY+rHVEnf11eU4evW25d5OeidrtMPSJv+fwG213wa2zJ+AuIFCxsuvNSCFyHo+DvQIVfBcoK3CL1pA==",
        "dependencies": {
          "System.Configuration.ConfigurationManager": "8.0.1",
          "System.DirectoryServices": "8.0.0",
          "System.DirectoryServices.Protocols": "8.0.0"
>>>>>>> 4a382edf
        }
      },
      "System.DirectoryServices.Protocols": {
        "type": "Transitive",
<<<<<<< HEAD
        "resolved": "6.0.2",
        "contentHash": "vDDPWwHn3/DNZ+kPkdXHoada+tKPEC9bVqDOr4hK6HBSP7hGCUTA0Zw6WU5qpGaqa5M1/V+axHMIv+DNEbIf6g=="
      },
      "System.Drawing.Common": {
        "type": "Transitive",
        "resolved": "6.0.0",
        "contentHash": "NfuoKUiP2nUWwKZN6twGqXioIe1zVD0RIj2t976A+czLHr2nY454RwwXs6JU9Htc6mwqL6Dn/nEL3dpVf2jOhg==",
        "dependencies": {
          "Microsoft.Win32.SystemEvents": "6.0.0"
        }
=======
        "resolved": "8.0.0",
        "contentHash": "puwJxURHDrYLGTQdsHyeMS72ClTqYa4lDYz6LHSbkZEk5hq8H8JfsO4MyYhB5BMMxg93jsQzLUwrnCumj11UIg=="
>>>>>>> 4a382edf
      },
      "System.Globalization": {
        "type": "Transitive",
        "resolved": "4.3.0",
        "contentHash": "kYdVd2f2PAdFGblzFswE4hkNANJBKRmsfa2X5LG2AcWE1c7/4t0pYae1L8vfZ5xvE2nK/R9JprtToA61OSHWIg==",
        "dependencies": {
          "Microsoft.NETCore.Platforms": "1.1.0",
          "Microsoft.NETCore.Targets": "1.1.0",
          "System.Runtime": "4.3.0",
          "runtime.any.System.Globalization": "4.3.0"
        }
      },
      "System.IO": {
        "type": "Transitive",
        "resolved": "4.3.0",
        "contentHash": "3qjaHvxQPDpSOYICjUoTsmoq5u6QJAFRUITgeT/4gqkF1bajbSmb1kwSxEA8AHlofqgcKJcM8udgieRNhaJ5Cg==",
        "dependencies": {
          "Microsoft.NETCore.Platforms": "1.1.0",
          "Microsoft.NETCore.Targets": "1.1.0",
          "System.Runtime": "4.3.0",
          "System.Text.Encoding": "4.3.0",
          "System.Threading.Tasks": "4.3.0",
          "runtime.any.System.IO": "4.3.0"
        }
      },
      "System.IO.Ports": {
        "type": "Transitive",
<<<<<<< HEAD
        "resolved": "6.0.0",
        "contentHash": "dRyGI7fUESar5ZLIpiBOaaNLW7YyOBGftjj5Of+xcduC/Rjl7RjhEnWDvvNBmHuF3d0tdXoqdVI/yrVA8f00XA==",
        "dependencies": {
          "runtime.native.System.IO.Ports": "6.0.0"
=======
        "resolved": "8.0.0",
        "contentHash": "MaiPbx2/QXZc62gm/DrajRrGPG1lU4m08GWMoWiymPYM+ba4kfACp2PbiYpqJ4QiFGhHD00zX3RoVDTucjWe9g==",
        "dependencies": {
          "runtime.native.System.IO.Ports": "8.0.0"
>>>>>>> 4a382edf
        }
      },
      "System.Management": {
        "type": "Transitive",
<<<<<<< HEAD
        "resolved": "6.0.2",
        "contentHash": "s6c9x2Kghd+ncEDnT6ApYVOacDXr/Y57oSUSx6wjegMOfKxhtrXn3PdASPNU59y3kB9OJ1yb3l5k6uKr3bhqew==",
        "dependencies": {
          "System.CodeDom": "6.0.0"
=======
        "resolved": "8.0.0",
        "contentHash": "jrK22i5LRzxZCfGb+tGmke2VH7oE0DvcDlJ1HAKYU8cPmD8XnpUT0bYn2Gy98GEhGjtfbR/sxKTVb+dE770pfA==",
        "dependencies": {
          "System.CodeDom": "8.0.0"
>>>>>>> 4a382edf
        }
      },
      "System.Private.Uri": {
        "type": "Transitive",
        "resolved": "4.3.2",
        "contentHash": "o1+7RJnu3Ik3PazR7Z7tJhjPdE000Eq2KGLLWhqJJKXj04wrS8lwb1OFtDF9jzXXADhUuZNJZlPc98uwwqmpFA==",
        "dependencies": {
          "Microsoft.NETCore.Platforms": "1.1.1",
          "Microsoft.NETCore.Targets": "1.1.3",
          "runtime.unix.System.Private.Uri": "4.3.0"
        }
      },
      "System.Reflection": {
        "type": "Transitive",
        "resolved": "4.3.0",
        "contentHash": "KMiAFoW7MfJGa9nDFNcfu+FpEdiHpWgTcS2HdMpDvt9saK3y/G4GwprPyzqjFH9NTaGPQeWNHU+iDlDILj96aQ==",
        "dependencies": {
          "Microsoft.NETCore.Platforms": "1.1.0",
          "Microsoft.NETCore.Targets": "1.1.0",
          "System.IO": "4.3.0",
          "System.Reflection.Primitives": "4.3.0",
          "System.Runtime": "4.3.0",
          "runtime.any.System.Reflection": "4.3.0"
        }
      },
      "System.Reflection.Primitives": {
        "type": "Transitive",
        "resolved": "4.3.0",
        "contentHash": "5RXItQz5As4xN2/YUDxdpsEkMhvw3e6aNveFXUn4Hl/udNTCNhnKp8lT9fnc3MhvGKh1baak5CovpuQUXHAlIA==",
        "dependencies": {
          "Microsoft.NETCore.Platforms": "1.1.0",
          "Microsoft.NETCore.Targets": "1.1.0",
          "System.Runtime": "4.3.0",
          "runtime.any.System.Reflection.Primitives": "4.3.0"
        }
      },
      "System.Resources.ResourceManager": {
        "type": "Transitive",
        "resolved": "4.3.0",
        "contentHash": "/zrcPkkWdZmI4F92gL/TPumP98AVDu/Wxr3CSJGQQ+XN6wbRZcyfSKVoPo17ilb3iOr0cCRqJInGwNMolqhS8A==",
        "dependencies": {
          "Microsoft.NETCore.Platforms": "1.1.0",
          "Microsoft.NETCore.Targets": "1.1.0",
          "System.Globalization": "4.3.0",
          "System.Reflection": "4.3.0",
          "System.Runtime": "4.3.0",
          "runtime.any.System.Resources.ResourceManager": "4.3.0"
        }
      },
      "System.Runtime": {
        "type": "Transitive",
        "resolved": "4.3.1",
        "contentHash": "abhfv1dTK6NXOmu4bgHIONxHyEqFjW8HwXPmpY9gmll+ix9UNo4XDcmzJn6oLooftxNssVHdJC1pGT9jkSynQg==",
        "dependencies": {
          "Microsoft.NETCore.Platforms": "1.1.1",
          "Microsoft.NETCore.Targets": "1.1.3",
          "runtime.any.System.Runtime": "4.3.0"
        }
      },
      "System.Runtime.Caching": {
        "type": "Transitive",
<<<<<<< HEAD
        "resolved": "6.0.0",
        "contentHash": "E0e03kUp5X2k+UAoVl6efmI7uU7JRBWi5EIdlQ7cr0NpBGjHG4fWII35PgsBY9T4fJQ8E4QPsL0rKksU9gcL5A==",
        "dependencies": {
          "System.Configuration.ConfigurationManager": "6.0.0"
=======
        "resolved": "8.0.1",
        "contentHash": "tdl7Q47P09UpRu0C/OQsGJU6GacBzzk4vfp5My9rodD+BchrxmajORnTthH8RxPUTPrIoVDJmLyvJcGxB267nQ==",
        "dependencies": {
          "System.Configuration.ConfigurationManager": "8.0.1"
>>>>>>> 4a382edf
        }
      },
      "System.Runtime.Extensions": {
        "type": "Transitive",
        "resolved": "4.3.0",
        "contentHash": "guW0uK0fn5fcJJ1tJVXYd7/1h5F+pea1r7FLSOz/f8vPEqbR2ZAknuRDvTQ8PzAilDveOxNjSfr0CHfIQfFk8g==",
        "dependencies": {
          "Microsoft.NETCore.Platforms": "1.1.0",
          "Microsoft.NETCore.Targets": "1.1.0",
          "System.Runtime": "4.3.0",
          "runtime.unix.System.Runtime.Extensions": "4.3.0"
        }
      },
      "System.Security.AccessControl": {
        "type": "Transitive",
<<<<<<< HEAD
        "resolved": "6.0.0",
        "contentHash": "AUADIc0LIEQe7MzC+I0cl0rAT8RrTAKFHl53yHjEUzNVIaUlhFY11vc2ebiVJzVBuOzun6F7FBA+8KAbGTTedQ=="
      },
      "System.Security.Cryptography.Pkcs": {
        "type": "Transitive",
        "resolved": "6.0.4",
        "contentHash": "LGbXi1oUJ9QgCNGXRO9ndzBL/GZgANcsURpMhNR8uO+rca47SZmciS3RSQUvlQRwK3QHZSHNOXzoMUASKA+Anw==",
        "dependencies": {
          "System.Formats.Asn1": "6.0.0"
        }
      },
      "System.Security.Cryptography.ProtectedData": {
        "type": "Transitive",
        "resolved": "6.0.0",
        "contentHash": "rp1gMNEZpvx9vP0JW0oHLxlf8oSiQgtno77Y4PLUBjSiDYoD77Y8uXHr1Ea5XG4/pIKhqAdxZ8v8OTUtqo9PeQ=="
=======
        "resolved": "5.0.0",
        "contentHash": "dagJ1mHZO3Ani8GH0PHpPEe/oYO+rVdbQjvjJkBRNQkX4t0r1iaeGn8+/ybkSLEan3/slM0t59SVdHzuHf2jmw==",
        "dependencies": {
          "Microsoft.NETCore.Platforms": "5.0.0",
          "System.Security.Principal.Windows": "5.0.0"
        }
      },
      "System.Security.Cryptography.Pkcs": {
        "type": "Transitive",
        "resolved": "8.0.1",
        "contentHash": "CoCRHFym33aUSf/NtWSVSZa99dkd0Hm7OCZUxORBjRB16LNhIEOf8THPqzIYlvKM0nNDAPTRBa1FxEECrgaxxA=="
>>>>>>> 4a382edf
      },
      "System.Security.Principal.Windows": {
        "type": "Transitive",
        "resolved": "5.0.0",
        "contentHash": "t0MGLukB5WAVU9bO3MGzvlGnyJPgUlcwerXn1kzBRjwLKixT96XV0Uza41W49gVd8zEMFu9vQEFlv0IOrytICA=="
      },
      "System.ServiceProcess.ServiceController": {
        "type": "Transitive",
<<<<<<< HEAD
        "resolved": "6.0.1",
        "contentHash": "LJGWSUfoEZ6NBVPGnDsCMDrT8sDI7QJ8SUzuJQUnIDOtkZiC1LFUmsGu+Dq6OdwSnaW9nENIbL7uSd4PF9YpIA==",
        "dependencies": {
          "System.Diagnostics.EventLog": "6.0.0"
=======
        "resolved": "8.0.1",
        "contentHash": "02I0BXo1kmMBgw03E8Hu4K6nTqur4wpQdcDZrndczPzY2fEoGvlinE35AWbyzLZ2h2IksEZ6an4tVt3hi9j1oA==",
        "dependencies": {
          "System.Diagnostics.EventLog": "8.0.1"
>>>>>>> 4a382edf
        }
      },
      "System.Speech": {
        "type": "Transitive",
<<<<<<< HEAD
        "resolved": "6.0.0",
        "contentHash": "GQovERMrNP0Vbtgk8LzH4PlFS6lqHgsL9WkUmv8Kkxa0m0vNakitytpHZlfJ9WR7n9WKLXh68nn2kyL9mflnLg=="
=======
        "resolved": "8.0.0",
        "contentHash": "CNuiA6vb95Oe5PRjClZEBiaju31vwB8OIeCgeSBXyZL6+MS4RVVB2X/C11z0xCkooHE3Vy91nM2z76emIzR+sg=="
>>>>>>> 4a382edf
      },
      "System.Text.Encoding": {
        "type": "Transitive",
        "resolved": "4.3.0",
        "contentHash": "BiIg+KWaSDOITze6jGQynxg64naAPtqGHBwDrLaCtixsa5bKiR8dpPOHA7ge3C0JJQizJE+sfkz1wV+BAKAYZw==",
        "dependencies": {
          "Microsoft.NETCore.Platforms": "1.1.0",
          "Microsoft.NETCore.Targets": "1.1.0",
          "System.Runtime": "4.3.0",
          "runtime.any.System.Text.Encoding": "4.3.0"
        }
      },
      "System.Text.Encoding.CodePages": {
        "type": "Transitive",
<<<<<<< HEAD
        "resolved": "6.0.0",
        "contentHash": "ZFCILZuOvtKPauZ/j/swhvw68ZRi9ATCfvGbk1QfydmcXBkIWecWKn/250UH7rahZ5OoDBaiAudJtPvLwzw85A==",
=======
        "resolved": "8.0.0",
        "contentHash": "OZIsVplFGaVY90G2SbpgU7EnCoOO5pw1t4ic21dBF3/1omrJFpAGoNAVpPyMVOC90/hvgkGG3VFqR13YgZMQfg=="
      },
      "System.Text.Encodings.Web": {
        "type": "Transitive",
        "resolved": "6.0.0",
        "contentHash": "Vg8eB5Tawm1IFqj4TVK1czJX89rhFxJo9ELqc/Eiq0eXy13RK00eubyU6TJE6y+GQXjyV5gSfiewDUZjQgSE0w==",
>>>>>>> 4a382edf
        "dependencies": {
          "System.Runtime.CompilerServices.Unsafe": "6.0.0"
        }
      },
      "System.Threading.AccessControl": {
        "type": "Transitive",
<<<<<<< HEAD
        "resolved": "6.0.0",
        "contentHash": "2258mqWesMch/xCpcnjJBgJP33yhpZLGLbEOm01qwq0efG4b+NG8c9sxYOWNxmDQ82swXrnQRl1Yp2wC1NrfZA==",
        "dependencies": {
          "System.Security.AccessControl": "6.0.0"
        }
=======
        "resolved": "8.0.0",
        "contentHash": "cIed5+HuYz+eV9yu9TH95zPkqmm1J9Qps9wxjB335sU8tsqc2kGdlTEH9FZzZeCS8a7mNSEsN8ZkyhQp1gfdEw=="
>>>>>>> 4a382edf
      },
      "System.Threading.Tasks": {
        "type": "Transitive",
        "resolved": "4.3.0",
        "contentHash": "LbSxKEdOUhVe8BezB/9uOGGppt+nZf6e1VFyw6v3DN6lqitm0OSn2uXMOdtP0M3W4iMcqcivm2J6UgqiwwnXiA==",
        "dependencies": {
          "Microsoft.NETCore.Platforms": "1.1.0",
          "Microsoft.NETCore.Targets": "1.1.0",
          "System.Runtime": "4.3.0",
          "runtime.any.System.Threading.Tasks": "4.3.0"
        }
      },
      "System.Windows.Extensions": {
        "type": "Transitive",
<<<<<<< HEAD
        "resolved": "6.0.0",
        "contentHash": "IXoJOXIqc39AIe+CIR7koBtRGMiCt/LPM3lI+PELtDIy9XdyeSrwXFdWV9dzJ2Awl0paLWUaknLxFQ5HpHZUog==",
        "dependencies": {
          "System.Drawing.Common": "6.0.0"
        }
=======
        "resolved": "8.0.0",
        "contentHash": "Obg3a90MkOw9mYKxrardLpY2u0axDMrSmy4JCdq2cYbelM2cUwmUir5Bomvd1yxmPL9h5LVHU1tuKBZpUjfASg=="
>>>>>>> 4a382edf
      }
    },
    "net8.0/osx-x64": {
      "Microsoft.Win32.Registry": {
        "type": "Transitive",
        "resolved": "5.0.0",
        "contentHash": "dDoKi0PnDz31yAyETfRntsLArTlVAVzUzCIvvEDsDsucrl33Dl8pIJG06ePTJTI3tGpeyHS9Cq7Foc/s4EeKcg==",
        "dependencies": {
          "System.Security.AccessControl": "5.0.0",
          "System.Security.Principal.Windows": "5.0.0"
        }
      },
      "Microsoft.Win32.Registry.AccessControl": {
        "type": "Transitive",
<<<<<<< HEAD
        "resolved": "6.0.0",
        "contentHash": "UoE+eeuBKL+GFHxHV3FjHlY5K8Wr/IR7Ee/a2oDNqFodF1iMqyt5hIs0U9Z217AbWrHrNle4750kD03hv1IMZw==",
        "dependencies": {
          "System.Security.AccessControl": "6.0.0"
        }
      },
      "Microsoft.Win32.SystemEvents": {
        "type": "Transitive",
        "resolved": "6.0.1",
        "contentHash": "AlsaDWyQHLFB7O2nfbny0x0oziB34WWzGnf/4Q5R8KjXhu8MnCsxE2MIePr192lIIaxarfTLI9bQg+qtmM+9ag=="
=======
        "resolved": "8.0.0",
        "contentHash": "u8PB9/v02C8mBXzl0vJ7bOyC020zOP+T1mRct+KA46DqZkB40XtsNn9pGD0QowTRsT6R4jPCghn+yAODn2UMMw=="
      },
      "Microsoft.Win32.SystemEvents": {
        "type": "Transitive",
        "resolved": "8.0.0",
        "contentHash": "9opKRyOKMCi2xJ7Bj7kxtZ1r9vbzosMvRrdEhVhDz8j8MoBGgB+WmC94yH839NPH+BclAjtQ/pyagvi/8gDLkw=="
>>>>>>> 4a382edf
      },
      "runtime.any.System.Collections": {
        "type": "Transitive",
        "resolved": "4.3.0",
        "contentHash": "23g6rqftKmovn2cLeGsuHUYm0FD7pdutb0uQMJpZ3qTvq+zHkgmt6J65VtRry4WDGYlmkMa4xDACtaQ94alNag==",
        "dependencies": {
          "System.Runtime": "4.3.0"
        }
      },
      "runtime.any.System.Globalization": {
        "type": "Transitive",
        "resolved": "4.3.0",
        "contentHash": "sMDBnad4rp4t7GY442Jux0MCUuKL4otn5BK6Ni0ARTXTSpRNBzZ7hpMfKSvnVSED5kYJm96YOWsqV0JH0d2uuw=="
      },
      "runtime.any.System.IO": {
        "type": "Transitive",
        "resolved": "4.3.0",
        "contentHash": "SDZ5AD1DtyRoxYtEcqQ3HDlcrorMYXZeCt7ZhG9US9I5Vva+gpIWDGMkcwa5XiKL0ceQKRZIX2x0XEjLX7PDzQ=="
      },
      "runtime.any.System.Reflection": {
        "type": "Transitive",
        "resolved": "4.3.0",
        "contentHash": "hLC3A3rI8jipR5d9k7+f0MgRCW6texsAp0MWkN/ci18FMtQ9KH7E2vDn/DH2LkxsszlpJpOn9qy6Z6/69rH6eQ=="
      },
      "runtime.any.System.Reflection.Primitives": {
        "type": "Transitive",
        "resolved": "4.3.0",
        "contentHash": "Nrm1p3armp6TTf2xuvaa+jGTTmncALWFq22CpmwRvhDf6dE9ZmH40EbOswD4GnFLrMRS0Ki6Kx5aUPmKK/hZBg=="
      },
      "runtime.any.System.Resources.ResourceManager": {
        "type": "Transitive",
        "resolved": "4.3.0",
        "contentHash": "Lxb89SMvf8w9p9+keBLyL6H6x/TEmc6QVsIIA0T36IuyOY3kNvIdyGddA2qt35cRamzxF8K5p0Opq4G4HjNbhQ=="
      },
      "runtime.any.System.Runtime": {
        "type": "Transitive",
        "resolved": "4.3.0",
        "contentHash": "fRS7zJgaG9NkifaAxGGclDDoRn9HC7hXACl52Or06a/fxdzDajWb5wov3c6a+gVSlekRoexfjwQSK9sh5um5LQ==",
        "dependencies": {
          "System.Private.Uri": "4.3.0"
        }
      },
      "runtime.any.System.Text.Encoding": {
        "type": "Transitive",
        "resolved": "4.3.0",
        "contentHash": "+ihI5VaXFCMVPJNstG4O4eo1CfbrByLxRrQQTqOTp1ttK0kUKDqOdBSTaCB2IBk/QtjDrs6+x4xuezyMXdm0HQ=="
      },
      "runtime.any.System.Threading.Tasks": {
        "type": "Transitive",
        "resolved": "4.3.0",
        "contentHash": "OhBAVBQG5kFj1S+hCEQ3TUHBAEtZ3fbEMgZMRNdN8A0Pj4x+5nTELEqL59DU0TjKVE6II3dqKw4Dklb3szT65w=="
      },
      "runtime.debian.8-x64.runtime.native.System.Security.Cryptography.OpenSsl": {
        "type": "Transitive",
        "resolved": "4.3.0",
        "contentHash": "HdSSp5MnJSsg08KMfZThpuLPJpPwE5hBXvHwoKWosyHHfe8Mh5WKT0ylEOf6yNzX6Ngjxe4Whkafh5q7Ymac4Q=="
      },
      "runtime.fedora.23-x64.runtime.native.System.Security.Cryptography.OpenSsl": {
        "type": "Transitive",
        "resolved": "4.3.0",
        "contentHash": "+yH1a49wJMy8Zt4yx5RhJrxO/DBDByAiCzNwiETI+1S4mPdCu0OY4djdciC7Vssk0l22wQaDLrXxXkp+3+7bVA=="
      },
      "runtime.fedora.24-x64.runtime.native.System.Security.Cryptography.OpenSsl": {
        "type": "Transitive",
        "resolved": "4.3.0",
        "contentHash": "c3YNH1GQJbfIPJeCnr4avseugSqPrxwIqzthYyZDN6EuOyNOzq+y2KSUfRcXauya1sF4foESTgwM5e1A8arAKw=="
      },
      "runtime.linux-arm.runtime.native.System.IO.Ports": {
        "type": "Transitive",
<<<<<<< HEAD
        "resolved": "6.0.0",
        "contentHash": "75q52H7CSpgIoIDwXb9o833EvBZIXJ0mdPhz1E6jSisEXUBlSCPalC29cj3EXsjpuDwr0dj1LRXZepIQH/oL4Q=="
      },
      "runtime.linux-arm64.runtime.native.System.IO.Ports": {
        "type": "Transitive",
        "resolved": "6.0.0",
        "contentHash": "xn2bMThmXr3CsvOYmS8ex2Yz1xo+kcnhVg2iVhS9PlmqjZPAkrEo/I40wjrBZH/tU4kvH0s1AE8opAvQ3KIS8g=="
      },
      "runtime.linux-x64.runtime.native.System.IO.Ports": {
        "type": "Transitive",
        "resolved": "6.0.0",
        "contentHash": "16nbNXwv0sC+gLGIuecri0skjuh6R1maIJggsaNP7MQBcbVcEfWFUOkEnsnvoLEjy0XerfibuRptfQ8AmdIcWA=="
=======
        "resolved": "8.0.0",
        "contentHash": "gK720fg6HemDg8sXcfy+xCMZ9+hF78Gc7BmREbmkS4noqlu1BAr9qZtuWGhLzFjBfgecmdtl4+SYVwJ1VneZBQ=="
      },
      "runtime.linux-arm64.runtime.native.System.IO.Ports": {
        "type": "Transitive",
        "resolved": "8.0.0",
        "contentHash": "KYG6/3ojhEWbb3FwQAKgGWPHrY+HKUXXdVjJlrtyCLn3EMcNTaNcPadb2c0ndQzixZSmAxZKopXJr0nLwhOrpQ=="
      },
      "runtime.linux-x64.runtime.native.System.IO.Ports": {
        "type": "Transitive",
        "resolved": "8.0.0",
        "contentHash": "Wnw5vhA4mgGbIFoo6l9Fk3iEcwRSq49a1aKwJgXUCUtEQLCSUDjTGSxqy/oMUuOyyn7uLHsH8KgZzQ1y3lReiQ=="
>>>>>>> 4a382edf
      },
      "runtime.native.System": {
        "type": "Transitive",
        "resolved": "4.3.0",
        "contentHash": "c/qWt2LieNZIj1jGnVNsE2Kl23Ya2aSTBuXMD6V7k9KWr6l16Tqdwq+hJScEpWER9753NWC8h96PaVNY5Ld7Jw==",
        "dependencies": {
          "Microsoft.NETCore.Platforms": "1.1.0",
          "Microsoft.NETCore.Targets": "1.1.0"
        }
      },
      "runtime.native.System.Security.Cryptography.OpenSsl": {
        "type": "Transitive",
        "resolved": "4.3.0",
        "contentHash": "NS1U+700m4KFRHR5o4vo9DSlTmlCKu/u7dtE5sUHVIPB+xpXxYQvgBgA6wEIeCz6Yfn0Z52/72WYsToCEPJnrw==",
        "dependencies": {
          "runtime.debian.8-x64.runtime.native.System.Security.Cryptography.OpenSsl": "4.3.0",
          "runtime.fedora.23-x64.runtime.native.System.Security.Cryptography.OpenSsl": "4.3.0",
          "runtime.fedora.24-x64.runtime.native.System.Security.Cryptography.OpenSsl": "4.3.0",
          "runtime.opensuse.13.2-x64.runtime.native.System.Security.Cryptography.OpenSsl": "4.3.0",
          "runtime.opensuse.42.1-x64.runtime.native.System.Security.Cryptography.OpenSsl": "4.3.0",
          "runtime.osx.10.10-x64.runtime.native.System.Security.Cryptography.OpenSsl": "4.3.0",
          "runtime.rhel.7-x64.runtime.native.System.Security.Cryptography.OpenSsl": "4.3.0",
          "runtime.ubuntu.14.04-x64.runtime.native.System.Security.Cryptography.OpenSsl": "4.3.0",
          "runtime.ubuntu.16.04-x64.runtime.native.System.Security.Cryptography.OpenSsl": "4.3.0",
          "runtime.ubuntu.16.10-x64.runtime.native.System.Security.Cryptography.OpenSsl": "4.3.0"
        }
      },
      "runtime.opensuse.13.2-x64.runtime.native.System.Security.Cryptography.OpenSsl": {
        "type": "Transitive",
        "resolved": "4.3.0",
        "contentHash": "b3pthNgxxFcD+Pc0WSEoC0+md3MyhRS6aCEeenvNE3Fdw1HyJ18ZhRFVJJzIeR/O/jpxPboB805Ho0T3Ul7w8A=="
      },
      "runtime.opensuse.42.1-x64.runtime.native.System.Security.Cryptography.OpenSsl": {
        "type": "Transitive",
        "resolved": "4.3.0",
        "contentHash": "KeLz4HClKf+nFS7p/6Fi/CqyLXh81FpiGzcmuS8DGi9lUqSnZ6Es23/gv2O+1XVGfrbNmviF7CckBpavkBoIFQ=="
      },
      "runtime.osx-arm64.runtime.native.System.IO.Ports": {
        "type": "Transitive",
<<<<<<< HEAD
        "resolved": "6.0.0",
        "contentHash": "fXG12NodG1QrCdoaeSQ1gVnk/koi4WYY4jZtarMkZeQMyReBm1nZlSRoPnUjLr2ZR36TiMjpcGnQfxymieUe7w=="
      },
      "runtime.osx-x64.runtime.native.System.IO.Ports": {
        "type": "Transitive",
        "resolved": "6.0.0",
        "contentHash": "/As+zPY49+dSUXkh+fTUbyPhqrdGN//evLxo4Vue88pfh1BHZgF7q4kMblTkxYvwR6Vi03zSYxysSFktO8/SDQ=="
=======
        "resolved": "8.0.0",
        "contentHash": "rbUBLAaFW9oVkbsb0+XSrAo2QdhBeAyzLl5KQ6Oci9L/u626uXGKInsVJG6B9Z5EO8bmplC8tsMiaHK8wOBZ+w=="
      },
      "runtime.osx-x64.runtime.native.System.IO.Ports": {
        "type": "Transitive",
        "resolved": "8.0.0",
        "contentHash": "IcfB4jKtM9pkzP9OpYelEcUX1MiDt0IJPBh3XYYdEISFF+6Mc+T8WWi0dr9wVh1gtcdVjubVEIBgB8BHESlGfQ=="
>>>>>>> 4a382edf
      },
      "runtime.osx.10.10-x64.runtime.native.System.Security.Cryptography.OpenSsl": {
        "type": "Transitive",
        "resolved": "4.3.0",
        "contentHash": "X7IdhILzr4ROXd8mI1BUCQMSHSQwelUlBjF1JyTKCjXaOGn2fB4EKBxQbCK2VjO3WaWIdlXZL3W6TiIVnrhX4g=="
      },
      "runtime.rhel.7-x64.runtime.native.System.Security.Cryptography.OpenSsl": {
        "type": "Transitive",
        "resolved": "4.3.0",
        "contentHash": "nyFNiCk/r+VOiIqreLix8yN+q3Wga9+SE8BCgkf+2BwEKiNx6DyvFjCgkfV743/grxv8jHJ8gUK4XEQw7yzRYg=="
      },
      "runtime.ubuntu.14.04-x64.runtime.native.System.Security.Cryptography.OpenSsl": {
        "type": "Transitive",
        "resolved": "4.3.0",
        "contentHash": "ytoewC6wGorL7KoCAvRfsgoJPJbNq+64k2SqW6JcOAebWsFUvCCYgfzQMrnpvPiEl4OrblUlhF2ji+Q1+SVLrQ=="
      },
      "runtime.ubuntu.16.04-x64.runtime.native.System.Security.Cryptography.OpenSsl": {
        "type": "Transitive",
        "resolved": "4.3.0",
        "contentHash": "I8bKw2I8k58Wx7fMKQJn2R8lamboCAiHfHeV/pS65ScKWMMI0+wJkLYlEKvgW1D/XvSl/221clBoR2q9QNNM7A=="
      },
      "runtime.ubuntu.16.10-x64.runtime.native.System.Security.Cryptography.OpenSsl": {
        "type": "Transitive",
        "resolved": "4.3.0",
        "contentHash": "VB5cn/7OzUfzdnC8tqAIMQciVLiq2epm2NrAm1E9OjNRyG4lVhfR61SMcLizejzQP8R8Uf/0l5qOIbUEi+RdEg=="
      },
      "runtime.unix.System.Diagnostics.Debug": {
        "type": "Transitive",
        "resolved": "4.3.0",
        "contentHash": "WV8KLRHWVUVUDduFnvGMHt0FsEt2wK6xPl1EgDKlaMx2KnZ43A/O0GzP8wIuvAC7mq4T9V1mm90r+PXkL9FPdQ==",
        "dependencies": {
          "runtime.native.System": "4.3.0"
        }
      },
      "runtime.unix.System.Private.Uri": {
        "type": "Transitive",
        "resolved": "4.3.0",
        "contentHash": "ooWzobr5RAq34r9uan1r/WPXJYG1XWy9KanrxNvEnBzbFdQbMG7Y3bVi4QxR7xZMNLOxLLTAyXvnSkfj5boZSg==",
        "dependencies": {
          "runtime.native.System": "4.3.0"
        }
      },
      "runtime.unix.System.Runtime.Extensions": {
        "type": "Transitive",
        "resolved": "4.3.0",
        "contentHash": "zQiTBVpiLftTQZW8GFsV0gjYikB1WMkEPIxF5O6RkUrSV/OgvRRTYgeFQha/0keBpuS0HYweraGRwhfhJ7dj7w==",
        "dependencies": {
          "System.Private.Uri": "4.3.0",
          "runtime.native.System": "4.3.0",
          "runtime.native.System.Security.Cryptography.OpenSsl": "4.3.0"
        }
      },
      "runtime.win-arm64.runtime.native.System.Data.SqlClient.sni": {
        "type": "Transitive",
        "resolved": "4.4.0",
        "contentHash": "LbrynESTp3bm5O/+jGL8v0Qg5SJlTV08lpIpFesXjF6uGNMWqFnUQbYBJwZTeua6E/Y7FIM1C54Ey1btLWupdg=="
      },
      "runtime.win-x64.runtime.native.System.Data.SqlClient.sni": {
        "type": "Transitive",
        "resolved": "4.4.0",
        "contentHash": "38ugOfkYJqJoX9g6EYRlZB5U2ZJH51UP8ptxZgdpS07FgOEToV+lS11ouNK2PM12Pr6X/PpT5jK82G3DwH/SxQ=="
      },
      "runtime.win-x86.runtime.native.System.Data.SqlClient.sni": {
        "type": "Transitive",
        "resolved": "4.4.0",
        "contentHash": "YhEdSQUsTx+C8m8Bw7ar5/VesXvCFMItyZF7G1AUY+OM0VPZUOeAVpJ4Wl6fydBGUYZxojTDR3I6Bj/+BPkJNA=="
      },
      "System.Collections": {
        "type": "Transitive",
        "resolved": "4.3.0",
        "contentHash": "3Dcj85/TBdVpL5Zr+gEEBUuFe2icOnLalmEh9hfck1PTYbbyWuZgh4fmm2ysCLTrqLQw6t3TgTyJ+VLp+Qb+Lw==",
        "dependencies": {
          "Microsoft.NETCore.Platforms": "1.1.0",
          "Microsoft.NETCore.Targets": "1.1.0",
          "System.Runtime": "4.3.0",
          "runtime.any.System.Collections": "4.3.0"
        }
      },
      "System.Data.Odbc": {
        "type": "Transitive",
<<<<<<< HEAD
        "resolved": "6.0.1",
        "contentHash": "4vl7z0b8gcwc2NotcpEkqaLVQAw/wo46zV1uVSoIx2UfJdqlxWKD3ViUicCNJGo41th4kaGcY9kyVe2q9EuB4w==",
        "dependencies": {
          "System.Text.Encoding.CodePages": "6.0.0"
        }
      },
      "System.Data.OleDb": {
        "type": "Transitive",
        "resolved": "6.0.0",
        "contentHash": "LQ8PjTIF1LtrrlGiyiTVjAkQtTWKm9GSNnygIlWjhN9y88s7xhy6DUNDDkmQQ9f6ex7mA4k0Tl97lz/CklaiLg==",
        "dependencies": {
          "System.Configuration.ConfigurationManager": "6.0.0",
          "System.Diagnostics.PerformanceCounter": "6.0.0"
=======
        "resolved": "8.0.1",
        "contentHash": "JQd0QHOaZuH+ki+4Geas88dnLe/lZSaEYYmRdovZaqNVuExVlVFs/of2I1VaasMxzbO5+yrGDAP2rkazx/b8Sg=="
      },
      "System.Data.OleDb": {
        "type": "Transitive",
        "resolved": "8.0.1",
        "contentHash": "RO+/y2ggU5956uQDRXdjA1e2l5yJ4rTWNX76eZ+3sgtYGqGapCe2kQCyiUci+/y6Fyb21Irp4RQEdfrIiuYrxQ==",
        "dependencies": {
          "System.Configuration.ConfigurationManager": "8.0.1",
          "System.Diagnostics.PerformanceCounter": "8.0.1"
>>>>>>> 4a382edf
        }
      },
      "System.Data.SqlClient": {
        "type": "Transitive",
        "resolved": "4.8.6",
        "contentHash": "2Ij/LCaTQRyAi5lAv7UUTV9R2FobC8xN9mE0fXBZohum/xLl8IZVmE98Rq5ugQHjCgTBRKqpXRb4ORulRdA6Ig==",
        "dependencies": {
          "Microsoft.Win32.Registry": "4.7.0",
          "System.Security.Principal.Windows": "4.7.0",
          "runtime.native.System.Data.SqlClient.sni": "4.7.0"
        }
      },
      "System.Diagnostics.Debug": {
        "type": "Transitive",
        "resolved": "4.3.0",
        "contentHash": "ZUhUOdqmaG5Jk3Xdb8xi5kIyQYAA4PnTNlHx1mu9ZY3qv4ELIdKbnL/akbGaKi2RnNUWaZsAs31rvzFdewTj2g==",
        "dependencies": {
          "Microsoft.NETCore.Platforms": "1.1.0",
          "Microsoft.NETCore.Targets": "1.1.0",
          "System.Runtime": "4.3.0",
          "runtime.unix.System.Diagnostics.Debug": "4.3.0"
        }
      },
      "System.Diagnostics.EventLog": {
        "type": "Transitive",
<<<<<<< HEAD
        "resolved": "6.0.0",
        "contentHash": "lcyUiXTsETK2ALsZrX+nWuHSIQeazhqPphLfaRxzdGaG93+0kELqpgEHtwWOlQe7+jSFnKwaCAgL4kjeZCQJnw=="
      },
      "System.Diagnostics.PerformanceCounter": {
        "type": "Transitive",
        "resolved": "6.0.1",
        "contentHash": "dDl7Gx3bmSrM2k2ZIm+ucEJnLloZRyvfQF1DvfvATcGF3jtaUBiPvChma+6ZcZzxWMirN3kCywkW7PILphXyMQ==",
        "dependencies": {
          "System.Configuration.ConfigurationManager": "6.0.0"
=======
        "resolved": "8.0.1",
        "contentHash": "n1ZP7NM2Gkn/MgD8+eOT5MulMj6wfeQMNS2Pizvq5GHCZfjlFMXV2irQlQmJhwA2VABC57M0auudO89Iu2uRLg=="
      },
      "System.Diagnostics.PerformanceCounter": {
        "type": "Transitive",
        "resolved": "8.0.1",
        "contentHash": "9RfEDiEjlUADeThs8IPdDVTXSnPRSqjfgTQJALpmGFPKC0k2mbdufOXnb/9JZ4I0TkmxOfy3VTJxrHOJSs8cXg==",
        "dependencies": {
          "System.Configuration.ConfigurationManager": "8.0.1"
>>>>>>> 4a382edf
        }
      },
      "System.DirectoryServices": {
        "type": "Transitive",
<<<<<<< HEAD
        "resolved": "6.0.1",
        "contentHash": "935IbO7h5FDGYxeO3cbx/CuvBBuk/VI8sENlfmXlh1pupNOB3LAGzdYdPY8CawGJFP7KNrHK5eUlsFoz3F6cuA==",
        "dependencies": {
          "System.Security.AccessControl": "6.0.0",
          "System.Security.Permissions": "6.0.0"
        }
      },
      "System.DirectoryServices.AccountManagement": {
        "type": "Transitive",
        "resolved": "6.0.0",
        "contentHash": "2iKkY6VC4WX6H13N8WhH2SRUfWCwg2KZR5w9JIS9cw9N8cZhT7VXxHX0L6OX6Po419aSu2LWrJE9tu6b+cUnPA==",
        "dependencies": {
          "System.Configuration.ConfigurationManager": "6.0.0",
          "System.DirectoryServices": "6.0.0",
          "System.DirectoryServices.Protocols": "6.0.0",
          "System.Security.AccessControl": "6.0.0"
=======
        "resolved": "8.0.0",
        "contentHash": "7nit//efUTy1OsAKco2f02PMrwsR2S234N0dVVp84udC77YcvpOQDz5znAWMtgMWBzY1aRJvUW61jo/7vQRfXg=="
      },
      "System.DirectoryServices.AccountManagement": {
        "type": "Transitive",
        "resolved": "8.0.1",
        "contentHash": "qVDWKClyDY+rHVEnf11eU4evW25d5OeidrtMPSJv+fwG213wa2zJ+AuIFCxsuvNSCFyHo+DvQIVfBcoK3CL1pA==",
        "dependencies": {
          "System.Configuration.ConfigurationManager": "8.0.1",
          "System.DirectoryServices": "8.0.0",
          "System.DirectoryServices.Protocols": "8.0.0"
>>>>>>> 4a382edf
        }
      },
      "System.DirectoryServices.Protocols": {
        "type": "Transitive",
<<<<<<< HEAD
        "resolved": "6.0.2",
        "contentHash": "vDDPWwHn3/DNZ+kPkdXHoada+tKPEC9bVqDOr4hK6HBSP7hGCUTA0Zw6WU5qpGaqa5M1/V+axHMIv+DNEbIf6g=="
      },
      "System.Drawing.Common": {
        "type": "Transitive",
        "resolved": "6.0.0",
        "contentHash": "NfuoKUiP2nUWwKZN6twGqXioIe1zVD0RIj2t976A+czLHr2nY454RwwXs6JU9Htc6mwqL6Dn/nEL3dpVf2jOhg==",
        "dependencies": {
          "Microsoft.Win32.SystemEvents": "6.0.0"
        }
=======
        "resolved": "8.0.0",
        "contentHash": "puwJxURHDrYLGTQdsHyeMS72ClTqYa4lDYz6LHSbkZEk5hq8H8JfsO4MyYhB5BMMxg93jsQzLUwrnCumj11UIg=="
>>>>>>> 4a382edf
      },
      "System.Globalization": {
        "type": "Transitive",
        "resolved": "4.3.0",
        "contentHash": "kYdVd2f2PAdFGblzFswE4hkNANJBKRmsfa2X5LG2AcWE1c7/4t0pYae1L8vfZ5xvE2nK/R9JprtToA61OSHWIg==",
        "dependencies": {
          "Microsoft.NETCore.Platforms": "1.1.0",
          "Microsoft.NETCore.Targets": "1.1.0",
          "System.Runtime": "4.3.0",
          "runtime.any.System.Globalization": "4.3.0"
        }
      },
      "System.IO": {
        "type": "Transitive",
        "resolved": "4.3.0",
        "contentHash": "3qjaHvxQPDpSOYICjUoTsmoq5u6QJAFRUITgeT/4gqkF1bajbSmb1kwSxEA8AHlofqgcKJcM8udgieRNhaJ5Cg==",
        "dependencies": {
          "Microsoft.NETCore.Platforms": "1.1.0",
          "Microsoft.NETCore.Targets": "1.1.0",
          "System.Runtime": "4.3.0",
          "System.Text.Encoding": "4.3.0",
          "System.Threading.Tasks": "4.3.0",
          "runtime.any.System.IO": "4.3.0"
        }
      },
      "System.IO.Ports": {
        "type": "Transitive",
<<<<<<< HEAD
        "resolved": "6.0.0",
        "contentHash": "dRyGI7fUESar5ZLIpiBOaaNLW7YyOBGftjj5Of+xcduC/Rjl7RjhEnWDvvNBmHuF3d0tdXoqdVI/yrVA8f00XA==",
        "dependencies": {
          "runtime.native.System.IO.Ports": "6.0.0"
=======
        "resolved": "8.0.0",
        "contentHash": "MaiPbx2/QXZc62gm/DrajRrGPG1lU4m08GWMoWiymPYM+ba4kfACp2PbiYpqJ4QiFGhHD00zX3RoVDTucjWe9g==",
        "dependencies": {
          "runtime.native.System.IO.Ports": "8.0.0"
>>>>>>> 4a382edf
        }
      },
      "System.Management": {
        "type": "Transitive",
<<<<<<< HEAD
        "resolved": "6.0.2",
        "contentHash": "s6c9x2Kghd+ncEDnT6ApYVOacDXr/Y57oSUSx6wjegMOfKxhtrXn3PdASPNU59y3kB9OJ1yb3l5k6uKr3bhqew==",
        "dependencies": {
          "System.CodeDom": "6.0.0"
=======
        "resolved": "8.0.0",
        "contentHash": "jrK22i5LRzxZCfGb+tGmke2VH7oE0DvcDlJ1HAKYU8cPmD8XnpUT0bYn2Gy98GEhGjtfbR/sxKTVb+dE770pfA==",
        "dependencies": {
          "System.CodeDom": "8.0.0"
>>>>>>> 4a382edf
        }
      },
      "System.Private.Uri": {
        "type": "Transitive",
        "resolved": "4.3.2",
        "contentHash": "o1+7RJnu3Ik3PazR7Z7tJhjPdE000Eq2KGLLWhqJJKXj04wrS8lwb1OFtDF9jzXXADhUuZNJZlPc98uwwqmpFA==",
        "dependencies": {
          "Microsoft.NETCore.Platforms": "1.1.1",
          "Microsoft.NETCore.Targets": "1.1.3",
          "runtime.unix.System.Private.Uri": "4.3.0"
        }
      },
      "System.Reflection": {
        "type": "Transitive",
        "resolved": "4.3.0",
        "contentHash": "KMiAFoW7MfJGa9nDFNcfu+FpEdiHpWgTcS2HdMpDvt9saK3y/G4GwprPyzqjFH9NTaGPQeWNHU+iDlDILj96aQ==",
        "dependencies": {
          "Microsoft.NETCore.Platforms": "1.1.0",
          "Microsoft.NETCore.Targets": "1.1.0",
          "System.IO": "4.3.0",
          "System.Reflection.Primitives": "4.3.0",
          "System.Runtime": "4.3.0",
          "runtime.any.System.Reflection": "4.3.0"
        }
      },
      "System.Reflection.Primitives": {
        "type": "Transitive",
        "resolved": "4.3.0",
        "contentHash": "5RXItQz5As4xN2/YUDxdpsEkMhvw3e6aNveFXUn4Hl/udNTCNhnKp8lT9fnc3MhvGKh1baak5CovpuQUXHAlIA==",
        "dependencies": {
          "Microsoft.NETCore.Platforms": "1.1.0",
          "Microsoft.NETCore.Targets": "1.1.0",
          "System.Runtime": "4.3.0",
          "runtime.any.System.Reflection.Primitives": "4.3.0"
        }
      },
      "System.Resources.ResourceManager": {
        "type": "Transitive",
        "resolved": "4.3.0",
        "contentHash": "/zrcPkkWdZmI4F92gL/TPumP98AVDu/Wxr3CSJGQQ+XN6wbRZcyfSKVoPo17ilb3iOr0cCRqJInGwNMolqhS8A==",
        "dependencies": {
          "Microsoft.NETCore.Platforms": "1.1.0",
          "Microsoft.NETCore.Targets": "1.1.0",
          "System.Globalization": "4.3.0",
          "System.Reflection": "4.3.0",
          "System.Runtime": "4.3.0",
          "runtime.any.System.Resources.ResourceManager": "4.3.0"
        }
      },
      "System.Runtime": {
        "type": "Transitive",
        "resolved": "4.3.1",
        "contentHash": "abhfv1dTK6NXOmu4bgHIONxHyEqFjW8HwXPmpY9gmll+ix9UNo4XDcmzJn6oLooftxNssVHdJC1pGT9jkSynQg==",
        "dependencies": {
          "Microsoft.NETCore.Platforms": "1.1.1",
          "Microsoft.NETCore.Targets": "1.1.3",
          "runtime.any.System.Runtime": "4.3.0"
        }
      },
      "System.Runtime.Caching": {
        "type": "Transitive",
<<<<<<< HEAD
        "resolved": "6.0.0",
        "contentHash": "E0e03kUp5X2k+UAoVl6efmI7uU7JRBWi5EIdlQ7cr0NpBGjHG4fWII35PgsBY9T4fJQ8E4QPsL0rKksU9gcL5A==",
        "dependencies": {
          "System.Configuration.ConfigurationManager": "6.0.0"
=======
        "resolved": "8.0.1",
        "contentHash": "tdl7Q47P09UpRu0C/OQsGJU6GacBzzk4vfp5My9rodD+BchrxmajORnTthH8RxPUTPrIoVDJmLyvJcGxB267nQ==",
        "dependencies": {
          "System.Configuration.ConfigurationManager": "8.0.1"
>>>>>>> 4a382edf
        }
      },
      "System.Runtime.Extensions": {
        "type": "Transitive",
        "resolved": "4.3.0",
        "contentHash": "guW0uK0fn5fcJJ1tJVXYd7/1h5F+pea1r7FLSOz/f8vPEqbR2ZAknuRDvTQ8PzAilDveOxNjSfr0CHfIQfFk8g==",
        "dependencies": {
          "Microsoft.NETCore.Platforms": "1.1.0",
          "Microsoft.NETCore.Targets": "1.1.0",
          "System.Runtime": "4.3.0",
          "runtime.unix.System.Runtime.Extensions": "4.3.0"
        }
      },
      "System.Security.AccessControl": {
        "type": "Transitive",
<<<<<<< HEAD
        "resolved": "6.0.0",
        "contentHash": "AUADIc0LIEQe7MzC+I0cl0rAT8RrTAKFHl53yHjEUzNVIaUlhFY11vc2ebiVJzVBuOzun6F7FBA+8KAbGTTedQ=="
      },
      "System.Security.Cryptography.Pkcs": {
        "type": "Transitive",
        "resolved": "6.0.4",
        "contentHash": "LGbXi1oUJ9QgCNGXRO9ndzBL/GZgANcsURpMhNR8uO+rca47SZmciS3RSQUvlQRwK3QHZSHNOXzoMUASKA+Anw==",
        "dependencies": {
          "System.Formats.Asn1": "6.0.0"
        }
      },
      "System.Security.Cryptography.ProtectedData": {
        "type": "Transitive",
        "resolved": "6.0.0",
        "contentHash": "rp1gMNEZpvx9vP0JW0oHLxlf8oSiQgtno77Y4PLUBjSiDYoD77Y8uXHr1Ea5XG4/pIKhqAdxZ8v8OTUtqo9PeQ=="
=======
        "resolved": "5.0.0",
        "contentHash": "dagJ1mHZO3Ani8GH0PHpPEe/oYO+rVdbQjvjJkBRNQkX4t0r1iaeGn8+/ybkSLEan3/slM0t59SVdHzuHf2jmw==",
        "dependencies": {
          "Microsoft.NETCore.Platforms": "5.0.0",
          "System.Security.Principal.Windows": "5.0.0"
        }
      },
      "System.Security.Cryptography.Pkcs": {
        "type": "Transitive",
        "resolved": "8.0.1",
        "contentHash": "CoCRHFym33aUSf/NtWSVSZa99dkd0Hm7OCZUxORBjRB16LNhIEOf8THPqzIYlvKM0nNDAPTRBa1FxEECrgaxxA=="
>>>>>>> 4a382edf
      },
      "System.Security.Principal.Windows": {
        "type": "Transitive",
        "resolved": "5.0.0",
        "contentHash": "t0MGLukB5WAVU9bO3MGzvlGnyJPgUlcwerXn1kzBRjwLKixT96XV0Uza41W49gVd8zEMFu9vQEFlv0IOrytICA=="
      },
      "System.ServiceProcess.ServiceController": {
        "type": "Transitive",
<<<<<<< HEAD
        "resolved": "6.0.1",
        "contentHash": "LJGWSUfoEZ6NBVPGnDsCMDrT8sDI7QJ8SUzuJQUnIDOtkZiC1LFUmsGu+Dq6OdwSnaW9nENIbL7uSd4PF9YpIA==",
        "dependencies": {
          "System.Diagnostics.EventLog": "6.0.0"
=======
        "resolved": "8.0.1",
        "contentHash": "02I0BXo1kmMBgw03E8Hu4K6nTqur4wpQdcDZrndczPzY2fEoGvlinE35AWbyzLZ2h2IksEZ6an4tVt3hi9j1oA==",
        "dependencies": {
          "System.Diagnostics.EventLog": "8.0.1"
>>>>>>> 4a382edf
        }
      },
      "System.Speech": {
        "type": "Transitive",
<<<<<<< HEAD
        "resolved": "6.0.0",
        "contentHash": "GQovERMrNP0Vbtgk8LzH4PlFS6lqHgsL9WkUmv8Kkxa0m0vNakitytpHZlfJ9WR7n9WKLXh68nn2kyL9mflnLg=="
=======
        "resolved": "8.0.0",
        "contentHash": "CNuiA6vb95Oe5PRjClZEBiaju31vwB8OIeCgeSBXyZL6+MS4RVVB2X/C11z0xCkooHE3Vy91nM2z76emIzR+sg=="
>>>>>>> 4a382edf
      },
      "System.Text.Encoding": {
        "type": "Transitive",
        "resolved": "4.3.0",
        "contentHash": "BiIg+KWaSDOITze6jGQynxg64naAPtqGHBwDrLaCtixsa5bKiR8dpPOHA7ge3C0JJQizJE+sfkz1wV+BAKAYZw==",
        "dependencies": {
          "Microsoft.NETCore.Platforms": "1.1.0",
          "Microsoft.NETCore.Targets": "1.1.0",
          "System.Runtime": "4.3.0",
          "runtime.any.System.Text.Encoding": "4.3.0"
        }
      },
      "System.Text.Encoding.CodePages": {
        "type": "Transitive",
<<<<<<< HEAD
        "resolved": "6.0.0",
        "contentHash": "ZFCILZuOvtKPauZ/j/swhvw68ZRi9ATCfvGbk1QfydmcXBkIWecWKn/250UH7rahZ5OoDBaiAudJtPvLwzw85A==",
=======
        "resolved": "8.0.0",
        "contentHash": "OZIsVplFGaVY90G2SbpgU7EnCoOO5pw1t4ic21dBF3/1omrJFpAGoNAVpPyMVOC90/hvgkGG3VFqR13YgZMQfg=="
      },
      "System.Text.Encodings.Web": {
        "type": "Transitive",
        "resolved": "6.0.0",
        "contentHash": "Vg8eB5Tawm1IFqj4TVK1czJX89rhFxJo9ELqc/Eiq0eXy13RK00eubyU6TJE6y+GQXjyV5gSfiewDUZjQgSE0w==",
>>>>>>> 4a382edf
        "dependencies": {
          "System.Runtime.CompilerServices.Unsafe": "6.0.0"
        }
      },
      "System.Threading.AccessControl": {
        "type": "Transitive",
<<<<<<< HEAD
        "resolved": "6.0.0",
        "contentHash": "2258mqWesMch/xCpcnjJBgJP33yhpZLGLbEOm01qwq0efG4b+NG8c9sxYOWNxmDQ82swXrnQRl1Yp2wC1NrfZA==",
        "dependencies": {
          "System.Security.AccessControl": "6.0.0"
        }
=======
        "resolved": "8.0.0",
        "contentHash": "cIed5+HuYz+eV9yu9TH95zPkqmm1J9Qps9wxjB335sU8tsqc2kGdlTEH9FZzZeCS8a7mNSEsN8ZkyhQp1gfdEw=="
>>>>>>> 4a382edf
      },
      "System.Threading.Tasks": {
        "type": "Transitive",
        "resolved": "4.3.0",
        "contentHash": "LbSxKEdOUhVe8BezB/9uOGGppt+nZf6e1VFyw6v3DN6lqitm0OSn2uXMOdtP0M3W4iMcqcivm2J6UgqiwwnXiA==",
        "dependencies": {
          "Microsoft.NETCore.Platforms": "1.1.0",
          "Microsoft.NETCore.Targets": "1.1.0",
          "System.Runtime": "4.3.0",
          "runtime.any.System.Threading.Tasks": "4.3.0"
        }
      },
      "System.Windows.Extensions": {
        "type": "Transitive",
<<<<<<< HEAD
        "resolved": "6.0.0",
        "contentHash": "IXoJOXIqc39AIe+CIR7koBtRGMiCt/LPM3lI+PELtDIy9XdyeSrwXFdWV9dzJ2Awl0paLWUaknLxFQ5HpHZUog==",
        "dependencies": {
          "System.Drawing.Common": "6.0.0"
        }
=======
        "resolved": "8.0.0",
        "contentHash": "Obg3a90MkOw9mYKxrardLpY2u0axDMrSmy4JCdq2cYbelM2cUwmUir5Bomvd1yxmPL9h5LVHU1tuKBZpUjfASg=="
>>>>>>> 4a382edf
      }
    },
    "net8.0/win-arm64": {
      "Microsoft.Win32.Registry": {
        "type": "Transitive",
        "resolved": "5.0.0",
        "contentHash": "dDoKi0PnDz31yAyETfRntsLArTlVAVzUzCIvvEDsDsucrl33Dl8pIJG06ePTJTI3tGpeyHS9Cq7Foc/s4EeKcg==",
        "dependencies": {
          "System.Security.AccessControl": "5.0.0",
          "System.Security.Principal.Windows": "5.0.0"
        }
      },
      "Microsoft.Win32.Registry.AccessControl": {
        "type": "Transitive",
<<<<<<< HEAD
        "resolved": "6.0.0",
        "contentHash": "UoE+eeuBKL+GFHxHV3FjHlY5K8Wr/IR7Ee/a2oDNqFodF1iMqyt5hIs0U9Z217AbWrHrNle4750kD03hv1IMZw==",
        "dependencies": {
          "System.Security.AccessControl": "6.0.0"
        }
      },
      "Microsoft.Win32.SystemEvents": {
        "type": "Transitive",
        "resolved": "6.0.1",
        "contentHash": "AlsaDWyQHLFB7O2nfbny0x0oziB34WWzGnf/4Q5R8KjXhu8MnCsxE2MIePr192lIIaxarfTLI9bQg+qtmM+9ag=="
=======
        "resolved": "8.0.0",
        "contentHash": "u8PB9/v02C8mBXzl0vJ7bOyC020zOP+T1mRct+KA46DqZkB40XtsNn9pGD0QowTRsT6R4jPCghn+yAODn2UMMw=="
      },
      "Microsoft.Win32.SystemEvents": {
        "type": "Transitive",
        "resolved": "8.0.0",
        "contentHash": "9opKRyOKMCi2xJ7Bj7kxtZ1r9vbzosMvRrdEhVhDz8j8MoBGgB+WmC94yH839NPH+BclAjtQ/pyagvi/8gDLkw=="
>>>>>>> 4a382edf
      },
      "runtime.any.System.Collections": {
        "type": "Transitive",
        "resolved": "4.3.0",
        "contentHash": "23g6rqftKmovn2cLeGsuHUYm0FD7pdutb0uQMJpZ3qTvq+zHkgmt6J65VtRry4WDGYlmkMa4xDACtaQ94alNag==",
        "dependencies": {
          "System.Runtime": "4.3.0"
        }
      },
      "runtime.any.System.Globalization": {
        "type": "Transitive",
        "resolved": "4.3.0",
        "contentHash": "sMDBnad4rp4t7GY442Jux0MCUuKL4otn5BK6Ni0ARTXTSpRNBzZ7hpMfKSvnVSED5kYJm96YOWsqV0JH0d2uuw=="
      },
      "runtime.any.System.IO": {
        "type": "Transitive",
        "resolved": "4.3.0",
        "contentHash": "SDZ5AD1DtyRoxYtEcqQ3HDlcrorMYXZeCt7ZhG9US9I5Vva+gpIWDGMkcwa5XiKL0ceQKRZIX2x0XEjLX7PDzQ=="
      },
      "runtime.any.System.Reflection": {
        "type": "Transitive",
        "resolved": "4.3.0",
        "contentHash": "hLC3A3rI8jipR5d9k7+f0MgRCW6texsAp0MWkN/ci18FMtQ9KH7E2vDn/DH2LkxsszlpJpOn9qy6Z6/69rH6eQ=="
      },
      "runtime.any.System.Reflection.Primitives": {
        "type": "Transitive",
        "resolved": "4.3.0",
        "contentHash": "Nrm1p3armp6TTf2xuvaa+jGTTmncALWFq22CpmwRvhDf6dE9ZmH40EbOswD4GnFLrMRS0Ki6Kx5aUPmKK/hZBg=="
      },
      "runtime.any.System.Resources.ResourceManager": {
        "type": "Transitive",
        "resolved": "4.3.0",
        "contentHash": "Lxb89SMvf8w9p9+keBLyL6H6x/TEmc6QVsIIA0T36IuyOY3kNvIdyGddA2qt35cRamzxF8K5p0Opq4G4HjNbhQ=="
      },
      "runtime.any.System.Runtime": {
        "type": "Transitive",
        "resolved": "4.3.0",
        "contentHash": "fRS7zJgaG9NkifaAxGGclDDoRn9HC7hXACl52Or06a/fxdzDajWb5wov3c6a+gVSlekRoexfjwQSK9sh5um5LQ==",
        "dependencies": {
          "System.Private.Uri": "4.3.0"
        }
      },
      "runtime.any.System.Text.Encoding": {
        "type": "Transitive",
        "resolved": "4.3.0",
        "contentHash": "+ihI5VaXFCMVPJNstG4O4eo1CfbrByLxRrQQTqOTp1ttK0kUKDqOdBSTaCB2IBk/QtjDrs6+x4xuezyMXdm0HQ=="
      },
      "runtime.any.System.Threading.Tasks": {
        "type": "Transitive",
        "resolved": "4.3.0",
        "contentHash": "OhBAVBQG5kFj1S+hCEQ3TUHBAEtZ3fbEMgZMRNdN8A0Pj4x+5nTELEqL59DU0TjKVE6II3dqKw4Dklb3szT65w=="
      },
      "runtime.linux-arm.runtime.native.System.IO.Ports": {
        "type": "Transitive",
<<<<<<< HEAD
        "resolved": "6.0.0",
        "contentHash": "75q52H7CSpgIoIDwXb9o833EvBZIXJ0mdPhz1E6jSisEXUBlSCPalC29cj3EXsjpuDwr0dj1LRXZepIQH/oL4Q=="
      },
      "runtime.linux-arm64.runtime.native.System.IO.Ports": {
        "type": "Transitive",
        "resolved": "6.0.0",
        "contentHash": "xn2bMThmXr3CsvOYmS8ex2Yz1xo+kcnhVg2iVhS9PlmqjZPAkrEo/I40wjrBZH/tU4kvH0s1AE8opAvQ3KIS8g=="
      },
      "runtime.linux-x64.runtime.native.System.IO.Ports": {
        "type": "Transitive",
        "resolved": "6.0.0",
        "contentHash": "16nbNXwv0sC+gLGIuecri0skjuh6R1maIJggsaNP7MQBcbVcEfWFUOkEnsnvoLEjy0XerfibuRptfQ8AmdIcWA=="
      },
      "runtime.osx-arm64.runtime.native.System.IO.Ports": {
        "type": "Transitive",
        "resolved": "6.0.0",
        "contentHash": "fXG12NodG1QrCdoaeSQ1gVnk/koi4WYY4jZtarMkZeQMyReBm1nZlSRoPnUjLr2ZR36TiMjpcGnQfxymieUe7w=="
      },
      "runtime.osx-x64.runtime.native.System.IO.Ports": {
        "type": "Transitive",
        "resolved": "6.0.0",
        "contentHash": "/As+zPY49+dSUXkh+fTUbyPhqrdGN//evLxo4Vue88pfh1BHZgF7q4kMblTkxYvwR6Vi03zSYxysSFktO8/SDQ=="
=======
        "resolved": "8.0.0",
        "contentHash": "gK720fg6HemDg8sXcfy+xCMZ9+hF78Gc7BmREbmkS4noqlu1BAr9qZtuWGhLzFjBfgecmdtl4+SYVwJ1VneZBQ=="
      },
      "runtime.linux-arm64.runtime.native.System.IO.Ports": {
        "type": "Transitive",
        "resolved": "8.0.0",
        "contentHash": "KYG6/3ojhEWbb3FwQAKgGWPHrY+HKUXXdVjJlrtyCLn3EMcNTaNcPadb2c0ndQzixZSmAxZKopXJr0nLwhOrpQ=="
      },
      "runtime.linux-x64.runtime.native.System.IO.Ports": {
        "type": "Transitive",
        "resolved": "8.0.0",
        "contentHash": "Wnw5vhA4mgGbIFoo6l9Fk3iEcwRSq49a1aKwJgXUCUtEQLCSUDjTGSxqy/oMUuOyyn7uLHsH8KgZzQ1y3lReiQ=="
      },
      "runtime.osx-arm64.runtime.native.System.IO.Ports": {
        "type": "Transitive",
        "resolved": "8.0.0",
        "contentHash": "rbUBLAaFW9oVkbsb0+XSrAo2QdhBeAyzLl5KQ6Oci9L/u626uXGKInsVJG6B9Z5EO8bmplC8tsMiaHK8wOBZ+w=="
      },
      "runtime.osx-x64.runtime.native.System.IO.Ports": {
        "type": "Transitive",
        "resolved": "8.0.0",
        "contentHash": "IcfB4jKtM9pkzP9OpYelEcUX1MiDt0IJPBh3XYYdEISFF+6Mc+T8WWi0dr9wVh1gtcdVjubVEIBgB8BHESlGfQ=="
>>>>>>> 4a382edf
      },
      "runtime.win-arm64.runtime.native.System.Data.SqlClient.sni": {
        "type": "Transitive",
        "resolved": "4.4.0",
        "contentHash": "LbrynESTp3bm5O/+jGL8v0Qg5SJlTV08lpIpFesXjF6uGNMWqFnUQbYBJwZTeua6E/Y7FIM1C54Ey1btLWupdg=="
      },
      "runtime.win-x64.runtime.native.System.Data.SqlClient.sni": {
        "type": "Transitive",
        "resolved": "4.4.0",
        "contentHash": "38ugOfkYJqJoX9g6EYRlZB5U2ZJH51UP8ptxZgdpS07FgOEToV+lS11ouNK2PM12Pr6X/PpT5jK82G3DwH/SxQ=="
      },
      "runtime.win-x86.runtime.native.System.Data.SqlClient.sni": {
        "type": "Transitive",
        "resolved": "4.4.0",
        "contentHash": "YhEdSQUsTx+C8m8Bw7ar5/VesXvCFMItyZF7G1AUY+OM0VPZUOeAVpJ4Wl6fydBGUYZxojTDR3I6Bj/+BPkJNA=="
      },
      "runtime.win.System.Diagnostics.Debug": {
        "type": "Transitive",
        "resolved": "4.3.0",
        "contentHash": "hHHP0WCStene2jjeYcuDkETozUYF/3sHVRHAEOgS3L15hlip24ssqCTnJC28Z03Wpo078oMcJd0H4egD2aJI8g=="
      },
      "runtime.win.System.Runtime.Extensions": {
        "type": "Transitive",
        "resolved": "4.3.0",
        "contentHash": "RkgHVhUPvzZxuUubiZe8yr/6CypRVXj0VBzaR8hsqQ8f+rUo7e4PWrHTLOCjd8fBMGWCrY//fi7Ku3qXD7oHRw==",
        "dependencies": {
          "System.Private.Uri": "4.3.0"
        }
      },
      "System.Collections": {
        "type": "Transitive",
        "resolved": "4.3.0",
        "contentHash": "3Dcj85/TBdVpL5Zr+gEEBUuFe2icOnLalmEh9hfck1PTYbbyWuZgh4fmm2ysCLTrqLQw6t3TgTyJ+VLp+Qb+Lw==",
        "dependencies": {
          "Microsoft.NETCore.Platforms": "1.1.0",
          "Microsoft.NETCore.Targets": "1.1.0",
          "System.Runtime": "4.3.0",
          "runtime.any.System.Collections": "4.3.0"
        }
      },
      "System.Data.Odbc": {
        "type": "Transitive",
<<<<<<< HEAD
        "resolved": "6.0.1",
        "contentHash": "4vl7z0b8gcwc2NotcpEkqaLVQAw/wo46zV1uVSoIx2UfJdqlxWKD3ViUicCNJGo41th4kaGcY9kyVe2q9EuB4w==",
        "dependencies": {
          "System.Text.Encoding.CodePages": "6.0.0"
        }
      },
      "System.Data.OleDb": {
        "type": "Transitive",
        "resolved": "6.0.0",
        "contentHash": "LQ8PjTIF1LtrrlGiyiTVjAkQtTWKm9GSNnygIlWjhN9y88s7xhy6DUNDDkmQQ9f6ex7mA4k0Tl97lz/CklaiLg==",
        "dependencies": {
          "System.Configuration.ConfigurationManager": "6.0.0",
          "System.Diagnostics.PerformanceCounter": "6.0.0"
=======
        "resolved": "8.0.1",
        "contentHash": "JQd0QHOaZuH+ki+4Geas88dnLe/lZSaEYYmRdovZaqNVuExVlVFs/of2I1VaasMxzbO5+yrGDAP2rkazx/b8Sg=="
      },
      "System.Data.OleDb": {
        "type": "Transitive",
        "resolved": "8.0.1",
        "contentHash": "RO+/y2ggU5956uQDRXdjA1e2l5yJ4rTWNX76eZ+3sgtYGqGapCe2kQCyiUci+/y6Fyb21Irp4RQEdfrIiuYrxQ==",
        "dependencies": {
          "System.Configuration.ConfigurationManager": "8.0.1",
          "System.Diagnostics.PerformanceCounter": "8.0.1"
>>>>>>> 4a382edf
        }
      },
      "System.Data.SqlClient": {
        "type": "Transitive",
        "resolved": "4.8.6",
        "contentHash": "2Ij/LCaTQRyAi5lAv7UUTV9R2FobC8xN9mE0fXBZohum/xLl8IZVmE98Rq5ugQHjCgTBRKqpXRb4ORulRdA6Ig==",
        "dependencies": {
          "Microsoft.Win32.Registry": "4.7.0",
          "System.Security.Principal.Windows": "4.7.0",
          "runtime.native.System.Data.SqlClient.sni": "4.7.0"
        }
      },
      "System.Diagnostics.Debug": {
        "type": "Transitive",
        "resolved": "4.3.0",
        "contentHash": "ZUhUOdqmaG5Jk3Xdb8xi5kIyQYAA4PnTNlHx1mu9ZY3qv4ELIdKbnL/akbGaKi2RnNUWaZsAs31rvzFdewTj2g==",
        "dependencies": {
          "Microsoft.NETCore.Platforms": "1.1.0",
          "Microsoft.NETCore.Targets": "1.1.0",
          "System.Runtime": "4.3.0",
          "runtime.win.System.Diagnostics.Debug": "4.3.0"
        }
      },
      "System.Diagnostics.EventLog": {
        "type": "Transitive",
<<<<<<< HEAD
        "resolved": "6.0.0",
        "contentHash": "lcyUiXTsETK2ALsZrX+nWuHSIQeazhqPphLfaRxzdGaG93+0kELqpgEHtwWOlQe7+jSFnKwaCAgL4kjeZCQJnw=="
      },
      "System.Diagnostics.PerformanceCounter": {
        "type": "Transitive",
        "resolved": "6.0.1",
        "contentHash": "dDl7Gx3bmSrM2k2ZIm+ucEJnLloZRyvfQF1DvfvATcGF3jtaUBiPvChma+6ZcZzxWMirN3kCywkW7PILphXyMQ==",
        "dependencies": {
          "System.Configuration.ConfigurationManager": "6.0.0"
=======
        "resolved": "8.0.1",
        "contentHash": "n1ZP7NM2Gkn/MgD8+eOT5MulMj6wfeQMNS2Pizvq5GHCZfjlFMXV2irQlQmJhwA2VABC57M0auudO89Iu2uRLg=="
      },
      "System.Diagnostics.PerformanceCounter": {
        "type": "Transitive",
        "resolved": "8.0.1",
        "contentHash": "9RfEDiEjlUADeThs8IPdDVTXSnPRSqjfgTQJALpmGFPKC0k2mbdufOXnb/9JZ4I0TkmxOfy3VTJxrHOJSs8cXg==",
        "dependencies": {
          "System.Configuration.ConfigurationManager": "8.0.1"
>>>>>>> 4a382edf
        }
      },
      "System.DirectoryServices": {
        "type": "Transitive",
<<<<<<< HEAD
        "resolved": "6.0.1",
        "contentHash": "935IbO7h5FDGYxeO3cbx/CuvBBuk/VI8sENlfmXlh1pupNOB3LAGzdYdPY8CawGJFP7KNrHK5eUlsFoz3F6cuA==",
        "dependencies": {
          "System.Security.AccessControl": "6.0.0",
          "System.Security.Permissions": "6.0.0"
        }
      },
      "System.DirectoryServices.AccountManagement": {
        "type": "Transitive",
        "resolved": "6.0.0",
        "contentHash": "2iKkY6VC4WX6H13N8WhH2SRUfWCwg2KZR5w9JIS9cw9N8cZhT7VXxHX0L6OX6Po419aSu2LWrJE9tu6b+cUnPA==",
        "dependencies": {
          "System.Configuration.ConfigurationManager": "6.0.0",
          "System.DirectoryServices": "6.0.0",
          "System.DirectoryServices.Protocols": "6.0.0",
          "System.Security.AccessControl": "6.0.0"
=======
        "resolved": "8.0.0",
        "contentHash": "7nit//efUTy1OsAKco2f02PMrwsR2S234N0dVVp84udC77YcvpOQDz5znAWMtgMWBzY1aRJvUW61jo/7vQRfXg=="
      },
      "System.DirectoryServices.AccountManagement": {
        "type": "Transitive",
        "resolved": "8.0.1",
        "contentHash": "qVDWKClyDY+rHVEnf11eU4evW25d5OeidrtMPSJv+fwG213wa2zJ+AuIFCxsuvNSCFyHo+DvQIVfBcoK3CL1pA==",
        "dependencies": {
          "System.Configuration.ConfigurationManager": "8.0.1",
          "System.DirectoryServices": "8.0.0",
          "System.DirectoryServices.Protocols": "8.0.0"
>>>>>>> 4a382edf
        }
      },
      "System.DirectoryServices.Protocols": {
        "type": "Transitive",
<<<<<<< HEAD
        "resolved": "6.0.2",
        "contentHash": "vDDPWwHn3/DNZ+kPkdXHoada+tKPEC9bVqDOr4hK6HBSP7hGCUTA0Zw6WU5qpGaqa5M1/V+axHMIv+DNEbIf6g=="
      },
      "System.Drawing.Common": {
        "type": "Transitive",
        "resolved": "6.0.0",
        "contentHash": "NfuoKUiP2nUWwKZN6twGqXioIe1zVD0RIj2t976A+czLHr2nY454RwwXs6JU9Htc6mwqL6Dn/nEL3dpVf2jOhg==",
        "dependencies": {
          "Microsoft.Win32.SystemEvents": "6.0.0"
        }
=======
        "resolved": "8.0.0",
        "contentHash": "puwJxURHDrYLGTQdsHyeMS72ClTqYa4lDYz6LHSbkZEk5hq8H8JfsO4MyYhB5BMMxg93jsQzLUwrnCumj11UIg=="
>>>>>>> 4a382edf
      },
      "System.Globalization": {
        "type": "Transitive",
        "resolved": "4.3.0",
        "contentHash": "kYdVd2f2PAdFGblzFswE4hkNANJBKRmsfa2X5LG2AcWE1c7/4t0pYae1L8vfZ5xvE2nK/R9JprtToA61OSHWIg==",
        "dependencies": {
          "Microsoft.NETCore.Platforms": "1.1.0",
          "Microsoft.NETCore.Targets": "1.1.0",
          "System.Runtime": "4.3.0",
          "runtime.any.System.Globalization": "4.3.0"
        }
      },
      "System.IO": {
        "type": "Transitive",
        "resolved": "4.3.0",
        "contentHash": "3qjaHvxQPDpSOYICjUoTsmoq5u6QJAFRUITgeT/4gqkF1bajbSmb1kwSxEA8AHlofqgcKJcM8udgieRNhaJ5Cg==",
        "dependencies": {
          "Microsoft.NETCore.Platforms": "1.1.0",
          "Microsoft.NETCore.Targets": "1.1.0",
          "System.Runtime": "4.3.0",
          "System.Text.Encoding": "4.3.0",
          "System.Threading.Tasks": "4.3.0",
          "runtime.any.System.IO": "4.3.0"
        }
      },
      "System.IO.Ports": {
        "type": "Transitive",
<<<<<<< HEAD
        "resolved": "6.0.0",
        "contentHash": "dRyGI7fUESar5ZLIpiBOaaNLW7YyOBGftjj5Of+xcduC/Rjl7RjhEnWDvvNBmHuF3d0tdXoqdVI/yrVA8f00XA==",
        "dependencies": {
          "runtime.native.System.IO.Ports": "6.0.0"
=======
        "resolved": "8.0.0",
        "contentHash": "MaiPbx2/QXZc62gm/DrajRrGPG1lU4m08GWMoWiymPYM+ba4kfACp2PbiYpqJ4QiFGhHD00zX3RoVDTucjWe9g==",
        "dependencies": {
          "runtime.native.System.IO.Ports": "8.0.0"
>>>>>>> 4a382edf
        }
      },
      "System.Management": {
        "type": "Transitive",
<<<<<<< HEAD
        "resolved": "6.0.2",
        "contentHash": "s6c9x2Kghd+ncEDnT6ApYVOacDXr/Y57oSUSx6wjegMOfKxhtrXn3PdASPNU59y3kB9OJ1yb3l5k6uKr3bhqew==",
        "dependencies": {
          "System.CodeDom": "6.0.0"
=======
        "resolved": "8.0.0",
        "contentHash": "jrK22i5LRzxZCfGb+tGmke2VH7oE0DvcDlJ1HAKYU8cPmD8XnpUT0bYn2Gy98GEhGjtfbR/sxKTVb+dE770pfA==",
        "dependencies": {
          "System.CodeDom": "8.0.0"
>>>>>>> 4a382edf
        }
      },
      "System.Reflection": {
        "type": "Transitive",
        "resolved": "4.3.0",
        "contentHash": "KMiAFoW7MfJGa9nDFNcfu+FpEdiHpWgTcS2HdMpDvt9saK3y/G4GwprPyzqjFH9NTaGPQeWNHU+iDlDILj96aQ==",
        "dependencies": {
          "Microsoft.NETCore.Platforms": "1.1.0",
          "Microsoft.NETCore.Targets": "1.1.0",
          "System.IO": "4.3.0",
          "System.Reflection.Primitives": "4.3.0",
          "System.Runtime": "4.3.0",
          "runtime.any.System.Reflection": "4.3.0"
        }
      },
      "System.Reflection.Primitives": {
        "type": "Transitive",
        "resolved": "4.3.0",
        "contentHash": "5RXItQz5As4xN2/YUDxdpsEkMhvw3e6aNveFXUn4Hl/udNTCNhnKp8lT9fnc3MhvGKh1baak5CovpuQUXHAlIA==",
        "dependencies": {
          "Microsoft.NETCore.Platforms": "1.1.0",
          "Microsoft.NETCore.Targets": "1.1.0",
          "System.Runtime": "4.3.0",
          "runtime.any.System.Reflection.Primitives": "4.3.0"
        }
      },
      "System.Resources.ResourceManager": {
        "type": "Transitive",
        "resolved": "4.3.0",
        "contentHash": "/zrcPkkWdZmI4F92gL/TPumP98AVDu/Wxr3CSJGQQ+XN6wbRZcyfSKVoPo17ilb3iOr0cCRqJInGwNMolqhS8A==",
        "dependencies": {
          "Microsoft.NETCore.Platforms": "1.1.0",
          "Microsoft.NETCore.Targets": "1.1.0",
          "System.Globalization": "4.3.0",
          "System.Reflection": "4.3.0",
          "System.Runtime": "4.3.0",
          "runtime.any.System.Resources.ResourceManager": "4.3.0"
        }
      },
      "System.Runtime": {
        "type": "Transitive",
        "resolved": "4.3.1",
        "contentHash": "abhfv1dTK6NXOmu4bgHIONxHyEqFjW8HwXPmpY9gmll+ix9UNo4XDcmzJn6oLooftxNssVHdJC1pGT9jkSynQg==",
        "dependencies": {
          "Microsoft.NETCore.Platforms": "1.1.1",
          "Microsoft.NETCore.Targets": "1.1.3",
          "runtime.any.System.Runtime": "4.3.0"
        }
      },
      "System.Runtime.Caching": {
        "type": "Transitive",
<<<<<<< HEAD
        "resolved": "6.0.0",
        "contentHash": "E0e03kUp5X2k+UAoVl6efmI7uU7JRBWi5EIdlQ7cr0NpBGjHG4fWII35PgsBY9T4fJQ8E4QPsL0rKksU9gcL5A==",
        "dependencies": {
          "System.Configuration.ConfigurationManager": "6.0.0"
=======
        "resolved": "8.0.1",
        "contentHash": "tdl7Q47P09UpRu0C/OQsGJU6GacBzzk4vfp5My9rodD+BchrxmajORnTthH8RxPUTPrIoVDJmLyvJcGxB267nQ==",
        "dependencies": {
          "System.Configuration.ConfigurationManager": "8.0.1"
>>>>>>> 4a382edf
        }
      },
      "System.Runtime.Extensions": {
        "type": "Transitive",
        "resolved": "4.3.0",
        "contentHash": "guW0uK0fn5fcJJ1tJVXYd7/1h5F+pea1r7FLSOz/f8vPEqbR2ZAknuRDvTQ8PzAilDveOxNjSfr0CHfIQfFk8g==",
        "dependencies": {
          "Microsoft.NETCore.Platforms": "1.1.0",
          "Microsoft.NETCore.Targets": "1.1.0",
          "System.Runtime": "4.3.0",
          "runtime.win.System.Runtime.Extensions": "4.3.0"
        }
      },
      "System.Security.AccessControl": {
        "type": "Transitive",
<<<<<<< HEAD
        "resolved": "6.0.0",
        "contentHash": "AUADIc0LIEQe7MzC+I0cl0rAT8RrTAKFHl53yHjEUzNVIaUlhFY11vc2ebiVJzVBuOzun6F7FBA+8KAbGTTedQ=="
      },
      "System.Security.Cryptography.Pkcs": {
        "type": "Transitive",
        "resolved": "6.0.4",
        "contentHash": "LGbXi1oUJ9QgCNGXRO9ndzBL/GZgANcsURpMhNR8uO+rca47SZmciS3RSQUvlQRwK3QHZSHNOXzoMUASKA+Anw==",
        "dependencies": {
          "System.Formats.Asn1": "6.0.0"
        }
      },
      "System.Security.Cryptography.ProtectedData": {
        "type": "Transitive",
        "resolved": "6.0.0",
        "contentHash": "rp1gMNEZpvx9vP0JW0oHLxlf8oSiQgtno77Y4PLUBjSiDYoD77Y8uXHr1Ea5XG4/pIKhqAdxZ8v8OTUtqo9PeQ=="
=======
        "resolved": "5.0.0",
        "contentHash": "dagJ1mHZO3Ani8GH0PHpPEe/oYO+rVdbQjvjJkBRNQkX4t0r1iaeGn8+/ybkSLEan3/slM0t59SVdHzuHf2jmw==",
        "dependencies": {
          "Microsoft.NETCore.Platforms": "5.0.0",
          "System.Security.Principal.Windows": "5.0.0"
        }
      },
      "System.Security.Cryptography.Pkcs": {
        "type": "Transitive",
        "resolved": "8.0.1",
        "contentHash": "CoCRHFym33aUSf/NtWSVSZa99dkd0Hm7OCZUxORBjRB16LNhIEOf8THPqzIYlvKM0nNDAPTRBa1FxEECrgaxxA=="
>>>>>>> 4a382edf
      },
      "System.Security.Principal.Windows": {
        "type": "Transitive",
        "resolved": "5.0.0",
        "contentHash": "t0MGLukB5WAVU9bO3MGzvlGnyJPgUlcwerXn1kzBRjwLKixT96XV0Uza41W49gVd8zEMFu9vQEFlv0IOrytICA=="
      },
      "System.ServiceProcess.ServiceController": {
        "type": "Transitive",
<<<<<<< HEAD
        "resolved": "6.0.1",
        "contentHash": "LJGWSUfoEZ6NBVPGnDsCMDrT8sDI7QJ8SUzuJQUnIDOtkZiC1LFUmsGu+Dq6OdwSnaW9nENIbL7uSd4PF9YpIA==",
        "dependencies": {
          "System.Diagnostics.EventLog": "6.0.0"
=======
        "resolved": "8.0.1",
        "contentHash": "02I0BXo1kmMBgw03E8Hu4K6nTqur4wpQdcDZrndczPzY2fEoGvlinE35AWbyzLZ2h2IksEZ6an4tVt3hi9j1oA==",
        "dependencies": {
          "System.Diagnostics.EventLog": "8.0.1"
>>>>>>> 4a382edf
        }
      },
      "System.Speech": {
        "type": "Transitive",
<<<<<<< HEAD
        "resolved": "6.0.0",
        "contentHash": "GQovERMrNP0Vbtgk8LzH4PlFS6lqHgsL9WkUmv8Kkxa0m0vNakitytpHZlfJ9WR7n9WKLXh68nn2kyL9mflnLg=="
=======
        "resolved": "8.0.0",
        "contentHash": "CNuiA6vb95Oe5PRjClZEBiaju31vwB8OIeCgeSBXyZL6+MS4RVVB2X/C11z0xCkooHE3Vy91nM2z76emIzR+sg=="
>>>>>>> 4a382edf
      },
      "System.Text.Encoding": {
        "type": "Transitive",
        "resolved": "4.3.0",
        "contentHash": "BiIg+KWaSDOITze6jGQynxg64naAPtqGHBwDrLaCtixsa5bKiR8dpPOHA7ge3C0JJQizJE+sfkz1wV+BAKAYZw==",
        "dependencies": {
          "Microsoft.NETCore.Platforms": "1.1.0",
          "Microsoft.NETCore.Targets": "1.1.0",
          "System.Runtime": "4.3.0",
          "runtime.any.System.Text.Encoding": "4.3.0"
        }
      },
      "System.Text.Encoding.CodePages": {
        "type": "Transitive",
<<<<<<< HEAD
        "resolved": "6.0.0",
        "contentHash": "ZFCILZuOvtKPauZ/j/swhvw68ZRi9ATCfvGbk1QfydmcXBkIWecWKn/250UH7rahZ5OoDBaiAudJtPvLwzw85A==",
=======
        "resolved": "8.0.0",
        "contentHash": "OZIsVplFGaVY90G2SbpgU7EnCoOO5pw1t4ic21dBF3/1omrJFpAGoNAVpPyMVOC90/hvgkGG3VFqR13YgZMQfg=="
      },
      "System.Text.Encodings.Web": {
        "type": "Transitive",
        "resolved": "6.0.0",
        "contentHash": "Vg8eB5Tawm1IFqj4TVK1czJX89rhFxJo9ELqc/Eiq0eXy13RK00eubyU6TJE6y+GQXjyV5gSfiewDUZjQgSE0w==",
>>>>>>> 4a382edf
        "dependencies": {
          "System.Runtime.CompilerServices.Unsafe": "6.0.0"
        }
      },
      "System.Threading.AccessControl": {
        "type": "Transitive",
<<<<<<< HEAD
        "resolved": "6.0.0",
        "contentHash": "2258mqWesMch/xCpcnjJBgJP33yhpZLGLbEOm01qwq0efG4b+NG8c9sxYOWNxmDQ82swXrnQRl1Yp2wC1NrfZA==",
        "dependencies": {
          "System.Security.AccessControl": "6.0.0"
        }
=======
        "resolved": "8.0.0",
        "contentHash": "cIed5+HuYz+eV9yu9TH95zPkqmm1J9Qps9wxjB335sU8tsqc2kGdlTEH9FZzZeCS8a7mNSEsN8ZkyhQp1gfdEw=="
>>>>>>> 4a382edf
      },
      "System.Threading.Tasks": {
        "type": "Transitive",
        "resolved": "4.3.0",
        "contentHash": "LbSxKEdOUhVe8BezB/9uOGGppt+nZf6e1VFyw6v3DN6lqitm0OSn2uXMOdtP0M3W4iMcqcivm2J6UgqiwwnXiA==",
        "dependencies": {
          "Microsoft.NETCore.Platforms": "1.1.0",
          "Microsoft.NETCore.Targets": "1.1.0",
          "System.Runtime": "4.3.0",
          "runtime.any.System.Threading.Tasks": "4.3.0"
        }
      },
      "System.Windows.Extensions": {
        "type": "Transitive",
<<<<<<< HEAD
        "resolved": "6.0.0",
        "contentHash": "IXoJOXIqc39AIe+CIR7koBtRGMiCt/LPM3lI+PELtDIy9XdyeSrwXFdWV9dzJ2Awl0paLWUaknLxFQ5HpHZUog==",
        "dependencies": {
          "System.Drawing.Common": "6.0.0"
        }
=======
        "resolved": "8.0.0",
        "contentHash": "Obg3a90MkOw9mYKxrardLpY2u0axDMrSmy4JCdq2cYbelM2cUwmUir5Bomvd1yxmPL9h5LVHU1tuKBZpUjfASg=="
>>>>>>> 4a382edf
      }
    },
    "net8.0/win-x64": {
      "Microsoft.Win32.Registry": {
        "type": "Transitive",
        "resolved": "5.0.0",
        "contentHash": "dDoKi0PnDz31yAyETfRntsLArTlVAVzUzCIvvEDsDsucrl33Dl8pIJG06ePTJTI3tGpeyHS9Cq7Foc/s4EeKcg==",
        "dependencies": {
          "System.Security.AccessControl": "5.0.0",
          "System.Security.Principal.Windows": "5.0.0"
        }
      },
      "Microsoft.Win32.Registry.AccessControl": {
        "type": "Transitive",
<<<<<<< HEAD
        "resolved": "6.0.0",
        "contentHash": "UoE+eeuBKL+GFHxHV3FjHlY5K8Wr/IR7Ee/a2oDNqFodF1iMqyt5hIs0U9Z217AbWrHrNle4750kD03hv1IMZw==",
        "dependencies": {
          "System.Security.AccessControl": "6.0.0"
        }
      },
      "Microsoft.Win32.SystemEvents": {
        "type": "Transitive",
        "resolved": "6.0.1",
        "contentHash": "AlsaDWyQHLFB7O2nfbny0x0oziB34WWzGnf/4Q5R8KjXhu8MnCsxE2MIePr192lIIaxarfTLI9bQg+qtmM+9ag=="
=======
        "resolved": "8.0.0",
        "contentHash": "u8PB9/v02C8mBXzl0vJ7bOyC020zOP+T1mRct+KA46DqZkB40XtsNn9pGD0QowTRsT6R4jPCghn+yAODn2UMMw=="
      },
      "Microsoft.Win32.SystemEvents": {
        "type": "Transitive",
        "resolved": "8.0.0",
        "contentHash": "9opKRyOKMCi2xJ7Bj7kxtZ1r9vbzosMvRrdEhVhDz8j8MoBGgB+WmC94yH839NPH+BclAjtQ/pyagvi/8gDLkw=="
>>>>>>> 4a382edf
      },
      "runtime.any.System.Collections": {
        "type": "Transitive",
        "resolved": "4.3.0",
        "contentHash": "23g6rqftKmovn2cLeGsuHUYm0FD7pdutb0uQMJpZ3qTvq+zHkgmt6J65VtRry4WDGYlmkMa4xDACtaQ94alNag==",
        "dependencies": {
          "System.Runtime": "4.3.0"
        }
      },
      "runtime.any.System.Globalization": {
        "type": "Transitive",
        "resolved": "4.3.0",
        "contentHash": "sMDBnad4rp4t7GY442Jux0MCUuKL4otn5BK6Ni0ARTXTSpRNBzZ7hpMfKSvnVSED5kYJm96YOWsqV0JH0d2uuw=="
      },
      "runtime.any.System.IO": {
        "type": "Transitive",
        "resolved": "4.3.0",
        "contentHash": "SDZ5AD1DtyRoxYtEcqQ3HDlcrorMYXZeCt7ZhG9US9I5Vva+gpIWDGMkcwa5XiKL0ceQKRZIX2x0XEjLX7PDzQ=="
      },
      "runtime.any.System.Reflection": {
        "type": "Transitive",
        "resolved": "4.3.0",
        "contentHash": "hLC3A3rI8jipR5d9k7+f0MgRCW6texsAp0MWkN/ci18FMtQ9KH7E2vDn/DH2LkxsszlpJpOn9qy6Z6/69rH6eQ=="
      },
      "runtime.any.System.Reflection.Primitives": {
        "type": "Transitive",
        "resolved": "4.3.0",
        "contentHash": "Nrm1p3armp6TTf2xuvaa+jGTTmncALWFq22CpmwRvhDf6dE9ZmH40EbOswD4GnFLrMRS0Ki6Kx5aUPmKK/hZBg=="
      },
      "runtime.any.System.Resources.ResourceManager": {
        "type": "Transitive",
        "resolved": "4.3.0",
        "contentHash": "Lxb89SMvf8w9p9+keBLyL6H6x/TEmc6QVsIIA0T36IuyOY3kNvIdyGddA2qt35cRamzxF8K5p0Opq4G4HjNbhQ=="
      },
      "runtime.any.System.Runtime": {
        "type": "Transitive",
        "resolved": "4.3.0",
        "contentHash": "fRS7zJgaG9NkifaAxGGclDDoRn9HC7hXACl52Or06a/fxdzDajWb5wov3c6a+gVSlekRoexfjwQSK9sh5um5LQ==",
        "dependencies": {
          "System.Private.Uri": "4.3.0"
        }
      },
      "runtime.any.System.Text.Encoding": {
        "type": "Transitive",
        "resolved": "4.3.0",
        "contentHash": "+ihI5VaXFCMVPJNstG4O4eo1CfbrByLxRrQQTqOTp1ttK0kUKDqOdBSTaCB2IBk/QtjDrs6+x4xuezyMXdm0HQ=="
      },
      "runtime.any.System.Threading.Tasks": {
        "type": "Transitive",
        "resolved": "4.3.0",
        "contentHash": "OhBAVBQG5kFj1S+hCEQ3TUHBAEtZ3fbEMgZMRNdN8A0Pj4x+5nTELEqL59DU0TjKVE6II3dqKw4Dklb3szT65w=="
      },
      "runtime.linux-arm.runtime.native.System.IO.Ports": {
        "type": "Transitive",
<<<<<<< HEAD
        "resolved": "6.0.0",
        "contentHash": "75q52H7CSpgIoIDwXb9o833EvBZIXJ0mdPhz1E6jSisEXUBlSCPalC29cj3EXsjpuDwr0dj1LRXZepIQH/oL4Q=="
      },
      "runtime.linux-arm64.runtime.native.System.IO.Ports": {
        "type": "Transitive",
        "resolved": "6.0.0",
        "contentHash": "xn2bMThmXr3CsvOYmS8ex2Yz1xo+kcnhVg2iVhS9PlmqjZPAkrEo/I40wjrBZH/tU4kvH0s1AE8opAvQ3KIS8g=="
      },
      "runtime.linux-x64.runtime.native.System.IO.Ports": {
        "type": "Transitive",
        "resolved": "6.0.0",
        "contentHash": "16nbNXwv0sC+gLGIuecri0skjuh6R1maIJggsaNP7MQBcbVcEfWFUOkEnsnvoLEjy0XerfibuRptfQ8AmdIcWA=="
      },
      "runtime.osx-arm64.runtime.native.System.IO.Ports": {
        "type": "Transitive",
        "resolved": "6.0.0",
        "contentHash": "fXG12NodG1QrCdoaeSQ1gVnk/koi4WYY4jZtarMkZeQMyReBm1nZlSRoPnUjLr2ZR36TiMjpcGnQfxymieUe7w=="
      },
      "runtime.osx-x64.runtime.native.System.IO.Ports": {
        "type": "Transitive",
        "resolved": "6.0.0",
        "contentHash": "/As+zPY49+dSUXkh+fTUbyPhqrdGN//evLxo4Vue88pfh1BHZgF7q4kMblTkxYvwR6Vi03zSYxysSFktO8/SDQ=="
=======
        "resolved": "8.0.0",
        "contentHash": "gK720fg6HemDg8sXcfy+xCMZ9+hF78Gc7BmREbmkS4noqlu1BAr9qZtuWGhLzFjBfgecmdtl4+SYVwJ1VneZBQ=="
      },
      "runtime.linux-arm64.runtime.native.System.IO.Ports": {
        "type": "Transitive",
        "resolved": "8.0.0",
        "contentHash": "KYG6/3ojhEWbb3FwQAKgGWPHrY+HKUXXdVjJlrtyCLn3EMcNTaNcPadb2c0ndQzixZSmAxZKopXJr0nLwhOrpQ=="
      },
      "runtime.linux-x64.runtime.native.System.IO.Ports": {
        "type": "Transitive",
        "resolved": "8.0.0",
        "contentHash": "Wnw5vhA4mgGbIFoo6l9Fk3iEcwRSq49a1aKwJgXUCUtEQLCSUDjTGSxqy/oMUuOyyn7uLHsH8KgZzQ1y3lReiQ=="
      },
      "runtime.osx-arm64.runtime.native.System.IO.Ports": {
        "type": "Transitive",
        "resolved": "8.0.0",
        "contentHash": "rbUBLAaFW9oVkbsb0+XSrAo2QdhBeAyzLl5KQ6Oci9L/u626uXGKInsVJG6B9Z5EO8bmplC8tsMiaHK8wOBZ+w=="
      },
      "runtime.osx-x64.runtime.native.System.IO.Ports": {
        "type": "Transitive",
        "resolved": "8.0.0",
        "contentHash": "IcfB4jKtM9pkzP9OpYelEcUX1MiDt0IJPBh3XYYdEISFF+6Mc+T8WWi0dr9wVh1gtcdVjubVEIBgB8BHESlGfQ=="
>>>>>>> 4a382edf
      },
      "runtime.win-arm64.runtime.native.System.Data.SqlClient.sni": {
        "type": "Transitive",
        "resolved": "4.4.0",
        "contentHash": "LbrynESTp3bm5O/+jGL8v0Qg5SJlTV08lpIpFesXjF6uGNMWqFnUQbYBJwZTeua6E/Y7FIM1C54Ey1btLWupdg=="
      },
      "runtime.win-x64.runtime.native.System.Data.SqlClient.sni": {
        "type": "Transitive",
        "resolved": "4.4.0",
        "contentHash": "38ugOfkYJqJoX9g6EYRlZB5U2ZJH51UP8ptxZgdpS07FgOEToV+lS11ouNK2PM12Pr6X/PpT5jK82G3DwH/SxQ=="
      },
      "runtime.win-x86.runtime.native.System.Data.SqlClient.sni": {
        "type": "Transitive",
        "resolved": "4.4.0",
        "contentHash": "YhEdSQUsTx+C8m8Bw7ar5/VesXvCFMItyZF7G1AUY+OM0VPZUOeAVpJ4Wl6fydBGUYZxojTDR3I6Bj/+BPkJNA=="
      },
      "runtime.win.System.Diagnostics.Debug": {
        "type": "Transitive",
        "resolved": "4.3.0",
        "contentHash": "hHHP0WCStene2jjeYcuDkETozUYF/3sHVRHAEOgS3L15hlip24ssqCTnJC28Z03Wpo078oMcJd0H4egD2aJI8g=="
      },
      "runtime.win.System.Runtime.Extensions": {
        "type": "Transitive",
        "resolved": "4.3.0",
        "contentHash": "RkgHVhUPvzZxuUubiZe8yr/6CypRVXj0VBzaR8hsqQ8f+rUo7e4PWrHTLOCjd8fBMGWCrY//fi7Ku3qXD7oHRw==",
        "dependencies": {
          "System.Private.Uri": "4.3.0"
        }
      },
      "System.Collections": {
        "type": "Transitive",
        "resolved": "4.3.0",
        "contentHash": "3Dcj85/TBdVpL5Zr+gEEBUuFe2icOnLalmEh9hfck1PTYbbyWuZgh4fmm2ysCLTrqLQw6t3TgTyJ+VLp+Qb+Lw==",
        "dependencies": {
          "Microsoft.NETCore.Platforms": "1.1.0",
          "Microsoft.NETCore.Targets": "1.1.0",
          "System.Runtime": "4.3.0",
          "runtime.any.System.Collections": "4.3.0"
        }
      },
      "System.Data.Odbc": {
        "type": "Transitive",
<<<<<<< HEAD
        "resolved": "6.0.1",
        "contentHash": "4vl7z0b8gcwc2NotcpEkqaLVQAw/wo46zV1uVSoIx2UfJdqlxWKD3ViUicCNJGo41th4kaGcY9kyVe2q9EuB4w==",
        "dependencies": {
          "System.Text.Encoding.CodePages": "6.0.0"
        }
      },
      "System.Data.OleDb": {
        "type": "Transitive",
        "resolved": "6.0.0",
        "contentHash": "LQ8PjTIF1LtrrlGiyiTVjAkQtTWKm9GSNnygIlWjhN9y88s7xhy6DUNDDkmQQ9f6ex7mA4k0Tl97lz/CklaiLg==",
        "dependencies": {
          "System.Configuration.ConfigurationManager": "6.0.0",
          "System.Diagnostics.PerformanceCounter": "6.0.0"
=======
        "resolved": "8.0.1",
        "contentHash": "JQd0QHOaZuH+ki+4Geas88dnLe/lZSaEYYmRdovZaqNVuExVlVFs/of2I1VaasMxzbO5+yrGDAP2rkazx/b8Sg=="
      },
      "System.Data.OleDb": {
        "type": "Transitive",
        "resolved": "8.0.1",
        "contentHash": "RO+/y2ggU5956uQDRXdjA1e2l5yJ4rTWNX76eZ+3sgtYGqGapCe2kQCyiUci+/y6Fyb21Irp4RQEdfrIiuYrxQ==",
        "dependencies": {
          "System.Configuration.ConfigurationManager": "8.0.1",
          "System.Diagnostics.PerformanceCounter": "8.0.1"
>>>>>>> 4a382edf
        }
      },
      "System.Data.SqlClient": {
        "type": "Transitive",
        "resolved": "4.8.6",
        "contentHash": "2Ij/LCaTQRyAi5lAv7UUTV9R2FobC8xN9mE0fXBZohum/xLl8IZVmE98Rq5ugQHjCgTBRKqpXRb4ORulRdA6Ig==",
        "dependencies": {
          "Microsoft.Win32.Registry": "4.7.0",
          "System.Security.Principal.Windows": "4.7.0",
          "runtime.native.System.Data.SqlClient.sni": "4.7.0"
        }
      },
      "System.Diagnostics.Debug": {
        "type": "Transitive",
        "resolved": "4.3.0",
        "contentHash": "ZUhUOdqmaG5Jk3Xdb8xi5kIyQYAA4PnTNlHx1mu9ZY3qv4ELIdKbnL/akbGaKi2RnNUWaZsAs31rvzFdewTj2g==",
        "dependencies": {
          "Microsoft.NETCore.Platforms": "1.1.0",
          "Microsoft.NETCore.Targets": "1.1.0",
          "System.Runtime": "4.3.0",
          "runtime.win.System.Diagnostics.Debug": "4.3.0"
        }
      },
      "System.Diagnostics.EventLog": {
        "type": "Transitive",
<<<<<<< HEAD
        "resolved": "6.0.0",
        "contentHash": "lcyUiXTsETK2ALsZrX+nWuHSIQeazhqPphLfaRxzdGaG93+0kELqpgEHtwWOlQe7+jSFnKwaCAgL4kjeZCQJnw=="
      },
      "System.Diagnostics.PerformanceCounter": {
        "type": "Transitive",
        "resolved": "6.0.1",
        "contentHash": "dDl7Gx3bmSrM2k2ZIm+ucEJnLloZRyvfQF1DvfvATcGF3jtaUBiPvChma+6ZcZzxWMirN3kCywkW7PILphXyMQ==",
        "dependencies": {
          "System.Configuration.ConfigurationManager": "6.0.0"
=======
        "resolved": "8.0.1",
        "contentHash": "n1ZP7NM2Gkn/MgD8+eOT5MulMj6wfeQMNS2Pizvq5GHCZfjlFMXV2irQlQmJhwA2VABC57M0auudO89Iu2uRLg=="
      },
      "System.Diagnostics.PerformanceCounter": {
        "type": "Transitive",
        "resolved": "8.0.1",
        "contentHash": "9RfEDiEjlUADeThs8IPdDVTXSnPRSqjfgTQJALpmGFPKC0k2mbdufOXnb/9JZ4I0TkmxOfy3VTJxrHOJSs8cXg==",
        "dependencies": {
          "System.Configuration.ConfigurationManager": "8.0.1"
>>>>>>> 4a382edf
        }
      },
      "System.DirectoryServices": {
        "type": "Transitive",
<<<<<<< HEAD
        "resolved": "6.0.1",
        "contentHash": "935IbO7h5FDGYxeO3cbx/CuvBBuk/VI8sENlfmXlh1pupNOB3LAGzdYdPY8CawGJFP7KNrHK5eUlsFoz3F6cuA==",
        "dependencies": {
          "System.Security.AccessControl": "6.0.0",
          "System.Security.Permissions": "6.0.0"
        }
      },
      "System.DirectoryServices.AccountManagement": {
        "type": "Transitive",
        "resolved": "6.0.0",
        "contentHash": "2iKkY6VC4WX6H13N8WhH2SRUfWCwg2KZR5w9JIS9cw9N8cZhT7VXxHX0L6OX6Po419aSu2LWrJE9tu6b+cUnPA==",
        "dependencies": {
          "System.Configuration.ConfigurationManager": "6.0.0",
          "System.DirectoryServices": "6.0.0",
          "System.DirectoryServices.Protocols": "6.0.0",
          "System.Security.AccessControl": "6.0.0"
=======
        "resolved": "8.0.0",
        "contentHash": "7nit//efUTy1OsAKco2f02PMrwsR2S234N0dVVp84udC77YcvpOQDz5znAWMtgMWBzY1aRJvUW61jo/7vQRfXg=="
      },
      "System.DirectoryServices.AccountManagement": {
        "type": "Transitive",
        "resolved": "8.0.1",
        "contentHash": "qVDWKClyDY+rHVEnf11eU4evW25d5OeidrtMPSJv+fwG213wa2zJ+AuIFCxsuvNSCFyHo+DvQIVfBcoK3CL1pA==",
        "dependencies": {
          "System.Configuration.ConfigurationManager": "8.0.1",
          "System.DirectoryServices": "8.0.0",
          "System.DirectoryServices.Protocols": "8.0.0"
>>>>>>> 4a382edf
        }
      },
      "System.DirectoryServices.Protocols": {
        "type": "Transitive",
<<<<<<< HEAD
        "resolved": "6.0.2",
        "contentHash": "vDDPWwHn3/DNZ+kPkdXHoada+tKPEC9bVqDOr4hK6HBSP7hGCUTA0Zw6WU5qpGaqa5M1/V+axHMIv+DNEbIf6g=="
      },
      "System.Drawing.Common": {
        "type": "Transitive",
        "resolved": "6.0.0",
        "contentHash": "NfuoKUiP2nUWwKZN6twGqXioIe1zVD0RIj2t976A+czLHr2nY454RwwXs6JU9Htc6mwqL6Dn/nEL3dpVf2jOhg==",
        "dependencies": {
          "Microsoft.Win32.SystemEvents": "6.0.0"
        }
=======
        "resolved": "8.0.0",
        "contentHash": "puwJxURHDrYLGTQdsHyeMS72ClTqYa4lDYz6LHSbkZEk5hq8H8JfsO4MyYhB5BMMxg93jsQzLUwrnCumj11UIg=="
>>>>>>> 4a382edf
      },
      "System.Globalization": {
        "type": "Transitive",
        "resolved": "4.3.0",
        "contentHash": "kYdVd2f2PAdFGblzFswE4hkNANJBKRmsfa2X5LG2AcWE1c7/4t0pYae1L8vfZ5xvE2nK/R9JprtToA61OSHWIg==",
        "dependencies": {
          "Microsoft.NETCore.Platforms": "1.1.0",
          "Microsoft.NETCore.Targets": "1.1.0",
          "System.Runtime": "4.3.0",
          "runtime.any.System.Globalization": "4.3.0"
        }
      },
      "System.IO": {
        "type": "Transitive",
        "resolved": "4.3.0",
        "contentHash": "3qjaHvxQPDpSOYICjUoTsmoq5u6QJAFRUITgeT/4gqkF1bajbSmb1kwSxEA8AHlofqgcKJcM8udgieRNhaJ5Cg==",
        "dependencies": {
          "Microsoft.NETCore.Platforms": "1.1.0",
          "Microsoft.NETCore.Targets": "1.1.0",
          "System.Runtime": "4.3.0",
          "System.Text.Encoding": "4.3.0",
          "System.Threading.Tasks": "4.3.0",
          "runtime.any.System.IO": "4.3.0"
        }
      },
      "System.IO.Ports": {
        "type": "Transitive",
<<<<<<< HEAD
        "resolved": "6.0.0",
        "contentHash": "dRyGI7fUESar5ZLIpiBOaaNLW7YyOBGftjj5Of+xcduC/Rjl7RjhEnWDvvNBmHuF3d0tdXoqdVI/yrVA8f00XA==",
        "dependencies": {
          "runtime.native.System.IO.Ports": "6.0.0"
=======
        "resolved": "8.0.0",
        "contentHash": "MaiPbx2/QXZc62gm/DrajRrGPG1lU4m08GWMoWiymPYM+ba4kfACp2PbiYpqJ4QiFGhHD00zX3RoVDTucjWe9g==",
        "dependencies": {
          "runtime.native.System.IO.Ports": "8.0.0"
>>>>>>> 4a382edf
        }
      },
      "System.Management": {
        "type": "Transitive",
<<<<<<< HEAD
        "resolved": "6.0.2",
        "contentHash": "s6c9x2Kghd+ncEDnT6ApYVOacDXr/Y57oSUSx6wjegMOfKxhtrXn3PdASPNU59y3kB9OJ1yb3l5k6uKr3bhqew==",
        "dependencies": {
          "System.CodeDom": "6.0.0"
=======
        "resolved": "8.0.0",
        "contentHash": "jrK22i5LRzxZCfGb+tGmke2VH7oE0DvcDlJ1HAKYU8cPmD8XnpUT0bYn2Gy98GEhGjtfbR/sxKTVb+dE770pfA==",
        "dependencies": {
          "System.CodeDom": "8.0.0"
>>>>>>> 4a382edf
        }
      },
      "System.Reflection": {
        "type": "Transitive",
        "resolved": "4.3.0",
        "contentHash": "KMiAFoW7MfJGa9nDFNcfu+FpEdiHpWgTcS2HdMpDvt9saK3y/G4GwprPyzqjFH9NTaGPQeWNHU+iDlDILj96aQ==",
        "dependencies": {
          "Microsoft.NETCore.Platforms": "1.1.0",
          "Microsoft.NETCore.Targets": "1.1.0",
          "System.IO": "4.3.0",
          "System.Reflection.Primitives": "4.3.0",
          "System.Runtime": "4.3.0",
          "runtime.any.System.Reflection": "4.3.0"
        }
      },
      "System.Reflection.Primitives": {
        "type": "Transitive",
        "resolved": "4.3.0",
        "contentHash": "5RXItQz5As4xN2/YUDxdpsEkMhvw3e6aNveFXUn4Hl/udNTCNhnKp8lT9fnc3MhvGKh1baak5CovpuQUXHAlIA==",
        "dependencies": {
          "Microsoft.NETCore.Platforms": "1.1.0",
          "Microsoft.NETCore.Targets": "1.1.0",
          "System.Runtime": "4.3.0",
          "runtime.any.System.Reflection.Primitives": "4.3.0"
        }
      },
      "System.Resources.ResourceManager": {
        "type": "Transitive",
        "resolved": "4.3.0",
        "contentHash": "/zrcPkkWdZmI4F92gL/TPumP98AVDu/Wxr3CSJGQQ+XN6wbRZcyfSKVoPo17ilb3iOr0cCRqJInGwNMolqhS8A==",
        "dependencies": {
          "Microsoft.NETCore.Platforms": "1.1.0",
          "Microsoft.NETCore.Targets": "1.1.0",
          "System.Globalization": "4.3.0",
          "System.Reflection": "4.3.0",
          "System.Runtime": "4.3.0",
          "runtime.any.System.Resources.ResourceManager": "4.3.0"
        }
      },
      "System.Runtime": {
        "type": "Transitive",
        "resolved": "4.3.1",
        "contentHash": "abhfv1dTK6NXOmu4bgHIONxHyEqFjW8HwXPmpY9gmll+ix9UNo4XDcmzJn6oLooftxNssVHdJC1pGT9jkSynQg==",
        "dependencies": {
          "Microsoft.NETCore.Platforms": "1.1.1",
          "Microsoft.NETCore.Targets": "1.1.3",
          "runtime.any.System.Runtime": "4.3.0"
        }
      },
      "System.Runtime.Caching": {
        "type": "Transitive",
<<<<<<< HEAD
        "resolved": "6.0.0",
        "contentHash": "E0e03kUp5X2k+UAoVl6efmI7uU7JRBWi5EIdlQ7cr0NpBGjHG4fWII35PgsBY9T4fJQ8E4QPsL0rKksU9gcL5A==",
        "dependencies": {
          "System.Configuration.ConfigurationManager": "6.0.0"
=======
        "resolved": "8.0.1",
        "contentHash": "tdl7Q47P09UpRu0C/OQsGJU6GacBzzk4vfp5My9rodD+BchrxmajORnTthH8RxPUTPrIoVDJmLyvJcGxB267nQ==",
        "dependencies": {
          "System.Configuration.ConfigurationManager": "8.0.1"
>>>>>>> 4a382edf
        }
      },
      "System.Runtime.Extensions": {
        "type": "Transitive",
        "resolved": "4.3.0",
        "contentHash": "guW0uK0fn5fcJJ1tJVXYd7/1h5F+pea1r7FLSOz/f8vPEqbR2ZAknuRDvTQ8PzAilDveOxNjSfr0CHfIQfFk8g==",
        "dependencies": {
          "Microsoft.NETCore.Platforms": "1.1.0",
          "Microsoft.NETCore.Targets": "1.1.0",
          "System.Runtime": "4.3.0",
          "runtime.win.System.Runtime.Extensions": "4.3.0"
        }
      },
      "System.Security.AccessControl": {
        "type": "Transitive",
<<<<<<< HEAD
        "resolved": "6.0.0",
        "contentHash": "AUADIc0LIEQe7MzC+I0cl0rAT8RrTAKFHl53yHjEUzNVIaUlhFY11vc2ebiVJzVBuOzun6F7FBA+8KAbGTTedQ=="
      },
      "System.Security.Cryptography.Pkcs": {
        "type": "Transitive",
        "resolved": "6.0.4",
        "contentHash": "LGbXi1oUJ9QgCNGXRO9ndzBL/GZgANcsURpMhNR8uO+rca47SZmciS3RSQUvlQRwK3QHZSHNOXzoMUASKA+Anw==",
        "dependencies": {
          "System.Formats.Asn1": "6.0.0"
        }
      },
      "System.Security.Cryptography.ProtectedData": {
        "type": "Transitive",
        "resolved": "6.0.0",
        "contentHash": "rp1gMNEZpvx9vP0JW0oHLxlf8oSiQgtno77Y4PLUBjSiDYoD77Y8uXHr1Ea5XG4/pIKhqAdxZ8v8OTUtqo9PeQ=="
=======
        "resolved": "5.0.0",
        "contentHash": "dagJ1mHZO3Ani8GH0PHpPEe/oYO+rVdbQjvjJkBRNQkX4t0r1iaeGn8+/ybkSLEan3/slM0t59SVdHzuHf2jmw==",
        "dependencies": {
          "Microsoft.NETCore.Platforms": "5.0.0",
          "System.Security.Principal.Windows": "5.0.0"
        }
      },
      "System.Security.Cryptography.Pkcs": {
        "type": "Transitive",
        "resolved": "8.0.1",
        "contentHash": "CoCRHFym33aUSf/NtWSVSZa99dkd0Hm7OCZUxORBjRB16LNhIEOf8THPqzIYlvKM0nNDAPTRBa1FxEECrgaxxA=="
>>>>>>> 4a382edf
      },
      "System.Security.Principal.Windows": {
        "type": "Transitive",
        "resolved": "5.0.0",
        "contentHash": "t0MGLukB5WAVU9bO3MGzvlGnyJPgUlcwerXn1kzBRjwLKixT96XV0Uza41W49gVd8zEMFu9vQEFlv0IOrytICA=="
      },
      "System.ServiceProcess.ServiceController": {
        "type": "Transitive",
<<<<<<< HEAD
        "resolved": "6.0.1",
        "contentHash": "LJGWSUfoEZ6NBVPGnDsCMDrT8sDI7QJ8SUzuJQUnIDOtkZiC1LFUmsGu+Dq6OdwSnaW9nENIbL7uSd4PF9YpIA==",
        "dependencies": {
          "System.Diagnostics.EventLog": "6.0.0"
=======
        "resolved": "8.0.1",
        "contentHash": "02I0BXo1kmMBgw03E8Hu4K6nTqur4wpQdcDZrndczPzY2fEoGvlinE35AWbyzLZ2h2IksEZ6an4tVt3hi9j1oA==",
        "dependencies": {
          "System.Diagnostics.EventLog": "8.0.1"
>>>>>>> 4a382edf
        }
      },
      "System.Speech": {
        "type": "Transitive",
<<<<<<< HEAD
        "resolved": "6.0.0",
        "contentHash": "GQovERMrNP0Vbtgk8LzH4PlFS6lqHgsL9WkUmv8Kkxa0m0vNakitytpHZlfJ9WR7n9WKLXh68nn2kyL9mflnLg=="
=======
        "resolved": "8.0.0",
        "contentHash": "CNuiA6vb95Oe5PRjClZEBiaju31vwB8OIeCgeSBXyZL6+MS4RVVB2X/C11z0xCkooHE3Vy91nM2z76emIzR+sg=="
>>>>>>> 4a382edf
      },
      "System.Text.Encoding": {
        "type": "Transitive",
        "resolved": "4.3.0",
        "contentHash": "BiIg+KWaSDOITze6jGQynxg64naAPtqGHBwDrLaCtixsa5bKiR8dpPOHA7ge3C0JJQizJE+sfkz1wV+BAKAYZw==",
        "dependencies": {
          "Microsoft.NETCore.Platforms": "1.1.0",
          "Microsoft.NETCore.Targets": "1.1.0",
          "System.Runtime": "4.3.0",
          "runtime.any.System.Text.Encoding": "4.3.0"
        }
      },
      "System.Text.Encoding.CodePages": {
        "type": "Transitive",
<<<<<<< HEAD
        "resolved": "6.0.0",
        "contentHash": "ZFCILZuOvtKPauZ/j/swhvw68ZRi9ATCfvGbk1QfydmcXBkIWecWKn/250UH7rahZ5OoDBaiAudJtPvLwzw85A==",
=======
        "resolved": "8.0.0",
        "contentHash": "OZIsVplFGaVY90G2SbpgU7EnCoOO5pw1t4ic21dBF3/1omrJFpAGoNAVpPyMVOC90/hvgkGG3VFqR13YgZMQfg=="
      },
      "System.Text.Encodings.Web": {
        "type": "Transitive",
        "resolved": "6.0.0",
        "contentHash": "Vg8eB5Tawm1IFqj4TVK1czJX89rhFxJo9ELqc/Eiq0eXy13RK00eubyU6TJE6y+GQXjyV5gSfiewDUZjQgSE0w==",
>>>>>>> 4a382edf
        "dependencies": {
          "System.Runtime.CompilerServices.Unsafe": "6.0.0"
        }
      },
      "System.Threading.AccessControl": {
        "type": "Transitive",
<<<<<<< HEAD
        "resolved": "6.0.0",
        "contentHash": "2258mqWesMch/xCpcnjJBgJP33yhpZLGLbEOm01qwq0efG4b+NG8c9sxYOWNxmDQ82swXrnQRl1Yp2wC1NrfZA==",
        "dependencies": {
          "System.Security.AccessControl": "6.0.0"
        }
=======
        "resolved": "8.0.0",
        "contentHash": "cIed5+HuYz+eV9yu9TH95zPkqmm1J9Qps9wxjB335sU8tsqc2kGdlTEH9FZzZeCS8a7mNSEsN8ZkyhQp1gfdEw=="
>>>>>>> 4a382edf
      },
      "System.Threading.Tasks": {
        "type": "Transitive",
        "resolved": "4.3.0",
        "contentHash": "LbSxKEdOUhVe8BezB/9uOGGppt+nZf6e1VFyw6v3DN6lqitm0OSn2uXMOdtP0M3W4iMcqcivm2J6UgqiwwnXiA==",
        "dependencies": {
          "Microsoft.NETCore.Platforms": "1.1.0",
          "Microsoft.NETCore.Targets": "1.1.0",
          "System.Runtime": "4.3.0",
          "runtime.any.System.Threading.Tasks": "4.3.0"
        }
      },
      "System.Windows.Extensions": {
        "type": "Transitive",
<<<<<<< HEAD
        "resolved": "6.0.0",
        "contentHash": "IXoJOXIqc39AIe+CIR7koBtRGMiCt/LPM3lI+PELtDIy9XdyeSrwXFdWV9dzJ2Awl0paLWUaknLxFQ5HpHZUog==",
        "dependencies": {
          "System.Drawing.Common": "6.0.0"
        }
=======
        "resolved": "8.0.0",
        "contentHash": "Obg3a90MkOw9mYKxrardLpY2u0axDMrSmy4JCdq2cYbelM2cUwmUir5Bomvd1yxmPL9h5LVHU1tuKBZpUjfASg=="
>>>>>>> 4a382edf
      }
    }
  }
}<|MERGE_RESOLUTION|>--- conflicted
+++ resolved
@@ -1,6678 +1,4791 @@
-{
-  "version": 1,
-  "dependencies": {
-    "net8.0": {
-      "coverlet.collector": {
-        "type": "Direct",
-        "requested": "[6.0.2, )",
-        "resolved": "6.0.2",
-        "contentHash": "bJShQ6uWRTQ100ZeyiMqcFlhP7WJ+bCuabUs885dJiBEzMsJMSFr7BOyeCw4rgvQokteGi5rKQTlkhfQPUXg2A=="
-      },
-      "FluentAssertions": {
-        "type": "Direct",
-        "requested": "[6.12.1, )",
-        "resolved": "6.12.1",
-        "contentHash": "hciWwryyLw3eonfqhFpOMTXyM1/auJChYslEBA+iGJyuBs5O3t/kA8YaeH4iRo/2Fe3ElSYL86C0miivtZ0f3g==",
-        "dependencies": {
-          "System.Configuration.ConfigurationManager": "4.4.0"
-        }
-      },
-      "Microsoft.CodeAnalysis.BannedApiAnalyzers": {
-        "type": "Direct",
-        "requested": "[3.3.4, )",
-        "resolved": "3.3.4",
-        "contentHash": "0k2Jwpc8eq0hjOtX6TxRkHm9clkJ2PAQ3heEHgqIJZcsfdFosC/iyz18nsgTVDDWpID80rC7aiYK7ripx+Qndg=="
-      },
-      "Microsoft.NET.Test.Sdk": {
-        "type": "Direct",
-        "requested": "[17.11.1, )",
-        "resolved": "17.11.1",
-        "contentHash": "U3Ty4BaGoEu+T2bwSko9tWqWUOU16WzSFkq6U8zve75oRBMSLTBdMAZrVNNz1Tq12aCdDom9fcOcM9QZaFHqFg==",
-        "dependencies": {
-          "Microsoft.CodeCoverage": "17.11.1",
-          "Microsoft.TestPlatform.TestHost": "17.11.1"
-        }
-      },
-      "Microsoft.SourceLink.GitHub": {
-        "type": "Direct",
-        "requested": "[8.0.0, )",
-        "resolved": "8.0.0",
-        "contentHash": "G5q7OqtwIyGTkeIOAc3u2ZuV/kicQaec5EaRnc0pIeSnh9LUjj+PYQrJYBURvDt7twGl2PKA7nSN0kz1Zw5bnQ==",
-        "dependencies": {
-          "Microsoft.Build.Tasks.Git": "8.0.0",
-          "Microsoft.SourceLink.Common": "8.0.0"
-        }
-      },
-      "Microsoft.VisualStudio.Threading.Analyzers": {
-        "type": "Direct",
-        "requested": "[17.11.20, )",
-        "resolved": "17.11.20",
-        "contentHash": "yI80R8Ja4ipU7/fyVAMCu0oGTN/u97OgL99gd/8ycGnCF58Kn93iBU3T7rkxGMnlsHf5vEgRu95dujtYcgwf9Q=="
-      },
-      "MSTest.TestAdapter": {
-        "type": "Direct",
-<<<<<<< HEAD
-        "requested": "[3.6.0, )",
-        "resolved": "3.6.0",
-        "contentHash": "UIoSCVXds8Wxk5yWwoSJ6Q87LD6Hv7WrbggK1Uxwir1FmTrTLYtBTap0qUA6yhms4paZsMfESqq3ufJen17A1Q==",
-        "dependencies": {
-          "Microsoft.Testing.Extensions.VSTestBridge": "1.4.0",
-          "Microsoft.Testing.Platform.MSBuild": "1.4.0"
-=======
-        "requested": "[3.6.2, )",
-        "resolved": "3.6.2",
-        "contentHash": "AvxOG6APObsUlTqB5j87VWT522Cqfr7B448HcMDz0jI0nZtTjokGFj7kdc0FBLkmS0yslypP3t3Lt1ieWl9NsQ==",
-        "dependencies": {
-          "Microsoft.Testing.Extensions.VSTestBridge": "1.4.2",
-          "Microsoft.Testing.Platform.MSBuild": "1.4.2"
->>>>>>> 4a382edf
-        }
-      },
-      "MSTest.TestFramework": {
-        "type": "Direct",
-<<<<<<< HEAD
-        "requested": "[3.6.0, )",
-        "resolved": "3.6.0",
-        "contentHash": "mpIPmxsKPfjc08X9tqh0ec4Pyt/zpFUIfL2GA6CjvLmnX4zTw6llqJGnWpUbXTWEVhQu38jtqfEjeUYjMGT4Gg=="
-      },
-      "Nerdbank.GitVersioning": {
-        "type": "Direct",
-        "requested": "[3.6.143, )",
-        "resolved": "3.6.143",
-        "contentHash": "N24MtdLq4PmdJ2woTQd9515q0I1jeO/DlimYCB/GoRd510Fc9dk9H6YaN8MPPrVF8RHrIalCUfWbWvcoarYeoQ=="
-=======
-        "requested": "[3.6.1, )",
-        "resolved": "3.6.1",
-        "contentHash": "ugHS5Bz+hlLBd7FSS9JokRrzjmlmDQIx0Hxj6LTJztH/CRkuzNM+hK9Zoa53DR/B4BysEpu16ZXnm6KLH6Vrzg=="
-      },
-      "Nerdbank.GitVersioning": {
-        "type": "Direct",
-        "requested": "[3.6.146, )",
-        "resolved": "3.6.146",
-        "contentHash": "W1eQ8hD9Y/cZ2+ilgxECl003xr1hybpN3fMxoTlMqg++BixETBMWzS4y9s08oHJKXgKtudsoxhITNOEf1OR66w=="
->>>>>>> 4a382edf
-      },
-      "Azure.Bicep.Types": {
-        "type": "Transitive",
-        "resolved": "0.5.110",
-        "contentHash": "TDnw+a21qLw5Q89FxhZZYuNBIMCiT0n4Eq+bfpgrKn7vjHSyVKOc/3ipKsqHkifHqGEXx3++DY23FC8PmKHg7Q==",
-        "dependencies": {
-          "System.Text.Json": "8.0.5"
-        }
-      },
-      "Azure.Bicep.Types.Az": {
-        "type": "Transitive",
-<<<<<<< HEAD
-        "resolved": "0.2.706",
-        "contentHash": "EARENUa1cDptvOIhh+5HOWfgT2H8yHnfzZWKlKowr0nJcZXw50Ko2nAxvT1HF5Ls5lyUqs2pErk62puCJ8Gk8Q==",
-        "dependencies": {
-          "Azure.Bicep.Types": "0.5.81"
-=======
-        "resolved": "0.2.712",
-        "contentHash": "5W6u9jBRWqhDDBYS1GjmeCrM6U6EIWPTCIu27LTqWlPoaSbqnlEvJXAdhUkyzF6e93rTg0epxtrY4FIzFbeCCw==",
-        "dependencies": {
-          "Azure.Bicep.Types": "0.5.110"
->>>>>>> 4a382edf
-        }
-      },
-      "Azure.Bicep.Types.K8s": {
-        "type": "Transitive",
-<<<<<<< HEAD
-        "resolved": "0.1.626",
-        "contentHash": "4YMJhVKcD17QDcHFxclC4tLj7GanVf8/jES/svVd70BdfYKDpzxslV1H+iKndBGpVyrDShEJhy8Ed49M93jUMw==",
-        "dependencies": {
-          "Azure.Bicep.Types": "0.5.6"
-=======
-        "resolved": "0.1.644",
-        "contentHash": "DHr38NAyzUTlWQ7R+aqRV4RTRm9srHTWjkfZnWEIdNjUyEuogFhA0oPGJsfGQ/9XmOl2sefmK2qe797rbS6Y7Q==",
-        "dependencies": {
-          "Azure.Bicep.Types": "0.5.110"
->>>>>>> 4a382edf
-        }
-      },
-      "Azure.Containers.ContainerRegistry": {
-        "type": "Transitive",
-        "resolved": "1.1.1",
-        "contentHash": "yFly4PvdtRjLMyuGiLw3zGVy4yYt2ipWRkLz1cVQBio3Ic6ahwYQEqE72wHRChQ4olLZPyV9xPmtCL+tIfOiog==",
-        "dependencies": {
-          "Azure.Core": "1.36.0",
-          "System.Text.Json": "4.7.2"
-        }
-      },
-      "Azure.Core": {
-        "type": "Transitive",
-<<<<<<< HEAD
-        "resolved": "1.40.0",
-        "contentHash": "eOx6wk3kQ3SCnoAj7IytAu/d99l07PdarmUc+RmMkVOTkcQ3s+UQEaGzMyEqC2Ua4SKnOW4Xw/klLeB5V2PiSA==",
-        "dependencies": {
-          "Microsoft.Bcl.AsyncInterfaces": "1.1.1",
-          "System.ClientModel": "1.0.0",
-          "System.Diagnostics.DiagnosticSource": "6.0.1",
-          "System.Memory.Data": "1.0.2",
-          "System.Numerics.Vectors": "4.5.0",
-          "System.Text.Encodings.Web": "4.7.2",
-          "System.Text.Json": "4.7.2",
-=======
-        "resolved": "1.44.1",
-        "contentHash": "YyznXLQZCregzHvioip07/BkzjuWNXogJEVz9T5W6TwjNr17ax41YGzYMptlo2G10oLCuVPoyva62y0SIRDixg==",
-        "dependencies": {
-          "Microsoft.Bcl.AsyncInterfaces": "6.0.0",
-          "System.ClientModel": "1.1.0",
-          "System.Diagnostics.DiagnosticSource": "6.0.1",
-          "System.Memory.Data": "6.0.0",
-          "System.Numerics.Vectors": "4.5.0",
-          "System.Text.Encodings.Web": "6.0.0",
-          "System.Text.Json": "6.0.10",
->>>>>>> 4a382edf
-          "System.Threading.Tasks.Extensions": "4.5.4"
-        }
-      },
-      "Azure.Deployments.Core": {
-        "type": "Transitive",
-<<<<<<< HEAD
-        "resolved": "1.95.0",
-        "contentHash": "gM1+xks0D/zuZOYlK0bo8sUtU4YFZl95zyObp+r8N8BhUSpWMx2AdJCgrWEssI1nLwZ6XDvd2hUxM04KvyzYvQ==",
-        "dependencies": {
-          "Microsoft.Bcl.AsyncInterfaces": "8.0.0",
-          "Microsoft.PowerPlatform.ResourceStack": "7.0.0.2007",
-          "Newtonsoft.Json": "13.0.2",
-=======
-        "resolved": "1.152.0",
-        "contentHash": "hFoZwhtswbjIKtQMes9GCu4ML7PHMGSzbQfWEmgtoN3h6PrQ85LB8aZTBCIjjT1S5B127WPc75FYm4IpTOvJNw==",
-        "dependencies": {
-          "Microsoft.Bcl.AsyncInterfaces": "8.0.0",
-          "Microsoft.PowerPlatform.ResourceStack": "7.0.0.2070",
-          "Newtonsoft.Json": "13.0.3",
->>>>>>> 4a382edf
-          "System.Collections.Immutable": "5.0.0",
-          "System.Reflection.Emit.Lightweight": "4.7.0"
-        }
-      },
-      "Azure.Deployments.DiffEngine": {
-        "type": "Transitive",
-<<<<<<< HEAD
-        "resolved": "1.95.0",
-        "contentHash": "QSPsxLxJOBxF+XjE9lWj/Xlk01pzx7rkgl6XcTlWtt6n4CUl/HIIusp/P/ya5cDV1L2nRDkxhPECRzxBUylz3Q=="
-      },
-      "Azure.Deployments.Engine": {
-        "type": "Transitive",
-        "resolved": "1.95.0",
-        "contentHash": "NZJSpCdjApjq/1UbxGRl8wqQn1d7wDLNwHnlNqxzYXu1ATSd9D4+uSLkh7VAEZVfV+fdD4NSkGaGJMPrwaHyig==",
-        "dependencies": {
-          "Azure.Deployments.Core": "1.95.0",
-          "Azure.Deployments.DiffEngine": "1.95.0",
-          "Azure.Deployments.Extensibility": "1.95.0",
-          "Azure.Deployments.ResourceMetadata": "1.0.1265",
-          "Azure.Deployments.Templates": "1.95.0",
-          "Microsoft.AspNet.WebApi.Client": "5.2.9",
-          "Microsoft.Extensions.DependencyInjection": "8.0.0",
-          "Newtonsoft.Json": "13.0.2",
-          "Sprache.StrongNamed": "2.3.2",
-          "System.Diagnostics.DiagnosticSource": "5.0.1"
-=======
-        "resolved": "1.152.0",
-        "contentHash": "aYy7gYUQOcSAPeadnJZOQnfpGWIAEsFbF86mjbfPMf5yq49OivA6iul621rNRjfzoEDN7TVxrwStXnctcOJpHQ=="
-      },
-      "Azure.Deployments.Engine": {
-        "type": "Transitive",
-        "resolved": "1.152.0",
-        "contentHash": "mxGA9nhtbsiXNcs3I+2+/Yv2BZsAnFBqXNIAaPj//mKWm7j3fmumWP5L6hdaEslR/+vuFOs37oPFdaR/AEL2JA==",
-        "dependencies": {
-          "Azure.Deployments.Core": "1.152.0",
-          "Azure.Deployments.DiffEngine": "1.152.0",
-          "Azure.Deployments.Extensibility": "1.152.0",
-          "Azure.Deployments.ResourceMetadata": "1.0.1265",
-          "Azure.Deployments.Templates": "1.152.0",
-          "Microsoft.AspNet.WebApi.Client": "5.2.9",
-          "Microsoft.Extensions.DependencyInjection": "8.0.0",
-          "Newtonsoft.Json": "13.0.3",
-          "Sprache.StrongNamed": "2.3.2",
-          "System.Diagnostics.DiagnosticSource": "8.0.0"
->>>>>>> 4a382edf
-        }
-      },
-      "Azure.Deployments.Expression": {
-        "type": "Transitive",
-<<<<<<< HEAD
-        "resolved": "1.95.0",
-        "contentHash": "ZBwDqeMtvmxYecexjE92FTlHxoeWcLmPV1MtqYDD3kI8MPs+3omsgOdKDQGz8RfG2COIlyAd5T3gC9ZA8u2B9w==",
-        "dependencies": {
-          "Azure.Deployments.Core": "1.95.0",
-          "IPNetwork2": "2.6.598",
-          "Newtonsoft.Json": "13.0.2"
-=======
-        "resolved": "1.152.0",
-        "contentHash": "ELRn9XNSg+VEhWNhNUkJwRIfVsifzQz5KB1sg4bcKu8BQjZrow5qIjLC5VazwoWpDCNCUyVx8Vgam1e5d7hCDg==",
-        "dependencies": {
-          "Azure.Deployments.Core": "1.152.0",
-          "IPNetwork2": "2.6.598",
-          "Newtonsoft.Json": "13.0.3"
->>>>>>> 4a382edf
-        }
-      },
-      "Azure.Deployments.Extensibility": {
-        "type": "Transitive",
-<<<<<<< HEAD
-        "resolved": "1.95.0",
-        "contentHash": "GnGZHRiI56dDuBjdSmb6wdBzm0Q0NLdKobh1S/YyYP2MwF3X3MCNKOP6w09ShoPvAHS6N/lAZAfIY4VuA6xd0A==",
-        "dependencies": {
-          "Azure.Deployments.Core": "1.95.0",
-          "Newtonsoft.Json": "13.0.2"
-=======
-        "resolved": "1.152.0",
-        "contentHash": "wdxoPUXEMzQviPr1nJJueroBHAhTIr6Jtq2aI4On6Tjv5eqcurwx38EuJ1sWXVX9MLdjDdanV5M1ik3B3XTEBw==",
-        "dependencies": {
-          "Azure.Deployments.Core": "1.152.0",
-          "Microsoft.AspNet.WebApi.Client": "5.2.9",
-          "Newtonsoft.Json": "13.0.3",
-          "System.Text.Json": "8.0.4"
->>>>>>> 4a382edf
-        }
-      },
-      "Azure.Deployments.Extensibility.Core": {
-        "type": "Transitive",
-        "resolved": "0.1.55",
-        "contentHash": "iMZhx89YLqHaPGA20LXlzDBty7ov/UgOdxLudJtYwBXkalfSRHLPNKRnJVeGM3EZc9897LeoPyfJ8NvyLeZcgQ==",
-        "dependencies": {
-          "JsonPatch.Net": "3.1.0",
-          "JsonPath.Net": "1.1.0",
-          "JsonPointer.Net": "5.0.0",
-          "JsonSchema.Net": "7.0.4"
-        }
-      },
-      "Azure.Deployments.JsonPath": {
-        "type": "Transitive",
-        "resolved": "1.0.1265",
-        "contentHash": "dliOjv2QAB/aePwGJMlrofA6Qfkj04jU0p6j3ccRRrywg/+rSSVS0mmCk/nGmRR7qss0fmYzp+0y3Q4vK0VvuQ==",
-        "dependencies": {
-          "JetBrains.Annotations": "2019.1.3",
-          "Newtonsoft.Json": "13.0.1",
-          "Sprache.StrongNamed": "2.3.2"
-        }
-      },
-      "Azure.Deployments.ResourceMetadata": {
-        "type": "Transitive",
-        "resolved": "1.0.1265",
-        "contentHash": "PnIh9MvgNfXW8BPbJQYXloWWJs68cngR3Q2AYWtObHn9sMJdx1phP31/Nc90Q30WYnM+3DxIB8s2zESRicR6Eg==",
-        "dependencies": {
-          "Azure.Deployments.JsonPath": "1.0.1265",
-          "IPNetwork2": "2.6.548",
-          "JetBrains.Annotations": "2019.1.3",
-          "JsonDiffPatch.Net": "2.1.0",
-          "Newtonsoft.Json": "13.0.1"
-        }
-      },
-      "Azure.Deployments.Templates": {
-        "type": "Transitive",
-<<<<<<< HEAD
-        "resolved": "1.95.0",
-        "contentHash": "i3rjsnVXSW/s2BNvXngqcnYL2ES+HheIS1WjaA0Hu8rVhbKnOQepB1bVUoEuoErQzRuCrzae95cVzVflk+CeZQ==",
-        "dependencies": {
-          "Azure.Bicep.Types": "0.5.9",
-          "Azure.Deployments.Core": "1.95.0",
-          "Azure.Deployments.Expression": "1.95.0",
-          "Microsoft.Automata.SRM": "1.2.2",
-          "Newtonsoft.Json": "13.0.2"
-=======
-        "resolved": "1.152.0",
-        "contentHash": "9iD+6BImXSL3H45KksTpvkkoUJnr1kIyAmRevvOW8VX4Y2Qd+mvvrs/3CIWnP7Y4UDV0hx3MQBFdpZZWdwFcBQ==",
-        "dependencies": {
-          "Azure.Bicep.Types": "0.5.81",
-          "Azure.Deployments.Core": "1.152.0",
-          "Azure.Deployments.Expression": "1.152.0",
-          "Microsoft.Automata.SRM": "1.2.2",
-          "Newtonsoft.Json": "13.0.3"
->>>>>>> 4a382edf
-        }
-      },
-      "Azure.Identity": {
-        "type": "Transitive",
-<<<<<<< HEAD
-        "resolved": "1.12.1",
-        "contentHash": "7j7ksn+1X2swW2DDDEEywK5wxuYImzMIXnunZTB83E3mwzBbyHOob1hO1wOG5fMZYTGe/+9gyc/qurcozaSm1A==",
-        "dependencies": {
-          "Azure.Core": "1.40.0",
-          "Microsoft.Identity.Client": "4.65.0",
-          "Microsoft.Identity.Client.Extensions.Msal": "4.65.0",
-          "System.Memory": "4.5.4",
-          "System.Security.Cryptography.ProtectedData": "4.7.0",
-          "System.Text.Json": "4.7.2",
-=======
-        "resolved": "1.13.1",
-        "contentHash": "4eeK9XztjTmvA4WN+qAvlUCSxSv45+LqTMeC8XT2giGGZHKthTMU2IuXcHjAOf5VLH3wE3Bo6EwhIcJxVB8RmQ==",
-        "dependencies": {
-          "Azure.Core": "1.44.1",
-          "Microsoft.Identity.Client": "4.66.1",
-          "Microsoft.Identity.Client.Extensions.Msal": "4.66.1",
-          "System.Memory": "4.5.5",
-          "System.Text.Json": "6.0.10",
->>>>>>> 4a382edf
-          "System.Threading.Tasks.Extensions": "4.5.4"
-        }
-      },
-      "Azure.ResourceManager": {
-        "type": "Transitive",
-<<<<<<< HEAD
-        "resolved": "1.12.0",
-        "contentHash": "4G+/kedutx4uIKJzqbg9jaQgYcLk7V9A1lp6NKtYqF51QZD+cbXye5r41TRGr1PQbvgy7L+P3ylQJ0EUtdn2/A==",
-        "dependencies": {
-          "Azure.Core": "1.39.0",
-          "System.ClientModel": "1.0.0",
-          "System.Text.Json": "4.7.2"
-=======
-        "resolved": "1.13.0",
-        "contentHash": "B0ZE4gNxs942DScLH53X7L4uqnMnh1LTpjHZUfnToQsjA65AuxiiDCVMQUkTTeQOP3PNd0UOrgRNpjQlbU8bgg==",
-        "dependencies": {
-          "Azure.Core": "1.42.0",
-          "System.ClientModel": "1.0.0",
-          "System.Text.Json": "6.0.9"
->>>>>>> 4a382edf
-        }
-      },
-      "Azure.ResourceManager.ResourceGraph": {
-        "type": "Transitive",
-        "resolved": "1.0.1",
-        "contentHash": "uvjDK5nXEd7xYWo9a0mrzhEOD8i/qmm8/svsLHIIFJKnxXMfU/PDdG/H1uKctpC9X3IC5BNsMkjiRiwSjcK6mA==",
-        "dependencies": {
-          "Azure.Core": "1.28.0",
-          "Azure.ResourceManager": "1.4.0",
-          "System.Text.Json": "4.7.2"
-        }
-      },
-      "Azure.ResourceManager.Resources": {
-        "type": "Transitive",
-<<<<<<< HEAD
-        "resolved": "1.8.0",
-        "contentHash": "Or1rys8WCahiHpGTntqec2vDJvAkGebcLjnxcARs1kw63UbcN4JdzMDsNRvFiiOX6zgGaIN4Wz0BsvWDk3CBbQ==",
-        "dependencies": {
-          "Azure.Core": "1.40.0",
-          "Azure.ResourceManager": "1.12.0",
-          "System.ClientModel": "1.0.0",
-          "System.Text.Json": "4.7.2"
-=======
-        "resolved": "1.9.0",
-        "contentHash": "AaGmoPM6UxEYtmf5ADkl26DRy1Ms9CIL9yqgUnoU6YhXYA8r/F52p16JQ9xEHSCzXhr+OO4x2ztujHtj1Eb+qw==",
-        "dependencies": {
-          "Azure.Core": "1.43.0",
-          "Azure.ResourceManager": "1.13.0",
-          "System.ClientModel": "1.1.0",
-          "System.Text.Json": "6.0.9"
->>>>>>> 4a382edf
-        }
-      },
-      "Castle.Core": {
-        "type": "Transitive",
-        "resolved": "5.1.1",
-        "contentHash": "rpYtIczkzGpf+EkZgDr9CClTdemhsrwA/W5hMoPjLkRFnXzH44zDLoovXeKtmxb1ykXK9aJVODSpiJml8CTw2g==",
-        "dependencies": {
-          "System.Diagnostics.EventLog": "6.0.0"
-        }
-      },
-      "CommandLineParser": {
-        "type": "Transitive",
-        "resolved": "2.9.1",
-        "contentHash": "OE0sl1/sQ37bjVsPKKtwQlWDgqaxWgtme3xZz7JssWUzg5JpMIyHgCTY9MVMxOg48fJ1AgGT3tgdH5m/kQ5xhA=="
-      },
-      "DiffPlex": {
-        "type": "Transitive",
-        "resolved": "1.7.2",
-        "contentHash": "qJEjdxEDBWSFZGB8paBB9HDeJXHGlHlOXeGX3kbTuXWuOsgv2iSAEOOzo5V1/B39Vcxr9IVVrNKewRcX+rsn4g=="
-      },
-      "Google.Protobuf": {
-        "type": "Transitive",
-<<<<<<< HEAD
-        "resolved": "3.28.1",
-        "contentHash": "i4EN7Z+OUdoRBNiVMIG6CfMh6UowXiUx+BKgE+GHLbAX5ArSmpUTFUDwgRNwNfYdosl6GXuBlDiHCcXSHw43+A=="
-      },
-      "Grpc.Core.Api": {
-        "type": "Transitive",
-        "resolved": "2.65.0",
-        "contentHash": "VHElVX8XpJoaoddHkxhSHrXqn+7k3cZRmAxvZFh0NElkZK5oAT0/QOPM2FJtt5/xIxjQPumz3TOkzrUT6b8V6g=="
-      },
-      "Grpc.Net.Client": {
-        "type": "Transitive",
-        "resolved": "2.65.0",
-        "contentHash": "ys1Rz7pxV0XR2pm4BVMkm/PrJ2BQu8OXFTvnXzzelTvQ+19OiHbUSb1kSZ2X4V7FziaxrtWY52ssXK3MFjQxbg==",
-        "dependencies": {
-          "Grpc.Net.Common": "2.65.0",
-=======
-        "resolved": "3.28.3",
-        "contentHash": "OewySX3aQCdKfMJsj2DzBMXQJPI+lm0CBzamU9ViFu3CU9tXYrQWqJ1CZ+/UWtkwOjUeIzbXmoOjRc7B8pbMrA=="
-      },
-      "Grpc.Core.Api": {
-        "type": "Transitive",
-        "resolved": "2.66.0",
-        "contentHash": "HsjsQVAHe4hqP4t4rpUnmq+MZvPdyrlPsWF4T5fbMvyP3o/lMV+KVJfDlaNH8+v0aGQTVT3EsDFufbhaWb52cw=="
-      },
-      "Grpc.Net.Client": {
-        "type": "Transitive",
-        "resolved": "2.66.0",
-        "contentHash": "GwkSsssXFgN9+M2U+UQWdErf61sn1iqgP+2NRBlDXATcP9vlxda0wySxd/eIL8U522+SnyFNUXlvQ5tAzGk9cA==",
-        "dependencies": {
-          "Grpc.Net.Common": "2.66.0",
->>>>>>> 4a382edf
-          "Microsoft.Extensions.Logging.Abstractions": "6.0.0"
-        }
-      },
-      "Grpc.Net.Common": {
-        "type": "Transitive",
-<<<<<<< HEAD
-        "resolved": "2.65.0",
-        "contentHash": "XbRegnfDrWoXZJ4GGdJat+KXnmCCkR6XQmWnIZxxIjphyZkWZgI0FN1PtGXU4RZ5a5C85qg1cscz1ju2biVXGg==",
-        "dependencies": {
-          "Grpc.Core.Api": "2.65.0"
-=======
-        "resolved": "2.66.0",
-        "contentHash": "YJpQpIvpo0HKlsG6SHwaieyji08qfv0DdEDIewCAA0egQY08637sHOj1netLGUhzBEsCqlGC3e92TZ2uqhxnvw==",
-        "dependencies": {
-          "Grpc.Core.Api": "2.66.0"
->>>>>>> 4a382edf
-        }
-      },
-      "Humanizer.Core": {
-        "type": "Transitive",
-        "resolved": "2.14.1",
-        "contentHash": "lQKvtaTDOXnoVJ20ibTuSIOf2i0uO0MPbDhd1jm238I+U/2ZnRENj0cktKZhtchBMtCUSRQ5v4xBCUbKNmyVMw=="
-      },
-      "IPNetwork2": {
-        "type": "Transitive",
-        "resolved": "2.6.598",
-        "contentHash": "8o5fIh67jPHUeflUuzMSRXVnXJ9MjXjjRra9M1u0+evOoABhSyJouxXdvTWaM/GaEsDBU0bQjn+9O0MywsxTDQ=="
-      },
-      "JetBrains.Annotations": {
-        "type": "Transitive",
-        "resolved": "2019.1.3",
-        "contentHash": "E0x48BwZJKoNMNCekWGKsV4saQS89lf58ydT2szseV44CMYIbaHXjc7+305WLw6up3ibZN9yH6QdGSZo5tQhLg=="
-      },
-      "Json.More.Net": {
-        "type": "Transitive",
-        "resolved": "2.0.2",
-        "contentHash": "izscdjjk8EAHDBCjyz7V7n77SzkrSjh/hUGV6cyR6PlVdjYDh5ohc8yqvwSqJ9+6Uof8W6B24dIHlDKD+I1F8A=="
-      },
-      "JsonDiffPatch.Net": {
-        "type": "Transitive",
-        "resolved": "2.3.0",
-        "contentHash": "a+I1WNXSwkelsgUfMk3LVRY3FzQDV8nCpRMcml2whQDimbnOG+mxRCt6kCzMRFwshg9ir4shm0yvYDL7E89ayg==",
-        "dependencies": {
-          "Newtonsoft.Json": "11.0.1"
-        }
-      },
-      "JsonPatch.Net": {
-        "type": "Transitive",
-        "resolved": "3.1.1",
-        "contentHash": "dLAUhmL7RgezL8lkBpzf+O4U4sEtbGE9DDF858MiQdNmGK8LYBfLqO73n5N288e5H8jVvwypQG/DUJunWvaJyQ==",
-        "dependencies": {
-          "JsonPointer.Net": "5.0.2"
-        }
-      },
-      "JsonPath.Net": {
-        "type": "Transitive",
-        "resolved": "1.1.6",
-        "contentHash": "FQLbFJdjIa70GdYGR3RpdGkLTMZwQCqcd8gC35yx6aGofVEP3QxMvSuXHn75N30jj9SS6yvsPPTDzJmPMt/Mdw==",
-        "dependencies": {
-          "Json.More.Net": "2.0.2"
-        }
-      },
-      "JsonPointer.Net": {
-        "type": "Transitive",
-        "resolved": "5.0.2",
-        "contentHash": "H/OtixKadr+ja1j7Fru3WG56V9zP0AKT1Bd0O7RWN/zH1bl8ZIwW9aCa4+xvzuVvt4SPmrvBu3G6NpAkNOwNAA==",
-        "dependencies": {
-          "Humanizer.Core": "2.14.1",
-          "Json.More.Net": "2.0.1.2"
-        }
-      },
-      "JsonSchema.Net": {
-        "type": "Transitive",
-        "resolved": "7.0.4",
-        "contentHash": "R0Hk2Tr/np4Q1NO8CBjyQsoiD1iFJyEQP20Sw7JnZCNGJoaSBe+g4b+nZqnBXPQhiqY5LGZ8JZwZkRh/eKZhEQ==",
-        "dependencies": {
-          "JsonPointer.Net": "5.0.0"
-        }
-      },
-      "MediatR": {
-        "type": "Transitive",
-        "resolved": "8.1.0",
-        "contentHash": "KJFnA0MV83bNOhvYbjIX1iDykhwFXoQu0KV7E1SVbNA/CmO2I7SAm2Baly0eS7VJ2GwlmStLajBfeiNgTpvYzQ=="
-      },
-      "Microsoft.ApplicationInsights": {
-        "type": "Transitive",
-        "resolved": "2.22.0",
-        "contentHash": "3AOM9bZtku7RQwHyMEY3tQMrHIgjcfRDa6YQpd/QG2LDGvMydSlL9Di+8LLMt7J2RDdfJ7/2jdYv6yHcMJAnNw==",
-        "dependencies": {
-          "System.Diagnostics.DiagnosticSource": "5.0.0"
-        }
-      },
-      "Microsoft.AspNet.WebApi.Client": {
-        "type": "Transitive",
-        "resolved": "6.0.0",
-        "contentHash": "zXeWP03dTo67AoDHUzR+/urck0KFssdCKOC+dq7Nv1V2YbFh/nIg09L0/3wSvyRONEdwxGB/ssEGmPNIIhAcAw==",
-        "dependencies": {
-          "Newtonsoft.Json": "13.0.1",
-          "Newtonsoft.Json.Bson": "1.0.2",
-          "System.Memory": "4.5.5",
-          "System.Threading.Tasks.Extensions": "4.5.4"
-        }
-      },
-      "Microsoft.Automata.SRM": {
-        "type": "Transitive",
-        "resolved": "1.2.2",
-        "contentHash": "+tdYyUEbSOO5q86TOHKzy7MiT/gqTq4aEpOmFglMw9GDXM0BnT93AG02YT29Wi+qCZmt+APPy+VJEgHUEa89Mw==",
-        "dependencies": {
-          "System.Collections.Immutable": "1.6.0",
-          "System.Numerics.Vectors": "4.5.0",
-          "System.Runtime.CompilerServices.Unsafe": "4.5.2"
-        }
-      },
-      "Microsoft.Bcl.AsyncInterfaces": {
-        "type": "Transitive",
-        "resolved": "8.0.0",
-        "contentHash": "3WA9q9yVqJp222P3x1wYIGDAkpjAku0TMUaaQV22g6L67AI0LdOIrVS7Ht2vJfLHGSPVuqN94vIr15qn+HEkHw=="
-      },
-      "Microsoft.Build.Tasks.Git": {
-        "type": "Transitive",
-        "resolved": "8.0.0",
-        "contentHash": "bZKfSIKJRXLTuSzLudMFte/8CempWjVamNUR5eHJizsy+iuOuO/k2gnh7W0dHJmYY0tBf+gUErfluCv5mySAOQ=="
-      },
-      "Microsoft.CodeCoverage": {
-        "type": "Transitive",
-        "resolved": "17.11.1",
-        "contentHash": "nPJqrcA5iX+Y0kqoT3a+pD/8lrW/V7ayqnEJQsTonSoPz59J8bmoQhcSN4G8+UJ64Hkuf0zuxnfuj2lkHOq4cA=="
-      },
-      "Microsoft.Extensions.Configuration": {
-        "type": "Transitive",
-        "resolved": "8.0.0",
-        "contentHash": "0J/9YNXTMWSZP2p2+nvl8p71zpSwokZXZuJW+VjdErkegAnFdO1XlqtA62SJtgVYHdKu3uPxJHcMR/r35HwFBA==",
-        "dependencies": {
-          "Microsoft.Extensions.Configuration.Abstractions": "8.0.0",
-          "Microsoft.Extensions.Primitives": "8.0.0"
-        }
-      },
-      "Microsoft.Extensions.Configuration.Abstractions": {
-        "type": "Transitive",
-        "resolved": "8.0.0",
-        "contentHash": "3lE/iLSutpgX1CC0NOW70FJoGARRHbyKmG7dc0klnUZ9Dd9hS6N/POPWhKhMLCEuNN5nXEY5agmlFtH562vqhQ==",
-        "dependencies": {
-          "Microsoft.Extensions.Primitives": "8.0.0"
-        }
-      },
-      "Microsoft.Extensions.Configuration.Binder": {
-        "type": "Transitive",
-        "resolved": "8.0.2",
-        "contentHash": "7IQhGK+wjyGrNsPBjJcZwWAr+Wf6D4+TwOptUt77bWtgNkiV8tDEbhFS+dDamtQFZ2X7kWG9m71iZQRj2x3zgQ==",
-        "dependencies": {
-          "Microsoft.Extensions.Configuration.Abstractions": "8.0.0"
-        }
-      },
-      "Microsoft.Extensions.Configuration.FileExtensions": {
-        "type": "Transitive",
-        "resolved": "8.0.1",
-        "contentHash": "EJzSNO9oaAXnTdtdNO6npPRsIIeZCBSNmdQ091VDO7fBiOtJAAeEq6dtrVXIi3ZyjC5XRSAtVvF8SzcneRHqKQ==",
-        "dependencies": {
-          "Microsoft.Extensions.Configuration": "8.0.0",
-          "Microsoft.Extensions.Configuration.Abstractions": "8.0.0",
-          "Microsoft.Extensions.FileProviders.Abstractions": "8.0.0",
-          "Microsoft.Extensions.FileProviders.Physical": "8.0.0",
-          "Microsoft.Extensions.Primitives": "8.0.0"
-        }
-      },
-      "Microsoft.Extensions.Configuration.Json": {
-        "type": "Transitive",
-        "resolved": "8.0.1",
-        "contentHash": "L89DLNuimOghjV3tLx0ArFDwVEJD6+uGB3BMCMX01kaLzXkaXHb2021xOMl2QOxUxbdePKUZsUY7n2UUkycjRg==",
-        "dependencies": {
-          "Microsoft.Extensions.Configuration": "8.0.0",
-          "Microsoft.Extensions.Configuration.Abstractions": "8.0.0",
-          "Microsoft.Extensions.Configuration.FileExtensions": "8.0.1",
-          "Microsoft.Extensions.FileProviders.Abstractions": "8.0.0"
-        }
-      },
-      "Microsoft.Extensions.DependencyInjection": {
-        "type": "Transitive",
-<<<<<<< HEAD
-        "resolved": "8.0.0",
-        "contentHash": "V8S3bsm50ig6JSyrbcJJ8bW2b9QLGouz+G1miK3UTaOWmMtFwNNNzUf4AleyDWUmTrWMLNnFSLEQtxmxgNQnNQ==",
-        "dependencies": {
-          "Microsoft.Extensions.DependencyInjection.Abstractions": "8.0.0"
-=======
-        "resolved": "8.0.1",
-        "contentHash": "BmANAnR5Xd4Oqw7yQ75xOAYODybZQRzdeNucg7kS5wWKd2PNnMdYtJ2Vciy0QLylRmv42DGl5+AFL9izA6F1Rw==",
-        "dependencies": {
-          "Microsoft.Extensions.DependencyInjection.Abstractions": "8.0.2"
->>>>>>> 4a382edf
-        }
-      },
-      "Microsoft.Extensions.DependencyInjection.Abstractions": {
-        "type": "Transitive",
-<<<<<<< HEAD
-        "resolved": "8.0.0",
-        "contentHash": "cjWrLkJXK0rs4zofsK4bSdg+jhDLTaxrkXu4gS6Y7MAlCvRyNNgwY/lJi5RDlQOnSZweHqoyvgvbdvQsRIW+hg=="
-      },
-      "Microsoft.Extensions.Diagnostics": {
-        "type": "Transitive",
-        "resolved": "8.0.0",
-        "contentHash": "3PZp/YSkIXrF7QK7PfC1bkyRYwqOHpWFad8Qx+4wkuumAeXo1NHaxpS9LboNA9OvNSAu+QOVlXbMyoY+pHSqcw==",
-        "dependencies": {
-          "Microsoft.Extensions.Configuration": "8.0.0",
-          "Microsoft.Extensions.Diagnostics.Abstractions": "8.0.0",
-=======
-        "resolved": "8.0.2",
-        "contentHash": "3iE7UF7MQkCv1cxzCahz+Y/guQbTqieyxyaWKhrRO91itI9cOKO76OHeQDahqG4MmW5umr3CcCvGmK92lWNlbg=="
-      },
-      "Microsoft.Extensions.Diagnostics": {
-        "type": "Transitive",
-        "resolved": "8.0.1",
-        "contentHash": "doVPCUUCY7c6LhBsEfiy3W1bvS7Mi6LkfQMS8nlC22jZWNxBv8VO8bdfeyvpYFst6Kxqk7HBC6lytmEoBssvSQ==",
-        "dependencies": {
-          "Microsoft.Extensions.Configuration": "8.0.0",
-          "Microsoft.Extensions.Diagnostics.Abstractions": "8.0.1",
->>>>>>> 4a382edf
-          "Microsoft.Extensions.Options.ConfigurationExtensions": "8.0.0"
-        }
-      },
-      "Microsoft.Extensions.Diagnostics.Abstractions": {
-        "type": "Transitive",
-<<<<<<< HEAD
-        "resolved": "8.0.0",
-        "contentHash": "JHYCQG7HmugNYUhOl368g+NMxYE/N/AiclCYRNlgCY9eVyiBkOHMwK4x60RYMxv9EL3+rmj1mqHvdCiPpC+D4Q==",
-        "dependencies": {
-          "Microsoft.Extensions.DependencyInjection.Abstractions": "8.0.0",
-          "Microsoft.Extensions.Options": "8.0.0",
-          "System.Diagnostics.DiagnosticSource": "8.0.0"
-=======
-        "resolved": "8.0.1",
-        "contentHash": "elH2vmwNmsXuKmUeMQ4YW9ldXiF+gSGDgg1vORksob5POnpaI6caj1Hu8zaYbEuibhqCoWg0YRWDazBY3zjBfg==",
-        "dependencies": {
-          "Microsoft.Extensions.DependencyInjection.Abstractions": "8.0.2",
-          "Microsoft.Extensions.Options": "8.0.2"
->>>>>>> 4a382edf
-        }
-      },
-      "Microsoft.Extensions.FileProviders.Abstractions": {
-        "type": "Transitive",
-        "resolved": "8.0.0",
-        "contentHash": "ZbaMlhJlpisjuWbvXr4LdAst/1XxH3vZ6A0BsgTphZ2L4PGuxRLz7Jr/S7mkAAnOn78Vu0fKhEgNF5JO3zfjqQ==",
-        "dependencies": {
-          "Microsoft.Extensions.Primitives": "8.0.0"
-        }
-      },
-      "Microsoft.Extensions.FileProviders.Physical": {
-        "type": "Transitive",
-        "resolved": "8.0.0",
-        "contentHash": "UboiXxpPUpwulHvIAVE36Knq0VSHaAmfrFkegLyBZeaADuKezJ/AIXYAW8F5GBlGk/VaibN2k/Zn1ca8YAfVdA==",
-        "dependencies": {
-          "Microsoft.Extensions.FileProviders.Abstractions": "8.0.0",
-          "Microsoft.Extensions.FileSystemGlobbing": "8.0.0",
-          "Microsoft.Extensions.Primitives": "8.0.0"
-        }
-      },
-      "Microsoft.Extensions.FileSystemGlobbing": {
-        "type": "Transitive",
-        "resolved": "8.0.0",
-        "contentHash": "OK+670i7esqlQrPjdIKRbsyMCe9g5kSLpRRQGSr4Q58AOYEe/hCnfLZprh7viNisSUUQZmMrbbuDaIrP+V1ebQ=="
-      },
-      "Microsoft.Extensions.Http": {
-        "type": "Transitive",
-<<<<<<< HEAD
-        "resolved": "8.0.0",
-        "contentHash": "cWz4caHwvx0emoYe7NkHPxII/KkTI8R/LC9qdqJqnKv2poTJ4e2qqPGQqvRoQ5kaSA4FU5IV3qFAuLuOhoqULQ==",
-        "dependencies": {
-          "Microsoft.Extensions.Configuration.Abstractions": "8.0.0",
-          "Microsoft.Extensions.DependencyInjection.Abstractions": "8.0.0",
-          "Microsoft.Extensions.Diagnostics": "8.0.0",
-          "Microsoft.Extensions.Logging": "8.0.0",
-          "Microsoft.Extensions.Logging.Abstractions": "8.0.0",
-          "Microsoft.Extensions.Options": "8.0.0"
-=======
-        "resolved": "8.0.1",
-        "contentHash": "kDYeKJUzh0qeg/AI+nSr3ffthmXYQTEb0nS9qRC7YhSbbuN4M4NPbaB77AJwtkTnCV9XZ7qYj3dkZaNcyl73EA==",
-        "dependencies": {
-          "Microsoft.Extensions.Configuration.Abstractions": "8.0.0",
-          "Microsoft.Extensions.DependencyInjection.Abstractions": "8.0.2",
-          "Microsoft.Extensions.Diagnostics": "8.0.1",
-          "Microsoft.Extensions.Logging": "8.0.1",
-          "Microsoft.Extensions.Logging.Abstractions": "8.0.2",
-          "Microsoft.Extensions.Options": "8.0.2"
->>>>>>> 4a382edf
-        }
-      },
-      "Microsoft.Extensions.Logging": {
-        "type": "Transitive",
-<<<<<<< HEAD
-        "resolved": "8.0.0",
-        "contentHash": "tvRkov9tAJ3xP51LCv3FJ2zINmv1P8Hi8lhhtcKGqM+ImiTCC84uOPEI4z8Cdq2C3o9e+Aa0Gw0rmrsJD77W+w==",
-        "dependencies": {
-          "Microsoft.Extensions.DependencyInjection": "8.0.0",
-          "Microsoft.Extensions.Logging.Abstractions": "8.0.0",
-          "Microsoft.Extensions.Options": "8.0.0"
-=======
-        "resolved": "8.0.1",
-        "contentHash": "4x+pzsQEbqxhNf1QYRr5TDkLP9UsLT3A6MdRKDDEgrW7h1ljiEPgTNhKYUhNCCAaVpQECVQ+onA91PTPnIp6Lw==",
-        "dependencies": {
-          "Microsoft.Extensions.DependencyInjection": "8.0.1",
-          "Microsoft.Extensions.Logging.Abstractions": "8.0.2",
-          "Microsoft.Extensions.Options": "8.0.2"
->>>>>>> 4a382edf
-        }
-      },
-      "Microsoft.Extensions.Logging.Abstractions": {
-        "type": "Transitive",
-<<<<<<< HEAD
-        "resolved": "8.0.0",
-        "contentHash": "arDBqTgFCyS0EvRV7O3MZturChstm50OJ0y9bDJvAcmEPJm0FFpFyjU/JLYyStNGGey081DvnQYlncNX5SJJGA==",
-        "dependencies": {
-          "Microsoft.Extensions.DependencyInjection.Abstractions": "8.0.0"
-=======
-        "resolved": "8.0.2",
-        "contentHash": "nroMDjS7hNBPtkZqVBbSiQaQjWRDxITI8Y7XnDs97rqG3EbzVTNLZQf7bIeUJcaHOV8bca47s1Uxq94+2oGdxA==",
-        "dependencies": {
-          "Microsoft.Extensions.DependencyInjection.Abstractions": "8.0.2"
->>>>>>> 4a382edf
-        }
-      },
-      "Microsoft.Extensions.ObjectPool": {
-        "type": "Transitive",
-        "resolved": "5.0.10",
-        "contentHash": "pp9tbGqIhdEXL6Q1yJl+zevAJSq4BsxqhS1GXzBvEsEz9DDNu9GLNzgUy2xyFc4YjB4m4Ff2YEWTnvQvVYdkvQ=="
-      },
-      "Microsoft.Extensions.Options": {
-        "type": "Transitive",
-<<<<<<< HEAD
-        "resolved": "8.0.0",
-        "contentHash": "JOVOfqpnqlVLUzINQ2fox8evY2SKLYJ3BV8QDe/Jyp21u1T7r45x/R/5QdteURMR5r01GxeJSBBUOCOyaNXA3g==",
-=======
-        "resolved": "8.0.2",
-        "contentHash": "dWGKvhFybsaZpGmzkGCbNNwBD1rVlWzrZKANLW/CcbFJpCEceMCGzT7zZwHOGBCbwM0SzBuceMj5HN1LKV1QqA==",
->>>>>>> 4a382edf
-        "dependencies": {
-          "Microsoft.Extensions.DependencyInjection.Abstractions": "8.0.0",
-          "Microsoft.Extensions.Primitives": "8.0.0"
-        }
-      },
-      "Microsoft.Extensions.Options.ConfigurationExtensions": {
-        "type": "Transitive",
-        "resolved": "8.0.0",
-        "contentHash": "0f4DMRqEd50zQh+UyJc+/HiBsZ3vhAQALgdkcQEalSH1L2isdC7Yj54M3cyo5e+BeO5fcBQ7Dxly8XiBBcvRgw==",
-        "dependencies": {
-          "Microsoft.Extensions.Configuration.Abstractions": "8.0.0",
-          "Microsoft.Extensions.Configuration.Binder": "8.0.0",
-          "Microsoft.Extensions.DependencyInjection.Abstractions": "8.0.0",
-          "Microsoft.Extensions.Options": "8.0.0",
-          "Microsoft.Extensions.Primitives": "8.0.0"
-        }
-      },
-      "Microsoft.Extensions.Primitives": {
-        "type": "Transitive",
-        "resolved": "8.0.0",
-        "contentHash": "bXJEZrW9ny8vjMF1JV253WeLhpEVzFo1lyaZu1vQ4ZxWUlVvknZ/+ftFgVheLubb4eZPSwwxBeqS1JkCOjxd8g=="
-      },
-      "Microsoft.Graph.Bicep.Types": {
-        "type": "Transitive",
-        "resolved": "0.1.7-preview",
-        "contentHash": "jOuUsV1biTchJv3DdK6GWgv3iVDWR7UUwWlMPq+g2htzSgbdVsRFfxbSLd00da2DALrqLSHugU3wUmwFrDBkww==",
-        "dependencies": {
-          "Azure.Bicep.Types": "0.5.6"
-        }
-      },
-      "Microsoft.Identity.Client": {
-        "type": "Transitive",
-<<<<<<< HEAD
-        "resolved": "4.65.0",
-        "contentHash": "RV35ZcJ5/P7n+Zu6J3wmtiDdK6MW5h6EpZ0ojjB9sMwNhGHEJCv829cb3kZ4PZ664llYFv8sbUITWWGvBTqv0Q==",
-=======
-        "resolved": "4.66.1",
-        "contentHash": "mE+m3pZ7zSKocSubKXxwZcUrCzLflC86IdLxrVjS8tialy0b1L+aECBqRBC/ykcPlB4y7skg49TaTiA+O2UfDw==",
->>>>>>> 4a382edf
-        "dependencies": {
-          "Microsoft.IdentityModel.Abstractions": "6.35.0",
-          "System.Diagnostics.DiagnosticSource": "6.0.1"
-        }
-      },
-      "Microsoft.Identity.Client.Extensions.Msal": {
-        "type": "Transitive",
-<<<<<<< HEAD
-        "resolved": "4.65.0",
-        "contentHash": "JIOBFMAyVSqGWP4dNoST+A9BRJMGC8m73BNbR1oKA8nUjGyR8Fd4eOOME/VDrd26I5JWU4RtmWqpt20lpp2r5w==",
-        "dependencies": {
-          "Microsoft.Identity.Client": "4.65.0",
-=======
-        "resolved": "4.66.1",
-        "contentHash": "osgt1J9Rve3LO7wXqpWoFx9UFjl0oeqoUMK/xEru7dvafQ28RgV1A17CoCGCCRSUbgDQ4Arg5FgGK2lQ3lXR4A==",
-        "dependencies": {
-          "Microsoft.Identity.Client": "4.66.1",
->>>>>>> 4a382edf
-          "System.Security.Cryptography.ProtectedData": "4.5.0"
-        }
-      },
-      "Microsoft.IdentityModel.Abstractions": {
-        "type": "Transitive",
-        "resolved": "6.35.0",
-        "contentHash": "xuR8E4Rd96M41CnUSCiOJ2DBh+z+zQSmyrYHdYhD6K4fXBcQGVnRCFQ0efROUYpP+p0zC1BLKr0JRpVuujTZSg=="
-      },
-      "Microsoft.NETCore.Platforms": {
-        "type": "Transitive",
-<<<<<<< HEAD
-        "resolved": "1.1.1",
-        "contentHash": "TMBuzAHpTenGbGgk0SMTwyEkyijY/Eae4ZGsFNYJvAr/LDn1ku3Etp3FPxChmDp5HHF3kzJuoaa08N0xjqAJfQ=="
-=======
-        "resolved": "5.0.0",
-        "contentHash": "VyPlqzH2wavqquTcYpkIIAQ6WdenuKoFN0BdYBbCWsclXacSOHNQn66Gt4z5NBqEYW0FAPm5rlvki9ZiCij5xQ=="
->>>>>>> 4a382edf
-      },
-      "Microsoft.NETCore.Targets": {
-        "type": "Transitive",
-        "resolved": "1.1.3",
-        "contentHash": "3Wrmi0kJDzClwAC+iBdUBpEKmEle8FQNsCs77fkiOIw/9oYA07bL1EZNX0kQ2OMN3xpwvl0vAtOCYY3ndDNlhQ=="
-      },
-      "Microsoft.PowerPlatform.ResourceStack": {
-        "type": "Transitive",
-<<<<<<< HEAD
-        "resolved": "7.0.0.2007",
-        "contentHash": "IAV+eqNgXbTVvDy7fiEyxy2Dj9ufkdTbadXrWkluSWU41MQX7dc+IXkPczQ9VyyK8XJ9RUoymTyqdHWUAG8RPg==",
-        "dependencies": {
-          "Microsoft.Windows.Compatibility": "6.0.7",
-          "Newtonsoft.Json": "13.0.2",
-          "System.Data.SqlClient": "4.8.6"
-=======
-        "resolved": "7.0.0.2076",
-        "contentHash": "cHxgIBObOuu8I/agdelslgYCTXHreXto/V+gdxL0nE1BZgPv5XNtM1BaUzCtueWKlHnW8evZBKn5Q3V0SNapNg==",
-        "dependencies": {
-          "Microsoft.Windows.Compatibility": "8.0.10",
-          "Newtonsoft.Json": "13.0.3"
->>>>>>> 4a382edf
-        }
-      },
-      "Microsoft.SourceLink.Common": {
-        "type": "Transitive",
-        "resolved": "8.0.0",
-        "contentHash": "dk9JPxTCIevS75HyEQ0E4OVAFhB2N+V9ShCXf8Q6FkUQZDkgLI12y679Nym1YqsiSysuQskT7Z+6nUf3yab6Vw=="
-      },
-      "Microsoft.Testing.Extensions.Telemetry": {
-        "type": "Transitive",
-<<<<<<< HEAD
-        "resolved": "1.4.0",
-        "contentHash": "UX+T/xUOOh63KqWj6kPS2bw/E0uViIdLWUZmxk/iI+RvCzVklNzEKyaaPNo74T1GOowOSc2Kgp7RGhQK57FdyQ==",
-        "dependencies": {
-          "Microsoft.ApplicationInsights": "2.22.0",
-          "Microsoft.Testing.Platform": "1.4.0"
-=======
-        "resolved": "1.4.2",
-        "contentHash": "JsBE6YJ7JDWz8QekV+/N+XWz8k33X2fpVjDSTt2zy0bzHwHA+GKLKPgwwW0dpp8NA45x6gcQWBm4EciiCR5cMQ==",
-        "dependencies": {
-          "Microsoft.ApplicationInsights": "2.22.0",
-          "Microsoft.Testing.Platform": "1.4.2"
->>>>>>> 4a382edf
-        }
-      },
-      "Microsoft.Testing.Extensions.TrxReport.Abstractions": {
-        "type": "Transitive",
-<<<<<<< HEAD
-        "resolved": "1.4.0",
-        "contentHash": "7ulY2yQ+0BH1sjSRvgXNBmhWDTtPDHOirULnnOnuKpf0m9sIETttURmfF2xZaGYsajZ/hECkL1AKFegGB+Kb9g==",
-        "dependencies": {
-          "Microsoft.Testing.Platform": "1.4.0"
-=======
-        "resolved": "1.4.2",
-        "contentHash": "5ijsQJR+OIwM3PA/RgjlIJI8E3pjknQFA6OZ4udC4pLTmRVuBuD0Z1iGeGtaDmACKp5MR4J348c4+RMzQfBeTw==",
-        "dependencies": {
-          "Microsoft.Testing.Platform": "1.4.2"
->>>>>>> 4a382edf
-        }
-      },
-      "Microsoft.Testing.Extensions.VSTestBridge": {
-        "type": "Transitive",
-<<<<<<< HEAD
-        "resolved": "1.4.0",
-        "contentHash": "C6XAiFJuxjJsk67VgoVjhkNvCp0WZSEUJRpzaDTe92GatOY7CkWP9cj78qZuw/JD0mv6kktdKwNcU5lF9F8Yew==",
-        "dependencies": {
-          "Microsoft.ApplicationInsights": "2.22.0",
-          "Microsoft.TestPlatform.ObjectModel": "17.11.0",
-          "Microsoft.Testing.Extensions.Telemetry": "1.4.0",
-          "Microsoft.Testing.Extensions.TrxReport.Abstractions": "1.4.0",
-          "Microsoft.Testing.Platform": "1.4.0"
-=======
-        "resolved": "1.4.2",
-        "contentHash": "SyV6yuR/jzGFAT7Nz3VjVu4xpBpxEzOUsAWo7Sgg18UAsp7rfWRy0qXLxbRy81IgsuuYtTi6bX3E4VCPBFQriA==",
-        "dependencies": {
-          "Microsoft.ApplicationInsights": "2.22.0",
-          "Microsoft.TestPlatform.ObjectModel": "17.11.1",
-          "Microsoft.Testing.Extensions.Telemetry": "1.4.2",
-          "Microsoft.Testing.Extensions.TrxReport.Abstractions": "1.4.2",
-          "Microsoft.Testing.Platform": "1.4.2"
->>>>>>> 4a382edf
-        }
-      },
-      "Microsoft.Testing.Platform": {
-        "type": "Transitive",
-<<<<<<< HEAD
-        "resolved": "1.4.0",
-        "contentHash": "6JtCqi0nq43wFDUrDfx3NrmFJYqWpmbEjEv4bVtgP6BTry1aw0Zd3FDQmZbWqnWGbvPgwm39YUXedf1+yzTkmg=="
-      },
-      "Microsoft.Testing.Platform.MSBuild": {
-        "type": "Transitive",
-        "resolved": "1.4.0",
-        "contentHash": "EBarJH6u97ng2DIpNNimUnbMGAMh2mC3uxaXqdnhLNtdLjNq9QNtEfrf+nOr84mTNA4KwDXZZAK1H5ZupoAaWw==",
-        "dependencies": {
-          "Microsoft.Testing.Platform": "1.4.0"
-=======
-        "resolved": "1.4.2",
-        "contentHash": "rgBNwCe9AmCLyDSWzf20Mlh6wGT6XbJrFeSiCmDtQEIs+qxDf0BEomYOD91WISdkkQ9LLY2Tf4N+jmMEKnO+sg=="
-      },
-      "Microsoft.Testing.Platform.MSBuild": {
-        "type": "Transitive",
-        "resolved": "1.4.2",
-        "contentHash": "/PsQKIIeWQ7+CtYiG/gp8sk6uCFZKWzEXS7igIeYzlwpN4ttrjAXhU6tKbzLSjQtJwnBe/tHXc+x7k0Po3tMKQ==",
-        "dependencies": {
-          "Microsoft.Testing.Platform": "1.4.2"
->>>>>>> 4a382edf
-        }
-      },
-      "Microsoft.TestPlatform.ObjectModel": {
-        "type": "Transitive",
-        "resolved": "17.11.1",
-        "contentHash": "E2jZqAU6JeWEVsyOEOrSW1o1bpHLgb25ypvKNB/moBXPVsFYBPd/Jwi7OrYahG50J83LfHzezYI+GaEkpAotiA==",
-        "dependencies": {
-          "System.Reflection.Metadata": "1.6.0"
-        }
-      },
-      "Microsoft.TestPlatform.TestHost": {
-        "type": "Transitive",
-        "resolved": "17.11.1",
-        "contentHash": "DnG+GOqJXO/CkoqlJWeDFTgPhqD/V6VqUIL3vINizCWZ3X+HshCtbbyDdSHQQEjrc2Sl/K3yaxX6s+5LFEdYuw==",
-        "dependencies": {
-          "Microsoft.TestPlatform.ObjectModel": "17.11.1",
-          "Newtonsoft.Json": "13.0.1"
-        }
-      },
-      "Microsoft.VisualStudio.Threading": {
-        "type": "Transitive",
-        "resolved": "17.6.40",
-        "contentHash": "hLa/0xargG7p3bF7aeq2/lRYn/bVnfZXurUWVHx+MNqxxAUjIDMKi4OIOWbYQ/DTkbn9gv8TLvgso+6EtHVQQg==",
-        "dependencies": {
-          "Microsoft.Bcl.AsyncInterfaces": "7.0.0",
-          "Microsoft.VisualStudio.Threading.Analyzers": "17.6.40",
-          "Microsoft.VisualStudio.Validation": "17.0.71",
-          "Microsoft.Win32.Registry": "5.0.0",
-          "System.Threading.Tasks.Extensions": "4.5.4"
-        }
-      },
-      "Microsoft.VisualStudio.Validation": {
-        "type": "Transitive",
-        "resolved": "17.6.11",
-        "contentHash": "J+9L/iac6c8cwcgVSCMuoIYOlD1Jw4mbZ8XMe1IZVj8p8+3dJ46LnnkIkTRMjK7xs9UtU9MoUp1JGhWoN6fAEw=="
-      },
-      "Microsoft.Win32.Registry": {
-        "type": "Transitive",
-        "resolved": "5.0.0",
-        "contentHash": "dDoKi0PnDz31yAyETfRntsLArTlVAVzUzCIvvEDsDsucrl33Dl8pIJG06ePTJTI3tGpeyHS9Cq7Foc/s4EeKcg==",
-        "dependencies": {
-          "System.Security.AccessControl": "5.0.0",
-          "System.Security.Principal.Windows": "5.0.0"
-        }
-      },
-      "Microsoft.Win32.Registry.AccessControl": {
-        "type": "Transitive",
-<<<<<<< HEAD
-        "resolved": "6.0.0",
-        "contentHash": "UoE+eeuBKL+GFHxHV3FjHlY5K8Wr/IR7Ee/a2oDNqFodF1iMqyt5hIs0U9Z217AbWrHrNle4750kD03hv1IMZw==",
-        "dependencies": {
-          "System.Security.AccessControl": "6.0.0"
-        }
-      },
-      "Microsoft.Win32.SystemEvents": {
-        "type": "Transitive",
-        "resolved": "6.0.1",
-        "contentHash": "AlsaDWyQHLFB7O2nfbny0x0oziB34WWzGnf/4Q5R8KjXhu8MnCsxE2MIePr192lIIaxarfTLI9bQg+qtmM+9ag=="
-      },
-      "Microsoft.Windows.Compatibility": {
-        "type": "Transitive",
-        "resolved": "6.0.7",
-        "contentHash": "ubX/cYXBas9hMYhzb4ZkdsMuS+Z1z0X43oZ0rOQq9HnVsQgdbsBCEUmvgFwBxPd41KiPwSZiNZeuBZC+BSyFPw==",
-        "dependencies": {
-          "Microsoft.Win32.Registry.AccessControl": "6.0.0",
-          "Microsoft.Win32.SystemEvents": "6.0.1",
-          "System.CodeDom": "6.0.0",
-          "System.ComponentModel.Composition": "6.0.0",
-          "System.ComponentModel.Composition.Registration": "6.0.0",
-          "System.Configuration.ConfigurationManager": "6.0.1",
-          "System.Data.Odbc": "6.0.1",
-          "System.Data.OleDb": "6.0.0",
-          "System.Data.SqlClient": "4.8.5",
-          "System.Diagnostics.EventLog": "6.0.0",
-          "System.Diagnostics.PerformanceCounter": "6.0.1",
-          "System.DirectoryServices": "6.0.1",
-          "System.DirectoryServices.AccountManagement": "6.0.0",
-          "System.DirectoryServices.Protocols": "6.0.2",
-          "System.Drawing.Common": "6.0.0",
-          "System.IO.Packaging": "6.0.0",
-          "System.IO.Ports": "6.0.0",
-          "System.Management": "6.0.2",
-          "System.Reflection.Context": "6.0.0",
-          "System.Runtime.Caching": "6.0.0",
-          "System.Security.AccessControl": "6.0.0",
-          "System.Security.Cryptography.Pkcs": "6.0.4",
-          "System.Security.Cryptography.ProtectedData": "6.0.0",
-          "System.Security.Cryptography.Xml": "6.0.1",
-          "System.Security.Permissions": "6.0.0",
-          "System.ServiceModel.Duplex": "4.9.0",
-          "System.ServiceModel.Http": "4.9.0",
-          "System.ServiceModel.NetTcp": "4.9.0",
-          "System.ServiceModel.Primitives": "4.9.0",
-          "System.ServiceModel.Security": "4.9.0",
-          "System.ServiceModel.Syndication": "6.0.0",
-          "System.ServiceProcess.ServiceController": "6.0.1",
-          "System.Speech": "6.0.0",
-          "System.Text.Encoding.CodePages": "6.0.0",
-          "System.Threading.AccessControl": "6.0.0",
-          "System.Web.Services.Description": "4.9.0"
-=======
-        "resolved": "8.0.0",
-        "contentHash": "u8PB9/v02C8mBXzl0vJ7bOyC020zOP+T1mRct+KA46DqZkB40XtsNn9pGD0QowTRsT6R4jPCghn+yAODn2UMMw=="
-      },
-      "Microsoft.Win32.SystemEvents": {
-        "type": "Transitive",
-        "resolved": "8.0.0",
-        "contentHash": "9opKRyOKMCi2xJ7Bj7kxtZ1r9vbzosMvRrdEhVhDz8j8MoBGgB+WmC94yH839NPH+BclAjtQ/pyagvi/8gDLkw=="
-      },
-      "Microsoft.Windows.Compatibility": {
-        "type": "Transitive",
-        "resolved": "8.0.10",
-        "contentHash": "V92Ri/nR0VqFT6vAVGj20sl0GI6tEFlZiB1IENyPdSdjs+1k5O1lr4vVwtIwoutlib8UyO8tnBwngT6SoOqvyA==",
-        "dependencies": {
-          "Microsoft.Win32.Registry.AccessControl": "8.0.0",
-          "Microsoft.Win32.SystemEvents": "8.0.0",
-          "System.CodeDom": "8.0.0",
-          "System.ComponentModel.Composition": "8.0.0",
-          "System.ComponentModel.Composition.Registration": "8.0.0",
-          "System.Configuration.ConfigurationManager": "8.0.1",
-          "System.Data.Odbc": "8.0.1",
-          "System.Data.OleDb": "8.0.1",
-          "System.Data.SqlClient": "4.8.6",
-          "System.Diagnostics.EventLog": "8.0.1",
-          "System.Diagnostics.PerformanceCounter": "8.0.1",
-          "System.DirectoryServices": "8.0.0",
-          "System.DirectoryServices.AccountManagement": "8.0.1",
-          "System.DirectoryServices.Protocols": "8.0.0",
-          "System.Drawing.Common": "8.0.10",
-          "System.IO.Packaging": "8.0.1",
-          "System.IO.Ports": "8.0.0",
-          "System.Management": "8.0.0",
-          "System.Reflection.Context": "8.0.0",
-          "System.Runtime.Caching": "8.0.1",
-          "System.Security.Cryptography.Pkcs": "8.0.1",
-          "System.Security.Cryptography.ProtectedData": "8.0.0",
-          "System.Security.Cryptography.Xml": "8.0.2",
-          "System.Security.Permissions": "8.0.0",
-          "System.ServiceModel.Duplex": "4.10.0",
-          "System.ServiceModel.Http": "4.10.0",
-          "System.ServiceModel.NetTcp": "4.10.0",
-          "System.ServiceModel.Primitives": "4.10.0",
-          "System.ServiceModel.Security": "4.10.0",
-          "System.ServiceModel.Syndication": "8.0.0",
-          "System.ServiceProcess.ServiceController": "8.0.1",
-          "System.Speech": "8.0.0",
-          "System.Text.Encoding.CodePages": "8.0.0",
-          "System.Threading.AccessControl": "8.0.0",
-          "System.Web.Services.Description": "4.10.0"
->>>>>>> 4a382edf
-        }
-      },
-      "Moq": {
-        "type": "Transitive",
-<<<<<<< HEAD
-        "resolved": "4.20.70",
-        "contentHash": "4rNnAwdpXJBuxqrOCzCyICXHSImOTRktCgCWXWykuF1qwoIsVvEnR7PjbMk/eLOxWvhmj5Kwt+kDV3RGUYcNwg==",
-=======
-        "resolved": "4.20.72",
-        "contentHash": "EA55cjyNn8eTNWrgrdZJH5QLFp2L43oxl1tlkoYUKIE9pRwL784OWiTXeCV5ApS+AMYEAlt7Fo03A2XfouvHmQ==",
->>>>>>> 4a382edf
-        "dependencies": {
-          "Castle.Core": "5.1.1"
-        }
-      },
-      "Nerdbank.Streams": {
-        "type": "Transitive",
-        "resolved": "2.10.69",
-        "contentHash": "YIudzeVyQRJAqytjpo1jdHkh2t+vqQqyusBqb2sFSOAOGEnyOXhcHx/rQqSuCIXUDr50a3XuZnamGRfQVBOf4g==",
-        "dependencies": {
-          "Microsoft.Bcl.AsyncInterfaces": "7.0.0",
-          "Microsoft.VisualStudio.Threading": "17.6.40",
-          "Microsoft.VisualStudio.Validation": "17.6.11",
-          "System.IO.Pipelines": "7.0.0",
-          "System.Runtime.CompilerServices.Unsafe": "6.0.0"
-        }
-      },
-      "Newtonsoft.Json": {
-        "type": "Transitive",
-        "resolved": "13.0.3",
-        "contentHash": "HrC5BXdl00IP9zeV+0Z848QWPAoCr9P3bDEZguI+gkLcBKAOxix/tLEAAHC+UvDNPv4a2d18lOReHMOagPa+zQ=="
-      },
-      "Newtonsoft.Json.Bson": {
-        "type": "Transitive",
-        "resolved": "1.0.2",
-        "contentHash": "QYFyxhaABwmq3p/21VrZNYvCg3DaEoN/wUuw5nmfAf0X3HLjgupwhkEWdgfb9nvGAUIv3osmZoD3kKl4jxEmYQ==",
-        "dependencies": {
-          "Newtonsoft.Json": "12.0.1"
-        }
-      },
-      "Newtonsoft.Json.Schema": {
-        "type": "Transitive",
-        "resolved": "4.0.1",
-        "contentHash": "rbHUKp5WTIbqmLEeJ21nTTDGcfR0LA7bVMzm0bYc3yx6NFKiCIHzzvYbwA4Sqgs7+wNldc5nBlkbithWj8IZig==",
-        "dependencies": {
-          "Newtonsoft.Json": "13.0.3"
-        }
-      },
-      "OmniSharp.Extensions.JsonRpc": {
-        "type": "Transitive",
-        "resolved": "0.19.9",
-        "contentHash": "utFvrx9OYXhCS5rnfWAVeedJCrucuDLAOrKXjohf/NOjG9FFVbcp+hLqj9Ng+AxoADRD+rSJYHfBOeqGl5zW0A==",
-        "dependencies": {
-          "MediatR": "8.1.0",
-          "Microsoft.Extensions.DependencyInjection": "6.0.1",
-          "Microsoft.Extensions.Logging": "6.0.0",
-          "Nerdbank.Streams": "2.10.69",
-          "Newtonsoft.Json": "13.0.3",
-          "OmniSharp.Extensions.JsonRpc.Generators": "0.19.9",
-          "System.Collections.Immutable": "5.0.0",
-          "System.Reactive": "6.0.0",
-          "System.Threading.Channels": "6.0.0"
-        }
-      },
-      "OmniSharp.Extensions.JsonRpc.Generators": {
-        "type": "Transitive",
-        "resolved": "0.19.9",
-        "contentHash": "hiWC0yGcKM+K00fgiL7KBmlvULmkKNhm40ZSzxqT+jNV21r+YZgKzEREhQe40ufb4tjcIxdYkif++IzGl/3H/Q=="
-      },
-      "OmniSharp.Extensions.LanguageProtocol": {
-        "type": "Transitive",
-        "resolved": "0.19.9",
-        "contentHash": "d0crY6w5SyunGlERP27YeUeJnJfUjvJoALFlPMU4CHu3jovG1Y8RxLpihCPX8fKdjzgy7Ii+VjFYtIpDEEQqYQ==",
-        "dependencies": {
-          "Microsoft.Extensions.Configuration": "6.0.1",
-          "Microsoft.Extensions.Configuration.Binder": "6.0.0",
-          "Microsoft.Extensions.Options.ConfigurationExtensions": "6.0.0",
-          "OmniSharp.Extensions.JsonRpc": "0.19.9",
-          "OmniSharp.Extensions.JsonRpc.Generators": "0.19.9"
-        }
-      },
-      "OmniSharp.Extensions.LanguageServer": {
-        "type": "Transitive",
-        "resolved": "0.19.9",
-        "contentHash": "g09wOOCQ/oFqtZ47Q5R9E78tz2a5ODEB+V+S65wAiiRskR7xwL78Tse4/8ToBc8G/ZgQgqLtAOPo/BSPmHNlbw==",
-        "dependencies": {
-          "Microsoft.Extensions.Configuration": "6.0.1",
-          "OmniSharp.Extensions.JsonRpc": "0.19.9",
-          "OmniSharp.Extensions.LanguageProtocol": "0.19.9",
-          "OmniSharp.Extensions.LanguageServer.Shared": "0.19.9"
-        }
-      },
-      "OmniSharp.Extensions.LanguageServer.Shared": {
-        "type": "Transitive",
-        "resolved": "0.19.9",
-        "contentHash": "+p+py79MrNG3QnqRrBp5J7Wc810HFFczMH8/WLIiUqih1bqmKPFY9l/uzBvq1Ko8+YO/8tzI7BDffHvaguISEw==",
-        "dependencies": {
-          "OmniSharp.Extensions.LanguageProtocol": "0.19.9"
-        }
-      },
-      "RichardSzalay.MockHttp": {
-        "type": "Transitive",
-        "resolved": "7.0.0",
-        "contentHash": "QwnauYiaywp65QKFnP+wvgiQ2D8Pv888qB2dyfd7MSVDF06sIvxqASenk+RxsWybyyt+Hu1Y251wQxpHTv3UYg=="
-      },
-      "runtime.linux-arm.runtime.native.System.IO.Ports": {
-        "type": "Transitive",
-<<<<<<< HEAD
-        "resolved": "6.0.0",
-        "contentHash": "75q52H7CSpgIoIDwXb9o833EvBZIXJ0mdPhz1E6jSisEXUBlSCPalC29cj3EXsjpuDwr0dj1LRXZepIQH/oL4Q=="
-      },
-      "runtime.linux-arm64.runtime.native.System.IO.Ports": {
-        "type": "Transitive",
-        "resolved": "6.0.0",
-        "contentHash": "xn2bMThmXr3CsvOYmS8ex2Yz1xo+kcnhVg2iVhS9PlmqjZPAkrEo/I40wjrBZH/tU4kvH0s1AE8opAvQ3KIS8g=="
-      },
-      "runtime.linux-x64.runtime.native.System.IO.Ports": {
-        "type": "Transitive",
-        "resolved": "6.0.0",
-        "contentHash": "16nbNXwv0sC+gLGIuecri0skjuh6R1maIJggsaNP7MQBcbVcEfWFUOkEnsnvoLEjy0XerfibuRptfQ8AmdIcWA=="
-=======
-        "resolved": "8.0.0",
-        "contentHash": "gK720fg6HemDg8sXcfy+xCMZ9+hF78Gc7BmREbmkS4noqlu1BAr9qZtuWGhLzFjBfgecmdtl4+SYVwJ1VneZBQ=="
-      },
-      "runtime.linux-arm64.runtime.native.System.IO.Ports": {
-        "type": "Transitive",
-        "resolved": "8.0.0",
-        "contentHash": "KYG6/3ojhEWbb3FwQAKgGWPHrY+HKUXXdVjJlrtyCLn3EMcNTaNcPadb2c0ndQzixZSmAxZKopXJr0nLwhOrpQ=="
-      },
-      "runtime.linux-x64.runtime.native.System.IO.Ports": {
-        "type": "Transitive",
-        "resolved": "8.0.0",
-        "contentHash": "Wnw5vhA4mgGbIFoo6l9Fk3iEcwRSq49a1aKwJgXUCUtEQLCSUDjTGSxqy/oMUuOyyn7uLHsH8KgZzQ1y3lReiQ=="
->>>>>>> 4a382edf
-      },
-      "runtime.native.System.Data.SqlClient.sni": {
-        "type": "Transitive",
-        "resolved": "4.7.0",
-        "contentHash": "9kyFSIdN3T0qjDQ2R0HRXYIhS3l5psBzQi6qqhdLz+SzFyEy4sVxNOke+yyYv8Cu8rPER12c3RDjLT8wF3WBYQ==",
-        "dependencies": {
-          "runtime.win-arm64.runtime.native.System.Data.SqlClient.sni": "4.4.0",
-          "runtime.win-x64.runtime.native.System.Data.SqlClient.sni": "4.4.0",
-          "runtime.win-x86.runtime.native.System.Data.SqlClient.sni": "4.4.0"
-        }
-      },
-      "runtime.native.System.IO.Ports": {
-        "type": "Transitive",
-<<<<<<< HEAD
-        "resolved": "6.0.0",
-        "contentHash": "KaaXlpOcuZjMdmyF5wzzx3b+PRKIzt6A5Ax9dKenPDQbVJAFpev+casD0BIig1pBcbs3zx7CqWemzUJKAeHdSQ==",
-        "dependencies": {
-          "runtime.linux-arm.runtime.native.System.IO.Ports": "6.0.0",
-          "runtime.linux-arm64.runtime.native.System.IO.Ports": "6.0.0",
-          "runtime.linux-x64.runtime.native.System.IO.Ports": "6.0.0",
-          "runtime.osx-arm64.runtime.native.System.IO.Ports": "6.0.0",
-          "runtime.osx-x64.runtime.native.System.IO.Ports": "6.0.0"
-=======
-        "resolved": "8.0.0",
-        "contentHash": "Ee7Sz5llLpTgyKIWzKI/GeuRSbFkOABgJRY00SqTY0OkTYtkB+9l5rFZfE7fxPA3c22RfytCBYkUdAkcmwMjQg==",
-        "dependencies": {
-          "runtime.linux-arm.runtime.native.System.IO.Ports": "8.0.0",
-          "runtime.linux-arm64.runtime.native.System.IO.Ports": "8.0.0",
-          "runtime.linux-x64.runtime.native.System.IO.Ports": "8.0.0",
-          "runtime.osx-arm64.runtime.native.System.IO.Ports": "8.0.0",
-          "runtime.osx-x64.runtime.native.System.IO.Ports": "8.0.0"
->>>>>>> 4a382edf
-        }
-      },
-      "runtime.osx-arm64.runtime.native.System.IO.Ports": {
-        "type": "Transitive",
-<<<<<<< HEAD
-        "resolved": "6.0.0",
-        "contentHash": "fXG12NodG1QrCdoaeSQ1gVnk/koi4WYY4jZtarMkZeQMyReBm1nZlSRoPnUjLr2ZR36TiMjpcGnQfxymieUe7w=="
-      },
-      "runtime.osx-x64.runtime.native.System.IO.Ports": {
-        "type": "Transitive",
-        "resolved": "6.0.0",
-        "contentHash": "/As+zPY49+dSUXkh+fTUbyPhqrdGN//evLxo4Vue88pfh1BHZgF7q4kMblTkxYvwR6Vi03zSYxysSFktO8/SDQ=="
-=======
-        "resolved": "8.0.0",
-        "contentHash": "rbUBLAaFW9oVkbsb0+XSrAo2QdhBeAyzLl5KQ6Oci9L/u626uXGKInsVJG6B9Z5EO8bmplC8tsMiaHK8wOBZ+w=="
-      },
-      "runtime.osx-x64.runtime.native.System.IO.Ports": {
-        "type": "Transitive",
-        "resolved": "8.0.0",
-        "contentHash": "IcfB4jKtM9pkzP9OpYelEcUX1MiDt0IJPBh3XYYdEISFF+6Mc+T8WWi0dr9wVh1gtcdVjubVEIBgB8BHESlGfQ=="
->>>>>>> 4a382edf
-      },
-      "runtime.win-arm64.runtime.native.System.Data.SqlClient.sni": {
-        "type": "Transitive",
-        "resolved": "4.4.0",
-        "contentHash": "LbrynESTp3bm5O/+jGL8v0Qg5SJlTV08lpIpFesXjF6uGNMWqFnUQbYBJwZTeua6E/Y7FIM1C54Ey1btLWupdg=="
-      },
-      "runtime.win-x64.runtime.native.System.Data.SqlClient.sni": {
-        "type": "Transitive",
-        "resolved": "4.4.0",
-        "contentHash": "38ugOfkYJqJoX9g6EYRlZB5U2ZJH51UP8ptxZgdpS07FgOEToV+lS11ouNK2PM12Pr6X/PpT5jK82G3DwH/SxQ=="
-      },
-      "runtime.win-x86.runtime.native.System.Data.SqlClient.sni": {
-        "type": "Transitive",
-        "resolved": "4.4.0",
-        "contentHash": "YhEdSQUsTx+C8m8Bw7ar5/VesXvCFMItyZF7G1AUY+OM0VPZUOeAVpJ4Wl6fydBGUYZxojTDR3I6Bj/+BPkJNA=="
-      },
-      "Semver": {
-        "type": "Transitive",
-<<<<<<< HEAD
-        "resolved": "2.3.0",
-        "contentHash": "4vYo1zqn6pJ1YrhjuhuOSbIIm0CpM47grbpTJ5ABjOlfGt/EhMEM9ed4MRK5Jr6gVnntWDqOUzGeUJp68PZGjw=="
-=======
-        "resolved": "3.0.0",
-        "contentHash": "9jZCicsVgTebqkAujRWtC9J1A5EQVlu0TVKHcgoCuv345ve5DYf4D1MjhKEnQjdRZo6x/vdv6QQrYFs7ilGzLA==",
-        "dependencies": {
-          "Microsoft.Extensions.Primitives": "5.0.1"
-        }
->>>>>>> 4a382edf
-      },
-      "SharpYaml": {
-        "type": "Transitive",
-        "resolved": "2.1.1",
-        "contentHash": "BISoFuW2AwZYXxrZGaBnedo21BvrdgC4kkWd6QYrOdhOGSsZB0RSqcBw09l9caUE1g3sykJoRfSbtSzZS6tYig=="
-      },
-      "Sprache.StrongNamed": {
-        "type": "Transitive",
-        "resolved": "2.3.2",
-        "contentHash": "RvlXA9lOKVHqEGewTIs5jKhe0wkWXJBWImQLcPkw0PX90XD9SzPJVmjmTAUckK7+zrLBdCM6yxyx3sKJih/2Sg==",
-        "dependencies": {
-          "System.Globalization": "4.3.0",
-          "System.Linq": "4.3.0",
-          "System.Private.Uri": "4.3.2",
-          "System.Runtime": "4.3.1",
-          "System.Text.RegularExpressions": "4.3.1"
-        }
-      },
-      "System.ClientModel": {
-        "type": "Transitive",
-<<<<<<< HEAD
-        "resolved": "1.0.0",
-        "contentHash": "I3CVkvxeqFYjIVEP59DnjbeoGNfo/+SZrCLpRz2v/g0gpCHaEMPtWSY0s9k/7jR1rAsLNg2z2u1JRB76tPjnIw==",
-        "dependencies": {
-          "System.Memory.Data": "1.0.2",
-          "System.Text.Json": "4.7.2"
-=======
-        "resolved": "1.1.0",
-        "contentHash": "UocOlCkxLZrG2CKMAAImPcldJTxeesHnHGHwhJ0pNlZEvEXcWKuQvVOER2/NiOkJGRJk978SNdw3j6/7O9H1lg==",
-        "dependencies": {
-          "System.Memory.Data": "1.0.2",
-          "System.Text.Json": "6.0.9"
->>>>>>> 4a382edf
-        }
-      },
-      "System.CodeDom": {
-        "type": "Transitive",
-<<<<<<< HEAD
-        "resolved": "6.0.0",
-        "contentHash": "CPc6tWO1LAer3IzfZufDBRL+UZQcj5uS207NHALQzP84Vp/z6wF0Aa0YZImOQY8iStY0A2zI/e3ihKNPfUm8XA=="
-=======
-        "resolved": "8.0.0",
-        "contentHash": "WTlRjL6KWIMr/pAaq3rYqh0TJlzpouaQ/W1eelssHgtlwHAH25jXTkUphTYx9HaIIf7XA6qs/0+YhtLEQRkJ+Q=="
->>>>>>> 4a382edf
-      },
-      "System.Collections": {
-        "type": "Transitive",
-        "resolved": "4.3.0",
-        "contentHash": "3Dcj85/TBdVpL5Zr+gEEBUuFe2icOnLalmEh9hfck1PTYbbyWuZgh4fmm2ysCLTrqLQw6t3TgTyJ+VLp+Qb+Lw==",
-        "dependencies": {
-          "Microsoft.NETCore.Platforms": "1.1.0",
-          "Microsoft.NETCore.Targets": "1.1.0",
-          "System.Runtime": "4.3.0"
-        }
-      },
-      "System.Collections.Immutable": {
-        "type": "Transitive",
-        "resolved": "5.0.0",
-        "contentHash": "FXkLXiK0sVVewcso0imKQoOxjoPAj42R8HtjjbSjVPAzwDfzoyoznWxgA3c38LDbN9SJux1xXoXYAhz98j7r2g=="
-      },
-      "System.ComponentModel.Composition": {
-        "type": "Transitive",
-<<<<<<< HEAD
-        "resolved": "6.0.0",
-        "contentHash": "60Qv+F7oxomOjJeTDA5Z4iCyFbQ0B/2Mi5HT+13pxxq0lVnu2ipbWMzFB+RWKr3wWKA8BSncXr9PH/fECwMX5Q=="
-      },
-      "System.ComponentModel.Composition.Registration": {
-        "type": "Transitive",
-        "resolved": "6.0.0",
-        "contentHash": "+i3RLlOgTsf15VeADBPpzPyRiXq71aLSuzdHeNtmq9f6BwpF3OWhB76p0WDUNCa3Z+SLD4dJbBM9yAep7kQCGA==",
-        "dependencies": {
-          "System.ComponentModel.Composition": "6.0.0",
-          "System.Reflection.Context": "6.0.0"
-=======
-        "resolved": "8.0.0",
-        "contentHash": "bGhUX5BTivJ9Wax0qnJy7uGq7dn/TQkEpJ2Fpu1etg8dbPwyDkUzNPc1d3I2/jUr9y4wDI3a1dkSmi8X21Pzbw=="
-      },
-      "System.ComponentModel.Composition.Registration": {
-        "type": "Transitive",
-        "resolved": "8.0.0",
-        "contentHash": "BVMXYqX7Z0Zdq3tc94UKJL/cOWq4LF3ufexfdPuUDrDl4ekbbfwPVzsusVbx+aq6Yx60CJnmJLyHtM3V2Q7BBQ==",
-        "dependencies": {
-          "System.ComponentModel.Composition": "8.0.0",
-          "System.Reflection.Context": "8.0.0"
->>>>>>> 4a382edf
-        }
-      },
-      "System.Configuration.ConfigurationManager": {
-        "type": "Transitive",
-<<<<<<< HEAD
-        "resolved": "6.0.1",
-        "contentHash": "jXw9MlUu/kRfEU0WyTptAVueupqIeE3/rl0EZDMlf8pcvJnitQ8HeVEp69rZdaStXwTV72boi/Bhw8lOeO+U2w==",
-        "dependencies": {
-          "System.Security.Cryptography.ProtectedData": "6.0.0",
-          "System.Security.Permissions": "6.0.0"
-=======
-        "resolved": "8.0.1",
-        "contentHash": "gPYFPDyohW2gXNhdQRSjtmeS6FymL2crg4Sral1wtvEJ7DUqFCDWDVbbLobASbzxfic8U1hQEdC7hmg9LHncMw==",
-        "dependencies": {
-          "System.Diagnostics.EventLog": "8.0.1",
-          "System.Security.Cryptography.ProtectedData": "8.0.0"
->>>>>>> 4a382edf
-        }
-      },
-      "System.Data.Odbc": {
-        "type": "Transitive",
-<<<<<<< HEAD
-        "resolved": "6.0.1",
-        "contentHash": "4vl7z0b8gcwc2NotcpEkqaLVQAw/wo46zV1uVSoIx2UfJdqlxWKD3ViUicCNJGo41th4kaGcY9kyVe2q9EuB4w==",
-        "dependencies": {
-          "System.Text.Encoding.CodePages": "6.0.0"
-        }
-      },
-      "System.Data.OleDb": {
-        "type": "Transitive",
-        "resolved": "6.0.0",
-        "contentHash": "LQ8PjTIF1LtrrlGiyiTVjAkQtTWKm9GSNnygIlWjhN9y88s7xhy6DUNDDkmQQ9f6ex7mA4k0Tl97lz/CklaiLg==",
-        "dependencies": {
-          "System.Configuration.ConfigurationManager": "6.0.0",
-          "System.Diagnostics.PerformanceCounter": "6.0.0"
-=======
-        "resolved": "8.0.1",
-        "contentHash": "JQd0QHOaZuH+ki+4Geas88dnLe/lZSaEYYmRdovZaqNVuExVlVFs/of2I1VaasMxzbO5+yrGDAP2rkazx/b8Sg=="
-      },
-      "System.Data.OleDb": {
-        "type": "Transitive",
-        "resolved": "8.0.1",
-        "contentHash": "RO+/y2ggU5956uQDRXdjA1e2l5yJ4rTWNX76eZ+3sgtYGqGapCe2kQCyiUci+/y6Fyb21Irp4RQEdfrIiuYrxQ==",
-        "dependencies": {
-          "System.Configuration.ConfigurationManager": "8.0.1",
-          "System.Diagnostics.PerformanceCounter": "8.0.1"
->>>>>>> 4a382edf
-        }
-      },
-      "System.Data.SqlClient": {
-        "type": "Transitive",
-        "resolved": "4.8.6",
-        "contentHash": "2Ij/LCaTQRyAi5lAv7UUTV9R2FobC8xN9mE0fXBZohum/xLl8IZVmE98Rq5ugQHjCgTBRKqpXRb4ORulRdA6Ig==",
-        "dependencies": {
-          "Microsoft.Win32.Registry": "4.7.0",
-          "System.Security.Principal.Windows": "4.7.0",
-          "runtime.native.System.Data.SqlClient.sni": "4.7.0"
-        }
-      },
-      "System.Diagnostics.Debug": {
-        "type": "Transitive",
-        "resolved": "4.3.0",
-        "contentHash": "ZUhUOdqmaG5Jk3Xdb8xi5kIyQYAA4PnTNlHx1mu9ZY3qv4ELIdKbnL/akbGaKi2RnNUWaZsAs31rvzFdewTj2g==",
-        "dependencies": {
-          "Microsoft.NETCore.Platforms": "1.1.0",
-          "Microsoft.NETCore.Targets": "1.1.0",
-          "System.Runtime": "4.3.0"
-        }
-      },
-      "System.Diagnostics.DiagnosticSource": {
-        "type": "Transitive",
-        "resolved": "8.0.0",
-        "contentHash": "c9xLpVz6PL9lp/djOWtk5KPDZq3cSYpmXoJQY524EOtuFl5z9ZtsotpsyrDW40U1DRnQSYvcPKEUV0X//u6gkQ=="
-      },
-      "System.Diagnostics.EventLog": {
-        "type": "Transitive",
-<<<<<<< HEAD
-        "resolved": "6.0.0",
-        "contentHash": "lcyUiXTsETK2ALsZrX+nWuHSIQeazhqPphLfaRxzdGaG93+0kELqpgEHtwWOlQe7+jSFnKwaCAgL4kjeZCQJnw=="
-      },
-      "System.Diagnostics.PerformanceCounter": {
-        "type": "Transitive",
-        "resolved": "6.0.1",
-        "contentHash": "dDl7Gx3bmSrM2k2ZIm+ucEJnLloZRyvfQF1DvfvATcGF3jtaUBiPvChma+6ZcZzxWMirN3kCywkW7PILphXyMQ==",
-        "dependencies": {
-          "System.Configuration.ConfigurationManager": "6.0.0"
-=======
-        "resolved": "8.0.1",
-        "contentHash": "n1ZP7NM2Gkn/MgD8+eOT5MulMj6wfeQMNS2Pizvq5GHCZfjlFMXV2irQlQmJhwA2VABC57M0auudO89Iu2uRLg=="
-      },
-      "System.Diagnostics.PerformanceCounter": {
-        "type": "Transitive",
-        "resolved": "8.0.1",
-        "contentHash": "9RfEDiEjlUADeThs8IPdDVTXSnPRSqjfgTQJALpmGFPKC0k2mbdufOXnb/9JZ4I0TkmxOfy3VTJxrHOJSs8cXg==",
-        "dependencies": {
-          "System.Configuration.ConfigurationManager": "8.0.1"
->>>>>>> 4a382edf
-        }
-      },
-      "System.DirectoryServices": {
-        "type": "Transitive",
-<<<<<<< HEAD
-        "resolved": "6.0.1",
-        "contentHash": "935IbO7h5FDGYxeO3cbx/CuvBBuk/VI8sENlfmXlh1pupNOB3LAGzdYdPY8CawGJFP7KNrHK5eUlsFoz3F6cuA==",
-        "dependencies": {
-          "System.Security.AccessControl": "6.0.0",
-          "System.Security.Permissions": "6.0.0"
-        }
-      },
-      "System.DirectoryServices.AccountManagement": {
-        "type": "Transitive",
-        "resolved": "6.0.0",
-        "contentHash": "2iKkY6VC4WX6H13N8WhH2SRUfWCwg2KZR5w9JIS9cw9N8cZhT7VXxHX0L6OX6Po419aSu2LWrJE9tu6b+cUnPA==",
-        "dependencies": {
-          "System.Configuration.ConfigurationManager": "6.0.0",
-          "System.DirectoryServices": "6.0.0",
-          "System.DirectoryServices.Protocols": "6.0.0",
-          "System.Security.AccessControl": "6.0.0"
-=======
-        "resolved": "8.0.0",
-        "contentHash": "7nit//efUTy1OsAKco2f02PMrwsR2S234N0dVVp84udC77YcvpOQDz5znAWMtgMWBzY1aRJvUW61jo/7vQRfXg=="
-      },
-      "System.DirectoryServices.AccountManagement": {
-        "type": "Transitive",
-        "resolved": "8.0.1",
-        "contentHash": "qVDWKClyDY+rHVEnf11eU4evW25d5OeidrtMPSJv+fwG213wa2zJ+AuIFCxsuvNSCFyHo+DvQIVfBcoK3CL1pA==",
-        "dependencies": {
-          "System.Configuration.ConfigurationManager": "8.0.1",
-          "System.DirectoryServices": "8.0.0",
-          "System.DirectoryServices.Protocols": "8.0.0"
->>>>>>> 4a382edf
-        }
-      },
-      "System.DirectoryServices.Protocols": {
-        "type": "Transitive",
-<<<<<<< HEAD
-        "resolved": "6.0.2",
-        "contentHash": "vDDPWwHn3/DNZ+kPkdXHoada+tKPEC9bVqDOr4hK6HBSP7hGCUTA0Zw6WU5qpGaqa5M1/V+axHMIv+DNEbIf6g=="
-      },
-      "System.Drawing.Common": {
-        "type": "Transitive",
-        "resolved": "6.0.0",
-        "contentHash": "NfuoKUiP2nUWwKZN6twGqXioIe1zVD0RIj2t976A+czLHr2nY454RwwXs6JU9Htc6mwqL6Dn/nEL3dpVf2jOhg==",
-        "dependencies": {
-          "Microsoft.Win32.SystemEvents": "6.0.0"
-        }
-      },
-      "System.Formats.Asn1": {
-        "type": "Transitive",
-        "resolved": "6.0.0",
-        "contentHash": "T6fD00dQ3NTbPDy31m4eQUwKW84s03z0N2C8HpOklyeaDgaJPa/TexP4/SkORMSOwc7WhKifnA6Ya33AkzmafA=="
-      },
-=======
-        "resolved": "8.0.0",
-        "contentHash": "puwJxURHDrYLGTQdsHyeMS72ClTqYa4lDYz6LHSbkZEk5hq8H8JfsO4MyYhB5BMMxg93jsQzLUwrnCumj11UIg=="
-      },
-      "System.Drawing.Common": {
-        "type": "Transitive",
-        "resolved": "8.0.10",
-        "contentHash": "MdajRp3P+FOlThgY6FBjAqnmLiVl5t2yWEC/2AsDMqx1zYbJG3G5TnscFBQ4obqcaGqvN5UnhQHSFaJFG2HftQ==",
-        "dependencies": {
-          "Microsoft.Win32.SystemEvents": "8.0.0"
-        }
-      },
->>>>>>> 4a382edf
-      "System.Globalization": {
-        "type": "Transitive",
-        "resolved": "4.3.0",
-        "contentHash": "kYdVd2f2PAdFGblzFswE4hkNANJBKRmsfa2X5LG2AcWE1c7/4t0pYae1L8vfZ5xvE2nK/R9JprtToA61OSHWIg==",
-        "dependencies": {
-          "Microsoft.NETCore.Platforms": "1.1.0",
-          "Microsoft.NETCore.Targets": "1.1.0",
-          "System.Runtime": "4.3.0"
-        }
-      },
-      "System.IO": {
-        "type": "Transitive",
-        "resolved": "4.3.0",
-        "contentHash": "3qjaHvxQPDpSOYICjUoTsmoq5u6QJAFRUITgeT/4gqkF1bajbSmb1kwSxEA8AHlofqgcKJcM8udgieRNhaJ5Cg==",
-        "dependencies": {
-          "Microsoft.NETCore.Platforms": "1.1.0",
-          "Microsoft.NETCore.Targets": "1.1.0",
-          "System.Runtime": "4.3.0",
-          "System.Text.Encoding": "4.3.0",
-          "System.Threading.Tasks": "4.3.0"
-        }
-      },
-      "System.IO.Abstractions": {
-        "type": "Transitive",
-        "resolved": "21.0.29",
-        "contentHash": "EqqngPcNhqjGHKYVjhfU8D/l3rj/m00VaXxuRrWjal38Kw8kqN3f63sj69b/8Q6OAeJkA/nbWsn/iwPMqCQvfg==",
-        "dependencies": {
-          "TestableIO.System.IO.Abstractions": "21.0.29",
-          "TestableIO.System.IO.Abstractions.Wrappers": "21.0.29"
-        }
-      },
-      "System.IO.Abstractions.TestingHelpers": {
-        "type": "Transitive",
-        "resolved": "21.0.29",
-        "contentHash": "FJewjsi4ggl0vFAmeATPaLORfegsVpJA5Jv1x/i0cTCI+puUwe+nygOBSj+pSxy0br7ZnpAHbpgdRidbZJnmnw==",
-        "dependencies": {
-          "TestableIO.System.IO.Abstractions.TestingHelpers": "21.0.29"
-        }
-      },
-      "System.IO.Packaging": {
-        "type": "Transitive",
-<<<<<<< HEAD
-        "resolved": "6.0.0",
-        "contentHash": "C7OkTRIjqIjAKu6ef/fuj8ynCZTPcTYZnvHaq48bniACgXXJogmEoIc56YCDNTc14xhsbLmgpS3KP+evbsUa2g=="
-=======
-        "resolved": "8.0.1",
-        "contentHash": "KYkIOAvPexQOLDxPO2g0BVoWInnQhPpkFzRqvNrNrMhVT6kqhVr0zEb6KCHlptLFukxnZrjuMVAnxK7pOGUYrw=="
->>>>>>> 4a382edf
-      },
-      "System.IO.Pipelines": {
-        "type": "Transitive",
-        "resolved": "7.0.0",
-        "contentHash": "jRn6JYnNPW6xgQazROBLSfpdoczRw694vO5kKvMcNnpXuolEixUyw6IBuBs2Y2mlSX/LdLvyyWmfXhaI3ND1Yg=="
-      },
-      "System.IO.Ports": {
-        "type": "Transitive",
-<<<<<<< HEAD
-        "resolved": "6.0.0",
-        "contentHash": "dRyGI7fUESar5ZLIpiBOaaNLW7YyOBGftjj5Of+xcduC/Rjl7RjhEnWDvvNBmHuF3d0tdXoqdVI/yrVA8f00XA==",
-        "dependencies": {
-          "runtime.native.System.IO.Ports": "6.0.0"
-=======
-        "resolved": "8.0.0",
-        "contentHash": "MaiPbx2/QXZc62gm/DrajRrGPG1lU4m08GWMoWiymPYM+ba4kfACp2PbiYpqJ4QiFGhHD00zX3RoVDTucjWe9g==",
-        "dependencies": {
-          "runtime.native.System.IO.Ports": "8.0.0"
->>>>>>> 4a382edf
-        }
-      },
-      "System.Linq": {
-        "type": "Transitive",
-        "resolved": "4.3.0",
-        "contentHash": "5DbqIUpsDp0dFftytzuMmc0oeMdQwjcP/EWxsksIz/w1TcFRkZ3yKKz0PqiYFMmEwPSWw+qNVqD7PJ889JzHbw==",
-        "dependencies": {
-          "System.Collections": "4.3.0",
-          "System.Diagnostics.Debug": "4.3.0",
-          "System.Resources.ResourceManager": "4.3.0",
-          "System.Runtime": "4.3.0",
-          "System.Runtime.Extensions": "4.3.0"
-        }
-      },
-      "System.Management": {
-        "type": "Transitive",
-<<<<<<< HEAD
-        "resolved": "6.0.2",
-        "contentHash": "s6c9x2Kghd+ncEDnT6ApYVOacDXr/Y57oSUSx6wjegMOfKxhtrXn3PdASPNU59y3kB9OJ1yb3l5k6uKr3bhqew==",
-        "dependencies": {
-          "System.CodeDom": "6.0.0"
-=======
-        "resolved": "8.0.0",
-        "contentHash": "jrK22i5LRzxZCfGb+tGmke2VH7oE0DvcDlJ1HAKYU8cPmD8XnpUT0bYn2Gy98GEhGjtfbR/sxKTVb+dE770pfA==",
-        "dependencies": {
-          "System.CodeDom": "8.0.0"
->>>>>>> 4a382edf
-        }
-      },
-      "System.Memory": {
-        "type": "Transitive",
-        "resolved": "4.5.5",
-        "contentHash": "XIWiDvKPXaTveaB7HVganDlOCRoj03l+jrwNvcge/t8vhGYKvqV+dMv6G4SAX2NoNmN0wZfVPTAlFwZcZvVOUw=="
-      },
-      "System.Memory.Data": {
-        "type": "Transitive",
-<<<<<<< HEAD
-        "resolved": "1.0.2",
-        "contentHash": "JGkzeqgBsiZwKJZ1IxPNsDFZDhUvuEdX8L8BDC8N3KOj+6zMcNU28CNN59TpZE/VJYy9cP+5M+sbxtWJx3/xtw==",
-        "dependencies": {
-          "System.Text.Encodings.Web": "4.7.2",
-          "System.Text.Json": "4.6.0"
-=======
-        "resolved": "6.0.0",
-        "contentHash": "ntFHArH3I4Lpjf5m4DCXQHJuGwWPNVJPaAvM95Jy/u+2Yzt2ryiyIN04LAogkjP9DeRcEOiviAjQotfmPq/FrQ==",
-        "dependencies": {
-          "System.Text.Json": "6.0.0"
->>>>>>> 4a382edf
-        }
-      },
-      "System.Numerics.Vectors": {
-        "type": "Transitive",
-        "resolved": "4.5.0",
-        "contentHash": "QQTlPTl06J/iiDbJCiepZ4H//BVraReU4O4EoRw1U02H5TLUIT7xn3GnDp9AXPSlJUDyFs4uWjWafNX6WrAojQ=="
-      },
-      "System.Private.ServiceModel": {
-        "type": "Transitive",
-<<<<<<< HEAD
-        "resolved": "4.9.0",
-        "contentHash": "d3RjkrtpjUQ63PzFmm/SZ4aOXeJNP+8YW5QeP0lCJy8iX4xlHdlNLWTF9sRn9SmrFTK757kQXT9Op/R4l858uw==",
-=======
-        "resolved": "4.10.0",
-        "contentHash": "dB4hD50X7FaCCPoMJ+TShvSVXEHWBD/GKEd494N4a3V+avJmNFmKK7bM40J1zsj+QWt66DG2YkwWlRf/OHx8zw==",
->>>>>>> 4a382edf
-        "dependencies": {
-          "Microsoft.Bcl.AsyncInterfaces": "5.0.0",
-          "Microsoft.Extensions.ObjectPool": "5.0.10",
-          "System.Numerics.Vectors": "4.5.0",
-          "System.Reflection.DispatchProxy": "4.7.1",
-          "System.Security.Cryptography.Xml": "5.0.0",
-          "System.Security.Principal.Windows": "5.0.0"
-        }
-      },
-      "System.Private.Uri": {
-        "type": "Transitive",
-        "resolved": "4.3.2",
-        "contentHash": "o1+7RJnu3Ik3PazR7Z7tJhjPdE000Eq2KGLLWhqJJKXj04wrS8lwb1OFtDF9jzXXADhUuZNJZlPc98uwwqmpFA==",
-        "dependencies": {
-          "Microsoft.NETCore.Platforms": "1.1.1",
-          "Microsoft.NETCore.Targets": "1.1.3"
-        }
-      },
-      "System.Reactive": {
-        "type": "Transitive",
-        "resolved": "6.0.0",
-        "contentHash": "31kfaW4ZupZzPsI5PVe77VhnvFF55qgma7KZr/E0iFTs6fmdhhG8j0mgEx620iLTey1EynOkEfnyTjtNEpJzGw=="
-      },
-      "System.Reflection": {
-        "type": "Transitive",
-        "resolved": "4.3.0",
-        "contentHash": "KMiAFoW7MfJGa9nDFNcfu+FpEdiHpWgTcS2HdMpDvt9saK3y/G4GwprPyzqjFH9NTaGPQeWNHU+iDlDILj96aQ==",
-        "dependencies": {
-          "Microsoft.NETCore.Platforms": "1.1.0",
-          "Microsoft.NETCore.Targets": "1.1.0",
-          "System.IO": "4.3.0",
-          "System.Reflection.Primitives": "4.3.0",
-          "System.Runtime": "4.3.0"
-        }
-      },
-      "System.Reflection.Context": {
-        "type": "Transitive",
-<<<<<<< HEAD
-        "resolved": "6.0.0",
-        "contentHash": "Vi+Gb41oyOYie7uLSsjRmfRg3bryUg5DssJvj3gDUl0D8z6ipSm6/yi/XNx2rcS5iVMvHcwRUHjcx7ixv0K3/w=="
-=======
-        "resolved": "8.0.0",
-        "contentHash": "k76ubeIBOeIVg7vkQ4I+LoB8sY1EzFIc3oHEtoiNLhXleb7TBLXUQu0CFZ4sPlXJzWNabRf+gn1T7lyhOBxIMA=="
->>>>>>> 4a382edf
-      },
-      "System.Reflection.DispatchProxy": {
-        "type": "Transitive",
-        "resolved": "4.7.1",
-        "contentHash": "C1sMLwIG6ILQ2bmOT4gh62V6oJlyF4BlHcVMrOoor49p0Ji2tA8QAoqyMcIhAdH6OHKJ8m7BU+r4LK2CUEOKqw=="
-      },
-      "System.Reflection.Emit.Lightweight": {
-        "type": "Transitive",
-        "resolved": "4.7.0",
-        "contentHash": "a4OLB4IITxAXJeV74MDx49Oq2+PsF6Sml54XAFv+2RyWwtDBcabzoxiiJRhdhx+gaohLh4hEGCLQyBozXoQPqA=="
-      },
-      "System.Reflection.Metadata": {
-        "type": "Transitive",
-        "resolved": "1.6.0",
-        "contentHash": "COC1aiAJjCoA5GBF+QKL2uLqEBew4JsCkQmoHKbN3TlOZKa2fKLz5CpiRQKDz0RsAOEGsVKqOD5bomsXq/4STQ=="
-      },
-      "System.Reflection.Primitives": {
-        "type": "Transitive",
-        "resolved": "4.3.0",
-        "contentHash": "5RXItQz5As4xN2/YUDxdpsEkMhvw3e6aNveFXUn4Hl/udNTCNhnKp8lT9fnc3MhvGKh1baak5CovpuQUXHAlIA==",
-        "dependencies": {
-          "Microsoft.NETCore.Platforms": "1.1.0",
-          "Microsoft.NETCore.Targets": "1.1.0",
-          "System.Runtime": "4.3.0"
-        }
-      },
-      "System.Resources.ResourceManager": {
-        "type": "Transitive",
-        "resolved": "4.3.0",
-        "contentHash": "/zrcPkkWdZmI4F92gL/TPumP98AVDu/Wxr3CSJGQQ+XN6wbRZcyfSKVoPo17ilb3iOr0cCRqJInGwNMolqhS8A==",
-        "dependencies": {
-          "Microsoft.NETCore.Platforms": "1.1.0",
-          "Microsoft.NETCore.Targets": "1.1.0",
-          "System.Globalization": "4.3.0",
-          "System.Reflection": "4.3.0",
-          "System.Runtime": "4.3.0"
-        }
-      },
-      "System.Runtime": {
-        "type": "Transitive",
-        "resolved": "4.3.1",
-        "contentHash": "abhfv1dTK6NXOmu4bgHIONxHyEqFjW8HwXPmpY9gmll+ix9UNo4XDcmzJn6oLooftxNssVHdJC1pGT9jkSynQg==",
-        "dependencies": {
-          "Microsoft.NETCore.Platforms": "1.1.1",
-          "Microsoft.NETCore.Targets": "1.1.3"
-        }
-      },
-      "System.Runtime.Caching": {
-        "type": "Transitive",
-<<<<<<< HEAD
-        "resolved": "6.0.0",
-        "contentHash": "E0e03kUp5X2k+UAoVl6efmI7uU7JRBWi5EIdlQ7cr0NpBGjHG4fWII35PgsBY9T4fJQ8E4QPsL0rKksU9gcL5A==",
-        "dependencies": {
-          "System.Configuration.ConfigurationManager": "6.0.0"
-=======
-        "resolved": "8.0.1",
-        "contentHash": "tdl7Q47P09UpRu0C/OQsGJU6GacBzzk4vfp5My9rodD+BchrxmajORnTthH8RxPUTPrIoVDJmLyvJcGxB267nQ==",
-        "dependencies": {
-          "System.Configuration.ConfigurationManager": "8.0.1"
->>>>>>> 4a382edf
-        }
-      },
-      "System.Runtime.CompilerServices.Unsafe": {
-        "type": "Transitive",
-        "resolved": "6.0.0",
-        "contentHash": "/iUeP3tq1S0XdNNoMz5C9twLSrM/TH+qElHkXWaPvuNOt+99G75NrV0OS2EqHx5wMN7popYjpc8oTjC1y16DLg=="
-      },
-      "System.Runtime.Extensions": {
-        "type": "Transitive",
-        "resolved": "4.3.0",
-        "contentHash": "guW0uK0fn5fcJJ1tJVXYd7/1h5F+pea1r7FLSOz/f8vPEqbR2ZAknuRDvTQ8PzAilDveOxNjSfr0CHfIQfFk8g==",
-        "dependencies": {
-          "Microsoft.NETCore.Platforms": "1.1.0",
-          "Microsoft.NETCore.Targets": "1.1.0",
-          "System.Runtime": "4.3.0"
-        }
-      },
-      "System.Security.AccessControl": {
-        "type": "Transitive",
-<<<<<<< HEAD
-        "resolved": "6.0.0",
-        "contentHash": "AUADIc0LIEQe7MzC+I0cl0rAT8RrTAKFHl53yHjEUzNVIaUlhFY11vc2ebiVJzVBuOzun6F7FBA+8KAbGTTedQ=="
-      },
-      "System.Security.Cryptography.Pkcs": {
-        "type": "Transitive",
-        "resolved": "6.0.4",
-        "contentHash": "LGbXi1oUJ9QgCNGXRO9ndzBL/GZgANcsURpMhNR8uO+rca47SZmciS3RSQUvlQRwK3QHZSHNOXzoMUASKA+Anw==",
-        "dependencies": {
-          "System.Formats.Asn1": "6.0.0"
-        }
-      },
-      "System.Security.Cryptography.ProtectedData": {
-        "type": "Transitive",
-        "resolved": "6.0.0",
-        "contentHash": "rp1gMNEZpvx9vP0JW0oHLxlf8oSiQgtno77Y4PLUBjSiDYoD77Y8uXHr1Ea5XG4/pIKhqAdxZ8v8OTUtqo9PeQ=="
-      },
-      "System.Security.Cryptography.Xml": {
-        "type": "Transitive",
-        "resolved": "6.0.1",
-        "contentHash": "5e5bI28T0x73AwTsbuFP4qSRzthmU2C0Gqgg3AZ3KTxmSyA+Uhk31puA3srdaeWaacVnHhLdJywCzqOiEpbO/w==",
-        "dependencies": {
-          "System.Security.AccessControl": "6.0.0",
-          "System.Security.Cryptography.Pkcs": "6.0.1"
-=======
-        "resolved": "5.0.0",
-        "contentHash": "dagJ1mHZO3Ani8GH0PHpPEe/oYO+rVdbQjvjJkBRNQkX4t0r1iaeGn8+/ybkSLEan3/slM0t59SVdHzuHf2jmw==",
-        "dependencies": {
-          "Microsoft.NETCore.Platforms": "5.0.0",
-          "System.Security.Principal.Windows": "5.0.0"
-        }
-      },
-      "System.Security.Cryptography.Pkcs": {
-        "type": "Transitive",
-        "resolved": "8.0.1",
-        "contentHash": "CoCRHFym33aUSf/NtWSVSZa99dkd0Hm7OCZUxORBjRB16LNhIEOf8THPqzIYlvKM0nNDAPTRBa1FxEECrgaxxA=="
-      },
-      "System.Security.Cryptography.ProtectedData": {
-        "type": "Transitive",
-        "resolved": "8.0.0",
-        "contentHash": "+TUFINV2q2ifyXauQXRwy4CiBhqvDEDZeVJU7qfxya4aRYOKzVBpN+4acx25VcPB9ywUN6C0n8drWl110PhZEg=="
-      },
-      "System.Security.Cryptography.Xml": {
-        "type": "Transitive",
-        "resolved": "8.0.2",
-        "contentHash": "aDM/wm0ZGEZ6ZYJLzgqjp2FZdHbDHh6/OmpGfb7AdZ105zYmPn/83JRU2xLIbwgoNz9U1SLUTJN0v5th3qmvjA==",
-        "dependencies": {
-          "System.Security.Cryptography.Pkcs": "8.0.1"
->>>>>>> 4a382edf
-        }
-      },
-      "System.Security.Permissions": {
-        "type": "Transitive",
-<<<<<<< HEAD
-        "resolved": "6.0.0",
-        "contentHash": "T/uuc7AklkDoxmcJ7LGkyX1CcSviZuLCa4jg3PekfJ7SU0niF0IVTXwUiNVP9DSpzou2PpxJ+eNY2IfDM90ZCg==",
-        "dependencies": {
-          "System.Security.AccessControl": "6.0.0",
-          "System.Windows.Extensions": "6.0.0"
-=======
-        "resolved": "8.0.0",
-        "contentHash": "v/BBylw7XevuAsHXoX9dDUUfmBIcUf7Lkz8K3ZXIKz3YRKpw8YftpSir4n4e/jDTKFoaK37AsC3xnk+GNFI1Ow==",
-        "dependencies": {
-          "System.Windows.Extensions": "8.0.0"
->>>>>>> 4a382edf
-        }
-      },
-      "System.Security.Principal.Windows": {
-        "type": "Transitive",
-        "resolved": "5.0.0",
-        "contentHash": "t0MGLukB5WAVU9bO3MGzvlGnyJPgUlcwerXn1kzBRjwLKixT96XV0Uza41W49gVd8zEMFu9vQEFlv0IOrytICA=="
-      },
-      "System.ServiceModel.Duplex": {
-        "type": "Transitive",
-<<<<<<< HEAD
-        "resolved": "4.9.0",
-        "contentHash": "Yb8MFiJxBBtm2JnfS/5SxYzm2HqkEmHu5xeaVIHXy83sNpty9wc30JifH2xgda821D6nr1UctbwbdZqN4LBUKQ==",
-        "dependencies": {
-          "System.Private.ServiceModel": "4.9.0",
-          "System.ServiceModel.Primitives": "4.9.0"
-=======
-        "resolved": "4.10.0",
-        "contentHash": "4TiHY9zNCyU5++0hzgQQY8Lg2iUxBndRbo/xVWxljqekBiPSK037QASLD4ZZCKc/JcA4cpHUFDXZjzrdVVn6aw==",
-        "dependencies": {
-          "System.Private.ServiceModel": "4.10.0",
-          "System.ServiceModel.Primitives": "4.10.0"
->>>>>>> 4a382edf
-        }
-      },
-      "System.ServiceModel.Http": {
-        "type": "Transitive",
-<<<<<<< HEAD
-        "resolved": "4.9.0",
-        "contentHash": "Z+s3RkLNzJ31fDXAjqXdXp67FqsNG4V3Md3r7FOrzMkHmg61gY8faEfTFPBLxU9tax1HPWt6IHVAquXBKySJaw==",
-        "dependencies": {
-          "System.Private.ServiceModel": "4.9.0",
-          "System.ServiceModel.Primitives": "4.9.0"
-=======
-        "resolved": "4.10.0",
-        "contentHash": "/PbmNSEwTQ7Vizor3F/Zp8bzR6L9YZNGIwGr1Tyc//ZZuAYDhiwiMbNpX3EnPZM63qD2bJmR/FWH9S5Ffp8K6g==",
-        "dependencies": {
-          "System.Private.ServiceModel": "4.10.0",
-          "System.ServiceModel.Primitives": "4.10.0"
->>>>>>> 4a382edf
-        }
-      },
-      "System.ServiceModel.NetTcp": {
-        "type": "Transitive",
-<<<<<<< HEAD
-        "resolved": "4.9.0",
-        "contentHash": "nXgnnkrZERUF/KwmoLwZPkc7fqgiq94DXkmUZBvDNh/LdZquDvjy2NbhJLElpApOa5x8zEoQoBZyJ2PqNC39qg==",
-        "dependencies": {
-          "System.Private.ServiceModel": "4.9.0",
-          "System.ServiceModel.Primitives": "4.9.0"
-=======
-        "resolved": "4.10.0",
-        "contentHash": "tG69H0sRdzEuOcdGzsZwbmPk54Akb3t1Db4SSXN6hSTOc2ZBFu1jLt5wJA6ATbIjJ5WqXA8beRNLhO77lBNIdA==",
-        "dependencies": {
-          "System.Private.ServiceModel": "4.10.0",
-          "System.ServiceModel.Primitives": "4.10.0"
->>>>>>> 4a382edf
-        }
-      },
-      "System.ServiceModel.Primitives": {
-        "type": "Transitive",
-<<<<<<< HEAD
-        "resolved": "4.9.0",
-        "contentHash": "LTFPVdS8Nf76xg/wRZkDa+2Q+GnjTOmwkTlwuoetwX37mAfYnGkf7p8ydhpDwVmomNljpUOhUUGxfjQyd5YcOg==",
-        "dependencies": {
-          "System.Private.ServiceModel": "4.9.0"
-=======
-        "resolved": "4.10.0",
-        "contentHash": "BtrvvpgU2HolcC0tUf1g+n4Fk5kLhfbIBgRibcGe7TDHXcy6zTfkyXxR88rl2tO4KEPLkJXxWf/HW/LJmsI0Ew==",
-        "dependencies": {
-          "System.Private.ServiceModel": "4.10.0"
->>>>>>> 4a382edf
-        }
-      },
-      "System.ServiceModel.Security": {
-        "type": "Transitive",
-<<<<<<< HEAD
-        "resolved": "4.9.0",
-        "contentHash": "iurpbSmPgotHps94VQ6acvL6hU2gjiuBmQI7PwLLN76jsbSpUcahT0PglccKIAwoMujATk/LWtAapBHpwCFn2g==",
-        "dependencies": {
-          "System.Private.ServiceModel": "4.9.0",
-          "System.ServiceModel.Primitives": "4.9.0"
-=======
-        "resolved": "4.10.0",
-        "contentHash": "/COEfB7QqKW37DOfmzJG6rd0apH0uMMCYNDUir9ZVDQR/ulQHx12T/5jMTo25YgUUk++i0SfGDbzutMH3w/nQg==",
-        "dependencies": {
-          "System.Private.ServiceModel": "4.10.0",
-          "System.ServiceModel.Primitives": "4.10.0"
->>>>>>> 4a382edf
-        }
-      },
-      "System.ServiceModel.Syndication": {
-        "type": "Transitive",
-<<<<<<< HEAD
-        "resolved": "6.0.0",
-        "contentHash": "cp1mMNG87iJtE0oHXFtfWT6cfski2JNo5iU0siTPi/uN2k1CIJI6FE4jr4v3got2dzt7wBq17fSy44btun9GiA=="
-      },
-      "System.ServiceProcess.ServiceController": {
-        "type": "Transitive",
-        "resolved": "6.0.1",
-        "contentHash": "LJGWSUfoEZ6NBVPGnDsCMDrT8sDI7QJ8SUzuJQUnIDOtkZiC1LFUmsGu+Dq6OdwSnaW9nENIbL7uSd4PF9YpIA==",
-        "dependencies": {
-          "System.Diagnostics.EventLog": "6.0.0"
-=======
-        "resolved": "8.0.0",
-        "contentHash": "CJxIUwpBkMCPmIx46tFVOt0zpRrYurUHLW6tJBcmyj+MyWpKc6MMcS69B7IdlV/bgtgys073wMIHZX9QOQ1OFA=="
-      },
-      "System.ServiceProcess.ServiceController": {
-        "type": "Transitive",
-        "resolved": "8.0.1",
-        "contentHash": "02I0BXo1kmMBgw03E8Hu4K6nTqur4wpQdcDZrndczPzY2fEoGvlinE35AWbyzLZ2h2IksEZ6an4tVt3hi9j1oA==",
-        "dependencies": {
-          "System.Diagnostics.EventLog": "8.0.1"
->>>>>>> 4a382edf
-        }
-      },
-      "System.Speech": {
-        "type": "Transitive",
-<<<<<<< HEAD
-        "resolved": "6.0.0",
-        "contentHash": "GQovERMrNP0Vbtgk8LzH4PlFS6lqHgsL9WkUmv8Kkxa0m0vNakitytpHZlfJ9WR7n9WKLXh68nn2kyL9mflnLg=="
-=======
-        "resolved": "8.0.0",
-        "contentHash": "CNuiA6vb95Oe5PRjClZEBiaju31vwB8OIeCgeSBXyZL6+MS4RVVB2X/C11z0xCkooHE3Vy91nM2z76emIzR+sg=="
->>>>>>> 4a382edf
-      },
-      "System.Text.Encoding": {
-        "type": "Transitive",
-        "resolved": "4.3.0",
-        "contentHash": "BiIg+KWaSDOITze6jGQynxg64naAPtqGHBwDrLaCtixsa5bKiR8dpPOHA7ge3C0JJQizJE+sfkz1wV+BAKAYZw==",
-        "dependencies": {
-          "Microsoft.NETCore.Platforms": "1.1.0",
-          "Microsoft.NETCore.Targets": "1.1.0",
-          "System.Runtime": "4.3.0"
-        }
-      },
-      "System.Text.Encoding.CodePages": {
-        "type": "Transitive",
-<<<<<<< HEAD
-        "resolved": "6.0.0",
-        "contentHash": "ZFCILZuOvtKPauZ/j/swhvw68ZRi9ATCfvGbk1QfydmcXBkIWecWKn/250UH7rahZ5OoDBaiAudJtPvLwzw85A==",
-=======
-        "resolved": "8.0.0",
-        "contentHash": "OZIsVplFGaVY90G2SbpgU7EnCoOO5pw1t4ic21dBF3/1omrJFpAGoNAVpPyMVOC90/hvgkGG3VFqR13YgZMQfg=="
-      },
-      "System.Text.Encodings.Web": {
-        "type": "Transitive",
-        "resolved": "6.0.0",
-        "contentHash": "Vg8eB5Tawm1IFqj4TVK1czJX89rhFxJo9ELqc/Eiq0eXy13RK00eubyU6TJE6y+GQXjyV5gSfiewDUZjQgSE0w==",
->>>>>>> 4a382edf
-        "dependencies": {
-          "System.Runtime.CompilerServices.Unsafe": "6.0.0"
-        }
-      },
-<<<<<<< HEAD
-      "System.Text.Encodings.Web": {
-        "type": "Transitive",
-        "resolved": "4.7.2",
-        "contentHash": "iTUgB/WtrZ1sWZs84F2hwyQhiRH6QNjQv2DkwrH+WP6RoFga2Q1m3f9/Q7FG8cck8AdHitQkmkXSY8qylcDmuA=="
-      },
-=======
->>>>>>> 4a382edf
-      "System.Text.Json": {
-        "type": "Transitive",
-        "resolved": "8.0.5",
-        "contentHash": "0f1B50Ss7rqxXiaBJyzUu9bWFOO2/zSlifZ/UNMdiIpDYe4cY4LQQicP4nirK1OS31I43rn062UIJ1Q9bpmHpg=="
-      },
-      "System.Text.RegularExpressions": {
-        "type": "Transitive",
-        "resolved": "4.3.1",
-        "contentHash": "N0kNRrWe4+nXOWlpLT4LAY5brb8caNFlUuIRpraCVMDLYutKkol1aV079rQjLuSxKMJT2SpBQsYX9xbcTMmzwg==",
-        "dependencies": {
-          "System.Runtime": "4.3.1"
-        }
-      },
-      "System.Threading.AccessControl": {
-        "type": "Transitive",
-<<<<<<< HEAD
-        "resolved": "6.0.0",
-        "contentHash": "2258mqWesMch/xCpcnjJBgJP33yhpZLGLbEOm01qwq0efG4b+NG8c9sxYOWNxmDQ82swXrnQRl1Yp2wC1NrfZA==",
-        "dependencies": {
-          "System.Security.AccessControl": "6.0.0"
-        }
-=======
-        "resolved": "8.0.0",
-        "contentHash": "cIed5+HuYz+eV9yu9TH95zPkqmm1J9Qps9wxjB335sU8tsqc2kGdlTEH9FZzZeCS8a7mNSEsN8ZkyhQp1gfdEw=="
->>>>>>> 4a382edf
-      },
-      "System.Threading.Channels": {
-        "type": "Transitive",
-        "resolved": "6.0.0",
-        "contentHash": "TY8/9+tI0mNaUMgntOxxaq2ndTkdXqLSxvPmas7XEqOlv9lQtB7wLjYGd756lOaO7Dvb5r/WXhluM+0Xe87v5Q=="
-      },
-      "System.Threading.Tasks": {
-        "type": "Transitive",
-        "resolved": "4.3.0",
-        "contentHash": "LbSxKEdOUhVe8BezB/9uOGGppt+nZf6e1VFyw6v3DN6lqitm0OSn2uXMOdtP0M3W4iMcqcivm2J6UgqiwwnXiA==",
-        "dependencies": {
-          "Microsoft.NETCore.Platforms": "1.1.0",
-          "Microsoft.NETCore.Targets": "1.1.0",
-          "System.Runtime": "4.3.0"
-        }
-      },
-      "System.Threading.Tasks.Extensions": {
-        "type": "Transitive",
-        "resolved": "4.5.4",
-        "contentHash": "zteT+G8xuGu6mS+mzDzYXbzS7rd3K6Fjb9RiZlYlJPam2/hU7JCBZBVEcywNuR+oZ1ncTvc/cq0faRr3P01OVg=="
-      },
-      "System.Web.Services.Description": {
-        "type": "Transitive",
-<<<<<<< HEAD
-        "resolved": "4.9.0",
-        "contentHash": "d20B3upsWddwSG5xF3eQLs0cAV3tXDsBNqP4kh02ylfgZwqfpf4f/9KiZVIGIoxULt2cKqxWs+U4AdNAJ7L8cQ=="
-      },
-      "System.Windows.Extensions": {
-        "type": "Transitive",
-        "resolved": "6.0.0",
-        "contentHash": "IXoJOXIqc39AIe+CIR7koBtRGMiCt/LPM3lI+PELtDIy9XdyeSrwXFdWV9dzJ2Awl0paLWUaknLxFQ5HpHZUog==",
-        "dependencies": {
-          "System.Drawing.Common": "6.0.0"
-        }
-=======
-        "resolved": "4.10.0",
-        "contentHash": "Dwr64geRujAwnI+wPMJP1rf4pFaYRITrAS7EIGd0GVMwQ8OayM6ypwmnAPzQG4YTyN84w6KD5Rv8LJywYK+vUA=="
-      },
-      "System.Windows.Extensions": {
-        "type": "Transitive",
-        "resolved": "8.0.0",
-        "contentHash": "Obg3a90MkOw9mYKxrardLpY2u0axDMrSmy4JCdq2cYbelM2cUwmUir5Bomvd1yxmPL9h5LVHU1tuKBZpUjfASg=="
->>>>>>> 4a382edf
-      },
-      "TestableIO.System.IO.Abstractions": {
-        "type": "Transitive",
-        "resolved": "21.0.29",
-        "contentHash": "3TtSs2i0m0QqpAI4EzR1vZXQuHNw5grBy0rDKqMkWi6ySEZ+yhN9HACgIyEq7gDXPLrtQI18ud/OtI0qVhP8Mg=="
-      },
-      "TestableIO.System.IO.Abstractions.TestingHelpers": {
-        "type": "Transitive",
-        "resolved": "21.0.29",
-        "contentHash": "mm5ktVlPX4KJoadtQRYeibEnaAsXGyqhkFo4EKhcrVIcqKUmeYi5evZyb7//urUpD6kSAOXGQCGzAP+31FUXvA==",
-        "dependencies": {
-          "TestableIO.System.IO.Abstractions": "21.0.29",
-          "TestableIO.System.IO.Abstractions.Wrappers": "21.0.29"
-        }
-      },
-      "TestableIO.System.IO.Abstractions.Wrappers": {
-        "type": "Transitive",
-        "resolved": "21.0.29",
-        "contentHash": "bm1stQx3rGV2qBW2xAAvl8ODVGNVkiAkqNsE+LsKfhMamBUa07IgsgMc9X/zBHc5yfAJOqJIUArQ56DDgwGyYA==",
-        "dependencies": {
-          "TestableIO.System.IO.Abstractions": "21.0.29"
-        }
-      },
-      "Azure.Bicep.Core": {
-        "type": "Project",
-        "dependencies": {
-          "Azure.Bicep.Types": "[0.5.110, )",
-<<<<<<< HEAD
-          "Azure.Bicep.Types.Az": "[0.2.706, )",
-          "Azure.Bicep.Types.K8s": "[0.1.626, )",
-          "Azure.Containers.ContainerRegistry": "[1.1.1, )",
-          "Azure.Deployments.Templates": "[1.95.0, )",
-          "Azure.Identity": "[1.12.1, )",
-          "Azure.ResourceManager.Resources": "[1.8.0, )",
-          "Bicep.IO": "[1.0.0, )",
-=======
-          "Azure.Bicep.Types.Az": "[0.2.712, )",
-          "Azure.Bicep.Types.K8s": "[0.1.644, )",
-          "Azure.Containers.ContainerRegistry": "[1.1.1, )",
-          "Azure.Deployments.Templates": "[1.152.0, )",
-          "Azure.Identity": "[1.13.1, )",
-          "Azure.ResourceManager.Resources": "[1.9.0, )",
->>>>>>> 4a382edf
-          "JsonPatch.Net": "[3.1.1, )",
-          "JsonPath.Net": "[1.1.6, )",
-          "Microsoft.Extensions.Configuration": "[8.0.0, )",
-          "Microsoft.Extensions.Configuration.Binder": "[8.0.2, )",
-          "Microsoft.Extensions.Configuration.Json": "[8.0.1, )",
-<<<<<<< HEAD
-          "Microsoft.Extensions.DependencyInjection": "[8.0.0, )",
-          "Microsoft.Extensions.Http": "[8.0.0, )",
-          "Microsoft.Graph.Bicep.Types": "[0.1.7-preview, )",
-          "Microsoft.PowerPlatform.ResourceStack": "[7.0.0.2007, )",
-          "Newtonsoft.Json": "[13.0.3, )",
-          "Semver": "[2.3.0, )",
-=======
-          "Microsoft.Extensions.DependencyInjection": "[8.0.1, )",
-          "Microsoft.Extensions.Http": "[8.0.1, )",
-          "Microsoft.Graph.Bicep.Types": "[0.1.7-preview, )",
-          "Microsoft.PowerPlatform.ResourceStack": "[7.0.0.2076, )",
-          "Newtonsoft.Json": "[13.0.3, )",
-          "Semver": "[3.0.0, )",
->>>>>>> 4a382edf
-          "SharpYaml": "[2.1.1, )",
-          "System.IO.Abstractions": "[21.0.29, )",
-          "System.Private.Uri": "[4.3.2, )"
-        }
-      },
-      "Azure.Bicep.Decompiler": {
-        "type": "Project",
-        "dependencies": {
-          "Azure.Bicep.Core": "[1.0.0, )"
-        }
-      },
-      "Azure.Bicep.Local.Deploy": {
-        "type": "Project",
-        "dependencies": {
-          "Azure.Bicep.Core": "[1.0.0, )",
-          "Azure.Bicep.Local.Extension": "[1.0.0, )",
-<<<<<<< HEAD
-          "Azure.Deployments.Engine": "[1.95.0, )",
-=======
-          "Azure.Deployments.Engine": "[1.152.0, )",
->>>>>>> 4a382edf
-          "Azure.Deployments.Extensibility.Core": "[0.1.55, )",
-          "Microsoft.AspNet.WebApi.Client": "[6.0.0, )"
-        }
-      },
-      "Azure.Bicep.Local.Extension": {
-        "type": "Project",
-        "dependencies": {
-          "CommandLineParser": "[2.9.1, )",
-<<<<<<< HEAD
-          "Google.Protobuf": "[3.28.1, )",
-          "Grpc.Net.Client": "[2.65.0, )"
-=======
-          "Google.Protobuf": "[3.28.3, )",
-          "Grpc.Net.Client": "[2.66.0, )"
->>>>>>> 4a382edf
-        }
-      },
-      "bicep.core.unittests": {
-        "type": "Project",
-        "dependencies": {
-          "Azure.Bicep.Core": "[1.0.0, )",
-          "Bicep.LangServer": "[1.0.0, )",
-          "DiffPlex": "[1.7.2, )",
-          "FluentAssertions": "[6.12.1, )",
-          "JsonDiffPatch.Net": "[2.3.0, )",
-<<<<<<< HEAD
-          "MSTest.TestAdapter": "[3.6.0, )",
-          "MSTest.TestFramework": "[3.6.0, )",
-          "Microsoft.NET.Test.Sdk": "[17.11.1, )",
-          "Moq": "[4.20.70, )",
-=======
-          "MSTest.TestAdapter": "[3.6.2, )",
-          "MSTest.TestFramework": "[3.6.1, )",
-          "Microsoft.NET.Test.Sdk": "[17.11.1, )",
-          "Moq": "[4.20.72, )",
->>>>>>> 4a382edf
-          "Newtonsoft.Json.Schema": "[4.0.1, )",
-          "RichardSzalay.MockHttp": "[7.0.0, )",
-          "System.IO.Abstractions.TestingHelpers": "[21.0.29, )"
-        }
-      },
-<<<<<<< HEAD
-      "bicep.io": {
-        "type": "Project",
-        "dependencies": {
-          "System.IO.Abstractions": "[21.0.29, )"
-        }
-      },
-=======
->>>>>>> 4a382edf
-      "bicep.langserver": {
-        "type": "Project",
-        "dependencies": {
-          "Azure.Bicep.Core": "[1.0.0, )",
-          "Azure.Bicep.Decompiler": "[1.0.0, )",
-          "Azure.Bicep.Local.Deploy": "[1.0.0, )",
-          "Azure.ResourceManager.ResourceGraph": "[1.0.1, )",
-          "CommandLineParser": "[2.9.1, )",
-<<<<<<< HEAD
-          "Microsoft.Extensions.Http": "[8.0.0, )",
-=======
-          "Microsoft.Extensions.Http": "[8.0.1, )",
->>>>>>> 4a382edf
-          "OmniSharp.Extensions.LanguageServer": "[0.19.9, )",
-          "SharpYaml": "[2.1.1, )"
-        }
-      }
-    },
-    "net8.0/linux-arm64": {
-      "Microsoft.Win32.Registry": {
-        "type": "Transitive",
-        "resolved": "5.0.0",
-        "contentHash": "dDoKi0PnDz31yAyETfRntsLArTlVAVzUzCIvvEDsDsucrl33Dl8pIJG06ePTJTI3tGpeyHS9Cq7Foc/s4EeKcg==",
-        "dependencies": {
-          "System.Security.AccessControl": "5.0.0",
-          "System.Security.Principal.Windows": "5.0.0"
-        }
-      },
-      "Microsoft.Win32.Registry.AccessControl": {
-        "type": "Transitive",
-<<<<<<< HEAD
-        "resolved": "6.0.0",
-        "contentHash": "UoE+eeuBKL+GFHxHV3FjHlY5K8Wr/IR7Ee/a2oDNqFodF1iMqyt5hIs0U9Z217AbWrHrNle4750kD03hv1IMZw==",
-        "dependencies": {
-          "System.Security.AccessControl": "6.0.0"
-        }
-      },
-      "Microsoft.Win32.SystemEvents": {
-        "type": "Transitive",
-        "resolved": "6.0.1",
-        "contentHash": "AlsaDWyQHLFB7O2nfbny0x0oziB34WWzGnf/4Q5R8KjXhu8MnCsxE2MIePr192lIIaxarfTLI9bQg+qtmM+9ag=="
-=======
-        "resolved": "8.0.0",
-        "contentHash": "u8PB9/v02C8mBXzl0vJ7bOyC020zOP+T1mRct+KA46DqZkB40XtsNn9pGD0QowTRsT6R4jPCghn+yAODn2UMMw=="
-      },
-      "Microsoft.Win32.SystemEvents": {
-        "type": "Transitive",
-        "resolved": "8.0.0",
-        "contentHash": "9opKRyOKMCi2xJ7Bj7kxtZ1r9vbzosMvRrdEhVhDz8j8MoBGgB+WmC94yH839NPH+BclAjtQ/pyagvi/8gDLkw=="
->>>>>>> 4a382edf
-      },
-      "runtime.any.System.Collections": {
-        "type": "Transitive",
-        "resolved": "4.3.0",
-        "contentHash": "23g6rqftKmovn2cLeGsuHUYm0FD7pdutb0uQMJpZ3qTvq+zHkgmt6J65VtRry4WDGYlmkMa4xDACtaQ94alNag==",
-        "dependencies": {
-          "System.Runtime": "4.3.0"
-        }
-      },
-      "runtime.any.System.Globalization": {
-        "type": "Transitive",
-        "resolved": "4.3.0",
-        "contentHash": "sMDBnad4rp4t7GY442Jux0MCUuKL4otn5BK6Ni0ARTXTSpRNBzZ7hpMfKSvnVSED5kYJm96YOWsqV0JH0d2uuw=="
-      },
-      "runtime.any.System.IO": {
-        "type": "Transitive",
-        "resolved": "4.3.0",
-        "contentHash": "SDZ5AD1DtyRoxYtEcqQ3HDlcrorMYXZeCt7ZhG9US9I5Vva+gpIWDGMkcwa5XiKL0ceQKRZIX2x0XEjLX7PDzQ=="
-      },
-      "runtime.any.System.Reflection": {
-        "type": "Transitive",
-        "resolved": "4.3.0",
-        "contentHash": "hLC3A3rI8jipR5d9k7+f0MgRCW6texsAp0MWkN/ci18FMtQ9KH7E2vDn/DH2LkxsszlpJpOn9qy6Z6/69rH6eQ=="
-      },
-      "runtime.any.System.Reflection.Primitives": {
-        "type": "Transitive",
-        "resolved": "4.3.0",
-        "contentHash": "Nrm1p3armp6TTf2xuvaa+jGTTmncALWFq22CpmwRvhDf6dE9ZmH40EbOswD4GnFLrMRS0Ki6Kx5aUPmKK/hZBg=="
-      },
-      "runtime.any.System.Resources.ResourceManager": {
-        "type": "Transitive",
-        "resolved": "4.3.0",
-        "contentHash": "Lxb89SMvf8w9p9+keBLyL6H6x/TEmc6QVsIIA0T36IuyOY3kNvIdyGddA2qt35cRamzxF8K5p0Opq4G4HjNbhQ=="
-      },
-      "runtime.any.System.Runtime": {
-        "type": "Transitive",
-        "resolved": "4.3.0",
-        "contentHash": "fRS7zJgaG9NkifaAxGGclDDoRn9HC7hXACl52Or06a/fxdzDajWb5wov3c6a+gVSlekRoexfjwQSK9sh5um5LQ==",
-        "dependencies": {
-          "System.Private.Uri": "4.3.0"
-        }
-      },
-      "runtime.any.System.Text.Encoding": {
-        "type": "Transitive",
-        "resolved": "4.3.0",
-        "contentHash": "+ihI5VaXFCMVPJNstG4O4eo1CfbrByLxRrQQTqOTp1ttK0kUKDqOdBSTaCB2IBk/QtjDrs6+x4xuezyMXdm0HQ=="
-      },
-      "runtime.any.System.Threading.Tasks": {
-        "type": "Transitive",
-        "resolved": "4.3.0",
-        "contentHash": "OhBAVBQG5kFj1S+hCEQ3TUHBAEtZ3fbEMgZMRNdN8A0Pj4x+5nTELEqL59DU0TjKVE6II3dqKw4Dklb3szT65w=="
-      },
-      "runtime.debian.8-x64.runtime.native.System.Security.Cryptography.OpenSsl": {
-        "type": "Transitive",
-        "resolved": "4.3.0",
-        "contentHash": "HdSSp5MnJSsg08KMfZThpuLPJpPwE5hBXvHwoKWosyHHfe8Mh5WKT0ylEOf6yNzX6Ngjxe4Whkafh5q7Ymac4Q=="
-      },
-      "runtime.fedora.23-x64.runtime.native.System.Security.Cryptography.OpenSsl": {
-        "type": "Transitive",
-        "resolved": "4.3.0",
-        "contentHash": "+yH1a49wJMy8Zt4yx5RhJrxO/DBDByAiCzNwiETI+1S4mPdCu0OY4djdciC7Vssk0l22wQaDLrXxXkp+3+7bVA=="
-      },
-      "runtime.fedora.24-x64.runtime.native.System.Security.Cryptography.OpenSsl": {
-        "type": "Transitive",
-        "resolved": "4.3.0",
-        "contentHash": "c3YNH1GQJbfIPJeCnr4avseugSqPrxwIqzthYyZDN6EuOyNOzq+y2KSUfRcXauya1sF4foESTgwM5e1A8arAKw=="
-      },
-      "runtime.linux-arm.runtime.native.System.IO.Ports": {
-        "type": "Transitive",
-<<<<<<< HEAD
-        "resolved": "6.0.0",
-        "contentHash": "75q52H7CSpgIoIDwXb9o833EvBZIXJ0mdPhz1E6jSisEXUBlSCPalC29cj3EXsjpuDwr0dj1LRXZepIQH/oL4Q=="
-      },
-      "runtime.linux-arm64.runtime.native.System.IO.Ports": {
-        "type": "Transitive",
-        "resolved": "6.0.0",
-        "contentHash": "xn2bMThmXr3CsvOYmS8ex2Yz1xo+kcnhVg2iVhS9PlmqjZPAkrEo/I40wjrBZH/tU4kvH0s1AE8opAvQ3KIS8g=="
-      },
-      "runtime.linux-x64.runtime.native.System.IO.Ports": {
-        "type": "Transitive",
-        "resolved": "6.0.0",
-        "contentHash": "16nbNXwv0sC+gLGIuecri0skjuh6R1maIJggsaNP7MQBcbVcEfWFUOkEnsnvoLEjy0XerfibuRptfQ8AmdIcWA=="
-=======
-        "resolved": "8.0.0",
-        "contentHash": "gK720fg6HemDg8sXcfy+xCMZ9+hF78Gc7BmREbmkS4noqlu1BAr9qZtuWGhLzFjBfgecmdtl4+SYVwJ1VneZBQ=="
-      },
-      "runtime.linux-arm64.runtime.native.System.IO.Ports": {
-        "type": "Transitive",
-        "resolved": "8.0.0",
-        "contentHash": "KYG6/3ojhEWbb3FwQAKgGWPHrY+HKUXXdVjJlrtyCLn3EMcNTaNcPadb2c0ndQzixZSmAxZKopXJr0nLwhOrpQ=="
-      },
-      "runtime.linux-x64.runtime.native.System.IO.Ports": {
-        "type": "Transitive",
-        "resolved": "8.0.0",
-        "contentHash": "Wnw5vhA4mgGbIFoo6l9Fk3iEcwRSq49a1aKwJgXUCUtEQLCSUDjTGSxqy/oMUuOyyn7uLHsH8KgZzQ1y3lReiQ=="
->>>>>>> 4a382edf
-      },
-      "runtime.native.System": {
-        "type": "Transitive",
-        "resolved": "4.3.0",
-        "contentHash": "c/qWt2LieNZIj1jGnVNsE2Kl23Ya2aSTBuXMD6V7k9KWr6l16Tqdwq+hJScEpWER9753NWC8h96PaVNY5Ld7Jw==",
-        "dependencies": {
-          "Microsoft.NETCore.Platforms": "1.1.0",
-          "Microsoft.NETCore.Targets": "1.1.0"
-        }
-      },
-      "runtime.native.System.Security.Cryptography.OpenSsl": {
-        "type": "Transitive",
-        "resolved": "4.3.0",
-        "contentHash": "NS1U+700m4KFRHR5o4vo9DSlTmlCKu/u7dtE5sUHVIPB+xpXxYQvgBgA6wEIeCz6Yfn0Z52/72WYsToCEPJnrw==",
-        "dependencies": {
-          "runtime.debian.8-x64.runtime.native.System.Security.Cryptography.OpenSsl": "4.3.0",
-          "runtime.fedora.23-x64.runtime.native.System.Security.Cryptography.OpenSsl": "4.3.0",
-          "runtime.fedora.24-x64.runtime.native.System.Security.Cryptography.OpenSsl": "4.3.0",
-          "runtime.opensuse.13.2-x64.runtime.native.System.Security.Cryptography.OpenSsl": "4.3.0",
-          "runtime.opensuse.42.1-x64.runtime.native.System.Security.Cryptography.OpenSsl": "4.3.0",
-          "runtime.osx.10.10-x64.runtime.native.System.Security.Cryptography.OpenSsl": "4.3.0",
-          "runtime.rhel.7-x64.runtime.native.System.Security.Cryptography.OpenSsl": "4.3.0",
-          "runtime.ubuntu.14.04-x64.runtime.native.System.Security.Cryptography.OpenSsl": "4.3.0",
-          "runtime.ubuntu.16.04-x64.runtime.native.System.Security.Cryptography.OpenSsl": "4.3.0",
-          "runtime.ubuntu.16.10-x64.runtime.native.System.Security.Cryptography.OpenSsl": "4.3.0"
-        }
-      },
-      "runtime.opensuse.13.2-x64.runtime.native.System.Security.Cryptography.OpenSsl": {
-        "type": "Transitive",
-        "resolved": "4.3.0",
-        "contentHash": "b3pthNgxxFcD+Pc0WSEoC0+md3MyhRS6aCEeenvNE3Fdw1HyJ18ZhRFVJJzIeR/O/jpxPboB805Ho0T3Ul7w8A=="
-      },
-      "runtime.opensuse.42.1-x64.runtime.native.System.Security.Cryptography.OpenSsl": {
-        "type": "Transitive",
-        "resolved": "4.3.0",
-        "contentHash": "KeLz4HClKf+nFS7p/6Fi/CqyLXh81FpiGzcmuS8DGi9lUqSnZ6Es23/gv2O+1XVGfrbNmviF7CckBpavkBoIFQ=="
-      },
-      "runtime.osx-arm64.runtime.native.System.IO.Ports": {
-        "type": "Transitive",
-<<<<<<< HEAD
-        "resolved": "6.0.0",
-        "contentHash": "fXG12NodG1QrCdoaeSQ1gVnk/koi4WYY4jZtarMkZeQMyReBm1nZlSRoPnUjLr2ZR36TiMjpcGnQfxymieUe7w=="
-      },
-      "runtime.osx-x64.runtime.native.System.IO.Ports": {
-        "type": "Transitive",
-        "resolved": "6.0.0",
-        "contentHash": "/As+zPY49+dSUXkh+fTUbyPhqrdGN//evLxo4Vue88pfh1BHZgF7q4kMblTkxYvwR6Vi03zSYxysSFktO8/SDQ=="
-=======
-        "resolved": "8.0.0",
-        "contentHash": "rbUBLAaFW9oVkbsb0+XSrAo2QdhBeAyzLl5KQ6Oci9L/u626uXGKInsVJG6B9Z5EO8bmplC8tsMiaHK8wOBZ+w=="
-      },
-      "runtime.osx-x64.runtime.native.System.IO.Ports": {
-        "type": "Transitive",
-        "resolved": "8.0.0",
-        "contentHash": "IcfB4jKtM9pkzP9OpYelEcUX1MiDt0IJPBh3XYYdEISFF+6Mc+T8WWi0dr9wVh1gtcdVjubVEIBgB8BHESlGfQ=="
->>>>>>> 4a382edf
-      },
-      "runtime.osx.10.10-x64.runtime.native.System.Security.Cryptography.OpenSsl": {
-        "type": "Transitive",
-        "resolved": "4.3.0",
-        "contentHash": "X7IdhILzr4ROXd8mI1BUCQMSHSQwelUlBjF1JyTKCjXaOGn2fB4EKBxQbCK2VjO3WaWIdlXZL3W6TiIVnrhX4g=="
-      },
-      "runtime.rhel.7-x64.runtime.native.System.Security.Cryptography.OpenSsl": {
-        "type": "Transitive",
-        "resolved": "4.3.0",
-        "contentHash": "nyFNiCk/r+VOiIqreLix8yN+q3Wga9+SE8BCgkf+2BwEKiNx6DyvFjCgkfV743/grxv8jHJ8gUK4XEQw7yzRYg=="
-      },
-      "runtime.ubuntu.14.04-x64.runtime.native.System.Security.Cryptography.OpenSsl": {
-        "type": "Transitive",
-        "resolved": "4.3.0",
-        "contentHash": "ytoewC6wGorL7KoCAvRfsgoJPJbNq+64k2SqW6JcOAebWsFUvCCYgfzQMrnpvPiEl4OrblUlhF2ji+Q1+SVLrQ=="
-      },
-      "runtime.ubuntu.16.04-x64.runtime.native.System.Security.Cryptography.OpenSsl": {
-        "type": "Transitive",
-        "resolved": "4.3.0",
-        "contentHash": "I8bKw2I8k58Wx7fMKQJn2R8lamboCAiHfHeV/pS65ScKWMMI0+wJkLYlEKvgW1D/XvSl/221clBoR2q9QNNM7A=="
-      },
-      "runtime.ubuntu.16.10-x64.runtime.native.System.Security.Cryptography.OpenSsl": {
-        "type": "Transitive",
-        "resolved": "4.3.0",
-        "contentHash": "VB5cn/7OzUfzdnC8tqAIMQciVLiq2epm2NrAm1E9OjNRyG4lVhfR61SMcLizejzQP8R8Uf/0l5qOIbUEi+RdEg=="
-      },
-      "runtime.unix.System.Diagnostics.Debug": {
-        "type": "Transitive",
-        "resolved": "4.3.0",
-        "contentHash": "WV8KLRHWVUVUDduFnvGMHt0FsEt2wK6xPl1EgDKlaMx2KnZ43A/O0GzP8wIuvAC7mq4T9V1mm90r+PXkL9FPdQ==",
-        "dependencies": {
-          "runtime.native.System": "4.3.0"
-        }
-      },
-      "runtime.unix.System.Private.Uri": {
-        "type": "Transitive",
-        "resolved": "4.3.0",
-        "contentHash": "ooWzobr5RAq34r9uan1r/WPXJYG1XWy9KanrxNvEnBzbFdQbMG7Y3bVi4QxR7xZMNLOxLLTAyXvnSkfj5boZSg==",
-        "dependencies": {
-          "runtime.native.System": "4.3.0"
-        }
-      },
-      "runtime.unix.System.Runtime.Extensions": {
-        "type": "Transitive",
-        "resolved": "4.3.0",
-        "contentHash": "zQiTBVpiLftTQZW8GFsV0gjYikB1WMkEPIxF5O6RkUrSV/OgvRRTYgeFQha/0keBpuS0HYweraGRwhfhJ7dj7w==",
-        "dependencies": {
-          "System.Private.Uri": "4.3.0",
-          "runtime.native.System": "4.3.0",
-          "runtime.native.System.Security.Cryptography.OpenSsl": "4.3.0"
-        }
-      },
-      "runtime.win-arm64.runtime.native.System.Data.SqlClient.sni": {
-        "type": "Transitive",
-        "resolved": "4.4.0",
-        "contentHash": "LbrynESTp3bm5O/+jGL8v0Qg5SJlTV08lpIpFesXjF6uGNMWqFnUQbYBJwZTeua6E/Y7FIM1C54Ey1btLWupdg=="
-      },
-      "runtime.win-x64.runtime.native.System.Data.SqlClient.sni": {
-        "type": "Transitive",
-        "resolved": "4.4.0",
-        "contentHash": "38ugOfkYJqJoX9g6EYRlZB5U2ZJH51UP8ptxZgdpS07FgOEToV+lS11ouNK2PM12Pr6X/PpT5jK82G3DwH/SxQ=="
-      },
-      "runtime.win-x86.runtime.native.System.Data.SqlClient.sni": {
-        "type": "Transitive",
-        "resolved": "4.4.0",
-        "contentHash": "YhEdSQUsTx+C8m8Bw7ar5/VesXvCFMItyZF7G1AUY+OM0VPZUOeAVpJ4Wl6fydBGUYZxojTDR3I6Bj/+BPkJNA=="
-      },
-      "System.Collections": {
-        "type": "Transitive",
-        "resolved": "4.3.0",
-        "contentHash": "3Dcj85/TBdVpL5Zr+gEEBUuFe2icOnLalmEh9hfck1PTYbbyWuZgh4fmm2ysCLTrqLQw6t3TgTyJ+VLp+Qb+Lw==",
-        "dependencies": {
-          "Microsoft.NETCore.Platforms": "1.1.0",
-          "Microsoft.NETCore.Targets": "1.1.0",
-          "System.Runtime": "4.3.0",
-          "runtime.any.System.Collections": "4.3.0"
-        }
-      },
-      "System.Data.Odbc": {
-        "type": "Transitive",
-<<<<<<< HEAD
-        "resolved": "6.0.1",
-        "contentHash": "4vl7z0b8gcwc2NotcpEkqaLVQAw/wo46zV1uVSoIx2UfJdqlxWKD3ViUicCNJGo41th4kaGcY9kyVe2q9EuB4w==",
-        "dependencies": {
-          "System.Text.Encoding.CodePages": "6.0.0"
-        }
-      },
-      "System.Data.OleDb": {
-        "type": "Transitive",
-        "resolved": "6.0.0",
-        "contentHash": "LQ8PjTIF1LtrrlGiyiTVjAkQtTWKm9GSNnygIlWjhN9y88s7xhy6DUNDDkmQQ9f6ex7mA4k0Tl97lz/CklaiLg==",
-        "dependencies": {
-          "System.Configuration.ConfigurationManager": "6.0.0",
-          "System.Diagnostics.PerformanceCounter": "6.0.0"
-=======
-        "resolved": "8.0.1",
-        "contentHash": "JQd0QHOaZuH+ki+4Geas88dnLe/lZSaEYYmRdovZaqNVuExVlVFs/of2I1VaasMxzbO5+yrGDAP2rkazx/b8Sg=="
-      },
-      "System.Data.OleDb": {
-        "type": "Transitive",
-        "resolved": "8.0.1",
-        "contentHash": "RO+/y2ggU5956uQDRXdjA1e2l5yJ4rTWNX76eZ+3sgtYGqGapCe2kQCyiUci+/y6Fyb21Irp4RQEdfrIiuYrxQ==",
-        "dependencies": {
-          "System.Configuration.ConfigurationManager": "8.0.1",
-          "System.Diagnostics.PerformanceCounter": "8.0.1"
->>>>>>> 4a382edf
-        }
-      },
-      "System.Data.SqlClient": {
-        "type": "Transitive",
-        "resolved": "4.8.6",
-        "contentHash": "2Ij/LCaTQRyAi5lAv7UUTV9R2FobC8xN9mE0fXBZohum/xLl8IZVmE98Rq5ugQHjCgTBRKqpXRb4ORulRdA6Ig==",
-        "dependencies": {
-          "Microsoft.Win32.Registry": "4.7.0",
-          "System.Security.Principal.Windows": "4.7.0",
-          "runtime.native.System.Data.SqlClient.sni": "4.7.0"
-        }
-      },
-      "System.Diagnostics.Debug": {
-        "type": "Transitive",
-        "resolved": "4.3.0",
-        "contentHash": "ZUhUOdqmaG5Jk3Xdb8xi5kIyQYAA4PnTNlHx1mu9ZY3qv4ELIdKbnL/akbGaKi2RnNUWaZsAs31rvzFdewTj2g==",
-        "dependencies": {
-          "Microsoft.NETCore.Platforms": "1.1.0",
-          "Microsoft.NETCore.Targets": "1.1.0",
-          "System.Runtime": "4.3.0",
-          "runtime.unix.System.Diagnostics.Debug": "4.3.0"
-        }
-      },
-      "System.Diagnostics.EventLog": {
-        "type": "Transitive",
-<<<<<<< HEAD
-        "resolved": "6.0.0",
-        "contentHash": "lcyUiXTsETK2ALsZrX+nWuHSIQeazhqPphLfaRxzdGaG93+0kELqpgEHtwWOlQe7+jSFnKwaCAgL4kjeZCQJnw=="
-      },
-      "System.Diagnostics.PerformanceCounter": {
-        "type": "Transitive",
-        "resolved": "6.0.1",
-        "contentHash": "dDl7Gx3bmSrM2k2ZIm+ucEJnLloZRyvfQF1DvfvATcGF3jtaUBiPvChma+6ZcZzxWMirN3kCywkW7PILphXyMQ==",
-        "dependencies": {
-          "System.Configuration.ConfigurationManager": "6.0.0"
-=======
-        "resolved": "8.0.1",
-        "contentHash": "n1ZP7NM2Gkn/MgD8+eOT5MulMj6wfeQMNS2Pizvq5GHCZfjlFMXV2irQlQmJhwA2VABC57M0auudO89Iu2uRLg=="
-      },
-      "System.Diagnostics.PerformanceCounter": {
-        "type": "Transitive",
-        "resolved": "8.0.1",
-        "contentHash": "9RfEDiEjlUADeThs8IPdDVTXSnPRSqjfgTQJALpmGFPKC0k2mbdufOXnb/9JZ4I0TkmxOfy3VTJxrHOJSs8cXg==",
-        "dependencies": {
-          "System.Configuration.ConfigurationManager": "8.0.1"
->>>>>>> 4a382edf
-        }
-      },
-      "System.DirectoryServices": {
-        "type": "Transitive",
-<<<<<<< HEAD
-        "resolved": "6.0.1",
-        "contentHash": "935IbO7h5FDGYxeO3cbx/CuvBBuk/VI8sENlfmXlh1pupNOB3LAGzdYdPY8CawGJFP7KNrHK5eUlsFoz3F6cuA==",
-        "dependencies": {
-          "System.Security.AccessControl": "6.0.0",
-          "System.Security.Permissions": "6.0.0"
-        }
-      },
-      "System.DirectoryServices.AccountManagement": {
-        "type": "Transitive",
-        "resolved": "6.0.0",
-        "contentHash": "2iKkY6VC4WX6H13N8WhH2SRUfWCwg2KZR5w9JIS9cw9N8cZhT7VXxHX0L6OX6Po419aSu2LWrJE9tu6b+cUnPA==",
-        "dependencies": {
-          "System.Configuration.ConfigurationManager": "6.0.0",
-          "System.DirectoryServices": "6.0.0",
-          "System.DirectoryServices.Protocols": "6.0.0",
-          "System.Security.AccessControl": "6.0.0"
-=======
-        "resolved": "8.0.0",
-        "contentHash": "7nit//efUTy1OsAKco2f02PMrwsR2S234N0dVVp84udC77YcvpOQDz5znAWMtgMWBzY1aRJvUW61jo/7vQRfXg=="
-      },
-      "System.DirectoryServices.AccountManagement": {
-        "type": "Transitive",
-        "resolved": "8.0.1",
-        "contentHash": "qVDWKClyDY+rHVEnf11eU4evW25d5OeidrtMPSJv+fwG213wa2zJ+AuIFCxsuvNSCFyHo+DvQIVfBcoK3CL1pA==",
-        "dependencies": {
-          "System.Configuration.ConfigurationManager": "8.0.1",
-          "System.DirectoryServices": "8.0.0",
-          "System.DirectoryServices.Protocols": "8.0.0"
->>>>>>> 4a382edf
-        }
-      },
-      "System.DirectoryServices.Protocols": {
-        "type": "Transitive",
-<<<<<<< HEAD
-        "resolved": "6.0.2",
-        "contentHash": "vDDPWwHn3/DNZ+kPkdXHoada+tKPEC9bVqDOr4hK6HBSP7hGCUTA0Zw6WU5qpGaqa5M1/V+axHMIv+DNEbIf6g=="
-      },
-      "System.Drawing.Common": {
-        "type": "Transitive",
-        "resolved": "6.0.0",
-        "contentHash": "NfuoKUiP2nUWwKZN6twGqXioIe1zVD0RIj2t976A+czLHr2nY454RwwXs6JU9Htc6mwqL6Dn/nEL3dpVf2jOhg==",
-        "dependencies": {
-          "Microsoft.Win32.SystemEvents": "6.0.0"
-        }
-=======
-        "resolved": "8.0.0",
-        "contentHash": "puwJxURHDrYLGTQdsHyeMS72ClTqYa4lDYz6LHSbkZEk5hq8H8JfsO4MyYhB5BMMxg93jsQzLUwrnCumj11UIg=="
->>>>>>> 4a382edf
-      },
-      "System.Globalization": {
-        "type": "Transitive",
-        "resolved": "4.3.0",
-        "contentHash": "kYdVd2f2PAdFGblzFswE4hkNANJBKRmsfa2X5LG2AcWE1c7/4t0pYae1L8vfZ5xvE2nK/R9JprtToA61OSHWIg==",
-        "dependencies": {
-          "Microsoft.NETCore.Platforms": "1.1.0",
-          "Microsoft.NETCore.Targets": "1.1.0",
-          "System.Runtime": "4.3.0",
-          "runtime.any.System.Globalization": "4.3.0"
-        }
-      },
-      "System.IO": {
-        "type": "Transitive",
-        "resolved": "4.3.0",
-        "contentHash": "3qjaHvxQPDpSOYICjUoTsmoq5u6QJAFRUITgeT/4gqkF1bajbSmb1kwSxEA8AHlofqgcKJcM8udgieRNhaJ5Cg==",
-        "dependencies": {
-          "Microsoft.NETCore.Platforms": "1.1.0",
-          "Microsoft.NETCore.Targets": "1.1.0",
-          "System.Runtime": "4.3.0",
-          "System.Text.Encoding": "4.3.0",
-          "System.Threading.Tasks": "4.3.0",
-          "runtime.any.System.IO": "4.3.0"
-        }
-      },
-      "System.IO.Ports": {
-        "type": "Transitive",
-<<<<<<< HEAD
-        "resolved": "6.0.0",
-        "contentHash": "dRyGI7fUESar5ZLIpiBOaaNLW7YyOBGftjj5Of+xcduC/Rjl7RjhEnWDvvNBmHuF3d0tdXoqdVI/yrVA8f00XA==",
-        "dependencies": {
-          "runtime.native.System.IO.Ports": "6.0.0"
-=======
-        "resolved": "8.0.0",
-        "contentHash": "MaiPbx2/QXZc62gm/DrajRrGPG1lU4m08GWMoWiymPYM+ba4kfACp2PbiYpqJ4QiFGhHD00zX3RoVDTucjWe9g==",
-        "dependencies": {
-          "runtime.native.System.IO.Ports": "8.0.0"
->>>>>>> 4a382edf
-        }
-      },
-      "System.Management": {
-        "type": "Transitive",
-<<<<<<< HEAD
-        "resolved": "6.0.2",
-        "contentHash": "s6c9x2Kghd+ncEDnT6ApYVOacDXr/Y57oSUSx6wjegMOfKxhtrXn3PdASPNU59y3kB9OJ1yb3l5k6uKr3bhqew==",
-        "dependencies": {
-          "System.CodeDom": "6.0.0"
-=======
-        "resolved": "8.0.0",
-        "contentHash": "jrK22i5LRzxZCfGb+tGmke2VH7oE0DvcDlJ1HAKYU8cPmD8XnpUT0bYn2Gy98GEhGjtfbR/sxKTVb+dE770pfA==",
-        "dependencies": {
-          "System.CodeDom": "8.0.0"
->>>>>>> 4a382edf
-        }
-      },
-      "System.Private.Uri": {
-        "type": "Transitive",
-        "resolved": "4.3.2",
-        "contentHash": "o1+7RJnu3Ik3PazR7Z7tJhjPdE000Eq2KGLLWhqJJKXj04wrS8lwb1OFtDF9jzXXADhUuZNJZlPc98uwwqmpFA==",
-        "dependencies": {
-          "Microsoft.NETCore.Platforms": "1.1.1",
-          "Microsoft.NETCore.Targets": "1.1.3",
-          "runtime.unix.System.Private.Uri": "4.3.0"
-        }
-      },
-      "System.Reflection": {
-        "type": "Transitive",
-        "resolved": "4.3.0",
-        "contentHash": "KMiAFoW7MfJGa9nDFNcfu+FpEdiHpWgTcS2HdMpDvt9saK3y/G4GwprPyzqjFH9NTaGPQeWNHU+iDlDILj96aQ==",
-        "dependencies": {
-          "Microsoft.NETCore.Platforms": "1.1.0",
-          "Microsoft.NETCore.Targets": "1.1.0",
-          "System.IO": "4.3.0",
-          "System.Reflection.Primitives": "4.3.0",
-          "System.Runtime": "4.3.0",
-          "runtime.any.System.Reflection": "4.3.0"
-        }
-      },
-      "System.Reflection.Primitives": {
-        "type": "Transitive",
-        "resolved": "4.3.0",
-        "contentHash": "5RXItQz5As4xN2/YUDxdpsEkMhvw3e6aNveFXUn4Hl/udNTCNhnKp8lT9fnc3MhvGKh1baak5CovpuQUXHAlIA==",
-        "dependencies": {
-          "Microsoft.NETCore.Platforms": "1.1.0",
-          "Microsoft.NETCore.Targets": "1.1.0",
-          "System.Runtime": "4.3.0",
-          "runtime.any.System.Reflection.Primitives": "4.3.0"
-        }
-      },
-      "System.Resources.ResourceManager": {
-        "type": "Transitive",
-        "resolved": "4.3.0",
-        "contentHash": "/zrcPkkWdZmI4F92gL/TPumP98AVDu/Wxr3CSJGQQ+XN6wbRZcyfSKVoPo17ilb3iOr0cCRqJInGwNMolqhS8A==",
-        "dependencies": {
-          "Microsoft.NETCore.Platforms": "1.1.0",
-          "Microsoft.NETCore.Targets": "1.1.0",
-          "System.Globalization": "4.3.0",
-          "System.Reflection": "4.3.0",
-          "System.Runtime": "4.3.0",
-          "runtime.any.System.Resources.ResourceManager": "4.3.0"
-        }
-      },
-      "System.Runtime": {
-        "type": "Transitive",
-        "resolved": "4.3.1",
-        "contentHash": "abhfv1dTK6NXOmu4bgHIONxHyEqFjW8HwXPmpY9gmll+ix9UNo4XDcmzJn6oLooftxNssVHdJC1pGT9jkSynQg==",
-        "dependencies": {
-          "Microsoft.NETCore.Platforms": "1.1.1",
-          "Microsoft.NETCore.Targets": "1.1.3",
-          "runtime.any.System.Runtime": "4.3.0"
-        }
-      },
-      "System.Runtime.Caching": {
-        "type": "Transitive",
-<<<<<<< HEAD
-        "resolved": "6.0.0",
-        "contentHash": "E0e03kUp5X2k+UAoVl6efmI7uU7JRBWi5EIdlQ7cr0NpBGjHG4fWII35PgsBY9T4fJQ8E4QPsL0rKksU9gcL5A==",
-        "dependencies": {
-          "System.Configuration.ConfigurationManager": "6.0.0"
-=======
-        "resolved": "8.0.1",
-        "contentHash": "tdl7Q47P09UpRu0C/OQsGJU6GacBzzk4vfp5My9rodD+BchrxmajORnTthH8RxPUTPrIoVDJmLyvJcGxB267nQ==",
-        "dependencies": {
-          "System.Configuration.ConfigurationManager": "8.0.1"
->>>>>>> 4a382edf
-        }
-      },
-      "System.Runtime.Extensions": {
-        "type": "Transitive",
-        "resolved": "4.3.0",
-        "contentHash": "guW0uK0fn5fcJJ1tJVXYd7/1h5F+pea1r7FLSOz/f8vPEqbR2ZAknuRDvTQ8PzAilDveOxNjSfr0CHfIQfFk8g==",
-        "dependencies": {
-          "Microsoft.NETCore.Platforms": "1.1.0",
-          "Microsoft.NETCore.Targets": "1.1.0",
-          "System.Runtime": "4.3.0",
-          "runtime.unix.System.Runtime.Extensions": "4.3.0"
-        }
-      },
-      "System.Security.AccessControl": {
-        "type": "Transitive",
-<<<<<<< HEAD
-        "resolved": "6.0.0",
-        "contentHash": "AUADIc0LIEQe7MzC+I0cl0rAT8RrTAKFHl53yHjEUzNVIaUlhFY11vc2ebiVJzVBuOzun6F7FBA+8KAbGTTedQ=="
-      },
-      "System.Security.Cryptography.Pkcs": {
-        "type": "Transitive",
-        "resolved": "6.0.4",
-        "contentHash": "LGbXi1oUJ9QgCNGXRO9ndzBL/GZgANcsURpMhNR8uO+rca47SZmciS3RSQUvlQRwK3QHZSHNOXzoMUASKA+Anw==",
-        "dependencies": {
-          "System.Formats.Asn1": "6.0.0"
-        }
-      },
-      "System.Security.Cryptography.ProtectedData": {
-        "type": "Transitive",
-        "resolved": "6.0.0",
-        "contentHash": "rp1gMNEZpvx9vP0JW0oHLxlf8oSiQgtno77Y4PLUBjSiDYoD77Y8uXHr1Ea5XG4/pIKhqAdxZ8v8OTUtqo9PeQ=="
-=======
-        "resolved": "5.0.0",
-        "contentHash": "dagJ1mHZO3Ani8GH0PHpPEe/oYO+rVdbQjvjJkBRNQkX4t0r1iaeGn8+/ybkSLEan3/slM0t59SVdHzuHf2jmw==",
-        "dependencies": {
-          "Microsoft.NETCore.Platforms": "5.0.0",
-          "System.Security.Principal.Windows": "5.0.0"
-        }
-      },
-      "System.Security.Cryptography.Pkcs": {
-        "type": "Transitive",
-        "resolved": "8.0.1",
-        "contentHash": "CoCRHFym33aUSf/NtWSVSZa99dkd0Hm7OCZUxORBjRB16LNhIEOf8THPqzIYlvKM0nNDAPTRBa1FxEECrgaxxA=="
->>>>>>> 4a382edf
-      },
-      "System.Security.Principal.Windows": {
-        "type": "Transitive",
-        "resolved": "5.0.0",
-        "contentHash": "t0MGLukB5WAVU9bO3MGzvlGnyJPgUlcwerXn1kzBRjwLKixT96XV0Uza41W49gVd8zEMFu9vQEFlv0IOrytICA=="
-      },
-      "System.ServiceProcess.ServiceController": {
-        "type": "Transitive",
-<<<<<<< HEAD
-        "resolved": "6.0.1",
-        "contentHash": "LJGWSUfoEZ6NBVPGnDsCMDrT8sDI7QJ8SUzuJQUnIDOtkZiC1LFUmsGu+Dq6OdwSnaW9nENIbL7uSd4PF9YpIA==",
-        "dependencies": {
-          "System.Diagnostics.EventLog": "6.0.0"
-=======
-        "resolved": "8.0.1",
-        "contentHash": "02I0BXo1kmMBgw03E8Hu4K6nTqur4wpQdcDZrndczPzY2fEoGvlinE35AWbyzLZ2h2IksEZ6an4tVt3hi9j1oA==",
-        "dependencies": {
-          "System.Diagnostics.EventLog": "8.0.1"
->>>>>>> 4a382edf
-        }
-      },
-      "System.Speech": {
-        "type": "Transitive",
-<<<<<<< HEAD
-        "resolved": "6.0.0",
-        "contentHash": "GQovERMrNP0Vbtgk8LzH4PlFS6lqHgsL9WkUmv8Kkxa0m0vNakitytpHZlfJ9WR7n9WKLXh68nn2kyL9mflnLg=="
-=======
-        "resolved": "8.0.0",
-        "contentHash": "CNuiA6vb95Oe5PRjClZEBiaju31vwB8OIeCgeSBXyZL6+MS4RVVB2X/C11z0xCkooHE3Vy91nM2z76emIzR+sg=="
->>>>>>> 4a382edf
-      },
-      "System.Text.Encoding": {
-        "type": "Transitive",
-        "resolved": "4.3.0",
-        "contentHash": "BiIg+KWaSDOITze6jGQynxg64naAPtqGHBwDrLaCtixsa5bKiR8dpPOHA7ge3C0JJQizJE+sfkz1wV+BAKAYZw==",
-        "dependencies": {
-          "Microsoft.NETCore.Platforms": "1.1.0",
-          "Microsoft.NETCore.Targets": "1.1.0",
-          "System.Runtime": "4.3.0",
-          "runtime.any.System.Text.Encoding": "4.3.0"
-        }
-      },
-      "System.Text.Encoding.CodePages": {
-        "type": "Transitive",
-<<<<<<< HEAD
-        "resolved": "6.0.0",
-        "contentHash": "ZFCILZuOvtKPauZ/j/swhvw68ZRi9ATCfvGbk1QfydmcXBkIWecWKn/250UH7rahZ5OoDBaiAudJtPvLwzw85A==",
-=======
-        "resolved": "8.0.0",
-        "contentHash": "OZIsVplFGaVY90G2SbpgU7EnCoOO5pw1t4ic21dBF3/1omrJFpAGoNAVpPyMVOC90/hvgkGG3VFqR13YgZMQfg=="
-      },
-      "System.Text.Encodings.Web": {
-        "type": "Transitive",
-        "resolved": "6.0.0",
-        "contentHash": "Vg8eB5Tawm1IFqj4TVK1czJX89rhFxJo9ELqc/Eiq0eXy13RK00eubyU6TJE6y+GQXjyV5gSfiewDUZjQgSE0w==",
->>>>>>> 4a382edf
-        "dependencies": {
-          "System.Runtime.CompilerServices.Unsafe": "6.0.0"
-        }
-      },
-      "System.Threading.AccessControl": {
-        "type": "Transitive",
-<<<<<<< HEAD
-        "resolved": "6.0.0",
-        "contentHash": "2258mqWesMch/xCpcnjJBgJP33yhpZLGLbEOm01qwq0efG4b+NG8c9sxYOWNxmDQ82swXrnQRl1Yp2wC1NrfZA==",
-        "dependencies": {
-          "System.Security.AccessControl": "6.0.0"
-        }
-=======
-        "resolved": "8.0.0",
-        "contentHash": "cIed5+HuYz+eV9yu9TH95zPkqmm1J9Qps9wxjB335sU8tsqc2kGdlTEH9FZzZeCS8a7mNSEsN8ZkyhQp1gfdEw=="
->>>>>>> 4a382edf
-      },
-      "System.Threading.Tasks": {
-        "type": "Transitive",
-        "resolved": "4.3.0",
-        "contentHash": "LbSxKEdOUhVe8BezB/9uOGGppt+nZf6e1VFyw6v3DN6lqitm0OSn2uXMOdtP0M3W4iMcqcivm2J6UgqiwwnXiA==",
-        "dependencies": {
-          "Microsoft.NETCore.Platforms": "1.1.0",
-          "Microsoft.NETCore.Targets": "1.1.0",
-          "System.Runtime": "4.3.0",
-          "runtime.any.System.Threading.Tasks": "4.3.0"
-        }
-      },
-      "System.Windows.Extensions": {
-        "type": "Transitive",
-<<<<<<< HEAD
-        "resolved": "6.0.0",
-        "contentHash": "IXoJOXIqc39AIe+CIR7koBtRGMiCt/LPM3lI+PELtDIy9XdyeSrwXFdWV9dzJ2Awl0paLWUaknLxFQ5HpHZUog==",
-        "dependencies": {
-          "System.Drawing.Common": "6.0.0"
-        }
-=======
-        "resolved": "8.0.0",
-        "contentHash": "Obg3a90MkOw9mYKxrardLpY2u0axDMrSmy4JCdq2cYbelM2cUwmUir5Bomvd1yxmPL9h5LVHU1tuKBZpUjfASg=="
->>>>>>> 4a382edf
-      }
-    },
-    "net8.0/linux-musl-x64": {
-      "Microsoft.Win32.Registry": {
-        "type": "Transitive",
-        "resolved": "5.0.0",
-        "contentHash": "dDoKi0PnDz31yAyETfRntsLArTlVAVzUzCIvvEDsDsucrl33Dl8pIJG06ePTJTI3tGpeyHS9Cq7Foc/s4EeKcg==",
-        "dependencies": {
-          "System.Security.AccessControl": "5.0.0",
-          "System.Security.Principal.Windows": "5.0.0"
-        }
-      },
-      "Microsoft.Win32.Registry.AccessControl": {
-        "type": "Transitive",
-<<<<<<< HEAD
-        "resolved": "6.0.0",
-        "contentHash": "UoE+eeuBKL+GFHxHV3FjHlY5K8Wr/IR7Ee/a2oDNqFodF1iMqyt5hIs0U9Z217AbWrHrNle4750kD03hv1IMZw==",
-        "dependencies": {
-          "System.Security.AccessControl": "6.0.0"
-        }
-      },
-      "Microsoft.Win32.SystemEvents": {
-        "type": "Transitive",
-        "resolved": "6.0.1",
-        "contentHash": "AlsaDWyQHLFB7O2nfbny0x0oziB34WWzGnf/4Q5R8KjXhu8MnCsxE2MIePr192lIIaxarfTLI9bQg+qtmM+9ag=="
-=======
-        "resolved": "8.0.0",
-        "contentHash": "u8PB9/v02C8mBXzl0vJ7bOyC020zOP+T1mRct+KA46DqZkB40XtsNn9pGD0QowTRsT6R4jPCghn+yAODn2UMMw=="
-      },
-      "Microsoft.Win32.SystemEvents": {
-        "type": "Transitive",
-        "resolved": "8.0.0",
-        "contentHash": "9opKRyOKMCi2xJ7Bj7kxtZ1r9vbzosMvRrdEhVhDz8j8MoBGgB+WmC94yH839NPH+BclAjtQ/pyagvi/8gDLkw=="
->>>>>>> 4a382edf
-      },
-      "runtime.any.System.Collections": {
-        "type": "Transitive",
-        "resolved": "4.3.0",
-        "contentHash": "23g6rqftKmovn2cLeGsuHUYm0FD7pdutb0uQMJpZ3qTvq+zHkgmt6J65VtRry4WDGYlmkMa4xDACtaQ94alNag==",
-        "dependencies": {
-          "System.Runtime": "4.3.0"
-        }
-      },
-      "runtime.any.System.Globalization": {
-        "type": "Transitive",
-        "resolved": "4.3.0",
-        "contentHash": "sMDBnad4rp4t7GY442Jux0MCUuKL4otn5BK6Ni0ARTXTSpRNBzZ7hpMfKSvnVSED5kYJm96YOWsqV0JH0d2uuw=="
-      },
-      "runtime.any.System.IO": {
-        "type": "Transitive",
-        "resolved": "4.3.0",
-        "contentHash": "SDZ5AD1DtyRoxYtEcqQ3HDlcrorMYXZeCt7ZhG9US9I5Vva+gpIWDGMkcwa5XiKL0ceQKRZIX2x0XEjLX7PDzQ=="
-      },
-      "runtime.any.System.Reflection": {
-        "type": "Transitive",
-        "resolved": "4.3.0",
-        "contentHash": "hLC3A3rI8jipR5d9k7+f0MgRCW6texsAp0MWkN/ci18FMtQ9KH7E2vDn/DH2LkxsszlpJpOn9qy6Z6/69rH6eQ=="
-      },
-      "runtime.any.System.Reflection.Primitives": {
-        "type": "Transitive",
-        "resolved": "4.3.0",
-        "contentHash": "Nrm1p3armp6TTf2xuvaa+jGTTmncALWFq22CpmwRvhDf6dE9ZmH40EbOswD4GnFLrMRS0Ki6Kx5aUPmKK/hZBg=="
-      },
-      "runtime.any.System.Resources.ResourceManager": {
-        "type": "Transitive",
-        "resolved": "4.3.0",
-        "contentHash": "Lxb89SMvf8w9p9+keBLyL6H6x/TEmc6QVsIIA0T36IuyOY3kNvIdyGddA2qt35cRamzxF8K5p0Opq4G4HjNbhQ=="
-      },
-      "runtime.any.System.Runtime": {
-        "type": "Transitive",
-        "resolved": "4.3.0",
-        "contentHash": "fRS7zJgaG9NkifaAxGGclDDoRn9HC7hXACl52Or06a/fxdzDajWb5wov3c6a+gVSlekRoexfjwQSK9sh5um5LQ==",
-        "dependencies": {
-          "System.Private.Uri": "4.3.0"
-        }
-      },
-      "runtime.any.System.Text.Encoding": {
-        "type": "Transitive",
-        "resolved": "4.3.0",
-        "contentHash": "+ihI5VaXFCMVPJNstG4O4eo1CfbrByLxRrQQTqOTp1ttK0kUKDqOdBSTaCB2IBk/QtjDrs6+x4xuezyMXdm0HQ=="
-      },
-      "runtime.any.System.Threading.Tasks": {
-        "type": "Transitive",
-        "resolved": "4.3.0",
-        "contentHash": "OhBAVBQG5kFj1S+hCEQ3TUHBAEtZ3fbEMgZMRNdN8A0Pj4x+5nTELEqL59DU0TjKVE6II3dqKw4Dklb3szT65w=="
-      },
-      "runtime.debian.8-x64.runtime.native.System.Security.Cryptography.OpenSsl": {
-        "type": "Transitive",
-        "resolved": "4.3.0",
-        "contentHash": "HdSSp5MnJSsg08KMfZThpuLPJpPwE5hBXvHwoKWosyHHfe8Mh5WKT0ylEOf6yNzX6Ngjxe4Whkafh5q7Ymac4Q=="
-      },
-      "runtime.fedora.23-x64.runtime.native.System.Security.Cryptography.OpenSsl": {
-        "type": "Transitive",
-        "resolved": "4.3.0",
-        "contentHash": "+yH1a49wJMy8Zt4yx5RhJrxO/DBDByAiCzNwiETI+1S4mPdCu0OY4djdciC7Vssk0l22wQaDLrXxXkp+3+7bVA=="
-      },
-      "runtime.fedora.24-x64.runtime.native.System.Security.Cryptography.OpenSsl": {
-        "type": "Transitive",
-        "resolved": "4.3.0",
-        "contentHash": "c3YNH1GQJbfIPJeCnr4avseugSqPrxwIqzthYyZDN6EuOyNOzq+y2KSUfRcXauya1sF4foESTgwM5e1A8arAKw=="
-      },
-      "runtime.linux-arm.runtime.native.System.IO.Ports": {
-        "type": "Transitive",
-<<<<<<< HEAD
-        "resolved": "6.0.0",
-        "contentHash": "75q52H7CSpgIoIDwXb9o833EvBZIXJ0mdPhz1E6jSisEXUBlSCPalC29cj3EXsjpuDwr0dj1LRXZepIQH/oL4Q=="
-      },
-      "runtime.linux-arm64.runtime.native.System.IO.Ports": {
-        "type": "Transitive",
-        "resolved": "6.0.0",
-        "contentHash": "xn2bMThmXr3CsvOYmS8ex2Yz1xo+kcnhVg2iVhS9PlmqjZPAkrEo/I40wjrBZH/tU4kvH0s1AE8opAvQ3KIS8g=="
-      },
-      "runtime.linux-x64.runtime.native.System.IO.Ports": {
-        "type": "Transitive",
-        "resolved": "6.0.0",
-        "contentHash": "16nbNXwv0sC+gLGIuecri0skjuh6R1maIJggsaNP7MQBcbVcEfWFUOkEnsnvoLEjy0XerfibuRptfQ8AmdIcWA=="
-=======
-        "resolved": "8.0.0",
-        "contentHash": "gK720fg6HemDg8sXcfy+xCMZ9+hF78Gc7BmREbmkS4noqlu1BAr9qZtuWGhLzFjBfgecmdtl4+SYVwJ1VneZBQ=="
-      },
-      "runtime.linux-arm64.runtime.native.System.IO.Ports": {
-        "type": "Transitive",
-        "resolved": "8.0.0",
-        "contentHash": "KYG6/3ojhEWbb3FwQAKgGWPHrY+HKUXXdVjJlrtyCLn3EMcNTaNcPadb2c0ndQzixZSmAxZKopXJr0nLwhOrpQ=="
-      },
-      "runtime.linux-x64.runtime.native.System.IO.Ports": {
-        "type": "Transitive",
-        "resolved": "8.0.0",
-        "contentHash": "Wnw5vhA4mgGbIFoo6l9Fk3iEcwRSq49a1aKwJgXUCUtEQLCSUDjTGSxqy/oMUuOyyn7uLHsH8KgZzQ1y3lReiQ=="
->>>>>>> 4a382edf
-      },
-      "runtime.native.System": {
-        "type": "Transitive",
-        "resolved": "4.3.0",
-        "contentHash": "c/qWt2LieNZIj1jGnVNsE2Kl23Ya2aSTBuXMD6V7k9KWr6l16Tqdwq+hJScEpWER9753NWC8h96PaVNY5Ld7Jw==",
-        "dependencies": {
-          "Microsoft.NETCore.Platforms": "1.1.0",
-          "Microsoft.NETCore.Targets": "1.1.0"
-        }
-      },
-      "runtime.native.System.Security.Cryptography.OpenSsl": {
-        "type": "Transitive",
-        "resolved": "4.3.0",
-        "contentHash": "NS1U+700m4KFRHR5o4vo9DSlTmlCKu/u7dtE5sUHVIPB+xpXxYQvgBgA6wEIeCz6Yfn0Z52/72WYsToCEPJnrw==",
-        "dependencies": {
-          "runtime.debian.8-x64.runtime.native.System.Security.Cryptography.OpenSsl": "4.3.0",
-          "runtime.fedora.23-x64.runtime.native.System.Security.Cryptography.OpenSsl": "4.3.0",
-          "runtime.fedora.24-x64.runtime.native.System.Security.Cryptography.OpenSsl": "4.3.0",
-          "runtime.opensuse.13.2-x64.runtime.native.System.Security.Cryptography.OpenSsl": "4.3.0",
-          "runtime.opensuse.42.1-x64.runtime.native.System.Security.Cryptography.OpenSsl": "4.3.0",
-          "runtime.osx.10.10-x64.runtime.native.System.Security.Cryptography.OpenSsl": "4.3.0",
-          "runtime.rhel.7-x64.runtime.native.System.Security.Cryptography.OpenSsl": "4.3.0",
-          "runtime.ubuntu.14.04-x64.runtime.native.System.Security.Cryptography.OpenSsl": "4.3.0",
-          "runtime.ubuntu.16.04-x64.runtime.native.System.Security.Cryptography.OpenSsl": "4.3.0",
-          "runtime.ubuntu.16.10-x64.runtime.native.System.Security.Cryptography.OpenSsl": "4.3.0"
-        }
-      },
-      "runtime.opensuse.13.2-x64.runtime.native.System.Security.Cryptography.OpenSsl": {
-        "type": "Transitive",
-        "resolved": "4.3.0",
-        "contentHash": "b3pthNgxxFcD+Pc0WSEoC0+md3MyhRS6aCEeenvNE3Fdw1HyJ18ZhRFVJJzIeR/O/jpxPboB805Ho0T3Ul7w8A=="
-      },
-      "runtime.opensuse.42.1-x64.runtime.native.System.Security.Cryptography.OpenSsl": {
-        "type": "Transitive",
-        "resolved": "4.3.0",
-        "contentHash": "KeLz4HClKf+nFS7p/6Fi/CqyLXh81FpiGzcmuS8DGi9lUqSnZ6Es23/gv2O+1XVGfrbNmviF7CckBpavkBoIFQ=="
-      },
-      "runtime.osx-arm64.runtime.native.System.IO.Ports": {
-        "type": "Transitive",
-<<<<<<< HEAD
-        "resolved": "6.0.0",
-        "contentHash": "fXG12NodG1QrCdoaeSQ1gVnk/koi4WYY4jZtarMkZeQMyReBm1nZlSRoPnUjLr2ZR36TiMjpcGnQfxymieUe7w=="
-      },
-      "runtime.osx-x64.runtime.native.System.IO.Ports": {
-        "type": "Transitive",
-        "resolved": "6.0.0",
-        "contentHash": "/As+zPY49+dSUXkh+fTUbyPhqrdGN//evLxo4Vue88pfh1BHZgF7q4kMblTkxYvwR6Vi03zSYxysSFktO8/SDQ=="
-=======
-        "resolved": "8.0.0",
-        "contentHash": "rbUBLAaFW9oVkbsb0+XSrAo2QdhBeAyzLl5KQ6Oci9L/u626uXGKInsVJG6B9Z5EO8bmplC8tsMiaHK8wOBZ+w=="
-      },
-      "runtime.osx-x64.runtime.native.System.IO.Ports": {
-        "type": "Transitive",
-        "resolved": "8.0.0",
-        "contentHash": "IcfB4jKtM9pkzP9OpYelEcUX1MiDt0IJPBh3XYYdEISFF+6Mc+T8WWi0dr9wVh1gtcdVjubVEIBgB8BHESlGfQ=="
->>>>>>> 4a382edf
-      },
-      "runtime.osx.10.10-x64.runtime.native.System.Security.Cryptography.OpenSsl": {
-        "type": "Transitive",
-        "resolved": "4.3.0",
-        "contentHash": "X7IdhILzr4ROXd8mI1BUCQMSHSQwelUlBjF1JyTKCjXaOGn2fB4EKBxQbCK2VjO3WaWIdlXZL3W6TiIVnrhX4g=="
-      },
-      "runtime.rhel.7-x64.runtime.native.System.Security.Cryptography.OpenSsl": {
-        "type": "Transitive",
-        "resolved": "4.3.0",
-        "contentHash": "nyFNiCk/r+VOiIqreLix8yN+q3Wga9+SE8BCgkf+2BwEKiNx6DyvFjCgkfV743/grxv8jHJ8gUK4XEQw7yzRYg=="
-      },
-      "runtime.ubuntu.14.04-x64.runtime.native.System.Security.Cryptography.OpenSsl": {
-        "type": "Transitive",
-        "resolved": "4.3.0",
-        "contentHash": "ytoewC6wGorL7KoCAvRfsgoJPJbNq+64k2SqW6JcOAebWsFUvCCYgfzQMrnpvPiEl4OrblUlhF2ji+Q1+SVLrQ=="
-      },
-      "runtime.ubuntu.16.04-x64.runtime.native.System.Security.Cryptography.OpenSsl": {
-        "type": "Transitive",
-        "resolved": "4.3.0",
-        "contentHash": "I8bKw2I8k58Wx7fMKQJn2R8lamboCAiHfHeV/pS65ScKWMMI0+wJkLYlEKvgW1D/XvSl/221clBoR2q9QNNM7A=="
-      },
-      "runtime.ubuntu.16.10-x64.runtime.native.System.Security.Cryptography.OpenSsl": {
-        "type": "Transitive",
-        "resolved": "4.3.0",
-        "contentHash": "VB5cn/7OzUfzdnC8tqAIMQciVLiq2epm2NrAm1E9OjNRyG4lVhfR61SMcLizejzQP8R8Uf/0l5qOIbUEi+RdEg=="
-      },
-      "runtime.unix.System.Diagnostics.Debug": {
-        "type": "Transitive",
-        "resolved": "4.3.0",
-        "contentHash": "WV8KLRHWVUVUDduFnvGMHt0FsEt2wK6xPl1EgDKlaMx2KnZ43A/O0GzP8wIuvAC7mq4T9V1mm90r+PXkL9FPdQ==",
-        "dependencies": {
-          "runtime.native.System": "4.3.0"
-        }
-      },
-      "runtime.unix.System.Private.Uri": {
-        "type": "Transitive",
-        "resolved": "4.3.0",
-        "contentHash": "ooWzobr5RAq34r9uan1r/WPXJYG1XWy9KanrxNvEnBzbFdQbMG7Y3bVi4QxR7xZMNLOxLLTAyXvnSkfj5boZSg==",
-        "dependencies": {
-          "runtime.native.System": "4.3.0"
-        }
-      },
-      "runtime.unix.System.Runtime.Extensions": {
-        "type": "Transitive",
-        "resolved": "4.3.0",
-        "contentHash": "zQiTBVpiLftTQZW8GFsV0gjYikB1WMkEPIxF5O6RkUrSV/OgvRRTYgeFQha/0keBpuS0HYweraGRwhfhJ7dj7w==",
-        "dependencies": {
-          "System.Private.Uri": "4.3.0",
-          "runtime.native.System": "4.3.0",
-          "runtime.native.System.Security.Cryptography.OpenSsl": "4.3.0"
-        }
-      },
-      "runtime.win-arm64.runtime.native.System.Data.SqlClient.sni": {
-        "type": "Transitive",
-        "resolved": "4.4.0",
-        "contentHash": "LbrynESTp3bm5O/+jGL8v0Qg5SJlTV08lpIpFesXjF6uGNMWqFnUQbYBJwZTeua6E/Y7FIM1C54Ey1btLWupdg=="
-      },
-      "runtime.win-x64.runtime.native.System.Data.SqlClient.sni": {
-        "type": "Transitive",
-        "resolved": "4.4.0",
-        "contentHash": "38ugOfkYJqJoX9g6EYRlZB5U2ZJH51UP8ptxZgdpS07FgOEToV+lS11ouNK2PM12Pr6X/PpT5jK82G3DwH/SxQ=="
-      },
-      "runtime.win-x86.runtime.native.System.Data.SqlClient.sni": {
-        "type": "Transitive",
-        "resolved": "4.4.0",
-        "contentHash": "YhEdSQUsTx+C8m8Bw7ar5/VesXvCFMItyZF7G1AUY+OM0VPZUOeAVpJ4Wl6fydBGUYZxojTDR3I6Bj/+BPkJNA=="
-      },
-      "System.Collections": {
-        "type": "Transitive",
-        "resolved": "4.3.0",
-        "contentHash": "3Dcj85/TBdVpL5Zr+gEEBUuFe2icOnLalmEh9hfck1PTYbbyWuZgh4fmm2ysCLTrqLQw6t3TgTyJ+VLp+Qb+Lw==",
-        "dependencies": {
-          "Microsoft.NETCore.Platforms": "1.1.0",
-          "Microsoft.NETCore.Targets": "1.1.0",
-          "System.Runtime": "4.3.0",
-          "runtime.any.System.Collections": "4.3.0"
-        }
-      },
-      "System.Data.Odbc": {
-        "type": "Transitive",
-<<<<<<< HEAD
-        "resolved": "6.0.1",
-        "contentHash": "4vl7z0b8gcwc2NotcpEkqaLVQAw/wo46zV1uVSoIx2UfJdqlxWKD3ViUicCNJGo41th4kaGcY9kyVe2q9EuB4w==",
-        "dependencies": {
-          "System.Text.Encoding.CodePages": "6.0.0"
-        }
-      },
-      "System.Data.OleDb": {
-        "type": "Transitive",
-        "resolved": "6.0.0",
-        "contentHash": "LQ8PjTIF1LtrrlGiyiTVjAkQtTWKm9GSNnygIlWjhN9y88s7xhy6DUNDDkmQQ9f6ex7mA4k0Tl97lz/CklaiLg==",
-        "dependencies": {
-          "System.Configuration.ConfigurationManager": "6.0.0",
-          "System.Diagnostics.PerformanceCounter": "6.0.0"
-=======
-        "resolved": "8.0.1",
-        "contentHash": "JQd0QHOaZuH+ki+4Geas88dnLe/lZSaEYYmRdovZaqNVuExVlVFs/of2I1VaasMxzbO5+yrGDAP2rkazx/b8Sg=="
-      },
-      "System.Data.OleDb": {
-        "type": "Transitive",
-        "resolved": "8.0.1",
-        "contentHash": "RO+/y2ggU5956uQDRXdjA1e2l5yJ4rTWNX76eZ+3sgtYGqGapCe2kQCyiUci+/y6Fyb21Irp4RQEdfrIiuYrxQ==",
-        "dependencies": {
-          "System.Configuration.ConfigurationManager": "8.0.1",
-          "System.Diagnostics.PerformanceCounter": "8.0.1"
->>>>>>> 4a382edf
-        }
-      },
-      "System.Data.SqlClient": {
-        "type": "Transitive",
-        "resolved": "4.8.6",
-        "contentHash": "2Ij/LCaTQRyAi5lAv7UUTV9R2FobC8xN9mE0fXBZohum/xLl8IZVmE98Rq5ugQHjCgTBRKqpXRb4ORulRdA6Ig==",
-        "dependencies": {
-          "Microsoft.Win32.Registry": "4.7.0",
-          "System.Security.Principal.Windows": "4.7.0",
-          "runtime.native.System.Data.SqlClient.sni": "4.7.0"
-        }
-      },
-      "System.Diagnostics.Debug": {
-        "type": "Transitive",
-        "resolved": "4.3.0",
-        "contentHash": "ZUhUOdqmaG5Jk3Xdb8xi5kIyQYAA4PnTNlHx1mu9ZY3qv4ELIdKbnL/akbGaKi2RnNUWaZsAs31rvzFdewTj2g==",
-        "dependencies": {
-          "Microsoft.NETCore.Platforms": "1.1.0",
-          "Microsoft.NETCore.Targets": "1.1.0",
-          "System.Runtime": "4.3.0",
-          "runtime.unix.System.Diagnostics.Debug": "4.3.0"
-        }
-      },
-      "System.Diagnostics.EventLog": {
-        "type": "Transitive",
-<<<<<<< HEAD
-        "resolved": "6.0.0",
-        "contentHash": "lcyUiXTsETK2ALsZrX+nWuHSIQeazhqPphLfaRxzdGaG93+0kELqpgEHtwWOlQe7+jSFnKwaCAgL4kjeZCQJnw=="
-      },
-      "System.Diagnostics.PerformanceCounter": {
-        "type": "Transitive",
-        "resolved": "6.0.1",
-        "contentHash": "dDl7Gx3bmSrM2k2ZIm+ucEJnLloZRyvfQF1DvfvATcGF3jtaUBiPvChma+6ZcZzxWMirN3kCywkW7PILphXyMQ==",
-        "dependencies": {
-          "System.Configuration.ConfigurationManager": "6.0.0"
-=======
-        "resolved": "8.0.1",
-        "contentHash": "n1ZP7NM2Gkn/MgD8+eOT5MulMj6wfeQMNS2Pizvq5GHCZfjlFMXV2irQlQmJhwA2VABC57M0auudO89Iu2uRLg=="
-      },
-      "System.Diagnostics.PerformanceCounter": {
-        "type": "Transitive",
-        "resolved": "8.0.1",
-        "contentHash": "9RfEDiEjlUADeThs8IPdDVTXSnPRSqjfgTQJALpmGFPKC0k2mbdufOXnb/9JZ4I0TkmxOfy3VTJxrHOJSs8cXg==",
-        "dependencies": {
-          "System.Configuration.ConfigurationManager": "8.0.1"
->>>>>>> 4a382edf
-        }
-      },
-      "System.DirectoryServices": {
-        "type": "Transitive",
-<<<<<<< HEAD
-        "resolved": "6.0.1",
-        "contentHash": "935IbO7h5FDGYxeO3cbx/CuvBBuk/VI8sENlfmXlh1pupNOB3LAGzdYdPY8CawGJFP7KNrHK5eUlsFoz3F6cuA==",
-        "dependencies": {
-          "System.Security.AccessControl": "6.0.0",
-          "System.Security.Permissions": "6.0.0"
-        }
-      },
-      "System.DirectoryServices.AccountManagement": {
-        "type": "Transitive",
-        "resolved": "6.0.0",
-        "contentHash": "2iKkY6VC4WX6H13N8WhH2SRUfWCwg2KZR5w9JIS9cw9N8cZhT7VXxHX0L6OX6Po419aSu2LWrJE9tu6b+cUnPA==",
-        "dependencies": {
-          "System.Configuration.ConfigurationManager": "6.0.0",
-          "System.DirectoryServices": "6.0.0",
-          "System.DirectoryServices.Protocols": "6.0.0",
-          "System.Security.AccessControl": "6.0.0"
-=======
-        "resolved": "8.0.0",
-        "contentHash": "7nit//efUTy1OsAKco2f02PMrwsR2S234N0dVVp84udC77YcvpOQDz5znAWMtgMWBzY1aRJvUW61jo/7vQRfXg=="
-      },
-      "System.DirectoryServices.AccountManagement": {
-        "type": "Transitive",
-        "resolved": "8.0.1",
-        "contentHash": "qVDWKClyDY+rHVEnf11eU4evW25d5OeidrtMPSJv+fwG213wa2zJ+AuIFCxsuvNSCFyHo+DvQIVfBcoK3CL1pA==",
-        "dependencies": {
-          "System.Configuration.ConfigurationManager": "8.0.1",
-          "System.DirectoryServices": "8.0.0",
-          "System.DirectoryServices.Protocols": "8.0.0"
->>>>>>> 4a382edf
-        }
-      },
-      "System.DirectoryServices.Protocols": {
-        "type": "Transitive",
-<<<<<<< HEAD
-        "resolved": "6.0.2",
-        "contentHash": "vDDPWwHn3/DNZ+kPkdXHoada+tKPEC9bVqDOr4hK6HBSP7hGCUTA0Zw6WU5qpGaqa5M1/V+axHMIv+DNEbIf6g=="
-      },
-      "System.Drawing.Common": {
-        "type": "Transitive",
-        "resolved": "6.0.0",
-        "contentHash": "NfuoKUiP2nUWwKZN6twGqXioIe1zVD0RIj2t976A+czLHr2nY454RwwXs6JU9Htc6mwqL6Dn/nEL3dpVf2jOhg==",
-        "dependencies": {
-          "Microsoft.Win32.SystemEvents": "6.0.0"
-        }
-=======
-        "resolved": "8.0.0",
-        "contentHash": "puwJxURHDrYLGTQdsHyeMS72ClTqYa4lDYz6LHSbkZEk5hq8H8JfsO4MyYhB5BMMxg93jsQzLUwrnCumj11UIg=="
->>>>>>> 4a382edf
-      },
-      "System.Globalization": {
-        "type": "Transitive",
-        "resolved": "4.3.0",
-        "contentHash": "kYdVd2f2PAdFGblzFswE4hkNANJBKRmsfa2X5LG2AcWE1c7/4t0pYae1L8vfZ5xvE2nK/R9JprtToA61OSHWIg==",
-        "dependencies": {
-          "Microsoft.NETCore.Platforms": "1.1.0",
-          "Microsoft.NETCore.Targets": "1.1.0",
-          "System.Runtime": "4.3.0",
-          "runtime.any.System.Globalization": "4.3.0"
-        }
-      },
-      "System.IO": {
-        "type": "Transitive",
-        "resolved": "4.3.0",
-        "contentHash": "3qjaHvxQPDpSOYICjUoTsmoq5u6QJAFRUITgeT/4gqkF1bajbSmb1kwSxEA8AHlofqgcKJcM8udgieRNhaJ5Cg==",
-        "dependencies": {
-          "Microsoft.NETCore.Platforms": "1.1.0",
-          "Microsoft.NETCore.Targets": "1.1.0",
-          "System.Runtime": "4.3.0",
-          "System.Text.Encoding": "4.3.0",
-          "System.Threading.Tasks": "4.3.0",
-          "runtime.any.System.IO": "4.3.0"
-        }
-      },
-      "System.IO.Ports": {
-        "type": "Transitive",
-<<<<<<< HEAD
-        "resolved": "6.0.0",
-        "contentHash": "dRyGI7fUESar5ZLIpiBOaaNLW7YyOBGftjj5Of+xcduC/Rjl7RjhEnWDvvNBmHuF3d0tdXoqdVI/yrVA8f00XA==",
-        "dependencies": {
-          "runtime.native.System.IO.Ports": "6.0.0"
-=======
-        "resolved": "8.0.0",
-        "contentHash": "MaiPbx2/QXZc62gm/DrajRrGPG1lU4m08GWMoWiymPYM+ba4kfACp2PbiYpqJ4QiFGhHD00zX3RoVDTucjWe9g==",
-        "dependencies": {
-          "runtime.native.System.IO.Ports": "8.0.0"
->>>>>>> 4a382edf
-        }
-      },
-      "System.Management": {
-        "type": "Transitive",
-<<<<<<< HEAD
-        "resolved": "6.0.2",
-        "contentHash": "s6c9x2Kghd+ncEDnT6ApYVOacDXr/Y57oSUSx6wjegMOfKxhtrXn3PdASPNU59y3kB9OJ1yb3l5k6uKr3bhqew==",
-        "dependencies": {
-          "System.CodeDom": "6.0.0"
-=======
-        "resolved": "8.0.0",
-        "contentHash": "jrK22i5LRzxZCfGb+tGmke2VH7oE0DvcDlJ1HAKYU8cPmD8XnpUT0bYn2Gy98GEhGjtfbR/sxKTVb+dE770pfA==",
-        "dependencies": {
-          "System.CodeDom": "8.0.0"
->>>>>>> 4a382edf
-        }
-      },
-      "System.Private.Uri": {
-        "type": "Transitive",
-        "resolved": "4.3.2",
-        "contentHash": "o1+7RJnu3Ik3PazR7Z7tJhjPdE000Eq2KGLLWhqJJKXj04wrS8lwb1OFtDF9jzXXADhUuZNJZlPc98uwwqmpFA==",
-        "dependencies": {
-          "Microsoft.NETCore.Platforms": "1.1.1",
-          "Microsoft.NETCore.Targets": "1.1.3",
-          "runtime.unix.System.Private.Uri": "4.3.0"
-        }
-      },
-      "System.Reflection": {
-        "type": "Transitive",
-        "resolved": "4.3.0",
-        "contentHash": "KMiAFoW7MfJGa9nDFNcfu+FpEdiHpWgTcS2HdMpDvt9saK3y/G4GwprPyzqjFH9NTaGPQeWNHU+iDlDILj96aQ==",
-        "dependencies": {
-          "Microsoft.NETCore.Platforms": "1.1.0",
-          "Microsoft.NETCore.Targets": "1.1.0",
-          "System.IO": "4.3.0",
-          "System.Reflection.Primitives": "4.3.0",
-          "System.Runtime": "4.3.0",
-          "runtime.any.System.Reflection": "4.3.0"
-        }
-      },
-      "System.Reflection.Primitives": {
-        "type": "Transitive",
-        "resolved": "4.3.0",
-        "contentHash": "5RXItQz5As4xN2/YUDxdpsEkMhvw3e6aNveFXUn4Hl/udNTCNhnKp8lT9fnc3MhvGKh1baak5CovpuQUXHAlIA==",
-        "dependencies": {
-          "Microsoft.NETCore.Platforms": "1.1.0",
-          "Microsoft.NETCore.Targets": "1.1.0",
-          "System.Runtime": "4.3.0",
-          "runtime.any.System.Reflection.Primitives": "4.3.0"
-        }
-      },
-      "System.Resources.ResourceManager": {
-        "type": "Transitive",
-        "resolved": "4.3.0",
-        "contentHash": "/zrcPkkWdZmI4F92gL/TPumP98AVDu/Wxr3CSJGQQ+XN6wbRZcyfSKVoPo17ilb3iOr0cCRqJInGwNMolqhS8A==",
-        "dependencies": {
-          "Microsoft.NETCore.Platforms": "1.1.0",
-          "Microsoft.NETCore.Targets": "1.1.0",
-          "System.Globalization": "4.3.0",
-          "System.Reflection": "4.3.0",
-          "System.Runtime": "4.3.0",
-          "runtime.any.System.Resources.ResourceManager": "4.3.0"
-        }
-      },
-      "System.Runtime": {
-        "type": "Transitive",
-        "resolved": "4.3.1",
-        "contentHash": "abhfv1dTK6NXOmu4bgHIONxHyEqFjW8HwXPmpY9gmll+ix9UNo4XDcmzJn6oLooftxNssVHdJC1pGT9jkSynQg==",
-        "dependencies": {
-          "Microsoft.NETCore.Platforms": "1.1.1",
-          "Microsoft.NETCore.Targets": "1.1.3",
-          "runtime.any.System.Runtime": "4.3.0"
-        }
-      },
-      "System.Runtime.Caching": {
-        "type": "Transitive",
-<<<<<<< HEAD
-        "resolved": "6.0.0",
-        "contentHash": "E0e03kUp5X2k+UAoVl6efmI7uU7JRBWi5EIdlQ7cr0NpBGjHG4fWII35PgsBY9T4fJQ8E4QPsL0rKksU9gcL5A==",
-        "dependencies": {
-          "System.Configuration.ConfigurationManager": "6.0.0"
-=======
-        "resolved": "8.0.1",
-        "contentHash": "tdl7Q47P09UpRu0C/OQsGJU6GacBzzk4vfp5My9rodD+BchrxmajORnTthH8RxPUTPrIoVDJmLyvJcGxB267nQ==",
-        "dependencies": {
-          "System.Configuration.ConfigurationManager": "8.0.1"
->>>>>>> 4a382edf
-        }
-      },
-      "System.Runtime.Extensions": {
-        "type": "Transitive",
-        "resolved": "4.3.0",
-        "contentHash": "guW0uK0fn5fcJJ1tJVXYd7/1h5F+pea1r7FLSOz/f8vPEqbR2ZAknuRDvTQ8PzAilDveOxNjSfr0CHfIQfFk8g==",
-        "dependencies": {
-          "Microsoft.NETCore.Platforms": "1.1.0",
-          "Microsoft.NETCore.Targets": "1.1.0",
-          "System.Runtime": "4.3.0",
-          "runtime.unix.System.Runtime.Extensions": "4.3.0"
-        }
-      },
-      "System.Security.AccessControl": {
-        "type": "Transitive",
-<<<<<<< HEAD
-        "resolved": "6.0.0",
-        "contentHash": "AUADIc0LIEQe7MzC+I0cl0rAT8RrTAKFHl53yHjEUzNVIaUlhFY11vc2ebiVJzVBuOzun6F7FBA+8KAbGTTedQ=="
-      },
-      "System.Security.Cryptography.Pkcs": {
-        "type": "Transitive",
-        "resolved": "6.0.4",
-        "contentHash": "LGbXi1oUJ9QgCNGXRO9ndzBL/GZgANcsURpMhNR8uO+rca47SZmciS3RSQUvlQRwK3QHZSHNOXzoMUASKA+Anw==",
-        "dependencies": {
-          "System.Formats.Asn1": "6.0.0"
-        }
-      },
-      "System.Security.Cryptography.ProtectedData": {
-        "type": "Transitive",
-        "resolved": "6.0.0",
-        "contentHash": "rp1gMNEZpvx9vP0JW0oHLxlf8oSiQgtno77Y4PLUBjSiDYoD77Y8uXHr1Ea5XG4/pIKhqAdxZ8v8OTUtqo9PeQ=="
-=======
-        "resolved": "5.0.0",
-        "contentHash": "dagJ1mHZO3Ani8GH0PHpPEe/oYO+rVdbQjvjJkBRNQkX4t0r1iaeGn8+/ybkSLEan3/slM0t59SVdHzuHf2jmw==",
-        "dependencies": {
-          "Microsoft.NETCore.Platforms": "5.0.0",
-          "System.Security.Principal.Windows": "5.0.0"
-        }
-      },
-      "System.Security.Cryptography.Pkcs": {
-        "type": "Transitive",
-        "resolved": "8.0.1",
-        "contentHash": "CoCRHFym33aUSf/NtWSVSZa99dkd0Hm7OCZUxORBjRB16LNhIEOf8THPqzIYlvKM0nNDAPTRBa1FxEECrgaxxA=="
->>>>>>> 4a382edf
-      },
-      "System.Security.Principal.Windows": {
-        "type": "Transitive",
-        "resolved": "5.0.0",
-        "contentHash": "t0MGLukB5WAVU9bO3MGzvlGnyJPgUlcwerXn1kzBRjwLKixT96XV0Uza41W49gVd8zEMFu9vQEFlv0IOrytICA=="
-      },
-      "System.ServiceProcess.ServiceController": {
-        "type": "Transitive",
-<<<<<<< HEAD
-        "resolved": "6.0.1",
-        "contentHash": "LJGWSUfoEZ6NBVPGnDsCMDrT8sDI7QJ8SUzuJQUnIDOtkZiC1LFUmsGu+Dq6OdwSnaW9nENIbL7uSd4PF9YpIA==",
-        "dependencies": {
-          "System.Diagnostics.EventLog": "6.0.0"
-=======
-        "resolved": "8.0.1",
-        "contentHash": "02I0BXo1kmMBgw03E8Hu4K6nTqur4wpQdcDZrndczPzY2fEoGvlinE35AWbyzLZ2h2IksEZ6an4tVt3hi9j1oA==",
-        "dependencies": {
-          "System.Diagnostics.EventLog": "8.0.1"
->>>>>>> 4a382edf
-        }
-      },
-      "System.Speech": {
-        "type": "Transitive",
-<<<<<<< HEAD
-        "resolved": "6.0.0",
-        "contentHash": "GQovERMrNP0Vbtgk8LzH4PlFS6lqHgsL9WkUmv8Kkxa0m0vNakitytpHZlfJ9WR7n9WKLXh68nn2kyL9mflnLg=="
-=======
-        "resolved": "8.0.0",
-        "contentHash": "CNuiA6vb95Oe5PRjClZEBiaju31vwB8OIeCgeSBXyZL6+MS4RVVB2X/C11z0xCkooHE3Vy91nM2z76emIzR+sg=="
->>>>>>> 4a382edf
-      },
-      "System.Text.Encoding": {
-        "type": "Transitive",
-        "resolved": "4.3.0",
-        "contentHash": "BiIg+KWaSDOITze6jGQynxg64naAPtqGHBwDrLaCtixsa5bKiR8dpPOHA7ge3C0JJQizJE+sfkz1wV+BAKAYZw==",
-        "dependencies": {
-          "Microsoft.NETCore.Platforms": "1.1.0",
-          "Microsoft.NETCore.Targets": "1.1.0",
-          "System.Runtime": "4.3.0",
-          "runtime.any.System.Text.Encoding": "4.3.0"
-        }
-      },
-      "System.Text.Encoding.CodePages": {
-        "type": "Transitive",
-<<<<<<< HEAD
-        "resolved": "6.0.0",
-        "contentHash": "ZFCILZuOvtKPauZ/j/swhvw68ZRi9ATCfvGbk1QfydmcXBkIWecWKn/250UH7rahZ5OoDBaiAudJtPvLwzw85A==",
-=======
-        "resolved": "8.0.0",
-        "contentHash": "OZIsVplFGaVY90G2SbpgU7EnCoOO5pw1t4ic21dBF3/1omrJFpAGoNAVpPyMVOC90/hvgkGG3VFqR13YgZMQfg=="
-      },
-      "System.Text.Encodings.Web": {
-        "type": "Transitive",
-        "resolved": "6.0.0",
-        "contentHash": "Vg8eB5Tawm1IFqj4TVK1czJX89rhFxJo9ELqc/Eiq0eXy13RK00eubyU6TJE6y+GQXjyV5gSfiewDUZjQgSE0w==",
->>>>>>> 4a382edf
-        "dependencies": {
-          "System.Runtime.CompilerServices.Unsafe": "6.0.0"
-        }
-      },
-      "System.Threading.AccessControl": {
-        "type": "Transitive",
-<<<<<<< HEAD
-        "resolved": "6.0.0",
-        "contentHash": "2258mqWesMch/xCpcnjJBgJP33yhpZLGLbEOm01qwq0efG4b+NG8c9sxYOWNxmDQ82swXrnQRl1Yp2wC1NrfZA==",
-        "dependencies": {
-          "System.Security.AccessControl": "6.0.0"
-        }
-=======
-        "resolved": "8.0.0",
-        "contentHash": "cIed5+HuYz+eV9yu9TH95zPkqmm1J9Qps9wxjB335sU8tsqc2kGdlTEH9FZzZeCS8a7mNSEsN8ZkyhQp1gfdEw=="
->>>>>>> 4a382edf
-      },
-      "System.Threading.Tasks": {
-        "type": "Transitive",
-        "resolved": "4.3.0",
-        "contentHash": "LbSxKEdOUhVe8BezB/9uOGGppt+nZf6e1VFyw6v3DN6lqitm0OSn2uXMOdtP0M3W4iMcqcivm2J6UgqiwwnXiA==",
-        "dependencies": {
-          "Microsoft.NETCore.Platforms": "1.1.0",
-          "Microsoft.NETCore.Targets": "1.1.0",
-          "System.Runtime": "4.3.0",
-          "runtime.any.System.Threading.Tasks": "4.3.0"
-        }
-      },
-      "System.Windows.Extensions": {
-        "type": "Transitive",
-<<<<<<< HEAD
-        "resolved": "6.0.0",
-        "contentHash": "IXoJOXIqc39AIe+CIR7koBtRGMiCt/LPM3lI+PELtDIy9XdyeSrwXFdWV9dzJ2Awl0paLWUaknLxFQ5HpHZUog==",
-        "dependencies": {
-          "System.Drawing.Common": "6.0.0"
-        }
-=======
-        "resolved": "8.0.0",
-        "contentHash": "Obg3a90MkOw9mYKxrardLpY2u0axDMrSmy4JCdq2cYbelM2cUwmUir5Bomvd1yxmPL9h5LVHU1tuKBZpUjfASg=="
->>>>>>> 4a382edf
-      }
-    },
-    "net8.0/linux-x64": {
-      "Microsoft.Win32.Registry": {
-        "type": "Transitive",
-        "resolved": "5.0.0",
-        "contentHash": "dDoKi0PnDz31yAyETfRntsLArTlVAVzUzCIvvEDsDsucrl33Dl8pIJG06ePTJTI3tGpeyHS9Cq7Foc/s4EeKcg==",
-        "dependencies": {
-          "System.Security.AccessControl": "5.0.0",
-          "System.Security.Principal.Windows": "5.0.0"
-        }
-      },
-      "Microsoft.Win32.Registry.AccessControl": {
-        "type": "Transitive",
-<<<<<<< HEAD
-        "resolved": "6.0.0",
-        "contentHash": "UoE+eeuBKL+GFHxHV3FjHlY5K8Wr/IR7Ee/a2oDNqFodF1iMqyt5hIs0U9Z217AbWrHrNle4750kD03hv1IMZw==",
-        "dependencies": {
-          "System.Security.AccessControl": "6.0.0"
-        }
-      },
-      "Microsoft.Win32.SystemEvents": {
-        "type": "Transitive",
-        "resolved": "6.0.1",
-        "contentHash": "AlsaDWyQHLFB7O2nfbny0x0oziB34WWzGnf/4Q5R8KjXhu8MnCsxE2MIePr192lIIaxarfTLI9bQg+qtmM+9ag=="
-=======
-        "resolved": "8.0.0",
-        "contentHash": "u8PB9/v02C8mBXzl0vJ7bOyC020zOP+T1mRct+KA46DqZkB40XtsNn9pGD0QowTRsT6R4jPCghn+yAODn2UMMw=="
-      },
-      "Microsoft.Win32.SystemEvents": {
-        "type": "Transitive",
-        "resolved": "8.0.0",
-        "contentHash": "9opKRyOKMCi2xJ7Bj7kxtZ1r9vbzosMvRrdEhVhDz8j8MoBGgB+WmC94yH839NPH+BclAjtQ/pyagvi/8gDLkw=="
->>>>>>> 4a382edf
-      },
-      "runtime.any.System.Collections": {
-        "type": "Transitive",
-        "resolved": "4.3.0",
-        "contentHash": "23g6rqftKmovn2cLeGsuHUYm0FD7pdutb0uQMJpZ3qTvq+zHkgmt6J65VtRry4WDGYlmkMa4xDACtaQ94alNag==",
-        "dependencies": {
-          "System.Runtime": "4.3.0"
-        }
-      },
-      "runtime.any.System.Globalization": {
-        "type": "Transitive",
-        "resolved": "4.3.0",
-        "contentHash": "sMDBnad4rp4t7GY442Jux0MCUuKL4otn5BK6Ni0ARTXTSpRNBzZ7hpMfKSvnVSED5kYJm96YOWsqV0JH0d2uuw=="
-      },
-      "runtime.any.System.IO": {
-        "type": "Transitive",
-        "resolved": "4.3.0",
-        "contentHash": "SDZ5AD1DtyRoxYtEcqQ3HDlcrorMYXZeCt7ZhG9US9I5Vva+gpIWDGMkcwa5XiKL0ceQKRZIX2x0XEjLX7PDzQ=="
-      },
-      "runtime.any.System.Reflection": {
-        "type": "Transitive",
-        "resolved": "4.3.0",
-        "contentHash": "hLC3A3rI8jipR5d9k7+f0MgRCW6texsAp0MWkN/ci18FMtQ9KH7E2vDn/DH2LkxsszlpJpOn9qy6Z6/69rH6eQ=="
-      },
-      "runtime.any.System.Reflection.Primitives": {
-        "type": "Transitive",
-        "resolved": "4.3.0",
-        "contentHash": "Nrm1p3armp6TTf2xuvaa+jGTTmncALWFq22CpmwRvhDf6dE9ZmH40EbOswD4GnFLrMRS0Ki6Kx5aUPmKK/hZBg=="
-      },
-      "runtime.any.System.Resources.ResourceManager": {
-        "type": "Transitive",
-        "resolved": "4.3.0",
-        "contentHash": "Lxb89SMvf8w9p9+keBLyL6H6x/TEmc6QVsIIA0T36IuyOY3kNvIdyGddA2qt35cRamzxF8K5p0Opq4G4HjNbhQ=="
-      },
-      "runtime.any.System.Runtime": {
-        "type": "Transitive",
-        "resolved": "4.3.0",
-        "contentHash": "fRS7zJgaG9NkifaAxGGclDDoRn9HC7hXACl52Or06a/fxdzDajWb5wov3c6a+gVSlekRoexfjwQSK9sh5um5LQ==",
-        "dependencies": {
-          "System.Private.Uri": "4.3.0"
-        }
-      },
-      "runtime.any.System.Text.Encoding": {
-        "type": "Transitive",
-        "resolved": "4.3.0",
-        "contentHash": "+ihI5VaXFCMVPJNstG4O4eo1CfbrByLxRrQQTqOTp1ttK0kUKDqOdBSTaCB2IBk/QtjDrs6+x4xuezyMXdm0HQ=="
-      },
-      "runtime.any.System.Threading.Tasks": {
-        "type": "Transitive",
-        "resolved": "4.3.0",
-        "contentHash": "OhBAVBQG5kFj1S+hCEQ3TUHBAEtZ3fbEMgZMRNdN8A0Pj4x+5nTELEqL59DU0TjKVE6II3dqKw4Dklb3szT65w=="
-      },
-      "runtime.debian.8-x64.runtime.native.System.Security.Cryptography.OpenSsl": {
-        "type": "Transitive",
-        "resolved": "4.3.0",
-        "contentHash": "HdSSp5MnJSsg08KMfZThpuLPJpPwE5hBXvHwoKWosyHHfe8Mh5WKT0ylEOf6yNzX6Ngjxe4Whkafh5q7Ymac4Q=="
-      },
-      "runtime.fedora.23-x64.runtime.native.System.Security.Cryptography.OpenSsl": {
-        "type": "Transitive",
-        "resolved": "4.3.0",
-        "contentHash": "+yH1a49wJMy8Zt4yx5RhJrxO/DBDByAiCzNwiETI+1S4mPdCu0OY4djdciC7Vssk0l22wQaDLrXxXkp+3+7bVA=="
-      },
-      "runtime.fedora.24-x64.runtime.native.System.Security.Cryptography.OpenSsl": {
-        "type": "Transitive",
-        "resolved": "4.3.0",
-        "contentHash": "c3YNH1GQJbfIPJeCnr4avseugSqPrxwIqzthYyZDN6EuOyNOzq+y2KSUfRcXauya1sF4foESTgwM5e1A8arAKw=="
-      },
-      "runtime.linux-arm.runtime.native.System.IO.Ports": {
-        "type": "Transitive",
-<<<<<<< HEAD
-        "resolved": "6.0.0",
-        "contentHash": "75q52H7CSpgIoIDwXb9o833EvBZIXJ0mdPhz1E6jSisEXUBlSCPalC29cj3EXsjpuDwr0dj1LRXZepIQH/oL4Q=="
-      },
-      "runtime.linux-arm64.runtime.native.System.IO.Ports": {
-        "type": "Transitive",
-        "resolved": "6.0.0",
-        "contentHash": "xn2bMThmXr3CsvOYmS8ex2Yz1xo+kcnhVg2iVhS9PlmqjZPAkrEo/I40wjrBZH/tU4kvH0s1AE8opAvQ3KIS8g=="
-      },
-      "runtime.linux-x64.runtime.native.System.IO.Ports": {
-        "type": "Transitive",
-        "resolved": "6.0.0",
-        "contentHash": "16nbNXwv0sC+gLGIuecri0skjuh6R1maIJggsaNP7MQBcbVcEfWFUOkEnsnvoLEjy0XerfibuRptfQ8AmdIcWA=="
-=======
-        "resolved": "8.0.0",
-        "contentHash": "gK720fg6HemDg8sXcfy+xCMZ9+hF78Gc7BmREbmkS4noqlu1BAr9qZtuWGhLzFjBfgecmdtl4+SYVwJ1VneZBQ=="
-      },
-      "runtime.linux-arm64.runtime.native.System.IO.Ports": {
-        "type": "Transitive",
-        "resolved": "8.0.0",
-        "contentHash": "KYG6/3ojhEWbb3FwQAKgGWPHrY+HKUXXdVjJlrtyCLn3EMcNTaNcPadb2c0ndQzixZSmAxZKopXJr0nLwhOrpQ=="
-      },
-      "runtime.linux-x64.runtime.native.System.IO.Ports": {
-        "type": "Transitive",
-        "resolved": "8.0.0",
-        "contentHash": "Wnw5vhA4mgGbIFoo6l9Fk3iEcwRSq49a1aKwJgXUCUtEQLCSUDjTGSxqy/oMUuOyyn7uLHsH8KgZzQ1y3lReiQ=="
->>>>>>> 4a382edf
-      },
-      "runtime.native.System": {
-        "type": "Transitive",
-        "resolved": "4.3.0",
-        "contentHash": "c/qWt2LieNZIj1jGnVNsE2Kl23Ya2aSTBuXMD6V7k9KWr6l16Tqdwq+hJScEpWER9753NWC8h96PaVNY5Ld7Jw==",
-        "dependencies": {
-          "Microsoft.NETCore.Platforms": "1.1.0",
-          "Microsoft.NETCore.Targets": "1.1.0"
-        }
-      },
-      "runtime.native.System.Security.Cryptography.OpenSsl": {
-        "type": "Transitive",
-        "resolved": "4.3.0",
-        "contentHash": "NS1U+700m4KFRHR5o4vo9DSlTmlCKu/u7dtE5sUHVIPB+xpXxYQvgBgA6wEIeCz6Yfn0Z52/72WYsToCEPJnrw==",
-        "dependencies": {
-          "runtime.debian.8-x64.runtime.native.System.Security.Cryptography.OpenSsl": "4.3.0",
-          "runtime.fedora.23-x64.runtime.native.System.Security.Cryptography.OpenSsl": "4.3.0",
-          "runtime.fedora.24-x64.runtime.native.System.Security.Cryptography.OpenSsl": "4.3.0",
-          "runtime.opensuse.13.2-x64.runtime.native.System.Security.Cryptography.OpenSsl": "4.3.0",
-          "runtime.opensuse.42.1-x64.runtime.native.System.Security.Cryptography.OpenSsl": "4.3.0",
-          "runtime.osx.10.10-x64.runtime.native.System.Security.Cryptography.OpenSsl": "4.3.0",
-          "runtime.rhel.7-x64.runtime.native.System.Security.Cryptography.OpenSsl": "4.3.0",
-          "runtime.ubuntu.14.04-x64.runtime.native.System.Security.Cryptography.OpenSsl": "4.3.0",
-          "runtime.ubuntu.16.04-x64.runtime.native.System.Security.Cryptography.OpenSsl": "4.3.0",
-          "runtime.ubuntu.16.10-x64.runtime.native.System.Security.Cryptography.OpenSsl": "4.3.0"
-        }
-      },
-      "runtime.opensuse.13.2-x64.runtime.native.System.Security.Cryptography.OpenSsl": {
-        "type": "Transitive",
-        "resolved": "4.3.0",
-        "contentHash": "b3pthNgxxFcD+Pc0WSEoC0+md3MyhRS6aCEeenvNE3Fdw1HyJ18ZhRFVJJzIeR/O/jpxPboB805Ho0T3Ul7w8A=="
-      },
-      "runtime.opensuse.42.1-x64.runtime.native.System.Security.Cryptography.OpenSsl": {
-        "type": "Transitive",
-        "resolved": "4.3.0",
-        "contentHash": "KeLz4HClKf+nFS7p/6Fi/CqyLXh81FpiGzcmuS8DGi9lUqSnZ6Es23/gv2O+1XVGfrbNmviF7CckBpavkBoIFQ=="
-      },
-      "runtime.osx-arm64.runtime.native.System.IO.Ports": {
-        "type": "Transitive",
-<<<<<<< HEAD
-        "resolved": "6.0.0",
-        "contentHash": "fXG12NodG1QrCdoaeSQ1gVnk/koi4WYY4jZtarMkZeQMyReBm1nZlSRoPnUjLr2ZR36TiMjpcGnQfxymieUe7w=="
-      },
-      "runtime.osx-x64.runtime.native.System.IO.Ports": {
-        "type": "Transitive",
-        "resolved": "6.0.0",
-        "contentHash": "/As+zPY49+dSUXkh+fTUbyPhqrdGN//evLxo4Vue88pfh1BHZgF7q4kMblTkxYvwR6Vi03zSYxysSFktO8/SDQ=="
-=======
-        "resolved": "8.0.0",
-        "contentHash": "rbUBLAaFW9oVkbsb0+XSrAo2QdhBeAyzLl5KQ6Oci9L/u626uXGKInsVJG6B9Z5EO8bmplC8tsMiaHK8wOBZ+w=="
-      },
-      "runtime.osx-x64.runtime.native.System.IO.Ports": {
-        "type": "Transitive",
-        "resolved": "8.0.0",
-        "contentHash": "IcfB4jKtM9pkzP9OpYelEcUX1MiDt0IJPBh3XYYdEISFF+6Mc+T8WWi0dr9wVh1gtcdVjubVEIBgB8BHESlGfQ=="
->>>>>>> 4a382edf
-      },
-      "runtime.osx.10.10-x64.runtime.native.System.Security.Cryptography.OpenSsl": {
-        "type": "Transitive",
-        "resolved": "4.3.0",
-        "contentHash": "X7IdhILzr4ROXd8mI1BUCQMSHSQwelUlBjF1JyTKCjXaOGn2fB4EKBxQbCK2VjO3WaWIdlXZL3W6TiIVnrhX4g=="
-      },
-      "runtime.rhel.7-x64.runtime.native.System.Security.Cryptography.OpenSsl": {
-        "type": "Transitive",
-        "resolved": "4.3.0",
-        "contentHash": "nyFNiCk/r+VOiIqreLix8yN+q3Wga9+SE8BCgkf+2BwEKiNx6DyvFjCgkfV743/grxv8jHJ8gUK4XEQw7yzRYg=="
-      },
-      "runtime.ubuntu.14.04-x64.runtime.native.System.Security.Cryptography.OpenSsl": {
-        "type": "Transitive",
-        "resolved": "4.3.0",
-        "contentHash": "ytoewC6wGorL7KoCAvRfsgoJPJbNq+64k2SqW6JcOAebWsFUvCCYgfzQMrnpvPiEl4OrblUlhF2ji+Q1+SVLrQ=="
-      },
-      "runtime.ubuntu.16.04-x64.runtime.native.System.Security.Cryptography.OpenSsl": {
-        "type": "Transitive",
-        "resolved": "4.3.0",
-        "contentHash": "I8bKw2I8k58Wx7fMKQJn2R8lamboCAiHfHeV/pS65ScKWMMI0+wJkLYlEKvgW1D/XvSl/221clBoR2q9QNNM7A=="
-      },
-      "runtime.ubuntu.16.10-x64.runtime.native.System.Security.Cryptography.OpenSsl": {
-        "type": "Transitive",
-        "resolved": "4.3.0",
-        "contentHash": "VB5cn/7OzUfzdnC8tqAIMQciVLiq2epm2NrAm1E9OjNRyG4lVhfR61SMcLizejzQP8R8Uf/0l5qOIbUEi+RdEg=="
-      },
-      "runtime.unix.System.Diagnostics.Debug": {
-        "type": "Transitive",
-        "resolved": "4.3.0",
-        "contentHash": "WV8KLRHWVUVUDduFnvGMHt0FsEt2wK6xPl1EgDKlaMx2KnZ43A/O0GzP8wIuvAC7mq4T9V1mm90r+PXkL9FPdQ==",
-        "dependencies": {
-          "runtime.native.System": "4.3.0"
-        }
-      },
-      "runtime.unix.System.Private.Uri": {
-        "type": "Transitive",
-        "resolved": "4.3.0",
-        "contentHash": "ooWzobr5RAq34r9uan1r/WPXJYG1XWy9KanrxNvEnBzbFdQbMG7Y3bVi4QxR7xZMNLOxLLTAyXvnSkfj5boZSg==",
-        "dependencies": {
-          "runtime.native.System": "4.3.0"
-        }
-      },
-      "runtime.unix.System.Runtime.Extensions": {
-        "type": "Transitive",
-        "resolved": "4.3.0",
-        "contentHash": "zQiTBVpiLftTQZW8GFsV0gjYikB1WMkEPIxF5O6RkUrSV/OgvRRTYgeFQha/0keBpuS0HYweraGRwhfhJ7dj7w==",
-        "dependencies": {
-          "System.Private.Uri": "4.3.0",
-          "runtime.native.System": "4.3.0",
-          "runtime.native.System.Security.Cryptography.OpenSsl": "4.3.0"
-        }
-      },
-      "runtime.win-arm64.runtime.native.System.Data.SqlClient.sni": {
-        "type": "Transitive",
-        "resolved": "4.4.0",
-        "contentHash": "LbrynESTp3bm5O/+jGL8v0Qg5SJlTV08lpIpFesXjF6uGNMWqFnUQbYBJwZTeua6E/Y7FIM1C54Ey1btLWupdg=="
-      },
-      "runtime.win-x64.runtime.native.System.Data.SqlClient.sni": {
-        "type": "Transitive",
-        "resolved": "4.4.0",
-        "contentHash": "38ugOfkYJqJoX9g6EYRlZB5U2ZJH51UP8ptxZgdpS07FgOEToV+lS11ouNK2PM12Pr6X/PpT5jK82G3DwH/SxQ=="
-      },
-      "runtime.win-x86.runtime.native.System.Data.SqlClient.sni": {
-        "type": "Transitive",
-        "resolved": "4.4.0",
-        "contentHash": "YhEdSQUsTx+C8m8Bw7ar5/VesXvCFMItyZF7G1AUY+OM0VPZUOeAVpJ4Wl6fydBGUYZxojTDR3I6Bj/+BPkJNA=="
-      },
-      "System.Collections": {
-        "type": "Transitive",
-        "resolved": "4.3.0",
-        "contentHash": "3Dcj85/TBdVpL5Zr+gEEBUuFe2icOnLalmEh9hfck1PTYbbyWuZgh4fmm2ysCLTrqLQw6t3TgTyJ+VLp+Qb+Lw==",
-        "dependencies": {
-          "Microsoft.NETCore.Platforms": "1.1.0",
-          "Microsoft.NETCore.Targets": "1.1.0",
-          "System.Runtime": "4.3.0",
-          "runtime.any.System.Collections": "4.3.0"
-        }
-      },
-      "System.Data.Odbc": {
-        "type": "Transitive",
-<<<<<<< HEAD
-        "resolved": "6.0.1",
-        "contentHash": "4vl7z0b8gcwc2NotcpEkqaLVQAw/wo46zV1uVSoIx2UfJdqlxWKD3ViUicCNJGo41th4kaGcY9kyVe2q9EuB4w==",
-        "dependencies": {
-          "System.Text.Encoding.CodePages": "6.0.0"
-        }
-      },
-      "System.Data.OleDb": {
-        "type": "Transitive",
-        "resolved": "6.0.0",
-        "contentHash": "LQ8PjTIF1LtrrlGiyiTVjAkQtTWKm9GSNnygIlWjhN9y88s7xhy6DUNDDkmQQ9f6ex7mA4k0Tl97lz/CklaiLg==",
-        "dependencies": {
-          "System.Configuration.ConfigurationManager": "6.0.0",
-          "System.Diagnostics.PerformanceCounter": "6.0.0"
-=======
-        "resolved": "8.0.1",
-        "contentHash": "JQd0QHOaZuH+ki+4Geas88dnLe/lZSaEYYmRdovZaqNVuExVlVFs/of2I1VaasMxzbO5+yrGDAP2rkazx/b8Sg=="
-      },
-      "System.Data.OleDb": {
-        "type": "Transitive",
-        "resolved": "8.0.1",
-        "contentHash": "RO+/y2ggU5956uQDRXdjA1e2l5yJ4rTWNX76eZ+3sgtYGqGapCe2kQCyiUci+/y6Fyb21Irp4RQEdfrIiuYrxQ==",
-        "dependencies": {
-          "System.Configuration.ConfigurationManager": "8.0.1",
-          "System.Diagnostics.PerformanceCounter": "8.0.1"
->>>>>>> 4a382edf
-        }
-      },
-      "System.Data.SqlClient": {
-        "type": "Transitive",
-        "resolved": "4.8.6",
-        "contentHash": "2Ij/LCaTQRyAi5lAv7UUTV9R2FobC8xN9mE0fXBZohum/xLl8IZVmE98Rq5ugQHjCgTBRKqpXRb4ORulRdA6Ig==",
-        "dependencies": {
-          "Microsoft.Win32.Registry": "4.7.0",
-          "System.Security.Principal.Windows": "4.7.0",
-          "runtime.native.System.Data.SqlClient.sni": "4.7.0"
-        }
-      },
-      "System.Diagnostics.Debug": {
-        "type": "Transitive",
-        "resolved": "4.3.0",
-        "contentHash": "ZUhUOdqmaG5Jk3Xdb8xi5kIyQYAA4PnTNlHx1mu9ZY3qv4ELIdKbnL/akbGaKi2RnNUWaZsAs31rvzFdewTj2g==",
-        "dependencies": {
-          "Microsoft.NETCore.Platforms": "1.1.0",
-          "Microsoft.NETCore.Targets": "1.1.0",
-          "System.Runtime": "4.3.0",
-          "runtime.unix.System.Diagnostics.Debug": "4.3.0"
-        }
-      },
-      "System.Diagnostics.EventLog": {
-        "type": "Transitive",
-<<<<<<< HEAD
-        "resolved": "6.0.0",
-        "contentHash": "lcyUiXTsETK2ALsZrX+nWuHSIQeazhqPphLfaRxzdGaG93+0kELqpgEHtwWOlQe7+jSFnKwaCAgL4kjeZCQJnw=="
-      },
-      "System.Diagnostics.PerformanceCounter": {
-        "type": "Transitive",
-        "resolved": "6.0.1",
-        "contentHash": "dDl7Gx3bmSrM2k2ZIm+ucEJnLloZRyvfQF1DvfvATcGF3jtaUBiPvChma+6ZcZzxWMirN3kCywkW7PILphXyMQ==",
-        "dependencies": {
-          "System.Configuration.ConfigurationManager": "6.0.0"
-=======
-        "resolved": "8.0.1",
-        "contentHash": "n1ZP7NM2Gkn/MgD8+eOT5MulMj6wfeQMNS2Pizvq5GHCZfjlFMXV2irQlQmJhwA2VABC57M0auudO89Iu2uRLg=="
-      },
-      "System.Diagnostics.PerformanceCounter": {
-        "type": "Transitive",
-        "resolved": "8.0.1",
-        "contentHash": "9RfEDiEjlUADeThs8IPdDVTXSnPRSqjfgTQJALpmGFPKC0k2mbdufOXnb/9JZ4I0TkmxOfy3VTJxrHOJSs8cXg==",
-        "dependencies": {
-          "System.Configuration.ConfigurationManager": "8.0.1"
->>>>>>> 4a382edf
-        }
-      },
-      "System.DirectoryServices": {
-        "type": "Transitive",
-<<<<<<< HEAD
-        "resolved": "6.0.1",
-        "contentHash": "935IbO7h5FDGYxeO3cbx/CuvBBuk/VI8sENlfmXlh1pupNOB3LAGzdYdPY8CawGJFP7KNrHK5eUlsFoz3F6cuA==",
-        "dependencies": {
-          "System.Security.AccessControl": "6.0.0",
-          "System.Security.Permissions": "6.0.0"
-        }
-      },
-      "System.DirectoryServices.AccountManagement": {
-        "type": "Transitive",
-        "resolved": "6.0.0",
-        "contentHash": "2iKkY6VC4WX6H13N8WhH2SRUfWCwg2KZR5w9JIS9cw9N8cZhT7VXxHX0L6OX6Po419aSu2LWrJE9tu6b+cUnPA==",
-        "dependencies": {
-          "System.Configuration.ConfigurationManager": "6.0.0",
-          "System.DirectoryServices": "6.0.0",
-          "System.DirectoryServices.Protocols": "6.0.0",
-          "System.Security.AccessControl": "6.0.0"
-=======
-        "resolved": "8.0.0",
-        "contentHash": "7nit//efUTy1OsAKco2f02PMrwsR2S234N0dVVp84udC77YcvpOQDz5znAWMtgMWBzY1aRJvUW61jo/7vQRfXg=="
-      },
-      "System.DirectoryServices.AccountManagement": {
-        "type": "Transitive",
-        "resolved": "8.0.1",
-        "contentHash": "qVDWKClyDY+rHVEnf11eU4evW25d5OeidrtMPSJv+fwG213wa2zJ+AuIFCxsuvNSCFyHo+DvQIVfBcoK3CL1pA==",
-        "dependencies": {
-          "System.Configuration.ConfigurationManager": "8.0.1",
-          "System.DirectoryServices": "8.0.0",
-          "System.DirectoryServices.Protocols": "8.0.0"
->>>>>>> 4a382edf
-        }
-      },
-      "System.DirectoryServices.Protocols": {
-        "type": "Transitive",
-<<<<<<< HEAD
-        "resolved": "6.0.2",
-        "contentHash": "vDDPWwHn3/DNZ+kPkdXHoada+tKPEC9bVqDOr4hK6HBSP7hGCUTA0Zw6WU5qpGaqa5M1/V+axHMIv+DNEbIf6g=="
-      },
-      "System.Drawing.Common": {
-        "type": "Transitive",
-        "resolved": "6.0.0",
-        "contentHash": "NfuoKUiP2nUWwKZN6twGqXioIe1zVD0RIj2t976A+czLHr2nY454RwwXs6JU9Htc6mwqL6Dn/nEL3dpVf2jOhg==",
-        "dependencies": {
-          "Microsoft.Win32.SystemEvents": "6.0.0"
-        }
-=======
-        "resolved": "8.0.0",
-        "contentHash": "puwJxURHDrYLGTQdsHyeMS72ClTqYa4lDYz6LHSbkZEk5hq8H8JfsO4MyYhB5BMMxg93jsQzLUwrnCumj11UIg=="
->>>>>>> 4a382edf
-      },
-      "System.Globalization": {
-        "type": "Transitive",
-        "resolved": "4.3.0",
-        "contentHash": "kYdVd2f2PAdFGblzFswE4hkNANJBKRmsfa2X5LG2AcWE1c7/4t0pYae1L8vfZ5xvE2nK/R9JprtToA61OSHWIg==",
-        "dependencies": {
-          "Microsoft.NETCore.Platforms": "1.1.0",
-          "Microsoft.NETCore.Targets": "1.1.0",
-          "System.Runtime": "4.3.0",
-          "runtime.any.System.Globalization": "4.3.0"
-        }
-      },
-      "System.IO": {
-        "type": "Transitive",
-        "resolved": "4.3.0",
-        "contentHash": "3qjaHvxQPDpSOYICjUoTsmoq5u6QJAFRUITgeT/4gqkF1bajbSmb1kwSxEA8AHlofqgcKJcM8udgieRNhaJ5Cg==",
-        "dependencies": {
-          "Microsoft.NETCore.Platforms": "1.1.0",
-          "Microsoft.NETCore.Targets": "1.1.0",
-          "System.Runtime": "4.3.0",
-          "System.Text.Encoding": "4.3.0",
-          "System.Threading.Tasks": "4.3.0",
-          "runtime.any.System.IO": "4.3.0"
-        }
-      },
-      "System.IO.Ports": {
-        "type": "Transitive",
-<<<<<<< HEAD
-        "resolved": "6.0.0",
-        "contentHash": "dRyGI7fUESar5ZLIpiBOaaNLW7YyOBGftjj5Of+xcduC/Rjl7RjhEnWDvvNBmHuF3d0tdXoqdVI/yrVA8f00XA==",
-        "dependencies": {
-          "runtime.native.System.IO.Ports": "6.0.0"
-=======
-        "resolved": "8.0.0",
-        "contentHash": "MaiPbx2/QXZc62gm/DrajRrGPG1lU4m08GWMoWiymPYM+ba4kfACp2PbiYpqJ4QiFGhHD00zX3RoVDTucjWe9g==",
-        "dependencies": {
-          "runtime.native.System.IO.Ports": "8.0.0"
->>>>>>> 4a382edf
-        }
-      },
-      "System.Management": {
-        "type": "Transitive",
-<<<<<<< HEAD
-        "resolved": "6.0.2",
-        "contentHash": "s6c9x2Kghd+ncEDnT6ApYVOacDXr/Y57oSUSx6wjegMOfKxhtrXn3PdASPNU59y3kB9OJ1yb3l5k6uKr3bhqew==",
-        "dependencies": {
-          "System.CodeDom": "6.0.0"
-=======
-        "resolved": "8.0.0",
-        "contentHash": "jrK22i5LRzxZCfGb+tGmke2VH7oE0DvcDlJ1HAKYU8cPmD8XnpUT0bYn2Gy98GEhGjtfbR/sxKTVb+dE770pfA==",
-        "dependencies": {
-          "System.CodeDom": "8.0.0"
->>>>>>> 4a382edf
-        }
-      },
-      "System.Private.Uri": {
-        "type": "Transitive",
-        "resolved": "4.3.2",
-        "contentHash": "o1+7RJnu3Ik3PazR7Z7tJhjPdE000Eq2KGLLWhqJJKXj04wrS8lwb1OFtDF9jzXXADhUuZNJZlPc98uwwqmpFA==",
-        "dependencies": {
-          "Microsoft.NETCore.Platforms": "1.1.1",
-          "Microsoft.NETCore.Targets": "1.1.3",
-          "runtime.unix.System.Private.Uri": "4.3.0"
-        }
-      },
-      "System.Reflection": {
-        "type": "Transitive",
-        "resolved": "4.3.0",
-        "contentHash": "KMiAFoW7MfJGa9nDFNcfu+FpEdiHpWgTcS2HdMpDvt9saK3y/G4GwprPyzqjFH9NTaGPQeWNHU+iDlDILj96aQ==",
-        "dependencies": {
-          "Microsoft.NETCore.Platforms": "1.1.0",
-          "Microsoft.NETCore.Targets": "1.1.0",
-          "System.IO": "4.3.0",
-          "System.Reflection.Primitives": "4.3.0",
-          "System.Runtime": "4.3.0",
-          "runtime.any.System.Reflection": "4.3.0"
-        }
-      },
-      "System.Reflection.Primitives": {
-        "type": "Transitive",
-        "resolved": "4.3.0",
-        "contentHash": "5RXItQz5As4xN2/YUDxdpsEkMhvw3e6aNveFXUn4Hl/udNTCNhnKp8lT9fnc3MhvGKh1baak5CovpuQUXHAlIA==",
-        "dependencies": {
-          "Microsoft.NETCore.Platforms": "1.1.0",
-          "Microsoft.NETCore.Targets": "1.1.0",
-          "System.Runtime": "4.3.0",
-          "runtime.any.System.Reflection.Primitives": "4.3.0"
-        }
-      },
-      "System.Resources.ResourceManager": {
-        "type": "Transitive",
-        "resolved": "4.3.0",
-        "contentHash": "/zrcPkkWdZmI4F92gL/TPumP98AVDu/Wxr3CSJGQQ+XN6wbRZcyfSKVoPo17ilb3iOr0cCRqJInGwNMolqhS8A==",
-        "dependencies": {
-          "Microsoft.NETCore.Platforms": "1.1.0",
-          "Microsoft.NETCore.Targets": "1.1.0",
-          "System.Globalization": "4.3.0",
-          "System.Reflection": "4.3.0",
-          "System.Runtime": "4.3.0",
-          "runtime.any.System.Resources.ResourceManager": "4.3.0"
-        }
-      },
-      "System.Runtime": {
-        "type": "Transitive",
-        "resolved": "4.3.1",
-        "contentHash": "abhfv1dTK6NXOmu4bgHIONxHyEqFjW8HwXPmpY9gmll+ix9UNo4XDcmzJn6oLooftxNssVHdJC1pGT9jkSynQg==",
-        "dependencies": {
-          "Microsoft.NETCore.Platforms": "1.1.1",
-          "Microsoft.NETCore.Targets": "1.1.3",
-          "runtime.any.System.Runtime": "4.3.0"
-        }
-      },
-      "System.Runtime.Caching": {
-        "type": "Transitive",
-<<<<<<< HEAD
-        "resolved": "6.0.0",
-        "contentHash": "E0e03kUp5X2k+UAoVl6efmI7uU7JRBWi5EIdlQ7cr0NpBGjHG4fWII35PgsBY9T4fJQ8E4QPsL0rKksU9gcL5A==",
-        "dependencies": {
-          "System.Configuration.ConfigurationManager": "6.0.0"
-=======
-        "resolved": "8.0.1",
-        "contentHash": "tdl7Q47P09UpRu0C/OQsGJU6GacBzzk4vfp5My9rodD+BchrxmajORnTthH8RxPUTPrIoVDJmLyvJcGxB267nQ==",
-        "dependencies": {
-          "System.Configuration.ConfigurationManager": "8.0.1"
->>>>>>> 4a382edf
-        }
-      },
-      "System.Runtime.Extensions": {
-        "type": "Transitive",
-        "resolved": "4.3.0",
-        "contentHash": "guW0uK0fn5fcJJ1tJVXYd7/1h5F+pea1r7FLSOz/f8vPEqbR2ZAknuRDvTQ8PzAilDveOxNjSfr0CHfIQfFk8g==",
-        "dependencies": {
-          "Microsoft.NETCore.Platforms": "1.1.0",
-          "Microsoft.NETCore.Targets": "1.1.0",
-          "System.Runtime": "4.3.0",
-          "runtime.unix.System.Runtime.Extensions": "4.3.0"
-        }
-      },
-      "System.Security.AccessControl": {
-        "type": "Transitive",
-<<<<<<< HEAD
-        "resolved": "6.0.0",
-        "contentHash": "AUADIc0LIEQe7MzC+I0cl0rAT8RrTAKFHl53yHjEUzNVIaUlhFY11vc2ebiVJzVBuOzun6F7FBA+8KAbGTTedQ=="
-      },
-      "System.Security.Cryptography.Pkcs": {
-        "type": "Transitive",
-        "resolved": "6.0.4",
-        "contentHash": "LGbXi1oUJ9QgCNGXRO9ndzBL/GZgANcsURpMhNR8uO+rca47SZmciS3RSQUvlQRwK3QHZSHNOXzoMUASKA+Anw==",
-        "dependencies": {
-          "System.Formats.Asn1": "6.0.0"
-        }
-      },
-      "System.Security.Cryptography.ProtectedData": {
-        "type": "Transitive",
-        "resolved": "6.0.0",
-        "contentHash": "rp1gMNEZpvx9vP0JW0oHLxlf8oSiQgtno77Y4PLUBjSiDYoD77Y8uXHr1Ea5XG4/pIKhqAdxZ8v8OTUtqo9PeQ=="
-=======
-        "resolved": "5.0.0",
-        "contentHash": "dagJ1mHZO3Ani8GH0PHpPEe/oYO+rVdbQjvjJkBRNQkX4t0r1iaeGn8+/ybkSLEan3/slM0t59SVdHzuHf2jmw==",
-        "dependencies": {
-          "Microsoft.NETCore.Platforms": "5.0.0",
-          "System.Security.Principal.Windows": "5.0.0"
-        }
-      },
-      "System.Security.Cryptography.Pkcs": {
-        "type": "Transitive",
-        "resolved": "8.0.1",
-        "contentHash": "CoCRHFym33aUSf/NtWSVSZa99dkd0Hm7OCZUxORBjRB16LNhIEOf8THPqzIYlvKM0nNDAPTRBa1FxEECrgaxxA=="
->>>>>>> 4a382edf
-      },
-      "System.Security.Principal.Windows": {
-        "type": "Transitive",
-        "resolved": "5.0.0",
-        "contentHash": "t0MGLukB5WAVU9bO3MGzvlGnyJPgUlcwerXn1kzBRjwLKixT96XV0Uza41W49gVd8zEMFu9vQEFlv0IOrytICA=="
-      },
-      "System.ServiceProcess.ServiceController": {
-        "type": "Transitive",
-<<<<<<< HEAD
-        "resolved": "6.0.1",
-        "contentHash": "LJGWSUfoEZ6NBVPGnDsCMDrT8sDI7QJ8SUzuJQUnIDOtkZiC1LFUmsGu+Dq6OdwSnaW9nENIbL7uSd4PF9YpIA==",
-        "dependencies": {
-          "System.Diagnostics.EventLog": "6.0.0"
-=======
-        "resolved": "8.0.1",
-        "contentHash": "02I0BXo1kmMBgw03E8Hu4K6nTqur4wpQdcDZrndczPzY2fEoGvlinE35AWbyzLZ2h2IksEZ6an4tVt3hi9j1oA==",
-        "dependencies": {
-          "System.Diagnostics.EventLog": "8.0.1"
->>>>>>> 4a382edf
-        }
-      },
-      "System.Speech": {
-        "type": "Transitive",
-<<<<<<< HEAD
-        "resolved": "6.0.0",
-        "contentHash": "GQovERMrNP0Vbtgk8LzH4PlFS6lqHgsL9WkUmv8Kkxa0m0vNakitytpHZlfJ9WR7n9WKLXh68nn2kyL9mflnLg=="
-=======
-        "resolved": "8.0.0",
-        "contentHash": "CNuiA6vb95Oe5PRjClZEBiaju31vwB8OIeCgeSBXyZL6+MS4RVVB2X/C11z0xCkooHE3Vy91nM2z76emIzR+sg=="
->>>>>>> 4a382edf
-      },
-      "System.Text.Encoding": {
-        "type": "Transitive",
-        "resolved": "4.3.0",
-        "contentHash": "BiIg+KWaSDOITze6jGQynxg64naAPtqGHBwDrLaCtixsa5bKiR8dpPOHA7ge3C0JJQizJE+sfkz1wV+BAKAYZw==",
-        "dependencies": {
-          "Microsoft.NETCore.Platforms": "1.1.0",
-          "Microsoft.NETCore.Targets": "1.1.0",
-          "System.Runtime": "4.3.0",
-          "runtime.any.System.Text.Encoding": "4.3.0"
-        }
-      },
-      "System.Text.Encoding.CodePages": {
-        "type": "Transitive",
-<<<<<<< HEAD
-        "resolved": "6.0.0",
-        "contentHash": "ZFCILZuOvtKPauZ/j/swhvw68ZRi9ATCfvGbk1QfydmcXBkIWecWKn/250UH7rahZ5OoDBaiAudJtPvLwzw85A==",
-=======
-        "resolved": "8.0.0",
-        "contentHash": "OZIsVplFGaVY90G2SbpgU7EnCoOO5pw1t4ic21dBF3/1omrJFpAGoNAVpPyMVOC90/hvgkGG3VFqR13YgZMQfg=="
-      },
-      "System.Text.Encodings.Web": {
-        "type": "Transitive",
-        "resolved": "6.0.0",
-        "contentHash": "Vg8eB5Tawm1IFqj4TVK1czJX89rhFxJo9ELqc/Eiq0eXy13RK00eubyU6TJE6y+GQXjyV5gSfiewDUZjQgSE0w==",
->>>>>>> 4a382edf
-        "dependencies": {
-          "System.Runtime.CompilerServices.Unsafe": "6.0.0"
-        }
-      },
-      "System.Threading.AccessControl": {
-        "type": "Transitive",
-<<<<<<< HEAD
-        "resolved": "6.0.0",
-        "contentHash": "2258mqWesMch/xCpcnjJBgJP33yhpZLGLbEOm01qwq0efG4b+NG8c9sxYOWNxmDQ82swXrnQRl1Yp2wC1NrfZA==",
-        "dependencies": {
-          "System.Security.AccessControl": "6.0.0"
-        }
-=======
-        "resolved": "8.0.0",
-        "contentHash": "cIed5+HuYz+eV9yu9TH95zPkqmm1J9Qps9wxjB335sU8tsqc2kGdlTEH9FZzZeCS8a7mNSEsN8ZkyhQp1gfdEw=="
->>>>>>> 4a382edf
-      },
-      "System.Threading.Tasks": {
-        "type": "Transitive",
-        "resolved": "4.3.0",
-        "contentHash": "LbSxKEdOUhVe8BezB/9uOGGppt+nZf6e1VFyw6v3DN6lqitm0OSn2uXMOdtP0M3W4iMcqcivm2J6UgqiwwnXiA==",
-        "dependencies": {
-          "Microsoft.NETCore.Platforms": "1.1.0",
-          "Microsoft.NETCore.Targets": "1.1.0",
-          "System.Runtime": "4.3.0",
-          "runtime.any.System.Threading.Tasks": "4.3.0"
-        }
-      },
-      "System.Windows.Extensions": {
-        "type": "Transitive",
-<<<<<<< HEAD
-        "resolved": "6.0.0",
-        "contentHash": "IXoJOXIqc39AIe+CIR7koBtRGMiCt/LPM3lI+PELtDIy9XdyeSrwXFdWV9dzJ2Awl0paLWUaknLxFQ5HpHZUog==",
-        "dependencies": {
-          "System.Drawing.Common": "6.0.0"
-        }
-=======
-        "resolved": "8.0.0",
-        "contentHash": "Obg3a90MkOw9mYKxrardLpY2u0axDMrSmy4JCdq2cYbelM2cUwmUir5Bomvd1yxmPL9h5LVHU1tuKBZpUjfASg=="
->>>>>>> 4a382edf
-      }
-    },
-    "net8.0/osx-arm64": {
-      "Microsoft.Win32.Registry": {
-        "type": "Transitive",
-        "resolved": "5.0.0",
-        "contentHash": "dDoKi0PnDz31yAyETfRntsLArTlVAVzUzCIvvEDsDsucrl33Dl8pIJG06ePTJTI3tGpeyHS9Cq7Foc/s4EeKcg==",
-        "dependencies": {
-          "System.Security.AccessControl": "5.0.0",
-          "System.Security.Principal.Windows": "5.0.0"
-        }
-      },
-      "Microsoft.Win32.Registry.AccessControl": {
-        "type": "Transitive",
-<<<<<<< HEAD
-        "resolved": "6.0.0",
-        "contentHash": "UoE+eeuBKL+GFHxHV3FjHlY5K8Wr/IR7Ee/a2oDNqFodF1iMqyt5hIs0U9Z217AbWrHrNle4750kD03hv1IMZw==",
-        "dependencies": {
-          "System.Security.AccessControl": "6.0.0"
-        }
-      },
-      "Microsoft.Win32.SystemEvents": {
-        "type": "Transitive",
-        "resolved": "6.0.1",
-        "contentHash": "AlsaDWyQHLFB7O2nfbny0x0oziB34WWzGnf/4Q5R8KjXhu8MnCsxE2MIePr192lIIaxarfTLI9bQg+qtmM+9ag=="
-=======
-        "resolved": "8.0.0",
-        "contentHash": "u8PB9/v02C8mBXzl0vJ7bOyC020zOP+T1mRct+KA46DqZkB40XtsNn9pGD0QowTRsT6R4jPCghn+yAODn2UMMw=="
-      },
-      "Microsoft.Win32.SystemEvents": {
-        "type": "Transitive",
-        "resolved": "8.0.0",
-        "contentHash": "9opKRyOKMCi2xJ7Bj7kxtZ1r9vbzosMvRrdEhVhDz8j8MoBGgB+WmC94yH839NPH+BclAjtQ/pyagvi/8gDLkw=="
->>>>>>> 4a382edf
-      },
-      "runtime.any.System.Collections": {
-        "type": "Transitive",
-        "resolved": "4.3.0",
-        "contentHash": "23g6rqftKmovn2cLeGsuHUYm0FD7pdutb0uQMJpZ3qTvq+zHkgmt6J65VtRry4WDGYlmkMa4xDACtaQ94alNag==",
-        "dependencies": {
-          "System.Runtime": "4.3.0"
-        }
-      },
-      "runtime.any.System.Globalization": {
-        "type": "Transitive",
-        "resolved": "4.3.0",
-        "contentHash": "sMDBnad4rp4t7GY442Jux0MCUuKL4otn5BK6Ni0ARTXTSpRNBzZ7hpMfKSvnVSED5kYJm96YOWsqV0JH0d2uuw=="
-      },
-      "runtime.any.System.IO": {
-        "type": "Transitive",
-        "resolved": "4.3.0",
-        "contentHash": "SDZ5AD1DtyRoxYtEcqQ3HDlcrorMYXZeCt7ZhG9US9I5Vva+gpIWDGMkcwa5XiKL0ceQKRZIX2x0XEjLX7PDzQ=="
-      },
-      "runtime.any.System.Reflection": {
-        "type": "Transitive",
-        "resolved": "4.3.0",
-        "contentHash": "hLC3A3rI8jipR5d9k7+f0MgRCW6texsAp0MWkN/ci18FMtQ9KH7E2vDn/DH2LkxsszlpJpOn9qy6Z6/69rH6eQ=="
-      },
-      "runtime.any.System.Reflection.Primitives": {
-        "type": "Transitive",
-        "resolved": "4.3.0",
-        "contentHash": "Nrm1p3armp6TTf2xuvaa+jGTTmncALWFq22CpmwRvhDf6dE9ZmH40EbOswD4GnFLrMRS0Ki6Kx5aUPmKK/hZBg=="
-      },
-      "runtime.any.System.Resources.ResourceManager": {
-        "type": "Transitive",
-        "resolved": "4.3.0",
-        "contentHash": "Lxb89SMvf8w9p9+keBLyL6H6x/TEmc6QVsIIA0T36IuyOY3kNvIdyGddA2qt35cRamzxF8K5p0Opq4G4HjNbhQ=="
-      },
-      "runtime.any.System.Runtime": {
-        "type": "Transitive",
-        "resolved": "4.3.0",
-        "contentHash": "fRS7zJgaG9NkifaAxGGclDDoRn9HC7hXACl52Or06a/fxdzDajWb5wov3c6a+gVSlekRoexfjwQSK9sh5um5LQ==",
-        "dependencies": {
-          "System.Private.Uri": "4.3.0"
-        }
-      },
-      "runtime.any.System.Text.Encoding": {
-        "type": "Transitive",
-        "resolved": "4.3.0",
-        "contentHash": "+ihI5VaXFCMVPJNstG4O4eo1CfbrByLxRrQQTqOTp1ttK0kUKDqOdBSTaCB2IBk/QtjDrs6+x4xuezyMXdm0HQ=="
-      },
-      "runtime.any.System.Threading.Tasks": {
-        "type": "Transitive",
-        "resolved": "4.3.0",
-        "contentHash": "OhBAVBQG5kFj1S+hCEQ3TUHBAEtZ3fbEMgZMRNdN8A0Pj4x+5nTELEqL59DU0TjKVE6II3dqKw4Dklb3szT65w=="
-      },
-      "runtime.debian.8-x64.runtime.native.System.Security.Cryptography.OpenSsl": {
-        "type": "Transitive",
-        "resolved": "4.3.0",
-        "contentHash": "HdSSp5MnJSsg08KMfZThpuLPJpPwE5hBXvHwoKWosyHHfe8Mh5WKT0ylEOf6yNzX6Ngjxe4Whkafh5q7Ymac4Q=="
-      },
-      "runtime.fedora.23-x64.runtime.native.System.Security.Cryptography.OpenSsl": {
-        "type": "Transitive",
-        "resolved": "4.3.0",
-        "contentHash": "+yH1a49wJMy8Zt4yx5RhJrxO/DBDByAiCzNwiETI+1S4mPdCu0OY4djdciC7Vssk0l22wQaDLrXxXkp+3+7bVA=="
-      },
-      "runtime.fedora.24-x64.runtime.native.System.Security.Cryptography.OpenSsl": {
-        "type": "Transitive",
-        "resolved": "4.3.0",
-        "contentHash": "c3YNH1GQJbfIPJeCnr4avseugSqPrxwIqzthYyZDN6EuOyNOzq+y2KSUfRcXauya1sF4foESTgwM5e1A8arAKw=="
-      },
-      "runtime.linux-arm.runtime.native.System.IO.Ports": {
-        "type": "Transitive",
-<<<<<<< HEAD
-        "resolved": "6.0.0",
-        "contentHash": "75q52H7CSpgIoIDwXb9o833EvBZIXJ0mdPhz1E6jSisEXUBlSCPalC29cj3EXsjpuDwr0dj1LRXZepIQH/oL4Q=="
-      },
-      "runtime.linux-arm64.runtime.native.System.IO.Ports": {
-        "type": "Transitive",
-        "resolved": "6.0.0",
-        "contentHash": "xn2bMThmXr3CsvOYmS8ex2Yz1xo+kcnhVg2iVhS9PlmqjZPAkrEo/I40wjrBZH/tU4kvH0s1AE8opAvQ3KIS8g=="
-      },
-      "runtime.linux-x64.runtime.native.System.IO.Ports": {
-        "type": "Transitive",
-        "resolved": "6.0.0",
-        "contentHash": "16nbNXwv0sC+gLGIuecri0skjuh6R1maIJggsaNP7MQBcbVcEfWFUOkEnsnvoLEjy0XerfibuRptfQ8AmdIcWA=="
-=======
-        "resolved": "8.0.0",
-        "contentHash": "gK720fg6HemDg8sXcfy+xCMZ9+hF78Gc7BmREbmkS4noqlu1BAr9qZtuWGhLzFjBfgecmdtl4+SYVwJ1VneZBQ=="
-      },
-      "runtime.linux-arm64.runtime.native.System.IO.Ports": {
-        "type": "Transitive",
-        "resolved": "8.0.0",
-        "contentHash": "KYG6/3ojhEWbb3FwQAKgGWPHrY+HKUXXdVjJlrtyCLn3EMcNTaNcPadb2c0ndQzixZSmAxZKopXJr0nLwhOrpQ=="
-      },
-      "runtime.linux-x64.runtime.native.System.IO.Ports": {
-        "type": "Transitive",
-        "resolved": "8.0.0",
-        "contentHash": "Wnw5vhA4mgGbIFoo6l9Fk3iEcwRSq49a1aKwJgXUCUtEQLCSUDjTGSxqy/oMUuOyyn7uLHsH8KgZzQ1y3lReiQ=="
->>>>>>> 4a382edf
-      },
-      "runtime.native.System": {
-        "type": "Transitive",
-        "resolved": "4.3.0",
-        "contentHash": "c/qWt2LieNZIj1jGnVNsE2Kl23Ya2aSTBuXMD6V7k9KWr6l16Tqdwq+hJScEpWER9753NWC8h96PaVNY5Ld7Jw==",
-        "dependencies": {
-          "Microsoft.NETCore.Platforms": "1.1.0",
-          "Microsoft.NETCore.Targets": "1.1.0"
-        }
-      },
-      "runtime.native.System.Security.Cryptography.OpenSsl": {
-        "type": "Transitive",
-        "resolved": "4.3.0",
-        "contentHash": "NS1U+700m4KFRHR5o4vo9DSlTmlCKu/u7dtE5sUHVIPB+xpXxYQvgBgA6wEIeCz6Yfn0Z52/72WYsToCEPJnrw==",
-        "dependencies": {
-          "runtime.debian.8-x64.runtime.native.System.Security.Cryptography.OpenSsl": "4.3.0",
-          "runtime.fedora.23-x64.runtime.native.System.Security.Cryptography.OpenSsl": "4.3.0",
-          "runtime.fedora.24-x64.runtime.native.System.Security.Cryptography.OpenSsl": "4.3.0",
-          "runtime.opensuse.13.2-x64.runtime.native.System.Security.Cryptography.OpenSsl": "4.3.0",
-          "runtime.opensuse.42.1-x64.runtime.native.System.Security.Cryptography.OpenSsl": "4.3.0",
-          "runtime.osx.10.10-x64.runtime.native.System.Security.Cryptography.OpenSsl": "4.3.0",
-          "runtime.rhel.7-x64.runtime.native.System.Security.Cryptography.OpenSsl": "4.3.0",
-          "runtime.ubuntu.14.04-x64.runtime.native.System.Security.Cryptography.OpenSsl": "4.3.0",
-          "runtime.ubuntu.16.04-x64.runtime.native.System.Security.Cryptography.OpenSsl": "4.3.0",
-          "runtime.ubuntu.16.10-x64.runtime.native.System.Security.Cryptography.OpenSsl": "4.3.0"
-        }
-      },
-      "runtime.opensuse.13.2-x64.runtime.native.System.Security.Cryptography.OpenSsl": {
-        "type": "Transitive",
-        "resolved": "4.3.0",
-        "contentHash": "b3pthNgxxFcD+Pc0WSEoC0+md3MyhRS6aCEeenvNE3Fdw1HyJ18ZhRFVJJzIeR/O/jpxPboB805Ho0T3Ul7w8A=="
-      },
-      "runtime.opensuse.42.1-x64.runtime.native.System.Security.Cryptography.OpenSsl": {
-        "type": "Transitive",
-        "resolved": "4.3.0",
-        "contentHash": "KeLz4HClKf+nFS7p/6Fi/CqyLXh81FpiGzcmuS8DGi9lUqSnZ6Es23/gv2O+1XVGfrbNmviF7CckBpavkBoIFQ=="
-      },
-      "runtime.osx-arm64.runtime.native.System.IO.Ports": {
-        "type": "Transitive",
-<<<<<<< HEAD
-        "resolved": "6.0.0",
-        "contentHash": "fXG12NodG1QrCdoaeSQ1gVnk/koi4WYY4jZtarMkZeQMyReBm1nZlSRoPnUjLr2ZR36TiMjpcGnQfxymieUe7w=="
-      },
-      "runtime.osx-x64.runtime.native.System.IO.Ports": {
-        "type": "Transitive",
-        "resolved": "6.0.0",
-        "contentHash": "/As+zPY49+dSUXkh+fTUbyPhqrdGN//evLxo4Vue88pfh1BHZgF7q4kMblTkxYvwR6Vi03zSYxysSFktO8/SDQ=="
-=======
-        "resolved": "8.0.0",
-        "contentHash": "rbUBLAaFW9oVkbsb0+XSrAo2QdhBeAyzLl5KQ6Oci9L/u626uXGKInsVJG6B9Z5EO8bmplC8tsMiaHK8wOBZ+w=="
-      },
-      "runtime.osx-x64.runtime.native.System.IO.Ports": {
-        "type": "Transitive",
-        "resolved": "8.0.0",
-        "contentHash": "IcfB4jKtM9pkzP9OpYelEcUX1MiDt0IJPBh3XYYdEISFF+6Mc+T8WWi0dr9wVh1gtcdVjubVEIBgB8BHESlGfQ=="
->>>>>>> 4a382edf
-      },
-      "runtime.osx.10.10-x64.runtime.native.System.Security.Cryptography.OpenSsl": {
-        "type": "Transitive",
-        "resolved": "4.3.0",
-        "contentHash": "X7IdhILzr4ROXd8mI1BUCQMSHSQwelUlBjF1JyTKCjXaOGn2fB4EKBxQbCK2VjO3WaWIdlXZL3W6TiIVnrhX4g=="
-      },
-      "runtime.rhel.7-x64.runtime.native.System.Security.Cryptography.OpenSsl": {
-        "type": "Transitive",
-        "resolved": "4.3.0",
-        "contentHash": "nyFNiCk/r+VOiIqreLix8yN+q3Wga9+SE8BCgkf+2BwEKiNx6DyvFjCgkfV743/grxv8jHJ8gUK4XEQw7yzRYg=="
-      },
-      "runtime.ubuntu.14.04-x64.runtime.native.System.Security.Cryptography.OpenSsl": {
-        "type": "Transitive",
-        "resolved": "4.3.0",
-        "contentHash": "ytoewC6wGorL7KoCAvRfsgoJPJbNq+64k2SqW6JcOAebWsFUvCCYgfzQMrnpvPiEl4OrblUlhF2ji+Q1+SVLrQ=="
-      },
-      "runtime.ubuntu.16.04-x64.runtime.native.System.Security.Cryptography.OpenSsl": {
-        "type": "Transitive",
-        "resolved": "4.3.0",
-        "contentHash": "I8bKw2I8k58Wx7fMKQJn2R8lamboCAiHfHeV/pS65ScKWMMI0+wJkLYlEKvgW1D/XvSl/221clBoR2q9QNNM7A=="
-      },
-      "runtime.ubuntu.16.10-x64.runtime.native.System.Security.Cryptography.OpenSsl": {
-        "type": "Transitive",
-        "resolved": "4.3.0",
-        "contentHash": "VB5cn/7OzUfzdnC8tqAIMQciVLiq2epm2NrAm1E9OjNRyG4lVhfR61SMcLizejzQP8R8Uf/0l5qOIbUEi+RdEg=="
-      },
-      "runtime.unix.System.Diagnostics.Debug": {
-        "type": "Transitive",
-        "resolved": "4.3.0",
-        "contentHash": "WV8KLRHWVUVUDduFnvGMHt0FsEt2wK6xPl1EgDKlaMx2KnZ43A/O0GzP8wIuvAC7mq4T9V1mm90r+PXkL9FPdQ==",
-        "dependencies": {
-          "runtime.native.System": "4.3.0"
-        }
-      },
-      "runtime.unix.System.Private.Uri": {
-        "type": "Transitive",
-        "resolved": "4.3.0",
-        "contentHash": "ooWzobr5RAq34r9uan1r/WPXJYG1XWy9KanrxNvEnBzbFdQbMG7Y3bVi4QxR7xZMNLOxLLTAyXvnSkfj5boZSg==",
-        "dependencies": {
-          "runtime.native.System": "4.3.0"
-        }
-      },
-      "runtime.unix.System.Runtime.Extensions": {
-        "type": "Transitive",
-        "resolved": "4.3.0",
-        "contentHash": "zQiTBVpiLftTQZW8GFsV0gjYikB1WMkEPIxF5O6RkUrSV/OgvRRTYgeFQha/0keBpuS0HYweraGRwhfhJ7dj7w==",
-        "dependencies": {
-          "System.Private.Uri": "4.3.0",
-          "runtime.native.System": "4.3.0",
-          "runtime.native.System.Security.Cryptography.OpenSsl": "4.3.0"
-        }
-      },
-      "runtime.win-arm64.runtime.native.System.Data.SqlClient.sni": {
-        "type": "Transitive",
-        "resolved": "4.4.0",
-        "contentHash": "LbrynESTp3bm5O/+jGL8v0Qg5SJlTV08lpIpFesXjF6uGNMWqFnUQbYBJwZTeua6E/Y7FIM1C54Ey1btLWupdg=="
-      },
-      "runtime.win-x64.runtime.native.System.Data.SqlClient.sni": {
-        "type": "Transitive",
-        "resolved": "4.4.0",
-        "contentHash": "38ugOfkYJqJoX9g6EYRlZB5U2ZJH51UP8ptxZgdpS07FgOEToV+lS11ouNK2PM12Pr6X/PpT5jK82G3DwH/SxQ=="
-      },
-      "runtime.win-x86.runtime.native.System.Data.SqlClient.sni": {
-        "type": "Transitive",
-        "resolved": "4.4.0",
-        "contentHash": "YhEdSQUsTx+C8m8Bw7ar5/VesXvCFMItyZF7G1AUY+OM0VPZUOeAVpJ4Wl6fydBGUYZxojTDR3I6Bj/+BPkJNA=="
-      },
-      "System.Collections": {
-        "type": "Transitive",
-        "resolved": "4.3.0",
-        "contentHash": "3Dcj85/TBdVpL5Zr+gEEBUuFe2icOnLalmEh9hfck1PTYbbyWuZgh4fmm2ysCLTrqLQw6t3TgTyJ+VLp+Qb+Lw==",
-        "dependencies": {
-          "Microsoft.NETCore.Platforms": "1.1.0",
-          "Microsoft.NETCore.Targets": "1.1.0",
-          "System.Runtime": "4.3.0",
-          "runtime.any.System.Collections": "4.3.0"
-        }
-      },
-      "System.Data.Odbc": {
-        "type": "Transitive",
-<<<<<<< HEAD
-        "resolved": "6.0.1",
-        "contentHash": "4vl7z0b8gcwc2NotcpEkqaLVQAw/wo46zV1uVSoIx2UfJdqlxWKD3ViUicCNJGo41th4kaGcY9kyVe2q9EuB4w==",
-        "dependencies": {
-          "System.Text.Encoding.CodePages": "6.0.0"
-        }
-      },
-      "System.Data.OleDb": {
-        "type": "Transitive",
-        "resolved": "6.0.0",
-        "contentHash": "LQ8PjTIF1LtrrlGiyiTVjAkQtTWKm9GSNnygIlWjhN9y88s7xhy6DUNDDkmQQ9f6ex7mA4k0Tl97lz/CklaiLg==",
-        "dependencies": {
-          "System.Configuration.ConfigurationManager": "6.0.0",
-          "System.Diagnostics.PerformanceCounter": "6.0.0"
-=======
-        "resolved": "8.0.1",
-        "contentHash": "JQd0QHOaZuH+ki+4Geas88dnLe/lZSaEYYmRdovZaqNVuExVlVFs/of2I1VaasMxzbO5+yrGDAP2rkazx/b8Sg=="
-      },
-      "System.Data.OleDb": {
-        "type": "Transitive",
-        "resolved": "8.0.1",
-        "contentHash": "RO+/y2ggU5956uQDRXdjA1e2l5yJ4rTWNX76eZ+3sgtYGqGapCe2kQCyiUci+/y6Fyb21Irp4RQEdfrIiuYrxQ==",
-        "dependencies": {
-          "System.Configuration.ConfigurationManager": "8.0.1",
-          "System.Diagnostics.PerformanceCounter": "8.0.1"
->>>>>>> 4a382edf
-        }
-      },
-      "System.Data.SqlClient": {
-        "type": "Transitive",
-        "resolved": "4.8.6",
-        "contentHash": "2Ij/LCaTQRyAi5lAv7UUTV9R2FobC8xN9mE0fXBZohum/xLl8IZVmE98Rq5ugQHjCgTBRKqpXRb4ORulRdA6Ig==",
-        "dependencies": {
-          "Microsoft.Win32.Registry": "4.7.0",
-          "System.Security.Principal.Windows": "4.7.0",
-          "runtime.native.System.Data.SqlClient.sni": "4.7.0"
-        }
-      },
-      "System.Diagnostics.Debug": {
-        "type": "Transitive",
-        "resolved": "4.3.0",
-        "contentHash": "ZUhUOdqmaG5Jk3Xdb8xi5kIyQYAA4PnTNlHx1mu9ZY3qv4ELIdKbnL/akbGaKi2RnNUWaZsAs31rvzFdewTj2g==",
-        "dependencies": {
-          "Microsoft.NETCore.Platforms": "1.1.0",
-          "Microsoft.NETCore.Targets": "1.1.0",
-          "System.Runtime": "4.3.0",
-          "runtime.unix.System.Diagnostics.Debug": "4.3.0"
-        }
-      },
-      "System.Diagnostics.EventLog": {
-        "type": "Transitive",
-<<<<<<< HEAD
-        "resolved": "6.0.0",
-        "contentHash": "lcyUiXTsETK2ALsZrX+nWuHSIQeazhqPphLfaRxzdGaG93+0kELqpgEHtwWOlQe7+jSFnKwaCAgL4kjeZCQJnw=="
-      },
-      "System.Diagnostics.PerformanceCounter": {
-        "type": "Transitive",
-        "resolved": "6.0.1",
-        "contentHash": "dDl7Gx3bmSrM2k2ZIm+ucEJnLloZRyvfQF1DvfvATcGF3jtaUBiPvChma+6ZcZzxWMirN3kCywkW7PILphXyMQ==",
-        "dependencies": {
-          "System.Configuration.ConfigurationManager": "6.0.0"
-=======
-        "resolved": "8.0.1",
-        "contentHash": "n1ZP7NM2Gkn/MgD8+eOT5MulMj6wfeQMNS2Pizvq5GHCZfjlFMXV2irQlQmJhwA2VABC57M0auudO89Iu2uRLg=="
-      },
-      "System.Diagnostics.PerformanceCounter": {
-        "type": "Transitive",
-        "resolved": "8.0.1",
-        "contentHash": "9RfEDiEjlUADeThs8IPdDVTXSnPRSqjfgTQJALpmGFPKC0k2mbdufOXnb/9JZ4I0TkmxOfy3VTJxrHOJSs8cXg==",
-        "dependencies": {
-          "System.Configuration.ConfigurationManager": "8.0.1"
->>>>>>> 4a382edf
-        }
-      },
-      "System.DirectoryServices": {
-        "type": "Transitive",
-<<<<<<< HEAD
-        "resolved": "6.0.1",
-        "contentHash": "935IbO7h5FDGYxeO3cbx/CuvBBuk/VI8sENlfmXlh1pupNOB3LAGzdYdPY8CawGJFP7KNrHK5eUlsFoz3F6cuA==",
-        "dependencies": {
-          "System.Security.AccessControl": "6.0.0",
-          "System.Security.Permissions": "6.0.0"
-        }
-      },
-      "System.DirectoryServices.AccountManagement": {
-        "type": "Transitive",
-        "resolved": "6.0.0",
-        "contentHash": "2iKkY6VC4WX6H13N8WhH2SRUfWCwg2KZR5w9JIS9cw9N8cZhT7VXxHX0L6OX6Po419aSu2LWrJE9tu6b+cUnPA==",
-        "dependencies": {
-          "System.Configuration.ConfigurationManager": "6.0.0",
-          "System.DirectoryServices": "6.0.0",
-          "System.DirectoryServices.Protocols": "6.0.0",
-          "System.Security.AccessControl": "6.0.0"
-=======
-        "resolved": "8.0.0",
-        "contentHash": "7nit//efUTy1OsAKco2f02PMrwsR2S234N0dVVp84udC77YcvpOQDz5znAWMtgMWBzY1aRJvUW61jo/7vQRfXg=="
-      },
-      "System.DirectoryServices.AccountManagement": {
-        "type": "Transitive",
-        "resolved": "8.0.1",
-        "contentHash": "qVDWKClyDY+rHVEnf11eU4evW25d5OeidrtMPSJv+fwG213wa2zJ+AuIFCxsuvNSCFyHo+DvQIVfBcoK3CL1pA==",
-        "dependencies": {
-          "System.Configuration.ConfigurationManager": "8.0.1",
-          "System.DirectoryServices": "8.0.0",
-          "System.DirectoryServices.Protocols": "8.0.0"
->>>>>>> 4a382edf
-        }
-      },
-      "System.DirectoryServices.Protocols": {
-        "type": "Transitive",
-<<<<<<< HEAD
-        "resolved": "6.0.2",
-        "contentHash": "vDDPWwHn3/DNZ+kPkdXHoada+tKPEC9bVqDOr4hK6HBSP7hGCUTA0Zw6WU5qpGaqa5M1/V+axHMIv+DNEbIf6g=="
-      },
-      "System.Drawing.Common": {
-        "type": "Transitive",
-        "resolved": "6.0.0",
-        "contentHash": "NfuoKUiP2nUWwKZN6twGqXioIe1zVD0RIj2t976A+czLHr2nY454RwwXs6JU9Htc6mwqL6Dn/nEL3dpVf2jOhg==",
-        "dependencies": {
-          "Microsoft.Win32.SystemEvents": "6.0.0"
-        }
-=======
-        "resolved": "8.0.0",
-        "contentHash": "puwJxURHDrYLGTQdsHyeMS72ClTqYa4lDYz6LHSbkZEk5hq8H8JfsO4MyYhB5BMMxg93jsQzLUwrnCumj11UIg=="
->>>>>>> 4a382edf
-      },
-      "System.Globalization": {
-        "type": "Transitive",
-        "resolved": "4.3.0",
-        "contentHash": "kYdVd2f2PAdFGblzFswE4hkNANJBKRmsfa2X5LG2AcWE1c7/4t0pYae1L8vfZ5xvE2nK/R9JprtToA61OSHWIg==",
-        "dependencies": {
-          "Microsoft.NETCore.Platforms": "1.1.0",
-          "Microsoft.NETCore.Targets": "1.1.0",
-          "System.Runtime": "4.3.0",
-          "runtime.any.System.Globalization": "4.3.0"
-        }
-      },
-      "System.IO": {
-        "type": "Transitive",
-        "resolved": "4.3.0",
-        "contentHash": "3qjaHvxQPDpSOYICjUoTsmoq5u6QJAFRUITgeT/4gqkF1bajbSmb1kwSxEA8AHlofqgcKJcM8udgieRNhaJ5Cg==",
-        "dependencies": {
-          "Microsoft.NETCore.Platforms": "1.1.0",
-          "Microsoft.NETCore.Targets": "1.1.0",
-          "System.Runtime": "4.3.0",
-          "System.Text.Encoding": "4.3.0",
-          "System.Threading.Tasks": "4.3.0",
-          "runtime.any.System.IO": "4.3.0"
-        }
-      },
-      "System.IO.Ports": {
-        "type": "Transitive",
-<<<<<<< HEAD
-        "resolved": "6.0.0",
-        "contentHash": "dRyGI7fUESar5ZLIpiBOaaNLW7YyOBGftjj5Of+xcduC/Rjl7RjhEnWDvvNBmHuF3d0tdXoqdVI/yrVA8f00XA==",
-        "dependencies": {
-          "runtime.native.System.IO.Ports": "6.0.0"
-=======
-        "resolved": "8.0.0",
-        "contentHash": "MaiPbx2/QXZc62gm/DrajRrGPG1lU4m08GWMoWiymPYM+ba4kfACp2PbiYpqJ4QiFGhHD00zX3RoVDTucjWe9g==",
-        "dependencies": {
-          "runtime.native.System.IO.Ports": "8.0.0"
->>>>>>> 4a382edf
-        }
-      },
-      "System.Management": {
-        "type": "Transitive",
-<<<<<<< HEAD
-        "resolved": "6.0.2",
-        "contentHash": "s6c9x2Kghd+ncEDnT6ApYVOacDXr/Y57oSUSx6wjegMOfKxhtrXn3PdASPNU59y3kB9OJ1yb3l5k6uKr3bhqew==",
-        "dependencies": {
-          "System.CodeDom": "6.0.0"
-=======
-        "resolved": "8.0.0",
-        "contentHash": "jrK22i5LRzxZCfGb+tGmke2VH7oE0DvcDlJ1HAKYU8cPmD8XnpUT0bYn2Gy98GEhGjtfbR/sxKTVb+dE770pfA==",
-        "dependencies": {
-          "System.CodeDom": "8.0.0"
->>>>>>> 4a382edf
-        }
-      },
-      "System.Private.Uri": {
-        "type": "Transitive",
-        "resolved": "4.3.2",
-        "contentHash": "o1+7RJnu3Ik3PazR7Z7tJhjPdE000Eq2KGLLWhqJJKXj04wrS8lwb1OFtDF9jzXXADhUuZNJZlPc98uwwqmpFA==",
-        "dependencies": {
-          "Microsoft.NETCore.Platforms": "1.1.1",
-          "Microsoft.NETCore.Targets": "1.1.3",
-          "runtime.unix.System.Private.Uri": "4.3.0"
-        }
-      },
-      "System.Reflection": {
-        "type": "Transitive",
-        "resolved": "4.3.0",
-        "contentHash": "KMiAFoW7MfJGa9nDFNcfu+FpEdiHpWgTcS2HdMpDvt9saK3y/G4GwprPyzqjFH9NTaGPQeWNHU+iDlDILj96aQ==",
-        "dependencies": {
-          "Microsoft.NETCore.Platforms": "1.1.0",
-          "Microsoft.NETCore.Targets": "1.1.0",
-          "System.IO": "4.3.0",
-          "System.Reflection.Primitives": "4.3.0",
-          "System.Runtime": "4.3.0",
-          "runtime.any.System.Reflection": "4.3.0"
-        }
-      },
-      "System.Reflection.Primitives": {
-        "type": "Transitive",
-        "resolved": "4.3.0",
-        "contentHash": "5RXItQz5As4xN2/YUDxdpsEkMhvw3e6aNveFXUn4Hl/udNTCNhnKp8lT9fnc3MhvGKh1baak5CovpuQUXHAlIA==",
-        "dependencies": {
-          "Microsoft.NETCore.Platforms": "1.1.0",
-          "Microsoft.NETCore.Targets": "1.1.0",
-          "System.Runtime": "4.3.0",
-          "runtime.any.System.Reflection.Primitives": "4.3.0"
-        }
-      },
-      "System.Resources.ResourceManager": {
-        "type": "Transitive",
-        "resolved": "4.3.0",
-        "contentHash": "/zrcPkkWdZmI4F92gL/TPumP98AVDu/Wxr3CSJGQQ+XN6wbRZcyfSKVoPo17ilb3iOr0cCRqJInGwNMolqhS8A==",
-        "dependencies": {
-          "Microsoft.NETCore.Platforms": "1.1.0",
-          "Microsoft.NETCore.Targets": "1.1.0",
-          "System.Globalization": "4.3.0",
-          "System.Reflection": "4.3.0",
-          "System.Runtime": "4.3.0",
-          "runtime.any.System.Resources.ResourceManager": "4.3.0"
-        }
-      },
-      "System.Runtime": {
-        "type": "Transitive",
-        "resolved": "4.3.1",
-        "contentHash": "abhfv1dTK6NXOmu4bgHIONxHyEqFjW8HwXPmpY9gmll+ix9UNo4XDcmzJn6oLooftxNssVHdJC1pGT9jkSynQg==",
-        "dependencies": {
-          "Microsoft.NETCore.Platforms": "1.1.1",
-          "Microsoft.NETCore.Targets": "1.1.3",
-          "runtime.any.System.Runtime": "4.3.0"
-        }
-      },
-      "System.Runtime.Caching": {
-        "type": "Transitive",
-<<<<<<< HEAD
-        "resolved": "6.0.0",
-        "contentHash": "E0e03kUp5X2k+UAoVl6efmI7uU7JRBWi5EIdlQ7cr0NpBGjHG4fWII35PgsBY9T4fJQ8E4QPsL0rKksU9gcL5A==",
-        "dependencies": {
-          "System.Configuration.ConfigurationManager": "6.0.0"
-=======
-        "resolved": "8.0.1",
-        "contentHash": "tdl7Q47P09UpRu0C/OQsGJU6GacBzzk4vfp5My9rodD+BchrxmajORnTthH8RxPUTPrIoVDJmLyvJcGxB267nQ==",
-        "dependencies": {
-          "System.Configuration.ConfigurationManager": "8.0.1"
->>>>>>> 4a382edf
-        }
-      },
-      "System.Runtime.Extensions": {
-        "type": "Transitive",
-        "resolved": "4.3.0",
-        "contentHash": "guW0uK0fn5fcJJ1tJVXYd7/1h5F+pea1r7FLSOz/f8vPEqbR2ZAknuRDvTQ8PzAilDveOxNjSfr0CHfIQfFk8g==",
-        "dependencies": {
-          "Microsoft.NETCore.Platforms": "1.1.0",
-          "Microsoft.NETCore.Targets": "1.1.0",
-          "System.Runtime": "4.3.0",
-          "runtime.unix.System.Runtime.Extensions": "4.3.0"
-        }
-      },
-      "System.Security.AccessControl": {
-        "type": "Transitive",
-<<<<<<< HEAD
-        "resolved": "6.0.0",
-        "contentHash": "AUADIc0LIEQe7MzC+I0cl0rAT8RrTAKFHl53yHjEUzNVIaUlhFY11vc2ebiVJzVBuOzun6F7FBA+8KAbGTTedQ=="
-      },
-      "System.Security.Cryptography.Pkcs": {
-        "type": "Transitive",
-        "resolved": "6.0.4",
-        "contentHash": "LGbXi1oUJ9QgCNGXRO9ndzBL/GZgANcsURpMhNR8uO+rca47SZmciS3RSQUvlQRwK3QHZSHNOXzoMUASKA+Anw==",
-        "dependencies": {
-          "System.Formats.Asn1": "6.0.0"
-        }
-      },
-      "System.Security.Cryptography.ProtectedData": {
-        "type": "Transitive",
-        "resolved": "6.0.0",
-        "contentHash": "rp1gMNEZpvx9vP0JW0oHLxlf8oSiQgtno77Y4PLUBjSiDYoD77Y8uXHr1Ea5XG4/pIKhqAdxZ8v8OTUtqo9PeQ=="
-=======
-        "resolved": "5.0.0",
-        "contentHash": "dagJ1mHZO3Ani8GH0PHpPEe/oYO+rVdbQjvjJkBRNQkX4t0r1iaeGn8+/ybkSLEan3/slM0t59SVdHzuHf2jmw==",
-        "dependencies": {
-          "Microsoft.NETCore.Platforms": "5.0.0",
-          "System.Security.Principal.Windows": "5.0.0"
-        }
-      },
-      "System.Security.Cryptography.Pkcs": {
-        "type": "Transitive",
-        "resolved": "8.0.1",
-        "contentHash": "CoCRHFym33aUSf/NtWSVSZa99dkd0Hm7OCZUxORBjRB16LNhIEOf8THPqzIYlvKM0nNDAPTRBa1FxEECrgaxxA=="
->>>>>>> 4a382edf
-      },
-      "System.Security.Principal.Windows": {
-        "type": "Transitive",
-        "resolved": "5.0.0",
-        "contentHash": "t0MGLukB5WAVU9bO3MGzvlGnyJPgUlcwerXn1kzBRjwLKixT96XV0Uza41W49gVd8zEMFu9vQEFlv0IOrytICA=="
-      },
-      "System.ServiceProcess.ServiceController": {
-        "type": "Transitive",
-<<<<<<< HEAD
-        "resolved": "6.0.1",
-        "contentHash": "LJGWSUfoEZ6NBVPGnDsCMDrT8sDI7QJ8SUzuJQUnIDOtkZiC1LFUmsGu+Dq6OdwSnaW9nENIbL7uSd4PF9YpIA==",
-        "dependencies": {
-          "System.Diagnostics.EventLog": "6.0.0"
-=======
-        "resolved": "8.0.1",
-        "contentHash": "02I0BXo1kmMBgw03E8Hu4K6nTqur4wpQdcDZrndczPzY2fEoGvlinE35AWbyzLZ2h2IksEZ6an4tVt3hi9j1oA==",
-        "dependencies": {
-          "System.Diagnostics.EventLog": "8.0.1"
->>>>>>> 4a382edf
-        }
-      },
-      "System.Speech": {
-        "type": "Transitive",
-<<<<<<< HEAD
-        "resolved": "6.0.0",
-        "contentHash": "GQovERMrNP0Vbtgk8LzH4PlFS6lqHgsL9WkUmv8Kkxa0m0vNakitytpHZlfJ9WR7n9WKLXh68nn2kyL9mflnLg=="
-=======
-        "resolved": "8.0.0",
-        "contentHash": "CNuiA6vb95Oe5PRjClZEBiaju31vwB8OIeCgeSBXyZL6+MS4RVVB2X/C11z0xCkooHE3Vy91nM2z76emIzR+sg=="
->>>>>>> 4a382edf
-      },
-      "System.Text.Encoding": {
-        "type": "Transitive",
-        "resolved": "4.3.0",
-        "contentHash": "BiIg+KWaSDOITze6jGQynxg64naAPtqGHBwDrLaCtixsa5bKiR8dpPOHA7ge3C0JJQizJE+sfkz1wV+BAKAYZw==",
-        "dependencies": {
-          "Microsoft.NETCore.Platforms": "1.1.0",
-          "Microsoft.NETCore.Targets": "1.1.0",
-          "System.Runtime": "4.3.0",
-          "runtime.any.System.Text.Encoding": "4.3.0"
-        }
-      },
-      "System.Text.Encoding.CodePages": {
-        "type": "Transitive",
-<<<<<<< HEAD
-        "resolved": "6.0.0",
-        "contentHash": "ZFCILZuOvtKPauZ/j/swhvw68ZRi9ATCfvGbk1QfydmcXBkIWecWKn/250UH7rahZ5OoDBaiAudJtPvLwzw85A==",
-=======
-        "resolved": "8.0.0",
-        "contentHash": "OZIsVplFGaVY90G2SbpgU7EnCoOO5pw1t4ic21dBF3/1omrJFpAGoNAVpPyMVOC90/hvgkGG3VFqR13YgZMQfg=="
-      },
-      "System.Text.Encodings.Web": {
-        "type": "Transitive",
-        "resolved": "6.0.0",
-        "contentHash": "Vg8eB5Tawm1IFqj4TVK1czJX89rhFxJo9ELqc/Eiq0eXy13RK00eubyU6TJE6y+GQXjyV5gSfiewDUZjQgSE0w==",
->>>>>>> 4a382edf
-        "dependencies": {
-          "System.Runtime.CompilerServices.Unsafe": "6.0.0"
-        }
-      },
-      "System.Threading.AccessControl": {
-        "type": "Transitive",
-<<<<<<< HEAD
-        "resolved": "6.0.0",
-        "contentHash": "2258mqWesMch/xCpcnjJBgJP33yhpZLGLbEOm01qwq0efG4b+NG8c9sxYOWNxmDQ82swXrnQRl1Yp2wC1NrfZA==",
-        "dependencies": {
-          "System.Security.AccessControl": "6.0.0"
-        }
-=======
-        "resolved": "8.0.0",
-        "contentHash": "cIed5+HuYz+eV9yu9TH95zPkqmm1J9Qps9wxjB335sU8tsqc2kGdlTEH9FZzZeCS8a7mNSEsN8ZkyhQp1gfdEw=="
->>>>>>> 4a382edf
-      },
-      "System.Threading.Tasks": {
-        "type": "Transitive",
-        "resolved": "4.3.0",
-        "contentHash": "LbSxKEdOUhVe8BezB/9uOGGppt+nZf6e1VFyw6v3DN6lqitm0OSn2uXMOdtP0M3W4iMcqcivm2J6UgqiwwnXiA==",
-        "dependencies": {
-          "Microsoft.NETCore.Platforms": "1.1.0",
-          "Microsoft.NETCore.Targets": "1.1.0",
-          "System.Runtime": "4.3.0",
-          "runtime.any.System.Threading.Tasks": "4.3.0"
-        }
-      },
-      "System.Windows.Extensions": {
-        "type": "Transitive",
-<<<<<<< HEAD
-        "resolved": "6.0.0",
-        "contentHash": "IXoJOXIqc39AIe+CIR7koBtRGMiCt/LPM3lI+PELtDIy9XdyeSrwXFdWV9dzJ2Awl0paLWUaknLxFQ5HpHZUog==",
-        "dependencies": {
-          "System.Drawing.Common": "6.0.0"
-        }
-=======
-        "resolved": "8.0.0",
-        "contentHash": "Obg3a90MkOw9mYKxrardLpY2u0axDMrSmy4JCdq2cYbelM2cUwmUir5Bomvd1yxmPL9h5LVHU1tuKBZpUjfASg=="
->>>>>>> 4a382edf
-      }
-    },
-    "net8.0/osx-x64": {
-      "Microsoft.Win32.Registry": {
-        "type": "Transitive",
-        "resolved": "5.0.0",
-        "contentHash": "dDoKi0PnDz31yAyETfRntsLArTlVAVzUzCIvvEDsDsucrl33Dl8pIJG06ePTJTI3tGpeyHS9Cq7Foc/s4EeKcg==",
-        "dependencies": {
-          "System.Security.AccessControl": "5.0.0",
-          "System.Security.Principal.Windows": "5.0.0"
-        }
-      },
-      "Microsoft.Win32.Registry.AccessControl": {
-        "type": "Transitive",
-<<<<<<< HEAD
-        "resolved": "6.0.0",
-        "contentHash": "UoE+eeuBKL+GFHxHV3FjHlY5K8Wr/IR7Ee/a2oDNqFodF1iMqyt5hIs0U9Z217AbWrHrNle4750kD03hv1IMZw==",
-        "dependencies": {
-          "System.Security.AccessControl": "6.0.0"
-        }
-      },
-      "Microsoft.Win32.SystemEvents": {
-        "type": "Transitive",
-        "resolved": "6.0.1",
-        "contentHash": "AlsaDWyQHLFB7O2nfbny0x0oziB34WWzGnf/4Q5R8KjXhu8MnCsxE2MIePr192lIIaxarfTLI9bQg+qtmM+9ag=="
-=======
-        "resolved": "8.0.0",
-        "contentHash": "u8PB9/v02C8mBXzl0vJ7bOyC020zOP+T1mRct+KA46DqZkB40XtsNn9pGD0QowTRsT6R4jPCghn+yAODn2UMMw=="
-      },
-      "Microsoft.Win32.SystemEvents": {
-        "type": "Transitive",
-        "resolved": "8.0.0",
-        "contentHash": "9opKRyOKMCi2xJ7Bj7kxtZ1r9vbzosMvRrdEhVhDz8j8MoBGgB+WmC94yH839NPH+BclAjtQ/pyagvi/8gDLkw=="
->>>>>>> 4a382edf
-      },
-      "runtime.any.System.Collections": {
-        "type": "Transitive",
-        "resolved": "4.3.0",
-        "contentHash": "23g6rqftKmovn2cLeGsuHUYm0FD7pdutb0uQMJpZ3qTvq+zHkgmt6J65VtRry4WDGYlmkMa4xDACtaQ94alNag==",
-        "dependencies": {
-          "System.Runtime": "4.3.0"
-        }
-      },
-      "runtime.any.System.Globalization": {
-        "type": "Transitive",
-        "resolved": "4.3.0",
-        "contentHash": "sMDBnad4rp4t7GY442Jux0MCUuKL4otn5BK6Ni0ARTXTSpRNBzZ7hpMfKSvnVSED5kYJm96YOWsqV0JH0d2uuw=="
-      },
-      "runtime.any.System.IO": {
-        "type": "Transitive",
-        "resolved": "4.3.0",
-        "contentHash": "SDZ5AD1DtyRoxYtEcqQ3HDlcrorMYXZeCt7ZhG9US9I5Vva+gpIWDGMkcwa5XiKL0ceQKRZIX2x0XEjLX7PDzQ=="
-      },
-      "runtime.any.System.Reflection": {
-        "type": "Transitive",
-        "resolved": "4.3.0",
-        "contentHash": "hLC3A3rI8jipR5d9k7+f0MgRCW6texsAp0MWkN/ci18FMtQ9KH7E2vDn/DH2LkxsszlpJpOn9qy6Z6/69rH6eQ=="
-      },
-      "runtime.any.System.Reflection.Primitives": {
-        "type": "Transitive",
-        "resolved": "4.3.0",
-        "contentHash": "Nrm1p3armp6TTf2xuvaa+jGTTmncALWFq22CpmwRvhDf6dE9ZmH40EbOswD4GnFLrMRS0Ki6Kx5aUPmKK/hZBg=="
-      },
-      "runtime.any.System.Resources.ResourceManager": {
-        "type": "Transitive",
-        "resolved": "4.3.0",
-        "contentHash": "Lxb89SMvf8w9p9+keBLyL6H6x/TEmc6QVsIIA0T36IuyOY3kNvIdyGddA2qt35cRamzxF8K5p0Opq4G4HjNbhQ=="
-      },
-      "runtime.any.System.Runtime": {
-        "type": "Transitive",
-        "resolved": "4.3.0",
-        "contentHash": "fRS7zJgaG9NkifaAxGGclDDoRn9HC7hXACl52Or06a/fxdzDajWb5wov3c6a+gVSlekRoexfjwQSK9sh5um5LQ==",
-        "dependencies": {
-          "System.Private.Uri": "4.3.0"
-        }
-      },
-      "runtime.any.System.Text.Encoding": {
-        "type": "Transitive",
-        "resolved": "4.3.0",
-        "contentHash": "+ihI5VaXFCMVPJNstG4O4eo1CfbrByLxRrQQTqOTp1ttK0kUKDqOdBSTaCB2IBk/QtjDrs6+x4xuezyMXdm0HQ=="
-      },
-      "runtime.any.System.Threading.Tasks": {
-        "type": "Transitive",
-        "resolved": "4.3.0",
-        "contentHash": "OhBAVBQG5kFj1S+hCEQ3TUHBAEtZ3fbEMgZMRNdN8A0Pj4x+5nTELEqL59DU0TjKVE6II3dqKw4Dklb3szT65w=="
-      },
-      "runtime.debian.8-x64.runtime.native.System.Security.Cryptography.OpenSsl": {
-        "type": "Transitive",
-        "resolved": "4.3.0",
-        "contentHash": "HdSSp5MnJSsg08KMfZThpuLPJpPwE5hBXvHwoKWosyHHfe8Mh5WKT0ylEOf6yNzX6Ngjxe4Whkafh5q7Ymac4Q=="
-      },
-      "runtime.fedora.23-x64.runtime.native.System.Security.Cryptography.OpenSsl": {
-        "type": "Transitive",
-        "resolved": "4.3.0",
-        "contentHash": "+yH1a49wJMy8Zt4yx5RhJrxO/DBDByAiCzNwiETI+1S4mPdCu0OY4djdciC7Vssk0l22wQaDLrXxXkp+3+7bVA=="
-      },
-      "runtime.fedora.24-x64.runtime.native.System.Security.Cryptography.OpenSsl": {
-        "type": "Transitive",
-        "resolved": "4.3.0",
-        "contentHash": "c3YNH1GQJbfIPJeCnr4avseugSqPrxwIqzthYyZDN6EuOyNOzq+y2KSUfRcXauya1sF4foESTgwM5e1A8arAKw=="
-      },
-      "runtime.linux-arm.runtime.native.System.IO.Ports": {
-        "type": "Transitive",
-<<<<<<< HEAD
-        "resolved": "6.0.0",
-        "contentHash": "75q52H7CSpgIoIDwXb9o833EvBZIXJ0mdPhz1E6jSisEXUBlSCPalC29cj3EXsjpuDwr0dj1LRXZepIQH/oL4Q=="
-      },
-      "runtime.linux-arm64.runtime.native.System.IO.Ports": {
-        "type": "Transitive",
-        "resolved": "6.0.0",
-        "contentHash": "xn2bMThmXr3CsvOYmS8ex2Yz1xo+kcnhVg2iVhS9PlmqjZPAkrEo/I40wjrBZH/tU4kvH0s1AE8opAvQ3KIS8g=="
-      },
-      "runtime.linux-x64.runtime.native.System.IO.Ports": {
-        "type": "Transitive",
-        "resolved": "6.0.0",
-        "contentHash": "16nbNXwv0sC+gLGIuecri0skjuh6R1maIJggsaNP7MQBcbVcEfWFUOkEnsnvoLEjy0XerfibuRptfQ8AmdIcWA=="
-=======
-        "resolved": "8.0.0",
-        "contentHash": "gK720fg6HemDg8sXcfy+xCMZ9+hF78Gc7BmREbmkS4noqlu1BAr9qZtuWGhLzFjBfgecmdtl4+SYVwJ1VneZBQ=="
-      },
-      "runtime.linux-arm64.runtime.native.System.IO.Ports": {
-        "type": "Transitive",
-        "resolved": "8.0.0",
-        "contentHash": "KYG6/3ojhEWbb3FwQAKgGWPHrY+HKUXXdVjJlrtyCLn3EMcNTaNcPadb2c0ndQzixZSmAxZKopXJr0nLwhOrpQ=="
-      },
-      "runtime.linux-x64.runtime.native.System.IO.Ports": {
-        "type": "Transitive",
-        "resolved": "8.0.0",
-        "contentHash": "Wnw5vhA4mgGbIFoo6l9Fk3iEcwRSq49a1aKwJgXUCUtEQLCSUDjTGSxqy/oMUuOyyn7uLHsH8KgZzQ1y3lReiQ=="
->>>>>>> 4a382edf
-      },
-      "runtime.native.System": {
-        "type": "Transitive",
-        "resolved": "4.3.0",
-        "contentHash": "c/qWt2LieNZIj1jGnVNsE2Kl23Ya2aSTBuXMD6V7k9KWr6l16Tqdwq+hJScEpWER9753NWC8h96PaVNY5Ld7Jw==",
-        "dependencies": {
-          "Microsoft.NETCore.Platforms": "1.1.0",
-          "Microsoft.NETCore.Targets": "1.1.0"
-        }
-      },
-      "runtime.native.System.Security.Cryptography.OpenSsl": {
-        "type": "Transitive",
-        "resolved": "4.3.0",
-        "contentHash": "NS1U+700m4KFRHR5o4vo9DSlTmlCKu/u7dtE5sUHVIPB+xpXxYQvgBgA6wEIeCz6Yfn0Z52/72WYsToCEPJnrw==",
-        "dependencies": {
-          "runtime.debian.8-x64.runtime.native.System.Security.Cryptography.OpenSsl": "4.3.0",
-          "runtime.fedora.23-x64.runtime.native.System.Security.Cryptography.OpenSsl": "4.3.0",
-          "runtime.fedora.24-x64.runtime.native.System.Security.Cryptography.OpenSsl": "4.3.0",
-          "runtime.opensuse.13.2-x64.runtime.native.System.Security.Cryptography.OpenSsl": "4.3.0",
-          "runtime.opensuse.42.1-x64.runtime.native.System.Security.Cryptography.OpenSsl": "4.3.0",
-          "runtime.osx.10.10-x64.runtime.native.System.Security.Cryptography.OpenSsl": "4.3.0",
-          "runtime.rhel.7-x64.runtime.native.System.Security.Cryptography.OpenSsl": "4.3.0",
-          "runtime.ubuntu.14.04-x64.runtime.native.System.Security.Cryptography.OpenSsl": "4.3.0",
-          "runtime.ubuntu.16.04-x64.runtime.native.System.Security.Cryptography.OpenSsl": "4.3.0",
-          "runtime.ubuntu.16.10-x64.runtime.native.System.Security.Cryptography.OpenSsl": "4.3.0"
-        }
-      },
-      "runtime.opensuse.13.2-x64.runtime.native.System.Security.Cryptography.OpenSsl": {
-        "type": "Transitive",
-        "resolved": "4.3.0",
-        "contentHash": "b3pthNgxxFcD+Pc0WSEoC0+md3MyhRS6aCEeenvNE3Fdw1HyJ18ZhRFVJJzIeR/O/jpxPboB805Ho0T3Ul7w8A=="
-      },
-      "runtime.opensuse.42.1-x64.runtime.native.System.Security.Cryptography.OpenSsl": {
-        "type": "Transitive",
-        "resolved": "4.3.0",
-        "contentHash": "KeLz4HClKf+nFS7p/6Fi/CqyLXh81FpiGzcmuS8DGi9lUqSnZ6Es23/gv2O+1XVGfrbNmviF7CckBpavkBoIFQ=="
-      },
-      "runtime.osx-arm64.runtime.native.System.IO.Ports": {
-        "type": "Transitive",
-<<<<<<< HEAD
-        "resolved": "6.0.0",
-        "contentHash": "fXG12NodG1QrCdoaeSQ1gVnk/koi4WYY4jZtarMkZeQMyReBm1nZlSRoPnUjLr2ZR36TiMjpcGnQfxymieUe7w=="
-      },
-      "runtime.osx-x64.runtime.native.System.IO.Ports": {
-        "type": "Transitive",
-        "resolved": "6.0.0",
-        "contentHash": "/As+zPY49+dSUXkh+fTUbyPhqrdGN//evLxo4Vue88pfh1BHZgF7q4kMblTkxYvwR6Vi03zSYxysSFktO8/SDQ=="
-=======
-        "resolved": "8.0.0",
-        "contentHash": "rbUBLAaFW9oVkbsb0+XSrAo2QdhBeAyzLl5KQ6Oci9L/u626uXGKInsVJG6B9Z5EO8bmplC8tsMiaHK8wOBZ+w=="
-      },
-      "runtime.osx-x64.runtime.native.System.IO.Ports": {
-        "type": "Transitive",
-        "resolved": "8.0.0",
-        "contentHash": "IcfB4jKtM9pkzP9OpYelEcUX1MiDt0IJPBh3XYYdEISFF+6Mc+T8WWi0dr9wVh1gtcdVjubVEIBgB8BHESlGfQ=="
->>>>>>> 4a382edf
-      },
-      "runtime.osx.10.10-x64.runtime.native.System.Security.Cryptography.OpenSsl": {
-        "type": "Transitive",
-        "resolved": "4.3.0",
-        "contentHash": "X7IdhILzr4ROXd8mI1BUCQMSHSQwelUlBjF1JyTKCjXaOGn2fB4EKBxQbCK2VjO3WaWIdlXZL3W6TiIVnrhX4g=="
-      },
-      "runtime.rhel.7-x64.runtime.native.System.Security.Cryptography.OpenSsl": {
-        "type": "Transitive",
-        "resolved": "4.3.0",
-        "contentHash": "nyFNiCk/r+VOiIqreLix8yN+q3Wga9+SE8BCgkf+2BwEKiNx6DyvFjCgkfV743/grxv8jHJ8gUK4XEQw7yzRYg=="
-      },
-      "runtime.ubuntu.14.04-x64.runtime.native.System.Security.Cryptography.OpenSsl": {
-        "type": "Transitive",
-        "resolved": "4.3.0",
-        "contentHash": "ytoewC6wGorL7KoCAvRfsgoJPJbNq+64k2SqW6JcOAebWsFUvCCYgfzQMrnpvPiEl4OrblUlhF2ji+Q1+SVLrQ=="
-      },
-      "runtime.ubuntu.16.04-x64.runtime.native.System.Security.Cryptography.OpenSsl": {
-        "type": "Transitive",
-        "resolved": "4.3.0",
-        "contentHash": "I8bKw2I8k58Wx7fMKQJn2R8lamboCAiHfHeV/pS65ScKWMMI0+wJkLYlEKvgW1D/XvSl/221clBoR2q9QNNM7A=="
-      },
-      "runtime.ubuntu.16.10-x64.runtime.native.System.Security.Cryptography.OpenSsl": {
-        "type": "Transitive",
-        "resolved": "4.3.0",
-        "contentHash": "VB5cn/7OzUfzdnC8tqAIMQciVLiq2epm2NrAm1E9OjNRyG4lVhfR61SMcLizejzQP8R8Uf/0l5qOIbUEi+RdEg=="
-      },
-      "runtime.unix.System.Diagnostics.Debug": {
-        "type": "Transitive",
-        "resolved": "4.3.0",
-        "contentHash": "WV8KLRHWVUVUDduFnvGMHt0FsEt2wK6xPl1EgDKlaMx2KnZ43A/O0GzP8wIuvAC7mq4T9V1mm90r+PXkL9FPdQ==",
-        "dependencies": {
-          "runtime.native.System": "4.3.0"
-        }
-      },
-      "runtime.unix.System.Private.Uri": {
-        "type": "Transitive",
-        "resolved": "4.3.0",
-        "contentHash": "ooWzobr5RAq34r9uan1r/WPXJYG1XWy9KanrxNvEnBzbFdQbMG7Y3bVi4QxR7xZMNLOxLLTAyXvnSkfj5boZSg==",
-        "dependencies": {
-          "runtime.native.System": "4.3.0"
-        }
-      },
-      "runtime.unix.System.Runtime.Extensions": {
-        "type": "Transitive",
-        "resolved": "4.3.0",
-        "contentHash": "zQiTBVpiLftTQZW8GFsV0gjYikB1WMkEPIxF5O6RkUrSV/OgvRRTYgeFQha/0keBpuS0HYweraGRwhfhJ7dj7w==",
-        "dependencies": {
-          "System.Private.Uri": "4.3.0",
-          "runtime.native.System": "4.3.0",
-          "runtime.native.System.Security.Cryptography.OpenSsl": "4.3.0"
-        }
-      },
-      "runtime.win-arm64.runtime.native.System.Data.SqlClient.sni": {
-        "type": "Transitive",
-        "resolved": "4.4.0",
-        "contentHash": "LbrynESTp3bm5O/+jGL8v0Qg5SJlTV08lpIpFesXjF6uGNMWqFnUQbYBJwZTeua6E/Y7FIM1C54Ey1btLWupdg=="
-      },
-      "runtime.win-x64.runtime.native.System.Data.SqlClient.sni": {
-        "type": "Transitive",
-        "resolved": "4.4.0",
-        "contentHash": "38ugOfkYJqJoX9g6EYRlZB5U2ZJH51UP8ptxZgdpS07FgOEToV+lS11ouNK2PM12Pr6X/PpT5jK82G3DwH/SxQ=="
-      },
-      "runtime.win-x86.runtime.native.System.Data.SqlClient.sni": {
-        "type": "Transitive",
-        "resolved": "4.4.0",
-        "contentHash": "YhEdSQUsTx+C8m8Bw7ar5/VesXvCFMItyZF7G1AUY+OM0VPZUOeAVpJ4Wl6fydBGUYZxojTDR3I6Bj/+BPkJNA=="
-      },
-      "System.Collections": {
-        "type": "Transitive",
-        "resolved": "4.3.0",
-        "contentHash": "3Dcj85/TBdVpL5Zr+gEEBUuFe2icOnLalmEh9hfck1PTYbbyWuZgh4fmm2ysCLTrqLQw6t3TgTyJ+VLp+Qb+Lw==",
-        "dependencies": {
-          "Microsoft.NETCore.Platforms": "1.1.0",
-          "Microsoft.NETCore.Targets": "1.1.0",
-          "System.Runtime": "4.3.0",
-          "runtime.any.System.Collections": "4.3.0"
-        }
-      },
-      "System.Data.Odbc": {
-        "type": "Transitive",
-<<<<<<< HEAD
-        "resolved": "6.0.1",
-        "contentHash": "4vl7z0b8gcwc2NotcpEkqaLVQAw/wo46zV1uVSoIx2UfJdqlxWKD3ViUicCNJGo41th4kaGcY9kyVe2q9EuB4w==",
-        "dependencies": {
-          "System.Text.Encoding.CodePages": "6.0.0"
-        }
-      },
-      "System.Data.OleDb": {
-        "type": "Transitive",
-        "resolved": "6.0.0",
-        "contentHash": "LQ8PjTIF1LtrrlGiyiTVjAkQtTWKm9GSNnygIlWjhN9y88s7xhy6DUNDDkmQQ9f6ex7mA4k0Tl97lz/CklaiLg==",
-        "dependencies": {
-          "System.Configuration.ConfigurationManager": "6.0.0",
-          "System.Diagnostics.PerformanceCounter": "6.0.0"
-=======
-        "resolved": "8.0.1",
-        "contentHash": "JQd0QHOaZuH+ki+4Geas88dnLe/lZSaEYYmRdovZaqNVuExVlVFs/of2I1VaasMxzbO5+yrGDAP2rkazx/b8Sg=="
-      },
-      "System.Data.OleDb": {
-        "type": "Transitive",
-        "resolved": "8.0.1",
-        "contentHash": "RO+/y2ggU5956uQDRXdjA1e2l5yJ4rTWNX76eZ+3sgtYGqGapCe2kQCyiUci+/y6Fyb21Irp4RQEdfrIiuYrxQ==",
-        "dependencies": {
-          "System.Configuration.ConfigurationManager": "8.0.1",
-          "System.Diagnostics.PerformanceCounter": "8.0.1"
->>>>>>> 4a382edf
-        }
-      },
-      "System.Data.SqlClient": {
-        "type": "Transitive",
-        "resolved": "4.8.6",
-        "contentHash": "2Ij/LCaTQRyAi5lAv7UUTV9R2FobC8xN9mE0fXBZohum/xLl8IZVmE98Rq5ugQHjCgTBRKqpXRb4ORulRdA6Ig==",
-        "dependencies": {
-          "Microsoft.Win32.Registry": "4.7.0",
-          "System.Security.Principal.Windows": "4.7.0",
-          "runtime.native.System.Data.SqlClient.sni": "4.7.0"
-        }
-      },
-      "System.Diagnostics.Debug": {
-        "type": "Transitive",
-        "resolved": "4.3.0",
-        "contentHash": "ZUhUOdqmaG5Jk3Xdb8xi5kIyQYAA4PnTNlHx1mu9ZY3qv4ELIdKbnL/akbGaKi2RnNUWaZsAs31rvzFdewTj2g==",
-        "dependencies": {
-          "Microsoft.NETCore.Platforms": "1.1.0",
-          "Microsoft.NETCore.Targets": "1.1.0",
-          "System.Runtime": "4.3.0",
-          "runtime.unix.System.Diagnostics.Debug": "4.3.0"
-        }
-      },
-      "System.Diagnostics.EventLog": {
-        "type": "Transitive",
-<<<<<<< HEAD
-        "resolved": "6.0.0",
-        "contentHash": "lcyUiXTsETK2ALsZrX+nWuHSIQeazhqPphLfaRxzdGaG93+0kELqpgEHtwWOlQe7+jSFnKwaCAgL4kjeZCQJnw=="
-      },
-      "System.Diagnostics.PerformanceCounter": {
-        "type": "Transitive",
-        "resolved": "6.0.1",
-        "contentHash": "dDl7Gx3bmSrM2k2ZIm+ucEJnLloZRyvfQF1DvfvATcGF3jtaUBiPvChma+6ZcZzxWMirN3kCywkW7PILphXyMQ==",
-        "dependencies": {
-          "System.Configuration.ConfigurationManager": "6.0.0"
-=======
-        "resolved": "8.0.1",
-        "contentHash": "n1ZP7NM2Gkn/MgD8+eOT5MulMj6wfeQMNS2Pizvq5GHCZfjlFMXV2irQlQmJhwA2VABC57M0auudO89Iu2uRLg=="
-      },
-      "System.Diagnostics.PerformanceCounter": {
-        "type": "Transitive",
-        "resolved": "8.0.1",
-        "contentHash": "9RfEDiEjlUADeThs8IPdDVTXSnPRSqjfgTQJALpmGFPKC0k2mbdufOXnb/9JZ4I0TkmxOfy3VTJxrHOJSs8cXg==",
-        "dependencies": {
-          "System.Configuration.ConfigurationManager": "8.0.1"
->>>>>>> 4a382edf
-        }
-      },
-      "System.DirectoryServices": {
-        "type": "Transitive",
-<<<<<<< HEAD
-        "resolved": "6.0.1",
-        "contentHash": "935IbO7h5FDGYxeO3cbx/CuvBBuk/VI8sENlfmXlh1pupNOB3LAGzdYdPY8CawGJFP7KNrHK5eUlsFoz3F6cuA==",
-        "dependencies": {
-          "System.Security.AccessControl": "6.0.0",
-          "System.Security.Permissions": "6.0.0"
-        }
-      },
-      "System.DirectoryServices.AccountManagement": {
-        "type": "Transitive",
-        "resolved": "6.0.0",
-        "contentHash": "2iKkY6VC4WX6H13N8WhH2SRUfWCwg2KZR5w9JIS9cw9N8cZhT7VXxHX0L6OX6Po419aSu2LWrJE9tu6b+cUnPA==",
-        "dependencies": {
-          "System.Configuration.ConfigurationManager": "6.0.0",
-          "System.DirectoryServices": "6.0.0",
-          "System.DirectoryServices.Protocols": "6.0.0",
-          "System.Security.AccessControl": "6.0.0"
-=======
-        "resolved": "8.0.0",
-        "contentHash": "7nit//efUTy1OsAKco2f02PMrwsR2S234N0dVVp84udC77YcvpOQDz5znAWMtgMWBzY1aRJvUW61jo/7vQRfXg=="
-      },
-      "System.DirectoryServices.AccountManagement": {
-        "type": "Transitive",
-        "resolved": "8.0.1",
-        "contentHash": "qVDWKClyDY+rHVEnf11eU4evW25d5OeidrtMPSJv+fwG213wa2zJ+AuIFCxsuvNSCFyHo+DvQIVfBcoK3CL1pA==",
-        "dependencies": {
-          "System.Configuration.ConfigurationManager": "8.0.1",
-          "System.DirectoryServices": "8.0.0",
-          "System.DirectoryServices.Protocols": "8.0.0"
->>>>>>> 4a382edf
-        }
-      },
-      "System.DirectoryServices.Protocols": {
-        "type": "Transitive",
-<<<<<<< HEAD
-        "resolved": "6.0.2",
-        "contentHash": "vDDPWwHn3/DNZ+kPkdXHoada+tKPEC9bVqDOr4hK6HBSP7hGCUTA0Zw6WU5qpGaqa5M1/V+axHMIv+DNEbIf6g=="
-      },
-      "System.Drawing.Common": {
-        "type": "Transitive",
-        "resolved": "6.0.0",
-        "contentHash": "NfuoKUiP2nUWwKZN6twGqXioIe1zVD0RIj2t976A+czLHr2nY454RwwXs6JU9Htc6mwqL6Dn/nEL3dpVf2jOhg==",
-        "dependencies": {
-          "Microsoft.Win32.SystemEvents": "6.0.0"
-        }
-=======
-        "resolved": "8.0.0",
-        "contentHash": "puwJxURHDrYLGTQdsHyeMS72ClTqYa4lDYz6LHSbkZEk5hq8H8JfsO4MyYhB5BMMxg93jsQzLUwrnCumj11UIg=="
->>>>>>> 4a382edf
-      },
-      "System.Globalization": {
-        "type": "Transitive",
-        "resolved": "4.3.0",
-        "contentHash": "kYdVd2f2PAdFGblzFswE4hkNANJBKRmsfa2X5LG2AcWE1c7/4t0pYae1L8vfZ5xvE2nK/R9JprtToA61OSHWIg==",
-        "dependencies": {
-          "Microsoft.NETCore.Platforms": "1.1.0",
-          "Microsoft.NETCore.Targets": "1.1.0",
-          "System.Runtime": "4.3.0",
-          "runtime.any.System.Globalization": "4.3.0"
-        }
-      },
-      "System.IO": {
-        "type": "Transitive",
-        "resolved": "4.3.0",
-        "contentHash": "3qjaHvxQPDpSOYICjUoTsmoq5u6QJAFRUITgeT/4gqkF1bajbSmb1kwSxEA8AHlofqgcKJcM8udgieRNhaJ5Cg==",
-        "dependencies": {
-          "Microsoft.NETCore.Platforms": "1.1.0",
-          "Microsoft.NETCore.Targets": "1.1.0",
-          "System.Runtime": "4.3.0",
-          "System.Text.Encoding": "4.3.0",
-          "System.Threading.Tasks": "4.3.0",
-          "runtime.any.System.IO": "4.3.0"
-        }
-      },
-      "System.IO.Ports": {
-        "type": "Transitive",
-<<<<<<< HEAD
-        "resolved": "6.0.0",
-        "contentHash": "dRyGI7fUESar5ZLIpiBOaaNLW7YyOBGftjj5Of+xcduC/Rjl7RjhEnWDvvNBmHuF3d0tdXoqdVI/yrVA8f00XA==",
-        "dependencies": {
-          "runtime.native.System.IO.Ports": "6.0.0"
-=======
-        "resolved": "8.0.0",
-        "contentHash": "MaiPbx2/QXZc62gm/DrajRrGPG1lU4m08GWMoWiymPYM+ba4kfACp2PbiYpqJ4QiFGhHD00zX3RoVDTucjWe9g==",
-        "dependencies": {
-          "runtime.native.System.IO.Ports": "8.0.0"
->>>>>>> 4a382edf
-        }
-      },
-      "System.Management": {
-        "type": "Transitive",
-<<<<<<< HEAD
-        "resolved": "6.0.2",
-        "contentHash": "s6c9x2Kghd+ncEDnT6ApYVOacDXr/Y57oSUSx6wjegMOfKxhtrXn3PdASPNU59y3kB9OJ1yb3l5k6uKr3bhqew==",
-        "dependencies": {
-          "System.CodeDom": "6.0.0"
-=======
-        "resolved": "8.0.0",
-        "contentHash": "jrK22i5LRzxZCfGb+tGmke2VH7oE0DvcDlJ1HAKYU8cPmD8XnpUT0bYn2Gy98GEhGjtfbR/sxKTVb+dE770pfA==",
-        "dependencies": {
-          "System.CodeDom": "8.0.0"
->>>>>>> 4a382edf
-        }
-      },
-      "System.Private.Uri": {
-        "type": "Transitive",
-        "resolved": "4.3.2",
-        "contentHash": "o1+7RJnu3Ik3PazR7Z7tJhjPdE000Eq2KGLLWhqJJKXj04wrS8lwb1OFtDF9jzXXADhUuZNJZlPc98uwwqmpFA==",
-        "dependencies": {
-          "Microsoft.NETCore.Platforms": "1.1.1",
-          "Microsoft.NETCore.Targets": "1.1.3",
-          "runtime.unix.System.Private.Uri": "4.3.0"
-        }
-      },
-      "System.Reflection": {
-        "type": "Transitive",
-        "resolved": "4.3.0",
-        "contentHash": "KMiAFoW7MfJGa9nDFNcfu+FpEdiHpWgTcS2HdMpDvt9saK3y/G4GwprPyzqjFH9NTaGPQeWNHU+iDlDILj96aQ==",
-        "dependencies": {
-          "Microsoft.NETCore.Platforms": "1.1.0",
-          "Microsoft.NETCore.Targets": "1.1.0",
-          "System.IO": "4.3.0",
-          "System.Reflection.Primitives": "4.3.0",
-          "System.Runtime": "4.3.0",
-          "runtime.any.System.Reflection": "4.3.0"
-        }
-      },
-      "System.Reflection.Primitives": {
-        "type": "Transitive",
-        "resolved": "4.3.0",
-        "contentHash": "5RXItQz5As4xN2/YUDxdpsEkMhvw3e6aNveFXUn4Hl/udNTCNhnKp8lT9fnc3MhvGKh1baak5CovpuQUXHAlIA==",
-        "dependencies": {
-          "Microsoft.NETCore.Platforms": "1.1.0",
-          "Microsoft.NETCore.Targets": "1.1.0",
-          "System.Runtime": "4.3.0",
-          "runtime.any.System.Reflection.Primitives": "4.3.0"
-        }
-      },
-      "System.Resources.ResourceManager": {
-        "type": "Transitive",
-        "resolved": "4.3.0",
-        "contentHash": "/zrcPkkWdZmI4F92gL/TPumP98AVDu/Wxr3CSJGQQ+XN6wbRZcyfSKVoPo17ilb3iOr0cCRqJInGwNMolqhS8A==",
-        "dependencies": {
-          "Microsoft.NETCore.Platforms": "1.1.0",
-          "Microsoft.NETCore.Targets": "1.1.0",
-          "System.Globalization": "4.3.0",
-          "System.Reflection": "4.3.0",
-          "System.Runtime": "4.3.0",
-          "runtime.any.System.Resources.ResourceManager": "4.3.0"
-        }
-      },
-      "System.Runtime": {
-        "type": "Transitive",
-        "resolved": "4.3.1",
-        "contentHash": "abhfv1dTK6NXOmu4bgHIONxHyEqFjW8HwXPmpY9gmll+ix9UNo4XDcmzJn6oLooftxNssVHdJC1pGT9jkSynQg==",
-        "dependencies": {
-          "Microsoft.NETCore.Platforms": "1.1.1",
-          "Microsoft.NETCore.Targets": "1.1.3",
-          "runtime.any.System.Runtime": "4.3.0"
-        }
-      },
-      "System.Runtime.Caching": {
-        "type": "Transitive",
-<<<<<<< HEAD
-        "resolved": "6.0.0",
-        "contentHash": "E0e03kUp5X2k+UAoVl6efmI7uU7JRBWi5EIdlQ7cr0NpBGjHG4fWII35PgsBY9T4fJQ8E4QPsL0rKksU9gcL5A==",
-        "dependencies": {
-          "System.Configuration.ConfigurationManager": "6.0.0"
-=======
-        "resolved": "8.0.1",
-        "contentHash": "tdl7Q47P09UpRu0C/OQsGJU6GacBzzk4vfp5My9rodD+BchrxmajORnTthH8RxPUTPrIoVDJmLyvJcGxB267nQ==",
-        "dependencies": {
-          "System.Configuration.ConfigurationManager": "8.0.1"
->>>>>>> 4a382edf
-        }
-      },
-      "System.Runtime.Extensions": {
-        "type": "Transitive",
-        "resolved": "4.3.0",
-        "contentHash": "guW0uK0fn5fcJJ1tJVXYd7/1h5F+pea1r7FLSOz/f8vPEqbR2ZAknuRDvTQ8PzAilDveOxNjSfr0CHfIQfFk8g==",
-        "dependencies": {
-          "Microsoft.NETCore.Platforms": "1.1.0",
-          "Microsoft.NETCore.Targets": "1.1.0",
-          "System.Runtime": "4.3.0",
-          "runtime.unix.System.Runtime.Extensions": "4.3.0"
-        }
-      },
-      "System.Security.AccessControl": {
-        "type": "Transitive",
-<<<<<<< HEAD
-        "resolved": "6.0.0",
-        "contentHash": "AUADIc0LIEQe7MzC+I0cl0rAT8RrTAKFHl53yHjEUzNVIaUlhFY11vc2ebiVJzVBuOzun6F7FBA+8KAbGTTedQ=="
-      },
-      "System.Security.Cryptography.Pkcs": {
-        "type": "Transitive",
-        "resolved": "6.0.4",
-        "contentHash": "LGbXi1oUJ9QgCNGXRO9ndzBL/GZgANcsURpMhNR8uO+rca47SZmciS3RSQUvlQRwK3QHZSHNOXzoMUASKA+Anw==",
-        "dependencies": {
-          "System.Formats.Asn1": "6.0.0"
-        }
-      },
-      "System.Security.Cryptography.ProtectedData": {
-        "type": "Transitive",
-        "resolved": "6.0.0",
-        "contentHash": "rp1gMNEZpvx9vP0JW0oHLxlf8oSiQgtno77Y4PLUBjSiDYoD77Y8uXHr1Ea5XG4/pIKhqAdxZ8v8OTUtqo9PeQ=="
-=======
-        "resolved": "5.0.0",
-        "contentHash": "dagJ1mHZO3Ani8GH0PHpPEe/oYO+rVdbQjvjJkBRNQkX4t0r1iaeGn8+/ybkSLEan3/slM0t59SVdHzuHf2jmw==",
-        "dependencies": {
-          "Microsoft.NETCore.Platforms": "5.0.0",
-          "System.Security.Principal.Windows": "5.0.0"
-        }
-      },
-      "System.Security.Cryptography.Pkcs": {
-        "type": "Transitive",
-        "resolved": "8.0.1",
-        "contentHash": "CoCRHFym33aUSf/NtWSVSZa99dkd0Hm7OCZUxORBjRB16LNhIEOf8THPqzIYlvKM0nNDAPTRBa1FxEECrgaxxA=="
->>>>>>> 4a382edf
-      },
-      "System.Security.Principal.Windows": {
-        "type": "Transitive",
-        "resolved": "5.0.0",
-        "contentHash": "t0MGLukB5WAVU9bO3MGzvlGnyJPgUlcwerXn1kzBRjwLKixT96XV0Uza41W49gVd8zEMFu9vQEFlv0IOrytICA=="
-      },
-      "System.ServiceProcess.ServiceController": {
-        "type": "Transitive",
-<<<<<<< HEAD
-        "resolved": "6.0.1",
-        "contentHash": "LJGWSUfoEZ6NBVPGnDsCMDrT8sDI7QJ8SUzuJQUnIDOtkZiC1LFUmsGu+Dq6OdwSnaW9nENIbL7uSd4PF9YpIA==",
-        "dependencies": {
-          "System.Diagnostics.EventLog": "6.0.0"
-=======
-        "resolved": "8.0.1",
-        "contentHash": "02I0BXo1kmMBgw03E8Hu4K6nTqur4wpQdcDZrndczPzY2fEoGvlinE35AWbyzLZ2h2IksEZ6an4tVt3hi9j1oA==",
-        "dependencies": {
-          "System.Diagnostics.EventLog": "8.0.1"
->>>>>>> 4a382edf
-        }
-      },
-      "System.Speech": {
-        "type": "Transitive",
-<<<<<<< HEAD
-        "resolved": "6.0.0",
-        "contentHash": "GQovERMrNP0Vbtgk8LzH4PlFS6lqHgsL9WkUmv8Kkxa0m0vNakitytpHZlfJ9WR7n9WKLXh68nn2kyL9mflnLg=="
-=======
-        "resolved": "8.0.0",
-        "contentHash": "CNuiA6vb95Oe5PRjClZEBiaju31vwB8OIeCgeSBXyZL6+MS4RVVB2X/C11z0xCkooHE3Vy91nM2z76emIzR+sg=="
->>>>>>> 4a382edf
-      },
-      "System.Text.Encoding": {
-        "type": "Transitive",
-        "resolved": "4.3.0",
-        "contentHash": "BiIg+KWaSDOITze6jGQynxg64naAPtqGHBwDrLaCtixsa5bKiR8dpPOHA7ge3C0JJQizJE+sfkz1wV+BAKAYZw==",
-        "dependencies": {
-          "Microsoft.NETCore.Platforms": "1.1.0",
-          "Microsoft.NETCore.Targets": "1.1.0",
-          "System.Runtime": "4.3.0",
-          "runtime.any.System.Text.Encoding": "4.3.0"
-        }
-      },
-      "System.Text.Encoding.CodePages": {
-        "type": "Transitive",
-<<<<<<< HEAD
-        "resolved": "6.0.0",
-        "contentHash": "ZFCILZuOvtKPauZ/j/swhvw68ZRi9ATCfvGbk1QfydmcXBkIWecWKn/250UH7rahZ5OoDBaiAudJtPvLwzw85A==",
-=======
-        "resolved": "8.0.0",
-        "contentHash": "OZIsVplFGaVY90G2SbpgU7EnCoOO5pw1t4ic21dBF3/1omrJFpAGoNAVpPyMVOC90/hvgkGG3VFqR13YgZMQfg=="
-      },
-      "System.Text.Encodings.Web": {
-        "type": "Transitive",
-        "resolved": "6.0.0",
-        "contentHash": "Vg8eB5Tawm1IFqj4TVK1czJX89rhFxJo9ELqc/Eiq0eXy13RK00eubyU6TJE6y+GQXjyV5gSfiewDUZjQgSE0w==",
->>>>>>> 4a382edf
-        "dependencies": {
-          "System.Runtime.CompilerServices.Unsafe": "6.0.0"
-        }
-      },
-      "System.Threading.AccessControl": {
-        "type": "Transitive",
-<<<<<<< HEAD
-        "resolved": "6.0.0",
-        "contentHash": "2258mqWesMch/xCpcnjJBgJP33yhpZLGLbEOm01qwq0efG4b+NG8c9sxYOWNxmDQ82swXrnQRl1Yp2wC1NrfZA==",
-        "dependencies": {
-          "System.Security.AccessControl": "6.0.0"
-        }
-=======
-        "resolved": "8.0.0",
-        "contentHash": "cIed5+HuYz+eV9yu9TH95zPkqmm1J9Qps9wxjB335sU8tsqc2kGdlTEH9FZzZeCS8a7mNSEsN8ZkyhQp1gfdEw=="
->>>>>>> 4a382edf
-      },
-      "System.Threading.Tasks": {
-        "type": "Transitive",
-        "resolved": "4.3.0",
-        "contentHash": "LbSxKEdOUhVe8BezB/9uOGGppt+nZf6e1VFyw6v3DN6lqitm0OSn2uXMOdtP0M3W4iMcqcivm2J6UgqiwwnXiA==",
-        "dependencies": {
-          "Microsoft.NETCore.Platforms": "1.1.0",
-          "Microsoft.NETCore.Targets": "1.1.0",
-          "System.Runtime": "4.3.0",
-          "runtime.any.System.Threading.Tasks": "4.3.0"
-        }
-      },
-      "System.Windows.Extensions": {
-        "type": "Transitive",
-<<<<<<< HEAD
-        "resolved": "6.0.0",
-        "contentHash": "IXoJOXIqc39AIe+CIR7koBtRGMiCt/LPM3lI+PELtDIy9XdyeSrwXFdWV9dzJ2Awl0paLWUaknLxFQ5HpHZUog==",
-        "dependencies": {
-          "System.Drawing.Common": "6.0.0"
-        }
-=======
-        "resolved": "8.0.0",
-        "contentHash": "Obg3a90MkOw9mYKxrardLpY2u0axDMrSmy4JCdq2cYbelM2cUwmUir5Bomvd1yxmPL9h5LVHU1tuKBZpUjfASg=="
->>>>>>> 4a382edf
-      }
-    },
-    "net8.0/win-arm64": {
-      "Microsoft.Win32.Registry": {
-        "type": "Transitive",
-        "resolved": "5.0.0",
-        "contentHash": "dDoKi0PnDz31yAyETfRntsLArTlVAVzUzCIvvEDsDsucrl33Dl8pIJG06ePTJTI3tGpeyHS9Cq7Foc/s4EeKcg==",
-        "dependencies": {
-          "System.Security.AccessControl": "5.0.0",
-          "System.Security.Principal.Windows": "5.0.0"
-        }
-      },
-      "Microsoft.Win32.Registry.AccessControl": {
-        "type": "Transitive",
-<<<<<<< HEAD
-        "resolved": "6.0.0",
-        "contentHash": "UoE+eeuBKL+GFHxHV3FjHlY5K8Wr/IR7Ee/a2oDNqFodF1iMqyt5hIs0U9Z217AbWrHrNle4750kD03hv1IMZw==",
-        "dependencies": {
-          "System.Security.AccessControl": "6.0.0"
-        }
-      },
-      "Microsoft.Win32.SystemEvents": {
-        "type": "Transitive",
-        "resolved": "6.0.1",
-        "contentHash": "AlsaDWyQHLFB7O2nfbny0x0oziB34WWzGnf/4Q5R8KjXhu8MnCsxE2MIePr192lIIaxarfTLI9bQg+qtmM+9ag=="
-=======
-        "resolved": "8.0.0",
-        "contentHash": "u8PB9/v02C8mBXzl0vJ7bOyC020zOP+T1mRct+KA46DqZkB40XtsNn9pGD0QowTRsT6R4jPCghn+yAODn2UMMw=="
-      },
-      "Microsoft.Win32.SystemEvents": {
-        "type": "Transitive",
-        "resolved": "8.0.0",
-        "contentHash": "9opKRyOKMCi2xJ7Bj7kxtZ1r9vbzosMvRrdEhVhDz8j8MoBGgB+WmC94yH839NPH+BclAjtQ/pyagvi/8gDLkw=="
->>>>>>> 4a382edf
-      },
-      "runtime.any.System.Collections": {
-        "type": "Transitive",
-        "resolved": "4.3.0",
-        "contentHash": "23g6rqftKmovn2cLeGsuHUYm0FD7pdutb0uQMJpZ3qTvq+zHkgmt6J65VtRry4WDGYlmkMa4xDACtaQ94alNag==",
-        "dependencies": {
-          "System.Runtime": "4.3.0"
-        }
-      },
-      "runtime.any.System.Globalization": {
-        "type": "Transitive",
-        "resolved": "4.3.0",
-        "contentHash": "sMDBnad4rp4t7GY442Jux0MCUuKL4otn5BK6Ni0ARTXTSpRNBzZ7hpMfKSvnVSED5kYJm96YOWsqV0JH0d2uuw=="
-      },
-      "runtime.any.System.IO": {
-        "type": "Transitive",
-        "resolved": "4.3.0",
-        "contentHash": "SDZ5AD1DtyRoxYtEcqQ3HDlcrorMYXZeCt7ZhG9US9I5Vva+gpIWDGMkcwa5XiKL0ceQKRZIX2x0XEjLX7PDzQ=="
-      },
-      "runtime.any.System.Reflection": {
-        "type": "Transitive",
-        "resolved": "4.3.0",
-        "contentHash": "hLC3A3rI8jipR5d9k7+f0MgRCW6texsAp0MWkN/ci18FMtQ9KH7E2vDn/DH2LkxsszlpJpOn9qy6Z6/69rH6eQ=="
-      },
-      "runtime.any.System.Reflection.Primitives": {
-        "type": "Transitive",
-        "resolved": "4.3.0",
-        "contentHash": "Nrm1p3armp6TTf2xuvaa+jGTTmncALWFq22CpmwRvhDf6dE9ZmH40EbOswD4GnFLrMRS0Ki6Kx5aUPmKK/hZBg=="
-      },
-      "runtime.any.System.Resources.ResourceManager": {
-        "type": "Transitive",
-        "resolved": "4.3.0",
-        "contentHash": "Lxb89SMvf8w9p9+keBLyL6H6x/TEmc6QVsIIA0T36IuyOY3kNvIdyGddA2qt35cRamzxF8K5p0Opq4G4HjNbhQ=="
-      },
-      "runtime.any.System.Runtime": {
-        "type": "Transitive",
-        "resolved": "4.3.0",
-        "contentHash": "fRS7zJgaG9NkifaAxGGclDDoRn9HC7hXACl52Or06a/fxdzDajWb5wov3c6a+gVSlekRoexfjwQSK9sh5um5LQ==",
-        "dependencies": {
-          "System.Private.Uri": "4.3.0"
-        }
-      },
-      "runtime.any.System.Text.Encoding": {
-        "type": "Transitive",
-        "resolved": "4.3.0",
-        "contentHash": "+ihI5VaXFCMVPJNstG4O4eo1CfbrByLxRrQQTqOTp1ttK0kUKDqOdBSTaCB2IBk/QtjDrs6+x4xuezyMXdm0HQ=="
-      },
-      "runtime.any.System.Threading.Tasks": {
-        "type": "Transitive",
-        "resolved": "4.3.0",
-        "contentHash": "OhBAVBQG5kFj1S+hCEQ3TUHBAEtZ3fbEMgZMRNdN8A0Pj4x+5nTELEqL59DU0TjKVE6II3dqKw4Dklb3szT65w=="
-      },
-      "runtime.linux-arm.runtime.native.System.IO.Ports": {
-        "type": "Transitive",
-<<<<<<< HEAD
-        "resolved": "6.0.0",
-        "contentHash": "75q52H7CSpgIoIDwXb9o833EvBZIXJ0mdPhz1E6jSisEXUBlSCPalC29cj3EXsjpuDwr0dj1LRXZepIQH/oL4Q=="
-      },
-      "runtime.linux-arm64.runtime.native.System.IO.Ports": {
-        "type": "Transitive",
-        "resolved": "6.0.0",
-        "contentHash": "xn2bMThmXr3CsvOYmS8ex2Yz1xo+kcnhVg2iVhS9PlmqjZPAkrEo/I40wjrBZH/tU4kvH0s1AE8opAvQ3KIS8g=="
-      },
-      "runtime.linux-x64.runtime.native.System.IO.Ports": {
-        "type": "Transitive",
-        "resolved": "6.0.0",
-        "contentHash": "16nbNXwv0sC+gLGIuecri0skjuh6R1maIJggsaNP7MQBcbVcEfWFUOkEnsnvoLEjy0XerfibuRptfQ8AmdIcWA=="
-      },
-      "runtime.osx-arm64.runtime.native.System.IO.Ports": {
-        "type": "Transitive",
-        "resolved": "6.0.0",
-        "contentHash": "fXG12NodG1QrCdoaeSQ1gVnk/koi4WYY4jZtarMkZeQMyReBm1nZlSRoPnUjLr2ZR36TiMjpcGnQfxymieUe7w=="
-      },
-      "runtime.osx-x64.runtime.native.System.IO.Ports": {
-        "type": "Transitive",
-        "resolved": "6.0.0",
-        "contentHash": "/As+zPY49+dSUXkh+fTUbyPhqrdGN//evLxo4Vue88pfh1BHZgF7q4kMblTkxYvwR6Vi03zSYxysSFktO8/SDQ=="
-=======
-        "resolved": "8.0.0",
-        "contentHash": "gK720fg6HemDg8sXcfy+xCMZ9+hF78Gc7BmREbmkS4noqlu1BAr9qZtuWGhLzFjBfgecmdtl4+SYVwJ1VneZBQ=="
-      },
-      "runtime.linux-arm64.runtime.native.System.IO.Ports": {
-        "type": "Transitive",
-        "resolved": "8.0.0",
-        "contentHash": "KYG6/3ojhEWbb3FwQAKgGWPHrY+HKUXXdVjJlrtyCLn3EMcNTaNcPadb2c0ndQzixZSmAxZKopXJr0nLwhOrpQ=="
-      },
-      "runtime.linux-x64.runtime.native.System.IO.Ports": {
-        "type": "Transitive",
-        "resolved": "8.0.0",
-        "contentHash": "Wnw5vhA4mgGbIFoo6l9Fk3iEcwRSq49a1aKwJgXUCUtEQLCSUDjTGSxqy/oMUuOyyn7uLHsH8KgZzQ1y3lReiQ=="
-      },
-      "runtime.osx-arm64.runtime.native.System.IO.Ports": {
-        "type": "Transitive",
-        "resolved": "8.0.0",
-        "contentHash": "rbUBLAaFW9oVkbsb0+XSrAo2QdhBeAyzLl5KQ6Oci9L/u626uXGKInsVJG6B9Z5EO8bmplC8tsMiaHK8wOBZ+w=="
-      },
-      "runtime.osx-x64.runtime.native.System.IO.Ports": {
-        "type": "Transitive",
-        "resolved": "8.0.0",
-        "contentHash": "IcfB4jKtM9pkzP9OpYelEcUX1MiDt0IJPBh3XYYdEISFF+6Mc+T8WWi0dr9wVh1gtcdVjubVEIBgB8BHESlGfQ=="
->>>>>>> 4a382edf
-      },
-      "runtime.win-arm64.runtime.native.System.Data.SqlClient.sni": {
-        "type": "Transitive",
-        "resolved": "4.4.0",
-        "contentHash": "LbrynESTp3bm5O/+jGL8v0Qg5SJlTV08lpIpFesXjF6uGNMWqFnUQbYBJwZTeua6E/Y7FIM1C54Ey1btLWupdg=="
-      },
-      "runtime.win-x64.runtime.native.System.Data.SqlClient.sni": {
-        "type": "Transitive",
-        "resolved": "4.4.0",
-        "contentHash": "38ugOfkYJqJoX9g6EYRlZB5U2ZJH51UP8ptxZgdpS07FgOEToV+lS11ouNK2PM12Pr6X/PpT5jK82G3DwH/SxQ=="
-      },
-      "runtime.win-x86.runtime.native.System.Data.SqlClient.sni": {
-        "type": "Transitive",
-        "resolved": "4.4.0",
-        "contentHash": "YhEdSQUsTx+C8m8Bw7ar5/VesXvCFMItyZF7G1AUY+OM0VPZUOeAVpJ4Wl6fydBGUYZxojTDR3I6Bj/+BPkJNA=="
-      },
-      "runtime.win.System.Diagnostics.Debug": {
-        "type": "Transitive",
-        "resolved": "4.3.0",
-        "contentHash": "hHHP0WCStene2jjeYcuDkETozUYF/3sHVRHAEOgS3L15hlip24ssqCTnJC28Z03Wpo078oMcJd0H4egD2aJI8g=="
-      },
-      "runtime.win.System.Runtime.Extensions": {
-        "type": "Transitive",
-        "resolved": "4.3.0",
-        "contentHash": "RkgHVhUPvzZxuUubiZe8yr/6CypRVXj0VBzaR8hsqQ8f+rUo7e4PWrHTLOCjd8fBMGWCrY//fi7Ku3qXD7oHRw==",
-        "dependencies": {
-          "System.Private.Uri": "4.3.0"
-        }
-      },
-      "System.Collections": {
-        "type": "Transitive",
-        "resolved": "4.3.0",
-        "contentHash": "3Dcj85/TBdVpL5Zr+gEEBUuFe2icOnLalmEh9hfck1PTYbbyWuZgh4fmm2ysCLTrqLQw6t3TgTyJ+VLp+Qb+Lw==",
-        "dependencies": {
-          "Microsoft.NETCore.Platforms": "1.1.0",
-          "Microsoft.NETCore.Targets": "1.1.0",
-          "System.Runtime": "4.3.0",
-          "runtime.any.System.Collections": "4.3.0"
-        }
-      },
-      "System.Data.Odbc": {
-        "type": "Transitive",
-<<<<<<< HEAD
-        "resolved": "6.0.1",
-        "contentHash": "4vl7z0b8gcwc2NotcpEkqaLVQAw/wo46zV1uVSoIx2UfJdqlxWKD3ViUicCNJGo41th4kaGcY9kyVe2q9EuB4w==",
-        "dependencies": {
-          "System.Text.Encoding.CodePages": "6.0.0"
-        }
-      },
-      "System.Data.OleDb": {
-        "type": "Transitive",
-        "resolved": "6.0.0",
-        "contentHash": "LQ8PjTIF1LtrrlGiyiTVjAkQtTWKm9GSNnygIlWjhN9y88s7xhy6DUNDDkmQQ9f6ex7mA4k0Tl97lz/CklaiLg==",
-        "dependencies": {
-          "System.Configuration.ConfigurationManager": "6.0.0",
-          "System.Diagnostics.PerformanceCounter": "6.0.0"
-=======
-        "resolved": "8.0.1",
-        "contentHash": "JQd0QHOaZuH+ki+4Geas88dnLe/lZSaEYYmRdovZaqNVuExVlVFs/of2I1VaasMxzbO5+yrGDAP2rkazx/b8Sg=="
-      },
-      "System.Data.OleDb": {
-        "type": "Transitive",
-        "resolved": "8.0.1",
-        "contentHash": "RO+/y2ggU5956uQDRXdjA1e2l5yJ4rTWNX76eZ+3sgtYGqGapCe2kQCyiUci+/y6Fyb21Irp4RQEdfrIiuYrxQ==",
-        "dependencies": {
-          "System.Configuration.ConfigurationManager": "8.0.1",
-          "System.Diagnostics.PerformanceCounter": "8.0.1"
->>>>>>> 4a382edf
-        }
-      },
-      "System.Data.SqlClient": {
-        "type": "Transitive",
-        "resolved": "4.8.6",
-        "contentHash": "2Ij/LCaTQRyAi5lAv7UUTV9R2FobC8xN9mE0fXBZohum/xLl8IZVmE98Rq5ugQHjCgTBRKqpXRb4ORulRdA6Ig==",
-        "dependencies": {
-          "Microsoft.Win32.Registry": "4.7.0",
-          "System.Security.Principal.Windows": "4.7.0",
-          "runtime.native.System.Data.SqlClient.sni": "4.7.0"
-        }
-      },
-      "System.Diagnostics.Debug": {
-        "type": "Transitive",
-        "resolved": "4.3.0",
-        "contentHash": "ZUhUOdqmaG5Jk3Xdb8xi5kIyQYAA4PnTNlHx1mu9ZY3qv4ELIdKbnL/akbGaKi2RnNUWaZsAs31rvzFdewTj2g==",
-        "dependencies": {
-          "Microsoft.NETCore.Platforms": "1.1.0",
-          "Microsoft.NETCore.Targets": "1.1.0",
-          "System.Runtime": "4.3.0",
-          "runtime.win.System.Diagnostics.Debug": "4.3.0"
-        }
-      },
-      "System.Diagnostics.EventLog": {
-        "type": "Transitive",
-<<<<<<< HEAD
-        "resolved": "6.0.0",
-        "contentHash": "lcyUiXTsETK2ALsZrX+nWuHSIQeazhqPphLfaRxzdGaG93+0kELqpgEHtwWOlQe7+jSFnKwaCAgL4kjeZCQJnw=="
-      },
-      "System.Diagnostics.PerformanceCounter": {
-        "type": "Transitive",
-        "resolved": "6.0.1",
-        "contentHash": "dDl7Gx3bmSrM2k2ZIm+ucEJnLloZRyvfQF1DvfvATcGF3jtaUBiPvChma+6ZcZzxWMirN3kCywkW7PILphXyMQ==",
-        "dependencies": {
-          "System.Configuration.ConfigurationManager": "6.0.0"
-=======
-        "resolved": "8.0.1",
-        "contentHash": "n1ZP7NM2Gkn/MgD8+eOT5MulMj6wfeQMNS2Pizvq5GHCZfjlFMXV2irQlQmJhwA2VABC57M0auudO89Iu2uRLg=="
-      },
-      "System.Diagnostics.PerformanceCounter": {
-        "type": "Transitive",
-        "resolved": "8.0.1",
-        "contentHash": "9RfEDiEjlUADeThs8IPdDVTXSnPRSqjfgTQJALpmGFPKC0k2mbdufOXnb/9JZ4I0TkmxOfy3VTJxrHOJSs8cXg==",
-        "dependencies": {
-          "System.Configuration.ConfigurationManager": "8.0.1"
->>>>>>> 4a382edf
-        }
-      },
-      "System.DirectoryServices": {
-        "type": "Transitive",
-<<<<<<< HEAD
-        "resolved": "6.0.1",
-        "contentHash": "935IbO7h5FDGYxeO3cbx/CuvBBuk/VI8sENlfmXlh1pupNOB3LAGzdYdPY8CawGJFP7KNrHK5eUlsFoz3F6cuA==",
-        "dependencies": {
-          "System.Security.AccessControl": "6.0.0",
-          "System.Security.Permissions": "6.0.0"
-        }
-      },
-      "System.DirectoryServices.AccountManagement": {
-        "type": "Transitive",
-        "resolved": "6.0.0",
-        "contentHash": "2iKkY6VC4WX6H13N8WhH2SRUfWCwg2KZR5w9JIS9cw9N8cZhT7VXxHX0L6OX6Po419aSu2LWrJE9tu6b+cUnPA==",
-        "dependencies": {
-          "System.Configuration.ConfigurationManager": "6.0.0",
-          "System.DirectoryServices": "6.0.0",
-          "System.DirectoryServices.Protocols": "6.0.0",
-          "System.Security.AccessControl": "6.0.0"
-=======
-        "resolved": "8.0.0",
-        "contentHash": "7nit//efUTy1OsAKco2f02PMrwsR2S234N0dVVp84udC77YcvpOQDz5znAWMtgMWBzY1aRJvUW61jo/7vQRfXg=="
-      },
-      "System.DirectoryServices.AccountManagement": {
-        "type": "Transitive",
-        "resolved": "8.0.1",
-        "contentHash": "qVDWKClyDY+rHVEnf11eU4evW25d5OeidrtMPSJv+fwG213wa2zJ+AuIFCxsuvNSCFyHo+DvQIVfBcoK3CL1pA==",
-        "dependencies": {
-          "System.Configuration.ConfigurationManager": "8.0.1",
-          "System.DirectoryServices": "8.0.0",
-          "System.DirectoryServices.Protocols": "8.0.0"
->>>>>>> 4a382edf
-        }
-      },
-      "System.DirectoryServices.Protocols": {
-        "type": "Transitive",
-<<<<<<< HEAD
-        "resolved": "6.0.2",
-        "contentHash": "vDDPWwHn3/DNZ+kPkdXHoada+tKPEC9bVqDOr4hK6HBSP7hGCUTA0Zw6WU5qpGaqa5M1/V+axHMIv+DNEbIf6g=="
-      },
-      "System.Drawing.Common": {
-        "type": "Transitive",
-        "resolved": "6.0.0",
-        "contentHash": "NfuoKUiP2nUWwKZN6twGqXioIe1zVD0RIj2t976A+czLHr2nY454RwwXs6JU9Htc6mwqL6Dn/nEL3dpVf2jOhg==",
-        "dependencies": {
-          "Microsoft.Win32.SystemEvents": "6.0.0"
-        }
-=======
-        "resolved": "8.0.0",
-        "contentHash": "puwJxURHDrYLGTQdsHyeMS72ClTqYa4lDYz6LHSbkZEk5hq8H8JfsO4MyYhB5BMMxg93jsQzLUwrnCumj11UIg=="
->>>>>>> 4a382edf
-      },
-      "System.Globalization": {
-        "type": "Transitive",
-        "resolved": "4.3.0",
-        "contentHash": "kYdVd2f2PAdFGblzFswE4hkNANJBKRmsfa2X5LG2AcWE1c7/4t0pYae1L8vfZ5xvE2nK/R9JprtToA61OSHWIg==",
-        "dependencies": {
-          "Microsoft.NETCore.Platforms": "1.1.0",
-          "Microsoft.NETCore.Targets": "1.1.0",
-          "System.Runtime": "4.3.0",
-          "runtime.any.System.Globalization": "4.3.0"
-        }
-      },
-      "System.IO": {
-        "type": "Transitive",
-        "resolved": "4.3.0",
-        "contentHash": "3qjaHvxQPDpSOYICjUoTsmoq5u6QJAFRUITgeT/4gqkF1bajbSmb1kwSxEA8AHlofqgcKJcM8udgieRNhaJ5Cg==",
-        "dependencies": {
-          "Microsoft.NETCore.Platforms": "1.1.0",
-          "Microsoft.NETCore.Targets": "1.1.0",
-          "System.Runtime": "4.3.0",
-          "System.Text.Encoding": "4.3.0",
-          "System.Threading.Tasks": "4.3.0",
-          "runtime.any.System.IO": "4.3.0"
-        }
-      },
-      "System.IO.Ports": {
-        "type": "Transitive",
-<<<<<<< HEAD
-        "resolved": "6.0.0",
-        "contentHash": "dRyGI7fUESar5ZLIpiBOaaNLW7YyOBGftjj5Of+xcduC/Rjl7RjhEnWDvvNBmHuF3d0tdXoqdVI/yrVA8f00XA==",
-        "dependencies": {
-          "runtime.native.System.IO.Ports": "6.0.0"
-=======
-        "resolved": "8.0.0",
-        "contentHash": "MaiPbx2/QXZc62gm/DrajRrGPG1lU4m08GWMoWiymPYM+ba4kfACp2PbiYpqJ4QiFGhHD00zX3RoVDTucjWe9g==",
-        "dependencies": {
-          "runtime.native.System.IO.Ports": "8.0.0"
->>>>>>> 4a382edf
-        }
-      },
-      "System.Management": {
-        "type": "Transitive",
-<<<<<<< HEAD
-        "resolved": "6.0.2",
-        "contentHash": "s6c9x2Kghd+ncEDnT6ApYVOacDXr/Y57oSUSx6wjegMOfKxhtrXn3PdASPNU59y3kB9OJ1yb3l5k6uKr3bhqew==",
-        "dependencies": {
-          "System.CodeDom": "6.0.0"
-=======
-        "resolved": "8.0.0",
-        "contentHash": "jrK22i5LRzxZCfGb+tGmke2VH7oE0DvcDlJ1HAKYU8cPmD8XnpUT0bYn2Gy98GEhGjtfbR/sxKTVb+dE770pfA==",
-        "dependencies": {
-          "System.CodeDom": "8.0.0"
->>>>>>> 4a382edf
-        }
-      },
-      "System.Reflection": {
-        "type": "Transitive",
-        "resolved": "4.3.0",
-        "contentHash": "KMiAFoW7MfJGa9nDFNcfu+FpEdiHpWgTcS2HdMpDvt9saK3y/G4GwprPyzqjFH9NTaGPQeWNHU+iDlDILj96aQ==",
-        "dependencies": {
-          "Microsoft.NETCore.Platforms": "1.1.0",
-          "Microsoft.NETCore.Targets": "1.1.0",
-          "System.IO": "4.3.0",
-          "System.Reflection.Primitives": "4.3.0",
-          "System.Runtime": "4.3.0",
-          "runtime.any.System.Reflection": "4.3.0"
-        }
-      },
-      "System.Reflection.Primitives": {
-        "type": "Transitive",
-        "resolved": "4.3.0",
-        "contentHash": "5RXItQz5As4xN2/YUDxdpsEkMhvw3e6aNveFXUn4Hl/udNTCNhnKp8lT9fnc3MhvGKh1baak5CovpuQUXHAlIA==",
-        "dependencies": {
-          "Microsoft.NETCore.Platforms": "1.1.0",
-          "Microsoft.NETCore.Targets": "1.1.0",
-          "System.Runtime": "4.3.0",
-          "runtime.any.System.Reflection.Primitives": "4.3.0"
-        }
-      },
-      "System.Resources.ResourceManager": {
-        "type": "Transitive",
-        "resolved": "4.3.0",
-        "contentHash": "/zrcPkkWdZmI4F92gL/TPumP98AVDu/Wxr3CSJGQQ+XN6wbRZcyfSKVoPo17ilb3iOr0cCRqJInGwNMolqhS8A==",
-        "dependencies": {
-          "Microsoft.NETCore.Platforms": "1.1.0",
-          "Microsoft.NETCore.Targets": "1.1.0",
-          "System.Globalization": "4.3.0",
-          "System.Reflection": "4.3.0",
-          "System.Runtime": "4.3.0",
-          "runtime.any.System.Resources.ResourceManager": "4.3.0"
-        }
-      },
-      "System.Runtime": {
-        "type": "Transitive",
-        "resolved": "4.3.1",
-        "contentHash": "abhfv1dTK6NXOmu4bgHIONxHyEqFjW8HwXPmpY9gmll+ix9UNo4XDcmzJn6oLooftxNssVHdJC1pGT9jkSynQg==",
-        "dependencies": {
-          "Microsoft.NETCore.Platforms": "1.1.1",
-          "Microsoft.NETCore.Targets": "1.1.3",
-          "runtime.any.System.Runtime": "4.3.0"
-        }
-      },
-      "System.Runtime.Caching": {
-        "type": "Transitive",
-<<<<<<< HEAD
-        "resolved": "6.0.0",
-        "contentHash": "E0e03kUp5X2k+UAoVl6efmI7uU7JRBWi5EIdlQ7cr0NpBGjHG4fWII35PgsBY9T4fJQ8E4QPsL0rKksU9gcL5A==",
-        "dependencies": {
-          "System.Configuration.ConfigurationManager": "6.0.0"
-=======
-        "resolved": "8.0.1",
-        "contentHash": "tdl7Q47P09UpRu0C/OQsGJU6GacBzzk4vfp5My9rodD+BchrxmajORnTthH8RxPUTPrIoVDJmLyvJcGxB267nQ==",
-        "dependencies": {
-          "System.Configuration.ConfigurationManager": "8.0.1"
->>>>>>> 4a382edf
-        }
-      },
-      "System.Runtime.Extensions": {
-        "type": "Transitive",
-        "resolved": "4.3.0",
-        "contentHash": "guW0uK0fn5fcJJ1tJVXYd7/1h5F+pea1r7FLSOz/f8vPEqbR2ZAknuRDvTQ8PzAilDveOxNjSfr0CHfIQfFk8g==",
-        "dependencies": {
-          "Microsoft.NETCore.Platforms": "1.1.0",
-          "Microsoft.NETCore.Targets": "1.1.0",
-          "System.Runtime": "4.3.0",
-          "runtime.win.System.Runtime.Extensions": "4.3.0"
-        }
-      },
-      "System.Security.AccessControl": {
-        "type": "Transitive",
-<<<<<<< HEAD
-        "resolved": "6.0.0",
-        "contentHash": "AUADIc0LIEQe7MzC+I0cl0rAT8RrTAKFHl53yHjEUzNVIaUlhFY11vc2ebiVJzVBuOzun6F7FBA+8KAbGTTedQ=="
-      },
-      "System.Security.Cryptography.Pkcs": {
-        "type": "Transitive",
-        "resolved": "6.0.4",
-        "contentHash": "LGbXi1oUJ9QgCNGXRO9ndzBL/GZgANcsURpMhNR8uO+rca47SZmciS3RSQUvlQRwK3QHZSHNOXzoMUASKA+Anw==",
-        "dependencies": {
-          "System.Formats.Asn1": "6.0.0"
-        }
-      },
-      "System.Security.Cryptography.ProtectedData": {
-        "type": "Transitive",
-        "resolved": "6.0.0",
-        "contentHash": "rp1gMNEZpvx9vP0JW0oHLxlf8oSiQgtno77Y4PLUBjSiDYoD77Y8uXHr1Ea5XG4/pIKhqAdxZ8v8OTUtqo9PeQ=="
-=======
-        "resolved": "5.0.0",
-        "contentHash": "dagJ1mHZO3Ani8GH0PHpPEe/oYO+rVdbQjvjJkBRNQkX4t0r1iaeGn8+/ybkSLEan3/slM0t59SVdHzuHf2jmw==",
-        "dependencies": {
-          "Microsoft.NETCore.Platforms": "5.0.0",
-          "System.Security.Principal.Windows": "5.0.0"
-        }
-      },
-      "System.Security.Cryptography.Pkcs": {
-        "type": "Transitive",
-        "resolved": "8.0.1",
-        "contentHash": "CoCRHFym33aUSf/NtWSVSZa99dkd0Hm7OCZUxORBjRB16LNhIEOf8THPqzIYlvKM0nNDAPTRBa1FxEECrgaxxA=="
->>>>>>> 4a382edf
-      },
-      "System.Security.Principal.Windows": {
-        "type": "Transitive",
-        "resolved": "5.0.0",
-        "contentHash": "t0MGLukB5WAVU9bO3MGzvlGnyJPgUlcwerXn1kzBRjwLKixT96XV0Uza41W49gVd8zEMFu9vQEFlv0IOrytICA=="
-      },
-      "System.ServiceProcess.ServiceController": {
-        "type": "Transitive",
-<<<<<<< HEAD
-        "resolved": "6.0.1",
-        "contentHash": "LJGWSUfoEZ6NBVPGnDsCMDrT8sDI7QJ8SUzuJQUnIDOtkZiC1LFUmsGu+Dq6OdwSnaW9nENIbL7uSd4PF9YpIA==",
-        "dependencies": {
-          "System.Diagnostics.EventLog": "6.0.0"
-=======
-        "resolved": "8.0.1",
-        "contentHash": "02I0BXo1kmMBgw03E8Hu4K6nTqur4wpQdcDZrndczPzY2fEoGvlinE35AWbyzLZ2h2IksEZ6an4tVt3hi9j1oA==",
-        "dependencies": {
-          "System.Diagnostics.EventLog": "8.0.1"
->>>>>>> 4a382edf
-        }
-      },
-      "System.Speech": {
-        "type": "Transitive",
-<<<<<<< HEAD
-        "resolved": "6.0.0",
-        "contentHash": "GQovERMrNP0Vbtgk8LzH4PlFS6lqHgsL9WkUmv8Kkxa0m0vNakitytpHZlfJ9WR7n9WKLXh68nn2kyL9mflnLg=="
-=======
-        "resolved": "8.0.0",
-        "contentHash": "CNuiA6vb95Oe5PRjClZEBiaju31vwB8OIeCgeSBXyZL6+MS4RVVB2X/C11z0xCkooHE3Vy91nM2z76emIzR+sg=="
->>>>>>> 4a382edf
-      },
-      "System.Text.Encoding": {
-        "type": "Transitive",
-        "resolved": "4.3.0",
-        "contentHash": "BiIg+KWaSDOITze6jGQynxg64naAPtqGHBwDrLaCtixsa5bKiR8dpPOHA7ge3C0JJQizJE+sfkz1wV+BAKAYZw==",
-        "dependencies": {
-          "Microsoft.NETCore.Platforms": "1.1.0",
-          "Microsoft.NETCore.Targets": "1.1.0",
-          "System.Runtime": "4.3.0",
-          "runtime.any.System.Text.Encoding": "4.3.0"
-        }
-      },
-      "System.Text.Encoding.CodePages": {
-        "type": "Transitive",
-<<<<<<< HEAD
-        "resolved": "6.0.0",
-        "contentHash": "ZFCILZuOvtKPauZ/j/swhvw68ZRi9ATCfvGbk1QfydmcXBkIWecWKn/250UH7rahZ5OoDBaiAudJtPvLwzw85A==",
-=======
-        "resolved": "8.0.0",
-        "contentHash": "OZIsVplFGaVY90G2SbpgU7EnCoOO5pw1t4ic21dBF3/1omrJFpAGoNAVpPyMVOC90/hvgkGG3VFqR13YgZMQfg=="
-      },
-      "System.Text.Encodings.Web": {
-        "type": "Transitive",
-        "resolved": "6.0.0",
-        "contentHash": "Vg8eB5Tawm1IFqj4TVK1czJX89rhFxJo9ELqc/Eiq0eXy13RK00eubyU6TJE6y+GQXjyV5gSfiewDUZjQgSE0w==",
->>>>>>> 4a382edf
-        "dependencies": {
-          "System.Runtime.CompilerServices.Unsafe": "6.0.0"
-        }
-      },
-      "System.Threading.AccessControl": {
-        "type": "Transitive",
-<<<<<<< HEAD
-        "resolved": "6.0.0",
-        "contentHash": "2258mqWesMch/xCpcnjJBgJP33yhpZLGLbEOm01qwq0efG4b+NG8c9sxYOWNxmDQ82swXrnQRl1Yp2wC1NrfZA==",
-        "dependencies": {
-          "System.Security.AccessControl": "6.0.0"
-        }
-=======
-        "resolved": "8.0.0",
-        "contentHash": "cIed5+HuYz+eV9yu9TH95zPkqmm1J9Qps9wxjB335sU8tsqc2kGdlTEH9FZzZeCS8a7mNSEsN8ZkyhQp1gfdEw=="
->>>>>>> 4a382edf
-      },
-      "System.Threading.Tasks": {
-        "type": "Transitive",
-        "resolved": "4.3.0",
-        "contentHash": "LbSxKEdOUhVe8BezB/9uOGGppt+nZf6e1VFyw6v3DN6lqitm0OSn2uXMOdtP0M3W4iMcqcivm2J6UgqiwwnXiA==",
-        "dependencies": {
-          "Microsoft.NETCore.Platforms": "1.1.0",
-          "Microsoft.NETCore.Targets": "1.1.0",
-          "System.Runtime": "4.3.0",
-          "runtime.any.System.Threading.Tasks": "4.3.0"
-        }
-      },
-      "System.Windows.Extensions": {
-        "type": "Transitive",
-<<<<<<< HEAD
-        "resolved": "6.0.0",
-        "contentHash": "IXoJOXIqc39AIe+CIR7koBtRGMiCt/LPM3lI+PELtDIy9XdyeSrwXFdWV9dzJ2Awl0paLWUaknLxFQ5HpHZUog==",
-        "dependencies": {
-          "System.Drawing.Common": "6.0.0"
-        }
-=======
-        "resolved": "8.0.0",
-        "contentHash": "Obg3a90MkOw9mYKxrardLpY2u0axDMrSmy4JCdq2cYbelM2cUwmUir5Bomvd1yxmPL9h5LVHU1tuKBZpUjfASg=="
->>>>>>> 4a382edf
-      }
-    },
-    "net8.0/win-x64": {
-      "Microsoft.Win32.Registry": {
-        "type": "Transitive",
-        "resolved": "5.0.0",
-        "contentHash": "dDoKi0PnDz31yAyETfRntsLArTlVAVzUzCIvvEDsDsucrl33Dl8pIJG06ePTJTI3tGpeyHS9Cq7Foc/s4EeKcg==",
-        "dependencies": {
-          "System.Security.AccessControl": "5.0.0",
-          "System.Security.Principal.Windows": "5.0.0"
-        }
-      },
-      "Microsoft.Win32.Registry.AccessControl": {
-        "type": "Transitive",
-<<<<<<< HEAD
-        "resolved": "6.0.0",
-        "contentHash": "UoE+eeuBKL+GFHxHV3FjHlY5K8Wr/IR7Ee/a2oDNqFodF1iMqyt5hIs0U9Z217AbWrHrNle4750kD03hv1IMZw==",
-        "dependencies": {
-          "System.Security.AccessControl": "6.0.0"
-        }
-      },
-      "Microsoft.Win32.SystemEvents": {
-        "type": "Transitive",
-        "resolved": "6.0.1",
-        "contentHash": "AlsaDWyQHLFB7O2nfbny0x0oziB34WWzGnf/4Q5R8KjXhu8MnCsxE2MIePr192lIIaxarfTLI9bQg+qtmM+9ag=="
-=======
-        "resolved": "8.0.0",
-        "contentHash": "u8PB9/v02C8mBXzl0vJ7bOyC020zOP+T1mRct+KA46DqZkB40XtsNn9pGD0QowTRsT6R4jPCghn+yAODn2UMMw=="
-      },
-      "Microsoft.Win32.SystemEvents": {
-        "type": "Transitive",
-        "resolved": "8.0.0",
-        "contentHash": "9opKRyOKMCi2xJ7Bj7kxtZ1r9vbzosMvRrdEhVhDz8j8MoBGgB+WmC94yH839NPH+BclAjtQ/pyagvi/8gDLkw=="
->>>>>>> 4a382edf
-      },
-      "runtime.any.System.Collections": {
-        "type": "Transitive",
-        "resolved": "4.3.0",
-        "contentHash": "23g6rqftKmovn2cLeGsuHUYm0FD7pdutb0uQMJpZ3qTvq+zHkgmt6J65VtRry4WDGYlmkMa4xDACtaQ94alNag==",
-        "dependencies": {
-          "System.Runtime": "4.3.0"
-        }
-      },
-      "runtime.any.System.Globalization": {
-        "type": "Transitive",
-        "resolved": "4.3.0",
-        "contentHash": "sMDBnad4rp4t7GY442Jux0MCUuKL4otn5BK6Ni0ARTXTSpRNBzZ7hpMfKSvnVSED5kYJm96YOWsqV0JH0d2uuw=="
-      },
-      "runtime.any.System.IO": {
-        "type": "Transitive",
-        "resolved": "4.3.0",
-        "contentHash": "SDZ5AD1DtyRoxYtEcqQ3HDlcrorMYXZeCt7ZhG9US9I5Vva+gpIWDGMkcwa5XiKL0ceQKRZIX2x0XEjLX7PDzQ=="
-      },
-      "runtime.any.System.Reflection": {
-        "type": "Transitive",
-        "resolved": "4.3.0",
-        "contentHash": "hLC3A3rI8jipR5d9k7+f0MgRCW6texsAp0MWkN/ci18FMtQ9KH7E2vDn/DH2LkxsszlpJpOn9qy6Z6/69rH6eQ=="
-      },
-      "runtime.any.System.Reflection.Primitives": {
-        "type": "Transitive",
-        "resolved": "4.3.0",
-        "contentHash": "Nrm1p3armp6TTf2xuvaa+jGTTmncALWFq22CpmwRvhDf6dE9ZmH40EbOswD4GnFLrMRS0Ki6Kx5aUPmKK/hZBg=="
-      },
-      "runtime.any.System.Resources.ResourceManager": {
-        "type": "Transitive",
-        "resolved": "4.3.0",
-        "contentHash": "Lxb89SMvf8w9p9+keBLyL6H6x/TEmc6QVsIIA0T36IuyOY3kNvIdyGddA2qt35cRamzxF8K5p0Opq4G4HjNbhQ=="
-      },
-      "runtime.any.System.Runtime": {
-        "type": "Transitive",
-        "resolved": "4.3.0",
-        "contentHash": "fRS7zJgaG9NkifaAxGGclDDoRn9HC7hXACl52Or06a/fxdzDajWb5wov3c6a+gVSlekRoexfjwQSK9sh5um5LQ==",
-        "dependencies": {
-          "System.Private.Uri": "4.3.0"
-        }
-      },
-      "runtime.any.System.Text.Encoding": {
-        "type": "Transitive",
-        "resolved": "4.3.0",
-        "contentHash": "+ihI5VaXFCMVPJNstG4O4eo1CfbrByLxRrQQTqOTp1ttK0kUKDqOdBSTaCB2IBk/QtjDrs6+x4xuezyMXdm0HQ=="
-      },
-      "runtime.any.System.Threading.Tasks": {
-        "type": "Transitive",
-        "resolved": "4.3.0",
-        "contentHash": "OhBAVBQG5kFj1S+hCEQ3TUHBAEtZ3fbEMgZMRNdN8A0Pj4x+5nTELEqL59DU0TjKVE6II3dqKw4Dklb3szT65w=="
-      },
-      "runtime.linux-arm.runtime.native.System.IO.Ports": {
-        "type": "Transitive",
-<<<<<<< HEAD
-        "resolved": "6.0.0",
-        "contentHash": "75q52H7CSpgIoIDwXb9o833EvBZIXJ0mdPhz1E6jSisEXUBlSCPalC29cj3EXsjpuDwr0dj1LRXZepIQH/oL4Q=="
-      },
-      "runtime.linux-arm64.runtime.native.System.IO.Ports": {
-        "type": "Transitive",
-        "resolved": "6.0.0",
-        "contentHash": "xn2bMThmXr3CsvOYmS8ex2Yz1xo+kcnhVg2iVhS9PlmqjZPAkrEo/I40wjrBZH/tU4kvH0s1AE8opAvQ3KIS8g=="
-      },
-      "runtime.linux-x64.runtime.native.System.IO.Ports": {
-        "type": "Transitive",
-        "resolved": "6.0.0",
-        "contentHash": "16nbNXwv0sC+gLGIuecri0skjuh6R1maIJggsaNP7MQBcbVcEfWFUOkEnsnvoLEjy0XerfibuRptfQ8AmdIcWA=="
-      },
-      "runtime.osx-arm64.runtime.native.System.IO.Ports": {
-        "type": "Transitive",
-        "resolved": "6.0.0",
-        "contentHash": "fXG12NodG1QrCdoaeSQ1gVnk/koi4WYY4jZtarMkZeQMyReBm1nZlSRoPnUjLr2ZR36TiMjpcGnQfxymieUe7w=="
-      },
-      "runtime.osx-x64.runtime.native.System.IO.Ports": {
-        "type": "Transitive",
-        "resolved": "6.0.0",
-        "contentHash": "/As+zPY49+dSUXkh+fTUbyPhqrdGN//evLxo4Vue88pfh1BHZgF7q4kMblTkxYvwR6Vi03zSYxysSFktO8/SDQ=="
-=======
-        "resolved": "8.0.0",
-        "contentHash": "gK720fg6HemDg8sXcfy+xCMZ9+hF78Gc7BmREbmkS4noqlu1BAr9qZtuWGhLzFjBfgecmdtl4+SYVwJ1VneZBQ=="
-      },
-      "runtime.linux-arm64.runtime.native.System.IO.Ports": {
-        "type": "Transitive",
-        "resolved": "8.0.0",
-        "contentHash": "KYG6/3ojhEWbb3FwQAKgGWPHrY+HKUXXdVjJlrtyCLn3EMcNTaNcPadb2c0ndQzixZSmAxZKopXJr0nLwhOrpQ=="
-      },
-      "runtime.linux-x64.runtime.native.System.IO.Ports": {
-        "type": "Transitive",
-        "resolved": "8.0.0",
-        "contentHash": "Wnw5vhA4mgGbIFoo6l9Fk3iEcwRSq49a1aKwJgXUCUtEQLCSUDjTGSxqy/oMUuOyyn7uLHsH8KgZzQ1y3lReiQ=="
-      },
-      "runtime.osx-arm64.runtime.native.System.IO.Ports": {
-        "type": "Transitive",
-        "resolved": "8.0.0",
-        "contentHash": "rbUBLAaFW9oVkbsb0+XSrAo2QdhBeAyzLl5KQ6Oci9L/u626uXGKInsVJG6B9Z5EO8bmplC8tsMiaHK8wOBZ+w=="
-      },
-      "runtime.osx-x64.runtime.native.System.IO.Ports": {
-        "type": "Transitive",
-        "resolved": "8.0.0",
-        "contentHash": "IcfB4jKtM9pkzP9OpYelEcUX1MiDt0IJPBh3XYYdEISFF+6Mc+T8WWi0dr9wVh1gtcdVjubVEIBgB8BHESlGfQ=="
->>>>>>> 4a382edf
-      },
-      "runtime.win-arm64.runtime.native.System.Data.SqlClient.sni": {
-        "type": "Transitive",
-        "resolved": "4.4.0",
-        "contentHash": "LbrynESTp3bm5O/+jGL8v0Qg5SJlTV08lpIpFesXjF6uGNMWqFnUQbYBJwZTeua6E/Y7FIM1C54Ey1btLWupdg=="
-      },
-      "runtime.win-x64.runtime.native.System.Data.SqlClient.sni": {
-        "type": "Transitive",
-        "resolved": "4.4.0",
-        "contentHash": "38ugOfkYJqJoX9g6EYRlZB5U2ZJH51UP8ptxZgdpS07FgOEToV+lS11ouNK2PM12Pr6X/PpT5jK82G3DwH/SxQ=="
-      },
-      "runtime.win-x86.runtime.native.System.Data.SqlClient.sni": {
-        "type": "Transitive",
-        "resolved": "4.4.0",
-        "contentHash": "YhEdSQUsTx+C8m8Bw7ar5/VesXvCFMItyZF7G1AUY+OM0VPZUOeAVpJ4Wl6fydBGUYZxojTDR3I6Bj/+BPkJNA=="
-      },
-      "runtime.win.System.Diagnostics.Debug": {
-        "type": "Transitive",
-        "resolved": "4.3.0",
-        "contentHash": "hHHP0WCStene2jjeYcuDkETozUYF/3sHVRHAEOgS3L15hlip24ssqCTnJC28Z03Wpo078oMcJd0H4egD2aJI8g=="
-      },
-      "runtime.win.System.Runtime.Extensions": {
-        "type": "Transitive",
-        "resolved": "4.3.0",
-        "contentHash": "RkgHVhUPvzZxuUubiZe8yr/6CypRVXj0VBzaR8hsqQ8f+rUo7e4PWrHTLOCjd8fBMGWCrY//fi7Ku3qXD7oHRw==",
-        "dependencies": {
-          "System.Private.Uri": "4.3.0"
-        }
-      },
-      "System.Collections": {
-        "type": "Transitive",
-        "resolved": "4.3.0",
-        "contentHash": "3Dcj85/TBdVpL5Zr+gEEBUuFe2icOnLalmEh9hfck1PTYbbyWuZgh4fmm2ysCLTrqLQw6t3TgTyJ+VLp+Qb+Lw==",
-        "dependencies": {
-          "Microsoft.NETCore.Platforms": "1.1.0",
-          "Microsoft.NETCore.Targets": "1.1.0",
-          "System.Runtime": "4.3.0",
-          "runtime.any.System.Collections": "4.3.0"
-        }
-      },
-      "System.Data.Odbc": {
-        "type": "Transitive",
-<<<<<<< HEAD
-        "resolved": "6.0.1",
-        "contentHash": "4vl7z0b8gcwc2NotcpEkqaLVQAw/wo46zV1uVSoIx2UfJdqlxWKD3ViUicCNJGo41th4kaGcY9kyVe2q9EuB4w==",
-        "dependencies": {
-          "System.Text.Encoding.CodePages": "6.0.0"
-        }
-      },
-      "System.Data.OleDb": {
-        "type": "Transitive",
-        "resolved": "6.0.0",
-        "contentHash": "LQ8PjTIF1LtrrlGiyiTVjAkQtTWKm9GSNnygIlWjhN9y88s7xhy6DUNDDkmQQ9f6ex7mA4k0Tl97lz/CklaiLg==",
-        "dependencies": {
-          "System.Configuration.ConfigurationManager": "6.0.0",
-          "System.Diagnostics.PerformanceCounter": "6.0.0"
-=======
-        "resolved": "8.0.1",
-        "contentHash": "JQd0QHOaZuH+ki+4Geas88dnLe/lZSaEYYmRdovZaqNVuExVlVFs/of2I1VaasMxzbO5+yrGDAP2rkazx/b8Sg=="
-      },
-      "System.Data.OleDb": {
-        "type": "Transitive",
-        "resolved": "8.0.1",
-        "contentHash": "RO+/y2ggU5956uQDRXdjA1e2l5yJ4rTWNX76eZ+3sgtYGqGapCe2kQCyiUci+/y6Fyb21Irp4RQEdfrIiuYrxQ==",
-        "dependencies": {
-          "System.Configuration.ConfigurationManager": "8.0.1",
-          "System.Diagnostics.PerformanceCounter": "8.0.1"
->>>>>>> 4a382edf
-        }
-      },
-      "System.Data.SqlClient": {
-        "type": "Transitive",
-        "resolved": "4.8.6",
-        "contentHash": "2Ij/LCaTQRyAi5lAv7UUTV9R2FobC8xN9mE0fXBZohum/xLl8IZVmE98Rq5ugQHjCgTBRKqpXRb4ORulRdA6Ig==",
-        "dependencies": {
-          "Microsoft.Win32.Registry": "4.7.0",
-          "System.Security.Principal.Windows": "4.7.0",
-          "runtime.native.System.Data.SqlClient.sni": "4.7.0"
-        }
-      },
-      "System.Diagnostics.Debug": {
-        "type": "Transitive",
-        "resolved": "4.3.0",
-        "contentHash": "ZUhUOdqmaG5Jk3Xdb8xi5kIyQYAA4PnTNlHx1mu9ZY3qv4ELIdKbnL/akbGaKi2RnNUWaZsAs31rvzFdewTj2g==",
-        "dependencies": {
-          "Microsoft.NETCore.Platforms": "1.1.0",
-          "Microsoft.NETCore.Targets": "1.1.0",
-          "System.Runtime": "4.3.0",
-          "runtime.win.System.Diagnostics.Debug": "4.3.0"
-        }
-      },
-      "System.Diagnostics.EventLog": {
-        "type": "Transitive",
-<<<<<<< HEAD
-        "resolved": "6.0.0",
-        "contentHash": "lcyUiXTsETK2ALsZrX+nWuHSIQeazhqPphLfaRxzdGaG93+0kELqpgEHtwWOlQe7+jSFnKwaCAgL4kjeZCQJnw=="
-      },
-      "System.Diagnostics.PerformanceCounter": {
-        "type": "Transitive",
-        "resolved": "6.0.1",
-        "contentHash": "dDl7Gx3bmSrM2k2ZIm+ucEJnLloZRyvfQF1DvfvATcGF3jtaUBiPvChma+6ZcZzxWMirN3kCywkW7PILphXyMQ==",
-        "dependencies": {
-          "System.Configuration.ConfigurationManager": "6.0.0"
-=======
-        "resolved": "8.0.1",
-        "contentHash": "n1ZP7NM2Gkn/MgD8+eOT5MulMj6wfeQMNS2Pizvq5GHCZfjlFMXV2irQlQmJhwA2VABC57M0auudO89Iu2uRLg=="
-      },
-      "System.Diagnostics.PerformanceCounter": {
-        "type": "Transitive",
-        "resolved": "8.0.1",
-        "contentHash": "9RfEDiEjlUADeThs8IPdDVTXSnPRSqjfgTQJALpmGFPKC0k2mbdufOXnb/9JZ4I0TkmxOfy3VTJxrHOJSs8cXg==",
-        "dependencies": {
-          "System.Configuration.ConfigurationManager": "8.0.1"
->>>>>>> 4a382edf
-        }
-      },
-      "System.DirectoryServices": {
-        "type": "Transitive",
-<<<<<<< HEAD
-        "resolved": "6.0.1",
-        "contentHash": "935IbO7h5FDGYxeO3cbx/CuvBBuk/VI8sENlfmXlh1pupNOB3LAGzdYdPY8CawGJFP7KNrHK5eUlsFoz3F6cuA==",
-        "dependencies": {
-          "System.Security.AccessControl": "6.0.0",
-          "System.Security.Permissions": "6.0.0"
-        }
-      },
-      "System.DirectoryServices.AccountManagement": {
-        "type": "Transitive",
-        "resolved": "6.0.0",
-        "contentHash": "2iKkY6VC4WX6H13N8WhH2SRUfWCwg2KZR5w9JIS9cw9N8cZhT7VXxHX0L6OX6Po419aSu2LWrJE9tu6b+cUnPA==",
-        "dependencies": {
-          "System.Configuration.ConfigurationManager": "6.0.0",
-          "System.DirectoryServices": "6.0.0",
-          "System.DirectoryServices.Protocols": "6.0.0",
-          "System.Security.AccessControl": "6.0.0"
-=======
-        "resolved": "8.0.0",
-        "contentHash": "7nit//efUTy1OsAKco2f02PMrwsR2S234N0dVVp84udC77YcvpOQDz5znAWMtgMWBzY1aRJvUW61jo/7vQRfXg=="
-      },
-      "System.DirectoryServices.AccountManagement": {
-        "type": "Transitive",
-        "resolved": "8.0.1",
-        "contentHash": "qVDWKClyDY+rHVEnf11eU4evW25d5OeidrtMPSJv+fwG213wa2zJ+AuIFCxsuvNSCFyHo+DvQIVfBcoK3CL1pA==",
-        "dependencies": {
-          "System.Configuration.ConfigurationManager": "8.0.1",
-          "System.DirectoryServices": "8.0.0",
-          "System.DirectoryServices.Protocols": "8.0.0"
->>>>>>> 4a382edf
-        }
-      },
-      "System.DirectoryServices.Protocols": {
-        "type": "Transitive",
-<<<<<<< HEAD
-        "resolved": "6.0.2",
-        "contentHash": "vDDPWwHn3/DNZ+kPkdXHoada+tKPEC9bVqDOr4hK6HBSP7hGCUTA0Zw6WU5qpGaqa5M1/V+axHMIv+DNEbIf6g=="
-      },
-      "System.Drawing.Common": {
-        "type": "Transitive",
-        "resolved": "6.0.0",
-        "contentHash": "NfuoKUiP2nUWwKZN6twGqXioIe1zVD0RIj2t976A+czLHr2nY454RwwXs6JU9Htc6mwqL6Dn/nEL3dpVf2jOhg==",
-        "dependencies": {
-          "Microsoft.Win32.SystemEvents": "6.0.0"
-        }
-=======
-        "resolved": "8.0.0",
-        "contentHash": "puwJxURHDrYLGTQdsHyeMS72ClTqYa4lDYz6LHSbkZEk5hq8H8JfsO4MyYhB5BMMxg93jsQzLUwrnCumj11UIg=="
->>>>>>> 4a382edf
-      },
-      "System.Globalization": {
-        "type": "Transitive",
-        "resolved": "4.3.0",
-        "contentHash": "kYdVd2f2PAdFGblzFswE4hkNANJBKRmsfa2X5LG2AcWE1c7/4t0pYae1L8vfZ5xvE2nK/R9JprtToA61OSHWIg==",
-        "dependencies": {
-          "Microsoft.NETCore.Platforms": "1.1.0",
-          "Microsoft.NETCore.Targets": "1.1.0",
-          "System.Runtime": "4.3.0",
-          "runtime.any.System.Globalization": "4.3.0"
-        }
-      },
-      "System.IO": {
-        "type": "Transitive",
-        "resolved": "4.3.0",
-        "contentHash": "3qjaHvxQPDpSOYICjUoTsmoq5u6QJAFRUITgeT/4gqkF1bajbSmb1kwSxEA8AHlofqgcKJcM8udgieRNhaJ5Cg==",
-        "dependencies": {
-          "Microsoft.NETCore.Platforms": "1.1.0",
-          "Microsoft.NETCore.Targets": "1.1.0",
-          "System.Runtime": "4.3.0",
-          "System.Text.Encoding": "4.3.0",
-          "System.Threading.Tasks": "4.3.0",
-          "runtime.any.System.IO": "4.3.0"
-        }
-      },
-      "System.IO.Ports": {
-        "type": "Transitive",
-<<<<<<< HEAD
-        "resolved": "6.0.0",
-        "contentHash": "dRyGI7fUESar5ZLIpiBOaaNLW7YyOBGftjj5Of+xcduC/Rjl7RjhEnWDvvNBmHuF3d0tdXoqdVI/yrVA8f00XA==",
-        "dependencies": {
-          "runtime.native.System.IO.Ports": "6.0.0"
-=======
-        "resolved": "8.0.0",
-        "contentHash": "MaiPbx2/QXZc62gm/DrajRrGPG1lU4m08GWMoWiymPYM+ba4kfACp2PbiYpqJ4QiFGhHD00zX3RoVDTucjWe9g==",
-        "dependencies": {
-          "runtime.native.System.IO.Ports": "8.0.0"
->>>>>>> 4a382edf
-        }
-      },
-      "System.Management": {
-        "type": "Transitive",
-<<<<<<< HEAD
-        "resolved": "6.0.2",
-        "contentHash": "s6c9x2Kghd+ncEDnT6ApYVOacDXr/Y57oSUSx6wjegMOfKxhtrXn3PdASPNU59y3kB9OJ1yb3l5k6uKr3bhqew==",
-        "dependencies": {
-          "System.CodeDom": "6.0.0"
-=======
-        "resolved": "8.0.0",
-        "contentHash": "jrK22i5LRzxZCfGb+tGmke2VH7oE0DvcDlJ1HAKYU8cPmD8XnpUT0bYn2Gy98GEhGjtfbR/sxKTVb+dE770pfA==",
-        "dependencies": {
-          "System.CodeDom": "8.0.0"
->>>>>>> 4a382edf
-        }
-      },
-      "System.Reflection": {
-        "type": "Transitive",
-        "resolved": "4.3.0",
-        "contentHash": "KMiAFoW7MfJGa9nDFNcfu+FpEdiHpWgTcS2HdMpDvt9saK3y/G4GwprPyzqjFH9NTaGPQeWNHU+iDlDILj96aQ==",
-        "dependencies": {
-          "Microsoft.NETCore.Platforms": "1.1.0",
-          "Microsoft.NETCore.Targets": "1.1.0",
-          "System.IO": "4.3.0",
-          "System.Reflection.Primitives": "4.3.0",
-          "System.Runtime": "4.3.0",
-          "runtime.any.System.Reflection": "4.3.0"
-        }
-      },
-      "System.Reflection.Primitives": {
-        "type": "Transitive",
-        "resolved": "4.3.0",
-        "contentHash": "5RXItQz5As4xN2/YUDxdpsEkMhvw3e6aNveFXUn4Hl/udNTCNhnKp8lT9fnc3MhvGKh1baak5CovpuQUXHAlIA==",
-        "dependencies": {
-          "Microsoft.NETCore.Platforms": "1.1.0",
-          "Microsoft.NETCore.Targets": "1.1.0",
-          "System.Runtime": "4.3.0",
-          "runtime.any.System.Reflection.Primitives": "4.3.0"
-        }
-      },
-      "System.Resources.ResourceManager": {
-        "type": "Transitive",
-        "resolved": "4.3.0",
-        "contentHash": "/zrcPkkWdZmI4F92gL/TPumP98AVDu/Wxr3CSJGQQ+XN6wbRZcyfSKVoPo17ilb3iOr0cCRqJInGwNMolqhS8A==",
-        "dependencies": {
-          "Microsoft.NETCore.Platforms": "1.1.0",
-          "Microsoft.NETCore.Targets": "1.1.0",
-          "System.Globalization": "4.3.0",
-          "System.Reflection": "4.3.0",
-          "System.Runtime": "4.3.0",
-          "runtime.any.System.Resources.ResourceManager": "4.3.0"
-        }
-      },
-      "System.Runtime": {
-        "type": "Transitive",
-        "resolved": "4.3.1",
-        "contentHash": "abhfv1dTK6NXOmu4bgHIONxHyEqFjW8HwXPmpY9gmll+ix9UNo4XDcmzJn6oLooftxNssVHdJC1pGT9jkSynQg==",
-        "dependencies": {
-          "Microsoft.NETCore.Platforms": "1.1.1",
-          "Microsoft.NETCore.Targets": "1.1.3",
-          "runtime.any.System.Runtime": "4.3.0"
-        }
-      },
-      "System.Runtime.Caching": {
-        "type": "Transitive",
-<<<<<<< HEAD
-        "resolved": "6.0.0",
-        "contentHash": "E0e03kUp5X2k+UAoVl6efmI7uU7JRBWi5EIdlQ7cr0NpBGjHG4fWII35PgsBY9T4fJQ8E4QPsL0rKksU9gcL5A==",
-        "dependencies": {
-          "System.Configuration.ConfigurationManager": "6.0.0"
-=======
-        "resolved": "8.0.1",
-        "contentHash": "tdl7Q47P09UpRu0C/OQsGJU6GacBzzk4vfp5My9rodD+BchrxmajORnTthH8RxPUTPrIoVDJmLyvJcGxB267nQ==",
-        "dependencies": {
-          "System.Configuration.ConfigurationManager": "8.0.1"
->>>>>>> 4a382edf
-        }
-      },
-      "System.Runtime.Extensions": {
-        "type": "Transitive",
-        "resolved": "4.3.0",
-        "contentHash": "guW0uK0fn5fcJJ1tJVXYd7/1h5F+pea1r7FLSOz/f8vPEqbR2ZAknuRDvTQ8PzAilDveOxNjSfr0CHfIQfFk8g==",
-        "dependencies": {
-          "Microsoft.NETCore.Platforms": "1.1.0",
-          "Microsoft.NETCore.Targets": "1.1.0",
-          "System.Runtime": "4.3.0",
-          "runtime.win.System.Runtime.Extensions": "4.3.0"
-        }
-      },
-      "System.Security.AccessControl": {
-        "type": "Transitive",
-<<<<<<< HEAD
-        "resolved": "6.0.0",
-        "contentHash": "AUADIc0LIEQe7MzC+I0cl0rAT8RrTAKFHl53yHjEUzNVIaUlhFY11vc2ebiVJzVBuOzun6F7FBA+8KAbGTTedQ=="
-      },
-      "System.Security.Cryptography.Pkcs": {
-        "type": "Transitive",
-        "resolved": "6.0.4",
-        "contentHash": "LGbXi1oUJ9QgCNGXRO9ndzBL/GZgANcsURpMhNR8uO+rca47SZmciS3RSQUvlQRwK3QHZSHNOXzoMUASKA+Anw==",
-        "dependencies": {
-          "System.Formats.Asn1": "6.0.0"
-        }
-      },
-      "System.Security.Cryptography.ProtectedData": {
-        "type": "Transitive",
-        "resolved": "6.0.0",
-        "contentHash": "rp1gMNEZpvx9vP0JW0oHLxlf8oSiQgtno77Y4PLUBjSiDYoD77Y8uXHr1Ea5XG4/pIKhqAdxZ8v8OTUtqo9PeQ=="
-=======
-        "resolved": "5.0.0",
-        "contentHash": "dagJ1mHZO3Ani8GH0PHpPEe/oYO+rVdbQjvjJkBRNQkX4t0r1iaeGn8+/ybkSLEan3/slM0t59SVdHzuHf2jmw==",
-        "dependencies": {
-          "Microsoft.NETCore.Platforms": "5.0.0",
-          "System.Security.Principal.Windows": "5.0.0"
-        }
-      },
-      "System.Security.Cryptography.Pkcs": {
-        "type": "Transitive",
-        "resolved": "8.0.1",
-        "contentHash": "CoCRHFym33aUSf/NtWSVSZa99dkd0Hm7OCZUxORBjRB16LNhIEOf8THPqzIYlvKM0nNDAPTRBa1FxEECrgaxxA=="
->>>>>>> 4a382edf
-      },
-      "System.Security.Principal.Windows": {
-        "type": "Transitive",
-        "resolved": "5.0.0",
-        "contentHash": "t0MGLukB5WAVU9bO3MGzvlGnyJPgUlcwerXn1kzBRjwLKixT96XV0Uza41W49gVd8zEMFu9vQEFlv0IOrytICA=="
-      },
-      "System.ServiceProcess.ServiceController": {
-        "type": "Transitive",
-<<<<<<< HEAD
-        "resolved": "6.0.1",
-        "contentHash": "LJGWSUfoEZ6NBVPGnDsCMDrT8sDI7QJ8SUzuJQUnIDOtkZiC1LFUmsGu+Dq6OdwSnaW9nENIbL7uSd4PF9YpIA==",
-        "dependencies": {
-          "System.Diagnostics.EventLog": "6.0.0"
-=======
-        "resolved": "8.0.1",
-        "contentHash": "02I0BXo1kmMBgw03E8Hu4K6nTqur4wpQdcDZrndczPzY2fEoGvlinE35AWbyzLZ2h2IksEZ6an4tVt3hi9j1oA==",
-        "dependencies": {
-          "System.Diagnostics.EventLog": "8.0.1"
->>>>>>> 4a382edf
-        }
-      },
-      "System.Speech": {
-        "type": "Transitive",
-<<<<<<< HEAD
-        "resolved": "6.0.0",
-        "contentHash": "GQovERMrNP0Vbtgk8LzH4PlFS6lqHgsL9WkUmv8Kkxa0m0vNakitytpHZlfJ9WR7n9WKLXh68nn2kyL9mflnLg=="
-=======
-        "resolved": "8.0.0",
-        "contentHash": "CNuiA6vb95Oe5PRjClZEBiaju31vwB8OIeCgeSBXyZL6+MS4RVVB2X/C11z0xCkooHE3Vy91nM2z76emIzR+sg=="
->>>>>>> 4a382edf
-      },
-      "System.Text.Encoding": {
-        "type": "Transitive",
-        "resolved": "4.3.0",
-        "contentHash": "BiIg+KWaSDOITze6jGQynxg64naAPtqGHBwDrLaCtixsa5bKiR8dpPOHA7ge3C0JJQizJE+sfkz1wV+BAKAYZw==",
-        "dependencies": {
-          "Microsoft.NETCore.Platforms": "1.1.0",
-          "Microsoft.NETCore.Targets": "1.1.0",
-          "System.Runtime": "4.3.0",
-          "runtime.any.System.Text.Encoding": "4.3.0"
-        }
-      },
-      "System.Text.Encoding.CodePages": {
-        "type": "Transitive",
-<<<<<<< HEAD
-        "resolved": "6.0.0",
-        "contentHash": "ZFCILZuOvtKPauZ/j/swhvw68ZRi9ATCfvGbk1QfydmcXBkIWecWKn/250UH7rahZ5OoDBaiAudJtPvLwzw85A==",
-=======
-        "resolved": "8.0.0",
-        "contentHash": "OZIsVplFGaVY90G2SbpgU7EnCoOO5pw1t4ic21dBF3/1omrJFpAGoNAVpPyMVOC90/hvgkGG3VFqR13YgZMQfg=="
-      },
-      "System.Text.Encodings.Web": {
-        "type": "Transitive",
-        "resolved": "6.0.0",
-        "contentHash": "Vg8eB5Tawm1IFqj4TVK1czJX89rhFxJo9ELqc/Eiq0eXy13RK00eubyU6TJE6y+GQXjyV5gSfiewDUZjQgSE0w==",
->>>>>>> 4a382edf
-        "dependencies": {
-          "System.Runtime.CompilerServices.Unsafe": "6.0.0"
-        }
-      },
-      "System.Threading.AccessControl": {
-        "type": "Transitive",
-<<<<<<< HEAD
-        "resolved": "6.0.0",
-        "contentHash": "2258mqWesMch/xCpcnjJBgJP33yhpZLGLbEOm01qwq0efG4b+NG8c9sxYOWNxmDQ82swXrnQRl1Yp2wC1NrfZA==",
-        "dependencies": {
-          "System.Security.AccessControl": "6.0.0"
-        }
-=======
-        "resolved": "8.0.0",
-        "contentHash": "cIed5+HuYz+eV9yu9TH95zPkqmm1J9Qps9wxjB335sU8tsqc2kGdlTEH9FZzZeCS8a7mNSEsN8ZkyhQp1gfdEw=="
->>>>>>> 4a382edf
-      },
-      "System.Threading.Tasks": {
-        "type": "Transitive",
-        "resolved": "4.3.0",
-        "contentHash": "LbSxKEdOUhVe8BezB/9uOGGppt+nZf6e1VFyw6v3DN6lqitm0OSn2uXMOdtP0M3W4iMcqcivm2J6UgqiwwnXiA==",
-        "dependencies": {
-          "Microsoft.NETCore.Platforms": "1.1.0",
-          "Microsoft.NETCore.Targets": "1.1.0",
-          "System.Runtime": "4.3.0",
-          "runtime.any.System.Threading.Tasks": "4.3.0"
-        }
-      },
-      "System.Windows.Extensions": {
-        "type": "Transitive",
-<<<<<<< HEAD
-        "resolved": "6.0.0",
-        "contentHash": "IXoJOXIqc39AIe+CIR7koBtRGMiCt/LPM3lI+PELtDIy9XdyeSrwXFdWV9dzJ2Awl0paLWUaknLxFQ5HpHZUog==",
-        "dependencies": {
-          "System.Drawing.Common": "6.0.0"
-        }
-=======
-        "resolved": "8.0.0",
-        "contentHash": "Obg3a90MkOw9mYKxrardLpY2u0axDMrSmy4JCdq2cYbelM2cUwmUir5Bomvd1yxmPL9h5LVHU1tuKBZpUjfASg=="
->>>>>>> 4a382edf
-      }
-    }
-  }
+{
+  "version": 1,
+  "dependencies": {
+    "net8.0": {
+      "coverlet.collector": {
+        "type": "Direct",
+        "requested": "[6.0.2, )",
+        "resolved": "6.0.2",
+        "contentHash": "bJShQ6uWRTQ100ZeyiMqcFlhP7WJ+bCuabUs885dJiBEzMsJMSFr7BOyeCw4rgvQokteGi5rKQTlkhfQPUXg2A=="
+      },
+      "FluentAssertions": {
+        "type": "Direct",
+        "requested": "[6.12.1, )",
+        "resolved": "6.12.1",
+        "contentHash": "hciWwryyLw3eonfqhFpOMTXyM1/auJChYslEBA+iGJyuBs5O3t/kA8YaeH4iRo/2Fe3ElSYL86C0miivtZ0f3g==",
+        "dependencies": {
+          "System.Configuration.ConfigurationManager": "4.4.0"
+        }
+      },
+      "Microsoft.CodeAnalysis.BannedApiAnalyzers": {
+        "type": "Direct",
+        "requested": "[3.3.4, )",
+        "resolved": "3.3.4",
+        "contentHash": "0k2Jwpc8eq0hjOtX6TxRkHm9clkJ2PAQ3heEHgqIJZcsfdFosC/iyz18nsgTVDDWpID80rC7aiYK7ripx+Qndg=="
+      },
+      "Microsoft.NET.Test.Sdk": {
+        "type": "Direct",
+        "requested": "[17.11.1, )",
+        "resolved": "17.11.1",
+        "contentHash": "U3Ty4BaGoEu+T2bwSko9tWqWUOU16WzSFkq6U8zve75oRBMSLTBdMAZrVNNz1Tq12aCdDom9fcOcM9QZaFHqFg==",
+        "dependencies": {
+          "Microsoft.CodeCoverage": "17.11.1",
+          "Microsoft.TestPlatform.TestHost": "17.11.1"
+        }
+      },
+      "Microsoft.SourceLink.GitHub": {
+        "type": "Direct",
+        "requested": "[8.0.0, )",
+        "resolved": "8.0.0",
+        "contentHash": "G5q7OqtwIyGTkeIOAc3u2ZuV/kicQaec5EaRnc0pIeSnh9LUjj+PYQrJYBURvDt7twGl2PKA7nSN0kz1Zw5bnQ==",
+        "dependencies": {
+          "Microsoft.Build.Tasks.Git": "8.0.0",
+          "Microsoft.SourceLink.Common": "8.0.0"
+        }
+      },
+      "Microsoft.VisualStudio.Threading.Analyzers": {
+        "type": "Direct",
+        "requested": "[17.11.20, )",
+        "resolved": "17.11.20",
+        "contentHash": "yI80R8Ja4ipU7/fyVAMCu0oGTN/u97OgL99gd/8ycGnCF58Kn93iBU3T7rkxGMnlsHf5vEgRu95dujtYcgwf9Q=="
+      },
+      "MSTest.TestAdapter": {
+        "type": "Direct",
+        "requested": "[3.6.2, )",
+        "resolved": "3.6.2",
+        "contentHash": "AvxOG6APObsUlTqB5j87VWT522Cqfr7B448HcMDz0jI0nZtTjokGFj7kdc0FBLkmS0yslypP3t3Lt1ieWl9NsQ==",
+        "dependencies": {
+          "Microsoft.Testing.Extensions.VSTestBridge": "1.4.2",
+          "Microsoft.Testing.Platform.MSBuild": "1.4.2"
+        }
+      },
+      "MSTest.TestFramework": {
+        "type": "Direct",
+        "requested": "[3.6.1, )",
+        "resolved": "3.6.1",
+        "contentHash": "ugHS5Bz+hlLBd7FSS9JokRrzjmlmDQIx0Hxj6LTJztH/CRkuzNM+hK9Zoa53DR/B4BysEpu16ZXnm6KLH6Vrzg=="
+      },
+      "Nerdbank.GitVersioning": {
+        "type": "Direct",
+        "requested": "[3.6.146, )",
+        "resolved": "3.6.146",
+        "contentHash": "W1eQ8hD9Y/cZ2+ilgxECl003xr1hybpN3fMxoTlMqg++BixETBMWzS4y9s08oHJKXgKtudsoxhITNOEf1OR66w=="
+      },
+      "Azure.Bicep.Types": {
+        "type": "Transitive",
+        "resolved": "0.5.110",
+        "contentHash": "TDnw+a21qLw5Q89FxhZZYuNBIMCiT0n4Eq+bfpgrKn7vjHSyVKOc/3ipKsqHkifHqGEXx3++DY23FC8PmKHg7Q==",
+        "dependencies": {
+          "System.Text.Json": "8.0.5"
+        }
+      },
+      "Azure.Bicep.Types.Az": {
+        "type": "Transitive",
+        "resolved": "0.2.712",
+        "contentHash": "5W6u9jBRWqhDDBYS1GjmeCrM6U6EIWPTCIu27LTqWlPoaSbqnlEvJXAdhUkyzF6e93rTg0epxtrY4FIzFbeCCw==",
+        "dependencies": {
+          "Azure.Bicep.Types": "0.5.110"
+        }
+      },
+      "Azure.Bicep.Types.K8s": {
+        "type": "Transitive",
+        "resolved": "0.1.644",
+        "contentHash": "DHr38NAyzUTlWQ7R+aqRV4RTRm9srHTWjkfZnWEIdNjUyEuogFhA0oPGJsfGQ/9XmOl2sefmK2qe797rbS6Y7Q==",
+        "dependencies": {
+          "Azure.Bicep.Types": "0.5.110"
+        }
+      },
+      "Azure.Containers.ContainerRegistry": {
+        "type": "Transitive",
+        "resolved": "1.1.1",
+        "contentHash": "yFly4PvdtRjLMyuGiLw3zGVy4yYt2ipWRkLz1cVQBio3Ic6ahwYQEqE72wHRChQ4olLZPyV9xPmtCL+tIfOiog==",
+        "dependencies": {
+          "Azure.Core": "1.36.0",
+          "System.Text.Json": "4.7.2"
+        }
+      },
+      "Azure.Core": {
+        "type": "Transitive",
+        "resolved": "1.44.1",
+        "contentHash": "YyznXLQZCregzHvioip07/BkzjuWNXogJEVz9T5W6TwjNr17ax41YGzYMptlo2G10oLCuVPoyva62y0SIRDixg==",
+        "dependencies": {
+          "Microsoft.Bcl.AsyncInterfaces": "6.0.0",
+          "System.ClientModel": "1.1.0",
+          "System.Diagnostics.DiagnosticSource": "6.0.1",
+          "System.Memory.Data": "6.0.0",
+          "System.Numerics.Vectors": "4.5.0",
+          "System.Text.Encodings.Web": "6.0.0",
+          "System.Text.Json": "6.0.10",
+          "System.Threading.Tasks.Extensions": "4.5.4"
+        }
+      },
+      "Azure.Deployments.Core": {
+        "type": "Transitive",
+        "resolved": "1.152.0",
+        "contentHash": "hFoZwhtswbjIKtQMes9GCu4ML7PHMGSzbQfWEmgtoN3h6PrQ85LB8aZTBCIjjT1S5B127WPc75FYm4IpTOvJNw==",
+        "dependencies": {
+          "Microsoft.Bcl.AsyncInterfaces": "8.0.0",
+          "Microsoft.PowerPlatform.ResourceStack": "7.0.0.2070",
+          "Newtonsoft.Json": "13.0.3",
+          "System.Collections.Immutable": "5.0.0",
+          "System.Reflection.Emit.Lightweight": "4.7.0"
+        }
+      },
+      "Azure.Deployments.DiffEngine": {
+        "type": "Transitive",
+        "resolved": "1.152.0",
+        "contentHash": "aYy7gYUQOcSAPeadnJZOQnfpGWIAEsFbF86mjbfPMf5yq49OivA6iul621rNRjfzoEDN7TVxrwStXnctcOJpHQ=="
+      },
+      "Azure.Deployments.Engine": {
+        "type": "Transitive",
+        "resolved": "1.152.0",
+        "contentHash": "mxGA9nhtbsiXNcs3I+2+/Yv2BZsAnFBqXNIAaPj//mKWm7j3fmumWP5L6hdaEslR/+vuFOs37oPFdaR/AEL2JA==",
+        "dependencies": {
+          "Azure.Deployments.Core": "1.152.0",
+          "Azure.Deployments.DiffEngine": "1.152.0",
+          "Azure.Deployments.Extensibility": "1.152.0",
+          "Azure.Deployments.ResourceMetadata": "1.0.1265",
+          "Azure.Deployments.Templates": "1.152.0",
+          "Microsoft.AspNet.WebApi.Client": "5.2.9",
+          "Microsoft.Extensions.DependencyInjection": "8.0.0",
+          "Newtonsoft.Json": "13.0.3",
+          "Sprache.StrongNamed": "2.3.2",
+          "System.Diagnostics.DiagnosticSource": "8.0.0"
+        }
+      },
+      "Azure.Deployments.Expression": {
+        "type": "Transitive",
+        "resolved": "1.152.0",
+        "contentHash": "ELRn9XNSg+VEhWNhNUkJwRIfVsifzQz5KB1sg4bcKu8BQjZrow5qIjLC5VazwoWpDCNCUyVx8Vgam1e5d7hCDg==",
+        "dependencies": {
+          "Azure.Deployments.Core": "1.152.0",
+          "IPNetwork2": "2.6.598",
+          "Newtonsoft.Json": "13.0.3"
+        }
+      },
+      "Azure.Deployments.Extensibility": {
+        "type": "Transitive",
+        "resolved": "1.152.0",
+        "contentHash": "wdxoPUXEMzQviPr1nJJueroBHAhTIr6Jtq2aI4On6Tjv5eqcurwx38EuJ1sWXVX9MLdjDdanV5M1ik3B3XTEBw==",
+        "dependencies": {
+          "Azure.Deployments.Core": "1.152.0",
+          "Microsoft.AspNet.WebApi.Client": "5.2.9",
+          "Newtonsoft.Json": "13.0.3",
+          "System.Text.Json": "8.0.4"
+        }
+      },
+      "Azure.Deployments.Extensibility.Core": {
+        "type": "Transitive",
+        "resolved": "0.1.55",
+        "contentHash": "iMZhx89YLqHaPGA20LXlzDBty7ov/UgOdxLudJtYwBXkalfSRHLPNKRnJVeGM3EZc9897LeoPyfJ8NvyLeZcgQ==",
+        "dependencies": {
+          "JsonPatch.Net": "3.1.0",
+          "JsonPath.Net": "1.1.0",
+          "JsonPointer.Net": "5.0.0",
+          "JsonSchema.Net": "7.0.4"
+        }
+      },
+      "Azure.Deployments.JsonPath": {
+        "type": "Transitive",
+        "resolved": "1.0.1265",
+        "contentHash": "dliOjv2QAB/aePwGJMlrofA6Qfkj04jU0p6j3ccRRrywg/+rSSVS0mmCk/nGmRR7qss0fmYzp+0y3Q4vK0VvuQ==",
+        "dependencies": {
+          "JetBrains.Annotations": "2019.1.3",
+          "Newtonsoft.Json": "13.0.1",
+          "Sprache.StrongNamed": "2.3.2"
+        }
+      },
+      "Azure.Deployments.ResourceMetadata": {
+        "type": "Transitive",
+        "resolved": "1.0.1265",
+        "contentHash": "PnIh9MvgNfXW8BPbJQYXloWWJs68cngR3Q2AYWtObHn9sMJdx1phP31/Nc90Q30WYnM+3DxIB8s2zESRicR6Eg==",
+        "dependencies": {
+          "Azure.Deployments.JsonPath": "1.0.1265",
+          "IPNetwork2": "2.6.548",
+          "JetBrains.Annotations": "2019.1.3",
+          "JsonDiffPatch.Net": "2.1.0",
+          "Newtonsoft.Json": "13.0.1"
+        }
+      },
+      "Azure.Deployments.Templates": {
+        "type": "Transitive",
+        "resolved": "1.152.0",
+        "contentHash": "9iD+6BImXSL3H45KksTpvkkoUJnr1kIyAmRevvOW8VX4Y2Qd+mvvrs/3CIWnP7Y4UDV0hx3MQBFdpZZWdwFcBQ==",
+        "dependencies": {
+          "Azure.Bicep.Types": "0.5.81",
+          "Azure.Deployments.Core": "1.152.0",
+          "Azure.Deployments.Expression": "1.152.0",
+          "Microsoft.Automata.SRM": "1.2.2",
+          "Newtonsoft.Json": "13.0.3"
+        }
+      },
+      "Azure.Identity": {
+        "type": "Transitive",
+        "resolved": "1.13.1",
+        "contentHash": "4eeK9XztjTmvA4WN+qAvlUCSxSv45+LqTMeC8XT2giGGZHKthTMU2IuXcHjAOf5VLH3wE3Bo6EwhIcJxVB8RmQ==",
+        "dependencies": {
+          "Azure.Core": "1.44.1",
+          "Microsoft.Identity.Client": "4.66.1",
+          "Microsoft.Identity.Client.Extensions.Msal": "4.66.1",
+          "System.Memory": "4.5.5",
+          "System.Text.Json": "6.0.10",
+          "System.Threading.Tasks.Extensions": "4.5.4"
+        }
+      },
+      "Azure.ResourceManager": {
+        "type": "Transitive",
+        "resolved": "1.13.0",
+        "contentHash": "B0ZE4gNxs942DScLH53X7L4uqnMnh1LTpjHZUfnToQsjA65AuxiiDCVMQUkTTeQOP3PNd0UOrgRNpjQlbU8bgg==",
+        "dependencies": {
+          "Azure.Core": "1.42.0",
+          "System.ClientModel": "1.0.0",
+          "System.Text.Json": "6.0.9"
+        }
+      },
+      "Azure.ResourceManager.ResourceGraph": {
+        "type": "Transitive",
+        "resolved": "1.0.1",
+        "contentHash": "uvjDK5nXEd7xYWo9a0mrzhEOD8i/qmm8/svsLHIIFJKnxXMfU/PDdG/H1uKctpC9X3IC5BNsMkjiRiwSjcK6mA==",
+        "dependencies": {
+          "Azure.Core": "1.28.0",
+          "Azure.ResourceManager": "1.4.0",
+          "System.Text.Json": "4.7.2"
+        }
+      },
+      "Azure.ResourceManager.Resources": {
+        "type": "Transitive",
+        "resolved": "1.9.0",
+        "contentHash": "AaGmoPM6UxEYtmf5ADkl26DRy1Ms9CIL9yqgUnoU6YhXYA8r/F52p16JQ9xEHSCzXhr+OO4x2ztujHtj1Eb+qw==",
+        "dependencies": {
+          "Azure.Core": "1.43.0",
+          "Azure.ResourceManager": "1.13.0",
+          "System.ClientModel": "1.1.0",
+          "System.Text.Json": "6.0.9"
+        }
+      },
+      "Castle.Core": {
+        "type": "Transitive",
+        "resolved": "5.1.1",
+        "contentHash": "rpYtIczkzGpf+EkZgDr9CClTdemhsrwA/W5hMoPjLkRFnXzH44zDLoovXeKtmxb1ykXK9aJVODSpiJml8CTw2g==",
+        "dependencies": {
+          "System.Diagnostics.EventLog": "6.0.0"
+        }
+      },
+      "CommandLineParser": {
+        "type": "Transitive",
+        "resolved": "2.9.1",
+        "contentHash": "OE0sl1/sQ37bjVsPKKtwQlWDgqaxWgtme3xZz7JssWUzg5JpMIyHgCTY9MVMxOg48fJ1AgGT3tgdH5m/kQ5xhA=="
+      },
+      "DiffPlex": {
+        "type": "Transitive",
+        "resolved": "1.7.2",
+        "contentHash": "qJEjdxEDBWSFZGB8paBB9HDeJXHGlHlOXeGX3kbTuXWuOsgv2iSAEOOzo5V1/B39Vcxr9IVVrNKewRcX+rsn4g=="
+      },
+      "Google.Protobuf": {
+        "type": "Transitive",
+        "resolved": "3.28.3",
+        "contentHash": "OewySX3aQCdKfMJsj2DzBMXQJPI+lm0CBzamU9ViFu3CU9tXYrQWqJ1CZ+/UWtkwOjUeIzbXmoOjRc7B8pbMrA=="
+      },
+      "Grpc.Core.Api": {
+        "type": "Transitive",
+        "resolved": "2.66.0",
+        "contentHash": "HsjsQVAHe4hqP4t4rpUnmq+MZvPdyrlPsWF4T5fbMvyP3o/lMV+KVJfDlaNH8+v0aGQTVT3EsDFufbhaWb52cw=="
+      },
+      "Grpc.Net.Client": {
+        "type": "Transitive",
+        "resolved": "2.66.0",
+        "contentHash": "GwkSsssXFgN9+M2U+UQWdErf61sn1iqgP+2NRBlDXATcP9vlxda0wySxd/eIL8U522+SnyFNUXlvQ5tAzGk9cA==",
+        "dependencies": {
+          "Grpc.Net.Common": "2.66.0",
+          "Microsoft.Extensions.Logging.Abstractions": "6.0.0"
+        }
+      },
+      "Grpc.Net.Common": {
+        "type": "Transitive",
+        "resolved": "2.66.0",
+        "contentHash": "YJpQpIvpo0HKlsG6SHwaieyji08qfv0DdEDIewCAA0egQY08637sHOj1netLGUhzBEsCqlGC3e92TZ2uqhxnvw==",
+        "dependencies": {
+          "Grpc.Core.Api": "2.66.0"
+        }
+      },
+      "Humanizer.Core": {
+        "type": "Transitive",
+        "resolved": "2.14.1",
+        "contentHash": "lQKvtaTDOXnoVJ20ibTuSIOf2i0uO0MPbDhd1jm238I+U/2ZnRENj0cktKZhtchBMtCUSRQ5v4xBCUbKNmyVMw=="
+      },
+      "IPNetwork2": {
+        "type": "Transitive",
+        "resolved": "2.6.598",
+        "contentHash": "8o5fIh67jPHUeflUuzMSRXVnXJ9MjXjjRra9M1u0+evOoABhSyJouxXdvTWaM/GaEsDBU0bQjn+9O0MywsxTDQ=="
+      },
+      "JetBrains.Annotations": {
+        "type": "Transitive",
+        "resolved": "2019.1.3",
+        "contentHash": "E0x48BwZJKoNMNCekWGKsV4saQS89lf58ydT2szseV44CMYIbaHXjc7+305WLw6up3ibZN9yH6QdGSZo5tQhLg=="
+      },
+      "Json.More.Net": {
+        "type": "Transitive",
+        "resolved": "2.0.2",
+        "contentHash": "izscdjjk8EAHDBCjyz7V7n77SzkrSjh/hUGV6cyR6PlVdjYDh5ohc8yqvwSqJ9+6Uof8W6B24dIHlDKD+I1F8A=="
+      },
+      "JsonDiffPatch.Net": {
+        "type": "Transitive",
+        "resolved": "2.3.0",
+        "contentHash": "a+I1WNXSwkelsgUfMk3LVRY3FzQDV8nCpRMcml2whQDimbnOG+mxRCt6kCzMRFwshg9ir4shm0yvYDL7E89ayg==",
+        "dependencies": {
+          "Newtonsoft.Json": "11.0.1"
+        }
+      },
+      "JsonPatch.Net": {
+        "type": "Transitive",
+        "resolved": "3.1.1",
+        "contentHash": "dLAUhmL7RgezL8lkBpzf+O4U4sEtbGE9DDF858MiQdNmGK8LYBfLqO73n5N288e5H8jVvwypQG/DUJunWvaJyQ==",
+        "dependencies": {
+          "JsonPointer.Net": "5.0.2"
+        }
+      },
+      "JsonPath.Net": {
+        "type": "Transitive",
+        "resolved": "1.1.6",
+        "contentHash": "FQLbFJdjIa70GdYGR3RpdGkLTMZwQCqcd8gC35yx6aGofVEP3QxMvSuXHn75N30jj9SS6yvsPPTDzJmPMt/Mdw==",
+        "dependencies": {
+          "Json.More.Net": "2.0.2"
+        }
+      },
+      "JsonPointer.Net": {
+        "type": "Transitive",
+        "resolved": "5.0.2",
+        "contentHash": "H/OtixKadr+ja1j7Fru3WG56V9zP0AKT1Bd0O7RWN/zH1bl8ZIwW9aCa4+xvzuVvt4SPmrvBu3G6NpAkNOwNAA==",
+        "dependencies": {
+          "Humanizer.Core": "2.14.1",
+          "Json.More.Net": "2.0.1.2"
+        }
+      },
+      "JsonSchema.Net": {
+        "type": "Transitive",
+        "resolved": "7.0.4",
+        "contentHash": "R0Hk2Tr/np4Q1NO8CBjyQsoiD1iFJyEQP20Sw7JnZCNGJoaSBe+g4b+nZqnBXPQhiqY5LGZ8JZwZkRh/eKZhEQ==",
+        "dependencies": {
+          "JsonPointer.Net": "5.0.0"
+        }
+      },
+      "MediatR": {
+        "type": "Transitive",
+        "resolved": "8.1.0",
+        "contentHash": "KJFnA0MV83bNOhvYbjIX1iDykhwFXoQu0KV7E1SVbNA/CmO2I7SAm2Baly0eS7VJ2GwlmStLajBfeiNgTpvYzQ=="
+      },
+      "Microsoft.ApplicationInsights": {
+        "type": "Transitive",
+        "resolved": "2.22.0",
+        "contentHash": "3AOM9bZtku7RQwHyMEY3tQMrHIgjcfRDa6YQpd/QG2LDGvMydSlL9Di+8LLMt7J2RDdfJ7/2jdYv6yHcMJAnNw==",
+        "dependencies": {
+          "System.Diagnostics.DiagnosticSource": "5.0.0"
+        }
+      },
+      "Microsoft.AspNet.WebApi.Client": {
+        "type": "Transitive",
+        "resolved": "6.0.0",
+        "contentHash": "zXeWP03dTo67AoDHUzR+/urck0KFssdCKOC+dq7Nv1V2YbFh/nIg09L0/3wSvyRONEdwxGB/ssEGmPNIIhAcAw==",
+        "dependencies": {
+          "Newtonsoft.Json": "13.0.1",
+          "Newtonsoft.Json.Bson": "1.0.2",
+          "System.Memory": "4.5.5",
+          "System.Threading.Tasks.Extensions": "4.5.4"
+        }
+      },
+      "Microsoft.Automata.SRM": {
+        "type": "Transitive",
+        "resolved": "1.2.2",
+        "contentHash": "+tdYyUEbSOO5q86TOHKzy7MiT/gqTq4aEpOmFglMw9GDXM0BnT93AG02YT29Wi+qCZmt+APPy+VJEgHUEa89Mw==",
+        "dependencies": {
+          "System.Collections.Immutable": "1.6.0",
+          "System.Numerics.Vectors": "4.5.0",
+          "System.Runtime.CompilerServices.Unsafe": "4.5.2"
+        }
+      },
+      "Microsoft.Bcl.AsyncInterfaces": {
+        "type": "Transitive",
+        "resolved": "8.0.0",
+        "contentHash": "3WA9q9yVqJp222P3x1wYIGDAkpjAku0TMUaaQV22g6L67AI0LdOIrVS7Ht2vJfLHGSPVuqN94vIr15qn+HEkHw=="
+      },
+      "Microsoft.Build.Tasks.Git": {
+        "type": "Transitive",
+        "resolved": "8.0.0",
+        "contentHash": "bZKfSIKJRXLTuSzLudMFte/8CempWjVamNUR5eHJizsy+iuOuO/k2gnh7W0dHJmYY0tBf+gUErfluCv5mySAOQ=="
+      },
+      "Microsoft.CodeCoverage": {
+        "type": "Transitive",
+        "resolved": "17.11.1",
+        "contentHash": "nPJqrcA5iX+Y0kqoT3a+pD/8lrW/V7ayqnEJQsTonSoPz59J8bmoQhcSN4G8+UJ64Hkuf0zuxnfuj2lkHOq4cA=="
+      },
+      "Microsoft.Extensions.Configuration": {
+        "type": "Transitive",
+        "resolved": "8.0.0",
+        "contentHash": "0J/9YNXTMWSZP2p2+nvl8p71zpSwokZXZuJW+VjdErkegAnFdO1XlqtA62SJtgVYHdKu3uPxJHcMR/r35HwFBA==",
+        "dependencies": {
+          "Microsoft.Extensions.Configuration.Abstractions": "8.0.0",
+          "Microsoft.Extensions.Primitives": "8.0.0"
+        }
+      },
+      "Microsoft.Extensions.Configuration.Abstractions": {
+        "type": "Transitive",
+        "resolved": "8.0.0",
+        "contentHash": "3lE/iLSutpgX1CC0NOW70FJoGARRHbyKmG7dc0klnUZ9Dd9hS6N/POPWhKhMLCEuNN5nXEY5agmlFtH562vqhQ==",
+        "dependencies": {
+          "Microsoft.Extensions.Primitives": "8.0.0"
+        }
+      },
+      "Microsoft.Extensions.Configuration.Binder": {
+        "type": "Transitive",
+        "resolved": "8.0.2",
+        "contentHash": "7IQhGK+wjyGrNsPBjJcZwWAr+Wf6D4+TwOptUt77bWtgNkiV8tDEbhFS+dDamtQFZ2X7kWG9m71iZQRj2x3zgQ==",
+        "dependencies": {
+          "Microsoft.Extensions.Configuration.Abstractions": "8.0.0"
+        }
+      },
+      "Microsoft.Extensions.Configuration.FileExtensions": {
+        "type": "Transitive",
+        "resolved": "8.0.1",
+        "contentHash": "EJzSNO9oaAXnTdtdNO6npPRsIIeZCBSNmdQ091VDO7fBiOtJAAeEq6dtrVXIi3ZyjC5XRSAtVvF8SzcneRHqKQ==",
+        "dependencies": {
+          "Microsoft.Extensions.Configuration": "8.0.0",
+          "Microsoft.Extensions.Configuration.Abstractions": "8.0.0",
+          "Microsoft.Extensions.FileProviders.Abstractions": "8.0.0",
+          "Microsoft.Extensions.FileProviders.Physical": "8.0.0",
+          "Microsoft.Extensions.Primitives": "8.0.0"
+        }
+      },
+      "Microsoft.Extensions.Configuration.Json": {
+        "type": "Transitive",
+        "resolved": "8.0.1",
+        "contentHash": "L89DLNuimOghjV3tLx0ArFDwVEJD6+uGB3BMCMX01kaLzXkaXHb2021xOMl2QOxUxbdePKUZsUY7n2UUkycjRg==",
+        "dependencies": {
+          "Microsoft.Extensions.Configuration": "8.0.0",
+          "Microsoft.Extensions.Configuration.Abstractions": "8.0.0",
+          "Microsoft.Extensions.Configuration.FileExtensions": "8.0.1",
+          "Microsoft.Extensions.FileProviders.Abstractions": "8.0.0"
+        }
+      },
+      "Microsoft.Extensions.DependencyInjection": {
+        "type": "Transitive",
+        "resolved": "8.0.1",
+        "contentHash": "BmANAnR5Xd4Oqw7yQ75xOAYODybZQRzdeNucg7kS5wWKd2PNnMdYtJ2Vciy0QLylRmv42DGl5+AFL9izA6F1Rw==",
+        "dependencies": {
+          "Microsoft.Extensions.DependencyInjection.Abstractions": "8.0.2"
+        }
+      },
+      "Microsoft.Extensions.DependencyInjection.Abstractions": {
+        "type": "Transitive",
+        "resolved": "8.0.2",
+        "contentHash": "3iE7UF7MQkCv1cxzCahz+Y/guQbTqieyxyaWKhrRO91itI9cOKO76OHeQDahqG4MmW5umr3CcCvGmK92lWNlbg=="
+      },
+      "Microsoft.Extensions.Diagnostics": {
+        "type": "Transitive",
+        "resolved": "8.0.1",
+        "contentHash": "doVPCUUCY7c6LhBsEfiy3W1bvS7Mi6LkfQMS8nlC22jZWNxBv8VO8bdfeyvpYFst6Kxqk7HBC6lytmEoBssvSQ==",
+        "dependencies": {
+          "Microsoft.Extensions.Configuration": "8.0.0",
+          "Microsoft.Extensions.Diagnostics.Abstractions": "8.0.1",
+          "Microsoft.Extensions.Options.ConfigurationExtensions": "8.0.0"
+        }
+      },
+      "Microsoft.Extensions.Diagnostics.Abstractions": {
+        "type": "Transitive",
+        "resolved": "8.0.1",
+        "contentHash": "elH2vmwNmsXuKmUeMQ4YW9ldXiF+gSGDgg1vORksob5POnpaI6caj1Hu8zaYbEuibhqCoWg0YRWDazBY3zjBfg==",
+        "dependencies": {
+          "Microsoft.Extensions.DependencyInjection.Abstractions": "8.0.2",
+          "Microsoft.Extensions.Options": "8.0.2"
+        }
+      },
+      "Microsoft.Extensions.FileProviders.Abstractions": {
+        "type": "Transitive",
+        "resolved": "8.0.0",
+        "contentHash": "ZbaMlhJlpisjuWbvXr4LdAst/1XxH3vZ6A0BsgTphZ2L4PGuxRLz7Jr/S7mkAAnOn78Vu0fKhEgNF5JO3zfjqQ==",
+        "dependencies": {
+          "Microsoft.Extensions.Primitives": "8.0.0"
+        }
+      },
+      "Microsoft.Extensions.FileProviders.Physical": {
+        "type": "Transitive",
+        "resolved": "8.0.0",
+        "contentHash": "UboiXxpPUpwulHvIAVE36Knq0VSHaAmfrFkegLyBZeaADuKezJ/AIXYAW8F5GBlGk/VaibN2k/Zn1ca8YAfVdA==",
+        "dependencies": {
+          "Microsoft.Extensions.FileProviders.Abstractions": "8.0.0",
+          "Microsoft.Extensions.FileSystemGlobbing": "8.0.0",
+          "Microsoft.Extensions.Primitives": "8.0.0"
+        }
+      },
+      "Microsoft.Extensions.FileSystemGlobbing": {
+        "type": "Transitive",
+        "resolved": "8.0.0",
+        "contentHash": "OK+670i7esqlQrPjdIKRbsyMCe9g5kSLpRRQGSr4Q58AOYEe/hCnfLZprh7viNisSUUQZmMrbbuDaIrP+V1ebQ=="
+      },
+      "Microsoft.Extensions.Http": {
+        "type": "Transitive",
+        "resolved": "8.0.1",
+        "contentHash": "kDYeKJUzh0qeg/AI+nSr3ffthmXYQTEb0nS9qRC7YhSbbuN4M4NPbaB77AJwtkTnCV9XZ7qYj3dkZaNcyl73EA==",
+        "dependencies": {
+          "Microsoft.Extensions.Configuration.Abstractions": "8.0.0",
+          "Microsoft.Extensions.DependencyInjection.Abstractions": "8.0.2",
+          "Microsoft.Extensions.Diagnostics": "8.0.1",
+          "Microsoft.Extensions.Logging": "8.0.1",
+          "Microsoft.Extensions.Logging.Abstractions": "8.0.2",
+          "Microsoft.Extensions.Options": "8.0.2"
+        }
+      },
+      "Microsoft.Extensions.Logging": {
+        "type": "Transitive",
+        "resolved": "8.0.1",
+        "contentHash": "4x+pzsQEbqxhNf1QYRr5TDkLP9UsLT3A6MdRKDDEgrW7h1ljiEPgTNhKYUhNCCAaVpQECVQ+onA91PTPnIp6Lw==",
+        "dependencies": {
+          "Microsoft.Extensions.DependencyInjection": "8.0.1",
+          "Microsoft.Extensions.Logging.Abstractions": "8.0.2",
+          "Microsoft.Extensions.Options": "8.0.2"
+        }
+      },
+      "Microsoft.Extensions.Logging.Abstractions": {
+        "type": "Transitive",
+        "resolved": "8.0.2",
+        "contentHash": "nroMDjS7hNBPtkZqVBbSiQaQjWRDxITI8Y7XnDs97rqG3EbzVTNLZQf7bIeUJcaHOV8bca47s1Uxq94+2oGdxA==",
+        "dependencies": {
+          "Microsoft.Extensions.DependencyInjection.Abstractions": "8.0.2"
+        }
+      },
+      "Microsoft.Extensions.ObjectPool": {
+        "type": "Transitive",
+        "resolved": "5.0.10",
+        "contentHash": "pp9tbGqIhdEXL6Q1yJl+zevAJSq4BsxqhS1GXzBvEsEz9DDNu9GLNzgUy2xyFc4YjB4m4Ff2YEWTnvQvVYdkvQ=="
+      },
+      "Microsoft.Extensions.Options": {
+        "type": "Transitive",
+        "resolved": "8.0.2",
+        "contentHash": "dWGKvhFybsaZpGmzkGCbNNwBD1rVlWzrZKANLW/CcbFJpCEceMCGzT7zZwHOGBCbwM0SzBuceMj5HN1LKV1QqA==",
+        "dependencies": {
+          "Microsoft.Extensions.DependencyInjection.Abstractions": "8.0.0",
+          "Microsoft.Extensions.Primitives": "8.0.0"
+        }
+      },
+      "Microsoft.Extensions.Options.ConfigurationExtensions": {
+        "type": "Transitive",
+        "resolved": "8.0.0",
+        "contentHash": "0f4DMRqEd50zQh+UyJc+/HiBsZ3vhAQALgdkcQEalSH1L2isdC7Yj54M3cyo5e+BeO5fcBQ7Dxly8XiBBcvRgw==",
+        "dependencies": {
+          "Microsoft.Extensions.Configuration.Abstractions": "8.0.0",
+          "Microsoft.Extensions.Configuration.Binder": "8.0.0",
+          "Microsoft.Extensions.DependencyInjection.Abstractions": "8.0.0",
+          "Microsoft.Extensions.Options": "8.0.0",
+          "Microsoft.Extensions.Primitives": "8.0.0"
+        }
+      },
+      "Microsoft.Extensions.Primitives": {
+        "type": "Transitive",
+        "resolved": "8.0.0",
+        "contentHash": "bXJEZrW9ny8vjMF1JV253WeLhpEVzFo1lyaZu1vQ4ZxWUlVvknZ/+ftFgVheLubb4eZPSwwxBeqS1JkCOjxd8g=="
+      },
+      "Microsoft.Graph.Bicep.Types": {
+        "type": "Transitive",
+        "resolved": "0.1.7-preview",
+        "contentHash": "jOuUsV1biTchJv3DdK6GWgv3iVDWR7UUwWlMPq+g2htzSgbdVsRFfxbSLd00da2DALrqLSHugU3wUmwFrDBkww==",
+        "dependencies": {
+          "Azure.Bicep.Types": "0.5.6"
+        }
+      },
+      "Microsoft.Identity.Client": {
+        "type": "Transitive",
+        "resolved": "4.66.1",
+        "contentHash": "mE+m3pZ7zSKocSubKXxwZcUrCzLflC86IdLxrVjS8tialy0b1L+aECBqRBC/ykcPlB4y7skg49TaTiA+O2UfDw==",
+        "dependencies": {
+          "Microsoft.IdentityModel.Abstractions": "6.35.0",
+          "System.Diagnostics.DiagnosticSource": "6.0.1"
+        }
+      },
+      "Microsoft.Identity.Client.Extensions.Msal": {
+        "type": "Transitive",
+        "resolved": "4.66.1",
+        "contentHash": "osgt1J9Rve3LO7wXqpWoFx9UFjl0oeqoUMK/xEru7dvafQ28RgV1A17CoCGCCRSUbgDQ4Arg5FgGK2lQ3lXR4A==",
+        "dependencies": {
+          "Microsoft.Identity.Client": "4.66.1",
+          "System.Security.Cryptography.ProtectedData": "4.5.0"
+        }
+      },
+      "Microsoft.IdentityModel.Abstractions": {
+        "type": "Transitive",
+        "resolved": "6.35.0",
+        "contentHash": "xuR8E4Rd96M41CnUSCiOJ2DBh+z+zQSmyrYHdYhD6K4fXBcQGVnRCFQ0efROUYpP+p0zC1BLKr0JRpVuujTZSg=="
+      },
+      "Microsoft.NETCore.Platforms": {
+        "type": "Transitive",
+        "resolved": "5.0.0",
+        "contentHash": "VyPlqzH2wavqquTcYpkIIAQ6WdenuKoFN0BdYBbCWsclXacSOHNQn66Gt4z5NBqEYW0FAPm5rlvki9ZiCij5xQ=="
+      },
+      "Microsoft.NETCore.Targets": {
+        "type": "Transitive",
+        "resolved": "1.1.3",
+        "contentHash": "3Wrmi0kJDzClwAC+iBdUBpEKmEle8FQNsCs77fkiOIw/9oYA07bL1EZNX0kQ2OMN3xpwvl0vAtOCYY3ndDNlhQ=="
+      },
+      "Microsoft.PowerPlatform.ResourceStack": {
+        "type": "Transitive",
+        "resolved": "7.0.0.2076",
+        "contentHash": "cHxgIBObOuu8I/agdelslgYCTXHreXto/V+gdxL0nE1BZgPv5XNtM1BaUzCtueWKlHnW8evZBKn5Q3V0SNapNg==",
+        "dependencies": {
+          "Microsoft.Windows.Compatibility": "8.0.10",
+          "Newtonsoft.Json": "13.0.3"
+        }
+      },
+      "Microsoft.SourceLink.Common": {
+        "type": "Transitive",
+        "resolved": "8.0.0",
+        "contentHash": "dk9JPxTCIevS75HyEQ0E4OVAFhB2N+V9ShCXf8Q6FkUQZDkgLI12y679Nym1YqsiSysuQskT7Z+6nUf3yab6Vw=="
+      },
+      "Microsoft.Testing.Extensions.Telemetry": {
+        "type": "Transitive",
+        "resolved": "1.4.2",
+        "contentHash": "JsBE6YJ7JDWz8QekV+/N+XWz8k33X2fpVjDSTt2zy0bzHwHA+GKLKPgwwW0dpp8NA45x6gcQWBm4EciiCR5cMQ==",
+        "dependencies": {
+          "Microsoft.ApplicationInsights": "2.22.0",
+          "Microsoft.Testing.Platform": "1.4.2"
+        }
+      },
+      "Microsoft.Testing.Extensions.TrxReport.Abstractions": {
+        "type": "Transitive",
+        "resolved": "1.4.2",
+        "contentHash": "5ijsQJR+OIwM3PA/RgjlIJI8E3pjknQFA6OZ4udC4pLTmRVuBuD0Z1iGeGtaDmACKp5MR4J348c4+RMzQfBeTw==",
+        "dependencies": {
+          "Microsoft.Testing.Platform": "1.4.2"
+        }
+      },
+      "Microsoft.Testing.Extensions.VSTestBridge": {
+        "type": "Transitive",
+        "resolved": "1.4.2",
+        "contentHash": "SyV6yuR/jzGFAT7Nz3VjVu4xpBpxEzOUsAWo7Sgg18UAsp7rfWRy0qXLxbRy81IgsuuYtTi6bX3E4VCPBFQriA==",
+        "dependencies": {
+          "Microsoft.ApplicationInsights": "2.22.0",
+          "Microsoft.TestPlatform.ObjectModel": "17.11.1",
+          "Microsoft.Testing.Extensions.Telemetry": "1.4.2",
+          "Microsoft.Testing.Extensions.TrxReport.Abstractions": "1.4.2",
+          "Microsoft.Testing.Platform": "1.4.2"
+        }
+      },
+      "Microsoft.Testing.Platform": {
+        "type": "Transitive",
+        "resolved": "1.4.2",
+        "contentHash": "rgBNwCe9AmCLyDSWzf20Mlh6wGT6XbJrFeSiCmDtQEIs+qxDf0BEomYOD91WISdkkQ9LLY2Tf4N+jmMEKnO+sg=="
+      },
+      "Microsoft.Testing.Platform.MSBuild": {
+        "type": "Transitive",
+        "resolved": "1.4.2",
+        "contentHash": "/PsQKIIeWQ7+CtYiG/gp8sk6uCFZKWzEXS7igIeYzlwpN4ttrjAXhU6tKbzLSjQtJwnBe/tHXc+x7k0Po3tMKQ==",
+        "dependencies": {
+          "Microsoft.Testing.Platform": "1.4.2"
+        }
+      },
+      "Microsoft.TestPlatform.ObjectModel": {
+        "type": "Transitive",
+        "resolved": "17.11.1",
+        "contentHash": "E2jZqAU6JeWEVsyOEOrSW1o1bpHLgb25ypvKNB/moBXPVsFYBPd/Jwi7OrYahG50J83LfHzezYI+GaEkpAotiA==",
+        "dependencies": {
+          "System.Reflection.Metadata": "1.6.0"
+        }
+      },
+      "Microsoft.TestPlatform.TestHost": {
+        "type": "Transitive",
+        "resolved": "17.11.1",
+        "contentHash": "DnG+GOqJXO/CkoqlJWeDFTgPhqD/V6VqUIL3vINizCWZ3X+HshCtbbyDdSHQQEjrc2Sl/K3yaxX6s+5LFEdYuw==",
+        "dependencies": {
+          "Microsoft.TestPlatform.ObjectModel": "17.11.1",
+          "Newtonsoft.Json": "13.0.1"
+        }
+      },
+      "Microsoft.VisualStudio.Threading": {
+        "type": "Transitive",
+        "resolved": "17.6.40",
+        "contentHash": "hLa/0xargG7p3bF7aeq2/lRYn/bVnfZXurUWVHx+MNqxxAUjIDMKi4OIOWbYQ/DTkbn9gv8TLvgso+6EtHVQQg==",
+        "dependencies": {
+          "Microsoft.Bcl.AsyncInterfaces": "7.0.0",
+          "Microsoft.VisualStudio.Threading.Analyzers": "17.6.40",
+          "Microsoft.VisualStudio.Validation": "17.0.71",
+          "Microsoft.Win32.Registry": "5.0.0",
+          "System.Threading.Tasks.Extensions": "4.5.4"
+        }
+      },
+      "Microsoft.VisualStudio.Validation": {
+        "type": "Transitive",
+        "resolved": "17.6.11",
+        "contentHash": "J+9L/iac6c8cwcgVSCMuoIYOlD1Jw4mbZ8XMe1IZVj8p8+3dJ46LnnkIkTRMjK7xs9UtU9MoUp1JGhWoN6fAEw=="
+      },
+      "Microsoft.Win32.Registry": {
+        "type": "Transitive",
+        "resolved": "5.0.0",
+        "contentHash": "dDoKi0PnDz31yAyETfRntsLArTlVAVzUzCIvvEDsDsucrl33Dl8pIJG06ePTJTI3tGpeyHS9Cq7Foc/s4EeKcg==",
+        "dependencies": {
+          "System.Security.AccessControl": "5.0.0",
+          "System.Security.Principal.Windows": "5.0.0"
+        }
+      },
+      "Microsoft.Win32.Registry.AccessControl": {
+        "type": "Transitive",
+        "resolved": "8.0.0",
+        "contentHash": "u8PB9/v02C8mBXzl0vJ7bOyC020zOP+T1mRct+KA46DqZkB40XtsNn9pGD0QowTRsT6R4jPCghn+yAODn2UMMw=="
+      },
+      "Microsoft.Win32.SystemEvents": {
+        "type": "Transitive",
+        "resolved": "8.0.0",
+        "contentHash": "9opKRyOKMCi2xJ7Bj7kxtZ1r9vbzosMvRrdEhVhDz8j8MoBGgB+WmC94yH839NPH+BclAjtQ/pyagvi/8gDLkw=="
+      },
+      "Microsoft.Windows.Compatibility": {
+        "type": "Transitive",
+        "resolved": "8.0.10",
+        "contentHash": "V92Ri/nR0VqFT6vAVGj20sl0GI6tEFlZiB1IENyPdSdjs+1k5O1lr4vVwtIwoutlib8UyO8tnBwngT6SoOqvyA==",
+        "dependencies": {
+          "Microsoft.Win32.Registry.AccessControl": "8.0.0",
+          "Microsoft.Win32.SystemEvents": "8.0.0",
+          "System.CodeDom": "8.0.0",
+          "System.ComponentModel.Composition": "8.0.0",
+          "System.ComponentModel.Composition.Registration": "8.0.0",
+          "System.Configuration.ConfigurationManager": "8.0.1",
+          "System.Data.Odbc": "8.0.1",
+          "System.Data.OleDb": "8.0.1",
+          "System.Data.SqlClient": "4.8.6",
+          "System.Diagnostics.EventLog": "8.0.1",
+          "System.Diagnostics.PerformanceCounter": "8.0.1",
+          "System.DirectoryServices": "8.0.0",
+          "System.DirectoryServices.AccountManagement": "8.0.1",
+          "System.DirectoryServices.Protocols": "8.0.0",
+          "System.Drawing.Common": "8.0.10",
+          "System.IO.Packaging": "8.0.1",
+          "System.IO.Ports": "8.0.0",
+          "System.Management": "8.0.0",
+          "System.Reflection.Context": "8.0.0",
+          "System.Runtime.Caching": "8.0.1",
+          "System.Security.Cryptography.Pkcs": "8.0.1",
+          "System.Security.Cryptography.ProtectedData": "8.0.0",
+          "System.Security.Cryptography.Xml": "8.0.2",
+          "System.Security.Permissions": "8.0.0",
+          "System.ServiceModel.Duplex": "4.10.0",
+          "System.ServiceModel.Http": "4.10.0",
+          "System.ServiceModel.NetTcp": "4.10.0",
+          "System.ServiceModel.Primitives": "4.10.0",
+          "System.ServiceModel.Security": "4.10.0",
+          "System.ServiceModel.Syndication": "8.0.0",
+          "System.ServiceProcess.ServiceController": "8.0.1",
+          "System.Speech": "8.0.0",
+          "System.Text.Encoding.CodePages": "8.0.0",
+          "System.Threading.AccessControl": "8.0.0",
+          "System.Web.Services.Description": "4.10.0"
+        }
+      },
+      "Moq": {
+        "type": "Transitive",
+        "resolved": "4.20.72",
+        "contentHash": "EA55cjyNn8eTNWrgrdZJH5QLFp2L43oxl1tlkoYUKIE9pRwL784OWiTXeCV5ApS+AMYEAlt7Fo03A2XfouvHmQ==",
+        "dependencies": {
+          "Castle.Core": "5.1.1"
+        }
+      },
+      "Nerdbank.Streams": {
+        "type": "Transitive",
+        "resolved": "2.10.69",
+        "contentHash": "YIudzeVyQRJAqytjpo1jdHkh2t+vqQqyusBqb2sFSOAOGEnyOXhcHx/rQqSuCIXUDr50a3XuZnamGRfQVBOf4g==",
+        "dependencies": {
+          "Microsoft.Bcl.AsyncInterfaces": "7.0.0",
+          "Microsoft.VisualStudio.Threading": "17.6.40",
+          "Microsoft.VisualStudio.Validation": "17.6.11",
+          "System.IO.Pipelines": "7.0.0",
+          "System.Runtime.CompilerServices.Unsafe": "6.0.0"
+        }
+      },
+      "Newtonsoft.Json": {
+        "type": "Transitive",
+        "resolved": "13.0.3",
+        "contentHash": "HrC5BXdl00IP9zeV+0Z848QWPAoCr9P3bDEZguI+gkLcBKAOxix/tLEAAHC+UvDNPv4a2d18lOReHMOagPa+zQ=="
+      },
+      "Newtonsoft.Json.Bson": {
+        "type": "Transitive",
+        "resolved": "1.0.2",
+        "contentHash": "QYFyxhaABwmq3p/21VrZNYvCg3DaEoN/wUuw5nmfAf0X3HLjgupwhkEWdgfb9nvGAUIv3osmZoD3kKl4jxEmYQ==",
+        "dependencies": {
+          "Newtonsoft.Json": "12.0.1"
+        }
+      },
+      "Newtonsoft.Json.Schema": {
+        "type": "Transitive",
+        "resolved": "4.0.1",
+        "contentHash": "rbHUKp5WTIbqmLEeJ21nTTDGcfR0LA7bVMzm0bYc3yx6NFKiCIHzzvYbwA4Sqgs7+wNldc5nBlkbithWj8IZig==",
+        "dependencies": {
+          "Newtonsoft.Json": "13.0.3"
+        }
+      },
+      "OmniSharp.Extensions.JsonRpc": {
+        "type": "Transitive",
+        "resolved": "0.19.9",
+        "contentHash": "utFvrx9OYXhCS5rnfWAVeedJCrucuDLAOrKXjohf/NOjG9FFVbcp+hLqj9Ng+AxoADRD+rSJYHfBOeqGl5zW0A==",
+        "dependencies": {
+          "MediatR": "8.1.0",
+          "Microsoft.Extensions.DependencyInjection": "6.0.1",
+          "Microsoft.Extensions.Logging": "6.0.0",
+          "Nerdbank.Streams": "2.10.69",
+          "Newtonsoft.Json": "13.0.3",
+          "OmniSharp.Extensions.JsonRpc.Generators": "0.19.9",
+          "System.Collections.Immutable": "5.0.0",
+          "System.Reactive": "6.0.0",
+          "System.Threading.Channels": "6.0.0"
+        }
+      },
+      "OmniSharp.Extensions.JsonRpc.Generators": {
+        "type": "Transitive",
+        "resolved": "0.19.9",
+        "contentHash": "hiWC0yGcKM+K00fgiL7KBmlvULmkKNhm40ZSzxqT+jNV21r+YZgKzEREhQe40ufb4tjcIxdYkif++IzGl/3H/Q=="
+      },
+      "OmniSharp.Extensions.LanguageProtocol": {
+        "type": "Transitive",
+        "resolved": "0.19.9",
+        "contentHash": "d0crY6w5SyunGlERP27YeUeJnJfUjvJoALFlPMU4CHu3jovG1Y8RxLpihCPX8fKdjzgy7Ii+VjFYtIpDEEQqYQ==",
+        "dependencies": {
+          "Microsoft.Extensions.Configuration": "6.0.1",
+          "Microsoft.Extensions.Configuration.Binder": "6.0.0",
+          "Microsoft.Extensions.Options.ConfigurationExtensions": "6.0.0",
+          "OmniSharp.Extensions.JsonRpc": "0.19.9",
+          "OmniSharp.Extensions.JsonRpc.Generators": "0.19.9"
+        }
+      },
+      "OmniSharp.Extensions.LanguageServer": {
+        "type": "Transitive",
+        "resolved": "0.19.9",
+        "contentHash": "g09wOOCQ/oFqtZ47Q5R9E78tz2a5ODEB+V+S65wAiiRskR7xwL78Tse4/8ToBc8G/ZgQgqLtAOPo/BSPmHNlbw==",
+        "dependencies": {
+          "Microsoft.Extensions.Configuration": "6.0.1",
+          "OmniSharp.Extensions.JsonRpc": "0.19.9",
+          "OmniSharp.Extensions.LanguageProtocol": "0.19.9",
+          "OmniSharp.Extensions.LanguageServer.Shared": "0.19.9"
+        }
+      },
+      "OmniSharp.Extensions.LanguageServer.Shared": {
+        "type": "Transitive",
+        "resolved": "0.19.9",
+        "contentHash": "+p+py79MrNG3QnqRrBp5J7Wc810HFFczMH8/WLIiUqih1bqmKPFY9l/uzBvq1Ko8+YO/8tzI7BDffHvaguISEw==",
+        "dependencies": {
+          "OmniSharp.Extensions.LanguageProtocol": "0.19.9"
+        }
+      },
+      "RichardSzalay.MockHttp": {
+        "type": "Transitive",
+        "resolved": "7.0.0",
+        "contentHash": "QwnauYiaywp65QKFnP+wvgiQ2D8Pv888qB2dyfd7MSVDF06sIvxqASenk+RxsWybyyt+Hu1Y251wQxpHTv3UYg=="
+      },
+      "runtime.linux-arm.runtime.native.System.IO.Ports": {
+        "type": "Transitive",
+        "resolved": "8.0.0",
+        "contentHash": "gK720fg6HemDg8sXcfy+xCMZ9+hF78Gc7BmREbmkS4noqlu1BAr9qZtuWGhLzFjBfgecmdtl4+SYVwJ1VneZBQ=="
+      },
+      "runtime.linux-arm64.runtime.native.System.IO.Ports": {
+        "type": "Transitive",
+        "resolved": "8.0.0",
+        "contentHash": "KYG6/3ojhEWbb3FwQAKgGWPHrY+HKUXXdVjJlrtyCLn3EMcNTaNcPadb2c0ndQzixZSmAxZKopXJr0nLwhOrpQ=="
+      },
+      "runtime.linux-x64.runtime.native.System.IO.Ports": {
+        "type": "Transitive",
+        "resolved": "8.0.0",
+        "contentHash": "Wnw5vhA4mgGbIFoo6l9Fk3iEcwRSq49a1aKwJgXUCUtEQLCSUDjTGSxqy/oMUuOyyn7uLHsH8KgZzQ1y3lReiQ=="
+      },
+      "runtime.native.System.Data.SqlClient.sni": {
+        "type": "Transitive",
+        "resolved": "4.7.0",
+        "contentHash": "9kyFSIdN3T0qjDQ2R0HRXYIhS3l5psBzQi6qqhdLz+SzFyEy4sVxNOke+yyYv8Cu8rPER12c3RDjLT8wF3WBYQ==",
+        "dependencies": {
+          "runtime.win-arm64.runtime.native.System.Data.SqlClient.sni": "4.4.0",
+          "runtime.win-x64.runtime.native.System.Data.SqlClient.sni": "4.4.0",
+          "runtime.win-x86.runtime.native.System.Data.SqlClient.sni": "4.4.0"
+        }
+      },
+      "runtime.native.System.IO.Ports": {
+        "type": "Transitive",
+        "resolved": "8.0.0",
+        "contentHash": "Ee7Sz5llLpTgyKIWzKI/GeuRSbFkOABgJRY00SqTY0OkTYtkB+9l5rFZfE7fxPA3c22RfytCBYkUdAkcmwMjQg==",
+        "dependencies": {
+          "runtime.linux-arm.runtime.native.System.IO.Ports": "8.0.0",
+          "runtime.linux-arm64.runtime.native.System.IO.Ports": "8.0.0",
+          "runtime.linux-x64.runtime.native.System.IO.Ports": "8.0.0",
+          "runtime.osx-arm64.runtime.native.System.IO.Ports": "8.0.0",
+          "runtime.osx-x64.runtime.native.System.IO.Ports": "8.0.0"
+        }
+      },
+      "runtime.osx-arm64.runtime.native.System.IO.Ports": {
+        "type": "Transitive",
+        "resolved": "8.0.0",
+        "contentHash": "rbUBLAaFW9oVkbsb0+XSrAo2QdhBeAyzLl5KQ6Oci9L/u626uXGKInsVJG6B9Z5EO8bmplC8tsMiaHK8wOBZ+w=="
+      },
+      "runtime.osx-x64.runtime.native.System.IO.Ports": {
+        "type": "Transitive",
+        "resolved": "8.0.0",
+        "contentHash": "IcfB4jKtM9pkzP9OpYelEcUX1MiDt0IJPBh3XYYdEISFF+6Mc+T8WWi0dr9wVh1gtcdVjubVEIBgB8BHESlGfQ=="
+      },
+      "runtime.win-arm64.runtime.native.System.Data.SqlClient.sni": {
+        "type": "Transitive",
+        "resolved": "4.4.0",
+        "contentHash": "LbrynESTp3bm5O/+jGL8v0Qg5SJlTV08lpIpFesXjF6uGNMWqFnUQbYBJwZTeua6E/Y7FIM1C54Ey1btLWupdg=="
+      },
+      "runtime.win-x64.runtime.native.System.Data.SqlClient.sni": {
+        "type": "Transitive",
+        "resolved": "4.4.0",
+        "contentHash": "38ugOfkYJqJoX9g6EYRlZB5U2ZJH51UP8ptxZgdpS07FgOEToV+lS11ouNK2PM12Pr6X/PpT5jK82G3DwH/SxQ=="
+      },
+      "runtime.win-x86.runtime.native.System.Data.SqlClient.sni": {
+        "type": "Transitive",
+        "resolved": "4.4.0",
+        "contentHash": "YhEdSQUsTx+C8m8Bw7ar5/VesXvCFMItyZF7G1AUY+OM0VPZUOeAVpJ4Wl6fydBGUYZxojTDR3I6Bj/+BPkJNA=="
+      },
+      "Semver": {
+        "type": "Transitive",
+        "resolved": "3.0.0",
+        "contentHash": "9jZCicsVgTebqkAujRWtC9J1A5EQVlu0TVKHcgoCuv345ve5DYf4D1MjhKEnQjdRZo6x/vdv6QQrYFs7ilGzLA==",
+        "dependencies": {
+          "Microsoft.Extensions.Primitives": "5.0.1"
+        }
+      },
+      "SharpYaml": {
+        "type": "Transitive",
+        "resolved": "2.1.1",
+        "contentHash": "BISoFuW2AwZYXxrZGaBnedo21BvrdgC4kkWd6QYrOdhOGSsZB0RSqcBw09l9caUE1g3sykJoRfSbtSzZS6tYig=="
+      },
+      "Sprache.StrongNamed": {
+        "type": "Transitive",
+        "resolved": "2.3.2",
+        "contentHash": "RvlXA9lOKVHqEGewTIs5jKhe0wkWXJBWImQLcPkw0PX90XD9SzPJVmjmTAUckK7+zrLBdCM6yxyx3sKJih/2Sg==",
+        "dependencies": {
+          "System.Globalization": "4.3.0",
+          "System.Linq": "4.3.0",
+          "System.Private.Uri": "4.3.2",
+          "System.Runtime": "4.3.1",
+          "System.Text.RegularExpressions": "4.3.1"
+        }
+      },
+      "System.ClientModel": {
+        "type": "Transitive",
+        "resolved": "1.1.0",
+        "contentHash": "UocOlCkxLZrG2CKMAAImPcldJTxeesHnHGHwhJ0pNlZEvEXcWKuQvVOER2/NiOkJGRJk978SNdw3j6/7O9H1lg==",
+        "dependencies": {
+          "System.Memory.Data": "1.0.2",
+          "System.Text.Json": "6.0.9"
+        }
+      },
+      "System.CodeDom": {
+        "type": "Transitive",
+        "resolved": "8.0.0",
+        "contentHash": "WTlRjL6KWIMr/pAaq3rYqh0TJlzpouaQ/W1eelssHgtlwHAH25jXTkUphTYx9HaIIf7XA6qs/0+YhtLEQRkJ+Q=="
+      },
+      "System.Collections": {
+        "type": "Transitive",
+        "resolved": "4.3.0",
+        "contentHash": "3Dcj85/TBdVpL5Zr+gEEBUuFe2icOnLalmEh9hfck1PTYbbyWuZgh4fmm2ysCLTrqLQw6t3TgTyJ+VLp+Qb+Lw==",
+        "dependencies": {
+          "Microsoft.NETCore.Platforms": "1.1.0",
+          "Microsoft.NETCore.Targets": "1.1.0",
+          "System.Runtime": "4.3.0"
+        }
+      },
+      "System.Collections.Immutable": {
+        "type": "Transitive",
+        "resolved": "5.0.0",
+        "contentHash": "FXkLXiK0sVVewcso0imKQoOxjoPAj42R8HtjjbSjVPAzwDfzoyoznWxgA3c38LDbN9SJux1xXoXYAhz98j7r2g=="
+      },
+      "System.ComponentModel.Composition": {
+        "type": "Transitive",
+        "resolved": "8.0.0",
+        "contentHash": "bGhUX5BTivJ9Wax0qnJy7uGq7dn/TQkEpJ2Fpu1etg8dbPwyDkUzNPc1d3I2/jUr9y4wDI3a1dkSmi8X21Pzbw=="
+      },
+      "System.ComponentModel.Composition.Registration": {
+        "type": "Transitive",
+        "resolved": "8.0.0",
+        "contentHash": "BVMXYqX7Z0Zdq3tc94UKJL/cOWq4LF3ufexfdPuUDrDl4ekbbfwPVzsusVbx+aq6Yx60CJnmJLyHtM3V2Q7BBQ==",
+        "dependencies": {
+          "System.ComponentModel.Composition": "8.0.0",
+          "System.Reflection.Context": "8.0.0"
+        }
+      },
+      "System.Configuration.ConfigurationManager": {
+        "type": "Transitive",
+        "resolved": "8.0.1",
+        "contentHash": "gPYFPDyohW2gXNhdQRSjtmeS6FymL2crg4Sral1wtvEJ7DUqFCDWDVbbLobASbzxfic8U1hQEdC7hmg9LHncMw==",
+        "dependencies": {
+          "System.Diagnostics.EventLog": "8.0.1",
+          "System.Security.Cryptography.ProtectedData": "8.0.0"
+        }
+      },
+      "System.Data.Odbc": {
+        "type": "Transitive",
+        "resolved": "8.0.1",
+        "contentHash": "JQd0QHOaZuH+ki+4Geas88dnLe/lZSaEYYmRdovZaqNVuExVlVFs/of2I1VaasMxzbO5+yrGDAP2rkazx/b8Sg=="
+      },
+      "System.Data.OleDb": {
+        "type": "Transitive",
+        "resolved": "8.0.1",
+        "contentHash": "RO+/y2ggU5956uQDRXdjA1e2l5yJ4rTWNX76eZ+3sgtYGqGapCe2kQCyiUci+/y6Fyb21Irp4RQEdfrIiuYrxQ==",
+        "dependencies": {
+          "System.Configuration.ConfigurationManager": "8.0.1",
+          "System.Diagnostics.PerformanceCounter": "8.0.1"
+        }
+      },
+      "System.Data.SqlClient": {
+        "type": "Transitive",
+        "resolved": "4.8.6",
+        "contentHash": "2Ij/LCaTQRyAi5lAv7UUTV9R2FobC8xN9mE0fXBZohum/xLl8IZVmE98Rq5ugQHjCgTBRKqpXRb4ORulRdA6Ig==",
+        "dependencies": {
+          "Microsoft.Win32.Registry": "4.7.0",
+          "System.Security.Principal.Windows": "4.7.0",
+          "runtime.native.System.Data.SqlClient.sni": "4.7.0"
+        }
+      },
+      "System.Diagnostics.Debug": {
+        "type": "Transitive",
+        "resolved": "4.3.0",
+        "contentHash": "ZUhUOdqmaG5Jk3Xdb8xi5kIyQYAA4PnTNlHx1mu9ZY3qv4ELIdKbnL/akbGaKi2RnNUWaZsAs31rvzFdewTj2g==",
+        "dependencies": {
+          "Microsoft.NETCore.Platforms": "1.1.0",
+          "Microsoft.NETCore.Targets": "1.1.0",
+          "System.Runtime": "4.3.0"
+        }
+      },
+      "System.Diagnostics.DiagnosticSource": {
+        "type": "Transitive",
+        "resolved": "8.0.0",
+        "contentHash": "c9xLpVz6PL9lp/djOWtk5KPDZq3cSYpmXoJQY524EOtuFl5z9ZtsotpsyrDW40U1DRnQSYvcPKEUV0X//u6gkQ=="
+      },
+      "System.Diagnostics.EventLog": {
+        "type": "Transitive",
+        "resolved": "8.0.1",
+        "contentHash": "n1ZP7NM2Gkn/MgD8+eOT5MulMj6wfeQMNS2Pizvq5GHCZfjlFMXV2irQlQmJhwA2VABC57M0auudO89Iu2uRLg=="
+      },
+      "System.Diagnostics.PerformanceCounter": {
+        "type": "Transitive",
+        "resolved": "8.0.1",
+        "contentHash": "9RfEDiEjlUADeThs8IPdDVTXSnPRSqjfgTQJALpmGFPKC0k2mbdufOXnb/9JZ4I0TkmxOfy3VTJxrHOJSs8cXg==",
+        "dependencies": {
+          "System.Configuration.ConfigurationManager": "8.0.1"
+        }
+      },
+      "System.DirectoryServices": {
+        "type": "Transitive",
+        "resolved": "8.0.0",
+        "contentHash": "7nit//efUTy1OsAKco2f02PMrwsR2S234N0dVVp84udC77YcvpOQDz5znAWMtgMWBzY1aRJvUW61jo/7vQRfXg=="
+      },
+      "System.DirectoryServices.AccountManagement": {
+        "type": "Transitive",
+        "resolved": "8.0.1",
+        "contentHash": "qVDWKClyDY+rHVEnf11eU4evW25d5OeidrtMPSJv+fwG213wa2zJ+AuIFCxsuvNSCFyHo+DvQIVfBcoK3CL1pA==",
+        "dependencies": {
+          "System.Configuration.ConfigurationManager": "8.0.1",
+          "System.DirectoryServices": "8.0.0",
+          "System.DirectoryServices.Protocols": "8.0.0"
+        }
+      },
+      "System.DirectoryServices.Protocols": {
+        "type": "Transitive",
+        "resolved": "8.0.0",
+        "contentHash": "puwJxURHDrYLGTQdsHyeMS72ClTqYa4lDYz6LHSbkZEk5hq8H8JfsO4MyYhB5BMMxg93jsQzLUwrnCumj11UIg=="
+      },
+      "System.Drawing.Common": {
+        "type": "Transitive",
+        "resolved": "8.0.10",
+        "contentHash": "MdajRp3P+FOlThgY6FBjAqnmLiVl5t2yWEC/2AsDMqx1zYbJG3G5TnscFBQ4obqcaGqvN5UnhQHSFaJFG2HftQ==",
+        "dependencies": {
+          "Microsoft.Win32.SystemEvents": "8.0.0"
+        }
+      },
+      "System.Globalization": {
+        "type": "Transitive",
+        "resolved": "4.3.0",
+        "contentHash": "kYdVd2f2PAdFGblzFswE4hkNANJBKRmsfa2X5LG2AcWE1c7/4t0pYae1L8vfZ5xvE2nK/R9JprtToA61OSHWIg==",
+        "dependencies": {
+          "Microsoft.NETCore.Platforms": "1.1.0",
+          "Microsoft.NETCore.Targets": "1.1.0",
+          "System.Runtime": "4.3.0"
+        }
+      },
+      "System.IO": {
+        "type": "Transitive",
+        "resolved": "4.3.0",
+        "contentHash": "3qjaHvxQPDpSOYICjUoTsmoq5u6QJAFRUITgeT/4gqkF1bajbSmb1kwSxEA8AHlofqgcKJcM8udgieRNhaJ5Cg==",
+        "dependencies": {
+          "Microsoft.NETCore.Platforms": "1.1.0",
+          "Microsoft.NETCore.Targets": "1.1.0",
+          "System.Runtime": "4.3.0",
+          "System.Text.Encoding": "4.3.0",
+          "System.Threading.Tasks": "4.3.0"
+        }
+      },
+      "System.IO.Abstractions": {
+        "type": "Transitive",
+        "resolved": "21.0.29",
+        "contentHash": "EqqngPcNhqjGHKYVjhfU8D/l3rj/m00VaXxuRrWjal38Kw8kqN3f63sj69b/8Q6OAeJkA/nbWsn/iwPMqCQvfg==",
+        "dependencies": {
+          "TestableIO.System.IO.Abstractions": "21.0.29",
+          "TestableIO.System.IO.Abstractions.Wrappers": "21.0.29"
+        }
+      },
+      "System.IO.Abstractions.TestingHelpers": {
+        "type": "Transitive",
+        "resolved": "21.0.29",
+        "contentHash": "FJewjsi4ggl0vFAmeATPaLORfegsVpJA5Jv1x/i0cTCI+puUwe+nygOBSj+pSxy0br7ZnpAHbpgdRidbZJnmnw==",
+        "dependencies": {
+          "TestableIO.System.IO.Abstractions.TestingHelpers": "21.0.29"
+        }
+      },
+      "System.IO.Packaging": {
+        "type": "Transitive",
+        "resolved": "8.0.1",
+        "contentHash": "KYkIOAvPexQOLDxPO2g0BVoWInnQhPpkFzRqvNrNrMhVT6kqhVr0zEb6KCHlptLFukxnZrjuMVAnxK7pOGUYrw=="
+      },
+      "System.IO.Pipelines": {
+        "type": "Transitive",
+        "resolved": "7.0.0",
+        "contentHash": "jRn6JYnNPW6xgQazROBLSfpdoczRw694vO5kKvMcNnpXuolEixUyw6IBuBs2Y2mlSX/LdLvyyWmfXhaI3ND1Yg=="
+      },
+      "System.IO.Ports": {
+        "type": "Transitive",
+        "resolved": "8.0.0",
+        "contentHash": "MaiPbx2/QXZc62gm/DrajRrGPG1lU4m08GWMoWiymPYM+ba4kfACp2PbiYpqJ4QiFGhHD00zX3RoVDTucjWe9g==",
+        "dependencies": {
+          "runtime.native.System.IO.Ports": "8.0.0"
+        }
+      },
+      "System.Linq": {
+        "type": "Transitive",
+        "resolved": "4.3.0",
+        "contentHash": "5DbqIUpsDp0dFftytzuMmc0oeMdQwjcP/EWxsksIz/w1TcFRkZ3yKKz0PqiYFMmEwPSWw+qNVqD7PJ889JzHbw==",
+        "dependencies": {
+          "System.Collections": "4.3.0",
+          "System.Diagnostics.Debug": "4.3.0",
+          "System.Resources.ResourceManager": "4.3.0",
+          "System.Runtime": "4.3.0",
+          "System.Runtime.Extensions": "4.3.0"
+        }
+      },
+      "System.Management": {
+        "type": "Transitive",
+        "resolved": "8.0.0",
+        "contentHash": "jrK22i5LRzxZCfGb+tGmke2VH7oE0DvcDlJ1HAKYU8cPmD8XnpUT0bYn2Gy98GEhGjtfbR/sxKTVb+dE770pfA==",
+        "dependencies": {
+          "System.CodeDom": "8.0.0"
+        }
+      },
+      "System.Memory": {
+        "type": "Transitive",
+        "resolved": "4.5.5",
+        "contentHash": "XIWiDvKPXaTveaB7HVganDlOCRoj03l+jrwNvcge/t8vhGYKvqV+dMv6G4SAX2NoNmN0wZfVPTAlFwZcZvVOUw=="
+      },
+      "System.Memory.Data": {
+        "type": "Transitive",
+        "resolved": "6.0.0",
+        "contentHash": "ntFHArH3I4Lpjf5m4DCXQHJuGwWPNVJPaAvM95Jy/u+2Yzt2ryiyIN04LAogkjP9DeRcEOiviAjQotfmPq/FrQ==",
+        "dependencies": {
+          "System.Text.Json": "6.0.0"
+        }
+      },
+      "System.Numerics.Vectors": {
+        "type": "Transitive",
+        "resolved": "4.5.0",
+        "contentHash": "QQTlPTl06J/iiDbJCiepZ4H//BVraReU4O4EoRw1U02H5TLUIT7xn3GnDp9AXPSlJUDyFs4uWjWafNX6WrAojQ=="
+      },
+      "System.Private.ServiceModel": {
+        "type": "Transitive",
+        "resolved": "4.10.0",
+        "contentHash": "dB4hD50X7FaCCPoMJ+TShvSVXEHWBD/GKEd494N4a3V+avJmNFmKK7bM40J1zsj+QWt66DG2YkwWlRf/OHx8zw==",
+        "dependencies": {
+          "Microsoft.Bcl.AsyncInterfaces": "5.0.0",
+          "Microsoft.Extensions.ObjectPool": "5.0.10",
+          "System.Numerics.Vectors": "4.5.0",
+          "System.Reflection.DispatchProxy": "4.7.1",
+          "System.Security.Cryptography.Xml": "5.0.0",
+          "System.Security.Principal.Windows": "5.0.0"
+        }
+      },
+      "System.Private.Uri": {
+        "type": "Transitive",
+        "resolved": "4.3.2",
+        "contentHash": "o1+7RJnu3Ik3PazR7Z7tJhjPdE000Eq2KGLLWhqJJKXj04wrS8lwb1OFtDF9jzXXADhUuZNJZlPc98uwwqmpFA==",
+        "dependencies": {
+          "Microsoft.NETCore.Platforms": "1.1.1",
+          "Microsoft.NETCore.Targets": "1.1.3"
+        }
+      },
+      "System.Reactive": {
+        "type": "Transitive",
+        "resolved": "6.0.0",
+        "contentHash": "31kfaW4ZupZzPsI5PVe77VhnvFF55qgma7KZr/E0iFTs6fmdhhG8j0mgEx620iLTey1EynOkEfnyTjtNEpJzGw=="
+      },
+      "System.Reflection": {
+        "type": "Transitive",
+        "resolved": "4.3.0",
+        "contentHash": "KMiAFoW7MfJGa9nDFNcfu+FpEdiHpWgTcS2HdMpDvt9saK3y/G4GwprPyzqjFH9NTaGPQeWNHU+iDlDILj96aQ==",
+        "dependencies": {
+          "Microsoft.NETCore.Platforms": "1.1.0",
+          "Microsoft.NETCore.Targets": "1.1.0",
+          "System.IO": "4.3.0",
+          "System.Reflection.Primitives": "4.3.0",
+          "System.Runtime": "4.3.0"
+        }
+      },
+      "System.Reflection.Context": {
+        "type": "Transitive",
+        "resolved": "8.0.0",
+        "contentHash": "k76ubeIBOeIVg7vkQ4I+LoB8sY1EzFIc3oHEtoiNLhXleb7TBLXUQu0CFZ4sPlXJzWNabRf+gn1T7lyhOBxIMA=="
+      },
+      "System.Reflection.DispatchProxy": {
+        "type": "Transitive",
+        "resolved": "4.7.1",
+        "contentHash": "C1sMLwIG6ILQ2bmOT4gh62V6oJlyF4BlHcVMrOoor49p0Ji2tA8QAoqyMcIhAdH6OHKJ8m7BU+r4LK2CUEOKqw=="
+      },
+      "System.Reflection.Emit.Lightweight": {
+        "type": "Transitive",
+        "resolved": "4.7.0",
+        "contentHash": "a4OLB4IITxAXJeV74MDx49Oq2+PsF6Sml54XAFv+2RyWwtDBcabzoxiiJRhdhx+gaohLh4hEGCLQyBozXoQPqA=="
+      },
+      "System.Reflection.Metadata": {
+        "type": "Transitive",
+        "resolved": "1.6.0",
+        "contentHash": "COC1aiAJjCoA5GBF+QKL2uLqEBew4JsCkQmoHKbN3TlOZKa2fKLz5CpiRQKDz0RsAOEGsVKqOD5bomsXq/4STQ=="
+      },
+      "System.Reflection.Primitives": {
+        "type": "Transitive",
+        "resolved": "4.3.0",
+        "contentHash": "5RXItQz5As4xN2/YUDxdpsEkMhvw3e6aNveFXUn4Hl/udNTCNhnKp8lT9fnc3MhvGKh1baak5CovpuQUXHAlIA==",
+        "dependencies": {
+          "Microsoft.NETCore.Platforms": "1.1.0",
+          "Microsoft.NETCore.Targets": "1.1.0",
+          "System.Runtime": "4.3.0"
+        }
+      },
+      "System.Resources.ResourceManager": {
+        "type": "Transitive",
+        "resolved": "4.3.0",
+        "contentHash": "/zrcPkkWdZmI4F92gL/TPumP98AVDu/Wxr3CSJGQQ+XN6wbRZcyfSKVoPo17ilb3iOr0cCRqJInGwNMolqhS8A==",
+        "dependencies": {
+          "Microsoft.NETCore.Platforms": "1.1.0",
+          "Microsoft.NETCore.Targets": "1.1.0",
+          "System.Globalization": "4.3.0",
+          "System.Reflection": "4.3.0",
+          "System.Runtime": "4.3.0"
+        }
+      },
+      "System.Runtime": {
+        "type": "Transitive",
+        "resolved": "4.3.1",
+        "contentHash": "abhfv1dTK6NXOmu4bgHIONxHyEqFjW8HwXPmpY9gmll+ix9UNo4XDcmzJn6oLooftxNssVHdJC1pGT9jkSynQg==",
+        "dependencies": {
+          "Microsoft.NETCore.Platforms": "1.1.1",
+          "Microsoft.NETCore.Targets": "1.1.3"
+        }
+      },
+      "System.Runtime.Caching": {
+        "type": "Transitive",
+        "resolved": "8.0.1",
+        "contentHash": "tdl7Q47P09UpRu0C/OQsGJU6GacBzzk4vfp5My9rodD+BchrxmajORnTthH8RxPUTPrIoVDJmLyvJcGxB267nQ==",
+        "dependencies": {
+          "System.Configuration.ConfigurationManager": "8.0.1"
+        }
+      },
+      "System.Runtime.CompilerServices.Unsafe": {
+        "type": "Transitive",
+        "resolved": "6.0.0",
+        "contentHash": "/iUeP3tq1S0XdNNoMz5C9twLSrM/TH+qElHkXWaPvuNOt+99G75NrV0OS2EqHx5wMN7popYjpc8oTjC1y16DLg=="
+      },
+      "System.Runtime.Extensions": {
+        "type": "Transitive",
+        "resolved": "4.3.0",
+        "contentHash": "guW0uK0fn5fcJJ1tJVXYd7/1h5F+pea1r7FLSOz/f8vPEqbR2ZAknuRDvTQ8PzAilDveOxNjSfr0CHfIQfFk8g==",
+        "dependencies": {
+          "Microsoft.NETCore.Platforms": "1.1.0",
+          "Microsoft.NETCore.Targets": "1.1.0",
+          "System.Runtime": "4.3.0"
+        }
+      },
+      "System.Security.AccessControl": {
+        "type": "Transitive",
+        "resolved": "5.0.0",
+        "contentHash": "dagJ1mHZO3Ani8GH0PHpPEe/oYO+rVdbQjvjJkBRNQkX4t0r1iaeGn8+/ybkSLEan3/slM0t59SVdHzuHf2jmw==",
+        "dependencies": {
+          "Microsoft.NETCore.Platforms": "5.0.0",
+          "System.Security.Principal.Windows": "5.0.0"
+        }
+      },
+      "System.Security.Cryptography.Pkcs": {
+        "type": "Transitive",
+        "resolved": "8.0.1",
+        "contentHash": "CoCRHFym33aUSf/NtWSVSZa99dkd0Hm7OCZUxORBjRB16LNhIEOf8THPqzIYlvKM0nNDAPTRBa1FxEECrgaxxA=="
+      },
+      "System.Security.Cryptography.ProtectedData": {
+        "type": "Transitive",
+        "resolved": "8.0.0",
+        "contentHash": "+TUFINV2q2ifyXauQXRwy4CiBhqvDEDZeVJU7qfxya4aRYOKzVBpN+4acx25VcPB9ywUN6C0n8drWl110PhZEg=="
+      },
+      "System.Security.Cryptography.Xml": {
+        "type": "Transitive",
+        "resolved": "8.0.2",
+        "contentHash": "aDM/wm0ZGEZ6ZYJLzgqjp2FZdHbDHh6/OmpGfb7AdZ105zYmPn/83JRU2xLIbwgoNz9U1SLUTJN0v5th3qmvjA==",
+        "dependencies": {
+          "System.Security.Cryptography.Pkcs": "8.0.1"
+        }
+      },
+      "System.Security.Permissions": {
+        "type": "Transitive",
+        "resolved": "8.0.0",
+        "contentHash": "v/BBylw7XevuAsHXoX9dDUUfmBIcUf7Lkz8K3ZXIKz3YRKpw8YftpSir4n4e/jDTKFoaK37AsC3xnk+GNFI1Ow==",
+        "dependencies": {
+          "System.Windows.Extensions": "8.0.0"
+        }
+      },
+      "System.Security.Principal.Windows": {
+        "type": "Transitive",
+        "resolved": "5.0.0",
+        "contentHash": "t0MGLukB5WAVU9bO3MGzvlGnyJPgUlcwerXn1kzBRjwLKixT96XV0Uza41W49gVd8zEMFu9vQEFlv0IOrytICA=="
+      },
+      "System.ServiceModel.Duplex": {
+        "type": "Transitive",
+        "resolved": "4.10.0",
+        "contentHash": "4TiHY9zNCyU5++0hzgQQY8Lg2iUxBndRbo/xVWxljqekBiPSK037QASLD4ZZCKc/JcA4cpHUFDXZjzrdVVn6aw==",
+        "dependencies": {
+          "System.Private.ServiceModel": "4.10.0",
+          "System.ServiceModel.Primitives": "4.10.0"
+        }
+      },
+      "System.ServiceModel.Http": {
+        "type": "Transitive",
+        "resolved": "4.10.0",
+        "contentHash": "/PbmNSEwTQ7Vizor3F/Zp8bzR6L9YZNGIwGr1Tyc//ZZuAYDhiwiMbNpX3EnPZM63qD2bJmR/FWH9S5Ffp8K6g==",
+        "dependencies": {
+          "System.Private.ServiceModel": "4.10.0",
+          "System.ServiceModel.Primitives": "4.10.0"
+        }
+      },
+      "System.ServiceModel.NetTcp": {
+        "type": "Transitive",
+        "resolved": "4.10.0",
+        "contentHash": "tG69H0sRdzEuOcdGzsZwbmPk54Akb3t1Db4SSXN6hSTOc2ZBFu1jLt5wJA6ATbIjJ5WqXA8beRNLhO77lBNIdA==",
+        "dependencies": {
+          "System.Private.ServiceModel": "4.10.0",
+          "System.ServiceModel.Primitives": "4.10.0"
+        }
+      },
+      "System.ServiceModel.Primitives": {
+        "type": "Transitive",
+        "resolved": "4.10.0",
+        "contentHash": "BtrvvpgU2HolcC0tUf1g+n4Fk5kLhfbIBgRibcGe7TDHXcy6zTfkyXxR88rl2tO4KEPLkJXxWf/HW/LJmsI0Ew==",
+        "dependencies": {
+          "System.Private.ServiceModel": "4.10.0"
+        }
+      },
+      "System.ServiceModel.Security": {
+        "type": "Transitive",
+        "resolved": "4.10.0",
+        "contentHash": "/COEfB7QqKW37DOfmzJG6rd0apH0uMMCYNDUir9ZVDQR/ulQHx12T/5jMTo25YgUUk++i0SfGDbzutMH3w/nQg==",
+        "dependencies": {
+          "System.Private.ServiceModel": "4.10.0",
+          "System.ServiceModel.Primitives": "4.10.0"
+        }
+      },
+      "System.ServiceModel.Syndication": {
+        "type": "Transitive",
+        "resolved": "8.0.0",
+        "contentHash": "CJxIUwpBkMCPmIx46tFVOt0zpRrYurUHLW6tJBcmyj+MyWpKc6MMcS69B7IdlV/bgtgys073wMIHZX9QOQ1OFA=="
+      },
+      "System.ServiceProcess.ServiceController": {
+        "type": "Transitive",
+        "resolved": "8.0.1",
+        "contentHash": "02I0BXo1kmMBgw03E8Hu4K6nTqur4wpQdcDZrndczPzY2fEoGvlinE35AWbyzLZ2h2IksEZ6an4tVt3hi9j1oA==",
+        "dependencies": {
+          "System.Diagnostics.EventLog": "8.0.1"
+        }
+      },
+      "System.Speech": {
+        "type": "Transitive",
+        "resolved": "8.0.0",
+        "contentHash": "CNuiA6vb95Oe5PRjClZEBiaju31vwB8OIeCgeSBXyZL6+MS4RVVB2X/C11z0xCkooHE3Vy91nM2z76emIzR+sg=="
+      },
+      "System.Text.Encoding": {
+        "type": "Transitive",
+        "resolved": "4.3.0",
+        "contentHash": "BiIg+KWaSDOITze6jGQynxg64naAPtqGHBwDrLaCtixsa5bKiR8dpPOHA7ge3C0JJQizJE+sfkz1wV+BAKAYZw==",
+        "dependencies": {
+          "Microsoft.NETCore.Platforms": "1.1.0",
+          "Microsoft.NETCore.Targets": "1.1.0",
+          "System.Runtime": "4.3.0"
+        }
+      },
+      "System.Text.Encoding.CodePages": {
+        "type": "Transitive",
+        "resolved": "8.0.0",
+        "contentHash": "OZIsVplFGaVY90G2SbpgU7EnCoOO5pw1t4ic21dBF3/1omrJFpAGoNAVpPyMVOC90/hvgkGG3VFqR13YgZMQfg=="
+      },
+      "System.Text.Encodings.Web": {
+        "type": "Transitive",
+        "resolved": "6.0.0",
+        "contentHash": "Vg8eB5Tawm1IFqj4TVK1czJX89rhFxJo9ELqc/Eiq0eXy13RK00eubyU6TJE6y+GQXjyV5gSfiewDUZjQgSE0w==",
+        "dependencies": {
+          "System.Runtime.CompilerServices.Unsafe": "6.0.0"
+        }
+      },
+      "System.Text.Json": {
+        "type": "Transitive",
+        "resolved": "8.0.5",
+        "contentHash": "0f1B50Ss7rqxXiaBJyzUu9bWFOO2/zSlifZ/UNMdiIpDYe4cY4LQQicP4nirK1OS31I43rn062UIJ1Q9bpmHpg=="
+      },
+      "System.Text.RegularExpressions": {
+        "type": "Transitive",
+        "resolved": "4.3.1",
+        "contentHash": "N0kNRrWe4+nXOWlpLT4LAY5brb8caNFlUuIRpraCVMDLYutKkol1aV079rQjLuSxKMJT2SpBQsYX9xbcTMmzwg==",
+        "dependencies": {
+          "System.Runtime": "4.3.1"
+        }
+      },
+      "System.Threading.AccessControl": {
+        "type": "Transitive",
+        "resolved": "8.0.0",
+        "contentHash": "cIed5+HuYz+eV9yu9TH95zPkqmm1J9Qps9wxjB335sU8tsqc2kGdlTEH9FZzZeCS8a7mNSEsN8ZkyhQp1gfdEw=="
+      },
+      "System.Threading.Channels": {
+        "type": "Transitive",
+        "resolved": "6.0.0",
+        "contentHash": "TY8/9+tI0mNaUMgntOxxaq2ndTkdXqLSxvPmas7XEqOlv9lQtB7wLjYGd756lOaO7Dvb5r/WXhluM+0Xe87v5Q=="
+      },
+      "System.Threading.Tasks": {
+        "type": "Transitive",
+        "resolved": "4.3.0",
+        "contentHash": "LbSxKEdOUhVe8BezB/9uOGGppt+nZf6e1VFyw6v3DN6lqitm0OSn2uXMOdtP0M3W4iMcqcivm2J6UgqiwwnXiA==",
+        "dependencies": {
+          "Microsoft.NETCore.Platforms": "1.1.0",
+          "Microsoft.NETCore.Targets": "1.1.0",
+          "System.Runtime": "4.3.0"
+        }
+      },
+      "System.Threading.Tasks.Extensions": {
+        "type": "Transitive",
+        "resolved": "4.5.4",
+        "contentHash": "zteT+G8xuGu6mS+mzDzYXbzS7rd3K6Fjb9RiZlYlJPam2/hU7JCBZBVEcywNuR+oZ1ncTvc/cq0faRr3P01OVg=="
+      },
+      "System.Web.Services.Description": {
+        "type": "Transitive",
+        "resolved": "4.10.0",
+        "contentHash": "Dwr64geRujAwnI+wPMJP1rf4pFaYRITrAS7EIGd0GVMwQ8OayM6ypwmnAPzQG4YTyN84w6KD5Rv8LJywYK+vUA=="
+      },
+      "System.Windows.Extensions": {
+        "type": "Transitive",
+        "resolved": "8.0.0",
+        "contentHash": "Obg3a90MkOw9mYKxrardLpY2u0axDMrSmy4JCdq2cYbelM2cUwmUir5Bomvd1yxmPL9h5LVHU1tuKBZpUjfASg=="
+      },
+      "TestableIO.System.IO.Abstractions": {
+        "type": "Transitive",
+        "resolved": "21.0.29",
+        "contentHash": "3TtSs2i0m0QqpAI4EzR1vZXQuHNw5grBy0rDKqMkWi6ySEZ+yhN9HACgIyEq7gDXPLrtQI18ud/OtI0qVhP8Mg=="
+      },
+      "TestableIO.System.IO.Abstractions.TestingHelpers": {
+        "type": "Transitive",
+        "resolved": "21.0.29",
+        "contentHash": "mm5ktVlPX4KJoadtQRYeibEnaAsXGyqhkFo4EKhcrVIcqKUmeYi5evZyb7//urUpD6kSAOXGQCGzAP+31FUXvA==",
+        "dependencies": {
+          "TestableIO.System.IO.Abstractions": "21.0.29",
+          "TestableIO.System.IO.Abstractions.Wrappers": "21.0.29"
+        }
+      },
+      "TestableIO.System.IO.Abstractions.Wrappers": {
+        "type": "Transitive",
+        "resolved": "21.0.29",
+        "contentHash": "bm1stQx3rGV2qBW2xAAvl8ODVGNVkiAkqNsE+LsKfhMamBUa07IgsgMc9X/zBHc5yfAJOqJIUArQ56DDgwGyYA==",
+        "dependencies": {
+          "TestableIO.System.IO.Abstractions": "21.0.29"
+        }
+      },
+      "Azure.Bicep.Core": {
+        "type": "Project",
+        "dependencies": {
+          "Azure.Bicep.Types": "[0.5.110, )",
+          "Azure.Bicep.Types.Az": "[0.2.712, )",
+          "Azure.Bicep.Types.K8s": "[0.1.644, )",
+          "Azure.Containers.ContainerRegistry": "[1.1.1, )",
+          "Azure.Deployments.Templates": "[1.152.0, )",
+          "Azure.Identity": "[1.13.1, )",
+          "Azure.ResourceManager.Resources": "[1.9.0, )",
+          "Bicep.IO": "[1.0.0, )",
+          "JsonPatch.Net": "[3.1.1, )",
+          "JsonPath.Net": "[1.1.6, )",
+          "Microsoft.Extensions.Configuration": "[8.0.0, )",
+          "Microsoft.Extensions.Configuration.Binder": "[8.0.2, )",
+          "Microsoft.Extensions.Configuration.Json": "[8.0.1, )",
+          "Microsoft.Extensions.DependencyInjection": "[8.0.1, )",
+          "Microsoft.Extensions.Http": "[8.0.1, )",
+          "Microsoft.Graph.Bicep.Types": "[0.1.7-preview, )",
+          "Microsoft.PowerPlatform.ResourceStack": "[7.0.0.2076, )",
+          "Newtonsoft.Json": "[13.0.3, )",
+          "Semver": "[3.0.0, )",
+          "SharpYaml": "[2.1.1, )",
+          "System.IO.Abstractions": "[21.0.29, )",
+          "System.Private.Uri": "[4.3.2, )"
+        }
+      },
+      "Azure.Bicep.Decompiler": {
+        "type": "Project",
+        "dependencies": {
+          "Azure.Bicep.Core": "[1.0.0, )"
+        }
+      },
+      "Azure.Bicep.Local.Deploy": {
+        "type": "Project",
+        "dependencies": {
+          "Azure.Bicep.Core": "[1.0.0, )",
+          "Azure.Bicep.Local.Extension": "[1.0.0, )",
+          "Azure.Deployments.Engine": "[1.152.0, )",
+          "Azure.Deployments.Extensibility.Core": "[0.1.55, )",
+          "Microsoft.AspNet.WebApi.Client": "[6.0.0, )"
+        }
+      },
+      "Azure.Bicep.Local.Extension": {
+        "type": "Project",
+        "dependencies": {
+          "CommandLineParser": "[2.9.1, )",
+          "Google.Protobuf": "[3.28.3, )",
+          "Grpc.Net.Client": "[2.66.0, )"
+        }
+      },
+      "bicep.core.unittests": {
+        "type": "Project",
+        "dependencies": {
+          "Azure.Bicep.Core": "[1.0.0, )",
+          "Bicep.LangServer": "[1.0.0, )",
+          "DiffPlex": "[1.7.2, )",
+          "FluentAssertions": "[6.12.1, )",
+          "JsonDiffPatch.Net": "[2.3.0, )",
+          "MSTest.TestAdapter": "[3.6.2, )",
+          "MSTest.TestFramework": "[3.6.1, )",
+          "Microsoft.NET.Test.Sdk": "[17.11.1, )",
+          "Moq": "[4.20.72, )",
+          "Newtonsoft.Json.Schema": "[4.0.1, )",
+          "RichardSzalay.MockHttp": "[7.0.0, )",
+          "System.IO.Abstractions.TestingHelpers": "[21.0.29, )"
+        }
+      },
+      "bicep.io": {
+        "type": "Project",
+        "dependencies": {
+          "System.IO.Abstractions": "[21.0.29, )"
+        }
+      },
+      "bicep.langserver": {
+        "type": "Project",
+        "dependencies": {
+          "Azure.Bicep.Core": "[1.0.0, )",
+          "Azure.Bicep.Decompiler": "[1.0.0, )",
+          "Azure.Bicep.Local.Deploy": "[1.0.0, )",
+          "Azure.ResourceManager.ResourceGraph": "[1.0.1, )",
+          "CommandLineParser": "[2.9.1, )",
+          "Microsoft.Extensions.Http": "[8.0.1, )",
+          "OmniSharp.Extensions.LanguageServer": "[0.19.9, )",
+          "SharpYaml": "[2.1.1, )"
+        }
+      }
+    },
+    "net8.0/linux-arm64": {
+      "Microsoft.Win32.Registry": {
+        "type": "Transitive",
+        "resolved": "5.0.0",
+        "contentHash": "dDoKi0PnDz31yAyETfRntsLArTlVAVzUzCIvvEDsDsucrl33Dl8pIJG06ePTJTI3tGpeyHS9Cq7Foc/s4EeKcg==",
+        "dependencies": {
+          "System.Security.AccessControl": "5.0.0",
+          "System.Security.Principal.Windows": "5.0.0"
+        }
+      },
+      "Microsoft.Win32.Registry.AccessControl": {
+        "type": "Transitive",
+        "resolved": "8.0.0",
+        "contentHash": "u8PB9/v02C8mBXzl0vJ7bOyC020zOP+T1mRct+KA46DqZkB40XtsNn9pGD0QowTRsT6R4jPCghn+yAODn2UMMw=="
+      },
+      "Microsoft.Win32.SystemEvents": {
+        "type": "Transitive",
+        "resolved": "8.0.0",
+        "contentHash": "9opKRyOKMCi2xJ7Bj7kxtZ1r9vbzosMvRrdEhVhDz8j8MoBGgB+WmC94yH839NPH+BclAjtQ/pyagvi/8gDLkw=="
+      },
+      "runtime.any.System.Collections": {
+        "type": "Transitive",
+        "resolved": "4.3.0",
+        "contentHash": "23g6rqftKmovn2cLeGsuHUYm0FD7pdutb0uQMJpZ3qTvq+zHkgmt6J65VtRry4WDGYlmkMa4xDACtaQ94alNag==",
+        "dependencies": {
+          "System.Runtime": "4.3.0"
+        }
+      },
+      "runtime.any.System.Globalization": {
+        "type": "Transitive",
+        "resolved": "4.3.0",
+        "contentHash": "sMDBnad4rp4t7GY442Jux0MCUuKL4otn5BK6Ni0ARTXTSpRNBzZ7hpMfKSvnVSED5kYJm96YOWsqV0JH0d2uuw=="
+      },
+      "runtime.any.System.IO": {
+        "type": "Transitive",
+        "resolved": "4.3.0",
+        "contentHash": "SDZ5AD1DtyRoxYtEcqQ3HDlcrorMYXZeCt7ZhG9US9I5Vva+gpIWDGMkcwa5XiKL0ceQKRZIX2x0XEjLX7PDzQ=="
+      },
+      "runtime.any.System.Reflection": {
+        "type": "Transitive",
+        "resolved": "4.3.0",
+        "contentHash": "hLC3A3rI8jipR5d9k7+f0MgRCW6texsAp0MWkN/ci18FMtQ9KH7E2vDn/DH2LkxsszlpJpOn9qy6Z6/69rH6eQ=="
+      },
+      "runtime.any.System.Reflection.Primitives": {
+        "type": "Transitive",
+        "resolved": "4.3.0",
+        "contentHash": "Nrm1p3armp6TTf2xuvaa+jGTTmncALWFq22CpmwRvhDf6dE9ZmH40EbOswD4GnFLrMRS0Ki6Kx5aUPmKK/hZBg=="
+      },
+      "runtime.any.System.Resources.ResourceManager": {
+        "type": "Transitive",
+        "resolved": "4.3.0",
+        "contentHash": "Lxb89SMvf8w9p9+keBLyL6H6x/TEmc6QVsIIA0T36IuyOY3kNvIdyGddA2qt35cRamzxF8K5p0Opq4G4HjNbhQ=="
+      },
+      "runtime.any.System.Runtime": {
+        "type": "Transitive",
+        "resolved": "4.3.0",
+        "contentHash": "fRS7zJgaG9NkifaAxGGclDDoRn9HC7hXACl52Or06a/fxdzDajWb5wov3c6a+gVSlekRoexfjwQSK9sh5um5LQ==",
+        "dependencies": {
+          "System.Private.Uri": "4.3.0"
+        }
+      },
+      "runtime.any.System.Text.Encoding": {
+        "type": "Transitive",
+        "resolved": "4.3.0",
+        "contentHash": "+ihI5VaXFCMVPJNstG4O4eo1CfbrByLxRrQQTqOTp1ttK0kUKDqOdBSTaCB2IBk/QtjDrs6+x4xuezyMXdm0HQ=="
+      },
+      "runtime.any.System.Threading.Tasks": {
+        "type": "Transitive",
+        "resolved": "4.3.0",
+        "contentHash": "OhBAVBQG5kFj1S+hCEQ3TUHBAEtZ3fbEMgZMRNdN8A0Pj4x+5nTELEqL59DU0TjKVE6II3dqKw4Dklb3szT65w=="
+      },
+      "runtime.debian.8-x64.runtime.native.System.Security.Cryptography.OpenSsl": {
+        "type": "Transitive",
+        "resolved": "4.3.0",
+        "contentHash": "HdSSp5MnJSsg08KMfZThpuLPJpPwE5hBXvHwoKWosyHHfe8Mh5WKT0ylEOf6yNzX6Ngjxe4Whkafh5q7Ymac4Q=="
+      },
+      "runtime.fedora.23-x64.runtime.native.System.Security.Cryptography.OpenSsl": {
+        "type": "Transitive",
+        "resolved": "4.3.0",
+        "contentHash": "+yH1a49wJMy8Zt4yx5RhJrxO/DBDByAiCzNwiETI+1S4mPdCu0OY4djdciC7Vssk0l22wQaDLrXxXkp+3+7bVA=="
+      },
+      "runtime.fedora.24-x64.runtime.native.System.Security.Cryptography.OpenSsl": {
+        "type": "Transitive",
+        "resolved": "4.3.0",
+        "contentHash": "c3YNH1GQJbfIPJeCnr4avseugSqPrxwIqzthYyZDN6EuOyNOzq+y2KSUfRcXauya1sF4foESTgwM5e1A8arAKw=="
+      },
+      "runtime.linux-arm.runtime.native.System.IO.Ports": {
+        "type": "Transitive",
+        "resolved": "8.0.0",
+        "contentHash": "gK720fg6HemDg8sXcfy+xCMZ9+hF78Gc7BmREbmkS4noqlu1BAr9qZtuWGhLzFjBfgecmdtl4+SYVwJ1VneZBQ=="
+      },
+      "runtime.linux-arm64.runtime.native.System.IO.Ports": {
+        "type": "Transitive",
+        "resolved": "8.0.0",
+        "contentHash": "KYG6/3ojhEWbb3FwQAKgGWPHrY+HKUXXdVjJlrtyCLn3EMcNTaNcPadb2c0ndQzixZSmAxZKopXJr0nLwhOrpQ=="
+      },
+      "runtime.linux-x64.runtime.native.System.IO.Ports": {
+        "type": "Transitive",
+        "resolved": "8.0.0",
+        "contentHash": "Wnw5vhA4mgGbIFoo6l9Fk3iEcwRSq49a1aKwJgXUCUtEQLCSUDjTGSxqy/oMUuOyyn7uLHsH8KgZzQ1y3lReiQ=="
+      },
+      "runtime.native.System": {
+        "type": "Transitive",
+        "resolved": "4.3.0",
+        "contentHash": "c/qWt2LieNZIj1jGnVNsE2Kl23Ya2aSTBuXMD6V7k9KWr6l16Tqdwq+hJScEpWER9753NWC8h96PaVNY5Ld7Jw==",
+        "dependencies": {
+          "Microsoft.NETCore.Platforms": "1.1.0",
+          "Microsoft.NETCore.Targets": "1.1.0"
+        }
+      },
+      "runtime.native.System.Security.Cryptography.OpenSsl": {
+        "type": "Transitive",
+        "resolved": "4.3.0",
+        "contentHash": "NS1U+700m4KFRHR5o4vo9DSlTmlCKu/u7dtE5sUHVIPB+xpXxYQvgBgA6wEIeCz6Yfn0Z52/72WYsToCEPJnrw==",
+        "dependencies": {
+          "runtime.debian.8-x64.runtime.native.System.Security.Cryptography.OpenSsl": "4.3.0",
+          "runtime.fedora.23-x64.runtime.native.System.Security.Cryptography.OpenSsl": "4.3.0",
+          "runtime.fedora.24-x64.runtime.native.System.Security.Cryptography.OpenSsl": "4.3.0",
+          "runtime.opensuse.13.2-x64.runtime.native.System.Security.Cryptography.OpenSsl": "4.3.0",
+          "runtime.opensuse.42.1-x64.runtime.native.System.Security.Cryptography.OpenSsl": "4.3.0",
+          "runtime.osx.10.10-x64.runtime.native.System.Security.Cryptography.OpenSsl": "4.3.0",
+          "runtime.rhel.7-x64.runtime.native.System.Security.Cryptography.OpenSsl": "4.3.0",
+          "runtime.ubuntu.14.04-x64.runtime.native.System.Security.Cryptography.OpenSsl": "4.3.0",
+          "runtime.ubuntu.16.04-x64.runtime.native.System.Security.Cryptography.OpenSsl": "4.3.0",
+          "runtime.ubuntu.16.10-x64.runtime.native.System.Security.Cryptography.OpenSsl": "4.3.0"
+        }
+      },
+      "runtime.opensuse.13.2-x64.runtime.native.System.Security.Cryptography.OpenSsl": {
+        "type": "Transitive",
+        "resolved": "4.3.0",
+        "contentHash": "b3pthNgxxFcD+Pc0WSEoC0+md3MyhRS6aCEeenvNE3Fdw1HyJ18ZhRFVJJzIeR/O/jpxPboB805Ho0T3Ul7w8A=="
+      },
+      "runtime.opensuse.42.1-x64.runtime.native.System.Security.Cryptography.OpenSsl": {
+        "type": "Transitive",
+        "resolved": "4.3.0",
+        "contentHash": "KeLz4HClKf+nFS7p/6Fi/CqyLXh81FpiGzcmuS8DGi9lUqSnZ6Es23/gv2O+1XVGfrbNmviF7CckBpavkBoIFQ=="
+      },
+      "runtime.osx-arm64.runtime.native.System.IO.Ports": {
+        "type": "Transitive",
+        "resolved": "8.0.0",
+        "contentHash": "rbUBLAaFW9oVkbsb0+XSrAo2QdhBeAyzLl5KQ6Oci9L/u626uXGKInsVJG6B9Z5EO8bmplC8tsMiaHK8wOBZ+w=="
+      },
+      "runtime.osx-x64.runtime.native.System.IO.Ports": {
+        "type": "Transitive",
+        "resolved": "8.0.0",
+        "contentHash": "IcfB4jKtM9pkzP9OpYelEcUX1MiDt0IJPBh3XYYdEISFF+6Mc+T8WWi0dr9wVh1gtcdVjubVEIBgB8BHESlGfQ=="
+      },
+      "runtime.osx.10.10-x64.runtime.native.System.Security.Cryptography.OpenSsl": {
+        "type": "Transitive",
+        "resolved": "4.3.0",
+        "contentHash": "X7IdhILzr4ROXd8mI1BUCQMSHSQwelUlBjF1JyTKCjXaOGn2fB4EKBxQbCK2VjO3WaWIdlXZL3W6TiIVnrhX4g=="
+      },
+      "runtime.rhel.7-x64.runtime.native.System.Security.Cryptography.OpenSsl": {
+        "type": "Transitive",
+        "resolved": "4.3.0",
+        "contentHash": "nyFNiCk/r+VOiIqreLix8yN+q3Wga9+SE8BCgkf+2BwEKiNx6DyvFjCgkfV743/grxv8jHJ8gUK4XEQw7yzRYg=="
+      },
+      "runtime.ubuntu.14.04-x64.runtime.native.System.Security.Cryptography.OpenSsl": {
+        "type": "Transitive",
+        "resolved": "4.3.0",
+        "contentHash": "ytoewC6wGorL7KoCAvRfsgoJPJbNq+64k2SqW6JcOAebWsFUvCCYgfzQMrnpvPiEl4OrblUlhF2ji+Q1+SVLrQ=="
+      },
+      "runtime.ubuntu.16.04-x64.runtime.native.System.Security.Cryptography.OpenSsl": {
+        "type": "Transitive",
+        "resolved": "4.3.0",
+        "contentHash": "I8bKw2I8k58Wx7fMKQJn2R8lamboCAiHfHeV/pS65ScKWMMI0+wJkLYlEKvgW1D/XvSl/221clBoR2q9QNNM7A=="
+      },
+      "runtime.ubuntu.16.10-x64.runtime.native.System.Security.Cryptography.OpenSsl": {
+        "type": "Transitive",
+        "resolved": "4.3.0",
+        "contentHash": "VB5cn/7OzUfzdnC8tqAIMQciVLiq2epm2NrAm1E9OjNRyG4lVhfR61SMcLizejzQP8R8Uf/0l5qOIbUEi+RdEg=="
+      },
+      "runtime.unix.System.Diagnostics.Debug": {
+        "type": "Transitive",
+        "resolved": "4.3.0",
+        "contentHash": "WV8KLRHWVUVUDduFnvGMHt0FsEt2wK6xPl1EgDKlaMx2KnZ43A/O0GzP8wIuvAC7mq4T9V1mm90r+PXkL9FPdQ==",
+        "dependencies": {
+          "runtime.native.System": "4.3.0"
+        }
+      },
+      "runtime.unix.System.Private.Uri": {
+        "type": "Transitive",
+        "resolved": "4.3.0",
+        "contentHash": "ooWzobr5RAq34r9uan1r/WPXJYG1XWy9KanrxNvEnBzbFdQbMG7Y3bVi4QxR7xZMNLOxLLTAyXvnSkfj5boZSg==",
+        "dependencies": {
+          "runtime.native.System": "4.3.0"
+        }
+      },
+      "runtime.unix.System.Runtime.Extensions": {
+        "type": "Transitive",
+        "resolved": "4.3.0",
+        "contentHash": "zQiTBVpiLftTQZW8GFsV0gjYikB1WMkEPIxF5O6RkUrSV/OgvRRTYgeFQha/0keBpuS0HYweraGRwhfhJ7dj7w==",
+        "dependencies": {
+          "System.Private.Uri": "4.3.0",
+          "runtime.native.System": "4.3.0",
+          "runtime.native.System.Security.Cryptography.OpenSsl": "4.3.0"
+        }
+      },
+      "runtime.win-arm64.runtime.native.System.Data.SqlClient.sni": {
+        "type": "Transitive",
+        "resolved": "4.4.0",
+        "contentHash": "LbrynESTp3bm5O/+jGL8v0Qg5SJlTV08lpIpFesXjF6uGNMWqFnUQbYBJwZTeua6E/Y7FIM1C54Ey1btLWupdg=="
+      },
+      "runtime.win-x64.runtime.native.System.Data.SqlClient.sni": {
+        "type": "Transitive",
+        "resolved": "4.4.0",
+        "contentHash": "38ugOfkYJqJoX9g6EYRlZB5U2ZJH51UP8ptxZgdpS07FgOEToV+lS11ouNK2PM12Pr6X/PpT5jK82G3DwH/SxQ=="
+      },
+      "runtime.win-x86.runtime.native.System.Data.SqlClient.sni": {
+        "type": "Transitive",
+        "resolved": "4.4.0",
+        "contentHash": "YhEdSQUsTx+C8m8Bw7ar5/VesXvCFMItyZF7G1AUY+OM0VPZUOeAVpJ4Wl6fydBGUYZxojTDR3I6Bj/+BPkJNA=="
+      },
+      "System.Collections": {
+        "type": "Transitive",
+        "resolved": "4.3.0",
+        "contentHash": "3Dcj85/TBdVpL5Zr+gEEBUuFe2icOnLalmEh9hfck1PTYbbyWuZgh4fmm2ysCLTrqLQw6t3TgTyJ+VLp+Qb+Lw==",
+        "dependencies": {
+          "Microsoft.NETCore.Platforms": "1.1.0",
+          "Microsoft.NETCore.Targets": "1.1.0",
+          "System.Runtime": "4.3.0",
+          "runtime.any.System.Collections": "4.3.0"
+        }
+      },
+      "System.Data.Odbc": {
+        "type": "Transitive",
+        "resolved": "8.0.1",
+        "contentHash": "JQd0QHOaZuH+ki+4Geas88dnLe/lZSaEYYmRdovZaqNVuExVlVFs/of2I1VaasMxzbO5+yrGDAP2rkazx/b8Sg=="
+      },
+      "System.Data.OleDb": {
+        "type": "Transitive",
+        "resolved": "8.0.1",
+        "contentHash": "RO+/y2ggU5956uQDRXdjA1e2l5yJ4rTWNX76eZ+3sgtYGqGapCe2kQCyiUci+/y6Fyb21Irp4RQEdfrIiuYrxQ==",
+        "dependencies": {
+          "System.Configuration.ConfigurationManager": "8.0.1",
+          "System.Diagnostics.PerformanceCounter": "8.0.1"
+        }
+      },
+      "System.Data.SqlClient": {
+        "type": "Transitive",
+        "resolved": "4.8.6",
+        "contentHash": "2Ij/LCaTQRyAi5lAv7UUTV9R2FobC8xN9mE0fXBZohum/xLl8IZVmE98Rq5ugQHjCgTBRKqpXRb4ORulRdA6Ig==",
+        "dependencies": {
+          "Microsoft.Win32.Registry": "4.7.0",
+          "System.Security.Principal.Windows": "4.7.0",
+          "runtime.native.System.Data.SqlClient.sni": "4.7.0"
+        }
+      },
+      "System.Diagnostics.Debug": {
+        "type": "Transitive",
+        "resolved": "4.3.0",
+        "contentHash": "ZUhUOdqmaG5Jk3Xdb8xi5kIyQYAA4PnTNlHx1mu9ZY3qv4ELIdKbnL/akbGaKi2RnNUWaZsAs31rvzFdewTj2g==",
+        "dependencies": {
+          "Microsoft.NETCore.Platforms": "1.1.0",
+          "Microsoft.NETCore.Targets": "1.1.0",
+          "System.Runtime": "4.3.0",
+          "runtime.unix.System.Diagnostics.Debug": "4.3.0"
+        }
+      },
+      "System.Diagnostics.EventLog": {
+        "type": "Transitive",
+        "resolved": "8.0.1",
+        "contentHash": "n1ZP7NM2Gkn/MgD8+eOT5MulMj6wfeQMNS2Pizvq5GHCZfjlFMXV2irQlQmJhwA2VABC57M0auudO89Iu2uRLg=="
+      },
+      "System.Diagnostics.PerformanceCounter": {
+        "type": "Transitive",
+        "resolved": "8.0.1",
+        "contentHash": "9RfEDiEjlUADeThs8IPdDVTXSnPRSqjfgTQJALpmGFPKC0k2mbdufOXnb/9JZ4I0TkmxOfy3VTJxrHOJSs8cXg==",
+        "dependencies": {
+          "System.Configuration.ConfigurationManager": "8.0.1"
+        }
+      },
+      "System.DirectoryServices": {
+        "type": "Transitive",
+        "resolved": "8.0.0",
+        "contentHash": "7nit//efUTy1OsAKco2f02PMrwsR2S234N0dVVp84udC77YcvpOQDz5znAWMtgMWBzY1aRJvUW61jo/7vQRfXg=="
+      },
+      "System.DirectoryServices.AccountManagement": {
+        "type": "Transitive",
+        "resolved": "8.0.1",
+        "contentHash": "qVDWKClyDY+rHVEnf11eU4evW25d5OeidrtMPSJv+fwG213wa2zJ+AuIFCxsuvNSCFyHo+DvQIVfBcoK3CL1pA==",
+        "dependencies": {
+          "System.Configuration.ConfigurationManager": "8.0.1",
+          "System.DirectoryServices": "8.0.0",
+          "System.DirectoryServices.Protocols": "8.0.0"
+        }
+      },
+      "System.DirectoryServices.Protocols": {
+        "type": "Transitive",
+        "resolved": "8.0.0",
+        "contentHash": "puwJxURHDrYLGTQdsHyeMS72ClTqYa4lDYz6LHSbkZEk5hq8H8JfsO4MyYhB5BMMxg93jsQzLUwrnCumj11UIg=="
+      },
+      "System.Globalization": {
+        "type": "Transitive",
+        "resolved": "4.3.0",
+        "contentHash": "kYdVd2f2PAdFGblzFswE4hkNANJBKRmsfa2X5LG2AcWE1c7/4t0pYae1L8vfZ5xvE2nK/R9JprtToA61OSHWIg==",
+        "dependencies": {
+          "Microsoft.NETCore.Platforms": "1.1.0",
+          "Microsoft.NETCore.Targets": "1.1.0",
+          "System.Runtime": "4.3.0",
+          "runtime.any.System.Globalization": "4.3.0"
+        }
+      },
+      "System.IO": {
+        "type": "Transitive",
+        "resolved": "4.3.0",
+        "contentHash": "3qjaHvxQPDpSOYICjUoTsmoq5u6QJAFRUITgeT/4gqkF1bajbSmb1kwSxEA8AHlofqgcKJcM8udgieRNhaJ5Cg==",
+        "dependencies": {
+          "Microsoft.NETCore.Platforms": "1.1.0",
+          "Microsoft.NETCore.Targets": "1.1.0",
+          "System.Runtime": "4.3.0",
+          "System.Text.Encoding": "4.3.0",
+          "System.Threading.Tasks": "4.3.0",
+          "runtime.any.System.IO": "4.3.0"
+        }
+      },
+      "System.IO.Ports": {
+        "type": "Transitive",
+        "resolved": "8.0.0",
+        "contentHash": "MaiPbx2/QXZc62gm/DrajRrGPG1lU4m08GWMoWiymPYM+ba4kfACp2PbiYpqJ4QiFGhHD00zX3RoVDTucjWe9g==",
+        "dependencies": {
+          "runtime.native.System.IO.Ports": "8.0.0"
+        }
+      },
+      "System.Management": {
+        "type": "Transitive",
+        "resolved": "8.0.0",
+        "contentHash": "jrK22i5LRzxZCfGb+tGmke2VH7oE0DvcDlJ1HAKYU8cPmD8XnpUT0bYn2Gy98GEhGjtfbR/sxKTVb+dE770pfA==",
+        "dependencies": {
+          "System.CodeDom": "8.0.0"
+        }
+      },
+      "System.Private.Uri": {
+        "type": "Transitive",
+        "resolved": "4.3.2",
+        "contentHash": "o1+7RJnu3Ik3PazR7Z7tJhjPdE000Eq2KGLLWhqJJKXj04wrS8lwb1OFtDF9jzXXADhUuZNJZlPc98uwwqmpFA==",
+        "dependencies": {
+          "Microsoft.NETCore.Platforms": "1.1.1",
+          "Microsoft.NETCore.Targets": "1.1.3",
+          "runtime.unix.System.Private.Uri": "4.3.0"
+        }
+      },
+      "System.Reflection": {
+        "type": "Transitive",
+        "resolved": "4.3.0",
+        "contentHash": "KMiAFoW7MfJGa9nDFNcfu+FpEdiHpWgTcS2HdMpDvt9saK3y/G4GwprPyzqjFH9NTaGPQeWNHU+iDlDILj96aQ==",
+        "dependencies": {
+          "Microsoft.NETCore.Platforms": "1.1.0",
+          "Microsoft.NETCore.Targets": "1.1.0",
+          "System.IO": "4.3.0",
+          "System.Reflection.Primitives": "4.3.0",
+          "System.Runtime": "4.3.0",
+          "runtime.any.System.Reflection": "4.3.0"
+        }
+      },
+      "System.Reflection.Primitives": {
+        "type": "Transitive",
+        "resolved": "4.3.0",
+        "contentHash": "5RXItQz5As4xN2/YUDxdpsEkMhvw3e6aNveFXUn4Hl/udNTCNhnKp8lT9fnc3MhvGKh1baak5CovpuQUXHAlIA==",
+        "dependencies": {
+          "Microsoft.NETCore.Platforms": "1.1.0",
+          "Microsoft.NETCore.Targets": "1.1.0",
+          "System.Runtime": "4.3.0",
+          "runtime.any.System.Reflection.Primitives": "4.3.0"
+        }
+      },
+      "System.Resources.ResourceManager": {
+        "type": "Transitive",
+        "resolved": "4.3.0",
+        "contentHash": "/zrcPkkWdZmI4F92gL/TPumP98AVDu/Wxr3CSJGQQ+XN6wbRZcyfSKVoPo17ilb3iOr0cCRqJInGwNMolqhS8A==",
+        "dependencies": {
+          "Microsoft.NETCore.Platforms": "1.1.0",
+          "Microsoft.NETCore.Targets": "1.1.0",
+          "System.Globalization": "4.3.0",
+          "System.Reflection": "4.3.0",
+          "System.Runtime": "4.3.0",
+          "runtime.any.System.Resources.ResourceManager": "4.3.0"
+        }
+      },
+      "System.Runtime": {
+        "type": "Transitive",
+        "resolved": "4.3.1",
+        "contentHash": "abhfv1dTK6NXOmu4bgHIONxHyEqFjW8HwXPmpY9gmll+ix9UNo4XDcmzJn6oLooftxNssVHdJC1pGT9jkSynQg==",
+        "dependencies": {
+          "Microsoft.NETCore.Platforms": "1.1.1",
+          "Microsoft.NETCore.Targets": "1.1.3",
+          "runtime.any.System.Runtime": "4.3.0"
+        }
+      },
+      "System.Runtime.Caching": {
+        "type": "Transitive",
+        "resolved": "8.0.1",
+        "contentHash": "tdl7Q47P09UpRu0C/OQsGJU6GacBzzk4vfp5My9rodD+BchrxmajORnTthH8RxPUTPrIoVDJmLyvJcGxB267nQ==",
+        "dependencies": {
+          "System.Configuration.ConfigurationManager": "8.0.1"
+        }
+      },
+      "System.Runtime.Extensions": {
+        "type": "Transitive",
+        "resolved": "4.3.0",
+        "contentHash": "guW0uK0fn5fcJJ1tJVXYd7/1h5F+pea1r7FLSOz/f8vPEqbR2ZAknuRDvTQ8PzAilDveOxNjSfr0CHfIQfFk8g==",
+        "dependencies": {
+          "Microsoft.NETCore.Platforms": "1.1.0",
+          "Microsoft.NETCore.Targets": "1.1.0",
+          "System.Runtime": "4.3.0",
+          "runtime.unix.System.Runtime.Extensions": "4.3.0"
+        }
+      },
+      "System.Security.AccessControl": {
+        "type": "Transitive",
+        "resolved": "5.0.0",
+        "contentHash": "dagJ1mHZO3Ani8GH0PHpPEe/oYO+rVdbQjvjJkBRNQkX4t0r1iaeGn8+/ybkSLEan3/slM0t59SVdHzuHf2jmw==",
+        "dependencies": {
+          "Microsoft.NETCore.Platforms": "5.0.0",
+          "System.Security.Principal.Windows": "5.0.0"
+        }
+      },
+      "System.Security.Cryptography.Pkcs": {
+        "type": "Transitive",
+        "resolved": "8.0.1",
+        "contentHash": "CoCRHFym33aUSf/NtWSVSZa99dkd0Hm7OCZUxORBjRB16LNhIEOf8THPqzIYlvKM0nNDAPTRBa1FxEECrgaxxA=="
+      },
+      "System.Security.Principal.Windows": {
+        "type": "Transitive",
+        "resolved": "5.0.0",
+        "contentHash": "t0MGLukB5WAVU9bO3MGzvlGnyJPgUlcwerXn1kzBRjwLKixT96XV0Uza41W49gVd8zEMFu9vQEFlv0IOrytICA=="
+      },
+      "System.ServiceProcess.ServiceController": {
+        "type": "Transitive",
+        "resolved": "8.0.1",
+        "contentHash": "02I0BXo1kmMBgw03E8Hu4K6nTqur4wpQdcDZrndczPzY2fEoGvlinE35AWbyzLZ2h2IksEZ6an4tVt3hi9j1oA==",
+        "dependencies": {
+          "System.Diagnostics.EventLog": "8.0.1"
+        }
+      },
+      "System.Speech": {
+        "type": "Transitive",
+        "resolved": "8.0.0",
+        "contentHash": "CNuiA6vb95Oe5PRjClZEBiaju31vwB8OIeCgeSBXyZL6+MS4RVVB2X/C11z0xCkooHE3Vy91nM2z76emIzR+sg=="
+      },
+      "System.Text.Encoding": {
+        "type": "Transitive",
+        "resolved": "4.3.0",
+        "contentHash": "BiIg+KWaSDOITze6jGQynxg64naAPtqGHBwDrLaCtixsa5bKiR8dpPOHA7ge3C0JJQizJE+sfkz1wV+BAKAYZw==",
+        "dependencies": {
+          "Microsoft.NETCore.Platforms": "1.1.0",
+          "Microsoft.NETCore.Targets": "1.1.0",
+          "System.Runtime": "4.3.0",
+          "runtime.any.System.Text.Encoding": "4.3.0"
+        }
+      },
+      "System.Text.Encoding.CodePages": {
+        "type": "Transitive",
+        "resolved": "8.0.0",
+        "contentHash": "OZIsVplFGaVY90G2SbpgU7EnCoOO5pw1t4ic21dBF3/1omrJFpAGoNAVpPyMVOC90/hvgkGG3VFqR13YgZMQfg=="
+      },
+      "System.Text.Encodings.Web": {
+        "type": "Transitive",
+        "resolved": "6.0.0",
+        "contentHash": "Vg8eB5Tawm1IFqj4TVK1czJX89rhFxJo9ELqc/Eiq0eXy13RK00eubyU6TJE6y+GQXjyV5gSfiewDUZjQgSE0w==",
+        "dependencies": {
+          "System.Runtime.CompilerServices.Unsafe": "6.0.0"
+        }
+      },
+      "System.Threading.AccessControl": {
+        "type": "Transitive",
+        "resolved": "8.0.0",
+        "contentHash": "cIed5+HuYz+eV9yu9TH95zPkqmm1J9Qps9wxjB335sU8tsqc2kGdlTEH9FZzZeCS8a7mNSEsN8ZkyhQp1gfdEw=="
+      },
+      "System.Threading.Tasks": {
+        "type": "Transitive",
+        "resolved": "4.3.0",
+        "contentHash": "LbSxKEdOUhVe8BezB/9uOGGppt+nZf6e1VFyw6v3DN6lqitm0OSn2uXMOdtP0M3W4iMcqcivm2J6UgqiwwnXiA==",
+        "dependencies": {
+          "Microsoft.NETCore.Platforms": "1.1.0",
+          "Microsoft.NETCore.Targets": "1.1.0",
+          "System.Runtime": "4.3.0",
+          "runtime.any.System.Threading.Tasks": "4.3.0"
+        }
+      },
+      "System.Windows.Extensions": {
+        "type": "Transitive",
+        "resolved": "8.0.0",
+        "contentHash": "Obg3a90MkOw9mYKxrardLpY2u0axDMrSmy4JCdq2cYbelM2cUwmUir5Bomvd1yxmPL9h5LVHU1tuKBZpUjfASg=="
+      }
+    },
+    "net8.0/linux-musl-x64": {
+      "Microsoft.Win32.Registry": {
+        "type": "Transitive",
+        "resolved": "5.0.0",
+        "contentHash": "dDoKi0PnDz31yAyETfRntsLArTlVAVzUzCIvvEDsDsucrl33Dl8pIJG06ePTJTI3tGpeyHS9Cq7Foc/s4EeKcg==",
+        "dependencies": {
+          "System.Security.AccessControl": "5.0.0",
+          "System.Security.Principal.Windows": "5.0.0"
+        }
+      },
+      "Microsoft.Win32.Registry.AccessControl": {
+        "type": "Transitive",
+        "resolved": "8.0.0",
+        "contentHash": "u8PB9/v02C8mBXzl0vJ7bOyC020zOP+T1mRct+KA46DqZkB40XtsNn9pGD0QowTRsT6R4jPCghn+yAODn2UMMw=="
+      },
+      "Microsoft.Win32.SystemEvents": {
+        "type": "Transitive",
+        "resolved": "8.0.0",
+        "contentHash": "9opKRyOKMCi2xJ7Bj7kxtZ1r9vbzosMvRrdEhVhDz8j8MoBGgB+WmC94yH839NPH+BclAjtQ/pyagvi/8gDLkw=="
+      },
+      "runtime.any.System.Collections": {
+        "type": "Transitive",
+        "resolved": "4.3.0",
+        "contentHash": "23g6rqftKmovn2cLeGsuHUYm0FD7pdutb0uQMJpZ3qTvq+zHkgmt6J65VtRry4WDGYlmkMa4xDACtaQ94alNag==",
+        "dependencies": {
+          "System.Runtime": "4.3.0"
+        }
+      },
+      "runtime.any.System.Globalization": {
+        "type": "Transitive",
+        "resolved": "4.3.0",
+        "contentHash": "sMDBnad4rp4t7GY442Jux0MCUuKL4otn5BK6Ni0ARTXTSpRNBzZ7hpMfKSvnVSED5kYJm96YOWsqV0JH0d2uuw=="
+      },
+      "runtime.any.System.IO": {
+        "type": "Transitive",
+        "resolved": "4.3.0",
+        "contentHash": "SDZ5AD1DtyRoxYtEcqQ3HDlcrorMYXZeCt7ZhG9US9I5Vva+gpIWDGMkcwa5XiKL0ceQKRZIX2x0XEjLX7PDzQ=="
+      },
+      "runtime.any.System.Reflection": {
+        "type": "Transitive",
+        "resolved": "4.3.0",
+        "contentHash": "hLC3A3rI8jipR5d9k7+f0MgRCW6texsAp0MWkN/ci18FMtQ9KH7E2vDn/DH2LkxsszlpJpOn9qy6Z6/69rH6eQ=="
+      },
+      "runtime.any.System.Reflection.Primitives": {
+        "type": "Transitive",
+        "resolved": "4.3.0",
+        "contentHash": "Nrm1p3armp6TTf2xuvaa+jGTTmncALWFq22CpmwRvhDf6dE9ZmH40EbOswD4GnFLrMRS0Ki6Kx5aUPmKK/hZBg=="
+      },
+      "runtime.any.System.Resources.ResourceManager": {
+        "type": "Transitive",
+        "resolved": "4.3.0",
+        "contentHash": "Lxb89SMvf8w9p9+keBLyL6H6x/TEmc6QVsIIA0T36IuyOY3kNvIdyGddA2qt35cRamzxF8K5p0Opq4G4HjNbhQ=="
+      },
+      "runtime.any.System.Runtime": {
+        "type": "Transitive",
+        "resolved": "4.3.0",
+        "contentHash": "fRS7zJgaG9NkifaAxGGclDDoRn9HC7hXACl52Or06a/fxdzDajWb5wov3c6a+gVSlekRoexfjwQSK9sh5um5LQ==",
+        "dependencies": {
+          "System.Private.Uri": "4.3.0"
+        }
+      },
+      "runtime.any.System.Text.Encoding": {
+        "type": "Transitive",
+        "resolved": "4.3.0",
+        "contentHash": "+ihI5VaXFCMVPJNstG4O4eo1CfbrByLxRrQQTqOTp1ttK0kUKDqOdBSTaCB2IBk/QtjDrs6+x4xuezyMXdm0HQ=="
+      },
+      "runtime.any.System.Threading.Tasks": {
+        "type": "Transitive",
+        "resolved": "4.3.0",
+        "contentHash": "OhBAVBQG5kFj1S+hCEQ3TUHBAEtZ3fbEMgZMRNdN8A0Pj4x+5nTELEqL59DU0TjKVE6II3dqKw4Dklb3szT65w=="
+      },
+      "runtime.debian.8-x64.runtime.native.System.Security.Cryptography.OpenSsl": {
+        "type": "Transitive",
+        "resolved": "4.3.0",
+        "contentHash": "HdSSp5MnJSsg08KMfZThpuLPJpPwE5hBXvHwoKWosyHHfe8Mh5WKT0ylEOf6yNzX6Ngjxe4Whkafh5q7Ymac4Q=="
+      },
+      "runtime.fedora.23-x64.runtime.native.System.Security.Cryptography.OpenSsl": {
+        "type": "Transitive",
+        "resolved": "4.3.0",
+        "contentHash": "+yH1a49wJMy8Zt4yx5RhJrxO/DBDByAiCzNwiETI+1S4mPdCu0OY4djdciC7Vssk0l22wQaDLrXxXkp+3+7bVA=="
+      },
+      "runtime.fedora.24-x64.runtime.native.System.Security.Cryptography.OpenSsl": {
+        "type": "Transitive",
+        "resolved": "4.3.0",
+        "contentHash": "c3YNH1GQJbfIPJeCnr4avseugSqPrxwIqzthYyZDN6EuOyNOzq+y2KSUfRcXauya1sF4foESTgwM5e1A8arAKw=="
+      },
+      "runtime.linux-arm.runtime.native.System.IO.Ports": {
+        "type": "Transitive",
+        "resolved": "8.0.0",
+        "contentHash": "gK720fg6HemDg8sXcfy+xCMZ9+hF78Gc7BmREbmkS4noqlu1BAr9qZtuWGhLzFjBfgecmdtl4+SYVwJ1VneZBQ=="
+      },
+      "runtime.linux-arm64.runtime.native.System.IO.Ports": {
+        "type": "Transitive",
+        "resolved": "8.0.0",
+        "contentHash": "KYG6/3ojhEWbb3FwQAKgGWPHrY+HKUXXdVjJlrtyCLn3EMcNTaNcPadb2c0ndQzixZSmAxZKopXJr0nLwhOrpQ=="
+      },
+      "runtime.linux-x64.runtime.native.System.IO.Ports": {
+        "type": "Transitive",
+        "resolved": "8.0.0",
+        "contentHash": "Wnw5vhA4mgGbIFoo6l9Fk3iEcwRSq49a1aKwJgXUCUtEQLCSUDjTGSxqy/oMUuOyyn7uLHsH8KgZzQ1y3lReiQ=="
+      },
+      "runtime.native.System": {
+        "type": "Transitive",
+        "resolved": "4.3.0",
+        "contentHash": "c/qWt2LieNZIj1jGnVNsE2Kl23Ya2aSTBuXMD6V7k9KWr6l16Tqdwq+hJScEpWER9753NWC8h96PaVNY5Ld7Jw==",
+        "dependencies": {
+          "Microsoft.NETCore.Platforms": "1.1.0",
+          "Microsoft.NETCore.Targets": "1.1.0"
+        }
+      },
+      "runtime.native.System.Security.Cryptography.OpenSsl": {
+        "type": "Transitive",
+        "resolved": "4.3.0",
+        "contentHash": "NS1U+700m4KFRHR5o4vo9DSlTmlCKu/u7dtE5sUHVIPB+xpXxYQvgBgA6wEIeCz6Yfn0Z52/72WYsToCEPJnrw==",
+        "dependencies": {
+          "runtime.debian.8-x64.runtime.native.System.Security.Cryptography.OpenSsl": "4.3.0",
+          "runtime.fedora.23-x64.runtime.native.System.Security.Cryptography.OpenSsl": "4.3.0",
+          "runtime.fedora.24-x64.runtime.native.System.Security.Cryptography.OpenSsl": "4.3.0",
+          "runtime.opensuse.13.2-x64.runtime.native.System.Security.Cryptography.OpenSsl": "4.3.0",
+          "runtime.opensuse.42.1-x64.runtime.native.System.Security.Cryptography.OpenSsl": "4.3.0",
+          "runtime.osx.10.10-x64.runtime.native.System.Security.Cryptography.OpenSsl": "4.3.0",
+          "runtime.rhel.7-x64.runtime.native.System.Security.Cryptography.OpenSsl": "4.3.0",
+          "runtime.ubuntu.14.04-x64.runtime.native.System.Security.Cryptography.OpenSsl": "4.3.0",
+          "runtime.ubuntu.16.04-x64.runtime.native.System.Security.Cryptography.OpenSsl": "4.3.0",
+          "runtime.ubuntu.16.10-x64.runtime.native.System.Security.Cryptography.OpenSsl": "4.3.0"
+        }
+      },
+      "runtime.opensuse.13.2-x64.runtime.native.System.Security.Cryptography.OpenSsl": {
+        "type": "Transitive",
+        "resolved": "4.3.0",
+        "contentHash": "b3pthNgxxFcD+Pc0WSEoC0+md3MyhRS6aCEeenvNE3Fdw1HyJ18ZhRFVJJzIeR/O/jpxPboB805Ho0T3Ul7w8A=="
+      },
+      "runtime.opensuse.42.1-x64.runtime.native.System.Security.Cryptography.OpenSsl": {
+        "type": "Transitive",
+        "resolved": "4.3.0",
+        "contentHash": "KeLz4HClKf+nFS7p/6Fi/CqyLXh81FpiGzcmuS8DGi9lUqSnZ6Es23/gv2O+1XVGfrbNmviF7CckBpavkBoIFQ=="
+      },
+      "runtime.osx-arm64.runtime.native.System.IO.Ports": {
+        "type": "Transitive",
+        "resolved": "8.0.0",
+        "contentHash": "rbUBLAaFW9oVkbsb0+XSrAo2QdhBeAyzLl5KQ6Oci9L/u626uXGKInsVJG6B9Z5EO8bmplC8tsMiaHK8wOBZ+w=="
+      },
+      "runtime.osx-x64.runtime.native.System.IO.Ports": {
+        "type": "Transitive",
+        "resolved": "8.0.0",
+        "contentHash": "IcfB4jKtM9pkzP9OpYelEcUX1MiDt0IJPBh3XYYdEISFF+6Mc+T8WWi0dr9wVh1gtcdVjubVEIBgB8BHESlGfQ=="
+      },
+      "runtime.osx.10.10-x64.runtime.native.System.Security.Cryptography.OpenSsl": {
+        "type": "Transitive",
+        "resolved": "4.3.0",
+        "contentHash": "X7IdhILzr4ROXd8mI1BUCQMSHSQwelUlBjF1JyTKCjXaOGn2fB4EKBxQbCK2VjO3WaWIdlXZL3W6TiIVnrhX4g=="
+      },
+      "runtime.rhel.7-x64.runtime.native.System.Security.Cryptography.OpenSsl": {
+        "type": "Transitive",
+        "resolved": "4.3.0",
+        "contentHash": "nyFNiCk/r+VOiIqreLix8yN+q3Wga9+SE8BCgkf+2BwEKiNx6DyvFjCgkfV743/grxv8jHJ8gUK4XEQw7yzRYg=="
+      },
+      "runtime.ubuntu.14.04-x64.runtime.native.System.Security.Cryptography.OpenSsl": {
+        "type": "Transitive",
+        "resolved": "4.3.0",
+        "contentHash": "ytoewC6wGorL7KoCAvRfsgoJPJbNq+64k2SqW6JcOAebWsFUvCCYgfzQMrnpvPiEl4OrblUlhF2ji+Q1+SVLrQ=="
+      },
+      "runtime.ubuntu.16.04-x64.runtime.native.System.Security.Cryptography.OpenSsl": {
+        "type": "Transitive",
+        "resolved": "4.3.0",
+        "contentHash": "I8bKw2I8k58Wx7fMKQJn2R8lamboCAiHfHeV/pS65ScKWMMI0+wJkLYlEKvgW1D/XvSl/221clBoR2q9QNNM7A=="
+      },
+      "runtime.ubuntu.16.10-x64.runtime.native.System.Security.Cryptography.OpenSsl": {
+        "type": "Transitive",
+        "resolved": "4.3.0",
+        "contentHash": "VB5cn/7OzUfzdnC8tqAIMQciVLiq2epm2NrAm1E9OjNRyG4lVhfR61SMcLizejzQP8R8Uf/0l5qOIbUEi+RdEg=="
+      },
+      "runtime.unix.System.Diagnostics.Debug": {
+        "type": "Transitive",
+        "resolved": "4.3.0",
+        "contentHash": "WV8KLRHWVUVUDduFnvGMHt0FsEt2wK6xPl1EgDKlaMx2KnZ43A/O0GzP8wIuvAC7mq4T9V1mm90r+PXkL9FPdQ==",
+        "dependencies": {
+          "runtime.native.System": "4.3.0"
+        }
+      },
+      "runtime.unix.System.Private.Uri": {
+        "type": "Transitive",
+        "resolved": "4.3.0",
+        "contentHash": "ooWzobr5RAq34r9uan1r/WPXJYG1XWy9KanrxNvEnBzbFdQbMG7Y3bVi4QxR7xZMNLOxLLTAyXvnSkfj5boZSg==",
+        "dependencies": {
+          "runtime.native.System": "4.3.0"
+        }
+      },
+      "runtime.unix.System.Runtime.Extensions": {
+        "type": "Transitive",
+        "resolved": "4.3.0",
+        "contentHash": "zQiTBVpiLftTQZW8GFsV0gjYikB1WMkEPIxF5O6RkUrSV/OgvRRTYgeFQha/0keBpuS0HYweraGRwhfhJ7dj7w==",
+        "dependencies": {
+          "System.Private.Uri": "4.3.0",
+          "runtime.native.System": "4.3.0",
+          "runtime.native.System.Security.Cryptography.OpenSsl": "4.3.0"
+        }
+      },
+      "runtime.win-arm64.runtime.native.System.Data.SqlClient.sni": {
+        "type": "Transitive",
+        "resolved": "4.4.0",
+        "contentHash": "LbrynESTp3bm5O/+jGL8v0Qg5SJlTV08lpIpFesXjF6uGNMWqFnUQbYBJwZTeua6E/Y7FIM1C54Ey1btLWupdg=="
+      },
+      "runtime.win-x64.runtime.native.System.Data.SqlClient.sni": {
+        "type": "Transitive",
+        "resolved": "4.4.0",
+        "contentHash": "38ugOfkYJqJoX9g6EYRlZB5U2ZJH51UP8ptxZgdpS07FgOEToV+lS11ouNK2PM12Pr6X/PpT5jK82G3DwH/SxQ=="
+      },
+      "runtime.win-x86.runtime.native.System.Data.SqlClient.sni": {
+        "type": "Transitive",
+        "resolved": "4.4.0",
+        "contentHash": "YhEdSQUsTx+C8m8Bw7ar5/VesXvCFMItyZF7G1AUY+OM0VPZUOeAVpJ4Wl6fydBGUYZxojTDR3I6Bj/+BPkJNA=="
+      },
+      "System.Collections": {
+        "type": "Transitive",
+        "resolved": "4.3.0",
+        "contentHash": "3Dcj85/TBdVpL5Zr+gEEBUuFe2icOnLalmEh9hfck1PTYbbyWuZgh4fmm2ysCLTrqLQw6t3TgTyJ+VLp+Qb+Lw==",
+        "dependencies": {
+          "Microsoft.NETCore.Platforms": "1.1.0",
+          "Microsoft.NETCore.Targets": "1.1.0",
+          "System.Runtime": "4.3.0",
+          "runtime.any.System.Collections": "4.3.0"
+        }
+      },
+      "System.Data.Odbc": {
+        "type": "Transitive",
+        "resolved": "8.0.1",
+        "contentHash": "JQd0QHOaZuH+ki+4Geas88dnLe/lZSaEYYmRdovZaqNVuExVlVFs/of2I1VaasMxzbO5+yrGDAP2rkazx/b8Sg=="
+      },
+      "System.Data.OleDb": {
+        "type": "Transitive",
+        "resolved": "8.0.1",
+        "contentHash": "RO+/y2ggU5956uQDRXdjA1e2l5yJ4rTWNX76eZ+3sgtYGqGapCe2kQCyiUci+/y6Fyb21Irp4RQEdfrIiuYrxQ==",
+        "dependencies": {
+          "System.Configuration.ConfigurationManager": "8.0.1",
+          "System.Diagnostics.PerformanceCounter": "8.0.1"
+        }
+      },
+      "System.Data.SqlClient": {
+        "type": "Transitive",
+        "resolved": "4.8.6",
+        "contentHash": "2Ij/LCaTQRyAi5lAv7UUTV9R2FobC8xN9mE0fXBZohum/xLl8IZVmE98Rq5ugQHjCgTBRKqpXRb4ORulRdA6Ig==",
+        "dependencies": {
+          "Microsoft.Win32.Registry": "4.7.0",
+          "System.Security.Principal.Windows": "4.7.0",
+          "runtime.native.System.Data.SqlClient.sni": "4.7.0"
+        }
+      },
+      "System.Diagnostics.Debug": {
+        "type": "Transitive",
+        "resolved": "4.3.0",
+        "contentHash": "ZUhUOdqmaG5Jk3Xdb8xi5kIyQYAA4PnTNlHx1mu9ZY3qv4ELIdKbnL/akbGaKi2RnNUWaZsAs31rvzFdewTj2g==",
+        "dependencies": {
+          "Microsoft.NETCore.Platforms": "1.1.0",
+          "Microsoft.NETCore.Targets": "1.1.0",
+          "System.Runtime": "4.3.0",
+          "runtime.unix.System.Diagnostics.Debug": "4.3.0"
+        }
+      },
+      "System.Diagnostics.EventLog": {
+        "type": "Transitive",
+        "resolved": "8.0.1",
+        "contentHash": "n1ZP7NM2Gkn/MgD8+eOT5MulMj6wfeQMNS2Pizvq5GHCZfjlFMXV2irQlQmJhwA2VABC57M0auudO89Iu2uRLg=="
+      },
+      "System.Diagnostics.PerformanceCounter": {
+        "type": "Transitive",
+        "resolved": "8.0.1",
+        "contentHash": "9RfEDiEjlUADeThs8IPdDVTXSnPRSqjfgTQJALpmGFPKC0k2mbdufOXnb/9JZ4I0TkmxOfy3VTJxrHOJSs8cXg==",
+        "dependencies": {
+          "System.Configuration.ConfigurationManager": "8.0.1"
+        }
+      },
+      "System.DirectoryServices": {
+        "type": "Transitive",
+        "resolved": "8.0.0",
+        "contentHash": "7nit//efUTy1OsAKco2f02PMrwsR2S234N0dVVp84udC77YcvpOQDz5znAWMtgMWBzY1aRJvUW61jo/7vQRfXg=="
+      },
+      "System.DirectoryServices.AccountManagement": {
+        "type": "Transitive",
+        "resolved": "8.0.1",
+        "contentHash": "qVDWKClyDY+rHVEnf11eU4evW25d5OeidrtMPSJv+fwG213wa2zJ+AuIFCxsuvNSCFyHo+DvQIVfBcoK3CL1pA==",
+        "dependencies": {
+          "System.Configuration.ConfigurationManager": "8.0.1",
+          "System.DirectoryServices": "8.0.0",
+          "System.DirectoryServices.Protocols": "8.0.0"
+        }
+      },
+      "System.DirectoryServices.Protocols": {
+        "type": "Transitive",
+        "resolved": "8.0.0",
+        "contentHash": "puwJxURHDrYLGTQdsHyeMS72ClTqYa4lDYz6LHSbkZEk5hq8H8JfsO4MyYhB5BMMxg93jsQzLUwrnCumj11UIg=="
+      },
+      "System.Globalization": {
+        "type": "Transitive",
+        "resolved": "4.3.0",
+        "contentHash": "kYdVd2f2PAdFGblzFswE4hkNANJBKRmsfa2X5LG2AcWE1c7/4t0pYae1L8vfZ5xvE2nK/R9JprtToA61OSHWIg==",
+        "dependencies": {
+          "Microsoft.NETCore.Platforms": "1.1.0",
+          "Microsoft.NETCore.Targets": "1.1.0",
+          "System.Runtime": "4.3.0",
+          "runtime.any.System.Globalization": "4.3.0"
+        }
+      },
+      "System.IO": {
+        "type": "Transitive",
+        "resolved": "4.3.0",
+        "contentHash": "3qjaHvxQPDpSOYICjUoTsmoq5u6QJAFRUITgeT/4gqkF1bajbSmb1kwSxEA8AHlofqgcKJcM8udgieRNhaJ5Cg==",
+        "dependencies": {
+          "Microsoft.NETCore.Platforms": "1.1.0",
+          "Microsoft.NETCore.Targets": "1.1.0",
+          "System.Runtime": "4.3.0",
+          "System.Text.Encoding": "4.3.0",
+          "System.Threading.Tasks": "4.3.0",
+          "runtime.any.System.IO": "4.3.0"
+        }
+      },
+      "System.IO.Ports": {
+        "type": "Transitive",
+        "resolved": "8.0.0",
+        "contentHash": "MaiPbx2/QXZc62gm/DrajRrGPG1lU4m08GWMoWiymPYM+ba4kfACp2PbiYpqJ4QiFGhHD00zX3RoVDTucjWe9g==",
+        "dependencies": {
+          "runtime.native.System.IO.Ports": "8.0.0"
+        }
+      },
+      "System.Management": {
+        "type": "Transitive",
+        "resolved": "8.0.0",
+        "contentHash": "jrK22i5LRzxZCfGb+tGmke2VH7oE0DvcDlJ1HAKYU8cPmD8XnpUT0bYn2Gy98GEhGjtfbR/sxKTVb+dE770pfA==",
+        "dependencies": {
+          "System.CodeDom": "8.0.0"
+        }
+      },
+      "System.Private.Uri": {
+        "type": "Transitive",
+        "resolved": "4.3.2",
+        "contentHash": "o1+7RJnu3Ik3PazR7Z7tJhjPdE000Eq2KGLLWhqJJKXj04wrS8lwb1OFtDF9jzXXADhUuZNJZlPc98uwwqmpFA==",
+        "dependencies": {
+          "Microsoft.NETCore.Platforms": "1.1.1",
+          "Microsoft.NETCore.Targets": "1.1.3",
+          "runtime.unix.System.Private.Uri": "4.3.0"
+        }
+      },
+      "System.Reflection": {
+        "type": "Transitive",
+        "resolved": "4.3.0",
+        "contentHash": "KMiAFoW7MfJGa9nDFNcfu+FpEdiHpWgTcS2HdMpDvt9saK3y/G4GwprPyzqjFH9NTaGPQeWNHU+iDlDILj96aQ==",
+        "dependencies": {
+          "Microsoft.NETCore.Platforms": "1.1.0",
+          "Microsoft.NETCore.Targets": "1.1.0",
+          "System.IO": "4.3.0",
+          "System.Reflection.Primitives": "4.3.0",
+          "System.Runtime": "4.3.0",
+          "runtime.any.System.Reflection": "4.3.0"
+        }
+      },
+      "System.Reflection.Primitives": {
+        "type": "Transitive",
+        "resolved": "4.3.0",
+        "contentHash": "5RXItQz5As4xN2/YUDxdpsEkMhvw3e6aNveFXUn4Hl/udNTCNhnKp8lT9fnc3MhvGKh1baak5CovpuQUXHAlIA==",
+        "dependencies": {
+          "Microsoft.NETCore.Platforms": "1.1.0",
+          "Microsoft.NETCore.Targets": "1.1.0",
+          "System.Runtime": "4.3.0",
+          "runtime.any.System.Reflection.Primitives": "4.3.0"
+        }
+      },
+      "System.Resources.ResourceManager": {
+        "type": "Transitive",
+        "resolved": "4.3.0",
+        "contentHash": "/zrcPkkWdZmI4F92gL/TPumP98AVDu/Wxr3CSJGQQ+XN6wbRZcyfSKVoPo17ilb3iOr0cCRqJInGwNMolqhS8A==",
+        "dependencies": {
+          "Microsoft.NETCore.Platforms": "1.1.0",
+          "Microsoft.NETCore.Targets": "1.1.0",
+          "System.Globalization": "4.3.0",
+          "System.Reflection": "4.3.0",
+          "System.Runtime": "4.3.0",
+          "runtime.any.System.Resources.ResourceManager": "4.3.0"
+        }
+      },
+      "System.Runtime": {
+        "type": "Transitive",
+        "resolved": "4.3.1",
+        "contentHash": "abhfv1dTK6NXOmu4bgHIONxHyEqFjW8HwXPmpY9gmll+ix9UNo4XDcmzJn6oLooftxNssVHdJC1pGT9jkSynQg==",
+        "dependencies": {
+          "Microsoft.NETCore.Platforms": "1.1.1",
+          "Microsoft.NETCore.Targets": "1.1.3",
+          "runtime.any.System.Runtime": "4.3.0"
+        }
+      },
+      "System.Runtime.Caching": {
+        "type": "Transitive",
+        "resolved": "8.0.1",
+        "contentHash": "tdl7Q47P09UpRu0C/OQsGJU6GacBzzk4vfp5My9rodD+BchrxmajORnTthH8RxPUTPrIoVDJmLyvJcGxB267nQ==",
+        "dependencies": {
+          "System.Configuration.ConfigurationManager": "8.0.1"
+        }
+      },
+      "System.Runtime.Extensions": {
+        "type": "Transitive",
+        "resolved": "4.3.0",
+        "contentHash": "guW0uK0fn5fcJJ1tJVXYd7/1h5F+pea1r7FLSOz/f8vPEqbR2ZAknuRDvTQ8PzAilDveOxNjSfr0CHfIQfFk8g==",
+        "dependencies": {
+          "Microsoft.NETCore.Platforms": "1.1.0",
+          "Microsoft.NETCore.Targets": "1.1.0",
+          "System.Runtime": "4.3.0",
+          "runtime.unix.System.Runtime.Extensions": "4.3.0"
+        }
+      },
+      "System.Security.AccessControl": {
+        "type": "Transitive",
+        "resolved": "5.0.0",
+        "contentHash": "dagJ1mHZO3Ani8GH0PHpPEe/oYO+rVdbQjvjJkBRNQkX4t0r1iaeGn8+/ybkSLEan3/slM0t59SVdHzuHf2jmw==",
+        "dependencies": {
+          "Microsoft.NETCore.Platforms": "5.0.0",
+          "System.Security.Principal.Windows": "5.0.0"
+        }
+      },
+      "System.Security.Cryptography.Pkcs": {
+        "type": "Transitive",
+        "resolved": "8.0.1",
+        "contentHash": "CoCRHFym33aUSf/NtWSVSZa99dkd0Hm7OCZUxORBjRB16LNhIEOf8THPqzIYlvKM0nNDAPTRBa1FxEECrgaxxA=="
+      },
+      "System.Security.Principal.Windows": {
+        "type": "Transitive",
+        "resolved": "5.0.0",
+        "contentHash": "t0MGLukB5WAVU9bO3MGzvlGnyJPgUlcwerXn1kzBRjwLKixT96XV0Uza41W49gVd8zEMFu9vQEFlv0IOrytICA=="
+      },
+      "System.ServiceProcess.ServiceController": {
+        "type": "Transitive",
+        "resolved": "8.0.1",
+        "contentHash": "02I0BXo1kmMBgw03E8Hu4K6nTqur4wpQdcDZrndczPzY2fEoGvlinE35AWbyzLZ2h2IksEZ6an4tVt3hi9j1oA==",
+        "dependencies": {
+          "System.Diagnostics.EventLog": "8.0.1"
+        }
+      },
+      "System.Speech": {
+        "type": "Transitive",
+        "resolved": "8.0.0",
+        "contentHash": "CNuiA6vb95Oe5PRjClZEBiaju31vwB8OIeCgeSBXyZL6+MS4RVVB2X/C11z0xCkooHE3Vy91nM2z76emIzR+sg=="
+      },
+      "System.Text.Encoding": {
+        "type": "Transitive",
+        "resolved": "4.3.0",
+        "contentHash": "BiIg+KWaSDOITze6jGQynxg64naAPtqGHBwDrLaCtixsa5bKiR8dpPOHA7ge3C0JJQizJE+sfkz1wV+BAKAYZw==",
+        "dependencies": {
+          "Microsoft.NETCore.Platforms": "1.1.0",
+          "Microsoft.NETCore.Targets": "1.1.0",
+          "System.Runtime": "4.3.0",
+          "runtime.any.System.Text.Encoding": "4.3.0"
+        }
+      },
+      "System.Text.Encoding.CodePages": {
+        "type": "Transitive",
+        "resolved": "8.0.0",
+        "contentHash": "OZIsVplFGaVY90G2SbpgU7EnCoOO5pw1t4ic21dBF3/1omrJFpAGoNAVpPyMVOC90/hvgkGG3VFqR13YgZMQfg=="
+      },
+      "System.Text.Encodings.Web": {
+        "type": "Transitive",
+        "resolved": "6.0.0",
+        "contentHash": "Vg8eB5Tawm1IFqj4TVK1czJX89rhFxJo9ELqc/Eiq0eXy13RK00eubyU6TJE6y+GQXjyV5gSfiewDUZjQgSE0w==",
+        "dependencies": {
+          "System.Runtime.CompilerServices.Unsafe": "6.0.0"
+        }
+      },
+      "System.Threading.AccessControl": {
+        "type": "Transitive",
+        "resolved": "8.0.0",
+        "contentHash": "cIed5+HuYz+eV9yu9TH95zPkqmm1J9Qps9wxjB335sU8tsqc2kGdlTEH9FZzZeCS8a7mNSEsN8ZkyhQp1gfdEw=="
+      },
+      "System.Threading.Tasks": {
+        "type": "Transitive",
+        "resolved": "4.3.0",
+        "contentHash": "LbSxKEdOUhVe8BezB/9uOGGppt+nZf6e1VFyw6v3DN6lqitm0OSn2uXMOdtP0M3W4iMcqcivm2J6UgqiwwnXiA==",
+        "dependencies": {
+          "Microsoft.NETCore.Platforms": "1.1.0",
+          "Microsoft.NETCore.Targets": "1.1.0",
+          "System.Runtime": "4.3.0",
+          "runtime.any.System.Threading.Tasks": "4.3.0"
+        }
+      },
+      "System.Windows.Extensions": {
+        "type": "Transitive",
+        "resolved": "8.0.0",
+        "contentHash": "Obg3a90MkOw9mYKxrardLpY2u0axDMrSmy4JCdq2cYbelM2cUwmUir5Bomvd1yxmPL9h5LVHU1tuKBZpUjfASg=="
+      }
+    },
+    "net8.0/linux-x64": {
+      "Microsoft.Win32.Registry": {
+        "type": "Transitive",
+        "resolved": "5.0.0",
+        "contentHash": "dDoKi0PnDz31yAyETfRntsLArTlVAVzUzCIvvEDsDsucrl33Dl8pIJG06ePTJTI3tGpeyHS9Cq7Foc/s4EeKcg==",
+        "dependencies": {
+          "System.Security.AccessControl": "5.0.0",
+          "System.Security.Principal.Windows": "5.0.0"
+        }
+      },
+      "Microsoft.Win32.Registry.AccessControl": {
+        "type": "Transitive",
+        "resolved": "8.0.0",
+        "contentHash": "u8PB9/v02C8mBXzl0vJ7bOyC020zOP+T1mRct+KA46DqZkB40XtsNn9pGD0QowTRsT6R4jPCghn+yAODn2UMMw=="
+      },
+      "Microsoft.Win32.SystemEvents": {
+        "type": "Transitive",
+        "resolved": "8.0.0",
+        "contentHash": "9opKRyOKMCi2xJ7Bj7kxtZ1r9vbzosMvRrdEhVhDz8j8MoBGgB+WmC94yH839NPH+BclAjtQ/pyagvi/8gDLkw=="
+      },
+      "runtime.any.System.Collections": {
+        "type": "Transitive",
+        "resolved": "4.3.0",
+        "contentHash": "23g6rqftKmovn2cLeGsuHUYm0FD7pdutb0uQMJpZ3qTvq+zHkgmt6J65VtRry4WDGYlmkMa4xDACtaQ94alNag==",
+        "dependencies": {
+          "System.Runtime": "4.3.0"
+        }
+      },
+      "runtime.any.System.Globalization": {
+        "type": "Transitive",
+        "resolved": "4.3.0",
+        "contentHash": "sMDBnad4rp4t7GY442Jux0MCUuKL4otn5BK6Ni0ARTXTSpRNBzZ7hpMfKSvnVSED5kYJm96YOWsqV0JH0d2uuw=="
+      },
+      "runtime.any.System.IO": {
+        "type": "Transitive",
+        "resolved": "4.3.0",
+        "contentHash": "SDZ5AD1DtyRoxYtEcqQ3HDlcrorMYXZeCt7ZhG9US9I5Vva+gpIWDGMkcwa5XiKL0ceQKRZIX2x0XEjLX7PDzQ=="
+      },
+      "runtime.any.System.Reflection": {
+        "type": "Transitive",
+        "resolved": "4.3.0",
+        "contentHash": "hLC3A3rI8jipR5d9k7+f0MgRCW6texsAp0MWkN/ci18FMtQ9KH7E2vDn/DH2LkxsszlpJpOn9qy6Z6/69rH6eQ=="
+      },
+      "runtime.any.System.Reflection.Primitives": {
+        "type": "Transitive",
+        "resolved": "4.3.0",
+        "contentHash": "Nrm1p3armp6TTf2xuvaa+jGTTmncALWFq22CpmwRvhDf6dE9ZmH40EbOswD4GnFLrMRS0Ki6Kx5aUPmKK/hZBg=="
+      },
+      "runtime.any.System.Resources.ResourceManager": {
+        "type": "Transitive",
+        "resolved": "4.3.0",
+        "contentHash": "Lxb89SMvf8w9p9+keBLyL6H6x/TEmc6QVsIIA0T36IuyOY3kNvIdyGddA2qt35cRamzxF8K5p0Opq4G4HjNbhQ=="
+      },
+      "runtime.any.System.Runtime": {
+        "type": "Transitive",
+        "resolved": "4.3.0",
+        "contentHash": "fRS7zJgaG9NkifaAxGGclDDoRn9HC7hXACl52Or06a/fxdzDajWb5wov3c6a+gVSlekRoexfjwQSK9sh5um5LQ==",
+        "dependencies": {
+          "System.Private.Uri": "4.3.0"
+        }
+      },
+      "runtime.any.System.Text.Encoding": {
+        "type": "Transitive",
+        "resolved": "4.3.0",
+        "contentHash": "+ihI5VaXFCMVPJNstG4O4eo1CfbrByLxRrQQTqOTp1ttK0kUKDqOdBSTaCB2IBk/QtjDrs6+x4xuezyMXdm0HQ=="
+      },
+      "runtime.any.System.Threading.Tasks": {
+        "type": "Transitive",
+        "resolved": "4.3.0",
+        "contentHash": "OhBAVBQG5kFj1S+hCEQ3TUHBAEtZ3fbEMgZMRNdN8A0Pj4x+5nTELEqL59DU0TjKVE6II3dqKw4Dklb3szT65w=="
+      },
+      "runtime.debian.8-x64.runtime.native.System.Security.Cryptography.OpenSsl": {
+        "type": "Transitive",
+        "resolved": "4.3.0",
+        "contentHash": "HdSSp5MnJSsg08KMfZThpuLPJpPwE5hBXvHwoKWosyHHfe8Mh5WKT0ylEOf6yNzX6Ngjxe4Whkafh5q7Ymac4Q=="
+      },
+      "runtime.fedora.23-x64.runtime.native.System.Security.Cryptography.OpenSsl": {
+        "type": "Transitive",
+        "resolved": "4.3.0",
+        "contentHash": "+yH1a49wJMy8Zt4yx5RhJrxO/DBDByAiCzNwiETI+1S4mPdCu0OY4djdciC7Vssk0l22wQaDLrXxXkp+3+7bVA=="
+      },
+      "runtime.fedora.24-x64.runtime.native.System.Security.Cryptography.OpenSsl": {
+        "type": "Transitive",
+        "resolved": "4.3.0",
+        "contentHash": "c3YNH1GQJbfIPJeCnr4avseugSqPrxwIqzthYyZDN6EuOyNOzq+y2KSUfRcXauya1sF4foESTgwM5e1A8arAKw=="
+      },
+      "runtime.linux-arm.runtime.native.System.IO.Ports": {
+        "type": "Transitive",
+        "resolved": "8.0.0",
+        "contentHash": "gK720fg6HemDg8sXcfy+xCMZ9+hF78Gc7BmREbmkS4noqlu1BAr9qZtuWGhLzFjBfgecmdtl4+SYVwJ1VneZBQ=="
+      },
+      "runtime.linux-arm64.runtime.native.System.IO.Ports": {
+        "type": "Transitive",
+        "resolved": "8.0.0",
+        "contentHash": "KYG6/3ojhEWbb3FwQAKgGWPHrY+HKUXXdVjJlrtyCLn3EMcNTaNcPadb2c0ndQzixZSmAxZKopXJr0nLwhOrpQ=="
+      },
+      "runtime.linux-x64.runtime.native.System.IO.Ports": {
+        "type": "Transitive",
+        "resolved": "8.0.0",
+        "contentHash": "Wnw5vhA4mgGbIFoo6l9Fk3iEcwRSq49a1aKwJgXUCUtEQLCSUDjTGSxqy/oMUuOyyn7uLHsH8KgZzQ1y3lReiQ=="
+      },
+      "runtime.native.System": {
+        "type": "Transitive",
+        "resolved": "4.3.0",
+        "contentHash": "c/qWt2LieNZIj1jGnVNsE2Kl23Ya2aSTBuXMD6V7k9KWr6l16Tqdwq+hJScEpWER9753NWC8h96PaVNY5Ld7Jw==",
+        "dependencies": {
+          "Microsoft.NETCore.Platforms": "1.1.0",
+          "Microsoft.NETCore.Targets": "1.1.0"
+        }
+      },
+      "runtime.native.System.Security.Cryptography.OpenSsl": {
+        "type": "Transitive",
+        "resolved": "4.3.0",
+        "contentHash": "NS1U+700m4KFRHR5o4vo9DSlTmlCKu/u7dtE5sUHVIPB+xpXxYQvgBgA6wEIeCz6Yfn0Z52/72WYsToCEPJnrw==",
+        "dependencies": {
+          "runtime.debian.8-x64.runtime.native.System.Security.Cryptography.OpenSsl": "4.3.0",
+          "runtime.fedora.23-x64.runtime.native.System.Security.Cryptography.OpenSsl": "4.3.0",
+          "runtime.fedora.24-x64.runtime.native.System.Security.Cryptography.OpenSsl": "4.3.0",
+          "runtime.opensuse.13.2-x64.runtime.native.System.Security.Cryptography.OpenSsl": "4.3.0",
+          "runtime.opensuse.42.1-x64.runtime.native.System.Security.Cryptography.OpenSsl": "4.3.0",
+          "runtime.osx.10.10-x64.runtime.native.System.Security.Cryptography.OpenSsl": "4.3.0",
+          "runtime.rhel.7-x64.runtime.native.System.Security.Cryptography.OpenSsl": "4.3.0",
+          "runtime.ubuntu.14.04-x64.runtime.native.System.Security.Cryptography.OpenSsl": "4.3.0",
+          "runtime.ubuntu.16.04-x64.runtime.native.System.Security.Cryptography.OpenSsl": "4.3.0",
+          "runtime.ubuntu.16.10-x64.runtime.native.System.Security.Cryptography.OpenSsl": "4.3.0"
+        }
+      },
+      "runtime.opensuse.13.2-x64.runtime.native.System.Security.Cryptography.OpenSsl": {
+        "type": "Transitive",
+        "resolved": "4.3.0",
+        "contentHash": "b3pthNgxxFcD+Pc0WSEoC0+md3MyhRS6aCEeenvNE3Fdw1HyJ18ZhRFVJJzIeR/O/jpxPboB805Ho0T3Ul7w8A=="
+      },
+      "runtime.opensuse.42.1-x64.runtime.native.System.Security.Cryptography.OpenSsl": {
+        "type": "Transitive",
+        "resolved": "4.3.0",
+        "contentHash": "KeLz4HClKf+nFS7p/6Fi/CqyLXh81FpiGzcmuS8DGi9lUqSnZ6Es23/gv2O+1XVGfrbNmviF7CckBpavkBoIFQ=="
+      },
+      "runtime.osx-arm64.runtime.native.System.IO.Ports": {
+        "type": "Transitive",
+        "resolved": "8.0.0",
+        "contentHash": "rbUBLAaFW9oVkbsb0+XSrAo2QdhBeAyzLl5KQ6Oci9L/u626uXGKInsVJG6B9Z5EO8bmplC8tsMiaHK8wOBZ+w=="
+      },
+      "runtime.osx-x64.runtime.native.System.IO.Ports": {
+        "type": "Transitive",
+        "resolved": "8.0.0",
+        "contentHash": "IcfB4jKtM9pkzP9OpYelEcUX1MiDt0IJPBh3XYYdEISFF+6Mc+T8WWi0dr9wVh1gtcdVjubVEIBgB8BHESlGfQ=="
+      },
+      "runtime.osx.10.10-x64.runtime.native.System.Security.Cryptography.OpenSsl": {
+        "type": "Transitive",
+        "resolved": "4.3.0",
+        "contentHash": "X7IdhILzr4ROXd8mI1BUCQMSHSQwelUlBjF1JyTKCjXaOGn2fB4EKBxQbCK2VjO3WaWIdlXZL3W6TiIVnrhX4g=="
+      },
+      "runtime.rhel.7-x64.runtime.native.System.Security.Cryptography.OpenSsl": {
+        "type": "Transitive",
+        "resolved": "4.3.0",
+        "contentHash": "nyFNiCk/r+VOiIqreLix8yN+q3Wga9+SE8BCgkf+2BwEKiNx6DyvFjCgkfV743/grxv8jHJ8gUK4XEQw7yzRYg=="
+      },
+      "runtime.ubuntu.14.04-x64.runtime.native.System.Security.Cryptography.OpenSsl": {
+        "type": "Transitive",
+        "resolved": "4.3.0",
+        "contentHash": "ytoewC6wGorL7KoCAvRfsgoJPJbNq+64k2SqW6JcOAebWsFUvCCYgfzQMrnpvPiEl4OrblUlhF2ji+Q1+SVLrQ=="
+      },
+      "runtime.ubuntu.16.04-x64.runtime.native.System.Security.Cryptography.OpenSsl": {
+        "type": "Transitive",
+        "resolved": "4.3.0",
+        "contentHash": "I8bKw2I8k58Wx7fMKQJn2R8lamboCAiHfHeV/pS65ScKWMMI0+wJkLYlEKvgW1D/XvSl/221clBoR2q9QNNM7A=="
+      },
+      "runtime.ubuntu.16.10-x64.runtime.native.System.Security.Cryptography.OpenSsl": {
+        "type": "Transitive",
+        "resolved": "4.3.0",
+        "contentHash": "VB5cn/7OzUfzdnC8tqAIMQciVLiq2epm2NrAm1E9OjNRyG4lVhfR61SMcLizejzQP8R8Uf/0l5qOIbUEi+RdEg=="
+      },
+      "runtime.unix.System.Diagnostics.Debug": {
+        "type": "Transitive",
+        "resolved": "4.3.0",
+        "contentHash": "WV8KLRHWVUVUDduFnvGMHt0FsEt2wK6xPl1EgDKlaMx2KnZ43A/O0GzP8wIuvAC7mq4T9V1mm90r+PXkL9FPdQ==",
+        "dependencies": {
+          "runtime.native.System": "4.3.0"
+        }
+      },
+      "runtime.unix.System.Private.Uri": {
+        "type": "Transitive",
+        "resolved": "4.3.0",
+        "contentHash": "ooWzobr5RAq34r9uan1r/WPXJYG1XWy9KanrxNvEnBzbFdQbMG7Y3bVi4QxR7xZMNLOxLLTAyXvnSkfj5boZSg==",
+        "dependencies": {
+          "runtime.native.System": "4.3.0"
+        }
+      },
+      "runtime.unix.System.Runtime.Extensions": {
+        "type": "Transitive",
+        "resolved": "4.3.0",
+        "contentHash": "zQiTBVpiLftTQZW8GFsV0gjYikB1WMkEPIxF5O6RkUrSV/OgvRRTYgeFQha/0keBpuS0HYweraGRwhfhJ7dj7w==",
+        "dependencies": {
+          "System.Private.Uri": "4.3.0",
+          "runtime.native.System": "4.3.0",
+          "runtime.native.System.Security.Cryptography.OpenSsl": "4.3.0"
+        }
+      },
+      "runtime.win-arm64.runtime.native.System.Data.SqlClient.sni": {
+        "type": "Transitive",
+        "resolved": "4.4.0",
+        "contentHash": "LbrynESTp3bm5O/+jGL8v0Qg5SJlTV08lpIpFesXjF6uGNMWqFnUQbYBJwZTeua6E/Y7FIM1C54Ey1btLWupdg=="
+      },
+      "runtime.win-x64.runtime.native.System.Data.SqlClient.sni": {
+        "type": "Transitive",
+        "resolved": "4.4.0",
+        "contentHash": "38ugOfkYJqJoX9g6EYRlZB5U2ZJH51UP8ptxZgdpS07FgOEToV+lS11ouNK2PM12Pr6X/PpT5jK82G3DwH/SxQ=="
+      },
+      "runtime.win-x86.runtime.native.System.Data.SqlClient.sni": {
+        "type": "Transitive",
+        "resolved": "4.4.0",
+        "contentHash": "YhEdSQUsTx+C8m8Bw7ar5/VesXvCFMItyZF7G1AUY+OM0VPZUOeAVpJ4Wl6fydBGUYZxojTDR3I6Bj/+BPkJNA=="
+      },
+      "System.Collections": {
+        "type": "Transitive",
+        "resolved": "4.3.0",
+        "contentHash": "3Dcj85/TBdVpL5Zr+gEEBUuFe2icOnLalmEh9hfck1PTYbbyWuZgh4fmm2ysCLTrqLQw6t3TgTyJ+VLp+Qb+Lw==",
+        "dependencies": {
+          "Microsoft.NETCore.Platforms": "1.1.0",
+          "Microsoft.NETCore.Targets": "1.1.0",
+          "System.Runtime": "4.3.0",
+          "runtime.any.System.Collections": "4.3.0"
+        }
+      },
+      "System.Data.Odbc": {
+        "type": "Transitive",
+        "resolved": "8.0.1",
+        "contentHash": "JQd0QHOaZuH+ki+4Geas88dnLe/lZSaEYYmRdovZaqNVuExVlVFs/of2I1VaasMxzbO5+yrGDAP2rkazx/b8Sg=="
+      },
+      "System.Data.OleDb": {
+        "type": "Transitive",
+        "resolved": "8.0.1",
+        "contentHash": "RO+/y2ggU5956uQDRXdjA1e2l5yJ4rTWNX76eZ+3sgtYGqGapCe2kQCyiUci+/y6Fyb21Irp4RQEdfrIiuYrxQ==",
+        "dependencies": {
+          "System.Configuration.ConfigurationManager": "8.0.1",
+          "System.Diagnostics.PerformanceCounter": "8.0.1"
+        }
+      },
+      "System.Data.SqlClient": {
+        "type": "Transitive",
+        "resolved": "4.8.6",
+        "contentHash": "2Ij/LCaTQRyAi5lAv7UUTV9R2FobC8xN9mE0fXBZohum/xLl8IZVmE98Rq5ugQHjCgTBRKqpXRb4ORulRdA6Ig==",
+        "dependencies": {
+          "Microsoft.Win32.Registry": "4.7.0",
+          "System.Security.Principal.Windows": "4.7.0",
+          "runtime.native.System.Data.SqlClient.sni": "4.7.0"
+        }
+      },
+      "System.Diagnostics.Debug": {
+        "type": "Transitive",
+        "resolved": "4.3.0",
+        "contentHash": "ZUhUOdqmaG5Jk3Xdb8xi5kIyQYAA4PnTNlHx1mu9ZY3qv4ELIdKbnL/akbGaKi2RnNUWaZsAs31rvzFdewTj2g==",
+        "dependencies": {
+          "Microsoft.NETCore.Platforms": "1.1.0",
+          "Microsoft.NETCore.Targets": "1.1.0",
+          "System.Runtime": "4.3.0",
+          "runtime.unix.System.Diagnostics.Debug": "4.3.0"
+        }
+      },
+      "System.Diagnostics.EventLog": {
+        "type": "Transitive",
+        "resolved": "8.0.1",
+        "contentHash": "n1ZP7NM2Gkn/MgD8+eOT5MulMj6wfeQMNS2Pizvq5GHCZfjlFMXV2irQlQmJhwA2VABC57M0auudO89Iu2uRLg=="
+      },
+      "System.Diagnostics.PerformanceCounter": {
+        "type": "Transitive",
+        "resolved": "8.0.1",
+        "contentHash": "9RfEDiEjlUADeThs8IPdDVTXSnPRSqjfgTQJALpmGFPKC0k2mbdufOXnb/9JZ4I0TkmxOfy3VTJxrHOJSs8cXg==",
+        "dependencies": {
+          "System.Configuration.ConfigurationManager": "8.0.1"
+        }
+      },
+      "System.DirectoryServices": {
+        "type": "Transitive",
+        "resolved": "8.0.0",
+        "contentHash": "7nit//efUTy1OsAKco2f02PMrwsR2S234N0dVVp84udC77YcvpOQDz5znAWMtgMWBzY1aRJvUW61jo/7vQRfXg=="
+      },
+      "System.DirectoryServices.AccountManagement": {
+        "type": "Transitive",
+        "resolved": "8.0.1",
+        "contentHash": "qVDWKClyDY+rHVEnf11eU4evW25d5OeidrtMPSJv+fwG213wa2zJ+AuIFCxsuvNSCFyHo+DvQIVfBcoK3CL1pA==",
+        "dependencies": {
+          "System.Configuration.ConfigurationManager": "8.0.1",
+          "System.DirectoryServices": "8.0.0",
+          "System.DirectoryServices.Protocols": "8.0.0"
+        }
+      },
+      "System.DirectoryServices.Protocols": {
+        "type": "Transitive",
+        "resolved": "8.0.0",
+        "contentHash": "puwJxURHDrYLGTQdsHyeMS72ClTqYa4lDYz6LHSbkZEk5hq8H8JfsO4MyYhB5BMMxg93jsQzLUwrnCumj11UIg=="
+      },
+      "System.Globalization": {
+        "type": "Transitive",
+        "resolved": "4.3.0",
+        "contentHash": "kYdVd2f2PAdFGblzFswE4hkNANJBKRmsfa2X5LG2AcWE1c7/4t0pYae1L8vfZ5xvE2nK/R9JprtToA61OSHWIg==",
+        "dependencies": {
+          "Microsoft.NETCore.Platforms": "1.1.0",
+          "Microsoft.NETCore.Targets": "1.1.0",
+          "System.Runtime": "4.3.0",
+          "runtime.any.System.Globalization": "4.3.0"
+        }
+      },
+      "System.IO": {
+        "type": "Transitive",
+        "resolved": "4.3.0",
+        "contentHash": "3qjaHvxQPDpSOYICjUoTsmoq5u6QJAFRUITgeT/4gqkF1bajbSmb1kwSxEA8AHlofqgcKJcM8udgieRNhaJ5Cg==",
+        "dependencies": {
+          "Microsoft.NETCore.Platforms": "1.1.0",
+          "Microsoft.NETCore.Targets": "1.1.0",
+          "System.Runtime": "4.3.0",
+          "System.Text.Encoding": "4.3.0",
+          "System.Threading.Tasks": "4.3.0",
+          "runtime.any.System.IO": "4.3.0"
+        }
+      },
+      "System.IO.Ports": {
+        "type": "Transitive",
+        "resolved": "8.0.0",
+        "contentHash": "MaiPbx2/QXZc62gm/DrajRrGPG1lU4m08GWMoWiymPYM+ba4kfACp2PbiYpqJ4QiFGhHD00zX3RoVDTucjWe9g==",
+        "dependencies": {
+          "runtime.native.System.IO.Ports": "8.0.0"
+        }
+      },
+      "System.Management": {
+        "type": "Transitive",
+        "resolved": "8.0.0",
+        "contentHash": "jrK22i5LRzxZCfGb+tGmke2VH7oE0DvcDlJ1HAKYU8cPmD8XnpUT0bYn2Gy98GEhGjtfbR/sxKTVb+dE770pfA==",
+        "dependencies": {
+          "System.CodeDom": "8.0.0"
+        }
+      },
+      "System.Private.Uri": {
+        "type": "Transitive",
+        "resolved": "4.3.2",
+        "contentHash": "o1+7RJnu3Ik3PazR7Z7tJhjPdE000Eq2KGLLWhqJJKXj04wrS8lwb1OFtDF9jzXXADhUuZNJZlPc98uwwqmpFA==",
+        "dependencies": {
+          "Microsoft.NETCore.Platforms": "1.1.1",
+          "Microsoft.NETCore.Targets": "1.1.3",
+          "runtime.unix.System.Private.Uri": "4.3.0"
+        }
+      },
+      "System.Reflection": {
+        "type": "Transitive",
+        "resolved": "4.3.0",
+        "contentHash": "KMiAFoW7MfJGa9nDFNcfu+FpEdiHpWgTcS2HdMpDvt9saK3y/G4GwprPyzqjFH9NTaGPQeWNHU+iDlDILj96aQ==",
+        "dependencies": {
+          "Microsoft.NETCore.Platforms": "1.1.0",
+          "Microsoft.NETCore.Targets": "1.1.0",
+          "System.IO": "4.3.0",
+          "System.Reflection.Primitives": "4.3.0",
+          "System.Runtime": "4.3.0",
+          "runtime.any.System.Reflection": "4.3.0"
+        }
+      },
+      "System.Reflection.Primitives": {
+        "type": "Transitive",
+        "resolved": "4.3.0",
+        "contentHash": "5RXItQz5As4xN2/YUDxdpsEkMhvw3e6aNveFXUn4Hl/udNTCNhnKp8lT9fnc3MhvGKh1baak5CovpuQUXHAlIA==",
+        "dependencies": {
+          "Microsoft.NETCore.Platforms": "1.1.0",
+          "Microsoft.NETCore.Targets": "1.1.0",
+          "System.Runtime": "4.3.0",
+          "runtime.any.System.Reflection.Primitives": "4.3.0"
+        }
+      },
+      "System.Resources.ResourceManager": {
+        "type": "Transitive",
+        "resolved": "4.3.0",
+        "contentHash": "/zrcPkkWdZmI4F92gL/TPumP98AVDu/Wxr3CSJGQQ+XN6wbRZcyfSKVoPo17ilb3iOr0cCRqJInGwNMolqhS8A==",
+        "dependencies": {
+          "Microsoft.NETCore.Platforms": "1.1.0",
+          "Microsoft.NETCore.Targets": "1.1.0",
+          "System.Globalization": "4.3.0",
+          "System.Reflection": "4.3.0",
+          "System.Runtime": "4.3.0",
+          "runtime.any.System.Resources.ResourceManager": "4.3.0"
+        }
+      },
+      "System.Runtime": {
+        "type": "Transitive",
+        "resolved": "4.3.1",
+        "contentHash": "abhfv1dTK6NXOmu4bgHIONxHyEqFjW8HwXPmpY9gmll+ix9UNo4XDcmzJn6oLooftxNssVHdJC1pGT9jkSynQg==",
+        "dependencies": {
+          "Microsoft.NETCore.Platforms": "1.1.1",
+          "Microsoft.NETCore.Targets": "1.1.3",
+          "runtime.any.System.Runtime": "4.3.0"
+        }
+      },
+      "System.Runtime.Caching": {
+        "type": "Transitive",
+        "resolved": "8.0.1",
+        "contentHash": "tdl7Q47P09UpRu0C/OQsGJU6GacBzzk4vfp5My9rodD+BchrxmajORnTthH8RxPUTPrIoVDJmLyvJcGxB267nQ==",
+        "dependencies": {
+          "System.Configuration.ConfigurationManager": "8.0.1"
+        }
+      },
+      "System.Runtime.Extensions": {
+        "type": "Transitive",
+        "resolved": "4.3.0",
+        "contentHash": "guW0uK0fn5fcJJ1tJVXYd7/1h5F+pea1r7FLSOz/f8vPEqbR2ZAknuRDvTQ8PzAilDveOxNjSfr0CHfIQfFk8g==",
+        "dependencies": {
+          "Microsoft.NETCore.Platforms": "1.1.0",
+          "Microsoft.NETCore.Targets": "1.1.0",
+          "System.Runtime": "4.3.0",
+          "runtime.unix.System.Runtime.Extensions": "4.3.0"
+        }
+      },
+      "System.Security.AccessControl": {
+        "type": "Transitive",
+        "resolved": "5.0.0",
+        "contentHash": "dagJ1mHZO3Ani8GH0PHpPEe/oYO+rVdbQjvjJkBRNQkX4t0r1iaeGn8+/ybkSLEan3/slM0t59SVdHzuHf2jmw==",
+        "dependencies": {
+          "Microsoft.NETCore.Platforms": "5.0.0",
+          "System.Security.Principal.Windows": "5.0.0"
+        }
+      },
+      "System.Security.Cryptography.Pkcs": {
+        "type": "Transitive",
+        "resolved": "8.0.1",
+        "contentHash": "CoCRHFym33aUSf/NtWSVSZa99dkd0Hm7OCZUxORBjRB16LNhIEOf8THPqzIYlvKM0nNDAPTRBa1FxEECrgaxxA=="
+      },
+      "System.Security.Principal.Windows": {
+        "type": "Transitive",
+        "resolved": "5.0.0",
+        "contentHash": "t0MGLukB5WAVU9bO3MGzvlGnyJPgUlcwerXn1kzBRjwLKixT96XV0Uza41W49gVd8zEMFu9vQEFlv0IOrytICA=="
+      },
+      "System.ServiceProcess.ServiceController": {
+        "type": "Transitive",
+        "resolved": "8.0.1",
+        "contentHash": "02I0BXo1kmMBgw03E8Hu4K6nTqur4wpQdcDZrndczPzY2fEoGvlinE35AWbyzLZ2h2IksEZ6an4tVt3hi9j1oA==",
+        "dependencies": {
+          "System.Diagnostics.EventLog": "8.0.1"
+        }
+      },
+      "System.Speech": {
+        "type": "Transitive",
+        "resolved": "8.0.0",
+        "contentHash": "CNuiA6vb95Oe5PRjClZEBiaju31vwB8OIeCgeSBXyZL6+MS4RVVB2X/C11z0xCkooHE3Vy91nM2z76emIzR+sg=="
+      },
+      "System.Text.Encoding": {
+        "type": "Transitive",
+        "resolved": "4.3.0",
+        "contentHash": "BiIg+KWaSDOITze6jGQynxg64naAPtqGHBwDrLaCtixsa5bKiR8dpPOHA7ge3C0JJQizJE+sfkz1wV+BAKAYZw==",
+        "dependencies": {
+          "Microsoft.NETCore.Platforms": "1.1.0",
+          "Microsoft.NETCore.Targets": "1.1.0",
+          "System.Runtime": "4.3.0",
+          "runtime.any.System.Text.Encoding": "4.3.0"
+        }
+      },
+      "System.Text.Encoding.CodePages": {
+        "type": "Transitive",
+        "resolved": "8.0.0",
+        "contentHash": "OZIsVplFGaVY90G2SbpgU7EnCoOO5pw1t4ic21dBF3/1omrJFpAGoNAVpPyMVOC90/hvgkGG3VFqR13YgZMQfg=="
+      },
+      "System.Text.Encodings.Web": {
+        "type": "Transitive",
+        "resolved": "6.0.0",
+        "contentHash": "Vg8eB5Tawm1IFqj4TVK1czJX89rhFxJo9ELqc/Eiq0eXy13RK00eubyU6TJE6y+GQXjyV5gSfiewDUZjQgSE0w==",
+        "dependencies": {
+          "System.Runtime.CompilerServices.Unsafe": "6.0.0"
+        }
+      },
+      "System.Threading.AccessControl": {
+        "type": "Transitive",
+        "resolved": "8.0.0",
+        "contentHash": "cIed5+HuYz+eV9yu9TH95zPkqmm1J9Qps9wxjB335sU8tsqc2kGdlTEH9FZzZeCS8a7mNSEsN8ZkyhQp1gfdEw=="
+      },
+      "System.Threading.Tasks": {
+        "type": "Transitive",
+        "resolved": "4.3.0",
+        "contentHash": "LbSxKEdOUhVe8BezB/9uOGGppt+nZf6e1VFyw6v3DN6lqitm0OSn2uXMOdtP0M3W4iMcqcivm2J6UgqiwwnXiA==",
+        "dependencies": {
+          "Microsoft.NETCore.Platforms": "1.1.0",
+          "Microsoft.NETCore.Targets": "1.1.0",
+          "System.Runtime": "4.3.0",
+          "runtime.any.System.Threading.Tasks": "4.3.0"
+        }
+      },
+      "System.Windows.Extensions": {
+        "type": "Transitive",
+        "resolved": "8.0.0",
+        "contentHash": "Obg3a90MkOw9mYKxrardLpY2u0axDMrSmy4JCdq2cYbelM2cUwmUir5Bomvd1yxmPL9h5LVHU1tuKBZpUjfASg=="
+      }
+    },
+    "net8.0/osx-arm64": {
+      "Microsoft.Win32.Registry": {
+        "type": "Transitive",
+        "resolved": "5.0.0",
+        "contentHash": "dDoKi0PnDz31yAyETfRntsLArTlVAVzUzCIvvEDsDsucrl33Dl8pIJG06ePTJTI3tGpeyHS9Cq7Foc/s4EeKcg==",
+        "dependencies": {
+          "System.Security.AccessControl": "5.0.0",
+          "System.Security.Principal.Windows": "5.0.0"
+        }
+      },
+      "Microsoft.Win32.Registry.AccessControl": {
+        "type": "Transitive",
+        "resolved": "8.0.0",
+        "contentHash": "u8PB9/v02C8mBXzl0vJ7bOyC020zOP+T1mRct+KA46DqZkB40XtsNn9pGD0QowTRsT6R4jPCghn+yAODn2UMMw=="
+      },
+      "Microsoft.Win32.SystemEvents": {
+        "type": "Transitive",
+        "resolved": "8.0.0",
+        "contentHash": "9opKRyOKMCi2xJ7Bj7kxtZ1r9vbzosMvRrdEhVhDz8j8MoBGgB+WmC94yH839NPH+BclAjtQ/pyagvi/8gDLkw=="
+      },
+      "runtime.any.System.Collections": {
+        "type": "Transitive",
+        "resolved": "4.3.0",
+        "contentHash": "23g6rqftKmovn2cLeGsuHUYm0FD7pdutb0uQMJpZ3qTvq+zHkgmt6J65VtRry4WDGYlmkMa4xDACtaQ94alNag==",
+        "dependencies": {
+          "System.Runtime": "4.3.0"
+        }
+      },
+      "runtime.any.System.Globalization": {
+        "type": "Transitive",
+        "resolved": "4.3.0",
+        "contentHash": "sMDBnad4rp4t7GY442Jux0MCUuKL4otn5BK6Ni0ARTXTSpRNBzZ7hpMfKSvnVSED5kYJm96YOWsqV0JH0d2uuw=="
+      },
+      "runtime.any.System.IO": {
+        "type": "Transitive",
+        "resolved": "4.3.0",
+        "contentHash": "SDZ5AD1DtyRoxYtEcqQ3HDlcrorMYXZeCt7ZhG9US9I5Vva+gpIWDGMkcwa5XiKL0ceQKRZIX2x0XEjLX7PDzQ=="
+      },
+      "runtime.any.System.Reflection": {
+        "type": "Transitive",
+        "resolved": "4.3.0",
+        "contentHash": "hLC3A3rI8jipR5d9k7+f0MgRCW6texsAp0MWkN/ci18FMtQ9KH7E2vDn/DH2LkxsszlpJpOn9qy6Z6/69rH6eQ=="
+      },
+      "runtime.any.System.Reflection.Primitives": {
+        "type": "Transitive",
+        "resolved": "4.3.0",
+        "contentHash": "Nrm1p3armp6TTf2xuvaa+jGTTmncALWFq22CpmwRvhDf6dE9ZmH40EbOswD4GnFLrMRS0Ki6Kx5aUPmKK/hZBg=="
+      },
+      "runtime.any.System.Resources.ResourceManager": {
+        "type": "Transitive",
+        "resolved": "4.3.0",
+        "contentHash": "Lxb89SMvf8w9p9+keBLyL6H6x/TEmc6QVsIIA0T36IuyOY3kNvIdyGddA2qt35cRamzxF8K5p0Opq4G4HjNbhQ=="
+      },
+      "runtime.any.System.Runtime": {
+        "type": "Transitive",
+        "resolved": "4.3.0",
+        "contentHash": "fRS7zJgaG9NkifaAxGGclDDoRn9HC7hXACl52Or06a/fxdzDajWb5wov3c6a+gVSlekRoexfjwQSK9sh5um5LQ==",
+        "dependencies": {
+          "System.Private.Uri": "4.3.0"
+        }
+      },
+      "runtime.any.System.Text.Encoding": {
+        "type": "Transitive",
+        "resolved": "4.3.0",
+        "contentHash": "+ihI5VaXFCMVPJNstG4O4eo1CfbrByLxRrQQTqOTp1ttK0kUKDqOdBSTaCB2IBk/QtjDrs6+x4xuezyMXdm0HQ=="
+      },
+      "runtime.any.System.Threading.Tasks": {
+        "type": "Transitive",
+        "resolved": "4.3.0",
+        "contentHash": "OhBAVBQG5kFj1S+hCEQ3TUHBAEtZ3fbEMgZMRNdN8A0Pj4x+5nTELEqL59DU0TjKVE6II3dqKw4Dklb3szT65w=="
+      },
+      "runtime.debian.8-x64.runtime.native.System.Security.Cryptography.OpenSsl": {
+        "type": "Transitive",
+        "resolved": "4.3.0",
+        "contentHash": "HdSSp5MnJSsg08KMfZThpuLPJpPwE5hBXvHwoKWosyHHfe8Mh5WKT0ylEOf6yNzX6Ngjxe4Whkafh5q7Ymac4Q=="
+      },
+      "runtime.fedora.23-x64.runtime.native.System.Security.Cryptography.OpenSsl": {
+        "type": "Transitive",
+        "resolved": "4.3.0",
+        "contentHash": "+yH1a49wJMy8Zt4yx5RhJrxO/DBDByAiCzNwiETI+1S4mPdCu0OY4djdciC7Vssk0l22wQaDLrXxXkp+3+7bVA=="
+      },
+      "runtime.fedora.24-x64.runtime.native.System.Security.Cryptography.OpenSsl": {
+        "type": "Transitive",
+        "resolved": "4.3.0",
+        "contentHash": "c3YNH1GQJbfIPJeCnr4avseugSqPrxwIqzthYyZDN6EuOyNOzq+y2KSUfRcXauya1sF4foESTgwM5e1A8arAKw=="
+      },
+      "runtime.linux-arm.runtime.native.System.IO.Ports": {
+        "type": "Transitive",
+        "resolved": "8.0.0",
+        "contentHash": "gK720fg6HemDg8sXcfy+xCMZ9+hF78Gc7BmREbmkS4noqlu1BAr9qZtuWGhLzFjBfgecmdtl4+SYVwJ1VneZBQ=="
+      },
+      "runtime.linux-arm64.runtime.native.System.IO.Ports": {
+        "type": "Transitive",
+        "resolved": "8.0.0",
+        "contentHash": "KYG6/3ojhEWbb3FwQAKgGWPHrY+HKUXXdVjJlrtyCLn3EMcNTaNcPadb2c0ndQzixZSmAxZKopXJr0nLwhOrpQ=="
+      },
+      "runtime.linux-x64.runtime.native.System.IO.Ports": {
+        "type": "Transitive",
+        "resolved": "8.0.0",
+        "contentHash": "Wnw5vhA4mgGbIFoo6l9Fk3iEcwRSq49a1aKwJgXUCUtEQLCSUDjTGSxqy/oMUuOyyn7uLHsH8KgZzQ1y3lReiQ=="
+      },
+      "runtime.native.System": {
+        "type": "Transitive",
+        "resolved": "4.3.0",
+        "contentHash": "c/qWt2LieNZIj1jGnVNsE2Kl23Ya2aSTBuXMD6V7k9KWr6l16Tqdwq+hJScEpWER9753NWC8h96PaVNY5Ld7Jw==",
+        "dependencies": {
+          "Microsoft.NETCore.Platforms": "1.1.0",
+          "Microsoft.NETCore.Targets": "1.1.0"
+        }
+      },
+      "runtime.native.System.Security.Cryptography.OpenSsl": {
+        "type": "Transitive",
+        "resolved": "4.3.0",
+        "contentHash": "NS1U+700m4KFRHR5o4vo9DSlTmlCKu/u7dtE5sUHVIPB+xpXxYQvgBgA6wEIeCz6Yfn0Z52/72WYsToCEPJnrw==",
+        "dependencies": {
+          "runtime.debian.8-x64.runtime.native.System.Security.Cryptography.OpenSsl": "4.3.0",
+          "runtime.fedora.23-x64.runtime.native.System.Security.Cryptography.OpenSsl": "4.3.0",
+          "runtime.fedora.24-x64.runtime.native.System.Security.Cryptography.OpenSsl": "4.3.0",
+          "runtime.opensuse.13.2-x64.runtime.native.System.Security.Cryptography.OpenSsl": "4.3.0",
+          "runtime.opensuse.42.1-x64.runtime.native.System.Security.Cryptography.OpenSsl": "4.3.0",
+          "runtime.osx.10.10-x64.runtime.native.System.Security.Cryptography.OpenSsl": "4.3.0",
+          "runtime.rhel.7-x64.runtime.native.System.Security.Cryptography.OpenSsl": "4.3.0",
+          "runtime.ubuntu.14.04-x64.runtime.native.System.Security.Cryptography.OpenSsl": "4.3.0",
+          "runtime.ubuntu.16.04-x64.runtime.native.System.Security.Cryptography.OpenSsl": "4.3.0",
+          "runtime.ubuntu.16.10-x64.runtime.native.System.Security.Cryptography.OpenSsl": "4.3.0"
+        }
+      },
+      "runtime.opensuse.13.2-x64.runtime.native.System.Security.Cryptography.OpenSsl": {
+        "type": "Transitive",
+        "resolved": "4.3.0",
+        "contentHash": "b3pthNgxxFcD+Pc0WSEoC0+md3MyhRS6aCEeenvNE3Fdw1HyJ18ZhRFVJJzIeR/O/jpxPboB805Ho0T3Ul7w8A=="
+      },
+      "runtime.opensuse.42.1-x64.runtime.native.System.Security.Cryptography.OpenSsl": {
+        "type": "Transitive",
+        "resolved": "4.3.0",
+        "contentHash": "KeLz4HClKf+nFS7p/6Fi/CqyLXh81FpiGzcmuS8DGi9lUqSnZ6Es23/gv2O+1XVGfrbNmviF7CckBpavkBoIFQ=="
+      },
+      "runtime.osx-arm64.runtime.native.System.IO.Ports": {
+        "type": "Transitive",
+        "resolved": "8.0.0",
+        "contentHash": "rbUBLAaFW9oVkbsb0+XSrAo2QdhBeAyzLl5KQ6Oci9L/u626uXGKInsVJG6B9Z5EO8bmplC8tsMiaHK8wOBZ+w=="
+      },
+      "runtime.osx-x64.runtime.native.System.IO.Ports": {
+        "type": "Transitive",
+        "resolved": "8.0.0",
+        "contentHash": "IcfB4jKtM9pkzP9OpYelEcUX1MiDt0IJPBh3XYYdEISFF+6Mc+T8WWi0dr9wVh1gtcdVjubVEIBgB8BHESlGfQ=="
+      },
+      "runtime.osx.10.10-x64.runtime.native.System.Security.Cryptography.OpenSsl": {
+        "type": "Transitive",
+        "resolved": "4.3.0",
+        "contentHash": "X7IdhILzr4ROXd8mI1BUCQMSHSQwelUlBjF1JyTKCjXaOGn2fB4EKBxQbCK2VjO3WaWIdlXZL3W6TiIVnrhX4g=="
+      },
+      "runtime.rhel.7-x64.runtime.native.System.Security.Cryptography.OpenSsl": {
+        "type": "Transitive",
+        "resolved": "4.3.0",
+        "contentHash": "nyFNiCk/r+VOiIqreLix8yN+q3Wga9+SE8BCgkf+2BwEKiNx6DyvFjCgkfV743/grxv8jHJ8gUK4XEQw7yzRYg=="
+      },
+      "runtime.ubuntu.14.04-x64.runtime.native.System.Security.Cryptography.OpenSsl": {
+        "type": "Transitive",
+        "resolved": "4.3.0",
+        "contentHash": "ytoewC6wGorL7KoCAvRfsgoJPJbNq+64k2SqW6JcOAebWsFUvCCYgfzQMrnpvPiEl4OrblUlhF2ji+Q1+SVLrQ=="
+      },
+      "runtime.ubuntu.16.04-x64.runtime.native.System.Security.Cryptography.OpenSsl": {
+        "type": "Transitive",
+        "resolved": "4.3.0",
+        "contentHash": "I8bKw2I8k58Wx7fMKQJn2R8lamboCAiHfHeV/pS65ScKWMMI0+wJkLYlEKvgW1D/XvSl/221clBoR2q9QNNM7A=="
+      },
+      "runtime.ubuntu.16.10-x64.runtime.native.System.Security.Cryptography.OpenSsl": {
+        "type": "Transitive",
+        "resolved": "4.3.0",
+        "contentHash": "VB5cn/7OzUfzdnC8tqAIMQciVLiq2epm2NrAm1E9OjNRyG4lVhfR61SMcLizejzQP8R8Uf/0l5qOIbUEi+RdEg=="
+      },
+      "runtime.unix.System.Diagnostics.Debug": {
+        "type": "Transitive",
+        "resolved": "4.3.0",
+        "contentHash": "WV8KLRHWVUVUDduFnvGMHt0FsEt2wK6xPl1EgDKlaMx2KnZ43A/O0GzP8wIuvAC7mq4T9V1mm90r+PXkL9FPdQ==",
+        "dependencies": {
+          "runtime.native.System": "4.3.0"
+        }
+      },
+      "runtime.unix.System.Private.Uri": {
+        "type": "Transitive",
+        "resolved": "4.3.0",
+        "contentHash": "ooWzobr5RAq34r9uan1r/WPXJYG1XWy9KanrxNvEnBzbFdQbMG7Y3bVi4QxR7xZMNLOxLLTAyXvnSkfj5boZSg==",
+        "dependencies": {
+          "runtime.native.System": "4.3.0"
+        }
+      },
+      "runtime.unix.System.Runtime.Extensions": {
+        "type": "Transitive",
+        "resolved": "4.3.0",
+        "contentHash": "zQiTBVpiLftTQZW8GFsV0gjYikB1WMkEPIxF5O6RkUrSV/OgvRRTYgeFQha/0keBpuS0HYweraGRwhfhJ7dj7w==",
+        "dependencies": {
+          "System.Private.Uri": "4.3.0",
+          "runtime.native.System": "4.3.0",
+          "runtime.native.System.Security.Cryptography.OpenSsl": "4.3.0"
+        }
+      },
+      "runtime.win-arm64.runtime.native.System.Data.SqlClient.sni": {
+        "type": "Transitive",
+        "resolved": "4.4.0",
+        "contentHash": "LbrynESTp3bm5O/+jGL8v0Qg5SJlTV08lpIpFesXjF6uGNMWqFnUQbYBJwZTeua6E/Y7FIM1C54Ey1btLWupdg=="
+      },
+      "runtime.win-x64.runtime.native.System.Data.SqlClient.sni": {
+        "type": "Transitive",
+        "resolved": "4.4.0",
+        "contentHash": "38ugOfkYJqJoX9g6EYRlZB5U2ZJH51UP8ptxZgdpS07FgOEToV+lS11ouNK2PM12Pr6X/PpT5jK82G3DwH/SxQ=="
+      },
+      "runtime.win-x86.runtime.native.System.Data.SqlClient.sni": {
+        "type": "Transitive",
+        "resolved": "4.4.0",
+        "contentHash": "YhEdSQUsTx+C8m8Bw7ar5/VesXvCFMItyZF7G1AUY+OM0VPZUOeAVpJ4Wl6fydBGUYZxojTDR3I6Bj/+BPkJNA=="
+      },
+      "System.Collections": {
+        "type": "Transitive",
+        "resolved": "4.3.0",
+        "contentHash": "3Dcj85/TBdVpL5Zr+gEEBUuFe2icOnLalmEh9hfck1PTYbbyWuZgh4fmm2ysCLTrqLQw6t3TgTyJ+VLp+Qb+Lw==",
+        "dependencies": {
+          "Microsoft.NETCore.Platforms": "1.1.0",
+          "Microsoft.NETCore.Targets": "1.1.0",
+          "System.Runtime": "4.3.0",
+          "runtime.any.System.Collections": "4.3.0"
+        }
+      },
+      "System.Data.Odbc": {
+        "type": "Transitive",
+        "resolved": "8.0.1",
+        "contentHash": "JQd0QHOaZuH+ki+4Geas88dnLe/lZSaEYYmRdovZaqNVuExVlVFs/of2I1VaasMxzbO5+yrGDAP2rkazx/b8Sg=="
+      },
+      "System.Data.OleDb": {
+        "type": "Transitive",
+        "resolved": "8.0.1",
+        "contentHash": "RO+/y2ggU5956uQDRXdjA1e2l5yJ4rTWNX76eZ+3sgtYGqGapCe2kQCyiUci+/y6Fyb21Irp4RQEdfrIiuYrxQ==",
+        "dependencies": {
+          "System.Configuration.ConfigurationManager": "8.0.1",
+          "System.Diagnostics.PerformanceCounter": "8.0.1"
+        }
+      },
+      "System.Data.SqlClient": {
+        "type": "Transitive",
+        "resolved": "4.8.6",
+        "contentHash": "2Ij/LCaTQRyAi5lAv7UUTV9R2FobC8xN9mE0fXBZohum/xLl8IZVmE98Rq5ugQHjCgTBRKqpXRb4ORulRdA6Ig==",
+        "dependencies": {
+          "Microsoft.Win32.Registry": "4.7.0",
+          "System.Security.Principal.Windows": "4.7.0",
+          "runtime.native.System.Data.SqlClient.sni": "4.7.0"
+        }
+      },
+      "System.Diagnostics.Debug": {
+        "type": "Transitive",
+        "resolved": "4.3.0",
+        "contentHash": "ZUhUOdqmaG5Jk3Xdb8xi5kIyQYAA4PnTNlHx1mu9ZY3qv4ELIdKbnL/akbGaKi2RnNUWaZsAs31rvzFdewTj2g==",
+        "dependencies": {
+          "Microsoft.NETCore.Platforms": "1.1.0",
+          "Microsoft.NETCore.Targets": "1.1.0",
+          "System.Runtime": "4.3.0",
+          "runtime.unix.System.Diagnostics.Debug": "4.3.0"
+        }
+      },
+      "System.Diagnostics.EventLog": {
+        "type": "Transitive",
+        "resolved": "8.0.1",
+        "contentHash": "n1ZP7NM2Gkn/MgD8+eOT5MulMj6wfeQMNS2Pizvq5GHCZfjlFMXV2irQlQmJhwA2VABC57M0auudO89Iu2uRLg=="
+      },
+      "System.Diagnostics.PerformanceCounter": {
+        "type": "Transitive",
+        "resolved": "8.0.1",
+        "contentHash": "9RfEDiEjlUADeThs8IPdDVTXSnPRSqjfgTQJALpmGFPKC0k2mbdufOXnb/9JZ4I0TkmxOfy3VTJxrHOJSs8cXg==",
+        "dependencies": {
+          "System.Configuration.ConfigurationManager": "8.0.1"
+        }
+      },
+      "System.DirectoryServices": {
+        "type": "Transitive",
+        "resolved": "8.0.0",
+        "contentHash": "7nit//efUTy1OsAKco2f02PMrwsR2S234N0dVVp84udC77YcvpOQDz5znAWMtgMWBzY1aRJvUW61jo/7vQRfXg=="
+      },
+      "System.DirectoryServices.AccountManagement": {
+        "type": "Transitive",
+        "resolved": "8.0.1",
+        "contentHash": "qVDWKClyDY+rHVEnf11eU4evW25d5OeidrtMPSJv+fwG213wa2zJ+AuIFCxsuvNSCFyHo+DvQIVfBcoK3CL1pA==",
+        "dependencies": {
+          "System.Configuration.ConfigurationManager": "8.0.1",
+          "System.DirectoryServices": "8.0.0",
+          "System.DirectoryServices.Protocols": "8.0.0"
+        }
+      },
+      "System.DirectoryServices.Protocols": {
+        "type": "Transitive",
+        "resolved": "8.0.0",
+        "contentHash": "puwJxURHDrYLGTQdsHyeMS72ClTqYa4lDYz6LHSbkZEk5hq8H8JfsO4MyYhB5BMMxg93jsQzLUwrnCumj11UIg=="
+      },
+      "System.Globalization": {
+        "type": "Transitive",
+        "resolved": "4.3.0",
+        "contentHash": "kYdVd2f2PAdFGblzFswE4hkNANJBKRmsfa2X5LG2AcWE1c7/4t0pYae1L8vfZ5xvE2nK/R9JprtToA61OSHWIg==",
+        "dependencies": {
+          "Microsoft.NETCore.Platforms": "1.1.0",
+          "Microsoft.NETCore.Targets": "1.1.0",
+          "System.Runtime": "4.3.0",
+          "runtime.any.System.Globalization": "4.3.0"
+        }
+      },
+      "System.IO": {
+        "type": "Transitive",
+        "resolved": "4.3.0",
+        "contentHash": "3qjaHvxQPDpSOYICjUoTsmoq5u6QJAFRUITgeT/4gqkF1bajbSmb1kwSxEA8AHlofqgcKJcM8udgieRNhaJ5Cg==",
+        "dependencies": {
+          "Microsoft.NETCore.Platforms": "1.1.0",
+          "Microsoft.NETCore.Targets": "1.1.0",
+          "System.Runtime": "4.3.0",
+          "System.Text.Encoding": "4.3.0",
+          "System.Threading.Tasks": "4.3.0",
+          "runtime.any.System.IO": "4.3.0"
+        }
+      },
+      "System.IO.Ports": {
+        "type": "Transitive",
+        "resolved": "8.0.0",
+        "contentHash": "MaiPbx2/QXZc62gm/DrajRrGPG1lU4m08GWMoWiymPYM+ba4kfACp2PbiYpqJ4QiFGhHD00zX3RoVDTucjWe9g==",
+        "dependencies": {
+          "runtime.native.System.IO.Ports": "8.0.0"
+        }
+      },
+      "System.Management": {
+        "type": "Transitive",
+        "resolved": "8.0.0",
+        "contentHash": "jrK22i5LRzxZCfGb+tGmke2VH7oE0DvcDlJ1HAKYU8cPmD8XnpUT0bYn2Gy98GEhGjtfbR/sxKTVb+dE770pfA==",
+        "dependencies": {
+          "System.CodeDom": "8.0.0"
+        }
+      },
+      "System.Private.Uri": {
+        "type": "Transitive",
+        "resolved": "4.3.2",
+        "contentHash": "o1+7RJnu3Ik3PazR7Z7tJhjPdE000Eq2KGLLWhqJJKXj04wrS8lwb1OFtDF9jzXXADhUuZNJZlPc98uwwqmpFA==",
+        "dependencies": {
+          "Microsoft.NETCore.Platforms": "1.1.1",
+          "Microsoft.NETCore.Targets": "1.1.3",
+          "runtime.unix.System.Private.Uri": "4.3.0"
+        }
+      },
+      "System.Reflection": {
+        "type": "Transitive",
+        "resolved": "4.3.0",
+        "contentHash": "KMiAFoW7MfJGa9nDFNcfu+FpEdiHpWgTcS2HdMpDvt9saK3y/G4GwprPyzqjFH9NTaGPQeWNHU+iDlDILj96aQ==",
+        "dependencies": {
+          "Microsoft.NETCore.Platforms": "1.1.0",
+          "Microsoft.NETCore.Targets": "1.1.0",
+          "System.IO": "4.3.0",
+          "System.Reflection.Primitives": "4.3.0",
+          "System.Runtime": "4.3.0",
+          "runtime.any.System.Reflection": "4.3.0"
+        }
+      },
+      "System.Reflection.Primitives": {
+        "type": "Transitive",
+        "resolved": "4.3.0",
+        "contentHash": "5RXItQz5As4xN2/YUDxdpsEkMhvw3e6aNveFXUn4Hl/udNTCNhnKp8lT9fnc3MhvGKh1baak5CovpuQUXHAlIA==",
+        "dependencies": {
+          "Microsoft.NETCore.Platforms": "1.1.0",
+          "Microsoft.NETCore.Targets": "1.1.0",
+          "System.Runtime": "4.3.0",
+          "runtime.any.System.Reflection.Primitives": "4.3.0"
+        }
+      },
+      "System.Resources.ResourceManager": {
+        "type": "Transitive",
+        "resolved": "4.3.0",
+        "contentHash": "/zrcPkkWdZmI4F92gL/TPumP98AVDu/Wxr3CSJGQQ+XN6wbRZcyfSKVoPo17ilb3iOr0cCRqJInGwNMolqhS8A==",
+        "dependencies": {
+          "Microsoft.NETCore.Platforms": "1.1.0",
+          "Microsoft.NETCore.Targets": "1.1.0",
+          "System.Globalization": "4.3.0",
+          "System.Reflection": "4.3.0",
+          "System.Runtime": "4.3.0",
+          "runtime.any.System.Resources.ResourceManager": "4.3.0"
+        }
+      },
+      "System.Runtime": {
+        "type": "Transitive",
+        "resolved": "4.3.1",
+        "contentHash": "abhfv1dTK6NXOmu4bgHIONxHyEqFjW8HwXPmpY9gmll+ix9UNo4XDcmzJn6oLooftxNssVHdJC1pGT9jkSynQg==",
+        "dependencies": {
+          "Microsoft.NETCore.Platforms": "1.1.1",
+          "Microsoft.NETCore.Targets": "1.1.3",
+          "runtime.any.System.Runtime": "4.3.0"
+        }
+      },
+      "System.Runtime.Caching": {
+        "type": "Transitive",
+        "resolved": "8.0.1",
+        "contentHash": "tdl7Q47P09UpRu0C/OQsGJU6GacBzzk4vfp5My9rodD+BchrxmajORnTthH8RxPUTPrIoVDJmLyvJcGxB267nQ==",
+        "dependencies": {
+          "System.Configuration.ConfigurationManager": "8.0.1"
+        }
+      },
+      "System.Runtime.Extensions": {
+        "type": "Transitive",
+        "resolved": "4.3.0",
+        "contentHash": "guW0uK0fn5fcJJ1tJVXYd7/1h5F+pea1r7FLSOz/f8vPEqbR2ZAknuRDvTQ8PzAilDveOxNjSfr0CHfIQfFk8g==",
+        "dependencies": {
+          "Microsoft.NETCore.Platforms": "1.1.0",
+          "Microsoft.NETCore.Targets": "1.1.0",
+          "System.Runtime": "4.3.0",
+          "runtime.unix.System.Runtime.Extensions": "4.3.0"
+        }
+      },
+      "System.Security.AccessControl": {
+        "type": "Transitive",
+        "resolved": "5.0.0",
+        "contentHash": "dagJ1mHZO3Ani8GH0PHpPEe/oYO+rVdbQjvjJkBRNQkX4t0r1iaeGn8+/ybkSLEan3/slM0t59SVdHzuHf2jmw==",
+        "dependencies": {
+          "Microsoft.NETCore.Platforms": "5.0.0",
+          "System.Security.Principal.Windows": "5.0.0"
+        }
+      },
+      "System.Security.Cryptography.Pkcs": {
+        "type": "Transitive",
+        "resolved": "8.0.1",
+        "contentHash": "CoCRHFym33aUSf/NtWSVSZa99dkd0Hm7OCZUxORBjRB16LNhIEOf8THPqzIYlvKM0nNDAPTRBa1FxEECrgaxxA=="
+      },
+      "System.Security.Principal.Windows": {
+        "type": "Transitive",
+        "resolved": "5.0.0",
+        "contentHash": "t0MGLukB5WAVU9bO3MGzvlGnyJPgUlcwerXn1kzBRjwLKixT96XV0Uza41W49gVd8zEMFu9vQEFlv0IOrytICA=="
+      },
+      "System.ServiceProcess.ServiceController": {
+        "type": "Transitive",
+        "resolved": "8.0.1",
+        "contentHash": "02I0BXo1kmMBgw03E8Hu4K6nTqur4wpQdcDZrndczPzY2fEoGvlinE35AWbyzLZ2h2IksEZ6an4tVt3hi9j1oA==",
+        "dependencies": {
+          "System.Diagnostics.EventLog": "8.0.1"
+        }
+      },
+      "System.Speech": {
+        "type": "Transitive",
+        "resolved": "8.0.0",
+        "contentHash": "CNuiA6vb95Oe5PRjClZEBiaju31vwB8OIeCgeSBXyZL6+MS4RVVB2X/C11z0xCkooHE3Vy91nM2z76emIzR+sg=="
+      },
+      "System.Text.Encoding": {
+        "type": "Transitive",
+        "resolved": "4.3.0",
+        "contentHash": "BiIg+KWaSDOITze6jGQynxg64naAPtqGHBwDrLaCtixsa5bKiR8dpPOHA7ge3C0JJQizJE+sfkz1wV+BAKAYZw==",
+        "dependencies": {
+          "Microsoft.NETCore.Platforms": "1.1.0",
+          "Microsoft.NETCore.Targets": "1.1.0",
+          "System.Runtime": "4.3.0",
+          "runtime.any.System.Text.Encoding": "4.3.0"
+        }
+      },
+      "System.Text.Encoding.CodePages": {
+        "type": "Transitive",
+        "resolved": "8.0.0",
+        "contentHash": "OZIsVplFGaVY90G2SbpgU7EnCoOO5pw1t4ic21dBF3/1omrJFpAGoNAVpPyMVOC90/hvgkGG3VFqR13YgZMQfg=="
+      },
+      "System.Text.Encodings.Web": {
+        "type": "Transitive",
+        "resolved": "6.0.0",
+        "contentHash": "Vg8eB5Tawm1IFqj4TVK1czJX89rhFxJo9ELqc/Eiq0eXy13RK00eubyU6TJE6y+GQXjyV5gSfiewDUZjQgSE0w==",
+        "dependencies": {
+          "System.Runtime.CompilerServices.Unsafe": "6.0.0"
+        }
+      },
+      "System.Threading.AccessControl": {
+        "type": "Transitive",
+        "resolved": "8.0.0",
+        "contentHash": "cIed5+HuYz+eV9yu9TH95zPkqmm1J9Qps9wxjB335sU8tsqc2kGdlTEH9FZzZeCS8a7mNSEsN8ZkyhQp1gfdEw=="
+      },
+      "System.Threading.Tasks": {
+        "type": "Transitive",
+        "resolved": "4.3.0",
+        "contentHash": "LbSxKEdOUhVe8BezB/9uOGGppt+nZf6e1VFyw6v3DN6lqitm0OSn2uXMOdtP0M3W4iMcqcivm2J6UgqiwwnXiA==",
+        "dependencies": {
+          "Microsoft.NETCore.Platforms": "1.1.0",
+          "Microsoft.NETCore.Targets": "1.1.0",
+          "System.Runtime": "4.3.0",
+          "runtime.any.System.Threading.Tasks": "4.3.0"
+        }
+      },
+      "System.Windows.Extensions": {
+        "type": "Transitive",
+        "resolved": "8.0.0",
+        "contentHash": "Obg3a90MkOw9mYKxrardLpY2u0axDMrSmy4JCdq2cYbelM2cUwmUir5Bomvd1yxmPL9h5LVHU1tuKBZpUjfASg=="
+      }
+    },
+    "net8.0/osx-x64": {
+      "Microsoft.Win32.Registry": {
+        "type": "Transitive",
+        "resolved": "5.0.0",
+        "contentHash": "dDoKi0PnDz31yAyETfRntsLArTlVAVzUzCIvvEDsDsucrl33Dl8pIJG06ePTJTI3tGpeyHS9Cq7Foc/s4EeKcg==",
+        "dependencies": {
+          "System.Security.AccessControl": "5.0.0",
+          "System.Security.Principal.Windows": "5.0.0"
+        }
+      },
+      "Microsoft.Win32.Registry.AccessControl": {
+        "type": "Transitive",
+        "resolved": "8.0.0",
+        "contentHash": "u8PB9/v02C8mBXzl0vJ7bOyC020zOP+T1mRct+KA46DqZkB40XtsNn9pGD0QowTRsT6R4jPCghn+yAODn2UMMw=="
+      },
+      "Microsoft.Win32.SystemEvents": {
+        "type": "Transitive",
+        "resolved": "8.0.0",
+        "contentHash": "9opKRyOKMCi2xJ7Bj7kxtZ1r9vbzosMvRrdEhVhDz8j8MoBGgB+WmC94yH839NPH+BclAjtQ/pyagvi/8gDLkw=="
+      },
+      "runtime.any.System.Collections": {
+        "type": "Transitive",
+        "resolved": "4.3.0",
+        "contentHash": "23g6rqftKmovn2cLeGsuHUYm0FD7pdutb0uQMJpZ3qTvq+zHkgmt6J65VtRry4WDGYlmkMa4xDACtaQ94alNag==",
+        "dependencies": {
+          "System.Runtime": "4.3.0"
+        }
+      },
+      "runtime.any.System.Globalization": {
+        "type": "Transitive",
+        "resolved": "4.3.0",
+        "contentHash": "sMDBnad4rp4t7GY442Jux0MCUuKL4otn5BK6Ni0ARTXTSpRNBzZ7hpMfKSvnVSED5kYJm96YOWsqV0JH0d2uuw=="
+      },
+      "runtime.any.System.IO": {
+        "type": "Transitive",
+        "resolved": "4.3.0",
+        "contentHash": "SDZ5AD1DtyRoxYtEcqQ3HDlcrorMYXZeCt7ZhG9US9I5Vva+gpIWDGMkcwa5XiKL0ceQKRZIX2x0XEjLX7PDzQ=="
+      },
+      "runtime.any.System.Reflection": {
+        "type": "Transitive",
+        "resolved": "4.3.0",
+        "contentHash": "hLC3A3rI8jipR5d9k7+f0MgRCW6texsAp0MWkN/ci18FMtQ9KH7E2vDn/DH2LkxsszlpJpOn9qy6Z6/69rH6eQ=="
+      },
+      "runtime.any.System.Reflection.Primitives": {
+        "type": "Transitive",
+        "resolved": "4.3.0",
+        "contentHash": "Nrm1p3armp6TTf2xuvaa+jGTTmncALWFq22CpmwRvhDf6dE9ZmH40EbOswD4GnFLrMRS0Ki6Kx5aUPmKK/hZBg=="
+      },
+      "runtime.any.System.Resources.ResourceManager": {
+        "type": "Transitive",
+        "resolved": "4.3.0",
+        "contentHash": "Lxb89SMvf8w9p9+keBLyL6H6x/TEmc6QVsIIA0T36IuyOY3kNvIdyGddA2qt35cRamzxF8K5p0Opq4G4HjNbhQ=="
+      },
+      "runtime.any.System.Runtime": {
+        "type": "Transitive",
+        "resolved": "4.3.0",
+        "contentHash": "fRS7zJgaG9NkifaAxGGclDDoRn9HC7hXACl52Or06a/fxdzDajWb5wov3c6a+gVSlekRoexfjwQSK9sh5um5LQ==",
+        "dependencies": {
+          "System.Private.Uri": "4.3.0"
+        }
+      },
+      "runtime.any.System.Text.Encoding": {
+        "type": "Transitive",
+        "resolved": "4.3.0",
+        "contentHash": "+ihI5VaXFCMVPJNstG4O4eo1CfbrByLxRrQQTqOTp1ttK0kUKDqOdBSTaCB2IBk/QtjDrs6+x4xuezyMXdm0HQ=="
+      },
+      "runtime.any.System.Threading.Tasks": {
+        "type": "Transitive",
+        "resolved": "4.3.0",
+        "contentHash": "OhBAVBQG5kFj1S+hCEQ3TUHBAEtZ3fbEMgZMRNdN8A0Pj4x+5nTELEqL59DU0TjKVE6II3dqKw4Dklb3szT65w=="
+      },
+      "runtime.debian.8-x64.runtime.native.System.Security.Cryptography.OpenSsl": {
+        "type": "Transitive",
+        "resolved": "4.3.0",
+        "contentHash": "HdSSp5MnJSsg08KMfZThpuLPJpPwE5hBXvHwoKWosyHHfe8Mh5WKT0ylEOf6yNzX6Ngjxe4Whkafh5q7Ymac4Q=="
+      },
+      "runtime.fedora.23-x64.runtime.native.System.Security.Cryptography.OpenSsl": {
+        "type": "Transitive",
+        "resolved": "4.3.0",
+        "contentHash": "+yH1a49wJMy8Zt4yx5RhJrxO/DBDByAiCzNwiETI+1S4mPdCu0OY4djdciC7Vssk0l22wQaDLrXxXkp+3+7bVA=="
+      },
+      "runtime.fedora.24-x64.runtime.native.System.Security.Cryptography.OpenSsl": {
+        "type": "Transitive",
+        "resolved": "4.3.0",
+        "contentHash": "c3YNH1GQJbfIPJeCnr4avseugSqPrxwIqzthYyZDN6EuOyNOzq+y2KSUfRcXauya1sF4foESTgwM5e1A8arAKw=="
+      },
+      "runtime.linux-arm.runtime.native.System.IO.Ports": {
+        "type": "Transitive",
+        "resolved": "8.0.0",
+        "contentHash": "gK720fg6HemDg8sXcfy+xCMZ9+hF78Gc7BmREbmkS4noqlu1BAr9qZtuWGhLzFjBfgecmdtl4+SYVwJ1VneZBQ=="
+      },
+      "runtime.linux-arm64.runtime.native.System.IO.Ports": {
+        "type": "Transitive",
+        "resolved": "8.0.0",
+        "contentHash": "KYG6/3ojhEWbb3FwQAKgGWPHrY+HKUXXdVjJlrtyCLn3EMcNTaNcPadb2c0ndQzixZSmAxZKopXJr0nLwhOrpQ=="
+      },
+      "runtime.linux-x64.runtime.native.System.IO.Ports": {
+        "type": "Transitive",
+        "resolved": "8.0.0",
+        "contentHash": "Wnw5vhA4mgGbIFoo6l9Fk3iEcwRSq49a1aKwJgXUCUtEQLCSUDjTGSxqy/oMUuOyyn7uLHsH8KgZzQ1y3lReiQ=="
+      },
+      "runtime.native.System": {
+        "type": "Transitive",
+        "resolved": "4.3.0",
+        "contentHash": "c/qWt2LieNZIj1jGnVNsE2Kl23Ya2aSTBuXMD6V7k9KWr6l16Tqdwq+hJScEpWER9753NWC8h96PaVNY5Ld7Jw==",
+        "dependencies": {
+          "Microsoft.NETCore.Platforms": "1.1.0",
+          "Microsoft.NETCore.Targets": "1.1.0"
+        }
+      },
+      "runtime.native.System.Security.Cryptography.OpenSsl": {
+        "type": "Transitive",
+        "resolved": "4.3.0",
+        "contentHash": "NS1U+700m4KFRHR5o4vo9DSlTmlCKu/u7dtE5sUHVIPB+xpXxYQvgBgA6wEIeCz6Yfn0Z52/72WYsToCEPJnrw==",
+        "dependencies": {
+          "runtime.debian.8-x64.runtime.native.System.Security.Cryptography.OpenSsl": "4.3.0",
+          "runtime.fedora.23-x64.runtime.native.System.Security.Cryptography.OpenSsl": "4.3.0",
+          "runtime.fedora.24-x64.runtime.native.System.Security.Cryptography.OpenSsl": "4.3.0",
+          "runtime.opensuse.13.2-x64.runtime.native.System.Security.Cryptography.OpenSsl": "4.3.0",
+          "runtime.opensuse.42.1-x64.runtime.native.System.Security.Cryptography.OpenSsl": "4.3.0",
+          "runtime.osx.10.10-x64.runtime.native.System.Security.Cryptography.OpenSsl": "4.3.0",
+          "runtime.rhel.7-x64.runtime.native.System.Security.Cryptography.OpenSsl": "4.3.0",
+          "runtime.ubuntu.14.04-x64.runtime.native.System.Security.Cryptography.OpenSsl": "4.3.0",
+          "runtime.ubuntu.16.04-x64.runtime.native.System.Security.Cryptography.OpenSsl": "4.3.0",
+          "runtime.ubuntu.16.10-x64.runtime.native.System.Security.Cryptography.OpenSsl": "4.3.0"
+        }
+      },
+      "runtime.opensuse.13.2-x64.runtime.native.System.Security.Cryptography.OpenSsl": {
+        "type": "Transitive",
+        "resolved": "4.3.0",
+        "contentHash": "b3pthNgxxFcD+Pc0WSEoC0+md3MyhRS6aCEeenvNE3Fdw1HyJ18ZhRFVJJzIeR/O/jpxPboB805Ho0T3Ul7w8A=="
+      },
+      "runtime.opensuse.42.1-x64.runtime.native.System.Security.Cryptography.OpenSsl": {
+        "type": "Transitive",
+        "resolved": "4.3.0",
+        "contentHash": "KeLz4HClKf+nFS7p/6Fi/CqyLXh81FpiGzcmuS8DGi9lUqSnZ6Es23/gv2O+1XVGfrbNmviF7CckBpavkBoIFQ=="
+      },
+      "runtime.osx-arm64.runtime.native.System.IO.Ports": {
+        "type": "Transitive",
+        "resolved": "8.0.0",
+        "contentHash": "rbUBLAaFW9oVkbsb0+XSrAo2QdhBeAyzLl5KQ6Oci9L/u626uXGKInsVJG6B9Z5EO8bmplC8tsMiaHK8wOBZ+w=="
+      },
+      "runtime.osx-x64.runtime.native.System.IO.Ports": {
+        "type": "Transitive",
+        "resolved": "8.0.0",
+        "contentHash": "IcfB4jKtM9pkzP9OpYelEcUX1MiDt0IJPBh3XYYdEISFF+6Mc+T8WWi0dr9wVh1gtcdVjubVEIBgB8BHESlGfQ=="
+      },
+      "runtime.osx.10.10-x64.runtime.native.System.Security.Cryptography.OpenSsl": {
+        "type": "Transitive",
+        "resolved": "4.3.0",
+        "contentHash": "X7IdhILzr4ROXd8mI1BUCQMSHSQwelUlBjF1JyTKCjXaOGn2fB4EKBxQbCK2VjO3WaWIdlXZL3W6TiIVnrhX4g=="
+      },
+      "runtime.rhel.7-x64.runtime.native.System.Security.Cryptography.OpenSsl": {
+        "type": "Transitive",
+        "resolved": "4.3.0",
+        "contentHash": "nyFNiCk/r+VOiIqreLix8yN+q3Wga9+SE8BCgkf+2BwEKiNx6DyvFjCgkfV743/grxv8jHJ8gUK4XEQw7yzRYg=="
+      },
+      "runtime.ubuntu.14.04-x64.runtime.native.System.Security.Cryptography.OpenSsl": {
+        "type": "Transitive",
+        "resolved": "4.3.0",
+        "contentHash": "ytoewC6wGorL7KoCAvRfsgoJPJbNq+64k2SqW6JcOAebWsFUvCCYgfzQMrnpvPiEl4OrblUlhF2ji+Q1+SVLrQ=="
+      },
+      "runtime.ubuntu.16.04-x64.runtime.native.System.Security.Cryptography.OpenSsl": {
+        "type": "Transitive",
+        "resolved": "4.3.0",
+        "contentHash": "I8bKw2I8k58Wx7fMKQJn2R8lamboCAiHfHeV/pS65ScKWMMI0+wJkLYlEKvgW1D/XvSl/221clBoR2q9QNNM7A=="
+      },
+      "runtime.ubuntu.16.10-x64.runtime.native.System.Security.Cryptography.OpenSsl": {
+        "type": "Transitive",
+        "resolved": "4.3.0",
+        "contentHash": "VB5cn/7OzUfzdnC8tqAIMQciVLiq2epm2NrAm1E9OjNRyG4lVhfR61SMcLizejzQP8R8Uf/0l5qOIbUEi+RdEg=="
+      },
+      "runtime.unix.System.Diagnostics.Debug": {
+        "type": "Transitive",
+        "resolved": "4.3.0",
+        "contentHash": "WV8KLRHWVUVUDduFnvGMHt0FsEt2wK6xPl1EgDKlaMx2KnZ43A/O0GzP8wIuvAC7mq4T9V1mm90r+PXkL9FPdQ==",
+        "dependencies": {
+          "runtime.native.System": "4.3.0"
+        }
+      },
+      "runtime.unix.System.Private.Uri": {
+        "type": "Transitive",
+        "resolved": "4.3.0",
+        "contentHash": "ooWzobr5RAq34r9uan1r/WPXJYG1XWy9KanrxNvEnBzbFdQbMG7Y3bVi4QxR7xZMNLOxLLTAyXvnSkfj5boZSg==",
+        "dependencies": {
+          "runtime.native.System": "4.3.0"
+        }
+      },
+      "runtime.unix.System.Runtime.Extensions": {
+        "type": "Transitive",
+        "resolved": "4.3.0",
+        "contentHash": "zQiTBVpiLftTQZW8GFsV0gjYikB1WMkEPIxF5O6RkUrSV/OgvRRTYgeFQha/0keBpuS0HYweraGRwhfhJ7dj7w==",
+        "dependencies": {
+          "System.Private.Uri": "4.3.0",
+          "runtime.native.System": "4.3.0",
+          "runtime.native.System.Security.Cryptography.OpenSsl": "4.3.0"
+        }
+      },
+      "runtime.win-arm64.runtime.native.System.Data.SqlClient.sni": {
+        "type": "Transitive",
+        "resolved": "4.4.0",
+        "contentHash": "LbrynESTp3bm5O/+jGL8v0Qg5SJlTV08lpIpFesXjF6uGNMWqFnUQbYBJwZTeua6E/Y7FIM1C54Ey1btLWupdg=="
+      },
+      "runtime.win-x64.runtime.native.System.Data.SqlClient.sni": {
+        "type": "Transitive",
+        "resolved": "4.4.0",
+        "contentHash": "38ugOfkYJqJoX9g6EYRlZB5U2ZJH51UP8ptxZgdpS07FgOEToV+lS11ouNK2PM12Pr6X/PpT5jK82G3DwH/SxQ=="
+      },
+      "runtime.win-x86.runtime.native.System.Data.SqlClient.sni": {
+        "type": "Transitive",
+        "resolved": "4.4.0",
+        "contentHash": "YhEdSQUsTx+C8m8Bw7ar5/VesXvCFMItyZF7G1AUY+OM0VPZUOeAVpJ4Wl6fydBGUYZxojTDR3I6Bj/+BPkJNA=="
+      },
+      "System.Collections": {
+        "type": "Transitive",
+        "resolved": "4.3.0",
+        "contentHash": "3Dcj85/TBdVpL5Zr+gEEBUuFe2icOnLalmEh9hfck1PTYbbyWuZgh4fmm2ysCLTrqLQw6t3TgTyJ+VLp+Qb+Lw==",
+        "dependencies": {
+          "Microsoft.NETCore.Platforms": "1.1.0",
+          "Microsoft.NETCore.Targets": "1.1.0",
+          "System.Runtime": "4.3.0",
+          "runtime.any.System.Collections": "4.3.0"
+        }
+      },
+      "System.Data.Odbc": {
+        "type": "Transitive",
+        "resolved": "8.0.1",
+        "contentHash": "JQd0QHOaZuH+ki+4Geas88dnLe/lZSaEYYmRdovZaqNVuExVlVFs/of2I1VaasMxzbO5+yrGDAP2rkazx/b8Sg=="
+      },
+      "System.Data.OleDb": {
+        "type": "Transitive",
+        "resolved": "8.0.1",
+        "contentHash": "RO+/y2ggU5956uQDRXdjA1e2l5yJ4rTWNX76eZ+3sgtYGqGapCe2kQCyiUci+/y6Fyb21Irp4RQEdfrIiuYrxQ==",
+        "dependencies": {
+          "System.Configuration.ConfigurationManager": "8.0.1",
+          "System.Diagnostics.PerformanceCounter": "8.0.1"
+        }
+      },
+      "System.Data.SqlClient": {
+        "type": "Transitive",
+        "resolved": "4.8.6",
+        "contentHash": "2Ij/LCaTQRyAi5lAv7UUTV9R2FobC8xN9mE0fXBZohum/xLl8IZVmE98Rq5ugQHjCgTBRKqpXRb4ORulRdA6Ig==",
+        "dependencies": {
+          "Microsoft.Win32.Registry": "4.7.0",
+          "System.Security.Principal.Windows": "4.7.0",
+          "runtime.native.System.Data.SqlClient.sni": "4.7.0"
+        }
+      },
+      "System.Diagnostics.Debug": {
+        "type": "Transitive",
+        "resolved": "4.3.0",
+        "contentHash": "ZUhUOdqmaG5Jk3Xdb8xi5kIyQYAA4PnTNlHx1mu9ZY3qv4ELIdKbnL/akbGaKi2RnNUWaZsAs31rvzFdewTj2g==",
+        "dependencies": {
+          "Microsoft.NETCore.Platforms": "1.1.0",
+          "Microsoft.NETCore.Targets": "1.1.0",
+          "System.Runtime": "4.3.0",
+          "runtime.unix.System.Diagnostics.Debug": "4.3.0"
+        }
+      },
+      "System.Diagnostics.EventLog": {
+        "type": "Transitive",
+        "resolved": "8.0.1",
+        "contentHash": "n1ZP7NM2Gkn/MgD8+eOT5MulMj6wfeQMNS2Pizvq5GHCZfjlFMXV2irQlQmJhwA2VABC57M0auudO89Iu2uRLg=="
+      },
+      "System.Diagnostics.PerformanceCounter": {
+        "type": "Transitive",
+        "resolved": "8.0.1",
+        "contentHash": "9RfEDiEjlUADeThs8IPdDVTXSnPRSqjfgTQJALpmGFPKC0k2mbdufOXnb/9JZ4I0TkmxOfy3VTJxrHOJSs8cXg==",
+        "dependencies": {
+          "System.Configuration.ConfigurationManager": "8.0.1"
+        }
+      },
+      "System.DirectoryServices": {
+        "type": "Transitive",
+        "resolved": "8.0.0",
+        "contentHash": "7nit//efUTy1OsAKco2f02PMrwsR2S234N0dVVp84udC77YcvpOQDz5znAWMtgMWBzY1aRJvUW61jo/7vQRfXg=="
+      },
+      "System.DirectoryServices.AccountManagement": {
+        "type": "Transitive",
+        "resolved": "8.0.1",
+        "contentHash": "qVDWKClyDY+rHVEnf11eU4evW25d5OeidrtMPSJv+fwG213wa2zJ+AuIFCxsuvNSCFyHo+DvQIVfBcoK3CL1pA==",
+        "dependencies": {
+          "System.Configuration.ConfigurationManager": "8.0.1",
+          "System.DirectoryServices": "8.0.0",
+          "System.DirectoryServices.Protocols": "8.0.0"
+        }
+      },
+      "System.DirectoryServices.Protocols": {
+        "type": "Transitive",
+        "resolved": "8.0.0",
+        "contentHash": "puwJxURHDrYLGTQdsHyeMS72ClTqYa4lDYz6LHSbkZEk5hq8H8JfsO4MyYhB5BMMxg93jsQzLUwrnCumj11UIg=="
+      },
+      "System.Globalization": {
+        "type": "Transitive",
+        "resolved": "4.3.0",
+        "contentHash": "kYdVd2f2PAdFGblzFswE4hkNANJBKRmsfa2X5LG2AcWE1c7/4t0pYae1L8vfZ5xvE2nK/R9JprtToA61OSHWIg==",
+        "dependencies": {
+          "Microsoft.NETCore.Platforms": "1.1.0",
+          "Microsoft.NETCore.Targets": "1.1.0",
+          "System.Runtime": "4.3.0",
+          "runtime.any.System.Globalization": "4.3.0"
+        }
+      },
+      "System.IO": {
+        "type": "Transitive",
+        "resolved": "4.3.0",
+        "contentHash": "3qjaHvxQPDpSOYICjUoTsmoq5u6QJAFRUITgeT/4gqkF1bajbSmb1kwSxEA8AHlofqgcKJcM8udgieRNhaJ5Cg==",
+        "dependencies": {
+          "Microsoft.NETCore.Platforms": "1.1.0",
+          "Microsoft.NETCore.Targets": "1.1.0",
+          "System.Runtime": "4.3.0",
+          "System.Text.Encoding": "4.3.0",
+          "System.Threading.Tasks": "4.3.0",
+          "runtime.any.System.IO": "4.3.0"
+        }
+      },
+      "System.IO.Ports": {
+        "type": "Transitive",
+        "resolved": "8.0.0",
+        "contentHash": "MaiPbx2/QXZc62gm/DrajRrGPG1lU4m08GWMoWiymPYM+ba4kfACp2PbiYpqJ4QiFGhHD00zX3RoVDTucjWe9g==",
+        "dependencies": {
+          "runtime.native.System.IO.Ports": "8.0.0"
+        }
+      },
+      "System.Management": {
+        "type": "Transitive",
+        "resolved": "8.0.0",
+        "contentHash": "jrK22i5LRzxZCfGb+tGmke2VH7oE0DvcDlJ1HAKYU8cPmD8XnpUT0bYn2Gy98GEhGjtfbR/sxKTVb+dE770pfA==",
+        "dependencies": {
+          "System.CodeDom": "8.0.0"
+        }
+      },
+      "System.Private.Uri": {
+        "type": "Transitive",
+        "resolved": "4.3.2",
+        "contentHash": "o1+7RJnu3Ik3PazR7Z7tJhjPdE000Eq2KGLLWhqJJKXj04wrS8lwb1OFtDF9jzXXADhUuZNJZlPc98uwwqmpFA==",
+        "dependencies": {
+          "Microsoft.NETCore.Platforms": "1.1.1",
+          "Microsoft.NETCore.Targets": "1.1.3",
+          "runtime.unix.System.Private.Uri": "4.3.0"
+        }
+      },
+      "System.Reflection": {
+        "type": "Transitive",
+        "resolved": "4.3.0",
+        "contentHash": "KMiAFoW7MfJGa9nDFNcfu+FpEdiHpWgTcS2HdMpDvt9saK3y/G4GwprPyzqjFH9NTaGPQeWNHU+iDlDILj96aQ==",
+        "dependencies": {
+          "Microsoft.NETCore.Platforms": "1.1.0",
+          "Microsoft.NETCore.Targets": "1.1.0",
+          "System.IO": "4.3.0",
+          "System.Reflection.Primitives": "4.3.0",
+          "System.Runtime": "4.3.0",
+          "runtime.any.System.Reflection": "4.3.0"
+        }
+      },
+      "System.Reflection.Primitives": {
+        "type": "Transitive",
+        "resolved": "4.3.0",
+        "contentHash": "5RXItQz5As4xN2/YUDxdpsEkMhvw3e6aNveFXUn4Hl/udNTCNhnKp8lT9fnc3MhvGKh1baak5CovpuQUXHAlIA==",
+        "dependencies": {
+          "Microsoft.NETCore.Platforms": "1.1.0",
+          "Microsoft.NETCore.Targets": "1.1.0",
+          "System.Runtime": "4.3.0",
+          "runtime.any.System.Reflection.Primitives": "4.3.0"
+        }
+      },
+      "System.Resources.ResourceManager": {
+        "type": "Transitive",
+        "resolved": "4.3.0",
+        "contentHash": "/zrcPkkWdZmI4F92gL/TPumP98AVDu/Wxr3CSJGQQ+XN6wbRZcyfSKVoPo17ilb3iOr0cCRqJInGwNMolqhS8A==",
+        "dependencies": {
+          "Microsoft.NETCore.Platforms": "1.1.0",
+          "Microsoft.NETCore.Targets": "1.1.0",
+          "System.Globalization": "4.3.0",
+          "System.Reflection": "4.3.0",
+          "System.Runtime": "4.3.0",
+          "runtime.any.System.Resources.ResourceManager": "4.3.0"
+        }
+      },
+      "System.Runtime": {
+        "type": "Transitive",
+        "resolved": "4.3.1",
+        "contentHash": "abhfv1dTK6NXOmu4bgHIONxHyEqFjW8HwXPmpY9gmll+ix9UNo4XDcmzJn6oLooftxNssVHdJC1pGT9jkSynQg==",
+        "dependencies": {
+          "Microsoft.NETCore.Platforms": "1.1.1",
+          "Microsoft.NETCore.Targets": "1.1.3",
+          "runtime.any.System.Runtime": "4.3.0"
+        }
+      },
+      "System.Runtime.Caching": {
+        "type": "Transitive",
+        "resolved": "8.0.1",
+        "contentHash": "tdl7Q47P09UpRu0C/OQsGJU6GacBzzk4vfp5My9rodD+BchrxmajORnTthH8RxPUTPrIoVDJmLyvJcGxB267nQ==",
+        "dependencies": {
+          "System.Configuration.ConfigurationManager": "8.0.1"
+        }
+      },
+      "System.Runtime.Extensions": {
+        "type": "Transitive",
+        "resolved": "4.3.0",
+        "contentHash": "guW0uK0fn5fcJJ1tJVXYd7/1h5F+pea1r7FLSOz/f8vPEqbR2ZAknuRDvTQ8PzAilDveOxNjSfr0CHfIQfFk8g==",
+        "dependencies": {
+          "Microsoft.NETCore.Platforms": "1.1.0",
+          "Microsoft.NETCore.Targets": "1.1.0",
+          "System.Runtime": "4.3.0",
+          "runtime.unix.System.Runtime.Extensions": "4.3.0"
+        }
+      },
+      "System.Security.AccessControl": {
+        "type": "Transitive",
+        "resolved": "5.0.0",
+        "contentHash": "dagJ1mHZO3Ani8GH0PHpPEe/oYO+rVdbQjvjJkBRNQkX4t0r1iaeGn8+/ybkSLEan3/slM0t59SVdHzuHf2jmw==",
+        "dependencies": {
+          "Microsoft.NETCore.Platforms": "5.0.0",
+          "System.Security.Principal.Windows": "5.0.0"
+        }
+      },
+      "System.Security.Cryptography.Pkcs": {
+        "type": "Transitive",
+        "resolved": "8.0.1",
+        "contentHash": "CoCRHFym33aUSf/NtWSVSZa99dkd0Hm7OCZUxORBjRB16LNhIEOf8THPqzIYlvKM0nNDAPTRBa1FxEECrgaxxA=="
+      },
+      "System.Security.Principal.Windows": {
+        "type": "Transitive",
+        "resolved": "5.0.0",
+        "contentHash": "t0MGLukB5WAVU9bO3MGzvlGnyJPgUlcwerXn1kzBRjwLKixT96XV0Uza41W49gVd8zEMFu9vQEFlv0IOrytICA=="
+      },
+      "System.ServiceProcess.ServiceController": {
+        "type": "Transitive",
+        "resolved": "8.0.1",
+        "contentHash": "02I0BXo1kmMBgw03E8Hu4K6nTqur4wpQdcDZrndczPzY2fEoGvlinE35AWbyzLZ2h2IksEZ6an4tVt3hi9j1oA==",
+        "dependencies": {
+          "System.Diagnostics.EventLog": "8.0.1"
+        }
+      },
+      "System.Speech": {
+        "type": "Transitive",
+        "resolved": "8.0.0",
+        "contentHash": "CNuiA6vb95Oe5PRjClZEBiaju31vwB8OIeCgeSBXyZL6+MS4RVVB2X/C11z0xCkooHE3Vy91nM2z76emIzR+sg=="
+      },
+      "System.Text.Encoding": {
+        "type": "Transitive",
+        "resolved": "4.3.0",
+        "contentHash": "BiIg+KWaSDOITze6jGQynxg64naAPtqGHBwDrLaCtixsa5bKiR8dpPOHA7ge3C0JJQizJE+sfkz1wV+BAKAYZw==",
+        "dependencies": {
+          "Microsoft.NETCore.Platforms": "1.1.0",
+          "Microsoft.NETCore.Targets": "1.1.0",
+          "System.Runtime": "4.3.0",
+          "runtime.any.System.Text.Encoding": "4.3.0"
+        }
+      },
+      "System.Text.Encoding.CodePages": {
+        "type": "Transitive",
+        "resolved": "8.0.0",
+        "contentHash": "OZIsVplFGaVY90G2SbpgU7EnCoOO5pw1t4ic21dBF3/1omrJFpAGoNAVpPyMVOC90/hvgkGG3VFqR13YgZMQfg=="
+      },
+      "System.Text.Encodings.Web": {
+        "type": "Transitive",
+        "resolved": "6.0.0",
+        "contentHash": "Vg8eB5Tawm1IFqj4TVK1czJX89rhFxJo9ELqc/Eiq0eXy13RK00eubyU6TJE6y+GQXjyV5gSfiewDUZjQgSE0w==",
+        "dependencies": {
+          "System.Runtime.CompilerServices.Unsafe": "6.0.0"
+        }
+      },
+      "System.Threading.AccessControl": {
+        "type": "Transitive",
+        "resolved": "8.0.0",
+        "contentHash": "cIed5+HuYz+eV9yu9TH95zPkqmm1J9Qps9wxjB335sU8tsqc2kGdlTEH9FZzZeCS8a7mNSEsN8ZkyhQp1gfdEw=="
+      },
+      "System.Threading.Tasks": {
+        "type": "Transitive",
+        "resolved": "4.3.0",
+        "contentHash": "LbSxKEdOUhVe8BezB/9uOGGppt+nZf6e1VFyw6v3DN6lqitm0OSn2uXMOdtP0M3W4iMcqcivm2J6UgqiwwnXiA==",
+        "dependencies": {
+          "Microsoft.NETCore.Platforms": "1.1.0",
+          "Microsoft.NETCore.Targets": "1.1.0",
+          "System.Runtime": "4.3.0",
+          "runtime.any.System.Threading.Tasks": "4.3.0"
+        }
+      },
+      "System.Windows.Extensions": {
+        "type": "Transitive",
+        "resolved": "8.0.0",
+        "contentHash": "Obg3a90MkOw9mYKxrardLpY2u0axDMrSmy4JCdq2cYbelM2cUwmUir5Bomvd1yxmPL9h5LVHU1tuKBZpUjfASg=="
+      }
+    },
+    "net8.0/win-arm64": {
+      "Microsoft.Win32.Registry": {
+        "type": "Transitive",
+        "resolved": "5.0.0",
+        "contentHash": "dDoKi0PnDz31yAyETfRntsLArTlVAVzUzCIvvEDsDsucrl33Dl8pIJG06ePTJTI3tGpeyHS9Cq7Foc/s4EeKcg==",
+        "dependencies": {
+          "System.Security.AccessControl": "5.0.0",
+          "System.Security.Principal.Windows": "5.0.0"
+        }
+      },
+      "Microsoft.Win32.Registry.AccessControl": {
+        "type": "Transitive",
+        "resolved": "8.0.0",
+        "contentHash": "u8PB9/v02C8mBXzl0vJ7bOyC020zOP+T1mRct+KA46DqZkB40XtsNn9pGD0QowTRsT6R4jPCghn+yAODn2UMMw=="
+      },
+      "Microsoft.Win32.SystemEvents": {
+        "type": "Transitive",
+        "resolved": "8.0.0",
+        "contentHash": "9opKRyOKMCi2xJ7Bj7kxtZ1r9vbzosMvRrdEhVhDz8j8MoBGgB+WmC94yH839NPH+BclAjtQ/pyagvi/8gDLkw=="
+      },
+      "runtime.any.System.Collections": {
+        "type": "Transitive",
+        "resolved": "4.3.0",
+        "contentHash": "23g6rqftKmovn2cLeGsuHUYm0FD7pdutb0uQMJpZ3qTvq+zHkgmt6J65VtRry4WDGYlmkMa4xDACtaQ94alNag==",
+        "dependencies": {
+          "System.Runtime": "4.3.0"
+        }
+      },
+      "runtime.any.System.Globalization": {
+        "type": "Transitive",
+        "resolved": "4.3.0",
+        "contentHash": "sMDBnad4rp4t7GY442Jux0MCUuKL4otn5BK6Ni0ARTXTSpRNBzZ7hpMfKSvnVSED5kYJm96YOWsqV0JH0d2uuw=="
+      },
+      "runtime.any.System.IO": {
+        "type": "Transitive",
+        "resolved": "4.3.0",
+        "contentHash": "SDZ5AD1DtyRoxYtEcqQ3HDlcrorMYXZeCt7ZhG9US9I5Vva+gpIWDGMkcwa5XiKL0ceQKRZIX2x0XEjLX7PDzQ=="
+      },
+      "runtime.any.System.Reflection": {
+        "type": "Transitive",
+        "resolved": "4.3.0",
+        "contentHash": "hLC3A3rI8jipR5d9k7+f0MgRCW6texsAp0MWkN/ci18FMtQ9KH7E2vDn/DH2LkxsszlpJpOn9qy6Z6/69rH6eQ=="
+      },
+      "runtime.any.System.Reflection.Primitives": {
+        "type": "Transitive",
+        "resolved": "4.3.0",
+        "contentHash": "Nrm1p3armp6TTf2xuvaa+jGTTmncALWFq22CpmwRvhDf6dE9ZmH40EbOswD4GnFLrMRS0Ki6Kx5aUPmKK/hZBg=="
+      },
+      "runtime.any.System.Resources.ResourceManager": {
+        "type": "Transitive",
+        "resolved": "4.3.0",
+        "contentHash": "Lxb89SMvf8w9p9+keBLyL6H6x/TEmc6QVsIIA0T36IuyOY3kNvIdyGddA2qt35cRamzxF8K5p0Opq4G4HjNbhQ=="
+      },
+      "runtime.any.System.Runtime": {
+        "type": "Transitive",
+        "resolved": "4.3.0",
+        "contentHash": "fRS7zJgaG9NkifaAxGGclDDoRn9HC7hXACl52Or06a/fxdzDajWb5wov3c6a+gVSlekRoexfjwQSK9sh5um5LQ==",
+        "dependencies": {
+          "System.Private.Uri": "4.3.0"
+        }
+      },
+      "runtime.any.System.Text.Encoding": {
+        "type": "Transitive",
+        "resolved": "4.3.0",
+        "contentHash": "+ihI5VaXFCMVPJNstG4O4eo1CfbrByLxRrQQTqOTp1ttK0kUKDqOdBSTaCB2IBk/QtjDrs6+x4xuezyMXdm0HQ=="
+      },
+      "runtime.any.System.Threading.Tasks": {
+        "type": "Transitive",
+        "resolved": "4.3.0",
+        "contentHash": "OhBAVBQG5kFj1S+hCEQ3TUHBAEtZ3fbEMgZMRNdN8A0Pj4x+5nTELEqL59DU0TjKVE6II3dqKw4Dklb3szT65w=="
+      },
+      "runtime.linux-arm.runtime.native.System.IO.Ports": {
+        "type": "Transitive",
+        "resolved": "8.0.0",
+        "contentHash": "gK720fg6HemDg8sXcfy+xCMZ9+hF78Gc7BmREbmkS4noqlu1BAr9qZtuWGhLzFjBfgecmdtl4+SYVwJ1VneZBQ=="
+      },
+      "runtime.linux-arm64.runtime.native.System.IO.Ports": {
+        "type": "Transitive",
+        "resolved": "8.0.0",
+        "contentHash": "KYG6/3ojhEWbb3FwQAKgGWPHrY+HKUXXdVjJlrtyCLn3EMcNTaNcPadb2c0ndQzixZSmAxZKopXJr0nLwhOrpQ=="
+      },
+      "runtime.linux-x64.runtime.native.System.IO.Ports": {
+        "type": "Transitive",
+        "resolved": "8.0.0",
+        "contentHash": "Wnw5vhA4mgGbIFoo6l9Fk3iEcwRSq49a1aKwJgXUCUtEQLCSUDjTGSxqy/oMUuOyyn7uLHsH8KgZzQ1y3lReiQ=="
+      },
+      "runtime.osx-arm64.runtime.native.System.IO.Ports": {
+        "type": "Transitive",
+        "resolved": "8.0.0",
+        "contentHash": "rbUBLAaFW9oVkbsb0+XSrAo2QdhBeAyzLl5KQ6Oci9L/u626uXGKInsVJG6B9Z5EO8bmplC8tsMiaHK8wOBZ+w=="
+      },
+      "runtime.osx-x64.runtime.native.System.IO.Ports": {
+        "type": "Transitive",
+        "resolved": "8.0.0",
+        "contentHash": "IcfB4jKtM9pkzP9OpYelEcUX1MiDt0IJPBh3XYYdEISFF+6Mc+T8WWi0dr9wVh1gtcdVjubVEIBgB8BHESlGfQ=="
+      },
+      "runtime.win-arm64.runtime.native.System.Data.SqlClient.sni": {
+        "type": "Transitive",
+        "resolved": "4.4.0",
+        "contentHash": "LbrynESTp3bm5O/+jGL8v0Qg5SJlTV08lpIpFesXjF6uGNMWqFnUQbYBJwZTeua6E/Y7FIM1C54Ey1btLWupdg=="
+      },
+      "runtime.win-x64.runtime.native.System.Data.SqlClient.sni": {
+        "type": "Transitive",
+        "resolved": "4.4.0",
+        "contentHash": "38ugOfkYJqJoX9g6EYRlZB5U2ZJH51UP8ptxZgdpS07FgOEToV+lS11ouNK2PM12Pr6X/PpT5jK82G3DwH/SxQ=="
+      },
+      "runtime.win-x86.runtime.native.System.Data.SqlClient.sni": {
+        "type": "Transitive",
+        "resolved": "4.4.0",
+        "contentHash": "YhEdSQUsTx+C8m8Bw7ar5/VesXvCFMItyZF7G1AUY+OM0VPZUOeAVpJ4Wl6fydBGUYZxojTDR3I6Bj/+BPkJNA=="
+      },
+      "runtime.win.System.Diagnostics.Debug": {
+        "type": "Transitive",
+        "resolved": "4.3.0",
+        "contentHash": "hHHP0WCStene2jjeYcuDkETozUYF/3sHVRHAEOgS3L15hlip24ssqCTnJC28Z03Wpo078oMcJd0H4egD2aJI8g=="
+      },
+      "runtime.win.System.Runtime.Extensions": {
+        "type": "Transitive",
+        "resolved": "4.3.0",
+        "contentHash": "RkgHVhUPvzZxuUubiZe8yr/6CypRVXj0VBzaR8hsqQ8f+rUo7e4PWrHTLOCjd8fBMGWCrY//fi7Ku3qXD7oHRw==",
+        "dependencies": {
+          "System.Private.Uri": "4.3.0"
+        }
+      },
+      "System.Collections": {
+        "type": "Transitive",
+        "resolved": "4.3.0",
+        "contentHash": "3Dcj85/TBdVpL5Zr+gEEBUuFe2icOnLalmEh9hfck1PTYbbyWuZgh4fmm2ysCLTrqLQw6t3TgTyJ+VLp+Qb+Lw==",
+        "dependencies": {
+          "Microsoft.NETCore.Platforms": "1.1.0",
+          "Microsoft.NETCore.Targets": "1.1.0",
+          "System.Runtime": "4.3.0",
+          "runtime.any.System.Collections": "4.3.0"
+        }
+      },
+      "System.Data.Odbc": {
+        "type": "Transitive",
+        "resolved": "8.0.1",
+        "contentHash": "JQd0QHOaZuH+ki+4Geas88dnLe/lZSaEYYmRdovZaqNVuExVlVFs/of2I1VaasMxzbO5+yrGDAP2rkazx/b8Sg=="
+      },
+      "System.Data.OleDb": {
+        "type": "Transitive",
+        "resolved": "8.0.1",
+        "contentHash": "RO+/y2ggU5956uQDRXdjA1e2l5yJ4rTWNX76eZ+3sgtYGqGapCe2kQCyiUci+/y6Fyb21Irp4RQEdfrIiuYrxQ==",
+        "dependencies": {
+          "System.Configuration.ConfigurationManager": "8.0.1",
+          "System.Diagnostics.PerformanceCounter": "8.0.1"
+        }
+      },
+      "System.Data.SqlClient": {
+        "type": "Transitive",
+        "resolved": "4.8.6",
+        "contentHash": "2Ij/LCaTQRyAi5lAv7UUTV9R2FobC8xN9mE0fXBZohum/xLl8IZVmE98Rq5ugQHjCgTBRKqpXRb4ORulRdA6Ig==",
+        "dependencies": {
+          "Microsoft.Win32.Registry": "4.7.0",
+          "System.Security.Principal.Windows": "4.7.0",
+          "runtime.native.System.Data.SqlClient.sni": "4.7.0"
+        }
+      },
+      "System.Diagnostics.Debug": {
+        "type": "Transitive",
+        "resolved": "4.3.0",
+        "contentHash": "ZUhUOdqmaG5Jk3Xdb8xi5kIyQYAA4PnTNlHx1mu9ZY3qv4ELIdKbnL/akbGaKi2RnNUWaZsAs31rvzFdewTj2g==",
+        "dependencies": {
+          "Microsoft.NETCore.Platforms": "1.1.0",
+          "Microsoft.NETCore.Targets": "1.1.0",
+          "System.Runtime": "4.3.0",
+          "runtime.win.System.Diagnostics.Debug": "4.3.0"
+        }
+      },
+      "System.Diagnostics.EventLog": {
+        "type": "Transitive",
+        "resolved": "8.0.1",
+        "contentHash": "n1ZP7NM2Gkn/MgD8+eOT5MulMj6wfeQMNS2Pizvq5GHCZfjlFMXV2irQlQmJhwA2VABC57M0auudO89Iu2uRLg=="
+      },
+      "System.Diagnostics.PerformanceCounter": {
+        "type": "Transitive",
+        "resolved": "8.0.1",
+        "contentHash": "9RfEDiEjlUADeThs8IPdDVTXSnPRSqjfgTQJALpmGFPKC0k2mbdufOXnb/9JZ4I0TkmxOfy3VTJxrHOJSs8cXg==",
+        "dependencies": {
+          "System.Configuration.ConfigurationManager": "8.0.1"
+        }
+      },
+      "System.DirectoryServices": {
+        "type": "Transitive",
+        "resolved": "8.0.0",
+        "contentHash": "7nit//efUTy1OsAKco2f02PMrwsR2S234N0dVVp84udC77YcvpOQDz5znAWMtgMWBzY1aRJvUW61jo/7vQRfXg=="
+      },
+      "System.DirectoryServices.AccountManagement": {
+        "type": "Transitive",
+        "resolved": "8.0.1",
+        "contentHash": "qVDWKClyDY+rHVEnf11eU4evW25d5OeidrtMPSJv+fwG213wa2zJ+AuIFCxsuvNSCFyHo+DvQIVfBcoK3CL1pA==",
+        "dependencies": {
+          "System.Configuration.ConfigurationManager": "8.0.1",
+          "System.DirectoryServices": "8.0.0",
+          "System.DirectoryServices.Protocols": "8.0.0"
+        }
+      },
+      "System.DirectoryServices.Protocols": {
+        "type": "Transitive",
+        "resolved": "8.0.0",
+        "contentHash": "puwJxURHDrYLGTQdsHyeMS72ClTqYa4lDYz6LHSbkZEk5hq8H8JfsO4MyYhB5BMMxg93jsQzLUwrnCumj11UIg=="
+      },
+      "System.Globalization": {
+        "type": "Transitive",
+        "resolved": "4.3.0",
+        "contentHash": "kYdVd2f2PAdFGblzFswE4hkNANJBKRmsfa2X5LG2AcWE1c7/4t0pYae1L8vfZ5xvE2nK/R9JprtToA61OSHWIg==",
+        "dependencies": {
+          "Microsoft.NETCore.Platforms": "1.1.0",
+          "Microsoft.NETCore.Targets": "1.1.0",
+          "System.Runtime": "4.3.0",
+          "runtime.any.System.Globalization": "4.3.0"
+        }
+      },
+      "System.IO": {
+        "type": "Transitive",
+        "resolved": "4.3.0",
+        "contentHash": "3qjaHvxQPDpSOYICjUoTsmoq5u6QJAFRUITgeT/4gqkF1bajbSmb1kwSxEA8AHlofqgcKJcM8udgieRNhaJ5Cg==",
+        "dependencies": {
+          "Microsoft.NETCore.Platforms": "1.1.0",
+          "Microsoft.NETCore.Targets": "1.1.0",
+          "System.Runtime": "4.3.0",
+          "System.Text.Encoding": "4.3.0",
+          "System.Threading.Tasks": "4.3.0",
+          "runtime.any.System.IO": "4.3.0"
+        }
+      },
+      "System.IO.Ports": {
+        "type": "Transitive",
+        "resolved": "8.0.0",
+        "contentHash": "MaiPbx2/QXZc62gm/DrajRrGPG1lU4m08GWMoWiymPYM+ba4kfACp2PbiYpqJ4QiFGhHD00zX3RoVDTucjWe9g==",
+        "dependencies": {
+          "runtime.native.System.IO.Ports": "8.0.0"
+        }
+      },
+      "System.Management": {
+        "type": "Transitive",
+        "resolved": "8.0.0",
+        "contentHash": "jrK22i5LRzxZCfGb+tGmke2VH7oE0DvcDlJ1HAKYU8cPmD8XnpUT0bYn2Gy98GEhGjtfbR/sxKTVb+dE770pfA==",
+        "dependencies": {
+          "System.CodeDom": "8.0.0"
+        }
+      },
+      "System.Reflection": {
+        "type": "Transitive",
+        "resolved": "4.3.0",
+        "contentHash": "KMiAFoW7MfJGa9nDFNcfu+FpEdiHpWgTcS2HdMpDvt9saK3y/G4GwprPyzqjFH9NTaGPQeWNHU+iDlDILj96aQ==",
+        "dependencies": {
+          "Microsoft.NETCore.Platforms": "1.1.0",
+          "Microsoft.NETCore.Targets": "1.1.0",
+          "System.IO": "4.3.0",
+          "System.Reflection.Primitives": "4.3.0",
+          "System.Runtime": "4.3.0",
+          "runtime.any.System.Reflection": "4.3.0"
+        }
+      },
+      "System.Reflection.Primitives": {
+        "type": "Transitive",
+        "resolved": "4.3.0",
+        "contentHash": "5RXItQz5As4xN2/YUDxdpsEkMhvw3e6aNveFXUn4Hl/udNTCNhnKp8lT9fnc3MhvGKh1baak5CovpuQUXHAlIA==",
+        "dependencies": {
+          "Microsoft.NETCore.Platforms": "1.1.0",
+          "Microsoft.NETCore.Targets": "1.1.0",
+          "System.Runtime": "4.3.0",
+          "runtime.any.System.Reflection.Primitives": "4.3.0"
+        }
+      },
+      "System.Resources.ResourceManager": {
+        "type": "Transitive",
+        "resolved": "4.3.0",
+        "contentHash": "/zrcPkkWdZmI4F92gL/TPumP98AVDu/Wxr3CSJGQQ+XN6wbRZcyfSKVoPo17ilb3iOr0cCRqJInGwNMolqhS8A==",
+        "dependencies": {
+          "Microsoft.NETCore.Platforms": "1.1.0",
+          "Microsoft.NETCore.Targets": "1.1.0",
+          "System.Globalization": "4.3.0",
+          "System.Reflection": "4.3.0",
+          "System.Runtime": "4.3.0",
+          "runtime.any.System.Resources.ResourceManager": "4.3.0"
+        }
+      },
+      "System.Runtime": {
+        "type": "Transitive",
+        "resolved": "4.3.1",
+        "contentHash": "abhfv1dTK6NXOmu4bgHIONxHyEqFjW8HwXPmpY9gmll+ix9UNo4XDcmzJn6oLooftxNssVHdJC1pGT9jkSynQg==",
+        "dependencies": {
+          "Microsoft.NETCore.Platforms": "1.1.1",
+          "Microsoft.NETCore.Targets": "1.1.3",
+          "runtime.any.System.Runtime": "4.3.0"
+        }
+      },
+      "System.Runtime.Caching": {
+        "type": "Transitive",
+        "resolved": "8.0.1",
+        "contentHash": "tdl7Q47P09UpRu0C/OQsGJU6GacBzzk4vfp5My9rodD+BchrxmajORnTthH8RxPUTPrIoVDJmLyvJcGxB267nQ==",
+        "dependencies": {
+          "System.Configuration.ConfigurationManager": "8.0.1"
+        }
+      },
+      "System.Runtime.Extensions": {
+        "type": "Transitive",
+        "resolved": "4.3.0",
+        "contentHash": "guW0uK0fn5fcJJ1tJVXYd7/1h5F+pea1r7FLSOz/f8vPEqbR2ZAknuRDvTQ8PzAilDveOxNjSfr0CHfIQfFk8g==",
+        "dependencies": {
+          "Microsoft.NETCore.Platforms": "1.1.0",
+          "Microsoft.NETCore.Targets": "1.1.0",
+          "System.Runtime": "4.3.0",
+          "runtime.win.System.Runtime.Extensions": "4.3.0"
+        }
+      },
+      "System.Security.AccessControl": {
+        "type": "Transitive",
+        "resolved": "5.0.0",
+        "contentHash": "dagJ1mHZO3Ani8GH0PHpPEe/oYO+rVdbQjvjJkBRNQkX4t0r1iaeGn8+/ybkSLEan3/slM0t59SVdHzuHf2jmw==",
+        "dependencies": {
+          "Microsoft.NETCore.Platforms": "5.0.0",
+          "System.Security.Principal.Windows": "5.0.0"
+        }
+      },
+      "System.Security.Cryptography.Pkcs": {
+        "type": "Transitive",
+        "resolved": "8.0.1",
+        "contentHash": "CoCRHFym33aUSf/NtWSVSZa99dkd0Hm7OCZUxORBjRB16LNhIEOf8THPqzIYlvKM0nNDAPTRBa1FxEECrgaxxA=="
+      },
+      "System.Security.Principal.Windows": {
+        "type": "Transitive",
+        "resolved": "5.0.0",
+        "contentHash": "t0MGLukB5WAVU9bO3MGzvlGnyJPgUlcwerXn1kzBRjwLKixT96XV0Uza41W49gVd8zEMFu9vQEFlv0IOrytICA=="
+      },
+      "System.ServiceProcess.ServiceController": {
+        "type": "Transitive",
+        "resolved": "8.0.1",
+        "contentHash": "02I0BXo1kmMBgw03E8Hu4K6nTqur4wpQdcDZrndczPzY2fEoGvlinE35AWbyzLZ2h2IksEZ6an4tVt3hi9j1oA==",
+        "dependencies": {
+          "System.Diagnostics.EventLog": "8.0.1"
+        }
+      },
+      "System.Speech": {
+        "type": "Transitive",
+        "resolved": "8.0.0",
+        "contentHash": "CNuiA6vb95Oe5PRjClZEBiaju31vwB8OIeCgeSBXyZL6+MS4RVVB2X/C11z0xCkooHE3Vy91nM2z76emIzR+sg=="
+      },
+      "System.Text.Encoding": {
+        "type": "Transitive",
+        "resolved": "4.3.0",
+        "contentHash": "BiIg+KWaSDOITze6jGQynxg64naAPtqGHBwDrLaCtixsa5bKiR8dpPOHA7ge3C0JJQizJE+sfkz1wV+BAKAYZw==",
+        "dependencies": {
+          "Microsoft.NETCore.Platforms": "1.1.0",
+          "Microsoft.NETCore.Targets": "1.1.0",
+          "System.Runtime": "4.3.0",
+          "runtime.any.System.Text.Encoding": "4.3.0"
+        }
+      },
+      "System.Text.Encoding.CodePages": {
+        "type": "Transitive",
+        "resolved": "8.0.0",
+        "contentHash": "OZIsVplFGaVY90G2SbpgU7EnCoOO5pw1t4ic21dBF3/1omrJFpAGoNAVpPyMVOC90/hvgkGG3VFqR13YgZMQfg=="
+      },
+      "System.Text.Encodings.Web": {
+        "type": "Transitive",
+        "resolved": "6.0.0",
+        "contentHash": "Vg8eB5Tawm1IFqj4TVK1czJX89rhFxJo9ELqc/Eiq0eXy13RK00eubyU6TJE6y+GQXjyV5gSfiewDUZjQgSE0w==",
+        "dependencies": {
+          "System.Runtime.CompilerServices.Unsafe": "6.0.0"
+        }
+      },
+      "System.Threading.AccessControl": {
+        "type": "Transitive",
+        "resolved": "8.0.0",
+        "contentHash": "cIed5+HuYz+eV9yu9TH95zPkqmm1J9Qps9wxjB335sU8tsqc2kGdlTEH9FZzZeCS8a7mNSEsN8ZkyhQp1gfdEw=="
+      },
+      "System.Threading.Tasks": {
+        "type": "Transitive",
+        "resolved": "4.3.0",
+        "contentHash": "LbSxKEdOUhVe8BezB/9uOGGppt+nZf6e1VFyw6v3DN6lqitm0OSn2uXMOdtP0M3W4iMcqcivm2J6UgqiwwnXiA==",
+        "dependencies": {
+          "Microsoft.NETCore.Platforms": "1.1.0",
+          "Microsoft.NETCore.Targets": "1.1.0",
+          "System.Runtime": "4.3.0",
+          "runtime.any.System.Threading.Tasks": "4.3.0"
+        }
+      },
+      "System.Windows.Extensions": {
+        "type": "Transitive",
+        "resolved": "8.0.0",
+        "contentHash": "Obg3a90MkOw9mYKxrardLpY2u0axDMrSmy4JCdq2cYbelM2cUwmUir5Bomvd1yxmPL9h5LVHU1tuKBZpUjfASg=="
+      }
+    },
+    "net8.0/win-x64": {
+      "Microsoft.Win32.Registry": {
+        "type": "Transitive",
+        "resolved": "5.0.0",
+        "contentHash": "dDoKi0PnDz31yAyETfRntsLArTlVAVzUzCIvvEDsDsucrl33Dl8pIJG06ePTJTI3tGpeyHS9Cq7Foc/s4EeKcg==",
+        "dependencies": {
+          "System.Security.AccessControl": "5.0.0",
+          "System.Security.Principal.Windows": "5.0.0"
+        }
+      },
+      "Microsoft.Win32.Registry.AccessControl": {
+        "type": "Transitive",
+        "resolved": "8.0.0",
+        "contentHash": "u8PB9/v02C8mBXzl0vJ7bOyC020zOP+T1mRct+KA46DqZkB40XtsNn9pGD0QowTRsT6R4jPCghn+yAODn2UMMw=="
+      },
+      "Microsoft.Win32.SystemEvents": {
+        "type": "Transitive",
+        "resolved": "8.0.0",
+        "contentHash": "9opKRyOKMCi2xJ7Bj7kxtZ1r9vbzosMvRrdEhVhDz8j8MoBGgB+WmC94yH839NPH+BclAjtQ/pyagvi/8gDLkw=="
+      },
+      "runtime.any.System.Collections": {
+        "type": "Transitive",
+        "resolved": "4.3.0",
+        "contentHash": "23g6rqftKmovn2cLeGsuHUYm0FD7pdutb0uQMJpZ3qTvq+zHkgmt6J65VtRry4WDGYlmkMa4xDACtaQ94alNag==",
+        "dependencies": {
+          "System.Runtime": "4.3.0"
+        }
+      },
+      "runtime.any.System.Globalization": {
+        "type": "Transitive",
+        "resolved": "4.3.0",
+        "contentHash": "sMDBnad4rp4t7GY442Jux0MCUuKL4otn5BK6Ni0ARTXTSpRNBzZ7hpMfKSvnVSED5kYJm96YOWsqV0JH0d2uuw=="
+      },
+      "runtime.any.System.IO": {
+        "type": "Transitive",
+        "resolved": "4.3.0",
+        "contentHash": "SDZ5AD1DtyRoxYtEcqQ3HDlcrorMYXZeCt7ZhG9US9I5Vva+gpIWDGMkcwa5XiKL0ceQKRZIX2x0XEjLX7PDzQ=="
+      },
+      "runtime.any.System.Reflection": {
+        "type": "Transitive",
+        "resolved": "4.3.0",
+        "contentHash": "hLC3A3rI8jipR5d9k7+f0MgRCW6texsAp0MWkN/ci18FMtQ9KH7E2vDn/DH2LkxsszlpJpOn9qy6Z6/69rH6eQ=="
+      },
+      "runtime.any.System.Reflection.Primitives": {
+        "type": "Transitive",
+        "resolved": "4.3.0",
+        "contentHash": "Nrm1p3armp6TTf2xuvaa+jGTTmncALWFq22CpmwRvhDf6dE9ZmH40EbOswD4GnFLrMRS0Ki6Kx5aUPmKK/hZBg=="
+      },
+      "runtime.any.System.Resources.ResourceManager": {
+        "type": "Transitive",
+        "resolved": "4.3.0",
+        "contentHash": "Lxb89SMvf8w9p9+keBLyL6H6x/TEmc6QVsIIA0T36IuyOY3kNvIdyGddA2qt35cRamzxF8K5p0Opq4G4HjNbhQ=="
+      },
+      "runtime.any.System.Runtime": {
+        "type": "Transitive",
+        "resolved": "4.3.0",
+        "contentHash": "fRS7zJgaG9NkifaAxGGclDDoRn9HC7hXACl52Or06a/fxdzDajWb5wov3c6a+gVSlekRoexfjwQSK9sh5um5LQ==",
+        "dependencies": {
+          "System.Private.Uri": "4.3.0"
+        }
+      },
+      "runtime.any.System.Text.Encoding": {
+        "type": "Transitive",
+        "resolved": "4.3.0",
+        "contentHash": "+ihI5VaXFCMVPJNstG4O4eo1CfbrByLxRrQQTqOTp1ttK0kUKDqOdBSTaCB2IBk/QtjDrs6+x4xuezyMXdm0HQ=="
+      },
+      "runtime.any.System.Threading.Tasks": {
+        "type": "Transitive",
+        "resolved": "4.3.0",
+        "contentHash": "OhBAVBQG5kFj1S+hCEQ3TUHBAEtZ3fbEMgZMRNdN8A0Pj4x+5nTELEqL59DU0TjKVE6II3dqKw4Dklb3szT65w=="
+      },
+      "runtime.linux-arm.runtime.native.System.IO.Ports": {
+        "type": "Transitive",
+        "resolved": "8.0.0",
+        "contentHash": "gK720fg6HemDg8sXcfy+xCMZ9+hF78Gc7BmREbmkS4noqlu1BAr9qZtuWGhLzFjBfgecmdtl4+SYVwJ1VneZBQ=="
+      },
+      "runtime.linux-arm64.runtime.native.System.IO.Ports": {
+        "type": "Transitive",
+        "resolved": "8.0.0",
+        "contentHash": "KYG6/3ojhEWbb3FwQAKgGWPHrY+HKUXXdVjJlrtyCLn3EMcNTaNcPadb2c0ndQzixZSmAxZKopXJr0nLwhOrpQ=="
+      },
+      "runtime.linux-x64.runtime.native.System.IO.Ports": {
+        "type": "Transitive",
+        "resolved": "8.0.0",
+        "contentHash": "Wnw5vhA4mgGbIFoo6l9Fk3iEcwRSq49a1aKwJgXUCUtEQLCSUDjTGSxqy/oMUuOyyn7uLHsH8KgZzQ1y3lReiQ=="
+      },
+      "runtime.osx-arm64.runtime.native.System.IO.Ports": {
+        "type": "Transitive",
+        "resolved": "8.0.0",
+        "contentHash": "rbUBLAaFW9oVkbsb0+XSrAo2QdhBeAyzLl5KQ6Oci9L/u626uXGKInsVJG6B9Z5EO8bmplC8tsMiaHK8wOBZ+w=="
+      },
+      "runtime.osx-x64.runtime.native.System.IO.Ports": {
+        "type": "Transitive",
+        "resolved": "8.0.0",
+        "contentHash": "IcfB4jKtM9pkzP9OpYelEcUX1MiDt0IJPBh3XYYdEISFF+6Mc+T8WWi0dr9wVh1gtcdVjubVEIBgB8BHESlGfQ=="
+      },
+      "runtime.win-arm64.runtime.native.System.Data.SqlClient.sni": {
+        "type": "Transitive",
+        "resolved": "4.4.0",
+        "contentHash": "LbrynESTp3bm5O/+jGL8v0Qg5SJlTV08lpIpFesXjF6uGNMWqFnUQbYBJwZTeua6E/Y7FIM1C54Ey1btLWupdg=="
+      },
+      "runtime.win-x64.runtime.native.System.Data.SqlClient.sni": {
+        "type": "Transitive",
+        "resolved": "4.4.0",
+        "contentHash": "38ugOfkYJqJoX9g6EYRlZB5U2ZJH51UP8ptxZgdpS07FgOEToV+lS11ouNK2PM12Pr6X/PpT5jK82G3DwH/SxQ=="
+      },
+      "runtime.win-x86.runtime.native.System.Data.SqlClient.sni": {
+        "type": "Transitive",
+        "resolved": "4.4.0",
+        "contentHash": "YhEdSQUsTx+C8m8Bw7ar5/VesXvCFMItyZF7G1AUY+OM0VPZUOeAVpJ4Wl6fydBGUYZxojTDR3I6Bj/+BPkJNA=="
+      },
+      "runtime.win.System.Diagnostics.Debug": {
+        "type": "Transitive",
+        "resolved": "4.3.0",
+        "contentHash": "hHHP0WCStene2jjeYcuDkETozUYF/3sHVRHAEOgS3L15hlip24ssqCTnJC28Z03Wpo078oMcJd0H4egD2aJI8g=="
+      },
+      "runtime.win.System.Runtime.Extensions": {
+        "type": "Transitive",
+        "resolved": "4.3.0",
+        "contentHash": "RkgHVhUPvzZxuUubiZe8yr/6CypRVXj0VBzaR8hsqQ8f+rUo7e4PWrHTLOCjd8fBMGWCrY//fi7Ku3qXD7oHRw==",
+        "dependencies": {
+          "System.Private.Uri": "4.3.0"
+        }
+      },
+      "System.Collections": {
+        "type": "Transitive",
+        "resolved": "4.3.0",
+        "contentHash": "3Dcj85/TBdVpL5Zr+gEEBUuFe2icOnLalmEh9hfck1PTYbbyWuZgh4fmm2ysCLTrqLQw6t3TgTyJ+VLp+Qb+Lw==",
+        "dependencies": {
+          "Microsoft.NETCore.Platforms": "1.1.0",
+          "Microsoft.NETCore.Targets": "1.1.0",
+          "System.Runtime": "4.3.0",
+          "runtime.any.System.Collections": "4.3.0"
+        }
+      },
+      "System.Data.Odbc": {
+        "type": "Transitive",
+        "resolved": "8.0.1",
+        "contentHash": "JQd0QHOaZuH+ki+4Geas88dnLe/lZSaEYYmRdovZaqNVuExVlVFs/of2I1VaasMxzbO5+yrGDAP2rkazx/b8Sg=="
+      },
+      "System.Data.OleDb": {
+        "type": "Transitive",
+        "resolved": "8.0.1",
+        "contentHash": "RO+/y2ggU5956uQDRXdjA1e2l5yJ4rTWNX76eZ+3sgtYGqGapCe2kQCyiUci+/y6Fyb21Irp4RQEdfrIiuYrxQ==",
+        "dependencies": {
+          "System.Configuration.ConfigurationManager": "8.0.1",
+          "System.Diagnostics.PerformanceCounter": "8.0.1"
+        }
+      },
+      "System.Data.SqlClient": {
+        "type": "Transitive",
+        "resolved": "4.8.6",
+        "contentHash": "2Ij/LCaTQRyAi5lAv7UUTV9R2FobC8xN9mE0fXBZohum/xLl8IZVmE98Rq5ugQHjCgTBRKqpXRb4ORulRdA6Ig==",
+        "dependencies": {
+          "Microsoft.Win32.Registry": "4.7.0",
+          "System.Security.Principal.Windows": "4.7.0",
+          "runtime.native.System.Data.SqlClient.sni": "4.7.0"
+        }
+      },
+      "System.Diagnostics.Debug": {
+        "type": "Transitive",
+        "resolved": "4.3.0",
+        "contentHash": "ZUhUOdqmaG5Jk3Xdb8xi5kIyQYAA4PnTNlHx1mu9ZY3qv4ELIdKbnL/akbGaKi2RnNUWaZsAs31rvzFdewTj2g==",
+        "dependencies": {
+          "Microsoft.NETCore.Platforms": "1.1.0",
+          "Microsoft.NETCore.Targets": "1.1.0",
+          "System.Runtime": "4.3.0",
+          "runtime.win.System.Diagnostics.Debug": "4.3.0"
+        }
+      },
+      "System.Diagnostics.EventLog": {
+        "type": "Transitive",
+        "resolved": "8.0.1",
+        "contentHash": "n1ZP7NM2Gkn/MgD8+eOT5MulMj6wfeQMNS2Pizvq5GHCZfjlFMXV2irQlQmJhwA2VABC57M0auudO89Iu2uRLg=="
+      },
+      "System.Diagnostics.PerformanceCounter": {
+        "type": "Transitive",
+        "resolved": "8.0.1",
+        "contentHash": "9RfEDiEjlUADeThs8IPdDVTXSnPRSqjfgTQJALpmGFPKC0k2mbdufOXnb/9JZ4I0TkmxOfy3VTJxrHOJSs8cXg==",
+        "dependencies": {
+          "System.Configuration.ConfigurationManager": "8.0.1"
+        }
+      },
+      "System.DirectoryServices": {
+        "type": "Transitive",
+        "resolved": "8.0.0",
+        "contentHash": "7nit//efUTy1OsAKco2f02PMrwsR2S234N0dVVp84udC77YcvpOQDz5znAWMtgMWBzY1aRJvUW61jo/7vQRfXg=="
+      },
+      "System.DirectoryServices.AccountManagement": {
+        "type": "Transitive",
+        "resolved": "8.0.1",
+        "contentHash": "qVDWKClyDY+rHVEnf11eU4evW25d5OeidrtMPSJv+fwG213wa2zJ+AuIFCxsuvNSCFyHo+DvQIVfBcoK3CL1pA==",
+        "dependencies": {
+          "System.Configuration.ConfigurationManager": "8.0.1",
+          "System.DirectoryServices": "8.0.0",
+          "System.DirectoryServices.Protocols": "8.0.0"
+        }
+      },
+      "System.DirectoryServices.Protocols": {
+        "type": "Transitive",
+        "resolved": "8.0.0",
+        "contentHash": "puwJxURHDrYLGTQdsHyeMS72ClTqYa4lDYz6LHSbkZEk5hq8H8JfsO4MyYhB5BMMxg93jsQzLUwrnCumj11UIg=="
+      },
+      "System.Globalization": {
+        "type": "Transitive",
+        "resolved": "4.3.0",
+        "contentHash": "kYdVd2f2PAdFGblzFswE4hkNANJBKRmsfa2X5LG2AcWE1c7/4t0pYae1L8vfZ5xvE2nK/R9JprtToA61OSHWIg==",
+        "dependencies": {
+          "Microsoft.NETCore.Platforms": "1.1.0",
+          "Microsoft.NETCore.Targets": "1.1.0",
+          "System.Runtime": "4.3.0",
+          "runtime.any.System.Globalization": "4.3.0"
+        }
+      },
+      "System.IO": {
+        "type": "Transitive",
+        "resolved": "4.3.0",
+        "contentHash": "3qjaHvxQPDpSOYICjUoTsmoq5u6QJAFRUITgeT/4gqkF1bajbSmb1kwSxEA8AHlofqgcKJcM8udgieRNhaJ5Cg==",
+        "dependencies": {
+          "Microsoft.NETCore.Platforms": "1.1.0",
+          "Microsoft.NETCore.Targets": "1.1.0",
+          "System.Runtime": "4.3.0",
+          "System.Text.Encoding": "4.3.0",
+          "System.Threading.Tasks": "4.3.0",
+          "runtime.any.System.IO": "4.3.0"
+        }
+      },
+      "System.IO.Ports": {
+        "type": "Transitive",
+        "resolved": "8.0.0",
+        "contentHash": "MaiPbx2/QXZc62gm/DrajRrGPG1lU4m08GWMoWiymPYM+ba4kfACp2PbiYpqJ4QiFGhHD00zX3RoVDTucjWe9g==",
+        "dependencies": {
+          "runtime.native.System.IO.Ports": "8.0.0"
+        }
+      },
+      "System.Management": {
+        "type": "Transitive",
+        "resolved": "8.0.0",
+        "contentHash": "jrK22i5LRzxZCfGb+tGmke2VH7oE0DvcDlJ1HAKYU8cPmD8XnpUT0bYn2Gy98GEhGjtfbR/sxKTVb+dE770pfA==",
+        "dependencies": {
+          "System.CodeDom": "8.0.0"
+        }
+      },
+      "System.Reflection": {
+        "type": "Transitive",
+        "resolved": "4.3.0",
+        "contentHash": "KMiAFoW7MfJGa9nDFNcfu+FpEdiHpWgTcS2HdMpDvt9saK3y/G4GwprPyzqjFH9NTaGPQeWNHU+iDlDILj96aQ==",
+        "dependencies": {
+          "Microsoft.NETCore.Platforms": "1.1.0",
+          "Microsoft.NETCore.Targets": "1.1.0",
+          "System.IO": "4.3.0",
+          "System.Reflection.Primitives": "4.3.0",
+          "System.Runtime": "4.3.0",
+          "runtime.any.System.Reflection": "4.3.0"
+        }
+      },
+      "System.Reflection.Primitives": {
+        "type": "Transitive",
+        "resolved": "4.3.0",
+        "contentHash": "5RXItQz5As4xN2/YUDxdpsEkMhvw3e6aNveFXUn4Hl/udNTCNhnKp8lT9fnc3MhvGKh1baak5CovpuQUXHAlIA==",
+        "dependencies": {
+          "Microsoft.NETCore.Platforms": "1.1.0",
+          "Microsoft.NETCore.Targets": "1.1.0",
+          "System.Runtime": "4.3.0",
+          "runtime.any.System.Reflection.Primitives": "4.3.0"
+        }
+      },
+      "System.Resources.ResourceManager": {
+        "type": "Transitive",
+        "resolved": "4.3.0",
+        "contentHash": "/zrcPkkWdZmI4F92gL/TPumP98AVDu/Wxr3CSJGQQ+XN6wbRZcyfSKVoPo17ilb3iOr0cCRqJInGwNMolqhS8A==",
+        "dependencies": {
+          "Microsoft.NETCore.Platforms": "1.1.0",
+          "Microsoft.NETCore.Targets": "1.1.0",
+          "System.Globalization": "4.3.0",
+          "System.Reflection": "4.3.0",
+          "System.Runtime": "4.3.0",
+          "runtime.any.System.Resources.ResourceManager": "4.3.0"
+        }
+      },
+      "System.Runtime": {
+        "type": "Transitive",
+        "resolved": "4.3.1",
+        "contentHash": "abhfv1dTK6NXOmu4bgHIONxHyEqFjW8HwXPmpY9gmll+ix9UNo4XDcmzJn6oLooftxNssVHdJC1pGT9jkSynQg==",
+        "dependencies": {
+          "Microsoft.NETCore.Platforms": "1.1.1",
+          "Microsoft.NETCore.Targets": "1.1.3",
+          "runtime.any.System.Runtime": "4.3.0"
+        }
+      },
+      "System.Runtime.Caching": {
+        "type": "Transitive",
+        "resolved": "8.0.1",
+        "contentHash": "tdl7Q47P09UpRu0C/OQsGJU6GacBzzk4vfp5My9rodD+BchrxmajORnTthH8RxPUTPrIoVDJmLyvJcGxB267nQ==",
+        "dependencies": {
+          "System.Configuration.ConfigurationManager": "8.0.1"
+        }
+      },
+      "System.Runtime.Extensions": {
+        "type": "Transitive",
+        "resolved": "4.3.0",
+        "contentHash": "guW0uK0fn5fcJJ1tJVXYd7/1h5F+pea1r7FLSOz/f8vPEqbR2ZAknuRDvTQ8PzAilDveOxNjSfr0CHfIQfFk8g==",
+        "dependencies": {
+          "Microsoft.NETCore.Platforms": "1.1.0",
+          "Microsoft.NETCore.Targets": "1.1.0",
+          "System.Runtime": "4.3.0",
+          "runtime.win.System.Runtime.Extensions": "4.3.0"
+        }
+      },
+      "System.Security.AccessControl": {
+        "type": "Transitive",
+        "resolved": "5.0.0",
+        "contentHash": "dagJ1mHZO3Ani8GH0PHpPEe/oYO+rVdbQjvjJkBRNQkX4t0r1iaeGn8+/ybkSLEan3/slM0t59SVdHzuHf2jmw==",
+        "dependencies": {
+          "Microsoft.NETCore.Platforms": "5.0.0",
+          "System.Security.Principal.Windows": "5.0.0"
+        }
+      },
+      "System.Security.Cryptography.Pkcs": {
+        "type": "Transitive",
+        "resolved": "8.0.1",
+        "contentHash": "CoCRHFym33aUSf/NtWSVSZa99dkd0Hm7OCZUxORBjRB16LNhIEOf8THPqzIYlvKM0nNDAPTRBa1FxEECrgaxxA=="
+      },
+      "System.Security.Principal.Windows": {
+        "type": "Transitive",
+        "resolved": "5.0.0",
+        "contentHash": "t0MGLukB5WAVU9bO3MGzvlGnyJPgUlcwerXn1kzBRjwLKixT96XV0Uza41W49gVd8zEMFu9vQEFlv0IOrytICA=="
+      },
+      "System.ServiceProcess.ServiceController": {
+        "type": "Transitive",
+        "resolved": "8.0.1",
+        "contentHash": "02I0BXo1kmMBgw03E8Hu4K6nTqur4wpQdcDZrndczPzY2fEoGvlinE35AWbyzLZ2h2IksEZ6an4tVt3hi9j1oA==",
+        "dependencies": {
+          "System.Diagnostics.EventLog": "8.0.1"
+        }
+      },
+      "System.Speech": {
+        "type": "Transitive",
+        "resolved": "8.0.0",
+        "contentHash": "CNuiA6vb95Oe5PRjClZEBiaju31vwB8OIeCgeSBXyZL6+MS4RVVB2X/C11z0xCkooHE3Vy91nM2z76emIzR+sg=="
+      },
+      "System.Text.Encoding": {
+        "type": "Transitive",
+        "resolved": "4.3.0",
+        "contentHash": "BiIg+KWaSDOITze6jGQynxg64naAPtqGHBwDrLaCtixsa5bKiR8dpPOHA7ge3C0JJQizJE+sfkz1wV+BAKAYZw==",
+        "dependencies": {
+          "Microsoft.NETCore.Platforms": "1.1.0",
+          "Microsoft.NETCore.Targets": "1.1.0",
+          "System.Runtime": "4.3.0",
+          "runtime.any.System.Text.Encoding": "4.3.0"
+        }
+      },
+      "System.Text.Encoding.CodePages": {
+        "type": "Transitive",
+        "resolved": "8.0.0",
+        "contentHash": "OZIsVplFGaVY90G2SbpgU7EnCoOO5pw1t4ic21dBF3/1omrJFpAGoNAVpPyMVOC90/hvgkGG3VFqR13YgZMQfg=="
+      },
+      "System.Text.Encodings.Web": {
+        "type": "Transitive",
+        "resolved": "6.0.0",
+        "contentHash": "Vg8eB5Tawm1IFqj4TVK1czJX89rhFxJo9ELqc/Eiq0eXy13RK00eubyU6TJE6y+GQXjyV5gSfiewDUZjQgSE0w==",
+        "dependencies": {
+          "System.Runtime.CompilerServices.Unsafe": "6.0.0"
+        }
+      },
+      "System.Threading.AccessControl": {
+        "type": "Transitive",
+        "resolved": "8.0.0",
+        "contentHash": "cIed5+HuYz+eV9yu9TH95zPkqmm1J9Qps9wxjB335sU8tsqc2kGdlTEH9FZzZeCS8a7mNSEsN8ZkyhQp1gfdEw=="
+      },
+      "System.Threading.Tasks": {
+        "type": "Transitive",
+        "resolved": "4.3.0",
+        "contentHash": "LbSxKEdOUhVe8BezB/9uOGGppt+nZf6e1VFyw6v3DN6lqitm0OSn2uXMOdtP0M3W4iMcqcivm2J6UgqiwwnXiA==",
+        "dependencies": {
+          "Microsoft.NETCore.Platforms": "1.1.0",
+          "Microsoft.NETCore.Targets": "1.1.0",
+          "System.Runtime": "4.3.0",
+          "runtime.any.System.Threading.Tasks": "4.3.0"
+        }
+      },
+      "System.Windows.Extensions": {
+        "type": "Transitive",
+        "resolved": "8.0.0",
+        "contentHash": "Obg3a90MkOw9mYKxrardLpY2u0axDMrSmy4JCdq2cYbelM2cUwmUir5Bomvd1yxmPL9h5LVHU1tuKBZpUjfASg=="
+      }
+    }
+  }
 }