// Copyright (c) Microsoft Corporation.
// Licensed under the MIT License.

using System;

namespace Bicep.LanguageServer.Completions
{
    // TODO: investigating using https://learn.microsoft.com/en-us/dotnet/api/system.collections.bitarray?redirectedfrom=MSDN&view=net-6.0.
    [Flags]
    public enum BicepCompletionContextKind : ulong
    {
        /// <summary>
        /// No specific information about the current completion context is available.
        /// </summary>
        None = 0,

        /// <summary>
        /// The current location represents the beginning of a declaration.
        /// </summary>
        TopLevelDeclarationStart = 1UL << 0,

        /// <summary>
        /// The current location needs a parameter type.
        /// </summary>
        ParameterType = 1UL << 1,

        /// <summary>
        /// The current location needs an output type.
        /// </summary>
        OutputType = 1UL << 2,

        /// <summary>
        /// The current location needs an expression
        /// </summary>
        Expression = 1UL << 3,

        /// <summary>
        /// The current location needs an object property name.
        /// </summary>
        ObjectPropertyName = 1UL << 4,

        /// <summary>
        /// The current location needs a property value.
        /// </summary>
        PropertyValue = 1UL << 5,

        /// <summary>
        /// The current location needs an array item.
        /// </summary>
        ArrayItem = 1UL << 6,

        /// <summary>
        /// The current location needs a resource type string.
        /// </summary>
        ResourceType = 1UL << 7,

        /// <summary>
        /// The current location needs a module path (local or remote)
        /// </summary>
        ModulePath = 1UL << 8,

        /// <summary>
        /// The current location needs a resource body.
        /// </summary>
        ResourceBody = 1UL << 9,

        /// <summary>
        /// The current location needs a module body.
        /// </summary>
        ModuleBody = 1UL << 10,

        /// <summary>
        /// The current location is accessing properties or methods.
        /// </summary>
        MemberAccess = 1UL << 11,

        /// <summary>
        /// The current location is accessing a nested resource.
        /// </summary>
        ResourceAccess = 1UL << 12,

        /// <summary>
        /// The current location needs target scope value.
        /// </summary>
        TargetScope = 1UL << 13,

        /// <summary>
        /// The current location needs an array index.
        /// </summary>
        ArrayIndex = 1UL << 14,

        /// <summary>
        /// The current location needs a decorator name.
        /// </summary>
        DecoratorName = 1UL << 15,

        /// <summary>
        /// The current location could be the start of a nested resource declaration.
        /// </summary>
        NestedResourceDeclarationStart = 1UL << 16,

        /// <summary>
        /// The current location needs a variable value.
        /// </summary>
        VariableValue = 1UL << 17,

        /// <summary>
        /// The current location needs an output value.
        /// </summary>
        OutputValue = 1UL << 18,

        /// <summary>
        /// The current location needs a parameter default value.
        /// </summary>
        ParameterDefaultValue = 1UL << 19,

        /// <summary>
        /// The current location is not a valid scope where we can offer completions.
        /// </summary>
        /// <remarks>This is used to prevent fallback to Expression kind</remarks>
        NotValid = 1UL << 20,

        /// <summary>
        /// The current location is after the resource type.
        /// </summary>
        ResourceTypeFollower = 1UL << 21,

        /// <summary>
        /// This is used in conjunction with ObjectPropertyName and indicates that the colon token
        /// is present in the ObjectPropertySyntax and does not need to be included in the completion.
        /// </summary>
        ObjectPropertyColonExists = 1UL << 22,

        /// <summary>
        /// We're at this place in an import statement: 'import foo |'
        /// </summary>
        ExpectingImportWithOrAsKeyword = 1UL << 23,

        /// <summary>
        /// We're at this place in an import statement: 'import | as foo'
        /// </summary>
        ExpectingImportSpecification = 1UL << 24,

        /// <summary>
        /// We're inside a function parentheses: 'someFunc(|)'
        /// </summary>
        FunctionArgument = 1UL << 25,

        /// <summary>
        /// The current location is after # sign.
        /// </summary>
        DisableNextLineDiagnosticsDirectiveStart = 1UL << 26,

        /// <summary>
        /// The current location is after '#disable-next-line |'.
        /// </summary>
        DisableNextLineDiagnosticsCodes = 1UL << 27,

        /// <summary>
        /// We're at this place in an import statement: 'import foo as bar |'
        /// </summary>
        ExpectingImportConfig = 1UL << 28,

        /// <summary>
        /// The current location needs a bicep file path completion for using declaration
        /// </summary>
        UsingFilePath = 1UL << 29,

        /// <summary>
        /// The current location needs a parameter identifier completion from corresponding bicep file
        /// </summary>
        ParamIdentifier = 1UL << 30,

        /// <summary>
        /// The current location needs a parameter value completion from allowed values in corresponding bicep file
        /// </summary>
        ParamValue = 1UL << 31,

        /// <summary>
        /// The current location is after the assignment operator in a type declaration: 'type foo = |'
        /// </summary>
        TypeDeclarationValue = 1UL << 32,

        /// <summary>
        /// The current location is after the assignment operator in a type declaration: 'type foo = |'
        /// </summary>
        ObjectTypePropertyValue = 1UL << 33,

        /// <summary>
        /// The current location is after a pipe separator within a union type: `type foo = 'foo'|'bar'|ǂ`
        /// </summary>
        UnionTypeMember = 1UL << 34,

        /// <summary>
        /// We're at this place in an import statement: 'import 'foo@1.0.0' with { foo: true } as |'
        /// </summary>
        ExpectingImportAsKeyword = 1L << 35,

        /// <summary>
        /// The current location is after the output type.
        /// </summary>
        OutputTypeFollower = 1UL << 36,

        /// <summary>
        /// The current location can accept a symbolic reference to a resource.
        /// </summary>
        ExpectsResourceSymbolicReference = 1UL << 37,

        /// <summary>
        /// Cursor is on a typed lambda argument type.
        /// </summary>
        TypedLocalVariableType = 1UL << 38,

        /// <summary>
        /// Cursor is on a typed lambda output type.
        /// </summary>
        TypedLambdaOutputType = 1UL << 39,

        /// <summary>
        /// The current location needs a module path (local or remote)
        /// </summary>
        TestPath = 1UL << 40,

        /// <summary>
        /// The current location needs an assert value.
        /// </summary>
        AssertValue = 1UL << 41,

        /// <summary>
<<<<<<< HEAD
        /// The current location needs a module path (local or remote)
        /// </summary>
        TestBody = 1UL << 42,
=======
        /// The current location will accept an import identifier ('{}' or '* as foo')
        /// </summary>
        ImportIdentifier = 1UL << 42,

        /// <summary>
        /// The current location in an import statement can be completed with a symbol that can be imported from the statement target.
        /// </summary>
        ImportedSymbolIdentifier = 1UL << 43,

        /// <summary>
        /// The current location in an import statement requires the <code>from</code> contextual keyword
        /// </summary>
        ExpectingImportFromKeyword = 1UL << 44,
>>>>>>> 6c3a71dc
    }
}<|MERGE_RESOLUTION|>--- conflicted
+++ resolved
@@ -227,11 +227,6 @@
         AssertValue = 1UL << 41,
 
         /// <summary>
-<<<<<<< HEAD
-        /// The current location needs a module path (local or remote)
-        /// </summary>
-        TestBody = 1UL << 42,
-=======
         /// The current location will accept an import identifier ('{}' or '* as foo')
         /// </summary>
         ImportIdentifier = 1UL << 42,
@@ -245,6 +240,10 @@
         /// The current location in an import statement requires the <code>from</code> contextual keyword
         /// </summary>
         ExpectingImportFromKeyword = 1UL << 44,
->>>>>>> 6c3a71dc
+
+        /// <summary>
+        /// The current location needs a test body.
+        /// </summary>
+        TestBody = 1UL << 10,
     }
 }