--- conflicted
+++ resolved
@@ -31,12 +31,8 @@
         private readonly IPublicRegistryModuleMetadataProvider publicRegistryModuleMetadataProvider;
         private readonly ISettingsProvider settingsProvider;
         private readonly ITelemetryProvider telemetryProvider;
-<<<<<<< HEAD
 
         private enum ModuleCompletionPriority
-=======
-        private static readonly ImmutableDictionary<string, (string, CompletionPriority)> DefaultSchemaCompletionLabelsWithDetails = new Dictionary<string, (string, CompletionPriority)>()
->>>>>>> f756a13a
         {
             Alias = 0,     // br/[alias], ts/[alias]
             Default = 1,
