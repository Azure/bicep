--- conflicted
+++ resolved
@@ -65,9 +65,6 @@
             this.FileResolver = fileResolver;
             this.SnippetsProvider = snippetsProvider;
             this.moduleReferenceCompletionProvider = moduleReferenceCompletionProvider;
-<<<<<<< HEAD
-            this.autoCompleteFactory = new AutoCompleteFactory();
-=======
 
             var assembly = typeof(BicepCompletionProvider).Assembly;
             var resourceName = "Files/TypesToFolderMapMinified.json";
@@ -77,7 +74,7 @@
             string json = reader.ReadToEnd();
             this.TypeToFolderLookup = JsonSerializer.Deserialize<Dictionary<string, string>>(json)!;
 
->>>>>>> 82f7471e
+            this.autoCompleteFactory = new AutoCompleteFactory();
         }
 
         public async Task<IEnumerable<CompletionItem>> GetFilteredCompletions(Compilation compilation, BicepCompletionContext context, CancellationToken cancellationToken)
@@ -1010,17 +1007,9 @@
 
         private async Task<IEnumerable<CompletionItem>> GetOpenAIBicepCompletionsAsync(SemanticModel model, BicepCompletionContext context)
         {
-<<<<<<< HEAD
             var autocomplete = await this.autoCompleteFactory.BuildAsync(model, context).ConfigureAwait(false);
+            // var foo = GetResourceDefinitionsMarkdown(model, context);
             return new CompletionList(autocomplete.GetCompletionItems(), true);
-=======
-
-            var foo = GetResourceDefinitionsMarkdown(model, context);
-            // TODO: inspect the cursor offset in the case the cursor is at the end of a resource declaration we could fetch
-            // raw github spec for latest version, append to base-prompt
-            // send a request to the OpenAI REST API, append the answers into the return value
-            return Enumerable.Empty<CompletionItem>();
->>>>>>> 82f7471e
         }
 
         private IEnumerable<CompletionItem> GetModuleBodyCompletions(SemanticModel model, BicepCompletionContext context)
