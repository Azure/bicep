{
  "version": 1,
  "dependencies": {
    "net6.0": {
      "Azure.Deployments.Internal.GenerateNotice": {
        "type": "Direct",
        "requested": "[0.1.13, )",
        "resolved": "0.1.13",
        "contentHash": "l9bZLZxtzNF33jexI8o9IKUoxenIh9rqO96ApaZ0AoXhPe0OL7tJ+fwsNHIOk4f1Ysyq85+A0kbzef2wQLd9Cw=="
      },
      "CommandLineParser": {
        "type": "Direct",
        "requested": "[2.9.1, )",
        "resolved": "2.9.1",
        "contentHash": "OE0sl1/sQ37bjVsPKKtwQlWDgqaxWgtme3xZz7JssWUzg5JpMIyHgCTY9MVMxOg48fJ1AgGT3tgdH5m/kQ5xhA=="
      },
      "Microsoft.CodeAnalysis.BannedApiAnalyzers": {
        "type": "Direct",
        "requested": "[3.3.3, )",
        "resolved": "3.3.3",
        "contentHash": "vvz3XCHVrd/Ks4xPoutLmL/T2+8JcOk/OMs3ngwQqnzokQCGEDsY+WjK/txCsDWU29sX3fGzH/FnYwNV93O1mA=="
      },
      "Microsoft.SourceLink.GitHub": {
        "type": "Direct",
        "requested": "[1.1.1, )",
        "resolved": "1.1.1",
        "contentHash": "IaJGnOv/M7UQjRJks7B6p7pbPnOwisYGOIzqCz5ilGFTApZ3ktOR+6zJ12ZRPInulBmdAf1SrGdDG2MU8g6XTw==",
        "dependencies": {
          "Microsoft.Build.Tasks.Git": "1.1.1",
          "Microsoft.SourceLink.Common": "1.1.1"
        }
      },
      "Nerdbank.GitVersioning": {
        "type": "Direct",
        "requested": "[3.5.119, )",
        "resolved": "3.5.119",
        "contentHash": "x8k4zV6YKZA5Rr810439lG9NngdbyPtFv0QpIYz32m1Im59kvSbEHO8gKGZoNvsfZSquayjEDUCa8acbut372g=="
      },
      "OmniSharp.Extensions.LanguageServer": {
        "type": "Direct",
        "requested": "[0.19.7, )",
        "resolved": "0.19.7",
        "contentHash": "ktdklzQkaxaa5nsq4l/gwAeYf58JVfEMneuMnWJwpWUAQXaX30hyeefaiML3hnMrZE1wHis5PrRqx43/oQtq1g==",
        "dependencies": {
          "Microsoft.Extensions.Configuration": "6.0.0",
          "OmniSharp.Extensions.JsonRpc": "0.19.7",
          "OmniSharp.Extensions.LanguageProtocol": "0.19.7",
          "OmniSharp.Extensions.LanguageServer.Shared": "0.19.7"
        }
      },
      "SharpYaml": {
        "type": "Direct",
        "requested": "[2.1.0, )",
        "resolved": "2.1.0",
        "contentHash": "2jBenJ6QN0mj8G3ohrNO/uNhA92OJYsQFuI5dJ4zM/HauVoC/oJzK1sCVlUaVUpuXpHUa/k1waXVkkBR2luP/w=="
      },
      "Azure.Bicep.Types": {
        "type": "Transitive",
        "resolved": "0.3.61",
        "contentHash": "R1YBWo0mkOObzfOoqgUk+RDYjtiq2+lnfIN38ckYI254rfxC8nbyzZoafq1kV2DNRScTSHaFXyOloHR9wwDR7Q==",
        "dependencies": {
          "System.Text.Json": "6.0.6"
        }
      },
      "Azure.Bicep.Types.Az": {
        "type": "Transitive",
        "resolved": "0.2.238",
        "contentHash": "6SlW+kGqncwHMeOMy3L8KRkFo2l82k0KJUF3ViBSGWU+Mx8SQWOXlnH1zy+90iS4t3SAjaiPxisya2fHvkrXSQ==",
        "dependencies": {
          "Azure.Bicep.Types": "0.3.41"
        }
      },
      "Azure.Bicep.Types.K8s": {
        "type": "Transitive",
        "resolved": "0.1.233",
        "contentHash": "ZzSd1CRVP9lvDe2Sasfv4rXIOfouXVu+JOPa3atR8Z4xlR2NvzNx73nN4PDxWFnLwfTO/ghhk/gbVxw8qfv5eA==",
        "dependencies": {
          "Azure.Bicep.Types": "0.3.41"
        }
      },
      "Azure.Containers.ContainerRegistry": {
        "type": "Transitive",
        "resolved": "1.1.0-beta.4",
        "contentHash": "GhTCm4Hh2Hs+MUQL5ocIn+dqcfPzyTkCjkIji/IuATZ/Nyr1FZHCaHm44P3Mj0uuXbBLgXejFlypDlTyKMJcsw==",
        "dependencies": {
          "Azure.Core": "1.24.0",
          "System.Text.Json": "4.7.2"
        }
      },
      "Azure.Core": {
        "type": "Transitive",
        "resolved": "1.26.0",
        "contentHash": "fKn/sxuceulRDjdzY1ug2WOrDR9PV7IrTHmP5UrWj2G/qOTCg4dSs3IVIynUJ35kYWpowsKJF4sTmh1QtHTajA==",
        "dependencies": {
          "Microsoft.Bcl.AsyncInterfaces": "1.1.1",
          "System.Diagnostics.DiagnosticSource": "4.6.0",
          "System.Memory.Data": "1.0.2",
          "System.Numerics.Vectors": "4.5.0",
          "System.Text.Encodings.Web": "4.7.2",
          "System.Text.Json": "4.7.2",
          "System.Threading.Tasks.Extensions": "4.5.4"
        }
      },
      "Azure.Deployments.Core": {
        "type": "Transitive",
        "resolved": "1.0.815",
        "contentHash": "vY5jCUjlm0xLGd/losAWT7w9NsL99WydtJ2ms5DmGcS6mmNmYdUedf4JiCHjTqU8OG+5niOi2BBTtLqTV7u4iw==",
        "dependencies": {
          "Microsoft.PowerPlatform.ResourceStack": "6.0.0.1423",
          "Newtonsoft.Json": "13.0.1",
          "System.Collections.Immutable": "5.0.0",
          "System.Reflection.Emit.Lightweight": "4.7.0"
        }
      },
      "Azure.Deployments.Expression": {
        "type": "Transitive",
        "resolved": "1.0.815",
        "contentHash": "hZwwN96E02EKlm0u6zD53jr69nuJOdN3rTp/9ZjV6x+2OjW5ixofx17Z2pWU8qFmH82dy42PgYBysDhppw5GGA==",
        "dependencies": {
          "Azure.Deployments.Core": "1.0.815",
          "Newtonsoft.Json": "13.0.1"
        }
      },
      "Azure.Deployments.Templates": {
        "type": "Transitive",
        "resolved": "1.0.815",
        "contentHash": "c0d9o56MzPiTjGtAsXjOOnHh7FlVlb9BAMci9os1ET+mkkBRw0C0l6QlEzve/w62iHt9nD4hYD43YP4/g7gU0Q==",
        "dependencies": {
          "Azure.Deployments.Core": "1.0.815",
          "Azure.Deployments.Expression": "1.0.815",
          "Newtonsoft.Json": "13.0.1"
        }
      },
      "Azure.Identity": {
        "type": "Transitive",
        "resolved": "1.8.1",
        "contentHash": "pxpGgVW6SCG+RewCVVlsEtcnQsLmlRobVlknY1Ir6t00iu2eRbdH/+ignhDnTaKlNN8pHfMJH5rTkJs9W4rQOg==",
        "dependencies": {
          "Azure.Core": "1.25.0",
          "Microsoft.Identity.Client": "4.46.0",
          "Microsoft.Identity.Client.Extensions.Msal": "2.23.0",
          "System.Memory": "4.5.4",
          "System.Security.Cryptography.ProtectedData": "4.7.0",
          "System.Text.Json": "4.7.2",
          "System.Threading.Tasks.Extensions": "4.5.4"
        }
      },
      "Azure.ResourceManager": {
        "type": "Transitive",
        "resolved": "1.3.2",
        "contentHash": "Vyo1oLRWPjlZm1mYXK+iwbKMRQpGAgaFwiR8iSAfVsngXuFGlgm91U6yJIDU4xqyhve3nG7vrR4G3DXDHXABPQ==",
        "dependencies": {
          "Azure.Core": "1.26.0",
          "System.Text.Json": "4.7.2"
        }
      },
      "Azure.ResourceManager.Resources": {
        "type": "Transitive",
        "resolved": "1.3.1",
        "contentHash": "tF7Ybkz3nz17R9G9rJzoS8yr1D00pODaNV0AGdfJU4TWERzw18vY7TLrh9qTn1P1SXuSd0tkYvzrhw8lJS1Ljg==",
        "dependencies": {
          "Azure.Core": "1.26.0",
          "Azure.ResourceManager": "1.3.2",
          "System.Text.Json": "4.7.2"
        }
      },
      "Json.More.Net": {
        "type": "Transitive",
        "resolved": "1.6.0",
        "contentHash": "bn/agVu1jQ5V0UyMUYD11ZNMkGry5vmfYBGuRPs9SUkcGWTLf6UiVEEeEm8UQiyMQWdJmTEGBRE4DpqPI+4mzQ==",
        "dependencies": {
          "System.Text.Json": "6.0.2"
        }
      },
      "JsonPatch.Net": {
        "type": "Transitive",
        "resolved": "2.0.4",
        "contentHash": "Pr0lHxEYOpa2r6cEJaji9HTamKrp3pIey8Cxg0sV7EovGFf/e24TemwLPHjJD/zZ2q2YDFf/53VQCbPoDh3kPw==",
        "dependencies": {
          "JsonPointer.Net": "2.2.1"
        }
      },
      "JsonPath.Net": {
        "type": "Transitive",
        "resolved": "0.2.1",
        "contentHash": "jZTc0XzedUWFHlg8GyqPdCfwh87nvGoirOQK677qrh6IxakZ5cgYxdU+4Slo1UpZN9UtfyI2WmsGWFMmvOS5ag==",
        "dependencies": {
          "JsonPointer.Net": "2.2.0"
        }
      },
      "JsonPointer.Net": {
        "type": "Transitive",
        "resolved": "2.2.1",
        "contentHash": "yiofs6GG1rwwMecQeuzaY9SCXsCStAXZgU7Ek2IA5TFTUfNbzYKClmfaSl1ZB9PKyTjEj/mcp9fNHzP2ZkdQTA==",
        "dependencies": {
          "Json.More.Net": "1.6.0"
        }
      },
      "MediatR": {
        "type": "Transitive",
        "resolved": "8.1.0",
        "contentHash": "KJFnA0MV83bNOhvYbjIX1iDykhwFXoQu0KV7E1SVbNA/CmO2I7SAm2Baly0eS7VJ2GwlmStLajBfeiNgTpvYzQ=="
      },
      "Microsoft.Bcl.AsyncInterfaces": {
        "type": "Transitive",
        "resolved": "5.0.0",
        "contentHash": "W8DPQjkMScOMTtJbPwmPyj9c3zYSFGawDW3jwlBOOsnY+EzZFLgNQ/UMkK35JmkNOVPdCyPr2Tw7Vv9N+KA3ZQ=="
      },
      "Microsoft.Build.Tasks.Git": {
        "type": "Transitive",
        "resolved": "1.1.1",
        "contentHash": "AT3HlgTjsqHnWpBHSNeR0KxbLZD7bztlZVj7I8vgeYG9SYqbeFGh0TM/KVtC6fg53nrWHl3VfZFvb5BiQFcY6Q=="
      },
      "Microsoft.Extensions.Configuration": {
        "type": "Transitive",
        "resolved": "7.0.0",
        "contentHash": "tldQUBWt/xeH2K7/hMPPo5g8zuLc3Ro9I5d4o/XrxvxOCA2EZBtW7bCHHTc49fcBtvB8tLAb/Qsmfrq+2SJ4vA==",
        "dependencies": {
          "Microsoft.Extensions.Configuration.Abstractions": "7.0.0",
          "Microsoft.Extensions.Primitives": "7.0.0"
        }
      },
      "Microsoft.Extensions.Configuration.Abstractions": {
        "type": "Transitive",
        "resolved": "7.0.0",
        "contentHash": "f34u2eaqIjNO9YLHBz8rozVZ+TcFiFs0F3r7nUJd7FRkVSxk8u4OpoK226mi49MwexHOR2ibP9MFvRUaLilcQQ==",
        "dependencies": {
          "Microsoft.Extensions.Primitives": "7.0.0"
        }
      },
      "Microsoft.Extensions.Configuration.Binder": {
        "type": "Transitive",
        "resolved": "6.0.0",
        "contentHash": "b3ErKzND8LIC7o08QAVlKfaEIYEvLJbtmVbFZVBRXeu9YkKfSSzLZfR1SUfQPBIy9mKLhEtJgGYImkcMNaKE0A==",
        "dependencies": {
          "Microsoft.Extensions.Configuration.Abstractions": "6.0.0"
        }
      },
      "Microsoft.Extensions.Configuration.FileExtensions": {
        "type": "Transitive",
        "resolved": "6.0.0",
        "contentHash": "V4Dth2cYMZpw3HhGw9XUDIijpI6gN+22LDt0AhufIgOppCUfpWX4483OmN+dFXRJkJLc8Tv0Q8QK+1ingT2+KQ==",
        "dependencies": {
          "Microsoft.Extensions.Configuration": "6.0.0",
          "Microsoft.Extensions.Configuration.Abstractions": "6.0.0",
          "Microsoft.Extensions.FileProviders.Abstractions": "6.0.0",
          "Microsoft.Extensions.FileProviders.Physical": "6.0.0",
          "Microsoft.Extensions.Primitives": "6.0.0"
        }
      },
      "Microsoft.Extensions.Configuration.Json": {
        "type": "Transitive",
        "resolved": "6.0.0",
        "contentHash": "GJGery6QytCzS/BxJ96klgG9in3uH26KcUBbiVG/coNDXCRq6LGVVlUT4vXq34KPuM+R2av+LeYdX9h4IZOCUg==",
        "dependencies": {
          "Microsoft.Extensions.Configuration": "6.0.0",
          "Microsoft.Extensions.Configuration.Abstractions": "6.0.0",
          "Microsoft.Extensions.Configuration.FileExtensions": "6.0.0",
          "Microsoft.Extensions.FileProviders.Abstractions": "6.0.0",
          "System.Text.Json": "6.0.0"
        }
      },
      "Microsoft.Extensions.DependencyInjection": {
        "type": "Transitive",
        "resolved": "6.0.0",
        "contentHash": "k6PWQMuoBDGGHOQTtyois2u4AwyVcIwL2LaSLlTZQm2CYcJ1pxbt6jfAnpWmzENA/wfrYRI/X9DTLoUkE4AsLw==",
        "dependencies": {
          "Microsoft.Extensions.DependencyInjection.Abstractions": "6.0.0",
          "System.Runtime.CompilerServices.Unsafe": "6.0.0"
        }
      },
      "Microsoft.Extensions.DependencyInjection.Abstractions": {
        "type": "Transitive",
        "resolved": "6.0.0",
        "contentHash": "xlzi2IYREJH3/m6+lUrQlujzX8wDitm4QGnUu6kUXTQAWPuZY8i+ticFJbzfqaetLA6KR/rO6Ew/HuYD+bxifg=="
      },
      "Microsoft.Extensions.FileProviders.Abstractions": {
        "type": "Transitive",
        "resolved": "6.0.0",
        "contentHash": "0pd4/fho0gC12rQswaGQxbU34jOS1TPS8lZPpkFCH68ppQjHNHYle9iRuHeev1LhrJ94YPvzcRd8UmIuFk23Qw==",
        "dependencies": {
          "Microsoft.Extensions.Primitives": "6.0.0"
        }
      },
      "Microsoft.Extensions.FileProviders.Physical": {
        "type": "Transitive",
        "resolved": "6.0.0",
        "contentHash": "QvkL7l0nM8udt3gfyu0Vw8bbCXblxaKOl7c2oBfgGy4LCURRaL9XWZX1FWJrQc43oMokVneVxH38iz+bY1sbhg==",
        "dependencies": {
          "Microsoft.Extensions.FileProviders.Abstractions": "6.0.0",
          "Microsoft.Extensions.FileSystemGlobbing": "6.0.0",
          "Microsoft.Extensions.Primitives": "6.0.0"
        }
      },
      "Microsoft.Extensions.FileSystemGlobbing": {
        "type": "Transitive",
        "resolved": "6.0.0",
        "contentHash": "ip8jnL1aPiaPeKINCqaTEbvBFDmVx9dXQEBZ2HOBRXPD1eabGNqP/bKlsIcp7U2lGxiXd5xIhoFcmY8nM4Hdiw=="
      },
      "Microsoft.Extensions.Logging": {
        "type": "Transitive",
        "resolved": "6.0.0",
        "contentHash": "eIbyj40QDg1NDz0HBW0S5f3wrLVnKWnDJ/JtZ+yJDFnDj90VoPuoPmFkeaXrtu+0cKm5GRAwoDf+dBWXK0TUdg==",
        "dependencies": {
          "Microsoft.Extensions.DependencyInjection": "6.0.0",
          "Microsoft.Extensions.DependencyInjection.Abstractions": "6.0.0",
          "Microsoft.Extensions.Logging.Abstractions": "6.0.0",
          "Microsoft.Extensions.Options": "6.0.0",
          "System.Diagnostics.DiagnosticSource": "6.0.0"
        }
      },
      "Microsoft.Extensions.Logging.Abstractions": {
        "type": "Transitive",
        "resolved": "6.0.0",
        "contentHash": "/HggWBbTwy8TgebGSX5DBZ24ndhzi93sHUBDvP1IxbZD7FDokYzdAr6+vbWGjw2XAfR2EJ1sfKUotpjHnFWPxA=="
      },
      "Microsoft.Extensions.ObjectPool": {
        "type": "Transitive",
        "resolved": "5.0.10",
        "contentHash": "pp9tbGqIhdEXL6Q1yJl+zevAJSq4BsxqhS1GXzBvEsEz9DDNu9GLNzgUy2xyFc4YjB4m4Ff2YEWTnvQvVYdkvQ=="
      },
      "Microsoft.Extensions.Options": {
        "type": "Transitive",
        "resolved": "6.0.0",
        "contentHash": "dzXN0+V1AyjOe2xcJ86Qbo233KHuLEY0njf/P2Kw8SfJU+d45HNS2ctJdnEnrWbM9Ye2eFgaC5Mj9otRMU6IsQ==",
        "dependencies": {
          "Microsoft.Extensions.DependencyInjection.Abstractions": "6.0.0",
          "Microsoft.Extensions.Primitives": "6.0.0"
        }
      },
      "Microsoft.Extensions.Options.ConfigurationExtensions": {
        "type": "Transitive",
        "resolved": "6.0.0",
        "contentHash": "bXWINbTn0vC0FYc9GaQTISbxhQLAMrvtbuvD9N6JelEaIS/Pr62wUCinrq5bf1WRBGczt1v4wDhxFtVFNcMdUQ==",
        "dependencies": {
          "Microsoft.Extensions.Configuration.Abstractions": "6.0.0",
          "Microsoft.Extensions.Configuration.Binder": "6.0.0",
          "Microsoft.Extensions.DependencyInjection.Abstractions": "6.0.0",
          "Microsoft.Extensions.Options": "6.0.0",
          "Microsoft.Extensions.Primitives": "6.0.0"
        }
      },
      "Microsoft.Extensions.Primitives": {
        "type": "Transitive",
        "resolved": "7.0.0",
        "contentHash": "um1KU5kxcRp3CNuI8o/GrZtD4AIOXDk+RLsytjZ9QPok3ttLUelLKpilVPuaFT3TFjOhSibUAso0odbOaCDj3Q==",
        "dependencies": {
          "System.Runtime.CompilerServices.Unsafe": "6.0.0"
        }
      },
      "Microsoft.Identity.Client": {
        "type": "Transitive",
        "resolved": "4.46.0",
        "contentHash": "cqNAIELaUypwWvTwnC3MdsccaSpEpVR10WBQ7+e33iSkceeC1kum6aTEwe2m8z4ZdnzlvEMH+dBbXBHMLCy+fQ==",
        "dependencies": {
          "Microsoft.IdentityModel.Abstractions": "6.18.0"
        }
      },
      "Microsoft.Identity.Client.Extensions.Msal": {
        "type": "Transitive",
        "resolved": "2.23.0",
        "contentHash": "Q8K58FjUIVslHQlk+SIhFYjdy8B1A5Wt3GXxzLS7lnXXaSmbcGzk7d8haqLmR8z/DP99vpZC73SxMa83qSHcbQ==",
        "dependencies": {
          "Microsoft.Identity.Client": "4.46.0",
          "System.IO.FileSystem.AccessControl": "5.0.0",
          "System.Security.Cryptography.ProtectedData": "4.5.0"
        }
      },
      "Microsoft.IdentityModel.Abstractions": {
        "type": "Transitive",
        "resolved": "6.18.0",
        "contentHash": "ItCO09JoIQr9sY0AumHRLJKToMKM4/jFcBsg3uhKBZZLX1KPxjed/mKrQzo9PXiarfC87rguvFWWg9C996sEqA=="
      },
      "Microsoft.NETCore.Platforms": {
        "type": "Transitive",
        "resolved": "1.1.0",
        "contentHash": "kz0PEW2lhqygehI/d6XsPCQzD7ff7gUJaVGPVETX611eadGsA3A877GdSlU0LRVMCTH/+P3o2iDTak+S08V2+A=="
      },
      "Microsoft.NETCore.Targets": {
        "type": "Transitive",
        "resolved": "1.1.0",
        "contentHash": "aOZA3BWfz9RXjpzt0sRJJMjAscAUm3Hoa4UWAfceV9UTYxgwZ1lZt5nO2myFf+/jetYQo4uTP7zS8sJY67BBxg=="
      },
      "Microsoft.PowerPlatform.ResourceStack": {
        "type": "Transitive",
        "resolved": "6.0.0.1423",
        "contentHash": "wQouO/ezjl0gWhbqlgS6JvHU3EgepuUKYLka86lds0hzTXOjShWytahw+fUph1SDUvrZXydnaE7JSXNzuY5jlw==",
        "dependencies": {
          "Microsoft.Windows.Compatibility": "6.0.1",
          "Newtonsoft.Json": "13.0.1",
          "WindowsAzure.Storage": "9.3.3"
        }
      },
      "Microsoft.SourceLink.Common": {
        "type": "Transitive",
        "resolved": "1.1.1",
        "contentHash": "WMcGpWKrmJmzrNeuaEb23bEMnbtR/vLmvZtkAP5qWu7vQsY59GqfRJd65sFpBszbd2k/bQ8cs8eWawQKAabkVg=="
      },
      "Microsoft.VisualStudio.Threading": {
        "type": "Transitive",
        "resolved": "16.10.56",
        "contentHash": "RjV4Y+/Qh+nSFVPJJXby56W4Th5Z4fi8dBfJY5v8HsO7vA749OsqGdVVfUiXAySsZmJTh6cE9kM0faB/dgIPFA==",
        "dependencies": {
          "Microsoft.Bcl.AsyncInterfaces": "5.0.0",
          "Microsoft.VisualStudio.Threading.Analyzers": "16.10.56",
          "Microsoft.VisualStudio.Validation": "16.9.32",
          "Microsoft.Win32.Registry": "5.0.0",
          "System.Threading.Tasks.Extensions": "4.5.4"
        }
      },
      "Microsoft.VisualStudio.Threading.Analyzers": {
        "type": "Transitive",
        "resolved": "16.10.56",
        "contentHash": "uTvu9fbmHTtRFY5xUgG45waU+ARad0JxyG/2btOC9Su6RTo3PrGVXKU2vHDtVELqlJsnKImhMaPH3YR0XCVwDg=="
      },
      "Microsoft.VisualStudio.Validation": {
        "type": "Transitive",
        "resolved": "16.10.26",
        "contentHash": "5KXcBcBjvuCZvRrudAEGN64a6OtbRxqLxecKpTSm4p9GCavYtclZYA01csTtmTEkveiAX1k9bpx/4H0ohk2d5g=="
      },
      "Microsoft.Win32.Primitives": {
        "type": "Transitive",
        "resolved": "4.3.0",
        "contentHash": "9ZQKCWxH7Ijp9BfahvL2Zyf1cJIk8XYLF6Yjzr2yi0b2cOut/HQ31qf1ThHAgCc3WiZMdnWcfJCgN82/0UunxA==",
        "dependencies": {
          "Microsoft.NETCore.Platforms": "1.1.0",
          "Microsoft.NETCore.Targets": "1.1.0",
          "System.Runtime": "4.3.0"
        }
      },
      "Microsoft.Win32.Registry": {
        "type": "Transitive",
        "resolved": "5.0.0",
        "contentHash": "dDoKi0PnDz31yAyETfRntsLArTlVAVzUzCIvvEDsDsucrl33Dl8pIJG06ePTJTI3tGpeyHS9Cq7Foc/s4EeKcg==",
        "dependencies": {
          "System.Security.AccessControl": "5.0.0",
          "System.Security.Principal.Windows": "5.0.0"
        }
      },
      "Microsoft.Win32.Registry.AccessControl": {
        "type": "Transitive",
        "resolved": "6.0.0",
        "contentHash": "UoE+eeuBKL+GFHxHV3FjHlY5K8Wr/IR7Ee/a2oDNqFodF1iMqyt5hIs0U9Z217AbWrHrNle4750kD03hv1IMZw==",
        "dependencies": {
          "System.Security.AccessControl": "6.0.0"
        }
      },
      "Microsoft.Win32.SystemEvents": {
        "type": "Transitive",
        "resolved": "6.0.1",
        "contentHash": "AlsaDWyQHLFB7O2nfbny0x0oziB34WWzGnf/4Q5R8KjXhu8MnCsxE2MIePr192lIIaxarfTLI9bQg+qtmM+9ag=="
      },
      "Microsoft.Windows.Compatibility": {
        "type": "Transitive",
        "resolved": "6.0.1",
        "contentHash": "6FBKAjtGSCh4F5914CyfaYnYkKqeb8SqbgbG12Mofd1Ykp8CCRMiZanZxqDRPGJbiPhCNvGMPIQnYAnADGcVcQ==",
        "dependencies": {
          "Microsoft.Win32.Registry.AccessControl": "6.0.0",
          "Microsoft.Win32.SystemEvents": "6.0.1",
          "System.CodeDom": "6.0.0",
          "System.ComponentModel.Composition": "6.0.0",
          "System.ComponentModel.Composition.Registration": "6.0.0",
          "System.Configuration.ConfigurationManager": "6.0.1",
          "System.Data.Odbc": "6.0.1",
          "System.Data.OleDb": "6.0.0",
          "System.Data.SqlClient": "4.8.4",
          "System.Diagnostics.EventLog": "6.0.0",
          "System.Diagnostics.PerformanceCounter": "6.0.1",
          "System.DirectoryServices": "6.0.0",
          "System.DirectoryServices.AccountManagement": "6.0.0",
          "System.DirectoryServices.Protocols": "6.0.1",
          "System.Drawing.Common": "6.0.0",
          "System.IO.Packaging": "6.0.0",
          "System.IO.Ports": "6.0.0",
          "System.Management": "6.0.0",
          "System.Reflection.Context": "6.0.0",
          "System.Runtime.Caching": "6.0.0",
          "System.Security.AccessControl": "6.0.0",
          "System.Security.Cryptography.Pkcs": "6.0.1",
          "System.Security.Cryptography.ProtectedData": "6.0.0",
          "System.Security.Cryptography.Xml": "6.0.1",
          "System.Security.Permissions": "6.0.0",
          "System.ServiceModel.Duplex": "4.9.0",
          "System.ServiceModel.Http": "4.9.0",
          "System.ServiceModel.NetTcp": "4.9.0",
          "System.ServiceModel.Primitives": "4.9.0",
          "System.ServiceModel.Security": "4.9.0",
          "System.ServiceModel.Syndication": "6.0.0",
          "System.ServiceProcess.ServiceController": "6.0.0",
          "System.Speech": "6.0.0",
          "System.Text.Encoding.CodePages": "6.0.0",
          "System.Threading.AccessControl": "6.0.0",
          "System.Web.Services.Description": "4.9.0"
        }
      },
      "Nerdbank.Streams": {
        "type": "Transitive",
        "resolved": "2.8.57",
        "contentHash": "xDdPX+DhqzLjMiNB2en+NSsDfZcnNkiFrKhd3TROr4DkhoQdsivjo7NG6rtnQj1BTPvUnO+C5iloASr7nxPnCw==",
        "dependencies": {
          "Microsoft.Bcl.AsyncInterfaces": "5.0.0",
          "Microsoft.VisualStudio.Threading": "16.10.56",
          "Microsoft.VisualStudio.Validation": "16.10.26",
          "System.IO.Pipelines": "5.0.1",
          "System.Runtime.CompilerServices.Unsafe": "5.0.0"
        }
      },
      "NETStandard.Library": {
        "type": "Transitive",
        "resolved": "1.6.1",
        "contentHash": "WcSp3+vP+yHNgS8EV5J7pZ9IRpeDuARBPN28by8zqff1wJQXm26PVU8L3/fYLBJVU7BtDyqNVWq2KlCVvSSR4A==",
        "dependencies": {
          "Microsoft.NETCore.Platforms": "1.1.0",
          "Microsoft.Win32.Primitives": "4.3.0",
          "System.AppContext": "4.3.0",
          "System.Collections": "4.3.0",
          "System.Collections.Concurrent": "4.3.0",
          "System.Console": "4.3.0",
          "System.Diagnostics.Debug": "4.3.0",
          "System.Diagnostics.Tools": "4.3.0",
          "System.Diagnostics.Tracing": "4.3.0",
          "System.Globalization": "4.3.0",
          "System.Globalization.Calendars": "4.3.0",
          "System.IO": "4.3.0",
          "System.IO.Compression": "4.3.0",
          "System.IO.Compression.ZipFile": "4.3.0",
          "System.IO.FileSystem": "4.3.0",
          "System.IO.FileSystem.Primitives": "4.3.0",
          "System.Linq": "4.3.0",
          "System.Linq.Expressions": "4.3.0",
          "System.Net.Http": "4.3.0",
          "System.Net.Primitives": "4.3.0",
          "System.Net.Sockets": "4.3.0",
          "System.ObjectModel": "4.3.0",
          "System.Reflection": "4.3.0",
          "System.Reflection.Extensions": "4.3.0",
          "System.Reflection.Primitives": "4.3.0",
          "System.Resources.ResourceManager": "4.3.0",
          "System.Runtime": "4.3.0",
          "System.Runtime.Extensions": "4.3.0",
          "System.Runtime.Handles": "4.3.0",
          "System.Runtime.InteropServices": "4.3.0",
          "System.Runtime.InteropServices.RuntimeInformation": "4.3.0",
          "System.Runtime.Numerics": "4.3.0",
          "System.Security.Cryptography.Algorithms": "4.3.0",
          "System.Security.Cryptography.Encoding": "4.3.0",
          "System.Security.Cryptography.Primitives": "4.3.0",
          "System.Security.Cryptography.X509Certificates": "4.3.0",
          "System.Text.Encoding": "4.3.0",
          "System.Text.Encoding.Extensions": "4.3.0",
          "System.Text.RegularExpressions": "4.3.0",
          "System.Threading": "4.3.0",
          "System.Threading.Tasks": "4.3.0",
          "System.Threading.Timer": "4.3.0",
          "System.Xml.ReaderWriter": "4.3.0",
          "System.Xml.XDocument": "4.3.0"
        }
      },
      "Newtonsoft.Json": {
        "type": "Transitive",
        "resolved": "13.0.2",
        "contentHash": "R2pZ3B0UjeyHShm9vG+Tu0EBb2lC8b0dFzV9gVn50ofHXh9Smjk6kTn7A/FdAsC8B5cKib1OnGYOXxRBz5XQDg=="
      },
      "OmniSharp.Extensions.JsonRpc": {
        "type": "Transitive",
        "resolved": "0.19.7",
        "contentHash": "TbT1Oq+WFlMNXbU/3l0YmiXYmnWErY159hpsp9W2/7C+VmjMISzuOQty0ew0UUTNmTYrHh0B3z63M2Zhgi/edg==",
        "dependencies": {
          "MediatR": "8.1.0",
          "Microsoft.Extensions.DependencyInjection": "6.0.0",
          "Microsoft.Extensions.Logging": "6.0.0",
          "Nerdbank.Streams": "2.8.57",
          "Newtonsoft.Json": "11.0.2",
          "OmniSharp.Extensions.JsonRpc.Generators": "0.19.7",
          "System.Collections.Immutable": "5.0.0",
          "System.Reactive": "5.0.0",
          "System.Threading.Channels": "6.0.0"
        }
      },
      "OmniSharp.Extensions.JsonRpc.Generators": {
        "type": "Transitive",
        "resolved": "0.19.7",
        "contentHash": "z3qCnbC00O+B/y8RfNxQWm7IC9+0UcOACGO9Ni1d6xO1diNq4k3Qm+01K/G5hMv8l/Awd6w2seJnSDKIvEiJbw=="
      },
      "OmniSharp.Extensions.LanguageProtocol": {
        "type": "Transitive",
        "resolved": "0.19.7",
        "contentHash": "wlEaNOKeKq5vrzkN/6q47G64SCAxi8xHmLgB08LNOM2D6Lfz6+C5woysBsSHjgZjU1j7pzYJraP88XlgSH0Kaw==",
        "dependencies": {
          "Microsoft.Extensions.Configuration": "6.0.0",
          "Microsoft.Extensions.Configuration.Binder": "6.0.0",
          "Microsoft.Extensions.Options.ConfigurationExtensions": "6.0.0",
          "OmniSharp.Extensions.JsonRpc": "0.19.7",
          "OmniSharp.Extensions.JsonRpc.Generators": "0.19.7"
        }
      },
      "OmniSharp.Extensions.LanguageServer.Shared": {
        "type": "Transitive",
        "resolved": "0.19.7",
        "contentHash": "rCXuvtNzCLg4GPQFrxIhWKzoUn1UCQ0FFu70GgHqf3i1+3IDfnKS+vbHh3SV2gPJ5+AWerYJ7qQTfWHpkDutBg==",
        "dependencies": {
          "OmniSharp.Extensions.LanguageProtocol": "0.19.7"
        }
      },
      "runtime.debian.8-x64.runtime.native.System.Security.Cryptography.OpenSsl": {
        "type": "Transitive",
        "resolved": "4.3.0",
        "contentHash": "HdSSp5MnJSsg08KMfZThpuLPJpPwE5hBXvHwoKWosyHHfe8Mh5WKT0ylEOf6yNzX6Ngjxe4Whkafh5q7Ymac4Q=="
      },
      "runtime.fedora.23-x64.runtime.native.System.Security.Cryptography.OpenSsl": {
        "type": "Transitive",
        "resolved": "4.3.0",
        "contentHash": "+yH1a49wJMy8Zt4yx5RhJrxO/DBDByAiCzNwiETI+1S4mPdCu0OY4djdciC7Vssk0l22wQaDLrXxXkp+3+7bVA=="
      },
      "runtime.fedora.24-x64.runtime.native.System.Security.Cryptography.OpenSsl": {
        "type": "Transitive",
        "resolved": "4.3.0",
        "contentHash": "c3YNH1GQJbfIPJeCnr4avseugSqPrxwIqzthYyZDN6EuOyNOzq+y2KSUfRcXauya1sF4foESTgwM5e1A8arAKw=="
      },
      "runtime.linux-arm.runtime.native.System.IO.Ports": {
        "type": "Transitive",
        "resolved": "6.0.0",
        "contentHash": "75q52H7CSpgIoIDwXb9o833EvBZIXJ0mdPhz1E6jSisEXUBlSCPalC29cj3EXsjpuDwr0dj1LRXZepIQH/oL4Q=="
      },
      "runtime.linux-arm64.runtime.native.System.IO.Ports": {
        "type": "Transitive",
        "resolved": "6.0.0",
        "contentHash": "xn2bMThmXr3CsvOYmS8ex2Yz1xo+kcnhVg2iVhS9PlmqjZPAkrEo/I40wjrBZH/tU4kvH0s1AE8opAvQ3KIS8g=="
      },
      "runtime.linux-x64.runtime.native.System.IO.Ports": {
        "type": "Transitive",
        "resolved": "6.0.0",
        "contentHash": "16nbNXwv0sC+gLGIuecri0skjuh6R1maIJggsaNP7MQBcbVcEfWFUOkEnsnvoLEjy0XerfibuRptfQ8AmdIcWA=="
      },
      "runtime.native.System": {
        "type": "Transitive",
        "resolved": "4.3.0",
        "contentHash": "c/qWt2LieNZIj1jGnVNsE2Kl23Ya2aSTBuXMD6V7k9KWr6l16Tqdwq+hJScEpWER9753NWC8h96PaVNY5Ld7Jw==",
        "dependencies": {
          "Microsoft.NETCore.Platforms": "1.1.0",
          "Microsoft.NETCore.Targets": "1.1.0"
        }
      },
      "runtime.native.System.Data.SqlClient.sni": {
        "type": "Transitive",
        "resolved": "4.7.0",
        "contentHash": "9kyFSIdN3T0qjDQ2R0HRXYIhS3l5psBzQi6qqhdLz+SzFyEy4sVxNOke+yyYv8Cu8rPER12c3RDjLT8wF3WBYQ==",
        "dependencies": {
          "runtime.win-arm64.runtime.native.System.Data.SqlClient.sni": "4.4.0",
          "runtime.win-x64.runtime.native.System.Data.SqlClient.sni": "4.4.0",
          "runtime.win-x86.runtime.native.System.Data.SqlClient.sni": "4.4.0"
        }
      },
      "runtime.native.System.IO.Compression": {
        "type": "Transitive",
        "resolved": "4.3.0",
        "contentHash": "INBPonS5QPEgn7naufQFXJEp3zX6L4bwHgJ/ZH78aBTpeNfQMtf7C6VrAFhlq2xxWBveIOWyFzQjJ8XzHMhdOQ==",
        "dependencies": {
          "Microsoft.NETCore.Platforms": "1.1.0",
          "Microsoft.NETCore.Targets": "1.1.0"
        }
      },
      "runtime.native.System.IO.Ports": {
        "type": "Transitive",
        "resolved": "6.0.0",
        "contentHash": "KaaXlpOcuZjMdmyF5wzzx3b+PRKIzt6A5Ax9dKenPDQbVJAFpev+casD0BIig1pBcbs3zx7CqWemzUJKAeHdSQ==",
        "dependencies": {
          "runtime.linux-arm.runtime.native.System.IO.Ports": "6.0.0",
          "runtime.linux-arm64.runtime.native.System.IO.Ports": "6.0.0",
          "runtime.linux-x64.runtime.native.System.IO.Ports": "6.0.0",
          "runtime.osx-arm64.runtime.native.System.IO.Ports": "6.0.0",
          "runtime.osx-x64.runtime.native.System.IO.Ports": "6.0.0"
        }
      },
      "runtime.native.System.Net.Http": {
        "type": "Transitive",
        "resolved": "4.3.0",
        "contentHash": "ZVuZJqnnegJhd2k/PtAbbIcZ3aZeITq3sj06oKfMBSfphW3HDmk/t4ObvbOk/JA/swGR0LNqMksAh/f7gpTROg==",
        "dependencies": {
          "Microsoft.NETCore.Platforms": "1.1.0",
          "Microsoft.NETCore.Targets": "1.1.0"
        }
      },
      "runtime.native.System.Security.Cryptography.Apple": {
        "type": "Transitive",
        "resolved": "4.3.0",
        "contentHash": "DloMk88juo0OuOWr56QG7MNchmafTLYWvABy36izkrLI5VledI0rq28KGs1i9wbpeT9NPQrx/wTf8U2vazqQ3Q==",
        "dependencies": {
          "runtime.osx.10.10-x64.runtime.native.System.Security.Cryptography.Apple": "4.3.0"
        }
      },
      "runtime.native.System.Security.Cryptography.OpenSsl": {
        "type": "Transitive",
        "resolved": "4.3.0",
        "contentHash": "NS1U+700m4KFRHR5o4vo9DSlTmlCKu/u7dtE5sUHVIPB+xpXxYQvgBgA6wEIeCz6Yfn0Z52/72WYsToCEPJnrw==",
        "dependencies": {
          "runtime.debian.8-x64.runtime.native.System.Security.Cryptography.OpenSsl": "4.3.0",
          "runtime.fedora.23-x64.runtime.native.System.Security.Cryptography.OpenSsl": "4.3.0",
          "runtime.fedora.24-x64.runtime.native.System.Security.Cryptography.OpenSsl": "4.3.0",
          "runtime.opensuse.13.2-x64.runtime.native.System.Security.Cryptography.OpenSsl": "4.3.0",
          "runtime.opensuse.42.1-x64.runtime.native.System.Security.Cryptography.OpenSsl": "4.3.0",
          "runtime.osx.10.10-x64.runtime.native.System.Security.Cryptography.OpenSsl": "4.3.0",
          "runtime.rhel.7-x64.runtime.native.System.Security.Cryptography.OpenSsl": "4.3.0",
          "runtime.ubuntu.14.04-x64.runtime.native.System.Security.Cryptography.OpenSsl": "4.3.0",
          "runtime.ubuntu.16.04-x64.runtime.native.System.Security.Cryptography.OpenSsl": "4.3.0",
          "runtime.ubuntu.16.10-x64.runtime.native.System.Security.Cryptography.OpenSsl": "4.3.0"
        }
      },
      "runtime.opensuse.13.2-x64.runtime.native.System.Security.Cryptography.OpenSsl": {
        "type": "Transitive",
        "resolved": "4.3.0",
        "contentHash": "b3pthNgxxFcD+Pc0WSEoC0+md3MyhRS6aCEeenvNE3Fdw1HyJ18ZhRFVJJzIeR/O/jpxPboB805Ho0T3Ul7w8A=="
      },
      "runtime.opensuse.42.1-x64.runtime.native.System.Security.Cryptography.OpenSsl": {
        "type": "Transitive",
        "resolved": "4.3.0",
        "contentHash": "KeLz4HClKf+nFS7p/6Fi/CqyLXh81FpiGzcmuS8DGi9lUqSnZ6Es23/gv2O+1XVGfrbNmviF7CckBpavkBoIFQ=="
      },
      "runtime.osx-arm64.runtime.native.System.IO.Ports": {
        "type": "Transitive",
        "resolved": "6.0.0",
        "contentHash": "fXG12NodG1QrCdoaeSQ1gVnk/koi4WYY4jZtarMkZeQMyReBm1nZlSRoPnUjLr2ZR36TiMjpcGnQfxymieUe7w=="
      },
      "runtime.osx-x64.runtime.native.System.IO.Ports": {
        "type": "Transitive",
        "resolved": "6.0.0",
        "contentHash": "/As+zPY49+dSUXkh+fTUbyPhqrdGN//evLxo4Vue88pfh1BHZgF7q4kMblTkxYvwR6Vi03zSYxysSFktO8/SDQ=="
      },
      "runtime.osx.10.10-x64.runtime.native.System.Security.Cryptography.Apple": {
        "type": "Transitive",
        "resolved": "4.3.0",
        "contentHash": "kVXCuMTrTlxq4XOOMAysuNwsXWpYeboGddNGpIgNSZmv1b6r/s/DPk0fYMB7Q5Qo4bY68o48jt4T4y5BVecbCQ=="
      },
      "runtime.osx.10.10-x64.runtime.native.System.Security.Cryptography.OpenSsl": {
        "type": "Transitive",
        "resolved": "4.3.0",
        "contentHash": "X7IdhILzr4ROXd8mI1BUCQMSHSQwelUlBjF1JyTKCjXaOGn2fB4EKBxQbCK2VjO3WaWIdlXZL3W6TiIVnrhX4g=="
      },
      "runtime.rhel.7-x64.runtime.native.System.Security.Cryptography.OpenSsl": {
        "type": "Transitive",
        "resolved": "4.3.0",
        "contentHash": "nyFNiCk/r+VOiIqreLix8yN+q3Wga9+SE8BCgkf+2BwEKiNx6DyvFjCgkfV743/grxv8jHJ8gUK4XEQw7yzRYg=="
      },
      "runtime.ubuntu.14.04-x64.runtime.native.System.Security.Cryptography.OpenSsl": {
        "type": "Transitive",
        "resolved": "4.3.0",
        "contentHash": "ytoewC6wGorL7KoCAvRfsgoJPJbNq+64k2SqW6JcOAebWsFUvCCYgfzQMrnpvPiEl4OrblUlhF2ji+Q1+SVLrQ=="
      },
      "runtime.ubuntu.16.04-x64.runtime.native.System.Security.Cryptography.OpenSsl": {
        "type": "Transitive",
        "resolved": "4.3.0",
        "contentHash": "I8bKw2I8k58Wx7fMKQJn2R8lamboCAiHfHeV/pS65ScKWMMI0+wJkLYlEKvgW1D/XvSl/221clBoR2q9QNNM7A=="
      },
      "runtime.ubuntu.16.10-x64.runtime.native.System.Security.Cryptography.OpenSsl": {
        "type": "Transitive",
        "resolved": "4.3.0",
        "contentHash": "VB5cn/7OzUfzdnC8tqAIMQciVLiq2epm2NrAm1E9OjNRyG4lVhfR61SMcLizejzQP8R8Uf/0l5qOIbUEi+RdEg=="
      },
      "runtime.win-arm64.runtime.native.System.Data.SqlClient.sni": {
        "type": "Transitive",
        "resolved": "4.4.0",
        "contentHash": "LbrynESTp3bm5O/+jGL8v0Qg5SJlTV08lpIpFesXjF6uGNMWqFnUQbYBJwZTeua6E/Y7FIM1C54Ey1btLWupdg=="
      },
      "runtime.win-x64.runtime.native.System.Data.SqlClient.sni": {
        "type": "Transitive",
        "resolved": "4.4.0",
        "contentHash": "38ugOfkYJqJoX9g6EYRlZB5U2ZJH51UP8ptxZgdpS07FgOEToV+lS11ouNK2PM12Pr6X/PpT5jK82G3DwH/SxQ=="
      },
      "runtime.win-x86.runtime.native.System.Data.SqlClient.sni": {
        "type": "Transitive",
        "resolved": "4.4.0",
        "contentHash": "YhEdSQUsTx+C8m8Bw7ar5/VesXvCFMItyZF7G1AUY+OM0VPZUOeAVpJ4Wl6fydBGUYZxojTDR3I6Bj/+BPkJNA=="
      },
      "System.AppContext": {
        "type": "Transitive",
        "resolved": "4.3.0",
        "contentHash": "fKC+rmaLfeIzUhagxY17Q9siv/sPrjjKcfNg1Ic8IlQkZLipo8ljcaZQu4VtI4Jqbzjc2VTjzGLF6WmsRXAEgA==",
        "dependencies": {
          "System.Runtime": "4.3.0"
        }
      },
      "System.Buffers": {
        "type": "Transitive",
        "resolved": "4.3.0",
        "contentHash": "ratu44uTIHgeBeI0dE8DWvmXVBSo4u7ozRZZHOMmK/JPpYyo0dAfgSiHlpiObMQ5lEtEyIXA40sKRYg5J6A8uQ==",
        "dependencies": {
          "System.Diagnostics.Debug": "4.3.0",
          "System.Diagnostics.Tracing": "4.3.0",
          "System.Resources.ResourceManager": "4.3.0",
          "System.Runtime": "4.3.0",
          "System.Threading": "4.3.0"
        }
      },
      "System.CodeDom": {
        "type": "Transitive",
        "resolved": "6.0.0",
        "contentHash": "CPc6tWO1LAer3IzfZufDBRL+UZQcj5uS207NHALQzP84Vp/z6wF0Aa0YZImOQY8iStY0A2zI/e3ihKNPfUm8XA=="
      },
      "System.Collections": {
        "type": "Transitive",
        "resolved": "4.3.0",
        "contentHash": "3Dcj85/TBdVpL5Zr+gEEBUuFe2icOnLalmEh9hfck1PTYbbyWuZgh4fmm2ysCLTrqLQw6t3TgTyJ+VLp+Qb+Lw==",
        "dependencies": {
          "Microsoft.NETCore.Platforms": "1.1.0",
          "Microsoft.NETCore.Targets": "1.1.0",
          "System.Runtime": "4.3.0"
        }
      },
      "System.Collections.Concurrent": {
        "type": "Transitive",
        "resolved": "4.3.0",
        "contentHash": "ztl69Xp0Y/UXCL+3v3tEU+lIy+bvjKNUmopn1wep/a291pVPK7dxBd6T7WnlQqRog+d1a/hSsgRsmFnIBKTPLQ==",
        "dependencies": {
          "System.Collections": "4.3.0",
          "System.Diagnostics.Debug": "4.3.0",
          "System.Diagnostics.Tracing": "4.3.0",
          "System.Globalization": "4.3.0",
          "System.Reflection": "4.3.0",
          "System.Resources.ResourceManager": "4.3.0",
          "System.Runtime": "4.3.0",
          "System.Runtime.Extensions": "4.3.0",
          "System.Threading": "4.3.0",
          "System.Threading.Tasks": "4.3.0"
        }
      },
      "System.Collections.Immutable": {
        "type": "Transitive",
        "resolved": "6.0.0",
        "contentHash": "l4zZJ1WU2hqpQQHXz1rvC3etVZN+2DLmQMO79FhOTZHMn8tDRr+WU287sbomD0BETlmKDn0ygUgVy9k5xkkJdA==",
        "dependencies": {
          "System.Runtime.CompilerServices.Unsafe": "6.0.0"
        }
      },
      "System.ComponentModel.Composition": {
        "type": "Transitive",
        "resolved": "6.0.0",
        "contentHash": "60Qv+F7oxomOjJeTDA5Z4iCyFbQ0B/2Mi5HT+13pxxq0lVnu2ipbWMzFB+RWKr3wWKA8BSncXr9PH/fECwMX5Q=="
      },
      "System.ComponentModel.Composition.Registration": {
        "type": "Transitive",
        "resolved": "6.0.0",
        "contentHash": "+i3RLlOgTsf15VeADBPpzPyRiXq71aLSuzdHeNtmq9f6BwpF3OWhB76p0WDUNCa3Z+SLD4dJbBM9yAep7kQCGA==",
        "dependencies": {
          "System.ComponentModel.Composition": "6.0.0",
          "System.Reflection.Context": "6.0.0"
        }
      },
      "System.Configuration.ConfigurationManager": {
        "type": "Transitive",
        "resolved": "6.0.1",
        "contentHash": "jXw9MlUu/kRfEU0WyTptAVueupqIeE3/rl0EZDMlf8pcvJnitQ8HeVEp69rZdaStXwTV72boi/Bhw8lOeO+U2w==",
        "dependencies": {
          "System.Security.Cryptography.ProtectedData": "6.0.0",
          "System.Security.Permissions": "6.0.0"
        }
      },
      "System.Console": {
        "type": "Transitive",
        "resolved": "4.3.0",
        "contentHash": "DHDrIxiqk1h03m6khKWV2X8p/uvN79rgSqpilL6uzpmSfxfU5ng8VcPtW4qsDsQDHiTv6IPV9TmD5M/vElPNLg==",
        "dependencies": {
          "Microsoft.NETCore.Platforms": "1.1.0",
          "Microsoft.NETCore.Targets": "1.1.0",
          "System.IO": "4.3.0",
          "System.Runtime": "4.3.0",
          "System.Text.Encoding": "4.3.0"
        }
      },
      "System.Data.Odbc": {
        "type": "Transitive",
        "resolved": "6.0.1",
        "contentHash": "4vl7z0b8gcwc2NotcpEkqaLVQAw/wo46zV1uVSoIx2UfJdqlxWKD3ViUicCNJGo41th4kaGcY9kyVe2q9EuB4w==",
        "dependencies": {
          "System.Text.Encoding.CodePages": "6.0.0"
        }
      },
      "System.Data.OleDb": {
        "type": "Transitive",
        "resolved": "6.0.0",
        "contentHash": "LQ8PjTIF1LtrrlGiyiTVjAkQtTWKm9GSNnygIlWjhN9y88s7xhy6DUNDDkmQQ9f6ex7mA4k0Tl97lz/CklaiLg==",
        "dependencies": {
          "System.Configuration.ConfigurationManager": "6.0.0",
          "System.Diagnostics.PerformanceCounter": "6.0.0"
        }
      },
      "System.Data.SqlClient": {
        "type": "Transitive",
        "resolved": "4.8.4",
        "contentHash": "45YflfcVXAu+Tnf0WnZzQIp9iGm+XvSvh8OosYHqax/nW3gV28NBSRvHFZ/IsuwV4JIypYCKBEOVzW+RB5+zgQ==",
        "dependencies": {
          "Microsoft.Win32.Registry": "4.7.0",
          "System.Security.Principal.Windows": "4.7.0",
          "runtime.native.System.Data.SqlClient.sni": "4.7.0"
        }
      },
      "System.Diagnostics.Debug": {
        "type": "Transitive",
        "resolved": "4.3.0",
        "contentHash": "ZUhUOdqmaG5Jk3Xdb8xi5kIyQYAA4PnTNlHx1mu9ZY3qv4ELIdKbnL/akbGaKi2RnNUWaZsAs31rvzFdewTj2g==",
        "dependencies": {
          "Microsoft.NETCore.Platforms": "1.1.0",
          "Microsoft.NETCore.Targets": "1.1.0",
          "System.Runtime": "4.3.0"
        }
      },
      "System.Diagnostics.DiagnosticSource": {
        "type": "Transitive",
        "resolved": "6.0.0",
        "contentHash": "frQDfv0rl209cKm1lnwTgFPzNigy2EKk1BS3uAvHvlBVKe5cymGyHO+Sj+NLv5VF/AhHsqPIUUwya5oV4CHMUw==",
        "dependencies": {
          "System.Runtime.CompilerServices.Unsafe": "6.0.0"
        }
      },
      "System.Diagnostics.EventLog": {
        "type": "Transitive",
        "resolved": "6.0.0",
        "contentHash": "lcyUiXTsETK2ALsZrX+nWuHSIQeazhqPphLfaRxzdGaG93+0kELqpgEHtwWOlQe7+jSFnKwaCAgL4kjeZCQJnw=="
      },
      "System.Diagnostics.PerformanceCounter": {
        "type": "Transitive",
        "resolved": "6.0.1",
        "contentHash": "dDl7Gx3bmSrM2k2ZIm+ucEJnLloZRyvfQF1DvfvATcGF3jtaUBiPvChma+6ZcZzxWMirN3kCywkW7PILphXyMQ==",
        "dependencies": {
          "System.Configuration.ConfigurationManager": "6.0.0"
        }
      },
      "System.Diagnostics.Tools": {
        "type": "Transitive",
        "resolved": "4.3.0",
        "contentHash": "UUvkJfSYJMM6x527dJg2VyWPSRqIVB0Z7dbjHst1zmwTXz5CcXSYJFWRpuigfbO1Lf7yfZiIaEUesfnl/g5EyA==",
        "dependencies": {
          "Microsoft.NETCore.Platforms": "1.1.0",
          "Microsoft.NETCore.Targets": "1.1.0",
          "System.Runtime": "4.3.0"
        }
      },
      "System.Diagnostics.Tracing": {
        "type": "Transitive",
        "resolved": "4.3.0",
        "contentHash": "rswfv0f/Cqkh78rA5S8eN8Neocz234+emGCtTF3lxPY96F+mmmUen6tbn0glN6PMvlKQb9bPAY5e9u7fgPTkKw==",
        "dependencies": {
          "Microsoft.NETCore.Platforms": "1.1.0",
          "Microsoft.NETCore.Targets": "1.1.0",
          "System.Runtime": "4.3.0"
        }
      },
      "System.DirectoryServices": {
        "type": "Transitive",
        "resolved": "6.0.0",
        "contentHash": "kp/Op0nxDVGlElDKh8TsXO0GKXftQgAB6sJk0wUetZK1Rr0Pbd86Tn7AllLLlROFZa4BTl/LVHakljtGELFzCg==",
        "dependencies": {
          "System.Security.AccessControl": "6.0.0",
          "System.Security.Permissions": "6.0.0"
        }
      },
      "System.DirectoryServices.AccountManagement": {
        "type": "Transitive",
        "resolved": "6.0.0",
        "contentHash": "2iKkY6VC4WX6H13N8WhH2SRUfWCwg2KZR5w9JIS9cw9N8cZhT7VXxHX0L6OX6Po419aSu2LWrJE9tu6b+cUnPA==",
        "dependencies": {
          "System.Configuration.ConfigurationManager": "6.0.0",
          "System.DirectoryServices": "6.0.0",
          "System.DirectoryServices.Protocols": "6.0.0",
          "System.Security.AccessControl": "6.0.0"
        }
      },
      "System.DirectoryServices.Protocols": {
        "type": "Transitive",
        "resolved": "6.0.1",
        "contentHash": "ndUZlEkAMc1XzM0xGN++SsJrNhRkIHaKI8+te325vrUgoLT1ufWNI6KB8FFrL7NpRMHPrdxP99aF3fHbAPxW0A=="
      },
      "System.Drawing.Common": {
        "type": "Transitive",
        "resolved": "6.0.0",
        "contentHash": "NfuoKUiP2nUWwKZN6twGqXioIe1zVD0RIj2t976A+czLHr2nY454RwwXs6JU9Htc6mwqL6Dn/nEL3dpVf2jOhg==",
        "dependencies": {
          "Microsoft.Win32.SystemEvents": "6.0.0"
        }
      },
      "System.Formats.Asn1": {
        "type": "Transitive",
        "resolved": "6.0.0",
        "contentHash": "T6fD00dQ3NTbPDy31m4eQUwKW84s03z0N2C8HpOklyeaDgaJPa/TexP4/SkORMSOwc7WhKifnA6Ya33AkzmafA=="
      },
      "System.Globalization": {
        "type": "Transitive",
        "resolved": "4.3.0",
        "contentHash": "kYdVd2f2PAdFGblzFswE4hkNANJBKRmsfa2X5LG2AcWE1c7/4t0pYae1L8vfZ5xvE2nK/R9JprtToA61OSHWIg==",
        "dependencies": {
          "Microsoft.NETCore.Platforms": "1.1.0",
          "Microsoft.NETCore.Targets": "1.1.0",
          "System.Runtime": "4.3.0"
        }
      },
      "System.Globalization.Calendars": {
        "type": "Transitive",
        "resolved": "4.3.0",
        "contentHash": "GUlBtdOWT4LTV3I+9/PJW+56AnnChTaOqqTLFtdmype/L500M2LIyXgmtd9X2P2VOkmJd5c67H5SaC2QcL1bFA==",
        "dependencies": {
          "Microsoft.NETCore.Platforms": "1.1.0",
          "Microsoft.NETCore.Targets": "1.1.0",
          "System.Globalization": "4.3.0",
          "System.Runtime": "4.3.0"
        }
      },
      "System.Globalization.Extensions": {
        "type": "Transitive",
        "resolved": "4.3.0",
        "contentHash": "FhKmdR6MPG+pxow6wGtNAWdZh7noIOpdD5TwQ3CprzgIE1bBBoim0vbR1+AWsWjQmU7zXHgQo4TWSP6lCeiWcQ==",
        "dependencies": {
          "Microsoft.NETCore.Platforms": "1.1.0",
          "System.Globalization": "4.3.0",
          "System.Resources.ResourceManager": "4.3.0",
          "System.Runtime": "4.3.0",
          "System.Runtime.Extensions": "4.3.0",
          "System.Runtime.InteropServices": "4.3.0"
        }
      },
      "System.IO": {
        "type": "Transitive",
        "resolved": "4.3.0",
        "contentHash": "3qjaHvxQPDpSOYICjUoTsmoq5u6QJAFRUITgeT/4gqkF1bajbSmb1kwSxEA8AHlofqgcKJcM8udgieRNhaJ5Cg==",
        "dependencies": {
          "Microsoft.NETCore.Platforms": "1.1.0",
          "Microsoft.NETCore.Targets": "1.1.0",
          "System.Runtime": "4.3.0",
          "System.Text.Encoding": "4.3.0",
          "System.Threading.Tasks": "4.3.0"
        }
      },
      "System.IO.Abstractions": {
        "type": "Transitive",
        "resolved": "19.1.5",
        "contentHash": "tOS9FtA8fb/IAVjyaUc4+osF8IpK3i4dsOYJ4R2hoLyLS9D3qKR8nEVb/Y+nDQW5KEbTmLVpC6vEm2UnAZi/HQ==",
        "dependencies": {
          "TestableIO.System.IO.Abstractions": "19.1.5",
          "TestableIO.System.IO.Abstractions.Wrappers": "19.1.5"
        }
      },
      "System.IO.Compression": {
        "type": "Transitive",
        "resolved": "4.3.0",
        "contentHash": "YHndyoiV90iu4iKG115ibkhrG+S3jBm8Ap9OwoUAzO5oPDAWcr0SFwQFm0HjM8WkEZWo0zvLTyLmbvTkW1bXgg==",
        "dependencies": {
          "Microsoft.NETCore.Platforms": "1.1.0",
          "System.Buffers": "4.3.0",
          "System.Collections": "4.3.0",
          "System.Diagnostics.Debug": "4.3.0",
          "System.IO": "4.3.0",
          "System.Resources.ResourceManager": "4.3.0",
          "System.Runtime": "4.3.0",
          "System.Runtime.Extensions": "4.3.0",
          "System.Runtime.Handles": "4.3.0",
          "System.Runtime.InteropServices": "4.3.0",
          "System.Text.Encoding": "4.3.0",
          "System.Threading": "4.3.0",
          "System.Threading.Tasks": "4.3.0",
          "runtime.native.System": "4.3.0",
          "runtime.native.System.IO.Compression": "4.3.0"
        }
      },
      "System.IO.Compression.ZipFile": {
        "type": "Transitive",
        "resolved": "4.3.0",
        "contentHash": "G4HwjEsgIwy3JFBduZ9quBkAu+eUwjIdJleuNSgmUojbH6O3mlvEIme+GHx/cLlTAPcrnnL7GqvB9pTlWRfhOg==",
        "dependencies": {
          "System.Buffers": "4.3.0",
          "System.IO": "4.3.0",
          "System.IO.Compression": "4.3.0",
          "System.IO.FileSystem": "4.3.0",
          "System.IO.FileSystem.Primitives": "4.3.0",
          "System.Resources.ResourceManager": "4.3.0",
          "System.Runtime": "4.3.0",
          "System.Runtime.Extensions": "4.3.0",
          "System.Text.Encoding": "4.3.0"
        }
      },
      "System.IO.FileSystem": {
        "type": "Transitive",
        "resolved": "4.3.0",
        "contentHash": "3wEMARTnuio+ulnvi+hkRNROYwa1kylvYahhcLk4HSoVdl+xxTFVeVlYOfLwrDPImGls0mDqbMhrza8qnWPTdA==",
        "dependencies": {
          "Microsoft.NETCore.Platforms": "1.1.0",
          "Microsoft.NETCore.Targets": "1.1.0",
          "System.IO": "4.3.0",
          "System.IO.FileSystem.Primitives": "4.3.0",
          "System.Runtime": "4.3.0",
          "System.Runtime.Handles": "4.3.0",
          "System.Text.Encoding": "4.3.0",
          "System.Threading.Tasks": "4.3.0"
        }
      },
      "System.IO.FileSystem.AccessControl": {
        "type": "Transitive",
        "resolved": "5.0.0",
        "contentHash": "SxHB3nuNrpptVk+vZ/F+7OHEpoHUIKKMl02bUmYHQr1r+glbZQxs7pRtsf4ENO29TVm2TH3AEeep2fJcy92oYw==",
        "dependencies": {
          "System.Security.AccessControl": "5.0.0",
          "System.Security.Principal.Windows": "5.0.0"
        }
      },
      "System.IO.FileSystem.Primitives": {
        "type": "Transitive",
        "resolved": "4.3.0",
        "contentHash": "6QOb2XFLch7bEc4lIcJH49nJN2HV+OC3fHDgsLVsBVBk3Y4hFAnOBGzJ2lUu7CyDDFo9IBWkSsnbkT6IBwwiMw==",
        "dependencies": {
          "System.Runtime": "4.3.0"
        }
      },
      "System.IO.Packaging": {
        "type": "Transitive",
        "resolved": "6.0.0",
        "contentHash": "C7OkTRIjqIjAKu6ef/fuj8ynCZTPcTYZnvHaq48bniACgXXJogmEoIc56YCDNTc14xhsbLmgpS3KP+evbsUa2g=="
      },
      "System.IO.Pipelines": {
        "type": "Transitive",
        "resolved": "5.0.1",
        "contentHash": "qEePWsaq9LoEEIqhbGe6D5J8c9IqQOUuTzzV6wn1POlfdLkJliZY3OlB0j0f17uMWlqZYjH7txj+2YbyrIA8Yg=="
      },
      "System.IO.Ports": {
        "type": "Transitive",
        "resolved": "6.0.0",
        "contentHash": "dRyGI7fUESar5ZLIpiBOaaNLW7YyOBGftjj5Of+xcduC/Rjl7RjhEnWDvvNBmHuF3d0tdXoqdVI/yrVA8f00XA==",
        "dependencies": {
          "runtime.native.System.IO.Ports": "6.0.0"
        }
      },
      "System.Linq": {
        "type": "Transitive",
        "resolved": "4.3.0",
        "contentHash": "5DbqIUpsDp0dFftytzuMmc0oeMdQwjcP/EWxsksIz/w1TcFRkZ3yKKz0PqiYFMmEwPSWw+qNVqD7PJ889JzHbw==",
        "dependencies": {
          "System.Collections": "4.3.0",
          "System.Diagnostics.Debug": "4.3.0",
          "System.Resources.ResourceManager": "4.3.0",
          "System.Runtime": "4.3.0",
          "System.Runtime.Extensions": "4.3.0"
        }
      },
      "System.Linq.Expressions": {
        "type": "Transitive",
        "resolved": "4.3.0",
        "contentHash": "PGKkrd2khG4CnlyJwxwwaWWiSiWFNBGlgXvJpeO0xCXrZ89ODrQ6tjEWS/kOqZ8GwEOUATtKtzp1eRgmYNfclg==",
        "dependencies": {
          "System.Collections": "4.3.0",
          "System.Diagnostics.Debug": "4.3.0",
          "System.Globalization": "4.3.0",
          "System.IO": "4.3.0",
          "System.Linq": "4.3.0",
          "System.ObjectModel": "4.3.0",
          "System.Reflection": "4.3.0",
          "System.Reflection.Emit": "4.3.0",
          "System.Reflection.Emit.ILGeneration": "4.3.0",
          "System.Reflection.Emit.Lightweight": "4.3.0",
          "System.Reflection.Extensions": "4.3.0",
          "System.Reflection.Primitives": "4.3.0",
          "System.Reflection.TypeExtensions": "4.3.0",
          "System.Resources.ResourceManager": "4.3.0",
          "System.Runtime": "4.3.0",
          "System.Runtime.Extensions": "4.3.0",
          "System.Threading": "4.3.0"
        }
      },
      "System.Management": {
        "type": "Transitive",
        "resolved": "6.0.0",
        "contentHash": "sHsESYMmPDhQuOC66h6AEOs/XowzKsbT9srMbX71TCXP58hkpn1BqBjdmKj1+DCA/WlBETX1K5WjQHwmV0Txrg==",
        "dependencies": {
          "System.CodeDom": "6.0.0"
        }
      },
      "System.Memory": {
        "type": "Transitive",
        "resolved": "4.5.4",
        "contentHash": "1MbJTHS1lZ4bS4FmsJjnuGJOu88ZzTT2rLvrhW7Ygic+pC0NWA+3hgAen0HRdsocuQXCkUTdFn9yHJJhsijDXw=="
      },
      "System.Memory.Data": {
        "type": "Transitive",
        "resolved": "1.0.2",
        "contentHash": "JGkzeqgBsiZwKJZ1IxPNsDFZDhUvuEdX8L8BDC8N3KOj+6zMcNU28CNN59TpZE/VJYy9cP+5M+sbxtWJx3/xtw==",
        "dependencies": {
          "System.Text.Encodings.Web": "4.7.2",
          "System.Text.Json": "4.6.0"
        }
      },
      "System.Net.Http": {
        "type": "Transitive",
        "resolved": "4.3.0",
        "contentHash": "sYg+FtILtRQuYWSIAuNOELwVuVsxVyJGWQyOnlAzhV4xvhyFnON1bAzYYC+jjRW8JREM45R0R5Dgi8MTC5sEwA==",
        "dependencies": {
          "Microsoft.NETCore.Platforms": "1.1.0",
          "System.Collections": "4.3.0",
          "System.Diagnostics.Debug": "4.3.0",
          "System.Diagnostics.DiagnosticSource": "4.3.0",
          "System.Diagnostics.Tracing": "4.3.0",
          "System.Globalization": "4.3.0",
          "System.Globalization.Extensions": "4.3.0",
          "System.IO": "4.3.0",
          "System.IO.FileSystem": "4.3.0",
          "System.Net.Primitives": "4.3.0",
          "System.Resources.ResourceManager": "4.3.0",
          "System.Runtime": "4.3.0",
          "System.Runtime.Extensions": "4.3.0",
          "System.Runtime.Handles": "4.3.0",
          "System.Runtime.InteropServices": "4.3.0",
          "System.Security.Cryptography.Algorithms": "4.3.0",
          "System.Security.Cryptography.Encoding": "4.3.0",
          "System.Security.Cryptography.OpenSsl": "4.3.0",
          "System.Security.Cryptography.Primitives": "4.3.0",
          "System.Security.Cryptography.X509Certificates": "4.3.0",
          "System.Text.Encoding": "4.3.0",
          "System.Threading": "4.3.0",
          "System.Threading.Tasks": "4.3.0",
          "runtime.native.System": "4.3.0",
          "runtime.native.System.Net.Http": "4.3.0",
          "runtime.native.System.Security.Cryptography.OpenSsl": "4.3.0"
        }
      },
      "System.Net.Primitives": {
        "type": "Transitive",
        "resolved": "4.3.0",
        "contentHash": "qOu+hDwFwoZPbzPvwut2qATe3ygjeQBDQj91xlsaqGFQUI5i4ZnZb8yyQuLGpDGivEPIt8EJkd1BVzVoP31FXA==",
        "dependencies": {
          "Microsoft.NETCore.Platforms": "1.1.0",
          "Microsoft.NETCore.Targets": "1.1.0",
          "System.Runtime": "4.3.0",
          "System.Runtime.Handles": "4.3.0"
        }
      },
      "System.Net.Sockets": {
        "type": "Transitive",
        "resolved": "4.3.0",
        "contentHash": "m6icV6TqQOAdgt5N/9I5KNpjom/5NFtkmGseEH+AK/hny8XrytLH3+b5M8zL/Ycg3fhIocFpUMyl/wpFnVRvdw==",
        "dependencies": {
          "Microsoft.NETCore.Platforms": "1.1.0",
          "Microsoft.NETCore.Targets": "1.1.0",
          "System.IO": "4.3.0",
          "System.Net.Primitives": "4.3.0",
          "System.Runtime": "4.3.0",
          "System.Threading.Tasks": "4.3.0"
        }
      },
      "System.Numerics.Vectors": {
        "type": "Transitive",
        "resolved": "4.5.0",
        "contentHash": "QQTlPTl06J/iiDbJCiepZ4H//BVraReU4O4EoRw1U02H5TLUIT7xn3GnDp9AXPSlJUDyFs4uWjWafNX6WrAojQ=="
      },
      "System.ObjectModel": {
        "type": "Transitive",
        "resolved": "4.3.0",
        "contentHash": "bdX+80eKv9bN6K4N+d77OankKHGn6CH711a6fcOpMQu2Fckp/Ft4L/kW9WznHpyR0NRAvJutzOMHNNlBGvxQzQ==",
        "dependencies": {
          "System.Collections": "4.3.0",
          "System.Diagnostics.Debug": "4.3.0",
          "System.Resources.ResourceManager": "4.3.0",
          "System.Runtime": "4.3.0",
          "System.Threading": "4.3.0"
        }
      },
      "System.Private.ServiceModel": {
        "type": "Transitive",
        "resolved": "4.9.0",
        "contentHash": "d3RjkrtpjUQ63PzFmm/SZ4aOXeJNP+8YW5QeP0lCJy8iX4xlHdlNLWTF9sRn9SmrFTK757kQXT9Op/R4l858uw==",
        "dependencies": {
          "Microsoft.Bcl.AsyncInterfaces": "5.0.0",
          "Microsoft.Extensions.ObjectPool": "5.0.10",
          "System.Numerics.Vectors": "4.5.0",
          "System.Reflection.DispatchProxy": "4.7.1",
          "System.Security.Cryptography.Xml": "5.0.0",
          "System.Security.Principal.Windows": "5.0.0"
        }
      },
      "System.Reactive": {
        "type": "Transitive",
        "resolved": "5.0.0",
        "contentHash": "erBZjkQHWL9jpasCE/0qKAryzVBJFxGHVBAvgRN1bzM0q2s1S4oYREEEL0Vb+1kA/6BKb5FjUZMp5VXmy+gzkQ=="
      },
      "System.Reflection": {
        "type": "Transitive",
        "resolved": "4.3.0",
        "contentHash": "KMiAFoW7MfJGa9nDFNcfu+FpEdiHpWgTcS2HdMpDvt9saK3y/G4GwprPyzqjFH9NTaGPQeWNHU+iDlDILj96aQ==",
        "dependencies": {
          "Microsoft.NETCore.Platforms": "1.1.0",
          "Microsoft.NETCore.Targets": "1.1.0",
          "System.IO": "4.3.0",
          "System.Reflection.Primitives": "4.3.0",
          "System.Runtime": "4.3.0"
        }
      },
      "System.Reflection.Context": {
        "type": "Transitive",
        "resolved": "6.0.0",
        "contentHash": "Vi+Gb41oyOYie7uLSsjRmfRg3bryUg5DssJvj3gDUl0D8z6ipSm6/yi/XNx2rcS5iVMvHcwRUHjcx7ixv0K3/w=="
      },
      "System.Reflection.DispatchProxy": {
        "type": "Transitive",
        "resolved": "4.7.1",
        "contentHash": "C1sMLwIG6ILQ2bmOT4gh62V6oJlyF4BlHcVMrOoor49p0Ji2tA8QAoqyMcIhAdH6OHKJ8m7BU+r4LK2CUEOKqw=="
      },
      "System.Reflection.Emit": {
        "type": "Transitive",
        "resolved": "4.3.0",
        "contentHash": "228FG0jLcIwTVJyz8CLFKueVqQK36ANazUManGaJHkO0icjiIypKW7YLWLIWahyIkdh5M7mV2dJepllLyA1SKg==",
        "dependencies": {
          "System.IO": "4.3.0",
          "System.Reflection": "4.3.0",
          "System.Reflection.Emit.ILGeneration": "4.3.0",
          "System.Reflection.Primitives": "4.3.0",
          "System.Runtime": "4.3.0"
        }
      },
      "System.Reflection.Emit.ILGeneration": {
        "type": "Transitive",
        "resolved": "4.3.0",
        "contentHash": "59tBslAk9733NXLrUJrwNZEzbMAcu8k344OYo+wfSVygcgZ9lgBdGIzH/nrg3LYhXceynyvTc8t5/GD4Ri0/ng==",
        "dependencies": {
          "System.Reflection": "4.3.0",
          "System.Reflection.Primitives": "4.3.0",
          "System.Runtime": "4.3.0"
        }
      },
      "System.Reflection.Emit.Lightweight": {
        "type": "Transitive",
        "resolved": "4.7.0",
        "contentHash": "a4OLB4IITxAXJeV74MDx49Oq2+PsF6Sml54XAFv+2RyWwtDBcabzoxiiJRhdhx+gaohLh4hEGCLQyBozXoQPqA=="
      },
      "System.Reflection.Extensions": {
        "type": "Transitive",
        "resolved": "4.3.0",
        "contentHash": "rJkrJD3kBI5B712aRu4DpSIiHRtr6QlfZSQsb0hYHrDCZORXCFjQfoipo2LaMUHoT9i1B7j7MnfaEKWDFmFQNQ==",
        "dependencies": {
          "Microsoft.NETCore.Platforms": "1.1.0",
          "Microsoft.NETCore.Targets": "1.1.0",
          "System.Reflection": "4.3.0",
          "System.Runtime": "4.3.0"
        }
      },
      "System.Reflection.Primitives": {
        "type": "Transitive",
        "resolved": "4.3.0",
        "contentHash": "5RXItQz5As4xN2/YUDxdpsEkMhvw3e6aNveFXUn4Hl/udNTCNhnKp8lT9fnc3MhvGKh1baak5CovpuQUXHAlIA==",
        "dependencies": {
          "Microsoft.NETCore.Platforms": "1.1.0",
          "Microsoft.NETCore.Targets": "1.1.0",
          "System.Runtime": "4.3.0"
        }
      },
      "System.Reflection.TypeExtensions": {
        "type": "Transitive",
        "resolved": "4.3.0",
        "contentHash": "7u6ulLcZbyxB5Gq0nMkQttcdBTx57ibzw+4IOXEfR+sXYQoHvjW5LTLyNr8O22UIMrqYbchJQJnos4eooYzYJA==",
        "dependencies": {
          "System.Reflection": "4.3.0",
          "System.Runtime": "4.3.0"
        }
      },
      "System.Resources.ResourceManager": {
        "type": "Transitive",
        "resolved": "4.3.0",
        "contentHash": "/zrcPkkWdZmI4F92gL/TPumP98AVDu/Wxr3CSJGQQ+XN6wbRZcyfSKVoPo17ilb3iOr0cCRqJInGwNMolqhS8A==",
        "dependencies": {
          "Microsoft.NETCore.Platforms": "1.1.0",
          "Microsoft.NETCore.Targets": "1.1.0",
          "System.Globalization": "4.3.0",
          "System.Reflection": "4.3.0",
          "System.Runtime": "4.3.0"
        }
      },
      "System.Runtime": {
        "type": "Transitive",
        "resolved": "4.3.0",
        "contentHash": "JufQi0vPQ0xGnAczR13AUFglDyVYt4Kqnz1AZaiKZ5+GICq0/1MH/mO/eAJHt/mHW1zjKBJd7kV26SrxddAhiw==",
        "dependencies": {
          "Microsoft.NETCore.Platforms": "1.1.0",
          "Microsoft.NETCore.Targets": "1.1.0"
        }
      },
      "System.Runtime.Caching": {
        "type": "Transitive",
        "resolved": "6.0.0",
        "contentHash": "E0e03kUp5X2k+UAoVl6efmI7uU7JRBWi5EIdlQ7cr0NpBGjHG4fWII35PgsBY9T4fJQ8E4QPsL0rKksU9gcL5A==",
        "dependencies": {
          "System.Configuration.ConfigurationManager": "6.0.0"
        }
      },
      "System.Runtime.CompilerServices.Unsafe": {
        "type": "Transitive",
        "resolved": "6.0.0",
        "contentHash": "/iUeP3tq1S0XdNNoMz5C9twLSrM/TH+qElHkXWaPvuNOt+99G75NrV0OS2EqHx5wMN7popYjpc8oTjC1y16DLg=="
      },
      "System.Runtime.Extensions": {
        "type": "Transitive",
        "resolved": "4.3.0",
        "contentHash": "guW0uK0fn5fcJJ1tJVXYd7/1h5F+pea1r7FLSOz/f8vPEqbR2ZAknuRDvTQ8PzAilDveOxNjSfr0CHfIQfFk8g==",
        "dependencies": {
          "Microsoft.NETCore.Platforms": "1.1.0",
          "Microsoft.NETCore.Targets": "1.1.0",
          "System.Runtime": "4.3.0"
        }
      },
      "System.Runtime.Handles": {
        "type": "Transitive",
        "resolved": "4.3.0",
        "contentHash": "OKiSUN7DmTWeYb3l51A7EYaeNMnvxwE249YtZz7yooT4gOZhmTjIn48KgSsw2k2lYdLgTKNJw/ZIfSElwDRVgg==",
        "dependencies": {
          "Microsoft.NETCore.Platforms": "1.1.0",
          "Microsoft.NETCore.Targets": "1.1.0",
          "System.Runtime": "4.3.0"
        }
      },
      "System.Runtime.InteropServices": {
        "type": "Transitive",
        "resolved": "4.3.0",
        "contentHash": "uv1ynXqiMK8mp1GM3jDqPCFN66eJ5w5XNomaK2XD+TuCroNTLFGeZ+WCmBMcBDyTFKou3P6cR6J/QsaqDp7fGQ==",
        "dependencies": {
          "Microsoft.NETCore.Platforms": "1.1.0",
          "Microsoft.NETCore.Targets": "1.1.0",
          "System.Reflection": "4.3.0",
          "System.Reflection.Primitives": "4.3.0",
          "System.Runtime": "4.3.0",
          "System.Runtime.Handles": "4.3.0"
        }
      },
      "System.Runtime.InteropServices.RuntimeInformation": {
        "type": "Transitive",
        "resolved": "4.3.0",
        "contentHash": "cbz4YJMqRDR7oLeMRbdYv7mYzc++17lNhScCX0goO2XpGWdvAt60CGN+FHdePUEHCe/Jy9jUlvNAiNdM+7jsOw==",
        "dependencies": {
          "System.Reflection": "4.3.0",
          "System.Reflection.Extensions": "4.3.0",
          "System.Resources.ResourceManager": "4.3.0",
          "System.Runtime": "4.3.0",
          "System.Runtime.InteropServices": "4.3.0",
          "System.Threading": "4.3.0",
          "runtime.native.System": "4.3.0"
        }
      },
      "System.Runtime.Numerics": {
        "type": "Transitive",
        "resolved": "4.3.0",
        "contentHash": "yMH+MfdzHjy17l2KESnPiF2dwq7T+xLnSJar7slyimAkUh/gTrS9/UQOtv7xarskJ2/XDSNvfLGOBQPjL7PaHQ==",
        "dependencies": {
          "System.Globalization": "4.3.0",
          "System.Resources.ResourceManager": "4.3.0",
          "System.Runtime": "4.3.0",
          "System.Runtime.Extensions": "4.3.0"
        }
      },
      "System.Security.AccessControl": {
        "type": "Transitive",
        "resolved": "6.0.0",
        "contentHash": "AUADIc0LIEQe7MzC+I0cl0rAT8RrTAKFHl53yHjEUzNVIaUlhFY11vc2ebiVJzVBuOzun6F7FBA+8KAbGTTedQ=="
      },
      "System.Security.Cryptography.Algorithms": {
        "type": "Transitive",
        "resolved": "4.3.0",
        "contentHash": "W1kd2Y8mYSCgc3ULTAZ0hOP2dSdG5YauTb1089T0/kRcN2MpSAW1izOFROrJgxSlMn3ArsgHXagigyi+ibhevg==",
        "dependencies": {
          "Microsoft.NETCore.Platforms": "1.1.0",
          "System.Collections": "4.3.0",
          "System.IO": "4.3.0",
          "System.Resources.ResourceManager": "4.3.0",
          "System.Runtime": "4.3.0",
          "System.Runtime.Extensions": "4.3.0",
          "System.Runtime.Handles": "4.3.0",
          "System.Runtime.InteropServices": "4.3.0",
          "System.Runtime.Numerics": "4.3.0",
          "System.Security.Cryptography.Encoding": "4.3.0",
          "System.Security.Cryptography.Primitives": "4.3.0",
          "System.Text.Encoding": "4.3.0",
          "runtime.native.System.Security.Cryptography.Apple": "4.3.0",
          "runtime.native.System.Security.Cryptography.OpenSsl": "4.3.0"
        }
      },
      "System.Security.Cryptography.Cng": {
        "type": "Transitive",
        "resolved": "4.3.0",
        "contentHash": "03idZOqFlsKRL4W+LuCpJ6dBYDUWReug6lZjBa3uJWnk5sPCUXckocevTaUA8iT/MFSrY/2HXkOt753xQ/cf8g==",
        "dependencies": {
          "Microsoft.NETCore.Platforms": "1.1.0",
          "System.IO": "4.3.0",
          "System.Resources.ResourceManager": "4.3.0",
          "System.Runtime": "4.3.0",
          "System.Runtime.Extensions": "4.3.0",
          "System.Runtime.Handles": "4.3.0",
          "System.Runtime.InteropServices": "4.3.0",
          "System.Security.Cryptography.Algorithms": "4.3.0",
          "System.Security.Cryptography.Encoding": "4.3.0",
          "System.Security.Cryptography.Primitives": "4.3.0",
          "System.Text.Encoding": "4.3.0"
        }
      },
      "System.Security.Cryptography.Csp": {
        "type": "Transitive",
        "resolved": "4.3.0",
        "contentHash": "X4s/FCkEUnRGnwR3aSfVIkldBmtURMhmexALNTwpjklzxWU7yjMk7GHLKOZTNkgnWnE0q7+BCf9N2LVRWxewaA==",
        "dependencies": {
          "Microsoft.NETCore.Platforms": "1.1.0",
          "System.IO": "4.3.0",
          "System.Reflection": "4.3.0",
          "System.Resources.ResourceManager": "4.3.0",
          "System.Runtime": "4.3.0",
          "System.Runtime.Extensions": "4.3.0",
          "System.Runtime.Handles": "4.3.0",
          "System.Runtime.InteropServices": "4.3.0",
          "System.Security.Cryptography.Algorithms": "4.3.0",
          "System.Security.Cryptography.Encoding": "4.3.0",
          "System.Security.Cryptography.Primitives": "4.3.0",
          "System.Text.Encoding": "4.3.0",
          "System.Threading": "4.3.0"
        }
      },
      "System.Security.Cryptography.Encoding": {
        "type": "Transitive",
        "resolved": "4.3.0",
        "contentHash": "1DEWjZZly9ae9C79vFwqaO5kaOlI5q+3/55ohmq/7dpDyDfc8lYe7YVxJUZ5MF/NtbkRjwFRo14yM4OEo9EmDw==",
        "dependencies": {
          "Microsoft.NETCore.Platforms": "1.1.0",
          "System.Collections": "4.3.0",
          "System.Collections.Concurrent": "4.3.0",
          "System.Linq": "4.3.0",
          "System.Resources.ResourceManager": "4.3.0",
          "System.Runtime": "4.3.0",
          "System.Runtime.Extensions": "4.3.0",
          "System.Runtime.Handles": "4.3.0",
          "System.Runtime.InteropServices": "4.3.0",
          "System.Security.Cryptography.Primitives": "4.3.0",
          "System.Text.Encoding": "4.3.0",
          "runtime.native.System.Security.Cryptography.OpenSsl": "4.3.0"
        }
      },
      "System.Security.Cryptography.OpenSsl": {
        "type": "Transitive",
        "resolved": "4.3.0",
        "contentHash": "h4CEgOgv5PKVF/HwaHzJRiVboL2THYCou97zpmhjghx5frc7fIvlkY1jL+lnIQyChrJDMNEXS6r7byGif8Cy4w==",
        "dependencies": {
          "System.Collections": "4.3.0",
          "System.IO": "4.3.0",
          "System.Resources.ResourceManager": "4.3.0",
          "System.Runtime": "4.3.0",
          "System.Runtime.Extensions": "4.3.0",
          "System.Runtime.Handles": "4.3.0",
          "System.Runtime.InteropServices": "4.3.0",
          "System.Runtime.Numerics": "4.3.0",
          "System.Security.Cryptography.Algorithms": "4.3.0",
          "System.Security.Cryptography.Encoding": "4.3.0",
          "System.Security.Cryptography.Primitives": "4.3.0",
          "System.Text.Encoding": "4.3.0",
          "runtime.native.System.Security.Cryptography.OpenSsl": "4.3.0"
        }
      },
      "System.Security.Cryptography.Pkcs": {
        "type": "Transitive",
        "resolved": "6.0.1",
        "contentHash": "ynmbW2GjIGg9K1wXmVIRs4IlyDolf0JXNpzFQ8JCVgwM+myUC2JeUggl2PwQig2PNVMegKmN1aAx7WPQ8tI3vA==",
        "dependencies": {
          "System.Formats.Asn1": "6.0.0"
        }
      },
      "System.Security.Cryptography.Primitives": {
        "type": "Transitive",
        "resolved": "4.3.0",
        "contentHash": "7bDIyVFNL/xKeFHjhobUAQqSpJq9YTOpbEs6mR233Et01STBMXNAc/V+BM6dwYGc95gVh/Zf+iVXWzj3mE8DWg==",
        "dependencies": {
          "System.Diagnostics.Debug": "4.3.0",
          "System.Globalization": "4.3.0",
          "System.IO": "4.3.0",
          "System.Resources.ResourceManager": "4.3.0",
          "System.Runtime": "4.3.0",
          "System.Threading": "4.3.0",
          "System.Threading.Tasks": "4.3.0"
        }
      },
      "System.Security.Cryptography.ProtectedData": {
        "type": "Transitive",
        "resolved": "6.0.0",
        "contentHash": "rp1gMNEZpvx9vP0JW0oHLxlf8oSiQgtno77Y4PLUBjSiDYoD77Y8uXHr1Ea5XG4/pIKhqAdxZ8v8OTUtqo9PeQ=="
      },
      "System.Security.Cryptography.X509Certificates": {
        "type": "Transitive",
        "resolved": "4.3.0",
        "contentHash": "t2Tmu6Y2NtJ2um0RtcuhP7ZdNNxXEgUm2JeoA/0NvlMjAhKCnM1NX07TDl3244mVp3QU6LPEhT3HTtH1uF7IYw==",
        "dependencies": {
          "Microsoft.NETCore.Platforms": "1.1.0",
          "System.Collections": "4.3.0",
          "System.Diagnostics.Debug": "4.3.0",
          "System.Globalization": "4.3.0",
          "System.Globalization.Calendars": "4.3.0",
          "System.IO": "4.3.0",
          "System.IO.FileSystem": "4.3.0",
          "System.IO.FileSystem.Primitives": "4.3.0",
          "System.Resources.ResourceManager": "4.3.0",
          "System.Runtime": "4.3.0",
          "System.Runtime.Extensions": "4.3.0",
          "System.Runtime.Handles": "4.3.0",
          "System.Runtime.InteropServices": "4.3.0",
          "System.Runtime.Numerics": "4.3.0",
          "System.Security.Cryptography.Algorithms": "4.3.0",
          "System.Security.Cryptography.Cng": "4.3.0",
          "System.Security.Cryptography.Csp": "4.3.0",
          "System.Security.Cryptography.Encoding": "4.3.0",
          "System.Security.Cryptography.OpenSsl": "4.3.0",
          "System.Security.Cryptography.Primitives": "4.3.0",
          "System.Text.Encoding": "4.3.0",
          "System.Threading": "4.3.0",
          "runtime.native.System": "4.3.0",
          "runtime.native.System.Net.Http": "4.3.0",
          "runtime.native.System.Security.Cryptography.OpenSsl": "4.3.0"
        }
      },
      "System.Security.Cryptography.Xml": {
        "type": "Transitive",
        "resolved": "6.0.1",
        "contentHash": "5e5bI28T0x73AwTsbuFP4qSRzthmU2C0Gqgg3AZ3KTxmSyA+Uhk31puA3srdaeWaacVnHhLdJywCzqOiEpbO/w==",
        "dependencies": {
          "System.Security.AccessControl": "6.0.0",
          "System.Security.Cryptography.Pkcs": "6.0.1"
        }
      },
      "System.Security.Permissions": {
        "type": "Transitive",
        "resolved": "6.0.0",
        "contentHash": "T/uuc7AklkDoxmcJ7LGkyX1CcSviZuLCa4jg3PekfJ7SU0niF0IVTXwUiNVP9DSpzou2PpxJ+eNY2IfDM90ZCg==",
        "dependencies": {
          "System.Security.AccessControl": "6.0.0",
          "System.Windows.Extensions": "6.0.0"
        }
      },
      "System.Security.Principal.Windows": {
        "type": "Transitive",
        "resolved": "5.0.0",
        "contentHash": "t0MGLukB5WAVU9bO3MGzvlGnyJPgUlcwerXn1kzBRjwLKixT96XV0Uza41W49gVd8zEMFu9vQEFlv0IOrytICA=="
      },
      "System.ServiceModel.Duplex": {
        "type": "Transitive",
        "resolved": "4.9.0",
        "contentHash": "Yb8MFiJxBBtm2JnfS/5SxYzm2HqkEmHu5xeaVIHXy83sNpty9wc30JifH2xgda821D6nr1UctbwbdZqN4LBUKQ==",
        "dependencies": {
          "System.Private.ServiceModel": "4.9.0",
          "System.ServiceModel.Primitives": "4.9.0"
        }
      },
      "System.ServiceModel.Http": {
        "type": "Transitive",
        "resolved": "4.9.0",
        "contentHash": "Z+s3RkLNzJ31fDXAjqXdXp67FqsNG4V3Md3r7FOrzMkHmg61gY8faEfTFPBLxU9tax1HPWt6IHVAquXBKySJaw==",
        "dependencies": {
          "System.Private.ServiceModel": "4.9.0",
          "System.ServiceModel.Primitives": "4.9.0"
        }
      },
      "System.ServiceModel.NetTcp": {
        "type": "Transitive",
        "resolved": "4.9.0",
        "contentHash": "nXgnnkrZERUF/KwmoLwZPkc7fqgiq94DXkmUZBvDNh/LdZquDvjy2NbhJLElpApOa5x8zEoQoBZyJ2PqNC39qg==",
        "dependencies": {
          "System.Private.ServiceModel": "4.9.0",
          "System.ServiceModel.Primitives": "4.9.0"
        }
      },
      "System.ServiceModel.Primitives": {
        "type": "Transitive",
        "resolved": "4.9.0",
        "contentHash": "LTFPVdS8Nf76xg/wRZkDa+2Q+GnjTOmwkTlwuoetwX37mAfYnGkf7p8ydhpDwVmomNljpUOhUUGxfjQyd5YcOg==",
        "dependencies": {
          "System.Private.ServiceModel": "4.9.0"
        }
      },
      "System.ServiceModel.Security": {
        "type": "Transitive",
        "resolved": "4.9.0",
        "contentHash": "iurpbSmPgotHps94VQ6acvL6hU2gjiuBmQI7PwLLN76jsbSpUcahT0PglccKIAwoMujATk/LWtAapBHpwCFn2g==",
        "dependencies": {
          "System.Private.ServiceModel": "4.9.0",
          "System.ServiceModel.Primitives": "4.9.0"
        }
      },
      "System.ServiceModel.Syndication": {
        "type": "Transitive",
        "resolved": "6.0.0",
        "contentHash": "cp1mMNG87iJtE0oHXFtfWT6cfski2JNo5iU0siTPi/uN2k1CIJI6FE4jr4v3got2dzt7wBq17fSy44btun9GiA=="
      },
      "System.ServiceProcess.ServiceController": {
        "type": "Transitive",
        "resolved": "6.0.0",
        "contentHash": "qMBvG8ZFbkXoe0Z5/D7FAAadfPkH2v7vSuh2xsLf3U6jNoejpIdeV18A0htiASsLK1CCAc/p59kaLXlt2yB1gw==",
        "dependencies": {
          "System.Diagnostics.EventLog": "6.0.0"
        }
      },
      "System.Speech": {
        "type": "Transitive",
        "resolved": "6.0.0",
        "contentHash": "GQovERMrNP0Vbtgk8LzH4PlFS6lqHgsL9WkUmv8Kkxa0m0vNakitytpHZlfJ9WR7n9WKLXh68nn2kyL9mflnLg=="
      },
      "System.Text.Encoding": {
        "type": "Transitive",
        "resolved": "4.3.0",
        "contentHash": "BiIg+KWaSDOITze6jGQynxg64naAPtqGHBwDrLaCtixsa5bKiR8dpPOHA7ge3C0JJQizJE+sfkz1wV+BAKAYZw==",
        "dependencies": {
          "Microsoft.NETCore.Platforms": "1.1.0",
          "Microsoft.NETCore.Targets": "1.1.0",
          "System.Runtime": "4.3.0"
        }
      },
      "System.Text.Encoding.CodePages": {
        "type": "Transitive",
        "resolved": "6.0.0",
        "contentHash": "ZFCILZuOvtKPauZ/j/swhvw68ZRi9ATCfvGbk1QfydmcXBkIWecWKn/250UH7rahZ5OoDBaiAudJtPvLwzw85A==",
        "dependencies": {
          "System.Runtime.CompilerServices.Unsafe": "6.0.0"
        }
      },
      "System.Text.Encoding.Extensions": {
        "type": "Transitive",
        "resolved": "4.3.0",
        "contentHash": "YVMK0Bt/A43RmwizJoZ22ei2nmrhobgeiYwFzC4YAN+nue8RF6djXDMog0UCn+brerQoYVyaS+ghy9P/MUVcmw==",
        "dependencies": {
          "Microsoft.NETCore.Platforms": "1.1.0",
          "Microsoft.NETCore.Targets": "1.1.0",
          "System.Runtime": "4.3.0",
          "System.Text.Encoding": "4.3.0"
        }
      },
      "System.Text.Encodings.Web": {
        "type": "Transitive",
        "resolved": "6.0.0",
        "contentHash": "Vg8eB5Tawm1IFqj4TVK1czJX89rhFxJo9ELqc/Eiq0eXy13RK00eubyU6TJE6y+GQXjyV5gSfiewDUZjQgSE0w==",
        "dependencies": {
          "System.Runtime.CompilerServices.Unsafe": "6.0.0"
        }
      },
      "System.Text.Json": {
        "type": "Transitive",
        "resolved": "6.0.6",
        "contentHash": "GZ+62pLOr544jwSvyXv5ezSfzlFBTjLuPhgOS2dnKuknAA8dPNUGXLKTHf9XdsudU9JpbtweXnE4oEiKEB2T1Q==",
        "dependencies": {
          "System.Runtime.CompilerServices.Unsafe": "6.0.0",
          "System.Text.Encodings.Web": "6.0.0"
        }
      },
      "System.Text.RegularExpressions": {
        "type": "Transitive",
        "resolved": "4.3.0",
        "contentHash": "RpT2DA+L660cBt1FssIE9CAGpLFdFPuheB7pLpKpn6ZXNby7jDERe8Ua/Ne2xGiwLVG2JOqziiaVCGDon5sKFA==",
        "dependencies": {
          "System.Runtime": "4.3.0"
        }
      },
      "System.Threading": {
        "type": "Transitive",
        "resolved": "4.3.0",
        "contentHash": "VkUS0kOBcUf3Wwm0TSbrevDDZ6BlM+b/HRiapRFWjM5O0NS0LviG0glKmFK+hhPDd1XFeSdU1GmlLhb2CoVpIw==",
        "dependencies": {
          "System.Runtime": "4.3.0",
          "System.Threading.Tasks": "4.3.0"
        }
      },
      "System.Threading.AccessControl": {
        "type": "Transitive",
        "resolved": "6.0.0",
        "contentHash": "2258mqWesMch/xCpcnjJBgJP33yhpZLGLbEOm01qwq0efG4b+NG8c9sxYOWNxmDQ82swXrnQRl1Yp2wC1NrfZA==",
        "dependencies": {
          "System.Security.AccessControl": "6.0.0"
        }
      },
      "System.Threading.Channels": {
        "type": "Transitive",
        "resolved": "6.0.0",
        "contentHash": "TY8/9+tI0mNaUMgntOxxaq2ndTkdXqLSxvPmas7XEqOlv9lQtB7wLjYGd756lOaO7Dvb5r/WXhluM+0Xe87v5Q=="
      },
      "System.Threading.Tasks": {
        "type": "Transitive",
        "resolved": "4.3.0",
        "contentHash": "LbSxKEdOUhVe8BezB/9uOGGppt+nZf6e1VFyw6v3DN6lqitm0OSn2uXMOdtP0M3W4iMcqcivm2J6UgqiwwnXiA==",
        "dependencies": {
          "Microsoft.NETCore.Platforms": "1.1.0",
          "Microsoft.NETCore.Targets": "1.1.0",
          "System.Runtime": "4.3.0"
        }
      },
      "System.Threading.Tasks.Extensions": {
        "type": "Transitive",
        "resolved": "4.5.4",
        "contentHash": "zteT+G8xuGu6mS+mzDzYXbzS7rd3K6Fjb9RiZlYlJPam2/hU7JCBZBVEcywNuR+oZ1ncTvc/cq0faRr3P01OVg=="
      },
      "System.Threading.Timer": {
        "type": "Transitive",
        "resolved": "4.3.0",
        "contentHash": "Z6YfyYTCg7lOZjJzBjONJTFKGN9/NIYKSxhU5GRd+DTwHSZyvWp1xuI5aR+dLg+ayyC5Xv57KiY4oJ0tMO89fQ==",
        "dependencies": {
          "Microsoft.NETCore.Platforms": "1.1.0",
          "Microsoft.NETCore.Targets": "1.1.0",
          "System.Runtime": "4.3.0"
        }
      },
      "System.Web.Services.Description": {
        "type": "Transitive",
        "resolved": "4.9.0",
        "contentHash": "d20B3upsWddwSG5xF3eQLs0cAV3tXDsBNqP4kh02ylfgZwqfpf4f/9KiZVIGIoxULt2cKqxWs+U4AdNAJ7L8cQ=="
      },
      "System.Windows.Extensions": {
        "type": "Transitive",
        "resolved": "6.0.0",
        "contentHash": "IXoJOXIqc39AIe+CIR7koBtRGMiCt/LPM3lI+PELtDIy9XdyeSrwXFdWV9dzJ2Awl0paLWUaknLxFQ5HpHZUog==",
        "dependencies": {
          "System.Drawing.Common": "6.0.0"
        }
      },
      "System.Xml.ReaderWriter": {
        "type": "Transitive",
        "resolved": "4.3.0",
        "contentHash": "GrprA+Z0RUXaR4N7/eW71j1rgMnEnEVlgii49GZyAjTH7uliMnrOU3HNFBr6fEDBCJCIdlVNq9hHbaDR621XBA==",
        "dependencies": {
          "System.Collections": "4.3.0",
          "System.Diagnostics.Debug": "4.3.0",
          "System.Globalization": "4.3.0",
          "System.IO": "4.3.0",
          "System.IO.FileSystem": "4.3.0",
          "System.IO.FileSystem.Primitives": "4.3.0",
          "System.Resources.ResourceManager": "4.3.0",
          "System.Runtime": "4.3.0",
          "System.Runtime.Extensions": "4.3.0",
          "System.Runtime.InteropServices": "4.3.0",
          "System.Text.Encoding": "4.3.0",
          "System.Text.Encoding.Extensions": "4.3.0",
          "System.Text.RegularExpressions": "4.3.0",
          "System.Threading.Tasks": "4.3.0",
          "System.Threading.Tasks.Extensions": "4.3.0"
        }
      },
      "System.Xml.XDocument": {
        "type": "Transitive",
        "resolved": "4.3.0",
        "contentHash": "5zJ0XDxAIg8iy+t4aMnQAu0MqVbqyvfoUVl1yDV61xdo3Vth45oA2FoY4pPkxYAH5f8ixpmTqXeEIya95x0aCQ==",
        "dependencies": {
          "System.Collections": "4.3.0",
          "System.Diagnostics.Debug": "4.3.0",
          "System.Diagnostics.Tools": "4.3.0",
          "System.Globalization": "4.3.0",
          "System.IO": "4.3.0",
          "System.Reflection": "4.3.0",
          "System.Resources.ResourceManager": "4.3.0",
          "System.Runtime": "4.3.0",
          "System.Runtime.Extensions": "4.3.0",
          "System.Text.Encoding": "4.3.0",
          "System.Threading": "4.3.0",
          "System.Xml.ReaderWriter": "4.3.0"
        }
      },
      "TestableIO.System.IO.Abstractions": {
        "type": "Transitive",
        "resolved": "19.1.5",
        "contentHash": "jBsuhMdPQ51kbPrXbSPL8R38ARpTlxvUZNBo2XwelTu5XM0P3xEfjwjkTEfUx3EOHIkM1rEHi/Jg0sjt7hpekA=="
      },
      "TestableIO.System.IO.Abstractions.Wrappers": {
        "type": "Transitive",
        "resolved": "19.1.5",
        "contentHash": "hFJ3IYSMw9B6do5uYQSzlbvFVNFS7iS3H5nej8h/9QY468Z1rFWjgNK4aqInYO4Yvft1GpLnzcpsZbqX+TraeA==",
        "dependencies": {
          "TestableIO.System.IO.Abstractions": "19.1.5"
        }
      },
      "WindowsAzure.Storage": {
        "type": "Transitive",
        "resolved": "9.3.3",
        "contentHash": "VUV8j6dzkU/7vDgk5k+ob5g7nnch2fNByr0p9aOxMGFGk+tAnTehrZ4qnClF04CVozP1GNN2zrnbsxCmr+iZBg==",
        "dependencies": {
          "NETStandard.Library": "1.6.1",
          "Newtonsoft.Json": "10.0.2"
        }
      },
      "Azure.Bicep.Core": {
        "type": "Project",
        "dependencies": {
          "Azure.Bicep.Types": "[0.3.61, )",
          "Azure.Bicep.Types.Az": "[0.2.238, )",
          "Azure.Bicep.Types.K8s": "[0.1.233, )",
          "Azure.Containers.ContainerRegistry": "[1.1.0-beta.4, )",
          "Azure.Deployments.Core": "[1.0.815, )",
          "Azure.Deployments.Expression": "[1.0.815, )",
          "Azure.Deployments.Templates": "[1.0.815, )",
<<<<<<< HEAD
          "Azure.Identity": "[1.8.0, )",
=======
          "Azure.Identity": "[1.8.1, )",
>>>>>>> 38f27a52
          "Azure.ResourceManager.Resources": "[1.3.1, )",
          "JsonPatch.Net": "[2.0.4, )",
          "JsonPath.Net": "[0.2.1, )",
          "Microsoft.Extensions.Configuration": "[7.0.0, )",
          "Microsoft.Extensions.Configuration.Binder": "[6.0.0, )",
          "Microsoft.Extensions.Configuration.Json": "[6.0.0, )",
          "Newtonsoft.Json": "[13.0.2, )",
          "System.Collections.Immutable": "[6.0.0, )",
          "System.IO.Abstractions": "[19.1.5, )"
        }
      },
      "Azure.Bicep.Decompiler": {
        "type": "Project",
        "dependencies": {
          "Azure.Bicep.Core": "[1.0.0, )"
        }
      }
    },
    "net6.0/linux-arm64": {
      "Microsoft.Win32.Primitives": {
        "type": "Transitive",
        "resolved": "4.3.0",
        "contentHash": "9ZQKCWxH7Ijp9BfahvL2Zyf1cJIk8XYLF6Yjzr2yi0b2cOut/HQ31qf1ThHAgCc3WiZMdnWcfJCgN82/0UunxA==",
        "dependencies": {
          "Microsoft.NETCore.Platforms": "1.1.0",
          "Microsoft.NETCore.Targets": "1.1.0",
          "System.Runtime": "4.3.0",
          "runtime.unix.Microsoft.Win32.Primitives": "4.3.0"
        }
      },
      "Microsoft.Win32.Registry": {
        "type": "Transitive",
        "resolved": "5.0.0",
        "contentHash": "dDoKi0PnDz31yAyETfRntsLArTlVAVzUzCIvvEDsDsucrl33Dl8pIJG06ePTJTI3tGpeyHS9Cq7Foc/s4EeKcg==",
        "dependencies": {
          "System.Security.AccessControl": "5.0.0",
          "System.Security.Principal.Windows": "5.0.0"
        }
      },
      "Microsoft.Win32.Registry.AccessControl": {
        "type": "Transitive",
        "resolved": "6.0.0",
        "contentHash": "UoE+eeuBKL+GFHxHV3FjHlY5K8Wr/IR7Ee/a2oDNqFodF1iMqyt5hIs0U9Z217AbWrHrNle4750kD03hv1IMZw==",
        "dependencies": {
          "System.Security.AccessControl": "6.0.0"
        }
      },
      "Microsoft.Win32.SystemEvents": {
        "type": "Transitive",
        "resolved": "6.0.1",
        "contentHash": "AlsaDWyQHLFB7O2nfbny0x0oziB34WWzGnf/4Q5R8KjXhu8MnCsxE2MIePr192lIIaxarfTLI9bQg+qtmM+9ag=="
      },
      "runtime.any.System.Collections": {
        "type": "Transitive",
        "resolved": "4.3.0",
        "contentHash": "23g6rqftKmovn2cLeGsuHUYm0FD7pdutb0uQMJpZ3qTvq+zHkgmt6J65VtRry4WDGYlmkMa4xDACtaQ94alNag==",
        "dependencies": {
          "System.Runtime": "4.3.0"
        }
      },
      "runtime.any.System.Diagnostics.Tools": {
        "type": "Transitive",
        "resolved": "4.3.0",
        "contentHash": "S/GPBmfPBB48ZghLxdDR7kDAJVAqgAuThyDJho3OLP5OS4tWD2ydyL8LKm8lhiBxce10OKe9X2zZ6DUjAqEbPg=="
      },
      "runtime.any.System.Diagnostics.Tracing": {
        "type": "Transitive",
        "resolved": "4.3.0",
        "contentHash": "1lpifymjGDzoYIaam6/Hyqf8GhBI3xXYLK2TgEvTtuZMorG3Kb9QnMTIKhLjJYXIiu1JvxjngHvtVFQQlpQ3HQ=="
      },
      "runtime.any.System.Globalization": {
        "type": "Transitive",
        "resolved": "4.3.0",
        "contentHash": "sMDBnad4rp4t7GY442Jux0MCUuKL4otn5BK6Ni0ARTXTSpRNBzZ7hpMfKSvnVSED5kYJm96YOWsqV0JH0d2uuw=="
      },
      "runtime.any.System.Globalization.Calendars": {
        "type": "Transitive",
        "resolved": "4.3.0",
        "contentHash": "M1r+760j1CNA6M/ZaW6KX8gOS8nxPRqloqDcJYVidRG566Ykwcs29AweZs2JF+nMOCgWDiMfPSTMfvwOI9F77w=="
      },
      "runtime.any.System.IO": {
        "type": "Transitive",
        "resolved": "4.3.0",
        "contentHash": "SDZ5AD1DtyRoxYtEcqQ3HDlcrorMYXZeCt7ZhG9US9I5Vva+gpIWDGMkcwa5XiKL0ceQKRZIX2x0XEjLX7PDzQ=="
      },
      "runtime.any.System.Reflection": {
        "type": "Transitive",
        "resolved": "4.3.0",
        "contentHash": "hLC3A3rI8jipR5d9k7+f0MgRCW6texsAp0MWkN/ci18FMtQ9KH7E2vDn/DH2LkxsszlpJpOn9qy6Z6/69rH6eQ=="
      },
      "runtime.any.System.Reflection.Extensions": {
        "type": "Transitive",
        "resolved": "4.3.0",
        "contentHash": "cPhT+Vqu52+cQQrDai/V91gubXUnDKNRvlBnH+hOgtGyHdC17aQIU64EaehwAQymd7kJA5rSrVRNfDYrbhnzyA=="
      },
      "runtime.any.System.Reflection.Primitives": {
        "type": "Transitive",
        "resolved": "4.3.0",
        "contentHash": "Nrm1p3armp6TTf2xuvaa+jGTTmncALWFq22CpmwRvhDf6dE9ZmH40EbOswD4GnFLrMRS0Ki6Kx5aUPmKK/hZBg=="
      },
      "runtime.any.System.Resources.ResourceManager": {
        "type": "Transitive",
        "resolved": "4.3.0",
        "contentHash": "Lxb89SMvf8w9p9+keBLyL6H6x/TEmc6QVsIIA0T36IuyOY3kNvIdyGddA2qt35cRamzxF8K5p0Opq4G4HjNbhQ=="
      },
      "runtime.any.System.Runtime": {
        "type": "Transitive",
        "resolved": "4.3.0",
        "contentHash": "fRS7zJgaG9NkifaAxGGclDDoRn9HC7hXACl52Or06a/fxdzDajWb5wov3c6a+gVSlekRoexfjwQSK9sh5um5LQ==",
        "dependencies": {
          "System.Private.Uri": "4.3.0"
        }
      },
      "runtime.any.System.Runtime.Handles": {
        "type": "Transitive",
        "resolved": "4.3.0",
        "contentHash": "GG84X6vufoEzqx8PbeBKheE4srOhimv+yLtGb/JkR3Y2FmoqmueLNFU4Xx8Y67plFpltQSdK74x0qlEhIpv/CQ=="
      },
      "runtime.any.System.Runtime.InteropServices": {
        "type": "Transitive",
        "resolved": "4.3.0",
        "contentHash": "lBoFeQfxe/4eqjPi46E0LU/YaCMdNkQ8B4MZu/mkzdIAZh8RQ1NYZSj0egrQKdgdvlPFtP4STtob40r4o2DBAw=="
      },
      "runtime.any.System.Text.Encoding": {
        "type": "Transitive",
        "resolved": "4.3.0",
        "contentHash": "+ihI5VaXFCMVPJNstG4O4eo1CfbrByLxRrQQTqOTp1ttK0kUKDqOdBSTaCB2IBk/QtjDrs6+x4xuezyMXdm0HQ=="
      },
      "runtime.any.System.Text.Encoding.Extensions": {
        "type": "Transitive",
        "resolved": "4.3.0",
        "contentHash": "NLrxmLsfRrOuVqPWG+2lrQZnE53MLVeo+w9c54EV+TUo4c8rILpsDXfY8pPiOy9kHpUHHP07ugKmtsU3vVW5Jg=="
      },
      "runtime.any.System.Threading.Tasks": {
        "type": "Transitive",
        "resolved": "4.3.0",
        "contentHash": "OhBAVBQG5kFj1S+hCEQ3TUHBAEtZ3fbEMgZMRNdN8A0Pj4x+5nTELEqL59DU0TjKVE6II3dqKw4Dklb3szT65w=="
      },
      "runtime.any.System.Threading.Timer": {
        "type": "Transitive",
        "resolved": "4.3.0",
        "contentHash": "w4ehZJ+AwXYmGwYu+rMvym6RvMaRiUEQR1u6dwcyuKHxz8Heu/mO9AG1MquEgTyucnhv3M43X0iKpDOoN17C0w=="
      },
      "runtime.debian.8-x64.runtime.native.System.Security.Cryptography.OpenSsl": {
        "type": "Transitive",
        "resolved": "4.3.0",
        "contentHash": "HdSSp5MnJSsg08KMfZThpuLPJpPwE5hBXvHwoKWosyHHfe8Mh5WKT0ylEOf6yNzX6Ngjxe4Whkafh5q7Ymac4Q=="
      },
      "runtime.fedora.23-x64.runtime.native.System.Security.Cryptography.OpenSsl": {
        "type": "Transitive",
        "resolved": "4.3.0",
        "contentHash": "+yH1a49wJMy8Zt4yx5RhJrxO/DBDByAiCzNwiETI+1S4mPdCu0OY4djdciC7Vssk0l22wQaDLrXxXkp+3+7bVA=="
      },
      "runtime.fedora.24-x64.runtime.native.System.Security.Cryptography.OpenSsl": {
        "type": "Transitive",
        "resolved": "4.3.0",
        "contentHash": "c3YNH1GQJbfIPJeCnr4avseugSqPrxwIqzthYyZDN6EuOyNOzq+y2KSUfRcXauya1sF4foESTgwM5e1A8arAKw=="
      },
      "runtime.linux-arm.runtime.native.System.IO.Ports": {
        "type": "Transitive",
        "resolved": "6.0.0",
        "contentHash": "75q52H7CSpgIoIDwXb9o833EvBZIXJ0mdPhz1E6jSisEXUBlSCPalC29cj3EXsjpuDwr0dj1LRXZepIQH/oL4Q=="
      },
      "runtime.linux-arm64.runtime.native.System.IO.Ports": {
        "type": "Transitive",
        "resolved": "6.0.0",
        "contentHash": "xn2bMThmXr3CsvOYmS8ex2Yz1xo+kcnhVg2iVhS9PlmqjZPAkrEo/I40wjrBZH/tU4kvH0s1AE8opAvQ3KIS8g=="
      },
      "runtime.linux-x64.runtime.native.System.IO.Ports": {
        "type": "Transitive",
        "resolved": "6.0.0",
        "contentHash": "16nbNXwv0sC+gLGIuecri0skjuh6R1maIJggsaNP7MQBcbVcEfWFUOkEnsnvoLEjy0XerfibuRptfQ8AmdIcWA=="
      },
      "runtime.opensuse.13.2-x64.runtime.native.System.Security.Cryptography.OpenSsl": {
        "type": "Transitive",
        "resolved": "4.3.0",
        "contentHash": "b3pthNgxxFcD+Pc0WSEoC0+md3MyhRS6aCEeenvNE3Fdw1HyJ18ZhRFVJJzIeR/O/jpxPboB805Ho0T3Ul7w8A=="
      },
      "runtime.opensuse.42.1-x64.runtime.native.System.Security.Cryptography.OpenSsl": {
        "type": "Transitive",
        "resolved": "4.3.0",
        "contentHash": "KeLz4HClKf+nFS7p/6Fi/CqyLXh81FpiGzcmuS8DGi9lUqSnZ6Es23/gv2O+1XVGfrbNmviF7CckBpavkBoIFQ=="
      },
      "runtime.osx-arm64.runtime.native.System.IO.Ports": {
        "type": "Transitive",
        "resolved": "6.0.0",
        "contentHash": "fXG12NodG1QrCdoaeSQ1gVnk/koi4WYY4jZtarMkZeQMyReBm1nZlSRoPnUjLr2ZR36TiMjpcGnQfxymieUe7w=="
      },
      "runtime.osx-x64.runtime.native.System.IO.Ports": {
        "type": "Transitive",
        "resolved": "6.0.0",
        "contentHash": "/As+zPY49+dSUXkh+fTUbyPhqrdGN//evLxo4Vue88pfh1BHZgF7q4kMblTkxYvwR6Vi03zSYxysSFktO8/SDQ=="
      },
      "runtime.osx.10.10-x64.runtime.native.System.Security.Cryptography.Apple": {
        "type": "Transitive",
        "resolved": "4.3.0",
        "contentHash": "kVXCuMTrTlxq4XOOMAysuNwsXWpYeboGddNGpIgNSZmv1b6r/s/DPk0fYMB7Q5Qo4bY68o48jt4T4y5BVecbCQ=="
      },
      "runtime.osx.10.10-x64.runtime.native.System.Security.Cryptography.OpenSsl": {
        "type": "Transitive",
        "resolved": "4.3.0",
        "contentHash": "X7IdhILzr4ROXd8mI1BUCQMSHSQwelUlBjF1JyTKCjXaOGn2fB4EKBxQbCK2VjO3WaWIdlXZL3W6TiIVnrhX4g=="
      },
      "runtime.rhel.7-x64.runtime.native.System.Security.Cryptography.OpenSsl": {
        "type": "Transitive",
        "resolved": "4.3.0",
        "contentHash": "nyFNiCk/r+VOiIqreLix8yN+q3Wga9+SE8BCgkf+2BwEKiNx6DyvFjCgkfV743/grxv8jHJ8gUK4XEQw7yzRYg=="
      },
      "runtime.ubuntu.14.04-x64.runtime.native.System.Security.Cryptography.OpenSsl": {
        "type": "Transitive",
        "resolved": "4.3.0",
        "contentHash": "ytoewC6wGorL7KoCAvRfsgoJPJbNq+64k2SqW6JcOAebWsFUvCCYgfzQMrnpvPiEl4OrblUlhF2ji+Q1+SVLrQ=="
      },
      "runtime.ubuntu.16.04-x64.runtime.native.System.Security.Cryptography.OpenSsl": {
        "type": "Transitive",
        "resolved": "4.3.0",
        "contentHash": "I8bKw2I8k58Wx7fMKQJn2R8lamboCAiHfHeV/pS65ScKWMMI0+wJkLYlEKvgW1D/XvSl/221clBoR2q9QNNM7A=="
      },
      "runtime.ubuntu.16.10-x64.runtime.native.System.Security.Cryptography.OpenSsl": {
        "type": "Transitive",
        "resolved": "4.3.0",
        "contentHash": "VB5cn/7OzUfzdnC8tqAIMQciVLiq2epm2NrAm1E9OjNRyG4lVhfR61SMcLizejzQP8R8Uf/0l5qOIbUEi+RdEg=="
      },
      "runtime.unix.Microsoft.Win32.Primitives": {
        "type": "Transitive",
        "resolved": "4.3.0",
        "contentHash": "2mI2Mfq+CVatgr4RWGvAWBjoCfUafy6VNFU7G9OA52DjO8x/okfIbsEq2UPgeGfdpO7X5gmPXKT8slx0tn0Mhw==",
        "dependencies": {
          "System.Runtime": "4.3.0",
          "System.Runtime.InteropServices": "4.3.0",
          "runtime.native.System": "4.3.0"
        }
      },
      "runtime.unix.System.Console": {
        "type": "Transitive",
        "resolved": "4.3.0",
        "contentHash": "JSEiU9EvE2vJTHUuHnSg9le8XDbvZmjZ/3PhLviICzY1TTDE7c/uNYVtE9qTA9PAOZsqccy5lxvfaZOeBhT3tA==",
        "dependencies": {
          "System.Collections": "4.3.0",
          "System.IO": "4.3.0",
          "System.IO.FileSystem.Primitives": "4.3.0",
          "System.Resources.ResourceManager": "4.3.0",
          "System.Runtime": "4.3.0",
          "System.Runtime.Extensions": "4.3.0",
          "System.Runtime.Handles": "4.3.0",
          "System.Runtime.InteropServices": "4.3.0",
          "System.Text.Encoding": "4.3.0",
          "System.Text.Encoding.Extensions": "4.3.0",
          "System.Threading": "4.3.0",
          "System.Threading.Tasks": "4.3.0",
          "runtime.native.System": "4.3.0"
        }
      },
      "runtime.unix.System.Diagnostics.Debug": {
        "type": "Transitive",
        "resolved": "4.3.0",
        "contentHash": "WV8KLRHWVUVUDduFnvGMHt0FsEt2wK6xPl1EgDKlaMx2KnZ43A/O0GzP8wIuvAC7mq4T9V1mm90r+PXkL9FPdQ==",
        "dependencies": {
          "runtime.native.System": "4.3.0"
        }
      },
      "runtime.unix.System.IO.FileSystem": {
        "type": "Transitive",
        "resolved": "4.3.0",
        "contentHash": "ajmTcjrqc3vgV1TH54DRioshbEniaFbOAJ0kReGuNsp9uIcqYle0RmUo6+Qlwqe3JIs4TDxgnqs3UzX3gRJ1rA==",
        "dependencies": {
          "System.Buffers": "4.3.0",
          "System.Collections": "4.3.0",
          "System.Diagnostics.Debug": "4.3.0",
          "System.IO": "4.3.0",
          "System.IO.FileSystem.Primitives": "4.3.0",
          "System.Resources.ResourceManager": "4.3.0",
          "System.Runtime": "4.3.0",
          "System.Runtime.Extensions": "4.3.0",
          "System.Runtime.Handles": "4.3.0",
          "System.Runtime.InteropServices": "4.3.0",
          "System.Text.Encoding": "4.3.0",
          "System.Text.Encoding.Extensions": "4.3.0",
          "System.Threading": "4.3.0",
          "System.Threading.Tasks": "4.3.0",
          "runtime.native.System": "4.3.0"
        }
      },
      "runtime.unix.System.Net.Primitives": {
        "type": "Transitive",
        "resolved": "4.3.0",
        "contentHash": "AZcRXhH7Gamr+bckUfX3iHefPIrujJTt9XWQWo0elNiP1SNasX0KBWINZkDKY0GsOrsyJ7cB4MgIRTZzLlsTKg==",
        "dependencies": {
          "Microsoft.Win32.Primitives": "4.3.0",
          "System.Collections": "4.3.0",
          "System.Diagnostics.Tracing": "4.3.0",
          "System.Globalization": "4.3.0",
          "System.Resources.ResourceManager": "4.3.0",
          "System.Runtime": "4.3.0",
          "System.Runtime.Extensions": "4.3.0",
          "System.Runtime.Handles": "4.3.0",
          "System.Runtime.InteropServices": "4.3.0",
          "System.Threading": "4.3.0",
          "runtime.native.System": "4.3.0"
        }
      },
      "runtime.unix.System.Net.Sockets": {
        "type": "Transitive",
        "resolved": "4.3.0",
        "contentHash": "4NcLbqajFaD3PvhOdmbieeBlKY4d8/kBfgJ5g28n6k1jWEICabvLM62gvmUS/CvyfvcZxVanKPl+E9LhPzfXZw==",
        "dependencies": {
          "System.Collections": "4.3.0",
          "System.Diagnostics.Debug": "4.3.0",
          "System.Diagnostics.Tracing": "4.3.0",
          "System.Globalization": "4.3.0",
          "System.IO": "4.3.0",
          "System.IO.FileSystem": "4.3.0",
          "System.Net.NameResolution": "4.3.0",
          "System.Net.Primitives": "4.3.0",
          "System.Resources.ResourceManager": "4.3.0",
          "System.Runtime": "4.3.0",
          "System.Runtime.Extensions": "4.3.0",
          "System.Runtime.Handles": "4.3.0",
          "System.Runtime.InteropServices": "4.3.0",
          "System.Threading": "4.3.0",
          "System.Threading.Tasks": "4.3.0",
          "System.Threading.ThreadPool": "4.3.0",
          "runtime.native.System": "4.3.0"
        }
      },
      "runtime.unix.System.Private.Uri": {
        "type": "Transitive",
        "resolved": "4.3.0",
        "contentHash": "ooWzobr5RAq34r9uan1r/WPXJYG1XWy9KanrxNvEnBzbFdQbMG7Y3bVi4QxR7xZMNLOxLLTAyXvnSkfj5boZSg==",
        "dependencies": {
          "runtime.native.System": "4.3.0"
        }
      },
      "runtime.unix.System.Runtime.Extensions": {
        "type": "Transitive",
        "resolved": "4.3.0",
        "contentHash": "zQiTBVpiLftTQZW8GFsV0gjYikB1WMkEPIxF5O6RkUrSV/OgvRRTYgeFQha/0keBpuS0HYweraGRwhfhJ7dj7w==",
        "dependencies": {
          "System.Private.Uri": "4.3.0",
          "runtime.native.System": "4.3.0",
          "runtime.native.System.Security.Cryptography.OpenSsl": "4.3.0"
        }
      },
      "runtime.win-arm64.runtime.native.System.Data.SqlClient.sni": {
        "type": "Transitive",
        "resolved": "4.4.0",
        "contentHash": "LbrynESTp3bm5O/+jGL8v0Qg5SJlTV08lpIpFesXjF6uGNMWqFnUQbYBJwZTeua6E/Y7FIM1C54Ey1btLWupdg=="
      },
      "runtime.win-x64.runtime.native.System.Data.SqlClient.sni": {
        "type": "Transitive",
        "resolved": "4.4.0",
        "contentHash": "38ugOfkYJqJoX9g6EYRlZB5U2ZJH51UP8ptxZgdpS07FgOEToV+lS11ouNK2PM12Pr6X/PpT5jK82G3DwH/SxQ=="
      },
      "runtime.win-x86.runtime.native.System.Data.SqlClient.sni": {
        "type": "Transitive",
        "resolved": "4.4.0",
        "contentHash": "YhEdSQUsTx+C8m8Bw7ar5/VesXvCFMItyZF7G1AUY+OM0VPZUOeAVpJ4Wl6fydBGUYZxojTDR3I6Bj/+BPkJNA=="
      },
      "System.Buffers": {
        "type": "Transitive",
        "resolved": "4.3.0",
        "contentHash": "ratu44uTIHgeBeI0dE8DWvmXVBSo4u7ozRZZHOMmK/JPpYyo0dAfgSiHlpiObMQ5lEtEyIXA40sKRYg5J6A8uQ==",
        "dependencies": {
          "System.Diagnostics.Debug": "4.3.0",
          "System.Diagnostics.Tracing": "4.3.0",
          "System.Resources.ResourceManager": "4.3.0",
          "System.Runtime": "4.3.0",
          "System.Threading": "4.3.0"
        }
      },
      "System.Collections": {
        "type": "Transitive",
        "resolved": "4.3.0",
        "contentHash": "3Dcj85/TBdVpL5Zr+gEEBUuFe2icOnLalmEh9hfck1PTYbbyWuZgh4fmm2ysCLTrqLQw6t3TgTyJ+VLp+Qb+Lw==",
        "dependencies": {
          "Microsoft.NETCore.Platforms": "1.1.0",
          "Microsoft.NETCore.Targets": "1.1.0",
          "System.Runtime": "4.3.0",
          "runtime.any.System.Collections": "4.3.0"
        }
      },
      "System.Console": {
        "type": "Transitive",
        "resolved": "4.3.0",
        "contentHash": "DHDrIxiqk1h03m6khKWV2X8p/uvN79rgSqpilL6uzpmSfxfU5ng8VcPtW4qsDsQDHiTv6IPV9TmD5M/vElPNLg==",
        "dependencies": {
          "Microsoft.NETCore.Platforms": "1.1.0",
          "Microsoft.NETCore.Targets": "1.1.0",
          "System.IO": "4.3.0",
          "System.Runtime": "4.3.0",
          "System.Text.Encoding": "4.3.0",
          "runtime.unix.System.Console": "4.3.0"
        }
      },
      "System.Data.Odbc": {
        "type": "Transitive",
        "resolved": "6.0.1",
        "contentHash": "4vl7z0b8gcwc2NotcpEkqaLVQAw/wo46zV1uVSoIx2UfJdqlxWKD3ViUicCNJGo41th4kaGcY9kyVe2q9EuB4w==",
        "dependencies": {
          "System.Text.Encoding.CodePages": "6.0.0"
        }
      },
      "System.Data.OleDb": {
        "type": "Transitive",
        "resolved": "6.0.0",
        "contentHash": "LQ8PjTIF1LtrrlGiyiTVjAkQtTWKm9GSNnygIlWjhN9y88s7xhy6DUNDDkmQQ9f6ex7mA4k0Tl97lz/CklaiLg==",
        "dependencies": {
          "System.Configuration.ConfigurationManager": "6.0.0",
          "System.Diagnostics.PerformanceCounter": "6.0.0"
        }
      },
      "System.Data.SqlClient": {
        "type": "Transitive",
        "resolved": "4.8.4",
        "contentHash": "45YflfcVXAu+Tnf0WnZzQIp9iGm+XvSvh8OosYHqax/nW3gV28NBSRvHFZ/IsuwV4JIypYCKBEOVzW+RB5+zgQ==",
        "dependencies": {
          "Microsoft.Win32.Registry": "4.7.0",
          "System.Security.Principal.Windows": "4.7.0",
          "runtime.native.System.Data.SqlClient.sni": "4.7.0"
        }
      },
      "System.Diagnostics.Debug": {
        "type": "Transitive",
        "resolved": "4.3.0",
        "contentHash": "ZUhUOdqmaG5Jk3Xdb8xi5kIyQYAA4PnTNlHx1mu9ZY3qv4ELIdKbnL/akbGaKi2RnNUWaZsAs31rvzFdewTj2g==",
        "dependencies": {
          "Microsoft.NETCore.Platforms": "1.1.0",
          "Microsoft.NETCore.Targets": "1.1.0",
          "System.Runtime": "4.3.0",
          "runtime.unix.System.Diagnostics.Debug": "4.3.0"
        }
      },
      "System.Diagnostics.EventLog": {
        "type": "Transitive",
        "resolved": "6.0.0",
        "contentHash": "lcyUiXTsETK2ALsZrX+nWuHSIQeazhqPphLfaRxzdGaG93+0kELqpgEHtwWOlQe7+jSFnKwaCAgL4kjeZCQJnw=="
      },
      "System.Diagnostics.PerformanceCounter": {
        "type": "Transitive",
        "resolved": "6.0.1",
        "contentHash": "dDl7Gx3bmSrM2k2ZIm+ucEJnLloZRyvfQF1DvfvATcGF3jtaUBiPvChma+6ZcZzxWMirN3kCywkW7PILphXyMQ==",
        "dependencies": {
          "System.Configuration.ConfigurationManager": "6.0.0"
        }
      },
      "System.Diagnostics.Tools": {
        "type": "Transitive",
        "resolved": "4.3.0",
        "contentHash": "UUvkJfSYJMM6x527dJg2VyWPSRqIVB0Z7dbjHst1zmwTXz5CcXSYJFWRpuigfbO1Lf7yfZiIaEUesfnl/g5EyA==",
        "dependencies": {
          "Microsoft.NETCore.Platforms": "1.1.0",
          "Microsoft.NETCore.Targets": "1.1.0",
          "System.Runtime": "4.3.0",
          "runtime.any.System.Diagnostics.Tools": "4.3.0"
        }
      },
      "System.Diagnostics.Tracing": {
        "type": "Transitive",
        "resolved": "4.3.0",
        "contentHash": "rswfv0f/Cqkh78rA5S8eN8Neocz234+emGCtTF3lxPY96F+mmmUen6tbn0glN6PMvlKQb9bPAY5e9u7fgPTkKw==",
        "dependencies": {
          "Microsoft.NETCore.Platforms": "1.1.0",
          "Microsoft.NETCore.Targets": "1.1.0",
          "System.Runtime": "4.3.0",
          "runtime.any.System.Diagnostics.Tracing": "4.3.0"
        }
      },
      "System.DirectoryServices": {
        "type": "Transitive",
        "resolved": "6.0.0",
        "contentHash": "kp/Op0nxDVGlElDKh8TsXO0GKXftQgAB6sJk0wUetZK1Rr0Pbd86Tn7AllLLlROFZa4BTl/LVHakljtGELFzCg==",
        "dependencies": {
          "System.Security.AccessControl": "6.0.0",
          "System.Security.Permissions": "6.0.0"
        }
      },
      "System.DirectoryServices.AccountManagement": {
        "type": "Transitive",
        "resolved": "6.0.0",
        "contentHash": "2iKkY6VC4WX6H13N8WhH2SRUfWCwg2KZR5w9JIS9cw9N8cZhT7VXxHX0L6OX6Po419aSu2LWrJE9tu6b+cUnPA==",
        "dependencies": {
          "System.Configuration.ConfigurationManager": "6.0.0",
          "System.DirectoryServices": "6.0.0",
          "System.DirectoryServices.Protocols": "6.0.0",
          "System.Security.AccessControl": "6.0.0"
        }
      },
      "System.DirectoryServices.Protocols": {
        "type": "Transitive",
        "resolved": "6.0.1",
        "contentHash": "ndUZlEkAMc1XzM0xGN++SsJrNhRkIHaKI8+te325vrUgoLT1ufWNI6KB8FFrL7NpRMHPrdxP99aF3fHbAPxW0A=="
      },
      "System.Drawing.Common": {
        "type": "Transitive",
        "resolved": "6.0.0",
        "contentHash": "NfuoKUiP2nUWwKZN6twGqXioIe1zVD0RIj2t976A+czLHr2nY454RwwXs6JU9Htc6mwqL6Dn/nEL3dpVf2jOhg==",
        "dependencies": {
          "Microsoft.Win32.SystemEvents": "6.0.0"
        }
      },
      "System.Globalization": {
        "type": "Transitive",
        "resolved": "4.3.0",
        "contentHash": "kYdVd2f2PAdFGblzFswE4hkNANJBKRmsfa2X5LG2AcWE1c7/4t0pYae1L8vfZ5xvE2nK/R9JprtToA61OSHWIg==",
        "dependencies": {
          "Microsoft.NETCore.Platforms": "1.1.0",
          "Microsoft.NETCore.Targets": "1.1.0",
          "System.Runtime": "4.3.0",
          "runtime.any.System.Globalization": "4.3.0"
        }
      },
      "System.Globalization.Calendars": {
        "type": "Transitive",
        "resolved": "4.3.0",
        "contentHash": "GUlBtdOWT4LTV3I+9/PJW+56AnnChTaOqqTLFtdmype/L500M2LIyXgmtd9X2P2VOkmJd5c67H5SaC2QcL1bFA==",
        "dependencies": {
          "Microsoft.NETCore.Platforms": "1.1.0",
          "Microsoft.NETCore.Targets": "1.1.0",
          "System.Globalization": "4.3.0",
          "System.Runtime": "4.3.0",
          "runtime.any.System.Globalization.Calendars": "4.3.0"
        }
      },
      "System.Globalization.Extensions": {
        "type": "Transitive",
        "resolved": "4.3.0",
        "contentHash": "FhKmdR6MPG+pxow6wGtNAWdZh7noIOpdD5TwQ3CprzgIE1bBBoim0vbR1+AWsWjQmU7zXHgQo4TWSP6lCeiWcQ==",
        "dependencies": {
          "Microsoft.NETCore.Platforms": "1.1.0",
          "System.Globalization": "4.3.0",
          "System.Resources.ResourceManager": "4.3.0",
          "System.Runtime": "4.3.0",
          "System.Runtime.Extensions": "4.3.0",
          "System.Runtime.InteropServices": "4.3.0"
        }
      },
      "System.IO": {
        "type": "Transitive",
        "resolved": "4.3.0",
        "contentHash": "3qjaHvxQPDpSOYICjUoTsmoq5u6QJAFRUITgeT/4gqkF1bajbSmb1kwSxEA8AHlofqgcKJcM8udgieRNhaJ5Cg==",
        "dependencies": {
          "Microsoft.NETCore.Platforms": "1.1.0",
          "Microsoft.NETCore.Targets": "1.1.0",
          "System.Runtime": "4.3.0",
          "System.Text.Encoding": "4.3.0",
          "System.Threading.Tasks": "4.3.0",
          "runtime.any.System.IO": "4.3.0"
        }
      },
      "System.IO.Compression": {
        "type": "Transitive",
        "resolved": "4.3.0",
        "contentHash": "YHndyoiV90iu4iKG115ibkhrG+S3jBm8Ap9OwoUAzO5oPDAWcr0SFwQFm0HjM8WkEZWo0zvLTyLmbvTkW1bXgg==",
        "dependencies": {
          "Microsoft.NETCore.Platforms": "1.1.0",
          "System.Buffers": "4.3.0",
          "System.Collections": "4.3.0",
          "System.Diagnostics.Debug": "4.3.0",
          "System.IO": "4.3.0",
          "System.Resources.ResourceManager": "4.3.0",
          "System.Runtime": "4.3.0",
          "System.Runtime.Extensions": "4.3.0",
          "System.Runtime.Handles": "4.3.0",
          "System.Runtime.InteropServices": "4.3.0",
          "System.Text.Encoding": "4.3.0",
          "System.Threading": "4.3.0",
          "System.Threading.Tasks": "4.3.0",
          "runtime.native.System": "4.3.0",
          "runtime.native.System.IO.Compression": "4.3.0"
        }
      },
      "System.IO.FileSystem": {
        "type": "Transitive",
        "resolved": "4.3.0",
        "contentHash": "3wEMARTnuio+ulnvi+hkRNROYwa1kylvYahhcLk4HSoVdl+xxTFVeVlYOfLwrDPImGls0mDqbMhrza8qnWPTdA==",
        "dependencies": {
          "Microsoft.NETCore.Platforms": "1.1.0",
          "Microsoft.NETCore.Targets": "1.1.0",
          "System.IO": "4.3.0",
          "System.IO.FileSystem.Primitives": "4.3.0",
          "System.Runtime": "4.3.0",
          "System.Runtime.Handles": "4.3.0",
          "System.Text.Encoding": "4.3.0",
          "System.Threading.Tasks": "4.3.0",
          "runtime.unix.System.IO.FileSystem": "4.3.0"
        }
      },
      "System.IO.FileSystem.AccessControl": {
        "type": "Transitive",
        "resolved": "5.0.0",
        "contentHash": "SxHB3nuNrpptVk+vZ/F+7OHEpoHUIKKMl02bUmYHQr1r+glbZQxs7pRtsf4ENO29TVm2TH3AEeep2fJcy92oYw==",
        "dependencies": {
          "System.Security.AccessControl": "5.0.0",
          "System.Security.Principal.Windows": "5.0.0"
        }
      },
      "System.IO.Ports": {
        "type": "Transitive",
        "resolved": "6.0.0",
        "contentHash": "dRyGI7fUESar5ZLIpiBOaaNLW7YyOBGftjj5Of+xcduC/Rjl7RjhEnWDvvNBmHuF3d0tdXoqdVI/yrVA8f00XA==",
        "dependencies": {
          "runtime.native.System.IO.Ports": "6.0.0"
        }
      },
      "System.Management": {
        "type": "Transitive",
        "resolved": "6.0.0",
        "contentHash": "sHsESYMmPDhQuOC66h6AEOs/XowzKsbT9srMbX71TCXP58hkpn1BqBjdmKj1+DCA/WlBETX1K5WjQHwmV0Txrg==",
        "dependencies": {
          "System.CodeDom": "6.0.0"
        }
      },
      "System.Net.Http": {
        "type": "Transitive",
        "resolved": "4.3.0",
        "contentHash": "sYg+FtILtRQuYWSIAuNOELwVuVsxVyJGWQyOnlAzhV4xvhyFnON1bAzYYC+jjRW8JREM45R0R5Dgi8MTC5sEwA==",
        "dependencies": {
          "Microsoft.NETCore.Platforms": "1.1.0",
          "System.Collections": "4.3.0",
          "System.Diagnostics.Debug": "4.3.0",
          "System.Diagnostics.DiagnosticSource": "4.3.0",
          "System.Diagnostics.Tracing": "4.3.0",
          "System.Globalization": "4.3.0",
          "System.Globalization.Extensions": "4.3.0",
          "System.IO": "4.3.0",
          "System.IO.FileSystem": "4.3.0",
          "System.Net.Primitives": "4.3.0",
          "System.Resources.ResourceManager": "4.3.0",
          "System.Runtime": "4.3.0",
          "System.Runtime.Extensions": "4.3.0",
          "System.Runtime.Handles": "4.3.0",
          "System.Runtime.InteropServices": "4.3.0",
          "System.Security.Cryptography.Algorithms": "4.3.0",
          "System.Security.Cryptography.Encoding": "4.3.0",
          "System.Security.Cryptography.OpenSsl": "4.3.0",
          "System.Security.Cryptography.Primitives": "4.3.0",
          "System.Security.Cryptography.X509Certificates": "4.3.0",
          "System.Text.Encoding": "4.3.0",
          "System.Threading": "4.3.0",
          "System.Threading.Tasks": "4.3.0",
          "runtime.native.System": "4.3.0",
          "runtime.native.System.Net.Http": "4.3.0",
          "runtime.native.System.Security.Cryptography.OpenSsl": "4.3.0"
        }
      },
      "System.Net.NameResolution": {
        "type": "Transitive",
        "resolved": "4.3.0",
        "contentHash": "AFYl08R7MrsrEjqpQWTZWBadqXyTzNDaWpMqyxhb0d6sGhV6xMDKueuBXlLL30gz+DIRY6MpdgnHWlCh5wmq9w==",
        "dependencies": {
          "Microsoft.NETCore.Platforms": "1.1.0",
          "System.Collections": "4.3.0",
          "System.Diagnostics.Tracing": "4.3.0",
          "System.Globalization": "4.3.0",
          "System.Net.Primitives": "4.3.0",
          "System.Resources.ResourceManager": "4.3.0",
          "System.Runtime": "4.3.0",
          "System.Runtime.Extensions": "4.3.0",
          "System.Runtime.Handles": "4.3.0",
          "System.Runtime.InteropServices": "4.3.0",
          "System.Security.Principal.Windows": "4.3.0",
          "System.Threading": "4.3.0",
          "System.Threading.Tasks": "4.3.0",
          "runtime.native.System": "4.3.0"
        }
      },
      "System.Net.Primitives": {
        "type": "Transitive",
        "resolved": "4.3.0",
        "contentHash": "qOu+hDwFwoZPbzPvwut2qATe3ygjeQBDQj91xlsaqGFQUI5i4ZnZb8yyQuLGpDGivEPIt8EJkd1BVzVoP31FXA==",
        "dependencies": {
          "Microsoft.NETCore.Platforms": "1.1.0",
          "Microsoft.NETCore.Targets": "1.1.0",
          "System.Runtime": "4.3.0",
          "System.Runtime.Handles": "4.3.0",
          "runtime.unix.System.Net.Primitives": "4.3.0"
        }
      },
      "System.Net.Sockets": {
        "type": "Transitive",
        "resolved": "4.3.0",
        "contentHash": "m6icV6TqQOAdgt5N/9I5KNpjom/5NFtkmGseEH+AK/hny8XrytLH3+b5M8zL/Ycg3fhIocFpUMyl/wpFnVRvdw==",
        "dependencies": {
          "Microsoft.NETCore.Platforms": "1.1.0",
          "Microsoft.NETCore.Targets": "1.1.0",
          "System.IO": "4.3.0",
          "System.Net.Primitives": "4.3.0",
          "System.Runtime": "4.3.0",
          "System.Threading.Tasks": "4.3.0",
          "runtime.unix.System.Net.Sockets": "4.3.0"
        }
      },
      "System.Private.Uri": {
        "type": "Transitive",
        "resolved": "4.3.0",
        "contentHash": "I4SwANiUGho1esj4V4oSlPllXjzCZDE+5XXso2P03LW2vOda2Enzh8DWOxwN6hnrJyp314c7KuVu31QYhRzOGg==",
        "dependencies": {
          "Microsoft.NETCore.Platforms": "1.1.0",
          "Microsoft.NETCore.Targets": "1.1.0",
          "runtime.unix.System.Private.Uri": "4.3.0"
        }
      },
      "System.Reflection": {
        "type": "Transitive",
        "resolved": "4.3.0",
        "contentHash": "KMiAFoW7MfJGa9nDFNcfu+FpEdiHpWgTcS2HdMpDvt9saK3y/G4GwprPyzqjFH9NTaGPQeWNHU+iDlDILj96aQ==",
        "dependencies": {
          "Microsoft.NETCore.Platforms": "1.1.0",
          "Microsoft.NETCore.Targets": "1.1.0",
          "System.IO": "4.3.0",
          "System.Reflection.Primitives": "4.3.0",
          "System.Runtime": "4.3.0",
          "runtime.any.System.Reflection": "4.3.0"
        }
      },
      "System.Reflection.Extensions": {
        "type": "Transitive",
        "resolved": "4.3.0",
        "contentHash": "rJkrJD3kBI5B712aRu4DpSIiHRtr6QlfZSQsb0hYHrDCZORXCFjQfoipo2LaMUHoT9i1B7j7MnfaEKWDFmFQNQ==",
        "dependencies": {
          "Microsoft.NETCore.Platforms": "1.1.0",
          "Microsoft.NETCore.Targets": "1.1.0",
          "System.Reflection": "4.3.0",
          "System.Runtime": "4.3.0",
          "runtime.any.System.Reflection.Extensions": "4.3.0"
        }
      },
      "System.Reflection.Primitives": {
        "type": "Transitive",
        "resolved": "4.3.0",
        "contentHash": "5RXItQz5As4xN2/YUDxdpsEkMhvw3e6aNveFXUn4Hl/udNTCNhnKp8lT9fnc3MhvGKh1baak5CovpuQUXHAlIA==",
        "dependencies": {
          "Microsoft.NETCore.Platforms": "1.1.0",
          "Microsoft.NETCore.Targets": "1.1.0",
          "System.Runtime": "4.3.0",
          "runtime.any.System.Reflection.Primitives": "4.3.0"
        }
      },
      "System.Resources.ResourceManager": {
        "type": "Transitive",
        "resolved": "4.3.0",
        "contentHash": "/zrcPkkWdZmI4F92gL/TPumP98AVDu/Wxr3CSJGQQ+XN6wbRZcyfSKVoPo17ilb3iOr0cCRqJInGwNMolqhS8A==",
        "dependencies": {
          "Microsoft.NETCore.Platforms": "1.1.0",
          "Microsoft.NETCore.Targets": "1.1.0",
          "System.Globalization": "4.3.0",
          "System.Reflection": "4.3.0",
          "System.Runtime": "4.3.0",
          "runtime.any.System.Resources.ResourceManager": "4.3.0"
        }
      },
      "System.Runtime": {
        "type": "Transitive",
        "resolved": "4.3.0",
        "contentHash": "JufQi0vPQ0xGnAczR13AUFglDyVYt4Kqnz1AZaiKZ5+GICq0/1MH/mO/eAJHt/mHW1zjKBJd7kV26SrxddAhiw==",
        "dependencies": {
          "Microsoft.NETCore.Platforms": "1.1.0",
          "Microsoft.NETCore.Targets": "1.1.0",
          "runtime.any.System.Runtime": "4.3.0"
        }
      },
      "System.Runtime.Caching": {
        "type": "Transitive",
        "resolved": "6.0.0",
        "contentHash": "E0e03kUp5X2k+UAoVl6efmI7uU7JRBWi5EIdlQ7cr0NpBGjHG4fWII35PgsBY9T4fJQ8E4QPsL0rKksU9gcL5A==",
        "dependencies": {
          "System.Configuration.ConfigurationManager": "6.0.0"
        }
      },
      "System.Runtime.Extensions": {
        "type": "Transitive",
        "resolved": "4.3.0",
        "contentHash": "guW0uK0fn5fcJJ1tJVXYd7/1h5F+pea1r7FLSOz/f8vPEqbR2ZAknuRDvTQ8PzAilDveOxNjSfr0CHfIQfFk8g==",
        "dependencies": {
          "Microsoft.NETCore.Platforms": "1.1.0",
          "Microsoft.NETCore.Targets": "1.1.0",
          "System.Runtime": "4.3.0",
          "runtime.unix.System.Runtime.Extensions": "4.3.0"
        }
      },
      "System.Runtime.Handles": {
        "type": "Transitive",
        "resolved": "4.3.0",
        "contentHash": "OKiSUN7DmTWeYb3l51A7EYaeNMnvxwE249YtZz7yooT4gOZhmTjIn48KgSsw2k2lYdLgTKNJw/ZIfSElwDRVgg==",
        "dependencies": {
          "Microsoft.NETCore.Platforms": "1.1.0",
          "Microsoft.NETCore.Targets": "1.1.0",
          "System.Runtime": "4.3.0",
          "runtime.any.System.Runtime.Handles": "4.3.0"
        }
      },
      "System.Runtime.InteropServices": {
        "type": "Transitive",
        "resolved": "4.3.0",
        "contentHash": "uv1ynXqiMK8mp1GM3jDqPCFN66eJ5w5XNomaK2XD+TuCroNTLFGeZ+WCmBMcBDyTFKou3P6cR6J/QsaqDp7fGQ==",
        "dependencies": {
          "Microsoft.NETCore.Platforms": "1.1.0",
          "Microsoft.NETCore.Targets": "1.1.0",
          "System.Reflection": "4.3.0",
          "System.Reflection.Primitives": "4.3.0",
          "System.Runtime": "4.3.0",
          "System.Runtime.Handles": "4.3.0",
          "runtime.any.System.Runtime.InteropServices": "4.3.0"
        }
      },
      "System.Runtime.InteropServices.RuntimeInformation": {
        "type": "Transitive",
        "resolved": "4.3.0",
        "contentHash": "cbz4YJMqRDR7oLeMRbdYv7mYzc++17lNhScCX0goO2XpGWdvAt60CGN+FHdePUEHCe/Jy9jUlvNAiNdM+7jsOw==",
        "dependencies": {
          "System.Reflection": "4.3.0",
          "System.Reflection.Extensions": "4.3.0",
          "System.Resources.ResourceManager": "4.3.0",
          "System.Runtime": "4.3.0",
          "System.Runtime.InteropServices": "4.3.0",
          "System.Threading": "4.3.0",
          "runtime.native.System": "4.3.0"
        }
      },
      "System.Security.AccessControl": {
        "type": "Transitive",
        "resolved": "6.0.0",
        "contentHash": "AUADIc0LIEQe7MzC+I0cl0rAT8RrTAKFHl53yHjEUzNVIaUlhFY11vc2ebiVJzVBuOzun6F7FBA+8KAbGTTedQ=="
      },
      "System.Security.Cryptography.Algorithms": {
        "type": "Transitive",
        "resolved": "4.3.0",
        "contentHash": "W1kd2Y8mYSCgc3ULTAZ0hOP2dSdG5YauTb1089T0/kRcN2MpSAW1izOFROrJgxSlMn3ArsgHXagigyi+ibhevg==",
        "dependencies": {
          "Microsoft.NETCore.Platforms": "1.1.0",
          "System.Collections": "4.3.0",
          "System.IO": "4.3.0",
          "System.Resources.ResourceManager": "4.3.0",
          "System.Runtime": "4.3.0",
          "System.Runtime.Extensions": "4.3.0",
          "System.Runtime.Handles": "4.3.0",
          "System.Runtime.InteropServices": "4.3.0",
          "System.Runtime.Numerics": "4.3.0",
          "System.Security.Cryptography.Encoding": "4.3.0",
          "System.Security.Cryptography.Primitives": "4.3.0",
          "System.Text.Encoding": "4.3.0",
          "runtime.native.System.Security.Cryptography.Apple": "4.3.0",
          "runtime.native.System.Security.Cryptography.OpenSsl": "4.3.0"
        }
      },
      "System.Security.Cryptography.Cng": {
        "type": "Transitive",
        "resolved": "4.3.0",
        "contentHash": "03idZOqFlsKRL4W+LuCpJ6dBYDUWReug6lZjBa3uJWnk5sPCUXckocevTaUA8iT/MFSrY/2HXkOt753xQ/cf8g==",
        "dependencies": {
          "Microsoft.NETCore.Platforms": "1.1.0",
          "System.IO": "4.3.0",
          "System.Resources.ResourceManager": "4.3.0",
          "System.Runtime": "4.3.0",
          "System.Runtime.Extensions": "4.3.0",
          "System.Runtime.Handles": "4.3.0",
          "System.Runtime.InteropServices": "4.3.0",
          "System.Security.Cryptography.Algorithms": "4.3.0",
          "System.Security.Cryptography.Encoding": "4.3.0",
          "System.Security.Cryptography.Primitives": "4.3.0",
          "System.Text.Encoding": "4.3.0"
        }
      },
      "System.Security.Cryptography.Csp": {
        "type": "Transitive",
        "resolved": "4.3.0",
        "contentHash": "X4s/FCkEUnRGnwR3aSfVIkldBmtURMhmexALNTwpjklzxWU7yjMk7GHLKOZTNkgnWnE0q7+BCf9N2LVRWxewaA==",
        "dependencies": {
          "Microsoft.NETCore.Platforms": "1.1.0",
          "System.IO": "4.3.0",
          "System.Reflection": "4.3.0",
          "System.Resources.ResourceManager": "4.3.0",
          "System.Runtime": "4.3.0",
          "System.Runtime.Extensions": "4.3.0",
          "System.Runtime.Handles": "4.3.0",
          "System.Runtime.InteropServices": "4.3.0",
          "System.Security.Cryptography.Algorithms": "4.3.0",
          "System.Security.Cryptography.Encoding": "4.3.0",
          "System.Security.Cryptography.Primitives": "4.3.0",
          "System.Text.Encoding": "4.3.0",
          "System.Threading": "4.3.0"
        }
      },
      "System.Security.Cryptography.Encoding": {
        "type": "Transitive",
        "resolved": "4.3.0",
        "contentHash": "1DEWjZZly9ae9C79vFwqaO5kaOlI5q+3/55ohmq/7dpDyDfc8lYe7YVxJUZ5MF/NtbkRjwFRo14yM4OEo9EmDw==",
        "dependencies": {
          "Microsoft.NETCore.Platforms": "1.1.0",
          "System.Collections": "4.3.0",
          "System.Collections.Concurrent": "4.3.0",
          "System.Linq": "4.3.0",
          "System.Resources.ResourceManager": "4.3.0",
          "System.Runtime": "4.3.0",
          "System.Runtime.Extensions": "4.3.0",
          "System.Runtime.Handles": "4.3.0",
          "System.Runtime.InteropServices": "4.3.0",
          "System.Security.Cryptography.Primitives": "4.3.0",
          "System.Text.Encoding": "4.3.0",
          "runtime.native.System.Security.Cryptography.OpenSsl": "4.3.0"
        }
      },
      "System.Security.Cryptography.OpenSsl": {
        "type": "Transitive",
        "resolved": "4.3.0",
        "contentHash": "h4CEgOgv5PKVF/HwaHzJRiVboL2THYCou97zpmhjghx5frc7fIvlkY1jL+lnIQyChrJDMNEXS6r7byGif8Cy4w==",
        "dependencies": {
          "System.Collections": "4.3.0",
          "System.IO": "4.3.0",
          "System.Resources.ResourceManager": "4.3.0",
          "System.Runtime": "4.3.0",
          "System.Runtime.Extensions": "4.3.0",
          "System.Runtime.Handles": "4.3.0",
          "System.Runtime.InteropServices": "4.3.0",
          "System.Runtime.Numerics": "4.3.0",
          "System.Security.Cryptography.Algorithms": "4.3.0",
          "System.Security.Cryptography.Encoding": "4.3.0",
          "System.Security.Cryptography.Primitives": "4.3.0",
          "System.Text.Encoding": "4.3.0",
          "runtime.native.System.Security.Cryptography.OpenSsl": "4.3.0"
        }
      },
      "System.Security.Cryptography.Pkcs": {
        "type": "Transitive",
        "resolved": "6.0.1",
        "contentHash": "ynmbW2GjIGg9K1wXmVIRs4IlyDolf0JXNpzFQ8JCVgwM+myUC2JeUggl2PwQig2PNVMegKmN1aAx7WPQ8tI3vA==",
        "dependencies": {
          "System.Formats.Asn1": "6.0.0"
        }
      },
      "System.Security.Cryptography.ProtectedData": {
        "type": "Transitive",
        "resolved": "6.0.0",
        "contentHash": "rp1gMNEZpvx9vP0JW0oHLxlf8oSiQgtno77Y4PLUBjSiDYoD77Y8uXHr1Ea5XG4/pIKhqAdxZ8v8OTUtqo9PeQ=="
      },
      "System.Security.Cryptography.X509Certificates": {
        "type": "Transitive",
        "resolved": "4.3.0",
        "contentHash": "t2Tmu6Y2NtJ2um0RtcuhP7ZdNNxXEgUm2JeoA/0NvlMjAhKCnM1NX07TDl3244mVp3QU6LPEhT3HTtH1uF7IYw==",
        "dependencies": {
          "Microsoft.NETCore.Platforms": "1.1.0",
          "System.Collections": "4.3.0",
          "System.Diagnostics.Debug": "4.3.0",
          "System.Globalization": "4.3.0",
          "System.Globalization.Calendars": "4.3.0",
          "System.IO": "4.3.0",
          "System.IO.FileSystem": "4.3.0",
          "System.IO.FileSystem.Primitives": "4.3.0",
          "System.Resources.ResourceManager": "4.3.0",
          "System.Runtime": "4.3.0",
          "System.Runtime.Extensions": "4.3.0",
          "System.Runtime.Handles": "4.3.0",
          "System.Runtime.InteropServices": "4.3.0",
          "System.Runtime.Numerics": "4.3.0",
          "System.Security.Cryptography.Algorithms": "4.3.0",
          "System.Security.Cryptography.Cng": "4.3.0",
          "System.Security.Cryptography.Csp": "4.3.0",
          "System.Security.Cryptography.Encoding": "4.3.0",
          "System.Security.Cryptography.OpenSsl": "4.3.0",
          "System.Security.Cryptography.Primitives": "4.3.0",
          "System.Text.Encoding": "4.3.0",
          "System.Threading": "4.3.0",
          "runtime.native.System": "4.3.0",
          "runtime.native.System.Net.Http": "4.3.0",
          "runtime.native.System.Security.Cryptography.OpenSsl": "4.3.0"
        }
      },
      "System.Security.Principal.Windows": {
        "type": "Transitive",
        "resolved": "5.0.0",
        "contentHash": "t0MGLukB5WAVU9bO3MGzvlGnyJPgUlcwerXn1kzBRjwLKixT96XV0Uza41W49gVd8zEMFu9vQEFlv0IOrytICA=="
      },
      "System.ServiceProcess.ServiceController": {
        "type": "Transitive",
        "resolved": "6.0.0",
        "contentHash": "qMBvG8ZFbkXoe0Z5/D7FAAadfPkH2v7vSuh2xsLf3U6jNoejpIdeV18A0htiASsLK1CCAc/p59kaLXlt2yB1gw==",
        "dependencies": {
          "System.Diagnostics.EventLog": "6.0.0"
        }
      },
      "System.Speech": {
        "type": "Transitive",
        "resolved": "6.0.0",
        "contentHash": "GQovERMrNP0Vbtgk8LzH4PlFS6lqHgsL9WkUmv8Kkxa0m0vNakitytpHZlfJ9WR7n9WKLXh68nn2kyL9mflnLg=="
      },
      "System.Text.Encoding": {
        "type": "Transitive",
        "resolved": "4.3.0",
        "contentHash": "BiIg+KWaSDOITze6jGQynxg64naAPtqGHBwDrLaCtixsa5bKiR8dpPOHA7ge3C0JJQizJE+sfkz1wV+BAKAYZw==",
        "dependencies": {
          "Microsoft.NETCore.Platforms": "1.1.0",
          "Microsoft.NETCore.Targets": "1.1.0",
          "System.Runtime": "4.3.0",
          "runtime.any.System.Text.Encoding": "4.3.0"
        }
      },
      "System.Text.Encoding.CodePages": {
        "type": "Transitive",
        "resolved": "6.0.0",
        "contentHash": "ZFCILZuOvtKPauZ/j/swhvw68ZRi9ATCfvGbk1QfydmcXBkIWecWKn/250UH7rahZ5OoDBaiAudJtPvLwzw85A==",
        "dependencies": {
          "System.Runtime.CompilerServices.Unsafe": "6.0.0"
        }
      },
      "System.Text.Encoding.Extensions": {
        "type": "Transitive",
        "resolved": "4.3.0",
        "contentHash": "YVMK0Bt/A43RmwizJoZ22ei2nmrhobgeiYwFzC4YAN+nue8RF6djXDMog0UCn+brerQoYVyaS+ghy9P/MUVcmw==",
        "dependencies": {
          "Microsoft.NETCore.Platforms": "1.1.0",
          "Microsoft.NETCore.Targets": "1.1.0",
          "System.Runtime": "4.3.0",
          "System.Text.Encoding": "4.3.0",
          "runtime.any.System.Text.Encoding.Extensions": "4.3.0"
        }
      },
      "System.Text.Encodings.Web": {
        "type": "Transitive",
        "resolved": "6.0.0",
        "contentHash": "Vg8eB5Tawm1IFqj4TVK1czJX89rhFxJo9ELqc/Eiq0eXy13RK00eubyU6TJE6y+GQXjyV5gSfiewDUZjQgSE0w==",
        "dependencies": {
          "System.Runtime.CompilerServices.Unsafe": "6.0.0"
        }
      },
      "System.Threading.AccessControl": {
        "type": "Transitive",
        "resolved": "6.0.0",
        "contentHash": "2258mqWesMch/xCpcnjJBgJP33yhpZLGLbEOm01qwq0efG4b+NG8c9sxYOWNxmDQ82swXrnQRl1Yp2wC1NrfZA==",
        "dependencies": {
          "System.Security.AccessControl": "6.0.0"
        }
      },
      "System.Threading.Tasks": {
        "type": "Transitive",
        "resolved": "4.3.0",
        "contentHash": "LbSxKEdOUhVe8BezB/9uOGGppt+nZf6e1VFyw6v3DN6lqitm0OSn2uXMOdtP0M3W4iMcqcivm2J6UgqiwwnXiA==",
        "dependencies": {
          "Microsoft.NETCore.Platforms": "1.1.0",
          "Microsoft.NETCore.Targets": "1.1.0",
          "System.Runtime": "4.3.0",
          "runtime.any.System.Threading.Tasks": "4.3.0"
        }
      },
      "System.Threading.ThreadPool": {
        "type": "Transitive",
        "resolved": "4.3.0",
        "contentHash": "k/+g4b7vjdd4aix83sTgC9VG6oXYKAktSfNIJUNGxPEj7ryEOfzHHhfnmsZvjxawwcD9HyWXKCXmPjX8U4zeSw==",
        "dependencies": {
          "System.Runtime": "4.3.0",
          "System.Runtime.Handles": "4.3.0"
        }
      },
      "System.Threading.Timer": {
        "type": "Transitive",
        "resolved": "4.3.0",
        "contentHash": "Z6YfyYTCg7lOZjJzBjONJTFKGN9/NIYKSxhU5GRd+DTwHSZyvWp1xuI5aR+dLg+ayyC5Xv57KiY4oJ0tMO89fQ==",
        "dependencies": {
          "Microsoft.NETCore.Platforms": "1.1.0",
          "Microsoft.NETCore.Targets": "1.1.0",
          "System.Runtime": "4.3.0",
          "runtime.any.System.Threading.Timer": "4.3.0"
        }
      },
      "System.Windows.Extensions": {
        "type": "Transitive",
        "resolved": "6.0.0",
        "contentHash": "IXoJOXIqc39AIe+CIR7koBtRGMiCt/LPM3lI+PELtDIy9XdyeSrwXFdWV9dzJ2Awl0paLWUaknLxFQ5HpHZUog==",
        "dependencies": {
          "System.Drawing.Common": "6.0.0"
        }
      }
    },
    "net6.0/linux-musl-x64": {
      "Microsoft.Win32.Primitives": {
        "type": "Transitive",
        "resolved": "4.3.0",
        "contentHash": "9ZQKCWxH7Ijp9BfahvL2Zyf1cJIk8XYLF6Yjzr2yi0b2cOut/HQ31qf1ThHAgCc3WiZMdnWcfJCgN82/0UunxA==",
        "dependencies": {
          "Microsoft.NETCore.Platforms": "1.1.0",
          "Microsoft.NETCore.Targets": "1.1.0",
          "System.Runtime": "4.3.0",
          "runtime.unix.Microsoft.Win32.Primitives": "4.3.0"
        }
      },
      "Microsoft.Win32.Registry": {
        "type": "Transitive",
        "resolved": "5.0.0",
        "contentHash": "dDoKi0PnDz31yAyETfRntsLArTlVAVzUzCIvvEDsDsucrl33Dl8pIJG06ePTJTI3tGpeyHS9Cq7Foc/s4EeKcg==",
        "dependencies": {
          "System.Security.AccessControl": "5.0.0",
          "System.Security.Principal.Windows": "5.0.0"
        }
      },
      "Microsoft.Win32.Registry.AccessControl": {
        "type": "Transitive",
        "resolved": "6.0.0",
        "contentHash": "UoE+eeuBKL+GFHxHV3FjHlY5K8Wr/IR7Ee/a2oDNqFodF1iMqyt5hIs0U9Z217AbWrHrNle4750kD03hv1IMZw==",
        "dependencies": {
          "System.Security.AccessControl": "6.0.0"
        }
      },
      "Microsoft.Win32.SystemEvents": {
        "type": "Transitive",
        "resolved": "6.0.1",
        "contentHash": "AlsaDWyQHLFB7O2nfbny0x0oziB34WWzGnf/4Q5R8KjXhu8MnCsxE2MIePr192lIIaxarfTLI9bQg+qtmM+9ag=="
      },
      "runtime.any.System.Collections": {
        "type": "Transitive",
        "resolved": "4.3.0",
        "contentHash": "23g6rqftKmovn2cLeGsuHUYm0FD7pdutb0uQMJpZ3qTvq+zHkgmt6J65VtRry4WDGYlmkMa4xDACtaQ94alNag==",
        "dependencies": {
          "System.Runtime": "4.3.0"
        }
      },
      "runtime.any.System.Diagnostics.Tools": {
        "type": "Transitive",
        "resolved": "4.3.0",
        "contentHash": "S/GPBmfPBB48ZghLxdDR7kDAJVAqgAuThyDJho3OLP5OS4tWD2ydyL8LKm8lhiBxce10OKe9X2zZ6DUjAqEbPg=="
      },
      "runtime.any.System.Diagnostics.Tracing": {
        "type": "Transitive",
        "resolved": "4.3.0",
        "contentHash": "1lpifymjGDzoYIaam6/Hyqf8GhBI3xXYLK2TgEvTtuZMorG3Kb9QnMTIKhLjJYXIiu1JvxjngHvtVFQQlpQ3HQ=="
      },
      "runtime.any.System.Globalization": {
        "type": "Transitive",
        "resolved": "4.3.0",
        "contentHash": "sMDBnad4rp4t7GY442Jux0MCUuKL4otn5BK6Ni0ARTXTSpRNBzZ7hpMfKSvnVSED5kYJm96YOWsqV0JH0d2uuw=="
      },
      "runtime.any.System.Globalization.Calendars": {
        "type": "Transitive",
        "resolved": "4.3.0",
        "contentHash": "M1r+760j1CNA6M/ZaW6KX8gOS8nxPRqloqDcJYVidRG566Ykwcs29AweZs2JF+nMOCgWDiMfPSTMfvwOI9F77w=="
      },
      "runtime.any.System.IO": {
        "type": "Transitive",
        "resolved": "4.3.0",
        "contentHash": "SDZ5AD1DtyRoxYtEcqQ3HDlcrorMYXZeCt7ZhG9US9I5Vva+gpIWDGMkcwa5XiKL0ceQKRZIX2x0XEjLX7PDzQ=="
      },
      "runtime.any.System.Reflection": {
        "type": "Transitive",
        "resolved": "4.3.0",
        "contentHash": "hLC3A3rI8jipR5d9k7+f0MgRCW6texsAp0MWkN/ci18FMtQ9KH7E2vDn/DH2LkxsszlpJpOn9qy6Z6/69rH6eQ=="
      },
      "runtime.any.System.Reflection.Extensions": {
        "type": "Transitive",
        "resolved": "4.3.0",
        "contentHash": "cPhT+Vqu52+cQQrDai/V91gubXUnDKNRvlBnH+hOgtGyHdC17aQIU64EaehwAQymd7kJA5rSrVRNfDYrbhnzyA=="
      },
      "runtime.any.System.Reflection.Primitives": {
        "type": "Transitive",
        "resolved": "4.3.0",
        "contentHash": "Nrm1p3armp6TTf2xuvaa+jGTTmncALWFq22CpmwRvhDf6dE9ZmH40EbOswD4GnFLrMRS0Ki6Kx5aUPmKK/hZBg=="
      },
      "runtime.any.System.Resources.ResourceManager": {
        "type": "Transitive",
        "resolved": "4.3.0",
        "contentHash": "Lxb89SMvf8w9p9+keBLyL6H6x/TEmc6QVsIIA0T36IuyOY3kNvIdyGddA2qt35cRamzxF8K5p0Opq4G4HjNbhQ=="
      },
      "runtime.any.System.Runtime": {
        "type": "Transitive",
        "resolved": "4.3.0",
        "contentHash": "fRS7zJgaG9NkifaAxGGclDDoRn9HC7hXACl52Or06a/fxdzDajWb5wov3c6a+gVSlekRoexfjwQSK9sh5um5LQ==",
        "dependencies": {
          "System.Private.Uri": "4.3.0"
        }
      },
      "runtime.any.System.Runtime.Handles": {
        "type": "Transitive",
        "resolved": "4.3.0",
        "contentHash": "GG84X6vufoEzqx8PbeBKheE4srOhimv+yLtGb/JkR3Y2FmoqmueLNFU4Xx8Y67plFpltQSdK74x0qlEhIpv/CQ=="
      },
      "runtime.any.System.Runtime.InteropServices": {
        "type": "Transitive",
        "resolved": "4.3.0",
        "contentHash": "lBoFeQfxe/4eqjPi46E0LU/YaCMdNkQ8B4MZu/mkzdIAZh8RQ1NYZSj0egrQKdgdvlPFtP4STtob40r4o2DBAw=="
      },
      "runtime.any.System.Text.Encoding": {
        "type": "Transitive",
        "resolved": "4.3.0",
        "contentHash": "+ihI5VaXFCMVPJNstG4O4eo1CfbrByLxRrQQTqOTp1ttK0kUKDqOdBSTaCB2IBk/QtjDrs6+x4xuezyMXdm0HQ=="
      },
      "runtime.any.System.Text.Encoding.Extensions": {
        "type": "Transitive",
        "resolved": "4.3.0",
        "contentHash": "NLrxmLsfRrOuVqPWG+2lrQZnE53MLVeo+w9c54EV+TUo4c8rILpsDXfY8pPiOy9kHpUHHP07ugKmtsU3vVW5Jg=="
      },
      "runtime.any.System.Threading.Tasks": {
        "type": "Transitive",
        "resolved": "4.3.0",
        "contentHash": "OhBAVBQG5kFj1S+hCEQ3TUHBAEtZ3fbEMgZMRNdN8A0Pj4x+5nTELEqL59DU0TjKVE6II3dqKw4Dklb3szT65w=="
      },
      "runtime.any.System.Threading.Timer": {
        "type": "Transitive",
        "resolved": "4.3.0",
        "contentHash": "w4ehZJ+AwXYmGwYu+rMvym6RvMaRiUEQR1u6dwcyuKHxz8Heu/mO9AG1MquEgTyucnhv3M43X0iKpDOoN17C0w=="
      },
      "runtime.debian.8-x64.runtime.native.System.Security.Cryptography.OpenSsl": {
        "type": "Transitive",
        "resolved": "4.3.0",
        "contentHash": "HdSSp5MnJSsg08KMfZThpuLPJpPwE5hBXvHwoKWosyHHfe8Mh5WKT0ylEOf6yNzX6Ngjxe4Whkafh5q7Ymac4Q=="
      },
      "runtime.fedora.23-x64.runtime.native.System.Security.Cryptography.OpenSsl": {
        "type": "Transitive",
        "resolved": "4.3.0",
        "contentHash": "+yH1a49wJMy8Zt4yx5RhJrxO/DBDByAiCzNwiETI+1S4mPdCu0OY4djdciC7Vssk0l22wQaDLrXxXkp+3+7bVA=="
      },
      "runtime.fedora.24-x64.runtime.native.System.Security.Cryptography.OpenSsl": {
        "type": "Transitive",
        "resolved": "4.3.0",
        "contentHash": "c3YNH1GQJbfIPJeCnr4avseugSqPrxwIqzthYyZDN6EuOyNOzq+y2KSUfRcXauya1sF4foESTgwM5e1A8arAKw=="
      },
      "runtime.linux-arm.runtime.native.System.IO.Ports": {
        "type": "Transitive",
        "resolved": "6.0.0",
        "contentHash": "75q52H7CSpgIoIDwXb9o833EvBZIXJ0mdPhz1E6jSisEXUBlSCPalC29cj3EXsjpuDwr0dj1LRXZepIQH/oL4Q=="
      },
      "runtime.linux-arm64.runtime.native.System.IO.Ports": {
        "type": "Transitive",
        "resolved": "6.0.0",
        "contentHash": "xn2bMThmXr3CsvOYmS8ex2Yz1xo+kcnhVg2iVhS9PlmqjZPAkrEo/I40wjrBZH/tU4kvH0s1AE8opAvQ3KIS8g=="
      },
      "runtime.linux-x64.runtime.native.System.IO.Ports": {
        "type": "Transitive",
        "resolved": "6.0.0",
        "contentHash": "16nbNXwv0sC+gLGIuecri0skjuh6R1maIJggsaNP7MQBcbVcEfWFUOkEnsnvoLEjy0XerfibuRptfQ8AmdIcWA=="
      },
      "runtime.opensuse.13.2-x64.runtime.native.System.Security.Cryptography.OpenSsl": {
        "type": "Transitive",
        "resolved": "4.3.0",
        "contentHash": "b3pthNgxxFcD+Pc0WSEoC0+md3MyhRS6aCEeenvNE3Fdw1HyJ18ZhRFVJJzIeR/O/jpxPboB805Ho0T3Ul7w8A=="
      },
      "runtime.opensuse.42.1-x64.runtime.native.System.Security.Cryptography.OpenSsl": {
        "type": "Transitive",
        "resolved": "4.3.0",
        "contentHash": "KeLz4HClKf+nFS7p/6Fi/CqyLXh81FpiGzcmuS8DGi9lUqSnZ6Es23/gv2O+1XVGfrbNmviF7CckBpavkBoIFQ=="
      },
      "runtime.osx-arm64.runtime.native.System.IO.Ports": {
        "type": "Transitive",
        "resolved": "6.0.0",
        "contentHash": "fXG12NodG1QrCdoaeSQ1gVnk/koi4WYY4jZtarMkZeQMyReBm1nZlSRoPnUjLr2ZR36TiMjpcGnQfxymieUe7w=="
      },
      "runtime.osx-x64.runtime.native.System.IO.Ports": {
        "type": "Transitive",
        "resolved": "6.0.0",
        "contentHash": "/As+zPY49+dSUXkh+fTUbyPhqrdGN//evLxo4Vue88pfh1BHZgF7q4kMblTkxYvwR6Vi03zSYxysSFktO8/SDQ=="
      },
      "runtime.osx.10.10-x64.runtime.native.System.Security.Cryptography.Apple": {
        "type": "Transitive",
        "resolved": "4.3.0",
        "contentHash": "kVXCuMTrTlxq4XOOMAysuNwsXWpYeboGddNGpIgNSZmv1b6r/s/DPk0fYMB7Q5Qo4bY68o48jt4T4y5BVecbCQ=="
      },
      "runtime.osx.10.10-x64.runtime.native.System.Security.Cryptography.OpenSsl": {
        "type": "Transitive",
        "resolved": "4.3.0",
        "contentHash": "X7IdhILzr4ROXd8mI1BUCQMSHSQwelUlBjF1JyTKCjXaOGn2fB4EKBxQbCK2VjO3WaWIdlXZL3W6TiIVnrhX4g=="
      },
      "runtime.rhel.7-x64.runtime.native.System.Security.Cryptography.OpenSsl": {
        "type": "Transitive",
        "resolved": "4.3.0",
        "contentHash": "nyFNiCk/r+VOiIqreLix8yN+q3Wga9+SE8BCgkf+2BwEKiNx6DyvFjCgkfV743/grxv8jHJ8gUK4XEQw7yzRYg=="
      },
      "runtime.ubuntu.14.04-x64.runtime.native.System.Security.Cryptography.OpenSsl": {
        "type": "Transitive",
        "resolved": "4.3.0",
        "contentHash": "ytoewC6wGorL7KoCAvRfsgoJPJbNq+64k2SqW6JcOAebWsFUvCCYgfzQMrnpvPiEl4OrblUlhF2ji+Q1+SVLrQ=="
      },
      "runtime.ubuntu.16.04-x64.runtime.native.System.Security.Cryptography.OpenSsl": {
        "type": "Transitive",
        "resolved": "4.3.0",
        "contentHash": "I8bKw2I8k58Wx7fMKQJn2R8lamboCAiHfHeV/pS65ScKWMMI0+wJkLYlEKvgW1D/XvSl/221clBoR2q9QNNM7A=="
      },
      "runtime.ubuntu.16.10-x64.runtime.native.System.Security.Cryptography.OpenSsl": {
        "type": "Transitive",
        "resolved": "4.3.0",
        "contentHash": "VB5cn/7OzUfzdnC8tqAIMQciVLiq2epm2NrAm1E9OjNRyG4lVhfR61SMcLizejzQP8R8Uf/0l5qOIbUEi+RdEg=="
      },
      "runtime.unix.Microsoft.Win32.Primitives": {
        "type": "Transitive",
        "resolved": "4.3.0",
        "contentHash": "2mI2Mfq+CVatgr4RWGvAWBjoCfUafy6VNFU7G9OA52DjO8x/okfIbsEq2UPgeGfdpO7X5gmPXKT8slx0tn0Mhw==",
        "dependencies": {
          "System.Runtime": "4.3.0",
          "System.Runtime.InteropServices": "4.3.0",
          "runtime.native.System": "4.3.0"
        }
      },
      "runtime.unix.System.Console": {
        "type": "Transitive",
        "resolved": "4.3.0",
        "contentHash": "JSEiU9EvE2vJTHUuHnSg9le8XDbvZmjZ/3PhLviICzY1TTDE7c/uNYVtE9qTA9PAOZsqccy5lxvfaZOeBhT3tA==",
        "dependencies": {
          "System.Collections": "4.3.0",
          "System.IO": "4.3.0",
          "System.IO.FileSystem.Primitives": "4.3.0",
          "System.Resources.ResourceManager": "4.3.0",
          "System.Runtime": "4.3.0",
          "System.Runtime.Extensions": "4.3.0",
          "System.Runtime.Handles": "4.3.0",
          "System.Runtime.InteropServices": "4.3.0",
          "System.Text.Encoding": "4.3.0",
          "System.Text.Encoding.Extensions": "4.3.0",
          "System.Threading": "4.3.0",
          "System.Threading.Tasks": "4.3.0",
          "runtime.native.System": "4.3.0"
        }
      },
      "runtime.unix.System.Diagnostics.Debug": {
        "type": "Transitive",
        "resolved": "4.3.0",
        "contentHash": "WV8KLRHWVUVUDduFnvGMHt0FsEt2wK6xPl1EgDKlaMx2KnZ43A/O0GzP8wIuvAC7mq4T9V1mm90r+PXkL9FPdQ==",
        "dependencies": {
          "runtime.native.System": "4.3.0"
        }
      },
      "runtime.unix.System.IO.FileSystem": {
        "type": "Transitive",
        "resolved": "4.3.0",
        "contentHash": "ajmTcjrqc3vgV1TH54DRioshbEniaFbOAJ0kReGuNsp9uIcqYle0RmUo6+Qlwqe3JIs4TDxgnqs3UzX3gRJ1rA==",
        "dependencies": {
          "System.Buffers": "4.3.0",
          "System.Collections": "4.3.0",
          "System.Diagnostics.Debug": "4.3.0",
          "System.IO": "4.3.0",
          "System.IO.FileSystem.Primitives": "4.3.0",
          "System.Resources.ResourceManager": "4.3.0",
          "System.Runtime": "4.3.0",
          "System.Runtime.Extensions": "4.3.0",
          "System.Runtime.Handles": "4.3.0",
          "System.Runtime.InteropServices": "4.3.0",
          "System.Text.Encoding": "4.3.0",
          "System.Text.Encoding.Extensions": "4.3.0",
          "System.Threading": "4.3.0",
          "System.Threading.Tasks": "4.3.0",
          "runtime.native.System": "4.3.0"
        }
      },
      "runtime.unix.System.Net.Primitives": {
        "type": "Transitive",
        "resolved": "4.3.0",
        "contentHash": "AZcRXhH7Gamr+bckUfX3iHefPIrujJTt9XWQWo0elNiP1SNasX0KBWINZkDKY0GsOrsyJ7cB4MgIRTZzLlsTKg==",
        "dependencies": {
          "Microsoft.Win32.Primitives": "4.3.0",
          "System.Collections": "4.3.0",
          "System.Diagnostics.Tracing": "4.3.0",
          "System.Globalization": "4.3.0",
          "System.Resources.ResourceManager": "4.3.0",
          "System.Runtime": "4.3.0",
          "System.Runtime.Extensions": "4.3.0",
          "System.Runtime.Handles": "4.3.0",
          "System.Runtime.InteropServices": "4.3.0",
          "System.Threading": "4.3.0",
          "runtime.native.System": "4.3.0"
        }
      },
      "runtime.unix.System.Net.Sockets": {
        "type": "Transitive",
        "resolved": "4.3.0",
        "contentHash": "4NcLbqajFaD3PvhOdmbieeBlKY4d8/kBfgJ5g28n6k1jWEICabvLM62gvmUS/CvyfvcZxVanKPl+E9LhPzfXZw==",
        "dependencies": {
          "System.Collections": "4.3.0",
          "System.Diagnostics.Debug": "4.3.0",
          "System.Diagnostics.Tracing": "4.3.0",
          "System.Globalization": "4.3.0",
          "System.IO": "4.3.0",
          "System.IO.FileSystem": "4.3.0",
          "System.Net.NameResolution": "4.3.0",
          "System.Net.Primitives": "4.3.0",
          "System.Resources.ResourceManager": "4.3.0",
          "System.Runtime": "4.3.0",
          "System.Runtime.Extensions": "4.3.0",
          "System.Runtime.Handles": "4.3.0",
          "System.Runtime.InteropServices": "4.3.0",
          "System.Threading": "4.3.0",
          "System.Threading.Tasks": "4.3.0",
          "System.Threading.ThreadPool": "4.3.0",
          "runtime.native.System": "4.3.0"
        }
      },
      "runtime.unix.System.Private.Uri": {
        "type": "Transitive",
        "resolved": "4.3.0",
        "contentHash": "ooWzobr5RAq34r9uan1r/WPXJYG1XWy9KanrxNvEnBzbFdQbMG7Y3bVi4QxR7xZMNLOxLLTAyXvnSkfj5boZSg==",
        "dependencies": {
          "runtime.native.System": "4.3.0"
        }
      },
      "runtime.unix.System.Runtime.Extensions": {
        "type": "Transitive",
        "resolved": "4.3.0",
        "contentHash": "zQiTBVpiLftTQZW8GFsV0gjYikB1WMkEPIxF5O6RkUrSV/OgvRRTYgeFQha/0keBpuS0HYweraGRwhfhJ7dj7w==",
        "dependencies": {
          "System.Private.Uri": "4.3.0",
          "runtime.native.System": "4.3.0",
          "runtime.native.System.Security.Cryptography.OpenSsl": "4.3.0"
        }
      },
      "runtime.win-arm64.runtime.native.System.Data.SqlClient.sni": {
        "type": "Transitive",
        "resolved": "4.4.0",
        "contentHash": "LbrynESTp3bm5O/+jGL8v0Qg5SJlTV08lpIpFesXjF6uGNMWqFnUQbYBJwZTeua6E/Y7FIM1C54Ey1btLWupdg=="
      },
      "runtime.win-x64.runtime.native.System.Data.SqlClient.sni": {
        "type": "Transitive",
        "resolved": "4.4.0",
        "contentHash": "38ugOfkYJqJoX9g6EYRlZB5U2ZJH51UP8ptxZgdpS07FgOEToV+lS11ouNK2PM12Pr6X/PpT5jK82G3DwH/SxQ=="
      },
      "runtime.win-x86.runtime.native.System.Data.SqlClient.sni": {
        "type": "Transitive",
        "resolved": "4.4.0",
        "contentHash": "YhEdSQUsTx+C8m8Bw7ar5/VesXvCFMItyZF7G1AUY+OM0VPZUOeAVpJ4Wl6fydBGUYZxojTDR3I6Bj/+BPkJNA=="
      },
      "System.Buffers": {
        "type": "Transitive",
        "resolved": "4.3.0",
        "contentHash": "ratu44uTIHgeBeI0dE8DWvmXVBSo4u7ozRZZHOMmK/JPpYyo0dAfgSiHlpiObMQ5lEtEyIXA40sKRYg5J6A8uQ==",
        "dependencies": {
          "System.Diagnostics.Debug": "4.3.0",
          "System.Diagnostics.Tracing": "4.3.0",
          "System.Resources.ResourceManager": "4.3.0",
          "System.Runtime": "4.3.0",
          "System.Threading": "4.3.0"
        }
      },
      "System.Collections": {
        "type": "Transitive",
        "resolved": "4.3.0",
        "contentHash": "3Dcj85/TBdVpL5Zr+gEEBUuFe2icOnLalmEh9hfck1PTYbbyWuZgh4fmm2ysCLTrqLQw6t3TgTyJ+VLp+Qb+Lw==",
        "dependencies": {
          "Microsoft.NETCore.Platforms": "1.1.0",
          "Microsoft.NETCore.Targets": "1.1.0",
          "System.Runtime": "4.3.0",
          "runtime.any.System.Collections": "4.3.0"
        }
      },
      "System.Console": {
        "type": "Transitive",
        "resolved": "4.3.0",
        "contentHash": "DHDrIxiqk1h03m6khKWV2X8p/uvN79rgSqpilL6uzpmSfxfU5ng8VcPtW4qsDsQDHiTv6IPV9TmD5M/vElPNLg==",
        "dependencies": {
          "Microsoft.NETCore.Platforms": "1.1.0",
          "Microsoft.NETCore.Targets": "1.1.0",
          "System.IO": "4.3.0",
          "System.Runtime": "4.3.0",
          "System.Text.Encoding": "4.3.0",
          "runtime.unix.System.Console": "4.3.0"
        }
      },
      "System.Data.Odbc": {
        "type": "Transitive",
        "resolved": "6.0.1",
        "contentHash": "4vl7z0b8gcwc2NotcpEkqaLVQAw/wo46zV1uVSoIx2UfJdqlxWKD3ViUicCNJGo41th4kaGcY9kyVe2q9EuB4w==",
        "dependencies": {
          "System.Text.Encoding.CodePages": "6.0.0"
        }
      },
      "System.Data.OleDb": {
        "type": "Transitive",
        "resolved": "6.0.0",
        "contentHash": "LQ8PjTIF1LtrrlGiyiTVjAkQtTWKm9GSNnygIlWjhN9y88s7xhy6DUNDDkmQQ9f6ex7mA4k0Tl97lz/CklaiLg==",
        "dependencies": {
          "System.Configuration.ConfigurationManager": "6.0.0",
          "System.Diagnostics.PerformanceCounter": "6.0.0"
        }
      },
      "System.Data.SqlClient": {
        "type": "Transitive",
        "resolved": "4.8.4",
        "contentHash": "45YflfcVXAu+Tnf0WnZzQIp9iGm+XvSvh8OosYHqax/nW3gV28NBSRvHFZ/IsuwV4JIypYCKBEOVzW+RB5+zgQ==",
        "dependencies": {
          "Microsoft.Win32.Registry": "4.7.0",
          "System.Security.Principal.Windows": "4.7.0",
          "runtime.native.System.Data.SqlClient.sni": "4.7.0"
        }
      },
      "System.Diagnostics.Debug": {
        "type": "Transitive",
        "resolved": "4.3.0",
        "contentHash": "ZUhUOdqmaG5Jk3Xdb8xi5kIyQYAA4PnTNlHx1mu9ZY3qv4ELIdKbnL/akbGaKi2RnNUWaZsAs31rvzFdewTj2g==",
        "dependencies": {
          "Microsoft.NETCore.Platforms": "1.1.0",
          "Microsoft.NETCore.Targets": "1.1.0",
          "System.Runtime": "4.3.0",
          "runtime.unix.System.Diagnostics.Debug": "4.3.0"
        }
      },
      "System.Diagnostics.EventLog": {
        "type": "Transitive",
        "resolved": "6.0.0",
        "contentHash": "lcyUiXTsETK2ALsZrX+nWuHSIQeazhqPphLfaRxzdGaG93+0kELqpgEHtwWOlQe7+jSFnKwaCAgL4kjeZCQJnw=="
      },
      "System.Diagnostics.PerformanceCounter": {
        "type": "Transitive",
        "resolved": "6.0.1",
        "contentHash": "dDl7Gx3bmSrM2k2ZIm+ucEJnLloZRyvfQF1DvfvATcGF3jtaUBiPvChma+6ZcZzxWMirN3kCywkW7PILphXyMQ==",
        "dependencies": {
          "System.Configuration.ConfigurationManager": "6.0.0"
        }
      },
      "System.Diagnostics.Tools": {
        "type": "Transitive",
        "resolved": "4.3.0",
        "contentHash": "UUvkJfSYJMM6x527dJg2VyWPSRqIVB0Z7dbjHst1zmwTXz5CcXSYJFWRpuigfbO1Lf7yfZiIaEUesfnl/g5EyA==",
        "dependencies": {
          "Microsoft.NETCore.Platforms": "1.1.0",
          "Microsoft.NETCore.Targets": "1.1.0",
          "System.Runtime": "4.3.0",
          "runtime.any.System.Diagnostics.Tools": "4.3.0"
        }
      },
      "System.Diagnostics.Tracing": {
        "type": "Transitive",
        "resolved": "4.3.0",
        "contentHash": "rswfv0f/Cqkh78rA5S8eN8Neocz234+emGCtTF3lxPY96F+mmmUen6tbn0glN6PMvlKQb9bPAY5e9u7fgPTkKw==",
        "dependencies": {
          "Microsoft.NETCore.Platforms": "1.1.0",
          "Microsoft.NETCore.Targets": "1.1.0",
          "System.Runtime": "4.3.0",
          "runtime.any.System.Diagnostics.Tracing": "4.3.0"
        }
      },
      "System.DirectoryServices": {
        "type": "Transitive",
        "resolved": "6.0.0",
        "contentHash": "kp/Op0nxDVGlElDKh8TsXO0GKXftQgAB6sJk0wUetZK1Rr0Pbd86Tn7AllLLlROFZa4BTl/LVHakljtGELFzCg==",
        "dependencies": {
          "System.Security.AccessControl": "6.0.0",
          "System.Security.Permissions": "6.0.0"
        }
      },
      "System.DirectoryServices.AccountManagement": {
        "type": "Transitive",
        "resolved": "6.0.0",
        "contentHash": "2iKkY6VC4WX6H13N8WhH2SRUfWCwg2KZR5w9JIS9cw9N8cZhT7VXxHX0L6OX6Po419aSu2LWrJE9tu6b+cUnPA==",
        "dependencies": {
          "System.Configuration.ConfigurationManager": "6.0.0",
          "System.DirectoryServices": "6.0.0",
          "System.DirectoryServices.Protocols": "6.0.0",
          "System.Security.AccessControl": "6.0.0"
        }
      },
      "System.DirectoryServices.Protocols": {
        "type": "Transitive",
        "resolved": "6.0.1",
        "contentHash": "ndUZlEkAMc1XzM0xGN++SsJrNhRkIHaKI8+te325vrUgoLT1ufWNI6KB8FFrL7NpRMHPrdxP99aF3fHbAPxW0A=="
      },
      "System.Drawing.Common": {
        "type": "Transitive",
        "resolved": "6.0.0",
        "contentHash": "NfuoKUiP2nUWwKZN6twGqXioIe1zVD0RIj2t976A+czLHr2nY454RwwXs6JU9Htc6mwqL6Dn/nEL3dpVf2jOhg==",
        "dependencies": {
          "Microsoft.Win32.SystemEvents": "6.0.0"
        }
      },
      "System.Globalization": {
        "type": "Transitive",
        "resolved": "4.3.0",
        "contentHash": "kYdVd2f2PAdFGblzFswE4hkNANJBKRmsfa2X5LG2AcWE1c7/4t0pYae1L8vfZ5xvE2nK/R9JprtToA61OSHWIg==",
        "dependencies": {
          "Microsoft.NETCore.Platforms": "1.1.0",
          "Microsoft.NETCore.Targets": "1.1.0",
          "System.Runtime": "4.3.0",
          "runtime.any.System.Globalization": "4.3.0"
        }
      },
      "System.Globalization.Calendars": {
        "type": "Transitive",
        "resolved": "4.3.0",
        "contentHash": "GUlBtdOWT4LTV3I+9/PJW+56AnnChTaOqqTLFtdmype/L500M2LIyXgmtd9X2P2VOkmJd5c67H5SaC2QcL1bFA==",
        "dependencies": {
          "Microsoft.NETCore.Platforms": "1.1.0",
          "Microsoft.NETCore.Targets": "1.1.0",
          "System.Globalization": "4.3.0",
          "System.Runtime": "4.3.0",
          "runtime.any.System.Globalization.Calendars": "4.3.0"
        }
      },
      "System.Globalization.Extensions": {
        "type": "Transitive",
        "resolved": "4.3.0",
        "contentHash": "FhKmdR6MPG+pxow6wGtNAWdZh7noIOpdD5TwQ3CprzgIE1bBBoim0vbR1+AWsWjQmU7zXHgQo4TWSP6lCeiWcQ==",
        "dependencies": {
          "Microsoft.NETCore.Platforms": "1.1.0",
          "System.Globalization": "4.3.0",
          "System.Resources.ResourceManager": "4.3.0",
          "System.Runtime": "4.3.0",
          "System.Runtime.Extensions": "4.3.0",
          "System.Runtime.InteropServices": "4.3.0"
        }
      },
      "System.IO": {
        "type": "Transitive",
        "resolved": "4.3.0",
        "contentHash": "3qjaHvxQPDpSOYICjUoTsmoq5u6QJAFRUITgeT/4gqkF1bajbSmb1kwSxEA8AHlofqgcKJcM8udgieRNhaJ5Cg==",
        "dependencies": {
          "Microsoft.NETCore.Platforms": "1.1.0",
          "Microsoft.NETCore.Targets": "1.1.0",
          "System.Runtime": "4.3.0",
          "System.Text.Encoding": "4.3.0",
          "System.Threading.Tasks": "4.3.0",
          "runtime.any.System.IO": "4.3.0"
        }
      },
      "System.IO.Compression": {
        "type": "Transitive",
        "resolved": "4.3.0",
        "contentHash": "YHndyoiV90iu4iKG115ibkhrG+S3jBm8Ap9OwoUAzO5oPDAWcr0SFwQFm0HjM8WkEZWo0zvLTyLmbvTkW1bXgg==",
        "dependencies": {
          "Microsoft.NETCore.Platforms": "1.1.0",
          "System.Buffers": "4.3.0",
          "System.Collections": "4.3.0",
          "System.Diagnostics.Debug": "4.3.0",
          "System.IO": "4.3.0",
          "System.Resources.ResourceManager": "4.3.0",
          "System.Runtime": "4.3.0",
          "System.Runtime.Extensions": "4.3.0",
          "System.Runtime.Handles": "4.3.0",
          "System.Runtime.InteropServices": "4.3.0",
          "System.Text.Encoding": "4.3.0",
          "System.Threading": "4.3.0",
          "System.Threading.Tasks": "4.3.0",
          "runtime.native.System": "4.3.0",
          "runtime.native.System.IO.Compression": "4.3.0"
        }
      },
      "System.IO.FileSystem": {
        "type": "Transitive",
        "resolved": "4.3.0",
        "contentHash": "3wEMARTnuio+ulnvi+hkRNROYwa1kylvYahhcLk4HSoVdl+xxTFVeVlYOfLwrDPImGls0mDqbMhrza8qnWPTdA==",
        "dependencies": {
          "Microsoft.NETCore.Platforms": "1.1.0",
          "Microsoft.NETCore.Targets": "1.1.0",
          "System.IO": "4.3.0",
          "System.IO.FileSystem.Primitives": "4.3.0",
          "System.Runtime": "4.3.0",
          "System.Runtime.Handles": "4.3.0",
          "System.Text.Encoding": "4.3.0",
          "System.Threading.Tasks": "4.3.0",
          "runtime.unix.System.IO.FileSystem": "4.3.0"
        }
      },
      "System.IO.FileSystem.AccessControl": {
        "type": "Transitive",
        "resolved": "5.0.0",
        "contentHash": "SxHB3nuNrpptVk+vZ/F+7OHEpoHUIKKMl02bUmYHQr1r+glbZQxs7pRtsf4ENO29TVm2TH3AEeep2fJcy92oYw==",
        "dependencies": {
          "System.Security.AccessControl": "5.0.0",
          "System.Security.Principal.Windows": "5.0.0"
        }
      },
      "System.IO.Ports": {
        "type": "Transitive",
        "resolved": "6.0.0",
        "contentHash": "dRyGI7fUESar5ZLIpiBOaaNLW7YyOBGftjj5Of+xcduC/Rjl7RjhEnWDvvNBmHuF3d0tdXoqdVI/yrVA8f00XA==",
        "dependencies": {
          "runtime.native.System.IO.Ports": "6.0.0"
        }
      },
      "System.Management": {
        "type": "Transitive",
        "resolved": "6.0.0",
        "contentHash": "sHsESYMmPDhQuOC66h6AEOs/XowzKsbT9srMbX71TCXP58hkpn1BqBjdmKj1+DCA/WlBETX1K5WjQHwmV0Txrg==",
        "dependencies": {
          "System.CodeDom": "6.0.0"
        }
      },
      "System.Net.Http": {
        "type": "Transitive",
        "resolved": "4.3.0",
        "contentHash": "sYg+FtILtRQuYWSIAuNOELwVuVsxVyJGWQyOnlAzhV4xvhyFnON1bAzYYC+jjRW8JREM45R0R5Dgi8MTC5sEwA==",
        "dependencies": {
          "Microsoft.NETCore.Platforms": "1.1.0",
          "System.Collections": "4.3.0",
          "System.Diagnostics.Debug": "4.3.0",
          "System.Diagnostics.DiagnosticSource": "4.3.0",
          "System.Diagnostics.Tracing": "4.3.0",
          "System.Globalization": "4.3.0",
          "System.Globalization.Extensions": "4.3.0",
          "System.IO": "4.3.0",
          "System.IO.FileSystem": "4.3.0",
          "System.Net.Primitives": "4.3.0",
          "System.Resources.ResourceManager": "4.3.0",
          "System.Runtime": "4.3.0",
          "System.Runtime.Extensions": "4.3.0",
          "System.Runtime.Handles": "4.3.0",
          "System.Runtime.InteropServices": "4.3.0",
          "System.Security.Cryptography.Algorithms": "4.3.0",
          "System.Security.Cryptography.Encoding": "4.3.0",
          "System.Security.Cryptography.OpenSsl": "4.3.0",
          "System.Security.Cryptography.Primitives": "4.3.0",
          "System.Security.Cryptography.X509Certificates": "4.3.0",
          "System.Text.Encoding": "4.3.0",
          "System.Threading": "4.3.0",
          "System.Threading.Tasks": "4.3.0",
          "runtime.native.System": "4.3.0",
          "runtime.native.System.Net.Http": "4.3.0",
          "runtime.native.System.Security.Cryptography.OpenSsl": "4.3.0"
        }
      },
      "System.Net.NameResolution": {
        "type": "Transitive",
        "resolved": "4.3.0",
        "contentHash": "AFYl08R7MrsrEjqpQWTZWBadqXyTzNDaWpMqyxhb0d6sGhV6xMDKueuBXlLL30gz+DIRY6MpdgnHWlCh5wmq9w==",
        "dependencies": {
          "Microsoft.NETCore.Platforms": "1.1.0",
          "System.Collections": "4.3.0",
          "System.Diagnostics.Tracing": "4.3.0",
          "System.Globalization": "4.3.0",
          "System.Net.Primitives": "4.3.0",
          "System.Resources.ResourceManager": "4.3.0",
          "System.Runtime": "4.3.0",
          "System.Runtime.Extensions": "4.3.0",
          "System.Runtime.Handles": "4.3.0",
          "System.Runtime.InteropServices": "4.3.0",
          "System.Security.Principal.Windows": "4.3.0",
          "System.Threading": "4.3.0",
          "System.Threading.Tasks": "4.3.0",
          "runtime.native.System": "4.3.0"
        }
      },
      "System.Net.Primitives": {
        "type": "Transitive",
        "resolved": "4.3.0",
        "contentHash": "qOu+hDwFwoZPbzPvwut2qATe3ygjeQBDQj91xlsaqGFQUI5i4ZnZb8yyQuLGpDGivEPIt8EJkd1BVzVoP31FXA==",
        "dependencies": {
          "Microsoft.NETCore.Platforms": "1.1.0",
          "Microsoft.NETCore.Targets": "1.1.0",
          "System.Runtime": "4.3.0",
          "System.Runtime.Handles": "4.3.0",
          "runtime.unix.System.Net.Primitives": "4.3.0"
        }
      },
      "System.Net.Sockets": {
        "type": "Transitive",
        "resolved": "4.3.0",
        "contentHash": "m6icV6TqQOAdgt5N/9I5KNpjom/5NFtkmGseEH+AK/hny8XrytLH3+b5M8zL/Ycg3fhIocFpUMyl/wpFnVRvdw==",
        "dependencies": {
          "Microsoft.NETCore.Platforms": "1.1.0",
          "Microsoft.NETCore.Targets": "1.1.0",
          "System.IO": "4.3.0",
          "System.Net.Primitives": "4.3.0",
          "System.Runtime": "4.3.0",
          "System.Threading.Tasks": "4.3.0",
          "runtime.unix.System.Net.Sockets": "4.3.0"
        }
      },
      "System.Private.Uri": {
        "type": "Transitive",
        "resolved": "4.3.0",
        "contentHash": "I4SwANiUGho1esj4V4oSlPllXjzCZDE+5XXso2P03LW2vOda2Enzh8DWOxwN6hnrJyp314c7KuVu31QYhRzOGg==",
        "dependencies": {
          "Microsoft.NETCore.Platforms": "1.1.0",
          "Microsoft.NETCore.Targets": "1.1.0",
          "runtime.unix.System.Private.Uri": "4.3.0"
        }
      },
      "System.Reflection": {
        "type": "Transitive",
        "resolved": "4.3.0",
        "contentHash": "KMiAFoW7MfJGa9nDFNcfu+FpEdiHpWgTcS2HdMpDvt9saK3y/G4GwprPyzqjFH9NTaGPQeWNHU+iDlDILj96aQ==",
        "dependencies": {
          "Microsoft.NETCore.Platforms": "1.1.0",
          "Microsoft.NETCore.Targets": "1.1.0",
          "System.IO": "4.3.0",
          "System.Reflection.Primitives": "4.3.0",
          "System.Runtime": "4.3.0",
          "runtime.any.System.Reflection": "4.3.0"
        }
      },
      "System.Reflection.Extensions": {
        "type": "Transitive",
        "resolved": "4.3.0",
        "contentHash": "rJkrJD3kBI5B712aRu4DpSIiHRtr6QlfZSQsb0hYHrDCZORXCFjQfoipo2LaMUHoT9i1B7j7MnfaEKWDFmFQNQ==",
        "dependencies": {
          "Microsoft.NETCore.Platforms": "1.1.0",
          "Microsoft.NETCore.Targets": "1.1.0",
          "System.Reflection": "4.3.0",
          "System.Runtime": "4.3.0",
          "runtime.any.System.Reflection.Extensions": "4.3.0"
        }
      },
      "System.Reflection.Primitives": {
        "type": "Transitive",
        "resolved": "4.3.0",
        "contentHash": "5RXItQz5As4xN2/YUDxdpsEkMhvw3e6aNveFXUn4Hl/udNTCNhnKp8lT9fnc3MhvGKh1baak5CovpuQUXHAlIA==",
        "dependencies": {
          "Microsoft.NETCore.Platforms": "1.1.0",
          "Microsoft.NETCore.Targets": "1.1.0",
          "System.Runtime": "4.3.0",
          "runtime.any.System.Reflection.Primitives": "4.3.0"
        }
      },
      "System.Resources.ResourceManager": {
        "type": "Transitive",
        "resolved": "4.3.0",
        "contentHash": "/zrcPkkWdZmI4F92gL/TPumP98AVDu/Wxr3CSJGQQ+XN6wbRZcyfSKVoPo17ilb3iOr0cCRqJInGwNMolqhS8A==",
        "dependencies": {
          "Microsoft.NETCore.Platforms": "1.1.0",
          "Microsoft.NETCore.Targets": "1.1.0",
          "System.Globalization": "4.3.0",
          "System.Reflection": "4.3.0",
          "System.Runtime": "4.3.0",
          "runtime.any.System.Resources.ResourceManager": "4.3.0"
        }
      },
      "System.Runtime": {
        "type": "Transitive",
        "resolved": "4.3.0",
        "contentHash": "JufQi0vPQ0xGnAczR13AUFglDyVYt4Kqnz1AZaiKZ5+GICq0/1MH/mO/eAJHt/mHW1zjKBJd7kV26SrxddAhiw==",
        "dependencies": {
          "Microsoft.NETCore.Platforms": "1.1.0",
          "Microsoft.NETCore.Targets": "1.1.0",
          "runtime.any.System.Runtime": "4.3.0"
        }
      },
      "System.Runtime.Caching": {
        "type": "Transitive",
        "resolved": "6.0.0",
        "contentHash": "E0e03kUp5X2k+UAoVl6efmI7uU7JRBWi5EIdlQ7cr0NpBGjHG4fWII35PgsBY9T4fJQ8E4QPsL0rKksU9gcL5A==",
        "dependencies": {
          "System.Configuration.ConfigurationManager": "6.0.0"
        }
      },
      "System.Runtime.Extensions": {
        "type": "Transitive",
        "resolved": "4.3.0",
        "contentHash": "guW0uK0fn5fcJJ1tJVXYd7/1h5F+pea1r7FLSOz/f8vPEqbR2ZAknuRDvTQ8PzAilDveOxNjSfr0CHfIQfFk8g==",
        "dependencies": {
          "Microsoft.NETCore.Platforms": "1.1.0",
          "Microsoft.NETCore.Targets": "1.1.0",
          "System.Runtime": "4.3.0",
          "runtime.unix.System.Runtime.Extensions": "4.3.0"
        }
      },
      "System.Runtime.Handles": {
        "type": "Transitive",
        "resolved": "4.3.0",
        "contentHash": "OKiSUN7DmTWeYb3l51A7EYaeNMnvxwE249YtZz7yooT4gOZhmTjIn48KgSsw2k2lYdLgTKNJw/ZIfSElwDRVgg==",
        "dependencies": {
          "Microsoft.NETCore.Platforms": "1.1.0",
          "Microsoft.NETCore.Targets": "1.1.0",
          "System.Runtime": "4.3.0",
          "runtime.any.System.Runtime.Handles": "4.3.0"
        }
      },
      "System.Runtime.InteropServices": {
        "type": "Transitive",
        "resolved": "4.3.0",
        "contentHash": "uv1ynXqiMK8mp1GM3jDqPCFN66eJ5w5XNomaK2XD+TuCroNTLFGeZ+WCmBMcBDyTFKou3P6cR6J/QsaqDp7fGQ==",
        "dependencies": {
          "Microsoft.NETCore.Platforms": "1.1.0",
          "Microsoft.NETCore.Targets": "1.1.0",
          "System.Reflection": "4.3.0",
          "System.Reflection.Primitives": "4.3.0",
          "System.Runtime": "4.3.0",
          "System.Runtime.Handles": "4.3.0",
          "runtime.any.System.Runtime.InteropServices": "4.3.0"
        }
      },
      "System.Runtime.InteropServices.RuntimeInformation": {
        "type": "Transitive",
        "resolved": "4.3.0",
        "contentHash": "cbz4YJMqRDR7oLeMRbdYv7mYzc++17lNhScCX0goO2XpGWdvAt60CGN+FHdePUEHCe/Jy9jUlvNAiNdM+7jsOw==",
        "dependencies": {
          "System.Reflection": "4.3.0",
          "System.Reflection.Extensions": "4.3.0",
          "System.Resources.ResourceManager": "4.3.0",
          "System.Runtime": "4.3.0",
          "System.Runtime.InteropServices": "4.3.0",
          "System.Threading": "4.3.0",
          "runtime.native.System": "4.3.0"
        }
      },
      "System.Security.AccessControl": {
        "type": "Transitive",
        "resolved": "6.0.0",
        "contentHash": "AUADIc0LIEQe7MzC+I0cl0rAT8RrTAKFHl53yHjEUzNVIaUlhFY11vc2ebiVJzVBuOzun6F7FBA+8KAbGTTedQ=="
      },
      "System.Security.Cryptography.Algorithms": {
        "type": "Transitive",
        "resolved": "4.3.0",
        "contentHash": "W1kd2Y8mYSCgc3ULTAZ0hOP2dSdG5YauTb1089T0/kRcN2MpSAW1izOFROrJgxSlMn3ArsgHXagigyi+ibhevg==",
        "dependencies": {
          "Microsoft.NETCore.Platforms": "1.1.0",
          "System.Collections": "4.3.0",
          "System.IO": "4.3.0",
          "System.Resources.ResourceManager": "4.3.0",
          "System.Runtime": "4.3.0",
          "System.Runtime.Extensions": "4.3.0",
          "System.Runtime.Handles": "4.3.0",
          "System.Runtime.InteropServices": "4.3.0",
          "System.Runtime.Numerics": "4.3.0",
          "System.Security.Cryptography.Encoding": "4.3.0",
          "System.Security.Cryptography.Primitives": "4.3.0",
          "System.Text.Encoding": "4.3.0",
          "runtime.native.System.Security.Cryptography.Apple": "4.3.0",
          "runtime.native.System.Security.Cryptography.OpenSsl": "4.3.0"
        }
      },
      "System.Security.Cryptography.Cng": {
        "type": "Transitive",
        "resolved": "4.3.0",
        "contentHash": "03idZOqFlsKRL4W+LuCpJ6dBYDUWReug6lZjBa3uJWnk5sPCUXckocevTaUA8iT/MFSrY/2HXkOt753xQ/cf8g==",
        "dependencies": {
          "Microsoft.NETCore.Platforms": "1.1.0",
          "System.IO": "4.3.0",
          "System.Resources.ResourceManager": "4.3.0",
          "System.Runtime": "4.3.0",
          "System.Runtime.Extensions": "4.3.0",
          "System.Runtime.Handles": "4.3.0",
          "System.Runtime.InteropServices": "4.3.0",
          "System.Security.Cryptography.Algorithms": "4.3.0",
          "System.Security.Cryptography.Encoding": "4.3.0",
          "System.Security.Cryptography.Primitives": "4.3.0",
          "System.Text.Encoding": "4.3.0"
        }
      },
      "System.Security.Cryptography.Csp": {
        "type": "Transitive",
        "resolved": "4.3.0",
        "contentHash": "X4s/FCkEUnRGnwR3aSfVIkldBmtURMhmexALNTwpjklzxWU7yjMk7GHLKOZTNkgnWnE0q7+BCf9N2LVRWxewaA==",
        "dependencies": {
          "Microsoft.NETCore.Platforms": "1.1.0",
          "System.IO": "4.3.0",
          "System.Reflection": "4.3.0",
          "System.Resources.ResourceManager": "4.3.0",
          "System.Runtime": "4.3.0",
          "System.Runtime.Extensions": "4.3.0",
          "System.Runtime.Handles": "4.3.0",
          "System.Runtime.InteropServices": "4.3.0",
          "System.Security.Cryptography.Algorithms": "4.3.0",
          "System.Security.Cryptography.Encoding": "4.3.0",
          "System.Security.Cryptography.Primitives": "4.3.0",
          "System.Text.Encoding": "4.3.0",
          "System.Threading": "4.3.0"
        }
      },
      "System.Security.Cryptography.Encoding": {
        "type": "Transitive",
        "resolved": "4.3.0",
        "contentHash": "1DEWjZZly9ae9C79vFwqaO5kaOlI5q+3/55ohmq/7dpDyDfc8lYe7YVxJUZ5MF/NtbkRjwFRo14yM4OEo9EmDw==",
        "dependencies": {
          "Microsoft.NETCore.Platforms": "1.1.0",
          "System.Collections": "4.3.0",
          "System.Collections.Concurrent": "4.3.0",
          "System.Linq": "4.3.0",
          "System.Resources.ResourceManager": "4.3.0",
          "System.Runtime": "4.3.0",
          "System.Runtime.Extensions": "4.3.0",
          "System.Runtime.Handles": "4.3.0",
          "System.Runtime.InteropServices": "4.3.0",
          "System.Security.Cryptography.Primitives": "4.3.0",
          "System.Text.Encoding": "4.3.0",
          "runtime.native.System.Security.Cryptography.OpenSsl": "4.3.0"
        }
      },
      "System.Security.Cryptography.OpenSsl": {
        "type": "Transitive",
        "resolved": "4.3.0",
        "contentHash": "h4CEgOgv5PKVF/HwaHzJRiVboL2THYCou97zpmhjghx5frc7fIvlkY1jL+lnIQyChrJDMNEXS6r7byGif8Cy4w==",
        "dependencies": {
          "System.Collections": "4.3.0",
          "System.IO": "4.3.0",
          "System.Resources.ResourceManager": "4.3.0",
          "System.Runtime": "4.3.0",
          "System.Runtime.Extensions": "4.3.0",
          "System.Runtime.Handles": "4.3.0",
          "System.Runtime.InteropServices": "4.3.0",
          "System.Runtime.Numerics": "4.3.0",
          "System.Security.Cryptography.Algorithms": "4.3.0",
          "System.Security.Cryptography.Encoding": "4.3.0",
          "System.Security.Cryptography.Primitives": "4.3.0",
          "System.Text.Encoding": "4.3.0",
          "runtime.native.System.Security.Cryptography.OpenSsl": "4.3.0"
        }
      },
      "System.Security.Cryptography.Pkcs": {
        "type": "Transitive",
        "resolved": "6.0.1",
        "contentHash": "ynmbW2GjIGg9K1wXmVIRs4IlyDolf0JXNpzFQ8JCVgwM+myUC2JeUggl2PwQig2PNVMegKmN1aAx7WPQ8tI3vA==",
        "dependencies": {
          "System.Formats.Asn1": "6.0.0"
        }
      },
      "System.Security.Cryptography.ProtectedData": {
        "type": "Transitive",
        "resolved": "6.0.0",
        "contentHash": "rp1gMNEZpvx9vP0JW0oHLxlf8oSiQgtno77Y4PLUBjSiDYoD77Y8uXHr1Ea5XG4/pIKhqAdxZ8v8OTUtqo9PeQ=="
      },
      "System.Security.Cryptography.X509Certificates": {
        "type": "Transitive",
        "resolved": "4.3.0",
        "contentHash": "t2Tmu6Y2NtJ2um0RtcuhP7ZdNNxXEgUm2JeoA/0NvlMjAhKCnM1NX07TDl3244mVp3QU6LPEhT3HTtH1uF7IYw==",
        "dependencies": {
          "Microsoft.NETCore.Platforms": "1.1.0",
          "System.Collections": "4.3.0",
          "System.Diagnostics.Debug": "4.3.0",
          "System.Globalization": "4.3.0",
          "System.Globalization.Calendars": "4.3.0",
          "System.IO": "4.3.0",
          "System.IO.FileSystem": "4.3.0",
          "System.IO.FileSystem.Primitives": "4.3.0",
          "System.Resources.ResourceManager": "4.3.0",
          "System.Runtime": "4.3.0",
          "System.Runtime.Extensions": "4.3.0",
          "System.Runtime.Handles": "4.3.0",
          "System.Runtime.InteropServices": "4.3.0",
          "System.Runtime.Numerics": "4.3.0",
          "System.Security.Cryptography.Algorithms": "4.3.0",
          "System.Security.Cryptography.Cng": "4.3.0",
          "System.Security.Cryptography.Csp": "4.3.0",
          "System.Security.Cryptography.Encoding": "4.3.0",
          "System.Security.Cryptography.OpenSsl": "4.3.0",
          "System.Security.Cryptography.Primitives": "4.3.0",
          "System.Text.Encoding": "4.3.0",
          "System.Threading": "4.3.0",
          "runtime.native.System": "4.3.0",
          "runtime.native.System.Net.Http": "4.3.0",
          "runtime.native.System.Security.Cryptography.OpenSsl": "4.3.0"
        }
      },
      "System.Security.Principal.Windows": {
        "type": "Transitive",
        "resolved": "5.0.0",
        "contentHash": "t0MGLukB5WAVU9bO3MGzvlGnyJPgUlcwerXn1kzBRjwLKixT96XV0Uza41W49gVd8zEMFu9vQEFlv0IOrytICA=="
      },
      "System.ServiceProcess.ServiceController": {
        "type": "Transitive",
        "resolved": "6.0.0",
        "contentHash": "qMBvG8ZFbkXoe0Z5/D7FAAadfPkH2v7vSuh2xsLf3U6jNoejpIdeV18A0htiASsLK1CCAc/p59kaLXlt2yB1gw==",
        "dependencies": {
          "System.Diagnostics.EventLog": "6.0.0"
        }
      },
      "System.Speech": {
        "type": "Transitive",
        "resolved": "6.0.0",
        "contentHash": "GQovERMrNP0Vbtgk8LzH4PlFS6lqHgsL9WkUmv8Kkxa0m0vNakitytpHZlfJ9WR7n9WKLXh68nn2kyL9mflnLg=="
      },
      "System.Text.Encoding": {
        "type": "Transitive",
        "resolved": "4.3.0",
        "contentHash": "BiIg+KWaSDOITze6jGQynxg64naAPtqGHBwDrLaCtixsa5bKiR8dpPOHA7ge3C0JJQizJE+sfkz1wV+BAKAYZw==",
        "dependencies": {
          "Microsoft.NETCore.Platforms": "1.1.0",
          "Microsoft.NETCore.Targets": "1.1.0",
          "System.Runtime": "4.3.0",
          "runtime.any.System.Text.Encoding": "4.3.0"
        }
      },
      "System.Text.Encoding.CodePages": {
        "type": "Transitive",
        "resolved": "6.0.0",
        "contentHash": "ZFCILZuOvtKPauZ/j/swhvw68ZRi9ATCfvGbk1QfydmcXBkIWecWKn/250UH7rahZ5OoDBaiAudJtPvLwzw85A==",
        "dependencies": {
          "System.Runtime.CompilerServices.Unsafe": "6.0.0"
        }
      },
      "System.Text.Encoding.Extensions": {
        "type": "Transitive",
        "resolved": "4.3.0",
        "contentHash": "YVMK0Bt/A43RmwizJoZ22ei2nmrhobgeiYwFzC4YAN+nue8RF6djXDMog0UCn+brerQoYVyaS+ghy9P/MUVcmw==",
        "dependencies": {
          "Microsoft.NETCore.Platforms": "1.1.0",
          "Microsoft.NETCore.Targets": "1.1.0",
          "System.Runtime": "4.3.0",
          "System.Text.Encoding": "4.3.0",
          "runtime.any.System.Text.Encoding.Extensions": "4.3.0"
        }
      },
      "System.Text.Encodings.Web": {
        "type": "Transitive",
        "resolved": "6.0.0",
        "contentHash": "Vg8eB5Tawm1IFqj4TVK1czJX89rhFxJo9ELqc/Eiq0eXy13RK00eubyU6TJE6y+GQXjyV5gSfiewDUZjQgSE0w==",
        "dependencies": {
          "System.Runtime.CompilerServices.Unsafe": "6.0.0"
        }
      },
      "System.Threading.AccessControl": {
        "type": "Transitive",
        "resolved": "6.0.0",
        "contentHash": "2258mqWesMch/xCpcnjJBgJP33yhpZLGLbEOm01qwq0efG4b+NG8c9sxYOWNxmDQ82swXrnQRl1Yp2wC1NrfZA==",
        "dependencies": {
          "System.Security.AccessControl": "6.0.0"
        }
      },
      "System.Threading.Tasks": {
        "type": "Transitive",
        "resolved": "4.3.0",
        "contentHash": "LbSxKEdOUhVe8BezB/9uOGGppt+nZf6e1VFyw6v3DN6lqitm0OSn2uXMOdtP0M3W4iMcqcivm2J6UgqiwwnXiA==",
        "dependencies": {
          "Microsoft.NETCore.Platforms": "1.1.0",
          "Microsoft.NETCore.Targets": "1.1.0",
          "System.Runtime": "4.3.0",
          "runtime.any.System.Threading.Tasks": "4.3.0"
        }
      },
      "System.Threading.ThreadPool": {
        "type": "Transitive",
        "resolved": "4.3.0",
        "contentHash": "k/+g4b7vjdd4aix83sTgC9VG6oXYKAktSfNIJUNGxPEj7ryEOfzHHhfnmsZvjxawwcD9HyWXKCXmPjX8U4zeSw==",
        "dependencies": {
          "System.Runtime": "4.3.0",
          "System.Runtime.Handles": "4.3.0"
        }
      },
      "System.Threading.Timer": {
        "type": "Transitive",
        "resolved": "4.3.0",
        "contentHash": "Z6YfyYTCg7lOZjJzBjONJTFKGN9/NIYKSxhU5GRd+DTwHSZyvWp1xuI5aR+dLg+ayyC5Xv57KiY4oJ0tMO89fQ==",
        "dependencies": {
          "Microsoft.NETCore.Platforms": "1.1.0",
          "Microsoft.NETCore.Targets": "1.1.0",
          "System.Runtime": "4.3.0",
          "runtime.any.System.Threading.Timer": "4.3.0"
        }
      },
      "System.Windows.Extensions": {
        "type": "Transitive",
        "resolved": "6.0.0",
        "contentHash": "IXoJOXIqc39AIe+CIR7koBtRGMiCt/LPM3lI+PELtDIy9XdyeSrwXFdWV9dzJ2Awl0paLWUaknLxFQ5HpHZUog==",
        "dependencies": {
          "System.Drawing.Common": "6.0.0"
        }
      }
    },
    "net6.0/linux-x64": {
      "Microsoft.Win32.Primitives": {
        "type": "Transitive",
        "resolved": "4.3.0",
        "contentHash": "9ZQKCWxH7Ijp9BfahvL2Zyf1cJIk8XYLF6Yjzr2yi0b2cOut/HQ31qf1ThHAgCc3WiZMdnWcfJCgN82/0UunxA==",
        "dependencies": {
          "Microsoft.NETCore.Platforms": "1.1.0",
          "Microsoft.NETCore.Targets": "1.1.0",
          "System.Runtime": "4.3.0",
          "runtime.unix.Microsoft.Win32.Primitives": "4.3.0"
        }
      },
      "Microsoft.Win32.Registry": {
        "type": "Transitive",
        "resolved": "5.0.0",
        "contentHash": "dDoKi0PnDz31yAyETfRntsLArTlVAVzUzCIvvEDsDsucrl33Dl8pIJG06ePTJTI3tGpeyHS9Cq7Foc/s4EeKcg==",
        "dependencies": {
          "System.Security.AccessControl": "5.0.0",
          "System.Security.Principal.Windows": "5.0.0"
        }
      },
      "Microsoft.Win32.Registry.AccessControl": {
        "type": "Transitive",
        "resolved": "6.0.0",
        "contentHash": "UoE+eeuBKL+GFHxHV3FjHlY5K8Wr/IR7Ee/a2oDNqFodF1iMqyt5hIs0U9Z217AbWrHrNle4750kD03hv1IMZw==",
        "dependencies": {
          "System.Security.AccessControl": "6.0.0"
        }
      },
      "Microsoft.Win32.SystemEvents": {
        "type": "Transitive",
        "resolved": "6.0.1",
        "contentHash": "AlsaDWyQHLFB7O2nfbny0x0oziB34WWzGnf/4Q5R8KjXhu8MnCsxE2MIePr192lIIaxarfTLI9bQg+qtmM+9ag=="
      },
      "runtime.any.System.Collections": {
        "type": "Transitive",
        "resolved": "4.3.0",
        "contentHash": "23g6rqftKmovn2cLeGsuHUYm0FD7pdutb0uQMJpZ3qTvq+zHkgmt6J65VtRry4WDGYlmkMa4xDACtaQ94alNag==",
        "dependencies": {
          "System.Runtime": "4.3.0"
        }
      },
      "runtime.any.System.Diagnostics.Tools": {
        "type": "Transitive",
        "resolved": "4.3.0",
        "contentHash": "S/GPBmfPBB48ZghLxdDR7kDAJVAqgAuThyDJho3OLP5OS4tWD2ydyL8LKm8lhiBxce10OKe9X2zZ6DUjAqEbPg=="
      },
      "runtime.any.System.Diagnostics.Tracing": {
        "type": "Transitive",
        "resolved": "4.3.0",
        "contentHash": "1lpifymjGDzoYIaam6/Hyqf8GhBI3xXYLK2TgEvTtuZMorG3Kb9QnMTIKhLjJYXIiu1JvxjngHvtVFQQlpQ3HQ=="
      },
      "runtime.any.System.Globalization": {
        "type": "Transitive",
        "resolved": "4.3.0",
        "contentHash": "sMDBnad4rp4t7GY442Jux0MCUuKL4otn5BK6Ni0ARTXTSpRNBzZ7hpMfKSvnVSED5kYJm96YOWsqV0JH0d2uuw=="
      },
      "runtime.any.System.Globalization.Calendars": {
        "type": "Transitive",
        "resolved": "4.3.0",
        "contentHash": "M1r+760j1CNA6M/ZaW6KX8gOS8nxPRqloqDcJYVidRG566Ykwcs29AweZs2JF+nMOCgWDiMfPSTMfvwOI9F77w=="
      },
      "runtime.any.System.IO": {
        "type": "Transitive",
        "resolved": "4.3.0",
        "contentHash": "SDZ5AD1DtyRoxYtEcqQ3HDlcrorMYXZeCt7ZhG9US9I5Vva+gpIWDGMkcwa5XiKL0ceQKRZIX2x0XEjLX7PDzQ=="
      },
      "runtime.any.System.Reflection": {
        "type": "Transitive",
        "resolved": "4.3.0",
        "contentHash": "hLC3A3rI8jipR5d9k7+f0MgRCW6texsAp0MWkN/ci18FMtQ9KH7E2vDn/DH2LkxsszlpJpOn9qy6Z6/69rH6eQ=="
      },
      "runtime.any.System.Reflection.Extensions": {
        "type": "Transitive",
        "resolved": "4.3.0",
        "contentHash": "cPhT+Vqu52+cQQrDai/V91gubXUnDKNRvlBnH+hOgtGyHdC17aQIU64EaehwAQymd7kJA5rSrVRNfDYrbhnzyA=="
      },
      "runtime.any.System.Reflection.Primitives": {
        "type": "Transitive",
        "resolved": "4.3.0",
        "contentHash": "Nrm1p3armp6TTf2xuvaa+jGTTmncALWFq22CpmwRvhDf6dE9ZmH40EbOswD4GnFLrMRS0Ki6Kx5aUPmKK/hZBg=="
      },
      "runtime.any.System.Resources.ResourceManager": {
        "type": "Transitive",
        "resolved": "4.3.0",
        "contentHash": "Lxb89SMvf8w9p9+keBLyL6H6x/TEmc6QVsIIA0T36IuyOY3kNvIdyGddA2qt35cRamzxF8K5p0Opq4G4HjNbhQ=="
      },
      "runtime.any.System.Runtime": {
        "type": "Transitive",
        "resolved": "4.3.0",
        "contentHash": "fRS7zJgaG9NkifaAxGGclDDoRn9HC7hXACl52Or06a/fxdzDajWb5wov3c6a+gVSlekRoexfjwQSK9sh5um5LQ==",
        "dependencies": {
          "System.Private.Uri": "4.3.0"
        }
      },
      "runtime.any.System.Runtime.Handles": {
        "type": "Transitive",
        "resolved": "4.3.0",
        "contentHash": "GG84X6vufoEzqx8PbeBKheE4srOhimv+yLtGb/JkR3Y2FmoqmueLNFU4Xx8Y67plFpltQSdK74x0qlEhIpv/CQ=="
      },
      "runtime.any.System.Runtime.InteropServices": {
        "type": "Transitive",
        "resolved": "4.3.0",
        "contentHash": "lBoFeQfxe/4eqjPi46E0LU/YaCMdNkQ8B4MZu/mkzdIAZh8RQ1NYZSj0egrQKdgdvlPFtP4STtob40r4o2DBAw=="
      },
      "runtime.any.System.Text.Encoding": {
        "type": "Transitive",
        "resolved": "4.3.0",
        "contentHash": "+ihI5VaXFCMVPJNstG4O4eo1CfbrByLxRrQQTqOTp1ttK0kUKDqOdBSTaCB2IBk/QtjDrs6+x4xuezyMXdm0HQ=="
      },
      "runtime.any.System.Text.Encoding.Extensions": {
        "type": "Transitive",
        "resolved": "4.3.0",
        "contentHash": "NLrxmLsfRrOuVqPWG+2lrQZnE53MLVeo+w9c54EV+TUo4c8rILpsDXfY8pPiOy9kHpUHHP07ugKmtsU3vVW5Jg=="
      },
      "runtime.any.System.Threading.Tasks": {
        "type": "Transitive",
        "resolved": "4.3.0",
        "contentHash": "OhBAVBQG5kFj1S+hCEQ3TUHBAEtZ3fbEMgZMRNdN8A0Pj4x+5nTELEqL59DU0TjKVE6II3dqKw4Dklb3szT65w=="
      },
      "runtime.any.System.Threading.Timer": {
        "type": "Transitive",
        "resolved": "4.3.0",
        "contentHash": "w4ehZJ+AwXYmGwYu+rMvym6RvMaRiUEQR1u6dwcyuKHxz8Heu/mO9AG1MquEgTyucnhv3M43X0iKpDOoN17C0w=="
      },
      "runtime.debian.8-x64.runtime.native.System.Security.Cryptography.OpenSsl": {
        "type": "Transitive",
        "resolved": "4.3.0",
        "contentHash": "HdSSp5MnJSsg08KMfZThpuLPJpPwE5hBXvHwoKWosyHHfe8Mh5WKT0ylEOf6yNzX6Ngjxe4Whkafh5q7Ymac4Q=="
      },
      "runtime.fedora.23-x64.runtime.native.System.Security.Cryptography.OpenSsl": {
        "type": "Transitive",
        "resolved": "4.3.0",
        "contentHash": "+yH1a49wJMy8Zt4yx5RhJrxO/DBDByAiCzNwiETI+1S4mPdCu0OY4djdciC7Vssk0l22wQaDLrXxXkp+3+7bVA=="
      },
      "runtime.fedora.24-x64.runtime.native.System.Security.Cryptography.OpenSsl": {
        "type": "Transitive",
        "resolved": "4.3.0",
        "contentHash": "c3YNH1GQJbfIPJeCnr4avseugSqPrxwIqzthYyZDN6EuOyNOzq+y2KSUfRcXauya1sF4foESTgwM5e1A8arAKw=="
      },
      "runtime.linux-arm.runtime.native.System.IO.Ports": {
        "type": "Transitive",
        "resolved": "6.0.0",
        "contentHash": "75q52H7CSpgIoIDwXb9o833EvBZIXJ0mdPhz1E6jSisEXUBlSCPalC29cj3EXsjpuDwr0dj1LRXZepIQH/oL4Q=="
      },
      "runtime.linux-arm64.runtime.native.System.IO.Ports": {
        "type": "Transitive",
        "resolved": "6.0.0",
        "contentHash": "xn2bMThmXr3CsvOYmS8ex2Yz1xo+kcnhVg2iVhS9PlmqjZPAkrEo/I40wjrBZH/tU4kvH0s1AE8opAvQ3KIS8g=="
      },
      "runtime.linux-x64.runtime.native.System.IO.Ports": {
        "type": "Transitive",
        "resolved": "6.0.0",
        "contentHash": "16nbNXwv0sC+gLGIuecri0skjuh6R1maIJggsaNP7MQBcbVcEfWFUOkEnsnvoLEjy0XerfibuRptfQ8AmdIcWA=="
      },
      "runtime.opensuse.13.2-x64.runtime.native.System.Security.Cryptography.OpenSsl": {
        "type": "Transitive",
        "resolved": "4.3.0",
        "contentHash": "b3pthNgxxFcD+Pc0WSEoC0+md3MyhRS6aCEeenvNE3Fdw1HyJ18ZhRFVJJzIeR/O/jpxPboB805Ho0T3Ul7w8A=="
      },
      "runtime.opensuse.42.1-x64.runtime.native.System.Security.Cryptography.OpenSsl": {
        "type": "Transitive",
        "resolved": "4.3.0",
        "contentHash": "KeLz4HClKf+nFS7p/6Fi/CqyLXh81FpiGzcmuS8DGi9lUqSnZ6Es23/gv2O+1XVGfrbNmviF7CckBpavkBoIFQ=="
      },
      "runtime.osx-arm64.runtime.native.System.IO.Ports": {
        "type": "Transitive",
        "resolved": "6.0.0",
        "contentHash": "fXG12NodG1QrCdoaeSQ1gVnk/koi4WYY4jZtarMkZeQMyReBm1nZlSRoPnUjLr2ZR36TiMjpcGnQfxymieUe7w=="
      },
      "runtime.osx-x64.runtime.native.System.IO.Ports": {
        "type": "Transitive",
        "resolved": "6.0.0",
        "contentHash": "/As+zPY49+dSUXkh+fTUbyPhqrdGN//evLxo4Vue88pfh1BHZgF7q4kMblTkxYvwR6Vi03zSYxysSFktO8/SDQ=="
      },
      "runtime.osx.10.10-x64.runtime.native.System.Security.Cryptography.Apple": {
        "type": "Transitive",
        "resolved": "4.3.0",
        "contentHash": "kVXCuMTrTlxq4XOOMAysuNwsXWpYeboGddNGpIgNSZmv1b6r/s/DPk0fYMB7Q5Qo4bY68o48jt4T4y5BVecbCQ=="
      },
      "runtime.osx.10.10-x64.runtime.native.System.Security.Cryptography.OpenSsl": {
        "type": "Transitive",
        "resolved": "4.3.0",
        "contentHash": "X7IdhILzr4ROXd8mI1BUCQMSHSQwelUlBjF1JyTKCjXaOGn2fB4EKBxQbCK2VjO3WaWIdlXZL3W6TiIVnrhX4g=="
      },
      "runtime.rhel.7-x64.runtime.native.System.Security.Cryptography.OpenSsl": {
        "type": "Transitive",
        "resolved": "4.3.0",
        "contentHash": "nyFNiCk/r+VOiIqreLix8yN+q3Wga9+SE8BCgkf+2BwEKiNx6DyvFjCgkfV743/grxv8jHJ8gUK4XEQw7yzRYg=="
      },
      "runtime.ubuntu.14.04-x64.runtime.native.System.Security.Cryptography.OpenSsl": {
        "type": "Transitive",
        "resolved": "4.3.0",
        "contentHash": "ytoewC6wGorL7KoCAvRfsgoJPJbNq+64k2SqW6JcOAebWsFUvCCYgfzQMrnpvPiEl4OrblUlhF2ji+Q1+SVLrQ=="
      },
      "runtime.ubuntu.16.04-x64.runtime.native.System.Security.Cryptography.OpenSsl": {
        "type": "Transitive",
        "resolved": "4.3.0",
        "contentHash": "I8bKw2I8k58Wx7fMKQJn2R8lamboCAiHfHeV/pS65ScKWMMI0+wJkLYlEKvgW1D/XvSl/221clBoR2q9QNNM7A=="
      },
      "runtime.ubuntu.16.10-x64.runtime.native.System.Security.Cryptography.OpenSsl": {
        "type": "Transitive",
        "resolved": "4.3.0",
        "contentHash": "VB5cn/7OzUfzdnC8tqAIMQciVLiq2epm2NrAm1E9OjNRyG4lVhfR61SMcLizejzQP8R8Uf/0l5qOIbUEi+RdEg=="
      },
      "runtime.unix.Microsoft.Win32.Primitives": {
        "type": "Transitive",
        "resolved": "4.3.0",
        "contentHash": "2mI2Mfq+CVatgr4RWGvAWBjoCfUafy6VNFU7G9OA52DjO8x/okfIbsEq2UPgeGfdpO7X5gmPXKT8slx0tn0Mhw==",
        "dependencies": {
          "System.Runtime": "4.3.0",
          "System.Runtime.InteropServices": "4.3.0",
          "runtime.native.System": "4.3.0"
        }
      },
      "runtime.unix.System.Console": {
        "type": "Transitive",
        "resolved": "4.3.0",
        "contentHash": "JSEiU9EvE2vJTHUuHnSg9le8XDbvZmjZ/3PhLviICzY1TTDE7c/uNYVtE9qTA9PAOZsqccy5lxvfaZOeBhT3tA==",
        "dependencies": {
          "System.Collections": "4.3.0",
          "System.IO": "4.3.0",
          "System.IO.FileSystem.Primitives": "4.3.0",
          "System.Resources.ResourceManager": "4.3.0",
          "System.Runtime": "4.3.0",
          "System.Runtime.Extensions": "4.3.0",
          "System.Runtime.Handles": "4.3.0",
          "System.Runtime.InteropServices": "4.3.0",
          "System.Text.Encoding": "4.3.0",
          "System.Text.Encoding.Extensions": "4.3.0",
          "System.Threading": "4.3.0",
          "System.Threading.Tasks": "4.3.0",
          "runtime.native.System": "4.3.0"
        }
      },
      "runtime.unix.System.Diagnostics.Debug": {
        "type": "Transitive",
        "resolved": "4.3.0",
        "contentHash": "WV8KLRHWVUVUDduFnvGMHt0FsEt2wK6xPl1EgDKlaMx2KnZ43A/O0GzP8wIuvAC7mq4T9V1mm90r+PXkL9FPdQ==",
        "dependencies": {
          "runtime.native.System": "4.3.0"
        }
      },
      "runtime.unix.System.IO.FileSystem": {
        "type": "Transitive",
        "resolved": "4.3.0",
        "contentHash": "ajmTcjrqc3vgV1TH54DRioshbEniaFbOAJ0kReGuNsp9uIcqYle0RmUo6+Qlwqe3JIs4TDxgnqs3UzX3gRJ1rA==",
        "dependencies": {
          "System.Buffers": "4.3.0",
          "System.Collections": "4.3.0",
          "System.Diagnostics.Debug": "4.3.0",
          "System.IO": "4.3.0",
          "System.IO.FileSystem.Primitives": "4.3.0",
          "System.Resources.ResourceManager": "4.3.0",
          "System.Runtime": "4.3.0",
          "System.Runtime.Extensions": "4.3.0",
          "System.Runtime.Handles": "4.3.0",
          "System.Runtime.InteropServices": "4.3.0",
          "System.Text.Encoding": "4.3.0",
          "System.Text.Encoding.Extensions": "4.3.0",
          "System.Threading": "4.3.0",
          "System.Threading.Tasks": "4.3.0",
          "runtime.native.System": "4.3.0"
        }
      },
      "runtime.unix.System.Net.Primitives": {
        "type": "Transitive",
        "resolved": "4.3.0",
        "contentHash": "AZcRXhH7Gamr+bckUfX3iHefPIrujJTt9XWQWo0elNiP1SNasX0KBWINZkDKY0GsOrsyJ7cB4MgIRTZzLlsTKg==",
        "dependencies": {
          "Microsoft.Win32.Primitives": "4.3.0",
          "System.Collections": "4.3.0",
          "System.Diagnostics.Tracing": "4.3.0",
          "System.Globalization": "4.3.0",
          "System.Resources.ResourceManager": "4.3.0",
          "System.Runtime": "4.3.0",
          "System.Runtime.Extensions": "4.3.0",
          "System.Runtime.Handles": "4.3.0",
          "System.Runtime.InteropServices": "4.3.0",
          "System.Threading": "4.3.0",
          "runtime.native.System": "4.3.0"
        }
      },
      "runtime.unix.System.Net.Sockets": {
        "type": "Transitive",
        "resolved": "4.3.0",
        "contentHash": "4NcLbqajFaD3PvhOdmbieeBlKY4d8/kBfgJ5g28n6k1jWEICabvLM62gvmUS/CvyfvcZxVanKPl+E9LhPzfXZw==",
        "dependencies": {
          "System.Collections": "4.3.0",
          "System.Diagnostics.Debug": "4.3.0",
          "System.Diagnostics.Tracing": "4.3.0",
          "System.Globalization": "4.3.0",
          "System.IO": "4.3.0",
          "System.IO.FileSystem": "4.3.0",
          "System.Net.NameResolution": "4.3.0",
          "System.Net.Primitives": "4.3.0",
          "System.Resources.ResourceManager": "4.3.0",
          "System.Runtime": "4.3.0",
          "System.Runtime.Extensions": "4.3.0",
          "System.Runtime.Handles": "4.3.0",
          "System.Runtime.InteropServices": "4.3.0",
          "System.Threading": "4.3.0",
          "System.Threading.Tasks": "4.3.0",
          "System.Threading.ThreadPool": "4.3.0",
          "runtime.native.System": "4.3.0"
        }
      },
      "runtime.unix.System.Private.Uri": {
        "type": "Transitive",
        "resolved": "4.3.0",
        "contentHash": "ooWzobr5RAq34r9uan1r/WPXJYG1XWy9KanrxNvEnBzbFdQbMG7Y3bVi4QxR7xZMNLOxLLTAyXvnSkfj5boZSg==",
        "dependencies": {
          "runtime.native.System": "4.3.0"
        }
      },
      "runtime.unix.System.Runtime.Extensions": {
        "type": "Transitive",
        "resolved": "4.3.0",
        "contentHash": "zQiTBVpiLftTQZW8GFsV0gjYikB1WMkEPIxF5O6RkUrSV/OgvRRTYgeFQha/0keBpuS0HYweraGRwhfhJ7dj7w==",
        "dependencies": {
          "System.Private.Uri": "4.3.0",
          "runtime.native.System": "4.3.0",
          "runtime.native.System.Security.Cryptography.OpenSsl": "4.3.0"
        }
      },
      "runtime.win-arm64.runtime.native.System.Data.SqlClient.sni": {
        "type": "Transitive",
        "resolved": "4.4.0",
        "contentHash": "LbrynESTp3bm5O/+jGL8v0Qg5SJlTV08lpIpFesXjF6uGNMWqFnUQbYBJwZTeua6E/Y7FIM1C54Ey1btLWupdg=="
      },
      "runtime.win-x64.runtime.native.System.Data.SqlClient.sni": {
        "type": "Transitive",
        "resolved": "4.4.0",
        "contentHash": "38ugOfkYJqJoX9g6EYRlZB5U2ZJH51UP8ptxZgdpS07FgOEToV+lS11ouNK2PM12Pr6X/PpT5jK82G3DwH/SxQ=="
      },
      "runtime.win-x86.runtime.native.System.Data.SqlClient.sni": {
        "type": "Transitive",
        "resolved": "4.4.0",
        "contentHash": "YhEdSQUsTx+C8m8Bw7ar5/VesXvCFMItyZF7G1AUY+OM0VPZUOeAVpJ4Wl6fydBGUYZxojTDR3I6Bj/+BPkJNA=="
      },
      "System.Buffers": {
        "type": "Transitive",
        "resolved": "4.3.0",
        "contentHash": "ratu44uTIHgeBeI0dE8DWvmXVBSo4u7ozRZZHOMmK/JPpYyo0dAfgSiHlpiObMQ5lEtEyIXA40sKRYg5J6A8uQ==",
        "dependencies": {
          "System.Diagnostics.Debug": "4.3.0",
          "System.Diagnostics.Tracing": "4.3.0",
          "System.Resources.ResourceManager": "4.3.0",
          "System.Runtime": "4.3.0",
          "System.Threading": "4.3.0"
        }
      },
      "System.Collections": {
        "type": "Transitive",
        "resolved": "4.3.0",
        "contentHash": "3Dcj85/TBdVpL5Zr+gEEBUuFe2icOnLalmEh9hfck1PTYbbyWuZgh4fmm2ysCLTrqLQw6t3TgTyJ+VLp+Qb+Lw==",
        "dependencies": {
          "Microsoft.NETCore.Platforms": "1.1.0",
          "Microsoft.NETCore.Targets": "1.1.0",
          "System.Runtime": "4.3.0",
          "runtime.any.System.Collections": "4.3.0"
        }
      },
      "System.Console": {
        "type": "Transitive",
        "resolved": "4.3.0",
        "contentHash": "DHDrIxiqk1h03m6khKWV2X8p/uvN79rgSqpilL6uzpmSfxfU5ng8VcPtW4qsDsQDHiTv6IPV9TmD5M/vElPNLg==",
        "dependencies": {
          "Microsoft.NETCore.Platforms": "1.1.0",
          "Microsoft.NETCore.Targets": "1.1.0",
          "System.IO": "4.3.0",
          "System.Runtime": "4.3.0",
          "System.Text.Encoding": "4.3.0",
          "runtime.unix.System.Console": "4.3.0"
        }
      },
      "System.Data.Odbc": {
        "type": "Transitive",
        "resolved": "6.0.1",
        "contentHash": "4vl7z0b8gcwc2NotcpEkqaLVQAw/wo46zV1uVSoIx2UfJdqlxWKD3ViUicCNJGo41th4kaGcY9kyVe2q9EuB4w==",
        "dependencies": {
          "System.Text.Encoding.CodePages": "6.0.0"
        }
      },
      "System.Data.OleDb": {
        "type": "Transitive",
        "resolved": "6.0.0",
        "contentHash": "LQ8PjTIF1LtrrlGiyiTVjAkQtTWKm9GSNnygIlWjhN9y88s7xhy6DUNDDkmQQ9f6ex7mA4k0Tl97lz/CklaiLg==",
        "dependencies": {
          "System.Configuration.ConfigurationManager": "6.0.0",
          "System.Diagnostics.PerformanceCounter": "6.0.0"
        }
      },
      "System.Data.SqlClient": {
        "type": "Transitive",
        "resolved": "4.8.4",
        "contentHash": "45YflfcVXAu+Tnf0WnZzQIp9iGm+XvSvh8OosYHqax/nW3gV28NBSRvHFZ/IsuwV4JIypYCKBEOVzW+RB5+zgQ==",
        "dependencies": {
          "Microsoft.Win32.Registry": "4.7.0",
          "System.Security.Principal.Windows": "4.7.0",
          "runtime.native.System.Data.SqlClient.sni": "4.7.0"
        }
      },
      "System.Diagnostics.Debug": {
        "type": "Transitive",
        "resolved": "4.3.0",
        "contentHash": "ZUhUOdqmaG5Jk3Xdb8xi5kIyQYAA4PnTNlHx1mu9ZY3qv4ELIdKbnL/akbGaKi2RnNUWaZsAs31rvzFdewTj2g==",
        "dependencies": {
          "Microsoft.NETCore.Platforms": "1.1.0",
          "Microsoft.NETCore.Targets": "1.1.0",
          "System.Runtime": "4.3.0",
          "runtime.unix.System.Diagnostics.Debug": "4.3.0"
        }
      },
      "System.Diagnostics.EventLog": {
        "type": "Transitive",
        "resolved": "6.0.0",
        "contentHash": "lcyUiXTsETK2ALsZrX+nWuHSIQeazhqPphLfaRxzdGaG93+0kELqpgEHtwWOlQe7+jSFnKwaCAgL4kjeZCQJnw=="
      },
      "System.Diagnostics.PerformanceCounter": {
        "type": "Transitive",
        "resolved": "6.0.1",
        "contentHash": "dDl7Gx3bmSrM2k2ZIm+ucEJnLloZRyvfQF1DvfvATcGF3jtaUBiPvChma+6ZcZzxWMirN3kCywkW7PILphXyMQ==",
        "dependencies": {
          "System.Configuration.ConfigurationManager": "6.0.0"
        }
      },
      "System.Diagnostics.Tools": {
        "type": "Transitive",
        "resolved": "4.3.0",
        "contentHash": "UUvkJfSYJMM6x527dJg2VyWPSRqIVB0Z7dbjHst1zmwTXz5CcXSYJFWRpuigfbO1Lf7yfZiIaEUesfnl/g5EyA==",
        "dependencies": {
          "Microsoft.NETCore.Platforms": "1.1.0",
          "Microsoft.NETCore.Targets": "1.1.0",
          "System.Runtime": "4.3.0",
          "runtime.any.System.Diagnostics.Tools": "4.3.0"
        }
      },
      "System.Diagnostics.Tracing": {
        "type": "Transitive",
        "resolved": "4.3.0",
        "contentHash": "rswfv0f/Cqkh78rA5S8eN8Neocz234+emGCtTF3lxPY96F+mmmUen6tbn0glN6PMvlKQb9bPAY5e9u7fgPTkKw==",
        "dependencies": {
          "Microsoft.NETCore.Platforms": "1.1.0",
          "Microsoft.NETCore.Targets": "1.1.0",
          "System.Runtime": "4.3.0",
          "runtime.any.System.Diagnostics.Tracing": "4.3.0"
        }
      },
      "System.DirectoryServices": {
        "type": "Transitive",
        "resolved": "6.0.0",
        "contentHash": "kp/Op0nxDVGlElDKh8TsXO0GKXftQgAB6sJk0wUetZK1Rr0Pbd86Tn7AllLLlROFZa4BTl/LVHakljtGELFzCg==",
        "dependencies": {
          "System.Security.AccessControl": "6.0.0",
          "System.Security.Permissions": "6.0.0"
        }
      },
      "System.DirectoryServices.AccountManagement": {
        "type": "Transitive",
        "resolved": "6.0.0",
        "contentHash": "2iKkY6VC4WX6H13N8WhH2SRUfWCwg2KZR5w9JIS9cw9N8cZhT7VXxHX0L6OX6Po419aSu2LWrJE9tu6b+cUnPA==",
        "dependencies": {
          "System.Configuration.ConfigurationManager": "6.0.0",
          "System.DirectoryServices": "6.0.0",
          "System.DirectoryServices.Protocols": "6.0.0",
          "System.Security.AccessControl": "6.0.0"
        }
      },
      "System.DirectoryServices.Protocols": {
        "type": "Transitive",
        "resolved": "6.0.1",
        "contentHash": "ndUZlEkAMc1XzM0xGN++SsJrNhRkIHaKI8+te325vrUgoLT1ufWNI6KB8FFrL7NpRMHPrdxP99aF3fHbAPxW0A=="
      },
      "System.Drawing.Common": {
        "type": "Transitive",
        "resolved": "6.0.0",
        "contentHash": "NfuoKUiP2nUWwKZN6twGqXioIe1zVD0RIj2t976A+czLHr2nY454RwwXs6JU9Htc6mwqL6Dn/nEL3dpVf2jOhg==",
        "dependencies": {
          "Microsoft.Win32.SystemEvents": "6.0.0"
        }
      },
      "System.Globalization": {
        "type": "Transitive",
        "resolved": "4.3.0",
        "contentHash": "kYdVd2f2PAdFGblzFswE4hkNANJBKRmsfa2X5LG2AcWE1c7/4t0pYae1L8vfZ5xvE2nK/R9JprtToA61OSHWIg==",
        "dependencies": {
          "Microsoft.NETCore.Platforms": "1.1.0",
          "Microsoft.NETCore.Targets": "1.1.0",
          "System.Runtime": "4.3.0",
          "runtime.any.System.Globalization": "4.3.0"
        }
      },
      "System.Globalization.Calendars": {
        "type": "Transitive",
        "resolved": "4.3.0",
        "contentHash": "GUlBtdOWT4LTV3I+9/PJW+56AnnChTaOqqTLFtdmype/L500M2LIyXgmtd9X2P2VOkmJd5c67H5SaC2QcL1bFA==",
        "dependencies": {
          "Microsoft.NETCore.Platforms": "1.1.0",
          "Microsoft.NETCore.Targets": "1.1.0",
          "System.Globalization": "4.3.0",
          "System.Runtime": "4.3.0",
          "runtime.any.System.Globalization.Calendars": "4.3.0"
        }
      },
      "System.Globalization.Extensions": {
        "type": "Transitive",
        "resolved": "4.3.0",
        "contentHash": "FhKmdR6MPG+pxow6wGtNAWdZh7noIOpdD5TwQ3CprzgIE1bBBoim0vbR1+AWsWjQmU7zXHgQo4TWSP6lCeiWcQ==",
        "dependencies": {
          "Microsoft.NETCore.Platforms": "1.1.0",
          "System.Globalization": "4.3.0",
          "System.Resources.ResourceManager": "4.3.0",
          "System.Runtime": "4.3.0",
          "System.Runtime.Extensions": "4.3.0",
          "System.Runtime.InteropServices": "4.3.0"
        }
      },
      "System.IO": {
        "type": "Transitive",
        "resolved": "4.3.0",
        "contentHash": "3qjaHvxQPDpSOYICjUoTsmoq5u6QJAFRUITgeT/4gqkF1bajbSmb1kwSxEA8AHlofqgcKJcM8udgieRNhaJ5Cg==",
        "dependencies": {
          "Microsoft.NETCore.Platforms": "1.1.0",
          "Microsoft.NETCore.Targets": "1.1.0",
          "System.Runtime": "4.3.0",
          "System.Text.Encoding": "4.3.0",
          "System.Threading.Tasks": "4.3.0",
          "runtime.any.System.IO": "4.3.0"
        }
      },
      "System.IO.Compression": {
        "type": "Transitive",
        "resolved": "4.3.0",
        "contentHash": "YHndyoiV90iu4iKG115ibkhrG+S3jBm8Ap9OwoUAzO5oPDAWcr0SFwQFm0HjM8WkEZWo0zvLTyLmbvTkW1bXgg==",
        "dependencies": {
          "Microsoft.NETCore.Platforms": "1.1.0",
          "System.Buffers": "4.3.0",
          "System.Collections": "4.3.0",
          "System.Diagnostics.Debug": "4.3.0",
          "System.IO": "4.3.0",
          "System.Resources.ResourceManager": "4.3.0",
          "System.Runtime": "4.3.0",
          "System.Runtime.Extensions": "4.3.0",
          "System.Runtime.Handles": "4.3.0",
          "System.Runtime.InteropServices": "4.3.0",
          "System.Text.Encoding": "4.3.0",
          "System.Threading": "4.3.0",
          "System.Threading.Tasks": "4.3.0",
          "runtime.native.System": "4.3.0",
          "runtime.native.System.IO.Compression": "4.3.0"
        }
      },
      "System.IO.FileSystem": {
        "type": "Transitive",
        "resolved": "4.3.0",
        "contentHash": "3wEMARTnuio+ulnvi+hkRNROYwa1kylvYahhcLk4HSoVdl+xxTFVeVlYOfLwrDPImGls0mDqbMhrza8qnWPTdA==",
        "dependencies": {
          "Microsoft.NETCore.Platforms": "1.1.0",
          "Microsoft.NETCore.Targets": "1.1.0",
          "System.IO": "4.3.0",
          "System.IO.FileSystem.Primitives": "4.3.0",
          "System.Runtime": "4.3.0",
          "System.Runtime.Handles": "4.3.0",
          "System.Text.Encoding": "4.3.0",
          "System.Threading.Tasks": "4.3.0",
          "runtime.unix.System.IO.FileSystem": "4.3.0"
        }
      },
      "System.IO.FileSystem.AccessControl": {
        "type": "Transitive",
        "resolved": "5.0.0",
        "contentHash": "SxHB3nuNrpptVk+vZ/F+7OHEpoHUIKKMl02bUmYHQr1r+glbZQxs7pRtsf4ENO29TVm2TH3AEeep2fJcy92oYw==",
        "dependencies": {
          "System.Security.AccessControl": "5.0.0",
          "System.Security.Principal.Windows": "5.0.0"
        }
      },
      "System.IO.Ports": {
        "type": "Transitive",
        "resolved": "6.0.0",
        "contentHash": "dRyGI7fUESar5ZLIpiBOaaNLW7YyOBGftjj5Of+xcduC/Rjl7RjhEnWDvvNBmHuF3d0tdXoqdVI/yrVA8f00XA==",
        "dependencies": {
          "runtime.native.System.IO.Ports": "6.0.0"
        }
      },
      "System.Management": {
        "type": "Transitive",
        "resolved": "6.0.0",
        "contentHash": "sHsESYMmPDhQuOC66h6AEOs/XowzKsbT9srMbX71TCXP58hkpn1BqBjdmKj1+DCA/WlBETX1K5WjQHwmV0Txrg==",
        "dependencies": {
          "System.CodeDom": "6.0.0"
        }
      },
      "System.Net.Http": {
        "type": "Transitive",
        "resolved": "4.3.0",
        "contentHash": "sYg+FtILtRQuYWSIAuNOELwVuVsxVyJGWQyOnlAzhV4xvhyFnON1bAzYYC+jjRW8JREM45R0R5Dgi8MTC5sEwA==",
        "dependencies": {
          "Microsoft.NETCore.Platforms": "1.1.0",
          "System.Collections": "4.3.0",
          "System.Diagnostics.Debug": "4.3.0",
          "System.Diagnostics.DiagnosticSource": "4.3.0",
          "System.Diagnostics.Tracing": "4.3.0",
          "System.Globalization": "4.3.0",
          "System.Globalization.Extensions": "4.3.0",
          "System.IO": "4.3.0",
          "System.IO.FileSystem": "4.3.0",
          "System.Net.Primitives": "4.3.0",
          "System.Resources.ResourceManager": "4.3.0",
          "System.Runtime": "4.3.0",
          "System.Runtime.Extensions": "4.3.0",
          "System.Runtime.Handles": "4.3.0",
          "System.Runtime.InteropServices": "4.3.0",
          "System.Security.Cryptography.Algorithms": "4.3.0",
          "System.Security.Cryptography.Encoding": "4.3.0",
          "System.Security.Cryptography.OpenSsl": "4.3.0",
          "System.Security.Cryptography.Primitives": "4.3.0",
          "System.Security.Cryptography.X509Certificates": "4.3.0",
          "System.Text.Encoding": "4.3.0",
          "System.Threading": "4.3.0",
          "System.Threading.Tasks": "4.3.0",
          "runtime.native.System": "4.3.0",
          "runtime.native.System.Net.Http": "4.3.0",
          "runtime.native.System.Security.Cryptography.OpenSsl": "4.3.0"
        }
      },
      "System.Net.NameResolution": {
        "type": "Transitive",
        "resolved": "4.3.0",
        "contentHash": "AFYl08R7MrsrEjqpQWTZWBadqXyTzNDaWpMqyxhb0d6sGhV6xMDKueuBXlLL30gz+DIRY6MpdgnHWlCh5wmq9w==",
        "dependencies": {
          "Microsoft.NETCore.Platforms": "1.1.0",
          "System.Collections": "4.3.0",
          "System.Diagnostics.Tracing": "4.3.0",
          "System.Globalization": "4.3.0",
          "System.Net.Primitives": "4.3.0",
          "System.Resources.ResourceManager": "4.3.0",
          "System.Runtime": "4.3.0",
          "System.Runtime.Extensions": "4.3.0",
          "System.Runtime.Handles": "4.3.0",
          "System.Runtime.InteropServices": "4.3.0",
          "System.Security.Principal.Windows": "4.3.0",
          "System.Threading": "4.3.0",
          "System.Threading.Tasks": "4.3.0",
          "runtime.native.System": "4.3.0"
        }
      },
      "System.Net.Primitives": {
        "type": "Transitive",
        "resolved": "4.3.0",
        "contentHash": "qOu+hDwFwoZPbzPvwut2qATe3ygjeQBDQj91xlsaqGFQUI5i4ZnZb8yyQuLGpDGivEPIt8EJkd1BVzVoP31FXA==",
        "dependencies": {
          "Microsoft.NETCore.Platforms": "1.1.0",
          "Microsoft.NETCore.Targets": "1.1.0",
          "System.Runtime": "4.3.0",
          "System.Runtime.Handles": "4.3.0",
          "runtime.unix.System.Net.Primitives": "4.3.0"
        }
      },
      "System.Net.Sockets": {
        "type": "Transitive",
        "resolved": "4.3.0",
        "contentHash": "m6icV6TqQOAdgt5N/9I5KNpjom/5NFtkmGseEH+AK/hny8XrytLH3+b5M8zL/Ycg3fhIocFpUMyl/wpFnVRvdw==",
        "dependencies": {
          "Microsoft.NETCore.Platforms": "1.1.0",
          "Microsoft.NETCore.Targets": "1.1.0",
          "System.IO": "4.3.0",
          "System.Net.Primitives": "4.3.0",
          "System.Runtime": "4.3.0",
          "System.Threading.Tasks": "4.3.0",
          "runtime.unix.System.Net.Sockets": "4.3.0"
        }
      },
      "System.Private.Uri": {
        "type": "Transitive",
        "resolved": "4.3.0",
        "contentHash": "I4SwANiUGho1esj4V4oSlPllXjzCZDE+5XXso2P03LW2vOda2Enzh8DWOxwN6hnrJyp314c7KuVu31QYhRzOGg==",
        "dependencies": {
          "Microsoft.NETCore.Platforms": "1.1.0",
          "Microsoft.NETCore.Targets": "1.1.0",
          "runtime.unix.System.Private.Uri": "4.3.0"
        }
      },
      "System.Reflection": {
        "type": "Transitive",
        "resolved": "4.3.0",
        "contentHash": "KMiAFoW7MfJGa9nDFNcfu+FpEdiHpWgTcS2HdMpDvt9saK3y/G4GwprPyzqjFH9NTaGPQeWNHU+iDlDILj96aQ==",
        "dependencies": {
          "Microsoft.NETCore.Platforms": "1.1.0",
          "Microsoft.NETCore.Targets": "1.1.0",
          "System.IO": "4.3.0",
          "System.Reflection.Primitives": "4.3.0",
          "System.Runtime": "4.3.0",
          "runtime.any.System.Reflection": "4.3.0"
        }
      },
      "System.Reflection.Extensions": {
        "type": "Transitive",
        "resolved": "4.3.0",
        "contentHash": "rJkrJD3kBI5B712aRu4DpSIiHRtr6QlfZSQsb0hYHrDCZORXCFjQfoipo2LaMUHoT9i1B7j7MnfaEKWDFmFQNQ==",
        "dependencies": {
          "Microsoft.NETCore.Platforms": "1.1.0",
          "Microsoft.NETCore.Targets": "1.1.0",
          "System.Reflection": "4.3.0",
          "System.Runtime": "4.3.0",
          "runtime.any.System.Reflection.Extensions": "4.3.0"
        }
      },
      "System.Reflection.Primitives": {
        "type": "Transitive",
        "resolved": "4.3.0",
        "contentHash": "5RXItQz5As4xN2/YUDxdpsEkMhvw3e6aNveFXUn4Hl/udNTCNhnKp8lT9fnc3MhvGKh1baak5CovpuQUXHAlIA==",
        "dependencies": {
          "Microsoft.NETCore.Platforms": "1.1.0",
          "Microsoft.NETCore.Targets": "1.1.0",
          "System.Runtime": "4.3.0",
          "runtime.any.System.Reflection.Primitives": "4.3.0"
        }
      },
      "System.Resources.ResourceManager": {
        "type": "Transitive",
        "resolved": "4.3.0",
        "contentHash": "/zrcPkkWdZmI4F92gL/TPumP98AVDu/Wxr3CSJGQQ+XN6wbRZcyfSKVoPo17ilb3iOr0cCRqJInGwNMolqhS8A==",
        "dependencies": {
          "Microsoft.NETCore.Platforms": "1.1.0",
          "Microsoft.NETCore.Targets": "1.1.0",
          "System.Globalization": "4.3.0",
          "System.Reflection": "4.3.0",
          "System.Runtime": "4.3.0",
          "runtime.any.System.Resources.ResourceManager": "4.3.0"
        }
      },
      "System.Runtime": {
        "type": "Transitive",
        "resolved": "4.3.0",
        "contentHash": "JufQi0vPQ0xGnAczR13AUFglDyVYt4Kqnz1AZaiKZ5+GICq0/1MH/mO/eAJHt/mHW1zjKBJd7kV26SrxddAhiw==",
        "dependencies": {
          "Microsoft.NETCore.Platforms": "1.1.0",
          "Microsoft.NETCore.Targets": "1.1.0",
          "runtime.any.System.Runtime": "4.3.0"
        }
      },
      "System.Runtime.Caching": {
        "type": "Transitive",
        "resolved": "6.0.0",
        "contentHash": "E0e03kUp5X2k+UAoVl6efmI7uU7JRBWi5EIdlQ7cr0NpBGjHG4fWII35PgsBY9T4fJQ8E4QPsL0rKksU9gcL5A==",
        "dependencies": {
          "System.Configuration.ConfigurationManager": "6.0.0"
        }
      },
      "System.Runtime.Extensions": {
        "type": "Transitive",
        "resolved": "4.3.0",
        "contentHash": "guW0uK0fn5fcJJ1tJVXYd7/1h5F+pea1r7FLSOz/f8vPEqbR2ZAknuRDvTQ8PzAilDveOxNjSfr0CHfIQfFk8g==",
        "dependencies": {
          "Microsoft.NETCore.Platforms": "1.1.0",
          "Microsoft.NETCore.Targets": "1.1.0",
          "System.Runtime": "4.3.0",
          "runtime.unix.System.Runtime.Extensions": "4.3.0"
        }
      },
      "System.Runtime.Handles": {
        "type": "Transitive",
        "resolved": "4.3.0",
        "contentHash": "OKiSUN7DmTWeYb3l51A7EYaeNMnvxwE249YtZz7yooT4gOZhmTjIn48KgSsw2k2lYdLgTKNJw/ZIfSElwDRVgg==",
        "dependencies": {
          "Microsoft.NETCore.Platforms": "1.1.0",
          "Microsoft.NETCore.Targets": "1.1.0",
          "System.Runtime": "4.3.0",
          "runtime.any.System.Runtime.Handles": "4.3.0"
        }
      },
      "System.Runtime.InteropServices": {
        "type": "Transitive",
        "resolved": "4.3.0",
        "contentHash": "uv1ynXqiMK8mp1GM3jDqPCFN66eJ5w5XNomaK2XD+TuCroNTLFGeZ+WCmBMcBDyTFKou3P6cR6J/QsaqDp7fGQ==",
        "dependencies": {
          "Microsoft.NETCore.Platforms": "1.1.0",
          "Microsoft.NETCore.Targets": "1.1.0",
          "System.Reflection": "4.3.0",
          "System.Reflection.Primitives": "4.3.0",
          "System.Runtime": "4.3.0",
          "System.Runtime.Handles": "4.3.0",
          "runtime.any.System.Runtime.InteropServices": "4.3.0"
        }
      },
      "System.Runtime.InteropServices.RuntimeInformation": {
        "type": "Transitive",
        "resolved": "4.3.0",
        "contentHash": "cbz4YJMqRDR7oLeMRbdYv7mYzc++17lNhScCX0goO2XpGWdvAt60CGN+FHdePUEHCe/Jy9jUlvNAiNdM+7jsOw==",
        "dependencies": {
          "System.Reflection": "4.3.0",
          "System.Reflection.Extensions": "4.3.0",
          "System.Resources.ResourceManager": "4.3.0",
          "System.Runtime": "4.3.0",
          "System.Runtime.InteropServices": "4.3.0",
          "System.Threading": "4.3.0",
          "runtime.native.System": "4.3.0"
        }
      },
      "System.Security.AccessControl": {
        "type": "Transitive",
        "resolved": "6.0.0",
        "contentHash": "AUADIc0LIEQe7MzC+I0cl0rAT8RrTAKFHl53yHjEUzNVIaUlhFY11vc2ebiVJzVBuOzun6F7FBA+8KAbGTTedQ=="
      },
      "System.Security.Cryptography.Algorithms": {
        "type": "Transitive",
        "resolved": "4.3.0",
        "contentHash": "W1kd2Y8mYSCgc3ULTAZ0hOP2dSdG5YauTb1089T0/kRcN2MpSAW1izOFROrJgxSlMn3ArsgHXagigyi+ibhevg==",
        "dependencies": {
          "Microsoft.NETCore.Platforms": "1.1.0",
          "System.Collections": "4.3.0",
          "System.IO": "4.3.0",
          "System.Resources.ResourceManager": "4.3.0",
          "System.Runtime": "4.3.0",
          "System.Runtime.Extensions": "4.3.0",
          "System.Runtime.Handles": "4.3.0",
          "System.Runtime.InteropServices": "4.3.0",
          "System.Runtime.Numerics": "4.3.0",
          "System.Security.Cryptography.Encoding": "4.3.0",
          "System.Security.Cryptography.Primitives": "4.3.0",
          "System.Text.Encoding": "4.3.0",
          "runtime.native.System.Security.Cryptography.Apple": "4.3.0",
          "runtime.native.System.Security.Cryptography.OpenSsl": "4.3.0"
        }
      },
      "System.Security.Cryptography.Cng": {
        "type": "Transitive",
        "resolved": "4.3.0",
        "contentHash": "03idZOqFlsKRL4W+LuCpJ6dBYDUWReug6lZjBa3uJWnk5sPCUXckocevTaUA8iT/MFSrY/2HXkOt753xQ/cf8g==",
        "dependencies": {
          "Microsoft.NETCore.Platforms": "1.1.0",
          "System.IO": "4.3.0",
          "System.Resources.ResourceManager": "4.3.0",
          "System.Runtime": "4.3.0",
          "System.Runtime.Extensions": "4.3.0",
          "System.Runtime.Handles": "4.3.0",
          "System.Runtime.InteropServices": "4.3.0",
          "System.Security.Cryptography.Algorithms": "4.3.0",
          "System.Security.Cryptography.Encoding": "4.3.0",
          "System.Security.Cryptography.Primitives": "4.3.0",
          "System.Text.Encoding": "4.3.0"
        }
      },
      "System.Security.Cryptography.Csp": {
        "type": "Transitive",
        "resolved": "4.3.0",
        "contentHash": "X4s/FCkEUnRGnwR3aSfVIkldBmtURMhmexALNTwpjklzxWU7yjMk7GHLKOZTNkgnWnE0q7+BCf9N2LVRWxewaA==",
        "dependencies": {
          "Microsoft.NETCore.Platforms": "1.1.0",
          "System.IO": "4.3.0",
          "System.Reflection": "4.3.0",
          "System.Resources.ResourceManager": "4.3.0",
          "System.Runtime": "4.3.0",
          "System.Runtime.Extensions": "4.3.0",
          "System.Runtime.Handles": "4.3.0",
          "System.Runtime.InteropServices": "4.3.0",
          "System.Security.Cryptography.Algorithms": "4.3.0",
          "System.Security.Cryptography.Encoding": "4.3.0",
          "System.Security.Cryptography.Primitives": "4.3.0",
          "System.Text.Encoding": "4.3.0",
          "System.Threading": "4.3.0"
        }
      },
      "System.Security.Cryptography.Encoding": {
        "type": "Transitive",
        "resolved": "4.3.0",
        "contentHash": "1DEWjZZly9ae9C79vFwqaO5kaOlI5q+3/55ohmq/7dpDyDfc8lYe7YVxJUZ5MF/NtbkRjwFRo14yM4OEo9EmDw==",
        "dependencies": {
          "Microsoft.NETCore.Platforms": "1.1.0",
          "System.Collections": "4.3.0",
          "System.Collections.Concurrent": "4.3.0",
          "System.Linq": "4.3.0",
          "System.Resources.ResourceManager": "4.3.0",
          "System.Runtime": "4.3.0",
          "System.Runtime.Extensions": "4.3.0",
          "System.Runtime.Handles": "4.3.0",
          "System.Runtime.InteropServices": "4.3.0",
          "System.Security.Cryptography.Primitives": "4.3.0",
          "System.Text.Encoding": "4.3.0",
          "runtime.native.System.Security.Cryptography.OpenSsl": "4.3.0"
        }
      },
      "System.Security.Cryptography.OpenSsl": {
        "type": "Transitive",
        "resolved": "4.3.0",
        "contentHash": "h4CEgOgv5PKVF/HwaHzJRiVboL2THYCou97zpmhjghx5frc7fIvlkY1jL+lnIQyChrJDMNEXS6r7byGif8Cy4w==",
        "dependencies": {
          "System.Collections": "4.3.0",
          "System.IO": "4.3.0",
          "System.Resources.ResourceManager": "4.3.0",
          "System.Runtime": "4.3.0",
          "System.Runtime.Extensions": "4.3.0",
          "System.Runtime.Handles": "4.3.0",
          "System.Runtime.InteropServices": "4.3.0",
          "System.Runtime.Numerics": "4.3.0",
          "System.Security.Cryptography.Algorithms": "4.3.0",
          "System.Security.Cryptography.Encoding": "4.3.0",
          "System.Security.Cryptography.Primitives": "4.3.0",
          "System.Text.Encoding": "4.3.0",
          "runtime.native.System.Security.Cryptography.OpenSsl": "4.3.0"
        }
      },
      "System.Security.Cryptography.Pkcs": {
        "type": "Transitive",
        "resolved": "6.0.1",
        "contentHash": "ynmbW2GjIGg9K1wXmVIRs4IlyDolf0JXNpzFQ8JCVgwM+myUC2JeUggl2PwQig2PNVMegKmN1aAx7WPQ8tI3vA==",
        "dependencies": {
          "System.Formats.Asn1": "6.0.0"
        }
      },
      "System.Security.Cryptography.ProtectedData": {
        "type": "Transitive",
        "resolved": "6.0.0",
        "contentHash": "rp1gMNEZpvx9vP0JW0oHLxlf8oSiQgtno77Y4PLUBjSiDYoD77Y8uXHr1Ea5XG4/pIKhqAdxZ8v8OTUtqo9PeQ=="
      },
      "System.Security.Cryptography.X509Certificates": {
        "type": "Transitive",
        "resolved": "4.3.0",
        "contentHash": "t2Tmu6Y2NtJ2um0RtcuhP7ZdNNxXEgUm2JeoA/0NvlMjAhKCnM1NX07TDl3244mVp3QU6LPEhT3HTtH1uF7IYw==",
        "dependencies": {
          "Microsoft.NETCore.Platforms": "1.1.0",
          "System.Collections": "4.3.0",
          "System.Diagnostics.Debug": "4.3.0",
          "System.Globalization": "4.3.0",
          "System.Globalization.Calendars": "4.3.0",
          "System.IO": "4.3.0",
          "System.IO.FileSystem": "4.3.0",
          "System.IO.FileSystem.Primitives": "4.3.0",
          "System.Resources.ResourceManager": "4.3.0",
          "System.Runtime": "4.3.0",
          "System.Runtime.Extensions": "4.3.0",
          "System.Runtime.Handles": "4.3.0",
          "System.Runtime.InteropServices": "4.3.0",
          "System.Runtime.Numerics": "4.3.0",
          "System.Security.Cryptography.Algorithms": "4.3.0",
          "System.Security.Cryptography.Cng": "4.3.0",
          "System.Security.Cryptography.Csp": "4.3.0",
          "System.Security.Cryptography.Encoding": "4.3.0",
          "System.Security.Cryptography.OpenSsl": "4.3.0",
          "System.Security.Cryptography.Primitives": "4.3.0",
          "System.Text.Encoding": "4.3.0",
          "System.Threading": "4.3.0",
          "runtime.native.System": "4.3.0",
          "runtime.native.System.Net.Http": "4.3.0",
          "runtime.native.System.Security.Cryptography.OpenSsl": "4.3.0"
        }
      },
      "System.Security.Principal.Windows": {
        "type": "Transitive",
        "resolved": "5.0.0",
        "contentHash": "t0MGLukB5WAVU9bO3MGzvlGnyJPgUlcwerXn1kzBRjwLKixT96XV0Uza41W49gVd8zEMFu9vQEFlv0IOrytICA=="
      },
      "System.ServiceProcess.ServiceController": {
        "type": "Transitive",
        "resolved": "6.0.0",
        "contentHash": "qMBvG8ZFbkXoe0Z5/D7FAAadfPkH2v7vSuh2xsLf3U6jNoejpIdeV18A0htiASsLK1CCAc/p59kaLXlt2yB1gw==",
        "dependencies": {
          "System.Diagnostics.EventLog": "6.0.0"
        }
      },
      "System.Speech": {
        "type": "Transitive",
        "resolved": "6.0.0",
        "contentHash": "GQovERMrNP0Vbtgk8LzH4PlFS6lqHgsL9WkUmv8Kkxa0m0vNakitytpHZlfJ9WR7n9WKLXh68nn2kyL9mflnLg=="
      },
      "System.Text.Encoding": {
        "type": "Transitive",
        "resolved": "4.3.0",
        "contentHash": "BiIg+KWaSDOITze6jGQynxg64naAPtqGHBwDrLaCtixsa5bKiR8dpPOHA7ge3C0JJQizJE+sfkz1wV+BAKAYZw==",
        "dependencies": {
          "Microsoft.NETCore.Platforms": "1.1.0",
          "Microsoft.NETCore.Targets": "1.1.0",
          "System.Runtime": "4.3.0",
          "runtime.any.System.Text.Encoding": "4.3.0"
        }
      },
      "System.Text.Encoding.CodePages": {
        "type": "Transitive",
        "resolved": "6.0.0",
        "contentHash": "ZFCILZuOvtKPauZ/j/swhvw68ZRi9ATCfvGbk1QfydmcXBkIWecWKn/250UH7rahZ5OoDBaiAudJtPvLwzw85A==",
        "dependencies": {
          "System.Runtime.CompilerServices.Unsafe": "6.0.0"
        }
      },
      "System.Text.Encoding.Extensions": {
        "type": "Transitive",
        "resolved": "4.3.0",
        "contentHash": "YVMK0Bt/A43RmwizJoZ22ei2nmrhobgeiYwFzC4YAN+nue8RF6djXDMog0UCn+brerQoYVyaS+ghy9P/MUVcmw==",
        "dependencies": {
          "Microsoft.NETCore.Platforms": "1.1.0",
          "Microsoft.NETCore.Targets": "1.1.0",
          "System.Runtime": "4.3.0",
          "System.Text.Encoding": "4.3.0",
          "runtime.any.System.Text.Encoding.Extensions": "4.3.0"
        }
      },
      "System.Text.Encodings.Web": {
        "type": "Transitive",
        "resolved": "6.0.0",
        "contentHash": "Vg8eB5Tawm1IFqj4TVK1czJX89rhFxJo9ELqc/Eiq0eXy13RK00eubyU6TJE6y+GQXjyV5gSfiewDUZjQgSE0w==",
        "dependencies": {
          "System.Runtime.CompilerServices.Unsafe": "6.0.0"
        }
      },
      "System.Threading.AccessControl": {
        "type": "Transitive",
        "resolved": "6.0.0",
        "contentHash": "2258mqWesMch/xCpcnjJBgJP33yhpZLGLbEOm01qwq0efG4b+NG8c9sxYOWNxmDQ82swXrnQRl1Yp2wC1NrfZA==",
        "dependencies": {
          "System.Security.AccessControl": "6.0.0"
        }
      },
      "System.Threading.Tasks": {
        "type": "Transitive",
        "resolved": "4.3.0",
        "contentHash": "LbSxKEdOUhVe8BezB/9uOGGppt+nZf6e1VFyw6v3DN6lqitm0OSn2uXMOdtP0M3W4iMcqcivm2J6UgqiwwnXiA==",
        "dependencies": {
          "Microsoft.NETCore.Platforms": "1.1.0",
          "Microsoft.NETCore.Targets": "1.1.0",
          "System.Runtime": "4.3.0",
          "runtime.any.System.Threading.Tasks": "4.3.0"
        }
      },
      "System.Threading.ThreadPool": {
        "type": "Transitive",
        "resolved": "4.3.0",
        "contentHash": "k/+g4b7vjdd4aix83sTgC9VG6oXYKAktSfNIJUNGxPEj7ryEOfzHHhfnmsZvjxawwcD9HyWXKCXmPjX8U4zeSw==",
        "dependencies": {
          "System.Runtime": "4.3.0",
          "System.Runtime.Handles": "4.3.0"
        }
      },
      "System.Threading.Timer": {
        "type": "Transitive",
        "resolved": "4.3.0",
        "contentHash": "Z6YfyYTCg7lOZjJzBjONJTFKGN9/NIYKSxhU5GRd+DTwHSZyvWp1xuI5aR+dLg+ayyC5Xv57KiY4oJ0tMO89fQ==",
        "dependencies": {
          "Microsoft.NETCore.Platforms": "1.1.0",
          "Microsoft.NETCore.Targets": "1.1.0",
          "System.Runtime": "4.3.0",
          "runtime.any.System.Threading.Timer": "4.3.0"
        }
      },
      "System.Windows.Extensions": {
        "type": "Transitive",
        "resolved": "6.0.0",
        "contentHash": "IXoJOXIqc39AIe+CIR7koBtRGMiCt/LPM3lI+PELtDIy9XdyeSrwXFdWV9dzJ2Awl0paLWUaknLxFQ5HpHZUog==",
        "dependencies": {
          "System.Drawing.Common": "6.0.0"
        }
      }
    },
    "net6.0/osx-arm64": {
      "Microsoft.Win32.Primitives": {
        "type": "Transitive",
        "resolved": "4.3.0",
        "contentHash": "9ZQKCWxH7Ijp9BfahvL2Zyf1cJIk8XYLF6Yjzr2yi0b2cOut/HQ31qf1ThHAgCc3WiZMdnWcfJCgN82/0UunxA==",
        "dependencies": {
          "Microsoft.NETCore.Platforms": "1.1.0",
          "Microsoft.NETCore.Targets": "1.1.0",
          "System.Runtime": "4.3.0",
          "runtime.unix.Microsoft.Win32.Primitives": "4.3.0"
        }
      },
      "Microsoft.Win32.Registry": {
        "type": "Transitive",
        "resolved": "5.0.0",
        "contentHash": "dDoKi0PnDz31yAyETfRntsLArTlVAVzUzCIvvEDsDsucrl33Dl8pIJG06ePTJTI3tGpeyHS9Cq7Foc/s4EeKcg==",
        "dependencies": {
          "System.Security.AccessControl": "5.0.0",
          "System.Security.Principal.Windows": "5.0.0"
        }
      },
      "Microsoft.Win32.Registry.AccessControl": {
        "type": "Transitive",
        "resolved": "6.0.0",
        "contentHash": "UoE+eeuBKL+GFHxHV3FjHlY5K8Wr/IR7Ee/a2oDNqFodF1iMqyt5hIs0U9Z217AbWrHrNle4750kD03hv1IMZw==",
        "dependencies": {
          "System.Security.AccessControl": "6.0.0"
        }
      },
      "Microsoft.Win32.SystemEvents": {
        "type": "Transitive",
        "resolved": "6.0.1",
        "contentHash": "AlsaDWyQHLFB7O2nfbny0x0oziB34WWzGnf/4Q5R8KjXhu8MnCsxE2MIePr192lIIaxarfTLI9bQg+qtmM+9ag=="
      },
      "runtime.any.System.Collections": {
        "type": "Transitive",
        "resolved": "4.3.0",
        "contentHash": "23g6rqftKmovn2cLeGsuHUYm0FD7pdutb0uQMJpZ3qTvq+zHkgmt6J65VtRry4WDGYlmkMa4xDACtaQ94alNag==",
        "dependencies": {
          "System.Runtime": "4.3.0"
        }
      },
      "runtime.any.System.Diagnostics.Tools": {
        "type": "Transitive",
        "resolved": "4.3.0",
        "contentHash": "S/GPBmfPBB48ZghLxdDR7kDAJVAqgAuThyDJho3OLP5OS4tWD2ydyL8LKm8lhiBxce10OKe9X2zZ6DUjAqEbPg=="
      },
      "runtime.any.System.Diagnostics.Tracing": {
        "type": "Transitive",
        "resolved": "4.3.0",
        "contentHash": "1lpifymjGDzoYIaam6/Hyqf8GhBI3xXYLK2TgEvTtuZMorG3Kb9QnMTIKhLjJYXIiu1JvxjngHvtVFQQlpQ3HQ=="
      },
      "runtime.any.System.Globalization": {
        "type": "Transitive",
        "resolved": "4.3.0",
        "contentHash": "sMDBnad4rp4t7GY442Jux0MCUuKL4otn5BK6Ni0ARTXTSpRNBzZ7hpMfKSvnVSED5kYJm96YOWsqV0JH0d2uuw=="
      },
      "runtime.any.System.Globalization.Calendars": {
        "type": "Transitive",
        "resolved": "4.3.0",
        "contentHash": "M1r+760j1CNA6M/ZaW6KX8gOS8nxPRqloqDcJYVidRG566Ykwcs29AweZs2JF+nMOCgWDiMfPSTMfvwOI9F77w=="
      },
      "runtime.any.System.IO": {
        "type": "Transitive",
        "resolved": "4.3.0",
        "contentHash": "SDZ5AD1DtyRoxYtEcqQ3HDlcrorMYXZeCt7ZhG9US9I5Vva+gpIWDGMkcwa5XiKL0ceQKRZIX2x0XEjLX7PDzQ=="
      },
      "runtime.any.System.Reflection": {
        "type": "Transitive",
        "resolved": "4.3.0",
        "contentHash": "hLC3A3rI8jipR5d9k7+f0MgRCW6texsAp0MWkN/ci18FMtQ9KH7E2vDn/DH2LkxsszlpJpOn9qy6Z6/69rH6eQ=="
      },
      "runtime.any.System.Reflection.Extensions": {
        "type": "Transitive",
        "resolved": "4.3.0",
        "contentHash": "cPhT+Vqu52+cQQrDai/V91gubXUnDKNRvlBnH+hOgtGyHdC17aQIU64EaehwAQymd7kJA5rSrVRNfDYrbhnzyA=="
      },
      "runtime.any.System.Reflection.Primitives": {
        "type": "Transitive",
        "resolved": "4.3.0",
        "contentHash": "Nrm1p3armp6TTf2xuvaa+jGTTmncALWFq22CpmwRvhDf6dE9ZmH40EbOswD4GnFLrMRS0Ki6Kx5aUPmKK/hZBg=="
      },
      "runtime.any.System.Resources.ResourceManager": {
        "type": "Transitive",
        "resolved": "4.3.0",
        "contentHash": "Lxb89SMvf8w9p9+keBLyL6H6x/TEmc6QVsIIA0T36IuyOY3kNvIdyGddA2qt35cRamzxF8K5p0Opq4G4HjNbhQ=="
      },
      "runtime.any.System.Runtime": {
        "type": "Transitive",
        "resolved": "4.3.0",
        "contentHash": "fRS7zJgaG9NkifaAxGGclDDoRn9HC7hXACl52Or06a/fxdzDajWb5wov3c6a+gVSlekRoexfjwQSK9sh5um5LQ==",
        "dependencies": {
          "System.Private.Uri": "4.3.0"
        }
      },
      "runtime.any.System.Runtime.Handles": {
        "type": "Transitive",
        "resolved": "4.3.0",
        "contentHash": "GG84X6vufoEzqx8PbeBKheE4srOhimv+yLtGb/JkR3Y2FmoqmueLNFU4Xx8Y67plFpltQSdK74x0qlEhIpv/CQ=="
      },
      "runtime.any.System.Runtime.InteropServices": {
        "type": "Transitive",
        "resolved": "4.3.0",
        "contentHash": "lBoFeQfxe/4eqjPi46E0LU/YaCMdNkQ8B4MZu/mkzdIAZh8RQ1NYZSj0egrQKdgdvlPFtP4STtob40r4o2DBAw=="
      },
      "runtime.any.System.Text.Encoding": {
        "type": "Transitive",
        "resolved": "4.3.0",
        "contentHash": "+ihI5VaXFCMVPJNstG4O4eo1CfbrByLxRrQQTqOTp1ttK0kUKDqOdBSTaCB2IBk/QtjDrs6+x4xuezyMXdm0HQ=="
      },
      "runtime.any.System.Text.Encoding.Extensions": {
        "type": "Transitive",
        "resolved": "4.3.0",
        "contentHash": "NLrxmLsfRrOuVqPWG+2lrQZnE53MLVeo+w9c54EV+TUo4c8rILpsDXfY8pPiOy9kHpUHHP07ugKmtsU3vVW5Jg=="
      },
      "runtime.any.System.Threading.Tasks": {
        "type": "Transitive",
        "resolved": "4.3.0",
        "contentHash": "OhBAVBQG5kFj1S+hCEQ3TUHBAEtZ3fbEMgZMRNdN8A0Pj4x+5nTELEqL59DU0TjKVE6II3dqKw4Dklb3szT65w=="
      },
      "runtime.any.System.Threading.Timer": {
        "type": "Transitive",
        "resolved": "4.3.0",
        "contentHash": "w4ehZJ+AwXYmGwYu+rMvym6RvMaRiUEQR1u6dwcyuKHxz8Heu/mO9AG1MquEgTyucnhv3M43X0iKpDOoN17C0w=="
      },
      "runtime.debian.8-x64.runtime.native.System.Security.Cryptography.OpenSsl": {
        "type": "Transitive",
        "resolved": "4.3.0",
        "contentHash": "HdSSp5MnJSsg08KMfZThpuLPJpPwE5hBXvHwoKWosyHHfe8Mh5WKT0ylEOf6yNzX6Ngjxe4Whkafh5q7Ymac4Q=="
      },
      "runtime.fedora.23-x64.runtime.native.System.Security.Cryptography.OpenSsl": {
        "type": "Transitive",
        "resolved": "4.3.0",
        "contentHash": "+yH1a49wJMy8Zt4yx5RhJrxO/DBDByAiCzNwiETI+1S4mPdCu0OY4djdciC7Vssk0l22wQaDLrXxXkp+3+7bVA=="
      },
      "runtime.fedora.24-x64.runtime.native.System.Security.Cryptography.OpenSsl": {
        "type": "Transitive",
        "resolved": "4.3.0",
        "contentHash": "c3YNH1GQJbfIPJeCnr4avseugSqPrxwIqzthYyZDN6EuOyNOzq+y2KSUfRcXauya1sF4foESTgwM5e1A8arAKw=="
      },
      "runtime.linux-arm.runtime.native.System.IO.Ports": {
        "type": "Transitive",
        "resolved": "6.0.0",
        "contentHash": "75q52H7CSpgIoIDwXb9o833EvBZIXJ0mdPhz1E6jSisEXUBlSCPalC29cj3EXsjpuDwr0dj1LRXZepIQH/oL4Q=="
      },
      "runtime.linux-arm64.runtime.native.System.IO.Ports": {
        "type": "Transitive",
        "resolved": "6.0.0",
        "contentHash": "xn2bMThmXr3CsvOYmS8ex2Yz1xo+kcnhVg2iVhS9PlmqjZPAkrEo/I40wjrBZH/tU4kvH0s1AE8opAvQ3KIS8g=="
      },
      "runtime.linux-x64.runtime.native.System.IO.Ports": {
        "type": "Transitive",
        "resolved": "6.0.0",
        "contentHash": "16nbNXwv0sC+gLGIuecri0skjuh6R1maIJggsaNP7MQBcbVcEfWFUOkEnsnvoLEjy0XerfibuRptfQ8AmdIcWA=="
      },
      "runtime.opensuse.13.2-x64.runtime.native.System.Security.Cryptography.OpenSsl": {
        "type": "Transitive",
        "resolved": "4.3.0",
        "contentHash": "b3pthNgxxFcD+Pc0WSEoC0+md3MyhRS6aCEeenvNE3Fdw1HyJ18ZhRFVJJzIeR/O/jpxPboB805Ho0T3Ul7w8A=="
      },
      "runtime.opensuse.42.1-x64.runtime.native.System.Security.Cryptography.OpenSsl": {
        "type": "Transitive",
        "resolved": "4.3.0",
        "contentHash": "KeLz4HClKf+nFS7p/6Fi/CqyLXh81FpiGzcmuS8DGi9lUqSnZ6Es23/gv2O+1XVGfrbNmviF7CckBpavkBoIFQ=="
      },
      "runtime.osx-arm64.runtime.native.System.IO.Ports": {
        "type": "Transitive",
        "resolved": "6.0.0",
        "contentHash": "fXG12NodG1QrCdoaeSQ1gVnk/koi4WYY4jZtarMkZeQMyReBm1nZlSRoPnUjLr2ZR36TiMjpcGnQfxymieUe7w=="
      },
      "runtime.osx-x64.runtime.native.System.IO.Ports": {
        "type": "Transitive",
        "resolved": "6.0.0",
        "contentHash": "/As+zPY49+dSUXkh+fTUbyPhqrdGN//evLxo4Vue88pfh1BHZgF7q4kMblTkxYvwR6Vi03zSYxysSFktO8/SDQ=="
      },
      "runtime.osx.10.10-x64.runtime.native.System.Security.Cryptography.Apple": {
        "type": "Transitive",
        "resolved": "4.3.0",
        "contentHash": "kVXCuMTrTlxq4XOOMAysuNwsXWpYeboGddNGpIgNSZmv1b6r/s/DPk0fYMB7Q5Qo4bY68o48jt4T4y5BVecbCQ=="
      },
      "runtime.osx.10.10-x64.runtime.native.System.Security.Cryptography.OpenSsl": {
        "type": "Transitive",
        "resolved": "4.3.0",
        "contentHash": "X7IdhILzr4ROXd8mI1BUCQMSHSQwelUlBjF1JyTKCjXaOGn2fB4EKBxQbCK2VjO3WaWIdlXZL3W6TiIVnrhX4g=="
      },
      "runtime.rhel.7-x64.runtime.native.System.Security.Cryptography.OpenSsl": {
        "type": "Transitive",
        "resolved": "4.3.0",
        "contentHash": "nyFNiCk/r+VOiIqreLix8yN+q3Wga9+SE8BCgkf+2BwEKiNx6DyvFjCgkfV743/grxv8jHJ8gUK4XEQw7yzRYg=="
      },
      "runtime.ubuntu.14.04-x64.runtime.native.System.Security.Cryptography.OpenSsl": {
        "type": "Transitive",
        "resolved": "4.3.0",
        "contentHash": "ytoewC6wGorL7KoCAvRfsgoJPJbNq+64k2SqW6JcOAebWsFUvCCYgfzQMrnpvPiEl4OrblUlhF2ji+Q1+SVLrQ=="
      },
      "runtime.ubuntu.16.04-x64.runtime.native.System.Security.Cryptography.OpenSsl": {
        "type": "Transitive",
        "resolved": "4.3.0",
        "contentHash": "I8bKw2I8k58Wx7fMKQJn2R8lamboCAiHfHeV/pS65ScKWMMI0+wJkLYlEKvgW1D/XvSl/221clBoR2q9QNNM7A=="
      },
      "runtime.ubuntu.16.10-x64.runtime.native.System.Security.Cryptography.OpenSsl": {
        "type": "Transitive",
        "resolved": "4.3.0",
        "contentHash": "VB5cn/7OzUfzdnC8tqAIMQciVLiq2epm2NrAm1E9OjNRyG4lVhfR61SMcLizejzQP8R8Uf/0l5qOIbUEi+RdEg=="
      },
      "runtime.unix.Microsoft.Win32.Primitives": {
        "type": "Transitive",
        "resolved": "4.3.0",
        "contentHash": "2mI2Mfq+CVatgr4RWGvAWBjoCfUafy6VNFU7G9OA52DjO8x/okfIbsEq2UPgeGfdpO7X5gmPXKT8slx0tn0Mhw==",
        "dependencies": {
          "System.Runtime": "4.3.0",
          "System.Runtime.InteropServices": "4.3.0",
          "runtime.native.System": "4.3.0"
        }
      },
      "runtime.unix.System.Console": {
        "type": "Transitive",
        "resolved": "4.3.0",
        "contentHash": "JSEiU9EvE2vJTHUuHnSg9le8XDbvZmjZ/3PhLviICzY1TTDE7c/uNYVtE9qTA9PAOZsqccy5lxvfaZOeBhT3tA==",
        "dependencies": {
          "System.Collections": "4.3.0",
          "System.IO": "4.3.0",
          "System.IO.FileSystem.Primitives": "4.3.0",
          "System.Resources.ResourceManager": "4.3.0",
          "System.Runtime": "4.3.0",
          "System.Runtime.Extensions": "4.3.0",
          "System.Runtime.Handles": "4.3.0",
          "System.Runtime.InteropServices": "4.3.0",
          "System.Text.Encoding": "4.3.0",
          "System.Text.Encoding.Extensions": "4.3.0",
          "System.Threading": "4.3.0",
          "System.Threading.Tasks": "4.3.0",
          "runtime.native.System": "4.3.0"
        }
      },
      "runtime.unix.System.Diagnostics.Debug": {
        "type": "Transitive",
        "resolved": "4.3.0",
        "contentHash": "WV8KLRHWVUVUDduFnvGMHt0FsEt2wK6xPl1EgDKlaMx2KnZ43A/O0GzP8wIuvAC7mq4T9V1mm90r+PXkL9FPdQ==",
        "dependencies": {
          "runtime.native.System": "4.3.0"
        }
      },
      "runtime.unix.System.IO.FileSystem": {
        "type": "Transitive",
        "resolved": "4.3.0",
        "contentHash": "ajmTcjrqc3vgV1TH54DRioshbEniaFbOAJ0kReGuNsp9uIcqYle0RmUo6+Qlwqe3JIs4TDxgnqs3UzX3gRJ1rA==",
        "dependencies": {
          "System.Buffers": "4.3.0",
          "System.Collections": "4.3.0",
          "System.Diagnostics.Debug": "4.3.0",
          "System.IO": "4.3.0",
          "System.IO.FileSystem.Primitives": "4.3.0",
          "System.Resources.ResourceManager": "4.3.0",
          "System.Runtime": "4.3.0",
          "System.Runtime.Extensions": "4.3.0",
          "System.Runtime.Handles": "4.3.0",
          "System.Runtime.InteropServices": "4.3.0",
          "System.Text.Encoding": "4.3.0",
          "System.Text.Encoding.Extensions": "4.3.0",
          "System.Threading": "4.3.0",
          "System.Threading.Tasks": "4.3.0",
          "runtime.native.System": "4.3.0"
        }
      },
      "runtime.unix.System.Net.Primitives": {
        "type": "Transitive",
        "resolved": "4.3.0",
        "contentHash": "AZcRXhH7Gamr+bckUfX3iHefPIrujJTt9XWQWo0elNiP1SNasX0KBWINZkDKY0GsOrsyJ7cB4MgIRTZzLlsTKg==",
        "dependencies": {
          "Microsoft.Win32.Primitives": "4.3.0",
          "System.Collections": "4.3.0",
          "System.Diagnostics.Tracing": "4.3.0",
          "System.Globalization": "4.3.0",
          "System.Resources.ResourceManager": "4.3.0",
          "System.Runtime": "4.3.0",
          "System.Runtime.Extensions": "4.3.0",
          "System.Runtime.Handles": "4.3.0",
          "System.Runtime.InteropServices": "4.3.0",
          "System.Threading": "4.3.0",
          "runtime.native.System": "4.3.0"
        }
      },
      "runtime.unix.System.Net.Sockets": {
        "type": "Transitive",
        "resolved": "4.3.0",
        "contentHash": "4NcLbqajFaD3PvhOdmbieeBlKY4d8/kBfgJ5g28n6k1jWEICabvLM62gvmUS/CvyfvcZxVanKPl+E9LhPzfXZw==",
        "dependencies": {
          "System.Collections": "4.3.0",
          "System.Diagnostics.Debug": "4.3.0",
          "System.Diagnostics.Tracing": "4.3.0",
          "System.Globalization": "4.3.0",
          "System.IO": "4.3.0",
          "System.IO.FileSystem": "4.3.0",
          "System.Net.NameResolution": "4.3.0",
          "System.Net.Primitives": "4.3.0",
          "System.Resources.ResourceManager": "4.3.0",
          "System.Runtime": "4.3.0",
          "System.Runtime.Extensions": "4.3.0",
          "System.Runtime.Handles": "4.3.0",
          "System.Runtime.InteropServices": "4.3.0",
          "System.Threading": "4.3.0",
          "System.Threading.Tasks": "4.3.0",
          "System.Threading.ThreadPool": "4.3.0",
          "runtime.native.System": "4.3.0"
        }
      },
      "runtime.unix.System.Private.Uri": {
        "type": "Transitive",
        "resolved": "4.3.0",
        "contentHash": "ooWzobr5RAq34r9uan1r/WPXJYG1XWy9KanrxNvEnBzbFdQbMG7Y3bVi4QxR7xZMNLOxLLTAyXvnSkfj5boZSg==",
        "dependencies": {
          "runtime.native.System": "4.3.0"
        }
      },
      "runtime.unix.System.Runtime.Extensions": {
        "type": "Transitive",
        "resolved": "4.3.0",
        "contentHash": "zQiTBVpiLftTQZW8GFsV0gjYikB1WMkEPIxF5O6RkUrSV/OgvRRTYgeFQha/0keBpuS0HYweraGRwhfhJ7dj7w==",
        "dependencies": {
          "System.Private.Uri": "4.3.0",
          "runtime.native.System": "4.3.0",
          "runtime.native.System.Security.Cryptography.OpenSsl": "4.3.0"
        }
      },
      "runtime.win-arm64.runtime.native.System.Data.SqlClient.sni": {
        "type": "Transitive",
        "resolved": "4.4.0",
        "contentHash": "LbrynESTp3bm5O/+jGL8v0Qg5SJlTV08lpIpFesXjF6uGNMWqFnUQbYBJwZTeua6E/Y7FIM1C54Ey1btLWupdg=="
      },
      "runtime.win-x64.runtime.native.System.Data.SqlClient.sni": {
        "type": "Transitive",
        "resolved": "4.4.0",
        "contentHash": "38ugOfkYJqJoX9g6EYRlZB5U2ZJH51UP8ptxZgdpS07FgOEToV+lS11ouNK2PM12Pr6X/PpT5jK82G3DwH/SxQ=="
      },
      "runtime.win-x86.runtime.native.System.Data.SqlClient.sni": {
        "type": "Transitive",
        "resolved": "4.4.0",
        "contentHash": "YhEdSQUsTx+C8m8Bw7ar5/VesXvCFMItyZF7G1AUY+OM0VPZUOeAVpJ4Wl6fydBGUYZxojTDR3I6Bj/+BPkJNA=="
      },
      "System.Buffers": {
        "type": "Transitive",
        "resolved": "4.3.0",
        "contentHash": "ratu44uTIHgeBeI0dE8DWvmXVBSo4u7ozRZZHOMmK/JPpYyo0dAfgSiHlpiObMQ5lEtEyIXA40sKRYg5J6A8uQ==",
        "dependencies": {
          "System.Diagnostics.Debug": "4.3.0",
          "System.Diagnostics.Tracing": "4.3.0",
          "System.Resources.ResourceManager": "4.3.0",
          "System.Runtime": "4.3.0",
          "System.Threading": "4.3.0"
        }
      },
      "System.Collections": {
        "type": "Transitive",
        "resolved": "4.3.0",
        "contentHash": "3Dcj85/TBdVpL5Zr+gEEBUuFe2icOnLalmEh9hfck1PTYbbyWuZgh4fmm2ysCLTrqLQw6t3TgTyJ+VLp+Qb+Lw==",
        "dependencies": {
          "Microsoft.NETCore.Platforms": "1.1.0",
          "Microsoft.NETCore.Targets": "1.1.0",
          "System.Runtime": "4.3.0",
          "runtime.any.System.Collections": "4.3.0"
        }
      },
      "System.Console": {
        "type": "Transitive",
        "resolved": "4.3.0",
        "contentHash": "DHDrIxiqk1h03m6khKWV2X8p/uvN79rgSqpilL6uzpmSfxfU5ng8VcPtW4qsDsQDHiTv6IPV9TmD5M/vElPNLg==",
        "dependencies": {
          "Microsoft.NETCore.Platforms": "1.1.0",
          "Microsoft.NETCore.Targets": "1.1.0",
          "System.IO": "4.3.0",
          "System.Runtime": "4.3.0",
          "System.Text.Encoding": "4.3.0",
          "runtime.unix.System.Console": "4.3.0"
        }
      },
      "System.Data.Odbc": {
        "type": "Transitive",
        "resolved": "6.0.1",
        "contentHash": "4vl7z0b8gcwc2NotcpEkqaLVQAw/wo46zV1uVSoIx2UfJdqlxWKD3ViUicCNJGo41th4kaGcY9kyVe2q9EuB4w==",
        "dependencies": {
          "System.Text.Encoding.CodePages": "6.0.0"
        }
      },
      "System.Data.OleDb": {
        "type": "Transitive",
        "resolved": "6.0.0",
        "contentHash": "LQ8PjTIF1LtrrlGiyiTVjAkQtTWKm9GSNnygIlWjhN9y88s7xhy6DUNDDkmQQ9f6ex7mA4k0Tl97lz/CklaiLg==",
        "dependencies": {
          "System.Configuration.ConfigurationManager": "6.0.0",
          "System.Diagnostics.PerformanceCounter": "6.0.0"
        }
      },
      "System.Data.SqlClient": {
        "type": "Transitive",
        "resolved": "4.8.4",
        "contentHash": "45YflfcVXAu+Tnf0WnZzQIp9iGm+XvSvh8OosYHqax/nW3gV28NBSRvHFZ/IsuwV4JIypYCKBEOVzW+RB5+zgQ==",
        "dependencies": {
          "Microsoft.Win32.Registry": "4.7.0",
          "System.Security.Principal.Windows": "4.7.0",
          "runtime.native.System.Data.SqlClient.sni": "4.7.0"
        }
      },
      "System.Diagnostics.Debug": {
        "type": "Transitive",
        "resolved": "4.3.0",
        "contentHash": "ZUhUOdqmaG5Jk3Xdb8xi5kIyQYAA4PnTNlHx1mu9ZY3qv4ELIdKbnL/akbGaKi2RnNUWaZsAs31rvzFdewTj2g==",
        "dependencies": {
          "Microsoft.NETCore.Platforms": "1.1.0",
          "Microsoft.NETCore.Targets": "1.1.0",
          "System.Runtime": "4.3.0",
          "runtime.unix.System.Diagnostics.Debug": "4.3.0"
        }
      },
      "System.Diagnostics.EventLog": {
        "type": "Transitive",
        "resolved": "6.0.0",
        "contentHash": "lcyUiXTsETK2ALsZrX+nWuHSIQeazhqPphLfaRxzdGaG93+0kELqpgEHtwWOlQe7+jSFnKwaCAgL4kjeZCQJnw=="
      },
      "System.Diagnostics.PerformanceCounter": {
        "type": "Transitive",
        "resolved": "6.0.1",
        "contentHash": "dDl7Gx3bmSrM2k2ZIm+ucEJnLloZRyvfQF1DvfvATcGF3jtaUBiPvChma+6ZcZzxWMirN3kCywkW7PILphXyMQ==",
        "dependencies": {
          "System.Configuration.ConfigurationManager": "6.0.0"
        }
      },
      "System.Diagnostics.Tools": {
        "type": "Transitive",
        "resolved": "4.3.0",
        "contentHash": "UUvkJfSYJMM6x527dJg2VyWPSRqIVB0Z7dbjHst1zmwTXz5CcXSYJFWRpuigfbO1Lf7yfZiIaEUesfnl/g5EyA==",
        "dependencies": {
          "Microsoft.NETCore.Platforms": "1.1.0",
          "Microsoft.NETCore.Targets": "1.1.0",
          "System.Runtime": "4.3.0",
          "runtime.any.System.Diagnostics.Tools": "4.3.0"
        }
      },
      "System.Diagnostics.Tracing": {
        "type": "Transitive",
        "resolved": "4.3.0",
        "contentHash": "rswfv0f/Cqkh78rA5S8eN8Neocz234+emGCtTF3lxPY96F+mmmUen6tbn0glN6PMvlKQb9bPAY5e9u7fgPTkKw==",
        "dependencies": {
          "Microsoft.NETCore.Platforms": "1.1.0",
          "Microsoft.NETCore.Targets": "1.1.0",
          "System.Runtime": "4.3.0",
          "runtime.any.System.Diagnostics.Tracing": "4.3.0"
        }
      },
      "System.DirectoryServices": {
        "type": "Transitive",
        "resolved": "6.0.0",
        "contentHash": "kp/Op0nxDVGlElDKh8TsXO0GKXftQgAB6sJk0wUetZK1Rr0Pbd86Tn7AllLLlROFZa4BTl/LVHakljtGELFzCg==",
        "dependencies": {
          "System.Security.AccessControl": "6.0.0",
          "System.Security.Permissions": "6.0.0"
        }
      },
      "System.DirectoryServices.AccountManagement": {
        "type": "Transitive",
        "resolved": "6.0.0",
        "contentHash": "2iKkY6VC4WX6H13N8WhH2SRUfWCwg2KZR5w9JIS9cw9N8cZhT7VXxHX0L6OX6Po419aSu2LWrJE9tu6b+cUnPA==",
        "dependencies": {
          "System.Configuration.ConfigurationManager": "6.0.0",
          "System.DirectoryServices": "6.0.0",
          "System.DirectoryServices.Protocols": "6.0.0",
          "System.Security.AccessControl": "6.0.0"
        }
      },
      "System.DirectoryServices.Protocols": {
        "type": "Transitive",
        "resolved": "6.0.1",
        "contentHash": "ndUZlEkAMc1XzM0xGN++SsJrNhRkIHaKI8+te325vrUgoLT1ufWNI6KB8FFrL7NpRMHPrdxP99aF3fHbAPxW0A=="
      },
      "System.Drawing.Common": {
        "type": "Transitive",
        "resolved": "6.0.0",
        "contentHash": "NfuoKUiP2nUWwKZN6twGqXioIe1zVD0RIj2t976A+czLHr2nY454RwwXs6JU9Htc6mwqL6Dn/nEL3dpVf2jOhg==",
        "dependencies": {
          "Microsoft.Win32.SystemEvents": "6.0.0"
        }
      },
      "System.Globalization": {
        "type": "Transitive",
        "resolved": "4.3.0",
        "contentHash": "kYdVd2f2PAdFGblzFswE4hkNANJBKRmsfa2X5LG2AcWE1c7/4t0pYae1L8vfZ5xvE2nK/R9JprtToA61OSHWIg==",
        "dependencies": {
          "Microsoft.NETCore.Platforms": "1.1.0",
          "Microsoft.NETCore.Targets": "1.1.0",
          "System.Runtime": "4.3.0",
          "runtime.any.System.Globalization": "4.3.0"
        }
      },
      "System.Globalization.Calendars": {
        "type": "Transitive",
        "resolved": "4.3.0",
        "contentHash": "GUlBtdOWT4LTV3I+9/PJW+56AnnChTaOqqTLFtdmype/L500M2LIyXgmtd9X2P2VOkmJd5c67H5SaC2QcL1bFA==",
        "dependencies": {
          "Microsoft.NETCore.Platforms": "1.1.0",
          "Microsoft.NETCore.Targets": "1.1.0",
          "System.Globalization": "4.3.0",
          "System.Runtime": "4.3.0",
          "runtime.any.System.Globalization.Calendars": "4.3.0"
        }
      },
      "System.Globalization.Extensions": {
        "type": "Transitive",
        "resolved": "4.3.0",
        "contentHash": "FhKmdR6MPG+pxow6wGtNAWdZh7noIOpdD5TwQ3CprzgIE1bBBoim0vbR1+AWsWjQmU7zXHgQo4TWSP6lCeiWcQ==",
        "dependencies": {
          "Microsoft.NETCore.Platforms": "1.1.0",
          "System.Globalization": "4.3.0",
          "System.Resources.ResourceManager": "4.3.0",
          "System.Runtime": "4.3.0",
          "System.Runtime.Extensions": "4.3.0",
          "System.Runtime.InteropServices": "4.3.0"
        }
      },
      "System.IO": {
        "type": "Transitive",
        "resolved": "4.3.0",
        "contentHash": "3qjaHvxQPDpSOYICjUoTsmoq5u6QJAFRUITgeT/4gqkF1bajbSmb1kwSxEA8AHlofqgcKJcM8udgieRNhaJ5Cg==",
        "dependencies": {
          "Microsoft.NETCore.Platforms": "1.1.0",
          "Microsoft.NETCore.Targets": "1.1.0",
          "System.Runtime": "4.3.0",
          "System.Text.Encoding": "4.3.0",
          "System.Threading.Tasks": "4.3.0",
          "runtime.any.System.IO": "4.3.0"
        }
      },
      "System.IO.Compression": {
        "type": "Transitive",
        "resolved": "4.3.0",
        "contentHash": "YHndyoiV90iu4iKG115ibkhrG+S3jBm8Ap9OwoUAzO5oPDAWcr0SFwQFm0HjM8WkEZWo0zvLTyLmbvTkW1bXgg==",
        "dependencies": {
          "Microsoft.NETCore.Platforms": "1.1.0",
          "System.Buffers": "4.3.0",
          "System.Collections": "4.3.0",
          "System.Diagnostics.Debug": "4.3.0",
          "System.IO": "4.3.0",
          "System.Resources.ResourceManager": "4.3.0",
          "System.Runtime": "4.3.0",
          "System.Runtime.Extensions": "4.3.0",
          "System.Runtime.Handles": "4.3.0",
          "System.Runtime.InteropServices": "4.3.0",
          "System.Text.Encoding": "4.3.0",
          "System.Threading": "4.3.0",
          "System.Threading.Tasks": "4.3.0",
          "runtime.native.System": "4.3.0",
          "runtime.native.System.IO.Compression": "4.3.0"
        }
      },
      "System.IO.FileSystem": {
        "type": "Transitive",
        "resolved": "4.3.0",
        "contentHash": "3wEMARTnuio+ulnvi+hkRNROYwa1kylvYahhcLk4HSoVdl+xxTFVeVlYOfLwrDPImGls0mDqbMhrza8qnWPTdA==",
        "dependencies": {
          "Microsoft.NETCore.Platforms": "1.1.0",
          "Microsoft.NETCore.Targets": "1.1.0",
          "System.IO": "4.3.0",
          "System.IO.FileSystem.Primitives": "4.3.0",
          "System.Runtime": "4.3.0",
          "System.Runtime.Handles": "4.3.0",
          "System.Text.Encoding": "4.3.0",
          "System.Threading.Tasks": "4.3.0",
          "runtime.unix.System.IO.FileSystem": "4.3.0"
        }
      },
      "System.IO.FileSystem.AccessControl": {
        "type": "Transitive",
        "resolved": "5.0.0",
        "contentHash": "SxHB3nuNrpptVk+vZ/F+7OHEpoHUIKKMl02bUmYHQr1r+glbZQxs7pRtsf4ENO29TVm2TH3AEeep2fJcy92oYw==",
        "dependencies": {
          "System.Security.AccessControl": "5.0.0",
          "System.Security.Principal.Windows": "5.0.0"
        }
      },
      "System.IO.Ports": {
        "type": "Transitive",
        "resolved": "6.0.0",
        "contentHash": "dRyGI7fUESar5ZLIpiBOaaNLW7YyOBGftjj5Of+xcduC/Rjl7RjhEnWDvvNBmHuF3d0tdXoqdVI/yrVA8f00XA==",
        "dependencies": {
          "runtime.native.System.IO.Ports": "6.0.0"
        }
      },
      "System.Management": {
        "type": "Transitive",
        "resolved": "6.0.0",
        "contentHash": "sHsESYMmPDhQuOC66h6AEOs/XowzKsbT9srMbX71TCXP58hkpn1BqBjdmKj1+DCA/WlBETX1K5WjQHwmV0Txrg==",
        "dependencies": {
          "System.CodeDom": "6.0.0"
        }
      },
      "System.Net.Http": {
        "type": "Transitive",
        "resolved": "4.3.0",
        "contentHash": "sYg+FtILtRQuYWSIAuNOELwVuVsxVyJGWQyOnlAzhV4xvhyFnON1bAzYYC+jjRW8JREM45R0R5Dgi8MTC5sEwA==",
        "dependencies": {
          "Microsoft.NETCore.Platforms": "1.1.0",
          "System.Collections": "4.3.0",
          "System.Diagnostics.Debug": "4.3.0",
          "System.Diagnostics.DiagnosticSource": "4.3.0",
          "System.Diagnostics.Tracing": "4.3.0",
          "System.Globalization": "4.3.0",
          "System.Globalization.Extensions": "4.3.0",
          "System.IO": "4.3.0",
          "System.IO.FileSystem": "4.3.0",
          "System.Net.Primitives": "4.3.0",
          "System.Resources.ResourceManager": "4.3.0",
          "System.Runtime": "4.3.0",
          "System.Runtime.Extensions": "4.3.0",
          "System.Runtime.Handles": "4.3.0",
          "System.Runtime.InteropServices": "4.3.0",
          "System.Security.Cryptography.Algorithms": "4.3.0",
          "System.Security.Cryptography.Encoding": "4.3.0",
          "System.Security.Cryptography.OpenSsl": "4.3.0",
          "System.Security.Cryptography.Primitives": "4.3.0",
          "System.Security.Cryptography.X509Certificates": "4.3.0",
          "System.Text.Encoding": "4.3.0",
          "System.Threading": "4.3.0",
          "System.Threading.Tasks": "4.3.0",
          "runtime.native.System": "4.3.0",
          "runtime.native.System.Net.Http": "4.3.0",
          "runtime.native.System.Security.Cryptography.OpenSsl": "4.3.0"
        }
      },
      "System.Net.NameResolution": {
        "type": "Transitive",
        "resolved": "4.3.0",
        "contentHash": "AFYl08R7MrsrEjqpQWTZWBadqXyTzNDaWpMqyxhb0d6sGhV6xMDKueuBXlLL30gz+DIRY6MpdgnHWlCh5wmq9w==",
        "dependencies": {
          "Microsoft.NETCore.Platforms": "1.1.0",
          "System.Collections": "4.3.0",
          "System.Diagnostics.Tracing": "4.3.0",
          "System.Globalization": "4.3.0",
          "System.Net.Primitives": "4.3.0",
          "System.Resources.ResourceManager": "4.3.0",
          "System.Runtime": "4.3.0",
          "System.Runtime.Extensions": "4.3.0",
          "System.Runtime.Handles": "4.3.0",
          "System.Runtime.InteropServices": "4.3.0",
          "System.Security.Principal.Windows": "4.3.0",
          "System.Threading": "4.3.0",
          "System.Threading.Tasks": "4.3.0",
          "runtime.native.System": "4.3.0"
        }
      },
      "System.Net.Primitives": {
        "type": "Transitive",
        "resolved": "4.3.0",
        "contentHash": "qOu+hDwFwoZPbzPvwut2qATe3ygjeQBDQj91xlsaqGFQUI5i4ZnZb8yyQuLGpDGivEPIt8EJkd1BVzVoP31FXA==",
        "dependencies": {
          "Microsoft.NETCore.Platforms": "1.1.0",
          "Microsoft.NETCore.Targets": "1.1.0",
          "System.Runtime": "4.3.0",
          "System.Runtime.Handles": "4.3.0",
          "runtime.unix.System.Net.Primitives": "4.3.0"
        }
      },
      "System.Net.Sockets": {
        "type": "Transitive",
        "resolved": "4.3.0",
        "contentHash": "m6icV6TqQOAdgt5N/9I5KNpjom/5NFtkmGseEH+AK/hny8XrytLH3+b5M8zL/Ycg3fhIocFpUMyl/wpFnVRvdw==",
        "dependencies": {
          "Microsoft.NETCore.Platforms": "1.1.0",
          "Microsoft.NETCore.Targets": "1.1.0",
          "System.IO": "4.3.0",
          "System.Net.Primitives": "4.3.0",
          "System.Runtime": "4.3.0",
          "System.Threading.Tasks": "4.3.0",
          "runtime.unix.System.Net.Sockets": "4.3.0"
        }
      },
      "System.Private.Uri": {
        "type": "Transitive",
        "resolved": "4.3.0",
        "contentHash": "I4SwANiUGho1esj4V4oSlPllXjzCZDE+5XXso2P03LW2vOda2Enzh8DWOxwN6hnrJyp314c7KuVu31QYhRzOGg==",
        "dependencies": {
          "Microsoft.NETCore.Platforms": "1.1.0",
          "Microsoft.NETCore.Targets": "1.1.0",
          "runtime.unix.System.Private.Uri": "4.3.0"
        }
      },
      "System.Reflection": {
        "type": "Transitive",
        "resolved": "4.3.0",
        "contentHash": "KMiAFoW7MfJGa9nDFNcfu+FpEdiHpWgTcS2HdMpDvt9saK3y/G4GwprPyzqjFH9NTaGPQeWNHU+iDlDILj96aQ==",
        "dependencies": {
          "Microsoft.NETCore.Platforms": "1.1.0",
          "Microsoft.NETCore.Targets": "1.1.0",
          "System.IO": "4.3.0",
          "System.Reflection.Primitives": "4.3.0",
          "System.Runtime": "4.3.0",
          "runtime.any.System.Reflection": "4.3.0"
        }
      },
      "System.Reflection.Extensions": {
        "type": "Transitive",
        "resolved": "4.3.0",
        "contentHash": "rJkrJD3kBI5B712aRu4DpSIiHRtr6QlfZSQsb0hYHrDCZORXCFjQfoipo2LaMUHoT9i1B7j7MnfaEKWDFmFQNQ==",
        "dependencies": {
          "Microsoft.NETCore.Platforms": "1.1.0",
          "Microsoft.NETCore.Targets": "1.1.0",
          "System.Reflection": "4.3.0",
          "System.Runtime": "4.3.0",
          "runtime.any.System.Reflection.Extensions": "4.3.0"
        }
      },
      "System.Reflection.Primitives": {
        "type": "Transitive",
        "resolved": "4.3.0",
        "contentHash": "5RXItQz5As4xN2/YUDxdpsEkMhvw3e6aNveFXUn4Hl/udNTCNhnKp8lT9fnc3MhvGKh1baak5CovpuQUXHAlIA==",
        "dependencies": {
          "Microsoft.NETCore.Platforms": "1.1.0",
          "Microsoft.NETCore.Targets": "1.1.0",
          "System.Runtime": "4.3.0",
          "runtime.any.System.Reflection.Primitives": "4.3.0"
        }
      },
      "System.Resources.ResourceManager": {
        "type": "Transitive",
        "resolved": "4.3.0",
        "contentHash": "/zrcPkkWdZmI4F92gL/TPumP98AVDu/Wxr3CSJGQQ+XN6wbRZcyfSKVoPo17ilb3iOr0cCRqJInGwNMolqhS8A==",
        "dependencies": {
          "Microsoft.NETCore.Platforms": "1.1.0",
          "Microsoft.NETCore.Targets": "1.1.0",
          "System.Globalization": "4.3.0",
          "System.Reflection": "4.3.0",
          "System.Runtime": "4.3.0",
          "runtime.any.System.Resources.ResourceManager": "4.3.0"
        }
      },
      "System.Runtime": {
        "type": "Transitive",
        "resolved": "4.3.0",
        "contentHash": "JufQi0vPQ0xGnAczR13AUFglDyVYt4Kqnz1AZaiKZ5+GICq0/1MH/mO/eAJHt/mHW1zjKBJd7kV26SrxddAhiw==",
        "dependencies": {
          "Microsoft.NETCore.Platforms": "1.1.0",
          "Microsoft.NETCore.Targets": "1.1.0",
          "runtime.any.System.Runtime": "4.3.0"
        }
      },
      "System.Runtime.Caching": {
        "type": "Transitive",
        "resolved": "6.0.0",
        "contentHash": "E0e03kUp5X2k+UAoVl6efmI7uU7JRBWi5EIdlQ7cr0NpBGjHG4fWII35PgsBY9T4fJQ8E4QPsL0rKksU9gcL5A==",
        "dependencies": {
          "System.Configuration.ConfigurationManager": "6.0.0"
        }
      },
      "System.Runtime.Extensions": {
        "type": "Transitive",
        "resolved": "4.3.0",
        "contentHash": "guW0uK0fn5fcJJ1tJVXYd7/1h5F+pea1r7FLSOz/f8vPEqbR2ZAknuRDvTQ8PzAilDveOxNjSfr0CHfIQfFk8g==",
        "dependencies": {
          "Microsoft.NETCore.Platforms": "1.1.0",
          "Microsoft.NETCore.Targets": "1.1.0",
          "System.Runtime": "4.3.0",
          "runtime.unix.System.Runtime.Extensions": "4.3.0"
        }
      },
      "System.Runtime.Handles": {
        "type": "Transitive",
        "resolved": "4.3.0",
        "contentHash": "OKiSUN7DmTWeYb3l51A7EYaeNMnvxwE249YtZz7yooT4gOZhmTjIn48KgSsw2k2lYdLgTKNJw/ZIfSElwDRVgg==",
        "dependencies": {
          "Microsoft.NETCore.Platforms": "1.1.0",
          "Microsoft.NETCore.Targets": "1.1.0",
          "System.Runtime": "4.3.0",
          "runtime.any.System.Runtime.Handles": "4.3.0"
        }
      },
      "System.Runtime.InteropServices": {
        "type": "Transitive",
        "resolved": "4.3.0",
        "contentHash": "uv1ynXqiMK8mp1GM3jDqPCFN66eJ5w5XNomaK2XD+TuCroNTLFGeZ+WCmBMcBDyTFKou3P6cR6J/QsaqDp7fGQ==",
        "dependencies": {
          "Microsoft.NETCore.Platforms": "1.1.0",
          "Microsoft.NETCore.Targets": "1.1.0",
          "System.Reflection": "4.3.0",
          "System.Reflection.Primitives": "4.3.0",
          "System.Runtime": "4.3.0",
          "System.Runtime.Handles": "4.3.0",
          "runtime.any.System.Runtime.InteropServices": "4.3.0"
        }
      },
      "System.Runtime.InteropServices.RuntimeInformation": {
        "type": "Transitive",
        "resolved": "4.3.0",
        "contentHash": "cbz4YJMqRDR7oLeMRbdYv7mYzc++17lNhScCX0goO2XpGWdvAt60CGN+FHdePUEHCe/Jy9jUlvNAiNdM+7jsOw==",
        "dependencies": {
          "System.Reflection": "4.3.0",
          "System.Reflection.Extensions": "4.3.0",
          "System.Resources.ResourceManager": "4.3.0",
          "System.Runtime": "4.3.0",
          "System.Runtime.InteropServices": "4.3.0",
          "System.Threading": "4.3.0",
          "runtime.native.System": "4.3.0"
        }
      },
      "System.Security.AccessControl": {
        "type": "Transitive",
        "resolved": "6.0.0",
        "contentHash": "AUADIc0LIEQe7MzC+I0cl0rAT8RrTAKFHl53yHjEUzNVIaUlhFY11vc2ebiVJzVBuOzun6F7FBA+8KAbGTTedQ=="
      },
      "System.Security.Cryptography.Algorithms": {
        "type": "Transitive",
        "resolved": "4.3.0",
        "contentHash": "W1kd2Y8mYSCgc3ULTAZ0hOP2dSdG5YauTb1089T0/kRcN2MpSAW1izOFROrJgxSlMn3ArsgHXagigyi+ibhevg==",
        "dependencies": {
          "Microsoft.NETCore.Platforms": "1.1.0",
          "System.Collections": "4.3.0",
          "System.IO": "4.3.0",
          "System.Resources.ResourceManager": "4.3.0",
          "System.Runtime": "4.3.0",
          "System.Runtime.Extensions": "4.3.0",
          "System.Runtime.Handles": "4.3.0",
          "System.Runtime.InteropServices": "4.3.0",
          "System.Runtime.Numerics": "4.3.0",
          "System.Security.Cryptography.Encoding": "4.3.0",
          "System.Security.Cryptography.Primitives": "4.3.0",
          "System.Text.Encoding": "4.3.0",
          "runtime.native.System.Security.Cryptography.Apple": "4.3.0",
          "runtime.native.System.Security.Cryptography.OpenSsl": "4.3.0"
        }
      },
      "System.Security.Cryptography.Cng": {
        "type": "Transitive",
        "resolved": "4.3.0",
        "contentHash": "03idZOqFlsKRL4W+LuCpJ6dBYDUWReug6lZjBa3uJWnk5sPCUXckocevTaUA8iT/MFSrY/2HXkOt753xQ/cf8g==",
        "dependencies": {
          "Microsoft.NETCore.Platforms": "1.1.0",
          "System.IO": "4.3.0",
          "System.Resources.ResourceManager": "4.3.0",
          "System.Runtime": "4.3.0",
          "System.Runtime.Extensions": "4.3.0",
          "System.Runtime.Handles": "4.3.0",
          "System.Runtime.InteropServices": "4.3.0",
          "System.Security.Cryptography.Algorithms": "4.3.0",
          "System.Security.Cryptography.Encoding": "4.3.0",
          "System.Security.Cryptography.Primitives": "4.3.0",
          "System.Text.Encoding": "4.3.0"
        }
      },
      "System.Security.Cryptography.Csp": {
        "type": "Transitive",
        "resolved": "4.3.0",
        "contentHash": "X4s/FCkEUnRGnwR3aSfVIkldBmtURMhmexALNTwpjklzxWU7yjMk7GHLKOZTNkgnWnE0q7+BCf9N2LVRWxewaA==",
        "dependencies": {
          "Microsoft.NETCore.Platforms": "1.1.0",
          "System.IO": "4.3.0",
          "System.Reflection": "4.3.0",
          "System.Resources.ResourceManager": "4.3.0",
          "System.Runtime": "4.3.0",
          "System.Runtime.Extensions": "4.3.0",
          "System.Runtime.Handles": "4.3.0",
          "System.Runtime.InteropServices": "4.3.0",
          "System.Security.Cryptography.Algorithms": "4.3.0",
          "System.Security.Cryptography.Encoding": "4.3.0",
          "System.Security.Cryptography.Primitives": "4.3.0",
          "System.Text.Encoding": "4.3.0",
          "System.Threading": "4.3.0"
        }
      },
      "System.Security.Cryptography.Encoding": {
        "type": "Transitive",
        "resolved": "4.3.0",
        "contentHash": "1DEWjZZly9ae9C79vFwqaO5kaOlI5q+3/55ohmq/7dpDyDfc8lYe7YVxJUZ5MF/NtbkRjwFRo14yM4OEo9EmDw==",
        "dependencies": {
          "Microsoft.NETCore.Platforms": "1.1.0",
          "System.Collections": "4.3.0",
          "System.Collections.Concurrent": "4.3.0",
          "System.Linq": "4.3.0",
          "System.Resources.ResourceManager": "4.3.0",
          "System.Runtime": "4.3.0",
          "System.Runtime.Extensions": "4.3.0",
          "System.Runtime.Handles": "4.3.0",
          "System.Runtime.InteropServices": "4.3.0",
          "System.Security.Cryptography.Primitives": "4.3.0",
          "System.Text.Encoding": "4.3.0",
          "runtime.native.System.Security.Cryptography.OpenSsl": "4.3.0"
        }
      },
      "System.Security.Cryptography.OpenSsl": {
        "type": "Transitive",
        "resolved": "4.3.0",
        "contentHash": "h4CEgOgv5PKVF/HwaHzJRiVboL2THYCou97zpmhjghx5frc7fIvlkY1jL+lnIQyChrJDMNEXS6r7byGif8Cy4w==",
        "dependencies": {
          "System.Collections": "4.3.0",
          "System.IO": "4.3.0",
          "System.Resources.ResourceManager": "4.3.0",
          "System.Runtime": "4.3.0",
          "System.Runtime.Extensions": "4.3.0",
          "System.Runtime.Handles": "4.3.0",
          "System.Runtime.InteropServices": "4.3.0",
          "System.Runtime.Numerics": "4.3.0",
          "System.Security.Cryptography.Algorithms": "4.3.0",
          "System.Security.Cryptography.Encoding": "4.3.0",
          "System.Security.Cryptography.Primitives": "4.3.0",
          "System.Text.Encoding": "4.3.0",
          "runtime.native.System.Security.Cryptography.OpenSsl": "4.3.0"
        }
      },
      "System.Security.Cryptography.Pkcs": {
        "type": "Transitive",
        "resolved": "6.0.1",
        "contentHash": "ynmbW2GjIGg9K1wXmVIRs4IlyDolf0JXNpzFQ8JCVgwM+myUC2JeUggl2PwQig2PNVMegKmN1aAx7WPQ8tI3vA==",
        "dependencies": {
          "System.Formats.Asn1": "6.0.0"
        }
      },
      "System.Security.Cryptography.ProtectedData": {
        "type": "Transitive",
        "resolved": "6.0.0",
        "contentHash": "rp1gMNEZpvx9vP0JW0oHLxlf8oSiQgtno77Y4PLUBjSiDYoD77Y8uXHr1Ea5XG4/pIKhqAdxZ8v8OTUtqo9PeQ=="
      },
      "System.Security.Cryptography.X509Certificates": {
        "type": "Transitive",
        "resolved": "4.3.0",
        "contentHash": "t2Tmu6Y2NtJ2um0RtcuhP7ZdNNxXEgUm2JeoA/0NvlMjAhKCnM1NX07TDl3244mVp3QU6LPEhT3HTtH1uF7IYw==",
        "dependencies": {
          "Microsoft.NETCore.Platforms": "1.1.0",
          "System.Collections": "4.3.0",
          "System.Diagnostics.Debug": "4.3.0",
          "System.Globalization": "4.3.0",
          "System.Globalization.Calendars": "4.3.0",
          "System.IO": "4.3.0",
          "System.IO.FileSystem": "4.3.0",
          "System.IO.FileSystem.Primitives": "4.3.0",
          "System.Resources.ResourceManager": "4.3.0",
          "System.Runtime": "4.3.0",
          "System.Runtime.Extensions": "4.3.0",
          "System.Runtime.Handles": "4.3.0",
          "System.Runtime.InteropServices": "4.3.0",
          "System.Runtime.Numerics": "4.3.0",
          "System.Security.Cryptography.Algorithms": "4.3.0",
          "System.Security.Cryptography.Cng": "4.3.0",
          "System.Security.Cryptography.Csp": "4.3.0",
          "System.Security.Cryptography.Encoding": "4.3.0",
          "System.Security.Cryptography.OpenSsl": "4.3.0",
          "System.Security.Cryptography.Primitives": "4.3.0",
          "System.Text.Encoding": "4.3.0",
          "System.Threading": "4.3.0",
          "runtime.native.System": "4.3.0",
          "runtime.native.System.Net.Http": "4.3.0",
          "runtime.native.System.Security.Cryptography.OpenSsl": "4.3.0"
        }
      },
      "System.Security.Principal.Windows": {
        "type": "Transitive",
        "resolved": "5.0.0",
        "contentHash": "t0MGLukB5WAVU9bO3MGzvlGnyJPgUlcwerXn1kzBRjwLKixT96XV0Uza41W49gVd8zEMFu9vQEFlv0IOrytICA=="
      },
      "System.ServiceProcess.ServiceController": {
        "type": "Transitive",
        "resolved": "6.0.0",
        "contentHash": "qMBvG8ZFbkXoe0Z5/D7FAAadfPkH2v7vSuh2xsLf3U6jNoejpIdeV18A0htiASsLK1CCAc/p59kaLXlt2yB1gw==",
        "dependencies": {
          "System.Diagnostics.EventLog": "6.0.0"
        }
      },
      "System.Speech": {
        "type": "Transitive",
        "resolved": "6.0.0",
        "contentHash": "GQovERMrNP0Vbtgk8LzH4PlFS6lqHgsL9WkUmv8Kkxa0m0vNakitytpHZlfJ9WR7n9WKLXh68nn2kyL9mflnLg=="
      },
      "System.Text.Encoding": {
        "type": "Transitive",
        "resolved": "4.3.0",
        "contentHash": "BiIg+KWaSDOITze6jGQynxg64naAPtqGHBwDrLaCtixsa5bKiR8dpPOHA7ge3C0JJQizJE+sfkz1wV+BAKAYZw==",
        "dependencies": {
          "Microsoft.NETCore.Platforms": "1.1.0",
          "Microsoft.NETCore.Targets": "1.1.0",
          "System.Runtime": "4.3.0",
          "runtime.any.System.Text.Encoding": "4.3.0"
        }
      },
      "System.Text.Encoding.CodePages": {
        "type": "Transitive",
        "resolved": "6.0.0",
        "contentHash": "ZFCILZuOvtKPauZ/j/swhvw68ZRi9ATCfvGbk1QfydmcXBkIWecWKn/250UH7rahZ5OoDBaiAudJtPvLwzw85A==",
        "dependencies": {
          "System.Runtime.CompilerServices.Unsafe": "6.0.0"
        }
      },
      "System.Text.Encoding.Extensions": {
        "type": "Transitive",
        "resolved": "4.3.0",
        "contentHash": "YVMK0Bt/A43RmwizJoZ22ei2nmrhobgeiYwFzC4YAN+nue8RF6djXDMog0UCn+brerQoYVyaS+ghy9P/MUVcmw==",
        "dependencies": {
          "Microsoft.NETCore.Platforms": "1.1.0",
          "Microsoft.NETCore.Targets": "1.1.0",
          "System.Runtime": "4.3.0",
          "System.Text.Encoding": "4.3.0",
          "runtime.any.System.Text.Encoding.Extensions": "4.3.0"
        }
      },
      "System.Text.Encodings.Web": {
        "type": "Transitive",
        "resolved": "6.0.0",
        "contentHash": "Vg8eB5Tawm1IFqj4TVK1czJX89rhFxJo9ELqc/Eiq0eXy13RK00eubyU6TJE6y+GQXjyV5gSfiewDUZjQgSE0w==",
        "dependencies": {
          "System.Runtime.CompilerServices.Unsafe": "6.0.0"
        }
      },
      "System.Threading.AccessControl": {
        "type": "Transitive",
        "resolved": "6.0.0",
        "contentHash": "2258mqWesMch/xCpcnjJBgJP33yhpZLGLbEOm01qwq0efG4b+NG8c9sxYOWNxmDQ82swXrnQRl1Yp2wC1NrfZA==",
        "dependencies": {
          "System.Security.AccessControl": "6.0.0"
        }
      },
      "System.Threading.Tasks": {
        "type": "Transitive",
        "resolved": "4.3.0",
        "contentHash": "LbSxKEdOUhVe8BezB/9uOGGppt+nZf6e1VFyw6v3DN6lqitm0OSn2uXMOdtP0M3W4iMcqcivm2J6UgqiwwnXiA==",
        "dependencies": {
          "Microsoft.NETCore.Platforms": "1.1.0",
          "Microsoft.NETCore.Targets": "1.1.0",
          "System.Runtime": "4.3.0",
          "runtime.any.System.Threading.Tasks": "4.3.0"
        }
      },
      "System.Threading.ThreadPool": {
        "type": "Transitive",
        "resolved": "4.3.0",
        "contentHash": "k/+g4b7vjdd4aix83sTgC9VG6oXYKAktSfNIJUNGxPEj7ryEOfzHHhfnmsZvjxawwcD9HyWXKCXmPjX8U4zeSw==",
        "dependencies": {
          "System.Runtime": "4.3.0",
          "System.Runtime.Handles": "4.3.0"
        }
      },
      "System.Threading.Timer": {
        "type": "Transitive",
        "resolved": "4.3.0",
        "contentHash": "Z6YfyYTCg7lOZjJzBjONJTFKGN9/NIYKSxhU5GRd+DTwHSZyvWp1xuI5aR+dLg+ayyC5Xv57KiY4oJ0tMO89fQ==",
        "dependencies": {
          "Microsoft.NETCore.Platforms": "1.1.0",
          "Microsoft.NETCore.Targets": "1.1.0",
          "System.Runtime": "4.3.0",
          "runtime.any.System.Threading.Timer": "4.3.0"
        }
      },
      "System.Windows.Extensions": {
        "type": "Transitive",
        "resolved": "6.0.0",
        "contentHash": "IXoJOXIqc39AIe+CIR7koBtRGMiCt/LPM3lI+PELtDIy9XdyeSrwXFdWV9dzJ2Awl0paLWUaknLxFQ5HpHZUog==",
        "dependencies": {
          "System.Drawing.Common": "6.0.0"
        }
      }
    },
    "net6.0/osx-x64": {
      "Microsoft.Win32.Primitives": {
        "type": "Transitive",
        "resolved": "4.3.0",
        "contentHash": "9ZQKCWxH7Ijp9BfahvL2Zyf1cJIk8XYLF6Yjzr2yi0b2cOut/HQ31qf1ThHAgCc3WiZMdnWcfJCgN82/0UunxA==",
        "dependencies": {
          "Microsoft.NETCore.Platforms": "1.1.0",
          "Microsoft.NETCore.Targets": "1.1.0",
          "System.Runtime": "4.3.0",
          "runtime.unix.Microsoft.Win32.Primitives": "4.3.0"
        }
      },
      "Microsoft.Win32.Registry": {
        "type": "Transitive",
        "resolved": "5.0.0",
        "contentHash": "dDoKi0PnDz31yAyETfRntsLArTlVAVzUzCIvvEDsDsucrl33Dl8pIJG06ePTJTI3tGpeyHS9Cq7Foc/s4EeKcg==",
        "dependencies": {
          "System.Security.AccessControl": "5.0.0",
          "System.Security.Principal.Windows": "5.0.0"
        }
      },
      "Microsoft.Win32.Registry.AccessControl": {
        "type": "Transitive",
        "resolved": "6.0.0",
        "contentHash": "UoE+eeuBKL+GFHxHV3FjHlY5K8Wr/IR7Ee/a2oDNqFodF1iMqyt5hIs0U9Z217AbWrHrNle4750kD03hv1IMZw==",
        "dependencies": {
          "System.Security.AccessControl": "6.0.0"
        }
      },
      "Microsoft.Win32.SystemEvents": {
        "type": "Transitive",
        "resolved": "6.0.1",
        "contentHash": "AlsaDWyQHLFB7O2nfbny0x0oziB34WWzGnf/4Q5R8KjXhu8MnCsxE2MIePr192lIIaxarfTLI9bQg+qtmM+9ag=="
      },
      "runtime.any.System.Collections": {
        "type": "Transitive",
        "resolved": "4.3.0",
        "contentHash": "23g6rqftKmovn2cLeGsuHUYm0FD7pdutb0uQMJpZ3qTvq+zHkgmt6J65VtRry4WDGYlmkMa4xDACtaQ94alNag==",
        "dependencies": {
          "System.Runtime": "4.3.0"
        }
      },
      "runtime.any.System.Diagnostics.Tools": {
        "type": "Transitive",
        "resolved": "4.3.0",
        "contentHash": "S/GPBmfPBB48ZghLxdDR7kDAJVAqgAuThyDJho3OLP5OS4tWD2ydyL8LKm8lhiBxce10OKe9X2zZ6DUjAqEbPg=="
      },
      "runtime.any.System.Diagnostics.Tracing": {
        "type": "Transitive",
        "resolved": "4.3.0",
        "contentHash": "1lpifymjGDzoYIaam6/Hyqf8GhBI3xXYLK2TgEvTtuZMorG3Kb9QnMTIKhLjJYXIiu1JvxjngHvtVFQQlpQ3HQ=="
      },
      "runtime.any.System.Globalization": {
        "type": "Transitive",
        "resolved": "4.3.0",
        "contentHash": "sMDBnad4rp4t7GY442Jux0MCUuKL4otn5BK6Ni0ARTXTSpRNBzZ7hpMfKSvnVSED5kYJm96YOWsqV0JH0d2uuw=="
      },
      "runtime.any.System.Globalization.Calendars": {
        "type": "Transitive",
        "resolved": "4.3.0",
        "contentHash": "M1r+760j1CNA6M/ZaW6KX8gOS8nxPRqloqDcJYVidRG566Ykwcs29AweZs2JF+nMOCgWDiMfPSTMfvwOI9F77w=="
      },
      "runtime.any.System.IO": {
        "type": "Transitive",
        "resolved": "4.3.0",
        "contentHash": "SDZ5AD1DtyRoxYtEcqQ3HDlcrorMYXZeCt7ZhG9US9I5Vva+gpIWDGMkcwa5XiKL0ceQKRZIX2x0XEjLX7PDzQ=="
      },
      "runtime.any.System.Reflection": {
        "type": "Transitive",
        "resolved": "4.3.0",
        "contentHash": "hLC3A3rI8jipR5d9k7+f0MgRCW6texsAp0MWkN/ci18FMtQ9KH7E2vDn/DH2LkxsszlpJpOn9qy6Z6/69rH6eQ=="
      },
      "runtime.any.System.Reflection.Extensions": {
        "type": "Transitive",
        "resolved": "4.3.0",
        "contentHash": "cPhT+Vqu52+cQQrDai/V91gubXUnDKNRvlBnH+hOgtGyHdC17aQIU64EaehwAQymd7kJA5rSrVRNfDYrbhnzyA=="
      },
      "runtime.any.System.Reflection.Primitives": {
        "type": "Transitive",
        "resolved": "4.3.0",
        "contentHash": "Nrm1p3armp6TTf2xuvaa+jGTTmncALWFq22CpmwRvhDf6dE9ZmH40EbOswD4GnFLrMRS0Ki6Kx5aUPmKK/hZBg=="
      },
      "runtime.any.System.Resources.ResourceManager": {
        "type": "Transitive",
        "resolved": "4.3.0",
        "contentHash": "Lxb89SMvf8w9p9+keBLyL6H6x/TEmc6QVsIIA0T36IuyOY3kNvIdyGddA2qt35cRamzxF8K5p0Opq4G4HjNbhQ=="
      },
      "runtime.any.System.Runtime": {
        "type": "Transitive",
        "resolved": "4.3.0",
        "contentHash": "fRS7zJgaG9NkifaAxGGclDDoRn9HC7hXACl52Or06a/fxdzDajWb5wov3c6a+gVSlekRoexfjwQSK9sh5um5LQ==",
        "dependencies": {
          "System.Private.Uri": "4.3.0"
        }
      },
      "runtime.any.System.Runtime.Handles": {
        "type": "Transitive",
        "resolved": "4.3.0",
        "contentHash": "GG84X6vufoEzqx8PbeBKheE4srOhimv+yLtGb/JkR3Y2FmoqmueLNFU4Xx8Y67plFpltQSdK74x0qlEhIpv/CQ=="
      },
      "runtime.any.System.Runtime.InteropServices": {
        "type": "Transitive",
        "resolved": "4.3.0",
        "contentHash": "lBoFeQfxe/4eqjPi46E0LU/YaCMdNkQ8B4MZu/mkzdIAZh8RQ1NYZSj0egrQKdgdvlPFtP4STtob40r4o2DBAw=="
      },
      "runtime.any.System.Text.Encoding": {
        "type": "Transitive",
        "resolved": "4.3.0",
        "contentHash": "+ihI5VaXFCMVPJNstG4O4eo1CfbrByLxRrQQTqOTp1ttK0kUKDqOdBSTaCB2IBk/QtjDrs6+x4xuezyMXdm0HQ=="
      },
      "runtime.any.System.Text.Encoding.Extensions": {
        "type": "Transitive",
        "resolved": "4.3.0",
        "contentHash": "NLrxmLsfRrOuVqPWG+2lrQZnE53MLVeo+w9c54EV+TUo4c8rILpsDXfY8pPiOy9kHpUHHP07ugKmtsU3vVW5Jg=="
      },
      "runtime.any.System.Threading.Tasks": {
        "type": "Transitive",
        "resolved": "4.3.0",
        "contentHash": "OhBAVBQG5kFj1S+hCEQ3TUHBAEtZ3fbEMgZMRNdN8A0Pj4x+5nTELEqL59DU0TjKVE6II3dqKw4Dklb3szT65w=="
      },
      "runtime.any.System.Threading.Timer": {
        "type": "Transitive",
        "resolved": "4.3.0",
        "contentHash": "w4ehZJ+AwXYmGwYu+rMvym6RvMaRiUEQR1u6dwcyuKHxz8Heu/mO9AG1MquEgTyucnhv3M43X0iKpDOoN17C0w=="
      },
      "runtime.debian.8-x64.runtime.native.System.Security.Cryptography.OpenSsl": {
        "type": "Transitive",
        "resolved": "4.3.0",
        "contentHash": "HdSSp5MnJSsg08KMfZThpuLPJpPwE5hBXvHwoKWosyHHfe8Mh5WKT0ylEOf6yNzX6Ngjxe4Whkafh5q7Ymac4Q=="
      },
      "runtime.fedora.23-x64.runtime.native.System.Security.Cryptography.OpenSsl": {
        "type": "Transitive",
        "resolved": "4.3.0",
        "contentHash": "+yH1a49wJMy8Zt4yx5RhJrxO/DBDByAiCzNwiETI+1S4mPdCu0OY4djdciC7Vssk0l22wQaDLrXxXkp+3+7bVA=="
      },
      "runtime.fedora.24-x64.runtime.native.System.Security.Cryptography.OpenSsl": {
        "type": "Transitive",
        "resolved": "4.3.0",
        "contentHash": "c3YNH1GQJbfIPJeCnr4avseugSqPrxwIqzthYyZDN6EuOyNOzq+y2KSUfRcXauya1sF4foESTgwM5e1A8arAKw=="
      },
      "runtime.linux-arm.runtime.native.System.IO.Ports": {
        "type": "Transitive",
        "resolved": "6.0.0",
        "contentHash": "75q52H7CSpgIoIDwXb9o833EvBZIXJ0mdPhz1E6jSisEXUBlSCPalC29cj3EXsjpuDwr0dj1LRXZepIQH/oL4Q=="
      },
      "runtime.linux-arm64.runtime.native.System.IO.Ports": {
        "type": "Transitive",
        "resolved": "6.0.0",
        "contentHash": "xn2bMThmXr3CsvOYmS8ex2Yz1xo+kcnhVg2iVhS9PlmqjZPAkrEo/I40wjrBZH/tU4kvH0s1AE8opAvQ3KIS8g=="
      },
      "runtime.linux-x64.runtime.native.System.IO.Ports": {
        "type": "Transitive",
        "resolved": "6.0.0",
        "contentHash": "16nbNXwv0sC+gLGIuecri0skjuh6R1maIJggsaNP7MQBcbVcEfWFUOkEnsnvoLEjy0XerfibuRptfQ8AmdIcWA=="
      },
      "runtime.opensuse.13.2-x64.runtime.native.System.Security.Cryptography.OpenSsl": {
        "type": "Transitive",
        "resolved": "4.3.0",
        "contentHash": "b3pthNgxxFcD+Pc0WSEoC0+md3MyhRS6aCEeenvNE3Fdw1HyJ18ZhRFVJJzIeR/O/jpxPboB805Ho0T3Ul7w8A=="
      },
      "runtime.opensuse.42.1-x64.runtime.native.System.Security.Cryptography.OpenSsl": {
        "type": "Transitive",
        "resolved": "4.3.0",
        "contentHash": "KeLz4HClKf+nFS7p/6Fi/CqyLXh81FpiGzcmuS8DGi9lUqSnZ6Es23/gv2O+1XVGfrbNmviF7CckBpavkBoIFQ=="
      },
      "runtime.osx-arm64.runtime.native.System.IO.Ports": {
        "type": "Transitive",
        "resolved": "6.0.0",
        "contentHash": "fXG12NodG1QrCdoaeSQ1gVnk/koi4WYY4jZtarMkZeQMyReBm1nZlSRoPnUjLr2ZR36TiMjpcGnQfxymieUe7w=="
      },
      "runtime.osx-x64.runtime.native.System.IO.Ports": {
        "type": "Transitive",
        "resolved": "6.0.0",
        "contentHash": "/As+zPY49+dSUXkh+fTUbyPhqrdGN//evLxo4Vue88pfh1BHZgF7q4kMblTkxYvwR6Vi03zSYxysSFktO8/SDQ=="
      },
      "runtime.osx.10.10-x64.runtime.native.System.Security.Cryptography.Apple": {
        "type": "Transitive",
        "resolved": "4.3.0",
        "contentHash": "kVXCuMTrTlxq4XOOMAysuNwsXWpYeboGddNGpIgNSZmv1b6r/s/DPk0fYMB7Q5Qo4bY68o48jt4T4y5BVecbCQ=="
      },
      "runtime.osx.10.10-x64.runtime.native.System.Security.Cryptography.OpenSsl": {
        "type": "Transitive",
        "resolved": "4.3.0",
        "contentHash": "X7IdhILzr4ROXd8mI1BUCQMSHSQwelUlBjF1JyTKCjXaOGn2fB4EKBxQbCK2VjO3WaWIdlXZL3W6TiIVnrhX4g=="
      },
      "runtime.rhel.7-x64.runtime.native.System.Security.Cryptography.OpenSsl": {
        "type": "Transitive",
        "resolved": "4.3.0",
        "contentHash": "nyFNiCk/r+VOiIqreLix8yN+q3Wga9+SE8BCgkf+2BwEKiNx6DyvFjCgkfV743/grxv8jHJ8gUK4XEQw7yzRYg=="
      },
      "runtime.ubuntu.14.04-x64.runtime.native.System.Security.Cryptography.OpenSsl": {
        "type": "Transitive",
        "resolved": "4.3.0",
        "contentHash": "ytoewC6wGorL7KoCAvRfsgoJPJbNq+64k2SqW6JcOAebWsFUvCCYgfzQMrnpvPiEl4OrblUlhF2ji+Q1+SVLrQ=="
      },
      "runtime.ubuntu.16.04-x64.runtime.native.System.Security.Cryptography.OpenSsl": {
        "type": "Transitive",
        "resolved": "4.3.0",
        "contentHash": "I8bKw2I8k58Wx7fMKQJn2R8lamboCAiHfHeV/pS65ScKWMMI0+wJkLYlEKvgW1D/XvSl/221clBoR2q9QNNM7A=="
      },
      "runtime.ubuntu.16.10-x64.runtime.native.System.Security.Cryptography.OpenSsl": {
        "type": "Transitive",
        "resolved": "4.3.0",
        "contentHash": "VB5cn/7OzUfzdnC8tqAIMQciVLiq2epm2NrAm1E9OjNRyG4lVhfR61SMcLizejzQP8R8Uf/0l5qOIbUEi+RdEg=="
      },
      "runtime.unix.Microsoft.Win32.Primitives": {
        "type": "Transitive",
        "resolved": "4.3.0",
        "contentHash": "2mI2Mfq+CVatgr4RWGvAWBjoCfUafy6VNFU7G9OA52DjO8x/okfIbsEq2UPgeGfdpO7X5gmPXKT8slx0tn0Mhw==",
        "dependencies": {
          "System.Runtime": "4.3.0",
          "System.Runtime.InteropServices": "4.3.0",
          "runtime.native.System": "4.3.0"
        }
      },
      "runtime.unix.System.Console": {
        "type": "Transitive",
        "resolved": "4.3.0",
        "contentHash": "JSEiU9EvE2vJTHUuHnSg9le8XDbvZmjZ/3PhLviICzY1TTDE7c/uNYVtE9qTA9PAOZsqccy5lxvfaZOeBhT3tA==",
        "dependencies": {
          "System.Collections": "4.3.0",
          "System.IO": "4.3.0",
          "System.IO.FileSystem.Primitives": "4.3.0",
          "System.Resources.ResourceManager": "4.3.0",
          "System.Runtime": "4.3.0",
          "System.Runtime.Extensions": "4.3.0",
          "System.Runtime.Handles": "4.3.0",
          "System.Runtime.InteropServices": "4.3.0",
          "System.Text.Encoding": "4.3.0",
          "System.Text.Encoding.Extensions": "4.3.0",
          "System.Threading": "4.3.0",
          "System.Threading.Tasks": "4.3.0",
          "runtime.native.System": "4.3.0"
        }
      },
      "runtime.unix.System.Diagnostics.Debug": {
        "type": "Transitive",
        "resolved": "4.3.0",
        "contentHash": "WV8KLRHWVUVUDduFnvGMHt0FsEt2wK6xPl1EgDKlaMx2KnZ43A/O0GzP8wIuvAC7mq4T9V1mm90r+PXkL9FPdQ==",
        "dependencies": {
          "runtime.native.System": "4.3.0"
        }
      },
      "runtime.unix.System.IO.FileSystem": {
        "type": "Transitive",
        "resolved": "4.3.0",
        "contentHash": "ajmTcjrqc3vgV1TH54DRioshbEniaFbOAJ0kReGuNsp9uIcqYle0RmUo6+Qlwqe3JIs4TDxgnqs3UzX3gRJ1rA==",
        "dependencies": {
          "System.Buffers": "4.3.0",
          "System.Collections": "4.3.0",
          "System.Diagnostics.Debug": "4.3.0",
          "System.IO": "4.3.0",
          "System.IO.FileSystem.Primitives": "4.3.0",
          "System.Resources.ResourceManager": "4.3.0",
          "System.Runtime": "4.3.0",
          "System.Runtime.Extensions": "4.3.0",
          "System.Runtime.Handles": "4.3.0",
          "System.Runtime.InteropServices": "4.3.0",
          "System.Text.Encoding": "4.3.0",
          "System.Text.Encoding.Extensions": "4.3.0",
          "System.Threading": "4.3.0",
          "System.Threading.Tasks": "4.3.0",
          "runtime.native.System": "4.3.0"
        }
      },
      "runtime.unix.System.Net.Primitives": {
        "type": "Transitive",
        "resolved": "4.3.0",
        "contentHash": "AZcRXhH7Gamr+bckUfX3iHefPIrujJTt9XWQWo0elNiP1SNasX0KBWINZkDKY0GsOrsyJ7cB4MgIRTZzLlsTKg==",
        "dependencies": {
          "Microsoft.Win32.Primitives": "4.3.0",
          "System.Collections": "4.3.0",
          "System.Diagnostics.Tracing": "4.3.0",
          "System.Globalization": "4.3.0",
          "System.Resources.ResourceManager": "4.3.0",
          "System.Runtime": "4.3.0",
          "System.Runtime.Extensions": "4.3.0",
          "System.Runtime.Handles": "4.3.0",
          "System.Runtime.InteropServices": "4.3.0",
          "System.Threading": "4.3.0",
          "runtime.native.System": "4.3.0"
        }
      },
      "runtime.unix.System.Net.Sockets": {
        "type": "Transitive",
        "resolved": "4.3.0",
        "contentHash": "4NcLbqajFaD3PvhOdmbieeBlKY4d8/kBfgJ5g28n6k1jWEICabvLM62gvmUS/CvyfvcZxVanKPl+E9LhPzfXZw==",
        "dependencies": {
          "System.Collections": "4.3.0",
          "System.Diagnostics.Debug": "4.3.0",
          "System.Diagnostics.Tracing": "4.3.0",
          "System.Globalization": "4.3.0",
          "System.IO": "4.3.0",
          "System.IO.FileSystem": "4.3.0",
          "System.Net.NameResolution": "4.3.0",
          "System.Net.Primitives": "4.3.0",
          "System.Resources.ResourceManager": "4.3.0",
          "System.Runtime": "4.3.0",
          "System.Runtime.Extensions": "4.3.0",
          "System.Runtime.Handles": "4.3.0",
          "System.Runtime.InteropServices": "4.3.0",
          "System.Threading": "4.3.0",
          "System.Threading.Tasks": "4.3.0",
          "System.Threading.ThreadPool": "4.3.0",
          "runtime.native.System": "4.3.0"
        }
      },
      "runtime.unix.System.Private.Uri": {
        "type": "Transitive",
        "resolved": "4.3.0",
        "contentHash": "ooWzobr5RAq34r9uan1r/WPXJYG1XWy9KanrxNvEnBzbFdQbMG7Y3bVi4QxR7xZMNLOxLLTAyXvnSkfj5boZSg==",
        "dependencies": {
          "runtime.native.System": "4.3.0"
        }
      },
      "runtime.unix.System.Runtime.Extensions": {
        "type": "Transitive",
        "resolved": "4.3.0",
        "contentHash": "zQiTBVpiLftTQZW8GFsV0gjYikB1WMkEPIxF5O6RkUrSV/OgvRRTYgeFQha/0keBpuS0HYweraGRwhfhJ7dj7w==",
        "dependencies": {
          "System.Private.Uri": "4.3.0",
          "runtime.native.System": "4.3.0",
          "runtime.native.System.Security.Cryptography.OpenSsl": "4.3.0"
        }
      },
      "runtime.win-arm64.runtime.native.System.Data.SqlClient.sni": {
        "type": "Transitive",
        "resolved": "4.4.0",
        "contentHash": "LbrynESTp3bm5O/+jGL8v0Qg5SJlTV08lpIpFesXjF6uGNMWqFnUQbYBJwZTeua6E/Y7FIM1C54Ey1btLWupdg=="
      },
      "runtime.win-x64.runtime.native.System.Data.SqlClient.sni": {
        "type": "Transitive",
        "resolved": "4.4.0",
        "contentHash": "38ugOfkYJqJoX9g6EYRlZB5U2ZJH51UP8ptxZgdpS07FgOEToV+lS11ouNK2PM12Pr6X/PpT5jK82G3DwH/SxQ=="
      },
      "runtime.win-x86.runtime.native.System.Data.SqlClient.sni": {
        "type": "Transitive",
        "resolved": "4.4.0",
        "contentHash": "YhEdSQUsTx+C8m8Bw7ar5/VesXvCFMItyZF7G1AUY+OM0VPZUOeAVpJ4Wl6fydBGUYZxojTDR3I6Bj/+BPkJNA=="
      },
      "System.Buffers": {
        "type": "Transitive",
        "resolved": "4.3.0",
        "contentHash": "ratu44uTIHgeBeI0dE8DWvmXVBSo4u7ozRZZHOMmK/JPpYyo0dAfgSiHlpiObMQ5lEtEyIXA40sKRYg5J6A8uQ==",
        "dependencies": {
          "System.Diagnostics.Debug": "4.3.0",
          "System.Diagnostics.Tracing": "4.3.0",
          "System.Resources.ResourceManager": "4.3.0",
          "System.Runtime": "4.3.0",
          "System.Threading": "4.3.0"
        }
      },
      "System.Collections": {
        "type": "Transitive",
        "resolved": "4.3.0",
        "contentHash": "3Dcj85/TBdVpL5Zr+gEEBUuFe2icOnLalmEh9hfck1PTYbbyWuZgh4fmm2ysCLTrqLQw6t3TgTyJ+VLp+Qb+Lw==",
        "dependencies": {
          "Microsoft.NETCore.Platforms": "1.1.0",
          "Microsoft.NETCore.Targets": "1.1.0",
          "System.Runtime": "4.3.0",
          "runtime.any.System.Collections": "4.3.0"
        }
      },
      "System.Console": {
        "type": "Transitive",
        "resolved": "4.3.0",
        "contentHash": "DHDrIxiqk1h03m6khKWV2X8p/uvN79rgSqpilL6uzpmSfxfU5ng8VcPtW4qsDsQDHiTv6IPV9TmD5M/vElPNLg==",
        "dependencies": {
          "Microsoft.NETCore.Platforms": "1.1.0",
          "Microsoft.NETCore.Targets": "1.1.0",
          "System.IO": "4.3.0",
          "System.Runtime": "4.3.0",
          "System.Text.Encoding": "4.3.0",
          "runtime.unix.System.Console": "4.3.0"
        }
      },
      "System.Data.Odbc": {
        "type": "Transitive",
        "resolved": "6.0.1",
        "contentHash": "4vl7z0b8gcwc2NotcpEkqaLVQAw/wo46zV1uVSoIx2UfJdqlxWKD3ViUicCNJGo41th4kaGcY9kyVe2q9EuB4w==",
        "dependencies": {
          "System.Text.Encoding.CodePages": "6.0.0"
        }
      },
      "System.Data.OleDb": {
        "type": "Transitive",
        "resolved": "6.0.0",
        "contentHash": "LQ8PjTIF1LtrrlGiyiTVjAkQtTWKm9GSNnygIlWjhN9y88s7xhy6DUNDDkmQQ9f6ex7mA4k0Tl97lz/CklaiLg==",
        "dependencies": {
          "System.Configuration.ConfigurationManager": "6.0.0",
          "System.Diagnostics.PerformanceCounter": "6.0.0"
        }
      },
      "System.Data.SqlClient": {
        "type": "Transitive",
        "resolved": "4.8.4",
        "contentHash": "45YflfcVXAu+Tnf0WnZzQIp9iGm+XvSvh8OosYHqax/nW3gV28NBSRvHFZ/IsuwV4JIypYCKBEOVzW+RB5+zgQ==",
        "dependencies": {
          "Microsoft.Win32.Registry": "4.7.0",
          "System.Security.Principal.Windows": "4.7.0",
          "runtime.native.System.Data.SqlClient.sni": "4.7.0"
        }
      },
      "System.Diagnostics.Debug": {
        "type": "Transitive",
        "resolved": "4.3.0",
        "contentHash": "ZUhUOdqmaG5Jk3Xdb8xi5kIyQYAA4PnTNlHx1mu9ZY3qv4ELIdKbnL/akbGaKi2RnNUWaZsAs31rvzFdewTj2g==",
        "dependencies": {
          "Microsoft.NETCore.Platforms": "1.1.0",
          "Microsoft.NETCore.Targets": "1.1.0",
          "System.Runtime": "4.3.0",
          "runtime.unix.System.Diagnostics.Debug": "4.3.0"
        }
      },
      "System.Diagnostics.EventLog": {
        "type": "Transitive",
        "resolved": "6.0.0",
        "contentHash": "lcyUiXTsETK2ALsZrX+nWuHSIQeazhqPphLfaRxzdGaG93+0kELqpgEHtwWOlQe7+jSFnKwaCAgL4kjeZCQJnw=="
      },
      "System.Diagnostics.PerformanceCounter": {
        "type": "Transitive",
        "resolved": "6.0.1",
        "contentHash": "dDl7Gx3bmSrM2k2ZIm+ucEJnLloZRyvfQF1DvfvATcGF3jtaUBiPvChma+6ZcZzxWMirN3kCywkW7PILphXyMQ==",
        "dependencies": {
          "System.Configuration.ConfigurationManager": "6.0.0"
        }
      },
      "System.Diagnostics.Tools": {
        "type": "Transitive",
        "resolved": "4.3.0",
        "contentHash": "UUvkJfSYJMM6x527dJg2VyWPSRqIVB0Z7dbjHst1zmwTXz5CcXSYJFWRpuigfbO1Lf7yfZiIaEUesfnl/g5EyA==",
        "dependencies": {
          "Microsoft.NETCore.Platforms": "1.1.0",
          "Microsoft.NETCore.Targets": "1.1.0",
          "System.Runtime": "4.3.0",
          "runtime.any.System.Diagnostics.Tools": "4.3.0"
        }
      },
      "System.Diagnostics.Tracing": {
        "type": "Transitive",
        "resolved": "4.3.0",
        "contentHash": "rswfv0f/Cqkh78rA5S8eN8Neocz234+emGCtTF3lxPY96F+mmmUen6tbn0glN6PMvlKQb9bPAY5e9u7fgPTkKw==",
        "dependencies": {
          "Microsoft.NETCore.Platforms": "1.1.0",
          "Microsoft.NETCore.Targets": "1.1.0",
          "System.Runtime": "4.3.0",
          "runtime.any.System.Diagnostics.Tracing": "4.3.0"
        }
      },
      "System.DirectoryServices": {
        "type": "Transitive",
        "resolved": "6.0.0",
        "contentHash": "kp/Op0nxDVGlElDKh8TsXO0GKXftQgAB6sJk0wUetZK1Rr0Pbd86Tn7AllLLlROFZa4BTl/LVHakljtGELFzCg==",
        "dependencies": {
          "System.Security.AccessControl": "6.0.0",
          "System.Security.Permissions": "6.0.0"
        }
      },
      "System.DirectoryServices.AccountManagement": {
        "type": "Transitive",
        "resolved": "6.0.0",
        "contentHash": "2iKkY6VC4WX6H13N8WhH2SRUfWCwg2KZR5w9JIS9cw9N8cZhT7VXxHX0L6OX6Po419aSu2LWrJE9tu6b+cUnPA==",
        "dependencies": {
          "System.Configuration.ConfigurationManager": "6.0.0",
          "System.DirectoryServices": "6.0.0",
          "System.DirectoryServices.Protocols": "6.0.0",
          "System.Security.AccessControl": "6.0.0"
        }
      },
      "System.DirectoryServices.Protocols": {
        "type": "Transitive",
        "resolved": "6.0.1",
        "contentHash": "ndUZlEkAMc1XzM0xGN++SsJrNhRkIHaKI8+te325vrUgoLT1ufWNI6KB8FFrL7NpRMHPrdxP99aF3fHbAPxW0A=="
      },
      "System.Drawing.Common": {
        "type": "Transitive",
        "resolved": "6.0.0",
        "contentHash": "NfuoKUiP2nUWwKZN6twGqXioIe1zVD0RIj2t976A+czLHr2nY454RwwXs6JU9Htc6mwqL6Dn/nEL3dpVf2jOhg==",
        "dependencies": {
          "Microsoft.Win32.SystemEvents": "6.0.0"
        }
      },
      "System.Globalization": {
        "type": "Transitive",
        "resolved": "4.3.0",
        "contentHash": "kYdVd2f2PAdFGblzFswE4hkNANJBKRmsfa2X5LG2AcWE1c7/4t0pYae1L8vfZ5xvE2nK/R9JprtToA61OSHWIg==",
        "dependencies": {
          "Microsoft.NETCore.Platforms": "1.1.0",
          "Microsoft.NETCore.Targets": "1.1.0",
          "System.Runtime": "4.3.0",
          "runtime.any.System.Globalization": "4.3.0"
        }
      },
      "System.Globalization.Calendars": {
        "type": "Transitive",
        "resolved": "4.3.0",
        "contentHash": "GUlBtdOWT4LTV3I+9/PJW+56AnnChTaOqqTLFtdmype/L500M2LIyXgmtd9X2P2VOkmJd5c67H5SaC2QcL1bFA==",
        "dependencies": {
          "Microsoft.NETCore.Platforms": "1.1.0",
          "Microsoft.NETCore.Targets": "1.1.0",
          "System.Globalization": "4.3.0",
          "System.Runtime": "4.3.0",
          "runtime.any.System.Globalization.Calendars": "4.3.0"
        }
      },
      "System.Globalization.Extensions": {
        "type": "Transitive",
        "resolved": "4.3.0",
        "contentHash": "FhKmdR6MPG+pxow6wGtNAWdZh7noIOpdD5TwQ3CprzgIE1bBBoim0vbR1+AWsWjQmU7zXHgQo4TWSP6lCeiWcQ==",
        "dependencies": {
          "Microsoft.NETCore.Platforms": "1.1.0",
          "System.Globalization": "4.3.0",
          "System.Resources.ResourceManager": "4.3.0",
          "System.Runtime": "4.3.0",
          "System.Runtime.Extensions": "4.3.0",
          "System.Runtime.InteropServices": "4.3.0"
        }
      },
      "System.IO": {
        "type": "Transitive",
        "resolved": "4.3.0",
        "contentHash": "3qjaHvxQPDpSOYICjUoTsmoq5u6QJAFRUITgeT/4gqkF1bajbSmb1kwSxEA8AHlofqgcKJcM8udgieRNhaJ5Cg==",
        "dependencies": {
          "Microsoft.NETCore.Platforms": "1.1.0",
          "Microsoft.NETCore.Targets": "1.1.0",
          "System.Runtime": "4.3.0",
          "System.Text.Encoding": "4.3.0",
          "System.Threading.Tasks": "4.3.0",
          "runtime.any.System.IO": "4.3.0"
        }
      },
      "System.IO.Compression": {
        "type": "Transitive",
        "resolved": "4.3.0",
        "contentHash": "YHndyoiV90iu4iKG115ibkhrG+S3jBm8Ap9OwoUAzO5oPDAWcr0SFwQFm0HjM8WkEZWo0zvLTyLmbvTkW1bXgg==",
        "dependencies": {
          "Microsoft.NETCore.Platforms": "1.1.0",
          "System.Buffers": "4.3.0",
          "System.Collections": "4.3.0",
          "System.Diagnostics.Debug": "4.3.0",
          "System.IO": "4.3.0",
          "System.Resources.ResourceManager": "4.3.0",
          "System.Runtime": "4.3.0",
          "System.Runtime.Extensions": "4.3.0",
          "System.Runtime.Handles": "4.3.0",
          "System.Runtime.InteropServices": "4.3.0",
          "System.Text.Encoding": "4.3.0",
          "System.Threading": "4.3.0",
          "System.Threading.Tasks": "4.3.0",
          "runtime.native.System": "4.3.0",
          "runtime.native.System.IO.Compression": "4.3.0"
        }
      },
      "System.IO.FileSystem": {
        "type": "Transitive",
        "resolved": "4.3.0",
        "contentHash": "3wEMARTnuio+ulnvi+hkRNROYwa1kylvYahhcLk4HSoVdl+xxTFVeVlYOfLwrDPImGls0mDqbMhrza8qnWPTdA==",
        "dependencies": {
          "Microsoft.NETCore.Platforms": "1.1.0",
          "Microsoft.NETCore.Targets": "1.1.0",
          "System.IO": "4.3.0",
          "System.IO.FileSystem.Primitives": "4.3.0",
          "System.Runtime": "4.3.0",
          "System.Runtime.Handles": "4.3.0",
          "System.Text.Encoding": "4.3.0",
          "System.Threading.Tasks": "4.3.0",
          "runtime.unix.System.IO.FileSystem": "4.3.0"
        }
      },
      "System.IO.FileSystem.AccessControl": {
        "type": "Transitive",
        "resolved": "5.0.0",
        "contentHash": "SxHB3nuNrpptVk+vZ/F+7OHEpoHUIKKMl02bUmYHQr1r+glbZQxs7pRtsf4ENO29TVm2TH3AEeep2fJcy92oYw==",
        "dependencies": {
          "System.Security.AccessControl": "5.0.0",
          "System.Security.Principal.Windows": "5.0.0"
        }
      },
      "System.IO.Ports": {
        "type": "Transitive",
        "resolved": "6.0.0",
        "contentHash": "dRyGI7fUESar5ZLIpiBOaaNLW7YyOBGftjj5Of+xcduC/Rjl7RjhEnWDvvNBmHuF3d0tdXoqdVI/yrVA8f00XA==",
        "dependencies": {
          "runtime.native.System.IO.Ports": "6.0.0"
        }
      },
      "System.Management": {
        "type": "Transitive",
        "resolved": "6.0.0",
        "contentHash": "sHsESYMmPDhQuOC66h6AEOs/XowzKsbT9srMbX71TCXP58hkpn1BqBjdmKj1+DCA/WlBETX1K5WjQHwmV0Txrg==",
        "dependencies": {
          "System.CodeDom": "6.0.0"
        }
      },
      "System.Net.Http": {
        "type": "Transitive",
        "resolved": "4.3.0",
        "contentHash": "sYg+FtILtRQuYWSIAuNOELwVuVsxVyJGWQyOnlAzhV4xvhyFnON1bAzYYC+jjRW8JREM45R0R5Dgi8MTC5sEwA==",
        "dependencies": {
          "Microsoft.NETCore.Platforms": "1.1.0",
          "System.Collections": "4.3.0",
          "System.Diagnostics.Debug": "4.3.0",
          "System.Diagnostics.DiagnosticSource": "4.3.0",
          "System.Diagnostics.Tracing": "4.3.0",
          "System.Globalization": "4.3.0",
          "System.Globalization.Extensions": "4.3.0",
          "System.IO": "4.3.0",
          "System.IO.FileSystem": "4.3.0",
          "System.Net.Primitives": "4.3.0",
          "System.Resources.ResourceManager": "4.3.0",
          "System.Runtime": "4.3.0",
          "System.Runtime.Extensions": "4.3.0",
          "System.Runtime.Handles": "4.3.0",
          "System.Runtime.InteropServices": "4.3.0",
          "System.Security.Cryptography.Algorithms": "4.3.0",
          "System.Security.Cryptography.Encoding": "4.3.0",
          "System.Security.Cryptography.OpenSsl": "4.3.0",
          "System.Security.Cryptography.Primitives": "4.3.0",
          "System.Security.Cryptography.X509Certificates": "4.3.0",
          "System.Text.Encoding": "4.3.0",
          "System.Threading": "4.3.0",
          "System.Threading.Tasks": "4.3.0",
          "runtime.native.System": "4.3.0",
          "runtime.native.System.Net.Http": "4.3.0",
          "runtime.native.System.Security.Cryptography.OpenSsl": "4.3.0"
        }
      },
      "System.Net.NameResolution": {
        "type": "Transitive",
        "resolved": "4.3.0",
        "contentHash": "AFYl08R7MrsrEjqpQWTZWBadqXyTzNDaWpMqyxhb0d6sGhV6xMDKueuBXlLL30gz+DIRY6MpdgnHWlCh5wmq9w==",
        "dependencies": {
          "Microsoft.NETCore.Platforms": "1.1.0",
          "System.Collections": "4.3.0",
          "System.Diagnostics.Tracing": "4.3.0",
          "System.Globalization": "4.3.0",
          "System.Net.Primitives": "4.3.0",
          "System.Resources.ResourceManager": "4.3.0",
          "System.Runtime": "4.3.0",
          "System.Runtime.Extensions": "4.3.0",
          "System.Runtime.Handles": "4.3.0",
          "System.Runtime.InteropServices": "4.3.0",
          "System.Security.Principal.Windows": "4.3.0",
          "System.Threading": "4.3.0",
          "System.Threading.Tasks": "4.3.0",
          "runtime.native.System": "4.3.0"
        }
      },
      "System.Net.Primitives": {
        "type": "Transitive",
        "resolved": "4.3.0",
        "contentHash": "qOu+hDwFwoZPbzPvwut2qATe3ygjeQBDQj91xlsaqGFQUI5i4ZnZb8yyQuLGpDGivEPIt8EJkd1BVzVoP31FXA==",
        "dependencies": {
          "Microsoft.NETCore.Platforms": "1.1.0",
          "Microsoft.NETCore.Targets": "1.1.0",
          "System.Runtime": "4.3.0",
          "System.Runtime.Handles": "4.3.0",
          "runtime.unix.System.Net.Primitives": "4.3.0"
        }
      },
      "System.Net.Sockets": {
        "type": "Transitive",
        "resolved": "4.3.0",
        "contentHash": "m6icV6TqQOAdgt5N/9I5KNpjom/5NFtkmGseEH+AK/hny8XrytLH3+b5M8zL/Ycg3fhIocFpUMyl/wpFnVRvdw==",
        "dependencies": {
          "Microsoft.NETCore.Platforms": "1.1.0",
          "Microsoft.NETCore.Targets": "1.1.0",
          "System.IO": "4.3.0",
          "System.Net.Primitives": "4.3.0",
          "System.Runtime": "4.3.0",
          "System.Threading.Tasks": "4.3.0",
          "runtime.unix.System.Net.Sockets": "4.3.0"
        }
      },
      "System.Private.Uri": {
        "type": "Transitive",
        "resolved": "4.3.0",
        "contentHash": "I4SwANiUGho1esj4V4oSlPllXjzCZDE+5XXso2P03LW2vOda2Enzh8DWOxwN6hnrJyp314c7KuVu31QYhRzOGg==",
        "dependencies": {
          "Microsoft.NETCore.Platforms": "1.1.0",
          "Microsoft.NETCore.Targets": "1.1.0",
          "runtime.unix.System.Private.Uri": "4.3.0"
        }
      },
      "System.Reflection": {
        "type": "Transitive",
        "resolved": "4.3.0",
        "contentHash": "KMiAFoW7MfJGa9nDFNcfu+FpEdiHpWgTcS2HdMpDvt9saK3y/G4GwprPyzqjFH9NTaGPQeWNHU+iDlDILj96aQ==",
        "dependencies": {
          "Microsoft.NETCore.Platforms": "1.1.0",
          "Microsoft.NETCore.Targets": "1.1.0",
          "System.IO": "4.3.0",
          "System.Reflection.Primitives": "4.3.0",
          "System.Runtime": "4.3.0",
          "runtime.any.System.Reflection": "4.3.0"
        }
      },
      "System.Reflection.Extensions": {
        "type": "Transitive",
        "resolved": "4.3.0",
        "contentHash": "rJkrJD3kBI5B712aRu4DpSIiHRtr6QlfZSQsb0hYHrDCZORXCFjQfoipo2LaMUHoT9i1B7j7MnfaEKWDFmFQNQ==",
        "dependencies": {
          "Microsoft.NETCore.Platforms": "1.1.0",
          "Microsoft.NETCore.Targets": "1.1.0",
          "System.Reflection": "4.3.0",
          "System.Runtime": "4.3.0",
          "runtime.any.System.Reflection.Extensions": "4.3.0"
        }
      },
      "System.Reflection.Primitives": {
        "type": "Transitive",
        "resolved": "4.3.0",
        "contentHash": "5RXItQz5As4xN2/YUDxdpsEkMhvw3e6aNveFXUn4Hl/udNTCNhnKp8lT9fnc3MhvGKh1baak5CovpuQUXHAlIA==",
        "dependencies": {
          "Microsoft.NETCore.Platforms": "1.1.0",
          "Microsoft.NETCore.Targets": "1.1.0",
          "System.Runtime": "4.3.0",
          "runtime.any.System.Reflection.Primitives": "4.3.0"
        }
      },
      "System.Resources.ResourceManager": {
        "type": "Transitive",
        "resolved": "4.3.0",
        "contentHash": "/zrcPkkWdZmI4F92gL/TPumP98AVDu/Wxr3CSJGQQ+XN6wbRZcyfSKVoPo17ilb3iOr0cCRqJInGwNMolqhS8A==",
        "dependencies": {
          "Microsoft.NETCore.Platforms": "1.1.0",
          "Microsoft.NETCore.Targets": "1.1.0",
          "System.Globalization": "4.3.0",
          "System.Reflection": "4.3.0",
          "System.Runtime": "4.3.0",
          "runtime.any.System.Resources.ResourceManager": "4.3.0"
        }
      },
      "System.Runtime": {
        "type": "Transitive",
        "resolved": "4.3.0",
        "contentHash": "JufQi0vPQ0xGnAczR13AUFglDyVYt4Kqnz1AZaiKZ5+GICq0/1MH/mO/eAJHt/mHW1zjKBJd7kV26SrxddAhiw==",
        "dependencies": {
          "Microsoft.NETCore.Platforms": "1.1.0",
          "Microsoft.NETCore.Targets": "1.1.0",
          "runtime.any.System.Runtime": "4.3.0"
        }
      },
      "System.Runtime.Caching": {
        "type": "Transitive",
        "resolved": "6.0.0",
        "contentHash": "E0e03kUp5X2k+UAoVl6efmI7uU7JRBWi5EIdlQ7cr0NpBGjHG4fWII35PgsBY9T4fJQ8E4QPsL0rKksU9gcL5A==",
        "dependencies": {
          "System.Configuration.ConfigurationManager": "6.0.0"
        }
      },
      "System.Runtime.Extensions": {
        "type": "Transitive",
        "resolved": "4.3.0",
        "contentHash": "guW0uK0fn5fcJJ1tJVXYd7/1h5F+pea1r7FLSOz/f8vPEqbR2ZAknuRDvTQ8PzAilDveOxNjSfr0CHfIQfFk8g==",
        "dependencies": {
          "Microsoft.NETCore.Platforms": "1.1.0",
          "Microsoft.NETCore.Targets": "1.1.0",
          "System.Runtime": "4.3.0",
          "runtime.unix.System.Runtime.Extensions": "4.3.0"
        }
      },
      "System.Runtime.Handles": {
        "type": "Transitive",
        "resolved": "4.3.0",
        "contentHash": "OKiSUN7DmTWeYb3l51A7EYaeNMnvxwE249YtZz7yooT4gOZhmTjIn48KgSsw2k2lYdLgTKNJw/ZIfSElwDRVgg==",
        "dependencies": {
          "Microsoft.NETCore.Platforms": "1.1.0",
          "Microsoft.NETCore.Targets": "1.1.0",
          "System.Runtime": "4.3.0",
          "runtime.any.System.Runtime.Handles": "4.3.0"
        }
      },
      "System.Runtime.InteropServices": {
        "type": "Transitive",
        "resolved": "4.3.0",
        "contentHash": "uv1ynXqiMK8mp1GM3jDqPCFN66eJ5w5XNomaK2XD+TuCroNTLFGeZ+WCmBMcBDyTFKou3P6cR6J/QsaqDp7fGQ==",
        "dependencies": {
          "Microsoft.NETCore.Platforms": "1.1.0",
          "Microsoft.NETCore.Targets": "1.1.0",
          "System.Reflection": "4.3.0",
          "System.Reflection.Primitives": "4.3.0",
          "System.Runtime": "4.3.0",
          "System.Runtime.Handles": "4.3.0",
          "runtime.any.System.Runtime.InteropServices": "4.3.0"
        }
      },
      "System.Runtime.InteropServices.RuntimeInformation": {
        "type": "Transitive",
        "resolved": "4.3.0",
        "contentHash": "cbz4YJMqRDR7oLeMRbdYv7mYzc++17lNhScCX0goO2XpGWdvAt60CGN+FHdePUEHCe/Jy9jUlvNAiNdM+7jsOw==",
        "dependencies": {
          "System.Reflection": "4.3.0",
          "System.Reflection.Extensions": "4.3.0",
          "System.Resources.ResourceManager": "4.3.0",
          "System.Runtime": "4.3.0",
          "System.Runtime.InteropServices": "4.3.0",
          "System.Threading": "4.3.0",
          "runtime.native.System": "4.3.0"
        }
      },
      "System.Security.AccessControl": {
        "type": "Transitive",
        "resolved": "6.0.0",
        "contentHash": "AUADIc0LIEQe7MzC+I0cl0rAT8RrTAKFHl53yHjEUzNVIaUlhFY11vc2ebiVJzVBuOzun6F7FBA+8KAbGTTedQ=="
      },
      "System.Security.Cryptography.Algorithms": {
        "type": "Transitive",
        "resolved": "4.3.0",
        "contentHash": "W1kd2Y8mYSCgc3ULTAZ0hOP2dSdG5YauTb1089T0/kRcN2MpSAW1izOFROrJgxSlMn3ArsgHXagigyi+ibhevg==",
        "dependencies": {
          "Microsoft.NETCore.Platforms": "1.1.0",
          "System.Collections": "4.3.0",
          "System.IO": "4.3.0",
          "System.Resources.ResourceManager": "4.3.0",
          "System.Runtime": "4.3.0",
          "System.Runtime.Extensions": "4.3.0",
          "System.Runtime.Handles": "4.3.0",
          "System.Runtime.InteropServices": "4.3.0",
          "System.Runtime.Numerics": "4.3.0",
          "System.Security.Cryptography.Encoding": "4.3.0",
          "System.Security.Cryptography.Primitives": "4.3.0",
          "System.Text.Encoding": "4.3.0",
          "runtime.native.System.Security.Cryptography.Apple": "4.3.0",
          "runtime.native.System.Security.Cryptography.OpenSsl": "4.3.0"
        }
      },
      "System.Security.Cryptography.Cng": {
        "type": "Transitive",
        "resolved": "4.3.0",
        "contentHash": "03idZOqFlsKRL4W+LuCpJ6dBYDUWReug6lZjBa3uJWnk5sPCUXckocevTaUA8iT/MFSrY/2HXkOt753xQ/cf8g==",
        "dependencies": {
          "Microsoft.NETCore.Platforms": "1.1.0",
          "System.IO": "4.3.0",
          "System.Resources.ResourceManager": "4.3.0",
          "System.Runtime": "4.3.0",
          "System.Runtime.Extensions": "4.3.0",
          "System.Runtime.Handles": "4.3.0",
          "System.Runtime.InteropServices": "4.3.0",
          "System.Security.Cryptography.Algorithms": "4.3.0",
          "System.Security.Cryptography.Encoding": "4.3.0",
          "System.Security.Cryptography.Primitives": "4.3.0",
          "System.Text.Encoding": "4.3.0"
        }
      },
      "System.Security.Cryptography.Csp": {
        "type": "Transitive",
        "resolved": "4.3.0",
        "contentHash": "X4s/FCkEUnRGnwR3aSfVIkldBmtURMhmexALNTwpjklzxWU7yjMk7GHLKOZTNkgnWnE0q7+BCf9N2LVRWxewaA==",
        "dependencies": {
          "Microsoft.NETCore.Platforms": "1.1.0",
          "System.IO": "4.3.0",
          "System.Reflection": "4.3.0",
          "System.Resources.ResourceManager": "4.3.0",
          "System.Runtime": "4.3.0",
          "System.Runtime.Extensions": "4.3.0",
          "System.Runtime.Handles": "4.3.0",
          "System.Runtime.InteropServices": "4.3.0",
          "System.Security.Cryptography.Algorithms": "4.3.0",
          "System.Security.Cryptography.Encoding": "4.3.0",
          "System.Security.Cryptography.Primitives": "4.3.0",
          "System.Text.Encoding": "4.3.0",
          "System.Threading": "4.3.0"
        }
      },
      "System.Security.Cryptography.Encoding": {
        "type": "Transitive",
        "resolved": "4.3.0",
        "contentHash": "1DEWjZZly9ae9C79vFwqaO5kaOlI5q+3/55ohmq/7dpDyDfc8lYe7YVxJUZ5MF/NtbkRjwFRo14yM4OEo9EmDw==",
        "dependencies": {
          "Microsoft.NETCore.Platforms": "1.1.0",
          "System.Collections": "4.3.0",
          "System.Collections.Concurrent": "4.3.0",
          "System.Linq": "4.3.0",
          "System.Resources.ResourceManager": "4.3.0",
          "System.Runtime": "4.3.0",
          "System.Runtime.Extensions": "4.3.0",
          "System.Runtime.Handles": "4.3.0",
          "System.Runtime.InteropServices": "4.3.0",
          "System.Security.Cryptography.Primitives": "4.3.0",
          "System.Text.Encoding": "4.3.0",
          "runtime.native.System.Security.Cryptography.OpenSsl": "4.3.0"
        }
      },
      "System.Security.Cryptography.OpenSsl": {
        "type": "Transitive",
        "resolved": "4.3.0",
        "contentHash": "h4CEgOgv5PKVF/HwaHzJRiVboL2THYCou97zpmhjghx5frc7fIvlkY1jL+lnIQyChrJDMNEXS6r7byGif8Cy4w==",
        "dependencies": {
          "System.Collections": "4.3.0",
          "System.IO": "4.3.0",
          "System.Resources.ResourceManager": "4.3.0",
          "System.Runtime": "4.3.0",
          "System.Runtime.Extensions": "4.3.0",
          "System.Runtime.Handles": "4.3.0",
          "System.Runtime.InteropServices": "4.3.0",
          "System.Runtime.Numerics": "4.3.0",
          "System.Security.Cryptography.Algorithms": "4.3.0",
          "System.Security.Cryptography.Encoding": "4.3.0",
          "System.Security.Cryptography.Primitives": "4.3.0",
          "System.Text.Encoding": "4.3.0",
          "runtime.native.System.Security.Cryptography.OpenSsl": "4.3.0"
        }
      },
      "System.Security.Cryptography.Pkcs": {
        "type": "Transitive",
        "resolved": "6.0.1",
        "contentHash": "ynmbW2GjIGg9K1wXmVIRs4IlyDolf0JXNpzFQ8JCVgwM+myUC2JeUggl2PwQig2PNVMegKmN1aAx7WPQ8tI3vA==",
        "dependencies": {
          "System.Formats.Asn1": "6.0.0"
        }
      },
      "System.Security.Cryptography.ProtectedData": {
        "type": "Transitive",
        "resolved": "6.0.0",
        "contentHash": "rp1gMNEZpvx9vP0JW0oHLxlf8oSiQgtno77Y4PLUBjSiDYoD77Y8uXHr1Ea5XG4/pIKhqAdxZ8v8OTUtqo9PeQ=="
      },
      "System.Security.Cryptography.X509Certificates": {
        "type": "Transitive",
        "resolved": "4.3.0",
        "contentHash": "t2Tmu6Y2NtJ2um0RtcuhP7ZdNNxXEgUm2JeoA/0NvlMjAhKCnM1NX07TDl3244mVp3QU6LPEhT3HTtH1uF7IYw==",
        "dependencies": {
          "Microsoft.NETCore.Platforms": "1.1.0",
          "System.Collections": "4.3.0",
          "System.Diagnostics.Debug": "4.3.0",
          "System.Globalization": "4.3.0",
          "System.Globalization.Calendars": "4.3.0",
          "System.IO": "4.3.0",
          "System.IO.FileSystem": "4.3.0",
          "System.IO.FileSystem.Primitives": "4.3.0",
          "System.Resources.ResourceManager": "4.3.0",
          "System.Runtime": "4.3.0",
          "System.Runtime.Extensions": "4.3.0",
          "System.Runtime.Handles": "4.3.0",
          "System.Runtime.InteropServices": "4.3.0",
          "System.Runtime.Numerics": "4.3.0",
          "System.Security.Cryptography.Algorithms": "4.3.0",
          "System.Security.Cryptography.Cng": "4.3.0",
          "System.Security.Cryptography.Csp": "4.3.0",
          "System.Security.Cryptography.Encoding": "4.3.0",
          "System.Security.Cryptography.OpenSsl": "4.3.0",
          "System.Security.Cryptography.Primitives": "4.3.0",
          "System.Text.Encoding": "4.3.0",
          "System.Threading": "4.3.0",
          "runtime.native.System": "4.3.0",
          "runtime.native.System.Net.Http": "4.3.0",
          "runtime.native.System.Security.Cryptography.OpenSsl": "4.3.0"
        }
      },
      "System.Security.Principal.Windows": {
        "type": "Transitive",
        "resolved": "5.0.0",
        "contentHash": "t0MGLukB5WAVU9bO3MGzvlGnyJPgUlcwerXn1kzBRjwLKixT96XV0Uza41W49gVd8zEMFu9vQEFlv0IOrytICA=="
      },
      "System.ServiceProcess.ServiceController": {
        "type": "Transitive",
        "resolved": "6.0.0",
        "contentHash": "qMBvG8ZFbkXoe0Z5/D7FAAadfPkH2v7vSuh2xsLf3U6jNoejpIdeV18A0htiASsLK1CCAc/p59kaLXlt2yB1gw==",
        "dependencies": {
          "System.Diagnostics.EventLog": "6.0.0"
        }
      },
      "System.Speech": {
        "type": "Transitive",
        "resolved": "6.0.0",
        "contentHash": "GQovERMrNP0Vbtgk8LzH4PlFS6lqHgsL9WkUmv8Kkxa0m0vNakitytpHZlfJ9WR7n9WKLXh68nn2kyL9mflnLg=="
      },
      "System.Text.Encoding": {
        "type": "Transitive",
        "resolved": "4.3.0",
        "contentHash": "BiIg+KWaSDOITze6jGQynxg64naAPtqGHBwDrLaCtixsa5bKiR8dpPOHA7ge3C0JJQizJE+sfkz1wV+BAKAYZw==",
        "dependencies": {
          "Microsoft.NETCore.Platforms": "1.1.0",
          "Microsoft.NETCore.Targets": "1.1.0",
          "System.Runtime": "4.3.0",
          "runtime.any.System.Text.Encoding": "4.3.0"
        }
      },
      "System.Text.Encoding.CodePages": {
        "type": "Transitive",
        "resolved": "6.0.0",
        "contentHash": "ZFCILZuOvtKPauZ/j/swhvw68ZRi9ATCfvGbk1QfydmcXBkIWecWKn/250UH7rahZ5OoDBaiAudJtPvLwzw85A==",
        "dependencies": {
          "System.Runtime.CompilerServices.Unsafe": "6.0.0"
        }
      },
      "System.Text.Encoding.Extensions": {
        "type": "Transitive",
        "resolved": "4.3.0",
        "contentHash": "YVMK0Bt/A43RmwizJoZ22ei2nmrhobgeiYwFzC4YAN+nue8RF6djXDMog0UCn+brerQoYVyaS+ghy9P/MUVcmw==",
        "dependencies": {
          "Microsoft.NETCore.Platforms": "1.1.0",
          "Microsoft.NETCore.Targets": "1.1.0",
          "System.Runtime": "4.3.0",
          "System.Text.Encoding": "4.3.0",
          "runtime.any.System.Text.Encoding.Extensions": "4.3.0"
        }
      },
      "System.Text.Encodings.Web": {
        "type": "Transitive",
        "resolved": "6.0.0",
        "contentHash": "Vg8eB5Tawm1IFqj4TVK1czJX89rhFxJo9ELqc/Eiq0eXy13RK00eubyU6TJE6y+GQXjyV5gSfiewDUZjQgSE0w==",
        "dependencies": {
          "System.Runtime.CompilerServices.Unsafe": "6.0.0"
        }
      },
      "System.Threading.AccessControl": {
        "type": "Transitive",
        "resolved": "6.0.0",
        "contentHash": "2258mqWesMch/xCpcnjJBgJP33yhpZLGLbEOm01qwq0efG4b+NG8c9sxYOWNxmDQ82swXrnQRl1Yp2wC1NrfZA==",
        "dependencies": {
          "System.Security.AccessControl": "6.0.0"
        }
      },
      "System.Threading.Tasks": {
        "type": "Transitive",
        "resolved": "4.3.0",
        "contentHash": "LbSxKEdOUhVe8BezB/9uOGGppt+nZf6e1VFyw6v3DN6lqitm0OSn2uXMOdtP0M3W4iMcqcivm2J6UgqiwwnXiA==",
        "dependencies": {
          "Microsoft.NETCore.Platforms": "1.1.0",
          "Microsoft.NETCore.Targets": "1.1.0",
          "System.Runtime": "4.3.0",
          "runtime.any.System.Threading.Tasks": "4.3.0"
        }
      },
      "System.Threading.ThreadPool": {
        "type": "Transitive",
        "resolved": "4.3.0",
        "contentHash": "k/+g4b7vjdd4aix83sTgC9VG6oXYKAktSfNIJUNGxPEj7ryEOfzHHhfnmsZvjxawwcD9HyWXKCXmPjX8U4zeSw==",
        "dependencies": {
          "System.Runtime": "4.3.0",
          "System.Runtime.Handles": "4.3.0"
        }
      },
      "System.Threading.Timer": {
        "type": "Transitive",
        "resolved": "4.3.0",
        "contentHash": "Z6YfyYTCg7lOZjJzBjONJTFKGN9/NIYKSxhU5GRd+DTwHSZyvWp1xuI5aR+dLg+ayyC5Xv57KiY4oJ0tMO89fQ==",
        "dependencies": {
          "Microsoft.NETCore.Platforms": "1.1.0",
          "Microsoft.NETCore.Targets": "1.1.0",
          "System.Runtime": "4.3.0",
          "runtime.any.System.Threading.Timer": "4.3.0"
        }
      },
      "System.Windows.Extensions": {
        "type": "Transitive",
        "resolved": "6.0.0",
        "contentHash": "IXoJOXIqc39AIe+CIR7koBtRGMiCt/LPM3lI+PELtDIy9XdyeSrwXFdWV9dzJ2Awl0paLWUaknLxFQ5HpHZUog==",
        "dependencies": {
          "System.Drawing.Common": "6.0.0"
        }
      }
    },
    "net6.0/win-arm64": {
      "Microsoft.Win32.Primitives": {
        "type": "Transitive",
        "resolved": "4.3.0",
        "contentHash": "9ZQKCWxH7Ijp9BfahvL2Zyf1cJIk8XYLF6Yjzr2yi0b2cOut/HQ31qf1ThHAgCc3WiZMdnWcfJCgN82/0UunxA==",
        "dependencies": {
          "Microsoft.NETCore.Platforms": "1.1.0",
          "Microsoft.NETCore.Targets": "1.1.0",
          "System.Runtime": "4.3.0",
          "runtime.win.Microsoft.Win32.Primitives": "4.3.0"
        }
      },
      "Microsoft.Win32.Registry": {
        "type": "Transitive",
        "resolved": "5.0.0",
        "contentHash": "dDoKi0PnDz31yAyETfRntsLArTlVAVzUzCIvvEDsDsucrl33Dl8pIJG06ePTJTI3tGpeyHS9Cq7Foc/s4EeKcg==",
        "dependencies": {
          "System.Security.AccessControl": "5.0.0",
          "System.Security.Principal.Windows": "5.0.0"
        }
      },
      "Microsoft.Win32.Registry.AccessControl": {
        "type": "Transitive",
        "resolved": "6.0.0",
        "contentHash": "UoE+eeuBKL+GFHxHV3FjHlY5K8Wr/IR7Ee/a2oDNqFodF1iMqyt5hIs0U9Z217AbWrHrNle4750kD03hv1IMZw==",
        "dependencies": {
          "System.Security.AccessControl": "6.0.0"
        }
      },
      "Microsoft.Win32.SystemEvents": {
        "type": "Transitive",
        "resolved": "6.0.1",
        "contentHash": "AlsaDWyQHLFB7O2nfbny0x0oziB34WWzGnf/4Q5R8KjXhu8MnCsxE2MIePr192lIIaxarfTLI9bQg+qtmM+9ag=="
      },
      "runtime.any.System.Collections": {
        "type": "Transitive",
        "resolved": "4.3.0",
        "contentHash": "23g6rqftKmovn2cLeGsuHUYm0FD7pdutb0uQMJpZ3qTvq+zHkgmt6J65VtRry4WDGYlmkMa4xDACtaQ94alNag==",
        "dependencies": {
          "System.Runtime": "4.3.0"
        }
      },
      "runtime.any.System.Diagnostics.Tools": {
        "type": "Transitive",
        "resolved": "4.3.0",
        "contentHash": "S/GPBmfPBB48ZghLxdDR7kDAJVAqgAuThyDJho3OLP5OS4tWD2ydyL8LKm8lhiBxce10OKe9X2zZ6DUjAqEbPg=="
      },
      "runtime.any.System.Diagnostics.Tracing": {
        "type": "Transitive",
        "resolved": "4.3.0",
        "contentHash": "1lpifymjGDzoYIaam6/Hyqf8GhBI3xXYLK2TgEvTtuZMorG3Kb9QnMTIKhLjJYXIiu1JvxjngHvtVFQQlpQ3HQ=="
      },
      "runtime.any.System.Globalization": {
        "type": "Transitive",
        "resolved": "4.3.0",
        "contentHash": "sMDBnad4rp4t7GY442Jux0MCUuKL4otn5BK6Ni0ARTXTSpRNBzZ7hpMfKSvnVSED5kYJm96YOWsqV0JH0d2uuw=="
      },
      "runtime.any.System.Globalization.Calendars": {
        "type": "Transitive",
        "resolved": "4.3.0",
        "contentHash": "M1r+760j1CNA6M/ZaW6KX8gOS8nxPRqloqDcJYVidRG566Ykwcs29AweZs2JF+nMOCgWDiMfPSTMfvwOI9F77w=="
      },
      "runtime.any.System.IO": {
        "type": "Transitive",
        "resolved": "4.3.0",
        "contentHash": "SDZ5AD1DtyRoxYtEcqQ3HDlcrorMYXZeCt7ZhG9US9I5Vva+gpIWDGMkcwa5XiKL0ceQKRZIX2x0XEjLX7PDzQ=="
      },
      "runtime.any.System.Reflection": {
        "type": "Transitive",
        "resolved": "4.3.0",
        "contentHash": "hLC3A3rI8jipR5d9k7+f0MgRCW6texsAp0MWkN/ci18FMtQ9KH7E2vDn/DH2LkxsszlpJpOn9qy6Z6/69rH6eQ=="
      },
      "runtime.any.System.Reflection.Extensions": {
        "type": "Transitive",
        "resolved": "4.3.0",
        "contentHash": "cPhT+Vqu52+cQQrDai/V91gubXUnDKNRvlBnH+hOgtGyHdC17aQIU64EaehwAQymd7kJA5rSrVRNfDYrbhnzyA=="
      },
      "runtime.any.System.Reflection.Primitives": {
        "type": "Transitive",
        "resolved": "4.3.0",
        "contentHash": "Nrm1p3armp6TTf2xuvaa+jGTTmncALWFq22CpmwRvhDf6dE9ZmH40EbOswD4GnFLrMRS0Ki6Kx5aUPmKK/hZBg=="
      },
      "runtime.any.System.Resources.ResourceManager": {
        "type": "Transitive",
        "resolved": "4.3.0",
        "contentHash": "Lxb89SMvf8w9p9+keBLyL6H6x/TEmc6QVsIIA0T36IuyOY3kNvIdyGddA2qt35cRamzxF8K5p0Opq4G4HjNbhQ=="
      },
      "runtime.any.System.Runtime": {
        "type": "Transitive",
        "resolved": "4.3.0",
        "contentHash": "fRS7zJgaG9NkifaAxGGclDDoRn9HC7hXACl52Or06a/fxdzDajWb5wov3c6a+gVSlekRoexfjwQSK9sh5um5LQ==",
        "dependencies": {
          "System.Private.Uri": "4.3.0"
        }
      },
      "runtime.any.System.Runtime.Handles": {
        "type": "Transitive",
        "resolved": "4.3.0",
        "contentHash": "GG84X6vufoEzqx8PbeBKheE4srOhimv+yLtGb/JkR3Y2FmoqmueLNFU4Xx8Y67plFpltQSdK74x0qlEhIpv/CQ=="
      },
      "runtime.any.System.Runtime.InteropServices": {
        "type": "Transitive",
        "resolved": "4.3.0",
        "contentHash": "lBoFeQfxe/4eqjPi46E0LU/YaCMdNkQ8B4MZu/mkzdIAZh8RQ1NYZSj0egrQKdgdvlPFtP4STtob40r4o2DBAw=="
      },
      "runtime.any.System.Text.Encoding": {
        "type": "Transitive",
        "resolved": "4.3.0",
        "contentHash": "+ihI5VaXFCMVPJNstG4O4eo1CfbrByLxRrQQTqOTp1ttK0kUKDqOdBSTaCB2IBk/QtjDrs6+x4xuezyMXdm0HQ=="
      },
      "runtime.any.System.Text.Encoding.Extensions": {
        "type": "Transitive",
        "resolved": "4.3.0",
        "contentHash": "NLrxmLsfRrOuVqPWG+2lrQZnE53MLVeo+w9c54EV+TUo4c8rILpsDXfY8pPiOy9kHpUHHP07ugKmtsU3vVW5Jg=="
      },
      "runtime.any.System.Threading.Tasks": {
        "type": "Transitive",
        "resolved": "4.3.0",
        "contentHash": "OhBAVBQG5kFj1S+hCEQ3TUHBAEtZ3fbEMgZMRNdN8A0Pj4x+5nTELEqL59DU0TjKVE6II3dqKw4Dklb3szT65w=="
      },
      "runtime.any.System.Threading.Timer": {
        "type": "Transitive",
        "resolved": "4.3.0",
        "contentHash": "w4ehZJ+AwXYmGwYu+rMvym6RvMaRiUEQR1u6dwcyuKHxz8Heu/mO9AG1MquEgTyucnhv3M43X0iKpDOoN17C0w=="
      },
      "runtime.debian.8-x64.runtime.native.System.Security.Cryptography.OpenSsl": {
        "type": "Transitive",
        "resolved": "4.3.0",
        "contentHash": "HdSSp5MnJSsg08KMfZThpuLPJpPwE5hBXvHwoKWosyHHfe8Mh5WKT0ylEOf6yNzX6Ngjxe4Whkafh5q7Ymac4Q=="
      },
      "runtime.fedora.23-x64.runtime.native.System.Security.Cryptography.OpenSsl": {
        "type": "Transitive",
        "resolved": "4.3.0",
        "contentHash": "+yH1a49wJMy8Zt4yx5RhJrxO/DBDByAiCzNwiETI+1S4mPdCu0OY4djdciC7Vssk0l22wQaDLrXxXkp+3+7bVA=="
      },
      "runtime.fedora.24-x64.runtime.native.System.Security.Cryptography.OpenSsl": {
        "type": "Transitive",
        "resolved": "4.3.0",
        "contentHash": "c3YNH1GQJbfIPJeCnr4avseugSqPrxwIqzthYyZDN6EuOyNOzq+y2KSUfRcXauya1sF4foESTgwM5e1A8arAKw=="
      },
      "runtime.linux-arm.runtime.native.System.IO.Ports": {
        "type": "Transitive",
        "resolved": "6.0.0",
        "contentHash": "75q52H7CSpgIoIDwXb9o833EvBZIXJ0mdPhz1E6jSisEXUBlSCPalC29cj3EXsjpuDwr0dj1LRXZepIQH/oL4Q=="
      },
      "runtime.linux-arm64.runtime.native.System.IO.Ports": {
        "type": "Transitive",
        "resolved": "6.0.0",
        "contentHash": "xn2bMThmXr3CsvOYmS8ex2Yz1xo+kcnhVg2iVhS9PlmqjZPAkrEo/I40wjrBZH/tU4kvH0s1AE8opAvQ3KIS8g=="
      },
      "runtime.linux-x64.runtime.native.System.IO.Ports": {
        "type": "Transitive",
        "resolved": "6.0.0",
        "contentHash": "16nbNXwv0sC+gLGIuecri0skjuh6R1maIJggsaNP7MQBcbVcEfWFUOkEnsnvoLEjy0XerfibuRptfQ8AmdIcWA=="
      },
      "runtime.opensuse.13.2-x64.runtime.native.System.Security.Cryptography.OpenSsl": {
        "type": "Transitive",
        "resolved": "4.3.0",
        "contentHash": "b3pthNgxxFcD+Pc0WSEoC0+md3MyhRS6aCEeenvNE3Fdw1HyJ18ZhRFVJJzIeR/O/jpxPboB805Ho0T3Ul7w8A=="
      },
      "runtime.opensuse.42.1-x64.runtime.native.System.Security.Cryptography.OpenSsl": {
        "type": "Transitive",
        "resolved": "4.3.0",
        "contentHash": "KeLz4HClKf+nFS7p/6Fi/CqyLXh81FpiGzcmuS8DGi9lUqSnZ6Es23/gv2O+1XVGfrbNmviF7CckBpavkBoIFQ=="
      },
      "runtime.osx-arm64.runtime.native.System.IO.Ports": {
        "type": "Transitive",
        "resolved": "6.0.0",
        "contentHash": "fXG12NodG1QrCdoaeSQ1gVnk/koi4WYY4jZtarMkZeQMyReBm1nZlSRoPnUjLr2ZR36TiMjpcGnQfxymieUe7w=="
      },
      "runtime.osx-x64.runtime.native.System.IO.Ports": {
        "type": "Transitive",
        "resolved": "6.0.0",
        "contentHash": "/As+zPY49+dSUXkh+fTUbyPhqrdGN//evLxo4Vue88pfh1BHZgF7q4kMblTkxYvwR6Vi03zSYxysSFktO8/SDQ=="
      },
      "runtime.osx.10.10-x64.runtime.native.System.Security.Cryptography.Apple": {
        "type": "Transitive",
        "resolved": "4.3.0",
        "contentHash": "kVXCuMTrTlxq4XOOMAysuNwsXWpYeboGddNGpIgNSZmv1b6r/s/DPk0fYMB7Q5Qo4bY68o48jt4T4y5BVecbCQ=="
      },
      "runtime.osx.10.10-x64.runtime.native.System.Security.Cryptography.OpenSsl": {
        "type": "Transitive",
        "resolved": "4.3.0",
        "contentHash": "X7IdhILzr4ROXd8mI1BUCQMSHSQwelUlBjF1JyTKCjXaOGn2fB4EKBxQbCK2VjO3WaWIdlXZL3W6TiIVnrhX4g=="
      },
      "runtime.rhel.7-x64.runtime.native.System.Security.Cryptography.OpenSsl": {
        "type": "Transitive",
        "resolved": "4.3.0",
        "contentHash": "nyFNiCk/r+VOiIqreLix8yN+q3Wga9+SE8BCgkf+2BwEKiNx6DyvFjCgkfV743/grxv8jHJ8gUK4XEQw7yzRYg=="
      },
      "runtime.ubuntu.14.04-x64.runtime.native.System.Security.Cryptography.OpenSsl": {
        "type": "Transitive",
        "resolved": "4.3.0",
        "contentHash": "ytoewC6wGorL7KoCAvRfsgoJPJbNq+64k2SqW6JcOAebWsFUvCCYgfzQMrnpvPiEl4OrblUlhF2ji+Q1+SVLrQ=="
      },
      "runtime.ubuntu.16.04-x64.runtime.native.System.Security.Cryptography.OpenSsl": {
        "type": "Transitive",
        "resolved": "4.3.0",
        "contentHash": "I8bKw2I8k58Wx7fMKQJn2R8lamboCAiHfHeV/pS65ScKWMMI0+wJkLYlEKvgW1D/XvSl/221clBoR2q9QNNM7A=="
      },
      "runtime.ubuntu.16.10-x64.runtime.native.System.Security.Cryptography.OpenSsl": {
        "type": "Transitive",
        "resolved": "4.3.0",
        "contentHash": "VB5cn/7OzUfzdnC8tqAIMQciVLiq2epm2NrAm1E9OjNRyG4lVhfR61SMcLizejzQP8R8Uf/0l5qOIbUEi+RdEg=="
      },
      "runtime.win-arm64.runtime.native.System.Data.SqlClient.sni": {
        "type": "Transitive",
        "resolved": "4.4.0",
        "contentHash": "LbrynESTp3bm5O/+jGL8v0Qg5SJlTV08lpIpFesXjF6uGNMWqFnUQbYBJwZTeua6E/Y7FIM1C54Ey1btLWupdg=="
      },
      "runtime.win-x64.runtime.native.System.Data.SqlClient.sni": {
        "type": "Transitive",
        "resolved": "4.4.0",
        "contentHash": "38ugOfkYJqJoX9g6EYRlZB5U2ZJH51UP8ptxZgdpS07FgOEToV+lS11ouNK2PM12Pr6X/PpT5jK82G3DwH/SxQ=="
      },
      "runtime.win-x86.runtime.native.System.Data.SqlClient.sni": {
        "type": "Transitive",
        "resolved": "4.4.0",
        "contentHash": "YhEdSQUsTx+C8m8Bw7ar5/VesXvCFMItyZF7G1AUY+OM0VPZUOeAVpJ4Wl6fydBGUYZxojTDR3I6Bj/+BPkJNA=="
      },
      "runtime.win.Microsoft.Win32.Primitives": {
        "type": "Transitive",
        "resolved": "4.3.0",
        "contentHash": "NU51SEt/ZaD2MF48sJ17BIqx7rjeNNLXUevfMOjqQIetdndXwYjZfZsT6jD+rSWp/FYxjesdK4xUSl4OTEI0jw==",
        "dependencies": {
          "System.Runtime": "4.3.0",
          "System.Runtime.InteropServices": "4.3.0"
        }
      },
      "runtime.win.System.Console": {
        "type": "Transitive",
        "resolved": "4.3.0",
        "contentHash": "RRACWygml5dnmfgC1SW6tLGsFgwsUAKFtvhdyHnIEz4EhWyrd7pacDdY95CacQJy7BMXRDRCejC9aCRC0Y1sQA==",
        "dependencies": {
          "System.IO": "4.3.0",
          "System.IO.FileSystem.Primitives": "4.3.0",
          "System.Resources.ResourceManager": "4.3.0",
          "System.Runtime": "4.3.0",
          "System.Runtime.InteropServices": "4.3.0",
          "System.Text.Encoding": "4.3.0",
          "System.Text.Encoding.Extensions": "4.3.0",
          "System.Threading": "4.3.0",
          "System.Threading.Tasks": "4.3.0"
        }
      },
      "runtime.win.System.Diagnostics.Debug": {
        "type": "Transitive",
        "resolved": "4.3.0",
        "contentHash": "hHHP0WCStene2jjeYcuDkETozUYF/3sHVRHAEOgS3L15hlip24ssqCTnJC28Z03Wpo078oMcJd0H4egD2aJI8g=="
      },
      "runtime.win.System.IO.FileSystem": {
        "type": "Transitive",
        "resolved": "4.3.0",
        "contentHash": "Z37zcSCpXuGCYtFbqYO0TwOVXxS2d+BXgSoDFZmRg8BC4Cuy54edjyIvhhcfCrDQA9nl+EPFTgHN54dRAK7mNA==",
        "dependencies": {
          "System.Buffers": "4.3.0",
          "System.Collections": "4.3.0",
          "System.Diagnostics.Debug": "4.3.0",
          "System.IO": "4.3.0",
          "System.IO.FileSystem.Primitives": "4.3.0",
          "System.Resources.ResourceManager": "4.3.0",
          "System.Runtime": "4.3.0",
          "System.Runtime.Extensions": "4.3.0",
          "System.Runtime.Handles": "4.3.0",
          "System.Runtime.InteropServices": "4.3.0",
          "System.Text.Encoding": "4.3.0",
          "System.Text.Encoding.Extensions": "4.3.0",
          "System.Threading": "4.3.0",
          "System.Threading.Overlapped": "4.3.0",
          "System.Threading.Tasks": "4.3.0"
        }
      },
      "runtime.win.System.Net.Primitives": {
        "type": "Transitive",
        "resolved": "4.3.0",
        "contentHash": "lkXXykakvXUU+Zq2j0pC6EO20lEhijjqMc01XXpp1CJN+DeCwl3nsj4t5Xbpz3kA7yQyTqw6d9SyIzsyLsV3zA==",
        "dependencies": {
          "Microsoft.Win32.Primitives": "4.3.0",
          "System.Collections": "4.3.0",
          "System.Diagnostics.Tracing": "4.3.0",
          "System.Globalization": "4.3.0",
          "System.Resources.ResourceManager": "4.3.0",
          "System.Runtime": "4.3.0",
          "System.Runtime.Extensions": "4.3.0",
          "System.Runtime.Handles": "4.3.0",
          "System.Runtime.InteropServices": "4.3.0",
          "System.Threading": "4.3.0"
        }
      },
      "runtime.win.System.Net.Sockets": {
        "type": "Transitive",
        "resolved": "4.3.0",
        "contentHash": "FK/2gX6MmuLIKNCGsV59Fe4IYrLrI5n9pQ1jh477wiivEM/NCXDT2dRetH5FSfY0bQ+VgTLcS3zcmjQ8my3nxQ==",
        "dependencies": {
          "System.Collections": "4.3.0",
          "System.Diagnostics.Debug": "4.3.0",
          "System.Diagnostics.Tracing": "4.3.0",
          "System.Globalization": "4.3.0",
          "System.IO": "4.3.0",
          "System.IO.FileSystem": "4.3.0",
          "System.IO.FileSystem.Primitives": "4.3.0",
          "System.Net.NameResolution": "4.3.0",
          "System.Net.Primitives": "4.3.0",
          "System.Resources.ResourceManager": "4.3.0",
          "System.Runtime": "4.3.0",
          "System.Runtime.Extensions": "4.3.0",
          "System.Runtime.Handles": "4.3.0",
          "System.Runtime.InteropServices": "4.3.0",
          "System.Security.Principal.Windows": "4.3.0",
          "System.Threading": "4.3.0",
          "System.Threading.Overlapped": "4.3.0",
          "System.Threading.Tasks": "4.3.0"
        }
      },
      "runtime.win.System.Runtime.Extensions": {
        "type": "Transitive",
        "resolved": "4.3.0",
        "contentHash": "RkgHVhUPvzZxuUubiZe8yr/6CypRVXj0VBzaR8hsqQ8f+rUo7e4PWrHTLOCjd8fBMGWCrY//fi7Ku3qXD7oHRw==",
        "dependencies": {
          "System.Private.Uri": "4.3.0"
        }
      },
      "System.Buffers": {
        "type": "Transitive",
        "resolved": "4.3.0",
        "contentHash": "ratu44uTIHgeBeI0dE8DWvmXVBSo4u7ozRZZHOMmK/JPpYyo0dAfgSiHlpiObMQ5lEtEyIXA40sKRYg5J6A8uQ==",
        "dependencies": {
          "System.Diagnostics.Debug": "4.3.0",
          "System.Diagnostics.Tracing": "4.3.0",
          "System.Resources.ResourceManager": "4.3.0",
          "System.Runtime": "4.3.0",
          "System.Threading": "4.3.0"
        }
      },
      "System.Collections": {
        "type": "Transitive",
        "resolved": "4.3.0",
        "contentHash": "3Dcj85/TBdVpL5Zr+gEEBUuFe2icOnLalmEh9hfck1PTYbbyWuZgh4fmm2ysCLTrqLQw6t3TgTyJ+VLp+Qb+Lw==",
        "dependencies": {
          "Microsoft.NETCore.Platforms": "1.1.0",
          "Microsoft.NETCore.Targets": "1.1.0",
          "System.Runtime": "4.3.0",
          "runtime.any.System.Collections": "4.3.0"
        }
      },
      "System.Console": {
        "type": "Transitive",
        "resolved": "4.3.0",
        "contentHash": "DHDrIxiqk1h03m6khKWV2X8p/uvN79rgSqpilL6uzpmSfxfU5ng8VcPtW4qsDsQDHiTv6IPV9TmD5M/vElPNLg==",
        "dependencies": {
          "Microsoft.NETCore.Platforms": "1.1.0",
          "Microsoft.NETCore.Targets": "1.1.0",
          "System.IO": "4.3.0",
          "System.Runtime": "4.3.0",
          "System.Text.Encoding": "4.3.0",
          "runtime.win.System.Console": "4.3.0"
        }
      },
      "System.Data.Odbc": {
        "type": "Transitive",
        "resolved": "6.0.1",
        "contentHash": "4vl7z0b8gcwc2NotcpEkqaLVQAw/wo46zV1uVSoIx2UfJdqlxWKD3ViUicCNJGo41th4kaGcY9kyVe2q9EuB4w==",
        "dependencies": {
          "System.Text.Encoding.CodePages": "6.0.0"
        }
      },
      "System.Data.OleDb": {
        "type": "Transitive",
        "resolved": "6.0.0",
        "contentHash": "LQ8PjTIF1LtrrlGiyiTVjAkQtTWKm9GSNnygIlWjhN9y88s7xhy6DUNDDkmQQ9f6ex7mA4k0Tl97lz/CklaiLg==",
        "dependencies": {
          "System.Configuration.ConfigurationManager": "6.0.0",
          "System.Diagnostics.PerformanceCounter": "6.0.0"
        }
      },
      "System.Data.SqlClient": {
        "type": "Transitive",
        "resolved": "4.8.4",
        "contentHash": "45YflfcVXAu+Tnf0WnZzQIp9iGm+XvSvh8OosYHqax/nW3gV28NBSRvHFZ/IsuwV4JIypYCKBEOVzW+RB5+zgQ==",
        "dependencies": {
          "Microsoft.Win32.Registry": "4.7.0",
          "System.Security.Principal.Windows": "4.7.0",
          "runtime.native.System.Data.SqlClient.sni": "4.7.0"
        }
      },
      "System.Diagnostics.Debug": {
        "type": "Transitive",
        "resolved": "4.3.0",
        "contentHash": "ZUhUOdqmaG5Jk3Xdb8xi5kIyQYAA4PnTNlHx1mu9ZY3qv4ELIdKbnL/akbGaKi2RnNUWaZsAs31rvzFdewTj2g==",
        "dependencies": {
          "Microsoft.NETCore.Platforms": "1.1.0",
          "Microsoft.NETCore.Targets": "1.1.0",
          "System.Runtime": "4.3.0",
          "runtime.win.System.Diagnostics.Debug": "4.3.0"
        }
      },
      "System.Diagnostics.EventLog": {
        "type": "Transitive",
        "resolved": "6.0.0",
        "contentHash": "lcyUiXTsETK2ALsZrX+nWuHSIQeazhqPphLfaRxzdGaG93+0kELqpgEHtwWOlQe7+jSFnKwaCAgL4kjeZCQJnw=="
      },
      "System.Diagnostics.PerformanceCounter": {
        "type": "Transitive",
        "resolved": "6.0.1",
        "contentHash": "dDl7Gx3bmSrM2k2ZIm+ucEJnLloZRyvfQF1DvfvATcGF3jtaUBiPvChma+6ZcZzxWMirN3kCywkW7PILphXyMQ==",
        "dependencies": {
          "System.Configuration.ConfigurationManager": "6.0.0"
        }
      },
      "System.Diagnostics.Tools": {
        "type": "Transitive",
        "resolved": "4.3.0",
        "contentHash": "UUvkJfSYJMM6x527dJg2VyWPSRqIVB0Z7dbjHst1zmwTXz5CcXSYJFWRpuigfbO1Lf7yfZiIaEUesfnl/g5EyA==",
        "dependencies": {
          "Microsoft.NETCore.Platforms": "1.1.0",
          "Microsoft.NETCore.Targets": "1.1.0",
          "System.Runtime": "4.3.0",
          "runtime.any.System.Diagnostics.Tools": "4.3.0"
        }
      },
      "System.Diagnostics.Tracing": {
        "type": "Transitive",
        "resolved": "4.3.0",
        "contentHash": "rswfv0f/Cqkh78rA5S8eN8Neocz234+emGCtTF3lxPY96F+mmmUen6tbn0glN6PMvlKQb9bPAY5e9u7fgPTkKw==",
        "dependencies": {
          "Microsoft.NETCore.Platforms": "1.1.0",
          "Microsoft.NETCore.Targets": "1.1.0",
          "System.Runtime": "4.3.0",
          "runtime.any.System.Diagnostics.Tracing": "4.3.0"
        }
      },
      "System.DirectoryServices": {
        "type": "Transitive",
        "resolved": "6.0.0",
        "contentHash": "kp/Op0nxDVGlElDKh8TsXO0GKXftQgAB6sJk0wUetZK1Rr0Pbd86Tn7AllLLlROFZa4BTl/LVHakljtGELFzCg==",
        "dependencies": {
          "System.Security.AccessControl": "6.0.0",
          "System.Security.Permissions": "6.0.0"
        }
      },
      "System.DirectoryServices.AccountManagement": {
        "type": "Transitive",
        "resolved": "6.0.0",
        "contentHash": "2iKkY6VC4WX6H13N8WhH2SRUfWCwg2KZR5w9JIS9cw9N8cZhT7VXxHX0L6OX6Po419aSu2LWrJE9tu6b+cUnPA==",
        "dependencies": {
          "System.Configuration.ConfigurationManager": "6.0.0",
          "System.DirectoryServices": "6.0.0",
          "System.DirectoryServices.Protocols": "6.0.0",
          "System.Security.AccessControl": "6.0.0"
        }
      },
      "System.DirectoryServices.Protocols": {
        "type": "Transitive",
        "resolved": "6.0.1",
        "contentHash": "ndUZlEkAMc1XzM0xGN++SsJrNhRkIHaKI8+te325vrUgoLT1ufWNI6KB8FFrL7NpRMHPrdxP99aF3fHbAPxW0A=="
      },
      "System.Drawing.Common": {
        "type": "Transitive",
        "resolved": "6.0.0",
        "contentHash": "NfuoKUiP2nUWwKZN6twGqXioIe1zVD0RIj2t976A+czLHr2nY454RwwXs6JU9Htc6mwqL6Dn/nEL3dpVf2jOhg==",
        "dependencies": {
          "Microsoft.Win32.SystemEvents": "6.0.0"
        }
      },
      "System.Globalization": {
        "type": "Transitive",
        "resolved": "4.3.0",
        "contentHash": "kYdVd2f2PAdFGblzFswE4hkNANJBKRmsfa2X5LG2AcWE1c7/4t0pYae1L8vfZ5xvE2nK/R9JprtToA61OSHWIg==",
        "dependencies": {
          "Microsoft.NETCore.Platforms": "1.1.0",
          "Microsoft.NETCore.Targets": "1.1.0",
          "System.Runtime": "4.3.0",
          "runtime.any.System.Globalization": "4.3.0"
        }
      },
      "System.Globalization.Calendars": {
        "type": "Transitive",
        "resolved": "4.3.0",
        "contentHash": "GUlBtdOWT4LTV3I+9/PJW+56AnnChTaOqqTLFtdmype/L500M2LIyXgmtd9X2P2VOkmJd5c67H5SaC2QcL1bFA==",
        "dependencies": {
          "Microsoft.NETCore.Platforms": "1.1.0",
          "Microsoft.NETCore.Targets": "1.1.0",
          "System.Globalization": "4.3.0",
          "System.Runtime": "4.3.0",
          "runtime.any.System.Globalization.Calendars": "4.3.0"
        }
      },
      "System.Globalization.Extensions": {
        "type": "Transitive",
        "resolved": "4.3.0",
        "contentHash": "FhKmdR6MPG+pxow6wGtNAWdZh7noIOpdD5TwQ3CprzgIE1bBBoim0vbR1+AWsWjQmU7zXHgQo4TWSP6lCeiWcQ==",
        "dependencies": {
          "Microsoft.NETCore.Platforms": "1.1.0",
          "System.Globalization": "4.3.0",
          "System.Resources.ResourceManager": "4.3.0",
          "System.Runtime": "4.3.0",
          "System.Runtime.Extensions": "4.3.0",
          "System.Runtime.InteropServices": "4.3.0"
        }
      },
      "System.IO": {
        "type": "Transitive",
        "resolved": "4.3.0",
        "contentHash": "3qjaHvxQPDpSOYICjUoTsmoq5u6QJAFRUITgeT/4gqkF1bajbSmb1kwSxEA8AHlofqgcKJcM8udgieRNhaJ5Cg==",
        "dependencies": {
          "Microsoft.NETCore.Platforms": "1.1.0",
          "Microsoft.NETCore.Targets": "1.1.0",
          "System.Runtime": "4.3.0",
          "System.Text.Encoding": "4.3.0",
          "System.Threading.Tasks": "4.3.0",
          "runtime.any.System.IO": "4.3.0"
        }
      },
      "System.IO.Compression": {
        "type": "Transitive",
        "resolved": "4.3.0",
        "contentHash": "YHndyoiV90iu4iKG115ibkhrG+S3jBm8Ap9OwoUAzO5oPDAWcr0SFwQFm0HjM8WkEZWo0zvLTyLmbvTkW1bXgg==",
        "dependencies": {
          "Microsoft.NETCore.Platforms": "1.1.0",
          "System.Buffers": "4.3.0",
          "System.Collections": "4.3.0",
          "System.Diagnostics.Debug": "4.3.0",
          "System.IO": "4.3.0",
          "System.Resources.ResourceManager": "4.3.0",
          "System.Runtime": "4.3.0",
          "System.Runtime.Extensions": "4.3.0",
          "System.Runtime.Handles": "4.3.0",
          "System.Runtime.InteropServices": "4.3.0",
          "System.Text.Encoding": "4.3.0",
          "System.Threading": "4.3.0",
          "System.Threading.Tasks": "4.3.0",
          "runtime.native.System": "4.3.0",
          "runtime.native.System.IO.Compression": "4.3.0"
        }
      },
      "System.IO.FileSystem": {
        "type": "Transitive",
        "resolved": "4.3.0",
        "contentHash": "3wEMARTnuio+ulnvi+hkRNROYwa1kylvYahhcLk4HSoVdl+xxTFVeVlYOfLwrDPImGls0mDqbMhrza8qnWPTdA==",
        "dependencies": {
          "Microsoft.NETCore.Platforms": "1.1.0",
          "Microsoft.NETCore.Targets": "1.1.0",
          "System.IO": "4.3.0",
          "System.IO.FileSystem.Primitives": "4.3.0",
          "System.Runtime": "4.3.0",
          "System.Runtime.Handles": "4.3.0",
          "System.Text.Encoding": "4.3.0",
          "System.Threading.Tasks": "4.3.0",
          "runtime.win.System.IO.FileSystem": "4.3.0"
        }
      },
      "System.IO.FileSystem.AccessControl": {
        "type": "Transitive",
        "resolved": "5.0.0",
        "contentHash": "SxHB3nuNrpptVk+vZ/F+7OHEpoHUIKKMl02bUmYHQr1r+glbZQxs7pRtsf4ENO29TVm2TH3AEeep2fJcy92oYw==",
        "dependencies": {
          "System.Security.AccessControl": "5.0.0",
          "System.Security.Principal.Windows": "5.0.0"
        }
      },
      "System.IO.Ports": {
        "type": "Transitive",
        "resolved": "6.0.0",
        "contentHash": "dRyGI7fUESar5ZLIpiBOaaNLW7YyOBGftjj5Of+xcduC/Rjl7RjhEnWDvvNBmHuF3d0tdXoqdVI/yrVA8f00XA==",
        "dependencies": {
          "runtime.native.System.IO.Ports": "6.0.0"
        }
      },
      "System.Management": {
        "type": "Transitive",
        "resolved": "6.0.0",
        "contentHash": "sHsESYMmPDhQuOC66h6AEOs/XowzKsbT9srMbX71TCXP58hkpn1BqBjdmKj1+DCA/WlBETX1K5WjQHwmV0Txrg==",
        "dependencies": {
          "System.CodeDom": "6.0.0"
        }
      },
      "System.Net.Http": {
        "type": "Transitive",
        "resolved": "4.3.0",
        "contentHash": "sYg+FtILtRQuYWSIAuNOELwVuVsxVyJGWQyOnlAzhV4xvhyFnON1bAzYYC+jjRW8JREM45R0R5Dgi8MTC5sEwA==",
        "dependencies": {
          "Microsoft.NETCore.Platforms": "1.1.0",
          "System.Collections": "4.3.0",
          "System.Diagnostics.Debug": "4.3.0",
          "System.Diagnostics.DiagnosticSource": "4.3.0",
          "System.Diagnostics.Tracing": "4.3.0",
          "System.Globalization": "4.3.0",
          "System.Globalization.Extensions": "4.3.0",
          "System.IO": "4.3.0",
          "System.IO.FileSystem": "4.3.0",
          "System.Net.Primitives": "4.3.0",
          "System.Resources.ResourceManager": "4.3.0",
          "System.Runtime": "4.3.0",
          "System.Runtime.Extensions": "4.3.0",
          "System.Runtime.Handles": "4.3.0",
          "System.Runtime.InteropServices": "4.3.0",
          "System.Security.Cryptography.Algorithms": "4.3.0",
          "System.Security.Cryptography.Encoding": "4.3.0",
          "System.Security.Cryptography.OpenSsl": "4.3.0",
          "System.Security.Cryptography.Primitives": "4.3.0",
          "System.Security.Cryptography.X509Certificates": "4.3.0",
          "System.Text.Encoding": "4.3.0",
          "System.Threading": "4.3.0",
          "System.Threading.Tasks": "4.3.0",
          "runtime.native.System": "4.3.0",
          "runtime.native.System.Net.Http": "4.3.0",
          "runtime.native.System.Security.Cryptography.OpenSsl": "4.3.0"
        }
      },
      "System.Net.NameResolution": {
        "type": "Transitive",
        "resolved": "4.3.0",
        "contentHash": "AFYl08R7MrsrEjqpQWTZWBadqXyTzNDaWpMqyxhb0d6sGhV6xMDKueuBXlLL30gz+DIRY6MpdgnHWlCh5wmq9w==",
        "dependencies": {
          "Microsoft.NETCore.Platforms": "1.1.0",
          "System.Collections": "4.3.0",
          "System.Diagnostics.Tracing": "4.3.0",
          "System.Globalization": "4.3.0",
          "System.Net.Primitives": "4.3.0",
          "System.Resources.ResourceManager": "4.3.0",
          "System.Runtime": "4.3.0",
          "System.Runtime.Extensions": "4.3.0",
          "System.Runtime.Handles": "4.3.0",
          "System.Runtime.InteropServices": "4.3.0",
          "System.Security.Principal.Windows": "4.3.0",
          "System.Threading": "4.3.0",
          "System.Threading.Tasks": "4.3.0",
          "runtime.native.System": "4.3.0"
        }
      },
      "System.Net.Primitives": {
        "type": "Transitive",
        "resolved": "4.3.0",
        "contentHash": "qOu+hDwFwoZPbzPvwut2qATe3ygjeQBDQj91xlsaqGFQUI5i4ZnZb8yyQuLGpDGivEPIt8EJkd1BVzVoP31FXA==",
        "dependencies": {
          "Microsoft.NETCore.Platforms": "1.1.0",
          "Microsoft.NETCore.Targets": "1.1.0",
          "System.Runtime": "4.3.0",
          "System.Runtime.Handles": "4.3.0",
          "runtime.win.System.Net.Primitives": "4.3.0"
        }
      },
      "System.Net.Sockets": {
        "type": "Transitive",
        "resolved": "4.3.0",
        "contentHash": "m6icV6TqQOAdgt5N/9I5KNpjom/5NFtkmGseEH+AK/hny8XrytLH3+b5M8zL/Ycg3fhIocFpUMyl/wpFnVRvdw==",
        "dependencies": {
          "Microsoft.NETCore.Platforms": "1.1.0",
          "Microsoft.NETCore.Targets": "1.1.0",
          "System.IO": "4.3.0",
          "System.Net.Primitives": "4.3.0",
          "System.Runtime": "4.3.0",
          "System.Threading.Tasks": "4.3.0",
          "runtime.win.System.Net.Sockets": "4.3.0"
        }
      },
      "System.Private.Uri": {
        "type": "Transitive",
        "resolved": "4.3.0",
        "contentHash": "I4SwANiUGho1esj4V4oSlPllXjzCZDE+5XXso2P03LW2vOda2Enzh8DWOxwN6hnrJyp314c7KuVu31QYhRzOGg==",
        "dependencies": {
          "Microsoft.NETCore.Platforms": "1.1.0",
          "Microsoft.NETCore.Targets": "1.1.0"
        }
      },
      "System.Reflection": {
        "type": "Transitive",
        "resolved": "4.3.0",
        "contentHash": "KMiAFoW7MfJGa9nDFNcfu+FpEdiHpWgTcS2HdMpDvt9saK3y/G4GwprPyzqjFH9NTaGPQeWNHU+iDlDILj96aQ==",
        "dependencies": {
          "Microsoft.NETCore.Platforms": "1.1.0",
          "Microsoft.NETCore.Targets": "1.1.0",
          "System.IO": "4.3.0",
          "System.Reflection.Primitives": "4.3.0",
          "System.Runtime": "4.3.0",
          "runtime.any.System.Reflection": "4.3.0"
        }
      },
      "System.Reflection.Extensions": {
        "type": "Transitive",
        "resolved": "4.3.0",
        "contentHash": "rJkrJD3kBI5B712aRu4DpSIiHRtr6QlfZSQsb0hYHrDCZORXCFjQfoipo2LaMUHoT9i1B7j7MnfaEKWDFmFQNQ==",
        "dependencies": {
          "Microsoft.NETCore.Platforms": "1.1.0",
          "Microsoft.NETCore.Targets": "1.1.0",
          "System.Reflection": "4.3.0",
          "System.Runtime": "4.3.0",
          "runtime.any.System.Reflection.Extensions": "4.3.0"
        }
      },
      "System.Reflection.Primitives": {
        "type": "Transitive",
        "resolved": "4.3.0",
        "contentHash": "5RXItQz5As4xN2/YUDxdpsEkMhvw3e6aNveFXUn4Hl/udNTCNhnKp8lT9fnc3MhvGKh1baak5CovpuQUXHAlIA==",
        "dependencies": {
          "Microsoft.NETCore.Platforms": "1.1.0",
          "Microsoft.NETCore.Targets": "1.1.0",
          "System.Runtime": "4.3.0",
          "runtime.any.System.Reflection.Primitives": "4.3.0"
        }
      },
      "System.Resources.ResourceManager": {
        "type": "Transitive",
        "resolved": "4.3.0",
        "contentHash": "/zrcPkkWdZmI4F92gL/TPumP98AVDu/Wxr3CSJGQQ+XN6wbRZcyfSKVoPo17ilb3iOr0cCRqJInGwNMolqhS8A==",
        "dependencies": {
          "Microsoft.NETCore.Platforms": "1.1.0",
          "Microsoft.NETCore.Targets": "1.1.0",
          "System.Globalization": "4.3.0",
          "System.Reflection": "4.3.0",
          "System.Runtime": "4.3.0",
          "runtime.any.System.Resources.ResourceManager": "4.3.0"
        }
      },
      "System.Runtime": {
        "type": "Transitive",
        "resolved": "4.3.0",
        "contentHash": "JufQi0vPQ0xGnAczR13AUFglDyVYt4Kqnz1AZaiKZ5+GICq0/1MH/mO/eAJHt/mHW1zjKBJd7kV26SrxddAhiw==",
        "dependencies": {
          "Microsoft.NETCore.Platforms": "1.1.0",
          "Microsoft.NETCore.Targets": "1.1.0",
          "runtime.any.System.Runtime": "4.3.0"
        }
      },
      "System.Runtime.Caching": {
        "type": "Transitive",
        "resolved": "6.0.0",
        "contentHash": "E0e03kUp5X2k+UAoVl6efmI7uU7JRBWi5EIdlQ7cr0NpBGjHG4fWII35PgsBY9T4fJQ8E4QPsL0rKksU9gcL5A==",
        "dependencies": {
          "System.Configuration.ConfigurationManager": "6.0.0"
        }
      },
      "System.Runtime.Extensions": {
        "type": "Transitive",
        "resolved": "4.3.0",
        "contentHash": "guW0uK0fn5fcJJ1tJVXYd7/1h5F+pea1r7FLSOz/f8vPEqbR2ZAknuRDvTQ8PzAilDveOxNjSfr0CHfIQfFk8g==",
        "dependencies": {
          "Microsoft.NETCore.Platforms": "1.1.0",
          "Microsoft.NETCore.Targets": "1.1.0",
          "System.Runtime": "4.3.0",
          "runtime.win.System.Runtime.Extensions": "4.3.0"
        }
      },
      "System.Runtime.Handles": {
        "type": "Transitive",
        "resolved": "4.3.0",
        "contentHash": "OKiSUN7DmTWeYb3l51A7EYaeNMnvxwE249YtZz7yooT4gOZhmTjIn48KgSsw2k2lYdLgTKNJw/ZIfSElwDRVgg==",
        "dependencies": {
          "Microsoft.NETCore.Platforms": "1.1.0",
          "Microsoft.NETCore.Targets": "1.1.0",
          "System.Runtime": "4.3.0",
          "runtime.any.System.Runtime.Handles": "4.3.0"
        }
      },
      "System.Runtime.InteropServices": {
        "type": "Transitive",
        "resolved": "4.3.0",
        "contentHash": "uv1ynXqiMK8mp1GM3jDqPCFN66eJ5w5XNomaK2XD+TuCroNTLFGeZ+WCmBMcBDyTFKou3P6cR6J/QsaqDp7fGQ==",
        "dependencies": {
          "Microsoft.NETCore.Platforms": "1.1.0",
          "Microsoft.NETCore.Targets": "1.1.0",
          "System.Reflection": "4.3.0",
          "System.Reflection.Primitives": "4.3.0",
          "System.Runtime": "4.3.0",
          "System.Runtime.Handles": "4.3.0",
          "runtime.any.System.Runtime.InteropServices": "4.3.0"
        }
      },
      "System.Runtime.InteropServices.RuntimeInformation": {
        "type": "Transitive",
        "resolved": "4.3.0",
        "contentHash": "cbz4YJMqRDR7oLeMRbdYv7mYzc++17lNhScCX0goO2XpGWdvAt60CGN+FHdePUEHCe/Jy9jUlvNAiNdM+7jsOw==",
        "dependencies": {
          "System.Reflection": "4.3.0",
          "System.Reflection.Extensions": "4.3.0",
          "System.Resources.ResourceManager": "4.3.0",
          "System.Runtime": "4.3.0",
          "System.Runtime.InteropServices": "4.3.0",
          "System.Threading": "4.3.0",
          "runtime.native.System": "4.3.0"
        }
      },
      "System.Security.AccessControl": {
        "type": "Transitive",
        "resolved": "6.0.0",
        "contentHash": "AUADIc0LIEQe7MzC+I0cl0rAT8RrTAKFHl53yHjEUzNVIaUlhFY11vc2ebiVJzVBuOzun6F7FBA+8KAbGTTedQ=="
      },
      "System.Security.Cryptography.Algorithms": {
        "type": "Transitive",
        "resolved": "4.3.0",
        "contentHash": "W1kd2Y8mYSCgc3ULTAZ0hOP2dSdG5YauTb1089T0/kRcN2MpSAW1izOFROrJgxSlMn3ArsgHXagigyi+ibhevg==",
        "dependencies": {
          "Microsoft.NETCore.Platforms": "1.1.0",
          "System.Collections": "4.3.0",
          "System.IO": "4.3.0",
          "System.Resources.ResourceManager": "4.3.0",
          "System.Runtime": "4.3.0",
          "System.Runtime.Extensions": "4.3.0",
          "System.Runtime.Handles": "4.3.0",
          "System.Runtime.InteropServices": "4.3.0",
          "System.Runtime.Numerics": "4.3.0",
          "System.Security.Cryptography.Encoding": "4.3.0",
          "System.Security.Cryptography.Primitives": "4.3.0",
          "System.Text.Encoding": "4.3.0",
          "runtime.native.System.Security.Cryptography.Apple": "4.3.0",
          "runtime.native.System.Security.Cryptography.OpenSsl": "4.3.0"
        }
      },
      "System.Security.Cryptography.Cng": {
        "type": "Transitive",
        "resolved": "4.3.0",
        "contentHash": "03idZOqFlsKRL4W+LuCpJ6dBYDUWReug6lZjBa3uJWnk5sPCUXckocevTaUA8iT/MFSrY/2HXkOt753xQ/cf8g==",
        "dependencies": {
          "Microsoft.NETCore.Platforms": "1.1.0",
          "System.IO": "4.3.0",
          "System.Resources.ResourceManager": "4.3.0",
          "System.Runtime": "4.3.0",
          "System.Runtime.Extensions": "4.3.0",
          "System.Runtime.Handles": "4.3.0",
          "System.Runtime.InteropServices": "4.3.0",
          "System.Security.Cryptography.Algorithms": "4.3.0",
          "System.Security.Cryptography.Encoding": "4.3.0",
          "System.Security.Cryptography.Primitives": "4.3.0",
          "System.Text.Encoding": "4.3.0"
        }
      },
      "System.Security.Cryptography.Csp": {
        "type": "Transitive",
        "resolved": "4.3.0",
        "contentHash": "X4s/FCkEUnRGnwR3aSfVIkldBmtURMhmexALNTwpjklzxWU7yjMk7GHLKOZTNkgnWnE0q7+BCf9N2LVRWxewaA==",
        "dependencies": {
          "Microsoft.NETCore.Platforms": "1.1.0",
          "System.IO": "4.3.0",
          "System.Reflection": "4.3.0",
          "System.Resources.ResourceManager": "4.3.0",
          "System.Runtime": "4.3.0",
          "System.Runtime.Extensions": "4.3.0",
          "System.Runtime.Handles": "4.3.0",
          "System.Runtime.InteropServices": "4.3.0",
          "System.Security.Cryptography.Algorithms": "4.3.0",
          "System.Security.Cryptography.Encoding": "4.3.0",
          "System.Security.Cryptography.Primitives": "4.3.0",
          "System.Text.Encoding": "4.3.0",
          "System.Threading": "4.3.0"
        }
      },
      "System.Security.Cryptography.Encoding": {
        "type": "Transitive",
        "resolved": "4.3.0",
        "contentHash": "1DEWjZZly9ae9C79vFwqaO5kaOlI5q+3/55ohmq/7dpDyDfc8lYe7YVxJUZ5MF/NtbkRjwFRo14yM4OEo9EmDw==",
        "dependencies": {
          "Microsoft.NETCore.Platforms": "1.1.0",
          "System.Collections": "4.3.0",
          "System.Collections.Concurrent": "4.3.0",
          "System.Linq": "4.3.0",
          "System.Resources.ResourceManager": "4.3.0",
          "System.Runtime": "4.3.0",
          "System.Runtime.Extensions": "4.3.0",
          "System.Runtime.Handles": "4.3.0",
          "System.Runtime.InteropServices": "4.3.0",
          "System.Security.Cryptography.Primitives": "4.3.0",
          "System.Text.Encoding": "4.3.0",
          "runtime.native.System.Security.Cryptography.OpenSsl": "4.3.0"
        }
      },
      "System.Security.Cryptography.OpenSsl": {
        "type": "Transitive",
        "resolved": "4.3.0",
        "contentHash": "h4CEgOgv5PKVF/HwaHzJRiVboL2THYCou97zpmhjghx5frc7fIvlkY1jL+lnIQyChrJDMNEXS6r7byGif8Cy4w==",
        "dependencies": {
          "System.Collections": "4.3.0",
          "System.IO": "4.3.0",
          "System.Resources.ResourceManager": "4.3.0",
          "System.Runtime": "4.3.0",
          "System.Runtime.Extensions": "4.3.0",
          "System.Runtime.Handles": "4.3.0",
          "System.Runtime.InteropServices": "4.3.0",
          "System.Runtime.Numerics": "4.3.0",
          "System.Security.Cryptography.Algorithms": "4.3.0",
          "System.Security.Cryptography.Encoding": "4.3.0",
          "System.Security.Cryptography.Primitives": "4.3.0",
          "System.Text.Encoding": "4.3.0",
          "runtime.native.System.Security.Cryptography.OpenSsl": "4.3.0"
        }
      },
      "System.Security.Cryptography.Pkcs": {
        "type": "Transitive",
        "resolved": "6.0.1",
        "contentHash": "ynmbW2GjIGg9K1wXmVIRs4IlyDolf0JXNpzFQ8JCVgwM+myUC2JeUggl2PwQig2PNVMegKmN1aAx7WPQ8tI3vA==",
        "dependencies": {
          "System.Formats.Asn1": "6.0.0"
        }
      },
      "System.Security.Cryptography.ProtectedData": {
        "type": "Transitive",
        "resolved": "6.0.0",
        "contentHash": "rp1gMNEZpvx9vP0JW0oHLxlf8oSiQgtno77Y4PLUBjSiDYoD77Y8uXHr1Ea5XG4/pIKhqAdxZ8v8OTUtqo9PeQ=="
      },
      "System.Security.Cryptography.X509Certificates": {
        "type": "Transitive",
        "resolved": "4.3.0",
        "contentHash": "t2Tmu6Y2NtJ2um0RtcuhP7ZdNNxXEgUm2JeoA/0NvlMjAhKCnM1NX07TDl3244mVp3QU6LPEhT3HTtH1uF7IYw==",
        "dependencies": {
          "Microsoft.NETCore.Platforms": "1.1.0",
          "System.Collections": "4.3.0",
          "System.Diagnostics.Debug": "4.3.0",
          "System.Globalization": "4.3.0",
          "System.Globalization.Calendars": "4.3.0",
          "System.IO": "4.3.0",
          "System.IO.FileSystem": "4.3.0",
          "System.IO.FileSystem.Primitives": "4.3.0",
          "System.Resources.ResourceManager": "4.3.0",
          "System.Runtime": "4.3.0",
          "System.Runtime.Extensions": "4.3.0",
          "System.Runtime.Handles": "4.3.0",
          "System.Runtime.InteropServices": "4.3.0",
          "System.Runtime.Numerics": "4.3.0",
          "System.Security.Cryptography.Algorithms": "4.3.0",
          "System.Security.Cryptography.Cng": "4.3.0",
          "System.Security.Cryptography.Csp": "4.3.0",
          "System.Security.Cryptography.Encoding": "4.3.0",
          "System.Security.Cryptography.OpenSsl": "4.3.0",
          "System.Security.Cryptography.Primitives": "4.3.0",
          "System.Text.Encoding": "4.3.0",
          "System.Threading": "4.3.0",
          "runtime.native.System": "4.3.0",
          "runtime.native.System.Net.Http": "4.3.0",
          "runtime.native.System.Security.Cryptography.OpenSsl": "4.3.0"
        }
      },
      "System.Security.Principal.Windows": {
        "type": "Transitive",
        "resolved": "5.0.0",
        "contentHash": "t0MGLukB5WAVU9bO3MGzvlGnyJPgUlcwerXn1kzBRjwLKixT96XV0Uza41W49gVd8zEMFu9vQEFlv0IOrytICA=="
      },
      "System.ServiceProcess.ServiceController": {
        "type": "Transitive",
        "resolved": "6.0.0",
        "contentHash": "qMBvG8ZFbkXoe0Z5/D7FAAadfPkH2v7vSuh2xsLf3U6jNoejpIdeV18A0htiASsLK1CCAc/p59kaLXlt2yB1gw==",
        "dependencies": {
          "System.Diagnostics.EventLog": "6.0.0"
        }
      },
      "System.Speech": {
        "type": "Transitive",
        "resolved": "6.0.0",
        "contentHash": "GQovERMrNP0Vbtgk8LzH4PlFS6lqHgsL9WkUmv8Kkxa0m0vNakitytpHZlfJ9WR7n9WKLXh68nn2kyL9mflnLg=="
      },
      "System.Text.Encoding": {
        "type": "Transitive",
        "resolved": "4.3.0",
        "contentHash": "BiIg+KWaSDOITze6jGQynxg64naAPtqGHBwDrLaCtixsa5bKiR8dpPOHA7ge3C0JJQizJE+sfkz1wV+BAKAYZw==",
        "dependencies": {
          "Microsoft.NETCore.Platforms": "1.1.0",
          "Microsoft.NETCore.Targets": "1.1.0",
          "System.Runtime": "4.3.0",
          "runtime.any.System.Text.Encoding": "4.3.0"
        }
      },
      "System.Text.Encoding.CodePages": {
        "type": "Transitive",
        "resolved": "6.0.0",
        "contentHash": "ZFCILZuOvtKPauZ/j/swhvw68ZRi9ATCfvGbk1QfydmcXBkIWecWKn/250UH7rahZ5OoDBaiAudJtPvLwzw85A==",
        "dependencies": {
          "System.Runtime.CompilerServices.Unsafe": "6.0.0"
        }
      },
      "System.Text.Encoding.Extensions": {
        "type": "Transitive",
        "resolved": "4.3.0",
        "contentHash": "YVMK0Bt/A43RmwizJoZ22ei2nmrhobgeiYwFzC4YAN+nue8RF6djXDMog0UCn+brerQoYVyaS+ghy9P/MUVcmw==",
        "dependencies": {
          "Microsoft.NETCore.Platforms": "1.1.0",
          "Microsoft.NETCore.Targets": "1.1.0",
          "System.Runtime": "4.3.0",
          "System.Text.Encoding": "4.3.0",
          "runtime.any.System.Text.Encoding.Extensions": "4.3.0"
        }
      },
      "System.Text.Encodings.Web": {
        "type": "Transitive",
        "resolved": "6.0.0",
        "contentHash": "Vg8eB5Tawm1IFqj4TVK1czJX89rhFxJo9ELqc/Eiq0eXy13RK00eubyU6TJE6y+GQXjyV5gSfiewDUZjQgSE0w==",
        "dependencies": {
          "System.Runtime.CompilerServices.Unsafe": "6.0.0"
        }
      },
      "System.Threading.AccessControl": {
        "type": "Transitive",
        "resolved": "6.0.0",
        "contentHash": "2258mqWesMch/xCpcnjJBgJP33yhpZLGLbEOm01qwq0efG4b+NG8c9sxYOWNxmDQ82swXrnQRl1Yp2wC1NrfZA==",
        "dependencies": {
          "System.Security.AccessControl": "6.0.0"
        }
      },
      "System.Threading.Overlapped": {
        "type": "Transitive",
        "resolved": "4.3.0",
        "contentHash": "m3HQ2dPiX/DSTpf+yJt8B0c+SRvzfqAJKx+QDWi+VLhz8svLT23MVjEOHPF/KiSLeArKU/iHescrbLd3yVgyNg==",
        "dependencies": {
          "Microsoft.NETCore.Platforms": "1.1.0",
          "System.Resources.ResourceManager": "4.3.0",
          "System.Runtime": "4.3.0",
          "System.Runtime.Handles": "4.3.0"
        }
      },
      "System.Threading.Tasks": {
        "type": "Transitive",
        "resolved": "4.3.0",
        "contentHash": "LbSxKEdOUhVe8BezB/9uOGGppt+nZf6e1VFyw6v3DN6lqitm0OSn2uXMOdtP0M3W4iMcqcivm2J6UgqiwwnXiA==",
        "dependencies": {
          "Microsoft.NETCore.Platforms": "1.1.0",
          "Microsoft.NETCore.Targets": "1.1.0",
          "System.Runtime": "4.3.0",
          "runtime.any.System.Threading.Tasks": "4.3.0"
        }
      },
      "System.Threading.Timer": {
        "type": "Transitive",
        "resolved": "4.3.0",
        "contentHash": "Z6YfyYTCg7lOZjJzBjONJTFKGN9/NIYKSxhU5GRd+DTwHSZyvWp1xuI5aR+dLg+ayyC5Xv57KiY4oJ0tMO89fQ==",
        "dependencies": {
          "Microsoft.NETCore.Platforms": "1.1.0",
          "Microsoft.NETCore.Targets": "1.1.0",
          "System.Runtime": "4.3.0",
          "runtime.any.System.Threading.Timer": "4.3.0"
        }
      },
      "System.Windows.Extensions": {
        "type": "Transitive",
        "resolved": "6.0.0",
        "contentHash": "IXoJOXIqc39AIe+CIR7koBtRGMiCt/LPM3lI+PELtDIy9XdyeSrwXFdWV9dzJ2Awl0paLWUaknLxFQ5HpHZUog==",
        "dependencies": {
          "System.Drawing.Common": "6.0.0"
        }
      }
    },
    "net6.0/win-x64": {
      "Microsoft.Win32.Primitives": {
        "type": "Transitive",
        "resolved": "4.3.0",
        "contentHash": "9ZQKCWxH7Ijp9BfahvL2Zyf1cJIk8XYLF6Yjzr2yi0b2cOut/HQ31qf1ThHAgCc3WiZMdnWcfJCgN82/0UunxA==",
        "dependencies": {
          "Microsoft.NETCore.Platforms": "1.1.0",
          "Microsoft.NETCore.Targets": "1.1.0",
          "System.Runtime": "4.3.0",
          "runtime.win.Microsoft.Win32.Primitives": "4.3.0"
        }
      },
      "Microsoft.Win32.Registry": {
        "type": "Transitive",
        "resolved": "5.0.0",
        "contentHash": "dDoKi0PnDz31yAyETfRntsLArTlVAVzUzCIvvEDsDsucrl33Dl8pIJG06ePTJTI3tGpeyHS9Cq7Foc/s4EeKcg==",
        "dependencies": {
          "System.Security.AccessControl": "5.0.0",
          "System.Security.Principal.Windows": "5.0.0"
        }
      },
      "Microsoft.Win32.Registry.AccessControl": {
        "type": "Transitive",
        "resolved": "6.0.0",
        "contentHash": "UoE+eeuBKL+GFHxHV3FjHlY5K8Wr/IR7Ee/a2oDNqFodF1iMqyt5hIs0U9Z217AbWrHrNle4750kD03hv1IMZw==",
        "dependencies": {
          "System.Security.AccessControl": "6.0.0"
        }
      },
      "Microsoft.Win32.SystemEvents": {
        "type": "Transitive",
        "resolved": "6.0.1",
        "contentHash": "AlsaDWyQHLFB7O2nfbny0x0oziB34WWzGnf/4Q5R8KjXhu8MnCsxE2MIePr192lIIaxarfTLI9bQg+qtmM+9ag=="
      },
      "runtime.any.System.Collections": {
        "type": "Transitive",
        "resolved": "4.3.0",
        "contentHash": "23g6rqftKmovn2cLeGsuHUYm0FD7pdutb0uQMJpZ3qTvq+zHkgmt6J65VtRry4WDGYlmkMa4xDACtaQ94alNag==",
        "dependencies": {
          "System.Runtime": "4.3.0"
        }
      },
      "runtime.any.System.Diagnostics.Tools": {
        "type": "Transitive",
        "resolved": "4.3.0",
        "contentHash": "S/GPBmfPBB48ZghLxdDR7kDAJVAqgAuThyDJho3OLP5OS4tWD2ydyL8LKm8lhiBxce10OKe9X2zZ6DUjAqEbPg=="
      },
      "runtime.any.System.Diagnostics.Tracing": {
        "type": "Transitive",
        "resolved": "4.3.0",
        "contentHash": "1lpifymjGDzoYIaam6/Hyqf8GhBI3xXYLK2TgEvTtuZMorG3Kb9QnMTIKhLjJYXIiu1JvxjngHvtVFQQlpQ3HQ=="
      },
      "runtime.any.System.Globalization": {
        "type": "Transitive",
        "resolved": "4.3.0",
        "contentHash": "sMDBnad4rp4t7GY442Jux0MCUuKL4otn5BK6Ni0ARTXTSpRNBzZ7hpMfKSvnVSED5kYJm96YOWsqV0JH0d2uuw=="
      },
      "runtime.any.System.Globalization.Calendars": {
        "type": "Transitive",
        "resolved": "4.3.0",
        "contentHash": "M1r+760j1CNA6M/ZaW6KX8gOS8nxPRqloqDcJYVidRG566Ykwcs29AweZs2JF+nMOCgWDiMfPSTMfvwOI9F77w=="
      },
      "runtime.any.System.IO": {
        "type": "Transitive",
        "resolved": "4.3.0",
        "contentHash": "SDZ5AD1DtyRoxYtEcqQ3HDlcrorMYXZeCt7ZhG9US9I5Vva+gpIWDGMkcwa5XiKL0ceQKRZIX2x0XEjLX7PDzQ=="
      },
      "runtime.any.System.Reflection": {
        "type": "Transitive",
        "resolved": "4.3.0",
        "contentHash": "hLC3A3rI8jipR5d9k7+f0MgRCW6texsAp0MWkN/ci18FMtQ9KH7E2vDn/DH2LkxsszlpJpOn9qy6Z6/69rH6eQ=="
      },
      "runtime.any.System.Reflection.Extensions": {
        "type": "Transitive",
        "resolved": "4.3.0",
        "contentHash": "cPhT+Vqu52+cQQrDai/V91gubXUnDKNRvlBnH+hOgtGyHdC17aQIU64EaehwAQymd7kJA5rSrVRNfDYrbhnzyA=="
      },
      "runtime.any.System.Reflection.Primitives": {
        "type": "Transitive",
        "resolved": "4.3.0",
        "contentHash": "Nrm1p3armp6TTf2xuvaa+jGTTmncALWFq22CpmwRvhDf6dE9ZmH40EbOswD4GnFLrMRS0Ki6Kx5aUPmKK/hZBg=="
      },
      "runtime.any.System.Resources.ResourceManager": {
        "type": "Transitive",
        "resolved": "4.3.0",
        "contentHash": "Lxb89SMvf8w9p9+keBLyL6H6x/TEmc6QVsIIA0T36IuyOY3kNvIdyGddA2qt35cRamzxF8K5p0Opq4G4HjNbhQ=="
      },
      "runtime.any.System.Runtime": {
        "type": "Transitive",
        "resolved": "4.3.0",
        "contentHash": "fRS7zJgaG9NkifaAxGGclDDoRn9HC7hXACl52Or06a/fxdzDajWb5wov3c6a+gVSlekRoexfjwQSK9sh5um5LQ==",
        "dependencies": {
          "System.Private.Uri": "4.3.0"
        }
      },
      "runtime.any.System.Runtime.Handles": {
        "type": "Transitive",
        "resolved": "4.3.0",
        "contentHash": "GG84X6vufoEzqx8PbeBKheE4srOhimv+yLtGb/JkR3Y2FmoqmueLNFU4Xx8Y67plFpltQSdK74x0qlEhIpv/CQ=="
      },
      "runtime.any.System.Runtime.InteropServices": {
        "type": "Transitive",
        "resolved": "4.3.0",
        "contentHash": "lBoFeQfxe/4eqjPi46E0LU/YaCMdNkQ8B4MZu/mkzdIAZh8RQ1NYZSj0egrQKdgdvlPFtP4STtob40r4o2DBAw=="
      },
      "runtime.any.System.Text.Encoding": {
        "type": "Transitive",
        "resolved": "4.3.0",
        "contentHash": "+ihI5VaXFCMVPJNstG4O4eo1CfbrByLxRrQQTqOTp1ttK0kUKDqOdBSTaCB2IBk/QtjDrs6+x4xuezyMXdm0HQ=="
      },
      "runtime.any.System.Text.Encoding.Extensions": {
        "type": "Transitive",
        "resolved": "4.3.0",
        "contentHash": "NLrxmLsfRrOuVqPWG+2lrQZnE53MLVeo+w9c54EV+TUo4c8rILpsDXfY8pPiOy9kHpUHHP07ugKmtsU3vVW5Jg=="
      },
      "runtime.any.System.Threading.Tasks": {
        "type": "Transitive",
        "resolved": "4.3.0",
        "contentHash": "OhBAVBQG5kFj1S+hCEQ3TUHBAEtZ3fbEMgZMRNdN8A0Pj4x+5nTELEqL59DU0TjKVE6II3dqKw4Dklb3szT65w=="
      },
      "runtime.any.System.Threading.Timer": {
        "type": "Transitive",
        "resolved": "4.3.0",
        "contentHash": "w4ehZJ+AwXYmGwYu+rMvym6RvMaRiUEQR1u6dwcyuKHxz8Heu/mO9AG1MquEgTyucnhv3M43X0iKpDOoN17C0w=="
      },
      "runtime.debian.8-x64.runtime.native.System.Security.Cryptography.OpenSsl": {
        "type": "Transitive",
        "resolved": "4.3.0",
        "contentHash": "HdSSp5MnJSsg08KMfZThpuLPJpPwE5hBXvHwoKWosyHHfe8Mh5WKT0ylEOf6yNzX6Ngjxe4Whkafh5q7Ymac4Q=="
      },
      "runtime.fedora.23-x64.runtime.native.System.Security.Cryptography.OpenSsl": {
        "type": "Transitive",
        "resolved": "4.3.0",
        "contentHash": "+yH1a49wJMy8Zt4yx5RhJrxO/DBDByAiCzNwiETI+1S4mPdCu0OY4djdciC7Vssk0l22wQaDLrXxXkp+3+7bVA=="
      },
      "runtime.fedora.24-x64.runtime.native.System.Security.Cryptography.OpenSsl": {
        "type": "Transitive",
        "resolved": "4.3.0",
        "contentHash": "c3YNH1GQJbfIPJeCnr4avseugSqPrxwIqzthYyZDN6EuOyNOzq+y2KSUfRcXauya1sF4foESTgwM5e1A8arAKw=="
      },
      "runtime.linux-arm.runtime.native.System.IO.Ports": {
        "type": "Transitive",
        "resolved": "6.0.0",
        "contentHash": "75q52H7CSpgIoIDwXb9o833EvBZIXJ0mdPhz1E6jSisEXUBlSCPalC29cj3EXsjpuDwr0dj1LRXZepIQH/oL4Q=="
      },
      "runtime.linux-arm64.runtime.native.System.IO.Ports": {
        "type": "Transitive",
        "resolved": "6.0.0",
        "contentHash": "xn2bMThmXr3CsvOYmS8ex2Yz1xo+kcnhVg2iVhS9PlmqjZPAkrEo/I40wjrBZH/tU4kvH0s1AE8opAvQ3KIS8g=="
      },
      "runtime.linux-x64.runtime.native.System.IO.Ports": {
        "type": "Transitive",
        "resolved": "6.0.0",
        "contentHash": "16nbNXwv0sC+gLGIuecri0skjuh6R1maIJggsaNP7MQBcbVcEfWFUOkEnsnvoLEjy0XerfibuRptfQ8AmdIcWA=="
      },
      "runtime.opensuse.13.2-x64.runtime.native.System.Security.Cryptography.OpenSsl": {
        "type": "Transitive",
        "resolved": "4.3.0",
        "contentHash": "b3pthNgxxFcD+Pc0WSEoC0+md3MyhRS6aCEeenvNE3Fdw1HyJ18ZhRFVJJzIeR/O/jpxPboB805Ho0T3Ul7w8A=="
      },
      "runtime.opensuse.42.1-x64.runtime.native.System.Security.Cryptography.OpenSsl": {
        "type": "Transitive",
        "resolved": "4.3.0",
        "contentHash": "KeLz4HClKf+nFS7p/6Fi/CqyLXh81FpiGzcmuS8DGi9lUqSnZ6Es23/gv2O+1XVGfrbNmviF7CckBpavkBoIFQ=="
      },
      "runtime.osx-arm64.runtime.native.System.IO.Ports": {
        "type": "Transitive",
        "resolved": "6.0.0",
        "contentHash": "fXG12NodG1QrCdoaeSQ1gVnk/koi4WYY4jZtarMkZeQMyReBm1nZlSRoPnUjLr2ZR36TiMjpcGnQfxymieUe7w=="
      },
      "runtime.osx-x64.runtime.native.System.IO.Ports": {
        "type": "Transitive",
        "resolved": "6.0.0",
        "contentHash": "/As+zPY49+dSUXkh+fTUbyPhqrdGN//evLxo4Vue88pfh1BHZgF7q4kMblTkxYvwR6Vi03zSYxysSFktO8/SDQ=="
      },
      "runtime.osx.10.10-x64.runtime.native.System.Security.Cryptography.Apple": {
        "type": "Transitive",
        "resolved": "4.3.0",
        "contentHash": "kVXCuMTrTlxq4XOOMAysuNwsXWpYeboGddNGpIgNSZmv1b6r/s/DPk0fYMB7Q5Qo4bY68o48jt4T4y5BVecbCQ=="
      },
      "runtime.osx.10.10-x64.runtime.native.System.Security.Cryptography.OpenSsl": {
        "type": "Transitive",
        "resolved": "4.3.0",
        "contentHash": "X7IdhILzr4ROXd8mI1BUCQMSHSQwelUlBjF1JyTKCjXaOGn2fB4EKBxQbCK2VjO3WaWIdlXZL3W6TiIVnrhX4g=="
      },
      "runtime.rhel.7-x64.runtime.native.System.Security.Cryptography.OpenSsl": {
        "type": "Transitive",
        "resolved": "4.3.0",
        "contentHash": "nyFNiCk/r+VOiIqreLix8yN+q3Wga9+SE8BCgkf+2BwEKiNx6DyvFjCgkfV743/grxv8jHJ8gUK4XEQw7yzRYg=="
      },
      "runtime.ubuntu.14.04-x64.runtime.native.System.Security.Cryptography.OpenSsl": {
        "type": "Transitive",
        "resolved": "4.3.0",
        "contentHash": "ytoewC6wGorL7KoCAvRfsgoJPJbNq+64k2SqW6JcOAebWsFUvCCYgfzQMrnpvPiEl4OrblUlhF2ji+Q1+SVLrQ=="
      },
      "runtime.ubuntu.16.04-x64.runtime.native.System.Security.Cryptography.OpenSsl": {
        "type": "Transitive",
        "resolved": "4.3.0",
        "contentHash": "I8bKw2I8k58Wx7fMKQJn2R8lamboCAiHfHeV/pS65ScKWMMI0+wJkLYlEKvgW1D/XvSl/221clBoR2q9QNNM7A=="
      },
      "runtime.ubuntu.16.10-x64.runtime.native.System.Security.Cryptography.OpenSsl": {
        "type": "Transitive",
        "resolved": "4.3.0",
        "contentHash": "VB5cn/7OzUfzdnC8tqAIMQciVLiq2epm2NrAm1E9OjNRyG4lVhfR61SMcLizejzQP8R8Uf/0l5qOIbUEi+RdEg=="
      },
      "runtime.win-arm64.runtime.native.System.Data.SqlClient.sni": {
        "type": "Transitive",
        "resolved": "4.4.0",
        "contentHash": "LbrynESTp3bm5O/+jGL8v0Qg5SJlTV08lpIpFesXjF6uGNMWqFnUQbYBJwZTeua6E/Y7FIM1C54Ey1btLWupdg=="
      },
      "runtime.win-x64.runtime.native.System.Data.SqlClient.sni": {
        "type": "Transitive",
        "resolved": "4.4.0",
        "contentHash": "38ugOfkYJqJoX9g6EYRlZB5U2ZJH51UP8ptxZgdpS07FgOEToV+lS11ouNK2PM12Pr6X/PpT5jK82G3DwH/SxQ=="
      },
      "runtime.win-x86.runtime.native.System.Data.SqlClient.sni": {
        "type": "Transitive",
        "resolved": "4.4.0",
        "contentHash": "YhEdSQUsTx+C8m8Bw7ar5/VesXvCFMItyZF7G1AUY+OM0VPZUOeAVpJ4Wl6fydBGUYZxojTDR3I6Bj/+BPkJNA=="
      },
      "runtime.win.Microsoft.Win32.Primitives": {
        "type": "Transitive",
        "resolved": "4.3.0",
        "contentHash": "NU51SEt/ZaD2MF48sJ17BIqx7rjeNNLXUevfMOjqQIetdndXwYjZfZsT6jD+rSWp/FYxjesdK4xUSl4OTEI0jw==",
        "dependencies": {
          "System.Runtime": "4.3.0",
          "System.Runtime.InteropServices": "4.3.0"
        }
      },
      "runtime.win.System.Console": {
        "type": "Transitive",
        "resolved": "4.3.0",
        "contentHash": "RRACWygml5dnmfgC1SW6tLGsFgwsUAKFtvhdyHnIEz4EhWyrd7pacDdY95CacQJy7BMXRDRCejC9aCRC0Y1sQA==",
        "dependencies": {
          "System.IO": "4.3.0",
          "System.IO.FileSystem.Primitives": "4.3.0",
          "System.Resources.ResourceManager": "4.3.0",
          "System.Runtime": "4.3.0",
          "System.Runtime.InteropServices": "4.3.0",
          "System.Text.Encoding": "4.3.0",
          "System.Text.Encoding.Extensions": "4.3.0",
          "System.Threading": "4.3.0",
          "System.Threading.Tasks": "4.3.0"
        }
      },
      "runtime.win.System.Diagnostics.Debug": {
        "type": "Transitive",
        "resolved": "4.3.0",
        "contentHash": "hHHP0WCStene2jjeYcuDkETozUYF/3sHVRHAEOgS3L15hlip24ssqCTnJC28Z03Wpo078oMcJd0H4egD2aJI8g=="
      },
      "runtime.win.System.IO.FileSystem": {
        "type": "Transitive",
        "resolved": "4.3.0",
        "contentHash": "Z37zcSCpXuGCYtFbqYO0TwOVXxS2d+BXgSoDFZmRg8BC4Cuy54edjyIvhhcfCrDQA9nl+EPFTgHN54dRAK7mNA==",
        "dependencies": {
          "System.Buffers": "4.3.0",
          "System.Collections": "4.3.0",
          "System.Diagnostics.Debug": "4.3.0",
          "System.IO": "4.3.0",
          "System.IO.FileSystem.Primitives": "4.3.0",
          "System.Resources.ResourceManager": "4.3.0",
          "System.Runtime": "4.3.0",
          "System.Runtime.Extensions": "4.3.0",
          "System.Runtime.Handles": "4.3.0",
          "System.Runtime.InteropServices": "4.3.0",
          "System.Text.Encoding": "4.3.0",
          "System.Text.Encoding.Extensions": "4.3.0",
          "System.Threading": "4.3.0",
          "System.Threading.Overlapped": "4.3.0",
          "System.Threading.Tasks": "4.3.0"
        }
      },
      "runtime.win.System.Net.Primitives": {
        "type": "Transitive",
        "resolved": "4.3.0",
        "contentHash": "lkXXykakvXUU+Zq2j0pC6EO20lEhijjqMc01XXpp1CJN+DeCwl3nsj4t5Xbpz3kA7yQyTqw6d9SyIzsyLsV3zA==",
        "dependencies": {
          "Microsoft.Win32.Primitives": "4.3.0",
          "System.Collections": "4.3.0",
          "System.Diagnostics.Tracing": "4.3.0",
          "System.Globalization": "4.3.0",
          "System.Resources.ResourceManager": "4.3.0",
          "System.Runtime": "4.3.0",
          "System.Runtime.Extensions": "4.3.0",
          "System.Runtime.Handles": "4.3.0",
          "System.Runtime.InteropServices": "4.3.0",
          "System.Threading": "4.3.0"
        }
      },
      "runtime.win.System.Net.Sockets": {
        "type": "Transitive",
        "resolved": "4.3.0",
        "contentHash": "FK/2gX6MmuLIKNCGsV59Fe4IYrLrI5n9pQ1jh477wiivEM/NCXDT2dRetH5FSfY0bQ+VgTLcS3zcmjQ8my3nxQ==",
        "dependencies": {
          "System.Collections": "4.3.0",
          "System.Diagnostics.Debug": "4.3.0",
          "System.Diagnostics.Tracing": "4.3.0",
          "System.Globalization": "4.3.0",
          "System.IO": "4.3.0",
          "System.IO.FileSystem": "4.3.0",
          "System.IO.FileSystem.Primitives": "4.3.0",
          "System.Net.NameResolution": "4.3.0",
          "System.Net.Primitives": "4.3.0",
          "System.Resources.ResourceManager": "4.3.0",
          "System.Runtime": "4.3.0",
          "System.Runtime.Extensions": "4.3.0",
          "System.Runtime.Handles": "4.3.0",
          "System.Runtime.InteropServices": "4.3.0",
          "System.Security.Principal.Windows": "4.3.0",
          "System.Threading": "4.3.0",
          "System.Threading.Overlapped": "4.3.0",
          "System.Threading.Tasks": "4.3.0"
        }
      },
      "runtime.win.System.Runtime.Extensions": {
        "type": "Transitive",
        "resolved": "4.3.0",
        "contentHash": "RkgHVhUPvzZxuUubiZe8yr/6CypRVXj0VBzaR8hsqQ8f+rUo7e4PWrHTLOCjd8fBMGWCrY//fi7Ku3qXD7oHRw==",
        "dependencies": {
          "System.Private.Uri": "4.3.0"
        }
      },
      "System.Buffers": {
        "type": "Transitive",
        "resolved": "4.3.0",
        "contentHash": "ratu44uTIHgeBeI0dE8DWvmXVBSo4u7ozRZZHOMmK/JPpYyo0dAfgSiHlpiObMQ5lEtEyIXA40sKRYg5J6A8uQ==",
        "dependencies": {
          "System.Diagnostics.Debug": "4.3.0",
          "System.Diagnostics.Tracing": "4.3.0",
          "System.Resources.ResourceManager": "4.3.0",
          "System.Runtime": "4.3.0",
          "System.Threading": "4.3.0"
        }
      },
      "System.Collections": {
        "type": "Transitive",
        "resolved": "4.3.0",
        "contentHash": "3Dcj85/TBdVpL5Zr+gEEBUuFe2icOnLalmEh9hfck1PTYbbyWuZgh4fmm2ysCLTrqLQw6t3TgTyJ+VLp+Qb+Lw==",
        "dependencies": {
          "Microsoft.NETCore.Platforms": "1.1.0",
          "Microsoft.NETCore.Targets": "1.1.0",
          "System.Runtime": "4.3.0",
          "runtime.any.System.Collections": "4.3.0"
        }
      },
      "System.Console": {
        "type": "Transitive",
        "resolved": "4.3.0",
        "contentHash": "DHDrIxiqk1h03m6khKWV2X8p/uvN79rgSqpilL6uzpmSfxfU5ng8VcPtW4qsDsQDHiTv6IPV9TmD5M/vElPNLg==",
        "dependencies": {
          "Microsoft.NETCore.Platforms": "1.1.0",
          "Microsoft.NETCore.Targets": "1.1.0",
          "System.IO": "4.3.0",
          "System.Runtime": "4.3.0",
          "System.Text.Encoding": "4.3.0",
          "runtime.win.System.Console": "4.3.0"
        }
      },
      "System.Data.Odbc": {
        "type": "Transitive",
        "resolved": "6.0.1",
        "contentHash": "4vl7z0b8gcwc2NotcpEkqaLVQAw/wo46zV1uVSoIx2UfJdqlxWKD3ViUicCNJGo41th4kaGcY9kyVe2q9EuB4w==",
        "dependencies": {
          "System.Text.Encoding.CodePages": "6.0.0"
        }
      },
      "System.Data.OleDb": {
        "type": "Transitive",
        "resolved": "6.0.0",
        "contentHash": "LQ8PjTIF1LtrrlGiyiTVjAkQtTWKm9GSNnygIlWjhN9y88s7xhy6DUNDDkmQQ9f6ex7mA4k0Tl97lz/CklaiLg==",
        "dependencies": {
          "System.Configuration.ConfigurationManager": "6.0.0",
          "System.Diagnostics.PerformanceCounter": "6.0.0"
        }
      },
      "System.Data.SqlClient": {
        "type": "Transitive",
        "resolved": "4.8.4",
        "contentHash": "45YflfcVXAu+Tnf0WnZzQIp9iGm+XvSvh8OosYHqax/nW3gV28NBSRvHFZ/IsuwV4JIypYCKBEOVzW+RB5+zgQ==",
        "dependencies": {
          "Microsoft.Win32.Registry": "4.7.0",
          "System.Security.Principal.Windows": "4.7.0",
          "runtime.native.System.Data.SqlClient.sni": "4.7.0"
        }
      },
      "System.Diagnostics.Debug": {
        "type": "Transitive",
        "resolved": "4.3.0",
        "contentHash": "ZUhUOdqmaG5Jk3Xdb8xi5kIyQYAA4PnTNlHx1mu9ZY3qv4ELIdKbnL/akbGaKi2RnNUWaZsAs31rvzFdewTj2g==",
        "dependencies": {
          "Microsoft.NETCore.Platforms": "1.1.0",
          "Microsoft.NETCore.Targets": "1.1.0",
          "System.Runtime": "4.3.0",
          "runtime.win.System.Diagnostics.Debug": "4.3.0"
        }
      },
      "System.Diagnostics.EventLog": {
        "type": "Transitive",
        "resolved": "6.0.0",
        "contentHash": "lcyUiXTsETK2ALsZrX+nWuHSIQeazhqPphLfaRxzdGaG93+0kELqpgEHtwWOlQe7+jSFnKwaCAgL4kjeZCQJnw=="
      },
      "System.Diagnostics.PerformanceCounter": {
        "type": "Transitive",
        "resolved": "6.0.1",
        "contentHash": "dDl7Gx3bmSrM2k2ZIm+ucEJnLloZRyvfQF1DvfvATcGF3jtaUBiPvChma+6ZcZzxWMirN3kCywkW7PILphXyMQ==",
        "dependencies": {
          "System.Configuration.ConfigurationManager": "6.0.0"
        }
      },
      "System.Diagnostics.Tools": {
        "type": "Transitive",
        "resolved": "4.3.0",
        "contentHash": "UUvkJfSYJMM6x527dJg2VyWPSRqIVB0Z7dbjHst1zmwTXz5CcXSYJFWRpuigfbO1Lf7yfZiIaEUesfnl/g5EyA==",
        "dependencies": {
          "Microsoft.NETCore.Platforms": "1.1.0",
          "Microsoft.NETCore.Targets": "1.1.0",
          "System.Runtime": "4.3.0",
          "runtime.any.System.Diagnostics.Tools": "4.3.0"
        }
      },
      "System.Diagnostics.Tracing": {
        "type": "Transitive",
        "resolved": "4.3.0",
        "contentHash": "rswfv0f/Cqkh78rA5S8eN8Neocz234+emGCtTF3lxPY96F+mmmUen6tbn0glN6PMvlKQb9bPAY5e9u7fgPTkKw==",
        "dependencies": {
          "Microsoft.NETCore.Platforms": "1.1.0",
          "Microsoft.NETCore.Targets": "1.1.0",
          "System.Runtime": "4.3.0",
          "runtime.any.System.Diagnostics.Tracing": "4.3.0"
        }
      },
      "System.DirectoryServices": {
        "type": "Transitive",
        "resolved": "6.0.0",
        "contentHash": "kp/Op0nxDVGlElDKh8TsXO0GKXftQgAB6sJk0wUetZK1Rr0Pbd86Tn7AllLLlROFZa4BTl/LVHakljtGELFzCg==",
        "dependencies": {
          "System.Security.AccessControl": "6.0.0",
          "System.Security.Permissions": "6.0.0"
        }
      },
      "System.DirectoryServices.AccountManagement": {
        "type": "Transitive",
        "resolved": "6.0.0",
        "contentHash": "2iKkY6VC4WX6H13N8WhH2SRUfWCwg2KZR5w9JIS9cw9N8cZhT7VXxHX0L6OX6Po419aSu2LWrJE9tu6b+cUnPA==",
        "dependencies": {
          "System.Configuration.ConfigurationManager": "6.0.0",
          "System.DirectoryServices": "6.0.0",
          "System.DirectoryServices.Protocols": "6.0.0",
          "System.Security.AccessControl": "6.0.0"
        }
      },
      "System.DirectoryServices.Protocols": {
        "type": "Transitive",
        "resolved": "6.0.1",
        "contentHash": "ndUZlEkAMc1XzM0xGN++SsJrNhRkIHaKI8+te325vrUgoLT1ufWNI6KB8FFrL7NpRMHPrdxP99aF3fHbAPxW0A=="
      },
      "System.Drawing.Common": {
        "type": "Transitive",
        "resolved": "6.0.0",
        "contentHash": "NfuoKUiP2nUWwKZN6twGqXioIe1zVD0RIj2t976A+czLHr2nY454RwwXs6JU9Htc6mwqL6Dn/nEL3dpVf2jOhg==",
        "dependencies": {
          "Microsoft.Win32.SystemEvents": "6.0.0"
        }
      },
      "System.Globalization": {
        "type": "Transitive",
        "resolved": "4.3.0",
        "contentHash": "kYdVd2f2PAdFGblzFswE4hkNANJBKRmsfa2X5LG2AcWE1c7/4t0pYae1L8vfZ5xvE2nK/R9JprtToA61OSHWIg==",
        "dependencies": {
          "Microsoft.NETCore.Platforms": "1.1.0",
          "Microsoft.NETCore.Targets": "1.1.0",
          "System.Runtime": "4.3.0",
          "runtime.any.System.Globalization": "4.3.0"
        }
      },
      "System.Globalization.Calendars": {
        "type": "Transitive",
        "resolved": "4.3.0",
        "contentHash": "GUlBtdOWT4LTV3I+9/PJW+56AnnChTaOqqTLFtdmype/L500M2LIyXgmtd9X2P2VOkmJd5c67H5SaC2QcL1bFA==",
        "dependencies": {
          "Microsoft.NETCore.Platforms": "1.1.0",
          "Microsoft.NETCore.Targets": "1.1.0",
          "System.Globalization": "4.3.0",
          "System.Runtime": "4.3.0",
          "runtime.any.System.Globalization.Calendars": "4.3.0"
        }
      },
      "System.Globalization.Extensions": {
        "type": "Transitive",
        "resolved": "4.3.0",
        "contentHash": "FhKmdR6MPG+pxow6wGtNAWdZh7noIOpdD5TwQ3CprzgIE1bBBoim0vbR1+AWsWjQmU7zXHgQo4TWSP6lCeiWcQ==",
        "dependencies": {
          "Microsoft.NETCore.Platforms": "1.1.0",
          "System.Globalization": "4.3.0",
          "System.Resources.ResourceManager": "4.3.0",
          "System.Runtime": "4.3.0",
          "System.Runtime.Extensions": "4.3.0",
          "System.Runtime.InteropServices": "4.3.0"
        }
      },
      "System.IO": {
        "type": "Transitive",
        "resolved": "4.3.0",
        "contentHash": "3qjaHvxQPDpSOYICjUoTsmoq5u6QJAFRUITgeT/4gqkF1bajbSmb1kwSxEA8AHlofqgcKJcM8udgieRNhaJ5Cg==",
        "dependencies": {
          "Microsoft.NETCore.Platforms": "1.1.0",
          "Microsoft.NETCore.Targets": "1.1.0",
          "System.Runtime": "4.3.0",
          "System.Text.Encoding": "4.3.0",
          "System.Threading.Tasks": "4.3.0",
          "runtime.any.System.IO": "4.3.0"
        }
      },
      "System.IO.Compression": {
        "type": "Transitive",
        "resolved": "4.3.0",
        "contentHash": "YHndyoiV90iu4iKG115ibkhrG+S3jBm8Ap9OwoUAzO5oPDAWcr0SFwQFm0HjM8WkEZWo0zvLTyLmbvTkW1bXgg==",
        "dependencies": {
          "Microsoft.NETCore.Platforms": "1.1.0",
          "System.Buffers": "4.3.0",
          "System.Collections": "4.3.0",
          "System.Diagnostics.Debug": "4.3.0",
          "System.IO": "4.3.0",
          "System.Resources.ResourceManager": "4.3.0",
          "System.Runtime": "4.3.0",
          "System.Runtime.Extensions": "4.3.0",
          "System.Runtime.Handles": "4.3.0",
          "System.Runtime.InteropServices": "4.3.0",
          "System.Text.Encoding": "4.3.0",
          "System.Threading": "4.3.0",
          "System.Threading.Tasks": "4.3.0",
          "runtime.native.System": "4.3.0",
          "runtime.native.System.IO.Compression": "4.3.0"
        }
      },
      "System.IO.FileSystem": {
        "type": "Transitive",
        "resolved": "4.3.0",
        "contentHash": "3wEMARTnuio+ulnvi+hkRNROYwa1kylvYahhcLk4HSoVdl+xxTFVeVlYOfLwrDPImGls0mDqbMhrza8qnWPTdA==",
        "dependencies": {
          "Microsoft.NETCore.Platforms": "1.1.0",
          "Microsoft.NETCore.Targets": "1.1.0",
          "System.IO": "4.3.0",
          "System.IO.FileSystem.Primitives": "4.3.0",
          "System.Runtime": "4.3.0",
          "System.Runtime.Handles": "4.3.0",
          "System.Text.Encoding": "4.3.0",
          "System.Threading.Tasks": "4.3.0",
          "runtime.win.System.IO.FileSystem": "4.3.0"
        }
      },
      "System.IO.FileSystem.AccessControl": {
        "type": "Transitive",
        "resolved": "5.0.0",
        "contentHash": "SxHB3nuNrpptVk+vZ/F+7OHEpoHUIKKMl02bUmYHQr1r+glbZQxs7pRtsf4ENO29TVm2TH3AEeep2fJcy92oYw==",
        "dependencies": {
          "System.Security.AccessControl": "5.0.0",
          "System.Security.Principal.Windows": "5.0.0"
        }
      },
      "System.IO.Ports": {
        "type": "Transitive",
        "resolved": "6.0.0",
        "contentHash": "dRyGI7fUESar5ZLIpiBOaaNLW7YyOBGftjj5Of+xcduC/Rjl7RjhEnWDvvNBmHuF3d0tdXoqdVI/yrVA8f00XA==",
        "dependencies": {
          "runtime.native.System.IO.Ports": "6.0.0"
        }
      },
      "System.Management": {
        "type": "Transitive",
        "resolved": "6.0.0",
        "contentHash": "sHsESYMmPDhQuOC66h6AEOs/XowzKsbT9srMbX71TCXP58hkpn1BqBjdmKj1+DCA/WlBETX1K5WjQHwmV0Txrg==",
        "dependencies": {
          "System.CodeDom": "6.0.0"
        }
      },
      "System.Net.Http": {
        "type": "Transitive",
        "resolved": "4.3.0",
        "contentHash": "sYg+FtILtRQuYWSIAuNOELwVuVsxVyJGWQyOnlAzhV4xvhyFnON1bAzYYC+jjRW8JREM45R0R5Dgi8MTC5sEwA==",
        "dependencies": {
          "Microsoft.NETCore.Platforms": "1.1.0",
          "System.Collections": "4.3.0",
          "System.Diagnostics.Debug": "4.3.0",
          "System.Diagnostics.DiagnosticSource": "4.3.0",
          "System.Diagnostics.Tracing": "4.3.0",
          "System.Globalization": "4.3.0",
          "System.Globalization.Extensions": "4.3.0",
          "System.IO": "4.3.0",
          "System.IO.FileSystem": "4.3.0",
          "System.Net.Primitives": "4.3.0",
          "System.Resources.ResourceManager": "4.3.0",
          "System.Runtime": "4.3.0",
          "System.Runtime.Extensions": "4.3.0",
          "System.Runtime.Handles": "4.3.0",
          "System.Runtime.InteropServices": "4.3.0",
          "System.Security.Cryptography.Algorithms": "4.3.0",
          "System.Security.Cryptography.Encoding": "4.3.0",
          "System.Security.Cryptography.OpenSsl": "4.3.0",
          "System.Security.Cryptography.Primitives": "4.3.0",
          "System.Security.Cryptography.X509Certificates": "4.3.0",
          "System.Text.Encoding": "4.3.0",
          "System.Threading": "4.3.0",
          "System.Threading.Tasks": "4.3.0",
          "runtime.native.System": "4.3.0",
          "runtime.native.System.Net.Http": "4.3.0",
          "runtime.native.System.Security.Cryptography.OpenSsl": "4.3.0"
        }
      },
      "System.Net.NameResolution": {
        "type": "Transitive",
        "resolved": "4.3.0",
        "contentHash": "AFYl08R7MrsrEjqpQWTZWBadqXyTzNDaWpMqyxhb0d6sGhV6xMDKueuBXlLL30gz+DIRY6MpdgnHWlCh5wmq9w==",
        "dependencies": {
          "Microsoft.NETCore.Platforms": "1.1.0",
          "System.Collections": "4.3.0",
          "System.Diagnostics.Tracing": "4.3.0",
          "System.Globalization": "4.3.0",
          "System.Net.Primitives": "4.3.0",
          "System.Resources.ResourceManager": "4.3.0",
          "System.Runtime": "4.3.0",
          "System.Runtime.Extensions": "4.3.0",
          "System.Runtime.Handles": "4.3.0",
          "System.Runtime.InteropServices": "4.3.0",
          "System.Security.Principal.Windows": "4.3.0",
          "System.Threading": "4.3.0",
          "System.Threading.Tasks": "4.3.0",
          "runtime.native.System": "4.3.0"
        }
      },
      "System.Net.Primitives": {
        "type": "Transitive",
        "resolved": "4.3.0",
        "contentHash": "qOu+hDwFwoZPbzPvwut2qATe3ygjeQBDQj91xlsaqGFQUI5i4ZnZb8yyQuLGpDGivEPIt8EJkd1BVzVoP31FXA==",
        "dependencies": {
          "Microsoft.NETCore.Platforms": "1.1.0",
          "Microsoft.NETCore.Targets": "1.1.0",
          "System.Runtime": "4.3.0",
          "System.Runtime.Handles": "4.3.0",
          "runtime.win.System.Net.Primitives": "4.3.0"
        }
      },
      "System.Net.Sockets": {
        "type": "Transitive",
        "resolved": "4.3.0",
        "contentHash": "m6icV6TqQOAdgt5N/9I5KNpjom/5NFtkmGseEH+AK/hny8XrytLH3+b5M8zL/Ycg3fhIocFpUMyl/wpFnVRvdw==",
        "dependencies": {
          "Microsoft.NETCore.Platforms": "1.1.0",
          "Microsoft.NETCore.Targets": "1.1.0",
          "System.IO": "4.3.0",
          "System.Net.Primitives": "4.3.0",
          "System.Runtime": "4.3.0",
          "System.Threading.Tasks": "4.3.0",
          "runtime.win.System.Net.Sockets": "4.3.0"
        }
      },
      "System.Private.Uri": {
        "type": "Transitive",
        "resolved": "4.3.0",
        "contentHash": "I4SwANiUGho1esj4V4oSlPllXjzCZDE+5XXso2P03LW2vOda2Enzh8DWOxwN6hnrJyp314c7KuVu31QYhRzOGg==",
        "dependencies": {
          "Microsoft.NETCore.Platforms": "1.1.0",
          "Microsoft.NETCore.Targets": "1.1.0"
        }
      },
      "System.Reflection": {
        "type": "Transitive",
        "resolved": "4.3.0",
        "contentHash": "KMiAFoW7MfJGa9nDFNcfu+FpEdiHpWgTcS2HdMpDvt9saK3y/G4GwprPyzqjFH9NTaGPQeWNHU+iDlDILj96aQ==",
        "dependencies": {
          "Microsoft.NETCore.Platforms": "1.1.0",
          "Microsoft.NETCore.Targets": "1.1.0",
          "System.IO": "4.3.0",
          "System.Reflection.Primitives": "4.3.0",
          "System.Runtime": "4.3.0",
          "runtime.any.System.Reflection": "4.3.0"
        }
      },
      "System.Reflection.Extensions": {
        "type": "Transitive",
        "resolved": "4.3.0",
        "contentHash": "rJkrJD3kBI5B712aRu4DpSIiHRtr6QlfZSQsb0hYHrDCZORXCFjQfoipo2LaMUHoT9i1B7j7MnfaEKWDFmFQNQ==",
        "dependencies": {
          "Microsoft.NETCore.Platforms": "1.1.0",
          "Microsoft.NETCore.Targets": "1.1.0",
          "System.Reflection": "4.3.0",
          "System.Runtime": "4.3.0",
          "runtime.any.System.Reflection.Extensions": "4.3.0"
        }
      },
      "System.Reflection.Primitives": {
        "type": "Transitive",
        "resolved": "4.3.0",
        "contentHash": "5RXItQz5As4xN2/YUDxdpsEkMhvw3e6aNveFXUn4Hl/udNTCNhnKp8lT9fnc3MhvGKh1baak5CovpuQUXHAlIA==",
        "dependencies": {
          "Microsoft.NETCore.Platforms": "1.1.0",
          "Microsoft.NETCore.Targets": "1.1.0",
          "System.Runtime": "4.3.0",
          "runtime.any.System.Reflection.Primitives": "4.3.0"
        }
      },
      "System.Resources.ResourceManager": {
        "type": "Transitive",
        "resolved": "4.3.0",
        "contentHash": "/zrcPkkWdZmI4F92gL/TPumP98AVDu/Wxr3CSJGQQ+XN6wbRZcyfSKVoPo17ilb3iOr0cCRqJInGwNMolqhS8A==",
        "dependencies": {
          "Microsoft.NETCore.Platforms": "1.1.0",
          "Microsoft.NETCore.Targets": "1.1.0",
          "System.Globalization": "4.3.0",
          "System.Reflection": "4.3.0",
          "System.Runtime": "4.3.0",
          "runtime.any.System.Resources.ResourceManager": "4.3.0"
        }
      },
      "System.Runtime": {
        "type": "Transitive",
        "resolved": "4.3.0",
        "contentHash": "JufQi0vPQ0xGnAczR13AUFglDyVYt4Kqnz1AZaiKZ5+GICq0/1MH/mO/eAJHt/mHW1zjKBJd7kV26SrxddAhiw==",
        "dependencies": {
          "Microsoft.NETCore.Platforms": "1.1.0",
          "Microsoft.NETCore.Targets": "1.1.0",
          "runtime.any.System.Runtime": "4.3.0"
        }
      },
      "System.Runtime.Caching": {
        "type": "Transitive",
        "resolved": "6.0.0",
        "contentHash": "E0e03kUp5X2k+UAoVl6efmI7uU7JRBWi5EIdlQ7cr0NpBGjHG4fWII35PgsBY9T4fJQ8E4QPsL0rKksU9gcL5A==",
        "dependencies": {
          "System.Configuration.ConfigurationManager": "6.0.0"
        }
      },
      "System.Runtime.Extensions": {
        "type": "Transitive",
        "resolved": "4.3.0",
        "contentHash": "guW0uK0fn5fcJJ1tJVXYd7/1h5F+pea1r7FLSOz/f8vPEqbR2ZAknuRDvTQ8PzAilDveOxNjSfr0CHfIQfFk8g==",
        "dependencies": {
          "Microsoft.NETCore.Platforms": "1.1.0",
          "Microsoft.NETCore.Targets": "1.1.0",
          "System.Runtime": "4.3.0",
          "runtime.win.System.Runtime.Extensions": "4.3.0"
        }
      },
      "System.Runtime.Handles": {
        "type": "Transitive",
        "resolved": "4.3.0",
        "contentHash": "OKiSUN7DmTWeYb3l51A7EYaeNMnvxwE249YtZz7yooT4gOZhmTjIn48KgSsw2k2lYdLgTKNJw/ZIfSElwDRVgg==",
        "dependencies": {
          "Microsoft.NETCore.Platforms": "1.1.0",
          "Microsoft.NETCore.Targets": "1.1.0",
          "System.Runtime": "4.3.0",
          "runtime.any.System.Runtime.Handles": "4.3.0"
        }
      },
      "System.Runtime.InteropServices": {
        "type": "Transitive",
        "resolved": "4.3.0",
        "contentHash": "uv1ynXqiMK8mp1GM3jDqPCFN66eJ5w5XNomaK2XD+TuCroNTLFGeZ+WCmBMcBDyTFKou3P6cR6J/QsaqDp7fGQ==",
        "dependencies": {
          "Microsoft.NETCore.Platforms": "1.1.0",
          "Microsoft.NETCore.Targets": "1.1.0",
          "System.Reflection": "4.3.0",
          "System.Reflection.Primitives": "4.3.0",
          "System.Runtime": "4.3.0",
          "System.Runtime.Handles": "4.3.0",
          "runtime.any.System.Runtime.InteropServices": "4.3.0"
        }
      },
      "System.Runtime.InteropServices.RuntimeInformation": {
        "type": "Transitive",
        "resolved": "4.3.0",
        "contentHash": "cbz4YJMqRDR7oLeMRbdYv7mYzc++17lNhScCX0goO2XpGWdvAt60CGN+FHdePUEHCe/Jy9jUlvNAiNdM+7jsOw==",
        "dependencies": {
          "System.Reflection": "4.3.0",
          "System.Reflection.Extensions": "4.3.0",
          "System.Resources.ResourceManager": "4.3.0",
          "System.Runtime": "4.3.0",
          "System.Runtime.InteropServices": "4.3.0",
          "System.Threading": "4.3.0",
          "runtime.native.System": "4.3.0"
        }
      },
      "System.Security.AccessControl": {
        "type": "Transitive",
        "resolved": "6.0.0",
        "contentHash": "AUADIc0LIEQe7MzC+I0cl0rAT8RrTAKFHl53yHjEUzNVIaUlhFY11vc2ebiVJzVBuOzun6F7FBA+8KAbGTTedQ=="
      },
      "System.Security.Cryptography.Algorithms": {
        "type": "Transitive",
        "resolved": "4.3.0",
        "contentHash": "W1kd2Y8mYSCgc3ULTAZ0hOP2dSdG5YauTb1089T0/kRcN2MpSAW1izOFROrJgxSlMn3ArsgHXagigyi+ibhevg==",
        "dependencies": {
          "Microsoft.NETCore.Platforms": "1.1.0",
          "System.Collections": "4.3.0",
          "System.IO": "4.3.0",
          "System.Resources.ResourceManager": "4.3.0",
          "System.Runtime": "4.3.0",
          "System.Runtime.Extensions": "4.3.0",
          "System.Runtime.Handles": "4.3.0",
          "System.Runtime.InteropServices": "4.3.0",
          "System.Runtime.Numerics": "4.3.0",
          "System.Security.Cryptography.Encoding": "4.3.0",
          "System.Security.Cryptography.Primitives": "4.3.0",
          "System.Text.Encoding": "4.3.0",
          "runtime.native.System.Security.Cryptography.Apple": "4.3.0",
          "runtime.native.System.Security.Cryptography.OpenSsl": "4.3.0"
        }
      },
      "System.Security.Cryptography.Cng": {
        "type": "Transitive",
        "resolved": "4.3.0",
        "contentHash": "03idZOqFlsKRL4W+LuCpJ6dBYDUWReug6lZjBa3uJWnk5sPCUXckocevTaUA8iT/MFSrY/2HXkOt753xQ/cf8g==",
        "dependencies": {
          "Microsoft.NETCore.Platforms": "1.1.0",
          "System.IO": "4.3.0",
          "System.Resources.ResourceManager": "4.3.0",
          "System.Runtime": "4.3.0",
          "System.Runtime.Extensions": "4.3.0",
          "System.Runtime.Handles": "4.3.0",
          "System.Runtime.InteropServices": "4.3.0",
          "System.Security.Cryptography.Algorithms": "4.3.0",
          "System.Security.Cryptography.Encoding": "4.3.0",
          "System.Security.Cryptography.Primitives": "4.3.0",
          "System.Text.Encoding": "4.3.0"
        }
      },
      "System.Security.Cryptography.Csp": {
        "type": "Transitive",
        "resolved": "4.3.0",
        "contentHash": "X4s/FCkEUnRGnwR3aSfVIkldBmtURMhmexALNTwpjklzxWU7yjMk7GHLKOZTNkgnWnE0q7+BCf9N2LVRWxewaA==",
        "dependencies": {
          "Microsoft.NETCore.Platforms": "1.1.0",
          "System.IO": "4.3.0",
          "System.Reflection": "4.3.0",
          "System.Resources.ResourceManager": "4.3.0",
          "System.Runtime": "4.3.0",
          "System.Runtime.Extensions": "4.3.0",
          "System.Runtime.Handles": "4.3.0",
          "System.Runtime.InteropServices": "4.3.0",
          "System.Security.Cryptography.Algorithms": "4.3.0",
          "System.Security.Cryptography.Encoding": "4.3.0",
          "System.Security.Cryptography.Primitives": "4.3.0",
          "System.Text.Encoding": "4.3.0",
          "System.Threading": "4.3.0"
        }
      },
      "System.Security.Cryptography.Encoding": {
        "type": "Transitive",
        "resolved": "4.3.0",
        "contentHash": "1DEWjZZly9ae9C79vFwqaO5kaOlI5q+3/55ohmq/7dpDyDfc8lYe7YVxJUZ5MF/NtbkRjwFRo14yM4OEo9EmDw==",
        "dependencies": {
          "Microsoft.NETCore.Platforms": "1.1.0",
          "System.Collections": "4.3.0",
          "System.Collections.Concurrent": "4.3.0",
          "System.Linq": "4.3.0",
          "System.Resources.ResourceManager": "4.3.0",
          "System.Runtime": "4.3.0",
          "System.Runtime.Extensions": "4.3.0",
          "System.Runtime.Handles": "4.3.0",
          "System.Runtime.InteropServices": "4.3.0",
          "System.Security.Cryptography.Primitives": "4.3.0",
          "System.Text.Encoding": "4.3.0",
          "runtime.native.System.Security.Cryptography.OpenSsl": "4.3.0"
        }
      },
      "System.Security.Cryptography.OpenSsl": {
        "type": "Transitive",
        "resolved": "4.3.0",
        "contentHash": "h4CEgOgv5PKVF/HwaHzJRiVboL2THYCou97zpmhjghx5frc7fIvlkY1jL+lnIQyChrJDMNEXS6r7byGif8Cy4w==",
        "dependencies": {
          "System.Collections": "4.3.0",
          "System.IO": "4.3.0",
          "System.Resources.ResourceManager": "4.3.0",
          "System.Runtime": "4.3.0",
          "System.Runtime.Extensions": "4.3.0",
          "System.Runtime.Handles": "4.3.0",
          "System.Runtime.InteropServices": "4.3.0",
          "System.Runtime.Numerics": "4.3.0",
          "System.Security.Cryptography.Algorithms": "4.3.0",
          "System.Security.Cryptography.Encoding": "4.3.0",
          "System.Security.Cryptography.Primitives": "4.3.0",
          "System.Text.Encoding": "4.3.0",
          "runtime.native.System.Security.Cryptography.OpenSsl": "4.3.0"
        }
      },
      "System.Security.Cryptography.Pkcs": {
        "type": "Transitive",
        "resolved": "6.0.1",
        "contentHash": "ynmbW2GjIGg9K1wXmVIRs4IlyDolf0JXNpzFQ8JCVgwM+myUC2JeUggl2PwQig2PNVMegKmN1aAx7WPQ8tI3vA==",
        "dependencies": {
          "System.Formats.Asn1": "6.0.0"
        }
      },
      "System.Security.Cryptography.ProtectedData": {
        "type": "Transitive",
        "resolved": "6.0.0",
        "contentHash": "rp1gMNEZpvx9vP0JW0oHLxlf8oSiQgtno77Y4PLUBjSiDYoD77Y8uXHr1Ea5XG4/pIKhqAdxZ8v8OTUtqo9PeQ=="
      },
      "System.Security.Cryptography.X509Certificates": {
        "type": "Transitive",
        "resolved": "4.3.0",
        "contentHash": "t2Tmu6Y2NtJ2um0RtcuhP7ZdNNxXEgUm2JeoA/0NvlMjAhKCnM1NX07TDl3244mVp3QU6LPEhT3HTtH1uF7IYw==",
        "dependencies": {
          "Microsoft.NETCore.Platforms": "1.1.0",
          "System.Collections": "4.3.0",
          "System.Diagnostics.Debug": "4.3.0",
          "System.Globalization": "4.3.0",
          "System.Globalization.Calendars": "4.3.0",
          "System.IO": "4.3.0",
          "System.IO.FileSystem": "4.3.0",
          "System.IO.FileSystem.Primitives": "4.3.0",
          "System.Resources.ResourceManager": "4.3.0",
          "System.Runtime": "4.3.0",
          "System.Runtime.Extensions": "4.3.0",
          "System.Runtime.Handles": "4.3.0",
          "System.Runtime.InteropServices": "4.3.0",
          "System.Runtime.Numerics": "4.3.0",
          "System.Security.Cryptography.Algorithms": "4.3.0",
          "System.Security.Cryptography.Cng": "4.3.0",
          "System.Security.Cryptography.Csp": "4.3.0",
          "System.Security.Cryptography.Encoding": "4.3.0",
          "System.Security.Cryptography.OpenSsl": "4.3.0",
          "System.Security.Cryptography.Primitives": "4.3.0",
          "System.Text.Encoding": "4.3.0",
          "System.Threading": "4.3.0",
          "runtime.native.System": "4.3.0",
          "runtime.native.System.Net.Http": "4.3.0",
          "runtime.native.System.Security.Cryptography.OpenSsl": "4.3.0"
        }
      },
      "System.Security.Principal.Windows": {
        "type": "Transitive",
        "resolved": "5.0.0",
        "contentHash": "t0MGLukB5WAVU9bO3MGzvlGnyJPgUlcwerXn1kzBRjwLKixT96XV0Uza41W49gVd8zEMFu9vQEFlv0IOrytICA=="
      },
      "System.ServiceProcess.ServiceController": {
        "type": "Transitive",
        "resolved": "6.0.0",
        "contentHash": "qMBvG8ZFbkXoe0Z5/D7FAAadfPkH2v7vSuh2xsLf3U6jNoejpIdeV18A0htiASsLK1CCAc/p59kaLXlt2yB1gw==",
        "dependencies": {
          "System.Diagnostics.EventLog": "6.0.0"
        }
      },
      "System.Speech": {
        "type": "Transitive",
        "resolved": "6.0.0",
        "contentHash": "GQovERMrNP0Vbtgk8LzH4PlFS6lqHgsL9WkUmv8Kkxa0m0vNakitytpHZlfJ9WR7n9WKLXh68nn2kyL9mflnLg=="
      },
      "System.Text.Encoding": {
        "type": "Transitive",
        "resolved": "4.3.0",
        "contentHash": "BiIg+KWaSDOITze6jGQynxg64naAPtqGHBwDrLaCtixsa5bKiR8dpPOHA7ge3C0JJQizJE+sfkz1wV+BAKAYZw==",
        "dependencies": {
          "Microsoft.NETCore.Platforms": "1.1.0",
          "Microsoft.NETCore.Targets": "1.1.0",
          "System.Runtime": "4.3.0",
          "runtime.any.System.Text.Encoding": "4.3.0"
        }
      },
      "System.Text.Encoding.CodePages": {
        "type": "Transitive",
        "resolved": "6.0.0",
        "contentHash": "ZFCILZuOvtKPauZ/j/swhvw68ZRi9ATCfvGbk1QfydmcXBkIWecWKn/250UH7rahZ5OoDBaiAudJtPvLwzw85A==",
        "dependencies": {
          "System.Runtime.CompilerServices.Unsafe": "6.0.0"
        }
      },
      "System.Text.Encoding.Extensions": {
        "type": "Transitive",
        "resolved": "4.3.0",
        "contentHash": "YVMK0Bt/A43RmwizJoZ22ei2nmrhobgeiYwFzC4YAN+nue8RF6djXDMog0UCn+brerQoYVyaS+ghy9P/MUVcmw==",
        "dependencies": {
          "Microsoft.NETCore.Platforms": "1.1.0",
          "Microsoft.NETCore.Targets": "1.1.0",
          "System.Runtime": "4.3.0",
          "System.Text.Encoding": "4.3.0",
          "runtime.any.System.Text.Encoding.Extensions": "4.3.0"
        }
      },
      "System.Text.Encodings.Web": {
        "type": "Transitive",
        "resolved": "6.0.0",
        "contentHash": "Vg8eB5Tawm1IFqj4TVK1czJX89rhFxJo9ELqc/Eiq0eXy13RK00eubyU6TJE6y+GQXjyV5gSfiewDUZjQgSE0w==",
        "dependencies": {
          "System.Runtime.CompilerServices.Unsafe": "6.0.0"
        }
      },
      "System.Threading.AccessControl": {
        "type": "Transitive",
        "resolved": "6.0.0",
        "contentHash": "2258mqWesMch/xCpcnjJBgJP33yhpZLGLbEOm01qwq0efG4b+NG8c9sxYOWNxmDQ82swXrnQRl1Yp2wC1NrfZA==",
        "dependencies": {
          "System.Security.AccessControl": "6.0.0"
        }
      },
      "System.Threading.Overlapped": {
        "type": "Transitive",
        "resolved": "4.3.0",
        "contentHash": "m3HQ2dPiX/DSTpf+yJt8B0c+SRvzfqAJKx+QDWi+VLhz8svLT23MVjEOHPF/KiSLeArKU/iHescrbLd3yVgyNg==",
        "dependencies": {
          "Microsoft.NETCore.Platforms": "1.1.0",
          "System.Resources.ResourceManager": "4.3.0",
          "System.Runtime": "4.3.0",
          "System.Runtime.Handles": "4.3.0"
        }
      },
      "System.Threading.Tasks": {
        "type": "Transitive",
        "resolved": "4.3.0",
        "contentHash": "LbSxKEdOUhVe8BezB/9uOGGppt+nZf6e1VFyw6v3DN6lqitm0OSn2uXMOdtP0M3W4iMcqcivm2J6UgqiwwnXiA==",
        "dependencies": {
          "Microsoft.NETCore.Platforms": "1.1.0",
          "Microsoft.NETCore.Targets": "1.1.0",
          "System.Runtime": "4.3.0",
          "runtime.any.System.Threading.Tasks": "4.3.0"
        }
      },
      "System.Threading.Timer": {
        "type": "Transitive",
        "resolved": "4.3.0",
        "contentHash": "Z6YfyYTCg7lOZjJzBjONJTFKGN9/NIYKSxhU5GRd+DTwHSZyvWp1xuI5aR+dLg+ayyC5Xv57KiY4oJ0tMO89fQ==",
        "dependencies": {
          "Microsoft.NETCore.Platforms": "1.1.0",
          "Microsoft.NETCore.Targets": "1.1.0",
          "System.Runtime": "4.3.0",
          "runtime.any.System.Threading.Timer": "4.3.0"
        }
      },
      "System.Windows.Extensions": {
        "type": "Transitive",
        "resolved": "6.0.0",
        "contentHash": "IXoJOXIqc39AIe+CIR7koBtRGMiCt/LPM3lI+PELtDIy9XdyeSrwXFdWV9dzJ2Awl0paLWUaknLxFQ5HpHZUog==",
        "dependencies": {
          "System.Drawing.Common": "6.0.0"
        }
      }
    }
  }
}<|MERGE_RESOLUTION|>--- conflicted
+++ resolved
@@ -1880,11 +1880,7 @@
           "Azure.Deployments.Core": "[1.0.815, )",
           "Azure.Deployments.Expression": "[1.0.815, )",
           "Azure.Deployments.Templates": "[1.0.815, )",
-<<<<<<< HEAD
-          "Azure.Identity": "[1.8.0, )",
-=======
           "Azure.Identity": "[1.8.1, )",
->>>>>>> 38f27a52
           "Azure.ResourceManager.Resources": "[1.3.1, )",
           "JsonPatch.Net": "[2.0.4, )",
           "JsonPath.Net": "[0.2.1, )",
