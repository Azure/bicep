--- conflicted
+++ resolved
@@ -86,12 +86,10 @@
         {
             await server.Initialize(cancellationToken);
 
-<<<<<<< HEAD
             server.LogInfo($"Running on processId {Environment.ProcessId}");
-=======
+
             var scheduler = server.GetService<IModuleRestoreScheduler>();
             scheduler.Start();
->>>>>>> 6e66671c
 
             await server.WaitForExit;
         }
