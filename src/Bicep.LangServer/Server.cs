// Copyright (c) Microsoft Corporation.
// Licensed under the MIT License.
using System;
using System.IO;
using System.IO.Pipelines;
using System.Threading;
using System.Threading.Tasks;
using System.Diagnostics;
using Bicep.Core.Emit;
using Bicep.Core.FileSystem;
using Bicep.Core.Registry;
using Bicep.Core.TypeSystem;
using Bicep.Core.TypeSystem.Az;
using Bicep.Core.Workspaces;
using Bicep.LanguageServer.CompilationManager;
using Bicep.LanguageServer.Completions;
using Bicep.LanguageServer.Handlers;
using Bicep.LanguageServer.Providers;
using Bicep.LanguageServer.Registry;
using Bicep.LanguageServer.Snippets;
using Bicep.LanguageServer.Telemetry;
using Microsoft.Extensions.DependencyInjection;
using OmniSharp.Extensions.LanguageServer.Protocol.Window;
using OmniSharp.Extensions.LanguageServer.Server;
using OmnisharpLanguageServer = OmniSharp.Extensions.LanguageServer.Server.LanguageServer;
using Bicep.LanguageServer.Utils;
using Bicep.Core.Features;
using Bicep.Core.Configuration;
<<<<<<< HEAD
using System.IO.Abstractions;
=======
using Bicep.Core.Semantics.Namespaces;
>>>>>>> 13e14622

namespace Bicep.LanguageServer
{
    public class Server
    {
        public record CreationOptions(
            ISnippetsProvider? SnippetsProvider = null,
            INamespaceProvider? NamespaceProvider = null,
            IFileResolver? FileResolver = null,
            IFeatureProvider? Features = null,
            string? AssemblyFileVersion = null);

        private readonly OmnisharpLanguageServer server;

        public Server(PipeReader input, PipeWriter output, CreationOptions creationOptions)
            : this(creationOptions, options => options.WithInput(input).WithOutput(output))
        {
        }

        public Server(Stream input, Stream output, CreationOptions creationOptions)
            : this(creationOptions, options => options.WithInput(input).WithOutput(output))
        {
        }
        
        private Server(CreationOptions creationOptions, Action<LanguageServerOptions> onOptionsFunc)
        {
            BicepDeploymentsInterop.Initialize();
            server = OmnisharpLanguageServer.PreInit(options =>
            {
                options
                    .WithHandler<BicepTextDocumentSyncHandler>()
                    .WithHandler<BicepDocumentSymbolHandler>()
                    .WithHandler<BicepDefinitionHandler>()
                    .WithHandler<BicepDeploymentGraphHandler>()
                    .WithHandler<BicepReferencesHandler>()
                    .WithHandler<BicepDocumentHighlightHandler>()
                    .WithHandler<BicepDocumentFormattingHandler>()
                    .WithHandler<BicepRenameHandler>()
                    .WithHandler<BicepHoverHandler>()
                    .WithHandler<BicepCompletionHandler>()
                    .WithHandler<BicepCodeActionHandler>()
                    .WithHandler<BicepDidChangeWatchedFilesHandler>()
                    .WithHandler<BicepDisableLinterRuleCommandHandler>()
                    .WithHandler<BicepSignatureHelpHandler>()
                    .WithHandler<BicepSemanticTokensHandler>()
                    .WithHandler<BicepTelemetryHandler>()
                    .WithHandler<BicepBuildCommandHandler>()
                    .WithHandler<BicepRegistryCacheRequestHandler>()
                    .WithServices(services => RegisterServices(creationOptions, services));

                onOptionsFunc(options);
            });
        }

        public async Task RunAsync(CancellationToken cancellationToken)
        {
            await server.Initialize(cancellationToken);

            server.LogInfo($"Running on processId {Environment.ProcessId}");

            if (FeatureProvider.TracingEnabled)
            {
                Trace.Listeners.Add(new ServerLogTraceListener(server));
            }

            var scheduler = server.GetRequiredService<IModuleRestoreScheduler>();
            scheduler.Start();

            await server.WaitForExit;
        }

        private static void RegisterServices(CreationOptions creationOptions, IServiceCollection services)
        {
            var fileResolver = creationOptions.FileResolver ?? new FileResolver();
            var featureProvider = creationOptions.Features ?? new FeatureProvider();
            // using type based registration so dependencies can be injected automatically
            // without manually constructing up the graph
            services.AddSingleton<IAzResourceTypeLoader, AzResourceTypeLoader>();
            AddSingletonOrInstance<INamespaceProvider, DefaultNamespaceProvider>(services, creationOptions.NamespaceProvider);
            services.AddSingleton<EmitterSettings>(services => new EmitterSettings(creationOptions.AssemblyFileVersion ?? ThisAssembly.AssemblyFileVersion, enableSymbolicNames: featureProvider.SymbolicNameCodegenEnabled));
<<<<<<< HEAD
            services.AddSingleton<IResourceTypeProvider>(services => creationOptions.ResourceTypeProvider ?? AzResourceTypeProvider.CreateWithAzTypes());
            // We'll use default bicepconfig.json settings during SnippetsProvider creation to avoid errors during language service initialization.
            // We don't do any validation in SnippetsProvider. So using default settings shouldn't be a problem.
            services.AddSingleton<ISnippetsProvider>(services => creationOptions.SnippetsProvider ?? new SnippetsProvider(fileResolver, services.GetRequiredService<IConfigurationManager>().GetBuiltInConfiguration()));
=======
            services.AddSingleton<ConfigHelper>(services => new ConfigHelper(null, fileResolver, useDefaultConfig: false));
            AddSingletonOrInstance<ISnippetsProvider, SnippetsProvider>(services, creationOptions.SnippetsProvider);
>>>>>>> 13e14622
            services.AddSingleton<IFileResolver>(services => fileResolver);
            services.AddSingleton<IFeatureProvider>(services => creationOptions.Features ?? new FeatureProvider());
            services.AddSingleton<IModuleRegistryProvider, DefaultModuleRegistryProvider>();
            services.AddSingleton<IContainerRegistryClientFactory, ContainerRegistryClientFactory>();
            services.AddSingleton<ITemplateSpecRepositoryFactory, TemplateSpecRepositoryFactory>();
            services.AddSingleton<IModuleDispatcher, ModuleDispatcher>();
            services.AddSingleton<IFileSystem, FileSystem>();
            services.AddSingleton<IConfigurationManager, ConfigurationManager>();
            services.AddSingleton<ITelemetryProvider, TelemetryProvider>();
            services.AddSingleton<IWorkspace, Workspace>();
            services.AddSingleton<ICompilationManager, BicepCompilationManager>();
            services.AddSingleton<ICompilationProvider, BicepCompilationProvider>();
            services.AddSingleton<ISymbolResolver, BicepSymbolResolver>();
            services.AddSingleton<ICompletionProvider, BicepCompletionProvider>();
            services.AddSingleton<IModuleRestoreScheduler, ModuleRestoreScheduler>();
        }

        private static void AddSingletonOrInstance<TService, TImplementation>(IServiceCollection services, TService? nullableImplementation)
            where TService : class where TImplementation : class, TService
        {
            if (nullableImplementation is not null)
            {
                services.AddSingleton<TService>(nullableImplementation);
            }
            else
            {
                services.AddSingleton<TService, TImplementation>();
            }
        }
    }
}<|MERGE_RESOLUTION|>--- conflicted
+++ resolved
@@ -1,36 +1,34 @@
 // Copyright (c) Microsoft Corporation.
 // Licensed under the MIT License.
-using System;
-using System.IO;
-using System.IO.Pipelines;
-using System.Threading;
-using System.Threading.Tasks;
-using System.Diagnostics;
+
+using Bicep.Core.Configuration;
 using Bicep.Core.Emit;
+using Bicep.Core.Features;
 using Bicep.Core.FileSystem;
 using Bicep.Core.Registry;
-using Bicep.Core.TypeSystem;
+using Bicep.Core.Semantics.Namespaces;
 using Bicep.Core.TypeSystem.Az;
 using Bicep.Core.Workspaces;
 using Bicep.LanguageServer.CompilationManager;
 using Bicep.LanguageServer.Completions;
+using Bicep.LanguageServer.Extensions;
 using Bicep.LanguageServer.Handlers;
 using Bicep.LanguageServer.Providers;
 using Bicep.LanguageServer.Registry;
 using Bicep.LanguageServer.Snippets;
 using Bicep.LanguageServer.Telemetry;
+using Bicep.LanguageServer.Utils;
 using Microsoft.Extensions.DependencyInjection;
 using OmniSharp.Extensions.LanguageServer.Protocol.Window;
 using OmniSharp.Extensions.LanguageServer.Server;
+using System;
+using System.Diagnostics;
+using System.IO;
+using System.IO.Abstractions;
+using System.IO.Pipelines;
+using System.Threading;
+using System.Threading.Tasks;
 using OmnisharpLanguageServer = OmniSharp.Extensions.LanguageServer.Server.LanguageServer;
-using Bicep.LanguageServer.Utils;
-using Bicep.Core.Features;
-using Bicep.Core.Configuration;
-<<<<<<< HEAD
-using System.IO.Abstractions;
-=======
-using Bicep.Core.Semantics.Namespaces;
->>>>>>> 13e14622
 
 namespace Bicep.LanguageServer
 {
@@ -104,24 +102,13 @@
 
         private static void RegisterServices(CreationOptions creationOptions, IServiceCollection services)
         {
-            var fileResolver = creationOptions.FileResolver ?? new FileResolver();
-            var featureProvider = creationOptions.Features ?? new FeatureProvider();
             // using type based registration so dependencies can be injected automatically
             // without manually constructing up the graph
             services.AddSingleton<IAzResourceTypeLoader, AzResourceTypeLoader>();
-            AddSingletonOrInstance<INamespaceProvider, DefaultNamespaceProvider>(services, creationOptions.NamespaceProvider);
-            services.AddSingleton<EmitterSettings>(services => new EmitterSettings(creationOptions.AssemblyFileVersion ?? ThisAssembly.AssemblyFileVersion, enableSymbolicNames: featureProvider.SymbolicNameCodegenEnabled));
-<<<<<<< HEAD
-            services.AddSingleton<IResourceTypeProvider>(services => creationOptions.ResourceTypeProvider ?? AzResourceTypeProvider.CreateWithAzTypes());
-            // We'll use default bicepconfig.json settings during SnippetsProvider creation to avoid errors during language service initialization.
-            // We don't do any validation in SnippetsProvider. So using default settings shouldn't be a problem.
-            services.AddSingleton<ISnippetsProvider>(services => creationOptions.SnippetsProvider ?? new SnippetsProvider(fileResolver, services.GetRequiredService<IConfigurationManager>().GetBuiltInConfiguration()));
-=======
-            services.AddSingleton<ConfigHelper>(services => new ConfigHelper(null, fileResolver, useDefaultConfig: false));
-            AddSingletonOrInstance<ISnippetsProvider, SnippetsProvider>(services, creationOptions.SnippetsProvider);
->>>>>>> 13e14622
-            services.AddSingleton<IFileResolver>(services => fileResolver);
-            services.AddSingleton<IFeatureProvider>(services => creationOptions.Features ?? new FeatureProvider());
+            services.AddSingletonOrInstance<INamespaceProvider, DefaultNamespaceProvider>(creationOptions.NamespaceProvider);
+            services.AddSingletonOrInstance<ISnippetsProvider, SnippetsProvider>(creationOptions.SnippetsProvider);
+            services.AddSingletonOrInstance<IFileResolver, FileResolver>(creationOptions.FileResolver);
+            services.AddSingletonOrInstance<IFeatureProvider, FeatureProvider>(creationOptions.Features);
             services.AddSingleton<IModuleRegistryProvider, DefaultModuleRegistryProvider>();
             services.AddSingleton<IContainerRegistryClientFactory, ContainerRegistryClientFactory>();
             services.AddSingleton<ITemplateSpecRepositoryFactory, TemplateSpecRepositoryFactory>();
@@ -135,19 +122,9 @@
             services.AddSingleton<ISymbolResolver, BicepSymbolResolver>();
             services.AddSingleton<ICompletionProvider, BicepCompletionProvider>();
             services.AddSingleton<IModuleRestoreScheduler, ModuleRestoreScheduler>();
-        }
-
-        private static void AddSingletonOrInstance<TService, TImplementation>(IServiceCollection services, TService? nullableImplementation)
-            where TService : class where TImplementation : class, TService
-        {
-            if (nullableImplementation is not null)
-            {
-                services.AddSingleton<TService>(nullableImplementation);
-            }
-            else
-            {
-                services.AddSingleton<TService, TImplementation>();
-            }
+            services.AddSingleton<EmitterSettings>(services => new EmitterSettings(
+                creationOptions.AssemblyFileVersion ?? ThisAssembly.AssemblyFileVersion,
+                enableSymbolicNames: services.GetRequiredService<IFeatureProvider>().SymbolicNameCodegenEnabled));
         }
     }
 }