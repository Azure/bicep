--- conflicted
+++ resolved
@@ -141,11 +141,7 @@
             services.AddSingleton<IDeploymentCollectionProvider, DeploymentCollectionProvider>();
             services.AddSingleton<IDeploymentOperationsCache, DeploymentOperationsCache>();
             services.AddSingleton<IDeploymentFileCompilationCache, DeploymentFileCompilationCache>();
-<<<<<<< HEAD
-            services.AddSingleton<IParamsCompilationManager, BicepParamsCompilationManager>();
-=======
             services.AddSingleton<IClientCapabilitiesProvider, ClientCapabilitiesProvider>();
->>>>>>> 4b604102
         }
 
         public void Dispose()
