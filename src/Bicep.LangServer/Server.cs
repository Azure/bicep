--- conflicted
+++ resolved
@@ -72,13 +72,9 @@
                     .WithHandler<BicepSemanticTokensHandler>()
                     .WithHandler<BicepTelemetryHandler>()
                     .WithHandler<BicepBuildCommandHandler>()
-<<<<<<< HEAD
                     .WithHandler<BicepGenerateParamsCommandHandler>()
-                    .WithHandler<BicepDeployCommandHandler>()
-=======
                     .WithHandler<BicepDeploymentStartCommandHandler>()
                     .WithHandler<BicepDeploymentWaitForCompletionCommandHandler>()
->>>>>>> 35369c12
                     .WithHandler<BicepDeploymentScopeRequestHandler>()
                     .WithHandler<BicepForceModulesRestoreCommandHandler>()
                     .WithHandler<BicepRegistryCacheRequestHandler>()
