--- conflicted
+++ resolved
@@ -106,15 +106,8 @@
             AddSingletonOrInstance<INamespaceProvider, DefaultNamespaceProvider>(services, creationOptions.NamespaceProvider);
             services.AddSingleton<INamespaceProvider, DefaultNamespaceProvider>();
             services.AddSingleton<EmitterSettings>(services => new EmitterSettings(creationOptions.AssemblyFileVersion ?? ThisAssembly.AssemblyFileVersion, enableSymbolicNames: featureProvider.SymbolicNameCodegenEnabled));
-<<<<<<< HEAD
-            services.AddSingleton<ConfigHelper>(services => new ConfigHelper(null, fileResolver));
+            services.AddSingleton<ConfigHelper>(services => new ConfigHelper(null, fileResolver, useDefaultConfig: false));
             AddSingletonOrInstance<ISnippetsProvider, SnippetsProvider>(services, creationOptions.SnippetsProvider);
-=======
-            services.AddSingleton<IResourceTypeProvider>(services => creationOptions.ResourceTypeProvider ?? AzResourceTypeProvider.CreateWithAzTypes());
-            // We'll use default bicepconfig.json settings during SnippetsProvider creation to avoid errors during language service initialization.
-            // We don't do any validation in SnippetsProvider. So using default settings shouldn't be a problem.
-            services.AddSingleton<ISnippetsProvider>(services => creationOptions.SnippetsProvider ?? new SnippetsProvider(fileResolver, new ConfigHelper(null, new FileResolver(), useDefaultConfig: true)));
->>>>>>> 147361f2
             services.AddSingleton<IFileResolver>(services => fileResolver);
             services.AddSingleton<IFeatureProvider>(services => creationOptions.Features ?? new FeatureProvider());
             services.AddSingleton<IModuleRegistryProvider, DefaultModuleRegistryProvider>();
