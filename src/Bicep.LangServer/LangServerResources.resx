--- conflicted
+++ resolved
@@ -129,11 +129,10 @@
   <data name="DisableDiagnosticForThisLine" xml:space="preserve">
     <value>Disable {0} for this line</value>
   </data>
-<<<<<<< HEAD
   <data name="EditLinterRuleActionTitle" xml:space="preserve">
     <value>Edit {0} in bicepconfig.json</value>
     <comment>{0} = programmatic name of a linter rule</comment>
-=======
+  </data>
   <data name="InvalidParameterFileDeploymentFailedMessage" xml:space="preserve">
     <value>Deployment failed. Please fix the following issues in the parameter file: {0}</value>
   </data>
@@ -142,6 +141,5 @@
   </data>
   <data name="UnsupportedTargetScopeMessage" xml:space="preserve">
     <value>Unsupported target scope: {0}.</value>
->>>>>>> cf79fed8
   </data>
 </root>