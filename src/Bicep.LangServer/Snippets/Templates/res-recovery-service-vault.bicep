--- conflicted
+++ resolved
@@ -6,8 +6,4 @@
     name: ${3|'RS0','Standard'|}
     tier: ${4:'Standard'}
   }
-<<<<<<< HEAD
-=======
-  properties:{}
->>>>>>> 85842563
-}
+}