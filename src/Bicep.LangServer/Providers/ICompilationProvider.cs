// Copyright (c) Microsoft Corporation.
// Licensed under the MIT License.
<<<<<<< HEAD
using System.Collections.Immutable;
using Bicep.Core.Semantics;
using Bicep.Core.Syntax;
=======
>>>>>>> 6e66671c
using Bicep.Core.Workspaces;
using Bicep.LanguageServer.CompilationManager;
using OmniSharp.Extensions.LanguageServer.Protocol;

namespace Bicep.LanguageServer.Providers
{
    public interface ICompilationProvider
    {
<<<<<<< HEAD
        CompilationContext Create(SourceFileGrouping sourceFileGrouping, DocumentUri documentUri, ImmutableDictionary<ISourceFile, ISemanticModel> modelLookup);
=======
        CompilationContext Create(IReadOnlyWorkspace workspace, DocumentUri documentUri);

        CompilationContext Update(IReadOnlyWorkspace workspace, CompilationContext current);
>>>>>>> 6e66671c
    }
}<|MERGE_RESOLUTION|>--- conflicted
+++ resolved
@@ -1,11 +1,7 @@
 // Copyright (c) Microsoft Corporation.
 // Licensed under the MIT License.
-<<<<<<< HEAD
 using System.Collections.Immutable;
 using Bicep.Core.Semantics;
-using Bicep.Core.Syntax;
-=======
->>>>>>> 6e66671c
 using Bicep.Core.Workspaces;
 using Bicep.LanguageServer.CompilationManager;
 using OmniSharp.Extensions.LanguageServer.Protocol;
@@ -14,12 +10,8 @@
 {
     public interface ICompilationProvider
     {
-<<<<<<< HEAD
-        CompilationContext Create(SourceFileGrouping sourceFileGrouping, DocumentUri documentUri, ImmutableDictionary<ISourceFile, ISemanticModel> modelLookup);
-=======
-        CompilationContext Create(IReadOnlyWorkspace workspace, DocumentUri documentUri);
+        CompilationContext Create(IReadOnlyWorkspace workspace, DocumentUri documentUri, ImmutableDictionary<ISourceFile, ISemanticModel> modelLookup);
 
-        CompilationContext Update(IReadOnlyWorkspace workspace, CompilationContext current);
->>>>>>> 6e66671c
+        CompilationContext Update(IReadOnlyWorkspace workspace, CompilationContext current, ImmutableDictionary<ISourceFile, ISemanticModel> modelLookup);
     }
 }