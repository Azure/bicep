// Copyright (c) Microsoft Corporation.
// Licensed under the MIT License.
using System.Collections.Immutable;
using Bicep.Core.Analyzers.Interfaces;
using Bicep.Core.Configuration;
using Bicep.Core.Features;
using Bicep.Core.FileSystem;
using Bicep.Core.Registry;
using Bicep.Core.Semantics;
using Bicep.Core.Semantics.Namespaces;
using Bicep.Core.Workspaces;
using Bicep.LanguageServer.CompilationManager;
using OmniSharp.Extensions.LanguageServer.Protocol;

namespace Bicep.LanguageServer.Providers
{
    /// <summary>
    /// Creates compilation contexts.
    /// </summary>
    /// <remarks>This class exists only so we can mock fatal exceptions in tests.</remarks>
    public class BicepCompilationProvider : ICompilationProvider
    {
        private readonly IConfigurationManager configurationManager;
        private readonly IBicepAnalyzer bicepAnalyzer;
        private readonly IFeatureProviderFactory featureProviderFactory;
        private readonly INamespaceProvider namespaceProvider;
        private readonly IFileResolver fileResolver;
        private readonly IArtifactDispatcher artifactDispatcher;

        public BicepCompilationProvider(
            IFeatureProviderFactory featureProviderFactory,
            INamespaceProvider namespaceProvider,
            IFileResolver fileResolver,
            IArtifactDispatcher artifactDispatcher,
            IConfigurationManager configurationManager,
            IBicepAnalyzer bicepAnalyzer)
        {
            this.featureProviderFactory = featureProviderFactory;
            this.namespaceProvider = namespaceProvider;
            this.fileResolver = fileResolver;
            this.artifactDispatcher = artifactDispatcher;
            this.configurationManager = configurationManager;
            this.bicepAnalyzer = bicepAnalyzer;
        }

        public CompilationContext Create(
            IReadOnlyWorkspace workspace,
            DocumentUri documentUri,
            ImmutableDictionary<ISourceFile, ISemanticModel> modelLookup)
        {
            var sourceFileGrouping = SourceFileGroupingBuilder.Build(
                fileResolver,
                artifactDispatcher,
                workspace,
                documentUri.ToUri());
            return this.CreateContext(sourceFileGrouping, modelLookup);
        }

        public CompilationContext Update(
            IReadOnlyWorkspace workspace,
            CompilationContext current,
            ImmutableDictionary<ISourceFile, ISemanticModel> modelLookup)
        {
            var sourceFileGrouping = SourceFileGroupingBuilder.Rebuild(
                artifactDispatcher,
                workspace,
                current.Compilation.SourceFileGrouping);
            return this.CreateContext(sourceFileGrouping, modelLookup);
        }

        private CompilationContext CreateContext(
            SourceFileGrouping syntaxTreeGrouping,
            ImmutableDictionary<ISourceFile, ISemanticModel> modelLookup)
        {
<<<<<<< HEAD
            var compilation = new Compilation(
                featureProviderFactory,
                namespaceProvider,
                syntaxTreeGrouping,
                configurationManager,
                bicepAnalyzer,
                modelLookup);
=======
            var compilation = new Compilation(featureProviderFactory, namespaceProvider, syntaxTreeGrouping, configurationManager, bicepAnalyzer, moduleDispatcher, modelLookup);
>>>>>>> ca73b6c8
            return new CompilationContext(compilation);
        }
    }
}<|MERGE_RESOLUTION|>--- conflicted
+++ resolved
@@ -25,20 +25,20 @@
         private readonly IFeatureProviderFactory featureProviderFactory;
         private readonly INamespaceProvider namespaceProvider;
         private readonly IFileResolver fileResolver;
-        private readonly IArtifactDispatcher artifactDispatcher;
+        private readonly IModuleDispatcher moduleDispatcher;
 
         public BicepCompilationProvider(
             IFeatureProviderFactory featureProviderFactory,
             INamespaceProvider namespaceProvider,
             IFileResolver fileResolver,
-            IArtifactDispatcher artifactDispatcher,
+            IModuleDispatcher moduleDispatcher,
             IConfigurationManager configurationManager,
             IBicepAnalyzer bicepAnalyzer)
         {
             this.featureProviderFactory = featureProviderFactory;
             this.namespaceProvider = namespaceProvider;
             this.fileResolver = fileResolver;
-            this.artifactDispatcher = artifactDispatcher;
+            this.moduleDispatcher = moduleDispatcher;
             this.configurationManager = configurationManager;
             this.bicepAnalyzer = bicepAnalyzer;
         }
@@ -50,7 +50,7 @@
         {
             var sourceFileGrouping = SourceFileGroupingBuilder.Build(
                 fileResolver,
-                artifactDispatcher,
+                moduleDispatcher,
                 workspace,
                 documentUri.ToUri());
             return this.CreateContext(sourceFileGrouping, modelLookup);
@@ -62,7 +62,7 @@
             ImmutableDictionary<ISourceFile, ISemanticModel> modelLookup)
         {
             var sourceFileGrouping = SourceFileGroupingBuilder.Rebuild(
-                artifactDispatcher,
+                moduleDispatcher,
                 workspace,
                 current.Compilation.SourceFileGrouping);
             return this.CreateContext(sourceFileGrouping, modelLookup);
@@ -72,17 +72,14 @@
             SourceFileGrouping syntaxTreeGrouping,
             ImmutableDictionary<ISourceFile, ISemanticModel> modelLookup)
         {
-<<<<<<< HEAD
             var compilation = new Compilation(
                 featureProviderFactory,
                 namespaceProvider,
                 syntaxTreeGrouping,
                 configurationManager,
                 bicepAnalyzer,
+                moduleDispatcher,
                 modelLookup);
-=======
-            var compilation = new Compilation(featureProviderFactory, namespaceProvider, syntaxTreeGrouping, configurationManager, bicepAnalyzer, moduleDispatcher, modelLookup);
->>>>>>> ca73b6c8
             return new CompilationContext(compilation);
         }
     }
