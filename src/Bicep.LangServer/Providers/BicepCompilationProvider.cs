// Copyright (c) Microsoft Corporation.
// Licensed under the MIT License.
using System.Collections.Immutable;
using Bicep.Core.Configuration;
using Bicep.Core.FileSystem;
using Bicep.Core.Registry;
using Bicep.Core.Semantics;
using Bicep.Core.Semantics.Namespaces;
using Bicep.Core.TypeSystem;
using Bicep.Core.Workspaces;
using Bicep.LanguageServer.CompilationManager;
using OmniSharp.Extensions.LanguageServer.Protocol;

namespace Bicep.LanguageServer.Providers
{
    /// <summary>
    /// Creates compilation contexts.
    /// </summary>
    /// <remarks>This class exists only so we can mock fatal exceptions in tests.</remarks>
    public class BicepCompilationProvider: ICompilationProvider
    {
        private readonly INamespaceProvider namespaceProvider;
        private readonly IFileResolver fileResolver;
        private readonly IModuleDispatcher moduleDispatcher;

        public BicepCompilationProvider(INamespaceProvider namespaceProvider, IFileResolver fileResolver, IModuleDispatcher moduleDispatcher)
        {
            this.namespaceProvider = namespaceProvider;
            this.fileResolver = fileResolver;
            this.moduleDispatcher = moduleDispatcher;
        }

        public CompilationContext Create(IReadOnlyWorkspace workspace, DocumentUri documentUri, ImmutableDictionary<ISourceFile, ISemanticModel> modelLookup, RootConfiguration configuration)
        {
            var syntaxTreeGrouping = SourceFileGroupingBuilder.Build(fileResolver, moduleDispatcher, workspace, documentUri.ToUri());
            return this.CreateContext(syntaxTreeGrouping, modelLookup, configuration);
        }

        public CompilationContext Update(IReadOnlyWorkspace workspace, CompilationContext current, ImmutableDictionary<ISourceFile, ISemanticModel> modelLookup, RootConfiguration configuration)
        {
            var syntaxTreeGrouping = SourceFileGroupingBuilder.Rebuild(moduleDispatcher, workspace, current.Compilation.SourceFileGrouping);
            return this.CreateContext(syntaxTreeGrouping, modelLookup, configuration);
        }

        private CompilationContext CreateContext(SourceFileGrouping syntaxTreeGrouping, ImmutableDictionary<ISourceFile, ISemanticModel> modelLookup, RootConfiguration configuration)
        {
<<<<<<< HEAD
            var compilation = new Compilation(resourceTypeProvider, syntaxTreeGrouping, configuration, modelLookup);
=======
            var compilation = new Compilation(namespaceProvider, syntaxTreeGrouping, configHelper, modelLookup);
>>>>>>> 13e14622
            return new CompilationContext(compilation);
        }
    }
}<|MERGE_RESOLUTION|>--- conflicted
+++ resolved
@@ -44,11 +44,7 @@
 
         private CompilationContext CreateContext(SourceFileGrouping syntaxTreeGrouping, ImmutableDictionary<ISourceFile, ISemanticModel> modelLookup, RootConfiguration configuration)
         {
-<<<<<<< HEAD
-            var compilation = new Compilation(resourceTypeProvider, syntaxTreeGrouping, configuration, modelLookup);
-=======
-            var compilation = new Compilation(namespaceProvider, syntaxTreeGrouping, configHelper, modelLookup);
->>>>>>> 13e14622
+            var compilation = new Compilation(namespaceProvider, syntaxTreeGrouping, configuration, modelLookup);
             return new CompilationContext(compilation);
         }
     }
