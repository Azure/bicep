// Copyright (c) Microsoft Corporation.
// Licensed under the MIT License.

using System;
using System.IO;
using System.Linq;
using System.Threading;
using System.Threading.Tasks;
using Bicep.Core.Analyzers.Interfaces;
using Bicep.Core.Analyzers.Linter.ApiVersions;
using Bicep.Core.Configuration;
using Bicep.Core.Diagnostics;
using Bicep.Core.Emit;
using Bicep.Core.Features;
using Bicep.Core.FileSystem;
using Bicep.Core.Registry;
using Bicep.Core.Semantics;
using Bicep.Core.Semantics.Namespaces;
using Bicep.Core.Workspaces;
using Bicep.LanguageServer.CompilationManager;
using Bicep.LanguageServer.Utils;
using Microsoft.WindowsAzure.ResourceStack.Common.Extensions;
using Microsoft.WindowsAzure.ResourceStack.Common.Json;
using Newtonsoft.Json.Linq;
using OmniSharp.Extensions.JsonRpc;
using OmniSharp.Extensions.LanguageServer.Protocol;
using OmniSharp.Extensions.LanguageServer.Protocol.Workspace;

namespace Bicep.LanguageServer.Handlers
{
    // This handler is used to generate compiled parameters.json file for given a bicep file path.
    // It returns generate-params succeeded/failed message, which can be displayed approriately in IDE output window
    public class BicepGenerateParamsCommandHandler : ExecuteTypedResponseCommandHandlerBase<string, string>
    {
        private readonly ICompilationManager compilationManager;
        private readonly IFeatureProviderFactory featureProviderFactory;
        private readonly IFileResolver fileResolver;
        private readonly IModuleDispatcher moduleDispatcher;
        private readonly INamespaceProvider namespaceProvider;
        private readonly IConfigurationManager configurationManager;
<<<<<<< HEAD
        private readonly IApiVersionProviderFactory apiVersionProviderFactory;

        public BicepGenerateParamsCommandHandler(ICompilationManager compilationManager, ISerializer serializer, IFeatureProviderFactory featureProviderFactory, INamespaceProvider namespaceProvider, IFileResolver fileResolver, IModuleDispatcher moduleDispatcher, IConfigurationManager configurationManager, IApiVersionProviderFactory apiVersionProviderFactory)
=======
        private readonly IApiVersionProvider apiVersionProvider;
        private readonly IBicepAnalyzer bicepAnalyzer;

        public BicepGenerateParamsCommandHandler(ICompilationManager compilationManager, ISerializer serializer, IFeatureProvider features, EmitterSettings emitterSettings, INamespaceProvider namespaceProvider, IFileResolver fileResolver, IModuleDispatcher moduleDispatcher, IConfigurationManager configurationManager, IApiVersionProvider apiVersionProvider, IBicepAnalyzer bicepAnalyzer)
>>>>>>> 19b3e2cf
            : base(LangServerConstants.GenerateParamsCommand, serializer)
        {
            this.compilationManager = compilationManager;
            this.featureProviderFactory = featureProviderFactory;
            this.namespaceProvider = namespaceProvider;
            this.fileResolver = fileResolver;
            this.moduleDispatcher = moduleDispatcher;
            this.configurationManager = configurationManager;
<<<<<<< HEAD
            this.apiVersionProviderFactory = apiVersionProviderFactory;
=======
            this.apiVersionProvider = apiVersionProvider;
            this.bicepAnalyzer = bicepAnalyzer;
>>>>>>> 19b3e2cf
        }

        public override Task<string> Handle(string bicepFilePath, CancellationToken cancellationToken)
        {
            if (string.IsNullOrWhiteSpace(bicepFilePath))
            {
                throw new ArgumentException("Invalid input file path");
            }

            DocumentUri documentUri = DocumentUri.FromFileSystemPath(bicepFilePath);
            string output = GenerateCompiledParametersFileAndReturnOutputMessage(bicepFilePath, documentUri);

            return Task.FromResult(output);
        }

        private string GenerateCompiledParametersFileAndReturnOutputMessage(string bicepFilePath, DocumentUri documentUri)
        {
            string compiledFilePath = PathHelper.ResolveParametersFileOutputPath(bicepFilePath);
            string compiledFile = Path.GetFileName(compiledFilePath);

            // If the template exists and contains bicep generator metadata, we can go ahead and replace the file.
            // If not, we'll fail the generate params.
            if (File.Exists(compiledFilePath) && !TemplateIsParametersFile(File.ReadAllText(compiledFilePath)))
            {
                return "Generating parameters file failed. The file \"" + compiledFile + "\" already exists but does not contain the schema for a parameters file. If overwriting the file is intended, delete it manually and retry the Generate Parameters command.";
            }

            var fileUri = documentUri.ToUri();

            CompilationContext? context = compilationManager.GetCompilation(fileUri);
            Compilation compilation;

            if (context is null)
            {
                SourceFileGrouping sourceFileGrouping = SourceFileGroupingBuilder.Build(this.fileResolver, this.moduleDispatcher, new Workspace(), fileUri);
<<<<<<< HEAD
                compilation = new Compilation(featureProviderFactory, namespaceProvider, sourceFileGrouping, configurationManager, apiVersionProviderFactory, new LinterAnalyzer());
=======
                compilation = new Compilation(features, namespaceProvider, sourceFileGrouping, configurationManager, apiVersionProvider, bicepAnalyzer);
>>>>>>> 19b3e2cf
            }
            else
            {
                compilation = context.Compilation;
            }

            var diagnosticsByFile = compilation.GetAllDiagnosticsByBicepFile()
                .FirstOrDefault(x => x.Key.FileUri == fileUri);

            if (diagnosticsByFile.Value.Any(x => x.Level == DiagnosticLevel.Error))
            {
                return "Generating parameters file failed. Please fix below errors:\n" + DiagnosticsHelper.GetDiagnosticsMessage(diagnosticsByFile);
            }

            var existingContent = File.Exists(compiledFilePath) ? File.ReadAllText(compiledFilePath) : string.Empty;

            var model = compilation.GetEntrypointSemanticModel();
            var emitter = new TemplateEmitter(model, new EmitterSettings(model.Features));
            using var fileStream = new FileStream(compiledFilePath, FileMode.Create, FileAccess.Write);
            var result = emitter.EmitParametersFile(fileStream, existingContent);

            return "Generating parameters file succeeded. Processed file " + compiledFile;
        }

        // Returns true if the template contains the parameters file schema, false otherwise
        public bool TemplateIsParametersFile(string template)
        {
            try
            {
                if (!string.IsNullOrEmpty(template))
                {
                    JToken jtoken = template.FromJson<JToken>();
                    var schema = jtoken.SelectToken("$schema")?.ToString();

                    if (schema != null && schema.ContainsInsensitively("deploymentParameters.json"))
                    {
                        return true;
                    }
                }
            }
            catch (Exception)
            {
                return false;
            }

            return false;
        }
    }
}<|MERGE_RESOLUTION|>--- conflicted
+++ resolved
@@ -38,16 +38,10 @@
         private readonly IModuleDispatcher moduleDispatcher;
         private readonly INamespaceProvider namespaceProvider;
         private readonly IConfigurationManager configurationManager;
-<<<<<<< HEAD
         private readonly IApiVersionProviderFactory apiVersionProviderFactory;
-
-        public BicepGenerateParamsCommandHandler(ICompilationManager compilationManager, ISerializer serializer, IFeatureProviderFactory featureProviderFactory, INamespaceProvider namespaceProvider, IFileResolver fileResolver, IModuleDispatcher moduleDispatcher, IConfigurationManager configurationManager, IApiVersionProviderFactory apiVersionProviderFactory)
-=======
-        private readonly IApiVersionProvider apiVersionProvider;
         private readonly IBicepAnalyzer bicepAnalyzer;
 
-        public BicepGenerateParamsCommandHandler(ICompilationManager compilationManager, ISerializer serializer, IFeatureProvider features, EmitterSettings emitterSettings, INamespaceProvider namespaceProvider, IFileResolver fileResolver, IModuleDispatcher moduleDispatcher, IConfigurationManager configurationManager, IApiVersionProvider apiVersionProvider, IBicepAnalyzer bicepAnalyzer)
->>>>>>> 19b3e2cf
+        public BicepGenerateParamsCommandHandler(ICompilationManager compilationManager, ISerializer serializer, IFeatureProviderFactory featureProviderFactory, INamespaceProvider namespaceProvider, IFileResolver fileResolver, IModuleDispatcher moduleDispatcher, IConfigurationManager configurationManager, IApiVersionProviderFactory apiVersionProviderFactory, IBicepAnalyzer bicepAnalyzer)
             : base(LangServerConstants.GenerateParamsCommand, serializer)
         {
             this.compilationManager = compilationManager;
@@ -56,12 +50,8 @@
             this.fileResolver = fileResolver;
             this.moduleDispatcher = moduleDispatcher;
             this.configurationManager = configurationManager;
-<<<<<<< HEAD
             this.apiVersionProviderFactory = apiVersionProviderFactory;
-=======
-            this.apiVersionProvider = apiVersionProvider;
             this.bicepAnalyzer = bicepAnalyzer;
->>>>>>> 19b3e2cf
         }
 
         public override Task<string> Handle(string bicepFilePath, CancellationToken cancellationToken)
@@ -97,11 +87,7 @@
             if (context is null)
             {
                 SourceFileGrouping sourceFileGrouping = SourceFileGroupingBuilder.Build(this.fileResolver, this.moduleDispatcher, new Workspace(), fileUri);
-<<<<<<< HEAD
-                compilation = new Compilation(featureProviderFactory, namespaceProvider, sourceFileGrouping, configurationManager, apiVersionProviderFactory, new LinterAnalyzer());
-=======
-                compilation = new Compilation(features, namespaceProvider, sourceFileGrouping, configurationManager, apiVersionProvider, bicepAnalyzer);
->>>>>>> 19b3e2cf
+                compilation = new Compilation(featureProviderFactory, namespaceProvider, sourceFileGrouping, configurationManager, apiVersionProviderFactory, bicepAnalyzer);
             }
             else
             {
