--- conflicted
+++ resolved
@@ -24,7 +24,7 @@
 {
     public class BicepHoverHandler : HoverHandlerBase
     {
-        private readonly IArtifactDispatcher artifactDispatcher;
+        private readonly IModuleDispatcher moduleDispatcher;
         private readonly IModuleRegistryProvider moduleRegistryProvider;
         private readonly ISymbolResolver symbolResolver;
 
@@ -32,11 +32,11 @@
         //actual limit for hover in VS code is 100,000 characters.
 
         public BicepHoverHandler(
-            IArtifactDispatcher artifactDispatcher,
+            IModuleDispatcher moduleDispatcher,
             IModuleRegistryProvider moduleRegistryProvider,
             ISymbolResolver symbolResolver)
         {
-            this.artifactDispatcher = artifactDispatcher;
+            this.moduleDispatcher = moduleDispatcher;
             this.moduleRegistryProvider = moduleRegistryProvider;
             this.symbolResolver = symbolResolver;
         }
@@ -49,7 +49,7 @@
                 return null;
             }
 
-            var markdown = await GetMarkdown(request, result, this.artifactDispatcher, this.moduleRegistryProvider);
+            var markdown = await GetMarkdown(request, result, this.moduleDispatcher, this.moduleRegistryProvider);
             if (markdown == null)
             {
                 return null;
@@ -81,7 +81,7 @@
         private static async Task<MarkedStringsOrMarkupContent?> GetMarkdown(
             HoverParams request,
             SymbolResolutionResult result,
-            IArtifactDispatcher artifactDispatcher,
+            IModuleDispatcher moduleDispatcher,
             IModuleRegistryProvider moduleRegistryProvider)
         {
             // all of the generated markdown includes the language id to avoid VS code rendering
@@ -126,15 +126,10 @@
                         description is { } ? $"{description}\n{docsSuffix}" : docsSuffix));
 
                 case ModuleSymbol module:
-<<<<<<< HEAD
-                    return await GetModuleMarkdown(request, result, artifactDispatcher, moduleRegistryProvider, module);
-
-=======
                     return await GetModuleMarkdown(request, result, moduleDispatcher, moduleRegistryProvider, module);
                 
                 case TestSymbol test:
                     return AsMarkdown(CodeBlockWithDescription($"test {test.Name}", TryGetDescriptionMarkdown(result, test)));
->>>>>>> ca73b6c8
                 case OutputSymbol output:
                     return AsMarkdown(CodeBlockWithDescription(
                         WithTypeModifiers($"output {output.Name}: {output.Type}", output.Type), TryGetDescriptionMarkdown(result, output)));
@@ -180,7 +175,7 @@
         private static async Task<MarkedStringsOrMarkupContent> GetModuleMarkdown(
             HoverParams request, 
             SymbolResolutionResult result, 
-            IArtifactDispatcher artifactDispatcher, 
+            IModuleDispatcher moduleDispatcher, 
             IModuleRegistryProvider moduleRegistryProvider, 
             ModuleSymbol module)
         {
@@ -196,7 +191,7 @@
 
             if (registries != null &&
                 registries.Any() &&
-                artifactDispatcher.TryGetModuleReference(module.DeclaringModule, uri, out var moduleReference, out _) &&
+                moduleDispatcher.TryGetModuleReference(module.DeclaringModule, uri, out var moduleReference, out _) &&
                 moduleReference is not null)
             {
                 var registry = registries.FirstOrDefault(r => r.Scheme == moduleReference.Scheme);
