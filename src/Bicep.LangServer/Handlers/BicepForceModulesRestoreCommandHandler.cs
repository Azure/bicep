--- conflicted
+++ resolved
@@ -2,11 +2,8 @@
 // Licensed under the MIT License.
 
 using System.Text;
-<<<<<<< HEAD
+using Bicep.Core.Configuration;
 using Bicep.Core.Extensions;
-=======
-using Bicep.Core.Configuration;
->>>>>>> ba62425e
 using Bicep.Core.Features;
 using Bicep.Core.FileSystem;
 using Bicep.Core.Registry;
@@ -25,11 +22,8 @@
     {
         private readonly IFileResolver fileResolver;
         private readonly IModuleDispatcher moduleDispatcher;
-<<<<<<< HEAD
         private readonly ICompilationManager compilationManager;
-=======
         private readonly IConfigurationManager configurationManager;
->>>>>>> ba62425e
         private readonly IWorkspace workspace;
         private readonly IFeatureProviderFactory featureProviderFactory;
 
@@ -37,22 +31,16 @@
             ISerializer serializer,
             IFileResolver fileResolver,
             IModuleDispatcher moduleDispatcher,
-<<<<<<< HEAD
+            IConfigurationManager configurationManager,
             ICompilationManager compilationManager,
-=======
-            IConfigurationManager configurationManager,
->>>>>>> ba62425e
             IWorkspace workspace,
             IFeatureProviderFactory featureProviderFactory)
             : base(LangServerConstants.ForceModulesRestoreCommand, serializer)
         {
             this.fileResolver = fileResolver;
             this.moduleDispatcher = moduleDispatcher;
-<<<<<<< HEAD
+            this.configurationManager = configurationManager;
             this.compilationManager = compilationManager;
-=======
-            this.configurationManager = configurationManager;
->>>>>>> ba62425e
             this.workspace = workspace;
             this.featureProviderFactory = featureProviderFactory;
         }
@@ -83,18 +71,13 @@
                 featureProviderFactory);
 
             // Ignore modules to restore logic, include all modules to be restored
-<<<<<<< HEAD
-            var artifactsToRestore = sourceFileGrouping.GetArtifactsToRestore(force: true);
+            var artifactsToRestore = sourceFileGrouping.GetExplicitArtifactsToRestore(force: true);
 
             var artifactUris = sourceFileGrouping
-                .FileUriResultByArtifactReference.SelectMany(x => x.Value)
+                .FileUriResultByBicepSourceFileByArtifactReference.SelectMany(x => x.Value)
                 .Select(x => x.Value.TryUnwrap())
                 .WhereNotNull()
                 .Distinct();
-=======
-            var artifactsToRestore = sourceFileGrouping.FileUriResultByBicepSourceFileByArtifactReferenceSyntax
-                .SelectMany(kvp => kvp.Value.Keys.Where(x => x is ModuleDeclarationSyntax or UsingDeclarationSyntax).Select(mds => new ArtifactResolutionInfo(mds, kvp.Key)));
->>>>>>> ba62425e
 
             // RestoreModules() does a distinct but we'll do it also to prevent duplicates in outputs and logging
             var artifactReferencesToRestore = this.moduleDispatcher.GetValidModuleReferences(artifactsToRestore)
