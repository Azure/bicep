--- conflicted
+++ resolved
@@ -74,15 +74,9 @@
             var artifactsToRestore = sourceFileGrouping.GetArtifactsToRestore(force: true);
 
             // RestoreModules() does a distinct but we'll do it also to prevent duplicates in outputs and logging
-<<<<<<< HEAD
-            var artifactReferencesToRestore = this.moduleDispatcher.GetValidArtifactReferences(artifactsToRestore)
-                .Distinct()
+            var artifactReferencesToRestore = ArtifactHelper.GetValidArtifactReferences(artifactsToRestore)
                 .OrderBy(key => key.FullyQualifiedReference)
                 .ToArray();
-=======
-            var artifactReferencesToRestore = ArtifactHelper.GetValidArtifactReferences(artifactsToRestore)
-                .OrderBy(key => key.FullyQualifiedReference);
->>>>>>> c49faacc
 
             if (artifactReferencesToRestore.Length == 0)
             {
