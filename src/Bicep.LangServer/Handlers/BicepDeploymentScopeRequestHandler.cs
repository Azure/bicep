--- conflicted
+++ resolved
@@ -49,12 +49,8 @@
         private readonly IFileResolver fileResolver;
         private readonly IModuleDispatcher moduleDispatcher;
         private readonly INamespaceProvider namespaceProvider;
-<<<<<<< HEAD
         private readonly IApiVersionProviderFactory apiVersionProviderFactory;
-=======
-        private readonly IApiVersionProvider apiVersionProvider;
         private readonly IBicepAnalyzer bicepAnalyzer;
->>>>>>> 19b3e2cf
 
         public BicepDeploymentScopeRequestHandler(
             ICompilationManager compilationManager,
@@ -65,12 +61,8 @@
             IModuleDispatcher moduleDispatcher,
             INamespaceProvider namespaceProvider,
             ISerializer serializer,
-<<<<<<< HEAD
-            IApiVersionProviderFactory apiVersionProviderFactory)
-=======
-            IApiVersionProvider apiVersionProvider,
+            IApiVersionProviderFactory apiVersionProviderFactory,
             IBicepAnalyzer bicepAnalyzer)
->>>>>>> 19b3e2cf
             : base(LangServerConstants.GetDeploymentScopeCommand, serializer)
         {
             this.compilationManager = compilationManager;
@@ -80,12 +72,8 @@
             this.fileResolver = fileResolver;
             this.moduleDispatcher = moduleDispatcher;
             this.namespaceProvider = namespaceProvider;
-<<<<<<< HEAD
             this.apiVersionProviderFactory = apiVersionProviderFactory;
-=======
-            this.apiVersionProvider = apiVersionProvider;
             this.bicepAnalyzer = bicepAnalyzer;
->>>>>>> 19b3e2cf
         }
 
         public override Task<BicepDeploymentScopeResponse> Handle(BicepDeploymentScopeParams request, CancellationToken cancellationToken)
@@ -150,11 +138,7 @@
             if (context is null)
             {
                 SourceFileGrouping sourceFileGrouping = SourceFileGroupingBuilder.Build(this.fileResolver, this.moduleDispatcher, new Workspace(), fileUri);
-<<<<<<< HEAD
-                return new Compilation(featureProviderFactory, namespaceProvider, sourceFileGrouping, configurationManager, apiVersionProviderFactory, new LinterAnalyzer());
-=======
-                return new Compilation(features, namespaceProvider, sourceFileGrouping, configurationManager, apiVersionProvider, bicepAnalyzer);
->>>>>>> 19b3e2cf
+                return new Compilation(featureProviderFactory, namespaceProvider, sourceFileGrouping, configurationManager, apiVersionProviderFactory, bicepAnalyzer);
             }
             else
             {
