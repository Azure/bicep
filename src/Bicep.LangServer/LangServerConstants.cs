--- conflicted
+++ resolved
@@ -6,13 +6,9 @@
     public static class LangServerConstants
     {
         public const string BuildCommand = "build";
-<<<<<<< HEAD
         public const string GenerateParamsCommand = "generateParams";
-        public const string DeployCommand = "deploy";
-=======
         public const string DeployStartCommand = "deploy/start";
         public const string DeployWaitForCompletionCommand = "deploy/waitForCompletion";
->>>>>>> 35369c12
         public const string GetDeploymentScopeCommand = "getDeploymentScope";
         public const string ForceModulesRestoreCommand = "forceModulesRestore";
     }
