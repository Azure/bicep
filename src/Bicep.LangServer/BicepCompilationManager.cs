// Copyright (c) Microsoft Corporation.
// Licensed under the MIT License.
using System;
using System.Collections.Concurrent;
using System.Collections.Generic;
using System.Collections.Immutable;
using System.Linq;
using Bicep.Core;
using Bicep.Core.Extensions;
using Bicep.Core.FileSystem;
using Bicep.Core.Semantics;
using Bicep.Core.Workspaces;
using Bicep.LanguageServer.CompilationManager;
using Bicep.LanguageServer.Extensions;
using Bicep.LanguageServer.Providers;
using Bicep.LanguageServer.Registry;
using OmniSharp.Extensions.LanguageServer.Protocol;
using OmniSharp.Extensions.LanguageServer.Protocol.Document;
using OmniSharp.Extensions.LanguageServer.Protocol.Models;
using OmniSharp.Extensions.LanguageServer.Protocol.Server;
using Range = OmniSharp.Extensions.LanguageServer.Protocol.Models.Range;

namespace Bicep.LanguageServer
{
    public class BicepCompilationManager : ICompilationManager
    {
        private readonly IWorkspace workspace;
        private readonly ILanguageServerFacade server;
        private readonly ICompilationProvider provider;
<<<<<<< HEAD
        private readonly IFileResolver fileResolver;
=======
        private readonly IModuleRestoreScheduler scheduler;
>>>>>>> 6e66671c

        // represents compilations of open bicep files
        private readonly ConcurrentDictionary<DocumentUri, CompilationContext> activeContexts = new ConcurrentDictionary<DocumentUri, CompilationContext>();

<<<<<<< HEAD
        public BicepCompilationManager(ILanguageServerFacade server, ICompilationProvider provider, IWorkspace workspace, IFileResolver fileResolver)
=======
        public BicepCompilationManager(ILanguageServerFacade server, ICompilationProvider provider, IWorkspace workspace, IModuleRestoreScheduler scheduler)
>>>>>>> 6e66671c
        {
            this.server = server;
            this.provider = provider;
            this.workspace = workspace;
<<<<<<< HEAD
            this.fileResolver = fileResolver;
=======
            this.scheduler = scheduler;
        }

        public void RefreshCompilation(DocumentUri documentUri)
        {
            if(this.GetCompilation(documentUri) is null)
            {
                // the compilation we are refreshing no longer exists
                return;
            }

            // TODO: This likely has a race condition if the user is modifying the file at the same time
            var (_, removedTrees) = UpdateCompilationInternal(documentUri, version: null);
            foreach (var (entrypointUri, context) in activeContexts)
            {
                if (removedTrees.Any(x => context.Compilation.SourceFileGrouping.SourceFiles.Contains(x)))
                {
                    UpdateCompilationInternal(entrypointUri, null);
                }
            }
>>>>>>> 6e66671c
        }

        public void UpsertCompilation(DocumentUri documentUri, int? version, string fileContents, string? languageId = null)
        {
            if (this.ShouldUpsertCompilation(documentUri, languageId))
            {
                var newFile = SourceFileFactory.CreateSourceFile(documentUri.ToUri(), fileContents);
                var firstChanges = workspace.UpsertSourceFile(newFile);
                var removedFiles = firstChanges.removed;

                var modelLookup = new Dictionary<ISourceFile, ISemanticModel>();
                if (newFile is BicepFile)
                {
                    // Do not update compilation if it is an ARM template file, since it cannot be an entrypoint.
                    UpdateCompilationInternal(documentUri, version, modelLookup, removedFiles);
                }

                foreach (var (entrypointUri, context) in activeContexts)
                {
                    if (removedFiles.Any(x => context.Compilation.SourceFileGrouping.SourceFiles.Contains(x)))
                    {
                        UpdateCompilationInternal(entrypointUri, null, modelLookup, removedFiles);
                    }
                }
            }
        }

        public void CloseCompilation(DocumentUri documentUri)
        {
            // close and clear diagnostics for the file
            // if upsert failed to create a compilation due to a fatal error, we still need to clean up the diagnostics
            CloseCompilationInternal(documentUri, 0, Enumerable.Empty<Diagnostic>());
        }

        public void HandleFileChanges(IEnumerable<FileEvent> fileEvents)
        {
            var removedFiles = new HashSet<ISourceFile>();
            foreach (var change in fileEvents.Where(x => x.Type == FileChangeType.Changed || x.Type == FileChangeType.Deleted))
            {
                if (activeContexts.ContainsKey(change.Uri))
                {
                    // We should expect an explicit request to update this file if it's open. Otherwise we may
                    // overwrite the 'dirty' copy of the file with a clean one.
                    continue;
                }

                // We treat both updates and deletes as 'removes' to force the new SourceFile to be reloaded from disk
                if (workspace.TryGetSourceFile(change.Uri.ToUri(), out var removedFile))
                {
                    removedFiles.Add(removedFile);
                }
                else if (change.Type == FileChangeType.Deleted)
                {
                    // If we don't know definitively that we're deleting a file, we have to assume it's a directory; the file system watcher does not give us any information to differentiate reliably.
                    // We could possibly assume that if the path ends in '.bicep', we've got a file, but this would discount directories ending in '.bicep', however unlikely.
                    var subdirRemovedFiles = workspace.GetSourceFilesForDirectory(change.Uri.ToUri());
                    removedFiles.UnionWith(subdirRemovedFiles);
                }
            }

            workspace.RemoveSourceFiles(removedFiles);

            var modelLookup = new Dictionary<ISourceFile, ISemanticModel>();
            foreach (var (entrypointUri, context) in activeContexts)
            {
                if (removedFiles.Any(x => context.Compilation.SourceFileGrouping.SourceFiles.Contains(x)))
                {
                    UpdateCompilationInternal(entrypointUri, null, modelLookup, removedFiles);
                }
            }
        }

        public CompilationContext? GetCompilation(DocumentUri uri)
        {
            this.activeContexts.TryGetValue(uri, out var context);
            return context;
        }

        private bool ShouldUpsertCompilation(DocumentUri documentUri, string? languageId = null)
        {
            // We should only upsert compilation when languageId is bicep or the file is already tracked in workspace.
            // When the file is in workspace but languageId is null, the file can be a bicep file or a JSON template
            // being referenced as a bicep module.
            return string.Equals(languageId, LanguageConstants.LanguageId, StringComparison.OrdinalIgnoreCase) ||
                this.workspace.TryGetSourceFile(documentUri.ToUri(), out var _);
        }

        private ImmutableArray<ISourceFile> CloseCompilationInternal(DocumentUri documentUri, int? version, IEnumerable<Diagnostic> closingDiagnostics)
        {
            this.activeContexts.TryRemove(documentUri, out var removedContext);

            this.PublishDocumentDiagnostics(documentUri, version, closingDiagnostics);

            if (removedContext == null)
            {
                return ImmutableArray<ISourceFile>.Empty;
            }

            var closedFiles = removedContext.Compilation.SourceFileGrouping.SourceFiles.ToHashSet();
            foreach (var (_, context) in activeContexts)
            {
                closedFiles.ExceptWith(context.Compilation.SourceFileGrouping.SourceFiles);
            }

            workspace.RemoveSourceFiles(closedFiles);

            return closedFiles.ToImmutableArray();
        }

<<<<<<< HEAD
        private void UpdateCompilationInternal(DocumentUri documentUri, int? version, IDictionary<ISourceFile, ISemanticModel> modelLookup, IEnumerable<ISourceFile> removedFiles)
        {
            try
            {
                var sourceFileGrouping = SourceFileGroupingBuilder.Build(fileResolver, workspace, documentUri.ToUri());

                var context = this.activeContexts.AddOrUpdate(
                    documentUri, 
                    (documentUri) => this.provider.Create(sourceFileGrouping, documentUri, modelLookup.ToImmutableDictionary()),
                    (documentUri, prevContext) => {
                        var sourceDependencies = removedFiles
                            .SelectMany(x => prevContext.Compilation.SourceFileGrouping.GetFilesDependingOn(x))
                            .ToImmutableHashSet();

                        // check for semantic models that we can safely reuse from the previous compilation
                        foreach (var sourceFile in prevContext.Compilation.SourceFileGrouping.SourceFiles)
                        {
                            if (!modelLookup.ContainsKey(sourceFile) && !sourceDependencies.Contains(sourceFile))
                            {
                                // if we have a file with no dependencies on the modified file(s), we can reuse the previous model
                                modelLookup[sourceFile] = prevContext.Compilation.GetSemanticModel(sourceFile);
                            }
                        }

                        return this.provider.Create(sourceFileGrouping, documentUri, modelLookup.ToImmutableDictionary());
                    });

                foreach (var sourceFile in context.Compilation.SourceFileGrouping.SourceFiles)
                {
                    // store all the updated models as other compilations may be able to reuse them
                    modelLookup[sourceFile] = context.Compilation.GetSemanticModel(sourceFile);
                }
=======


        private (ImmutableArray<ISourceFile> added, ImmutableArray<ISourceFile> removed) UpdateCompilationInternal(DocumentUri documentUri, int? version, CompilationContext? newContext = null)
        {
            try
            {
                var context = newContext ?? this.provider.Create(workspace, documentUri);

                // this completes immediately
                this.scheduler.RequestModuleRestore(this, documentUri, context.Compilation.SourceFileGrouping.ModulesToRestore);

                var output = workspace.UpsertSourceFiles(context.Compilation.SourceFileGrouping.SourceFiles);
>>>>>>> 6e66671c

                workspace.UpsertSourceFiles(context.Compilation.SourceFileGrouping.SourceFiles);

                // convert all the diagnostics to LSP diagnostics
                var diagnostics = GetDiagnosticsFromContext(context).ToDiagnostics(context.LineStarts);

                // publish all the diagnostics
                this.PublishDocumentDiagnostics(documentUri, version, diagnostics);
            }
            catch (Exception exception)
            {
                // this is a fatal error likely due to a code defect

                // publish a single fatal error diagnostic to tell the user something horrible has occurred
                // TODO: Tell user how to create an issue on GitHub.
                var fatalError = new Diagnostic
                {
                    Range = new Range
                    {
                        Start = new Position(0, 0),
                        End = new Position(1, 0),
                    },
                    Severity = DiagnosticSeverity.Error,
                    Message = exception.Message,
                    Code = new DiagnosticCode("Fatal")
                };
                
                // the file is no longer in a state that can be parsed
                // clear all info to prevent cascading failures elsewhere
                var closedFiles = CloseCompilationInternal(documentUri, version, fatalError.AsEnumerable());
            }
        }

        private IEnumerable<Core.Diagnostics.IDiagnostic> GetDiagnosticsFromContext(CompilationContext context) => context.Compilation.GetEntrypointSemanticModel().GetAllDiagnostics();

        private void PublishDocumentDiagnostics(DocumentUri uri, int? version, IEnumerable<Diagnostic> diagnostics)
        {
            server.TextDocument.PublishDiagnostics(new PublishDiagnosticsParams
            {
                Uri = uri,
                Version = version,
                Diagnostics = new Container<Diagnostic>(diagnostics)
            });
        }
    }
}<|MERGE_RESOLUTION|>--- conflicted
+++ resolved
@@ -27,27 +27,18 @@
         private readonly IWorkspace workspace;
         private readonly ILanguageServerFacade server;
         private readonly ICompilationProvider provider;
-<<<<<<< HEAD
         private readonly IFileResolver fileResolver;
-=======
         private readonly IModuleRestoreScheduler scheduler;
->>>>>>> 6e66671c
 
         // represents compilations of open bicep files
         private readonly ConcurrentDictionary<DocumentUri, CompilationContext> activeContexts = new ConcurrentDictionary<DocumentUri, CompilationContext>();
 
-<<<<<<< HEAD
-        public BicepCompilationManager(ILanguageServerFacade server, ICompilationProvider provider, IWorkspace workspace, IFileResolver fileResolver)
-=======
-        public BicepCompilationManager(ILanguageServerFacade server, ICompilationProvider provider, IWorkspace workspace, IModuleRestoreScheduler scheduler)
->>>>>>> 6e66671c
+        public BicepCompilationManager(ILanguageServerFacade server, ICompilationProvider provider, IWorkspace workspace, IFileResolver fileResolver, IModuleRestoreScheduler scheduler)
         {
             this.server = server;
             this.provider = provider;
             this.workspace = workspace;
-<<<<<<< HEAD
             this.fileResolver = fileResolver;
-=======
             this.scheduler = scheduler;
         }
 
@@ -60,15 +51,15 @@
             }
 
             // TODO: This likely has a race condition if the user is modifying the file at the same time
-            var (_, removedTrees) = UpdateCompilationInternal(documentUri, version: null);
+            var modelLookup = new Dictionary<ISourceFile, ISemanticModel>();
+            var (_, removedTrees) = UpdateCompilationInternal(documentUri, null, modelLookup, Enumerable.Empty<ISourceFile>());
             foreach (var (entrypointUri, context) in activeContexts)
             {
                 if (removedTrees.Any(x => context.Compilation.SourceFileGrouping.SourceFiles.Contains(x)))
                 {
-                    UpdateCompilationInternal(entrypointUri, null);
-                }
-            }
->>>>>>> 6e66671c
+                    UpdateCompilationInternal(entrypointUri, null, modelLookup, Enumerable.Empty<ISourceFile>());
+                }
+            }
         }
 
         public void UpsertCompilation(DocumentUri documentUri, int? version, string fileContents, string? languageId = null)
@@ -178,16 +169,13 @@
             return closedFiles.ToImmutableArray();
         }
 
-<<<<<<< HEAD
-        private void UpdateCompilationInternal(DocumentUri documentUri, int? version, IDictionary<ISourceFile, ISemanticModel> modelLookup, IEnumerable<ISourceFile> removedFiles)
+        private (ImmutableArray<ISourceFile> added, ImmutableArray<ISourceFile> removed) UpdateCompilationInternal(DocumentUri documentUri, int? version, IDictionary<ISourceFile, ISemanticModel> modelLookup, IEnumerable<ISourceFile> removedFiles)
         {
             try
             {
-                var sourceFileGrouping = SourceFileGroupingBuilder.Build(fileResolver, workspace, documentUri.ToUri());
-
                 var context = this.activeContexts.AddOrUpdate(
                     documentUri, 
-                    (documentUri) => this.provider.Create(sourceFileGrouping, documentUri, modelLookup.ToImmutableDictionary()),
+                    (documentUri) => this.provider.Create(workspace, documentUri, modelLookup.ToImmutableDictionary()),
                     (documentUri, prevContext) => {
                         var sourceDependencies = removedFiles
                             .SelectMany(x => prevContext.Compilation.SourceFileGrouping.GetFilesDependingOn(x))
@@ -203,7 +191,7 @@
                             }
                         }
 
-                        return this.provider.Create(sourceFileGrouping, documentUri, modelLookup.ToImmutableDictionary());
+                        return this.provider.Create(workspace, documentUri, modelLookup.ToImmutableDictionary());
                     });
 
                 foreach (var sourceFile in context.Compilation.SourceFileGrouping.SourceFiles)
@@ -211,28 +199,19 @@
                     // store all the updated models as other compilations may be able to reuse them
                     modelLookup[sourceFile] = context.Compilation.GetSemanticModel(sourceFile);
                 }
-=======
-
-
-        private (ImmutableArray<ISourceFile> added, ImmutableArray<ISourceFile> removed) UpdateCompilationInternal(DocumentUri documentUri, int? version, CompilationContext? newContext = null)
-        {
-            try
-            {
-                var context = newContext ?? this.provider.Create(workspace, documentUri);
 
                 // this completes immediately
                 this.scheduler.RequestModuleRestore(this, documentUri, context.Compilation.SourceFileGrouping.ModulesToRestore);
 
                 var output = workspace.UpsertSourceFiles(context.Compilation.SourceFileGrouping.SourceFiles);
->>>>>>> 6e66671c
-
-                workspace.UpsertSourceFiles(context.Compilation.SourceFileGrouping.SourceFiles);
 
                 // convert all the diagnostics to LSP diagnostics
                 var diagnostics = GetDiagnosticsFromContext(context).ToDiagnostics(context.LineStarts);
 
                 // publish all the diagnostics
                 this.PublishDocumentDiagnostics(documentUri, version, diagnostics);
+
+                return output;
             }
             catch (Exception exception)
             {
@@ -255,6 +234,8 @@
                 // the file is no longer in a state that can be parsed
                 // clear all info to prevent cascading failures elsewhere
                 var closedFiles = CloseCompilationInternal(documentUri, version, fatalError.AsEnumerable());
+
+                return (ImmutableArray<ISourceFile>.Empty, closedFiles);
             }
         }
 
