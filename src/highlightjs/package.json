--- conflicted
+++ resolved
@@ -7,14 +7,10 @@
     "@types/jest": "^29.5.14",
     "@types/node": "^22.15.30",
     "@types/plist": "^3.0.5",
-<<<<<<< HEAD
-    "@typescript-eslint/eslint-plugin": "^8.32.1",
-    "@typescript-eslint/parser": "^8.32.1",
-    "cross-env": "^7.0.3",
-=======
     "@typescript-eslint/eslint-plugin": "^8.33.1",
     "@typescript-eslint/parser": "^8.33.1",
->>>>>>> 431e8b75
+    "cross-env": "^7.0.3",
+    "esbuild": "^0.25.5",
     "eslint": "^9.28.0",
     "eslint-config-prettier": "^10.1.5",
     "eslint-plugin-jest": "^28.13.0",
@@ -27,15 +23,13 @@
     "ts-loader": "^9.5.2",
     "ts-node": "^10.9.2",
     "typescript": "^5.8.3",
-    "typescript-eslint": "^8.33.0",
-    "webpack": "^5.99.9",
-    "webpack-cli": "^6.0.1"
+    "typescript-eslint": "^8.33.0"
   },
   "engines": {
     "node": ">=14.0.0"
   },
   "scripts": {
-    "build": "webpack",
+    "build": "tsc",
     "test": "jest",
     "test:fix": "cross-env BASELINE_RECORD=true jest",
     "lint": "eslint src",
