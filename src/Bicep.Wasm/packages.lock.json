--- conflicted
+++ resolved
@@ -1,19 +1,18 @@
-<<<<<<< HEAD
 {
   "version": 1,
   "dependencies": {
     "net8.0": {
       "Microsoft.AspNetCore.Components.WebAssembly": {
         "type": "Direct",
-        "requested": "[8.0.14, )",
-        "resolved": "8.0.14",
-        "contentHash": "POAXlhcinb1pB9CALXPWZU9Aw9PqLqYghdGzl3CLYWUdFwyM3gRnR3iadwxmkk1cWdMZJ9ipTcvo/hONx+cQ6g==",
-        "dependencies": {
-          "Microsoft.AspNetCore.Components.Web": "8.0.14",
+        "requested": "[8.0.15, )",
+        "resolved": "8.0.15",
+        "contentHash": "KFugRNQGBQINzcMcoaTzZr8t30kGuamOtHCmn38Bygx2/FdDJ3UuHvEm0ALMttUNoD5ewQyJPqBsi3olH/LXoQ==",
+        "dependencies": {
+          "Microsoft.AspNetCore.Components.Web": "8.0.15",
           "Microsoft.Extensions.Configuration.Binder": "8.0.2",
           "Microsoft.Extensions.Configuration.Json": "8.0.1",
           "Microsoft.Extensions.Logging": "8.0.1",
-          "Microsoft.JSInterop.WebAssembly": "8.0.14"
+          "Microsoft.JSInterop.WebAssembly": "8.0.15"
         }
       },
       "Microsoft.CodeAnalysis.BannedApiAnalyzers": {
@@ -115,8 +114,8 @@
       },
       "Azure.Deployments.Core": {
         "type": "Transitive",
-        "resolved": "1.319.0",
-        "contentHash": "bR+JvARtwz7l/qiBazMs2hnMloD0cdK+TYGxdAbieROYUlL99yXkclO87HvDjL6dFJfz+tUx4WSK8Oi5ZmpD6g==",
+        "resolved": "1.329.0",
+        "contentHash": "+Zk/3V5DTfqXXRNzjMxjf//CEI3t6YwQPwae/l2FLjmIpDgyIvHtgAeRxy+8QSRY0x50hYNxj1Rc+RWRor2ZKw==",
         "dependencies": {
           "Microsoft.Bcl.AsyncInterfaces": "8.0.0",
           "Microsoft.PowerPlatform.ResourceStack": "7.0.0.2070",
@@ -130,10 +129,10 @@
       },
       "Azure.Deployments.Expression": {
         "type": "Transitive",
-        "resolved": "1.319.0",
-        "contentHash": "0fFSBvzAW9Vqb63SDio+hz3FYjFJJ8q6GZXN2ZsuJDBil5aVdbwy6Nde13EDjFSzvOHviB1RNJl9XzeCsKBEUA==",
-        "dependencies": {
-          "Azure.Deployments.Core": "1.319.0",
+        "resolved": "1.329.0",
+        "contentHash": "MDlbjduJj8ZDiIllgN8MxBGdZ/2gqwb/XecpQCMRMxhxDHUEr6TOV+mGHd0Y9g/OpjSVxBX9e2rU31k7meCtWQ==",
+        "dependencies": {
+          "Azure.Deployments.Core": "1.329.0",
           "IPNetwork2": "2.6.598",
           "Microsoft.Bcl.AsyncInterfaces": "8.0.0",
           "Microsoft.PowerPlatform.ResourceStack": "7.0.0.2070",
@@ -147,12 +146,12 @@
       },
       "Azure.Deployments.Templates": {
         "type": "Transitive",
-        "resolved": "1.319.0",
-        "contentHash": "8P0x45K2N3jMXAMjCOEI08/KPrjDJ6SQ/39rM8gwNKV8C/bk4HfVFJS6w2/ZxnGp+axBw+X5GBoYqm9CoEzuBw==",
+        "resolved": "1.329.0",
+        "contentHash": "XuVbRBTaV0vGcjK7hGt7+u6lGBcdx3zqFR+Qjq8L6dGmPSbQtTiy+JJdVqe0vkLs62o5jExCJClCYSm4cy4Wgg==",
         "dependencies": {
           "Azure.Bicep.Types": "0.5.110",
-          "Azure.Deployments.Core": "1.319.0",
-          "Azure.Deployments.Expression": "1.319.0",
+          "Azure.Deployments.Core": "1.329.0",
+          "Azure.Deployments.Expression": "1.329.0",
           "IPNetwork2": "2.6.598",
           "Microsoft.Automata.SRM": "1.2.2",
           "Microsoft.Bcl.AsyncInterfaces": "8.0.0",
@@ -241,53 +240,53 @@
       },
       "Microsoft.AspNetCore.Authorization": {
         "type": "Transitive",
-        "resolved": "8.0.14",
-        "contentHash": "lcKWEvzaJz+ahDj5J0zz05NGyv4vqEa2vLalBuBf69vL0qrWqqB/rwI4/zdyloun+fLTq1bCnsAwiplbFgQtAA==",
-        "dependencies": {
-          "Microsoft.AspNetCore.Metadata": "8.0.14",
+        "resolved": "8.0.15",
+        "contentHash": "AIpppyCOYv0hJjmYqytMSVohAV8THV6sTk7VoM6rHo1Jq0D1fOfkRi9lnmEz20nfKt50wX2OlciEQop3JlMC6A==",
+        "dependencies": {
+          "Microsoft.AspNetCore.Metadata": "8.0.15",
           "Microsoft.Extensions.Logging.Abstractions": "8.0.3",
           "Microsoft.Extensions.Options": "8.0.2"
         }
       },
       "Microsoft.AspNetCore.Components": {
         "type": "Transitive",
-        "resolved": "8.0.14",
-        "contentHash": "b/6dwE/ESturk5VHHzq/GP15qkcxb196T+qxFs4wzUkeZtCx2OuK+1rPIHSgsOjthnHNOAhCY7/9n5uLqyenKA==",
-        "dependencies": {
-          "Microsoft.AspNetCore.Authorization": "8.0.14",
-          "Microsoft.AspNetCore.Components.Analyzers": "8.0.14"
+        "resolved": "8.0.15",
+        "contentHash": "eQIgPU1oTkqR8hWvDjyZFGBBtgPY4bYl4a/WN7g0txmoww+fbE1nZ4D+5MeSbZu1kfHWX/Ruog/pMF9zUX6D7g==",
+        "dependencies": {
+          "Microsoft.AspNetCore.Authorization": "8.0.15",
+          "Microsoft.AspNetCore.Components.Analyzers": "8.0.15"
         }
       },
       "Microsoft.AspNetCore.Components.Analyzers": {
         "type": "Transitive",
-        "resolved": "8.0.14",
-        "contentHash": "pHPb1bqV2ECTfOw2QcGQzO1/fdpo8mwekY8Jbycm2UZ6yvqLtZRRPd+RVzL74oXR/HTakvqSh2Un1W1rIFTnoQ=="
+        "resolved": "8.0.15",
+        "contentHash": "Uqc/wecFqwfpC9bUK9DH3W3nrriRM6ZBL8OozV6GHNNgrqvzdnqsPKo3NcmjhokvMo2/XHTrreRC2yA2aTLS/A=="
       },
       "Microsoft.AspNetCore.Components.Forms": {
         "type": "Transitive",
-        "resolved": "8.0.14",
-        "contentHash": "U83TX0obbdIh1DeIGCix62RILHRa4HC7h0fgEYrV9Gl8tz0wzv6AoYkU4PvnxXAqpYA2wPTMgNOuqt1X2XxCoQ==",
-        "dependencies": {
-          "Microsoft.AspNetCore.Components": "8.0.14"
+        "resolved": "8.0.15",
+        "contentHash": "579O5c3u0FXnOAjk6JNzcy+/+qazMbedAeOy1vT1B6CBYovG8iGJhyUukqCbHcNQq3/lqxBTyB9rFzlH5zOttA==",
+        "dependencies": {
+          "Microsoft.AspNetCore.Components": "8.0.15"
         }
       },
       "Microsoft.AspNetCore.Components.Web": {
         "type": "Transitive",
-        "resolved": "8.0.14",
-        "contentHash": "h/XSCAHmBywDF6San0FGPyXxK6PZh1g/xz4Ln9yeJNgSmKq5F1ehgVStDkJr4d6pWGr2RRkNxgGYMLRnULMnKw==",
-        "dependencies": {
-          "Microsoft.AspNetCore.Components": "8.0.14",
-          "Microsoft.AspNetCore.Components.Forms": "8.0.14",
+        "resolved": "8.0.15",
+        "contentHash": "ttRxlR+yM0sNi+Ecw0ze26l2IcBIF2L+YNQGs4v159v+Ge51yn8bwehnlzs9MY5y3Xamvek4l71uZfk1oouYSA==",
+        "dependencies": {
+          "Microsoft.AspNetCore.Components": "8.0.15",
+          "Microsoft.AspNetCore.Components.Forms": "8.0.15",
           "Microsoft.Extensions.DependencyInjection": "8.0.1",
           "Microsoft.Extensions.Primitives": "8.0.0",
-          "Microsoft.JSInterop": "8.0.14",
+          "Microsoft.JSInterop": "8.0.15",
           "System.IO.Pipelines": "8.0.0"
         }
       },
       "Microsoft.AspNetCore.Metadata": {
         "type": "Transitive",
-        "resolved": "8.0.14",
-        "contentHash": "4dkb/7GoyaFtEggCEHStc/t05nKgnEr1QUJIP8QaDvxdZTXk9SebVeMMPBSR4zbj6dK2tUwBAOdHLA215lmOWg=="
+        "resolved": "8.0.15",
+        "contentHash": "eKlqQasjNZD0B3thB+nX7kkpG/RiZlXObmjX+JurWycnssGp1q9iZjKn2SqKA45Pouw+529aQUYYP2/QCE5xIQ=="
       },
       "Microsoft.Automata.SRM": {
         "type": "Transitive",
@@ -500,15 +499,15 @@
       },
       "Microsoft.JSInterop": {
         "type": "Transitive",
-        "resolved": "8.0.14",
-        "contentHash": "eg5HYSshwlO1oOzOg4WdT2ZSPKOu3hv556zPkfNpKEi5qoLuQt49mE1tegsL4H7ENl1dL0vBLRv4+YAuLKt/nA=="
+        "resolved": "8.0.15",
+        "contentHash": "JQjYabj1o3M5rUp/GM8uVlLpgc9tgxZea+89IkvGl8AcY7Tfwn0Q5qltVa9rfm3mzCsr2ecVCKzWMSMYiXS0Kg=="
       },
       "Microsoft.JSInterop.WebAssembly": {
         "type": "Transitive",
-        "resolved": "8.0.14",
-        "contentHash": "hgnUKcZNOuAuzR/bf0tuPC7a9bteZuH6RzT/DG8UBRlW3mcuHdnLr+kJ7P5MZWhug2xL3G6SBbteuxtRw7D3Vg==",
-        "dependencies": {
-          "Microsoft.JSInterop": "8.0.14"
+        "resolved": "8.0.15",
+        "contentHash": "L7Rnicz9pvb3d3vSLHOHTM8SKv248aFWH9RhH/RB6+siUygIKRah+r+6hJX98is01ygfuoKocdU6uYOQ954rAg==",
+        "dependencies": {
+          "Microsoft.JSInterop": "8.0.15"
         }
       },
       "Microsoft.NETCore.Platforms": {
@@ -1076,1312 +1075,6 @@
           "Azure.Bicep.Types.Az": "[0.2.756, )",
           "Azure.Bicep.Types.K8s": "[0.1.644, )",
           "Azure.Containers.ContainerRegistry": "[1.1.1, )",
-          "Azure.Deployments.Templates": "[1.319.0, )",
-          "Azure.Identity": "[1.13.2, )",
-          "Azure.ResourceManager.Resources": "[1.9.0, )",
-          "JsonPatch.Net": "[3.3.0, )",
-          "JsonPath.Net": "[2.1.1, )",
-          "Microsoft.Extensions.Configuration": "[9.0.2, )",
-          "Microsoft.Extensions.Configuration.Binder": "[9.0.1, )",
-          "Microsoft.Extensions.Configuration.Json": "[9.0.0, )",
-          "Microsoft.Extensions.DependencyInjection": "[9.0.2, )",
-          "Microsoft.Extensions.Http": "[8.0.1, )",
-          "Microsoft.PowerPlatform.ResourceStack": "[7.0.0.2080, )",
-          "Microsoft.VisualStudio.Threading": "[17.12.19, )",
-          "Newtonsoft.Json": "[13.0.3, )",
-          "Semver": "[3.0.0, )",
-          "SharpYaml": "[2.1.1, )",
-          "System.IO.Abstractions": "[21.3.1, )",
-          "System.Private.Uri": "[4.3.2, )"
-        }
-      },
-      "Azure.Bicep.Decompiler": {
-        "type": "Project",
-        "dependencies": {
-          "Azure.Bicep.Core": "[1.0.0, )"
-        }
-      },
-      "Azure.Bicep.IO": {
-        "type": "Project",
-        "dependencies": {
-          "System.IO.Abstractions": "[21.3.1, )",
-          "System.Memory.Data": "[9.0.2, )"
-        }
-      }
-    },
-    "net8.0/browser-wasm": {
-      "Microsoft.Win32.Registry": {
-        "type": "Transitive",
-        "resolved": "4.7.0",
-        "contentHash": "KSrRMb5vNi0CWSGG1++id2ZOs/1QhRqROt+qgbEAdQuGjGrFcl4AOl4/exGPUYz2wUnU42nvJqon1T3U0kPXLA==",
-        "dependencies": {
-          "System.Security.AccessControl": "4.7.0",
-          "System.Security.Principal.Windows": "4.7.0"
-        }
-      },
-      "Microsoft.Win32.Registry.AccessControl": {
-        "type": "Transitive",
-        "resolved": "8.0.0",
-        "contentHash": "u8PB9/v02C8mBXzl0vJ7bOyC020zOP+T1mRct+KA46DqZkB40XtsNn9pGD0QowTRsT6R4jPCghn+yAODn2UMMw=="
-      },
-      "Microsoft.Win32.SystemEvents": {
-        "type": "Transitive",
-        "resolved": "8.0.0",
-        "contentHash": "9opKRyOKMCi2xJ7Bj7kxtZ1r9vbzosMvRrdEhVhDz8j8MoBGgB+WmC94yH839NPH+BclAjtQ/pyagvi/8gDLkw=="
-      },
-      "runtime.linux-arm.runtime.native.System.IO.Ports": {
-        "type": "Transitive",
-        "resolved": "8.0.0",
-        "contentHash": "gK720fg6HemDg8sXcfy+xCMZ9+hF78Gc7BmREbmkS4noqlu1BAr9qZtuWGhLzFjBfgecmdtl4+SYVwJ1VneZBQ=="
-      },
-      "runtime.linux-arm64.runtime.native.System.IO.Ports": {
-        "type": "Transitive",
-        "resolved": "8.0.0",
-        "contentHash": "KYG6/3ojhEWbb3FwQAKgGWPHrY+HKUXXdVjJlrtyCLn3EMcNTaNcPadb2c0ndQzixZSmAxZKopXJr0nLwhOrpQ=="
-      },
-      "runtime.linux-x64.runtime.native.System.IO.Ports": {
-        "type": "Transitive",
-        "resolved": "8.0.0",
-        "contentHash": "Wnw5vhA4mgGbIFoo6l9Fk3iEcwRSq49a1aKwJgXUCUtEQLCSUDjTGSxqy/oMUuOyyn7uLHsH8KgZzQ1y3lReiQ=="
-      },
-      "runtime.osx-arm64.runtime.native.System.IO.Ports": {
-        "type": "Transitive",
-        "resolved": "8.0.0",
-        "contentHash": "rbUBLAaFW9oVkbsb0+XSrAo2QdhBeAyzLl5KQ6Oci9L/u626uXGKInsVJG6B9Z5EO8bmplC8tsMiaHK8wOBZ+w=="
-      },
-      "runtime.osx-x64.runtime.native.System.IO.Ports": {
-        "type": "Transitive",
-        "resolved": "8.0.0",
-        "contentHash": "IcfB4jKtM9pkzP9OpYelEcUX1MiDt0IJPBh3XYYdEISFF+6Mc+T8WWi0dr9wVh1gtcdVjubVEIBgB8BHESlGfQ=="
-      },
-      "runtime.win-arm64.runtime.native.System.Data.SqlClient.sni": {
-        "type": "Transitive",
-        "resolved": "4.4.0",
-        "contentHash": "LbrynESTp3bm5O/+jGL8v0Qg5SJlTV08lpIpFesXjF6uGNMWqFnUQbYBJwZTeua6E/Y7FIM1C54Ey1btLWupdg=="
-      },
-      "runtime.win-x64.runtime.native.System.Data.SqlClient.sni": {
-        "type": "Transitive",
-        "resolved": "4.4.0",
-        "contentHash": "38ugOfkYJqJoX9g6EYRlZB5U2ZJH51UP8ptxZgdpS07FgOEToV+lS11ouNK2PM12Pr6X/PpT5jK82G3DwH/SxQ=="
-      },
-      "runtime.win-x86.runtime.native.System.Data.SqlClient.sni": {
-        "type": "Transitive",
-        "resolved": "4.4.0",
-        "contentHash": "YhEdSQUsTx+C8m8Bw7ar5/VesXvCFMItyZF7G1AUY+OM0VPZUOeAVpJ4Wl6fydBGUYZxojTDR3I6Bj/+BPkJNA=="
-      },
-      "System.Data.Odbc": {
-        "type": "Transitive",
-        "resolved": "8.0.1",
-        "contentHash": "JQd0QHOaZuH+ki+4Geas88dnLe/lZSaEYYmRdovZaqNVuExVlVFs/of2I1VaasMxzbO5+yrGDAP2rkazx/b8Sg=="
-      },
-      "System.Data.OleDb": {
-        "type": "Transitive",
-        "resolved": "8.0.1",
-        "contentHash": "RO+/y2ggU5956uQDRXdjA1e2l5yJ4rTWNX76eZ+3sgtYGqGapCe2kQCyiUci+/y6Fyb21Irp4RQEdfrIiuYrxQ==",
-        "dependencies": {
-          "System.Configuration.ConfigurationManager": "8.0.1",
-          "System.Diagnostics.PerformanceCounter": "8.0.1"
-        }
-      },
-      "System.Data.SqlClient": {
-        "type": "Transitive",
-        "resolved": "4.8.6",
-        "contentHash": "2Ij/LCaTQRyAi5lAv7UUTV9R2FobC8xN9mE0fXBZohum/xLl8IZVmE98Rq5ugQHjCgTBRKqpXRb4ORulRdA6Ig==",
-        "dependencies": {
-          "Microsoft.Win32.Registry": "4.7.0",
-          "System.Security.Principal.Windows": "4.7.0",
-          "runtime.native.System.Data.SqlClient.sni": "4.7.0"
-        }
-      },
-      "System.Diagnostics.EventLog": {
-        "type": "Transitive",
-        "resolved": "8.0.1",
-        "contentHash": "n1ZP7NM2Gkn/MgD8+eOT5MulMj6wfeQMNS2Pizvq5GHCZfjlFMXV2irQlQmJhwA2VABC57M0auudO89Iu2uRLg=="
-      },
-      "System.Diagnostics.PerformanceCounter": {
-        "type": "Transitive",
-        "resolved": "8.0.1",
-        "contentHash": "9RfEDiEjlUADeThs8IPdDVTXSnPRSqjfgTQJALpmGFPKC0k2mbdufOXnb/9JZ4I0TkmxOfy3VTJxrHOJSs8cXg==",
-        "dependencies": {
-          "System.Configuration.ConfigurationManager": "8.0.1"
-        }
-      },
-      "System.DirectoryServices": {
-        "type": "Transitive",
-        "resolved": "8.0.0",
-        "contentHash": "7nit//efUTy1OsAKco2f02PMrwsR2S234N0dVVp84udC77YcvpOQDz5znAWMtgMWBzY1aRJvUW61jo/7vQRfXg=="
-      },
-      "System.DirectoryServices.AccountManagement": {
-        "type": "Transitive",
-        "resolved": "8.0.1",
-        "contentHash": "qVDWKClyDY+rHVEnf11eU4evW25d5OeidrtMPSJv+fwG213wa2zJ+AuIFCxsuvNSCFyHo+DvQIVfBcoK3CL1pA==",
-        "dependencies": {
-          "System.Configuration.ConfigurationManager": "8.0.1",
-          "System.DirectoryServices": "8.0.0",
-          "System.DirectoryServices.Protocols": "8.0.0"
-        }
-      },
-      "System.DirectoryServices.Protocols": {
-        "type": "Transitive",
-        "resolved": "8.0.0",
-        "contentHash": "puwJxURHDrYLGTQdsHyeMS72ClTqYa4lDYz6LHSbkZEk5hq8H8JfsO4MyYhB5BMMxg93jsQzLUwrnCumj11UIg=="
-      },
-      "System.IO.Ports": {
-        "type": "Transitive",
-        "resolved": "8.0.0",
-        "contentHash": "MaiPbx2/QXZc62gm/DrajRrGPG1lU4m08GWMoWiymPYM+ba4kfACp2PbiYpqJ4QiFGhHD00zX3RoVDTucjWe9g==",
-        "dependencies": {
-          "runtime.native.System.IO.Ports": "8.0.0"
-        }
-      },
-      "System.Management": {
-        "type": "Transitive",
-        "resolved": "8.0.0",
-        "contentHash": "jrK22i5LRzxZCfGb+tGmke2VH7oE0DvcDlJ1HAKYU8cPmD8XnpUT0bYn2Gy98GEhGjtfbR/sxKTVb+dE770pfA==",
-        "dependencies": {
-          "System.CodeDom": "8.0.0"
-        }
-      },
-      "System.Runtime.Caching": {
-        "type": "Transitive",
-        "resolved": "8.0.1",
-        "contentHash": "tdl7Q47P09UpRu0C/OQsGJU6GacBzzk4vfp5My9rodD+BchrxmajORnTthH8RxPUTPrIoVDJmLyvJcGxB267nQ==",
-        "dependencies": {
-          "System.Configuration.ConfigurationManager": "8.0.1"
-        }
-      },
-      "System.Security.AccessControl": {
-        "type": "Transitive",
-        "resolved": "4.7.0",
-        "contentHash": "JECvTt5aFF3WT3gHpfofL2MNNP6v84sxtXxpqhLBCcDRzqsPBmHhQ6shv4DwwN2tRlzsUxtb3G9M3763rbXKDg==",
-        "dependencies": {
-          "Microsoft.NETCore.Platforms": "3.1.0",
-          "System.Security.Principal.Windows": "4.7.0"
-        }
-      },
-      "System.Security.Cryptography.Pkcs": {
-        "type": "Transitive",
-        "resolved": "8.0.1",
-        "contentHash": "CoCRHFym33aUSf/NtWSVSZa99dkd0Hm7OCZUxORBjRB16LNhIEOf8THPqzIYlvKM0nNDAPTRBa1FxEECrgaxxA=="
-      },
-      "System.Security.Principal.Windows": {
-        "type": "Transitive",
-        "resolved": "5.0.0",
-        "contentHash": "t0MGLukB5WAVU9bO3MGzvlGnyJPgUlcwerXn1kzBRjwLKixT96XV0Uza41W49gVd8zEMFu9vQEFlv0IOrytICA=="
-      },
-      "System.ServiceProcess.ServiceController": {
-        "type": "Transitive",
-        "resolved": "8.0.1",
-        "contentHash": "02I0BXo1kmMBgw03E8Hu4K6nTqur4wpQdcDZrndczPzY2fEoGvlinE35AWbyzLZ2h2IksEZ6an4tVt3hi9j1oA==",
-        "dependencies": {
-          "System.Diagnostics.EventLog": "8.0.1"
-        }
-      },
-      "System.Speech": {
-        "type": "Transitive",
-        "resolved": "8.0.0",
-        "contentHash": "CNuiA6vb95Oe5PRjClZEBiaju31vwB8OIeCgeSBXyZL6+MS4RVVB2X/C11z0xCkooHE3Vy91nM2z76emIzR+sg=="
-      },
-      "System.Text.Encoding.CodePages": {
-        "type": "Transitive",
-        "resolved": "8.0.0",
-        "contentHash": "OZIsVplFGaVY90G2SbpgU7EnCoOO5pw1t4ic21dBF3/1omrJFpAGoNAVpPyMVOC90/hvgkGG3VFqR13YgZMQfg=="
-      },
-      "System.Text.Encodings.Web": {
-        "type": "Transitive",
-        "resolved": "9.0.2",
-        "contentHash": "/kCGdrXg0PXrvkHYyHubXJHcmCAvJrxTZ7g4XS6UCxY1JW79aMjtUW6UYNECHJmiyFZsZ/vUuWOM4CtNpiNt8Q=="
-      },
-      "System.Threading.AccessControl": {
-        "type": "Transitive",
-        "resolved": "8.0.0",
-        "contentHash": "cIed5+HuYz+eV9yu9TH95zPkqmm1J9Qps9wxjB335sU8tsqc2kGdlTEH9FZzZeCS8a7mNSEsN8ZkyhQp1gfdEw=="
-      },
-      "System.Windows.Extensions": {
-        "type": "Transitive",
-        "resolved": "8.0.0",
-        "contentHash": "Obg3a90MkOw9mYKxrardLpY2u0axDMrSmy4JCdq2cYbelM2cUwmUir5Bomvd1yxmPL9h5LVHU1tuKBZpUjfASg=="
-      }
-    }
-  }
-=======
-{
-  "version": 1,
-  "dependencies": {
-    "net8.0": {
-      "Microsoft.AspNetCore.Components.WebAssembly": {
-        "type": "Direct",
-        "requested": "[8.0.15, )",
-        "resolved": "8.0.15",
-        "contentHash": "KFugRNQGBQINzcMcoaTzZr8t30kGuamOtHCmn38Bygx2/FdDJ3UuHvEm0ALMttUNoD5ewQyJPqBsi3olH/LXoQ==",
-        "dependencies": {
-          "Microsoft.AspNetCore.Components.Web": "8.0.15",
-          "Microsoft.Extensions.Configuration.Binder": "8.0.2",
-          "Microsoft.Extensions.Configuration.Json": "8.0.1",
-          "Microsoft.Extensions.Logging": "8.0.1",
-          "Microsoft.JSInterop.WebAssembly": "8.0.15"
-        }
-      },
-      "Microsoft.CodeAnalysis.BannedApiAnalyzers": {
-        "type": "Direct",
-        "requested": "[3.3.4, )",
-        "resolved": "3.3.4",
-        "contentHash": "0k2Jwpc8eq0hjOtX6TxRkHm9clkJ2PAQ3heEHgqIJZcsfdFosC/iyz18nsgTVDDWpID80rC7aiYK7ripx+Qndg=="
-      },
-      "Microsoft.NET.ILLink.Tasks": {
-        "type": "Direct",
-        "requested": "[8.0.15, )",
-        "resolved": "8.0.15",
-        "contentHash": "s4eXlcRGyHeCgFUGQnhq0e/SCHBPp0jOHgMqZg3fQ2OCHJSm1aOUhI6RFWuVIcEb9ig2WgI2kWukk8wu72EbUQ=="
-      },
-      "Microsoft.NET.Sdk.WebAssembly.Pack": {
-        "type": "Direct",
-        "requested": "[8.0.11, )",
-        "resolved": "8.0.11",
-        "contentHash": "apyq1nlpnHG64NVs1RpgUJAxM73bu5fLFB/SsIcYYiLKdUxiIMPQQWr9ysRxfJRLlKwLSoJo6LmjhjS9sxC8eg=="
-      },
-      "Microsoft.SourceLink.GitHub": {
-        "type": "Direct",
-        "requested": "[8.0.0, )",
-        "resolved": "8.0.0",
-        "contentHash": "G5q7OqtwIyGTkeIOAc3u2ZuV/kicQaec5EaRnc0pIeSnh9LUjj+PYQrJYBURvDt7twGl2PKA7nSN0kz1Zw5bnQ==",
-        "dependencies": {
-          "Microsoft.Build.Tasks.Git": "8.0.0",
-          "Microsoft.SourceLink.Common": "8.0.0"
-        }
-      },
-      "Microsoft.VisualStudio.Threading.Analyzers": {
-        "type": "Direct",
-        "requested": "[17.13.2, )",
-        "resolved": "17.13.2",
-        "contentHash": "Qcd8IlaTXZVq3wolBnzby1P7kWihdWaExtD8riumiKuG1sHa8EgjV/o70TMjTaeUMhomBbhfdC9OPwAHoZfnjQ=="
-      },
-      "Nerdbank.GitVersioning": {
-        "type": "Direct",
-        "requested": "[3.7.115, )",
-        "resolved": "3.7.115",
-        "contentHash": "EpXamaAdRfG/BMxGgvZlTM0npRnkmXUjAj8OdNKd17t4oN+2nvjdv/KnFmzOOMDqvlwB49UCwtOHJrAQTfUBtQ=="
-      },
-      "System.IO.Abstractions.TestingHelpers": {
-        "type": "Direct",
-        "requested": "[21.3.1, )",
-        "resolved": "21.3.1",
-        "contentHash": "LsvGSS5XbvVonvWo1fb6X5T3WFAe59A9A+F+KiyXXDEw8FDDEvaoI+IbUzLPyjTZJ1sIFredoJCgppXjEESL4A==",
-        "dependencies": {
-          "TestableIO.System.IO.Abstractions.TestingHelpers": "21.3.1"
-        }
-      },
-      "Azure.Bicep.Types": {
-        "type": "Transitive",
-        "resolved": "0.5.110",
-        "contentHash": "TDnw+a21qLw5Q89FxhZZYuNBIMCiT0n4Eq+bfpgrKn7vjHSyVKOc/3ipKsqHkifHqGEXx3++DY23FC8PmKHg7Q==",
-        "dependencies": {
-          "System.Text.Json": "8.0.5"
-        }
-      },
-      "Azure.Bicep.Types.Az": {
-        "type": "Transitive",
-        "resolved": "0.2.756",
-        "contentHash": "arwntdwnNNDJ3AmK0LkT8zXUN73Wo4HTvbKUaq9BI+04wuUIcXpNpLDkYIhdvJfyN8ngwMc9o5T1qTyUggFoWA==",
-        "dependencies": {
-          "Azure.Bicep.Types": "0.5.110"
-        }
-      },
-      "Azure.Bicep.Types.K8s": {
-        "type": "Transitive",
-        "resolved": "0.1.644",
-        "contentHash": "DHr38NAyzUTlWQ7R+aqRV4RTRm9srHTWjkfZnWEIdNjUyEuogFhA0oPGJsfGQ/9XmOl2sefmK2qe797rbS6Y7Q==",
-        "dependencies": {
-          "Azure.Bicep.Types": "0.5.110"
-        }
-      },
-      "Azure.Containers.ContainerRegistry": {
-        "type": "Transitive",
-        "resolved": "1.1.1",
-        "contentHash": "yFly4PvdtRjLMyuGiLw3zGVy4yYt2ipWRkLz1cVQBio3Ic6ahwYQEqE72wHRChQ4olLZPyV9xPmtCL+tIfOiog==",
-        "dependencies": {
-          "Azure.Core": "1.36.0",
-          "System.Text.Json": "4.7.2"
-        }
-      },
-      "Azure.Core": {
-        "type": "Transitive",
-        "resolved": "1.44.1",
-        "contentHash": "YyznXLQZCregzHvioip07/BkzjuWNXogJEVz9T5W6TwjNr17ax41YGzYMptlo2G10oLCuVPoyva62y0SIRDixg==",
-        "dependencies": {
-          "Microsoft.Bcl.AsyncInterfaces": "6.0.0",
-          "System.ClientModel": "1.1.0",
-          "System.Diagnostics.DiagnosticSource": "6.0.1",
-          "System.Memory.Data": "6.0.0",
-          "System.Numerics.Vectors": "4.5.0",
-          "System.Text.Encodings.Web": "6.0.0",
-          "System.Text.Json": "6.0.10",
-          "System.Threading.Tasks.Extensions": "4.5.4"
-        }
-      },
-      "Azure.Deployments.Core": {
-        "type": "Transitive",
-        "resolved": "1.329.0",
-        "contentHash": "+Zk/3V5DTfqXXRNzjMxjf//CEI3t6YwQPwae/l2FLjmIpDgyIvHtgAeRxy+8QSRY0x50hYNxj1Rc+RWRor2ZKw==",
-        "dependencies": {
-          "Microsoft.Bcl.AsyncInterfaces": "8.0.0",
-          "Microsoft.PowerPlatform.ResourceStack": "7.0.0.2070",
-          "Newtonsoft.Json": "13.0.3",
-          "System.Collections.Immutable": "8.0.0",
-          "System.Diagnostics.DiagnosticSource": "8.0.1",
-          "System.IO.Packaging": "8.0.1",
-          "System.Memory": "4.5.5",
-          "System.Reflection.Emit.Lightweight": "4.7.0"
-        }
-      },
-      "Azure.Deployments.Expression": {
-        "type": "Transitive",
-        "resolved": "1.329.0",
-        "contentHash": "MDlbjduJj8ZDiIllgN8MxBGdZ/2gqwb/XecpQCMRMxhxDHUEr6TOV+mGHd0Y9g/OpjSVxBX9e2rU31k7meCtWQ==",
-        "dependencies": {
-          "Azure.Deployments.Core": "1.329.0",
-          "IPNetwork2": "2.6.598",
-          "Microsoft.Bcl.AsyncInterfaces": "8.0.0",
-          "Microsoft.PowerPlatform.ResourceStack": "7.0.0.2070",
-          "Newtonsoft.Json": "13.0.3",
-          "System.Collections.Immutable": "8.0.0",
-          "System.Diagnostics.DiagnosticSource": "8.0.1",
-          "System.IO.Packaging": "8.0.1",
-          "System.Memory": "4.5.5",
-          "System.Reflection.Emit.Lightweight": "4.7.0"
-        }
-      },
-      "Azure.Deployments.Templates": {
-        "type": "Transitive",
-        "resolved": "1.329.0",
-        "contentHash": "XuVbRBTaV0vGcjK7hGt7+u6lGBcdx3zqFR+Qjq8L6dGmPSbQtTiy+JJdVqe0vkLs62o5jExCJClCYSm4cy4Wgg==",
-        "dependencies": {
-          "Azure.Bicep.Types": "0.5.110",
-          "Azure.Deployments.Core": "1.329.0",
-          "Azure.Deployments.Expression": "1.329.0",
-          "IPNetwork2": "2.6.598",
-          "Microsoft.Automata.SRM": "1.2.2",
-          "Microsoft.Bcl.AsyncInterfaces": "8.0.0",
-          "Microsoft.PowerPlatform.ResourceStack": "7.0.0.2070",
-          "Newtonsoft.Json": "13.0.3",
-          "System.Collections.Immutable": "8.0.0",
-          "System.Diagnostics.DiagnosticSource": "8.0.1",
-          "System.IO.Packaging": "8.0.1",
-          "System.Memory": "4.5.5",
-          "System.Reflection.Emit.Lightweight": "4.7.0",
-          "System.Text.Json": "8.0.5"
-        }
-      },
-      "Azure.Identity": {
-        "type": "Transitive",
-        "resolved": "1.13.2",
-        "contentHash": "CngQVQELdzFmsGSWyGIPIUOCrII7nApMVWxVmJCKQQrWxRXcNquCsZ+njRJRnhFUfD+KMAhpjyRCaceE4EOL6A==",
-        "dependencies": {
-          "Azure.Core": "1.44.1",
-          "Microsoft.Identity.Client": "4.67.2",
-          "Microsoft.Identity.Client.Extensions.Msal": "4.67.2",
-          "System.Memory": "4.5.5",
-          "System.Threading.Tasks.Extensions": "4.5.4"
-        }
-      },
-      "Azure.ResourceManager": {
-        "type": "Transitive",
-        "resolved": "1.13.0",
-        "contentHash": "B0ZE4gNxs942DScLH53X7L4uqnMnh1LTpjHZUfnToQsjA65AuxiiDCVMQUkTTeQOP3PNd0UOrgRNpjQlbU8bgg==",
-        "dependencies": {
-          "Azure.Core": "1.42.0",
-          "System.ClientModel": "1.0.0",
-          "System.Text.Json": "6.0.9"
-        }
-      },
-      "Azure.ResourceManager.Resources": {
-        "type": "Transitive",
-        "resolved": "1.9.0",
-        "contentHash": "AaGmoPM6UxEYtmf5ADkl26DRy1Ms9CIL9yqgUnoU6YhXYA8r/F52p16JQ9xEHSCzXhr+OO4x2ztujHtj1Eb+qw==",
-        "dependencies": {
-          "Azure.Core": "1.43.0",
-          "Azure.ResourceManager": "1.13.0",
-          "System.ClientModel": "1.1.0",
-          "System.Text.Json": "6.0.9"
-        }
-      },
-      "Humanizer.Core": {
-        "type": "Transitive",
-        "resolved": "2.14.1",
-        "contentHash": "lQKvtaTDOXnoVJ20ibTuSIOf2i0uO0MPbDhd1jm238I+U/2ZnRENj0cktKZhtchBMtCUSRQ5v4xBCUbKNmyVMw=="
-      },
-      "IPNetwork2": {
-        "type": "Transitive",
-        "resolved": "2.6.598",
-        "contentHash": "8o5fIh67jPHUeflUuzMSRXVnXJ9MjXjjRra9M1u0+evOoABhSyJouxXdvTWaM/GaEsDBU0bQjn+9O0MywsxTDQ=="
-      },
-      "Json.More.Net": {
-        "type": "Transitive",
-        "resolved": "2.1.1",
-        "contentHash": "ZXAKl2VsdnIZeUo1PFII3Oi1m1L4YQjEyDjygHfHln5vgsjgIo749X6xWkv7qFYp8RROES+vOEfDcvvoVgs8kA=="
-      },
-      "JsonPatch.Net": {
-        "type": "Transitive",
-        "resolved": "3.3.0",
-        "contentHash": "GIcMMDtzfzVfIpQgey8w7dhzcw6jG5nD4DDAdQCTmHfblkCvN7mI8K03to8YyUhKMl4PTR6D6nLSvWmyOGFNTg==",
-        "dependencies": {
-          "JsonPointer.Net": "5.2.0"
-        }
-      },
-      "JsonPath.Net": {
-        "type": "Transitive",
-        "resolved": "2.1.1",
-        "contentHash": "HYq/rUkfpChS2O1tnkR0ocBxHL60jZDORNXd6nO3D6I21MA1M7Idvd0m31X9yLkriNSatAih0Ho3QRDvU/G0cg==",
-        "dependencies": {
-          "Json.More.Net": "2.1.1"
-        }
-      },
-      "JsonPointer.Net": {
-        "type": "Transitive",
-        "resolved": "5.2.0",
-        "contentHash": "qe1F7Tr/p4mgwLPU9P60MbYkp+xnL2uCPnWXGgzfR/AZCunAZIC0RZ32dLGJJEhSuLEfm0YF/1R3u5C7mEVq+w==",
-        "dependencies": {
-          "Humanizer.Core": "2.14.1",
-          "Json.More.Net": "2.1.0"
-        }
-      },
-      "Microsoft.AspNetCore.Authorization": {
-        "type": "Transitive",
-        "resolved": "8.0.15",
-        "contentHash": "AIpppyCOYv0hJjmYqytMSVohAV8THV6sTk7VoM6rHo1Jq0D1fOfkRi9lnmEz20nfKt50wX2OlciEQop3JlMC6A==",
-        "dependencies": {
-          "Microsoft.AspNetCore.Metadata": "8.0.15",
-          "Microsoft.Extensions.Logging.Abstractions": "8.0.3",
-          "Microsoft.Extensions.Options": "8.0.2"
-        }
-      },
-      "Microsoft.AspNetCore.Components": {
-        "type": "Transitive",
-        "resolved": "8.0.15",
-        "contentHash": "eQIgPU1oTkqR8hWvDjyZFGBBtgPY4bYl4a/WN7g0txmoww+fbE1nZ4D+5MeSbZu1kfHWX/Ruog/pMF9zUX6D7g==",
-        "dependencies": {
-          "Microsoft.AspNetCore.Authorization": "8.0.15",
-          "Microsoft.AspNetCore.Components.Analyzers": "8.0.15"
-        }
-      },
-      "Microsoft.AspNetCore.Components.Analyzers": {
-        "type": "Transitive",
-        "resolved": "8.0.15",
-        "contentHash": "Uqc/wecFqwfpC9bUK9DH3W3nrriRM6ZBL8OozV6GHNNgrqvzdnqsPKo3NcmjhokvMo2/XHTrreRC2yA2aTLS/A=="
-      },
-      "Microsoft.AspNetCore.Components.Forms": {
-        "type": "Transitive",
-        "resolved": "8.0.15",
-        "contentHash": "579O5c3u0FXnOAjk6JNzcy+/+qazMbedAeOy1vT1B6CBYovG8iGJhyUukqCbHcNQq3/lqxBTyB9rFzlH5zOttA==",
-        "dependencies": {
-          "Microsoft.AspNetCore.Components": "8.0.15"
-        }
-      },
-      "Microsoft.AspNetCore.Components.Web": {
-        "type": "Transitive",
-        "resolved": "8.0.15",
-        "contentHash": "ttRxlR+yM0sNi+Ecw0ze26l2IcBIF2L+YNQGs4v159v+Ge51yn8bwehnlzs9MY5y3Xamvek4l71uZfk1oouYSA==",
-        "dependencies": {
-          "Microsoft.AspNetCore.Components": "8.0.15",
-          "Microsoft.AspNetCore.Components.Forms": "8.0.15",
-          "Microsoft.Extensions.DependencyInjection": "8.0.1",
-          "Microsoft.Extensions.Primitives": "8.0.0",
-          "Microsoft.JSInterop": "8.0.15",
-          "System.IO.Pipelines": "8.0.0"
-        }
-      },
-      "Microsoft.AspNetCore.Metadata": {
-        "type": "Transitive",
-        "resolved": "8.0.15",
-        "contentHash": "eKlqQasjNZD0B3thB+nX7kkpG/RiZlXObmjX+JurWycnssGp1q9iZjKn2SqKA45Pouw+529aQUYYP2/QCE5xIQ=="
-      },
-      "Microsoft.Automata.SRM": {
-        "type": "Transitive",
-        "resolved": "1.2.2",
-        "contentHash": "+tdYyUEbSOO5q86TOHKzy7MiT/gqTq4aEpOmFglMw9GDXM0BnT93AG02YT29Wi+qCZmt+APPy+VJEgHUEa89Mw==",
-        "dependencies": {
-          "System.Collections.Immutable": "1.6.0",
-          "System.Numerics.Vectors": "4.5.0",
-          "System.Runtime.CompilerServices.Unsafe": "4.5.2"
-        }
-      },
-      "Microsoft.Bcl.AsyncInterfaces": {
-        "type": "Transitive",
-        "resolved": "8.0.0",
-        "contentHash": "3WA9q9yVqJp222P3x1wYIGDAkpjAku0TMUaaQV22g6L67AI0LdOIrVS7Ht2vJfLHGSPVuqN94vIr15qn+HEkHw=="
-      },
-      "Microsoft.Build.Tasks.Git": {
-        "type": "Transitive",
-        "resolved": "8.0.0",
-        "contentHash": "bZKfSIKJRXLTuSzLudMFte/8CempWjVamNUR5eHJizsy+iuOuO/k2gnh7W0dHJmYY0tBf+gUErfluCv5mySAOQ=="
-      },
-      "Microsoft.Extensions.Configuration": {
-        "type": "Transitive",
-        "resolved": "9.0.2",
-        "contentHash": "EBZW+u96tApIvNtjymXEIS44tH0I/jNwABHo4c33AchWOiDWCq2rL3klpnIo+xGrxoVGJzPDISV6hZ+a9C9SzQ==",
-        "dependencies": {
-          "Microsoft.Extensions.Configuration.Abstractions": "9.0.2",
-          "Microsoft.Extensions.Primitives": "9.0.2"
-        }
-      },
-      "Microsoft.Extensions.Configuration.Abstractions": {
-        "type": "Transitive",
-        "resolved": "9.0.2",
-        "contentHash": "I0O/270E/lUNqbBxlRVjxKOMZyYjP88dpEgQTveml+h2lTzAP4vbawLVwjS9SC7lKaU893bwyyNz0IVJYsm9EA==",
-        "dependencies": {
-          "Microsoft.Extensions.Primitives": "9.0.2"
-        }
-      },
-      "Microsoft.Extensions.Configuration.Binder": {
-        "type": "Transitive",
-        "resolved": "9.0.1",
-        "contentHash": "w7kAyu1Mm7eParRV6WvGNNwA8flPTub16fwH49h7b/yqJZFTgYxnOVCuiah3G2bgseJMEq4DLjjsyQRvsdzRgA==",
-        "dependencies": {
-          "Microsoft.Extensions.Configuration.Abstractions": "9.0.1"
-        }
-      },
-      "Microsoft.Extensions.Configuration.FileExtensions": {
-        "type": "Transitive",
-        "resolved": "9.0.0",
-        "contentHash": "4EK93Jcd2lQG4GY6PAw8jGss0ZzFP0vPc1J85mES5fKNuDTqgFXHba9onBw2s18fs3I4vdo2AWyfD1mPAxWSQQ==",
-        "dependencies": {
-          "Microsoft.Extensions.Configuration": "9.0.0",
-          "Microsoft.Extensions.Configuration.Abstractions": "9.0.0",
-          "Microsoft.Extensions.FileProviders.Abstractions": "9.0.0",
-          "Microsoft.Extensions.FileProviders.Physical": "9.0.0",
-          "Microsoft.Extensions.Primitives": "9.0.0"
-        }
-      },
-      "Microsoft.Extensions.Configuration.Json": {
-        "type": "Transitive",
-        "resolved": "9.0.0",
-        "contentHash": "WiTK0LrnsqmedrbzwL7f4ZUo+/wByqy2eKab39I380i2rd8ImfCRMrtkqJVGDmfqlkP/YzhckVOwPc5MPrSNpg==",
-        "dependencies": {
-          "Microsoft.Extensions.Configuration": "9.0.0",
-          "Microsoft.Extensions.Configuration.Abstractions": "9.0.0",
-          "Microsoft.Extensions.Configuration.FileExtensions": "9.0.0",
-          "Microsoft.Extensions.FileProviders.Abstractions": "9.0.0",
-          "System.Text.Json": "9.0.0"
-        }
-      },
-      "Microsoft.Extensions.DependencyInjection": {
-        "type": "Transitive",
-        "resolved": "9.0.2",
-        "contentHash": "ZffbJrskOZ40JTzcTyKwFHS5eACSWp2bUQBBApIgGV+es8RaTD4OxUG7XxFr3RIPLXtYQ1jQzF2DjKB5fZn7Qg==",
-        "dependencies": {
-          "Microsoft.Extensions.DependencyInjection.Abstractions": "9.0.2"
-        }
-      },
-      "Microsoft.Extensions.DependencyInjection.Abstractions": {
-        "type": "Transitive",
-        "resolved": "9.0.2",
-        "contentHash": "MNe7GSTBf3jQx5vYrXF0NZvn6l7hUKF6J54ENfAgCO8y6xjN1XUmKKWG464LP2ye6QqDiA1dkaWEZBYnhoZzjg=="
-      },
-      "Microsoft.Extensions.Diagnostics": {
-        "type": "Transitive",
-        "resolved": "8.0.1",
-        "contentHash": "doVPCUUCY7c6LhBsEfiy3W1bvS7Mi6LkfQMS8nlC22jZWNxBv8VO8bdfeyvpYFst6Kxqk7HBC6lytmEoBssvSQ==",
-        "dependencies": {
-          "Microsoft.Extensions.Configuration": "8.0.0",
-          "Microsoft.Extensions.Diagnostics.Abstractions": "8.0.1",
-          "Microsoft.Extensions.Options.ConfigurationExtensions": "8.0.0"
-        }
-      },
-      "Microsoft.Extensions.Diagnostics.Abstractions": {
-        "type": "Transitive",
-        "resolved": "8.0.1",
-        "contentHash": "elH2vmwNmsXuKmUeMQ4YW9ldXiF+gSGDgg1vORksob5POnpaI6caj1Hu8zaYbEuibhqCoWg0YRWDazBY3zjBfg==",
-        "dependencies": {
-          "Microsoft.Extensions.DependencyInjection.Abstractions": "8.0.2",
-          "Microsoft.Extensions.Options": "8.0.2"
-        }
-      },
-      "Microsoft.Extensions.FileProviders.Abstractions": {
-        "type": "Transitive",
-        "resolved": "9.0.0",
-        "contentHash": "uK439QzYR0q2emLVtYzwyK3x+T5bTY4yWsd/k/ZUS9LR6Sflp8MIdhGXW8kQCd86dQD4tLqvcbLkku8qHY263Q==",
-        "dependencies": {
-          "Microsoft.Extensions.Primitives": "9.0.0"
-        }
-      },
-      "Microsoft.Extensions.FileProviders.Physical": {
-        "type": "Transitive",
-        "resolved": "9.0.0",
-        "contentHash": "3+ZUSpOSmie+o8NnLIRqCxSh65XL/ExU7JYnFOg58awDRlY3lVpZ9A369jkoZL1rpsq7LDhEfkn2ghhGaY1y5Q==",
-        "dependencies": {
-          "Microsoft.Extensions.FileProviders.Abstractions": "9.0.0",
-          "Microsoft.Extensions.FileSystemGlobbing": "9.0.0",
-          "Microsoft.Extensions.Primitives": "9.0.0"
-        }
-      },
-      "Microsoft.Extensions.FileSystemGlobbing": {
-        "type": "Transitive",
-        "resolved": "9.0.0",
-        "contentHash": "jGFKZiXs2HNseK3NK/rfwHNNovER71jSj4BD1a/649ml9+h6oEtYd0GSALZDNW8jZ2Rh+oAeadOa6sagYW1F2A=="
-      },
-      "Microsoft.Extensions.Http": {
-        "type": "Transitive",
-        "resolved": "8.0.1",
-        "contentHash": "kDYeKJUzh0qeg/AI+nSr3ffthmXYQTEb0nS9qRC7YhSbbuN4M4NPbaB77AJwtkTnCV9XZ7qYj3dkZaNcyl73EA==",
-        "dependencies": {
-          "Microsoft.Extensions.Configuration.Abstractions": "8.0.0",
-          "Microsoft.Extensions.DependencyInjection.Abstractions": "8.0.2",
-          "Microsoft.Extensions.Diagnostics": "8.0.1",
-          "Microsoft.Extensions.Logging": "8.0.1",
-          "Microsoft.Extensions.Logging.Abstractions": "8.0.2",
-          "Microsoft.Extensions.Options": "8.0.2"
-        }
-      },
-      "Microsoft.Extensions.Logging": {
-        "type": "Transitive",
-        "resolved": "8.0.1",
-        "contentHash": "4x+pzsQEbqxhNf1QYRr5TDkLP9UsLT3A6MdRKDDEgrW7h1ljiEPgTNhKYUhNCCAaVpQECVQ+onA91PTPnIp6Lw==",
-        "dependencies": {
-          "Microsoft.Extensions.DependencyInjection": "8.0.1",
-          "Microsoft.Extensions.Logging.Abstractions": "8.0.2",
-          "Microsoft.Extensions.Options": "8.0.2"
-        }
-      },
-      "Microsoft.Extensions.Logging.Abstractions": {
-        "type": "Transitive",
-        "resolved": "8.0.3",
-        "contentHash": "dL0QGToTxggRLMYY4ZYX5AMwBb+byQBd/5dMiZE07Nv73o6I5Are3C7eQTh7K2+A4ct0PVISSr7TZANbiNb2yQ==",
-        "dependencies": {
-          "Microsoft.Extensions.DependencyInjection.Abstractions": "8.0.2"
-        }
-      },
-      "Microsoft.Extensions.ObjectPool": {
-        "type": "Transitive",
-        "resolved": "5.0.10",
-        "contentHash": "pp9tbGqIhdEXL6Q1yJl+zevAJSq4BsxqhS1GXzBvEsEz9DDNu9GLNzgUy2xyFc4YjB4m4Ff2YEWTnvQvVYdkvQ=="
-      },
-      "Microsoft.Extensions.Options": {
-        "type": "Transitive",
-        "resolved": "8.0.2",
-        "contentHash": "dWGKvhFybsaZpGmzkGCbNNwBD1rVlWzrZKANLW/CcbFJpCEceMCGzT7zZwHOGBCbwM0SzBuceMj5HN1LKV1QqA==",
-        "dependencies": {
-          "Microsoft.Extensions.DependencyInjection.Abstractions": "8.0.0",
-          "Microsoft.Extensions.Primitives": "8.0.0"
-        }
-      },
-      "Microsoft.Extensions.Options.ConfigurationExtensions": {
-        "type": "Transitive",
-        "resolved": "8.0.0",
-        "contentHash": "0f4DMRqEd50zQh+UyJc+/HiBsZ3vhAQALgdkcQEalSH1L2isdC7Yj54M3cyo5e+BeO5fcBQ7Dxly8XiBBcvRgw==",
-        "dependencies": {
-          "Microsoft.Extensions.Configuration.Abstractions": "8.0.0",
-          "Microsoft.Extensions.Configuration.Binder": "8.0.0",
-          "Microsoft.Extensions.DependencyInjection.Abstractions": "8.0.0",
-          "Microsoft.Extensions.Options": "8.0.0",
-          "Microsoft.Extensions.Primitives": "8.0.0"
-        }
-      },
-      "Microsoft.Extensions.Primitives": {
-        "type": "Transitive",
-        "resolved": "9.0.2",
-        "contentHash": "puBMtKe/wLuYa7H6docBkLlfec+h8L35DXqsDKKJgW0WY5oCwJ3cBJKcDaZchv6knAyqOMfsl6VUbaR++E5LXA=="
-      },
-      "Microsoft.Identity.Client": {
-        "type": "Transitive",
-        "resolved": "4.67.2",
-        "contentHash": "37t0TfekfG6XM8kue/xNaA66Qjtti5Qe1xA41CK+bEd8VD76/oXJc+meFJHGzygIC485dCpKoamG/pDfb9Qd7Q==",
-        "dependencies": {
-          "Microsoft.IdentityModel.Abstractions": "6.35.0",
-          "System.Diagnostics.DiagnosticSource": "6.0.1"
-        }
-      },
-      "Microsoft.Identity.Client.Extensions.Msal": {
-        "type": "Transitive",
-        "resolved": "4.67.2",
-        "contentHash": "DKs+Lva6csEUZabw+JkkjtFgVmcXh4pJeQy5KH5XzPOaKNoZhAMYj1qpKd97qYTZKXIFH12bHPk0DA+6krw+Cw==",
-        "dependencies": {
-          "Microsoft.Identity.Client": "4.67.2",
-          "System.Security.Cryptography.ProtectedData": "4.5.0"
-        }
-      },
-      "Microsoft.IdentityModel.Abstractions": {
-        "type": "Transitive",
-        "resolved": "6.35.0",
-        "contentHash": "xuR8E4Rd96M41CnUSCiOJ2DBh+z+zQSmyrYHdYhD6K4fXBcQGVnRCFQ0efROUYpP+p0zC1BLKr0JRpVuujTZSg=="
-      },
-      "Microsoft.JSInterop": {
-        "type": "Transitive",
-        "resolved": "8.0.15",
-        "contentHash": "JQjYabj1o3M5rUp/GM8uVlLpgc9tgxZea+89IkvGl8AcY7Tfwn0Q5qltVa9rfm3mzCsr2ecVCKzWMSMYiXS0Kg=="
-      },
-      "Microsoft.JSInterop.WebAssembly": {
-        "type": "Transitive",
-        "resolved": "8.0.15",
-        "contentHash": "L7Rnicz9pvb3d3vSLHOHTM8SKv248aFWH9RhH/RB6+siUygIKRah+r+6hJX98is01ygfuoKocdU6uYOQ954rAg==",
-        "dependencies": {
-          "Microsoft.JSInterop": "8.0.15"
-        }
-      },
-      "Microsoft.NETCore.Platforms": {
-        "type": "Transitive",
-        "resolved": "3.1.0",
-        "contentHash": "z7aeg8oHln2CuNulfhiLYxCVMPEwBl3rzicjvIX+4sUuCwvXw5oXQEtbiU2c0z4qYL5L3Kmx0mMA/+t/SbY67w=="
-      },
-      "Microsoft.NETCore.Targets": {
-        "type": "Transitive",
-        "resolved": "1.1.3",
-        "contentHash": "3Wrmi0kJDzClwAC+iBdUBpEKmEle8FQNsCs77fkiOIw/9oYA07bL1EZNX0kQ2OMN3xpwvl0vAtOCYY3ndDNlhQ=="
-      },
-      "Microsoft.PowerPlatform.ResourceStack": {
-        "type": "Transitive",
-        "resolved": "7.0.0.2080",
-        "contentHash": "bLRHhlEEhoycPX8hd6lafUakNBWpGFm6zPdnrsiW6PFAiIBnrWLICLA2cc61jLq6GFJTvtTHR4MAbJXcXC9itA==",
-        "dependencies": {
-          "Microsoft.Windows.Compatibility": "8.0.10",
-          "Newtonsoft.Json": "13.0.3"
-        }
-      },
-      "Microsoft.SourceLink.Common": {
-        "type": "Transitive",
-        "resolved": "8.0.0",
-        "contentHash": "dk9JPxTCIevS75HyEQ0E4OVAFhB2N+V9ShCXf8Q6FkUQZDkgLI12y679Nym1YqsiSysuQskT7Z+6nUf3yab6Vw=="
-      },
-      "Microsoft.VisualStudio.Threading": {
-        "type": "Transitive",
-        "resolved": "17.12.19",
-        "contentHash": "eLiGMkMYyaSguqHs3lsrFxy3tAWSLuPEL2pIWRcADMDVAs2xqm3dr1d9QYjiEusTgiClF9KD6OB2NdZP72Oy0Q==",
-        "dependencies": {
-          "Microsoft.VisualStudio.Threading.Analyzers": "17.12.19",
-          "Microsoft.VisualStudio.Validation": "17.8.8"
-        }
-      },
-      "Microsoft.VisualStudio.Validation": {
-        "type": "Transitive",
-        "resolved": "17.8.8",
-        "contentHash": "rWXThIpyQd4YIXghNkiv2+VLvzS+MCMKVRDR0GAMlflsdo+YcAN2g2r5U1Ah98OFjQMRexTFtXQQ2LkajxZi3g=="
-      },
-      "Microsoft.Win32.Registry": {
-        "type": "Transitive",
-        "resolved": "4.7.0",
-        "contentHash": "KSrRMb5vNi0CWSGG1++id2ZOs/1QhRqROt+qgbEAdQuGjGrFcl4AOl4/exGPUYz2wUnU42nvJqon1T3U0kPXLA==",
-        "dependencies": {
-          "System.Security.AccessControl": "4.7.0",
-          "System.Security.Principal.Windows": "4.7.0"
-        }
-      },
-      "Microsoft.Win32.Registry.AccessControl": {
-        "type": "Transitive",
-        "resolved": "8.0.0",
-        "contentHash": "u8PB9/v02C8mBXzl0vJ7bOyC020zOP+T1mRct+KA46DqZkB40XtsNn9pGD0QowTRsT6R4jPCghn+yAODn2UMMw=="
-      },
-      "Microsoft.Win32.SystemEvents": {
-        "type": "Transitive",
-        "resolved": "8.0.0",
-        "contentHash": "9opKRyOKMCi2xJ7Bj7kxtZ1r9vbzosMvRrdEhVhDz8j8MoBGgB+WmC94yH839NPH+BclAjtQ/pyagvi/8gDLkw=="
-      },
-      "Microsoft.Windows.Compatibility": {
-        "type": "Transitive",
-        "resolved": "8.0.10",
-        "contentHash": "V92Ri/nR0VqFT6vAVGj20sl0GI6tEFlZiB1IENyPdSdjs+1k5O1lr4vVwtIwoutlib8UyO8tnBwngT6SoOqvyA==",
-        "dependencies": {
-          "Microsoft.Win32.Registry.AccessControl": "8.0.0",
-          "Microsoft.Win32.SystemEvents": "8.0.0",
-          "System.CodeDom": "8.0.0",
-          "System.ComponentModel.Composition": "8.0.0",
-          "System.ComponentModel.Composition.Registration": "8.0.0",
-          "System.Configuration.ConfigurationManager": "8.0.1",
-          "System.Data.Odbc": "8.0.1",
-          "System.Data.OleDb": "8.0.1",
-          "System.Data.SqlClient": "4.8.6",
-          "System.Diagnostics.EventLog": "8.0.1",
-          "System.Diagnostics.PerformanceCounter": "8.0.1",
-          "System.DirectoryServices": "8.0.0",
-          "System.DirectoryServices.AccountManagement": "8.0.1",
-          "System.DirectoryServices.Protocols": "8.0.0",
-          "System.Drawing.Common": "8.0.10",
-          "System.IO.Packaging": "8.0.1",
-          "System.IO.Ports": "8.0.0",
-          "System.Management": "8.0.0",
-          "System.Reflection.Context": "8.0.0",
-          "System.Runtime.Caching": "8.0.1",
-          "System.Security.Cryptography.Pkcs": "8.0.1",
-          "System.Security.Cryptography.ProtectedData": "8.0.0",
-          "System.Security.Cryptography.Xml": "8.0.2",
-          "System.Security.Permissions": "8.0.0",
-          "System.ServiceModel.Duplex": "4.10.0",
-          "System.ServiceModel.Http": "4.10.0",
-          "System.ServiceModel.NetTcp": "4.10.0",
-          "System.ServiceModel.Primitives": "4.10.0",
-          "System.ServiceModel.Security": "4.10.0",
-          "System.ServiceModel.Syndication": "8.0.0",
-          "System.ServiceProcess.ServiceController": "8.0.1",
-          "System.Speech": "8.0.0",
-          "System.Text.Encoding.CodePages": "8.0.0",
-          "System.Threading.AccessControl": "8.0.0",
-          "System.Web.Services.Description": "4.10.0"
-        }
-      },
-      "Newtonsoft.Json": {
-        "type": "Transitive",
-        "resolved": "13.0.3",
-        "contentHash": "HrC5BXdl00IP9zeV+0Z848QWPAoCr9P3bDEZguI+gkLcBKAOxix/tLEAAHC+UvDNPv4a2d18lOReHMOagPa+zQ=="
-      },
-      "runtime.linux-arm.runtime.native.System.IO.Ports": {
-        "type": "Transitive",
-        "resolved": "8.0.0",
-        "contentHash": "gK720fg6HemDg8sXcfy+xCMZ9+hF78Gc7BmREbmkS4noqlu1BAr9qZtuWGhLzFjBfgecmdtl4+SYVwJ1VneZBQ=="
-      },
-      "runtime.linux-arm64.runtime.native.System.IO.Ports": {
-        "type": "Transitive",
-        "resolved": "8.0.0",
-        "contentHash": "KYG6/3ojhEWbb3FwQAKgGWPHrY+HKUXXdVjJlrtyCLn3EMcNTaNcPadb2c0ndQzixZSmAxZKopXJr0nLwhOrpQ=="
-      },
-      "runtime.linux-x64.runtime.native.System.IO.Ports": {
-        "type": "Transitive",
-        "resolved": "8.0.0",
-        "contentHash": "Wnw5vhA4mgGbIFoo6l9Fk3iEcwRSq49a1aKwJgXUCUtEQLCSUDjTGSxqy/oMUuOyyn7uLHsH8KgZzQ1y3lReiQ=="
-      },
-      "runtime.native.System.Data.SqlClient.sni": {
-        "type": "Transitive",
-        "resolved": "4.7.0",
-        "contentHash": "9kyFSIdN3T0qjDQ2R0HRXYIhS3l5psBzQi6qqhdLz+SzFyEy4sVxNOke+yyYv8Cu8rPER12c3RDjLT8wF3WBYQ==",
-        "dependencies": {
-          "runtime.win-arm64.runtime.native.System.Data.SqlClient.sni": "4.4.0",
-          "runtime.win-x64.runtime.native.System.Data.SqlClient.sni": "4.4.0",
-          "runtime.win-x86.runtime.native.System.Data.SqlClient.sni": "4.4.0"
-        }
-      },
-      "runtime.native.System.IO.Ports": {
-        "type": "Transitive",
-        "resolved": "8.0.0",
-        "contentHash": "Ee7Sz5llLpTgyKIWzKI/GeuRSbFkOABgJRY00SqTY0OkTYtkB+9l5rFZfE7fxPA3c22RfytCBYkUdAkcmwMjQg==",
-        "dependencies": {
-          "runtime.linux-arm.runtime.native.System.IO.Ports": "8.0.0",
-          "runtime.linux-arm64.runtime.native.System.IO.Ports": "8.0.0",
-          "runtime.linux-x64.runtime.native.System.IO.Ports": "8.0.0",
-          "runtime.osx-arm64.runtime.native.System.IO.Ports": "8.0.0",
-          "runtime.osx-x64.runtime.native.System.IO.Ports": "8.0.0"
-        }
-      },
-      "runtime.osx-arm64.runtime.native.System.IO.Ports": {
-        "type": "Transitive",
-        "resolved": "8.0.0",
-        "contentHash": "rbUBLAaFW9oVkbsb0+XSrAo2QdhBeAyzLl5KQ6Oci9L/u626uXGKInsVJG6B9Z5EO8bmplC8tsMiaHK8wOBZ+w=="
-      },
-      "runtime.osx-x64.runtime.native.System.IO.Ports": {
-        "type": "Transitive",
-        "resolved": "8.0.0",
-        "contentHash": "IcfB4jKtM9pkzP9OpYelEcUX1MiDt0IJPBh3XYYdEISFF+6Mc+T8WWi0dr9wVh1gtcdVjubVEIBgB8BHESlGfQ=="
-      },
-      "runtime.win-arm64.runtime.native.System.Data.SqlClient.sni": {
-        "type": "Transitive",
-        "resolved": "4.4.0",
-        "contentHash": "LbrynESTp3bm5O/+jGL8v0Qg5SJlTV08lpIpFesXjF6uGNMWqFnUQbYBJwZTeua6E/Y7FIM1C54Ey1btLWupdg=="
-      },
-      "runtime.win-x64.runtime.native.System.Data.SqlClient.sni": {
-        "type": "Transitive",
-        "resolved": "4.4.0",
-        "contentHash": "38ugOfkYJqJoX9g6EYRlZB5U2ZJH51UP8ptxZgdpS07FgOEToV+lS11ouNK2PM12Pr6X/PpT5jK82G3DwH/SxQ=="
-      },
-      "runtime.win-x86.runtime.native.System.Data.SqlClient.sni": {
-        "type": "Transitive",
-        "resolved": "4.4.0",
-        "contentHash": "YhEdSQUsTx+C8m8Bw7ar5/VesXvCFMItyZF7G1AUY+OM0VPZUOeAVpJ4Wl6fydBGUYZxojTDR3I6Bj/+BPkJNA=="
-      },
-      "Semver": {
-        "type": "Transitive",
-        "resolved": "3.0.0",
-        "contentHash": "9jZCicsVgTebqkAujRWtC9J1A5EQVlu0TVKHcgoCuv345ve5DYf4D1MjhKEnQjdRZo6x/vdv6QQrYFs7ilGzLA==",
-        "dependencies": {
-          "Microsoft.Extensions.Primitives": "5.0.1"
-        }
-      },
-      "SharpYaml": {
-        "type": "Transitive",
-        "resolved": "2.1.1",
-        "contentHash": "BISoFuW2AwZYXxrZGaBnedo21BvrdgC4kkWd6QYrOdhOGSsZB0RSqcBw09l9caUE1g3sykJoRfSbtSzZS6tYig=="
-      },
-      "System.ClientModel": {
-        "type": "Transitive",
-        "resolved": "1.1.0",
-        "contentHash": "UocOlCkxLZrG2CKMAAImPcldJTxeesHnHGHwhJ0pNlZEvEXcWKuQvVOER2/NiOkJGRJk978SNdw3j6/7O9H1lg==",
-        "dependencies": {
-          "System.Memory.Data": "1.0.2",
-          "System.Text.Json": "6.0.9"
-        }
-      },
-      "System.CodeDom": {
-        "type": "Transitive",
-        "resolved": "8.0.0",
-        "contentHash": "WTlRjL6KWIMr/pAaq3rYqh0TJlzpouaQ/W1eelssHgtlwHAH25jXTkUphTYx9HaIIf7XA6qs/0+YhtLEQRkJ+Q=="
-      },
-      "System.Collections.Immutable": {
-        "type": "Transitive",
-        "resolved": "8.0.0",
-        "contentHash": "AurL6Y5BA1WotzlEvVaIDpqzpIPvYnnldxru8oXJU2yFxFUy3+pNXjXd1ymO+RA0rq0+590Q8gaz2l3Sr7fmqg=="
-      },
-      "System.ComponentModel.Composition": {
-        "type": "Transitive",
-        "resolved": "8.0.0",
-        "contentHash": "bGhUX5BTivJ9Wax0qnJy7uGq7dn/TQkEpJ2Fpu1etg8dbPwyDkUzNPc1d3I2/jUr9y4wDI3a1dkSmi8X21Pzbw=="
-      },
-      "System.ComponentModel.Composition.Registration": {
-        "type": "Transitive",
-        "resolved": "8.0.0",
-        "contentHash": "BVMXYqX7Z0Zdq3tc94UKJL/cOWq4LF3ufexfdPuUDrDl4ekbbfwPVzsusVbx+aq6Yx60CJnmJLyHtM3V2Q7BBQ==",
-        "dependencies": {
-          "System.ComponentModel.Composition": "8.0.0",
-          "System.Reflection.Context": "8.0.0"
-        }
-      },
-      "System.Configuration.ConfigurationManager": {
-        "type": "Transitive",
-        "resolved": "8.0.1",
-        "contentHash": "gPYFPDyohW2gXNhdQRSjtmeS6FymL2crg4Sral1wtvEJ7DUqFCDWDVbbLobASbzxfic8U1hQEdC7hmg9LHncMw==",
-        "dependencies": {
-          "System.Diagnostics.EventLog": "8.0.1",
-          "System.Security.Cryptography.ProtectedData": "8.0.0"
-        }
-      },
-      "System.Data.Odbc": {
-        "type": "Transitive",
-        "resolved": "8.0.1",
-        "contentHash": "JQd0QHOaZuH+ki+4Geas88dnLe/lZSaEYYmRdovZaqNVuExVlVFs/of2I1VaasMxzbO5+yrGDAP2rkazx/b8Sg=="
-      },
-      "System.Data.OleDb": {
-        "type": "Transitive",
-        "resolved": "8.0.1",
-        "contentHash": "RO+/y2ggU5956uQDRXdjA1e2l5yJ4rTWNX76eZ+3sgtYGqGapCe2kQCyiUci+/y6Fyb21Irp4RQEdfrIiuYrxQ==",
-        "dependencies": {
-          "System.Configuration.ConfigurationManager": "8.0.1",
-          "System.Diagnostics.PerformanceCounter": "8.0.1"
-        }
-      },
-      "System.Data.SqlClient": {
-        "type": "Transitive",
-        "resolved": "4.8.6",
-        "contentHash": "2Ij/LCaTQRyAi5lAv7UUTV9R2FobC8xN9mE0fXBZohum/xLl8IZVmE98Rq5ugQHjCgTBRKqpXRb4ORulRdA6Ig==",
-        "dependencies": {
-          "Microsoft.Win32.Registry": "4.7.0",
-          "System.Security.Principal.Windows": "4.7.0",
-          "runtime.native.System.Data.SqlClient.sni": "4.7.0"
-        }
-      },
-      "System.Diagnostics.DiagnosticSource": {
-        "type": "Transitive",
-        "resolved": "8.0.1",
-        "contentHash": "vaoWjvkG1aenR2XdjaVivlCV9fADfgyhW5bZtXT23qaEea0lWiUljdQuze4E31vKM7ZWJaSUsbYIKE3rnzfZUg=="
-      },
-      "System.Diagnostics.EventLog": {
-        "type": "Transitive",
-        "resolved": "8.0.1",
-        "contentHash": "n1ZP7NM2Gkn/MgD8+eOT5MulMj6wfeQMNS2Pizvq5GHCZfjlFMXV2irQlQmJhwA2VABC57M0auudO89Iu2uRLg=="
-      },
-      "System.Diagnostics.PerformanceCounter": {
-        "type": "Transitive",
-        "resolved": "8.0.1",
-        "contentHash": "9RfEDiEjlUADeThs8IPdDVTXSnPRSqjfgTQJALpmGFPKC0k2mbdufOXnb/9JZ4I0TkmxOfy3VTJxrHOJSs8cXg==",
-        "dependencies": {
-          "System.Configuration.ConfigurationManager": "8.0.1"
-        }
-      },
-      "System.DirectoryServices": {
-        "type": "Transitive",
-        "resolved": "8.0.0",
-        "contentHash": "7nit//efUTy1OsAKco2f02PMrwsR2S234N0dVVp84udC77YcvpOQDz5znAWMtgMWBzY1aRJvUW61jo/7vQRfXg=="
-      },
-      "System.DirectoryServices.AccountManagement": {
-        "type": "Transitive",
-        "resolved": "8.0.1",
-        "contentHash": "qVDWKClyDY+rHVEnf11eU4evW25d5OeidrtMPSJv+fwG213wa2zJ+AuIFCxsuvNSCFyHo+DvQIVfBcoK3CL1pA==",
-        "dependencies": {
-          "System.Configuration.ConfigurationManager": "8.0.1",
-          "System.DirectoryServices": "8.0.0",
-          "System.DirectoryServices.Protocols": "8.0.0"
-        }
-      },
-      "System.DirectoryServices.Protocols": {
-        "type": "Transitive",
-        "resolved": "8.0.0",
-        "contentHash": "puwJxURHDrYLGTQdsHyeMS72ClTqYa4lDYz6LHSbkZEk5hq8H8JfsO4MyYhB5BMMxg93jsQzLUwrnCumj11UIg=="
-      },
-      "System.Drawing.Common": {
-        "type": "Transitive",
-        "resolved": "8.0.10",
-        "contentHash": "MdajRp3P+FOlThgY6FBjAqnmLiVl5t2yWEC/2AsDMqx1zYbJG3G5TnscFBQ4obqcaGqvN5UnhQHSFaJFG2HftQ==",
-        "dependencies": {
-          "Microsoft.Win32.SystemEvents": "8.0.0"
-        }
-      },
-      "System.IO.Abstractions": {
-        "type": "Transitive",
-        "resolved": "21.3.1",
-        "contentHash": "Gm8HI/AHwoWd1r9IUShekWgAQjJgTM1jmrJHSkxONeuVUQAZdxSKzGYTjReBYgqLvF1Zq1Hcd1qHytrL0HuiBg==",
-        "dependencies": {
-          "TestableIO.System.IO.Abstractions": "21.3.1",
-          "TestableIO.System.IO.Abstractions.Wrappers": "21.3.1"
-        }
-      },
-      "System.IO.Packaging": {
-        "type": "Transitive",
-        "resolved": "8.0.1",
-        "contentHash": "KYkIOAvPexQOLDxPO2g0BVoWInnQhPpkFzRqvNrNrMhVT6kqhVr0zEb6KCHlptLFukxnZrjuMVAnxK7pOGUYrw=="
-      },
-      "System.IO.Pipelines": {
-        "type": "Transitive",
-        "resolved": "9.0.2",
-        "contentHash": "UIBaK7c/A3FyQxmX/747xw4rCUkm1BhNiVU617U5jweNJssNjLJkPUGhBsrlDG0BpKWCYKsncD+Kqpy4KmvZZQ=="
-      },
-      "System.IO.Ports": {
-        "type": "Transitive",
-        "resolved": "8.0.0",
-        "contentHash": "MaiPbx2/QXZc62gm/DrajRrGPG1lU4m08GWMoWiymPYM+ba4kfACp2PbiYpqJ4QiFGhHD00zX3RoVDTucjWe9g==",
-        "dependencies": {
-          "runtime.native.System.IO.Ports": "8.0.0"
-        }
-      },
-      "System.Management": {
-        "type": "Transitive",
-        "resolved": "8.0.0",
-        "contentHash": "jrK22i5LRzxZCfGb+tGmke2VH7oE0DvcDlJ1HAKYU8cPmD8XnpUT0bYn2Gy98GEhGjtfbR/sxKTVb+dE770pfA==",
-        "dependencies": {
-          "System.CodeDom": "8.0.0"
-        }
-      },
-      "System.Memory": {
-        "type": "Transitive",
-        "resolved": "4.5.5",
-        "contentHash": "XIWiDvKPXaTveaB7HVganDlOCRoj03l+jrwNvcge/t8vhGYKvqV+dMv6G4SAX2NoNmN0wZfVPTAlFwZcZvVOUw=="
-      },
-      "System.Memory.Data": {
-        "type": "Transitive",
-        "resolved": "9.0.2",
-        "contentHash": "tzyNQokibJu0ILPd0zezJ3kG3TWaV2a7nLW17ypcAWH8WJDfnSZFlK7/OS+x4PfVikIyhI0pHriFwVTSXy0zYw==",
-        "dependencies": {
-          "System.Text.Json": "9.0.2"
-        }
-      },
-      "System.Numerics.Vectors": {
-        "type": "Transitive",
-        "resolved": "4.5.0",
-        "contentHash": "QQTlPTl06J/iiDbJCiepZ4H//BVraReU4O4EoRw1U02H5TLUIT7xn3GnDp9AXPSlJUDyFs4uWjWafNX6WrAojQ=="
-      },
-      "System.Private.ServiceModel": {
-        "type": "Transitive",
-        "resolved": "4.10.0",
-        "contentHash": "dB4hD50X7FaCCPoMJ+TShvSVXEHWBD/GKEd494N4a3V+avJmNFmKK7bM40J1zsj+QWt66DG2YkwWlRf/OHx8zw==",
-        "dependencies": {
-          "Microsoft.Bcl.AsyncInterfaces": "5.0.0",
-          "Microsoft.Extensions.ObjectPool": "5.0.10",
-          "System.Numerics.Vectors": "4.5.0",
-          "System.Reflection.DispatchProxy": "4.7.1",
-          "System.Security.Cryptography.Xml": "5.0.0",
-          "System.Security.Principal.Windows": "5.0.0"
-        }
-      },
-      "System.Private.Uri": {
-        "type": "Transitive",
-        "resolved": "4.3.2",
-        "contentHash": "o1+7RJnu3Ik3PazR7Z7tJhjPdE000Eq2KGLLWhqJJKXj04wrS8lwb1OFtDF9jzXXADhUuZNJZlPc98uwwqmpFA==",
-        "dependencies": {
-          "Microsoft.NETCore.Platforms": "1.1.1",
-          "Microsoft.NETCore.Targets": "1.1.3"
-        }
-      },
-      "System.Reflection.Context": {
-        "type": "Transitive",
-        "resolved": "8.0.0",
-        "contentHash": "k76ubeIBOeIVg7vkQ4I+LoB8sY1EzFIc3oHEtoiNLhXleb7TBLXUQu0CFZ4sPlXJzWNabRf+gn1T7lyhOBxIMA=="
-      },
-      "System.Reflection.DispatchProxy": {
-        "type": "Transitive",
-        "resolved": "4.7.1",
-        "contentHash": "C1sMLwIG6ILQ2bmOT4gh62V6oJlyF4BlHcVMrOoor49p0Ji2tA8QAoqyMcIhAdH6OHKJ8m7BU+r4LK2CUEOKqw=="
-      },
-      "System.Reflection.Emit.Lightweight": {
-        "type": "Transitive",
-        "resolved": "4.7.0",
-        "contentHash": "a4OLB4IITxAXJeV74MDx49Oq2+PsF6Sml54XAFv+2RyWwtDBcabzoxiiJRhdhx+gaohLh4hEGCLQyBozXoQPqA=="
-      },
-      "System.Runtime.Caching": {
-        "type": "Transitive",
-        "resolved": "8.0.1",
-        "contentHash": "tdl7Q47P09UpRu0C/OQsGJU6GacBzzk4vfp5My9rodD+BchrxmajORnTthH8RxPUTPrIoVDJmLyvJcGxB267nQ==",
-        "dependencies": {
-          "System.Configuration.ConfigurationManager": "8.0.1"
-        }
-      },
-      "System.Runtime.CompilerServices.Unsafe": {
-        "type": "Transitive",
-        "resolved": "4.5.2",
-        "contentHash": "wprSFgext8cwqymChhrBLu62LMg/1u92bU+VOwyfBimSPVFXtsNqEWC92Pf9ofzJFlk4IHmJA75EDJn1b2goAQ=="
-      },
-      "System.Security.AccessControl": {
-        "type": "Transitive",
-        "resolved": "4.7.0",
-        "contentHash": "JECvTt5aFF3WT3gHpfofL2MNNP6v84sxtXxpqhLBCcDRzqsPBmHhQ6shv4DwwN2tRlzsUxtb3G9M3763rbXKDg==",
-        "dependencies": {
-          "Microsoft.NETCore.Platforms": "3.1.0",
-          "System.Security.Principal.Windows": "4.7.0"
-        }
-      },
-      "System.Security.Cryptography.Pkcs": {
-        "type": "Transitive",
-        "resolved": "8.0.1",
-        "contentHash": "CoCRHFym33aUSf/NtWSVSZa99dkd0Hm7OCZUxORBjRB16LNhIEOf8THPqzIYlvKM0nNDAPTRBa1FxEECrgaxxA=="
-      },
-      "System.Security.Cryptography.ProtectedData": {
-        "type": "Transitive",
-        "resolved": "8.0.0",
-        "contentHash": "+TUFINV2q2ifyXauQXRwy4CiBhqvDEDZeVJU7qfxya4aRYOKzVBpN+4acx25VcPB9ywUN6C0n8drWl110PhZEg=="
-      },
-      "System.Security.Cryptography.Xml": {
-        "type": "Transitive",
-        "resolved": "8.0.2",
-        "contentHash": "aDM/wm0ZGEZ6ZYJLzgqjp2FZdHbDHh6/OmpGfb7AdZ105zYmPn/83JRU2xLIbwgoNz9U1SLUTJN0v5th3qmvjA==",
-        "dependencies": {
-          "System.Security.Cryptography.Pkcs": "8.0.1"
-        }
-      },
-      "System.Security.Permissions": {
-        "type": "Transitive",
-        "resolved": "8.0.0",
-        "contentHash": "v/BBylw7XevuAsHXoX9dDUUfmBIcUf7Lkz8K3ZXIKz3YRKpw8YftpSir4n4e/jDTKFoaK37AsC3xnk+GNFI1Ow==",
-        "dependencies": {
-          "System.Windows.Extensions": "8.0.0"
-        }
-      },
-      "System.Security.Principal.Windows": {
-        "type": "Transitive",
-        "resolved": "5.0.0",
-        "contentHash": "t0MGLukB5WAVU9bO3MGzvlGnyJPgUlcwerXn1kzBRjwLKixT96XV0Uza41W49gVd8zEMFu9vQEFlv0IOrytICA=="
-      },
-      "System.ServiceModel.Duplex": {
-        "type": "Transitive",
-        "resolved": "4.10.0",
-        "contentHash": "4TiHY9zNCyU5++0hzgQQY8Lg2iUxBndRbo/xVWxljqekBiPSK037QASLD4ZZCKc/JcA4cpHUFDXZjzrdVVn6aw==",
-        "dependencies": {
-          "System.Private.ServiceModel": "4.10.0",
-          "System.ServiceModel.Primitives": "4.10.0"
-        }
-      },
-      "System.ServiceModel.Http": {
-        "type": "Transitive",
-        "resolved": "4.10.0",
-        "contentHash": "/PbmNSEwTQ7Vizor3F/Zp8bzR6L9YZNGIwGr1Tyc//ZZuAYDhiwiMbNpX3EnPZM63qD2bJmR/FWH9S5Ffp8K6g==",
-        "dependencies": {
-          "System.Private.ServiceModel": "4.10.0",
-          "System.ServiceModel.Primitives": "4.10.0"
-        }
-      },
-      "System.ServiceModel.NetTcp": {
-        "type": "Transitive",
-        "resolved": "4.10.0",
-        "contentHash": "tG69H0sRdzEuOcdGzsZwbmPk54Akb3t1Db4SSXN6hSTOc2ZBFu1jLt5wJA6ATbIjJ5WqXA8beRNLhO77lBNIdA==",
-        "dependencies": {
-          "System.Private.ServiceModel": "4.10.0",
-          "System.ServiceModel.Primitives": "4.10.0"
-        }
-      },
-      "System.ServiceModel.Primitives": {
-        "type": "Transitive",
-        "resolved": "4.10.0",
-        "contentHash": "BtrvvpgU2HolcC0tUf1g+n4Fk5kLhfbIBgRibcGe7TDHXcy6zTfkyXxR88rl2tO4KEPLkJXxWf/HW/LJmsI0Ew==",
-        "dependencies": {
-          "System.Private.ServiceModel": "4.10.0"
-        }
-      },
-      "System.ServiceModel.Security": {
-        "type": "Transitive",
-        "resolved": "4.10.0",
-        "contentHash": "/COEfB7QqKW37DOfmzJG6rd0apH0uMMCYNDUir9ZVDQR/ulQHx12T/5jMTo25YgUUk++i0SfGDbzutMH3w/nQg==",
-        "dependencies": {
-          "System.Private.ServiceModel": "4.10.0",
-          "System.ServiceModel.Primitives": "4.10.0"
-        }
-      },
-      "System.ServiceModel.Syndication": {
-        "type": "Transitive",
-        "resolved": "8.0.0",
-        "contentHash": "CJxIUwpBkMCPmIx46tFVOt0zpRrYurUHLW6tJBcmyj+MyWpKc6MMcS69B7IdlV/bgtgys073wMIHZX9QOQ1OFA=="
-      },
-      "System.ServiceProcess.ServiceController": {
-        "type": "Transitive",
-        "resolved": "8.0.1",
-        "contentHash": "02I0BXo1kmMBgw03E8Hu4K6nTqur4wpQdcDZrndczPzY2fEoGvlinE35AWbyzLZ2h2IksEZ6an4tVt3hi9j1oA==",
-        "dependencies": {
-          "System.Diagnostics.EventLog": "8.0.1"
-        }
-      },
-      "System.Speech": {
-        "type": "Transitive",
-        "resolved": "8.0.0",
-        "contentHash": "CNuiA6vb95Oe5PRjClZEBiaju31vwB8OIeCgeSBXyZL6+MS4RVVB2X/C11z0xCkooHE3Vy91nM2z76emIzR+sg=="
-      },
-      "System.Text.Encoding.CodePages": {
-        "type": "Transitive",
-        "resolved": "8.0.0",
-        "contentHash": "OZIsVplFGaVY90G2SbpgU7EnCoOO5pw1t4ic21dBF3/1omrJFpAGoNAVpPyMVOC90/hvgkGG3VFqR13YgZMQfg=="
-      },
-      "System.Text.Encodings.Web": {
-        "type": "Transitive",
-        "resolved": "9.0.2",
-        "contentHash": "/kCGdrXg0PXrvkHYyHubXJHcmCAvJrxTZ7g4XS6UCxY1JW79aMjtUW6UYNECHJmiyFZsZ/vUuWOM4CtNpiNt8Q=="
-      },
-      "System.Text.Json": {
-        "type": "Transitive",
-        "resolved": "9.0.2",
-        "contentHash": "4TY2Yokh5Xp8XHFhsY9y84yokS7B0rhkaZCXuRiKppIiKwPVH4lVSFD9EEFzRpXdBM5ZeZXD43tc2vB6njEwwQ==",
-        "dependencies": {
-          "System.IO.Pipelines": "9.0.2",
-          "System.Text.Encodings.Web": "9.0.2"
-        }
-      },
-      "System.Threading.AccessControl": {
-        "type": "Transitive",
-        "resolved": "8.0.0",
-        "contentHash": "cIed5+HuYz+eV9yu9TH95zPkqmm1J9Qps9wxjB335sU8tsqc2kGdlTEH9FZzZeCS8a7mNSEsN8ZkyhQp1gfdEw=="
-      },
-      "System.Threading.Tasks.Extensions": {
-        "type": "Transitive",
-        "resolved": "4.5.4",
-        "contentHash": "zteT+G8xuGu6mS+mzDzYXbzS7rd3K6Fjb9RiZlYlJPam2/hU7JCBZBVEcywNuR+oZ1ncTvc/cq0faRr3P01OVg=="
-      },
-      "System.Web.Services.Description": {
-        "type": "Transitive",
-        "resolved": "4.10.0",
-        "contentHash": "Dwr64geRujAwnI+wPMJP1rf4pFaYRITrAS7EIGd0GVMwQ8OayM6ypwmnAPzQG4YTyN84w6KD5Rv8LJywYK+vUA=="
-      },
-      "System.Windows.Extensions": {
-        "type": "Transitive",
-        "resolved": "8.0.0",
-        "contentHash": "Obg3a90MkOw9mYKxrardLpY2u0axDMrSmy4JCdq2cYbelM2cUwmUir5Bomvd1yxmPL9h5LVHU1tuKBZpUjfASg=="
-      },
-      "TestableIO.System.IO.Abstractions": {
-        "type": "Transitive",
-        "resolved": "21.3.1",
-        "contentHash": "B9USlBOZAiqXss7AI4BH6HVWs+HoHx38OadJjBO0VCzEWgP/u0u52bogmrzDHsyqRv8Yo/xtIMQXgpjLoaAUXw=="
-      },
-      "TestableIO.System.IO.Abstractions.TestingHelpers": {
-        "type": "Transitive",
-        "resolved": "21.3.1",
-        "contentHash": "XP7tiKVtnOP+jXWsRqgc7WCV2tsoolVnxSNUJXwdWmHCpLMsVlZXRag7dMynnNEQQB9XEJx25RteqN5APCnjag==",
-        "dependencies": {
-          "TestableIO.System.IO.Abstractions": "21.3.1",
-          "TestableIO.System.IO.Abstractions.Wrappers": "21.3.1"
-        }
-      },
-      "TestableIO.System.IO.Abstractions.Wrappers": {
-        "type": "Transitive",
-        "resolved": "21.3.1",
-        "contentHash": "l/xu8G96pntsofFG8vh6BKbVbYWtqYZTpNCcj4jGNwxwSbwY2gvDmkiFmIbWf7lgzPZbopW2FAfaY6m4K/3QJw==",
-        "dependencies": {
-          "TestableIO.System.IO.Abstractions": "21.3.1"
-        }
-      },
-      "Azure.Bicep.Core": {
-        "type": "Project",
-        "dependencies": {
-          "Azure.Bicep.IO": "[1.0.0, )",
-          "Azure.Bicep.Types": "[0.5.110, )",
-          "Azure.Bicep.Types.Az": "[0.2.756, )",
-          "Azure.Bicep.Types.K8s": "[0.1.644, )",
-          "Azure.Containers.ContainerRegistry": "[1.1.1, )",
           "Azure.Deployments.Templates": "[1.329.0, )",
           "Azure.Identity": "[1.13.2, )",
           "Azure.ResourceManager.Resources": "[1.9.0, )",
@@ -2610,5 +1303,4 @@
       }
     }
   }
->>>>>>> 6c34467a
 }