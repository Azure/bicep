{
  "version": 1,
  "dependencies": {
    "net7.0": {
      "Microsoft.AspNetCore.Components.WebAssembly": {
        "type": "Direct",
<<<<<<< HEAD
        "requested": "[7.0.3, )",
        "resolved": "7.0.3",
        "contentHash": "3ZNqg1AD7oaF0Fa0gxrhTQOmxBxd/tAduWj3aTuTEL+suLG4s8L80zruV+NVKsyLNkMOC2SwXiFoW6HcDqOUVA==",
        "dependencies": {
          "Microsoft.AspNetCore.Components.Web": "7.0.3",
          "Microsoft.Extensions.Configuration.Binder": "7.0.3",
          "Microsoft.Extensions.Configuration.Json": "7.0.0",
          "Microsoft.Extensions.Logging": "7.0.0",
          "Microsoft.JSInterop.WebAssembly": "7.0.3"
=======
        "requested": "[7.0.4, )",
        "resolved": "7.0.4",
        "contentHash": "NMw9Ucpdj2o+pmqOlhQJRLZ+UskFbzyov5tIi+2Q0atu/CrtUa/PHbYyFKIeq9nTURFOD5qUsKfZzsqa7rv6xg==",
        "dependencies": {
          "Microsoft.AspNetCore.Components.Web": "7.0.4",
          "Microsoft.Extensions.Configuration.Binder": "7.0.4",
          "Microsoft.Extensions.Configuration.Json": "7.0.0",
          "Microsoft.Extensions.Logging": "7.0.0",
          "Microsoft.JSInterop.WebAssembly": "7.0.4"
>>>>>>> a60c4ab7
        }
      },
      "Microsoft.CodeAnalysis.BannedApiAnalyzers": {
        "type": "Direct",
        "requested": "[3.3.4, )",
        "resolved": "3.3.4",
        "contentHash": "0k2Jwpc8eq0hjOtX6TxRkHm9clkJ2PAQ3heEHgqIJZcsfdFosC/iyz18nsgTVDDWpID80rC7aiYK7ripx+Qndg=="
      },
      "Microsoft.SourceLink.GitHub": {
        "type": "Direct",
        "requested": "[1.1.1, )",
        "resolved": "1.1.1",
        "contentHash": "IaJGnOv/M7UQjRJks7B6p7pbPnOwisYGOIzqCz5ilGFTApZ3ktOR+6zJ12ZRPInulBmdAf1SrGdDG2MU8g6XTw==",
        "dependencies": {
          "Microsoft.Build.Tasks.Git": "1.1.1",
          "Microsoft.SourceLink.Common": "1.1.1"
        }
      },
      "Nerdbank.GitVersioning": {
        "type": "Direct",
        "requested": "[3.5.119, )",
        "resolved": "3.5.119",
        "contentHash": "x8k4zV6YKZA5Rr810439lG9NngdbyPtFv0QpIYz32m1Im59kvSbEHO8gKGZoNvsfZSquayjEDUCa8acbut372g=="
      },
      "System.IO.Abstractions.TestingHelpers": {
        "type": "Direct",
        "requested": "[19.1.18, )",
        "resolved": "19.1.18",
        "contentHash": "R50JT3Eqq77rQ4ElDt7GMItt/DsP/mlRqG+iUI2OCxHls5pNy0Makm/j9QfbfHtJ7ejoSsqkpZ+pQhFpJdVxog==",
        "dependencies": {
          "TestableIO.System.IO.Abstractions.TestingHelpers": "19.1.18"
        }
      },
      "System.Net.Http.Json": {
        "type": "Direct",
<<<<<<< HEAD
        "requested": "[7.0.0, )",
        "resolved": "7.0.0",
        "contentHash": "K74te5euBJLzosprZji9juSop5mLWRzlpSNqBgZBE7/2AiPbFtM7B5eDB/tnB1jjil3bNNeJYBNfIxobs6uXhQ==",
        "dependencies": {
          "System.Text.Json": "7.0.0"
=======
        "requested": "[7.0.1, )",
        "resolved": "7.0.1",
        "contentHash": "ni8+BJnndbJI9AXme/qCYXg1s4RpdRJx3gKp5WzcWuLt4l3syuscgk5Becis6x4E7HbQk4z6A7FNXFQD75F+wQ==",
        "dependencies": {
          "System.Text.Json": "7.0.2"
>>>>>>> a60c4ab7
        }
      },
      "Azure.Bicep.Types": {
        "type": "Transitive",
        "resolved": "0.3.99",
        "contentHash": "N7unUj6hb3b/O3GPb8rxsUijOmkc/XfBAqyDAxx+ESQyaEA/Og/b5ZvJ29M0o1qhm+FpXe/XoCd9yPd5xXEM/A==",
        "dependencies": {
          "System.Text.Json": "7.0.1"
        }
      },
      "Azure.Bicep.Types.Az": {
        "type": "Transitive",
<<<<<<< HEAD
        "resolved": "0.2.364",
        "contentHash": "mLWsbOrayk96GvjUYJTm6izMQUwzfsXPM5i9DHf7QNoFr1OoDFt8g2qP6amrGeCVQa/cfbpY0GEzya6dvAF+Rg==",
=======
        "resolved": "0.2.407",
        "contentHash": "S26oPU7Ekekz9Jo3qFbVOstyAoUopI/XxYaIGb6Gi6gxQps3wnsYrwkogzPoRy58gOklTNDIf8zB8J0TR7goYQ==",
>>>>>>> a60c4ab7
        "dependencies": {
          "Azure.Bicep.Types": "0.3.99"
        }
      },
      "Azure.Bicep.Types.K8s": {
        "type": "Transitive",
        "resolved": "0.1.233",
        "contentHash": "ZzSd1CRVP9lvDe2Sasfv4rXIOfouXVu+JOPa3atR8Z4xlR2NvzNx73nN4PDxWFnLwfTO/ghhk/gbVxw8qfv5eA==",
        "dependencies": {
          "Azure.Bicep.Types": "0.3.41"
        }
      },
      "Azure.Containers.ContainerRegistry": {
        "type": "Transitive",
        "resolved": "1.1.0-beta.4",
        "contentHash": "GhTCm4Hh2Hs+MUQL5ocIn+dqcfPzyTkCjkIji/IuATZ/Nyr1FZHCaHm44P3Mj0uuXbBLgXejFlypDlTyKMJcsw==",
        "dependencies": {
          "Azure.Core": "1.24.0",
          "System.Text.Json": "4.7.2"
        }
      },
      "Azure.Core": {
        "type": "Transitive",
<<<<<<< HEAD
        "resolved": "1.26.0",
        "contentHash": "fKn/sxuceulRDjdzY1ug2WOrDR9PV7IrTHmP5UrWj2G/qOTCg4dSs3IVIynUJ35kYWpowsKJF4sTmh1QtHTajA==",
=======
        "resolved": "1.28.0",
        "contentHash": "IY6rGo8r8MfcmIxaNGFhIn/5PTz2Eld6Uqmy3bL/NX+2+g7hroo69jcJ9jeRPkuKXZPPreXTr8zt49No11Wbug==",
>>>>>>> a60c4ab7
        "dependencies": {
          "Microsoft.Bcl.AsyncInterfaces": "1.1.1",
          "System.Diagnostics.DiagnosticSource": "4.6.0",
          "System.Memory.Data": "1.0.2",
          "System.Numerics.Vectors": "4.5.0",
          "System.Text.Encodings.Web": "4.7.2",
          "System.Text.Json": "4.7.2",
          "System.Threading.Tasks.Extensions": "4.5.4"
        }
      },
      "Azure.Deployments.Core": {
        "type": "Transitive",
        "resolved": "1.0.872",
        "contentHash": "p5JRUj1y2fN07YT4/G2Tr3rzLGyym6IFnE8zT03k0drsEkvUpMyFLT0N5BqFPE9euTvmub8dBN45r6dZBVAvZQ==",
        "dependencies": {
          "Microsoft.PowerPlatform.ResourceStack": "6.0.0.1423",
          "Newtonsoft.Json": "13.0.1",
          "System.Collections.Immutable": "5.0.0",
          "System.Reflection.Emit.Lightweight": "4.7.0"
        }
      },
      "Azure.Deployments.Expression": {
        "type": "Transitive",
        "resolved": "1.0.872",
        "contentHash": "UYlM4F+PXZigUFznVJECv8MM+IIU/ict9rYR0ek0iQSJgt/bm2EAP7ltLMsFkmQD9cW1Mgc4dU5lxpa6zdkLsg==",
        "dependencies": {
          "Azure.Deployments.Core": "1.0.872",
          "Newtonsoft.Json": "13.0.1"
        }
      },
      "Azure.Deployments.Templates": {
        "type": "Transitive",
        "resolved": "1.0.872",
        "contentHash": "mv0yi/X9VMIxrX/FJBC5TMyRZf8r5+M+er3O4KfbmcqF1LiAtIUWc7+mfMfUx3l22HInjR6khSXO88FO9JwrkQ==",
        "dependencies": {
          "Azure.Deployments.Core": "1.0.872",
          "Azure.Deployments.Expression": "1.0.872",
          "Microsoft.Automata.SRM": "1.2.2",
          "Newtonsoft.Json": "13.0.1"
        }
      },
      "Azure.Identity": {
        "type": "Transitive",
        "resolved": "1.8.2",
        "contentHash": "ywnpn9MLhNTtBG12WOxSaomx0Dwu5HK5PyhHH/CApGrd1BCrhgEwdy4Uwy5IfAznJzVJKZRyKR9cp4aa61xYvA==",
        "dependencies": {
          "Azure.Core": "1.25.0",
          "Microsoft.Identity.Client": "4.49.1",
          "Microsoft.Identity.Client.Extensions.Msal": "2.25.3",
          "System.Memory": "4.5.4",
          "System.Security.Cryptography.ProtectedData": "4.7.0",
          "System.Text.Json": "4.7.2",
          "System.Threading.Tasks.Extensions": "4.5.4"
        }
      },
      "Azure.ResourceManager": {
        "type": "Transitive",
<<<<<<< HEAD
        "resolved": "1.3.2",
        "contentHash": "Vyo1oLRWPjlZm1mYXK+iwbKMRQpGAgaFwiR8iSAfVsngXuFGlgm91U6yJIDU4xqyhve3nG7vrR4G3DXDHXABPQ==",
        "dependencies": {
          "Azure.Core": "1.26.0",
=======
        "resolved": "1.4.0",
        "contentHash": "BaQijHf104MNqXMhZX5RseEwXNyBl4CKwDSqP9/tOyIy9/Ph5M9mL2MKo368VuOfD3PMQXG1GtI9jW1okuI2tg==",
        "dependencies": {
          "Azure.Core": "1.28.0",
>>>>>>> a60c4ab7
          "System.Text.Json": "4.7.2"
        }
      },
      "Azure.ResourceManager.Resources": {
        "type": "Transitive",
<<<<<<< HEAD
        "resolved": "1.3.1",
        "contentHash": "tF7Ybkz3nz17R9G9rJzoS8yr1D00pODaNV0AGdfJU4TWERzw18vY7TLrh9qTn1P1SXuSd0tkYvzrhw8lJS1Ljg==",
        "dependencies": {
          "Azure.Core": "1.26.0",
          "Azure.ResourceManager": "1.3.2",
=======
        "resolved": "1.4.0",
        "contentHash": "+mlZ+QVpO0Sclk72OROt6hjvcve99bf2NRKVt0GR2VkxV/HyIEGuDCmK5X7QbrQtZoWTOLMLSKZTfAYO9G0SlQ==",
        "dependencies": {
          "Azure.Core": "1.28.0",
          "Azure.ResourceManager": "1.4.0",
>>>>>>> a60c4ab7
          "System.Text.Json": "4.7.2"
        }
      },
      "Json.More.Net": {
        "type": "Transitive",
<<<<<<< HEAD
        "resolved": "1.7.0",
        "contentHash": "+c+VvrowC36hANAihpa9uIQj4+hLmQza37d/+FCjj5Yea7QFp7l3MH7VFvJpXiEiIxWHSL5tNHXRvQu+svVUvg==",
=======
        "resolved": "1.6.0",
        "contentHash": "bn/agVu1jQ5V0UyMUYD11ZNMkGry5vmfYBGuRPs9SUkcGWTLf6UiVEEeEm8UQiyMQWdJmTEGBRE4DpqPI+4mzQ==",
>>>>>>> a60c4ab7
        "dependencies": {
          "System.Text.Json": "6.0.2"
        }
      },
      "JsonPatch.Net": {
        "type": "Transitive",
        "resolved": "2.0.4",
        "contentHash": "Pr0lHxEYOpa2r6cEJaji9HTamKrp3pIey8Cxg0sV7EovGFf/e24TemwLPHjJD/zZ2q2YDFf/53VQCbPoDh3kPw==",
        "dependencies": {
          "JsonPointer.Net": "2.2.1"
        }
      },
      "JsonPath.Net": {
        "type": "Transitive",
<<<<<<< HEAD
        "resolved": "0.4.0",
        "contentHash": "s8XJRgP0+9pcyM1S0g2MWWaNwUo2qwR5tB7Lv4Ys+9l9QVWz27tXTN8p0EbfOGHlya8fTlsVZoZWrtHdv4lZVQ==",
        "dependencies": {
          "Json.More.Net": "1.7.0"
=======
        "resolved": "0.2.1",
        "contentHash": "jZTc0XzedUWFHlg8GyqPdCfwh87nvGoirOQK677qrh6IxakZ5cgYxdU+4Slo1UpZN9UtfyI2WmsGWFMmvOS5ag==",
        "dependencies": {
          "JsonPointer.Net": "2.2.0"
>>>>>>> a60c4ab7
        }
      },
      "JsonPointer.Net": {
        "type": "Transitive",
        "resolved": "2.2.1",
        "contentHash": "yiofs6GG1rwwMecQeuzaY9SCXsCStAXZgU7Ek2IA5TFTUfNbzYKClmfaSl1ZB9PKyTjEj/mcp9fNHzP2ZkdQTA==",
        "dependencies": {
          "Json.More.Net": "1.6.0"
        }
      },
      "Microsoft.AspNetCore.Authorization": {
        "type": "Transitive",
<<<<<<< HEAD
        "resolved": "7.0.3",
        "contentHash": "tAgm6eNm9vohhSJhTrgIj7FDmp9KdCRTBRbyjspgzvgYtJr2Y/zkGXo2ikP+U9IfYpfjk1PXElVEp8buSIGTEg==",
        "dependencies": {
          "Microsoft.AspNetCore.Metadata": "7.0.3",
=======
        "resolved": "7.0.4",
        "contentHash": "ccVCRKKSclEs88EN61pJkVModWE3e0h/YnLZYBgBoelUZSIbbKuzcJBdnt03G+sGV3fU0oC365C0Zjmd2m8qfA==",
        "dependencies": {
          "Microsoft.AspNetCore.Metadata": "7.0.4",
>>>>>>> a60c4ab7
          "Microsoft.Extensions.Logging.Abstractions": "7.0.0",
          "Microsoft.Extensions.Options": "7.0.1"
        }
      },
      "Microsoft.AspNetCore.Components": {
        "type": "Transitive",
<<<<<<< HEAD
        "resolved": "7.0.3",
        "contentHash": "V9nZ8oRLWDNsqEZ5N8Xe8jQdQ2gwZOla3vgboG+bEbH2shrDcqHjM97WqfvVmMDQtjQ3r19lw2E4oxkS433Hhw==",
        "dependencies": {
          "Microsoft.AspNetCore.Authorization": "7.0.3",
          "Microsoft.AspNetCore.Components.Analyzers": "7.0.3"
=======
        "resolved": "7.0.4",
        "contentHash": "abcaqRJo+7HU1KIqGLQ7YtwgStunyQXhPf5dgeOWL3d7VrV79aeTqhXnE/5DR7jiy68toVbfj0Qhib0mkIIuKg==",
        "dependencies": {
          "Microsoft.AspNetCore.Authorization": "7.0.4",
          "Microsoft.AspNetCore.Components.Analyzers": "7.0.4"
>>>>>>> a60c4ab7
        }
      },
      "Microsoft.AspNetCore.Components.Analyzers": {
        "type": "Transitive",
<<<<<<< HEAD
        "resolved": "7.0.3",
        "contentHash": "i9zke7dUBybWKayO9ljZ6DX1hcRxFnCwweB/dcxLKnjFmXXf16KagGV7RJmiCnQUz/l3Y+kQKAPqrBkV9Znn2w=="
      },
      "Microsoft.AspNetCore.Components.Forms": {
        "type": "Transitive",
        "resolved": "7.0.3",
        "contentHash": "lLIjq26HaszWuuZRWlYNuh361wZRH9rEkbjAcRwmLmwtkePzqS2y0b28IRnJUsOIDiJui7eDRRwv6QdqwPkGHg==",
        "dependencies": {
          "Microsoft.AspNetCore.Components": "7.0.3"
=======
        "resolved": "7.0.4",
        "contentHash": "PgQqzTlANn/i/cVOz8iCiVl+7t15t5ZaVL+jyQR4bVbL4E4Ktv6FDceUZqUwN+6J40lZvqRnNWajsDWTyrFKNQ=="
      },
      "Microsoft.AspNetCore.Components.Forms": {
        "type": "Transitive",
        "resolved": "7.0.4",
        "contentHash": "hhRnhw7JDApJk3m48wOCuYQl86G+qpaLDhf3QGYgVr5jESEEqcFXHs7x5KRkR9Y0VgtEoZz/m9l6mMmqqwFr7w==",
        "dependencies": {
          "Microsoft.AspNetCore.Components": "7.0.4"
>>>>>>> a60c4ab7
        }
      },
      "Microsoft.AspNetCore.Components.Web": {
        "type": "Transitive",
<<<<<<< HEAD
        "resolved": "7.0.3",
        "contentHash": "I2A209U1gjPcXGW0xVP6o0dJDWP5X2XWS/u88UjjIyEN4u3V2Fk57dxQjq5RRHnjGa9sFJECEgtOxR5UwQ7XbA==",
        "dependencies": {
          "Microsoft.AspNetCore.Components": "7.0.3",
          "Microsoft.AspNetCore.Components.Forms": "7.0.3",
          "Microsoft.Extensions.DependencyInjection": "7.0.0",
          "Microsoft.JSInterop": "7.0.3",
=======
        "resolved": "7.0.4",
        "contentHash": "x5mpZkY6oWA6x6JaJD5wlY9CdxpnIDbw6hS/azwXrvubiF3L4F5qoQyl/y0jiaHhQ4bkdtmenc+tOwh3ugAEXA==",
        "dependencies": {
          "Microsoft.AspNetCore.Components": "7.0.4",
          "Microsoft.AspNetCore.Components.Forms": "7.0.4",
          "Microsoft.Extensions.DependencyInjection": "7.0.0",
          "Microsoft.JSInterop": "7.0.4",
>>>>>>> a60c4ab7
          "System.IO.Pipelines": "7.0.0"
        }
      },
      "Microsoft.AspNetCore.Metadata": {
        "type": "Transitive",
<<<<<<< HEAD
        "resolved": "7.0.3",
        "contentHash": "4Tps9YyTanveGpv3boB4A42C1wbDYkZD0X1F1lOgKAWFp8HLrcG1H8Xb6ypDuE1A0gRTTjcXMIlHUcVqGAwCtA=="
=======
        "resolved": "7.0.4",
        "contentHash": "AxRqILbKo0fwUFqazh88qRaWJfh3OOSOPE6tm/H+IOvX0hrn2M95dukO+ZEk+idL++oOoVkqK30AgUyPAKFF5g=="
>>>>>>> a60c4ab7
      },
      "Microsoft.Automata.SRM": {
        "type": "Transitive",
        "resolved": "1.2.2",
        "contentHash": "+tdYyUEbSOO5q86TOHKzy7MiT/gqTq4aEpOmFglMw9GDXM0BnT93AG02YT29Wi+qCZmt+APPy+VJEgHUEa89Mw==",
        "dependencies": {
          "System.Collections.Immutable": "1.6.0",
          "System.Numerics.Vectors": "4.5.0",
          "System.Runtime.CompilerServices.Unsafe": "4.5.2"
        }
      },
      "Microsoft.Bcl.AsyncInterfaces": {
        "type": "Transitive",
        "resolved": "5.0.0",
        "contentHash": "W8DPQjkMScOMTtJbPwmPyj9c3zYSFGawDW3jwlBOOsnY+EzZFLgNQ/UMkK35JmkNOVPdCyPr2Tw7Vv9N+KA3ZQ=="
      },
      "Microsoft.Build.Tasks.Git": {
        "type": "Transitive",
        "resolved": "1.1.1",
        "contentHash": "AT3HlgTjsqHnWpBHSNeR0KxbLZD7bztlZVj7I8vgeYG9SYqbeFGh0TM/KVtC6fg53nrWHl3VfZFvb5BiQFcY6Q=="
      },
      "Microsoft.Extensions.Configuration": {
        "type": "Transitive",
        "resolved": "7.0.0",
        "contentHash": "tldQUBWt/xeH2K7/hMPPo5g8zuLc3Ro9I5d4o/XrxvxOCA2EZBtW7bCHHTc49fcBtvB8tLAb/Qsmfrq+2SJ4vA==",
        "dependencies": {
          "Microsoft.Extensions.Configuration.Abstractions": "7.0.0",
          "Microsoft.Extensions.Primitives": "7.0.0"
        }
      },
      "Microsoft.Extensions.Configuration.Abstractions": {
        "type": "Transitive",
        "resolved": "7.0.0",
        "contentHash": "f34u2eaqIjNO9YLHBz8rozVZ+TcFiFs0F3r7nUJd7FRkVSxk8u4OpoK226mi49MwexHOR2ibP9MFvRUaLilcQQ==",
        "dependencies": {
          "Microsoft.Extensions.Primitives": "7.0.0"
        }
      },
      "Microsoft.Extensions.Configuration.Binder": {
        "type": "Transitive",
<<<<<<< HEAD
        "resolved": "7.0.3",
        "contentHash": "1eRFwJBrkkncTpvh6mivB8zg4uBVm6+Y6stEJERrVEqZZc8Hvf+N1iIgj2ySYDUQko4J1Gw1rLf1M8bG83F0eA==",
=======
        "resolved": "7.0.4",
        "contentHash": "8+XPvJnHZsYgHOQlcMuQe7QNF5KdVKHH1F/wW3nd8/u81Gk/XFAYMDP0Lpz18h7/AM95M662vvqMorcYxCBB4w==",
>>>>>>> a60c4ab7
        "dependencies": {
          "Microsoft.Extensions.Configuration.Abstractions": "7.0.0"
        }
      },
      "Microsoft.Extensions.Configuration.FileExtensions": {
        "type": "Transitive",
        "resolved": "7.0.0",
        "contentHash": "xk2lRJ1RDuqe57BmgvRPyCt6zyePKUmvT6iuXqiHR+/OIIgWVR8Ff5k2p6DwmqY8a17hx/OnrekEhziEIeQP6Q==",
        "dependencies": {
          "Microsoft.Extensions.Configuration": "7.0.0",
          "Microsoft.Extensions.Configuration.Abstractions": "7.0.0",
          "Microsoft.Extensions.FileProviders.Abstractions": "7.0.0",
          "Microsoft.Extensions.FileProviders.Physical": "7.0.0",
          "Microsoft.Extensions.Primitives": "7.0.0"
        }
      },
      "Microsoft.Extensions.Configuration.Json": {
        "type": "Transitive",
        "resolved": "7.0.0",
        "contentHash": "LDNYe3uw76W35Jci+be4LDf2lkQZe0A7EEYQVChFbc509CpZ4Iupod8li4PUXPBhEUOFI/rlQNf5xkzJRQGvtA==",
        "dependencies": {
          "Microsoft.Extensions.Configuration": "7.0.0",
          "Microsoft.Extensions.Configuration.Abstractions": "7.0.0",
          "Microsoft.Extensions.Configuration.FileExtensions": "7.0.0",
          "Microsoft.Extensions.FileProviders.Abstractions": "7.0.0",
          "System.Text.Json": "7.0.0"
        }
      },
      "Microsoft.Extensions.DependencyInjection": {
        "type": "Transitive",
        "resolved": "7.0.0",
        "contentHash": "elNeOmkeX3eDVG6pYVeV82p29hr+UKDaBhrZyWvWLw/EVZSYEkZlQdkp0V39k/Xehs2Qa0mvoCvkVj3eQxNQ1Q==",
        "dependencies": {
          "Microsoft.Extensions.DependencyInjection.Abstractions": "7.0.0"
        }
      },
      "Microsoft.Extensions.DependencyInjection.Abstractions": {
        "type": "Transitive",
        "resolved": "7.0.0",
        "contentHash": "h3j/QfmFN4S0w4C2A6X7arXij/M/OVw3uQHSOFxnND4DyAzO1F9eMX7Eti7lU/OkSthEE0WzRsfT/Dmx86jzCw=="
      },
      "Microsoft.Extensions.FileProviders.Abstractions": {
        "type": "Transitive",
        "resolved": "7.0.0",
        "contentHash": "NyawiW9ZT/liQb34k9YqBSNPLuuPkrjMgQZ24Y/xXX1RoiBkLUdPMaQTmxhZ5TYu8ZKZ9qayzil75JX95vGQUg==",
        "dependencies": {
          "Microsoft.Extensions.Primitives": "7.0.0"
        }
      },
      "Microsoft.Extensions.FileProviders.Physical": {
        "type": "Transitive",
        "resolved": "7.0.0",
        "contentHash": "K8D2MTR+EtzkbZ8z80LrG7Ur64R7ZZdRLt1J5cgpc/pUWl0C6IkAUapPuK28oionHueCPELUqq0oYEvZfalNdg==",
        "dependencies": {
          "Microsoft.Extensions.FileProviders.Abstractions": "7.0.0",
          "Microsoft.Extensions.FileSystemGlobbing": "7.0.0",
          "Microsoft.Extensions.Primitives": "7.0.0"
        }
      },
      "Microsoft.Extensions.FileSystemGlobbing": {
        "type": "Transitive",
        "resolved": "7.0.0",
        "contentHash": "2jONjKHiF+E92ynz2ZFcr9OvxIw+rTGMPEH+UZGeHTEComVav93jQUWGkso8yWwVBcEJGcNcZAaqY01FFJcj7w=="
      },
      "Microsoft.Extensions.Logging": {
        "type": "Transitive",
        "resolved": "7.0.0",
        "contentHash": "Nw2muoNrOG5U5qa2ZekXwudUn2BJcD41e65zwmDHb1fQegTX66UokLWZkJRpqSSHXDOWZ5V0iqhbxOEky91atA==",
        "dependencies": {
          "Microsoft.Extensions.DependencyInjection": "7.0.0",
          "Microsoft.Extensions.DependencyInjection.Abstractions": "7.0.0",
          "Microsoft.Extensions.Logging.Abstractions": "7.0.0",
          "Microsoft.Extensions.Options": "7.0.0"
        }
      },
      "Microsoft.Extensions.Logging.Abstractions": {
        "type": "Transitive",
        "resolved": "7.0.0",
        "contentHash": "kmn78+LPVMOWeITUjIlfxUPDsI0R6G0RkeAMBmQxAJ7vBJn4q2dTva7pWi65ceN5vPGjJ9q/Uae2WKgvfktJAw=="
      },
      "Microsoft.Extensions.ObjectPool": {
        "type": "Transitive",
        "resolved": "5.0.10",
        "contentHash": "pp9tbGqIhdEXL6Q1yJl+zevAJSq4BsxqhS1GXzBvEsEz9DDNu9GLNzgUy2xyFc4YjB4m4Ff2YEWTnvQvVYdkvQ=="
      },
      "Microsoft.Extensions.Options": {
        "type": "Transitive",
        "resolved": "7.0.1",
        "contentHash": "pZRDYdN1FpepOIfHU62QoBQ6zdAoTvnjxFfqAzEd9Jhb2dfhA5i6jeTdgGgcgTWFRC7oT0+3XrbQu4LjvgX1Nw==",
        "dependencies": {
          "Microsoft.Extensions.DependencyInjection.Abstractions": "7.0.0",
          "Microsoft.Extensions.Primitives": "7.0.0"
        }
      },
      "Microsoft.Extensions.Primitives": {
        "type": "Transitive",
        "resolved": "7.0.0",
        "contentHash": "um1KU5kxcRp3CNuI8o/GrZtD4AIOXDk+RLsytjZ9QPok3ttLUelLKpilVPuaFT3TFjOhSibUAso0odbOaCDj3Q=="
      },
      "Microsoft.Identity.Client": {
        "type": "Transitive",
        "resolved": "4.49.1",
        "contentHash": "vDU3cdXIom4+pxJk8sDJcHYTHPhb6DSVF9zjFY61SoQVs1OxbHZY9+mBnq1gGkG7N/o04WTt42IdV/0gf1+5DA==",
        "dependencies": {
          "Microsoft.IdentityModel.Abstractions": "6.22.0"
        }
      },
      "Microsoft.Identity.Client.Extensions.Msal": {
        "type": "Transitive",
        "resolved": "2.25.3",
        "contentHash": "I6/Od0d3OMD9b7RPxW1l25A8oA94H+r9ZtrOe4Ogk49Ftxhs9RS+pbzPE5dLe0i7nQy+1aob7mR22YsNcc0BiQ==",
        "dependencies": {
          "Microsoft.Identity.Client": "4.49.1",
          "System.IO.FileSystem.AccessControl": "5.0.0",
          "System.Security.Cryptography.ProtectedData": "4.5.0"
        }
      },
      "Microsoft.IdentityModel.Abstractions": {
        "type": "Transitive",
        "resolved": "6.22.0",
        "contentHash": "iI+9V+2ciCrbheeLjpmjcqCnhy+r6yCoEcid3nkoFWerHgjVuT6CPM4HODUTtUPe1uwks4wcnAujJ8u+IKogHQ=="
      },
      "Microsoft.JSInterop": {
        "type": "Transitive",
<<<<<<< HEAD
        "resolved": "7.0.3",
        "contentHash": "RRBM+d7bSid/SencPavCOuo1E5b/2xUItzZ8xH/5UT1EzKVikH9BGiX5Lh+03ZZFiVIp3RAicaumLEvYchIe5A=="
      },
      "Microsoft.JSInterop.WebAssembly": {
        "type": "Transitive",
        "resolved": "7.0.3",
        "contentHash": "101kdOGDsgY85yDVqi4/V6Tby+GjBOgfH2iHgHEhXoaYnQuSIjoX7edegbd0mCFB9LvmBUm/JehkZoSfh4/vtg==",
        "dependencies": {
          "Microsoft.JSInterop": "7.0.3"
=======
        "resolved": "7.0.4",
        "contentHash": "FD8GFIz6RfZx+W8ljnXZ6g41xcqUqTvdRzafBHeXMqRbU3LQpKfoq5spJq+k/N1l0yL9TvQJXax1znpePxOI9w=="
      },
      "Microsoft.JSInterop.WebAssembly": {
        "type": "Transitive",
        "resolved": "7.0.4",
        "contentHash": "3JRF6j6n8ETcK9dx07WfweFRpqklrqgYBqN5MwWBCalj4maS7JfZ9IqgjDOGRX53fveSuqHHLiXICc8wfzR1/Q==",
        "dependencies": {
          "Microsoft.JSInterop": "7.0.4"
>>>>>>> a60c4ab7
        }
      },
      "Microsoft.NETCore.Platforms": {
        "type": "Transitive",
        "resolved": "1.1.0",
        "contentHash": "kz0PEW2lhqygehI/d6XsPCQzD7ff7gUJaVGPVETX611eadGsA3A877GdSlU0LRVMCTH/+P3o2iDTak+S08V2+A=="
      },
      "Microsoft.NETCore.Targets": {
        "type": "Transitive",
        "resolved": "1.1.0",
        "contentHash": "aOZA3BWfz9RXjpzt0sRJJMjAscAUm3Hoa4UWAfceV9UTYxgwZ1lZt5nO2myFf+/jetYQo4uTP7zS8sJY67BBxg=="
      },
      "Microsoft.PowerPlatform.ResourceStack": {
        "type": "Transitive",
        "resolved": "6.0.0.1423",
        "contentHash": "wQouO/ezjl0gWhbqlgS6JvHU3EgepuUKYLka86lds0hzTXOjShWytahw+fUph1SDUvrZXydnaE7JSXNzuY5jlw==",
        "dependencies": {
          "Microsoft.Windows.Compatibility": "6.0.1",
          "Newtonsoft.Json": "13.0.1",
          "WindowsAzure.Storage": "9.3.3"
        }
      },
      "Microsoft.SourceLink.Common": {
        "type": "Transitive",
        "resolved": "1.1.1",
        "contentHash": "WMcGpWKrmJmzrNeuaEb23bEMnbtR/vLmvZtkAP5qWu7vQsY59GqfRJd65sFpBszbd2k/bQ8cs8eWawQKAabkVg=="
      },
      "Microsoft.Win32.Primitives": {
        "type": "Transitive",
        "resolved": "4.3.0",
        "contentHash": "9ZQKCWxH7Ijp9BfahvL2Zyf1cJIk8XYLF6Yjzr2yi0b2cOut/HQ31qf1ThHAgCc3WiZMdnWcfJCgN82/0UunxA==",
        "dependencies": {
          "Microsoft.NETCore.Platforms": "1.1.0",
          "Microsoft.NETCore.Targets": "1.1.0",
          "System.Runtime": "4.3.0"
        }
      },
      "Microsoft.Win32.Registry": {
        "type": "Transitive",
        "resolved": "4.7.0",
        "contentHash": "KSrRMb5vNi0CWSGG1++id2ZOs/1QhRqROt+qgbEAdQuGjGrFcl4AOl4/exGPUYz2wUnU42nvJqon1T3U0kPXLA==",
        "dependencies": {
          "System.Security.AccessControl": "4.7.0",
          "System.Security.Principal.Windows": "4.7.0"
        }
      },
      "Microsoft.Win32.Registry.AccessControl": {
        "type": "Transitive",
        "resolved": "6.0.0",
        "contentHash": "UoE+eeuBKL+GFHxHV3FjHlY5K8Wr/IR7Ee/a2oDNqFodF1iMqyt5hIs0U9Z217AbWrHrNle4750kD03hv1IMZw==",
        "dependencies": {
          "System.Security.AccessControl": "6.0.0"
        }
      },
      "Microsoft.Win32.SystemEvents": {
        "type": "Transitive",
        "resolved": "6.0.1",
        "contentHash": "AlsaDWyQHLFB7O2nfbny0x0oziB34WWzGnf/4Q5R8KjXhu8MnCsxE2MIePr192lIIaxarfTLI9bQg+qtmM+9ag=="
      },
      "Microsoft.Windows.Compatibility": {
        "type": "Transitive",
        "resolved": "6.0.1",
        "contentHash": "6FBKAjtGSCh4F5914CyfaYnYkKqeb8SqbgbG12Mofd1Ykp8CCRMiZanZxqDRPGJbiPhCNvGMPIQnYAnADGcVcQ==",
        "dependencies": {
          "Microsoft.Win32.Registry.AccessControl": "6.0.0",
          "Microsoft.Win32.SystemEvents": "6.0.1",
          "System.CodeDom": "6.0.0",
          "System.ComponentModel.Composition": "6.0.0",
          "System.ComponentModel.Composition.Registration": "6.0.0",
          "System.Configuration.ConfigurationManager": "6.0.1",
          "System.Data.Odbc": "6.0.1",
          "System.Data.OleDb": "6.0.0",
          "System.Data.SqlClient": "4.8.4",
          "System.Diagnostics.EventLog": "6.0.0",
          "System.Diagnostics.PerformanceCounter": "6.0.1",
          "System.DirectoryServices": "6.0.0",
          "System.DirectoryServices.AccountManagement": "6.0.0",
          "System.DirectoryServices.Protocols": "6.0.1",
          "System.Drawing.Common": "6.0.0",
          "System.IO.Packaging": "6.0.0",
          "System.IO.Ports": "6.0.0",
          "System.Management": "6.0.0",
          "System.Reflection.Context": "6.0.0",
          "System.Runtime.Caching": "6.0.0",
          "System.Security.AccessControl": "6.0.0",
          "System.Security.Cryptography.Pkcs": "6.0.1",
          "System.Security.Cryptography.ProtectedData": "6.0.0",
          "System.Security.Cryptography.Xml": "6.0.1",
          "System.Security.Permissions": "6.0.0",
          "System.ServiceModel.Duplex": "4.9.0",
          "System.ServiceModel.Http": "4.9.0",
          "System.ServiceModel.NetTcp": "4.9.0",
          "System.ServiceModel.Primitives": "4.9.0",
          "System.ServiceModel.Security": "4.9.0",
          "System.ServiceModel.Syndication": "6.0.0",
          "System.ServiceProcess.ServiceController": "6.0.0",
          "System.Speech": "6.0.0",
          "System.Text.Encoding.CodePages": "6.0.0",
          "System.Threading.AccessControl": "6.0.0",
          "System.Web.Services.Description": "4.9.0"
        }
      },
      "NETStandard.Library": {
        "type": "Transitive",
        "resolved": "1.6.1",
        "contentHash": "WcSp3+vP+yHNgS8EV5J7pZ9IRpeDuARBPN28by8zqff1wJQXm26PVU8L3/fYLBJVU7BtDyqNVWq2KlCVvSSR4A==",
        "dependencies": {
          "Microsoft.NETCore.Platforms": "1.1.0",
          "Microsoft.Win32.Primitives": "4.3.0",
          "System.AppContext": "4.3.0",
          "System.Collections": "4.3.0",
          "System.Collections.Concurrent": "4.3.0",
          "System.Console": "4.3.0",
          "System.Diagnostics.Debug": "4.3.0",
          "System.Diagnostics.Tools": "4.3.0",
          "System.Diagnostics.Tracing": "4.3.0",
          "System.Globalization": "4.3.0",
          "System.Globalization.Calendars": "4.3.0",
          "System.IO": "4.3.0",
          "System.IO.Compression": "4.3.0",
          "System.IO.Compression.ZipFile": "4.3.0",
          "System.IO.FileSystem": "4.3.0",
          "System.IO.FileSystem.Primitives": "4.3.0",
          "System.Linq": "4.3.0",
          "System.Linq.Expressions": "4.3.0",
          "System.Net.Http": "4.3.0",
          "System.Net.Primitives": "4.3.0",
          "System.Net.Sockets": "4.3.0",
          "System.ObjectModel": "4.3.0",
          "System.Reflection": "4.3.0",
          "System.Reflection.Extensions": "4.3.0",
          "System.Reflection.Primitives": "4.3.0",
          "System.Resources.ResourceManager": "4.3.0",
          "System.Runtime": "4.3.0",
          "System.Runtime.Extensions": "4.3.0",
          "System.Runtime.Handles": "4.3.0",
          "System.Runtime.InteropServices": "4.3.0",
          "System.Runtime.InteropServices.RuntimeInformation": "4.3.0",
          "System.Runtime.Numerics": "4.3.0",
          "System.Security.Cryptography.Algorithms": "4.3.0",
          "System.Security.Cryptography.Encoding": "4.3.0",
          "System.Security.Cryptography.Primitives": "4.3.0",
          "System.Security.Cryptography.X509Certificates": "4.3.0",
          "System.Text.Encoding": "4.3.0",
          "System.Text.Encoding.Extensions": "4.3.0",
          "System.Text.RegularExpressions": "4.3.0",
          "System.Threading": "4.3.0",
          "System.Threading.Tasks": "4.3.0",
          "System.Threading.Timer": "4.3.0",
          "System.Xml.ReaderWriter": "4.3.0",
          "System.Xml.XDocument": "4.3.0"
        }
      },
      "Newtonsoft.Json": {
        "type": "Transitive",
        "resolved": "13.0.3",
        "contentHash": "HrC5BXdl00IP9zeV+0Z848QWPAoCr9P3bDEZguI+gkLcBKAOxix/tLEAAHC+UvDNPv4a2d18lOReHMOagPa+zQ=="
      },
      "runtime.debian.8-x64.runtime.native.System.Security.Cryptography.OpenSsl": {
        "type": "Transitive",
        "resolved": "4.3.0",
        "contentHash": "HdSSp5MnJSsg08KMfZThpuLPJpPwE5hBXvHwoKWosyHHfe8Mh5WKT0ylEOf6yNzX6Ngjxe4Whkafh5q7Ymac4Q=="
      },
      "runtime.fedora.23-x64.runtime.native.System.Security.Cryptography.OpenSsl": {
        "type": "Transitive",
        "resolved": "4.3.0",
        "contentHash": "+yH1a49wJMy8Zt4yx5RhJrxO/DBDByAiCzNwiETI+1S4mPdCu0OY4djdciC7Vssk0l22wQaDLrXxXkp+3+7bVA=="
      },
      "runtime.fedora.24-x64.runtime.native.System.Security.Cryptography.OpenSsl": {
        "type": "Transitive",
        "resolved": "4.3.0",
        "contentHash": "c3YNH1GQJbfIPJeCnr4avseugSqPrxwIqzthYyZDN6EuOyNOzq+y2KSUfRcXauya1sF4foESTgwM5e1A8arAKw=="
      },
      "runtime.linux-arm.runtime.native.System.IO.Ports": {
        "type": "Transitive",
        "resolved": "6.0.0",
        "contentHash": "75q52H7CSpgIoIDwXb9o833EvBZIXJ0mdPhz1E6jSisEXUBlSCPalC29cj3EXsjpuDwr0dj1LRXZepIQH/oL4Q=="
      },
      "runtime.linux-arm64.runtime.native.System.IO.Ports": {
        "type": "Transitive",
        "resolved": "6.0.0",
        "contentHash": "xn2bMThmXr3CsvOYmS8ex2Yz1xo+kcnhVg2iVhS9PlmqjZPAkrEo/I40wjrBZH/tU4kvH0s1AE8opAvQ3KIS8g=="
      },
      "runtime.linux-x64.runtime.native.System.IO.Ports": {
        "type": "Transitive",
        "resolved": "6.0.0",
        "contentHash": "16nbNXwv0sC+gLGIuecri0skjuh6R1maIJggsaNP7MQBcbVcEfWFUOkEnsnvoLEjy0XerfibuRptfQ8AmdIcWA=="
      },
      "runtime.native.System": {
        "type": "Transitive",
        "resolved": "4.3.0",
        "contentHash": "c/qWt2LieNZIj1jGnVNsE2Kl23Ya2aSTBuXMD6V7k9KWr6l16Tqdwq+hJScEpWER9753NWC8h96PaVNY5Ld7Jw==",
        "dependencies": {
          "Microsoft.NETCore.Platforms": "1.1.0",
          "Microsoft.NETCore.Targets": "1.1.0"
        }
      },
      "runtime.native.System.Data.SqlClient.sni": {
        "type": "Transitive",
        "resolved": "4.7.0",
        "contentHash": "9kyFSIdN3T0qjDQ2R0HRXYIhS3l5psBzQi6qqhdLz+SzFyEy4sVxNOke+yyYv8Cu8rPER12c3RDjLT8wF3WBYQ==",
        "dependencies": {
          "runtime.win-arm64.runtime.native.System.Data.SqlClient.sni": "4.4.0",
          "runtime.win-x64.runtime.native.System.Data.SqlClient.sni": "4.4.0",
          "runtime.win-x86.runtime.native.System.Data.SqlClient.sni": "4.4.0"
        }
      },
      "runtime.native.System.IO.Compression": {
        "type": "Transitive",
        "resolved": "4.3.0",
        "contentHash": "INBPonS5QPEgn7naufQFXJEp3zX6L4bwHgJ/ZH78aBTpeNfQMtf7C6VrAFhlq2xxWBveIOWyFzQjJ8XzHMhdOQ==",
        "dependencies": {
          "Microsoft.NETCore.Platforms": "1.1.0",
          "Microsoft.NETCore.Targets": "1.1.0"
        }
      },
      "runtime.native.System.IO.Ports": {
        "type": "Transitive",
        "resolved": "6.0.0",
        "contentHash": "KaaXlpOcuZjMdmyF5wzzx3b+PRKIzt6A5Ax9dKenPDQbVJAFpev+casD0BIig1pBcbs3zx7CqWemzUJKAeHdSQ==",
        "dependencies": {
          "runtime.linux-arm.runtime.native.System.IO.Ports": "6.0.0",
          "runtime.linux-arm64.runtime.native.System.IO.Ports": "6.0.0",
          "runtime.linux-x64.runtime.native.System.IO.Ports": "6.0.0",
          "runtime.osx-arm64.runtime.native.System.IO.Ports": "6.0.0",
          "runtime.osx-x64.runtime.native.System.IO.Ports": "6.0.0"
        }
      },
      "runtime.native.System.Net.Http": {
        "type": "Transitive",
        "resolved": "4.3.0",
        "contentHash": "ZVuZJqnnegJhd2k/PtAbbIcZ3aZeITq3sj06oKfMBSfphW3HDmk/t4ObvbOk/JA/swGR0LNqMksAh/f7gpTROg==",
        "dependencies": {
          "Microsoft.NETCore.Platforms": "1.1.0",
          "Microsoft.NETCore.Targets": "1.1.0"
        }
      },
      "runtime.native.System.Security.Cryptography.Apple": {
        "type": "Transitive",
        "resolved": "4.3.0",
        "contentHash": "DloMk88juo0OuOWr56QG7MNchmafTLYWvABy36izkrLI5VledI0rq28KGs1i9wbpeT9NPQrx/wTf8U2vazqQ3Q==",
        "dependencies": {
          "runtime.osx.10.10-x64.runtime.native.System.Security.Cryptography.Apple": "4.3.0"
        }
      },
      "runtime.native.System.Security.Cryptography.OpenSsl": {
        "type": "Transitive",
        "resolved": "4.3.0",
        "contentHash": "NS1U+700m4KFRHR5o4vo9DSlTmlCKu/u7dtE5sUHVIPB+xpXxYQvgBgA6wEIeCz6Yfn0Z52/72WYsToCEPJnrw==",
        "dependencies": {
          "runtime.debian.8-x64.runtime.native.System.Security.Cryptography.OpenSsl": "4.3.0",
          "runtime.fedora.23-x64.runtime.native.System.Security.Cryptography.OpenSsl": "4.3.0",
          "runtime.fedora.24-x64.runtime.native.System.Security.Cryptography.OpenSsl": "4.3.0",
          "runtime.opensuse.13.2-x64.runtime.native.System.Security.Cryptography.OpenSsl": "4.3.0",
          "runtime.opensuse.42.1-x64.runtime.native.System.Security.Cryptography.OpenSsl": "4.3.0",
          "runtime.osx.10.10-x64.runtime.native.System.Security.Cryptography.OpenSsl": "4.3.0",
          "runtime.rhel.7-x64.runtime.native.System.Security.Cryptography.OpenSsl": "4.3.0",
          "runtime.ubuntu.14.04-x64.runtime.native.System.Security.Cryptography.OpenSsl": "4.3.0",
          "runtime.ubuntu.16.04-x64.runtime.native.System.Security.Cryptography.OpenSsl": "4.3.0",
          "runtime.ubuntu.16.10-x64.runtime.native.System.Security.Cryptography.OpenSsl": "4.3.0"
        }
      },
      "runtime.opensuse.13.2-x64.runtime.native.System.Security.Cryptography.OpenSsl": {
        "type": "Transitive",
        "resolved": "4.3.0",
        "contentHash": "b3pthNgxxFcD+Pc0WSEoC0+md3MyhRS6aCEeenvNE3Fdw1HyJ18ZhRFVJJzIeR/O/jpxPboB805Ho0T3Ul7w8A=="
      },
      "runtime.opensuse.42.1-x64.runtime.native.System.Security.Cryptography.OpenSsl": {
        "type": "Transitive",
        "resolved": "4.3.0",
        "contentHash": "KeLz4HClKf+nFS7p/6Fi/CqyLXh81FpiGzcmuS8DGi9lUqSnZ6Es23/gv2O+1XVGfrbNmviF7CckBpavkBoIFQ=="
      },
      "runtime.osx-arm64.runtime.native.System.IO.Ports": {
        "type": "Transitive",
        "resolved": "6.0.0",
        "contentHash": "fXG12NodG1QrCdoaeSQ1gVnk/koi4WYY4jZtarMkZeQMyReBm1nZlSRoPnUjLr2ZR36TiMjpcGnQfxymieUe7w=="
      },
      "runtime.osx-x64.runtime.native.System.IO.Ports": {
        "type": "Transitive",
        "resolved": "6.0.0",
        "contentHash": "/As+zPY49+dSUXkh+fTUbyPhqrdGN//evLxo4Vue88pfh1BHZgF7q4kMblTkxYvwR6Vi03zSYxysSFktO8/SDQ=="
      },
      "runtime.osx.10.10-x64.runtime.native.System.Security.Cryptography.Apple": {
        "type": "Transitive",
        "resolved": "4.3.0",
        "contentHash": "kVXCuMTrTlxq4XOOMAysuNwsXWpYeboGddNGpIgNSZmv1b6r/s/DPk0fYMB7Q5Qo4bY68o48jt4T4y5BVecbCQ=="
      },
      "runtime.osx.10.10-x64.runtime.native.System.Security.Cryptography.OpenSsl": {
        "type": "Transitive",
        "resolved": "4.3.0",
        "contentHash": "X7IdhILzr4ROXd8mI1BUCQMSHSQwelUlBjF1JyTKCjXaOGn2fB4EKBxQbCK2VjO3WaWIdlXZL3W6TiIVnrhX4g=="
      },
      "runtime.rhel.7-x64.runtime.native.System.Security.Cryptography.OpenSsl": {
        "type": "Transitive",
        "resolved": "4.3.0",
        "contentHash": "nyFNiCk/r+VOiIqreLix8yN+q3Wga9+SE8BCgkf+2BwEKiNx6DyvFjCgkfV743/grxv8jHJ8gUK4XEQw7yzRYg=="
      },
      "runtime.ubuntu.14.04-x64.runtime.native.System.Security.Cryptography.OpenSsl": {
        "type": "Transitive",
        "resolved": "4.3.0",
        "contentHash": "ytoewC6wGorL7KoCAvRfsgoJPJbNq+64k2SqW6JcOAebWsFUvCCYgfzQMrnpvPiEl4OrblUlhF2ji+Q1+SVLrQ=="
      },
      "runtime.ubuntu.16.04-x64.runtime.native.System.Security.Cryptography.OpenSsl": {
        "type": "Transitive",
        "resolved": "4.3.0",
        "contentHash": "I8bKw2I8k58Wx7fMKQJn2R8lamboCAiHfHeV/pS65ScKWMMI0+wJkLYlEKvgW1D/XvSl/221clBoR2q9QNNM7A=="
      },
      "runtime.ubuntu.16.10-x64.runtime.native.System.Security.Cryptography.OpenSsl": {
        "type": "Transitive",
        "resolved": "4.3.0",
        "contentHash": "VB5cn/7OzUfzdnC8tqAIMQciVLiq2epm2NrAm1E9OjNRyG4lVhfR61SMcLizejzQP8R8Uf/0l5qOIbUEi+RdEg=="
      },
      "runtime.win-arm64.runtime.native.System.Data.SqlClient.sni": {
        "type": "Transitive",
        "resolved": "4.4.0",
        "contentHash": "LbrynESTp3bm5O/+jGL8v0Qg5SJlTV08lpIpFesXjF6uGNMWqFnUQbYBJwZTeua6E/Y7FIM1C54Ey1btLWupdg=="
      },
      "runtime.win-x64.runtime.native.System.Data.SqlClient.sni": {
        "type": "Transitive",
        "resolved": "4.4.0",
        "contentHash": "38ugOfkYJqJoX9g6EYRlZB5U2ZJH51UP8ptxZgdpS07FgOEToV+lS11ouNK2PM12Pr6X/PpT5jK82G3DwH/SxQ=="
      },
      "runtime.win-x86.runtime.native.System.Data.SqlClient.sni": {
        "type": "Transitive",
        "resolved": "4.4.0",
        "contentHash": "YhEdSQUsTx+C8m8Bw7ar5/VesXvCFMItyZF7G1AUY+OM0VPZUOeAVpJ4Wl6fydBGUYZxojTDR3I6Bj/+BPkJNA=="
      },
      "System.AppContext": {
        "type": "Transitive",
        "resolved": "4.3.0",
        "contentHash": "fKC+rmaLfeIzUhagxY17Q9siv/sPrjjKcfNg1Ic8IlQkZLipo8ljcaZQu4VtI4Jqbzjc2VTjzGLF6WmsRXAEgA==",
        "dependencies": {
          "System.Runtime": "4.3.0"
        }
      },
      "System.Buffers": {
        "type": "Transitive",
        "resolved": "4.3.0",
        "contentHash": "ratu44uTIHgeBeI0dE8DWvmXVBSo4u7ozRZZHOMmK/JPpYyo0dAfgSiHlpiObMQ5lEtEyIXA40sKRYg5J6A8uQ==",
        "dependencies": {
          "System.Diagnostics.Debug": "4.3.0",
          "System.Diagnostics.Tracing": "4.3.0",
          "System.Resources.ResourceManager": "4.3.0",
          "System.Runtime": "4.3.0",
          "System.Threading": "4.3.0"
        }
      },
      "System.CodeDom": {
        "type": "Transitive",
        "resolved": "6.0.0",
        "contentHash": "CPc6tWO1LAer3IzfZufDBRL+UZQcj5uS207NHALQzP84Vp/z6wF0Aa0YZImOQY8iStY0A2zI/e3ihKNPfUm8XA=="
      },
      "System.Collections": {
        "type": "Transitive",
        "resolved": "4.3.0",
        "contentHash": "3Dcj85/TBdVpL5Zr+gEEBUuFe2icOnLalmEh9hfck1PTYbbyWuZgh4fmm2ysCLTrqLQw6t3TgTyJ+VLp+Qb+Lw==",
        "dependencies": {
          "Microsoft.NETCore.Platforms": "1.1.0",
          "Microsoft.NETCore.Targets": "1.1.0",
          "System.Runtime": "4.3.0"
        }
      },
      "System.Collections.Concurrent": {
        "type": "Transitive",
        "resolved": "4.3.0",
        "contentHash": "ztl69Xp0Y/UXCL+3v3tEU+lIy+bvjKNUmopn1wep/a291pVPK7dxBd6T7WnlQqRog+d1a/hSsgRsmFnIBKTPLQ==",
        "dependencies": {
          "System.Collections": "4.3.0",
          "System.Diagnostics.Debug": "4.3.0",
          "System.Diagnostics.Tracing": "4.3.0",
          "System.Globalization": "4.3.0",
          "System.Reflection": "4.3.0",
          "System.Resources.ResourceManager": "4.3.0",
          "System.Runtime": "4.3.0",
          "System.Runtime.Extensions": "4.3.0",
          "System.Threading": "4.3.0",
          "System.Threading.Tasks": "4.3.0"
        }
      },
      "System.Collections.Immutable": {
        "type": "Transitive",
        "resolved": "7.0.0",
        "contentHash": "dQPcs0U1IKnBdRDBkrCTi1FoajSTBzLcVTpjO4MBCMC7f4pDOIPzgBoX8JjG7X6uZRJ8EBxsi8+DR1JuwjnzOQ=="
      },
      "System.ComponentModel.Composition": {
        "type": "Transitive",
        "resolved": "6.0.0",
        "contentHash": "60Qv+F7oxomOjJeTDA5Z4iCyFbQ0B/2Mi5HT+13pxxq0lVnu2ipbWMzFB+RWKr3wWKA8BSncXr9PH/fECwMX5Q=="
      },
      "System.ComponentModel.Composition.Registration": {
        "type": "Transitive",
        "resolved": "6.0.0",
        "contentHash": "+i3RLlOgTsf15VeADBPpzPyRiXq71aLSuzdHeNtmq9f6BwpF3OWhB76p0WDUNCa3Z+SLD4dJbBM9yAep7kQCGA==",
        "dependencies": {
          "System.ComponentModel.Composition": "6.0.0",
          "System.Reflection.Context": "6.0.0"
        }
      },
      "System.Configuration.ConfigurationManager": {
        "type": "Transitive",
        "resolved": "6.0.1",
        "contentHash": "jXw9MlUu/kRfEU0WyTptAVueupqIeE3/rl0EZDMlf8pcvJnitQ8HeVEp69rZdaStXwTV72boi/Bhw8lOeO+U2w==",
        "dependencies": {
          "System.Security.Cryptography.ProtectedData": "6.0.0",
          "System.Security.Permissions": "6.0.0"
        }
      },
      "System.Console": {
        "type": "Transitive",
        "resolved": "4.3.0",
        "contentHash": "DHDrIxiqk1h03m6khKWV2X8p/uvN79rgSqpilL6uzpmSfxfU5ng8VcPtW4qsDsQDHiTv6IPV9TmD5M/vElPNLg==",
        "dependencies": {
          "Microsoft.NETCore.Platforms": "1.1.0",
          "Microsoft.NETCore.Targets": "1.1.0",
          "System.IO": "4.3.0",
          "System.Runtime": "4.3.0",
          "System.Text.Encoding": "4.3.0"
        }
      },
      "System.Data.Odbc": {
        "type": "Transitive",
        "resolved": "6.0.1",
        "contentHash": "4vl7z0b8gcwc2NotcpEkqaLVQAw/wo46zV1uVSoIx2UfJdqlxWKD3ViUicCNJGo41th4kaGcY9kyVe2q9EuB4w==",
        "dependencies": {
          "System.Text.Encoding.CodePages": "6.0.0"
        }
      },
      "System.Data.OleDb": {
        "type": "Transitive",
        "resolved": "6.0.0",
        "contentHash": "LQ8PjTIF1LtrrlGiyiTVjAkQtTWKm9GSNnygIlWjhN9y88s7xhy6DUNDDkmQQ9f6ex7mA4k0Tl97lz/CklaiLg==",
        "dependencies": {
          "System.Configuration.ConfigurationManager": "6.0.0",
          "System.Diagnostics.PerformanceCounter": "6.0.0"
        }
      },
      "System.Data.SqlClient": {
        "type": "Transitive",
        "resolved": "4.8.4",
        "contentHash": "45YflfcVXAu+Tnf0WnZzQIp9iGm+XvSvh8OosYHqax/nW3gV28NBSRvHFZ/IsuwV4JIypYCKBEOVzW+RB5+zgQ==",
        "dependencies": {
          "Microsoft.Win32.Registry": "4.7.0",
          "System.Security.Principal.Windows": "4.7.0",
          "runtime.native.System.Data.SqlClient.sni": "4.7.0"
        }
      },
      "System.Diagnostics.Debug": {
        "type": "Transitive",
        "resolved": "4.3.0",
        "contentHash": "ZUhUOdqmaG5Jk3Xdb8xi5kIyQYAA4PnTNlHx1mu9ZY3qv4ELIdKbnL/akbGaKi2RnNUWaZsAs31rvzFdewTj2g==",
        "dependencies": {
          "Microsoft.NETCore.Platforms": "1.1.0",
          "Microsoft.NETCore.Targets": "1.1.0",
          "System.Runtime": "4.3.0"
        }
      },
      "System.Diagnostics.DiagnosticSource": {
        "type": "Transitive",
        "resolved": "4.6.0",
        "contentHash": "mbBgoR0rRfl2uimsZ2avZY8g7Xnh1Mza0rJZLPcxqiMWlkGukjmRkuMJ/er+AhQuiRIh80CR/Hpeztr80seV5g=="
      },
      "System.Diagnostics.EventLog": {
        "type": "Transitive",
        "resolved": "6.0.0",
        "contentHash": "lcyUiXTsETK2ALsZrX+nWuHSIQeazhqPphLfaRxzdGaG93+0kELqpgEHtwWOlQe7+jSFnKwaCAgL4kjeZCQJnw=="
      },
      "System.Diagnostics.PerformanceCounter": {
        "type": "Transitive",
        "resolved": "6.0.1",
        "contentHash": "dDl7Gx3bmSrM2k2ZIm+ucEJnLloZRyvfQF1DvfvATcGF3jtaUBiPvChma+6ZcZzxWMirN3kCywkW7PILphXyMQ==",
        "dependencies": {
          "System.Configuration.ConfigurationManager": "6.0.0"
        }
      },
      "System.Diagnostics.Tools": {
        "type": "Transitive",
        "resolved": "4.3.0",
        "contentHash": "UUvkJfSYJMM6x527dJg2VyWPSRqIVB0Z7dbjHst1zmwTXz5CcXSYJFWRpuigfbO1Lf7yfZiIaEUesfnl/g5EyA==",
        "dependencies": {
          "Microsoft.NETCore.Platforms": "1.1.0",
          "Microsoft.NETCore.Targets": "1.1.0",
          "System.Runtime": "4.3.0"
        }
      },
      "System.Diagnostics.Tracing": {
        "type": "Transitive",
        "resolved": "4.3.0",
        "contentHash": "rswfv0f/Cqkh78rA5S8eN8Neocz234+emGCtTF3lxPY96F+mmmUen6tbn0glN6PMvlKQb9bPAY5e9u7fgPTkKw==",
        "dependencies": {
          "Microsoft.NETCore.Platforms": "1.1.0",
          "Microsoft.NETCore.Targets": "1.1.0",
          "System.Runtime": "4.3.0"
        }
      },
      "System.DirectoryServices": {
        "type": "Transitive",
        "resolved": "6.0.0",
        "contentHash": "kp/Op0nxDVGlElDKh8TsXO0GKXftQgAB6sJk0wUetZK1Rr0Pbd86Tn7AllLLlROFZa4BTl/LVHakljtGELFzCg==",
        "dependencies": {
          "System.Security.AccessControl": "6.0.0",
          "System.Security.Permissions": "6.0.0"
        }
      },
      "System.DirectoryServices.AccountManagement": {
        "type": "Transitive",
        "resolved": "6.0.0",
        "contentHash": "2iKkY6VC4WX6H13N8WhH2SRUfWCwg2KZR5w9JIS9cw9N8cZhT7VXxHX0L6OX6Po419aSu2LWrJE9tu6b+cUnPA==",
        "dependencies": {
          "System.Configuration.ConfigurationManager": "6.0.0",
          "System.DirectoryServices": "6.0.0",
          "System.DirectoryServices.Protocols": "6.0.0",
          "System.Security.AccessControl": "6.0.0"
        }
      },
      "System.DirectoryServices.Protocols": {
        "type": "Transitive",
        "resolved": "6.0.1",
        "contentHash": "ndUZlEkAMc1XzM0xGN++SsJrNhRkIHaKI8+te325vrUgoLT1ufWNI6KB8FFrL7NpRMHPrdxP99aF3fHbAPxW0A=="
      },
      "System.Drawing.Common": {
        "type": "Transitive",
        "resolved": "6.0.0",
        "contentHash": "NfuoKUiP2nUWwKZN6twGqXioIe1zVD0RIj2t976A+czLHr2nY454RwwXs6JU9Htc6mwqL6Dn/nEL3dpVf2jOhg==",
        "dependencies": {
          "Microsoft.Win32.SystemEvents": "6.0.0"
        }
      },
      "System.Formats.Asn1": {
        "type": "Transitive",
        "resolved": "6.0.0",
        "contentHash": "T6fD00dQ3NTbPDy31m4eQUwKW84s03z0N2C8HpOklyeaDgaJPa/TexP4/SkORMSOwc7WhKifnA6Ya33AkzmafA=="
      },
      "System.Globalization": {
        "type": "Transitive",
        "resolved": "4.3.0",
        "contentHash": "kYdVd2f2PAdFGblzFswE4hkNANJBKRmsfa2X5LG2AcWE1c7/4t0pYae1L8vfZ5xvE2nK/R9JprtToA61OSHWIg==",
        "dependencies": {
          "Microsoft.NETCore.Platforms": "1.1.0",
          "Microsoft.NETCore.Targets": "1.1.0",
          "System.Runtime": "4.3.0"
        }
      },
      "System.Globalization.Calendars": {
        "type": "Transitive",
        "resolved": "4.3.0",
        "contentHash": "GUlBtdOWT4LTV3I+9/PJW+56AnnChTaOqqTLFtdmype/L500M2LIyXgmtd9X2P2VOkmJd5c67H5SaC2QcL1bFA==",
        "dependencies": {
          "Microsoft.NETCore.Platforms": "1.1.0",
          "Microsoft.NETCore.Targets": "1.1.0",
          "System.Globalization": "4.3.0",
          "System.Runtime": "4.3.0"
        }
      },
      "System.Globalization.Extensions": {
        "type": "Transitive",
        "resolved": "4.3.0",
        "contentHash": "FhKmdR6MPG+pxow6wGtNAWdZh7noIOpdD5TwQ3CprzgIE1bBBoim0vbR1+AWsWjQmU7zXHgQo4TWSP6lCeiWcQ==",
        "dependencies": {
          "Microsoft.NETCore.Platforms": "1.1.0",
          "System.Globalization": "4.3.0",
          "System.Resources.ResourceManager": "4.3.0",
          "System.Runtime": "4.3.0",
          "System.Runtime.Extensions": "4.3.0",
          "System.Runtime.InteropServices": "4.3.0"
        }
      },
      "System.IO": {
        "type": "Transitive",
        "resolved": "4.3.0",
        "contentHash": "3qjaHvxQPDpSOYICjUoTsmoq5u6QJAFRUITgeT/4gqkF1bajbSmb1kwSxEA8AHlofqgcKJcM8udgieRNhaJ5Cg==",
        "dependencies": {
          "Microsoft.NETCore.Platforms": "1.1.0",
          "Microsoft.NETCore.Targets": "1.1.0",
          "System.Runtime": "4.3.0",
          "System.Text.Encoding": "4.3.0",
          "System.Threading.Tasks": "4.3.0"
        }
      },
      "System.IO.Abstractions": {
        "type": "Transitive",
<<<<<<< HEAD
        "resolved": "19.2.1",
        "contentHash": "cLvdtHqSrizAK8+ZdIjEvXvHWvoyhg+7EVPC+c86AeI1TGTPeh6aeY9FTYcoWJ8vba94/WcwptTbyyhMpsRKrg==",
        "dependencies": {
          "TestableIO.System.IO.Abstractions": "19.2.1",
          "TestableIO.System.IO.Abstractions.Wrappers": "19.2.1"
=======
        "resolved": "19.2.4",
        "contentHash": "C+56GpvZlWAlBQidoGLKetnPJjLNhp2iHXvtxUSPcDveYqVl7OSFiXZe+98xDtc8XMmPwi5ZivHZyKogfbBaJw==",
        "dependencies": {
          "TestableIO.System.IO.Abstractions": "19.2.4",
          "TestableIO.System.IO.Abstractions.Wrappers": "19.2.4"
>>>>>>> a60c4ab7
        }
      },
      "System.IO.Compression": {
        "type": "Transitive",
        "resolved": "4.3.0",
        "contentHash": "YHndyoiV90iu4iKG115ibkhrG+S3jBm8Ap9OwoUAzO5oPDAWcr0SFwQFm0HjM8WkEZWo0zvLTyLmbvTkW1bXgg==",
        "dependencies": {
          "Microsoft.NETCore.Platforms": "1.1.0",
          "System.Buffers": "4.3.0",
          "System.Collections": "4.3.0",
          "System.Diagnostics.Debug": "4.3.0",
          "System.IO": "4.3.0",
          "System.Resources.ResourceManager": "4.3.0",
          "System.Runtime": "4.3.0",
          "System.Runtime.Extensions": "4.3.0",
          "System.Runtime.Handles": "4.3.0",
          "System.Runtime.InteropServices": "4.3.0",
          "System.Text.Encoding": "4.3.0",
          "System.Threading": "4.3.0",
          "System.Threading.Tasks": "4.3.0",
          "runtime.native.System": "4.3.0",
          "runtime.native.System.IO.Compression": "4.3.0"
        }
      },
      "System.IO.Compression.ZipFile": {
        "type": "Transitive",
        "resolved": "4.3.0",
        "contentHash": "G4HwjEsgIwy3JFBduZ9quBkAu+eUwjIdJleuNSgmUojbH6O3mlvEIme+GHx/cLlTAPcrnnL7GqvB9pTlWRfhOg==",
        "dependencies": {
          "System.Buffers": "4.3.0",
          "System.IO": "4.3.0",
          "System.IO.Compression": "4.3.0",
          "System.IO.FileSystem": "4.3.0",
          "System.IO.FileSystem.Primitives": "4.3.0",
          "System.Resources.ResourceManager": "4.3.0",
          "System.Runtime": "4.3.0",
          "System.Runtime.Extensions": "4.3.0",
          "System.Text.Encoding": "4.3.0"
        }
      },
      "System.IO.FileSystem": {
        "type": "Transitive",
        "resolved": "4.3.0",
        "contentHash": "3wEMARTnuio+ulnvi+hkRNROYwa1kylvYahhcLk4HSoVdl+xxTFVeVlYOfLwrDPImGls0mDqbMhrza8qnWPTdA==",
        "dependencies": {
          "Microsoft.NETCore.Platforms": "1.1.0",
          "Microsoft.NETCore.Targets": "1.1.0",
          "System.IO": "4.3.0",
          "System.IO.FileSystem.Primitives": "4.3.0",
          "System.Runtime": "4.3.0",
          "System.Runtime.Handles": "4.3.0",
          "System.Text.Encoding": "4.3.0",
          "System.Threading.Tasks": "4.3.0"
        }
      },
      "System.IO.FileSystem.AccessControl": {
        "type": "Transitive",
        "resolved": "5.0.0",
        "contentHash": "SxHB3nuNrpptVk+vZ/F+7OHEpoHUIKKMl02bUmYHQr1r+glbZQxs7pRtsf4ENO29TVm2TH3AEeep2fJcy92oYw==",
        "dependencies": {
          "System.Security.AccessControl": "5.0.0",
          "System.Security.Principal.Windows": "5.0.0"
        }
      },
      "System.IO.FileSystem.Primitives": {
        "type": "Transitive",
        "resolved": "4.3.0",
        "contentHash": "6QOb2XFLch7bEc4lIcJH49nJN2HV+OC3fHDgsLVsBVBk3Y4hFAnOBGzJ2lUu7CyDDFo9IBWkSsnbkT6IBwwiMw==",
        "dependencies": {
          "System.Runtime": "4.3.0"
        }
      },
      "System.IO.Packaging": {
        "type": "Transitive",
        "resolved": "6.0.0",
        "contentHash": "C7OkTRIjqIjAKu6ef/fuj8ynCZTPcTYZnvHaq48bniACgXXJogmEoIc56YCDNTc14xhsbLmgpS3KP+evbsUa2g=="
      },
      "System.IO.Pipelines": {
        "type": "Transitive",
        "resolved": "7.0.0",
        "contentHash": "jRn6JYnNPW6xgQazROBLSfpdoczRw694vO5kKvMcNnpXuolEixUyw6IBuBs2Y2mlSX/LdLvyyWmfXhaI3ND1Yg=="
      },
      "System.IO.Ports": {
        "type": "Transitive",
        "resolved": "6.0.0",
        "contentHash": "dRyGI7fUESar5ZLIpiBOaaNLW7YyOBGftjj5Of+xcduC/Rjl7RjhEnWDvvNBmHuF3d0tdXoqdVI/yrVA8f00XA==",
        "dependencies": {
          "runtime.native.System.IO.Ports": "6.0.0"
        }
      },
      "System.Linq": {
        "type": "Transitive",
        "resolved": "4.3.0",
        "contentHash": "5DbqIUpsDp0dFftytzuMmc0oeMdQwjcP/EWxsksIz/w1TcFRkZ3yKKz0PqiYFMmEwPSWw+qNVqD7PJ889JzHbw==",
        "dependencies": {
          "System.Collections": "4.3.0",
          "System.Diagnostics.Debug": "4.3.0",
          "System.Resources.ResourceManager": "4.3.0",
          "System.Runtime": "4.3.0",
          "System.Runtime.Extensions": "4.3.0"
        }
      },
      "System.Linq.Expressions": {
        "type": "Transitive",
        "resolved": "4.3.0",
        "contentHash": "PGKkrd2khG4CnlyJwxwwaWWiSiWFNBGlgXvJpeO0xCXrZ89ODrQ6tjEWS/kOqZ8GwEOUATtKtzp1eRgmYNfclg==",
        "dependencies": {
          "System.Collections": "4.3.0",
          "System.Diagnostics.Debug": "4.3.0",
          "System.Globalization": "4.3.0",
          "System.IO": "4.3.0",
          "System.Linq": "4.3.0",
          "System.ObjectModel": "4.3.0",
          "System.Reflection": "4.3.0",
          "System.Reflection.Emit": "4.3.0",
          "System.Reflection.Emit.ILGeneration": "4.3.0",
          "System.Reflection.Emit.Lightweight": "4.3.0",
          "System.Reflection.Extensions": "4.3.0",
          "System.Reflection.Primitives": "4.3.0",
          "System.Reflection.TypeExtensions": "4.3.0",
          "System.Resources.ResourceManager": "4.3.0",
          "System.Runtime": "4.3.0",
          "System.Runtime.Extensions": "4.3.0",
          "System.Threading": "4.3.0"
        }
      },
      "System.Management": {
        "type": "Transitive",
        "resolved": "6.0.0",
        "contentHash": "sHsESYMmPDhQuOC66h6AEOs/XowzKsbT9srMbX71TCXP58hkpn1BqBjdmKj1+DCA/WlBETX1K5WjQHwmV0Txrg==",
        "dependencies": {
          "System.CodeDom": "6.0.0"
        }
      },
      "System.Memory": {
        "type": "Transitive",
        "resolved": "4.5.4",
        "contentHash": "1MbJTHS1lZ4bS4FmsJjnuGJOu88ZzTT2rLvrhW7Ygic+pC0NWA+3hgAen0HRdsocuQXCkUTdFn9yHJJhsijDXw=="
      },
      "System.Memory.Data": {
        "type": "Transitive",
        "resolved": "1.0.2",
        "contentHash": "JGkzeqgBsiZwKJZ1IxPNsDFZDhUvuEdX8L8BDC8N3KOj+6zMcNU28CNN59TpZE/VJYy9cP+5M+sbxtWJx3/xtw==",
        "dependencies": {
          "System.Text.Encodings.Web": "4.7.2",
          "System.Text.Json": "4.6.0"
        }
      },
      "System.Net.Http": {
        "type": "Transitive",
        "resolved": "4.3.0",
        "contentHash": "sYg+FtILtRQuYWSIAuNOELwVuVsxVyJGWQyOnlAzhV4xvhyFnON1bAzYYC+jjRW8JREM45R0R5Dgi8MTC5sEwA==",
        "dependencies": {
          "Microsoft.NETCore.Platforms": "1.1.0",
          "System.Collections": "4.3.0",
          "System.Diagnostics.Debug": "4.3.0",
          "System.Diagnostics.DiagnosticSource": "4.3.0",
          "System.Diagnostics.Tracing": "4.3.0",
          "System.Globalization": "4.3.0",
          "System.Globalization.Extensions": "4.3.0",
          "System.IO": "4.3.0",
          "System.IO.FileSystem": "4.3.0",
          "System.Net.Primitives": "4.3.0",
          "System.Resources.ResourceManager": "4.3.0",
          "System.Runtime": "4.3.0",
          "System.Runtime.Extensions": "4.3.0",
          "System.Runtime.Handles": "4.3.0",
          "System.Runtime.InteropServices": "4.3.0",
          "System.Security.Cryptography.Algorithms": "4.3.0",
          "System.Security.Cryptography.Encoding": "4.3.0",
          "System.Security.Cryptography.OpenSsl": "4.3.0",
          "System.Security.Cryptography.Primitives": "4.3.0",
          "System.Security.Cryptography.X509Certificates": "4.3.0",
          "System.Text.Encoding": "4.3.0",
          "System.Threading": "4.3.0",
          "System.Threading.Tasks": "4.3.0",
          "runtime.native.System": "4.3.0",
          "runtime.native.System.Net.Http": "4.3.0",
          "runtime.native.System.Security.Cryptography.OpenSsl": "4.3.0"
        }
      },
      "System.Net.Primitives": {
        "type": "Transitive",
        "resolved": "4.3.0",
        "contentHash": "qOu+hDwFwoZPbzPvwut2qATe3ygjeQBDQj91xlsaqGFQUI5i4ZnZb8yyQuLGpDGivEPIt8EJkd1BVzVoP31FXA==",
        "dependencies": {
          "Microsoft.NETCore.Platforms": "1.1.0",
          "Microsoft.NETCore.Targets": "1.1.0",
          "System.Runtime": "4.3.0",
          "System.Runtime.Handles": "4.3.0"
        }
      },
      "System.Net.Sockets": {
        "type": "Transitive",
        "resolved": "4.3.0",
        "contentHash": "m6icV6TqQOAdgt5N/9I5KNpjom/5NFtkmGseEH+AK/hny8XrytLH3+b5M8zL/Ycg3fhIocFpUMyl/wpFnVRvdw==",
        "dependencies": {
          "Microsoft.NETCore.Platforms": "1.1.0",
          "Microsoft.NETCore.Targets": "1.1.0",
          "System.IO": "4.3.0",
          "System.Net.Primitives": "4.3.0",
          "System.Runtime": "4.3.0",
          "System.Threading.Tasks": "4.3.0"
        }
      },
      "System.Numerics.Vectors": {
        "type": "Transitive",
        "resolved": "4.5.0",
        "contentHash": "QQTlPTl06J/iiDbJCiepZ4H//BVraReU4O4EoRw1U02H5TLUIT7xn3GnDp9AXPSlJUDyFs4uWjWafNX6WrAojQ=="
      },
      "System.ObjectModel": {
        "type": "Transitive",
        "resolved": "4.3.0",
        "contentHash": "bdX+80eKv9bN6K4N+d77OankKHGn6CH711a6fcOpMQu2Fckp/Ft4L/kW9WznHpyR0NRAvJutzOMHNNlBGvxQzQ==",
        "dependencies": {
          "System.Collections": "4.3.0",
          "System.Diagnostics.Debug": "4.3.0",
          "System.Resources.ResourceManager": "4.3.0",
          "System.Runtime": "4.3.0",
          "System.Threading": "4.3.0"
        }
      },
      "System.Private.ServiceModel": {
        "type": "Transitive",
        "resolved": "4.9.0",
        "contentHash": "d3RjkrtpjUQ63PzFmm/SZ4aOXeJNP+8YW5QeP0lCJy8iX4xlHdlNLWTF9sRn9SmrFTK757kQXT9Op/R4l858uw==",
        "dependencies": {
          "Microsoft.Bcl.AsyncInterfaces": "5.0.0",
          "Microsoft.Extensions.ObjectPool": "5.0.10",
          "System.Numerics.Vectors": "4.5.0",
          "System.Reflection.DispatchProxy": "4.7.1",
          "System.Security.Cryptography.Xml": "5.0.0",
          "System.Security.Principal.Windows": "5.0.0"
        }
      },
      "System.Reflection": {
        "type": "Transitive",
        "resolved": "4.3.0",
        "contentHash": "KMiAFoW7MfJGa9nDFNcfu+FpEdiHpWgTcS2HdMpDvt9saK3y/G4GwprPyzqjFH9NTaGPQeWNHU+iDlDILj96aQ==",
        "dependencies": {
          "Microsoft.NETCore.Platforms": "1.1.0",
          "Microsoft.NETCore.Targets": "1.1.0",
          "System.IO": "4.3.0",
          "System.Reflection.Primitives": "4.3.0",
          "System.Runtime": "4.3.0"
        }
      },
      "System.Reflection.Context": {
        "type": "Transitive",
        "resolved": "6.0.0",
        "contentHash": "Vi+Gb41oyOYie7uLSsjRmfRg3bryUg5DssJvj3gDUl0D8z6ipSm6/yi/XNx2rcS5iVMvHcwRUHjcx7ixv0K3/w=="
      },
      "System.Reflection.DispatchProxy": {
        "type": "Transitive",
        "resolved": "4.7.1",
        "contentHash": "C1sMLwIG6ILQ2bmOT4gh62V6oJlyF4BlHcVMrOoor49p0Ji2tA8QAoqyMcIhAdH6OHKJ8m7BU+r4LK2CUEOKqw=="
      },
      "System.Reflection.Emit": {
        "type": "Transitive",
        "resolved": "4.3.0",
        "contentHash": "228FG0jLcIwTVJyz8CLFKueVqQK36ANazUManGaJHkO0icjiIypKW7YLWLIWahyIkdh5M7mV2dJepllLyA1SKg==",
        "dependencies": {
          "System.IO": "4.3.0",
          "System.Reflection": "4.3.0",
          "System.Reflection.Emit.ILGeneration": "4.3.0",
          "System.Reflection.Primitives": "4.3.0",
          "System.Runtime": "4.3.0"
        }
      },
      "System.Reflection.Emit.ILGeneration": {
        "type": "Transitive",
        "resolved": "4.3.0",
        "contentHash": "59tBslAk9733NXLrUJrwNZEzbMAcu8k344OYo+wfSVygcgZ9lgBdGIzH/nrg3LYhXceynyvTc8t5/GD4Ri0/ng==",
        "dependencies": {
          "System.Reflection": "4.3.0",
          "System.Reflection.Primitives": "4.3.0",
          "System.Runtime": "4.3.0"
        }
      },
      "System.Reflection.Emit.Lightweight": {
        "type": "Transitive",
        "resolved": "4.7.0",
        "contentHash": "a4OLB4IITxAXJeV74MDx49Oq2+PsF6Sml54XAFv+2RyWwtDBcabzoxiiJRhdhx+gaohLh4hEGCLQyBozXoQPqA=="
      },
      "System.Reflection.Extensions": {
        "type": "Transitive",
        "resolved": "4.3.0",
        "contentHash": "rJkrJD3kBI5B712aRu4DpSIiHRtr6QlfZSQsb0hYHrDCZORXCFjQfoipo2LaMUHoT9i1B7j7MnfaEKWDFmFQNQ==",
        "dependencies": {
          "Microsoft.NETCore.Platforms": "1.1.0",
          "Microsoft.NETCore.Targets": "1.1.0",
          "System.Reflection": "4.3.0",
          "System.Runtime": "4.3.0"
        }
      },
      "System.Reflection.Primitives": {
        "type": "Transitive",
        "resolved": "4.3.0",
        "contentHash": "5RXItQz5As4xN2/YUDxdpsEkMhvw3e6aNveFXUn4Hl/udNTCNhnKp8lT9fnc3MhvGKh1baak5CovpuQUXHAlIA==",
        "dependencies": {
          "Microsoft.NETCore.Platforms": "1.1.0",
          "Microsoft.NETCore.Targets": "1.1.0",
          "System.Runtime": "4.3.0"
        }
      },
      "System.Reflection.TypeExtensions": {
        "type": "Transitive",
        "resolved": "4.3.0",
        "contentHash": "7u6ulLcZbyxB5Gq0nMkQttcdBTx57ibzw+4IOXEfR+sXYQoHvjW5LTLyNr8O22UIMrqYbchJQJnos4eooYzYJA==",
        "dependencies": {
          "System.Reflection": "4.3.0",
          "System.Runtime": "4.3.0"
        }
      },
      "System.Resources.ResourceManager": {
        "type": "Transitive",
        "resolved": "4.3.0",
        "contentHash": "/zrcPkkWdZmI4F92gL/TPumP98AVDu/Wxr3CSJGQQ+XN6wbRZcyfSKVoPo17ilb3iOr0cCRqJInGwNMolqhS8A==",
        "dependencies": {
          "Microsoft.NETCore.Platforms": "1.1.0",
          "Microsoft.NETCore.Targets": "1.1.0",
          "System.Globalization": "4.3.0",
          "System.Reflection": "4.3.0",
          "System.Runtime": "4.3.0"
        }
      },
      "System.Runtime": {
        "type": "Transitive",
        "resolved": "4.3.0",
        "contentHash": "JufQi0vPQ0xGnAczR13AUFglDyVYt4Kqnz1AZaiKZ5+GICq0/1MH/mO/eAJHt/mHW1zjKBJd7kV26SrxddAhiw==",
        "dependencies": {
          "Microsoft.NETCore.Platforms": "1.1.0",
          "Microsoft.NETCore.Targets": "1.1.0"
        }
      },
      "System.Runtime.Caching": {
        "type": "Transitive",
        "resolved": "6.0.0",
        "contentHash": "E0e03kUp5X2k+UAoVl6efmI7uU7JRBWi5EIdlQ7cr0NpBGjHG4fWII35PgsBY9T4fJQ8E4QPsL0rKksU9gcL5A==",
        "dependencies": {
          "System.Configuration.ConfigurationManager": "6.0.0"
        }
      },
      "System.Runtime.CompilerServices.Unsafe": {
        "type": "Transitive",
        "resolved": "6.0.0",
        "contentHash": "/iUeP3tq1S0XdNNoMz5C9twLSrM/TH+qElHkXWaPvuNOt+99G75NrV0OS2EqHx5wMN7popYjpc8oTjC1y16DLg=="
      },
      "System.Runtime.Extensions": {
        "type": "Transitive",
        "resolved": "4.3.0",
        "contentHash": "guW0uK0fn5fcJJ1tJVXYd7/1h5F+pea1r7FLSOz/f8vPEqbR2ZAknuRDvTQ8PzAilDveOxNjSfr0CHfIQfFk8g==",
        "dependencies": {
          "Microsoft.NETCore.Platforms": "1.1.0",
          "Microsoft.NETCore.Targets": "1.1.0",
          "System.Runtime": "4.3.0"
        }
      },
      "System.Runtime.Handles": {
        "type": "Transitive",
        "resolved": "4.3.0",
        "contentHash": "OKiSUN7DmTWeYb3l51A7EYaeNMnvxwE249YtZz7yooT4gOZhmTjIn48KgSsw2k2lYdLgTKNJw/ZIfSElwDRVgg==",
        "dependencies": {
          "Microsoft.NETCore.Platforms": "1.1.0",
          "Microsoft.NETCore.Targets": "1.1.0",
          "System.Runtime": "4.3.0"
        }
      },
      "System.Runtime.InteropServices": {
        "type": "Transitive",
        "resolved": "4.3.0",
        "contentHash": "uv1ynXqiMK8mp1GM3jDqPCFN66eJ5w5XNomaK2XD+TuCroNTLFGeZ+WCmBMcBDyTFKou3P6cR6J/QsaqDp7fGQ==",
        "dependencies": {
          "Microsoft.NETCore.Platforms": "1.1.0",
          "Microsoft.NETCore.Targets": "1.1.0",
          "System.Reflection": "4.3.0",
          "System.Reflection.Primitives": "4.3.0",
          "System.Runtime": "4.3.0",
          "System.Runtime.Handles": "4.3.0"
        }
      },
      "System.Runtime.InteropServices.RuntimeInformation": {
        "type": "Transitive",
        "resolved": "4.3.0",
        "contentHash": "cbz4YJMqRDR7oLeMRbdYv7mYzc++17lNhScCX0goO2XpGWdvAt60CGN+FHdePUEHCe/Jy9jUlvNAiNdM+7jsOw==",
        "dependencies": {
          "System.Reflection": "4.3.0",
          "System.Reflection.Extensions": "4.3.0",
          "System.Resources.ResourceManager": "4.3.0",
          "System.Runtime": "4.3.0",
          "System.Runtime.InteropServices": "4.3.0",
          "System.Threading": "4.3.0",
          "runtime.native.System": "4.3.0"
        }
      },
      "System.Runtime.Numerics": {
        "type": "Transitive",
        "resolved": "4.3.0",
        "contentHash": "yMH+MfdzHjy17l2KESnPiF2dwq7T+xLnSJar7slyimAkUh/gTrS9/UQOtv7xarskJ2/XDSNvfLGOBQPjL7PaHQ==",
        "dependencies": {
          "System.Globalization": "4.3.0",
          "System.Resources.ResourceManager": "4.3.0",
          "System.Runtime": "4.3.0",
          "System.Runtime.Extensions": "4.3.0"
        }
      },
      "System.Security.AccessControl": {
        "type": "Transitive",
        "resolved": "6.0.0",
        "contentHash": "AUADIc0LIEQe7MzC+I0cl0rAT8RrTAKFHl53yHjEUzNVIaUlhFY11vc2ebiVJzVBuOzun6F7FBA+8KAbGTTedQ=="
      },
      "System.Security.Cryptography.Algorithms": {
        "type": "Transitive",
        "resolved": "4.3.0",
        "contentHash": "W1kd2Y8mYSCgc3ULTAZ0hOP2dSdG5YauTb1089T0/kRcN2MpSAW1izOFROrJgxSlMn3ArsgHXagigyi+ibhevg==",
        "dependencies": {
          "Microsoft.NETCore.Platforms": "1.1.0",
          "System.Collections": "4.3.0",
          "System.IO": "4.3.0",
          "System.Resources.ResourceManager": "4.3.0",
          "System.Runtime": "4.3.0",
          "System.Runtime.Extensions": "4.3.0",
          "System.Runtime.Handles": "4.3.0",
          "System.Runtime.InteropServices": "4.3.0",
          "System.Runtime.Numerics": "4.3.0",
          "System.Security.Cryptography.Encoding": "4.3.0",
          "System.Security.Cryptography.Primitives": "4.3.0",
          "System.Text.Encoding": "4.3.0",
          "runtime.native.System.Security.Cryptography.Apple": "4.3.0",
          "runtime.native.System.Security.Cryptography.OpenSsl": "4.3.0"
        }
      },
      "System.Security.Cryptography.Cng": {
        "type": "Transitive",
        "resolved": "4.3.0",
        "contentHash": "03idZOqFlsKRL4W+LuCpJ6dBYDUWReug6lZjBa3uJWnk5sPCUXckocevTaUA8iT/MFSrY/2HXkOt753xQ/cf8g==",
        "dependencies": {
          "Microsoft.NETCore.Platforms": "1.1.0",
          "System.IO": "4.3.0",
          "System.Resources.ResourceManager": "4.3.0",
          "System.Runtime": "4.3.0",
          "System.Runtime.Extensions": "4.3.0",
          "System.Runtime.Handles": "4.3.0",
          "System.Runtime.InteropServices": "4.3.0",
          "System.Security.Cryptography.Algorithms": "4.3.0",
          "System.Security.Cryptography.Encoding": "4.3.0",
          "System.Security.Cryptography.Primitives": "4.3.0",
          "System.Text.Encoding": "4.3.0"
        }
      },
      "System.Security.Cryptography.Csp": {
        "type": "Transitive",
        "resolved": "4.3.0",
        "contentHash": "X4s/FCkEUnRGnwR3aSfVIkldBmtURMhmexALNTwpjklzxWU7yjMk7GHLKOZTNkgnWnE0q7+BCf9N2LVRWxewaA==",
        "dependencies": {
          "Microsoft.NETCore.Platforms": "1.1.0",
          "System.IO": "4.3.0",
          "System.Reflection": "4.3.0",
          "System.Resources.ResourceManager": "4.3.0",
          "System.Runtime": "4.3.0",
          "System.Runtime.Extensions": "4.3.0",
          "System.Runtime.Handles": "4.3.0",
          "System.Runtime.InteropServices": "4.3.0",
          "System.Security.Cryptography.Algorithms": "4.3.0",
          "System.Security.Cryptography.Encoding": "4.3.0",
          "System.Security.Cryptography.Primitives": "4.3.0",
          "System.Text.Encoding": "4.3.0",
          "System.Threading": "4.3.0"
        }
      },
      "System.Security.Cryptography.Encoding": {
        "type": "Transitive",
        "resolved": "4.3.0",
        "contentHash": "1DEWjZZly9ae9C79vFwqaO5kaOlI5q+3/55ohmq/7dpDyDfc8lYe7YVxJUZ5MF/NtbkRjwFRo14yM4OEo9EmDw==",
        "dependencies": {
          "Microsoft.NETCore.Platforms": "1.1.0",
          "System.Collections": "4.3.0",
          "System.Collections.Concurrent": "4.3.0",
          "System.Linq": "4.3.0",
          "System.Resources.ResourceManager": "4.3.0",
          "System.Runtime": "4.3.0",
          "System.Runtime.Extensions": "4.3.0",
          "System.Runtime.Handles": "4.3.0",
          "System.Runtime.InteropServices": "4.3.0",
          "System.Security.Cryptography.Primitives": "4.3.0",
          "System.Text.Encoding": "4.3.0",
          "runtime.native.System.Security.Cryptography.OpenSsl": "4.3.0"
        }
      },
      "System.Security.Cryptography.OpenSsl": {
        "type": "Transitive",
        "resolved": "4.3.0",
        "contentHash": "h4CEgOgv5PKVF/HwaHzJRiVboL2THYCou97zpmhjghx5frc7fIvlkY1jL+lnIQyChrJDMNEXS6r7byGif8Cy4w==",
        "dependencies": {
          "System.Collections": "4.3.0",
          "System.IO": "4.3.0",
          "System.Resources.ResourceManager": "4.3.0",
          "System.Runtime": "4.3.0",
          "System.Runtime.Extensions": "4.3.0",
          "System.Runtime.Handles": "4.3.0",
          "System.Runtime.InteropServices": "4.3.0",
          "System.Runtime.Numerics": "4.3.0",
          "System.Security.Cryptography.Algorithms": "4.3.0",
          "System.Security.Cryptography.Encoding": "4.3.0",
          "System.Security.Cryptography.Primitives": "4.3.0",
          "System.Text.Encoding": "4.3.0",
          "runtime.native.System.Security.Cryptography.OpenSsl": "4.3.0"
        }
      },
      "System.Security.Cryptography.Pkcs": {
        "type": "Transitive",
        "resolved": "6.0.1",
        "contentHash": "ynmbW2GjIGg9K1wXmVIRs4IlyDolf0JXNpzFQ8JCVgwM+myUC2JeUggl2PwQig2PNVMegKmN1aAx7WPQ8tI3vA==",
        "dependencies": {
          "System.Formats.Asn1": "6.0.0"
        }
      },
      "System.Security.Cryptography.Primitives": {
        "type": "Transitive",
        "resolved": "4.3.0",
        "contentHash": "7bDIyVFNL/xKeFHjhobUAQqSpJq9YTOpbEs6mR233Et01STBMXNAc/V+BM6dwYGc95gVh/Zf+iVXWzj3mE8DWg==",
        "dependencies": {
          "System.Diagnostics.Debug": "4.3.0",
          "System.Globalization": "4.3.0",
          "System.IO": "4.3.0",
          "System.Resources.ResourceManager": "4.3.0",
          "System.Runtime": "4.3.0",
          "System.Threading": "4.3.0",
          "System.Threading.Tasks": "4.3.0"
        }
      },
      "System.Security.Cryptography.ProtectedData": {
        "type": "Transitive",
        "resolved": "6.0.0",
        "contentHash": "rp1gMNEZpvx9vP0JW0oHLxlf8oSiQgtno77Y4PLUBjSiDYoD77Y8uXHr1Ea5XG4/pIKhqAdxZ8v8OTUtqo9PeQ=="
      },
      "System.Security.Cryptography.X509Certificates": {
        "type": "Transitive",
        "resolved": "4.3.0",
        "contentHash": "t2Tmu6Y2NtJ2um0RtcuhP7ZdNNxXEgUm2JeoA/0NvlMjAhKCnM1NX07TDl3244mVp3QU6LPEhT3HTtH1uF7IYw==",
        "dependencies": {
          "Microsoft.NETCore.Platforms": "1.1.0",
          "System.Collections": "4.3.0",
          "System.Diagnostics.Debug": "4.3.0",
          "System.Globalization": "4.3.0",
          "System.Globalization.Calendars": "4.3.0",
          "System.IO": "4.3.0",
          "System.IO.FileSystem": "4.3.0",
          "System.IO.FileSystem.Primitives": "4.3.0",
          "System.Resources.ResourceManager": "4.3.0",
          "System.Runtime": "4.3.0",
          "System.Runtime.Extensions": "4.3.0",
          "System.Runtime.Handles": "4.3.0",
          "System.Runtime.InteropServices": "4.3.0",
          "System.Runtime.Numerics": "4.3.0",
          "System.Security.Cryptography.Algorithms": "4.3.0",
          "System.Security.Cryptography.Cng": "4.3.0",
          "System.Security.Cryptography.Csp": "4.3.0",
          "System.Security.Cryptography.Encoding": "4.3.0",
          "System.Security.Cryptography.OpenSsl": "4.3.0",
          "System.Security.Cryptography.Primitives": "4.3.0",
          "System.Text.Encoding": "4.3.0",
          "System.Threading": "4.3.0",
          "runtime.native.System": "4.3.0",
          "runtime.native.System.Net.Http": "4.3.0",
          "runtime.native.System.Security.Cryptography.OpenSsl": "4.3.0"
        }
      },
      "System.Security.Cryptography.Xml": {
        "type": "Transitive",
        "resolved": "6.0.1",
        "contentHash": "5e5bI28T0x73AwTsbuFP4qSRzthmU2C0Gqgg3AZ3KTxmSyA+Uhk31puA3srdaeWaacVnHhLdJywCzqOiEpbO/w==",
        "dependencies": {
          "System.Security.AccessControl": "6.0.0",
          "System.Security.Cryptography.Pkcs": "6.0.1"
        }
      },
      "System.Security.Permissions": {
        "type": "Transitive",
        "resolved": "6.0.0",
        "contentHash": "T/uuc7AklkDoxmcJ7LGkyX1CcSviZuLCa4jg3PekfJ7SU0niF0IVTXwUiNVP9DSpzou2PpxJ+eNY2IfDM90ZCg==",
        "dependencies": {
          "System.Security.AccessControl": "6.0.0",
          "System.Windows.Extensions": "6.0.0"
        }
      },
      "System.Security.Principal.Windows": {
        "type": "Transitive",
        "resolved": "5.0.0",
        "contentHash": "t0MGLukB5WAVU9bO3MGzvlGnyJPgUlcwerXn1kzBRjwLKixT96XV0Uza41W49gVd8zEMFu9vQEFlv0IOrytICA=="
      },
      "System.ServiceModel.Duplex": {
        "type": "Transitive",
        "resolved": "4.9.0",
        "contentHash": "Yb8MFiJxBBtm2JnfS/5SxYzm2HqkEmHu5xeaVIHXy83sNpty9wc30JifH2xgda821D6nr1UctbwbdZqN4LBUKQ==",
        "dependencies": {
          "System.Private.ServiceModel": "4.9.0",
          "System.ServiceModel.Primitives": "4.9.0"
        }
      },
      "System.ServiceModel.Http": {
        "type": "Transitive",
        "resolved": "4.9.0",
        "contentHash": "Z+s3RkLNzJ31fDXAjqXdXp67FqsNG4V3Md3r7FOrzMkHmg61gY8faEfTFPBLxU9tax1HPWt6IHVAquXBKySJaw==",
        "dependencies": {
          "System.Private.ServiceModel": "4.9.0",
          "System.ServiceModel.Primitives": "4.9.0"
        }
      },
      "System.ServiceModel.NetTcp": {
        "type": "Transitive",
        "resolved": "4.9.0",
        "contentHash": "nXgnnkrZERUF/KwmoLwZPkc7fqgiq94DXkmUZBvDNh/LdZquDvjy2NbhJLElpApOa5x8zEoQoBZyJ2PqNC39qg==",
        "dependencies": {
          "System.Private.ServiceModel": "4.9.0",
          "System.ServiceModel.Primitives": "4.9.0"
        }
      },
      "System.ServiceModel.Primitives": {
        "type": "Transitive",
        "resolved": "4.9.0",
        "contentHash": "LTFPVdS8Nf76xg/wRZkDa+2Q+GnjTOmwkTlwuoetwX37mAfYnGkf7p8ydhpDwVmomNljpUOhUUGxfjQyd5YcOg==",
        "dependencies": {
          "System.Private.ServiceModel": "4.9.0"
        }
      },
      "System.ServiceModel.Security": {
        "type": "Transitive",
        "resolved": "4.9.0",
        "contentHash": "iurpbSmPgotHps94VQ6acvL6hU2gjiuBmQI7PwLLN76jsbSpUcahT0PglccKIAwoMujATk/LWtAapBHpwCFn2g==",
        "dependencies": {
          "System.Private.ServiceModel": "4.9.0",
          "System.ServiceModel.Primitives": "4.9.0"
        }
      },
      "System.ServiceModel.Syndication": {
        "type": "Transitive",
        "resolved": "6.0.0",
        "contentHash": "cp1mMNG87iJtE0oHXFtfWT6cfski2JNo5iU0siTPi/uN2k1CIJI6FE4jr4v3got2dzt7wBq17fSy44btun9GiA=="
      },
      "System.ServiceProcess.ServiceController": {
        "type": "Transitive",
        "resolved": "6.0.0",
        "contentHash": "qMBvG8ZFbkXoe0Z5/D7FAAadfPkH2v7vSuh2xsLf3U6jNoejpIdeV18A0htiASsLK1CCAc/p59kaLXlt2yB1gw==",
        "dependencies": {
          "System.Diagnostics.EventLog": "6.0.0"
        }
      },
      "System.Speech": {
        "type": "Transitive",
        "resolved": "6.0.0",
        "contentHash": "GQovERMrNP0Vbtgk8LzH4PlFS6lqHgsL9WkUmv8Kkxa0m0vNakitytpHZlfJ9WR7n9WKLXh68nn2kyL9mflnLg=="
      },
      "System.Text.Encoding": {
        "type": "Transitive",
        "resolved": "4.3.0",
        "contentHash": "BiIg+KWaSDOITze6jGQynxg64naAPtqGHBwDrLaCtixsa5bKiR8dpPOHA7ge3C0JJQizJE+sfkz1wV+BAKAYZw==",
        "dependencies": {
          "Microsoft.NETCore.Platforms": "1.1.0",
          "Microsoft.NETCore.Targets": "1.1.0",
          "System.Runtime": "4.3.0"
        }
      },
      "System.Text.Encoding.CodePages": {
        "type": "Transitive",
        "resolved": "6.0.0",
        "contentHash": "ZFCILZuOvtKPauZ/j/swhvw68ZRi9ATCfvGbk1QfydmcXBkIWecWKn/250UH7rahZ5OoDBaiAudJtPvLwzw85A==",
        "dependencies": {
          "System.Runtime.CompilerServices.Unsafe": "6.0.0"
        }
      },
      "System.Text.Encoding.Extensions": {
        "type": "Transitive",
        "resolved": "4.3.0",
        "contentHash": "YVMK0Bt/A43RmwizJoZ22ei2nmrhobgeiYwFzC4YAN+nue8RF6djXDMog0UCn+brerQoYVyaS+ghy9P/MUVcmw==",
        "dependencies": {
          "Microsoft.NETCore.Platforms": "1.1.0",
          "Microsoft.NETCore.Targets": "1.1.0",
          "System.Runtime": "4.3.0",
          "System.Text.Encoding": "4.3.0"
        }
      },
      "System.Text.Encodings.Web": {
        "type": "Transitive",
        "resolved": "8.0.0-preview.2.23128.3",
        "contentHash": "CtftTHM4wzZqLniyDDVnyiCVbDlWJ2fUQntfzyBtDJ4z5Wiue6VobpnKm1xH/u26TYbzs3jkpyTKu8BeYrafAQ=="
      },
      "System.Text.Json": {
        "type": "Transitive",
        "resolved": "8.0.0-preview.2.23128.3",
        "contentHash": "XEDHMiQljQK+381Mx56ERjNrHBZ3Gozq7TmFVUqtDnMIb+BKoE4KY9mfFE/SDXfJC+JMgrUQF7bzKEErghrd7g==",
        "dependencies": {
          "System.Text.Encodings.Web": "8.0.0-preview.2.23128.3"
        }
      },
      "System.Text.RegularExpressions": {
        "type": "Transitive",
        "resolved": "4.3.0",
        "contentHash": "RpT2DA+L660cBt1FssIE9CAGpLFdFPuheB7pLpKpn6ZXNby7jDERe8Ua/Ne2xGiwLVG2JOqziiaVCGDon5sKFA==",
        "dependencies": {
          "System.Runtime": "4.3.0"
        }
      },
      "System.Threading": {
        "type": "Transitive",
        "resolved": "4.3.0",
        "contentHash": "VkUS0kOBcUf3Wwm0TSbrevDDZ6BlM+b/HRiapRFWjM5O0NS0LviG0glKmFK+hhPDd1XFeSdU1GmlLhb2CoVpIw==",
        "dependencies": {
          "System.Runtime": "4.3.0",
          "System.Threading.Tasks": "4.3.0"
        }
      },
      "System.Threading.AccessControl": {
        "type": "Transitive",
        "resolved": "6.0.0",
        "contentHash": "2258mqWesMch/xCpcnjJBgJP33yhpZLGLbEOm01qwq0efG4b+NG8c9sxYOWNxmDQ82swXrnQRl1Yp2wC1NrfZA==",
        "dependencies": {
          "System.Security.AccessControl": "6.0.0"
        }
      },
      "System.Threading.Tasks": {
        "type": "Transitive",
        "resolved": "4.3.0",
        "contentHash": "LbSxKEdOUhVe8BezB/9uOGGppt+nZf6e1VFyw6v3DN6lqitm0OSn2uXMOdtP0M3W4iMcqcivm2J6UgqiwwnXiA==",
        "dependencies": {
          "Microsoft.NETCore.Platforms": "1.1.0",
          "Microsoft.NETCore.Targets": "1.1.0",
          "System.Runtime": "4.3.0"
        }
      },
      "System.Threading.Tasks.Extensions": {
        "type": "Transitive",
        "resolved": "4.5.4",
        "contentHash": "zteT+G8xuGu6mS+mzDzYXbzS7rd3K6Fjb9RiZlYlJPam2/hU7JCBZBVEcywNuR+oZ1ncTvc/cq0faRr3P01OVg=="
      },
      "System.Threading.Timer": {
        "type": "Transitive",
        "resolved": "4.3.0",
        "contentHash": "Z6YfyYTCg7lOZjJzBjONJTFKGN9/NIYKSxhU5GRd+DTwHSZyvWp1xuI5aR+dLg+ayyC5Xv57KiY4oJ0tMO89fQ==",
        "dependencies": {
          "Microsoft.NETCore.Platforms": "1.1.0",
          "Microsoft.NETCore.Targets": "1.1.0",
          "System.Runtime": "4.3.0"
        }
      },
      "System.Web.Services.Description": {
        "type": "Transitive",
        "resolved": "4.9.0",
        "contentHash": "d20B3upsWddwSG5xF3eQLs0cAV3tXDsBNqP4kh02ylfgZwqfpf4f/9KiZVIGIoxULt2cKqxWs+U4AdNAJ7L8cQ=="
      },
      "System.Windows.Extensions": {
        "type": "Transitive",
        "resolved": "6.0.0",
        "contentHash": "IXoJOXIqc39AIe+CIR7koBtRGMiCt/LPM3lI+PELtDIy9XdyeSrwXFdWV9dzJ2Awl0paLWUaknLxFQ5HpHZUog==",
        "dependencies": {
          "System.Drawing.Common": "6.0.0"
        }
      },
      "System.Xml.ReaderWriter": {
        "type": "Transitive",
        "resolved": "4.3.0",
        "contentHash": "GrprA+Z0RUXaR4N7/eW71j1rgMnEnEVlgii49GZyAjTH7uliMnrOU3HNFBr6fEDBCJCIdlVNq9hHbaDR621XBA==",
        "dependencies": {
          "System.Collections": "4.3.0",
          "System.Diagnostics.Debug": "4.3.0",
          "System.Globalization": "4.3.0",
          "System.IO": "4.3.0",
          "System.IO.FileSystem": "4.3.0",
          "System.IO.FileSystem.Primitives": "4.3.0",
          "System.Resources.ResourceManager": "4.3.0",
          "System.Runtime": "4.3.0",
          "System.Runtime.Extensions": "4.3.0",
          "System.Runtime.InteropServices": "4.3.0",
          "System.Text.Encoding": "4.3.0",
          "System.Text.Encoding.Extensions": "4.3.0",
          "System.Text.RegularExpressions": "4.3.0",
          "System.Threading.Tasks": "4.3.0",
          "System.Threading.Tasks.Extensions": "4.3.0"
        }
      },
      "System.Xml.XDocument": {
        "type": "Transitive",
        "resolved": "4.3.0",
        "contentHash": "5zJ0XDxAIg8iy+t4aMnQAu0MqVbqyvfoUVl1yDV61xdo3Vth45oA2FoY4pPkxYAH5f8ixpmTqXeEIya95x0aCQ==",
        "dependencies": {
          "System.Collections": "4.3.0",
          "System.Diagnostics.Debug": "4.3.0",
          "System.Diagnostics.Tools": "4.3.0",
          "System.Globalization": "4.3.0",
          "System.IO": "4.3.0",
          "System.Reflection": "4.3.0",
          "System.Resources.ResourceManager": "4.3.0",
          "System.Runtime": "4.3.0",
          "System.Runtime.Extensions": "4.3.0",
          "System.Text.Encoding": "4.3.0",
          "System.Threading": "4.3.0",
          "System.Xml.ReaderWriter": "4.3.0"
        }
      },
      "TestableIO.System.IO.Abstractions": {
        "type": "Transitive",
<<<<<<< HEAD
        "resolved": "19.2.1",
        "contentHash": "VAyvgRAXJcQSQrzhEFqOCHFc6kC8RAI7LueiNh3Sl648bhVk5Mjmb91Hcv7Ru//A/BDY1MTwrQV+SQDtl4fc9Q=="
=======
        "resolved": "19.2.4",
        "contentHash": "VS97RgZwZswoBHwCNUurFr6OWa/oSmRWj9bYIe1JLpPo4EB8uX+jLNowNfx34MP3AooPFbnTVXUzM5vNBtVORA=="
>>>>>>> a60c4ab7
      },
      "TestableIO.System.IO.Abstractions.TestingHelpers": {
        "type": "Transitive",
        "resolved": "19.1.18",
        "contentHash": "A7J3kLLZr37bTKhj3rK65rAVl2CFjH8AIM3xlSK3mOgqvCgYc7IYpSM9BBu5XhOxTipaMg3gSy0xBl+E/7UvBA==",
        "dependencies": {
          "TestableIO.System.IO.Abstractions": "19.1.18",
          "TestableIO.System.IO.Abstractions.Wrappers": "19.1.18"
        }
      },
      "TestableIO.System.IO.Abstractions.Wrappers": {
        "type": "Transitive",
<<<<<<< HEAD
        "resolved": "19.2.1",
        "contentHash": "2drGatHnWIIkuwP0x7wWcKWdYTtYdnFaXxVyBCeiyXovQ06QWEiCFnz5q5p5Ym7MYumK5P24WbA0gt+P30mpCA==",
        "dependencies": {
          "TestableIO.System.IO.Abstractions": "19.2.1"
=======
        "resolved": "19.2.4",
        "contentHash": "n4GbToLpyV2YB9UBryMu7Mzdc3dA5CYpYR3D2SuV6CtR8D4PszG5jA4XEXxWzThRFr7RNOfI3+eVUtuXzlwjDg==",
        "dependencies": {
          "TestableIO.System.IO.Abstractions": "19.2.4"
>>>>>>> a60c4ab7
        }
      },
      "WindowsAzure.Storage": {
        "type": "Transitive",
        "resolved": "9.3.3",
        "contentHash": "VUV8j6dzkU/7vDgk5k+ob5g7nnch2fNByr0p9aOxMGFGk+tAnTehrZ4qnClF04CVozP1GNN2zrnbsxCmr+iZBg==",
        "dependencies": {
          "NETStandard.Library": "1.6.1",
          "Newtonsoft.Json": "10.0.2"
        }
      },
      "Azure.Bicep.Core": {
        "type": "Project",
        "dependencies": {
          "Azure.Bicep.Types": "[0.3.99, )",
<<<<<<< HEAD
          "Azure.Bicep.Types.Az": "[0.2.364, )",
=======
          "Azure.Bicep.Types.Az": "[0.2.407, )",
>>>>>>> a60c4ab7
          "Azure.Bicep.Types.K8s": "[0.1.233, )",
          "Azure.Containers.ContainerRegistry": "[1.1.0-beta.4, )",
          "Azure.Deployments.Core": "[1.0.872, )",
          "Azure.Deployments.Expression": "[1.0.872, )",
          "Azure.Deployments.Templates": "[1.0.872, )",
          "Azure.Identity": "[1.8.2, )",
<<<<<<< HEAD
          "Azure.ResourceManager.Resources": "[1.3.1, )",
          "JsonPatch.Net": "[2.0.4, )",
          "JsonPath.Net": "[0.4.0, )",
=======
          "Azure.ResourceManager.Resources": "[1.4.0, )",
          "JsonPatch.Net": "[2.0.4, )",
          "JsonPath.Net": "[0.2.1, )",
>>>>>>> a60c4ab7
          "Microsoft.Extensions.Configuration": "[7.0.0, )",
          "Microsoft.Extensions.Configuration.Binder": "[7.0.3, )",
          "Microsoft.Extensions.Configuration.Json": "[7.0.0, )",
          "Newtonsoft.Json": "[13.0.3, )",
          "System.Collections.Immutable": "[7.0.0, )",
<<<<<<< HEAD
          "System.IO.Abstractions": "[19.2.1, )",
=======
          "System.IO.Abstractions": "[19.2.4, )",
>>>>>>> a60c4ab7
          "System.Text.Json": "[8.0.0-preview.2.23128.3, )"
        }
      },
      "Azure.Bicep.Decompiler": {
        "type": "Project",
        "dependencies": {
          "Azure.Bicep.Core": "[1.0.0, )"
        }
      }
    },
    "net7.0/browser-wasm": {
      "Microsoft.Win32.Registry": {
        "type": "Transitive",
        "resolved": "4.7.0",
        "contentHash": "KSrRMb5vNi0CWSGG1++id2ZOs/1QhRqROt+qgbEAdQuGjGrFcl4AOl4/exGPUYz2wUnU42nvJqon1T3U0kPXLA==",
        "dependencies": {
          "System.Security.AccessControl": "4.7.0",
          "System.Security.Principal.Windows": "4.7.0"
        }
      },
      "Microsoft.Win32.Registry.AccessControl": {
        "type": "Transitive",
        "resolved": "6.0.0",
        "contentHash": "UoE+eeuBKL+GFHxHV3FjHlY5K8Wr/IR7Ee/a2oDNqFodF1iMqyt5hIs0U9Z217AbWrHrNle4750kD03hv1IMZw==",
        "dependencies": {
          "System.Security.AccessControl": "6.0.0"
        }
      },
      "Microsoft.Win32.SystemEvents": {
        "type": "Transitive",
        "resolved": "6.0.1",
        "contentHash": "AlsaDWyQHLFB7O2nfbny0x0oziB34WWzGnf/4Q5R8KjXhu8MnCsxE2MIePr192lIIaxarfTLI9bQg+qtmM+9ag=="
      },
      "runtime.any.System.Collections": {
        "type": "Transitive",
        "resolved": "4.3.0",
        "contentHash": "23g6rqftKmovn2cLeGsuHUYm0FD7pdutb0uQMJpZ3qTvq+zHkgmt6J65VtRry4WDGYlmkMa4xDACtaQ94alNag==",
        "dependencies": {
          "System.Runtime": "4.3.0"
        }
      },
      "runtime.any.System.Diagnostics.Tools": {
        "type": "Transitive",
        "resolved": "4.3.0",
        "contentHash": "S/GPBmfPBB48ZghLxdDR7kDAJVAqgAuThyDJho3OLP5OS4tWD2ydyL8LKm8lhiBxce10OKe9X2zZ6DUjAqEbPg=="
      },
      "runtime.any.System.Diagnostics.Tracing": {
        "type": "Transitive",
        "resolved": "4.3.0",
        "contentHash": "1lpifymjGDzoYIaam6/Hyqf8GhBI3xXYLK2TgEvTtuZMorG3Kb9QnMTIKhLjJYXIiu1JvxjngHvtVFQQlpQ3HQ=="
      },
      "runtime.any.System.Globalization": {
        "type": "Transitive",
        "resolved": "4.3.0",
        "contentHash": "sMDBnad4rp4t7GY442Jux0MCUuKL4otn5BK6Ni0ARTXTSpRNBzZ7hpMfKSvnVSED5kYJm96YOWsqV0JH0d2uuw=="
      },
      "runtime.any.System.Globalization.Calendars": {
        "type": "Transitive",
        "resolved": "4.3.0",
        "contentHash": "M1r+760j1CNA6M/ZaW6KX8gOS8nxPRqloqDcJYVidRG566Ykwcs29AweZs2JF+nMOCgWDiMfPSTMfvwOI9F77w=="
      },
      "runtime.any.System.IO": {
        "type": "Transitive",
        "resolved": "4.3.0",
        "contentHash": "SDZ5AD1DtyRoxYtEcqQ3HDlcrorMYXZeCt7ZhG9US9I5Vva+gpIWDGMkcwa5XiKL0ceQKRZIX2x0XEjLX7PDzQ=="
      },
      "runtime.any.System.Reflection": {
        "type": "Transitive",
        "resolved": "4.3.0",
        "contentHash": "hLC3A3rI8jipR5d9k7+f0MgRCW6texsAp0MWkN/ci18FMtQ9KH7E2vDn/DH2LkxsszlpJpOn9qy6Z6/69rH6eQ=="
      },
      "runtime.any.System.Reflection.Extensions": {
        "type": "Transitive",
        "resolved": "4.3.0",
        "contentHash": "cPhT+Vqu52+cQQrDai/V91gubXUnDKNRvlBnH+hOgtGyHdC17aQIU64EaehwAQymd7kJA5rSrVRNfDYrbhnzyA=="
      },
      "runtime.any.System.Reflection.Primitives": {
        "type": "Transitive",
        "resolved": "4.3.0",
        "contentHash": "Nrm1p3armp6TTf2xuvaa+jGTTmncALWFq22CpmwRvhDf6dE9ZmH40EbOswD4GnFLrMRS0Ki6Kx5aUPmKK/hZBg=="
      },
      "runtime.any.System.Resources.ResourceManager": {
        "type": "Transitive",
        "resolved": "4.3.0",
        "contentHash": "Lxb89SMvf8w9p9+keBLyL6H6x/TEmc6QVsIIA0T36IuyOY3kNvIdyGddA2qt35cRamzxF8K5p0Opq4G4HjNbhQ=="
      },
      "runtime.any.System.Runtime": {
        "type": "Transitive",
        "resolved": "4.3.0",
        "contentHash": "fRS7zJgaG9NkifaAxGGclDDoRn9HC7hXACl52Or06a/fxdzDajWb5wov3c6a+gVSlekRoexfjwQSK9sh5um5LQ==",
        "dependencies": {
          "System.Private.Uri": "4.3.0"
        }
      },
      "runtime.any.System.Runtime.Handles": {
        "type": "Transitive",
        "resolved": "4.3.0",
        "contentHash": "GG84X6vufoEzqx8PbeBKheE4srOhimv+yLtGb/JkR3Y2FmoqmueLNFU4Xx8Y67plFpltQSdK74x0qlEhIpv/CQ=="
      },
      "runtime.any.System.Runtime.InteropServices": {
        "type": "Transitive",
        "resolved": "4.3.0",
        "contentHash": "lBoFeQfxe/4eqjPi46E0LU/YaCMdNkQ8B4MZu/mkzdIAZh8RQ1NYZSj0egrQKdgdvlPFtP4STtob40r4o2DBAw=="
      },
      "runtime.any.System.Text.Encoding": {
        "type": "Transitive",
        "resolved": "4.3.0",
        "contentHash": "+ihI5VaXFCMVPJNstG4O4eo1CfbrByLxRrQQTqOTp1ttK0kUKDqOdBSTaCB2IBk/QtjDrs6+x4xuezyMXdm0HQ=="
      },
      "runtime.any.System.Text.Encoding.Extensions": {
        "type": "Transitive",
        "resolved": "4.3.0",
        "contentHash": "NLrxmLsfRrOuVqPWG+2lrQZnE53MLVeo+w9c54EV+TUo4c8rILpsDXfY8pPiOy9kHpUHHP07ugKmtsU3vVW5Jg=="
      },
      "runtime.any.System.Threading.Tasks": {
        "type": "Transitive",
        "resolved": "4.3.0",
        "contentHash": "OhBAVBQG5kFj1S+hCEQ3TUHBAEtZ3fbEMgZMRNdN8A0Pj4x+5nTELEqL59DU0TjKVE6II3dqKw4Dklb3szT65w=="
      },
      "runtime.any.System.Threading.Timer": {
        "type": "Transitive",
        "resolved": "4.3.0",
        "contentHash": "w4ehZJ+AwXYmGwYu+rMvym6RvMaRiUEQR1u6dwcyuKHxz8Heu/mO9AG1MquEgTyucnhv3M43X0iKpDOoN17C0w=="
      },
      "runtime.debian.8-x64.runtime.native.System.Security.Cryptography.OpenSsl": {
        "type": "Transitive",
        "resolved": "4.3.0",
        "contentHash": "HdSSp5MnJSsg08KMfZThpuLPJpPwE5hBXvHwoKWosyHHfe8Mh5WKT0ylEOf6yNzX6Ngjxe4Whkafh5q7Ymac4Q=="
      },
      "runtime.fedora.23-x64.runtime.native.System.Security.Cryptography.OpenSsl": {
        "type": "Transitive",
        "resolved": "4.3.0",
        "contentHash": "+yH1a49wJMy8Zt4yx5RhJrxO/DBDByAiCzNwiETI+1S4mPdCu0OY4djdciC7Vssk0l22wQaDLrXxXkp+3+7bVA=="
      },
      "runtime.fedora.24-x64.runtime.native.System.Security.Cryptography.OpenSsl": {
        "type": "Transitive",
        "resolved": "4.3.0",
        "contentHash": "c3YNH1GQJbfIPJeCnr4avseugSqPrxwIqzthYyZDN6EuOyNOzq+y2KSUfRcXauya1sF4foESTgwM5e1A8arAKw=="
      },
      "runtime.linux-arm.runtime.native.System.IO.Ports": {
        "type": "Transitive",
        "resolved": "6.0.0",
        "contentHash": "75q52H7CSpgIoIDwXb9o833EvBZIXJ0mdPhz1E6jSisEXUBlSCPalC29cj3EXsjpuDwr0dj1LRXZepIQH/oL4Q=="
      },
      "runtime.linux-arm64.runtime.native.System.IO.Ports": {
        "type": "Transitive",
        "resolved": "6.0.0",
        "contentHash": "xn2bMThmXr3CsvOYmS8ex2Yz1xo+kcnhVg2iVhS9PlmqjZPAkrEo/I40wjrBZH/tU4kvH0s1AE8opAvQ3KIS8g=="
      },
      "runtime.linux-x64.runtime.native.System.IO.Ports": {
        "type": "Transitive",
        "resolved": "6.0.0",
        "contentHash": "16nbNXwv0sC+gLGIuecri0skjuh6R1maIJggsaNP7MQBcbVcEfWFUOkEnsnvoLEjy0XerfibuRptfQ8AmdIcWA=="
      },
      "runtime.opensuse.13.2-x64.runtime.native.System.Security.Cryptography.OpenSsl": {
        "type": "Transitive",
        "resolved": "4.3.0",
        "contentHash": "b3pthNgxxFcD+Pc0WSEoC0+md3MyhRS6aCEeenvNE3Fdw1HyJ18ZhRFVJJzIeR/O/jpxPboB805Ho0T3Ul7w8A=="
      },
      "runtime.opensuse.42.1-x64.runtime.native.System.Security.Cryptography.OpenSsl": {
        "type": "Transitive",
        "resolved": "4.3.0",
        "contentHash": "KeLz4HClKf+nFS7p/6Fi/CqyLXh81FpiGzcmuS8DGi9lUqSnZ6Es23/gv2O+1XVGfrbNmviF7CckBpavkBoIFQ=="
      },
      "runtime.osx-arm64.runtime.native.System.IO.Ports": {
        "type": "Transitive",
        "resolved": "6.0.0",
        "contentHash": "fXG12NodG1QrCdoaeSQ1gVnk/koi4WYY4jZtarMkZeQMyReBm1nZlSRoPnUjLr2ZR36TiMjpcGnQfxymieUe7w=="
      },
      "runtime.osx-x64.runtime.native.System.IO.Ports": {
        "type": "Transitive",
        "resolved": "6.0.0",
        "contentHash": "/As+zPY49+dSUXkh+fTUbyPhqrdGN//evLxo4Vue88pfh1BHZgF7q4kMblTkxYvwR6Vi03zSYxysSFktO8/SDQ=="
      },
      "runtime.osx.10.10-x64.runtime.native.System.Security.Cryptography.Apple": {
        "type": "Transitive",
        "resolved": "4.3.0",
        "contentHash": "kVXCuMTrTlxq4XOOMAysuNwsXWpYeboGddNGpIgNSZmv1b6r/s/DPk0fYMB7Q5Qo4bY68o48jt4T4y5BVecbCQ=="
      },
      "runtime.osx.10.10-x64.runtime.native.System.Security.Cryptography.OpenSsl": {
        "type": "Transitive",
        "resolved": "4.3.0",
        "contentHash": "X7IdhILzr4ROXd8mI1BUCQMSHSQwelUlBjF1JyTKCjXaOGn2fB4EKBxQbCK2VjO3WaWIdlXZL3W6TiIVnrhX4g=="
      },
      "runtime.rhel.7-x64.runtime.native.System.Security.Cryptography.OpenSsl": {
        "type": "Transitive",
        "resolved": "4.3.0",
        "contentHash": "nyFNiCk/r+VOiIqreLix8yN+q3Wga9+SE8BCgkf+2BwEKiNx6DyvFjCgkfV743/grxv8jHJ8gUK4XEQw7yzRYg=="
      },
      "runtime.ubuntu.14.04-x64.runtime.native.System.Security.Cryptography.OpenSsl": {
        "type": "Transitive",
        "resolved": "4.3.0",
        "contentHash": "ytoewC6wGorL7KoCAvRfsgoJPJbNq+64k2SqW6JcOAebWsFUvCCYgfzQMrnpvPiEl4OrblUlhF2ji+Q1+SVLrQ=="
      },
      "runtime.ubuntu.16.04-x64.runtime.native.System.Security.Cryptography.OpenSsl": {
        "type": "Transitive",
        "resolved": "4.3.0",
        "contentHash": "I8bKw2I8k58Wx7fMKQJn2R8lamboCAiHfHeV/pS65ScKWMMI0+wJkLYlEKvgW1D/XvSl/221clBoR2q9QNNM7A=="
      },
      "runtime.ubuntu.16.10-x64.runtime.native.System.Security.Cryptography.OpenSsl": {
        "type": "Transitive",
        "resolved": "4.3.0",
        "contentHash": "VB5cn/7OzUfzdnC8tqAIMQciVLiq2epm2NrAm1E9OjNRyG4lVhfR61SMcLizejzQP8R8Uf/0l5qOIbUEi+RdEg=="
      },
      "runtime.win-arm64.runtime.native.System.Data.SqlClient.sni": {
        "type": "Transitive",
        "resolved": "4.4.0",
        "contentHash": "LbrynESTp3bm5O/+jGL8v0Qg5SJlTV08lpIpFesXjF6uGNMWqFnUQbYBJwZTeua6E/Y7FIM1C54Ey1btLWupdg=="
      },
      "runtime.win-x64.runtime.native.System.Data.SqlClient.sni": {
        "type": "Transitive",
        "resolved": "4.4.0",
        "contentHash": "38ugOfkYJqJoX9g6EYRlZB5U2ZJH51UP8ptxZgdpS07FgOEToV+lS11ouNK2PM12Pr6X/PpT5jK82G3DwH/SxQ=="
      },
      "runtime.win-x86.runtime.native.System.Data.SqlClient.sni": {
        "type": "Transitive",
        "resolved": "4.4.0",
        "contentHash": "YhEdSQUsTx+C8m8Bw7ar5/VesXvCFMItyZF7G1AUY+OM0VPZUOeAVpJ4Wl6fydBGUYZxojTDR3I6Bj/+BPkJNA=="
      },
      "System.Collections": {
        "type": "Transitive",
        "resolved": "4.3.0",
        "contentHash": "3Dcj85/TBdVpL5Zr+gEEBUuFe2icOnLalmEh9hfck1PTYbbyWuZgh4fmm2ysCLTrqLQw6t3TgTyJ+VLp+Qb+Lw==",
        "dependencies": {
          "Microsoft.NETCore.Platforms": "1.1.0",
          "Microsoft.NETCore.Targets": "1.1.0",
          "System.Runtime": "4.3.0",
          "runtime.any.System.Collections": "4.3.0"
        }
      },
      "System.Data.Odbc": {
        "type": "Transitive",
        "resolved": "6.0.1",
        "contentHash": "4vl7z0b8gcwc2NotcpEkqaLVQAw/wo46zV1uVSoIx2UfJdqlxWKD3ViUicCNJGo41th4kaGcY9kyVe2q9EuB4w==",
        "dependencies": {
          "System.Text.Encoding.CodePages": "6.0.0"
        }
      },
      "System.Data.OleDb": {
        "type": "Transitive",
        "resolved": "6.0.0",
        "contentHash": "LQ8PjTIF1LtrrlGiyiTVjAkQtTWKm9GSNnygIlWjhN9y88s7xhy6DUNDDkmQQ9f6ex7mA4k0Tl97lz/CklaiLg==",
        "dependencies": {
          "System.Configuration.ConfigurationManager": "6.0.0",
          "System.Diagnostics.PerformanceCounter": "6.0.0"
        }
      },
      "System.Data.SqlClient": {
        "type": "Transitive",
        "resolved": "4.8.4",
        "contentHash": "45YflfcVXAu+Tnf0WnZzQIp9iGm+XvSvh8OosYHqax/nW3gV28NBSRvHFZ/IsuwV4JIypYCKBEOVzW+RB5+zgQ==",
        "dependencies": {
          "Microsoft.Win32.Registry": "4.7.0",
          "System.Security.Principal.Windows": "4.7.0",
          "runtime.native.System.Data.SqlClient.sni": "4.7.0"
        }
      },
      "System.Diagnostics.EventLog": {
        "type": "Transitive",
        "resolved": "6.0.0",
        "contentHash": "lcyUiXTsETK2ALsZrX+nWuHSIQeazhqPphLfaRxzdGaG93+0kELqpgEHtwWOlQe7+jSFnKwaCAgL4kjeZCQJnw=="
      },
      "System.Diagnostics.PerformanceCounter": {
        "type": "Transitive",
        "resolved": "6.0.1",
        "contentHash": "dDl7Gx3bmSrM2k2ZIm+ucEJnLloZRyvfQF1DvfvATcGF3jtaUBiPvChma+6ZcZzxWMirN3kCywkW7PILphXyMQ==",
        "dependencies": {
          "System.Configuration.ConfigurationManager": "6.0.0"
        }
      },
      "System.Diagnostics.Tools": {
        "type": "Transitive",
        "resolved": "4.3.0",
        "contentHash": "UUvkJfSYJMM6x527dJg2VyWPSRqIVB0Z7dbjHst1zmwTXz5CcXSYJFWRpuigfbO1Lf7yfZiIaEUesfnl/g5EyA==",
        "dependencies": {
          "Microsoft.NETCore.Platforms": "1.1.0",
          "Microsoft.NETCore.Targets": "1.1.0",
          "System.Runtime": "4.3.0",
          "runtime.any.System.Diagnostics.Tools": "4.3.0"
        }
      },
      "System.Diagnostics.Tracing": {
        "type": "Transitive",
        "resolved": "4.3.0",
        "contentHash": "rswfv0f/Cqkh78rA5S8eN8Neocz234+emGCtTF3lxPY96F+mmmUen6tbn0glN6PMvlKQb9bPAY5e9u7fgPTkKw==",
        "dependencies": {
          "Microsoft.NETCore.Platforms": "1.1.0",
          "Microsoft.NETCore.Targets": "1.1.0",
          "System.Runtime": "4.3.0",
          "runtime.any.System.Diagnostics.Tracing": "4.3.0"
        }
      },
      "System.DirectoryServices": {
        "type": "Transitive",
        "resolved": "6.0.0",
        "contentHash": "kp/Op0nxDVGlElDKh8TsXO0GKXftQgAB6sJk0wUetZK1Rr0Pbd86Tn7AllLLlROFZa4BTl/LVHakljtGELFzCg==",
        "dependencies": {
          "System.Security.AccessControl": "6.0.0",
          "System.Security.Permissions": "6.0.0"
        }
      },
      "System.DirectoryServices.AccountManagement": {
        "type": "Transitive",
        "resolved": "6.0.0",
        "contentHash": "2iKkY6VC4WX6H13N8WhH2SRUfWCwg2KZR5w9JIS9cw9N8cZhT7VXxHX0L6OX6Po419aSu2LWrJE9tu6b+cUnPA==",
        "dependencies": {
          "System.Configuration.ConfigurationManager": "6.0.0",
          "System.DirectoryServices": "6.0.0",
          "System.DirectoryServices.Protocols": "6.0.0",
          "System.Security.AccessControl": "6.0.0"
        }
      },
      "System.DirectoryServices.Protocols": {
        "type": "Transitive",
        "resolved": "6.0.1",
        "contentHash": "ndUZlEkAMc1XzM0xGN++SsJrNhRkIHaKI8+te325vrUgoLT1ufWNI6KB8FFrL7NpRMHPrdxP99aF3fHbAPxW0A=="
      },
      "System.Drawing.Common": {
        "type": "Transitive",
        "resolved": "6.0.0",
        "contentHash": "NfuoKUiP2nUWwKZN6twGqXioIe1zVD0RIj2t976A+czLHr2nY454RwwXs6JU9Htc6mwqL6Dn/nEL3dpVf2jOhg==",
        "dependencies": {
          "Microsoft.Win32.SystemEvents": "6.0.0"
        }
      },
      "System.Globalization": {
        "type": "Transitive",
        "resolved": "4.3.0",
        "contentHash": "kYdVd2f2PAdFGblzFswE4hkNANJBKRmsfa2X5LG2AcWE1c7/4t0pYae1L8vfZ5xvE2nK/R9JprtToA61OSHWIg==",
        "dependencies": {
          "Microsoft.NETCore.Platforms": "1.1.0",
          "Microsoft.NETCore.Targets": "1.1.0",
          "System.Runtime": "4.3.0",
          "runtime.any.System.Globalization": "4.3.0"
        }
      },
      "System.Globalization.Calendars": {
        "type": "Transitive",
        "resolved": "4.3.0",
        "contentHash": "GUlBtdOWT4LTV3I+9/PJW+56AnnChTaOqqTLFtdmype/L500M2LIyXgmtd9X2P2VOkmJd5c67H5SaC2QcL1bFA==",
        "dependencies": {
          "Microsoft.NETCore.Platforms": "1.1.0",
          "Microsoft.NETCore.Targets": "1.1.0",
          "System.Globalization": "4.3.0",
          "System.Runtime": "4.3.0",
          "runtime.any.System.Globalization.Calendars": "4.3.0"
        }
      },
      "System.Globalization.Extensions": {
        "type": "Transitive",
        "resolved": "4.3.0",
        "contentHash": "FhKmdR6MPG+pxow6wGtNAWdZh7noIOpdD5TwQ3CprzgIE1bBBoim0vbR1+AWsWjQmU7zXHgQo4TWSP6lCeiWcQ==",
        "dependencies": {
          "Microsoft.NETCore.Platforms": "1.1.0",
          "System.Globalization": "4.3.0",
          "System.Resources.ResourceManager": "4.3.0",
          "System.Runtime": "4.3.0",
          "System.Runtime.Extensions": "4.3.0",
          "System.Runtime.InteropServices": "4.3.0"
        }
      },
      "System.IO": {
        "type": "Transitive",
        "resolved": "4.3.0",
        "contentHash": "3qjaHvxQPDpSOYICjUoTsmoq5u6QJAFRUITgeT/4gqkF1bajbSmb1kwSxEA8AHlofqgcKJcM8udgieRNhaJ5Cg==",
        "dependencies": {
          "Microsoft.NETCore.Platforms": "1.1.0",
          "Microsoft.NETCore.Targets": "1.1.0",
          "System.Runtime": "4.3.0",
          "System.Text.Encoding": "4.3.0",
          "System.Threading.Tasks": "4.3.0",
          "runtime.any.System.IO": "4.3.0"
        }
      },
      "System.IO.Compression": {
        "type": "Transitive",
        "resolved": "4.3.0",
        "contentHash": "YHndyoiV90iu4iKG115ibkhrG+S3jBm8Ap9OwoUAzO5oPDAWcr0SFwQFm0HjM8WkEZWo0zvLTyLmbvTkW1bXgg==",
        "dependencies": {
          "Microsoft.NETCore.Platforms": "1.1.0",
          "System.Buffers": "4.3.0",
          "System.Collections": "4.3.0",
          "System.Diagnostics.Debug": "4.3.0",
          "System.IO": "4.3.0",
          "System.Resources.ResourceManager": "4.3.0",
          "System.Runtime": "4.3.0",
          "System.Runtime.Extensions": "4.3.0",
          "System.Runtime.Handles": "4.3.0",
          "System.Runtime.InteropServices": "4.3.0",
          "System.Text.Encoding": "4.3.0",
          "System.Threading": "4.3.0",
          "System.Threading.Tasks": "4.3.0",
          "runtime.native.System": "4.3.0",
          "runtime.native.System.IO.Compression": "4.3.0"
        }
      },
      "System.IO.FileSystem.AccessControl": {
        "type": "Transitive",
        "resolved": "5.0.0",
        "contentHash": "SxHB3nuNrpptVk+vZ/F+7OHEpoHUIKKMl02bUmYHQr1r+glbZQxs7pRtsf4ENO29TVm2TH3AEeep2fJcy92oYw==",
        "dependencies": {
          "System.Security.AccessControl": "5.0.0",
          "System.Security.Principal.Windows": "5.0.0"
        }
      },
      "System.IO.Ports": {
        "type": "Transitive",
        "resolved": "6.0.0",
        "contentHash": "dRyGI7fUESar5ZLIpiBOaaNLW7YyOBGftjj5Of+xcduC/Rjl7RjhEnWDvvNBmHuF3d0tdXoqdVI/yrVA8f00XA==",
        "dependencies": {
          "runtime.native.System.IO.Ports": "6.0.0"
        }
      },
      "System.Management": {
        "type": "Transitive",
        "resolved": "6.0.0",
        "contentHash": "sHsESYMmPDhQuOC66h6AEOs/XowzKsbT9srMbX71TCXP58hkpn1BqBjdmKj1+DCA/WlBETX1K5WjQHwmV0Txrg==",
        "dependencies": {
          "System.CodeDom": "6.0.0"
        }
      },
      "System.Net.Http": {
        "type": "Transitive",
        "resolved": "4.3.0",
        "contentHash": "sYg+FtILtRQuYWSIAuNOELwVuVsxVyJGWQyOnlAzhV4xvhyFnON1bAzYYC+jjRW8JREM45R0R5Dgi8MTC5sEwA==",
        "dependencies": {
          "Microsoft.NETCore.Platforms": "1.1.0",
          "System.Collections": "4.3.0",
          "System.Diagnostics.Debug": "4.3.0",
          "System.Diagnostics.DiagnosticSource": "4.3.0",
          "System.Diagnostics.Tracing": "4.3.0",
          "System.Globalization": "4.3.0",
          "System.Globalization.Extensions": "4.3.0",
          "System.IO": "4.3.0",
          "System.IO.FileSystem": "4.3.0",
          "System.Net.Primitives": "4.3.0",
          "System.Resources.ResourceManager": "4.3.0",
          "System.Runtime": "4.3.0",
          "System.Runtime.Extensions": "4.3.0",
          "System.Runtime.Handles": "4.3.0",
          "System.Runtime.InteropServices": "4.3.0",
          "System.Security.Cryptography.Algorithms": "4.3.0",
          "System.Security.Cryptography.Encoding": "4.3.0",
          "System.Security.Cryptography.OpenSsl": "4.3.0",
          "System.Security.Cryptography.Primitives": "4.3.0",
          "System.Security.Cryptography.X509Certificates": "4.3.0",
          "System.Text.Encoding": "4.3.0",
          "System.Threading": "4.3.0",
          "System.Threading.Tasks": "4.3.0",
          "runtime.native.System": "4.3.0",
          "runtime.native.System.Net.Http": "4.3.0",
          "runtime.native.System.Security.Cryptography.OpenSsl": "4.3.0"
        }
      },
      "System.Private.Uri": {
        "type": "Transitive",
        "resolved": "4.3.0",
        "contentHash": "I4SwANiUGho1esj4V4oSlPllXjzCZDE+5XXso2P03LW2vOda2Enzh8DWOxwN6hnrJyp314c7KuVu31QYhRzOGg==",
        "dependencies": {
          "Microsoft.NETCore.Platforms": "1.1.0",
          "Microsoft.NETCore.Targets": "1.1.0"
        }
      },
      "System.Reflection": {
        "type": "Transitive",
        "resolved": "4.3.0",
        "contentHash": "KMiAFoW7MfJGa9nDFNcfu+FpEdiHpWgTcS2HdMpDvt9saK3y/G4GwprPyzqjFH9NTaGPQeWNHU+iDlDILj96aQ==",
        "dependencies": {
          "Microsoft.NETCore.Platforms": "1.1.0",
          "Microsoft.NETCore.Targets": "1.1.0",
          "System.IO": "4.3.0",
          "System.Reflection.Primitives": "4.3.0",
          "System.Runtime": "4.3.0",
          "runtime.any.System.Reflection": "4.3.0"
        }
      },
      "System.Reflection.Extensions": {
        "type": "Transitive",
        "resolved": "4.3.0",
        "contentHash": "rJkrJD3kBI5B712aRu4DpSIiHRtr6QlfZSQsb0hYHrDCZORXCFjQfoipo2LaMUHoT9i1B7j7MnfaEKWDFmFQNQ==",
        "dependencies": {
          "Microsoft.NETCore.Platforms": "1.1.0",
          "Microsoft.NETCore.Targets": "1.1.0",
          "System.Reflection": "4.3.0",
          "System.Runtime": "4.3.0",
          "runtime.any.System.Reflection.Extensions": "4.3.0"
        }
      },
      "System.Reflection.Primitives": {
        "type": "Transitive",
        "resolved": "4.3.0",
        "contentHash": "5RXItQz5As4xN2/YUDxdpsEkMhvw3e6aNveFXUn4Hl/udNTCNhnKp8lT9fnc3MhvGKh1baak5CovpuQUXHAlIA==",
        "dependencies": {
          "Microsoft.NETCore.Platforms": "1.1.0",
          "Microsoft.NETCore.Targets": "1.1.0",
          "System.Runtime": "4.3.0",
          "runtime.any.System.Reflection.Primitives": "4.3.0"
        }
      },
      "System.Resources.ResourceManager": {
        "type": "Transitive",
        "resolved": "4.3.0",
        "contentHash": "/zrcPkkWdZmI4F92gL/TPumP98AVDu/Wxr3CSJGQQ+XN6wbRZcyfSKVoPo17ilb3iOr0cCRqJInGwNMolqhS8A==",
        "dependencies": {
          "Microsoft.NETCore.Platforms": "1.1.0",
          "Microsoft.NETCore.Targets": "1.1.0",
          "System.Globalization": "4.3.0",
          "System.Reflection": "4.3.0",
          "System.Runtime": "4.3.0",
          "runtime.any.System.Resources.ResourceManager": "4.3.0"
        }
      },
      "System.Runtime": {
        "type": "Transitive",
        "resolved": "4.3.0",
        "contentHash": "JufQi0vPQ0xGnAczR13AUFglDyVYt4Kqnz1AZaiKZ5+GICq0/1MH/mO/eAJHt/mHW1zjKBJd7kV26SrxddAhiw==",
        "dependencies": {
          "Microsoft.NETCore.Platforms": "1.1.0",
          "Microsoft.NETCore.Targets": "1.1.0",
          "runtime.any.System.Runtime": "4.3.0"
        }
      },
      "System.Runtime.Caching": {
        "type": "Transitive",
        "resolved": "6.0.0",
        "contentHash": "E0e03kUp5X2k+UAoVl6efmI7uU7JRBWi5EIdlQ7cr0NpBGjHG4fWII35PgsBY9T4fJQ8E4QPsL0rKksU9gcL5A==",
        "dependencies": {
          "System.Configuration.ConfigurationManager": "6.0.0"
        }
      },
      "System.Runtime.Handles": {
        "type": "Transitive",
        "resolved": "4.3.0",
        "contentHash": "OKiSUN7DmTWeYb3l51A7EYaeNMnvxwE249YtZz7yooT4gOZhmTjIn48KgSsw2k2lYdLgTKNJw/ZIfSElwDRVgg==",
        "dependencies": {
          "Microsoft.NETCore.Platforms": "1.1.0",
          "Microsoft.NETCore.Targets": "1.1.0",
          "System.Runtime": "4.3.0",
          "runtime.any.System.Runtime.Handles": "4.3.0"
        }
      },
      "System.Runtime.InteropServices": {
        "type": "Transitive",
        "resolved": "4.3.0",
        "contentHash": "uv1ynXqiMK8mp1GM3jDqPCFN66eJ5w5XNomaK2XD+TuCroNTLFGeZ+WCmBMcBDyTFKou3P6cR6J/QsaqDp7fGQ==",
        "dependencies": {
          "Microsoft.NETCore.Platforms": "1.1.0",
          "Microsoft.NETCore.Targets": "1.1.0",
          "System.Reflection": "4.3.0",
          "System.Reflection.Primitives": "4.3.0",
          "System.Runtime": "4.3.0",
          "System.Runtime.Handles": "4.3.0",
          "runtime.any.System.Runtime.InteropServices": "4.3.0"
        }
      },
      "System.Runtime.InteropServices.RuntimeInformation": {
        "type": "Transitive",
        "resolved": "4.3.0",
        "contentHash": "cbz4YJMqRDR7oLeMRbdYv7mYzc++17lNhScCX0goO2XpGWdvAt60CGN+FHdePUEHCe/Jy9jUlvNAiNdM+7jsOw==",
        "dependencies": {
          "System.Reflection": "4.3.0",
          "System.Reflection.Extensions": "4.3.0",
          "System.Resources.ResourceManager": "4.3.0",
          "System.Runtime": "4.3.0",
          "System.Runtime.InteropServices": "4.3.0",
          "System.Threading": "4.3.0",
          "runtime.native.System": "4.3.0"
        }
      },
      "System.Security.AccessControl": {
        "type": "Transitive",
        "resolved": "6.0.0",
        "contentHash": "AUADIc0LIEQe7MzC+I0cl0rAT8RrTAKFHl53yHjEUzNVIaUlhFY11vc2ebiVJzVBuOzun6F7FBA+8KAbGTTedQ=="
      },
      "System.Security.Cryptography.Algorithms": {
        "type": "Transitive",
        "resolved": "4.3.0",
        "contentHash": "W1kd2Y8mYSCgc3ULTAZ0hOP2dSdG5YauTb1089T0/kRcN2MpSAW1izOFROrJgxSlMn3ArsgHXagigyi+ibhevg==",
        "dependencies": {
          "Microsoft.NETCore.Platforms": "1.1.0",
          "System.Collections": "4.3.0",
          "System.IO": "4.3.0",
          "System.Resources.ResourceManager": "4.3.0",
          "System.Runtime": "4.3.0",
          "System.Runtime.Extensions": "4.3.0",
          "System.Runtime.Handles": "4.3.0",
          "System.Runtime.InteropServices": "4.3.0",
          "System.Runtime.Numerics": "4.3.0",
          "System.Security.Cryptography.Encoding": "4.3.0",
          "System.Security.Cryptography.Primitives": "4.3.0",
          "System.Text.Encoding": "4.3.0",
          "runtime.native.System.Security.Cryptography.Apple": "4.3.0",
          "runtime.native.System.Security.Cryptography.OpenSsl": "4.3.0"
        }
      },
      "System.Security.Cryptography.Cng": {
        "type": "Transitive",
        "resolved": "4.3.0",
        "contentHash": "03idZOqFlsKRL4W+LuCpJ6dBYDUWReug6lZjBa3uJWnk5sPCUXckocevTaUA8iT/MFSrY/2HXkOt753xQ/cf8g==",
        "dependencies": {
          "Microsoft.NETCore.Platforms": "1.1.0",
          "System.IO": "4.3.0",
          "System.Resources.ResourceManager": "4.3.0",
          "System.Runtime": "4.3.0",
          "System.Runtime.Extensions": "4.3.0",
          "System.Runtime.Handles": "4.3.0",
          "System.Runtime.InteropServices": "4.3.0",
          "System.Security.Cryptography.Algorithms": "4.3.0",
          "System.Security.Cryptography.Encoding": "4.3.0",
          "System.Security.Cryptography.Primitives": "4.3.0",
          "System.Text.Encoding": "4.3.0"
        }
      },
      "System.Security.Cryptography.Csp": {
        "type": "Transitive",
        "resolved": "4.3.0",
        "contentHash": "X4s/FCkEUnRGnwR3aSfVIkldBmtURMhmexALNTwpjklzxWU7yjMk7GHLKOZTNkgnWnE0q7+BCf9N2LVRWxewaA==",
        "dependencies": {
          "Microsoft.NETCore.Platforms": "1.1.0",
          "System.IO": "4.3.0",
          "System.Reflection": "4.3.0",
          "System.Resources.ResourceManager": "4.3.0",
          "System.Runtime": "4.3.0",
          "System.Runtime.Extensions": "4.3.0",
          "System.Runtime.Handles": "4.3.0",
          "System.Runtime.InteropServices": "4.3.0",
          "System.Security.Cryptography.Algorithms": "4.3.0",
          "System.Security.Cryptography.Encoding": "4.3.0",
          "System.Security.Cryptography.Primitives": "4.3.0",
          "System.Text.Encoding": "4.3.0",
          "System.Threading": "4.3.0"
        }
      },
      "System.Security.Cryptography.Encoding": {
        "type": "Transitive",
        "resolved": "4.3.0",
        "contentHash": "1DEWjZZly9ae9C79vFwqaO5kaOlI5q+3/55ohmq/7dpDyDfc8lYe7YVxJUZ5MF/NtbkRjwFRo14yM4OEo9EmDw==",
        "dependencies": {
          "Microsoft.NETCore.Platforms": "1.1.0",
          "System.Collections": "4.3.0",
          "System.Collections.Concurrent": "4.3.0",
          "System.Linq": "4.3.0",
          "System.Resources.ResourceManager": "4.3.0",
          "System.Runtime": "4.3.0",
          "System.Runtime.Extensions": "4.3.0",
          "System.Runtime.Handles": "4.3.0",
          "System.Runtime.InteropServices": "4.3.0",
          "System.Security.Cryptography.Primitives": "4.3.0",
          "System.Text.Encoding": "4.3.0",
          "runtime.native.System.Security.Cryptography.OpenSsl": "4.3.0"
        }
      },
      "System.Security.Cryptography.OpenSsl": {
        "type": "Transitive",
        "resolved": "4.3.0",
        "contentHash": "h4CEgOgv5PKVF/HwaHzJRiVboL2THYCou97zpmhjghx5frc7fIvlkY1jL+lnIQyChrJDMNEXS6r7byGif8Cy4w==",
        "dependencies": {
          "System.Collections": "4.3.0",
          "System.IO": "4.3.0",
          "System.Resources.ResourceManager": "4.3.0",
          "System.Runtime": "4.3.0",
          "System.Runtime.Extensions": "4.3.0",
          "System.Runtime.Handles": "4.3.0",
          "System.Runtime.InteropServices": "4.3.0",
          "System.Runtime.Numerics": "4.3.0",
          "System.Security.Cryptography.Algorithms": "4.3.0",
          "System.Security.Cryptography.Encoding": "4.3.0",
          "System.Security.Cryptography.Primitives": "4.3.0",
          "System.Text.Encoding": "4.3.0",
          "runtime.native.System.Security.Cryptography.OpenSsl": "4.3.0"
        }
      },
      "System.Security.Cryptography.Pkcs": {
        "type": "Transitive",
        "resolved": "6.0.1",
        "contentHash": "ynmbW2GjIGg9K1wXmVIRs4IlyDolf0JXNpzFQ8JCVgwM+myUC2JeUggl2PwQig2PNVMegKmN1aAx7WPQ8tI3vA==",
        "dependencies": {
          "System.Formats.Asn1": "6.0.0"
        }
      },
      "System.Security.Cryptography.ProtectedData": {
        "type": "Transitive",
        "resolved": "6.0.0",
        "contentHash": "rp1gMNEZpvx9vP0JW0oHLxlf8oSiQgtno77Y4PLUBjSiDYoD77Y8uXHr1Ea5XG4/pIKhqAdxZ8v8OTUtqo9PeQ=="
      },
      "System.Security.Cryptography.X509Certificates": {
        "type": "Transitive",
        "resolved": "4.3.0",
        "contentHash": "t2Tmu6Y2NtJ2um0RtcuhP7ZdNNxXEgUm2JeoA/0NvlMjAhKCnM1NX07TDl3244mVp3QU6LPEhT3HTtH1uF7IYw==",
        "dependencies": {
          "Microsoft.NETCore.Platforms": "1.1.0",
          "System.Collections": "4.3.0",
          "System.Diagnostics.Debug": "4.3.0",
          "System.Globalization": "4.3.0",
          "System.Globalization.Calendars": "4.3.0",
          "System.IO": "4.3.0",
          "System.IO.FileSystem": "4.3.0",
          "System.IO.FileSystem.Primitives": "4.3.0",
          "System.Resources.ResourceManager": "4.3.0",
          "System.Runtime": "4.3.0",
          "System.Runtime.Extensions": "4.3.0",
          "System.Runtime.Handles": "4.3.0",
          "System.Runtime.InteropServices": "4.3.0",
          "System.Runtime.Numerics": "4.3.0",
          "System.Security.Cryptography.Algorithms": "4.3.0",
          "System.Security.Cryptography.Cng": "4.3.0",
          "System.Security.Cryptography.Csp": "4.3.0",
          "System.Security.Cryptography.Encoding": "4.3.0",
          "System.Security.Cryptography.OpenSsl": "4.3.0",
          "System.Security.Cryptography.Primitives": "4.3.0",
          "System.Text.Encoding": "4.3.0",
          "System.Threading": "4.3.0",
          "runtime.native.System": "4.3.0",
          "runtime.native.System.Net.Http": "4.3.0",
          "runtime.native.System.Security.Cryptography.OpenSsl": "4.3.0"
        }
      },
      "System.Security.Principal.Windows": {
        "type": "Transitive",
        "resolved": "5.0.0",
        "contentHash": "t0MGLukB5WAVU9bO3MGzvlGnyJPgUlcwerXn1kzBRjwLKixT96XV0Uza41W49gVd8zEMFu9vQEFlv0IOrytICA=="
      },
      "System.ServiceProcess.ServiceController": {
        "type": "Transitive",
        "resolved": "6.0.0",
        "contentHash": "qMBvG8ZFbkXoe0Z5/D7FAAadfPkH2v7vSuh2xsLf3U6jNoejpIdeV18A0htiASsLK1CCAc/p59kaLXlt2yB1gw==",
        "dependencies": {
          "System.Diagnostics.EventLog": "6.0.0"
        }
      },
      "System.Speech": {
        "type": "Transitive",
        "resolved": "6.0.0",
        "contentHash": "GQovERMrNP0Vbtgk8LzH4PlFS6lqHgsL9WkUmv8Kkxa0m0vNakitytpHZlfJ9WR7n9WKLXh68nn2kyL9mflnLg=="
      },
      "System.Text.Encoding": {
        "type": "Transitive",
        "resolved": "4.3.0",
        "contentHash": "BiIg+KWaSDOITze6jGQynxg64naAPtqGHBwDrLaCtixsa5bKiR8dpPOHA7ge3C0JJQizJE+sfkz1wV+BAKAYZw==",
        "dependencies": {
          "Microsoft.NETCore.Platforms": "1.1.0",
          "Microsoft.NETCore.Targets": "1.1.0",
          "System.Runtime": "4.3.0",
          "runtime.any.System.Text.Encoding": "4.3.0"
        }
      },
      "System.Text.Encoding.CodePages": {
        "type": "Transitive",
        "resolved": "6.0.0",
        "contentHash": "ZFCILZuOvtKPauZ/j/swhvw68ZRi9ATCfvGbk1QfydmcXBkIWecWKn/250UH7rahZ5OoDBaiAudJtPvLwzw85A==",
        "dependencies": {
          "System.Runtime.CompilerServices.Unsafe": "6.0.0"
        }
      },
      "System.Text.Encoding.Extensions": {
        "type": "Transitive",
        "resolved": "4.3.0",
        "contentHash": "YVMK0Bt/A43RmwizJoZ22ei2nmrhobgeiYwFzC4YAN+nue8RF6djXDMog0UCn+brerQoYVyaS+ghy9P/MUVcmw==",
        "dependencies": {
          "Microsoft.NETCore.Platforms": "1.1.0",
          "Microsoft.NETCore.Targets": "1.1.0",
          "System.Runtime": "4.3.0",
          "System.Text.Encoding": "4.3.0",
          "runtime.any.System.Text.Encoding.Extensions": "4.3.0"
        }
      },
      "System.Text.Encodings.Web": {
        "type": "Transitive",
        "resolved": "8.0.0-preview.2.23128.3",
        "contentHash": "CtftTHM4wzZqLniyDDVnyiCVbDlWJ2fUQntfzyBtDJ4z5Wiue6VobpnKm1xH/u26TYbzs3jkpyTKu8BeYrafAQ=="
      },
      "System.Threading.AccessControl": {
        "type": "Transitive",
        "resolved": "6.0.0",
        "contentHash": "2258mqWesMch/xCpcnjJBgJP33yhpZLGLbEOm01qwq0efG4b+NG8c9sxYOWNxmDQ82swXrnQRl1Yp2wC1NrfZA==",
        "dependencies": {
          "System.Security.AccessControl": "6.0.0"
        }
      },
      "System.Threading.Tasks": {
        "type": "Transitive",
        "resolved": "4.3.0",
        "contentHash": "LbSxKEdOUhVe8BezB/9uOGGppt+nZf6e1VFyw6v3DN6lqitm0OSn2uXMOdtP0M3W4iMcqcivm2J6UgqiwwnXiA==",
        "dependencies": {
          "Microsoft.NETCore.Platforms": "1.1.0",
          "Microsoft.NETCore.Targets": "1.1.0",
          "System.Runtime": "4.3.0",
          "runtime.any.System.Threading.Tasks": "4.3.0"
        }
      },
      "System.Threading.Timer": {
        "type": "Transitive",
        "resolved": "4.3.0",
        "contentHash": "Z6YfyYTCg7lOZjJzBjONJTFKGN9/NIYKSxhU5GRd+DTwHSZyvWp1xuI5aR+dLg+ayyC5Xv57KiY4oJ0tMO89fQ==",
        "dependencies": {
          "Microsoft.NETCore.Platforms": "1.1.0",
          "Microsoft.NETCore.Targets": "1.1.0",
          "System.Runtime": "4.3.0",
          "runtime.any.System.Threading.Timer": "4.3.0"
        }
      },
      "System.Windows.Extensions": {
        "type": "Transitive",
        "resolved": "6.0.0",
        "contentHash": "IXoJOXIqc39AIe+CIR7koBtRGMiCt/LPM3lI+PELtDIy9XdyeSrwXFdWV9dzJ2Awl0paLWUaknLxFQ5HpHZUog==",
        "dependencies": {
          "System.Drawing.Common": "6.0.0"
        }
      }
    }
  }
}<|MERGE_RESOLUTION|>--- conflicted
+++ resolved
@@ -4,17 +4,6 @@
     "net7.0": {
       "Microsoft.AspNetCore.Components.WebAssembly": {
         "type": "Direct",
-<<<<<<< HEAD
-        "requested": "[7.0.3, )",
-        "resolved": "7.0.3",
-        "contentHash": "3ZNqg1AD7oaF0Fa0gxrhTQOmxBxd/tAduWj3aTuTEL+suLG4s8L80zruV+NVKsyLNkMOC2SwXiFoW6HcDqOUVA==",
-        "dependencies": {
-          "Microsoft.AspNetCore.Components.Web": "7.0.3",
-          "Microsoft.Extensions.Configuration.Binder": "7.0.3",
-          "Microsoft.Extensions.Configuration.Json": "7.0.0",
-          "Microsoft.Extensions.Logging": "7.0.0",
-          "Microsoft.JSInterop.WebAssembly": "7.0.3"
-=======
         "requested": "[7.0.4, )",
         "resolved": "7.0.4",
         "contentHash": "NMw9Ucpdj2o+pmqOlhQJRLZ+UskFbzyov5tIi+2Q0atu/CrtUa/PHbYyFKIeq9nTURFOD5qUsKfZzsqa7rv6xg==",
@@ -24,7 +13,6 @@
           "Microsoft.Extensions.Configuration.Json": "7.0.0",
           "Microsoft.Extensions.Logging": "7.0.0",
           "Microsoft.JSInterop.WebAssembly": "7.0.4"
->>>>>>> a60c4ab7
         }
       },
       "Microsoft.CodeAnalysis.BannedApiAnalyzers": {
@@ -60,19 +48,11 @@
       },
       "System.Net.Http.Json": {
         "type": "Direct",
-<<<<<<< HEAD
-        "requested": "[7.0.0, )",
-        "resolved": "7.0.0",
-        "contentHash": "K74te5euBJLzosprZji9juSop5mLWRzlpSNqBgZBE7/2AiPbFtM7B5eDB/tnB1jjil3bNNeJYBNfIxobs6uXhQ==",
-        "dependencies": {
-          "System.Text.Json": "7.0.0"
-=======
         "requested": "[7.0.1, )",
         "resolved": "7.0.1",
         "contentHash": "ni8+BJnndbJI9AXme/qCYXg1s4RpdRJx3gKp5WzcWuLt4l3syuscgk5Becis6x4E7HbQk4z6A7FNXFQD75F+wQ==",
         "dependencies": {
           "System.Text.Json": "7.0.2"
->>>>>>> a60c4ab7
         }
       },
       "Azure.Bicep.Types": {
@@ -85,13 +65,8 @@
       },
       "Azure.Bicep.Types.Az": {
         "type": "Transitive",
-<<<<<<< HEAD
-        "resolved": "0.2.364",
-        "contentHash": "mLWsbOrayk96GvjUYJTm6izMQUwzfsXPM5i9DHf7QNoFr1OoDFt8g2qP6amrGeCVQa/cfbpY0GEzya6dvAF+Rg==",
-=======
         "resolved": "0.2.407",
         "contentHash": "S26oPU7Ekekz9Jo3qFbVOstyAoUopI/XxYaIGb6Gi6gxQps3wnsYrwkogzPoRy58gOklTNDIf8zB8J0TR7goYQ==",
->>>>>>> a60c4ab7
         "dependencies": {
           "Azure.Bicep.Types": "0.3.99"
         }
@@ -115,13 +90,8 @@
       },
       "Azure.Core": {
         "type": "Transitive",
-<<<<<<< HEAD
-        "resolved": "1.26.0",
-        "contentHash": "fKn/sxuceulRDjdzY1ug2WOrDR9PV7IrTHmP5UrWj2G/qOTCg4dSs3IVIynUJ35kYWpowsKJF4sTmh1QtHTajA==",
-=======
         "resolved": "1.28.0",
         "contentHash": "IY6rGo8r8MfcmIxaNGFhIn/5PTz2Eld6Uqmy3bL/NX+2+g7hroo69jcJ9jeRPkuKXZPPreXTr8zt49No11Wbug==",
->>>>>>> a60c4ab7
         "dependencies": {
           "Microsoft.Bcl.AsyncInterfaces": "1.1.1",
           "System.Diagnostics.DiagnosticSource": "4.6.0",
@@ -179,47 +149,27 @@
       },
       "Azure.ResourceManager": {
         "type": "Transitive",
-<<<<<<< HEAD
-        "resolved": "1.3.2",
-        "contentHash": "Vyo1oLRWPjlZm1mYXK+iwbKMRQpGAgaFwiR8iSAfVsngXuFGlgm91U6yJIDU4xqyhve3nG7vrR4G3DXDHXABPQ==",
-        "dependencies": {
-          "Azure.Core": "1.26.0",
-=======
         "resolved": "1.4.0",
         "contentHash": "BaQijHf104MNqXMhZX5RseEwXNyBl4CKwDSqP9/tOyIy9/Ph5M9mL2MKo368VuOfD3PMQXG1GtI9jW1okuI2tg==",
         "dependencies": {
           "Azure.Core": "1.28.0",
->>>>>>> a60c4ab7
           "System.Text.Json": "4.7.2"
         }
       },
       "Azure.ResourceManager.Resources": {
         "type": "Transitive",
-<<<<<<< HEAD
-        "resolved": "1.3.1",
-        "contentHash": "tF7Ybkz3nz17R9G9rJzoS8yr1D00pODaNV0AGdfJU4TWERzw18vY7TLrh9qTn1P1SXuSd0tkYvzrhw8lJS1Ljg==",
-        "dependencies": {
-          "Azure.Core": "1.26.0",
-          "Azure.ResourceManager": "1.3.2",
-=======
         "resolved": "1.4.0",
         "contentHash": "+mlZ+QVpO0Sclk72OROt6hjvcve99bf2NRKVt0GR2VkxV/HyIEGuDCmK5X7QbrQtZoWTOLMLSKZTfAYO9G0SlQ==",
         "dependencies": {
           "Azure.Core": "1.28.0",
           "Azure.ResourceManager": "1.4.0",
->>>>>>> a60c4ab7
           "System.Text.Json": "4.7.2"
         }
       },
       "Json.More.Net": {
         "type": "Transitive",
-<<<<<<< HEAD
         "resolved": "1.7.0",
         "contentHash": "+c+VvrowC36hANAihpa9uIQj4+hLmQza37d/+FCjj5Yea7QFp7l3MH7VFvJpXiEiIxWHSL5tNHXRvQu+svVUvg==",
-=======
-        "resolved": "1.6.0",
-        "contentHash": "bn/agVu1jQ5V0UyMUYD11ZNMkGry5vmfYBGuRPs9SUkcGWTLf6UiVEEeEm8UQiyMQWdJmTEGBRE4DpqPI+4mzQ==",
->>>>>>> a60c4ab7
         "dependencies": {
           "System.Text.Json": "6.0.2"
         }
@@ -234,17 +184,10 @@
       },
       "JsonPath.Net": {
         "type": "Transitive",
-<<<<<<< HEAD
         "resolved": "0.4.0",
         "contentHash": "s8XJRgP0+9pcyM1S0g2MWWaNwUo2qwR5tB7Lv4Ys+9l9QVWz27tXTN8p0EbfOGHlya8fTlsVZoZWrtHdv4lZVQ==",
         "dependencies": {
           "Json.More.Net": "1.7.0"
-=======
-        "resolved": "0.2.1",
-        "contentHash": "jZTc0XzedUWFHlg8GyqPdCfwh87nvGoirOQK677qrh6IxakZ5cgYxdU+4Slo1UpZN9UtfyI2WmsGWFMmvOS5ag==",
-        "dependencies": {
-          "JsonPointer.Net": "2.2.0"
->>>>>>> a60c4ab7
         }
       },
       "JsonPointer.Net": {
@@ -257,51 +200,25 @@
       },
       "Microsoft.AspNetCore.Authorization": {
         "type": "Transitive",
-<<<<<<< HEAD
-        "resolved": "7.0.3",
-        "contentHash": "tAgm6eNm9vohhSJhTrgIj7FDmp9KdCRTBRbyjspgzvgYtJr2Y/zkGXo2ikP+U9IfYpfjk1PXElVEp8buSIGTEg==",
-        "dependencies": {
-          "Microsoft.AspNetCore.Metadata": "7.0.3",
-=======
         "resolved": "7.0.4",
         "contentHash": "ccVCRKKSclEs88EN61pJkVModWE3e0h/YnLZYBgBoelUZSIbbKuzcJBdnt03G+sGV3fU0oC365C0Zjmd2m8qfA==",
         "dependencies": {
           "Microsoft.AspNetCore.Metadata": "7.0.4",
->>>>>>> a60c4ab7
           "Microsoft.Extensions.Logging.Abstractions": "7.0.0",
           "Microsoft.Extensions.Options": "7.0.1"
         }
       },
       "Microsoft.AspNetCore.Components": {
         "type": "Transitive",
-<<<<<<< HEAD
-        "resolved": "7.0.3",
-        "contentHash": "V9nZ8oRLWDNsqEZ5N8Xe8jQdQ2gwZOla3vgboG+bEbH2shrDcqHjM97WqfvVmMDQtjQ3r19lw2E4oxkS433Hhw==",
-        "dependencies": {
-          "Microsoft.AspNetCore.Authorization": "7.0.3",
-          "Microsoft.AspNetCore.Components.Analyzers": "7.0.3"
-=======
         "resolved": "7.0.4",
         "contentHash": "abcaqRJo+7HU1KIqGLQ7YtwgStunyQXhPf5dgeOWL3d7VrV79aeTqhXnE/5DR7jiy68toVbfj0Qhib0mkIIuKg==",
         "dependencies": {
           "Microsoft.AspNetCore.Authorization": "7.0.4",
           "Microsoft.AspNetCore.Components.Analyzers": "7.0.4"
->>>>>>> a60c4ab7
         }
       },
       "Microsoft.AspNetCore.Components.Analyzers": {
         "type": "Transitive",
-<<<<<<< HEAD
-        "resolved": "7.0.3",
-        "contentHash": "i9zke7dUBybWKayO9ljZ6DX1hcRxFnCwweB/dcxLKnjFmXXf16KagGV7RJmiCnQUz/l3Y+kQKAPqrBkV9Znn2w=="
-      },
-      "Microsoft.AspNetCore.Components.Forms": {
-        "type": "Transitive",
-        "resolved": "7.0.3",
-        "contentHash": "lLIjq26HaszWuuZRWlYNuh361wZRH9rEkbjAcRwmLmwtkePzqS2y0b28IRnJUsOIDiJui7eDRRwv6QdqwPkGHg==",
-        "dependencies": {
-          "Microsoft.AspNetCore.Components": "7.0.3"
-=======
         "resolved": "7.0.4",
         "contentHash": "PgQqzTlANn/i/cVOz8iCiVl+7t15t5ZaVL+jyQR4bVbL4E4Ktv6FDceUZqUwN+6J40lZvqRnNWajsDWTyrFKNQ=="
       },
@@ -311,20 +228,10 @@
         "contentHash": "hhRnhw7JDApJk3m48wOCuYQl86G+qpaLDhf3QGYgVr5jESEEqcFXHs7x5KRkR9Y0VgtEoZz/m9l6mMmqqwFr7w==",
         "dependencies": {
           "Microsoft.AspNetCore.Components": "7.0.4"
->>>>>>> a60c4ab7
         }
       },
       "Microsoft.AspNetCore.Components.Web": {
         "type": "Transitive",
-<<<<<<< HEAD
-        "resolved": "7.0.3",
-        "contentHash": "I2A209U1gjPcXGW0xVP6o0dJDWP5X2XWS/u88UjjIyEN4u3V2Fk57dxQjq5RRHnjGa9sFJECEgtOxR5UwQ7XbA==",
-        "dependencies": {
-          "Microsoft.AspNetCore.Components": "7.0.3",
-          "Microsoft.AspNetCore.Components.Forms": "7.0.3",
-          "Microsoft.Extensions.DependencyInjection": "7.0.0",
-          "Microsoft.JSInterop": "7.0.3",
-=======
         "resolved": "7.0.4",
         "contentHash": "x5mpZkY6oWA6x6JaJD5wlY9CdxpnIDbw6hS/azwXrvubiF3L4F5qoQyl/y0jiaHhQ4bkdtmenc+tOwh3ugAEXA==",
         "dependencies": {
@@ -332,19 +239,13 @@
           "Microsoft.AspNetCore.Components.Forms": "7.0.4",
           "Microsoft.Extensions.DependencyInjection": "7.0.0",
           "Microsoft.JSInterop": "7.0.4",
->>>>>>> a60c4ab7
           "System.IO.Pipelines": "7.0.0"
         }
       },
       "Microsoft.AspNetCore.Metadata": {
         "type": "Transitive",
-<<<<<<< HEAD
-        "resolved": "7.0.3",
-        "contentHash": "4Tps9YyTanveGpv3boB4A42C1wbDYkZD0X1F1lOgKAWFp8HLrcG1H8Xb6ypDuE1A0gRTTjcXMIlHUcVqGAwCtA=="
-=======
         "resolved": "7.0.4",
         "contentHash": "AxRqILbKo0fwUFqazh88qRaWJfh3OOSOPE6tm/H+IOvX0hrn2M95dukO+ZEk+idL++oOoVkqK30AgUyPAKFF5g=="
->>>>>>> a60c4ab7
       },
       "Microsoft.Automata.SRM": {
         "type": "Transitive",
@@ -385,13 +286,8 @@
       },
       "Microsoft.Extensions.Configuration.Binder": {
         "type": "Transitive",
-<<<<<<< HEAD
-        "resolved": "7.0.3",
-        "contentHash": "1eRFwJBrkkncTpvh6mivB8zg4uBVm6+Y6stEJERrVEqZZc8Hvf+N1iIgj2ySYDUQko4J1Gw1rLf1M8bG83F0eA==",
-=======
         "resolved": "7.0.4",
         "contentHash": "8+XPvJnHZsYgHOQlcMuQe7QNF5KdVKHH1F/wW3nd8/u81Gk/XFAYMDP0Lpz18h7/AM95M662vvqMorcYxCBB4w==",
->>>>>>> a60c4ab7
         "dependencies": {
           "Microsoft.Extensions.Configuration.Abstractions": "7.0.0"
         }
@@ -516,17 +412,6 @@
       },
       "Microsoft.JSInterop": {
         "type": "Transitive",
-<<<<<<< HEAD
-        "resolved": "7.0.3",
-        "contentHash": "RRBM+d7bSid/SencPavCOuo1E5b/2xUItzZ8xH/5UT1EzKVikH9BGiX5Lh+03ZZFiVIp3RAicaumLEvYchIe5A=="
-      },
-      "Microsoft.JSInterop.WebAssembly": {
-        "type": "Transitive",
-        "resolved": "7.0.3",
-        "contentHash": "101kdOGDsgY85yDVqi4/V6Tby+GjBOgfH2iHgHEhXoaYnQuSIjoX7edegbd0mCFB9LvmBUm/JehkZoSfh4/vtg==",
-        "dependencies": {
-          "Microsoft.JSInterop": "7.0.3"
-=======
         "resolved": "7.0.4",
         "contentHash": "FD8GFIz6RfZx+W8ljnXZ6g41xcqUqTvdRzafBHeXMqRbU3LQpKfoq5spJq+k/N1l0yL9TvQJXax1znpePxOI9w=="
       },
@@ -536,7 +421,6 @@
         "contentHash": "3JRF6j6n8ETcK9dx07WfweFRpqklrqgYBqN5MwWBCalj4maS7JfZ9IqgjDOGRX53fveSuqHHLiXICc8wfzR1/Q==",
         "dependencies": {
           "Microsoft.JSInterop": "7.0.4"
->>>>>>> a60c4ab7
         }
       },
       "Microsoft.NETCore.Platforms": {
@@ -1117,19 +1001,11 @@
       },
       "System.IO.Abstractions": {
         "type": "Transitive",
-<<<<<<< HEAD
-        "resolved": "19.2.1",
-        "contentHash": "cLvdtHqSrizAK8+ZdIjEvXvHWvoyhg+7EVPC+c86AeI1TGTPeh6aeY9FTYcoWJ8vba94/WcwptTbyyhMpsRKrg==",
-        "dependencies": {
-          "TestableIO.System.IO.Abstractions": "19.2.1",
-          "TestableIO.System.IO.Abstractions.Wrappers": "19.2.1"
-=======
         "resolved": "19.2.4",
         "contentHash": "C+56GpvZlWAlBQidoGLKetnPJjLNhp2iHXvtxUSPcDveYqVl7OSFiXZe+98xDtc8XMmPwi5ZivHZyKogfbBaJw==",
         "dependencies": {
           "TestableIO.System.IO.Abstractions": "19.2.4",
           "TestableIO.System.IO.Abstractions.Wrappers": "19.2.4"
->>>>>>> a60c4ab7
         }
       },
       "System.IO.Compression": {
@@ -1931,13 +1807,8 @@
       },
       "TestableIO.System.IO.Abstractions": {
         "type": "Transitive",
-<<<<<<< HEAD
-        "resolved": "19.2.1",
-        "contentHash": "VAyvgRAXJcQSQrzhEFqOCHFc6kC8RAI7LueiNh3Sl648bhVk5Mjmb91Hcv7Ru//A/BDY1MTwrQV+SQDtl4fc9Q=="
-=======
         "resolved": "19.2.4",
         "contentHash": "VS97RgZwZswoBHwCNUurFr6OWa/oSmRWj9bYIe1JLpPo4EB8uX+jLNowNfx34MP3AooPFbnTVXUzM5vNBtVORA=="
->>>>>>> a60c4ab7
       },
       "TestableIO.System.IO.Abstractions.TestingHelpers": {
         "type": "Transitive",
@@ -1950,17 +1821,10 @@
       },
       "TestableIO.System.IO.Abstractions.Wrappers": {
         "type": "Transitive",
-<<<<<<< HEAD
-        "resolved": "19.2.1",
-        "contentHash": "2drGatHnWIIkuwP0x7wWcKWdYTtYdnFaXxVyBCeiyXovQ06QWEiCFnz5q5p5Ym7MYumK5P24WbA0gt+P30mpCA==",
-        "dependencies": {
-          "TestableIO.System.IO.Abstractions": "19.2.1"
-=======
         "resolved": "19.2.4",
         "contentHash": "n4GbToLpyV2YB9UBryMu7Mzdc3dA5CYpYR3D2SuV6CtR8D4PszG5jA4XEXxWzThRFr7RNOfI3+eVUtuXzlwjDg==",
         "dependencies": {
           "TestableIO.System.IO.Abstractions": "19.2.4"
->>>>>>> a60c4ab7
         }
       },
       "WindowsAzure.Storage": {
@@ -1976,36 +1840,22 @@
         "type": "Project",
         "dependencies": {
           "Azure.Bicep.Types": "[0.3.99, )",
-<<<<<<< HEAD
-          "Azure.Bicep.Types.Az": "[0.2.364, )",
-=======
           "Azure.Bicep.Types.Az": "[0.2.407, )",
->>>>>>> a60c4ab7
           "Azure.Bicep.Types.K8s": "[0.1.233, )",
           "Azure.Containers.ContainerRegistry": "[1.1.0-beta.4, )",
           "Azure.Deployments.Core": "[1.0.872, )",
           "Azure.Deployments.Expression": "[1.0.872, )",
           "Azure.Deployments.Templates": "[1.0.872, )",
           "Azure.Identity": "[1.8.2, )",
-<<<<<<< HEAD
-          "Azure.ResourceManager.Resources": "[1.3.1, )",
+          "Azure.ResourceManager.Resources": "[1.4.0, )",
           "JsonPatch.Net": "[2.0.4, )",
           "JsonPath.Net": "[0.4.0, )",
-=======
-          "Azure.ResourceManager.Resources": "[1.4.0, )",
-          "JsonPatch.Net": "[2.0.4, )",
-          "JsonPath.Net": "[0.2.1, )",
->>>>>>> a60c4ab7
           "Microsoft.Extensions.Configuration": "[7.0.0, )",
           "Microsoft.Extensions.Configuration.Binder": "[7.0.3, )",
           "Microsoft.Extensions.Configuration.Json": "[7.0.0, )",
           "Newtonsoft.Json": "[13.0.3, )",
           "System.Collections.Immutable": "[7.0.0, )",
-<<<<<<< HEAD
-          "System.IO.Abstractions": "[19.2.1, )",
-=======
           "System.IO.Abstractions": "[19.2.4, )",
->>>>>>> a60c4ab7
           "System.Text.Json": "[8.0.0-preview.2.23128.3, )"
         }
       },
