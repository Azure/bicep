// Copyright (c) Microsoft Corporation.
// Licensed under the MIT License.
using System;
using System.IO;
using System.Collections.Generic;
using Microsoft.JSInterop;
using Bicep.Core.Diagnostics;
using Bicep.Core.Text;
using Bicep.Core.Emit;
using Bicep.Core.Semantics;
using Bicep.Wasm.LanguageHelpers;
using System.Linq;
using Bicep.Core.TypeSystem.Az;
using Bicep.Core.FileSystem;
using Bicep.Core.Workspaces;
using Bicep.Core.Extensions;
using Bicep.Decompiler;
using Bicep.Core.Registry;
using Bicep.Core.Semantics.Namespaces;
using Bicep.Core.Features;
using Bicep.Core.Configuration;
using Bicep.Core.Analyzers.Linter;
using Bicep.Core.Analyzers.Linter.ApiVersions;

namespace Bicep.Wasm
{
    public class Interop
    {
        private static readonly IConfigurationManager configurationManager = IConfigurationManager.WithStaticConfiguration(IConfigurationManager.GetBuiltInConfiguration().WithAllAnalyzersDisabled());

        private static readonly IFeatureProviderFactory featureProviderFactory = new FeatureProviderFactory(configurationManager);

        private static readonly INamespaceProvider namespaceProvider = new DefaultNamespaceProvider(new AzResourceTypeLoader());

        private static readonly IApiVersionProviderFactory apiVersionProviderFactory = new ApiVersionProviderFactory(featureProviderFactory, namespaceProvider);

        private readonly IJSRuntime jsRuntime;

        public Interop(IJSRuntime jsRuntime)
        {
            this.jsRuntime = jsRuntime;
        }

        [JSInvokable]
        public object CompileAndEmitDiagnostics(string content)
        {
            var (output, diagnostics) = CompileInternal(content);

            return new
            {
                template = output,
                diagnostics = diagnostics,
            };
        }

        public record DecompileResult(string? bicepFile, string? error);

        [JSInvokable]
        public DecompileResult Decompile(string jsonContent)
        {
            var jsonUri = new Uri("inmemory:///main.json");

            var fileResolver = new InMemoryFileResolver(new Dictionary<Uri, string>
            {
                [jsonUri] = jsonContent,
            });

            try
            {
                var bicepUri = PathHelper.ChangeToBicepExtension(jsonUri);
                var decompiler = new TemplateDecompiler(featureProviderFactory, namespaceProvider, fileResolver, new EmptyModuleRegistryProvider(), apiVersionProviderFactory);
                var (entrypointUri, filesToSave) = decompiler.DecompileFileWithModules(jsonUri, bicepUri);

                return new DecompileResult(filesToSave[entrypointUri], null);
            }
            catch (Exception exception)
            {
                return new DecompileResult(null, exception.Message);
            }
        }

        [JSInvokable]
        public object GetSemanticTokensLegend()
        {
            var tokenTypes = Enum.GetValues(typeof(SemanticTokenType)).Cast<SemanticTokenType>();
            var tokenStrings = tokenTypes.OrderBy(t => (int)t).Select(t => t.ToString().ToLowerInvariant());

            return new
            {
                tokenModifiers = new string[] { },
                tokenTypes = tokenStrings.ToArray(),
            };
        }

        [JSInvokable]
        public object GetSemanticTokens(string content)
        {
            var compilation = GetCompilation(content);
            var tokens = SemanticTokenVisitor.BuildSemanticTokens(compilation.SourceFileGrouping.EntryPoint);

            var data = new List<int>();
            SemanticToken? prevToken = null;
            foreach (var token in tokens)
            {
                if (prevToken == null)
                {
                    data.Add(token.Line);
                    data.Add(token.Character);
                    data.Add(token.Length);
                }
                else if (prevToken.Line != token.Line)
                {
                    data.Add(token.Line - prevToken.Line);
                    data.Add(token.Character);
                    data.Add(token.Length);
                }
                else
                {
                    data.Add(0);
                    data.Add(token.Character - prevToken.Character);
                    data.Add(token.Length);
                }

                data.Add((int)token.TokenType);
                data.Add(0);

                prevToken = token;
            }

            return new
            {
                data = data.ToArray(),
            };
        }

        private static (string, IEnumerable<object>) CompileInternal(string content)
        {
            try
            {
                var compilation = GetCompilation(content);
                var lineStarts = compilation.SourceFileGrouping.EntryPoint.LineStarts;
                var emitterSettings = new EmitterSettings(featureProviderFactory.GetFeatureProvider(new Uri("inmemory:///main.bicep")));
                var emitter = new TemplateEmitter(compilation.GetEntrypointSemanticModel(), emitterSettings);

                // memory stream is not ideal for frequent large allocations
                using var stream = new MemoryStream();
                var emitResult = emitter.Emit(stream);

                if (emitResult.Status != EmitStatus.Failed)
                {
                    // compilation was successful or had warnings - return the compiled template
                    stream.Position = 0;
                    return (ReadStreamToEnd(stream), emitResult.Diagnostics.Select(d => ToMonacoDiagnostic(d, lineStarts)));
                }

                // compilation failed
                return ("Compilation failed!", emitResult.Diagnostics.Select(d => ToMonacoDiagnostic(d, lineStarts)));
            }
            catch (Exception exception)
            {
                return (exception.ToString(), Enumerable.Empty<object>());
            }
        }

        private static Compilation GetCompilation(string fileContents)
        {
            var fileUri = new Uri("inmemory:///main.bicep");
            var workspace = new Workspace();
            var sourceFile = SourceFileFactory.CreateSourceFile(fileUri, fileContents);
            workspace.UpsertSourceFile(sourceFile);

<<<<<<< HEAD
            var fileResolver = new FileResolver();
=======
            var fileResolver = new InMemoryFileResolver(new Dictionary<Uri, string>());
            var configurationManager = IConfigurationManager.WithStaticConfiguration(IConfigurationManager.GetBuiltInConfiguration().WithAllAnalyzersDisabled());
>>>>>>> 34ba3fe9
            var dispatcher = new ModuleDispatcher(new EmptyModuleRegistryProvider(), configurationManager);
            var sourceFileGrouping = SourceFileGroupingBuilder.Build(fileResolver, dispatcher, workspace, fileUri);

            return new Compilation(featureProviderFactory, namespaceProvider, sourceFileGrouping, configurationManager, apiVersionProviderFactory, new LinterAnalyzer());
        }

        private static string ReadStreamToEnd(Stream stream)
        {
            using var reader = new StreamReader(stream);
            return reader.ReadToEnd();
        }

        private static object ToMonacoDiagnostic(IDiagnostic diagnostic, IReadOnlyList<int> lineStarts)
        {
            var (startLine, startChar) = TextCoordinateConverter.GetPosition(lineStarts, diagnostic.Span.Position);
            var (endLine, endChar) = TextCoordinateConverter.GetPosition(lineStarts, diagnostic.GetEndPosition());

            return new
            {
                code = diagnostic.Code,
                message = diagnostic.Message,
                severity = ToMonacoSeverity(diagnostic.Level),
                startLineNumber = startLine + 1,
                startColumn = startChar + 1,
                endLineNumber = endLine + 1,
                endColumn = endChar + 1,
            };
        }

        private static int ToMonacoSeverity(DiagnosticLevel level)
            => level switch
            {
                DiagnosticLevel.Info => 2,
                DiagnosticLevel.Warning => 4,
                DiagnosticLevel.Error => 8,
                _ => throw new ArgumentException($"Unrecognized level {level}"),
            };
    }
}<|MERGE_RESOLUTION|>--- conflicted
+++ resolved
@@ -169,12 +169,7 @@
             var sourceFile = SourceFileFactory.CreateSourceFile(fileUri, fileContents);
             workspace.UpsertSourceFile(sourceFile);
 
-<<<<<<< HEAD
-            var fileResolver = new FileResolver();
-=======
             var fileResolver = new InMemoryFileResolver(new Dictionary<Uri, string>());
-            var configurationManager = IConfigurationManager.WithStaticConfiguration(IConfigurationManager.GetBuiltInConfiguration().WithAllAnalyzersDisabled());
->>>>>>> 34ba3fe9
             var dispatcher = new ModuleDispatcher(new EmptyModuleRegistryProvider(), configurationManager);
             var sourceFileGrouping = SourceFileGroupingBuilder.Build(fileResolver, dispatcher, workspace, fileUri);
 
