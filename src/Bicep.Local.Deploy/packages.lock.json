<<<<<<< HEAD
{
  "version": 1,
  "dependencies": {
    "net8.0": {
      "Azure.Deployments.Engine": {
        "type": "Direct",
        "requested": "[1.319.0, )",
        "resolved": "1.319.0",
        "contentHash": "XlO5ctLYTk0A3labxGIBWXHoP+0lRGXDtO5MwYVKBlvTCgSV2BpaIBws5TshA+PNU8WYi8CcFbUUEOuU7N8gJQ==",
        "dependencies": {
          "Azure.Bicep.Types": "0.5.110",
          "Azure.Deployments.Core": "1.319.0",
          "Azure.Deployments.DiffEngine": "1.319.0",
          "Azure.Deployments.Extensibility": "1.319.0",
          "Azure.Deployments.ResourceMetadata": "1.71.0",
          "Azure.Deployments.Templates": "1.319.0",
          "IPNetwork2": "2.6.598",
          "JsonDiffPatch.Net": "2.3.0",
          "Microsoft.AspNet.WebApi.Client": "6.0.0",
          "Microsoft.Automata.SRM": "1.2.2",
          "Microsoft.Bcl.AsyncInterfaces": "8.0.0",
          "Microsoft.Extensions.DependencyInjection": "8.0.1",
          "Microsoft.PowerPlatform.ResourceStack": "7.0.0.2070",
          "Newtonsoft.Json": "13.0.3",
          "Sprache.StrongNamed": "2.3.2",
          "System.Collections.Immutable": "8.0.0",
          "System.Diagnostics.DiagnosticSource": "8.0.1",
          "System.IO.Packaging": "8.0.1",
          "System.Memory": "4.5.5",
          "System.Reflection.Emit.Lightweight": "4.7.0",
          "System.Text.Json": "8.0.5"
        }
      },
      "Azure.Deployments.Extensibility.Core": {
        "type": "Direct",
        "requested": "[0.1.67, )",
        "resolved": "0.1.67",
        "contentHash": "0fMjp82TFQvW95Le0PENdeMV81fiyUFY0TGR6XHr6gb7i2w2SK/z9txS83kAjTh9JOCFG7lGt0uxeuwjhGMpuA==",
        "dependencies": {
          "JsonPatch.Net": "3.1.1",
          "JsonPath.Net": "1.1.6",
          "JsonPointer.Net": "5.0.2",
          "JsonSchema.Net": "7.2.3"
        }
      },
      "Microsoft.AspNet.WebApi.Client": {
        "type": "Direct",
        "requested": "[6.0.0, )",
        "resolved": "6.0.0",
        "contentHash": "zXeWP03dTo67AoDHUzR+/urck0KFssdCKOC+dq7Nv1V2YbFh/nIg09L0/3wSvyRONEdwxGB/ssEGmPNIIhAcAw==",
        "dependencies": {
          "Newtonsoft.Json": "13.0.1",
          "Newtonsoft.Json.Bson": "1.0.2",
          "System.Memory": "4.5.5",
          "System.Threading.Tasks.Extensions": "4.5.4"
        }
      },
      "Microsoft.CodeAnalysis.BannedApiAnalyzers": {
        "type": "Direct",
        "requested": "[3.3.4, )",
        "resolved": "3.3.4",
        "contentHash": "0k2Jwpc8eq0hjOtX6TxRkHm9clkJ2PAQ3heEHgqIJZcsfdFosC/iyz18nsgTVDDWpID80rC7aiYK7ripx+Qndg=="
      },
      "Microsoft.NET.ILLink.Tasks": {
        "type": "Direct",
        "requested": "[8.0.15, )",
        "resolved": "8.0.15",
        "contentHash": "s4eXlcRGyHeCgFUGQnhq0e/SCHBPp0jOHgMqZg3fQ2OCHJSm1aOUhI6RFWuVIcEb9ig2WgI2kWukk8wu72EbUQ=="
      },
      "Microsoft.SourceLink.GitHub": {
        "type": "Direct",
        "requested": "[8.0.0, )",
        "resolved": "8.0.0",
        "contentHash": "G5q7OqtwIyGTkeIOAc3u2ZuV/kicQaec5EaRnc0pIeSnh9LUjj+PYQrJYBURvDt7twGl2PKA7nSN0kz1Zw5bnQ==",
        "dependencies": {
          "Microsoft.Build.Tasks.Git": "8.0.0",
          "Microsoft.SourceLink.Common": "8.0.0"
        }
      },
      "Microsoft.VisualStudio.Threading.Analyzers": {
        "type": "Direct",
        "requested": "[17.13.2, )",
        "resolved": "17.13.2",
        "contentHash": "Qcd8IlaTXZVq3wolBnzby1P7kWihdWaExtD8riumiKuG1sHa8EgjV/o70TMjTaeUMhomBbhfdC9OPwAHoZfnjQ=="
      },
      "Nerdbank.GitVersioning": {
        "type": "Direct",
        "requested": "[3.7.112, )",
        "resolved": "3.7.112",
        "contentHash": "j0jcfnTjvhytRanVR34Gaj6RFKk8EDmVhRW7929nWjCo8tzBxsa3XmFmbSGDA6nWXGhfehTixWhPgGWAbz+NQA=="
      },
      "OpenTelemetry": {
        "type": "Direct",
        "requested": "[1.9.0, )",
        "resolved": "1.9.0",
        "contentHash": "7scS6BUhwYeSXEDGhCxMSezmvyCoDU5kFQbmfyW9iVvVTcWhec+1KIN33/LOCdBXRkzt2y7+g03mkdAB0XZ9Fw==",
        "dependencies": {
          "Microsoft.Extensions.Diagnostics.Abstractions": "8.0.0",
          "Microsoft.Extensions.Logging.Configuration": "8.0.0",
          "OpenTelemetry.Api.ProviderBuilderExtensions": "1.9.0"
        }
      },
      "Azure.Bicep.Types": {
        "type": "Transitive",
        "resolved": "0.5.110",
        "contentHash": "TDnw+a21qLw5Q89FxhZZYuNBIMCiT0n4Eq+bfpgrKn7vjHSyVKOc/3ipKsqHkifHqGEXx3++DY23FC8PmKHg7Q==",
        "dependencies": {
          "System.Text.Json": "8.0.5"
        }
      },
      "Azure.Bicep.Types.Az": {
        "type": "Transitive",
        "resolved": "0.2.756",
        "contentHash": "arwntdwnNNDJ3AmK0LkT8zXUN73Wo4HTvbKUaq9BI+04wuUIcXpNpLDkYIhdvJfyN8ngwMc9o5T1qTyUggFoWA==",
        "dependencies": {
          "Azure.Bicep.Types": "0.5.110"
        }
      },
      "Azure.Bicep.Types.K8s": {
        "type": "Transitive",
        "resolved": "0.1.644",
        "contentHash": "DHr38NAyzUTlWQ7R+aqRV4RTRm9srHTWjkfZnWEIdNjUyEuogFhA0oPGJsfGQ/9XmOl2sefmK2qe797rbS6Y7Q==",
        "dependencies": {
          "Azure.Bicep.Types": "0.5.110"
        }
      },
      "Azure.Containers.ContainerRegistry": {
        "type": "Transitive",
        "resolved": "1.1.1",
        "contentHash": "yFly4PvdtRjLMyuGiLw3zGVy4yYt2ipWRkLz1cVQBio3Ic6ahwYQEqE72wHRChQ4olLZPyV9xPmtCL+tIfOiog==",
        "dependencies": {
          "Azure.Core": "1.36.0",
          "System.Text.Json": "4.7.2"
        }
      },
      "Azure.Core": {
        "type": "Transitive",
        "resolved": "1.44.1",
        "contentHash": "YyznXLQZCregzHvioip07/BkzjuWNXogJEVz9T5W6TwjNr17ax41YGzYMptlo2G10oLCuVPoyva62y0SIRDixg==",
        "dependencies": {
          "Microsoft.Bcl.AsyncInterfaces": "6.0.0",
          "System.ClientModel": "1.1.0",
          "System.Diagnostics.DiagnosticSource": "6.0.1",
          "System.Memory.Data": "6.0.0",
          "System.Numerics.Vectors": "4.5.0",
          "System.Text.Encodings.Web": "6.0.0",
          "System.Text.Json": "6.0.10",
          "System.Threading.Tasks.Extensions": "4.5.4"
        }
      },
      "Azure.Deployments.Core": {
        "type": "Transitive",
        "resolved": "1.319.0",
        "contentHash": "bR+JvARtwz7l/qiBazMs2hnMloD0cdK+TYGxdAbieROYUlL99yXkclO87HvDjL6dFJfz+tUx4WSK8Oi5ZmpD6g==",
        "dependencies": {
          "Microsoft.Bcl.AsyncInterfaces": "8.0.0",
          "Microsoft.PowerPlatform.ResourceStack": "7.0.0.2070",
          "Newtonsoft.Json": "13.0.3",
          "System.Collections.Immutable": "8.0.0",
          "System.Diagnostics.DiagnosticSource": "8.0.1",
          "System.IO.Packaging": "8.0.1",
          "System.Memory": "4.5.5",
          "System.Reflection.Emit.Lightweight": "4.7.0"
        }
      },
      "Azure.Deployments.DiffEngine": {
        "type": "Transitive",
        "resolved": "1.319.0",
        "contentHash": "b5lu5ogODhgNXE2hKzgApQEYGSHBU9o5wuYVhQfiAv0F2l0HCCI4j8U1lCbC/MMW/FoWi4rC2Q1FTtATH/Xhtw=="
      },
      "Azure.Deployments.Expression": {
        "type": "Transitive",
        "resolved": "1.319.0",
        "contentHash": "0fFSBvzAW9Vqb63SDio+hz3FYjFJJ8q6GZXN2ZsuJDBil5aVdbwy6Nde13EDjFSzvOHviB1RNJl9XzeCsKBEUA==",
        "dependencies": {
          "Azure.Deployments.Core": "1.319.0",
          "IPNetwork2": "2.6.598",
          "Microsoft.Bcl.AsyncInterfaces": "8.0.0",
          "Microsoft.PowerPlatform.ResourceStack": "7.0.0.2070",
          "Newtonsoft.Json": "13.0.3",
          "System.Collections.Immutable": "8.0.0",
          "System.Diagnostics.DiagnosticSource": "8.0.1",
          "System.IO.Packaging": "8.0.1",
          "System.Memory": "4.5.5",
          "System.Reflection.Emit.Lightweight": "4.7.0"
        }
      },
      "Azure.Deployments.Extensibility": {
        "type": "Transitive",
        "resolved": "1.319.0",
        "contentHash": "MlHYUiy3SASzDJC1uUk7Cb8/e1rS3GsQBdz+akQ6WZGsnwZ9jjCPLo54PPM5IpRqZzjG3PM5Y9RIRt19min4Bw==",
        "dependencies": {
          "Azure.Deployments.Core": "1.319.0",
          "Microsoft.AspNet.WebApi.Client": "6.0.0",
          "Microsoft.Bcl.AsyncInterfaces": "8.0.0",
          "Microsoft.PowerPlatform.ResourceStack": "7.0.0.2070",
          "Newtonsoft.Json": "13.0.3",
          "System.Collections.Immutable": "8.0.0",
          "System.Diagnostics.DiagnosticSource": "8.0.1",
          "System.IO.Packaging": "8.0.1",
          "System.Memory": "4.5.5",
          "System.Reflection.Emit.Lightweight": "4.7.0",
          "System.Text.Json": "8.0.5"
        }
      },
      "Azure.Deployments.JsonPath": {
        "type": "Transitive",
        "resolved": "1.71.0",
        "contentHash": "lvtjF0k8D9wlJ9P4dV3ioTmujsx/YpY8ZpClsBc6ElkQGNUmNGy+p75F1rtbrfyxM5ggY7ouvkSE8fao7Qhz4A==",
        "dependencies": {
          "JetBrains.Annotations": "2019.1.3",
          "Newtonsoft.Json": "13.0.1",
          "Sprache.StrongNamed": "2.3.2"
        }
      },
      "Azure.Deployments.ResourceMetadata": {
        "type": "Transitive",
        "resolved": "1.71.0",
        "contentHash": "s5CSlarN0KVWL8Sqy0ISG13ub/bqtQBH0OSpKYU/MvtWEgU4Y/6bkjuB7HAvGGqUMZlBeDj9kkR7yqI4ozp4Tw==",
        "dependencies": {
          "Azure.Deployments.JsonPath": "1.71.0",
          "IPNetwork2": "2.6.548",
          "JetBrains.Annotations": "2019.1.3",
          "JsonDiffPatch.Net": "2.1.0",
          "Newtonsoft.Json": "13.0.1"
        }
      },
      "Azure.Deployments.Templates": {
        "type": "Transitive",
        "resolved": "1.319.0",
        "contentHash": "8P0x45K2N3jMXAMjCOEI08/KPrjDJ6SQ/39rM8gwNKV8C/bk4HfVFJS6w2/ZxnGp+axBw+X5GBoYqm9CoEzuBw==",
        "dependencies": {
          "Azure.Bicep.Types": "0.5.110",
          "Azure.Deployments.Core": "1.319.0",
          "Azure.Deployments.Expression": "1.319.0",
          "IPNetwork2": "2.6.598",
          "Microsoft.Automata.SRM": "1.2.2",
          "Microsoft.Bcl.AsyncInterfaces": "8.0.0",
          "Microsoft.PowerPlatform.ResourceStack": "7.0.0.2070",
          "Newtonsoft.Json": "13.0.3",
          "System.Collections.Immutable": "8.0.0",
          "System.Diagnostics.DiagnosticSource": "8.0.1",
          "System.IO.Packaging": "8.0.1",
          "System.Memory": "4.5.5",
          "System.Reflection.Emit.Lightweight": "4.7.0",
          "System.Text.Json": "8.0.5"
        }
      },
      "Azure.Identity": {
        "type": "Transitive",
        "resolved": "1.13.2",
        "contentHash": "CngQVQELdzFmsGSWyGIPIUOCrII7nApMVWxVmJCKQQrWxRXcNquCsZ+njRJRnhFUfD+KMAhpjyRCaceE4EOL6A==",
        "dependencies": {
          "Azure.Core": "1.44.1",
          "Microsoft.Identity.Client": "4.67.2",
          "Microsoft.Identity.Client.Extensions.Msal": "4.67.2",
          "System.Memory": "4.5.5",
          "System.Threading.Tasks.Extensions": "4.5.4"
        }
      },
      "Azure.ResourceManager": {
        "type": "Transitive",
        "resolved": "1.13.0",
        "contentHash": "B0ZE4gNxs942DScLH53X7L4uqnMnh1LTpjHZUfnToQsjA65AuxiiDCVMQUkTTeQOP3PNd0UOrgRNpjQlbU8bgg==",
        "dependencies": {
          "Azure.Core": "1.42.0",
          "System.ClientModel": "1.0.0",
          "System.Text.Json": "6.0.9"
        }
      },
      "Azure.ResourceManager.Resources": {
        "type": "Transitive",
        "resolved": "1.9.0",
        "contentHash": "AaGmoPM6UxEYtmf5ADkl26DRy1Ms9CIL9yqgUnoU6YhXYA8r/F52p16JQ9xEHSCzXhr+OO4x2ztujHtj1Eb+qw==",
        "dependencies": {
          "Azure.Core": "1.43.0",
          "Azure.ResourceManager": "1.13.0",
          "System.ClientModel": "1.1.0",
          "System.Text.Json": "6.0.9"
        }
      },
      "CommandLineParser": {
        "type": "Transitive",
        "resolved": "2.9.1",
        "contentHash": "OE0sl1/sQ37bjVsPKKtwQlWDgqaxWgtme3xZz7JssWUzg5JpMIyHgCTY9MVMxOg48fJ1AgGT3tgdH5m/kQ5xhA=="
      },
      "Google.Protobuf": {
        "type": "Transitive",
        "resolved": "3.29.2",
        "contentHash": "98gc5v6WTfvfo6nXXUFyXOwwfehUGVn4tIis3AnCZabur8t6Eq0lo4eloWEYpdxPH9MrhnbAzHcMwPCS8lCWoQ=="
      },
      "Grpc.Core.Api": {
        "type": "Transitive",
        "resolved": "2.70.0",
        "contentHash": "66UotvWcSIq41oiQhLWcQACyKPM4umxXNiht5DQTLZJfNwEswWOcS7Z0xIEHyNIBE7ZpjotH22bEjTkvhPxmVw=="
      },
      "Grpc.Net.Client": {
        "type": "Transitive",
        "resolved": "2.70.0",
        "contentHash": "xNv0FFCVJa5S1beUtye82WFCxKThuE1jbN8DO1x1Rj8VSIWXLBUmfSID5a1fGzsU2R/EMfwPoWclJ2RMfQuGXw==",
        "dependencies": {
          "Grpc.Net.Common": "2.70.0",
          "Microsoft.Extensions.Logging.Abstractions": "6.0.0"
        }
      },
      "Grpc.Net.Common": {
        "type": "Transitive",
        "resolved": "2.70.0",
        "contentHash": "rBdEUMyCwa+iB8mqC6JKyPbj3SBHHkReJj/yy/XKJI63GcG6w9DJMMGTVcYHqq4Ci2W4m0HT4jt2pFfFscar8g==",
        "dependencies": {
          "Grpc.Core.Api": "2.70.0"
        }
      },
      "Humanizer.Core": {
        "type": "Transitive",
        "resolved": "2.14.1",
        "contentHash": "lQKvtaTDOXnoVJ20ibTuSIOf2i0uO0MPbDhd1jm238I+U/2ZnRENj0cktKZhtchBMtCUSRQ5v4xBCUbKNmyVMw=="
      },
      "IPNetwork2": {
        "type": "Transitive",
        "resolved": "2.6.598",
        "contentHash": "8o5fIh67jPHUeflUuzMSRXVnXJ9MjXjjRra9M1u0+evOoABhSyJouxXdvTWaM/GaEsDBU0bQjn+9O0MywsxTDQ=="
      },
      "JetBrains.Annotations": {
        "type": "Transitive",
        "resolved": "2019.1.3",
        "contentHash": "E0x48BwZJKoNMNCekWGKsV4saQS89lf58ydT2szseV44CMYIbaHXjc7+305WLw6up3ibZN9yH6QdGSZo5tQhLg=="
      },
      "Json.More.Net": {
        "type": "Transitive",
        "resolved": "2.1.1",
        "contentHash": "ZXAKl2VsdnIZeUo1PFII3Oi1m1L4YQjEyDjygHfHln5vgsjgIo749X6xWkv7qFYp8RROES+vOEfDcvvoVgs8kA=="
      },
      "JsonDiffPatch.Net": {
        "type": "Transitive",
        "resolved": "2.3.0",
        "contentHash": "a+I1WNXSwkelsgUfMk3LVRY3FzQDV8nCpRMcml2whQDimbnOG+mxRCt6kCzMRFwshg9ir4shm0yvYDL7E89ayg==",
        "dependencies": {
          "Newtonsoft.Json": "11.0.1"
        }
      },
      "JsonPatch.Net": {
        "type": "Transitive",
        "resolved": "3.3.0",
        "contentHash": "GIcMMDtzfzVfIpQgey8w7dhzcw6jG5nD4DDAdQCTmHfblkCvN7mI8K03to8YyUhKMl4PTR6D6nLSvWmyOGFNTg==",
        "dependencies": {
          "JsonPointer.Net": "5.2.0"
        }
      },
      "JsonPath.Net": {
        "type": "Transitive",
        "resolved": "2.1.1",
        "contentHash": "HYq/rUkfpChS2O1tnkR0ocBxHL60jZDORNXd6nO3D6I21MA1M7Idvd0m31X9yLkriNSatAih0Ho3QRDvU/G0cg==",
        "dependencies": {
          "Json.More.Net": "2.1.1"
        }
      },
      "JsonPointer.Net": {
        "type": "Transitive",
        "resolved": "5.2.0",
        "contentHash": "qe1F7Tr/p4mgwLPU9P60MbYkp+xnL2uCPnWXGgzfR/AZCunAZIC0RZ32dLGJJEhSuLEfm0YF/1R3u5C7mEVq+w==",
        "dependencies": {
          "Humanizer.Core": "2.14.1",
          "Json.More.Net": "2.1.0"
        }
      },
      "JsonSchema.Net": {
        "type": "Transitive",
        "resolved": "7.2.3",
        "contentHash": "O3KclMcPVFYTZsTeZBpwtKd/lYrNc3AFR+xi9j3Q4CfhDufOUx25TMMWJOcFRrqVklvKQ4Kl+0UhlNX1iDGoRw==",
        "dependencies": {
          "JsonPointer.Net": "5.0.0"
        }
      },
      "Microsoft.Automata.SRM": {
        "type": "Transitive",
        "resolved": "1.2.2",
        "contentHash": "+tdYyUEbSOO5q86TOHKzy7MiT/gqTq4aEpOmFglMw9GDXM0BnT93AG02YT29Wi+qCZmt+APPy+VJEgHUEa89Mw==",
        "dependencies": {
          "System.Collections.Immutable": "1.6.0",
          "System.Numerics.Vectors": "4.5.0",
          "System.Runtime.CompilerServices.Unsafe": "4.5.2"
        }
      },
      "Microsoft.Bcl.AsyncInterfaces": {
        "type": "Transitive",
        "resolved": "8.0.0",
        "contentHash": "3WA9q9yVqJp222P3x1wYIGDAkpjAku0TMUaaQV22g6L67AI0LdOIrVS7Ht2vJfLHGSPVuqN94vIr15qn+HEkHw=="
      },
      "Microsoft.Build.Tasks.Git": {
        "type": "Transitive",
        "resolved": "8.0.0",
        "contentHash": "bZKfSIKJRXLTuSzLudMFte/8CempWjVamNUR5eHJizsy+iuOuO/k2gnh7W0dHJmYY0tBf+gUErfluCv5mySAOQ=="
      },
      "Microsoft.Extensions.Configuration": {
        "type": "Transitive",
        "resolved": "9.0.2",
        "contentHash": "EBZW+u96tApIvNtjymXEIS44tH0I/jNwABHo4c33AchWOiDWCq2rL3klpnIo+xGrxoVGJzPDISV6hZ+a9C9SzQ==",
        "dependencies": {
          "Microsoft.Extensions.Configuration.Abstractions": "9.0.2",
          "Microsoft.Extensions.Primitives": "9.0.2"
        }
      },
      "Microsoft.Extensions.Configuration.Abstractions": {
        "type": "Transitive",
        "resolved": "9.0.2",
        "contentHash": "I0O/270E/lUNqbBxlRVjxKOMZyYjP88dpEgQTveml+h2lTzAP4vbawLVwjS9SC7lKaU893bwyyNz0IVJYsm9EA==",
        "dependencies": {
          "Microsoft.Extensions.Primitives": "9.0.2"
        }
      },
      "Microsoft.Extensions.Configuration.Binder": {
        "type": "Transitive",
        "resolved": "9.0.1",
        "contentHash": "w7kAyu1Mm7eParRV6WvGNNwA8flPTub16fwH49h7b/yqJZFTgYxnOVCuiah3G2bgseJMEq4DLjjsyQRvsdzRgA==",
        "dependencies": {
          "Microsoft.Extensions.Configuration.Abstractions": "9.0.1"
        }
      },
      "Microsoft.Extensions.Configuration.FileExtensions": {
        "type": "Transitive",
        "resolved": "9.0.0",
        "contentHash": "4EK93Jcd2lQG4GY6PAw8jGss0ZzFP0vPc1J85mES5fKNuDTqgFXHba9onBw2s18fs3I4vdo2AWyfD1mPAxWSQQ==",
        "dependencies": {
          "Microsoft.Extensions.Configuration": "9.0.0",
          "Microsoft.Extensions.Configuration.Abstractions": "9.0.0",
          "Microsoft.Extensions.FileProviders.Abstractions": "9.0.0",
          "Microsoft.Extensions.FileProviders.Physical": "9.0.0",
          "Microsoft.Extensions.Primitives": "9.0.0"
        }
      },
      "Microsoft.Extensions.Configuration.Json": {
        "type": "Transitive",
        "resolved": "9.0.0",
        "contentHash": "WiTK0LrnsqmedrbzwL7f4ZUo+/wByqy2eKab39I380i2rd8ImfCRMrtkqJVGDmfqlkP/YzhckVOwPc5MPrSNpg==",
        "dependencies": {
          "Microsoft.Extensions.Configuration": "9.0.0",
          "Microsoft.Extensions.Configuration.Abstractions": "9.0.0",
          "Microsoft.Extensions.Configuration.FileExtensions": "9.0.0",
          "Microsoft.Extensions.FileProviders.Abstractions": "9.0.0",
          "System.Text.Json": "9.0.0"
        }
      },
      "Microsoft.Extensions.DependencyInjection": {
        "type": "Transitive",
        "resolved": "9.0.2",
        "contentHash": "ZffbJrskOZ40JTzcTyKwFHS5eACSWp2bUQBBApIgGV+es8RaTD4OxUG7XxFr3RIPLXtYQ1jQzF2DjKB5fZn7Qg==",
        "dependencies": {
          "Microsoft.Extensions.DependencyInjection.Abstractions": "9.0.2"
        }
      },
      "Microsoft.Extensions.DependencyInjection.Abstractions": {
        "type": "Transitive",
        "resolved": "9.0.2",
        "contentHash": "MNe7GSTBf3jQx5vYrXF0NZvn6l7hUKF6J54ENfAgCO8y6xjN1XUmKKWG464LP2ye6QqDiA1dkaWEZBYnhoZzjg=="
      },
      "Microsoft.Extensions.Diagnostics": {
        "type": "Transitive",
        "resolved": "8.0.1",
        "contentHash": "doVPCUUCY7c6LhBsEfiy3W1bvS7Mi6LkfQMS8nlC22jZWNxBv8VO8bdfeyvpYFst6Kxqk7HBC6lytmEoBssvSQ==",
        "dependencies": {
          "Microsoft.Extensions.Configuration": "8.0.0",
          "Microsoft.Extensions.Diagnostics.Abstractions": "8.0.1",
          "Microsoft.Extensions.Options.ConfigurationExtensions": "8.0.0"
        }
      },
      "Microsoft.Extensions.Diagnostics.Abstractions": {
        "type": "Transitive",
        "resolved": "8.0.1",
        "contentHash": "elH2vmwNmsXuKmUeMQ4YW9ldXiF+gSGDgg1vORksob5POnpaI6caj1Hu8zaYbEuibhqCoWg0YRWDazBY3zjBfg==",
        "dependencies": {
          "Microsoft.Extensions.DependencyInjection.Abstractions": "8.0.2",
          "Microsoft.Extensions.Options": "8.0.2"
        }
      },
      "Microsoft.Extensions.FileProviders.Abstractions": {
        "type": "Transitive",
        "resolved": "9.0.0",
        "contentHash": "uK439QzYR0q2emLVtYzwyK3x+T5bTY4yWsd/k/ZUS9LR6Sflp8MIdhGXW8kQCd86dQD4tLqvcbLkku8qHY263Q==",
        "dependencies": {
          "Microsoft.Extensions.Primitives": "9.0.0"
        }
      },
      "Microsoft.Extensions.FileProviders.Physical": {
        "type": "Transitive",
        "resolved": "9.0.0",
        "contentHash": "3+ZUSpOSmie+o8NnLIRqCxSh65XL/ExU7JYnFOg58awDRlY3lVpZ9A369jkoZL1rpsq7LDhEfkn2ghhGaY1y5Q==",
        "dependencies": {
          "Microsoft.Extensions.FileProviders.Abstractions": "9.0.0",
          "Microsoft.Extensions.FileSystemGlobbing": "9.0.0",
          "Microsoft.Extensions.Primitives": "9.0.0"
        }
      },
      "Microsoft.Extensions.FileSystemGlobbing": {
        "type": "Transitive",
        "resolved": "9.0.0",
        "contentHash": "jGFKZiXs2HNseK3NK/rfwHNNovER71jSj4BD1a/649ml9+h6oEtYd0GSALZDNW8jZ2Rh+oAeadOa6sagYW1F2A=="
      },
      "Microsoft.Extensions.Http": {
        "type": "Transitive",
        "resolved": "8.0.1",
        "contentHash": "kDYeKJUzh0qeg/AI+nSr3ffthmXYQTEb0nS9qRC7YhSbbuN4M4NPbaB77AJwtkTnCV9XZ7qYj3dkZaNcyl73EA==",
        "dependencies": {
          "Microsoft.Extensions.Configuration.Abstractions": "8.0.0",
          "Microsoft.Extensions.DependencyInjection.Abstractions": "8.0.2",
          "Microsoft.Extensions.Diagnostics": "8.0.1",
          "Microsoft.Extensions.Logging": "8.0.1",
          "Microsoft.Extensions.Logging.Abstractions": "8.0.2",
          "Microsoft.Extensions.Options": "8.0.2"
        }
      },
      "Microsoft.Extensions.Logging": {
        "type": "Transitive",
        "resolved": "8.0.1",
        "contentHash": "4x+pzsQEbqxhNf1QYRr5TDkLP9UsLT3A6MdRKDDEgrW7h1ljiEPgTNhKYUhNCCAaVpQECVQ+onA91PTPnIp6Lw==",
        "dependencies": {
          "Microsoft.Extensions.DependencyInjection": "8.0.1",
          "Microsoft.Extensions.Logging.Abstractions": "8.0.2",
          "Microsoft.Extensions.Options": "8.0.2"
        }
      },
      "Microsoft.Extensions.Logging.Abstractions": {
        "type": "Transitive",
        "resolved": "8.0.2",
        "contentHash": "nroMDjS7hNBPtkZqVBbSiQaQjWRDxITI8Y7XnDs97rqG3EbzVTNLZQf7bIeUJcaHOV8bca47s1Uxq94+2oGdxA==",
        "dependencies": {
          "Microsoft.Extensions.DependencyInjection.Abstractions": "8.0.2"
        }
      },
      "Microsoft.Extensions.Logging.Configuration": {
        "type": "Transitive",
        "resolved": "8.0.0",
        "contentHash": "ixXXV0G/12g6MXK65TLngYN9V5hQQRuV+fZi882WIoVJT7h5JvoYoxTEwCgdqwLjSneqh1O+66gM8sMr9z/rsQ==",
        "dependencies": {
          "Microsoft.Extensions.Configuration": "8.0.0",
          "Microsoft.Extensions.Configuration.Abstractions": "8.0.0",
          "Microsoft.Extensions.Configuration.Binder": "8.0.0",
          "Microsoft.Extensions.DependencyInjection.Abstractions": "8.0.0",
          "Microsoft.Extensions.Logging": "8.0.0",
          "Microsoft.Extensions.Logging.Abstractions": "8.0.0",
          "Microsoft.Extensions.Options": "8.0.0",
          "Microsoft.Extensions.Options.ConfigurationExtensions": "8.0.0"
        }
      },
      "Microsoft.Extensions.ObjectPool": {
        "type": "Transitive",
        "resolved": "5.0.10",
        "contentHash": "pp9tbGqIhdEXL6Q1yJl+zevAJSq4BsxqhS1GXzBvEsEz9DDNu9GLNzgUy2xyFc4YjB4m4Ff2YEWTnvQvVYdkvQ=="
      },
      "Microsoft.Extensions.Options": {
        "type": "Transitive",
        "resolved": "8.0.2",
        "contentHash": "dWGKvhFybsaZpGmzkGCbNNwBD1rVlWzrZKANLW/CcbFJpCEceMCGzT7zZwHOGBCbwM0SzBuceMj5HN1LKV1QqA==",
        "dependencies": {
          "Microsoft.Extensions.DependencyInjection.Abstractions": "8.0.0",
          "Microsoft.Extensions.Primitives": "8.0.0"
        }
      },
      "Microsoft.Extensions.Options.ConfigurationExtensions": {
        "type": "Transitive",
        "resolved": "8.0.0",
        "contentHash": "0f4DMRqEd50zQh+UyJc+/HiBsZ3vhAQALgdkcQEalSH1L2isdC7Yj54M3cyo5e+BeO5fcBQ7Dxly8XiBBcvRgw==",
        "dependencies": {
          "Microsoft.Extensions.Configuration.Abstractions": "8.0.0",
          "Microsoft.Extensions.Configuration.Binder": "8.0.0",
          "Microsoft.Extensions.DependencyInjection.Abstractions": "8.0.0",
          "Microsoft.Extensions.Options": "8.0.0",
          "Microsoft.Extensions.Primitives": "8.0.0"
        }
      },
      "Microsoft.Extensions.Primitives": {
        "type": "Transitive",
        "resolved": "9.0.2",
        "contentHash": "puBMtKe/wLuYa7H6docBkLlfec+h8L35DXqsDKKJgW0WY5oCwJ3cBJKcDaZchv6knAyqOMfsl6VUbaR++E5LXA=="
      },
      "Microsoft.Identity.Client": {
        "type": "Transitive",
        "resolved": "4.67.2",
        "contentHash": "37t0TfekfG6XM8kue/xNaA66Qjtti5Qe1xA41CK+bEd8VD76/oXJc+meFJHGzygIC485dCpKoamG/pDfb9Qd7Q==",
        "dependencies": {
          "Microsoft.IdentityModel.Abstractions": "6.35.0",
          "System.Diagnostics.DiagnosticSource": "6.0.1"
        }
      },
      "Microsoft.Identity.Client.Extensions.Msal": {
        "type": "Transitive",
        "resolved": "4.67.2",
        "contentHash": "DKs+Lva6csEUZabw+JkkjtFgVmcXh4pJeQy5KH5XzPOaKNoZhAMYj1qpKd97qYTZKXIFH12bHPk0DA+6krw+Cw==",
        "dependencies": {
          "Microsoft.Identity.Client": "4.67.2",
          "System.Security.Cryptography.ProtectedData": "4.5.0"
        }
      },
      "Microsoft.IdentityModel.Abstractions": {
        "type": "Transitive",
        "resolved": "6.35.0",
        "contentHash": "xuR8E4Rd96M41CnUSCiOJ2DBh+z+zQSmyrYHdYhD6K4fXBcQGVnRCFQ0efROUYpP+p0zC1BLKr0JRpVuujTZSg=="
      },
      "Microsoft.NETCore.Platforms": {
        "type": "Transitive",
        "resolved": "3.1.0",
        "contentHash": "z7aeg8oHln2CuNulfhiLYxCVMPEwBl3rzicjvIX+4sUuCwvXw5oXQEtbiU2c0z4qYL5L3Kmx0mMA/+t/SbY67w=="
      },
      "Microsoft.NETCore.Targets": {
        "type": "Transitive",
        "resolved": "1.1.3",
        "contentHash": "3Wrmi0kJDzClwAC+iBdUBpEKmEle8FQNsCs77fkiOIw/9oYA07bL1EZNX0kQ2OMN3xpwvl0vAtOCYY3ndDNlhQ=="
      },
      "Microsoft.PowerPlatform.ResourceStack": {
        "type": "Transitive",
        "resolved": "7.0.0.2080",
        "contentHash": "bLRHhlEEhoycPX8hd6lafUakNBWpGFm6zPdnrsiW6PFAiIBnrWLICLA2cc61jLq6GFJTvtTHR4MAbJXcXC9itA==",
        "dependencies": {
          "Microsoft.Windows.Compatibility": "8.0.10",
          "Newtonsoft.Json": "13.0.3"
        }
      },
      "Microsoft.SourceLink.Common": {
        "type": "Transitive",
        "resolved": "8.0.0",
        "contentHash": "dk9JPxTCIevS75HyEQ0E4OVAFhB2N+V9ShCXf8Q6FkUQZDkgLI12y679Nym1YqsiSysuQskT7Z+6nUf3yab6Vw=="
      },
      "Microsoft.VisualStudio.Threading": {
        "type": "Transitive",
        "resolved": "17.12.19",
        "contentHash": "eLiGMkMYyaSguqHs3lsrFxy3tAWSLuPEL2pIWRcADMDVAs2xqm3dr1d9QYjiEusTgiClF9KD6OB2NdZP72Oy0Q==",
        "dependencies": {
          "Microsoft.VisualStudio.Threading.Analyzers": "17.12.19",
          "Microsoft.VisualStudio.Validation": "17.8.8"
        }
      },
      "Microsoft.VisualStudio.Validation": {
        "type": "Transitive",
        "resolved": "17.8.8",
        "contentHash": "rWXThIpyQd4YIXghNkiv2+VLvzS+MCMKVRDR0GAMlflsdo+YcAN2g2r5U1Ah98OFjQMRexTFtXQQ2LkajxZi3g=="
      },
      "Microsoft.Win32.Registry": {
        "type": "Transitive",
        "resolved": "4.7.0",
        "contentHash": "KSrRMb5vNi0CWSGG1++id2ZOs/1QhRqROt+qgbEAdQuGjGrFcl4AOl4/exGPUYz2wUnU42nvJqon1T3U0kPXLA==",
        "dependencies": {
          "System.Security.AccessControl": "4.7.0",
          "System.Security.Principal.Windows": "4.7.0"
        }
      },
      "Microsoft.Win32.Registry.AccessControl": {
        "type": "Transitive",
        "resolved": "8.0.0",
        "contentHash": "u8PB9/v02C8mBXzl0vJ7bOyC020zOP+T1mRct+KA46DqZkB40XtsNn9pGD0QowTRsT6R4jPCghn+yAODn2UMMw=="
      },
      "Microsoft.Win32.SystemEvents": {
        "type": "Transitive",
        "resolved": "8.0.0",
        "contentHash": "9opKRyOKMCi2xJ7Bj7kxtZ1r9vbzosMvRrdEhVhDz8j8MoBGgB+WmC94yH839NPH+BclAjtQ/pyagvi/8gDLkw=="
      },
      "Microsoft.Windows.Compatibility": {
        "type": "Transitive",
        "resolved": "8.0.10",
        "contentHash": "V92Ri/nR0VqFT6vAVGj20sl0GI6tEFlZiB1IENyPdSdjs+1k5O1lr4vVwtIwoutlib8UyO8tnBwngT6SoOqvyA==",
        "dependencies": {
          "Microsoft.Win32.Registry.AccessControl": "8.0.0",
          "Microsoft.Win32.SystemEvents": "8.0.0",
          "System.CodeDom": "8.0.0",
          "System.ComponentModel.Composition": "8.0.0",
          "System.ComponentModel.Composition.Registration": "8.0.0",
          "System.Configuration.ConfigurationManager": "8.0.1",
          "System.Data.Odbc": "8.0.1",
          "System.Data.OleDb": "8.0.1",
          "System.Data.SqlClient": "4.8.6",
          "System.Diagnostics.EventLog": "8.0.1",
          "System.Diagnostics.PerformanceCounter": "8.0.1",
          "System.DirectoryServices": "8.0.0",
          "System.DirectoryServices.AccountManagement": "8.0.1",
          "System.DirectoryServices.Protocols": "8.0.0",
          "System.Drawing.Common": "8.0.10",
          "System.IO.Packaging": "8.0.1",
          "System.IO.Ports": "8.0.0",
          "System.Management": "8.0.0",
          "System.Reflection.Context": "8.0.0",
          "System.Runtime.Caching": "8.0.1",
          "System.Security.Cryptography.Pkcs": "8.0.1",
          "System.Security.Cryptography.ProtectedData": "8.0.0",
          "System.Security.Cryptography.Xml": "8.0.2",
          "System.Security.Permissions": "8.0.0",
          "System.ServiceModel.Duplex": "4.10.0",
          "System.ServiceModel.Http": "4.10.0",
          "System.ServiceModel.NetTcp": "4.10.0",
          "System.ServiceModel.Primitives": "4.10.0",
          "System.ServiceModel.Security": "4.10.0",
          "System.ServiceModel.Syndication": "8.0.0",
          "System.ServiceProcess.ServiceController": "8.0.1",
          "System.Speech": "8.0.0",
          "System.Text.Encoding.CodePages": "8.0.0",
          "System.Threading.AccessControl": "8.0.0",
          "System.Web.Services.Description": "4.10.0"
        }
      },
      "Newtonsoft.Json": {
        "type": "Transitive",
        "resolved": "13.0.3",
        "contentHash": "HrC5BXdl00IP9zeV+0Z848QWPAoCr9P3bDEZguI+gkLcBKAOxix/tLEAAHC+UvDNPv4a2d18lOReHMOagPa+zQ=="
      },
      "Newtonsoft.Json.Bson": {
        "type": "Transitive",
        "resolved": "1.0.2",
        "contentHash": "QYFyxhaABwmq3p/21VrZNYvCg3DaEoN/wUuw5nmfAf0X3HLjgupwhkEWdgfb9nvGAUIv3osmZoD3kKl4jxEmYQ==",
        "dependencies": {
          "Newtonsoft.Json": "12.0.1"
        }
      },
      "OpenTelemetry.Api": {
        "type": "Transitive",
        "resolved": "1.9.0",
        "contentHash": "Xz8ZvM1Lm0m7BbtGBnw2JlPo++YKyMp08zMK5p0mf+cIi5jeMt2+QsYu9X6YEAbjCxBQYwEak5Z8sY6Ig2WcwQ==",
        "dependencies": {
          "System.Diagnostics.DiagnosticSource": "8.0.0"
        }
      },
      "OpenTelemetry.Api.ProviderBuilderExtensions": {
        "type": "Transitive",
        "resolved": "1.9.0",
        "contentHash": "L0D4LBR5JFmwLun5MCWVGapsJLV0ANZ+XXu9NEI3JE/HRKkRuUO+J2MuHD5DBwiU//QMYYM4B22oev1hVLoHDQ==",
        "dependencies": {
          "Microsoft.Extensions.DependencyInjection.Abstractions": "8.0.0",
          "OpenTelemetry.Api": "1.9.0"
        }
      },
      "runtime.linux-arm.runtime.native.System.IO.Ports": {
        "type": "Transitive",
        "resolved": "8.0.0",
        "contentHash": "gK720fg6HemDg8sXcfy+xCMZ9+hF78Gc7BmREbmkS4noqlu1BAr9qZtuWGhLzFjBfgecmdtl4+SYVwJ1VneZBQ=="
      },
      "runtime.linux-arm64.runtime.native.System.IO.Ports": {
        "type": "Transitive",
        "resolved": "8.0.0",
        "contentHash": "KYG6/3ojhEWbb3FwQAKgGWPHrY+HKUXXdVjJlrtyCLn3EMcNTaNcPadb2c0ndQzixZSmAxZKopXJr0nLwhOrpQ=="
      },
      "runtime.linux-x64.runtime.native.System.IO.Ports": {
        "type": "Transitive",
        "resolved": "8.0.0",
        "contentHash": "Wnw5vhA4mgGbIFoo6l9Fk3iEcwRSq49a1aKwJgXUCUtEQLCSUDjTGSxqy/oMUuOyyn7uLHsH8KgZzQ1y3lReiQ=="
      },
      "runtime.native.System.Data.SqlClient.sni": {
        "type": "Transitive",
        "resolved": "4.7.0",
        "contentHash": "9kyFSIdN3T0qjDQ2R0HRXYIhS3l5psBzQi6qqhdLz+SzFyEy4sVxNOke+yyYv8Cu8rPER12c3RDjLT8wF3WBYQ==",
        "dependencies": {
          "runtime.win-arm64.runtime.native.System.Data.SqlClient.sni": "4.4.0",
          "runtime.win-x64.runtime.native.System.Data.SqlClient.sni": "4.4.0",
          "runtime.win-x86.runtime.native.System.Data.SqlClient.sni": "4.4.0"
        }
      },
      "runtime.native.System.IO.Ports": {
        "type": "Transitive",
        "resolved": "8.0.0",
        "contentHash": "Ee7Sz5llLpTgyKIWzKI/GeuRSbFkOABgJRY00SqTY0OkTYtkB+9l5rFZfE7fxPA3c22RfytCBYkUdAkcmwMjQg==",
        "dependencies": {
          "runtime.linux-arm.runtime.native.System.IO.Ports": "8.0.0",
          "runtime.linux-arm64.runtime.native.System.IO.Ports": "8.0.0",
          "runtime.linux-x64.runtime.native.System.IO.Ports": "8.0.0",
          "runtime.osx-arm64.runtime.native.System.IO.Ports": "8.0.0",
          "runtime.osx-x64.runtime.native.System.IO.Ports": "8.0.0"
        }
      },
      "runtime.osx-arm64.runtime.native.System.IO.Ports": {
        "type": "Transitive",
        "resolved": "8.0.0",
        "contentHash": "rbUBLAaFW9oVkbsb0+XSrAo2QdhBeAyzLl5KQ6Oci9L/u626uXGKInsVJG6B9Z5EO8bmplC8tsMiaHK8wOBZ+w=="
      },
      "runtime.osx-x64.runtime.native.System.IO.Ports": {
        "type": "Transitive",
        "resolved": "8.0.0",
        "contentHash": "IcfB4jKtM9pkzP9OpYelEcUX1MiDt0IJPBh3XYYdEISFF+6Mc+T8WWi0dr9wVh1gtcdVjubVEIBgB8BHESlGfQ=="
      },
      "runtime.win-arm64.runtime.native.System.Data.SqlClient.sni": {
        "type": "Transitive",
        "resolved": "4.4.0",
        "contentHash": "LbrynESTp3bm5O/+jGL8v0Qg5SJlTV08lpIpFesXjF6uGNMWqFnUQbYBJwZTeua6E/Y7FIM1C54Ey1btLWupdg=="
      },
      "runtime.win-x64.runtime.native.System.Data.SqlClient.sni": {
        "type": "Transitive",
        "resolved": "4.4.0",
        "contentHash": "38ugOfkYJqJoX9g6EYRlZB5U2ZJH51UP8ptxZgdpS07FgOEToV+lS11ouNK2PM12Pr6X/PpT5jK82G3DwH/SxQ=="
      },
      "runtime.win-x86.runtime.native.System.Data.SqlClient.sni": {
        "type": "Transitive",
        "resolved": "4.4.0",
        "contentHash": "YhEdSQUsTx+C8m8Bw7ar5/VesXvCFMItyZF7G1AUY+OM0VPZUOeAVpJ4Wl6fydBGUYZxojTDR3I6Bj/+BPkJNA=="
      },
      "Semver": {
        "type": "Transitive",
        "resolved": "3.0.0",
        "contentHash": "9jZCicsVgTebqkAujRWtC9J1A5EQVlu0TVKHcgoCuv345ve5DYf4D1MjhKEnQjdRZo6x/vdv6QQrYFs7ilGzLA==",
        "dependencies": {
          "Microsoft.Extensions.Primitives": "5.0.1"
        }
      },
      "SharpYaml": {
        "type": "Transitive",
        "resolved": "2.1.1",
        "contentHash": "BISoFuW2AwZYXxrZGaBnedo21BvrdgC4kkWd6QYrOdhOGSsZB0RSqcBw09l9caUE1g3sykJoRfSbtSzZS6tYig=="
      },
      "Sprache.StrongNamed": {
        "type": "Transitive",
        "resolved": "2.3.2",
        "contentHash": "RvlXA9lOKVHqEGewTIs5jKhe0wkWXJBWImQLcPkw0PX90XD9SzPJVmjmTAUckK7+zrLBdCM6yxyx3sKJih/2Sg==",
        "dependencies": {
          "System.Globalization": "4.3.0",
          "System.Linq": "4.3.0",
          "System.Private.Uri": "4.3.2",
          "System.Runtime": "4.3.1",
          "System.Text.RegularExpressions": "4.3.1"
        }
      },
      "System.ClientModel": {
        "type": "Transitive",
        "resolved": "1.1.0",
        "contentHash": "UocOlCkxLZrG2CKMAAImPcldJTxeesHnHGHwhJ0pNlZEvEXcWKuQvVOER2/NiOkJGRJk978SNdw3j6/7O9H1lg==",
        "dependencies": {
          "System.Memory.Data": "1.0.2",
          "System.Text.Json": "6.0.9"
        }
      },
      "System.CodeDom": {
        "type": "Transitive",
        "resolved": "8.0.0",
        "contentHash": "WTlRjL6KWIMr/pAaq3rYqh0TJlzpouaQ/W1eelssHgtlwHAH25jXTkUphTYx9HaIIf7XA6qs/0+YhtLEQRkJ+Q=="
      },
      "System.Collections": {
        "type": "Transitive",
        "resolved": "4.3.0",
        "contentHash": "3Dcj85/TBdVpL5Zr+gEEBUuFe2icOnLalmEh9hfck1PTYbbyWuZgh4fmm2ysCLTrqLQw6t3TgTyJ+VLp+Qb+Lw==",
        "dependencies": {
          "Microsoft.NETCore.Platforms": "1.1.0",
          "Microsoft.NETCore.Targets": "1.1.0",
          "System.Runtime": "4.3.0"
        }
      },
      "System.Collections.Immutable": {
        "type": "Transitive",
        "resolved": "8.0.0",
        "contentHash": "AurL6Y5BA1WotzlEvVaIDpqzpIPvYnnldxru8oXJU2yFxFUy3+pNXjXd1ymO+RA0rq0+590Q8gaz2l3Sr7fmqg=="
      },
      "System.ComponentModel.Composition": {
        "type": "Transitive",
        "resolved": "8.0.0",
        "contentHash": "bGhUX5BTivJ9Wax0qnJy7uGq7dn/TQkEpJ2Fpu1etg8dbPwyDkUzNPc1d3I2/jUr9y4wDI3a1dkSmi8X21Pzbw=="
      },
      "System.ComponentModel.Composition.Registration": {
        "type": "Transitive",
        "resolved": "8.0.0",
        "contentHash": "BVMXYqX7Z0Zdq3tc94UKJL/cOWq4LF3ufexfdPuUDrDl4ekbbfwPVzsusVbx+aq6Yx60CJnmJLyHtM3V2Q7BBQ==",
        "dependencies": {
          "System.ComponentModel.Composition": "8.0.0",
          "System.Reflection.Context": "8.0.0"
        }
      },
      "System.Configuration.ConfigurationManager": {
        "type": "Transitive",
        "resolved": "8.0.1",
        "contentHash": "gPYFPDyohW2gXNhdQRSjtmeS6FymL2crg4Sral1wtvEJ7DUqFCDWDVbbLobASbzxfic8U1hQEdC7hmg9LHncMw==",
        "dependencies": {
          "System.Diagnostics.EventLog": "8.0.1",
          "System.Security.Cryptography.ProtectedData": "8.0.0"
        }
      },
      "System.Data.Odbc": {
        "type": "Transitive",
        "resolved": "8.0.1",
        "contentHash": "JQd0QHOaZuH+ki+4Geas88dnLe/lZSaEYYmRdovZaqNVuExVlVFs/of2I1VaasMxzbO5+yrGDAP2rkazx/b8Sg=="
      },
      "System.Data.OleDb": {
        "type": "Transitive",
        "resolved": "8.0.1",
        "contentHash": "RO+/y2ggU5956uQDRXdjA1e2l5yJ4rTWNX76eZ+3sgtYGqGapCe2kQCyiUci+/y6Fyb21Irp4RQEdfrIiuYrxQ==",
        "dependencies": {
          "System.Configuration.ConfigurationManager": "8.0.1",
          "System.Diagnostics.PerformanceCounter": "8.0.1"
        }
      },
      "System.Data.SqlClient": {
        "type": "Transitive",
        "resolved": "4.8.6",
        "contentHash": "2Ij/LCaTQRyAi5lAv7UUTV9R2FobC8xN9mE0fXBZohum/xLl8IZVmE98Rq5ugQHjCgTBRKqpXRb4ORulRdA6Ig==",
        "dependencies": {
          "Microsoft.Win32.Registry": "4.7.0",
          "System.Security.Principal.Windows": "4.7.0",
          "runtime.native.System.Data.SqlClient.sni": "4.7.0"
        }
      },
      "System.Diagnostics.Debug": {
        "type": "Transitive",
        "resolved": "4.3.0",
        "contentHash": "ZUhUOdqmaG5Jk3Xdb8xi5kIyQYAA4PnTNlHx1mu9ZY3qv4ELIdKbnL/akbGaKi2RnNUWaZsAs31rvzFdewTj2g==",
        "dependencies": {
          "Microsoft.NETCore.Platforms": "1.1.0",
          "Microsoft.NETCore.Targets": "1.1.0",
          "System.Runtime": "4.3.0"
        }
      },
      "System.Diagnostics.DiagnosticSource": {
        "type": "Transitive",
        "resolved": "8.0.1",
        "contentHash": "vaoWjvkG1aenR2XdjaVivlCV9fADfgyhW5bZtXT23qaEea0lWiUljdQuze4E31vKM7ZWJaSUsbYIKE3rnzfZUg=="
      },
      "System.Diagnostics.EventLog": {
        "type": "Transitive",
        "resolved": "8.0.1",
        "contentHash": "n1ZP7NM2Gkn/MgD8+eOT5MulMj6wfeQMNS2Pizvq5GHCZfjlFMXV2irQlQmJhwA2VABC57M0auudO89Iu2uRLg=="
      },
      "System.Diagnostics.PerformanceCounter": {
        "type": "Transitive",
        "resolved": "8.0.1",
        "contentHash": "9RfEDiEjlUADeThs8IPdDVTXSnPRSqjfgTQJALpmGFPKC0k2mbdufOXnb/9JZ4I0TkmxOfy3VTJxrHOJSs8cXg==",
        "dependencies": {
          "System.Configuration.ConfigurationManager": "8.0.1"
        }
      },
      "System.DirectoryServices": {
        "type": "Transitive",
        "resolved": "8.0.0",
        "contentHash": "7nit//efUTy1OsAKco2f02PMrwsR2S234N0dVVp84udC77YcvpOQDz5znAWMtgMWBzY1aRJvUW61jo/7vQRfXg=="
      },
      "System.DirectoryServices.AccountManagement": {
        "type": "Transitive",
        "resolved": "8.0.1",
        "contentHash": "qVDWKClyDY+rHVEnf11eU4evW25d5OeidrtMPSJv+fwG213wa2zJ+AuIFCxsuvNSCFyHo+DvQIVfBcoK3CL1pA==",
        "dependencies": {
          "System.Configuration.ConfigurationManager": "8.0.1",
          "System.DirectoryServices": "8.0.0",
          "System.DirectoryServices.Protocols": "8.0.0"
        }
      },
      "System.DirectoryServices.Protocols": {
        "type": "Transitive",
        "resolved": "8.0.0",
        "contentHash": "puwJxURHDrYLGTQdsHyeMS72ClTqYa4lDYz6LHSbkZEk5hq8H8JfsO4MyYhB5BMMxg93jsQzLUwrnCumj11UIg=="
      },
      "System.Drawing.Common": {
        "type": "Transitive",
        "resolved": "8.0.10",
        "contentHash": "MdajRp3P+FOlThgY6FBjAqnmLiVl5t2yWEC/2AsDMqx1zYbJG3G5TnscFBQ4obqcaGqvN5UnhQHSFaJFG2HftQ==",
        "dependencies": {
          "Microsoft.Win32.SystemEvents": "8.0.0"
        }
      },
      "System.Globalization": {
        "type": "Transitive",
        "resolved": "4.3.0",
        "contentHash": "kYdVd2f2PAdFGblzFswE4hkNANJBKRmsfa2X5LG2AcWE1c7/4t0pYae1L8vfZ5xvE2nK/R9JprtToA61OSHWIg==",
        "dependencies": {
          "Microsoft.NETCore.Platforms": "1.1.0",
          "Microsoft.NETCore.Targets": "1.1.0",
          "System.Runtime": "4.3.0"
        }
      },
      "System.IO": {
        "type": "Transitive",
        "resolved": "4.3.0",
        "contentHash": "3qjaHvxQPDpSOYICjUoTsmoq5u6QJAFRUITgeT/4gqkF1bajbSmb1kwSxEA8AHlofqgcKJcM8udgieRNhaJ5Cg==",
        "dependencies": {
          "Microsoft.NETCore.Platforms": "1.1.0",
          "Microsoft.NETCore.Targets": "1.1.0",
          "System.Runtime": "4.3.0",
          "System.Text.Encoding": "4.3.0",
          "System.Threading.Tasks": "4.3.0"
        }
      },
      "System.IO.Abstractions": {
        "type": "Transitive",
        "resolved": "21.3.1",
        "contentHash": "Gm8HI/AHwoWd1r9IUShekWgAQjJgTM1jmrJHSkxONeuVUQAZdxSKzGYTjReBYgqLvF1Zq1Hcd1qHytrL0HuiBg==",
        "dependencies": {
          "TestableIO.System.IO.Abstractions": "21.3.1",
          "TestableIO.System.IO.Abstractions.Wrappers": "21.3.1"
        }
      },
      "System.IO.Packaging": {
        "type": "Transitive",
        "resolved": "8.0.1",
        "contentHash": "KYkIOAvPexQOLDxPO2g0BVoWInnQhPpkFzRqvNrNrMhVT6kqhVr0zEb6KCHlptLFukxnZrjuMVAnxK7pOGUYrw=="
      },
      "System.IO.Pipelines": {
        "type": "Transitive",
        "resolved": "9.0.2",
        "contentHash": "UIBaK7c/A3FyQxmX/747xw4rCUkm1BhNiVU617U5jweNJssNjLJkPUGhBsrlDG0BpKWCYKsncD+Kqpy4KmvZZQ=="
      },
      "System.IO.Ports": {
        "type": "Transitive",
        "resolved": "8.0.0",
        "contentHash": "MaiPbx2/QXZc62gm/DrajRrGPG1lU4m08GWMoWiymPYM+ba4kfACp2PbiYpqJ4QiFGhHD00zX3RoVDTucjWe9g==",
        "dependencies": {
          "runtime.native.System.IO.Ports": "8.0.0"
        }
      },
      "System.Linq": {
        "type": "Transitive",
        "resolved": "4.3.0",
        "contentHash": "5DbqIUpsDp0dFftytzuMmc0oeMdQwjcP/EWxsksIz/w1TcFRkZ3yKKz0PqiYFMmEwPSWw+qNVqD7PJ889JzHbw==",
        "dependencies": {
          "System.Collections": "4.3.0",
          "System.Diagnostics.Debug": "4.3.0",
          "System.Resources.ResourceManager": "4.3.0",
          "System.Runtime": "4.3.0",
          "System.Runtime.Extensions": "4.3.0"
        }
      },
      "System.Management": {
        "type": "Transitive",
        "resolved": "8.0.0",
        "contentHash": "jrK22i5LRzxZCfGb+tGmke2VH7oE0DvcDlJ1HAKYU8cPmD8XnpUT0bYn2Gy98GEhGjtfbR/sxKTVb+dE770pfA==",
        "dependencies": {
          "System.CodeDom": "8.0.0"
        }
      },
      "System.Memory": {
        "type": "Transitive",
        "resolved": "4.5.5",
        "contentHash": "XIWiDvKPXaTveaB7HVganDlOCRoj03l+jrwNvcge/t8vhGYKvqV+dMv6G4SAX2NoNmN0wZfVPTAlFwZcZvVOUw=="
      },
      "System.Memory.Data": {
        "type": "Transitive",
        "resolved": "9.0.2",
        "contentHash": "tzyNQokibJu0ILPd0zezJ3kG3TWaV2a7nLW17ypcAWH8WJDfnSZFlK7/OS+x4PfVikIyhI0pHriFwVTSXy0zYw==",
        "dependencies": {
          "System.Text.Json": "9.0.2"
        }
      },
      "System.Numerics.Vectors": {
        "type": "Transitive",
        "resolved": "4.5.0",
        "contentHash": "QQTlPTl06J/iiDbJCiepZ4H//BVraReU4O4EoRw1U02H5TLUIT7xn3GnDp9AXPSlJUDyFs4uWjWafNX6WrAojQ=="
      },
      "System.Private.ServiceModel": {
        "type": "Transitive",
        "resolved": "4.10.0",
        "contentHash": "dB4hD50X7FaCCPoMJ+TShvSVXEHWBD/GKEd494N4a3V+avJmNFmKK7bM40J1zsj+QWt66DG2YkwWlRf/OHx8zw==",
        "dependencies": {
          "Microsoft.Bcl.AsyncInterfaces": "5.0.0",
          "Microsoft.Extensions.ObjectPool": "5.0.10",
          "System.Numerics.Vectors": "4.5.0",
          "System.Reflection.DispatchProxy": "4.7.1",
          "System.Security.Cryptography.Xml": "5.0.0",
          "System.Security.Principal.Windows": "5.0.0"
        }
      },
      "System.Private.Uri": {
        "type": "Transitive",
        "resolved": "4.3.2",
        "contentHash": "o1+7RJnu3Ik3PazR7Z7tJhjPdE000Eq2KGLLWhqJJKXj04wrS8lwb1OFtDF9jzXXADhUuZNJZlPc98uwwqmpFA==",
        "dependencies": {
          "Microsoft.NETCore.Platforms": "1.1.1",
          "Microsoft.NETCore.Targets": "1.1.3"
        }
      },
      "System.Reflection": {
        "type": "Transitive",
        "resolved": "4.3.0",
        "contentHash": "KMiAFoW7MfJGa9nDFNcfu+FpEdiHpWgTcS2HdMpDvt9saK3y/G4GwprPyzqjFH9NTaGPQeWNHU+iDlDILj96aQ==",
        "dependencies": {
          "Microsoft.NETCore.Platforms": "1.1.0",
          "Microsoft.NETCore.Targets": "1.1.0",
          "System.IO": "4.3.0",
          "System.Reflection.Primitives": "4.3.0",
          "System.Runtime": "4.3.0"
        }
      },
      "System.Reflection.Context": {
        "type": "Transitive",
        "resolved": "8.0.0",
        "contentHash": "k76ubeIBOeIVg7vkQ4I+LoB8sY1EzFIc3oHEtoiNLhXleb7TBLXUQu0CFZ4sPlXJzWNabRf+gn1T7lyhOBxIMA=="
      },
      "System.Reflection.DispatchProxy": {
        "type": "Transitive",
        "resolved": "4.7.1",
        "contentHash": "C1sMLwIG6ILQ2bmOT4gh62V6oJlyF4BlHcVMrOoor49p0Ji2tA8QAoqyMcIhAdH6OHKJ8m7BU+r4LK2CUEOKqw=="
      },
      "System.Reflection.Emit.Lightweight": {
        "type": "Transitive",
        "resolved": "4.7.0",
        "contentHash": "a4OLB4IITxAXJeV74MDx49Oq2+PsF6Sml54XAFv+2RyWwtDBcabzoxiiJRhdhx+gaohLh4hEGCLQyBozXoQPqA=="
      },
      "System.Reflection.Primitives": {
        "type": "Transitive",
        "resolved": "4.3.0",
        "contentHash": "5RXItQz5As4xN2/YUDxdpsEkMhvw3e6aNveFXUn4Hl/udNTCNhnKp8lT9fnc3MhvGKh1baak5CovpuQUXHAlIA==",
        "dependencies": {
          "Microsoft.NETCore.Platforms": "1.1.0",
          "Microsoft.NETCore.Targets": "1.1.0",
          "System.Runtime": "4.3.0"
        }
      },
      "System.Resources.ResourceManager": {
        "type": "Transitive",
        "resolved": "4.3.0",
        "contentHash": "/zrcPkkWdZmI4F92gL/TPumP98AVDu/Wxr3CSJGQQ+XN6wbRZcyfSKVoPo17ilb3iOr0cCRqJInGwNMolqhS8A==",
        "dependencies": {
          "Microsoft.NETCore.Platforms": "1.1.0",
          "Microsoft.NETCore.Targets": "1.1.0",
          "System.Globalization": "4.3.0",
          "System.Reflection": "4.3.0",
          "System.Runtime": "4.3.0"
        }
      },
      "System.Runtime": {
        "type": "Transitive",
        "resolved": "4.3.1",
        "contentHash": "abhfv1dTK6NXOmu4bgHIONxHyEqFjW8HwXPmpY9gmll+ix9UNo4XDcmzJn6oLooftxNssVHdJC1pGT9jkSynQg==",
        "dependencies": {
          "Microsoft.NETCore.Platforms": "1.1.1",
          "Microsoft.NETCore.Targets": "1.1.3"
        }
      },
      "System.Runtime.Caching": {
        "type": "Transitive",
        "resolved": "8.0.1",
        "contentHash": "tdl7Q47P09UpRu0C/OQsGJU6GacBzzk4vfp5My9rodD+BchrxmajORnTthH8RxPUTPrIoVDJmLyvJcGxB267nQ==",
        "dependencies": {
          "System.Configuration.ConfigurationManager": "8.0.1"
        }
      },
      "System.Runtime.CompilerServices.Unsafe": {
        "type": "Transitive",
        "resolved": "4.5.2",
        "contentHash": "wprSFgext8cwqymChhrBLu62LMg/1u92bU+VOwyfBimSPVFXtsNqEWC92Pf9ofzJFlk4IHmJA75EDJn1b2goAQ=="
      },
      "System.Runtime.Extensions": {
        "type": "Transitive",
        "resolved": "4.3.0",
        "contentHash": "guW0uK0fn5fcJJ1tJVXYd7/1h5F+pea1r7FLSOz/f8vPEqbR2ZAknuRDvTQ8PzAilDveOxNjSfr0CHfIQfFk8g==",
        "dependencies": {
          "Microsoft.NETCore.Platforms": "1.1.0",
          "Microsoft.NETCore.Targets": "1.1.0",
          "System.Runtime": "4.3.0"
        }
      },
      "System.Security.AccessControl": {
        "type": "Transitive",
        "resolved": "4.7.0",
        "contentHash": "JECvTt5aFF3WT3gHpfofL2MNNP6v84sxtXxpqhLBCcDRzqsPBmHhQ6shv4DwwN2tRlzsUxtb3G9M3763rbXKDg==",
        "dependencies": {
          "Microsoft.NETCore.Platforms": "3.1.0",
          "System.Security.Principal.Windows": "4.7.0"
        }
      },
      "System.Security.Cryptography.Pkcs": {
        "type": "Transitive",
        "resolved": "8.0.1",
        "contentHash": "CoCRHFym33aUSf/NtWSVSZa99dkd0Hm7OCZUxORBjRB16LNhIEOf8THPqzIYlvKM0nNDAPTRBa1FxEECrgaxxA=="
      },
      "System.Security.Cryptography.ProtectedData": {
        "type": "Transitive",
        "resolved": "8.0.0",
        "contentHash": "+TUFINV2q2ifyXauQXRwy4CiBhqvDEDZeVJU7qfxya4aRYOKzVBpN+4acx25VcPB9ywUN6C0n8drWl110PhZEg=="
      },
      "System.Security.Cryptography.Xml": {
        "type": "Transitive",
        "resolved": "8.0.2",
        "contentHash": "aDM/wm0ZGEZ6ZYJLzgqjp2FZdHbDHh6/OmpGfb7AdZ105zYmPn/83JRU2xLIbwgoNz9U1SLUTJN0v5th3qmvjA==",
        "dependencies": {
          "System.Security.Cryptography.Pkcs": "8.0.1"
        }
      },
      "System.Security.Permissions": {
        "type": "Transitive",
        "resolved": "8.0.0",
        "contentHash": "v/BBylw7XevuAsHXoX9dDUUfmBIcUf7Lkz8K3ZXIKz3YRKpw8YftpSir4n4e/jDTKFoaK37AsC3xnk+GNFI1Ow==",
        "dependencies": {
          "System.Windows.Extensions": "8.0.0"
        }
      },
      "System.Security.Principal.Windows": {
        "type": "Transitive",
        "resolved": "5.0.0",
        "contentHash": "t0MGLukB5WAVU9bO3MGzvlGnyJPgUlcwerXn1kzBRjwLKixT96XV0Uza41W49gVd8zEMFu9vQEFlv0IOrytICA=="
      },
      "System.ServiceModel.Duplex": {
        "type": "Transitive",
        "resolved": "4.10.0",
        "contentHash": "4TiHY9zNCyU5++0hzgQQY8Lg2iUxBndRbo/xVWxljqekBiPSK037QASLD4ZZCKc/JcA4cpHUFDXZjzrdVVn6aw==",
        "dependencies": {
          "System.Private.ServiceModel": "4.10.0",
          "System.ServiceModel.Primitives": "4.10.0"
        }
      },
      "System.ServiceModel.Http": {
        "type": "Transitive",
        "resolved": "4.10.0",
        "contentHash": "/PbmNSEwTQ7Vizor3F/Zp8bzR6L9YZNGIwGr1Tyc//ZZuAYDhiwiMbNpX3EnPZM63qD2bJmR/FWH9S5Ffp8K6g==",
        "dependencies": {
          "System.Private.ServiceModel": "4.10.0",
          "System.ServiceModel.Primitives": "4.10.0"
        }
      },
      "System.ServiceModel.NetTcp": {
        "type": "Transitive",
        "resolved": "4.10.0",
        "contentHash": "tG69H0sRdzEuOcdGzsZwbmPk54Akb3t1Db4SSXN6hSTOc2ZBFu1jLt5wJA6ATbIjJ5WqXA8beRNLhO77lBNIdA==",
        "dependencies": {
          "System.Private.ServiceModel": "4.10.0",
          "System.ServiceModel.Primitives": "4.10.0"
        }
      },
      "System.ServiceModel.Primitives": {
        "type": "Transitive",
        "resolved": "4.10.0",
        "contentHash": "BtrvvpgU2HolcC0tUf1g+n4Fk5kLhfbIBgRibcGe7TDHXcy6zTfkyXxR88rl2tO4KEPLkJXxWf/HW/LJmsI0Ew==",
        "dependencies": {
          "System.Private.ServiceModel": "4.10.0"
        }
      },
      "System.ServiceModel.Security": {
        "type": "Transitive",
        "resolved": "4.10.0",
        "contentHash": "/COEfB7QqKW37DOfmzJG6rd0apH0uMMCYNDUir9ZVDQR/ulQHx12T/5jMTo25YgUUk++i0SfGDbzutMH3w/nQg==",
        "dependencies": {
          "System.Private.ServiceModel": "4.10.0",
          "System.ServiceModel.Primitives": "4.10.0"
        }
      },
      "System.ServiceModel.Syndication": {
        "type": "Transitive",
        "resolved": "8.0.0",
        "contentHash": "CJxIUwpBkMCPmIx46tFVOt0zpRrYurUHLW6tJBcmyj+MyWpKc6MMcS69B7IdlV/bgtgys073wMIHZX9QOQ1OFA=="
      },
      "System.ServiceProcess.ServiceController": {
        "type": "Transitive",
        "resolved": "8.0.1",
        "contentHash": "02I0BXo1kmMBgw03E8Hu4K6nTqur4wpQdcDZrndczPzY2fEoGvlinE35AWbyzLZ2h2IksEZ6an4tVt3hi9j1oA==",
        "dependencies": {
          "System.Diagnostics.EventLog": "8.0.1"
        }
      },
      "System.Speech": {
        "type": "Transitive",
        "resolved": "8.0.0",
        "contentHash": "CNuiA6vb95Oe5PRjClZEBiaju31vwB8OIeCgeSBXyZL6+MS4RVVB2X/C11z0xCkooHE3Vy91nM2z76emIzR+sg=="
      },
      "System.Text.Encoding": {
        "type": "Transitive",
        "resolved": "4.3.0",
        "contentHash": "BiIg+KWaSDOITze6jGQynxg64naAPtqGHBwDrLaCtixsa5bKiR8dpPOHA7ge3C0JJQizJE+sfkz1wV+BAKAYZw==",
        "dependencies": {
          "Microsoft.NETCore.Platforms": "1.1.0",
          "Microsoft.NETCore.Targets": "1.1.0",
          "System.Runtime": "4.3.0"
        }
      },
      "System.Text.Encoding.CodePages": {
        "type": "Transitive",
        "resolved": "8.0.0",
        "contentHash": "OZIsVplFGaVY90G2SbpgU7EnCoOO5pw1t4ic21dBF3/1omrJFpAGoNAVpPyMVOC90/hvgkGG3VFqR13YgZMQfg=="
      },
      "System.Text.Encodings.Web": {
        "type": "Transitive",
        "resolved": "9.0.2",
        "contentHash": "/kCGdrXg0PXrvkHYyHubXJHcmCAvJrxTZ7g4XS6UCxY1JW79aMjtUW6UYNECHJmiyFZsZ/vUuWOM4CtNpiNt8Q=="
      },
      "System.Text.Json": {
        "type": "Transitive",
        "resolved": "9.0.2",
        "contentHash": "4TY2Yokh5Xp8XHFhsY9y84yokS7B0rhkaZCXuRiKppIiKwPVH4lVSFD9EEFzRpXdBM5ZeZXD43tc2vB6njEwwQ==",
        "dependencies": {
          "System.IO.Pipelines": "9.0.2",
          "System.Text.Encodings.Web": "9.0.2"
        }
      },
      "System.Text.RegularExpressions": {
        "type": "Transitive",
        "resolved": "4.3.1",
        "contentHash": "N0kNRrWe4+nXOWlpLT4LAY5brb8caNFlUuIRpraCVMDLYutKkol1aV079rQjLuSxKMJT2SpBQsYX9xbcTMmzwg==",
        "dependencies": {
          "System.Runtime": "4.3.1"
        }
      },
      "System.Threading.AccessControl": {
        "type": "Transitive",
        "resolved": "8.0.0",
        "contentHash": "cIed5+HuYz+eV9yu9TH95zPkqmm1J9Qps9wxjB335sU8tsqc2kGdlTEH9FZzZeCS8a7mNSEsN8ZkyhQp1gfdEw=="
      },
      "System.Threading.Tasks": {
        "type": "Transitive",
        "resolved": "4.3.0",
        "contentHash": "LbSxKEdOUhVe8BezB/9uOGGppt+nZf6e1VFyw6v3DN6lqitm0OSn2uXMOdtP0M3W4iMcqcivm2J6UgqiwwnXiA==",
        "dependencies": {
          "Microsoft.NETCore.Platforms": "1.1.0",
          "Microsoft.NETCore.Targets": "1.1.0",
          "System.Runtime": "4.3.0"
        }
      },
      "System.Threading.Tasks.Extensions": {
        "type": "Transitive",
        "resolved": "4.5.4",
        "contentHash": "zteT+G8xuGu6mS+mzDzYXbzS7rd3K6Fjb9RiZlYlJPam2/hU7JCBZBVEcywNuR+oZ1ncTvc/cq0faRr3P01OVg=="
      },
      "System.Web.Services.Description": {
        "type": "Transitive",
        "resolved": "4.10.0",
        "contentHash": "Dwr64geRujAwnI+wPMJP1rf4pFaYRITrAS7EIGd0GVMwQ8OayM6ypwmnAPzQG4YTyN84w6KD5Rv8LJywYK+vUA=="
      },
      "System.Windows.Extensions": {
        "type": "Transitive",
        "resolved": "8.0.0",
        "contentHash": "Obg3a90MkOw9mYKxrardLpY2u0axDMrSmy4JCdq2cYbelM2cUwmUir5Bomvd1yxmPL9h5LVHU1tuKBZpUjfASg=="
      },
      "TestableIO.System.IO.Abstractions": {
        "type": "Transitive",
        "resolved": "21.3.1",
        "contentHash": "B9USlBOZAiqXss7AI4BH6HVWs+HoHx38OadJjBO0VCzEWgP/u0u52bogmrzDHsyqRv8Yo/xtIMQXgpjLoaAUXw=="
      },
      "TestableIO.System.IO.Abstractions.Wrappers": {
        "type": "Transitive",
        "resolved": "21.3.1",
        "contentHash": "l/xu8G96pntsofFG8vh6BKbVbYWtqYZTpNCcj4jGNwxwSbwY2gvDmkiFmIbWf7lgzPZbopW2FAfaY6m4K/3QJw==",
        "dependencies": {
          "TestableIO.System.IO.Abstractions": "21.3.1"
        }
      },
      "Azure.Bicep.Core": {
        "type": "Project",
        "dependencies": {
          "Azure.Bicep.IO": "[1.0.0, )",
          "Azure.Bicep.Types": "[0.5.110, )",
          "Azure.Bicep.Types.Az": "[0.2.756, )",
          "Azure.Bicep.Types.K8s": "[0.1.644, )",
          "Azure.Containers.ContainerRegistry": "[1.1.1, )",
          "Azure.Deployments.Templates": "[1.319.0, )",
          "Azure.Identity": "[1.13.2, )",
          "Azure.ResourceManager.Resources": "[1.9.0, )",
          "JsonPatch.Net": "[3.3.0, )",
          "JsonPath.Net": "[2.1.1, )",
          "Microsoft.Extensions.Configuration": "[9.0.2, )",
          "Microsoft.Extensions.Configuration.Binder": "[9.0.1, )",
          "Microsoft.Extensions.Configuration.Json": "[9.0.0, )",
          "Microsoft.Extensions.DependencyInjection": "[9.0.2, )",
          "Microsoft.Extensions.Http": "[8.0.1, )",
          "Microsoft.PowerPlatform.ResourceStack": "[7.0.0.2080, )",
          "Microsoft.VisualStudio.Threading": "[17.12.19, )",
          "Newtonsoft.Json": "[13.0.3, )",
          "Semver": "[3.0.0, )",
          "SharpYaml": "[2.1.1, )",
          "System.IO.Abstractions": "[21.3.1, )",
          "System.Private.Uri": "[4.3.2, )"
        }
      },
      "Azure.Bicep.IO": {
        "type": "Project",
        "dependencies": {
          "System.IO.Abstractions": "[21.3.1, )",
          "System.Memory.Data": "[9.0.2, )"
        }
      },
      "Azure.Bicep.Local.Extension": {
        "type": "Project",
        "dependencies": {
          "CommandLineParser": "[2.9.1, )",
          "Google.Protobuf": "[3.29.2, )",
          "Grpc.Net.Client": "[2.70.0, )"
        }
      }
    },
    "net8.0/linux-arm64": {
      "Microsoft.Win32.Registry": {
        "type": "Transitive",
        "resolved": "4.7.0",
        "contentHash": "KSrRMb5vNi0CWSGG1++id2ZOs/1QhRqROt+qgbEAdQuGjGrFcl4AOl4/exGPUYz2wUnU42nvJqon1T3U0kPXLA==",
        "dependencies": {
          "System.Security.AccessControl": "4.7.0",
          "System.Security.Principal.Windows": "4.7.0"
        }
      },
      "Microsoft.Win32.Registry.AccessControl": {
        "type": "Transitive",
        "resolved": "8.0.0",
        "contentHash": "u8PB9/v02C8mBXzl0vJ7bOyC020zOP+T1mRct+KA46DqZkB40XtsNn9pGD0QowTRsT6R4jPCghn+yAODn2UMMw=="
      },
      "Microsoft.Win32.SystemEvents": {
        "type": "Transitive",
        "resolved": "8.0.0",
        "contentHash": "9opKRyOKMCi2xJ7Bj7kxtZ1r9vbzosMvRrdEhVhDz8j8MoBGgB+WmC94yH839NPH+BclAjtQ/pyagvi/8gDLkw=="
      },
      "runtime.any.System.Collections": {
        "type": "Transitive",
        "resolved": "4.3.0",
        "contentHash": "23g6rqftKmovn2cLeGsuHUYm0FD7pdutb0uQMJpZ3qTvq+zHkgmt6J65VtRry4WDGYlmkMa4xDACtaQ94alNag==",
        "dependencies": {
          "System.Runtime": "4.3.0"
        }
      },
      "runtime.any.System.Globalization": {
        "type": "Transitive",
        "resolved": "4.3.0",
        "contentHash": "sMDBnad4rp4t7GY442Jux0MCUuKL4otn5BK6Ni0ARTXTSpRNBzZ7hpMfKSvnVSED5kYJm96YOWsqV0JH0d2uuw=="
      },
      "runtime.any.System.IO": {
        "type": "Transitive",
        "resolved": "4.3.0",
        "contentHash": "SDZ5AD1DtyRoxYtEcqQ3HDlcrorMYXZeCt7ZhG9US9I5Vva+gpIWDGMkcwa5XiKL0ceQKRZIX2x0XEjLX7PDzQ=="
      },
      "runtime.any.System.Reflection": {
        "type": "Transitive",
        "resolved": "4.3.0",
        "contentHash": "hLC3A3rI8jipR5d9k7+f0MgRCW6texsAp0MWkN/ci18FMtQ9KH7E2vDn/DH2LkxsszlpJpOn9qy6Z6/69rH6eQ=="
      },
      "runtime.any.System.Reflection.Primitives": {
        "type": "Transitive",
        "resolved": "4.3.0",
        "contentHash": "Nrm1p3armp6TTf2xuvaa+jGTTmncALWFq22CpmwRvhDf6dE9ZmH40EbOswD4GnFLrMRS0Ki6Kx5aUPmKK/hZBg=="
      },
      "runtime.any.System.Resources.ResourceManager": {
        "type": "Transitive",
        "resolved": "4.3.0",
        "contentHash": "Lxb89SMvf8w9p9+keBLyL6H6x/TEmc6QVsIIA0T36IuyOY3kNvIdyGddA2qt35cRamzxF8K5p0Opq4G4HjNbhQ=="
      },
      "runtime.any.System.Runtime": {
        "type": "Transitive",
        "resolved": "4.3.0",
        "contentHash": "fRS7zJgaG9NkifaAxGGclDDoRn9HC7hXACl52Or06a/fxdzDajWb5wov3c6a+gVSlekRoexfjwQSK9sh5um5LQ==",
        "dependencies": {
          "System.Private.Uri": "4.3.0"
        }
      },
      "runtime.any.System.Text.Encoding": {
        "type": "Transitive",
        "resolved": "4.3.0",
        "contentHash": "+ihI5VaXFCMVPJNstG4O4eo1CfbrByLxRrQQTqOTp1ttK0kUKDqOdBSTaCB2IBk/QtjDrs6+x4xuezyMXdm0HQ=="
      },
      "runtime.any.System.Threading.Tasks": {
        "type": "Transitive",
        "resolved": "4.3.0",
        "contentHash": "OhBAVBQG5kFj1S+hCEQ3TUHBAEtZ3fbEMgZMRNdN8A0Pj4x+5nTELEqL59DU0TjKVE6II3dqKw4Dklb3szT65w=="
      },
      "runtime.debian.8-x64.runtime.native.System.Security.Cryptography.OpenSsl": {
        "type": "Transitive",
        "resolved": "4.3.0",
        "contentHash": "HdSSp5MnJSsg08KMfZThpuLPJpPwE5hBXvHwoKWosyHHfe8Mh5WKT0ylEOf6yNzX6Ngjxe4Whkafh5q7Ymac4Q=="
      },
      "runtime.fedora.23-x64.runtime.native.System.Security.Cryptography.OpenSsl": {
        "type": "Transitive",
        "resolved": "4.3.0",
        "contentHash": "+yH1a49wJMy8Zt4yx5RhJrxO/DBDByAiCzNwiETI+1S4mPdCu0OY4djdciC7Vssk0l22wQaDLrXxXkp+3+7bVA=="
      },
      "runtime.fedora.24-x64.runtime.native.System.Security.Cryptography.OpenSsl": {
        "type": "Transitive",
        "resolved": "4.3.0",
        "contentHash": "c3YNH1GQJbfIPJeCnr4avseugSqPrxwIqzthYyZDN6EuOyNOzq+y2KSUfRcXauya1sF4foESTgwM5e1A8arAKw=="
      },
      "runtime.linux-arm.runtime.native.System.IO.Ports": {
        "type": "Transitive",
        "resolved": "8.0.0",
        "contentHash": "gK720fg6HemDg8sXcfy+xCMZ9+hF78Gc7BmREbmkS4noqlu1BAr9qZtuWGhLzFjBfgecmdtl4+SYVwJ1VneZBQ=="
      },
      "runtime.linux-arm64.runtime.native.System.IO.Ports": {
        "type": "Transitive",
        "resolved": "8.0.0",
        "contentHash": "KYG6/3ojhEWbb3FwQAKgGWPHrY+HKUXXdVjJlrtyCLn3EMcNTaNcPadb2c0ndQzixZSmAxZKopXJr0nLwhOrpQ=="
      },
      "runtime.linux-x64.runtime.native.System.IO.Ports": {
        "type": "Transitive",
        "resolved": "8.0.0",
        "contentHash": "Wnw5vhA4mgGbIFoo6l9Fk3iEcwRSq49a1aKwJgXUCUtEQLCSUDjTGSxqy/oMUuOyyn7uLHsH8KgZzQ1y3lReiQ=="
      },
      "runtime.native.System": {
        "type": "Transitive",
        "resolved": "4.3.0",
        "contentHash": "c/qWt2LieNZIj1jGnVNsE2Kl23Ya2aSTBuXMD6V7k9KWr6l16Tqdwq+hJScEpWER9753NWC8h96PaVNY5Ld7Jw==",
        "dependencies": {
          "Microsoft.NETCore.Platforms": "1.1.0",
          "Microsoft.NETCore.Targets": "1.1.0"
        }
      },
      "runtime.native.System.Security.Cryptography.OpenSsl": {
        "type": "Transitive",
        "resolved": "4.3.0",
        "contentHash": "NS1U+700m4KFRHR5o4vo9DSlTmlCKu/u7dtE5sUHVIPB+xpXxYQvgBgA6wEIeCz6Yfn0Z52/72WYsToCEPJnrw==",
        "dependencies": {
          "runtime.debian.8-x64.runtime.native.System.Security.Cryptography.OpenSsl": "4.3.0",
          "runtime.fedora.23-x64.runtime.native.System.Security.Cryptography.OpenSsl": "4.3.0",
          "runtime.fedora.24-x64.runtime.native.System.Security.Cryptography.OpenSsl": "4.3.0",
          "runtime.opensuse.13.2-x64.runtime.native.System.Security.Cryptography.OpenSsl": "4.3.0",
          "runtime.opensuse.42.1-x64.runtime.native.System.Security.Cryptography.OpenSsl": "4.3.0",
          "runtime.osx.10.10-x64.runtime.native.System.Security.Cryptography.OpenSsl": "4.3.0",
          "runtime.rhel.7-x64.runtime.native.System.Security.Cryptography.OpenSsl": "4.3.0",
          "runtime.ubuntu.14.04-x64.runtime.native.System.Security.Cryptography.OpenSsl": "4.3.0",
          "runtime.ubuntu.16.04-x64.runtime.native.System.Security.Cryptography.OpenSsl": "4.3.0",
          "runtime.ubuntu.16.10-x64.runtime.native.System.Security.Cryptography.OpenSsl": "4.3.0"
        }
      },
      "runtime.opensuse.13.2-x64.runtime.native.System.Security.Cryptography.OpenSsl": {
        "type": "Transitive",
        "resolved": "4.3.0",
        "contentHash": "b3pthNgxxFcD+Pc0WSEoC0+md3MyhRS6aCEeenvNE3Fdw1HyJ18ZhRFVJJzIeR/O/jpxPboB805Ho0T3Ul7w8A=="
      },
      "runtime.opensuse.42.1-x64.runtime.native.System.Security.Cryptography.OpenSsl": {
        "type": "Transitive",
        "resolved": "4.3.0",
        "contentHash": "KeLz4HClKf+nFS7p/6Fi/CqyLXh81FpiGzcmuS8DGi9lUqSnZ6Es23/gv2O+1XVGfrbNmviF7CckBpavkBoIFQ=="
      },
      "runtime.osx-arm64.runtime.native.System.IO.Ports": {
        "type": "Transitive",
        "resolved": "8.0.0",
        "contentHash": "rbUBLAaFW9oVkbsb0+XSrAo2QdhBeAyzLl5KQ6Oci9L/u626uXGKInsVJG6B9Z5EO8bmplC8tsMiaHK8wOBZ+w=="
      },
      "runtime.osx-x64.runtime.native.System.IO.Ports": {
        "type": "Transitive",
        "resolved": "8.0.0",
        "contentHash": "IcfB4jKtM9pkzP9OpYelEcUX1MiDt0IJPBh3XYYdEISFF+6Mc+T8WWi0dr9wVh1gtcdVjubVEIBgB8BHESlGfQ=="
      },
      "runtime.osx.10.10-x64.runtime.native.System.Security.Cryptography.OpenSsl": {
        "type": "Transitive",
        "resolved": "4.3.0",
        "contentHash": "X7IdhILzr4ROXd8mI1BUCQMSHSQwelUlBjF1JyTKCjXaOGn2fB4EKBxQbCK2VjO3WaWIdlXZL3W6TiIVnrhX4g=="
      },
      "runtime.rhel.7-x64.runtime.native.System.Security.Cryptography.OpenSsl": {
        "type": "Transitive",
        "resolved": "4.3.0",
        "contentHash": "nyFNiCk/r+VOiIqreLix8yN+q3Wga9+SE8BCgkf+2BwEKiNx6DyvFjCgkfV743/grxv8jHJ8gUK4XEQw7yzRYg=="
      },
      "runtime.ubuntu.14.04-x64.runtime.native.System.Security.Cryptography.OpenSsl": {
        "type": "Transitive",
        "resolved": "4.3.0",
        "contentHash": "ytoewC6wGorL7KoCAvRfsgoJPJbNq+64k2SqW6JcOAebWsFUvCCYgfzQMrnpvPiEl4OrblUlhF2ji+Q1+SVLrQ=="
      },
      "runtime.ubuntu.16.04-x64.runtime.native.System.Security.Cryptography.OpenSsl": {
        "type": "Transitive",
        "resolved": "4.3.0",
        "contentHash": "I8bKw2I8k58Wx7fMKQJn2R8lamboCAiHfHeV/pS65ScKWMMI0+wJkLYlEKvgW1D/XvSl/221clBoR2q9QNNM7A=="
      },
      "runtime.ubuntu.16.10-x64.runtime.native.System.Security.Cryptography.OpenSsl": {
        "type": "Transitive",
        "resolved": "4.3.0",
        "contentHash": "VB5cn/7OzUfzdnC8tqAIMQciVLiq2epm2NrAm1E9OjNRyG4lVhfR61SMcLizejzQP8R8Uf/0l5qOIbUEi+RdEg=="
      },
      "runtime.unix.System.Diagnostics.Debug": {
        "type": "Transitive",
        "resolved": "4.3.0",
        "contentHash": "WV8KLRHWVUVUDduFnvGMHt0FsEt2wK6xPl1EgDKlaMx2KnZ43A/O0GzP8wIuvAC7mq4T9V1mm90r+PXkL9FPdQ==",
        "dependencies": {
          "runtime.native.System": "4.3.0"
        }
      },
      "runtime.unix.System.Private.Uri": {
        "type": "Transitive",
        "resolved": "4.3.0",
        "contentHash": "ooWzobr5RAq34r9uan1r/WPXJYG1XWy9KanrxNvEnBzbFdQbMG7Y3bVi4QxR7xZMNLOxLLTAyXvnSkfj5boZSg==",
        "dependencies": {
          "runtime.native.System": "4.3.0"
        }
      },
      "runtime.unix.System.Runtime.Extensions": {
        "type": "Transitive",
        "resolved": "4.3.0",
        "contentHash": "zQiTBVpiLftTQZW8GFsV0gjYikB1WMkEPIxF5O6RkUrSV/OgvRRTYgeFQha/0keBpuS0HYweraGRwhfhJ7dj7w==",
        "dependencies": {
          "System.Private.Uri": "4.3.0",
          "runtime.native.System": "4.3.0",
          "runtime.native.System.Security.Cryptography.OpenSsl": "4.3.0"
        }
      },
      "runtime.win-arm64.runtime.native.System.Data.SqlClient.sni": {
        "type": "Transitive",
        "resolved": "4.4.0",
        "contentHash": "LbrynESTp3bm5O/+jGL8v0Qg5SJlTV08lpIpFesXjF6uGNMWqFnUQbYBJwZTeua6E/Y7FIM1C54Ey1btLWupdg=="
      },
      "runtime.win-x64.runtime.native.System.Data.SqlClient.sni": {
        "type": "Transitive",
        "resolved": "4.4.0",
        "contentHash": "38ugOfkYJqJoX9g6EYRlZB5U2ZJH51UP8ptxZgdpS07FgOEToV+lS11ouNK2PM12Pr6X/PpT5jK82G3DwH/SxQ=="
      },
      "runtime.win-x86.runtime.native.System.Data.SqlClient.sni": {
        "type": "Transitive",
        "resolved": "4.4.0",
        "contentHash": "YhEdSQUsTx+C8m8Bw7ar5/VesXvCFMItyZF7G1AUY+OM0VPZUOeAVpJ4Wl6fydBGUYZxojTDR3I6Bj/+BPkJNA=="
      },
      "System.Collections": {
        "type": "Transitive",
        "resolved": "4.3.0",
        "contentHash": "3Dcj85/TBdVpL5Zr+gEEBUuFe2icOnLalmEh9hfck1PTYbbyWuZgh4fmm2ysCLTrqLQw6t3TgTyJ+VLp+Qb+Lw==",
        "dependencies": {
          "Microsoft.NETCore.Platforms": "1.1.0",
          "Microsoft.NETCore.Targets": "1.1.0",
          "System.Runtime": "4.3.0",
          "runtime.any.System.Collections": "4.3.0"
        }
      },
      "System.Data.Odbc": {
        "type": "Transitive",
        "resolved": "8.0.1",
        "contentHash": "JQd0QHOaZuH+ki+4Geas88dnLe/lZSaEYYmRdovZaqNVuExVlVFs/of2I1VaasMxzbO5+yrGDAP2rkazx/b8Sg=="
      },
      "System.Data.OleDb": {
        "type": "Transitive",
        "resolved": "8.0.1",
        "contentHash": "RO+/y2ggU5956uQDRXdjA1e2l5yJ4rTWNX76eZ+3sgtYGqGapCe2kQCyiUci+/y6Fyb21Irp4RQEdfrIiuYrxQ==",
        "dependencies": {
          "System.Configuration.ConfigurationManager": "8.0.1",
          "System.Diagnostics.PerformanceCounter": "8.0.1"
        }
      },
      "System.Data.SqlClient": {
        "type": "Transitive",
        "resolved": "4.8.6",
        "contentHash": "2Ij/LCaTQRyAi5lAv7UUTV9R2FobC8xN9mE0fXBZohum/xLl8IZVmE98Rq5ugQHjCgTBRKqpXRb4ORulRdA6Ig==",
        "dependencies": {
          "Microsoft.Win32.Registry": "4.7.0",
          "System.Security.Principal.Windows": "4.7.0",
          "runtime.native.System.Data.SqlClient.sni": "4.7.0"
        }
      },
      "System.Diagnostics.Debug": {
        "type": "Transitive",
        "resolved": "4.3.0",
        "contentHash": "ZUhUOdqmaG5Jk3Xdb8xi5kIyQYAA4PnTNlHx1mu9ZY3qv4ELIdKbnL/akbGaKi2RnNUWaZsAs31rvzFdewTj2g==",
        "dependencies": {
          "Microsoft.NETCore.Platforms": "1.1.0",
          "Microsoft.NETCore.Targets": "1.1.0",
          "System.Runtime": "4.3.0",
          "runtime.unix.System.Diagnostics.Debug": "4.3.0"
        }
      },
      "System.Diagnostics.EventLog": {
        "type": "Transitive",
        "resolved": "8.0.1",
        "contentHash": "n1ZP7NM2Gkn/MgD8+eOT5MulMj6wfeQMNS2Pizvq5GHCZfjlFMXV2irQlQmJhwA2VABC57M0auudO89Iu2uRLg=="
      },
      "System.Diagnostics.PerformanceCounter": {
        "type": "Transitive",
        "resolved": "8.0.1",
        "contentHash": "9RfEDiEjlUADeThs8IPdDVTXSnPRSqjfgTQJALpmGFPKC0k2mbdufOXnb/9JZ4I0TkmxOfy3VTJxrHOJSs8cXg==",
        "dependencies": {
          "System.Configuration.ConfigurationManager": "8.0.1"
        }
      },
      "System.DirectoryServices": {
        "type": "Transitive",
        "resolved": "8.0.0",
        "contentHash": "7nit//efUTy1OsAKco2f02PMrwsR2S234N0dVVp84udC77YcvpOQDz5znAWMtgMWBzY1aRJvUW61jo/7vQRfXg=="
      },
      "System.DirectoryServices.AccountManagement": {
        "type": "Transitive",
        "resolved": "8.0.1",
        "contentHash": "qVDWKClyDY+rHVEnf11eU4evW25d5OeidrtMPSJv+fwG213wa2zJ+AuIFCxsuvNSCFyHo+DvQIVfBcoK3CL1pA==",
        "dependencies": {
          "System.Configuration.ConfigurationManager": "8.0.1",
          "System.DirectoryServices": "8.0.0",
          "System.DirectoryServices.Protocols": "8.0.0"
        }
      },
      "System.DirectoryServices.Protocols": {
        "type": "Transitive",
        "resolved": "8.0.0",
        "contentHash": "puwJxURHDrYLGTQdsHyeMS72ClTqYa4lDYz6LHSbkZEk5hq8H8JfsO4MyYhB5BMMxg93jsQzLUwrnCumj11UIg=="
      },
      "System.Globalization": {
        "type": "Transitive",
        "resolved": "4.3.0",
        "contentHash": "kYdVd2f2PAdFGblzFswE4hkNANJBKRmsfa2X5LG2AcWE1c7/4t0pYae1L8vfZ5xvE2nK/R9JprtToA61OSHWIg==",
        "dependencies": {
          "Microsoft.NETCore.Platforms": "1.1.0",
          "Microsoft.NETCore.Targets": "1.1.0",
          "System.Runtime": "4.3.0",
          "runtime.any.System.Globalization": "4.3.0"
        }
      },
      "System.IO": {
        "type": "Transitive",
        "resolved": "4.3.0",
        "contentHash": "3qjaHvxQPDpSOYICjUoTsmoq5u6QJAFRUITgeT/4gqkF1bajbSmb1kwSxEA8AHlofqgcKJcM8udgieRNhaJ5Cg==",
        "dependencies": {
          "Microsoft.NETCore.Platforms": "1.1.0",
          "Microsoft.NETCore.Targets": "1.1.0",
          "System.Runtime": "4.3.0",
          "System.Text.Encoding": "4.3.0",
          "System.Threading.Tasks": "4.3.0",
          "runtime.any.System.IO": "4.3.0"
        }
      },
      "System.IO.Ports": {
        "type": "Transitive",
        "resolved": "8.0.0",
        "contentHash": "MaiPbx2/QXZc62gm/DrajRrGPG1lU4m08GWMoWiymPYM+ba4kfACp2PbiYpqJ4QiFGhHD00zX3RoVDTucjWe9g==",
        "dependencies": {
          "runtime.native.System.IO.Ports": "8.0.0"
        }
      },
      "System.Management": {
        "type": "Transitive",
        "resolved": "8.0.0",
        "contentHash": "jrK22i5LRzxZCfGb+tGmke2VH7oE0DvcDlJ1HAKYU8cPmD8XnpUT0bYn2Gy98GEhGjtfbR/sxKTVb+dE770pfA==",
        "dependencies": {
          "System.CodeDom": "8.0.0"
        }
      },
      "System.Private.Uri": {
        "type": "Transitive",
        "resolved": "4.3.2",
        "contentHash": "o1+7RJnu3Ik3PazR7Z7tJhjPdE000Eq2KGLLWhqJJKXj04wrS8lwb1OFtDF9jzXXADhUuZNJZlPc98uwwqmpFA==",
        "dependencies": {
          "Microsoft.NETCore.Platforms": "1.1.1",
          "Microsoft.NETCore.Targets": "1.1.3",
          "runtime.unix.System.Private.Uri": "4.3.0"
        }
      },
      "System.Reflection": {
        "type": "Transitive",
        "resolved": "4.3.0",
        "contentHash": "KMiAFoW7MfJGa9nDFNcfu+FpEdiHpWgTcS2HdMpDvt9saK3y/G4GwprPyzqjFH9NTaGPQeWNHU+iDlDILj96aQ==",
        "dependencies": {
          "Microsoft.NETCore.Platforms": "1.1.0",
          "Microsoft.NETCore.Targets": "1.1.0",
          "System.IO": "4.3.0",
          "System.Reflection.Primitives": "4.3.0",
          "System.Runtime": "4.3.0",
          "runtime.any.System.Reflection": "4.3.0"
        }
      },
      "System.Reflection.Primitives": {
        "type": "Transitive",
        "resolved": "4.3.0",
        "contentHash": "5RXItQz5As4xN2/YUDxdpsEkMhvw3e6aNveFXUn4Hl/udNTCNhnKp8lT9fnc3MhvGKh1baak5CovpuQUXHAlIA==",
        "dependencies": {
          "Microsoft.NETCore.Platforms": "1.1.0",
          "Microsoft.NETCore.Targets": "1.1.0",
          "System.Runtime": "4.3.0",
          "runtime.any.System.Reflection.Primitives": "4.3.0"
        }
      },
      "System.Resources.ResourceManager": {
        "type": "Transitive",
        "resolved": "4.3.0",
        "contentHash": "/zrcPkkWdZmI4F92gL/TPumP98AVDu/Wxr3CSJGQQ+XN6wbRZcyfSKVoPo17ilb3iOr0cCRqJInGwNMolqhS8A==",
        "dependencies": {
          "Microsoft.NETCore.Platforms": "1.1.0",
          "Microsoft.NETCore.Targets": "1.1.0",
          "System.Globalization": "4.3.0",
          "System.Reflection": "4.3.0",
          "System.Runtime": "4.3.0",
          "runtime.any.System.Resources.ResourceManager": "4.3.0"
        }
      },
      "System.Runtime": {
        "type": "Transitive",
        "resolved": "4.3.1",
        "contentHash": "abhfv1dTK6NXOmu4bgHIONxHyEqFjW8HwXPmpY9gmll+ix9UNo4XDcmzJn6oLooftxNssVHdJC1pGT9jkSynQg==",
        "dependencies": {
          "Microsoft.NETCore.Platforms": "1.1.1",
          "Microsoft.NETCore.Targets": "1.1.3",
          "runtime.any.System.Runtime": "4.3.0"
        }
      },
      "System.Runtime.Caching": {
        "type": "Transitive",
        "resolved": "8.0.1",
        "contentHash": "tdl7Q47P09UpRu0C/OQsGJU6GacBzzk4vfp5My9rodD+BchrxmajORnTthH8RxPUTPrIoVDJmLyvJcGxB267nQ==",
        "dependencies": {
          "System.Configuration.ConfigurationManager": "8.0.1"
        }
      },
      "System.Runtime.Extensions": {
        "type": "Transitive",
        "resolved": "4.3.0",
        "contentHash": "guW0uK0fn5fcJJ1tJVXYd7/1h5F+pea1r7FLSOz/f8vPEqbR2ZAknuRDvTQ8PzAilDveOxNjSfr0CHfIQfFk8g==",
        "dependencies": {
          "Microsoft.NETCore.Platforms": "1.1.0",
          "Microsoft.NETCore.Targets": "1.1.0",
          "System.Runtime": "4.3.0",
          "runtime.unix.System.Runtime.Extensions": "4.3.0"
        }
      },
      "System.Security.AccessControl": {
        "type": "Transitive",
        "resolved": "4.7.0",
        "contentHash": "JECvTt5aFF3WT3gHpfofL2MNNP6v84sxtXxpqhLBCcDRzqsPBmHhQ6shv4DwwN2tRlzsUxtb3G9M3763rbXKDg==",
        "dependencies": {
          "Microsoft.NETCore.Platforms": "3.1.0",
          "System.Security.Principal.Windows": "4.7.0"
        }
      },
      "System.Security.Cryptography.Pkcs": {
        "type": "Transitive",
        "resolved": "8.0.1",
        "contentHash": "CoCRHFym33aUSf/NtWSVSZa99dkd0Hm7OCZUxORBjRB16LNhIEOf8THPqzIYlvKM0nNDAPTRBa1FxEECrgaxxA=="
      },
      "System.Security.Principal.Windows": {
        "type": "Transitive",
        "resolved": "5.0.0",
        "contentHash": "t0MGLukB5WAVU9bO3MGzvlGnyJPgUlcwerXn1kzBRjwLKixT96XV0Uza41W49gVd8zEMFu9vQEFlv0IOrytICA=="
      },
      "System.ServiceProcess.ServiceController": {
        "type": "Transitive",
        "resolved": "8.0.1",
        "contentHash": "02I0BXo1kmMBgw03E8Hu4K6nTqur4wpQdcDZrndczPzY2fEoGvlinE35AWbyzLZ2h2IksEZ6an4tVt3hi9j1oA==",
        "dependencies": {
          "System.Diagnostics.EventLog": "8.0.1"
        }
      },
      "System.Speech": {
        "type": "Transitive",
        "resolved": "8.0.0",
        "contentHash": "CNuiA6vb95Oe5PRjClZEBiaju31vwB8OIeCgeSBXyZL6+MS4RVVB2X/C11z0xCkooHE3Vy91nM2z76emIzR+sg=="
      },
      "System.Text.Encoding": {
        "type": "Transitive",
        "resolved": "4.3.0",
        "contentHash": "BiIg+KWaSDOITze6jGQynxg64naAPtqGHBwDrLaCtixsa5bKiR8dpPOHA7ge3C0JJQizJE+sfkz1wV+BAKAYZw==",
        "dependencies": {
          "Microsoft.NETCore.Platforms": "1.1.0",
          "Microsoft.NETCore.Targets": "1.1.0",
          "System.Runtime": "4.3.0",
          "runtime.any.System.Text.Encoding": "4.3.0"
        }
      },
      "System.Text.Encoding.CodePages": {
        "type": "Transitive",
        "resolved": "8.0.0",
        "contentHash": "OZIsVplFGaVY90G2SbpgU7EnCoOO5pw1t4ic21dBF3/1omrJFpAGoNAVpPyMVOC90/hvgkGG3VFqR13YgZMQfg=="
      },
      "System.Text.Encodings.Web": {
        "type": "Transitive",
        "resolved": "9.0.2",
        "contentHash": "/kCGdrXg0PXrvkHYyHubXJHcmCAvJrxTZ7g4XS6UCxY1JW79aMjtUW6UYNECHJmiyFZsZ/vUuWOM4CtNpiNt8Q=="
      },
      "System.Threading.AccessControl": {
        "type": "Transitive",
        "resolved": "8.0.0",
        "contentHash": "cIed5+HuYz+eV9yu9TH95zPkqmm1J9Qps9wxjB335sU8tsqc2kGdlTEH9FZzZeCS8a7mNSEsN8ZkyhQp1gfdEw=="
      },
      "System.Threading.Tasks": {
        "type": "Transitive",
        "resolved": "4.3.0",
        "contentHash": "LbSxKEdOUhVe8BezB/9uOGGppt+nZf6e1VFyw6v3DN6lqitm0OSn2uXMOdtP0M3W4iMcqcivm2J6UgqiwwnXiA==",
        "dependencies": {
          "Microsoft.NETCore.Platforms": "1.1.0",
          "Microsoft.NETCore.Targets": "1.1.0",
          "System.Runtime": "4.3.0",
          "runtime.any.System.Threading.Tasks": "4.3.0"
        }
      },
      "System.Windows.Extensions": {
        "type": "Transitive",
        "resolved": "8.0.0",
        "contentHash": "Obg3a90MkOw9mYKxrardLpY2u0axDMrSmy4JCdq2cYbelM2cUwmUir5Bomvd1yxmPL9h5LVHU1tuKBZpUjfASg=="
      }
    },
    "net8.0/linux-musl-x64": {
      "Microsoft.Win32.Registry": {
        "type": "Transitive",
        "resolved": "4.7.0",
        "contentHash": "KSrRMb5vNi0CWSGG1++id2ZOs/1QhRqROt+qgbEAdQuGjGrFcl4AOl4/exGPUYz2wUnU42nvJqon1T3U0kPXLA==",
        "dependencies": {
          "System.Security.AccessControl": "4.7.0",
          "System.Security.Principal.Windows": "4.7.0"
        }
      },
      "Microsoft.Win32.Registry.AccessControl": {
        "type": "Transitive",
        "resolved": "8.0.0",
        "contentHash": "u8PB9/v02C8mBXzl0vJ7bOyC020zOP+T1mRct+KA46DqZkB40XtsNn9pGD0QowTRsT6R4jPCghn+yAODn2UMMw=="
      },
      "Microsoft.Win32.SystemEvents": {
        "type": "Transitive",
        "resolved": "8.0.0",
        "contentHash": "9opKRyOKMCi2xJ7Bj7kxtZ1r9vbzosMvRrdEhVhDz8j8MoBGgB+WmC94yH839NPH+BclAjtQ/pyagvi/8gDLkw=="
      },
      "runtime.any.System.Collections": {
        "type": "Transitive",
        "resolved": "4.3.0",
        "contentHash": "23g6rqftKmovn2cLeGsuHUYm0FD7pdutb0uQMJpZ3qTvq+zHkgmt6J65VtRry4WDGYlmkMa4xDACtaQ94alNag==",
        "dependencies": {
          "System.Runtime": "4.3.0"
        }
      },
      "runtime.any.System.Globalization": {
        "type": "Transitive",
        "resolved": "4.3.0",
        "contentHash": "sMDBnad4rp4t7GY442Jux0MCUuKL4otn5BK6Ni0ARTXTSpRNBzZ7hpMfKSvnVSED5kYJm96YOWsqV0JH0d2uuw=="
      },
      "runtime.any.System.IO": {
        "type": "Transitive",
        "resolved": "4.3.0",
        "contentHash": "SDZ5AD1DtyRoxYtEcqQ3HDlcrorMYXZeCt7ZhG9US9I5Vva+gpIWDGMkcwa5XiKL0ceQKRZIX2x0XEjLX7PDzQ=="
      },
      "runtime.any.System.Reflection": {
        "type": "Transitive",
        "resolved": "4.3.0",
        "contentHash": "hLC3A3rI8jipR5d9k7+f0MgRCW6texsAp0MWkN/ci18FMtQ9KH7E2vDn/DH2LkxsszlpJpOn9qy6Z6/69rH6eQ=="
      },
      "runtime.any.System.Reflection.Primitives": {
        "type": "Transitive",
        "resolved": "4.3.0",
        "contentHash": "Nrm1p3armp6TTf2xuvaa+jGTTmncALWFq22CpmwRvhDf6dE9ZmH40EbOswD4GnFLrMRS0Ki6Kx5aUPmKK/hZBg=="
      },
      "runtime.any.System.Resources.ResourceManager": {
        "type": "Transitive",
        "resolved": "4.3.0",
        "contentHash": "Lxb89SMvf8w9p9+keBLyL6H6x/TEmc6QVsIIA0T36IuyOY3kNvIdyGddA2qt35cRamzxF8K5p0Opq4G4HjNbhQ=="
      },
      "runtime.any.System.Runtime": {
        "type": "Transitive",
        "resolved": "4.3.0",
        "contentHash": "fRS7zJgaG9NkifaAxGGclDDoRn9HC7hXACl52Or06a/fxdzDajWb5wov3c6a+gVSlekRoexfjwQSK9sh5um5LQ==",
        "dependencies": {
          "System.Private.Uri": "4.3.0"
        }
      },
      "runtime.any.System.Text.Encoding": {
        "type": "Transitive",
        "resolved": "4.3.0",
        "contentHash": "+ihI5VaXFCMVPJNstG4O4eo1CfbrByLxRrQQTqOTp1ttK0kUKDqOdBSTaCB2IBk/QtjDrs6+x4xuezyMXdm0HQ=="
      },
      "runtime.any.System.Threading.Tasks": {
        "type": "Transitive",
        "resolved": "4.3.0",
        "contentHash": "OhBAVBQG5kFj1S+hCEQ3TUHBAEtZ3fbEMgZMRNdN8A0Pj4x+5nTELEqL59DU0TjKVE6II3dqKw4Dklb3szT65w=="
      },
      "runtime.debian.8-x64.runtime.native.System.Security.Cryptography.OpenSsl": {
        "type": "Transitive",
        "resolved": "4.3.0",
        "contentHash": "HdSSp5MnJSsg08KMfZThpuLPJpPwE5hBXvHwoKWosyHHfe8Mh5WKT0ylEOf6yNzX6Ngjxe4Whkafh5q7Ymac4Q=="
      },
      "runtime.fedora.23-x64.runtime.native.System.Security.Cryptography.OpenSsl": {
        "type": "Transitive",
        "resolved": "4.3.0",
        "contentHash": "+yH1a49wJMy8Zt4yx5RhJrxO/DBDByAiCzNwiETI+1S4mPdCu0OY4djdciC7Vssk0l22wQaDLrXxXkp+3+7bVA=="
      },
      "runtime.fedora.24-x64.runtime.native.System.Security.Cryptography.OpenSsl": {
        "type": "Transitive",
        "resolved": "4.3.0",
        "contentHash": "c3YNH1GQJbfIPJeCnr4avseugSqPrxwIqzthYyZDN6EuOyNOzq+y2KSUfRcXauya1sF4foESTgwM5e1A8arAKw=="
      },
      "runtime.linux-arm.runtime.native.System.IO.Ports": {
        "type": "Transitive",
        "resolved": "8.0.0",
        "contentHash": "gK720fg6HemDg8sXcfy+xCMZ9+hF78Gc7BmREbmkS4noqlu1BAr9qZtuWGhLzFjBfgecmdtl4+SYVwJ1VneZBQ=="
      },
      "runtime.linux-arm64.runtime.native.System.IO.Ports": {
        "type": "Transitive",
        "resolved": "8.0.0",
        "contentHash": "KYG6/3ojhEWbb3FwQAKgGWPHrY+HKUXXdVjJlrtyCLn3EMcNTaNcPadb2c0ndQzixZSmAxZKopXJr0nLwhOrpQ=="
      },
      "runtime.linux-x64.runtime.native.System.IO.Ports": {
        "type": "Transitive",
        "resolved": "8.0.0",
        "contentHash": "Wnw5vhA4mgGbIFoo6l9Fk3iEcwRSq49a1aKwJgXUCUtEQLCSUDjTGSxqy/oMUuOyyn7uLHsH8KgZzQ1y3lReiQ=="
      },
      "runtime.native.System": {
        "type": "Transitive",
        "resolved": "4.3.0",
        "contentHash": "c/qWt2LieNZIj1jGnVNsE2Kl23Ya2aSTBuXMD6V7k9KWr6l16Tqdwq+hJScEpWER9753NWC8h96PaVNY5Ld7Jw==",
        "dependencies": {
          "Microsoft.NETCore.Platforms": "1.1.0",
          "Microsoft.NETCore.Targets": "1.1.0"
        }
      },
      "runtime.native.System.Security.Cryptography.OpenSsl": {
        "type": "Transitive",
        "resolved": "4.3.0",
        "contentHash": "NS1U+700m4KFRHR5o4vo9DSlTmlCKu/u7dtE5sUHVIPB+xpXxYQvgBgA6wEIeCz6Yfn0Z52/72WYsToCEPJnrw==",
        "dependencies": {
          "runtime.debian.8-x64.runtime.native.System.Security.Cryptography.OpenSsl": "4.3.0",
          "runtime.fedora.23-x64.runtime.native.System.Security.Cryptography.OpenSsl": "4.3.0",
          "runtime.fedora.24-x64.runtime.native.System.Security.Cryptography.OpenSsl": "4.3.0",
          "runtime.opensuse.13.2-x64.runtime.native.System.Security.Cryptography.OpenSsl": "4.3.0",
          "runtime.opensuse.42.1-x64.runtime.native.System.Security.Cryptography.OpenSsl": "4.3.0",
          "runtime.osx.10.10-x64.runtime.native.System.Security.Cryptography.OpenSsl": "4.3.0",
          "runtime.rhel.7-x64.runtime.native.System.Security.Cryptography.OpenSsl": "4.3.0",
          "runtime.ubuntu.14.04-x64.runtime.native.System.Security.Cryptography.OpenSsl": "4.3.0",
          "runtime.ubuntu.16.04-x64.runtime.native.System.Security.Cryptography.OpenSsl": "4.3.0",
          "runtime.ubuntu.16.10-x64.runtime.native.System.Security.Cryptography.OpenSsl": "4.3.0"
        }
      },
      "runtime.opensuse.13.2-x64.runtime.native.System.Security.Cryptography.OpenSsl": {
        "type": "Transitive",
        "resolved": "4.3.0",
        "contentHash": "b3pthNgxxFcD+Pc0WSEoC0+md3MyhRS6aCEeenvNE3Fdw1HyJ18ZhRFVJJzIeR/O/jpxPboB805Ho0T3Ul7w8A=="
      },
      "runtime.opensuse.42.1-x64.runtime.native.System.Security.Cryptography.OpenSsl": {
        "type": "Transitive",
        "resolved": "4.3.0",
        "contentHash": "KeLz4HClKf+nFS7p/6Fi/CqyLXh81FpiGzcmuS8DGi9lUqSnZ6Es23/gv2O+1XVGfrbNmviF7CckBpavkBoIFQ=="
      },
      "runtime.osx-arm64.runtime.native.System.IO.Ports": {
        "type": "Transitive",
        "resolved": "8.0.0",
        "contentHash": "rbUBLAaFW9oVkbsb0+XSrAo2QdhBeAyzLl5KQ6Oci9L/u626uXGKInsVJG6B9Z5EO8bmplC8tsMiaHK8wOBZ+w=="
      },
      "runtime.osx-x64.runtime.native.System.IO.Ports": {
        "type": "Transitive",
        "resolved": "8.0.0",
        "contentHash": "IcfB4jKtM9pkzP9OpYelEcUX1MiDt0IJPBh3XYYdEISFF+6Mc+T8WWi0dr9wVh1gtcdVjubVEIBgB8BHESlGfQ=="
      },
      "runtime.osx.10.10-x64.runtime.native.System.Security.Cryptography.OpenSsl": {
        "type": "Transitive",
        "resolved": "4.3.0",
        "contentHash": "X7IdhILzr4ROXd8mI1BUCQMSHSQwelUlBjF1JyTKCjXaOGn2fB4EKBxQbCK2VjO3WaWIdlXZL3W6TiIVnrhX4g=="
      },
      "runtime.rhel.7-x64.runtime.native.System.Security.Cryptography.OpenSsl": {
        "type": "Transitive",
        "resolved": "4.3.0",
        "contentHash": "nyFNiCk/r+VOiIqreLix8yN+q3Wga9+SE8BCgkf+2BwEKiNx6DyvFjCgkfV743/grxv8jHJ8gUK4XEQw7yzRYg=="
      },
      "runtime.ubuntu.14.04-x64.runtime.native.System.Security.Cryptography.OpenSsl": {
        "type": "Transitive",
        "resolved": "4.3.0",
        "contentHash": "ytoewC6wGorL7KoCAvRfsgoJPJbNq+64k2SqW6JcOAebWsFUvCCYgfzQMrnpvPiEl4OrblUlhF2ji+Q1+SVLrQ=="
      },
      "runtime.ubuntu.16.04-x64.runtime.native.System.Security.Cryptography.OpenSsl": {
        "type": "Transitive",
        "resolved": "4.3.0",
        "contentHash": "I8bKw2I8k58Wx7fMKQJn2R8lamboCAiHfHeV/pS65ScKWMMI0+wJkLYlEKvgW1D/XvSl/221clBoR2q9QNNM7A=="
      },
      "runtime.ubuntu.16.10-x64.runtime.native.System.Security.Cryptography.OpenSsl": {
        "type": "Transitive",
        "resolved": "4.3.0",
        "contentHash": "VB5cn/7OzUfzdnC8tqAIMQciVLiq2epm2NrAm1E9OjNRyG4lVhfR61SMcLizejzQP8R8Uf/0l5qOIbUEi+RdEg=="
      },
      "runtime.unix.System.Diagnostics.Debug": {
        "type": "Transitive",
        "resolved": "4.3.0",
        "contentHash": "WV8KLRHWVUVUDduFnvGMHt0FsEt2wK6xPl1EgDKlaMx2KnZ43A/O0GzP8wIuvAC7mq4T9V1mm90r+PXkL9FPdQ==",
        "dependencies": {
          "runtime.native.System": "4.3.0"
        }
      },
      "runtime.unix.System.Private.Uri": {
        "type": "Transitive",
        "resolved": "4.3.0",
        "contentHash": "ooWzobr5RAq34r9uan1r/WPXJYG1XWy9KanrxNvEnBzbFdQbMG7Y3bVi4QxR7xZMNLOxLLTAyXvnSkfj5boZSg==",
        "dependencies": {
          "runtime.native.System": "4.3.0"
        }
      },
      "runtime.unix.System.Runtime.Extensions": {
        "type": "Transitive",
        "resolved": "4.3.0",
        "contentHash": "zQiTBVpiLftTQZW8GFsV0gjYikB1WMkEPIxF5O6RkUrSV/OgvRRTYgeFQha/0keBpuS0HYweraGRwhfhJ7dj7w==",
        "dependencies": {
          "System.Private.Uri": "4.3.0",
          "runtime.native.System": "4.3.0",
          "runtime.native.System.Security.Cryptography.OpenSsl": "4.3.0"
        }
      },
      "runtime.win-arm64.runtime.native.System.Data.SqlClient.sni": {
        "type": "Transitive",
        "resolved": "4.4.0",
        "contentHash": "LbrynESTp3bm5O/+jGL8v0Qg5SJlTV08lpIpFesXjF6uGNMWqFnUQbYBJwZTeua6E/Y7FIM1C54Ey1btLWupdg=="
      },
      "runtime.win-x64.runtime.native.System.Data.SqlClient.sni": {
        "type": "Transitive",
        "resolved": "4.4.0",
        "contentHash": "38ugOfkYJqJoX9g6EYRlZB5U2ZJH51UP8ptxZgdpS07FgOEToV+lS11ouNK2PM12Pr6X/PpT5jK82G3DwH/SxQ=="
      },
      "runtime.win-x86.runtime.native.System.Data.SqlClient.sni": {
        "type": "Transitive",
        "resolved": "4.4.0",
        "contentHash": "YhEdSQUsTx+C8m8Bw7ar5/VesXvCFMItyZF7G1AUY+OM0VPZUOeAVpJ4Wl6fydBGUYZxojTDR3I6Bj/+BPkJNA=="
      },
      "System.Collections": {
        "type": "Transitive",
        "resolved": "4.3.0",
        "contentHash": "3Dcj85/TBdVpL5Zr+gEEBUuFe2icOnLalmEh9hfck1PTYbbyWuZgh4fmm2ysCLTrqLQw6t3TgTyJ+VLp+Qb+Lw==",
        "dependencies": {
          "Microsoft.NETCore.Platforms": "1.1.0",
          "Microsoft.NETCore.Targets": "1.1.0",
          "System.Runtime": "4.3.0",
          "runtime.any.System.Collections": "4.3.0"
        }
      },
      "System.Data.Odbc": {
        "type": "Transitive",
        "resolved": "8.0.1",
        "contentHash": "JQd0QHOaZuH+ki+4Geas88dnLe/lZSaEYYmRdovZaqNVuExVlVFs/of2I1VaasMxzbO5+yrGDAP2rkazx/b8Sg=="
      },
      "System.Data.OleDb": {
        "type": "Transitive",
        "resolved": "8.0.1",
        "contentHash": "RO+/y2ggU5956uQDRXdjA1e2l5yJ4rTWNX76eZ+3sgtYGqGapCe2kQCyiUci+/y6Fyb21Irp4RQEdfrIiuYrxQ==",
        "dependencies": {
          "System.Configuration.ConfigurationManager": "8.0.1",
          "System.Diagnostics.PerformanceCounter": "8.0.1"
        }
      },
      "System.Data.SqlClient": {
        "type": "Transitive",
        "resolved": "4.8.6",
        "contentHash": "2Ij/LCaTQRyAi5lAv7UUTV9R2FobC8xN9mE0fXBZohum/xLl8IZVmE98Rq5ugQHjCgTBRKqpXRb4ORulRdA6Ig==",
        "dependencies": {
          "Microsoft.Win32.Registry": "4.7.0",
          "System.Security.Principal.Windows": "4.7.0",
          "runtime.native.System.Data.SqlClient.sni": "4.7.0"
        }
      },
      "System.Diagnostics.Debug": {
        "type": "Transitive",
        "resolved": "4.3.0",
        "contentHash": "ZUhUOdqmaG5Jk3Xdb8xi5kIyQYAA4PnTNlHx1mu9ZY3qv4ELIdKbnL/akbGaKi2RnNUWaZsAs31rvzFdewTj2g==",
        "dependencies": {
          "Microsoft.NETCore.Platforms": "1.1.0",
          "Microsoft.NETCore.Targets": "1.1.0",
          "System.Runtime": "4.3.0",
          "runtime.unix.System.Diagnostics.Debug": "4.3.0"
        }
      },
      "System.Diagnostics.EventLog": {
        "type": "Transitive",
        "resolved": "8.0.1",
        "contentHash": "n1ZP7NM2Gkn/MgD8+eOT5MulMj6wfeQMNS2Pizvq5GHCZfjlFMXV2irQlQmJhwA2VABC57M0auudO89Iu2uRLg=="
      },
      "System.Diagnostics.PerformanceCounter": {
        "type": "Transitive",
        "resolved": "8.0.1",
        "contentHash": "9RfEDiEjlUADeThs8IPdDVTXSnPRSqjfgTQJALpmGFPKC0k2mbdufOXnb/9JZ4I0TkmxOfy3VTJxrHOJSs8cXg==",
        "dependencies": {
          "System.Configuration.ConfigurationManager": "8.0.1"
        }
      },
      "System.DirectoryServices": {
        "type": "Transitive",
        "resolved": "8.0.0",
        "contentHash": "7nit//efUTy1OsAKco2f02PMrwsR2S234N0dVVp84udC77YcvpOQDz5znAWMtgMWBzY1aRJvUW61jo/7vQRfXg=="
      },
      "System.DirectoryServices.AccountManagement": {
        "type": "Transitive",
        "resolved": "8.0.1",
        "contentHash": "qVDWKClyDY+rHVEnf11eU4evW25d5OeidrtMPSJv+fwG213wa2zJ+AuIFCxsuvNSCFyHo+DvQIVfBcoK3CL1pA==",
        "dependencies": {
          "System.Configuration.ConfigurationManager": "8.0.1",
          "System.DirectoryServices": "8.0.0",
          "System.DirectoryServices.Protocols": "8.0.0"
        }
      },
      "System.DirectoryServices.Protocols": {
        "type": "Transitive",
        "resolved": "8.0.0",
        "contentHash": "puwJxURHDrYLGTQdsHyeMS72ClTqYa4lDYz6LHSbkZEk5hq8H8JfsO4MyYhB5BMMxg93jsQzLUwrnCumj11UIg=="
      },
      "System.Globalization": {
        "type": "Transitive",
        "resolved": "4.3.0",
        "contentHash": "kYdVd2f2PAdFGblzFswE4hkNANJBKRmsfa2X5LG2AcWE1c7/4t0pYae1L8vfZ5xvE2nK/R9JprtToA61OSHWIg==",
        "dependencies": {
          "Microsoft.NETCore.Platforms": "1.1.0",
          "Microsoft.NETCore.Targets": "1.1.0",
          "System.Runtime": "4.3.0",
          "runtime.any.System.Globalization": "4.3.0"
        }
      },
      "System.IO": {
        "type": "Transitive",
        "resolved": "4.3.0",
        "contentHash": "3qjaHvxQPDpSOYICjUoTsmoq5u6QJAFRUITgeT/4gqkF1bajbSmb1kwSxEA8AHlofqgcKJcM8udgieRNhaJ5Cg==",
        "dependencies": {
          "Microsoft.NETCore.Platforms": "1.1.0",
          "Microsoft.NETCore.Targets": "1.1.0",
          "System.Runtime": "4.3.0",
          "System.Text.Encoding": "4.3.0",
          "System.Threading.Tasks": "4.3.0",
          "runtime.any.System.IO": "4.3.0"
        }
      },
      "System.IO.Ports": {
        "type": "Transitive",
        "resolved": "8.0.0",
        "contentHash": "MaiPbx2/QXZc62gm/DrajRrGPG1lU4m08GWMoWiymPYM+ba4kfACp2PbiYpqJ4QiFGhHD00zX3RoVDTucjWe9g==",
        "dependencies": {
          "runtime.native.System.IO.Ports": "8.0.0"
        }
      },
      "System.Management": {
        "type": "Transitive",
        "resolved": "8.0.0",
        "contentHash": "jrK22i5LRzxZCfGb+tGmke2VH7oE0DvcDlJ1HAKYU8cPmD8XnpUT0bYn2Gy98GEhGjtfbR/sxKTVb+dE770pfA==",
        "dependencies": {
          "System.CodeDom": "8.0.0"
        }
      },
      "System.Private.Uri": {
        "type": "Transitive",
        "resolved": "4.3.2",
        "contentHash": "o1+7RJnu3Ik3PazR7Z7tJhjPdE000Eq2KGLLWhqJJKXj04wrS8lwb1OFtDF9jzXXADhUuZNJZlPc98uwwqmpFA==",
        "dependencies": {
          "Microsoft.NETCore.Platforms": "1.1.1",
          "Microsoft.NETCore.Targets": "1.1.3",
          "runtime.unix.System.Private.Uri": "4.3.0"
        }
      },
      "System.Reflection": {
        "type": "Transitive",
        "resolved": "4.3.0",
        "contentHash": "KMiAFoW7MfJGa9nDFNcfu+FpEdiHpWgTcS2HdMpDvt9saK3y/G4GwprPyzqjFH9NTaGPQeWNHU+iDlDILj96aQ==",
        "dependencies": {
          "Microsoft.NETCore.Platforms": "1.1.0",
          "Microsoft.NETCore.Targets": "1.1.0",
          "System.IO": "4.3.0",
          "System.Reflection.Primitives": "4.3.0",
          "System.Runtime": "4.3.0",
          "runtime.any.System.Reflection": "4.3.0"
        }
      },
      "System.Reflection.Primitives": {
        "type": "Transitive",
        "resolved": "4.3.0",
        "contentHash": "5RXItQz5As4xN2/YUDxdpsEkMhvw3e6aNveFXUn4Hl/udNTCNhnKp8lT9fnc3MhvGKh1baak5CovpuQUXHAlIA==",
        "dependencies": {
          "Microsoft.NETCore.Platforms": "1.1.0",
          "Microsoft.NETCore.Targets": "1.1.0",
          "System.Runtime": "4.3.0",
          "runtime.any.System.Reflection.Primitives": "4.3.0"
        }
      },
      "System.Resources.ResourceManager": {
        "type": "Transitive",
        "resolved": "4.3.0",
        "contentHash": "/zrcPkkWdZmI4F92gL/TPumP98AVDu/Wxr3CSJGQQ+XN6wbRZcyfSKVoPo17ilb3iOr0cCRqJInGwNMolqhS8A==",
        "dependencies": {
          "Microsoft.NETCore.Platforms": "1.1.0",
          "Microsoft.NETCore.Targets": "1.1.0",
          "System.Globalization": "4.3.0",
          "System.Reflection": "4.3.0",
          "System.Runtime": "4.3.0",
          "runtime.any.System.Resources.ResourceManager": "4.3.0"
        }
      },
      "System.Runtime": {
        "type": "Transitive",
        "resolved": "4.3.1",
        "contentHash": "abhfv1dTK6NXOmu4bgHIONxHyEqFjW8HwXPmpY9gmll+ix9UNo4XDcmzJn6oLooftxNssVHdJC1pGT9jkSynQg==",
        "dependencies": {
          "Microsoft.NETCore.Platforms": "1.1.1",
          "Microsoft.NETCore.Targets": "1.1.3",
          "runtime.any.System.Runtime": "4.3.0"
        }
      },
      "System.Runtime.Caching": {
        "type": "Transitive",
        "resolved": "8.0.1",
        "contentHash": "tdl7Q47P09UpRu0C/OQsGJU6GacBzzk4vfp5My9rodD+BchrxmajORnTthH8RxPUTPrIoVDJmLyvJcGxB267nQ==",
        "dependencies": {
          "System.Configuration.ConfigurationManager": "8.0.1"
        }
      },
      "System.Runtime.Extensions": {
        "type": "Transitive",
        "resolved": "4.3.0",
        "contentHash": "guW0uK0fn5fcJJ1tJVXYd7/1h5F+pea1r7FLSOz/f8vPEqbR2ZAknuRDvTQ8PzAilDveOxNjSfr0CHfIQfFk8g==",
        "dependencies": {
          "Microsoft.NETCore.Platforms": "1.1.0",
          "Microsoft.NETCore.Targets": "1.1.0",
          "System.Runtime": "4.3.0",
          "runtime.unix.System.Runtime.Extensions": "4.3.0"
        }
      },
      "System.Security.AccessControl": {
        "type": "Transitive",
        "resolved": "4.7.0",
        "contentHash": "JECvTt5aFF3WT3gHpfofL2MNNP6v84sxtXxpqhLBCcDRzqsPBmHhQ6shv4DwwN2tRlzsUxtb3G9M3763rbXKDg==",
        "dependencies": {
          "Microsoft.NETCore.Platforms": "3.1.0",
          "System.Security.Principal.Windows": "4.7.0"
        }
      },
      "System.Security.Cryptography.Pkcs": {
        "type": "Transitive",
        "resolved": "8.0.1",
        "contentHash": "CoCRHFym33aUSf/NtWSVSZa99dkd0Hm7OCZUxORBjRB16LNhIEOf8THPqzIYlvKM0nNDAPTRBa1FxEECrgaxxA=="
      },
      "System.Security.Principal.Windows": {
        "type": "Transitive",
        "resolved": "5.0.0",
        "contentHash": "t0MGLukB5WAVU9bO3MGzvlGnyJPgUlcwerXn1kzBRjwLKixT96XV0Uza41W49gVd8zEMFu9vQEFlv0IOrytICA=="
      },
      "System.ServiceProcess.ServiceController": {
        "type": "Transitive",
        "resolved": "8.0.1",
        "contentHash": "02I0BXo1kmMBgw03E8Hu4K6nTqur4wpQdcDZrndczPzY2fEoGvlinE35AWbyzLZ2h2IksEZ6an4tVt3hi9j1oA==",
        "dependencies": {
          "System.Diagnostics.EventLog": "8.0.1"
        }
      },
      "System.Speech": {
        "type": "Transitive",
        "resolved": "8.0.0",
        "contentHash": "CNuiA6vb95Oe5PRjClZEBiaju31vwB8OIeCgeSBXyZL6+MS4RVVB2X/C11z0xCkooHE3Vy91nM2z76emIzR+sg=="
      },
      "System.Text.Encoding": {
        "type": "Transitive",
        "resolved": "4.3.0",
        "contentHash": "BiIg+KWaSDOITze6jGQynxg64naAPtqGHBwDrLaCtixsa5bKiR8dpPOHA7ge3C0JJQizJE+sfkz1wV+BAKAYZw==",
        "dependencies": {
          "Microsoft.NETCore.Platforms": "1.1.0",
          "Microsoft.NETCore.Targets": "1.1.0",
          "System.Runtime": "4.3.0",
          "runtime.any.System.Text.Encoding": "4.3.0"
        }
      },
      "System.Text.Encoding.CodePages": {
        "type": "Transitive",
        "resolved": "8.0.0",
        "contentHash": "OZIsVplFGaVY90G2SbpgU7EnCoOO5pw1t4ic21dBF3/1omrJFpAGoNAVpPyMVOC90/hvgkGG3VFqR13YgZMQfg=="
      },
      "System.Text.Encodings.Web": {
        "type": "Transitive",
        "resolved": "9.0.2",
        "contentHash": "/kCGdrXg0PXrvkHYyHubXJHcmCAvJrxTZ7g4XS6UCxY1JW79aMjtUW6UYNECHJmiyFZsZ/vUuWOM4CtNpiNt8Q=="
      },
      "System.Threading.AccessControl": {
        "type": "Transitive",
        "resolved": "8.0.0",
        "contentHash": "cIed5+HuYz+eV9yu9TH95zPkqmm1J9Qps9wxjB335sU8tsqc2kGdlTEH9FZzZeCS8a7mNSEsN8ZkyhQp1gfdEw=="
      },
      "System.Threading.Tasks": {
        "type": "Transitive",
        "resolved": "4.3.0",
        "contentHash": "LbSxKEdOUhVe8BezB/9uOGGppt+nZf6e1VFyw6v3DN6lqitm0OSn2uXMOdtP0M3W4iMcqcivm2J6UgqiwwnXiA==",
        "dependencies": {
          "Microsoft.NETCore.Platforms": "1.1.0",
          "Microsoft.NETCore.Targets": "1.1.0",
          "System.Runtime": "4.3.0",
          "runtime.any.System.Threading.Tasks": "4.3.0"
        }
      },
      "System.Windows.Extensions": {
        "type": "Transitive",
        "resolved": "8.0.0",
        "contentHash": "Obg3a90MkOw9mYKxrardLpY2u0axDMrSmy4JCdq2cYbelM2cUwmUir5Bomvd1yxmPL9h5LVHU1tuKBZpUjfASg=="
      }
    },
    "net8.0/linux-x64": {
      "Microsoft.Win32.Registry": {
        "type": "Transitive",
        "resolved": "4.7.0",
        "contentHash": "KSrRMb5vNi0CWSGG1++id2ZOs/1QhRqROt+qgbEAdQuGjGrFcl4AOl4/exGPUYz2wUnU42nvJqon1T3U0kPXLA==",
        "dependencies": {
          "System.Security.AccessControl": "4.7.0",
          "System.Security.Principal.Windows": "4.7.0"
        }
      },
      "Microsoft.Win32.Registry.AccessControl": {
        "type": "Transitive",
        "resolved": "8.0.0",
        "contentHash": "u8PB9/v02C8mBXzl0vJ7bOyC020zOP+T1mRct+KA46DqZkB40XtsNn9pGD0QowTRsT6R4jPCghn+yAODn2UMMw=="
      },
      "Microsoft.Win32.SystemEvents": {
        "type": "Transitive",
        "resolved": "8.0.0",
        "contentHash": "9opKRyOKMCi2xJ7Bj7kxtZ1r9vbzosMvRrdEhVhDz8j8MoBGgB+WmC94yH839NPH+BclAjtQ/pyagvi/8gDLkw=="
      },
      "runtime.any.System.Collections": {
        "type": "Transitive",
        "resolved": "4.3.0",
        "contentHash": "23g6rqftKmovn2cLeGsuHUYm0FD7pdutb0uQMJpZ3qTvq+zHkgmt6J65VtRry4WDGYlmkMa4xDACtaQ94alNag==",
        "dependencies": {
          "System.Runtime": "4.3.0"
        }
      },
      "runtime.any.System.Globalization": {
        "type": "Transitive",
        "resolved": "4.3.0",
        "contentHash": "sMDBnad4rp4t7GY442Jux0MCUuKL4otn5BK6Ni0ARTXTSpRNBzZ7hpMfKSvnVSED5kYJm96YOWsqV0JH0d2uuw=="
      },
      "runtime.any.System.IO": {
        "type": "Transitive",
        "resolved": "4.3.0",
        "contentHash": "SDZ5AD1DtyRoxYtEcqQ3HDlcrorMYXZeCt7ZhG9US9I5Vva+gpIWDGMkcwa5XiKL0ceQKRZIX2x0XEjLX7PDzQ=="
      },
      "runtime.any.System.Reflection": {
        "type": "Transitive",
        "resolved": "4.3.0",
        "contentHash": "hLC3A3rI8jipR5d9k7+f0MgRCW6texsAp0MWkN/ci18FMtQ9KH7E2vDn/DH2LkxsszlpJpOn9qy6Z6/69rH6eQ=="
      },
      "runtime.any.System.Reflection.Primitives": {
        "type": "Transitive",
        "resolved": "4.3.0",
        "contentHash": "Nrm1p3armp6TTf2xuvaa+jGTTmncALWFq22CpmwRvhDf6dE9ZmH40EbOswD4GnFLrMRS0Ki6Kx5aUPmKK/hZBg=="
      },
      "runtime.any.System.Resources.ResourceManager": {
        "type": "Transitive",
        "resolved": "4.3.0",
        "contentHash": "Lxb89SMvf8w9p9+keBLyL6H6x/TEmc6QVsIIA0T36IuyOY3kNvIdyGddA2qt35cRamzxF8K5p0Opq4G4HjNbhQ=="
      },
      "runtime.any.System.Runtime": {
        "type": "Transitive",
        "resolved": "4.3.0",
        "contentHash": "fRS7zJgaG9NkifaAxGGclDDoRn9HC7hXACl52Or06a/fxdzDajWb5wov3c6a+gVSlekRoexfjwQSK9sh5um5LQ==",
        "dependencies": {
          "System.Private.Uri": "4.3.0"
        }
      },
      "runtime.any.System.Text.Encoding": {
        "type": "Transitive",
        "resolved": "4.3.0",
        "contentHash": "+ihI5VaXFCMVPJNstG4O4eo1CfbrByLxRrQQTqOTp1ttK0kUKDqOdBSTaCB2IBk/QtjDrs6+x4xuezyMXdm0HQ=="
      },
      "runtime.any.System.Threading.Tasks": {
        "type": "Transitive",
        "resolved": "4.3.0",
        "contentHash": "OhBAVBQG5kFj1S+hCEQ3TUHBAEtZ3fbEMgZMRNdN8A0Pj4x+5nTELEqL59DU0TjKVE6II3dqKw4Dklb3szT65w=="
      },
      "runtime.debian.8-x64.runtime.native.System.Security.Cryptography.OpenSsl": {
        "type": "Transitive",
        "resolved": "4.3.0",
        "contentHash": "HdSSp5MnJSsg08KMfZThpuLPJpPwE5hBXvHwoKWosyHHfe8Mh5WKT0ylEOf6yNzX6Ngjxe4Whkafh5q7Ymac4Q=="
      },
      "runtime.fedora.23-x64.runtime.native.System.Security.Cryptography.OpenSsl": {
        "type": "Transitive",
        "resolved": "4.3.0",
        "contentHash": "+yH1a49wJMy8Zt4yx5RhJrxO/DBDByAiCzNwiETI+1S4mPdCu0OY4djdciC7Vssk0l22wQaDLrXxXkp+3+7bVA=="
      },
      "runtime.fedora.24-x64.runtime.native.System.Security.Cryptography.OpenSsl": {
        "type": "Transitive",
        "resolved": "4.3.0",
        "contentHash": "c3YNH1GQJbfIPJeCnr4avseugSqPrxwIqzthYyZDN6EuOyNOzq+y2KSUfRcXauya1sF4foESTgwM5e1A8arAKw=="
      },
      "runtime.linux-arm.runtime.native.System.IO.Ports": {
        "type": "Transitive",
        "resolved": "8.0.0",
        "contentHash": "gK720fg6HemDg8sXcfy+xCMZ9+hF78Gc7BmREbmkS4noqlu1BAr9qZtuWGhLzFjBfgecmdtl4+SYVwJ1VneZBQ=="
      },
      "runtime.linux-arm64.runtime.native.System.IO.Ports": {
        "type": "Transitive",
        "resolved": "8.0.0",
        "contentHash": "KYG6/3ojhEWbb3FwQAKgGWPHrY+HKUXXdVjJlrtyCLn3EMcNTaNcPadb2c0ndQzixZSmAxZKopXJr0nLwhOrpQ=="
      },
      "runtime.linux-x64.runtime.native.System.IO.Ports": {
        "type": "Transitive",
        "resolved": "8.0.0",
        "contentHash": "Wnw5vhA4mgGbIFoo6l9Fk3iEcwRSq49a1aKwJgXUCUtEQLCSUDjTGSxqy/oMUuOyyn7uLHsH8KgZzQ1y3lReiQ=="
      },
      "runtime.native.System": {
        "type": "Transitive",
        "resolved": "4.3.0",
        "contentHash": "c/qWt2LieNZIj1jGnVNsE2Kl23Ya2aSTBuXMD6V7k9KWr6l16Tqdwq+hJScEpWER9753NWC8h96PaVNY5Ld7Jw==",
        "dependencies": {
          "Microsoft.NETCore.Platforms": "1.1.0",
          "Microsoft.NETCore.Targets": "1.1.0"
        }
      },
      "runtime.native.System.Security.Cryptography.OpenSsl": {
        "type": "Transitive",
        "resolved": "4.3.0",
        "contentHash": "NS1U+700m4KFRHR5o4vo9DSlTmlCKu/u7dtE5sUHVIPB+xpXxYQvgBgA6wEIeCz6Yfn0Z52/72WYsToCEPJnrw==",
        "dependencies": {
          "runtime.debian.8-x64.runtime.native.System.Security.Cryptography.OpenSsl": "4.3.0",
          "runtime.fedora.23-x64.runtime.native.System.Security.Cryptography.OpenSsl": "4.3.0",
          "runtime.fedora.24-x64.runtime.native.System.Security.Cryptography.OpenSsl": "4.3.0",
          "runtime.opensuse.13.2-x64.runtime.native.System.Security.Cryptography.OpenSsl": "4.3.0",
          "runtime.opensuse.42.1-x64.runtime.native.System.Security.Cryptography.OpenSsl": "4.3.0",
          "runtime.osx.10.10-x64.runtime.native.System.Security.Cryptography.OpenSsl": "4.3.0",
          "runtime.rhel.7-x64.runtime.native.System.Security.Cryptography.OpenSsl": "4.3.0",
          "runtime.ubuntu.14.04-x64.runtime.native.System.Security.Cryptography.OpenSsl": "4.3.0",
          "runtime.ubuntu.16.04-x64.runtime.native.System.Security.Cryptography.OpenSsl": "4.3.0",
          "runtime.ubuntu.16.10-x64.runtime.native.System.Security.Cryptography.OpenSsl": "4.3.0"
        }
      },
      "runtime.opensuse.13.2-x64.runtime.native.System.Security.Cryptography.OpenSsl": {
        "type": "Transitive",
        "resolved": "4.3.0",
        "contentHash": "b3pthNgxxFcD+Pc0WSEoC0+md3MyhRS6aCEeenvNE3Fdw1HyJ18ZhRFVJJzIeR/O/jpxPboB805Ho0T3Ul7w8A=="
      },
      "runtime.opensuse.42.1-x64.runtime.native.System.Security.Cryptography.OpenSsl": {
        "type": "Transitive",
        "resolved": "4.3.0",
        "contentHash": "KeLz4HClKf+nFS7p/6Fi/CqyLXh81FpiGzcmuS8DGi9lUqSnZ6Es23/gv2O+1XVGfrbNmviF7CckBpavkBoIFQ=="
      },
      "runtime.osx-arm64.runtime.native.System.IO.Ports": {
        "type": "Transitive",
        "resolved": "8.0.0",
        "contentHash": "rbUBLAaFW9oVkbsb0+XSrAo2QdhBeAyzLl5KQ6Oci9L/u626uXGKInsVJG6B9Z5EO8bmplC8tsMiaHK8wOBZ+w=="
      },
      "runtime.osx-x64.runtime.native.System.IO.Ports": {
        "type": "Transitive",
        "resolved": "8.0.0",
        "contentHash": "IcfB4jKtM9pkzP9OpYelEcUX1MiDt0IJPBh3XYYdEISFF+6Mc+T8WWi0dr9wVh1gtcdVjubVEIBgB8BHESlGfQ=="
      },
      "runtime.osx.10.10-x64.runtime.native.System.Security.Cryptography.OpenSsl": {
        "type": "Transitive",
        "resolved": "4.3.0",
        "contentHash": "X7IdhILzr4ROXd8mI1BUCQMSHSQwelUlBjF1JyTKCjXaOGn2fB4EKBxQbCK2VjO3WaWIdlXZL3W6TiIVnrhX4g=="
      },
      "runtime.rhel.7-x64.runtime.native.System.Security.Cryptography.OpenSsl": {
        "type": "Transitive",
        "resolved": "4.3.0",
        "contentHash": "nyFNiCk/r+VOiIqreLix8yN+q3Wga9+SE8BCgkf+2BwEKiNx6DyvFjCgkfV743/grxv8jHJ8gUK4XEQw7yzRYg=="
      },
      "runtime.ubuntu.14.04-x64.runtime.native.System.Security.Cryptography.OpenSsl": {
        "type": "Transitive",
        "resolved": "4.3.0",
        "contentHash": "ytoewC6wGorL7KoCAvRfsgoJPJbNq+64k2SqW6JcOAebWsFUvCCYgfzQMrnpvPiEl4OrblUlhF2ji+Q1+SVLrQ=="
      },
      "runtime.ubuntu.16.04-x64.runtime.native.System.Security.Cryptography.OpenSsl": {
        "type": "Transitive",
        "resolved": "4.3.0",
        "contentHash": "I8bKw2I8k58Wx7fMKQJn2R8lamboCAiHfHeV/pS65ScKWMMI0+wJkLYlEKvgW1D/XvSl/221clBoR2q9QNNM7A=="
      },
      "runtime.ubuntu.16.10-x64.runtime.native.System.Security.Cryptography.OpenSsl": {
        "type": "Transitive",
        "resolved": "4.3.0",
        "contentHash": "VB5cn/7OzUfzdnC8tqAIMQciVLiq2epm2NrAm1E9OjNRyG4lVhfR61SMcLizejzQP8R8Uf/0l5qOIbUEi+RdEg=="
      },
      "runtime.unix.System.Diagnostics.Debug": {
        "type": "Transitive",
        "resolved": "4.3.0",
        "contentHash": "WV8KLRHWVUVUDduFnvGMHt0FsEt2wK6xPl1EgDKlaMx2KnZ43A/O0GzP8wIuvAC7mq4T9V1mm90r+PXkL9FPdQ==",
        "dependencies": {
          "runtime.native.System": "4.3.0"
        }
      },
      "runtime.unix.System.Private.Uri": {
        "type": "Transitive",
        "resolved": "4.3.0",
        "contentHash": "ooWzobr5RAq34r9uan1r/WPXJYG1XWy9KanrxNvEnBzbFdQbMG7Y3bVi4QxR7xZMNLOxLLTAyXvnSkfj5boZSg==",
        "dependencies": {
          "runtime.native.System": "4.3.0"
        }
      },
      "runtime.unix.System.Runtime.Extensions": {
        "type": "Transitive",
        "resolved": "4.3.0",
        "contentHash": "zQiTBVpiLftTQZW8GFsV0gjYikB1WMkEPIxF5O6RkUrSV/OgvRRTYgeFQha/0keBpuS0HYweraGRwhfhJ7dj7w==",
        "dependencies": {
          "System.Private.Uri": "4.3.0",
          "runtime.native.System": "4.3.0",
          "runtime.native.System.Security.Cryptography.OpenSsl": "4.3.0"
        }
      },
      "runtime.win-arm64.runtime.native.System.Data.SqlClient.sni": {
        "type": "Transitive",
        "resolved": "4.4.0",
        "contentHash": "LbrynESTp3bm5O/+jGL8v0Qg5SJlTV08lpIpFesXjF6uGNMWqFnUQbYBJwZTeua6E/Y7FIM1C54Ey1btLWupdg=="
      },
      "runtime.win-x64.runtime.native.System.Data.SqlClient.sni": {
        "type": "Transitive",
        "resolved": "4.4.0",
        "contentHash": "38ugOfkYJqJoX9g6EYRlZB5U2ZJH51UP8ptxZgdpS07FgOEToV+lS11ouNK2PM12Pr6X/PpT5jK82G3DwH/SxQ=="
      },
      "runtime.win-x86.runtime.native.System.Data.SqlClient.sni": {
        "type": "Transitive",
        "resolved": "4.4.0",
        "contentHash": "YhEdSQUsTx+C8m8Bw7ar5/VesXvCFMItyZF7G1AUY+OM0VPZUOeAVpJ4Wl6fydBGUYZxojTDR3I6Bj/+BPkJNA=="
      },
      "System.Collections": {
        "type": "Transitive",
        "resolved": "4.3.0",
        "contentHash": "3Dcj85/TBdVpL5Zr+gEEBUuFe2icOnLalmEh9hfck1PTYbbyWuZgh4fmm2ysCLTrqLQw6t3TgTyJ+VLp+Qb+Lw==",
        "dependencies": {
          "Microsoft.NETCore.Platforms": "1.1.0",
          "Microsoft.NETCore.Targets": "1.1.0",
          "System.Runtime": "4.3.0",
          "runtime.any.System.Collections": "4.3.0"
        }
      },
      "System.Data.Odbc": {
        "type": "Transitive",
        "resolved": "8.0.1",
        "contentHash": "JQd0QHOaZuH+ki+4Geas88dnLe/lZSaEYYmRdovZaqNVuExVlVFs/of2I1VaasMxzbO5+yrGDAP2rkazx/b8Sg=="
      },
      "System.Data.OleDb": {
        "type": "Transitive",
        "resolved": "8.0.1",
        "contentHash": "RO+/y2ggU5956uQDRXdjA1e2l5yJ4rTWNX76eZ+3sgtYGqGapCe2kQCyiUci+/y6Fyb21Irp4RQEdfrIiuYrxQ==",
        "dependencies": {
          "System.Configuration.ConfigurationManager": "8.0.1",
          "System.Diagnostics.PerformanceCounter": "8.0.1"
        }
      },
      "System.Data.SqlClient": {
        "type": "Transitive",
        "resolved": "4.8.6",
        "contentHash": "2Ij/LCaTQRyAi5lAv7UUTV9R2FobC8xN9mE0fXBZohum/xLl8IZVmE98Rq5ugQHjCgTBRKqpXRb4ORulRdA6Ig==",
        "dependencies": {
          "Microsoft.Win32.Registry": "4.7.0",
          "System.Security.Principal.Windows": "4.7.0",
          "runtime.native.System.Data.SqlClient.sni": "4.7.0"
        }
      },
      "System.Diagnostics.Debug": {
        "type": "Transitive",
        "resolved": "4.3.0",
        "contentHash": "ZUhUOdqmaG5Jk3Xdb8xi5kIyQYAA4PnTNlHx1mu9ZY3qv4ELIdKbnL/akbGaKi2RnNUWaZsAs31rvzFdewTj2g==",
        "dependencies": {
          "Microsoft.NETCore.Platforms": "1.1.0",
          "Microsoft.NETCore.Targets": "1.1.0",
          "System.Runtime": "4.3.0",
          "runtime.unix.System.Diagnostics.Debug": "4.3.0"
        }
      },
      "System.Diagnostics.EventLog": {
        "type": "Transitive",
        "resolved": "8.0.1",
        "contentHash": "n1ZP7NM2Gkn/MgD8+eOT5MulMj6wfeQMNS2Pizvq5GHCZfjlFMXV2irQlQmJhwA2VABC57M0auudO89Iu2uRLg=="
      },
      "System.Diagnostics.PerformanceCounter": {
        "type": "Transitive",
        "resolved": "8.0.1",
        "contentHash": "9RfEDiEjlUADeThs8IPdDVTXSnPRSqjfgTQJALpmGFPKC0k2mbdufOXnb/9JZ4I0TkmxOfy3VTJxrHOJSs8cXg==",
        "dependencies": {
          "System.Configuration.ConfigurationManager": "8.0.1"
        }
      },
      "System.DirectoryServices": {
        "type": "Transitive",
        "resolved": "8.0.0",
        "contentHash": "7nit//efUTy1OsAKco2f02PMrwsR2S234N0dVVp84udC77YcvpOQDz5znAWMtgMWBzY1aRJvUW61jo/7vQRfXg=="
      },
      "System.DirectoryServices.AccountManagement": {
        "type": "Transitive",
        "resolved": "8.0.1",
        "contentHash": "qVDWKClyDY+rHVEnf11eU4evW25d5OeidrtMPSJv+fwG213wa2zJ+AuIFCxsuvNSCFyHo+DvQIVfBcoK3CL1pA==",
        "dependencies": {
          "System.Configuration.ConfigurationManager": "8.0.1",
          "System.DirectoryServices": "8.0.0",
          "System.DirectoryServices.Protocols": "8.0.0"
        }
      },
      "System.DirectoryServices.Protocols": {
        "type": "Transitive",
        "resolved": "8.0.0",
        "contentHash": "puwJxURHDrYLGTQdsHyeMS72ClTqYa4lDYz6LHSbkZEk5hq8H8JfsO4MyYhB5BMMxg93jsQzLUwrnCumj11UIg=="
      },
      "System.Globalization": {
        "type": "Transitive",
        "resolved": "4.3.0",
        "contentHash": "kYdVd2f2PAdFGblzFswE4hkNANJBKRmsfa2X5LG2AcWE1c7/4t0pYae1L8vfZ5xvE2nK/R9JprtToA61OSHWIg==",
        "dependencies": {
          "Microsoft.NETCore.Platforms": "1.1.0",
          "Microsoft.NETCore.Targets": "1.1.0",
          "System.Runtime": "4.3.0",
          "runtime.any.System.Globalization": "4.3.0"
        }
      },
      "System.IO": {
        "type": "Transitive",
        "resolved": "4.3.0",
        "contentHash": "3qjaHvxQPDpSOYICjUoTsmoq5u6QJAFRUITgeT/4gqkF1bajbSmb1kwSxEA8AHlofqgcKJcM8udgieRNhaJ5Cg==",
        "dependencies": {
          "Microsoft.NETCore.Platforms": "1.1.0",
          "Microsoft.NETCore.Targets": "1.1.0",
          "System.Runtime": "4.3.0",
          "System.Text.Encoding": "4.3.0",
          "System.Threading.Tasks": "4.3.0",
          "runtime.any.System.IO": "4.3.0"
        }
      },
      "System.IO.Ports": {
        "type": "Transitive",
        "resolved": "8.0.0",
        "contentHash": "MaiPbx2/QXZc62gm/DrajRrGPG1lU4m08GWMoWiymPYM+ba4kfACp2PbiYpqJ4QiFGhHD00zX3RoVDTucjWe9g==",
        "dependencies": {
          "runtime.native.System.IO.Ports": "8.0.0"
        }
      },
      "System.Management": {
        "type": "Transitive",
        "resolved": "8.0.0",
        "contentHash": "jrK22i5LRzxZCfGb+tGmke2VH7oE0DvcDlJ1HAKYU8cPmD8XnpUT0bYn2Gy98GEhGjtfbR/sxKTVb+dE770pfA==",
        "dependencies": {
          "System.CodeDom": "8.0.0"
        }
      },
      "System.Private.Uri": {
        "type": "Transitive",
        "resolved": "4.3.2",
        "contentHash": "o1+7RJnu3Ik3PazR7Z7tJhjPdE000Eq2KGLLWhqJJKXj04wrS8lwb1OFtDF9jzXXADhUuZNJZlPc98uwwqmpFA==",
        "dependencies": {
          "Microsoft.NETCore.Platforms": "1.1.1",
          "Microsoft.NETCore.Targets": "1.1.3",
          "runtime.unix.System.Private.Uri": "4.3.0"
        }
      },
      "System.Reflection": {
        "type": "Transitive",
        "resolved": "4.3.0",
        "contentHash": "KMiAFoW7MfJGa9nDFNcfu+FpEdiHpWgTcS2HdMpDvt9saK3y/G4GwprPyzqjFH9NTaGPQeWNHU+iDlDILj96aQ==",
        "dependencies": {
          "Microsoft.NETCore.Platforms": "1.1.0",
          "Microsoft.NETCore.Targets": "1.1.0",
          "System.IO": "4.3.0",
          "System.Reflection.Primitives": "4.3.0",
          "System.Runtime": "4.3.0",
          "runtime.any.System.Reflection": "4.3.0"
        }
      },
      "System.Reflection.Primitives": {
        "type": "Transitive",
        "resolved": "4.3.0",
        "contentHash": "5RXItQz5As4xN2/YUDxdpsEkMhvw3e6aNveFXUn4Hl/udNTCNhnKp8lT9fnc3MhvGKh1baak5CovpuQUXHAlIA==",
        "dependencies": {
          "Microsoft.NETCore.Platforms": "1.1.0",
          "Microsoft.NETCore.Targets": "1.1.0",
          "System.Runtime": "4.3.0",
          "runtime.any.System.Reflection.Primitives": "4.3.0"
        }
      },
      "System.Resources.ResourceManager": {
        "type": "Transitive",
        "resolved": "4.3.0",
        "contentHash": "/zrcPkkWdZmI4F92gL/TPumP98AVDu/Wxr3CSJGQQ+XN6wbRZcyfSKVoPo17ilb3iOr0cCRqJInGwNMolqhS8A==",
        "dependencies": {
          "Microsoft.NETCore.Platforms": "1.1.0",
          "Microsoft.NETCore.Targets": "1.1.0",
          "System.Globalization": "4.3.0",
          "System.Reflection": "4.3.0",
          "System.Runtime": "4.3.0",
          "runtime.any.System.Resources.ResourceManager": "4.3.0"
        }
      },
      "System.Runtime": {
        "type": "Transitive",
        "resolved": "4.3.1",
        "contentHash": "abhfv1dTK6NXOmu4bgHIONxHyEqFjW8HwXPmpY9gmll+ix9UNo4XDcmzJn6oLooftxNssVHdJC1pGT9jkSynQg==",
        "dependencies": {
          "Microsoft.NETCore.Platforms": "1.1.1",
          "Microsoft.NETCore.Targets": "1.1.3",
          "runtime.any.System.Runtime": "4.3.0"
        }
      },
      "System.Runtime.Caching": {
        "type": "Transitive",
        "resolved": "8.0.1",
        "contentHash": "tdl7Q47P09UpRu0C/OQsGJU6GacBzzk4vfp5My9rodD+BchrxmajORnTthH8RxPUTPrIoVDJmLyvJcGxB267nQ==",
        "dependencies": {
          "System.Configuration.ConfigurationManager": "8.0.1"
        }
      },
      "System.Runtime.Extensions": {
        "type": "Transitive",
        "resolved": "4.3.0",
        "contentHash": "guW0uK0fn5fcJJ1tJVXYd7/1h5F+pea1r7FLSOz/f8vPEqbR2ZAknuRDvTQ8PzAilDveOxNjSfr0CHfIQfFk8g==",
        "dependencies": {
          "Microsoft.NETCore.Platforms": "1.1.0",
          "Microsoft.NETCore.Targets": "1.1.0",
          "System.Runtime": "4.3.0",
          "runtime.unix.System.Runtime.Extensions": "4.3.0"
        }
      },
      "System.Security.AccessControl": {
        "type": "Transitive",
        "resolved": "4.7.0",
        "contentHash": "JECvTt5aFF3WT3gHpfofL2MNNP6v84sxtXxpqhLBCcDRzqsPBmHhQ6shv4DwwN2tRlzsUxtb3G9M3763rbXKDg==",
        "dependencies": {
          "Microsoft.NETCore.Platforms": "3.1.0",
          "System.Security.Principal.Windows": "4.7.0"
        }
      },
      "System.Security.Cryptography.Pkcs": {
        "type": "Transitive",
        "resolved": "8.0.1",
        "contentHash": "CoCRHFym33aUSf/NtWSVSZa99dkd0Hm7OCZUxORBjRB16LNhIEOf8THPqzIYlvKM0nNDAPTRBa1FxEECrgaxxA=="
      },
      "System.Security.Principal.Windows": {
        "type": "Transitive",
        "resolved": "5.0.0",
        "contentHash": "t0MGLukB5WAVU9bO3MGzvlGnyJPgUlcwerXn1kzBRjwLKixT96XV0Uza41W49gVd8zEMFu9vQEFlv0IOrytICA=="
      },
      "System.ServiceProcess.ServiceController": {
        "type": "Transitive",
        "resolved": "8.0.1",
        "contentHash": "02I0BXo1kmMBgw03E8Hu4K6nTqur4wpQdcDZrndczPzY2fEoGvlinE35AWbyzLZ2h2IksEZ6an4tVt3hi9j1oA==",
        "dependencies": {
          "System.Diagnostics.EventLog": "8.0.1"
        }
      },
      "System.Speech": {
        "type": "Transitive",
        "resolved": "8.0.0",
        "contentHash": "CNuiA6vb95Oe5PRjClZEBiaju31vwB8OIeCgeSBXyZL6+MS4RVVB2X/C11z0xCkooHE3Vy91nM2z76emIzR+sg=="
      },
      "System.Text.Encoding": {
        "type": "Transitive",
        "resolved": "4.3.0",
        "contentHash": "BiIg+KWaSDOITze6jGQynxg64naAPtqGHBwDrLaCtixsa5bKiR8dpPOHA7ge3C0JJQizJE+sfkz1wV+BAKAYZw==",
        "dependencies": {
          "Microsoft.NETCore.Platforms": "1.1.0",
          "Microsoft.NETCore.Targets": "1.1.0",
          "System.Runtime": "4.3.0",
          "runtime.any.System.Text.Encoding": "4.3.0"
        }
      },
      "System.Text.Encoding.CodePages": {
        "type": "Transitive",
        "resolved": "8.0.0",
        "contentHash": "OZIsVplFGaVY90G2SbpgU7EnCoOO5pw1t4ic21dBF3/1omrJFpAGoNAVpPyMVOC90/hvgkGG3VFqR13YgZMQfg=="
      },
      "System.Text.Encodings.Web": {
        "type": "Transitive",
        "resolved": "9.0.2",
        "contentHash": "/kCGdrXg0PXrvkHYyHubXJHcmCAvJrxTZ7g4XS6UCxY1JW79aMjtUW6UYNECHJmiyFZsZ/vUuWOM4CtNpiNt8Q=="
      },
      "System.Threading.AccessControl": {
        "type": "Transitive",
        "resolved": "8.0.0",
        "contentHash": "cIed5+HuYz+eV9yu9TH95zPkqmm1J9Qps9wxjB335sU8tsqc2kGdlTEH9FZzZeCS8a7mNSEsN8ZkyhQp1gfdEw=="
      },
      "System.Threading.Tasks": {
        "type": "Transitive",
        "resolved": "4.3.0",
        "contentHash": "LbSxKEdOUhVe8BezB/9uOGGppt+nZf6e1VFyw6v3DN6lqitm0OSn2uXMOdtP0M3W4iMcqcivm2J6UgqiwwnXiA==",
        "dependencies": {
          "Microsoft.NETCore.Platforms": "1.1.0",
          "Microsoft.NETCore.Targets": "1.1.0",
          "System.Runtime": "4.3.0",
          "runtime.any.System.Threading.Tasks": "4.3.0"
        }
      },
      "System.Windows.Extensions": {
        "type": "Transitive",
        "resolved": "8.0.0",
        "contentHash": "Obg3a90MkOw9mYKxrardLpY2u0axDMrSmy4JCdq2cYbelM2cUwmUir5Bomvd1yxmPL9h5LVHU1tuKBZpUjfASg=="
      }
    },
    "net8.0/osx-arm64": {
      "Microsoft.Win32.Registry": {
        "type": "Transitive",
        "resolved": "4.7.0",
        "contentHash": "KSrRMb5vNi0CWSGG1++id2ZOs/1QhRqROt+qgbEAdQuGjGrFcl4AOl4/exGPUYz2wUnU42nvJqon1T3U0kPXLA==",
        "dependencies": {
          "System.Security.AccessControl": "4.7.0",
          "System.Security.Principal.Windows": "4.7.0"
        }
      },
      "Microsoft.Win32.Registry.AccessControl": {
        "type": "Transitive",
        "resolved": "8.0.0",
        "contentHash": "u8PB9/v02C8mBXzl0vJ7bOyC020zOP+T1mRct+KA46DqZkB40XtsNn9pGD0QowTRsT6R4jPCghn+yAODn2UMMw=="
      },
      "Microsoft.Win32.SystemEvents": {
        "type": "Transitive",
        "resolved": "8.0.0",
        "contentHash": "9opKRyOKMCi2xJ7Bj7kxtZ1r9vbzosMvRrdEhVhDz8j8MoBGgB+WmC94yH839NPH+BclAjtQ/pyagvi/8gDLkw=="
      },
      "runtime.any.System.Collections": {
        "type": "Transitive",
        "resolved": "4.3.0",
        "contentHash": "23g6rqftKmovn2cLeGsuHUYm0FD7pdutb0uQMJpZ3qTvq+zHkgmt6J65VtRry4WDGYlmkMa4xDACtaQ94alNag==",
        "dependencies": {
          "System.Runtime": "4.3.0"
        }
      },
      "runtime.any.System.Globalization": {
        "type": "Transitive",
        "resolved": "4.3.0",
        "contentHash": "sMDBnad4rp4t7GY442Jux0MCUuKL4otn5BK6Ni0ARTXTSpRNBzZ7hpMfKSvnVSED5kYJm96YOWsqV0JH0d2uuw=="
      },
      "runtime.any.System.IO": {
        "type": "Transitive",
        "resolved": "4.3.0",
        "contentHash": "SDZ5AD1DtyRoxYtEcqQ3HDlcrorMYXZeCt7ZhG9US9I5Vva+gpIWDGMkcwa5XiKL0ceQKRZIX2x0XEjLX7PDzQ=="
      },
      "runtime.any.System.Reflection": {
        "type": "Transitive",
        "resolved": "4.3.0",
        "contentHash": "hLC3A3rI8jipR5d9k7+f0MgRCW6texsAp0MWkN/ci18FMtQ9KH7E2vDn/DH2LkxsszlpJpOn9qy6Z6/69rH6eQ=="
      },
      "runtime.any.System.Reflection.Primitives": {
        "type": "Transitive",
        "resolved": "4.3.0",
        "contentHash": "Nrm1p3armp6TTf2xuvaa+jGTTmncALWFq22CpmwRvhDf6dE9ZmH40EbOswD4GnFLrMRS0Ki6Kx5aUPmKK/hZBg=="
      },
      "runtime.any.System.Resources.ResourceManager": {
        "type": "Transitive",
        "resolved": "4.3.0",
        "contentHash": "Lxb89SMvf8w9p9+keBLyL6H6x/TEmc6QVsIIA0T36IuyOY3kNvIdyGddA2qt35cRamzxF8K5p0Opq4G4HjNbhQ=="
      },
      "runtime.any.System.Runtime": {
        "type": "Transitive",
        "resolved": "4.3.0",
        "contentHash": "fRS7zJgaG9NkifaAxGGclDDoRn9HC7hXACl52Or06a/fxdzDajWb5wov3c6a+gVSlekRoexfjwQSK9sh5um5LQ==",
        "dependencies": {
          "System.Private.Uri": "4.3.0"
        }
      },
      "runtime.any.System.Text.Encoding": {
        "type": "Transitive",
        "resolved": "4.3.0",
        "contentHash": "+ihI5VaXFCMVPJNstG4O4eo1CfbrByLxRrQQTqOTp1ttK0kUKDqOdBSTaCB2IBk/QtjDrs6+x4xuezyMXdm0HQ=="
      },
      "runtime.any.System.Threading.Tasks": {
        "type": "Transitive",
        "resolved": "4.3.0",
        "contentHash": "OhBAVBQG5kFj1S+hCEQ3TUHBAEtZ3fbEMgZMRNdN8A0Pj4x+5nTELEqL59DU0TjKVE6II3dqKw4Dklb3szT65w=="
      },
      "runtime.debian.8-x64.runtime.native.System.Security.Cryptography.OpenSsl": {
        "type": "Transitive",
        "resolved": "4.3.0",
        "contentHash": "HdSSp5MnJSsg08KMfZThpuLPJpPwE5hBXvHwoKWosyHHfe8Mh5WKT0ylEOf6yNzX6Ngjxe4Whkafh5q7Ymac4Q=="
      },
      "runtime.fedora.23-x64.runtime.native.System.Security.Cryptography.OpenSsl": {
        "type": "Transitive",
        "resolved": "4.3.0",
        "contentHash": "+yH1a49wJMy8Zt4yx5RhJrxO/DBDByAiCzNwiETI+1S4mPdCu0OY4djdciC7Vssk0l22wQaDLrXxXkp+3+7bVA=="
      },
      "runtime.fedora.24-x64.runtime.native.System.Security.Cryptography.OpenSsl": {
        "type": "Transitive",
        "resolved": "4.3.0",
        "contentHash": "c3YNH1GQJbfIPJeCnr4avseugSqPrxwIqzthYyZDN6EuOyNOzq+y2KSUfRcXauya1sF4foESTgwM5e1A8arAKw=="
      },
      "runtime.linux-arm.runtime.native.System.IO.Ports": {
        "type": "Transitive",
        "resolved": "8.0.0",
        "contentHash": "gK720fg6HemDg8sXcfy+xCMZ9+hF78Gc7BmREbmkS4noqlu1BAr9qZtuWGhLzFjBfgecmdtl4+SYVwJ1VneZBQ=="
      },
      "runtime.linux-arm64.runtime.native.System.IO.Ports": {
        "type": "Transitive",
        "resolved": "8.0.0",
        "contentHash": "KYG6/3ojhEWbb3FwQAKgGWPHrY+HKUXXdVjJlrtyCLn3EMcNTaNcPadb2c0ndQzixZSmAxZKopXJr0nLwhOrpQ=="
      },
      "runtime.linux-x64.runtime.native.System.IO.Ports": {
        "type": "Transitive",
        "resolved": "8.0.0",
        "contentHash": "Wnw5vhA4mgGbIFoo6l9Fk3iEcwRSq49a1aKwJgXUCUtEQLCSUDjTGSxqy/oMUuOyyn7uLHsH8KgZzQ1y3lReiQ=="
      },
      "runtime.native.System": {
        "type": "Transitive",
        "resolved": "4.3.0",
        "contentHash": "c/qWt2LieNZIj1jGnVNsE2Kl23Ya2aSTBuXMD6V7k9KWr6l16Tqdwq+hJScEpWER9753NWC8h96PaVNY5Ld7Jw==",
        "dependencies": {
          "Microsoft.NETCore.Platforms": "1.1.0",
          "Microsoft.NETCore.Targets": "1.1.0"
        }
      },
      "runtime.native.System.Security.Cryptography.OpenSsl": {
        "type": "Transitive",
        "resolved": "4.3.0",
        "contentHash": "NS1U+700m4KFRHR5o4vo9DSlTmlCKu/u7dtE5sUHVIPB+xpXxYQvgBgA6wEIeCz6Yfn0Z52/72WYsToCEPJnrw==",
        "dependencies": {
          "runtime.debian.8-x64.runtime.native.System.Security.Cryptography.OpenSsl": "4.3.0",
          "runtime.fedora.23-x64.runtime.native.System.Security.Cryptography.OpenSsl": "4.3.0",
          "runtime.fedora.24-x64.runtime.native.System.Security.Cryptography.OpenSsl": "4.3.0",
          "runtime.opensuse.13.2-x64.runtime.native.System.Security.Cryptography.OpenSsl": "4.3.0",
          "runtime.opensuse.42.1-x64.runtime.native.System.Security.Cryptography.OpenSsl": "4.3.0",
          "runtime.osx.10.10-x64.runtime.native.System.Security.Cryptography.OpenSsl": "4.3.0",
          "runtime.rhel.7-x64.runtime.native.System.Security.Cryptography.OpenSsl": "4.3.0",
          "runtime.ubuntu.14.04-x64.runtime.native.System.Security.Cryptography.OpenSsl": "4.3.0",
          "runtime.ubuntu.16.04-x64.runtime.native.System.Security.Cryptography.OpenSsl": "4.3.0",
          "runtime.ubuntu.16.10-x64.runtime.native.System.Security.Cryptography.OpenSsl": "4.3.0"
        }
      },
      "runtime.opensuse.13.2-x64.runtime.native.System.Security.Cryptography.OpenSsl": {
        "type": "Transitive",
        "resolved": "4.3.0",
        "contentHash": "b3pthNgxxFcD+Pc0WSEoC0+md3MyhRS6aCEeenvNE3Fdw1HyJ18ZhRFVJJzIeR/O/jpxPboB805Ho0T3Ul7w8A=="
      },
      "runtime.opensuse.42.1-x64.runtime.native.System.Security.Cryptography.OpenSsl": {
        "type": "Transitive",
        "resolved": "4.3.0",
        "contentHash": "KeLz4HClKf+nFS7p/6Fi/CqyLXh81FpiGzcmuS8DGi9lUqSnZ6Es23/gv2O+1XVGfrbNmviF7CckBpavkBoIFQ=="
      },
      "runtime.osx-arm64.runtime.native.System.IO.Ports": {
        "type": "Transitive",
        "resolved": "8.0.0",
        "contentHash": "rbUBLAaFW9oVkbsb0+XSrAo2QdhBeAyzLl5KQ6Oci9L/u626uXGKInsVJG6B9Z5EO8bmplC8tsMiaHK8wOBZ+w=="
      },
      "runtime.osx-x64.runtime.native.System.IO.Ports": {
        "type": "Transitive",
        "resolved": "8.0.0",
        "contentHash": "IcfB4jKtM9pkzP9OpYelEcUX1MiDt0IJPBh3XYYdEISFF+6Mc+T8WWi0dr9wVh1gtcdVjubVEIBgB8BHESlGfQ=="
      },
      "runtime.osx.10.10-x64.runtime.native.System.Security.Cryptography.OpenSsl": {
        "type": "Transitive",
        "resolved": "4.3.0",
        "contentHash": "X7IdhILzr4ROXd8mI1BUCQMSHSQwelUlBjF1JyTKCjXaOGn2fB4EKBxQbCK2VjO3WaWIdlXZL3W6TiIVnrhX4g=="
      },
      "runtime.rhel.7-x64.runtime.native.System.Security.Cryptography.OpenSsl": {
        "type": "Transitive",
        "resolved": "4.3.0",
        "contentHash": "nyFNiCk/r+VOiIqreLix8yN+q3Wga9+SE8BCgkf+2BwEKiNx6DyvFjCgkfV743/grxv8jHJ8gUK4XEQw7yzRYg=="
      },
      "runtime.ubuntu.14.04-x64.runtime.native.System.Security.Cryptography.OpenSsl": {
        "type": "Transitive",
        "resolved": "4.3.0",
        "contentHash": "ytoewC6wGorL7KoCAvRfsgoJPJbNq+64k2SqW6JcOAebWsFUvCCYgfzQMrnpvPiEl4OrblUlhF2ji+Q1+SVLrQ=="
      },
      "runtime.ubuntu.16.04-x64.runtime.native.System.Security.Cryptography.OpenSsl": {
        "type": "Transitive",
        "resolved": "4.3.0",
        "contentHash": "I8bKw2I8k58Wx7fMKQJn2R8lamboCAiHfHeV/pS65ScKWMMI0+wJkLYlEKvgW1D/XvSl/221clBoR2q9QNNM7A=="
      },
      "runtime.ubuntu.16.10-x64.runtime.native.System.Security.Cryptography.OpenSsl": {
        "type": "Transitive",
        "resolved": "4.3.0",
        "contentHash": "VB5cn/7OzUfzdnC8tqAIMQciVLiq2epm2NrAm1E9OjNRyG4lVhfR61SMcLizejzQP8R8Uf/0l5qOIbUEi+RdEg=="
      },
      "runtime.unix.System.Diagnostics.Debug": {
        "type": "Transitive",
        "resolved": "4.3.0",
        "contentHash": "WV8KLRHWVUVUDduFnvGMHt0FsEt2wK6xPl1EgDKlaMx2KnZ43A/O0GzP8wIuvAC7mq4T9V1mm90r+PXkL9FPdQ==",
        "dependencies": {
          "runtime.native.System": "4.3.0"
        }
      },
      "runtime.unix.System.Private.Uri": {
        "type": "Transitive",
        "resolved": "4.3.0",
        "contentHash": "ooWzobr5RAq34r9uan1r/WPXJYG1XWy9KanrxNvEnBzbFdQbMG7Y3bVi4QxR7xZMNLOxLLTAyXvnSkfj5boZSg==",
        "dependencies": {
          "runtime.native.System": "4.3.0"
        }
      },
      "runtime.unix.System.Runtime.Extensions": {
        "type": "Transitive",
        "resolved": "4.3.0",
        "contentHash": "zQiTBVpiLftTQZW8GFsV0gjYikB1WMkEPIxF5O6RkUrSV/OgvRRTYgeFQha/0keBpuS0HYweraGRwhfhJ7dj7w==",
        "dependencies": {
          "System.Private.Uri": "4.3.0",
          "runtime.native.System": "4.3.0",
          "runtime.native.System.Security.Cryptography.OpenSsl": "4.3.0"
        }
      },
      "runtime.win-arm64.runtime.native.System.Data.SqlClient.sni": {
        "type": "Transitive",
        "resolved": "4.4.0",
        "contentHash": "LbrynESTp3bm5O/+jGL8v0Qg5SJlTV08lpIpFesXjF6uGNMWqFnUQbYBJwZTeua6E/Y7FIM1C54Ey1btLWupdg=="
      },
      "runtime.win-x64.runtime.native.System.Data.SqlClient.sni": {
        "type": "Transitive",
        "resolved": "4.4.0",
        "contentHash": "38ugOfkYJqJoX9g6EYRlZB5U2ZJH51UP8ptxZgdpS07FgOEToV+lS11ouNK2PM12Pr6X/PpT5jK82G3DwH/SxQ=="
      },
      "runtime.win-x86.runtime.native.System.Data.SqlClient.sni": {
        "type": "Transitive",
        "resolved": "4.4.0",
        "contentHash": "YhEdSQUsTx+C8m8Bw7ar5/VesXvCFMItyZF7G1AUY+OM0VPZUOeAVpJ4Wl6fydBGUYZxojTDR3I6Bj/+BPkJNA=="
      },
      "System.Collections": {
        "type": "Transitive",
        "resolved": "4.3.0",
        "contentHash": "3Dcj85/TBdVpL5Zr+gEEBUuFe2icOnLalmEh9hfck1PTYbbyWuZgh4fmm2ysCLTrqLQw6t3TgTyJ+VLp+Qb+Lw==",
        "dependencies": {
          "Microsoft.NETCore.Platforms": "1.1.0",
          "Microsoft.NETCore.Targets": "1.1.0",
          "System.Runtime": "4.3.0",
          "runtime.any.System.Collections": "4.3.0"
        }
      },
      "System.Data.Odbc": {
        "type": "Transitive",
        "resolved": "8.0.1",
        "contentHash": "JQd0QHOaZuH+ki+4Geas88dnLe/lZSaEYYmRdovZaqNVuExVlVFs/of2I1VaasMxzbO5+yrGDAP2rkazx/b8Sg=="
      },
      "System.Data.OleDb": {
        "type": "Transitive",
        "resolved": "8.0.1",
        "contentHash": "RO+/y2ggU5956uQDRXdjA1e2l5yJ4rTWNX76eZ+3sgtYGqGapCe2kQCyiUci+/y6Fyb21Irp4RQEdfrIiuYrxQ==",
        "dependencies": {
          "System.Configuration.ConfigurationManager": "8.0.1",
          "System.Diagnostics.PerformanceCounter": "8.0.1"
        }
      },
      "System.Data.SqlClient": {
        "type": "Transitive",
        "resolved": "4.8.6",
        "contentHash": "2Ij/LCaTQRyAi5lAv7UUTV9R2FobC8xN9mE0fXBZohum/xLl8IZVmE98Rq5ugQHjCgTBRKqpXRb4ORulRdA6Ig==",
        "dependencies": {
          "Microsoft.Win32.Registry": "4.7.0",
          "System.Security.Principal.Windows": "4.7.0",
          "runtime.native.System.Data.SqlClient.sni": "4.7.0"
        }
      },
      "System.Diagnostics.Debug": {
        "type": "Transitive",
        "resolved": "4.3.0",
        "contentHash": "ZUhUOdqmaG5Jk3Xdb8xi5kIyQYAA4PnTNlHx1mu9ZY3qv4ELIdKbnL/akbGaKi2RnNUWaZsAs31rvzFdewTj2g==",
        "dependencies": {
          "Microsoft.NETCore.Platforms": "1.1.0",
          "Microsoft.NETCore.Targets": "1.1.0",
          "System.Runtime": "4.3.0",
          "runtime.unix.System.Diagnostics.Debug": "4.3.0"
        }
      },
      "System.Diagnostics.EventLog": {
        "type": "Transitive",
        "resolved": "8.0.1",
        "contentHash": "n1ZP7NM2Gkn/MgD8+eOT5MulMj6wfeQMNS2Pizvq5GHCZfjlFMXV2irQlQmJhwA2VABC57M0auudO89Iu2uRLg=="
      },
      "System.Diagnostics.PerformanceCounter": {
        "type": "Transitive",
        "resolved": "8.0.1",
        "contentHash": "9RfEDiEjlUADeThs8IPdDVTXSnPRSqjfgTQJALpmGFPKC0k2mbdufOXnb/9JZ4I0TkmxOfy3VTJxrHOJSs8cXg==",
        "dependencies": {
          "System.Configuration.ConfigurationManager": "8.0.1"
        }
      },
      "System.DirectoryServices": {
        "type": "Transitive",
        "resolved": "8.0.0",
        "contentHash": "7nit//efUTy1OsAKco2f02PMrwsR2S234N0dVVp84udC77YcvpOQDz5znAWMtgMWBzY1aRJvUW61jo/7vQRfXg=="
      },
      "System.DirectoryServices.AccountManagement": {
        "type": "Transitive",
        "resolved": "8.0.1",
        "contentHash": "qVDWKClyDY+rHVEnf11eU4evW25d5OeidrtMPSJv+fwG213wa2zJ+AuIFCxsuvNSCFyHo+DvQIVfBcoK3CL1pA==",
        "dependencies": {
          "System.Configuration.ConfigurationManager": "8.0.1",
          "System.DirectoryServices": "8.0.0",
          "System.DirectoryServices.Protocols": "8.0.0"
        }
      },
      "System.DirectoryServices.Protocols": {
        "type": "Transitive",
        "resolved": "8.0.0",
        "contentHash": "puwJxURHDrYLGTQdsHyeMS72ClTqYa4lDYz6LHSbkZEk5hq8H8JfsO4MyYhB5BMMxg93jsQzLUwrnCumj11UIg=="
      },
      "System.Globalization": {
        "type": "Transitive",
        "resolved": "4.3.0",
        "contentHash": "kYdVd2f2PAdFGblzFswE4hkNANJBKRmsfa2X5LG2AcWE1c7/4t0pYae1L8vfZ5xvE2nK/R9JprtToA61OSHWIg==",
        "dependencies": {
          "Microsoft.NETCore.Platforms": "1.1.0",
          "Microsoft.NETCore.Targets": "1.1.0",
          "System.Runtime": "4.3.0",
          "runtime.any.System.Globalization": "4.3.0"
        }
      },
      "System.IO": {
        "type": "Transitive",
        "resolved": "4.3.0",
        "contentHash": "3qjaHvxQPDpSOYICjUoTsmoq5u6QJAFRUITgeT/4gqkF1bajbSmb1kwSxEA8AHlofqgcKJcM8udgieRNhaJ5Cg==",
        "dependencies": {
          "Microsoft.NETCore.Platforms": "1.1.0",
          "Microsoft.NETCore.Targets": "1.1.0",
          "System.Runtime": "4.3.0",
          "System.Text.Encoding": "4.3.0",
          "System.Threading.Tasks": "4.3.0",
          "runtime.any.System.IO": "4.3.0"
        }
      },
      "System.IO.Ports": {
        "type": "Transitive",
        "resolved": "8.0.0",
        "contentHash": "MaiPbx2/QXZc62gm/DrajRrGPG1lU4m08GWMoWiymPYM+ba4kfACp2PbiYpqJ4QiFGhHD00zX3RoVDTucjWe9g==",
        "dependencies": {
          "runtime.native.System.IO.Ports": "8.0.0"
        }
      },
      "System.Management": {
        "type": "Transitive",
        "resolved": "8.0.0",
        "contentHash": "jrK22i5LRzxZCfGb+tGmke2VH7oE0DvcDlJ1HAKYU8cPmD8XnpUT0bYn2Gy98GEhGjtfbR/sxKTVb+dE770pfA==",
        "dependencies": {
          "System.CodeDom": "8.0.0"
        }
      },
      "System.Private.Uri": {
        "type": "Transitive",
        "resolved": "4.3.2",
        "contentHash": "o1+7RJnu3Ik3PazR7Z7tJhjPdE000Eq2KGLLWhqJJKXj04wrS8lwb1OFtDF9jzXXADhUuZNJZlPc98uwwqmpFA==",
        "dependencies": {
          "Microsoft.NETCore.Platforms": "1.1.1",
          "Microsoft.NETCore.Targets": "1.1.3",
          "runtime.unix.System.Private.Uri": "4.3.0"
        }
      },
      "System.Reflection": {
        "type": "Transitive",
        "resolved": "4.3.0",
        "contentHash": "KMiAFoW7MfJGa9nDFNcfu+FpEdiHpWgTcS2HdMpDvt9saK3y/G4GwprPyzqjFH9NTaGPQeWNHU+iDlDILj96aQ==",
        "dependencies": {
          "Microsoft.NETCore.Platforms": "1.1.0",
          "Microsoft.NETCore.Targets": "1.1.0",
          "System.IO": "4.3.0",
          "System.Reflection.Primitives": "4.3.0",
          "System.Runtime": "4.3.0",
          "runtime.any.System.Reflection": "4.3.0"
        }
      },
      "System.Reflection.Primitives": {
        "type": "Transitive",
        "resolved": "4.3.0",
        "contentHash": "5RXItQz5As4xN2/YUDxdpsEkMhvw3e6aNveFXUn4Hl/udNTCNhnKp8lT9fnc3MhvGKh1baak5CovpuQUXHAlIA==",
        "dependencies": {
          "Microsoft.NETCore.Platforms": "1.1.0",
          "Microsoft.NETCore.Targets": "1.1.0",
          "System.Runtime": "4.3.0",
          "runtime.any.System.Reflection.Primitives": "4.3.0"
        }
      },
      "System.Resources.ResourceManager": {
        "type": "Transitive",
        "resolved": "4.3.0",
        "contentHash": "/zrcPkkWdZmI4F92gL/TPumP98AVDu/Wxr3CSJGQQ+XN6wbRZcyfSKVoPo17ilb3iOr0cCRqJInGwNMolqhS8A==",
        "dependencies": {
          "Microsoft.NETCore.Platforms": "1.1.0",
          "Microsoft.NETCore.Targets": "1.1.0",
          "System.Globalization": "4.3.0",
          "System.Reflection": "4.3.0",
          "System.Runtime": "4.3.0",
          "runtime.any.System.Resources.ResourceManager": "4.3.0"
        }
      },
      "System.Runtime": {
        "type": "Transitive",
        "resolved": "4.3.1",
        "contentHash": "abhfv1dTK6NXOmu4bgHIONxHyEqFjW8HwXPmpY9gmll+ix9UNo4XDcmzJn6oLooftxNssVHdJC1pGT9jkSynQg==",
        "dependencies": {
          "Microsoft.NETCore.Platforms": "1.1.1",
          "Microsoft.NETCore.Targets": "1.1.3",
          "runtime.any.System.Runtime": "4.3.0"
        }
      },
      "System.Runtime.Caching": {
        "type": "Transitive",
        "resolved": "8.0.1",
        "contentHash": "tdl7Q47P09UpRu0C/OQsGJU6GacBzzk4vfp5My9rodD+BchrxmajORnTthH8RxPUTPrIoVDJmLyvJcGxB267nQ==",
        "dependencies": {
          "System.Configuration.ConfigurationManager": "8.0.1"
        }
      },
      "System.Runtime.Extensions": {
        "type": "Transitive",
        "resolved": "4.3.0",
        "contentHash": "guW0uK0fn5fcJJ1tJVXYd7/1h5F+pea1r7FLSOz/f8vPEqbR2ZAknuRDvTQ8PzAilDveOxNjSfr0CHfIQfFk8g==",
        "dependencies": {
          "Microsoft.NETCore.Platforms": "1.1.0",
          "Microsoft.NETCore.Targets": "1.1.0",
          "System.Runtime": "4.3.0",
          "runtime.unix.System.Runtime.Extensions": "4.3.0"
        }
      },
      "System.Security.AccessControl": {
        "type": "Transitive",
        "resolved": "4.7.0",
        "contentHash": "JECvTt5aFF3WT3gHpfofL2MNNP6v84sxtXxpqhLBCcDRzqsPBmHhQ6shv4DwwN2tRlzsUxtb3G9M3763rbXKDg==",
        "dependencies": {
          "Microsoft.NETCore.Platforms": "3.1.0",
          "System.Security.Principal.Windows": "4.7.0"
        }
      },
      "System.Security.Cryptography.Pkcs": {
        "type": "Transitive",
        "resolved": "8.0.1",
        "contentHash": "CoCRHFym33aUSf/NtWSVSZa99dkd0Hm7OCZUxORBjRB16LNhIEOf8THPqzIYlvKM0nNDAPTRBa1FxEECrgaxxA=="
      },
      "System.Security.Principal.Windows": {
        "type": "Transitive",
        "resolved": "5.0.0",
        "contentHash": "t0MGLukB5WAVU9bO3MGzvlGnyJPgUlcwerXn1kzBRjwLKixT96XV0Uza41W49gVd8zEMFu9vQEFlv0IOrytICA=="
      },
      "System.ServiceProcess.ServiceController": {
        "type": "Transitive",
        "resolved": "8.0.1",
        "contentHash": "02I0BXo1kmMBgw03E8Hu4K6nTqur4wpQdcDZrndczPzY2fEoGvlinE35AWbyzLZ2h2IksEZ6an4tVt3hi9j1oA==",
        "dependencies": {
          "System.Diagnostics.EventLog": "8.0.1"
        }
      },
      "System.Speech": {
        "type": "Transitive",
        "resolved": "8.0.0",
        "contentHash": "CNuiA6vb95Oe5PRjClZEBiaju31vwB8OIeCgeSBXyZL6+MS4RVVB2X/C11z0xCkooHE3Vy91nM2z76emIzR+sg=="
      },
      "System.Text.Encoding": {
        "type": "Transitive",
        "resolved": "4.3.0",
        "contentHash": "BiIg+KWaSDOITze6jGQynxg64naAPtqGHBwDrLaCtixsa5bKiR8dpPOHA7ge3C0JJQizJE+sfkz1wV+BAKAYZw==",
        "dependencies": {
          "Microsoft.NETCore.Platforms": "1.1.0",
          "Microsoft.NETCore.Targets": "1.1.0",
          "System.Runtime": "4.3.0",
          "runtime.any.System.Text.Encoding": "4.3.0"
        }
      },
      "System.Text.Encoding.CodePages": {
        "type": "Transitive",
        "resolved": "8.0.0",
        "contentHash": "OZIsVplFGaVY90G2SbpgU7EnCoOO5pw1t4ic21dBF3/1omrJFpAGoNAVpPyMVOC90/hvgkGG3VFqR13YgZMQfg=="
      },
      "System.Text.Encodings.Web": {
        "type": "Transitive",
        "resolved": "9.0.2",
        "contentHash": "/kCGdrXg0PXrvkHYyHubXJHcmCAvJrxTZ7g4XS6UCxY1JW79aMjtUW6UYNECHJmiyFZsZ/vUuWOM4CtNpiNt8Q=="
      },
      "System.Threading.AccessControl": {
        "type": "Transitive",
        "resolved": "8.0.0",
        "contentHash": "cIed5+HuYz+eV9yu9TH95zPkqmm1J9Qps9wxjB335sU8tsqc2kGdlTEH9FZzZeCS8a7mNSEsN8ZkyhQp1gfdEw=="
      },
      "System.Threading.Tasks": {
        "type": "Transitive",
        "resolved": "4.3.0",
        "contentHash": "LbSxKEdOUhVe8BezB/9uOGGppt+nZf6e1VFyw6v3DN6lqitm0OSn2uXMOdtP0M3W4iMcqcivm2J6UgqiwwnXiA==",
        "dependencies": {
          "Microsoft.NETCore.Platforms": "1.1.0",
          "Microsoft.NETCore.Targets": "1.1.0",
          "System.Runtime": "4.3.0",
          "runtime.any.System.Threading.Tasks": "4.3.0"
        }
      },
      "System.Windows.Extensions": {
        "type": "Transitive",
        "resolved": "8.0.0",
        "contentHash": "Obg3a90MkOw9mYKxrardLpY2u0axDMrSmy4JCdq2cYbelM2cUwmUir5Bomvd1yxmPL9h5LVHU1tuKBZpUjfASg=="
      }
    },
    "net8.0/osx-x64": {
      "Microsoft.Win32.Registry": {
        "type": "Transitive",
        "resolved": "4.7.0",
        "contentHash": "KSrRMb5vNi0CWSGG1++id2ZOs/1QhRqROt+qgbEAdQuGjGrFcl4AOl4/exGPUYz2wUnU42nvJqon1T3U0kPXLA==",
        "dependencies": {
          "System.Security.AccessControl": "4.7.0",
          "System.Security.Principal.Windows": "4.7.0"
        }
      },
      "Microsoft.Win32.Registry.AccessControl": {
        "type": "Transitive",
        "resolved": "8.0.0",
        "contentHash": "u8PB9/v02C8mBXzl0vJ7bOyC020zOP+T1mRct+KA46DqZkB40XtsNn9pGD0QowTRsT6R4jPCghn+yAODn2UMMw=="
      },
      "Microsoft.Win32.SystemEvents": {
        "type": "Transitive",
        "resolved": "8.0.0",
        "contentHash": "9opKRyOKMCi2xJ7Bj7kxtZ1r9vbzosMvRrdEhVhDz8j8MoBGgB+WmC94yH839NPH+BclAjtQ/pyagvi/8gDLkw=="
      },
      "runtime.any.System.Collections": {
        "type": "Transitive",
        "resolved": "4.3.0",
        "contentHash": "23g6rqftKmovn2cLeGsuHUYm0FD7pdutb0uQMJpZ3qTvq+zHkgmt6J65VtRry4WDGYlmkMa4xDACtaQ94alNag==",
        "dependencies": {
          "System.Runtime": "4.3.0"
        }
      },
      "runtime.any.System.Globalization": {
        "type": "Transitive",
        "resolved": "4.3.0",
        "contentHash": "sMDBnad4rp4t7GY442Jux0MCUuKL4otn5BK6Ni0ARTXTSpRNBzZ7hpMfKSvnVSED5kYJm96YOWsqV0JH0d2uuw=="
      },
      "runtime.any.System.IO": {
        "type": "Transitive",
        "resolved": "4.3.0",
        "contentHash": "SDZ5AD1DtyRoxYtEcqQ3HDlcrorMYXZeCt7ZhG9US9I5Vva+gpIWDGMkcwa5XiKL0ceQKRZIX2x0XEjLX7PDzQ=="
      },
      "runtime.any.System.Reflection": {
        "type": "Transitive",
        "resolved": "4.3.0",
        "contentHash": "hLC3A3rI8jipR5d9k7+f0MgRCW6texsAp0MWkN/ci18FMtQ9KH7E2vDn/DH2LkxsszlpJpOn9qy6Z6/69rH6eQ=="
      },
      "runtime.any.System.Reflection.Primitives": {
        "type": "Transitive",
        "resolved": "4.3.0",
        "contentHash": "Nrm1p3armp6TTf2xuvaa+jGTTmncALWFq22CpmwRvhDf6dE9ZmH40EbOswD4GnFLrMRS0Ki6Kx5aUPmKK/hZBg=="
      },
      "runtime.any.System.Resources.ResourceManager": {
        "type": "Transitive",
        "resolved": "4.3.0",
        "contentHash": "Lxb89SMvf8w9p9+keBLyL6H6x/TEmc6QVsIIA0T36IuyOY3kNvIdyGddA2qt35cRamzxF8K5p0Opq4G4HjNbhQ=="
      },
      "runtime.any.System.Runtime": {
        "type": "Transitive",
        "resolved": "4.3.0",
        "contentHash": "fRS7zJgaG9NkifaAxGGclDDoRn9HC7hXACl52Or06a/fxdzDajWb5wov3c6a+gVSlekRoexfjwQSK9sh5um5LQ==",
        "dependencies": {
          "System.Private.Uri": "4.3.0"
        }
      },
      "runtime.any.System.Text.Encoding": {
        "type": "Transitive",
        "resolved": "4.3.0",
        "contentHash": "+ihI5VaXFCMVPJNstG4O4eo1CfbrByLxRrQQTqOTp1ttK0kUKDqOdBSTaCB2IBk/QtjDrs6+x4xuezyMXdm0HQ=="
      },
      "runtime.any.System.Threading.Tasks": {
        "type": "Transitive",
        "resolved": "4.3.0",
        "contentHash": "OhBAVBQG5kFj1S+hCEQ3TUHBAEtZ3fbEMgZMRNdN8A0Pj4x+5nTELEqL59DU0TjKVE6II3dqKw4Dklb3szT65w=="
      },
      "runtime.debian.8-x64.runtime.native.System.Security.Cryptography.OpenSsl": {
        "type": "Transitive",
        "resolved": "4.3.0",
        "contentHash": "HdSSp5MnJSsg08KMfZThpuLPJpPwE5hBXvHwoKWosyHHfe8Mh5WKT0ylEOf6yNzX6Ngjxe4Whkafh5q7Ymac4Q=="
      },
      "runtime.fedora.23-x64.runtime.native.System.Security.Cryptography.OpenSsl": {
        "type": "Transitive",
        "resolved": "4.3.0",
        "contentHash": "+yH1a49wJMy8Zt4yx5RhJrxO/DBDByAiCzNwiETI+1S4mPdCu0OY4djdciC7Vssk0l22wQaDLrXxXkp+3+7bVA=="
      },
      "runtime.fedora.24-x64.runtime.native.System.Security.Cryptography.OpenSsl": {
        "type": "Transitive",
        "resolved": "4.3.0",
        "contentHash": "c3YNH1GQJbfIPJeCnr4avseugSqPrxwIqzthYyZDN6EuOyNOzq+y2KSUfRcXauya1sF4foESTgwM5e1A8arAKw=="
      },
      "runtime.linux-arm.runtime.native.System.IO.Ports": {
        "type": "Transitive",
        "resolved": "8.0.0",
        "contentHash": "gK720fg6HemDg8sXcfy+xCMZ9+hF78Gc7BmREbmkS4noqlu1BAr9qZtuWGhLzFjBfgecmdtl4+SYVwJ1VneZBQ=="
      },
      "runtime.linux-arm64.runtime.native.System.IO.Ports": {
        "type": "Transitive",
        "resolved": "8.0.0",
        "contentHash": "KYG6/3ojhEWbb3FwQAKgGWPHrY+HKUXXdVjJlrtyCLn3EMcNTaNcPadb2c0ndQzixZSmAxZKopXJr0nLwhOrpQ=="
      },
      "runtime.linux-x64.runtime.native.System.IO.Ports": {
        "type": "Transitive",
        "resolved": "8.0.0",
        "contentHash": "Wnw5vhA4mgGbIFoo6l9Fk3iEcwRSq49a1aKwJgXUCUtEQLCSUDjTGSxqy/oMUuOyyn7uLHsH8KgZzQ1y3lReiQ=="
      },
      "runtime.native.System": {
        "type": "Transitive",
        "resolved": "4.3.0",
        "contentHash": "c/qWt2LieNZIj1jGnVNsE2Kl23Ya2aSTBuXMD6V7k9KWr6l16Tqdwq+hJScEpWER9753NWC8h96PaVNY5Ld7Jw==",
        "dependencies": {
          "Microsoft.NETCore.Platforms": "1.1.0",
          "Microsoft.NETCore.Targets": "1.1.0"
        }
      },
      "runtime.native.System.Security.Cryptography.OpenSsl": {
        "type": "Transitive",
        "resolved": "4.3.0",
        "contentHash": "NS1U+700m4KFRHR5o4vo9DSlTmlCKu/u7dtE5sUHVIPB+xpXxYQvgBgA6wEIeCz6Yfn0Z52/72WYsToCEPJnrw==",
        "dependencies": {
          "runtime.debian.8-x64.runtime.native.System.Security.Cryptography.OpenSsl": "4.3.0",
          "runtime.fedora.23-x64.runtime.native.System.Security.Cryptography.OpenSsl": "4.3.0",
          "runtime.fedora.24-x64.runtime.native.System.Security.Cryptography.OpenSsl": "4.3.0",
          "runtime.opensuse.13.2-x64.runtime.native.System.Security.Cryptography.OpenSsl": "4.3.0",
          "runtime.opensuse.42.1-x64.runtime.native.System.Security.Cryptography.OpenSsl": "4.3.0",
          "runtime.osx.10.10-x64.runtime.native.System.Security.Cryptography.OpenSsl": "4.3.0",
          "runtime.rhel.7-x64.runtime.native.System.Security.Cryptography.OpenSsl": "4.3.0",
          "runtime.ubuntu.14.04-x64.runtime.native.System.Security.Cryptography.OpenSsl": "4.3.0",
          "runtime.ubuntu.16.04-x64.runtime.native.System.Security.Cryptography.OpenSsl": "4.3.0",
          "runtime.ubuntu.16.10-x64.runtime.native.System.Security.Cryptography.OpenSsl": "4.3.0"
        }
      },
      "runtime.opensuse.13.2-x64.runtime.native.System.Security.Cryptography.OpenSsl": {
        "type": "Transitive",
        "resolved": "4.3.0",
        "contentHash": "b3pthNgxxFcD+Pc0WSEoC0+md3MyhRS6aCEeenvNE3Fdw1HyJ18ZhRFVJJzIeR/O/jpxPboB805Ho0T3Ul7w8A=="
      },
      "runtime.opensuse.42.1-x64.runtime.native.System.Security.Cryptography.OpenSsl": {
        "type": "Transitive",
        "resolved": "4.3.0",
        "contentHash": "KeLz4HClKf+nFS7p/6Fi/CqyLXh81FpiGzcmuS8DGi9lUqSnZ6Es23/gv2O+1XVGfrbNmviF7CckBpavkBoIFQ=="
      },
      "runtime.osx-arm64.runtime.native.System.IO.Ports": {
        "type": "Transitive",
        "resolved": "8.0.0",
        "contentHash": "rbUBLAaFW9oVkbsb0+XSrAo2QdhBeAyzLl5KQ6Oci9L/u626uXGKInsVJG6B9Z5EO8bmplC8tsMiaHK8wOBZ+w=="
      },
      "runtime.osx-x64.runtime.native.System.IO.Ports": {
        "type": "Transitive",
        "resolved": "8.0.0",
        "contentHash": "IcfB4jKtM9pkzP9OpYelEcUX1MiDt0IJPBh3XYYdEISFF+6Mc+T8WWi0dr9wVh1gtcdVjubVEIBgB8BHESlGfQ=="
      },
      "runtime.osx.10.10-x64.runtime.native.System.Security.Cryptography.OpenSsl": {
        "type": "Transitive",
        "resolved": "4.3.0",
        "contentHash": "X7IdhILzr4ROXd8mI1BUCQMSHSQwelUlBjF1JyTKCjXaOGn2fB4EKBxQbCK2VjO3WaWIdlXZL3W6TiIVnrhX4g=="
      },
      "runtime.rhel.7-x64.runtime.native.System.Security.Cryptography.OpenSsl": {
        "type": "Transitive",
        "resolved": "4.3.0",
        "contentHash": "nyFNiCk/r+VOiIqreLix8yN+q3Wga9+SE8BCgkf+2BwEKiNx6DyvFjCgkfV743/grxv8jHJ8gUK4XEQw7yzRYg=="
      },
      "runtime.ubuntu.14.04-x64.runtime.native.System.Security.Cryptography.OpenSsl": {
        "type": "Transitive",
        "resolved": "4.3.0",
        "contentHash": "ytoewC6wGorL7KoCAvRfsgoJPJbNq+64k2SqW6JcOAebWsFUvCCYgfzQMrnpvPiEl4OrblUlhF2ji+Q1+SVLrQ=="
      },
      "runtime.ubuntu.16.04-x64.runtime.native.System.Security.Cryptography.OpenSsl": {
        "type": "Transitive",
        "resolved": "4.3.0",
        "contentHash": "I8bKw2I8k58Wx7fMKQJn2R8lamboCAiHfHeV/pS65ScKWMMI0+wJkLYlEKvgW1D/XvSl/221clBoR2q9QNNM7A=="
      },
      "runtime.ubuntu.16.10-x64.runtime.native.System.Security.Cryptography.OpenSsl": {
        "type": "Transitive",
        "resolved": "4.3.0",
        "contentHash": "VB5cn/7OzUfzdnC8tqAIMQciVLiq2epm2NrAm1E9OjNRyG4lVhfR61SMcLizejzQP8R8Uf/0l5qOIbUEi+RdEg=="
      },
      "runtime.unix.System.Diagnostics.Debug": {
        "type": "Transitive",
        "resolved": "4.3.0",
        "contentHash": "WV8KLRHWVUVUDduFnvGMHt0FsEt2wK6xPl1EgDKlaMx2KnZ43A/O0GzP8wIuvAC7mq4T9V1mm90r+PXkL9FPdQ==",
        "dependencies": {
          "runtime.native.System": "4.3.0"
        }
      },
      "runtime.unix.System.Private.Uri": {
        "type": "Transitive",
        "resolved": "4.3.0",
        "contentHash": "ooWzobr5RAq34r9uan1r/WPXJYG1XWy9KanrxNvEnBzbFdQbMG7Y3bVi4QxR7xZMNLOxLLTAyXvnSkfj5boZSg==",
        "dependencies": {
          "runtime.native.System": "4.3.0"
        }
      },
      "runtime.unix.System.Runtime.Extensions": {
        "type": "Transitive",
        "resolved": "4.3.0",
        "contentHash": "zQiTBVpiLftTQZW8GFsV0gjYikB1WMkEPIxF5O6RkUrSV/OgvRRTYgeFQha/0keBpuS0HYweraGRwhfhJ7dj7w==",
        "dependencies": {
          "System.Private.Uri": "4.3.0",
          "runtime.native.System": "4.3.0",
          "runtime.native.System.Security.Cryptography.OpenSsl": "4.3.0"
        }
      },
      "runtime.win-arm64.runtime.native.System.Data.SqlClient.sni": {
        "type": "Transitive",
        "resolved": "4.4.0",
        "contentHash": "LbrynESTp3bm5O/+jGL8v0Qg5SJlTV08lpIpFesXjF6uGNMWqFnUQbYBJwZTeua6E/Y7FIM1C54Ey1btLWupdg=="
      },
      "runtime.win-x64.runtime.native.System.Data.SqlClient.sni": {
        "type": "Transitive",
        "resolved": "4.4.0",
        "contentHash": "38ugOfkYJqJoX9g6EYRlZB5U2ZJH51UP8ptxZgdpS07FgOEToV+lS11ouNK2PM12Pr6X/PpT5jK82G3DwH/SxQ=="
      },
      "runtime.win-x86.runtime.native.System.Data.SqlClient.sni": {
        "type": "Transitive",
        "resolved": "4.4.0",
        "contentHash": "YhEdSQUsTx+C8m8Bw7ar5/VesXvCFMItyZF7G1AUY+OM0VPZUOeAVpJ4Wl6fydBGUYZxojTDR3I6Bj/+BPkJNA=="
      },
      "System.Collections": {
        "type": "Transitive",
        "resolved": "4.3.0",
        "contentHash": "3Dcj85/TBdVpL5Zr+gEEBUuFe2icOnLalmEh9hfck1PTYbbyWuZgh4fmm2ysCLTrqLQw6t3TgTyJ+VLp+Qb+Lw==",
        "dependencies": {
          "Microsoft.NETCore.Platforms": "1.1.0",
          "Microsoft.NETCore.Targets": "1.1.0",
          "System.Runtime": "4.3.0",
          "runtime.any.System.Collections": "4.3.0"
        }
      },
      "System.Data.Odbc": {
        "type": "Transitive",
        "resolved": "8.0.1",
        "contentHash": "JQd0QHOaZuH+ki+4Geas88dnLe/lZSaEYYmRdovZaqNVuExVlVFs/of2I1VaasMxzbO5+yrGDAP2rkazx/b8Sg=="
      },
      "System.Data.OleDb": {
        "type": "Transitive",
        "resolved": "8.0.1",
        "contentHash": "RO+/y2ggU5956uQDRXdjA1e2l5yJ4rTWNX76eZ+3sgtYGqGapCe2kQCyiUci+/y6Fyb21Irp4RQEdfrIiuYrxQ==",
        "dependencies": {
          "System.Configuration.ConfigurationManager": "8.0.1",
          "System.Diagnostics.PerformanceCounter": "8.0.1"
        }
      },
      "System.Data.SqlClient": {
        "type": "Transitive",
        "resolved": "4.8.6",
        "contentHash": "2Ij/LCaTQRyAi5lAv7UUTV9R2FobC8xN9mE0fXBZohum/xLl8IZVmE98Rq5ugQHjCgTBRKqpXRb4ORulRdA6Ig==",
        "dependencies": {
          "Microsoft.Win32.Registry": "4.7.0",
          "System.Security.Principal.Windows": "4.7.0",
          "runtime.native.System.Data.SqlClient.sni": "4.7.0"
        }
      },
      "System.Diagnostics.Debug": {
        "type": "Transitive",
        "resolved": "4.3.0",
        "contentHash": "ZUhUOdqmaG5Jk3Xdb8xi5kIyQYAA4PnTNlHx1mu9ZY3qv4ELIdKbnL/akbGaKi2RnNUWaZsAs31rvzFdewTj2g==",
        "dependencies": {
          "Microsoft.NETCore.Platforms": "1.1.0",
          "Microsoft.NETCore.Targets": "1.1.0",
          "System.Runtime": "4.3.0",
          "runtime.unix.System.Diagnostics.Debug": "4.3.0"
        }
      },
      "System.Diagnostics.EventLog": {
        "type": "Transitive",
        "resolved": "8.0.1",
        "contentHash": "n1ZP7NM2Gkn/MgD8+eOT5MulMj6wfeQMNS2Pizvq5GHCZfjlFMXV2irQlQmJhwA2VABC57M0auudO89Iu2uRLg=="
      },
      "System.Diagnostics.PerformanceCounter": {
        "type": "Transitive",
        "resolved": "8.0.1",
        "contentHash": "9RfEDiEjlUADeThs8IPdDVTXSnPRSqjfgTQJALpmGFPKC0k2mbdufOXnb/9JZ4I0TkmxOfy3VTJxrHOJSs8cXg==",
        "dependencies": {
          "System.Configuration.ConfigurationManager": "8.0.1"
        }
      },
      "System.DirectoryServices": {
        "type": "Transitive",
        "resolved": "8.0.0",
        "contentHash": "7nit//efUTy1OsAKco2f02PMrwsR2S234N0dVVp84udC77YcvpOQDz5znAWMtgMWBzY1aRJvUW61jo/7vQRfXg=="
      },
      "System.DirectoryServices.AccountManagement": {
        "type": "Transitive",
        "resolved": "8.0.1",
        "contentHash": "qVDWKClyDY+rHVEnf11eU4evW25d5OeidrtMPSJv+fwG213wa2zJ+AuIFCxsuvNSCFyHo+DvQIVfBcoK3CL1pA==",
        "dependencies": {
          "System.Configuration.ConfigurationManager": "8.0.1",
          "System.DirectoryServices": "8.0.0",
          "System.DirectoryServices.Protocols": "8.0.0"
        }
      },
      "System.DirectoryServices.Protocols": {
        "type": "Transitive",
        "resolved": "8.0.0",
        "contentHash": "puwJxURHDrYLGTQdsHyeMS72ClTqYa4lDYz6LHSbkZEk5hq8H8JfsO4MyYhB5BMMxg93jsQzLUwrnCumj11UIg=="
      },
      "System.Globalization": {
        "type": "Transitive",
        "resolved": "4.3.0",
        "contentHash": "kYdVd2f2PAdFGblzFswE4hkNANJBKRmsfa2X5LG2AcWE1c7/4t0pYae1L8vfZ5xvE2nK/R9JprtToA61OSHWIg==",
        "dependencies": {
          "Microsoft.NETCore.Platforms": "1.1.0",
          "Microsoft.NETCore.Targets": "1.1.0",
          "System.Runtime": "4.3.0",
          "runtime.any.System.Globalization": "4.3.0"
        }
      },
      "System.IO": {
        "type": "Transitive",
        "resolved": "4.3.0",
        "contentHash": "3qjaHvxQPDpSOYICjUoTsmoq5u6QJAFRUITgeT/4gqkF1bajbSmb1kwSxEA8AHlofqgcKJcM8udgieRNhaJ5Cg==",
        "dependencies": {
          "Microsoft.NETCore.Platforms": "1.1.0",
          "Microsoft.NETCore.Targets": "1.1.0",
          "System.Runtime": "4.3.0",
          "System.Text.Encoding": "4.3.0",
          "System.Threading.Tasks": "4.3.0",
          "runtime.any.System.IO": "4.3.0"
        }
      },
      "System.IO.Ports": {
        "type": "Transitive",
        "resolved": "8.0.0",
        "contentHash": "MaiPbx2/QXZc62gm/DrajRrGPG1lU4m08GWMoWiymPYM+ba4kfACp2PbiYpqJ4QiFGhHD00zX3RoVDTucjWe9g==",
        "dependencies": {
          "runtime.native.System.IO.Ports": "8.0.0"
        }
      },
      "System.Management": {
        "type": "Transitive",
        "resolved": "8.0.0",
        "contentHash": "jrK22i5LRzxZCfGb+tGmke2VH7oE0DvcDlJ1HAKYU8cPmD8XnpUT0bYn2Gy98GEhGjtfbR/sxKTVb+dE770pfA==",
        "dependencies": {
          "System.CodeDom": "8.0.0"
        }
      },
      "System.Private.Uri": {
        "type": "Transitive",
        "resolved": "4.3.2",
        "contentHash": "o1+7RJnu3Ik3PazR7Z7tJhjPdE000Eq2KGLLWhqJJKXj04wrS8lwb1OFtDF9jzXXADhUuZNJZlPc98uwwqmpFA==",
        "dependencies": {
          "Microsoft.NETCore.Platforms": "1.1.1",
          "Microsoft.NETCore.Targets": "1.1.3",
          "runtime.unix.System.Private.Uri": "4.3.0"
        }
      },
      "System.Reflection": {
        "type": "Transitive",
        "resolved": "4.3.0",
        "contentHash": "KMiAFoW7MfJGa9nDFNcfu+FpEdiHpWgTcS2HdMpDvt9saK3y/G4GwprPyzqjFH9NTaGPQeWNHU+iDlDILj96aQ==",
        "dependencies": {
          "Microsoft.NETCore.Platforms": "1.1.0",
          "Microsoft.NETCore.Targets": "1.1.0",
          "System.IO": "4.3.0",
          "System.Reflection.Primitives": "4.3.0",
          "System.Runtime": "4.3.0",
          "runtime.any.System.Reflection": "4.3.0"
        }
      },
      "System.Reflection.Primitives": {
        "type": "Transitive",
        "resolved": "4.3.0",
        "contentHash": "5RXItQz5As4xN2/YUDxdpsEkMhvw3e6aNveFXUn4Hl/udNTCNhnKp8lT9fnc3MhvGKh1baak5CovpuQUXHAlIA==",
        "dependencies": {
          "Microsoft.NETCore.Platforms": "1.1.0",
          "Microsoft.NETCore.Targets": "1.1.0",
          "System.Runtime": "4.3.0",
          "runtime.any.System.Reflection.Primitives": "4.3.0"
        }
      },
      "System.Resources.ResourceManager": {
        "type": "Transitive",
        "resolved": "4.3.0",
        "contentHash": "/zrcPkkWdZmI4F92gL/TPumP98AVDu/Wxr3CSJGQQ+XN6wbRZcyfSKVoPo17ilb3iOr0cCRqJInGwNMolqhS8A==",
        "dependencies": {
          "Microsoft.NETCore.Platforms": "1.1.0",
          "Microsoft.NETCore.Targets": "1.1.0",
          "System.Globalization": "4.3.0",
          "System.Reflection": "4.3.0",
          "System.Runtime": "4.3.0",
          "runtime.any.System.Resources.ResourceManager": "4.3.0"
        }
      },
      "System.Runtime": {
        "type": "Transitive",
        "resolved": "4.3.1",
        "contentHash": "abhfv1dTK6NXOmu4bgHIONxHyEqFjW8HwXPmpY9gmll+ix9UNo4XDcmzJn6oLooftxNssVHdJC1pGT9jkSynQg==",
        "dependencies": {
          "Microsoft.NETCore.Platforms": "1.1.1",
          "Microsoft.NETCore.Targets": "1.1.3",
          "runtime.any.System.Runtime": "4.3.0"
        }
      },
      "System.Runtime.Caching": {
        "type": "Transitive",
        "resolved": "8.0.1",
        "contentHash": "tdl7Q47P09UpRu0C/OQsGJU6GacBzzk4vfp5My9rodD+BchrxmajORnTthH8RxPUTPrIoVDJmLyvJcGxB267nQ==",
        "dependencies": {
          "System.Configuration.ConfigurationManager": "8.0.1"
        }
      },
      "System.Runtime.Extensions": {
        "type": "Transitive",
        "resolved": "4.3.0",
        "contentHash": "guW0uK0fn5fcJJ1tJVXYd7/1h5F+pea1r7FLSOz/f8vPEqbR2ZAknuRDvTQ8PzAilDveOxNjSfr0CHfIQfFk8g==",
        "dependencies": {
          "Microsoft.NETCore.Platforms": "1.1.0",
          "Microsoft.NETCore.Targets": "1.1.0",
          "System.Runtime": "4.3.0",
          "runtime.unix.System.Runtime.Extensions": "4.3.0"
        }
      },
      "System.Security.AccessControl": {
        "type": "Transitive",
        "resolved": "4.7.0",
        "contentHash": "JECvTt5aFF3WT3gHpfofL2MNNP6v84sxtXxpqhLBCcDRzqsPBmHhQ6shv4DwwN2tRlzsUxtb3G9M3763rbXKDg==",
        "dependencies": {
          "Microsoft.NETCore.Platforms": "3.1.0",
          "System.Security.Principal.Windows": "4.7.0"
        }
      },
      "System.Security.Cryptography.Pkcs": {
        "type": "Transitive",
        "resolved": "8.0.1",
        "contentHash": "CoCRHFym33aUSf/NtWSVSZa99dkd0Hm7OCZUxORBjRB16LNhIEOf8THPqzIYlvKM0nNDAPTRBa1FxEECrgaxxA=="
      },
      "System.Security.Principal.Windows": {
        "type": "Transitive",
        "resolved": "5.0.0",
        "contentHash": "t0MGLukB5WAVU9bO3MGzvlGnyJPgUlcwerXn1kzBRjwLKixT96XV0Uza41W49gVd8zEMFu9vQEFlv0IOrytICA=="
      },
      "System.ServiceProcess.ServiceController": {
        "type": "Transitive",
        "resolved": "8.0.1",
        "contentHash": "02I0BXo1kmMBgw03E8Hu4K6nTqur4wpQdcDZrndczPzY2fEoGvlinE35AWbyzLZ2h2IksEZ6an4tVt3hi9j1oA==",
        "dependencies": {
          "System.Diagnostics.EventLog": "8.0.1"
        }
      },
      "System.Speech": {
        "type": "Transitive",
        "resolved": "8.0.0",
        "contentHash": "CNuiA6vb95Oe5PRjClZEBiaju31vwB8OIeCgeSBXyZL6+MS4RVVB2X/C11z0xCkooHE3Vy91nM2z76emIzR+sg=="
      },
      "System.Text.Encoding": {
        "type": "Transitive",
        "resolved": "4.3.0",
        "contentHash": "BiIg+KWaSDOITze6jGQynxg64naAPtqGHBwDrLaCtixsa5bKiR8dpPOHA7ge3C0JJQizJE+sfkz1wV+BAKAYZw==",
        "dependencies": {
          "Microsoft.NETCore.Platforms": "1.1.0",
          "Microsoft.NETCore.Targets": "1.1.0",
          "System.Runtime": "4.3.0",
          "runtime.any.System.Text.Encoding": "4.3.0"
        }
      },
      "System.Text.Encoding.CodePages": {
        "type": "Transitive",
        "resolved": "8.0.0",
        "contentHash": "OZIsVplFGaVY90G2SbpgU7EnCoOO5pw1t4ic21dBF3/1omrJFpAGoNAVpPyMVOC90/hvgkGG3VFqR13YgZMQfg=="
      },
      "System.Text.Encodings.Web": {
        "type": "Transitive",
        "resolved": "9.0.2",
        "contentHash": "/kCGdrXg0PXrvkHYyHubXJHcmCAvJrxTZ7g4XS6UCxY1JW79aMjtUW6UYNECHJmiyFZsZ/vUuWOM4CtNpiNt8Q=="
      },
      "System.Threading.AccessControl": {
        "type": "Transitive",
        "resolved": "8.0.0",
        "contentHash": "cIed5+HuYz+eV9yu9TH95zPkqmm1J9Qps9wxjB335sU8tsqc2kGdlTEH9FZzZeCS8a7mNSEsN8ZkyhQp1gfdEw=="
      },
      "System.Threading.Tasks": {
        "type": "Transitive",
        "resolved": "4.3.0",
        "contentHash": "LbSxKEdOUhVe8BezB/9uOGGppt+nZf6e1VFyw6v3DN6lqitm0OSn2uXMOdtP0M3W4iMcqcivm2J6UgqiwwnXiA==",
        "dependencies": {
          "Microsoft.NETCore.Platforms": "1.1.0",
          "Microsoft.NETCore.Targets": "1.1.0",
          "System.Runtime": "4.3.0",
          "runtime.any.System.Threading.Tasks": "4.3.0"
        }
      },
      "System.Windows.Extensions": {
        "type": "Transitive",
        "resolved": "8.0.0",
        "contentHash": "Obg3a90MkOw9mYKxrardLpY2u0axDMrSmy4JCdq2cYbelM2cUwmUir5Bomvd1yxmPL9h5LVHU1tuKBZpUjfASg=="
      }
    },
    "net8.0/win-arm64": {
      "Microsoft.Win32.Registry": {
        "type": "Transitive",
        "resolved": "4.7.0",
        "contentHash": "KSrRMb5vNi0CWSGG1++id2ZOs/1QhRqROt+qgbEAdQuGjGrFcl4AOl4/exGPUYz2wUnU42nvJqon1T3U0kPXLA==",
        "dependencies": {
          "System.Security.AccessControl": "4.7.0",
          "System.Security.Principal.Windows": "4.7.0"
        }
      },
      "Microsoft.Win32.Registry.AccessControl": {
        "type": "Transitive",
        "resolved": "8.0.0",
        "contentHash": "u8PB9/v02C8mBXzl0vJ7bOyC020zOP+T1mRct+KA46DqZkB40XtsNn9pGD0QowTRsT6R4jPCghn+yAODn2UMMw=="
      },
      "Microsoft.Win32.SystemEvents": {
        "type": "Transitive",
        "resolved": "8.0.0",
        "contentHash": "9opKRyOKMCi2xJ7Bj7kxtZ1r9vbzosMvRrdEhVhDz8j8MoBGgB+WmC94yH839NPH+BclAjtQ/pyagvi/8gDLkw=="
      },
      "runtime.any.System.Collections": {
        "type": "Transitive",
        "resolved": "4.3.0",
        "contentHash": "23g6rqftKmovn2cLeGsuHUYm0FD7pdutb0uQMJpZ3qTvq+zHkgmt6J65VtRry4WDGYlmkMa4xDACtaQ94alNag==",
        "dependencies": {
          "System.Runtime": "4.3.0"
        }
      },
      "runtime.any.System.Globalization": {
        "type": "Transitive",
        "resolved": "4.3.0",
        "contentHash": "sMDBnad4rp4t7GY442Jux0MCUuKL4otn5BK6Ni0ARTXTSpRNBzZ7hpMfKSvnVSED5kYJm96YOWsqV0JH0d2uuw=="
      },
      "runtime.any.System.IO": {
        "type": "Transitive",
        "resolved": "4.3.0",
        "contentHash": "SDZ5AD1DtyRoxYtEcqQ3HDlcrorMYXZeCt7ZhG9US9I5Vva+gpIWDGMkcwa5XiKL0ceQKRZIX2x0XEjLX7PDzQ=="
      },
      "runtime.any.System.Reflection": {
        "type": "Transitive",
        "resolved": "4.3.0",
        "contentHash": "hLC3A3rI8jipR5d9k7+f0MgRCW6texsAp0MWkN/ci18FMtQ9KH7E2vDn/DH2LkxsszlpJpOn9qy6Z6/69rH6eQ=="
      },
      "runtime.any.System.Reflection.Primitives": {
        "type": "Transitive",
        "resolved": "4.3.0",
        "contentHash": "Nrm1p3armp6TTf2xuvaa+jGTTmncALWFq22CpmwRvhDf6dE9ZmH40EbOswD4GnFLrMRS0Ki6Kx5aUPmKK/hZBg=="
      },
      "runtime.any.System.Resources.ResourceManager": {
        "type": "Transitive",
        "resolved": "4.3.0",
        "contentHash": "Lxb89SMvf8w9p9+keBLyL6H6x/TEmc6QVsIIA0T36IuyOY3kNvIdyGddA2qt35cRamzxF8K5p0Opq4G4HjNbhQ=="
      },
      "runtime.any.System.Runtime": {
        "type": "Transitive",
        "resolved": "4.3.0",
        "contentHash": "fRS7zJgaG9NkifaAxGGclDDoRn9HC7hXACl52Or06a/fxdzDajWb5wov3c6a+gVSlekRoexfjwQSK9sh5um5LQ==",
        "dependencies": {
          "System.Private.Uri": "4.3.0"
        }
      },
      "runtime.any.System.Text.Encoding": {
        "type": "Transitive",
        "resolved": "4.3.0",
        "contentHash": "+ihI5VaXFCMVPJNstG4O4eo1CfbrByLxRrQQTqOTp1ttK0kUKDqOdBSTaCB2IBk/QtjDrs6+x4xuezyMXdm0HQ=="
      },
      "runtime.any.System.Threading.Tasks": {
        "type": "Transitive",
        "resolved": "4.3.0",
        "contentHash": "OhBAVBQG5kFj1S+hCEQ3TUHBAEtZ3fbEMgZMRNdN8A0Pj4x+5nTELEqL59DU0TjKVE6II3dqKw4Dklb3szT65w=="
      },
      "runtime.linux-arm.runtime.native.System.IO.Ports": {
        "type": "Transitive",
        "resolved": "8.0.0",
        "contentHash": "gK720fg6HemDg8sXcfy+xCMZ9+hF78Gc7BmREbmkS4noqlu1BAr9qZtuWGhLzFjBfgecmdtl4+SYVwJ1VneZBQ=="
      },
      "runtime.linux-arm64.runtime.native.System.IO.Ports": {
        "type": "Transitive",
        "resolved": "8.0.0",
        "contentHash": "KYG6/3ojhEWbb3FwQAKgGWPHrY+HKUXXdVjJlrtyCLn3EMcNTaNcPadb2c0ndQzixZSmAxZKopXJr0nLwhOrpQ=="
      },
      "runtime.linux-x64.runtime.native.System.IO.Ports": {
        "type": "Transitive",
        "resolved": "8.0.0",
        "contentHash": "Wnw5vhA4mgGbIFoo6l9Fk3iEcwRSq49a1aKwJgXUCUtEQLCSUDjTGSxqy/oMUuOyyn7uLHsH8KgZzQ1y3lReiQ=="
      },
      "runtime.osx-arm64.runtime.native.System.IO.Ports": {
        "type": "Transitive",
        "resolved": "8.0.0",
        "contentHash": "rbUBLAaFW9oVkbsb0+XSrAo2QdhBeAyzLl5KQ6Oci9L/u626uXGKInsVJG6B9Z5EO8bmplC8tsMiaHK8wOBZ+w=="
      },
      "runtime.osx-x64.runtime.native.System.IO.Ports": {
        "type": "Transitive",
        "resolved": "8.0.0",
        "contentHash": "IcfB4jKtM9pkzP9OpYelEcUX1MiDt0IJPBh3XYYdEISFF+6Mc+T8WWi0dr9wVh1gtcdVjubVEIBgB8BHESlGfQ=="
      },
      "runtime.win-arm64.runtime.native.System.Data.SqlClient.sni": {
        "type": "Transitive",
        "resolved": "4.4.0",
        "contentHash": "LbrynESTp3bm5O/+jGL8v0Qg5SJlTV08lpIpFesXjF6uGNMWqFnUQbYBJwZTeua6E/Y7FIM1C54Ey1btLWupdg=="
      },
      "runtime.win-x64.runtime.native.System.Data.SqlClient.sni": {
        "type": "Transitive",
        "resolved": "4.4.0",
        "contentHash": "38ugOfkYJqJoX9g6EYRlZB5U2ZJH51UP8ptxZgdpS07FgOEToV+lS11ouNK2PM12Pr6X/PpT5jK82G3DwH/SxQ=="
      },
      "runtime.win-x86.runtime.native.System.Data.SqlClient.sni": {
        "type": "Transitive",
        "resolved": "4.4.0",
        "contentHash": "YhEdSQUsTx+C8m8Bw7ar5/VesXvCFMItyZF7G1AUY+OM0VPZUOeAVpJ4Wl6fydBGUYZxojTDR3I6Bj/+BPkJNA=="
      },
      "runtime.win.System.Diagnostics.Debug": {
        "type": "Transitive",
        "resolved": "4.3.0",
        "contentHash": "hHHP0WCStene2jjeYcuDkETozUYF/3sHVRHAEOgS3L15hlip24ssqCTnJC28Z03Wpo078oMcJd0H4egD2aJI8g=="
      },
      "runtime.win.System.Runtime.Extensions": {
        "type": "Transitive",
        "resolved": "4.3.0",
        "contentHash": "RkgHVhUPvzZxuUubiZe8yr/6CypRVXj0VBzaR8hsqQ8f+rUo7e4PWrHTLOCjd8fBMGWCrY//fi7Ku3qXD7oHRw==",
        "dependencies": {
          "System.Private.Uri": "4.3.0"
        }
      },
      "System.Collections": {
        "type": "Transitive",
        "resolved": "4.3.0",
        "contentHash": "3Dcj85/TBdVpL5Zr+gEEBUuFe2icOnLalmEh9hfck1PTYbbyWuZgh4fmm2ysCLTrqLQw6t3TgTyJ+VLp+Qb+Lw==",
        "dependencies": {
          "Microsoft.NETCore.Platforms": "1.1.0",
          "Microsoft.NETCore.Targets": "1.1.0",
          "System.Runtime": "4.3.0",
          "runtime.any.System.Collections": "4.3.0"
        }
      },
      "System.Data.Odbc": {
        "type": "Transitive",
        "resolved": "8.0.1",
        "contentHash": "JQd0QHOaZuH+ki+4Geas88dnLe/lZSaEYYmRdovZaqNVuExVlVFs/of2I1VaasMxzbO5+yrGDAP2rkazx/b8Sg=="
      },
      "System.Data.OleDb": {
        "type": "Transitive",
        "resolved": "8.0.1",
        "contentHash": "RO+/y2ggU5956uQDRXdjA1e2l5yJ4rTWNX76eZ+3sgtYGqGapCe2kQCyiUci+/y6Fyb21Irp4RQEdfrIiuYrxQ==",
        "dependencies": {
          "System.Configuration.ConfigurationManager": "8.0.1",
          "System.Diagnostics.PerformanceCounter": "8.0.1"
        }
      },
      "System.Data.SqlClient": {
        "type": "Transitive",
        "resolved": "4.8.6",
        "contentHash": "2Ij/LCaTQRyAi5lAv7UUTV9R2FobC8xN9mE0fXBZohum/xLl8IZVmE98Rq5ugQHjCgTBRKqpXRb4ORulRdA6Ig==",
        "dependencies": {
          "Microsoft.Win32.Registry": "4.7.0",
          "System.Security.Principal.Windows": "4.7.0",
          "runtime.native.System.Data.SqlClient.sni": "4.7.0"
        }
      },
      "System.Diagnostics.Debug": {
        "type": "Transitive",
        "resolved": "4.3.0",
        "contentHash": "ZUhUOdqmaG5Jk3Xdb8xi5kIyQYAA4PnTNlHx1mu9ZY3qv4ELIdKbnL/akbGaKi2RnNUWaZsAs31rvzFdewTj2g==",
        "dependencies": {
          "Microsoft.NETCore.Platforms": "1.1.0",
          "Microsoft.NETCore.Targets": "1.1.0",
          "System.Runtime": "4.3.0",
          "runtime.win.System.Diagnostics.Debug": "4.3.0"
        }
      },
      "System.Diagnostics.EventLog": {
        "type": "Transitive",
        "resolved": "8.0.1",
        "contentHash": "n1ZP7NM2Gkn/MgD8+eOT5MulMj6wfeQMNS2Pizvq5GHCZfjlFMXV2irQlQmJhwA2VABC57M0auudO89Iu2uRLg=="
      },
      "System.Diagnostics.PerformanceCounter": {
        "type": "Transitive",
        "resolved": "8.0.1",
        "contentHash": "9RfEDiEjlUADeThs8IPdDVTXSnPRSqjfgTQJALpmGFPKC0k2mbdufOXnb/9JZ4I0TkmxOfy3VTJxrHOJSs8cXg==",
        "dependencies": {
          "System.Configuration.ConfigurationManager": "8.0.1"
        }
      },
      "System.DirectoryServices": {
        "type": "Transitive",
        "resolved": "8.0.0",
        "contentHash": "7nit//efUTy1OsAKco2f02PMrwsR2S234N0dVVp84udC77YcvpOQDz5znAWMtgMWBzY1aRJvUW61jo/7vQRfXg=="
      },
      "System.DirectoryServices.AccountManagement": {
        "type": "Transitive",
        "resolved": "8.0.1",
        "contentHash": "qVDWKClyDY+rHVEnf11eU4evW25d5OeidrtMPSJv+fwG213wa2zJ+AuIFCxsuvNSCFyHo+DvQIVfBcoK3CL1pA==",
        "dependencies": {
          "System.Configuration.ConfigurationManager": "8.0.1",
          "System.DirectoryServices": "8.0.0",
          "System.DirectoryServices.Protocols": "8.0.0"
        }
      },
      "System.DirectoryServices.Protocols": {
        "type": "Transitive",
        "resolved": "8.0.0",
        "contentHash": "puwJxURHDrYLGTQdsHyeMS72ClTqYa4lDYz6LHSbkZEk5hq8H8JfsO4MyYhB5BMMxg93jsQzLUwrnCumj11UIg=="
      },
      "System.Globalization": {
        "type": "Transitive",
        "resolved": "4.3.0",
        "contentHash": "kYdVd2f2PAdFGblzFswE4hkNANJBKRmsfa2X5LG2AcWE1c7/4t0pYae1L8vfZ5xvE2nK/R9JprtToA61OSHWIg==",
        "dependencies": {
          "Microsoft.NETCore.Platforms": "1.1.0",
          "Microsoft.NETCore.Targets": "1.1.0",
          "System.Runtime": "4.3.0",
          "runtime.any.System.Globalization": "4.3.0"
        }
      },
      "System.IO": {
        "type": "Transitive",
        "resolved": "4.3.0",
        "contentHash": "3qjaHvxQPDpSOYICjUoTsmoq5u6QJAFRUITgeT/4gqkF1bajbSmb1kwSxEA8AHlofqgcKJcM8udgieRNhaJ5Cg==",
        "dependencies": {
          "Microsoft.NETCore.Platforms": "1.1.0",
          "Microsoft.NETCore.Targets": "1.1.0",
          "System.Runtime": "4.3.0",
          "System.Text.Encoding": "4.3.0",
          "System.Threading.Tasks": "4.3.0",
          "runtime.any.System.IO": "4.3.0"
        }
      },
      "System.IO.Ports": {
        "type": "Transitive",
        "resolved": "8.0.0",
        "contentHash": "MaiPbx2/QXZc62gm/DrajRrGPG1lU4m08GWMoWiymPYM+ba4kfACp2PbiYpqJ4QiFGhHD00zX3RoVDTucjWe9g==",
        "dependencies": {
          "runtime.native.System.IO.Ports": "8.0.0"
        }
      },
      "System.Management": {
        "type": "Transitive",
        "resolved": "8.0.0",
        "contentHash": "jrK22i5LRzxZCfGb+tGmke2VH7oE0DvcDlJ1HAKYU8cPmD8XnpUT0bYn2Gy98GEhGjtfbR/sxKTVb+dE770pfA==",
        "dependencies": {
          "System.CodeDom": "8.0.0"
        }
      },
      "System.Reflection": {
        "type": "Transitive",
        "resolved": "4.3.0",
        "contentHash": "KMiAFoW7MfJGa9nDFNcfu+FpEdiHpWgTcS2HdMpDvt9saK3y/G4GwprPyzqjFH9NTaGPQeWNHU+iDlDILj96aQ==",
        "dependencies": {
          "Microsoft.NETCore.Platforms": "1.1.0",
          "Microsoft.NETCore.Targets": "1.1.0",
          "System.IO": "4.3.0",
          "System.Reflection.Primitives": "4.3.0",
          "System.Runtime": "4.3.0",
          "runtime.any.System.Reflection": "4.3.0"
        }
      },
      "System.Reflection.Primitives": {
        "type": "Transitive",
        "resolved": "4.3.0",
        "contentHash": "5RXItQz5As4xN2/YUDxdpsEkMhvw3e6aNveFXUn4Hl/udNTCNhnKp8lT9fnc3MhvGKh1baak5CovpuQUXHAlIA==",
        "dependencies": {
          "Microsoft.NETCore.Platforms": "1.1.0",
          "Microsoft.NETCore.Targets": "1.1.0",
          "System.Runtime": "4.3.0",
          "runtime.any.System.Reflection.Primitives": "4.3.0"
        }
      },
      "System.Resources.ResourceManager": {
        "type": "Transitive",
        "resolved": "4.3.0",
        "contentHash": "/zrcPkkWdZmI4F92gL/TPumP98AVDu/Wxr3CSJGQQ+XN6wbRZcyfSKVoPo17ilb3iOr0cCRqJInGwNMolqhS8A==",
        "dependencies": {
          "Microsoft.NETCore.Platforms": "1.1.0",
          "Microsoft.NETCore.Targets": "1.1.0",
          "System.Globalization": "4.3.0",
          "System.Reflection": "4.3.0",
          "System.Runtime": "4.3.0",
          "runtime.any.System.Resources.ResourceManager": "4.3.0"
        }
      },
      "System.Runtime": {
        "type": "Transitive",
        "resolved": "4.3.1",
        "contentHash": "abhfv1dTK6NXOmu4bgHIONxHyEqFjW8HwXPmpY9gmll+ix9UNo4XDcmzJn6oLooftxNssVHdJC1pGT9jkSynQg==",
        "dependencies": {
          "Microsoft.NETCore.Platforms": "1.1.1",
          "Microsoft.NETCore.Targets": "1.1.3",
          "runtime.any.System.Runtime": "4.3.0"
        }
      },
      "System.Runtime.Caching": {
        "type": "Transitive",
        "resolved": "8.0.1",
        "contentHash": "tdl7Q47P09UpRu0C/OQsGJU6GacBzzk4vfp5My9rodD+BchrxmajORnTthH8RxPUTPrIoVDJmLyvJcGxB267nQ==",
        "dependencies": {
          "System.Configuration.ConfigurationManager": "8.0.1"
        }
      },
      "System.Runtime.Extensions": {
        "type": "Transitive",
        "resolved": "4.3.0",
        "contentHash": "guW0uK0fn5fcJJ1tJVXYd7/1h5F+pea1r7FLSOz/f8vPEqbR2ZAknuRDvTQ8PzAilDveOxNjSfr0CHfIQfFk8g==",
        "dependencies": {
          "Microsoft.NETCore.Platforms": "1.1.0",
          "Microsoft.NETCore.Targets": "1.1.0",
          "System.Runtime": "4.3.0",
          "runtime.win.System.Runtime.Extensions": "4.3.0"
        }
      },
      "System.Security.AccessControl": {
        "type": "Transitive",
        "resolved": "4.7.0",
        "contentHash": "JECvTt5aFF3WT3gHpfofL2MNNP6v84sxtXxpqhLBCcDRzqsPBmHhQ6shv4DwwN2tRlzsUxtb3G9M3763rbXKDg==",
        "dependencies": {
          "Microsoft.NETCore.Platforms": "3.1.0",
          "System.Security.Principal.Windows": "4.7.0"
        }
      },
      "System.Security.Cryptography.Pkcs": {
        "type": "Transitive",
        "resolved": "8.0.1",
        "contentHash": "CoCRHFym33aUSf/NtWSVSZa99dkd0Hm7OCZUxORBjRB16LNhIEOf8THPqzIYlvKM0nNDAPTRBa1FxEECrgaxxA=="
      },
      "System.Security.Principal.Windows": {
        "type": "Transitive",
        "resolved": "5.0.0",
        "contentHash": "t0MGLukB5WAVU9bO3MGzvlGnyJPgUlcwerXn1kzBRjwLKixT96XV0Uza41W49gVd8zEMFu9vQEFlv0IOrytICA=="
      },
      "System.ServiceProcess.ServiceController": {
        "type": "Transitive",
        "resolved": "8.0.1",
        "contentHash": "02I0BXo1kmMBgw03E8Hu4K6nTqur4wpQdcDZrndczPzY2fEoGvlinE35AWbyzLZ2h2IksEZ6an4tVt3hi9j1oA==",
        "dependencies": {
          "System.Diagnostics.EventLog": "8.0.1"
        }
      },
      "System.Speech": {
        "type": "Transitive",
        "resolved": "8.0.0",
        "contentHash": "CNuiA6vb95Oe5PRjClZEBiaju31vwB8OIeCgeSBXyZL6+MS4RVVB2X/C11z0xCkooHE3Vy91nM2z76emIzR+sg=="
      },
      "System.Text.Encoding": {
        "type": "Transitive",
        "resolved": "4.3.0",
        "contentHash": "BiIg+KWaSDOITze6jGQynxg64naAPtqGHBwDrLaCtixsa5bKiR8dpPOHA7ge3C0JJQizJE+sfkz1wV+BAKAYZw==",
        "dependencies": {
          "Microsoft.NETCore.Platforms": "1.1.0",
          "Microsoft.NETCore.Targets": "1.1.0",
          "System.Runtime": "4.3.0",
          "runtime.any.System.Text.Encoding": "4.3.0"
        }
      },
      "System.Text.Encoding.CodePages": {
        "type": "Transitive",
        "resolved": "8.0.0",
        "contentHash": "OZIsVplFGaVY90G2SbpgU7EnCoOO5pw1t4ic21dBF3/1omrJFpAGoNAVpPyMVOC90/hvgkGG3VFqR13YgZMQfg=="
      },
      "System.Text.Encodings.Web": {
        "type": "Transitive",
        "resolved": "9.0.2",
        "contentHash": "/kCGdrXg0PXrvkHYyHubXJHcmCAvJrxTZ7g4XS6UCxY1JW79aMjtUW6UYNECHJmiyFZsZ/vUuWOM4CtNpiNt8Q=="
      },
      "System.Threading.AccessControl": {
        "type": "Transitive",
        "resolved": "8.0.0",
        "contentHash": "cIed5+HuYz+eV9yu9TH95zPkqmm1J9Qps9wxjB335sU8tsqc2kGdlTEH9FZzZeCS8a7mNSEsN8ZkyhQp1gfdEw=="
      },
      "System.Threading.Tasks": {
        "type": "Transitive",
        "resolved": "4.3.0",
        "contentHash": "LbSxKEdOUhVe8BezB/9uOGGppt+nZf6e1VFyw6v3DN6lqitm0OSn2uXMOdtP0M3W4iMcqcivm2J6UgqiwwnXiA==",
        "dependencies": {
          "Microsoft.NETCore.Platforms": "1.1.0",
          "Microsoft.NETCore.Targets": "1.1.0",
          "System.Runtime": "4.3.0",
          "runtime.any.System.Threading.Tasks": "4.3.0"
        }
      },
      "System.Windows.Extensions": {
        "type": "Transitive",
        "resolved": "8.0.0",
        "contentHash": "Obg3a90MkOw9mYKxrardLpY2u0axDMrSmy4JCdq2cYbelM2cUwmUir5Bomvd1yxmPL9h5LVHU1tuKBZpUjfASg=="
      }
    },
    "net8.0/win-x64": {
      "Microsoft.Win32.Registry": {
        "type": "Transitive",
        "resolved": "4.7.0",
        "contentHash": "KSrRMb5vNi0CWSGG1++id2ZOs/1QhRqROt+qgbEAdQuGjGrFcl4AOl4/exGPUYz2wUnU42nvJqon1T3U0kPXLA==",
        "dependencies": {
          "System.Security.AccessControl": "4.7.0",
          "System.Security.Principal.Windows": "4.7.0"
        }
      },
      "Microsoft.Win32.Registry.AccessControl": {
        "type": "Transitive",
        "resolved": "8.0.0",
        "contentHash": "u8PB9/v02C8mBXzl0vJ7bOyC020zOP+T1mRct+KA46DqZkB40XtsNn9pGD0QowTRsT6R4jPCghn+yAODn2UMMw=="
      },
      "Microsoft.Win32.SystemEvents": {
        "type": "Transitive",
        "resolved": "8.0.0",
        "contentHash": "9opKRyOKMCi2xJ7Bj7kxtZ1r9vbzosMvRrdEhVhDz8j8MoBGgB+WmC94yH839NPH+BclAjtQ/pyagvi/8gDLkw=="
      },
      "runtime.any.System.Collections": {
        "type": "Transitive",
        "resolved": "4.3.0",
        "contentHash": "23g6rqftKmovn2cLeGsuHUYm0FD7pdutb0uQMJpZ3qTvq+zHkgmt6J65VtRry4WDGYlmkMa4xDACtaQ94alNag==",
        "dependencies": {
          "System.Runtime": "4.3.0"
        }
      },
      "runtime.any.System.Globalization": {
        "type": "Transitive",
        "resolved": "4.3.0",
        "contentHash": "sMDBnad4rp4t7GY442Jux0MCUuKL4otn5BK6Ni0ARTXTSpRNBzZ7hpMfKSvnVSED5kYJm96YOWsqV0JH0d2uuw=="
      },
      "runtime.any.System.IO": {
        "type": "Transitive",
        "resolved": "4.3.0",
        "contentHash": "SDZ5AD1DtyRoxYtEcqQ3HDlcrorMYXZeCt7ZhG9US9I5Vva+gpIWDGMkcwa5XiKL0ceQKRZIX2x0XEjLX7PDzQ=="
      },
      "runtime.any.System.Reflection": {
        "type": "Transitive",
        "resolved": "4.3.0",
        "contentHash": "hLC3A3rI8jipR5d9k7+f0MgRCW6texsAp0MWkN/ci18FMtQ9KH7E2vDn/DH2LkxsszlpJpOn9qy6Z6/69rH6eQ=="
      },
      "runtime.any.System.Reflection.Primitives": {
        "type": "Transitive",
        "resolved": "4.3.0",
        "contentHash": "Nrm1p3armp6TTf2xuvaa+jGTTmncALWFq22CpmwRvhDf6dE9ZmH40EbOswD4GnFLrMRS0Ki6Kx5aUPmKK/hZBg=="
      },
      "runtime.any.System.Resources.ResourceManager": {
        "type": "Transitive",
        "resolved": "4.3.0",
        "contentHash": "Lxb89SMvf8w9p9+keBLyL6H6x/TEmc6QVsIIA0T36IuyOY3kNvIdyGddA2qt35cRamzxF8K5p0Opq4G4HjNbhQ=="
      },
      "runtime.any.System.Runtime": {
        "type": "Transitive",
        "resolved": "4.3.0",
        "contentHash": "fRS7zJgaG9NkifaAxGGclDDoRn9HC7hXACl52Or06a/fxdzDajWb5wov3c6a+gVSlekRoexfjwQSK9sh5um5LQ==",
        "dependencies": {
          "System.Private.Uri": "4.3.0"
        }
      },
      "runtime.any.System.Text.Encoding": {
        "type": "Transitive",
        "resolved": "4.3.0",
        "contentHash": "+ihI5VaXFCMVPJNstG4O4eo1CfbrByLxRrQQTqOTp1ttK0kUKDqOdBSTaCB2IBk/QtjDrs6+x4xuezyMXdm0HQ=="
      },
      "runtime.any.System.Threading.Tasks": {
        "type": "Transitive",
        "resolved": "4.3.0",
        "contentHash": "OhBAVBQG5kFj1S+hCEQ3TUHBAEtZ3fbEMgZMRNdN8A0Pj4x+5nTELEqL59DU0TjKVE6II3dqKw4Dklb3szT65w=="
      },
      "runtime.linux-arm.runtime.native.System.IO.Ports": {
        "type": "Transitive",
        "resolved": "8.0.0",
        "contentHash": "gK720fg6HemDg8sXcfy+xCMZ9+hF78Gc7BmREbmkS4noqlu1BAr9qZtuWGhLzFjBfgecmdtl4+SYVwJ1VneZBQ=="
      },
      "runtime.linux-arm64.runtime.native.System.IO.Ports": {
        "type": "Transitive",
        "resolved": "8.0.0",
        "contentHash": "KYG6/3ojhEWbb3FwQAKgGWPHrY+HKUXXdVjJlrtyCLn3EMcNTaNcPadb2c0ndQzixZSmAxZKopXJr0nLwhOrpQ=="
      },
      "runtime.linux-x64.runtime.native.System.IO.Ports": {
        "type": "Transitive",
        "resolved": "8.0.0",
        "contentHash": "Wnw5vhA4mgGbIFoo6l9Fk3iEcwRSq49a1aKwJgXUCUtEQLCSUDjTGSxqy/oMUuOyyn7uLHsH8KgZzQ1y3lReiQ=="
      },
      "runtime.osx-arm64.runtime.native.System.IO.Ports": {
        "type": "Transitive",
        "resolved": "8.0.0",
        "contentHash": "rbUBLAaFW9oVkbsb0+XSrAo2QdhBeAyzLl5KQ6Oci9L/u626uXGKInsVJG6B9Z5EO8bmplC8tsMiaHK8wOBZ+w=="
      },
      "runtime.osx-x64.runtime.native.System.IO.Ports": {
        "type": "Transitive",
        "resolved": "8.0.0",
        "contentHash": "IcfB4jKtM9pkzP9OpYelEcUX1MiDt0IJPBh3XYYdEISFF+6Mc+T8WWi0dr9wVh1gtcdVjubVEIBgB8BHESlGfQ=="
      },
      "runtime.win-arm64.runtime.native.System.Data.SqlClient.sni": {
        "type": "Transitive",
        "resolved": "4.4.0",
        "contentHash": "LbrynESTp3bm5O/+jGL8v0Qg5SJlTV08lpIpFesXjF6uGNMWqFnUQbYBJwZTeua6E/Y7FIM1C54Ey1btLWupdg=="
      },
      "runtime.win-x64.runtime.native.System.Data.SqlClient.sni": {
        "type": "Transitive",
        "resolved": "4.4.0",
        "contentHash": "38ugOfkYJqJoX9g6EYRlZB5U2ZJH51UP8ptxZgdpS07FgOEToV+lS11ouNK2PM12Pr6X/PpT5jK82G3DwH/SxQ=="
      },
      "runtime.win-x86.runtime.native.System.Data.SqlClient.sni": {
        "type": "Transitive",
        "resolved": "4.4.0",
        "contentHash": "YhEdSQUsTx+C8m8Bw7ar5/VesXvCFMItyZF7G1AUY+OM0VPZUOeAVpJ4Wl6fydBGUYZxojTDR3I6Bj/+BPkJNA=="
      },
      "runtime.win.System.Diagnostics.Debug": {
        "type": "Transitive",
        "resolved": "4.3.0",
        "contentHash": "hHHP0WCStene2jjeYcuDkETozUYF/3sHVRHAEOgS3L15hlip24ssqCTnJC28Z03Wpo078oMcJd0H4egD2aJI8g=="
      },
      "runtime.win.System.Runtime.Extensions": {
        "type": "Transitive",
        "resolved": "4.3.0",
        "contentHash": "RkgHVhUPvzZxuUubiZe8yr/6CypRVXj0VBzaR8hsqQ8f+rUo7e4PWrHTLOCjd8fBMGWCrY//fi7Ku3qXD7oHRw==",
        "dependencies": {
          "System.Private.Uri": "4.3.0"
        }
      },
      "System.Collections": {
        "type": "Transitive",
        "resolved": "4.3.0",
        "contentHash": "3Dcj85/TBdVpL5Zr+gEEBUuFe2icOnLalmEh9hfck1PTYbbyWuZgh4fmm2ysCLTrqLQw6t3TgTyJ+VLp+Qb+Lw==",
        "dependencies": {
          "Microsoft.NETCore.Platforms": "1.1.0",
          "Microsoft.NETCore.Targets": "1.1.0",
          "System.Runtime": "4.3.0",
          "runtime.any.System.Collections": "4.3.0"
        }
      },
      "System.Data.Odbc": {
        "type": "Transitive",
        "resolved": "8.0.1",
        "contentHash": "JQd0QHOaZuH+ki+4Geas88dnLe/lZSaEYYmRdovZaqNVuExVlVFs/of2I1VaasMxzbO5+yrGDAP2rkazx/b8Sg=="
      },
      "System.Data.OleDb": {
        "type": "Transitive",
        "resolved": "8.0.1",
        "contentHash": "RO+/y2ggU5956uQDRXdjA1e2l5yJ4rTWNX76eZ+3sgtYGqGapCe2kQCyiUci+/y6Fyb21Irp4RQEdfrIiuYrxQ==",
        "dependencies": {
          "System.Configuration.ConfigurationManager": "8.0.1",
          "System.Diagnostics.PerformanceCounter": "8.0.1"
        }
      },
      "System.Data.SqlClient": {
        "type": "Transitive",
        "resolved": "4.8.6",
        "contentHash": "2Ij/LCaTQRyAi5lAv7UUTV9R2FobC8xN9mE0fXBZohum/xLl8IZVmE98Rq5ugQHjCgTBRKqpXRb4ORulRdA6Ig==",
        "dependencies": {
          "Microsoft.Win32.Registry": "4.7.0",
          "System.Security.Principal.Windows": "4.7.0",
          "runtime.native.System.Data.SqlClient.sni": "4.7.0"
        }
      },
      "System.Diagnostics.Debug": {
        "type": "Transitive",
        "resolved": "4.3.0",
        "contentHash": "ZUhUOdqmaG5Jk3Xdb8xi5kIyQYAA4PnTNlHx1mu9ZY3qv4ELIdKbnL/akbGaKi2RnNUWaZsAs31rvzFdewTj2g==",
        "dependencies": {
          "Microsoft.NETCore.Platforms": "1.1.0",
          "Microsoft.NETCore.Targets": "1.1.0",
          "System.Runtime": "4.3.0",
          "runtime.win.System.Diagnostics.Debug": "4.3.0"
        }
      },
      "System.Diagnostics.EventLog": {
        "type": "Transitive",
        "resolved": "8.0.1",
        "contentHash": "n1ZP7NM2Gkn/MgD8+eOT5MulMj6wfeQMNS2Pizvq5GHCZfjlFMXV2irQlQmJhwA2VABC57M0auudO89Iu2uRLg=="
      },
      "System.Diagnostics.PerformanceCounter": {
        "type": "Transitive",
        "resolved": "8.0.1",
        "contentHash": "9RfEDiEjlUADeThs8IPdDVTXSnPRSqjfgTQJALpmGFPKC0k2mbdufOXnb/9JZ4I0TkmxOfy3VTJxrHOJSs8cXg==",
        "dependencies": {
          "System.Configuration.ConfigurationManager": "8.0.1"
        }
      },
      "System.DirectoryServices": {
        "type": "Transitive",
        "resolved": "8.0.0",
        "contentHash": "7nit//efUTy1OsAKco2f02PMrwsR2S234N0dVVp84udC77YcvpOQDz5znAWMtgMWBzY1aRJvUW61jo/7vQRfXg=="
      },
      "System.DirectoryServices.AccountManagement": {
        "type": "Transitive",
        "resolved": "8.0.1",
        "contentHash": "qVDWKClyDY+rHVEnf11eU4evW25d5OeidrtMPSJv+fwG213wa2zJ+AuIFCxsuvNSCFyHo+DvQIVfBcoK3CL1pA==",
        "dependencies": {
          "System.Configuration.ConfigurationManager": "8.0.1",
          "System.DirectoryServices": "8.0.0",
          "System.DirectoryServices.Protocols": "8.0.0"
        }
      },
      "System.DirectoryServices.Protocols": {
        "type": "Transitive",
        "resolved": "8.0.0",
        "contentHash": "puwJxURHDrYLGTQdsHyeMS72ClTqYa4lDYz6LHSbkZEk5hq8H8JfsO4MyYhB5BMMxg93jsQzLUwrnCumj11UIg=="
      },
      "System.Globalization": {
        "type": "Transitive",
        "resolved": "4.3.0",
        "contentHash": "kYdVd2f2PAdFGblzFswE4hkNANJBKRmsfa2X5LG2AcWE1c7/4t0pYae1L8vfZ5xvE2nK/R9JprtToA61OSHWIg==",
        "dependencies": {
          "Microsoft.NETCore.Platforms": "1.1.0",
          "Microsoft.NETCore.Targets": "1.1.0",
          "System.Runtime": "4.3.0",
          "runtime.any.System.Globalization": "4.3.0"
        }
      },
      "System.IO": {
        "type": "Transitive",
        "resolved": "4.3.0",
        "contentHash": "3qjaHvxQPDpSOYICjUoTsmoq5u6QJAFRUITgeT/4gqkF1bajbSmb1kwSxEA8AHlofqgcKJcM8udgieRNhaJ5Cg==",
        "dependencies": {
          "Microsoft.NETCore.Platforms": "1.1.0",
          "Microsoft.NETCore.Targets": "1.1.0",
          "System.Runtime": "4.3.0",
          "System.Text.Encoding": "4.3.0",
          "System.Threading.Tasks": "4.3.0",
          "runtime.any.System.IO": "4.3.0"
        }
      },
      "System.IO.Ports": {
        "type": "Transitive",
        "resolved": "8.0.0",
        "contentHash": "MaiPbx2/QXZc62gm/DrajRrGPG1lU4m08GWMoWiymPYM+ba4kfACp2PbiYpqJ4QiFGhHD00zX3RoVDTucjWe9g==",
        "dependencies": {
          "runtime.native.System.IO.Ports": "8.0.0"
        }
      },
      "System.Management": {
        "type": "Transitive",
        "resolved": "8.0.0",
        "contentHash": "jrK22i5LRzxZCfGb+tGmke2VH7oE0DvcDlJ1HAKYU8cPmD8XnpUT0bYn2Gy98GEhGjtfbR/sxKTVb+dE770pfA==",
        "dependencies": {
          "System.CodeDom": "8.0.0"
        }
      },
      "System.Reflection": {
        "type": "Transitive",
        "resolved": "4.3.0",
        "contentHash": "KMiAFoW7MfJGa9nDFNcfu+FpEdiHpWgTcS2HdMpDvt9saK3y/G4GwprPyzqjFH9NTaGPQeWNHU+iDlDILj96aQ==",
        "dependencies": {
          "Microsoft.NETCore.Platforms": "1.1.0",
          "Microsoft.NETCore.Targets": "1.1.0",
          "System.IO": "4.3.0",
          "System.Reflection.Primitives": "4.3.0",
          "System.Runtime": "4.3.0",
          "runtime.any.System.Reflection": "4.3.0"
        }
      },
      "System.Reflection.Primitives": {
        "type": "Transitive",
        "resolved": "4.3.0",
        "contentHash": "5RXItQz5As4xN2/YUDxdpsEkMhvw3e6aNveFXUn4Hl/udNTCNhnKp8lT9fnc3MhvGKh1baak5CovpuQUXHAlIA==",
        "dependencies": {
          "Microsoft.NETCore.Platforms": "1.1.0",
          "Microsoft.NETCore.Targets": "1.1.0",
          "System.Runtime": "4.3.0",
          "runtime.any.System.Reflection.Primitives": "4.3.0"
        }
      },
      "System.Resources.ResourceManager": {
        "type": "Transitive",
        "resolved": "4.3.0",
        "contentHash": "/zrcPkkWdZmI4F92gL/TPumP98AVDu/Wxr3CSJGQQ+XN6wbRZcyfSKVoPo17ilb3iOr0cCRqJInGwNMolqhS8A==",
        "dependencies": {
          "Microsoft.NETCore.Platforms": "1.1.0",
          "Microsoft.NETCore.Targets": "1.1.0",
          "System.Globalization": "4.3.0",
          "System.Reflection": "4.3.0",
          "System.Runtime": "4.3.0",
          "runtime.any.System.Resources.ResourceManager": "4.3.0"
        }
      },
      "System.Runtime": {
        "type": "Transitive",
        "resolved": "4.3.1",
        "contentHash": "abhfv1dTK6NXOmu4bgHIONxHyEqFjW8HwXPmpY9gmll+ix9UNo4XDcmzJn6oLooftxNssVHdJC1pGT9jkSynQg==",
        "dependencies": {
          "Microsoft.NETCore.Platforms": "1.1.1",
          "Microsoft.NETCore.Targets": "1.1.3",
          "runtime.any.System.Runtime": "4.3.0"
        }
      },
      "System.Runtime.Caching": {
        "type": "Transitive",
        "resolved": "8.0.1",
        "contentHash": "tdl7Q47P09UpRu0C/OQsGJU6GacBzzk4vfp5My9rodD+BchrxmajORnTthH8RxPUTPrIoVDJmLyvJcGxB267nQ==",
        "dependencies": {
          "System.Configuration.ConfigurationManager": "8.0.1"
        }
      },
      "System.Runtime.Extensions": {
        "type": "Transitive",
        "resolved": "4.3.0",
        "contentHash": "guW0uK0fn5fcJJ1tJVXYd7/1h5F+pea1r7FLSOz/f8vPEqbR2ZAknuRDvTQ8PzAilDveOxNjSfr0CHfIQfFk8g==",
        "dependencies": {
          "Microsoft.NETCore.Platforms": "1.1.0",
          "Microsoft.NETCore.Targets": "1.1.0",
          "System.Runtime": "4.3.0",
          "runtime.win.System.Runtime.Extensions": "4.3.0"
        }
      },
      "System.Security.AccessControl": {
        "type": "Transitive",
        "resolved": "4.7.0",
        "contentHash": "JECvTt5aFF3WT3gHpfofL2MNNP6v84sxtXxpqhLBCcDRzqsPBmHhQ6shv4DwwN2tRlzsUxtb3G9M3763rbXKDg==",
        "dependencies": {
          "Microsoft.NETCore.Platforms": "3.1.0",
          "System.Security.Principal.Windows": "4.7.0"
        }
      },
      "System.Security.Cryptography.Pkcs": {
        "type": "Transitive",
        "resolved": "8.0.1",
        "contentHash": "CoCRHFym33aUSf/NtWSVSZa99dkd0Hm7OCZUxORBjRB16LNhIEOf8THPqzIYlvKM0nNDAPTRBa1FxEECrgaxxA=="
      },
      "System.Security.Principal.Windows": {
        "type": "Transitive",
        "resolved": "5.0.0",
        "contentHash": "t0MGLukB5WAVU9bO3MGzvlGnyJPgUlcwerXn1kzBRjwLKixT96XV0Uza41W49gVd8zEMFu9vQEFlv0IOrytICA=="
      },
      "System.ServiceProcess.ServiceController": {
        "type": "Transitive",
        "resolved": "8.0.1",
        "contentHash": "02I0BXo1kmMBgw03E8Hu4K6nTqur4wpQdcDZrndczPzY2fEoGvlinE35AWbyzLZ2h2IksEZ6an4tVt3hi9j1oA==",
        "dependencies": {
          "System.Diagnostics.EventLog": "8.0.1"
        }
      },
      "System.Speech": {
        "type": "Transitive",
        "resolved": "8.0.0",
        "contentHash": "CNuiA6vb95Oe5PRjClZEBiaju31vwB8OIeCgeSBXyZL6+MS4RVVB2X/C11z0xCkooHE3Vy91nM2z76emIzR+sg=="
      },
      "System.Text.Encoding": {
        "type": "Transitive",
        "resolved": "4.3.0",
        "contentHash": "BiIg+KWaSDOITze6jGQynxg64naAPtqGHBwDrLaCtixsa5bKiR8dpPOHA7ge3C0JJQizJE+sfkz1wV+BAKAYZw==",
        "dependencies": {
          "Microsoft.NETCore.Platforms": "1.1.0",
          "Microsoft.NETCore.Targets": "1.1.0",
          "System.Runtime": "4.3.0",
          "runtime.any.System.Text.Encoding": "4.3.0"
        }
      },
      "System.Text.Encoding.CodePages": {
        "type": "Transitive",
        "resolved": "8.0.0",
        "contentHash": "OZIsVplFGaVY90G2SbpgU7EnCoOO5pw1t4ic21dBF3/1omrJFpAGoNAVpPyMVOC90/hvgkGG3VFqR13YgZMQfg=="
      },
      "System.Text.Encodings.Web": {
        "type": "Transitive",
        "resolved": "9.0.2",
        "contentHash": "/kCGdrXg0PXrvkHYyHubXJHcmCAvJrxTZ7g4XS6UCxY1JW79aMjtUW6UYNECHJmiyFZsZ/vUuWOM4CtNpiNt8Q=="
      },
      "System.Threading.AccessControl": {
        "type": "Transitive",
        "resolved": "8.0.0",
        "contentHash": "cIed5+HuYz+eV9yu9TH95zPkqmm1J9Qps9wxjB335sU8tsqc2kGdlTEH9FZzZeCS8a7mNSEsN8ZkyhQp1gfdEw=="
      },
      "System.Threading.Tasks": {
        "type": "Transitive",
        "resolved": "4.3.0",
        "contentHash": "LbSxKEdOUhVe8BezB/9uOGGppt+nZf6e1VFyw6v3DN6lqitm0OSn2uXMOdtP0M3W4iMcqcivm2J6UgqiwwnXiA==",
        "dependencies": {
          "Microsoft.NETCore.Platforms": "1.1.0",
          "Microsoft.NETCore.Targets": "1.1.0",
          "System.Runtime": "4.3.0",
          "runtime.any.System.Threading.Tasks": "4.3.0"
        }
      },
      "System.Windows.Extensions": {
        "type": "Transitive",
        "resolved": "8.0.0",
        "contentHash": "Obg3a90MkOw9mYKxrardLpY2u0axDMrSmy4JCdq2cYbelM2cUwmUir5Bomvd1yxmPL9h5LVHU1tuKBZpUjfASg=="
      }
    }
  }
=======
{
  "version": 1,
  "dependencies": {
    "net8.0": {
      "Azure.Deployments.Engine": {
        "type": "Direct",
        "requested": "[1.329.0, )",
        "resolved": "1.329.0",
        "contentHash": "opqzdZE/gJURKdnarqGucUGk16JP9PN0VduTsa/oCDddY1Rh1gJvZOXoXQMnmCVKDZtRsqBxOF/JRlO+uG+7DA==",
        "dependencies": {
          "Azure.Bicep.Types": "0.5.110",
          "Azure.Deployments.Core": "1.329.0",
          "Azure.Deployments.DiffEngine": "1.329.0",
          "Azure.Deployments.Extensibility": "1.329.0",
          "Azure.Deployments.ResourceMetadata": "1.71.0",
          "Azure.Deployments.Templates": "1.329.0",
          "IPNetwork2": "2.6.598",
          "JsonDiffPatch.Net": "2.3.0",
          "Microsoft.AspNet.WebApi.Client": "6.0.0",
          "Microsoft.Automata.SRM": "1.2.2",
          "Microsoft.Bcl.AsyncInterfaces": "8.0.0",
          "Microsoft.Extensions.DependencyInjection": "8.0.1",
          "Microsoft.PowerPlatform.ResourceStack": "7.0.0.2070",
          "Newtonsoft.Json": "13.0.3",
          "Sprache.StrongNamed": "2.3.2",
          "System.Collections.Immutable": "8.0.0",
          "System.Diagnostics.DiagnosticSource": "8.0.1",
          "System.IO.Packaging": "8.0.1",
          "System.Memory": "4.5.5",
          "System.Reflection.Emit.Lightweight": "4.7.0",
          "System.Text.Json": "8.0.5"
        }
      },
      "Azure.Deployments.Extensibility.Core": {
        "type": "Direct",
        "requested": "[0.1.55, )",
        "resolved": "0.1.55",
        "contentHash": "iMZhx89YLqHaPGA20LXlzDBty7ov/UgOdxLudJtYwBXkalfSRHLPNKRnJVeGM3EZc9897LeoPyfJ8NvyLeZcgQ==",
        "dependencies": {
          "JsonPatch.Net": "3.1.0",
          "JsonPath.Net": "1.1.0",
          "JsonPointer.Net": "5.0.0",
          "JsonSchema.Net": "7.0.4"
        }
      },
      "Microsoft.AspNet.WebApi.Client": {
        "type": "Direct",
        "requested": "[6.0.0, )",
        "resolved": "6.0.0",
        "contentHash": "zXeWP03dTo67AoDHUzR+/urck0KFssdCKOC+dq7Nv1V2YbFh/nIg09L0/3wSvyRONEdwxGB/ssEGmPNIIhAcAw==",
        "dependencies": {
          "Newtonsoft.Json": "13.0.1",
          "Newtonsoft.Json.Bson": "1.0.2",
          "System.Memory": "4.5.5",
          "System.Threading.Tasks.Extensions": "4.5.4"
        }
      },
      "Microsoft.CodeAnalysis.BannedApiAnalyzers": {
        "type": "Direct",
        "requested": "[3.3.4, )",
        "resolved": "3.3.4",
        "contentHash": "0k2Jwpc8eq0hjOtX6TxRkHm9clkJ2PAQ3heEHgqIJZcsfdFosC/iyz18nsgTVDDWpID80rC7aiYK7ripx+Qndg=="
      },
      "Microsoft.NET.ILLink.Tasks": {
        "type": "Direct",
        "requested": "[8.0.15, )",
        "resolved": "8.0.15",
        "contentHash": "s4eXlcRGyHeCgFUGQnhq0e/SCHBPp0jOHgMqZg3fQ2OCHJSm1aOUhI6RFWuVIcEb9ig2WgI2kWukk8wu72EbUQ=="
      },
      "Microsoft.SourceLink.GitHub": {
        "type": "Direct",
        "requested": "[8.0.0, )",
        "resolved": "8.0.0",
        "contentHash": "G5q7OqtwIyGTkeIOAc3u2ZuV/kicQaec5EaRnc0pIeSnh9LUjj+PYQrJYBURvDt7twGl2PKA7nSN0kz1Zw5bnQ==",
        "dependencies": {
          "Microsoft.Build.Tasks.Git": "8.0.0",
          "Microsoft.SourceLink.Common": "8.0.0"
        }
      },
      "Microsoft.VisualStudio.Threading.Analyzers": {
        "type": "Direct",
        "requested": "[17.13.2, )",
        "resolved": "17.13.2",
        "contentHash": "Qcd8IlaTXZVq3wolBnzby1P7kWihdWaExtD8riumiKuG1sHa8EgjV/o70TMjTaeUMhomBbhfdC9OPwAHoZfnjQ=="
      },
      "Nerdbank.GitVersioning": {
        "type": "Direct",
        "requested": "[3.7.112, )",
        "resolved": "3.7.112",
        "contentHash": "j0jcfnTjvhytRanVR34Gaj6RFKk8EDmVhRW7929nWjCo8tzBxsa3XmFmbSGDA6nWXGhfehTixWhPgGWAbz+NQA=="
      },
      "OpenTelemetry": {
        "type": "Direct",
        "requested": "[1.9.0, )",
        "resolved": "1.9.0",
        "contentHash": "7scS6BUhwYeSXEDGhCxMSezmvyCoDU5kFQbmfyW9iVvVTcWhec+1KIN33/LOCdBXRkzt2y7+g03mkdAB0XZ9Fw==",
        "dependencies": {
          "Microsoft.Extensions.Diagnostics.Abstractions": "8.0.0",
          "Microsoft.Extensions.Logging.Configuration": "8.0.0",
          "OpenTelemetry.Api.ProviderBuilderExtensions": "1.9.0"
        }
      },
      "Azure.Bicep.Types": {
        "type": "Transitive",
        "resolved": "0.5.110",
        "contentHash": "TDnw+a21qLw5Q89FxhZZYuNBIMCiT0n4Eq+bfpgrKn7vjHSyVKOc/3ipKsqHkifHqGEXx3++DY23FC8PmKHg7Q==",
        "dependencies": {
          "System.Text.Json": "8.0.5"
        }
      },
      "Azure.Bicep.Types.Az": {
        "type": "Transitive",
        "resolved": "0.2.756",
        "contentHash": "arwntdwnNNDJ3AmK0LkT8zXUN73Wo4HTvbKUaq9BI+04wuUIcXpNpLDkYIhdvJfyN8ngwMc9o5T1qTyUggFoWA==",
        "dependencies": {
          "Azure.Bicep.Types": "0.5.110"
        }
      },
      "Azure.Bicep.Types.K8s": {
        "type": "Transitive",
        "resolved": "0.1.644",
        "contentHash": "DHr38NAyzUTlWQ7R+aqRV4RTRm9srHTWjkfZnWEIdNjUyEuogFhA0oPGJsfGQ/9XmOl2sefmK2qe797rbS6Y7Q==",
        "dependencies": {
          "Azure.Bicep.Types": "0.5.110"
        }
      },
      "Azure.Containers.ContainerRegistry": {
        "type": "Transitive",
        "resolved": "1.1.1",
        "contentHash": "yFly4PvdtRjLMyuGiLw3zGVy4yYt2ipWRkLz1cVQBio3Ic6ahwYQEqE72wHRChQ4olLZPyV9xPmtCL+tIfOiog==",
        "dependencies": {
          "Azure.Core": "1.36.0",
          "System.Text.Json": "4.7.2"
        }
      },
      "Azure.Core": {
        "type": "Transitive",
        "resolved": "1.44.1",
        "contentHash": "YyznXLQZCregzHvioip07/BkzjuWNXogJEVz9T5W6TwjNr17ax41YGzYMptlo2G10oLCuVPoyva62y0SIRDixg==",
        "dependencies": {
          "Microsoft.Bcl.AsyncInterfaces": "6.0.0",
          "System.ClientModel": "1.1.0",
          "System.Diagnostics.DiagnosticSource": "6.0.1",
          "System.Memory.Data": "6.0.0",
          "System.Numerics.Vectors": "4.5.0",
          "System.Text.Encodings.Web": "6.0.0",
          "System.Text.Json": "6.0.10",
          "System.Threading.Tasks.Extensions": "4.5.4"
        }
      },
      "Azure.Deployments.Core": {
        "type": "Transitive",
        "resolved": "1.329.0",
        "contentHash": "+Zk/3V5DTfqXXRNzjMxjf//CEI3t6YwQPwae/l2FLjmIpDgyIvHtgAeRxy+8QSRY0x50hYNxj1Rc+RWRor2ZKw==",
        "dependencies": {
          "Microsoft.Bcl.AsyncInterfaces": "8.0.0",
          "Microsoft.PowerPlatform.ResourceStack": "7.0.0.2070",
          "Newtonsoft.Json": "13.0.3",
          "System.Collections.Immutable": "8.0.0",
          "System.Diagnostics.DiagnosticSource": "8.0.1",
          "System.IO.Packaging": "8.0.1",
          "System.Memory": "4.5.5",
          "System.Reflection.Emit.Lightweight": "4.7.0"
        }
      },
      "Azure.Deployments.DiffEngine": {
        "type": "Transitive",
        "resolved": "1.329.0",
        "contentHash": "S9SEAtTi5FY35i/lFm2oXjdm48kt1Mm84wrTzng3+oEBNZicKUbfYR8dqaYvAp51wJSLxaWJFtM1b4JbUl+gLw=="
      },
      "Azure.Deployments.Expression": {
        "type": "Transitive",
        "resolved": "1.329.0",
        "contentHash": "MDlbjduJj8ZDiIllgN8MxBGdZ/2gqwb/XecpQCMRMxhxDHUEr6TOV+mGHd0Y9g/OpjSVxBX9e2rU31k7meCtWQ==",
        "dependencies": {
          "Azure.Deployments.Core": "1.329.0",
          "IPNetwork2": "2.6.598",
          "Microsoft.Bcl.AsyncInterfaces": "8.0.0",
          "Microsoft.PowerPlatform.ResourceStack": "7.0.0.2070",
          "Newtonsoft.Json": "13.0.3",
          "System.Collections.Immutable": "8.0.0",
          "System.Diagnostics.DiagnosticSource": "8.0.1",
          "System.IO.Packaging": "8.0.1",
          "System.Memory": "4.5.5",
          "System.Reflection.Emit.Lightweight": "4.7.0"
        }
      },
      "Azure.Deployments.Extensibility": {
        "type": "Transitive",
        "resolved": "1.329.0",
        "contentHash": "76j9DGdjpUmvUoBAT4Eh3u1DSudnNmdQugjJiYyureWTaK+kqt8h2eHflcRFGsb3LIRuz6gOH/NBQrVotVibwQ==",
        "dependencies": {
          "Azure.Deployments.Core": "1.329.0",
          "Microsoft.AspNet.WebApi.Client": "6.0.0",
          "Microsoft.Bcl.AsyncInterfaces": "8.0.0",
          "Microsoft.PowerPlatform.ResourceStack": "7.0.0.2070",
          "Newtonsoft.Json": "13.0.3",
          "System.Collections.Immutable": "8.0.0",
          "System.Diagnostics.DiagnosticSource": "8.0.1",
          "System.IO.Packaging": "8.0.1",
          "System.Memory": "4.5.5",
          "System.Reflection.Emit.Lightweight": "4.7.0",
          "System.Text.Json": "8.0.5"
        }
      },
      "Azure.Deployments.JsonPath": {
        "type": "Transitive",
        "resolved": "1.71.0",
        "contentHash": "lvtjF0k8D9wlJ9P4dV3ioTmujsx/YpY8ZpClsBc6ElkQGNUmNGy+p75F1rtbrfyxM5ggY7ouvkSE8fao7Qhz4A==",
        "dependencies": {
          "JetBrains.Annotations": "2019.1.3",
          "Newtonsoft.Json": "13.0.1",
          "Sprache.StrongNamed": "2.3.2"
        }
      },
      "Azure.Deployments.ResourceMetadata": {
        "type": "Transitive",
        "resolved": "1.71.0",
        "contentHash": "s5CSlarN0KVWL8Sqy0ISG13ub/bqtQBH0OSpKYU/MvtWEgU4Y/6bkjuB7HAvGGqUMZlBeDj9kkR7yqI4ozp4Tw==",
        "dependencies": {
          "Azure.Deployments.JsonPath": "1.71.0",
          "IPNetwork2": "2.6.548",
          "JetBrains.Annotations": "2019.1.3",
          "JsonDiffPatch.Net": "2.1.0",
          "Newtonsoft.Json": "13.0.1"
        }
      },
      "Azure.Deployments.Templates": {
        "type": "Transitive",
        "resolved": "1.329.0",
        "contentHash": "XuVbRBTaV0vGcjK7hGt7+u6lGBcdx3zqFR+Qjq8L6dGmPSbQtTiy+JJdVqe0vkLs62o5jExCJClCYSm4cy4Wgg==",
        "dependencies": {
          "Azure.Bicep.Types": "0.5.110",
          "Azure.Deployments.Core": "1.329.0",
          "Azure.Deployments.Expression": "1.329.0",
          "IPNetwork2": "2.6.598",
          "Microsoft.Automata.SRM": "1.2.2",
          "Microsoft.Bcl.AsyncInterfaces": "8.0.0",
          "Microsoft.PowerPlatform.ResourceStack": "7.0.0.2070",
          "Newtonsoft.Json": "13.0.3",
          "System.Collections.Immutable": "8.0.0",
          "System.Diagnostics.DiagnosticSource": "8.0.1",
          "System.IO.Packaging": "8.0.1",
          "System.Memory": "4.5.5",
          "System.Reflection.Emit.Lightweight": "4.7.0",
          "System.Text.Json": "8.0.5"
        }
      },
      "Azure.Identity": {
        "type": "Transitive",
        "resolved": "1.13.2",
        "contentHash": "CngQVQELdzFmsGSWyGIPIUOCrII7nApMVWxVmJCKQQrWxRXcNquCsZ+njRJRnhFUfD+KMAhpjyRCaceE4EOL6A==",
        "dependencies": {
          "Azure.Core": "1.44.1",
          "Microsoft.Identity.Client": "4.67.2",
          "Microsoft.Identity.Client.Extensions.Msal": "4.67.2",
          "System.Memory": "4.5.5",
          "System.Threading.Tasks.Extensions": "4.5.4"
        }
      },
      "Azure.ResourceManager": {
        "type": "Transitive",
        "resolved": "1.13.0",
        "contentHash": "B0ZE4gNxs942DScLH53X7L4uqnMnh1LTpjHZUfnToQsjA65AuxiiDCVMQUkTTeQOP3PNd0UOrgRNpjQlbU8bgg==",
        "dependencies": {
          "Azure.Core": "1.42.0",
          "System.ClientModel": "1.0.0",
          "System.Text.Json": "6.0.9"
        }
      },
      "Azure.ResourceManager.Resources": {
        "type": "Transitive",
        "resolved": "1.9.0",
        "contentHash": "AaGmoPM6UxEYtmf5ADkl26DRy1Ms9CIL9yqgUnoU6YhXYA8r/F52p16JQ9xEHSCzXhr+OO4x2ztujHtj1Eb+qw==",
        "dependencies": {
          "Azure.Core": "1.43.0",
          "Azure.ResourceManager": "1.13.0",
          "System.ClientModel": "1.1.0",
          "System.Text.Json": "6.0.9"
        }
      },
      "CommandLineParser": {
        "type": "Transitive",
        "resolved": "2.9.1",
        "contentHash": "OE0sl1/sQ37bjVsPKKtwQlWDgqaxWgtme3xZz7JssWUzg5JpMIyHgCTY9MVMxOg48fJ1AgGT3tgdH5m/kQ5xhA=="
      },
      "Google.Protobuf": {
        "type": "Transitive",
        "resolved": "3.29.2",
        "contentHash": "98gc5v6WTfvfo6nXXUFyXOwwfehUGVn4tIis3AnCZabur8t6Eq0lo4eloWEYpdxPH9MrhnbAzHcMwPCS8lCWoQ=="
      },
      "Grpc.Core.Api": {
        "type": "Transitive",
        "resolved": "2.70.0",
        "contentHash": "66UotvWcSIq41oiQhLWcQACyKPM4umxXNiht5DQTLZJfNwEswWOcS7Z0xIEHyNIBE7ZpjotH22bEjTkvhPxmVw=="
      },
      "Grpc.Net.Client": {
        "type": "Transitive",
        "resolved": "2.70.0",
        "contentHash": "xNv0FFCVJa5S1beUtye82WFCxKThuE1jbN8DO1x1Rj8VSIWXLBUmfSID5a1fGzsU2R/EMfwPoWclJ2RMfQuGXw==",
        "dependencies": {
          "Grpc.Net.Common": "2.70.0",
          "Microsoft.Extensions.Logging.Abstractions": "6.0.0"
        }
      },
      "Grpc.Net.Common": {
        "type": "Transitive",
        "resolved": "2.70.0",
        "contentHash": "rBdEUMyCwa+iB8mqC6JKyPbj3SBHHkReJj/yy/XKJI63GcG6w9DJMMGTVcYHqq4Ci2W4m0HT4jt2pFfFscar8g==",
        "dependencies": {
          "Grpc.Core.Api": "2.70.0"
        }
      },
      "Humanizer.Core": {
        "type": "Transitive",
        "resolved": "2.14.1",
        "contentHash": "lQKvtaTDOXnoVJ20ibTuSIOf2i0uO0MPbDhd1jm238I+U/2ZnRENj0cktKZhtchBMtCUSRQ5v4xBCUbKNmyVMw=="
      },
      "IPNetwork2": {
        "type": "Transitive",
        "resolved": "2.6.598",
        "contentHash": "8o5fIh67jPHUeflUuzMSRXVnXJ9MjXjjRra9M1u0+evOoABhSyJouxXdvTWaM/GaEsDBU0bQjn+9O0MywsxTDQ=="
      },
      "JetBrains.Annotations": {
        "type": "Transitive",
        "resolved": "2019.1.3",
        "contentHash": "E0x48BwZJKoNMNCekWGKsV4saQS89lf58ydT2szseV44CMYIbaHXjc7+305WLw6up3ibZN9yH6QdGSZo5tQhLg=="
      },
      "Json.More.Net": {
        "type": "Transitive",
        "resolved": "2.1.1",
        "contentHash": "ZXAKl2VsdnIZeUo1PFII3Oi1m1L4YQjEyDjygHfHln5vgsjgIo749X6xWkv7qFYp8RROES+vOEfDcvvoVgs8kA=="
      },
      "JsonDiffPatch.Net": {
        "type": "Transitive",
        "resolved": "2.3.0",
        "contentHash": "a+I1WNXSwkelsgUfMk3LVRY3FzQDV8nCpRMcml2whQDimbnOG+mxRCt6kCzMRFwshg9ir4shm0yvYDL7E89ayg==",
        "dependencies": {
          "Newtonsoft.Json": "11.0.1"
        }
      },
      "JsonPatch.Net": {
        "type": "Transitive",
        "resolved": "3.3.0",
        "contentHash": "GIcMMDtzfzVfIpQgey8w7dhzcw6jG5nD4DDAdQCTmHfblkCvN7mI8K03to8YyUhKMl4PTR6D6nLSvWmyOGFNTg==",
        "dependencies": {
          "JsonPointer.Net": "5.2.0"
        }
      },
      "JsonPath.Net": {
        "type": "Transitive",
        "resolved": "2.1.1",
        "contentHash": "HYq/rUkfpChS2O1tnkR0ocBxHL60jZDORNXd6nO3D6I21MA1M7Idvd0m31X9yLkriNSatAih0Ho3QRDvU/G0cg==",
        "dependencies": {
          "Json.More.Net": "2.1.1"
        }
      },
      "JsonPointer.Net": {
        "type": "Transitive",
        "resolved": "5.2.0",
        "contentHash": "qe1F7Tr/p4mgwLPU9P60MbYkp+xnL2uCPnWXGgzfR/AZCunAZIC0RZ32dLGJJEhSuLEfm0YF/1R3u5C7mEVq+w==",
        "dependencies": {
          "Humanizer.Core": "2.14.1",
          "Json.More.Net": "2.1.0"
        }
      },
      "JsonSchema.Net": {
        "type": "Transitive",
        "resolved": "7.0.4",
        "contentHash": "R0Hk2Tr/np4Q1NO8CBjyQsoiD1iFJyEQP20Sw7JnZCNGJoaSBe+g4b+nZqnBXPQhiqY5LGZ8JZwZkRh/eKZhEQ==",
        "dependencies": {
          "JsonPointer.Net": "5.0.0"
        }
      },
      "Microsoft.Automata.SRM": {
        "type": "Transitive",
        "resolved": "1.2.2",
        "contentHash": "+tdYyUEbSOO5q86TOHKzy7MiT/gqTq4aEpOmFglMw9GDXM0BnT93AG02YT29Wi+qCZmt+APPy+VJEgHUEa89Mw==",
        "dependencies": {
          "System.Collections.Immutable": "1.6.0",
          "System.Numerics.Vectors": "4.5.0",
          "System.Runtime.CompilerServices.Unsafe": "4.5.2"
        }
      },
      "Microsoft.Bcl.AsyncInterfaces": {
        "type": "Transitive",
        "resolved": "8.0.0",
        "contentHash": "3WA9q9yVqJp222P3x1wYIGDAkpjAku0TMUaaQV22g6L67AI0LdOIrVS7Ht2vJfLHGSPVuqN94vIr15qn+HEkHw=="
      },
      "Microsoft.Build.Tasks.Git": {
        "type": "Transitive",
        "resolved": "8.0.0",
        "contentHash": "bZKfSIKJRXLTuSzLudMFte/8CempWjVamNUR5eHJizsy+iuOuO/k2gnh7W0dHJmYY0tBf+gUErfluCv5mySAOQ=="
      },
      "Microsoft.Extensions.Configuration": {
        "type": "Transitive",
        "resolved": "9.0.2",
        "contentHash": "EBZW+u96tApIvNtjymXEIS44tH0I/jNwABHo4c33AchWOiDWCq2rL3klpnIo+xGrxoVGJzPDISV6hZ+a9C9SzQ==",
        "dependencies": {
          "Microsoft.Extensions.Configuration.Abstractions": "9.0.2",
          "Microsoft.Extensions.Primitives": "9.0.2"
        }
      },
      "Microsoft.Extensions.Configuration.Abstractions": {
        "type": "Transitive",
        "resolved": "9.0.2",
        "contentHash": "I0O/270E/lUNqbBxlRVjxKOMZyYjP88dpEgQTveml+h2lTzAP4vbawLVwjS9SC7lKaU893bwyyNz0IVJYsm9EA==",
        "dependencies": {
          "Microsoft.Extensions.Primitives": "9.0.2"
        }
      },
      "Microsoft.Extensions.Configuration.Binder": {
        "type": "Transitive",
        "resolved": "9.0.1",
        "contentHash": "w7kAyu1Mm7eParRV6WvGNNwA8flPTub16fwH49h7b/yqJZFTgYxnOVCuiah3G2bgseJMEq4DLjjsyQRvsdzRgA==",
        "dependencies": {
          "Microsoft.Extensions.Configuration.Abstractions": "9.0.1"
        }
      },
      "Microsoft.Extensions.Configuration.FileExtensions": {
        "type": "Transitive",
        "resolved": "9.0.0",
        "contentHash": "4EK93Jcd2lQG4GY6PAw8jGss0ZzFP0vPc1J85mES5fKNuDTqgFXHba9onBw2s18fs3I4vdo2AWyfD1mPAxWSQQ==",
        "dependencies": {
          "Microsoft.Extensions.Configuration": "9.0.0",
          "Microsoft.Extensions.Configuration.Abstractions": "9.0.0",
          "Microsoft.Extensions.FileProviders.Abstractions": "9.0.0",
          "Microsoft.Extensions.FileProviders.Physical": "9.0.0",
          "Microsoft.Extensions.Primitives": "9.0.0"
        }
      },
      "Microsoft.Extensions.Configuration.Json": {
        "type": "Transitive",
        "resolved": "9.0.0",
        "contentHash": "WiTK0LrnsqmedrbzwL7f4ZUo+/wByqy2eKab39I380i2rd8ImfCRMrtkqJVGDmfqlkP/YzhckVOwPc5MPrSNpg==",
        "dependencies": {
          "Microsoft.Extensions.Configuration": "9.0.0",
          "Microsoft.Extensions.Configuration.Abstractions": "9.0.0",
          "Microsoft.Extensions.Configuration.FileExtensions": "9.0.0",
          "Microsoft.Extensions.FileProviders.Abstractions": "9.0.0",
          "System.Text.Json": "9.0.0"
        }
      },
      "Microsoft.Extensions.DependencyInjection": {
        "type": "Transitive",
        "resolved": "9.0.2",
        "contentHash": "ZffbJrskOZ40JTzcTyKwFHS5eACSWp2bUQBBApIgGV+es8RaTD4OxUG7XxFr3RIPLXtYQ1jQzF2DjKB5fZn7Qg==",
        "dependencies": {
          "Microsoft.Extensions.DependencyInjection.Abstractions": "9.0.2"
        }
      },
      "Microsoft.Extensions.DependencyInjection.Abstractions": {
        "type": "Transitive",
        "resolved": "9.0.2",
        "contentHash": "MNe7GSTBf3jQx5vYrXF0NZvn6l7hUKF6J54ENfAgCO8y6xjN1XUmKKWG464LP2ye6QqDiA1dkaWEZBYnhoZzjg=="
      },
      "Microsoft.Extensions.Diagnostics": {
        "type": "Transitive",
        "resolved": "8.0.1",
        "contentHash": "doVPCUUCY7c6LhBsEfiy3W1bvS7Mi6LkfQMS8nlC22jZWNxBv8VO8bdfeyvpYFst6Kxqk7HBC6lytmEoBssvSQ==",
        "dependencies": {
          "Microsoft.Extensions.Configuration": "8.0.0",
          "Microsoft.Extensions.Diagnostics.Abstractions": "8.0.1",
          "Microsoft.Extensions.Options.ConfigurationExtensions": "8.0.0"
        }
      },
      "Microsoft.Extensions.Diagnostics.Abstractions": {
        "type": "Transitive",
        "resolved": "8.0.1",
        "contentHash": "elH2vmwNmsXuKmUeMQ4YW9ldXiF+gSGDgg1vORksob5POnpaI6caj1Hu8zaYbEuibhqCoWg0YRWDazBY3zjBfg==",
        "dependencies": {
          "Microsoft.Extensions.DependencyInjection.Abstractions": "8.0.2",
          "Microsoft.Extensions.Options": "8.0.2"
        }
      },
      "Microsoft.Extensions.FileProviders.Abstractions": {
        "type": "Transitive",
        "resolved": "9.0.0",
        "contentHash": "uK439QzYR0q2emLVtYzwyK3x+T5bTY4yWsd/k/ZUS9LR6Sflp8MIdhGXW8kQCd86dQD4tLqvcbLkku8qHY263Q==",
        "dependencies": {
          "Microsoft.Extensions.Primitives": "9.0.0"
        }
      },
      "Microsoft.Extensions.FileProviders.Physical": {
        "type": "Transitive",
        "resolved": "9.0.0",
        "contentHash": "3+ZUSpOSmie+o8NnLIRqCxSh65XL/ExU7JYnFOg58awDRlY3lVpZ9A369jkoZL1rpsq7LDhEfkn2ghhGaY1y5Q==",
        "dependencies": {
          "Microsoft.Extensions.FileProviders.Abstractions": "9.0.0",
          "Microsoft.Extensions.FileSystemGlobbing": "9.0.0",
          "Microsoft.Extensions.Primitives": "9.0.0"
        }
      },
      "Microsoft.Extensions.FileSystemGlobbing": {
        "type": "Transitive",
        "resolved": "9.0.0",
        "contentHash": "jGFKZiXs2HNseK3NK/rfwHNNovER71jSj4BD1a/649ml9+h6oEtYd0GSALZDNW8jZ2Rh+oAeadOa6sagYW1F2A=="
      },
      "Microsoft.Extensions.Http": {
        "type": "Transitive",
        "resolved": "8.0.1",
        "contentHash": "kDYeKJUzh0qeg/AI+nSr3ffthmXYQTEb0nS9qRC7YhSbbuN4M4NPbaB77AJwtkTnCV9XZ7qYj3dkZaNcyl73EA==",
        "dependencies": {
          "Microsoft.Extensions.Configuration.Abstractions": "8.0.0",
          "Microsoft.Extensions.DependencyInjection.Abstractions": "8.0.2",
          "Microsoft.Extensions.Diagnostics": "8.0.1",
          "Microsoft.Extensions.Logging": "8.0.1",
          "Microsoft.Extensions.Logging.Abstractions": "8.0.2",
          "Microsoft.Extensions.Options": "8.0.2"
        }
      },
      "Microsoft.Extensions.Logging": {
        "type": "Transitive",
        "resolved": "8.0.1",
        "contentHash": "4x+pzsQEbqxhNf1QYRr5TDkLP9UsLT3A6MdRKDDEgrW7h1ljiEPgTNhKYUhNCCAaVpQECVQ+onA91PTPnIp6Lw==",
        "dependencies": {
          "Microsoft.Extensions.DependencyInjection": "8.0.1",
          "Microsoft.Extensions.Logging.Abstractions": "8.0.2",
          "Microsoft.Extensions.Options": "8.0.2"
        }
      },
      "Microsoft.Extensions.Logging.Abstractions": {
        "type": "Transitive",
        "resolved": "8.0.2",
        "contentHash": "nroMDjS7hNBPtkZqVBbSiQaQjWRDxITI8Y7XnDs97rqG3EbzVTNLZQf7bIeUJcaHOV8bca47s1Uxq94+2oGdxA==",
        "dependencies": {
          "Microsoft.Extensions.DependencyInjection.Abstractions": "8.0.2"
        }
      },
      "Microsoft.Extensions.Logging.Configuration": {
        "type": "Transitive",
        "resolved": "8.0.0",
        "contentHash": "ixXXV0G/12g6MXK65TLngYN9V5hQQRuV+fZi882WIoVJT7h5JvoYoxTEwCgdqwLjSneqh1O+66gM8sMr9z/rsQ==",
        "dependencies": {
          "Microsoft.Extensions.Configuration": "8.0.0",
          "Microsoft.Extensions.Configuration.Abstractions": "8.0.0",
          "Microsoft.Extensions.Configuration.Binder": "8.0.0",
          "Microsoft.Extensions.DependencyInjection.Abstractions": "8.0.0",
          "Microsoft.Extensions.Logging": "8.0.0",
          "Microsoft.Extensions.Logging.Abstractions": "8.0.0",
          "Microsoft.Extensions.Options": "8.0.0",
          "Microsoft.Extensions.Options.ConfigurationExtensions": "8.0.0"
        }
      },
      "Microsoft.Extensions.ObjectPool": {
        "type": "Transitive",
        "resolved": "5.0.10",
        "contentHash": "pp9tbGqIhdEXL6Q1yJl+zevAJSq4BsxqhS1GXzBvEsEz9DDNu9GLNzgUy2xyFc4YjB4m4Ff2YEWTnvQvVYdkvQ=="
      },
      "Microsoft.Extensions.Options": {
        "type": "Transitive",
        "resolved": "8.0.2",
        "contentHash": "dWGKvhFybsaZpGmzkGCbNNwBD1rVlWzrZKANLW/CcbFJpCEceMCGzT7zZwHOGBCbwM0SzBuceMj5HN1LKV1QqA==",
        "dependencies": {
          "Microsoft.Extensions.DependencyInjection.Abstractions": "8.0.0",
          "Microsoft.Extensions.Primitives": "8.0.0"
        }
      },
      "Microsoft.Extensions.Options.ConfigurationExtensions": {
        "type": "Transitive",
        "resolved": "8.0.0",
        "contentHash": "0f4DMRqEd50zQh+UyJc+/HiBsZ3vhAQALgdkcQEalSH1L2isdC7Yj54M3cyo5e+BeO5fcBQ7Dxly8XiBBcvRgw==",
        "dependencies": {
          "Microsoft.Extensions.Configuration.Abstractions": "8.0.0",
          "Microsoft.Extensions.Configuration.Binder": "8.0.0",
          "Microsoft.Extensions.DependencyInjection.Abstractions": "8.0.0",
          "Microsoft.Extensions.Options": "8.0.0",
          "Microsoft.Extensions.Primitives": "8.0.0"
        }
      },
      "Microsoft.Extensions.Primitives": {
        "type": "Transitive",
        "resolved": "9.0.2",
        "contentHash": "puBMtKe/wLuYa7H6docBkLlfec+h8L35DXqsDKKJgW0WY5oCwJ3cBJKcDaZchv6knAyqOMfsl6VUbaR++E5LXA=="
      },
      "Microsoft.Identity.Client": {
        "type": "Transitive",
        "resolved": "4.67.2",
        "contentHash": "37t0TfekfG6XM8kue/xNaA66Qjtti5Qe1xA41CK+bEd8VD76/oXJc+meFJHGzygIC485dCpKoamG/pDfb9Qd7Q==",
        "dependencies": {
          "Microsoft.IdentityModel.Abstractions": "6.35.0",
          "System.Diagnostics.DiagnosticSource": "6.0.1"
        }
      },
      "Microsoft.Identity.Client.Extensions.Msal": {
        "type": "Transitive",
        "resolved": "4.67.2",
        "contentHash": "DKs+Lva6csEUZabw+JkkjtFgVmcXh4pJeQy5KH5XzPOaKNoZhAMYj1qpKd97qYTZKXIFH12bHPk0DA+6krw+Cw==",
        "dependencies": {
          "Microsoft.Identity.Client": "4.67.2",
          "System.Security.Cryptography.ProtectedData": "4.5.0"
        }
      },
      "Microsoft.IdentityModel.Abstractions": {
        "type": "Transitive",
        "resolved": "6.35.0",
        "contentHash": "xuR8E4Rd96M41CnUSCiOJ2DBh+z+zQSmyrYHdYhD6K4fXBcQGVnRCFQ0efROUYpP+p0zC1BLKr0JRpVuujTZSg=="
      },
      "Microsoft.NETCore.Platforms": {
        "type": "Transitive",
        "resolved": "3.1.0",
        "contentHash": "z7aeg8oHln2CuNulfhiLYxCVMPEwBl3rzicjvIX+4sUuCwvXw5oXQEtbiU2c0z4qYL5L3Kmx0mMA/+t/SbY67w=="
      },
      "Microsoft.NETCore.Targets": {
        "type": "Transitive",
        "resolved": "1.1.3",
        "contentHash": "3Wrmi0kJDzClwAC+iBdUBpEKmEle8FQNsCs77fkiOIw/9oYA07bL1EZNX0kQ2OMN3xpwvl0vAtOCYY3ndDNlhQ=="
      },
      "Microsoft.PowerPlatform.ResourceStack": {
        "type": "Transitive",
        "resolved": "7.0.0.2080",
        "contentHash": "bLRHhlEEhoycPX8hd6lafUakNBWpGFm6zPdnrsiW6PFAiIBnrWLICLA2cc61jLq6GFJTvtTHR4MAbJXcXC9itA==",
        "dependencies": {
          "Microsoft.Windows.Compatibility": "8.0.10",
          "Newtonsoft.Json": "13.0.3"
        }
      },
      "Microsoft.SourceLink.Common": {
        "type": "Transitive",
        "resolved": "8.0.0",
        "contentHash": "dk9JPxTCIevS75HyEQ0E4OVAFhB2N+V9ShCXf8Q6FkUQZDkgLI12y679Nym1YqsiSysuQskT7Z+6nUf3yab6Vw=="
      },
      "Microsoft.VisualStudio.Threading": {
        "type": "Transitive",
        "resolved": "17.12.19",
        "contentHash": "eLiGMkMYyaSguqHs3lsrFxy3tAWSLuPEL2pIWRcADMDVAs2xqm3dr1d9QYjiEusTgiClF9KD6OB2NdZP72Oy0Q==",
        "dependencies": {
          "Microsoft.VisualStudio.Threading.Analyzers": "17.12.19",
          "Microsoft.VisualStudio.Validation": "17.8.8"
        }
      },
      "Microsoft.VisualStudio.Validation": {
        "type": "Transitive",
        "resolved": "17.8.8",
        "contentHash": "rWXThIpyQd4YIXghNkiv2+VLvzS+MCMKVRDR0GAMlflsdo+YcAN2g2r5U1Ah98OFjQMRexTFtXQQ2LkajxZi3g=="
      },
      "Microsoft.Win32.Registry": {
        "type": "Transitive",
        "resolved": "4.7.0",
        "contentHash": "KSrRMb5vNi0CWSGG1++id2ZOs/1QhRqROt+qgbEAdQuGjGrFcl4AOl4/exGPUYz2wUnU42nvJqon1T3U0kPXLA==",
        "dependencies": {
          "System.Security.AccessControl": "4.7.0",
          "System.Security.Principal.Windows": "4.7.0"
        }
      },
      "Microsoft.Win32.Registry.AccessControl": {
        "type": "Transitive",
        "resolved": "8.0.0",
        "contentHash": "u8PB9/v02C8mBXzl0vJ7bOyC020zOP+T1mRct+KA46DqZkB40XtsNn9pGD0QowTRsT6R4jPCghn+yAODn2UMMw=="
      },
      "Microsoft.Win32.SystemEvents": {
        "type": "Transitive",
        "resolved": "8.0.0",
        "contentHash": "9opKRyOKMCi2xJ7Bj7kxtZ1r9vbzosMvRrdEhVhDz8j8MoBGgB+WmC94yH839NPH+BclAjtQ/pyagvi/8gDLkw=="
      },
      "Microsoft.Windows.Compatibility": {
        "type": "Transitive",
        "resolved": "8.0.10",
        "contentHash": "V92Ri/nR0VqFT6vAVGj20sl0GI6tEFlZiB1IENyPdSdjs+1k5O1lr4vVwtIwoutlib8UyO8tnBwngT6SoOqvyA==",
        "dependencies": {
          "Microsoft.Win32.Registry.AccessControl": "8.0.0",
          "Microsoft.Win32.SystemEvents": "8.0.0",
          "System.CodeDom": "8.0.0",
          "System.ComponentModel.Composition": "8.0.0",
          "System.ComponentModel.Composition.Registration": "8.0.0",
          "System.Configuration.ConfigurationManager": "8.0.1",
          "System.Data.Odbc": "8.0.1",
          "System.Data.OleDb": "8.0.1",
          "System.Data.SqlClient": "4.8.6",
          "System.Diagnostics.EventLog": "8.0.1",
          "System.Diagnostics.PerformanceCounter": "8.0.1",
          "System.DirectoryServices": "8.0.0",
          "System.DirectoryServices.AccountManagement": "8.0.1",
          "System.DirectoryServices.Protocols": "8.0.0",
          "System.Drawing.Common": "8.0.10",
          "System.IO.Packaging": "8.0.1",
          "System.IO.Ports": "8.0.0",
          "System.Management": "8.0.0",
          "System.Reflection.Context": "8.0.0",
          "System.Runtime.Caching": "8.0.1",
          "System.Security.Cryptography.Pkcs": "8.0.1",
          "System.Security.Cryptography.ProtectedData": "8.0.0",
          "System.Security.Cryptography.Xml": "8.0.2",
          "System.Security.Permissions": "8.0.0",
          "System.ServiceModel.Duplex": "4.10.0",
          "System.ServiceModel.Http": "4.10.0",
          "System.ServiceModel.NetTcp": "4.10.0",
          "System.ServiceModel.Primitives": "4.10.0",
          "System.ServiceModel.Security": "4.10.0",
          "System.ServiceModel.Syndication": "8.0.0",
          "System.ServiceProcess.ServiceController": "8.0.1",
          "System.Speech": "8.0.0",
          "System.Text.Encoding.CodePages": "8.0.0",
          "System.Threading.AccessControl": "8.0.0",
          "System.Web.Services.Description": "4.10.0"
        }
      },
      "Newtonsoft.Json": {
        "type": "Transitive",
        "resolved": "13.0.3",
        "contentHash": "HrC5BXdl00IP9zeV+0Z848QWPAoCr9P3bDEZguI+gkLcBKAOxix/tLEAAHC+UvDNPv4a2d18lOReHMOagPa+zQ=="
      },
      "Newtonsoft.Json.Bson": {
        "type": "Transitive",
        "resolved": "1.0.2",
        "contentHash": "QYFyxhaABwmq3p/21VrZNYvCg3DaEoN/wUuw5nmfAf0X3HLjgupwhkEWdgfb9nvGAUIv3osmZoD3kKl4jxEmYQ==",
        "dependencies": {
          "Newtonsoft.Json": "12.0.1"
        }
      },
      "OpenTelemetry.Api": {
        "type": "Transitive",
        "resolved": "1.9.0",
        "contentHash": "Xz8ZvM1Lm0m7BbtGBnw2JlPo++YKyMp08zMK5p0mf+cIi5jeMt2+QsYu9X6YEAbjCxBQYwEak5Z8sY6Ig2WcwQ==",
        "dependencies": {
          "System.Diagnostics.DiagnosticSource": "8.0.0"
        }
      },
      "OpenTelemetry.Api.ProviderBuilderExtensions": {
        "type": "Transitive",
        "resolved": "1.9.0",
        "contentHash": "L0D4LBR5JFmwLun5MCWVGapsJLV0ANZ+XXu9NEI3JE/HRKkRuUO+J2MuHD5DBwiU//QMYYM4B22oev1hVLoHDQ==",
        "dependencies": {
          "Microsoft.Extensions.DependencyInjection.Abstractions": "8.0.0",
          "OpenTelemetry.Api": "1.9.0"
        }
      },
      "runtime.linux-arm.runtime.native.System.IO.Ports": {
        "type": "Transitive",
        "resolved": "8.0.0",
        "contentHash": "gK720fg6HemDg8sXcfy+xCMZ9+hF78Gc7BmREbmkS4noqlu1BAr9qZtuWGhLzFjBfgecmdtl4+SYVwJ1VneZBQ=="
      },
      "runtime.linux-arm64.runtime.native.System.IO.Ports": {
        "type": "Transitive",
        "resolved": "8.0.0",
        "contentHash": "KYG6/3ojhEWbb3FwQAKgGWPHrY+HKUXXdVjJlrtyCLn3EMcNTaNcPadb2c0ndQzixZSmAxZKopXJr0nLwhOrpQ=="
      },
      "runtime.linux-x64.runtime.native.System.IO.Ports": {
        "type": "Transitive",
        "resolved": "8.0.0",
        "contentHash": "Wnw5vhA4mgGbIFoo6l9Fk3iEcwRSq49a1aKwJgXUCUtEQLCSUDjTGSxqy/oMUuOyyn7uLHsH8KgZzQ1y3lReiQ=="
      },
      "runtime.native.System.Data.SqlClient.sni": {
        "type": "Transitive",
        "resolved": "4.7.0",
        "contentHash": "9kyFSIdN3T0qjDQ2R0HRXYIhS3l5psBzQi6qqhdLz+SzFyEy4sVxNOke+yyYv8Cu8rPER12c3RDjLT8wF3WBYQ==",
        "dependencies": {
          "runtime.win-arm64.runtime.native.System.Data.SqlClient.sni": "4.4.0",
          "runtime.win-x64.runtime.native.System.Data.SqlClient.sni": "4.4.0",
          "runtime.win-x86.runtime.native.System.Data.SqlClient.sni": "4.4.0"
        }
      },
      "runtime.native.System.IO.Ports": {
        "type": "Transitive",
        "resolved": "8.0.0",
        "contentHash": "Ee7Sz5llLpTgyKIWzKI/GeuRSbFkOABgJRY00SqTY0OkTYtkB+9l5rFZfE7fxPA3c22RfytCBYkUdAkcmwMjQg==",
        "dependencies": {
          "runtime.linux-arm.runtime.native.System.IO.Ports": "8.0.0",
          "runtime.linux-arm64.runtime.native.System.IO.Ports": "8.0.0",
          "runtime.linux-x64.runtime.native.System.IO.Ports": "8.0.0",
          "runtime.osx-arm64.runtime.native.System.IO.Ports": "8.0.0",
          "runtime.osx-x64.runtime.native.System.IO.Ports": "8.0.0"
        }
      },
      "runtime.osx-arm64.runtime.native.System.IO.Ports": {
        "type": "Transitive",
        "resolved": "8.0.0",
        "contentHash": "rbUBLAaFW9oVkbsb0+XSrAo2QdhBeAyzLl5KQ6Oci9L/u626uXGKInsVJG6B9Z5EO8bmplC8tsMiaHK8wOBZ+w=="
      },
      "runtime.osx-x64.runtime.native.System.IO.Ports": {
        "type": "Transitive",
        "resolved": "8.0.0",
        "contentHash": "IcfB4jKtM9pkzP9OpYelEcUX1MiDt0IJPBh3XYYdEISFF+6Mc+T8WWi0dr9wVh1gtcdVjubVEIBgB8BHESlGfQ=="
      },
      "runtime.win-arm64.runtime.native.System.Data.SqlClient.sni": {
        "type": "Transitive",
        "resolved": "4.4.0",
        "contentHash": "LbrynESTp3bm5O/+jGL8v0Qg5SJlTV08lpIpFesXjF6uGNMWqFnUQbYBJwZTeua6E/Y7FIM1C54Ey1btLWupdg=="
      },
      "runtime.win-x64.runtime.native.System.Data.SqlClient.sni": {
        "type": "Transitive",
        "resolved": "4.4.0",
        "contentHash": "38ugOfkYJqJoX9g6EYRlZB5U2ZJH51UP8ptxZgdpS07FgOEToV+lS11ouNK2PM12Pr6X/PpT5jK82G3DwH/SxQ=="
      },
      "runtime.win-x86.runtime.native.System.Data.SqlClient.sni": {
        "type": "Transitive",
        "resolved": "4.4.0",
        "contentHash": "YhEdSQUsTx+C8m8Bw7ar5/VesXvCFMItyZF7G1AUY+OM0VPZUOeAVpJ4Wl6fydBGUYZxojTDR3I6Bj/+BPkJNA=="
      },
      "Semver": {
        "type": "Transitive",
        "resolved": "3.0.0",
        "contentHash": "9jZCicsVgTebqkAujRWtC9J1A5EQVlu0TVKHcgoCuv345ve5DYf4D1MjhKEnQjdRZo6x/vdv6QQrYFs7ilGzLA==",
        "dependencies": {
          "Microsoft.Extensions.Primitives": "5.0.1"
        }
      },
      "SharpYaml": {
        "type": "Transitive",
        "resolved": "2.1.1",
        "contentHash": "BISoFuW2AwZYXxrZGaBnedo21BvrdgC4kkWd6QYrOdhOGSsZB0RSqcBw09l9caUE1g3sykJoRfSbtSzZS6tYig=="
      },
      "Sprache.StrongNamed": {
        "type": "Transitive",
        "resolved": "2.3.2",
        "contentHash": "RvlXA9lOKVHqEGewTIs5jKhe0wkWXJBWImQLcPkw0PX90XD9SzPJVmjmTAUckK7+zrLBdCM6yxyx3sKJih/2Sg==",
        "dependencies": {
          "System.Globalization": "4.3.0",
          "System.Linq": "4.3.0",
          "System.Private.Uri": "4.3.2",
          "System.Runtime": "4.3.1",
          "System.Text.RegularExpressions": "4.3.1"
        }
      },
      "System.ClientModel": {
        "type": "Transitive",
        "resolved": "1.1.0",
        "contentHash": "UocOlCkxLZrG2CKMAAImPcldJTxeesHnHGHwhJ0pNlZEvEXcWKuQvVOER2/NiOkJGRJk978SNdw3j6/7O9H1lg==",
        "dependencies": {
          "System.Memory.Data": "1.0.2",
          "System.Text.Json": "6.0.9"
        }
      },
      "System.CodeDom": {
        "type": "Transitive",
        "resolved": "8.0.0",
        "contentHash": "WTlRjL6KWIMr/pAaq3rYqh0TJlzpouaQ/W1eelssHgtlwHAH25jXTkUphTYx9HaIIf7XA6qs/0+YhtLEQRkJ+Q=="
      },
      "System.Collections": {
        "type": "Transitive",
        "resolved": "4.3.0",
        "contentHash": "3Dcj85/TBdVpL5Zr+gEEBUuFe2icOnLalmEh9hfck1PTYbbyWuZgh4fmm2ysCLTrqLQw6t3TgTyJ+VLp+Qb+Lw==",
        "dependencies": {
          "Microsoft.NETCore.Platforms": "1.1.0",
          "Microsoft.NETCore.Targets": "1.1.0",
          "System.Runtime": "4.3.0"
        }
      },
      "System.Collections.Immutable": {
        "type": "Transitive",
        "resolved": "8.0.0",
        "contentHash": "AurL6Y5BA1WotzlEvVaIDpqzpIPvYnnldxru8oXJU2yFxFUy3+pNXjXd1ymO+RA0rq0+590Q8gaz2l3Sr7fmqg=="
      },
      "System.ComponentModel.Composition": {
        "type": "Transitive",
        "resolved": "8.0.0",
        "contentHash": "bGhUX5BTivJ9Wax0qnJy7uGq7dn/TQkEpJ2Fpu1etg8dbPwyDkUzNPc1d3I2/jUr9y4wDI3a1dkSmi8X21Pzbw=="
      },
      "System.ComponentModel.Composition.Registration": {
        "type": "Transitive",
        "resolved": "8.0.0",
        "contentHash": "BVMXYqX7Z0Zdq3tc94UKJL/cOWq4LF3ufexfdPuUDrDl4ekbbfwPVzsusVbx+aq6Yx60CJnmJLyHtM3V2Q7BBQ==",
        "dependencies": {
          "System.ComponentModel.Composition": "8.0.0",
          "System.Reflection.Context": "8.0.0"
        }
      },
      "System.Configuration.ConfigurationManager": {
        "type": "Transitive",
        "resolved": "8.0.1",
        "contentHash": "gPYFPDyohW2gXNhdQRSjtmeS6FymL2crg4Sral1wtvEJ7DUqFCDWDVbbLobASbzxfic8U1hQEdC7hmg9LHncMw==",
        "dependencies": {
          "System.Diagnostics.EventLog": "8.0.1",
          "System.Security.Cryptography.ProtectedData": "8.0.0"
        }
      },
      "System.Data.Odbc": {
        "type": "Transitive",
        "resolved": "8.0.1",
        "contentHash": "JQd0QHOaZuH+ki+4Geas88dnLe/lZSaEYYmRdovZaqNVuExVlVFs/of2I1VaasMxzbO5+yrGDAP2rkazx/b8Sg=="
      },
      "System.Data.OleDb": {
        "type": "Transitive",
        "resolved": "8.0.1",
        "contentHash": "RO+/y2ggU5956uQDRXdjA1e2l5yJ4rTWNX76eZ+3sgtYGqGapCe2kQCyiUci+/y6Fyb21Irp4RQEdfrIiuYrxQ==",
        "dependencies": {
          "System.Configuration.ConfigurationManager": "8.0.1",
          "System.Diagnostics.PerformanceCounter": "8.0.1"
        }
      },
      "System.Data.SqlClient": {
        "type": "Transitive",
        "resolved": "4.8.6",
        "contentHash": "2Ij/LCaTQRyAi5lAv7UUTV9R2FobC8xN9mE0fXBZohum/xLl8IZVmE98Rq5ugQHjCgTBRKqpXRb4ORulRdA6Ig==",
        "dependencies": {
          "Microsoft.Win32.Registry": "4.7.0",
          "System.Security.Principal.Windows": "4.7.0",
          "runtime.native.System.Data.SqlClient.sni": "4.7.0"
        }
      },
      "System.Diagnostics.Debug": {
        "type": "Transitive",
        "resolved": "4.3.0",
        "contentHash": "ZUhUOdqmaG5Jk3Xdb8xi5kIyQYAA4PnTNlHx1mu9ZY3qv4ELIdKbnL/akbGaKi2RnNUWaZsAs31rvzFdewTj2g==",
        "dependencies": {
          "Microsoft.NETCore.Platforms": "1.1.0",
          "Microsoft.NETCore.Targets": "1.1.0",
          "System.Runtime": "4.3.0"
        }
      },
      "System.Diagnostics.DiagnosticSource": {
        "type": "Transitive",
        "resolved": "8.0.1",
        "contentHash": "vaoWjvkG1aenR2XdjaVivlCV9fADfgyhW5bZtXT23qaEea0lWiUljdQuze4E31vKM7ZWJaSUsbYIKE3rnzfZUg=="
      },
      "System.Diagnostics.EventLog": {
        "type": "Transitive",
        "resolved": "8.0.1",
        "contentHash": "n1ZP7NM2Gkn/MgD8+eOT5MulMj6wfeQMNS2Pizvq5GHCZfjlFMXV2irQlQmJhwA2VABC57M0auudO89Iu2uRLg=="
      },
      "System.Diagnostics.PerformanceCounter": {
        "type": "Transitive",
        "resolved": "8.0.1",
        "contentHash": "9RfEDiEjlUADeThs8IPdDVTXSnPRSqjfgTQJALpmGFPKC0k2mbdufOXnb/9JZ4I0TkmxOfy3VTJxrHOJSs8cXg==",
        "dependencies": {
          "System.Configuration.ConfigurationManager": "8.0.1"
        }
      },
      "System.DirectoryServices": {
        "type": "Transitive",
        "resolved": "8.0.0",
        "contentHash": "7nit//efUTy1OsAKco2f02PMrwsR2S234N0dVVp84udC77YcvpOQDz5znAWMtgMWBzY1aRJvUW61jo/7vQRfXg=="
      },
      "System.DirectoryServices.AccountManagement": {
        "type": "Transitive",
        "resolved": "8.0.1",
        "contentHash": "qVDWKClyDY+rHVEnf11eU4evW25d5OeidrtMPSJv+fwG213wa2zJ+AuIFCxsuvNSCFyHo+DvQIVfBcoK3CL1pA==",
        "dependencies": {
          "System.Configuration.ConfigurationManager": "8.0.1",
          "System.DirectoryServices": "8.0.0",
          "System.DirectoryServices.Protocols": "8.0.0"
        }
      },
      "System.DirectoryServices.Protocols": {
        "type": "Transitive",
        "resolved": "8.0.0",
        "contentHash": "puwJxURHDrYLGTQdsHyeMS72ClTqYa4lDYz6LHSbkZEk5hq8H8JfsO4MyYhB5BMMxg93jsQzLUwrnCumj11UIg=="
      },
      "System.Drawing.Common": {
        "type": "Transitive",
        "resolved": "8.0.10",
        "contentHash": "MdajRp3P+FOlThgY6FBjAqnmLiVl5t2yWEC/2AsDMqx1zYbJG3G5TnscFBQ4obqcaGqvN5UnhQHSFaJFG2HftQ==",
        "dependencies": {
          "Microsoft.Win32.SystemEvents": "8.0.0"
        }
      },
      "System.Globalization": {
        "type": "Transitive",
        "resolved": "4.3.0",
        "contentHash": "kYdVd2f2PAdFGblzFswE4hkNANJBKRmsfa2X5LG2AcWE1c7/4t0pYae1L8vfZ5xvE2nK/R9JprtToA61OSHWIg==",
        "dependencies": {
          "Microsoft.NETCore.Platforms": "1.1.0",
          "Microsoft.NETCore.Targets": "1.1.0",
          "System.Runtime": "4.3.0"
        }
      },
      "System.IO": {
        "type": "Transitive",
        "resolved": "4.3.0",
        "contentHash": "3qjaHvxQPDpSOYICjUoTsmoq5u6QJAFRUITgeT/4gqkF1bajbSmb1kwSxEA8AHlofqgcKJcM8udgieRNhaJ5Cg==",
        "dependencies": {
          "Microsoft.NETCore.Platforms": "1.1.0",
          "Microsoft.NETCore.Targets": "1.1.0",
          "System.Runtime": "4.3.0",
          "System.Text.Encoding": "4.3.0",
          "System.Threading.Tasks": "4.3.0"
        }
      },
      "System.IO.Abstractions": {
        "type": "Transitive",
        "resolved": "21.3.1",
        "contentHash": "Gm8HI/AHwoWd1r9IUShekWgAQjJgTM1jmrJHSkxONeuVUQAZdxSKzGYTjReBYgqLvF1Zq1Hcd1qHytrL0HuiBg==",
        "dependencies": {
          "TestableIO.System.IO.Abstractions": "21.3.1",
          "TestableIO.System.IO.Abstractions.Wrappers": "21.3.1"
        }
      },
      "System.IO.Packaging": {
        "type": "Transitive",
        "resolved": "8.0.1",
        "contentHash": "KYkIOAvPexQOLDxPO2g0BVoWInnQhPpkFzRqvNrNrMhVT6kqhVr0zEb6KCHlptLFukxnZrjuMVAnxK7pOGUYrw=="
      },
      "System.IO.Pipelines": {
        "type": "Transitive",
        "resolved": "9.0.2",
        "contentHash": "UIBaK7c/A3FyQxmX/747xw4rCUkm1BhNiVU617U5jweNJssNjLJkPUGhBsrlDG0BpKWCYKsncD+Kqpy4KmvZZQ=="
      },
      "System.IO.Ports": {
        "type": "Transitive",
        "resolved": "8.0.0",
        "contentHash": "MaiPbx2/QXZc62gm/DrajRrGPG1lU4m08GWMoWiymPYM+ba4kfACp2PbiYpqJ4QiFGhHD00zX3RoVDTucjWe9g==",
        "dependencies": {
          "runtime.native.System.IO.Ports": "8.0.0"
        }
      },
      "System.Linq": {
        "type": "Transitive",
        "resolved": "4.3.0",
        "contentHash": "5DbqIUpsDp0dFftytzuMmc0oeMdQwjcP/EWxsksIz/w1TcFRkZ3yKKz0PqiYFMmEwPSWw+qNVqD7PJ889JzHbw==",
        "dependencies": {
          "System.Collections": "4.3.0",
          "System.Diagnostics.Debug": "4.3.0",
          "System.Resources.ResourceManager": "4.3.0",
          "System.Runtime": "4.3.0",
          "System.Runtime.Extensions": "4.3.0"
        }
      },
      "System.Management": {
        "type": "Transitive",
        "resolved": "8.0.0",
        "contentHash": "jrK22i5LRzxZCfGb+tGmke2VH7oE0DvcDlJ1HAKYU8cPmD8XnpUT0bYn2Gy98GEhGjtfbR/sxKTVb+dE770pfA==",
        "dependencies": {
          "System.CodeDom": "8.0.0"
        }
      },
      "System.Memory": {
        "type": "Transitive",
        "resolved": "4.5.5",
        "contentHash": "XIWiDvKPXaTveaB7HVganDlOCRoj03l+jrwNvcge/t8vhGYKvqV+dMv6G4SAX2NoNmN0wZfVPTAlFwZcZvVOUw=="
      },
      "System.Memory.Data": {
        "type": "Transitive",
        "resolved": "9.0.2",
        "contentHash": "tzyNQokibJu0ILPd0zezJ3kG3TWaV2a7nLW17ypcAWH8WJDfnSZFlK7/OS+x4PfVikIyhI0pHriFwVTSXy0zYw==",
        "dependencies": {
          "System.Text.Json": "9.0.2"
        }
      },
      "System.Numerics.Vectors": {
        "type": "Transitive",
        "resolved": "4.5.0",
        "contentHash": "QQTlPTl06J/iiDbJCiepZ4H//BVraReU4O4EoRw1U02H5TLUIT7xn3GnDp9AXPSlJUDyFs4uWjWafNX6WrAojQ=="
      },
      "System.Private.ServiceModel": {
        "type": "Transitive",
        "resolved": "4.10.0",
        "contentHash": "dB4hD50X7FaCCPoMJ+TShvSVXEHWBD/GKEd494N4a3V+avJmNFmKK7bM40J1zsj+QWt66DG2YkwWlRf/OHx8zw==",
        "dependencies": {
          "Microsoft.Bcl.AsyncInterfaces": "5.0.0",
          "Microsoft.Extensions.ObjectPool": "5.0.10",
          "System.Numerics.Vectors": "4.5.0",
          "System.Reflection.DispatchProxy": "4.7.1",
          "System.Security.Cryptography.Xml": "5.0.0",
          "System.Security.Principal.Windows": "5.0.0"
        }
      },
      "System.Private.Uri": {
        "type": "Transitive",
        "resolved": "4.3.2",
        "contentHash": "o1+7RJnu3Ik3PazR7Z7tJhjPdE000Eq2KGLLWhqJJKXj04wrS8lwb1OFtDF9jzXXADhUuZNJZlPc98uwwqmpFA==",
        "dependencies": {
          "Microsoft.NETCore.Platforms": "1.1.1",
          "Microsoft.NETCore.Targets": "1.1.3"
        }
      },
      "System.Reflection": {
        "type": "Transitive",
        "resolved": "4.3.0",
        "contentHash": "KMiAFoW7MfJGa9nDFNcfu+FpEdiHpWgTcS2HdMpDvt9saK3y/G4GwprPyzqjFH9NTaGPQeWNHU+iDlDILj96aQ==",
        "dependencies": {
          "Microsoft.NETCore.Platforms": "1.1.0",
          "Microsoft.NETCore.Targets": "1.1.0",
          "System.IO": "4.3.0",
          "System.Reflection.Primitives": "4.3.0",
          "System.Runtime": "4.3.0"
        }
      },
      "System.Reflection.Context": {
        "type": "Transitive",
        "resolved": "8.0.0",
        "contentHash": "k76ubeIBOeIVg7vkQ4I+LoB8sY1EzFIc3oHEtoiNLhXleb7TBLXUQu0CFZ4sPlXJzWNabRf+gn1T7lyhOBxIMA=="
      },
      "System.Reflection.DispatchProxy": {
        "type": "Transitive",
        "resolved": "4.7.1",
        "contentHash": "C1sMLwIG6ILQ2bmOT4gh62V6oJlyF4BlHcVMrOoor49p0Ji2tA8QAoqyMcIhAdH6OHKJ8m7BU+r4LK2CUEOKqw=="
      },
      "System.Reflection.Emit.Lightweight": {
        "type": "Transitive",
        "resolved": "4.7.0",
        "contentHash": "a4OLB4IITxAXJeV74MDx49Oq2+PsF6Sml54XAFv+2RyWwtDBcabzoxiiJRhdhx+gaohLh4hEGCLQyBozXoQPqA=="
      },
      "System.Reflection.Primitives": {
        "type": "Transitive",
        "resolved": "4.3.0",
        "contentHash": "5RXItQz5As4xN2/YUDxdpsEkMhvw3e6aNveFXUn4Hl/udNTCNhnKp8lT9fnc3MhvGKh1baak5CovpuQUXHAlIA==",
        "dependencies": {
          "Microsoft.NETCore.Platforms": "1.1.0",
          "Microsoft.NETCore.Targets": "1.1.0",
          "System.Runtime": "4.3.0"
        }
      },
      "System.Resources.ResourceManager": {
        "type": "Transitive",
        "resolved": "4.3.0",
        "contentHash": "/zrcPkkWdZmI4F92gL/TPumP98AVDu/Wxr3CSJGQQ+XN6wbRZcyfSKVoPo17ilb3iOr0cCRqJInGwNMolqhS8A==",
        "dependencies": {
          "Microsoft.NETCore.Platforms": "1.1.0",
          "Microsoft.NETCore.Targets": "1.1.0",
          "System.Globalization": "4.3.0",
          "System.Reflection": "4.3.0",
          "System.Runtime": "4.3.0"
        }
      },
      "System.Runtime": {
        "type": "Transitive",
        "resolved": "4.3.1",
        "contentHash": "abhfv1dTK6NXOmu4bgHIONxHyEqFjW8HwXPmpY9gmll+ix9UNo4XDcmzJn6oLooftxNssVHdJC1pGT9jkSynQg==",
        "dependencies": {
          "Microsoft.NETCore.Platforms": "1.1.1",
          "Microsoft.NETCore.Targets": "1.1.3"
        }
      },
      "System.Runtime.Caching": {
        "type": "Transitive",
        "resolved": "8.0.1",
        "contentHash": "tdl7Q47P09UpRu0C/OQsGJU6GacBzzk4vfp5My9rodD+BchrxmajORnTthH8RxPUTPrIoVDJmLyvJcGxB267nQ==",
        "dependencies": {
          "System.Configuration.ConfigurationManager": "8.0.1"
        }
      },
      "System.Runtime.CompilerServices.Unsafe": {
        "type": "Transitive",
        "resolved": "4.5.2",
        "contentHash": "wprSFgext8cwqymChhrBLu62LMg/1u92bU+VOwyfBimSPVFXtsNqEWC92Pf9ofzJFlk4IHmJA75EDJn1b2goAQ=="
      },
      "System.Runtime.Extensions": {
        "type": "Transitive",
        "resolved": "4.3.0",
        "contentHash": "guW0uK0fn5fcJJ1tJVXYd7/1h5F+pea1r7FLSOz/f8vPEqbR2ZAknuRDvTQ8PzAilDveOxNjSfr0CHfIQfFk8g==",
        "dependencies": {
          "Microsoft.NETCore.Platforms": "1.1.0",
          "Microsoft.NETCore.Targets": "1.1.0",
          "System.Runtime": "4.3.0"
        }
      },
      "System.Security.AccessControl": {
        "type": "Transitive",
        "resolved": "4.7.0",
        "contentHash": "JECvTt5aFF3WT3gHpfofL2MNNP6v84sxtXxpqhLBCcDRzqsPBmHhQ6shv4DwwN2tRlzsUxtb3G9M3763rbXKDg==",
        "dependencies": {
          "Microsoft.NETCore.Platforms": "3.1.0",
          "System.Security.Principal.Windows": "4.7.0"
        }
      },
      "System.Security.Cryptography.Pkcs": {
        "type": "Transitive",
        "resolved": "8.0.1",
        "contentHash": "CoCRHFym33aUSf/NtWSVSZa99dkd0Hm7OCZUxORBjRB16LNhIEOf8THPqzIYlvKM0nNDAPTRBa1FxEECrgaxxA=="
      },
      "System.Security.Cryptography.ProtectedData": {
        "type": "Transitive",
        "resolved": "8.0.0",
        "contentHash": "+TUFINV2q2ifyXauQXRwy4CiBhqvDEDZeVJU7qfxya4aRYOKzVBpN+4acx25VcPB9ywUN6C0n8drWl110PhZEg=="
      },
      "System.Security.Cryptography.Xml": {
        "type": "Transitive",
        "resolved": "8.0.2",
        "contentHash": "aDM/wm0ZGEZ6ZYJLzgqjp2FZdHbDHh6/OmpGfb7AdZ105zYmPn/83JRU2xLIbwgoNz9U1SLUTJN0v5th3qmvjA==",
        "dependencies": {
          "System.Security.Cryptography.Pkcs": "8.0.1"
        }
      },
      "System.Security.Permissions": {
        "type": "Transitive",
        "resolved": "8.0.0",
        "contentHash": "v/BBylw7XevuAsHXoX9dDUUfmBIcUf7Lkz8K3ZXIKz3YRKpw8YftpSir4n4e/jDTKFoaK37AsC3xnk+GNFI1Ow==",
        "dependencies": {
          "System.Windows.Extensions": "8.0.0"
        }
      },
      "System.Security.Principal.Windows": {
        "type": "Transitive",
        "resolved": "5.0.0",
        "contentHash": "t0MGLukB5WAVU9bO3MGzvlGnyJPgUlcwerXn1kzBRjwLKixT96XV0Uza41W49gVd8zEMFu9vQEFlv0IOrytICA=="
      },
      "System.ServiceModel.Duplex": {
        "type": "Transitive",
        "resolved": "4.10.0",
        "contentHash": "4TiHY9zNCyU5++0hzgQQY8Lg2iUxBndRbo/xVWxljqekBiPSK037QASLD4ZZCKc/JcA4cpHUFDXZjzrdVVn6aw==",
        "dependencies": {
          "System.Private.ServiceModel": "4.10.0",
          "System.ServiceModel.Primitives": "4.10.0"
        }
      },
      "System.ServiceModel.Http": {
        "type": "Transitive",
        "resolved": "4.10.0",
        "contentHash": "/PbmNSEwTQ7Vizor3F/Zp8bzR6L9YZNGIwGr1Tyc//ZZuAYDhiwiMbNpX3EnPZM63qD2bJmR/FWH9S5Ffp8K6g==",
        "dependencies": {
          "System.Private.ServiceModel": "4.10.0",
          "System.ServiceModel.Primitives": "4.10.0"
        }
      },
      "System.ServiceModel.NetTcp": {
        "type": "Transitive",
        "resolved": "4.10.0",
        "contentHash": "tG69H0sRdzEuOcdGzsZwbmPk54Akb3t1Db4SSXN6hSTOc2ZBFu1jLt5wJA6ATbIjJ5WqXA8beRNLhO77lBNIdA==",
        "dependencies": {
          "System.Private.ServiceModel": "4.10.0",
          "System.ServiceModel.Primitives": "4.10.0"
        }
      },
      "System.ServiceModel.Primitives": {
        "type": "Transitive",
        "resolved": "4.10.0",
        "contentHash": "BtrvvpgU2HolcC0tUf1g+n4Fk5kLhfbIBgRibcGe7TDHXcy6zTfkyXxR88rl2tO4KEPLkJXxWf/HW/LJmsI0Ew==",
        "dependencies": {
          "System.Private.ServiceModel": "4.10.0"
        }
      },
      "System.ServiceModel.Security": {
        "type": "Transitive",
        "resolved": "4.10.0",
        "contentHash": "/COEfB7QqKW37DOfmzJG6rd0apH0uMMCYNDUir9ZVDQR/ulQHx12T/5jMTo25YgUUk++i0SfGDbzutMH3w/nQg==",
        "dependencies": {
          "System.Private.ServiceModel": "4.10.0",
          "System.ServiceModel.Primitives": "4.10.0"
        }
      },
      "System.ServiceModel.Syndication": {
        "type": "Transitive",
        "resolved": "8.0.0",
        "contentHash": "CJxIUwpBkMCPmIx46tFVOt0zpRrYurUHLW6tJBcmyj+MyWpKc6MMcS69B7IdlV/bgtgys073wMIHZX9QOQ1OFA=="
      },
      "System.ServiceProcess.ServiceController": {
        "type": "Transitive",
        "resolved": "8.0.1",
        "contentHash": "02I0BXo1kmMBgw03E8Hu4K6nTqur4wpQdcDZrndczPzY2fEoGvlinE35AWbyzLZ2h2IksEZ6an4tVt3hi9j1oA==",
        "dependencies": {
          "System.Diagnostics.EventLog": "8.0.1"
        }
      },
      "System.Speech": {
        "type": "Transitive",
        "resolved": "8.0.0",
        "contentHash": "CNuiA6vb95Oe5PRjClZEBiaju31vwB8OIeCgeSBXyZL6+MS4RVVB2X/C11z0xCkooHE3Vy91nM2z76emIzR+sg=="
      },
      "System.Text.Encoding": {
        "type": "Transitive",
        "resolved": "4.3.0",
        "contentHash": "BiIg+KWaSDOITze6jGQynxg64naAPtqGHBwDrLaCtixsa5bKiR8dpPOHA7ge3C0JJQizJE+sfkz1wV+BAKAYZw==",
        "dependencies": {
          "Microsoft.NETCore.Platforms": "1.1.0",
          "Microsoft.NETCore.Targets": "1.1.0",
          "System.Runtime": "4.3.0"
        }
      },
      "System.Text.Encoding.CodePages": {
        "type": "Transitive",
        "resolved": "8.0.0",
        "contentHash": "OZIsVplFGaVY90G2SbpgU7EnCoOO5pw1t4ic21dBF3/1omrJFpAGoNAVpPyMVOC90/hvgkGG3VFqR13YgZMQfg=="
      },
      "System.Text.Encodings.Web": {
        "type": "Transitive",
        "resolved": "9.0.2",
        "contentHash": "/kCGdrXg0PXrvkHYyHubXJHcmCAvJrxTZ7g4XS6UCxY1JW79aMjtUW6UYNECHJmiyFZsZ/vUuWOM4CtNpiNt8Q=="
      },
      "System.Text.Json": {
        "type": "Transitive",
        "resolved": "9.0.2",
        "contentHash": "4TY2Yokh5Xp8XHFhsY9y84yokS7B0rhkaZCXuRiKppIiKwPVH4lVSFD9EEFzRpXdBM5ZeZXD43tc2vB6njEwwQ==",
        "dependencies": {
          "System.IO.Pipelines": "9.0.2",
          "System.Text.Encodings.Web": "9.0.2"
        }
      },
      "System.Text.RegularExpressions": {
        "type": "Transitive",
        "resolved": "4.3.1",
        "contentHash": "N0kNRrWe4+nXOWlpLT4LAY5brb8caNFlUuIRpraCVMDLYutKkol1aV079rQjLuSxKMJT2SpBQsYX9xbcTMmzwg==",
        "dependencies": {
          "System.Runtime": "4.3.1"
        }
      },
      "System.Threading.AccessControl": {
        "type": "Transitive",
        "resolved": "8.0.0",
        "contentHash": "cIed5+HuYz+eV9yu9TH95zPkqmm1J9Qps9wxjB335sU8tsqc2kGdlTEH9FZzZeCS8a7mNSEsN8ZkyhQp1gfdEw=="
      },
      "System.Threading.Tasks": {
        "type": "Transitive",
        "resolved": "4.3.0",
        "contentHash": "LbSxKEdOUhVe8BezB/9uOGGppt+nZf6e1VFyw6v3DN6lqitm0OSn2uXMOdtP0M3W4iMcqcivm2J6UgqiwwnXiA==",
        "dependencies": {
          "Microsoft.NETCore.Platforms": "1.1.0",
          "Microsoft.NETCore.Targets": "1.1.0",
          "System.Runtime": "4.3.0"
        }
      },
      "System.Threading.Tasks.Extensions": {
        "type": "Transitive",
        "resolved": "4.5.4",
        "contentHash": "zteT+G8xuGu6mS+mzDzYXbzS7rd3K6Fjb9RiZlYlJPam2/hU7JCBZBVEcywNuR+oZ1ncTvc/cq0faRr3P01OVg=="
      },
      "System.Web.Services.Description": {
        "type": "Transitive",
        "resolved": "4.10.0",
        "contentHash": "Dwr64geRujAwnI+wPMJP1rf4pFaYRITrAS7EIGd0GVMwQ8OayM6ypwmnAPzQG4YTyN84w6KD5Rv8LJywYK+vUA=="
      },
      "System.Windows.Extensions": {
        "type": "Transitive",
        "resolved": "8.0.0",
        "contentHash": "Obg3a90MkOw9mYKxrardLpY2u0axDMrSmy4JCdq2cYbelM2cUwmUir5Bomvd1yxmPL9h5LVHU1tuKBZpUjfASg=="
      },
      "TestableIO.System.IO.Abstractions": {
        "type": "Transitive",
        "resolved": "21.3.1",
        "contentHash": "B9USlBOZAiqXss7AI4BH6HVWs+HoHx38OadJjBO0VCzEWgP/u0u52bogmrzDHsyqRv8Yo/xtIMQXgpjLoaAUXw=="
      },
      "TestableIO.System.IO.Abstractions.Wrappers": {
        "type": "Transitive",
        "resolved": "21.3.1",
        "contentHash": "l/xu8G96pntsofFG8vh6BKbVbYWtqYZTpNCcj4jGNwxwSbwY2gvDmkiFmIbWf7lgzPZbopW2FAfaY6m4K/3QJw==",
        "dependencies": {
          "TestableIO.System.IO.Abstractions": "21.3.1"
        }
      },
      "Azure.Bicep.Core": {
        "type": "Project",
        "dependencies": {
          "Azure.Bicep.IO": "[1.0.0, )",
          "Azure.Bicep.Types": "[0.5.110, )",
          "Azure.Bicep.Types.Az": "[0.2.756, )",
          "Azure.Bicep.Types.K8s": "[0.1.644, )",
          "Azure.Containers.ContainerRegistry": "[1.1.1, )",
          "Azure.Deployments.Templates": "[1.329.0, )",
          "Azure.Identity": "[1.13.2, )",
          "Azure.ResourceManager.Resources": "[1.9.0, )",
          "JsonPatch.Net": "[3.3.0, )",
          "JsonPath.Net": "[2.1.1, )",
          "Microsoft.Extensions.Configuration": "[9.0.2, )",
          "Microsoft.Extensions.Configuration.Binder": "[9.0.1, )",
          "Microsoft.Extensions.Configuration.Json": "[9.0.0, )",
          "Microsoft.Extensions.DependencyInjection": "[9.0.2, )",
          "Microsoft.Extensions.Http": "[8.0.1, )",
          "Microsoft.PowerPlatform.ResourceStack": "[7.0.0.2080, )",
          "Microsoft.VisualStudio.Threading": "[17.12.19, )",
          "Newtonsoft.Json": "[13.0.3, )",
          "Semver": "[3.0.0, )",
          "SharpYaml": "[2.1.1, )",
          "System.IO.Abstractions": "[21.3.1, )",
          "System.Private.Uri": "[4.3.2, )"
        }
      },
      "Azure.Bicep.IO": {
        "type": "Project",
        "dependencies": {
          "System.IO.Abstractions": "[21.3.1, )",
          "System.Memory.Data": "[9.0.2, )"
        }
      },
      "Azure.Bicep.Local.Extension": {
        "type": "Project",
        "dependencies": {
          "CommandLineParser": "[2.9.1, )",
          "Google.Protobuf": "[3.29.2, )",
          "Grpc.Net.Client": "[2.70.0, )"
        }
      }
    },
    "net8.0/linux-arm64": {
      "Microsoft.Win32.Registry": {
        "type": "Transitive",
        "resolved": "4.7.0",
        "contentHash": "KSrRMb5vNi0CWSGG1++id2ZOs/1QhRqROt+qgbEAdQuGjGrFcl4AOl4/exGPUYz2wUnU42nvJqon1T3U0kPXLA==",
        "dependencies": {
          "System.Security.AccessControl": "4.7.0",
          "System.Security.Principal.Windows": "4.7.0"
        }
      },
      "Microsoft.Win32.Registry.AccessControl": {
        "type": "Transitive",
        "resolved": "8.0.0",
        "contentHash": "u8PB9/v02C8mBXzl0vJ7bOyC020zOP+T1mRct+KA46DqZkB40XtsNn9pGD0QowTRsT6R4jPCghn+yAODn2UMMw=="
      },
      "Microsoft.Win32.SystemEvents": {
        "type": "Transitive",
        "resolved": "8.0.0",
        "contentHash": "9opKRyOKMCi2xJ7Bj7kxtZ1r9vbzosMvRrdEhVhDz8j8MoBGgB+WmC94yH839NPH+BclAjtQ/pyagvi/8gDLkw=="
      },
      "runtime.any.System.Collections": {
        "type": "Transitive",
        "resolved": "4.3.0",
        "contentHash": "23g6rqftKmovn2cLeGsuHUYm0FD7pdutb0uQMJpZ3qTvq+zHkgmt6J65VtRry4WDGYlmkMa4xDACtaQ94alNag==",
        "dependencies": {
          "System.Runtime": "4.3.0"
        }
      },
      "runtime.any.System.Globalization": {
        "type": "Transitive",
        "resolved": "4.3.0",
        "contentHash": "sMDBnad4rp4t7GY442Jux0MCUuKL4otn5BK6Ni0ARTXTSpRNBzZ7hpMfKSvnVSED5kYJm96YOWsqV0JH0d2uuw=="
      },
      "runtime.any.System.IO": {
        "type": "Transitive",
        "resolved": "4.3.0",
        "contentHash": "SDZ5AD1DtyRoxYtEcqQ3HDlcrorMYXZeCt7ZhG9US9I5Vva+gpIWDGMkcwa5XiKL0ceQKRZIX2x0XEjLX7PDzQ=="
      },
      "runtime.any.System.Reflection": {
        "type": "Transitive",
        "resolved": "4.3.0",
        "contentHash": "hLC3A3rI8jipR5d9k7+f0MgRCW6texsAp0MWkN/ci18FMtQ9KH7E2vDn/DH2LkxsszlpJpOn9qy6Z6/69rH6eQ=="
      },
      "runtime.any.System.Reflection.Primitives": {
        "type": "Transitive",
        "resolved": "4.3.0",
        "contentHash": "Nrm1p3armp6TTf2xuvaa+jGTTmncALWFq22CpmwRvhDf6dE9ZmH40EbOswD4GnFLrMRS0Ki6Kx5aUPmKK/hZBg=="
      },
      "runtime.any.System.Resources.ResourceManager": {
        "type": "Transitive",
        "resolved": "4.3.0",
        "contentHash": "Lxb89SMvf8w9p9+keBLyL6H6x/TEmc6QVsIIA0T36IuyOY3kNvIdyGddA2qt35cRamzxF8K5p0Opq4G4HjNbhQ=="
      },
      "runtime.any.System.Runtime": {
        "type": "Transitive",
        "resolved": "4.3.0",
        "contentHash": "fRS7zJgaG9NkifaAxGGclDDoRn9HC7hXACl52Or06a/fxdzDajWb5wov3c6a+gVSlekRoexfjwQSK9sh5um5LQ==",
        "dependencies": {
          "System.Private.Uri": "4.3.0"
        }
      },
      "runtime.any.System.Text.Encoding": {
        "type": "Transitive",
        "resolved": "4.3.0",
        "contentHash": "+ihI5VaXFCMVPJNstG4O4eo1CfbrByLxRrQQTqOTp1ttK0kUKDqOdBSTaCB2IBk/QtjDrs6+x4xuezyMXdm0HQ=="
      },
      "runtime.any.System.Threading.Tasks": {
        "type": "Transitive",
        "resolved": "4.3.0",
        "contentHash": "OhBAVBQG5kFj1S+hCEQ3TUHBAEtZ3fbEMgZMRNdN8A0Pj4x+5nTELEqL59DU0TjKVE6II3dqKw4Dklb3szT65w=="
      },
      "runtime.debian.8-x64.runtime.native.System.Security.Cryptography.OpenSsl": {
        "type": "Transitive",
        "resolved": "4.3.0",
        "contentHash": "HdSSp5MnJSsg08KMfZThpuLPJpPwE5hBXvHwoKWosyHHfe8Mh5WKT0ylEOf6yNzX6Ngjxe4Whkafh5q7Ymac4Q=="
      },
      "runtime.fedora.23-x64.runtime.native.System.Security.Cryptography.OpenSsl": {
        "type": "Transitive",
        "resolved": "4.3.0",
        "contentHash": "+yH1a49wJMy8Zt4yx5RhJrxO/DBDByAiCzNwiETI+1S4mPdCu0OY4djdciC7Vssk0l22wQaDLrXxXkp+3+7bVA=="
      },
      "runtime.fedora.24-x64.runtime.native.System.Security.Cryptography.OpenSsl": {
        "type": "Transitive",
        "resolved": "4.3.0",
        "contentHash": "c3YNH1GQJbfIPJeCnr4avseugSqPrxwIqzthYyZDN6EuOyNOzq+y2KSUfRcXauya1sF4foESTgwM5e1A8arAKw=="
      },
      "runtime.linux-arm.runtime.native.System.IO.Ports": {
        "type": "Transitive",
        "resolved": "8.0.0",
        "contentHash": "gK720fg6HemDg8sXcfy+xCMZ9+hF78Gc7BmREbmkS4noqlu1BAr9qZtuWGhLzFjBfgecmdtl4+SYVwJ1VneZBQ=="
      },
      "runtime.linux-arm64.runtime.native.System.IO.Ports": {
        "type": "Transitive",
        "resolved": "8.0.0",
        "contentHash": "KYG6/3ojhEWbb3FwQAKgGWPHrY+HKUXXdVjJlrtyCLn3EMcNTaNcPadb2c0ndQzixZSmAxZKopXJr0nLwhOrpQ=="
      },
      "runtime.linux-x64.runtime.native.System.IO.Ports": {
        "type": "Transitive",
        "resolved": "8.0.0",
        "contentHash": "Wnw5vhA4mgGbIFoo6l9Fk3iEcwRSq49a1aKwJgXUCUtEQLCSUDjTGSxqy/oMUuOyyn7uLHsH8KgZzQ1y3lReiQ=="
      },
      "runtime.native.System": {
        "type": "Transitive",
        "resolved": "4.3.0",
        "contentHash": "c/qWt2LieNZIj1jGnVNsE2Kl23Ya2aSTBuXMD6V7k9KWr6l16Tqdwq+hJScEpWER9753NWC8h96PaVNY5Ld7Jw==",
        "dependencies": {
          "Microsoft.NETCore.Platforms": "1.1.0",
          "Microsoft.NETCore.Targets": "1.1.0"
        }
      },
      "runtime.native.System.Security.Cryptography.OpenSsl": {
        "type": "Transitive",
        "resolved": "4.3.0",
        "contentHash": "NS1U+700m4KFRHR5o4vo9DSlTmlCKu/u7dtE5sUHVIPB+xpXxYQvgBgA6wEIeCz6Yfn0Z52/72WYsToCEPJnrw==",
        "dependencies": {
          "runtime.debian.8-x64.runtime.native.System.Security.Cryptography.OpenSsl": "4.3.0",
          "runtime.fedora.23-x64.runtime.native.System.Security.Cryptography.OpenSsl": "4.3.0",
          "runtime.fedora.24-x64.runtime.native.System.Security.Cryptography.OpenSsl": "4.3.0",
          "runtime.opensuse.13.2-x64.runtime.native.System.Security.Cryptography.OpenSsl": "4.3.0",
          "runtime.opensuse.42.1-x64.runtime.native.System.Security.Cryptography.OpenSsl": "4.3.0",
          "runtime.osx.10.10-x64.runtime.native.System.Security.Cryptography.OpenSsl": "4.3.0",
          "runtime.rhel.7-x64.runtime.native.System.Security.Cryptography.OpenSsl": "4.3.0",
          "runtime.ubuntu.14.04-x64.runtime.native.System.Security.Cryptography.OpenSsl": "4.3.0",
          "runtime.ubuntu.16.04-x64.runtime.native.System.Security.Cryptography.OpenSsl": "4.3.0",
          "runtime.ubuntu.16.10-x64.runtime.native.System.Security.Cryptography.OpenSsl": "4.3.0"
        }
      },
      "runtime.opensuse.13.2-x64.runtime.native.System.Security.Cryptography.OpenSsl": {
        "type": "Transitive",
        "resolved": "4.3.0",
        "contentHash": "b3pthNgxxFcD+Pc0WSEoC0+md3MyhRS6aCEeenvNE3Fdw1HyJ18ZhRFVJJzIeR/O/jpxPboB805Ho0T3Ul7w8A=="
      },
      "runtime.opensuse.42.1-x64.runtime.native.System.Security.Cryptography.OpenSsl": {
        "type": "Transitive",
        "resolved": "4.3.0",
        "contentHash": "KeLz4HClKf+nFS7p/6Fi/CqyLXh81FpiGzcmuS8DGi9lUqSnZ6Es23/gv2O+1XVGfrbNmviF7CckBpavkBoIFQ=="
      },
      "runtime.osx-arm64.runtime.native.System.IO.Ports": {
        "type": "Transitive",
        "resolved": "8.0.0",
        "contentHash": "rbUBLAaFW9oVkbsb0+XSrAo2QdhBeAyzLl5KQ6Oci9L/u626uXGKInsVJG6B9Z5EO8bmplC8tsMiaHK8wOBZ+w=="
      },
      "runtime.osx-x64.runtime.native.System.IO.Ports": {
        "type": "Transitive",
        "resolved": "8.0.0",
        "contentHash": "IcfB4jKtM9pkzP9OpYelEcUX1MiDt0IJPBh3XYYdEISFF+6Mc+T8WWi0dr9wVh1gtcdVjubVEIBgB8BHESlGfQ=="
      },
      "runtime.osx.10.10-x64.runtime.native.System.Security.Cryptography.OpenSsl": {
        "type": "Transitive",
        "resolved": "4.3.0",
        "contentHash": "X7IdhILzr4ROXd8mI1BUCQMSHSQwelUlBjF1JyTKCjXaOGn2fB4EKBxQbCK2VjO3WaWIdlXZL3W6TiIVnrhX4g=="
      },
      "runtime.rhel.7-x64.runtime.native.System.Security.Cryptography.OpenSsl": {
        "type": "Transitive",
        "resolved": "4.3.0",
        "contentHash": "nyFNiCk/r+VOiIqreLix8yN+q3Wga9+SE8BCgkf+2BwEKiNx6DyvFjCgkfV743/grxv8jHJ8gUK4XEQw7yzRYg=="
      },
      "runtime.ubuntu.14.04-x64.runtime.native.System.Security.Cryptography.OpenSsl": {
        "type": "Transitive",
        "resolved": "4.3.0",
        "contentHash": "ytoewC6wGorL7KoCAvRfsgoJPJbNq+64k2SqW6JcOAebWsFUvCCYgfzQMrnpvPiEl4OrblUlhF2ji+Q1+SVLrQ=="
      },
      "runtime.ubuntu.16.04-x64.runtime.native.System.Security.Cryptography.OpenSsl": {
        "type": "Transitive",
        "resolved": "4.3.0",
        "contentHash": "I8bKw2I8k58Wx7fMKQJn2R8lamboCAiHfHeV/pS65ScKWMMI0+wJkLYlEKvgW1D/XvSl/221clBoR2q9QNNM7A=="
      },
      "runtime.ubuntu.16.10-x64.runtime.native.System.Security.Cryptography.OpenSsl": {
        "type": "Transitive",
        "resolved": "4.3.0",
        "contentHash": "VB5cn/7OzUfzdnC8tqAIMQciVLiq2epm2NrAm1E9OjNRyG4lVhfR61SMcLizejzQP8R8Uf/0l5qOIbUEi+RdEg=="
      },
      "runtime.unix.System.Diagnostics.Debug": {
        "type": "Transitive",
        "resolved": "4.3.0",
        "contentHash": "WV8KLRHWVUVUDduFnvGMHt0FsEt2wK6xPl1EgDKlaMx2KnZ43A/O0GzP8wIuvAC7mq4T9V1mm90r+PXkL9FPdQ==",
        "dependencies": {
          "runtime.native.System": "4.3.0"
        }
      },
      "runtime.unix.System.Private.Uri": {
        "type": "Transitive",
        "resolved": "4.3.0",
        "contentHash": "ooWzobr5RAq34r9uan1r/WPXJYG1XWy9KanrxNvEnBzbFdQbMG7Y3bVi4QxR7xZMNLOxLLTAyXvnSkfj5boZSg==",
        "dependencies": {
          "runtime.native.System": "4.3.0"
        }
      },
      "runtime.unix.System.Runtime.Extensions": {
        "type": "Transitive",
        "resolved": "4.3.0",
        "contentHash": "zQiTBVpiLftTQZW8GFsV0gjYikB1WMkEPIxF5O6RkUrSV/OgvRRTYgeFQha/0keBpuS0HYweraGRwhfhJ7dj7w==",
        "dependencies": {
          "System.Private.Uri": "4.3.0",
          "runtime.native.System": "4.3.0",
          "runtime.native.System.Security.Cryptography.OpenSsl": "4.3.0"
        }
      },
      "runtime.win-arm64.runtime.native.System.Data.SqlClient.sni": {
        "type": "Transitive",
        "resolved": "4.4.0",
        "contentHash": "LbrynESTp3bm5O/+jGL8v0Qg5SJlTV08lpIpFesXjF6uGNMWqFnUQbYBJwZTeua6E/Y7FIM1C54Ey1btLWupdg=="
      },
      "runtime.win-x64.runtime.native.System.Data.SqlClient.sni": {
        "type": "Transitive",
        "resolved": "4.4.0",
        "contentHash": "38ugOfkYJqJoX9g6EYRlZB5U2ZJH51UP8ptxZgdpS07FgOEToV+lS11ouNK2PM12Pr6X/PpT5jK82G3DwH/SxQ=="
      },
      "runtime.win-x86.runtime.native.System.Data.SqlClient.sni": {
        "type": "Transitive",
        "resolved": "4.4.0",
        "contentHash": "YhEdSQUsTx+C8m8Bw7ar5/VesXvCFMItyZF7G1AUY+OM0VPZUOeAVpJ4Wl6fydBGUYZxojTDR3I6Bj/+BPkJNA=="
      },
      "System.Collections": {
        "type": "Transitive",
        "resolved": "4.3.0",
        "contentHash": "3Dcj85/TBdVpL5Zr+gEEBUuFe2icOnLalmEh9hfck1PTYbbyWuZgh4fmm2ysCLTrqLQw6t3TgTyJ+VLp+Qb+Lw==",
        "dependencies": {
          "Microsoft.NETCore.Platforms": "1.1.0",
          "Microsoft.NETCore.Targets": "1.1.0",
          "System.Runtime": "4.3.0",
          "runtime.any.System.Collections": "4.3.0"
        }
      },
      "System.Data.Odbc": {
        "type": "Transitive",
        "resolved": "8.0.1",
        "contentHash": "JQd0QHOaZuH+ki+4Geas88dnLe/lZSaEYYmRdovZaqNVuExVlVFs/of2I1VaasMxzbO5+yrGDAP2rkazx/b8Sg=="
      },
      "System.Data.OleDb": {
        "type": "Transitive",
        "resolved": "8.0.1",
        "contentHash": "RO+/y2ggU5956uQDRXdjA1e2l5yJ4rTWNX76eZ+3sgtYGqGapCe2kQCyiUci+/y6Fyb21Irp4RQEdfrIiuYrxQ==",
        "dependencies": {
          "System.Configuration.ConfigurationManager": "8.0.1",
          "System.Diagnostics.PerformanceCounter": "8.0.1"
        }
      },
      "System.Data.SqlClient": {
        "type": "Transitive",
        "resolved": "4.8.6",
        "contentHash": "2Ij/LCaTQRyAi5lAv7UUTV9R2FobC8xN9mE0fXBZohum/xLl8IZVmE98Rq5ugQHjCgTBRKqpXRb4ORulRdA6Ig==",
        "dependencies": {
          "Microsoft.Win32.Registry": "4.7.0",
          "System.Security.Principal.Windows": "4.7.0",
          "runtime.native.System.Data.SqlClient.sni": "4.7.0"
        }
      },
      "System.Diagnostics.Debug": {
        "type": "Transitive",
        "resolved": "4.3.0",
        "contentHash": "ZUhUOdqmaG5Jk3Xdb8xi5kIyQYAA4PnTNlHx1mu9ZY3qv4ELIdKbnL/akbGaKi2RnNUWaZsAs31rvzFdewTj2g==",
        "dependencies": {
          "Microsoft.NETCore.Platforms": "1.1.0",
          "Microsoft.NETCore.Targets": "1.1.0",
          "System.Runtime": "4.3.0",
          "runtime.unix.System.Diagnostics.Debug": "4.3.0"
        }
      },
      "System.Diagnostics.EventLog": {
        "type": "Transitive",
        "resolved": "8.0.1",
        "contentHash": "n1ZP7NM2Gkn/MgD8+eOT5MulMj6wfeQMNS2Pizvq5GHCZfjlFMXV2irQlQmJhwA2VABC57M0auudO89Iu2uRLg=="
      },
      "System.Diagnostics.PerformanceCounter": {
        "type": "Transitive",
        "resolved": "8.0.1",
        "contentHash": "9RfEDiEjlUADeThs8IPdDVTXSnPRSqjfgTQJALpmGFPKC0k2mbdufOXnb/9JZ4I0TkmxOfy3VTJxrHOJSs8cXg==",
        "dependencies": {
          "System.Configuration.ConfigurationManager": "8.0.1"
        }
      },
      "System.DirectoryServices": {
        "type": "Transitive",
        "resolved": "8.0.0",
        "contentHash": "7nit//efUTy1OsAKco2f02PMrwsR2S234N0dVVp84udC77YcvpOQDz5znAWMtgMWBzY1aRJvUW61jo/7vQRfXg=="
      },
      "System.DirectoryServices.AccountManagement": {
        "type": "Transitive",
        "resolved": "8.0.1",
        "contentHash": "qVDWKClyDY+rHVEnf11eU4evW25d5OeidrtMPSJv+fwG213wa2zJ+AuIFCxsuvNSCFyHo+DvQIVfBcoK3CL1pA==",
        "dependencies": {
          "System.Configuration.ConfigurationManager": "8.0.1",
          "System.DirectoryServices": "8.0.0",
          "System.DirectoryServices.Protocols": "8.0.0"
        }
      },
      "System.DirectoryServices.Protocols": {
        "type": "Transitive",
        "resolved": "8.0.0",
        "contentHash": "puwJxURHDrYLGTQdsHyeMS72ClTqYa4lDYz6LHSbkZEk5hq8H8JfsO4MyYhB5BMMxg93jsQzLUwrnCumj11UIg=="
      },
      "System.Globalization": {
        "type": "Transitive",
        "resolved": "4.3.0",
        "contentHash": "kYdVd2f2PAdFGblzFswE4hkNANJBKRmsfa2X5LG2AcWE1c7/4t0pYae1L8vfZ5xvE2nK/R9JprtToA61OSHWIg==",
        "dependencies": {
          "Microsoft.NETCore.Platforms": "1.1.0",
          "Microsoft.NETCore.Targets": "1.1.0",
          "System.Runtime": "4.3.0",
          "runtime.any.System.Globalization": "4.3.0"
        }
      },
      "System.IO": {
        "type": "Transitive",
        "resolved": "4.3.0",
        "contentHash": "3qjaHvxQPDpSOYICjUoTsmoq5u6QJAFRUITgeT/4gqkF1bajbSmb1kwSxEA8AHlofqgcKJcM8udgieRNhaJ5Cg==",
        "dependencies": {
          "Microsoft.NETCore.Platforms": "1.1.0",
          "Microsoft.NETCore.Targets": "1.1.0",
          "System.Runtime": "4.3.0",
          "System.Text.Encoding": "4.3.0",
          "System.Threading.Tasks": "4.3.0",
          "runtime.any.System.IO": "4.3.0"
        }
      },
      "System.IO.Ports": {
        "type": "Transitive",
        "resolved": "8.0.0",
        "contentHash": "MaiPbx2/QXZc62gm/DrajRrGPG1lU4m08GWMoWiymPYM+ba4kfACp2PbiYpqJ4QiFGhHD00zX3RoVDTucjWe9g==",
        "dependencies": {
          "runtime.native.System.IO.Ports": "8.0.0"
        }
      },
      "System.Management": {
        "type": "Transitive",
        "resolved": "8.0.0",
        "contentHash": "jrK22i5LRzxZCfGb+tGmke2VH7oE0DvcDlJ1HAKYU8cPmD8XnpUT0bYn2Gy98GEhGjtfbR/sxKTVb+dE770pfA==",
        "dependencies": {
          "System.CodeDom": "8.0.0"
        }
      },
      "System.Private.Uri": {
        "type": "Transitive",
        "resolved": "4.3.2",
        "contentHash": "o1+7RJnu3Ik3PazR7Z7tJhjPdE000Eq2KGLLWhqJJKXj04wrS8lwb1OFtDF9jzXXADhUuZNJZlPc98uwwqmpFA==",
        "dependencies": {
          "Microsoft.NETCore.Platforms": "1.1.1",
          "Microsoft.NETCore.Targets": "1.1.3",
          "runtime.unix.System.Private.Uri": "4.3.0"
        }
      },
      "System.Reflection": {
        "type": "Transitive",
        "resolved": "4.3.0",
        "contentHash": "KMiAFoW7MfJGa9nDFNcfu+FpEdiHpWgTcS2HdMpDvt9saK3y/G4GwprPyzqjFH9NTaGPQeWNHU+iDlDILj96aQ==",
        "dependencies": {
          "Microsoft.NETCore.Platforms": "1.1.0",
          "Microsoft.NETCore.Targets": "1.1.0",
          "System.IO": "4.3.0",
          "System.Reflection.Primitives": "4.3.0",
          "System.Runtime": "4.3.0",
          "runtime.any.System.Reflection": "4.3.0"
        }
      },
      "System.Reflection.Primitives": {
        "type": "Transitive",
        "resolved": "4.3.0",
        "contentHash": "5RXItQz5As4xN2/YUDxdpsEkMhvw3e6aNveFXUn4Hl/udNTCNhnKp8lT9fnc3MhvGKh1baak5CovpuQUXHAlIA==",
        "dependencies": {
          "Microsoft.NETCore.Platforms": "1.1.0",
          "Microsoft.NETCore.Targets": "1.1.0",
          "System.Runtime": "4.3.0",
          "runtime.any.System.Reflection.Primitives": "4.3.0"
        }
      },
      "System.Resources.ResourceManager": {
        "type": "Transitive",
        "resolved": "4.3.0",
        "contentHash": "/zrcPkkWdZmI4F92gL/TPumP98AVDu/Wxr3CSJGQQ+XN6wbRZcyfSKVoPo17ilb3iOr0cCRqJInGwNMolqhS8A==",
        "dependencies": {
          "Microsoft.NETCore.Platforms": "1.1.0",
          "Microsoft.NETCore.Targets": "1.1.0",
          "System.Globalization": "4.3.0",
          "System.Reflection": "4.3.0",
          "System.Runtime": "4.3.0",
          "runtime.any.System.Resources.ResourceManager": "4.3.0"
        }
      },
      "System.Runtime": {
        "type": "Transitive",
        "resolved": "4.3.1",
        "contentHash": "abhfv1dTK6NXOmu4bgHIONxHyEqFjW8HwXPmpY9gmll+ix9UNo4XDcmzJn6oLooftxNssVHdJC1pGT9jkSynQg==",
        "dependencies": {
          "Microsoft.NETCore.Platforms": "1.1.1",
          "Microsoft.NETCore.Targets": "1.1.3",
          "runtime.any.System.Runtime": "4.3.0"
        }
      },
      "System.Runtime.Caching": {
        "type": "Transitive",
        "resolved": "8.0.1",
        "contentHash": "tdl7Q47P09UpRu0C/OQsGJU6GacBzzk4vfp5My9rodD+BchrxmajORnTthH8RxPUTPrIoVDJmLyvJcGxB267nQ==",
        "dependencies": {
          "System.Configuration.ConfigurationManager": "8.0.1"
        }
      },
      "System.Runtime.Extensions": {
        "type": "Transitive",
        "resolved": "4.3.0",
        "contentHash": "guW0uK0fn5fcJJ1tJVXYd7/1h5F+pea1r7FLSOz/f8vPEqbR2ZAknuRDvTQ8PzAilDveOxNjSfr0CHfIQfFk8g==",
        "dependencies": {
          "Microsoft.NETCore.Platforms": "1.1.0",
          "Microsoft.NETCore.Targets": "1.1.0",
          "System.Runtime": "4.3.0",
          "runtime.unix.System.Runtime.Extensions": "4.3.0"
        }
      },
      "System.Security.AccessControl": {
        "type": "Transitive",
        "resolved": "4.7.0",
        "contentHash": "JECvTt5aFF3WT3gHpfofL2MNNP6v84sxtXxpqhLBCcDRzqsPBmHhQ6shv4DwwN2tRlzsUxtb3G9M3763rbXKDg==",
        "dependencies": {
          "Microsoft.NETCore.Platforms": "3.1.0",
          "System.Security.Principal.Windows": "4.7.0"
        }
      },
      "System.Security.Cryptography.Pkcs": {
        "type": "Transitive",
        "resolved": "8.0.1",
        "contentHash": "CoCRHFym33aUSf/NtWSVSZa99dkd0Hm7OCZUxORBjRB16LNhIEOf8THPqzIYlvKM0nNDAPTRBa1FxEECrgaxxA=="
      },
      "System.Security.Principal.Windows": {
        "type": "Transitive",
        "resolved": "5.0.0",
        "contentHash": "t0MGLukB5WAVU9bO3MGzvlGnyJPgUlcwerXn1kzBRjwLKixT96XV0Uza41W49gVd8zEMFu9vQEFlv0IOrytICA=="
      },
      "System.ServiceProcess.ServiceController": {
        "type": "Transitive",
        "resolved": "8.0.1",
        "contentHash": "02I0BXo1kmMBgw03E8Hu4K6nTqur4wpQdcDZrndczPzY2fEoGvlinE35AWbyzLZ2h2IksEZ6an4tVt3hi9j1oA==",
        "dependencies": {
          "System.Diagnostics.EventLog": "8.0.1"
        }
      },
      "System.Speech": {
        "type": "Transitive",
        "resolved": "8.0.0",
        "contentHash": "CNuiA6vb95Oe5PRjClZEBiaju31vwB8OIeCgeSBXyZL6+MS4RVVB2X/C11z0xCkooHE3Vy91nM2z76emIzR+sg=="
      },
      "System.Text.Encoding": {
        "type": "Transitive",
        "resolved": "4.3.0",
        "contentHash": "BiIg+KWaSDOITze6jGQynxg64naAPtqGHBwDrLaCtixsa5bKiR8dpPOHA7ge3C0JJQizJE+sfkz1wV+BAKAYZw==",
        "dependencies": {
          "Microsoft.NETCore.Platforms": "1.1.0",
          "Microsoft.NETCore.Targets": "1.1.0",
          "System.Runtime": "4.3.0",
          "runtime.any.System.Text.Encoding": "4.3.0"
        }
      },
      "System.Text.Encoding.CodePages": {
        "type": "Transitive",
        "resolved": "8.0.0",
        "contentHash": "OZIsVplFGaVY90G2SbpgU7EnCoOO5pw1t4ic21dBF3/1omrJFpAGoNAVpPyMVOC90/hvgkGG3VFqR13YgZMQfg=="
      },
      "System.Text.Encodings.Web": {
        "type": "Transitive",
        "resolved": "9.0.2",
        "contentHash": "/kCGdrXg0PXrvkHYyHubXJHcmCAvJrxTZ7g4XS6UCxY1JW79aMjtUW6UYNECHJmiyFZsZ/vUuWOM4CtNpiNt8Q=="
      },
      "System.Threading.AccessControl": {
        "type": "Transitive",
        "resolved": "8.0.0",
        "contentHash": "cIed5+HuYz+eV9yu9TH95zPkqmm1J9Qps9wxjB335sU8tsqc2kGdlTEH9FZzZeCS8a7mNSEsN8ZkyhQp1gfdEw=="
      },
      "System.Threading.Tasks": {
        "type": "Transitive",
        "resolved": "4.3.0",
        "contentHash": "LbSxKEdOUhVe8BezB/9uOGGppt+nZf6e1VFyw6v3DN6lqitm0OSn2uXMOdtP0M3W4iMcqcivm2J6UgqiwwnXiA==",
        "dependencies": {
          "Microsoft.NETCore.Platforms": "1.1.0",
          "Microsoft.NETCore.Targets": "1.1.0",
          "System.Runtime": "4.3.0",
          "runtime.any.System.Threading.Tasks": "4.3.0"
        }
      },
      "System.Windows.Extensions": {
        "type": "Transitive",
        "resolved": "8.0.0",
        "contentHash": "Obg3a90MkOw9mYKxrardLpY2u0axDMrSmy4JCdq2cYbelM2cUwmUir5Bomvd1yxmPL9h5LVHU1tuKBZpUjfASg=="
      }
    },
    "net8.0/linux-musl-x64": {
      "Microsoft.Win32.Registry": {
        "type": "Transitive",
        "resolved": "4.7.0",
        "contentHash": "KSrRMb5vNi0CWSGG1++id2ZOs/1QhRqROt+qgbEAdQuGjGrFcl4AOl4/exGPUYz2wUnU42nvJqon1T3U0kPXLA==",
        "dependencies": {
          "System.Security.AccessControl": "4.7.0",
          "System.Security.Principal.Windows": "4.7.0"
        }
      },
      "Microsoft.Win32.Registry.AccessControl": {
        "type": "Transitive",
        "resolved": "8.0.0",
        "contentHash": "u8PB9/v02C8mBXzl0vJ7bOyC020zOP+T1mRct+KA46DqZkB40XtsNn9pGD0QowTRsT6R4jPCghn+yAODn2UMMw=="
      },
      "Microsoft.Win32.SystemEvents": {
        "type": "Transitive",
        "resolved": "8.0.0",
        "contentHash": "9opKRyOKMCi2xJ7Bj7kxtZ1r9vbzosMvRrdEhVhDz8j8MoBGgB+WmC94yH839NPH+BclAjtQ/pyagvi/8gDLkw=="
      },
      "runtime.any.System.Collections": {
        "type": "Transitive",
        "resolved": "4.3.0",
        "contentHash": "23g6rqftKmovn2cLeGsuHUYm0FD7pdutb0uQMJpZ3qTvq+zHkgmt6J65VtRry4WDGYlmkMa4xDACtaQ94alNag==",
        "dependencies": {
          "System.Runtime": "4.3.0"
        }
      },
      "runtime.any.System.Globalization": {
        "type": "Transitive",
        "resolved": "4.3.0",
        "contentHash": "sMDBnad4rp4t7GY442Jux0MCUuKL4otn5BK6Ni0ARTXTSpRNBzZ7hpMfKSvnVSED5kYJm96YOWsqV0JH0d2uuw=="
      },
      "runtime.any.System.IO": {
        "type": "Transitive",
        "resolved": "4.3.0",
        "contentHash": "SDZ5AD1DtyRoxYtEcqQ3HDlcrorMYXZeCt7ZhG9US9I5Vva+gpIWDGMkcwa5XiKL0ceQKRZIX2x0XEjLX7PDzQ=="
      },
      "runtime.any.System.Reflection": {
        "type": "Transitive",
        "resolved": "4.3.0",
        "contentHash": "hLC3A3rI8jipR5d9k7+f0MgRCW6texsAp0MWkN/ci18FMtQ9KH7E2vDn/DH2LkxsszlpJpOn9qy6Z6/69rH6eQ=="
      },
      "runtime.any.System.Reflection.Primitives": {
        "type": "Transitive",
        "resolved": "4.3.0",
        "contentHash": "Nrm1p3armp6TTf2xuvaa+jGTTmncALWFq22CpmwRvhDf6dE9ZmH40EbOswD4GnFLrMRS0Ki6Kx5aUPmKK/hZBg=="
      },
      "runtime.any.System.Resources.ResourceManager": {
        "type": "Transitive",
        "resolved": "4.3.0",
        "contentHash": "Lxb89SMvf8w9p9+keBLyL6H6x/TEmc6QVsIIA0T36IuyOY3kNvIdyGddA2qt35cRamzxF8K5p0Opq4G4HjNbhQ=="
      },
      "runtime.any.System.Runtime": {
        "type": "Transitive",
        "resolved": "4.3.0",
        "contentHash": "fRS7zJgaG9NkifaAxGGclDDoRn9HC7hXACl52Or06a/fxdzDajWb5wov3c6a+gVSlekRoexfjwQSK9sh5um5LQ==",
        "dependencies": {
          "System.Private.Uri": "4.3.0"
        }
      },
      "runtime.any.System.Text.Encoding": {
        "type": "Transitive",
        "resolved": "4.3.0",
        "contentHash": "+ihI5VaXFCMVPJNstG4O4eo1CfbrByLxRrQQTqOTp1ttK0kUKDqOdBSTaCB2IBk/QtjDrs6+x4xuezyMXdm0HQ=="
      },
      "runtime.any.System.Threading.Tasks": {
        "type": "Transitive",
        "resolved": "4.3.0",
        "contentHash": "OhBAVBQG5kFj1S+hCEQ3TUHBAEtZ3fbEMgZMRNdN8A0Pj4x+5nTELEqL59DU0TjKVE6II3dqKw4Dklb3szT65w=="
      },
      "runtime.debian.8-x64.runtime.native.System.Security.Cryptography.OpenSsl": {
        "type": "Transitive",
        "resolved": "4.3.0",
        "contentHash": "HdSSp5MnJSsg08KMfZThpuLPJpPwE5hBXvHwoKWosyHHfe8Mh5WKT0ylEOf6yNzX6Ngjxe4Whkafh5q7Ymac4Q=="
      },
      "runtime.fedora.23-x64.runtime.native.System.Security.Cryptography.OpenSsl": {
        "type": "Transitive",
        "resolved": "4.3.0",
        "contentHash": "+yH1a49wJMy8Zt4yx5RhJrxO/DBDByAiCzNwiETI+1S4mPdCu0OY4djdciC7Vssk0l22wQaDLrXxXkp+3+7bVA=="
      },
      "runtime.fedora.24-x64.runtime.native.System.Security.Cryptography.OpenSsl": {
        "type": "Transitive",
        "resolved": "4.3.0",
        "contentHash": "c3YNH1GQJbfIPJeCnr4avseugSqPrxwIqzthYyZDN6EuOyNOzq+y2KSUfRcXauya1sF4foESTgwM5e1A8arAKw=="
      },
      "runtime.linux-arm.runtime.native.System.IO.Ports": {
        "type": "Transitive",
        "resolved": "8.0.0",
        "contentHash": "gK720fg6HemDg8sXcfy+xCMZ9+hF78Gc7BmREbmkS4noqlu1BAr9qZtuWGhLzFjBfgecmdtl4+SYVwJ1VneZBQ=="
      },
      "runtime.linux-arm64.runtime.native.System.IO.Ports": {
        "type": "Transitive",
        "resolved": "8.0.0",
        "contentHash": "KYG6/3ojhEWbb3FwQAKgGWPHrY+HKUXXdVjJlrtyCLn3EMcNTaNcPadb2c0ndQzixZSmAxZKopXJr0nLwhOrpQ=="
      },
      "runtime.linux-x64.runtime.native.System.IO.Ports": {
        "type": "Transitive",
        "resolved": "8.0.0",
        "contentHash": "Wnw5vhA4mgGbIFoo6l9Fk3iEcwRSq49a1aKwJgXUCUtEQLCSUDjTGSxqy/oMUuOyyn7uLHsH8KgZzQ1y3lReiQ=="
      },
      "runtime.native.System": {
        "type": "Transitive",
        "resolved": "4.3.0",
        "contentHash": "c/qWt2LieNZIj1jGnVNsE2Kl23Ya2aSTBuXMD6V7k9KWr6l16Tqdwq+hJScEpWER9753NWC8h96PaVNY5Ld7Jw==",
        "dependencies": {
          "Microsoft.NETCore.Platforms": "1.1.0",
          "Microsoft.NETCore.Targets": "1.1.0"
        }
      },
      "runtime.native.System.Security.Cryptography.OpenSsl": {
        "type": "Transitive",
        "resolved": "4.3.0",
        "contentHash": "NS1U+700m4KFRHR5o4vo9DSlTmlCKu/u7dtE5sUHVIPB+xpXxYQvgBgA6wEIeCz6Yfn0Z52/72WYsToCEPJnrw==",
        "dependencies": {
          "runtime.debian.8-x64.runtime.native.System.Security.Cryptography.OpenSsl": "4.3.0",
          "runtime.fedora.23-x64.runtime.native.System.Security.Cryptography.OpenSsl": "4.3.0",
          "runtime.fedora.24-x64.runtime.native.System.Security.Cryptography.OpenSsl": "4.3.0",
          "runtime.opensuse.13.2-x64.runtime.native.System.Security.Cryptography.OpenSsl": "4.3.0",
          "runtime.opensuse.42.1-x64.runtime.native.System.Security.Cryptography.OpenSsl": "4.3.0",
          "runtime.osx.10.10-x64.runtime.native.System.Security.Cryptography.OpenSsl": "4.3.0",
          "runtime.rhel.7-x64.runtime.native.System.Security.Cryptography.OpenSsl": "4.3.0",
          "runtime.ubuntu.14.04-x64.runtime.native.System.Security.Cryptography.OpenSsl": "4.3.0",
          "runtime.ubuntu.16.04-x64.runtime.native.System.Security.Cryptography.OpenSsl": "4.3.0",
          "runtime.ubuntu.16.10-x64.runtime.native.System.Security.Cryptography.OpenSsl": "4.3.0"
        }
      },
      "runtime.opensuse.13.2-x64.runtime.native.System.Security.Cryptography.OpenSsl": {
        "type": "Transitive",
        "resolved": "4.3.0",
        "contentHash": "b3pthNgxxFcD+Pc0WSEoC0+md3MyhRS6aCEeenvNE3Fdw1HyJ18ZhRFVJJzIeR/O/jpxPboB805Ho0T3Ul7w8A=="
      },
      "runtime.opensuse.42.1-x64.runtime.native.System.Security.Cryptography.OpenSsl": {
        "type": "Transitive",
        "resolved": "4.3.0",
        "contentHash": "KeLz4HClKf+nFS7p/6Fi/CqyLXh81FpiGzcmuS8DGi9lUqSnZ6Es23/gv2O+1XVGfrbNmviF7CckBpavkBoIFQ=="
      },
      "runtime.osx-arm64.runtime.native.System.IO.Ports": {
        "type": "Transitive",
        "resolved": "8.0.0",
        "contentHash": "rbUBLAaFW9oVkbsb0+XSrAo2QdhBeAyzLl5KQ6Oci9L/u626uXGKInsVJG6B9Z5EO8bmplC8tsMiaHK8wOBZ+w=="
      },
      "runtime.osx-x64.runtime.native.System.IO.Ports": {
        "type": "Transitive",
        "resolved": "8.0.0",
        "contentHash": "IcfB4jKtM9pkzP9OpYelEcUX1MiDt0IJPBh3XYYdEISFF+6Mc+T8WWi0dr9wVh1gtcdVjubVEIBgB8BHESlGfQ=="
      },
      "runtime.osx.10.10-x64.runtime.native.System.Security.Cryptography.OpenSsl": {
        "type": "Transitive",
        "resolved": "4.3.0",
        "contentHash": "X7IdhILzr4ROXd8mI1BUCQMSHSQwelUlBjF1JyTKCjXaOGn2fB4EKBxQbCK2VjO3WaWIdlXZL3W6TiIVnrhX4g=="
      },
      "runtime.rhel.7-x64.runtime.native.System.Security.Cryptography.OpenSsl": {
        "type": "Transitive",
        "resolved": "4.3.0",
        "contentHash": "nyFNiCk/r+VOiIqreLix8yN+q3Wga9+SE8BCgkf+2BwEKiNx6DyvFjCgkfV743/grxv8jHJ8gUK4XEQw7yzRYg=="
      },
      "runtime.ubuntu.14.04-x64.runtime.native.System.Security.Cryptography.OpenSsl": {
        "type": "Transitive",
        "resolved": "4.3.0",
        "contentHash": "ytoewC6wGorL7KoCAvRfsgoJPJbNq+64k2SqW6JcOAebWsFUvCCYgfzQMrnpvPiEl4OrblUlhF2ji+Q1+SVLrQ=="
      },
      "runtime.ubuntu.16.04-x64.runtime.native.System.Security.Cryptography.OpenSsl": {
        "type": "Transitive",
        "resolved": "4.3.0",
        "contentHash": "I8bKw2I8k58Wx7fMKQJn2R8lamboCAiHfHeV/pS65ScKWMMI0+wJkLYlEKvgW1D/XvSl/221clBoR2q9QNNM7A=="
      },
      "runtime.ubuntu.16.10-x64.runtime.native.System.Security.Cryptography.OpenSsl": {
        "type": "Transitive",
        "resolved": "4.3.0",
        "contentHash": "VB5cn/7OzUfzdnC8tqAIMQciVLiq2epm2NrAm1E9OjNRyG4lVhfR61SMcLizejzQP8R8Uf/0l5qOIbUEi+RdEg=="
      },
      "runtime.unix.System.Diagnostics.Debug": {
        "type": "Transitive",
        "resolved": "4.3.0",
        "contentHash": "WV8KLRHWVUVUDduFnvGMHt0FsEt2wK6xPl1EgDKlaMx2KnZ43A/O0GzP8wIuvAC7mq4T9V1mm90r+PXkL9FPdQ==",
        "dependencies": {
          "runtime.native.System": "4.3.0"
        }
      },
      "runtime.unix.System.Private.Uri": {
        "type": "Transitive",
        "resolved": "4.3.0",
        "contentHash": "ooWzobr5RAq34r9uan1r/WPXJYG1XWy9KanrxNvEnBzbFdQbMG7Y3bVi4QxR7xZMNLOxLLTAyXvnSkfj5boZSg==",
        "dependencies": {
          "runtime.native.System": "4.3.0"
        }
      },
      "runtime.unix.System.Runtime.Extensions": {
        "type": "Transitive",
        "resolved": "4.3.0",
        "contentHash": "zQiTBVpiLftTQZW8GFsV0gjYikB1WMkEPIxF5O6RkUrSV/OgvRRTYgeFQha/0keBpuS0HYweraGRwhfhJ7dj7w==",
        "dependencies": {
          "System.Private.Uri": "4.3.0",
          "runtime.native.System": "4.3.0",
          "runtime.native.System.Security.Cryptography.OpenSsl": "4.3.0"
        }
      },
      "runtime.win-arm64.runtime.native.System.Data.SqlClient.sni": {
        "type": "Transitive",
        "resolved": "4.4.0",
        "contentHash": "LbrynESTp3bm5O/+jGL8v0Qg5SJlTV08lpIpFesXjF6uGNMWqFnUQbYBJwZTeua6E/Y7FIM1C54Ey1btLWupdg=="
      },
      "runtime.win-x64.runtime.native.System.Data.SqlClient.sni": {
        "type": "Transitive",
        "resolved": "4.4.0",
        "contentHash": "38ugOfkYJqJoX9g6EYRlZB5U2ZJH51UP8ptxZgdpS07FgOEToV+lS11ouNK2PM12Pr6X/PpT5jK82G3DwH/SxQ=="
      },
      "runtime.win-x86.runtime.native.System.Data.SqlClient.sni": {
        "type": "Transitive",
        "resolved": "4.4.0",
        "contentHash": "YhEdSQUsTx+C8m8Bw7ar5/VesXvCFMItyZF7G1AUY+OM0VPZUOeAVpJ4Wl6fydBGUYZxojTDR3I6Bj/+BPkJNA=="
      },
      "System.Collections": {
        "type": "Transitive",
        "resolved": "4.3.0",
        "contentHash": "3Dcj85/TBdVpL5Zr+gEEBUuFe2icOnLalmEh9hfck1PTYbbyWuZgh4fmm2ysCLTrqLQw6t3TgTyJ+VLp+Qb+Lw==",
        "dependencies": {
          "Microsoft.NETCore.Platforms": "1.1.0",
          "Microsoft.NETCore.Targets": "1.1.0",
          "System.Runtime": "4.3.0",
          "runtime.any.System.Collections": "4.3.0"
        }
      },
      "System.Data.Odbc": {
        "type": "Transitive",
        "resolved": "8.0.1",
        "contentHash": "JQd0QHOaZuH+ki+4Geas88dnLe/lZSaEYYmRdovZaqNVuExVlVFs/of2I1VaasMxzbO5+yrGDAP2rkazx/b8Sg=="
      },
      "System.Data.OleDb": {
        "type": "Transitive",
        "resolved": "8.0.1",
        "contentHash": "RO+/y2ggU5956uQDRXdjA1e2l5yJ4rTWNX76eZ+3sgtYGqGapCe2kQCyiUci+/y6Fyb21Irp4RQEdfrIiuYrxQ==",
        "dependencies": {
          "System.Configuration.ConfigurationManager": "8.0.1",
          "System.Diagnostics.PerformanceCounter": "8.0.1"
        }
      },
      "System.Data.SqlClient": {
        "type": "Transitive",
        "resolved": "4.8.6",
        "contentHash": "2Ij/LCaTQRyAi5lAv7UUTV9R2FobC8xN9mE0fXBZohum/xLl8IZVmE98Rq5ugQHjCgTBRKqpXRb4ORulRdA6Ig==",
        "dependencies": {
          "Microsoft.Win32.Registry": "4.7.0",
          "System.Security.Principal.Windows": "4.7.0",
          "runtime.native.System.Data.SqlClient.sni": "4.7.0"
        }
      },
      "System.Diagnostics.Debug": {
        "type": "Transitive",
        "resolved": "4.3.0",
        "contentHash": "ZUhUOdqmaG5Jk3Xdb8xi5kIyQYAA4PnTNlHx1mu9ZY3qv4ELIdKbnL/akbGaKi2RnNUWaZsAs31rvzFdewTj2g==",
        "dependencies": {
          "Microsoft.NETCore.Platforms": "1.1.0",
          "Microsoft.NETCore.Targets": "1.1.0",
          "System.Runtime": "4.3.0",
          "runtime.unix.System.Diagnostics.Debug": "4.3.0"
        }
      },
      "System.Diagnostics.EventLog": {
        "type": "Transitive",
        "resolved": "8.0.1",
        "contentHash": "n1ZP7NM2Gkn/MgD8+eOT5MulMj6wfeQMNS2Pizvq5GHCZfjlFMXV2irQlQmJhwA2VABC57M0auudO89Iu2uRLg=="
      },
      "System.Diagnostics.PerformanceCounter": {
        "type": "Transitive",
        "resolved": "8.0.1",
        "contentHash": "9RfEDiEjlUADeThs8IPdDVTXSnPRSqjfgTQJALpmGFPKC0k2mbdufOXnb/9JZ4I0TkmxOfy3VTJxrHOJSs8cXg==",
        "dependencies": {
          "System.Configuration.ConfigurationManager": "8.0.1"
        }
      },
      "System.DirectoryServices": {
        "type": "Transitive",
        "resolved": "8.0.0",
        "contentHash": "7nit//efUTy1OsAKco2f02PMrwsR2S234N0dVVp84udC77YcvpOQDz5znAWMtgMWBzY1aRJvUW61jo/7vQRfXg=="
      },
      "System.DirectoryServices.AccountManagement": {
        "type": "Transitive",
        "resolved": "8.0.1",
        "contentHash": "qVDWKClyDY+rHVEnf11eU4evW25d5OeidrtMPSJv+fwG213wa2zJ+AuIFCxsuvNSCFyHo+DvQIVfBcoK3CL1pA==",
        "dependencies": {
          "System.Configuration.ConfigurationManager": "8.0.1",
          "System.DirectoryServices": "8.0.0",
          "System.DirectoryServices.Protocols": "8.0.0"
        }
      },
      "System.DirectoryServices.Protocols": {
        "type": "Transitive",
        "resolved": "8.0.0",
        "contentHash": "puwJxURHDrYLGTQdsHyeMS72ClTqYa4lDYz6LHSbkZEk5hq8H8JfsO4MyYhB5BMMxg93jsQzLUwrnCumj11UIg=="
      },
      "System.Globalization": {
        "type": "Transitive",
        "resolved": "4.3.0",
        "contentHash": "kYdVd2f2PAdFGblzFswE4hkNANJBKRmsfa2X5LG2AcWE1c7/4t0pYae1L8vfZ5xvE2nK/R9JprtToA61OSHWIg==",
        "dependencies": {
          "Microsoft.NETCore.Platforms": "1.1.0",
          "Microsoft.NETCore.Targets": "1.1.0",
          "System.Runtime": "4.3.0",
          "runtime.any.System.Globalization": "4.3.0"
        }
      },
      "System.IO": {
        "type": "Transitive",
        "resolved": "4.3.0",
        "contentHash": "3qjaHvxQPDpSOYICjUoTsmoq5u6QJAFRUITgeT/4gqkF1bajbSmb1kwSxEA8AHlofqgcKJcM8udgieRNhaJ5Cg==",
        "dependencies": {
          "Microsoft.NETCore.Platforms": "1.1.0",
          "Microsoft.NETCore.Targets": "1.1.0",
          "System.Runtime": "4.3.0",
          "System.Text.Encoding": "4.3.0",
          "System.Threading.Tasks": "4.3.0",
          "runtime.any.System.IO": "4.3.0"
        }
      },
      "System.IO.Ports": {
        "type": "Transitive",
        "resolved": "8.0.0",
        "contentHash": "MaiPbx2/QXZc62gm/DrajRrGPG1lU4m08GWMoWiymPYM+ba4kfACp2PbiYpqJ4QiFGhHD00zX3RoVDTucjWe9g==",
        "dependencies": {
          "runtime.native.System.IO.Ports": "8.0.0"
        }
      },
      "System.Management": {
        "type": "Transitive",
        "resolved": "8.0.0",
        "contentHash": "jrK22i5LRzxZCfGb+tGmke2VH7oE0DvcDlJ1HAKYU8cPmD8XnpUT0bYn2Gy98GEhGjtfbR/sxKTVb+dE770pfA==",
        "dependencies": {
          "System.CodeDom": "8.0.0"
        }
      },
      "System.Private.Uri": {
        "type": "Transitive",
        "resolved": "4.3.2",
        "contentHash": "o1+7RJnu3Ik3PazR7Z7tJhjPdE000Eq2KGLLWhqJJKXj04wrS8lwb1OFtDF9jzXXADhUuZNJZlPc98uwwqmpFA==",
        "dependencies": {
          "Microsoft.NETCore.Platforms": "1.1.1",
          "Microsoft.NETCore.Targets": "1.1.3",
          "runtime.unix.System.Private.Uri": "4.3.0"
        }
      },
      "System.Reflection": {
        "type": "Transitive",
        "resolved": "4.3.0",
        "contentHash": "KMiAFoW7MfJGa9nDFNcfu+FpEdiHpWgTcS2HdMpDvt9saK3y/G4GwprPyzqjFH9NTaGPQeWNHU+iDlDILj96aQ==",
        "dependencies": {
          "Microsoft.NETCore.Platforms": "1.1.0",
          "Microsoft.NETCore.Targets": "1.1.0",
          "System.IO": "4.3.0",
          "System.Reflection.Primitives": "4.3.0",
          "System.Runtime": "4.3.0",
          "runtime.any.System.Reflection": "4.3.0"
        }
      },
      "System.Reflection.Primitives": {
        "type": "Transitive",
        "resolved": "4.3.0",
        "contentHash": "5RXItQz5As4xN2/YUDxdpsEkMhvw3e6aNveFXUn4Hl/udNTCNhnKp8lT9fnc3MhvGKh1baak5CovpuQUXHAlIA==",
        "dependencies": {
          "Microsoft.NETCore.Platforms": "1.1.0",
          "Microsoft.NETCore.Targets": "1.1.0",
          "System.Runtime": "4.3.0",
          "runtime.any.System.Reflection.Primitives": "4.3.0"
        }
      },
      "System.Resources.ResourceManager": {
        "type": "Transitive",
        "resolved": "4.3.0",
        "contentHash": "/zrcPkkWdZmI4F92gL/TPumP98AVDu/Wxr3CSJGQQ+XN6wbRZcyfSKVoPo17ilb3iOr0cCRqJInGwNMolqhS8A==",
        "dependencies": {
          "Microsoft.NETCore.Platforms": "1.1.0",
          "Microsoft.NETCore.Targets": "1.1.0",
          "System.Globalization": "4.3.0",
          "System.Reflection": "4.3.0",
          "System.Runtime": "4.3.0",
          "runtime.any.System.Resources.ResourceManager": "4.3.0"
        }
      },
      "System.Runtime": {
        "type": "Transitive",
        "resolved": "4.3.1",
        "contentHash": "abhfv1dTK6NXOmu4bgHIONxHyEqFjW8HwXPmpY9gmll+ix9UNo4XDcmzJn6oLooftxNssVHdJC1pGT9jkSynQg==",
        "dependencies": {
          "Microsoft.NETCore.Platforms": "1.1.1",
          "Microsoft.NETCore.Targets": "1.1.3",
          "runtime.any.System.Runtime": "4.3.0"
        }
      },
      "System.Runtime.Caching": {
        "type": "Transitive",
        "resolved": "8.0.1",
        "contentHash": "tdl7Q47P09UpRu0C/OQsGJU6GacBzzk4vfp5My9rodD+BchrxmajORnTthH8RxPUTPrIoVDJmLyvJcGxB267nQ==",
        "dependencies": {
          "System.Configuration.ConfigurationManager": "8.0.1"
        }
      },
      "System.Runtime.Extensions": {
        "type": "Transitive",
        "resolved": "4.3.0",
        "contentHash": "guW0uK0fn5fcJJ1tJVXYd7/1h5F+pea1r7FLSOz/f8vPEqbR2ZAknuRDvTQ8PzAilDveOxNjSfr0CHfIQfFk8g==",
        "dependencies": {
          "Microsoft.NETCore.Platforms": "1.1.0",
          "Microsoft.NETCore.Targets": "1.1.0",
          "System.Runtime": "4.3.0",
          "runtime.unix.System.Runtime.Extensions": "4.3.0"
        }
      },
      "System.Security.AccessControl": {
        "type": "Transitive",
        "resolved": "4.7.0",
        "contentHash": "JECvTt5aFF3WT3gHpfofL2MNNP6v84sxtXxpqhLBCcDRzqsPBmHhQ6shv4DwwN2tRlzsUxtb3G9M3763rbXKDg==",
        "dependencies": {
          "Microsoft.NETCore.Platforms": "3.1.0",
          "System.Security.Principal.Windows": "4.7.0"
        }
      },
      "System.Security.Cryptography.Pkcs": {
        "type": "Transitive",
        "resolved": "8.0.1",
        "contentHash": "CoCRHFym33aUSf/NtWSVSZa99dkd0Hm7OCZUxORBjRB16LNhIEOf8THPqzIYlvKM0nNDAPTRBa1FxEECrgaxxA=="
      },
      "System.Security.Principal.Windows": {
        "type": "Transitive",
        "resolved": "5.0.0",
        "contentHash": "t0MGLukB5WAVU9bO3MGzvlGnyJPgUlcwerXn1kzBRjwLKixT96XV0Uza41W49gVd8zEMFu9vQEFlv0IOrytICA=="
      },
      "System.ServiceProcess.ServiceController": {
        "type": "Transitive",
        "resolved": "8.0.1",
        "contentHash": "02I0BXo1kmMBgw03E8Hu4K6nTqur4wpQdcDZrndczPzY2fEoGvlinE35AWbyzLZ2h2IksEZ6an4tVt3hi9j1oA==",
        "dependencies": {
          "System.Diagnostics.EventLog": "8.0.1"
        }
      },
      "System.Speech": {
        "type": "Transitive",
        "resolved": "8.0.0",
        "contentHash": "CNuiA6vb95Oe5PRjClZEBiaju31vwB8OIeCgeSBXyZL6+MS4RVVB2X/C11z0xCkooHE3Vy91nM2z76emIzR+sg=="
      },
      "System.Text.Encoding": {
        "type": "Transitive",
        "resolved": "4.3.0",
        "contentHash": "BiIg+KWaSDOITze6jGQynxg64naAPtqGHBwDrLaCtixsa5bKiR8dpPOHA7ge3C0JJQizJE+sfkz1wV+BAKAYZw==",
        "dependencies": {
          "Microsoft.NETCore.Platforms": "1.1.0",
          "Microsoft.NETCore.Targets": "1.1.0",
          "System.Runtime": "4.3.0",
          "runtime.any.System.Text.Encoding": "4.3.0"
        }
      },
      "System.Text.Encoding.CodePages": {
        "type": "Transitive",
        "resolved": "8.0.0",
        "contentHash": "OZIsVplFGaVY90G2SbpgU7EnCoOO5pw1t4ic21dBF3/1omrJFpAGoNAVpPyMVOC90/hvgkGG3VFqR13YgZMQfg=="
      },
      "System.Text.Encodings.Web": {
        "type": "Transitive",
        "resolved": "9.0.2",
        "contentHash": "/kCGdrXg0PXrvkHYyHubXJHcmCAvJrxTZ7g4XS6UCxY1JW79aMjtUW6UYNECHJmiyFZsZ/vUuWOM4CtNpiNt8Q=="
      },
      "System.Threading.AccessControl": {
        "type": "Transitive",
        "resolved": "8.0.0",
        "contentHash": "cIed5+HuYz+eV9yu9TH95zPkqmm1J9Qps9wxjB335sU8tsqc2kGdlTEH9FZzZeCS8a7mNSEsN8ZkyhQp1gfdEw=="
      },
      "System.Threading.Tasks": {
        "type": "Transitive",
        "resolved": "4.3.0",
        "contentHash": "LbSxKEdOUhVe8BezB/9uOGGppt+nZf6e1VFyw6v3DN6lqitm0OSn2uXMOdtP0M3W4iMcqcivm2J6UgqiwwnXiA==",
        "dependencies": {
          "Microsoft.NETCore.Platforms": "1.1.0",
          "Microsoft.NETCore.Targets": "1.1.0",
          "System.Runtime": "4.3.0",
          "runtime.any.System.Threading.Tasks": "4.3.0"
        }
      },
      "System.Windows.Extensions": {
        "type": "Transitive",
        "resolved": "8.0.0",
        "contentHash": "Obg3a90MkOw9mYKxrardLpY2u0axDMrSmy4JCdq2cYbelM2cUwmUir5Bomvd1yxmPL9h5LVHU1tuKBZpUjfASg=="
      }
    },
    "net8.0/linux-x64": {
      "Microsoft.Win32.Registry": {
        "type": "Transitive",
        "resolved": "4.7.0",
        "contentHash": "KSrRMb5vNi0CWSGG1++id2ZOs/1QhRqROt+qgbEAdQuGjGrFcl4AOl4/exGPUYz2wUnU42nvJqon1T3U0kPXLA==",
        "dependencies": {
          "System.Security.AccessControl": "4.7.0",
          "System.Security.Principal.Windows": "4.7.0"
        }
      },
      "Microsoft.Win32.Registry.AccessControl": {
        "type": "Transitive",
        "resolved": "8.0.0",
        "contentHash": "u8PB9/v02C8mBXzl0vJ7bOyC020zOP+T1mRct+KA46DqZkB40XtsNn9pGD0QowTRsT6R4jPCghn+yAODn2UMMw=="
      },
      "Microsoft.Win32.SystemEvents": {
        "type": "Transitive",
        "resolved": "8.0.0",
        "contentHash": "9opKRyOKMCi2xJ7Bj7kxtZ1r9vbzosMvRrdEhVhDz8j8MoBGgB+WmC94yH839NPH+BclAjtQ/pyagvi/8gDLkw=="
      },
      "runtime.any.System.Collections": {
        "type": "Transitive",
        "resolved": "4.3.0",
        "contentHash": "23g6rqftKmovn2cLeGsuHUYm0FD7pdutb0uQMJpZ3qTvq+zHkgmt6J65VtRry4WDGYlmkMa4xDACtaQ94alNag==",
        "dependencies": {
          "System.Runtime": "4.3.0"
        }
      },
      "runtime.any.System.Globalization": {
        "type": "Transitive",
        "resolved": "4.3.0",
        "contentHash": "sMDBnad4rp4t7GY442Jux0MCUuKL4otn5BK6Ni0ARTXTSpRNBzZ7hpMfKSvnVSED5kYJm96YOWsqV0JH0d2uuw=="
      },
      "runtime.any.System.IO": {
        "type": "Transitive",
        "resolved": "4.3.0",
        "contentHash": "SDZ5AD1DtyRoxYtEcqQ3HDlcrorMYXZeCt7ZhG9US9I5Vva+gpIWDGMkcwa5XiKL0ceQKRZIX2x0XEjLX7PDzQ=="
      },
      "runtime.any.System.Reflection": {
        "type": "Transitive",
        "resolved": "4.3.0",
        "contentHash": "hLC3A3rI8jipR5d9k7+f0MgRCW6texsAp0MWkN/ci18FMtQ9KH7E2vDn/DH2LkxsszlpJpOn9qy6Z6/69rH6eQ=="
      },
      "runtime.any.System.Reflection.Primitives": {
        "type": "Transitive",
        "resolved": "4.3.0",
        "contentHash": "Nrm1p3armp6TTf2xuvaa+jGTTmncALWFq22CpmwRvhDf6dE9ZmH40EbOswD4GnFLrMRS0Ki6Kx5aUPmKK/hZBg=="
      },
      "runtime.any.System.Resources.ResourceManager": {
        "type": "Transitive",
        "resolved": "4.3.0",
        "contentHash": "Lxb89SMvf8w9p9+keBLyL6H6x/TEmc6QVsIIA0T36IuyOY3kNvIdyGddA2qt35cRamzxF8K5p0Opq4G4HjNbhQ=="
      },
      "runtime.any.System.Runtime": {
        "type": "Transitive",
        "resolved": "4.3.0",
        "contentHash": "fRS7zJgaG9NkifaAxGGclDDoRn9HC7hXACl52Or06a/fxdzDajWb5wov3c6a+gVSlekRoexfjwQSK9sh5um5LQ==",
        "dependencies": {
          "System.Private.Uri": "4.3.0"
        }
      },
      "runtime.any.System.Text.Encoding": {
        "type": "Transitive",
        "resolved": "4.3.0",
        "contentHash": "+ihI5VaXFCMVPJNstG4O4eo1CfbrByLxRrQQTqOTp1ttK0kUKDqOdBSTaCB2IBk/QtjDrs6+x4xuezyMXdm0HQ=="
      },
      "runtime.any.System.Threading.Tasks": {
        "type": "Transitive",
        "resolved": "4.3.0",
        "contentHash": "OhBAVBQG5kFj1S+hCEQ3TUHBAEtZ3fbEMgZMRNdN8A0Pj4x+5nTELEqL59DU0TjKVE6II3dqKw4Dklb3szT65w=="
      },
      "runtime.debian.8-x64.runtime.native.System.Security.Cryptography.OpenSsl": {
        "type": "Transitive",
        "resolved": "4.3.0",
        "contentHash": "HdSSp5MnJSsg08KMfZThpuLPJpPwE5hBXvHwoKWosyHHfe8Mh5WKT0ylEOf6yNzX6Ngjxe4Whkafh5q7Ymac4Q=="
      },
      "runtime.fedora.23-x64.runtime.native.System.Security.Cryptography.OpenSsl": {
        "type": "Transitive",
        "resolved": "4.3.0",
        "contentHash": "+yH1a49wJMy8Zt4yx5RhJrxO/DBDByAiCzNwiETI+1S4mPdCu0OY4djdciC7Vssk0l22wQaDLrXxXkp+3+7bVA=="
      },
      "runtime.fedora.24-x64.runtime.native.System.Security.Cryptography.OpenSsl": {
        "type": "Transitive",
        "resolved": "4.3.0",
        "contentHash": "c3YNH1GQJbfIPJeCnr4avseugSqPrxwIqzthYyZDN6EuOyNOzq+y2KSUfRcXauya1sF4foESTgwM5e1A8arAKw=="
      },
      "runtime.linux-arm.runtime.native.System.IO.Ports": {
        "type": "Transitive",
        "resolved": "8.0.0",
        "contentHash": "gK720fg6HemDg8sXcfy+xCMZ9+hF78Gc7BmREbmkS4noqlu1BAr9qZtuWGhLzFjBfgecmdtl4+SYVwJ1VneZBQ=="
      },
      "runtime.linux-arm64.runtime.native.System.IO.Ports": {
        "type": "Transitive",
        "resolved": "8.0.0",
        "contentHash": "KYG6/3ojhEWbb3FwQAKgGWPHrY+HKUXXdVjJlrtyCLn3EMcNTaNcPadb2c0ndQzixZSmAxZKopXJr0nLwhOrpQ=="
      },
      "runtime.linux-x64.runtime.native.System.IO.Ports": {
        "type": "Transitive",
        "resolved": "8.0.0",
        "contentHash": "Wnw5vhA4mgGbIFoo6l9Fk3iEcwRSq49a1aKwJgXUCUtEQLCSUDjTGSxqy/oMUuOyyn7uLHsH8KgZzQ1y3lReiQ=="
      },
      "runtime.native.System": {
        "type": "Transitive",
        "resolved": "4.3.0",
        "contentHash": "c/qWt2LieNZIj1jGnVNsE2Kl23Ya2aSTBuXMD6V7k9KWr6l16Tqdwq+hJScEpWER9753NWC8h96PaVNY5Ld7Jw==",
        "dependencies": {
          "Microsoft.NETCore.Platforms": "1.1.0",
          "Microsoft.NETCore.Targets": "1.1.0"
        }
      },
      "runtime.native.System.Security.Cryptography.OpenSsl": {
        "type": "Transitive",
        "resolved": "4.3.0",
        "contentHash": "NS1U+700m4KFRHR5o4vo9DSlTmlCKu/u7dtE5sUHVIPB+xpXxYQvgBgA6wEIeCz6Yfn0Z52/72WYsToCEPJnrw==",
        "dependencies": {
          "runtime.debian.8-x64.runtime.native.System.Security.Cryptography.OpenSsl": "4.3.0",
          "runtime.fedora.23-x64.runtime.native.System.Security.Cryptography.OpenSsl": "4.3.0",
          "runtime.fedora.24-x64.runtime.native.System.Security.Cryptography.OpenSsl": "4.3.0",
          "runtime.opensuse.13.2-x64.runtime.native.System.Security.Cryptography.OpenSsl": "4.3.0",
          "runtime.opensuse.42.1-x64.runtime.native.System.Security.Cryptography.OpenSsl": "4.3.0",
          "runtime.osx.10.10-x64.runtime.native.System.Security.Cryptography.OpenSsl": "4.3.0",
          "runtime.rhel.7-x64.runtime.native.System.Security.Cryptography.OpenSsl": "4.3.0",
          "runtime.ubuntu.14.04-x64.runtime.native.System.Security.Cryptography.OpenSsl": "4.3.0",
          "runtime.ubuntu.16.04-x64.runtime.native.System.Security.Cryptography.OpenSsl": "4.3.0",
          "runtime.ubuntu.16.10-x64.runtime.native.System.Security.Cryptography.OpenSsl": "4.3.0"
        }
      },
      "runtime.opensuse.13.2-x64.runtime.native.System.Security.Cryptography.OpenSsl": {
        "type": "Transitive",
        "resolved": "4.3.0",
        "contentHash": "b3pthNgxxFcD+Pc0WSEoC0+md3MyhRS6aCEeenvNE3Fdw1HyJ18ZhRFVJJzIeR/O/jpxPboB805Ho0T3Ul7w8A=="
      },
      "runtime.opensuse.42.1-x64.runtime.native.System.Security.Cryptography.OpenSsl": {
        "type": "Transitive",
        "resolved": "4.3.0",
        "contentHash": "KeLz4HClKf+nFS7p/6Fi/CqyLXh81FpiGzcmuS8DGi9lUqSnZ6Es23/gv2O+1XVGfrbNmviF7CckBpavkBoIFQ=="
      },
      "runtime.osx-arm64.runtime.native.System.IO.Ports": {
        "type": "Transitive",
        "resolved": "8.0.0",
        "contentHash": "rbUBLAaFW9oVkbsb0+XSrAo2QdhBeAyzLl5KQ6Oci9L/u626uXGKInsVJG6B9Z5EO8bmplC8tsMiaHK8wOBZ+w=="
      },
      "runtime.osx-x64.runtime.native.System.IO.Ports": {
        "type": "Transitive",
        "resolved": "8.0.0",
        "contentHash": "IcfB4jKtM9pkzP9OpYelEcUX1MiDt0IJPBh3XYYdEISFF+6Mc+T8WWi0dr9wVh1gtcdVjubVEIBgB8BHESlGfQ=="
      },
      "runtime.osx.10.10-x64.runtime.native.System.Security.Cryptography.OpenSsl": {
        "type": "Transitive",
        "resolved": "4.3.0",
        "contentHash": "X7IdhILzr4ROXd8mI1BUCQMSHSQwelUlBjF1JyTKCjXaOGn2fB4EKBxQbCK2VjO3WaWIdlXZL3W6TiIVnrhX4g=="
      },
      "runtime.rhel.7-x64.runtime.native.System.Security.Cryptography.OpenSsl": {
        "type": "Transitive",
        "resolved": "4.3.0",
        "contentHash": "nyFNiCk/r+VOiIqreLix8yN+q3Wga9+SE8BCgkf+2BwEKiNx6DyvFjCgkfV743/grxv8jHJ8gUK4XEQw7yzRYg=="
      },
      "runtime.ubuntu.14.04-x64.runtime.native.System.Security.Cryptography.OpenSsl": {
        "type": "Transitive",
        "resolved": "4.3.0",
        "contentHash": "ytoewC6wGorL7KoCAvRfsgoJPJbNq+64k2SqW6JcOAebWsFUvCCYgfzQMrnpvPiEl4OrblUlhF2ji+Q1+SVLrQ=="
      },
      "runtime.ubuntu.16.04-x64.runtime.native.System.Security.Cryptography.OpenSsl": {
        "type": "Transitive",
        "resolved": "4.3.0",
        "contentHash": "I8bKw2I8k58Wx7fMKQJn2R8lamboCAiHfHeV/pS65ScKWMMI0+wJkLYlEKvgW1D/XvSl/221clBoR2q9QNNM7A=="
      },
      "runtime.ubuntu.16.10-x64.runtime.native.System.Security.Cryptography.OpenSsl": {
        "type": "Transitive",
        "resolved": "4.3.0",
        "contentHash": "VB5cn/7OzUfzdnC8tqAIMQciVLiq2epm2NrAm1E9OjNRyG4lVhfR61SMcLizejzQP8R8Uf/0l5qOIbUEi+RdEg=="
      },
      "runtime.unix.System.Diagnostics.Debug": {
        "type": "Transitive",
        "resolved": "4.3.0",
        "contentHash": "WV8KLRHWVUVUDduFnvGMHt0FsEt2wK6xPl1EgDKlaMx2KnZ43A/O0GzP8wIuvAC7mq4T9V1mm90r+PXkL9FPdQ==",
        "dependencies": {
          "runtime.native.System": "4.3.0"
        }
      },
      "runtime.unix.System.Private.Uri": {
        "type": "Transitive",
        "resolved": "4.3.0",
        "contentHash": "ooWzobr5RAq34r9uan1r/WPXJYG1XWy9KanrxNvEnBzbFdQbMG7Y3bVi4QxR7xZMNLOxLLTAyXvnSkfj5boZSg==",
        "dependencies": {
          "runtime.native.System": "4.3.0"
        }
      },
      "runtime.unix.System.Runtime.Extensions": {
        "type": "Transitive",
        "resolved": "4.3.0",
        "contentHash": "zQiTBVpiLftTQZW8GFsV0gjYikB1WMkEPIxF5O6RkUrSV/OgvRRTYgeFQha/0keBpuS0HYweraGRwhfhJ7dj7w==",
        "dependencies": {
          "System.Private.Uri": "4.3.0",
          "runtime.native.System": "4.3.0",
          "runtime.native.System.Security.Cryptography.OpenSsl": "4.3.0"
        }
      },
      "runtime.win-arm64.runtime.native.System.Data.SqlClient.sni": {
        "type": "Transitive",
        "resolved": "4.4.0",
        "contentHash": "LbrynESTp3bm5O/+jGL8v0Qg5SJlTV08lpIpFesXjF6uGNMWqFnUQbYBJwZTeua6E/Y7FIM1C54Ey1btLWupdg=="
      },
      "runtime.win-x64.runtime.native.System.Data.SqlClient.sni": {
        "type": "Transitive",
        "resolved": "4.4.0",
        "contentHash": "38ugOfkYJqJoX9g6EYRlZB5U2ZJH51UP8ptxZgdpS07FgOEToV+lS11ouNK2PM12Pr6X/PpT5jK82G3DwH/SxQ=="
      },
      "runtime.win-x86.runtime.native.System.Data.SqlClient.sni": {
        "type": "Transitive",
        "resolved": "4.4.0",
        "contentHash": "YhEdSQUsTx+C8m8Bw7ar5/VesXvCFMItyZF7G1AUY+OM0VPZUOeAVpJ4Wl6fydBGUYZxojTDR3I6Bj/+BPkJNA=="
      },
      "System.Collections": {
        "type": "Transitive",
        "resolved": "4.3.0",
        "contentHash": "3Dcj85/TBdVpL5Zr+gEEBUuFe2icOnLalmEh9hfck1PTYbbyWuZgh4fmm2ysCLTrqLQw6t3TgTyJ+VLp+Qb+Lw==",
        "dependencies": {
          "Microsoft.NETCore.Platforms": "1.1.0",
          "Microsoft.NETCore.Targets": "1.1.0",
          "System.Runtime": "4.3.0",
          "runtime.any.System.Collections": "4.3.0"
        }
      },
      "System.Data.Odbc": {
        "type": "Transitive",
        "resolved": "8.0.1",
        "contentHash": "JQd0QHOaZuH+ki+4Geas88dnLe/lZSaEYYmRdovZaqNVuExVlVFs/of2I1VaasMxzbO5+yrGDAP2rkazx/b8Sg=="
      },
      "System.Data.OleDb": {
        "type": "Transitive",
        "resolved": "8.0.1",
        "contentHash": "RO+/y2ggU5956uQDRXdjA1e2l5yJ4rTWNX76eZ+3sgtYGqGapCe2kQCyiUci+/y6Fyb21Irp4RQEdfrIiuYrxQ==",
        "dependencies": {
          "System.Configuration.ConfigurationManager": "8.0.1",
          "System.Diagnostics.PerformanceCounter": "8.0.1"
        }
      },
      "System.Data.SqlClient": {
        "type": "Transitive",
        "resolved": "4.8.6",
        "contentHash": "2Ij/LCaTQRyAi5lAv7UUTV9R2FobC8xN9mE0fXBZohum/xLl8IZVmE98Rq5ugQHjCgTBRKqpXRb4ORulRdA6Ig==",
        "dependencies": {
          "Microsoft.Win32.Registry": "4.7.0",
          "System.Security.Principal.Windows": "4.7.0",
          "runtime.native.System.Data.SqlClient.sni": "4.7.0"
        }
      },
      "System.Diagnostics.Debug": {
        "type": "Transitive",
        "resolved": "4.3.0",
        "contentHash": "ZUhUOdqmaG5Jk3Xdb8xi5kIyQYAA4PnTNlHx1mu9ZY3qv4ELIdKbnL/akbGaKi2RnNUWaZsAs31rvzFdewTj2g==",
        "dependencies": {
          "Microsoft.NETCore.Platforms": "1.1.0",
          "Microsoft.NETCore.Targets": "1.1.0",
          "System.Runtime": "4.3.0",
          "runtime.unix.System.Diagnostics.Debug": "4.3.0"
        }
      },
      "System.Diagnostics.EventLog": {
        "type": "Transitive",
        "resolved": "8.0.1",
        "contentHash": "n1ZP7NM2Gkn/MgD8+eOT5MulMj6wfeQMNS2Pizvq5GHCZfjlFMXV2irQlQmJhwA2VABC57M0auudO89Iu2uRLg=="
      },
      "System.Diagnostics.PerformanceCounter": {
        "type": "Transitive",
        "resolved": "8.0.1",
        "contentHash": "9RfEDiEjlUADeThs8IPdDVTXSnPRSqjfgTQJALpmGFPKC0k2mbdufOXnb/9JZ4I0TkmxOfy3VTJxrHOJSs8cXg==",
        "dependencies": {
          "System.Configuration.ConfigurationManager": "8.0.1"
        }
      },
      "System.DirectoryServices": {
        "type": "Transitive",
        "resolved": "8.0.0",
        "contentHash": "7nit//efUTy1OsAKco2f02PMrwsR2S234N0dVVp84udC77YcvpOQDz5znAWMtgMWBzY1aRJvUW61jo/7vQRfXg=="
      },
      "System.DirectoryServices.AccountManagement": {
        "type": "Transitive",
        "resolved": "8.0.1",
        "contentHash": "qVDWKClyDY+rHVEnf11eU4evW25d5OeidrtMPSJv+fwG213wa2zJ+AuIFCxsuvNSCFyHo+DvQIVfBcoK3CL1pA==",
        "dependencies": {
          "System.Configuration.ConfigurationManager": "8.0.1",
          "System.DirectoryServices": "8.0.0",
          "System.DirectoryServices.Protocols": "8.0.0"
        }
      },
      "System.DirectoryServices.Protocols": {
        "type": "Transitive",
        "resolved": "8.0.0",
        "contentHash": "puwJxURHDrYLGTQdsHyeMS72ClTqYa4lDYz6LHSbkZEk5hq8H8JfsO4MyYhB5BMMxg93jsQzLUwrnCumj11UIg=="
      },
      "System.Globalization": {
        "type": "Transitive",
        "resolved": "4.3.0",
        "contentHash": "kYdVd2f2PAdFGblzFswE4hkNANJBKRmsfa2X5LG2AcWE1c7/4t0pYae1L8vfZ5xvE2nK/R9JprtToA61OSHWIg==",
        "dependencies": {
          "Microsoft.NETCore.Platforms": "1.1.0",
          "Microsoft.NETCore.Targets": "1.1.0",
          "System.Runtime": "4.3.0",
          "runtime.any.System.Globalization": "4.3.0"
        }
      },
      "System.IO": {
        "type": "Transitive",
        "resolved": "4.3.0",
        "contentHash": "3qjaHvxQPDpSOYICjUoTsmoq5u6QJAFRUITgeT/4gqkF1bajbSmb1kwSxEA8AHlofqgcKJcM8udgieRNhaJ5Cg==",
        "dependencies": {
          "Microsoft.NETCore.Platforms": "1.1.0",
          "Microsoft.NETCore.Targets": "1.1.0",
          "System.Runtime": "4.3.0",
          "System.Text.Encoding": "4.3.0",
          "System.Threading.Tasks": "4.3.0",
          "runtime.any.System.IO": "4.3.0"
        }
      },
      "System.IO.Ports": {
        "type": "Transitive",
        "resolved": "8.0.0",
        "contentHash": "MaiPbx2/QXZc62gm/DrajRrGPG1lU4m08GWMoWiymPYM+ba4kfACp2PbiYpqJ4QiFGhHD00zX3RoVDTucjWe9g==",
        "dependencies": {
          "runtime.native.System.IO.Ports": "8.0.0"
        }
      },
      "System.Management": {
        "type": "Transitive",
        "resolved": "8.0.0",
        "contentHash": "jrK22i5LRzxZCfGb+tGmke2VH7oE0DvcDlJ1HAKYU8cPmD8XnpUT0bYn2Gy98GEhGjtfbR/sxKTVb+dE770pfA==",
        "dependencies": {
          "System.CodeDom": "8.0.0"
        }
      },
      "System.Private.Uri": {
        "type": "Transitive",
        "resolved": "4.3.2",
        "contentHash": "o1+7RJnu3Ik3PazR7Z7tJhjPdE000Eq2KGLLWhqJJKXj04wrS8lwb1OFtDF9jzXXADhUuZNJZlPc98uwwqmpFA==",
        "dependencies": {
          "Microsoft.NETCore.Platforms": "1.1.1",
          "Microsoft.NETCore.Targets": "1.1.3",
          "runtime.unix.System.Private.Uri": "4.3.0"
        }
      },
      "System.Reflection": {
        "type": "Transitive",
        "resolved": "4.3.0",
        "contentHash": "KMiAFoW7MfJGa9nDFNcfu+FpEdiHpWgTcS2HdMpDvt9saK3y/G4GwprPyzqjFH9NTaGPQeWNHU+iDlDILj96aQ==",
        "dependencies": {
          "Microsoft.NETCore.Platforms": "1.1.0",
          "Microsoft.NETCore.Targets": "1.1.0",
          "System.IO": "4.3.0",
          "System.Reflection.Primitives": "4.3.0",
          "System.Runtime": "4.3.0",
          "runtime.any.System.Reflection": "4.3.0"
        }
      },
      "System.Reflection.Primitives": {
        "type": "Transitive",
        "resolved": "4.3.0",
        "contentHash": "5RXItQz5As4xN2/YUDxdpsEkMhvw3e6aNveFXUn4Hl/udNTCNhnKp8lT9fnc3MhvGKh1baak5CovpuQUXHAlIA==",
        "dependencies": {
          "Microsoft.NETCore.Platforms": "1.1.0",
          "Microsoft.NETCore.Targets": "1.1.0",
          "System.Runtime": "4.3.0",
          "runtime.any.System.Reflection.Primitives": "4.3.0"
        }
      },
      "System.Resources.ResourceManager": {
        "type": "Transitive",
        "resolved": "4.3.0",
        "contentHash": "/zrcPkkWdZmI4F92gL/TPumP98AVDu/Wxr3CSJGQQ+XN6wbRZcyfSKVoPo17ilb3iOr0cCRqJInGwNMolqhS8A==",
        "dependencies": {
          "Microsoft.NETCore.Platforms": "1.1.0",
          "Microsoft.NETCore.Targets": "1.1.0",
          "System.Globalization": "4.3.0",
          "System.Reflection": "4.3.0",
          "System.Runtime": "4.3.0",
          "runtime.any.System.Resources.ResourceManager": "4.3.0"
        }
      },
      "System.Runtime": {
        "type": "Transitive",
        "resolved": "4.3.1",
        "contentHash": "abhfv1dTK6NXOmu4bgHIONxHyEqFjW8HwXPmpY9gmll+ix9UNo4XDcmzJn6oLooftxNssVHdJC1pGT9jkSynQg==",
        "dependencies": {
          "Microsoft.NETCore.Platforms": "1.1.1",
          "Microsoft.NETCore.Targets": "1.1.3",
          "runtime.any.System.Runtime": "4.3.0"
        }
      },
      "System.Runtime.Caching": {
        "type": "Transitive",
        "resolved": "8.0.1",
        "contentHash": "tdl7Q47P09UpRu0C/OQsGJU6GacBzzk4vfp5My9rodD+BchrxmajORnTthH8RxPUTPrIoVDJmLyvJcGxB267nQ==",
        "dependencies": {
          "System.Configuration.ConfigurationManager": "8.0.1"
        }
      },
      "System.Runtime.Extensions": {
        "type": "Transitive",
        "resolved": "4.3.0",
        "contentHash": "guW0uK0fn5fcJJ1tJVXYd7/1h5F+pea1r7FLSOz/f8vPEqbR2ZAknuRDvTQ8PzAilDveOxNjSfr0CHfIQfFk8g==",
        "dependencies": {
          "Microsoft.NETCore.Platforms": "1.1.0",
          "Microsoft.NETCore.Targets": "1.1.0",
          "System.Runtime": "4.3.0",
          "runtime.unix.System.Runtime.Extensions": "4.3.0"
        }
      },
      "System.Security.AccessControl": {
        "type": "Transitive",
        "resolved": "4.7.0",
        "contentHash": "JECvTt5aFF3WT3gHpfofL2MNNP6v84sxtXxpqhLBCcDRzqsPBmHhQ6shv4DwwN2tRlzsUxtb3G9M3763rbXKDg==",
        "dependencies": {
          "Microsoft.NETCore.Platforms": "3.1.0",
          "System.Security.Principal.Windows": "4.7.0"
        }
      },
      "System.Security.Cryptography.Pkcs": {
        "type": "Transitive",
        "resolved": "8.0.1",
        "contentHash": "CoCRHFym33aUSf/NtWSVSZa99dkd0Hm7OCZUxORBjRB16LNhIEOf8THPqzIYlvKM0nNDAPTRBa1FxEECrgaxxA=="
      },
      "System.Security.Principal.Windows": {
        "type": "Transitive",
        "resolved": "5.0.0",
        "contentHash": "t0MGLukB5WAVU9bO3MGzvlGnyJPgUlcwerXn1kzBRjwLKixT96XV0Uza41W49gVd8zEMFu9vQEFlv0IOrytICA=="
      },
      "System.ServiceProcess.ServiceController": {
        "type": "Transitive",
        "resolved": "8.0.1",
        "contentHash": "02I0BXo1kmMBgw03E8Hu4K6nTqur4wpQdcDZrndczPzY2fEoGvlinE35AWbyzLZ2h2IksEZ6an4tVt3hi9j1oA==",
        "dependencies": {
          "System.Diagnostics.EventLog": "8.0.1"
        }
      },
      "System.Speech": {
        "type": "Transitive",
        "resolved": "8.0.0",
        "contentHash": "CNuiA6vb95Oe5PRjClZEBiaju31vwB8OIeCgeSBXyZL6+MS4RVVB2X/C11z0xCkooHE3Vy91nM2z76emIzR+sg=="
      },
      "System.Text.Encoding": {
        "type": "Transitive",
        "resolved": "4.3.0",
        "contentHash": "BiIg+KWaSDOITze6jGQynxg64naAPtqGHBwDrLaCtixsa5bKiR8dpPOHA7ge3C0JJQizJE+sfkz1wV+BAKAYZw==",
        "dependencies": {
          "Microsoft.NETCore.Platforms": "1.1.0",
          "Microsoft.NETCore.Targets": "1.1.0",
          "System.Runtime": "4.3.0",
          "runtime.any.System.Text.Encoding": "4.3.0"
        }
      },
      "System.Text.Encoding.CodePages": {
        "type": "Transitive",
        "resolved": "8.0.0",
        "contentHash": "OZIsVplFGaVY90G2SbpgU7EnCoOO5pw1t4ic21dBF3/1omrJFpAGoNAVpPyMVOC90/hvgkGG3VFqR13YgZMQfg=="
      },
      "System.Text.Encodings.Web": {
        "type": "Transitive",
        "resolved": "9.0.2",
        "contentHash": "/kCGdrXg0PXrvkHYyHubXJHcmCAvJrxTZ7g4XS6UCxY1JW79aMjtUW6UYNECHJmiyFZsZ/vUuWOM4CtNpiNt8Q=="
      },
      "System.Threading.AccessControl": {
        "type": "Transitive",
        "resolved": "8.0.0",
        "contentHash": "cIed5+HuYz+eV9yu9TH95zPkqmm1J9Qps9wxjB335sU8tsqc2kGdlTEH9FZzZeCS8a7mNSEsN8ZkyhQp1gfdEw=="
      },
      "System.Threading.Tasks": {
        "type": "Transitive",
        "resolved": "4.3.0",
        "contentHash": "LbSxKEdOUhVe8BezB/9uOGGppt+nZf6e1VFyw6v3DN6lqitm0OSn2uXMOdtP0M3W4iMcqcivm2J6UgqiwwnXiA==",
        "dependencies": {
          "Microsoft.NETCore.Platforms": "1.1.0",
          "Microsoft.NETCore.Targets": "1.1.0",
          "System.Runtime": "4.3.0",
          "runtime.any.System.Threading.Tasks": "4.3.0"
        }
      },
      "System.Windows.Extensions": {
        "type": "Transitive",
        "resolved": "8.0.0",
        "contentHash": "Obg3a90MkOw9mYKxrardLpY2u0axDMrSmy4JCdq2cYbelM2cUwmUir5Bomvd1yxmPL9h5LVHU1tuKBZpUjfASg=="
      }
    },
    "net8.0/osx-arm64": {
      "Microsoft.Win32.Registry": {
        "type": "Transitive",
        "resolved": "4.7.0",
        "contentHash": "KSrRMb5vNi0CWSGG1++id2ZOs/1QhRqROt+qgbEAdQuGjGrFcl4AOl4/exGPUYz2wUnU42nvJqon1T3U0kPXLA==",
        "dependencies": {
          "System.Security.AccessControl": "4.7.0",
          "System.Security.Principal.Windows": "4.7.0"
        }
      },
      "Microsoft.Win32.Registry.AccessControl": {
        "type": "Transitive",
        "resolved": "8.0.0",
        "contentHash": "u8PB9/v02C8mBXzl0vJ7bOyC020zOP+T1mRct+KA46DqZkB40XtsNn9pGD0QowTRsT6R4jPCghn+yAODn2UMMw=="
      },
      "Microsoft.Win32.SystemEvents": {
        "type": "Transitive",
        "resolved": "8.0.0",
        "contentHash": "9opKRyOKMCi2xJ7Bj7kxtZ1r9vbzosMvRrdEhVhDz8j8MoBGgB+WmC94yH839NPH+BclAjtQ/pyagvi/8gDLkw=="
      },
      "runtime.any.System.Collections": {
        "type": "Transitive",
        "resolved": "4.3.0",
        "contentHash": "23g6rqftKmovn2cLeGsuHUYm0FD7pdutb0uQMJpZ3qTvq+zHkgmt6J65VtRry4WDGYlmkMa4xDACtaQ94alNag==",
        "dependencies": {
          "System.Runtime": "4.3.0"
        }
      },
      "runtime.any.System.Globalization": {
        "type": "Transitive",
        "resolved": "4.3.0",
        "contentHash": "sMDBnad4rp4t7GY442Jux0MCUuKL4otn5BK6Ni0ARTXTSpRNBzZ7hpMfKSvnVSED5kYJm96YOWsqV0JH0d2uuw=="
      },
      "runtime.any.System.IO": {
        "type": "Transitive",
        "resolved": "4.3.0",
        "contentHash": "SDZ5AD1DtyRoxYtEcqQ3HDlcrorMYXZeCt7ZhG9US9I5Vva+gpIWDGMkcwa5XiKL0ceQKRZIX2x0XEjLX7PDzQ=="
      },
      "runtime.any.System.Reflection": {
        "type": "Transitive",
        "resolved": "4.3.0",
        "contentHash": "hLC3A3rI8jipR5d9k7+f0MgRCW6texsAp0MWkN/ci18FMtQ9KH7E2vDn/DH2LkxsszlpJpOn9qy6Z6/69rH6eQ=="
      },
      "runtime.any.System.Reflection.Primitives": {
        "type": "Transitive",
        "resolved": "4.3.0",
        "contentHash": "Nrm1p3armp6TTf2xuvaa+jGTTmncALWFq22CpmwRvhDf6dE9ZmH40EbOswD4GnFLrMRS0Ki6Kx5aUPmKK/hZBg=="
      },
      "runtime.any.System.Resources.ResourceManager": {
        "type": "Transitive",
        "resolved": "4.3.0",
        "contentHash": "Lxb89SMvf8w9p9+keBLyL6H6x/TEmc6QVsIIA0T36IuyOY3kNvIdyGddA2qt35cRamzxF8K5p0Opq4G4HjNbhQ=="
      },
      "runtime.any.System.Runtime": {
        "type": "Transitive",
        "resolved": "4.3.0",
        "contentHash": "fRS7zJgaG9NkifaAxGGclDDoRn9HC7hXACl52Or06a/fxdzDajWb5wov3c6a+gVSlekRoexfjwQSK9sh5um5LQ==",
        "dependencies": {
          "System.Private.Uri": "4.3.0"
        }
      },
      "runtime.any.System.Text.Encoding": {
        "type": "Transitive",
        "resolved": "4.3.0",
        "contentHash": "+ihI5VaXFCMVPJNstG4O4eo1CfbrByLxRrQQTqOTp1ttK0kUKDqOdBSTaCB2IBk/QtjDrs6+x4xuezyMXdm0HQ=="
      },
      "runtime.any.System.Threading.Tasks": {
        "type": "Transitive",
        "resolved": "4.3.0",
        "contentHash": "OhBAVBQG5kFj1S+hCEQ3TUHBAEtZ3fbEMgZMRNdN8A0Pj4x+5nTELEqL59DU0TjKVE6II3dqKw4Dklb3szT65w=="
      },
      "runtime.debian.8-x64.runtime.native.System.Security.Cryptography.OpenSsl": {
        "type": "Transitive",
        "resolved": "4.3.0",
        "contentHash": "HdSSp5MnJSsg08KMfZThpuLPJpPwE5hBXvHwoKWosyHHfe8Mh5WKT0ylEOf6yNzX6Ngjxe4Whkafh5q7Ymac4Q=="
      },
      "runtime.fedora.23-x64.runtime.native.System.Security.Cryptography.OpenSsl": {
        "type": "Transitive",
        "resolved": "4.3.0",
        "contentHash": "+yH1a49wJMy8Zt4yx5RhJrxO/DBDByAiCzNwiETI+1S4mPdCu0OY4djdciC7Vssk0l22wQaDLrXxXkp+3+7bVA=="
      },
      "runtime.fedora.24-x64.runtime.native.System.Security.Cryptography.OpenSsl": {
        "type": "Transitive",
        "resolved": "4.3.0",
        "contentHash": "c3YNH1GQJbfIPJeCnr4avseugSqPrxwIqzthYyZDN6EuOyNOzq+y2KSUfRcXauya1sF4foESTgwM5e1A8arAKw=="
      },
      "runtime.linux-arm.runtime.native.System.IO.Ports": {
        "type": "Transitive",
        "resolved": "8.0.0",
        "contentHash": "gK720fg6HemDg8sXcfy+xCMZ9+hF78Gc7BmREbmkS4noqlu1BAr9qZtuWGhLzFjBfgecmdtl4+SYVwJ1VneZBQ=="
      },
      "runtime.linux-arm64.runtime.native.System.IO.Ports": {
        "type": "Transitive",
        "resolved": "8.0.0",
        "contentHash": "KYG6/3ojhEWbb3FwQAKgGWPHrY+HKUXXdVjJlrtyCLn3EMcNTaNcPadb2c0ndQzixZSmAxZKopXJr0nLwhOrpQ=="
      },
      "runtime.linux-x64.runtime.native.System.IO.Ports": {
        "type": "Transitive",
        "resolved": "8.0.0",
        "contentHash": "Wnw5vhA4mgGbIFoo6l9Fk3iEcwRSq49a1aKwJgXUCUtEQLCSUDjTGSxqy/oMUuOyyn7uLHsH8KgZzQ1y3lReiQ=="
      },
      "runtime.native.System": {
        "type": "Transitive",
        "resolved": "4.3.0",
        "contentHash": "c/qWt2LieNZIj1jGnVNsE2Kl23Ya2aSTBuXMD6V7k9KWr6l16Tqdwq+hJScEpWER9753NWC8h96PaVNY5Ld7Jw==",
        "dependencies": {
          "Microsoft.NETCore.Platforms": "1.1.0",
          "Microsoft.NETCore.Targets": "1.1.0"
        }
      },
      "runtime.native.System.Security.Cryptography.OpenSsl": {
        "type": "Transitive",
        "resolved": "4.3.0",
        "contentHash": "NS1U+700m4KFRHR5o4vo9DSlTmlCKu/u7dtE5sUHVIPB+xpXxYQvgBgA6wEIeCz6Yfn0Z52/72WYsToCEPJnrw==",
        "dependencies": {
          "runtime.debian.8-x64.runtime.native.System.Security.Cryptography.OpenSsl": "4.3.0",
          "runtime.fedora.23-x64.runtime.native.System.Security.Cryptography.OpenSsl": "4.3.0",
          "runtime.fedora.24-x64.runtime.native.System.Security.Cryptography.OpenSsl": "4.3.0",
          "runtime.opensuse.13.2-x64.runtime.native.System.Security.Cryptography.OpenSsl": "4.3.0",
          "runtime.opensuse.42.1-x64.runtime.native.System.Security.Cryptography.OpenSsl": "4.3.0",
          "runtime.osx.10.10-x64.runtime.native.System.Security.Cryptography.OpenSsl": "4.3.0",
          "runtime.rhel.7-x64.runtime.native.System.Security.Cryptography.OpenSsl": "4.3.0",
          "runtime.ubuntu.14.04-x64.runtime.native.System.Security.Cryptography.OpenSsl": "4.3.0",
          "runtime.ubuntu.16.04-x64.runtime.native.System.Security.Cryptography.OpenSsl": "4.3.0",
          "runtime.ubuntu.16.10-x64.runtime.native.System.Security.Cryptography.OpenSsl": "4.3.0"
        }
      },
      "runtime.opensuse.13.2-x64.runtime.native.System.Security.Cryptography.OpenSsl": {
        "type": "Transitive",
        "resolved": "4.3.0",
        "contentHash": "b3pthNgxxFcD+Pc0WSEoC0+md3MyhRS6aCEeenvNE3Fdw1HyJ18ZhRFVJJzIeR/O/jpxPboB805Ho0T3Ul7w8A=="
      },
      "runtime.opensuse.42.1-x64.runtime.native.System.Security.Cryptography.OpenSsl": {
        "type": "Transitive",
        "resolved": "4.3.0",
        "contentHash": "KeLz4HClKf+nFS7p/6Fi/CqyLXh81FpiGzcmuS8DGi9lUqSnZ6Es23/gv2O+1XVGfrbNmviF7CckBpavkBoIFQ=="
      },
      "runtime.osx-arm64.runtime.native.System.IO.Ports": {
        "type": "Transitive",
        "resolved": "8.0.0",
        "contentHash": "rbUBLAaFW9oVkbsb0+XSrAo2QdhBeAyzLl5KQ6Oci9L/u626uXGKInsVJG6B9Z5EO8bmplC8tsMiaHK8wOBZ+w=="
      },
      "runtime.osx-x64.runtime.native.System.IO.Ports": {
        "type": "Transitive",
        "resolved": "8.0.0",
        "contentHash": "IcfB4jKtM9pkzP9OpYelEcUX1MiDt0IJPBh3XYYdEISFF+6Mc+T8WWi0dr9wVh1gtcdVjubVEIBgB8BHESlGfQ=="
      },
      "runtime.osx.10.10-x64.runtime.native.System.Security.Cryptography.OpenSsl": {
        "type": "Transitive",
        "resolved": "4.3.0",
        "contentHash": "X7IdhILzr4ROXd8mI1BUCQMSHSQwelUlBjF1JyTKCjXaOGn2fB4EKBxQbCK2VjO3WaWIdlXZL3W6TiIVnrhX4g=="
      },
      "runtime.rhel.7-x64.runtime.native.System.Security.Cryptography.OpenSsl": {
        "type": "Transitive",
        "resolved": "4.3.0",
        "contentHash": "nyFNiCk/r+VOiIqreLix8yN+q3Wga9+SE8BCgkf+2BwEKiNx6DyvFjCgkfV743/grxv8jHJ8gUK4XEQw7yzRYg=="
      },
      "runtime.ubuntu.14.04-x64.runtime.native.System.Security.Cryptography.OpenSsl": {
        "type": "Transitive",
        "resolved": "4.3.0",
        "contentHash": "ytoewC6wGorL7KoCAvRfsgoJPJbNq+64k2SqW6JcOAebWsFUvCCYgfzQMrnpvPiEl4OrblUlhF2ji+Q1+SVLrQ=="
      },
      "runtime.ubuntu.16.04-x64.runtime.native.System.Security.Cryptography.OpenSsl": {
        "type": "Transitive",
        "resolved": "4.3.0",
        "contentHash": "I8bKw2I8k58Wx7fMKQJn2R8lamboCAiHfHeV/pS65ScKWMMI0+wJkLYlEKvgW1D/XvSl/221clBoR2q9QNNM7A=="
      },
      "runtime.ubuntu.16.10-x64.runtime.native.System.Security.Cryptography.OpenSsl": {
        "type": "Transitive",
        "resolved": "4.3.0",
        "contentHash": "VB5cn/7OzUfzdnC8tqAIMQciVLiq2epm2NrAm1E9OjNRyG4lVhfR61SMcLizejzQP8R8Uf/0l5qOIbUEi+RdEg=="
      },
      "runtime.unix.System.Diagnostics.Debug": {
        "type": "Transitive",
        "resolved": "4.3.0",
        "contentHash": "WV8KLRHWVUVUDduFnvGMHt0FsEt2wK6xPl1EgDKlaMx2KnZ43A/O0GzP8wIuvAC7mq4T9V1mm90r+PXkL9FPdQ==",
        "dependencies": {
          "runtime.native.System": "4.3.0"
        }
      },
      "runtime.unix.System.Private.Uri": {
        "type": "Transitive",
        "resolved": "4.3.0",
        "contentHash": "ooWzobr5RAq34r9uan1r/WPXJYG1XWy9KanrxNvEnBzbFdQbMG7Y3bVi4QxR7xZMNLOxLLTAyXvnSkfj5boZSg==",
        "dependencies": {
          "runtime.native.System": "4.3.0"
        }
      },
      "runtime.unix.System.Runtime.Extensions": {
        "type": "Transitive",
        "resolved": "4.3.0",
        "contentHash": "zQiTBVpiLftTQZW8GFsV0gjYikB1WMkEPIxF5O6RkUrSV/OgvRRTYgeFQha/0keBpuS0HYweraGRwhfhJ7dj7w==",
        "dependencies": {
          "System.Private.Uri": "4.3.0",
          "runtime.native.System": "4.3.0",
          "runtime.native.System.Security.Cryptography.OpenSsl": "4.3.0"
        }
      },
      "runtime.win-arm64.runtime.native.System.Data.SqlClient.sni": {
        "type": "Transitive",
        "resolved": "4.4.0",
        "contentHash": "LbrynESTp3bm5O/+jGL8v0Qg5SJlTV08lpIpFesXjF6uGNMWqFnUQbYBJwZTeua6E/Y7FIM1C54Ey1btLWupdg=="
      },
      "runtime.win-x64.runtime.native.System.Data.SqlClient.sni": {
        "type": "Transitive",
        "resolved": "4.4.0",
        "contentHash": "38ugOfkYJqJoX9g6EYRlZB5U2ZJH51UP8ptxZgdpS07FgOEToV+lS11ouNK2PM12Pr6X/PpT5jK82G3DwH/SxQ=="
      },
      "runtime.win-x86.runtime.native.System.Data.SqlClient.sni": {
        "type": "Transitive",
        "resolved": "4.4.0",
        "contentHash": "YhEdSQUsTx+C8m8Bw7ar5/VesXvCFMItyZF7G1AUY+OM0VPZUOeAVpJ4Wl6fydBGUYZxojTDR3I6Bj/+BPkJNA=="
      },
      "System.Collections": {
        "type": "Transitive",
        "resolved": "4.3.0",
        "contentHash": "3Dcj85/TBdVpL5Zr+gEEBUuFe2icOnLalmEh9hfck1PTYbbyWuZgh4fmm2ysCLTrqLQw6t3TgTyJ+VLp+Qb+Lw==",
        "dependencies": {
          "Microsoft.NETCore.Platforms": "1.1.0",
          "Microsoft.NETCore.Targets": "1.1.0",
          "System.Runtime": "4.3.0",
          "runtime.any.System.Collections": "4.3.0"
        }
      },
      "System.Data.Odbc": {
        "type": "Transitive",
        "resolved": "8.0.1",
        "contentHash": "JQd0QHOaZuH+ki+4Geas88dnLe/lZSaEYYmRdovZaqNVuExVlVFs/of2I1VaasMxzbO5+yrGDAP2rkazx/b8Sg=="
      },
      "System.Data.OleDb": {
        "type": "Transitive",
        "resolved": "8.0.1",
        "contentHash": "RO+/y2ggU5956uQDRXdjA1e2l5yJ4rTWNX76eZ+3sgtYGqGapCe2kQCyiUci+/y6Fyb21Irp4RQEdfrIiuYrxQ==",
        "dependencies": {
          "System.Configuration.ConfigurationManager": "8.0.1",
          "System.Diagnostics.PerformanceCounter": "8.0.1"
        }
      },
      "System.Data.SqlClient": {
        "type": "Transitive",
        "resolved": "4.8.6",
        "contentHash": "2Ij/LCaTQRyAi5lAv7UUTV9R2FobC8xN9mE0fXBZohum/xLl8IZVmE98Rq5ugQHjCgTBRKqpXRb4ORulRdA6Ig==",
        "dependencies": {
          "Microsoft.Win32.Registry": "4.7.0",
          "System.Security.Principal.Windows": "4.7.0",
          "runtime.native.System.Data.SqlClient.sni": "4.7.0"
        }
      },
      "System.Diagnostics.Debug": {
        "type": "Transitive",
        "resolved": "4.3.0",
        "contentHash": "ZUhUOdqmaG5Jk3Xdb8xi5kIyQYAA4PnTNlHx1mu9ZY3qv4ELIdKbnL/akbGaKi2RnNUWaZsAs31rvzFdewTj2g==",
        "dependencies": {
          "Microsoft.NETCore.Platforms": "1.1.0",
          "Microsoft.NETCore.Targets": "1.1.0",
          "System.Runtime": "4.3.0",
          "runtime.unix.System.Diagnostics.Debug": "4.3.0"
        }
      },
      "System.Diagnostics.EventLog": {
        "type": "Transitive",
        "resolved": "8.0.1",
        "contentHash": "n1ZP7NM2Gkn/MgD8+eOT5MulMj6wfeQMNS2Pizvq5GHCZfjlFMXV2irQlQmJhwA2VABC57M0auudO89Iu2uRLg=="
      },
      "System.Diagnostics.PerformanceCounter": {
        "type": "Transitive",
        "resolved": "8.0.1",
        "contentHash": "9RfEDiEjlUADeThs8IPdDVTXSnPRSqjfgTQJALpmGFPKC0k2mbdufOXnb/9JZ4I0TkmxOfy3VTJxrHOJSs8cXg==",
        "dependencies": {
          "System.Configuration.ConfigurationManager": "8.0.1"
        }
      },
      "System.DirectoryServices": {
        "type": "Transitive",
        "resolved": "8.0.0",
        "contentHash": "7nit//efUTy1OsAKco2f02PMrwsR2S234N0dVVp84udC77YcvpOQDz5znAWMtgMWBzY1aRJvUW61jo/7vQRfXg=="
      },
      "System.DirectoryServices.AccountManagement": {
        "type": "Transitive",
        "resolved": "8.0.1",
        "contentHash": "qVDWKClyDY+rHVEnf11eU4evW25d5OeidrtMPSJv+fwG213wa2zJ+AuIFCxsuvNSCFyHo+DvQIVfBcoK3CL1pA==",
        "dependencies": {
          "System.Configuration.ConfigurationManager": "8.0.1",
          "System.DirectoryServices": "8.0.0",
          "System.DirectoryServices.Protocols": "8.0.0"
        }
      },
      "System.DirectoryServices.Protocols": {
        "type": "Transitive",
        "resolved": "8.0.0",
        "contentHash": "puwJxURHDrYLGTQdsHyeMS72ClTqYa4lDYz6LHSbkZEk5hq8H8JfsO4MyYhB5BMMxg93jsQzLUwrnCumj11UIg=="
      },
      "System.Globalization": {
        "type": "Transitive",
        "resolved": "4.3.0",
        "contentHash": "kYdVd2f2PAdFGblzFswE4hkNANJBKRmsfa2X5LG2AcWE1c7/4t0pYae1L8vfZ5xvE2nK/R9JprtToA61OSHWIg==",
        "dependencies": {
          "Microsoft.NETCore.Platforms": "1.1.0",
          "Microsoft.NETCore.Targets": "1.1.0",
          "System.Runtime": "4.3.0",
          "runtime.any.System.Globalization": "4.3.0"
        }
      },
      "System.IO": {
        "type": "Transitive",
        "resolved": "4.3.0",
        "contentHash": "3qjaHvxQPDpSOYICjUoTsmoq5u6QJAFRUITgeT/4gqkF1bajbSmb1kwSxEA8AHlofqgcKJcM8udgieRNhaJ5Cg==",
        "dependencies": {
          "Microsoft.NETCore.Platforms": "1.1.0",
          "Microsoft.NETCore.Targets": "1.1.0",
          "System.Runtime": "4.3.0",
          "System.Text.Encoding": "4.3.0",
          "System.Threading.Tasks": "4.3.0",
          "runtime.any.System.IO": "4.3.0"
        }
      },
      "System.IO.Ports": {
        "type": "Transitive",
        "resolved": "8.0.0",
        "contentHash": "MaiPbx2/QXZc62gm/DrajRrGPG1lU4m08GWMoWiymPYM+ba4kfACp2PbiYpqJ4QiFGhHD00zX3RoVDTucjWe9g==",
        "dependencies": {
          "runtime.native.System.IO.Ports": "8.0.0"
        }
      },
      "System.Management": {
        "type": "Transitive",
        "resolved": "8.0.0",
        "contentHash": "jrK22i5LRzxZCfGb+tGmke2VH7oE0DvcDlJ1HAKYU8cPmD8XnpUT0bYn2Gy98GEhGjtfbR/sxKTVb+dE770pfA==",
        "dependencies": {
          "System.CodeDom": "8.0.0"
        }
      },
      "System.Private.Uri": {
        "type": "Transitive",
        "resolved": "4.3.2",
        "contentHash": "o1+7RJnu3Ik3PazR7Z7tJhjPdE000Eq2KGLLWhqJJKXj04wrS8lwb1OFtDF9jzXXADhUuZNJZlPc98uwwqmpFA==",
        "dependencies": {
          "Microsoft.NETCore.Platforms": "1.1.1",
          "Microsoft.NETCore.Targets": "1.1.3",
          "runtime.unix.System.Private.Uri": "4.3.0"
        }
      },
      "System.Reflection": {
        "type": "Transitive",
        "resolved": "4.3.0",
        "contentHash": "KMiAFoW7MfJGa9nDFNcfu+FpEdiHpWgTcS2HdMpDvt9saK3y/G4GwprPyzqjFH9NTaGPQeWNHU+iDlDILj96aQ==",
        "dependencies": {
          "Microsoft.NETCore.Platforms": "1.1.0",
          "Microsoft.NETCore.Targets": "1.1.0",
          "System.IO": "4.3.0",
          "System.Reflection.Primitives": "4.3.0",
          "System.Runtime": "4.3.0",
          "runtime.any.System.Reflection": "4.3.0"
        }
      },
      "System.Reflection.Primitives": {
        "type": "Transitive",
        "resolved": "4.3.0",
        "contentHash": "5RXItQz5As4xN2/YUDxdpsEkMhvw3e6aNveFXUn4Hl/udNTCNhnKp8lT9fnc3MhvGKh1baak5CovpuQUXHAlIA==",
        "dependencies": {
          "Microsoft.NETCore.Platforms": "1.1.0",
          "Microsoft.NETCore.Targets": "1.1.0",
          "System.Runtime": "4.3.0",
          "runtime.any.System.Reflection.Primitives": "4.3.0"
        }
      },
      "System.Resources.ResourceManager": {
        "type": "Transitive",
        "resolved": "4.3.0",
        "contentHash": "/zrcPkkWdZmI4F92gL/TPumP98AVDu/Wxr3CSJGQQ+XN6wbRZcyfSKVoPo17ilb3iOr0cCRqJInGwNMolqhS8A==",
        "dependencies": {
          "Microsoft.NETCore.Platforms": "1.1.0",
          "Microsoft.NETCore.Targets": "1.1.0",
          "System.Globalization": "4.3.0",
          "System.Reflection": "4.3.0",
          "System.Runtime": "4.3.0",
          "runtime.any.System.Resources.ResourceManager": "4.3.0"
        }
      },
      "System.Runtime": {
        "type": "Transitive",
        "resolved": "4.3.1",
        "contentHash": "abhfv1dTK6NXOmu4bgHIONxHyEqFjW8HwXPmpY9gmll+ix9UNo4XDcmzJn6oLooftxNssVHdJC1pGT9jkSynQg==",
        "dependencies": {
          "Microsoft.NETCore.Platforms": "1.1.1",
          "Microsoft.NETCore.Targets": "1.1.3",
          "runtime.any.System.Runtime": "4.3.0"
        }
      },
      "System.Runtime.Caching": {
        "type": "Transitive",
        "resolved": "8.0.1",
        "contentHash": "tdl7Q47P09UpRu0C/OQsGJU6GacBzzk4vfp5My9rodD+BchrxmajORnTthH8RxPUTPrIoVDJmLyvJcGxB267nQ==",
        "dependencies": {
          "System.Configuration.ConfigurationManager": "8.0.1"
        }
      },
      "System.Runtime.Extensions": {
        "type": "Transitive",
        "resolved": "4.3.0",
        "contentHash": "guW0uK0fn5fcJJ1tJVXYd7/1h5F+pea1r7FLSOz/f8vPEqbR2ZAknuRDvTQ8PzAilDveOxNjSfr0CHfIQfFk8g==",
        "dependencies": {
          "Microsoft.NETCore.Platforms": "1.1.0",
          "Microsoft.NETCore.Targets": "1.1.0",
          "System.Runtime": "4.3.0",
          "runtime.unix.System.Runtime.Extensions": "4.3.0"
        }
      },
      "System.Security.AccessControl": {
        "type": "Transitive",
        "resolved": "4.7.0",
        "contentHash": "JECvTt5aFF3WT3gHpfofL2MNNP6v84sxtXxpqhLBCcDRzqsPBmHhQ6shv4DwwN2tRlzsUxtb3G9M3763rbXKDg==",
        "dependencies": {
          "Microsoft.NETCore.Platforms": "3.1.0",
          "System.Security.Principal.Windows": "4.7.0"
        }
      },
      "System.Security.Cryptography.Pkcs": {
        "type": "Transitive",
        "resolved": "8.0.1",
        "contentHash": "CoCRHFym33aUSf/NtWSVSZa99dkd0Hm7OCZUxORBjRB16LNhIEOf8THPqzIYlvKM0nNDAPTRBa1FxEECrgaxxA=="
      },
      "System.Security.Principal.Windows": {
        "type": "Transitive",
        "resolved": "5.0.0",
        "contentHash": "t0MGLukB5WAVU9bO3MGzvlGnyJPgUlcwerXn1kzBRjwLKixT96XV0Uza41W49gVd8zEMFu9vQEFlv0IOrytICA=="
      },
      "System.ServiceProcess.ServiceController": {
        "type": "Transitive",
        "resolved": "8.0.1",
        "contentHash": "02I0BXo1kmMBgw03E8Hu4K6nTqur4wpQdcDZrndczPzY2fEoGvlinE35AWbyzLZ2h2IksEZ6an4tVt3hi9j1oA==",
        "dependencies": {
          "System.Diagnostics.EventLog": "8.0.1"
        }
      },
      "System.Speech": {
        "type": "Transitive",
        "resolved": "8.0.0",
        "contentHash": "CNuiA6vb95Oe5PRjClZEBiaju31vwB8OIeCgeSBXyZL6+MS4RVVB2X/C11z0xCkooHE3Vy91nM2z76emIzR+sg=="
      },
      "System.Text.Encoding": {
        "type": "Transitive",
        "resolved": "4.3.0",
        "contentHash": "BiIg+KWaSDOITze6jGQynxg64naAPtqGHBwDrLaCtixsa5bKiR8dpPOHA7ge3C0JJQizJE+sfkz1wV+BAKAYZw==",
        "dependencies": {
          "Microsoft.NETCore.Platforms": "1.1.0",
          "Microsoft.NETCore.Targets": "1.1.0",
          "System.Runtime": "4.3.0",
          "runtime.any.System.Text.Encoding": "4.3.0"
        }
      },
      "System.Text.Encoding.CodePages": {
        "type": "Transitive",
        "resolved": "8.0.0",
        "contentHash": "OZIsVplFGaVY90G2SbpgU7EnCoOO5pw1t4ic21dBF3/1omrJFpAGoNAVpPyMVOC90/hvgkGG3VFqR13YgZMQfg=="
      },
      "System.Text.Encodings.Web": {
        "type": "Transitive",
        "resolved": "9.0.2",
        "contentHash": "/kCGdrXg0PXrvkHYyHubXJHcmCAvJrxTZ7g4XS6UCxY1JW79aMjtUW6UYNECHJmiyFZsZ/vUuWOM4CtNpiNt8Q=="
      },
      "System.Threading.AccessControl": {
        "type": "Transitive",
        "resolved": "8.0.0",
        "contentHash": "cIed5+HuYz+eV9yu9TH95zPkqmm1J9Qps9wxjB335sU8tsqc2kGdlTEH9FZzZeCS8a7mNSEsN8ZkyhQp1gfdEw=="
      },
      "System.Threading.Tasks": {
        "type": "Transitive",
        "resolved": "4.3.0",
        "contentHash": "LbSxKEdOUhVe8BezB/9uOGGppt+nZf6e1VFyw6v3DN6lqitm0OSn2uXMOdtP0M3W4iMcqcivm2J6UgqiwwnXiA==",
        "dependencies": {
          "Microsoft.NETCore.Platforms": "1.1.0",
          "Microsoft.NETCore.Targets": "1.1.0",
          "System.Runtime": "4.3.0",
          "runtime.any.System.Threading.Tasks": "4.3.0"
        }
      },
      "System.Windows.Extensions": {
        "type": "Transitive",
        "resolved": "8.0.0",
        "contentHash": "Obg3a90MkOw9mYKxrardLpY2u0axDMrSmy4JCdq2cYbelM2cUwmUir5Bomvd1yxmPL9h5LVHU1tuKBZpUjfASg=="
      }
    },
    "net8.0/osx-x64": {
      "Microsoft.Win32.Registry": {
        "type": "Transitive",
        "resolved": "4.7.0",
        "contentHash": "KSrRMb5vNi0CWSGG1++id2ZOs/1QhRqROt+qgbEAdQuGjGrFcl4AOl4/exGPUYz2wUnU42nvJqon1T3U0kPXLA==",
        "dependencies": {
          "System.Security.AccessControl": "4.7.0",
          "System.Security.Principal.Windows": "4.7.0"
        }
      },
      "Microsoft.Win32.Registry.AccessControl": {
        "type": "Transitive",
        "resolved": "8.0.0",
        "contentHash": "u8PB9/v02C8mBXzl0vJ7bOyC020zOP+T1mRct+KA46DqZkB40XtsNn9pGD0QowTRsT6R4jPCghn+yAODn2UMMw=="
      },
      "Microsoft.Win32.SystemEvents": {
        "type": "Transitive",
        "resolved": "8.0.0",
        "contentHash": "9opKRyOKMCi2xJ7Bj7kxtZ1r9vbzosMvRrdEhVhDz8j8MoBGgB+WmC94yH839NPH+BclAjtQ/pyagvi/8gDLkw=="
      },
      "runtime.any.System.Collections": {
        "type": "Transitive",
        "resolved": "4.3.0",
        "contentHash": "23g6rqftKmovn2cLeGsuHUYm0FD7pdutb0uQMJpZ3qTvq+zHkgmt6J65VtRry4WDGYlmkMa4xDACtaQ94alNag==",
        "dependencies": {
          "System.Runtime": "4.3.0"
        }
      },
      "runtime.any.System.Globalization": {
        "type": "Transitive",
        "resolved": "4.3.0",
        "contentHash": "sMDBnad4rp4t7GY442Jux0MCUuKL4otn5BK6Ni0ARTXTSpRNBzZ7hpMfKSvnVSED5kYJm96YOWsqV0JH0d2uuw=="
      },
      "runtime.any.System.IO": {
        "type": "Transitive",
        "resolved": "4.3.0",
        "contentHash": "SDZ5AD1DtyRoxYtEcqQ3HDlcrorMYXZeCt7ZhG9US9I5Vva+gpIWDGMkcwa5XiKL0ceQKRZIX2x0XEjLX7PDzQ=="
      },
      "runtime.any.System.Reflection": {
        "type": "Transitive",
        "resolved": "4.3.0",
        "contentHash": "hLC3A3rI8jipR5d9k7+f0MgRCW6texsAp0MWkN/ci18FMtQ9KH7E2vDn/DH2LkxsszlpJpOn9qy6Z6/69rH6eQ=="
      },
      "runtime.any.System.Reflection.Primitives": {
        "type": "Transitive",
        "resolved": "4.3.0",
        "contentHash": "Nrm1p3armp6TTf2xuvaa+jGTTmncALWFq22CpmwRvhDf6dE9ZmH40EbOswD4GnFLrMRS0Ki6Kx5aUPmKK/hZBg=="
      },
      "runtime.any.System.Resources.ResourceManager": {
        "type": "Transitive",
        "resolved": "4.3.0",
        "contentHash": "Lxb89SMvf8w9p9+keBLyL6H6x/TEmc6QVsIIA0T36IuyOY3kNvIdyGddA2qt35cRamzxF8K5p0Opq4G4HjNbhQ=="
      },
      "runtime.any.System.Runtime": {
        "type": "Transitive",
        "resolved": "4.3.0",
        "contentHash": "fRS7zJgaG9NkifaAxGGclDDoRn9HC7hXACl52Or06a/fxdzDajWb5wov3c6a+gVSlekRoexfjwQSK9sh5um5LQ==",
        "dependencies": {
          "System.Private.Uri": "4.3.0"
        }
      },
      "runtime.any.System.Text.Encoding": {
        "type": "Transitive",
        "resolved": "4.3.0",
        "contentHash": "+ihI5VaXFCMVPJNstG4O4eo1CfbrByLxRrQQTqOTp1ttK0kUKDqOdBSTaCB2IBk/QtjDrs6+x4xuezyMXdm0HQ=="
      },
      "runtime.any.System.Threading.Tasks": {
        "type": "Transitive",
        "resolved": "4.3.0",
        "contentHash": "OhBAVBQG5kFj1S+hCEQ3TUHBAEtZ3fbEMgZMRNdN8A0Pj4x+5nTELEqL59DU0TjKVE6II3dqKw4Dklb3szT65w=="
      },
      "runtime.debian.8-x64.runtime.native.System.Security.Cryptography.OpenSsl": {
        "type": "Transitive",
        "resolved": "4.3.0",
        "contentHash": "HdSSp5MnJSsg08KMfZThpuLPJpPwE5hBXvHwoKWosyHHfe8Mh5WKT0ylEOf6yNzX6Ngjxe4Whkafh5q7Ymac4Q=="
      },
      "runtime.fedora.23-x64.runtime.native.System.Security.Cryptography.OpenSsl": {
        "type": "Transitive",
        "resolved": "4.3.0",
        "contentHash": "+yH1a49wJMy8Zt4yx5RhJrxO/DBDByAiCzNwiETI+1S4mPdCu0OY4djdciC7Vssk0l22wQaDLrXxXkp+3+7bVA=="
      },
      "runtime.fedora.24-x64.runtime.native.System.Security.Cryptography.OpenSsl": {
        "type": "Transitive",
        "resolved": "4.3.0",
        "contentHash": "c3YNH1GQJbfIPJeCnr4avseugSqPrxwIqzthYyZDN6EuOyNOzq+y2KSUfRcXauya1sF4foESTgwM5e1A8arAKw=="
      },
      "runtime.linux-arm.runtime.native.System.IO.Ports": {
        "type": "Transitive",
        "resolved": "8.0.0",
        "contentHash": "gK720fg6HemDg8sXcfy+xCMZ9+hF78Gc7BmREbmkS4noqlu1BAr9qZtuWGhLzFjBfgecmdtl4+SYVwJ1VneZBQ=="
      },
      "runtime.linux-arm64.runtime.native.System.IO.Ports": {
        "type": "Transitive",
        "resolved": "8.0.0",
        "contentHash": "KYG6/3ojhEWbb3FwQAKgGWPHrY+HKUXXdVjJlrtyCLn3EMcNTaNcPadb2c0ndQzixZSmAxZKopXJr0nLwhOrpQ=="
      },
      "runtime.linux-x64.runtime.native.System.IO.Ports": {
        "type": "Transitive",
        "resolved": "8.0.0",
        "contentHash": "Wnw5vhA4mgGbIFoo6l9Fk3iEcwRSq49a1aKwJgXUCUtEQLCSUDjTGSxqy/oMUuOyyn7uLHsH8KgZzQ1y3lReiQ=="
      },
      "runtime.native.System": {
        "type": "Transitive",
        "resolved": "4.3.0",
        "contentHash": "c/qWt2LieNZIj1jGnVNsE2Kl23Ya2aSTBuXMD6V7k9KWr6l16Tqdwq+hJScEpWER9753NWC8h96PaVNY5Ld7Jw==",
        "dependencies": {
          "Microsoft.NETCore.Platforms": "1.1.0",
          "Microsoft.NETCore.Targets": "1.1.0"
        }
      },
      "runtime.native.System.Security.Cryptography.OpenSsl": {
        "type": "Transitive",
        "resolved": "4.3.0",
        "contentHash": "NS1U+700m4KFRHR5o4vo9DSlTmlCKu/u7dtE5sUHVIPB+xpXxYQvgBgA6wEIeCz6Yfn0Z52/72WYsToCEPJnrw==",
        "dependencies": {
          "runtime.debian.8-x64.runtime.native.System.Security.Cryptography.OpenSsl": "4.3.0",
          "runtime.fedora.23-x64.runtime.native.System.Security.Cryptography.OpenSsl": "4.3.0",
          "runtime.fedora.24-x64.runtime.native.System.Security.Cryptography.OpenSsl": "4.3.0",
          "runtime.opensuse.13.2-x64.runtime.native.System.Security.Cryptography.OpenSsl": "4.3.0",
          "runtime.opensuse.42.1-x64.runtime.native.System.Security.Cryptography.OpenSsl": "4.3.0",
          "runtime.osx.10.10-x64.runtime.native.System.Security.Cryptography.OpenSsl": "4.3.0",
          "runtime.rhel.7-x64.runtime.native.System.Security.Cryptography.OpenSsl": "4.3.0",
          "runtime.ubuntu.14.04-x64.runtime.native.System.Security.Cryptography.OpenSsl": "4.3.0",
          "runtime.ubuntu.16.04-x64.runtime.native.System.Security.Cryptography.OpenSsl": "4.3.0",
          "runtime.ubuntu.16.10-x64.runtime.native.System.Security.Cryptography.OpenSsl": "4.3.0"
        }
      },
      "runtime.opensuse.13.2-x64.runtime.native.System.Security.Cryptography.OpenSsl": {
        "type": "Transitive",
        "resolved": "4.3.0",
        "contentHash": "b3pthNgxxFcD+Pc0WSEoC0+md3MyhRS6aCEeenvNE3Fdw1HyJ18ZhRFVJJzIeR/O/jpxPboB805Ho0T3Ul7w8A=="
      },
      "runtime.opensuse.42.1-x64.runtime.native.System.Security.Cryptography.OpenSsl": {
        "type": "Transitive",
        "resolved": "4.3.0",
        "contentHash": "KeLz4HClKf+nFS7p/6Fi/CqyLXh81FpiGzcmuS8DGi9lUqSnZ6Es23/gv2O+1XVGfrbNmviF7CckBpavkBoIFQ=="
      },
      "runtime.osx-arm64.runtime.native.System.IO.Ports": {
        "type": "Transitive",
        "resolved": "8.0.0",
        "contentHash": "rbUBLAaFW9oVkbsb0+XSrAo2QdhBeAyzLl5KQ6Oci9L/u626uXGKInsVJG6B9Z5EO8bmplC8tsMiaHK8wOBZ+w=="
      },
      "runtime.osx-x64.runtime.native.System.IO.Ports": {
        "type": "Transitive",
        "resolved": "8.0.0",
        "contentHash": "IcfB4jKtM9pkzP9OpYelEcUX1MiDt0IJPBh3XYYdEISFF+6Mc+T8WWi0dr9wVh1gtcdVjubVEIBgB8BHESlGfQ=="
      },
      "runtime.osx.10.10-x64.runtime.native.System.Security.Cryptography.OpenSsl": {
        "type": "Transitive",
        "resolved": "4.3.0",
        "contentHash": "X7IdhILzr4ROXd8mI1BUCQMSHSQwelUlBjF1JyTKCjXaOGn2fB4EKBxQbCK2VjO3WaWIdlXZL3W6TiIVnrhX4g=="
      },
      "runtime.rhel.7-x64.runtime.native.System.Security.Cryptography.OpenSsl": {
        "type": "Transitive",
        "resolved": "4.3.0",
        "contentHash": "nyFNiCk/r+VOiIqreLix8yN+q3Wga9+SE8BCgkf+2BwEKiNx6DyvFjCgkfV743/grxv8jHJ8gUK4XEQw7yzRYg=="
      },
      "runtime.ubuntu.14.04-x64.runtime.native.System.Security.Cryptography.OpenSsl": {
        "type": "Transitive",
        "resolved": "4.3.0",
        "contentHash": "ytoewC6wGorL7KoCAvRfsgoJPJbNq+64k2SqW6JcOAebWsFUvCCYgfzQMrnpvPiEl4OrblUlhF2ji+Q1+SVLrQ=="
      },
      "runtime.ubuntu.16.04-x64.runtime.native.System.Security.Cryptography.OpenSsl": {
        "type": "Transitive",
        "resolved": "4.3.0",
        "contentHash": "I8bKw2I8k58Wx7fMKQJn2R8lamboCAiHfHeV/pS65ScKWMMI0+wJkLYlEKvgW1D/XvSl/221clBoR2q9QNNM7A=="
      },
      "runtime.ubuntu.16.10-x64.runtime.native.System.Security.Cryptography.OpenSsl": {
        "type": "Transitive",
        "resolved": "4.3.0",
        "contentHash": "VB5cn/7OzUfzdnC8tqAIMQciVLiq2epm2NrAm1E9OjNRyG4lVhfR61SMcLizejzQP8R8Uf/0l5qOIbUEi+RdEg=="
      },
      "runtime.unix.System.Diagnostics.Debug": {
        "type": "Transitive",
        "resolved": "4.3.0",
        "contentHash": "WV8KLRHWVUVUDduFnvGMHt0FsEt2wK6xPl1EgDKlaMx2KnZ43A/O0GzP8wIuvAC7mq4T9V1mm90r+PXkL9FPdQ==",
        "dependencies": {
          "runtime.native.System": "4.3.0"
        }
      },
      "runtime.unix.System.Private.Uri": {
        "type": "Transitive",
        "resolved": "4.3.0",
        "contentHash": "ooWzobr5RAq34r9uan1r/WPXJYG1XWy9KanrxNvEnBzbFdQbMG7Y3bVi4QxR7xZMNLOxLLTAyXvnSkfj5boZSg==",
        "dependencies": {
          "runtime.native.System": "4.3.0"
        }
      },
      "runtime.unix.System.Runtime.Extensions": {
        "type": "Transitive",
        "resolved": "4.3.0",
        "contentHash": "zQiTBVpiLftTQZW8GFsV0gjYikB1WMkEPIxF5O6RkUrSV/OgvRRTYgeFQha/0keBpuS0HYweraGRwhfhJ7dj7w==",
        "dependencies": {
          "System.Private.Uri": "4.3.0",
          "runtime.native.System": "4.3.0",
          "runtime.native.System.Security.Cryptography.OpenSsl": "4.3.0"
        }
      },
      "runtime.win-arm64.runtime.native.System.Data.SqlClient.sni": {
        "type": "Transitive",
        "resolved": "4.4.0",
        "contentHash": "LbrynESTp3bm5O/+jGL8v0Qg5SJlTV08lpIpFesXjF6uGNMWqFnUQbYBJwZTeua6E/Y7FIM1C54Ey1btLWupdg=="
      },
      "runtime.win-x64.runtime.native.System.Data.SqlClient.sni": {
        "type": "Transitive",
        "resolved": "4.4.0",
        "contentHash": "38ugOfkYJqJoX9g6EYRlZB5U2ZJH51UP8ptxZgdpS07FgOEToV+lS11ouNK2PM12Pr6X/PpT5jK82G3DwH/SxQ=="
      },
      "runtime.win-x86.runtime.native.System.Data.SqlClient.sni": {
        "type": "Transitive",
        "resolved": "4.4.0",
        "contentHash": "YhEdSQUsTx+C8m8Bw7ar5/VesXvCFMItyZF7G1AUY+OM0VPZUOeAVpJ4Wl6fydBGUYZxojTDR3I6Bj/+BPkJNA=="
      },
      "System.Collections": {
        "type": "Transitive",
        "resolved": "4.3.0",
        "contentHash": "3Dcj85/TBdVpL5Zr+gEEBUuFe2icOnLalmEh9hfck1PTYbbyWuZgh4fmm2ysCLTrqLQw6t3TgTyJ+VLp+Qb+Lw==",
        "dependencies": {
          "Microsoft.NETCore.Platforms": "1.1.0",
          "Microsoft.NETCore.Targets": "1.1.0",
          "System.Runtime": "4.3.0",
          "runtime.any.System.Collections": "4.3.0"
        }
      },
      "System.Data.Odbc": {
        "type": "Transitive",
        "resolved": "8.0.1",
        "contentHash": "JQd0QHOaZuH+ki+4Geas88dnLe/lZSaEYYmRdovZaqNVuExVlVFs/of2I1VaasMxzbO5+yrGDAP2rkazx/b8Sg=="
      },
      "System.Data.OleDb": {
        "type": "Transitive",
        "resolved": "8.0.1",
        "contentHash": "RO+/y2ggU5956uQDRXdjA1e2l5yJ4rTWNX76eZ+3sgtYGqGapCe2kQCyiUci+/y6Fyb21Irp4RQEdfrIiuYrxQ==",
        "dependencies": {
          "System.Configuration.ConfigurationManager": "8.0.1",
          "System.Diagnostics.PerformanceCounter": "8.0.1"
        }
      },
      "System.Data.SqlClient": {
        "type": "Transitive",
        "resolved": "4.8.6",
        "contentHash": "2Ij/LCaTQRyAi5lAv7UUTV9R2FobC8xN9mE0fXBZohum/xLl8IZVmE98Rq5ugQHjCgTBRKqpXRb4ORulRdA6Ig==",
        "dependencies": {
          "Microsoft.Win32.Registry": "4.7.0",
          "System.Security.Principal.Windows": "4.7.0",
          "runtime.native.System.Data.SqlClient.sni": "4.7.0"
        }
      },
      "System.Diagnostics.Debug": {
        "type": "Transitive",
        "resolved": "4.3.0",
        "contentHash": "ZUhUOdqmaG5Jk3Xdb8xi5kIyQYAA4PnTNlHx1mu9ZY3qv4ELIdKbnL/akbGaKi2RnNUWaZsAs31rvzFdewTj2g==",
        "dependencies": {
          "Microsoft.NETCore.Platforms": "1.1.0",
          "Microsoft.NETCore.Targets": "1.1.0",
          "System.Runtime": "4.3.0",
          "runtime.unix.System.Diagnostics.Debug": "4.3.0"
        }
      },
      "System.Diagnostics.EventLog": {
        "type": "Transitive",
        "resolved": "8.0.1",
        "contentHash": "n1ZP7NM2Gkn/MgD8+eOT5MulMj6wfeQMNS2Pizvq5GHCZfjlFMXV2irQlQmJhwA2VABC57M0auudO89Iu2uRLg=="
      },
      "System.Diagnostics.PerformanceCounter": {
        "type": "Transitive",
        "resolved": "8.0.1",
        "contentHash": "9RfEDiEjlUADeThs8IPdDVTXSnPRSqjfgTQJALpmGFPKC0k2mbdufOXnb/9JZ4I0TkmxOfy3VTJxrHOJSs8cXg==",
        "dependencies": {
          "System.Configuration.ConfigurationManager": "8.0.1"
        }
      },
      "System.DirectoryServices": {
        "type": "Transitive",
        "resolved": "8.0.0",
        "contentHash": "7nit//efUTy1OsAKco2f02PMrwsR2S234N0dVVp84udC77YcvpOQDz5znAWMtgMWBzY1aRJvUW61jo/7vQRfXg=="
      },
      "System.DirectoryServices.AccountManagement": {
        "type": "Transitive",
        "resolved": "8.0.1",
        "contentHash": "qVDWKClyDY+rHVEnf11eU4evW25d5OeidrtMPSJv+fwG213wa2zJ+AuIFCxsuvNSCFyHo+DvQIVfBcoK3CL1pA==",
        "dependencies": {
          "System.Configuration.ConfigurationManager": "8.0.1",
          "System.DirectoryServices": "8.0.0",
          "System.DirectoryServices.Protocols": "8.0.0"
        }
      },
      "System.DirectoryServices.Protocols": {
        "type": "Transitive",
        "resolved": "8.0.0",
        "contentHash": "puwJxURHDrYLGTQdsHyeMS72ClTqYa4lDYz6LHSbkZEk5hq8H8JfsO4MyYhB5BMMxg93jsQzLUwrnCumj11UIg=="
      },
      "System.Globalization": {
        "type": "Transitive",
        "resolved": "4.3.0",
        "contentHash": "kYdVd2f2PAdFGblzFswE4hkNANJBKRmsfa2X5LG2AcWE1c7/4t0pYae1L8vfZ5xvE2nK/R9JprtToA61OSHWIg==",
        "dependencies": {
          "Microsoft.NETCore.Platforms": "1.1.0",
          "Microsoft.NETCore.Targets": "1.1.0",
          "System.Runtime": "4.3.0",
          "runtime.any.System.Globalization": "4.3.0"
        }
      },
      "System.IO": {
        "type": "Transitive",
        "resolved": "4.3.0",
        "contentHash": "3qjaHvxQPDpSOYICjUoTsmoq5u6QJAFRUITgeT/4gqkF1bajbSmb1kwSxEA8AHlofqgcKJcM8udgieRNhaJ5Cg==",
        "dependencies": {
          "Microsoft.NETCore.Platforms": "1.1.0",
          "Microsoft.NETCore.Targets": "1.1.0",
          "System.Runtime": "4.3.0",
          "System.Text.Encoding": "4.3.0",
          "System.Threading.Tasks": "4.3.0",
          "runtime.any.System.IO": "4.3.0"
        }
      },
      "System.IO.Ports": {
        "type": "Transitive",
        "resolved": "8.0.0",
        "contentHash": "MaiPbx2/QXZc62gm/DrajRrGPG1lU4m08GWMoWiymPYM+ba4kfACp2PbiYpqJ4QiFGhHD00zX3RoVDTucjWe9g==",
        "dependencies": {
          "runtime.native.System.IO.Ports": "8.0.0"
        }
      },
      "System.Management": {
        "type": "Transitive",
        "resolved": "8.0.0",
        "contentHash": "jrK22i5LRzxZCfGb+tGmke2VH7oE0DvcDlJ1HAKYU8cPmD8XnpUT0bYn2Gy98GEhGjtfbR/sxKTVb+dE770pfA==",
        "dependencies": {
          "System.CodeDom": "8.0.0"
        }
      },
      "System.Private.Uri": {
        "type": "Transitive",
        "resolved": "4.3.2",
        "contentHash": "o1+7RJnu3Ik3PazR7Z7tJhjPdE000Eq2KGLLWhqJJKXj04wrS8lwb1OFtDF9jzXXADhUuZNJZlPc98uwwqmpFA==",
        "dependencies": {
          "Microsoft.NETCore.Platforms": "1.1.1",
          "Microsoft.NETCore.Targets": "1.1.3",
          "runtime.unix.System.Private.Uri": "4.3.0"
        }
      },
      "System.Reflection": {
        "type": "Transitive",
        "resolved": "4.3.0",
        "contentHash": "KMiAFoW7MfJGa9nDFNcfu+FpEdiHpWgTcS2HdMpDvt9saK3y/G4GwprPyzqjFH9NTaGPQeWNHU+iDlDILj96aQ==",
        "dependencies": {
          "Microsoft.NETCore.Platforms": "1.1.0",
          "Microsoft.NETCore.Targets": "1.1.0",
          "System.IO": "4.3.0",
          "System.Reflection.Primitives": "4.3.0",
          "System.Runtime": "4.3.0",
          "runtime.any.System.Reflection": "4.3.0"
        }
      },
      "System.Reflection.Primitives": {
        "type": "Transitive",
        "resolved": "4.3.0",
        "contentHash": "5RXItQz5As4xN2/YUDxdpsEkMhvw3e6aNveFXUn4Hl/udNTCNhnKp8lT9fnc3MhvGKh1baak5CovpuQUXHAlIA==",
        "dependencies": {
          "Microsoft.NETCore.Platforms": "1.1.0",
          "Microsoft.NETCore.Targets": "1.1.0",
          "System.Runtime": "4.3.0",
          "runtime.any.System.Reflection.Primitives": "4.3.0"
        }
      },
      "System.Resources.ResourceManager": {
        "type": "Transitive",
        "resolved": "4.3.0",
        "contentHash": "/zrcPkkWdZmI4F92gL/TPumP98AVDu/Wxr3CSJGQQ+XN6wbRZcyfSKVoPo17ilb3iOr0cCRqJInGwNMolqhS8A==",
        "dependencies": {
          "Microsoft.NETCore.Platforms": "1.1.0",
          "Microsoft.NETCore.Targets": "1.1.0",
          "System.Globalization": "4.3.0",
          "System.Reflection": "4.3.0",
          "System.Runtime": "4.3.0",
          "runtime.any.System.Resources.ResourceManager": "4.3.0"
        }
      },
      "System.Runtime": {
        "type": "Transitive",
        "resolved": "4.3.1",
        "contentHash": "abhfv1dTK6NXOmu4bgHIONxHyEqFjW8HwXPmpY9gmll+ix9UNo4XDcmzJn6oLooftxNssVHdJC1pGT9jkSynQg==",
        "dependencies": {
          "Microsoft.NETCore.Platforms": "1.1.1",
          "Microsoft.NETCore.Targets": "1.1.3",
          "runtime.any.System.Runtime": "4.3.0"
        }
      },
      "System.Runtime.Caching": {
        "type": "Transitive",
        "resolved": "8.0.1",
        "contentHash": "tdl7Q47P09UpRu0C/OQsGJU6GacBzzk4vfp5My9rodD+BchrxmajORnTthH8RxPUTPrIoVDJmLyvJcGxB267nQ==",
        "dependencies": {
          "System.Configuration.ConfigurationManager": "8.0.1"
        }
      },
      "System.Runtime.Extensions": {
        "type": "Transitive",
        "resolved": "4.3.0",
        "contentHash": "guW0uK0fn5fcJJ1tJVXYd7/1h5F+pea1r7FLSOz/f8vPEqbR2ZAknuRDvTQ8PzAilDveOxNjSfr0CHfIQfFk8g==",
        "dependencies": {
          "Microsoft.NETCore.Platforms": "1.1.0",
          "Microsoft.NETCore.Targets": "1.1.0",
          "System.Runtime": "4.3.0",
          "runtime.unix.System.Runtime.Extensions": "4.3.0"
        }
      },
      "System.Security.AccessControl": {
        "type": "Transitive",
        "resolved": "4.7.0",
        "contentHash": "JECvTt5aFF3WT3gHpfofL2MNNP6v84sxtXxpqhLBCcDRzqsPBmHhQ6shv4DwwN2tRlzsUxtb3G9M3763rbXKDg==",
        "dependencies": {
          "Microsoft.NETCore.Platforms": "3.1.0",
          "System.Security.Principal.Windows": "4.7.0"
        }
      },
      "System.Security.Cryptography.Pkcs": {
        "type": "Transitive",
        "resolved": "8.0.1",
        "contentHash": "CoCRHFym33aUSf/NtWSVSZa99dkd0Hm7OCZUxORBjRB16LNhIEOf8THPqzIYlvKM0nNDAPTRBa1FxEECrgaxxA=="
      },
      "System.Security.Principal.Windows": {
        "type": "Transitive",
        "resolved": "5.0.0",
        "contentHash": "t0MGLukB5WAVU9bO3MGzvlGnyJPgUlcwerXn1kzBRjwLKixT96XV0Uza41W49gVd8zEMFu9vQEFlv0IOrytICA=="
      },
      "System.ServiceProcess.ServiceController": {
        "type": "Transitive",
        "resolved": "8.0.1",
        "contentHash": "02I0BXo1kmMBgw03E8Hu4K6nTqur4wpQdcDZrndczPzY2fEoGvlinE35AWbyzLZ2h2IksEZ6an4tVt3hi9j1oA==",
        "dependencies": {
          "System.Diagnostics.EventLog": "8.0.1"
        }
      },
      "System.Speech": {
        "type": "Transitive",
        "resolved": "8.0.0",
        "contentHash": "CNuiA6vb95Oe5PRjClZEBiaju31vwB8OIeCgeSBXyZL6+MS4RVVB2X/C11z0xCkooHE3Vy91nM2z76emIzR+sg=="
      },
      "System.Text.Encoding": {
        "type": "Transitive",
        "resolved": "4.3.0",
        "contentHash": "BiIg+KWaSDOITze6jGQynxg64naAPtqGHBwDrLaCtixsa5bKiR8dpPOHA7ge3C0JJQizJE+sfkz1wV+BAKAYZw==",
        "dependencies": {
          "Microsoft.NETCore.Platforms": "1.1.0",
          "Microsoft.NETCore.Targets": "1.1.0",
          "System.Runtime": "4.3.0",
          "runtime.any.System.Text.Encoding": "4.3.0"
        }
      },
      "System.Text.Encoding.CodePages": {
        "type": "Transitive",
        "resolved": "8.0.0",
        "contentHash": "OZIsVplFGaVY90G2SbpgU7EnCoOO5pw1t4ic21dBF3/1omrJFpAGoNAVpPyMVOC90/hvgkGG3VFqR13YgZMQfg=="
      },
      "System.Text.Encodings.Web": {
        "type": "Transitive",
        "resolved": "9.0.2",
        "contentHash": "/kCGdrXg0PXrvkHYyHubXJHcmCAvJrxTZ7g4XS6UCxY1JW79aMjtUW6UYNECHJmiyFZsZ/vUuWOM4CtNpiNt8Q=="
      },
      "System.Threading.AccessControl": {
        "type": "Transitive",
        "resolved": "8.0.0",
        "contentHash": "cIed5+HuYz+eV9yu9TH95zPkqmm1J9Qps9wxjB335sU8tsqc2kGdlTEH9FZzZeCS8a7mNSEsN8ZkyhQp1gfdEw=="
      },
      "System.Threading.Tasks": {
        "type": "Transitive",
        "resolved": "4.3.0",
        "contentHash": "LbSxKEdOUhVe8BezB/9uOGGppt+nZf6e1VFyw6v3DN6lqitm0OSn2uXMOdtP0M3W4iMcqcivm2J6UgqiwwnXiA==",
        "dependencies": {
          "Microsoft.NETCore.Platforms": "1.1.0",
          "Microsoft.NETCore.Targets": "1.1.0",
          "System.Runtime": "4.3.0",
          "runtime.any.System.Threading.Tasks": "4.3.0"
        }
      },
      "System.Windows.Extensions": {
        "type": "Transitive",
        "resolved": "8.0.0",
        "contentHash": "Obg3a90MkOw9mYKxrardLpY2u0axDMrSmy4JCdq2cYbelM2cUwmUir5Bomvd1yxmPL9h5LVHU1tuKBZpUjfASg=="
      }
    },
    "net8.0/win-arm64": {
      "Microsoft.Win32.Registry": {
        "type": "Transitive",
        "resolved": "4.7.0",
        "contentHash": "KSrRMb5vNi0CWSGG1++id2ZOs/1QhRqROt+qgbEAdQuGjGrFcl4AOl4/exGPUYz2wUnU42nvJqon1T3U0kPXLA==",
        "dependencies": {
          "System.Security.AccessControl": "4.7.0",
          "System.Security.Principal.Windows": "4.7.0"
        }
      },
      "Microsoft.Win32.Registry.AccessControl": {
        "type": "Transitive",
        "resolved": "8.0.0",
        "contentHash": "u8PB9/v02C8mBXzl0vJ7bOyC020zOP+T1mRct+KA46DqZkB40XtsNn9pGD0QowTRsT6R4jPCghn+yAODn2UMMw=="
      },
      "Microsoft.Win32.SystemEvents": {
        "type": "Transitive",
        "resolved": "8.0.0",
        "contentHash": "9opKRyOKMCi2xJ7Bj7kxtZ1r9vbzosMvRrdEhVhDz8j8MoBGgB+WmC94yH839NPH+BclAjtQ/pyagvi/8gDLkw=="
      },
      "runtime.any.System.Collections": {
        "type": "Transitive",
        "resolved": "4.3.0",
        "contentHash": "23g6rqftKmovn2cLeGsuHUYm0FD7pdutb0uQMJpZ3qTvq+zHkgmt6J65VtRry4WDGYlmkMa4xDACtaQ94alNag==",
        "dependencies": {
          "System.Runtime": "4.3.0"
        }
      },
      "runtime.any.System.Globalization": {
        "type": "Transitive",
        "resolved": "4.3.0",
        "contentHash": "sMDBnad4rp4t7GY442Jux0MCUuKL4otn5BK6Ni0ARTXTSpRNBzZ7hpMfKSvnVSED5kYJm96YOWsqV0JH0d2uuw=="
      },
      "runtime.any.System.IO": {
        "type": "Transitive",
        "resolved": "4.3.0",
        "contentHash": "SDZ5AD1DtyRoxYtEcqQ3HDlcrorMYXZeCt7ZhG9US9I5Vva+gpIWDGMkcwa5XiKL0ceQKRZIX2x0XEjLX7PDzQ=="
      },
      "runtime.any.System.Reflection": {
        "type": "Transitive",
        "resolved": "4.3.0",
        "contentHash": "hLC3A3rI8jipR5d9k7+f0MgRCW6texsAp0MWkN/ci18FMtQ9KH7E2vDn/DH2LkxsszlpJpOn9qy6Z6/69rH6eQ=="
      },
      "runtime.any.System.Reflection.Primitives": {
        "type": "Transitive",
        "resolved": "4.3.0",
        "contentHash": "Nrm1p3armp6TTf2xuvaa+jGTTmncALWFq22CpmwRvhDf6dE9ZmH40EbOswD4GnFLrMRS0Ki6Kx5aUPmKK/hZBg=="
      },
      "runtime.any.System.Resources.ResourceManager": {
        "type": "Transitive",
        "resolved": "4.3.0",
        "contentHash": "Lxb89SMvf8w9p9+keBLyL6H6x/TEmc6QVsIIA0T36IuyOY3kNvIdyGddA2qt35cRamzxF8K5p0Opq4G4HjNbhQ=="
      },
      "runtime.any.System.Runtime": {
        "type": "Transitive",
        "resolved": "4.3.0",
        "contentHash": "fRS7zJgaG9NkifaAxGGclDDoRn9HC7hXACl52Or06a/fxdzDajWb5wov3c6a+gVSlekRoexfjwQSK9sh5um5LQ==",
        "dependencies": {
          "System.Private.Uri": "4.3.0"
        }
      },
      "runtime.any.System.Text.Encoding": {
        "type": "Transitive",
        "resolved": "4.3.0",
        "contentHash": "+ihI5VaXFCMVPJNstG4O4eo1CfbrByLxRrQQTqOTp1ttK0kUKDqOdBSTaCB2IBk/QtjDrs6+x4xuezyMXdm0HQ=="
      },
      "runtime.any.System.Threading.Tasks": {
        "type": "Transitive",
        "resolved": "4.3.0",
        "contentHash": "OhBAVBQG5kFj1S+hCEQ3TUHBAEtZ3fbEMgZMRNdN8A0Pj4x+5nTELEqL59DU0TjKVE6II3dqKw4Dklb3szT65w=="
      },
      "runtime.linux-arm.runtime.native.System.IO.Ports": {
        "type": "Transitive",
        "resolved": "8.0.0",
        "contentHash": "gK720fg6HemDg8sXcfy+xCMZ9+hF78Gc7BmREbmkS4noqlu1BAr9qZtuWGhLzFjBfgecmdtl4+SYVwJ1VneZBQ=="
      },
      "runtime.linux-arm64.runtime.native.System.IO.Ports": {
        "type": "Transitive",
        "resolved": "8.0.0",
        "contentHash": "KYG6/3ojhEWbb3FwQAKgGWPHrY+HKUXXdVjJlrtyCLn3EMcNTaNcPadb2c0ndQzixZSmAxZKopXJr0nLwhOrpQ=="
      },
      "runtime.linux-x64.runtime.native.System.IO.Ports": {
        "type": "Transitive",
        "resolved": "8.0.0",
        "contentHash": "Wnw5vhA4mgGbIFoo6l9Fk3iEcwRSq49a1aKwJgXUCUtEQLCSUDjTGSxqy/oMUuOyyn7uLHsH8KgZzQ1y3lReiQ=="
      },
      "runtime.osx-arm64.runtime.native.System.IO.Ports": {
        "type": "Transitive",
        "resolved": "8.0.0",
        "contentHash": "rbUBLAaFW9oVkbsb0+XSrAo2QdhBeAyzLl5KQ6Oci9L/u626uXGKInsVJG6B9Z5EO8bmplC8tsMiaHK8wOBZ+w=="
      },
      "runtime.osx-x64.runtime.native.System.IO.Ports": {
        "type": "Transitive",
        "resolved": "8.0.0",
        "contentHash": "IcfB4jKtM9pkzP9OpYelEcUX1MiDt0IJPBh3XYYdEISFF+6Mc+T8WWi0dr9wVh1gtcdVjubVEIBgB8BHESlGfQ=="
      },
      "runtime.win-arm64.runtime.native.System.Data.SqlClient.sni": {
        "type": "Transitive",
        "resolved": "4.4.0",
        "contentHash": "LbrynESTp3bm5O/+jGL8v0Qg5SJlTV08lpIpFesXjF6uGNMWqFnUQbYBJwZTeua6E/Y7FIM1C54Ey1btLWupdg=="
      },
      "runtime.win-x64.runtime.native.System.Data.SqlClient.sni": {
        "type": "Transitive",
        "resolved": "4.4.0",
        "contentHash": "38ugOfkYJqJoX9g6EYRlZB5U2ZJH51UP8ptxZgdpS07FgOEToV+lS11ouNK2PM12Pr6X/PpT5jK82G3DwH/SxQ=="
      },
      "runtime.win-x86.runtime.native.System.Data.SqlClient.sni": {
        "type": "Transitive",
        "resolved": "4.4.0",
        "contentHash": "YhEdSQUsTx+C8m8Bw7ar5/VesXvCFMItyZF7G1AUY+OM0VPZUOeAVpJ4Wl6fydBGUYZxojTDR3I6Bj/+BPkJNA=="
      },
      "runtime.win.System.Diagnostics.Debug": {
        "type": "Transitive",
        "resolved": "4.3.0",
        "contentHash": "hHHP0WCStene2jjeYcuDkETozUYF/3sHVRHAEOgS3L15hlip24ssqCTnJC28Z03Wpo078oMcJd0H4egD2aJI8g=="
      },
      "runtime.win.System.Runtime.Extensions": {
        "type": "Transitive",
        "resolved": "4.3.0",
        "contentHash": "RkgHVhUPvzZxuUubiZe8yr/6CypRVXj0VBzaR8hsqQ8f+rUo7e4PWrHTLOCjd8fBMGWCrY//fi7Ku3qXD7oHRw==",
        "dependencies": {
          "System.Private.Uri": "4.3.0"
        }
      },
      "System.Collections": {
        "type": "Transitive",
        "resolved": "4.3.0",
        "contentHash": "3Dcj85/TBdVpL5Zr+gEEBUuFe2icOnLalmEh9hfck1PTYbbyWuZgh4fmm2ysCLTrqLQw6t3TgTyJ+VLp+Qb+Lw==",
        "dependencies": {
          "Microsoft.NETCore.Platforms": "1.1.0",
          "Microsoft.NETCore.Targets": "1.1.0",
          "System.Runtime": "4.3.0",
          "runtime.any.System.Collections": "4.3.0"
        }
      },
      "System.Data.Odbc": {
        "type": "Transitive",
        "resolved": "8.0.1",
        "contentHash": "JQd0QHOaZuH+ki+4Geas88dnLe/lZSaEYYmRdovZaqNVuExVlVFs/of2I1VaasMxzbO5+yrGDAP2rkazx/b8Sg=="
      },
      "System.Data.OleDb": {
        "type": "Transitive",
        "resolved": "8.0.1",
        "contentHash": "RO+/y2ggU5956uQDRXdjA1e2l5yJ4rTWNX76eZ+3sgtYGqGapCe2kQCyiUci+/y6Fyb21Irp4RQEdfrIiuYrxQ==",
        "dependencies": {
          "System.Configuration.ConfigurationManager": "8.0.1",
          "System.Diagnostics.PerformanceCounter": "8.0.1"
        }
      },
      "System.Data.SqlClient": {
        "type": "Transitive",
        "resolved": "4.8.6",
        "contentHash": "2Ij/LCaTQRyAi5lAv7UUTV9R2FobC8xN9mE0fXBZohum/xLl8IZVmE98Rq5ugQHjCgTBRKqpXRb4ORulRdA6Ig==",
        "dependencies": {
          "Microsoft.Win32.Registry": "4.7.0",
          "System.Security.Principal.Windows": "4.7.0",
          "runtime.native.System.Data.SqlClient.sni": "4.7.0"
        }
      },
      "System.Diagnostics.Debug": {
        "type": "Transitive",
        "resolved": "4.3.0",
        "contentHash": "ZUhUOdqmaG5Jk3Xdb8xi5kIyQYAA4PnTNlHx1mu9ZY3qv4ELIdKbnL/akbGaKi2RnNUWaZsAs31rvzFdewTj2g==",
        "dependencies": {
          "Microsoft.NETCore.Platforms": "1.1.0",
          "Microsoft.NETCore.Targets": "1.1.0",
          "System.Runtime": "4.3.0",
          "runtime.win.System.Diagnostics.Debug": "4.3.0"
        }
      },
      "System.Diagnostics.EventLog": {
        "type": "Transitive",
        "resolved": "8.0.1",
        "contentHash": "n1ZP7NM2Gkn/MgD8+eOT5MulMj6wfeQMNS2Pizvq5GHCZfjlFMXV2irQlQmJhwA2VABC57M0auudO89Iu2uRLg=="
      },
      "System.Diagnostics.PerformanceCounter": {
        "type": "Transitive",
        "resolved": "8.0.1",
        "contentHash": "9RfEDiEjlUADeThs8IPdDVTXSnPRSqjfgTQJALpmGFPKC0k2mbdufOXnb/9JZ4I0TkmxOfy3VTJxrHOJSs8cXg==",
        "dependencies": {
          "System.Configuration.ConfigurationManager": "8.0.1"
        }
      },
      "System.DirectoryServices": {
        "type": "Transitive",
        "resolved": "8.0.0",
        "contentHash": "7nit//efUTy1OsAKco2f02PMrwsR2S234N0dVVp84udC77YcvpOQDz5znAWMtgMWBzY1aRJvUW61jo/7vQRfXg=="
      },
      "System.DirectoryServices.AccountManagement": {
        "type": "Transitive",
        "resolved": "8.0.1",
        "contentHash": "qVDWKClyDY+rHVEnf11eU4evW25d5OeidrtMPSJv+fwG213wa2zJ+AuIFCxsuvNSCFyHo+DvQIVfBcoK3CL1pA==",
        "dependencies": {
          "System.Configuration.ConfigurationManager": "8.0.1",
          "System.DirectoryServices": "8.0.0",
          "System.DirectoryServices.Protocols": "8.0.0"
        }
      },
      "System.DirectoryServices.Protocols": {
        "type": "Transitive",
        "resolved": "8.0.0",
        "contentHash": "puwJxURHDrYLGTQdsHyeMS72ClTqYa4lDYz6LHSbkZEk5hq8H8JfsO4MyYhB5BMMxg93jsQzLUwrnCumj11UIg=="
      },
      "System.Globalization": {
        "type": "Transitive",
        "resolved": "4.3.0",
        "contentHash": "kYdVd2f2PAdFGblzFswE4hkNANJBKRmsfa2X5LG2AcWE1c7/4t0pYae1L8vfZ5xvE2nK/R9JprtToA61OSHWIg==",
        "dependencies": {
          "Microsoft.NETCore.Platforms": "1.1.0",
          "Microsoft.NETCore.Targets": "1.1.0",
          "System.Runtime": "4.3.0",
          "runtime.any.System.Globalization": "4.3.0"
        }
      },
      "System.IO": {
        "type": "Transitive",
        "resolved": "4.3.0",
        "contentHash": "3qjaHvxQPDpSOYICjUoTsmoq5u6QJAFRUITgeT/4gqkF1bajbSmb1kwSxEA8AHlofqgcKJcM8udgieRNhaJ5Cg==",
        "dependencies": {
          "Microsoft.NETCore.Platforms": "1.1.0",
          "Microsoft.NETCore.Targets": "1.1.0",
          "System.Runtime": "4.3.0",
          "System.Text.Encoding": "4.3.0",
          "System.Threading.Tasks": "4.3.0",
          "runtime.any.System.IO": "4.3.0"
        }
      },
      "System.IO.Ports": {
        "type": "Transitive",
        "resolved": "8.0.0",
        "contentHash": "MaiPbx2/QXZc62gm/DrajRrGPG1lU4m08GWMoWiymPYM+ba4kfACp2PbiYpqJ4QiFGhHD00zX3RoVDTucjWe9g==",
        "dependencies": {
          "runtime.native.System.IO.Ports": "8.0.0"
        }
      },
      "System.Management": {
        "type": "Transitive",
        "resolved": "8.0.0",
        "contentHash": "jrK22i5LRzxZCfGb+tGmke2VH7oE0DvcDlJ1HAKYU8cPmD8XnpUT0bYn2Gy98GEhGjtfbR/sxKTVb+dE770pfA==",
        "dependencies": {
          "System.CodeDom": "8.0.0"
        }
      },
      "System.Reflection": {
        "type": "Transitive",
        "resolved": "4.3.0",
        "contentHash": "KMiAFoW7MfJGa9nDFNcfu+FpEdiHpWgTcS2HdMpDvt9saK3y/G4GwprPyzqjFH9NTaGPQeWNHU+iDlDILj96aQ==",
        "dependencies": {
          "Microsoft.NETCore.Platforms": "1.1.0",
          "Microsoft.NETCore.Targets": "1.1.0",
          "System.IO": "4.3.0",
          "System.Reflection.Primitives": "4.3.0",
          "System.Runtime": "4.3.0",
          "runtime.any.System.Reflection": "4.3.0"
        }
      },
      "System.Reflection.Primitives": {
        "type": "Transitive",
        "resolved": "4.3.0",
        "contentHash": "5RXItQz5As4xN2/YUDxdpsEkMhvw3e6aNveFXUn4Hl/udNTCNhnKp8lT9fnc3MhvGKh1baak5CovpuQUXHAlIA==",
        "dependencies": {
          "Microsoft.NETCore.Platforms": "1.1.0",
          "Microsoft.NETCore.Targets": "1.1.0",
          "System.Runtime": "4.3.0",
          "runtime.any.System.Reflection.Primitives": "4.3.0"
        }
      },
      "System.Resources.ResourceManager": {
        "type": "Transitive",
        "resolved": "4.3.0",
        "contentHash": "/zrcPkkWdZmI4F92gL/TPumP98AVDu/Wxr3CSJGQQ+XN6wbRZcyfSKVoPo17ilb3iOr0cCRqJInGwNMolqhS8A==",
        "dependencies": {
          "Microsoft.NETCore.Platforms": "1.1.0",
          "Microsoft.NETCore.Targets": "1.1.0",
          "System.Globalization": "4.3.0",
          "System.Reflection": "4.3.0",
          "System.Runtime": "4.3.0",
          "runtime.any.System.Resources.ResourceManager": "4.3.0"
        }
      },
      "System.Runtime": {
        "type": "Transitive",
        "resolved": "4.3.1",
        "contentHash": "abhfv1dTK6NXOmu4bgHIONxHyEqFjW8HwXPmpY9gmll+ix9UNo4XDcmzJn6oLooftxNssVHdJC1pGT9jkSynQg==",
        "dependencies": {
          "Microsoft.NETCore.Platforms": "1.1.1",
          "Microsoft.NETCore.Targets": "1.1.3",
          "runtime.any.System.Runtime": "4.3.0"
        }
      },
      "System.Runtime.Caching": {
        "type": "Transitive",
        "resolved": "8.0.1",
        "contentHash": "tdl7Q47P09UpRu0C/OQsGJU6GacBzzk4vfp5My9rodD+BchrxmajORnTthH8RxPUTPrIoVDJmLyvJcGxB267nQ==",
        "dependencies": {
          "System.Configuration.ConfigurationManager": "8.0.1"
        }
      },
      "System.Runtime.Extensions": {
        "type": "Transitive",
        "resolved": "4.3.0",
        "contentHash": "guW0uK0fn5fcJJ1tJVXYd7/1h5F+pea1r7FLSOz/f8vPEqbR2ZAknuRDvTQ8PzAilDveOxNjSfr0CHfIQfFk8g==",
        "dependencies": {
          "Microsoft.NETCore.Platforms": "1.1.0",
          "Microsoft.NETCore.Targets": "1.1.0",
          "System.Runtime": "4.3.0",
          "runtime.win.System.Runtime.Extensions": "4.3.0"
        }
      },
      "System.Security.AccessControl": {
        "type": "Transitive",
        "resolved": "4.7.0",
        "contentHash": "JECvTt5aFF3WT3gHpfofL2MNNP6v84sxtXxpqhLBCcDRzqsPBmHhQ6shv4DwwN2tRlzsUxtb3G9M3763rbXKDg==",
        "dependencies": {
          "Microsoft.NETCore.Platforms": "3.1.0",
          "System.Security.Principal.Windows": "4.7.0"
        }
      },
      "System.Security.Cryptography.Pkcs": {
        "type": "Transitive",
        "resolved": "8.0.1",
        "contentHash": "CoCRHFym33aUSf/NtWSVSZa99dkd0Hm7OCZUxORBjRB16LNhIEOf8THPqzIYlvKM0nNDAPTRBa1FxEECrgaxxA=="
      },
      "System.Security.Principal.Windows": {
        "type": "Transitive",
        "resolved": "5.0.0",
        "contentHash": "t0MGLukB5WAVU9bO3MGzvlGnyJPgUlcwerXn1kzBRjwLKixT96XV0Uza41W49gVd8zEMFu9vQEFlv0IOrytICA=="
      },
      "System.ServiceProcess.ServiceController": {
        "type": "Transitive",
        "resolved": "8.0.1",
        "contentHash": "02I0BXo1kmMBgw03E8Hu4K6nTqur4wpQdcDZrndczPzY2fEoGvlinE35AWbyzLZ2h2IksEZ6an4tVt3hi9j1oA==",
        "dependencies": {
          "System.Diagnostics.EventLog": "8.0.1"
        }
      },
      "System.Speech": {
        "type": "Transitive",
        "resolved": "8.0.0",
        "contentHash": "CNuiA6vb95Oe5PRjClZEBiaju31vwB8OIeCgeSBXyZL6+MS4RVVB2X/C11z0xCkooHE3Vy91nM2z76emIzR+sg=="
      },
      "System.Text.Encoding": {
        "type": "Transitive",
        "resolved": "4.3.0",
        "contentHash": "BiIg+KWaSDOITze6jGQynxg64naAPtqGHBwDrLaCtixsa5bKiR8dpPOHA7ge3C0JJQizJE+sfkz1wV+BAKAYZw==",
        "dependencies": {
          "Microsoft.NETCore.Platforms": "1.1.0",
          "Microsoft.NETCore.Targets": "1.1.0",
          "System.Runtime": "4.3.0",
          "runtime.any.System.Text.Encoding": "4.3.0"
        }
      },
      "System.Text.Encoding.CodePages": {
        "type": "Transitive",
        "resolved": "8.0.0",
        "contentHash": "OZIsVplFGaVY90G2SbpgU7EnCoOO5pw1t4ic21dBF3/1omrJFpAGoNAVpPyMVOC90/hvgkGG3VFqR13YgZMQfg=="
      },
      "System.Text.Encodings.Web": {
        "type": "Transitive",
        "resolved": "9.0.2",
        "contentHash": "/kCGdrXg0PXrvkHYyHubXJHcmCAvJrxTZ7g4XS6UCxY1JW79aMjtUW6UYNECHJmiyFZsZ/vUuWOM4CtNpiNt8Q=="
      },
      "System.Threading.AccessControl": {
        "type": "Transitive",
        "resolved": "8.0.0",
        "contentHash": "cIed5+HuYz+eV9yu9TH95zPkqmm1J9Qps9wxjB335sU8tsqc2kGdlTEH9FZzZeCS8a7mNSEsN8ZkyhQp1gfdEw=="
      },
      "System.Threading.Tasks": {
        "type": "Transitive",
        "resolved": "4.3.0",
        "contentHash": "LbSxKEdOUhVe8BezB/9uOGGppt+nZf6e1VFyw6v3DN6lqitm0OSn2uXMOdtP0M3W4iMcqcivm2J6UgqiwwnXiA==",
        "dependencies": {
          "Microsoft.NETCore.Platforms": "1.1.0",
          "Microsoft.NETCore.Targets": "1.1.0",
          "System.Runtime": "4.3.0",
          "runtime.any.System.Threading.Tasks": "4.3.0"
        }
      },
      "System.Windows.Extensions": {
        "type": "Transitive",
        "resolved": "8.0.0",
        "contentHash": "Obg3a90MkOw9mYKxrardLpY2u0axDMrSmy4JCdq2cYbelM2cUwmUir5Bomvd1yxmPL9h5LVHU1tuKBZpUjfASg=="
      }
    },
    "net8.0/win-x64": {
      "Microsoft.Win32.Registry": {
        "type": "Transitive",
        "resolved": "4.7.0",
        "contentHash": "KSrRMb5vNi0CWSGG1++id2ZOs/1QhRqROt+qgbEAdQuGjGrFcl4AOl4/exGPUYz2wUnU42nvJqon1T3U0kPXLA==",
        "dependencies": {
          "System.Security.AccessControl": "4.7.0",
          "System.Security.Principal.Windows": "4.7.0"
        }
      },
      "Microsoft.Win32.Registry.AccessControl": {
        "type": "Transitive",
        "resolved": "8.0.0",
        "contentHash": "u8PB9/v02C8mBXzl0vJ7bOyC020zOP+T1mRct+KA46DqZkB40XtsNn9pGD0QowTRsT6R4jPCghn+yAODn2UMMw=="
      },
      "Microsoft.Win32.SystemEvents": {
        "type": "Transitive",
        "resolved": "8.0.0",
        "contentHash": "9opKRyOKMCi2xJ7Bj7kxtZ1r9vbzosMvRrdEhVhDz8j8MoBGgB+WmC94yH839NPH+BclAjtQ/pyagvi/8gDLkw=="
      },
      "runtime.any.System.Collections": {
        "type": "Transitive",
        "resolved": "4.3.0",
        "contentHash": "23g6rqftKmovn2cLeGsuHUYm0FD7pdutb0uQMJpZ3qTvq+zHkgmt6J65VtRry4WDGYlmkMa4xDACtaQ94alNag==",
        "dependencies": {
          "System.Runtime": "4.3.0"
        }
      },
      "runtime.any.System.Globalization": {
        "type": "Transitive",
        "resolved": "4.3.0",
        "contentHash": "sMDBnad4rp4t7GY442Jux0MCUuKL4otn5BK6Ni0ARTXTSpRNBzZ7hpMfKSvnVSED5kYJm96YOWsqV0JH0d2uuw=="
      },
      "runtime.any.System.IO": {
        "type": "Transitive",
        "resolved": "4.3.0",
        "contentHash": "SDZ5AD1DtyRoxYtEcqQ3HDlcrorMYXZeCt7ZhG9US9I5Vva+gpIWDGMkcwa5XiKL0ceQKRZIX2x0XEjLX7PDzQ=="
      },
      "runtime.any.System.Reflection": {
        "type": "Transitive",
        "resolved": "4.3.0",
        "contentHash": "hLC3A3rI8jipR5d9k7+f0MgRCW6texsAp0MWkN/ci18FMtQ9KH7E2vDn/DH2LkxsszlpJpOn9qy6Z6/69rH6eQ=="
      },
      "runtime.any.System.Reflection.Primitives": {
        "type": "Transitive",
        "resolved": "4.3.0",
        "contentHash": "Nrm1p3armp6TTf2xuvaa+jGTTmncALWFq22CpmwRvhDf6dE9ZmH40EbOswD4GnFLrMRS0Ki6Kx5aUPmKK/hZBg=="
      },
      "runtime.any.System.Resources.ResourceManager": {
        "type": "Transitive",
        "resolved": "4.3.0",
        "contentHash": "Lxb89SMvf8w9p9+keBLyL6H6x/TEmc6QVsIIA0T36IuyOY3kNvIdyGddA2qt35cRamzxF8K5p0Opq4G4HjNbhQ=="
      },
      "runtime.any.System.Runtime": {
        "type": "Transitive",
        "resolved": "4.3.0",
        "contentHash": "fRS7zJgaG9NkifaAxGGclDDoRn9HC7hXACl52Or06a/fxdzDajWb5wov3c6a+gVSlekRoexfjwQSK9sh5um5LQ==",
        "dependencies": {
          "System.Private.Uri": "4.3.0"
        }
      },
      "runtime.any.System.Text.Encoding": {
        "type": "Transitive",
        "resolved": "4.3.0",
        "contentHash": "+ihI5VaXFCMVPJNstG4O4eo1CfbrByLxRrQQTqOTp1ttK0kUKDqOdBSTaCB2IBk/QtjDrs6+x4xuezyMXdm0HQ=="
      },
      "runtime.any.System.Threading.Tasks": {
        "type": "Transitive",
        "resolved": "4.3.0",
        "contentHash": "OhBAVBQG5kFj1S+hCEQ3TUHBAEtZ3fbEMgZMRNdN8A0Pj4x+5nTELEqL59DU0TjKVE6II3dqKw4Dklb3szT65w=="
      },
      "runtime.linux-arm.runtime.native.System.IO.Ports": {
        "type": "Transitive",
        "resolved": "8.0.0",
        "contentHash": "gK720fg6HemDg8sXcfy+xCMZ9+hF78Gc7BmREbmkS4noqlu1BAr9qZtuWGhLzFjBfgecmdtl4+SYVwJ1VneZBQ=="
      },
      "runtime.linux-arm64.runtime.native.System.IO.Ports": {
        "type": "Transitive",
        "resolved": "8.0.0",
        "contentHash": "KYG6/3ojhEWbb3FwQAKgGWPHrY+HKUXXdVjJlrtyCLn3EMcNTaNcPadb2c0ndQzixZSmAxZKopXJr0nLwhOrpQ=="
      },
      "runtime.linux-x64.runtime.native.System.IO.Ports": {
        "type": "Transitive",
        "resolved": "8.0.0",
        "contentHash": "Wnw5vhA4mgGbIFoo6l9Fk3iEcwRSq49a1aKwJgXUCUtEQLCSUDjTGSxqy/oMUuOyyn7uLHsH8KgZzQ1y3lReiQ=="
      },
      "runtime.osx-arm64.runtime.native.System.IO.Ports": {
        "type": "Transitive",
        "resolved": "8.0.0",
        "contentHash": "rbUBLAaFW9oVkbsb0+XSrAo2QdhBeAyzLl5KQ6Oci9L/u626uXGKInsVJG6B9Z5EO8bmplC8tsMiaHK8wOBZ+w=="
      },
      "runtime.osx-x64.runtime.native.System.IO.Ports": {
        "type": "Transitive",
        "resolved": "8.0.0",
        "contentHash": "IcfB4jKtM9pkzP9OpYelEcUX1MiDt0IJPBh3XYYdEISFF+6Mc+T8WWi0dr9wVh1gtcdVjubVEIBgB8BHESlGfQ=="
      },
      "runtime.win-arm64.runtime.native.System.Data.SqlClient.sni": {
        "type": "Transitive",
        "resolved": "4.4.0",
        "contentHash": "LbrynESTp3bm5O/+jGL8v0Qg5SJlTV08lpIpFesXjF6uGNMWqFnUQbYBJwZTeua6E/Y7FIM1C54Ey1btLWupdg=="
      },
      "runtime.win-x64.runtime.native.System.Data.SqlClient.sni": {
        "type": "Transitive",
        "resolved": "4.4.0",
        "contentHash": "38ugOfkYJqJoX9g6EYRlZB5U2ZJH51UP8ptxZgdpS07FgOEToV+lS11ouNK2PM12Pr6X/PpT5jK82G3DwH/SxQ=="
      },
      "runtime.win-x86.runtime.native.System.Data.SqlClient.sni": {
        "type": "Transitive",
        "resolved": "4.4.0",
        "contentHash": "YhEdSQUsTx+C8m8Bw7ar5/VesXvCFMItyZF7G1AUY+OM0VPZUOeAVpJ4Wl6fydBGUYZxojTDR3I6Bj/+BPkJNA=="
      },
      "runtime.win.System.Diagnostics.Debug": {
        "type": "Transitive",
        "resolved": "4.3.0",
        "contentHash": "hHHP0WCStene2jjeYcuDkETozUYF/3sHVRHAEOgS3L15hlip24ssqCTnJC28Z03Wpo078oMcJd0H4egD2aJI8g=="
      },
      "runtime.win.System.Runtime.Extensions": {
        "type": "Transitive",
        "resolved": "4.3.0",
        "contentHash": "RkgHVhUPvzZxuUubiZe8yr/6CypRVXj0VBzaR8hsqQ8f+rUo7e4PWrHTLOCjd8fBMGWCrY//fi7Ku3qXD7oHRw==",
        "dependencies": {
          "System.Private.Uri": "4.3.0"
        }
      },
      "System.Collections": {
        "type": "Transitive",
        "resolved": "4.3.0",
        "contentHash": "3Dcj85/TBdVpL5Zr+gEEBUuFe2icOnLalmEh9hfck1PTYbbyWuZgh4fmm2ysCLTrqLQw6t3TgTyJ+VLp+Qb+Lw==",
        "dependencies": {
          "Microsoft.NETCore.Platforms": "1.1.0",
          "Microsoft.NETCore.Targets": "1.1.0",
          "System.Runtime": "4.3.0",
          "runtime.any.System.Collections": "4.3.0"
        }
      },
      "System.Data.Odbc": {
        "type": "Transitive",
        "resolved": "8.0.1",
        "contentHash": "JQd0QHOaZuH+ki+4Geas88dnLe/lZSaEYYmRdovZaqNVuExVlVFs/of2I1VaasMxzbO5+yrGDAP2rkazx/b8Sg=="
      },
      "System.Data.OleDb": {
        "type": "Transitive",
        "resolved": "8.0.1",
        "contentHash": "RO+/y2ggU5956uQDRXdjA1e2l5yJ4rTWNX76eZ+3sgtYGqGapCe2kQCyiUci+/y6Fyb21Irp4RQEdfrIiuYrxQ==",
        "dependencies": {
          "System.Configuration.ConfigurationManager": "8.0.1",
          "System.Diagnostics.PerformanceCounter": "8.0.1"
        }
      },
      "System.Data.SqlClient": {
        "type": "Transitive",
        "resolved": "4.8.6",
        "contentHash": "2Ij/LCaTQRyAi5lAv7UUTV9R2FobC8xN9mE0fXBZohum/xLl8IZVmE98Rq5ugQHjCgTBRKqpXRb4ORulRdA6Ig==",
        "dependencies": {
          "Microsoft.Win32.Registry": "4.7.0",
          "System.Security.Principal.Windows": "4.7.0",
          "runtime.native.System.Data.SqlClient.sni": "4.7.0"
        }
      },
      "System.Diagnostics.Debug": {
        "type": "Transitive",
        "resolved": "4.3.0",
        "contentHash": "ZUhUOdqmaG5Jk3Xdb8xi5kIyQYAA4PnTNlHx1mu9ZY3qv4ELIdKbnL/akbGaKi2RnNUWaZsAs31rvzFdewTj2g==",
        "dependencies": {
          "Microsoft.NETCore.Platforms": "1.1.0",
          "Microsoft.NETCore.Targets": "1.1.0",
          "System.Runtime": "4.3.0",
          "runtime.win.System.Diagnostics.Debug": "4.3.0"
        }
      },
      "System.Diagnostics.EventLog": {
        "type": "Transitive",
        "resolved": "8.0.1",
        "contentHash": "n1ZP7NM2Gkn/MgD8+eOT5MulMj6wfeQMNS2Pizvq5GHCZfjlFMXV2irQlQmJhwA2VABC57M0auudO89Iu2uRLg=="
      },
      "System.Diagnostics.PerformanceCounter": {
        "type": "Transitive",
        "resolved": "8.0.1",
        "contentHash": "9RfEDiEjlUADeThs8IPdDVTXSnPRSqjfgTQJALpmGFPKC0k2mbdufOXnb/9JZ4I0TkmxOfy3VTJxrHOJSs8cXg==",
        "dependencies": {
          "System.Configuration.ConfigurationManager": "8.0.1"
        }
      },
      "System.DirectoryServices": {
        "type": "Transitive",
        "resolved": "8.0.0",
        "contentHash": "7nit//efUTy1OsAKco2f02PMrwsR2S234N0dVVp84udC77YcvpOQDz5znAWMtgMWBzY1aRJvUW61jo/7vQRfXg=="
      },
      "System.DirectoryServices.AccountManagement": {
        "type": "Transitive",
        "resolved": "8.0.1",
        "contentHash": "qVDWKClyDY+rHVEnf11eU4evW25d5OeidrtMPSJv+fwG213wa2zJ+AuIFCxsuvNSCFyHo+DvQIVfBcoK3CL1pA==",
        "dependencies": {
          "System.Configuration.ConfigurationManager": "8.0.1",
          "System.DirectoryServices": "8.0.0",
          "System.DirectoryServices.Protocols": "8.0.0"
        }
      },
      "System.DirectoryServices.Protocols": {
        "type": "Transitive",
        "resolved": "8.0.0",
        "contentHash": "puwJxURHDrYLGTQdsHyeMS72ClTqYa4lDYz6LHSbkZEk5hq8H8JfsO4MyYhB5BMMxg93jsQzLUwrnCumj11UIg=="
      },
      "System.Globalization": {
        "type": "Transitive",
        "resolved": "4.3.0",
        "contentHash": "kYdVd2f2PAdFGblzFswE4hkNANJBKRmsfa2X5LG2AcWE1c7/4t0pYae1L8vfZ5xvE2nK/R9JprtToA61OSHWIg==",
        "dependencies": {
          "Microsoft.NETCore.Platforms": "1.1.0",
          "Microsoft.NETCore.Targets": "1.1.0",
          "System.Runtime": "4.3.0",
          "runtime.any.System.Globalization": "4.3.0"
        }
      },
      "System.IO": {
        "type": "Transitive",
        "resolved": "4.3.0",
        "contentHash": "3qjaHvxQPDpSOYICjUoTsmoq5u6QJAFRUITgeT/4gqkF1bajbSmb1kwSxEA8AHlofqgcKJcM8udgieRNhaJ5Cg==",
        "dependencies": {
          "Microsoft.NETCore.Platforms": "1.1.0",
          "Microsoft.NETCore.Targets": "1.1.0",
          "System.Runtime": "4.3.0",
          "System.Text.Encoding": "4.3.0",
          "System.Threading.Tasks": "4.3.0",
          "runtime.any.System.IO": "4.3.0"
        }
      },
      "System.IO.Ports": {
        "type": "Transitive",
        "resolved": "8.0.0",
        "contentHash": "MaiPbx2/QXZc62gm/DrajRrGPG1lU4m08GWMoWiymPYM+ba4kfACp2PbiYpqJ4QiFGhHD00zX3RoVDTucjWe9g==",
        "dependencies": {
          "runtime.native.System.IO.Ports": "8.0.0"
        }
      },
      "System.Management": {
        "type": "Transitive",
        "resolved": "8.0.0",
        "contentHash": "jrK22i5LRzxZCfGb+tGmke2VH7oE0DvcDlJ1HAKYU8cPmD8XnpUT0bYn2Gy98GEhGjtfbR/sxKTVb+dE770pfA==",
        "dependencies": {
          "System.CodeDom": "8.0.0"
        }
      },
      "System.Reflection": {
        "type": "Transitive",
        "resolved": "4.3.0",
        "contentHash": "KMiAFoW7MfJGa9nDFNcfu+FpEdiHpWgTcS2HdMpDvt9saK3y/G4GwprPyzqjFH9NTaGPQeWNHU+iDlDILj96aQ==",
        "dependencies": {
          "Microsoft.NETCore.Platforms": "1.1.0",
          "Microsoft.NETCore.Targets": "1.1.0",
          "System.IO": "4.3.0",
          "System.Reflection.Primitives": "4.3.0",
          "System.Runtime": "4.3.0",
          "runtime.any.System.Reflection": "4.3.0"
        }
      },
      "System.Reflection.Primitives": {
        "type": "Transitive",
        "resolved": "4.3.0",
        "contentHash": "5RXItQz5As4xN2/YUDxdpsEkMhvw3e6aNveFXUn4Hl/udNTCNhnKp8lT9fnc3MhvGKh1baak5CovpuQUXHAlIA==",
        "dependencies": {
          "Microsoft.NETCore.Platforms": "1.1.0",
          "Microsoft.NETCore.Targets": "1.1.0",
          "System.Runtime": "4.3.0",
          "runtime.any.System.Reflection.Primitives": "4.3.0"
        }
      },
      "System.Resources.ResourceManager": {
        "type": "Transitive",
        "resolved": "4.3.0",
        "contentHash": "/zrcPkkWdZmI4F92gL/TPumP98AVDu/Wxr3CSJGQQ+XN6wbRZcyfSKVoPo17ilb3iOr0cCRqJInGwNMolqhS8A==",
        "dependencies": {
          "Microsoft.NETCore.Platforms": "1.1.0",
          "Microsoft.NETCore.Targets": "1.1.0",
          "System.Globalization": "4.3.0",
          "System.Reflection": "4.3.0",
          "System.Runtime": "4.3.0",
          "runtime.any.System.Resources.ResourceManager": "4.3.0"
        }
      },
      "System.Runtime": {
        "type": "Transitive",
        "resolved": "4.3.1",
        "contentHash": "abhfv1dTK6NXOmu4bgHIONxHyEqFjW8HwXPmpY9gmll+ix9UNo4XDcmzJn6oLooftxNssVHdJC1pGT9jkSynQg==",
        "dependencies": {
          "Microsoft.NETCore.Platforms": "1.1.1",
          "Microsoft.NETCore.Targets": "1.1.3",
          "runtime.any.System.Runtime": "4.3.0"
        }
      },
      "System.Runtime.Caching": {
        "type": "Transitive",
        "resolved": "8.0.1",
        "contentHash": "tdl7Q47P09UpRu0C/OQsGJU6GacBzzk4vfp5My9rodD+BchrxmajORnTthH8RxPUTPrIoVDJmLyvJcGxB267nQ==",
        "dependencies": {
          "System.Configuration.ConfigurationManager": "8.0.1"
        }
      },
      "System.Runtime.Extensions": {
        "type": "Transitive",
        "resolved": "4.3.0",
        "contentHash": "guW0uK0fn5fcJJ1tJVXYd7/1h5F+pea1r7FLSOz/f8vPEqbR2ZAknuRDvTQ8PzAilDveOxNjSfr0CHfIQfFk8g==",
        "dependencies": {
          "Microsoft.NETCore.Platforms": "1.1.0",
          "Microsoft.NETCore.Targets": "1.1.0",
          "System.Runtime": "4.3.0",
          "runtime.win.System.Runtime.Extensions": "4.3.0"
        }
      },
      "System.Security.AccessControl": {
        "type": "Transitive",
        "resolved": "4.7.0",
        "contentHash": "JECvTt5aFF3WT3gHpfofL2MNNP6v84sxtXxpqhLBCcDRzqsPBmHhQ6shv4DwwN2tRlzsUxtb3G9M3763rbXKDg==",
        "dependencies": {
          "Microsoft.NETCore.Platforms": "3.1.0",
          "System.Security.Principal.Windows": "4.7.0"
        }
      },
      "System.Security.Cryptography.Pkcs": {
        "type": "Transitive",
        "resolved": "8.0.1",
        "contentHash": "CoCRHFym33aUSf/NtWSVSZa99dkd0Hm7OCZUxORBjRB16LNhIEOf8THPqzIYlvKM0nNDAPTRBa1FxEECrgaxxA=="
      },
      "System.Security.Principal.Windows": {
        "type": "Transitive",
        "resolved": "5.0.0",
        "contentHash": "t0MGLukB5WAVU9bO3MGzvlGnyJPgUlcwerXn1kzBRjwLKixT96XV0Uza41W49gVd8zEMFu9vQEFlv0IOrytICA=="
      },
      "System.ServiceProcess.ServiceController": {
        "type": "Transitive",
        "resolved": "8.0.1",
        "contentHash": "02I0BXo1kmMBgw03E8Hu4K6nTqur4wpQdcDZrndczPzY2fEoGvlinE35AWbyzLZ2h2IksEZ6an4tVt3hi9j1oA==",
        "dependencies": {
          "System.Diagnostics.EventLog": "8.0.1"
        }
      },
      "System.Speech": {
        "type": "Transitive",
        "resolved": "8.0.0",
        "contentHash": "CNuiA6vb95Oe5PRjClZEBiaju31vwB8OIeCgeSBXyZL6+MS4RVVB2X/C11z0xCkooHE3Vy91nM2z76emIzR+sg=="
      },
      "System.Text.Encoding": {
        "type": "Transitive",
        "resolved": "4.3.0",
        "contentHash": "BiIg+KWaSDOITze6jGQynxg64naAPtqGHBwDrLaCtixsa5bKiR8dpPOHA7ge3C0JJQizJE+sfkz1wV+BAKAYZw==",
        "dependencies": {
          "Microsoft.NETCore.Platforms": "1.1.0",
          "Microsoft.NETCore.Targets": "1.1.0",
          "System.Runtime": "4.3.0",
          "runtime.any.System.Text.Encoding": "4.3.0"
        }
      },
      "System.Text.Encoding.CodePages": {
        "type": "Transitive",
        "resolved": "8.0.0",
        "contentHash": "OZIsVplFGaVY90G2SbpgU7EnCoOO5pw1t4ic21dBF3/1omrJFpAGoNAVpPyMVOC90/hvgkGG3VFqR13YgZMQfg=="
      },
      "System.Text.Encodings.Web": {
        "type": "Transitive",
        "resolved": "9.0.2",
        "contentHash": "/kCGdrXg0PXrvkHYyHubXJHcmCAvJrxTZ7g4XS6UCxY1JW79aMjtUW6UYNECHJmiyFZsZ/vUuWOM4CtNpiNt8Q=="
      },
      "System.Threading.AccessControl": {
        "type": "Transitive",
        "resolved": "8.0.0",
        "contentHash": "cIed5+HuYz+eV9yu9TH95zPkqmm1J9Qps9wxjB335sU8tsqc2kGdlTEH9FZzZeCS8a7mNSEsN8ZkyhQp1gfdEw=="
      },
      "System.Threading.Tasks": {
        "type": "Transitive",
        "resolved": "4.3.0",
        "contentHash": "LbSxKEdOUhVe8BezB/9uOGGppt+nZf6e1VFyw6v3DN6lqitm0OSn2uXMOdtP0M3W4iMcqcivm2J6UgqiwwnXiA==",
        "dependencies": {
          "Microsoft.NETCore.Platforms": "1.1.0",
          "Microsoft.NETCore.Targets": "1.1.0",
          "System.Runtime": "4.3.0",
          "runtime.any.System.Threading.Tasks": "4.3.0"
        }
      },
      "System.Windows.Extensions": {
        "type": "Transitive",
        "resolved": "8.0.0",
        "contentHash": "Obg3a90MkOw9mYKxrardLpY2u0axDMrSmy4JCdq2cYbelM2cUwmUir5Bomvd1yxmPL9h5LVHU1tuKBZpUjfASg=="
      }
    }
  }
>>>>>>> 6c34467a
}<|MERGE_RESOLUTION|>--- conflicted
+++ resolved
@@ -1,20 +1,19 @@
-<<<<<<< HEAD
 {
   "version": 1,
   "dependencies": {
     "net8.0": {
       "Azure.Deployments.Engine": {
         "type": "Direct",
-        "requested": "[1.319.0, )",
-        "resolved": "1.319.0",
-        "contentHash": "XlO5ctLYTk0A3labxGIBWXHoP+0lRGXDtO5MwYVKBlvTCgSV2BpaIBws5TshA+PNU8WYi8CcFbUUEOuU7N8gJQ==",
+        "requested": "[1.329.0, )",
+        "resolved": "1.329.0",
+        "contentHash": "opqzdZE/gJURKdnarqGucUGk16JP9PN0VduTsa/oCDddY1Rh1gJvZOXoXQMnmCVKDZtRsqBxOF/JRlO+uG+7DA==",
         "dependencies": {
           "Azure.Bicep.Types": "0.5.110",
-          "Azure.Deployments.Core": "1.319.0",
-          "Azure.Deployments.DiffEngine": "1.319.0",
-          "Azure.Deployments.Extensibility": "1.319.0",
+          "Azure.Deployments.Core": "1.329.0",
+          "Azure.Deployments.DiffEngine": "1.329.0",
+          "Azure.Deployments.Extensibility": "1.329.0",
           "Azure.Deployments.ResourceMetadata": "1.71.0",
-          "Azure.Deployments.Templates": "1.319.0",
+          "Azure.Deployments.Templates": "1.329.0",
           "IPNetwork2": "2.6.598",
           "JsonDiffPatch.Net": "2.3.0",
           "Microsoft.AspNet.WebApi.Client": "6.0.0",
@@ -34,14 +33,14 @@
       },
       "Azure.Deployments.Extensibility.Core": {
         "type": "Direct",
-        "requested": "[0.1.67, )",
-        "resolved": "0.1.67",
-        "contentHash": "0fMjp82TFQvW95Le0PENdeMV81fiyUFY0TGR6XHr6gb7i2w2SK/z9txS83kAjTh9JOCFG7lGt0uxeuwjhGMpuA==",
-        "dependencies": {
-          "JsonPatch.Net": "3.1.1",
-          "JsonPath.Net": "1.1.6",
-          "JsonPointer.Net": "5.0.2",
-          "JsonSchema.Net": "7.2.3"
+        "requested": "[0.1.55, )",
+        "resolved": "0.1.55",
+        "contentHash": "iMZhx89YLqHaPGA20LXlzDBty7ov/UgOdxLudJtYwBXkalfSRHLPNKRnJVeGM3EZc9897LeoPyfJ8NvyLeZcgQ==",
+        "dependencies": {
+          "JsonPatch.Net": "3.1.0",
+          "JsonPath.Net": "1.1.0",
+          "JsonPointer.Net": "5.0.0",
+          "JsonSchema.Net": "7.0.4"
         }
       },
       "Microsoft.AspNet.WebApi.Client": {
@@ -151,8 +150,8 @@
       },
       "Azure.Deployments.Core": {
         "type": "Transitive",
-        "resolved": "1.319.0",
-        "contentHash": "bR+JvARtwz7l/qiBazMs2hnMloD0cdK+TYGxdAbieROYUlL99yXkclO87HvDjL6dFJfz+tUx4WSK8Oi5ZmpD6g==",
+        "resolved": "1.329.0",
+        "contentHash": "+Zk/3V5DTfqXXRNzjMxjf//CEI3t6YwQPwae/l2FLjmIpDgyIvHtgAeRxy+8QSRY0x50hYNxj1Rc+RWRor2ZKw==",
         "dependencies": {
           "Microsoft.Bcl.AsyncInterfaces": "8.0.0",
           "Microsoft.PowerPlatform.ResourceStack": "7.0.0.2070",
@@ -166,15 +165,15 @@
       },
       "Azure.Deployments.DiffEngine": {
         "type": "Transitive",
-        "resolved": "1.319.0",
-        "contentHash": "b5lu5ogODhgNXE2hKzgApQEYGSHBU9o5wuYVhQfiAv0F2l0HCCI4j8U1lCbC/MMW/FoWi4rC2Q1FTtATH/Xhtw=="
+        "resolved": "1.329.0",
+        "contentHash": "S9SEAtTi5FY35i/lFm2oXjdm48kt1Mm84wrTzng3+oEBNZicKUbfYR8dqaYvAp51wJSLxaWJFtM1b4JbUl+gLw=="
       },
       "Azure.Deployments.Expression": {
         "type": "Transitive",
-        "resolved": "1.319.0",
-        "contentHash": "0fFSBvzAW9Vqb63SDio+hz3FYjFJJ8q6GZXN2ZsuJDBil5aVdbwy6Nde13EDjFSzvOHviB1RNJl9XzeCsKBEUA==",
-        "dependencies": {
-          "Azure.Deployments.Core": "1.319.0",
+        "resolved": "1.329.0",
+        "contentHash": "MDlbjduJj8ZDiIllgN8MxBGdZ/2gqwb/XecpQCMRMxhxDHUEr6TOV+mGHd0Y9g/OpjSVxBX9e2rU31k7meCtWQ==",
+        "dependencies": {
+          "Azure.Deployments.Core": "1.329.0",
           "IPNetwork2": "2.6.598",
           "Microsoft.Bcl.AsyncInterfaces": "8.0.0",
           "Microsoft.PowerPlatform.ResourceStack": "7.0.0.2070",
@@ -188,10 +187,10 @@
       },
       "Azure.Deployments.Extensibility": {
         "type": "Transitive",
-        "resolved": "1.319.0",
-        "contentHash": "MlHYUiy3SASzDJC1uUk7Cb8/e1rS3GsQBdz+akQ6WZGsnwZ9jjCPLo54PPM5IpRqZzjG3PM5Y9RIRt19min4Bw==",
-        "dependencies": {
-          "Azure.Deployments.Core": "1.319.0",
+        "resolved": "1.329.0",
+        "contentHash": "76j9DGdjpUmvUoBAT4Eh3u1DSudnNmdQugjJiYyureWTaK+kqt8h2eHflcRFGsb3LIRuz6gOH/NBQrVotVibwQ==",
+        "dependencies": {
+          "Azure.Deployments.Core": "1.329.0",
           "Microsoft.AspNet.WebApi.Client": "6.0.0",
           "Microsoft.Bcl.AsyncInterfaces": "8.0.0",
           "Microsoft.PowerPlatform.ResourceStack": "7.0.0.2070",
@@ -228,12 +227,12 @@
       },
       "Azure.Deployments.Templates": {
         "type": "Transitive",
-        "resolved": "1.319.0",
-        "contentHash": "8P0x45K2N3jMXAMjCOEI08/KPrjDJ6SQ/39rM8gwNKV8C/bk4HfVFJS6w2/ZxnGp+axBw+X5GBoYqm9CoEzuBw==",
+        "resolved": "1.329.0",
+        "contentHash": "XuVbRBTaV0vGcjK7hGt7+u6lGBcdx3zqFR+Qjq8L6dGmPSbQtTiy+JJdVqe0vkLs62o5jExCJClCYSm4cy4Wgg==",
         "dependencies": {
           "Azure.Bicep.Types": "0.5.110",
-          "Azure.Deployments.Core": "1.319.0",
-          "Azure.Deployments.Expression": "1.319.0",
+          "Azure.Deployments.Core": "1.329.0",
+          "Azure.Deployments.Expression": "1.329.0",
           "IPNetwork2": "2.6.598",
           "Microsoft.Automata.SRM": "1.2.2",
           "Microsoft.Bcl.AsyncInterfaces": "8.0.0",
@@ -367,8 +366,8 @@
       },
       "JsonSchema.Net": {
         "type": "Transitive",
-        "resolved": "7.2.3",
-        "contentHash": "O3KclMcPVFYTZsTeZBpwtKd/lYrNc3AFR+xi9j3Q4CfhDufOUx25TMMWJOcFRrqVklvKQ4Kl+0UhlNX1iDGoRw==",
+        "resolved": "7.0.4",
+        "contentHash": "R0Hk2Tr/np4Q1NO8CBjyQsoiD1iFJyEQP20Sw7JnZCNGJoaSBe+g4b+nZqnBXPQhiqY5LGZ8JZwZkRh/eKZhEQ==",
         "dependencies": {
           "JsonPointer.Net": "5.0.0"
         }
@@ -1325,4552 +1324,6 @@
           "Azure.Bicep.Types.Az": "[0.2.756, )",
           "Azure.Bicep.Types.K8s": "[0.1.644, )",
           "Azure.Containers.ContainerRegistry": "[1.1.1, )",
-          "Azure.Deployments.Templates": "[1.319.0, )",
-          "Azure.Identity": "[1.13.2, )",
-          "Azure.ResourceManager.Resources": "[1.9.0, )",
-          "JsonPatch.Net": "[3.3.0, )",
-          "JsonPath.Net": "[2.1.1, )",
-          "Microsoft.Extensions.Configuration": "[9.0.2, )",
-          "Microsoft.Extensions.Configuration.Binder": "[9.0.1, )",
-          "Microsoft.Extensions.Configuration.Json": "[9.0.0, )",
-          "Microsoft.Extensions.DependencyInjection": "[9.0.2, )",
-          "Microsoft.Extensions.Http": "[8.0.1, )",
-          "Microsoft.PowerPlatform.ResourceStack": "[7.0.0.2080, )",
-          "Microsoft.VisualStudio.Threading": "[17.12.19, )",
-          "Newtonsoft.Json": "[13.0.3, )",
-          "Semver": "[3.0.0, )",
-          "SharpYaml": "[2.1.1, )",
-          "System.IO.Abstractions": "[21.3.1, )",
-          "System.Private.Uri": "[4.3.2, )"
-        }
-      },
-      "Azure.Bicep.IO": {
-        "type": "Project",
-        "dependencies": {
-          "System.IO.Abstractions": "[21.3.1, )",
-          "System.Memory.Data": "[9.0.2, )"
-        }
-      },
-      "Azure.Bicep.Local.Extension": {
-        "type": "Project",
-        "dependencies": {
-          "CommandLineParser": "[2.9.1, )",
-          "Google.Protobuf": "[3.29.2, )",
-          "Grpc.Net.Client": "[2.70.0, )"
-        }
-      }
-    },
-    "net8.0/linux-arm64": {
-      "Microsoft.Win32.Registry": {
-        "type": "Transitive",
-        "resolved": "4.7.0",
-        "contentHash": "KSrRMb5vNi0CWSGG1++id2ZOs/1QhRqROt+qgbEAdQuGjGrFcl4AOl4/exGPUYz2wUnU42nvJqon1T3U0kPXLA==",
-        "dependencies": {
-          "System.Security.AccessControl": "4.7.0",
-          "System.Security.Principal.Windows": "4.7.0"
-        }
-      },
-      "Microsoft.Win32.Registry.AccessControl": {
-        "type": "Transitive",
-        "resolved": "8.0.0",
-        "contentHash": "u8PB9/v02C8mBXzl0vJ7bOyC020zOP+T1mRct+KA46DqZkB40XtsNn9pGD0QowTRsT6R4jPCghn+yAODn2UMMw=="
-      },
-      "Microsoft.Win32.SystemEvents": {
-        "type": "Transitive",
-        "resolved": "8.0.0",
-        "contentHash": "9opKRyOKMCi2xJ7Bj7kxtZ1r9vbzosMvRrdEhVhDz8j8MoBGgB+WmC94yH839NPH+BclAjtQ/pyagvi/8gDLkw=="
-      },
-      "runtime.any.System.Collections": {
-        "type": "Transitive",
-        "resolved": "4.3.0",
-        "contentHash": "23g6rqftKmovn2cLeGsuHUYm0FD7pdutb0uQMJpZ3qTvq+zHkgmt6J65VtRry4WDGYlmkMa4xDACtaQ94alNag==",
-        "dependencies": {
-          "System.Runtime": "4.3.0"
-        }
-      },
-      "runtime.any.System.Globalization": {
-        "type": "Transitive",
-        "resolved": "4.3.0",
-        "contentHash": "sMDBnad4rp4t7GY442Jux0MCUuKL4otn5BK6Ni0ARTXTSpRNBzZ7hpMfKSvnVSED5kYJm96YOWsqV0JH0d2uuw=="
-      },
-      "runtime.any.System.IO": {
-        "type": "Transitive",
-        "resolved": "4.3.0",
-        "contentHash": "SDZ5AD1DtyRoxYtEcqQ3HDlcrorMYXZeCt7ZhG9US9I5Vva+gpIWDGMkcwa5XiKL0ceQKRZIX2x0XEjLX7PDzQ=="
-      },
-      "runtime.any.System.Reflection": {
-        "type": "Transitive",
-        "resolved": "4.3.0",
-        "contentHash": "hLC3A3rI8jipR5d9k7+f0MgRCW6texsAp0MWkN/ci18FMtQ9KH7E2vDn/DH2LkxsszlpJpOn9qy6Z6/69rH6eQ=="
-      },
-      "runtime.any.System.Reflection.Primitives": {
-        "type": "Transitive",
-        "resolved": "4.3.0",
-        "contentHash": "Nrm1p3armp6TTf2xuvaa+jGTTmncALWFq22CpmwRvhDf6dE9ZmH40EbOswD4GnFLrMRS0Ki6Kx5aUPmKK/hZBg=="
-      },
-      "runtime.any.System.Resources.ResourceManager": {
-        "type": "Transitive",
-        "resolved": "4.3.0",
-        "contentHash": "Lxb89SMvf8w9p9+keBLyL6H6x/TEmc6QVsIIA0T36IuyOY3kNvIdyGddA2qt35cRamzxF8K5p0Opq4G4HjNbhQ=="
-      },
-      "runtime.any.System.Runtime": {
-        "type": "Transitive",
-        "resolved": "4.3.0",
-        "contentHash": "fRS7zJgaG9NkifaAxGGclDDoRn9HC7hXACl52Or06a/fxdzDajWb5wov3c6a+gVSlekRoexfjwQSK9sh5um5LQ==",
-        "dependencies": {
-          "System.Private.Uri": "4.3.0"
-        }
-      },
-      "runtime.any.System.Text.Encoding": {
-        "type": "Transitive",
-        "resolved": "4.3.0",
-        "contentHash": "+ihI5VaXFCMVPJNstG4O4eo1CfbrByLxRrQQTqOTp1ttK0kUKDqOdBSTaCB2IBk/QtjDrs6+x4xuezyMXdm0HQ=="
-      },
-      "runtime.any.System.Threading.Tasks": {
-        "type": "Transitive",
-        "resolved": "4.3.0",
-        "contentHash": "OhBAVBQG5kFj1S+hCEQ3TUHBAEtZ3fbEMgZMRNdN8A0Pj4x+5nTELEqL59DU0TjKVE6II3dqKw4Dklb3szT65w=="
-      },
-      "runtime.debian.8-x64.runtime.native.System.Security.Cryptography.OpenSsl": {
-        "type": "Transitive",
-        "resolved": "4.3.0",
-        "contentHash": "HdSSp5MnJSsg08KMfZThpuLPJpPwE5hBXvHwoKWosyHHfe8Mh5WKT0ylEOf6yNzX6Ngjxe4Whkafh5q7Ymac4Q=="
-      },
-      "runtime.fedora.23-x64.runtime.native.System.Security.Cryptography.OpenSsl": {
-        "type": "Transitive",
-        "resolved": "4.3.0",
-        "contentHash": "+yH1a49wJMy8Zt4yx5RhJrxO/DBDByAiCzNwiETI+1S4mPdCu0OY4djdciC7Vssk0l22wQaDLrXxXkp+3+7bVA=="
-      },
-      "runtime.fedora.24-x64.runtime.native.System.Security.Cryptography.OpenSsl": {
-        "type": "Transitive",
-        "resolved": "4.3.0",
-        "contentHash": "c3YNH1GQJbfIPJeCnr4avseugSqPrxwIqzthYyZDN6EuOyNOzq+y2KSUfRcXauya1sF4foESTgwM5e1A8arAKw=="
-      },
-      "runtime.linux-arm.runtime.native.System.IO.Ports": {
-        "type": "Transitive",
-        "resolved": "8.0.0",
-        "contentHash": "gK720fg6HemDg8sXcfy+xCMZ9+hF78Gc7BmREbmkS4noqlu1BAr9qZtuWGhLzFjBfgecmdtl4+SYVwJ1VneZBQ=="
-      },
-      "runtime.linux-arm64.runtime.native.System.IO.Ports": {
-        "type": "Transitive",
-        "resolved": "8.0.0",
-        "contentHash": "KYG6/3ojhEWbb3FwQAKgGWPHrY+HKUXXdVjJlrtyCLn3EMcNTaNcPadb2c0ndQzixZSmAxZKopXJr0nLwhOrpQ=="
-      },
-      "runtime.linux-x64.runtime.native.System.IO.Ports": {
-        "type": "Transitive",
-        "resolved": "8.0.0",
-        "contentHash": "Wnw5vhA4mgGbIFoo6l9Fk3iEcwRSq49a1aKwJgXUCUtEQLCSUDjTGSxqy/oMUuOyyn7uLHsH8KgZzQ1y3lReiQ=="
-      },
-      "runtime.native.System": {
-        "type": "Transitive",
-        "resolved": "4.3.0",
-        "contentHash": "c/qWt2LieNZIj1jGnVNsE2Kl23Ya2aSTBuXMD6V7k9KWr6l16Tqdwq+hJScEpWER9753NWC8h96PaVNY5Ld7Jw==",
-        "dependencies": {
-          "Microsoft.NETCore.Platforms": "1.1.0",
-          "Microsoft.NETCore.Targets": "1.1.0"
-        }
-      },
-      "runtime.native.System.Security.Cryptography.OpenSsl": {
-        "type": "Transitive",
-        "resolved": "4.3.0",
-        "contentHash": "NS1U+700m4KFRHR5o4vo9DSlTmlCKu/u7dtE5sUHVIPB+xpXxYQvgBgA6wEIeCz6Yfn0Z52/72WYsToCEPJnrw==",
-        "dependencies": {
-          "runtime.debian.8-x64.runtime.native.System.Security.Cryptography.OpenSsl": "4.3.0",
-          "runtime.fedora.23-x64.runtime.native.System.Security.Cryptography.OpenSsl": "4.3.0",
-          "runtime.fedora.24-x64.runtime.native.System.Security.Cryptography.OpenSsl": "4.3.0",
-          "runtime.opensuse.13.2-x64.runtime.native.System.Security.Cryptography.OpenSsl": "4.3.0",
-          "runtime.opensuse.42.1-x64.runtime.native.System.Security.Cryptography.OpenSsl": "4.3.0",
-          "runtime.osx.10.10-x64.runtime.native.System.Security.Cryptography.OpenSsl": "4.3.0",
-          "runtime.rhel.7-x64.runtime.native.System.Security.Cryptography.OpenSsl": "4.3.0",
-          "runtime.ubuntu.14.04-x64.runtime.native.System.Security.Cryptography.OpenSsl": "4.3.0",
-          "runtime.ubuntu.16.04-x64.runtime.native.System.Security.Cryptography.OpenSsl": "4.3.0",
-          "runtime.ubuntu.16.10-x64.runtime.native.System.Security.Cryptography.OpenSsl": "4.3.0"
-        }
-      },
-      "runtime.opensuse.13.2-x64.runtime.native.System.Security.Cryptography.OpenSsl": {
-        "type": "Transitive",
-        "resolved": "4.3.0",
-        "contentHash": "b3pthNgxxFcD+Pc0WSEoC0+md3MyhRS6aCEeenvNE3Fdw1HyJ18ZhRFVJJzIeR/O/jpxPboB805Ho0T3Ul7w8A=="
-      },
-      "runtime.opensuse.42.1-x64.runtime.native.System.Security.Cryptography.OpenSsl": {
-        "type": "Transitive",
-        "resolved": "4.3.0",
-        "contentHash": "KeLz4HClKf+nFS7p/6Fi/CqyLXh81FpiGzcmuS8DGi9lUqSnZ6Es23/gv2O+1XVGfrbNmviF7CckBpavkBoIFQ=="
-      },
-      "runtime.osx-arm64.runtime.native.System.IO.Ports": {
-        "type": "Transitive",
-        "resolved": "8.0.0",
-        "contentHash": "rbUBLAaFW9oVkbsb0+XSrAo2QdhBeAyzLl5KQ6Oci9L/u626uXGKInsVJG6B9Z5EO8bmplC8tsMiaHK8wOBZ+w=="
-      },
-      "runtime.osx-x64.runtime.native.System.IO.Ports": {
-        "type": "Transitive",
-        "resolved": "8.0.0",
-        "contentHash": "IcfB4jKtM9pkzP9OpYelEcUX1MiDt0IJPBh3XYYdEISFF+6Mc+T8WWi0dr9wVh1gtcdVjubVEIBgB8BHESlGfQ=="
-      },
-      "runtime.osx.10.10-x64.runtime.native.System.Security.Cryptography.OpenSsl": {
-        "type": "Transitive",
-        "resolved": "4.3.0",
-        "contentHash": "X7IdhILzr4ROXd8mI1BUCQMSHSQwelUlBjF1JyTKCjXaOGn2fB4EKBxQbCK2VjO3WaWIdlXZL3W6TiIVnrhX4g=="
-      },
-      "runtime.rhel.7-x64.runtime.native.System.Security.Cryptography.OpenSsl": {
-        "type": "Transitive",
-        "resolved": "4.3.0",
-        "contentHash": "nyFNiCk/r+VOiIqreLix8yN+q3Wga9+SE8BCgkf+2BwEKiNx6DyvFjCgkfV743/grxv8jHJ8gUK4XEQw7yzRYg=="
-      },
-      "runtime.ubuntu.14.04-x64.runtime.native.System.Security.Cryptography.OpenSsl": {
-        "type": "Transitive",
-        "resolved": "4.3.0",
-        "contentHash": "ytoewC6wGorL7KoCAvRfsgoJPJbNq+64k2SqW6JcOAebWsFUvCCYgfzQMrnpvPiEl4OrblUlhF2ji+Q1+SVLrQ=="
-      },
-      "runtime.ubuntu.16.04-x64.runtime.native.System.Security.Cryptography.OpenSsl": {
-        "type": "Transitive",
-        "resolved": "4.3.0",
-        "contentHash": "I8bKw2I8k58Wx7fMKQJn2R8lamboCAiHfHeV/pS65ScKWMMI0+wJkLYlEKvgW1D/XvSl/221clBoR2q9QNNM7A=="
-      },
-      "runtime.ubuntu.16.10-x64.runtime.native.System.Security.Cryptography.OpenSsl": {
-        "type": "Transitive",
-        "resolved": "4.3.0",
-        "contentHash": "VB5cn/7OzUfzdnC8tqAIMQciVLiq2epm2NrAm1E9OjNRyG4lVhfR61SMcLizejzQP8R8Uf/0l5qOIbUEi+RdEg=="
-      },
-      "runtime.unix.System.Diagnostics.Debug": {
-        "type": "Transitive",
-        "resolved": "4.3.0",
-        "contentHash": "WV8KLRHWVUVUDduFnvGMHt0FsEt2wK6xPl1EgDKlaMx2KnZ43A/O0GzP8wIuvAC7mq4T9V1mm90r+PXkL9FPdQ==",
-        "dependencies": {
-          "runtime.native.System": "4.3.0"
-        }
-      },
-      "runtime.unix.System.Private.Uri": {
-        "type": "Transitive",
-        "resolved": "4.3.0",
-        "contentHash": "ooWzobr5RAq34r9uan1r/WPXJYG1XWy9KanrxNvEnBzbFdQbMG7Y3bVi4QxR7xZMNLOxLLTAyXvnSkfj5boZSg==",
-        "dependencies": {
-          "runtime.native.System": "4.3.0"
-        }
-      },
-      "runtime.unix.System.Runtime.Extensions": {
-        "type": "Transitive",
-        "resolved": "4.3.0",
-        "contentHash": "zQiTBVpiLftTQZW8GFsV0gjYikB1WMkEPIxF5O6RkUrSV/OgvRRTYgeFQha/0keBpuS0HYweraGRwhfhJ7dj7w==",
-        "dependencies": {
-          "System.Private.Uri": "4.3.0",
-          "runtime.native.System": "4.3.0",
-          "runtime.native.System.Security.Cryptography.OpenSsl": "4.3.0"
-        }
-      },
-      "runtime.win-arm64.runtime.native.System.Data.SqlClient.sni": {
-        "type": "Transitive",
-        "resolved": "4.4.0",
-        "contentHash": "LbrynESTp3bm5O/+jGL8v0Qg5SJlTV08lpIpFesXjF6uGNMWqFnUQbYBJwZTeua6E/Y7FIM1C54Ey1btLWupdg=="
-      },
-      "runtime.win-x64.runtime.native.System.Data.SqlClient.sni": {
-        "type": "Transitive",
-        "resolved": "4.4.0",
-        "contentHash": "38ugOfkYJqJoX9g6EYRlZB5U2ZJH51UP8ptxZgdpS07FgOEToV+lS11ouNK2PM12Pr6X/PpT5jK82G3DwH/SxQ=="
-      },
-      "runtime.win-x86.runtime.native.System.Data.SqlClient.sni": {
-        "type": "Transitive",
-        "resolved": "4.4.0",
-        "contentHash": "YhEdSQUsTx+C8m8Bw7ar5/VesXvCFMItyZF7G1AUY+OM0VPZUOeAVpJ4Wl6fydBGUYZxojTDR3I6Bj/+BPkJNA=="
-      },
-      "System.Collections": {
-        "type": "Transitive",
-        "resolved": "4.3.0",
-        "contentHash": "3Dcj85/TBdVpL5Zr+gEEBUuFe2icOnLalmEh9hfck1PTYbbyWuZgh4fmm2ysCLTrqLQw6t3TgTyJ+VLp+Qb+Lw==",
-        "dependencies": {
-          "Microsoft.NETCore.Platforms": "1.1.0",
-          "Microsoft.NETCore.Targets": "1.1.0",
-          "System.Runtime": "4.3.0",
-          "runtime.any.System.Collections": "4.3.0"
-        }
-      },
-      "System.Data.Odbc": {
-        "type": "Transitive",
-        "resolved": "8.0.1",
-        "contentHash": "JQd0QHOaZuH+ki+4Geas88dnLe/lZSaEYYmRdovZaqNVuExVlVFs/of2I1VaasMxzbO5+yrGDAP2rkazx/b8Sg=="
-      },
-      "System.Data.OleDb": {
-        "type": "Transitive",
-        "resolved": "8.0.1",
-        "contentHash": "RO+/y2ggU5956uQDRXdjA1e2l5yJ4rTWNX76eZ+3sgtYGqGapCe2kQCyiUci+/y6Fyb21Irp4RQEdfrIiuYrxQ==",
-        "dependencies": {
-          "System.Configuration.ConfigurationManager": "8.0.1",
-          "System.Diagnostics.PerformanceCounter": "8.0.1"
-        }
-      },
-      "System.Data.SqlClient": {
-        "type": "Transitive",
-        "resolved": "4.8.6",
-        "contentHash": "2Ij/LCaTQRyAi5lAv7UUTV9R2FobC8xN9mE0fXBZohum/xLl8IZVmE98Rq5ugQHjCgTBRKqpXRb4ORulRdA6Ig==",
-        "dependencies": {
-          "Microsoft.Win32.Registry": "4.7.0",
-          "System.Security.Principal.Windows": "4.7.0",
-          "runtime.native.System.Data.SqlClient.sni": "4.7.0"
-        }
-      },
-      "System.Diagnostics.Debug": {
-        "type": "Transitive",
-        "resolved": "4.3.0",
-        "contentHash": "ZUhUOdqmaG5Jk3Xdb8xi5kIyQYAA4PnTNlHx1mu9ZY3qv4ELIdKbnL/akbGaKi2RnNUWaZsAs31rvzFdewTj2g==",
-        "dependencies": {
-          "Microsoft.NETCore.Platforms": "1.1.0",
-          "Microsoft.NETCore.Targets": "1.1.0",
-          "System.Runtime": "4.3.0",
-          "runtime.unix.System.Diagnostics.Debug": "4.3.0"
-        }
-      },
-      "System.Diagnostics.EventLog": {
-        "type": "Transitive",
-        "resolved": "8.0.1",
-        "contentHash": "n1ZP7NM2Gkn/MgD8+eOT5MulMj6wfeQMNS2Pizvq5GHCZfjlFMXV2irQlQmJhwA2VABC57M0auudO89Iu2uRLg=="
-      },
-      "System.Diagnostics.PerformanceCounter": {
-        "type": "Transitive",
-        "resolved": "8.0.1",
-        "contentHash": "9RfEDiEjlUADeThs8IPdDVTXSnPRSqjfgTQJALpmGFPKC0k2mbdufOXnb/9JZ4I0TkmxOfy3VTJxrHOJSs8cXg==",
-        "dependencies": {
-          "System.Configuration.ConfigurationManager": "8.0.1"
-        }
-      },
-      "System.DirectoryServices": {
-        "type": "Transitive",
-        "resolved": "8.0.0",
-        "contentHash": "7nit//efUTy1OsAKco2f02PMrwsR2S234N0dVVp84udC77YcvpOQDz5znAWMtgMWBzY1aRJvUW61jo/7vQRfXg=="
-      },
-      "System.DirectoryServices.AccountManagement": {
-        "type": "Transitive",
-        "resolved": "8.0.1",
-        "contentHash": "qVDWKClyDY+rHVEnf11eU4evW25d5OeidrtMPSJv+fwG213wa2zJ+AuIFCxsuvNSCFyHo+DvQIVfBcoK3CL1pA==",
-        "dependencies": {
-          "System.Configuration.ConfigurationManager": "8.0.1",
-          "System.DirectoryServices": "8.0.0",
-          "System.DirectoryServices.Protocols": "8.0.0"
-        }
-      },
-      "System.DirectoryServices.Protocols": {
-        "type": "Transitive",
-        "resolved": "8.0.0",
-        "contentHash": "puwJxURHDrYLGTQdsHyeMS72ClTqYa4lDYz6LHSbkZEk5hq8H8JfsO4MyYhB5BMMxg93jsQzLUwrnCumj11UIg=="
-      },
-      "System.Globalization": {
-        "type": "Transitive",
-        "resolved": "4.3.0",
-        "contentHash": "kYdVd2f2PAdFGblzFswE4hkNANJBKRmsfa2X5LG2AcWE1c7/4t0pYae1L8vfZ5xvE2nK/R9JprtToA61OSHWIg==",
-        "dependencies": {
-          "Microsoft.NETCore.Platforms": "1.1.0",
-          "Microsoft.NETCore.Targets": "1.1.0",
-          "System.Runtime": "4.3.0",
-          "runtime.any.System.Globalization": "4.3.0"
-        }
-      },
-      "System.IO": {
-        "type": "Transitive",
-        "resolved": "4.3.0",
-        "contentHash": "3qjaHvxQPDpSOYICjUoTsmoq5u6QJAFRUITgeT/4gqkF1bajbSmb1kwSxEA8AHlofqgcKJcM8udgieRNhaJ5Cg==",
-        "dependencies": {
-          "Microsoft.NETCore.Platforms": "1.1.0",
-          "Microsoft.NETCore.Targets": "1.1.0",
-          "System.Runtime": "4.3.0",
-          "System.Text.Encoding": "4.3.0",
-          "System.Threading.Tasks": "4.3.0",
-          "runtime.any.System.IO": "4.3.0"
-        }
-      },
-      "System.IO.Ports": {
-        "type": "Transitive",
-        "resolved": "8.0.0",
-        "contentHash": "MaiPbx2/QXZc62gm/DrajRrGPG1lU4m08GWMoWiymPYM+ba4kfACp2PbiYpqJ4QiFGhHD00zX3RoVDTucjWe9g==",
-        "dependencies": {
-          "runtime.native.System.IO.Ports": "8.0.0"
-        }
-      },
-      "System.Management": {
-        "type": "Transitive",
-        "resolved": "8.0.0",
-        "contentHash": "jrK22i5LRzxZCfGb+tGmke2VH7oE0DvcDlJ1HAKYU8cPmD8XnpUT0bYn2Gy98GEhGjtfbR/sxKTVb+dE770pfA==",
-        "dependencies": {
-          "System.CodeDom": "8.0.0"
-        }
-      },
-      "System.Private.Uri": {
-        "type": "Transitive",
-        "resolved": "4.3.2",
-        "contentHash": "o1+7RJnu3Ik3PazR7Z7tJhjPdE000Eq2KGLLWhqJJKXj04wrS8lwb1OFtDF9jzXXADhUuZNJZlPc98uwwqmpFA==",
-        "dependencies": {
-          "Microsoft.NETCore.Platforms": "1.1.1",
-          "Microsoft.NETCore.Targets": "1.1.3",
-          "runtime.unix.System.Private.Uri": "4.3.0"
-        }
-      },
-      "System.Reflection": {
-        "type": "Transitive",
-        "resolved": "4.3.0",
-        "contentHash": "KMiAFoW7MfJGa9nDFNcfu+FpEdiHpWgTcS2HdMpDvt9saK3y/G4GwprPyzqjFH9NTaGPQeWNHU+iDlDILj96aQ==",
-        "dependencies": {
-          "Microsoft.NETCore.Platforms": "1.1.0",
-          "Microsoft.NETCore.Targets": "1.1.0",
-          "System.IO": "4.3.0",
-          "System.Reflection.Primitives": "4.3.0",
-          "System.Runtime": "4.3.0",
-          "runtime.any.System.Reflection": "4.3.0"
-        }
-      },
-      "System.Reflection.Primitives": {
-        "type": "Transitive",
-        "resolved": "4.3.0",
-        "contentHash": "5RXItQz5As4xN2/YUDxdpsEkMhvw3e6aNveFXUn4Hl/udNTCNhnKp8lT9fnc3MhvGKh1baak5CovpuQUXHAlIA==",
-        "dependencies": {
-          "Microsoft.NETCore.Platforms": "1.1.0",
-          "Microsoft.NETCore.Targets": "1.1.0",
-          "System.Runtime": "4.3.0",
-          "runtime.any.System.Reflection.Primitives": "4.3.0"
-        }
-      },
-      "System.Resources.ResourceManager": {
-        "type": "Transitive",
-        "resolved": "4.3.0",
-        "contentHash": "/zrcPkkWdZmI4F92gL/TPumP98AVDu/Wxr3CSJGQQ+XN6wbRZcyfSKVoPo17ilb3iOr0cCRqJInGwNMolqhS8A==",
-        "dependencies": {
-          "Microsoft.NETCore.Platforms": "1.1.0",
-          "Microsoft.NETCore.Targets": "1.1.0",
-          "System.Globalization": "4.3.0",
-          "System.Reflection": "4.3.0",
-          "System.Runtime": "4.3.0",
-          "runtime.any.System.Resources.ResourceManager": "4.3.0"
-        }
-      },
-      "System.Runtime": {
-        "type": "Transitive",
-        "resolved": "4.3.1",
-        "contentHash": "abhfv1dTK6NXOmu4bgHIONxHyEqFjW8HwXPmpY9gmll+ix9UNo4XDcmzJn6oLooftxNssVHdJC1pGT9jkSynQg==",
-        "dependencies": {
-          "Microsoft.NETCore.Platforms": "1.1.1",
-          "Microsoft.NETCore.Targets": "1.1.3",
-          "runtime.any.System.Runtime": "4.3.0"
-        }
-      },
-      "System.Runtime.Caching": {
-        "type": "Transitive",
-        "resolved": "8.0.1",
-        "contentHash": "tdl7Q47P09UpRu0C/OQsGJU6GacBzzk4vfp5My9rodD+BchrxmajORnTthH8RxPUTPrIoVDJmLyvJcGxB267nQ==",
-        "dependencies": {
-          "System.Configuration.ConfigurationManager": "8.0.1"
-        }
-      },
-      "System.Runtime.Extensions": {
-        "type": "Transitive",
-        "resolved": "4.3.0",
-        "contentHash": "guW0uK0fn5fcJJ1tJVXYd7/1h5F+pea1r7FLSOz/f8vPEqbR2ZAknuRDvTQ8PzAilDveOxNjSfr0CHfIQfFk8g==",
-        "dependencies": {
-          "Microsoft.NETCore.Platforms": "1.1.0",
-          "Microsoft.NETCore.Targets": "1.1.0",
-          "System.Runtime": "4.3.0",
-          "runtime.unix.System.Runtime.Extensions": "4.3.0"
-        }
-      },
-      "System.Security.AccessControl": {
-        "type": "Transitive",
-        "resolved": "4.7.0",
-        "contentHash": "JECvTt5aFF3WT3gHpfofL2MNNP6v84sxtXxpqhLBCcDRzqsPBmHhQ6shv4DwwN2tRlzsUxtb3G9M3763rbXKDg==",
-        "dependencies": {
-          "Microsoft.NETCore.Platforms": "3.1.0",
-          "System.Security.Principal.Windows": "4.7.0"
-        }
-      },
-      "System.Security.Cryptography.Pkcs": {
-        "type": "Transitive",
-        "resolved": "8.0.1",
-        "contentHash": "CoCRHFym33aUSf/NtWSVSZa99dkd0Hm7OCZUxORBjRB16LNhIEOf8THPqzIYlvKM0nNDAPTRBa1FxEECrgaxxA=="
-      },
-      "System.Security.Principal.Windows": {
-        "type": "Transitive",
-        "resolved": "5.0.0",
-        "contentHash": "t0MGLukB5WAVU9bO3MGzvlGnyJPgUlcwerXn1kzBRjwLKixT96XV0Uza41W49gVd8zEMFu9vQEFlv0IOrytICA=="
-      },
-      "System.ServiceProcess.ServiceController": {
-        "type": "Transitive",
-        "resolved": "8.0.1",
-        "contentHash": "02I0BXo1kmMBgw03E8Hu4K6nTqur4wpQdcDZrndczPzY2fEoGvlinE35AWbyzLZ2h2IksEZ6an4tVt3hi9j1oA==",
-        "dependencies": {
-          "System.Diagnostics.EventLog": "8.0.1"
-        }
-      },
-      "System.Speech": {
-        "type": "Transitive",
-        "resolved": "8.0.0",
-        "contentHash": "CNuiA6vb95Oe5PRjClZEBiaju31vwB8OIeCgeSBXyZL6+MS4RVVB2X/C11z0xCkooHE3Vy91nM2z76emIzR+sg=="
-      },
-      "System.Text.Encoding": {
-        "type": "Transitive",
-        "resolved": "4.3.0",
-        "contentHash": "BiIg+KWaSDOITze6jGQynxg64naAPtqGHBwDrLaCtixsa5bKiR8dpPOHA7ge3C0JJQizJE+sfkz1wV+BAKAYZw==",
-        "dependencies": {
-          "Microsoft.NETCore.Platforms": "1.1.0",
-          "Microsoft.NETCore.Targets": "1.1.0",
-          "System.Runtime": "4.3.0",
-          "runtime.any.System.Text.Encoding": "4.3.0"
-        }
-      },
-      "System.Text.Encoding.CodePages": {
-        "type": "Transitive",
-        "resolved": "8.0.0",
-        "contentHash": "OZIsVplFGaVY90G2SbpgU7EnCoOO5pw1t4ic21dBF3/1omrJFpAGoNAVpPyMVOC90/hvgkGG3VFqR13YgZMQfg=="
-      },
-      "System.Text.Encodings.Web": {
-        "type": "Transitive",
-        "resolved": "9.0.2",
-        "contentHash": "/kCGdrXg0PXrvkHYyHubXJHcmCAvJrxTZ7g4XS6UCxY1JW79aMjtUW6UYNECHJmiyFZsZ/vUuWOM4CtNpiNt8Q=="
-      },
-      "System.Threading.AccessControl": {
-        "type": "Transitive",
-        "resolved": "8.0.0",
-        "contentHash": "cIed5+HuYz+eV9yu9TH95zPkqmm1J9Qps9wxjB335sU8tsqc2kGdlTEH9FZzZeCS8a7mNSEsN8ZkyhQp1gfdEw=="
-      },
-      "System.Threading.Tasks": {
-        "type": "Transitive",
-        "resolved": "4.3.0",
-        "contentHash": "LbSxKEdOUhVe8BezB/9uOGGppt+nZf6e1VFyw6v3DN6lqitm0OSn2uXMOdtP0M3W4iMcqcivm2J6UgqiwwnXiA==",
-        "dependencies": {
-          "Microsoft.NETCore.Platforms": "1.1.0",
-          "Microsoft.NETCore.Targets": "1.1.0",
-          "System.Runtime": "4.3.0",
-          "runtime.any.System.Threading.Tasks": "4.3.0"
-        }
-      },
-      "System.Windows.Extensions": {
-        "type": "Transitive",
-        "resolved": "8.0.0",
-        "contentHash": "Obg3a90MkOw9mYKxrardLpY2u0axDMrSmy4JCdq2cYbelM2cUwmUir5Bomvd1yxmPL9h5LVHU1tuKBZpUjfASg=="
-      }
-    },
-    "net8.0/linux-musl-x64": {
-      "Microsoft.Win32.Registry": {
-        "type": "Transitive",
-        "resolved": "4.7.0",
-        "contentHash": "KSrRMb5vNi0CWSGG1++id2ZOs/1QhRqROt+qgbEAdQuGjGrFcl4AOl4/exGPUYz2wUnU42nvJqon1T3U0kPXLA==",
-        "dependencies": {
-          "System.Security.AccessControl": "4.7.0",
-          "System.Security.Principal.Windows": "4.7.0"
-        }
-      },
-      "Microsoft.Win32.Registry.AccessControl": {
-        "type": "Transitive",
-        "resolved": "8.0.0",
-        "contentHash": "u8PB9/v02C8mBXzl0vJ7bOyC020zOP+T1mRct+KA46DqZkB40XtsNn9pGD0QowTRsT6R4jPCghn+yAODn2UMMw=="
-      },
-      "Microsoft.Win32.SystemEvents": {
-        "type": "Transitive",
-        "resolved": "8.0.0",
-        "contentHash": "9opKRyOKMCi2xJ7Bj7kxtZ1r9vbzosMvRrdEhVhDz8j8MoBGgB+WmC94yH839NPH+BclAjtQ/pyagvi/8gDLkw=="
-      },
-      "runtime.any.System.Collections": {
-        "type": "Transitive",
-        "resolved": "4.3.0",
-        "contentHash": "23g6rqftKmovn2cLeGsuHUYm0FD7pdutb0uQMJpZ3qTvq+zHkgmt6J65VtRry4WDGYlmkMa4xDACtaQ94alNag==",
-        "dependencies": {
-          "System.Runtime": "4.3.0"
-        }
-      },
-      "runtime.any.System.Globalization": {
-        "type": "Transitive",
-        "resolved": "4.3.0",
-        "contentHash": "sMDBnad4rp4t7GY442Jux0MCUuKL4otn5BK6Ni0ARTXTSpRNBzZ7hpMfKSvnVSED5kYJm96YOWsqV0JH0d2uuw=="
-      },
-      "runtime.any.System.IO": {
-        "type": "Transitive",
-        "resolved": "4.3.0",
-        "contentHash": "SDZ5AD1DtyRoxYtEcqQ3HDlcrorMYXZeCt7ZhG9US9I5Vva+gpIWDGMkcwa5XiKL0ceQKRZIX2x0XEjLX7PDzQ=="
-      },
-      "runtime.any.System.Reflection": {
-        "type": "Transitive",
-        "resolved": "4.3.0",
-        "contentHash": "hLC3A3rI8jipR5d9k7+f0MgRCW6texsAp0MWkN/ci18FMtQ9KH7E2vDn/DH2LkxsszlpJpOn9qy6Z6/69rH6eQ=="
-      },
-      "runtime.any.System.Reflection.Primitives": {
-        "type": "Transitive",
-        "resolved": "4.3.0",
-        "contentHash": "Nrm1p3armp6TTf2xuvaa+jGTTmncALWFq22CpmwRvhDf6dE9ZmH40EbOswD4GnFLrMRS0Ki6Kx5aUPmKK/hZBg=="
-      },
-      "runtime.any.System.Resources.ResourceManager": {
-        "type": "Transitive",
-        "resolved": "4.3.0",
-        "contentHash": "Lxb89SMvf8w9p9+keBLyL6H6x/TEmc6QVsIIA0T36IuyOY3kNvIdyGddA2qt35cRamzxF8K5p0Opq4G4HjNbhQ=="
-      },
-      "runtime.any.System.Runtime": {
-        "type": "Transitive",
-        "resolved": "4.3.0",
-        "contentHash": "fRS7zJgaG9NkifaAxGGclDDoRn9HC7hXACl52Or06a/fxdzDajWb5wov3c6a+gVSlekRoexfjwQSK9sh5um5LQ==",
-        "dependencies": {
-          "System.Private.Uri": "4.3.0"
-        }
-      },
-      "runtime.any.System.Text.Encoding": {
-        "type": "Transitive",
-        "resolved": "4.3.0",
-        "contentHash": "+ihI5VaXFCMVPJNstG4O4eo1CfbrByLxRrQQTqOTp1ttK0kUKDqOdBSTaCB2IBk/QtjDrs6+x4xuezyMXdm0HQ=="
-      },
-      "runtime.any.System.Threading.Tasks": {
-        "type": "Transitive",
-        "resolved": "4.3.0",
-        "contentHash": "OhBAVBQG5kFj1S+hCEQ3TUHBAEtZ3fbEMgZMRNdN8A0Pj4x+5nTELEqL59DU0TjKVE6II3dqKw4Dklb3szT65w=="
-      },
-      "runtime.debian.8-x64.runtime.native.System.Security.Cryptography.OpenSsl": {
-        "type": "Transitive",
-        "resolved": "4.3.0",
-        "contentHash": "HdSSp5MnJSsg08KMfZThpuLPJpPwE5hBXvHwoKWosyHHfe8Mh5WKT0ylEOf6yNzX6Ngjxe4Whkafh5q7Ymac4Q=="
-      },
-      "runtime.fedora.23-x64.runtime.native.System.Security.Cryptography.OpenSsl": {
-        "type": "Transitive",
-        "resolved": "4.3.0",
-        "contentHash": "+yH1a49wJMy8Zt4yx5RhJrxO/DBDByAiCzNwiETI+1S4mPdCu0OY4djdciC7Vssk0l22wQaDLrXxXkp+3+7bVA=="
-      },
-      "runtime.fedora.24-x64.runtime.native.System.Security.Cryptography.OpenSsl": {
-        "type": "Transitive",
-        "resolved": "4.3.0",
-        "contentHash": "c3YNH1GQJbfIPJeCnr4avseugSqPrxwIqzthYyZDN6EuOyNOzq+y2KSUfRcXauya1sF4foESTgwM5e1A8arAKw=="
-      },
-      "runtime.linux-arm.runtime.native.System.IO.Ports": {
-        "type": "Transitive",
-        "resolved": "8.0.0",
-        "contentHash": "gK720fg6HemDg8sXcfy+xCMZ9+hF78Gc7BmREbmkS4noqlu1BAr9qZtuWGhLzFjBfgecmdtl4+SYVwJ1VneZBQ=="
-      },
-      "runtime.linux-arm64.runtime.native.System.IO.Ports": {
-        "type": "Transitive",
-        "resolved": "8.0.0",
-        "contentHash": "KYG6/3ojhEWbb3FwQAKgGWPHrY+HKUXXdVjJlrtyCLn3EMcNTaNcPadb2c0ndQzixZSmAxZKopXJr0nLwhOrpQ=="
-      },
-      "runtime.linux-x64.runtime.native.System.IO.Ports": {
-        "type": "Transitive",
-        "resolved": "8.0.0",
-        "contentHash": "Wnw5vhA4mgGbIFoo6l9Fk3iEcwRSq49a1aKwJgXUCUtEQLCSUDjTGSxqy/oMUuOyyn7uLHsH8KgZzQ1y3lReiQ=="
-      },
-      "runtime.native.System": {
-        "type": "Transitive",
-        "resolved": "4.3.0",
-        "contentHash": "c/qWt2LieNZIj1jGnVNsE2Kl23Ya2aSTBuXMD6V7k9KWr6l16Tqdwq+hJScEpWER9753NWC8h96PaVNY5Ld7Jw==",
-        "dependencies": {
-          "Microsoft.NETCore.Platforms": "1.1.0",
-          "Microsoft.NETCore.Targets": "1.1.0"
-        }
-      },
-      "runtime.native.System.Security.Cryptography.OpenSsl": {
-        "type": "Transitive",
-        "resolved": "4.3.0",
-        "contentHash": "NS1U+700m4KFRHR5o4vo9DSlTmlCKu/u7dtE5sUHVIPB+xpXxYQvgBgA6wEIeCz6Yfn0Z52/72WYsToCEPJnrw==",
-        "dependencies": {
-          "runtime.debian.8-x64.runtime.native.System.Security.Cryptography.OpenSsl": "4.3.0",
-          "runtime.fedora.23-x64.runtime.native.System.Security.Cryptography.OpenSsl": "4.3.0",
-          "runtime.fedora.24-x64.runtime.native.System.Security.Cryptography.OpenSsl": "4.3.0",
-          "runtime.opensuse.13.2-x64.runtime.native.System.Security.Cryptography.OpenSsl": "4.3.0",
-          "runtime.opensuse.42.1-x64.runtime.native.System.Security.Cryptography.OpenSsl": "4.3.0",
-          "runtime.osx.10.10-x64.runtime.native.System.Security.Cryptography.OpenSsl": "4.3.0",
-          "runtime.rhel.7-x64.runtime.native.System.Security.Cryptography.OpenSsl": "4.3.0",
-          "runtime.ubuntu.14.04-x64.runtime.native.System.Security.Cryptography.OpenSsl": "4.3.0",
-          "runtime.ubuntu.16.04-x64.runtime.native.System.Security.Cryptography.OpenSsl": "4.3.0",
-          "runtime.ubuntu.16.10-x64.runtime.native.System.Security.Cryptography.OpenSsl": "4.3.0"
-        }
-      },
-      "runtime.opensuse.13.2-x64.runtime.native.System.Security.Cryptography.OpenSsl": {
-        "type": "Transitive",
-        "resolved": "4.3.0",
-        "contentHash": "b3pthNgxxFcD+Pc0WSEoC0+md3MyhRS6aCEeenvNE3Fdw1HyJ18ZhRFVJJzIeR/O/jpxPboB805Ho0T3Ul7w8A=="
-      },
-      "runtime.opensuse.42.1-x64.runtime.native.System.Security.Cryptography.OpenSsl": {
-        "type": "Transitive",
-        "resolved": "4.3.0",
-        "contentHash": "KeLz4HClKf+nFS7p/6Fi/CqyLXh81FpiGzcmuS8DGi9lUqSnZ6Es23/gv2O+1XVGfrbNmviF7CckBpavkBoIFQ=="
-      },
-      "runtime.osx-arm64.runtime.native.System.IO.Ports": {
-        "type": "Transitive",
-        "resolved": "8.0.0",
-        "contentHash": "rbUBLAaFW9oVkbsb0+XSrAo2QdhBeAyzLl5KQ6Oci9L/u626uXGKInsVJG6B9Z5EO8bmplC8tsMiaHK8wOBZ+w=="
-      },
-      "runtime.osx-x64.runtime.native.System.IO.Ports": {
-        "type": "Transitive",
-        "resolved": "8.0.0",
-        "contentHash": "IcfB4jKtM9pkzP9OpYelEcUX1MiDt0IJPBh3XYYdEISFF+6Mc+T8WWi0dr9wVh1gtcdVjubVEIBgB8BHESlGfQ=="
-      },
-      "runtime.osx.10.10-x64.runtime.native.System.Security.Cryptography.OpenSsl": {
-        "type": "Transitive",
-        "resolved": "4.3.0",
-        "contentHash": "X7IdhILzr4ROXd8mI1BUCQMSHSQwelUlBjF1JyTKCjXaOGn2fB4EKBxQbCK2VjO3WaWIdlXZL3W6TiIVnrhX4g=="
-      },
-      "runtime.rhel.7-x64.runtime.native.System.Security.Cryptography.OpenSsl": {
-        "type": "Transitive",
-        "resolved": "4.3.0",
-        "contentHash": "nyFNiCk/r+VOiIqreLix8yN+q3Wga9+SE8BCgkf+2BwEKiNx6DyvFjCgkfV743/grxv8jHJ8gUK4XEQw7yzRYg=="
-      },
-      "runtime.ubuntu.14.04-x64.runtime.native.System.Security.Cryptography.OpenSsl": {
-        "type": "Transitive",
-        "resolved": "4.3.0",
-        "contentHash": "ytoewC6wGorL7KoCAvRfsgoJPJbNq+64k2SqW6JcOAebWsFUvCCYgfzQMrnpvPiEl4OrblUlhF2ji+Q1+SVLrQ=="
-      },
-      "runtime.ubuntu.16.04-x64.runtime.native.System.Security.Cryptography.OpenSsl": {
-        "type": "Transitive",
-        "resolved": "4.3.0",
-        "contentHash": "I8bKw2I8k58Wx7fMKQJn2R8lamboCAiHfHeV/pS65ScKWMMI0+wJkLYlEKvgW1D/XvSl/221clBoR2q9QNNM7A=="
-      },
-      "runtime.ubuntu.16.10-x64.runtime.native.System.Security.Cryptography.OpenSsl": {
-        "type": "Transitive",
-        "resolved": "4.3.0",
-        "contentHash": "VB5cn/7OzUfzdnC8tqAIMQciVLiq2epm2NrAm1E9OjNRyG4lVhfR61SMcLizejzQP8R8Uf/0l5qOIbUEi+RdEg=="
-      },
-      "runtime.unix.System.Diagnostics.Debug": {
-        "type": "Transitive",
-        "resolved": "4.3.0",
-        "contentHash": "WV8KLRHWVUVUDduFnvGMHt0FsEt2wK6xPl1EgDKlaMx2KnZ43A/O0GzP8wIuvAC7mq4T9V1mm90r+PXkL9FPdQ==",
-        "dependencies": {
-          "runtime.native.System": "4.3.0"
-        }
-      },
-      "runtime.unix.System.Private.Uri": {
-        "type": "Transitive",
-        "resolved": "4.3.0",
-        "contentHash": "ooWzobr5RAq34r9uan1r/WPXJYG1XWy9KanrxNvEnBzbFdQbMG7Y3bVi4QxR7xZMNLOxLLTAyXvnSkfj5boZSg==",
-        "dependencies": {
-          "runtime.native.System": "4.3.0"
-        }
-      },
-      "runtime.unix.System.Runtime.Extensions": {
-        "type": "Transitive",
-        "resolved": "4.3.0",
-        "contentHash": "zQiTBVpiLftTQZW8GFsV0gjYikB1WMkEPIxF5O6RkUrSV/OgvRRTYgeFQha/0keBpuS0HYweraGRwhfhJ7dj7w==",
-        "dependencies": {
-          "System.Private.Uri": "4.3.0",
-          "runtime.native.System": "4.3.0",
-          "runtime.native.System.Security.Cryptography.OpenSsl": "4.3.0"
-        }
-      },
-      "runtime.win-arm64.runtime.native.System.Data.SqlClient.sni": {
-        "type": "Transitive",
-        "resolved": "4.4.0",
-        "contentHash": "LbrynESTp3bm5O/+jGL8v0Qg5SJlTV08lpIpFesXjF6uGNMWqFnUQbYBJwZTeua6E/Y7FIM1C54Ey1btLWupdg=="
-      },
-      "runtime.win-x64.runtime.native.System.Data.SqlClient.sni": {
-        "type": "Transitive",
-        "resolved": "4.4.0",
-        "contentHash": "38ugOfkYJqJoX9g6EYRlZB5U2ZJH51UP8ptxZgdpS07FgOEToV+lS11ouNK2PM12Pr6X/PpT5jK82G3DwH/SxQ=="
-      },
-      "runtime.win-x86.runtime.native.System.Data.SqlClient.sni": {
-        "type": "Transitive",
-        "resolved": "4.4.0",
-        "contentHash": "YhEdSQUsTx+C8m8Bw7ar5/VesXvCFMItyZF7G1AUY+OM0VPZUOeAVpJ4Wl6fydBGUYZxojTDR3I6Bj/+BPkJNA=="
-      },
-      "System.Collections": {
-        "type": "Transitive",
-        "resolved": "4.3.0",
-        "contentHash": "3Dcj85/TBdVpL5Zr+gEEBUuFe2icOnLalmEh9hfck1PTYbbyWuZgh4fmm2ysCLTrqLQw6t3TgTyJ+VLp+Qb+Lw==",
-        "dependencies": {
-          "Microsoft.NETCore.Platforms": "1.1.0",
-          "Microsoft.NETCore.Targets": "1.1.0",
-          "System.Runtime": "4.3.0",
-          "runtime.any.System.Collections": "4.3.0"
-        }
-      },
-      "System.Data.Odbc": {
-        "type": "Transitive",
-        "resolved": "8.0.1",
-        "contentHash": "JQd0QHOaZuH+ki+4Geas88dnLe/lZSaEYYmRdovZaqNVuExVlVFs/of2I1VaasMxzbO5+yrGDAP2rkazx/b8Sg=="
-      },
-      "System.Data.OleDb": {
-        "type": "Transitive",
-        "resolved": "8.0.1",
-        "contentHash": "RO+/y2ggU5956uQDRXdjA1e2l5yJ4rTWNX76eZ+3sgtYGqGapCe2kQCyiUci+/y6Fyb21Irp4RQEdfrIiuYrxQ==",
-        "dependencies": {
-          "System.Configuration.ConfigurationManager": "8.0.1",
-          "System.Diagnostics.PerformanceCounter": "8.0.1"
-        }
-      },
-      "System.Data.SqlClient": {
-        "type": "Transitive",
-        "resolved": "4.8.6",
-        "contentHash": "2Ij/LCaTQRyAi5lAv7UUTV9R2FobC8xN9mE0fXBZohum/xLl8IZVmE98Rq5ugQHjCgTBRKqpXRb4ORulRdA6Ig==",
-        "dependencies": {
-          "Microsoft.Win32.Registry": "4.7.0",
-          "System.Security.Principal.Windows": "4.7.0",
-          "runtime.native.System.Data.SqlClient.sni": "4.7.0"
-        }
-      },
-      "System.Diagnostics.Debug": {
-        "type": "Transitive",
-        "resolved": "4.3.0",
-        "contentHash": "ZUhUOdqmaG5Jk3Xdb8xi5kIyQYAA4PnTNlHx1mu9ZY3qv4ELIdKbnL/akbGaKi2RnNUWaZsAs31rvzFdewTj2g==",
-        "dependencies": {
-          "Microsoft.NETCore.Platforms": "1.1.0",
-          "Microsoft.NETCore.Targets": "1.1.0",
-          "System.Runtime": "4.3.0",
-          "runtime.unix.System.Diagnostics.Debug": "4.3.0"
-        }
-      },
-      "System.Diagnostics.EventLog": {
-        "type": "Transitive",
-        "resolved": "8.0.1",
-        "contentHash": "n1ZP7NM2Gkn/MgD8+eOT5MulMj6wfeQMNS2Pizvq5GHCZfjlFMXV2irQlQmJhwA2VABC57M0auudO89Iu2uRLg=="
-      },
-      "System.Diagnostics.PerformanceCounter": {
-        "type": "Transitive",
-        "resolved": "8.0.1",
-        "contentHash": "9RfEDiEjlUADeThs8IPdDVTXSnPRSqjfgTQJALpmGFPKC0k2mbdufOXnb/9JZ4I0TkmxOfy3VTJxrHOJSs8cXg==",
-        "dependencies": {
-          "System.Configuration.ConfigurationManager": "8.0.1"
-        }
-      },
-      "System.DirectoryServices": {
-        "type": "Transitive",
-        "resolved": "8.0.0",
-        "contentHash": "7nit//efUTy1OsAKco2f02PMrwsR2S234N0dVVp84udC77YcvpOQDz5znAWMtgMWBzY1aRJvUW61jo/7vQRfXg=="
-      },
-      "System.DirectoryServices.AccountManagement": {
-        "type": "Transitive",
-        "resolved": "8.0.1",
-        "contentHash": "qVDWKClyDY+rHVEnf11eU4evW25d5OeidrtMPSJv+fwG213wa2zJ+AuIFCxsuvNSCFyHo+DvQIVfBcoK3CL1pA==",
-        "dependencies": {
-          "System.Configuration.ConfigurationManager": "8.0.1",
-          "System.DirectoryServices": "8.0.0",
-          "System.DirectoryServices.Protocols": "8.0.0"
-        }
-      },
-      "System.DirectoryServices.Protocols": {
-        "type": "Transitive",
-        "resolved": "8.0.0",
-        "contentHash": "puwJxURHDrYLGTQdsHyeMS72ClTqYa4lDYz6LHSbkZEk5hq8H8JfsO4MyYhB5BMMxg93jsQzLUwrnCumj11UIg=="
-      },
-      "System.Globalization": {
-        "type": "Transitive",
-        "resolved": "4.3.0",
-        "contentHash": "kYdVd2f2PAdFGblzFswE4hkNANJBKRmsfa2X5LG2AcWE1c7/4t0pYae1L8vfZ5xvE2nK/R9JprtToA61OSHWIg==",
-        "dependencies": {
-          "Microsoft.NETCore.Platforms": "1.1.0",
-          "Microsoft.NETCore.Targets": "1.1.0",
-          "System.Runtime": "4.3.0",
-          "runtime.any.System.Globalization": "4.3.0"
-        }
-      },
-      "System.IO": {
-        "type": "Transitive",
-        "resolved": "4.3.0",
-        "contentHash": "3qjaHvxQPDpSOYICjUoTsmoq5u6QJAFRUITgeT/4gqkF1bajbSmb1kwSxEA8AHlofqgcKJcM8udgieRNhaJ5Cg==",
-        "dependencies": {
-          "Microsoft.NETCore.Platforms": "1.1.0",
-          "Microsoft.NETCore.Targets": "1.1.0",
-          "System.Runtime": "4.3.0",
-          "System.Text.Encoding": "4.3.0",
-          "System.Threading.Tasks": "4.3.0",
-          "runtime.any.System.IO": "4.3.0"
-        }
-      },
-      "System.IO.Ports": {
-        "type": "Transitive",
-        "resolved": "8.0.0",
-        "contentHash": "MaiPbx2/QXZc62gm/DrajRrGPG1lU4m08GWMoWiymPYM+ba4kfACp2PbiYpqJ4QiFGhHD00zX3RoVDTucjWe9g==",
-        "dependencies": {
-          "runtime.native.System.IO.Ports": "8.0.0"
-        }
-      },
-      "System.Management": {
-        "type": "Transitive",
-        "resolved": "8.0.0",
-        "contentHash": "jrK22i5LRzxZCfGb+tGmke2VH7oE0DvcDlJ1HAKYU8cPmD8XnpUT0bYn2Gy98GEhGjtfbR/sxKTVb+dE770pfA==",
-        "dependencies": {
-          "System.CodeDom": "8.0.0"
-        }
-      },
-      "System.Private.Uri": {
-        "type": "Transitive",
-        "resolved": "4.3.2",
-        "contentHash": "o1+7RJnu3Ik3PazR7Z7tJhjPdE000Eq2KGLLWhqJJKXj04wrS8lwb1OFtDF9jzXXADhUuZNJZlPc98uwwqmpFA==",
-        "dependencies": {
-          "Microsoft.NETCore.Platforms": "1.1.1",
-          "Microsoft.NETCore.Targets": "1.1.3",
-          "runtime.unix.System.Private.Uri": "4.3.0"
-        }
-      },
-      "System.Reflection": {
-        "type": "Transitive",
-        "resolved": "4.3.0",
-        "contentHash": "KMiAFoW7MfJGa9nDFNcfu+FpEdiHpWgTcS2HdMpDvt9saK3y/G4GwprPyzqjFH9NTaGPQeWNHU+iDlDILj96aQ==",
-        "dependencies": {
-          "Microsoft.NETCore.Platforms": "1.1.0",
-          "Microsoft.NETCore.Targets": "1.1.0",
-          "System.IO": "4.3.0",
-          "System.Reflection.Primitives": "4.3.0",
-          "System.Runtime": "4.3.0",
-          "runtime.any.System.Reflection": "4.3.0"
-        }
-      },
-      "System.Reflection.Primitives": {
-        "type": "Transitive",
-        "resolved": "4.3.0",
-        "contentHash": "5RXItQz5As4xN2/YUDxdpsEkMhvw3e6aNveFXUn4Hl/udNTCNhnKp8lT9fnc3MhvGKh1baak5CovpuQUXHAlIA==",
-        "dependencies": {
-          "Microsoft.NETCore.Platforms": "1.1.0",
-          "Microsoft.NETCore.Targets": "1.1.0",
-          "System.Runtime": "4.3.0",
-          "runtime.any.System.Reflection.Primitives": "4.3.0"
-        }
-      },
-      "System.Resources.ResourceManager": {
-        "type": "Transitive",
-        "resolved": "4.3.0",
-        "contentHash": "/zrcPkkWdZmI4F92gL/TPumP98AVDu/Wxr3CSJGQQ+XN6wbRZcyfSKVoPo17ilb3iOr0cCRqJInGwNMolqhS8A==",
-        "dependencies": {
-          "Microsoft.NETCore.Platforms": "1.1.0",
-          "Microsoft.NETCore.Targets": "1.1.0",
-          "System.Globalization": "4.3.0",
-          "System.Reflection": "4.3.0",
-          "System.Runtime": "4.3.0",
-          "runtime.any.System.Resources.ResourceManager": "4.3.0"
-        }
-      },
-      "System.Runtime": {
-        "type": "Transitive",
-        "resolved": "4.3.1",
-        "contentHash": "abhfv1dTK6NXOmu4bgHIONxHyEqFjW8HwXPmpY9gmll+ix9UNo4XDcmzJn6oLooftxNssVHdJC1pGT9jkSynQg==",
-        "dependencies": {
-          "Microsoft.NETCore.Platforms": "1.1.1",
-          "Microsoft.NETCore.Targets": "1.1.3",
-          "runtime.any.System.Runtime": "4.3.0"
-        }
-      },
-      "System.Runtime.Caching": {
-        "type": "Transitive",
-        "resolved": "8.0.1",
-        "contentHash": "tdl7Q47P09UpRu0C/OQsGJU6GacBzzk4vfp5My9rodD+BchrxmajORnTthH8RxPUTPrIoVDJmLyvJcGxB267nQ==",
-        "dependencies": {
-          "System.Configuration.ConfigurationManager": "8.0.1"
-        }
-      },
-      "System.Runtime.Extensions": {
-        "type": "Transitive",
-        "resolved": "4.3.0",
-        "contentHash": "guW0uK0fn5fcJJ1tJVXYd7/1h5F+pea1r7FLSOz/f8vPEqbR2ZAknuRDvTQ8PzAilDveOxNjSfr0CHfIQfFk8g==",
-        "dependencies": {
-          "Microsoft.NETCore.Platforms": "1.1.0",
-          "Microsoft.NETCore.Targets": "1.1.0",
-          "System.Runtime": "4.3.0",
-          "runtime.unix.System.Runtime.Extensions": "4.3.0"
-        }
-      },
-      "System.Security.AccessControl": {
-        "type": "Transitive",
-        "resolved": "4.7.0",
-        "contentHash": "JECvTt5aFF3WT3gHpfofL2MNNP6v84sxtXxpqhLBCcDRzqsPBmHhQ6shv4DwwN2tRlzsUxtb3G9M3763rbXKDg==",
-        "dependencies": {
-          "Microsoft.NETCore.Platforms": "3.1.0",
-          "System.Security.Principal.Windows": "4.7.0"
-        }
-      },
-      "System.Security.Cryptography.Pkcs": {
-        "type": "Transitive",
-        "resolved": "8.0.1",
-        "contentHash": "CoCRHFym33aUSf/NtWSVSZa99dkd0Hm7OCZUxORBjRB16LNhIEOf8THPqzIYlvKM0nNDAPTRBa1FxEECrgaxxA=="
-      },
-      "System.Security.Principal.Windows": {
-        "type": "Transitive",
-        "resolved": "5.0.0",
-        "contentHash": "t0MGLukB5WAVU9bO3MGzvlGnyJPgUlcwerXn1kzBRjwLKixT96XV0Uza41W49gVd8zEMFu9vQEFlv0IOrytICA=="
-      },
-      "System.ServiceProcess.ServiceController": {
-        "type": "Transitive",
-        "resolved": "8.0.1",
-        "contentHash": "02I0BXo1kmMBgw03E8Hu4K6nTqur4wpQdcDZrndczPzY2fEoGvlinE35AWbyzLZ2h2IksEZ6an4tVt3hi9j1oA==",
-        "dependencies": {
-          "System.Diagnostics.EventLog": "8.0.1"
-        }
-      },
-      "System.Speech": {
-        "type": "Transitive",
-        "resolved": "8.0.0",
-        "contentHash": "CNuiA6vb95Oe5PRjClZEBiaju31vwB8OIeCgeSBXyZL6+MS4RVVB2X/C11z0xCkooHE3Vy91nM2z76emIzR+sg=="
-      },
-      "System.Text.Encoding": {
-        "type": "Transitive",
-        "resolved": "4.3.0",
-        "contentHash": "BiIg+KWaSDOITze6jGQynxg64naAPtqGHBwDrLaCtixsa5bKiR8dpPOHA7ge3C0JJQizJE+sfkz1wV+BAKAYZw==",
-        "dependencies": {
-          "Microsoft.NETCore.Platforms": "1.1.0",
-          "Microsoft.NETCore.Targets": "1.1.0",
-          "System.Runtime": "4.3.0",
-          "runtime.any.System.Text.Encoding": "4.3.0"
-        }
-      },
-      "System.Text.Encoding.CodePages": {
-        "type": "Transitive",
-        "resolved": "8.0.0",
-        "contentHash": "OZIsVplFGaVY90G2SbpgU7EnCoOO5pw1t4ic21dBF3/1omrJFpAGoNAVpPyMVOC90/hvgkGG3VFqR13YgZMQfg=="
-      },
-      "System.Text.Encodings.Web": {
-        "type": "Transitive",
-        "resolved": "9.0.2",
-        "contentHash": "/kCGdrXg0PXrvkHYyHubXJHcmCAvJrxTZ7g4XS6UCxY1JW79aMjtUW6UYNECHJmiyFZsZ/vUuWOM4CtNpiNt8Q=="
-      },
-      "System.Threading.AccessControl": {
-        "type": "Transitive",
-        "resolved": "8.0.0",
-        "contentHash": "cIed5+HuYz+eV9yu9TH95zPkqmm1J9Qps9wxjB335sU8tsqc2kGdlTEH9FZzZeCS8a7mNSEsN8ZkyhQp1gfdEw=="
-      },
-      "System.Threading.Tasks": {
-        "type": "Transitive",
-        "resolved": "4.3.0",
-        "contentHash": "LbSxKEdOUhVe8BezB/9uOGGppt+nZf6e1VFyw6v3DN6lqitm0OSn2uXMOdtP0M3W4iMcqcivm2J6UgqiwwnXiA==",
-        "dependencies": {
-          "Microsoft.NETCore.Platforms": "1.1.0",
-          "Microsoft.NETCore.Targets": "1.1.0",
-          "System.Runtime": "4.3.0",
-          "runtime.any.System.Threading.Tasks": "4.3.0"
-        }
-      },
-      "System.Windows.Extensions": {
-        "type": "Transitive",
-        "resolved": "8.0.0",
-        "contentHash": "Obg3a90MkOw9mYKxrardLpY2u0axDMrSmy4JCdq2cYbelM2cUwmUir5Bomvd1yxmPL9h5LVHU1tuKBZpUjfASg=="
-      }
-    },
-    "net8.0/linux-x64": {
-      "Microsoft.Win32.Registry": {
-        "type": "Transitive",
-        "resolved": "4.7.0",
-        "contentHash": "KSrRMb5vNi0CWSGG1++id2ZOs/1QhRqROt+qgbEAdQuGjGrFcl4AOl4/exGPUYz2wUnU42nvJqon1T3U0kPXLA==",
-        "dependencies": {
-          "System.Security.AccessControl": "4.7.0",
-          "System.Security.Principal.Windows": "4.7.0"
-        }
-      },
-      "Microsoft.Win32.Registry.AccessControl": {
-        "type": "Transitive",
-        "resolved": "8.0.0",
-        "contentHash": "u8PB9/v02C8mBXzl0vJ7bOyC020zOP+T1mRct+KA46DqZkB40XtsNn9pGD0QowTRsT6R4jPCghn+yAODn2UMMw=="
-      },
-      "Microsoft.Win32.SystemEvents": {
-        "type": "Transitive",
-        "resolved": "8.0.0",
-        "contentHash": "9opKRyOKMCi2xJ7Bj7kxtZ1r9vbzosMvRrdEhVhDz8j8MoBGgB+WmC94yH839NPH+BclAjtQ/pyagvi/8gDLkw=="
-      },
-      "runtime.any.System.Collections": {
-        "type": "Transitive",
-        "resolved": "4.3.0",
-        "contentHash": "23g6rqftKmovn2cLeGsuHUYm0FD7pdutb0uQMJpZ3qTvq+zHkgmt6J65VtRry4WDGYlmkMa4xDACtaQ94alNag==",
-        "dependencies": {
-          "System.Runtime": "4.3.0"
-        }
-      },
-      "runtime.any.System.Globalization": {
-        "type": "Transitive",
-        "resolved": "4.3.0",
-        "contentHash": "sMDBnad4rp4t7GY442Jux0MCUuKL4otn5BK6Ni0ARTXTSpRNBzZ7hpMfKSvnVSED5kYJm96YOWsqV0JH0d2uuw=="
-      },
-      "runtime.any.System.IO": {
-        "type": "Transitive",
-        "resolved": "4.3.0",
-        "contentHash": "SDZ5AD1DtyRoxYtEcqQ3HDlcrorMYXZeCt7ZhG9US9I5Vva+gpIWDGMkcwa5XiKL0ceQKRZIX2x0XEjLX7PDzQ=="
-      },
-      "runtime.any.System.Reflection": {
-        "type": "Transitive",
-        "resolved": "4.3.0",
-        "contentHash": "hLC3A3rI8jipR5d9k7+f0MgRCW6texsAp0MWkN/ci18FMtQ9KH7E2vDn/DH2LkxsszlpJpOn9qy6Z6/69rH6eQ=="
-      },
-      "runtime.any.System.Reflection.Primitives": {
-        "type": "Transitive",
-        "resolved": "4.3.0",
-        "contentHash": "Nrm1p3armp6TTf2xuvaa+jGTTmncALWFq22CpmwRvhDf6dE9ZmH40EbOswD4GnFLrMRS0Ki6Kx5aUPmKK/hZBg=="
-      },
-      "runtime.any.System.Resources.ResourceManager": {
-        "type": "Transitive",
-        "resolved": "4.3.0",
-        "contentHash": "Lxb89SMvf8w9p9+keBLyL6H6x/TEmc6QVsIIA0T36IuyOY3kNvIdyGddA2qt35cRamzxF8K5p0Opq4G4HjNbhQ=="
-      },
-      "runtime.any.System.Runtime": {
-        "type": "Transitive",
-        "resolved": "4.3.0",
-        "contentHash": "fRS7zJgaG9NkifaAxGGclDDoRn9HC7hXACl52Or06a/fxdzDajWb5wov3c6a+gVSlekRoexfjwQSK9sh5um5LQ==",
-        "dependencies": {
-          "System.Private.Uri": "4.3.0"
-        }
-      },
-      "runtime.any.System.Text.Encoding": {
-        "type": "Transitive",
-        "resolved": "4.3.0",
-        "contentHash": "+ihI5VaXFCMVPJNstG4O4eo1CfbrByLxRrQQTqOTp1ttK0kUKDqOdBSTaCB2IBk/QtjDrs6+x4xuezyMXdm0HQ=="
-      },
-      "runtime.any.System.Threading.Tasks": {
-        "type": "Transitive",
-        "resolved": "4.3.0",
-        "contentHash": "OhBAVBQG5kFj1S+hCEQ3TUHBAEtZ3fbEMgZMRNdN8A0Pj4x+5nTELEqL59DU0TjKVE6II3dqKw4Dklb3szT65w=="
-      },
-      "runtime.debian.8-x64.runtime.native.System.Security.Cryptography.OpenSsl": {
-        "type": "Transitive",
-        "resolved": "4.3.0",
-        "contentHash": "HdSSp5MnJSsg08KMfZThpuLPJpPwE5hBXvHwoKWosyHHfe8Mh5WKT0ylEOf6yNzX6Ngjxe4Whkafh5q7Ymac4Q=="
-      },
-      "runtime.fedora.23-x64.runtime.native.System.Security.Cryptography.OpenSsl": {
-        "type": "Transitive",
-        "resolved": "4.3.0",
-        "contentHash": "+yH1a49wJMy8Zt4yx5RhJrxO/DBDByAiCzNwiETI+1S4mPdCu0OY4djdciC7Vssk0l22wQaDLrXxXkp+3+7bVA=="
-      },
-      "runtime.fedora.24-x64.runtime.native.System.Security.Cryptography.OpenSsl": {
-        "type": "Transitive",
-        "resolved": "4.3.0",
-        "contentHash": "c3YNH1GQJbfIPJeCnr4avseugSqPrxwIqzthYyZDN6EuOyNOzq+y2KSUfRcXauya1sF4foESTgwM5e1A8arAKw=="
-      },
-      "runtime.linux-arm.runtime.native.System.IO.Ports": {
-        "type": "Transitive",
-        "resolved": "8.0.0",
-        "contentHash": "gK720fg6HemDg8sXcfy+xCMZ9+hF78Gc7BmREbmkS4noqlu1BAr9qZtuWGhLzFjBfgecmdtl4+SYVwJ1VneZBQ=="
-      },
-      "runtime.linux-arm64.runtime.native.System.IO.Ports": {
-        "type": "Transitive",
-        "resolved": "8.0.0",
-        "contentHash": "KYG6/3ojhEWbb3FwQAKgGWPHrY+HKUXXdVjJlrtyCLn3EMcNTaNcPadb2c0ndQzixZSmAxZKopXJr0nLwhOrpQ=="
-      },
-      "runtime.linux-x64.runtime.native.System.IO.Ports": {
-        "type": "Transitive",
-        "resolved": "8.0.0",
-        "contentHash": "Wnw5vhA4mgGbIFoo6l9Fk3iEcwRSq49a1aKwJgXUCUtEQLCSUDjTGSxqy/oMUuOyyn7uLHsH8KgZzQ1y3lReiQ=="
-      },
-      "runtime.native.System": {
-        "type": "Transitive",
-        "resolved": "4.3.0",
-        "contentHash": "c/qWt2LieNZIj1jGnVNsE2Kl23Ya2aSTBuXMD6V7k9KWr6l16Tqdwq+hJScEpWER9753NWC8h96PaVNY5Ld7Jw==",
-        "dependencies": {
-          "Microsoft.NETCore.Platforms": "1.1.0",
-          "Microsoft.NETCore.Targets": "1.1.0"
-        }
-      },
-      "runtime.native.System.Security.Cryptography.OpenSsl": {
-        "type": "Transitive",
-        "resolved": "4.3.0",
-        "contentHash": "NS1U+700m4KFRHR5o4vo9DSlTmlCKu/u7dtE5sUHVIPB+xpXxYQvgBgA6wEIeCz6Yfn0Z52/72WYsToCEPJnrw==",
-        "dependencies": {
-          "runtime.debian.8-x64.runtime.native.System.Security.Cryptography.OpenSsl": "4.3.0",
-          "runtime.fedora.23-x64.runtime.native.System.Security.Cryptography.OpenSsl": "4.3.0",
-          "runtime.fedora.24-x64.runtime.native.System.Security.Cryptography.OpenSsl": "4.3.0",
-          "runtime.opensuse.13.2-x64.runtime.native.System.Security.Cryptography.OpenSsl": "4.3.0",
-          "runtime.opensuse.42.1-x64.runtime.native.System.Security.Cryptography.OpenSsl": "4.3.0",
-          "runtime.osx.10.10-x64.runtime.native.System.Security.Cryptography.OpenSsl": "4.3.0",
-          "runtime.rhel.7-x64.runtime.native.System.Security.Cryptography.OpenSsl": "4.3.0",
-          "runtime.ubuntu.14.04-x64.runtime.native.System.Security.Cryptography.OpenSsl": "4.3.0",
-          "runtime.ubuntu.16.04-x64.runtime.native.System.Security.Cryptography.OpenSsl": "4.3.0",
-          "runtime.ubuntu.16.10-x64.runtime.native.System.Security.Cryptography.OpenSsl": "4.3.0"
-        }
-      },
-      "runtime.opensuse.13.2-x64.runtime.native.System.Security.Cryptography.OpenSsl": {
-        "type": "Transitive",
-        "resolved": "4.3.0",
-        "contentHash": "b3pthNgxxFcD+Pc0WSEoC0+md3MyhRS6aCEeenvNE3Fdw1HyJ18ZhRFVJJzIeR/O/jpxPboB805Ho0T3Ul7w8A=="
-      },
-      "runtime.opensuse.42.1-x64.runtime.native.System.Security.Cryptography.OpenSsl": {
-        "type": "Transitive",
-        "resolved": "4.3.0",
-        "contentHash": "KeLz4HClKf+nFS7p/6Fi/CqyLXh81FpiGzcmuS8DGi9lUqSnZ6Es23/gv2O+1XVGfrbNmviF7CckBpavkBoIFQ=="
-      },
-      "runtime.osx-arm64.runtime.native.System.IO.Ports": {
-        "type": "Transitive",
-        "resolved": "8.0.0",
-        "contentHash": "rbUBLAaFW9oVkbsb0+XSrAo2QdhBeAyzLl5KQ6Oci9L/u626uXGKInsVJG6B9Z5EO8bmplC8tsMiaHK8wOBZ+w=="
-      },
-      "runtime.osx-x64.runtime.native.System.IO.Ports": {
-        "type": "Transitive",
-        "resolved": "8.0.0",
-        "contentHash": "IcfB4jKtM9pkzP9OpYelEcUX1MiDt0IJPBh3XYYdEISFF+6Mc+T8WWi0dr9wVh1gtcdVjubVEIBgB8BHESlGfQ=="
-      },
-      "runtime.osx.10.10-x64.runtime.native.System.Security.Cryptography.OpenSsl": {
-        "type": "Transitive",
-        "resolved": "4.3.0",
-        "contentHash": "X7IdhILzr4ROXd8mI1BUCQMSHSQwelUlBjF1JyTKCjXaOGn2fB4EKBxQbCK2VjO3WaWIdlXZL3W6TiIVnrhX4g=="
-      },
-      "runtime.rhel.7-x64.runtime.native.System.Security.Cryptography.OpenSsl": {
-        "type": "Transitive",
-        "resolved": "4.3.0",
-        "contentHash": "nyFNiCk/r+VOiIqreLix8yN+q3Wga9+SE8BCgkf+2BwEKiNx6DyvFjCgkfV743/grxv8jHJ8gUK4XEQw7yzRYg=="
-      },
-      "runtime.ubuntu.14.04-x64.runtime.native.System.Security.Cryptography.OpenSsl": {
-        "type": "Transitive",
-        "resolved": "4.3.0",
-        "contentHash": "ytoewC6wGorL7KoCAvRfsgoJPJbNq+64k2SqW6JcOAebWsFUvCCYgfzQMrnpvPiEl4OrblUlhF2ji+Q1+SVLrQ=="
-      },
-      "runtime.ubuntu.16.04-x64.runtime.native.System.Security.Cryptography.OpenSsl": {
-        "type": "Transitive",
-        "resolved": "4.3.0",
-        "contentHash": "I8bKw2I8k58Wx7fMKQJn2R8lamboCAiHfHeV/pS65ScKWMMI0+wJkLYlEKvgW1D/XvSl/221clBoR2q9QNNM7A=="
-      },
-      "runtime.ubuntu.16.10-x64.runtime.native.System.Security.Cryptography.OpenSsl": {
-        "type": "Transitive",
-        "resolved": "4.3.0",
-        "contentHash": "VB5cn/7OzUfzdnC8tqAIMQciVLiq2epm2NrAm1E9OjNRyG4lVhfR61SMcLizejzQP8R8Uf/0l5qOIbUEi+RdEg=="
-      },
-      "runtime.unix.System.Diagnostics.Debug": {
-        "type": "Transitive",
-        "resolved": "4.3.0",
-        "contentHash": "WV8KLRHWVUVUDduFnvGMHt0FsEt2wK6xPl1EgDKlaMx2KnZ43A/O0GzP8wIuvAC7mq4T9V1mm90r+PXkL9FPdQ==",
-        "dependencies": {
-          "runtime.native.System": "4.3.0"
-        }
-      },
-      "runtime.unix.System.Private.Uri": {
-        "type": "Transitive",
-        "resolved": "4.3.0",
-        "contentHash": "ooWzobr5RAq34r9uan1r/WPXJYG1XWy9KanrxNvEnBzbFdQbMG7Y3bVi4QxR7xZMNLOxLLTAyXvnSkfj5boZSg==",
-        "dependencies": {
-          "runtime.native.System": "4.3.0"
-        }
-      },
-      "runtime.unix.System.Runtime.Extensions": {
-        "type": "Transitive",
-        "resolved": "4.3.0",
-        "contentHash": "zQiTBVpiLftTQZW8GFsV0gjYikB1WMkEPIxF5O6RkUrSV/OgvRRTYgeFQha/0keBpuS0HYweraGRwhfhJ7dj7w==",
-        "dependencies": {
-          "System.Private.Uri": "4.3.0",
-          "runtime.native.System": "4.3.0",
-          "runtime.native.System.Security.Cryptography.OpenSsl": "4.3.0"
-        }
-      },
-      "runtime.win-arm64.runtime.native.System.Data.SqlClient.sni": {
-        "type": "Transitive",
-        "resolved": "4.4.0",
-        "contentHash": "LbrynESTp3bm5O/+jGL8v0Qg5SJlTV08lpIpFesXjF6uGNMWqFnUQbYBJwZTeua6E/Y7FIM1C54Ey1btLWupdg=="
-      },
-      "runtime.win-x64.runtime.native.System.Data.SqlClient.sni": {
-        "type": "Transitive",
-        "resolved": "4.4.0",
-        "contentHash": "38ugOfkYJqJoX9g6EYRlZB5U2ZJH51UP8ptxZgdpS07FgOEToV+lS11ouNK2PM12Pr6X/PpT5jK82G3DwH/SxQ=="
-      },
-      "runtime.win-x86.runtime.native.System.Data.SqlClient.sni": {
-        "type": "Transitive",
-        "resolved": "4.4.0",
-        "contentHash": "YhEdSQUsTx+C8m8Bw7ar5/VesXvCFMItyZF7G1AUY+OM0VPZUOeAVpJ4Wl6fydBGUYZxojTDR3I6Bj/+BPkJNA=="
-      },
-      "System.Collections": {
-        "type": "Transitive",
-        "resolved": "4.3.0",
-        "contentHash": "3Dcj85/TBdVpL5Zr+gEEBUuFe2icOnLalmEh9hfck1PTYbbyWuZgh4fmm2ysCLTrqLQw6t3TgTyJ+VLp+Qb+Lw==",
-        "dependencies": {
-          "Microsoft.NETCore.Platforms": "1.1.0",
-          "Microsoft.NETCore.Targets": "1.1.0",
-          "System.Runtime": "4.3.0",
-          "runtime.any.System.Collections": "4.3.0"
-        }
-      },
-      "System.Data.Odbc": {
-        "type": "Transitive",
-        "resolved": "8.0.1",
-        "contentHash": "JQd0QHOaZuH+ki+4Geas88dnLe/lZSaEYYmRdovZaqNVuExVlVFs/of2I1VaasMxzbO5+yrGDAP2rkazx/b8Sg=="
-      },
-      "System.Data.OleDb": {
-        "type": "Transitive",
-        "resolved": "8.0.1",
-        "contentHash": "RO+/y2ggU5956uQDRXdjA1e2l5yJ4rTWNX76eZ+3sgtYGqGapCe2kQCyiUci+/y6Fyb21Irp4RQEdfrIiuYrxQ==",
-        "dependencies": {
-          "System.Configuration.ConfigurationManager": "8.0.1",
-          "System.Diagnostics.PerformanceCounter": "8.0.1"
-        }
-      },
-      "System.Data.SqlClient": {
-        "type": "Transitive",
-        "resolved": "4.8.6",
-        "contentHash": "2Ij/LCaTQRyAi5lAv7UUTV9R2FobC8xN9mE0fXBZohum/xLl8IZVmE98Rq5ugQHjCgTBRKqpXRb4ORulRdA6Ig==",
-        "dependencies": {
-          "Microsoft.Win32.Registry": "4.7.0",
-          "System.Security.Principal.Windows": "4.7.0",
-          "runtime.native.System.Data.SqlClient.sni": "4.7.0"
-        }
-      },
-      "System.Diagnostics.Debug": {
-        "type": "Transitive",
-        "resolved": "4.3.0",
-        "contentHash": "ZUhUOdqmaG5Jk3Xdb8xi5kIyQYAA4PnTNlHx1mu9ZY3qv4ELIdKbnL/akbGaKi2RnNUWaZsAs31rvzFdewTj2g==",
-        "dependencies": {
-          "Microsoft.NETCore.Platforms": "1.1.0",
-          "Microsoft.NETCore.Targets": "1.1.0",
-          "System.Runtime": "4.3.0",
-          "runtime.unix.System.Diagnostics.Debug": "4.3.0"
-        }
-      },
-      "System.Diagnostics.EventLog": {
-        "type": "Transitive",
-        "resolved": "8.0.1",
-        "contentHash": "n1ZP7NM2Gkn/MgD8+eOT5MulMj6wfeQMNS2Pizvq5GHCZfjlFMXV2irQlQmJhwA2VABC57M0auudO89Iu2uRLg=="
-      },
-      "System.Diagnostics.PerformanceCounter": {
-        "type": "Transitive",
-        "resolved": "8.0.1",
-        "contentHash": "9RfEDiEjlUADeThs8IPdDVTXSnPRSqjfgTQJALpmGFPKC0k2mbdufOXnb/9JZ4I0TkmxOfy3VTJxrHOJSs8cXg==",
-        "dependencies": {
-          "System.Configuration.ConfigurationManager": "8.0.1"
-        }
-      },
-      "System.DirectoryServices": {
-        "type": "Transitive",
-        "resolved": "8.0.0",
-        "contentHash": "7nit//efUTy1OsAKco2f02PMrwsR2S234N0dVVp84udC77YcvpOQDz5znAWMtgMWBzY1aRJvUW61jo/7vQRfXg=="
-      },
-      "System.DirectoryServices.AccountManagement": {
-        "type": "Transitive",
-        "resolved": "8.0.1",
-        "contentHash": "qVDWKClyDY+rHVEnf11eU4evW25d5OeidrtMPSJv+fwG213wa2zJ+AuIFCxsuvNSCFyHo+DvQIVfBcoK3CL1pA==",
-        "dependencies": {
-          "System.Configuration.ConfigurationManager": "8.0.1",
-          "System.DirectoryServices": "8.0.0",
-          "System.DirectoryServices.Protocols": "8.0.0"
-        }
-      },
-      "System.DirectoryServices.Protocols": {
-        "type": "Transitive",
-        "resolved": "8.0.0",
-        "contentHash": "puwJxURHDrYLGTQdsHyeMS72ClTqYa4lDYz6LHSbkZEk5hq8H8JfsO4MyYhB5BMMxg93jsQzLUwrnCumj11UIg=="
-      },
-      "System.Globalization": {
-        "type": "Transitive",
-        "resolved": "4.3.0",
-        "contentHash": "kYdVd2f2PAdFGblzFswE4hkNANJBKRmsfa2X5LG2AcWE1c7/4t0pYae1L8vfZ5xvE2nK/R9JprtToA61OSHWIg==",
-        "dependencies": {
-          "Microsoft.NETCore.Platforms": "1.1.0",
-          "Microsoft.NETCore.Targets": "1.1.0",
-          "System.Runtime": "4.3.0",
-          "runtime.any.System.Globalization": "4.3.0"
-        }
-      },
-      "System.IO": {
-        "type": "Transitive",
-        "resolved": "4.3.0",
-        "contentHash": "3qjaHvxQPDpSOYICjUoTsmoq5u6QJAFRUITgeT/4gqkF1bajbSmb1kwSxEA8AHlofqgcKJcM8udgieRNhaJ5Cg==",
-        "dependencies": {
-          "Microsoft.NETCore.Platforms": "1.1.0",
-          "Microsoft.NETCore.Targets": "1.1.0",
-          "System.Runtime": "4.3.0",
-          "System.Text.Encoding": "4.3.0",
-          "System.Threading.Tasks": "4.3.0",
-          "runtime.any.System.IO": "4.3.0"
-        }
-      },
-      "System.IO.Ports": {
-        "type": "Transitive",
-        "resolved": "8.0.0",
-        "contentHash": "MaiPbx2/QXZc62gm/DrajRrGPG1lU4m08GWMoWiymPYM+ba4kfACp2PbiYpqJ4QiFGhHD00zX3RoVDTucjWe9g==",
-        "dependencies": {
-          "runtime.native.System.IO.Ports": "8.0.0"
-        }
-      },
-      "System.Management": {
-        "type": "Transitive",
-        "resolved": "8.0.0",
-        "contentHash": "jrK22i5LRzxZCfGb+tGmke2VH7oE0DvcDlJ1HAKYU8cPmD8XnpUT0bYn2Gy98GEhGjtfbR/sxKTVb+dE770pfA==",
-        "dependencies": {
-          "System.CodeDom": "8.0.0"
-        }
-      },
-      "System.Private.Uri": {
-        "type": "Transitive",
-        "resolved": "4.3.2",
-        "contentHash": "o1+7RJnu3Ik3PazR7Z7tJhjPdE000Eq2KGLLWhqJJKXj04wrS8lwb1OFtDF9jzXXADhUuZNJZlPc98uwwqmpFA==",
-        "dependencies": {
-          "Microsoft.NETCore.Platforms": "1.1.1",
-          "Microsoft.NETCore.Targets": "1.1.3",
-          "runtime.unix.System.Private.Uri": "4.3.0"
-        }
-      },
-      "System.Reflection": {
-        "type": "Transitive",
-        "resolved": "4.3.0",
-        "contentHash": "KMiAFoW7MfJGa9nDFNcfu+FpEdiHpWgTcS2HdMpDvt9saK3y/G4GwprPyzqjFH9NTaGPQeWNHU+iDlDILj96aQ==",
-        "dependencies": {
-          "Microsoft.NETCore.Platforms": "1.1.0",
-          "Microsoft.NETCore.Targets": "1.1.0",
-          "System.IO": "4.3.0",
-          "System.Reflection.Primitives": "4.3.0",
-          "System.Runtime": "4.3.0",
-          "runtime.any.System.Reflection": "4.3.0"
-        }
-      },
-      "System.Reflection.Primitives": {
-        "type": "Transitive",
-        "resolved": "4.3.0",
-        "contentHash": "5RXItQz5As4xN2/YUDxdpsEkMhvw3e6aNveFXUn4Hl/udNTCNhnKp8lT9fnc3MhvGKh1baak5CovpuQUXHAlIA==",
-        "dependencies": {
-          "Microsoft.NETCore.Platforms": "1.1.0",
-          "Microsoft.NETCore.Targets": "1.1.0",
-          "System.Runtime": "4.3.0",
-          "runtime.any.System.Reflection.Primitives": "4.3.0"
-        }
-      },
-      "System.Resources.ResourceManager": {
-        "type": "Transitive",
-        "resolved": "4.3.0",
-        "contentHash": "/zrcPkkWdZmI4F92gL/TPumP98AVDu/Wxr3CSJGQQ+XN6wbRZcyfSKVoPo17ilb3iOr0cCRqJInGwNMolqhS8A==",
-        "dependencies": {
-          "Microsoft.NETCore.Platforms": "1.1.0",
-          "Microsoft.NETCore.Targets": "1.1.0",
-          "System.Globalization": "4.3.0",
-          "System.Reflection": "4.3.0",
-          "System.Runtime": "4.3.0",
-          "runtime.any.System.Resources.ResourceManager": "4.3.0"
-        }
-      },
-      "System.Runtime": {
-        "type": "Transitive",
-        "resolved": "4.3.1",
-        "contentHash": "abhfv1dTK6NXOmu4bgHIONxHyEqFjW8HwXPmpY9gmll+ix9UNo4XDcmzJn6oLooftxNssVHdJC1pGT9jkSynQg==",
-        "dependencies": {
-          "Microsoft.NETCore.Platforms": "1.1.1",
-          "Microsoft.NETCore.Targets": "1.1.3",
-          "runtime.any.System.Runtime": "4.3.0"
-        }
-      },
-      "System.Runtime.Caching": {
-        "type": "Transitive",
-        "resolved": "8.0.1",
-        "contentHash": "tdl7Q47P09UpRu0C/OQsGJU6GacBzzk4vfp5My9rodD+BchrxmajORnTthH8RxPUTPrIoVDJmLyvJcGxB267nQ==",
-        "dependencies": {
-          "System.Configuration.ConfigurationManager": "8.0.1"
-        }
-      },
-      "System.Runtime.Extensions": {
-        "type": "Transitive",
-        "resolved": "4.3.0",
-        "contentHash": "guW0uK0fn5fcJJ1tJVXYd7/1h5F+pea1r7FLSOz/f8vPEqbR2ZAknuRDvTQ8PzAilDveOxNjSfr0CHfIQfFk8g==",
-        "dependencies": {
-          "Microsoft.NETCore.Platforms": "1.1.0",
-          "Microsoft.NETCore.Targets": "1.1.0",
-          "System.Runtime": "4.3.0",
-          "runtime.unix.System.Runtime.Extensions": "4.3.0"
-        }
-      },
-      "System.Security.AccessControl": {
-        "type": "Transitive",
-        "resolved": "4.7.0",
-        "contentHash": "JECvTt5aFF3WT3gHpfofL2MNNP6v84sxtXxpqhLBCcDRzqsPBmHhQ6shv4DwwN2tRlzsUxtb3G9M3763rbXKDg==",
-        "dependencies": {
-          "Microsoft.NETCore.Platforms": "3.1.0",
-          "System.Security.Principal.Windows": "4.7.0"
-        }
-      },
-      "System.Security.Cryptography.Pkcs": {
-        "type": "Transitive",
-        "resolved": "8.0.1",
-        "contentHash": "CoCRHFym33aUSf/NtWSVSZa99dkd0Hm7OCZUxORBjRB16LNhIEOf8THPqzIYlvKM0nNDAPTRBa1FxEECrgaxxA=="
-      },
-      "System.Security.Principal.Windows": {
-        "type": "Transitive",
-        "resolved": "5.0.0",
-        "contentHash": "t0MGLukB5WAVU9bO3MGzvlGnyJPgUlcwerXn1kzBRjwLKixT96XV0Uza41W49gVd8zEMFu9vQEFlv0IOrytICA=="
-      },
-      "System.ServiceProcess.ServiceController": {
-        "type": "Transitive",
-        "resolved": "8.0.1",
-        "contentHash": "02I0BXo1kmMBgw03E8Hu4K6nTqur4wpQdcDZrndczPzY2fEoGvlinE35AWbyzLZ2h2IksEZ6an4tVt3hi9j1oA==",
-        "dependencies": {
-          "System.Diagnostics.EventLog": "8.0.1"
-        }
-      },
-      "System.Speech": {
-        "type": "Transitive",
-        "resolved": "8.0.0",
-        "contentHash": "CNuiA6vb95Oe5PRjClZEBiaju31vwB8OIeCgeSBXyZL6+MS4RVVB2X/C11z0xCkooHE3Vy91nM2z76emIzR+sg=="
-      },
-      "System.Text.Encoding": {
-        "type": "Transitive",
-        "resolved": "4.3.0",
-        "contentHash": "BiIg+KWaSDOITze6jGQynxg64naAPtqGHBwDrLaCtixsa5bKiR8dpPOHA7ge3C0JJQizJE+sfkz1wV+BAKAYZw==",
-        "dependencies": {
-          "Microsoft.NETCore.Platforms": "1.1.0",
-          "Microsoft.NETCore.Targets": "1.1.0",
-          "System.Runtime": "4.3.0",
-          "runtime.any.System.Text.Encoding": "4.3.0"
-        }
-      },
-      "System.Text.Encoding.CodePages": {
-        "type": "Transitive",
-        "resolved": "8.0.0",
-        "contentHash": "OZIsVplFGaVY90G2SbpgU7EnCoOO5pw1t4ic21dBF3/1omrJFpAGoNAVpPyMVOC90/hvgkGG3VFqR13YgZMQfg=="
-      },
-      "System.Text.Encodings.Web": {
-        "type": "Transitive",
-        "resolved": "9.0.2",
-        "contentHash": "/kCGdrXg0PXrvkHYyHubXJHcmCAvJrxTZ7g4XS6UCxY1JW79aMjtUW6UYNECHJmiyFZsZ/vUuWOM4CtNpiNt8Q=="
-      },
-      "System.Threading.AccessControl": {
-        "type": "Transitive",
-        "resolved": "8.0.0",
-        "contentHash": "cIed5+HuYz+eV9yu9TH95zPkqmm1J9Qps9wxjB335sU8tsqc2kGdlTEH9FZzZeCS8a7mNSEsN8ZkyhQp1gfdEw=="
-      },
-      "System.Threading.Tasks": {
-        "type": "Transitive",
-        "resolved": "4.3.0",
-        "contentHash": "LbSxKEdOUhVe8BezB/9uOGGppt+nZf6e1VFyw6v3DN6lqitm0OSn2uXMOdtP0M3W4iMcqcivm2J6UgqiwwnXiA==",
-        "dependencies": {
-          "Microsoft.NETCore.Platforms": "1.1.0",
-          "Microsoft.NETCore.Targets": "1.1.0",
-          "System.Runtime": "4.3.0",
-          "runtime.any.System.Threading.Tasks": "4.3.0"
-        }
-      },
-      "System.Windows.Extensions": {
-        "type": "Transitive",
-        "resolved": "8.0.0",
-        "contentHash": "Obg3a90MkOw9mYKxrardLpY2u0axDMrSmy4JCdq2cYbelM2cUwmUir5Bomvd1yxmPL9h5LVHU1tuKBZpUjfASg=="
-      }
-    },
-    "net8.0/osx-arm64": {
-      "Microsoft.Win32.Registry": {
-        "type": "Transitive",
-        "resolved": "4.7.0",
-        "contentHash": "KSrRMb5vNi0CWSGG1++id2ZOs/1QhRqROt+qgbEAdQuGjGrFcl4AOl4/exGPUYz2wUnU42nvJqon1T3U0kPXLA==",
-        "dependencies": {
-          "System.Security.AccessControl": "4.7.0",
-          "System.Security.Principal.Windows": "4.7.0"
-        }
-      },
-      "Microsoft.Win32.Registry.AccessControl": {
-        "type": "Transitive",
-        "resolved": "8.0.0",
-        "contentHash": "u8PB9/v02C8mBXzl0vJ7bOyC020zOP+T1mRct+KA46DqZkB40XtsNn9pGD0QowTRsT6R4jPCghn+yAODn2UMMw=="
-      },
-      "Microsoft.Win32.SystemEvents": {
-        "type": "Transitive",
-        "resolved": "8.0.0",
-        "contentHash": "9opKRyOKMCi2xJ7Bj7kxtZ1r9vbzosMvRrdEhVhDz8j8MoBGgB+WmC94yH839NPH+BclAjtQ/pyagvi/8gDLkw=="
-      },
-      "runtime.any.System.Collections": {
-        "type": "Transitive",
-        "resolved": "4.3.0",
-        "contentHash": "23g6rqftKmovn2cLeGsuHUYm0FD7pdutb0uQMJpZ3qTvq+zHkgmt6J65VtRry4WDGYlmkMa4xDACtaQ94alNag==",
-        "dependencies": {
-          "System.Runtime": "4.3.0"
-        }
-      },
-      "runtime.any.System.Globalization": {
-        "type": "Transitive",
-        "resolved": "4.3.0",
-        "contentHash": "sMDBnad4rp4t7GY442Jux0MCUuKL4otn5BK6Ni0ARTXTSpRNBzZ7hpMfKSvnVSED5kYJm96YOWsqV0JH0d2uuw=="
-      },
-      "runtime.any.System.IO": {
-        "type": "Transitive",
-        "resolved": "4.3.0",
-        "contentHash": "SDZ5AD1DtyRoxYtEcqQ3HDlcrorMYXZeCt7ZhG9US9I5Vva+gpIWDGMkcwa5XiKL0ceQKRZIX2x0XEjLX7PDzQ=="
-      },
-      "runtime.any.System.Reflection": {
-        "type": "Transitive",
-        "resolved": "4.3.0",
-        "contentHash": "hLC3A3rI8jipR5d9k7+f0MgRCW6texsAp0MWkN/ci18FMtQ9KH7E2vDn/DH2LkxsszlpJpOn9qy6Z6/69rH6eQ=="
-      },
-      "runtime.any.System.Reflection.Primitives": {
-        "type": "Transitive",
-        "resolved": "4.3.0",
-        "contentHash": "Nrm1p3armp6TTf2xuvaa+jGTTmncALWFq22CpmwRvhDf6dE9ZmH40EbOswD4GnFLrMRS0Ki6Kx5aUPmKK/hZBg=="
-      },
-      "runtime.any.System.Resources.ResourceManager": {
-        "type": "Transitive",
-        "resolved": "4.3.0",
-        "contentHash": "Lxb89SMvf8w9p9+keBLyL6H6x/TEmc6QVsIIA0T36IuyOY3kNvIdyGddA2qt35cRamzxF8K5p0Opq4G4HjNbhQ=="
-      },
-      "runtime.any.System.Runtime": {
-        "type": "Transitive",
-        "resolved": "4.3.0",
-        "contentHash": "fRS7zJgaG9NkifaAxGGclDDoRn9HC7hXACl52Or06a/fxdzDajWb5wov3c6a+gVSlekRoexfjwQSK9sh5um5LQ==",
-        "dependencies": {
-          "System.Private.Uri": "4.3.0"
-        }
-      },
-      "runtime.any.System.Text.Encoding": {
-        "type": "Transitive",
-        "resolved": "4.3.0",
-        "contentHash": "+ihI5VaXFCMVPJNstG4O4eo1CfbrByLxRrQQTqOTp1ttK0kUKDqOdBSTaCB2IBk/QtjDrs6+x4xuezyMXdm0HQ=="
-      },
-      "runtime.any.System.Threading.Tasks": {
-        "type": "Transitive",
-        "resolved": "4.3.0",
-        "contentHash": "OhBAVBQG5kFj1S+hCEQ3TUHBAEtZ3fbEMgZMRNdN8A0Pj4x+5nTELEqL59DU0TjKVE6II3dqKw4Dklb3szT65w=="
-      },
-      "runtime.debian.8-x64.runtime.native.System.Security.Cryptography.OpenSsl": {
-        "type": "Transitive",
-        "resolved": "4.3.0",
-        "contentHash": "HdSSp5MnJSsg08KMfZThpuLPJpPwE5hBXvHwoKWosyHHfe8Mh5WKT0ylEOf6yNzX6Ngjxe4Whkafh5q7Ymac4Q=="
-      },
-      "runtime.fedora.23-x64.runtime.native.System.Security.Cryptography.OpenSsl": {
-        "type": "Transitive",
-        "resolved": "4.3.0",
-        "contentHash": "+yH1a49wJMy8Zt4yx5RhJrxO/DBDByAiCzNwiETI+1S4mPdCu0OY4djdciC7Vssk0l22wQaDLrXxXkp+3+7bVA=="
-      },
-      "runtime.fedora.24-x64.runtime.native.System.Security.Cryptography.OpenSsl": {
-        "type": "Transitive",
-        "resolved": "4.3.0",
-        "contentHash": "c3YNH1GQJbfIPJeCnr4avseugSqPrxwIqzthYyZDN6EuOyNOzq+y2KSUfRcXauya1sF4foESTgwM5e1A8arAKw=="
-      },
-      "runtime.linux-arm.runtime.native.System.IO.Ports": {
-        "type": "Transitive",
-        "resolved": "8.0.0",
-        "contentHash": "gK720fg6HemDg8sXcfy+xCMZ9+hF78Gc7BmREbmkS4noqlu1BAr9qZtuWGhLzFjBfgecmdtl4+SYVwJ1VneZBQ=="
-      },
-      "runtime.linux-arm64.runtime.native.System.IO.Ports": {
-        "type": "Transitive",
-        "resolved": "8.0.0",
-        "contentHash": "KYG6/3ojhEWbb3FwQAKgGWPHrY+HKUXXdVjJlrtyCLn3EMcNTaNcPadb2c0ndQzixZSmAxZKopXJr0nLwhOrpQ=="
-      },
-      "runtime.linux-x64.runtime.native.System.IO.Ports": {
-        "type": "Transitive",
-        "resolved": "8.0.0",
-        "contentHash": "Wnw5vhA4mgGbIFoo6l9Fk3iEcwRSq49a1aKwJgXUCUtEQLCSUDjTGSxqy/oMUuOyyn7uLHsH8KgZzQ1y3lReiQ=="
-      },
-      "runtime.native.System": {
-        "type": "Transitive",
-        "resolved": "4.3.0",
-        "contentHash": "c/qWt2LieNZIj1jGnVNsE2Kl23Ya2aSTBuXMD6V7k9KWr6l16Tqdwq+hJScEpWER9753NWC8h96PaVNY5Ld7Jw==",
-        "dependencies": {
-          "Microsoft.NETCore.Platforms": "1.1.0",
-          "Microsoft.NETCore.Targets": "1.1.0"
-        }
-      },
-      "runtime.native.System.Security.Cryptography.OpenSsl": {
-        "type": "Transitive",
-        "resolved": "4.3.0",
-        "contentHash": "NS1U+700m4KFRHR5o4vo9DSlTmlCKu/u7dtE5sUHVIPB+xpXxYQvgBgA6wEIeCz6Yfn0Z52/72WYsToCEPJnrw==",
-        "dependencies": {
-          "runtime.debian.8-x64.runtime.native.System.Security.Cryptography.OpenSsl": "4.3.0",
-          "runtime.fedora.23-x64.runtime.native.System.Security.Cryptography.OpenSsl": "4.3.0",
-          "runtime.fedora.24-x64.runtime.native.System.Security.Cryptography.OpenSsl": "4.3.0",
-          "runtime.opensuse.13.2-x64.runtime.native.System.Security.Cryptography.OpenSsl": "4.3.0",
-          "runtime.opensuse.42.1-x64.runtime.native.System.Security.Cryptography.OpenSsl": "4.3.0",
-          "runtime.osx.10.10-x64.runtime.native.System.Security.Cryptography.OpenSsl": "4.3.0",
-          "runtime.rhel.7-x64.runtime.native.System.Security.Cryptography.OpenSsl": "4.3.0",
-          "runtime.ubuntu.14.04-x64.runtime.native.System.Security.Cryptography.OpenSsl": "4.3.0",
-          "runtime.ubuntu.16.04-x64.runtime.native.System.Security.Cryptography.OpenSsl": "4.3.0",
-          "runtime.ubuntu.16.10-x64.runtime.native.System.Security.Cryptography.OpenSsl": "4.3.0"
-        }
-      },
-      "runtime.opensuse.13.2-x64.runtime.native.System.Security.Cryptography.OpenSsl": {
-        "type": "Transitive",
-        "resolved": "4.3.0",
-        "contentHash": "b3pthNgxxFcD+Pc0WSEoC0+md3MyhRS6aCEeenvNE3Fdw1HyJ18ZhRFVJJzIeR/O/jpxPboB805Ho0T3Ul7w8A=="
-      },
-      "runtime.opensuse.42.1-x64.runtime.native.System.Security.Cryptography.OpenSsl": {
-        "type": "Transitive",
-        "resolved": "4.3.0",
-        "contentHash": "KeLz4HClKf+nFS7p/6Fi/CqyLXh81FpiGzcmuS8DGi9lUqSnZ6Es23/gv2O+1XVGfrbNmviF7CckBpavkBoIFQ=="
-      },
-      "runtime.osx-arm64.runtime.native.System.IO.Ports": {
-        "type": "Transitive",
-        "resolved": "8.0.0",
-        "contentHash": "rbUBLAaFW9oVkbsb0+XSrAo2QdhBeAyzLl5KQ6Oci9L/u626uXGKInsVJG6B9Z5EO8bmplC8tsMiaHK8wOBZ+w=="
-      },
-      "runtime.osx-x64.runtime.native.System.IO.Ports": {
-        "type": "Transitive",
-        "resolved": "8.0.0",
-        "contentHash": "IcfB4jKtM9pkzP9OpYelEcUX1MiDt0IJPBh3XYYdEISFF+6Mc+T8WWi0dr9wVh1gtcdVjubVEIBgB8BHESlGfQ=="
-      },
-      "runtime.osx.10.10-x64.runtime.native.System.Security.Cryptography.OpenSsl": {
-        "type": "Transitive",
-        "resolved": "4.3.0",
-        "contentHash": "X7IdhILzr4ROXd8mI1BUCQMSHSQwelUlBjF1JyTKCjXaOGn2fB4EKBxQbCK2VjO3WaWIdlXZL3W6TiIVnrhX4g=="
-      },
-      "runtime.rhel.7-x64.runtime.native.System.Security.Cryptography.OpenSsl": {
-        "type": "Transitive",
-        "resolved": "4.3.0",
-        "contentHash": "nyFNiCk/r+VOiIqreLix8yN+q3Wga9+SE8BCgkf+2BwEKiNx6DyvFjCgkfV743/grxv8jHJ8gUK4XEQw7yzRYg=="
-      },
-      "runtime.ubuntu.14.04-x64.runtime.native.System.Security.Cryptography.OpenSsl": {
-        "type": "Transitive",
-        "resolved": "4.3.0",
-        "contentHash": "ytoewC6wGorL7KoCAvRfsgoJPJbNq+64k2SqW6JcOAebWsFUvCCYgfzQMrnpvPiEl4OrblUlhF2ji+Q1+SVLrQ=="
-      },
-      "runtime.ubuntu.16.04-x64.runtime.native.System.Security.Cryptography.OpenSsl": {
-        "type": "Transitive",
-        "resolved": "4.3.0",
-        "contentHash": "I8bKw2I8k58Wx7fMKQJn2R8lamboCAiHfHeV/pS65ScKWMMI0+wJkLYlEKvgW1D/XvSl/221clBoR2q9QNNM7A=="
-      },
-      "runtime.ubuntu.16.10-x64.runtime.native.System.Security.Cryptography.OpenSsl": {
-        "type": "Transitive",
-        "resolved": "4.3.0",
-        "contentHash": "VB5cn/7OzUfzdnC8tqAIMQciVLiq2epm2NrAm1E9OjNRyG4lVhfR61SMcLizejzQP8R8Uf/0l5qOIbUEi+RdEg=="
-      },
-      "runtime.unix.System.Diagnostics.Debug": {
-        "type": "Transitive",
-        "resolved": "4.3.0",
-        "contentHash": "WV8KLRHWVUVUDduFnvGMHt0FsEt2wK6xPl1EgDKlaMx2KnZ43A/O0GzP8wIuvAC7mq4T9V1mm90r+PXkL9FPdQ==",
-        "dependencies": {
-          "runtime.native.System": "4.3.0"
-        }
-      },
-      "runtime.unix.System.Private.Uri": {
-        "type": "Transitive",
-        "resolved": "4.3.0",
-        "contentHash": "ooWzobr5RAq34r9uan1r/WPXJYG1XWy9KanrxNvEnBzbFdQbMG7Y3bVi4QxR7xZMNLOxLLTAyXvnSkfj5boZSg==",
-        "dependencies": {
-          "runtime.native.System": "4.3.0"
-        }
-      },
-      "runtime.unix.System.Runtime.Extensions": {
-        "type": "Transitive",
-        "resolved": "4.3.0",
-        "contentHash": "zQiTBVpiLftTQZW8GFsV0gjYikB1WMkEPIxF5O6RkUrSV/OgvRRTYgeFQha/0keBpuS0HYweraGRwhfhJ7dj7w==",
-        "dependencies": {
-          "System.Private.Uri": "4.3.0",
-          "runtime.native.System": "4.3.0",
-          "runtime.native.System.Security.Cryptography.OpenSsl": "4.3.0"
-        }
-      },
-      "runtime.win-arm64.runtime.native.System.Data.SqlClient.sni": {
-        "type": "Transitive",
-        "resolved": "4.4.0",
-        "contentHash": "LbrynESTp3bm5O/+jGL8v0Qg5SJlTV08lpIpFesXjF6uGNMWqFnUQbYBJwZTeua6E/Y7FIM1C54Ey1btLWupdg=="
-      },
-      "runtime.win-x64.runtime.native.System.Data.SqlClient.sni": {
-        "type": "Transitive",
-        "resolved": "4.4.0",
-        "contentHash": "38ugOfkYJqJoX9g6EYRlZB5U2ZJH51UP8ptxZgdpS07FgOEToV+lS11ouNK2PM12Pr6X/PpT5jK82G3DwH/SxQ=="
-      },
-      "runtime.win-x86.runtime.native.System.Data.SqlClient.sni": {
-        "type": "Transitive",
-        "resolved": "4.4.0",
-        "contentHash": "YhEdSQUsTx+C8m8Bw7ar5/VesXvCFMItyZF7G1AUY+OM0VPZUOeAVpJ4Wl6fydBGUYZxojTDR3I6Bj/+BPkJNA=="
-      },
-      "System.Collections": {
-        "type": "Transitive",
-        "resolved": "4.3.0",
-        "contentHash": "3Dcj85/TBdVpL5Zr+gEEBUuFe2icOnLalmEh9hfck1PTYbbyWuZgh4fmm2ysCLTrqLQw6t3TgTyJ+VLp+Qb+Lw==",
-        "dependencies": {
-          "Microsoft.NETCore.Platforms": "1.1.0",
-          "Microsoft.NETCore.Targets": "1.1.0",
-          "System.Runtime": "4.3.0",
-          "runtime.any.System.Collections": "4.3.0"
-        }
-      },
-      "System.Data.Odbc": {
-        "type": "Transitive",
-        "resolved": "8.0.1",
-        "contentHash": "JQd0QHOaZuH+ki+4Geas88dnLe/lZSaEYYmRdovZaqNVuExVlVFs/of2I1VaasMxzbO5+yrGDAP2rkazx/b8Sg=="
-      },
-      "System.Data.OleDb": {
-        "type": "Transitive",
-        "resolved": "8.0.1",
-        "contentHash": "RO+/y2ggU5956uQDRXdjA1e2l5yJ4rTWNX76eZ+3sgtYGqGapCe2kQCyiUci+/y6Fyb21Irp4RQEdfrIiuYrxQ==",
-        "dependencies": {
-          "System.Configuration.ConfigurationManager": "8.0.1",
-          "System.Diagnostics.PerformanceCounter": "8.0.1"
-        }
-      },
-      "System.Data.SqlClient": {
-        "type": "Transitive",
-        "resolved": "4.8.6",
-        "contentHash": "2Ij/LCaTQRyAi5lAv7UUTV9R2FobC8xN9mE0fXBZohum/xLl8IZVmE98Rq5ugQHjCgTBRKqpXRb4ORulRdA6Ig==",
-        "dependencies": {
-          "Microsoft.Win32.Registry": "4.7.0",
-          "System.Security.Principal.Windows": "4.7.0",
-          "runtime.native.System.Data.SqlClient.sni": "4.7.0"
-        }
-      },
-      "System.Diagnostics.Debug": {
-        "type": "Transitive",
-        "resolved": "4.3.0",
-        "contentHash": "ZUhUOdqmaG5Jk3Xdb8xi5kIyQYAA4PnTNlHx1mu9ZY3qv4ELIdKbnL/akbGaKi2RnNUWaZsAs31rvzFdewTj2g==",
-        "dependencies": {
-          "Microsoft.NETCore.Platforms": "1.1.0",
-          "Microsoft.NETCore.Targets": "1.1.0",
-          "System.Runtime": "4.3.0",
-          "runtime.unix.System.Diagnostics.Debug": "4.3.0"
-        }
-      },
-      "System.Diagnostics.EventLog": {
-        "type": "Transitive",
-        "resolved": "8.0.1",
-        "contentHash": "n1ZP7NM2Gkn/MgD8+eOT5MulMj6wfeQMNS2Pizvq5GHCZfjlFMXV2irQlQmJhwA2VABC57M0auudO89Iu2uRLg=="
-      },
-      "System.Diagnostics.PerformanceCounter": {
-        "type": "Transitive",
-        "resolved": "8.0.1",
-        "contentHash": "9RfEDiEjlUADeThs8IPdDVTXSnPRSqjfgTQJALpmGFPKC0k2mbdufOXnb/9JZ4I0TkmxOfy3VTJxrHOJSs8cXg==",
-        "dependencies": {
-          "System.Configuration.ConfigurationManager": "8.0.1"
-        }
-      },
-      "System.DirectoryServices": {
-        "type": "Transitive",
-        "resolved": "8.0.0",
-        "contentHash": "7nit//efUTy1OsAKco2f02PMrwsR2S234N0dVVp84udC77YcvpOQDz5znAWMtgMWBzY1aRJvUW61jo/7vQRfXg=="
-      },
-      "System.DirectoryServices.AccountManagement": {
-        "type": "Transitive",
-        "resolved": "8.0.1",
-        "contentHash": "qVDWKClyDY+rHVEnf11eU4evW25d5OeidrtMPSJv+fwG213wa2zJ+AuIFCxsuvNSCFyHo+DvQIVfBcoK3CL1pA==",
-        "dependencies": {
-          "System.Configuration.ConfigurationManager": "8.0.1",
-          "System.DirectoryServices": "8.0.0",
-          "System.DirectoryServices.Protocols": "8.0.0"
-        }
-      },
-      "System.DirectoryServices.Protocols": {
-        "type": "Transitive",
-        "resolved": "8.0.0",
-        "contentHash": "puwJxURHDrYLGTQdsHyeMS72ClTqYa4lDYz6LHSbkZEk5hq8H8JfsO4MyYhB5BMMxg93jsQzLUwrnCumj11UIg=="
-      },
-      "System.Globalization": {
-        "type": "Transitive",
-        "resolved": "4.3.0",
-        "contentHash": "kYdVd2f2PAdFGblzFswE4hkNANJBKRmsfa2X5LG2AcWE1c7/4t0pYae1L8vfZ5xvE2nK/R9JprtToA61OSHWIg==",
-        "dependencies": {
-          "Microsoft.NETCore.Platforms": "1.1.0",
-          "Microsoft.NETCore.Targets": "1.1.0",
-          "System.Runtime": "4.3.0",
-          "runtime.any.System.Globalization": "4.3.0"
-        }
-      },
-      "System.IO": {
-        "type": "Transitive",
-        "resolved": "4.3.0",
-        "contentHash": "3qjaHvxQPDpSOYICjUoTsmoq5u6QJAFRUITgeT/4gqkF1bajbSmb1kwSxEA8AHlofqgcKJcM8udgieRNhaJ5Cg==",
-        "dependencies": {
-          "Microsoft.NETCore.Platforms": "1.1.0",
-          "Microsoft.NETCore.Targets": "1.1.0",
-          "System.Runtime": "4.3.0",
-          "System.Text.Encoding": "4.3.0",
-          "System.Threading.Tasks": "4.3.0",
-          "runtime.any.System.IO": "4.3.0"
-        }
-      },
-      "System.IO.Ports": {
-        "type": "Transitive",
-        "resolved": "8.0.0",
-        "contentHash": "MaiPbx2/QXZc62gm/DrajRrGPG1lU4m08GWMoWiymPYM+ba4kfACp2PbiYpqJ4QiFGhHD00zX3RoVDTucjWe9g==",
-        "dependencies": {
-          "runtime.native.System.IO.Ports": "8.0.0"
-        }
-      },
-      "System.Management": {
-        "type": "Transitive",
-        "resolved": "8.0.0",
-        "contentHash": "jrK22i5LRzxZCfGb+tGmke2VH7oE0DvcDlJ1HAKYU8cPmD8XnpUT0bYn2Gy98GEhGjtfbR/sxKTVb+dE770pfA==",
-        "dependencies": {
-          "System.CodeDom": "8.0.0"
-        }
-      },
-      "System.Private.Uri": {
-        "type": "Transitive",
-        "resolved": "4.3.2",
-        "contentHash": "o1+7RJnu3Ik3PazR7Z7tJhjPdE000Eq2KGLLWhqJJKXj04wrS8lwb1OFtDF9jzXXADhUuZNJZlPc98uwwqmpFA==",
-        "dependencies": {
-          "Microsoft.NETCore.Platforms": "1.1.1",
-          "Microsoft.NETCore.Targets": "1.1.3",
-          "runtime.unix.System.Private.Uri": "4.3.0"
-        }
-      },
-      "System.Reflection": {
-        "type": "Transitive",
-        "resolved": "4.3.0",
-        "contentHash": "KMiAFoW7MfJGa9nDFNcfu+FpEdiHpWgTcS2HdMpDvt9saK3y/G4GwprPyzqjFH9NTaGPQeWNHU+iDlDILj96aQ==",
-        "dependencies": {
-          "Microsoft.NETCore.Platforms": "1.1.0",
-          "Microsoft.NETCore.Targets": "1.1.0",
-          "System.IO": "4.3.0",
-          "System.Reflection.Primitives": "4.3.0",
-          "System.Runtime": "4.3.0",
-          "runtime.any.System.Reflection": "4.3.0"
-        }
-      },
-      "System.Reflection.Primitives": {
-        "type": "Transitive",
-        "resolved": "4.3.0",
-        "contentHash": "5RXItQz5As4xN2/YUDxdpsEkMhvw3e6aNveFXUn4Hl/udNTCNhnKp8lT9fnc3MhvGKh1baak5CovpuQUXHAlIA==",
-        "dependencies": {
-          "Microsoft.NETCore.Platforms": "1.1.0",
-          "Microsoft.NETCore.Targets": "1.1.0",
-          "System.Runtime": "4.3.0",
-          "runtime.any.System.Reflection.Primitives": "4.3.0"
-        }
-      },
-      "System.Resources.ResourceManager": {
-        "type": "Transitive",
-        "resolved": "4.3.0",
-        "contentHash": "/zrcPkkWdZmI4F92gL/TPumP98AVDu/Wxr3CSJGQQ+XN6wbRZcyfSKVoPo17ilb3iOr0cCRqJInGwNMolqhS8A==",
-        "dependencies": {
-          "Microsoft.NETCore.Platforms": "1.1.0",
-          "Microsoft.NETCore.Targets": "1.1.0",
-          "System.Globalization": "4.3.0",
-          "System.Reflection": "4.3.0",
-          "System.Runtime": "4.3.0",
-          "runtime.any.System.Resources.ResourceManager": "4.3.0"
-        }
-      },
-      "System.Runtime": {
-        "type": "Transitive",
-        "resolved": "4.3.1",
-        "contentHash": "abhfv1dTK6NXOmu4bgHIONxHyEqFjW8HwXPmpY9gmll+ix9UNo4XDcmzJn6oLooftxNssVHdJC1pGT9jkSynQg==",
-        "dependencies": {
-          "Microsoft.NETCore.Platforms": "1.1.1",
-          "Microsoft.NETCore.Targets": "1.1.3",
-          "runtime.any.System.Runtime": "4.3.0"
-        }
-      },
-      "System.Runtime.Caching": {
-        "type": "Transitive",
-        "resolved": "8.0.1",
-        "contentHash": "tdl7Q47P09UpRu0C/OQsGJU6GacBzzk4vfp5My9rodD+BchrxmajORnTthH8RxPUTPrIoVDJmLyvJcGxB267nQ==",
-        "dependencies": {
-          "System.Configuration.ConfigurationManager": "8.0.1"
-        }
-      },
-      "System.Runtime.Extensions": {
-        "type": "Transitive",
-        "resolved": "4.3.0",
-        "contentHash": "guW0uK0fn5fcJJ1tJVXYd7/1h5F+pea1r7FLSOz/f8vPEqbR2ZAknuRDvTQ8PzAilDveOxNjSfr0CHfIQfFk8g==",
-        "dependencies": {
-          "Microsoft.NETCore.Platforms": "1.1.0",
-          "Microsoft.NETCore.Targets": "1.1.0",
-          "System.Runtime": "4.3.0",
-          "runtime.unix.System.Runtime.Extensions": "4.3.0"
-        }
-      },
-      "System.Security.AccessControl": {
-        "type": "Transitive",
-        "resolved": "4.7.0",
-        "contentHash": "JECvTt5aFF3WT3gHpfofL2MNNP6v84sxtXxpqhLBCcDRzqsPBmHhQ6shv4DwwN2tRlzsUxtb3G9M3763rbXKDg==",
-        "dependencies": {
-          "Microsoft.NETCore.Platforms": "3.1.0",
-          "System.Security.Principal.Windows": "4.7.0"
-        }
-      },
-      "System.Security.Cryptography.Pkcs": {
-        "type": "Transitive",
-        "resolved": "8.0.1",
-        "contentHash": "CoCRHFym33aUSf/NtWSVSZa99dkd0Hm7OCZUxORBjRB16LNhIEOf8THPqzIYlvKM0nNDAPTRBa1FxEECrgaxxA=="
-      },
-      "System.Security.Principal.Windows": {
-        "type": "Transitive",
-        "resolved": "5.0.0",
-        "contentHash": "t0MGLukB5WAVU9bO3MGzvlGnyJPgUlcwerXn1kzBRjwLKixT96XV0Uza41W49gVd8zEMFu9vQEFlv0IOrytICA=="
-      },
-      "System.ServiceProcess.ServiceController": {
-        "type": "Transitive",
-        "resolved": "8.0.1",
-        "contentHash": "02I0BXo1kmMBgw03E8Hu4K6nTqur4wpQdcDZrndczPzY2fEoGvlinE35AWbyzLZ2h2IksEZ6an4tVt3hi9j1oA==",
-        "dependencies": {
-          "System.Diagnostics.EventLog": "8.0.1"
-        }
-      },
-      "System.Speech": {
-        "type": "Transitive",
-        "resolved": "8.0.0",
-        "contentHash": "CNuiA6vb95Oe5PRjClZEBiaju31vwB8OIeCgeSBXyZL6+MS4RVVB2X/C11z0xCkooHE3Vy91nM2z76emIzR+sg=="
-      },
-      "System.Text.Encoding": {
-        "type": "Transitive",
-        "resolved": "4.3.0",
-        "contentHash": "BiIg+KWaSDOITze6jGQynxg64naAPtqGHBwDrLaCtixsa5bKiR8dpPOHA7ge3C0JJQizJE+sfkz1wV+BAKAYZw==",
-        "dependencies": {
-          "Microsoft.NETCore.Platforms": "1.1.0",
-          "Microsoft.NETCore.Targets": "1.1.0",
-          "System.Runtime": "4.3.0",
-          "runtime.any.System.Text.Encoding": "4.3.0"
-        }
-      },
-      "System.Text.Encoding.CodePages": {
-        "type": "Transitive",
-        "resolved": "8.0.0",
-        "contentHash": "OZIsVplFGaVY90G2SbpgU7EnCoOO5pw1t4ic21dBF3/1omrJFpAGoNAVpPyMVOC90/hvgkGG3VFqR13YgZMQfg=="
-      },
-      "System.Text.Encodings.Web": {
-        "type": "Transitive",
-        "resolved": "9.0.2",
-        "contentHash": "/kCGdrXg0PXrvkHYyHubXJHcmCAvJrxTZ7g4XS6UCxY1JW79aMjtUW6UYNECHJmiyFZsZ/vUuWOM4CtNpiNt8Q=="
-      },
-      "System.Threading.AccessControl": {
-        "type": "Transitive",
-        "resolved": "8.0.0",
-        "contentHash": "cIed5+HuYz+eV9yu9TH95zPkqmm1J9Qps9wxjB335sU8tsqc2kGdlTEH9FZzZeCS8a7mNSEsN8ZkyhQp1gfdEw=="
-      },
-      "System.Threading.Tasks": {
-        "type": "Transitive",
-        "resolved": "4.3.0",
-        "contentHash": "LbSxKEdOUhVe8BezB/9uOGGppt+nZf6e1VFyw6v3DN6lqitm0OSn2uXMOdtP0M3W4iMcqcivm2J6UgqiwwnXiA==",
-        "dependencies": {
-          "Microsoft.NETCore.Platforms": "1.1.0",
-          "Microsoft.NETCore.Targets": "1.1.0",
-          "System.Runtime": "4.3.0",
-          "runtime.any.System.Threading.Tasks": "4.3.0"
-        }
-      },
-      "System.Windows.Extensions": {
-        "type": "Transitive",
-        "resolved": "8.0.0",
-        "contentHash": "Obg3a90MkOw9mYKxrardLpY2u0axDMrSmy4JCdq2cYbelM2cUwmUir5Bomvd1yxmPL9h5LVHU1tuKBZpUjfASg=="
-      }
-    },
-    "net8.0/osx-x64": {
-      "Microsoft.Win32.Registry": {
-        "type": "Transitive",
-        "resolved": "4.7.0",
-        "contentHash": "KSrRMb5vNi0CWSGG1++id2ZOs/1QhRqROt+qgbEAdQuGjGrFcl4AOl4/exGPUYz2wUnU42nvJqon1T3U0kPXLA==",
-        "dependencies": {
-          "System.Security.AccessControl": "4.7.0",
-          "System.Security.Principal.Windows": "4.7.0"
-        }
-      },
-      "Microsoft.Win32.Registry.AccessControl": {
-        "type": "Transitive",
-        "resolved": "8.0.0",
-        "contentHash": "u8PB9/v02C8mBXzl0vJ7bOyC020zOP+T1mRct+KA46DqZkB40XtsNn9pGD0QowTRsT6R4jPCghn+yAODn2UMMw=="
-      },
-      "Microsoft.Win32.SystemEvents": {
-        "type": "Transitive",
-        "resolved": "8.0.0",
-        "contentHash": "9opKRyOKMCi2xJ7Bj7kxtZ1r9vbzosMvRrdEhVhDz8j8MoBGgB+WmC94yH839NPH+BclAjtQ/pyagvi/8gDLkw=="
-      },
-      "runtime.any.System.Collections": {
-        "type": "Transitive",
-        "resolved": "4.3.0",
-        "contentHash": "23g6rqftKmovn2cLeGsuHUYm0FD7pdutb0uQMJpZ3qTvq+zHkgmt6J65VtRry4WDGYlmkMa4xDACtaQ94alNag==",
-        "dependencies": {
-          "System.Runtime": "4.3.0"
-        }
-      },
-      "runtime.any.System.Globalization": {
-        "type": "Transitive",
-        "resolved": "4.3.0",
-        "contentHash": "sMDBnad4rp4t7GY442Jux0MCUuKL4otn5BK6Ni0ARTXTSpRNBzZ7hpMfKSvnVSED5kYJm96YOWsqV0JH0d2uuw=="
-      },
-      "runtime.any.System.IO": {
-        "type": "Transitive",
-        "resolved": "4.3.0",
-        "contentHash": "SDZ5AD1DtyRoxYtEcqQ3HDlcrorMYXZeCt7ZhG9US9I5Vva+gpIWDGMkcwa5XiKL0ceQKRZIX2x0XEjLX7PDzQ=="
-      },
-      "runtime.any.System.Reflection": {
-        "type": "Transitive",
-        "resolved": "4.3.0",
-        "contentHash": "hLC3A3rI8jipR5d9k7+f0MgRCW6texsAp0MWkN/ci18FMtQ9KH7E2vDn/DH2LkxsszlpJpOn9qy6Z6/69rH6eQ=="
-      },
-      "runtime.any.System.Reflection.Primitives": {
-        "type": "Transitive",
-        "resolved": "4.3.0",
-        "contentHash": "Nrm1p3armp6TTf2xuvaa+jGTTmncALWFq22CpmwRvhDf6dE9ZmH40EbOswD4GnFLrMRS0Ki6Kx5aUPmKK/hZBg=="
-      },
-      "runtime.any.System.Resources.ResourceManager": {
-        "type": "Transitive",
-        "resolved": "4.3.0",
-        "contentHash": "Lxb89SMvf8w9p9+keBLyL6H6x/TEmc6QVsIIA0T36IuyOY3kNvIdyGddA2qt35cRamzxF8K5p0Opq4G4HjNbhQ=="
-      },
-      "runtime.any.System.Runtime": {
-        "type": "Transitive",
-        "resolved": "4.3.0",
-        "contentHash": "fRS7zJgaG9NkifaAxGGclDDoRn9HC7hXACl52Or06a/fxdzDajWb5wov3c6a+gVSlekRoexfjwQSK9sh5um5LQ==",
-        "dependencies": {
-          "System.Private.Uri": "4.3.0"
-        }
-      },
-      "runtime.any.System.Text.Encoding": {
-        "type": "Transitive",
-        "resolved": "4.3.0",
-        "contentHash": "+ihI5VaXFCMVPJNstG4O4eo1CfbrByLxRrQQTqOTp1ttK0kUKDqOdBSTaCB2IBk/QtjDrs6+x4xuezyMXdm0HQ=="
-      },
-      "runtime.any.System.Threading.Tasks": {
-        "type": "Transitive",
-        "resolved": "4.3.0",
-        "contentHash": "OhBAVBQG5kFj1S+hCEQ3TUHBAEtZ3fbEMgZMRNdN8A0Pj4x+5nTELEqL59DU0TjKVE6II3dqKw4Dklb3szT65w=="
-      },
-      "runtime.debian.8-x64.runtime.native.System.Security.Cryptography.OpenSsl": {
-        "type": "Transitive",
-        "resolved": "4.3.0",
-        "contentHash": "HdSSp5MnJSsg08KMfZThpuLPJpPwE5hBXvHwoKWosyHHfe8Mh5WKT0ylEOf6yNzX6Ngjxe4Whkafh5q7Ymac4Q=="
-      },
-      "runtime.fedora.23-x64.runtime.native.System.Security.Cryptography.OpenSsl": {
-        "type": "Transitive",
-        "resolved": "4.3.0",
-        "contentHash": "+yH1a49wJMy8Zt4yx5RhJrxO/DBDByAiCzNwiETI+1S4mPdCu0OY4djdciC7Vssk0l22wQaDLrXxXkp+3+7bVA=="
-      },
-      "runtime.fedora.24-x64.runtime.native.System.Security.Cryptography.OpenSsl": {
-        "type": "Transitive",
-        "resolved": "4.3.0",
-        "contentHash": "c3YNH1GQJbfIPJeCnr4avseugSqPrxwIqzthYyZDN6EuOyNOzq+y2KSUfRcXauya1sF4foESTgwM5e1A8arAKw=="
-      },
-      "runtime.linux-arm.runtime.native.System.IO.Ports": {
-        "type": "Transitive",
-        "resolved": "8.0.0",
-        "contentHash": "gK720fg6HemDg8sXcfy+xCMZ9+hF78Gc7BmREbmkS4noqlu1BAr9qZtuWGhLzFjBfgecmdtl4+SYVwJ1VneZBQ=="
-      },
-      "runtime.linux-arm64.runtime.native.System.IO.Ports": {
-        "type": "Transitive",
-        "resolved": "8.0.0",
-        "contentHash": "KYG6/3ojhEWbb3FwQAKgGWPHrY+HKUXXdVjJlrtyCLn3EMcNTaNcPadb2c0ndQzixZSmAxZKopXJr0nLwhOrpQ=="
-      },
-      "runtime.linux-x64.runtime.native.System.IO.Ports": {
-        "type": "Transitive",
-        "resolved": "8.0.0",
-        "contentHash": "Wnw5vhA4mgGbIFoo6l9Fk3iEcwRSq49a1aKwJgXUCUtEQLCSUDjTGSxqy/oMUuOyyn7uLHsH8KgZzQ1y3lReiQ=="
-      },
-      "runtime.native.System": {
-        "type": "Transitive",
-        "resolved": "4.3.0",
-        "contentHash": "c/qWt2LieNZIj1jGnVNsE2Kl23Ya2aSTBuXMD6V7k9KWr6l16Tqdwq+hJScEpWER9753NWC8h96PaVNY5Ld7Jw==",
-        "dependencies": {
-          "Microsoft.NETCore.Platforms": "1.1.0",
-          "Microsoft.NETCore.Targets": "1.1.0"
-        }
-      },
-      "runtime.native.System.Security.Cryptography.OpenSsl": {
-        "type": "Transitive",
-        "resolved": "4.3.0",
-        "contentHash": "NS1U+700m4KFRHR5o4vo9DSlTmlCKu/u7dtE5sUHVIPB+xpXxYQvgBgA6wEIeCz6Yfn0Z52/72WYsToCEPJnrw==",
-        "dependencies": {
-          "runtime.debian.8-x64.runtime.native.System.Security.Cryptography.OpenSsl": "4.3.0",
-          "runtime.fedora.23-x64.runtime.native.System.Security.Cryptography.OpenSsl": "4.3.0",
-          "runtime.fedora.24-x64.runtime.native.System.Security.Cryptography.OpenSsl": "4.3.0",
-          "runtime.opensuse.13.2-x64.runtime.native.System.Security.Cryptography.OpenSsl": "4.3.0",
-          "runtime.opensuse.42.1-x64.runtime.native.System.Security.Cryptography.OpenSsl": "4.3.0",
-          "runtime.osx.10.10-x64.runtime.native.System.Security.Cryptography.OpenSsl": "4.3.0",
-          "runtime.rhel.7-x64.runtime.native.System.Security.Cryptography.OpenSsl": "4.3.0",
-          "runtime.ubuntu.14.04-x64.runtime.native.System.Security.Cryptography.OpenSsl": "4.3.0",
-          "runtime.ubuntu.16.04-x64.runtime.native.System.Security.Cryptography.OpenSsl": "4.3.0",
-          "runtime.ubuntu.16.10-x64.runtime.native.System.Security.Cryptography.OpenSsl": "4.3.0"
-        }
-      },
-      "runtime.opensuse.13.2-x64.runtime.native.System.Security.Cryptography.OpenSsl": {
-        "type": "Transitive",
-        "resolved": "4.3.0",
-        "contentHash": "b3pthNgxxFcD+Pc0WSEoC0+md3MyhRS6aCEeenvNE3Fdw1HyJ18ZhRFVJJzIeR/O/jpxPboB805Ho0T3Ul7w8A=="
-      },
-      "runtime.opensuse.42.1-x64.runtime.native.System.Security.Cryptography.OpenSsl": {
-        "type": "Transitive",
-        "resolved": "4.3.0",
-        "contentHash": "KeLz4HClKf+nFS7p/6Fi/CqyLXh81FpiGzcmuS8DGi9lUqSnZ6Es23/gv2O+1XVGfrbNmviF7CckBpavkBoIFQ=="
-      },
-      "runtime.osx-arm64.runtime.native.System.IO.Ports": {
-        "type": "Transitive",
-        "resolved": "8.0.0",
-        "contentHash": "rbUBLAaFW9oVkbsb0+XSrAo2QdhBeAyzLl5KQ6Oci9L/u626uXGKInsVJG6B9Z5EO8bmplC8tsMiaHK8wOBZ+w=="
-      },
-      "runtime.osx-x64.runtime.native.System.IO.Ports": {
-        "type": "Transitive",
-        "resolved": "8.0.0",
-        "contentHash": "IcfB4jKtM9pkzP9OpYelEcUX1MiDt0IJPBh3XYYdEISFF+6Mc+T8WWi0dr9wVh1gtcdVjubVEIBgB8BHESlGfQ=="
-      },
-      "runtime.osx.10.10-x64.runtime.native.System.Security.Cryptography.OpenSsl": {
-        "type": "Transitive",
-        "resolved": "4.3.0",
-        "contentHash": "X7IdhILzr4ROXd8mI1BUCQMSHSQwelUlBjF1JyTKCjXaOGn2fB4EKBxQbCK2VjO3WaWIdlXZL3W6TiIVnrhX4g=="
-      },
-      "runtime.rhel.7-x64.runtime.native.System.Security.Cryptography.OpenSsl": {
-        "type": "Transitive",
-        "resolved": "4.3.0",
-        "contentHash": "nyFNiCk/r+VOiIqreLix8yN+q3Wga9+SE8BCgkf+2BwEKiNx6DyvFjCgkfV743/grxv8jHJ8gUK4XEQw7yzRYg=="
-      },
-      "runtime.ubuntu.14.04-x64.runtime.native.System.Security.Cryptography.OpenSsl": {
-        "type": "Transitive",
-        "resolved": "4.3.0",
-        "contentHash": "ytoewC6wGorL7KoCAvRfsgoJPJbNq+64k2SqW6JcOAebWsFUvCCYgfzQMrnpvPiEl4OrblUlhF2ji+Q1+SVLrQ=="
-      },
-      "runtime.ubuntu.16.04-x64.runtime.native.System.Security.Cryptography.OpenSsl": {
-        "type": "Transitive",
-        "resolved": "4.3.0",
-        "contentHash": "I8bKw2I8k58Wx7fMKQJn2R8lamboCAiHfHeV/pS65ScKWMMI0+wJkLYlEKvgW1D/XvSl/221clBoR2q9QNNM7A=="
-      },
-      "runtime.ubuntu.16.10-x64.runtime.native.System.Security.Cryptography.OpenSsl": {
-        "type": "Transitive",
-        "resolved": "4.3.0",
-        "contentHash": "VB5cn/7OzUfzdnC8tqAIMQciVLiq2epm2NrAm1E9OjNRyG4lVhfR61SMcLizejzQP8R8Uf/0l5qOIbUEi+RdEg=="
-      },
-      "runtime.unix.System.Diagnostics.Debug": {
-        "type": "Transitive",
-        "resolved": "4.3.0",
-        "contentHash": "WV8KLRHWVUVUDduFnvGMHt0FsEt2wK6xPl1EgDKlaMx2KnZ43A/O0GzP8wIuvAC7mq4T9V1mm90r+PXkL9FPdQ==",
-        "dependencies": {
-          "runtime.native.System": "4.3.0"
-        }
-      },
-      "runtime.unix.System.Private.Uri": {
-        "type": "Transitive",
-        "resolved": "4.3.0",
-        "contentHash": "ooWzobr5RAq34r9uan1r/WPXJYG1XWy9KanrxNvEnBzbFdQbMG7Y3bVi4QxR7xZMNLOxLLTAyXvnSkfj5boZSg==",
-        "dependencies": {
-          "runtime.native.System": "4.3.0"
-        }
-      },
-      "runtime.unix.System.Runtime.Extensions": {
-        "type": "Transitive",
-        "resolved": "4.3.0",
-        "contentHash": "zQiTBVpiLftTQZW8GFsV0gjYikB1WMkEPIxF5O6RkUrSV/OgvRRTYgeFQha/0keBpuS0HYweraGRwhfhJ7dj7w==",
-        "dependencies": {
-          "System.Private.Uri": "4.3.0",
-          "runtime.native.System": "4.3.0",
-          "runtime.native.System.Security.Cryptography.OpenSsl": "4.3.0"
-        }
-      },
-      "runtime.win-arm64.runtime.native.System.Data.SqlClient.sni": {
-        "type": "Transitive",
-        "resolved": "4.4.0",
-        "contentHash": "LbrynESTp3bm5O/+jGL8v0Qg5SJlTV08lpIpFesXjF6uGNMWqFnUQbYBJwZTeua6E/Y7FIM1C54Ey1btLWupdg=="
-      },
-      "runtime.win-x64.runtime.native.System.Data.SqlClient.sni": {
-        "type": "Transitive",
-        "resolved": "4.4.0",
-        "contentHash": "38ugOfkYJqJoX9g6EYRlZB5U2ZJH51UP8ptxZgdpS07FgOEToV+lS11ouNK2PM12Pr6X/PpT5jK82G3DwH/SxQ=="
-      },
-      "runtime.win-x86.runtime.native.System.Data.SqlClient.sni": {
-        "type": "Transitive",
-        "resolved": "4.4.0",
-        "contentHash": "YhEdSQUsTx+C8m8Bw7ar5/VesXvCFMItyZF7G1AUY+OM0VPZUOeAVpJ4Wl6fydBGUYZxojTDR3I6Bj/+BPkJNA=="
-      },
-      "System.Collections": {
-        "type": "Transitive",
-        "resolved": "4.3.0",
-        "contentHash": "3Dcj85/TBdVpL5Zr+gEEBUuFe2icOnLalmEh9hfck1PTYbbyWuZgh4fmm2ysCLTrqLQw6t3TgTyJ+VLp+Qb+Lw==",
-        "dependencies": {
-          "Microsoft.NETCore.Platforms": "1.1.0",
-          "Microsoft.NETCore.Targets": "1.1.0",
-          "System.Runtime": "4.3.0",
-          "runtime.any.System.Collections": "4.3.0"
-        }
-      },
-      "System.Data.Odbc": {
-        "type": "Transitive",
-        "resolved": "8.0.1",
-        "contentHash": "JQd0QHOaZuH+ki+4Geas88dnLe/lZSaEYYmRdovZaqNVuExVlVFs/of2I1VaasMxzbO5+yrGDAP2rkazx/b8Sg=="
-      },
-      "System.Data.OleDb": {
-        "type": "Transitive",
-        "resolved": "8.0.1",
-        "contentHash": "RO+/y2ggU5956uQDRXdjA1e2l5yJ4rTWNX76eZ+3sgtYGqGapCe2kQCyiUci+/y6Fyb21Irp4RQEdfrIiuYrxQ==",
-        "dependencies": {
-          "System.Configuration.ConfigurationManager": "8.0.1",
-          "System.Diagnostics.PerformanceCounter": "8.0.1"
-        }
-      },
-      "System.Data.SqlClient": {
-        "type": "Transitive",
-        "resolved": "4.8.6",
-        "contentHash": "2Ij/LCaTQRyAi5lAv7UUTV9R2FobC8xN9mE0fXBZohum/xLl8IZVmE98Rq5ugQHjCgTBRKqpXRb4ORulRdA6Ig==",
-        "dependencies": {
-          "Microsoft.Win32.Registry": "4.7.0",
-          "System.Security.Principal.Windows": "4.7.0",
-          "runtime.native.System.Data.SqlClient.sni": "4.7.0"
-        }
-      },
-      "System.Diagnostics.Debug": {
-        "type": "Transitive",
-        "resolved": "4.3.0",
-        "contentHash": "ZUhUOdqmaG5Jk3Xdb8xi5kIyQYAA4PnTNlHx1mu9ZY3qv4ELIdKbnL/akbGaKi2RnNUWaZsAs31rvzFdewTj2g==",
-        "dependencies": {
-          "Microsoft.NETCore.Platforms": "1.1.0",
-          "Microsoft.NETCore.Targets": "1.1.0",
-          "System.Runtime": "4.3.0",
-          "runtime.unix.System.Diagnostics.Debug": "4.3.0"
-        }
-      },
-      "System.Diagnostics.EventLog": {
-        "type": "Transitive",
-        "resolved": "8.0.1",
-        "contentHash": "n1ZP7NM2Gkn/MgD8+eOT5MulMj6wfeQMNS2Pizvq5GHCZfjlFMXV2irQlQmJhwA2VABC57M0auudO89Iu2uRLg=="
-      },
-      "System.Diagnostics.PerformanceCounter": {
-        "type": "Transitive",
-        "resolved": "8.0.1",
-        "contentHash": "9RfEDiEjlUADeThs8IPdDVTXSnPRSqjfgTQJALpmGFPKC0k2mbdufOXnb/9JZ4I0TkmxOfy3VTJxrHOJSs8cXg==",
-        "dependencies": {
-          "System.Configuration.ConfigurationManager": "8.0.1"
-        }
-      },
-      "System.DirectoryServices": {
-        "type": "Transitive",
-        "resolved": "8.0.0",
-        "contentHash": "7nit//efUTy1OsAKco2f02PMrwsR2S234N0dVVp84udC77YcvpOQDz5znAWMtgMWBzY1aRJvUW61jo/7vQRfXg=="
-      },
-      "System.DirectoryServices.AccountManagement": {
-        "type": "Transitive",
-        "resolved": "8.0.1",
-        "contentHash": "qVDWKClyDY+rHVEnf11eU4evW25d5OeidrtMPSJv+fwG213wa2zJ+AuIFCxsuvNSCFyHo+DvQIVfBcoK3CL1pA==",
-        "dependencies": {
-          "System.Configuration.ConfigurationManager": "8.0.1",
-          "System.DirectoryServices": "8.0.0",
-          "System.DirectoryServices.Protocols": "8.0.0"
-        }
-      },
-      "System.DirectoryServices.Protocols": {
-        "type": "Transitive",
-        "resolved": "8.0.0",
-        "contentHash": "puwJxURHDrYLGTQdsHyeMS72ClTqYa4lDYz6LHSbkZEk5hq8H8JfsO4MyYhB5BMMxg93jsQzLUwrnCumj11UIg=="
-      },
-      "System.Globalization": {
-        "type": "Transitive",
-        "resolved": "4.3.0",
-        "contentHash": "kYdVd2f2PAdFGblzFswE4hkNANJBKRmsfa2X5LG2AcWE1c7/4t0pYae1L8vfZ5xvE2nK/R9JprtToA61OSHWIg==",
-        "dependencies": {
-          "Microsoft.NETCore.Platforms": "1.1.0",
-          "Microsoft.NETCore.Targets": "1.1.0",
-          "System.Runtime": "4.3.0",
-          "runtime.any.System.Globalization": "4.3.0"
-        }
-      },
-      "System.IO": {
-        "type": "Transitive",
-        "resolved": "4.3.0",
-        "contentHash": "3qjaHvxQPDpSOYICjUoTsmoq5u6QJAFRUITgeT/4gqkF1bajbSmb1kwSxEA8AHlofqgcKJcM8udgieRNhaJ5Cg==",
-        "dependencies": {
-          "Microsoft.NETCore.Platforms": "1.1.0",
-          "Microsoft.NETCore.Targets": "1.1.0",
-          "System.Runtime": "4.3.0",
-          "System.Text.Encoding": "4.3.0",
-          "System.Threading.Tasks": "4.3.0",
-          "runtime.any.System.IO": "4.3.0"
-        }
-      },
-      "System.IO.Ports": {
-        "type": "Transitive",
-        "resolved": "8.0.0",
-        "contentHash": "MaiPbx2/QXZc62gm/DrajRrGPG1lU4m08GWMoWiymPYM+ba4kfACp2PbiYpqJ4QiFGhHD00zX3RoVDTucjWe9g==",
-        "dependencies": {
-          "runtime.native.System.IO.Ports": "8.0.0"
-        }
-      },
-      "System.Management": {
-        "type": "Transitive",
-        "resolved": "8.0.0",
-        "contentHash": "jrK22i5LRzxZCfGb+tGmke2VH7oE0DvcDlJ1HAKYU8cPmD8XnpUT0bYn2Gy98GEhGjtfbR/sxKTVb+dE770pfA==",
-        "dependencies": {
-          "System.CodeDom": "8.0.0"
-        }
-      },
-      "System.Private.Uri": {
-        "type": "Transitive",
-        "resolved": "4.3.2",
-        "contentHash": "o1+7RJnu3Ik3PazR7Z7tJhjPdE000Eq2KGLLWhqJJKXj04wrS8lwb1OFtDF9jzXXADhUuZNJZlPc98uwwqmpFA==",
-        "dependencies": {
-          "Microsoft.NETCore.Platforms": "1.1.1",
-          "Microsoft.NETCore.Targets": "1.1.3",
-          "runtime.unix.System.Private.Uri": "4.3.0"
-        }
-      },
-      "System.Reflection": {
-        "type": "Transitive",
-        "resolved": "4.3.0",
-        "contentHash": "KMiAFoW7MfJGa9nDFNcfu+FpEdiHpWgTcS2HdMpDvt9saK3y/G4GwprPyzqjFH9NTaGPQeWNHU+iDlDILj96aQ==",
-        "dependencies": {
-          "Microsoft.NETCore.Platforms": "1.1.0",
-          "Microsoft.NETCore.Targets": "1.1.0",
-          "System.IO": "4.3.0",
-          "System.Reflection.Primitives": "4.3.0",
-          "System.Runtime": "4.3.0",
-          "runtime.any.System.Reflection": "4.3.0"
-        }
-      },
-      "System.Reflection.Primitives": {
-        "type": "Transitive",
-        "resolved": "4.3.0",
-        "contentHash": "5RXItQz5As4xN2/YUDxdpsEkMhvw3e6aNveFXUn4Hl/udNTCNhnKp8lT9fnc3MhvGKh1baak5CovpuQUXHAlIA==",
-        "dependencies": {
-          "Microsoft.NETCore.Platforms": "1.1.0",
-          "Microsoft.NETCore.Targets": "1.1.0",
-          "System.Runtime": "4.3.0",
-          "runtime.any.System.Reflection.Primitives": "4.3.0"
-        }
-      },
-      "System.Resources.ResourceManager": {
-        "type": "Transitive",
-        "resolved": "4.3.0",
-        "contentHash": "/zrcPkkWdZmI4F92gL/TPumP98AVDu/Wxr3CSJGQQ+XN6wbRZcyfSKVoPo17ilb3iOr0cCRqJInGwNMolqhS8A==",
-        "dependencies": {
-          "Microsoft.NETCore.Platforms": "1.1.0",
-          "Microsoft.NETCore.Targets": "1.1.0",
-          "System.Globalization": "4.3.0",
-          "System.Reflection": "4.3.0",
-          "System.Runtime": "4.3.0",
-          "runtime.any.System.Resources.ResourceManager": "4.3.0"
-        }
-      },
-      "System.Runtime": {
-        "type": "Transitive",
-        "resolved": "4.3.1",
-        "contentHash": "abhfv1dTK6NXOmu4bgHIONxHyEqFjW8HwXPmpY9gmll+ix9UNo4XDcmzJn6oLooftxNssVHdJC1pGT9jkSynQg==",
-        "dependencies": {
-          "Microsoft.NETCore.Platforms": "1.1.1",
-          "Microsoft.NETCore.Targets": "1.1.3",
-          "runtime.any.System.Runtime": "4.3.0"
-        }
-      },
-      "System.Runtime.Caching": {
-        "type": "Transitive",
-        "resolved": "8.0.1",
-        "contentHash": "tdl7Q47P09UpRu0C/OQsGJU6GacBzzk4vfp5My9rodD+BchrxmajORnTthH8RxPUTPrIoVDJmLyvJcGxB267nQ==",
-        "dependencies": {
-          "System.Configuration.ConfigurationManager": "8.0.1"
-        }
-      },
-      "System.Runtime.Extensions": {
-        "type": "Transitive",
-        "resolved": "4.3.0",
-        "contentHash": "guW0uK0fn5fcJJ1tJVXYd7/1h5F+pea1r7FLSOz/f8vPEqbR2ZAknuRDvTQ8PzAilDveOxNjSfr0CHfIQfFk8g==",
-        "dependencies": {
-          "Microsoft.NETCore.Platforms": "1.1.0",
-          "Microsoft.NETCore.Targets": "1.1.0",
-          "System.Runtime": "4.3.0",
-          "runtime.unix.System.Runtime.Extensions": "4.3.0"
-        }
-      },
-      "System.Security.AccessControl": {
-        "type": "Transitive",
-        "resolved": "4.7.0",
-        "contentHash": "JECvTt5aFF3WT3gHpfofL2MNNP6v84sxtXxpqhLBCcDRzqsPBmHhQ6shv4DwwN2tRlzsUxtb3G9M3763rbXKDg==",
-        "dependencies": {
-          "Microsoft.NETCore.Platforms": "3.1.0",
-          "System.Security.Principal.Windows": "4.7.0"
-        }
-      },
-      "System.Security.Cryptography.Pkcs": {
-        "type": "Transitive",
-        "resolved": "8.0.1",
-        "contentHash": "CoCRHFym33aUSf/NtWSVSZa99dkd0Hm7OCZUxORBjRB16LNhIEOf8THPqzIYlvKM0nNDAPTRBa1FxEECrgaxxA=="
-      },
-      "System.Security.Principal.Windows": {
-        "type": "Transitive",
-        "resolved": "5.0.0",
-        "contentHash": "t0MGLukB5WAVU9bO3MGzvlGnyJPgUlcwerXn1kzBRjwLKixT96XV0Uza41W49gVd8zEMFu9vQEFlv0IOrytICA=="
-      },
-      "System.ServiceProcess.ServiceController": {
-        "type": "Transitive",
-        "resolved": "8.0.1",
-        "contentHash": "02I0BXo1kmMBgw03E8Hu4K6nTqur4wpQdcDZrndczPzY2fEoGvlinE35AWbyzLZ2h2IksEZ6an4tVt3hi9j1oA==",
-        "dependencies": {
-          "System.Diagnostics.EventLog": "8.0.1"
-        }
-      },
-      "System.Speech": {
-        "type": "Transitive",
-        "resolved": "8.0.0",
-        "contentHash": "CNuiA6vb95Oe5PRjClZEBiaju31vwB8OIeCgeSBXyZL6+MS4RVVB2X/C11z0xCkooHE3Vy91nM2z76emIzR+sg=="
-      },
-      "System.Text.Encoding": {
-        "type": "Transitive",
-        "resolved": "4.3.0",
-        "contentHash": "BiIg+KWaSDOITze6jGQynxg64naAPtqGHBwDrLaCtixsa5bKiR8dpPOHA7ge3C0JJQizJE+sfkz1wV+BAKAYZw==",
-        "dependencies": {
-          "Microsoft.NETCore.Platforms": "1.1.0",
-          "Microsoft.NETCore.Targets": "1.1.0",
-          "System.Runtime": "4.3.0",
-          "runtime.any.System.Text.Encoding": "4.3.0"
-        }
-      },
-      "System.Text.Encoding.CodePages": {
-        "type": "Transitive",
-        "resolved": "8.0.0",
-        "contentHash": "OZIsVplFGaVY90G2SbpgU7EnCoOO5pw1t4ic21dBF3/1omrJFpAGoNAVpPyMVOC90/hvgkGG3VFqR13YgZMQfg=="
-      },
-      "System.Text.Encodings.Web": {
-        "type": "Transitive",
-        "resolved": "9.0.2",
-        "contentHash": "/kCGdrXg0PXrvkHYyHubXJHcmCAvJrxTZ7g4XS6UCxY1JW79aMjtUW6UYNECHJmiyFZsZ/vUuWOM4CtNpiNt8Q=="
-      },
-      "System.Threading.AccessControl": {
-        "type": "Transitive",
-        "resolved": "8.0.0",
-        "contentHash": "cIed5+HuYz+eV9yu9TH95zPkqmm1J9Qps9wxjB335sU8tsqc2kGdlTEH9FZzZeCS8a7mNSEsN8ZkyhQp1gfdEw=="
-      },
-      "System.Threading.Tasks": {
-        "type": "Transitive",
-        "resolved": "4.3.0",
-        "contentHash": "LbSxKEdOUhVe8BezB/9uOGGppt+nZf6e1VFyw6v3DN6lqitm0OSn2uXMOdtP0M3W4iMcqcivm2J6UgqiwwnXiA==",
-        "dependencies": {
-          "Microsoft.NETCore.Platforms": "1.1.0",
-          "Microsoft.NETCore.Targets": "1.1.0",
-          "System.Runtime": "4.3.0",
-          "runtime.any.System.Threading.Tasks": "4.3.0"
-        }
-      },
-      "System.Windows.Extensions": {
-        "type": "Transitive",
-        "resolved": "8.0.0",
-        "contentHash": "Obg3a90MkOw9mYKxrardLpY2u0axDMrSmy4JCdq2cYbelM2cUwmUir5Bomvd1yxmPL9h5LVHU1tuKBZpUjfASg=="
-      }
-    },
-    "net8.0/win-arm64": {
-      "Microsoft.Win32.Registry": {
-        "type": "Transitive",
-        "resolved": "4.7.0",
-        "contentHash": "KSrRMb5vNi0CWSGG1++id2ZOs/1QhRqROt+qgbEAdQuGjGrFcl4AOl4/exGPUYz2wUnU42nvJqon1T3U0kPXLA==",
-        "dependencies": {
-          "System.Security.AccessControl": "4.7.0",
-          "System.Security.Principal.Windows": "4.7.0"
-        }
-      },
-      "Microsoft.Win32.Registry.AccessControl": {
-        "type": "Transitive",
-        "resolved": "8.0.0",
-        "contentHash": "u8PB9/v02C8mBXzl0vJ7bOyC020zOP+T1mRct+KA46DqZkB40XtsNn9pGD0QowTRsT6R4jPCghn+yAODn2UMMw=="
-      },
-      "Microsoft.Win32.SystemEvents": {
-        "type": "Transitive",
-        "resolved": "8.0.0",
-        "contentHash": "9opKRyOKMCi2xJ7Bj7kxtZ1r9vbzosMvRrdEhVhDz8j8MoBGgB+WmC94yH839NPH+BclAjtQ/pyagvi/8gDLkw=="
-      },
-      "runtime.any.System.Collections": {
-        "type": "Transitive",
-        "resolved": "4.3.0",
-        "contentHash": "23g6rqftKmovn2cLeGsuHUYm0FD7pdutb0uQMJpZ3qTvq+zHkgmt6J65VtRry4WDGYlmkMa4xDACtaQ94alNag==",
-        "dependencies": {
-          "System.Runtime": "4.3.0"
-        }
-      },
-      "runtime.any.System.Globalization": {
-        "type": "Transitive",
-        "resolved": "4.3.0",
-        "contentHash": "sMDBnad4rp4t7GY442Jux0MCUuKL4otn5BK6Ni0ARTXTSpRNBzZ7hpMfKSvnVSED5kYJm96YOWsqV0JH0d2uuw=="
-      },
-      "runtime.any.System.IO": {
-        "type": "Transitive",
-        "resolved": "4.3.0",
-        "contentHash": "SDZ5AD1DtyRoxYtEcqQ3HDlcrorMYXZeCt7ZhG9US9I5Vva+gpIWDGMkcwa5XiKL0ceQKRZIX2x0XEjLX7PDzQ=="
-      },
-      "runtime.any.System.Reflection": {
-        "type": "Transitive",
-        "resolved": "4.3.0",
-        "contentHash": "hLC3A3rI8jipR5d9k7+f0MgRCW6texsAp0MWkN/ci18FMtQ9KH7E2vDn/DH2LkxsszlpJpOn9qy6Z6/69rH6eQ=="
-      },
-      "runtime.any.System.Reflection.Primitives": {
-        "type": "Transitive",
-        "resolved": "4.3.0",
-        "contentHash": "Nrm1p3armp6TTf2xuvaa+jGTTmncALWFq22CpmwRvhDf6dE9ZmH40EbOswD4GnFLrMRS0Ki6Kx5aUPmKK/hZBg=="
-      },
-      "runtime.any.System.Resources.ResourceManager": {
-        "type": "Transitive",
-        "resolved": "4.3.0",
-        "contentHash": "Lxb89SMvf8w9p9+keBLyL6H6x/TEmc6QVsIIA0T36IuyOY3kNvIdyGddA2qt35cRamzxF8K5p0Opq4G4HjNbhQ=="
-      },
-      "runtime.any.System.Runtime": {
-        "type": "Transitive",
-        "resolved": "4.3.0",
-        "contentHash": "fRS7zJgaG9NkifaAxGGclDDoRn9HC7hXACl52Or06a/fxdzDajWb5wov3c6a+gVSlekRoexfjwQSK9sh5um5LQ==",
-        "dependencies": {
-          "System.Private.Uri": "4.3.0"
-        }
-      },
-      "runtime.any.System.Text.Encoding": {
-        "type": "Transitive",
-        "resolved": "4.3.0",
-        "contentHash": "+ihI5VaXFCMVPJNstG4O4eo1CfbrByLxRrQQTqOTp1ttK0kUKDqOdBSTaCB2IBk/QtjDrs6+x4xuezyMXdm0HQ=="
-      },
-      "runtime.any.System.Threading.Tasks": {
-        "type": "Transitive",
-        "resolved": "4.3.0",
-        "contentHash": "OhBAVBQG5kFj1S+hCEQ3TUHBAEtZ3fbEMgZMRNdN8A0Pj4x+5nTELEqL59DU0TjKVE6II3dqKw4Dklb3szT65w=="
-      },
-      "runtime.linux-arm.runtime.native.System.IO.Ports": {
-        "type": "Transitive",
-        "resolved": "8.0.0",
-        "contentHash": "gK720fg6HemDg8sXcfy+xCMZ9+hF78Gc7BmREbmkS4noqlu1BAr9qZtuWGhLzFjBfgecmdtl4+SYVwJ1VneZBQ=="
-      },
-      "runtime.linux-arm64.runtime.native.System.IO.Ports": {
-        "type": "Transitive",
-        "resolved": "8.0.0",
-        "contentHash": "KYG6/3ojhEWbb3FwQAKgGWPHrY+HKUXXdVjJlrtyCLn3EMcNTaNcPadb2c0ndQzixZSmAxZKopXJr0nLwhOrpQ=="
-      },
-      "runtime.linux-x64.runtime.native.System.IO.Ports": {
-        "type": "Transitive",
-        "resolved": "8.0.0",
-        "contentHash": "Wnw5vhA4mgGbIFoo6l9Fk3iEcwRSq49a1aKwJgXUCUtEQLCSUDjTGSxqy/oMUuOyyn7uLHsH8KgZzQ1y3lReiQ=="
-      },
-      "runtime.osx-arm64.runtime.native.System.IO.Ports": {
-        "type": "Transitive",
-        "resolved": "8.0.0",
-        "contentHash": "rbUBLAaFW9oVkbsb0+XSrAo2QdhBeAyzLl5KQ6Oci9L/u626uXGKInsVJG6B9Z5EO8bmplC8tsMiaHK8wOBZ+w=="
-      },
-      "runtime.osx-x64.runtime.native.System.IO.Ports": {
-        "type": "Transitive",
-        "resolved": "8.0.0",
-        "contentHash": "IcfB4jKtM9pkzP9OpYelEcUX1MiDt0IJPBh3XYYdEISFF+6Mc+T8WWi0dr9wVh1gtcdVjubVEIBgB8BHESlGfQ=="
-      },
-      "runtime.win-arm64.runtime.native.System.Data.SqlClient.sni": {
-        "type": "Transitive",
-        "resolved": "4.4.0",
-        "contentHash": "LbrynESTp3bm5O/+jGL8v0Qg5SJlTV08lpIpFesXjF6uGNMWqFnUQbYBJwZTeua6E/Y7FIM1C54Ey1btLWupdg=="
-      },
-      "runtime.win-x64.runtime.native.System.Data.SqlClient.sni": {
-        "type": "Transitive",
-        "resolved": "4.4.0",
-        "contentHash": "38ugOfkYJqJoX9g6EYRlZB5U2ZJH51UP8ptxZgdpS07FgOEToV+lS11ouNK2PM12Pr6X/PpT5jK82G3DwH/SxQ=="
-      },
-      "runtime.win-x86.runtime.native.System.Data.SqlClient.sni": {
-        "type": "Transitive",
-        "resolved": "4.4.0",
-        "contentHash": "YhEdSQUsTx+C8m8Bw7ar5/VesXvCFMItyZF7G1AUY+OM0VPZUOeAVpJ4Wl6fydBGUYZxojTDR3I6Bj/+BPkJNA=="
-      },
-      "runtime.win.System.Diagnostics.Debug": {
-        "type": "Transitive",
-        "resolved": "4.3.0",
-        "contentHash": "hHHP0WCStene2jjeYcuDkETozUYF/3sHVRHAEOgS3L15hlip24ssqCTnJC28Z03Wpo078oMcJd0H4egD2aJI8g=="
-      },
-      "runtime.win.System.Runtime.Extensions": {
-        "type": "Transitive",
-        "resolved": "4.3.0",
-        "contentHash": "RkgHVhUPvzZxuUubiZe8yr/6CypRVXj0VBzaR8hsqQ8f+rUo7e4PWrHTLOCjd8fBMGWCrY//fi7Ku3qXD7oHRw==",
-        "dependencies": {
-          "System.Private.Uri": "4.3.0"
-        }
-      },
-      "System.Collections": {
-        "type": "Transitive",
-        "resolved": "4.3.0",
-        "contentHash": "3Dcj85/TBdVpL5Zr+gEEBUuFe2icOnLalmEh9hfck1PTYbbyWuZgh4fmm2ysCLTrqLQw6t3TgTyJ+VLp+Qb+Lw==",
-        "dependencies": {
-          "Microsoft.NETCore.Platforms": "1.1.0",
-          "Microsoft.NETCore.Targets": "1.1.0",
-          "System.Runtime": "4.3.0",
-          "runtime.any.System.Collections": "4.3.0"
-        }
-      },
-      "System.Data.Odbc": {
-        "type": "Transitive",
-        "resolved": "8.0.1",
-        "contentHash": "JQd0QHOaZuH+ki+4Geas88dnLe/lZSaEYYmRdovZaqNVuExVlVFs/of2I1VaasMxzbO5+yrGDAP2rkazx/b8Sg=="
-      },
-      "System.Data.OleDb": {
-        "type": "Transitive",
-        "resolved": "8.0.1",
-        "contentHash": "RO+/y2ggU5956uQDRXdjA1e2l5yJ4rTWNX76eZ+3sgtYGqGapCe2kQCyiUci+/y6Fyb21Irp4RQEdfrIiuYrxQ==",
-        "dependencies": {
-          "System.Configuration.ConfigurationManager": "8.0.1",
-          "System.Diagnostics.PerformanceCounter": "8.0.1"
-        }
-      },
-      "System.Data.SqlClient": {
-        "type": "Transitive",
-        "resolved": "4.8.6",
-        "contentHash": "2Ij/LCaTQRyAi5lAv7UUTV9R2FobC8xN9mE0fXBZohum/xLl8IZVmE98Rq5ugQHjCgTBRKqpXRb4ORulRdA6Ig==",
-        "dependencies": {
-          "Microsoft.Win32.Registry": "4.7.0",
-          "System.Security.Principal.Windows": "4.7.0",
-          "runtime.native.System.Data.SqlClient.sni": "4.7.0"
-        }
-      },
-      "System.Diagnostics.Debug": {
-        "type": "Transitive",
-        "resolved": "4.3.0",
-        "contentHash": "ZUhUOdqmaG5Jk3Xdb8xi5kIyQYAA4PnTNlHx1mu9ZY3qv4ELIdKbnL/akbGaKi2RnNUWaZsAs31rvzFdewTj2g==",
-        "dependencies": {
-          "Microsoft.NETCore.Platforms": "1.1.0",
-          "Microsoft.NETCore.Targets": "1.1.0",
-          "System.Runtime": "4.3.0",
-          "runtime.win.System.Diagnostics.Debug": "4.3.0"
-        }
-      },
-      "System.Diagnostics.EventLog": {
-        "type": "Transitive",
-        "resolved": "8.0.1",
-        "contentHash": "n1ZP7NM2Gkn/MgD8+eOT5MulMj6wfeQMNS2Pizvq5GHCZfjlFMXV2irQlQmJhwA2VABC57M0auudO89Iu2uRLg=="
-      },
-      "System.Diagnostics.PerformanceCounter": {
-        "type": "Transitive",
-        "resolved": "8.0.1",
-        "contentHash": "9RfEDiEjlUADeThs8IPdDVTXSnPRSqjfgTQJALpmGFPKC0k2mbdufOXnb/9JZ4I0TkmxOfy3VTJxrHOJSs8cXg==",
-        "dependencies": {
-          "System.Configuration.ConfigurationManager": "8.0.1"
-        }
-      },
-      "System.DirectoryServices": {
-        "type": "Transitive",
-        "resolved": "8.0.0",
-        "contentHash": "7nit//efUTy1OsAKco2f02PMrwsR2S234N0dVVp84udC77YcvpOQDz5znAWMtgMWBzY1aRJvUW61jo/7vQRfXg=="
-      },
-      "System.DirectoryServices.AccountManagement": {
-        "type": "Transitive",
-        "resolved": "8.0.1",
-        "contentHash": "qVDWKClyDY+rHVEnf11eU4evW25d5OeidrtMPSJv+fwG213wa2zJ+AuIFCxsuvNSCFyHo+DvQIVfBcoK3CL1pA==",
-        "dependencies": {
-          "System.Configuration.ConfigurationManager": "8.0.1",
-          "System.DirectoryServices": "8.0.0",
-          "System.DirectoryServices.Protocols": "8.0.0"
-        }
-      },
-      "System.DirectoryServices.Protocols": {
-        "type": "Transitive",
-        "resolved": "8.0.0",
-        "contentHash": "puwJxURHDrYLGTQdsHyeMS72ClTqYa4lDYz6LHSbkZEk5hq8H8JfsO4MyYhB5BMMxg93jsQzLUwrnCumj11UIg=="
-      },
-      "System.Globalization": {
-        "type": "Transitive",
-        "resolved": "4.3.0",
-        "contentHash": "kYdVd2f2PAdFGblzFswE4hkNANJBKRmsfa2X5LG2AcWE1c7/4t0pYae1L8vfZ5xvE2nK/R9JprtToA61OSHWIg==",
-        "dependencies": {
-          "Microsoft.NETCore.Platforms": "1.1.0",
-          "Microsoft.NETCore.Targets": "1.1.0",
-          "System.Runtime": "4.3.0",
-          "runtime.any.System.Globalization": "4.3.0"
-        }
-      },
-      "System.IO": {
-        "type": "Transitive",
-        "resolved": "4.3.0",
-        "contentHash": "3qjaHvxQPDpSOYICjUoTsmoq5u6QJAFRUITgeT/4gqkF1bajbSmb1kwSxEA8AHlofqgcKJcM8udgieRNhaJ5Cg==",
-        "dependencies": {
-          "Microsoft.NETCore.Platforms": "1.1.0",
-          "Microsoft.NETCore.Targets": "1.1.0",
-          "System.Runtime": "4.3.0",
-          "System.Text.Encoding": "4.3.0",
-          "System.Threading.Tasks": "4.3.0",
-          "runtime.any.System.IO": "4.3.0"
-        }
-      },
-      "System.IO.Ports": {
-        "type": "Transitive",
-        "resolved": "8.0.0",
-        "contentHash": "MaiPbx2/QXZc62gm/DrajRrGPG1lU4m08GWMoWiymPYM+ba4kfACp2PbiYpqJ4QiFGhHD00zX3RoVDTucjWe9g==",
-        "dependencies": {
-          "runtime.native.System.IO.Ports": "8.0.0"
-        }
-      },
-      "System.Management": {
-        "type": "Transitive",
-        "resolved": "8.0.0",
-        "contentHash": "jrK22i5LRzxZCfGb+tGmke2VH7oE0DvcDlJ1HAKYU8cPmD8XnpUT0bYn2Gy98GEhGjtfbR/sxKTVb+dE770pfA==",
-        "dependencies": {
-          "System.CodeDom": "8.0.0"
-        }
-      },
-      "System.Reflection": {
-        "type": "Transitive",
-        "resolved": "4.3.0",
-        "contentHash": "KMiAFoW7MfJGa9nDFNcfu+FpEdiHpWgTcS2HdMpDvt9saK3y/G4GwprPyzqjFH9NTaGPQeWNHU+iDlDILj96aQ==",
-        "dependencies": {
-          "Microsoft.NETCore.Platforms": "1.1.0",
-          "Microsoft.NETCore.Targets": "1.1.0",
-          "System.IO": "4.3.0",
-          "System.Reflection.Primitives": "4.3.0",
-          "System.Runtime": "4.3.0",
-          "runtime.any.System.Reflection": "4.3.0"
-        }
-      },
-      "System.Reflection.Primitives": {
-        "type": "Transitive",
-        "resolved": "4.3.0",
-        "contentHash": "5RXItQz5As4xN2/YUDxdpsEkMhvw3e6aNveFXUn4Hl/udNTCNhnKp8lT9fnc3MhvGKh1baak5CovpuQUXHAlIA==",
-        "dependencies": {
-          "Microsoft.NETCore.Platforms": "1.1.0",
-          "Microsoft.NETCore.Targets": "1.1.0",
-          "System.Runtime": "4.3.0",
-          "runtime.any.System.Reflection.Primitives": "4.3.0"
-        }
-      },
-      "System.Resources.ResourceManager": {
-        "type": "Transitive",
-        "resolved": "4.3.0",
-        "contentHash": "/zrcPkkWdZmI4F92gL/TPumP98AVDu/Wxr3CSJGQQ+XN6wbRZcyfSKVoPo17ilb3iOr0cCRqJInGwNMolqhS8A==",
-        "dependencies": {
-          "Microsoft.NETCore.Platforms": "1.1.0",
-          "Microsoft.NETCore.Targets": "1.1.0",
-          "System.Globalization": "4.3.0",
-          "System.Reflection": "4.3.0",
-          "System.Runtime": "4.3.0",
-          "runtime.any.System.Resources.ResourceManager": "4.3.0"
-        }
-      },
-      "System.Runtime": {
-        "type": "Transitive",
-        "resolved": "4.3.1",
-        "contentHash": "abhfv1dTK6NXOmu4bgHIONxHyEqFjW8HwXPmpY9gmll+ix9UNo4XDcmzJn6oLooftxNssVHdJC1pGT9jkSynQg==",
-        "dependencies": {
-          "Microsoft.NETCore.Platforms": "1.1.1",
-          "Microsoft.NETCore.Targets": "1.1.3",
-          "runtime.any.System.Runtime": "4.3.0"
-        }
-      },
-      "System.Runtime.Caching": {
-        "type": "Transitive",
-        "resolved": "8.0.1",
-        "contentHash": "tdl7Q47P09UpRu0C/OQsGJU6GacBzzk4vfp5My9rodD+BchrxmajORnTthH8RxPUTPrIoVDJmLyvJcGxB267nQ==",
-        "dependencies": {
-          "System.Configuration.ConfigurationManager": "8.0.1"
-        }
-      },
-      "System.Runtime.Extensions": {
-        "type": "Transitive",
-        "resolved": "4.3.0",
-        "contentHash": "guW0uK0fn5fcJJ1tJVXYd7/1h5F+pea1r7FLSOz/f8vPEqbR2ZAknuRDvTQ8PzAilDveOxNjSfr0CHfIQfFk8g==",
-        "dependencies": {
-          "Microsoft.NETCore.Platforms": "1.1.0",
-          "Microsoft.NETCore.Targets": "1.1.0",
-          "System.Runtime": "4.3.0",
-          "runtime.win.System.Runtime.Extensions": "4.3.0"
-        }
-      },
-      "System.Security.AccessControl": {
-        "type": "Transitive",
-        "resolved": "4.7.0",
-        "contentHash": "JECvTt5aFF3WT3gHpfofL2MNNP6v84sxtXxpqhLBCcDRzqsPBmHhQ6shv4DwwN2tRlzsUxtb3G9M3763rbXKDg==",
-        "dependencies": {
-          "Microsoft.NETCore.Platforms": "3.1.0",
-          "System.Security.Principal.Windows": "4.7.0"
-        }
-      },
-      "System.Security.Cryptography.Pkcs": {
-        "type": "Transitive",
-        "resolved": "8.0.1",
-        "contentHash": "CoCRHFym33aUSf/NtWSVSZa99dkd0Hm7OCZUxORBjRB16LNhIEOf8THPqzIYlvKM0nNDAPTRBa1FxEECrgaxxA=="
-      },
-      "System.Security.Principal.Windows": {
-        "type": "Transitive",
-        "resolved": "5.0.0",
-        "contentHash": "t0MGLukB5WAVU9bO3MGzvlGnyJPgUlcwerXn1kzBRjwLKixT96XV0Uza41W49gVd8zEMFu9vQEFlv0IOrytICA=="
-      },
-      "System.ServiceProcess.ServiceController": {
-        "type": "Transitive",
-        "resolved": "8.0.1",
-        "contentHash": "02I0BXo1kmMBgw03E8Hu4K6nTqur4wpQdcDZrndczPzY2fEoGvlinE35AWbyzLZ2h2IksEZ6an4tVt3hi9j1oA==",
-        "dependencies": {
-          "System.Diagnostics.EventLog": "8.0.1"
-        }
-      },
-      "System.Speech": {
-        "type": "Transitive",
-        "resolved": "8.0.0",
-        "contentHash": "CNuiA6vb95Oe5PRjClZEBiaju31vwB8OIeCgeSBXyZL6+MS4RVVB2X/C11z0xCkooHE3Vy91nM2z76emIzR+sg=="
-      },
-      "System.Text.Encoding": {
-        "type": "Transitive",
-        "resolved": "4.3.0",
-        "contentHash": "BiIg+KWaSDOITze6jGQynxg64naAPtqGHBwDrLaCtixsa5bKiR8dpPOHA7ge3C0JJQizJE+sfkz1wV+BAKAYZw==",
-        "dependencies": {
-          "Microsoft.NETCore.Platforms": "1.1.0",
-          "Microsoft.NETCore.Targets": "1.1.0",
-          "System.Runtime": "4.3.0",
-          "runtime.any.System.Text.Encoding": "4.3.0"
-        }
-      },
-      "System.Text.Encoding.CodePages": {
-        "type": "Transitive",
-        "resolved": "8.0.0",
-        "contentHash": "OZIsVplFGaVY90G2SbpgU7EnCoOO5pw1t4ic21dBF3/1omrJFpAGoNAVpPyMVOC90/hvgkGG3VFqR13YgZMQfg=="
-      },
-      "System.Text.Encodings.Web": {
-        "type": "Transitive",
-        "resolved": "9.0.2",
-        "contentHash": "/kCGdrXg0PXrvkHYyHubXJHcmCAvJrxTZ7g4XS6UCxY1JW79aMjtUW6UYNECHJmiyFZsZ/vUuWOM4CtNpiNt8Q=="
-      },
-      "System.Threading.AccessControl": {
-        "type": "Transitive",
-        "resolved": "8.0.0",
-        "contentHash": "cIed5+HuYz+eV9yu9TH95zPkqmm1J9Qps9wxjB335sU8tsqc2kGdlTEH9FZzZeCS8a7mNSEsN8ZkyhQp1gfdEw=="
-      },
-      "System.Threading.Tasks": {
-        "type": "Transitive",
-        "resolved": "4.3.0",
-        "contentHash": "LbSxKEdOUhVe8BezB/9uOGGppt+nZf6e1VFyw6v3DN6lqitm0OSn2uXMOdtP0M3W4iMcqcivm2J6UgqiwwnXiA==",
-        "dependencies": {
-          "Microsoft.NETCore.Platforms": "1.1.0",
-          "Microsoft.NETCore.Targets": "1.1.0",
-          "System.Runtime": "4.3.0",
-          "runtime.any.System.Threading.Tasks": "4.3.0"
-        }
-      },
-      "System.Windows.Extensions": {
-        "type": "Transitive",
-        "resolved": "8.0.0",
-        "contentHash": "Obg3a90MkOw9mYKxrardLpY2u0axDMrSmy4JCdq2cYbelM2cUwmUir5Bomvd1yxmPL9h5LVHU1tuKBZpUjfASg=="
-      }
-    },
-    "net8.0/win-x64": {
-      "Microsoft.Win32.Registry": {
-        "type": "Transitive",
-        "resolved": "4.7.0",
-        "contentHash": "KSrRMb5vNi0CWSGG1++id2ZOs/1QhRqROt+qgbEAdQuGjGrFcl4AOl4/exGPUYz2wUnU42nvJqon1T3U0kPXLA==",
-        "dependencies": {
-          "System.Security.AccessControl": "4.7.0",
-          "System.Security.Principal.Windows": "4.7.0"
-        }
-      },
-      "Microsoft.Win32.Registry.AccessControl": {
-        "type": "Transitive",
-        "resolved": "8.0.0",
-        "contentHash": "u8PB9/v02C8mBXzl0vJ7bOyC020zOP+T1mRct+KA46DqZkB40XtsNn9pGD0QowTRsT6R4jPCghn+yAODn2UMMw=="
-      },
-      "Microsoft.Win32.SystemEvents": {
-        "type": "Transitive",
-        "resolved": "8.0.0",
-        "contentHash": "9opKRyOKMCi2xJ7Bj7kxtZ1r9vbzosMvRrdEhVhDz8j8MoBGgB+WmC94yH839NPH+BclAjtQ/pyagvi/8gDLkw=="
-      },
-      "runtime.any.System.Collections": {
-        "type": "Transitive",
-        "resolved": "4.3.0",
-        "contentHash": "23g6rqftKmovn2cLeGsuHUYm0FD7pdutb0uQMJpZ3qTvq+zHkgmt6J65VtRry4WDGYlmkMa4xDACtaQ94alNag==",
-        "dependencies": {
-          "System.Runtime": "4.3.0"
-        }
-      },
-      "runtime.any.System.Globalization": {
-        "type": "Transitive",
-        "resolved": "4.3.0",
-        "contentHash": "sMDBnad4rp4t7GY442Jux0MCUuKL4otn5BK6Ni0ARTXTSpRNBzZ7hpMfKSvnVSED5kYJm96YOWsqV0JH0d2uuw=="
-      },
-      "runtime.any.System.IO": {
-        "type": "Transitive",
-        "resolved": "4.3.0",
-        "contentHash": "SDZ5AD1DtyRoxYtEcqQ3HDlcrorMYXZeCt7ZhG9US9I5Vva+gpIWDGMkcwa5XiKL0ceQKRZIX2x0XEjLX7PDzQ=="
-      },
-      "runtime.any.System.Reflection": {
-        "type": "Transitive",
-        "resolved": "4.3.0",
-        "contentHash": "hLC3A3rI8jipR5d9k7+f0MgRCW6texsAp0MWkN/ci18FMtQ9KH7E2vDn/DH2LkxsszlpJpOn9qy6Z6/69rH6eQ=="
-      },
-      "runtime.any.System.Reflection.Primitives": {
-        "type": "Transitive",
-        "resolved": "4.3.0",
-        "contentHash": "Nrm1p3armp6TTf2xuvaa+jGTTmncALWFq22CpmwRvhDf6dE9ZmH40EbOswD4GnFLrMRS0Ki6Kx5aUPmKK/hZBg=="
-      },
-      "runtime.any.System.Resources.ResourceManager": {
-        "type": "Transitive",
-        "resolved": "4.3.0",
-        "contentHash": "Lxb89SMvf8w9p9+keBLyL6H6x/TEmc6QVsIIA0T36IuyOY3kNvIdyGddA2qt35cRamzxF8K5p0Opq4G4HjNbhQ=="
-      },
-      "runtime.any.System.Runtime": {
-        "type": "Transitive",
-        "resolved": "4.3.0",
-        "contentHash": "fRS7zJgaG9NkifaAxGGclDDoRn9HC7hXACl52Or06a/fxdzDajWb5wov3c6a+gVSlekRoexfjwQSK9sh5um5LQ==",
-        "dependencies": {
-          "System.Private.Uri": "4.3.0"
-        }
-      },
-      "runtime.any.System.Text.Encoding": {
-        "type": "Transitive",
-        "resolved": "4.3.0",
-        "contentHash": "+ihI5VaXFCMVPJNstG4O4eo1CfbrByLxRrQQTqOTp1ttK0kUKDqOdBSTaCB2IBk/QtjDrs6+x4xuezyMXdm0HQ=="
-      },
-      "runtime.any.System.Threading.Tasks": {
-        "type": "Transitive",
-        "resolved": "4.3.0",
-        "contentHash": "OhBAVBQG5kFj1S+hCEQ3TUHBAEtZ3fbEMgZMRNdN8A0Pj4x+5nTELEqL59DU0TjKVE6II3dqKw4Dklb3szT65w=="
-      },
-      "runtime.linux-arm.runtime.native.System.IO.Ports": {
-        "type": "Transitive",
-        "resolved": "8.0.0",
-        "contentHash": "gK720fg6HemDg8sXcfy+xCMZ9+hF78Gc7BmREbmkS4noqlu1BAr9qZtuWGhLzFjBfgecmdtl4+SYVwJ1VneZBQ=="
-      },
-      "runtime.linux-arm64.runtime.native.System.IO.Ports": {
-        "type": "Transitive",
-        "resolved": "8.0.0",
-        "contentHash": "KYG6/3ojhEWbb3FwQAKgGWPHrY+HKUXXdVjJlrtyCLn3EMcNTaNcPadb2c0ndQzixZSmAxZKopXJr0nLwhOrpQ=="
-      },
-      "runtime.linux-x64.runtime.native.System.IO.Ports": {
-        "type": "Transitive",
-        "resolved": "8.0.0",
-        "contentHash": "Wnw5vhA4mgGbIFoo6l9Fk3iEcwRSq49a1aKwJgXUCUtEQLCSUDjTGSxqy/oMUuOyyn7uLHsH8KgZzQ1y3lReiQ=="
-      },
-      "runtime.osx-arm64.runtime.native.System.IO.Ports": {
-        "type": "Transitive",
-        "resolved": "8.0.0",
-        "contentHash": "rbUBLAaFW9oVkbsb0+XSrAo2QdhBeAyzLl5KQ6Oci9L/u626uXGKInsVJG6B9Z5EO8bmplC8tsMiaHK8wOBZ+w=="
-      },
-      "runtime.osx-x64.runtime.native.System.IO.Ports": {
-        "type": "Transitive",
-        "resolved": "8.0.0",
-        "contentHash": "IcfB4jKtM9pkzP9OpYelEcUX1MiDt0IJPBh3XYYdEISFF+6Mc+T8WWi0dr9wVh1gtcdVjubVEIBgB8BHESlGfQ=="
-      },
-      "runtime.win-arm64.runtime.native.System.Data.SqlClient.sni": {
-        "type": "Transitive",
-        "resolved": "4.4.0",
-        "contentHash": "LbrynESTp3bm5O/+jGL8v0Qg5SJlTV08lpIpFesXjF6uGNMWqFnUQbYBJwZTeua6E/Y7FIM1C54Ey1btLWupdg=="
-      },
-      "runtime.win-x64.runtime.native.System.Data.SqlClient.sni": {
-        "type": "Transitive",
-        "resolved": "4.4.0",
-        "contentHash": "38ugOfkYJqJoX9g6EYRlZB5U2ZJH51UP8ptxZgdpS07FgOEToV+lS11ouNK2PM12Pr6X/PpT5jK82G3DwH/SxQ=="
-      },
-      "runtime.win-x86.runtime.native.System.Data.SqlClient.sni": {
-        "type": "Transitive",
-        "resolved": "4.4.0",
-        "contentHash": "YhEdSQUsTx+C8m8Bw7ar5/VesXvCFMItyZF7G1AUY+OM0VPZUOeAVpJ4Wl6fydBGUYZxojTDR3I6Bj/+BPkJNA=="
-      },
-      "runtime.win.System.Diagnostics.Debug": {
-        "type": "Transitive",
-        "resolved": "4.3.0",
-        "contentHash": "hHHP0WCStene2jjeYcuDkETozUYF/3sHVRHAEOgS3L15hlip24ssqCTnJC28Z03Wpo078oMcJd0H4egD2aJI8g=="
-      },
-      "runtime.win.System.Runtime.Extensions": {
-        "type": "Transitive",
-        "resolved": "4.3.0",
-        "contentHash": "RkgHVhUPvzZxuUubiZe8yr/6CypRVXj0VBzaR8hsqQ8f+rUo7e4PWrHTLOCjd8fBMGWCrY//fi7Ku3qXD7oHRw==",
-        "dependencies": {
-          "System.Private.Uri": "4.3.0"
-        }
-      },
-      "System.Collections": {
-        "type": "Transitive",
-        "resolved": "4.3.0",
-        "contentHash": "3Dcj85/TBdVpL5Zr+gEEBUuFe2icOnLalmEh9hfck1PTYbbyWuZgh4fmm2ysCLTrqLQw6t3TgTyJ+VLp+Qb+Lw==",
-        "dependencies": {
-          "Microsoft.NETCore.Platforms": "1.1.0",
-          "Microsoft.NETCore.Targets": "1.1.0",
-          "System.Runtime": "4.3.0",
-          "runtime.any.System.Collections": "4.3.0"
-        }
-      },
-      "System.Data.Odbc": {
-        "type": "Transitive",
-        "resolved": "8.0.1",
-        "contentHash": "JQd0QHOaZuH+ki+4Geas88dnLe/lZSaEYYmRdovZaqNVuExVlVFs/of2I1VaasMxzbO5+yrGDAP2rkazx/b8Sg=="
-      },
-      "System.Data.OleDb": {
-        "type": "Transitive",
-        "resolved": "8.0.1",
-        "contentHash": "RO+/y2ggU5956uQDRXdjA1e2l5yJ4rTWNX76eZ+3sgtYGqGapCe2kQCyiUci+/y6Fyb21Irp4RQEdfrIiuYrxQ==",
-        "dependencies": {
-          "System.Configuration.ConfigurationManager": "8.0.1",
-          "System.Diagnostics.PerformanceCounter": "8.0.1"
-        }
-      },
-      "System.Data.SqlClient": {
-        "type": "Transitive",
-        "resolved": "4.8.6",
-        "contentHash": "2Ij/LCaTQRyAi5lAv7UUTV9R2FobC8xN9mE0fXBZohum/xLl8IZVmE98Rq5ugQHjCgTBRKqpXRb4ORulRdA6Ig==",
-        "dependencies": {
-          "Microsoft.Win32.Registry": "4.7.0",
-          "System.Security.Principal.Windows": "4.7.0",
-          "runtime.native.System.Data.SqlClient.sni": "4.7.0"
-        }
-      },
-      "System.Diagnostics.Debug": {
-        "type": "Transitive",
-        "resolved": "4.3.0",
-        "contentHash": "ZUhUOdqmaG5Jk3Xdb8xi5kIyQYAA4PnTNlHx1mu9ZY3qv4ELIdKbnL/akbGaKi2RnNUWaZsAs31rvzFdewTj2g==",
-        "dependencies": {
-          "Microsoft.NETCore.Platforms": "1.1.0",
-          "Microsoft.NETCore.Targets": "1.1.0",
-          "System.Runtime": "4.3.0",
-          "runtime.win.System.Diagnostics.Debug": "4.3.0"
-        }
-      },
-      "System.Diagnostics.EventLog": {
-        "type": "Transitive",
-        "resolved": "8.0.1",
-        "contentHash": "n1ZP7NM2Gkn/MgD8+eOT5MulMj6wfeQMNS2Pizvq5GHCZfjlFMXV2irQlQmJhwA2VABC57M0auudO89Iu2uRLg=="
-      },
-      "System.Diagnostics.PerformanceCounter": {
-        "type": "Transitive",
-        "resolved": "8.0.1",
-        "contentHash": "9RfEDiEjlUADeThs8IPdDVTXSnPRSqjfgTQJALpmGFPKC0k2mbdufOXnb/9JZ4I0TkmxOfy3VTJxrHOJSs8cXg==",
-        "dependencies": {
-          "System.Configuration.ConfigurationManager": "8.0.1"
-        }
-      },
-      "System.DirectoryServices": {
-        "type": "Transitive",
-        "resolved": "8.0.0",
-        "contentHash": "7nit//efUTy1OsAKco2f02PMrwsR2S234N0dVVp84udC77YcvpOQDz5znAWMtgMWBzY1aRJvUW61jo/7vQRfXg=="
-      },
-      "System.DirectoryServices.AccountManagement": {
-        "type": "Transitive",
-        "resolved": "8.0.1",
-        "contentHash": "qVDWKClyDY+rHVEnf11eU4evW25d5OeidrtMPSJv+fwG213wa2zJ+AuIFCxsuvNSCFyHo+DvQIVfBcoK3CL1pA==",
-        "dependencies": {
-          "System.Configuration.ConfigurationManager": "8.0.1",
-          "System.DirectoryServices": "8.0.0",
-          "System.DirectoryServices.Protocols": "8.0.0"
-        }
-      },
-      "System.DirectoryServices.Protocols": {
-        "type": "Transitive",
-        "resolved": "8.0.0",
-        "contentHash": "puwJxURHDrYLGTQdsHyeMS72ClTqYa4lDYz6LHSbkZEk5hq8H8JfsO4MyYhB5BMMxg93jsQzLUwrnCumj11UIg=="
-      },
-      "System.Globalization": {
-        "type": "Transitive",
-        "resolved": "4.3.0",
-        "contentHash": "kYdVd2f2PAdFGblzFswE4hkNANJBKRmsfa2X5LG2AcWE1c7/4t0pYae1L8vfZ5xvE2nK/R9JprtToA61OSHWIg==",
-        "dependencies": {
-          "Microsoft.NETCore.Platforms": "1.1.0",
-          "Microsoft.NETCore.Targets": "1.1.0",
-          "System.Runtime": "4.3.0",
-          "runtime.any.System.Globalization": "4.3.0"
-        }
-      },
-      "System.IO": {
-        "type": "Transitive",
-        "resolved": "4.3.0",
-        "contentHash": "3qjaHvxQPDpSOYICjUoTsmoq5u6QJAFRUITgeT/4gqkF1bajbSmb1kwSxEA8AHlofqgcKJcM8udgieRNhaJ5Cg==",
-        "dependencies": {
-          "Microsoft.NETCore.Platforms": "1.1.0",
-          "Microsoft.NETCore.Targets": "1.1.0",
-          "System.Runtime": "4.3.0",
-          "System.Text.Encoding": "4.3.0",
-          "System.Threading.Tasks": "4.3.0",
-          "runtime.any.System.IO": "4.3.0"
-        }
-      },
-      "System.IO.Ports": {
-        "type": "Transitive",
-        "resolved": "8.0.0",
-        "contentHash": "MaiPbx2/QXZc62gm/DrajRrGPG1lU4m08GWMoWiymPYM+ba4kfACp2PbiYpqJ4QiFGhHD00zX3RoVDTucjWe9g==",
-        "dependencies": {
-          "runtime.native.System.IO.Ports": "8.0.0"
-        }
-      },
-      "System.Management": {
-        "type": "Transitive",
-        "resolved": "8.0.0",
-        "contentHash": "jrK22i5LRzxZCfGb+tGmke2VH7oE0DvcDlJ1HAKYU8cPmD8XnpUT0bYn2Gy98GEhGjtfbR/sxKTVb+dE770pfA==",
-        "dependencies": {
-          "System.CodeDom": "8.0.0"
-        }
-      },
-      "System.Reflection": {
-        "type": "Transitive",
-        "resolved": "4.3.0",
-        "contentHash": "KMiAFoW7MfJGa9nDFNcfu+FpEdiHpWgTcS2HdMpDvt9saK3y/G4GwprPyzqjFH9NTaGPQeWNHU+iDlDILj96aQ==",
-        "dependencies": {
-          "Microsoft.NETCore.Platforms": "1.1.0",
-          "Microsoft.NETCore.Targets": "1.1.0",
-          "System.IO": "4.3.0",
-          "System.Reflection.Primitives": "4.3.0",
-          "System.Runtime": "4.3.0",
-          "runtime.any.System.Reflection": "4.3.0"
-        }
-      },
-      "System.Reflection.Primitives": {
-        "type": "Transitive",
-        "resolved": "4.3.0",
-        "contentHash": "5RXItQz5As4xN2/YUDxdpsEkMhvw3e6aNveFXUn4Hl/udNTCNhnKp8lT9fnc3MhvGKh1baak5CovpuQUXHAlIA==",
-        "dependencies": {
-          "Microsoft.NETCore.Platforms": "1.1.0",
-          "Microsoft.NETCore.Targets": "1.1.0",
-          "System.Runtime": "4.3.0",
-          "runtime.any.System.Reflection.Primitives": "4.3.0"
-        }
-      },
-      "System.Resources.ResourceManager": {
-        "type": "Transitive",
-        "resolved": "4.3.0",
-        "contentHash": "/zrcPkkWdZmI4F92gL/TPumP98AVDu/Wxr3CSJGQQ+XN6wbRZcyfSKVoPo17ilb3iOr0cCRqJInGwNMolqhS8A==",
-        "dependencies": {
-          "Microsoft.NETCore.Platforms": "1.1.0",
-          "Microsoft.NETCore.Targets": "1.1.0",
-          "System.Globalization": "4.3.0",
-          "System.Reflection": "4.3.0",
-          "System.Runtime": "4.3.0",
-          "runtime.any.System.Resources.ResourceManager": "4.3.0"
-        }
-      },
-      "System.Runtime": {
-        "type": "Transitive",
-        "resolved": "4.3.1",
-        "contentHash": "abhfv1dTK6NXOmu4bgHIONxHyEqFjW8HwXPmpY9gmll+ix9UNo4XDcmzJn6oLooftxNssVHdJC1pGT9jkSynQg==",
-        "dependencies": {
-          "Microsoft.NETCore.Platforms": "1.1.1",
-          "Microsoft.NETCore.Targets": "1.1.3",
-          "runtime.any.System.Runtime": "4.3.0"
-        }
-      },
-      "System.Runtime.Caching": {
-        "type": "Transitive",
-        "resolved": "8.0.1",
-        "contentHash": "tdl7Q47P09UpRu0C/OQsGJU6GacBzzk4vfp5My9rodD+BchrxmajORnTthH8RxPUTPrIoVDJmLyvJcGxB267nQ==",
-        "dependencies": {
-          "System.Configuration.ConfigurationManager": "8.0.1"
-        }
-      },
-      "System.Runtime.Extensions": {
-        "type": "Transitive",
-        "resolved": "4.3.0",
-        "contentHash": "guW0uK0fn5fcJJ1tJVXYd7/1h5F+pea1r7FLSOz/f8vPEqbR2ZAknuRDvTQ8PzAilDveOxNjSfr0CHfIQfFk8g==",
-        "dependencies": {
-          "Microsoft.NETCore.Platforms": "1.1.0",
-          "Microsoft.NETCore.Targets": "1.1.0",
-          "System.Runtime": "4.3.0",
-          "runtime.win.System.Runtime.Extensions": "4.3.0"
-        }
-      },
-      "System.Security.AccessControl": {
-        "type": "Transitive",
-        "resolved": "4.7.0",
-        "contentHash": "JECvTt5aFF3WT3gHpfofL2MNNP6v84sxtXxpqhLBCcDRzqsPBmHhQ6shv4DwwN2tRlzsUxtb3G9M3763rbXKDg==",
-        "dependencies": {
-          "Microsoft.NETCore.Platforms": "3.1.0",
-          "System.Security.Principal.Windows": "4.7.0"
-        }
-      },
-      "System.Security.Cryptography.Pkcs": {
-        "type": "Transitive",
-        "resolved": "8.0.1",
-        "contentHash": "CoCRHFym33aUSf/NtWSVSZa99dkd0Hm7OCZUxORBjRB16LNhIEOf8THPqzIYlvKM0nNDAPTRBa1FxEECrgaxxA=="
-      },
-      "System.Security.Principal.Windows": {
-        "type": "Transitive",
-        "resolved": "5.0.0",
-        "contentHash": "t0MGLukB5WAVU9bO3MGzvlGnyJPgUlcwerXn1kzBRjwLKixT96XV0Uza41W49gVd8zEMFu9vQEFlv0IOrytICA=="
-      },
-      "System.ServiceProcess.ServiceController": {
-        "type": "Transitive",
-        "resolved": "8.0.1",
-        "contentHash": "02I0BXo1kmMBgw03E8Hu4K6nTqur4wpQdcDZrndczPzY2fEoGvlinE35AWbyzLZ2h2IksEZ6an4tVt3hi9j1oA==",
-        "dependencies": {
-          "System.Diagnostics.EventLog": "8.0.1"
-        }
-      },
-      "System.Speech": {
-        "type": "Transitive",
-        "resolved": "8.0.0",
-        "contentHash": "CNuiA6vb95Oe5PRjClZEBiaju31vwB8OIeCgeSBXyZL6+MS4RVVB2X/C11z0xCkooHE3Vy91nM2z76emIzR+sg=="
-      },
-      "System.Text.Encoding": {
-        "type": "Transitive",
-        "resolved": "4.3.0",
-        "contentHash": "BiIg+KWaSDOITze6jGQynxg64naAPtqGHBwDrLaCtixsa5bKiR8dpPOHA7ge3C0JJQizJE+sfkz1wV+BAKAYZw==",
-        "dependencies": {
-          "Microsoft.NETCore.Platforms": "1.1.0",
-          "Microsoft.NETCore.Targets": "1.1.0",
-          "System.Runtime": "4.3.0",
-          "runtime.any.System.Text.Encoding": "4.3.0"
-        }
-      },
-      "System.Text.Encoding.CodePages": {
-        "type": "Transitive",
-        "resolved": "8.0.0",
-        "contentHash": "OZIsVplFGaVY90G2SbpgU7EnCoOO5pw1t4ic21dBF3/1omrJFpAGoNAVpPyMVOC90/hvgkGG3VFqR13YgZMQfg=="
-      },
-      "System.Text.Encodings.Web": {
-        "type": "Transitive",
-        "resolved": "9.0.2",
-        "contentHash": "/kCGdrXg0PXrvkHYyHubXJHcmCAvJrxTZ7g4XS6UCxY1JW79aMjtUW6UYNECHJmiyFZsZ/vUuWOM4CtNpiNt8Q=="
-      },
-      "System.Threading.AccessControl": {
-        "type": "Transitive",
-        "resolved": "8.0.0",
-        "contentHash": "cIed5+HuYz+eV9yu9TH95zPkqmm1J9Qps9wxjB335sU8tsqc2kGdlTEH9FZzZeCS8a7mNSEsN8ZkyhQp1gfdEw=="
-      },
-      "System.Threading.Tasks": {
-        "type": "Transitive",
-        "resolved": "4.3.0",
-        "contentHash": "LbSxKEdOUhVe8BezB/9uOGGppt+nZf6e1VFyw6v3DN6lqitm0OSn2uXMOdtP0M3W4iMcqcivm2J6UgqiwwnXiA==",
-        "dependencies": {
-          "Microsoft.NETCore.Platforms": "1.1.0",
-          "Microsoft.NETCore.Targets": "1.1.0",
-          "System.Runtime": "4.3.0",
-          "runtime.any.System.Threading.Tasks": "4.3.0"
-        }
-      },
-      "System.Windows.Extensions": {
-        "type": "Transitive",
-        "resolved": "8.0.0",
-        "contentHash": "Obg3a90MkOw9mYKxrardLpY2u0axDMrSmy4JCdq2cYbelM2cUwmUir5Bomvd1yxmPL9h5LVHU1tuKBZpUjfASg=="
-      }
-    }
-  }
-=======
-{
-  "version": 1,
-  "dependencies": {
-    "net8.0": {
-      "Azure.Deployments.Engine": {
-        "type": "Direct",
-        "requested": "[1.329.0, )",
-        "resolved": "1.329.0",
-        "contentHash": "opqzdZE/gJURKdnarqGucUGk16JP9PN0VduTsa/oCDddY1Rh1gJvZOXoXQMnmCVKDZtRsqBxOF/JRlO+uG+7DA==",
-        "dependencies": {
-          "Azure.Bicep.Types": "0.5.110",
-          "Azure.Deployments.Core": "1.329.0",
-          "Azure.Deployments.DiffEngine": "1.329.0",
-          "Azure.Deployments.Extensibility": "1.329.0",
-          "Azure.Deployments.ResourceMetadata": "1.71.0",
-          "Azure.Deployments.Templates": "1.329.0",
-          "IPNetwork2": "2.6.598",
-          "JsonDiffPatch.Net": "2.3.0",
-          "Microsoft.AspNet.WebApi.Client": "6.0.0",
-          "Microsoft.Automata.SRM": "1.2.2",
-          "Microsoft.Bcl.AsyncInterfaces": "8.0.0",
-          "Microsoft.Extensions.DependencyInjection": "8.0.1",
-          "Microsoft.PowerPlatform.ResourceStack": "7.0.0.2070",
-          "Newtonsoft.Json": "13.0.3",
-          "Sprache.StrongNamed": "2.3.2",
-          "System.Collections.Immutable": "8.0.0",
-          "System.Diagnostics.DiagnosticSource": "8.0.1",
-          "System.IO.Packaging": "8.0.1",
-          "System.Memory": "4.5.5",
-          "System.Reflection.Emit.Lightweight": "4.7.0",
-          "System.Text.Json": "8.0.5"
-        }
-      },
-      "Azure.Deployments.Extensibility.Core": {
-        "type": "Direct",
-        "requested": "[0.1.55, )",
-        "resolved": "0.1.55",
-        "contentHash": "iMZhx89YLqHaPGA20LXlzDBty7ov/UgOdxLudJtYwBXkalfSRHLPNKRnJVeGM3EZc9897LeoPyfJ8NvyLeZcgQ==",
-        "dependencies": {
-          "JsonPatch.Net": "3.1.0",
-          "JsonPath.Net": "1.1.0",
-          "JsonPointer.Net": "5.0.0",
-          "JsonSchema.Net": "7.0.4"
-        }
-      },
-      "Microsoft.AspNet.WebApi.Client": {
-        "type": "Direct",
-        "requested": "[6.0.0, )",
-        "resolved": "6.0.0",
-        "contentHash": "zXeWP03dTo67AoDHUzR+/urck0KFssdCKOC+dq7Nv1V2YbFh/nIg09L0/3wSvyRONEdwxGB/ssEGmPNIIhAcAw==",
-        "dependencies": {
-          "Newtonsoft.Json": "13.0.1",
-          "Newtonsoft.Json.Bson": "1.0.2",
-          "System.Memory": "4.5.5",
-          "System.Threading.Tasks.Extensions": "4.5.4"
-        }
-      },
-      "Microsoft.CodeAnalysis.BannedApiAnalyzers": {
-        "type": "Direct",
-        "requested": "[3.3.4, )",
-        "resolved": "3.3.4",
-        "contentHash": "0k2Jwpc8eq0hjOtX6TxRkHm9clkJ2PAQ3heEHgqIJZcsfdFosC/iyz18nsgTVDDWpID80rC7aiYK7ripx+Qndg=="
-      },
-      "Microsoft.NET.ILLink.Tasks": {
-        "type": "Direct",
-        "requested": "[8.0.15, )",
-        "resolved": "8.0.15",
-        "contentHash": "s4eXlcRGyHeCgFUGQnhq0e/SCHBPp0jOHgMqZg3fQ2OCHJSm1aOUhI6RFWuVIcEb9ig2WgI2kWukk8wu72EbUQ=="
-      },
-      "Microsoft.SourceLink.GitHub": {
-        "type": "Direct",
-        "requested": "[8.0.0, )",
-        "resolved": "8.0.0",
-        "contentHash": "G5q7OqtwIyGTkeIOAc3u2ZuV/kicQaec5EaRnc0pIeSnh9LUjj+PYQrJYBURvDt7twGl2PKA7nSN0kz1Zw5bnQ==",
-        "dependencies": {
-          "Microsoft.Build.Tasks.Git": "8.0.0",
-          "Microsoft.SourceLink.Common": "8.0.0"
-        }
-      },
-      "Microsoft.VisualStudio.Threading.Analyzers": {
-        "type": "Direct",
-        "requested": "[17.13.2, )",
-        "resolved": "17.13.2",
-        "contentHash": "Qcd8IlaTXZVq3wolBnzby1P7kWihdWaExtD8riumiKuG1sHa8EgjV/o70TMjTaeUMhomBbhfdC9OPwAHoZfnjQ=="
-      },
-      "Nerdbank.GitVersioning": {
-        "type": "Direct",
-        "requested": "[3.7.112, )",
-        "resolved": "3.7.112",
-        "contentHash": "j0jcfnTjvhytRanVR34Gaj6RFKk8EDmVhRW7929nWjCo8tzBxsa3XmFmbSGDA6nWXGhfehTixWhPgGWAbz+NQA=="
-      },
-      "OpenTelemetry": {
-        "type": "Direct",
-        "requested": "[1.9.0, )",
-        "resolved": "1.9.0",
-        "contentHash": "7scS6BUhwYeSXEDGhCxMSezmvyCoDU5kFQbmfyW9iVvVTcWhec+1KIN33/LOCdBXRkzt2y7+g03mkdAB0XZ9Fw==",
-        "dependencies": {
-          "Microsoft.Extensions.Diagnostics.Abstractions": "8.0.0",
-          "Microsoft.Extensions.Logging.Configuration": "8.0.0",
-          "OpenTelemetry.Api.ProviderBuilderExtensions": "1.9.0"
-        }
-      },
-      "Azure.Bicep.Types": {
-        "type": "Transitive",
-        "resolved": "0.5.110",
-        "contentHash": "TDnw+a21qLw5Q89FxhZZYuNBIMCiT0n4Eq+bfpgrKn7vjHSyVKOc/3ipKsqHkifHqGEXx3++DY23FC8PmKHg7Q==",
-        "dependencies": {
-          "System.Text.Json": "8.0.5"
-        }
-      },
-      "Azure.Bicep.Types.Az": {
-        "type": "Transitive",
-        "resolved": "0.2.756",
-        "contentHash": "arwntdwnNNDJ3AmK0LkT8zXUN73Wo4HTvbKUaq9BI+04wuUIcXpNpLDkYIhdvJfyN8ngwMc9o5T1qTyUggFoWA==",
-        "dependencies": {
-          "Azure.Bicep.Types": "0.5.110"
-        }
-      },
-      "Azure.Bicep.Types.K8s": {
-        "type": "Transitive",
-        "resolved": "0.1.644",
-        "contentHash": "DHr38NAyzUTlWQ7R+aqRV4RTRm9srHTWjkfZnWEIdNjUyEuogFhA0oPGJsfGQ/9XmOl2sefmK2qe797rbS6Y7Q==",
-        "dependencies": {
-          "Azure.Bicep.Types": "0.5.110"
-        }
-      },
-      "Azure.Containers.ContainerRegistry": {
-        "type": "Transitive",
-        "resolved": "1.1.1",
-        "contentHash": "yFly4PvdtRjLMyuGiLw3zGVy4yYt2ipWRkLz1cVQBio3Ic6ahwYQEqE72wHRChQ4olLZPyV9xPmtCL+tIfOiog==",
-        "dependencies": {
-          "Azure.Core": "1.36.0",
-          "System.Text.Json": "4.7.2"
-        }
-      },
-      "Azure.Core": {
-        "type": "Transitive",
-        "resolved": "1.44.1",
-        "contentHash": "YyznXLQZCregzHvioip07/BkzjuWNXogJEVz9T5W6TwjNr17ax41YGzYMptlo2G10oLCuVPoyva62y0SIRDixg==",
-        "dependencies": {
-          "Microsoft.Bcl.AsyncInterfaces": "6.0.0",
-          "System.ClientModel": "1.1.0",
-          "System.Diagnostics.DiagnosticSource": "6.0.1",
-          "System.Memory.Data": "6.0.0",
-          "System.Numerics.Vectors": "4.5.0",
-          "System.Text.Encodings.Web": "6.0.0",
-          "System.Text.Json": "6.0.10",
-          "System.Threading.Tasks.Extensions": "4.5.4"
-        }
-      },
-      "Azure.Deployments.Core": {
-        "type": "Transitive",
-        "resolved": "1.329.0",
-        "contentHash": "+Zk/3V5DTfqXXRNzjMxjf//CEI3t6YwQPwae/l2FLjmIpDgyIvHtgAeRxy+8QSRY0x50hYNxj1Rc+RWRor2ZKw==",
-        "dependencies": {
-          "Microsoft.Bcl.AsyncInterfaces": "8.0.0",
-          "Microsoft.PowerPlatform.ResourceStack": "7.0.0.2070",
-          "Newtonsoft.Json": "13.0.3",
-          "System.Collections.Immutable": "8.0.0",
-          "System.Diagnostics.DiagnosticSource": "8.0.1",
-          "System.IO.Packaging": "8.0.1",
-          "System.Memory": "4.5.5",
-          "System.Reflection.Emit.Lightweight": "4.7.0"
-        }
-      },
-      "Azure.Deployments.DiffEngine": {
-        "type": "Transitive",
-        "resolved": "1.329.0",
-        "contentHash": "S9SEAtTi5FY35i/lFm2oXjdm48kt1Mm84wrTzng3+oEBNZicKUbfYR8dqaYvAp51wJSLxaWJFtM1b4JbUl+gLw=="
-      },
-      "Azure.Deployments.Expression": {
-        "type": "Transitive",
-        "resolved": "1.329.0",
-        "contentHash": "MDlbjduJj8ZDiIllgN8MxBGdZ/2gqwb/XecpQCMRMxhxDHUEr6TOV+mGHd0Y9g/OpjSVxBX9e2rU31k7meCtWQ==",
-        "dependencies": {
-          "Azure.Deployments.Core": "1.329.0",
-          "IPNetwork2": "2.6.598",
-          "Microsoft.Bcl.AsyncInterfaces": "8.0.0",
-          "Microsoft.PowerPlatform.ResourceStack": "7.0.0.2070",
-          "Newtonsoft.Json": "13.0.3",
-          "System.Collections.Immutable": "8.0.0",
-          "System.Diagnostics.DiagnosticSource": "8.0.1",
-          "System.IO.Packaging": "8.0.1",
-          "System.Memory": "4.5.5",
-          "System.Reflection.Emit.Lightweight": "4.7.0"
-        }
-      },
-      "Azure.Deployments.Extensibility": {
-        "type": "Transitive",
-        "resolved": "1.329.0",
-        "contentHash": "76j9DGdjpUmvUoBAT4Eh3u1DSudnNmdQugjJiYyureWTaK+kqt8h2eHflcRFGsb3LIRuz6gOH/NBQrVotVibwQ==",
-        "dependencies": {
-          "Azure.Deployments.Core": "1.329.0",
-          "Microsoft.AspNet.WebApi.Client": "6.0.0",
-          "Microsoft.Bcl.AsyncInterfaces": "8.0.0",
-          "Microsoft.PowerPlatform.ResourceStack": "7.0.0.2070",
-          "Newtonsoft.Json": "13.0.3",
-          "System.Collections.Immutable": "8.0.0",
-          "System.Diagnostics.DiagnosticSource": "8.0.1",
-          "System.IO.Packaging": "8.0.1",
-          "System.Memory": "4.5.5",
-          "System.Reflection.Emit.Lightweight": "4.7.0",
-          "System.Text.Json": "8.0.5"
-        }
-      },
-      "Azure.Deployments.JsonPath": {
-        "type": "Transitive",
-        "resolved": "1.71.0",
-        "contentHash": "lvtjF0k8D9wlJ9P4dV3ioTmujsx/YpY8ZpClsBc6ElkQGNUmNGy+p75F1rtbrfyxM5ggY7ouvkSE8fao7Qhz4A==",
-        "dependencies": {
-          "JetBrains.Annotations": "2019.1.3",
-          "Newtonsoft.Json": "13.0.1",
-          "Sprache.StrongNamed": "2.3.2"
-        }
-      },
-      "Azure.Deployments.ResourceMetadata": {
-        "type": "Transitive",
-        "resolved": "1.71.0",
-        "contentHash": "s5CSlarN0KVWL8Sqy0ISG13ub/bqtQBH0OSpKYU/MvtWEgU4Y/6bkjuB7HAvGGqUMZlBeDj9kkR7yqI4ozp4Tw==",
-        "dependencies": {
-          "Azure.Deployments.JsonPath": "1.71.0",
-          "IPNetwork2": "2.6.548",
-          "JetBrains.Annotations": "2019.1.3",
-          "JsonDiffPatch.Net": "2.1.0",
-          "Newtonsoft.Json": "13.0.1"
-        }
-      },
-      "Azure.Deployments.Templates": {
-        "type": "Transitive",
-        "resolved": "1.329.0",
-        "contentHash": "XuVbRBTaV0vGcjK7hGt7+u6lGBcdx3zqFR+Qjq8L6dGmPSbQtTiy+JJdVqe0vkLs62o5jExCJClCYSm4cy4Wgg==",
-        "dependencies": {
-          "Azure.Bicep.Types": "0.5.110",
-          "Azure.Deployments.Core": "1.329.0",
-          "Azure.Deployments.Expression": "1.329.0",
-          "IPNetwork2": "2.6.598",
-          "Microsoft.Automata.SRM": "1.2.2",
-          "Microsoft.Bcl.AsyncInterfaces": "8.0.0",
-          "Microsoft.PowerPlatform.ResourceStack": "7.0.0.2070",
-          "Newtonsoft.Json": "13.0.3",
-          "System.Collections.Immutable": "8.0.0",
-          "System.Diagnostics.DiagnosticSource": "8.0.1",
-          "System.IO.Packaging": "8.0.1",
-          "System.Memory": "4.5.5",
-          "System.Reflection.Emit.Lightweight": "4.7.0",
-          "System.Text.Json": "8.0.5"
-        }
-      },
-      "Azure.Identity": {
-        "type": "Transitive",
-        "resolved": "1.13.2",
-        "contentHash": "CngQVQELdzFmsGSWyGIPIUOCrII7nApMVWxVmJCKQQrWxRXcNquCsZ+njRJRnhFUfD+KMAhpjyRCaceE4EOL6A==",
-        "dependencies": {
-          "Azure.Core": "1.44.1",
-          "Microsoft.Identity.Client": "4.67.2",
-          "Microsoft.Identity.Client.Extensions.Msal": "4.67.2",
-          "System.Memory": "4.5.5",
-          "System.Threading.Tasks.Extensions": "4.5.4"
-        }
-      },
-      "Azure.ResourceManager": {
-        "type": "Transitive",
-        "resolved": "1.13.0",
-        "contentHash": "B0ZE4gNxs942DScLH53X7L4uqnMnh1LTpjHZUfnToQsjA65AuxiiDCVMQUkTTeQOP3PNd0UOrgRNpjQlbU8bgg==",
-        "dependencies": {
-          "Azure.Core": "1.42.0",
-          "System.ClientModel": "1.0.0",
-          "System.Text.Json": "6.0.9"
-        }
-      },
-      "Azure.ResourceManager.Resources": {
-        "type": "Transitive",
-        "resolved": "1.9.0",
-        "contentHash": "AaGmoPM6UxEYtmf5ADkl26DRy1Ms9CIL9yqgUnoU6YhXYA8r/F52p16JQ9xEHSCzXhr+OO4x2ztujHtj1Eb+qw==",
-        "dependencies": {
-          "Azure.Core": "1.43.0",
-          "Azure.ResourceManager": "1.13.0",
-          "System.ClientModel": "1.1.0",
-          "System.Text.Json": "6.0.9"
-        }
-      },
-      "CommandLineParser": {
-        "type": "Transitive",
-        "resolved": "2.9.1",
-        "contentHash": "OE0sl1/sQ37bjVsPKKtwQlWDgqaxWgtme3xZz7JssWUzg5JpMIyHgCTY9MVMxOg48fJ1AgGT3tgdH5m/kQ5xhA=="
-      },
-      "Google.Protobuf": {
-        "type": "Transitive",
-        "resolved": "3.29.2",
-        "contentHash": "98gc5v6WTfvfo6nXXUFyXOwwfehUGVn4tIis3AnCZabur8t6Eq0lo4eloWEYpdxPH9MrhnbAzHcMwPCS8lCWoQ=="
-      },
-      "Grpc.Core.Api": {
-        "type": "Transitive",
-        "resolved": "2.70.0",
-        "contentHash": "66UotvWcSIq41oiQhLWcQACyKPM4umxXNiht5DQTLZJfNwEswWOcS7Z0xIEHyNIBE7ZpjotH22bEjTkvhPxmVw=="
-      },
-      "Grpc.Net.Client": {
-        "type": "Transitive",
-        "resolved": "2.70.0",
-        "contentHash": "xNv0FFCVJa5S1beUtye82WFCxKThuE1jbN8DO1x1Rj8VSIWXLBUmfSID5a1fGzsU2R/EMfwPoWclJ2RMfQuGXw==",
-        "dependencies": {
-          "Grpc.Net.Common": "2.70.0",
-          "Microsoft.Extensions.Logging.Abstractions": "6.0.0"
-        }
-      },
-      "Grpc.Net.Common": {
-        "type": "Transitive",
-        "resolved": "2.70.0",
-        "contentHash": "rBdEUMyCwa+iB8mqC6JKyPbj3SBHHkReJj/yy/XKJI63GcG6w9DJMMGTVcYHqq4Ci2W4m0HT4jt2pFfFscar8g==",
-        "dependencies": {
-          "Grpc.Core.Api": "2.70.0"
-        }
-      },
-      "Humanizer.Core": {
-        "type": "Transitive",
-        "resolved": "2.14.1",
-        "contentHash": "lQKvtaTDOXnoVJ20ibTuSIOf2i0uO0MPbDhd1jm238I+U/2ZnRENj0cktKZhtchBMtCUSRQ5v4xBCUbKNmyVMw=="
-      },
-      "IPNetwork2": {
-        "type": "Transitive",
-        "resolved": "2.6.598",
-        "contentHash": "8o5fIh67jPHUeflUuzMSRXVnXJ9MjXjjRra9M1u0+evOoABhSyJouxXdvTWaM/GaEsDBU0bQjn+9O0MywsxTDQ=="
-      },
-      "JetBrains.Annotations": {
-        "type": "Transitive",
-        "resolved": "2019.1.3",
-        "contentHash": "E0x48BwZJKoNMNCekWGKsV4saQS89lf58ydT2szseV44CMYIbaHXjc7+305WLw6up3ibZN9yH6QdGSZo5tQhLg=="
-      },
-      "Json.More.Net": {
-        "type": "Transitive",
-        "resolved": "2.1.1",
-        "contentHash": "ZXAKl2VsdnIZeUo1PFII3Oi1m1L4YQjEyDjygHfHln5vgsjgIo749X6xWkv7qFYp8RROES+vOEfDcvvoVgs8kA=="
-      },
-      "JsonDiffPatch.Net": {
-        "type": "Transitive",
-        "resolved": "2.3.0",
-        "contentHash": "a+I1WNXSwkelsgUfMk3LVRY3FzQDV8nCpRMcml2whQDimbnOG+mxRCt6kCzMRFwshg9ir4shm0yvYDL7E89ayg==",
-        "dependencies": {
-          "Newtonsoft.Json": "11.0.1"
-        }
-      },
-      "JsonPatch.Net": {
-        "type": "Transitive",
-        "resolved": "3.3.0",
-        "contentHash": "GIcMMDtzfzVfIpQgey8w7dhzcw6jG5nD4DDAdQCTmHfblkCvN7mI8K03to8YyUhKMl4PTR6D6nLSvWmyOGFNTg==",
-        "dependencies": {
-          "JsonPointer.Net": "5.2.0"
-        }
-      },
-      "JsonPath.Net": {
-        "type": "Transitive",
-        "resolved": "2.1.1",
-        "contentHash": "HYq/rUkfpChS2O1tnkR0ocBxHL60jZDORNXd6nO3D6I21MA1M7Idvd0m31X9yLkriNSatAih0Ho3QRDvU/G0cg==",
-        "dependencies": {
-          "Json.More.Net": "2.1.1"
-        }
-      },
-      "JsonPointer.Net": {
-        "type": "Transitive",
-        "resolved": "5.2.0",
-        "contentHash": "qe1F7Tr/p4mgwLPU9P60MbYkp+xnL2uCPnWXGgzfR/AZCunAZIC0RZ32dLGJJEhSuLEfm0YF/1R3u5C7mEVq+w==",
-        "dependencies": {
-          "Humanizer.Core": "2.14.1",
-          "Json.More.Net": "2.1.0"
-        }
-      },
-      "JsonSchema.Net": {
-        "type": "Transitive",
-        "resolved": "7.0.4",
-        "contentHash": "R0Hk2Tr/np4Q1NO8CBjyQsoiD1iFJyEQP20Sw7JnZCNGJoaSBe+g4b+nZqnBXPQhiqY5LGZ8JZwZkRh/eKZhEQ==",
-        "dependencies": {
-          "JsonPointer.Net": "5.0.0"
-        }
-      },
-      "Microsoft.Automata.SRM": {
-        "type": "Transitive",
-        "resolved": "1.2.2",
-        "contentHash": "+tdYyUEbSOO5q86TOHKzy7MiT/gqTq4aEpOmFglMw9GDXM0BnT93AG02YT29Wi+qCZmt+APPy+VJEgHUEa89Mw==",
-        "dependencies": {
-          "System.Collections.Immutable": "1.6.0",
-          "System.Numerics.Vectors": "4.5.0",
-          "System.Runtime.CompilerServices.Unsafe": "4.5.2"
-        }
-      },
-      "Microsoft.Bcl.AsyncInterfaces": {
-        "type": "Transitive",
-        "resolved": "8.0.0",
-        "contentHash": "3WA9q9yVqJp222P3x1wYIGDAkpjAku0TMUaaQV22g6L67AI0LdOIrVS7Ht2vJfLHGSPVuqN94vIr15qn+HEkHw=="
-      },
-      "Microsoft.Build.Tasks.Git": {
-        "type": "Transitive",
-        "resolved": "8.0.0",
-        "contentHash": "bZKfSIKJRXLTuSzLudMFte/8CempWjVamNUR5eHJizsy+iuOuO/k2gnh7W0dHJmYY0tBf+gUErfluCv5mySAOQ=="
-      },
-      "Microsoft.Extensions.Configuration": {
-        "type": "Transitive",
-        "resolved": "9.0.2",
-        "contentHash": "EBZW+u96tApIvNtjymXEIS44tH0I/jNwABHo4c33AchWOiDWCq2rL3klpnIo+xGrxoVGJzPDISV6hZ+a9C9SzQ==",
-        "dependencies": {
-          "Microsoft.Extensions.Configuration.Abstractions": "9.0.2",
-          "Microsoft.Extensions.Primitives": "9.0.2"
-        }
-      },
-      "Microsoft.Extensions.Configuration.Abstractions": {
-        "type": "Transitive",
-        "resolved": "9.0.2",
-        "contentHash": "I0O/270E/lUNqbBxlRVjxKOMZyYjP88dpEgQTveml+h2lTzAP4vbawLVwjS9SC7lKaU893bwyyNz0IVJYsm9EA==",
-        "dependencies": {
-          "Microsoft.Extensions.Primitives": "9.0.2"
-        }
-      },
-      "Microsoft.Extensions.Configuration.Binder": {
-        "type": "Transitive",
-        "resolved": "9.0.1",
-        "contentHash": "w7kAyu1Mm7eParRV6WvGNNwA8flPTub16fwH49h7b/yqJZFTgYxnOVCuiah3G2bgseJMEq4DLjjsyQRvsdzRgA==",
-        "dependencies": {
-          "Microsoft.Extensions.Configuration.Abstractions": "9.0.1"
-        }
-      },
-      "Microsoft.Extensions.Configuration.FileExtensions": {
-        "type": "Transitive",
-        "resolved": "9.0.0",
-        "contentHash": "4EK93Jcd2lQG4GY6PAw8jGss0ZzFP0vPc1J85mES5fKNuDTqgFXHba9onBw2s18fs3I4vdo2AWyfD1mPAxWSQQ==",
-        "dependencies": {
-          "Microsoft.Extensions.Configuration": "9.0.0",
-          "Microsoft.Extensions.Configuration.Abstractions": "9.0.0",
-          "Microsoft.Extensions.FileProviders.Abstractions": "9.0.0",
-          "Microsoft.Extensions.FileProviders.Physical": "9.0.0",
-          "Microsoft.Extensions.Primitives": "9.0.0"
-        }
-      },
-      "Microsoft.Extensions.Configuration.Json": {
-        "type": "Transitive",
-        "resolved": "9.0.0",
-        "contentHash": "WiTK0LrnsqmedrbzwL7f4ZUo+/wByqy2eKab39I380i2rd8ImfCRMrtkqJVGDmfqlkP/YzhckVOwPc5MPrSNpg==",
-        "dependencies": {
-          "Microsoft.Extensions.Configuration": "9.0.0",
-          "Microsoft.Extensions.Configuration.Abstractions": "9.0.0",
-          "Microsoft.Extensions.Configuration.FileExtensions": "9.0.0",
-          "Microsoft.Extensions.FileProviders.Abstractions": "9.0.0",
-          "System.Text.Json": "9.0.0"
-        }
-      },
-      "Microsoft.Extensions.DependencyInjection": {
-        "type": "Transitive",
-        "resolved": "9.0.2",
-        "contentHash": "ZffbJrskOZ40JTzcTyKwFHS5eACSWp2bUQBBApIgGV+es8RaTD4OxUG7XxFr3RIPLXtYQ1jQzF2DjKB5fZn7Qg==",
-        "dependencies": {
-          "Microsoft.Extensions.DependencyInjection.Abstractions": "9.0.2"
-        }
-      },
-      "Microsoft.Extensions.DependencyInjection.Abstractions": {
-        "type": "Transitive",
-        "resolved": "9.0.2",
-        "contentHash": "MNe7GSTBf3jQx5vYrXF0NZvn6l7hUKF6J54ENfAgCO8y6xjN1XUmKKWG464LP2ye6QqDiA1dkaWEZBYnhoZzjg=="
-      },
-      "Microsoft.Extensions.Diagnostics": {
-        "type": "Transitive",
-        "resolved": "8.0.1",
-        "contentHash": "doVPCUUCY7c6LhBsEfiy3W1bvS7Mi6LkfQMS8nlC22jZWNxBv8VO8bdfeyvpYFst6Kxqk7HBC6lytmEoBssvSQ==",
-        "dependencies": {
-          "Microsoft.Extensions.Configuration": "8.0.0",
-          "Microsoft.Extensions.Diagnostics.Abstractions": "8.0.1",
-          "Microsoft.Extensions.Options.ConfigurationExtensions": "8.0.0"
-        }
-      },
-      "Microsoft.Extensions.Diagnostics.Abstractions": {
-        "type": "Transitive",
-        "resolved": "8.0.1",
-        "contentHash": "elH2vmwNmsXuKmUeMQ4YW9ldXiF+gSGDgg1vORksob5POnpaI6caj1Hu8zaYbEuibhqCoWg0YRWDazBY3zjBfg==",
-        "dependencies": {
-          "Microsoft.Extensions.DependencyInjection.Abstractions": "8.0.2",
-          "Microsoft.Extensions.Options": "8.0.2"
-        }
-      },
-      "Microsoft.Extensions.FileProviders.Abstractions": {
-        "type": "Transitive",
-        "resolved": "9.0.0",
-        "contentHash": "uK439QzYR0q2emLVtYzwyK3x+T5bTY4yWsd/k/ZUS9LR6Sflp8MIdhGXW8kQCd86dQD4tLqvcbLkku8qHY263Q==",
-        "dependencies": {
-          "Microsoft.Extensions.Primitives": "9.0.0"
-        }
-      },
-      "Microsoft.Extensions.FileProviders.Physical": {
-        "type": "Transitive",
-        "resolved": "9.0.0",
-        "contentHash": "3+ZUSpOSmie+o8NnLIRqCxSh65XL/ExU7JYnFOg58awDRlY3lVpZ9A369jkoZL1rpsq7LDhEfkn2ghhGaY1y5Q==",
-        "dependencies": {
-          "Microsoft.Extensions.FileProviders.Abstractions": "9.0.0",
-          "Microsoft.Extensions.FileSystemGlobbing": "9.0.0",
-          "Microsoft.Extensions.Primitives": "9.0.0"
-        }
-      },
-      "Microsoft.Extensions.FileSystemGlobbing": {
-        "type": "Transitive",
-        "resolved": "9.0.0",
-        "contentHash": "jGFKZiXs2HNseK3NK/rfwHNNovER71jSj4BD1a/649ml9+h6oEtYd0GSALZDNW8jZ2Rh+oAeadOa6sagYW1F2A=="
-      },
-      "Microsoft.Extensions.Http": {
-        "type": "Transitive",
-        "resolved": "8.0.1",
-        "contentHash": "kDYeKJUzh0qeg/AI+nSr3ffthmXYQTEb0nS9qRC7YhSbbuN4M4NPbaB77AJwtkTnCV9XZ7qYj3dkZaNcyl73EA==",
-        "dependencies": {
-          "Microsoft.Extensions.Configuration.Abstractions": "8.0.0",
-          "Microsoft.Extensions.DependencyInjection.Abstractions": "8.0.2",
-          "Microsoft.Extensions.Diagnostics": "8.0.1",
-          "Microsoft.Extensions.Logging": "8.0.1",
-          "Microsoft.Extensions.Logging.Abstractions": "8.0.2",
-          "Microsoft.Extensions.Options": "8.0.2"
-        }
-      },
-      "Microsoft.Extensions.Logging": {
-        "type": "Transitive",
-        "resolved": "8.0.1",
-        "contentHash": "4x+pzsQEbqxhNf1QYRr5TDkLP9UsLT3A6MdRKDDEgrW7h1ljiEPgTNhKYUhNCCAaVpQECVQ+onA91PTPnIp6Lw==",
-        "dependencies": {
-          "Microsoft.Extensions.DependencyInjection": "8.0.1",
-          "Microsoft.Extensions.Logging.Abstractions": "8.0.2",
-          "Microsoft.Extensions.Options": "8.0.2"
-        }
-      },
-      "Microsoft.Extensions.Logging.Abstractions": {
-        "type": "Transitive",
-        "resolved": "8.0.2",
-        "contentHash": "nroMDjS7hNBPtkZqVBbSiQaQjWRDxITI8Y7XnDs97rqG3EbzVTNLZQf7bIeUJcaHOV8bca47s1Uxq94+2oGdxA==",
-        "dependencies": {
-          "Microsoft.Extensions.DependencyInjection.Abstractions": "8.0.2"
-        }
-      },
-      "Microsoft.Extensions.Logging.Configuration": {
-        "type": "Transitive",
-        "resolved": "8.0.0",
-        "contentHash": "ixXXV0G/12g6MXK65TLngYN9V5hQQRuV+fZi882WIoVJT7h5JvoYoxTEwCgdqwLjSneqh1O+66gM8sMr9z/rsQ==",
-        "dependencies": {
-          "Microsoft.Extensions.Configuration": "8.0.0",
-          "Microsoft.Extensions.Configuration.Abstractions": "8.0.0",
-          "Microsoft.Extensions.Configuration.Binder": "8.0.0",
-          "Microsoft.Extensions.DependencyInjection.Abstractions": "8.0.0",
-          "Microsoft.Extensions.Logging": "8.0.0",
-          "Microsoft.Extensions.Logging.Abstractions": "8.0.0",
-          "Microsoft.Extensions.Options": "8.0.0",
-          "Microsoft.Extensions.Options.ConfigurationExtensions": "8.0.0"
-        }
-      },
-      "Microsoft.Extensions.ObjectPool": {
-        "type": "Transitive",
-        "resolved": "5.0.10",
-        "contentHash": "pp9tbGqIhdEXL6Q1yJl+zevAJSq4BsxqhS1GXzBvEsEz9DDNu9GLNzgUy2xyFc4YjB4m4Ff2YEWTnvQvVYdkvQ=="
-      },
-      "Microsoft.Extensions.Options": {
-        "type": "Transitive",
-        "resolved": "8.0.2",
-        "contentHash": "dWGKvhFybsaZpGmzkGCbNNwBD1rVlWzrZKANLW/CcbFJpCEceMCGzT7zZwHOGBCbwM0SzBuceMj5HN1LKV1QqA==",
-        "dependencies": {
-          "Microsoft.Extensions.DependencyInjection.Abstractions": "8.0.0",
-          "Microsoft.Extensions.Primitives": "8.0.0"
-        }
-      },
-      "Microsoft.Extensions.Options.ConfigurationExtensions": {
-        "type": "Transitive",
-        "resolved": "8.0.0",
-        "contentHash": "0f4DMRqEd50zQh+UyJc+/HiBsZ3vhAQALgdkcQEalSH1L2isdC7Yj54M3cyo5e+BeO5fcBQ7Dxly8XiBBcvRgw==",
-        "dependencies": {
-          "Microsoft.Extensions.Configuration.Abstractions": "8.0.0",
-          "Microsoft.Extensions.Configuration.Binder": "8.0.0",
-          "Microsoft.Extensions.DependencyInjection.Abstractions": "8.0.0",
-          "Microsoft.Extensions.Options": "8.0.0",
-          "Microsoft.Extensions.Primitives": "8.0.0"
-        }
-      },
-      "Microsoft.Extensions.Primitives": {
-        "type": "Transitive",
-        "resolved": "9.0.2",
-        "contentHash": "puBMtKe/wLuYa7H6docBkLlfec+h8L35DXqsDKKJgW0WY5oCwJ3cBJKcDaZchv6knAyqOMfsl6VUbaR++E5LXA=="
-      },
-      "Microsoft.Identity.Client": {
-        "type": "Transitive",
-        "resolved": "4.67.2",
-        "contentHash": "37t0TfekfG6XM8kue/xNaA66Qjtti5Qe1xA41CK+bEd8VD76/oXJc+meFJHGzygIC485dCpKoamG/pDfb9Qd7Q==",
-        "dependencies": {
-          "Microsoft.IdentityModel.Abstractions": "6.35.0",
-          "System.Diagnostics.DiagnosticSource": "6.0.1"
-        }
-      },
-      "Microsoft.Identity.Client.Extensions.Msal": {
-        "type": "Transitive",
-        "resolved": "4.67.2",
-        "contentHash": "DKs+Lva6csEUZabw+JkkjtFgVmcXh4pJeQy5KH5XzPOaKNoZhAMYj1qpKd97qYTZKXIFH12bHPk0DA+6krw+Cw==",
-        "dependencies": {
-          "Microsoft.Identity.Client": "4.67.2",
-          "System.Security.Cryptography.ProtectedData": "4.5.0"
-        }
-      },
-      "Microsoft.IdentityModel.Abstractions": {
-        "type": "Transitive",
-        "resolved": "6.35.0",
-        "contentHash": "xuR8E4Rd96M41CnUSCiOJ2DBh+z+zQSmyrYHdYhD6K4fXBcQGVnRCFQ0efROUYpP+p0zC1BLKr0JRpVuujTZSg=="
-      },
-      "Microsoft.NETCore.Platforms": {
-        "type": "Transitive",
-        "resolved": "3.1.0",
-        "contentHash": "z7aeg8oHln2CuNulfhiLYxCVMPEwBl3rzicjvIX+4sUuCwvXw5oXQEtbiU2c0z4qYL5L3Kmx0mMA/+t/SbY67w=="
-      },
-      "Microsoft.NETCore.Targets": {
-        "type": "Transitive",
-        "resolved": "1.1.3",
-        "contentHash": "3Wrmi0kJDzClwAC+iBdUBpEKmEle8FQNsCs77fkiOIw/9oYA07bL1EZNX0kQ2OMN3xpwvl0vAtOCYY3ndDNlhQ=="
-      },
-      "Microsoft.PowerPlatform.ResourceStack": {
-        "type": "Transitive",
-        "resolved": "7.0.0.2080",
-        "contentHash": "bLRHhlEEhoycPX8hd6lafUakNBWpGFm6zPdnrsiW6PFAiIBnrWLICLA2cc61jLq6GFJTvtTHR4MAbJXcXC9itA==",
-        "dependencies": {
-          "Microsoft.Windows.Compatibility": "8.0.10",
-          "Newtonsoft.Json": "13.0.3"
-        }
-      },
-      "Microsoft.SourceLink.Common": {
-        "type": "Transitive",
-        "resolved": "8.0.0",
-        "contentHash": "dk9JPxTCIevS75HyEQ0E4OVAFhB2N+V9ShCXf8Q6FkUQZDkgLI12y679Nym1YqsiSysuQskT7Z+6nUf3yab6Vw=="
-      },
-      "Microsoft.VisualStudio.Threading": {
-        "type": "Transitive",
-        "resolved": "17.12.19",
-        "contentHash": "eLiGMkMYyaSguqHs3lsrFxy3tAWSLuPEL2pIWRcADMDVAs2xqm3dr1d9QYjiEusTgiClF9KD6OB2NdZP72Oy0Q==",
-        "dependencies": {
-          "Microsoft.VisualStudio.Threading.Analyzers": "17.12.19",
-          "Microsoft.VisualStudio.Validation": "17.8.8"
-        }
-      },
-      "Microsoft.VisualStudio.Validation": {
-        "type": "Transitive",
-        "resolved": "17.8.8",
-        "contentHash": "rWXThIpyQd4YIXghNkiv2+VLvzS+MCMKVRDR0GAMlflsdo+YcAN2g2r5U1Ah98OFjQMRexTFtXQQ2LkajxZi3g=="
-      },
-      "Microsoft.Win32.Registry": {
-        "type": "Transitive",
-        "resolved": "4.7.0",
-        "contentHash": "KSrRMb5vNi0CWSGG1++id2ZOs/1QhRqROt+qgbEAdQuGjGrFcl4AOl4/exGPUYz2wUnU42nvJqon1T3U0kPXLA==",
-        "dependencies": {
-          "System.Security.AccessControl": "4.7.0",
-          "System.Security.Principal.Windows": "4.7.0"
-        }
-      },
-      "Microsoft.Win32.Registry.AccessControl": {
-        "type": "Transitive",
-        "resolved": "8.0.0",
-        "contentHash": "u8PB9/v02C8mBXzl0vJ7bOyC020zOP+T1mRct+KA46DqZkB40XtsNn9pGD0QowTRsT6R4jPCghn+yAODn2UMMw=="
-      },
-      "Microsoft.Win32.SystemEvents": {
-        "type": "Transitive",
-        "resolved": "8.0.0",
-        "contentHash": "9opKRyOKMCi2xJ7Bj7kxtZ1r9vbzosMvRrdEhVhDz8j8MoBGgB+WmC94yH839NPH+BclAjtQ/pyagvi/8gDLkw=="
-      },
-      "Microsoft.Windows.Compatibility": {
-        "type": "Transitive",
-        "resolved": "8.0.10",
-        "contentHash": "V92Ri/nR0VqFT6vAVGj20sl0GI6tEFlZiB1IENyPdSdjs+1k5O1lr4vVwtIwoutlib8UyO8tnBwngT6SoOqvyA==",
-        "dependencies": {
-          "Microsoft.Win32.Registry.AccessControl": "8.0.0",
-          "Microsoft.Win32.SystemEvents": "8.0.0",
-          "System.CodeDom": "8.0.0",
-          "System.ComponentModel.Composition": "8.0.0",
-          "System.ComponentModel.Composition.Registration": "8.0.0",
-          "System.Configuration.ConfigurationManager": "8.0.1",
-          "System.Data.Odbc": "8.0.1",
-          "System.Data.OleDb": "8.0.1",
-          "System.Data.SqlClient": "4.8.6",
-          "System.Diagnostics.EventLog": "8.0.1",
-          "System.Diagnostics.PerformanceCounter": "8.0.1",
-          "System.DirectoryServices": "8.0.0",
-          "System.DirectoryServices.AccountManagement": "8.0.1",
-          "System.DirectoryServices.Protocols": "8.0.0",
-          "System.Drawing.Common": "8.0.10",
-          "System.IO.Packaging": "8.0.1",
-          "System.IO.Ports": "8.0.0",
-          "System.Management": "8.0.0",
-          "System.Reflection.Context": "8.0.0",
-          "System.Runtime.Caching": "8.0.1",
-          "System.Security.Cryptography.Pkcs": "8.0.1",
-          "System.Security.Cryptography.ProtectedData": "8.0.0",
-          "System.Security.Cryptography.Xml": "8.0.2",
-          "System.Security.Permissions": "8.0.0",
-          "System.ServiceModel.Duplex": "4.10.0",
-          "System.ServiceModel.Http": "4.10.0",
-          "System.ServiceModel.NetTcp": "4.10.0",
-          "System.ServiceModel.Primitives": "4.10.0",
-          "System.ServiceModel.Security": "4.10.0",
-          "System.ServiceModel.Syndication": "8.0.0",
-          "System.ServiceProcess.ServiceController": "8.0.1",
-          "System.Speech": "8.0.0",
-          "System.Text.Encoding.CodePages": "8.0.0",
-          "System.Threading.AccessControl": "8.0.0",
-          "System.Web.Services.Description": "4.10.0"
-        }
-      },
-      "Newtonsoft.Json": {
-        "type": "Transitive",
-        "resolved": "13.0.3",
-        "contentHash": "HrC5BXdl00IP9zeV+0Z848QWPAoCr9P3bDEZguI+gkLcBKAOxix/tLEAAHC+UvDNPv4a2d18lOReHMOagPa+zQ=="
-      },
-      "Newtonsoft.Json.Bson": {
-        "type": "Transitive",
-        "resolved": "1.0.2",
-        "contentHash": "QYFyxhaABwmq3p/21VrZNYvCg3DaEoN/wUuw5nmfAf0X3HLjgupwhkEWdgfb9nvGAUIv3osmZoD3kKl4jxEmYQ==",
-        "dependencies": {
-          "Newtonsoft.Json": "12.0.1"
-        }
-      },
-      "OpenTelemetry.Api": {
-        "type": "Transitive",
-        "resolved": "1.9.0",
-        "contentHash": "Xz8ZvM1Lm0m7BbtGBnw2JlPo++YKyMp08zMK5p0mf+cIi5jeMt2+QsYu9X6YEAbjCxBQYwEak5Z8sY6Ig2WcwQ==",
-        "dependencies": {
-          "System.Diagnostics.DiagnosticSource": "8.0.0"
-        }
-      },
-      "OpenTelemetry.Api.ProviderBuilderExtensions": {
-        "type": "Transitive",
-        "resolved": "1.9.0",
-        "contentHash": "L0D4LBR5JFmwLun5MCWVGapsJLV0ANZ+XXu9NEI3JE/HRKkRuUO+J2MuHD5DBwiU//QMYYM4B22oev1hVLoHDQ==",
-        "dependencies": {
-          "Microsoft.Extensions.DependencyInjection.Abstractions": "8.0.0",
-          "OpenTelemetry.Api": "1.9.0"
-        }
-      },
-      "runtime.linux-arm.runtime.native.System.IO.Ports": {
-        "type": "Transitive",
-        "resolved": "8.0.0",
-        "contentHash": "gK720fg6HemDg8sXcfy+xCMZ9+hF78Gc7BmREbmkS4noqlu1BAr9qZtuWGhLzFjBfgecmdtl4+SYVwJ1VneZBQ=="
-      },
-      "runtime.linux-arm64.runtime.native.System.IO.Ports": {
-        "type": "Transitive",
-        "resolved": "8.0.0",
-        "contentHash": "KYG6/3ojhEWbb3FwQAKgGWPHrY+HKUXXdVjJlrtyCLn3EMcNTaNcPadb2c0ndQzixZSmAxZKopXJr0nLwhOrpQ=="
-      },
-      "runtime.linux-x64.runtime.native.System.IO.Ports": {
-        "type": "Transitive",
-        "resolved": "8.0.0",
-        "contentHash": "Wnw5vhA4mgGbIFoo6l9Fk3iEcwRSq49a1aKwJgXUCUtEQLCSUDjTGSxqy/oMUuOyyn7uLHsH8KgZzQ1y3lReiQ=="
-      },
-      "runtime.native.System.Data.SqlClient.sni": {
-        "type": "Transitive",
-        "resolved": "4.7.0",
-        "contentHash": "9kyFSIdN3T0qjDQ2R0HRXYIhS3l5psBzQi6qqhdLz+SzFyEy4sVxNOke+yyYv8Cu8rPER12c3RDjLT8wF3WBYQ==",
-        "dependencies": {
-          "runtime.win-arm64.runtime.native.System.Data.SqlClient.sni": "4.4.0",
-          "runtime.win-x64.runtime.native.System.Data.SqlClient.sni": "4.4.0",
-          "runtime.win-x86.runtime.native.System.Data.SqlClient.sni": "4.4.0"
-        }
-      },
-      "runtime.native.System.IO.Ports": {
-        "type": "Transitive",
-        "resolved": "8.0.0",
-        "contentHash": "Ee7Sz5llLpTgyKIWzKI/GeuRSbFkOABgJRY00SqTY0OkTYtkB+9l5rFZfE7fxPA3c22RfytCBYkUdAkcmwMjQg==",
-        "dependencies": {
-          "runtime.linux-arm.runtime.native.System.IO.Ports": "8.0.0",
-          "runtime.linux-arm64.runtime.native.System.IO.Ports": "8.0.0",
-          "runtime.linux-x64.runtime.native.System.IO.Ports": "8.0.0",
-          "runtime.osx-arm64.runtime.native.System.IO.Ports": "8.0.0",
-          "runtime.osx-x64.runtime.native.System.IO.Ports": "8.0.0"
-        }
-      },
-      "runtime.osx-arm64.runtime.native.System.IO.Ports": {
-        "type": "Transitive",
-        "resolved": "8.0.0",
-        "contentHash": "rbUBLAaFW9oVkbsb0+XSrAo2QdhBeAyzLl5KQ6Oci9L/u626uXGKInsVJG6B9Z5EO8bmplC8tsMiaHK8wOBZ+w=="
-      },
-      "runtime.osx-x64.runtime.native.System.IO.Ports": {
-        "type": "Transitive",
-        "resolved": "8.0.0",
-        "contentHash": "IcfB4jKtM9pkzP9OpYelEcUX1MiDt0IJPBh3XYYdEISFF+6Mc+T8WWi0dr9wVh1gtcdVjubVEIBgB8BHESlGfQ=="
-      },
-      "runtime.win-arm64.runtime.native.System.Data.SqlClient.sni": {
-        "type": "Transitive",
-        "resolved": "4.4.0",
-        "contentHash": "LbrynESTp3bm5O/+jGL8v0Qg5SJlTV08lpIpFesXjF6uGNMWqFnUQbYBJwZTeua6E/Y7FIM1C54Ey1btLWupdg=="
-      },
-      "runtime.win-x64.runtime.native.System.Data.SqlClient.sni": {
-        "type": "Transitive",
-        "resolved": "4.4.0",
-        "contentHash": "38ugOfkYJqJoX9g6EYRlZB5U2ZJH51UP8ptxZgdpS07FgOEToV+lS11ouNK2PM12Pr6X/PpT5jK82G3DwH/SxQ=="
-      },
-      "runtime.win-x86.runtime.native.System.Data.SqlClient.sni": {
-        "type": "Transitive",
-        "resolved": "4.4.0",
-        "contentHash": "YhEdSQUsTx+C8m8Bw7ar5/VesXvCFMItyZF7G1AUY+OM0VPZUOeAVpJ4Wl6fydBGUYZxojTDR3I6Bj/+BPkJNA=="
-      },
-      "Semver": {
-        "type": "Transitive",
-        "resolved": "3.0.0",
-        "contentHash": "9jZCicsVgTebqkAujRWtC9J1A5EQVlu0TVKHcgoCuv345ve5DYf4D1MjhKEnQjdRZo6x/vdv6QQrYFs7ilGzLA==",
-        "dependencies": {
-          "Microsoft.Extensions.Primitives": "5.0.1"
-        }
-      },
-      "SharpYaml": {
-        "type": "Transitive",
-        "resolved": "2.1.1",
-        "contentHash": "BISoFuW2AwZYXxrZGaBnedo21BvrdgC4kkWd6QYrOdhOGSsZB0RSqcBw09l9caUE1g3sykJoRfSbtSzZS6tYig=="
-      },
-      "Sprache.StrongNamed": {
-        "type": "Transitive",
-        "resolved": "2.3.2",
-        "contentHash": "RvlXA9lOKVHqEGewTIs5jKhe0wkWXJBWImQLcPkw0PX90XD9SzPJVmjmTAUckK7+zrLBdCM6yxyx3sKJih/2Sg==",
-        "dependencies": {
-          "System.Globalization": "4.3.0",
-          "System.Linq": "4.3.0",
-          "System.Private.Uri": "4.3.2",
-          "System.Runtime": "4.3.1",
-          "System.Text.RegularExpressions": "4.3.1"
-        }
-      },
-      "System.ClientModel": {
-        "type": "Transitive",
-        "resolved": "1.1.0",
-        "contentHash": "UocOlCkxLZrG2CKMAAImPcldJTxeesHnHGHwhJ0pNlZEvEXcWKuQvVOER2/NiOkJGRJk978SNdw3j6/7O9H1lg==",
-        "dependencies": {
-          "System.Memory.Data": "1.0.2",
-          "System.Text.Json": "6.0.9"
-        }
-      },
-      "System.CodeDom": {
-        "type": "Transitive",
-        "resolved": "8.0.0",
-        "contentHash": "WTlRjL6KWIMr/pAaq3rYqh0TJlzpouaQ/W1eelssHgtlwHAH25jXTkUphTYx9HaIIf7XA6qs/0+YhtLEQRkJ+Q=="
-      },
-      "System.Collections": {
-        "type": "Transitive",
-        "resolved": "4.3.0",
-        "contentHash": "3Dcj85/TBdVpL5Zr+gEEBUuFe2icOnLalmEh9hfck1PTYbbyWuZgh4fmm2ysCLTrqLQw6t3TgTyJ+VLp+Qb+Lw==",
-        "dependencies": {
-          "Microsoft.NETCore.Platforms": "1.1.0",
-          "Microsoft.NETCore.Targets": "1.1.0",
-          "System.Runtime": "4.3.0"
-        }
-      },
-      "System.Collections.Immutable": {
-        "type": "Transitive",
-        "resolved": "8.0.0",
-        "contentHash": "AurL6Y5BA1WotzlEvVaIDpqzpIPvYnnldxru8oXJU2yFxFUy3+pNXjXd1ymO+RA0rq0+590Q8gaz2l3Sr7fmqg=="
-      },
-      "System.ComponentModel.Composition": {
-        "type": "Transitive",
-        "resolved": "8.0.0",
-        "contentHash": "bGhUX5BTivJ9Wax0qnJy7uGq7dn/TQkEpJ2Fpu1etg8dbPwyDkUzNPc1d3I2/jUr9y4wDI3a1dkSmi8X21Pzbw=="
-      },
-      "System.ComponentModel.Composition.Registration": {
-        "type": "Transitive",
-        "resolved": "8.0.0",
-        "contentHash": "BVMXYqX7Z0Zdq3tc94UKJL/cOWq4LF3ufexfdPuUDrDl4ekbbfwPVzsusVbx+aq6Yx60CJnmJLyHtM3V2Q7BBQ==",
-        "dependencies": {
-          "System.ComponentModel.Composition": "8.0.0",
-          "System.Reflection.Context": "8.0.0"
-        }
-      },
-      "System.Configuration.ConfigurationManager": {
-        "type": "Transitive",
-        "resolved": "8.0.1",
-        "contentHash": "gPYFPDyohW2gXNhdQRSjtmeS6FymL2crg4Sral1wtvEJ7DUqFCDWDVbbLobASbzxfic8U1hQEdC7hmg9LHncMw==",
-        "dependencies": {
-          "System.Diagnostics.EventLog": "8.0.1",
-          "System.Security.Cryptography.ProtectedData": "8.0.0"
-        }
-      },
-      "System.Data.Odbc": {
-        "type": "Transitive",
-        "resolved": "8.0.1",
-        "contentHash": "JQd0QHOaZuH+ki+4Geas88dnLe/lZSaEYYmRdovZaqNVuExVlVFs/of2I1VaasMxzbO5+yrGDAP2rkazx/b8Sg=="
-      },
-      "System.Data.OleDb": {
-        "type": "Transitive",
-        "resolved": "8.0.1",
-        "contentHash": "RO+/y2ggU5956uQDRXdjA1e2l5yJ4rTWNX76eZ+3sgtYGqGapCe2kQCyiUci+/y6Fyb21Irp4RQEdfrIiuYrxQ==",
-        "dependencies": {
-          "System.Configuration.ConfigurationManager": "8.0.1",
-          "System.Diagnostics.PerformanceCounter": "8.0.1"
-        }
-      },
-      "System.Data.SqlClient": {
-        "type": "Transitive",
-        "resolved": "4.8.6",
-        "contentHash": "2Ij/LCaTQRyAi5lAv7UUTV9R2FobC8xN9mE0fXBZohum/xLl8IZVmE98Rq5ugQHjCgTBRKqpXRb4ORulRdA6Ig==",
-        "dependencies": {
-          "Microsoft.Win32.Registry": "4.7.0",
-          "System.Security.Principal.Windows": "4.7.0",
-          "runtime.native.System.Data.SqlClient.sni": "4.7.0"
-        }
-      },
-      "System.Diagnostics.Debug": {
-        "type": "Transitive",
-        "resolved": "4.3.0",
-        "contentHash": "ZUhUOdqmaG5Jk3Xdb8xi5kIyQYAA4PnTNlHx1mu9ZY3qv4ELIdKbnL/akbGaKi2RnNUWaZsAs31rvzFdewTj2g==",
-        "dependencies": {
-          "Microsoft.NETCore.Platforms": "1.1.0",
-          "Microsoft.NETCore.Targets": "1.1.0",
-          "System.Runtime": "4.3.0"
-        }
-      },
-      "System.Diagnostics.DiagnosticSource": {
-        "type": "Transitive",
-        "resolved": "8.0.1",
-        "contentHash": "vaoWjvkG1aenR2XdjaVivlCV9fADfgyhW5bZtXT23qaEea0lWiUljdQuze4E31vKM7ZWJaSUsbYIKE3rnzfZUg=="
-      },
-      "System.Diagnostics.EventLog": {
-        "type": "Transitive",
-        "resolved": "8.0.1",
-        "contentHash": "n1ZP7NM2Gkn/MgD8+eOT5MulMj6wfeQMNS2Pizvq5GHCZfjlFMXV2irQlQmJhwA2VABC57M0auudO89Iu2uRLg=="
-      },
-      "System.Diagnostics.PerformanceCounter": {
-        "type": "Transitive",
-        "resolved": "8.0.1",
-        "contentHash": "9RfEDiEjlUADeThs8IPdDVTXSnPRSqjfgTQJALpmGFPKC0k2mbdufOXnb/9JZ4I0TkmxOfy3VTJxrHOJSs8cXg==",
-        "dependencies": {
-          "System.Configuration.ConfigurationManager": "8.0.1"
-        }
-      },
-      "System.DirectoryServices": {
-        "type": "Transitive",
-        "resolved": "8.0.0",
-        "contentHash": "7nit//efUTy1OsAKco2f02PMrwsR2S234N0dVVp84udC77YcvpOQDz5znAWMtgMWBzY1aRJvUW61jo/7vQRfXg=="
-      },
-      "System.DirectoryServices.AccountManagement": {
-        "type": "Transitive",
-        "resolved": "8.0.1",
-        "contentHash": "qVDWKClyDY+rHVEnf11eU4evW25d5OeidrtMPSJv+fwG213wa2zJ+AuIFCxsuvNSCFyHo+DvQIVfBcoK3CL1pA==",
-        "dependencies": {
-          "System.Configuration.ConfigurationManager": "8.0.1",
-          "System.DirectoryServices": "8.0.0",
-          "System.DirectoryServices.Protocols": "8.0.0"
-        }
-      },
-      "System.DirectoryServices.Protocols": {
-        "type": "Transitive",
-        "resolved": "8.0.0",
-        "contentHash": "puwJxURHDrYLGTQdsHyeMS72ClTqYa4lDYz6LHSbkZEk5hq8H8JfsO4MyYhB5BMMxg93jsQzLUwrnCumj11UIg=="
-      },
-      "System.Drawing.Common": {
-        "type": "Transitive",
-        "resolved": "8.0.10",
-        "contentHash": "MdajRp3P+FOlThgY6FBjAqnmLiVl5t2yWEC/2AsDMqx1zYbJG3G5TnscFBQ4obqcaGqvN5UnhQHSFaJFG2HftQ==",
-        "dependencies": {
-          "Microsoft.Win32.SystemEvents": "8.0.0"
-        }
-      },
-      "System.Globalization": {
-        "type": "Transitive",
-        "resolved": "4.3.0",
-        "contentHash": "kYdVd2f2PAdFGblzFswE4hkNANJBKRmsfa2X5LG2AcWE1c7/4t0pYae1L8vfZ5xvE2nK/R9JprtToA61OSHWIg==",
-        "dependencies": {
-          "Microsoft.NETCore.Platforms": "1.1.0",
-          "Microsoft.NETCore.Targets": "1.1.0",
-          "System.Runtime": "4.3.0"
-        }
-      },
-      "System.IO": {
-        "type": "Transitive",
-        "resolved": "4.3.0",
-        "contentHash": "3qjaHvxQPDpSOYICjUoTsmoq5u6QJAFRUITgeT/4gqkF1bajbSmb1kwSxEA8AHlofqgcKJcM8udgieRNhaJ5Cg==",
-        "dependencies": {
-          "Microsoft.NETCore.Platforms": "1.1.0",
-          "Microsoft.NETCore.Targets": "1.1.0",
-          "System.Runtime": "4.3.0",
-          "System.Text.Encoding": "4.3.0",
-          "System.Threading.Tasks": "4.3.0"
-        }
-      },
-      "System.IO.Abstractions": {
-        "type": "Transitive",
-        "resolved": "21.3.1",
-        "contentHash": "Gm8HI/AHwoWd1r9IUShekWgAQjJgTM1jmrJHSkxONeuVUQAZdxSKzGYTjReBYgqLvF1Zq1Hcd1qHytrL0HuiBg==",
-        "dependencies": {
-          "TestableIO.System.IO.Abstractions": "21.3.1",
-          "TestableIO.System.IO.Abstractions.Wrappers": "21.3.1"
-        }
-      },
-      "System.IO.Packaging": {
-        "type": "Transitive",
-        "resolved": "8.0.1",
-        "contentHash": "KYkIOAvPexQOLDxPO2g0BVoWInnQhPpkFzRqvNrNrMhVT6kqhVr0zEb6KCHlptLFukxnZrjuMVAnxK7pOGUYrw=="
-      },
-      "System.IO.Pipelines": {
-        "type": "Transitive",
-        "resolved": "9.0.2",
-        "contentHash": "UIBaK7c/A3FyQxmX/747xw4rCUkm1BhNiVU617U5jweNJssNjLJkPUGhBsrlDG0BpKWCYKsncD+Kqpy4KmvZZQ=="
-      },
-      "System.IO.Ports": {
-        "type": "Transitive",
-        "resolved": "8.0.0",
-        "contentHash": "MaiPbx2/QXZc62gm/DrajRrGPG1lU4m08GWMoWiymPYM+ba4kfACp2PbiYpqJ4QiFGhHD00zX3RoVDTucjWe9g==",
-        "dependencies": {
-          "runtime.native.System.IO.Ports": "8.0.0"
-        }
-      },
-      "System.Linq": {
-        "type": "Transitive",
-        "resolved": "4.3.0",
-        "contentHash": "5DbqIUpsDp0dFftytzuMmc0oeMdQwjcP/EWxsksIz/w1TcFRkZ3yKKz0PqiYFMmEwPSWw+qNVqD7PJ889JzHbw==",
-        "dependencies": {
-          "System.Collections": "4.3.0",
-          "System.Diagnostics.Debug": "4.3.0",
-          "System.Resources.ResourceManager": "4.3.0",
-          "System.Runtime": "4.3.0",
-          "System.Runtime.Extensions": "4.3.0"
-        }
-      },
-      "System.Management": {
-        "type": "Transitive",
-        "resolved": "8.0.0",
-        "contentHash": "jrK22i5LRzxZCfGb+tGmke2VH7oE0DvcDlJ1HAKYU8cPmD8XnpUT0bYn2Gy98GEhGjtfbR/sxKTVb+dE770pfA==",
-        "dependencies": {
-          "System.CodeDom": "8.0.0"
-        }
-      },
-      "System.Memory": {
-        "type": "Transitive",
-        "resolved": "4.5.5",
-        "contentHash": "XIWiDvKPXaTveaB7HVganDlOCRoj03l+jrwNvcge/t8vhGYKvqV+dMv6G4SAX2NoNmN0wZfVPTAlFwZcZvVOUw=="
-      },
-      "System.Memory.Data": {
-        "type": "Transitive",
-        "resolved": "9.0.2",
-        "contentHash": "tzyNQokibJu0ILPd0zezJ3kG3TWaV2a7nLW17ypcAWH8WJDfnSZFlK7/OS+x4PfVikIyhI0pHriFwVTSXy0zYw==",
-        "dependencies": {
-          "System.Text.Json": "9.0.2"
-        }
-      },
-      "System.Numerics.Vectors": {
-        "type": "Transitive",
-        "resolved": "4.5.0",
-        "contentHash": "QQTlPTl06J/iiDbJCiepZ4H//BVraReU4O4EoRw1U02H5TLUIT7xn3GnDp9AXPSlJUDyFs4uWjWafNX6WrAojQ=="
-      },
-      "System.Private.ServiceModel": {
-        "type": "Transitive",
-        "resolved": "4.10.0",
-        "contentHash": "dB4hD50X7FaCCPoMJ+TShvSVXEHWBD/GKEd494N4a3V+avJmNFmKK7bM40J1zsj+QWt66DG2YkwWlRf/OHx8zw==",
-        "dependencies": {
-          "Microsoft.Bcl.AsyncInterfaces": "5.0.0",
-          "Microsoft.Extensions.ObjectPool": "5.0.10",
-          "System.Numerics.Vectors": "4.5.0",
-          "System.Reflection.DispatchProxy": "4.7.1",
-          "System.Security.Cryptography.Xml": "5.0.0",
-          "System.Security.Principal.Windows": "5.0.0"
-        }
-      },
-      "System.Private.Uri": {
-        "type": "Transitive",
-        "resolved": "4.3.2",
-        "contentHash": "o1+7RJnu3Ik3PazR7Z7tJhjPdE000Eq2KGLLWhqJJKXj04wrS8lwb1OFtDF9jzXXADhUuZNJZlPc98uwwqmpFA==",
-        "dependencies": {
-          "Microsoft.NETCore.Platforms": "1.1.1",
-          "Microsoft.NETCore.Targets": "1.1.3"
-        }
-      },
-      "System.Reflection": {
-        "type": "Transitive",
-        "resolved": "4.3.0",
-        "contentHash": "KMiAFoW7MfJGa9nDFNcfu+FpEdiHpWgTcS2HdMpDvt9saK3y/G4GwprPyzqjFH9NTaGPQeWNHU+iDlDILj96aQ==",
-        "dependencies": {
-          "Microsoft.NETCore.Platforms": "1.1.0",
-          "Microsoft.NETCore.Targets": "1.1.0",
-          "System.IO": "4.3.0",
-          "System.Reflection.Primitives": "4.3.0",
-          "System.Runtime": "4.3.0"
-        }
-      },
-      "System.Reflection.Context": {
-        "type": "Transitive",
-        "resolved": "8.0.0",
-        "contentHash": "k76ubeIBOeIVg7vkQ4I+LoB8sY1EzFIc3oHEtoiNLhXleb7TBLXUQu0CFZ4sPlXJzWNabRf+gn1T7lyhOBxIMA=="
-      },
-      "System.Reflection.DispatchProxy": {
-        "type": "Transitive",
-        "resolved": "4.7.1",
-        "contentHash": "C1sMLwIG6ILQ2bmOT4gh62V6oJlyF4BlHcVMrOoor49p0Ji2tA8QAoqyMcIhAdH6OHKJ8m7BU+r4LK2CUEOKqw=="
-      },
-      "System.Reflection.Emit.Lightweight": {
-        "type": "Transitive",
-        "resolved": "4.7.0",
-        "contentHash": "a4OLB4IITxAXJeV74MDx49Oq2+PsF6Sml54XAFv+2RyWwtDBcabzoxiiJRhdhx+gaohLh4hEGCLQyBozXoQPqA=="
-      },
-      "System.Reflection.Primitives": {
-        "type": "Transitive",
-        "resolved": "4.3.0",
-        "contentHash": "5RXItQz5As4xN2/YUDxdpsEkMhvw3e6aNveFXUn4Hl/udNTCNhnKp8lT9fnc3MhvGKh1baak5CovpuQUXHAlIA==",
-        "dependencies": {
-          "Microsoft.NETCore.Platforms": "1.1.0",
-          "Microsoft.NETCore.Targets": "1.1.0",
-          "System.Runtime": "4.3.0"
-        }
-      },
-      "System.Resources.ResourceManager": {
-        "type": "Transitive",
-        "resolved": "4.3.0",
-        "contentHash": "/zrcPkkWdZmI4F92gL/TPumP98AVDu/Wxr3CSJGQQ+XN6wbRZcyfSKVoPo17ilb3iOr0cCRqJInGwNMolqhS8A==",
-        "dependencies": {
-          "Microsoft.NETCore.Platforms": "1.1.0",
-          "Microsoft.NETCore.Targets": "1.1.0",
-          "System.Globalization": "4.3.0",
-          "System.Reflection": "4.3.0",
-          "System.Runtime": "4.3.0"
-        }
-      },
-      "System.Runtime": {
-        "type": "Transitive",
-        "resolved": "4.3.1",
-        "contentHash": "abhfv1dTK6NXOmu4bgHIONxHyEqFjW8HwXPmpY9gmll+ix9UNo4XDcmzJn6oLooftxNssVHdJC1pGT9jkSynQg==",
-        "dependencies": {
-          "Microsoft.NETCore.Platforms": "1.1.1",
-          "Microsoft.NETCore.Targets": "1.1.3"
-        }
-      },
-      "System.Runtime.Caching": {
-        "type": "Transitive",
-        "resolved": "8.0.1",
-        "contentHash": "tdl7Q47P09UpRu0C/OQsGJU6GacBzzk4vfp5My9rodD+BchrxmajORnTthH8RxPUTPrIoVDJmLyvJcGxB267nQ==",
-        "dependencies": {
-          "System.Configuration.ConfigurationManager": "8.0.1"
-        }
-      },
-      "System.Runtime.CompilerServices.Unsafe": {
-        "type": "Transitive",
-        "resolved": "4.5.2",
-        "contentHash": "wprSFgext8cwqymChhrBLu62LMg/1u92bU+VOwyfBimSPVFXtsNqEWC92Pf9ofzJFlk4IHmJA75EDJn1b2goAQ=="
-      },
-      "System.Runtime.Extensions": {
-        "type": "Transitive",
-        "resolved": "4.3.0",
-        "contentHash": "guW0uK0fn5fcJJ1tJVXYd7/1h5F+pea1r7FLSOz/f8vPEqbR2ZAknuRDvTQ8PzAilDveOxNjSfr0CHfIQfFk8g==",
-        "dependencies": {
-          "Microsoft.NETCore.Platforms": "1.1.0",
-          "Microsoft.NETCore.Targets": "1.1.0",
-          "System.Runtime": "4.3.0"
-        }
-      },
-      "System.Security.AccessControl": {
-        "type": "Transitive",
-        "resolved": "4.7.0",
-        "contentHash": "JECvTt5aFF3WT3gHpfofL2MNNP6v84sxtXxpqhLBCcDRzqsPBmHhQ6shv4DwwN2tRlzsUxtb3G9M3763rbXKDg==",
-        "dependencies": {
-          "Microsoft.NETCore.Platforms": "3.1.0",
-          "System.Security.Principal.Windows": "4.7.0"
-        }
-      },
-      "System.Security.Cryptography.Pkcs": {
-        "type": "Transitive",
-        "resolved": "8.0.1",
-        "contentHash": "CoCRHFym33aUSf/NtWSVSZa99dkd0Hm7OCZUxORBjRB16LNhIEOf8THPqzIYlvKM0nNDAPTRBa1FxEECrgaxxA=="
-      },
-      "System.Security.Cryptography.ProtectedData": {
-        "type": "Transitive",
-        "resolved": "8.0.0",
-        "contentHash": "+TUFINV2q2ifyXauQXRwy4CiBhqvDEDZeVJU7qfxya4aRYOKzVBpN+4acx25VcPB9ywUN6C0n8drWl110PhZEg=="
-      },
-      "System.Security.Cryptography.Xml": {
-        "type": "Transitive",
-        "resolved": "8.0.2",
-        "contentHash": "aDM/wm0ZGEZ6ZYJLzgqjp2FZdHbDHh6/OmpGfb7AdZ105zYmPn/83JRU2xLIbwgoNz9U1SLUTJN0v5th3qmvjA==",
-        "dependencies": {
-          "System.Security.Cryptography.Pkcs": "8.0.1"
-        }
-      },
-      "System.Security.Permissions": {
-        "type": "Transitive",
-        "resolved": "8.0.0",
-        "contentHash": "v/BBylw7XevuAsHXoX9dDUUfmBIcUf7Lkz8K3ZXIKz3YRKpw8YftpSir4n4e/jDTKFoaK37AsC3xnk+GNFI1Ow==",
-        "dependencies": {
-          "System.Windows.Extensions": "8.0.0"
-        }
-      },
-      "System.Security.Principal.Windows": {
-        "type": "Transitive",
-        "resolved": "5.0.0",
-        "contentHash": "t0MGLukB5WAVU9bO3MGzvlGnyJPgUlcwerXn1kzBRjwLKixT96XV0Uza41W49gVd8zEMFu9vQEFlv0IOrytICA=="
-      },
-      "System.ServiceModel.Duplex": {
-        "type": "Transitive",
-        "resolved": "4.10.0",
-        "contentHash": "4TiHY9zNCyU5++0hzgQQY8Lg2iUxBndRbo/xVWxljqekBiPSK037QASLD4ZZCKc/JcA4cpHUFDXZjzrdVVn6aw==",
-        "dependencies": {
-          "System.Private.ServiceModel": "4.10.0",
-          "System.ServiceModel.Primitives": "4.10.0"
-        }
-      },
-      "System.ServiceModel.Http": {
-        "type": "Transitive",
-        "resolved": "4.10.0",
-        "contentHash": "/PbmNSEwTQ7Vizor3F/Zp8bzR6L9YZNGIwGr1Tyc//ZZuAYDhiwiMbNpX3EnPZM63qD2bJmR/FWH9S5Ffp8K6g==",
-        "dependencies": {
-          "System.Private.ServiceModel": "4.10.0",
-          "System.ServiceModel.Primitives": "4.10.0"
-        }
-      },
-      "System.ServiceModel.NetTcp": {
-        "type": "Transitive",
-        "resolved": "4.10.0",
-        "contentHash": "tG69H0sRdzEuOcdGzsZwbmPk54Akb3t1Db4SSXN6hSTOc2ZBFu1jLt5wJA6ATbIjJ5WqXA8beRNLhO77lBNIdA==",
-        "dependencies": {
-          "System.Private.ServiceModel": "4.10.0",
-          "System.ServiceModel.Primitives": "4.10.0"
-        }
-      },
-      "System.ServiceModel.Primitives": {
-        "type": "Transitive",
-        "resolved": "4.10.0",
-        "contentHash": "BtrvvpgU2HolcC0tUf1g+n4Fk5kLhfbIBgRibcGe7TDHXcy6zTfkyXxR88rl2tO4KEPLkJXxWf/HW/LJmsI0Ew==",
-        "dependencies": {
-          "System.Private.ServiceModel": "4.10.0"
-        }
-      },
-      "System.ServiceModel.Security": {
-        "type": "Transitive",
-        "resolved": "4.10.0",
-        "contentHash": "/COEfB7QqKW37DOfmzJG6rd0apH0uMMCYNDUir9ZVDQR/ulQHx12T/5jMTo25YgUUk++i0SfGDbzutMH3w/nQg==",
-        "dependencies": {
-          "System.Private.ServiceModel": "4.10.0",
-          "System.ServiceModel.Primitives": "4.10.0"
-        }
-      },
-      "System.ServiceModel.Syndication": {
-        "type": "Transitive",
-        "resolved": "8.0.0",
-        "contentHash": "CJxIUwpBkMCPmIx46tFVOt0zpRrYurUHLW6tJBcmyj+MyWpKc6MMcS69B7IdlV/bgtgys073wMIHZX9QOQ1OFA=="
-      },
-      "System.ServiceProcess.ServiceController": {
-        "type": "Transitive",
-        "resolved": "8.0.1",
-        "contentHash": "02I0BXo1kmMBgw03E8Hu4K6nTqur4wpQdcDZrndczPzY2fEoGvlinE35AWbyzLZ2h2IksEZ6an4tVt3hi9j1oA==",
-        "dependencies": {
-          "System.Diagnostics.EventLog": "8.0.1"
-        }
-      },
-      "System.Speech": {
-        "type": "Transitive",
-        "resolved": "8.0.0",
-        "contentHash": "CNuiA6vb95Oe5PRjClZEBiaju31vwB8OIeCgeSBXyZL6+MS4RVVB2X/C11z0xCkooHE3Vy91nM2z76emIzR+sg=="
-      },
-      "System.Text.Encoding": {
-        "type": "Transitive",
-        "resolved": "4.3.0",
-        "contentHash": "BiIg+KWaSDOITze6jGQynxg64naAPtqGHBwDrLaCtixsa5bKiR8dpPOHA7ge3C0JJQizJE+sfkz1wV+BAKAYZw==",
-        "dependencies": {
-          "Microsoft.NETCore.Platforms": "1.1.0",
-          "Microsoft.NETCore.Targets": "1.1.0",
-          "System.Runtime": "4.3.0"
-        }
-      },
-      "System.Text.Encoding.CodePages": {
-        "type": "Transitive",
-        "resolved": "8.0.0",
-        "contentHash": "OZIsVplFGaVY90G2SbpgU7EnCoOO5pw1t4ic21dBF3/1omrJFpAGoNAVpPyMVOC90/hvgkGG3VFqR13YgZMQfg=="
-      },
-      "System.Text.Encodings.Web": {
-        "type": "Transitive",
-        "resolved": "9.0.2",
-        "contentHash": "/kCGdrXg0PXrvkHYyHubXJHcmCAvJrxTZ7g4XS6UCxY1JW79aMjtUW6UYNECHJmiyFZsZ/vUuWOM4CtNpiNt8Q=="
-      },
-      "System.Text.Json": {
-        "type": "Transitive",
-        "resolved": "9.0.2",
-        "contentHash": "4TY2Yokh5Xp8XHFhsY9y84yokS7B0rhkaZCXuRiKppIiKwPVH4lVSFD9EEFzRpXdBM5ZeZXD43tc2vB6njEwwQ==",
-        "dependencies": {
-          "System.IO.Pipelines": "9.0.2",
-          "System.Text.Encodings.Web": "9.0.2"
-        }
-      },
-      "System.Text.RegularExpressions": {
-        "type": "Transitive",
-        "resolved": "4.3.1",
-        "contentHash": "N0kNRrWe4+nXOWlpLT4LAY5brb8caNFlUuIRpraCVMDLYutKkol1aV079rQjLuSxKMJT2SpBQsYX9xbcTMmzwg==",
-        "dependencies": {
-          "System.Runtime": "4.3.1"
-        }
-      },
-      "System.Threading.AccessControl": {
-        "type": "Transitive",
-        "resolved": "8.0.0",
-        "contentHash": "cIed5+HuYz+eV9yu9TH95zPkqmm1J9Qps9wxjB335sU8tsqc2kGdlTEH9FZzZeCS8a7mNSEsN8ZkyhQp1gfdEw=="
-      },
-      "System.Threading.Tasks": {
-        "type": "Transitive",
-        "resolved": "4.3.0",
-        "contentHash": "LbSxKEdOUhVe8BezB/9uOGGppt+nZf6e1VFyw6v3DN6lqitm0OSn2uXMOdtP0M3W4iMcqcivm2J6UgqiwwnXiA==",
-        "dependencies": {
-          "Microsoft.NETCore.Platforms": "1.1.0",
-          "Microsoft.NETCore.Targets": "1.1.0",
-          "System.Runtime": "4.3.0"
-        }
-      },
-      "System.Threading.Tasks.Extensions": {
-        "type": "Transitive",
-        "resolved": "4.5.4",
-        "contentHash": "zteT+G8xuGu6mS+mzDzYXbzS7rd3K6Fjb9RiZlYlJPam2/hU7JCBZBVEcywNuR+oZ1ncTvc/cq0faRr3P01OVg=="
-      },
-      "System.Web.Services.Description": {
-        "type": "Transitive",
-        "resolved": "4.10.0",
-        "contentHash": "Dwr64geRujAwnI+wPMJP1rf4pFaYRITrAS7EIGd0GVMwQ8OayM6ypwmnAPzQG4YTyN84w6KD5Rv8LJywYK+vUA=="
-      },
-      "System.Windows.Extensions": {
-        "type": "Transitive",
-        "resolved": "8.0.0",
-        "contentHash": "Obg3a90MkOw9mYKxrardLpY2u0axDMrSmy4JCdq2cYbelM2cUwmUir5Bomvd1yxmPL9h5LVHU1tuKBZpUjfASg=="
-      },
-      "TestableIO.System.IO.Abstractions": {
-        "type": "Transitive",
-        "resolved": "21.3.1",
-        "contentHash": "B9USlBOZAiqXss7AI4BH6HVWs+HoHx38OadJjBO0VCzEWgP/u0u52bogmrzDHsyqRv8Yo/xtIMQXgpjLoaAUXw=="
-      },
-      "TestableIO.System.IO.Abstractions.Wrappers": {
-        "type": "Transitive",
-        "resolved": "21.3.1",
-        "contentHash": "l/xu8G96pntsofFG8vh6BKbVbYWtqYZTpNCcj4jGNwxwSbwY2gvDmkiFmIbWf7lgzPZbopW2FAfaY6m4K/3QJw==",
-        "dependencies": {
-          "TestableIO.System.IO.Abstractions": "21.3.1"
-        }
-      },
-      "Azure.Bicep.Core": {
-        "type": "Project",
-        "dependencies": {
-          "Azure.Bicep.IO": "[1.0.0, )",
-          "Azure.Bicep.Types": "[0.5.110, )",
-          "Azure.Bicep.Types.Az": "[0.2.756, )",
-          "Azure.Bicep.Types.K8s": "[0.1.644, )",
-          "Azure.Containers.ContainerRegistry": "[1.1.1, )",
           "Azure.Deployments.Templates": "[1.329.0, )",
           "Azure.Identity": "[1.13.2, )",
           "Azure.ResourceManager.Resources": "[1.9.0, )",
@@ -9090,5 +4543,4 @@
       }
     }
   }
->>>>>>> 6c34467a
 }