﻿<Project Sdk="Microsoft.NET.Sdk">
  <PropertyGroup>
    <AssemblyName>Azure.Bicep.Local.Deploy</AssemblyName>
    <RootNamespace>Bicep.Local.Deploy</RootNamespace>
    <EnableNuget>true</EnableNuget>
    <PackageTags>Azure;ResourceManager;ARM;Deployments;Templates;Bicep</PackageTags>
    <Description>
      Bicep compiler local deploy functionality.
      The Bicep team has made this NuGet package publicly available on nuget.org. While it is public, it is not a supported package. Any dependency you take on this package will be done at your own risk and we reserve the right to push breaking changes to this package at any time.
    </Description>

    <!-- enable trimmer warnings for Bicep CLI and projects it references -->
    <EnableTrimAnalyzer>true</EnableTrimAnalyzer>
  </PropertyGroup>

  <ItemGroup>
    <ProjectReference Include="../Bicep.Core/Bicep.Core.csproj" />
    <ProjectReference Include="../Bicep.Local.Extension/Bicep.Local.Extension.csproj" />
  </ItemGroup>

  <ItemGroup>
<<<<<<< HEAD
    <PackageReference Include="Azure.Deployments.Engine" Version="1.65.0" />
=======
    <PackageReference Include="Azure.Deployments.Engine" Version="1.54.0" />
    <PackageReference Include="Azure.Deployments.Extensibility.Core" Version="0.1.55" />
>>>>>>> 8cf5ce4b
    <PackageReference Include="Microsoft.AspNet.WebApi.Client" Version="6.0.0" />
  </ItemGroup>

  <ItemGroup>
    <PackageReference Update="Nerdbank.GitVersioning" Version="3.6.139" />
  </ItemGroup>
</Project><|MERGE_RESOLUTION|>--- conflicted
+++ resolved
@@ -19,12 +19,8 @@
   </ItemGroup>
 
   <ItemGroup>
-<<<<<<< HEAD
-    <PackageReference Include="Azure.Deployments.Engine" Version="1.65.0" />
-=======
     <PackageReference Include="Azure.Deployments.Engine" Version="1.54.0" />
     <PackageReference Include="Azure.Deployments.Extensibility.Core" Version="0.1.55" />
->>>>>>> 8cf5ce4b
     <PackageReference Include="Microsoft.AspNet.WebApi.Client" Version="6.0.0" />
   </ItemGroup>
 
