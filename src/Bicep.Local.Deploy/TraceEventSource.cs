--- conflicted
+++ resolved
@@ -55,11 +55,7 @@
     public void Debug(string operationName, string message, Exception exception = null)
         => WriteToTrace(new { operationName, message, exception, });
 
-<<<<<<< HEAD
-    public void DeploymentOperations(string apiVersion, string resourceGroupName, string resourceGroupLocation, string deploymentName, string deploymentSequenceId, string operationId, DateTime startTime, string executionStatus, string statusCode, string statusMessage, string providerNamespace, string provisioningOperation, string resourceType, string resourceName, string resourceId, string resourceLocation, string resourceExtendedLocation, long totalExecutionCount, string resourceReferenceType)
-=======
-    public void DeploymentOperations(string apiVersion, string resourceGroupName, string resourceGroupLocation, string deploymentName, string deploymentSequenceId, string operationId, DateTime startTime, string executionStatus, string statusCode, string statusMessage, string providerNamespace, string provisioningOperation, string resourceType, string resourceName, string resourceId, string resourceLocation, string resourceExtendedLocation, long totalExecutionCount, string resourceReferenceType, string additionalProperties)
->>>>>>> cccc9d0c
+    public void DeploymentOperations(string apiVerssion, string resourceGroupName, string resourceGroupLocation, string deploymentName, string deploymentSequenceId, string operationId, DateTime startTime, string executionStatus, string statusCode, string statusMessage, string providerNamespace, string provisioningOperation, string resourceType, string resourceName, string resourceId, string resourceLocation, string resourceExtendedLocation, long totalExecutionCount, string resourceReferenceType, string additionalProperties)
     {
     }
 
