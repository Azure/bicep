--- conflicted
+++ resolved
@@ -164,25 +164,24 @@
       {
         "command": "bicep.insertResource",
         "title": "Insert Resource",
-<<<<<<< HEAD
         "category": "Bicep",
         "icon": "$(cloud-download)"
-=======
-        "category": "Bicep"
       },
       {
         "$section": "================== Walkthrough commands (not visible to users) ==================",
         "command": "bicep.gettingStarted.createBicepFile",
-        "title": "Create Empty Bicep File"
+        "title": "Create Empty Bicep File (Internal)",
+        "category": "Bicep Internal"
       },
       {
         "command": "bicep.gettingStarted.openBicepFile",
-        "title": "Open Existing Bicep File"
+        "title": "Open Existing Bicep File (Internal)",
+        "category": "Bicep Internal"
       },
       {
         "command": "bicep.gettingStarted.copyToClipboard",
-        "title": "Internal command: Copy walkthrough code to the clipboard"
->>>>>>> 0ffa35de
+        "title": "Copy walkthrough code to the clipboard (Internal)",
+        "category": "Bicep Internal"
       }
     ],
     "keybindings": [
@@ -303,11 +302,7 @@
         },
         {
           "command": "bicep.showSource",
-<<<<<<< HEAD
-          "group": "navigation",
-=======
-          "when": "bicepVisualizerFocus && commandsRegistered",
-          "group": "navigation"
+          "when": "never"          
         },
         {
           "command": "bicep.gettingStarted.createBicepFile",
@@ -319,7 +314,6 @@
         },
         {
           "command": "bicep.gettingStarted.copyToClipboard",
->>>>>>> 0ffa35de
           "when": "never"
         }
       ]
