--- conflicted
+++ resolved
@@ -678,17 +678,10 @@
     "@types/styled-components": "^5.1.26",
     "@types/triple-beam": "^1.3.2",
     "@types/vscode": "^1.67.0",
-<<<<<<< HEAD
-    "@types/webpack": "^5.28.0",
-    "@typescript-eslint/eslint-plugin": "^5.59.0",
-    "@typescript-eslint/parser": "^5.59.1",
-    "@vscode/test-electron": "^2.3.0",
-=======
     "@types/webpack": "^5.28.1",
     "@typescript-eslint/eslint-plugin": "^5.59.6",
     "@typescript-eslint/parser": "^5.59.2",
     "@vscode/test-electron": "^2.3.2",
->>>>>>> 6e3c2e2b
     "@vscode/vsce": "^2.19.0",
     "copy-webpack-plugin": "^11.0.0",
     "esbuild-loader": "^3.0.1",
@@ -714,13 +707,8 @@
     "ts-jest": "^27.1.4",
     "ts-node": "^10.9.1",
     "typescript": "^4.9.5",
-<<<<<<< HEAD
-    "webpack": "^5.76.3",
-    "webpack-cli": "^5.0.2"
-=======
     "webpack": "^5.82.0",
     "webpack-cli": "^5.1.1"
->>>>>>> 6e3c2e2b
   },
   "dependencies": {
     "@azure/arm-managementgroups": "2.0.2",
