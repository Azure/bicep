{
  "name": "vscode-bicep",
  "displayName": "Bicep",
  "description": "Bicep language support for Visual Studio Code",
  "author": "Microsoft Corporation",
  "license": "MIT",
  "version": "0.0.0-placeholder",
  "publisher": "ms-azuretools",
  "icon": "icons/bicep-logo-256.png",
  "preview": false,
  "aiKey": "0c6ae279ed8443289764825290e4f9e2-1a736e7c-1324-4338-be46-fc2a58ae4d14-7255",
  "engines": {
    "vscode": "^1.82.0"
  },
  "categories": [
    "Azure",
    "Programming Languages"
  ],
  "capabilities": {
    "virtualWorkspaces": false
  },
  "keywords": [
    "Bicep",
    "Azure Resource Manager",
    "ARM Template",
    "Azure"
  ],
  "bugs": {
    "url": "https://github.com/Azure/bicep/issues"
  },
  "repository": {
    "type": "git",
    "url": "https://github.com/Azure/bicep"
  },
  "galleryBanner": {
    "color": "E7F1FA",
    "theme": "light"
  },
  "homepage": "https://github.com/Azure/bicep/blob/main/README.md",
  "activationEvents": [
    "onWebviewPanel:bicep.visualizer",
    "onWebviewPanel:bicep.deployPane"
  ],
  "main": "./out/extension",
  "enabledApiProposals": [],
  "contributes": {
    "configurationDefaults": {
      "[bicep]": {
        "editor.tabSize": 2,
        "editor.insertSpaces": true,
        "files.insertFinalNewline": true,
        "editor.suggestSelection": "first",
        "editor.suggest.snippetsPreventQuickSuggestions": false,
        "editor.suggest.showWords": false
      },
      "[bicep-params]": {
        "editor.tabSize": 2,
        "editor.insertSpaces": true,
        "files.insertFinalNewline": true,
        "editor.suggestSelection": "first",
        "editor.suggest.snippetsPreventQuickSuggestions": false,
        "editor.suggest.showWords": false
      }
    },
    "configuration": {
      "type": "object",
      "title": "Bicep",
      "properties": {
        "bicep.decompileOnPaste": {
          "type": "boolean",
          "description": "Automatically convert pasted JSON values, JSON ARM templates or resources from a JSON ARM template into Bicep (use Undo to revert)",
          "default": true
        },
        "bicep.enableOutputTimestamps": {
          "type": "boolean",
          "description": "Prepend each line displayed in the Bicep Operations output channel with a timestamp.",
          "default": true,
          "$comment": "This is interpreted by vscode-azuretools package and the name has to be in the following format: <extensionConfigurationPrefix>.enableOutputTimestamps"
        },
        "bicep.suppressedWarnings": {
          "type": "array",
          "description": "Warnings that are being suppressed because a 'Don't show again' button was pressed. Remove items to reset.",
          "default": [],
          "items": {
            "type": "string"
          }
        },
        "bicep.enableSurveys": {
          "type": "boolean",
          "description": "Enable occasional surveys to collect feedback that helps us improve the Bicep extension.",
          "default": true
        },
        "bicep.completions.getAllAccessibleAzureContainerRegistries": {
          "type": "boolean",
          "description": "When completing 'br:' module references, query Azure for all container registries accessible to the user (may be slow). If this option is off, only registries configured under moduleAliases in bicepconfig.json will be listed.",
          "default": false
        },
        "bicep.experimental.disableDeploymentPane": {
          "type": "boolean",
          "description": "Disable the experimental Bicep Deployment Pane.",
          "default": false
        },
        "bicep.trace.server": {
          "type": "string",
          "enum": [
            "Off",
            "Messages",
            "Verbose"
          ],
          "default": "Off",
          "description": "Configure tracing of messages sent to the Bicep language server.",
          "scope": "window"
        }
      }
    },
    "jsonValidation": [
      {
        "fileMatch": "bicepconfig.json",
        "url": "./schemas/bicepconfig.schema.json"
      }
    ],
    "languages": [
      {
        "id": "bicep",
        "aliases": [
          "Bicep",
          "bicep"
        ],
        "extensions": [
          ".bicep"
        ],
        "configuration": "./syntaxes/language-configuration.json",
        "icon": {
          "light": "./icons/bicep-file.svg",
          "dark": "./icons/bicep-file.svg"
        }
      },
      {
        "id": "jsonc",
        "filenames": [
          "bicepconfig.json"
        ]
      },
      {
        "id": "bicep-params",
        "aliases": [
          "Bicep Parameters",
          "Bicep Params"
        ],
        "extensions": [
          ".bicepparam"
        ],
        "configuration": "./syntaxes/language-configuration.json",
        "icon": {
          "light": "./icons/bicepparam-file.svg",
          "dark": "./icons/bicepparam-file.svg"
        }
      }
    ],
    "grammars": [
      {
        "scopeName": "markdown.bicep.codeblock",
        "path": "./syntaxes/bicep.codeblock.json",
        "injectTo": [
          "text.html.markdown"
        ],
        "embeddedLanguages": {
          "meta.embedded.block.bicep": "bicep"
        }
      },
      {
        "language": "bicep",
        "scopeName": "source.bicep",
        "path": "./syntaxes/bicep.tmlanguage"
      },
      {
        "language": "bicep-params",
        "scopeName": "source.bicep",
        "path": "./syntaxes/bicep.tmlanguage"
      }
    ],
    "commands": [
      {
        "command": "bicep.showDeployPane",
        "when": "!config.bicep.experimental.disableDeploymentPane",
        "title": "Show Deployment Pane",
        "category": "Bicep",
        "icon": "$(cloud-upload)"
      },
      {
        "command": "bicep.showDeployPaneToSide",
        "when": "!config.bicep.experimental.disableDeploymentPane",
        "title": "Show Deployment Pane to the Side",
        "category": "Bicep",
        "icon": "$(cloud-upload)"
      },
      {
        "command": "bicep.showVisualizer",
        "title": "Open Bicep Visualizer",
        "category": "Bicep",
        "icon": "$(type-hierarchy-sub)"
      },
      {
        "command": "bicep.showVisualizerToSide",
        "title": "Open Bicep Visualizer to the Side",
        "category": "Bicep",
        "icon": "$(type-hierarchy-sub)"
      },
      {
        "command": "bicep.showSourceFromVisualizer",
        "title": "Open Source",
        "category": "Bicep",
        "icon": "$(go-to-file)"
      },
      {
        "command": "bicep.build",
        "title": "Build ARM Template",
        "category": "Bicep",
        "icon": "$(output)"
      },
      {
        "command": "bicep.decompile",
        "title": "Decompile into Bicep",
        "category": "Bicep",
        "enablement": "!bicep.cannotDecompile || !editorFocus",
        "$comment1": "Intentionally enabling this command when the language server has not yet been loaded, otherwise we must be loaded for all JSON files. If user selects the command when the JSON file is not an ARM template, it will load then give a meaningful error",
        "$comment2": "Also keeping it enabled when the editor doesn't have focus, to allow command to appear enabled on e.g. right-clicking in explorer"
      },
      {
        "command": "bicep.decompileParams",
        "title": "Decompile into Bicepparams",
        "category": "Bicep",
        "enablement": "!bicep.cannotDecompileParams"
      },
      {
        "command": "bicep.generateParams",
        "title": "Generate Parameters File",
        "category": "Bicep",
        "icon": "$(output)"
      },
      {
        "command": "bicep.deploy",
        "title": "Deploy Bicep File...",
        "category": "Bicep",
        "icon": "$(cloud-upload)"
      },
      {
        "command": "bicep.forceModulesRestore",
        "title": "Restore Bicep Modules (Force)",
        "category": "Bicep"
      },
      {
        "command": "bicep.insertResource",
        "title": "Insert Resource...",
        "category": "Bicep",
        "icon": "$(cloud-download)"
      },
      {
        "command": "bicep.importKubernetesManifest",
        "title": "Import Kubernetes Manifest (EXPERIMENTAL)",
        "category": "Bicep",
        "icon": "$(cloud-download)"
      },
      {
        "command": "bicep.pasteAsBicep",
        "title": "Paste JSON as Bicep",
        "category": "Bicep",
        "icon": "$(clippy)"
      },
      {
        "command": "bicep.createConfigFile",
        "title": "Create Bicep Configuration File",
        "category": "Bicep"
      },
      {
        "command": "bicep.buildParams",
        "title": "Build Parameters File",
        "category": "Bicep",
        "icon": "$(output)"
      },
      {
        "command": "bicep.internal.showModuleSourceFile",
        "title": "(Show a source file from a module)",
        "category": "Bicep Internal"
      },
      {
        "$section": "================== Walkthrough commands (not visible to users) ==================",
        "command": "bicep.gettingStarted.createBicepFile",
        "title": "Create Empty Bicep File (Walkthrough)",
        "category": "Bicep Internal"
      },
      {
        "command": "bicep.gettingStarted.openBicepFile",
        "title": "Open Existing Bicep File (Walkthrough)",
        "category": "Bicep Internal"
      },
      {
        "command": "bicep.gettingStarted.copyToClipboard",
        "title": "Copy walkthrough code to the clipboard (Walkthrough)",
        "category": "Bicep Internal"
      }
    ],
    "keybindings": [
      {
        "command": "bicep.build",
        "key": "ctrl+shift+b",
        "mac": "cmd+alt+b",
        "when": "resourceLangId == bicep"
      },
      {
        "command": "bicep.forceModulesRestore",
        "key": "ctrl+m r",
        "mac": "cmd+m r",
        "when": "resourceLangId == bicep"
      },
      {
        "command": "bicep.showVisualizerToSide",
        "key": "ctrl+k v",
        "mac": "cmd+k v",
        "when": "resourceLangId == bicep"
      },
      {
        "command": "bicep.insertResource",
        "key": "ctrl+k i",
        "mac": "cmd+k i",
        "when": "resourceLangId == bicep"
      },
      {
        "command": "bicep.decompile",
        "when": "editorFocus && (resourceLangId == json || resourceLangId == jsonc || resourceLangId == arm-template)"
      },
      {
        "command": "bicep.buildParams",
        "key": "ctrl+shift+b",
        "mac": "cmd+alt+b",
        "when": "resourceLangId == bicep-params"
      }
    ],
    "menus": {
      "editor/title": [
        {
          "command": "bicep.showDeployPaneToSide",
          "when": "!config.bicep.experimental.disableDeploymentPane && (editorLangId == bicep || editorLangId == bicep-params)",
          "alt": "bicep.showDeployPane",
          "group": "navigation"
        },
        {
          "command": "bicep.showVisualizerToSide",
          "when": "editorLangId == bicep",
          "alt": "bicep.showVisualizer",
          "group": "navigation"
        },
        {
          "command": "bicep.showSourceFromVisualizer",
          "when": "bicepVisualizerFocus",
          "group": "navigation"
        },
        {
          "command": "bicep.insertResource",
          "when": "editorLangId == bicep",
          "group": "1_bicep"
        },
        {
          "command": "bicep.buildParams",
          "when": "editorLangId == bicep-params",
          "group": "1_bicep"
        }
      ],
      "explorer/context": [
        {
          "command": "bicep.build",
          "when": "resourceLangId == bicep",
          "group": "2_bicep_1_edit"
        },
        {
          "command": "bicep.forceModulesRestore",
          "when": "resourceLangId == bicep",
          "group": "2_bicep_1_edit"
        },
        {
          "command": "bicep.generateParams",
          "when": "resourceLangId == bicep",
          "group": "2_bicep_1_edit"
        },
        {
          "command": "bicep.insertResource",
          "when": "resourceLangId == bicep",
          "group": "2_bicep_1_edit"
        },
        {
          "command": "bicep.pasteAsBicep",
          "when": "resourceLangId == bicep",
          "group": "9_cutcopypaste"
        },
        {
          "command": "bicep.deploy",
          "when": "resourceLangId == bicep",
          "group": "2_bicep_2_deploy"
        },
        {
          "command": "bicep.showDeployPane",
          "when": "!config.bicep.experimental.disableDeploymentPane && (resourceLangId == bicep || resourceLangId == bicep-params)",
          "group": "2_bicep_2_deploy"
        },
        {
          "command": "bicep.showDeployPaneToSide",
          "when": "!config.bicep.experimental.disableDeploymentPane && (resourceLangId == bicep || resourceLangId == bicep-params)",
          "group": "2_bicep_2_deploy"
        },
        {
          "command": "bicep.showVisualizer",
          "when": "resourceLangId == bicep",
          "group": "2_bicep_3_visualize"
        },
        {
          "command": "bicep.showVisualizerToSide",
          "when": "resourceLangId == bicep",
          "group": "2_bicep_3_visualize"
        },
        {
          "command": "bicep.decompile",
          "when": "resourceLangId == json || resourceLangId == jsonc || resourceLangId == arm-template",
          "group": "9_bicep_in_json"
        },
        {
          "command": "bicep.buildParams",
          "when": "resourceLangId == bicep-params",
          "group": "2_bicep_1_edit"
        },
        {
          "command": "bicep.decompileParams",
          "when": "resourceLangId == json || resourceLangId == jsonc",
          "group": "9_bicep_in_json"
        }
      ],
      "editor/title/context": [
        {
          "command": "bicep.build",
          "when": "resourceLangId == bicep",
          "group": "2_bicep_1_edit"
        },
        {
          "command": "bicep.forceModulesRestore",
          "when": "resourceLangId == bicep",
          "group": "2_bicep_1_edit"
        },
        {
          "command": "bicep.generateParams",
          "when": "resourceLangId == bicep",
          "group": "2_bicep_1_edit"
        },
        {
          "command": "bicep.insertResource",
          "when": "resourceLangId == bicep",
          "group": "2_bicep_1_edit"
        },
        {
          "command": "bicep.deploy",
          "when": "resourceLangId == bicep",
          "group": "2_bicep_2_deploy"
        },
        {
          "command": "bicep.showDeployPane",
          "when": "!config.bicep.experimental.disableDeploymentPane && (resourceLangId == bicep || resourceLangId == bicep-params)",
          "group": "2_bicep_2_deploy"
        },
        {
          "command": "bicep.showDeployPaneToSide",
          "when": "!config.bicep.experimental.disableDeploymentPane && (resourceLangId == bicep || resourceLangId == bicep-params)",
          "group": "2_bicep_2_deploy"
        },
        {
          "command": "bicep.showVisualizer",
          "when": "resourceLangId == bicep",
          "group": "2_bicep_3_visualize"
        },
        {
          "command": "bicep.showVisualizerToSide",
          "when": "resourceLangId == bicep",
          "group": "2_bicep_3_visualize"
        },
        {
          "command": "bicep.decompile",
          "when": "resourceLangId == json || resourceLangId == jsonc || resourceLangId == arm-template",
          "group": "9_bicep_in_json"
        },
        {
          "command": "bicep.buildParams",
          "when": "resourceLangId == bicep-params",
          "group": "2_bicep_1_edit"
        },
        {
          "command": "bicep.decompileParams",
          "when": "resourceLangId == json || resourceLangId == jsonc",
          "group": "9_bicep_in_json"
        }
      ],
      "editor/context": [
        {
          "command": "bicep.build",
          "when": "resourceLangId == bicep",
          "group": "2_bicep_1_edit"
        },
        {
          "command": "bicep.forceModulesRestore",
          "when": "resourceLangId == bicep",
          "group": "2_bicep_1_edit"
        },
        {
          "command": "bicep.generateParams",
          "when": "resourceLangId == bicep",
          "group": "2_bicep_1_edit"
        },
        {
          "command": "bicep.insertResource",
          "when": "resourceLangId == bicep",
          "group": "2_bicep_1_edit"
        },
        {
          "command": "bicep.pasteAsBicep",
          "when": "resourceLangId == bicep",
          "group": "9_cutcopypaste"
        },
        {
          "command": "bicep.deploy",
          "when": "resourceLangId == bicep",
          "group": "2_bicep_2_deploy"
        },
        {
          "command": "bicep.showDeployPane",
          "when": "!config.bicep.experimental.disableDeploymentPane && (resourceLangId == bicep || resourceLangId == bicep-params)",
          "group": "2_bicep_2_deploy"
        },
        {
          "command": "bicep.showDeployPaneToSide",
          "when": "!config.bicep.experimental.disableDeploymentPane && (resourceLangId == bicep || resourceLangId == bicep-params)",
          "group": "2_bicep_2_deploy"
        },
        {
          "command": "bicep.showVisualizer",
          "when": "resourceLangId == bicep",
          "group": "2_bicep_3_visualize"
        },
        {
          "command": "bicep.showVisualizerToSide",
          "when": "resourceLangId == bicep",
          "group": "2_bicep_3_visualize"
        },
        {
          "command": "bicep.decompile",
          "when": "resourceLangId == json || resourceLangId == jsonc || resourceLangId == arm-template",
          "group": "9_bicep_in_json"
        },
        {
          "command": "bicep.buildParams",
          "when": "resourceLangId == bicep-params",
          "group": "2_bicep_1_edit"
        },
        {
          "command": "bicep.decompileParams",
          "when": "resourceLangId == json || resourceLangId == jsonc",
          "group": "9_bicep_in_json"
        }
      ],
      "commandPalette": [
        {
          "command": "bicep.build",
          "group": "0_bicep"
        },
        {
          "command": "bicep.generateParams",
          "group": "0_bicep"
        },
        {
          "command": "bicep.deploy",
          "group": "0_bicep"
        },
        {
          "command": "bicep.forceModulesRestore",
          "group": "0_bicep"
        },
        {
          "command": "bicep.insertResource",
          "group": "0_bicep"
        },
        {
          "command": "bicep.showDeployPane",
          "when": "!config.bicep.experimental.disableDeploymentPane",
          "group": "0_bicep"
        },
        {
          "command": "bicep.showDeployPaneToSide",
          "when": "!config.bicep.experimental.disableDeploymentPane",
          "group": "0_bicep"
        },
        {
          "command": "bicep.showVisualizer",
          "group": "0_bicep"
        },
        {
          "command": "bicep.showVisualizerToSide",
          "group": "0_bicep"
        },
        {
          "command": "bicep.importKubernetesManifest"
        },
        {
          "command": "bicep.showSourceFromVisualizer",
          "when": "never"
        },
        {
          "command": "bicep.gettingStarted.createBicepFile",
          "when": "never"
        },
        {
          "command": "bicep.gettingStarted.openBicepFile",
          "when": "never"
        },
        {
          "command": "bicep.gettingStarted.copyToClipboard",
          "when": "never"
        },
        {
          "command": "bicep.buildParams",
          "group": "0_bicep"
        },
        {
          "command": "bicep.internal.showModuleSourceFile",
          "when": "never"
        }
      ]
    },
    "snippets": [
      {
        "language": "jsonc",
        "path": "vscode-snippets/jsonc-snippets.jsonc"
      }
    ],
    "walkthroughs.$comments": [
      "Documentation: https://code.visualstudio.com/api/references/contribution-points#contributes.walkthroughs",
      "",
      "Automatically completes if a markdown button is pressed or there are no commands and no completion events",
      "Available completion events include:",
      "  onCommand:myCommand.id: Check off step when a command has been run.",
      "  onSettingChanged:mySetting.id: Check off step once the given setting has been modified.",
      "  onContext:contextKeyExpression: Check off step when a context key expression evaluates true.",
      "  extensionInstalled:myExt.id: Check off step if the given extension is installed.",
      "  onView:myView.id: Check off step once a given view becomes visible.",
      "  onLink:https://...: Check off step once a given link has been opened via a Walkthrough.",
      "",
      "Passing arguments to commands: See https://github.com/Microsoft/vscode/issues/69757,",
      "  Example: [Copy code to clipboard](command:bicep.gettingStarted.copyToClipboard?%7B%22step%22%3A%22resources%22%7D)",
      "",
      "Walkthrough commands (bicep.gettingStarted.xxx) are automatically marked in telemetry as being from the walkthrough.  Regular commands",
      "  which are called from the walkthrough markdown should be marked with a query string ?walkthrough=true to have it marked in telemetry.",
      "  Example: [Open Visualizer](command:bicep.showVisualizerToSide?%7B%22walkthrough%22%3A%22true%22%7D)"
    ],
    "walkthroughs": [
      {
        "id": "gettingStarted",
        "title": "Getting Started with Bicep",
        "description": "Learn about Bicep and the Bicep extension for Visual Studio Code",
        "steps": [
          {
            "id": "openBicepFile",
            "title": "Open a Bicep File",
            "description": "To get started with Bicep extension features, open or create a Bicep file (any file with '.bicep' extension).\n[Open Bicep file](command:bicep.gettingStarted.openBicepFile)\n[Create Bicep file](command:bicep.gettingStarted.createBicepFile)\nTip: [Close the side bar for more space](command:workbench.action.closeSidebar)",
            "media": {
              "image": "media/walkthroughs/gettingStarted/1_BicepLogoImage.png",
              "altText": "Bicep logo"
            },
            "completionEvents": [
              "onCommand:bicep.gettingStarted.createBicepFile",
              "onCommand:bicep.gettingStarted.openBicepFile",
              "onLanguage:bicep"
            ]
          },
          {
            "id": "addParameters",
            "title": "Add parameters",
            "description": "Use Bicep's IntelliSense and snippets to help you create a deployable Bicep file in minutes.",
            "media": {
              "markdown": "media/walkthroughs/gettingStarted/2_Type_Params.md"
            }
          },
          {
            "id": "addResources",
            "title": "Add resources",
            "description": "Use Bicep's IntelliSense and snippets to help you create a deployable Bicep file in minutes.",
            "media": {
              "markdown": "media/walkthroughs/gettingStarted/3_Type_Resources.md"
            }
          },
          {
            "id": "visualizeYourResources",
            "title": "Visualize your resources",
            "description": "The Visualizer gives you a representation of the resources in your Bicep file.\n[Open Visualizer](command:bicep.showVisualizerToSide?%7B%22walkthrough%22%3A%22true%22%7D)",
            "media": {
              "markdown": "media/walkthroughs/gettingStarted/4_Show_Visualizer.md"
            },
            "completionEvents": [
              "onCommand:bicep.showVisualizerToSide",
              "onCommand:bicep.showVisualizer"
            ]
          },
          {
            "id": "deployToAzure",
            "title": "Deploy to Azure",
            "description": "It's time to get these resources into Azure. If you don't have the [Azure Account Extension](command:extension.open?%5B%22ms-vscode.azure-account%22%5D) installed, you will need it to complete this step.\n[Deploy](command:bicep.deploy?%7B%22walkthrough%22%3A%22true%22%7D)",
            "media": {
              "image": "media/walkthroughs/gettingStarted/5_Deploy.gif",
              "altText": "Example of deploying Bicep file to Azure"
            },
            "completionEvents": [
              "onCommand:bicep.deploy"
            ]
          },
          {
            "id": "learnMore",
            "title": "Learn More",
            "description": "Great Job! You've completed Getting Started with Bicep. But don't stop now!\nCheck out our [Bicep Documentation](https://aka.ms/Bicep) to learn more about importing Bicep files as [modules](https://aka.ms/bicep/docs/modules) and [other extension features](https://aka.ms/bicep/docs/vscode).\nWanna take a deep dive into the Bicep language? Take a look at [Microsoft Learn - Bicep](https://aka.ms/microsoftlearnbicep).",
            "media": {
              "image": "media/walkthroughs/gettingStarted/1_BicepLogoImage.png",
              "altText": "Bicep logo"
            }
          }
        ]
      }
    ]
  },
  "scripts": {
    "vscode:prepublish": "npm run build:prod",
    "build": "webpack --mode development",
    "build:prod": "webpack --mode production",
    "build:e2e": "tsc -p ./tsconfig.e2e.json",
    "watch": "webpack --watch --mode development --stats=minimal",
    "lint": "eslint src --ext ts",
    "lint:fix": "eslint src --ext ts --fix",
    "test:e2e": "node ./out/test/e2e/runTests.js",
    "test:unit": "jest --config jest.config.unit.js",
    "test:snapshot": "jest --config jest.config.snapshot.js",
    "test:update-snapshot": "jest --config jest.config.snapshot.js --updateSnapshot",
    "testlocal:e2e": "(export BICEP_LANGUAGE_SERVER_PATH=${INIT_CWD}/../Bicep.LangServer/bin/Debug/net7.0/Bicep.LangServer.dll || set BICEP_LANGUAGE_SERVER_PATH=%INIT_CWD%/../Bicep.LangServer/bin/Debug/net7.0/Bicep.LangServer.dll) && npm run build && npm run build:e2e && npm run test:e2e",
    "clean": "rimraf ./out ./coverage",
    "package": "npm run clean && nbgv-setversion && vsce package --githubBranch main --out ./vscode-bicep.vsix && nbgv-setversion --reset",
    "packagelocal": "rimraf ./bicepLanguageServer && cp -r ../Bicep.LangServer/bin/Debug/net7.0 ./bicepLanguageServer && npm run package"
  },
  "devDependencies": {
    "@types/cytoscape": "^3.19.16",
    "@types/fs-extra": "^11.0.4",
    "@types/jest": "^29.5.11",
    "@types/mocha": "^10.0.6",
    "@types/node": "^20.10.5",
    "@types/react": "^18.2.25",
    "@types/react-dom": "^18.2.18",
    "@types/react-test-renderer": "^18.0.5",
    "@types/semver": "^7.5.6",
    "@types/triple-beam": "^1.3.5",
    "@types/vscode": "^1.82.0",
    "@types/webpack": "^5.28.5",
    "@typescript-eslint/eslint-plugin": "^6.7.2",
    "@typescript-eslint/parser": "^6.16.0",
    "@vscode/test-electron": "^2.3.8",
    "@vscode/vsce": "^2.22.0",
    "copy-webpack-plugin": "^11.0.0",
    "css-loader": "^6.7.3",
    "esbuild-loader": "^4.0.2",
    "eslint": "^8.56.0",
    "eslint-config-prettier": "^9.1.0",
    "eslint-plugin-header": "^3.1.1",
    "eslint-plugin-jest": "^27.6.1",
    "eslint-plugin-prettier": "^5.0.1",
    "eslint-plugin-react": "^7.33.2",
    "fork-ts-checker-webpack-plugin": "^9.0.0",
    "jest": "^29.7.0",
    "jest-styled-components": "^7.2.0",
    "json-merger": "^1.1.10",
    "moment": "^2.30.1",
    "ncp": "^2.0.0",
    "nerdbank-gitversioning": "^3.6.133",
    "prettier": "^3.1.1",
    "react-test-renderer": "^18.2.0",
    "rimraf": "^5.0.5",
    "semver": "^7.5.2",
    "style-loader": "^3.3.1",
    "svg-inline-loader": "^0.8.2",
    "terser-webpack-plugin": "5.3.9",
<<<<<<< HEAD
    "ts-jest": "^29.1.1",
=======
    "ts-jest": "^27.1.4",
>>>>>>> 276cffe7
    "ts-node": "^10.9.2",
    "typescript": "^4.9.5",
    "webpack": "^5.89.0",
    "webpack-cli": "^5.1.4"
  },
  "dependencies": {
    "@azure/arm-managementgroups": "2.0.2",
    "@azure/arm-resources": "^5.2.0",
    "@azure/arm-subscriptions": "^5.1.0",
    "@azure/identity": "^4.0.0",
    "@microsoft/vscode-azext-azureutils": "^2.0.3",
    "@microsoft/vscode-azext-utils": "^2.1.0",
    "@vscode/codicons": "^0.0.35",
    "@vscode/webview-ui-toolkit": "^1.4.0",
    "cytoscape": "^3.28.1",
    "cytoscape-elk": "^2.2.0",
    "fs-extra": "^11.2.0",
    "react": "^18.2.0",
    "react-dom": "^18.2.0",
    "react-icons": "^4.11.0",
    "styled-components": "^6.0.7",
    "stylis": "^4.3.0",
    "triple-beam": "^1.4.1",
    "vscode-languageclient": "^9.0.1",
    "vscode-nls": "^5.2.0",
    "winston": "^3.11.0",
    "winston-transport": "^4.6.0"
  },
  "extensionDependencies": [
    "ms-dotnettools.vscode-dotnet-runtime"
  ]
}<|MERGE_RESOLUTION|>--- conflicted
+++ resolved
@@ -773,6 +773,7 @@
     "eslint-plugin-react": "^7.33.2",
     "fork-ts-checker-webpack-plugin": "^9.0.0",
     "jest": "^29.7.0",
+    "jest-environment-jsdom": "^29.7.0",
     "jest-styled-components": "^7.2.0",
     "json-merger": "^1.1.10",
     "moment": "^2.30.1",
@@ -785,11 +786,7 @@
     "style-loader": "^3.3.1",
     "svg-inline-loader": "^0.8.2",
     "terser-webpack-plugin": "5.3.9",
-<<<<<<< HEAD
     "ts-jest": "^29.1.1",
-=======
-    "ts-jest": "^27.1.4",
->>>>>>> 276cffe7
     "ts-node": "^10.9.2",
     "typescript": "^4.9.5",
     "webpack": "^5.89.0",
