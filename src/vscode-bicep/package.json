{
  "name": "vscode-bicep",
  "displayName": "Bicep",
  "description": "Bicep language support for Visual Studio Code",
  "author": "Microsoft Corporation",
  "license": "MIT",
  "version": "0.0.0-placeholder",
  "publisher": "ms-azuretools",
  "icon": "icons/bicep-logo-256.png",
  "preview": true,
  "aiKey": "AIF-d9b70cd4-b9f9-4d70-929b-a071c400b217",
  "engines": {
    "vscode": "^1.14.0"
  },
  "categories": [
    "Azure",
    "Programming Languages"
  ],
  "keywords": [
    "Bicep",
    "Azure Resource Manager",
    "ARM Template",
    "Azure"
  ],
  "bugs": {
    "url": "https://github.com/Azure/bicep/issues"
  },
  "repository": {
    "type": "git",
    "url": "https://github.com/Azure/bicep.git"
  },
  "galleryBanner": {
    "color": "E7F1FA",
    "theme": "light"
  },
  "homepage": "https://github.com/Azure/bicep/blob/main/README.md",
  "activationEvents": [
    "onLanguage:bicep"
  ],
  "main": "./out/extension",
  "enableProposedApi": true,
  "contributes": {
    "configurationDefaults": {
      "[bicep]": {
        "editor.tabSize": 2,
        "editor.insertSpaces": true,
        "editor.suggestSelection": "first",
        "editor.suggest.snippetsPreventQuickSuggestions": false,
        "editor.suggest.showWords": false
      }
    },
    "configuration": {
      "type": "object",
      "title": "Bicep",
      "properties": {
        "bicep.trace.server": {
          "type": "string",
          "enum": [
            "Off",
            "Messages",
            "Verbose"
          ],
          "default": "Off",
          "description": "Configure tracing of messages sent to the Bicep language server.",
          "scope": "window"
        }
      }
    },
    "languages": [
      {
        "id": "bicep",
        "aliases": [
          "Bicep",
          "bicep"
        ],
        "extensions": [
          ".bicep"
        ],
        "configuration": "./language-configuration.json"
      }
    ]
  },
  "scripts": {
    "vscode:prepublish": "webpack --mode production",
    "compile": "tsc -p ./",
    "watch": "tsc -watch -p ./",
    "lint": "eslint src --ext ts",
    "lint:fix": "eslint src --ext ts --fix",
    "test:e2e": "node ./out/test/e2e/runTests.js",
    "test:unit": "jest --config jest.config.unit.js",
    "clean": "rimraf ./out ./coverage",
    "package": "npm run clean && nbgv-setversion && vsce package --githubBranch main --out ./vscode-bicep.vsix && nbgv-setversion --reset"
  },
  "devDependencies": {
    "@types/jest": "^26.0.19",
    "@types/mocha": "^8.2.0",
    "@types/node": "^14.14.13",
    "@types/triple-beam": "^1.3.2",
    "@types/vscode": "^1.14.0",
<<<<<<< HEAD
    "@types/webpack": "^4.41.25",
    "@typescript-eslint/eslint-plugin": "^4.9.1",
    "@typescript-eslint/parser": "^4.9.1",
=======
    "@typescript-eslint/eslint-plugin": "^4.10.0",
    "@typescript-eslint/parser": "^4.10.0",
>>>>>>> bcd526ce
    "eslint": "^7.15.0",
    "eslint-config-prettier": "^7.0.0",
    "eslint-plugin-header": "^3.1.0",
    "eslint-plugin-jest": "^24.1.3",
    "eslint-plugin-prettier": "^3.3.0",
    "jest": "^26.6.2",
    "nerdbank-gitversioning": "^3.3.37",
    "prettier": "^2.2.1",
    "rimraf": "^3.0.2",
    "ts-loader": "^8.0.12",
    "ts-node": "^9.1.1",
    "typescript": "^4.1.3",
    "vsce": "^1.81.1",
    "vscode-test": "^1.4.1",
    "webpack": "^5.10.1",
    "webpack-cli": "^4.2.0"
  },
  "dependencies": {
    "triple-beam": "^1.3.0",
    "vscode-azureextensionui": "^0.38.1",
    "vscode-languageclient": "^7.0.0",
    "winston": "^3.3.3",
    "winston-transport": "^4.4.0"
  },
  "extensionDependencies": [
    "ms-dotnettools.vscode-dotnet-runtime"
  ]
}<|MERGE_RESOLUTION|>--- conflicted
+++ resolved
@@ -97,14 +97,9 @@
     "@types/node": "^14.14.13",
     "@types/triple-beam": "^1.3.2",
     "@types/vscode": "^1.14.0",
-<<<<<<< HEAD
     "@types/webpack": "^4.41.25",
-    "@typescript-eslint/eslint-plugin": "^4.9.1",
-    "@typescript-eslint/parser": "^4.9.1",
-=======
     "@typescript-eslint/eslint-plugin": "^4.10.0",
     "@typescript-eslint/parser": "^4.10.0",
->>>>>>> bcd526ce
     "eslint": "^7.15.0",
     "eslint-config-prettier": "^7.0.0",
     "eslint-plugin-header": "^3.1.0",
