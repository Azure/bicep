--- conflicted
+++ resolved
@@ -176,30 +176,18 @@
       {
         "$section": "================== Walkthrough commands (not visible to users) ==================",
         "command": "bicep.gettingStarted.createBicepFile",
-<<<<<<< HEAD
-        "title": "Create Empty Bicep File (Internal)",
+        "title": "Create Empty Bicep File (Walkthrough)",
         "category": "Bicep Internal"
       },
       {
         "command": "bicep.gettingStarted.openBicepFile",
-        "title": "Open Existing Bicep File (Internal)",
+        "title": "Open Existing Bicep File (Walkthrough)",
         "category": "Bicep Internal"
       },
       {
         "command": "bicep.gettingStarted.copyToClipboard",
-        "title": "Copy walkthrough code to the clipboard (Internal)",
+        "title": "Copy walkthrough code to the clipboard (Walkthrough)",
         "category": "Bicep Internal"
-=======
-        "title": "Walkthrough: Create Empty Bicep File"
-      },
-      {
-        "command": "bicep.gettingStarted.openBicepFile",
-        "title": "Walkthrough: Open Existing Bicep File"
-      },
-      {
-        "command": "bicep.gettingStarted.copyToClipboard",
-        "title": "Walkthrough: Copy walkthrough code to the clipboard"
->>>>>>> aa9edeca
       }
     ],
     "keybindings": [
