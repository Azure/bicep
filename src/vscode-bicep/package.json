--- conflicted
+++ resolved
@@ -166,23 +166,22 @@
         "category": "Bicep"
       },
       {
-<<<<<<< HEAD
         "command": "bicep.createConfigFile",
         "title": "Create Bicep Configuration File",
         "category": "Bicep"
-=======
+      },
+      {
         "$section": "================== Walkthrough commands (not visible to users) ==================",
         "command": "bicep.gettingStarted.createBicepFile",
-        "title": "Create Empty Bicep File"
+        "title": "Walkthrough: Create Empty Bicep File"
       },
       {
         "command": "bicep.gettingStarted.openBicepFile",
-        "title": "Open Existing Bicep File"
+        "title": "Walkthrough: Open Existing Bicep File"
       },
       {
         "command": "bicep.gettingStarted.copyToClipboard",
-        "title": "Internal command: Copy walkthrough code to the clipboard"
->>>>>>> 9ec04178
+        "title": "Walkthrough: Copy walkthrough code to the clipboard"
       }
     ],
     "keybindings": [
