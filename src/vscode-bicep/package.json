{
    "name": "vscode-bicep",
    "displayName": "Bicep",
    "description": "Bicep language support for Visual Studio Code",
    "author": "Microsoft Corporation",
    "license": "MIT",
    "version": "0.0.0-placeholder",
    "publisher": "Azure",
    "icon": "icons/azure-resource-manager.png",
    "preview": true,
    "aiKey": "AIF-d9b70cd4-b9f9-4d70-929b-a071c400b217",
    "engines": {
        "vscode": "^1.14.0"
    },
    "categories": [
        "Azure",
        "Programming Languages"
    ],
    "keywords": [
        "Bicep",
        "Azure Resource Manager",
        "ARM Template",
        "Azure"
    ],
    "bugs": {
        "url": "https://github.com/Azure/bicep/issues"
    },
    "repository": {
        "type": "git",
        "url": "https://github.com/Azure/bicep.git"
    },
    "galleryBanner": {
        "color": "E7F1FA",
        "theme": "light"
    },
    "homepage": "https://github.com/Azure/bicep/blob/master/README.md",
    "activationEvents": [
        "onLanguage:bicep"
    ],
    "main": "./out/extension",
    "enableProposedApi": true,
    "contributes": {
        "configuration": {
            "type": "object",
            "title": "Bicep",
            "properties": {
                "bicep.trace.server": {
                    "type": "string",
                    "enum": [
                        "Off",
                        "Messages",
                        "Verbose"
                    ],
                    "default": "Off",
                    "description": "Configure tracing of messages sent to the Bicep language server.",
                    "scope": "window"
                }
            }
        },
        "languages": [
            {
                "id": "bicep",
                "aliases": [
                    "Bicep",
                    "bicep"
                ],
                "extensions": [
                    ".bicep"
                ],
                "configuration": "./language-configuration.json"
            }
        ]
    },
    "scripts": {
        "vscode:prepublish": "tsc -p ./",
        "compile": "tsc -p ./",
        "lint": "eslint src --ext ts",
        "lint:fix": "eslint src --ext ts --fix",
        "package": "gulp setversion && vsce package --out ./vscode-bicep.vsix && gulp resetversion"
    },
    "devDependencies": {
        "@types/mocha": "^8.0.3",
        "@types/node": "^14.11.8",
        "@types/triple-beam": "^1.3.2",
        "@types/vscode": "^1.14.0",
<<<<<<< HEAD
        "@typescript-eslint/eslint-plugin": "^4.2.0",
        "@typescript-eslint/parser": "^4.2.0",
        "eslint": "^7.10.0",
=======
        "@typescript-eslint/eslint-plugin": "^4.0.0",
        "@typescript-eslint/parser": "^3.10.1",
        "eslint": "^7.11.0",
>>>>>>> 67910722
        "eslint-config-prettier": "^6.12.0",
        "eslint-plugin-header": "^3.1.0",
        "eslint-plugin-prettier": "^3.1.4",
        "gulp": "^4.0.2",
        "nerdbank-gitversioning": "^3.3.37",
        "prettier": "^2.1.2",
        "typescript": "^4.0.3",
        "vsce": "^1.81.1"
    },
    "dependencies": {
        "triple-beam": "^1.3.0",
        "vscode-azureextensionui": "^0.36.0",
        "vscode-languageclient": "^7.0.0-next.9",
        "winston": "^3.3.3",
        "winston-transport": "^4.4.0"
    },
    "extensionDependencies": [
        "ms-dotnettools.vscode-dotnet-runtime"
    ]
}<|MERGE_RESOLUTION|>--- conflicted
+++ resolved
@@ -83,15 +83,9 @@
         "@types/node": "^14.11.8",
         "@types/triple-beam": "^1.3.2",
         "@types/vscode": "^1.14.0",
-<<<<<<< HEAD
         "@typescript-eslint/eslint-plugin": "^4.2.0",
         "@typescript-eslint/parser": "^4.2.0",
-        "eslint": "^7.10.0",
-=======
-        "@typescript-eslint/eslint-plugin": "^4.0.0",
-        "@typescript-eslint/parser": "^3.10.1",
         "eslint": "^7.11.0",
->>>>>>> 67910722
         "eslint-config-prettier": "^6.12.0",
         "eslint-plugin-header": "^3.1.0",
         "eslint-plugin-prettier": "^3.1.4",
