{
  "name": "vscode-bicep",
  "displayName": "Bicep",
  "description": "Bicep language support for Visual Studio Code",
  "author": "Microsoft Corporation",
  "license": "MIT",
  "version": "0.0.0-placeholder",
  "publisher": "ms-azuretools",
  "icon": "icons/bicep-logo-256.png",
  "preview": false,
  "aiKey": "0c6ae279ed8443289764825290e4f9e2-1a736e7c-1324-4338-be46-fc2a58ae4d14-7255",
  "engines": {
    "vscode": "^1.82.0"
  },
  "categories": [
    "Azure",
    "Programming Languages"
  ],
  "capabilities": {
    "virtualWorkspaces": false
  },
  "keywords": [
    "Bicep",
    "Azure Resource Manager",
    "ARM Template",
    "Azure"
  ],
  "bugs": {
    "url": "https://github.com/Azure/bicep/issues"
  },
  "repository": {
    "type": "git",
    "url": "https://github.com/Azure/bicep"
  },
  "galleryBanner": {
    "color": "E7F1FA",
    "theme": "light"
  },
  "homepage": "https://github.com/Azure/bicep/blob/main/README.md",
  "activationEvents": [
    "onWebviewPanel:bicep.visualizer",
    "onWebviewPanel:bicep.deployPane"
  ],
  "main": "./out/extension",
  "enabledApiProposals": [],
  "contributes": {
    "configurationDefaults": {
      "[bicep]": {
        "editor.tabSize": 2,
        "editor.insertSpaces": true,
        "files.insertFinalNewline": true,
        "editor.suggestSelection": "first",
        "editor.suggest.snippetsPreventQuickSuggestions": false,
        "editor.suggest.showWords": false
      },
      "[bicep-params]": {
        "editor.tabSize": 2,
        "editor.insertSpaces": true,
        "files.insertFinalNewline": true,
        "editor.suggestSelection": "first",
        "editor.suggest.snippetsPreventQuickSuggestions": false,
        "editor.suggest.showWords": false
      }
    },
    "configuration": {
      "type": "object",
      "title": "Bicep",
      "properties": {
        "bicep.decompileOnPaste": {
          "type": "boolean",
          "description": "Automatically convert pasted JSON values, JSON ARM templates or resources from a JSON ARM template into Bicep (use Undo to revert)",
          "default": true
        },
        "bicep.enableOutputTimestamps": {
          "type": "boolean",
          "description": "Prepend each line displayed in the Bicep Operations output channel with a timestamp.",
          "default": true,
          "$comment": "This is interpreted by vscode-azuretools package and the name has to be in the following format: <extensionConfigurationPrefix>.enableOutputTimestamps"
        },
        "bicep.suppressedWarnings": {
          "type": "array",
          "description": "Warnings that are being suppressed because a 'Don't show again' button was pressed. Remove items to reset.",
          "default": [],
          "items": {
            "type": "string"
          }
        },
        "bicep.enableSurveys": {
          "type": "boolean",
          "description": "Enable occasional surveys to collect feedback that helps us improve the Bicep extension.",
          "default": true
        },
        "bicep.completions.getAllAccessibleAzureContainerRegistries": {
          "type": "boolean",
          "description": "When completing 'br:' module references, query Azure for all container registries accessible to the user (may be slow). If this option is off, only registries configured under moduleAliases in bicepconfig.json will be listed.",
          "default": false
        },
        "bicep.experimental.disableDeploymentPane": {
          "type": "boolean",
          "description": "Disable the experimental Bicep Deployment Pane.",
          "default": false
        },
        "bicep.trace.server": {
          "type": "string",
          "enum": [
            "Off",
            "Messages",
            "Verbose"
          ],
          "default": "Off",
          "description": "Configure tracing of messages sent to the Bicep language server.",
          "scope": "window"
        }
      }
    },
    "jsonValidation": [
      {
        "fileMatch": "bicepconfig.json",
        "url": "./schemas/bicepconfig.schema.json"
      }
    ],
    "languages": [
      {
        "id": "bicep",
        "aliases": [
          "Bicep",
          "bicep"
        ],
        "extensions": [
          ".bicep"
        ],
        "configuration": "./syntaxes/language-configuration.json",
        "icon": {
          "light": "./icons/bicep-file.svg",
          "dark": "./icons/bicep-file.svg"
        }
      },
      {
        "id": "jsonc",
        "filenames": [
          "bicepconfig.json"
        ]
      },
      {
        "id": "bicep-params",
        "aliases": [
          "Bicep Parameters",
          "Bicep Params"
        ],
        "extensions": [
          ".bicepparam"
        ],
        "configuration": "./syntaxes/language-configuration.json",
        "icon": {
          "light": "./icons/bicepparam-file.svg",
          "dark": "./icons/bicepparam-file.svg"
        }
      }
    ],
    "grammars": [
      {
        "scopeName": "markdown.bicep.codeblock",
        "path": "./syntaxes/bicep.codeblock.json",
        "injectTo": [
          "text.html.markdown"
        ],
        "embeddedLanguages": {
          "meta.embedded.block.bicep": "bicep"
        }
      },
      {
        "language": "bicep",
        "scopeName": "source.bicep",
        "path": "./syntaxes/bicep.tmlanguage"
      },
      {
        "language": "bicep-params",
        "scopeName": "source.bicep",
        "path": "./syntaxes/bicep.tmlanguage"
      }
    ],
    "commands": [
      {
        "command": "bicep.showDeployPane",
        "when": "!config.bicep.experimental.disableDeploymentPane",
        "title": "Show Deployment Pane",
        "category": "Bicep",
        "icon": "$(cloud-upload)"
      },
      {
        "command": "bicep.showDeployPaneToSide",
        "when": "!config.bicep.experimental.disableDeploymentPane",
        "title": "Show Deployment Pane to the Side",
        "category": "Bicep",
        "icon": "$(cloud-upload)"
      },
      {
        "command": "bicep.showVisualizer",
        "title": "Open Bicep Visualizer",
        "category": "Bicep",
        "icon": "$(type-hierarchy-sub)"
      },
      {
        "command": "bicep.showVisualizerToSide",
        "title": "Open Bicep Visualizer to the Side",
        "category": "Bicep",
        "icon": "$(type-hierarchy-sub)"
      },
      {
        "command": "bicep.showSourceFromVisualizer",
        "title": "Open Source",
        "category": "Bicep",
        "icon": "$(go-to-file)"
      },
      {
        "command": "bicep.build",
        "title": "Build ARM Template",
        "category": "Bicep",
        "icon": "$(output)"
      },
      {
        "command": "bicep.decompile",
        "title": "Decompile into Bicep",
        "category": "Bicep",
        "enablement": "!bicep.cannotDecompile || !editorFocus",
        "$comment1": "Intentionally enabling this command when the language server has not yet been loaded, otherwise we must be loaded for all JSON files. If user selects the command when the JSON file is not an ARM template, it will load then give a meaningful error",
        "$comment2": "Also keeping it enabled when the editor doesn't have focus, to allow command to appear enabled on e.g. right-clicking in explorer"
      },
      {
        "command": "bicep.decompileParams",
        "title": "Decompile into Bicepparams",
        "category": "Bicep",
        "enablement": "!bicep.cannotDecompileParams"
      },
      {
        "command": "bicep.generateParams",
        "title": "Generate Parameters File",
        "category": "Bicep",
        "icon": "$(output)"
      },
      {
        "command": "bicep.deploy",
        "title": "Deploy Bicep File...",
        "category": "Bicep",
        "icon": "$(cloud-upload)"
      },
      {
        "command": "bicep.forceModulesRestore",
        "title": "Restore Bicep Modules (Force)",
        "category": "Bicep"
      },
      {
        "command": "bicep.insertResource",
        "title": "Insert Resource...",
        "category": "Bicep",
        "icon": "$(cloud-download)"
      },
      {
        "command": "bicep.importKubernetesManifest",
        "title": "Import Kubernetes Manifest (EXPERIMENTAL)",
        "category": "Bicep",
        "icon": "$(cloud-download)"
      },
      {
        "command": "bicep.pasteAsBicep",
        "title": "Paste JSON as Bicep",
        "category": "Bicep",
        "icon": "$(clippy)"
      },
      {
        "command": "bicep.createConfigFile",
        "title": "Create Bicep Configuration File",
        "category": "Bicep"
      },
      {
        "command": "bicep.buildParams",
        "title": "Build Parameters File",
        "category": "Bicep",
        "icon": "$(output)"
      },
      {
        "command": "bicep.internal.showModuleSourceFile",
        "title": "(Show a source file from a module)",
        "category": "Bicep Internal"
      },
      {
        "$section": "================== Walkthrough commands (not visible to users) ==================",
        "command": "bicep.gettingStarted.createBicepFile",
        "title": "Create Empty Bicep File (Walkthrough)",
        "category": "Bicep Internal"
      },
      {
        "command": "bicep.gettingStarted.openBicepFile",
        "title": "Open Existing Bicep File (Walkthrough)",
        "category": "Bicep Internal"
      },
      {
        "command": "bicep.gettingStarted.copyToClipboard",
        "title": "Copy walkthrough code to the clipboard (Walkthrough)",
        "category": "Bicep Internal"
      }
    ],
    "keybindings": [
      {
        "command": "bicep.build",
        "key": "ctrl+shift+b",
        "mac": "cmd+alt+b",
        "when": "resourceLangId == bicep"
      },
      {
        "command": "bicep.forceModulesRestore",
        "key": "ctrl+m r",
        "mac": "cmd+m r",
        "when": "resourceLangId == bicep"
      },
      {
        "command": "bicep.showVisualizerToSide",
        "key": "ctrl+k v",
        "mac": "cmd+k v",
        "when": "resourceLangId == bicep"
      },
      {
        "command": "bicep.insertResource",
        "key": "ctrl+k i",
        "mac": "cmd+k i",
        "when": "resourceLangId == bicep"
      },
      {
        "command": "bicep.decompile",
        "when": "editorFocus && (resourceLangId == json || resourceLangId == jsonc || resourceLangId == arm-template)"
      },
      {
        "command": "bicep.buildParams",
        "key": "ctrl+shift+b",
        "mac": "cmd+alt+b",
        "when": "resourceLangId == bicep-params"
      }
    ],
    "menus": {
      "editor/title": [
        {
          "command": "bicep.showDeployPaneToSide",
          "when": "!config.bicep.experimental.disableDeploymentPane && (editorLangId == bicep || editorLangId == bicep-params)",
          "alt": "bicep.showDeployPane",
          "group": "navigation"
        },
        {
          "command": "bicep.showVisualizerToSide",
          "when": "editorLangId == bicep",
          "alt": "bicep.showVisualizer",
          "group": "navigation"
        },
        {
          "command": "bicep.showSourceFromVisualizer",
          "when": "bicepVisualizerFocus",
          "group": "navigation"
        },
        {
          "command": "bicep.insertResource",
          "when": "editorLangId == bicep",
          "group": "1_bicep"
        },
        {
          "command": "bicep.buildParams",
          "when": "editorLangId == bicep-params",
          "group": "1_bicep"
        }
      ],
      "explorer/context": [
        {
          "command": "bicep.build",
          "when": "resourceLangId == bicep",
          "group": "2_bicep_1_edit"
        },
        {
          "command": "bicep.forceModulesRestore",
          "when": "resourceLangId == bicep",
          "group": "2_bicep_1_edit"
        },
        {
          "command": "bicep.generateParams",
          "when": "resourceLangId == bicep",
          "group": "2_bicep_1_edit"
        },
        {
          "command": "bicep.insertResource",
          "when": "resourceLangId == bicep",
          "group": "2_bicep_1_edit"
        },
        {
          "command": "bicep.pasteAsBicep",
          "when": "resourceLangId == bicep",
          "group": "9_cutcopypaste"
        },
        {
          "command": "bicep.deploy",
          "when": "resourceLangId == bicep",
          "group": "2_bicep_2_deploy"
        },
        {
          "command": "bicep.showDeployPane",
          "when": "!config.bicep.experimental.disableDeploymentPane && (resourceLangId == bicep || resourceLangId == bicep-params)",
          "group": "2_bicep_2_deploy"
        },
        {
          "command": "bicep.showDeployPaneToSide",
          "when": "!config.bicep.experimental.disableDeploymentPane && (resourceLangId == bicep || resourceLangId == bicep-params)",
          "group": "2_bicep_2_deploy"
        },
        {
          "command": "bicep.showVisualizer",
          "when": "resourceLangId == bicep",
          "group": "2_bicep_3_visualize"
        },
        {
          "command": "bicep.showVisualizerToSide",
          "when": "resourceLangId == bicep",
          "group": "2_bicep_3_visualize"
        },
        {
          "command": "bicep.decompile",
          "when": "resourceLangId == json || resourceLangId == jsonc || resourceLangId == arm-template",
          "group": "9_bicep_in_json"
        },
        {
          "command": "bicep.buildParams",
          "when": "resourceLangId == bicep-params",
          "group": "2_bicep_1_edit"
        },
        {
          "command": "bicep.decompileParams",
          "when": "resourceLangId == json || resourceLangId == jsonc",
          "group": "9_bicep_in_json"
        }
      ],
      "editor/title/context": [
        {
          "command": "bicep.build",
          "when": "resourceLangId == bicep",
          "group": "2_bicep_1_edit"
        },
        {
          "command": "bicep.forceModulesRestore",
          "when": "resourceLangId == bicep",
          "group": "2_bicep_1_edit"
        },
        {
          "command": "bicep.generateParams",
          "when": "resourceLangId == bicep",
          "group": "2_bicep_1_edit"
        },
        {
          "command": "bicep.insertResource",
          "when": "resourceLangId == bicep",
          "group": "2_bicep_1_edit"
        },
        {
          "command": "bicep.deploy",
          "when": "resourceLangId == bicep",
          "group": "2_bicep_2_deploy"
        },
        {
          "command": "bicep.showDeployPane",
          "when": "!config.bicep.experimental.disableDeploymentPane && (resourceLangId == bicep || resourceLangId == bicep-params)",
          "group": "2_bicep_2_deploy"
        },
        {
          "command": "bicep.showDeployPaneToSide",
          "when": "!config.bicep.experimental.disableDeploymentPane && (resourceLangId == bicep || resourceLangId == bicep-params)",
          "group": "2_bicep_2_deploy"
        },
        {
          "command": "bicep.showVisualizer",
          "when": "resourceLangId == bicep",
          "group": "2_bicep_3_visualize"
        },
        {
          "command": "bicep.showVisualizerToSide",
          "when": "resourceLangId == bicep",
          "group": "2_bicep_3_visualize"
        },
        {
          "command": "bicep.decompile",
          "when": "resourceLangId == json || resourceLangId == jsonc || resourceLangId == arm-template",
          "group": "9_bicep_in_json"
        },
        {
          "command": "bicep.buildParams",
          "when": "resourceLangId == bicep-params",
          "group": "2_bicep_1_edit"
        },
        {
          "command": "bicep.decompileParams",
          "when": "resourceLangId == json || resourceLangId == jsonc",
          "group": "9_bicep_in_json"
        }
      ],
      "editor/context": [
        {
          "command": "bicep.build",
          "when": "resourceLangId == bicep",
          "group": "2_bicep_1_edit"
        },
        {
          "command": "bicep.forceModulesRestore",
          "when": "resourceLangId == bicep",
          "group": "2_bicep_1_edit"
        },
        {
          "command": "bicep.generateParams",
          "when": "resourceLangId == bicep",
          "group": "2_bicep_1_edit"
        },
        {
          "command": "bicep.insertResource",
          "when": "resourceLangId == bicep",
          "group": "2_bicep_1_edit"
        },
        {
          "command": "bicep.pasteAsBicep",
          "when": "resourceLangId == bicep",
          "group": "9_cutcopypaste"
        },
        {
          "command": "bicep.deploy",
          "when": "resourceLangId == bicep",
          "group": "2_bicep_2_deploy"
        },
        {
          "command": "bicep.showDeployPane",
          "when": "!config.bicep.experimental.disableDeploymentPane && (resourceLangId == bicep || resourceLangId == bicep-params)",
          "group": "2_bicep_2_deploy"
        },
        {
          "command": "bicep.showDeployPaneToSide",
          "when": "!config.bicep.experimental.disableDeploymentPane && (resourceLangId == bicep || resourceLangId == bicep-params)",
          "group": "2_bicep_2_deploy"
        },
        {
          "command": "bicep.showVisualizer",
          "when": "resourceLangId == bicep",
          "group": "2_bicep_3_visualize"
        },
        {
          "command": "bicep.showVisualizerToSide",
          "when": "resourceLangId == bicep",
          "group": "2_bicep_3_visualize"
        },
        {
          "command": "bicep.decompile",
          "when": "resourceLangId == json || resourceLangId == jsonc || resourceLangId == arm-template",
          "group": "9_bicep_in_json"
        },
        {
          "command": "bicep.buildParams",
          "when": "resourceLangId == bicep-params",
          "group": "2_bicep_1_edit"
        },
        {
          "command": "bicep.decompileParams",
          "when": "resourceLangId == json || resourceLangId == jsonc",
          "group": "9_bicep_in_json"
        }
      ],
      "commandPalette": [
        {
          "command": "bicep.build",
          "group": "0_bicep"
        },
        {
          "command": "bicep.generateParams",
          "group": "0_bicep"
        },
        {
          "command": "bicep.deploy",
          "group": "0_bicep"
        },
        {
          "command": "bicep.forceModulesRestore",
          "group": "0_bicep"
        },
        {
          "command": "bicep.insertResource",
          "group": "0_bicep"
        },
        {
          "command": "bicep.showDeployPane",
          "when": "!config.bicep.experimental.disableDeploymentPane",
          "group": "0_bicep"
        },
        {
          "command": "bicep.showDeployPaneToSide",
          "when": "!config.bicep.experimental.disableDeploymentPane",
          "group": "0_bicep"
        },
        {
          "command": "bicep.showVisualizer",
          "group": "0_bicep"
        },
        {
          "command": "bicep.showVisualizerToSide",
          "group": "0_bicep"
        },
        {
          "command": "bicep.importKubernetesManifest"
        },
        {
          "command": "bicep.showSourceFromVisualizer",
          "when": "never"
        },
        {
          "command": "bicep.gettingStarted.createBicepFile",
          "when": "never"
        },
        {
          "command": "bicep.gettingStarted.openBicepFile",
          "when": "never"
        },
        {
          "command": "bicep.gettingStarted.copyToClipboard",
          "when": "never"
        },
        {
          "command": "bicep.buildParams",
          "group": "0_bicep"
        },
        {
          "command": "bicep.internal.showModuleSourceFile",
          "when": "never"
        }
      ]
    },
    "snippets": [
      {
        "language": "jsonc",
        "path": "vscode-snippets/jsonc-snippets.jsonc"
      }
    ],
    "walkthroughs.$comments": [
      "Documentation: https://code.visualstudio.com/api/references/contribution-points#contributes.walkthroughs",
      "",
      "Automatically completes if a markdown button is pressed or there are no commands and no completion events",
      "Available completion events include:",
      "  onCommand:myCommand.id: Check off step when a command has been run.",
      "  onSettingChanged:mySetting.id: Check off step once the given setting has been modified.",
      "  onContext:contextKeyExpression: Check off step when a context key expression evaluates true.",
      "  extensionInstalled:myExt.id: Check off step if the given extension is installed.",
      "  onView:myView.id: Check off step once a given view becomes visible.",
      "  onLink:https://...: Check off step once a given link has been opened via a Walkthrough.",
      "",
      "Passing arguments to commands: See https://github.com/Microsoft/vscode/issues/69757,",
      "  Example: [Copy code to clipboard](command:bicep.gettingStarted.copyToClipboard?%7B%22step%22%3A%22resources%22%7D)",
      "",
      "Walkthrough commands (bicep.gettingStarted.xxx) are automatically marked in telemetry as being from the walkthrough.  Regular commands",
      "  which are called from the walkthrough markdown should be marked with a query string ?walkthrough=true to have it marked in telemetry.",
      "  Example: [Open Visualizer](command:bicep.showVisualizerToSide?%7B%22walkthrough%22%3A%22true%22%7D)"
    ],
    "walkthroughs": [
      {
        "id": "gettingStarted",
        "title": "Getting Started with Bicep",
        "description": "Learn about Bicep and the Bicep extension for Visual Studio Code",
        "steps": [
          {
            "id": "openBicepFile",
            "title": "Open a Bicep File",
            "description": "To get started with Bicep extension features, open or create a Bicep file (any file with '.bicep' extension).\n[Open Bicep file](command:bicep.gettingStarted.openBicepFile)\n[Create Bicep file](command:bicep.gettingStarted.createBicepFile)\nTip: [Close the side bar for more space](command:workbench.action.closeSidebar)",
            "media": {
              "image": "media/walkthroughs/gettingStarted/1_BicepLogoImage.png",
              "altText": "Bicep logo"
            },
            "completionEvents": [
              "onCommand:bicep.gettingStarted.createBicepFile",
              "onCommand:bicep.gettingStarted.openBicepFile",
              "onLanguage:bicep"
            ]
          },
          {
            "id": "addParameters",
            "title": "Add parameters",
            "description": "Use Bicep's IntelliSense and snippets to help you create a deployable Bicep file in minutes.",
            "media": {
              "markdown": "media/walkthroughs/gettingStarted/2_Type_Params.md"
            }
          },
          {
            "id": "addResources",
            "title": "Add resources",
            "description": "Use Bicep's IntelliSense and snippets to help you create a deployable Bicep file in minutes.",
            "media": {
              "markdown": "media/walkthroughs/gettingStarted/3_Type_Resources.md"
            }
          },
          {
            "id": "visualizeYourResources",
            "title": "Visualize your resources",
            "description": "The Visualizer gives you a representation of the resources in your Bicep file.\n[Open Visualizer](command:bicep.showVisualizerToSide?%7B%22walkthrough%22%3A%22true%22%7D)",
            "media": {
              "markdown": "media/walkthroughs/gettingStarted/4_Show_Visualizer.md"
            },
            "completionEvents": [
              "onCommand:bicep.showVisualizerToSide",
              "onCommand:bicep.showVisualizer"
            ]
          },
          {
            "id": "deployToAzure",
            "title": "Deploy to Azure",
            "description": "It's time to get these resources into Azure. If you don't have the [Azure Account Extension](command:extension.open?%5B%22ms-vscode.azure-account%22%5D) installed, you will need it to complete this step.\n[Deploy](command:bicep.deploy?%7B%22walkthrough%22%3A%22true%22%7D)",
            "media": {
              "image": "media/walkthroughs/gettingStarted/5_Deploy.gif",
              "altText": "Example of deploying Bicep file to Azure"
            },
            "completionEvents": [
              "onCommand:bicep.deploy"
            ]
          },
          {
            "id": "learnMore",
            "title": "Learn More",
            "description": "Great Job! You've completed Getting Started with Bicep. But don't stop now!\nCheck out our [Bicep Documentation](https://aka.ms/Bicep) to learn more about importing Bicep files as [modules](https://aka.ms/bicep/docs/modules) and [other extension features](https://aka.ms/bicep/docs/vscode).\nWanna take a deep dive into the Bicep language? Take a look at [Microsoft Learn - Bicep](https://aka.ms/microsoftlearnbicep).",
            "media": {
              "image": "media/walkthroughs/gettingStarted/1_BicepLogoImage.png",
              "altText": "Bicep logo"
            }
          }
        ]
      }
    ]
  },
  "scripts": {
    "vscode:prepublish": "npm run build:prod",
    "build": "tsc --noEmit && webpack --mode development",
    "build:prod": "tsc --noEmit && webpack --mode production",
    "build:e2e": "tsc -p ./tsconfig.e2e.json",
    "watch": "webpack --watch --mode development --stats=minimal",
    "lint": "eslint . --ext ts,tsx --report-unused-disable-directives --max-warnings 0",
    "lint:fix": "eslint . --ext ts,tsx --report-unused-disable-directives --fix",
    "format": "prettier --write \"**/*.{ts,tsx,md}\"",
    "$test:e2e.comment": "use testlocal:e2e to run on a local Mac/Linux/Windows (not PowerShell) machine",
    "test:e2e": "node ./out/test/e2e/runTests.js",
    "test:unit": "jest --config jest.config.unit.js",
    "test:snapshot": "jest --config jest.config.snapshot.js",
    "test:update-snapshot": "jest --config jest.config.snapshot.js --updateSnapshot",
    "testlocal:e2e": "(export BICEP_LANGUAGE_SERVER_PATH=${INIT_CWD}/../Bicep.LangServer/bin/Debug/net8.0/Bicep.LangServer.dll || set BICEP_LANGUAGE_SERVER_PATH=%INIT_CWD%/../Bicep.LangServer/bin/Debug/net8.0/Bicep.LangServer.dll) && npm run build && npm run build:e2e && npm run test:e2e",
    "clean": "rimraf ./out ./coverage",
    "package": "npm run clean && nbgv-setversion && vsce package --githubBranch main --out ./vscode-bicep.vsix && nbgv-setversion --reset",
    "packagelocal": "rimraf ./bicepLanguageServer && cp -r ../Bicep.LangServer/bin/Debug/net8.0 ./bicepLanguageServer && npm run package"
  },
  "devDependencies": {
    "@ianvs/prettier-plugin-sort-imports": "^4.3.1",
    "@types/cytoscape": "^3.21.5",
    "@types/fs-extra": "^11.0.4",
    "@types/jest": "^29.5.12",
    "@types/mocha": "^10.0.7",
    "@types/node": "^22.2.0",
    "@types/react": "^18.3.3",
    "@types/react-dom": "^18.3.0",
    "@types/react-test-renderer": "^18.3.0",
    "@types/semver": "^7.5.8",
    "@types/triple-beam": "^1.3.5",
    "@types/vscode": "^1.82.0",
    "@types/webpack": "^5.28.5",
    "@typescript-eslint/eslint-plugin": "^7.17.0",
    "@typescript-eslint/parser": "^7.17.0",
    "@vscode/test-electron": "^2.4.1",
    "@vscode/vsce": "^2.31.1",
    "copy-webpack-plugin": "^12.0.2",
    "css-loader": "^7.1.2",
    "esbuild-loader": "^4.2.2",
    "eslint": "^8.57.0",
    "eslint-plugin-header": "^3.1.1",
    "eslint-plugin-jest": "^28.8.0",
    "eslint-plugin-react": "^7.35.0",
    "fork-ts-checker-webpack-plugin": "^9.0.2",
    "jest": "^29.7.0",
    "jest-environment-jsdom": "^29.7.0",
    "jest-styled-components": "^7.2.0",
    "moment": "^2.30.1",
    "ncp": "^2.0.0",
    "nerdbank-gitversioning": "^3.6.139",
    "prettier": "^3.3.3",
    "react-test-renderer": "^18.3.1",
    "rimraf": "^6.0.1",
    "semver": "^7.6.3",
    "style-loader": "^4.0.0",
    "svg-inline-loader": "^0.8.2",
    "terser-webpack-plugin": "5.3.10",
    "ts-jest": "^29.2.4",
    "ts-node": "^10.9.2",
    "typescript": "^5.5.4",
    "webpack": "^5.93.0",
    "webpack-cli": "^5.1.4"
  },
  "dependencies": {
    "@azure/arm-managementgroups": "2.0.2",
    "@azure/arm-resources": "^5.2.0",
    "@azure/arm-subscriptions": "^5.1.0",
    "@azure/identity": "^4.4.1",
    "@microsoft/vscode-azext-azureutils": "^3.0.1",
<<<<<<< HEAD
    "@microsoft/vscode-azext-utils": "^2.5.1",
    "@vscode-bicep-ui/components": "file:../vscode-bicep-ui/packages/components",
=======
    "@microsoft/vscode-azext-utils": "^2.5.4",
    "@vscode/codicons": "^0.0.36",
>>>>>>> 13ac177b
    "@vscode/webview-ui-toolkit": "^1.4.0",
    "cytoscape": "^3.30.2",
    "cytoscape-elk": "^2.2.0",
    "fs-extra": "^11.2.0",
    "react": "^18.3.1",
    "react-dom": "^18.3.1",
    "react-icons": "^5.2.1",
    "styled-components": "^6.1.12",
    "stylis": "^4.3.0",
    "triple-beam": "^1.4.1",
    "vscode-languageclient": "^9.0.1",
    "vscode-nls": "^5.2.0",
    "winston": "^3.14.1",
    "winston-transport": "^4.7.1"
  },
  "extensionDependencies": [
    "ms-dotnettools.vscode-dotnet-runtime"
  ]
}<|MERGE_RESOLUTION|>--- conflicted
+++ resolved
@@ -798,13 +798,8 @@
     "@azure/arm-subscriptions": "^5.1.0",
     "@azure/identity": "^4.4.1",
     "@microsoft/vscode-azext-azureutils": "^3.0.1",
-<<<<<<< HEAD
-    "@microsoft/vscode-azext-utils": "^2.5.1",
+    "@microsoft/vscode-azext-utils": "^2.5.4",
     "@vscode-bicep-ui/components": "file:../vscode-bicep-ui/packages/components",
-=======
-    "@microsoft/vscode-azext-utils": "^2.5.4",
-    "@vscode/codicons": "^0.0.36",
->>>>>>> 13ac177b
     "@vscode/webview-ui-toolkit": "^1.4.0",
     "cytoscape": "^3.30.2",
     "cytoscape-elk": "^2.2.0",
