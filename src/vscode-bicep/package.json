{
  "name": "vscode-bicep",
  "displayName": "Bicep",
  "description": "Bicep language support for Visual Studio Code",
  "author": "Microsoft Corporation",
  "license": "MIT",
  "version": "0.0.0-placeholder",
  "publisher": "ms-azuretools",
  "icon": "icons/bicep-logo-256.png",
  "preview": false,
  "aiKey": "0c6ae279ed8443289764825290e4f9e2-1a736e7c-1324-4338-be46-fc2a58ae4d14-7255",
  "engines": {
    "vscode": "^1.72.0"
  },
  "categories": [
    "Azure",
    "Programming Languages"
  ],
  "keywords": [
    "Bicep",
    "Azure Resource Manager",
    "ARM Template",
    "Azure"
  ],
  "bugs": {
    "url": "https://github.com/Azure/bicep/issues"
  },
  "repository": {
    "type": "git",
    "url": "https://github.com/Azure/bicep"
  },
  "galleryBanner": {
    "color": "E7F1FA",
    "theme": "light"
  },
  "homepage": "https://github.com/Azure/bicep/blob/main/README.md",
  "$activationEvents.comment": "When we start requiring VS Code 1.75.0 or higher, we can remove the onCommand and onLanguage activation events but will still need the onWebviewPanel event (see https://code.visualstudio.com/api/references/activation-events#onLanguage)",
  "activationEvents": [
    "onLanguage:bicep",
    "onLanguage:bicep-params",
    "onCommand:bicep.build",
    "onCommand:bicep.decompile",
    "onCommand:bicep.decompileParams",
    "onCommand:bicep.generateParams",
    "onCommand:bicep.createConfigFile",
    "onCommand:bicep.deploy",
    "onCommand:bicep.forceModulesRestore",
    "onCommand:bicep.insertResource",
    "onCommand:bicep.importKubernetesManifest",
    "onCommand:bicep.pasteAsBicep",
    "onCommand:bicep.showSource",
    "onCommand:bicep.showVisualizer",
    "onCommand:bicep.showVisualizerToSide",
    "onCommand:bicep.buildParams",
    "onCommand:bicep.gettingStarted.copyToClipboard",
    "onCommand:bicep.gettingStarted.createBicepFile",
    "onCommand:bicep.gettingStarted.openBicepFile",
    "onWebviewPanel:bicep.visualizer"
  ],
  "main": "./out/extension",
  "enabledApiProposals": [],
  "contributes": {
    "configurationDefaults": {
      "[bicep]": {
        "editor.tabSize": 2,
        "editor.insertSpaces": true,
        "files.insertFinalNewline": true,
        "editor.suggestSelection": "first",
        "editor.suggest.snippetsPreventQuickSuggestions": false,
        "editor.suggest.showWords": false
      },
      "[bicep-params]": {
        "editor.tabSize": 2,
        "editor.insertSpaces": true,
        "files.insertFinalNewline": true,
        "editor.suggestSelection": "first",
        "editor.suggest.snippetsPreventQuickSuggestions": false,
        "editor.suggest.showWords": false
      }
    },
    "configuration": {
      "type": "object",
      "title": "Bicep",
      "properties": {
        "bicep.decompileOnPaste": {
          "type": "boolean",
          "description": "Automatically convert pasted JSON values, JSON ARM templates or resources from a JSON ARM template into Bicep (use Undo to revert)",
          "default": true
        },
        "bicep.enableOutputTimestamps": {
          "type": "boolean",
          "description": "Prepend each line displayed in the Bicep Operations output channel with a timestamp.",
          "default": true,
          "$comment": "This is interpreted by vscode-azuretools package and the name has to be in the following format: <extensionConfigurationPrefix>.enableOutputTimestamps"
        },
        "bicep.suppressedWarnings": {
          "type": "array",
          "description": "Warnings that are being suppressed because a 'Don't show again' button was pressed. Remove items to reset.",
          "default": [],
          "items": {
            "type": "string"
          }
        },
        "bicep.enableSurveys": {
          "type": "boolean",
          "description": "Enable occasional surveys to collect feedback that helps us improve the Bicep extension.",
          "default": true
        },
        "bicep.completions.getAllAccessibleAzureContainerRegistries": {
          "type": "boolean",
          "description": "When completing 'br:' module references, query Azure for all container registries accessible to the user (may be slow). If this option is off, only registries configured under moduleAliases in bicepconfig.json will be listed.",
          "default": false
        },
        "bicep.trace.server": {
          "type": "string",
          "enum": [
            "Off",
            "Messages",
            "Verbose"
          ],
          "default": "Off",
          "description": "Configure tracing of messages sent to the Bicep language server.",
          "scope": "window"
        }
      }
    },
    "jsonValidation": [
      {
        "fileMatch": "bicepconfig.json",
        "url": "./schemas/bicepconfig.schema.json"
      }
    ],
    "languages": [
      {
        "id": "bicep",
        "aliases": [
          "Bicep",
          "bicep"
        ],
        "extensions": [
          ".bicep"
        ],
        "configuration": "./syntaxes/language-configuration.json",
        "icon": {
          "light": "./icons/bicep-file.svg",
          "dark": "./icons/bicep-file.svg"
        }
      },
      {
        "id": "jsonc",
        "filenames": [
          "bicepconfig.json"
        ]
      },
      {
        "id": "bicep-params",
        "aliases": [
          "Bicep Parameters",
          "Bicep Params"
        ],
        "extensions": [
          ".bicepparam"
        ],
        "configuration": "./syntaxes/language-configuration.json",
        "icon": {
          "light": "./icons/bicepparam-file.svg",
          "dark": "./icons/bicepparam-file.svg"
        }
      }
    ],
    "grammars": [
      {
        "scopeName": "markdown.bicep.codeblock",
        "path": "./syntaxes/bicep.codeblock.json",
        "injectTo": [
          "text.html.markdown"
        ],
        "embeddedLanguages": {
          "meta.embedded.block.bicep": "bicep"
        }
      },
      {
        "language": "bicep",
        "scopeName": "source.bicep",
        "path": "./syntaxes/bicep.tmlanguage"
      },
      {
        "language": "bicep-params",
        "scopeName": "source.bicep",
        "path": "./syntaxes/bicep.tmlanguage"
      }
    ],
    "commands": [
      {
        "command": "bicep.showVisualizer",
        "title": "Open Bicep Visualizer",
        "category": "Bicep",
        "icon": "$(type-hierarchy-sub)"
      },
      {
        "command": "bicep.showVisualizerToSide",
        "title": "Open Bicep Visualizer to the Side",
        "category": "Bicep",
        "icon": "$(type-hierarchy-sub)"
      },
      {
        "command": "bicep.showSource",
        "title": "Open Source",
        "category": "Bicep",
        "icon": "$(go-to-file)"
      },
      {
        "command": "bicep.build",
        "title": "Build ARM Template",
        "category": "Bicep",
        "icon": "$(output)"
      },
      {
        "command": "bicep.decompile",
        "title": "Decompile into Bicep",
        "category": "Bicep",
        "enablement": "!bicep.cannotDecompile || !editorFocus",
        "$comment1": "Intentionally enabling this command when the language server has not yet been loaded, otherwise we must be loaded for all JSON files. If user selects the command when the JSON file is not an ARM template, it will load then give a meaningful error",
        "$comment2": "Also keeping it enabled when the editor doesn't have focus, to allow command to appear enabled on e.g. right-clicking in explorer"
      },
      {
        "command": "bicep.decompileParams",
        "title": "Decompile into Bicepparams",
        "category": "Bicep",
        "enablement": "!bicep.cannotDecompileParams"
      },
      {
        "command": "bicep.generateParams",
        "title": "Generate Parameters File",
        "category": "Bicep",
        "icon": "$(output)"
      },
      {
        "command": "bicep.deploy",
        "title": "Deploy Bicep File...",
        "category": "Bicep",
        "icon": "$(cloud-upload)"
      },
      {
        "command": "bicep.forceModulesRestore",
        "title": "Restore Bicep Modules (Force)",
        "category": "Bicep"
      },
      {
        "command": "bicep.insertResource",
        "title": "Insert Resource...",
        "category": "Bicep",
        "icon": "$(cloud-download)"
      },
      {
        "command": "bicep.importKubernetesManifest",
        "title": "Import Kubernetes Manifest (EXPERIMENTAL)",
        "category": "Bicep",
        "icon": "$(cloud-download)"
      },
      {
        "command": "bicep.pasteAsBicep",
        "title": "Paste JSON as Bicep",
        "category": "Bicep",
        "icon": "$(clippy)"
      },
      {
        "command": "bicep.createConfigFile",
        "title": "Create Bicep Configuration File",
        "category": "Bicep"
      },
      {
        "command": "bicep.buildParams",
        "title": "Build Parameters File",
        "category": "Bicep",
        "icon": "$(output)"
      },
      {
        "$section": "================== Walkthrough commands (not visible to users) ==================",
        "command": "bicep.gettingStarted.createBicepFile",
        "title": "Create Empty Bicep File (Walkthrough)",
        "category": "Bicep Internal"
      },
      {
        "command": "bicep.gettingStarted.openBicepFile",
        "title": "Open Existing Bicep File (Walkthrough)",
        "category": "Bicep Internal"
      },
      {
        "command": "bicep.gettingStarted.copyToClipboard",
        "title": "Copy walkthrough code to the clipboard (Walkthrough)",
        "category": "Bicep Internal"
      }
    ],
    "keybindings": [
      {
        "command": "bicep.build",
        "key": "ctrl+shift+b",
        "mac": "cmd+alt+b",
        "when": "resourceLangId == bicep"
      },
      {
        "command": "bicep.forceModulesRestore",
        "key": "ctrl+m r",
        "mac": "cmd+m r",
        "when": "resourceLangId == bicep"
      },
      {
        "command": "bicep.showVisualizerToSide",
        "key": "ctrl+k v",
        "mac": "cmd+k v",
        "when": "resourceLangId == bicep"
      },
      {
        "command": "bicep.insertResource",
        "key": "ctrl+k i",
        "mac": "cmd+k i",
        "when": "resourceLangId == bicep"
      },
      {
        "command": "bicep.decompile",
        "when": "editorFocus && (resourceLangId == json || resourceLangId == jsonc || resourceLangId == arm-template)"
      },
      {
        "command": "bicep.buildParams",
        "key": "ctrl+shift+b",
        "mac": "cmd+alt+b",
        "when": "resourceLangId == bicep-params"
      }
    ],
    "menus": {
      "editor/title": [
        {
          "command": "bicep.showVisualizerToSide",
          "when": "editorLangId == bicep",
          "alt": "bicep.showVisualizer",
          "group": "navigation"
        },
        {
          "command": "bicep.showSource",
          "when": "bicepVisualizerFocus",
          "group": "navigation"
        },
        {
          "command": "bicep.insertResource",
          "when": "editorLangId == bicep",
          "group": "1_bicep"
        },
        {
          "command": "bicep.buildParams",
          "when": "editorLangId == bicep-params",
          "group": "1_bicep"
        }
      ],
      "explorer/context": [
        {
          "command": "bicep.build",
          "when": "resourceLangId == bicep",
          "group": "2_bicep_1_edit"
        },
        {
          "command": "bicep.forceModulesRestore",
          "when": "resourceLangId == bicep",
          "group": "2_bicep_1_edit"
        },
        {
          "command": "bicep.generateParams",
          "when": "resourceLangId == bicep",
          "group": "2_bicep_1_edit"
        },
        {
          "command": "bicep.insertResource",
          "when": "resourceLangId == bicep",
          "group": "2_bicep_1_edit"
        },
        {
          "command": "bicep.pasteAsBicep",
          "when": "resourceLangId == bicep",
          "group": "9_cutcopypaste"
        },
        {
          "command": "bicep.deploy",
          "when": "resourceLangId == bicep",
          "group": "2_bicep_2_deploy"
        },
        {
          "command": "bicep.showVisualizer",
          "when": "resourceLangId == bicep",
          "group": "2_bicep_3_visualize"
        },
        {
          "command": "bicep.showVisualizerToSide",
          "when": "resourceLangId == bicep",
          "group": "2_bicep_3_visualize"
        },
        {
          "command": "bicep.decompile",
          "when": "resourceLangId == json || resourceLangId == jsonc || resourceLangId == arm-template",
          "group": "9_bicep_in_json"
        },
        {
<<<<<<< HEAD
          "command": "bicep.decompileParams",
          "when": "resourceLangId == json || resourceLangId == jsonc",
          "group": "9_bicep_in_json"
=======
          "command": "bicep.buildParams",
          "when": "resourceLangId == bicep-params",
          "group": "2_bicep_1_edit"
>>>>>>> eb4486b4
        }
      ],
      "editor/title/context": [
        {
          "command": "bicep.build",
          "when": "resourceLangId == bicep",
          "group": "2_bicep_1_edit"
        },
        {
          "command": "bicep.forceModulesRestore",
          "when": "resourceLangId == bicep",
          "group": "2_bicep_1_edit"
        },
        {
          "command": "bicep.generateParams",
          "when": "resourceLangId == bicep",
          "group": "2_bicep_1_edit"
        },
        {
          "command": "bicep.insertResource",
          "when": "resourceLangId == bicep",
          "group": "2_bicep_1_edit"
        },
        {
          "command": "bicep.deploy",
          "when": "resourceLangId == bicep",
          "group": "2_bicep_2_deploy"
        },
        {
          "command": "bicep.showVisualizer",
          "when": "resourceLangId == bicep",
          "group": "2_bicep_3_visualize"
        },
        {
          "command": "bicep.showVisualizerToSide",
          "when": "resourceLangId == bicep",
          "group": "2_bicep_3_visualize"
        },
        {
          "command": "bicep.decompile",
          "when": "resourceLangId == json || resourceLangId == jsonc || resourceLangId == arm-template",
          "group": "9_bicep_in_json"
        },
        {
<<<<<<< HEAD
          "command": "bicep.decompileParams",
          "when": "resourceLangId == json || resourceLangId == jsonc",
          "group": "9_bicep_in_json"
=======
          "command": "bicep.buildParams",
          "when": "resourceLangId == bicep-params",
          "group": "2_bicep_1_edit"
>>>>>>> eb4486b4
        }
      ],
      "editor/context": [
        {
          "command": "bicep.build",
          "when": "resourceLangId == bicep",
          "group": "2_bicep_1_edit"
        },
        {
          "command": "bicep.forceModulesRestore",
          "when": "resourceLangId == bicep",
          "group": "2_bicep_1_edit"
        },
        {
          "command": "bicep.generateParams",
          "when": "resourceLangId == bicep",
          "group": "2_bicep_1_edit"
        },
        {
          "command": "bicep.insertResource",
          "when": "resourceLangId == bicep",
          "group": "2_bicep_1_edit"
        },
        {
          "command": "bicep.pasteAsBicep",
          "when": "resourceLangId == bicep",
          "group": "9_cutcopypaste"
        },
        {
          "command": "bicep.deploy",
          "when": "resourceLangId == bicep",
          "group": "2_bicep_2_deploy"
        },
        {
          "command": "bicep.showVisualizer",
          "when": "resourceLangId == bicep",
          "group": "2_bicep_3_visualize"
        },
        {
          "command": "bicep.showVisualizerToSide",
          "when": "resourceLangId == bicep",
          "group": "2_bicep_3_visualize"
        },
        {
          "command": "bicep.decompile",
          "when": "resourceLangId == json || resourceLangId == jsonc || resourceLangId == arm-template",
          "group": "9_bicep_in_json"
        },
        {
<<<<<<< HEAD
          "command": "bicep.decompileParams",
          "when": "resourceLangId == json || resourceLangId == jsonc",
          "group": "9_bicep_in_json"
=======
          "command": "bicep.buildParams",
          "when": "resourceLangId == bicep-params",
          "group": "2_bicep_1_edit"
>>>>>>> eb4486b4
        }
      ],
      "commandPalette": [
        {
          "command": "bicep.build",
          "group": "0_bicep"
        },
        {
          "command": "bicep.generateParams",
          "group": "0_bicep"
        },
        {
          "command": "bicep.deploy",
          "group": "0_bicep"
        },
        {
          "command": "bicep.forceModulesRestore",
          "group": "0_bicep"
        },
        {
          "command": "bicep.insertResource",
          "group": "0_bicep"
        },
        {
          "command": "bicep.showVisualizer",
          "group": "0_bicep"
        },
        {
          "command": "bicep.showVisualizerToSide",
          "group": "0_bicep"
        },
        {
          "command": "bicep.importKubernetesManifest"
        },
        {
          "command": "bicep.showSource",
          "when": "never"
        },
        {
          "command": "bicep.gettingStarted.createBicepFile",
          "when": "never"
        },
        {
          "command": "bicep.gettingStarted.openBicepFile",
          "when": "never"
        },
        {
          "command": "bicep.gettingStarted.copyToClipboard",
          "when": "never"
        },
        {
          "command": "bicep.buildParams",
          "group": "0_bicep"
        }
      ]
    },
    "snippets": [
      {
        "language": "jsonc",
        "path": "vscode-snippets/jsonc-snippets.jsonc"
      }
    ],
    "walkthroughs.$comments": [
      "Documentation: https://code.visualstudio.com/api/references/contribution-points#contributes.walkthroughs",
      "",
      "Automatically completes if a markdown button is pressed or there are no commands and no completion events",
      "Available completion events include:",
      "  onCommand:myCommand.id: Check off step when a command has been run.",
      "  onSettingChanged:mySetting.id: Check off step once the given setting has been modified.",
      "  onContext:contextKeyExpression: Check off step when a context key expression evaluates true.",
      "  extensionInstalled:myExt.id: Check off step if the given extension is installed.",
      "  onView:myView.id: Check off step once a given view becomes visible.",
      "  onLink:https://...: Check off step once a given link has been opened via a Walkthrough.",
      "",
      "Passing arguments to commands: See https://github.com/Microsoft/vscode/issues/69757,",
      "  Example: [Copy code to clipboard](command:bicep.gettingStarted.copyToClipboard?%7B%22step%22%3A%22resources%22%7D)",
      "",
      "Walkthrough commands (bicep.gettingStarted.xxx) are automatically marked in telemetry as being from the walkthrough.  Regular commands",
      "  which are called from the walkthrough markdown should be marked with a query string ?walkthrough=true to have it marked in telemetry.",
      "  Example: [Open Visualizer](command:bicep.showVisualizerToSide?%7B%22walkthrough%22%3A%22true%22%7D)"
    ],
    "walkthroughs": [
      {
        "id": "gettingStarted",
        "title": "Getting Started with Bicep",
        "description": "Learn about Bicep and the Bicep extension for Visual Studio Code",
        "steps": [
          {
            "id": "openBicepFile",
            "title": "Open a Bicep File",
            "description": "To get started with Bicep extension features, open or create a Bicep file (any file with '.bicep' extension).\n[Open Bicep file](command:bicep.gettingStarted.openBicepFile)\n[Create Bicep file](command:bicep.gettingStarted.createBicepFile)\nTip: [Close the side bar for more space](command:workbench.action.closeSidebar)",
            "media": {
              "image": "media/walkthroughs/gettingStarted/1_BicepLogoImage.png",
              "altText": "Bicep logo"
            },
            "completionEvents": [
              "onCommand:bicep.gettingStarted.createBicepFile",
              "onCommand:bicep.gettingStarted.openBicepFile",
              "onLanguage:bicep"
            ]
          },
          {
            "id": "addParameters",
            "title": "Add parameters",
            "description": "Use Bicep's IntelliSense and snippets to help you create a deployable Bicep file in minutes.",
            "media": {
              "markdown": "media/walkthroughs/gettingStarted/2_Type_Params.md"
            }
          },
          {
            "id": "addResources",
            "title": "Add resources",
            "description": "Use Bicep's IntelliSense and snippets to help you create a deployable Bicep file in minutes.",
            "media": {
              "markdown": "media/walkthroughs/gettingStarted/3_Type_Resources.md"
            }
          },
          {
            "id": "visualizeYourResources",
            "title": "Visualize your resources",
            "description": "The Visualizer gives you a representation of the resources in your Bicep file.\n[Open Visualizer](command:bicep.showVisualizerToSide?%7B%22walkthrough%22%3A%22true%22%7D)",
            "media": {
              "markdown": "media/walkthroughs/gettingStarted/4_Show_Visualizer.md"
            },
            "completionEvents": [
              "onCommand:bicep.showVisualizerToSide",
              "onCommand:bicep.showVisualizer"
            ]
          },
          {
            "id": "deployToAzure",
            "title": "Deploy to Azure",
            "description": "It's time to get these resources into Azure. If you don't have the [Azure Account Extension](command:extension.open?%5B%22ms-vscode.azure-account%22%5D) installed, you will need it to complete this step.\n[Deploy](command:bicep.deploy?%7B%22walkthrough%22%3A%22true%22%7D)",
            "media": {
              "image": "media/walkthroughs/gettingStarted/5_Deploy.gif",
              "altText": "Example of deploying Bicep file to Azure"
            },
            "completionEvents": [
              "onCommand:bicep.deploy"
            ]
          },
          {
            "id": "learnMore",
            "title": "Learn More",
            "description": "Great Job! You've completed Getting Started with Bicep. But don't stop now!\nCheck out our [Bicep Documentation](https://aka.ms/Bicep) to learn more about importing Bicep files as [modules](https://aka.ms/bicep/docs/modules) and [other extension features](https://aka.ms/bicep/docs/vscode).\nWanna take a deep dive into the Bicep language? Take a look at [Microsoft Learn - Bicep](https://aka.ms/microsoftlearnbicep).",
            "media": {
              "image": "media/walkthroughs/gettingStarted/1_BicepLogoImage.png",
              "altText": "Bicep logo"
            }
          }
        ]
      }
    ]
  },
  "scripts": {
    "vscode:prepublish": "npm run build:prod",
    "build": "webpack --mode development",
    "build:prod": "webpack --mode production",
    "build:e2e": "tsc -p ./tsconfig.e2e.json",
    "watch": "webpack --watch --mode development --stats=minimal",
    "lint": "eslint src --ext ts",
    "lint:fix": "eslint src --ext ts --fix",
    "test:e2e": "node ./out/test/e2e/runTests.js",
    "test:unit": "jest --config jest.config.unit.js",
    "test:snapshot": "jest --config jest.config.snapshot.js",
    "test:update-snapshot": "jest --config jest.config.snapshot.js --updateSnapshot",
    "testlocal:e2e": "(export BICEP_LANGUAGE_SERVER_PATH=${INIT_CWD}/../Bicep.LangServer/bin/Debug/net7.0/Bicep.LangServer.dll || set BICEP_LANGUAGE_SERVER_PATH=%INIT_CWD%/../Bicep.LangServer/bin/Debug/net7.0/Bicep.LangServer.dll) && npm run build && npm run build:e2e && npm run test:e2e",
    "clean": "rimraf ./out ./coverage",
    "package": "npm run clean && nbgv-setversion && vsce package --githubBranch main --out ./vscode-bicep.vsix && nbgv-setversion --reset",
    "packagelocal": "rimraf ./bicepLanguageServer && cp -r ../Bicep.LangServer/bin/Debug/net7.0 ./bicepLanguageServer && npm run package"
  },
  "devDependencies": {
    "@types/cytoscape": "^3.19.9",
    "@types/fs-extra": "^11.0.1",
    "@types/jest": "^27.5.1",
    "@types/mocha": "^10.0.1",
    "@types/node": "^18.15.11",
    "@types/react": "^18.0.35",
    "@types/react-dom": "^18.0.11",
    "@types/react-test-renderer": "^18.0.0",
    "@types/semver": "^7.5.0",
    "@types/styled-components": "^5.1.26",
    "@types/triple-beam": "^1.3.2",
    "@types/vscode": "^1.67.0",
    "@types/webpack": "^5.28.1",
    "@typescript-eslint/eslint-plugin": "^5.59.8",
    "@typescript-eslint/parser": "^5.59.8",
    "@vscode/test-electron": "^2.3.2",
    "@vscode/vsce": "^2.19.0",
    "copy-webpack-plugin": "^11.0.0",
    "esbuild-loader": "^3.0.1",
    "eslint": "^8.41.0",
    "eslint-config-prettier": "^8.8.0",
    "eslint-plugin-header": "^3.1.1",
    "eslint-plugin-jest": "^27.2.1",
    "eslint-plugin-prettier": "^4.2.1",
    "eslint-plugin-react": "^7.32.2",
    "fork-ts-checker-webpack-plugin": "^8.0.0",
    "jest": "^27.5.1",
    "jest-styled-components": "^7.1.1",
    "json-merger": "^1.1.10",
    "moment": "^2.29.4",
    "ncp": "^2.0.0",
    "nerdbank-gitversioning": "^3.6.133",
    "prettier": "^2.8.7",
    "react-test-renderer": "^18.2.0",
    "rimraf": "^5.0.0",
    "semver": "^7.5.1",
    "svg-inline-loader": "^0.8.2",
    "terser-webpack-plugin": "5.3.7",
    "ts-jest": "^27.1.4",
    "ts-node": "^10.9.1",
    "typescript": "^4.9.5",
    "webpack": "^5.82.0",
    "webpack-cli": "^5.1.3"
  },
  "dependencies": {
    "@azure/arm-managementgroups": "2.0.2",
    "@azure/arm-resources": "^5.2.0",
    "@azure/arm-subscriptions": "^5.1.0",
    "@azure/identity": "^3.2.2",
    "@microsoft/vscode-azext-azureutils": "^1.1.1",
    "@microsoft/vscode-azext-utils": "^1.2.0",
    "cytoscape": "^3.25.0",
    "cytoscape-elk": "^2.1.0",
    "fs-extra": "^11.1.1",
    "react": "^18.2.0",
    "react-dom": "^18.2.0",
    "react-icons": "^4.8.0",
    "styled-components": "^5.3.11",
    "triple-beam": "^1.3.0",
    "vscode-languageclient": "^8.1.0",
    "winston": "^3.8.2",
    "winston-transport": "^4.5.0"
  },
  "extensionDependencies": [
    "ms-dotnettools.vscode-dotnet-runtime"
  ]
}<|MERGE_RESOLUTION|>--- conflicted
+++ resolved
@@ -399,15 +399,14 @@
           "group": "9_bicep_in_json"
         },
         {
-<<<<<<< HEAD
+          "command": "bicep.buildParams",
+          "when": "resourceLangId == bicep-params",
+          "group": "2_bicep_1_edit"
+        },
+        {
           "command": "bicep.decompileParams",
           "when": "resourceLangId == json || resourceLangId == jsonc",
           "group": "9_bicep_in_json"
-=======
-          "command": "bicep.buildParams",
-          "when": "resourceLangId == bicep-params",
-          "group": "2_bicep_1_edit"
->>>>>>> eb4486b4
         }
       ],
       "editor/title/context": [
@@ -452,15 +451,14 @@
           "group": "9_bicep_in_json"
         },
         {
-<<<<<<< HEAD
+          "command": "bicep.buildParams",
+          "when": "resourceLangId == bicep-params",
+          "group": "2_bicep_1_edit"
+        },
+        {
           "command": "bicep.decompileParams",
           "when": "resourceLangId == json || resourceLangId == jsonc",
           "group": "9_bicep_in_json"
-=======
-          "command": "bicep.buildParams",
-          "when": "resourceLangId == bicep-params",
-          "group": "2_bicep_1_edit"
->>>>>>> eb4486b4
         }
       ],
       "editor/context": [
@@ -510,15 +508,14 @@
           "group": "9_bicep_in_json"
         },
         {
-<<<<<<< HEAD
+          "command": "bicep.buildParams",
+          "when": "resourceLangId == bicep-params",
+          "group": "2_bicep_1_edit"
+        },
+        {
           "command": "bicep.decompileParams",
           "when": "resourceLangId == json || resourceLangId == jsonc",
           "group": "9_bicep_in_json"
-=======
-          "command": "bicep.buildParams",
-          "when": "resourceLangId == bicep-params",
-          "group": "2_bicep_1_edit"
->>>>>>> eb4486b4
         }
       ],
       "commandPalette": [
