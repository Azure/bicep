{
    "name": "vscode-bicep",
    "displayName": "Bicep",
    "description": "Bicep language support for Visual Studio Code",
    "author": "Microsoft Corporation",
    "license": "MIT",
    "version": "0.0.0-placeholder",
    "publisher": "Azure",
    "icon": "icons/azure-resource-manager.png",
    "preview": true,
    "engines": {
        "vscode": "^1.14.0"
    },
    "categories": [
        "Azure",
        "Programming Languages"
    ],
    "keywords": [
        "Bicep",
        "Azure Resource Manager",
        "ARM Template",
        "Azure"
    ],
    "bugs": {
        "url": "https://github.com/Azure/bicep/issues"
    },
    "repository": {
        "type": "git",
        "url": "https://github.com/Azure/bicep.git"
    },
    "galleryBanner": {
        "color": "E7F1FA",
        "theme": "light"
    },
    "homepage": "https://github.com/Azure/bicep/blob/master/README.md",
    "activationEvents": [
        "onLanguage:bicep"
    ],
    "main": "./out/extension",
    "enableProposedApi": true,
    "contributes": {
        "configuration": {
            "type": "object",
            "title": "Bicep Configuration",
            "properties": {}
        },
        "languages": [
            {
                "id": "bicep",
                "aliases": [
                    "Bicep",
                    "bicep"
                ],
                "extensions": [
                    ".bicep"
                ],
                "configuration": "./language-configuration.json"
            }
        ],
        "snippets": [
            {
                "language": "bicep",
                "path": "./snippets/bicep.json"
            }
        ]
    },
    "scripts": {
        "vscode:prepublish": "tsc -p ./",
        "compile": "tsc -p ./",
        "lint": "eslint src --ext ts",
        "lint:fix": "eslint src --ext ts --fix",
        "package": "gulp setversion && vsce package --out ./ && gulp resetversion"
    },
    "devDependencies": {
        "@types/mocha": "^8.0.3",
        "@types/node": "^14.6.0",
        "@types/triple-beam": "^1.3.2",
        "@types/vscode": "^1.14.0",
<<<<<<< HEAD
        "@typescript-eslint/eslint-plugin": "^3.10.0",
        "@typescript-eslint/parser": "^3.9.1",
=======
        "@typescript-eslint/eslint-plugin": "^3.9.1",
        "@typescript-eslint/parser": "^3.10.0",
>>>>>>> bb4a9f54
        "eslint": "^7.7.0",
        "eslint-config-prettier": "^6.11.0",
        "eslint-plugin-prettier": "^3.1.4",
        "gulp": "^4.0.2",
        "nerdbank-gitversioning": "^3.2.31",
        "prettier": "^2.1.0",
        "typescript": "^4.0.2",
        "vsce": "^1.79.2"
    },
    "dependencies": {
        "triple-beam": "^1.3.0",
        "vscode-languageclient": "^7.0.0-next.8",
        "winston": "^3.3.3",
        "winston-transport": "^4.4.0"
    },
    "extensionDependencies": [
        "ms-dotnettools.vscode-dotnet-runtime"
    ]
}<|MERGE_RESOLUTION|>--- conflicted
+++ resolved
@@ -76,13 +76,8 @@
         "@types/node": "^14.6.0",
         "@types/triple-beam": "^1.3.2",
         "@types/vscode": "^1.14.0",
-<<<<<<< HEAD
         "@typescript-eslint/eslint-plugin": "^3.10.0",
-        "@typescript-eslint/parser": "^3.9.1",
-=======
-        "@typescript-eslint/eslint-plugin": "^3.9.1",
         "@typescript-eslint/parser": "^3.10.0",
->>>>>>> bb4a9f54
         "eslint": "^7.7.0",
         "eslint-config-prettier": "^6.11.0",
         "eslint-plugin-prettier": "^3.1.4",
