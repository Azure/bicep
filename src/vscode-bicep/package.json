{
  "name": "vscode-bicep",
  "displayName": "Bicep",
  "description": "Bicep language support for Visual Studio Code",
  "author": "Microsoft Corporation",
  "license": "MIT",
  "version": "0.0.0-placeholder",
  "publisher": "ms-azuretools",
  "icon": "icons/bicep-logo-256.png",
  "preview": false,
  "aiKey": "0c6ae279ed8443289764825290e4f9e2-1a736e7c-1324-4338-be46-fc2a58ae4d14-7255",
  "engines": {
    "vscode": "^1.72.0"
  },
  "categories": [
    "Azure",
    "Programming Languages"
  ],
  "keywords": [
    "Bicep",
    "Azure Resource Manager",
    "ARM Template",
    "Azure"
  ],
  "bugs": {
    "url": "https://github.com/Azure/bicep/issues"
  },
  "repository": {
    "type": "git",
    "url": "https://github.com/Azure/bicep"
  },
  "galleryBanner": {
    "color": "E7F1FA",
    "theme": "light"
  },
  "homepage": "https://github.com/Azure/bicep/blob/main/README.md",
  "$activationEvents.comment": "When we start requiring VS Code 1.75.0 or higher, we can remove the onCommand and onLanguage activation events but will still need the onWebviewPanel event (see https://code.visualstudio.com/api/references/activation-events#onLanguage)",
  "activationEvents": [
    "onLanguage:bicep",
    "onLanguage:bicep-params",
    "onCommand:bicep.build",
    "onCommand:bicep.decompile",
    "onCommand:bicep.generateParams",
    "onCommand:bicep.createConfigFile",
    "onCommand:bicep.deploy",
    "onCommand:bicep.forceModulesRestore",
    "onCommand:bicep.insertResource",
    "onCommand:bicep.importKubernetesManifest",
    "onCommand:bicep.pasteAsBicep",
    "onCommand:bicep.showSource",
    "onCommand:bicep.showVisualizer",
    "onCommand:bicep.showVisualizerToSide",
    "onCommand:bicep.buildParams",
    "onCommand:bicep.gettingStarted.copyToClipboard",
    "onCommand:bicep.gettingStarted.createBicepFile",
    "onCommand:bicep.gettingStarted.openBicepFile",
    "onWebviewPanel:bicep.visualizer"
  ],
  "main": "./out/extension",
  "enabledApiProposals": [],
  "contributes": {
    "configurationDefaults": {
      "[bicep]": {
        "editor.tabSize": 2,
        "editor.insertSpaces": true,
        "files.insertFinalNewline": true,
        "editor.suggestSelection": "first",
        "editor.suggest.snippetsPreventQuickSuggestions": false,
        "editor.suggest.showWords": false
      },
      "[bicep-params]": {
        "editor.tabSize": 2,
        "editor.insertSpaces": true,
        "files.insertFinalNewline": true,
        "editor.suggestSelection": "first",
        "editor.suggest.snippetsPreventQuickSuggestions": false,
        "editor.suggest.showWords": false
      }
    },
    "configuration": {
      "type": "object",
      "title": "Bicep",
      "properties": {
        "bicep.decompileOnPaste": {
          "type": "boolean",
          "description": "Automatically convert pasted JSON values, JSON ARM templates or resources from a JSON ARM template into Bicep (use Undo to revert)",
          "default": true
        },
        "bicep.enableOutputTimestamps": {
          "type": "boolean",
          "description": "Prepend each line displayed in the Bicep Operations output channel with a timestamp.",
          "default": true,
          "$comment": "This is interpreted by vscode-azuretools package and the name has to be in the following format: <extensionConfigurationPrefix>.enableOutputTimestamps"
        },
        "bicep.suppressedWarnings": {
          "type": "array",
          "description": "Warnings that are being suppressed because a 'Don't show again' button was pressed. Remove items to reset.",
          "default": [],
          "items": {
            "type": "string"
          }
        },
        "bicep.enableSurveys": {
          "type": "boolean",
          "description": "Enable occasional surveys to collect feedback that helps us improve the Bicep extension.",
          "default": true
        },
        "bicep.completions.getAllAccessibleAzureContainerRegistries": {
          "type": "boolean",
          "description": "When completing 'br:' module references, query Azure for all container registries accessible to the user (may be slow). If this option is off, only registries configured under moduleAliases in bicepconfig.json will be listed.",
          "default": false
        },
        "bicep.trace.server": {
          "type": "string",
          "enum": [
            "Off",
            "Messages",
            "Verbose"
          ],
          "default": "Off",
          "description": "Configure tracing of messages sent to the Bicep language server.",
          "scope": "window"
        }
      }
    },
    "jsonValidation": [
      {
        "fileMatch": "bicepconfig.json",
        "url": "./schemas/bicepconfig.schema.json"
      }
    ],
    "languages": [
      {
        "id": "bicep",
        "aliases": [
          "Bicep",
          "bicep"
        ],
        "extensions": [
          ".bicep"
        ],
        "configuration": "./syntaxes/language-configuration.json",
        "icon": {
          "light": "./icons/bicep-file.svg",
          "dark": "./icons/bicep-file.svg"
        }
      },
      {
        "id": "jsonc",
        "filenames": [
          "bicepconfig.json"
        ]
      },
      {
        "id": "bicep-params",
        "aliases": [
          "Bicep Parameters (Experimental)",
          "Bicep Params (Experimental)"
        ],
        "extensions": [
          ".bicepparam"
        ],
        "configuration": "./syntaxes/language-configuration.json",
        "icon": {
          "light": "./icons/bicepparam-file.svg",
          "dark": "./icons/bicepparam-file.svg"
        }
      }
    ],
    "grammars": [
      {
        "scopeName": "markdown.bicep.codeblock",
        "path": "./syntaxes/bicep.codeblock.json",
        "injectTo": [
          "text.html.markdown"
        ],
        "embeddedLanguages": {
          "meta.embedded.block.bicep": "bicep"
        }
      },
      {
        "language": "bicep",
        "scopeName": "source.bicep",
        "path": "./syntaxes/bicep.tmlanguage"
      },
      {
        "language": "bicep-params",
        "scopeName": "source.bicep",
        "path": "./syntaxes/bicep.tmlanguage"
      }
    ],
    "commands": [
      {
        "command": "bicep.showVisualizer",
        "title": "Open Bicep Visualizer",
        "category": "Bicep",
        "icon": "$(type-hierarchy-sub)"
      },
      {
        "command": "bicep.showVisualizerToSide",
        "title": "Open Bicep Visualizer to the Side",
        "category": "Bicep",
        "icon": "$(type-hierarchy-sub)"
      },
      {
        "command": "bicep.showSource",
        "title": "Open Source",
        "category": "Bicep",
        "icon": "$(go-to-file)"
      },
      {
        "command": "bicep.build",
        "title": "Build ARM Template",
        "category": "Bicep",
        "icon": "$(output)"
      },
      {
        "command": "bicep.decompile",
        "title": "Decompile into Bicep",
        "category": "Bicep",
        "enablement": "!bicep.cannotDecompile || !editorFocus",
        "$comment1": "Intentionally enabling this command when the language server has not yet been loaded, otherwise we must be loaded for all JSON files. If user selects the command when the JSON file is not an ARM template, it will load then give a meaningful error",
        "$comment2": "Also keeping it enabled when the editor doesn't have focus, to allow command to appear enabled on e.g. right-clicking in explorer"
      },
      {
        "command": "bicep.generateParams",
        "title": "Generate Parameters File",
        "category": "Bicep",
        "icon": "$(output)"
      },
      {
        "command": "bicep.deploy",
        "title": "Deploy Bicep File...",
        "category": "Bicep",
        "icon": "$(cloud-upload)"
      },
      {
        "command": "bicep.forceModulesRestore",
        "title": "Restore Bicep Modules (Force)",
        "category": "Bicep"
      },
      {
        "command": "bicep.insertResource",
        "title": "Insert Resource...",
        "category": "Bicep",
        "icon": "$(cloud-download)"
      },
      {
        "command": "bicep.importKubernetesManifest",
        "title": "Import Kubernetes Manifest (EXPERIMENTAL)",
        "category": "Bicep",
        "icon": "$(cloud-download)"
      },
      {
        "command": "bicep.pasteAsBicep",
        "title": "Paste JSON as Bicep",
        "category": "Bicep",
        "icon": "$(clippy)"
      },
      {
        "command": "bicep.createConfigFile",
        "title": "Create Bicep Configuration File",
        "category": "Bicep"
      },
      {
        "command": "bicep.buildParams",
        "title": "Build Parameters File",
        "category": "Bicep",
        "icon": "$(output)"
      },
      {
        "$section": "================== Walkthrough commands (not visible to users) ==================",
        "command": "bicep.gettingStarted.createBicepFile",
        "title": "Create Empty Bicep File (Walkthrough)",
        "category": "Bicep Internal"
      },
      {
        "command": "bicep.gettingStarted.openBicepFile",
        "title": "Open Existing Bicep File (Walkthrough)",
        "category": "Bicep Internal"
      },
      {
        "command": "bicep.gettingStarted.copyToClipboard",
        "title": "Copy walkthrough code to the clipboard (Walkthrough)",
        "category": "Bicep Internal"
      }
    ],
    "keybindings": [
      {
        "command": "bicep.build",
        "key": "ctrl+shift+b",
        "mac": "cmd+alt+b",
        "when": "resourceLangId == bicep"
      },
      {
        "command": "bicep.forceModulesRestore",
        "key": "ctrl+m r",
        "mac": "cmd+m r",
        "when": "resourceLangId == bicep"
      },
      {
        "command": "bicep.showVisualizerToSide",
        "key": "ctrl+k v",
        "mac": "cmd+k v",
        "when": "resourceLangId == bicep"
      },
      {
        "command": "bicep.insertResource",
        "key": "ctrl+k i",
        "mac": "cmd+k i",
        "when": "resourceLangId == bicep"
      },
      {
        "command": "bicep.decompile",
        "when": "editorFocus && (resourceLangId == json || resourceLangId == jsonc || resourceLangId == arm-template)"
      },
      {
        "command": "bicep.buildParams",
        "key": "ctrl+shift+b",
        "mac": "cmd+alt+b",
        "when": "resourceLangId == bicep-params"
      }
    ],
    "menus": {
      "editor/title": [
        {
          "command": "bicep.showVisualizerToSide",
          "when": "editorLangId == bicep",
          "alt": "bicep.showVisualizer",
          "group": "navigation"
        },
        {
          "command": "bicep.showSource",
          "when": "bicepVisualizerFocus",
          "group": "navigation"
        },
        {
          "command": "bicep.insertResource",
          "when": "editorLangId == bicep",
          "group": "1_bicep"
        },
        {
          "command": "bicep.buildParams",
          "when": "editorLangId == bicep-params",
          "group": "1_bicep"
        }
      ],
      "explorer/context": [
        {
          "command": "bicep.build",
          "when": "resourceLangId == bicep",
          "group": "2_bicep_1_edit"
        },
        {
          "command": "bicep.forceModulesRestore",
          "when": "resourceLangId == bicep",
          "group": "2_bicep_1_edit"
        },
        {
          "command": "bicep.generateParams",
          "when": "resourceLangId == bicep",
          "group": "2_bicep_1_edit"
        },
        {
          "command": "bicep.insertResource",
          "when": "resourceLangId == bicep",
          "group": "2_bicep_1_edit"
        },
        {
          "command": "bicep.pasteAsBicep",
          "when": "resourceLangId == bicep",
          "group": "9_cutcopypaste"
        },
        {
          "command": "bicep.deploy",
          "when": "resourceLangId == bicep",
          "group": "2_bicep_2_deploy"
        },
        {
          "command": "bicep.showVisualizer",
          "when": "resourceLangId == bicep",
          "group": "2_bicep_3_visualize"
        },
        {
          "command": "bicep.showVisualizerToSide",
          "when": "resourceLangId == bicep",
          "group": "2_bicep_3_visualize"
        },
        {
          "command": "bicep.decompile",
          "when": "resourceLangId == json || resourceLangId == jsonc || resourceLangId == arm-template",
          "group": "9_bicep_in_json"
        },
        {
          "command": "bicep.buildParams",
          "when": "resourceLangId == bicep-params",
          "group": "2_bicep_1_edit"
        }
      ],
      "editor/title/context": [
        {
          "command": "bicep.build",
          "when": "resourceLangId == bicep",
          "group": "2_bicep_1_edit"
        },
        {
          "command": "bicep.forceModulesRestore",
          "when": "resourceLangId == bicep",
          "group": "2_bicep_1_edit"
        },
        {
          "command": "bicep.generateParams",
          "when": "resourceLangId == bicep",
          "group": "2_bicep_1_edit"
        },
        {
          "command": "bicep.insertResource",
          "when": "resourceLangId == bicep",
          "group": "2_bicep_1_edit"
        },
        {
          "command": "bicep.deploy",
          "when": "resourceLangId == bicep",
          "group": "2_bicep_2_deploy"
        },
        {
          "command": "bicep.showVisualizer",
          "when": "resourceLangId == bicep",
          "group": "2_bicep_3_visualize"
        },
        {
          "command": "bicep.showVisualizerToSide",
          "when": "resourceLangId == bicep",
          "group": "2_bicep_3_visualize"
        },
        {
          "command": "bicep.decompile",
          "when": "resourceLangId == json || resourceLangId == jsonc || resourceLangId == arm-template",
          "group": "9_bicep_in_json"
        },
        {
          "command": "bicep.buildParams",
          "when": "resourceLangId == bicep-params",
          "group": "2_bicep_1_edit"
        }
      ],
      "editor/context": [
        {
          "command": "bicep.build",
          "when": "resourceLangId == bicep",
          "group": "2_bicep_1_edit"
        },
        {
          "command": "bicep.forceModulesRestore",
          "when": "resourceLangId == bicep",
          "group": "2_bicep_1_edit"
        },
        {
          "command": "bicep.generateParams",
          "when": "resourceLangId == bicep",
          "group": "2_bicep_1_edit"
        },
        {
          "command": "bicep.insertResource",
          "when": "resourceLangId == bicep",
          "group": "2_bicep_1_edit"
        },
        {
          "command": "bicep.pasteAsBicep",
          "when": "resourceLangId == bicep",
          "group": "9_cutcopypaste"
        },
        {
          "command": "bicep.deploy",
          "when": "resourceLangId == bicep",
          "group": "2_bicep_2_deploy"
        },
        {
          "command": "bicep.showVisualizer",
          "when": "resourceLangId == bicep",
          "group": "2_bicep_3_visualize"
        },
        {
          "command": "bicep.showVisualizerToSide",
          "when": "resourceLangId == bicep",
          "group": "2_bicep_3_visualize"
        },
        {
          "command": "bicep.decompile",
          "when": "resourceLangId == json || resourceLangId == jsonc || resourceLangId == arm-template",
          "group": "9_bicep_in_json"
        },
        {
          "command": "bicep.buildParams",
          "when": "resourceLangId == bicep-params",
          "group": "2_bicep_1_edit"
        }
      ],
      "commandPalette": [
        {
          "command": "bicep.build",
          "group": "0_bicep"
        },
        {
          "command": "bicep.generateParams",
          "group": "0_bicep"
        },
        {
          "command": "bicep.deploy",
          "group": "0_bicep"
        },
        {
          "command": "bicep.forceModulesRestore",
          "group": "0_bicep"
        },
        {
          "command": "bicep.insertResource",
          "group": "0_bicep"
        },
        {
          "command": "bicep.showVisualizer",
          "group": "0_bicep"
        },
        {
          "command": "bicep.showVisualizerToSide",
          "group": "0_bicep"
        },
        {
          "command": "bicep.importKubernetesManifest"
        },
        {
          "command": "bicep.showSource",
          "when": "never"
        },
        {
          "command": "bicep.gettingStarted.createBicepFile",
          "when": "never"
        },
        {
          "command": "bicep.gettingStarted.openBicepFile",
          "when": "never"
        },
        {
          "command": "bicep.gettingStarted.copyToClipboard",
          "when": "never"
        },
        {
          "command": "bicep.buildParams",
          "group": "0_bicep"
        }
      ]
    },
    "snippets": [
      {
        "language": "jsonc",
        "path": "vscode-snippets/jsonc-snippets.jsonc"
      }
    ],
    "walkthroughs.$comments": [
      "Documentation: https://code.visualstudio.com/api/references/contribution-points#contributes.walkthroughs",
      "",
      "Automatically completes if a markdown button is pressed or there are no commands and no completion events",
      "Available completion events include:",
      "  onCommand:myCommand.id: Check off step when a command has been run.",
      "  onSettingChanged:mySetting.id: Check off step once the given setting has been modified.",
      "  onContext:contextKeyExpression: Check off step when a context key expression evaluates true.",
      "  extensionInstalled:myExt.id: Check off step if the given extension is installed.",
      "  onView:myView.id: Check off step once a given view becomes visible.",
      "  onLink:https://...: Check off step once a given link has been opened via a Walkthrough.",
      "",
      "Passing arguments to commands: See https://github.com/Microsoft/vscode/issues/69757,",
      "  Example: [Copy code to clipboard](command:bicep.gettingStarted.copyToClipboard?%7B%22step%22%3A%22resources%22%7D)",
      "",
      "Walkthrough commands (bicep.gettingStarted.xxx) are automatically marked in telemetry as being from the walkthrough.  Regular commands",
      "  which are called from the walkthrough markdown should be marked with a query string ?walkthrough=true to have it marked in telemetry.",
      "  Example: [Open Visualizer](command:bicep.showVisualizerToSide?%7B%22walkthrough%22%3A%22true%22%7D)"
    ],
    "walkthroughs": [
      {
        "id": "gettingStarted",
        "title": "Getting Started with Bicep",
        "description": "Learn about Bicep and the Bicep extension for Visual Studio Code",
        "steps": [
          {
            "id": "openBicepFile",
            "title": "Open a Bicep File",
            "description": "To get started with Bicep extension features, open or create a Bicep file (any file with '.bicep' extension).\n[Open Bicep file](command:bicep.gettingStarted.openBicepFile)\n[Create Bicep file](command:bicep.gettingStarted.createBicepFile)\nTip: [Close the side bar for more space](command:workbench.action.closeSidebar)",
            "media": {
              "image": "media/walkthroughs/gettingStarted/1_BicepLogoImage.png",
              "altText": "Bicep logo"
            },
            "completionEvents": [
              "onCommand:bicep.gettingStarted.createBicepFile",
              "onCommand:bicep.gettingStarted.openBicepFile",
              "onLanguage:bicep"
            ]
          },
          {
            "id": "addParameters",
            "title": "Add parameters",
            "description": "Use Bicep's IntelliSense and snippets to help you create a deployable Bicep file in minutes.",
            "media": {
              "markdown": "media/walkthroughs/gettingStarted/2_Type_Params.md"
            }
          },
          {
            "id": "addResources",
            "title": "Add resources",
            "description": "Use Bicep's IntelliSense and snippets to help you create a deployable Bicep file in minutes.",
            "media": {
              "markdown": "media/walkthroughs/gettingStarted/3_Type_Resources.md"
            }
          },
          {
            "id": "visualizeYourResources",
            "title": "Visualize your resources",
            "description": "The Visualizer gives you a representation of the resources in your Bicep file.\n[Open Visualizer](command:bicep.showVisualizerToSide?%7B%22walkthrough%22%3A%22true%22%7D)",
            "media": {
              "markdown": "media/walkthroughs/gettingStarted/4_Show_Visualizer.md"
            },
            "completionEvents": [
              "onCommand:bicep.showVisualizerToSide",
              "onCommand:bicep.showVisualizer"
            ]
          },
          {
            "id": "deployToAzure",
            "title": "Deploy to Azure",
            "description": "It's time to get these resources into Azure. If you don't have the [Azure Account Extension](command:extension.open?%5B%22ms-vscode.azure-account%22%5D) installed, you will need it to complete this step.\n[Deploy](command:bicep.deploy?%7B%22walkthrough%22%3A%22true%22%7D)",
            "media": {
              "image": "media/walkthroughs/gettingStarted/5_Deploy.gif",
              "altText": "Example of deploying Bicep file to Azure"
            },
            "completionEvents": [
              "onCommand:bicep.deploy"
            ]
          },
          {
            "id": "learnMore",
            "title": "Learn More",
            "description": "Great Job! You've completed Getting Started with Bicep. But don't stop now!\nCheck out our [Bicep Documentation](https://aka.ms/Bicep) to learn more about importing Bicep files as [modules](https://aka.ms/bicep/docs/modules) and [other extension features](https://aka.ms/bicep/docs/vscode).\nWanna take a deep dive into the Bicep language? Take a look at [Microsoft Learn - Bicep](https://aka.ms/microsoftlearnbicep).",
            "media": {
              "image": "media/walkthroughs/gettingStarted/1_BicepLogoImage.png",
              "altText": "Bicep logo"
            }
          }
        ]
      }
    ]
  },
  "scripts": {
    "vscode:prepublish": "npm run build:prod",
    "build": "webpack --mode development",
    "build:prod": "webpack --mode production",
    "build:e2e": "tsc -p ./tsconfig.e2e.json",
    "watch": "webpack --watch --mode development --stats=minimal",
    "lint": "eslint src --ext ts",
    "lint:fix": "eslint src --ext ts --fix",
    "test:e2e": "node ./out/test/e2e/runTests.js",
    "test:unit": "jest --config jest.config.unit.js",
    "test:snapshot": "jest --config jest.config.snapshot.js",
    "test:update-snapshot": "jest --config jest.config.snapshot.js --updateSnapshot",
    "testlocal:e2e": "(export BICEP_LANGUAGE_SERVER_PATH=${INIT_CWD}/../Bicep.LangServer/bin/Debug/net7.0/Bicep.LangServer.dll || set BICEP_LANGUAGE_SERVER_PATH=%INIT_CWD%/../Bicep.LangServer/bin/Debug/net7.0/Bicep.LangServer.dll) && npm run build && npm run build:e2e && npm run test:e2e",
    "clean": "rimraf ./out ./coverage",
    "package": "npm run clean && nbgv-setversion && vsce package --githubBranch main --out ./vscode-bicep.vsix && nbgv-setversion --reset",
    "packagelocal": "rimraf ./bicepLanguageServer && cp -r ../Bicep.LangServer/bin/Debug/net7.0 ./bicepLanguageServer && npm run package"
  },
  "devDependencies": {
    "@types/cytoscape": "^3.19.9",
    "@types/fs-extra": "^11.0.1",
    "@types/jest": "^27.5.1",
    "@types/mocha": "^10.0.1",
    "@types/node": "^18.15.11",
    "@types/react": "^18.0.35",
    "@types/react-dom": "^18.0.11",
    "@types/react-test-renderer": "^18.0.0",
    "@types/semver": "^7.3.13",
    "@types/styled-components": "^5.1.26",
    "@types/triple-beam": "^1.3.2",
    "@types/vscode": "^1.67.0",
    "@types/webpack": "^5.28.1",
    "@typescript-eslint/eslint-plugin": "^5.59.7",
    "@typescript-eslint/parser": "^5.59.2",
    "@vscode/test-electron": "^2.3.2",
    "@vscode/vsce": "^2.19.0",
    "copy-webpack-plugin": "^11.0.0",
    "esbuild-loader": "^3.0.1",
<<<<<<< HEAD
    "eslint": "^8.39.0",
=======
    "eslint": "^8.41.0",
>>>>>>> 18fec14f
    "eslint-config-prettier": "^8.8.0",
    "eslint-plugin-header": "^3.1.1",
    "eslint-plugin-jest": "^27.2.1",
    "eslint-plugin-prettier": "^4.2.1",
    "eslint-plugin-react": "^7.32.2",
    "fork-ts-checker-webpack-plugin": "^8.0.0",
    "jest": "^27.5.1",
    "jest-styled-components": "^7.1.1",
    "json-merger": "^1.1.10",
    "moment": "^2.29.4",
    "ncp": "^2.0.0",
    "nerdbank-gitversioning": "^3.6.133",
    "prettier": "^2.8.7",
    "react-test-renderer": "^18.2.0",
    "rimraf": "^5.0.0",
    "semver": "^7.5.0",
    "svg-inline-loader": "^0.8.2",
    "terser-webpack-plugin": "5.3.7",
    "ts-jest": "^27.1.4",
    "ts-node": "^10.9.1",
    "typescript": "^4.9.5",
    "webpack": "^5.82.0",
    "webpack-cli": "^5.1.1"
  },
  "dependencies": {
    "@azure/arm-managementgroups": "2.0.2",
    "@azure/arm-resources": "^5.2.0",
    "@azure/arm-subscriptions": "^5.1.0",
<<<<<<< HEAD
    "@azure/identity": "^3.1.3",
=======
    "@azure/identity": "^3.2.2",
>>>>>>> 18fec14f
    "@microsoft/vscode-azext-azureutils": "^1.1.1",
    "@microsoft/vscode-azext-utils": "^1.2.0",
    "cytoscape": "^3.25.0",
    "cytoscape-elk": "^2.1.0",
    "fs-extra": "^11.1.1",
    "react": "^18.2.0",
    "react-dom": "^18.2.0",
    "react-icons": "^4.8.0",
    "styled-components": "^5.3.11",
    "triple-beam": "^1.3.0",
    "vscode-languageclient": "^8.1.0",
    "winston": "^3.8.2",
    "winston-transport": "^4.5.0"
  },
  "extensionDependencies": [
    "ms-dotnettools.vscode-dotnet-runtime"
  ]
}<|MERGE_RESOLUTION|>--- conflicted
+++ resolved
@@ -685,11 +685,7 @@
     "@vscode/vsce": "^2.19.0",
     "copy-webpack-plugin": "^11.0.0",
     "esbuild-loader": "^3.0.1",
-<<<<<<< HEAD
-    "eslint": "^8.39.0",
-=======
     "eslint": "^8.41.0",
->>>>>>> 18fec14f
     "eslint-config-prettier": "^8.8.0",
     "eslint-plugin-header": "^3.1.1",
     "eslint-plugin-jest": "^27.2.1",
@@ -718,11 +714,7 @@
     "@azure/arm-managementgroups": "2.0.2",
     "@azure/arm-resources": "^5.2.0",
     "@azure/arm-subscriptions": "^5.1.0",
-<<<<<<< HEAD
-    "@azure/identity": "^3.1.3",
-=======
     "@azure/identity": "^3.2.2",
->>>>>>> 18fec14f
     "@microsoft/vscode-azext-azureutils": "^1.1.1",
     "@microsoft/vscode-azext-utils": "^1.2.0",
     "cytoscape": "^3.25.0",
