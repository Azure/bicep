// Copyright (c) Microsoft Corporation.
// Licensed under the MIT License.

import {
  env,
  TextDocumentChangeEvent,
  TextDocumentChangeReason,
  Uri,
  window,
  workspace,
  WorkspaceEdit,
  Range,
  MessageItem,
  ConfigurationTarget,
  ProgressLocation,
  Position,
} from "vscode";
import { Command } from "./types";
import { LanguageClient } from "vscode-languageclient/node";
import { findOrCreateActiveBicepFile } from "./findOrCreateActiveBicepFile";
import {
  callWithTelemetryAndErrorHandling,
  IActionContext,
  parseError,
} from "@microsoft/vscode-azext-utils";
import { areEqualIgnoringWhitespace } from "../utils/areEqualIgnoringWhitespace";
import { getTextAfterFormattingChanges } from "../utils/getTextAfterFormattingChanges";
import { bicepConfigurationKeys, bicepLanguageId } from "../language/constants";
import {
  BicepDecompileForPasteCommandParams,
  BicepDecompileForPasteCommandResult,
} from "../language";
import { OutputChannelManager } from "../utils/OutputChannelManager";
import { getBicepConfiguration } from "../language/getBicepConfiguration";
import { SuppressedWarningsManager } from "./SuppressedWarningsManager";
import { Disposable } from "../utils/disposable";
import { isEmptyOrWhitespace } from "../utils/isEmptyOrWhitespace";
import { withProgressAfterDelay } from "../utils/withProgressAfterDelay";
import { getLogger } from "../utils/logger";
import { callWithTelemetryAndErrorHandlingOnlyOnErrors } from "../utils/telemetry";

export class PasteAsBicepCommand implements Command {
  public readonly id = "bicep.pasteAsBicep";
  public disclaimerShownThisSession = false;

  public constructor(
    private readonly client: LanguageClient,
    private readonly outputChannelManager: OutputChannelManager,
    private readonly suppressedWarningsManager: SuppressedWarningsManager,
  ) {
    // Nothing to do
  }

  public async execute(
    context: IActionContext,
    documentUri?: Uri,
  ): Promise<void> {
    const logPrefix = "PasteAsBicep (command)";
    let clipboardText: string | undefined;
    let finalPastedBicep: string | undefined;

    try {
      documentUri = await findOrCreateActiveBicepFile(
        context,
        documentUri,
        "Choose which Bicep file to paste into",
      );

      const document = await workspace.openTextDocument(documentUri);
      const editor = await window.showTextDocument(document);

      if (editor?.document.languageId !== bicepLanguageId) {
        throw new Error(
          "Cannot paste as Bicep: Editor is not editing a Bicep document.",
        );
      }

      clipboardText = await env.clipboard.readText();

      let rangeStart =
        documentUri.toString() === editor.document.uri.toString()
          ? editor.document.offsetAt(editor.selection.active)
          : editor.document.offsetAt(
              new Position(Number.MAX_SAFE_INTEGER, Number.MAX_SAFE_INTEGER),
            );
      let rangeEnd =
        documentUri.toString() === editor.document.uri.toString()
          ? editor.document.offsetAt(editor.selection.anchor)
          : editor.document.offsetAt(
              new Position(Number.MAX_SAFE_INTEGER, Number.MAX_SAFE_INTEGER),
            );
      if (rangeEnd < rangeStart) {
        [rangeStart, rangeEnd] = [rangeEnd, rangeStart];
      }

      const result = await this.callDecompileForPaste(
        context,
        documentUri,
        document.getText(),
        rangeStart,
        rangeEnd - rangeStart,
        clipboardText,
        false /* queryCanPaste */,
      );

      context.telemetry.properties.pasteType = result.pasteType;

      if (result.pasteContext === "string") {
        throw new Error(
          `Cannot paste JSON as Bicep inside of a string. First paste it outside of a string and then copy/paste into the string.`,
        );
      }

      if (!result.pasteType) {
        throw new Error(
          `The clipboard text does not appear to be valid JSON or is not in a format that can be pasted as Bicep.`,
        );
      }

<<<<<<< HEAD
=======
      if (!result.pasteType) {
        throw new Error(
          `The clipboard text does not appear to be valid JSON or is not in a format that can be pasted as Bicep.`,
        );
      }

>>>>>>> dcebbe71
      if (result.errorMessage) {
        context.errorHandling.issueProperties.clipboardText = clipboardText;
        throw new Error(
          `Could not paste clipboard text as Bicep: ${result.errorMessage}`,
        );
      }

      // Note that unlike the copy/paste case, we *do* want to paste the Bicep even if the original
      //   clipboard text was already valid Bicep (pasteType == "bicep"), because the user is explicitly asking
      //   to paste as Bicep

      finalPastedBicep = result.bicep;
      await editor.edit((builder) => {
        builder.replace(editor.selection, finalPastedBicep ?? "");
      });
    } catch (err) {
      getLogger().debug(
        `${logPrefix}: Exception occurred: ${parseError(err).message}"`,
      );
      throw err;
    } finally {
      this.logPasteCompletion(logPrefix, clipboardText, finalPastedBicep);
    }
  }

  public registerForPasteEvents(extension: Disposable) {
    extension.register(
      workspace.onDidChangeTextDocument(
        this.onDidChangeTextDocument.bind(this),
      ),
    );
  }

  private async callDecompileForPaste(
    context: IActionContext,
    uri: Uri,
    bicepContent: string,
    rangeOffset: number,
    rangeLength: number,
    jsonContent: string,
    queryCanPaste: boolean,
  ): Promise<BicepDecompileForPasteCommandResult> {
    return await withProgressAfterDelay(
      {
        location: ProgressLocation.Notification,
        title:
          "Decompiling clipboard text into Bicep is taking longer than expected...",
      },
      async () => {
        const decompileParams: BicepDecompileForPasteCommandParams = {
          uri: uri.fsPath,
          bicepContent,
          rangeOffset,
          rangeLength,
          jsonContent,
          queryCanPaste,
        };
        const decompileResult: BicepDecompileForPasteCommandResult =
          await this.client.sendRequest("workspace/executeCommand", {
            command: "decompileForPaste",
            arguments: [decompileParams],
          });

        context.telemetry.properties.pasteType = decompileResult.pasteType;
        context.telemetry.properties.pasteContext =
          decompileResult.pasteContext;
        context.telemetry.properties.decompileId = decompileResult.decompileId;
        context.telemetry.properties.jsonSize = String(jsonContent.length);
        context.telemetry.properties.queryCanPaste = String(queryCanPaste);

        return decompileResult;
      },
    );
  }

  private isAutoConvertOnPasteEnabled(): boolean {
    return (
      getBicepConfiguration().get<boolean>(
        bicepConfigurationKeys.decompileOnPaste,
      ) ?? true
    );
  }

  // Handle automatically converting to Bicep on paste
  // TODO: refactor
  private async onDidChangeTextDocument(
    e: TextDocumentChangeEvent,
  ): Promise<void> {
    const logPrefix = "PasteAsBicep (copy/paste)";

    await callWithTelemetryAndErrorHandlingOnlyOnErrors(
      "copyPasteInBicepFile",
      async () => {
        if (!this.isAutoConvertOnPasteEnabled()) {
          return;
        }

        const editor = window.activeTextEditor;
        if (
          e.reason !== TextDocumentChangeReason.Redo &&
          e.reason !== TextDocumentChangeReason.Undo &&
          e.document === editor?.document &&
          e.document.languageId === bicepLanguageId &&
          e.contentChanges.length === 1
        ) {
          const contentChange = e.contentChanges[0];

          // Ignore deletions and trivial changes
          if (
            contentChange.text.length < 2 ||
            isEmptyOrWhitespace(contentChange.text)
          ) {
            return;
          }

          const clipboardText = await env.clipboard.readText();

          // This edit was a paste if the clipboard text matches the inserted text (ignoring formatting)
          if (
            clipboardText.length > 1 &&
            !isEmptyOrWhitespace(clipboardText) && // ... non-trivial changes only
            areEqualIgnoringWhitespace(clipboardText, contentChange.text)
          ) {
            let finalPastedBicep: string | undefined;

            await callWithTelemetryAndErrorHandling(
              "checkAutoPasteAsBicep",
              async (contextCheckAutoPaste: IActionContext) => {
                try {
                  contextCheckAutoPaste.telemetry.properties.autoPasteAsBicep =
                    "false";

                  // While we were awaiting async calls, the pasted text may have been formatted in the editor, get the new version
                  let formattedPastedText = getTextAfterFormattingChanges(
                    contentChange.text,
                    e.document.getText(),
                    contentChange.rangeOffset,
                  );
                  if (!formattedPastedText) {
                    getLogger().debug(
                      `${logPrefix}: Couldn't get pasted text after editor format`,
                    );
                    return;
                  }

                  // See if we can paste this text as Bicep
                  //   (this call will log telemetry about the result)
                  const canPasteResult = await this.callDecompileForPaste(
                    contextCheckAutoPaste,
                    editor.document.uri,
                    editor.document.getText(),
                    contentChange.rangeOffset,
                    formattedPastedText.length,
                    clipboardText,
                    true, // queryCanPaste
                  );
                  if (!canPasteResult.pasteType) {
                    // Nothing we know how to convert, or pasting is not allowed in this context
                    getLogger().debug(`${logPrefix}: pasteType empty`);
                    return;
                  }

                  if (canPasteResult.pasteType === "bicepValue") {
                    // If the input was already a valid Bicep expression (i.e., the conversion looks the same as the original, once formatting
                    //   changes are ignored), then skip the conversion, otherwise the user will see formatting changes when copying Bicep values
                    //   to Bicep (e.g. [1] would get changed to a multi-line array).
                    // This will mainly happen with single-line arrays and objects, especially since the Newtonsoft parser accepts input that is
                    //   JavaScript but not technically JSON, such as '{ abc: 1, def: 'def' }, but which also happens to be valid Bicep.
                    getLogger().debug(`${logPrefix}: Already bicep`);
                    return;
                  }

                  // The clipboard contains JSON which we can convert into Bicep
                  // Start a new telemetry event to make tracking paste as Bicep more straightforward
                  contextCheckAutoPaste.telemetry.properties.autoPasteAsBicep =
                    "true";
                  await callWithTelemetryAndErrorHandling(
                    "autoPasteAsBicep",
                    async (contextAutoPaste) => {
                      if (
                        canPasteResult.errorMessage ||
                        !canPasteResult.bicep
                      ) {
                        // If we should be able to convert but there were errors in the JSON, show a message to the output window
                        this.outputChannelManager.appendToOutputChannel(
                          canPasteResult.output,
                        );
                        const msg = `Could not convert pasted text into Bicep: ${canPasteResult.errorMessage}`;
                        this.outputChannelManager.appendToOutputChannel(msg);
                        getLogger().debug(`${logPrefix}: ${msg}`);

                        // ... and register telemetry for the failure (don't show the error to the user again)
                        contextAutoPaste.telemetry.maskEntireErrorMessage =
                          true;
                        contextAutoPaste.errorHandling.suppressDisplay = true;
                        throw new Error("Decompile error");
                      }

                      contextCheckAutoPaste.telemetry.properties.bicepSize =
                        String(canPasteResult.bicep.length);

                      formattedPastedText = getTextAfterFormattingChanges(
                        contentChange.text,
                        e.document.getText(),
                        contentChange.rangeOffset,
                      );
                      if (!formattedPastedText) {
                        getLogger().debug(
                          `${logPrefix}: Couldn't get pasted text after editor formatted it`,
                        );
                        return;
                      }
                      if (
                        !areEqualIgnoringWhitespace(
                          formattedPastedText,
                          clipboardText,
                        )
                      ) {
                        // Some other editor change must have happened, abort the conversion to Bicep
                        contextAutoPaste.errorHandling.suppressDisplay = true;
                        throw new Error("Editor changed");
                      }

                      // All systems go - replace pasted JSON with Bicep
                      const edit = new WorkspaceEdit();
                      const rangeOfFormattedPastedText = new Range(
                        e.document.positionAt(contentChange.rangeOffset),
                        e.document.positionAt(
                          contentChange.rangeOffset +
                            formattedPastedText.length,
                        ),
                      );
                      edit.replace(
                        e.document.uri,
                        rangeOfFormattedPastedText,
                        canPasteResult.bicep,
                      );
                      const success = await workspace.applyEdit(edit);
                      if (!success) {
                        throw new Error(
                          "Applying edit failed while converting pasted JSON to Bicep",
                        );
                      }

                      // Don't wait for disclaimer/warning to be dismissed because our telemetry won't fire until we return
                      void this.showWarning(contextAutoPaste, canPasteResult);
                    },
                  );

                  finalPastedBicep = canPasteResult.bicep;
                } catch (err) {
                  getLogger().debug(
                    `${logPrefix}: Exception occurred: ${
                      parseError(err).message
                    }"`,
                  );
                  throw err;
                } finally {
                  this.logPasteCompletion(
                    logPrefix,
                    clipboardText,
                    finalPastedBicep,
                  );
                }
              },
            );
          }
        }
      },
    );
  }

  private async showWarning(
    context: IActionContext,
    pasteResult: BicepDecompileForPasteCommandResult,
  ): Promise<void> {
    // Always show this message
    this.outputChannelManager.appendToOutputChannel(
      "The JSON pasted into the editor was automatically decompiled to Bicep. Use undo to revert.",
      true /*noFocus*/,
    );

    if (!pasteResult.disclaimer) {
      return;
    }

    // Show disclaimer only once per session
    if (this.disclaimerShownThisSession) {
      return;
    }

    // Always show disclaimer in output window
    this.outputChannelManager.appendToOutputChannel(
      pasteResult.disclaimer,
      true /*noFocus*/,
    );

    // Show disclaimer in a dialog until disabled
    if (
      this.suppressedWarningsManager.isWarningSuppressed(
        SuppressedWarningsManager.keys.decompileOnPasteWarning,
      )
    ) {
      return;
    }

    const dontShowAgain: MessageItem = {
      title: "Never show again",
    };
    const disable: MessageItem = {
      title: "Disable automatic decompile on paste",
    };

    this.disclaimerShownThisSession = true;
    const result = await context.ui.showWarningMessage(
      pasteResult.disclaimer,
      dontShowAgain,
      disable,
    );
    if (result === dontShowAgain) {
      await this.suppressedWarningsManager.suppressWarning(
        SuppressedWarningsManager.keys.decompileOnPasteWarning,
      );
    } else if (result === disable) {
      await getBicepConfiguration().update(
        bicepConfigurationKeys.decompileOnPaste,
        false,
        ConfigurationTarget.Global,
      );

      // Don't wait for this to finish
      void window.showWarningMessage(
        `Automatic decompile on paste has been disabled. You can turn it back on at any time from VS Code settings (${SuppressedWarningsManager.keys.decompileOnPasteWarning}). You can also still use the "Paste as Bicep" command from the command palette.`,
      );
    }
  }

  // This allows our test code to know when a paste operation has been completed (in the case of handling CTRL+C/V)
  private logPasteCompletion(
    prefix: string,
    clipboardText: string | undefined,
    bicepText: string | undefined,
  ): void {
    function format(s: string | undefined): string {
      return typeof s === "string" ? `"${s}"` : "undefined";
    }

    getLogger().debug(
      `${prefix}: Result: ${format(clipboardText)} -> ${format(bicepText)}`,
    );
  }
}<|MERGE_RESOLUTION|>--- conflicted
+++ resolved
@@ -117,15 +117,6 @@
         );
       }
 
-<<<<<<< HEAD
-=======
-      if (!result.pasteType) {
-        throw new Error(
-          `The clipboard text does not appear to be valid JSON or is not in a format that can be pasted as Bicep.`,
-        );
-      }
-
->>>>>>> dcebbe71
       if (result.errorMessage) {
         context.errorHandling.issueProperties.clipboardText = clipboardText;
         throw new Error(
