--- conflicted
+++ resolved
@@ -1,13 +1,8 @@
 // Copyright (c) Microsoft Corporation.
 // Licensed under the MIT License.
 import * as vscode from "vscode";
-<<<<<<< HEAD
+
 import { createLogger } from "./utils/logger";
-=======
-import { isError } from "util";
-
-import { createLogger, getLogger } from "./utils/logger";
->>>>>>> 30952fae
 import { launchLanugageServiceWithProgressReport } from "./language/client";
 import { activateWithTelemetryAndErrorHandling } from "./utils/telemetry";
 
