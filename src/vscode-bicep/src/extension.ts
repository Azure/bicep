--- conflicted
+++ resolved
@@ -1,5 +1,6 @@
 // Copyright (c) Microsoft Corporation.
 // Licensed under the MIT License.
+
 import vscode from "vscode";
 import { BicepVisualizerViewManager } from "./visualizer";
 import { createAzExtOutputChannel } from "./utils/AzExtOutputChannel";
@@ -7,7 +8,6 @@
 import { registerAzureUtilsExtensionVariables } from "@microsoft/vscode-azext-azureutils";
 import { registerUIExtensionVariables } from "@microsoft/vscode-azext-utils";
 import { TreeManager } from "./tree/TreeManager";
-
 import {
   BuildCommand,
   CommandManager,
@@ -30,12 +30,7 @@
   Disposable,
   resetLogger,
 } from "./utils";
-<<<<<<< HEAD
 import { CreateBicepConfigurationFile } from "./commands/createConfigurationFile";
-import { OutputChannelManager } from "./utils/OutputChannelManager";
-import { BicepVisualizerViewManager } from "./visualizer";
-=======
->>>>>>> 9ec04178
 
 class BicepExtension extends Disposable {
   private constructor(public readonly extensionUri: vscode.Uri) {
