--- conflicted
+++ resolved
@@ -2,30 +2,8 @@
  * Copyright (c) Microsoft Corporation. All rights reserved.
  * Licensed under the MIT License. See License.txt in the project root for license information.
  * ------------------------------------------------------------------------------------------ */
-<<<<<<< HEAD
-// tslint:disable
-"use strict";
-
 import * as os from 'os';
 import * as fs from 'fs';
-import * as path from "path";
-import { existsSync } from "fs";
-
-import { acquireSharedDotnetInstallation } from './acquisition/acquireSharedDotnetInstallation';
-import { 
-    downloadDotnetVersion,
-    bicepOutputLanguageServer,
-    bicepOutputExtension,
-    languageServerFolderName,
-    languageServerName,
-    languageServerDllName,
-    languageServerPath,
-    defaultTraceLevel,
-    workspaceSettings,
-    bicepLanguageId,
-} from './common/constants';
-import * as vscode from "vscode";
-=======
 import * as path from "path";
 import { existsSync } from "fs";
 
@@ -41,8 +19,7 @@
   defaultTraceLevel,
   workspaceSettings,
 } from "./common/constants";
-import { workspace, ExtensionContext, window } from "vscode";
->>>>>>> 0c2dd7b3
+import { workspace, commands, languages, window, ExtensionContext, OutputChannel, TextDocumentContentProvider, EventEmitter, Uri, ViewColumn } from "vscode";
 import {
   LanguageClient,
   LanguageClientOptions,
@@ -50,79 +27,57 @@
 } from "vscode-languageclient/node";
 import { Trace } from "vscode-jsonrpc";
 
-<<<<<<< HEAD
-const previewFileName = 'generated.json';
+async function activatePreviewCommand(context: ExtensionContext, client: LanguageClient, info: OutputChannel) {
+  const previewFileName = 'generated.json';
+  const availableLanguages = await languages.getLanguages();
+  const armTemplateLanguageId = availableLanguages.includes('arm-template') ? 'arm-template' : 'json';
 
-async function activatePreviewCommand(context: vscode.ExtensionContext, client: LanguageClient, info: vscode.OutputChannel) {
-    const availableLanguages = await vscode.languages.getLanguages();
-    const armTemplateLanguageId = availableLanguages.includes('arm-template') ? 'arm-template' : 'json';
+  const bicepPreviewProvider = new class implements TextDocumentContentProvider {
+    onDidChangeEmitter = new EventEmitter<Uri>();
+    onDidChange = this.onDidChangeEmitter.event;
 
-    const bicepPreviewProvider = new class implements vscode.TextDocumentContentProvider {
-        onDidChangeEmitter = new vscode.EventEmitter<vscode.Uri>();
-        onDidChange = this.onDidChangeEmitter.event;
+    provideTextDocumentContent(uri: Uri): string {
+      const encodedData = uri.path.substr(0, uri.path.length - previewFileName.length - 1);
+      return decodeURIComponent(encodedData);
+    }
+  }
 
-        provideTextDocumentContent(uri: vscode.Uri): string {
-            const encodedData = uri.path.substr(0, uri.path.length - previewFileName.length - 1);
-            return decodeURIComponent(encodedData);
-        }
+  context.subscriptions.push(workspace.registerTextDocumentContentProvider('bicep', bicepPreviewProvider));
+  context.subscriptions.push(commands.registerTextEditorCommand('bicep.previewtemplate', async (editor, edit) => {
+    if (editor.document.languageId != 'bicep') {
+      return;
     }
 
-    context.subscriptions.push(vscode.workspace.registerTextDocumentContentProvider(bicepLanguageId, bicepPreviewProvider));
-    context.subscriptions.push(vscode.commands.registerTextEditorCommand('bicep.previewtemplate', async (editor, edit) => {
-        if (editor.document.languageId != bicepLanguageId) {
-            return;
-        }
+    try {
+      // TODO: can remove this tmp file dependency when the
+      // language server supports returning command data directly
+      const tmpFile = path.join(os.tmpdir(), 'bicep.generated.json');
 
-        try {
-            // TODO: can remove this tmp file dependency when the
-            // language server supports returning command data directly
-            const tmpFile = path.join(os.tmpdir(), 'bicep.generated.json');
+      await client.sendRequest('workspace/executeCommand', {
+        command: 'compile',
+        arguments: [
+          editor.document.getText(),
+          tmpFile,
+        ]
+      });
 
-            await client.sendRequest('workspace/executeCommand', {
-                command: 'compile',
-                arguments: [
-                    editor.document.getText(),
-                    tmpFile,
-                ]
-            });
+      const content = fs.readFileSync(tmpFile, 'utf8');
+      const encodedData = encodeURIComponent(content);
 
-            const content = fs.readFileSync(tmpFile, 'utf8');
-            const encodedData = encodeURIComponent(content);
+      // the final URI segment sets the document title, so set it and remove it before decoding
+      let uri = Uri.parse(`bicep:${encodedData}/${previewFileName}`);
+      let doc = await workspace.openTextDocument(uri);
 
-            // the final URI segment sets the document title, so set it and remove it before decoding
-            let uri = vscode.Uri.parse(`bicep:${encodedData}/${previewFileName}`);
-            let doc = await vscode.workspace.openTextDocument(uri);
-            
-            vscode.languages.setTextDocumentLanguage(doc, armTemplateLanguageId);
-            await vscode.window.showTextDocument(doc, { preview: true, viewColumn: vscode.ViewColumn.Beside});
-        } catch (err) {
-            vscode.window.showErrorMessage('Generating template preview failed');
-            info.appendLine(`Error: ${err}`);
-        }
-    }));
+      languages.setTextDocumentLanguage(doc, armTemplateLanguageId);
+      await window.showTextDocument(doc, { preview: true, viewColumn: ViewColumn.Beside});
+      await activatePreviewCommand(context, client, info);
+    } catch (err) {
+      window.showErrorMessage('Generating template preview failed');
+      info.appendLine(`Error: ${err}`);
+    }
+  }));
 }
 
-export async function activate(context: vscode.ExtensionContext) {
-    // Create output channel to show extension debug information
-    // NOTE(jcotillo) debug info should go to a file as telemetry info
-    const info = vscode.window.createOutputChannel(bicepOutputExtension);
-
-    try {
-        const dotNetRuntimePath = await getDotNetRuntimePath();
-        //Write to output.
-        info.appendLine(`DotNet version installed: '${dotNetRuntimePath}'`);
-
-        const languageServerPath = getLanguageServerPath(context);
-        //Write to output.
-        info.appendLine(`Bicep language server path: '${languageServerPath}'`);
-
-        const client = startLanguageServer(context, info, languageServerPath, dotNetRuntimePath);
-
-        await activatePreviewCommand(context, client, info);
-    } catch (err) {
-        vscode.window.showErrorMessage('Failed to initialize Bicep language server');
-        info.appendLine(`Activating extension failed: ${err}`);
-=======
 export async function activate(context: ExtensionContext): Promise<void> {
   // The server is implemented in .net core
 
@@ -135,7 +90,6 @@
 
     if (!dotNetRuntimePath) {
       throw new Error("Unable to download and install .NET Core.");
->>>>>>> 0c2dd7b3
     }
 
     //Write to output.
@@ -153,21 +107,12 @@
   return await acquireSharedDotnetInstallation(downloadDotnetVersion);
 }
 
-<<<<<<< HEAD
-function getLanguageServerPath(context: vscode.ExtensionContext) {    
-    const serverFolderPath = context.asAbsolutePath(languageServerFolderName);
-    let fullPath = process.env[languageServerPath];
-    if (!fullPath) {
-        fullPath = path.join(serverFolderPath, languageServerDllName);
-    }
-=======
 function getLanguageServerPath(context: ExtensionContext) {
   const serverFolderPath = context.asAbsolutePath(languageServerFolderName);
   let fullPath = process.env[languageServerPath];
   if (!fullPath) {
     fullPath = path.join(serverFolderPath, languageServerDllName);
   }
->>>>>>> 0c2dd7b3
 
   if (!existsSync(fullPath)) {
     throw new Error(`Cannot find the ${languageServerName} at ${fullPath}.`);
@@ -175,12 +120,6 @@
   return fullPath;
 }
 
-<<<<<<< HEAD
-function startLanguageServer(context: vscode.ExtensionContext, info: vscode.OutputChannel, languageServerPath: string, dotNetRuntimePath: string): LanguageClient {
-    let trace: string = vscode.workspace.getConfiguration(workspaceSettings.prefix).get<string>(workspaceSettings.traceLevel)
-            // tslint:disable-next-line: strict-boolean-expressions
-            || defaultTraceLevel;
-=======
 function startLanguageServer(
   context: ExtensionContext,
   languageServerPath: string,
@@ -192,51 +131,9 @@
       .get<string>(workspaceSettings.traceLevel) ||
     // tslint:disable-next-line: strict-boolean-expressions
     defaultTraceLevel;
->>>>>>> 0c2dd7b3
 
   const commonArgs = [languageServerPath, "--logLevel", trace];
 
-<<<<<<< HEAD
-    // Options to control the language client
-    let clientOptions: LanguageClientOptions = {
-        // Register the server for plain text documents
-        documentSelector: [
-            {
-                pattern: "**/*.bicep",
-                language: bicepLanguageId,
-                scheme: "file"
-            },
-            {
-                language: bicepLanguageId,
-                scheme: "untitled"
-            }
-        ],
-        progressOnInitialization: true,
-        synchronize: {
-            // Synchronize the setting section 'bicep' to the server
-            configurationSection: bicepLanguageId,
-            fileEvents: vscode.workspace.createFileSystemWatcher("**/*.bicep")
-        },
-        outputChannel: info,
-    };
-
-    // Create the language client and start the client.
-    const client = new LanguageClient(
-        bicepLanguageId,
-        bicepOutputLanguageServer,
-        serverOptions,
-        clientOptions
-    );
-    client.registerProposedFeatures();
-    client.trace = Trace.Off;
-    let disposable = client.start();
-
-    // Push the disposable to the context's subscriptions so that the
-    // client can be deactivated on extension deactivation
-    context.subscriptions.push(disposable);
-
-    return client;
-=======
   // If the extension is launched in debug mode then the debug server options are used
   // Otherwise the run options are used
   const serverOptions: ServerOptions = {
@@ -288,5 +185,4 @@
   // Push the disposable to the context's subscriptions so that the
   // client can be deactivated on extension deactivation
   context.subscriptions.push(disposable);
->>>>>>> 0c2dd7b3
 }