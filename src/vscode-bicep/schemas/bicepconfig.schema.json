{
  "$schema": "http://json-schema.org/schema#",
  "title": "Bicep Configuration",
  "definitions": {
    "level": {
      "title": "Diagnostic Level",
      "description": "Type of diagnostic to display, defaults to warning",
      "type": "string",
      "default": "warning",
      "enum": [
        "off",
        "info",
        "warning",
        "error"
      ]
    },
    "rule": {
      "type": "object",
      "default": {
        "level": "warning"
      },
      "properties": {
        "level": {
          "$ref": "#/definitions/level"
        }
      },
      "required": [
        "level"
      ]
    },
    "cloudProfile": {
      "type": "object",
      "additionalProperties": false,
      "required": [
        "resourceManagerEndpoint",
        "activeDirectoryAuthority"
      ],
      "properties": {
        "resourceManagerEndpoint": {
          "title": "Resource Manager Endpoint",
          "description": "The resource manager endpoint URL",
          "type": "string"
        },
        "activeDirectoryAuthority": {
          "title": "Active Directory Authority",
          "description": "The active directory authority URL",
          "type": "string"
        }
      }
    },
    "credentialType": {
      "title": "Credential Type",
      "description": "Type of credential to use for authentication when restoring external modules",
      "type": "string",
      "enum": [
        "Environment",
        "ManagedIdentity",
        "VisualStudio",
        "VisualStudioCode",
        "AzureCLI",
        "AzurePowerShell"
      ]
    },
    "templateSpecModuleAlias": {
      "type": "object",
      "additionalProperties": false,
      "required": [
        "subscription",
        "resourceGroup"
      ],
      "properties": {
        "subscription": {
          "title": "Subscription ID",
          "description": "The subscription ID of the alias",
          "type": "string",
          "pattern": "^[0-9A-Fa-f]{8}[-][0-9A-Fa-f]{4}[-][0-9A-Fa-f]{4}[-][0-9A-Fa-f]{4}[-][0-9A-Fa-f]{12}$"
        },
        "resourceGroup": {
          "title": "Resource Group Name",
          "description": "The resource group name of the alias",
          "type": "string",
          "minLength": 1,
          "maxLength": 90,
          "pattern": "^[-\\w\\.\\(\\)]{0,89}[-\\w\\(\\)]$"
        }
      }
    },
    "bicepRegistryModuleAlias": {
      "type": "object",
      "additionalProperties": false,
      "required": [
        "registry"
      ],
      "properties": {
        "registry": {
          "title": "Registry",
          "description": "The module registry of the alias",
          "type": "string",
          "minLength": 1,
          "maxLength": 255
        },
        "modulePath": {
          "title": "Module Path",
          "description": "The module path of the alias",
          "type": "string",
          "minLength": 1
        }
      }
    }
  },
  "type": "object",
  "default": {
    "analyzers": {
      "core": {
        "enabled": true
      }
    }
  },
  "properties": {
    "cloud": {
      "title": "Cloud",
      "type": "object",
      "additionalProperties": false,
      "required": [
        "currentProfile"
      ],
      "properties": {
        "currentProfile": {
          "title": "Current Profile",
          "description": "The current cloud profile",
          "anyOf": [
            {
              "enum": [
                "AzureCloud",
                "AzureChinaCloud",
                "AzureUSGovernment"
              ]
            },
            {
              "type": "string"
            }
          ],
          "default": "AzureCloud"
        },
        "profiles": {
          "title": "Profiles",
          "description": "The clould profile definitions",
          "type": "object",
          "additionalProperties": {
            "$ref": "#/definitions/cloudProfile"
          }
        },
        "credentialPrecedence": {
          "title": "Credential Precedence",
          "description": "Determines which types of credentials are used to authenticate and which order when restoring external modules.",
          "type": "array",
          "items": {
            "$ref": "#/definitions/credentialType"
          },
          "minItems": 1,
          "uniqueItems": true
        }
      }
    },
    "moduleAliases": {
      "title": "Module Aliases",
      "type": "object",
      "additionalProperties": false,
      "default": {
        "ts": {},
        "br": {}
      },
      "properties": {
        "ts": {
          "title": "Template Spec Module Aliases",
          "description": "Template Spec module alias definitions",
          "type": "object",
          "additionalProperties": {
            "$ref": "#/definitions/templateSpecModuleAlias"
          }
        },
        "br": {
          "title": "Bicep Registry Module Aliases",
          "description": "Bicep Registry module alias definitions",
          "additionalProperties": {
            "$ref": "#/definitions/bicepRegistryModuleAlias"
          }
        }
      }
    },
    "analyzers": {
      "title": "Analyzers",
      "type": "object",
      "default": {
        "core": {
          "enabled": true,
          "rules": {
            "adminusername-should-not-be-literal": {
              "level": "warning"
            },
            "no-hardcoded-env-urls": {
              "level": "warning"
            },
<<<<<<< HEAD
            "outputs-should-not-contain-secrets": {
=======
            "no-unnecessary-dependson": {
>>>>>>> 8bdc549c
              "level": "warning"
            },
            "no-unused-params": {
              "level": "warning"
            },
            "no-unused-vars": {
              "level": "warning"
            },
            "prefer-interpolation": {
              "level": "warning"
            },
            "secure-parameter-default": {
              "level": "warning"
            },
            "simplify-interpolation": {
              "level": "warning"
            },
            "use-stable-vm-image": {
              "level": "warning"
            }
          }
        }
      },
      "properties": {
        "core": {
          "title": "Core Bicep Analyzer",
          "description": "Core analyzer built into bicep",
          "type": "object",
          "required": [
            "enabled"
          ],
          "properties": {
            "verbose": {
              "type": "boolean",
              "default": false
            },
            "enabled": {
              "type": "boolean",
              "default": true
            },
            "rules": {
              "additionalProperties": false,
              "properties": {
                "adminusername-should-not-be-literal": {
                  "allOf": [
                    {
                      "description": "When setting an adminUserName property, don't use a literal value. See https://aka.ms/bicep/linter/adminusername-should-not-be-literal"
                    },
                    {
                      "$ref": "#/definitions/rule"
                    }
                  ]
                },
                "no-hardcoded-env-urls": {
                  "allOf": [
                    {
                      "description": "Environment URLs should not be hardcoded. Use the environment() function to ensure compatibility across clouds. See https://aka.ms/bicep/linter/no-hardcoded-env-urls",
                      "type": "object",
                      "properties": {
                        "disallowedHosts": {
                          "description": "Customize the list of hosts to disallow",
                          "type": "array",
                          "default": [
                            "gallery.azure.com",
                            "management.core.windows.net",
                            "management.azure.com",
                            "database.windows.net",
                            "core.windows.net",
                            "login.microsoftonline.com",
                            "graph.windows.net",
                            "trafficmanager.net",
                            "datalake.azure.net",
                            "azuredatalakestore.net",
                            "azuredatalakeanalytics.net",
                            "vault.azure.net",
                            "api.loganalytics.io",
                            "asazure.windows.net",
                            "region.asazure.windows.net",
                            "batch.core.windows.net"
                          ],
                          "items": {
                            "$id": "#/analyzers/core/rules/no-hardcoded-env-urls/disallowedhosts/items",
                            "title": "Items",
                            "type": "string",
                            "default": "",
                            "minLength": 1
                          }
                        }
                      }
                    },
                    {
                      "$ref": "#/definitions/rule"
                    }
                  ]
                },
                "no-unnecessary-dependson": {
                  "allOf": [
                    {
                      "description": "No unnecessary dependsOn. See https://aka.ms/bicep/linter/no-unnecessary-dependson"
                    },
                    {
                      "$ref": "#/definitions/rule"
                    }
                  ]
                },
                "no-unused-params": {
                  "allOf": [
                    {
                      "description": "No unused parameters. See https://aka.ms/bicep/linter/no-unused-params"
                    },
                    {
                      "$ref": "#/definitions/rule"
                    }
                  ]
                },
                "no-unused-vars": {
                  "allOf": [
                    {
                      "description": "No unused variables. See https://aka.ms/bicep/linter/no-unused-vars"
                    },
                    {
                      "$ref": "#/definitions/rule"
                    }
                  ]
                },
                "outputs-should-not-contain-secrets": {
                  "allOf": [
                      {
                          "description": "Don't include secrets in an output. See https://aka.ms/bicep/linter/outputs-should-not-contain-secrets"
                      },
                      {
                          "$ref": "#/definitions/rule"
                      }
                  ]
                },
                "prefer-interpolation": {
                  "allOf": [
                    {
                      "description": "Use string interpolation instead of the concat function. See https://aka.ms/bicep/linter/prefer-interpolation"
                    },
                    {
                      "$ref": "#/definitions/rule"
                    }
                  ]
                },
                "secure-parameter-default": {
                  "allOf": [
                    {
                      "description": "Secure parameters should not have hardcoded defaults (except for empty or newGuid()). See https://aka.ms/bicep/linter/secure-parameter-default"
                    },
                    {
                      "$ref": "#/definitions/rule"
                    }
                  ]
                },
                "simplify-interpolation": {
                  "allOf": [
                    {
                      "description": "Remove unnecessary string interpolation. See https://aka.ms/bicep/linter/simplify-interpolation"
                    },
                    {
                      "$ref": "#/definitions/rule"
                    }
                  ]
                },
                "use-stable-vm-image": {
                  "allOf": [
                    {
                      "description": "Virtual machines shouldn't use preview images. See https://aka.ms/bicep/linter/use-stable-vm-image"
                    },
                    {
                      "$ref": "#/definitions/rule"
                    }
                  ]
                }
              }
            }
          }
        }
      }
    }
  }
}<|MERGE_RESOLUTION|>--- conflicted
+++ resolved
@@ -201,17 +201,16 @@
             "no-hardcoded-env-urls": {
               "level": "warning"
             },
-<<<<<<< HEAD
+            "no-unnecessary-dependson": {
+              "level": "warning"
+            },
+            "no-unused-params": {
+              "level": "warning"
+            },
+            "no-unused-vars": {
+              "level": "warning"
+            },
             "outputs-should-not-contain-secrets": {
-=======
-            "no-unnecessary-dependson": {
->>>>>>> 8bdc549c
-              "level": "warning"
-            },
-            "no-unused-params": {
-              "level": "warning"
-            },
-            "no-unused-vars": {
               "level": "warning"
             },
             "prefer-interpolation": {
@@ -333,12 +332,12 @@
                 },
                 "outputs-should-not-contain-secrets": {
                   "allOf": [
-                      {
-                          "description": "Don't include secrets in an output. See https://aka.ms/bicep/linter/outputs-should-not-contain-secrets"
-                      },
-                      {
-                          "$ref": "#/definitions/rule"
-                      }
+                    {
+                      "description": "Don't include secrets in an output. See https://aka.ms/bicep/linter/outputs-should-not-contain-secrets"
+                    },
+                    {
+                      "$ref": "#/definitions/rule"
+                    }
                   ]
                 },
                 "prefer-interpolation": {
