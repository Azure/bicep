{
  "$comment1": "=========================================================================================================",
  "$comment2": "IMPORTANT: This file is for intelliSense only (for VS Code), it does *not* affect the actual bicepconfig.json defaults.",
  "$comment3": "  Actual defaults picked up by configuration at runtime are in src/Bicep.Core/Configuration/bicepconfig.json",
  "$comment4": "  If you make changes to this file, remember to update the rule documentation.",
  "$comment5": "                                                                                                        ",
  "$comment6": "Also, please add appropriate tests in Bicep.Core.UnitTests.Configuration.BicepConfigSchemaTests to verify this file's contents'",
  "$comment9": "=========================================================================================================",
  "$schema": "http://json-schema.org/draft-07/schema#",
  "title": "Bicep Configuration",
  "definitions": {
    "level": {
      "title": "Diagnostic Level",
      "description": "Type of diagnostic to display, most rules default to warning",
      "type": "string",
      "enum": [
        "off",
        "info",
        "warning",
        "error"
      ]
    },
    "rule-def-level-warning": {
      "type": "object",
      "default": {
        "level": "warning"
      },
      "properties": {
        "level": {
          "$ref": "#/definitions/level"
        }
      },
      "required": [
        "level"
      ]
    },
    "rule-def-level-error": {
      "type": "object",
      "default": {
        "level": "error"
      },
      "properties": {
        "level": {
          "$ref": "#/definitions/level"
        }
      },
      "required": [
        "level"
      ]
    },
    "rule-def-level-info": {
      "type": "object",
      "default": {
        "level": "info"
      },
      "properties": {
        "level": {
          "$ref": "#/definitions/level"
        }
      },
      "required": [
        "level"
      ]
    },
    "rule-def-level-off": {
      "type": "object",
      "default": {
        "level": "off"
      },
      "properties": {
        "level": {
          "$ref": "#/definitions/level"
        }
      },
      "required": [
        "level"
      ]
    },
    "cloudProfile": {
      "type": "object",
      "additionalProperties": false,
      "required": [
        "resourceManagerEndpoint",
        "activeDirectoryAuthority"
      ],
      "properties": {
        "resourceManagerEndpoint": {
          "title": "Resource Manager Endpoint",
          "description": "The resource manager endpoint URL",
          "type": "string"
        },
        "activeDirectoryAuthority": {
          "title": "Active Directory Authority",
          "description": "The active directory authority URL",
          "type": "string"
        }
      }
    },
    "credentialType": {
      "title": "Credential Type",
      "description": "Type of credential to use for authentication when restoring external modules",
      "type": "string",
      "enum": [
        "Environment",
        "ManagedIdentity",
        "VisualStudio",
        "VisualStudioCode",
        "AzureCLI",
        "AzurePowerShell"
      ]
    },
    "templateSpecModuleAlias": {
      "type": "object",
      "additionalProperties": false,
      "required": [
        "subscription",
        "resourceGroup"
      ],
      "properties": {
        "subscription": {
          "title": "Subscription ID",
          "description": "The subscription ID of the alias",
          "type": "string",
          "pattern": "^[0-9A-Fa-f]{8}[-][0-9A-Fa-f]{4}[-][0-9A-Fa-f]{4}[-][0-9A-Fa-f]{4}[-][0-9A-Fa-f]{12}$"
        },
        "resourceGroup": {
          "title": "Resource Group Name",
          "description": "The resource group name of the alias",
          "type": "string",
          "minLength": 1,
          "maxLength": 90,
          "pattern": "^[-\\w\\.\\(\\)]{0,89}[-\\w\\(\\)]$"
        }
      }
    },
    "bicepRegistryModuleAlias": {
      "type": "object",
      "additionalProperties": false,
      "required": [
        "registry"
      ],
      "properties": {
        "registry": {
          "title": "Registry",
          "description": "The module registry of the alias",
          "type": "string",
          "minLength": 1,
          "maxLength": 255
        },
        "modulePath": {
          "title": "Module Path",
          "description": "The module path of the alias",
          "type": "string",
          "minLength": 1
        }
      }
    },
    "extensionConfig": {
      "type": "string"
    },
    "builtInConfig": {
      "type": "object",
      "properties": {
        "builtIn": {
          "type": "boolean"
        }
      },
      "required": [
        "builtIn"
      ],
      "additionalProperties": false
    }
  },
  "type": "object",
  "default": {},
  "properties": {
    "cloud": {
      "title": "Cloud",
      "type": "object",
      "additionalProperties": false,
      "required": [
        "currentProfile"
      ],
      "properties": {
        "currentProfile": {
          "title": "Current Profile",
          "description": "The current cloud profile",
          "anyOf": [
            {
              "enum": [
                "AzureCloud",
                "AzureChinaCloud",
                "AzureUSGovernment"
              ]
            },
            {
              "type": "string"
            }
          ],
          "default": "AzureCloud"
        },
        "profiles": {
          "title": "Profiles",
          "description": "The clould profile definitions",
          "type": "object",
          "additionalProperties": {
            "$ref": "#/definitions/cloudProfile"
          }
        },
        "credentialPrecedence": {
          "title": "Credential Precedence",
          "description": "Determines which types of credentials are used to authenticate and which order when restoring external modules.",
          "type": "array",
          "items": {
            "$ref": "#/definitions/credentialType"
          },
          "minItems": 1,
          "uniqueItems": true
        },
        "credentialOptions": {
          "title": "Credential Options",
          "description": "Credential options for the credential types specified in credentialPrecedence.",
          "type": "object",
          "additionalProperties": false,
          "properties": {
            "managedIdentity": {
              "title": "Managed Identity",
              "description": "The managed identity options",
              "type": "object",
              "additionalProperties": false,
              "properties": {
                "type": {
                  "title": "Managed Identity Type",
                  "description": "The managed identity type",
                  "type": "string",
                  "enum": [
                    "SystemAssigned",
                    "UserAssigned"
                  ],
                  "default": "SystemAssigned",
                  "enumDescriptions": [
                    "Use a system-assigned managed identity",
                    "Use a user-assigned managed identity"
                  ]
                },
                "clientId": {
                  "title": "Client ID",
                  "description": "The user-assigned managed identity client ID",
                  "type": "string",
                  "format": "uuid"
                },
                "resourceId": {
                  "title": "Resource ID",
                  "description": "The user-assigned managed identity resource ID",
                  "type": "string"
                }
              }
            }
          }
        }
      }
    },
    "moduleAliases": {
      "title": "Module Aliases",
      "type": "object",
      "additionalProperties": false,
      "default": {
        "ts": {},
        "br": {}
      },
      "properties": {
        "ts": {
          "title": "Template Spec Module Aliases",
          "description": "Template Spec module alias definitions",
          "type": "object",
          "additionalProperties": {
            "$ref": "#/definitions/templateSpecModuleAlias",
            "additionalProperties": false
          }
        },
        "br": {
          "title": "Bicep Registry Module Aliases",
          "description": "Bicep Registry module alias definitions",
          "additionalProperties": {
            "$ref": "#/definitions/bicepRegistryModuleAlias",
            "additionalProperties": false
          }
        }
      }
    },
    "extensions": {
      "title": "Bicep Extensions",
      "description": "Bicep extension references",
      "type": "object",
      "patternProperties": {
        "^(?!sys$).*": {
          "$ref": "#/definitions/extensionConfig"
        }
      },
      "additionalProperties": false,
      "default": {
        "az": "builtin:",
        "kubernetes": "builtin:"
      }
    },
    "implicitExtensions": {
      "title": "Implicit Bicep Extensions",
      "description": "Bicep extensions that should be used implicitly",
      "type": "array",
      "default": [
        "az"
      ],
      "items": {
        "type": "string"
      },
      "additionalProperties": false
    },
    "analyzers": {
      "title": "Analyzers",
      "type": "object",
      "default": {
        "core": {
          "rules": {}
        }
      },
      "properties": {
        "core": {
          "title": "Core Bicep Analyzer",
          "description": "Core analyzer built into bicep",
          "type": "object",
          "required": [],
          "properties": {
            "verbose": {
              "type": "boolean",
              "default": false
            },
            "enabled": {
              "type": "boolean",
              "default": true
            },
            "rules": {
              "additionalProperties": false,
              "properties": {
                "adminusername-should-not-be-literal": {
                  "allOf": [
                    {
                      "description": "Property 'adminUserName' should not use a literal value. Use a param instead. Defaults to 'Warning'. See https://aka.ms/bicep/linter-diagnostics#adminusername-should-not-be-literal"
                    },
                    {
                      "$ref": "#/definitions/rule-def-level-warning"
                    }
                  ]
                },
                "artifacts-parameters": {
                  "allOf": [
                    {
                      "description": "Follow best practices when including the _artifactsLocation and _artifactsLocationSasToken parameters. Defaults to 'Warning'. See https://aka.ms/bicep/linter-diagnostics#artifacts-parameters"
                    },
                    {
                      "$ref": "#/definitions/rule-def-level-warning"
                    }
                  ]
                },
                "decompiler-cleanup": {
                  "allOf": [
                    {
                      "description": "Some decompiler imperfections may need to be cleaned up manually. Defaults to 'Warning'. See https://aka.ms/bicep/linter-diagnostics#decompiler-cleanup"
                    },
                    {
                      "$ref": "#/definitions/rule-def-level-warning"
                    }
                  ]
                },
                "explicit-values-for-loc-params": {
                  "allOf": [
                    {
                      "description": "When consuming a module, any location-related parameters that have a default value must be assigned an explicit value. Defaults to 'Off'. See https://aka.ms/bicep/linter-diagnostics#explicit-values-for-loc-params"
                    },
                    {
                      "$ref": "#/definitions/rule-def-level-off"
                    }
                  ]
                },
                "max-asserts": {
                  "allOf": [
                    {
                      "description": "Maximum number of 'assert' statements used. Defaults to 'Error'. See https://aka.ms/bicep/linter-diagnostics#max-asserts"
                    },
                    {
                      "$ref": "#/definitions/rule-def-level-error"
                    }
                  ]
                },
                "max-outputs": {
                  "allOf": [
                    {
                      "description": "Maximum number of outputs used. Defaults to 'Error'. See https://aka.ms/bicep/linter-diagnostics#max-outputs"
                    },
                    {
                      "$ref": "#/definitions/rule-def-level-error"
                    }
                  ]
                },
                "max-params": {
                  "allOf": [
                    {
                      "description": "Maximum number of parameters used. Defaults to 'Error'. See https://aka.ms/bicep/linter-diagnostics#max-params"
                    },
                    {
                      "$ref": "#/definitions/rule-def-level-error"
                    }
                  ]
                },
                "max-resources": {
                  "allOf": [
                    {
                      "description": "Maximum number of resources used. Defaults to 'Error'. See https://aka.ms/bicep/linter-diagnostics#max-resources"
                    },
                    {
                      "$ref": "#/definitions/rule-def-level-error"
                    }
                  ]
                },
                "max-variables": {
                  "allOf": [
                    {
                      "description": "Maximum number of variables used. Defaults to 'Error'. See https://aka.ms/bicep/linter-diagnostics#max-variables"
                    },
                    {
                      "$ref": "#/definitions/rule-def-level-error"
                    }
                  ]
                },
                "no-conflicting-metadata": {
                  "allOf": [
                    {
                      "description": "Metadata properties whose value is set by a separate decorator should not be set via the '@metadata()' decorator. Defaults to 'Warning'. See https://aka.ms/bicep/linter-diagnostics#no-conflicting-metadata"
                    },
                    {
                      "$ref": "#/definitions/rule-def-level-warning"
                    }
                  ]
                },
                "no-deployments-resources": {
                  "allOf": [
                    {
                      "description": "Bicep modules are recommended instead of representing nested or linked deployments as a resource. Defaults to 'Warning'. See https://aka.ms/bicep/linter-diagnostics#no-deployments-resources"
                    },
                    {
                      "$ref": "#/definitions/rule-def-level-warning"
                    }
                  ]
                },
                "no-hardcoded-env-urls": {
                  "allOf": [
                    {
                      "description": "Environment URLs should not be hardcoded. Use the environment() function to ensure compatibility across clouds. Defaults to 'Warning'. See https://aka.ms/bicep/linter-diagnostics#no-hardcoded-env-urls",
                      "type": "object",
                      "properties": {
                        "disallowedhosts": {
                          "description": "Customize the list of hosts to disallow",
                          "type": "array",
                          "default": [
                            "azuredatalakeanalytics.net",
                            "azuredatalakestore.net",
                            "batch.core.windows.net",
                            "core.windows.net",
                            "database.windows.net",
                            "datalake.azure.net",
                            "gallery.azure.com",
                            "graph.windows.net",
                            "login.microsoftonline.com",
                            "management.azure.com",
                            "management.core.windows.net",
                            "vault.azure.net"
                          ],
                          "items": {
                            "$id": "#/analyzers/core/rules/no-hardcoded-env-urls/disallowedhosts/items",
                            "title": "Items",
                            "type": "string",
                            "default": "",
                            "minLength": 1
                          }
                        },
                        "excludedhosts": {
                          "description": "Customize the list of hosts to allow even if they contain an excluded host as a substring",
                          "type": "array",
                          "default": [ "schema.management.azure.com" ],
                          "items": {
                            "$id": "#/analyzers/core/rules/no-hardcoded-env-urls/excludedhosts/items",
                            "title": "Items",
                            "type": "string",
                            "default": "",
                            "minLength": 0
                          }
                        }
                      }
                    },
                    {
                      "$ref": "#/definitions/rule-def-level-warning"
                    }
                  ]
                },
                "no-hardcoded-location": {
                  "allOf": [
                    {
                      "description": "A resource's location should not use a hard-coded string or variable value. It should use a parameter, an expression, or the string 'global'. Defaults to 'Off'. See https://aka.ms/bicep/linter-diagnostics#no-hardcoded-location"
                    },
                    {
                      "$ref": "#/definitions/rule-def-level-off"
                    }
                  ]
                },
                "no-loc-expr-outside-params": {
                  "allOf": [
                    {
                      "description": "Functions resourceGroup().location and deployment().location should only be used as the default value of a parameter. Defaults to 'Off'. See https://aka.ms/bicep/linter-diagnostics#no-loc-expr-outside-params"
                    },
                    {
                      "$ref": "#/definitions/rule-def-level-off"
                    }
                  ]
                },
                "nested-deployment-template-scoping": {
                  "allOf": [
                    {
                      "description": "Nested deployment resources cannot refer to top-level symbols from within the 'template' property when inner-scoped evaluation is used. Defaults to 'Error'. See https://aka.ms/bicep/linter-diagnostics#nested-deployment-template-scoping"
                    },
                    {
                      "$ref": "#/definitions/rule-def-level-error"
                    }
                  ]
                },
                "no-unnecessary-dependson": {
                  "allOf": [
                    {
                      "description": "No unnecessary dependsOn. Defaults to 'Warning'. See https://aka.ms/bicep/linter-diagnostics#no-unnecessary-dependson"
                    },
                    {
                      "$ref": "#/definitions/rule-def-level-warning"
                    }
                  ]
                },
                "no-unused-existing-resources": {
                  "allOf": [
                    {
                      "description": "All existing resources must be used. Defaults to 'Warning'. See https://aka.ms/bicep/linter-diagnostics#no-unused-existing-resources"
                    },
                    {
                      "$ref": "#/definitions/rule-def-level-warning"
                    }
                  ]
                },
                "no-unused-params": {
                  "allOf": [
                    {
                      "description": "All parameters must be used. Defaults to 'Warning'. See https://aka.ms/bicep/linter-diagnostics#no-unused-params"
                    },
                    {
                      "$ref": "#/definitions/rule-def-level-warning"
                    }
                  ]
                },
                "no-unused-imports": {
                  "allOf": [
                    {
                      "description": "All imports must be used. Defaults to 'Warning'. See https://aka.ms/bicep/linter-diagnostics#no-unused-imports"
                    },
                    {
                      "$ref": "#/definitions/rule-def-level-warning"
                    }
                  ]
                },
                "no-unused-vars": {
                  "allOf": [
                    {
                      "description": "All variables must be used. Defaults to 'Warning'. See https://aka.ms/bicep/linter-diagnostics#no-unused-vars"
                    },
                    {
                      "$ref": "#/definitions/rule-def-level-warning"
                    }
                  ]
                },
                "outputs-should-not-contain-secrets": {
                  "allOf": [
                    {
                      "description": "Outputs should not contain secrets. Defaults to 'Warning'. See https://aka.ms/bicep/linter-diagnostics#outputs-should-not-contain-secrets"
                    },
                    {
                      "$ref": "#/definitions/rule-def-level-warning"
                    }
                  ]
                },
                "prefer-interpolation": {
                  "allOf": [
                    {
                      "description": "Use string interpolation instead of the concat function. Defaults to 'Warning'. See https://aka.ms/bicep/linter-diagnostics#prefer-interpolation"
                    },
                    {
                      "$ref": "#/definitions/rule-def-level-warning"
                    }
                  ]
                },
                "prefer-unquoted-property-names": {
                  "allOf": [
                    {
                      "description": "Property names that are valid identifiers should be declared without quotation marks and accessed using dot notation. Defaults to 'Warning'. See https://aka.ms/bicep/linter-diagnostics#prefer-unquoted-property-names"
                    },
                    {
                      "$ref": "#/definitions/rule-def-level-warning"
                    }
                  ]
                },
                "protect-commandtoexecute-secrets": {
                  "allOf": [
                    {
                      "description": "Use protectedSettings for commandToExecute secrets. Defaults to 'Warning'. See https://aka.ms/bicep/linter-diagnostics#protect-commandtoexecute-secrets"
                    },
                    {
                      "$ref": "#/definitions/rule-def-level-warning"
                    }
                  ]
                },
                "secure-params-in-nested-deploy": {
                  "allOf": [
                    {
                      "description": "Outer-scoped nested deployment resources should not be used for secure parameters or list* functions. Defaults to 'Warning'. See https://aka.ms/bicep/linter-diagnostics#secure-params-in-nested-deploy"
                    },
                    {
                      "$ref": "#/definitions/rule-def-level-warning"
                    }
                  ]
                },
                "secure-secrets-in-params": {
                  "allOf": [
                    {
                      "description": "Parameters that represent secrets must be secure. Defaults to 'Warning'. See https://aka.ms/bicep/linter-diagnostics#secure-secrets-in-params"
                    },
                    {
                      "$ref": "#/definitions/rule-def-level-warning"
                    }
                  ]
                },
                "secure-parameter-default": {
                  "allOf": [
                    {
                      "description": "Secure parameters should not have hardcoded defaults (except for empty or newGuid()). Defaults to 'Warning'. See https://aka.ms/bicep/linter-diagnostics#secure-parameter-default"
                    },
                    {
                      "$ref": "#/definitions/rule-def-level-warning"
                    }
                  ]
                },
                "simplify-interpolation": {
                  "allOf": [
                    {
                      "description": "Remove unnecessary string interpolation. Defaults to 'Warning'. See https://aka.ms/bicep/linter-diagnostics#simplify-interpolation"
                    },
                    {
                      "$ref": "#/definitions/rule-def-level-warning"
                    }
                  ]
                },
                "simplify-json-null": {
                  "allOf": [
                    {
                      "description": "Simplify json('null') to null. Defaults to 'Warning'. See https://aka.ms/bicep/linter-diagnostics#simplify-json-null"
                    },
                    {
                      "$ref": "#/definitions/rule-def-level-warning"
                    }
                  ]
                },
                "stacks-extensibility-compat": {
                  "allOf": [
                    {
                      "description": "Extensibility for deployments has additional constraints for Deployment stack deployments. Defaults to 'Info'. See https://aka.ms/bicep/linter-diagnostics#stacks-extensibility-compat"
                    },
                    {
                      "$ref": "#/definitions/rule-def-level-info"
                    }
                  ]
                },
                "use-parent-property": {
                  "allOf": [
                    {
                      "description": "Use the parent property instead of formatting child resource names with '/' characters. Defaults to 'Warning'. See https://aka.ms/bicep/linter-diagnostics#use-parent-property"
                    },
                    {
                      "$ref": "#/definitions/rule-def-level-warning"
                    }
                  ]
                },
                "use-safe-access": {
                  "allOf": [
                    {
                      "description": "Use the safe access (.?) operator. Defaults to 'Warning'. See https://aka.ms/bicep/linter-diagnostics#use-safe-access"
                    },
                    {
                      "$ref": "#/definitions/rule-def-level-warning"
                    }
                  ]
                },
                "use-recent-api-versions": {
                  "allOf": [
                    {
                      "description": "Use recent API versions. Defaults to 'Off'. See https://aka.ms/bicep/linter-diagnostics#use-recent-api-versions",
                      "type": "object",
                      "properties": {
                        "maxAgeInDays": {
                          "description": "Maximum age in days before an API version is considered old (default is 730 days = 2 years)",
                          "type": "integer",
                          "default": 730,
                          "minimum": 0
                        }
                      }
                    },
                    {
                      "$ref": "#/definitions/rule-def-level-off"
                    }
                  ]
                },
                "use-recent-module-versions": {
                  "allOf": [
                    {
                      "description": "Use recent module versions. Defaults to 'Off'. See https://aka.ms/bicep/linter-diagnostics#use-recent-module-versions",
                      "type": "object"
                    },
                    {
                      "$ref": "#/definitions/rule-def-level-off"
                    }
                  ]
                },
                "use-resource-id-functions": {
                  "allOf": [
                    {
                      "description": "Properties representing a resource ID must be generated appropriately. Defaults to 'Off'. See https://aka.ms/bicep/linter-diagnostics#use-resource-id-functions"
                    },
                    {
                      "$ref": "#/definitions/rule-def-level-off"
                    }
                  ]
                },
                "use-resource-symbol-reference": {
                  "allOf": [
                    {
                      "description": "Use a direct resource symbol reference instead of 'reference' or 'list*' functions. Defaults to 'Warning'. See https://aka.ms/bicep/linter-diagnostics#use-resource-symbol-reference"
                    },
                    {
                      "$ref": "#/definitions/rule-def-level-warning"
                    }
                  ]
                },
                "use-secure-value-for-secure-inputs": {
                  "allOf": [
                    {
                      "description": "Resource properties expecting secure input should be assigned secure values. Defaults to 'Warning'. See https://aka.ms/bicep/linter-diagnostics#use-secure-value-for-secure-inputs"
                    },
                    {
                      "$ref": "#/definitions/rule-def-level-warning"
                    }
                  ]
                },
                "use-stable-resource-identifiers": {
                  "allOf": [
                    {
                      "description": "Resource identifiers should be reproducible outside of their initial deployment context. Defaults to 'Warning'. See https://aka.ms/bicep/linter-diagnostics#use-stable-resource-identifiers"
                    },
                    {
                      "$ref": "#/definitions/rule-def-level-warning"
                    }
                  ]
                },
                "use-stable-vm-image": {
                  "allOf": [
                    {
                      "description": "Virtual machines shouldn't use preview images. Defaults to 'Warning'. See https://aka.ms/bicep/linter-diagnostics#use-stable-vm-image"
                    },
                    {
                      "$ref": "#/definitions/rule-def-level-warning"
                    }
                  ]
                },
                "use-user-defined-types": {
                  "allOf": [
                    {
                      "description": "Use user-defined types instead of 'object' or 'array'. Defaults to 'Off'. See https://aka.ms/bicep/linter-diagnostics#use-user-defined-types"
                    },
                    {
                      "$ref": "#/definitions/rule-def-level-off"
                    }
                  ]
                },
                "what-if-short-circuiting": {
                  "allOf": [
                    {
                      "description": "Runtime values should not be used to determine resource IDs. Defaults to 'Off'. See https://aka.ms/bicep/linter-diagnostics#what-if-short-circuiting"
                    },
                    {
                      "$ref": "#/definitions/rule-def-level-off"
                    }
                  ]
                },
                "use-recent-az-powershell-version": {
                  "allOf": [
                    {
                      "description": "Use AzPowerShell version 11.0 or higher in deployment scripts to avoid EOL Ubuntu 20.04 LTS. Defaults to 'Warning'. See https://aka.ms/bicep/linter-diagnostics#use-recent-az-powershell-version",
                      "type": "object",
                      "properties": {
                        "level": { "$ref": "#/definitions/level" },
                        "minimumVersion": {
                          "type": "string",
                          "description": "Minimum required AzPowerShell version (default: 11.0)",
                          "default": "11.0"
                        }
                      }
                    },
                    {
                      "$ref": "#/definitions/rule-def-level-warning"
                    }
                  ]
                }
              }
            }
          }
        }
      }
    },
    "cacheRootDirectory": {
      "type": "string",
      "description": "The directory in which Bicep may cache templates downloaded from remote registries"
    },
    "experimentalFeaturesWarning": {
      "type": "boolean",
      "description": "Controls whether the Bicep CLI displays a warning when experimental features are used. Defaults to true."
    },
    "experimentalFeaturesEnabled": {
      "type": "object",
      "description": "The experimental Bicep features that should be enabled or disabled for templates using this configuration file. See https://aka.ms/bicep/experimental-features for more information.",
      "properties": {
        "extendableParamFiles": {
          "type": "boolean",
          "description": "Allows the use of 'extends' keyword. See https://aka.ms/bicep/experimental-features#extendableparamfiles"
        },
        "symbolicNameCodegen": {
          "type": "boolean",
          "description": "Allows the ARM template layer to use a new schema to represent resources as an object dictionary rather than an array of objects. See https://aka.ms/bicep/experimental-features#symbolicnamecodegen"
        },
        "moduleExtensionConfigs": {
          "type": "boolean",
          "description": "Moves defining extension configurations to the module level rather than from within a template. The feature also includes enhancements for Deployment stacks extensibility integration. See https://aka.ms/bicep/experimental-features#moduleextensionconfigs"
        },
        "resourceTypedParamsAndOutputs": {
          "type": "boolean",
          "description": "Enables the type for a parameter or output to be of type resource to make it easier to pass resource references between modules. See https://aka.ms/bicep/experimental-features#resourcetypedparamsandoutputs"
        },
        "sourceMapping": {
          "type": "boolean",
          "description": "Enables basic source mapping to map an error location returned in the ARM template layer back to the relevant location in the Bicep file. See https://aka.ms/bicep/experimental-features#sourcemapping"
        },
        "legacyFormatter": {
          "type": "boolean",
          "description": "Enables code formatting using the legacy formatter. See https://aka.ms/bicep/experimental-features#legacyformatter"
        },
        "testFramework": {
          "type": "boolean",
          "description": "Allows you to author client-side, offline unit-test test blocks. Should be enabled in tandem with `assertions`. See https://aka.ms/bicep/experimental-features#testframework"
        },
        "assertions": {
          "type": "boolean",
          "description": "Allows you to author boolean assertions using the assert keyword. Should be enabled in tandem with 'testFramework'. See https://aka.ms/bicep/experimental-features#assertions"
        },
        "localDeploy": {
          "type": "boolean",
          "description": "Enabling this feature turns on support for local Bicep deployments. See https://aka.ms/bicep/experimental-features#localdeploy"
        },
        "waitAndRetry": {
          "type": "boolean",
          "description": "Allows to enable wait and retry feature on resource type. See https://aka.ms/bicep/experimental-features#waitandretry"
        },
        "resourceInfoCodegen": {
          "type": "boolean",
          "description": "Enables the 'resourceInfo' function for simplified code generation. See https://aka.ms/bicep/experimental-features#resourceinfocodegen"
        },
        "desiredStateConfiguration": {
          "type": "boolean",
          "description": "Allows you to author Desired State Configuration documents using the target scope 'dsc'. See https://aka.ms/bicep/experimental-features#desiredstateconfiguration"
        },
        "userDefinedConstraints": {
          "type": "boolean",
          "description": "Allows you to use the `@validate()` decorator on types and parameters with a custom validation predicate. See https://aka.ms/bicep/experimental-features#userdefinedconstraints"
        },
        "deployCommands": {
          "type": "boolean",
<<<<<<< HEAD
          "description": "Allows you to add an identity property to a module. See https://aka.ms/bicep/experimental-features#moduleidentity"
        },
        "thisExistsFunction": {
          "type": "boolean",
          "description": "Allows you to use this.exists() to modify resource properties based on whether the resource already exists. See https://aka.ms/bicep/experimental-features#thisexistsfunction"
=======
          "description": "Allows you to access the 'deploy', 'what-if' and 'teardown' commands. See https://aka.ms/bicep/experimental-features#deploycommands"
>>>>>>> 408e92db
        }
      },
      "additionalProperties": false
    },
    "formatting": {
      "type": "object",
      "description": "The Bicep format settings",
      "properties": {
        "indentKind": {
          "type": "string",
          "description": "The indentation kind",
          "enum": [
            "Space",
            "Tab"
          ]
        },
        "newlineKind": {
          "type": "string",
          "description": "The newline kind",
          "enum": [
            "LF",
            "CRLF",
            "CR"
          ]
        },
        "indentSize": {
          "type": "integer",
          "description": "The indentation size (applicable when \"indentKind\" is set to \"Space\")"
        },
        "width": {
          "type": "integer",
          "description": "The maximum number of characters that should appear on a line"
        },
        "insertFinalNewline": {
          "type": "boolean",
          "description": ""
        }
      }
    }
  }
}<|MERGE_RESOLUTION|>--- conflicted
+++ resolved
@@ -892,15 +892,11 @@
         },
         "deployCommands": {
           "type": "boolean",
-<<<<<<< HEAD
-          "description": "Allows you to add an identity property to a module. See https://aka.ms/bicep/experimental-features#moduleidentity"
+          "description": "Allows you to access the 'deploy', 'what-if' and 'teardown' commands. See https://aka.ms/bicep/experimental-features#deploycommands"
         },
         "thisExistsFunction": {
           "type": "boolean",
           "description": "Allows you to use this.exists() to modify resource properties based on whether the resource already exists. See https://aka.ms/bicep/experimental-features#thisexistsfunction"
-=======
-          "description": "Allows you to access the 'deploy', 'what-if' and 'teardown' commands. See https://aka.ms/bicep/experimental-features#deploycommands"
->>>>>>> 408e92db
         }
       },
       "additionalProperties": false
