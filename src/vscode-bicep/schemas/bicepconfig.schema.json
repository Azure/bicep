--- conflicted
+++ resolved
@@ -827,11 +827,7 @@
         },
         "waitAndRetry": {
           "type": "boolean",
-<<<<<<< HEAD
-          "description": "Allows to enable wait and retry feature on resource type."
-=======
           "description": "Allows to enable wait and retry feature on resource type. See https://aka.ms/bicep/experimental-features#waitandretry"
->>>>>>> 93c5975b
         },
         "resourceDerivedTypes": {
           "type": "boolean",
