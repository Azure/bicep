{
  "$comment1": "=========================================================================================================",
  "$comment2": "IMPORTANT: This file is for intelliSense only (for VS Code), it does *not* affect the actual bicepconfig.json defaults.",
  "$comment3": "  Actual defaults picked up by configuration at runtime are in src/Bicep.Core/Configuration/bicepconfig.json",
  "$comment4": "If you make changes to this file, remember to update the rule documentation.",
  "$comment5": "                                                                                                        ",
  "$comment6": "Also, please add appropriate tests in Bicep.Core.UnitTests.Diagnostics.BicepConfigSchemaTests to verify this file's contents'",
  "$comment9": "=========================================================================================================",
  "$schema": "http://json-schema.org/draft-07/schema#",
  "title": "Bicep Configuration",
  "definitions": {
    "level": {
      "title": "Diagnostic Level",
      "description": "Type of diagnostic to display, most rules default to warning",
      "type": "string",
      "enum": ["off", "info", "warning", "error"]
    },
    "rule-def-level-warning": {
      "type": "object",
      "default": {
        "level": "warning"
      },
      "properties": {
        "level": {
          "$ref": "#/definitions/level"
        }
      },
      "required": ["level"]
    },
    "rule-def-level-error": {
      "type": "object",
      "default": {
        "level": "error"
      },
      "properties": {
        "level": {
          "$ref": "#/definitions/level"
        }
      },
      "required": ["level"]
    },
    "rule-def-level-off": {
      "type": "object",
      "default": {
        "level": "off"
      },
      "properties": {
        "level": {
          "$ref": "#/definitions/level"
        }
      },
      "required": ["level"]
    },
    "cloudProfile": {
      "type": "object",
      "additionalProperties": false,
      "required": ["resourceManagerEndpoint", "activeDirectoryAuthority"],
      "properties": {
        "resourceManagerEndpoint": {
          "title": "Resource Manager Endpoint",
          "description": "The resource manager endpoint URL",
          "type": "string"
        },
        "activeDirectoryAuthority": {
          "title": "Active Directory Authority",
          "description": "The active directory authority URL",
          "type": "string"
        }
      }
    },
    "credentialType": {
      "title": "Credential Type",
      "description": "Type of credential to use for authentication when restoring external modules",
      "type": "string",
      "enum": [
        "Environment",
        "ManagedIdentity",
        "VisualStudio",
        "VisualStudioCode",
        "AzureCLI",
        "AzurePowerShell"
      ]
    },
    "templateSpecModuleAlias": {
      "type": "object",
      "additionalProperties": false,
      "required": ["subscription", "resourceGroup"],
      "properties": {
        "subscription": {
          "title": "Subscription ID",
          "description": "The subscription ID of the alias",
          "type": "string",
          "pattern": "^[0-9A-Fa-f]{8}[-][0-9A-Fa-f]{4}[-][0-9A-Fa-f]{4}[-][0-9A-Fa-f]{4}[-][0-9A-Fa-f]{12}$"
        },
        "resourceGroup": {
          "title": "Resource Group Name",
          "description": "The resource group name of the alias",
          "type": "string",
          "minLength": 1,
          "maxLength": 90,
          "pattern": "^[-\\w\\.\\(\\)]{0,89}[-\\w\\(\\)]$"
        }
      }
    },
    "bicepRegistryModuleAlias": {
      "type": "object",
      "additionalProperties": false,
      "required": ["registry"],
      "properties": {
        "registry": {
          "title": "Registry",
          "description": "The module registry of the alias",
          "type": "string",
          "minLength": 1,
          "maxLength": 255
        },
        "modulePath": {
          "title": "Module Path",
          "description": "The module path of the alias",
          "type": "string",
          "minLength": 1
        }
      }
    },
    "bicepRegistryProviderAlias": {
      "type": "object",
      "additionalProperties": false,
      "required": ["registry"],
      "properties": {
        "registry": {
          "title": "Registry",
          "description": "The OCI registry the alias is assigned to",
          "type": "string",
          "minLength": 1,
          "maxLength": 255
        },
        "providerPath": {
          "title": "Provider Path",
          "description": "The OCI repository address to use for the alias",
          "type": "string",
          "minLength": 1
        }
      }
    }
  },
  "type": "object",
  "default": {},
  "properties": {
    "cloud": {
      "title": "Cloud",
      "type": "object",
      "additionalProperties": false,
      "required": ["currentProfile"],
      "properties": {
        "currentProfile": {
          "title": "Current Profile",
          "description": "The current cloud profile",
          "anyOf": [
            {
              "enum": ["AzureCloud", "AzureChinaCloud", "AzureUSGovernment"]
            },
            {
              "type": "string"
            }
          ],
          "default": "AzureCloud"
        },
        "profiles": {
          "title": "Profiles",
          "description": "The clould profile definitions",
          "type": "object",
          "additionalProperties": {
            "$ref": "#/definitions/cloudProfile"
          }
        },
        "credentialPrecedence": {
          "title": "Credential Precedence",
          "description": "Determines which types of credentials are used to authenticate and which order when restoring external modules.",
          "type": "array",
          "items": {
            "$ref": "#/definitions/credentialType"
          },
          "minItems": 1,
          "uniqueItems": true
        },
        "credentialOptions": {
          "title": "Credential Options",
          "description": "Credential options for the credential types specified in credentialPrecedence.",
          "type": "object",
          "additionalProperties": false,
          "properties": {
            "managedIdentity": {
              "title": "Managed Identity",
              "description": "The managed identity options",
              "type": "object",
              "additionalProperties": false,
              "properties": {
                "type": {
                  "title": "Managed Identity Type",
                  "description": "The managed identity type",
                  "type": "string",
                  "enum": ["SystemAssigned", "UserAssigned"],
                  "default": "SystemAssigned",
                  "enumDescriptions": [
                    "Use a system-assigned managed identity",
                    "Use a user-assigned managed identity"
                  ]
                },
                "clientId": {
                  "title": "Client ID",
                  "description": "The user-assigned managed identity client ID",
                  "type": "string",
                  "format": "uuid"
                },
                "resourceId": {
                  "title": "Resource ID",
                  "description": "The user-assigned managed identity resource ID",
                  "type": "string"
                }
              }
            }
          }
        }
      }
    },
    "moduleAliases": {
      "title": "Module Aliases",
      "type": "object",
      "additionalProperties": false,
      "default": {
        "ts": {},
        "br": {}
      },
      "properties": {
        "ts": {
          "title": "Template Spec Module Aliases",
          "description": "Template Spec module alias definitions",
          "type": "object",
          "additionalProperties": {
            "$ref": "#/definitions/templateSpecModuleAlias",
            "additionalProperties": false
          }
        },
        "br": {
          "title": "Bicep Registry Module Aliases",
          "description": "Bicep Registry module alias definitions",
          "additionalProperties": {
            "$ref": "#/definitions/bicepRegistryModuleAlias",
            "additionalProperties": false
          }
        }
      }
    },
    "providerAliases": {
      "title": "Module Aliases",
      "type": "object",
      "additionalProperties": false,
      "default": {
        "br": {}
      },
      "properties": {
        "br": {
          "title": "Bicep Registry Provider Aliases",
          "description": "Bicep Registry provider alias definitions",
          "additionalProperties": {
            "$ref": "#/definitions/bicepRegistryProviderAlias"
          }
        }
      }
    },
    "analyzers": {
      "title": "Analyzers",
      "type": "object",
      "default": {
        "core": {
          "rules": {}
        }
      },
      "properties": {
        "core": {
          "title": "Core Bicep Analyzer",
          "description": "Core analyzer built into bicep",
          "type": "object",
          "required": [],
          "properties": {
            "verbose": {
              "type": "boolean",
              "default": false
            },
            "enabled": {
              "type": "boolean",
              "default": true
            },
            "rules": {
              "additionalProperties": false,
              "properties": {
                "adminusername-should-not-be-literal": {
                  "allOf": [
                    {
                      "description": "Property 'adminUserName' should not use a literal value. Use a param instead. See https://aka.ms/bicep/linter/adminusername-should-not-be-literal"
                    },
                    {
                      "$ref": "#/definitions/rule-def-level-warning"
                    }
                  ]
                },
                "artifacts-parameters": {
                  "allOf": [
                    {
                      "description": "Follow best practices when including the _artifactsLocation and _artifactsLocationSasToken parameters. See https://aka.ms/bicep/linter/artifacts-parameters"
                    },
                    {
                      "$ref": "#/definitions/rule-def-level-warning"
                    }
                  ]
                },
                "decompiler-cleanup": {
                  "allOf": [
                    {
                      "description": "Some decompiler imperfections may need to be cleaned up manually. See https://aka.ms/bicep/linter/decompiler-cleanup"
                    },
                    {
                      "$ref": "#/definitions/rule-def-level-warning"
                    }
                  ]
                },
                "explicit-values-for-loc-params": {
                  "allOf": [
                    {
                      "description": "When consuming a module, any location-related parameters that have a default value must be assigned an explicit value. See https://aka.ms/bicep/linter/explicit-values-for-loc-params"
                    },
                    {
                      "$ref": "#/definitions/rule-def-level-warning"
                    }
                  ]
                },
                "max-asserts": {
                  "allOf": [
                    {
                      "description": "Maximum number of 'assert' statements used. See https://aka.ms/bicep/linter/max-asserts"
                    },
                    {
                      "$ref": "#/definitions/rule-def-level-error"
                    }
                  ]
                },
                "max-outputs": {
                  "allOf": [
                    {
                      "description": "Maximum number of outputs used. See https://aka.ms/bicep/linter/max-outputs"
                    },
                    {
                      "$ref": "#/definitions/rule-def-level-error"
                    }
                  ]
                },
                "max-params": {
                  "allOf": [
                    {
                      "description": "Maximum number of parameters used. See https://aka.ms/bicep/linter/max-params"
                    },
                    {
                      "$ref": "#/definitions/rule-def-level-error"
                    }
                  ]
                },
                "max-resources": {
                  "allOf": [
                    {
                      "description": "Maximum number of resources used. See https://aka.ms/bicep/linter/max-resources"
                    },
                    {
                      "$ref": "#/definitions/rule-def-level-error"
                    }
                  ]
                },
                "max-variables": {
                  "allOf": [
                    {
                      "description": "Maximum number of variables used. See https://aka.ms/bicep/linter/max-variables"
                    },
                    {
                      "$ref": "#/definitions/rule-def-level-error"
                    }
                  ]
                },
                "no-conflicting-metadata": {
                  "allOf": [
                    {
                      "description": "Metadata properties whose value is set by a separate decorator should not be set via the '@metadata()' decorator. See https://aka.ms/bicep/linter/no-conflicting-metadata"
                    },
                    {
                      "$ref": "#/definitions/rule-def-level-warning"
                    }
                  ]
                },
                "no-deployments-resources": {
                  "allOf": [
                    {
                      "description": "Bicep modules are recommended instead of representing nested or linked deployments as a resource. See https://aka.ms/bicep/linter/no-deployments-resources"
                    },
                    {
                      "$ref": "#/definitions/rule-def-level-warning"
                    }
                  ]
                },
                "no-hardcoded-env-urls": {
                  "allOf": [
                    {
                      "description": "Environment URLs should not be hardcoded. Use the environment() function to ensure compatibility across clouds. See https://aka.ms/bicep/linter/no-hardcoded-env-urls",
                      "type": "object",
                      "properties": {
                        "disallowedhosts": {
                          "description": "Customize the list of hosts to disallow",
                          "type": "array",
                          "default": [
                            "api.loganalytics.io",
                            "azuredatalakeanalytics.net",
                            "azuredatalakestore.net",
                            "batch.core.windows.net",
                            "core.windows.net",
                            "database.windows.net",
                            "datalake.azure.net",
                            "gallery.azure.com",
                            "graph.windows.net",
                            "login.microsoftonline.com",
                            "management.azure.com",
                            "management.core.windows.net",
                            "region.asazure.windows.net",
                            "trafficmanager.net",
                            "vault.azure.net"
                          ],
                          "items": {
                            "$id": "#/analyzers/core/rules/no-hardcoded-env-urls/disallowedhosts/items",
                            "title": "Items",
                            "type": "string",
                            "default": "",
                            "minLength": 1
                          }
                        },
                        "excludedhosts": {
                          "description": "Customize the list of hosts to allow even if they contain an excluded host as a substring",
                          "type": "array",
                          "default": ["schema.management.azure.com"],
                          "items": {
                            "$id": "#/analyzers/core/rules/no-hardcoded-env-urls/excludedhosts/items",
                            "title": "Items",
                            "type": "string",
                            "default": "",
                            "minLength": 0
                          }
                        }
                      }
                    },
                    {
                      "$ref": "#/definitions/rule-def-level-warning"
                    }
                  ]
                },
                "no-hardcoded-location": {
                  "allOf": [
                    {
                      "description": "A resource's location should not use a hard-coded string or variable value. It should use a parameter, an expression, or the string 'global'. See https://aka.ms/bicep/linter/no-hardcoded-location"
                    },
                    {
                      "$ref": "#/definitions/rule-def-level-warning"
                    }
                  ]
                },
                "no-loc-expr-outside-params": {
                  "allOf": [
                    {
                      "description": "Functions resourceGroup().location and deployment().location should only be used as the default value of a parameter. See https://aka.ms/bicep/linter/no-loc-expr-outside-params"
                    },
                    {
                      "$ref": "#/definitions/rule-def-level-warning"
                    }
                  ]
                },
                "nested-deployment-template-scoping": {
                  "allOf": [
                    {
                      "description": "Nested deployment resources cannot refer to top-level symbols from within the 'template' property when inner-scoped evaluation is used. See https://aka.ms/bicep/linter/nested-deployment-template-scoping"
                    },
                    {
                      "$ref": "#/definitions/rule-def-level-error"
                    }
                  ]
                },
                "no-unnecessary-dependson": {
                  "allOf": [
                    {
                      "description": "No unnecessary dependsOn. See https://aka.ms/bicep/linter/no-unnecessary-dependson"
                    },
                    {
                      "$ref": "#/definitions/rule-def-level-warning"
                    }
                  ]
                },
                "no-unused-existing-resources": {
                  "allOf": [
                    {
                      "description": "All existing resources must be used. See https://aka.ms/bicep/linter/no-unused-existing-resources"
                    },
                    {
                      "$ref": "#/definitions/rule-def-level-warning"
                    }
                  ]
                },
                "no-unused-params": {
                  "allOf": [
                    {
                      "description": "All parameters must be used. See https://aka.ms/bicep/linter/no-unused-params"
                    },
                    {
                      "$ref": "#/definitions/rule-def-level-warning"
                    }
                  ]
                },
                "no-unused-vars": {
                  "allOf": [
                    {
                      "description": "All variables must be used. See https://aka.ms/bicep/linter/no-unused-vars"
                    },
                    {
                      "$ref": "#/definitions/rule-def-level-warning"
                    }
                  ]
                },
                "outputs-should-not-contain-secrets": {
                  "allOf": [
                    {
                      "description": "Outputs should not contain secrets. See https://aka.ms/bicep/linter/outputs-should-not-contain-secrets"
                    },
                    {
                      "$ref": "#/definitions/rule-def-level-warning"
                    }
                  ]
                },
                "prefer-interpolation": {
                  "allOf": [
                    {
                      "description": "Use string interpolation instead of the concat function. See https://aka.ms/bicep/linter/prefer-interpolation"
                    },
                    {
                      "$ref": "#/definitions/rule-def-level-warning"
                    }
                  ]
                },
                "prefer-unquoted-property-names": {
                  "allOf": [
                    {
                      "description": "Property names that are valid identifiers should be declared without quotation marks and accessed using dot notation. See https://aka.ms/bicep/linter/prefer-unquoted-property-names"
                    },
                    {
                      "$ref": "#/definitions/rule-def-level-warning"
                    }
                  ]
                },
                "protect-commandtoexecute-secrets": {
                  "allOf": [
                    {
                      "description": "Use protectedSettings for commandToExecute secrets. See https://aka.ms/bicep/linter/protect-commandtoexecute-secrets"
                    },
                    {
                      "$ref": "#/definitions/rule-def-level-warning"
                    }
                  ]
                },
                "secure-params-in-nested-deploy": {
                  "allOf": [
                    {
                      "description": "Outer-scoped nested deployment resources should not be used for secure parameters or list* functions. See https://aka.ms/bicep/linter/secure-params-in-nested-deploy"
                    },
                    {
                      "$ref": "#/definitions/rule-def-level-warning"
                    }
                  ]
                },
                "secure-secrets-in-params": {
                  "allOf": [
                    {
                      "description": "Parameters that represent secrets must be secure. See https://aka.ms/bicep/linter/secure-secrets-in-params"
                    },
                    {
                      "$ref": "#/definitions/rule-def-level-warning"
                    }
                  ]
                },
                "secure-parameter-default": {
                  "allOf": [
                    {
                      "description": "Secure parameters should not have hardcoded defaults (except for empty or newGuid()). See https://aka.ms/bicep/linter/secure-parameter-default"
                    },
                    {
                      "$ref": "#/definitions/rule-def-level-warning"
                    }
                  ]
                },
                "simplify-interpolation": {
                  "allOf": [
                    {
                      "description": "Remove unnecessary string interpolation. See https://aka.ms/bicep/linter/simplify-interpolation"
                    },
                    {
                      "$ref": "#/definitions/rule-def-level-warning"
                    }
                  ]
                },
                "simplify-json-null": {
                  "allOf": [
                    {
                      "description": "Simplify json('null') to null. See https://aka.ms/bicep/linter/simplify-json-null"
                    },
                    {
                      "$ref": "#/definitions/rule-def-level-warning"
                    }
                  ]
                },
                "use-parent-property": {
                  "allOf": [
                    {
                      "description": "Use the parent property instead of formatting child resource names with '/' characters. See https://aka.ms/bicep/linter/use-parent-property"
                    },
                    {
                      "$ref": "#/definitions/rule-def-level-warning"
                    }
                  ]
                },
                "use-recent-api-versions": {
                  "allOf": [
                    {
                      "description": "Use recent API versions. See https://aka.ms/bicep/linter/use-recent-api-versions",
                      "type": "object",
                      "properties": {
                        "maxAgeInDays": {
                          "description": "Maximum age in days before an API version is considered old (default is 730 days = 2 years)",
                          "type": "integer",
                          "default": 730,
                          "minimum": 0
                        }
                      }
                    },
                    {
                      "$ref": "#/definitions/rule-def-level-off"
                    }
                  ]
                },
                "use-resource-id-functions": {
                  "allOf": [
                    {
                      "description": "Properties representing a resource ID must be generated appropriately. See https://aka.ms/bicep/linter/use-resource-id-functions"
                    },
                    {
                      "$ref": "#/definitions/rule-def-level-warning"
                    }
                  ]
                },
                "use-resource-symbol-reference": {
                  "allOf": [
                    {
                      "description": "Use a direct resource symbol reference instead of 'reference' or 'list*' functions. See https://aka.ms/bicep/linter/use-resource-symbol-reference"
                    },
                    {
                      "$ref": "#/definitions/rule-def-level-warning"
                    }
                  ]
                },
                "use-stable-resource-identifiers": {
                  "allOf": [
                    {
                      "description": "Resource identifiers should be reproducible outside of their initial deployment context. See https://aka.ms/bicep/linter/use-stable-resource-identifiers"
                    },
                    {
                      "$ref": "#/definitions/rule-def-level-warning"
                    }
                  ]
                },
                "use-stable-vm-image": {
                  "allOf": [
                    {
                      "description": "Virtual machines shouldn't use preview images. See https://aka.ms/bicep/linter/use-stable-vm-image"
                    },
                    {
                      "$ref": "#/definitions/rule-def-level-warning"
                    }
                  ]
                }
              }
            }
          }
        }
      }
    },
    "cacheRootDirectory": {
      "type": "string",
      "description": "The directory in which Bicep may cache templates downloaded from remote registries"
    },
    "experimentalFeaturesEnabled": {
      "type": "object",
      "description": "The experimental Bicep features that should be enabled or disabled for templates using this configuration file",
      "properties": {
        "symbolicNameCodegen": {
          "type": "boolean"
        },
        "extensibility": {
          "type": "boolean"
        },
        "resourceTypedParamsAndOutputs": {
          "type": "boolean"
        },
        "sourceMapping": {
          "type": "boolean"
        },
        "userDefinedFunctions": {
          "type": "boolean"
        },
        "prettyPrinting": {
          "type": "boolean"
        },
        "testFramework": {
          "type": "boolean"
        },
        "asserts": {
          "type": "boolean"
        },
        "dynamicTypeLoading": {
          "type": "boolean"
        },
        "providerRegistry": {
          "type": "boolean"
        },
        "compileTimeImports": {
          "type": "boolean"
        },
        "publishSource": {
          "type": "boolean"
        },
<<<<<<< HEAD
        "resourceDerivedTypes": {
=======
        "optionalModuleNames": {
>>>>>>> 7e89b5a0
          "type": "boolean"
        }
      },
      "additionalProperties": false
    },
    "formatting": {
      "type": "object",
      "description": "The Bicep format settings",
      "properties": {
        "indentKind": {
          "type": "string",
          "description": "The indentation kind",
          "enum": ["Space", "Tab"]
        },
        "newlineKind": {
          "type": "string",
          "description": "The newline kind",
          "enum": ["LF", "CRLF", "CR"]
        },
        "indentSize": {
          "type": "integer",
          "description": "The indentation size (applicable when \"indentKind\" is set to \"Space\")"
        },
        "width": {
          "type": "integer",
          "description": "The maximum number of characters that should appear on a line"
        },
        "insertFinalNewline": {
          "type": "boolean",
          "description": ""
        }
      }
    }
  }
}<|MERGE_RESOLUTION|>--- conflicted
+++ resolved
@@ -736,11 +736,10 @@
         "publishSource": {
           "type": "boolean"
         },
-<<<<<<< HEAD
+        "optionalModuleNames": {
+          "type": "boolean"
+        },
         "resourceDerivedTypes": {
-=======
-        "optionalModuleNames": {
->>>>>>> 7e89b5a0
           "type": "boolean"
         }
       },
