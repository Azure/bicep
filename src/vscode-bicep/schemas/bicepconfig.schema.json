--- conflicted
+++ resolved
@@ -515,47 +515,50 @@
                     }
                   ]
                 },
-<<<<<<< HEAD
                 "simplify-json-null": {
                   "allOf": [
                     {
                       "description": "Simplify json('null') to null. See https://aka.ms/bicep/linter/simplify-json-null"
-=======
+                    },
+                    {
+                      "$ref": "#/definitions/rule-def-level-warning"
+                    }
+                  ]
+                },
+                "use-parent-property": {
+                  "allOf": [
+                    {
+                      "description": "Use the parent property instead of formatting child resource names with '/' characters. See https://aka.ms/bicep/linter/use-parent-property"
+                    },
+                    {
+                      "$ref": "#/definitions/rule-def-level-warning"
+                    }
+                  ]
+                },
+                "use-recent-api-versions": {
+                  "allOf": [
+                    {
+                      "description": "Use recent API versions. See https://aka.ms/bicep/linter/use-recent-api-versions"
+                    },
+                    {
+                      "$ref": "#/definitions/rule-def-level-off"
+                    }
+                  ]
+                },
+                "use-resource-id-functions": {
+                  "allOf": [
+                    {
+                      "description": "Properties representing a resource ID must be generated appropriately. See https://aka.ms/bicep/linter/use-resource-id-functions"
+                    },
+                    {
+                      "$ref": "#/definitions/rule-def-level-warning"
+                    }
+                  ]
+                },
                 "use-resource-symbol-reference": {
                   "allOf": [
                     {
                       "description": "Use a direct resource symbol reference instead of 'reference' or 'list*' functions. See https://aka.ms/bicep/linter/use-resource-symbol-reference"
->>>>>>> 46cf4768
-                    },
-                    {
-                      "$ref": "#/definitions/rule-def-level-warning"
-                    }
-                  ]
-                },
-                "use-parent-property": {
-                  "allOf": [
-                    {
-                      "description": "Use the parent property instead of formatting child resource names with '/' characters. See https://aka.ms/bicep/linter/use-parent-property"
-                    },
-                    {
-                      "$ref": "#/definitions/rule-def-level-warning"
-                    }
-                  ]
-                },
-                "use-recent-api-versions": {
-                  "allOf": [
-                    {
-                      "description": "Use recent API versions. See https://aka.ms/bicep/linter/use-recent-api-versions"
-                    },
-                    {
-                      "$ref": "#/definitions/rule-def-level-off"
-                    }
-                  ]
-                },
-                "use-resource-id-functions": {
-                  "allOf": [
-                    {
-                      "description": "Properties representing a resource ID must be generated appropriately. See https://aka.ms/bicep/linter/use-resource-id-functions"
                     },
                     {
                       "$ref": "#/definitions/rule-def-level-warning"
