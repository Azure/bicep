--- conflicted
+++ resolved
@@ -844,15 +844,13 @@
           "type": "boolean",
           "description": "If enabled, you can optionally add a type to variable declarations. See https://aka.ms/bicep/experimental-features#typedvariables"
         },
-<<<<<<< HEAD
+        "desiredStateConfiguration": {
+          "type": "boolean",
+          "description": "Allows you to author Desired State Configuration documents using the target scope 'dsc'. See https://aka.ms/bicep/experimental-features#desiredstateconfiguration"
+        },
         "onlyIfNotExists": {
           "type": "boolean",
           "description": "If enabled, you can use the 'onlyIfNotExists' property on resources. See https://aka.ms/bicep/experimental-features#onlyifnotexists"
-=======
-        "desiredStateConfiguration": {
-          "type": "boolean",
-          "description": "Allows you to author Desired State Configuration documents using the target scope 'dsc'. See https://aka.ms/bicep/experimental-features#desiredstateconfiguration"
->>>>>>> 3ba8d059
         }
       },
       "additionalProperties": false
