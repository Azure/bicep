{
  "$comment1": "=========================================================================================================",
  "$comment2": "IMPORTANT: This file is for intelliSense only (for VS Code), it does *not* affect the actual bicepconfig.json defaults.",
  "$comment3": "  Actual defaults picked up by configuration at runtime are in src/Bicep.Core/Configuration/bicepconfig.json",
  "$comment4": "  If you make changes to this file, remember to update the rule documentation.",
  "$comment5": "                                                                                                        ",
  "$comment6": "Also, please add appropriate tests in Bicep.Core.UnitTests.Configuration.BicepConfigSchemaTests to verify this file's contents'",
  "$comment9": "=========================================================================================================",
  "$schema": "http://json-schema.org/draft-07/schema#",
  "title": "Bicep Configuration",
  "definitions": {
    "level": {
      "title": "Diagnostic Level",
      "description": "Type of diagnostic to display, most rules default to warning",
      "type": "string",
      "enum": ["off", "info", "warning", "error"]
    },
    "rule-def-level-warning": {
      "type": "object",
      "default": {
        "level": "warning"
      },
      "properties": {
        "level": {
          "$ref": "#/definitions/level"
        }
      },
      "required": ["level"]
    },
    "rule-def-level-error": {
      "type": "object",
      "default": {
        "level": "error"
      },
      "properties": {
        "level": {
          "$ref": "#/definitions/level"
        }
      },
      "required": ["level"]
    },
    "rule-def-level-off": {
      "type": "object",
      "default": {
        "level": "off"
      },
      "properties": {
        "level": {
          "$ref": "#/definitions/level"
        }
      },
      "required": ["level"]
    },
    "cloudProfile": {
      "type": "object",
      "additionalProperties": false,
      "required": ["resourceManagerEndpoint", "activeDirectoryAuthority"],
      "properties": {
        "resourceManagerEndpoint": {
          "title": "Resource Manager Endpoint",
          "description": "The resource manager endpoint URL",
          "type": "string"
        },
        "activeDirectoryAuthority": {
          "title": "Active Directory Authority",
          "description": "The active directory authority URL",
          "type": "string"
        }
      }
    },
    "credentialType": {
      "title": "Credential Type",
      "description": "Type of credential to use for authentication when restoring external modules",
      "type": "string",
      "enum": [
        "Environment",
        "ManagedIdentity",
        "VisualStudio",
        "VisualStudioCode",
        "AzureCLI",
        "AzurePowerShell"
      ]
    },
    "templateSpecModuleAlias": {
      "type": "object",
      "additionalProperties": false,
      "required": ["subscription", "resourceGroup"],
      "properties": {
        "subscription": {
          "title": "Subscription ID",
          "description": "The subscription ID of the alias",
          "type": "string",
          "pattern": "^[0-9A-Fa-f]{8}[-][0-9A-Fa-f]{4}[-][0-9A-Fa-f]{4}[-][0-9A-Fa-f]{4}[-][0-9A-Fa-f]{12}$"
        },
        "resourceGroup": {
          "title": "Resource Group Name",
          "description": "The resource group name of the alias",
          "type": "string",
          "minLength": 1,
          "maxLength": 90,
          "pattern": "^[-\\w\\.\\(\\)]{0,89}[-\\w\\(\\)]$"
        }
      }
    },
    "bicepRegistryModuleAlias": {
      "type": "object",
      "additionalProperties": false,
      "required": ["registry"],
      "properties": {
        "registry": {
          "title": "Registry",
          "description": "The module registry of the alias",
          "type": "string",
          "minLength": 1,
          "maxLength": 255
        },
        "modulePath": {
          "title": "Module Path",
          "description": "The module path of the alias",
          "type": "string",
          "minLength": 1
        }
      }
    },
    "providerConfig": {
      "type": "object",
      "properties": {
        "source": {
          "type": "string"
        },
        "version": {
          "type": "string"
        }
      },
      "required": ["source", "version"],
      "additionalProperties": false
    },
    "builtInConfig": {
      "type": "object",
      "properties": {
        "builtIn": {
          "type": "boolean"
        }
      },
      "required": ["builtIn"],
      "additionalProperties": false
    },
    "bicepRegistryProviderAlias": {
      "type": "object",
      "additionalProperties": false,
      "required": ["registry"],
      "properties": {
        "registry": {
          "title": "Registry",
          "description": "The OCI registry the alias is assigned to",
          "type": "string",
          "minLength": 1,
          "maxLength": 255
        },
        "providerPath": {
          "title": "Provider Path",
          "description": "The OCI repository address to use for the alias",
          "type": "string",
          "minLength": 1
        }
      }
    }
  },
  "type": "object",
  "default": {},
  "properties": {
    "cloud": {
      "title": "Cloud",
      "type": "object",
      "additionalProperties": false,
      "required": ["currentProfile"],
      "properties": {
        "currentProfile": {
          "title": "Current Profile",
          "description": "The current cloud profile",
          "anyOf": [
            {
              "enum": ["AzureCloud", "AzureChinaCloud", "AzureUSGovernment"]
            },
            {
              "type": "string"
            }
          ],
          "default": "AzureCloud"
        },
        "profiles": {
          "title": "Profiles",
          "description": "The clould profile definitions",
          "type": "object",
          "additionalProperties": {
            "$ref": "#/definitions/cloudProfile"
          }
        },
        "credentialPrecedence": {
          "title": "Credential Precedence",
          "description": "Determines which types of credentials are used to authenticate and which order when restoring external modules.",
          "type": "array",
          "items": {
            "$ref": "#/definitions/credentialType"
          },
          "minItems": 1,
          "uniqueItems": true
        },
        "credentialOptions": {
          "title": "Credential Options",
          "description": "Credential options for the credential types specified in credentialPrecedence.",
          "type": "object",
          "additionalProperties": false,
          "properties": {
            "managedIdentity": {
              "title": "Managed Identity",
              "description": "The managed identity options",
              "type": "object",
              "additionalProperties": false,
              "properties": {
                "type": {
                  "title": "Managed Identity Type",
                  "description": "The managed identity type",
                  "type": "string",
                  "enum": ["SystemAssigned", "UserAssigned"],
                  "default": "SystemAssigned",
                  "enumDescriptions": [
                    "Use a system-assigned managed identity",
                    "Use a user-assigned managed identity"
                  ]
                },
                "clientId": {
                  "title": "Client ID",
                  "description": "The user-assigned managed identity client ID",
                  "type": "string",
                  "format": "uuid"
                },
                "resourceId": {
                  "title": "Resource ID",
                  "description": "The user-assigned managed identity resource ID",
                  "type": "string"
                }
              }
            }
          }
        }
      }
    },
    "moduleAliases": {
      "title": "Module Aliases",
      "type": "object",
      "additionalProperties": false,
      "default": {
        "ts": {},
        "br": {}
      },
      "properties": {
        "ts": {
          "title": "Template Spec Module Aliases",
          "description": "Template Spec module alias definitions",
          "type": "object",
          "additionalProperties": {
            "$ref": "#/definitions/templateSpecModuleAlias",
            "additionalProperties": false
          }
        },
        "br": {
          "title": "Bicep Registry Module Aliases",
          "description": "Bicep Registry module alias definitions",
          "additionalProperties": {
            "$ref": "#/definitions/bicepRegistryModuleAlias",
            "additionalProperties": false
          }
        }
      }
    },
    "providerAliases": {
      "title": "Module Aliases",
      "type": "object",
      "additionalProperties": false,
      "default": {
        "br": {}
      },
      "properties": {
        "br": {
          "title": "Bicep Registry Provider Aliases",
          "description": "Bicep Registry provider alias definitions",
          "additionalProperties": {
            "$ref": "#/definitions/bicepRegistryProviderAlias"
          }
        }
      }
    },
    "providers": {
      "title": "Resource Type Providers Configuration",
      "description": "Resource type providers configuration",
      "type": "object",
      "patternProperties": {
        "^(?!sys$).*": {
          "oneOf": [
            {
              "$ref": "#/definitions/providerConfig"
            },
            {
              "$ref": "#/definitions/builtInConfig"
            }
          ]
        }
      },
      "additionalProperties": false,
      "default": {
        "az": {
          "builtIn": true
        },
        "kubernetes": {
          "builtIn": true
        },
        "microsoftGraph": {
          "builtIn": true
        }
      }
    },
    "implicitProviders": {
      "description": "Resource type providers that should be implicitly imported",
      "type": "array",
      "default": ["az"],
      "items": {
        "type": "string"
      },
      "additionalProperties": false
    },
    "analyzers": {
      "title": "Analyzers",
      "type": "object",
      "default": {
        "core": {
          "rules": {}
        }
      },
      "properties": {
        "core": {
          "title": "Core Bicep Analyzer",
          "description": "Core analyzer built into bicep",
          "type": "object",
          "required": [],
          "properties": {
            "verbose": {
              "type": "boolean",
              "default": false
            },
            "enabled": {
              "type": "boolean",
              "default": true
            },
            "rules": {
              "additionalProperties": false,
              "properties": {
                "adminusername-should-not-be-literal": {
                  "allOf": [
                    {
                      "description": "Property 'adminUserName' should not use a literal value. Use a param instead. See https://aka.ms/bicep/linter/adminusername-should-not-be-literal"
                    },
                    {
                      "$ref": "#/definitions/rule-def-level-warning"
                    }
                  ]
                },
                "artifacts-parameters": {
                  "allOf": [
                    {
                      "description": "Follow best practices when including the _artifactsLocation and _artifactsLocationSasToken parameters. See https://aka.ms/bicep/linter/artifacts-parameters"
                    },
                    {
                      "$ref": "#/definitions/rule-def-level-warning"
                    }
                  ]
                },
                "decompiler-cleanup": {
                  "allOf": [
                    {
                      "description": "Some decompiler imperfections may need to be cleaned up manually. See https://aka.ms/bicep/linter/decompiler-cleanup"
                    },
                    {
                      "$ref": "#/definitions/rule-def-level-warning"
                    }
                  ]
                },
                "explicit-values-for-loc-params": {
                  "allOf": [
                    {
                      "description": "When consuming a module, any location-related parameters that have a default value must be assigned an explicit value. See https://aka.ms/bicep/linter/explicit-values-for-loc-params"
                    },
                    {
                      "$ref": "#/definitions/rule-def-level-warning"
                    }
                  ]
                },
                "max-asserts": {
                  "allOf": [
                    {
                      "description": "Maximum number of 'assert' statements used. See https://aka.ms/bicep/linter/max-asserts"
                    },
                    {
                      "$ref": "#/definitions/rule-def-level-error"
                    }
                  ]
                },
                "max-outputs": {
                  "allOf": [
                    {
                      "description": "Maximum number of outputs used. See https://aka.ms/bicep/linter/max-outputs"
                    },
                    {
                      "$ref": "#/definitions/rule-def-level-error"
                    }
                  ]
                },
                "max-params": {
                  "allOf": [
                    {
                      "description": "Maximum number of parameters used. See https://aka.ms/bicep/linter/max-params"
                    },
                    {
                      "$ref": "#/definitions/rule-def-level-error"
                    }
                  ]
                },
                "max-resources": {
                  "allOf": [
                    {
                      "description": "Maximum number of resources used. See https://aka.ms/bicep/linter/max-resources"
                    },
                    {
                      "$ref": "#/definitions/rule-def-level-error"
                    }
                  ]
                },
                "max-variables": {
                  "allOf": [
                    {
                      "description": "Maximum number of variables used. See https://aka.ms/bicep/linter/max-variables"
                    },
                    {
                      "$ref": "#/definitions/rule-def-level-error"
                    }
                  ]
                },
                "no-conflicting-metadata": {
                  "allOf": [
                    {
                      "description": "Metadata properties whose value is set by a separate decorator should not be set via the '@metadata()' decorator. See https://aka.ms/bicep/linter/no-conflicting-metadata"
                    },
                    {
                      "$ref": "#/definitions/rule-def-level-warning"
                    }
                  ]
                },
                "no-deployments-resources": {
                  "allOf": [
                    {
                      "description": "Bicep modules are recommended instead of representing nested or linked deployments as a resource. See https://aka.ms/bicep/linter/no-deployments-resources"
                    },
                    {
                      "$ref": "#/definitions/rule-def-level-warning"
                    }
                  ]
                },
                "no-hardcoded-env-urls": {
                  "allOf": [
                    {
                      "description": "Environment URLs should not be hardcoded. Use the environment() function to ensure compatibility across clouds. See https://aka.ms/bicep/linter/no-hardcoded-env-urls",
                      "type": "object",
                      "properties": {
                        "disallowedhosts": {
                          "description": "Customize the list of hosts to disallow",
                          "type": "array",
                          "default": [
                            "api.loganalytics.io",
                            "azuredatalakeanalytics.net",
                            "azuredatalakestore.net",
                            "batch.core.windows.net",
                            "core.windows.net",
                            "database.windows.net",
                            "datalake.azure.net",
                            "gallery.azure.com",
                            "graph.windows.net",
                            "login.microsoftonline.com",
                            "management.azure.com",
                            "management.core.windows.net",
                            "region.asazure.windows.net",
                            "trafficmanager.net",
                            "vault.azure.net"
                          ],
                          "items": {
                            "$id": "#/analyzers/core/rules/no-hardcoded-env-urls/disallowedhosts/items",
                            "title": "Items",
                            "type": "string",
                            "default": "",
                            "minLength": 1
                          }
                        },
                        "excludedhosts": {
                          "description": "Customize the list of hosts to allow even if they contain an excluded host as a substring",
                          "type": "array",
                          "default": ["schema.management.azure.com"],
                          "items": {
                            "$id": "#/analyzers/core/rules/no-hardcoded-env-urls/excludedhosts/items",
                            "title": "Items",
                            "type": "string",
                            "default": "",
                            "minLength": 0
                          }
                        }
                      }
                    },
                    {
                      "$ref": "#/definitions/rule-def-level-warning"
                    }
                  ]
                },
                "no-hardcoded-location": {
                  "allOf": [
                    {
                      "description": "A resource's location should not use a hard-coded string or variable value. It should use a parameter, an expression, or the string 'global'. See https://aka.ms/bicep/linter/no-hardcoded-location"
                    },
                    {
                      "$ref": "#/definitions/rule-def-level-warning"
                    }
                  ]
                },
                "no-loc-expr-outside-params": {
                  "allOf": [
                    {
                      "description": "Functions resourceGroup().location and deployment().location should only be used as the default value of a parameter. See https://aka.ms/bicep/linter/no-loc-expr-outside-params"
                    },
                    {
                      "$ref": "#/definitions/rule-def-level-warning"
                    }
                  ]
                },
                "nested-deployment-template-scoping": {
                  "allOf": [
                    {
                      "description": "Nested deployment resources cannot refer to top-level symbols from within the 'template' property when inner-scoped evaluation is used. See https://aka.ms/bicep/linter/nested-deployment-template-scoping"
                    },
                    {
                      "$ref": "#/definitions/rule-def-level-error"
                    }
                  ]
                },
                "no-unnecessary-dependson": {
                  "allOf": [
                    {
                      "description": "No unnecessary dependsOn. See https://aka.ms/bicep/linter/no-unnecessary-dependson"
                    },
                    {
                      "$ref": "#/definitions/rule-def-level-warning"
                    }
                  ]
                },
                "no-unused-existing-resources": {
                  "allOf": [
                    {
                      "description": "All existing resources must be used. See https://aka.ms/bicep/linter/no-unused-existing-resources"
                    },
                    {
                      "$ref": "#/definitions/rule-def-level-warning"
                    }
                  ]
                },
                "no-unused-params": {
                  "allOf": [
                    {
                      "description": "All parameters must be used. See https://aka.ms/bicep/linter/no-unused-params"
                    },
                    {
                      "$ref": "#/definitions/rule-def-level-warning"
                    }
                  ]
                },
                "no-unused-vars": {
                  "allOf": [
                    {
                      "description": "All variables must be used. See https://aka.ms/bicep/linter/no-unused-vars"
                    },
                    {
                      "$ref": "#/definitions/rule-def-level-warning"
                    }
                  ]
                },
                "outputs-should-not-contain-secrets": {
                  "allOf": [
                    {
                      "description": "Outputs should not contain secrets. See https://aka.ms/bicep/linter/outputs-should-not-contain-secrets"
                    },
                    {
                      "$ref": "#/definitions/rule-def-level-warning"
                    }
                  ]
                },
                "prefer-interpolation": {
                  "allOf": [
                    {
                      "description": "Use string interpolation instead of the concat function. See https://aka.ms/bicep/linter/prefer-interpolation"
                    },
                    {
                      "$ref": "#/definitions/rule-def-level-warning"
                    }
                  ]
                },
                "prefer-unquoted-property-names": {
                  "allOf": [
                    {
                      "description": "Property names that are valid identifiers should be declared without quotation marks and accessed using dot notation. See https://aka.ms/bicep/linter/prefer-unquoted-property-names"
                    },
                    {
                      "$ref": "#/definitions/rule-def-level-warning"
                    }
                  ]
                },
                "protect-commandtoexecute-secrets": {
                  "allOf": [
                    {
                      "description": "Use protectedSettings for commandToExecute secrets. See https://aka.ms/bicep/linter/protect-commandtoexecute-secrets"
                    },
                    {
                      "$ref": "#/definitions/rule-def-level-warning"
                    }
                  ]
                },
                "secure-params-in-nested-deploy": {
                  "allOf": [
                    {
                      "description": "Outer-scoped nested deployment resources should not be used for secure parameters or list* functions. See https://aka.ms/bicep/linter/secure-params-in-nested-deploy"
                    },
                    {
                      "$ref": "#/definitions/rule-def-level-warning"
                    }
                  ]
                },
                "secure-secrets-in-params": {
                  "allOf": [
                    {
                      "description": "Parameters that represent secrets must be secure. See https://aka.ms/bicep/linter/secure-secrets-in-params"
                    },
                    {
                      "$ref": "#/definitions/rule-def-level-warning"
                    }
                  ]
                },
                "secure-parameter-default": {
                  "allOf": [
                    {
                      "description": "Secure parameters should not have hardcoded defaults (except for empty or newGuid()). See https://aka.ms/bicep/linter/secure-parameter-default"
                    },
                    {
                      "$ref": "#/definitions/rule-def-level-warning"
                    }
                  ]
                },
                "simplify-interpolation": {
                  "allOf": [
                    {
                      "description": "Remove unnecessary string interpolation. See https://aka.ms/bicep/linter/simplify-interpolation"
                    },
                    {
                      "$ref": "#/definitions/rule-def-level-warning"
                    }
                  ]
                },
                "simplify-json-null": {
                  "allOf": [
                    {
                      "description": "Simplify json('null') to null. See https://aka.ms/bicep/linter/simplify-json-null"
                    },
                    {
                      "$ref": "#/definitions/rule-def-level-warning"
                    }
                  ]
                },
                "use-parent-property": {
                  "allOf": [
                    {
                      "description": "Use the parent property instead of formatting child resource names with '/' characters. See https://aka.ms/bicep/linter/use-parent-property"
                    },
                    {
                      "$ref": "#/definitions/rule-def-level-warning"
                    }
                  ]
                },
                "use-recent-api-versions": {
                  "allOf": [
                    {
                      "description": "Use recent API versions. See https://aka.ms/bicep/linter/use-recent-api-versions",
                      "type": "object",
                      "properties": {
                        "maxAgeInDays": {
                          "description": "Maximum age in days before an API version is considered old (default is 730 days = 2 years)",
                          "type": "integer",
                          "default": 730,
                          "minimum": 0
                        }
                      }
                    },
                    {
                      "$ref": "#/definitions/rule-def-level-off"
                    }
                  ]
                },
                "use-resource-id-functions": {
                  "allOf": [
                    {
                      "description": "Properties representing a resource ID must be generated appropriately. See https://aka.ms/bicep/linter/use-resource-id-functions"
                    },
                    {
                      "$ref": "#/definitions/rule-def-level-warning"
                    }
                  ]
                },
                "use-resource-symbol-reference": {
                  "allOf": [
                    {
                      "description": "Use a direct resource symbol reference instead of 'reference' or 'list*' functions. See https://aka.ms/bicep/linter/use-resource-symbol-reference"
                    },
                    {
                      "$ref": "#/definitions/rule-def-level-warning"
                    }
                  ]
                },
                "use-stable-resource-identifiers": {
                  "allOf": [
                    {
                      "description": "Resource identifiers should be reproducible outside of their initial deployment context. See https://aka.ms/bicep/linter/use-stable-resource-identifiers"
                    },
                    {
                      "$ref": "#/definitions/rule-def-level-warning"
                    }
                  ]
                },
                "use-stable-vm-image": {
                  "allOf": [
                    {
                      "description": "Virtual machines shouldn't use preview images. See https://aka.ms/bicep/linter/use-stable-vm-image"
                    },
                    {
                      "$ref": "#/definitions/rule-def-level-warning"
                    }
                  ]
                }
              }
            }
          }
        }
      }
    },
    "cacheRootDirectory": {
      "type": "string",
      "description": "The directory in which Bicep may cache templates downloaded from remote registries"
    },
    "experimentalFeaturesEnabled": {
<<<<<<< HEAD
      "_comment": "https://github.com/Azure/bicep/blob/main/docs/experimental-features.md",
      "type": "object",
      "description": "The experimental Bicep features that should be enabled or disabled for templates using this configuration file",
      "properties": {
        "assertions": {
          "type": "boolean"
        },
=======
      "_comment": "Documentation for these features can be found at https://github.com/Azure/bicep/blob/main/docs/experimental-features.md",
      "type": "object",
      "description": "The experimental Bicep features that should be enabled or disabled for templates using this configuration file",
      "properties": {
>>>>>>> a534d045
        "microsoftGraphPreview": {
          "type": "boolean"
        },
        "symbolicNameCodegen": {
          "type": "boolean"
        },
        "extensibility": {
          "type": "boolean"
        },
        "resourceTypedParamsAndOutputs": {
          "type": "boolean"
        },
        "sourceMapping": {
          "type": "boolean"
        },
        "userDefinedFunctions": {
          "type": "boolean"
        },
        "prettyPrinting": {
          "type": "boolean"
        },
        "testFramework": {
          "type": "boolean"
        },
        "assertions": {
          "type": "boolean"
        },
        "dynamicTypeLoading": {
          "type": "boolean"
        },
        "providerRegistry": {
          "type": "boolean"
        },
        "publishSource": {
          "type": "boolean"
        },
        "optionalModuleNames": {
          "type": "boolean"
        },
        "resourceDerivedTypes": {
          "type": "boolean"
        }
      },
      "additionalProperties": false
    },
    "formatting": {
      "type": "object",
      "description": "The Bicep format settings",
      "properties": {
        "indentKind": {
          "type": "string",
          "description": "The indentation kind",
          "enum": ["Space", "Tab"]
        },
        "newlineKind": {
          "type": "string",
          "description": "The newline kind",
          "enum": ["LF", "CRLF", "CR"]
        },
        "indentSize": {
          "type": "integer",
          "description": "The indentation size (applicable when \"indentKind\" is set to \"Space\")"
        },
        "width": {
          "type": "integer",
          "description": "The maximum number of characters that should appear on a line"
        },
        "insertFinalNewline": {
          "type": "boolean",
          "description": ""
        }
      }
    }
  }
}<|MERGE_RESOLUTION|>--- conflicted
+++ resolved
@@ -758,20 +758,10 @@
       "description": "The directory in which Bicep may cache templates downloaded from remote registries"
     },
     "experimentalFeaturesEnabled": {
-<<<<<<< HEAD
-      "_comment": "https://github.com/Azure/bicep/blob/main/docs/experimental-features.md",
+      "_comment": "Documentation for these features can be found at https://github.com/Azure/bicep/blob/main/docs/experimental-features.md",
       "type": "object",
       "description": "The experimental Bicep features that should be enabled or disabled for templates using this configuration file",
       "properties": {
-        "assertions": {
-          "type": "boolean"
-        },
-=======
-      "_comment": "Documentation for these features can be found at https://github.com/Azure/bicep/blob/main/docs/experimental-features.md",
-      "type": "object",
-      "description": "The experimental Bicep features that should be enabled or disabled for templates using this configuration file",
-      "properties": {
->>>>>>> a534d045
         "microsoftGraphPreview": {
           "type": "boolean"
         },
