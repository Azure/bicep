{
  "$comment1": "=========================================================================================================",
  "$comment2": "IMPORTANT: This file is for intelliSense only, it does *not* affect the actual bicepconfig.json defaults.",
  "$comment3": "  Actual defaults picked up by configuration at runtime are in src/Bicep.Core/Configuration/bicepconfig.json",
  "$comment4": "If you make changes to this file, remember to update the rule documentation.",
  "$comment5": "=========================================================================================================",
  "$schema": "http://json-schema.org/schema#",
  "title": "Bicep Configuration",
  "definitions": {
    "level": {
      "title": "Diagnostic Level",
      "description": "Type of diagnostic to display, most rules default to warning",
      "type": "string",
      "enum": ["off", "info", "warning", "error"]
    },
    "rule-def-level-warning": {
      "type": "object",
      "default": {
        "level": "warning"
      },
      "properties": {
        "level": {
          "$ref": "#/definitions/level"
        }
      },
      "required": ["level"]
    },
    "rule-def-level-error": {
      "type": "object",
      "default": {
        "level": "error"
      },
      "properties": {
        "level": {
          "$ref": "#/definitions/level"
        }
      },
      "required": ["level"]
    },
    "rule-def-level-off": {
      "type": "object",
      "default": {
        "level": "off"
      },
      "properties": {
        "level": {
          "$ref": "#/definitions/level"
        }
      },
      "required": ["level"]
    },
    "cloudProfile": {
      "type": "object",
      "additionalProperties": false,
      "required": ["resourceManagerEndpoint", "activeDirectoryAuthority"],
      "properties": {
        "resourceManagerEndpoint": {
          "title": "Resource Manager Endpoint",
          "description": "The resource manager endpoint URL",
          "type": "string"
        },
        "activeDirectoryAuthority": {
          "title": "Active Directory Authority",
          "description": "The active directory authority URL",
          "type": "string"
        }
      }
    },
    "credentialType": {
      "title": "Credential Type",
      "description": "Type of credential to use for authentication when restoring external modules",
      "type": "string",
      "enum": [
        "Environment",
        "ManagedIdentity",
        "VisualStudio",
        "VisualStudioCode",
        "AzureCLI",
        "AzurePowerShell"
      ]
    },
    "templateSpecModuleAlias": {
      "type": "object",
      "additionalProperties": false,
      "required": ["subscription", "resourceGroup"],
      "properties": {
        "subscription": {
          "title": "Subscription ID",
          "description": "The subscription ID of the alias",
          "type": "string",
          "pattern": "^[0-9A-Fa-f]{8}[-][0-9A-Fa-f]{4}[-][0-9A-Fa-f]{4}[-][0-9A-Fa-f]{4}[-][0-9A-Fa-f]{12}$"
        },
        "resourceGroup": {
          "title": "Resource Group Name",
          "description": "The resource group name of the alias",
          "type": "string",
          "minLength": 1,
          "maxLength": 90,
          "pattern": "^[-\\w\\.\\(\\)]{0,89}[-\\w\\(\\)]$"
        }
      }
    },
    "bicepRegistryModuleAlias": {
      "type": "object",
      "additionalProperties": false,
      "required": ["registry"],
      "properties": {
        "registry": {
          "title": "Registry",
          "description": "The module registry of the alias",
          "type": "string",
          "minLength": 1,
          "maxLength": 255
        },
        "modulePath": {
          "title": "Module Path",
          "description": "The module path of the alias",
          "type": "string",
          "minLength": 1
        }
      }
    }
  },
  "type": "object",
  "default": {},
  "properties": {
    "cloud": {
      "title": "Cloud",
      "type": "object",
      "additionalProperties": false,
      "required": ["currentProfile"],
      "properties": {
        "currentProfile": {
          "title": "Current Profile",
          "description": "The current cloud profile",
          "anyOf": [
            {
              "enum": ["AzureCloud", "AzureChinaCloud", "AzureUSGovernment"]
            },
            {
              "type": "string"
            }
          ],
          "default": "AzureCloud"
        },
        "profiles": {
          "title": "Profiles",
          "description": "The clould profile definitions",
          "type": "object",
          "additionalProperties": {
            "$ref": "#/definitions/cloudProfile"
          }
        },
        "credentialPrecedence": {
          "title": "Credential Precedence",
          "description": "Determines which types of credentials are used to authenticate and which order when restoring external modules.",
          "type": "array",
          "items": {
            "$ref": "#/definitions/credentialType"
          },
          "minItems": 1,
          "uniqueItems": true
        }
      }
    },
    "moduleAliases": {
      "title": "Module Aliases",
      "type": "object",
      "additionalProperties": false,
      "default": {
        "ts": {},
        "br": {}
      },
      "properties": {
        "ts": {
          "title": "Template Spec Module Aliases",
          "description": "Template Spec module alias definitions",
          "type": "object",
          "additionalProperties": {
            "$ref": "#/definitions/templateSpecModuleAlias"
          }
        },
        "br": {
          "title": "Bicep Registry Module Aliases",
          "description": "Bicep Registry module alias definitions",
          "additionalProperties": {
            "$ref": "#/definitions/bicepRegistryModuleAlias"
          }
        }
      }
    },
    "analyzers": {
      "title": "Analyzers",
      "type": "object",
      "default": {
        "core": {
          "rules": {}
        }
      },
      "properties": {
        "core": {
          "title": "Core Bicep Analyzer",
          "description": "Core analyzer built into bicep",
          "type": "object",
          "required": [],
          "properties": {
            "verbose": {
              "type": "boolean",
              "default": false
            },
            "enabled": {
              "type": "boolean",
              "default": true
            },
            "rules": {
              "additionalProperties": false,
              "properties": {
                "adminusername-should-not-be-literal": {
                  "allOf": [
                    {
                      "description": "Property 'adminUserName' should not use a literal value. Use a param instead. See https://aka.ms/bicep/linter/adminusername-should-not-be-literal"
                    },
                    {
                      "$ref": "#/definitions/rule-def-level-warning"
                    }
                  ]
                },
                "artifacts-parameters": {
                  "allOf": [
                    {
                      "description": "Follow best practices when including the _artifactsLocation and _artifactsLocationSasToken parameters. See https://aka.ms/bicep/linter/artifacts-parameters"
                    },
                    {
                      "$ref": "#/definitions/rule-def-level-warning"
                    }
                  ]
                },
                "decompiler-cleanup": {
                  "allOf": [
                    {
                      "description": "Some decompiler imperfections may need to be cleaned up manually. See https://aka.ms/bicep/linter/decompiler-cleanup"
                    },
                    {
                      "$ref": "#/definitions/rule-def-level-warning"
                    }
                  ]
                },
                "explicit-values-for-loc-params": {
                  "allOf": [
                    {
                      "description": "When consuming a module, any location-related parameters that have a default value must be assigned an explicit value. See https://aka.ms/bicep/linter/explicit-values-for-loc-params"
                    },
                    {
                      "$ref": "#/definitions/rule-def-level-warning"
                    }
                  ]
                },
                "max-asserts": {
                  "allOf": [
                    {
                      "description": "Maximum number of 'assert' statements used. See https://aka.ms/bicep/linter/max-asserts"
                    },
                    {
                      "$ref": "#/definitions/rule-def-level-error"
                    }
                  ]
                },
                "max-outputs": {
                  "allOf": [
                    {
                      "description": "Maximum number of outputs used. See https://aka.ms/bicep/linter/max-outputs"
                    },
                    {
                      "$ref": "#/definitions/rule-def-level-error"
                    }
                  ]
                },
                "max-params": {
                  "allOf": [
                    {
                      "description": "Maximum number of parameters used. See https://aka.ms/bicep/linter/max-params"
                    },
                    {
                      "$ref": "#/definitions/rule-def-level-error"
                    }
                  ]
                },
                "max-resources": {
                  "allOf": [
                    {
                      "description": "Maximum number of resources used. See https://aka.ms/bicep/linter/max-resources"
                    },
                    {
                      "$ref": "#/definitions/rule-def-level-error"
                    }
                  ]
                },
                "max-variables": {
                  "allOf": [
                    {
                      "description": "Maximum number of variables used. See https://aka.ms/bicep/linter/max-variables"
                    },
                    {
                      "$ref": "#/definitions/rule-def-level-error"
                    }
                  ]
                },
                "no-hardcoded-env-urls": {
                  "allOf": [
                    {
                      "description": "Environment URLs should not be hardcoded. Use the environment() function to ensure compatibility across clouds. See https://aka.ms/bicep/linter/no-hardcoded-env-urls",
                      "type": "object",
                      "properties": {
                        "disallowedhosts": {
                          "description": "Customize the list of hosts to disallow",
                          "type": "array",
                          "default": [
                            "api.loganalytics.io",
                            "azuredatalakeanalytics.net",
                            "azuredatalakestore.net",
                            "batch.core.windows.net",
                            "core.windows.net",
                            "database.windows.net",
                            "datalake.azure.net",
                            "gallery.azure.com",
                            "graph.windows.net",
                            "login.microsoftonline.com",
                            "management.azure.com",
                            "management.core.windows.net",
                            "region.asazure.windows.net",
                            "trafficmanager.net",
                            "vault.azure.net"
                          ],
                          "items": {
                            "$id": "#/analyzers/core/rules/no-hardcoded-env-urls/disallowedhosts/items",
                            "title": "Items",
                            "type": "string",
                            "default": "",
                            "minLength": 1
                          }
                        },
                        "excludedhosts": {
                          "description": "Customize the list of hosts to allow even if they contain an excluded host as a substring",
                          "type": "array",
                          "default": ["schema.management.azure.com"],
                          "items": {
                            "$id": "#/analyzers/core/rules/no-hardcoded-env-urls/excludedhosts/items",
                            "title": "Items",
                            "type": "string",
                            "default": "",
                            "minLength": 0
                          }
                        }
                      }
                    },
                    {
                      "$ref": "#/definitions/rule-def-level-warning"
                    }
                  ]
                },
                "no-hardcoded-location": {
                  "allOf": [
                    {
                      "description": "A resource's location should not use a hard-coded string or variable value. It should use a parameter, an expression, or the string 'global'. See https://aka.ms/bicep/linter/no-hardcoded-location"
                    },
                    {
                      "$ref": "#/definitions/rule-def-level-warning"
                    }
                  ]
                },
                "no-loc-expr-outside-params": {
                  "allOf": [
                    {
                      "description": "Functions resourceGroup().location and deployment().location should only be used as the default value of a parameter. See https://aka.ms/bicep/linter/no-loc-expr-outside-params"
                    },
                    {
                      "$ref": "#/definitions/rule-def-level-warning"
                    }
                  ]
                },
                "no-unnecessary-dependson": {
                  "allOf": [
                    {
                      "description": "No unnecessary dependsOn. See https://aka.ms/bicep/linter/no-unnecessary-dependson"
                    },
                    {
                      "$ref": "#/definitions/rule-def-level-warning"
                    }
                  ]
                },
                "no-unused-existing-resources": {
                  "allOf": [
                    {
                      "description": "All existing resources must be used. See https://aka.ms/bicep/linter/no-unused-existing-resources"
                    },
                    {
                      "$ref": "#/definitions/rule-def-level-warning"
                    }
                  ]
                },
                "no-unused-params": {
                  "allOf": [
                    {
                      "description": "All parameters must be used. See https://aka.ms/bicep/linter/no-unused-params"
                    },
                    {
                      "$ref": "#/definitions/rule-def-level-warning"
                    }
                  ]
                },
                "no-unused-vars": {
                  "allOf": [
                    {
                      "description": "All variables must be used. See https://aka.ms/bicep/linter/no-unused-vars"
                    },
                    {
                      "$ref": "#/definitions/rule-def-level-warning"
                    }
                  ]
                },
                "outputs-should-not-contain-secrets": {
                  "allOf": [
                    {
                      "description": "Outputs should not contain secrets. See https://aka.ms/bicep/linter/outputs-should-not-contain-secrets"
                    },
                    {
                      "$ref": "#/definitions/rule-def-level-warning"
                    }
                  ]
                },
                "prefer-interpolation": {
                  "allOf": [
                    {
                      "description": "Use string interpolation instead of the concat function. See https://aka.ms/bicep/linter/prefer-interpolation"
                    },
                    {
                      "$ref": "#/definitions/rule-def-level-warning"
                    }
                  ]
                },
                "prefer-unquoted-property-names": {
                  "allOf": [
                    {
                      "description": "Property names that are valid identifiers should be declared without quotation marks and accessed using dot notation. See https://aka.ms/bicep/linter/prefer-unquoted-property-names"
                    },
                    {
                      "$ref": "#/definitions/rule-def-level-warning"
                    }
                  ]
                },
                "protect-commandtoexecute-secrets": {
                  "allOf": [
                    {
                      "description": "Use protectedSettings for commandToExecute secrets. See https://aka.ms/bicep/linter/protect-commandtoexecute-secrets"
                    },
                    {
                      "$ref": "#/definitions/rule-def-level-warning"
                    }
                  ]
                },
                "secure-params-in-nested-deploy": {
                  "allOf": [
                    {
                      "description": "Outer-scoped nested deployment resources should not be used for secure parameters or list* functions. See https://aka.ms/bicep/linter/secure-params-in-nested-deploy"
                    },
                    {
                      "$ref": "#/definitions/rule-def-level-warning"
                    }
                  ]
                },
                "secure-secrets-in-params": {
                  "allOf": [
                    {
                      "description": "Parameters that represent secrets must be secure. See https://aka.ms/bicep/linter/secure-secrets-in-params"
                    },
                    {
                      "$ref": "#/definitions/rule-def-level-warning"
                    }
                  ]
                },
                "secure-parameter-default": {
                  "allOf": [
                    {
                      "description": "Secure parameters should not have hardcoded defaults (except for empty or newGuid()). See https://aka.ms/bicep/linter/secure-parameter-default"
                    },
                    {
                      "$ref": "#/definitions/rule-def-level-warning"
                    }
                  ]
                },
                "simplify-interpolation": {
                  "allOf": [
                    {
                      "description": "Remove unnecessary string interpolation. See https://aka.ms/bicep/linter/simplify-interpolation"
                    },
                    {
                      "$ref": "#/definitions/rule-def-level-warning"
                    }
                  ]
                },
                "simplify-json-null": {
                  "allOf": [
                    {
                      "description": "Simplify json('null') to null. See https://aka.ms/bicep/linter/simplify-json-null"
                    },
                    {
                      "$ref": "#/definitions/rule-def-level-warning"
                    }
                  ]
                },
                "use-parent-property": {
                  "allOf": [
                    {
                      "description": "Use the parent property instead of formatting child resource names with '/' characters. See https://aka.ms/bicep/linter/use-parent-property"
                    },
                    {
                      "$ref": "#/definitions/rule-def-level-warning"
                    }
                  ]
                },
                "use-recent-api-versions": {
                  "allOf": [
                    {
                      "description": "Use recent API versions. See https://aka.ms/bicep/linter/use-recent-api-versions",
                      "type": "object",
                      "properties": {
                        "maxAgeInDays": {
                          "description": "Maximum age in days before an API version is considered old (default is 730 days = 2 years)",
                          "type": "integer",
                          "default": 730,
                          "minimum": 0
                        }
                      }
                    },
                    {
                      "$ref": "#/definitions/rule-def-level-off"
                    }
                  ]
                },
                "use-resource-id-functions": {
                  "allOf": [
                    {
                      "description": "Properties representing a resource ID must be generated appropriately. See https://aka.ms/bicep/linter/use-resource-id-functions"
                    },
                    {
                      "$ref": "#/definitions/rule-def-level-warning"
                    }
                  ]
                },
                "use-resource-symbol-reference": {
                  "allOf": [
                    {
                      "description": "Use a direct resource symbol reference instead of 'reference' or 'list*' functions. See https://aka.ms/bicep/linter/use-resource-symbol-reference"
                    },
                    {
                      "$ref": "#/definitions/rule-def-level-warning"
                    }
                  ]
                },
                "use-stable-resource-identifiers": {
                  "allOf": [
                    {
                      "description": "Resource identifiers should be reproducible outside of their initial deployment context. See https://aka.ms/bicep/linter/use-stable-resource-identifiers"
                    },
                    {
                      "$ref": "#/definitions/rule-def-level-warning"
                    }
                  ]
                },
                "use-stable-vm-image": {
                  "allOf": [
                    {
                      "description": "Virtual machines shouldn't use preview images. See https://aka.ms/bicep/linter/use-stable-vm-image"
                    },
                    {
                      "$ref": "#/definitions/rule-def-level-warning"
                    }
                  ]
                }
              }
            }
          }
        }
      }
    },
    "cacheRootDirectory": {
      "type": "string",
      "description": "The directory in which Bicep may cache templates downloaded from remote registries"
    },
    "experimentalFeaturesEnabled": {
      "type": "object",
      "description": "The experimental Bicep features that should be enabled or disabled for templates using this configuration file",
      "properties": {
        "symbolicNameCodegen": {
          "type": "boolean"
        },
        "extensibility": {
          "type": "boolean"
        },
        "resourceTypedParamsAndOutputs": {
          "type": "boolean"
        },
        "sourceMapping": {
          "type": "boolean"
        },
        "userDefinedTypes": {
          "type": "boolean"
        },
        "userDefinedFunctions": {
          "type": "boolean"
        },
        "prettyPrinting": {
          "type": "boolean"
        },
<<<<<<< HEAD
        "asserts": {
=======
        "testFramework": {
>>>>>>> 10c0f50a
          "type": "boolean"
        }
      }
    },
    "formatting": {
      "type": "object",
      "description": "The Bicep format settings",
      "properties": {
        "indentKind": {
          "type": "string",
          "description": "The indentation kind",
          "enum": ["Space", "Tab"]
        },
        "newlineKind": {
          "type": "string",
          "description": "The newline kind",
          "enum": ["LF", "CRLF", "CR"]
        },
        "indentSize": {
          "type": "integer",
          "description": "The indentation size (applicable when \"indentKind\" is set to \"Space\")"
        },
        "width": {
          "type": "integer",
          "description": "The maximum number of characters that should appear on a line"
        },
        "insertFinalNewline": {
          "type": "boolean",
          "description": ""
        }
      }
    }
  }
}<|MERGE_RESOLUTION|>--- conflicted
+++ resolved
@@ -612,11 +612,10 @@
         "prettyPrinting": {
           "type": "boolean"
         },
-<<<<<<< HEAD
+        "testFramework": {
+          "type": "boolean"
+        },
         "asserts": {
-=======
-        "testFramework": {
->>>>>>> 10c0f50a
           "type": "boolean"
         }
       }
