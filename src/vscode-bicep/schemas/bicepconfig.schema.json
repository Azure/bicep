{
  "$schema": "http://json-schema.org/schema#",
  "title": "Bicep Configuration",
  "definitions": {
    "level": {
      "title": "Diagnostic Level",
      "description": "Type of diagnostic to display, defaults to warning",
      "type": "string",
      "default": "warning",
      "enum": [ "off", "info", "warning", "error" ]
    },
    "rule": {
      "type": "object",
      "default": {
        "level": "warning"
      },
      "properties": {
        "level": {
          "$ref": "#/definitions/level"
        }
      },
      "required": [ "level" ]
    },
    "cloudProfile": {
      "type": "object",
      "additionalProperties": false,
      "required": [ "resourceManagerEndpoint", "activeDirectoryAuthority" ],
      "properties": {
        "resourceManagerEndpoint": {
          "title": "Resource Manager Endpoint",
          "description": "The resource manager endpoint URL",
          "type": "string"
        },
        "activeDirectoryAuthority": {
          "title": "Active Directory Authority",
          "description": "The active directory authority URL",
          "type": "string"
        }
      }
    },
    "credentialType": {
      "title": "Credential Type",
      "description": "Type of credential to use for authentication when restoring external modules",
      "type": "string",
      "enum": [
        "Environment",
        "ManagedIdentity",
        "VisualStudio",
        "VisualStudioCode",
        "AzureCLI",
        "AzurePowerShell"
      ]
    },
    "templateSpecModuleAlias": {
      "type": "object",
      "additionalProperties": false,
      "required": [ "subscription", "resourceGroup" ],
      "properties": {
        "subscription": {
          "title": "Subscription ID",
          "description": "The subscription ID of the alias",
          "type": "string",
          "pattern": "^[0-9A-Fa-f]{8}[-][0-9A-Fa-f]{4}[-][0-9A-Fa-f]{4}[-][0-9A-Fa-f]{4}[-][0-9A-Fa-f]{12}$"
        },
        "resourceGroup": {
          "title": "Resource Group Name",
          "description": "The resource group name of the alias",
          "type": "string",
          "minLength": 1,
          "maxLength": 90,
          "pattern": "^[-\\w\\.\\(\\)]{0,89}[-\\w\\(\\)]$"
        }
      }
    },
    "bicepRegistryModuleAlias": {
      "type": "object",
      "additionalProperties": false,
      "required": [ "registry" ],
      "properties": {
        "registry": {
          "title": "Registry",
          "description": "The module registry of the alias",
          "type": "string",
          "minLength": 1,
          "maxLength": 255
        },
        "modulePath": {
          "title": "Module Path",
          "description": "The module path of the alias",
          "type": "string",
          "minLength": 1
        }
      }
    }
  },
  "type": "object",
  "default": {
    "analyzers": {
      "core": {
        "enabled": true
      }
    }
  },
  "properties": {
    "cloud": {
      "title": "Cloud",
      "type": "object",
      "additionalProperties": false,
      "required": [ "currentProfile" ],
      "properties": {
        "currentProfile": {
          "title": "Current Profile",
          "description": "The current cloud profile",
          "anyOf": [
            {
              "enum": [ "AzureCloud", "AzureChinaCloud", "AzureUSGovernment" ]
            },
            {
              "type": "string"
            }
          ],
          "default": "AzureCloud"
        },
        "profiles": {
          "title": "Profiles",
          "description": "The clould profile definitions",
          "type": "object",
          "additionalProperties": {
            "$ref": "#/definitions/cloudProfile"
          }
        },
        "credentialPrecedence": {
          "title": "Credential Precedence",
          "description": "Determines which types of credentials are used to authenticate and which order when restoring external modules.",
          "type": "array",
          "items": {
            "$ref": "#/definitions/credentialType"
          },
          "minItems": 1,
          "uniqueItems": true
        }
      }
    },
    "moduleAliases": {
      "title": "Module Aliases",
      "type": "object",
      "additionalProperties": false,
      "default": {
        "ts": {},
        "br": {}
      },
      "properties": {
        "ts": {
          "title": "Template Spec Module Aliases",
          "description": "Template Spec module alias definitions",
          "type": "object",
          "additionalProperties": {
            "$ref": "#/definitions/templateSpecModuleAlias"
          }
        },
        "br": {
          "title": "Bicep Registry Module Aliases",
          "description": "Bicep Registry module alias definitions",
          "additionalProperties": {
            "$ref": "#/definitions/bicepRegistryModuleAlias"
          }
        }
      }
    },
    "analyzers": {
      "title": "Analyzers",
      "type": "object",
      "default": {
        "core": {
          "enabled": true,
          "rules": {
            "adminusername-should-not-be-literal": {
              "level": "warning"
            },
            "no-hardcoded-env-urls": {
              "level": "warning"
            },
            "no-unused-params": {
              "level": "warning"
            },
            "no-unused-vars": {
              "level": "warning"
            },
            "prefer-interpolation": {
              "level": "warning"
            },
            "secure-parameter-default": {
              "level": "warning"
            },
            "simplify-interpolation": {
              "level": "warning"
            },
<<<<<<< HEAD
            "use-protectedsettings-for-commandtoexecute-secrets": {
=======
            "use-stable-vm-image": {
>>>>>>> 48bfc99e
              "level": "warning"
            }
          }
        }
      },
      "properties": {
        "core": {
          "title": "Core Bicep Analyzer",
          "description": "Core analyzer built into bicep",
          "type": "object",
          "required": [ "enabled" ],
          "properties": {
            "verbose": {
              "type": "boolean",
              "default": false
            },
            "enabled": {
              "type": "boolean",
              "default": true
            },
            "rules": {
              "additionalProperties": false,
              "properties": {
                "adminusername-should-not-be-literal": {
                  "allOf": [
                    {
                      "description": "When setting an adminUserName property, don't use a literal value. See https://aka.ms/bicep/linter/adminusername-should-not-be-literal"
                    },
                    {
                      "$ref": "#/definitions/rule"
                    }
                  ]
                },
                "no-hardcoded-env-urls": {
                  "allOf": [
                    {
                      "description": "Do not hardcode environment URLs in your template. See https://aka.ms/bicep/linter/no-hardcoded-env-urls",
                      "type": "object",
                      "properties": {
                        "disallowedHosts": {
                          "description": "Customize the list of hosts to disallow",
                          "type": "array",
                          "default": [
                            "gallery.azure.com",
                            "management.core.windows.net",
                            "management.azure.com",
                            "database.windows.net",
                            "core.windows.net",
                            "login.microsoftonline.com",
                            "graph.windows.net",
                            "trafficmanager.net",
                            "datalake.azure.net",
                            "azuredatalakestore.net",
                            "azuredatalakeanalytics.net",
                            "vault.azure.net",
                            "api.loganalytics.io",
                            "asazure.windows.net",
                            "region.asazure.windows.net",
                            "batch.core.windows.net"
                          ],
                          "items": {
                            "$id": "#/analyzers/core/rules/no-hardcoded-env-urls/disallowedhosts/items",
                            "title": "Items",
                            "type": "string",
                            "default": "",
                            "minLength": 1
                          }
                        }
                      }
                    },
                    {
                      "$ref": "#/definitions/rule"
                    }
                  ]
                },
                "no-unused-params": {
                  "allOf": [
                    {
                      "description": "No unused parameters. See https://aka.ms/bicep/linter/no-unused-params"
                    },
                    {
                      "$ref": "#/definitions/rule"
                    }
                  ]
                },
                "no-unused-vars": {
                  "allOf": [
                    {
                      "description": "No unused variables. See https://aka.ms/bicep/linter/no-unused-vars"
                    },
                    {
                      "$ref": "#/definitions/rule"
                    }
                  ]
                },
                "prefer-interpolation": {
                  "allOf": [
                    {
                      "description": "String interpolation should be used instead of the concat function. See https://aka.ms/bicep/linter/prefer-interpolation"
                    },
                    {
                      "$ref": "#/definitions/rule"
                    }
                  ]
                },
                "secure-parameter-default": {
                  "allOf": [
                    {
                      "description": "Secure parameters should not have hardcoded defaults (except for empty or newGuid()). See https://aka.ms/bicep/linter/secure-parameter-default"
                    },
                    {
                      "$ref": "#/definitions/rule"
                    }
                  ]
                },
                "simplify-interpolation": {
                  "allOf": [
                    {
                      "description": "It isn't necessary to use interpolation to reference a parameter or variable. See https://aka.ms/bicep/linter/simplify-interpolation"
                    },
                    {
                      "$ref": "#/definitions/rule"
                    }
                  ]
                },
<<<<<<< HEAD
                "use-protectedsettings-for-commandtoexecute-secrets": {
                  "allOf": [
                    {
                      "description": "Use protectedSettings for commandToExecute secrets. See https://aka.ms/bicep/linter/use-protectedsettings-for-commandtoexecute-secrets"
=======
                "use-stable-vm-image": {
                  "allOf": [
                    {
                      "description": "Virtual machines shouldn't use preview images. See https://aka.ms/bicep/linter/use-stable-vm-image"
>>>>>>> 48bfc99e
                    },
                    {
                      "$ref": "#/definitions/rule"
                    }
                  ]
                }
              }
            }
          }
        }
      }
    }
  }
}<|MERGE_RESOLUTION|>--- conflicted
+++ resolved
@@ -7,7 +7,12 @@
       "description": "Type of diagnostic to display, defaults to warning",
       "type": "string",
       "default": "warning",
-      "enum": [ "off", "info", "warning", "error" ]
+      "enum": [
+        "off",
+        "info",
+        "warning",
+        "error"
+      ]
     },
     "rule": {
       "type": "object",
@@ -19,12 +24,17 @@
           "$ref": "#/definitions/level"
         }
       },
-      "required": [ "level" ]
+      "required": [
+        "level"
+      ]
     },
     "cloudProfile": {
       "type": "object",
       "additionalProperties": false,
-      "required": [ "resourceManagerEndpoint", "activeDirectoryAuthority" ],
+      "required": [
+        "resourceManagerEndpoint",
+        "activeDirectoryAuthority"
+      ],
       "properties": {
         "resourceManagerEndpoint": {
           "title": "Resource Manager Endpoint",
@@ -54,7 +64,10 @@
     "templateSpecModuleAlias": {
       "type": "object",
       "additionalProperties": false,
-      "required": [ "subscription", "resourceGroup" ],
+      "required": [
+        "subscription",
+        "resourceGroup"
+      ],
       "properties": {
         "subscription": {
           "title": "Subscription ID",
@@ -75,7 +88,9 @@
     "bicepRegistryModuleAlias": {
       "type": "object",
       "additionalProperties": false,
-      "required": [ "registry" ],
+      "required": [
+        "registry"
+      ],
       "properties": {
         "registry": {
           "title": "Registry",
@@ -106,14 +121,20 @@
       "title": "Cloud",
       "type": "object",
       "additionalProperties": false,
-      "required": [ "currentProfile" ],
+      "required": [
+        "currentProfile"
+      ],
       "properties": {
         "currentProfile": {
           "title": "Current Profile",
           "description": "The current cloud profile",
           "anyOf": [
             {
-              "enum": [ "AzureCloud", "AzureChinaCloud", "AzureUSGovernment" ]
+              "enum": [
+                "AzureCloud",
+                "AzureChinaCloud",
+                "AzureUSGovernment"
+              ]
             },
             {
               "type": "string"
@@ -195,11 +216,10 @@
             "simplify-interpolation": {
               "level": "warning"
             },
-<<<<<<< HEAD
             "use-protectedsettings-for-commandtoexecute-secrets": {
-=======
+              "level": "warning"
+            },
             "use-stable-vm-image": {
->>>>>>> 48bfc99e
               "level": "warning"
             }
           }
@@ -210,7 +230,9 @@
           "title": "Core Bicep Analyzer",
           "description": "Core analyzer built into bicep",
           "type": "object",
-          "required": [ "enabled" ],
+          "required": [
+            "enabled"
+          ],
           "properties": {
             "verbose": {
               "type": "boolean",
@@ -325,17 +347,20 @@
                     }
                   ]
                 },
-<<<<<<< HEAD
                 "use-protectedsettings-for-commandtoexecute-secrets": {
                   "allOf": [
                     {
                       "description": "Use protectedSettings for commandToExecute secrets. See https://aka.ms/bicep/linter/use-protectedsettings-for-commandtoexecute-secrets"
-=======
+                    },
+                    {
+                      "$ref": "#/definitions/rule"
+                    }
+                  ]
+                },
                 "use-stable-vm-image": {
                   "allOf": [
                     {
                       "description": "Virtual machines shouldn't use preview images. See https://aka.ms/bicep/linter/use-stable-vm-image"
->>>>>>> 48bfc99e
                     },
                     {
                       "$ref": "#/definitions/rule"
