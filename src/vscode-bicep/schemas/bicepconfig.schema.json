--- conflicted
+++ resolved
@@ -848,15 +848,13 @@
           "type": "boolean",
           "description": "Allows you to author Desired State Configuration documents using the target scope 'dsc'. See https://aka.ms/bicep/experimental-features#desiredstateconfiguration"
         },
-<<<<<<< HEAD
         "externalInputFunction": {
           "type": "boolean",
           "description": "Enables the 'externalInput' function for reading input that will be resolved later by external tooling. See https://aka.ms/bicep/experimental-features#externalinputfunction"
-=======
+        },
         "onlyIfNotExists": {
           "type": "boolean",
           "description": "If enabled, you can use the 'onlyIfNotExists' property on resources. See https://aka.ms/bicep/experimental-features#onlyifnotexists"
->>>>>>> 925c7a2c
         }
       },
       "additionalProperties": false
