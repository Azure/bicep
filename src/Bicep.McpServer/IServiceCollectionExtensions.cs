--- conflicted
+++ resolved
@@ -32,16 +32,11 @@
 
 public static class IServiceCollectionExtensions
 {
-<<<<<<< HEAD
-    public static IServiceCollection AddMcpDependencies(this IServiceCollection services)
-=======
     public static IMcpServerBuilder AddBicepMcpServer(this IServiceCollection services)
->>>>>>> cbe7bc85
     {
         services
             .AddSingleton<ILogger<ResourceVisitor>>(NullLoggerFactory.Instance.CreateLogger<ResourceVisitor>())
             .AddSingleton<AzResourceTypeLoader>(provider => new(new AzTypeLoader()))
-<<<<<<< HEAD
             .AddSingleton<ResourceVisitor>()
             .AddBicepCore();
 
@@ -53,7 +48,11 @@
                 new AzurePowerShellCredential()));
         });
 
-        return services;
+        return services.AddMcpServer(options =>
+        {
+            options.ServerInstructions = Constants.ServerInstructions;
+        })
+        .WithTools<BicepTools>();
     }
         
 
@@ -77,14 +76,4 @@
         .AddSingleton<ISourceFileFactory, SourceFileFactory>()
         .AddRegistryCatalogServices()
         .AddSingleton<BicepCompiler>();
-=======
-            .AddSingleton<ResourceVisitor>();
-
-        return services.AddMcpServer(options =>
-        {
-            options.ServerInstructions = Constants.ServerInstructions;
-        })
-        .WithTools<BicepTools>();
-    }
->>>>>>> cbe7bc85
 }