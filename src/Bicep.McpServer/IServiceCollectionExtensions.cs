--- conflicted
+++ resolved
@@ -37,9 +37,11 @@
         services
             .AddSingleton<ILogger<ResourceVisitor>>(NullLoggerFactory.Instance.CreateLogger<ResourceVisitor>())
             .AddSingleton<AzResourceTypeLoader>(provider => new(new AzTypeLoader()))
-<<<<<<< HEAD
             .AddSingleton<ResourceVisitor>()
             .AddBicepCore();
+
+        services
+            .AddSingleton<BicepTools>();
 
         services.AddAzureClients(clientBuilder =>
         {
@@ -48,12 +50,6 @@
                 new AzureCliCredential(),
                 new AzurePowerShellCredential()));
         });
-=======
-            .AddSingleton<ResourceVisitor>();
-
-        services
-            .AddSingleton<BicepTools>();
->>>>>>> 446a873f
 
         return services.AddMcpServer(options =>
         {
@@ -61,8 +57,6 @@
         })
         .WithTools<BicepTools>();
     }
-<<<<<<< HEAD
-        
 
     public static IServiceCollection AddBicepCore(this IServiceCollection services) => services
         .AddSingleton<INamespaceProvider, NamespaceProvider>()
@@ -84,6 +78,4 @@
         .AddSingleton<ISourceFileFactory, SourceFileFactory>()
         .AddRegistryCatalogServices()
         .AddSingleton<BicepCompiler>();
-=======
->>>>>>> 446a873f
 }