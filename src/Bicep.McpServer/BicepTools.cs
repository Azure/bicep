--- conflicted
+++ resolved
@@ -130,7 +130,6 @@
     """)]
     public BestPracticesResult GetBicepBestPractices() => new(BestPracticesMarkdownLazy.Value.ToString());
 
-<<<<<<< HEAD
 
     [McpServerTool(Title = "Get available Bicep Local Deploy extensions", Destructive = false, Idempotent = true, OpenWorld = false, ReadOnly = true)]
     [Description("""
@@ -139,10 +138,7 @@
     """)]
     public string GetBicepLocalDeployExtensions() => LocalDeployExtensionsMarkdownLazy.Value.ToString();
 
-    [McpServerTool(Title = "List Azure Verified Modules (AVM)", Destructive = false, Idempotent = true, OpenWorld = true, ReadOnly = true)]
-=======
     [McpServerTool(Title = "List Azure Verified Modules (AVM)", Destructive = false, Idempotent = true, OpenWorld = true, ReadOnly = true, UseStructuredContent = true)]
->>>>>>> 5acc9f0c
     [Description("""
     Lists metadata for all Azure Verified Modules (AVM) - Microsoft's official, pre-built, tested, and maintained Bicep modules for common Azure resource patterns.
     
