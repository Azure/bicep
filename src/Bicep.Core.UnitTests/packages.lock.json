{
  "version": 1,
  "dependencies": {
    "net8.0": {
      "DiffPlex": {
        "type": "Direct",
        "requested": "[1.7.2, )",
        "resolved": "1.7.2",
        "contentHash": "qJEjdxEDBWSFZGB8paBB9HDeJXHGlHlOXeGX3kbTuXWuOsgv2iSAEOOzo5V1/B39Vcxr9IVVrNKewRcX+rsn4g=="
      },
      "FluentAssertions": {
        "type": "Direct",
        "requested": "[7.2.0, )",
        "resolved": "7.2.0",
        "contentHash": "k94gV49Otru4e9nKtj36KpA9UkjuAGKPmhfM0oqyI+rrtxhSrgaeEhILR0AbJ9iNaoagAeQtawPz6njQOC6WQA==",
        "dependencies": {
          "System.Configuration.ConfigurationManager": "6.0.0"
        }
      },
      "JsonDiffPatch.Net": {
        "type": "Direct",
        "requested": "[2.3.0, )",
        "resolved": "2.3.0",
        "contentHash": "a+I1WNXSwkelsgUfMk3LVRY3FzQDV8nCpRMcml2whQDimbnOG+mxRCt6kCzMRFwshg9ir4shm0yvYDL7E89ayg==",
        "dependencies": {
          "Newtonsoft.Json": "11.0.1"
        }
      },
      "Microsoft.CodeAnalysis.BannedApiAnalyzers": {
        "type": "Direct",
        "requested": "[3.3.4, )",
        "resolved": "3.3.4",
        "contentHash": "0k2Jwpc8eq0hjOtX6TxRkHm9clkJ2PAQ3heEHgqIJZcsfdFosC/iyz18nsgTVDDWpID80rC7aiYK7ripx+Qndg=="
      },
      "Microsoft.SourceLink.GitHub": {
        "type": "Direct",
        "requested": "[8.0.0, )",
        "resolved": "8.0.0",
        "contentHash": "G5q7OqtwIyGTkeIOAc3u2ZuV/kicQaec5EaRnc0pIeSnh9LUjj+PYQrJYBURvDt7twGl2PKA7nSN0kz1Zw5bnQ==",
        "dependencies": {
          "Microsoft.Build.Tasks.Git": "8.0.0",
          "Microsoft.SourceLink.Common": "8.0.0"
        }
      },
      "Microsoft.VisualStudio.Threading.Analyzers": {
        "type": "Direct",
        "requested": "[17.13.2, )",
        "resolved": "17.13.2",
        "contentHash": "Qcd8IlaTXZVq3wolBnzby1P7kWihdWaExtD8riumiKuG1sHa8EgjV/o70TMjTaeUMhomBbhfdC9OPwAHoZfnjQ=="
      },
      "Moq": {
        "type": "Direct",
        "requested": "[4.20.72, )",
        "resolved": "4.20.72",
        "contentHash": "EA55cjyNn8eTNWrgrdZJH5QLFp2L43oxl1tlkoYUKIE9pRwL784OWiTXeCV5ApS+AMYEAlt7Fo03A2XfouvHmQ==",
        "dependencies": {
          "Castle.Core": "5.1.1"
        }
      },
      "MSTest": {
        "type": "Direct",
        "requested": "[3.8.2, )",
        "resolved": "3.8.2",
        "contentHash": "7ZUHJwiodn+1hcyHCBsf4e8TvwoefbkDxWsRwnIkJROb4OsRNeT0L2uQg8Z08sS1IS1KxKUvE+oLip+iSFwzew==",
        "dependencies": {
          "MSTest.Analyzers": "3.8.2",
          "MSTest.TestAdapter": "3.8.2",
          "MSTest.TestFramework": "3.8.2",
          "Microsoft.NET.Test.Sdk": "17.13.0",
          "Microsoft.Testing.Extensions.CodeCoverage": "17.13.1",
          "Microsoft.Testing.Extensions.TrxReport": "1.6.2"
        }
      },
      "Nerdbank.GitVersioning": {
        "type": "Direct",
        "requested": "[3.7.112, )",
        "resolved": "3.7.112",
        "contentHash": "j0jcfnTjvhytRanVR34Gaj6RFKk8EDmVhRW7929nWjCo8tzBxsa3XmFmbSGDA6nWXGhfehTixWhPgGWAbz+NQA=="
      },
      "Newtonsoft.Json.Schema": {
        "type": "Direct",
        "requested": "[4.0.1, )",
        "resolved": "4.0.1",
        "contentHash": "rbHUKp5WTIbqmLEeJ21nTTDGcfR0LA7bVMzm0bYc3yx6NFKiCIHzzvYbwA4Sqgs7+wNldc5nBlkbithWj8IZig==",
        "dependencies": {
          "Newtonsoft.Json": "13.0.3"
        }
      },
      "RichardSzalay.MockHttp": {
        "type": "Direct",
        "requested": "[7.0.0, )",
        "resolved": "7.0.0",
        "contentHash": "QwnauYiaywp65QKFnP+wvgiQ2D8Pv888qB2dyfd7MSVDF06sIvxqASenk+RxsWybyyt+Hu1Y251wQxpHTv3UYg=="
      },
      "System.IO.Abstractions.TestingHelpers": {
        "type": "Direct",
        "requested": "[21.3.1, )",
        "resolved": "21.3.1",
        "contentHash": "LsvGSS5XbvVonvWo1fb6X5T3WFAe59A9A+F+KiyXXDEw8FDDEvaoI+IbUzLPyjTZJ1sIFredoJCgppXjEESL4A==",
        "dependencies": {
          "TestableIO.System.IO.Abstractions.TestingHelpers": "21.3.1"
        }
      },
      "Azure.Bicep.Types": {
        "type": "Transitive",
        "resolved": "0.5.110",
        "contentHash": "TDnw+a21qLw5Q89FxhZZYuNBIMCiT0n4Eq+bfpgrKn7vjHSyVKOc/3ipKsqHkifHqGEXx3++DY23FC8PmKHg7Q==",
        "dependencies": {
          "System.Text.Json": "8.0.5"
        }
      },
      "Azure.Bicep.Types.Az": {
        "type": "Transitive",
        "resolved": "0.2.784",
        "contentHash": "ARXBJm7c6UBKmo3LGSd41cm7BAk9yr7MO+6dVhfKK+jJsQtPTOJSXbum2L1jLpxwodIA8vO15KNfsYfP/tpOUQ==",
        "dependencies": {
          "Azure.Bicep.Types": "0.5.110"
        }
      },
      "Azure.Bicep.Types.K8s": {
        "type": "Transitive",
        "resolved": "0.1.644",
        "contentHash": "DHr38NAyzUTlWQ7R+aqRV4RTRm9srHTWjkfZnWEIdNjUyEuogFhA0oPGJsfGQ/9XmOl2sefmK2qe797rbS6Y7Q==",
        "dependencies": {
          "Azure.Bicep.Types": "0.5.110"
        }
      },
      "Azure.Containers.ContainerRegistry": {
        "type": "Transitive",
        "resolved": "1.1.1",
        "contentHash": "yFly4PvdtRjLMyuGiLw3zGVy4yYt2ipWRkLz1cVQBio3Ic6ahwYQEqE72wHRChQ4olLZPyV9xPmtCL+tIfOiog==",
        "dependencies": {
          "Azure.Core": "1.36.0",
          "System.Text.Json": "4.7.2"
        }
      },
      "Azure.Core": {
        "type": "Transitive",
        "resolved": "1.44.1",
        "contentHash": "YyznXLQZCregzHvioip07/BkzjuWNXogJEVz9T5W6TwjNr17ax41YGzYMptlo2G10oLCuVPoyva62y0SIRDixg==",
        "dependencies": {
          "Microsoft.Bcl.AsyncInterfaces": "6.0.0",
          "System.ClientModel": "1.1.0",
          "System.Diagnostics.DiagnosticSource": "6.0.1",
          "System.Memory.Data": "6.0.0",
          "System.Numerics.Vectors": "4.5.0",
          "System.Text.Encodings.Web": "6.0.0",
          "System.Text.Json": "6.0.10",
          "System.Threading.Tasks.Extensions": "4.5.4"
        }
      },
      "Azure.Deployments.Core": {
        "type": "Transitive",
        "resolved": "1.424.0",
        "contentHash": "pRUv1L29tP+bXMvYWXGnLDZ3raNPA9o8Jos4TgarbQklE1Ee0Um6FU0+4Tm+0YQaZ9KEFtE50DTjF9z1s7NqQw==",
        "dependencies": {
          "Microsoft.Bcl.AsyncInterfaces": "9.0.3",
          "Microsoft.PowerPlatform.ResourceStack": "7.0.0.2070",
          "Newtonsoft.Json": "13.0.3",
          "System.Collections.Immutable": "8.0.0",
          "System.Diagnostics.DiagnosticSource": "8.0.1",
          "System.IO.Packaging": "8.0.1",
          "System.Memory": "4.5.5",
          "System.Reflection.Emit.Lightweight": "4.7.0"
        }
      },
      "Azure.Deployments.DiffEngine": {
        "type": "Transitive",
        "resolved": "1.424.0",
        "contentHash": "5E6CPN5nVoQWCm4rVa1hJGChQSCbN5GNf04q5sxhcACUf5Sz7sInVDUP9VtHu0Te4Gh7I890o1EjQ9vM7QJQ1A=="
      },
      "Azure.Deployments.Engine": {
        "type": "Transitive",
        "resolved": "1.424.0",
        "contentHash": "HHj05vmDCyFrX3SEpv4Gab/Oj5PNlxeav80VUn+GpJlhGoaOAgjPjcWwRB+D2kD6zg3QpC4n/Yrve2RfhSRv+Q==",
        "dependencies": {
          "Azure.Bicep.Types": "0.5.110",
          "Azure.Deployments.Core": "1.424.0",
          "Azure.Deployments.DiffEngine": "1.424.0",
          "Azure.Deployments.Extensibility": "1.424.0",
          "Azure.Deployments.ResourceMetadata": "1.71.0",
          "Azure.Deployments.Templates": "1.424.0",
          "IPNetwork2": "2.6.598",
          "JsonDiffPatch.Net": "2.3.0",
          "Microsoft.AspNet.WebApi.Client": "6.0.0",
          "Microsoft.Bcl.AsyncInterfaces": "9.0.3",
          "Microsoft.Extensions.DependencyInjection": "8.0.1",
          "Microsoft.PowerPlatform.ResourceStack": "7.0.0.2070",
          "Newtonsoft.Json": "13.0.3",
          "Sprache.StrongNamed": "2.3.2",
          "System.Collections.Immutable": "8.0.0",
          "System.Diagnostics.DiagnosticSource": "8.0.1",
          "System.IO.Packaging": "8.0.1",
          "System.Memory": "4.5.5",
          "System.Reflection.Emit.Lightweight": "4.7.0",
          "System.Text.Json": "9.0.2"
        }
      },
      "Azure.Deployments.Expression": {
        "type": "Transitive",
        "resolved": "1.424.0",
        "contentHash": "x0eWxFcvwrfwGC19D3jWPZBJBbxW1ElOd7K6DnvME128Ae7fX5iLV5frl7v8m/g1xL54b3eZRe2OXR3R2Fw+9Q==",
        "dependencies": {
          "Azure.Deployments.Core": "1.424.0",
          "IPNetwork2": "2.6.598",
          "Microsoft.Bcl.AsyncInterfaces": "9.0.3",
          "Microsoft.PowerPlatform.ResourceStack": "7.0.0.2070",
          "Newtonsoft.Json": "13.0.3",
          "System.Collections.Immutable": "8.0.0",
          "System.Diagnostics.DiagnosticSource": "8.0.1",
          "System.IO.Packaging": "8.0.1",
          "System.Memory": "4.5.5",
          "System.Reflection.Emit.Lightweight": "4.7.0"
        }
      },
      "Azure.Deployments.Extensibility": {
        "type": "Transitive",
        "resolved": "1.424.0",
        "contentHash": "/qvx4w+Ei7dcbOYqCj6X27YZ26cSGr+17E3M0KNXIqyXiAQ0WfJ0G9I10orz1xqCpCtGP0KcHSv743p4T+rc8w==",
        "dependencies": {
          "Azure.Deployments.Core": "1.424.0",
          "Microsoft.AspNet.WebApi.Client": "6.0.0",
          "Microsoft.Bcl.AsyncInterfaces": "9.0.3",
          "Microsoft.PowerPlatform.ResourceStack": "7.0.0.2070",
          "Newtonsoft.Json": "13.0.3",
          "System.Collections.Immutable": "8.0.0",
          "System.Diagnostics.DiagnosticSource": "8.0.1",
          "System.IO.Packaging": "8.0.1",
          "System.Memory": "4.5.5",
          "System.Reflection.Emit.Lightweight": "4.7.0",
          "System.Text.Json": "9.0.2"
        }
      },
      "Azure.Deployments.Extensibility.Core": {
        "type": "Transitive",
        "resolved": "0.1.67",
        "contentHash": "0fMjp82TFQvW95Le0PENdeMV81fiyUFY0TGR6XHr6gb7i2w2SK/z9txS83kAjTh9JOCFG7lGt0uxeuwjhGMpuA==",
        "dependencies": {
          "JsonPatch.Net": "3.1.1",
          "JsonPath.Net": "1.1.6",
          "JsonPointer.Net": "5.0.2",
          "JsonSchema.Net": "7.2.3"
        }
      },
      "Azure.Deployments.JsonPath": {
        "type": "Transitive",
        "resolved": "1.71.0",
        "contentHash": "lvtjF0k8D9wlJ9P4dV3ioTmujsx/YpY8ZpClsBc6ElkQGNUmNGy+p75F1rtbrfyxM5ggY7ouvkSE8fao7Qhz4A==",
        "dependencies": {
          "JetBrains.Annotations": "2019.1.3",
          "Newtonsoft.Json": "13.0.1",
          "Sprache.StrongNamed": "2.3.2"
        }
      },
      "Azure.Deployments.ResourceMetadata": {
        "type": "Transitive",
        "resolved": "1.71.0",
        "contentHash": "s5CSlarN0KVWL8Sqy0ISG13ub/bqtQBH0OSpKYU/MvtWEgU4Y/6bkjuB7HAvGGqUMZlBeDj9kkR7yqI4ozp4Tw==",
        "dependencies": {
          "Azure.Deployments.JsonPath": "1.71.0",
          "IPNetwork2": "2.6.548",
          "JetBrains.Annotations": "2019.1.3",
          "JsonDiffPatch.Net": "2.1.0",
          "Newtonsoft.Json": "13.0.1"
        }
      },
      "Azure.Deployments.Templates": {
        "type": "Transitive",
        "resolved": "1.424.0",
        "contentHash": "0LOfZg89sGdGfP+nrNnYnXp/Fc6igpqPBS4q/R9uVV2G3GRAfPA1AnI3L/2Jl7m5/ed7KK80UsB+mE7USuADYA==",
        "dependencies": {
          "Azure.Bicep.Types": "0.5.110",
          "Azure.Deployments.Core": "1.424.0",
          "Azure.Deployments.Expression": "1.424.0",
          "IPNetwork2": "2.6.598",
          "Microsoft.Bcl.AsyncInterfaces": "9.0.3",
          "Microsoft.PowerPlatform.ResourceStack": "7.0.0.2070",
          "Newtonsoft.Json": "13.0.3",
          "System.Collections.Immutable": "8.0.0",
          "System.Diagnostics.DiagnosticSource": "8.0.1",
          "System.IO.Packaging": "8.0.1",
          "System.Memory": "4.5.5",
          "System.Reflection.Emit.Lightweight": "4.7.0",
          "System.Text.Json": "9.0.2"
        }
      },
      "Azure.Identity": {
        "type": "Transitive",
        "resolved": "1.13.2",
        "contentHash": "CngQVQELdzFmsGSWyGIPIUOCrII7nApMVWxVmJCKQQrWxRXcNquCsZ+njRJRnhFUfD+KMAhpjyRCaceE4EOL6A==",
        "dependencies": {
          "Azure.Core": "1.44.1",
          "Microsoft.Identity.Client": "4.67.2",
          "Microsoft.Identity.Client.Extensions.Msal": "4.67.2",
          "System.Memory": "4.5.5",
          "System.Threading.Tasks.Extensions": "4.5.4"
        }
      },
      "Azure.ResourceManager": {
        "type": "Transitive",
        "resolved": "1.13.0",
        "contentHash": "B0ZE4gNxs942DScLH53X7L4uqnMnh1LTpjHZUfnToQsjA65AuxiiDCVMQUkTTeQOP3PNd0UOrgRNpjQlbU8bgg==",
        "dependencies": {
          "Azure.Core": "1.42.0",
          "System.ClientModel": "1.0.0",
          "System.Text.Json": "6.0.9"
        }
      },
      "Azure.ResourceManager.ResourceGraph": {
        "type": "Transitive",
        "resolved": "1.0.1",
        "contentHash": "uvjDK5nXEd7xYWo9a0mrzhEOD8i/qmm8/svsLHIIFJKnxXMfU/PDdG/H1uKctpC9X3IC5BNsMkjiRiwSjcK6mA==",
        "dependencies": {
          "Azure.Core": "1.28.0",
          "Azure.ResourceManager": "1.4.0",
          "System.Text.Json": "4.7.2"
        }
      },
      "Azure.ResourceManager.Resources": {
        "type": "Transitive",
        "resolved": "1.9.0",
        "contentHash": "AaGmoPM6UxEYtmf5ADkl26DRy1Ms9CIL9yqgUnoU6YhXYA8r/F52p16JQ9xEHSCzXhr+OO4x2ztujHtj1Eb+qw==",
        "dependencies": {
          "Azure.Core": "1.43.0",
          "Azure.ResourceManager": "1.13.0",
          "System.ClientModel": "1.1.0",
          "System.Text.Json": "6.0.9"
        }
      },
      "Castle.Core": {
        "type": "Transitive",
        "resolved": "5.1.1",
        "contentHash": "rpYtIczkzGpf+EkZgDr9CClTdemhsrwA/W5hMoPjLkRFnXzH44zDLoovXeKtmxb1ykXK9aJVODSpiJml8CTw2g==",
        "dependencies": {
          "System.Diagnostics.EventLog": "6.0.0"
        }
      },
      "CommandLineParser": {
        "type": "Transitive",
        "resolved": "2.9.1",
        "contentHash": "OE0sl1/sQ37bjVsPKKtwQlWDgqaxWgtme3xZz7JssWUzg5JpMIyHgCTY9MVMxOg48fJ1AgGT3tgdH5m/kQ5xhA=="
      },
      "Google.Protobuf": {
        "type": "Transitive",
        "resolved": "3.30.2",
        "contentHash": "Y2aOVLIt75yeeEWigg9V9YnjsEm53sADtLGq0gLhwaXpk3iu8tYSoauolyhenagA2sWno2TQ2WujI0HQd6s1Vw=="
      },
      "Grpc.Core.Api": {
        "type": "Transitive",
        "resolved": "2.71.0",
        "contentHash": "QquqUC37yxsDzd1QaDRsH2+uuznWPTS8CVE2Yzwl3CvU4geTNkolQXoVN812M2IwT6zpv3jsZRc9ExJFNFslTg=="
      },
      "Grpc.Net.Client": {
        "type": "Transitive",
        "resolved": "2.71.0",
        "contentHash": "U1vr20r5ngoT9nlb7wejF28EKN+taMhJsV9XtK9MkiepTZwnKxxiarriiMfCHuDAfPUm9XUjFMn/RIuJ4YY61w==",
        "dependencies": {
          "Grpc.Net.Common": "2.71.0",
          "Microsoft.Extensions.Logging.Abstractions": "6.0.0"
        }
      },
      "Grpc.Net.Common": {
        "type": "Transitive",
        "resolved": "2.71.0",
        "contentHash": "v0c8R97TwRYwNXlC8GyRXwYTCNufpDfUtj9la+wUrZFzVWkFJuNAltU+c0yI3zu0jl54k7en6u2WKgZgd57r2Q==",
        "dependencies": {
          "Grpc.Core.Api": "2.71.0"
        }
      },
      "Humanizer.Core": {
        "type": "Transitive",
        "resolved": "2.14.1",
        "contentHash": "lQKvtaTDOXnoVJ20ibTuSIOf2i0uO0MPbDhd1jm238I+U/2ZnRENj0cktKZhtchBMtCUSRQ5v4xBCUbKNmyVMw=="
      },
      "IPNetwork2": {
        "type": "Transitive",
        "resolved": "2.6.598",
        "contentHash": "8o5fIh67jPHUeflUuzMSRXVnXJ9MjXjjRra9M1u0+evOoABhSyJouxXdvTWaM/GaEsDBU0bQjn+9O0MywsxTDQ=="
      },
      "JetBrains.Annotations": {
        "type": "Transitive",
        "resolved": "2019.1.3",
        "contentHash": "E0x48BwZJKoNMNCekWGKsV4saQS89lf58ydT2szseV44CMYIbaHXjc7+305WLw6up3ibZN9yH6QdGSZo5tQhLg=="
      },
      "Json.More.Net": {
        "type": "Transitive",
        "resolved": "2.1.1",
        "contentHash": "ZXAKl2VsdnIZeUo1PFII3Oi1m1L4YQjEyDjygHfHln5vgsjgIo749X6xWkv7qFYp8RROES+vOEfDcvvoVgs8kA=="
      },
      "JsonPatch.Net": {
        "type": "Transitive",
        "resolved": "3.3.0",
        "contentHash": "GIcMMDtzfzVfIpQgey8w7dhzcw6jG5nD4DDAdQCTmHfblkCvN7mI8K03to8YyUhKMl4PTR6D6nLSvWmyOGFNTg==",
        "dependencies": {
          "JsonPointer.Net": "5.2.0"
        }
      },
      "JsonPath.Net": {
        "type": "Transitive",
        "resolved": "2.1.1",
        "contentHash": "HYq/rUkfpChS2O1tnkR0ocBxHL60jZDORNXd6nO3D6I21MA1M7Idvd0m31X9yLkriNSatAih0Ho3QRDvU/G0cg==",
        "dependencies": {
          "Json.More.Net": "2.1.1"
        }
      },
      "JsonPointer.Net": {
        "type": "Transitive",
        "resolved": "5.2.0",
        "contentHash": "qe1F7Tr/p4mgwLPU9P60MbYkp+xnL2uCPnWXGgzfR/AZCunAZIC0RZ32dLGJJEhSuLEfm0YF/1R3u5C7mEVq+w==",
        "dependencies": {
          "Humanizer.Core": "2.14.1",
          "Json.More.Net": "2.1.0"
        }
      },
      "JsonSchema.Net": {
        "type": "Transitive",
        "resolved": "7.2.3",
        "contentHash": "O3KclMcPVFYTZsTeZBpwtKd/lYrNc3AFR+xi9j3Q4CfhDufOUx25TMMWJOcFRrqVklvKQ4Kl+0UhlNX1iDGoRw==",
        "dependencies": {
          "JsonPointer.Net": "5.0.0"
        }
      },
      "MediatR": {
        "type": "Transitive",
        "resolved": "8.1.0",
        "contentHash": "KJFnA0MV83bNOhvYbjIX1iDykhwFXoQu0KV7E1SVbNA/CmO2I7SAm2Baly0eS7VJ2GwlmStLajBfeiNgTpvYzQ=="
      },
      "Microsoft.ApplicationInsights": {
        "type": "Transitive",
        "resolved": "2.22.0",
        "contentHash": "3AOM9bZtku7RQwHyMEY3tQMrHIgjcfRDa6YQpd/QG2LDGvMydSlL9Di+8LLMt7J2RDdfJ7/2jdYv6yHcMJAnNw==",
        "dependencies": {
          "System.Diagnostics.DiagnosticSource": "5.0.0"
        }
      },
      "Microsoft.AspNet.WebApi.Client": {
        "type": "Transitive",
        "resolved": "6.0.0",
        "contentHash": "zXeWP03dTo67AoDHUzR+/urck0KFssdCKOC+dq7Nv1V2YbFh/nIg09L0/3wSvyRONEdwxGB/ssEGmPNIIhAcAw==",
        "dependencies": {
          "Newtonsoft.Json": "13.0.1",
          "Newtonsoft.Json.Bson": "1.0.2",
          "System.Memory": "4.5.5",
          "System.Threading.Tasks.Extensions": "4.5.4"
        }
      },
      "Microsoft.Bcl.AsyncInterfaces": {
        "type": "Transitive",
        "resolved": "9.0.3",
        "contentHash": "oFFX9Ls8dnNUBCD9yzRzHTY8tqvv+CiX43B8L8DjrM8BqYTAlORYaJf6+KXNtSC2bD1135yV8OxzcZFaluow5w=="
      },
      "Microsoft.Build.Tasks.Git": {
        "type": "Transitive",
        "resolved": "8.0.0",
        "contentHash": "bZKfSIKJRXLTuSzLudMFte/8CempWjVamNUR5eHJizsy+iuOuO/k2gnh7W0dHJmYY0tBf+gUErfluCv5mySAOQ=="
      },
      "Microsoft.CodeCoverage": {
        "type": "Transitive",
        "resolved": "17.13.0",
        "contentHash": "9LIUy0y+DvUmEPtbRDw6Bay3rzwqFV8P4efTrK4CZhQle3M/QwLPjISghfcolmEGAPWxuJi6m98ZEfk4VR4Lfg=="
      },
      "Microsoft.DiaSymReader": {
        "type": "Transitive",
        "resolved": "2.0.0",
        "contentHash": "QcZrCETsBJqy/vQpFtJc+jSXQ0K5sucQ6NUFbTNVHD4vfZZOwjZ/3sBzczkC4DityhD3AVO/+K/+9ioLs1AgRA=="
      },
      "Microsoft.Extensions.Configuration": {
        "type": "Transitive",
        "resolved": "9.0.2",
        "contentHash": "EBZW+u96tApIvNtjymXEIS44tH0I/jNwABHo4c33AchWOiDWCq2rL3klpnIo+xGrxoVGJzPDISV6hZ+a9C9SzQ==",
        "dependencies": {
          "Microsoft.Extensions.Configuration.Abstractions": "9.0.2",
          "Microsoft.Extensions.Primitives": "9.0.2"
        }
      },
      "Microsoft.Extensions.Configuration.Abstractions": {
        "type": "Transitive",
        "resolved": "9.0.4",
        "contentHash": "0LN/DiIKvBrkqp7gkF3qhGIeZk6/B63PthAHjQsxymJfIBcz0kbf4/p/t4lMgggVxZ+flRi5xvTwlpPOoZk8fg==",
        "dependencies": {
          "Microsoft.Extensions.Primitives": "9.0.4"
        }
      },
      "Microsoft.Extensions.Configuration.Binder": {
        "type": "Transitive",
        "resolved": "9.0.4",
        "contentHash": "cdrjcl9RIcwt3ECbnpP0Gt1+pkjdW90mq5yFYy8D9qRj2NqFFcv3yDp141iEamsd9E218sGxK8WHaIOcrqgDJg==",
        "dependencies": {
          "Microsoft.Extensions.Configuration.Abstractions": "9.0.4"
        }
      },
      "Microsoft.Extensions.Configuration.FileExtensions": {
        "type": "Transitive",
        "resolved": "9.0.0",
        "contentHash": "4EK93Jcd2lQG4GY6PAw8jGss0ZzFP0vPc1J85mES5fKNuDTqgFXHba9onBw2s18fs3I4vdo2AWyfD1mPAxWSQQ==",
        "dependencies": {
          "Microsoft.Extensions.Configuration": "9.0.0",
          "Microsoft.Extensions.Configuration.Abstractions": "9.0.0",
          "Microsoft.Extensions.FileProviders.Abstractions": "9.0.0",
          "Microsoft.Extensions.FileProviders.Physical": "9.0.0",
          "Microsoft.Extensions.Primitives": "9.0.0"
        }
      },
      "Microsoft.Extensions.Configuration.Json": {
        "type": "Transitive",
        "resolved": "9.0.0",
        "contentHash": "WiTK0LrnsqmedrbzwL7f4ZUo+/wByqy2eKab39I380i2rd8ImfCRMrtkqJVGDmfqlkP/YzhckVOwPc5MPrSNpg==",
        "dependencies": {
          "Microsoft.Extensions.Configuration": "9.0.0",
          "Microsoft.Extensions.Configuration.Abstractions": "9.0.0",
          "Microsoft.Extensions.Configuration.FileExtensions": "9.0.0",
          "Microsoft.Extensions.FileProviders.Abstractions": "9.0.0",
          "System.Text.Json": "9.0.0"
        }
      },
      "Microsoft.Extensions.DependencyInjection": {
        "type": "Transitive",
        "resolved": "9.0.2",
        "contentHash": "ZffbJrskOZ40JTzcTyKwFHS5eACSWp2bUQBBApIgGV+es8RaTD4OxUG7XxFr3RIPLXtYQ1jQzF2DjKB5fZn7Qg==",
        "dependencies": {
          "Microsoft.Extensions.DependencyInjection.Abstractions": "9.0.2"
        }
      },
      "Microsoft.Extensions.DependencyInjection.Abstractions": {
        "type": "Transitive",
        "resolved": "9.0.2",
        "contentHash": "MNe7GSTBf3jQx5vYrXF0NZvn6l7hUKF6J54ENfAgCO8y6xjN1XUmKKWG464LP2ye6QqDiA1dkaWEZBYnhoZzjg=="
      },
      "Microsoft.Extensions.DependencyModel": {
        "type": "Transitive",
        "resolved": "6.0.1",
        "contentHash": "AdvrtrqZpMgW4tIAQ/8gE1LAM/FjFY8JrFdyiolOf9WLEfN3WuFG1Hje6n0jqaOs3ldZFGWhatJQHJRrIOd++w==",
        "dependencies": {
          "System.Buffers": "4.5.1",
          "System.Memory": "4.5.4",
          "System.Runtime.CompilerServices.Unsafe": "6.0.0",
          "System.Text.Encodings.Web": "6.0.0",
          "System.Text.Json": "6.0.10"
        }
      },
      "Microsoft.Extensions.Diagnostics": {
        "type": "Transitive",
        "resolved": "8.0.1",
        "contentHash": "doVPCUUCY7c6LhBsEfiy3W1bvS7Mi6LkfQMS8nlC22jZWNxBv8VO8bdfeyvpYFst6Kxqk7HBC6lytmEoBssvSQ==",
        "dependencies": {
          "Microsoft.Extensions.Configuration": "8.0.0",
          "Microsoft.Extensions.Diagnostics.Abstractions": "8.0.1",
          "Microsoft.Extensions.Options.ConfigurationExtensions": "8.0.0"
        }
      },
      "Microsoft.Extensions.Diagnostics.Abstractions": {
        "type": "Transitive",
        "resolved": "8.0.1",
        "contentHash": "elH2vmwNmsXuKmUeMQ4YW9ldXiF+gSGDgg1vORksob5POnpaI6caj1Hu8zaYbEuibhqCoWg0YRWDazBY3zjBfg==",
        "dependencies": {
          "Microsoft.Extensions.DependencyInjection.Abstractions": "8.0.2",
          "Microsoft.Extensions.Options": "8.0.2"
        }
      },
      "Microsoft.Extensions.FileProviders.Abstractions": {
        "type": "Transitive",
        "resolved": "9.0.0",
        "contentHash": "uK439QzYR0q2emLVtYzwyK3x+T5bTY4yWsd/k/ZUS9LR6Sflp8MIdhGXW8kQCd86dQD4tLqvcbLkku8qHY263Q==",
        "dependencies": {
          "Microsoft.Extensions.Primitives": "9.0.0"
        }
      },
      "Microsoft.Extensions.FileProviders.Physical": {
        "type": "Transitive",
        "resolved": "9.0.0",
        "contentHash": "3+ZUSpOSmie+o8NnLIRqCxSh65XL/ExU7JYnFOg58awDRlY3lVpZ9A369jkoZL1rpsq7LDhEfkn2ghhGaY1y5Q==",
        "dependencies": {
          "Microsoft.Extensions.FileProviders.Abstractions": "9.0.0",
          "Microsoft.Extensions.FileSystemGlobbing": "9.0.0",
          "Microsoft.Extensions.Primitives": "9.0.0"
        }
      },
      "Microsoft.Extensions.FileSystemGlobbing": {
        "type": "Transitive",
        "resolved": "9.0.0",
        "contentHash": "jGFKZiXs2HNseK3NK/rfwHNNovER71jSj4BD1a/649ml9+h6oEtYd0GSALZDNW8jZ2Rh+oAeadOa6sagYW1F2A=="
      },
      "Microsoft.Extensions.Http": {
        "type": "Transitive",
        "resolved": "8.0.1",
        "contentHash": "kDYeKJUzh0qeg/AI+nSr3ffthmXYQTEb0nS9qRC7YhSbbuN4M4NPbaB77AJwtkTnCV9XZ7qYj3dkZaNcyl73EA==",
        "dependencies": {
          "Microsoft.Extensions.Configuration.Abstractions": "8.0.0",
          "Microsoft.Extensions.DependencyInjection.Abstractions": "8.0.2",
          "Microsoft.Extensions.Diagnostics": "8.0.1",
          "Microsoft.Extensions.Logging": "8.0.1",
          "Microsoft.Extensions.Logging.Abstractions": "8.0.2",
          "Microsoft.Extensions.Options": "8.0.2"
        }
      },
      "Microsoft.Extensions.Logging": {
        "type": "Transitive",
        "resolved": "8.0.1",
        "contentHash": "4x+pzsQEbqxhNf1QYRr5TDkLP9UsLT3A6MdRKDDEgrW7h1ljiEPgTNhKYUhNCCAaVpQECVQ+onA91PTPnIp6Lw==",
        "dependencies": {
          "Microsoft.Extensions.DependencyInjection": "8.0.1",
          "Microsoft.Extensions.Logging.Abstractions": "8.0.2",
          "Microsoft.Extensions.Options": "8.0.2"
        }
      },
      "Microsoft.Extensions.Logging.Abstractions": {
        "type": "Transitive",
        "resolved": "8.0.2",
        "contentHash": "nroMDjS7hNBPtkZqVBbSiQaQjWRDxITI8Y7XnDs97rqG3EbzVTNLZQf7bIeUJcaHOV8bca47s1Uxq94+2oGdxA==",
        "dependencies": {
          "Microsoft.Extensions.DependencyInjection.Abstractions": "8.0.2"
        }
      },
      "Microsoft.Extensions.ObjectPool": {
        "type": "Transitive",
        "resolved": "5.0.10",
        "contentHash": "pp9tbGqIhdEXL6Q1yJl+zevAJSq4BsxqhS1GXzBvEsEz9DDNu9GLNzgUy2xyFc4YjB4m4Ff2YEWTnvQvVYdkvQ=="
      },
      "Microsoft.Extensions.Options": {
        "type": "Transitive",
        "resolved": "8.0.2",
        "contentHash": "dWGKvhFybsaZpGmzkGCbNNwBD1rVlWzrZKANLW/CcbFJpCEceMCGzT7zZwHOGBCbwM0SzBuceMj5HN1LKV1QqA==",
        "dependencies": {
          "Microsoft.Extensions.DependencyInjection.Abstractions": "8.0.0",
          "Microsoft.Extensions.Primitives": "8.0.0"
        }
      },
      "Microsoft.Extensions.Options.ConfigurationExtensions": {
        "type": "Transitive",
        "resolved": "8.0.0",
        "contentHash": "0f4DMRqEd50zQh+UyJc+/HiBsZ3vhAQALgdkcQEalSH1L2isdC7Yj54M3cyo5e+BeO5fcBQ7Dxly8XiBBcvRgw==",
        "dependencies": {
          "Microsoft.Extensions.Configuration.Abstractions": "8.0.0",
          "Microsoft.Extensions.Configuration.Binder": "8.0.0",
          "Microsoft.Extensions.DependencyInjection.Abstractions": "8.0.0",
          "Microsoft.Extensions.Options": "8.0.0",
          "Microsoft.Extensions.Primitives": "8.0.0"
        }
      },
      "Microsoft.Extensions.Primitives": {
        "type": "Transitive",
        "resolved": "9.0.4",
        "contentHash": "SPFyMjyku1nqTFFJ928JAMd0QnRe4xjE7KeKnZMWXf3xk+6e0WiOZAluYtLdbJUXtsl2cCRSi8cBquJ408k8RA=="
      },
      "Microsoft.Identity.Client": {
        "type": "Transitive",
        "resolved": "4.67.2",
        "contentHash": "37t0TfekfG6XM8kue/xNaA66Qjtti5Qe1xA41CK+bEd8VD76/oXJc+meFJHGzygIC485dCpKoamG/pDfb9Qd7Q==",
        "dependencies": {
          "Microsoft.IdentityModel.Abstractions": "6.35.0",
          "System.Diagnostics.DiagnosticSource": "6.0.1"
        }
      },
      "Microsoft.Identity.Client.Extensions.Msal": {
        "type": "Transitive",
        "resolved": "4.67.2",
        "contentHash": "DKs+Lva6csEUZabw+JkkjtFgVmcXh4pJeQy5KH5XzPOaKNoZhAMYj1qpKd97qYTZKXIFH12bHPk0DA+6krw+Cw==",
        "dependencies": {
          "Microsoft.Identity.Client": "4.67.2",
          "System.Security.Cryptography.ProtectedData": "4.5.0"
        }
      },
      "Microsoft.IdentityModel.Abstractions": {
        "type": "Transitive",
        "resolved": "6.35.0",
        "contentHash": "xuR8E4Rd96M41CnUSCiOJ2DBh+z+zQSmyrYHdYhD6K4fXBcQGVnRCFQ0efROUYpP+p0zC1BLKr0JRpVuujTZSg=="
      },
      "Microsoft.NET.Test.Sdk": {
        "type": "Transitive",
        "resolved": "17.13.0",
        "contentHash": "W19wCPizaIC9Zh47w8wWI/yxuqR7/dtABwOrc8r2jX/8mUNxM2vw4fXDh+DJTeogxV+KzKwg5jNNGQVwf3LXyA==",
        "dependencies": {
          "Microsoft.CodeCoverage": "17.13.0",
          "Microsoft.TestPlatform.TestHost": "17.13.0"
        }
      },
      "Microsoft.NETCore.Platforms": {
        "type": "Transitive",
        "resolved": "3.1.0",
        "contentHash": "z7aeg8oHln2CuNulfhiLYxCVMPEwBl3rzicjvIX+4sUuCwvXw5oXQEtbiU2c0z4qYL5L3Kmx0mMA/+t/SbY67w=="
      },
      "Microsoft.NETCore.Targets": {
        "type": "Transitive",
        "resolved": "1.1.3",
        "contentHash": "3Wrmi0kJDzClwAC+iBdUBpEKmEle8FQNsCs77fkiOIw/9oYA07bL1EZNX0kQ2OMN3xpwvl0vAtOCYY3ndDNlhQ=="
      },
      "Microsoft.PowerPlatform.ResourceStack": {
        "type": "Transitive",
        "resolved": "7.0.0.2080",
        "contentHash": "bLRHhlEEhoycPX8hd6lafUakNBWpGFm6zPdnrsiW6PFAiIBnrWLICLA2cc61jLq6GFJTvtTHR4MAbJXcXC9itA==",
        "dependencies": {
          "Microsoft.Windows.Compatibility": "8.0.10",
          "Newtonsoft.Json": "13.0.3"
        }
      },
      "Microsoft.SourceLink.Common": {
        "type": "Transitive",
        "resolved": "8.0.0",
        "contentHash": "dk9JPxTCIevS75HyEQ0E4OVAFhB2N+V9ShCXf8Q6FkUQZDkgLI12y679Nym1YqsiSysuQskT7Z+6nUf3yab6Vw=="
      },
      "Microsoft.Testing.Extensions.CodeCoverage": {
        "type": "Transitive",
        "resolved": "17.13.1",
        "contentHash": "Ok2HWJdOTzErMqLlWQZ/i2Fw05VWmgh1yhUWFYJAtUmCv6uJSgz/qAiriRgpTjZRWaKbb7HDaGfMgKSNcmaVfw==",
        "dependencies": {
          "Microsoft.DiaSymReader": "2.0.0",
          "Microsoft.Extensions.DependencyModel": "6.0.1",
          "Microsoft.Testing.Platform": "1.4.3",
          "Newtonsoft.Json": "13.0.3",
          "System.Reflection.Metadata": "8.0.0"
        }
      },
      "Microsoft.Testing.Extensions.Telemetry": {
        "type": "Transitive",
        "resolved": "1.6.2",
        "contentHash": "40oMlQzyey4jOihY0IpUufSoMYeijYgvrtIxuYmuVx1k5xl271XlP0gwD2DwAKnvmmP0cocou531d6/CB3cCIA==",
        "dependencies": {
          "Microsoft.ApplicationInsights": "2.22.0",
          "Microsoft.Testing.Platform": "1.6.2"
        }
      },
      "Microsoft.Testing.Extensions.TrxReport": {
        "type": "Transitive",
        "resolved": "1.6.2",
        "contentHash": "Kynqkjey1ecUMHvx1tWfEcooIjOz3aHDCWhxpNhv1HRqtxmSp2FE+6Y2F7rNPFe4HyQ5UqZ3r6GgYs8gFBR27g==",
        "dependencies": {
          "Microsoft.Testing.Extensions.TrxReport.Abstractions": "1.6.2",
          "Microsoft.Testing.Platform": "1.6.2"
        }
      },
      "Microsoft.Testing.Extensions.TrxReport.Abstractions": {
        "type": "Transitive",
        "resolved": "1.6.2",
        "contentHash": "EE4PoYoRtrTKE0R22bXuBguVgdEeepImy0S8xHaZOcGz5AuahB2i+0CV4UTefLqO1dtbA4APfumpP1la+Yn3SA==",
        "dependencies": {
          "Microsoft.Testing.Platform": "1.6.2"
        }
      },
      "Microsoft.Testing.Extensions.VSTestBridge": {
        "type": "Transitive",
        "resolved": "1.6.2",
        "contentHash": "ZvYa+VDuk39EIqyOZ/IMFSRd/N54zFBnDFmDagFBJt21vZZnSG6l/3CkJX3DvmYmuf5Byj9w7Xf46mkWuur4LQ==",
        "dependencies": {
          "Microsoft.TestPlatform.ObjectModel": "17.13.0",
          "Microsoft.Testing.Extensions.Telemetry": "1.6.2",
          "Microsoft.Testing.Extensions.TrxReport.Abstractions": "1.6.2",
          "Microsoft.Testing.Platform": "1.6.2"
        }
      },
      "Microsoft.Testing.Platform": {
        "type": "Transitive",
        "resolved": "1.6.2",
        "contentHash": "7CFJKN3An5Ra6YOrTCAi7VldSRTxGGokqC0NSNrpKTKO6NJJby10EWwnqV/v2tawcRzfSbLpKNpvBv7s7ZoD3Q=="
      },
      "Microsoft.Testing.Platform.MSBuild": {
        "type": "Transitive",
        "resolved": "1.6.2",
        "contentHash": "tF5UgrXh0b0F8N11uWfaZT91v5QvuTZDwWP19GDMHPalWFKfmlix92xExo7cotJDoAK+bzljLK0S0XJuigYLbA==",
        "dependencies": {
          "Microsoft.Testing.Platform": "1.6.2"
        }
      },
      "Microsoft.TestPlatform.ObjectModel": {
        "type": "Transitive",
        "resolved": "17.13.0",
        "contentHash": "bt0E0Dx+iqW97o4A59RCmUmz/5NarJ7LRL+jXbSHod72ibL5XdNm1Ke+UO5tFhBG4VwHLcSjqq9BUSblGNWamw==",
        "dependencies": {
          "System.Reflection.Metadata": "1.6.0"
        }
      },
      "Microsoft.TestPlatform.TestHost": {
        "type": "Transitive",
        "resolved": "17.13.0",
        "contentHash": "9GGw08Dc3AXspjekdyTdZ/wYWFlxbgcF0s7BKxzVX+hzAwpifDOdxM+ceVaaJSQOwqt3jtuNlHn3XTpKUS9x9Q==",
        "dependencies": {
          "Microsoft.TestPlatform.ObjectModel": "17.13.0",
          "Newtonsoft.Json": "13.0.1"
        }
      },
      "Microsoft.VisualStudio.Threading": {
        "type": "Transitive",
        "resolved": "17.12.19",
        "contentHash": "eLiGMkMYyaSguqHs3lsrFxy3tAWSLuPEL2pIWRcADMDVAs2xqm3dr1d9QYjiEusTgiClF9KD6OB2NdZP72Oy0Q==",
        "dependencies": {
          "Microsoft.VisualStudio.Threading.Analyzers": "17.12.19",
          "Microsoft.VisualStudio.Validation": "17.8.8"
        }
      },
      "Microsoft.VisualStudio.Validation": {
        "type": "Transitive",
        "resolved": "17.8.8",
        "contentHash": "rWXThIpyQd4YIXghNkiv2+VLvzS+MCMKVRDR0GAMlflsdo+YcAN2g2r5U1Ah98OFjQMRexTFtXQQ2LkajxZi3g=="
      },
      "Microsoft.Win32.Registry": {
        "type": "Transitive",
        "resolved": "4.7.0",
        "contentHash": "KSrRMb5vNi0CWSGG1++id2ZOs/1QhRqROt+qgbEAdQuGjGrFcl4AOl4/exGPUYz2wUnU42nvJqon1T3U0kPXLA==",
        "dependencies": {
          "System.Security.AccessControl": "4.7.0",
          "System.Security.Principal.Windows": "4.7.0"
        }
      },
      "Microsoft.Win32.Registry.AccessControl": {
        "type": "Transitive",
        "resolved": "8.0.0",
        "contentHash": "u8PB9/v02C8mBXzl0vJ7bOyC020zOP+T1mRct+KA46DqZkB40XtsNn9pGD0QowTRsT6R4jPCghn+yAODn2UMMw=="
      },
      "Microsoft.Win32.SystemEvents": {
        "type": "Transitive",
        "resolved": "8.0.0",
        "contentHash": "9opKRyOKMCi2xJ7Bj7kxtZ1r9vbzosMvRrdEhVhDz8j8MoBGgB+WmC94yH839NPH+BclAjtQ/pyagvi/8gDLkw=="
      },
      "Microsoft.Windows.Compatibility": {
        "type": "Transitive",
        "resolved": "8.0.10",
        "contentHash": "V92Ri/nR0VqFT6vAVGj20sl0GI6tEFlZiB1IENyPdSdjs+1k5O1lr4vVwtIwoutlib8UyO8tnBwngT6SoOqvyA==",
        "dependencies": {
          "Microsoft.Win32.Registry.AccessControl": "8.0.0",
          "Microsoft.Win32.SystemEvents": "8.0.0",
          "System.CodeDom": "8.0.0",
          "System.ComponentModel.Composition": "8.0.0",
          "System.ComponentModel.Composition.Registration": "8.0.0",
          "System.Configuration.ConfigurationManager": "8.0.1",
          "System.Data.Odbc": "8.0.1",
          "System.Data.OleDb": "8.0.1",
          "System.Data.SqlClient": "4.8.6",
          "System.Diagnostics.EventLog": "8.0.1",
          "System.Diagnostics.PerformanceCounter": "8.0.1",
          "System.DirectoryServices": "8.0.0",
          "System.DirectoryServices.AccountManagement": "8.0.1",
          "System.DirectoryServices.Protocols": "8.0.0",
          "System.Drawing.Common": "8.0.10",
          "System.IO.Packaging": "8.0.1",
          "System.IO.Ports": "8.0.0",
          "System.Management": "8.0.0",
          "System.Reflection.Context": "8.0.0",
          "System.Runtime.Caching": "8.0.1",
          "System.Security.Cryptography.Pkcs": "8.0.1",
          "System.Security.Cryptography.ProtectedData": "8.0.0",
          "System.Security.Cryptography.Xml": "8.0.2",
          "System.Security.Permissions": "8.0.0",
          "System.ServiceModel.Duplex": "4.10.0",
          "System.ServiceModel.Http": "4.10.0",
          "System.ServiceModel.NetTcp": "4.10.0",
          "System.ServiceModel.Primitives": "4.10.0",
          "System.ServiceModel.Security": "4.10.0",
          "System.ServiceModel.Syndication": "8.0.0",
          "System.ServiceProcess.ServiceController": "8.0.1",
          "System.Speech": "8.0.0",
          "System.Text.Encoding.CodePages": "8.0.0",
          "System.Threading.AccessControl": "8.0.0",
          "System.Web.Services.Description": "4.10.0"
        }
      },
      "MSTest.Analyzers": {
        "type": "Transitive",
        "resolved": "3.8.2",
        "contentHash": "ODWteXvnMEgCoZl1vAi2lOFIFFJSZkyQoQB9AFwBEUrzgJpy5J4ml3jLye4n85TA7gd+Qg2eWtqkvyEunB7B0g=="
      },
      "MSTest.TestAdapter": {
        "type": "Transitive",
        "resolved": "3.8.2",
        "contentHash": "Xzch3LrRJKzIMP6D956W0DEy8NInkNSXS9novzEC72hMz8VlhDamRNDsR+b5QMvct+1TTIWRvw6cBHtiMB6Ajw==",
        "dependencies": {
          "Microsoft.Testing.Extensions.VSTestBridge": "1.6.2",
          "Microsoft.Testing.Platform.MSBuild": "1.6.2"
        }
      },
      "MSTest.TestFramework": {
        "type": "Transitive",
        "resolved": "3.8.2",
        "contentHash": "GE6TAA3yC6rYFZcUY7NprA4muVKtTCgoPwFPLu+Q0XgNjcIBa7C1O+hGT23mWwyiAyzVOH6G33pHsJS8mI2hqA==",
        "dependencies": {
          "MSTest.Analyzers": "3.8.2"
        }
      },
      "Nerdbank.Streams": {
        "type": "Transitive",
        "resolved": "2.10.69",
        "contentHash": "YIudzeVyQRJAqytjpo1jdHkh2t+vqQqyusBqb2sFSOAOGEnyOXhcHx/rQqSuCIXUDr50a3XuZnamGRfQVBOf4g==",
        "dependencies": {
          "Microsoft.Bcl.AsyncInterfaces": "7.0.0",
          "Microsoft.VisualStudio.Threading": "17.6.40",
          "Microsoft.VisualStudio.Validation": "17.6.11",
          "System.IO.Pipelines": "7.0.0",
          "System.Runtime.CompilerServices.Unsafe": "6.0.0"
        }
      },
      "Newtonsoft.Json": {
        "type": "Transitive",
        "resolved": "13.0.3",
        "contentHash": "HrC5BXdl00IP9zeV+0Z848QWPAoCr9P3bDEZguI+gkLcBKAOxix/tLEAAHC+UvDNPv4a2d18lOReHMOagPa+zQ=="
      },
      "Newtonsoft.Json.Bson": {
        "type": "Transitive",
        "resolved": "1.0.2",
        "contentHash": "QYFyxhaABwmq3p/21VrZNYvCg3DaEoN/wUuw5nmfAf0X3HLjgupwhkEWdgfb9nvGAUIv3osmZoD3kKl4jxEmYQ==",
        "dependencies": {
          "Newtonsoft.Json": "12.0.1"
        }
      },
      "OmniSharp.Extensions.JsonRpc": {
        "type": "Transitive",
        "resolved": "0.19.9",
        "contentHash": "utFvrx9OYXhCS5rnfWAVeedJCrucuDLAOrKXjohf/NOjG9FFVbcp+hLqj9Ng+AxoADRD+rSJYHfBOeqGl5zW0A==",
        "dependencies": {
          "MediatR": "8.1.0",
          "Microsoft.Extensions.DependencyInjection": "6.0.1",
          "Microsoft.Extensions.Logging": "6.0.0",
          "Nerdbank.Streams": "2.10.69",
          "Newtonsoft.Json": "13.0.3",
          "OmniSharp.Extensions.JsonRpc.Generators": "0.19.9",
          "System.Collections.Immutable": "5.0.0",
          "System.Reactive": "6.0.0",
          "System.Threading.Channels": "6.0.0"
        }
      },
      "OmniSharp.Extensions.JsonRpc.Generators": {
        "type": "Transitive",
        "resolved": "0.19.9",
        "contentHash": "hiWC0yGcKM+K00fgiL7KBmlvULmkKNhm40ZSzxqT+jNV21r+YZgKzEREhQe40ufb4tjcIxdYkif++IzGl/3H/Q=="
      },
      "OmniSharp.Extensions.LanguageProtocol": {
        "type": "Transitive",
        "resolved": "0.19.9",
        "contentHash": "d0crY6w5SyunGlERP27YeUeJnJfUjvJoALFlPMU4CHu3jovG1Y8RxLpihCPX8fKdjzgy7Ii+VjFYtIpDEEQqYQ==",
        "dependencies": {
          "Microsoft.Extensions.Configuration": "6.0.1",
          "Microsoft.Extensions.Configuration.Binder": "6.0.0",
          "Microsoft.Extensions.Options.ConfigurationExtensions": "6.0.0",
          "OmniSharp.Extensions.JsonRpc": "0.19.9",
          "OmniSharp.Extensions.JsonRpc.Generators": "0.19.9"
        }
      },
      "OmniSharp.Extensions.LanguageServer": {
        "type": "Transitive",
        "resolved": "0.19.9",
        "contentHash": "g09wOOCQ/oFqtZ47Q5R9E78tz2a5ODEB+V+S65wAiiRskR7xwL78Tse4/8ToBc8G/ZgQgqLtAOPo/BSPmHNlbw==",
        "dependencies": {
          "Microsoft.Extensions.Configuration": "6.0.1",
          "OmniSharp.Extensions.JsonRpc": "0.19.9",
          "OmniSharp.Extensions.LanguageProtocol": "0.19.9",
          "OmniSharp.Extensions.LanguageServer.Shared": "0.19.9"
        }
      },
      "OmniSharp.Extensions.LanguageServer.Shared": {
        "type": "Transitive",
        "resolved": "0.19.9",
        "contentHash": "+p+py79MrNG3QnqRrBp5J7Wc810HFFczMH8/WLIiUqih1bqmKPFY9l/uzBvq1Ko8+YO/8tzI7BDffHvaguISEw==",
        "dependencies": {
          "OmniSharp.Extensions.LanguageProtocol": "0.19.9"
        }
      },
      "runtime.linux-arm.runtime.native.System.IO.Ports": {
        "type": "Transitive",
        "resolved": "8.0.0",
        "contentHash": "gK720fg6HemDg8sXcfy+xCMZ9+hF78Gc7BmREbmkS4noqlu1BAr9qZtuWGhLzFjBfgecmdtl4+SYVwJ1VneZBQ=="
      },
      "runtime.linux-arm64.runtime.native.System.IO.Ports": {
        "type": "Transitive",
        "resolved": "8.0.0",
        "contentHash": "KYG6/3ojhEWbb3FwQAKgGWPHrY+HKUXXdVjJlrtyCLn3EMcNTaNcPadb2c0ndQzixZSmAxZKopXJr0nLwhOrpQ=="
      },
      "runtime.linux-x64.runtime.native.System.IO.Ports": {
        "type": "Transitive",
        "resolved": "8.0.0",
        "contentHash": "Wnw5vhA4mgGbIFoo6l9Fk3iEcwRSq49a1aKwJgXUCUtEQLCSUDjTGSxqy/oMUuOyyn7uLHsH8KgZzQ1y3lReiQ=="
      },
      "runtime.native.System.Data.SqlClient.sni": {
        "type": "Transitive",
        "resolved": "4.7.0",
        "contentHash": "9kyFSIdN3T0qjDQ2R0HRXYIhS3l5psBzQi6qqhdLz+SzFyEy4sVxNOke+yyYv8Cu8rPER12c3RDjLT8wF3WBYQ==",
        "dependencies": {
          "runtime.win-arm64.runtime.native.System.Data.SqlClient.sni": "4.4.0",
          "runtime.win-x64.runtime.native.System.Data.SqlClient.sni": "4.4.0",
          "runtime.win-x86.runtime.native.System.Data.SqlClient.sni": "4.4.0"
        }
      },
      "runtime.native.System.IO.Ports": {
        "type": "Transitive",
        "resolved": "8.0.0",
        "contentHash": "Ee7Sz5llLpTgyKIWzKI/GeuRSbFkOABgJRY00SqTY0OkTYtkB+9l5rFZfE7fxPA3c22RfytCBYkUdAkcmwMjQg==",
        "dependencies": {
          "runtime.linux-arm.runtime.native.System.IO.Ports": "8.0.0",
          "runtime.linux-arm64.runtime.native.System.IO.Ports": "8.0.0",
          "runtime.linux-x64.runtime.native.System.IO.Ports": "8.0.0",
          "runtime.osx-arm64.runtime.native.System.IO.Ports": "8.0.0",
          "runtime.osx-x64.runtime.native.System.IO.Ports": "8.0.0"
        }
      },
      "runtime.osx-arm64.runtime.native.System.IO.Ports": {
        "type": "Transitive",
        "resolved": "8.0.0",
        "contentHash": "rbUBLAaFW9oVkbsb0+XSrAo2QdhBeAyzLl5KQ6Oci9L/u626uXGKInsVJG6B9Z5EO8bmplC8tsMiaHK8wOBZ+w=="
      },
      "runtime.osx-x64.runtime.native.System.IO.Ports": {
        "type": "Transitive",
        "resolved": "8.0.0",
        "contentHash": "IcfB4jKtM9pkzP9OpYelEcUX1MiDt0IJPBh3XYYdEISFF+6Mc+T8WWi0dr9wVh1gtcdVjubVEIBgB8BHESlGfQ=="
      },
      "runtime.win-arm64.runtime.native.System.Data.SqlClient.sni": {
        "type": "Transitive",
        "resolved": "4.4.0",
        "contentHash": "LbrynESTp3bm5O/+jGL8v0Qg5SJlTV08lpIpFesXjF6uGNMWqFnUQbYBJwZTeua6E/Y7FIM1C54Ey1btLWupdg=="
      },
      "runtime.win-x64.runtime.native.System.Data.SqlClient.sni": {
        "type": "Transitive",
        "resolved": "4.4.0",
        "contentHash": "38ugOfkYJqJoX9g6EYRlZB5U2ZJH51UP8ptxZgdpS07FgOEToV+lS11ouNK2PM12Pr6X/PpT5jK82G3DwH/SxQ=="
      },
      "runtime.win-x86.runtime.native.System.Data.SqlClient.sni": {
        "type": "Transitive",
        "resolved": "4.4.0",
        "contentHash": "YhEdSQUsTx+C8m8Bw7ar5/VesXvCFMItyZF7G1AUY+OM0VPZUOeAVpJ4Wl6fydBGUYZxojTDR3I6Bj/+BPkJNA=="
      },
      "Semver": {
        "type": "Transitive",
        "resolved": "3.0.0",
        "contentHash": "9jZCicsVgTebqkAujRWtC9J1A5EQVlu0TVKHcgoCuv345ve5DYf4D1MjhKEnQjdRZo6x/vdv6QQrYFs7ilGzLA==",
        "dependencies": {
          "Microsoft.Extensions.Primitives": "5.0.1"
        }
      },
      "SharpYaml": {
        "type": "Transitive",
        "resolved": "2.1.1",
        "contentHash": "BISoFuW2AwZYXxrZGaBnedo21BvrdgC4kkWd6QYrOdhOGSsZB0RSqcBw09l9caUE1g3sykJoRfSbtSzZS6tYig=="
      },
      "Sprache.StrongNamed": {
        "type": "Transitive",
        "resolved": "2.3.2",
        "contentHash": "RvlXA9lOKVHqEGewTIs5jKhe0wkWXJBWImQLcPkw0PX90XD9SzPJVmjmTAUckK7+zrLBdCM6yxyx3sKJih/2Sg==",
        "dependencies": {
          "System.Globalization": "4.3.0",
          "System.Linq": "4.3.0",
          "System.Private.Uri": "4.3.2",
          "System.Runtime": "4.3.1",
          "System.Text.RegularExpressions": "4.3.1"
        }
      },
      "System.Buffers": {
        "type": "Transitive",
        "resolved": "4.5.1",
        "contentHash": "Rw7ijyl1qqRS0YQD/WycNst8hUUMgrMH4FCn1nNm27M4VxchZ1js3fVjQaANHO5f3sN4isvP4a+Met9Y4YomAg=="
      },
      "System.ClientModel": {
        "type": "Transitive",
        "resolved": "1.1.0",
        "contentHash": "UocOlCkxLZrG2CKMAAImPcldJTxeesHnHGHwhJ0pNlZEvEXcWKuQvVOER2/NiOkJGRJk978SNdw3j6/7O9H1lg==",
        "dependencies": {
          "System.Memory.Data": "1.0.2",
          "System.Text.Json": "6.0.9"
        }
      },
      "System.CodeDom": {
        "type": "Transitive",
        "resolved": "8.0.0",
        "contentHash": "WTlRjL6KWIMr/pAaq3rYqh0TJlzpouaQ/W1eelssHgtlwHAH25jXTkUphTYx9HaIIf7XA6qs/0+YhtLEQRkJ+Q=="
      },
      "System.Collections": {
        "type": "Transitive",
        "resolved": "4.3.0",
        "contentHash": "3Dcj85/TBdVpL5Zr+gEEBUuFe2icOnLalmEh9hfck1PTYbbyWuZgh4fmm2ysCLTrqLQw6t3TgTyJ+VLp+Qb+Lw==",
        "dependencies": {
          "Microsoft.NETCore.Platforms": "1.1.0",
          "Microsoft.NETCore.Targets": "1.1.0",
          "System.Runtime": "4.3.0"
        }
      },
      "System.Collections.Immutable": {
        "type": "Transitive",
        "resolved": "8.0.0",
        "contentHash": "AurL6Y5BA1WotzlEvVaIDpqzpIPvYnnldxru8oXJU2yFxFUy3+pNXjXd1ymO+RA0rq0+590Q8gaz2l3Sr7fmqg=="
      },
      "System.ComponentModel.Composition": {
        "type": "Transitive",
        "resolved": "8.0.0",
        "contentHash": "bGhUX5BTivJ9Wax0qnJy7uGq7dn/TQkEpJ2Fpu1etg8dbPwyDkUzNPc1d3I2/jUr9y4wDI3a1dkSmi8X21Pzbw=="
      },
      "System.ComponentModel.Composition.Registration": {
        "type": "Transitive",
        "resolved": "8.0.0",
        "contentHash": "BVMXYqX7Z0Zdq3tc94UKJL/cOWq4LF3ufexfdPuUDrDl4ekbbfwPVzsusVbx+aq6Yx60CJnmJLyHtM3V2Q7BBQ==",
        "dependencies": {
          "System.ComponentModel.Composition": "8.0.0",
          "System.Reflection.Context": "8.0.0"
        }
      },
      "System.Configuration.ConfigurationManager": {
        "type": "Transitive",
        "resolved": "8.0.1",
        "contentHash": "gPYFPDyohW2gXNhdQRSjtmeS6FymL2crg4Sral1wtvEJ7DUqFCDWDVbbLobASbzxfic8U1hQEdC7hmg9LHncMw==",
        "dependencies": {
          "System.Diagnostics.EventLog": "8.0.1",
          "System.Security.Cryptography.ProtectedData": "8.0.0"
        }
      },
      "System.Data.Odbc": {
        "type": "Transitive",
        "resolved": "8.0.1",
        "contentHash": "JQd0QHOaZuH+ki+4Geas88dnLe/lZSaEYYmRdovZaqNVuExVlVFs/of2I1VaasMxzbO5+yrGDAP2rkazx/b8Sg=="
      },
      "System.Data.OleDb": {
        "type": "Transitive",
        "resolved": "8.0.1",
        "contentHash": "RO+/y2ggU5956uQDRXdjA1e2l5yJ4rTWNX76eZ+3sgtYGqGapCe2kQCyiUci+/y6Fyb21Irp4RQEdfrIiuYrxQ==",
        "dependencies": {
          "System.Configuration.ConfigurationManager": "8.0.1",
          "System.Diagnostics.PerformanceCounter": "8.0.1"
        }
      },
      "System.Data.SqlClient": {
        "type": "Transitive",
        "resolved": "4.8.6",
        "contentHash": "2Ij/LCaTQRyAi5lAv7UUTV9R2FobC8xN9mE0fXBZohum/xLl8IZVmE98Rq5ugQHjCgTBRKqpXRb4ORulRdA6Ig==",
        "dependencies": {
          "Microsoft.Win32.Registry": "4.7.0",
          "System.Security.Principal.Windows": "4.7.0",
          "runtime.native.System.Data.SqlClient.sni": "4.7.0"
        }
      },
      "System.Diagnostics.Debug": {
        "type": "Transitive",
        "resolved": "4.3.0",
        "contentHash": "ZUhUOdqmaG5Jk3Xdb8xi5kIyQYAA4PnTNlHx1mu9ZY3qv4ELIdKbnL/akbGaKi2RnNUWaZsAs31rvzFdewTj2g==",
        "dependencies": {
          "Microsoft.NETCore.Platforms": "1.1.0",
          "Microsoft.NETCore.Targets": "1.1.0",
          "System.Runtime": "4.3.0"
        }
      },
      "System.Diagnostics.DiagnosticSource": {
        "type": "Transitive",
        "resolved": "8.0.1",
        "contentHash": "vaoWjvkG1aenR2XdjaVivlCV9fADfgyhW5bZtXT23qaEea0lWiUljdQuze4E31vKM7ZWJaSUsbYIKE3rnzfZUg=="
      },
      "System.Diagnostics.EventLog": {
        "type": "Transitive",
        "resolved": "8.0.1",
        "contentHash": "n1ZP7NM2Gkn/MgD8+eOT5MulMj6wfeQMNS2Pizvq5GHCZfjlFMXV2irQlQmJhwA2VABC57M0auudO89Iu2uRLg=="
      },
      "System.Diagnostics.PerformanceCounter": {
        "type": "Transitive",
        "resolved": "8.0.1",
        "contentHash": "9RfEDiEjlUADeThs8IPdDVTXSnPRSqjfgTQJALpmGFPKC0k2mbdufOXnb/9JZ4I0TkmxOfy3VTJxrHOJSs8cXg==",
        "dependencies": {
          "System.Configuration.ConfigurationManager": "8.0.1"
        }
      },
      "System.DirectoryServices": {
        "type": "Transitive",
        "resolved": "8.0.0",
        "contentHash": "7nit//efUTy1OsAKco2f02PMrwsR2S234N0dVVp84udC77YcvpOQDz5znAWMtgMWBzY1aRJvUW61jo/7vQRfXg=="
      },
      "System.DirectoryServices.AccountManagement": {
        "type": "Transitive",
        "resolved": "8.0.1",
        "contentHash": "qVDWKClyDY+rHVEnf11eU4evW25d5OeidrtMPSJv+fwG213wa2zJ+AuIFCxsuvNSCFyHo+DvQIVfBcoK3CL1pA==",
        "dependencies": {
          "System.Configuration.ConfigurationManager": "8.0.1",
          "System.DirectoryServices": "8.0.0",
          "System.DirectoryServices.Protocols": "8.0.0"
        }
      },
      "System.DirectoryServices.Protocols": {
        "type": "Transitive",
        "resolved": "8.0.0",
        "contentHash": "puwJxURHDrYLGTQdsHyeMS72ClTqYa4lDYz6LHSbkZEk5hq8H8JfsO4MyYhB5BMMxg93jsQzLUwrnCumj11UIg=="
      },
      "System.Drawing.Common": {
        "type": "Transitive",
        "resolved": "8.0.10",
        "contentHash": "MdajRp3P+FOlThgY6FBjAqnmLiVl5t2yWEC/2AsDMqx1zYbJG3G5TnscFBQ4obqcaGqvN5UnhQHSFaJFG2HftQ==",
        "dependencies": {
          "Microsoft.Win32.SystemEvents": "8.0.0"
        }
      },
      "System.Globalization": {
        "type": "Transitive",
        "resolved": "4.3.0",
        "contentHash": "kYdVd2f2PAdFGblzFswE4hkNANJBKRmsfa2X5LG2AcWE1c7/4t0pYae1L8vfZ5xvE2nK/R9JprtToA61OSHWIg==",
        "dependencies": {
          "Microsoft.NETCore.Platforms": "1.1.0",
          "Microsoft.NETCore.Targets": "1.1.0",
          "System.Runtime": "4.3.0"
        }
      },
      "System.IO": {
        "type": "Transitive",
        "resolved": "4.3.0",
        "contentHash": "3qjaHvxQPDpSOYICjUoTsmoq5u6QJAFRUITgeT/4gqkF1bajbSmb1kwSxEA8AHlofqgcKJcM8udgieRNhaJ5Cg==",
        "dependencies": {
          "Microsoft.NETCore.Platforms": "1.1.0",
          "Microsoft.NETCore.Targets": "1.1.0",
          "System.Runtime": "4.3.0",
          "System.Text.Encoding": "4.3.0",
          "System.Threading.Tasks": "4.3.0"
        }
      },
      "System.IO.Abstractions": {
        "type": "Transitive",
        "resolved": "21.3.1",
        "contentHash": "Gm8HI/AHwoWd1r9IUShekWgAQjJgTM1jmrJHSkxONeuVUQAZdxSKzGYTjReBYgqLvF1Zq1Hcd1qHytrL0HuiBg==",
        "dependencies": {
          "TestableIO.System.IO.Abstractions": "21.3.1",
          "TestableIO.System.IO.Abstractions.Wrappers": "21.3.1"
        }
      },
      "System.IO.Packaging": {
        "type": "Transitive",
        "resolved": "8.0.1",
        "contentHash": "KYkIOAvPexQOLDxPO2g0BVoWInnQhPpkFzRqvNrNrMhVT6kqhVr0zEb6KCHlptLFukxnZrjuMVAnxK7pOGUYrw=="
      },
      "System.IO.Pipelines": {
        "type": "Transitive",
        "resolved": "9.0.2",
        "contentHash": "UIBaK7c/A3FyQxmX/747xw4rCUkm1BhNiVU617U5jweNJssNjLJkPUGhBsrlDG0BpKWCYKsncD+Kqpy4KmvZZQ=="
      },
      "System.IO.Ports": {
        "type": "Transitive",
        "resolved": "8.0.0",
        "contentHash": "MaiPbx2/QXZc62gm/DrajRrGPG1lU4m08GWMoWiymPYM+ba4kfACp2PbiYpqJ4QiFGhHD00zX3RoVDTucjWe9g==",
        "dependencies": {
          "runtime.native.System.IO.Ports": "8.0.0"
        }
      },
      "System.Linq": {
        "type": "Transitive",
        "resolved": "4.3.0",
        "contentHash": "5DbqIUpsDp0dFftytzuMmc0oeMdQwjcP/EWxsksIz/w1TcFRkZ3yKKz0PqiYFMmEwPSWw+qNVqD7PJ889JzHbw==",
        "dependencies": {
          "System.Collections": "4.3.0",
          "System.Diagnostics.Debug": "4.3.0",
          "System.Resources.ResourceManager": "4.3.0",
          "System.Runtime": "4.3.0",
          "System.Runtime.Extensions": "4.3.0"
        }
      },
      "System.Management": {
        "type": "Transitive",
        "resolved": "8.0.0",
        "contentHash": "jrK22i5LRzxZCfGb+tGmke2VH7oE0DvcDlJ1HAKYU8cPmD8XnpUT0bYn2Gy98GEhGjtfbR/sxKTVb+dE770pfA==",
        "dependencies": {
          "System.CodeDom": "8.0.0"
        }
      },
      "System.Memory": {
        "type": "Transitive",
        "resolved": "4.5.5",
        "contentHash": "XIWiDvKPXaTveaB7HVganDlOCRoj03l+jrwNvcge/t8vhGYKvqV+dMv6G4SAX2NoNmN0wZfVPTAlFwZcZvVOUw=="
      },
      "System.Memory.Data": {
        "type": "Transitive",
        "resolved": "9.0.2",
        "contentHash": "tzyNQokibJu0ILPd0zezJ3kG3TWaV2a7nLW17ypcAWH8WJDfnSZFlK7/OS+x4PfVikIyhI0pHriFwVTSXy0zYw==",
        "dependencies": {
          "System.Text.Json": "9.0.2"
        }
      },
      "System.Numerics.Vectors": {
        "type": "Transitive",
        "resolved": "4.5.0",
        "contentHash": "QQTlPTl06J/iiDbJCiepZ4H//BVraReU4O4EoRw1U02H5TLUIT7xn3GnDp9AXPSlJUDyFs4uWjWafNX6WrAojQ=="
      },
      "System.Private.ServiceModel": {
        "type": "Transitive",
        "resolved": "4.10.0",
        "contentHash": "dB4hD50X7FaCCPoMJ+TShvSVXEHWBD/GKEd494N4a3V+avJmNFmKK7bM40J1zsj+QWt66DG2YkwWlRf/OHx8zw==",
        "dependencies": {
          "Microsoft.Bcl.AsyncInterfaces": "5.0.0",
          "Microsoft.Extensions.ObjectPool": "5.0.10",
          "System.Numerics.Vectors": "4.5.0",
          "System.Reflection.DispatchProxy": "4.7.1",
          "System.Security.Cryptography.Xml": "5.0.0",
          "System.Security.Principal.Windows": "5.0.0"
        }
      },
      "System.Private.Uri": {
        "type": "Transitive",
        "resolved": "4.3.2",
        "contentHash": "o1+7RJnu3Ik3PazR7Z7tJhjPdE000Eq2KGLLWhqJJKXj04wrS8lwb1OFtDF9jzXXADhUuZNJZlPc98uwwqmpFA==",
        "dependencies": {
          "Microsoft.NETCore.Platforms": "1.1.1",
          "Microsoft.NETCore.Targets": "1.1.3"
        }
      },
      "System.Reactive": {
        "type": "Transitive",
        "resolved": "6.0.0",
        "contentHash": "31kfaW4ZupZzPsI5PVe77VhnvFF55qgma7KZr/E0iFTs6fmdhhG8j0mgEx620iLTey1EynOkEfnyTjtNEpJzGw=="
      },
      "System.Reflection": {
        "type": "Transitive",
        "resolved": "4.3.0",
        "contentHash": "KMiAFoW7MfJGa9nDFNcfu+FpEdiHpWgTcS2HdMpDvt9saK3y/G4GwprPyzqjFH9NTaGPQeWNHU+iDlDILj96aQ==",
        "dependencies": {
          "Microsoft.NETCore.Platforms": "1.1.0",
          "Microsoft.NETCore.Targets": "1.1.0",
          "System.IO": "4.3.0",
          "System.Reflection.Primitives": "4.3.0",
          "System.Runtime": "4.3.0"
        }
      },
      "System.Reflection.Context": {
        "type": "Transitive",
        "resolved": "8.0.0",
        "contentHash": "k76ubeIBOeIVg7vkQ4I+LoB8sY1EzFIc3oHEtoiNLhXleb7TBLXUQu0CFZ4sPlXJzWNabRf+gn1T7lyhOBxIMA=="
      },
      "System.Reflection.DispatchProxy": {
        "type": "Transitive",
        "resolved": "4.7.1",
        "contentHash": "C1sMLwIG6ILQ2bmOT4gh62V6oJlyF4BlHcVMrOoor49p0Ji2tA8QAoqyMcIhAdH6OHKJ8m7BU+r4LK2CUEOKqw=="
      },
      "System.Reflection.Emit.Lightweight": {
        "type": "Transitive",
        "resolved": "4.7.0",
        "contentHash": "a4OLB4IITxAXJeV74MDx49Oq2+PsF6Sml54XAFv+2RyWwtDBcabzoxiiJRhdhx+gaohLh4hEGCLQyBozXoQPqA=="
      },
      "System.Reflection.Metadata": {
        "type": "Transitive",
        "resolved": "8.0.0",
        "contentHash": "ptvgrFh7PvWI8bcVqG5rsA/weWM09EnthFHR5SCnS6IN+P4mj6rE1lBDC4U8HL9/57htKAqy4KQ3bBj84cfYyQ==",
        "dependencies": {
          "System.Collections.Immutable": "8.0.0"
        }
      },
      "System.Reflection.Primitives": {
        "type": "Transitive",
        "resolved": "4.3.0",
        "contentHash": "5RXItQz5As4xN2/YUDxdpsEkMhvw3e6aNveFXUn4Hl/udNTCNhnKp8lT9fnc3MhvGKh1baak5CovpuQUXHAlIA==",
        "dependencies": {
          "Microsoft.NETCore.Platforms": "1.1.0",
          "Microsoft.NETCore.Targets": "1.1.0",
          "System.Runtime": "4.3.0"
        }
      },
      "System.Resources.ResourceManager": {
        "type": "Transitive",
        "resolved": "4.3.0",
        "contentHash": "/zrcPkkWdZmI4F92gL/TPumP98AVDu/Wxr3CSJGQQ+XN6wbRZcyfSKVoPo17ilb3iOr0cCRqJInGwNMolqhS8A==",
        "dependencies": {
          "Microsoft.NETCore.Platforms": "1.1.0",
          "Microsoft.NETCore.Targets": "1.1.0",
          "System.Globalization": "4.3.0",
          "System.Reflection": "4.3.0",
          "System.Runtime": "4.3.0"
        }
      },
      "System.Runtime": {
        "type": "Transitive",
        "resolved": "4.3.1",
        "contentHash": "abhfv1dTK6NXOmu4bgHIONxHyEqFjW8HwXPmpY9gmll+ix9UNo4XDcmzJn6oLooftxNssVHdJC1pGT9jkSynQg==",
        "dependencies": {
          "Microsoft.NETCore.Platforms": "1.1.1",
          "Microsoft.NETCore.Targets": "1.1.3"
        }
      },
      "System.Runtime.Caching": {
        "type": "Transitive",
        "resolved": "8.0.1",
        "contentHash": "tdl7Q47P09UpRu0C/OQsGJU6GacBzzk4vfp5My9rodD+BchrxmajORnTthH8RxPUTPrIoVDJmLyvJcGxB267nQ==",
        "dependencies": {
          "System.Configuration.ConfigurationManager": "8.0.1"
        }
      },
      "System.Runtime.CompilerServices.Unsafe": {
        "type": "Transitive",
        "resolved": "6.0.0",
        "contentHash": "/iUeP3tq1S0XdNNoMz5C9twLSrM/TH+qElHkXWaPvuNOt+99G75NrV0OS2EqHx5wMN7popYjpc8oTjC1y16DLg=="
      },
      "System.Runtime.Extensions": {
        "type": "Transitive",
        "resolved": "4.3.0",
        "contentHash": "guW0uK0fn5fcJJ1tJVXYd7/1h5F+pea1r7FLSOz/f8vPEqbR2ZAknuRDvTQ8PzAilDveOxNjSfr0CHfIQfFk8g==",
        "dependencies": {
          "Microsoft.NETCore.Platforms": "1.1.0",
          "Microsoft.NETCore.Targets": "1.1.0",
          "System.Runtime": "4.3.0"
        }
      },
      "System.Security.AccessControl": {
        "type": "Transitive",
        "resolved": "4.7.0",
        "contentHash": "JECvTt5aFF3WT3gHpfofL2MNNP6v84sxtXxpqhLBCcDRzqsPBmHhQ6shv4DwwN2tRlzsUxtb3G9M3763rbXKDg==",
        "dependencies": {
          "Microsoft.NETCore.Platforms": "3.1.0",
          "System.Security.Principal.Windows": "4.7.0"
        }
      },
      "System.Security.Cryptography.Pkcs": {
        "type": "Transitive",
        "resolved": "8.0.1",
        "contentHash": "CoCRHFym33aUSf/NtWSVSZa99dkd0Hm7OCZUxORBjRB16LNhIEOf8THPqzIYlvKM0nNDAPTRBa1FxEECrgaxxA=="
      },
      "System.Security.Cryptography.ProtectedData": {
        "type": "Transitive",
        "resolved": "8.0.0",
        "contentHash": "+TUFINV2q2ifyXauQXRwy4CiBhqvDEDZeVJU7qfxya4aRYOKzVBpN+4acx25VcPB9ywUN6C0n8drWl110PhZEg=="
      },
      "System.Security.Cryptography.Xml": {
        "type": "Transitive",
        "resolved": "8.0.2",
        "contentHash": "aDM/wm0ZGEZ6ZYJLzgqjp2FZdHbDHh6/OmpGfb7AdZ105zYmPn/83JRU2xLIbwgoNz9U1SLUTJN0v5th3qmvjA==",
        "dependencies": {
          "System.Security.Cryptography.Pkcs": "8.0.1"
        }
      },
      "System.Security.Permissions": {
        "type": "Transitive",
        "resolved": "8.0.0",
        "contentHash": "v/BBylw7XevuAsHXoX9dDUUfmBIcUf7Lkz8K3ZXIKz3YRKpw8YftpSir4n4e/jDTKFoaK37AsC3xnk+GNFI1Ow==",
        "dependencies": {
          "System.Windows.Extensions": "8.0.0"
        }
      },
      "System.Security.Principal.Windows": {
        "type": "Transitive",
        "resolved": "5.0.0",
        "contentHash": "t0MGLukB5WAVU9bO3MGzvlGnyJPgUlcwerXn1kzBRjwLKixT96XV0Uza41W49gVd8zEMFu9vQEFlv0IOrytICA=="
      },
      "System.ServiceModel.Duplex": {
        "type": "Transitive",
        "resolved": "4.10.0",
        "contentHash": "4TiHY9zNCyU5++0hzgQQY8Lg2iUxBndRbo/xVWxljqekBiPSK037QASLD4ZZCKc/JcA4cpHUFDXZjzrdVVn6aw==",
        "dependencies": {
          "System.Private.ServiceModel": "4.10.0",
          "System.ServiceModel.Primitives": "4.10.0"
        }
      },
      "System.ServiceModel.Http": {
        "type": "Transitive",
        "resolved": "4.10.0",
        "contentHash": "/PbmNSEwTQ7Vizor3F/Zp8bzR6L9YZNGIwGr1Tyc//ZZuAYDhiwiMbNpX3EnPZM63qD2bJmR/FWH9S5Ffp8K6g==",
        "dependencies": {
          "System.Private.ServiceModel": "4.10.0",
          "System.ServiceModel.Primitives": "4.10.0"
        }
      },
      "System.ServiceModel.NetTcp": {
        "type": "Transitive",
        "resolved": "4.10.0",
        "contentHash": "tG69H0sRdzEuOcdGzsZwbmPk54Akb3t1Db4SSXN6hSTOc2ZBFu1jLt5wJA6ATbIjJ5WqXA8beRNLhO77lBNIdA==",
        "dependencies": {
          "System.Private.ServiceModel": "4.10.0",
          "System.ServiceModel.Primitives": "4.10.0"
        }
      },
      "System.ServiceModel.Primitives": {
        "type": "Transitive",
        "resolved": "4.10.0",
        "contentHash": "BtrvvpgU2HolcC0tUf1g+n4Fk5kLhfbIBgRibcGe7TDHXcy6zTfkyXxR88rl2tO4KEPLkJXxWf/HW/LJmsI0Ew==",
        "dependencies": {
          "System.Private.ServiceModel": "4.10.0"
        }
      },
      "System.ServiceModel.Security": {
        "type": "Transitive",
        "resolved": "4.10.0",
        "contentHash": "/COEfB7QqKW37DOfmzJG6rd0apH0uMMCYNDUir9ZVDQR/ulQHx12T/5jMTo25YgUUk++i0SfGDbzutMH3w/nQg==",
        "dependencies": {
          "System.Private.ServiceModel": "4.10.0",
          "System.ServiceModel.Primitives": "4.10.0"
        }
      },
      "System.ServiceModel.Syndication": {
        "type": "Transitive",
        "resolved": "8.0.0",
        "contentHash": "CJxIUwpBkMCPmIx46tFVOt0zpRrYurUHLW6tJBcmyj+MyWpKc6MMcS69B7IdlV/bgtgys073wMIHZX9QOQ1OFA=="
      },
      "System.ServiceProcess.ServiceController": {
        "type": "Transitive",
        "resolved": "8.0.1",
        "contentHash": "02I0BXo1kmMBgw03E8Hu4K6nTqur4wpQdcDZrndczPzY2fEoGvlinE35AWbyzLZ2h2IksEZ6an4tVt3hi9j1oA==",
        "dependencies": {
          "System.Diagnostics.EventLog": "8.0.1"
        }
      },
      "System.Speech": {
        "type": "Transitive",
        "resolved": "8.0.0",
        "contentHash": "CNuiA6vb95Oe5PRjClZEBiaju31vwB8OIeCgeSBXyZL6+MS4RVVB2X/C11z0xCkooHE3Vy91nM2z76emIzR+sg=="
      },
      "System.Text.Encoding": {
        "type": "Transitive",
        "resolved": "4.3.0",
        "contentHash": "BiIg+KWaSDOITze6jGQynxg64naAPtqGHBwDrLaCtixsa5bKiR8dpPOHA7ge3C0JJQizJE+sfkz1wV+BAKAYZw==",
        "dependencies": {
          "Microsoft.NETCore.Platforms": "1.1.0",
          "Microsoft.NETCore.Targets": "1.1.0",
          "System.Runtime": "4.3.0"
        }
      },
      "System.Text.Encoding.CodePages": {
        "type": "Transitive",
        "resolved": "8.0.0",
        "contentHash": "OZIsVplFGaVY90G2SbpgU7EnCoOO5pw1t4ic21dBF3/1omrJFpAGoNAVpPyMVOC90/hvgkGG3VFqR13YgZMQfg=="
      },
      "System.Text.Encodings.Web": {
        "type": "Transitive",
        "resolved": "9.0.2",
        "contentHash": "/kCGdrXg0PXrvkHYyHubXJHcmCAvJrxTZ7g4XS6UCxY1JW79aMjtUW6UYNECHJmiyFZsZ/vUuWOM4CtNpiNt8Q=="
      },
      "System.Text.Json": {
        "type": "Transitive",
        "resolved": "9.0.2",
        "contentHash": "4TY2Yokh5Xp8XHFhsY9y84yokS7B0rhkaZCXuRiKppIiKwPVH4lVSFD9EEFzRpXdBM5ZeZXD43tc2vB6njEwwQ==",
        "dependencies": {
          "System.IO.Pipelines": "9.0.2",
          "System.Text.Encodings.Web": "9.0.2"
        }
      },
      "System.Text.RegularExpressions": {
        "type": "Transitive",
        "resolved": "4.3.1",
        "contentHash": "N0kNRrWe4+nXOWlpLT4LAY5brb8caNFlUuIRpraCVMDLYutKkol1aV079rQjLuSxKMJT2SpBQsYX9xbcTMmzwg==",
        "dependencies": {
          "System.Runtime": "4.3.1"
        }
      },
      "System.Threading.AccessControl": {
        "type": "Transitive",
        "resolved": "8.0.0",
        "contentHash": "cIed5+HuYz+eV9yu9TH95zPkqmm1J9Qps9wxjB335sU8tsqc2kGdlTEH9FZzZeCS8a7mNSEsN8ZkyhQp1gfdEw=="
      },
      "System.Threading.Channels": {
        "type": "Transitive",
        "resolved": "6.0.0",
        "contentHash": "TY8/9+tI0mNaUMgntOxxaq2ndTkdXqLSxvPmas7XEqOlv9lQtB7wLjYGd756lOaO7Dvb5r/WXhluM+0Xe87v5Q=="
      },
      "System.Threading.Tasks": {
        "type": "Transitive",
        "resolved": "4.3.0",
        "contentHash": "LbSxKEdOUhVe8BezB/9uOGGppt+nZf6e1VFyw6v3DN6lqitm0OSn2uXMOdtP0M3W4iMcqcivm2J6UgqiwwnXiA==",
        "dependencies": {
          "Microsoft.NETCore.Platforms": "1.1.0",
          "Microsoft.NETCore.Targets": "1.1.0",
          "System.Runtime": "4.3.0"
        }
      },
      "System.Threading.Tasks.Extensions": {
        "type": "Transitive",
        "resolved": "4.5.4",
        "contentHash": "zteT+G8xuGu6mS+mzDzYXbzS7rd3K6Fjb9RiZlYlJPam2/hU7JCBZBVEcywNuR+oZ1ncTvc/cq0faRr3P01OVg=="
      },
      "System.Web.Services.Description": {
        "type": "Transitive",
        "resolved": "4.10.0",
        "contentHash": "Dwr64geRujAwnI+wPMJP1rf4pFaYRITrAS7EIGd0GVMwQ8OayM6ypwmnAPzQG4YTyN84w6KD5Rv8LJywYK+vUA=="
      },
      "System.Windows.Extensions": {
        "type": "Transitive",
        "resolved": "8.0.0",
        "contentHash": "Obg3a90MkOw9mYKxrardLpY2u0axDMrSmy4JCdq2cYbelM2cUwmUir5Bomvd1yxmPL9h5LVHU1tuKBZpUjfASg=="
      },
      "TestableIO.System.IO.Abstractions": {
        "type": "Transitive",
        "resolved": "21.3.1",
        "contentHash": "B9USlBOZAiqXss7AI4BH6HVWs+HoHx38OadJjBO0VCzEWgP/u0u52bogmrzDHsyqRv8Yo/xtIMQXgpjLoaAUXw=="
      },
      "TestableIO.System.IO.Abstractions.TestingHelpers": {
        "type": "Transitive",
        "resolved": "21.3.1",
        "contentHash": "XP7tiKVtnOP+jXWsRqgc7WCV2tsoolVnxSNUJXwdWmHCpLMsVlZXRag7dMynnNEQQB9XEJx25RteqN5APCnjag==",
        "dependencies": {
          "TestableIO.System.IO.Abstractions": "21.3.1",
          "TestableIO.System.IO.Abstractions.Wrappers": "21.3.1"
        }
      },
      "TestableIO.System.IO.Abstractions.Wrappers": {
        "type": "Transitive",
        "resolved": "21.3.1",
        "contentHash": "l/xu8G96pntsofFG8vh6BKbVbYWtqYZTpNCcj4jGNwxwSbwY2gvDmkiFmIbWf7lgzPZbopW2FAfaY6m4K/3QJw==",
        "dependencies": {
          "TestableIO.System.IO.Abstractions": "21.3.1"
        }
      },
      "Azure.Bicep.Core": {
        "type": "Project",
        "dependencies": {
          "Azure.Bicep.IO": "[1.0.0, )",
          "Azure.Bicep.Types": "[0.5.110, )",
          "Azure.Bicep.Types.Az": "[0.2.784, )",
          "Azure.Bicep.Types.K8s": "[0.1.644, )",
          "Azure.Containers.ContainerRegistry": "[1.1.1, )",
          "Azure.Deployments.Templates": "[1.424.0, )",
          "Azure.Identity": "[1.13.2, )",
          "Azure.ResourceManager.Resources": "[1.9.0, )",
          "JsonPatch.Net": "[3.3.0, )",
          "JsonPath.Net": "[2.1.1, )",
          "Microsoft.Extensions.Configuration": "[9.0.2, )",
          "Microsoft.Extensions.Configuration.Binder": "[9.0.4, )",
          "Microsoft.Extensions.Configuration.Json": "[9.0.0, )",
          "Microsoft.Extensions.DependencyInjection": "[9.0.2, )",
          "Microsoft.Extensions.Http": "[8.0.1, )",
          "Microsoft.PowerPlatform.ResourceStack": "[7.0.0.2080, )",
          "Microsoft.VisualStudio.Threading": "[17.12.19, )",
          "Newtonsoft.Json": "[13.0.3, )",
          "Semver": "[3.0.0, )",
          "SharpYaml": "[2.1.1, )",
          "System.IO.Abstractions": "[21.3.1, )",
          "System.Private.Uri": "[4.3.2, )"
        }
      },
      "Azure.Bicep.Decompiler": {
        "type": "Project",
        "dependencies": {
          "Azure.Bicep.Core": "[1.0.0, )"
        }
      },
      "Azure.Bicep.IO": {
        "type": "Project",
        "dependencies": {
          "System.IO.Abstractions": "[21.3.1, )",
          "System.Memory.Data": "[9.0.2, )"
        }
      },
      "Azure.Bicep.Local.Deploy": {
        "type": "Project",
        "dependencies": {
          "Azure.Bicep.Core": "[1.0.0, )",
<<<<<<< HEAD
          "Azure.Bicep.Local.Extension": "[1.0.0, )",
          "Azure.Deployments.Engine": "[1.424.0, )",
=======
          "Azure.Bicep.Local.Rpc": "[1.0.0, )",
          "Azure.Deployments.Engine": "[1.393.0, )",
>>>>>>> 9010e2d0
          "Azure.Deployments.Extensibility.Core": "[0.1.67, )",
          "Grpc.Net.Client": "[2.71.0, )"
        }
      },
      "Azure.Bicep.Local.Rpc": {
        "type": "Project",
        "dependencies": {
          "Google.Protobuf": "[3.30.2, )",
          "Grpc.Net.Client": "[2.71.0, )"
        }
      },
      "bicep.langserver": {
        "type": "Project",
        "dependencies": {
          "Azure.Bicep.Core": "[1.0.0, )",
          "Azure.Bicep.Decompiler": "[1.0.0, )",
          "Azure.Bicep.Local.Deploy": "[1.0.0, )",
          "Azure.ResourceManager.ResourceGraph": "[1.0.1, )",
          "CommandLineParser": "[2.9.1, )",
          "Microsoft.Extensions.Http": "[8.0.1, )",
          "OmniSharp.Extensions.LanguageServer": "[0.19.9, )",
          "SharpYaml": "[2.1.1, )"
        }
      },
      "bicep.textfixtures": {
        "type": "Project",
        "dependencies": {
          "Azure.Bicep.Core": "[1.0.0, )",
          "Azure.Bicep.Decompiler": "[1.0.0, )",
          "Azure.Bicep.IO": "[1.0.0, )",
          "FluentAssertions": "[7.2.0, )",
          "JsonDiffPatch.Net": "[2.3.0, )",
          "Moq": "[4.20.72, )",
          "System.IO.Abstractions.TestingHelpers": "[21.3.1, )"
        }
      }
    },
    "net8.0/linux-arm64": {
      "Microsoft.Testing.Extensions.CodeCoverage": {
        "type": "Transitive",
        "resolved": "17.13.1",
        "contentHash": "Ok2HWJdOTzErMqLlWQZ/i2Fw05VWmgh1yhUWFYJAtUmCv6uJSgz/qAiriRgpTjZRWaKbb7HDaGfMgKSNcmaVfw==",
        "dependencies": {
          "Microsoft.DiaSymReader": "2.0.0",
          "Microsoft.Extensions.DependencyModel": "6.0.1",
          "Microsoft.Testing.Platform": "1.4.3",
          "Newtonsoft.Json": "13.0.3",
          "System.Reflection.Metadata": "8.0.0"
        }
      },
      "Microsoft.Win32.Registry": {
        "type": "Transitive",
        "resolved": "4.7.0",
        "contentHash": "KSrRMb5vNi0CWSGG1++id2ZOs/1QhRqROt+qgbEAdQuGjGrFcl4AOl4/exGPUYz2wUnU42nvJqon1T3U0kPXLA==",
        "dependencies": {
          "System.Security.AccessControl": "4.7.0",
          "System.Security.Principal.Windows": "4.7.0"
        }
      },
      "Microsoft.Win32.Registry.AccessControl": {
        "type": "Transitive",
        "resolved": "8.0.0",
        "contentHash": "u8PB9/v02C8mBXzl0vJ7bOyC020zOP+T1mRct+KA46DqZkB40XtsNn9pGD0QowTRsT6R4jPCghn+yAODn2UMMw=="
      },
      "Microsoft.Win32.SystemEvents": {
        "type": "Transitive",
        "resolved": "8.0.0",
        "contentHash": "9opKRyOKMCi2xJ7Bj7kxtZ1r9vbzosMvRrdEhVhDz8j8MoBGgB+WmC94yH839NPH+BclAjtQ/pyagvi/8gDLkw=="
      },
      "runtime.any.System.Collections": {
        "type": "Transitive",
        "resolved": "4.3.0",
        "contentHash": "23g6rqftKmovn2cLeGsuHUYm0FD7pdutb0uQMJpZ3qTvq+zHkgmt6J65VtRry4WDGYlmkMa4xDACtaQ94alNag==",
        "dependencies": {
          "System.Runtime": "4.3.0"
        }
      },
      "runtime.any.System.Globalization": {
        "type": "Transitive",
        "resolved": "4.3.0",
        "contentHash": "sMDBnad4rp4t7GY442Jux0MCUuKL4otn5BK6Ni0ARTXTSpRNBzZ7hpMfKSvnVSED5kYJm96YOWsqV0JH0d2uuw=="
      },
      "runtime.any.System.IO": {
        "type": "Transitive",
        "resolved": "4.3.0",
        "contentHash": "SDZ5AD1DtyRoxYtEcqQ3HDlcrorMYXZeCt7ZhG9US9I5Vva+gpIWDGMkcwa5XiKL0ceQKRZIX2x0XEjLX7PDzQ=="
      },
      "runtime.any.System.Reflection": {
        "type": "Transitive",
        "resolved": "4.3.0",
        "contentHash": "hLC3A3rI8jipR5d9k7+f0MgRCW6texsAp0MWkN/ci18FMtQ9KH7E2vDn/DH2LkxsszlpJpOn9qy6Z6/69rH6eQ=="
      },
      "runtime.any.System.Reflection.Primitives": {
        "type": "Transitive",
        "resolved": "4.3.0",
        "contentHash": "Nrm1p3armp6TTf2xuvaa+jGTTmncALWFq22CpmwRvhDf6dE9ZmH40EbOswD4GnFLrMRS0Ki6Kx5aUPmKK/hZBg=="
      },
      "runtime.any.System.Resources.ResourceManager": {
        "type": "Transitive",
        "resolved": "4.3.0",
        "contentHash": "Lxb89SMvf8w9p9+keBLyL6H6x/TEmc6QVsIIA0T36IuyOY3kNvIdyGddA2qt35cRamzxF8K5p0Opq4G4HjNbhQ=="
      },
      "runtime.any.System.Runtime": {
        "type": "Transitive",
        "resolved": "4.3.0",
        "contentHash": "fRS7zJgaG9NkifaAxGGclDDoRn9HC7hXACl52Or06a/fxdzDajWb5wov3c6a+gVSlekRoexfjwQSK9sh5um5LQ==",
        "dependencies": {
          "System.Private.Uri": "4.3.0"
        }
      },
      "runtime.any.System.Text.Encoding": {
        "type": "Transitive",
        "resolved": "4.3.0",
        "contentHash": "+ihI5VaXFCMVPJNstG4O4eo1CfbrByLxRrQQTqOTp1ttK0kUKDqOdBSTaCB2IBk/QtjDrs6+x4xuezyMXdm0HQ=="
      },
      "runtime.any.System.Threading.Tasks": {
        "type": "Transitive",
        "resolved": "4.3.0",
        "contentHash": "OhBAVBQG5kFj1S+hCEQ3TUHBAEtZ3fbEMgZMRNdN8A0Pj4x+5nTELEqL59DU0TjKVE6II3dqKw4Dklb3szT65w=="
      },
      "runtime.debian.8-x64.runtime.native.System.Security.Cryptography.OpenSsl": {
        "type": "Transitive",
        "resolved": "4.3.0",
        "contentHash": "HdSSp5MnJSsg08KMfZThpuLPJpPwE5hBXvHwoKWosyHHfe8Mh5WKT0ylEOf6yNzX6Ngjxe4Whkafh5q7Ymac4Q=="
      },
      "runtime.fedora.23-x64.runtime.native.System.Security.Cryptography.OpenSsl": {
        "type": "Transitive",
        "resolved": "4.3.0",
        "contentHash": "+yH1a49wJMy8Zt4yx5RhJrxO/DBDByAiCzNwiETI+1S4mPdCu0OY4djdciC7Vssk0l22wQaDLrXxXkp+3+7bVA=="
      },
      "runtime.fedora.24-x64.runtime.native.System.Security.Cryptography.OpenSsl": {
        "type": "Transitive",
        "resolved": "4.3.0",
        "contentHash": "c3YNH1GQJbfIPJeCnr4avseugSqPrxwIqzthYyZDN6EuOyNOzq+y2KSUfRcXauya1sF4foESTgwM5e1A8arAKw=="
      },
      "runtime.linux-arm.runtime.native.System.IO.Ports": {
        "type": "Transitive",
        "resolved": "8.0.0",
        "contentHash": "gK720fg6HemDg8sXcfy+xCMZ9+hF78Gc7BmREbmkS4noqlu1BAr9qZtuWGhLzFjBfgecmdtl4+SYVwJ1VneZBQ=="
      },
      "runtime.linux-arm64.runtime.native.System.IO.Ports": {
        "type": "Transitive",
        "resolved": "8.0.0",
        "contentHash": "KYG6/3ojhEWbb3FwQAKgGWPHrY+HKUXXdVjJlrtyCLn3EMcNTaNcPadb2c0ndQzixZSmAxZKopXJr0nLwhOrpQ=="
      },
      "runtime.linux-x64.runtime.native.System.IO.Ports": {
        "type": "Transitive",
        "resolved": "8.0.0",
        "contentHash": "Wnw5vhA4mgGbIFoo6l9Fk3iEcwRSq49a1aKwJgXUCUtEQLCSUDjTGSxqy/oMUuOyyn7uLHsH8KgZzQ1y3lReiQ=="
      },
      "runtime.native.System": {
        "type": "Transitive",
        "resolved": "4.3.0",
        "contentHash": "c/qWt2LieNZIj1jGnVNsE2Kl23Ya2aSTBuXMD6V7k9KWr6l16Tqdwq+hJScEpWER9753NWC8h96PaVNY5Ld7Jw==",
        "dependencies": {
          "Microsoft.NETCore.Platforms": "1.1.0",
          "Microsoft.NETCore.Targets": "1.1.0"
        }
      },
      "runtime.native.System.Security.Cryptography.OpenSsl": {
        "type": "Transitive",
        "resolved": "4.3.0",
        "contentHash": "NS1U+700m4KFRHR5o4vo9DSlTmlCKu/u7dtE5sUHVIPB+xpXxYQvgBgA6wEIeCz6Yfn0Z52/72WYsToCEPJnrw==",
        "dependencies": {
          "runtime.debian.8-x64.runtime.native.System.Security.Cryptography.OpenSsl": "4.3.0",
          "runtime.fedora.23-x64.runtime.native.System.Security.Cryptography.OpenSsl": "4.3.0",
          "runtime.fedora.24-x64.runtime.native.System.Security.Cryptography.OpenSsl": "4.3.0",
          "runtime.opensuse.13.2-x64.runtime.native.System.Security.Cryptography.OpenSsl": "4.3.0",
          "runtime.opensuse.42.1-x64.runtime.native.System.Security.Cryptography.OpenSsl": "4.3.0",
          "runtime.osx.10.10-x64.runtime.native.System.Security.Cryptography.OpenSsl": "4.3.0",
          "runtime.rhel.7-x64.runtime.native.System.Security.Cryptography.OpenSsl": "4.3.0",
          "runtime.ubuntu.14.04-x64.runtime.native.System.Security.Cryptography.OpenSsl": "4.3.0",
          "runtime.ubuntu.16.04-x64.runtime.native.System.Security.Cryptography.OpenSsl": "4.3.0",
          "runtime.ubuntu.16.10-x64.runtime.native.System.Security.Cryptography.OpenSsl": "4.3.0"
        }
      },
      "runtime.opensuse.13.2-x64.runtime.native.System.Security.Cryptography.OpenSsl": {
        "type": "Transitive",
        "resolved": "4.3.0",
        "contentHash": "b3pthNgxxFcD+Pc0WSEoC0+md3MyhRS6aCEeenvNE3Fdw1HyJ18ZhRFVJJzIeR/O/jpxPboB805Ho0T3Ul7w8A=="
      },
      "runtime.opensuse.42.1-x64.runtime.native.System.Security.Cryptography.OpenSsl": {
        "type": "Transitive",
        "resolved": "4.3.0",
        "contentHash": "KeLz4HClKf+nFS7p/6Fi/CqyLXh81FpiGzcmuS8DGi9lUqSnZ6Es23/gv2O+1XVGfrbNmviF7CckBpavkBoIFQ=="
      },
      "runtime.osx-arm64.runtime.native.System.IO.Ports": {
        "type": "Transitive",
        "resolved": "8.0.0",
        "contentHash": "rbUBLAaFW9oVkbsb0+XSrAo2QdhBeAyzLl5KQ6Oci9L/u626uXGKInsVJG6B9Z5EO8bmplC8tsMiaHK8wOBZ+w=="
      },
      "runtime.osx-x64.runtime.native.System.IO.Ports": {
        "type": "Transitive",
        "resolved": "8.0.0",
        "contentHash": "IcfB4jKtM9pkzP9OpYelEcUX1MiDt0IJPBh3XYYdEISFF+6Mc+T8WWi0dr9wVh1gtcdVjubVEIBgB8BHESlGfQ=="
      },
      "runtime.osx.10.10-x64.runtime.native.System.Security.Cryptography.OpenSsl": {
        "type": "Transitive",
        "resolved": "4.3.0",
        "contentHash": "X7IdhILzr4ROXd8mI1BUCQMSHSQwelUlBjF1JyTKCjXaOGn2fB4EKBxQbCK2VjO3WaWIdlXZL3W6TiIVnrhX4g=="
      },
      "runtime.rhel.7-x64.runtime.native.System.Security.Cryptography.OpenSsl": {
        "type": "Transitive",
        "resolved": "4.3.0",
        "contentHash": "nyFNiCk/r+VOiIqreLix8yN+q3Wga9+SE8BCgkf+2BwEKiNx6DyvFjCgkfV743/grxv8jHJ8gUK4XEQw7yzRYg=="
      },
      "runtime.ubuntu.14.04-x64.runtime.native.System.Security.Cryptography.OpenSsl": {
        "type": "Transitive",
        "resolved": "4.3.0",
        "contentHash": "ytoewC6wGorL7KoCAvRfsgoJPJbNq+64k2SqW6JcOAebWsFUvCCYgfzQMrnpvPiEl4OrblUlhF2ji+Q1+SVLrQ=="
      },
      "runtime.ubuntu.16.04-x64.runtime.native.System.Security.Cryptography.OpenSsl": {
        "type": "Transitive",
        "resolved": "4.3.0",
        "contentHash": "I8bKw2I8k58Wx7fMKQJn2R8lamboCAiHfHeV/pS65ScKWMMI0+wJkLYlEKvgW1D/XvSl/221clBoR2q9QNNM7A=="
      },
      "runtime.ubuntu.16.10-x64.runtime.native.System.Security.Cryptography.OpenSsl": {
        "type": "Transitive",
        "resolved": "4.3.0",
        "contentHash": "VB5cn/7OzUfzdnC8tqAIMQciVLiq2epm2NrAm1E9OjNRyG4lVhfR61SMcLizejzQP8R8Uf/0l5qOIbUEi+RdEg=="
      },
      "runtime.unix.System.Diagnostics.Debug": {
        "type": "Transitive",
        "resolved": "4.3.0",
        "contentHash": "WV8KLRHWVUVUDduFnvGMHt0FsEt2wK6xPl1EgDKlaMx2KnZ43A/O0GzP8wIuvAC7mq4T9V1mm90r+PXkL9FPdQ==",
        "dependencies": {
          "runtime.native.System": "4.3.0"
        }
      },
      "runtime.unix.System.Private.Uri": {
        "type": "Transitive",
        "resolved": "4.3.0",
        "contentHash": "ooWzobr5RAq34r9uan1r/WPXJYG1XWy9KanrxNvEnBzbFdQbMG7Y3bVi4QxR7xZMNLOxLLTAyXvnSkfj5boZSg==",
        "dependencies": {
          "runtime.native.System": "4.3.0"
        }
      },
      "runtime.unix.System.Runtime.Extensions": {
        "type": "Transitive",
        "resolved": "4.3.0",
        "contentHash": "zQiTBVpiLftTQZW8GFsV0gjYikB1WMkEPIxF5O6RkUrSV/OgvRRTYgeFQha/0keBpuS0HYweraGRwhfhJ7dj7w==",
        "dependencies": {
          "System.Private.Uri": "4.3.0",
          "runtime.native.System": "4.3.0",
          "runtime.native.System.Security.Cryptography.OpenSsl": "4.3.0"
        }
      },
      "runtime.win-arm64.runtime.native.System.Data.SqlClient.sni": {
        "type": "Transitive",
        "resolved": "4.4.0",
        "contentHash": "LbrynESTp3bm5O/+jGL8v0Qg5SJlTV08lpIpFesXjF6uGNMWqFnUQbYBJwZTeua6E/Y7FIM1C54Ey1btLWupdg=="
      },
      "runtime.win-x64.runtime.native.System.Data.SqlClient.sni": {
        "type": "Transitive",
        "resolved": "4.4.0",
        "contentHash": "38ugOfkYJqJoX9g6EYRlZB5U2ZJH51UP8ptxZgdpS07FgOEToV+lS11ouNK2PM12Pr6X/PpT5jK82G3DwH/SxQ=="
      },
      "runtime.win-x86.runtime.native.System.Data.SqlClient.sni": {
        "type": "Transitive",
        "resolved": "4.4.0",
        "contentHash": "YhEdSQUsTx+C8m8Bw7ar5/VesXvCFMItyZF7G1AUY+OM0VPZUOeAVpJ4Wl6fydBGUYZxojTDR3I6Bj/+BPkJNA=="
      },
      "System.Collections": {
        "type": "Transitive",
        "resolved": "4.3.0",
        "contentHash": "3Dcj85/TBdVpL5Zr+gEEBUuFe2icOnLalmEh9hfck1PTYbbyWuZgh4fmm2ysCLTrqLQw6t3TgTyJ+VLp+Qb+Lw==",
        "dependencies": {
          "Microsoft.NETCore.Platforms": "1.1.0",
          "Microsoft.NETCore.Targets": "1.1.0",
          "System.Runtime": "4.3.0",
          "runtime.any.System.Collections": "4.3.0"
        }
      },
      "System.Data.Odbc": {
        "type": "Transitive",
        "resolved": "8.0.1",
        "contentHash": "JQd0QHOaZuH+ki+4Geas88dnLe/lZSaEYYmRdovZaqNVuExVlVFs/of2I1VaasMxzbO5+yrGDAP2rkazx/b8Sg=="
      },
      "System.Data.OleDb": {
        "type": "Transitive",
        "resolved": "8.0.1",
        "contentHash": "RO+/y2ggU5956uQDRXdjA1e2l5yJ4rTWNX76eZ+3sgtYGqGapCe2kQCyiUci+/y6Fyb21Irp4RQEdfrIiuYrxQ==",
        "dependencies": {
          "System.Configuration.ConfigurationManager": "8.0.1",
          "System.Diagnostics.PerformanceCounter": "8.0.1"
        }
      },
      "System.Data.SqlClient": {
        "type": "Transitive",
        "resolved": "4.8.6",
        "contentHash": "2Ij/LCaTQRyAi5lAv7UUTV9R2FobC8xN9mE0fXBZohum/xLl8IZVmE98Rq5ugQHjCgTBRKqpXRb4ORulRdA6Ig==",
        "dependencies": {
          "Microsoft.Win32.Registry": "4.7.0",
          "System.Security.Principal.Windows": "4.7.0",
          "runtime.native.System.Data.SqlClient.sni": "4.7.0"
        }
      },
      "System.Diagnostics.Debug": {
        "type": "Transitive",
        "resolved": "4.3.0",
        "contentHash": "ZUhUOdqmaG5Jk3Xdb8xi5kIyQYAA4PnTNlHx1mu9ZY3qv4ELIdKbnL/akbGaKi2RnNUWaZsAs31rvzFdewTj2g==",
        "dependencies": {
          "Microsoft.NETCore.Platforms": "1.1.0",
          "Microsoft.NETCore.Targets": "1.1.0",
          "System.Runtime": "4.3.0",
          "runtime.unix.System.Diagnostics.Debug": "4.3.0"
        }
      },
      "System.Diagnostics.EventLog": {
        "type": "Transitive",
        "resolved": "8.0.1",
        "contentHash": "n1ZP7NM2Gkn/MgD8+eOT5MulMj6wfeQMNS2Pizvq5GHCZfjlFMXV2irQlQmJhwA2VABC57M0auudO89Iu2uRLg=="
      },
      "System.Diagnostics.PerformanceCounter": {
        "type": "Transitive",
        "resolved": "8.0.1",
        "contentHash": "9RfEDiEjlUADeThs8IPdDVTXSnPRSqjfgTQJALpmGFPKC0k2mbdufOXnb/9JZ4I0TkmxOfy3VTJxrHOJSs8cXg==",
        "dependencies": {
          "System.Configuration.ConfigurationManager": "8.0.1"
        }
      },
      "System.DirectoryServices": {
        "type": "Transitive",
        "resolved": "8.0.0",
        "contentHash": "7nit//efUTy1OsAKco2f02PMrwsR2S234N0dVVp84udC77YcvpOQDz5znAWMtgMWBzY1aRJvUW61jo/7vQRfXg=="
      },
      "System.DirectoryServices.AccountManagement": {
        "type": "Transitive",
        "resolved": "8.0.1",
        "contentHash": "qVDWKClyDY+rHVEnf11eU4evW25d5OeidrtMPSJv+fwG213wa2zJ+AuIFCxsuvNSCFyHo+DvQIVfBcoK3CL1pA==",
        "dependencies": {
          "System.Configuration.ConfigurationManager": "8.0.1",
          "System.DirectoryServices": "8.0.0",
          "System.DirectoryServices.Protocols": "8.0.0"
        }
      },
      "System.DirectoryServices.Protocols": {
        "type": "Transitive",
        "resolved": "8.0.0",
        "contentHash": "puwJxURHDrYLGTQdsHyeMS72ClTqYa4lDYz6LHSbkZEk5hq8H8JfsO4MyYhB5BMMxg93jsQzLUwrnCumj11UIg=="
      },
      "System.Globalization": {
        "type": "Transitive",
        "resolved": "4.3.0",
        "contentHash": "kYdVd2f2PAdFGblzFswE4hkNANJBKRmsfa2X5LG2AcWE1c7/4t0pYae1L8vfZ5xvE2nK/R9JprtToA61OSHWIg==",
        "dependencies": {
          "Microsoft.NETCore.Platforms": "1.1.0",
          "Microsoft.NETCore.Targets": "1.1.0",
          "System.Runtime": "4.3.0",
          "runtime.any.System.Globalization": "4.3.0"
        }
      },
      "System.IO": {
        "type": "Transitive",
        "resolved": "4.3.0",
        "contentHash": "3qjaHvxQPDpSOYICjUoTsmoq5u6QJAFRUITgeT/4gqkF1bajbSmb1kwSxEA8AHlofqgcKJcM8udgieRNhaJ5Cg==",
        "dependencies": {
          "Microsoft.NETCore.Platforms": "1.1.0",
          "Microsoft.NETCore.Targets": "1.1.0",
          "System.Runtime": "4.3.0",
          "System.Text.Encoding": "4.3.0",
          "System.Threading.Tasks": "4.3.0",
          "runtime.any.System.IO": "4.3.0"
        }
      },
      "System.IO.Ports": {
        "type": "Transitive",
        "resolved": "8.0.0",
        "contentHash": "MaiPbx2/QXZc62gm/DrajRrGPG1lU4m08GWMoWiymPYM+ba4kfACp2PbiYpqJ4QiFGhHD00zX3RoVDTucjWe9g==",
        "dependencies": {
          "runtime.native.System.IO.Ports": "8.0.0"
        }
      },
      "System.Management": {
        "type": "Transitive",
        "resolved": "8.0.0",
        "contentHash": "jrK22i5LRzxZCfGb+tGmke2VH7oE0DvcDlJ1HAKYU8cPmD8XnpUT0bYn2Gy98GEhGjtfbR/sxKTVb+dE770pfA==",
        "dependencies": {
          "System.CodeDom": "8.0.0"
        }
      },
      "System.Private.Uri": {
        "type": "Transitive",
        "resolved": "4.3.2",
        "contentHash": "o1+7RJnu3Ik3PazR7Z7tJhjPdE000Eq2KGLLWhqJJKXj04wrS8lwb1OFtDF9jzXXADhUuZNJZlPc98uwwqmpFA==",
        "dependencies": {
          "Microsoft.NETCore.Platforms": "1.1.1",
          "Microsoft.NETCore.Targets": "1.1.3",
          "runtime.unix.System.Private.Uri": "4.3.0"
        }
      },
      "System.Reflection": {
        "type": "Transitive",
        "resolved": "4.3.0",
        "contentHash": "KMiAFoW7MfJGa9nDFNcfu+FpEdiHpWgTcS2HdMpDvt9saK3y/G4GwprPyzqjFH9NTaGPQeWNHU+iDlDILj96aQ==",
        "dependencies": {
          "Microsoft.NETCore.Platforms": "1.1.0",
          "Microsoft.NETCore.Targets": "1.1.0",
          "System.IO": "4.3.0",
          "System.Reflection.Primitives": "4.3.0",
          "System.Runtime": "4.3.0",
          "runtime.any.System.Reflection": "4.3.0"
        }
      },
      "System.Reflection.Primitives": {
        "type": "Transitive",
        "resolved": "4.3.0",
        "contentHash": "5RXItQz5As4xN2/YUDxdpsEkMhvw3e6aNveFXUn4Hl/udNTCNhnKp8lT9fnc3MhvGKh1baak5CovpuQUXHAlIA==",
        "dependencies": {
          "Microsoft.NETCore.Platforms": "1.1.0",
          "Microsoft.NETCore.Targets": "1.1.0",
          "System.Runtime": "4.3.0",
          "runtime.any.System.Reflection.Primitives": "4.3.0"
        }
      },
      "System.Resources.ResourceManager": {
        "type": "Transitive",
        "resolved": "4.3.0",
        "contentHash": "/zrcPkkWdZmI4F92gL/TPumP98AVDu/Wxr3CSJGQQ+XN6wbRZcyfSKVoPo17ilb3iOr0cCRqJInGwNMolqhS8A==",
        "dependencies": {
          "Microsoft.NETCore.Platforms": "1.1.0",
          "Microsoft.NETCore.Targets": "1.1.0",
          "System.Globalization": "4.3.0",
          "System.Reflection": "4.3.0",
          "System.Runtime": "4.3.0",
          "runtime.any.System.Resources.ResourceManager": "4.3.0"
        }
      },
      "System.Runtime": {
        "type": "Transitive",
        "resolved": "4.3.1",
        "contentHash": "abhfv1dTK6NXOmu4bgHIONxHyEqFjW8HwXPmpY9gmll+ix9UNo4XDcmzJn6oLooftxNssVHdJC1pGT9jkSynQg==",
        "dependencies": {
          "Microsoft.NETCore.Platforms": "1.1.1",
          "Microsoft.NETCore.Targets": "1.1.3",
          "runtime.any.System.Runtime": "4.3.0"
        }
      },
      "System.Runtime.Caching": {
        "type": "Transitive",
        "resolved": "8.0.1",
        "contentHash": "tdl7Q47P09UpRu0C/OQsGJU6GacBzzk4vfp5My9rodD+BchrxmajORnTthH8RxPUTPrIoVDJmLyvJcGxB267nQ==",
        "dependencies": {
          "System.Configuration.ConfigurationManager": "8.0.1"
        }
      },
      "System.Runtime.Extensions": {
        "type": "Transitive",
        "resolved": "4.3.0",
        "contentHash": "guW0uK0fn5fcJJ1tJVXYd7/1h5F+pea1r7FLSOz/f8vPEqbR2ZAknuRDvTQ8PzAilDveOxNjSfr0CHfIQfFk8g==",
        "dependencies": {
          "Microsoft.NETCore.Platforms": "1.1.0",
          "Microsoft.NETCore.Targets": "1.1.0",
          "System.Runtime": "4.3.0",
          "runtime.unix.System.Runtime.Extensions": "4.3.0"
        }
      },
      "System.Security.AccessControl": {
        "type": "Transitive",
        "resolved": "4.7.0",
        "contentHash": "JECvTt5aFF3WT3gHpfofL2MNNP6v84sxtXxpqhLBCcDRzqsPBmHhQ6shv4DwwN2tRlzsUxtb3G9M3763rbXKDg==",
        "dependencies": {
          "Microsoft.NETCore.Platforms": "3.1.0",
          "System.Security.Principal.Windows": "4.7.0"
        }
      },
      "System.Security.Cryptography.Pkcs": {
        "type": "Transitive",
        "resolved": "8.0.1",
        "contentHash": "CoCRHFym33aUSf/NtWSVSZa99dkd0Hm7OCZUxORBjRB16LNhIEOf8THPqzIYlvKM0nNDAPTRBa1FxEECrgaxxA=="
      },
      "System.Security.Principal.Windows": {
        "type": "Transitive",
        "resolved": "5.0.0",
        "contentHash": "t0MGLukB5WAVU9bO3MGzvlGnyJPgUlcwerXn1kzBRjwLKixT96XV0Uza41W49gVd8zEMFu9vQEFlv0IOrytICA=="
      },
      "System.ServiceProcess.ServiceController": {
        "type": "Transitive",
        "resolved": "8.0.1",
        "contentHash": "02I0BXo1kmMBgw03E8Hu4K6nTqur4wpQdcDZrndczPzY2fEoGvlinE35AWbyzLZ2h2IksEZ6an4tVt3hi9j1oA==",
        "dependencies": {
          "System.Diagnostics.EventLog": "8.0.1"
        }
      },
      "System.Speech": {
        "type": "Transitive",
        "resolved": "8.0.0",
        "contentHash": "CNuiA6vb95Oe5PRjClZEBiaju31vwB8OIeCgeSBXyZL6+MS4RVVB2X/C11z0xCkooHE3Vy91nM2z76emIzR+sg=="
      },
      "System.Text.Encoding": {
        "type": "Transitive",
        "resolved": "4.3.0",
        "contentHash": "BiIg+KWaSDOITze6jGQynxg64naAPtqGHBwDrLaCtixsa5bKiR8dpPOHA7ge3C0JJQizJE+sfkz1wV+BAKAYZw==",
        "dependencies": {
          "Microsoft.NETCore.Platforms": "1.1.0",
          "Microsoft.NETCore.Targets": "1.1.0",
          "System.Runtime": "4.3.0",
          "runtime.any.System.Text.Encoding": "4.3.0"
        }
      },
      "System.Text.Encoding.CodePages": {
        "type": "Transitive",
        "resolved": "8.0.0",
        "contentHash": "OZIsVplFGaVY90G2SbpgU7EnCoOO5pw1t4ic21dBF3/1omrJFpAGoNAVpPyMVOC90/hvgkGG3VFqR13YgZMQfg=="
      },
      "System.Text.Encodings.Web": {
        "type": "Transitive",
        "resolved": "9.0.2",
        "contentHash": "/kCGdrXg0PXrvkHYyHubXJHcmCAvJrxTZ7g4XS6UCxY1JW79aMjtUW6UYNECHJmiyFZsZ/vUuWOM4CtNpiNt8Q=="
      },
      "System.Threading.AccessControl": {
        "type": "Transitive",
        "resolved": "8.0.0",
        "contentHash": "cIed5+HuYz+eV9yu9TH95zPkqmm1J9Qps9wxjB335sU8tsqc2kGdlTEH9FZzZeCS8a7mNSEsN8ZkyhQp1gfdEw=="
      },
      "System.Threading.Tasks": {
        "type": "Transitive",
        "resolved": "4.3.0",
        "contentHash": "LbSxKEdOUhVe8BezB/9uOGGppt+nZf6e1VFyw6v3DN6lqitm0OSn2uXMOdtP0M3W4iMcqcivm2J6UgqiwwnXiA==",
        "dependencies": {
          "Microsoft.NETCore.Platforms": "1.1.0",
          "Microsoft.NETCore.Targets": "1.1.0",
          "System.Runtime": "4.3.0",
          "runtime.any.System.Threading.Tasks": "4.3.0"
        }
      },
      "System.Windows.Extensions": {
        "type": "Transitive",
        "resolved": "8.0.0",
        "contentHash": "Obg3a90MkOw9mYKxrardLpY2u0axDMrSmy4JCdq2cYbelM2cUwmUir5Bomvd1yxmPL9h5LVHU1tuKBZpUjfASg=="
      }
    },
    "net8.0/linux-musl-x64": {
      "Microsoft.Testing.Extensions.CodeCoverage": {
        "type": "Transitive",
        "resolved": "17.13.1",
        "contentHash": "Ok2HWJdOTzErMqLlWQZ/i2Fw05VWmgh1yhUWFYJAtUmCv6uJSgz/qAiriRgpTjZRWaKbb7HDaGfMgKSNcmaVfw==",
        "dependencies": {
          "Microsoft.DiaSymReader": "2.0.0",
          "Microsoft.Extensions.DependencyModel": "6.0.1",
          "Microsoft.Testing.Platform": "1.4.3",
          "Newtonsoft.Json": "13.0.3",
          "System.Reflection.Metadata": "8.0.0"
        }
      },
      "Microsoft.Win32.Registry": {
        "type": "Transitive",
        "resolved": "4.7.0",
        "contentHash": "KSrRMb5vNi0CWSGG1++id2ZOs/1QhRqROt+qgbEAdQuGjGrFcl4AOl4/exGPUYz2wUnU42nvJqon1T3U0kPXLA==",
        "dependencies": {
          "System.Security.AccessControl": "4.7.0",
          "System.Security.Principal.Windows": "4.7.0"
        }
      },
      "Microsoft.Win32.Registry.AccessControl": {
        "type": "Transitive",
        "resolved": "8.0.0",
        "contentHash": "u8PB9/v02C8mBXzl0vJ7bOyC020zOP+T1mRct+KA46DqZkB40XtsNn9pGD0QowTRsT6R4jPCghn+yAODn2UMMw=="
      },
      "Microsoft.Win32.SystemEvents": {
        "type": "Transitive",
        "resolved": "8.0.0",
        "contentHash": "9opKRyOKMCi2xJ7Bj7kxtZ1r9vbzosMvRrdEhVhDz8j8MoBGgB+WmC94yH839NPH+BclAjtQ/pyagvi/8gDLkw=="
      },
      "runtime.any.System.Collections": {
        "type": "Transitive",
        "resolved": "4.3.0",
        "contentHash": "23g6rqftKmovn2cLeGsuHUYm0FD7pdutb0uQMJpZ3qTvq+zHkgmt6J65VtRry4WDGYlmkMa4xDACtaQ94alNag==",
        "dependencies": {
          "System.Runtime": "4.3.0"
        }
      },
      "runtime.any.System.Globalization": {
        "type": "Transitive",
        "resolved": "4.3.0",
        "contentHash": "sMDBnad4rp4t7GY442Jux0MCUuKL4otn5BK6Ni0ARTXTSpRNBzZ7hpMfKSvnVSED5kYJm96YOWsqV0JH0d2uuw=="
      },
      "runtime.any.System.IO": {
        "type": "Transitive",
        "resolved": "4.3.0",
        "contentHash": "SDZ5AD1DtyRoxYtEcqQ3HDlcrorMYXZeCt7ZhG9US9I5Vva+gpIWDGMkcwa5XiKL0ceQKRZIX2x0XEjLX7PDzQ=="
      },
      "runtime.any.System.Reflection": {
        "type": "Transitive",
        "resolved": "4.3.0",
        "contentHash": "hLC3A3rI8jipR5d9k7+f0MgRCW6texsAp0MWkN/ci18FMtQ9KH7E2vDn/DH2LkxsszlpJpOn9qy6Z6/69rH6eQ=="
      },
      "runtime.any.System.Reflection.Primitives": {
        "type": "Transitive",
        "resolved": "4.3.0",
        "contentHash": "Nrm1p3armp6TTf2xuvaa+jGTTmncALWFq22CpmwRvhDf6dE9ZmH40EbOswD4GnFLrMRS0Ki6Kx5aUPmKK/hZBg=="
      },
      "runtime.any.System.Resources.ResourceManager": {
        "type": "Transitive",
        "resolved": "4.3.0",
        "contentHash": "Lxb89SMvf8w9p9+keBLyL6H6x/TEmc6QVsIIA0T36IuyOY3kNvIdyGddA2qt35cRamzxF8K5p0Opq4G4HjNbhQ=="
      },
      "runtime.any.System.Runtime": {
        "type": "Transitive",
        "resolved": "4.3.0",
        "contentHash": "fRS7zJgaG9NkifaAxGGclDDoRn9HC7hXACl52Or06a/fxdzDajWb5wov3c6a+gVSlekRoexfjwQSK9sh5um5LQ==",
        "dependencies": {
          "System.Private.Uri": "4.3.0"
        }
      },
      "runtime.any.System.Text.Encoding": {
        "type": "Transitive",
        "resolved": "4.3.0",
        "contentHash": "+ihI5VaXFCMVPJNstG4O4eo1CfbrByLxRrQQTqOTp1ttK0kUKDqOdBSTaCB2IBk/QtjDrs6+x4xuezyMXdm0HQ=="
      },
      "runtime.any.System.Threading.Tasks": {
        "type": "Transitive",
        "resolved": "4.3.0",
        "contentHash": "OhBAVBQG5kFj1S+hCEQ3TUHBAEtZ3fbEMgZMRNdN8A0Pj4x+5nTELEqL59DU0TjKVE6II3dqKw4Dklb3szT65w=="
      },
      "runtime.debian.8-x64.runtime.native.System.Security.Cryptography.OpenSsl": {
        "type": "Transitive",
        "resolved": "4.3.0",
        "contentHash": "HdSSp5MnJSsg08KMfZThpuLPJpPwE5hBXvHwoKWosyHHfe8Mh5WKT0ylEOf6yNzX6Ngjxe4Whkafh5q7Ymac4Q=="
      },
      "runtime.fedora.23-x64.runtime.native.System.Security.Cryptography.OpenSsl": {
        "type": "Transitive",
        "resolved": "4.3.0",
        "contentHash": "+yH1a49wJMy8Zt4yx5RhJrxO/DBDByAiCzNwiETI+1S4mPdCu0OY4djdciC7Vssk0l22wQaDLrXxXkp+3+7bVA=="
      },
      "runtime.fedora.24-x64.runtime.native.System.Security.Cryptography.OpenSsl": {
        "type": "Transitive",
        "resolved": "4.3.0",
        "contentHash": "c3YNH1GQJbfIPJeCnr4avseugSqPrxwIqzthYyZDN6EuOyNOzq+y2KSUfRcXauya1sF4foESTgwM5e1A8arAKw=="
      },
      "runtime.linux-arm.runtime.native.System.IO.Ports": {
        "type": "Transitive",
        "resolved": "8.0.0",
        "contentHash": "gK720fg6HemDg8sXcfy+xCMZ9+hF78Gc7BmREbmkS4noqlu1BAr9qZtuWGhLzFjBfgecmdtl4+SYVwJ1VneZBQ=="
      },
      "runtime.linux-arm64.runtime.native.System.IO.Ports": {
        "type": "Transitive",
        "resolved": "8.0.0",
        "contentHash": "KYG6/3ojhEWbb3FwQAKgGWPHrY+HKUXXdVjJlrtyCLn3EMcNTaNcPadb2c0ndQzixZSmAxZKopXJr0nLwhOrpQ=="
      },
      "runtime.linux-x64.runtime.native.System.IO.Ports": {
        "type": "Transitive",
        "resolved": "8.0.0",
        "contentHash": "Wnw5vhA4mgGbIFoo6l9Fk3iEcwRSq49a1aKwJgXUCUtEQLCSUDjTGSxqy/oMUuOyyn7uLHsH8KgZzQ1y3lReiQ=="
      },
      "runtime.native.System": {
        "type": "Transitive",
        "resolved": "4.3.0",
        "contentHash": "c/qWt2LieNZIj1jGnVNsE2Kl23Ya2aSTBuXMD6V7k9KWr6l16Tqdwq+hJScEpWER9753NWC8h96PaVNY5Ld7Jw==",
        "dependencies": {
          "Microsoft.NETCore.Platforms": "1.1.0",
          "Microsoft.NETCore.Targets": "1.1.0"
        }
      },
      "runtime.native.System.Security.Cryptography.OpenSsl": {
        "type": "Transitive",
        "resolved": "4.3.0",
        "contentHash": "NS1U+700m4KFRHR5o4vo9DSlTmlCKu/u7dtE5sUHVIPB+xpXxYQvgBgA6wEIeCz6Yfn0Z52/72WYsToCEPJnrw==",
        "dependencies": {
          "runtime.debian.8-x64.runtime.native.System.Security.Cryptography.OpenSsl": "4.3.0",
          "runtime.fedora.23-x64.runtime.native.System.Security.Cryptography.OpenSsl": "4.3.0",
          "runtime.fedora.24-x64.runtime.native.System.Security.Cryptography.OpenSsl": "4.3.0",
          "runtime.opensuse.13.2-x64.runtime.native.System.Security.Cryptography.OpenSsl": "4.3.0",
          "runtime.opensuse.42.1-x64.runtime.native.System.Security.Cryptography.OpenSsl": "4.3.0",
          "runtime.osx.10.10-x64.runtime.native.System.Security.Cryptography.OpenSsl": "4.3.0",
          "runtime.rhel.7-x64.runtime.native.System.Security.Cryptography.OpenSsl": "4.3.0",
          "runtime.ubuntu.14.04-x64.runtime.native.System.Security.Cryptography.OpenSsl": "4.3.0",
          "runtime.ubuntu.16.04-x64.runtime.native.System.Security.Cryptography.OpenSsl": "4.3.0",
          "runtime.ubuntu.16.10-x64.runtime.native.System.Security.Cryptography.OpenSsl": "4.3.0"
        }
      },
      "runtime.opensuse.13.2-x64.runtime.native.System.Security.Cryptography.OpenSsl": {
        "type": "Transitive",
        "resolved": "4.3.0",
        "contentHash": "b3pthNgxxFcD+Pc0WSEoC0+md3MyhRS6aCEeenvNE3Fdw1HyJ18ZhRFVJJzIeR/O/jpxPboB805Ho0T3Ul7w8A=="
      },
      "runtime.opensuse.42.1-x64.runtime.native.System.Security.Cryptography.OpenSsl": {
        "type": "Transitive",
        "resolved": "4.3.0",
        "contentHash": "KeLz4HClKf+nFS7p/6Fi/CqyLXh81FpiGzcmuS8DGi9lUqSnZ6Es23/gv2O+1XVGfrbNmviF7CckBpavkBoIFQ=="
      },
      "runtime.osx-arm64.runtime.native.System.IO.Ports": {
        "type": "Transitive",
        "resolved": "8.0.0",
        "contentHash": "rbUBLAaFW9oVkbsb0+XSrAo2QdhBeAyzLl5KQ6Oci9L/u626uXGKInsVJG6B9Z5EO8bmplC8tsMiaHK8wOBZ+w=="
      },
      "runtime.osx-x64.runtime.native.System.IO.Ports": {
        "type": "Transitive",
        "resolved": "8.0.0",
        "contentHash": "IcfB4jKtM9pkzP9OpYelEcUX1MiDt0IJPBh3XYYdEISFF+6Mc+T8WWi0dr9wVh1gtcdVjubVEIBgB8BHESlGfQ=="
      },
      "runtime.osx.10.10-x64.runtime.native.System.Security.Cryptography.OpenSsl": {
        "type": "Transitive",
        "resolved": "4.3.0",
        "contentHash": "X7IdhILzr4ROXd8mI1BUCQMSHSQwelUlBjF1JyTKCjXaOGn2fB4EKBxQbCK2VjO3WaWIdlXZL3W6TiIVnrhX4g=="
      },
      "runtime.rhel.7-x64.runtime.native.System.Security.Cryptography.OpenSsl": {
        "type": "Transitive",
        "resolved": "4.3.0",
        "contentHash": "nyFNiCk/r+VOiIqreLix8yN+q3Wga9+SE8BCgkf+2BwEKiNx6DyvFjCgkfV743/grxv8jHJ8gUK4XEQw7yzRYg=="
      },
      "runtime.ubuntu.14.04-x64.runtime.native.System.Security.Cryptography.OpenSsl": {
        "type": "Transitive",
        "resolved": "4.3.0",
        "contentHash": "ytoewC6wGorL7KoCAvRfsgoJPJbNq+64k2SqW6JcOAebWsFUvCCYgfzQMrnpvPiEl4OrblUlhF2ji+Q1+SVLrQ=="
      },
      "runtime.ubuntu.16.04-x64.runtime.native.System.Security.Cryptography.OpenSsl": {
        "type": "Transitive",
        "resolved": "4.3.0",
        "contentHash": "I8bKw2I8k58Wx7fMKQJn2R8lamboCAiHfHeV/pS65ScKWMMI0+wJkLYlEKvgW1D/XvSl/221clBoR2q9QNNM7A=="
      },
      "runtime.ubuntu.16.10-x64.runtime.native.System.Security.Cryptography.OpenSsl": {
        "type": "Transitive",
        "resolved": "4.3.0",
        "contentHash": "VB5cn/7OzUfzdnC8tqAIMQciVLiq2epm2NrAm1E9OjNRyG4lVhfR61SMcLizejzQP8R8Uf/0l5qOIbUEi+RdEg=="
      },
      "runtime.unix.System.Diagnostics.Debug": {
        "type": "Transitive",
        "resolved": "4.3.0",
        "contentHash": "WV8KLRHWVUVUDduFnvGMHt0FsEt2wK6xPl1EgDKlaMx2KnZ43A/O0GzP8wIuvAC7mq4T9V1mm90r+PXkL9FPdQ==",
        "dependencies": {
          "runtime.native.System": "4.3.0"
        }
      },
      "runtime.unix.System.Private.Uri": {
        "type": "Transitive",
        "resolved": "4.3.0",
        "contentHash": "ooWzobr5RAq34r9uan1r/WPXJYG1XWy9KanrxNvEnBzbFdQbMG7Y3bVi4QxR7xZMNLOxLLTAyXvnSkfj5boZSg==",
        "dependencies": {
          "runtime.native.System": "4.3.0"
        }
      },
      "runtime.unix.System.Runtime.Extensions": {
        "type": "Transitive",
        "resolved": "4.3.0",
        "contentHash": "zQiTBVpiLftTQZW8GFsV0gjYikB1WMkEPIxF5O6RkUrSV/OgvRRTYgeFQha/0keBpuS0HYweraGRwhfhJ7dj7w==",
        "dependencies": {
          "System.Private.Uri": "4.3.0",
          "runtime.native.System": "4.3.0",
          "runtime.native.System.Security.Cryptography.OpenSsl": "4.3.0"
        }
      },
      "runtime.win-arm64.runtime.native.System.Data.SqlClient.sni": {
        "type": "Transitive",
        "resolved": "4.4.0",
        "contentHash": "LbrynESTp3bm5O/+jGL8v0Qg5SJlTV08lpIpFesXjF6uGNMWqFnUQbYBJwZTeua6E/Y7FIM1C54Ey1btLWupdg=="
      },
      "runtime.win-x64.runtime.native.System.Data.SqlClient.sni": {
        "type": "Transitive",
        "resolved": "4.4.0",
        "contentHash": "38ugOfkYJqJoX9g6EYRlZB5U2ZJH51UP8ptxZgdpS07FgOEToV+lS11ouNK2PM12Pr6X/PpT5jK82G3DwH/SxQ=="
      },
      "runtime.win-x86.runtime.native.System.Data.SqlClient.sni": {
        "type": "Transitive",
        "resolved": "4.4.0",
        "contentHash": "YhEdSQUsTx+C8m8Bw7ar5/VesXvCFMItyZF7G1AUY+OM0VPZUOeAVpJ4Wl6fydBGUYZxojTDR3I6Bj/+BPkJNA=="
      },
      "System.Collections": {
        "type": "Transitive",
        "resolved": "4.3.0",
        "contentHash": "3Dcj85/TBdVpL5Zr+gEEBUuFe2icOnLalmEh9hfck1PTYbbyWuZgh4fmm2ysCLTrqLQw6t3TgTyJ+VLp+Qb+Lw==",
        "dependencies": {
          "Microsoft.NETCore.Platforms": "1.1.0",
          "Microsoft.NETCore.Targets": "1.1.0",
          "System.Runtime": "4.3.0",
          "runtime.any.System.Collections": "4.3.0"
        }
      },
      "System.Data.Odbc": {
        "type": "Transitive",
        "resolved": "8.0.1",
        "contentHash": "JQd0QHOaZuH+ki+4Geas88dnLe/lZSaEYYmRdovZaqNVuExVlVFs/of2I1VaasMxzbO5+yrGDAP2rkazx/b8Sg=="
      },
      "System.Data.OleDb": {
        "type": "Transitive",
        "resolved": "8.0.1",
        "contentHash": "RO+/y2ggU5956uQDRXdjA1e2l5yJ4rTWNX76eZ+3sgtYGqGapCe2kQCyiUci+/y6Fyb21Irp4RQEdfrIiuYrxQ==",
        "dependencies": {
          "System.Configuration.ConfigurationManager": "8.0.1",
          "System.Diagnostics.PerformanceCounter": "8.0.1"
        }
      },
      "System.Data.SqlClient": {
        "type": "Transitive",
        "resolved": "4.8.6",
        "contentHash": "2Ij/LCaTQRyAi5lAv7UUTV9R2FobC8xN9mE0fXBZohum/xLl8IZVmE98Rq5ugQHjCgTBRKqpXRb4ORulRdA6Ig==",
        "dependencies": {
          "Microsoft.Win32.Registry": "4.7.0",
          "System.Security.Principal.Windows": "4.7.0",
          "runtime.native.System.Data.SqlClient.sni": "4.7.0"
        }
      },
      "System.Diagnostics.Debug": {
        "type": "Transitive",
        "resolved": "4.3.0",
        "contentHash": "ZUhUOdqmaG5Jk3Xdb8xi5kIyQYAA4PnTNlHx1mu9ZY3qv4ELIdKbnL/akbGaKi2RnNUWaZsAs31rvzFdewTj2g==",
        "dependencies": {
          "Microsoft.NETCore.Platforms": "1.1.0",
          "Microsoft.NETCore.Targets": "1.1.0",
          "System.Runtime": "4.3.0",
          "runtime.unix.System.Diagnostics.Debug": "4.3.0"
        }
      },
      "System.Diagnostics.EventLog": {
        "type": "Transitive",
        "resolved": "8.0.1",
        "contentHash": "n1ZP7NM2Gkn/MgD8+eOT5MulMj6wfeQMNS2Pizvq5GHCZfjlFMXV2irQlQmJhwA2VABC57M0auudO89Iu2uRLg=="
      },
      "System.Diagnostics.PerformanceCounter": {
        "type": "Transitive",
        "resolved": "8.0.1",
        "contentHash": "9RfEDiEjlUADeThs8IPdDVTXSnPRSqjfgTQJALpmGFPKC0k2mbdufOXnb/9JZ4I0TkmxOfy3VTJxrHOJSs8cXg==",
        "dependencies": {
          "System.Configuration.ConfigurationManager": "8.0.1"
        }
      },
      "System.DirectoryServices": {
        "type": "Transitive",
        "resolved": "8.0.0",
        "contentHash": "7nit//efUTy1OsAKco2f02PMrwsR2S234N0dVVp84udC77YcvpOQDz5znAWMtgMWBzY1aRJvUW61jo/7vQRfXg=="
      },
      "System.DirectoryServices.AccountManagement": {
        "type": "Transitive",
        "resolved": "8.0.1",
        "contentHash": "qVDWKClyDY+rHVEnf11eU4evW25d5OeidrtMPSJv+fwG213wa2zJ+AuIFCxsuvNSCFyHo+DvQIVfBcoK3CL1pA==",
        "dependencies": {
          "System.Configuration.ConfigurationManager": "8.0.1",
          "System.DirectoryServices": "8.0.0",
          "System.DirectoryServices.Protocols": "8.0.0"
        }
      },
      "System.DirectoryServices.Protocols": {
        "type": "Transitive",
        "resolved": "8.0.0",
        "contentHash": "puwJxURHDrYLGTQdsHyeMS72ClTqYa4lDYz6LHSbkZEk5hq8H8JfsO4MyYhB5BMMxg93jsQzLUwrnCumj11UIg=="
      },
      "System.Globalization": {
        "type": "Transitive",
        "resolved": "4.3.0",
        "contentHash": "kYdVd2f2PAdFGblzFswE4hkNANJBKRmsfa2X5LG2AcWE1c7/4t0pYae1L8vfZ5xvE2nK/R9JprtToA61OSHWIg==",
        "dependencies": {
          "Microsoft.NETCore.Platforms": "1.1.0",
          "Microsoft.NETCore.Targets": "1.1.0",
          "System.Runtime": "4.3.0",
          "runtime.any.System.Globalization": "4.3.0"
        }
      },
      "System.IO": {
        "type": "Transitive",
        "resolved": "4.3.0",
        "contentHash": "3qjaHvxQPDpSOYICjUoTsmoq5u6QJAFRUITgeT/4gqkF1bajbSmb1kwSxEA8AHlofqgcKJcM8udgieRNhaJ5Cg==",
        "dependencies": {
          "Microsoft.NETCore.Platforms": "1.1.0",
          "Microsoft.NETCore.Targets": "1.1.0",
          "System.Runtime": "4.3.0",
          "System.Text.Encoding": "4.3.0",
          "System.Threading.Tasks": "4.3.0",
          "runtime.any.System.IO": "4.3.0"
        }
      },
      "System.IO.Ports": {
        "type": "Transitive",
        "resolved": "8.0.0",
        "contentHash": "MaiPbx2/QXZc62gm/DrajRrGPG1lU4m08GWMoWiymPYM+ba4kfACp2PbiYpqJ4QiFGhHD00zX3RoVDTucjWe9g==",
        "dependencies": {
          "runtime.native.System.IO.Ports": "8.0.0"
        }
      },
      "System.Management": {
        "type": "Transitive",
        "resolved": "8.0.0",
        "contentHash": "jrK22i5LRzxZCfGb+tGmke2VH7oE0DvcDlJ1HAKYU8cPmD8XnpUT0bYn2Gy98GEhGjtfbR/sxKTVb+dE770pfA==",
        "dependencies": {
          "System.CodeDom": "8.0.0"
        }
      },
      "System.Private.Uri": {
        "type": "Transitive",
        "resolved": "4.3.2",
        "contentHash": "o1+7RJnu3Ik3PazR7Z7tJhjPdE000Eq2KGLLWhqJJKXj04wrS8lwb1OFtDF9jzXXADhUuZNJZlPc98uwwqmpFA==",
        "dependencies": {
          "Microsoft.NETCore.Platforms": "1.1.1",
          "Microsoft.NETCore.Targets": "1.1.3",
          "runtime.unix.System.Private.Uri": "4.3.0"
        }
      },
      "System.Reflection": {
        "type": "Transitive",
        "resolved": "4.3.0",
        "contentHash": "KMiAFoW7MfJGa9nDFNcfu+FpEdiHpWgTcS2HdMpDvt9saK3y/G4GwprPyzqjFH9NTaGPQeWNHU+iDlDILj96aQ==",
        "dependencies": {
          "Microsoft.NETCore.Platforms": "1.1.0",
          "Microsoft.NETCore.Targets": "1.1.0",
          "System.IO": "4.3.0",
          "System.Reflection.Primitives": "4.3.0",
          "System.Runtime": "4.3.0",
          "runtime.any.System.Reflection": "4.3.0"
        }
      },
      "System.Reflection.Primitives": {
        "type": "Transitive",
        "resolved": "4.3.0",
        "contentHash": "5RXItQz5As4xN2/YUDxdpsEkMhvw3e6aNveFXUn4Hl/udNTCNhnKp8lT9fnc3MhvGKh1baak5CovpuQUXHAlIA==",
        "dependencies": {
          "Microsoft.NETCore.Platforms": "1.1.0",
          "Microsoft.NETCore.Targets": "1.1.0",
          "System.Runtime": "4.3.0",
          "runtime.any.System.Reflection.Primitives": "4.3.0"
        }
      },
      "System.Resources.ResourceManager": {
        "type": "Transitive",
        "resolved": "4.3.0",
        "contentHash": "/zrcPkkWdZmI4F92gL/TPumP98AVDu/Wxr3CSJGQQ+XN6wbRZcyfSKVoPo17ilb3iOr0cCRqJInGwNMolqhS8A==",
        "dependencies": {
          "Microsoft.NETCore.Platforms": "1.1.0",
          "Microsoft.NETCore.Targets": "1.1.0",
          "System.Globalization": "4.3.0",
          "System.Reflection": "4.3.0",
          "System.Runtime": "4.3.0",
          "runtime.any.System.Resources.ResourceManager": "4.3.0"
        }
      },
      "System.Runtime": {
        "type": "Transitive",
        "resolved": "4.3.1",
        "contentHash": "abhfv1dTK6NXOmu4bgHIONxHyEqFjW8HwXPmpY9gmll+ix9UNo4XDcmzJn6oLooftxNssVHdJC1pGT9jkSynQg==",
        "dependencies": {
          "Microsoft.NETCore.Platforms": "1.1.1",
          "Microsoft.NETCore.Targets": "1.1.3",
          "runtime.any.System.Runtime": "4.3.0"
        }
      },
      "System.Runtime.Caching": {
        "type": "Transitive",
        "resolved": "8.0.1",
        "contentHash": "tdl7Q47P09UpRu0C/OQsGJU6GacBzzk4vfp5My9rodD+BchrxmajORnTthH8RxPUTPrIoVDJmLyvJcGxB267nQ==",
        "dependencies": {
          "System.Configuration.ConfigurationManager": "8.0.1"
        }
      },
      "System.Runtime.Extensions": {
        "type": "Transitive",
        "resolved": "4.3.0",
        "contentHash": "guW0uK0fn5fcJJ1tJVXYd7/1h5F+pea1r7FLSOz/f8vPEqbR2ZAknuRDvTQ8PzAilDveOxNjSfr0CHfIQfFk8g==",
        "dependencies": {
          "Microsoft.NETCore.Platforms": "1.1.0",
          "Microsoft.NETCore.Targets": "1.1.0",
          "System.Runtime": "4.3.0",
          "runtime.unix.System.Runtime.Extensions": "4.3.0"
        }
      },
      "System.Security.AccessControl": {
        "type": "Transitive",
        "resolved": "4.7.0",
        "contentHash": "JECvTt5aFF3WT3gHpfofL2MNNP6v84sxtXxpqhLBCcDRzqsPBmHhQ6shv4DwwN2tRlzsUxtb3G9M3763rbXKDg==",
        "dependencies": {
          "Microsoft.NETCore.Platforms": "3.1.0",
          "System.Security.Principal.Windows": "4.7.0"
        }
      },
      "System.Security.Cryptography.Pkcs": {
        "type": "Transitive",
        "resolved": "8.0.1",
        "contentHash": "CoCRHFym33aUSf/NtWSVSZa99dkd0Hm7OCZUxORBjRB16LNhIEOf8THPqzIYlvKM0nNDAPTRBa1FxEECrgaxxA=="
      },
      "System.Security.Principal.Windows": {
        "type": "Transitive",
        "resolved": "5.0.0",
        "contentHash": "t0MGLukB5WAVU9bO3MGzvlGnyJPgUlcwerXn1kzBRjwLKixT96XV0Uza41W49gVd8zEMFu9vQEFlv0IOrytICA=="
      },
      "System.ServiceProcess.ServiceController": {
        "type": "Transitive",
        "resolved": "8.0.1",
        "contentHash": "02I0BXo1kmMBgw03E8Hu4K6nTqur4wpQdcDZrndczPzY2fEoGvlinE35AWbyzLZ2h2IksEZ6an4tVt3hi9j1oA==",
        "dependencies": {
          "System.Diagnostics.EventLog": "8.0.1"
        }
      },
      "System.Speech": {
        "type": "Transitive",
        "resolved": "8.0.0",
        "contentHash": "CNuiA6vb95Oe5PRjClZEBiaju31vwB8OIeCgeSBXyZL6+MS4RVVB2X/C11z0xCkooHE3Vy91nM2z76emIzR+sg=="
      },
      "System.Text.Encoding": {
        "type": "Transitive",
        "resolved": "4.3.0",
        "contentHash": "BiIg+KWaSDOITze6jGQynxg64naAPtqGHBwDrLaCtixsa5bKiR8dpPOHA7ge3C0JJQizJE+sfkz1wV+BAKAYZw==",
        "dependencies": {
          "Microsoft.NETCore.Platforms": "1.1.0",
          "Microsoft.NETCore.Targets": "1.1.0",
          "System.Runtime": "4.3.0",
          "runtime.any.System.Text.Encoding": "4.3.0"
        }
      },
      "System.Text.Encoding.CodePages": {
        "type": "Transitive",
        "resolved": "8.0.0",
        "contentHash": "OZIsVplFGaVY90G2SbpgU7EnCoOO5pw1t4ic21dBF3/1omrJFpAGoNAVpPyMVOC90/hvgkGG3VFqR13YgZMQfg=="
      },
      "System.Text.Encodings.Web": {
        "type": "Transitive",
        "resolved": "9.0.2",
        "contentHash": "/kCGdrXg0PXrvkHYyHubXJHcmCAvJrxTZ7g4XS6UCxY1JW79aMjtUW6UYNECHJmiyFZsZ/vUuWOM4CtNpiNt8Q=="
      },
      "System.Threading.AccessControl": {
        "type": "Transitive",
        "resolved": "8.0.0",
        "contentHash": "cIed5+HuYz+eV9yu9TH95zPkqmm1J9Qps9wxjB335sU8tsqc2kGdlTEH9FZzZeCS8a7mNSEsN8ZkyhQp1gfdEw=="
      },
      "System.Threading.Tasks": {
        "type": "Transitive",
        "resolved": "4.3.0",
        "contentHash": "LbSxKEdOUhVe8BezB/9uOGGppt+nZf6e1VFyw6v3DN6lqitm0OSn2uXMOdtP0M3W4iMcqcivm2J6UgqiwwnXiA==",
        "dependencies": {
          "Microsoft.NETCore.Platforms": "1.1.0",
          "Microsoft.NETCore.Targets": "1.1.0",
          "System.Runtime": "4.3.0",
          "runtime.any.System.Threading.Tasks": "4.3.0"
        }
      },
      "System.Windows.Extensions": {
        "type": "Transitive",
        "resolved": "8.0.0",
        "contentHash": "Obg3a90MkOw9mYKxrardLpY2u0axDMrSmy4JCdq2cYbelM2cUwmUir5Bomvd1yxmPL9h5LVHU1tuKBZpUjfASg=="
      }
    },
    "net8.0/linux-x64": {
      "Microsoft.Testing.Extensions.CodeCoverage": {
        "type": "Transitive",
        "resolved": "17.13.1",
        "contentHash": "Ok2HWJdOTzErMqLlWQZ/i2Fw05VWmgh1yhUWFYJAtUmCv6uJSgz/qAiriRgpTjZRWaKbb7HDaGfMgKSNcmaVfw==",
        "dependencies": {
          "Microsoft.DiaSymReader": "2.0.0",
          "Microsoft.Extensions.DependencyModel": "6.0.1",
          "Microsoft.Testing.Platform": "1.4.3",
          "Newtonsoft.Json": "13.0.3",
          "System.Reflection.Metadata": "8.0.0"
        }
      },
      "Microsoft.Win32.Registry": {
        "type": "Transitive",
        "resolved": "4.7.0",
        "contentHash": "KSrRMb5vNi0CWSGG1++id2ZOs/1QhRqROt+qgbEAdQuGjGrFcl4AOl4/exGPUYz2wUnU42nvJqon1T3U0kPXLA==",
        "dependencies": {
          "System.Security.AccessControl": "4.7.0",
          "System.Security.Principal.Windows": "4.7.0"
        }
      },
      "Microsoft.Win32.Registry.AccessControl": {
        "type": "Transitive",
        "resolved": "8.0.0",
        "contentHash": "u8PB9/v02C8mBXzl0vJ7bOyC020zOP+T1mRct+KA46DqZkB40XtsNn9pGD0QowTRsT6R4jPCghn+yAODn2UMMw=="
      },
      "Microsoft.Win32.SystemEvents": {
        "type": "Transitive",
        "resolved": "8.0.0",
        "contentHash": "9opKRyOKMCi2xJ7Bj7kxtZ1r9vbzosMvRrdEhVhDz8j8MoBGgB+WmC94yH839NPH+BclAjtQ/pyagvi/8gDLkw=="
      },
      "runtime.any.System.Collections": {
        "type": "Transitive",
        "resolved": "4.3.0",
        "contentHash": "23g6rqftKmovn2cLeGsuHUYm0FD7pdutb0uQMJpZ3qTvq+zHkgmt6J65VtRry4WDGYlmkMa4xDACtaQ94alNag==",
        "dependencies": {
          "System.Runtime": "4.3.0"
        }
      },
      "runtime.any.System.Globalization": {
        "type": "Transitive",
        "resolved": "4.3.0",
        "contentHash": "sMDBnad4rp4t7GY442Jux0MCUuKL4otn5BK6Ni0ARTXTSpRNBzZ7hpMfKSvnVSED5kYJm96YOWsqV0JH0d2uuw=="
      },
      "runtime.any.System.IO": {
        "type": "Transitive",
        "resolved": "4.3.0",
        "contentHash": "SDZ5AD1DtyRoxYtEcqQ3HDlcrorMYXZeCt7ZhG9US9I5Vva+gpIWDGMkcwa5XiKL0ceQKRZIX2x0XEjLX7PDzQ=="
      },
      "runtime.any.System.Reflection": {
        "type": "Transitive",
        "resolved": "4.3.0",
        "contentHash": "hLC3A3rI8jipR5d9k7+f0MgRCW6texsAp0MWkN/ci18FMtQ9KH7E2vDn/DH2LkxsszlpJpOn9qy6Z6/69rH6eQ=="
      },
      "runtime.any.System.Reflection.Primitives": {
        "type": "Transitive",
        "resolved": "4.3.0",
        "contentHash": "Nrm1p3armp6TTf2xuvaa+jGTTmncALWFq22CpmwRvhDf6dE9ZmH40EbOswD4GnFLrMRS0Ki6Kx5aUPmKK/hZBg=="
      },
      "runtime.any.System.Resources.ResourceManager": {
        "type": "Transitive",
        "resolved": "4.3.0",
        "contentHash": "Lxb89SMvf8w9p9+keBLyL6H6x/TEmc6QVsIIA0T36IuyOY3kNvIdyGddA2qt35cRamzxF8K5p0Opq4G4HjNbhQ=="
      },
      "runtime.any.System.Runtime": {
        "type": "Transitive",
        "resolved": "4.3.0",
        "contentHash": "fRS7zJgaG9NkifaAxGGclDDoRn9HC7hXACl52Or06a/fxdzDajWb5wov3c6a+gVSlekRoexfjwQSK9sh5um5LQ==",
        "dependencies": {
          "System.Private.Uri": "4.3.0"
        }
      },
      "runtime.any.System.Text.Encoding": {
        "type": "Transitive",
        "resolved": "4.3.0",
        "contentHash": "+ihI5VaXFCMVPJNstG4O4eo1CfbrByLxRrQQTqOTp1ttK0kUKDqOdBSTaCB2IBk/QtjDrs6+x4xuezyMXdm0HQ=="
      },
      "runtime.any.System.Threading.Tasks": {
        "type": "Transitive",
        "resolved": "4.3.0",
        "contentHash": "OhBAVBQG5kFj1S+hCEQ3TUHBAEtZ3fbEMgZMRNdN8A0Pj4x+5nTELEqL59DU0TjKVE6II3dqKw4Dklb3szT65w=="
      },
      "runtime.debian.8-x64.runtime.native.System.Security.Cryptography.OpenSsl": {
        "type": "Transitive",
        "resolved": "4.3.0",
        "contentHash": "HdSSp5MnJSsg08KMfZThpuLPJpPwE5hBXvHwoKWosyHHfe8Mh5WKT0ylEOf6yNzX6Ngjxe4Whkafh5q7Ymac4Q=="
      },
      "runtime.fedora.23-x64.runtime.native.System.Security.Cryptography.OpenSsl": {
        "type": "Transitive",
        "resolved": "4.3.0",
        "contentHash": "+yH1a49wJMy8Zt4yx5RhJrxO/DBDByAiCzNwiETI+1S4mPdCu0OY4djdciC7Vssk0l22wQaDLrXxXkp+3+7bVA=="
      },
      "runtime.fedora.24-x64.runtime.native.System.Security.Cryptography.OpenSsl": {
        "type": "Transitive",
        "resolved": "4.3.0",
        "contentHash": "c3YNH1GQJbfIPJeCnr4avseugSqPrxwIqzthYyZDN6EuOyNOzq+y2KSUfRcXauya1sF4foESTgwM5e1A8arAKw=="
      },
      "runtime.linux-arm.runtime.native.System.IO.Ports": {
        "type": "Transitive",
        "resolved": "8.0.0",
        "contentHash": "gK720fg6HemDg8sXcfy+xCMZ9+hF78Gc7BmREbmkS4noqlu1BAr9qZtuWGhLzFjBfgecmdtl4+SYVwJ1VneZBQ=="
      },
      "runtime.linux-arm64.runtime.native.System.IO.Ports": {
        "type": "Transitive",
        "resolved": "8.0.0",
        "contentHash": "KYG6/3ojhEWbb3FwQAKgGWPHrY+HKUXXdVjJlrtyCLn3EMcNTaNcPadb2c0ndQzixZSmAxZKopXJr0nLwhOrpQ=="
      },
      "runtime.linux-x64.runtime.native.System.IO.Ports": {
        "type": "Transitive",
        "resolved": "8.0.0",
        "contentHash": "Wnw5vhA4mgGbIFoo6l9Fk3iEcwRSq49a1aKwJgXUCUtEQLCSUDjTGSxqy/oMUuOyyn7uLHsH8KgZzQ1y3lReiQ=="
      },
      "runtime.native.System": {
        "type": "Transitive",
        "resolved": "4.3.0",
        "contentHash": "c/qWt2LieNZIj1jGnVNsE2Kl23Ya2aSTBuXMD6V7k9KWr6l16Tqdwq+hJScEpWER9753NWC8h96PaVNY5Ld7Jw==",
        "dependencies": {
          "Microsoft.NETCore.Platforms": "1.1.0",
          "Microsoft.NETCore.Targets": "1.1.0"
        }
      },
      "runtime.native.System.Security.Cryptography.OpenSsl": {
        "type": "Transitive",
        "resolved": "4.3.0",
        "contentHash": "NS1U+700m4KFRHR5o4vo9DSlTmlCKu/u7dtE5sUHVIPB+xpXxYQvgBgA6wEIeCz6Yfn0Z52/72WYsToCEPJnrw==",
        "dependencies": {
          "runtime.debian.8-x64.runtime.native.System.Security.Cryptography.OpenSsl": "4.3.0",
          "runtime.fedora.23-x64.runtime.native.System.Security.Cryptography.OpenSsl": "4.3.0",
          "runtime.fedora.24-x64.runtime.native.System.Security.Cryptography.OpenSsl": "4.3.0",
          "runtime.opensuse.13.2-x64.runtime.native.System.Security.Cryptography.OpenSsl": "4.3.0",
          "runtime.opensuse.42.1-x64.runtime.native.System.Security.Cryptography.OpenSsl": "4.3.0",
          "runtime.osx.10.10-x64.runtime.native.System.Security.Cryptography.OpenSsl": "4.3.0",
          "runtime.rhel.7-x64.runtime.native.System.Security.Cryptography.OpenSsl": "4.3.0",
          "runtime.ubuntu.14.04-x64.runtime.native.System.Security.Cryptography.OpenSsl": "4.3.0",
          "runtime.ubuntu.16.04-x64.runtime.native.System.Security.Cryptography.OpenSsl": "4.3.0",
          "runtime.ubuntu.16.10-x64.runtime.native.System.Security.Cryptography.OpenSsl": "4.3.0"
        }
      },
      "runtime.opensuse.13.2-x64.runtime.native.System.Security.Cryptography.OpenSsl": {
        "type": "Transitive",
        "resolved": "4.3.0",
        "contentHash": "b3pthNgxxFcD+Pc0WSEoC0+md3MyhRS6aCEeenvNE3Fdw1HyJ18ZhRFVJJzIeR/O/jpxPboB805Ho0T3Ul7w8A=="
      },
      "runtime.opensuse.42.1-x64.runtime.native.System.Security.Cryptography.OpenSsl": {
        "type": "Transitive",
        "resolved": "4.3.0",
        "contentHash": "KeLz4HClKf+nFS7p/6Fi/CqyLXh81FpiGzcmuS8DGi9lUqSnZ6Es23/gv2O+1XVGfrbNmviF7CckBpavkBoIFQ=="
      },
      "runtime.osx-arm64.runtime.native.System.IO.Ports": {
        "type": "Transitive",
        "resolved": "8.0.0",
        "contentHash": "rbUBLAaFW9oVkbsb0+XSrAo2QdhBeAyzLl5KQ6Oci9L/u626uXGKInsVJG6B9Z5EO8bmplC8tsMiaHK8wOBZ+w=="
      },
      "runtime.osx-x64.runtime.native.System.IO.Ports": {
        "type": "Transitive",
        "resolved": "8.0.0",
        "contentHash": "IcfB4jKtM9pkzP9OpYelEcUX1MiDt0IJPBh3XYYdEISFF+6Mc+T8WWi0dr9wVh1gtcdVjubVEIBgB8BHESlGfQ=="
      },
      "runtime.osx.10.10-x64.runtime.native.System.Security.Cryptography.OpenSsl": {
        "type": "Transitive",
        "resolved": "4.3.0",
        "contentHash": "X7IdhILzr4ROXd8mI1BUCQMSHSQwelUlBjF1JyTKCjXaOGn2fB4EKBxQbCK2VjO3WaWIdlXZL3W6TiIVnrhX4g=="
      },
      "runtime.rhel.7-x64.runtime.native.System.Security.Cryptography.OpenSsl": {
        "type": "Transitive",
        "resolved": "4.3.0",
        "contentHash": "nyFNiCk/r+VOiIqreLix8yN+q3Wga9+SE8BCgkf+2BwEKiNx6DyvFjCgkfV743/grxv8jHJ8gUK4XEQw7yzRYg=="
      },
      "runtime.ubuntu.14.04-x64.runtime.native.System.Security.Cryptography.OpenSsl": {
        "type": "Transitive",
        "resolved": "4.3.0",
        "contentHash": "ytoewC6wGorL7KoCAvRfsgoJPJbNq+64k2SqW6JcOAebWsFUvCCYgfzQMrnpvPiEl4OrblUlhF2ji+Q1+SVLrQ=="
      },
      "runtime.ubuntu.16.04-x64.runtime.native.System.Security.Cryptography.OpenSsl": {
        "type": "Transitive",
        "resolved": "4.3.0",
        "contentHash": "I8bKw2I8k58Wx7fMKQJn2R8lamboCAiHfHeV/pS65ScKWMMI0+wJkLYlEKvgW1D/XvSl/221clBoR2q9QNNM7A=="
      },
      "runtime.ubuntu.16.10-x64.runtime.native.System.Security.Cryptography.OpenSsl": {
        "type": "Transitive",
        "resolved": "4.3.0",
        "contentHash": "VB5cn/7OzUfzdnC8tqAIMQciVLiq2epm2NrAm1E9OjNRyG4lVhfR61SMcLizejzQP8R8Uf/0l5qOIbUEi+RdEg=="
      },
      "runtime.unix.System.Diagnostics.Debug": {
        "type": "Transitive",
        "resolved": "4.3.0",
        "contentHash": "WV8KLRHWVUVUDduFnvGMHt0FsEt2wK6xPl1EgDKlaMx2KnZ43A/O0GzP8wIuvAC7mq4T9V1mm90r+PXkL9FPdQ==",
        "dependencies": {
          "runtime.native.System": "4.3.0"
        }
      },
      "runtime.unix.System.Private.Uri": {
        "type": "Transitive",
        "resolved": "4.3.0",
        "contentHash": "ooWzobr5RAq34r9uan1r/WPXJYG1XWy9KanrxNvEnBzbFdQbMG7Y3bVi4QxR7xZMNLOxLLTAyXvnSkfj5boZSg==",
        "dependencies": {
          "runtime.native.System": "4.3.0"
        }
      },
      "runtime.unix.System.Runtime.Extensions": {
        "type": "Transitive",
        "resolved": "4.3.0",
        "contentHash": "zQiTBVpiLftTQZW8GFsV0gjYikB1WMkEPIxF5O6RkUrSV/OgvRRTYgeFQha/0keBpuS0HYweraGRwhfhJ7dj7w==",
        "dependencies": {
          "System.Private.Uri": "4.3.0",
          "runtime.native.System": "4.3.0",
          "runtime.native.System.Security.Cryptography.OpenSsl": "4.3.0"
        }
      },
      "runtime.win-arm64.runtime.native.System.Data.SqlClient.sni": {
        "type": "Transitive",
        "resolved": "4.4.0",
        "contentHash": "LbrynESTp3bm5O/+jGL8v0Qg5SJlTV08lpIpFesXjF6uGNMWqFnUQbYBJwZTeua6E/Y7FIM1C54Ey1btLWupdg=="
      },
      "runtime.win-x64.runtime.native.System.Data.SqlClient.sni": {
        "type": "Transitive",
        "resolved": "4.4.0",
        "contentHash": "38ugOfkYJqJoX9g6EYRlZB5U2ZJH51UP8ptxZgdpS07FgOEToV+lS11ouNK2PM12Pr6X/PpT5jK82G3DwH/SxQ=="
      },
      "runtime.win-x86.runtime.native.System.Data.SqlClient.sni": {
        "type": "Transitive",
        "resolved": "4.4.0",
        "contentHash": "YhEdSQUsTx+C8m8Bw7ar5/VesXvCFMItyZF7G1AUY+OM0VPZUOeAVpJ4Wl6fydBGUYZxojTDR3I6Bj/+BPkJNA=="
      },
      "System.Collections": {
        "type": "Transitive",
        "resolved": "4.3.0",
        "contentHash": "3Dcj85/TBdVpL5Zr+gEEBUuFe2icOnLalmEh9hfck1PTYbbyWuZgh4fmm2ysCLTrqLQw6t3TgTyJ+VLp+Qb+Lw==",
        "dependencies": {
          "Microsoft.NETCore.Platforms": "1.1.0",
          "Microsoft.NETCore.Targets": "1.1.0",
          "System.Runtime": "4.3.0",
          "runtime.any.System.Collections": "4.3.0"
        }
      },
      "System.Data.Odbc": {
        "type": "Transitive",
        "resolved": "8.0.1",
        "contentHash": "JQd0QHOaZuH+ki+4Geas88dnLe/lZSaEYYmRdovZaqNVuExVlVFs/of2I1VaasMxzbO5+yrGDAP2rkazx/b8Sg=="
      },
      "System.Data.OleDb": {
        "type": "Transitive",
        "resolved": "8.0.1",
        "contentHash": "RO+/y2ggU5956uQDRXdjA1e2l5yJ4rTWNX76eZ+3sgtYGqGapCe2kQCyiUci+/y6Fyb21Irp4RQEdfrIiuYrxQ==",
        "dependencies": {
          "System.Configuration.ConfigurationManager": "8.0.1",
          "System.Diagnostics.PerformanceCounter": "8.0.1"
        }
      },
      "System.Data.SqlClient": {
        "type": "Transitive",
        "resolved": "4.8.6",
        "contentHash": "2Ij/LCaTQRyAi5lAv7UUTV9R2FobC8xN9mE0fXBZohum/xLl8IZVmE98Rq5ugQHjCgTBRKqpXRb4ORulRdA6Ig==",
        "dependencies": {
          "Microsoft.Win32.Registry": "4.7.0",
          "System.Security.Principal.Windows": "4.7.0",
          "runtime.native.System.Data.SqlClient.sni": "4.7.0"
        }
      },
      "System.Diagnostics.Debug": {
        "type": "Transitive",
        "resolved": "4.3.0",
        "contentHash": "ZUhUOdqmaG5Jk3Xdb8xi5kIyQYAA4PnTNlHx1mu9ZY3qv4ELIdKbnL/akbGaKi2RnNUWaZsAs31rvzFdewTj2g==",
        "dependencies": {
          "Microsoft.NETCore.Platforms": "1.1.0",
          "Microsoft.NETCore.Targets": "1.1.0",
          "System.Runtime": "4.3.0",
          "runtime.unix.System.Diagnostics.Debug": "4.3.0"
        }
      },
      "System.Diagnostics.EventLog": {
        "type": "Transitive",
        "resolved": "8.0.1",
        "contentHash": "n1ZP7NM2Gkn/MgD8+eOT5MulMj6wfeQMNS2Pizvq5GHCZfjlFMXV2irQlQmJhwA2VABC57M0auudO89Iu2uRLg=="
      },
      "System.Diagnostics.PerformanceCounter": {
        "type": "Transitive",
        "resolved": "8.0.1",
        "contentHash": "9RfEDiEjlUADeThs8IPdDVTXSnPRSqjfgTQJALpmGFPKC0k2mbdufOXnb/9JZ4I0TkmxOfy3VTJxrHOJSs8cXg==",
        "dependencies": {
          "System.Configuration.ConfigurationManager": "8.0.1"
        }
      },
      "System.DirectoryServices": {
        "type": "Transitive",
        "resolved": "8.0.0",
        "contentHash": "7nit//efUTy1OsAKco2f02PMrwsR2S234N0dVVp84udC77YcvpOQDz5znAWMtgMWBzY1aRJvUW61jo/7vQRfXg=="
      },
      "System.DirectoryServices.AccountManagement": {
        "type": "Transitive",
        "resolved": "8.0.1",
        "contentHash": "qVDWKClyDY+rHVEnf11eU4evW25d5OeidrtMPSJv+fwG213wa2zJ+AuIFCxsuvNSCFyHo+DvQIVfBcoK3CL1pA==",
        "dependencies": {
          "System.Configuration.ConfigurationManager": "8.0.1",
          "System.DirectoryServices": "8.0.0",
          "System.DirectoryServices.Protocols": "8.0.0"
        }
      },
      "System.DirectoryServices.Protocols": {
        "type": "Transitive",
        "resolved": "8.0.0",
        "contentHash": "puwJxURHDrYLGTQdsHyeMS72ClTqYa4lDYz6LHSbkZEk5hq8H8JfsO4MyYhB5BMMxg93jsQzLUwrnCumj11UIg=="
      },
      "System.Globalization": {
        "type": "Transitive",
        "resolved": "4.3.0",
        "contentHash": "kYdVd2f2PAdFGblzFswE4hkNANJBKRmsfa2X5LG2AcWE1c7/4t0pYae1L8vfZ5xvE2nK/R9JprtToA61OSHWIg==",
        "dependencies": {
          "Microsoft.NETCore.Platforms": "1.1.0",
          "Microsoft.NETCore.Targets": "1.1.0",
          "System.Runtime": "4.3.0",
          "runtime.any.System.Globalization": "4.3.0"
        }
      },
      "System.IO": {
        "type": "Transitive",
        "resolved": "4.3.0",
        "contentHash": "3qjaHvxQPDpSOYICjUoTsmoq5u6QJAFRUITgeT/4gqkF1bajbSmb1kwSxEA8AHlofqgcKJcM8udgieRNhaJ5Cg==",
        "dependencies": {
          "Microsoft.NETCore.Platforms": "1.1.0",
          "Microsoft.NETCore.Targets": "1.1.0",
          "System.Runtime": "4.3.0",
          "System.Text.Encoding": "4.3.0",
          "System.Threading.Tasks": "4.3.0",
          "runtime.any.System.IO": "4.3.0"
        }
      },
      "System.IO.Ports": {
        "type": "Transitive",
        "resolved": "8.0.0",
        "contentHash": "MaiPbx2/QXZc62gm/DrajRrGPG1lU4m08GWMoWiymPYM+ba4kfACp2PbiYpqJ4QiFGhHD00zX3RoVDTucjWe9g==",
        "dependencies": {
          "runtime.native.System.IO.Ports": "8.0.0"
        }
      },
      "System.Management": {
        "type": "Transitive",
        "resolved": "8.0.0",
        "contentHash": "jrK22i5LRzxZCfGb+tGmke2VH7oE0DvcDlJ1HAKYU8cPmD8XnpUT0bYn2Gy98GEhGjtfbR/sxKTVb+dE770pfA==",
        "dependencies": {
          "System.CodeDom": "8.0.0"
        }
      },
      "System.Private.Uri": {
        "type": "Transitive",
        "resolved": "4.3.2",
        "contentHash": "o1+7RJnu3Ik3PazR7Z7tJhjPdE000Eq2KGLLWhqJJKXj04wrS8lwb1OFtDF9jzXXADhUuZNJZlPc98uwwqmpFA==",
        "dependencies": {
          "Microsoft.NETCore.Platforms": "1.1.1",
          "Microsoft.NETCore.Targets": "1.1.3",
          "runtime.unix.System.Private.Uri": "4.3.0"
        }
      },
      "System.Reflection": {
        "type": "Transitive",
        "resolved": "4.3.0",
        "contentHash": "KMiAFoW7MfJGa9nDFNcfu+FpEdiHpWgTcS2HdMpDvt9saK3y/G4GwprPyzqjFH9NTaGPQeWNHU+iDlDILj96aQ==",
        "dependencies": {
          "Microsoft.NETCore.Platforms": "1.1.0",
          "Microsoft.NETCore.Targets": "1.1.0",
          "System.IO": "4.3.0",
          "System.Reflection.Primitives": "4.3.0",
          "System.Runtime": "4.3.0",
          "runtime.any.System.Reflection": "4.3.0"
        }
      },
      "System.Reflection.Primitives": {
        "type": "Transitive",
        "resolved": "4.3.0",
        "contentHash": "5RXItQz5As4xN2/YUDxdpsEkMhvw3e6aNveFXUn4Hl/udNTCNhnKp8lT9fnc3MhvGKh1baak5CovpuQUXHAlIA==",
        "dependencies": {
          "Microsoft.NETCore.Platforms": "1.1.0",
          "Microsoft.NETCore.Targets": "1.1.0",
          "System.Runtime": "4.3.0",
          "runtime.any.System.Reflection.Primitives": "4.3.0"
        }
      },
      "System.Resources.ResourceManager": {
        "type": "Transitive",
        "resolved": "4.3.0",
        "contentHash": "/zrcPkkWdZmI4F92gL/TPumP98AVDu/Wxr3CSJGQQ+XN6wbRZcyfSKVoPo17ilb3iOr0cCRqJInGwNMolqhS8A==",
        "dependencies": {
          "Microsoft.NETCore.Platforms": "1.1.0",
          "Microsoft.NETCore.Targets": "1.1.0",
          "System.Globalization": "4.3.0",
          "System.Reflection": "4.3.0",
          "System.Runtime": "4.3.0",
          "runtime.any.System.Resources.ResourceManager": "4.3.0"
        }
      },
      "System.Runtime": {
        "type": "Transitive",
        "resolved": "4.3.1",
        "contentHash": "abhfv1dTK6NXOmu4bgHIONxHyEqFjW8HwXPmpY9gmll+ix9UNo4XDcmzJn6oLooftxNssVHdJC1pGT9jkSynQg==",
        "dependencies": {
          "Microsoft.NETCore.Platforms": "1.1.1",
          "Microsoft.NETCore.Targets": "1.1.3",
          "runtime.any.System.Runtime": "4.3.0"
        }
      },
      "System.Runtime.Caching": {
        "type": "Transitive",
        "resolved": "8.0.1",
        "contentHash": "tdl7Q47P09UpRu0C/OQsGJU6GacBzzk4vfp5My9rodD+BchrxmajORnTthH8RxPUTPrIoVDJmLyvJcGxB267nQ==",
        "dependencies": {
          "System.Configuration.ConfigurationManager": "8.0.1"
        }
      },
      "System.Runtime.Extensions": {
        "type": "Transitive",
        "resolved": "4.3.0",
        "contentHash": "guW0uK0fn5fcJJ1tJVXYd7/1h5F+pea1r7FLSOz/f8vPEqbR2ZAknuRDvTQ8PzAilDveOxNjSfr0CHfIQfFk8g==",
        "dependencies": {
          "Microsoft.NETCore.Platforms": "1.1.0",
          "Microsoft.NETCore.Targets": "1.1.0",
          "System.Runtime": "4.3.0",
          "runtime.unix.System.Runtime.Extensions": "4.3.0"
        }
      },
      "System.Security.AccessControl": {
        "type": "Transitive",
        "resolved": "4.7.0",
        "contentHash": "JECvTt5aFF3WT3gHpfofL2MNNP6v84sxtXxpqhLBCcDRzqsPBmHhQ6shv4DwwN2tRlzsUxtb3G9M3763rbXKDg==",
        "dependencies": {
          "Microsoft.NETCore.Platforms": "3.1.0",
          "System.Security.Principal.Windows": "4.7.0"
        }
      },
      "System.Security.Cryptography.Pkcs": {
        "type": "Transitive",
        "resolved": "8.0.1",
        "contentHash": "CoCRHFym33aUSf/NtWSVSZa99dkd0Hm7OCZUxORBjRB16LNhIEOf8THPqzIYlvKM0nNDAPTRBa1FxEECrgaxxA=="
      },
      "System.Security.Principal.Windows": {
        "type": "Transitive",
        "resolved": "5.0.0",
        "contentHash": "t0MGLukB5WAVU9bO3MGzvlGnyJPgUlcwerXn1kzBRjwLKixT96XV0Uza41W49gVd8zEMFu9vQEFlv0IOrytICA=="
      },
      "System.ServiceProcess.ServiceController": {
        "type": "Transitive",
        "resolved": "8.0.1",
        "contentHash": "02I0BXo1kmMBgw03E8Hu4K6nTqur4wpQdcDZrndczPzY2fEoGvlinE35AWbyzLZ2h2IksEZ6an4tVt3hi9j1oA==",
        "dependencies": {
          "System.Diagnostics.EventLog": "8.0.1"
        }
      },
      "System.Speech": {
        "type": "Transitive",
        "resolved": "8.0.0",
        "contentHash": "CNuiA6vb95Oe5PRjClZEBiaju31vwB8OIeCgeSBXyZL6+MS4RVVB2X/C11z0xCkooHE3Vy91nM2z76emIzR+sg=="
      },
      "System.Text.Encoding": {
        "type": "Transitive",
        "resolved": "4.3.0",
        "contentHash": "BiIg+KWaSDOITze6jGQynxg64naAPtqGHBwDrLaCtixsa5bKiR8dpPOHA7ge3C0JJQizJE+sfkz1wV+BAKAYZw==",
        "dependencies": {
          "Microsoft.NETCore.Platforms": "1.1.0",
          "Microsoft.NETCore.Targets": "1.1.0",
          "System.Runtime": "4.3.0",
          "runtime.any.System.Text.Encoding": "4.3.0"
        }
      },
      "System.Text.Encoding.CodePages": {
        "type": "Transitive",
        "resolved": "8.0.0",
        "contentHash": "OZIsVplFGaVY90G2SbpgU7EnCoOO5pw1t4ic21dBF3/1omrJFpAGoNAVpPyMVOC90/hvgkGG3VFqR13YgZMQfg=="
      },
      "System.Text.Encodings.Web": {
        "type": "Transitive",
        "resolved": "9.0.2",
        "contentHash": "/kCGdrXg0PXrvkHYyHubXJHcmCAvJrxTZ7g4XS6UCxY1JW79aMjtUW6UYNECHJmiyFZsZ/vUuWOM4CtNpiNt8Q=="
      },
      "System.Threading.AccessControl": {
        "type": "Transitive",
        "resolved": "8.0.0",
        "contentHash": "cIed5+HuYz+eV9yu9TH95zPkqmm1J9Qps9wxjB335sU8tsqc2kGdlTEH9FZzZeCS8a7mNSEsN8ZkyhQp1gfdEw=="
      },
      "System.Threading.Tasks": {
        "type": "Transitive",
        "resolved": "4.3.0",
        "contentHash": "LbSxKEdOUhVe8BezB/9uOGGppt+nZf6e1VFyw6v3DN6lqitm0OSn2uXMOdtP0M3W4iMcqcivm2J6UgqiwwnXiA==",
        "dependencies": {
          "Microsoft.NETCore.Platforms": "1.1.0",
          "Microsoft.NETCore.Targets": "1.1.0",
          "System.Runtime": "4.3.0",
          "runtime.any.System.Threading.Tasks": "4.3.0"
        }
      },
      "System.Windows.Extensions": {
        "type": "Transitive",
        "resolved": "8.0.0",
        "contentHash": "Obg3a90MkOw9mYKxrardLpY2u0axDMrSmy4JCdq2cYbelM2cUwmUir5Bomvd1yxmPL9h5LVHU1tuKBZpUjfASg=="
      }
    },
    "net8.0/osx-arm64": {
      "Microsoft.Testing.Extensions.CodeCoverage": {
        "type": "Transitive",
        "resolved": "17.13.1",
        "contentHash": "Ok2HWJdOTzErMqLlWQZ/i2Fw05VWmgh1yhUWFYJAtUmCv6uJSgz/qAiriRgpTjZRWaKbb7HDaGfMgKSNcmaVfw==",
        "dependencies": {
          "Microsoft.DiaSymReader": "2.0.0",
          "Microsoft.Extensions.DependencyModel": "6.0.1",
          "Microsoft.Testing.Platform": "1.4.3",
          "Newtonsoft.Json": "13.0.3",
          "System.Reflection.Metadata": "8.0.0"
        }
      },
      "Microsoft.Win32.Registry": {
        "type": "Transitive",
        "resolved": "4.7.0",
        "contentHash": "KSrRMb5vNi0CWSGG1++id2ZOs/1QhRqROt+qgbEAdQuGjGrFcl4AOl4/exGPUYz2wUnU42nvJqon1T3U0kPXLA==",
        "dependencies": {
          "System.Security.AccessControl": "4.7.0",
          "System.Security.Principal.Windows": "4.7.0"
        }
      },
      "Microsoft.Win32.Registry.AccessControl": {
        "type": "Transitive",
        "resolved": "8.0.0",
        "contentHash": "u8PB9/v02C8mBXzl0vJ7bOyC020zOP+T1mRct+KA46DqZkB40XtsNn9pGD0QowTRsT6R4jPCghn+yAODn2UMMw=="
      },
      "Microsoft.Win32.SystemEvents": {
        "type": "Transitive",
        "resolved": "8.0.0",
        "contentHash": "9opKRyOKMCi2xJ7Bj7kxtZ1r9vbzosMvRrdEhVhDz8j8MoBGgB+WmC94yH839NPH+BclAjtQ/pyagvi/8gDLkw=="
      },
      "runtime.any.System.Collections": {
        "type": "Transitive",
        "resolved": "4.3.0",
        "contentHash": "23g6rqftKmovn2cLeGsuHUYm0FD7pdutb0uQMJpZ3qTvq+zHkgmt6J65VtRry4WDGYlmkMa4xDACtaQ94alNag==",
        "dependencies": {
          "System.Runtime": "4.3.0"
        }
      },
      "runtime.any.System.Globalization": {
        "type": "Transitive",
        "resolved": "4.3.0",
        "contentHash": "sMDBnad4rp4t7GY442Jux0MCUuKL4otn5BK6Ni0ARTXTSpRNBzZ7hpMfKSvnVSED5kYJm96YOWsqV0JH0d2uuw=="
      },
      "runtime.any.System.IO": {
        "type": "Transitive",
        "resolved": "4.3.0",
        "contentHash": "SDZ5AD1DtyRoxYtEcqQ3HDlcrorMYXZeCt7ZhG9US9I5Vva+gpIWDGMkcwa5XiKL0ceQKRZIX2x0XEjLX7PDzQ=="
      },
      "runtime.any.System.Reflection": {
        "type": "Transitive",
        "resolved": "4.3.0",
        "contentHash": "hLC3A3rI8jipR5d9k7+f0MgRCW6texsAp0MWkN/ci18FMtQ9KH7E2vDn/DH2LkxsszlpJpOn9qy6Z6/69rH6eQ=="
      },
      "runtime.any.System.Reflection.Primitives": {
        "type": "Transitive",
        "resolved": "4.3.0",
        "contentHash": "Nrm1p3armp6TTf2xuvaa+jGTTmncALWFq22CpmwRvhDf6dE9ZmH40EbOswD4GnFLrMRS0Ki6Kx5aUPmKK/hZBg=="
      },
      "runtime.any.System.Resources.ResourceManager": {
        "type": "Transitive",
        "resolved": "4.3.0",
        "contentHash": "Lxb89SMvf8w9p9+keBLyL6H6x/TEmc6QVsIIA0T36IuyOY3kNvIdyGddA2qt35cRamzxF8K5p0Opq4G4HjNbhQ=="
      },
      "runtime.any.System.Runtime": {
        "type": "Transitive",
        "resolved": "4.3.0",
        "contentHash": "fRS7zJgaG9NkifaAxGGclDDoRn9HC7hXACl52Or06a/fxdzDajWb5wov3c6a+gVSlekRoexfjwQSK9sh5um5LQ==",
        "dependencies": {
          "System.Private.Uri": "4.3.0"
        }
      },
      "runtime.any.System.Text.Encoding": {
        "type": "Transitive",
        "resolved": "4.3.0",
        "contentHash": "+ihI5VaXFCMVPJNstG4O4eo1CfbrByLxRrQQTqOTp1ttK0kUKDqOdBSTaCB2IBk/QtjDrs6+x4xuezyMXdm0HQ=="
      },
      "runtime.any.System.Threading.Tasks": {
        "type": "Transitive",
        "resolved": "4.3.0",
        "contentHash": "OhBAVBQG5kFj1S+hCEQ3TUHBAEtZ3fbEMgZMRNdN8A0Pj4x+5nTELEqL59DU0TjKVE6II3dqKw4Dklb3szT65w=="
      },
      "runtime.debian.8-x64.runtime.native.System.Security.Cryptography.OpenSsl": {
        "type": "Transitive",
        "resolved": "4.3.0",
        "contentHash": "HdSSp5MnJSsg08KMfZThpuLPJpPwE5hBXvHwoKWosyHHfe8Mh5WKT0ylEOf6yNzX6Ngjxe4Whkafh5q7Ymac4Q=="
      },
      "runtime.fedora.23-x64.runtime.native.System.Security.Cryptography.OpenSsl": {
        "type": "Transitive",
        "resolved": "4.3.0",
        "contentHash": "+yH1a49wJMy8Zt4yx5RhJrxO/DBDByAiCzNwiETI+1S4mPdCu0OY4djdciC7Vssk0l22wQaDLrXxXkp+3+7bVA=="
      },
      "runtime.fedora.24-x64.runtime.native.System.Security.Cryptography.OpenSsl": {
        "type": "Transitive",
        "resolved": "4.3.0",
        "contentHash": "c3YNH1GQJbfIPJeCnr4avseugSqPrxwIqzthYyZDN6EuOyNOzq+y2KSUfRcXauya1sF4foESTgwM5e1A8arAKw=="
      },
      "runtime.linux-arm.runtime.native.System.IO.Ports": {
        "type": "Transitive",
        "resolved": "8.0.0",
        "contentHash": "gK720fg6HemDg8sXcfy+xCMZ9+hF78Gc7BmREbmkS4noqlu1BAr9qZtuWGhLzFjBfgecmdtl4+SYVwJ1VneZBQ=="
      },
      "runtime.linux-arm64.runtime.native.System.IO.Ports": {
        "type": "Transitive",
        "resolved": "8.0.0",
        "contentHash": "KYG6/3ojhEWbb3FwQAKgGWPHrY+HKUXXdVjJlrtyCLn3EMcNTaNcPadb2c0ndQzixZSmAxZKopXJr0nLwhOrpQ=="
      },
      "runtime.linux-x64.runtime.native.System.IO.Ports": {
        "type": "Transitive",
        "resolved": "8.0.0",
        "contentHash": "Wnw5vhA4mgGbIFoo6l9Fk3iEcwRSq49a1aKwJgXUCUtEQLCSUDjTGSxqy/oMUuOyyn7uLHsH8KgZzQ1y3lReiQ=="
      },
      "runtime.native.System": {
        "type": "Transitive",
        "resolved": "4.3.0",
        "contentHash": "c/qWt2LieNZIj1jGnVNsE2Kl23Ya2aSTBuXMD6V7k9KWr6l16Tqdwq+hJScEpWER9753NWC8h96PaVNY5Ld7Jw==",
        "dependencies": {
          "Microsoft.NETCore.Platforms": "1.1.0",
          "Microsoft.NETCore.Targets": "1.1.0"
        }
      },
      "runtime.native.System.Security.Cryptography.OpenSsl": {
        "type": "Transitive",
        "resolved": "4.3.0",
        "contentHash": "NS1U+700m4KFRHR5o4vo9DSlTmlCKu/u7dtE5sUHVIPB+xpXxYQvgBgA6wEIeCz6Yfn0Z52/72WYsToCEPJnrw==",
        "dependencies": {
          "runtime.debian.8-x64.runtime.native.System.Security.Cryptography.OpenSsl": "4.3.0",
          "runtime.fedora.23-x64.runtime.native.System.Security.Cryptography.OpenSsl": "4.3.0",
          "runtime.fedora.24-x64.runtime.native.System.Security.Cryptography.OpenSsl": "4.3.0",
          "runtime.opensuse.13.2-x64.runtime.native.System.Security.Cryptography.OpenSsl": "4.3.0",
          "runtime.opensuse.42.1-x64.runtime.native.System.Security.Cryptography.OpenSsl": "4.3.0",
          "runtime.osx.10.10-x64.runtime.native.System.Security.Cryptography.OpenSsl": "4.3.0",
          "runtime.rhel.7-x64.runtime.native.System.Security.Cryptography.OpenSsl": "4.3.0",
          "runtime.ubuntu.14.04-x64.runtime.native.System.Security.Cryptography.OpenSsl": "4.3.0",
          "runtime.ubuntu.16.04-x64.runtime.native.System.Security.Cryptography.OpenSsl": "4.3.0",
          "runtime.ubuntu.16.10-x64.runtime.native.System.Security.Cryptography.OpenSsl": "4.3.0"
        }
      },
      "runtime.opensuse.13.2-x64.runtime.native.System.Security.Cryptography.OpenSsl": {
        "type": "Transitive",
        "resolved": "4.3.0",
        "contentHash": "b3pthNgxxFcD+Pc0WSEoC0+md3MyhRS6aCEeenvNE3Fdw1HyJ18ZhRFVJJzIeR/O/jpxPboB805Ho0T3Ul7w8A=="
      },
      "runtime.opensuse.42.1-x64.runtime.native.System.Security.Cryptography.OpenSsl": {
        "type": "Transitive",
        "resolved": "4.3.0",
        "contentHash": "KeLz4HClKf+nFS7p/6Fi/CqyLXh81FpiGzcmuS8DGi9lUqSnZ6Es23/gv2O+1XVGfrbNmviF7CckBpavkBoIFQ=="
      },
      "runtime.osx-arm64.runtime.native.System.IO.Ports": {
        "type": "Transitive",
        "resolved": "8.0.0",
        "contentHash": "rbUBLAaFW9oVkbsb0+XSrAo2QdhBeAyzLl5KQ6Oci9L/u626uXGKInsVJG6B9Z5EO8bmplC8tsMiaHK8wOBZ+w=="
      },
      "runtime.osx-x64.runtime.native.System.IO.Ports": {
        "type": "Transitive",
        "resolved": "8.0.0",
        "contentHash": "IcfB4jKtM9pkzP9OpYelEcUX1MiDt0IJPBh3XYYdEISFF+6Mc+T8WWi0dr9wVh1gtcdVjubVEIBgB8BHESlGfQ=="
      },
      "runtime.osx.10.10-x64.runtime.native.System.Security.Cryptography.OpenSsl": {
        "type": "Transitive",
        "resolved": "4.3.0",
        "contentHash": "X7IdhILzr4ROXd8mI1BUCQMSHSQwelUlBjF1JyTKCjXaOGn2fB4EKBxQbCK2VjO3WaWIdlXZL3W6TiIVnrhX4g=="
      },
      "runtime.rhel.7-x64.runtime.native.System.Security.Cryptography.OpenSsl": {
        "type": "Transitive",
        "resolved": "4.3.0",
        "contentHash": "nyFNiCk/r+VOiIqreLix8yN+q3Wga9+SE8BCgkf+2BwEKiNx6DyvFjCgkfV743/grxv8jHJ8gUK4XEQw7yzRYg=="
      },
      "runtime.ubuntu.14.04-x64.runtime.native.System.Security.Cryptography.OpenSsl": {
        "type": "Transitive",
        "resolved": "4.3.0",
        "contentHash": "ytoewC6wGorL7KoCAvRfsgoJPJbNq+64k2SqW6JcOAebWsFUvCCYgfzQMrnpvPiEl4OrblUlhF2ji+Q1+SVLrQ=="
      },
      "runtime.ubuntu.16.04-x64.runtime.native.System.Security.Cryptography.OpenSsl": {
        "type": "Transitive",
        "resolved": "4.3.0",
        "contentHash": "I8bKw2I8k58Wx7fMKQJn2R8lamboCAiHfHeV/pS65ScKWMMI0+wJkLYlEKvgW1D/XvSl/221clBoR2q9QNNM7A=="
      },
      "runtime.ubuntu.16.10-x64.runtime.native.System.Security.Cryptography.OpenSsl": {
        "type": "Transitive",
        "resolved": "4.3.0",
        "contentHash": "VB5cn/7OzUfzdnC8tqAIMQciVLiq2epm2NrAm1E9OjNRyG4lVhfR61SMcLizejzQP8R8Uf/0l5qOIbUEi+RdEg=="
      },
      "runtime.unix.System.Diagnostics.Debug": {
        "type": "Transitive",
        "resolved": "4.3.0",
        "contentHash": "WV8KLRHWVUVUDduFnvGMHt0FsEt2wK6xPl1EgDKlaMx2KnZ43A/O0GzP8wIuvAC7mq4T9V1mm90r+PXkL9FPdQ==",
        "dependencies": {
          "runtime.native.System": "4.3.0"
        }
      },
      "runtime.unix.System.Private.Uri": {
        "type": "Transitive",
        "resolved": "4.3.0",
        "contentHash": "ooWzobr5RAq34r9uan1r/WPXJYG1XWy9KanrxNvEnBzbFdQbMG7Y3bVi4QxR7xZMNLOxLLTAyXvnSkfj5boZSg==",
        "dependencies": {
          "runtime.native.System": "4.3.0"
        }
      },
      "runtime.unix.System.Runtime.Extensions": {
        "type": "Transitive",
        "resolved": "4.3.0",
        "contentHash": "zQiTBVpiLftTQZW8GFsV0gjYikB1WMkEPIxF5O6RkUrSV/OgvRRTYgeFQha/0keBpuS0HYweraGRwhfhJ7dj7w==",
        "dependencies": {
          "System.Private.Uri": "4.3.0",
          "runtime.native.System": "4.3.0",
          "runtime.native.System.Security.Cryptography.OpenSsl": "4.3.0"
        }
      },
      "runtime.win-arm64.runtime.native.System.Data.SqlClient.sni": {
        "type": "Transitive",
        "resolved": "4.4.0",
        "contentHash": "LbrynESTp3bm5O/+jGL8v0Qg5SJlTV08lpIpFesXjF6uGNMWqFnUQbYBJwZTeua6E/Y7FIM1C54Ey1btLWupdg=="
      },
      "runtime.win-x64.runtime.native.System.Data.SqlClient.sni": {
        "type": "Transitive",
        "resolved": "4.4.0",
        "contentHash": "38ugOfkYJqJoX9g6EYRlZB5U2ZJH51UP8ptxZgdpS07FgOEToV+lS11ouNK2PM12Pr6X/PpT5jK82G3DwH/SxQ=="
      },
      "runtime.win-x86.runtime.native.System.Data.SqlClient.sni": {
        "type": "Transitive",
        "resolved": "4.4.0",
        "contentHash": "YhEdSQUsTx+C8m8Bw7ar5/VesXvCFMItyZF7G1AUY+OM0VPZUOeAVpJ4Wl6fydBGUYZxojTDR3I6Bj/+BPkJNA=="
      },
      "System.Collections": {
        "type": "Transitive",
        "resolved": "4.3.0",
        "contentHash": "3Dcj85/TBdVpL5Zr+gEEBUuFe2icOnLalmEh9hfck1PTYbbyWuZgh4fmm2ysCLTrqLQw6t3TgTyJ+VLp+Qb+Lw==",
        "dependencies": {
          "Microsoft.NETCore.Platforms": "1.1.0",
          "Microsoft.NETCore.Targets": "1.1.0",
          "System.Runtime": "4.3.0",
          "runtime.any.System.Collections": "4.3.0"
        }
      },
      "System.Data.Odbc": {
        "type": "Transitive",
        "resolved": "8.0.1",
        "contentHash": "JQd0QHOaZuH+ki+4Geas88dnLe/lZSaEYYmRdovZaqNVuExVlVFs/of2I1VaasMxzbO5+yrGDAP2rkazx/b8Sg=="
      },
      "System.Data.OleDb": {
        "type": "Transitive",
        "resolved": "8.0.1",
        "contentHash": "RO+/y2ggU5956uQDRXdjA1e2l5yJ4rTWNX76eZ+3sgtYGqGapCe2kQCyiUci+/y6Fyb21Irp4RQEdfrIiuYrxQ==",
        "dependencies": {
          "System.Configuration.ConfigurationManager": "8.0.1",
          "System.Diagnostics.PerformanceCounter": "8.0.1"
        }
      },
      "System.Data.SqlClient": {
        "type": "Transitive",
        "resolved": "4.8.6",
        "contentHash": "2Ij/LCaTQRyAi5lAv7UUTV9R2FobC8xN9mE0fXBZohum/xLl8IZVmE98Rq5ugQHjCgTBRKqpXRb4ORulRdA6Ig==",
        "dependencies": {
          "Microsoft.Win32.Registry": "4.7.0",
          "System.Security.Principal.Windows": "4.7.0",
          "runtime.native.System.Data.SqlClient.sni": "4.7.0"
        }
      },
      "System.Diagnostics.Debug": {
        "type": "Transitive",
        "resolved": "4.3.0",
        "contentHash": "ZUhUOdqmaG5Jk3Xdb8xi5kIyQYAA4PnTNlHx1mu9ZY3qv4ELIdKbnL/akbGaKi2RnNUWaZsAs31rvzFdewTj2g==",
        "dependencies": {
          "Microsoft.NETCore.Platforms": "1.1.0",
          "Microsoft.NETCore.Targets": "1.1.0",
          "System.Runtime": "4.3.0",
          "runtime.unix.System.Diagnostics.Debug": "4.3.0"
        }
      },
      "System.Diagnostics.EventLog": {
        "type": "Transitive",
        "resolved": "8.0.1",
        "contentHash": "n1ZP7NM2Gkn/MgD8+eOT5MulMj6wfeQMNS2Pizvq5GHCZfjlFMXV2irQlQmJhwA2VABC57M0auudO89Iu2uRLg=="
      },
      "System.Diagnostics.PerformanceCounter": {
        "type": "Transitive",
        "resolved": "8.0.1",
        "contentHash": "9RfEDiEjlUADeThs8IPdDVTXSnPRSqjfgTQJALpmGFPKC0k2mbdufOXnb/9JZ4I0TkmxOfy3VTJxrHOJSs8cXg==",
        "dependencies": {
          "System.Configuration.ConfigurationManager": "8.0.1"
        }
      },
      "System.DirectoryServices": {
        "type": "Transitive",
        "resolved": "8.0.0",
        "contentHash": "7nit//efUTy1OsAKco2f02PMrwsR2S234N0dVVp84udC77YcvpOQDz5znAWMtgMWBzY1aRJvUW61jo/7vQRfXg=="
      },
      "System.DirectoryServices.AccountManagement": {
        "type": "Transitive",
        "resolved": "8.0.1",
        "contentHash": "qVDWKClyDY+rHVEnf11eU4evW25d5OeidrtMPSJv+fwG213wa2zJ+AuIFCxsuvNSCFyHo+DvQIVfBcoK3CL1pA==",
        "dependencies": {
          "System.Configuration.ConfigurationManager": "8.0.1",
          "System.DirectoryServices": "8.0.0",
          "System.DirectoryServices.Protocols": "8.0.0"
        }
      },
      "System.DirectoryServices.Protocols": {
        "type": "Transitive",
        "resolved": "8.0.0",
        "contentHash": "puwJxURHDrYLGTQdsHyeMS72ClTqYa4lDYz6LHSbkZEk5hq8H8JfsO4MyYhB5BMMxg93jsQzLUwrnCumj11UIg=="
      },
      "System.Globalization": {
        "type": "Transitive",
        "resolved": "4.3.0",
        "contentHash": "kYdVd2f2PAdFGblzFswE4hkNANJBKRmsfa2X5LG2AcWE1c7/4t0pYae1L8vfZ5xvE2nK/R9JprtToA61OSHWIg==",
        "dependencies": {
          "Microsoft.NETCore.Platforms": "1.1.0",
          "Microsoft.NETCore.Targets": "1.1.0",
          "System.Runtime": "4.3.0",
          "runtime.any.System.Globalization": "4.3.0"
        }
      },
      "System.IO": {
        "type": "Transitive",
        "resolved": "4.3.0",
        "contentHash": "3qjaHvxQPDpSOYICjUoTsmoq5u6QJAFRUITgeT/4gqkF1bajbSmb1kwSxEA8AHlofqgcKJcM8udgieRNhaJ5Cg==",
        "dependencies": {
          "Microsoft.NETCore.Platforms": "1.1.0",
          "Microsoft.NETCore.Targets": "1.1.0",
          "System.Runtime": "4.3.0",
          "System.Text.Encoding": "4.3.0",
          "System.Threading.Tasks": "4.3.0",
          "runtime.any.System.IO": "4.3.0"
        }
      },
      "System.IO.Ports": {
        "type": "Transitive",
        "resolved": "8.0.0",
        "contentHash": "MaiPbx2/QXZc62gm/DrajRrGPG1lU4m08GWMoWiymPYM+ba4kfACp2PbiYpqJ4QiFGhHD00zX3RoVDTucjWe9g==",
        "dependencies": {
          "runtime.native.System.IO.Ports": "8.0.0"
        }
      },
      "System.Management": {
        "type": "Transitive",
        "resolved": "8.0.0",
        "contentHash": "jrK22i5LRzxZCfGb+tGmke2VH7oE0DvcDlJ1HAKYU8cPmD8XnpUT0bYn2Gy98GEhGjtfbR/sxKTVb+dE770pfA==",
        "dependencies": {
          "System.CodeDom": "8.0.0"
        }
      },
      "System.Private.Uri": {
        "type": "Transitive",
        "resolved": "4.3.2",
        "contentHash": "o1+7RJnu3Ik3PazR7Z7tJhjPdE000Eq2KGLLWhqJJKXj04wrS8lwb1OFtDF9jzXXADhUuZNJZlPc98uwwqmpFA==",
        "dependencies": {
          "Microsoft.NETCore.Platforms": "1.1.1",
          "Microsoft.NETCore.Targets": "1.1.3",
          "runtime.unix.System.Private.Uri": "4.3.0"
        }
      },
      "System.Reflection": {
        "type": "Transitive",
        "resolved": "4.3.0",
        "contentHash": "KMiAFoW7MfJGa9nDFNcfu+FpEdiHpWgTcS2HdMpDvt9saK3y/G4GwprPyzqjFH9NTaGPQeWNHU+iDlDILj96aQ==",
        "dependencies": {
          "Microsoft.NETCore.Platforms": "1.1.0",
          "Microsoft.NETCore.Targets": "1.1.0",
          "System.IO": "4.3.0",
          "System.Reflection.Primitives": "4.3.0",
          "System.Runtime": "4.3.0",
          "runtime.any.System.Reflection": "4.3.0"
        }
      },
      "System.Reflection.Primitives": {
        "type": "Transitive",
        "resolved": "4.3.0",
        "contentHash": "5RXItQz5As4xN2/YUDxdpsEkMhvw3e6aNveFXUn4Hl/udNTCNhnKp8lT9fnc3MhvGKh1baak5CovpuQUXHAlIA==",
        "dependencies": {
          "Microsoft.NETCore.Platforms": "1.1.0",
          "Microsoft.NETCore.Targets": "1.1.0",
          "System.Runtime": "4.3.0",
          "runtime.any.System.Reflection.Primitives": "4.3.0"
        }
      },
      "System.Resources.ResourceManager": {
        "type": "Transitive",
        "resolved": "4.3.0",
        "contentHash": "/zrcPkkWdZmI4F92gL/TPumP98AVDu/Wxr3CSJGQQ+XN6wbRZcyfSKVoPo17ilb3iOr0cCRqJInGwNMolqhS8A==",
        "dependencies": {
          "Microsoft.NETCore.Platforms": "1.1.0",
          "Microsoft.NETCore.Targets": "1.1.0",
          "System.Globalization": "4.3.0",
          "System.Reflection": "4.3.0",
          "System.Runtime": "4.3.0",
          "runtime.any.System.Resources.ResourceManager": "4.3.0"
        }
      },
      "System.Runtime": {
        "type": "Transitive",
        "resolved": "4.3.1",
        "contentHash": "abhfv1dTK6NXOmu4bgHIONxHyEqFjW8HwXPmpY9gmll+ix9UNo4XDcmzJn6oLooftxNssVHdJC1pGT9jkSynQg==",
        "dependencies": {
          "Microsoft.NETCore.Platforms": "1.1.1",
          "Microsoft.NETCore.Targets": "1.1.3",
          "runtime.any.System.Runtime": "4.3.0"
        }
      },
      "System.Runtime.Caching": {
        "type": "Transitive",
        "resolved": "8.0.1",
        "contentHash": "tdl7Q47P09UpRu0C/OQsGJU6GacBzzk4vfp5My9rodD+BchrxmajORnTthH8RxPUTPrIoVDJmLyvJcGxB267nQ==",
        "dependencies": {
          "System.Configuration.ConfigurationManager": "8.0.1"
        }
      },
      "System.Runtime.Extensions": {
        "type": "Transitive",
        "resolved": "4.3.0",
        "contentHash": "guW0uK0fn5fcJJ1tJVXYd7/1h5F+pea1r7FLSOz/f8vPEqbR2ZAknuRDvTQ8PzAilDveOxNjSfr0CHfIQfFk8g==",
        "dependencies": {
          "Microsoft.NETCore.Platforms": "1.1.0",
          "Microsoft.NETCore.Targets": "1.1.0",
          "System.Runtime": "4.3.0",
          "runtime.unix.System.Runtime.Extensions": "4.3.0"
        }
      },
      "System.Security.AccessControl": {
        "type": "Transitive",
        "resolved": "4.7.0",
        "contentHash": "JECvTt5aFF3WT3gHpfofL2MNNP6v84sxtXxpqhLBCcDRzqsPBmHhQ6shv4DwwN2tRlzsUxtb3G9M3763rbXKDg==",
        "dependencies": {
          "Microsoft.NETCore.Platforms": "3.1.0",
          "System.Security.Principal.Windows": "4.7.0"
        }
      },
      "System.Security.Cryptography.Pkcs": {
        "type": "Transitive",
        "resolved": "8.0.1",
        "contentHash": "CoCRHFym33aUSf/NtWSVSZa99dkd0Hm7OCZUxORBjRB16LNhIEOf8THPqzIYlvKM0nNDAPTRBa1FxEECrgaxxA=="
      },
      "System.Security.Principal.Windows": {
        "type": "Transitive",
        "resolved": "5.0.0",
        "contentHash": "t0MGLukB5WAVU9bO3MGzvlGnyJPgUlcwerXn1kzBRjwLKixT96XV0Uza41W49gVd8zEMFu9vQEFlv0IOrytICA=="
      },
      "System.ServiceProcess.ServiceController": {
        "type": "Transitive",
        "resolved": "8.0.1",
        "contentHash": "02I0BXo1kmMBgw03E8Hu4K6nTqur4wpQdcDZrndczPzY2fEoGvlinE35AWbyzLZ2h2IksEZ6an4tVt3hi9j1oA==",
        "dependencies": {
          "System.Diagnostics.EventLog": "8.0.1"
        }
      },
      "System.Speech": {
        "type": "Transitive",
        "resolved": "8.0.0",
        "contentHash": "CNuiA6vb95Oe5PRjClZEBiaju31vwB8OIeCgeSBXyZL6+MS4RVVB2X/C11z0xCkooHE3Vy91nM2z76emIzR+sg=="
      },
      "System.Text.Encoding": {
        "type": "Transitive",
        "resolved": "4.3.0",
        "contentHash": "BiIg+KWaSDOITze6jGQynxg64naAPtqGHBwDrLaCtixsa5bKiR8dpPOHA7ge3C0JJQizJE+sfkz1wV+BAKAYZw==",
        "dependencies": {
          "Microsoft.NETCore.Platforms": "1.1.0",
          "Microsoft.NETCore.Targets": "1.1.0",
          "System.Runtime": "4.3.0",
          "runtime.any.System.Text.Encoding": "4.3.0"
        }
      },
      "System.Text.Encoding.CodePages": {
        "type": "Transitive",
        "resolved": "8.0.0",
        "contentHash": "OZIsVplFGaVY90G2SbpgU7EnCoOO5pw1t4ic21dBF3/1omrJFpAGoNAVpPyMVOC90/hvgkGG3VFqR13YgZMQfg=="
      },
      "System.Text.Encodings.Web": {
        "type": "Transitive",
        "resolved": "9.0.2",
        "contentHash": "/kCGdrXg0PXrvkHYyHubXJHcmCAvJrxTZ7g4XS6UCxY1JW79aMjtUW6UYNECHJmiyFZsZ/vUuWOM4CtNpiNt8Q=="
      },
      "System.Threading.AccessControl": {
        "type": "Transitive",
        "resolved": "8.0.0",
        "contentHash": "cIed5+HuYz+eV9yu9TH95zPkqmm1J9Qps9wxjB335sU8tsqc2kGdlTEH9FZzZeCS8a7mNSEsN8ZkyhQp1gfdEw=="
      },
      "System.Threading.Tasks": {
        "type": "Transitive",
        "resolved": "4.3.0",
        "contentHash": "LbSxKEdOUhVe8BezB/9uOGGppt+nZf6e1VFyw6v3DN6lqitm0OSn2uXMOdtP0M3W4iMcqcivm2J6UgqiwwnXiA==",
        "dependencies": {
          "Microsoft.NETCore.Platforms": "1.1.0",
          "Microsoft.NETCore.Targets": "1.1.0",
          "System.Runtime": "4.3.0",
          "runtime.any.System.Threading.Tasks": "4.3.0"
        }
      },
      "System.Windows.Extensions": {
        "type": "Transitive",
        "resolved": "8.0.0",
        "contentHash": "Obg3a90MkOw9mYKxrardLpY2u0axDMrSmy4JCdq2cYbelM2cUwmUir5Bomvd1yxmPL9h5LVHU1tuKBZpUjfASg=="
      }
    },
    "net8.0/osx-x64": {
      "Microsoft.Testing.Extensions.CodeCoverage": {
        "type": "Transitive",
        "resolved": "17.13.1",
        "contentHash": "Ok2HWJdOTzErMqLlWQZ/i2Fw05VWmgh1yhUWFYJAtUmCv6uJSgz/qAiriRgpTjZRWaKbb7HDaGfMgKSNcmaVfw==",
        "dependencies": {
          "Microsoft.DiaSymReader": "2.0.0",
          "Microsoft.Extensions.DependencyModel": "6.0.1",
          "Microsoft.Testing.Platform": "1.4.3",
          "Newtonsoft.Json": "13.0.3",
          "System.Reflection.Metadata": "8.0.0"
        }
      },
      "Microsoft.Win32.Registry": {
        "type": "Transitive",
        "resolved": "4.7.0",
        "contentHash": "KSrRMb5vNi0CWSGG1++id2ZOs/1QhRqROt+qgbEAdQuGjGrFcl4AOl4/exGPUYz2wUnU42nvJqon1T3U0kPXLA==",
        "dependencies": {
          "System.Security.AccessControl": "4.7.0",
          "System.Security.Principal.Windows": "4.7.0"
        }
      },
      "Microsoft.Win32.Registry.AccessControl": {
        "type": "Transitive",
        "resolved": "8.0.0",
        "contentHash": "u8PB9/v02C8mBXzl0vJ7bOyC020zOP+T1mRct+KA46DqZkB40XtsNn9pGD0QowTRsT6R4jPCghn+yAODn2UMMw=="
      },
      "Microsoft.Win32.SystemEvents": {
        "type": "Transitive",
        "resolved": "8.0.0",
        "contentHash": "9opKRyOKMCi2xJ7Bj7kxtZ1r9vbzosMvRrdEhVhDz8j8MoBGgB+WmC94yH839NPH+BclAjtQ/pyagvi/8gDLkw=="
      },
      "runtime.any.System.Collections": {
        "type": "Transitive",
        "resolved": "4.3.0",
        "contentHash": "23g6rqftKmovn2cLeGsuHUYm0FD7pdutb0uQMJpZ3qTvq+zHkgmt6J65VtRry4WDGYlmkMa4xDACtaQ94alNag==",
        "dependencies": {
          "System.Runtime": "4.3.0"
        }
      },
      "runtime.any.System.Globalization": {
        "type": "Transitive",
        "resolved": "4.3.0",
        "contentHash": "sMDBnad4rp4t7GY442Jux0MCUuKL4otn5BK6Ni0ARTXTSpRNBzZ7hpMfKSvnVSED5kYJm96YOWsqV0JH0d2uuw=="
      },
      "runtime.any.System.IO": {
        "type": "Transitive",
        "resolved": "4.3.0",
        "contentHash": "SDZ5AD1DtyRoxYtEcqQ3HDlcrorMYXZeCt7ZhG9US9I5Vva+gpIWDGMkcwa5XiKL0ceQKRZIX2x0XEjLX7PDzQ=="
      },
      "runtime.any.System.Reflection": {
        "type": "Transitive",
        "resolved": "4.3.0",
        "contentHash": "hLC3A3rI8jipR5d9k7+f0MgRCW6texsAp0MWkN/ci18FMtQ9KH7E2vDn/DH2LkxsszlpJpOn9qy6Z6/69rH6eQ=="
      },
      "runtime.any.System.Reflection.Primitives": {
        "type": "Transitive",
        "resolved": "4.3.0",
        "contentHash": "Nrm1p3armp6TTf2xuvaa+jGTTmncALWFq22CpmwRvhDf6dE9ZmH40EbOswD4GnFLrMRS0Ki6Kx5aUPmKK/hZBg=="
      },
      "runtime.any.System.Resources.ResourceManager": {
        "type": "Transitive",
        "resolved": "4.3.0",
        "contentHash": "Lxb89SMvf8w9p9+keBLyL6H6x/TEmc6QVsIIA0T36IuyOY3kNvIdyGddA2qt35cRamzxF8K5p0Opq4G4HjNbhQ=="
      },
      "runtime.any.System.Runtime": {
        "type": "Transitive",
        "resolved": "4.3.0",
        "contentHash": "fRS7zJgaG9NkifaAxGGclDDoRn9HC7hXACl52Or06a/fxdzDajWb5wov3c6a+gVSlekRoexfjwQSK9sh5um5LQ==",
        "dependencies": {
          "System.Private.Uri": "4.3.0"
        }
      },
      "runtime.any.System.Text.Encoding": {
        "type": "Transitive",
        "resolved": "4.3.0",
        "contentHash": "+ihI5VaXFCMVPJNstG4O4eo1CfbrByLxRrQQTqOTp1ttK0kUKDqOdBSTaCB2IBk/QtjDrs6+x4xuezyMXdm0HQ=="
      },
      "runtime.any.System.Threading.Tasks": {
        "type": "Transitive",
        "resolved": "4.3.0",
        "contentHash": "OhBAVBQG5kFj1S+hCEQ3TUHBAEtZ3fbEMgZMRNdN8A0Pj4x+5nTELEqL59DU0TjKVE6II3dqKw4Dklb3szT65w=="
      },
      "runtime.debian.8-x64.runtime.native.System.Security.Cryptography.OpenSsl": {
        "type": "Transitive",
        "resolved": "4.3.0",
        "contentHash": "HdSSp5MnJSsg08KMfZThpuLPJpPwE5hBXvHwoKWosyHHfe8Mh5WKT0ylEOf6yNzX6Ngjxe4Whkafh5q7Ymac4Q=="
      },
      "runtime.fedora.23-x64.runtime.native.System.Security.Cryptography.OpenSsl": {
        "type": "Transitive",
        "resolved": "4.3.0",
        "contentHash": "+yH1a49wJMy8Zt4yx5RhJrxO/DBDByAiCzNwiETI+1S4mPdCu0OY4djdciC7Vssk0l22wQaDLrXxXkp+3+7bVA=="
      },
      "runtime.fedora.24-x64.runtime.native.System.Security.Cryptography.OpenSsl": {
        "type": "Transitive",
        "resolved": "4.3.0",
        "contentHash": "c3YNH1GQJbfIPJeCnr4avseugSqPrxwIqzthYyZDN6EuOyNOzq+y2KSUfRcXauya1sF4foESTgwM5e1A8arAKw=="
      },
      "runtime.linux-arm.runtime.native.System.IO.Ports": {
        "type": "Transitive",
        "resolved": "8.0.0",
        "contentHash": "gK720fg6HemDg8sXcfy+xCMZ9+hF78Gc7BmREbmkS4noqlu1BAr9qZtuWGhLzFjBfgecmdtl4+SYVwJ1VneZBQ=="
      },
      "runtime.linux-arm64.runtime.native.System.IO.Ports": {
        "type": "Transitive",
        "resolved": "8.0.0",
        "contentHash": "KYG6/3ojhEWbb3FwQAKgGWPHrY+HKUXXdVjJlrtyCLn3EMcNTaNcPadb2c0ndQzixZSmAxZKopXJr0nLwhOrpQ=="
      },
      "runtime.linux-x64.runtime.native.System.IO.Ports": {
        "type": "Transitive",
        "resolved": "8.0.0",
        "contentHash": "Wnw5vhA4mgGbIFoo6l9Fk3iEcwRSq49a1aKwJgXUCUtEQLCSUDjTGSxqy/oMUuOyyn7uLHsH8KgZzQ1y3lReiQ=="
      },
      "runtime.native.System": {
        "type": "Transitive",
        "resolved": "4.3.0",
        "contentHash": "c/qWt2LieNZIj1jGnVNsE2Kl23Ya2aSTBuXMD6V7k9KWr6l16Tqdwq+hJScEpWER9753NWC8h96PaVNY5Ld7Jw==",
        "dependencies": {
          "Microsoft.NETCore.Platforms": "1.1.0",
          "Microsoft.NETCore.Targets": "1.1.0"
        }
      },
      "runtime.native.System.Security.Cryptography.OpenSsl": {
        "type": "Transitive",
        "resolved": "4.3.0",
        "contentHash": "NS1U+700m4KFRHR5o4vo9DSlTmlCKu/u7dtE5sUHVIPB+xpXxYQvgBgA6wEIeCz6Yfn0Z52/72WYsToCEPJnrw==",
        "dependencies": {
          "runtime.debian.8-x64.runtime.native.System.Security.Cryptography.OpenSsl": "4.3.0",
          "runtime.fedora.23-x64.runtime.native.System.Security.Cryptography.OpenSsl": "4.3.0",
          "runtime.fedora.24-x64.runtime.native.System.Security.Cryptography.OpenSsl": "4.3.0",
          "runtime.opensuse.13.2-x64.runtime.native.System.Security.Cryptography.OpenSsl": "4.3.0",
          "runtime.opensuse.42.1-x64.runtime.native.System.Security.Cryptography.OpenSsl": "4.3.0",
          "runtime.osx.10.10-x64.runtime.native.System.Security.Cryptography.OpenSsl": "4.3.0",
          "runtime.rhel.7-x64.runtime.native.System.Security.Cryptography.OpenSsl": "4.3.0",
          "runtime.ubuntu.14.04-x64.runtime.native.System.Security.Cryptography.OpenSsl": "4.3.0",
          "runtime.ubuntu.16.04-x64.runtime.native.System.Security.Cryptography.OpenSsl": "4.3.0",
          "runtime.ubuntu.16.10-x64.runtime.native.System.Security.Cryptography.OpenSsl": "4.3.0"
        }
      },
      "runtime.opensuse.13.2-x64.runtime.native.System.Security.Cryptography.OpenSsl": {
        "type": "Transitive",
        "resolved": "4.3.0",
        "contentHash": "b3pthNgxxFcD+Pc0WSEoC0+md3MyhRS6aCEeenvNE3Fdw1HyJ18ZhRFVJJzIeR/O/jpxPboB805Ho0T3Ul7w8A=="
      },
      "runtime.opensuse.42.1-x64.runtime.native.System.Security.Cryptography.OpenSsl": {
        "type": "Transitive",
        "resolved": "4.3.0",
        "contentHash": "KeLz4HClKf+nFS7p/6Fi/CqyLXh81FpiGzcmuS8DGi9lUqSnZ6Es23/gv2O+1XVGfrbNmviF7CckBpavkBoIFQ=="
      },
      "runtime.osx-arm64.runtime.native.System.IO.Ports": {
        "type": "Transitive",
        "resolved": "8.0.0",
        "contentHash": "rbUBLAaFW9oVkbsb0+XSrAo2QdhBeAyzLl5KQ6Oci9L/u626uXGKInsVJG6B9Z5EO8bmplC8tsMiaHK8wOBZ+w=="
      },
      "runtime.osx-x64.runtime.native.System.IO.Ports": {
        "type": "Transitive",
        "resolved": "8.0.0",
        "contentHash": "IcfB4jKtM9pkzP9OpYelEcUX1MiDt0IJPBh3XYYdEISFF+6Mc+T8WWi0dr9wVh1gtcdVjubVEIBgB8BHESlGfQ=="
      },
      "runtime.osx.10.10-x64.runtime.native.System.Security.Cryptography.OpenSsl": {
        "type": "Transitive",
        "resolved": "4.3.0",
        "contentHash": "X7IdhILzr4ROXd8mI1BUCQMSHSQwelUlBjF1JyTKCjXaOGn2fB4EKBxQbCK2VjO3WaWIdlXZL3W6TiIVnrhX4g=="
      },
      "runtime.rhel.7-x64.runtime.native.System.Security.Cryptography.OpenSsl": {
        "type": "Transitive",
        "resolved": "4.3.0",
        "contentHash": "nyFNiCk/r+VOiIqreLix8yN+q3Wga9+SE8BCgkf+2BwEKiNx6DyvFjCgkfV743/grxv8jHJ8gUK4XEQw7yzRYg=="
      },
      "runtime.ubuntu.14.04-x64.runtime.native.System.Security.Cryptography.OpenSsl": {
        "type": "Transitive",
        "resolved": "4.3.0",
        "contentHash": "ytoewC6wGorL7KoCAvRfsgoJPJbNq+64k2SqW6JcOAebWsFUvCCYgfzQMrnpvPiEl4OrblUlhF2ji+Q1+SVLrQ=="
      },
      "runtime.ubuntu.16.04-x64.runtime.native.System.Security.Cryptography.OpenSsl": {
        "type": "Transitive",
        "resolved": "4.3.0",
        "contentHash": "I8bKw2I8k58Wx7fMKQJn2R8lamboCAiHfHeV/pS65ScKWMMI0+wJkLYlEKvgW1D/XvSl/221clBoR2q9QNNM7A=="
      },
      "runtime.ubuntu.16.10-x64.runtime.native.System.Security.Cryptography.OpenSsl": {
        "type": "Transitive",
        "resolved": "4.3.0",
        "contentHash": "VB5cn/7OzUfzdnC8tqAIMQciVLiq2epm2NrAm1E9OjNRyG4lVhfR61SMcLizejzQP8R8Uf/0l5qOIbUEi+RdEg=="
      },
      "runtime.unix.System.Diagnostics.Debug": {
        "type": "Transitive",
        "resolved": "4.3.0",
        "contentHash": "WV8KLRHWVUVUDduFnvGMHt0FsEt2wK6xPl1EgDKlaMx2KnZ43A/O0GzP8wIuvAC7mq4T9V1mm90r+PXkL9FPdQ==",
        "dependencies": {
          "runtime.native.System": "4.3.0"
        }
      },
      "runtime.unix.System.Private.Uri": {
        "type": "Transitive",
        "resolved": "4.3.0",
        "contentHash": "ooWzobr5RAq34r9uan1r/WPXJYG1XWy9KanrxNvEnBzbFdQbMG7Y3bVi4QxR7xZMNLOxLLTAyXvnSkfj5boZSg==",
        "dependencies": {
          "runtime.native.System": "4.3.0"
        }
      },
      "runtime.unix.System.Runtime.Extensions": {
        "type": "Transitive",
        "resolved": "4.3.0",
        "contentHash": "zQiTBVpiLftTQZW8GFsV0gjYikB1WMkEPIxF5O6RkUrSV/OgvRRTYgeFQha/0keBpuS0HYweraGRwhfhJ7dj7w==",
        "dependencies": {
          "System.Private.Uri": "4.3.0",
          "runtime.native.System": "4.3.0",
          "runtime.native.System.Security.Cryptography.OpenSsl": "4.3.0"
        }
      },
      "runtime.win-arm64.runtime.native.System.Data.SqlClient.sni": {
        "type": "Transitive",
        "resolved": "4.4.0",
        "contentHash": "LbrynESTp3bm5O/+jGL8v0Qg5SJlTV08lpIpFesXjF6uGNMWqFnUQbYBJwZTeua6E/Y7FIM1C54Ey1btLWupdg=="
      },
      "runtime.win-x64.runtime.native.System.Data.SqlClient.sni": {
        "type": "Transitive",
        "resolved": "4.4.0",
        "contentHash": "38ugOfkYJqJoX9g6EYRlZB5U2ZJH51UP8ptxZgdpS07FgOEToV+lS11ouNK2PM12Pr6X/PpT5jK82G3DwH/SxQ=="
      },
      "runtime.win-x86.runtime.native.System.Data.SqlClient.sni": {
        "type": "Transitive",
        "resolved": "4.4.0",
        "contentHash": "YhEdSQUsTx+C8m8Bw7ar5/VesXvCFMItyZF7G1AUY+OM0VPZUOeAVpJ4Wl6fydBGUYZxojTDR3I6Bj/+BPkJNA=="
      },
      "System.Collections": {
        "type": "Transitive",
        "resolved": "4.3.0",
        "contentHash": "3Dcj85/TBdVpL5Zr+gEEBUuFe2icOnLalmEh9hfck1PTYbbyWuZgh4fmm2ysCLTrqLQw6t3TgTyJ+VLp+Qb+Lw==",
        "dependencies": {
          "Microsoft.NETCore.Platforms": "1.1.0",
          "Microsoft.NETCore.Targets": "1.1.0",
          "System.Runtime": "4.3.0",
          "runtime.any.System.Collections": "4.3.0"
        }
      },
      "System.Data.Odbc": {
        "type": "Transitive",
        "resolved": "8.0.1",
        "contentHash": "JQd0QHOaZuH+ki+4Geas88dnLe/lZSaEYYmRdovZaqNVuExVlVFs/of2I1VaasMxzbO5+yrGDAP2rkazx/b8Sg=="
      },
      "System.Data.OleDb": {
        "type": "Transitive",
        "resolved": "8.0.1",
        "contentHash": "RO+/y2ggU5956uQDRXdjA1e2l5yJ4rTWNX76eZ+3sgtYGqGapCe2kQCyiUci+/y6Fyb21Irp4RQEdfrIiuYrxQ==",
        "dependencies": {
          "System.Configuration.ConfigurationManager": "8.0.1",
          "System.Diagnostics.PerformanceCounter": "8.0.1"
        }
      },
      "System.Data.SqlClient": {
        "type": "Transitive",
        "resolved": "4.8.6",
        "contentHash": "2Ij/LCaTQRyAi5lAv7UUTV9R2FobC8xN9mE0fXBZohum/xLl8IZVmE98Rq5ugQHjCgTBRKqpXRb4ORulRdA6Ig==",
        "dependencies": {
          "Microsoft.Win32.Registry": "4.7.0",
          "System.Security.Principal.Windows": "4.7.0",
          "runtime.native.System.Data.SqlClient.sni": "4.7.0"
        }
      },
      "System.Diagnostics.Debug": {
        "type": "Transitive",
        "resolved": "4.3.0",
        "contentHash": "ZUhUOdqmaG5Jk3Xdb8xi5kIyQYAA4PnTNlHx1mu9ZY3qv4ELIdKbnL/akbGaKi2RnNUWaZsAs31rvzFdewTj2g==",
        "dependencies": {
          "Microsoft.NETCore.Platforms": "1.1.0",
          "Microsoft.NETCore.Targets": "1.1.0",
          "System.Runtime": "4.3.0",
          "runtime.unix.System.Diagnostics.Debug": "4.3.0"
        }
      },
      "System.Diagnostics.EventLog": {
        "type": "Transitive",
        "resolved": "8.0.1",
        "contentHash": "n1ZP7NM2Gkn/MgD8+eOT5MulMj6wfeQMNS2Pizvq5GHCZfjlFMXV2irQlQmJhwA2VABC57M0auudO89Iu2uRLg=="
      },
      "System.Diagnostics.PerformanceCounter": {
        "type": "Transitive",
        "resolved": "8.0.1",
        "contentHash": "9RfEDiEjlUADeThs8IPdDVTXSnPRSqjfgTQJALpmGFPKC0k2mbdufOXnb/9JZ4I0TkmxOfy3VTJxrHOJSs8cXg==",
        "dependencies": {
          "System.Configuration.ConfigurationManager": "8.0.1"
        }
      },
      "System.DirectoryServices": {
        "type": "Transitive",
        "resolved": "8.0.0",
        "contentHash": "7nit//efUTy1OsAKco2f02PMrwsR2S234N0dVVp84udC77YcvpOQDz5znAWMtgMWBzY1aRJvUW61jo/7vQRfXg=="
      },
      "System.DirectoryServices.AccountManagement": {
        "type": "Transitive",
        "resolved": "8.0.1",
        "contentHash": "qVDWKClyDY+rHVEnf11eU4evW25d5OeidrtMPSJv+fwG213wa2zJ+AuIFCxsuvNSCFyHo+DvQIVfBcoK3CL1pA==",
        "dependencies": {
          "System.Configuration.ConfigurationManager": "8.0.1",
          "System.DirectoryServices": "8.0.0",
          "System.DirectoryServices.Protocols": "8.0.0"
        }
      },
      "System.DirectoryServices.Protocols": {
        "type": "Transitive",
        "resolved": "8.0.0",
        "contentHash": "puwJxURHDrYLGTQdsHyeMS72ClTqYa4lDYz6LHSbkZEk5hq8H8JfsO4MyYhB5BMMxg93jsQzLUwrnCumj11UIg=="
      },
      "System.Globalization": {
        "type": "Transitive",
        "resolved": "4.3.0",
        "contentHash": "kYdVd2f2PAdFGblzFswE4hkNANJBKRmsfa2X5LG2AcWE1c7/4t0pYae1L8vfZ5xvE2nK/R9JprtToA61OSHWIg==",
        "dependencies": {
          "Microsoft.NETCore.Platforms": "1.1.0",
          "Microsoft.NETCore.Targets": "1.1.0",
          "System.Runtime": "4.3.0",
          "runtime.any.System.Globalization": "4.3.0"
        }
      },
      "System.IO": {
        "type": "Transitive",
        "resolved": "4.3.0",
        "contentHash": "3qjaHvxQPDpSOYICjUoTsmoq5u6QJAFRUITgeT/4gqkF1bajbSmb1kwSxEA8AHlofqgcKJcM8udgieRNhaJ5Cg==",
        "dependencies": {
          "Microsoft.NETCore.Platforms": "1.1.0",
          "Microsoft.NETCore.Targets": "1.1.0",
          "System.Runtime": "4.3.0",
          "System.Text.Encoding": "4.3.0",
          "System.Threading.Tasks": "4.3.0",
          "runtime.any.System.IO": "4.3.0"
        }
      },
      "System.IO.Ports": {
        "type": "Transitive",
        "resolved": "8.0.0",
        "contentHash": "MaiPbx2/QXZc62gm/DrajRrGPG1lU4m08GWMoWiymPYM+ba4kfACp2PbiYpqJ4QiFGhHD00zX3RoVDTucjWe9g==",
        "dependencies": {
          "runtime.native.System.IO.Ports": "8.0.0"
        }
      },
      "System.Management": {
        "type": "Transitive",
        "resolved": "8.0.0",
        "contentHash": "jrK22i5LRzxZCfGb+tGmke2VH7oE0DvcDlJ1HAKYU8cPmD8XnpUT0bYn2Gy98GEhGjtfbR/sxKTVb+dE770pfA==",
        "dependencies": {
          "System.CodeDom": "8.0.0"
        }
      },
      "System.Private.Uri": {
        "type": "Transitive",
        "resolved": "4.3.2",
        "contentHash": "o1+7RJnu3Ik3PazR7Z7tJhjPdE000Eq2KGLLWhqJJKXj04wrS8lwb1OFtDF9jzXXADhUuZNJZlPc98uwwqmpFA==",
        "dependencies": {
          "Microsoft.NETCore.Platforms": "1.1.1",
          "Microsoft.NETCore.Targets": "1.1.3",
          "runtime.unix.System.Private.Uri": "4.3.0"
        }
      },
      "System.Reflection": {
        "type": "Transitive",
        "resolved": "4.3.0",
        "contentHash": "KMiAFoW7MfJGa9nDFNcfu+FpEdiHpWgTcS2HdMpDvt9saK3y/G4GwprPyzqjFH9NTaGPQeWNHU+iDlDILj96aQ==",
        "dependencies": {
          "Microsoft.NETCore.Platforms": "1.1.0",
          "Microsoft.NETCore.Targets": "1.1.0",
          "System.IO": "4.3.0",
          "System.Reflection.Primitives": "4.3.0",
          "System.Runtime": "4.3.0",
          "runtime.any.System.Reflection": "4.3.0"
        }
      },
      "System.Reflection.Primitives": {
        "type": "Transitive",
        "resolved": "4.3.0",
        "contentHash": "5RXItQz5As4xN2/YUDxdpsEkMhvw3e6aNveFXUn4Hl/udNTCNhnKp8lT9fnc3MhvGKh1baak5CovpuQUXHAlIA==",
        "dependencies": {
          "Microsoft.NETCore.Platforms": "1.1.0",
          "Microsoft.NETCore.Targets": "1.1.0",
          "System.Runtime": "4.3.0",
          "runtime.any.System.Reflection.Primitives": "4.3.0"
        }
      },
      "System.Resources.ResourceManager": {
        "type": "Transitive",
        "resolved": "4.3.0",
        "contentHash": "/zrcPkkWdZmI4F92gL/TPumP98AVDu/Wxr3CSJGQQ+XN6wbRZcyfSKVoPo17ilb3iOr0cCRqJInGwNMolqhS8A==",
        "dependencies": {
          "Microsoft.NETCore.Platforms": "1.1.0",
          "Microsoft.NETCore.Targets": "1.1.0",
          "System.Globalization": "4.3.0",
          "System.Reflection": "4.3.0",
          "System.Runtime": "4.3.0",
          "runtime.any.System.Resources.ResourceManager": "4.3.0"
        }
      },
      "System.Runtime": {
        "type": "Transitive",
        "resolved": "4.3.1",
        "contentHash": "abhfv1dTK6NXOmu4bgHIONxHyEqFjW8HwXPmpY9gmll+ix9UNo4XDcmzJn6oLooftxNssVHdJC1pGT9jkSynQg==",
        "dependencies": {
          "Microsoft.NETCore.Platforms": "1.1.1",
          "Microsoft.NETCore.Targets": "1.1.3",
          "runtime.any.System.Runtime": "4.3.0"
        }
      },
      "System.Runtime.Caching": {
        "type": "Transitive",
        "resolved": "8.0.1",
        "contentHash": "tdl7Q47P09UpRu0C/OQsGJU6GacBzzk4vfp5My9rodD+BchrxmajORnTthH8RxPUTPrIoVDJmLyvJcGxB267nQ==",
        "dependencies": {
          "System.Configuration.ConfigurationManager": "8.0.1"
        }
      },
      "System.Runtime.Extensions": {
        "type": "Transitive",
        "resolved": "4.3.0",
        "contentHash": "guW0uK0fn5fcJJ1tJVXYd7/1h5F+pea1r7FLSOz/f8vPEqbR2ZAknuRDvTQ8PzAilDveOxNjSfr0CHfIQfFk8g==",
        "dependencies": {
          "Microsoft.NETCore.Platforms": "1.1.0",
          "Microsoft.NETCore.Targets": "1.1.0",
          "System.Runtime": "4.3.0",
          "runtime.unix.System.Runtime.Extensions": "4.3.0"
        }
      },
      "System.Security.AccessControl": {
        "type": "Transitive",
        "resolved": "4.7.0",
        "contentHash": "JECvTt5aFF3WT3gHpfofL2MNNP6v84sxtXxpqhLBCcDRzqsPBmHhQ6shv4DwwN2tRlzsUxtb3G9M3763rbXKDg==",
        "dependencies": {
          "Microsoft.NETCore.Platforms": "3.1.0",
          "System.Security.Principal.Windows": "4.7.0"
        }
      },
      "System.Security.Cryptography.Pkcs": {
        "type": "Transitive",
        "resolved": "8.0.1",
        "contentHash": "CoCRHFym33aUSf/NtWSVSZa99dkd0Hm7OCZUxORBjRB16LNhIEOf8THPqzIYlvKM0nNDAPTRBa1FxEECrgaxxA=="
      },
      "System.Security.Principal.Windows": {
        "type": "Transitive",
        "resolved": "5.0.0",
        "contentHash": "t0MGLukB5WAVU9bO3MGzvlGnyJPgUlcwerXn1kzBRjwLKixT96XV0Uza41W49gVd8zEMFu9vQEFlv0IOrytICA=="
      },
      "System.ServiceProcess.ServiceController": {
        "type": "Transitive",
        "resolved": "8.0.1",
        "contentHash": "02I0BXo1kmMBgw03E8Hu4K6nTqur4wpQdcDZrndczPzY2fEoGvlinE35AWbyzLZ2h2IksEZ6an4tVt3hi9j1oA==",
        "dependencies": {
          "System.Diagnostics.EventLog": "8.0.1"
        }
      },
      "System.Speech": {
        "type": "Transitive",
        "resolved": "8.0.0",
        "contentHash": "CNuiA6vb95Oe5PRjClZEBiaju31vwB8OIeCgeSBXyZL6+MS4RVVB2X/C11z0xCkooHE3Vy91nM2z76emIzR+sg=="
      },
      "System.Text.Encoding": {
        "type": "Transitive",
        "resolved": "4.3.0",
        "contentHash": "BiIg+KWaSDOITze6jGQynxg64naAPtqGHBwDrLaCtixsa5bKiR8dpPOHA7ge3C0JJQizJE+sfkz1wV+BAKAYZw==",
        "dependencies": {
          "Microsoft.NETCore.Platforms": "1.1.0",
          "Microsoft.NETCore.Targets": "1.1.0",
          "System.Runtime": "4.3.0",
          "runtime.any.System.Text.Encoding": "4.3.0"
        }
      },
      "System.Text.Encoding.CodePages": {
        "type": "Transitive",
        "resolved": "8.0.0",
        "contentHash": "OZIsVplFGaVY90G2SbpgU7EnCoOO5pw1t4ic21dBF3/1omrJFpAGoNAVpPyMVOC90/hvgkGG3VFqR13YgZMQfg=="
      },
      "System.Text.Encodings.Web": {
        "type": "Transitive",
        "resolved": "9.0.2",
        "contentHash": "/kCGdrXg0PXrvkHYyHubXJHcmCAvJrxTZ7g4XS6UCxY1JW79aMjtUW6UYNECHJmiyFZsZ/vUuWOM4CtNpiNt8Q=="
      },
      "System.Threading.AccessControl": {
        "type": "Transitive",
        "resolved": "8.0.0",
        "contentHash": "cIed5+HuYz+eV9yu9TH95zPkqmm1J9Qps9wxjB335sU8tsqc2kGdlTEH9FZzZeCS8a7mNSEsN8ZkyhQp1gfdEw=="
      },
      "System.Threading.Tasks": {
        "type": "Transitive",
        "resolved": "4.3.0",
        "contentHash": "LbSxKEdOUhVe8BezB/9uOGGppt+nZf6e1VFyw6v3DN6lqitm0OSn2uXMOdtP0M3W4iMcqcivm2J6UgqiwwnXiA==",
        "dependencies": {
          "Microsoft.NETCore.Platforms": "1.1.0",
          "Microsoft.NETCore.Targets": "1.1.0",
          "System.Runtime": "4.3.0",
          "runtime.any.System.Threading.Tasks": "4.3.0"
        }
      },
      "System.Windows.Extensions": {
        "type": "Transitive",
        "resolved": "8.0.0",
        "contentHash": "Obg3a90MkOw9mYKxrardLpY2u0axDMrSmy4JCdq2cYbelM2cUwmUir5Bomvd1yxmPL9h5LVHU1tuKBZpUjfASg=="
      }
    },
    "net8.0/win-arm64": {
      "Microsoft.Testing.Extensions.CodeCoverage": {
        "type": "Transitive",
        "resolved": "17.13.1",
        "contentHash": "Ok2HWJdOTzErMqLlWQZ/i2Fw05VWmgh1yhUWFYJAtUmCv6uJSgz/qAiriRgpTjZRWaKbb7HDaGfMgKSNcmaVfw==",
        "dependencies": {
          "Microsoft.DiaSymReader": "2.0.0",
          "Microsoft.Extensions.DependencyModel": "6.0.1",
          "Microsoft.Testing.Platform": "1.4.3",
          "Newtonsoft.Json": "13.0.3",
          "System.Reflection.Metadata": "8.0.0"
        }
      },
      "Microsoft.Win32.Registry": {
        "type": "Transitive",
        "resolved": "4.7.0",
        "contentHash": "KSrRMb5vNi0CWSGG1++id2ZOs/1QhRqROt+qgbEAdQuGjGrFcl4AOl4/exGPUYz2wUnU42nvJqon1T3U0kPXLA==",
        "dependencies": {
          "System.Security.AccessControl": "4.7.0",
          "System.Security.Principal.Windows": "4.7.0"
        }
      },
      "Microsoft.Win32.Registry.AccessControl": {
        "type": "Transitive",
        "resolved": "8.0.0",
        "contentHash": "u8PB9/v02C8mBXzl0vJ7bOyC020zOP+T1mRct+KA46DqZkB40XtsNn9pGD0QowTRsT6R4jPCghn+yAODn2UMMw=="
      },
      "Microsoft.Win32.SystemEvents": {
        "type": "Transitive",
        "resolved": "8.0.0",
        "contentHash": "9opKRyOKMCi2xJ7Bj7kxtZ1r9vbzosMvRrdEhVhDz8j8MoBGgB+WmC94yH839NPH+BclAjtQ/pyagvi/8gDLkw=="
      },
      "runtime.any.System.Collections": {
        "type": "Transitive",
        "resolved": "4.3.0",
        "contentHash": "23g6rqftKmovn2cLeGsuHUYm0FD7pdutb0uQMJpZ3qTvq+zHkgmt6J65VtRry4WDGYlmkMa4xDACtaQ94alNag==",
        "dependencies": {
          "System.Runtime": "4.3.0"
        }
      },
      "runtime.any.System.Globalization": {
        "type": "Transitive",
        "resolved": "4.3.0",
        "contentHash": "sMDBnad4rp4t7GY442Jux0MCUuKL4otn5BK6Ni0ARTXTSpRNBzZ7hpMfKSvnVSED5kYJm96YOWsqV0JH0d2uuw=="
      },
      "runtime.any.System.IO": {
        "type": "Transitive",
        "resolved": "4.3.0",
        "contentHash": "SDZ5AD1DtyRoxYtEcqQ3HDlcrorMYXZeCt7ZhG9US9I5Vva+gpIWDGMkcwa5XiKL0ceQKRZIX2x0XEjLX7PDzQ=="
      },
      "runtime.any.System.Reflection": {
        "type": "Transitive",
        "resolved": "4.3.0",
        "contentHash": "hLC3A3rI8jipR5d9k7+f0MgRCW6texsAp0MWkN/ci18FMtQ9KH7E2vDn/DH2LkxsszlpJpOn9qy6Z6/69rH6eQ=="
      },
      "runtime.any.System.Reflection.Primitives": {
        "type": "Transitive",
        "resolved": "4.3.0",
        "contentHash": "Nrm1p3armp6TTf2xuvaa+jGTTmncALWFq22CpmwRvhDf6dE9ZmH40EbOswD4GnFLrMRS0Ki6Kx5aUPmKK/hZBg=="
      },
      "runtime.any.System.Resources.ResourceManager": {
        "type": "Transitive",
        "resolved": "4.3.0",
        "contentHash": "Lxb89SMvf8w9p9+keBLyL6H6x/TEmc6QVsIIA0T36IuyOY3kNvIdyGddA2qt35cRamzxF8K5p0Opq4G4HjNbhQ=="
      },
      "runtime.any.System.Runtime": {
        "type": "Transitive",
        "resolved": "4.3.0",
        "contentHash": "fRS7zJgaG9NkifaAxGGclDDoRn9HC7hXACl52Or06a/fxdzDajWb5wov3c6a+gVSlekRoexfjwQSK9sh5um5LQ==",
        "dependencies": {
          "System.Private.Uri": "4.3.0"
        }
      },
      "runtime.any.System.Text.Encoding": {
        "type": "Transitive",
        "resolved": "4.3.0",
        "contentHash": "+ihI5VaXFCMVPJNstG4O4eo1CfbrByLxRrQQTqOTp1ttK0kUKDqOdBSTaCB2IBk/QtjDrs6+x4xuezyMXdm0HQ=="
      },
      "runtime.any.System.Threading.Tasks": {
        "type": "Transitive",
        "resolved": "4.3.0",
        "contentHash": "OhBAVBQG5kFj1S+hCEQ3TUHBAEtZ3fbEMgZMRNdN8A0Pj4x+5nTELEqL59DU0TjKVE6II3dqKw4Dklb3szT65w=="
      },
      "runtime.linux-arm.runtime.native.System.IO.Ports": {
        "type": "Transitive",
        "resolved": "8.0.0",
        "contentHash": "gK720fg6HemDg8sXcfy+xCMZ9+hF78Gc7BmREbmkS4noqlu1BAr9qZtuWGhLzFjBfgecmdtl4+SYVwJ1VneZBQ=="
      },
      "runtime.linux-arm64.runtime.native.System.IO.Ports": {
        "type": "Transitive",
        "resolved": "8.0.0",
        "contentHash": "KYG6/3ojhEWbb3FwQAKgGWPHrY+HKUXXdVjJlrtyCLn3EMcNTaNcPadb2c0ndQzixZSmAxZKopXJr0nLwhOrpQ=="
      },
      "runtime.linux-x64.runtime.native.System.IO.Ports": {
        "type": "Transitive",
        "resolved": "8.0.0",
        "contentHash": "Wnw5vhA4mgGbIFoo6l9Fk3iEcwRSq49a1aKwJgXUCUtEQLCSUDjTGSxqy/oMUuOyyn7uLHsH8KgZzQ1y3lReiQ=="
      },
      "runtime.osx-arm64.runtime.native.System.IO.Ports": {
        "type": "Transitive",
        "resolved": "8.0.0",
        "contentHash": "rbUBLAaFW9oVkbsb0+XSrAo2QdhBeAyzLl5KQ6Oci9L/u626uXGKInsVJG6B9Z5EO8bmplC8tsMiaHK8wOBZ+w=="
      },
      "runtime.osx-x64.runtime.native.System.IO.Ports": {
        "type": "Transitive",
        "resolved": "8.0.0",
        "contentHash": "IcfB4jKtM9pkzP9OpYelEcUX1MiDt0IJPBh3XYYdEISFF+6Mc+T8WWi0dr9wVh1gtcdVjubVEIBgB8BHESlGfQ=="
      },
      "runtime.win-arm64.runtime.native.System.Data.SqlClient.sni": {
        "type": "Transitive",
        "resolved": "4.4.0",
        "contentHash": "LbrynESTp3bm5O/+jGL8v0Qg5SJlTV08lpIpFesXjF6uGNMWqFnUQbYBJwZTeua6E/Y7FIM1C54Ey1btLWupdg=="
      },
      "runtime.win-x64.runtime.native.System.Data.SqlClient.sni": {
        "type": "Transitive",
        "resolved": "4.4.0",
        "contentHash": "38ugOfkYJqJoX9g6EYRlZB5U2ZJH51UP8ptxZgdpS07FgOEToV+lS11ouNK2PM12Pr6X/PpT5jK82G3DwH/SxQ=="
      },
      "runtime.win-x86.runtime.native.System.Data.SqlClient.sni": {
        "type": "Transitive",
        "resolved": "4.4.0",
        "contentHash": "YhEdSQUsTx+C8m8Bw7ar5/VesXvCFMItyZF7G1AUY+OM0VPZUOeAVpJ4Wl6fydBGUYZxojTDR3I6Bj/+BPkJNA=="
      },
      "runtime.win.System.Diagnostics.Debug": {
        "type": "Transitive",
        "resolved": "4.3.0",
        "contentHash": "hHHP0WCStene2jjeYcuDkETozUYF/3sHVRHAEOgS3L15hlip24ssqCTnJC28Z03Wpo078oMcJd0H4egD2aJI8g=="
      },
      "runtime.win.System.Runtime.Extensions": {
        "type": "Transitive",
        "resolved": "4.3.0",
        "contentHash": "RkgHVhUPvzZxuUubiZe8yr/6CypRVXj0VBzaR8hsqQ8f+rUo7e4PWrHTLOCjd8fBMGWCrY//fi7Ku3qXD7oHRw==",
        "dependencies": {
          "System.Private.Uri": "4.3.0"
        }
      },
      "System.Collections": {
        "type": "Transitive",
        "resolved": "4.3.0",
        "contentHash": "3Dcj85/TBdVpL5Zr+gEEBUuFe2icOnLalmEh9hfck1PTYbbyWuZgh4fmm2ysCLTrqLQw6t3TgTyJ+VLp+Qb+Lw==",
        "dependencies": {
          "Microsoft.NETCore.Platforms": "1.1.0",
          "Microsoft.NETCore.Targets": "1.1.0",
          "System.Runtime": "4.3.0",
          "runtime.any.System.Collections": "4.3.0"
        }
      },
      "System.Data.Odbc": {
        "type": "Transitive",
        "resolved": "8.0.1",
        "contentHash": "JQd0QHOaZuH+ki+4Geas88dnLe/lZSaEYYmRdovZaqNVuExVlVFs/of2I1VaasMxzbO5+yrGDAP2rkazx/b8Sg=="
      },
      "System.Data.OleDb": {
        "type": "Transitive",
        "resolved": "8.0.1",
        "contentHash": "RO+/y2ggU5956uQDRXdjA1e2l5yJ4rTWNX76eZ+3sgtYGqGapCe2kQCyiUci+/y6Fyb21Irp4RQEdfrIiuYrxQ==",
        "dependencies": {
          "System.Configuration.ConfigurationManager": "8.0.1",
          "System.Diagnostics.PerformanceCounter": "8.0.1"
        }
      },
      "System.Data.SqlClient": {
        "type": "Transitive",
        "resolved": "4.8.6",
        "contentHash": "2Ij/LCaTQRyAi5lAv7UUTV9R2FobC8xN9mE0fXBZohum/xLl8IZVmE98Rq5ugQHjCgTBRKqpXRb4ORulRdA6Ig==",
        "dependencies": {
          "Microsoft.Win32.Registry": "4.7.0",
          "System.Security.Principal.Windows": "4.7.0",
          "runtime.native.System.Data.SqlClient.sni": "4.7.0"
        }
      },
      "System.Diagnostics.Debug": {
        "type": "Transitive",
        "resolved": "4.3.0",
        "contentHash": "ZUhUOdqmaG5Jk3Xdb8xi5kIyQYAA4PnTNlHx1mu9ZY3qv4ELIdKbnL/akbGaKi2RnNUWaZsAs31rvzFdewTj2g==",
        "dependencies": {
          "Microsoft.NETCore.Platforms": "1.1.0",
          "Microsoft.NETCore.Targets": "1.1.0",
          "System.Runtime": "4.3.0",
          "runtime.win.System.Diagnostics.Debug": "4.3.0"
        }
      },
      "System.Diagnostics.EventLog": {
        "type": "Transitive",
        "resolved": "8.0.1",
        "contentHash": "n1ZP7NM2Gkn/MgD8+eOT5MulMj6wfeQMNS2Pizvq5GHCZfjlFMXV2irQlQmJhwA2VABC57M0auudO89Iu2uRLg=="
      },
      "System.Diagnostics.PerformanceCounter": {
        "type": "Transitive",
        "resolved": "8.0.1",
        "contentHash": "9RfEDiEjlUADeThs8IPdDVTXSnPRSqjfgTQJALpmGFPKC0k2mbdufOXnb/9JZ4I0TkmxOfy3VTJxrHOJSs8cXg==",
        "dependencies": {
          "System.Configuration.ConfigurationManager": "8.0.1"
        }
      },
      "System.DirectoryServices": {
        "type": "Transitive",
        "resolved": "8.0.0",
        "contentHash": "7nit//efUTy1OsAKco2f02PMrwsR2S234N0dVVp84udC77YcvpOQDz5znAWMtgMWBzY1aRJvUW61jo/7vQRfXg=="
      },
      "System.DirectoryServices.AccountManagement": {
        "type": "Transitive",
        "resolved": "8.0.1",
        "contentHash": "qVDWKClyDY+rHVEnf11eU4evW25d5OeidrtMPSJv+fwG213wa2zJ+AuIFCxsuvNSCFyHo+DvQIVfBcoK3CL1pA==",
        "dependencies": {
          "System.Configuration.ConfigurationManager": "8.0.1",
          "System.DirectoryServices": "8.0.0",
          "System.DirectoryServices.Protocols": "8.0.0"
        }
      },
      "System.DirectoryServices.Protocols": {
        "type": "Transitive",
        "resolved": "8.0.0",
        "contentHash": "puwJxURHDrYLGTQdsHyeMS72ClTqYa4lDYz6LHSbkZEk5hq8H8JfsO4MyYhB5BMMxg93jsQzLUwrnCumj11UIg=="
      },
      "System.Globalization": {
        "type": "Transitive",
        "resolved": "4.3.0",
        "contentHash": "kYdVd2f2PAdFGblzFswE4hkNANJBKRmsfa2X5LG2AcWE1c7/4t0pYae1L8vfZ5xvE2nK/R9JprtToA61OSHWIg==",
        "dependencies": {
          "Microsoft.NETCore.Platforms": "1.1.0",
          "Microsoft.NETCore.Targets": "1.1.0",
          "System.Runtime": "4.3.0",
          "runtime.any.System.Globalization": "4.3.0"
        }
      },
      "System.IO": {
        "type": "Transitive",
        "resolved": "4.3.0",
        "contentHash": "3qjaHvxQPDpSOYICjUoTsmoq5u6QJAFRUITgeT/4gqkF1bajbSmb1kwSxEA8AHlofqgcKJcM8udgieRNhaJ5Cg==",
        "dependencies": {
          "Microsoft.NETCore.Platforms": "1.1.0",
          "Microsoft.NETCore.Targets": "1.1.0",
          "System.Runtime": "4.3.0",
          "System.Text.Encoding": "4.3.0",
          "System.Threading.Tasks": "4.3.0",
          "runtime.any.System.IO": "4.3.0"
        }
      },
      "System.IO.Ports": {
        "type": "Transitive",
        "resolved": "8.0.0",
        "contentHash": "MaiPbx2/QXZc62gm/DrajRrGPG1lU4m08GWMoWiymPYM+ba4kfACp2PbiYpqJ4QiFGhHD00zX3RoVDTucjWe9g==",
        "dependencies": {
          "runtime.native.System.IO.Ports": "8.0.0"
        }
      },
      "System.Management": {
        "type": "Transitive",
        "resolved": "8.0.0",
        "contentHash": "jrK22i5LRzxZCfGb+tGmke2VH7oE0DvcDlJ1HAKYU8cPmD8XnpUT0bYn2Gy98GEhGjtfbR/sxKTVb+dE770pfA==",
        "dependencies": {
          "System.CodeDom": "8.0.0"
        }
      },
      "System.Reflection": {
        "type": "Transitive",
        "resolved": "4.3.0",
        "contentHash": "KMiAFoW7MfJGa9nDFNcfu+FpEdiHpWgTcS2HdMpDvt9saK3y/G4GwprPyzqjFH9NTaGPQeWNHU+iDlDILj96aQ==",
        "dependencies": {
          "Microsoft.NETCore.Platforms": "1.1.0",
          "Microsoft.NETCore.Targets": "1.1.0",
          "System.IO": "4.3.0",
          "System.Reflection.Primitives": "4.3.0",
          "System.Runtime": "4.3.0",
          "runtime.any.System.Reflection": "4.3.0"
        }
      },
      "System.Reflection.Primitives": {
        "type": "Transitive",
        "resolved": "4.3.0",
        "contentHash": "5RXItQz5As4xN2/YUDxdpsEkMhvw3e6aNveFXUn4Hl/udNTCNhnKp8lT9fnc3MhvGKh1baak5CovpuQUXHAlIA==",
        "dependencies": {
          "Microsoft.NETCore.Platforms": "1.1.0",
          "Microsoft.NETCore.Targets": "1.1.0",
          "System.Runtime": "4.3.0",
          "runtime.any.System.Reflection.Primitives": "4.3.0"
        }
      },
      "System.Resources.ResourceManager": {
        "type": "Transitive",
        "resolved": "4.3.0",
        "contentHash": "/zrcPkkWdZmI4F92gL/TPumP98AVDu/Wxr3CSJGQQ+XN6wbRZcyfSKVoPo17ilb3iOr0cCRqJInGwNMolqhS8A==",
        "dependencies": {
          "Microsoft.NETCore.Platforms": "1.1.0",
          "Microsoft.NETCore.Targets": "1.1.0",
          "System.Globalization": "4.3.0",
          "System.Reflection": "4.3.0",
          "System.Runtime": "4.3.0",
          "runtime.any.System.Resources.ResourceManager": "4.3.0"
        }
      },
      "System.Runtime": {
        "type": "Transitive",
        "resolved": "4.3.1",
        "contentHash": "abhfv1dTK6NXOmu4bgHIONxHyEqFjW8HwXPmpY9gmll+ix9UNo4XDcmzJn6oLooftxNssVHdJC1pGT9jkSynQg==",
        "dependencies": {
          "Microsoft.NETCore.Platforms": "1.1.1",
          "Microsoft.NETCore.Targets": "1.1.3",
          "runtime.any.System.Runtime": "4.3.0"
        }
      },
      "System.Runtime.Caching": {
        "type": "Transitive",
        "resolved": "8.0.1",
        "contentHash": "tdl7Q47P09UpRu0C/OQsGJU6GacBzzk4vfp5My9rodD+BchrxmajORnTthH8RxPUTPrIoVDJmLyvJcGxB267nQ==",
        "dependencies": {
          "System.Configuration.ConfigurationManager": "8.0.1"
        }
      },
      "System.Runtime.Extensions": {
        "type": "Transitive",
        "resolved": "4.3.0",
        "contentHash": "guW0uK0fn5fcJJ1tJVXYd7/1h5F+pea1r7FLSOz/f8vPEqbR2ZAknuRDvTQ8PzAilDveOxNjSfr0CHfIQfFk8g==",
        "dependencies": {
          "Microsoft.NETCore.Platforms": "1.1.0",
          "Microsoft.NETCore.Targets": "1.1.0",
          "System.Runtime": "4.3.0",
          "runtime.win.System.Runtime.Extensions": "4.3.0"
        }
      },
      "System.Security.AccessControl": {
        "type": "Transitive",
        "resolved": "4.7.0",
        "contentHash": "JECvTt5aFF3WT3gHpfofL2MNNP6v84sxtXxpqhLBCcDRzqsPBmHhQ6shv4DwwN2tRlzsUxtb3G9M3763rbXKDg==",
        "dependencies": {
          "Microsoft.NETCore.Platforms": "3.1.0",
          "System.Security.Principal.Windows": "4.7.0"
        }
      },
      "System.Security.Cryptography.Pkcs": {
        "type": "Transitive",
        "resolved": "8.0.1",
        "contentHash": "CoCRHFym33aUSf/NtWSVSZa99dkd0Hm7OCZUxORBjRB16LNhIEOf8THPqzIYlvKM0nNDAPTRBa1FxEECrgaxxA=="
      },
      "System.Security.Principal.Windows": {
        "type": "Transitive",
        "resolved": "5.0.0",
        "contentHash": "t0MGLukB5WAVU9bO3MGzvlGnyJPgUlcwerXn1kzBRjwLKixT96XV0Uza41W49gVd8zEMFu9vQEFlv0IOrytICA=="
      },
      "System.ServiceProcess.ServiceController": {
        "type": "Transitive",
        "resolved": "8.0.1",
        "contentHash": "02I0BXo1kmMBgw03E8Hu4K6nTqur4wpQdcDZrndczPzY2fEoGvlinE35AWbyzLZ2h2IksEZ6an4tVt3hi9j1oA==",
        "dependencies": {
          "System.Diagnostics.EventLog": "8.0.1"
        }
      },
      "System.Speech": {
        "type": "Transitive",
        "resolved": "8.0.0",
        "contentHash": "CNuiA6vb95Oe5PRjClZEBiaju31vwB8OIeCgeSBXyZL6+MS4RVVB2X/C11z0xCkooHE3Vy91nM2z76emIzR+sg=="
      },
      "System.Text.Encoding": {
        "type": "Transitive",
        "resolved": "4.3.0",
        "contentHash": "BiIg+KWaSDOITze6jGQynxg64naAPtqGHBwDrLaCtixsa5bKiR8dpPOHA7ge3C0JJQizJE+sfkz1wV+BAKAYZw==",
        "dependencies": {
          "Microsoft.NETCore.Platforms": "1.1.0",
          "Microsoft.NETCore.Targets": "1.1.0",
          "System.Runtime": "4.3.0",
          "runtime.any.System.Text.Encoding": "4.3.0"
        }
      },
      "System.Text.Encoding.CodePages": {
        "type": "Transitive",
        "resolved": "8.0.0",
        "contentHash": "OZIsVplFGaVY90G2SbpgU7EnCoOO5pw1t4ic21dBF3/1omrJFpAGoNAVpPyMVOC90/hvgkGG3VFqR13YgZMQfg=="
      },
      "System.Text.Encodings.Web": {
        "type": "Transitive",
        "resolved": "9.0.2",
        "contentHash": "/kCGdrXg0PXrvkHYyHubXJHcmCAvJrxTZ7g4XS6UCxY1JW79aMjtUW6UYNECHJmiyFZsZ/vUuWOM4CtNpiNt8Q=="
      },
      "System.Threading.AccessControl": {
        "type": "Transitive",
        "resolved": "8.0.0",
        "contentHash": "cIed5+HuYz+eV9yu9TH95zPkqmm1J9Qps9wxjB335sU8tsqc2kGdlTEH9FZzZeCS8a7mNSEsN8ZkyhQp1gfdEw=="
      },
      "System.Threading.Tasks": {
        "type": "Transitive",
        "resolved": "4.3.0",
        "contentHash": "LbSxKEdOUhVe8BezB/9uOGGppt+nZf6e1VFyw6v3DN6lqitm0OSn2uXMOdtP0M3W4iMcqcivm2J6UgqiwwnXiA==",
        "dependencies": {
          "Microsoft.NETCore.Platforms": "1.1.0",
          "Microsoft.NETCore.Targets": "1.1.0",
          "System.Runtime": "4.3.0",
          "runtime.any.System.Threading.Tasks": "4.3.0"
        }
      },
      "System.Windows.Extensions": {
        "type": "Transitive",
        "resolved": "8.0.0",
        "contentHash": "Obg3a90MkOw9mYKxrardLpY2u0axDMrSmy4JCdq2cYbelM2cUwmUir5Bomvd1yxmPL9h5LVHU1tuKBZpUjfASg=="
      }
    },
    "net8.0/win-x64": {
      "Microsoft.Testing.Extensions.CodeCoverage": {
        "type": "Transitive",
        "resolved": "17.13.1",
        "contentHash": "Ok2HWJdOTzErMqLlWQZ/i2Fw05VWmgh1yhUWFYJAtUmCv6uJSgz/qAiriRgpTjZRWaKbb7HDaGfMgKSNcmaVfw==",
        "dependencies": {
          "Microsoft.DiaSymReader": "2.0.0",
          "Microsoft.Extensions.DependencyModel": "6.0.1",
          "Microsoft.Testing.Platform": "1.4.3",
          "Newtonsoft.Json": "13.0.3",
          "System.Reflection.Metadata": "8.0.0"
        }
      },
      "Microsoft.Win32.Registry": {
        "type": "Transitive",
        "resolved": "4.7.0",
        "contentHash": "KSrRMb5vNi0CWSGG1++id2ZOs/1QhRqROt+qgbEAdQuGjGrFcl4AOl4/exGPUYz2wUnU42nvJqon1T3U0kPXLA==",
        "dependencies": {
          "System.Security.AccessControl": "4.7.0",
          "System.Security.Principal.Windows": "4.7.0"
        }
      },
      "Microsoft.Win32.Registry.AccessControl": {
        "type": "Transitive",
        "resolved": "8.0.0",
        "contentHash": "u8PB9/v02C8mBXzl0vJ7bOyC020zOP+T1mRct+KA46DqZkB40XtsNn9pGD0QowTRsT6R4jPCghn+yAODn2UMMw=="
      },
      "Microsoft.Win32.SystemEvents": {
        "type": "Transitive",
        "resolved": "8.0.0",
        "contentHash": "9opKRyOKMCi2xJ7Bj7kxtZ1r9vbzosMvRrdEhVhDz8j8MoBGgB+WmC94yH839NPH+BclAjtQ/pyagvi/8gDLkw=="
      },
      "runtime.any.System.Collections": {
        "type": "Transitive",
        "resolved": "4.3.0",
        "contentHash": "23g6rqftKmovn2cLeGsuHUYm0FD7pdutb0uQMJpZ3qTvq+zHkgmt6J65VtRry4WDGYlmkMa4xDACtaQ94alNag==",
        "dependencies": {
          "System.Runtime": "4.3.0"
        }
      },
      "runtime.any.System.Globalization": {
        "type": "Transitive",
        "resolved": "4.3.0",
        "contentHash": "sMDBnad4rp4t7GY442Jux0MCUuKL4otn5BK6Ni0ARTXTSpRNBzZ7hpMfKSvnVSED5kYJm96YOWsqV0JH0d2uuw=="
      },
      "runtime.any.System.IO": {
        "type": "Transitive",
        "resolved": "4.3.0",
        "contentHash": "SDZ5AD1DtyRoxYtEcqQ3HDlcrorMYXZeCt7ZhG9US9I5Vva+gpIWDGMkcwa5XiKL0ceQKRZIX2x0XEjLX7PDzQ=="
      },
      "runtime.any.System.Reflection": {
        "type": "Transitive",
        "resolved": "4.3.0",
        "contentHash": "hLC3A3rI8jipR5d9k7+f0MgRCW6texsAp0MWkN/ci18FMtQ9KH7E2vDn/DH2LkxsszlpJpOn9qy6Z6/69rH6eQ=="
      },
      "runtime.any.System.Reflection.Primitives": {
        "type": "Transitive",
        "resolved": "4.3.0",
        "contentHash": "Nrm1p3armp6TTf2xuvaa+jGTTmncALWFq22CpmwRvhDf6dE9ZmH40EbOswD4GnFLrMRS0Ki6Kx5aUPmKK/hZBg=="
      },
      "runtime.any.System.Resources.ResourceManager": {
        "type": "Transitive",
        "resolved": "4.3.0",
        "contentHash": "Lxb89SMvf8w9p9+keBLyL6H6x/TEmc6QVsIIA0T36IuyOY3kNvIdyGddA2qt35cRamzxF8K5p0Opq4G4HjNbhQ=="
      },
      "runtime.any.System.Runtime": {
        "type": "Transitive",
        "resolved": "4.3.0",
        "contentHash": "fRS7zJgaG9NkifaAxGGclDDoRn9HC7hXACl52Or06a/fxdzDajWb5wov3c6a+gVSlekRoexfjwQSK9sh5um5LQ==",
        "dependencies": {
          "System.Private.Uri": "4.3.0"
        }
      },
      "runtime.any.System.Text.Encoding": {
        "type": "Transitive",
        "resolved": "4.3.0",
        "contentHash": "+ihI5VaXFCMVPJNstG4O4eo1CfbrByLxRrQQTqOTp1ttK0kUKDqOdBSTaCB2IBk/QtjDrs6+x4xuezyMXdm0HQ=="
      },
      "runtime.any.System.Threading.Tasks": {
        "type": "Transitive",
        "resolved": "4.3.0",
        "contentHash": "OhBAVBQG5kFj1S+hCEQ3TUHBAEtZ3fbEMgZMRNdN8A0Pj4x+5nTELEqL59DU0TjKVE6II3dqKw4Dklb3szT65w=="
      },
      "runtime.linux-arm.runtime.native.System.IO.Ports": {
        "type": "Transitive",
        "resolved": "8.0.0",
        "contentHash": "gK720fg6HemDg8sXcfy+xCMZ9+hF78Gc7BmREbmkS4noqlu1BAr9qZtuWGhLzFjBfgecmdtl4+SYVwJ1VneZBQ=="
      },
      "runtime.linux-arm64.runtime.native.System.IO.Ports": {
        "type": "Transitive",
        "resolved": "8.0.0",
        "contentHash": "KYG6/3ojhEWbb3FwQAKgGWPHrY+HKUXXdVjJlrtyCLn3EMcNTaNcPadb2c0ndQzixZSmAxZKopXJr0nLwhOrpQ=="
      },
      "runtime.linux-x64.runtime.native.System.IO.Ports": {
        "type": "Transitive",
        "resolved": "8.0.0",
        "contentHash": "Wnw5vhA4mgGbIFoo6l9Fk3iEcwRSq49a1aKwJgXUCUtEQLCSUDjTGSxqy/oMUuOyyn7uLHsH8KgZzQ1y3lReiQ=="
      },
      "runtime.osx-arm64.runtime.native.System.IO.Ports": {
        "type": "Transitive",
        "resolved": "8.0.0",
        "contentHash": "rbUBLAaFW9oVkbsb0+XSrAo2QdhBeAyzLl5KQ6Oci9L/u626uXGKInsVJG6B9Z5EO8bmplC8tsMiaHK8wOBZ+w=="
      },
      "runtime.osx-x64.runtime.native.System.IO.Ports": {
        "type": "Transitive",
        "resolved": "8.0.0",
        "contentHash": "IcfB4jKtM9pkzP9OpYelEcUX1MiDt0IJPBh3XYYdEISFF+6Mc+T8WWi0dr9wVh1gtcdVjubVEIBgB8BHESlGfQ=="
      },
      "runtime.win-arm64.runtime.native.System.Data.SqlClient.sni": {
        "type": "Transitive",
        "resolved": "4.4.0",
        "contentHash": "LbrynESTp3bm5O/+jGL8v0Qg5SJlTV08lpIpFesXjF6uGNMWqFnUQbYBJwZTeua6E/Y7FIM1C54Ey1btLWupdg=="
      },
      "runtime.win-x64.runtime.native.System.Data.SqlClient.sni": {
        "type": "Transitive",
        "resolved": "4.4.0",
        "contentHash": "38ugOfkYJqJoX9g6EYRlZB5U2ZJH51UP8ptxZgdpS07FgOEToV+lS11ouNK2PM12Pr6X/PpT5jK82G3DwH/SxQ=="
      },
      "runtime.win-x86.runtime.native.System.Data.SqlClient.sni": {
        "type": "Transitive",
        "resolved": "4.4.0",
        "contentHash": "YhEdSQUsTx+C8m8Bw7ar5/VesXvCFMItyZF7G1AUY+OM0VPZUOeAVpJ4Wl6fydBGUYZxojTDR3I6Bj/+BPkJNA=="
      },
      "runtime.win.System.Diagnostics.Debug": {
        "type": "Transitive",
        "resolved": "4.3.0",
        "contentHash": "hHHP0WCStene2jjeYcuDkETozUYF/3sHVRHAEOgS3L15hlip24ssqCTnJC28Z03Wpo078oMcJd0H4egD2aJI8g=="
      },
      "runtime.win.System.Runtime.Extensions": {
        "type": "Transitive",
        "resolved": "4.3.0",
        "contentHash": "RkgHVhUPvzZxuUubiZe8yr/6CypRVXj0VBzaR8hsqQ8f+rUo7e4PWrHTLOCjd8fBMGWCrY//fi7Ku3qXD7oHRw==",
        "dependencies": {
          "System.Private.Uri": "4.3.0"
        }
      },
      "System.Collections": {
        "type": "Transitive",
        "resolved": "4.3.0",
        "contentHash": "3Dcj85/TBdVpL5Zr+gEEBUuFe2icOnLalmEh9hfck1PTYbbyWuZgh4fmm2ysCLTrqLQw6t3TgTyJ+VLp+Qb+Lw==",
        "dependencies": {
          "Microsoft.NETCore.Platforms": "1.1.0",
          "Microsoft.NETCore.Targets": "1.1.0",
          "System.Runtime": "4.3.0",
          "runtime.any.System.Collections": "4.3.0"
        }
      },
      "System.Data.Odbc": {
        "type": "Transitive",
        "resolved": "8.0.1",
        "contentHash": "JQd0QHOaZuH+ki+4Geas88dnLe/lZSaEYYmRdovZaqNVuExVlVFs/of2I1VaasMxzbO5+yrGDAP2rkazx/b8Sg=="
      },
      "System.Data.OleDb": {
        "type": "Transitive",
        "resolved": "8.0.1",
        "contentHash": "RO+/y2ggU5956uQDRXdjA1e2l5yJ4rTWNX76eZ+3sgtYGqGapCe2kQCyiUci+/y6Fyb21Irp4RQEdfrIiuYrxQ==",
        "dependencies": {
          "System.Configuration.ConfigurationManager": "8.0.1",
          "System.Diagnostics.PerformanceCounter": "8.0.1"
        }
      },
      "System.Data.SqlClient": {
        "type": "Transitive",
        "resolved": "4.8.6",
        "contentHash": "2Ij/LCaTQRyAi5lAv7UUTV9R2FobC8xN9mE0fXBZohum/xLl8IZVmE98Rq5ugQHjCgTBRKqpXRb4ORulRdA6Ig==",
        "dependencies": {
          "Microsoft.Win32.Registry": "4.7.0",
          "System.Security.Principal.Windows": "4.7.0",
          "runtime.native.System.Data.SqlClient.sni": "4.7.0"
        }
      },
      "System.Diagnostics.Debug": {
        "type": "Transitive",
        "resolved": "4.3.0",
        "contentHash": "ZUhUOdqmaG5Jk3Xdb8xi5kIyQYAA4PnTNlHx1mu9ZY3qv4ELIdKbnL/akbGaKi2RnNUWaZsAs31rvzFdewTj2g==",
        "dependencies": {
          "Microsoft.NETCore.Platforms": "1.1.0",
          "Microsoft.NETCore.Targets": "1.1.0",
          "System.Runtime": "4.3.0",
          "runtime.win.System.Diagnostics.Debug": "4.3.0"
        }
      },
      "System.Diagnostics.EventLog": {
        "type": "Transitive",
        "resolved": "8.0.1",
        "contentHash": "n1ZP7NM2Gkn/MgD8+eOT5MulMj6wfeQMNS2Pizvq5GHCZfjlFMXV2irQlQmJhwA2VABC57M0auudO89Iu2uRLg=="
      },
      "System.Diagnostics.PerformanceCounter": {
        "type": "Transitive",
        "resolved": "8.0.1",
        "contentHash": "9RfEDiEjlUADeThs8IPdDVTXSnPRSqjfgTQJALpmGFPKC0k2mbdufOXnb/9JZ4I0TkmxOfy3VTJxrHOJSs8cXg==",
        "dependencies": {
          "System.Configuration.ConfigurationManager": "8.0.1"
        }
      },
      "System.DirectoryServices": {
        "type": "Transitive",
        "resolved": "8.0.0",
        "contentHash": "7nit//efUTy1OsAKco2f02PMrwsR2S234N0dVVp84udC77YcvpOQDz5znAWMtgMWBzY1aRJvUW61jo/7vQRfXg=="
      },
      "System.DirectoryServices.AccountManagement": {
        "type": "Transitive",
        "resolved": "8.0.1",
        "contentHash": "qVDWKClyDY+rHVEnf11eU4evW25d5OeidrtMPSJv+fwG213wa2zJ+AuIFCxsuvNSCFyHo+DvQIVfBcoK3CL1pA==",
        "dependencies": {
          "System.Configuration.ConfigurationManager": "8.0.1",
          "System.DirectoryServices": "8.0.0",
          "System.DirectoryServices.Protocols": "8.0.0"
        }
      },
      "System.DirectoryServices.Protocols": {
        "type": "Transitive",
        "resolved": "8.0.0",
        "contentHash": "puwJxURHDrYLGTQdsHyeMS72ClTqYa4lDYz6LHSbkZEk5hq8H8JfsO4MyYhB5BMMxg93jsQzLUwrnCumj11UIg=="
      },
      "System.Globalization": {
        "type": "Transitive",
        "resolved": "4.3.0",
        "contentHash": "kYdVd2f2PAdFGblzFswE4hkNANJBKRmsfa2X5LG2AcWE1c7/4t0pYae1L8vfZ5xvE2nK/R9JprtToA61OSHWIg==",
        "dependencies": {
          "Microsoft.NETCore.Platforms": "1.1.0",
          "Microsoft.NETCore.Targets": "1.1.0",
          "System.Runtime": "4.3.0",
          "runtime.any.System.Globalization": "4.3.0"
        }
      },
      "System.IO": {
        "type": "Transitive",
        "resolved": "4.3.0",
        "contentHash": "3qjaHvxQPDpSOYICjUoTsmoq5u6QJAFRUITgeT/4gqkF1bajbSmb1kwSxEA8AHlofqgcKJcM8udgieRNhaJ5Cg==",
        "dependencies": {
          "Microsoft.NETCore.Platforms": "1.1.0",
          "Microsoft.NETCore.Targets": "1.1.0",
          "System.Runtime": "4.3.0",
          "System.Text.Encoding": "4.3.0",
          "System.Threading.Tasks": "4.3.0",
          "runtime.any.System.IO": "4.3.0"
        }
      },
      "System.IO.Ports": {
        "type": "Transitive",
        "resolved": "8.0.0",
        "contentHash": "MaiPbx2/QXZc62gm/DrajRrGPG1lU4m08GWMoWiymPYM+ba4kfACp2PbiYpqJ4QiFGhHD00zX3RoVDTucjWe9g==",
        "dependencies": {
          "runtime.native.System.IO.Ports": "8.0.0"
        }
      },
      "System.Management": {
        "type": "Transitive",
        "resolved": "8.0.0",
        "contentHash": "jrK22i5LRzxZCfGb+tGmke2VH7oE0DvcDlJ1HAKYU8cPmD8XnpUT0bYn2Gy98GEhGjtfbR/sxKTVb+dE770pfA==",
        "dependencies": {
          "System.CodeDom": "8.0.0"
        }
      },
      "System.Reflection": {
        "type": "Transitive",
        "resolved": "4.3.0",
        "contentHash": "KMiAFoW7MfJGa9nDFNcfu+FpEdiHpWgTcS2HdMpDvt9saK3y/G4GwprPyzqjFH9NTaGPQeWNHU+iDlDILj96aQ==",
        "dependencies": {
          "Microsoft.NETCore.Platforms": "1.1.0",
          "Microsoft.NETCore.Targets": "1.1.0",
          "System.IO": "4.3.0",
          "System.Reflection.Primitives": "4.3.0",
          "System.Runtime": "4.3.0",
          "runtime.any.System.Reflection": "4.3.0"
        }
      },
      "System.Reflection.Primitives": {
        "type": "Transitive",
        "resolved": "4.3.0",
        "contentHash": "5RXItQz5As4xN2/YUDxdpsEkMhvw3e6aNveFXUn4Hl/udNTCNhnKp8lT9fnc3MhvGKh1baak5CovpuQUXHAlIA==",
        "dependencies": {
          "Microsoft.NETCore.Platforms": "1.1.0",
          "Microsoft.NETCore.Targets": "1.1.0",
          "System.Runtime": "4.3.0",
          "runtime.any.System.Reflection.Primitives": "4.3.0"
        }
      },
      "System.Resources.ResourceManager": {
        "type": "Transitive",
        "resolved": "4.3.0",
        "contentHash": "/zrcPkkWdZmI4F92gL/TPumP98AVDu/Wxr3CSJGQQ+XN6wbRZcyfSKVoPo17ilb3iOr0cCRqJInGwNMolqhS8A==",
        "dependencies": {
          "Microsoft.NETCore.Platforms": "1.1.0",
          "Microsoft.NETCore.Targets": "1.1.0",
          "System.Globalization": "4.3.0",
          "System.Reflection": "4.3.0",
          "System.Runtime": "4.3.0",
          "runtime.any.System.Resources.ResourceManager": "4.3.0"
        }
      },
      "System.Runtime": {
        "type": "Transitive",
        "resolved": "4.3.1",
        "contentHash": "abhfv1dTK6NXOmu4bgHIONxHyEqFjW8HwXPmpY9gmll+ix9UNo4XDcmzJn6oLooftxNssVHdJC1pGT9jkSynQg==",
        "dependencies": {
          "Microsoft.NETCore.Platforms": "1.1.1",
          "Microsoft.NETCore.Targets": "1.1.3",
          "runtime.any.System.Runtime": "4.3.0"
        }
      },
      "System.Runtime.Caching": {
        "type": "Transitive",
        "resolved": "8.0.1",
        "contentHash": "tdl7Q47P09UpRu0C/OQsGJU6GacBzzk4vfp5My9rodD+BchrxmajORnTthH8RxPUTPrIoVDJmLyvJcGxB267nQ==",
        "dependencies": {
          "System.Configuration.ConfigurationManager": "8.0.1"
        }
      },
      "System.Runtime.Extensions": {
        "type": "Transitive",
        "resolved": "4.3.0",
        "contentHash": "guW0uK0fn5fcJJ1tJVXYd7/1h5F+pea1r7FLSOz/f8vPEqbR2ZAknuRDvTQ8PzAilDveOxNjSfr0CHfIQfFk8g==",
        "dependencies": {
          "Microsoft.NETCore.Platforms": "1.1.0",
          "Microsoft.NETCore.Targets": "1.1.0",
          "System.Runtime": "4.3.0",
          "runtime.win.System.Runtime.Extensions": "4.3.0"
        }
      },
      "System.Security.AccessControl": {
        "type": "Transitive",
        "resolved": "4.7.0",
        "contentHash": "JECvTt5aFF3WT3gHpfofL2MNNP6v84sxtXxpqhLBCcDRzqsPBmHhQ6shv4DwwN2tRlzsUxtb3G9M3763rbXKDg==",
        "dependencies": {
          "Microsoft.NETCore.Platforms": "3.1.0",
          "System.Security.Principal.Windows": "4.7.0"
        }
      },
      "System.Security.Cryptography.Pkcs": {
        "type": "Transitive",
        "resolved": "8.0.1",
        "contentHash": "CoCRHFym33aUSf/NtWSVSZa99dkd0Hm7OCZUxORBjRB16LNhIEOf8THPqzIYlvKM0nNDAPTRBa1FxEECrgaxxA=="
      },
      "System.Security.Principal.Windows": {
        "type": "Transitive",
        "resolved": "5.0.0",
        "contentHash": "t0MGLukB5WAVU9bO3MGzvlGnyJPgUlcwerXn1kzBRjwLKixT96XV0Uza41W49gVd8zEMFu9vQEFlv0IOrytICA=="
      },
      "System.ServiceProcess.ServiceController": {
        "type": "Transitive",
        "resolved": "8.0.1",
        "contentHash": "02I0BXo1kmMBgw03E8Hu4K6nTqur4wpQdcDZrndczPzY2fEoGvlinE35AWbyzLZ2h2IksEZ6an4tVt3hi9j1oA==",
        "dependencies": {
          "System.Diagnostics.EventLog": "8.0.1"
        }
      },
      "System.Speech": {
        "type": "Transitive",
        "resolved": "8.0.0",
        "contentHash": "CNuiA6vb95Oe5PRjClZEBiaju31vwB8OIeCgeSBXyZL6+MS4RVVB2X/C11z0xCkooHE3Vy91nM2z76emIzR+sg=="
      },
      "System.Text.Encoding": {
        "type": "Transitive",
        "resolved": "4.3.0",
        "contentHash": "BiIg+KWaSDOITze6jGQynxg64naAPtqGHBwDrLaCtixsa5bKiR8dpPOHA7ge3C0JJQizJE+sfkz1wV+BAKAYZw==",
        "dependencies": {
          "Microsoft.NETCore.Platforms": "1.1.0",
          "Microsoft.NETCore.Targets": "1.1.0",
          "System.Runtime": "4.3.0",
          "runtime.any.System.Text.Encoding": "4.3.0"
        }
      },
      "System.Text.Encoding.CodePages": {
        "type": "Transitive",
        "resolved": "8.0.0",
        "contentHash": "OZIsVplFGaVY90G2SbpgU7EnCoOO5pw1t4ic21dBF3/1omrJFpAGoNAVpPyMVOC90/hvgkGG3VFqR13YgZMQfg=="
      },
      "System.Text.Encodings.Web": {
        "type": "Transitive",
        "resolved": "9.0.2",
        "contentHash": "/kCGdrXg0PXrvkHYyHubXJHcmCAvJrxTZ7g4XS6UCxY1JW79aMjtUW6UYNECHJmiyFZsZ/vUuWOM4CtNpiNt8Q=="
      },
      "System.Threading.AccessControl": {
        "type": "Transitive",
        "resolved": "8.0.0",
        "contentHash": "cIed5+HuYz+eV9yu9TH95zPkqmm1J9Qps9wxjB335sU8tsqc2kGdlTEH9FZzZeCS8a7mNSEsN8ZkyhQp1gfdEw=="
      },
      "System.Threading.Tasks": {
        "type": "Transitive",
        "resolved": "4.3.0",
        "contentHash": "LbSxKEdOUhVe8BezB/9uOGGppt+nZf6e1VFyw6v3DN6lqitm0OSn2uXMOdtP0M3W4iMcqcivm2J6UgqiwwnXiA==",
        "dependencies": {
          "Microsoft.NETCore.Platforms": "1.1.0",
          "Microsoft.NETCore.Targets": "1.1.0",
          "System.Runtime": "4.3.0",
          "runtime.any.System.Threading.Tasks": "4.3.0"
        }
      },
      "System.Windows.Extensions": {
        "type": "Transitive",
        "resolved": "8.0.0",
        "contentHash": "Obg3a90MkOw9mYKxrardLpY2u0axDMrSmy4JCdq2cYbelM2cUwmUir5Bomvd1yxmPL9h5LVHU1tuKBZpUjfASg=="
      }
    }
  }
}<|MERGE_RESOLUTION|>--- conflicted
+++ resolved
@@ -342,29 +342,29 @@
       },
       "Google.Protobuf": {
         "type": "Transitive",
-        "resolved": "3.30.2",
-        "contentHash": "Y2aOVLIt75yeeEWigg9V9YnjsEm53sADtLGq0gLhwaXpk3iu8tYSoauolyhenagA2sWno2TQ2WujI0HQd6s1Vw=="
+        "resolved": "3.29.2",
+        "contentHash": "98gc5v6WTfvfo6nXXUFyXOwwfehUGVn4tIis3AnCZabur8t6Eq0lo4eloWEYpdxPH9MrhnbAzHcMwPCS8lCWoQ=="
       },
       "Grpc.Core.Api": {
         "type": "Transitive",
-        "resolved": "2.71.0",
-        "contentHash": "QquqUC37yxsDzd1QaDRsH2+uuznWPTS8CVE2Yzwl3CvU4geTNkolQXoVN812M2IwT6zpv3jsZRc9ExJFNFslTg=="
+        "resolved": "2.70.0",
+        "contentHash": "66UotvWcSIq41oiQhLWcQACyKPM4umxXNiht5DQTLZJfNwEswWOcS7Z0xIEHyNIBE7ZpjotH22bEjTkvhPxmVw=="
       },
       "Grpc.Net.Client": {
         "type": "Transitive",
-        "resolved": "2.71.0",
-        "contentHash": "U1vr20r5ngoT9nlb7wejF28EKN+taMhJsV9XtK9MkiepTZwnKxxiarriiMfCHuDAfPUm9XUjFMn/RIuJ4YY61w==",
-        "dependencies": {
-          "Grpc.Net.Common": "2.71.0",
+        "resolved": "2.70.0",
+        "contentHash": "xNv0FFCVJa5S1beUtye82WFCxKThuE1jbN8DO1x1Rj8VSIWXLBUmfSID5a1fGzsU2R/EMfwPoWclJ2RMfQuGXw==",
+        "dependencies": {
+          "Grpc.Net.Common": "2.70.0",
           "Microsoft.Extensions.Logging.Abstractions": "6.0.0"
         }
       },
       "Grpc.Net.Common": {
         "type": "Transitive",
-        "resolved": "2.71.0",
-        "contentHash": "v0c8R97TwRYwNXlC8GyRXwYTCNufpDfUtj9la+wUrZFzVWkFJuNAltU+c0yI3zu0jl54k7en6u2WKgZgd57r2Q==",
-        "dependencies": {
-          "Grpc.Core.Api": "2.71.0"
+        "resolved": "2.70.0",
+        "contentHash": "rBdEUMyCwa+iB8mqC6JKyPbj3SBHHkReJj/yy/XKJI63GcG6w9DJMMGTVcYHqq4Ci2W4m0HT4jt2pFfFscar8g==",
+        "dependencies": {
+          "Grpc.Core.Api": "2.70.0"
         }
       },
       "Humanizer.Core": {
@@ -1618,22 +1618,19 @@
         "type": "Project",
         "dependencies": {
           "Azure.Bicep.Core": "[1.0.0, )",
-<<<<<<< HEAD
           "Azure.Bicep.Local.Extension": "[1.0.0, )",
           "Azure.Deployments.Engine": "[1.424.0, )",
-=======
-          "Azure.Bicep.Local.Rpc": "[1.0.0, )",
-          "Azure.Deployments.Engine": "[1.393.0, )",
->>>>>>> 9010e2d0
           "Azure.Deployments.Extensibility.Core": "[0.1.67, )",
-          "Grpc.Net.Client": "[2.71.0, )"
-        }
-      },
-      "Azure.Bicep.Local.Rpc": {
+          "Microsoft.AspNet.WebApi.Client": "[6.0.0, )"
+        }
+      },
+      "Azure.Bicep.Local.Extension": {
         "type": "Project",
         "dependencies": {
-          "Google.Protobuf": "[3.30.2, )",
-          "Grpc.Net.Client": "[2.71.0, )"
+          "Azure.Bicep.Types": "[0.5.110, )",
+          "CommandLineParser": "[2.9.1, )",
+          "Google.Protobuf": "[3.29.2, )",
+          "Grpc.Net.Client": "[2.70.0, )"
         }
       },
       "bicep.langserver": {
