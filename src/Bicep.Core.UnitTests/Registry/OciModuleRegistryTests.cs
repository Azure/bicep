--- conflicted
+++ resolved
@@ -687,7 +687,7 @@
 
             await RestoreModule(ociRegistry, moduleReference);
 
-            var modules = CachedModules.GetCachedRegistryModules(BicepTestConstants.FileSystem, bicepFile.Features.CacheRootDirectory);
+            var modules = CachedModules.GetCachedModules(BicepTestConstants.FileSystem, bicepFile.Features.CacheRootDirectory);
             modules.Should().HaveCountGreaterThan(0);
 
             if (publishSource)
@@ -731,19 +731,7 @@
             return moduleReference!;
         }
 
-<<<<<<< HEAD
-        private (OciArtifactRegistry, MockRegistryBlobClient, BicepFile parentModuleFile) CreateModuleRegistryAndBicepFile(
-=======
-        // Creates a new (real) OciArtifactRegistry instance with an empty on-disk cache that can push and pull modules
-        private (OciArtifactRegistry, FakeRegistryBlobClient) CreateModuleRegistry(
-            Uri parentModuleUri,
-            string cacheRootDirectory)
-        {
-            return OciRegistryHelper.CreateModuleRegistry(parentModuleUri, GetFeatures(cacheRootDirectory));
-        }
-
-        private (OciArtifactRegistry, FakeRegistryBlobClient, Uri parentModuleUri) CreateModuleRegistryAndBicepFile(
->>>>>>> 5f03b3bd
+        private (OciArtifactRegistry, FakeRegistryBlobClient, BicepFile parentModuleFile) CreateModuleRegistryAndBicepFile(
             string? parentBicepFileContents // The bicep file which references a module
         )
         {
