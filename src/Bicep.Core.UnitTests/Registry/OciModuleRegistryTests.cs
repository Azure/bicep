--- conflicted
+++ resolved
@@ -662,10 +662,7 @@
       var (ociRegistry, blobClient, _) = CreateModuleRegistryAndBicepFile(null, true);
 
       var template = BinaryData.FromString(jsonContentsV1);
-<<<<<<< HEAD
-
-=======
->>>>>>> 9e02040a
+
       BinaryData? sources = null;
       if (publishSource)
       {
@@ -688,18 +685,6 @@
       await RestoreModule(ociRegistry, moduleReference);
 
       ociRegistry.Should().HaveValidCachedModules(withSource: publishSource);
-<<<<<<< HEAD
-      var actualSource = ociRegistry.TryGetSource(moduleReference);
-
-      if (sources is { })
-      {
-        actualSource.Should().NotBeNull();
-        actualSource.Should().BeEquivalentTo(SourceArchive.FromStream(sources.ToStream()));
-      }
-      else
-      {
-        actualSource.Should().BeNull();
-=======
       var actualSourceResult = ociRegistry.TryGetSource(moduleReference);
 
       if (sources is { })
@@ -710,7 +695,6 @@
       else
       {
         actualSourceResult.IsSuccess().Should().BeFalse();
->>>>>>> 9e02040a
       }
     }
 
