// Copyright (c) Microsoft Corporation.
// Licensed under the MIT License.

using Bicep.Core.Configuration;
using Bicep.Core.Features;
using Bicep.Core.FileSystem;
using Bicep.Core.Registry;
using Bicep.Core.Semantics.Namespaces;
using Bicep.Core.TypeSystem.Az;
using Bicep.Core.UnitTests.Mock;
using Bicep.Core.UnitTests.Utils;
using Microsoft.VisualStudio.TestTools.UnitTesting;
using Moq;
using IOFileSystem = System.IO.Abstractions.FileSystem;

namespace Bicep.Core.UnitTests
{
    public static class BicepTestConstants 
    {
        public const string DevAssemblyFileVersion = "dev";

        public const string GeneratorTemplateHashPath = "metadata._generator.templateHash";

        public static readonly FileResolver FileResolver = new();

        public static readonly IFeatureProvider Features = CreateMockFeaturesProvider(registryEnabled: false, symbolicNameCodegenEnabled: false, importsEnabled: false).Object;

        public static readonly IAzResourceTypeLoader AzResourceTypeLoader = new AzResourceTypeLoader();

        public static readonly INamespaceProvider NamespaceProvider = TestTypeHelper.CreateWithAzTypes();

        public static readonly IContainerRegistryClientFactory ClientFactory = StrictMock.Of<IContainerRegistryClientFactory>().Object;

        public static readonly ITemplateSpecRepositoryFactory TemplateSpecRepositoryFactory = StrictMock.Of<ITemplateSpecRepositoryFactory>().Object;

        public static readonly IModuleRegistryProvider RegistryProvider = new DefaultModuleRegistryProvider(FileResolver, ClientFactory, TemplateSpecRepositoryFactory, Features);

<<<<<<< HEAD
        public static readonly IConfigurationManager ConfigurationManager = new ConfigurationManager(new IOFileSystem());

        public static readonly RootConfiguration BuiltInConfiguration = ConfigurationManager.GetBuiltInConfiguration();

        public static readonly RootConfiguration BuiltInConfigurationWithAnalyzersDisabled = ConfigurationManager.GetBuiltInConfiguration(disableAnalyzers: true);

        public static IFeatureProvider CreateFeaturesProvider(TestContext testContext, bool registryEnabled = false, bool symbolicNameCodegenEnabled = false)
=======
        public static IFeatureProvider CreateFeaturesProvider(TestContext testContext, bool registryEnabled = false, bool symbolicNameCodegenEnabled = false, bool importsEnabled = false)
>>>>>>> 13e14622
        {
            var mock = CreateMockFeaturesProvider(
                registryEnabled: registryEnabled,
                symbolicNameCodegenEnabled: symbolicNameCodegenEnabled,
                importsEnabled: importsEnabled);

            var testPath = FileHelper.GetCacheRootPath(testContext);
            mock.SetupGet(m => m.CacheRootDirectory).Returns(testPath);

            return mock.Object;
        }

        private static Mock<IFeatureProvider> CreateMockFeaturesProvider(bool registryEnabled, bool symbolicNameCodegenEnabled, bool importsEnabled)
        {
            var mock = StrictMock.Of<IFeatureProvider>();
            mock.SetupGet(m => m.RegistryEnabled).Returns(registryEnabled);
            mock.SetupGet(m => m.SymbolicNameCodegenEnabled).Returns(symbolicNameCodegenEnabled);
            mock.SetupGet(m => m.ImportsEnabled).Returns(importsEnabled);

            return mock;
        }
    }
}<|MERGE_RESOLUTION|>--- conflicted
+++ resolved
@@ -35,17 +35,13 @@
 
         public static readonly IModuleRegistryProvider RegistryProvider = new DefaultModuleRegistryProvider(FileResolver, ClientFactory, TemplateSpecRepositoryFactory, Features);
 
-<<<<<<< HEAD
         public static readonly IConfigurationManager ConfigurationManager = new ConfigurationManager(new IOFileSystem());
 
         public static readonly RootConfiguration BuiltInConfiguration = ConfigurationManager.GetBuiltInConfiguration();
 
         public static readonly RootConfiguration BuiltInConfigurationWithAnalyzersDisabled = ConfigurationManager.GetBuiltInConfiguration(disableAnalyzers: true);
 
-        public static IFeatureProvider CreateFeaturesProvider(TestContext testContext, bool registryEnabled = false, bool symbolicNameCodegenEnabled = false)
-=======
         public static IFeatureProvider CreateFeaturesProvider(TestContext testContext, bool registryEnabled = false, bool symbolicNameCodegenEnabled = false, bool importsEnabled = false)
->>>>>>> 13e14622
         {
             var mock = CreateMockFeaturesProvider(
                 registryEnabled: registryEnabled,
