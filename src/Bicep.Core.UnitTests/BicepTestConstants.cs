// Copyright (c) Microsoft Corporation.
// Licensed under the MIT License.

using System;
using System.Collections.Generic;
using System.Collections.Immutable;
using Azure.Core.Pipeline;
using Bicep.Core.Analyzers.Linter;
using Bicep.Core.Configuration;
using Bicep.Core.Extensions;
using Bicep.Core.Features;
using Bicep.Core.FileSystem;
using Bicep.Core.Json;
using Bicep.Core.Registry;
using Bicep.Core.Semantics.Namespaces;
using Bicep.Core.TypeSystem;
using Bicep.Core.TypeSystem.Az;
using Bicep.Core.UnitTests.Configuration;
using Bicep.Core.UnitTests.Features;
using Bicep.Core.UnitTests.Mock;
using Bicep.Core.UnitTests.Utils;
using Bicep.Core.Utils;
using Bicep.LanguageServer.Registry;
using Bicep.LanguageServer.Telemetry;
using Moq;
using IOFileSystem = System.IO.Abstractions.FileSystem;

namespace Bicep.Core.UnitTests
{
    public static class BicepTestConstants
    {
        public const string DevAssemblyFileVersion = "dev";

        public const string GeneratorTemplateHashPath = "metadata._generator.templateHash";

        public static readonly FileResolver FileResolver = new(new IOFileSystem());

        public static readonly FeatureProviderOverrides FeatureOverrides = new();

        public static readonly ConfigurationManager ConfigurationManager = CreateFilesystemConfigurationManager();

        public static readonly IFeatureProviderFactory FeatureProviderFactory = new OverriddenFeatureProviderFactory(new FeatureProviderFactory(ConfigurationManager), FeatureOverrides);

<<<<<<< HEAD
        public static readonly IResourceTypeProviderFactory ResourceTypeProviderFactory = new ResourceTypeProviderFactory();
=======
        public static readonly IResourceTypeLoaderFactory AzResourceTypeLoaderFactory = new AzResourceTypeLoaderFactory(FeatureProviderFactory, new AzResourceTypeLoader());
>>>>>>> 04388893

        public static readonly INamespaceProvider NamespaceProvider = new DefaultNamespaceProvider(ResourceTypeProviderFactory);

        public static readonly IContainerRegistryClientFactory ClientFactory = StrictMock.Of<IContainerRegistryClientFactory>().Object;

        public static readonly ITemplateSpecRepositoryFactory TemplateSpecRepositoryFactory = StrictMock.Of<ITemplateSpecRepositoryFactory>().Object;

        // Linter rules added to this list will be automtically disabled for most tests.
        public static readonly string[] AnalyzerRulesToDisableInTests = Array.Empty<string>();

        public static readonly RootConfiguration BuiltInConfigurationWithAllAnalyzersEnabled = IConfigurationManager.GetBuiltInConfiguration();
        public static readonly RootConfiguration BuiltInConfigurationWithAllAnalyzersDisabled = IConfigurationManager.GetBuiltInConfiguration().WithAllAnalyzersDisabled();
        public static readonly RootConfiguration BuiltInConfigurationWithProblematicAnalyzersDisabled = IConfigurationManager.GetBuiltInConfiguration().WithAnalyzersDisabled(AnalyzerRulesToDisableInTests);

        // By default turns off only problematic analyzers
        public static readonly RootConfiguration BuiltInConfiguration = BuiltInConfigurationWithProblematicAnalyzersDisabled;

        public static readonly IConfigurationManager BuiltInOnlyConfigurationManager = IConfigurationManager.WithStaticConfiguration(BuiltInConfiguration);

        public static readonly IFeatureProvider Features = new OverriddenFeatureProvider(new FeatureProvider(BuiltInConfiguration), FeatureOverrides);

<<<<<<< HEAD
=======
        public static readonly IResourceTypeLoader BuiltinAzResourceTypeLoader = BicepTestConstants.AzResourceTypeLoaderFactory.GetResourceTypeLoader(null, BicepTestConstants.Features)!;

>>>>>>> 04388893
        public static readonly IServiceProvider EmptyServiceProvider = new Mock<IServiceProvider>(MockBehavior.Loose).Object;

        public static readonly IArtifactRegistryProvider RegistryProvider = new DefaultArtifactRegistryProvider(EmptyServiceProvider, FileResolver, ClientFactory, TemplateSpecRepositoryFactory, FeatureProviderFactory, BuiltInOnlyConfigurationManager);

        public static readonly IModuleDispatcher ModuleDispatcher = new ModuleDispatcher(RegistryProvider, IConfigurationManager.WithStaticConfiguration(BuiltInConfiguration));

        // By default turns off only problematic analyzers
        public static readonly LinterAnalyzer LinterAnalyzer = new();

        public static IEnvironment EmptyEnvironment = new TestEnvironment(ImmutableDictionary<string, string?>.Empty);

        public static readonly IModuleRestoreScheduler ModuleRestoreScheduler = CreateMockModuleRestoreScheduler();

        public static RootConfiguration CreateMockConfiguration(Dictionary<string, object>? customConfigurationData = null, string? configurationPath = null)
        {
            var configurationData = new Dictionary<string, object>
            {
                ["cloud.currentProfile"] = "AzureCloud",
                ["cloud.profiles.AzureCloud.resourceManagerEndpoint"] = "https://example.invalid",
                ["cloud.profiles.AzureCloud.activeDirectoryAuthority"] = "https://example.invalid",
                ["cloud.credentialPrecedence"] = new[] { "AzureCLI", "AzurePowerShell" },
                ["moduleAliases"] = new Dictionary<string, object>(),
                ["providerAliases"] = new Dictionary<string, object>(),
                ["analyzers"] = new Dictionary<string, object>(),
                ["experimentalFeaturesEnabled"] = new Dictionary<string, bool>(),
                ["formatting"] = new Dictionary<string, bool>(),
            };

            if (customConfigurationData is not null)
            {
                foreach (var (path, value) in customConfigurationData)
                {
                    configurationData[path] = value;
                }
            }

            var element = JsonElementFactory.CreateElement("{}");

            foreach (var (path, value) in configurationData)
            {
                element = element.SetPropertyByPath(path, value);
            }

            return RootConfiguration.Bind(element, configurationPath);
        }

        public static ConfigurationManager CreateFilesystemConfigurationManager() => new(new IOFileSystem());

        public static IConfigurationManager CreateConfigurationManager(Func<RootConfiguration, RootConfiguration> patchFunc)
            => new PatchingConfigurationManager(CreateFilesystemConfigurationManager(), patchFunc);

        public static IFeatureProviderFactory CreateFeatureProviderFactory(FeatureProviderOverrides featureOverrides, IConfigurationManager? configurationManager = null)
            => new OverriddenFeatureProviderFactory(new FeatureProviderFactory(configurationManager ?? CreateFilesystemConfigurationManager()), featureOverrides);

        private static IModuleRestoreScheduler CreateMockModuleRestoreScheduler()
        {
            var moduleDispatcher = StrictMock.Of<IModuleDispatcher>();
            return new ModuleRestoreScheduler(moduleDispatcher.Object);
        }

        public static Mock<ITelemetryProvider> CreateMockTelemetryProvider()
        {
            var telemetryProvider = StrictMock.Of<ITelemetryProvider>();
            telemetryProvider.Setup(x => x.PostEvent(It.IsAny<BicepTelemetryEvent>()));

            return telemetryProvider;
        }
    }
}<|MERGE_RESOLUTION|>--- conflicted
+++ resolved
@@ -41,11 +41,7 @@
 
         public static readonly IFeatureProviderFactory FeatureProviderFactory = new OverriddenFeatureProviderFactory(new FeatureProviderFactory(ConfigurationManager), FeatureOverrides);
 
-<<<<<<< HEAD
         public static readonly IResourceTypeProviderFactory ResourceTypeProviderFactory = new ResourceTypeProviderFactory();
-=======
-        public static readonly IResourceTypeLoaderFactory AzResourceTypeLoaderFactory = new AzResourceTypeLoaderFactory(FeatureProviderFactory, new AzResourceTypeLoader());
->>>>>>> 04388893
 
         public static readonly INamespaceProvider NamespaceProvider = new DefaultNamespaceProvider(ResourceTypeProviderFactory);
 
@@ -67,11 +63,6 @@
 
         public static readonly IFeatureProvider Features = new OverriddenFeatureProvider(new FeatureProvider(BuiltInConfiguration), FeatureOverrides);
 
-<<<<<<< HEAD
-=======
-        public static readonly IResourceTypeLoader BuiltinAzResourceTypeLoader = BicepTestConstants.AzResourceTypeLoaderFactory.GetResourceTypeLoader(null, BicepTestConstants.Features)!;
-
->>>>>>> 04388893
         public static readonly IServiceProvider EmptyServiceProvider = new Mock<IServiceProvider>(MockBehavior.Loose).Object;
 
         public static readonly IArtifactRegistryProvider RegistryProvider = new DefaultArtifactRegistryProvider(EmptyServiceProvider, FileResolver, ClientFactory, TemplateSpecRepositoryFactory, FeatureProviderFactory, BuiltInOnlyConfigurationManager);
