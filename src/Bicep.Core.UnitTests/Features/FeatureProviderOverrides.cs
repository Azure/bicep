// Copyright (c) Microsoft Corporation.
// Licensed under the MIT License.

using Bicep.Core.UnitTests.Utils;
using Bicep.IO.Abstraction;
using Microsoft.VisualStudio.TestTools.UnitTesting;

namespace Bicep.Core.UnitTests.Features;

public record FeatureProviderOverrides(
    IDirectoryHandle? CacheRootDirectory = null,
    bool? RegistryEnabled = default,
    bool? SymbolicNameCodegenEnabled = default,
    bool? AdvancedListComprehensionEnabled = default,
    bool? ResourceTypedParamsAndOutputsEnabled = default,
    bool? SourceMappingEnabled = default,
    bool? LegacyFormatterEnabled = default,
    bool? TestFrameworkEnabled = default,
    bool? AssertsEnabled = default,
    bool? WaitAndRetryEnabled = default,
    bool? LocalDeployEnabled = default,
    bool? ResourceInfoCodegenEnabled = default,
    bool? ExtendableParamFilesEnabled = default,
    string? AssemblyVersion = BicepTestConstants.DevAssemblyFileVersion,
    bool? ModuleExtensionConfigsEnabled = default,
    bool? DesiredStateConfigurationEnabled = default,
    bool? UserDefinedConstraintsEnabled = default,
    bool? DeployCommandsEnabled = default,
<<<<<<< HEAD
    bool? MultilineStringInterpolationEnabled = default,
    bool? ThisNamespaceEnabled = default,
    bool? ExistingNullIfNotFoundEnabled = default)
=======
    bool? ThisNamespaceEnabled = default)
>>>>>>> c7beb6fb
{
    public FeatureProviderOverrides(
        TestContext testContext,
        bool? RegistryEnabled = default,
        bool? SymbolicNameCodegenEnabled = default,
        bool? AdvancedListComprehensionEnabled = default,
        bool? ResourceTypedParamsAndOutputsEnabled = default,
        bool? SourceMappingEnabled = default,
        bool? LegacyFormatterEnabled = default,
        bool? TestFrameworkEnabled = default,
        bool? AssertsEnabled = default,
        bool? WaitAndRetryEnabled = default,
        bool? LocalDeployEnabled = default,
        bool? ResourceInfoCodegenEnabled = default,
        bool? ExtendableParamFilesEnabled = default,
        string? AssemblyVersion = BicepTestConstants.DevAssemblyFileVersion,
        bool? ModuleExtensionConfigsEnabled = default,
        bool? DesiredStateConfigurationEnabled = default,
        bool? UserDefinedConstraintsEnabled = default,
        bool? DeployCommandsEnabled = default,
<<<<<<< HEAD
        bool? MultilineStringInterpolationEnabled = default,
        bool? ThisNamespaceEnabled = default,
        bool? ExistingNullIfNotFoundEnabled = default) : this(
=======
        bool? ThisNamespaceEnabled = default) : this(
>>>>>>> c7beb6fb
            FileHelper.GetCacheRootDirectory(testContext),
            RegistryEnabled,
            SymbolicNameCodegenEnabled,
            AdvancedListComprehensionEnabled,
            ResourceTypedParamsAndOutputsEnabled,
            SourceMappingEnabled,
            LegacyFormatterEnabled,
            TestFrameworkEnabled,
            AssertsEnabled,
            WaitAndRetryEnabled,
            LocalDeployEnabled,
            ResourceInfoCodegenEnabled,
            ExtendableParamFilesEnabled,
            AssemblyVersion,
            ModuleExtensionConfigsEnabled,
            DesiredStateConfigurationEnabled,
            UserDefinedConstraintsEnabled,
            DeployCommandsEnabled,
<<<<<<< HEAD
            MultilineStringInterpolationEnabled,
            ThisNamespaceEnabled,
            ExistingNullIfNotFoundEnabled)
=======
            ThisNamespaceEnabled)
>>>>>>> c7beb6fb
    { }
}<|MERGE_RESOLUTION|>--- conflicted
+++ resolved
@@ -26,13 +26,8 @@
     bool? DesiredStateConfigurationEnabled = default,
     bool? UserDefinedConstraintsEnabled = default,
     bool? DeployCommandsEnabled = default,
-<<<<<<< HEAD
-    bool? MultilineStringInterpolationEnabled = default,
     bool? ThisNamespaceEnabled = default,
     bool? ExistingNullIfNotFoundEnabled = default)
-=======
-    bool? ThisNamespaceEnabled = default)
->>>>>>> c7beb6fb
 {
     public FeatureProviderOverrides(
         TestContext testContext,
@@ -53,13 +48,8 @@
         bool? DesiredStateConfigurationEnabled = default,
         bool? UserDefinedConstraintsEnabled = default,
         bool? DeployCommandsEnabled = default,
-<<<<<<< HEAD
-        bool? MultilineStringInterpolationEnabled = default,
         bool? ThisNamespaceEnabled = default,
         bool? ExistingNullIfNotFoundEnabled = default) : this(
-=======
-        bool? ThisNamespaceEnabled = default) : this(
->>>>>>> c7beb6fb
             FileHelper.GetCacheRootDirectory(testContext),
             RegistryEnabled,
             SymbolicNameCodegenEnabled,
@@ -78,12 +68,7 @@
             DesiredStateConfigurationEnabled,
             UserDefinedConstraintsEnabled,
             DeployCommandsEnabled,
-<<<<<<< HEAD
-            MultilineStringInterpolationEnabled,
             ThisNamespaceEnabled,
             ExistingNullIfNotFoundEnabled)
-=======
-            ThisNamespaceEnabled)
->>>>>>> c7beb6fb
     { }
 }