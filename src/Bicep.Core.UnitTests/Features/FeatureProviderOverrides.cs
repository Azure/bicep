// Copyright (c) Microsoft Corporation.
// Licensed under the MIT License.

using Bicep.Core.UnitTests.Utils;
using Bicep.IO.Abstraction;
using Microsoft.VisualStudio.TestTools.UnitTesting;

namespace Bicep.Core.UnitTests.Features;

public record FeatureProviderOverrides(
    IDirectoryHandle? CacheRootDirectory = null,
    bool? RegistryEnabled = default,
    bool? SymbolicNameCodegenEnabled = default,
    bool? AdvancedListComprehensionEnabled = default,
    bool? ResourceTypedParamsAndOutputsEnabled = default,
    bool? SourceMappingEnabled = default,
    bool? LegacyFormatterEnabled = default,
    bool? TestFrameworkEnabled = default,
    bool? AssertsEnabled = default,
    bool? WaitAndRetryEnabled = default,
    bool? LocalDeployEnabled = default,
    bool? ResourceInfoCodegenEnabled = default,
    bool? ExtendableParamFilesEnabled = default,
    string? AssemblyVersion = BicepTestConstants.DevAssemblyFileVersion,
    bool? ModuleExtensionConfigsEnabled = default,
    bool? DesiredStateConfigurationEnabled = default,
<<<<<<< HEAD
    bool? ModuleIdentityEnabled = default)
=======
    bool? OnlyIfNotExistsEnabled = default,
    bool? UserDefinedConstraintsEnabled = default)
>>>>>>> 7761abe8
{
    public FeatureProviderOverrides(
        TestContext testContext,
        bool? RegistryEnabled = default,
        bool? SymbolicNameCodegenEnabled = default,
        bool? AdvancedListComprehensionEnabled = default,
        bool? ResourceTypedParamsAndOutputsEnabled = default,
        bool? SourceMappingEnabled = default,
        bool? LegacyFormatterEnabled = default,
        bool? TestFrameworkEnabled = default,
        bool? AssertsEnabled = default,
        bool? WaitAndRetryEnabled = default,
        bool? LocalDeployEnabled = default,
        bool? ResourceInfoCodegenEnabled = default,
        bool? ExtendableParamFilesEnabled = default,
        string? AssemblyVersion = BicepTestConstants.DevAssemblyFileVersion,
        bool? ModuleExtensionConfigsEnabled = default,
        bool? DesiredStateConfigurationEnabled = default,
<<<<<<< HEAD
        bool? ModuleIdentityEnabled = default
    ) : this(
        FileHelper.GetCacheRootDirectory(testContext),
        RegistryEnabled,
        SymbolicNameCodegenEnabled,
        AdvancedListComprehensionEnabled,
        ResourceTypedParamsAndOutputsEnabled,
        SourceMappingEnabled,
        LegacyFormatterEnabled,
        TestFrameworkEnabled,
        AssertsEnabled,
        WaitAndRetryEnabled,
        LocalDeployEnabled,
        ResourceInfoCodegenEnabled,
        ExtendableParamFilesEnabled,
        AssemblyVersion,
        ModuleExtensionConfigsEnabled,
        DesiredStateConfigurationEnabled,
        ModuleIdentityEnabled)
=======
        bool? OnlyIfNotExistsEnabled = default,
        bool? UserDefinedConstraintsEnabled = default) : this(
            FileHelper.GetCacheRootDirectory(testContext),
            RegistryEnabled,
            SymbolicNameCodegenEnabled,
            AdvancedListComprehensionEnabled,
            ResourceTypedParamsAndOutputsEnabled,
            SourceMappingEnabled,
            LegacyFormatterEnabled,
            TestFrameworkEnabled,
            AssertsEnabled,
            WaitAndRetryEnabled,
            LocalDeployEnabled,
            ResourceInfoCodegenEnabled,
            ExtendableParamFilesEnabled,
            AssemblyVersion,
            ModuleExtensionConfigsEnabled,
            DesiredStateConfigurationEnabled,
            OnlyIfNotExistsEnabled,
            UserDefinedConstraintsEnabled)
>>>>>>> 7761abe8
    { }
}<|MERGE_RESOLUTION|>--- conflicted
+++ resolved
@@ -24,12 +24,7 @@
     string? AssemblyVersion = BicepTestConstants.DevAssemblyFileVersion,
     bool? ModuleExtensionConfigsEnabled = default,
     bool? DesiredStateConfigurationEnabled = default,
-<<<<<<< HEAD
-    bool? ModuleIdentityEnabled = default)
-=======
-    bool? OnlyIfNotExistsEnabled = default,
     bool? UserDefinedConstraintsEnabled = default)
->>>>>>> 7761abe8
 {
     public FeatureProviderOverrides(
         TestContext testContext,
@@ -48,28 +43,6 @@
         string? AssemblyVersion = BicepTestConstants.DevAssemblyFileVersion,
         bool? ModuleExtensionConfigsEnabled = default,
         bool? DesiredStateConfigurationEnabled = default,
-<<<<<<< HEAD
-        bool? ModuleIdentityEnabled = default
-    ) : this(
-        FileHelper.GetCacheRootDirectory(testContext),
-        RegistryEnabled,
-        SymbolicNameCodegenEnabled,
-        AdvancedListComprehensionEnabled,
-        ResourceTypedParamsAndOutputsEnabled,
-        SourceMappingEnabled,
-        LegacyFormatterEnabled,
-        TestFrameworkEnabled,
-        AssertsEnabled,
-        WaitAndRetryEnabled,
-        LocalDeployEnabled,
-        ResourceInfoCodegenEnabled,
-        ExtendableParamFilesEnabled,
-        AssemblyVersion,
-        ModuleExtensionConfigsEnabled,
-        DesiredStateConfigurationEnabled,
-        ModuleIdentityEnabled)
-=======
-        bool? OnlyIfNotExistsEnabled = default,
         bool? UserDefinedConstraintsEnabled = default) : this(
             FileHelper.GetCacheRootDirectory(testContext),
             RegistryEnabled,
@@ -87,8 +60,6 @@
             AssemblyVersion,
             ModuleExtensionConfigsEnabled,
             DesiredStateConfigurationEnabled,
-            OnlyIfNotExistsEnabled,
             UserDefinedConstraintsEnabled)
->>>>>>> 7761abe8
     { }
 }