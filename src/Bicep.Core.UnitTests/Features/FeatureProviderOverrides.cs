// Copyright (c) Microsoft Corporation.
// Licensed under the MIT License.

using Bicep.Core.UnitTests.Utils;
using Bicep.IO.Abstraction;
using Microsoft.VisualStudio.TestTools.UnitTesting;

namespace Bicep.Core.UnitTests.Features;

public record FeatureProviderOverrides(
    IDirectoryHandle? CacheRootDirectory = null,
    bool? RegistryEnabled = default,
    bool? SymbolicNameCodegenEnabled = default,
    bool? ExtensibilityEnabled = default,
    bool? AdvancedListComprehensionEnabled = default,
    bool? ResourceTypedParamsAndOutputsEnabled = default,
    bool? SourceMappingEnabled = default,
    bool? LegacyFormatterEnabled = default,
    bool? TestFrameworkEnabled = default,
    bool? AssertsEnabled = default,
    bool? WaitAndRetryEnabled = default,
    bool? LocalDeployEnabled = default,
    bool? SecureOutputsEnabled = default,
    bool? ResourceInfoCodegenEnabled = default,
    bool? ExtendableParamFilesEnabled = default,
    string? AssemblyVersion = BicepTestConstants.DevAssemblyFileVersion,
    bool? ExtensibilityV2EmittingEnabled = default,
    bool? TypedVariablesEnabled = default,
    bool? ModuleExtensionConfigsEnabled = default,
    bool? DesiredStateConfigurationEnabled = default,
<<<<<<< HEAD
    bool? ExternalInputFunctionEnabled = default)
=======
    bool? OnlyIfNotExistsEnabled = default)
>>>>>>> 925c7a2c
{
    public FeatureProviderOverrides(
        TestContext testContext,
        bool? RegistryEnabled = default,
        bool? SymbolicNameCodegenEnabled = default,
        bool? ExtensibilityEnabled = default,
        bool? AdvancedListComprehensionEnabled = default,
        bool? ResourceTypedParamsAndOutputsEnabled = default,
        bool? SourceMappingEnabled = default,
        bool? LegacyFormatterEnabled = default,
        bool? TestFrameworkEnabled = default,
        bool? AssertsEnabled = default,
        bool? WaitAndRetryEnabled = default,
        bool? LocalDeployEnabled = default,
        bool? SecureOutputsEnabled = default,
        bool? ResourceInfoCodegenEnabled = default,
        bool? ExtendableParamFilesEnabled = default,
        string? AssemblyVersion = BicepTestConstants.DevAssemblyFileVersion,
        bool? ExtensibilityV2EmittingEnabled = default,
        bool? TypedVariablesEnabled = default,
        bool? ModuleExtensionConfigsEnabled = default,
        bool? DesiredStateConfigurationEnabled = default,
<<<<<<< HEAD
        bool? ExternalInputFunctionEnabled = default
=======
        bool? OnlyIfNotExistsEnabled = default
>>>>>>> 925c7a2c
    ) : this(
        FileHelper.GetCacheRootDirectory(testContext),
        RegistryEnabled,
        SymbolicNameCodegenEnabled,
        ExtensibilityEnabled,
        AdvancedListComprehensionEnabled,
        ResourceTypedParamsAndOutputsEnabled,
        SourceMappingEnabled,
        LegacyFormatterEnabled,
        TestFrameworkEnabled,
        AssertsEnabled,
        WaitAndRetryEnabled,
        LocalDeployEnabled,
        SecureOutputsEnabled,
        ResourceInfoCodegenEnabled,
        ExtendableParamFilesEnabled,
        AssemblyVersion,
        ExtensibilityV2EmittingEnabled,
        TypedVariablesEnabled,
        ModuleExtensionConfigsEnabled,
        DesiredStateConfigurationEnabled,
<<<<<<< HEAD
        ExternalInputFunctionEnabled)
=======
        OnlyIfNotExistsEnabled)
>>>>>>> 925c7a2c
    { }
}<|MERGE_RESOLUTION|>--- conflicted
+++ resolved
@@ -28,11 +28,8 @@
     bool? TypedVariablesEnabled = default,
     bool? ModuleExtensionConfigsEnabled = default,
     bool? DesiredStateConfigurationEnabled = default,
-<<<<<<< HEAD
-    bool? ExternalInputFunctionEnabled = default)
-=======
+    bool? ExternalInputFunctionEnabled = default,
     bool? OnlyIfNotExistsEnabled = default)
->>>>>>> 925c7a2c
 {
     public FeatureProviderOverrides(
         TestContext testContext,
@@ -55,11 +52,8 @@
         bool? TypedVariablesEnabled = default,
         bool? ModuleExtensionConfigsEnabled = default,
         bool? DesiredStateConfigurationEnabled = default,
-<<<<<<< HEAD
-        bool? ExternalInputFunctionEnabled = default
-=======
+        bool? ExternalInputFunctionEnabled = default,
         bool? OnlyIfNotExistsEnabled = default
->>>>>>> 925c7a2c
     ) : this(
         FileHelper.GetCacheRootDirectory(testContext),
         RegistryEnabled,
@@ -81,10 +75,7 @@
         TypedVariablesEnabled,
         ModuleExtensionConfigsEnabled,
         DesiredStateConfigurationEnabled,
-<<<<<<< HEAD
-        ExternalInputFunctionEnabled)
-=======
+        ExternalInputFunctionEnabled,
         OnlyIfNotExistsEnabled)
->>>>>>> 925c7a2c
     { }
 }