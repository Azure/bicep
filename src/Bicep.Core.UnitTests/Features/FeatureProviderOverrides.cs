// Copyright (c) Microsoft Corporation.
// Licensed under the MIT License.

using Bicep.Core.UnitTests.Utils;
using Bicep.IO.Abstraction;
using Microsoft.VisualStudio.TestTools.UnitTesting;

namespace Bicep.Core.UnitTests.Features;

public record FeatureProviderOverrides(
    IDirectoryHandle? CacheRootDirectory = null,
    bool? RegistryEnabled = default,
    bool? SymbolicNameCodegenEnabled = default,
    bool? AdvancedListComprehensionEnabled = default,
    bool? ResourceTypedParamsAndOutputsEnabled = default,
    bool? SourceMappingEnabled = default,
    bool? LegacyFormatterEnabled = default,
    bool? TestFrameworkEnabled = default,
    bool? AssertsEnabled = default,
    bool? WaitAndRetryEnabled = default,
    bool? LocalDeployEnabled = default,
    bool? ResourceInfoCodegenEnabled = default,
    bool? ExtendableParamFilesEnabled = default,
    string? AssemblyVersion = BicepTestConstants.DevAssemblyFileVersion,
<<<<<<< HEAD
    bool? TypedVariablesEnabled = default,
=======
    bool? ExtensibilityV2EmittingEnabled = default,
>>>>>>> 0ab73d84
    bool? ModuleExtensionConfigsEnabled = default,
    bool? DesiredStateConfigurationEnabled = default,
    bool? ExternalInputFunctionEnabled = default,
    bool? OnlyIfNotExistsEnabled = default)
{
    public FeatureProviderOverrides(
        TestContext testContext,
        bool? RegistryEnabled = default,
        bool? SymbolicNameCodegenEnabled = default,
        bool? AdvancedListComprehensionEnabled = default,
        bool? ResourceTypedParamsAndOutputsEnabled = default,
        bool? SourceMappingEnabled = default,
        bool? LegacyFormatterEnabled = default,
        bool? TestFrameworkEnabled = default,
        bool? AssertsEnabled = default,
        bool? WaitAndRetryEnabled = default,
        bool? LocalDeployEnabled = default,
        bool? ResourceInfoCodegenEnabled = default,
        bool? ExtendableParamFilesEnabled = default,
        string? AssemblyVersion = BicepTestConstants.DevAssemblyFileVersion,
<<<<<<< HEAD
        bool? TypedVariablesEnabled = default,
=======
        bool? ExtensibilityV2EmittingEnabled = default,
>>>>>>> 0ab73d84
        bool? ModuleExtensionConfigsEnabled = default,
        bool? DesiredStateConfigurationEnabled = default,
        bool? ExternalInputFunctionEnabled = default,
        bool? OnlyIfNotExistsEnabled = default
    ) : this(
        FileHelper.GetCacheRootDirectory(testContext),
        RegistryEnabled,
        SymbolicNameCodegenEnabled,
        AdvancedListComprehensionEnabled,
        ResourceTypedParamsAndOutputsEnabled,
        SourceMappingEnabled,
        LegacyFormatterEnabled,
        TestFrameworkEnabled,
        AssertsEnabled,
        WaitAndRetryEnabled,
        LocalDeployEnabled,
        ResourceInfoCodegenEnabled,
        ExtendableParamFilesEnabled,
        AssemblyVersion,
<<<<<<< HEAD
        TypedVariablesEnabled,
=======
        ExtensibilityV2EmittingEnabled,
>>>>>>> 0ab73d84
        ModuleExtensionConfigsEnabled,
        DesiredStateConfigurationEnabled,
        ExternalInputFunctionEnabled,
        OnlyIfNotExistsEnabled)
    { }
}<|MERGE_RESOLUTION|>--- conflicted
+++ resolved
@@ -22,11 +22,6 @@
     bool? ResourceInfoCodegenEnabled = default,
     bool? ExtendableParamFilesEnabled = default,
     string? AssemblyVersion = BicepTestConstants.DevAssemblyFileVersion,
-<<<<<<< HEAD
-    bool? TypedVariablesEnabled = default,
-=======
-    bool? ExtensibilityV2EmittingEnabled = default,
->>>>>>> 0ab73d84
     bool? ModuleExtensionConfigsEnabled = default,
     bool? DesiredStateConfigurationEnabled = default,
     bool? ExternalInputFunctionEnabled = default,
@@ -47,11 +42,6 @@
         bool? ResourceInfoCodegenEnabled = default,
         bool? ExtendableParamFilesEnabled = default,
         string? AssemblyVersion = BicepTestConstants.DevAssemblyFileVersion,
-<<<<<<< HEAD
-        bool? TypedVariablesEnabled = default,
-=======
-        bool? ExtensibilityV2EmittingEnabled = default,
->>>>>>> 0ab73d84
         bool? ModuleExtensionConfigsEnabled = default,
         bool? DesiredStateConfigurationEnabled = default,
         bool? ExternalInputFunctionEnabled = default,
@@ -71,11 +61,6 @@
         ResourceInfoCodegenEnabled,
         ExtendableParamFilesEnabled,
         AssemblyVersion,
-<<<<<<< HEAD
-        TypedVariablesEnabled,
-=======
-        ExtensibilityV2EmittingEnabled,
->>>>>>> 0ab73d84
         ModuleExtensionConfigsEnabled,
         DesiredStateConfigurationEnabled,
         ExternalInputFunctionEnabled,
