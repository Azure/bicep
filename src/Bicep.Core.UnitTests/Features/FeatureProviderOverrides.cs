// Copyright (c) Microsoft Corporation.
// Licensed under the MIT License.

using Bicep.Core.UnitTests.Utils;
using Bicep.IO.Abstraction;
using Microsoft.VisualStudio.TestTools.UnitTesting;

namespace Bicep.Core.UnitTests.Features;

public record FeatureProviderOverrides(
    IDirectoryHandle? CacheRootDirectory = null,
    bool? RegistryEnabled = default,
    bool? SymbolicNameCodegenEnabled = default,
    bool? AdvancedListComprehensionEnabled = default,
    bool? ResourceTypedParamsAndOutputsEnabled = default,
    bool? SourceMappingEnabled = default,
    bool? LegacyFormatterEnabled = default,
    bool? TestFrameworkEnabled = default,
    bool? AssertsEnabled = default,
    bool? WaitAndRetryEnabled = default,
    bool? LocalDeployEnabled = default,
    bool? ResourceInfoCodegenEnabled = default,
    bool? ExtendableParamFilesEnabled = default,
    string? AssemblyVersion = BicepTestConstants.DevAssemblyFileVersion,
    bool? ModuleExtensionConfigsEnabled = default,
    bool? DesiredStateConfigurationEnabled = default,
<<<<<<< HEAD
    bool? OnlyIfNotExistsEnabled = default,
    bool? ModuleIdentityEnabled = default,
    bool? ThisExistsFunctionEnabled = default)
=======
    bool? UserDefinedConstraintsEnabled = default,
    bool? DeployCommandsEnabled = default)
>>>>>>> 408e92db
{
    public FeatureProviderOverrides(
        TestContext testContext,
        bool? RegistryEnabled = default,
        bool? SymbolicNameCodegenEnabled = default,
        bool? AdvancedListComprehensionEnabled = default,
        bool? ResourceTypedParamsAndOutputsEnabled = default,
        bool? SourceMappingEnabled = default,
        bool? LegacyFormatterEnabled = default,
        bool? TestFrameworkEnabled = default,
        bool? AssertsEnabled = default,
        bool? WaitAndRetryEnabled = default,
        bool? LocalDeployEnabled = default,
        bool? ResourceInfoCodegenEnabled = default,
        bool? ExtendableParamFilesEnabled = default,
        string? AssemblyVersion = BicepTestConstants.DevAssemblyFileVersion,
        bool? ModuleExtensionConfigsEnabled = default,
        bool? DesiredStateConfigurationEnabled = default,
<<<<<<< HEAD
        bool? OnlyIfNotExistsEnabled = default,
        bool? ModuleIdentityEnabled = default,
        bool? ThisExistsFunctionEnabled = default
    ) : this(
        FileHelper.GetCacheRootDirectory(testContext),
        RegistryEnabled,
        SymbolicNameCodegenEnabled,
        AdvancedListComprehensionEnabled,
        ResourceTypedParamsAndOutputsEnabled,
        SourceMappingEnabled,
        LegacyFormatterEnabled,
        TestFrameworkEnabled,
        AssertsEnabled,
        WaitAndRetryEnabled,
        LocalDeployEnabled,
        ResourceInfoCodegenEnabled,
        ExtendableParamFilesEnabled,
        AssemblyVersion,
        ModuleExtensionConfigsEnabled,
        DesiredStateConfigurationEnabled,
        OnlyIfNotExistsEnabled,
        ModuleIdentityEnabled,
        ThisExistsFunctionEnabled)
=======
        bool? UserDefinedConstraintsEnabled = default,
        bool? DeployCommandsEnabled = default) : this(
            FileHelper.GetCacheRootDirectory(testContext),
            RegistryEnabled,
            SymbolicNameCodegenEnabled,
            AdvancedListComprehensionEnabled,
            ResourceTypedParamsAndOutputsEnabled,
            SourceMappingEnabled,
            LegacyFormatterEnabled,
            TestFrameworkEnabled,
            AssertsEnabled,
            WaitAndRetryEnabled,
            LocalDeployEnabled,
            ResourceInfoCodegenEnabled,
            ExtendableParamFilesEnabled,
            AssemblyVersion,
            ModuleExtensionConfigsEnabled,
            DesiredStateConfigurationEnabled,
            UserDefinedConstraintsEnabled,
            DeployCommandsEnabled)
>>>>>>> 408e92db
    { }
}<|MERGE_RESOLUTION|>--- conflicted
+++ resolved
@@ -24,14 +24,9 @@
     string? AssemblyVersion = BicepTestConstants.DevAssemblyFileVersion,
     bool? ModuleExtensionConfigsEnabled = default,
     bool? DesiredStateConfigurationEnabled = default,
-<<<<<<< HEAD
-    bool? OnlyIfNotExistsEnabled = default,
-    bool? ModuleIdentityEnabled = default,
+    bool? UserDefinedConstraintsEnabled = default,
+    bool? DeployCommandsEnabled = default,
     bool? ThisExistsFunctionEnabled = default)
-=======
-    bool? UserDefinedConstraintsEnabled = default,
-    bool? DeployCommandsEnabled = default)
->>>>>>> 408e92db
 {
     public FeatureProviderOverrides(
         TestContext testContext,
@@ -50,33 +45,9 @@
         string? AssemblyVersion = BicepTestConstants.DevAssemblyFileVersion,
         bool? ModuleExtensionConfigsEnabled = default,
         bool? DesiredStateConfigurationEnabled = default,
-<<<<<<< HEAD
-        bool? OnlyIfNotExistsEnabled = default,
-        bool? ModuleIdentityEnabled = default,
-        bool? ThisExistsFunctionEnabled = default
-    ) : this(
-        FileHelper.GetCacheRootDirectory(testContext),
-        RegistryEnabled,
-        SymbolicNameCodegenEnabled,
-        AdvancedListComprehensionEnabled,
-        ResourceTypedParamsAndOutputsEnabled,
-        SourceMappingEnabled,
-        LegacyFormatterEnabled,
-        TestFrameworkEnabled,
-        AssertsEnabled,
-        WaitAndRetryEnabled,
-        LocalDeployEnabled,
-        ResourceInfoCodegenEnabled,
-        ExtendableParamFilesEnabled,
-        AssemblyVersion,
-        ModuleExtensionConfigsEnabled,
-        DesiredStateConfigurationEnabled,
-        OnlyIfNotExistsEnabled,
-        ModuleIdentityEnabled,
-        ThisExistsFunctionEnabled)
-=======
         bool? UserDefinedConstraintsEnabled = default,
-        bool? DeployCommandsEnabled = default) : this(
+        bool? DeployCommandsEnabled = default,
+        bool? ThisExistsFunctionEnabled = default) : this(
             FileHelper.GetCacheRootDirectory(testContext),
             RegistryEnabled,
             SymbolicNameCodegenEnabled,
@@ -94,7 +65,7 @@
             ModuleExtensionConfigsEnabled,
             DesiredStateConfigurationEnabled,
             UserDefinedConstraintsEnabled,
-            DeployCommandsEnabled)
->>>>>>> 408e92db
+            DeployCommandsEnabled,
+            ThisExistsFunctionEnabled)
     { }
 }