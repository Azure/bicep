// Copyright (c) Microsoft Corporation.
// Licensed under the MIT License.

using Bicep.Core.UnitTests.Utils;
using Bicep.IO.Abstraction;
using Microsoft.VisualStudio.TestTools.UnitTesting;

namespace Bicep.Core.UnitTests.Features;

public record FeatureProviderOverrides(
    IDirectoryHandle? CacheRootDirectory = null,
    bool? RegistryEnabled = default,
    bool? SymbolicNameCodegenEnabled = default,
    bool? AdvancedListComprehensionEnabled = default,
    bool? ResourceTypedParamsAndOutputsEnabled = default,
    bool? SourceMappingEnabled = default,
    bool? LegacyFormatterEnabled = default,
    bool? TestFrameworkEnabled = default,
    bool? AssertsEnabled = default,
    bool? WaitAndRetryEnabled = default,
    bool? LocalDeployEnabled = default,
    bool? ResourceInfoCodegenEnabled = default,
    bool? ExtendableParamFilesEnabled = default,
    string? AssemblyVersion = BicepTestConstants.DevAssemblyFileVersion,
    bool? ModuleExtensionConfigsEnabled = default,
    bool? DesiredStateConfigurationEnabled = default,
<<<<<<< HEAD
    bool? UserDefinedConstraintsEnabled = default)
=======
    bool? OnlyIfNotExistsEnabled = default,
    bool? UserDefinedConstraintsEnabled = default,
    bool? DeployCommandsEnabled = default)
>>>>>>> e3506175
{
    public FeatureProviderOverrides(
        TestContext testContext,
        bool? RegistryEnabled = default,
        bool? SymbolicNameCodegenEnabled = default,
        bool? AdvancedListComprehensionEnabled = default,
        bool? ResourceTypedParamsAndOutputsEnabled = default,
        bool? SourceMappingEnabled = default,
        bool? LegacyFormatterEnabled = default,
        bool? TestFrameworkEnabled = default,
        bool? AssertsEnabled = default,
        bool? WaitAndRetryEnabled = default,
        bool? LocalDeployEnabled = default,
        bool? ResourceInfoCodegenEnabled = default,
        bool? ExtendableParamFilesEnabled = default,
        string? AssemblyVersion = BicepTestConstants.DevAssemblyFileVersion,
        bool? ModuleExtensionConfigsEnabled = default,
        bool? DesiredStateConfigurationEnabled = default,
<<<<<<< HEAD
        bool? UserDefinedConstraintsEnabled = default) : this(
=======
        bool? OnlyIfNotExistsEnabled = default,
        bool? UserDefinedConstraintsEnabled = default,
        bool? DeployCommandsEnabled = default) : this(
>>>>>>> e3506175
            FileHelper.GetCacheRootDirectory(testContext),
            RegistryEnabled,
            SymbolicNameCodegenEnabled,
            AdvancedListComprehensionEnabled,
            ResourceTypedParamsAndOutputsEnabled,
            SourceMappingEnabled,
            LegacyFormatterEnabled,
            TestFrameworkEnabled,
            AssertsEnabled,
            WaitAndRetryEnabled,
            LocalDeployEnabled,
            ResourceInfoCodegenEnabled,
            ExtendableParamFilesEnabled,
            AssemblyVersion,
            ModuleExtensionConfigsEnabled,
            DesiredStateConfigurationEnabled,
<<<<<<< HEAD
            UserDefinedConstraintsEnabled)
=======
            OnlyIfNotExistsEnabled,
            UserDefinedConstraintsEnabled,
            DeployCommandsEnabled)
>>>>>>> e3506175
    { }
}<|MERGE_RESOLUTION|>--- conflicted
+++ resolved
@@ -24,13 +24,8 @@
     string? AssemblyVersion = BicepTestConstants.DevAssemblyFileVersion,
     bool? ModuleExtensionConfigsEnabled = default,
     bool? DesiredStateConfigurationEnabled = default,
-<<<<<<< HEAD
-    bool? UserDefinedConstraintsEnabled = default)
-=======
-    bool? OnlyIfNotExistsEnabled = default,
     bool? UserDefinedConstraintsEnabled = default,
     bool? DeployCommandsEnabled = default)
->>>>>>> e3506175
 {
     public FeatureProviderOverrides(
         TestContext testContext,
@@ -49,13 +44,8 @@
         string? AssemblyVersion = BicepTestConstants.DevAssemblyFileVersion,
         bool? ModuleExtensionConfigsEnabled = default,
         bool? DesiredStateConfigurationEnabled = default,
-<<<<<<< HEAD
-        bool? UserDefinedConstraintsEnabled = default) : this(
-=======
-        bool? OnlyIfNotExistsEnabled = default,
         bool? UserDefinedConstraintsEnabled = default,
         bool? DeployCommandsEnabled = default) : this(
->>>>>>> e3506175
             FileHelper.GetCacheRootDirectory(testContext),
             RegistryEnabled,
             SymbolicNameCodegenEnabled,
@@ -72,12 +62,7 @@
             AssemblyVersion,
             ModuleExtensionConfigsEnabled,
             DesiredStateConfigurationEnabled,
-<<<<<<< HEAD
-            UserDefinedConstraintsEnabled)
-=======
-            OnlyIfNotExistsEnabled,
             UserDefinedConstraintsEnabled,
             DeployCommandsEnabled)
->>>>>>> e3506175
     { }
 }