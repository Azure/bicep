// Copyright (c) Microsoft Corporation.
// Licensed under the MIT License.

using Bicep.Core.Emit;
using Bicep.Core.Semantics;
using Bicep.Core.Syntax;
using Bicep.Core.TypeSystem.Az;
using Bicep.Core.UnitTests.Utils;
using FluentAssertions;
using Microsoft.VisualStudio.TestTools.UnitTesting;
using System.Collections.Generic;
using System.Linq;

namespace Bicep.Core.UnitTests.Emit
{
    [TestClass]
    public class InlineDependencyVisitorTests
    {
        private const string Text = @"
var things = ''
var keys = listKeys('fake','fake')
var indirection = concat(things, keys)

var runtimeLoop = [for (item, index) in []: indirection]
var runtimeLoop2 = [for (item, index) in indirection.keys: 's']
";
        [TestMethod]
        public void VisitorShouldCalculateInliningInBulk()
        {
<<<<<<< HEAD
            var compilation = new Compilation(AzResourceTypeProvider.CreateWithAzTypes(), SourceFileGroupingFactory.CreateFromText(Text, BicepTestConstants.FileResolver), BicepTestConstants.BuiltInConfiguration);
=======
            var compilation = new Compilation(BicepTestConstants.NamespaceProvider, SourceFileGroupingFactory.CreateFromText(Text, BicepTestConstants.FileResolver), null);
>>>>>>> 13e14622

            var inlineVariables = InlineDependencyVisitor.GetVariablesToInline(compilation.GetEntrypointSemanticModel());

            inlineVariables.Should().Contain(new[]
            {
                GetVariableSymbolByName(compilation, "keys"),
                GetVariableSymbolByName(compilation, "indirection"),
                GetVariableSymbolByName(compilation, "runtimeLoop"),
                GetVariableSymbolByName(compilation, "runtimeLoop2")
            });
        }

        [DataRow("things")]
        [DataTestMethod]
        public void VisitorShouldProduceNoChainForNonInlinedVariables(string variableName)
        {
<<<<<<< HEAD
            var compilation = new Compilation(AzResourceTypeProvider.CreateWithAzTypes(), SourceFileGroupingFactory.CreateFromText(Text, BicepTestConstants.FileResolver), BicepTestConstants.BuiltInConfiguration);
=======
            var compilation = new Compilation(BicepTestConstants.NamespaceProvider, SourceFileGroupingFactory.CreateFromText(Text, BicepTestConstants.FileResolver), null);
>>>>>>> 13e14622
            VariableDeclarationSyntax variable = GetVariableByName(compilation, variableName);

            InlineDependencyVisitor.ShouldInlineVariable(compilation.GetEntrypointSemanticModel(), variable, out var chain).Should().BeFalse();
            chain.Should().BeEmpty();
        }

        [DataRow("keys", "")]
        [DataRow("indirection", "keys")]
        [DataRow("runtimeLoop", "indirection,keys")]
        [DataRow("runtimeLoop2", "indirection,keys")]
        [DataTestMethod]
        public void VisitorShouldProduceCorrectChainForInlinedVariables(string variableName, string expectedChain)
        {
<<<<<<< HEAD
            var compilation = new Compilation(AzResourceTypeProvider.CreateWithAzTypes(), SourceFileGroupingFactory.CreateFromText(Text, BicepTestConstants.FileResolver), BicepTestConstants.BuiltInConfiguration);
=======
            var compilation = new Compilation(BicepTestConstants.NamespaceProvider, SourceFileGroupingFactory.CreateFromText(Text, BicepTestConstants.FileResolver), null);
>>>>>>> 13e14622
            VariableDeclarationSyntax variable = GetVariableByName(compilation, variableName);

            InlineDependencyVisitor.ShouldInlineVariable(compilation.GetEntrypointSemanticModel(), variable, out var chain).Should().BeTrue();
            chain.Should().NotBeNull();

            var actualChain = string.Join(',', (IEnumerable<string>)chain!);
            actualChain.Should().Be(expectedChain);
        }

        private static VariableDeclarationSyntax GetVariableByName(Compilation compilation, string variableName) =>
            compilation.SourceFileGrouping.EntryPoint.ProgramSyntax.Declarations
                .OfType<VariableDeclarationSyntax>()
                .First(v => string.Equals(v.Name.IdentifierName, variableName, LanguageConstants.IdentifierComparison));

        private static VariableSymbol GetVariableSymbolByName(Compilation compilation, string variableName) =>
            compilation.GetEntrypointSemanticModel().Root.Declarations
                .OfType<VariableSymbol>()
                .First(v => string.Equals(v.Name, variableName, LanguageConstants.IdentifierComparison));
    }
}<|MERGE_RESOLUTION|>--- conflicted
+++ resolved
@@ -27,11 +27,7 @@
         [TestMethod]
         public void VisitorShouldCalculateInliningInBulk()
         {
-<<<<<<< HEAD
-            var compilation = new Compilation(AzResourceTypeProvider.CreateWithAzTypes(), SourceFileGroupingFactory.CreateFromText(Text, BicepTestConstants.FileResolver), BicepTestConstants.BuiltInConfiguration);
-=======
-            var compilation = new Compilation(BicepTestConstants.NamespaceProvider, SourceFileGroupingFactory.CreateFromText(Text, BicepTestConstants.FileResolver), null);
->>>>>>> 13e14622
+            var compilation = new Compilation(BicepTestConstants.NamespaceProvider, SourceFileGroupingFactory.CreateFromText(Text, BicepTestConstants.FileResolver), BicepTestConstants.BuiltInConfiguration);
 
             var inlineVariables = InlineDependencyVisitor.GetVariablesToInline(compilation.GetEntrypointSemanticModel());
 
@@ -48,11 +44,7 @@
         [DataTestMethod]
         public void VisitorShouldProduceNoChainForNonInlinedVariables(string variableName)
         {
-<<<<<<< HEAD
-            var compilation = new Compilation(AzResourceTypeProvider.CreateWithAzTypes(), SourceFileGroupingFactory.CreateFromText(Text, BicepTestConstants.FileResolver), BicepTestConstants.BuiltInConfiguration);
-=======
-            var compilation = new Compilation(BicepTestConstants.NamespaceProvider, SourceFileGroupingFactory.CreateFromText(Text, BicepTestConstants.FileResolver), null);
->>>>>>> 13e14622
+            var compilation = new Compilation(BicepTestConstants.NamespaceProvider, SourceFileGroupingFactory.CreateFromText(Text, BicepTestConstants.FileResolver), BicepTestConstants.BuiltInConfiguration);
             VariableDeclarationSyntax variable = GetVariableByName(compilation, variableName);
 
             InlineDependencyVisitor.ShouldInlineVariable(compilation.GetEntrypointSemanticModel(), variable, out var chain).Should().BeFalse();
@@ -66,11 +58,7 @@
         [DataTestMethod]
         public void VisitorShouldProduceCorrectChainForInlinedVariables(string variableName, string expectedChain)
         {
-<<<<<<< HEAD
-            var compilation = new Compilation(AzResourceTypeProvider.CreateWithAzTypes(), SourceFileGroupingFactory.CreateFromText(Text, BicepTestConstants.FileResolver), BicepTestConstants.BuiltInConfiguration);
-=======
-            var compilation = new Compilation(BicepTestConstants.NamespaceProvider, SourceFileGroupingFactory.CreateFromText(Text, BicepTestConstants.FileResolver), null);
->>>>>>> 13e14622
+            var compilation = new Compilation(BicepTestConstants.NamespaceProvider, SourceFileGroupingFactory.CreateFromText(Text, BicepTestConstants.FileResolver), BicepTestConstants.BuiltInConfiguration);
             VariableDeclarationSyntax variable = GetVariableByName(compilation, variableName);
 
             InlineDependencyVisitor.ShouldInlineVariable(compilation.GetEntrypointSemanticModel(), variable, out var chain).Should().BeTrue();
