// Copyright (c) Microsoft Corporation.
// Licensed under the MIT License.
using System;
using System.Collections.Generic;
using System.IO;
using System.Linq;
using System.Runtime.InteropServices;
using System.Text;
using System.Text.RegularExpressions;
using Bicep.Core.Diagnostics;
using Bicep.Core.Emit;
using Bicep.Core.Extensions;
using Bicep.Core.Parsing;
using Bicep.Core.Text;
<<<<<<< HEAD
using System.Collections.Immutable;
=======
>>>>>>> b762f4fb
using Microsoft.WindowsAzure.ResourceStack.Common.Extensions;

namespace Bicep.Core.UnitTests.Utils
{
    public static class OutputHelper
    {
        public static string EscapeWhitespace(string input)
            => input
            .Replace("\r", "\\r")
            .Replace("\n", "\\n")
            .Replace("\t", "\\t");

        private static int CountDigits(int number)
        {
            if (number == 0)
            {
                return 1;
            }

            var count = 0;
            while (number != 0)
            {
                number /= 10;
                ++count;
            }

            return count;
        }

        public static string AddDiagsToSourceText<T>(string bicepOutput, string newlineSequence, IEnumerable<T> items, Func<T, TextSpan> getSpanFunc, Func<T, string> diagsFunc)
        {
            var lineStarts = TextCoordinateConverter.GetLineStarts(bicepOutput);

            var diagsByLine = items
                .Select(item =>
                {
                    var span = getSpanFunc(item);
                    var (line, startChar) = TextCoordinateConverter.GetPosition(lineStarts, span.Position);
                    var endChar = startChar + span.Length;

                    var escapedText = EscapeWhitespace(diagsFunc(item));

                    return (line, startChar, endChar, escapedText);
                })
                .ToLookup(t => t.line);

            var diags = diagsByLine.SelectMany(x => x);

            var startCharPadding = diags.Any() ? CountDigits(diags.Max(x => x.startChar)) : 0;
            var endCharPadding = diags.Any() ? CountDigits(diags.Max(x => x.endChar)) : 0;

            var sourceTextLines = bicepOutput.Split(newlineSequence);
            var stringBuilder = new StringBuilder();

            for (var i = 0; i < sourceTextLines.Length; i++)
            {
                stringBuilder.Append(sourceTextLines[i]);
                stringBuilder.Append(newlineSequence);
                foreach (var diag in diagsByLine[i])
                {
                    var startCharPadded = diag.startChar.ToString().PadLeft(startCharPadding, '0');
                    var endCharPadded = diag.endChar.ToString().PadLeft(endCharPadding, '0');

                    // Pad the start & end char with zeros to ensure that the escaped text always starts at the same place
                    // This makes it easier to compare lines visually
                    stringBuilder.Append($"//@[{startCharPadded}:{endCharPadded}) {diag.escapedText}");
                    stringBuilder.Append(newlineSequence);
                }
            }

            return stringBuilder.ToString();
        }

        public static string AddDiagsToSourceText<TPositionable>(string bicepOutput, string newlineSequence, IEnumerable<TPositionable> items, Func<TPositionable, string> diagsFunc)
            where TPositionable : IPositionable
            => AddDiagsToSourceText(bicepOutput, newlineSequence, items, item => item.Span, diagsFunc);

<<<<<<< HEAD
        public static string AddSourceMapToSourceText(string bicepOutput, string jsonOutput, ImmutableDictionary<int, (string, int)> sourceMap, string newlineSequence)
=======
        public static string AddSourceMapToSourceText(string bicepOutput, string bicepFilePath, string newlineSequence, SourceMap sourceMap, string[] jsonLines)
>>>>>>> b762f4fb
        {
            var sourceTextLines = bicepOutput.Split(newlineSequence);
            var mappingsStartLines = new int[sourceTextLines.Length];
            var mappingsEndLines = new int[sourceTextLines.Length];
            Array.Fill(mappingsStartLines, int.MaxValue);
            Array.Fill(mappingsEndLines, 0);
<<<<<<< HEAD

            // traverse the source map to determine the JSON line range of each mapped bicep line
            sourceMap.ForEach(kvp =>
            {
                int armLine = kvp.Key;
                (string bicepFile, int bicepLine) = kvp.Value;

                // convert line numbers from 1-indexing to 0-indexing
                armLine--;
                bicepLine--;

=======

            // get source map entries for bicep file to annotate
            var fileEntry = sourceMap.Entries.FirstOrDefault(entry => string.Compare(entry.FilePath, bicepFilePath) == 0);
            if (fileEntry is null)
            {
                return bicepOutput;
            }

            // traverse the source map to determine the JSON line range of each mapped bicep line
            foreach (var entry in fileEntry.SourceMap)
            {
                int bicepLine = entry.SourceLine;
                int armLine = entry.TargetLine;

>>>>>>> b762f4fb
                if (armLine < mappingsStartLines[bicepLine])
                {
                    mappingsStartLines[bicepLine] = armLine;
                }

                if (armLine > mappingsEndLines[bicepLine])
                {
                    mappingsEndLines[bicepLine] = armLine;
                }
<<<<<<< HEAD
            });

            var sourceTextWithSourceMap = new StringBuilder();
            var compiledJsonLines = jsonOutput.Split(newlineSequence);
            // "Content" is a line that contains word character that is not part of escape sequence
            var HasContentRegex = new Regex("(?<!\\\\)\\w", RegexOptions.Compiled);
=======
            }

            var sourceTextWithSourceMap = new StringBuilder();
>>>>>>> b762f4fb

            for (var i = 0; i < sourceTextLines.Length; i++)
            {
                sourceTextWithSourceMap.Append(sourceTextLines[i]);
                sourceTextWithSourceMap.Append(newlineSequence);

                // only annotate lines that have both a mapping and content
<<<<<<< HEAD
                if (mappingsEndLines[i] != 0 && HasContentRegex.IsMatch(sourceTextLines[i]))
                {
                    // show first line of mapped JSON with content in annotation
                    var jsonLine = string.Empty;
=======
                if (mappingsEndLines[i] != 0 && sourceTextLines[i].Any(char.IsLetterOrDigit))
                {
                    // show first line of mapped JSON with content in annotation
                    var jsonLineText = string.Empty;
>>>>>>> b762f4fb
                    var jsonStartLine = mappingsStartLines[i];
                    var jsonEndLine = mappingsEndLines[i];
                    var offset = 0;
                    var maxOffset = jsonEndLine - jsonStartLine;

                    do
                    {
<<<<<<< HEAD
                        jsonLine = OutputHelper.EscapeWhitespace(compiledJsonLines[jsonStartLine + offset]);
                        offset++;
                    }
                    while (!HasContentRegex.IsMatch(jsonLine) && offset <= maxOffset);

                    if (jsonLine != string.Empty)
                    {
                        sourceTextWithSourceMap.Append($"//@[{jsonStartLine}:{jsonEndLine}] {jsonLine}");
=======
                        jsonLineText = OutputHelper.EscapeWhitespace(jsonLines[jsonStartLine + offset]);
                        offset++;
                    }
                    while (!jsonLineText.Any(char.IsLetterOrDigit) && offset <= maxOffset);

                    if (jsonLineText != string.Empty)
                    {
                        sourceTextWithSourceMap.Append($"//@[{jsonStartLine}:{jsonEndLine}] {jsonLineText}");
>>>>>>> b762f4fb
                        sourceTextWithSourceMap.Append(newlineSequence);
                    }
                }
            }

            return sourceTextWithSourceMap.ToString();
        }
<<<<<<< HEAD

    public static string GetSpanText(string sourceText, IPositionable positionable)
    {
        var spanText = sourceText[new Range(positionable.Span.Position, positionable.GetEndPosition())];

        return EscapeWhitespace(spanText);
    }

=======

    public static string GetSpanText(string sourceText, IPositionable positionable)
    {
        var spanText = sourceText[new Range(positionable.Span.Position, positionable.GetEndPosition())];

        return EscapeWhitespace(spanText);
    }

>>>>>>> b762f4fb
    public static string GetDiagLoggingString(string sourceText, string outputDirectory, IDiagnostic diagnostic)
    {
        var spanText = GetSpanText(sourceText, diagnostic);
        var message = diagnostic.Message.Replace($"{outputDirectory}{Path.DirectorySeparatorChar}", "${TEST_OUTPUT_DIR}/");
        // Normalize file path seperators across OS
        if (RuntimeInformation.IsOSPlatform(OSPlatform.Windows))
        {
            message = Regex.Replace(message, @"'\${TEST_OUTPUT_DIR}.*?'", new MatchEvaluator((match) => match.Value.Replace('\\', '/')));
        }

        var docLink = diagnostic.Uri == null
            ? "none"
            : $"{diagnostic.Source}({diagnostic.Uri.AbsoluteUri})";


        return $"[{diagnostic.Code} ({diagnostic.Level})] {message} (CodeDescription: {docLink}) |{spanText}|";
    }
}
}<|MERGE_RESOLUTION|>--- conflicted
+++ resolved
@@ -2,20 +2,16 @@
 // Licensed under the MIT License.
 using System;
 using System.Collections.Generic;
+using System.Runtime.InteropServices;
+using System.Text.RegularExpressions;
 using System.IO;
 using System.Linq;
-using System.Runtime.InteropServices;
 using System.Text;
-using System.Text.RegularExpressions;
 using Bicep.Core.Diagnostics;
-using Bicep.Core.Emit;
 using Bicep.Core.Extensions;
 using Bicep.Core.Parsing;
 using Bicep.Core.Text;
-<<<<<<< HEAD
 using System.Collections.Immutable;
-=======
->>>>>>> b762f4fb
 using Microsoft.WindowsAzure.ResourceStack.Common.Extensions;
 
 namespace Bicep.Core.UnitTests.Utils
@@ -93,18 +89,13 @@
             where TPositionable : IPositionable
             => AddDiagsToSourceText(bicepOutput, newlineSequence, items, item => item.Span, diagsFunc);
 
-<<<<<<< HEAD
-        public static string AddSourceMapToSourceText(string bicepOutput, string jsonOutput, ImmutableDictionary<int, (string, int)> sourceMap, string newlineSequence)
-=======
-        public static string AddSourceMapToSourceText(string bicepOutput, string bicepFilePath, string newlineSequence, SourceMap sourceMap, string[] jsonLines)
->>>>>>> b762f4fb
+        public static string AddSourceMapToSourceText(string bicepOutput, string newlineSequence, ImmutableDictionary<int, (string, int)> sourceMap, string[] jsonLines)
         {
             var sourceTextLines = bicepOutput.Split(newlineSequence);
             var mappingsStartLines = new int[sourceTextLines.Length];
             var mappingsEndLines = new int[sourceTextLines.Length];
             Array.Fill(mappingsStartLines, int.MaxValue);
             Array.Fill(mappingsEndLines, 0);
-<<<<<<< HEAD
 
             // traverse the source map to determine the JSON line range of each mapped bicep line
             sourceMap.ForEach(kvp =>
@@ -112,26 +103,16 @@
                 int armLine = kvp.Key;
                 (string bicepFile, int bicepLine) = kvp.Value;
 
+                // skip lines mapped in other referenced bicep files
+                if (string.Compare(bicepFile, bicepFileName) != 0)
+                {
+                    return;
+                }
+
                 // convert line numbers from 1-indexing to 0-indexing
                 armLine--;
                 bicepLine--;
 
-=======
-
-            // get source map entries for bicep file to annotate
-            var fileEntry = sourceMap.Entries.FirstOrDefault(entry => string.Compare(entry.FilePath, bicepFilePath) == 0);
-            if (fileEntry is null)
-            {
-                return bicepOutput;
-            }
-
-            // traverse the source map to determine the JSON line range of each mapped bicep line
-            foreach (var entry in fileEntry.SourceMap)
-            {
-                int bicepLine = entry.SourceLine;
-                int armLine = entry.TargetLine;
-
->>>>>>> b762f4fb
                 if (armLine < mappingsStartLines[bicepLine])
                 {
                     mappingsStartLines[bicepLine] = armLine;
@@ -141,18 +122,12 @@
                 {
                     mappingsEndLines[bicepLine] = armLine;
                 }
-<<<<<<< HEAD
             });
 
             var sourceTextWithSourceMap = new StringBuilder();
             var compiledJsonLines = jsonOutput.Split(newlineSequence);
             // "Content" is a line that contains word character that is not part of escape sequence
             var HasContentRegex = new Regex("(?<!\\\\)\\w", RegexOptions.Compiled);
-=======
-            }
-
-            var sourceTextWithSourceMap = new StringBuilder();
->>>>>>> b762f4fb
 
             for (var i = 0; i < sourceTextLines.Length; i++)
             {
@@ -160,17 +135,10 @@
                 sourceTextWithSourceMap.Append(newlineSequence);
 
                 // only annotate lines that have both a mapping and content
-<<<<<<< HEAD
                 if (mappingsEndLines[i] != 0 && HasContentRegex.IsMatch(sourceTextLines[i]))
                 {
                     // show first line of mapped JSON with content in annotation
-                    var jsonLine = string.Empty;
-=======
-                if (mappingsEndLines[i] != 0 && sourceTextLines[i].Any(char.IsLetterOrDigit))
-                {
-                    // show first line of mapped JSON with content in annotation
                     var jsonLineText = string.Empty;
->>>>>>> b762f4fb
                     var jsonStartLine = mappingsStartLines[i];
                     var jsonEndLine = mappingsEndLines[i];
                     var offset = 0;
@@ -178,25 +146,15 @@
 
                     do
                     {
-<<<<<<< HEAD
-                        jsonLine = OutputHelper.EscapeWhitespace(compiledJsonLines[jsonStartLine + offset]);
+                        jsonLine = OutputHelper.EscapeWhitespace(jsonLines[jsonStartLine + offset]);
                         offset++;
                     }
-                    while (!HasContentRegex.IsMatch(jsonLine) && offset <= maxOffset);
-
-                    if (jsonLine != string.Empty)
-                    {
-                        sourceTextWithSourceMap.Append($"//@[{jsonStartLine}:{jsonEndLine}] {jsonLine}");
-=======
-                        jsonLineText = OutputHelper.EscapeWhitespace(jsonLines[jsonStartLine + offset]);
-                        offset++;
-                    }
-                    while (!jsonLineText.Any(char.IsLetterOrDigit) && offset <= maxOffset);
+                    while (!jsonLine.Any(char.IsLetterOrDigit) && offset <= maxOffset);
 
                     if (jsonLineText != string.Empty)
                     {
-                        sourceTextWithSourceMap.Append($"//@[{jsonStartLine}:{jsonEndLine}] {jsonLineText}");
->>>>>>> b762f4fb
+                        // convert json line numbers back to 1-indexing (TODO remove)
+                        sourceTextWithSourceMap.Append($"//@[{jsonStartLine+1}:{jsonEndLine+1}] {jsonLineText}");
                         sourceTextWithSourceMap.Append(newlineSequence);
                     }
                 }
@@ -204,7 +162,6 @@
 
             return sourceTextWithSourceMap.ToString();
         }
-<<<<<<< HEAD
 
     public static string GetSpanText(string sourceText, IPositionable positionable)
     {
@@ -213,16 +170,6 @@
         return EscapeWhitespace(spanText);
     }
 
-=======
-
-    public static string GetSpanText(string sourceText, IPositionable positionable)
-    {
-        var spanText = sourceText[new Range(positionable.Span.Position, positionable.GetEndPosition())];
-
-        return EscapeWhitespace(spanText);
-    }
-
->>>>>>> b762f4fb
     public static string GetDiagLoggingString(string sourceText, string outputDirectory, IDiagnostic diagnostic)
     {
         var spanText = GetSpanText(sourceText, diagnostic);
