// Copyright (c) Microsoft Corporation.
// Licensed under the MIT License.

using System.IO.Abstractions.TestingHelpers;
using Bicep.Core.Configuration;
using Bicep.Core.Features;
using Bicep.Core.Modules;
using Bicep.Core.Registry;
using Bicep.Core.Registry.Oci;
using Bicep.Core.Registry.PublicRegistry;
using Bicep.Core.UnitTests.Mock;
using Bicep.Core.UnitTests.Registry;
using Bicep.Core.Workspaces;
using Bicep.IO.Abstraction;
using Bicep.IO.FileSystem;
using FluentAssertions;
using Microsoft.VisualStudio.TestTools.UnitTesting;
using Microsoft.WindowsAzure.ResourceStack.Common.Memory;
using Moq;

namespace Bicep.Core.UnitTests.Utils
{
    public static class OciRegistryHelper
    {
        public static OciArtifactReference CreateModuleReferenceMock(BicepSourceFile referencingFile, string registry, string repository, string? digest, string? tag)
            => new(referencingFile, ArtifactType.Module, registry, repository, tag, digest);

        public static OciArtifactReference ParseModuleReference(string moduleId /* with or without br: */, Uri? parentModuleUri = null)
        {
            if (moduleId.StartsWith(OciArtifactReferenceFacts.SchemeWithColon))
            {
                moduleId = moduleId[OciArtifactReferenceFacts.SchemeWithColon.Length..];
            }
            OciArtifactReference.TryParse(BicepTestConstants.DummyBicepFile, ArtifactType.Module, null, moduleId).IsSuccess(out var moduleReference).Should().BeTrue();
            return moduleReference!;
        }

        public static OciArtifactReference CreateModuleReference(string registry, string repository, string? tag, string? digest, Uri? parentModuleUri = null)
        {
            return ParseModuleReference($"{registry}/{repository}" + (tag is null ? $"@{digest}" : $":{tag}"), parentModuleUri);
        }

        public static void SaveManifestFileToModuleRegistryCache(
            TestContext testContext,
            string registry,
            string repository,
            string manifestFileContents,
            string testOutputPath,
            string? digest,
            string? tag)
        {
            string? manifestFileRelativePath = null;

            if (digest is not null)
            {
                manifestFileRelativePath = Path.Combine("br", registry, repository.Replace("/", "$"), digest.Replace(":", "#"));
            }
            else if (tag is not null)
            {
                manifestFileRelativePath = Path.Combine("br", registry, repository.Replace("/", "$"), tag + "$");
            }

            if (!string.IsNullOrWhiteSpace(manifestFileRelativePath))
            {
                FileHelper.SaveResultFile(testContext, Path.Join(manifestFileRelativePath, "manifest"), manifestFileContents, testOutputPath);
            }
        }

        // create a new (real) OciArtifactRegistry instance with an empty on-disk cache that can push and pull modules
<<<<<<< HEAD
        public static (OciArtifactRegistry, MockRegistryBlobClient) CreateModuleRegistry()
=======
        public static (OciArtifactRegistry, FakeRegistryBlobClient) CreateModuleRegistry(
            Uri parentModuleUri,
            IFeatureProvider featureProvider)
>>>>>>> 5f03b3bd
        {
            IContainerRegistryClientFactory ClientFactory = StrictMock.Of<IContainerRegistryClientFactory>().Object;

            var blobClient = new FakeRegistryBlobClient();
            var clientFactory = StrictMock.Of<IContainerRegistryClientFactory>();
            clientFactory
                .Setup(m => m.CreateAuthenticatedBlobClient(It.IsAny<RootConfiguration>(), It.IsAny<Uri>(), It.IsAny<string>()))
                .Returns(blobClient);

            var registry = new OciArtifactRegistry(
                BicepTestConstants.FileResolver,
                clientFactory.Object,
<<<<<<< HEAD
                StrictMock.Of<IPublicRegistryModuleMetadataProvider>().Object);
=======
                featureProvider,
                BicepTestConstants.BuiltInConfiguration,
                StrictMock.Of<IPublicModuleMetadataProvider>().Object,
                parentModuleUri);
>>>>>>> 5f03b3bd

            return (registry, blobClient);
        }

        public static async Task<(FakeRegistryBlobClient, Mock<IContainerRegistryClientFactory>)> PublishArtifactLayersToMockClient(string registry, Uri registryUri, string repository, string? mediaType, string? artifactType, string? configContents, IEnumerable<(string mediaType, string contents)> layers)
        {
            var client = new FakeRegistryBlobClient();

            var clientFactory = StrictMock.Of<IContainerRegistryClientFactory>();
            clientFactory.Setup(m => m.CreateAuthenticatedBlobClient(It.IsAny<RootConfiguration>(), registryUri, repository)).Returns(client);

            var containerRegistryManager = new AzureContainerRegistryManager(clientFactory.Object);
            var configurationManager = BicepTestConstants.ConfigurationManager;

            var parentUri = new Uri("http://test.bicep", UriKind.Absolute);
            var configuration = configurationManager.GetConfiguration(parentUri);

            using var compiledStream = new BufferedMemoryStream();

            var moduleReference = CreateModuleReference(registry, repository, "v1", null);
            await containerRegistryManager.PushArtifactAsync(
                configuration: configuration,
                artifactReference: moduleReference,
                mediaType: mediaType,
                artifactType: artifactType,
                config: new OciDescriptor(configContents ?? string.Empty, BicepMediaTypes.BicepModuleConfigV1),
                layers: layers.Select(layer => new OciDescriptor(layer.contents, layer.mediaType)),
                new OciManifestAnnotationsBuilder()
            );

            return (client, clientFactory);
        }

    }
}<|MERGE_RESOLUTION|>--- conflicted
+++ resolved
@@ -67,13 +67,7 @@
         }
 
         // create a new (real) OciArtifactRegistry instance with an empty on-disk cache that can push and pull modules
-<<<<<<< HEAD
-        public static (OciArtifactRegistry, MockRegistryBlobClient) CreateModuleRegistry()
-=======
-        public static (OciArtifactRegistry, FakeRegistryBlobClient) CreateModuleRegistry(
-            Uri parentModuleUri,
-            IFeatureProvider featureProvider)
->>>>>>> 5f03b3bd
+        public static (OciArtifactRegistry, FakeRegistryBlobClient) CreateModuleRegistry()
         {
             IContainerRegistryClientFactory ClientFactory = StrictMock.Of<IContainerRegistryClientFactory>().Object;
 
@@ -86,14 +80,7 @@
             var registry = new OciArtifactRegistry(
                 BicepTestConstants.FileResolver,
                 clientFactory.Object,
-<<<<<<< HEAD
-                StrictMock.Of<IPublicRegistryModuleMetadataProvider>().Object);
-=======
-                featureProvider,
-                BicepTestConstants.BuiltInConfiguration,
-                StrictMock.Of<IPublicModuleMetadataProvider>().Object,
-                parentModuleUri);
->>>>>>> 5f03b3bd
+                StrictMock.Of<IPublicModuleMetadataProvider>().Object);
 
             return (registry, blobClient);
         }
