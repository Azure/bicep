--- conflicted
+++ resolved
@@ -27,7 +27,7 @@
         {
             var (uriDictionary, entryUri) = CreateFileDictionary(files);
             
-            var syntaxTreeGrouping = SyntaxFactory.CreateForFiles(uriDictionary, entryUri);
+            var syntaxTreeGrouping = SyntaxTreeGroupingFactory.CreateForFiles(uriDictionary, entryUri);
 
             return Compile(new Compilation(resourceTypeProvider, syntaxTreeGrouping));
         }
@@ -50,18 +50,7 @@
             return (uriDictionary, entryUri);
         }
 
-<<<<<<< HEAD
         private static CompilationResult Compile(Compilation compilation)
-=======
-        private static Compilation CreateCompilation(IResourceTypeProvider resourceTypeProvider, IReadOnlyDictionary<Uri, string> files, Uri entryFileUri)
-        {
-            var syntaxTreeGrouping = SyntaxTreeGroupingFactory.CreateForFiles(files, entryFileUri);
-
-            return new Compilation(resourceTypeProvider, syntaxTreeGrouping);
-        }
-
-        private static (string? jsonOutput, IEnumerable<Diagnostic> diagnostics) Compile(Compilation compilation)
->>>>>>> 3c12faa1
         {
             var emitter = new TemplateEmitter(compilation.GetEntrypointSemanticModel());
 
