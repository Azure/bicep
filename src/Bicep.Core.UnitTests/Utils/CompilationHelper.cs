--- conflicted
+++ resolved
@@ -131,11 +131,7 @@
             var model = new ParamsSemanticModel(sourceFileGrouping, configuration, context.GetFeatures(), file => {
                 var compilationGrouping = new SourceFileGrouping(fileResolver, file.FileUri, sourceFileGrouping.FileResultByUri, sourceFileGrouping.UriResultByModule, sourceFileGrouping.SourceFileParentLookup);
 
-<<<<<<< HEAD
-                return new Compilation(IFeatureProviderFactory.WithStaticFeatureProvider(context.GetFeatures()), context.GetNamespaceProvider(), compilationGrouping, IConfigurationManager.WithStaticConfiguration(configuration), IApiVersionProviderFactory.WithStaticApiVersionProvider(apiVersionProvider), new LinterAnalyzer());
-=======
-                return new Compilation(context.GetFeatures(), context.GetNamespaceProvider(), compilationGrouping, IConfigurationManager.WithStaticConfiguration(configuration), apiVersionProvider, BicepTestConstants.LinterAnalyzer);
->>>>>>> 19b3e2cf
+                return new Compilation(IFeatureProviderFactory.WithStaticFeatureProvider(context.GetFeatures()), context.GetNamespaceProvider(), compilationGrouping, IConfigurationManager.WithStaticConfiguration(configuration), IApiVersionProviderFactory.WithStaticApiVersionProvider(apiVersionProvider), BicepTestConstants.LinterAnalyzer);
             });
 
             return CompileParams(context, model);
