--- conflicted
+++ resolved
@@ -20,16 +20,11 @@
     {
         public record CompilationResult(
             JToken? Template,
-<<<<<<< HEAD
             IEnumerable<IDiagnostic> Diagnostics,
-            Compilation compilation);
-=======
-            IEnumerable<Diagnostic> Diagnostics,
             Compilation Compilation)
         {
             public SyntaxTree SyntaxTree => Compilation.SyntaxTreeGrouping.EntryPoint;
         }
->>>>>>> 091f5276
 
         public static CompilationResult Compile(IResourceTypeProvider resourceTypeProvider, params (string fileName, string fileContents)[] files)
         {
