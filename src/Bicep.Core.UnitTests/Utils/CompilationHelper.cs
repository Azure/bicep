// Copyright (c) Microsoft Corporation.
// Licensed under the MIT License.
using System;
using System.Collections.Generic;
using System.IO;
using System.Linq;
using Bicep.Core.Diagnostics;
using Bicep.Core.Emit;
using Bicep.Core.Features;
using Bicep.Core.FileSystem;
using Bicep.Core.Semantics;
using Bicep.Core.Semantics.Namespaces;
using Bicep.Core.TypeSystem;
using Bicep.Core.TypeSystem.Az;
using Bicep.Core.UnitTests.Assertions;
using Bicep.Core.Workspaces;
using FluentAssertions;
using Newtonsoft.Json.Linq;

namespace Bicep.Core.UnitTests.Utils
{
    public static class CompilationHelper
    {
        public record CompilationResult(
            JToken? Template,
            IEnumerable<IDiagnostic> Diagnostics,
            Compilation Compilation)
        {
            public BicepFile BicepFile => Compilation.SourceFileGrouping.EntryPoint;
        }

        public record CompilationHelperContext(
            IAzResourceTypeLoader? AzResourceTypeLoader = null,
            IFeatureProvider? Features = null,
            EmitterSettings? EmitterSettings = null,
            INamespaceProvider? NamespaceProvider = null)
        {
            // TODO: can we use IoC here instead of DIY-ing it?

            public IAzResourceTypeLoader GetAzResourceTypeLoader()
                => AzResourceTypeLoader ?? BicepTestConstants.AzResourceTypeLoader;

            public INamespaceProvider GetNamespaceProvider()
                => NamespaceProvider ?? new DefaultNamespaceProvider(GetAzResourceTypeLoader(), GetFeatures());

            public IFeatureProvider GetFeatures()
                => Features ?? BicepTestConstants.Features;

            public EmitterSettings GetEmitterSettings()
                => EmitterSettings ?? EmitterSettingsHelper.DefaultTestSettings;
        }

        public static CompilationResult Compile(CompilationHelperContext context, params (string fileName, string fileContents)[] files)
        {
            var bicepFiles = files.Where(x => x.fileName.EndsWith(".bicep", StringComparison.InvariantCultureIgnoreCase));
            bicepFiles.Select(x => x.fileName).Should().Contain("main.bicep");

            var systemFiles = files.Where(x => !x.fileName.EndsWith(".bicep", StringComparison.InvariantCultureIgnoreCase));

            var (uriDictionary, entryUri) = CreateFileDictionary(bicepFiles);
            var fileResolver = new InMemoryFileResolver(CreateFileDictionary(systemFiles).files);

            var sourceFileGrouping = SourceFileGroupingFactory.CreateForFiles(uriDictionary, entryUri, fileResolver, context.GetFeatures());

<<<<<<< HEAD
            return Compile(new Compilation(context.ResourceTypeProvider, sourceFileGrouping, BicepTestConstants.BuiltInConfiguration));
=======
            return Compile(context, new Compilation(context.GetNamespaceProvider(), sourceFileGrouping, null));
>>>>>>> 13e14622
        }

        public static CompilationResult Compile(IAzResourceTypeLoader resourceTypeLoader, params (string fileName, string fileContents)[] files)
            => Compile(new CompilationHelperContext(AzResourceTypeLoader: resourceTypeLoader), files);

        public static CompilationResult Compile(params (string fileName, string fileContents)[] files)
            => Compile(new CompilationHelperContext(), files);

        public static CompilationResult Compile(string fileContents)
            => Compile(("main.bicep", fileContents));

        public static CompilationResult Compile(CompilationHelperContext context, string fileContents)
            => Compile(context, ("main.bicep", fileContents));

        private static (IReadOnlyDictionary<Uri, string> files, Uri entryFileUri) CreateFileDictionary(IEnumerable<(string fileName, string fileContents)> files)
        {
            var uriDictionary = files.ToDictionary(
                x => new Uri($"file:///path/to/{x.fileName}"),
                x => x.fileContents);
            var entryUri = new Uri($"file:///path/to/main.bicep");
            return (uriDictionary, entryUri);
        }

        private static CompilationResult Compile(CompilationHelperContext context, Compilation compilation)
        {
            var emitter = new TemplateEmitter(compilation.GetEntrypointSemanticModel(), context.GetEmitterSettings());

            var diagnostics = compilation.GetEntrypointSemanticModel().GetAllDiagnostics();

            JToken? template = null;
            if (!compilation.GetEntrypointSemanticModel().HasErrors())
            {
                using var stream = new MemoryStream();
                var emitResult = emitter.Emit(stream);

                if (emitResult.Status != EmitStatus.Failed)
                {
                    stream.Position = 0;
                    var jsonOutput = new StreamReader(stream).ReadToEnd();

                    template = JToken.Parse(jsonOutput);
                }
            }

            return new(template, diagnostics, compilation);
        }
    }
}<|MERGE_RESOLUTION|>--- conflicted
+++ resolved
@@ -62,11 +62,7 @@
 
             var sourceFileGrouping = SourceFileGroupingFactory.CreateForFiles(uriDictionary, entryUri, fileResolver, context.GetFeatures());
 
-<<<<<<< HEAD
-            return Compile(new Compilation(context.ResourceTypeProvider, sourceFileGrouping, BicepTestConstants.BuiltInConfiguration));
-=======
-            return Compile(context, new Compilation(context.GetNamespaceProvider(), sourceFileGrouping, null));
->>>>>>> 13e14622
+            return Compile(context, new Compilation(context.GetNamespaceProvider(), sourceFileGrouping, BicepTestConstants.BuiltInConfiguration));
         }
 
         public static CompilationResult Compile(IAzResourceTypeLoader resourceTypeLoader, params (string fileName, string fileContents)[] files)
