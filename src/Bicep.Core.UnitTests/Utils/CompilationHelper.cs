--- conflicted
+++ resolved
@@ -112,27 +112,6 @@
         public static CompilationResult Compile(CompilationHelperContext context, string fileContents)
             => Compile(context, ("main.bicep", fileContents));
 
-<<<<<<< HEAD
-        public static ParamsCompilationResult CompileParams(Uri entryUri, IReadOnlyDictionary<Uri, string> bicepFiles, CompilationHelperContext? context = null)
-        {
-            context ??= new();
-            var fileResolver = new InMemoryFileResolver(bicepFiles);
-
-            var configuration = context.GetConfiguration();
-            var apiVersionProvider = context.GetApiVersionProvider();
-            var sourceFileGrouping = SourceFileGroupingFactory.CreateForFiles(bicepFiles, entryUri, fileResolver, configuration, context.GetFeatures());
-
-            var model = new ParamsSemanticModel(sourceFileGrouping, configuration, context.GetFeatures(), file => {
-                var compilationGrouping = new SourceFileGrouping(fileResolver, file.FileUri, sourceFileGrouping.FileResultByUri, sourceFileGrouping.UriResultByModule, sourceFileGrouping.SourceFileParentLookup);
-
-                return new Compilation(context.GetFeatures(), context.GetNamespaceProvider(), compilationGrouping, IConfigurationManager.WithStaticConfiguration(configuration), apiVersionProvider, BicepTestConstants.LinterAnalyzer);
-            });
-
-            return CompileParams(context, model);
-        }
-
-=======
->>>>>>> 34ba3fe9
         public static ParamsCompilationResult CompileParams(CompilationHelperContext context, params (string fileName, string fileContents)[] files)
         {
             files.Select(x => x.fileName).Should().Contain("parameters.bicepparam");
