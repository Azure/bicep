// Copyright (c) Microsoft Corporation.
// Licensed under the MIT License.
using System;
using System.Collections.Generic;
using System.Collections.Immutable;
using Bicep.Core.Analyzers.Interfaces;
using Bicep.Core.Configuration;
using Bicep.Core.Features;
using Bicep.Core.FileSystem;
using Bicep.Core.Semantics;
using Bicep.Core.Semantics.Namespaces;
using Bicep.Core.TypeSystem;
using Bicep.Core.UnitTests.Features;
using Bicep.Core.Workspaces;

namespace Bicep.Core.UnitTests.Utils;

public static class ServiceBuilderExtensions
{
    public static ServiceBuilder WithFileResolver(this ServiceBuilder serviceBuilder, IFileResolver fileResolver)
        => serviceBuilder.WithRegistration(x => x.WithFileResolver(fileResolver));

    public static ServiceBuilder WithWorkspace(this ServiceBuilder serviceBuilder, IWorkspace workspace)
        => serviceBuilder.WithRegistration(x => x.WithWorkspace(workspace));

    public static ServiceBuilder WithFeatureOverrides(this ServiceBuilder serviceBuilder, FeatureProviderOverrides overrides)
        => serviceBuilder.WithRegistration(x => x.WithFeatureOverrides(overrides));

    public static ServiceBuilder WithFeatureProviderFactory(this ServiceBuilder serviceBuilder, IFeatureProviderFactory featureProviderFactory)
        => serviceBuilder.WithRegistration(x => x.WithFeatureProviderFactory(featureProviderFactory));

    public static ServiceBuilder WithNamespaceProvider(this ServiceBuilder serviceBuilder, INamespaceProvider namespaceProvider)
        => serviceBuilder.WithRegistration(x => x.WithNamespaceProvider(namespaceProvider));

    public static ServiceBuilder WithConfigurationPatch(this ServiceBuilder serviceBuilder, Func<RootConfiguration, RootConfiguration> patchFunc)
        => serviceBuilder.WithRegistration(x => x.WithConfigurationPatch(patchFunc));

    public static ServiceBuilder WithDisabledAnalyzersConfiguration(this ServiceBuilder serviceBuilder)
        => serviceBuilder.WithRegistration(x => x.WithDisabledAnalyzersConfiguration());

    public static ServiceBuilder WithBicepAnalyzer(this ServiceBuilder serviceBuilder, IBicepAnalyzer bicepAnalyzer)
        => serviceBuilder.WithRegistration(x => x.WithBicepAnalyzer(bicepAnalyzer));

    public static ServiceBuilder WithAzResources(this ServiceBuilder serviceBuilder, IEnumerable<ResourceTypeComponents> resourceTypes)
        => serviceBuilder.WithRegistration(x => x.WithAzResources(resourceTypes));

<<<<<<< HEAD
    public static ServiceBuilder WithAzResourceTypeLoader(this ServiceBuilder serviceBuilder, IProviderTypeLoader azResourceTypeLoader)
=======
    public static ServiceBuilder WithAzResourceTypeLoader(this ServiceBuilder serviceBuilder, IResourceTypeLoader azResourceTypeLoader)
>>>>>>> 04388893
        => serviceBuilder.WithRegistration(x => x.WithAzResourceTypeLoaderFactory(azResourceTypeLoader));

    public static ServiceBuilder WithEmptyAzResources(this ServiceBuilder serviceBuilder)
        => serviceBuilder.WithRegistration(x => x.WithEmptyAzResources());

    public static ServiceBuilder WithWorkspaceFiles(this ServiceBuilder serviceBuilder, IReadOnlyDictionary<Uri, string> fileContentsByUri)
        => serviceBuilder.WithRegistration(x => x.WithWorkspaceFiles(fileContentsByUri));

    public static ServiceBuilder WithEnvironmentVariables(this ServiceBuilder serviceBuilder, params (string key, string? value)[] variables)
        => serviceBuilder.WithRegistration(x => x.WithEnvironmentVariables(variables));

    public static Compilation BuildCompilation(this ServiceBuilder services, IReadOnlyDictionary<Uri, string> fileContentsByUri, Uri entryFileUri)
    {
        var service = services.WithWorkspaceFiles(fileContentsByUri).Build();

        var sourceFileGrouping = service.BuildSourceFileGrouping(entryFileUri);
        return service.BuildCompilation(sourceFileGrouping);
    }

    public static Compilation BuildCompilation(this ServiceBuilder services, string text)
    {
        var entryFileUri = new Uri("file:///main.bicep");

        return BuildCompilation(services, new Dictionary<Uri, string> { [entryFileUri] = text }, entryFileUri);
    }

    public static SourceFileGrouping BuildSourceFileGrouping(this ServiceBuilder services, IReadOnlyDictionary<Uri, string> fileContentsByUri, Uri entryFileUri)
    {
        var service = services.WithWorkspaceFiles(fileContentsByUri).Build();

        return service.BuildSourceFileGrouping(entryFileUri);
    }

    public static SourceFileGrouping BuildSourceFileGrouping(this ServiceBuilder services, string text)
    {
        var entryFileUri = new Uri("file:///main.bicep");

        return BuildSourceFileGrouping(services, new Dictionary<Uri, string> { [entryFileUri] = text }, entryFileUri);
    }
}<|MERGE_RESOLUTION|>--- conflicted
+++ resolved
@@ -44,11 +44,7 @@
     public static ServiceBuilder WithAzResources(this ServiceBuilder serviceBuilder, IEnumerable<ResourceTypeComponents> resourceTypes)
         => serviceBuilder.WithRegistration(x => x.WithAzResources(resourceTypes));
 
-<<<<<<< HEAD
     public static ServiceBuilder WithAzResourceTypeLoader(this ServiceBuilder serviceBuilder, IProviderTypeLoader azResourceTypeLoader)
-=======
-    public static ServiceBuilder WithAzResourceTypeLoader(this ServiceBuilder serviceBuilder, IResourceTypeLoader azResourceTypeLoader)
->>>>>>> 04388893
         => serviceBuilder.WithRegistration(x => x.WithAzResourceTypeLoaderFactory(azResourceTypeLoader));
 
     public static ServiceBuilder WithEmptyAzResources(this ServiceBuilder serviceBuilder)
