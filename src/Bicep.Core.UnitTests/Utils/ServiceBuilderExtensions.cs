// Copyright (c) Microsoft Corporation.
// Licensed under the MIT License.
using System;
using System.Collections.Generic;
using System.Collections.Immutable;
using System.IO.Abstractions;
using System.IO.Abstractions.TestingHelpers;
using System.Linq;
using Bicep.Core.Analyzers.Interfaces;
using Bicep.Core.Configuration;
using Bicep.Core.Features;
using Bicep.Core.FileSystem;
using Bicep.Core.Registry;
using Bicep.Core.Semantics;
using Bicep.Core.Semantics.Namespaces;
using Bicep.Core.TypeSystem.Providers;
using Bicep.Core.TypeSystem.Types;
using Bicep.Core.UnitTests.Features;
using Bicep.Core.Workspaces;

namespace Bicep.Core.UnitTests.Utils;

public static class ServiceBuilderExtensions
{
    public static ServiceBuilder WithFileResolver(this ServiceBuilder serviceBuilder, IFileResolver fileResolver)
        => serviceBuilder.WithRegistration(x => x.WithFileResolver(fileResolver));

    public static ServiceBuilder WithWorkspace(this ServiceBuilder serviceBuilder, IWorkspace workspace)
        => serviceBuilder.WithRegistration(x => x.WithWorkspace(workspace));

    public static ServiceBuilder WithFeatureOverrides(this ServiceBuilder serviceBuilder, FeatureProviderOverrides overrides)
        => serviceBuilder.WithRegistration(x => x.WithFeatureOverrides(overrides));

    public static ServiceBuilder WithContainerRegistryClientFactory(this ServiceBuilder serviceBuilder, IContainerRegistryClientFactory containerRegistryClientFactory)
        => serviceBuilder.WithRegistration(x => x.WithContainerRegistryClientFactory(containerRegistryClientFactory));

    public static ServiceBuilder WithTemplateSpecRepositoryFactory(this ServiceBuilder serviceBuilder, ITemplateSpecRepositoryFactory factory)
        => serviceBuilder.WithRegistration(x => x.WithTemplateSpecRepositoryFactory(factory));

    public static ServiceBuilder WithFeatureProviderFactory(this ServiceBuilder serviceBuilder, IFeatureProviderFactory featureProviderFactory)
        => serviceBuilder.WithRegistration(x => x.WithFeatureProviderFactory(featureProviderFactory));

    public static ServiceBuilder WithNamespaceProvider(this ServiceBuilder serviceBuilder, INamespaceProvider namespaceProvider)
        => serviceBuilder.WithRegistration(x => x.WithNamespaceProvider(namespaceProvider));

    public static ServiceBuilder WithConfigurationPatch(this ServiceBuilder serviceBuilder, Func<RootConfiguration, RootConfiguration> patchFunc)
        => serviceBuilder.WithRegistration(x => x.WithConfigurationPatch(patchFunc));

    public static ServiceBuilder WithDisabledAnalyzersConfiguration(this ServiceBuilder serviceBuilder)
        => serviceBuilder.WithRegistration(x => x.WithDisabledAnalyzersConfiguration());

    public static ServiceBuilder WithBicepAnalyzer(this ServiceBuilder serviceBuilder, IBicepAnalyzer bicepAnalyzer)
        => serviceBuilder.WithRegistration(x => x.WithBicepAnalyzer(bicepAnalyzer));

    public static ServiceBuilder WithAzResources(this ServiceBuilder serviceBuilder, IEnumerable<ResourceTypeComponents> resourceTypes)
        => serviceBuilder.WithRegistration(x => x.WithAzResources(resourceTypes));

    public static ServiceBuilder WithAzResourceTypeLoader(this ServiceBuilder serviceBuilder, IResourceTypeLoader azResourceTypeLoader)
        => serviceBuilder.WithRegistration(x => x.WithAzResourceTypeLoaderFactory(azResourceTypeLoader));

    public static ServiceBuilder WithEmptyAzResources(this ServiceBuilder serviceBuilder)
        => serviceBuilder.WithRegistration(x => x.WithEmptyAzResources());

    public static ServiceBuilder WithWorkspaceFiles(this ServiceBuilder serviceBuilder, IReadOnlyDictionary<Uri, string> fileContentsByUri)
        => serviceBuilder.WithRegistration(x => x.WithWorkspaceFiles(fileContentsByUri));

    public static ServiceBuilder WithEnvironmentVariables(this ServiceBuilder serviceBuilder, params (string key, string? value)[] variables)
        => serviceBuilder.WithRegistration(x => x.WithEnvironmentVariables(variables));

    public static ServiceBuilder WithFileSystem(this ServiceBuilder serviceBuilder, IFileSystem fileSystem)
        => serviceBuilder.WithRegistration(x => x.WithFileSystem(fileSystem));

<<<<<<< HEAD
    public static ServiceBuilder WithMockFileSystem(this ServiceBuilder serviceBuilder, IReadOnlyDictionary<Uri, string> fileLookup)
        => serviceBuilder.WithFileSystem(new MockFileSystem(fileLookup.ToDictionary(x => x.Key.LocalPath, x => new MockFileData(x.Value))));
=======
    public static ServiceBuilder WithMockFileSystem(this ServiceBuilder serviceBuilder, IReadOnlyDictionary<Uri, string>? fileLookup = null)
        => serviceBuilder.WithFileSystem(new MockFileSystem(
            fileLookup?.ToDictionary(x => x.Key.LocalPath, x => new MockFileData(x.Value)) ?? new()));
>>>>>>> a672a6a6

    public static Compilation BuildCompilation(this ServiceBuilder services, IReadOnlyDictionary<Uri, string> fileContentsByUri, Uri entryFileUri)
    {
        var service = services.WithWorkspaceFiles(fileContentsByUri).Build();

        var sourceFileGrouping = service.BuildSourceFileGrouping(entryFileUri);
        return service.BuildCompilation(sourceFileGrouping);
    }

    public static Compilation BuildCompilation(this ServiceBuilder services, string text)
    {
        var entryFileUri = new Uri("file:///main.bicep");

        return BuildCompilation(services, new Dictionary<Uri, string> { [entryFileUri] = text }, entryFileUri);
    }

    public static SourceFileGrouping BuildSourceFileGrouping(this ServiceBuilder services, IReadOnlyDictionary<Uri, string> fileContentsByUri, Uri entryFileUri)
    {
        var service = services.WithWorkspaceFiles(fileContentsByUri).Build();

        return service.BuildSourceFileGrouping(entryFileUri);
    }

    public static SourceFileGrouping BuildSourceFileGrouping(this ServiceBuilder services, string text)
    {
        var entryFileUri = new Uri("file:///main.bicep");

        return BuildSourceFileGrouping(services, new Dictionary<Uri, string> { [entryFileUri] = text }, entryFileUri);
    }
}<|MERGE_RESOLUTION|>--- conflicted
+++ resolved
@@ -70,14 +70,9 @@
     public static ServiceBuilder WithFileSystem(this ServiceBuilder serviceBuilder, IFileSystem fileSystem)
         => serviceBuilder.WithRegistration(x => x.WithFileSystem(fileSystem));
 
-<<<<<<< HEAD
-    public static ServiceBuilder WithMockFileSystem(this ServiceBuilder serviceBuilder, IReadOnlyDictionary<Uri, string> fileLookup)
-        => serviceBuilder.WithFileSystem(new MockFileSystem(fileLookup.ToDictionary(x => x.Key.LocalPath, x => new MockFileData(x.Value))));
-=======
     public static ServiceBuilder WithMockFileSystem(this ServiceBuilder serviceBuilder, IReadOnlyDictionary<Uri, string>? fileLookup = null)
         => serviceBuilder.WithFileSystem(new MockFileSystem(
             fileLookup?.ToDictionary(x => x.Key.LocalPath, x => new MockFileData(x.Value)) ?? new()));
->>>>>>> a672a6a6
 
     public static Compilation BuildCompilation(this ServiceBuilder services, IReadOnlyDictionary<Uri, string> fileContentsByUri, Uri entryFileUri)
     {
