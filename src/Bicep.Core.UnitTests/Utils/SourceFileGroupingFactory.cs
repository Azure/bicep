--- conflicted
+++ resolved
@@ -27,32 +27,12 @@
 
         public static SourceFileGrouping CreateForFiles(IReadOnlyDictionary<Uri, string> fileContentsByUri, Uri entryFileUri, IFileResolver fileResolver, IConfigurationManager configurationManager, IFeatureProvider? features = null)
         {
-<<<<<<< HEAD
             return Services
                 .WithWorkspaceFiles(fileContentsByUri)
                 .WithFileResolver(fileResolver)
                 .WithConfigurationManager(configurationManager)
-                .WithFeatureProvider(features ?? BicepTestConstants.Features)
+                .WithFeatureProviderFactory(IFeatureProviderFactory.WithStaticFeatureProvider(features ?? BicepTestConstants.Features))
                 .SourceFileGrouping.Build(entryFileUri);
-=======
-            features ??= BicepTestConstants.Features;
-            var workspace = new Workspace();
-            var sourceFiles = fileContentsByUri.Select(kvp => SourceFileFactory.CreateSourceFile(kvp.Key, kvp.Value));
-            workspace.UpsertSourceFiles(sourceFiles);
-
-            return SourceFileGroupingBuilder.Build(
-                fileResolver,
-                new ModuleDispatcher(
-                    new DefaultModuleRegistryProvider(
-                        fileResolver,
-                        BicepTestConstants.ClientFactory,
-                        BicepTestConstants.TemplateSpecRepositoryFactory,
-                        IFeatureProviderFactory.WithStaticFeatureProvider(features),
-                        configurationManager),
-                    configurationManager),
-                workspace,
-                entryFileUri);
->>>>>>> f4814aa6
         }
     }
 }