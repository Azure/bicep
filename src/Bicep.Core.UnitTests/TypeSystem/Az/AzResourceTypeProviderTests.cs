--- conflicted
+++ resolved
@@ -36,11 +36,7 @@
         {
             var nsProvider = new DefaultNamespaceProvider(BicepTestConstants.AzResourceTypeLoaderFactory);
 
-<<<<<<< HEAD
-            return nsProvider.TryGetNamespace("az", "az", ResourceScope.ResourceGroup, BicepTestConstants.Features, null)!;
-=======
-            return nsProvider.TryGetNamespace("az", "az", ResourceScope.ResourceGroup, BicepTestConstants.Features, BicepSourceFileKind.BicepFile)!;
->>>>>>> 39313738
+            return nsProvider.TryGetNamespace("az", "az", ResourceScope.ResourceGroup, BicepTestConstants.Features, BicepSourceFileKind.BicepFile, null)!;
         }
 
         private static IEnumerable<object[]> GetDeserializeTestData()
