// Copyright (c) Microsoft Corporation.
// Licensed under the MIT License.
using System;
using System.Collections.Generic;
using System.Collections.Immutable;
using System.Linq;
using Bicep.Core.Diagnostics;
using Bicep.Core.Resources;
using Bicep.Core.SemanticModel;
using Bicep.Core.Syntax;
using Bicep.Core.TypeSystem;
using Bicep.Core.TypeSystem.Az;
using Bicep.Core.UnitTests.Assertions;
using Bicep.Core.UnitTests.Utils;
using Bicep.SerializedTypes;
using Bicep.SerializedTypes.Az;
using FluentAssertions;
using Microsoft.VisualStudio.TestTools.UnitTesting;

namespace Bicep.Core.UnitTests.TypeSystem.Az
{
    [TestClass]
    public class AzResourceTypeProviderTests
    {
        [TestMethod]
        public void AzResourceTypeProvider_can_deserialize_all_types_without_throwing()
        {
            var resourceTypeProvider = new AzResourceTypeProvider();
            var availableTypes = resourceTypeProvider.GetAvailableTypes();

            // sanity check - we know there should be a lot of types available
            availableTypes.Should().HaveCountGreaterThan(2000);

            foreach (var availableType in availableTypes)
            {
                resourceTypeProvider.HasType(availableType).Should().BeTrue();
                var knownResourceType = resourceTypeProvider.GetType(availableType);

                try
                {
                    var visited = new HashSet<TypeSymbol>();
                    VisitAllReachableTypes(knownResourceType, visited);
                }
                catch (Exception exception)
                {
                    throw new InvalidOperationException($"Deserializing type {availableType.FormatName()} failed", exception);
                }
            }
        }

        [TestMethod]
<<<<<<< HEAD
        public void AzResourceTypeProvider_can_list_all_types_without_throwing()
=======
        public void AzResourceTypeProvider_should_error_for_top_level_and_warn_for_nested_properties()
        {
            IEnumerable<SerializedTypes.Concrete.TypeBase> loadTypes(string providerName, string apiVersion)
            {
                if (providerName == "Mock.Rp" && apiVersion == "2020-01-01")
                {
                    var serializedTypes = CreateSerializedTypes("Mock.Rp", "mockType", "2020-01-01");

                    return TypeSerializer.Deserialize(serializedTypes);
                }

                return Enumerable.Empty<SerializedTypes.Concrete.TypeBase>();
            }

            Compilation createCompilation(string program)
                => new Compilation(new AzResourceTypeProvider(loadTypes), SyntaxFactory.CreateFromText(program));

            // Missing top-level properties - should be an error
            var compilation = createCompilation(@"
resource missingRequired 'Mock.Rp/mockType@2020-01-01' = {
  name: 'missingRequired'
}
");
            compilation.Should().HaveDiagnostics(new [] {
                ("BCP035", DiagnosticLevel.Error, "The specified object is missing the following required properties: \"properties\".")
            });

            // Top-level properties that aren't part of the type definition - should be an error
            compilation = createCompilation(@"
resource unexpectedTopLevel 'Mock.Rp/mockType@2020-01-01' = {
  name: 'unexpectedTopLevel'
  properties: {
    required: 'hello!'
  }
  madeUpProperty: true
}
");
            compilation.Should().HaveDiagnostics(new [] {
                ("BCP037", DiagnosticLevel.Error, "The property \"madeUpProperty\" is not allowed on objects of type \"Mock.Rp/mockType@2020-01-01\"."),
            });

            // Missing non top-level properties - should be a warning
            compilation = createCompilation(@"
resource missingRequiredProperty 'Mock.Rp/mockType@2020-01-01' = {
  name: 'missingRequiredProperty'
  properties: {    
  }
}
");
            compilation.Should().HaveDiagnostics(new [] {
                ("BCP035", DiagnosticLevel.Warning, "The specified object is missing the following required properties: \"required\"."),
            });

            // Non top-level properties that aren't part of the type definition - should be a warning
            compilation = createCompilation(@"
resource unexpectedPropertiesProperty 'Mock.Rp/mockType@2020-01-01' = {
  name: 'unexpectedPropertiesProperty'
  properties: {
    required: 'hello!'
    madeUpProperty: true
  }
}
");
            compilation.Should().HaveDiagnostics(new [] {
                ("BCP038", DiagnosticLevel.Warning, "The property \"madeUpProperty\" is not allowed on objects of type \"Properties\". Permissible properties include \"readwrite\", \"writeonly\"."),
            });
        }

        private static IEnumerable<ResourceTypeReference> GetAllKnownTypes()
>>>>>>> 2ce415e7
        {
            var resourceTypeProvider = new AzResourceTypeProvider();
            var availableTypes = resourceTypeProvider.GetAvailableTypes();

            // sanity check - we know there should be a lot of types available
            availableTypes.Should().HaveCountGreaterThan(2000);
        }

        private static ImmutableHashSet<TypeSymbol> ExpectedBuiltInTypes { get; } = new []
        {
            LanguageConstants.Any,
            LanguageConstants.Null,
            LanguageConstants.Bool,
            LanguageConstants.Int,
            LanguageConstants.String,
            LanguageConstants.Object,
            LanguageConstants.Array,
            LanguageConstants.ResourceRef,
        }.ToImmutableHashSet();

        private static void VisitAllReachableTypes(TypeSymbol typeSymbol, HashSet<TypeSymbol> visited)
        {
            if (visited.Contains(typeSymbol))
            {
                return;
            }
            visited.Add(typeSymbol);

            if (ExpectedBuiltInTypes.Contains(typeSymbol))
            {
                return;
            }

            switch (typeSymbol)
            {
                case ArrayType arrayType:
                    VisitAllReachableTypes(arrayType.Item.Type, visited);
                    return;
                case ObjectType objectType:
                    foreach (var property in objectType.Properties)
                    {
                        VisitAllReachableTypes(property.Value.TypeReference.Type, visited);
                    }
                    if (objectType.AdditionalPropertiesType != null)
                    {
                        VisitAllReachableTypes(objectType.AdditionalPropertiesType.Type, visited);
                    }
                    return;
                case ResourceType resourceType:
                    VisitAllReachableTypes(resourceType.Body.Type, visited);
                    return;
                case UnionType unionType:
                    foreach (var member in unionType.Members)
                    {
                        VisitAllReachableTypes(member.Type, visited);
                    }
                    return;
                case StringLiteralType stringLiteralType:
                    return;
                case DiscriminatedObjectType discriminatedObjectType:
                    return;
            }
        }

        private static string CreateSerializedTypes(string providerName, string resourceType, string apiVersion)
        {
            var resourceName = $"{providerName}/{resourceType}@{apiVersion}";
            var typeFactory = new SerializedTypes.Concrete.TypeFactory(Enumerable.Empty<SerializedTypes.Concrete.TypeBase>());
            var stringType = typeFactory.Create(() => new SerializedTypes.Concrete.BuiltInType { Kind = SerializedTypes.Concrete.BuiltInTypeKind.String });
            var apiVersionType = typeFactory.Create(() => new SerializedTypes.Concrete.StringLiteralType { Value = apiVersion });
            var typeType = typeFactory.Create(() => new SerializedTypes.Concrete.StringLiteralType { Value = $"{providerName}/{resourceType}" });
            var propertiesType = typeFactory.Create(() => new SerializedTypes.Concrete.ObjectType
            {
                Name = "Properties",
                Properties = new Dictionary<string, SerializedTypes.Concrete.ObjectProperty>
                {
                    ["readwrite"] = new SerializedTypes.Concrete.ObjectProperty { Type = typeFactory.GetReference(stringType), Flags = SerializedTypes.Concrete.ObjectPropertyFlags.None },
                    ["readonly"] = new SerializedTypes.Concrete.ObjectProperty { Type = typeFactory.GetReference(stringType), Flags = SerializedTypes.Concrete.ObjectPropertyFlags.ReadOnly },
                    ["writeonly"] = new SerializedTypes.Concrete.ObjectProperty { Type = typeFactory.GetReference(stringType), Flags = SerializedTypes.Concrete.ObjectPropertyFlags.WriteOnly },
                    ["required"] = new SerializedTypes.Concrete.ObjectProperty { Type = typeFactory.GetReference(stringType), Flags = SerializedTypes.Concrete.ObjectPropertyFlags.Required },
                }
            });
            var bodyType = typeFactory.Create(() => new SerializedTypes.Concrete.ObjectType
            {
                Name = resourceName,
                Properties = new Dictionary<string, SerializedTypes.Concrete.ObjectProperty>
                {
                    ["name"] = new SerializedTypes.Concrete.ObjectProperty { Type = typeFactory.GetReference(stringType), Flags = SerializedTypes.Concrete.ObjectPropertyFlags.DeployTimeConstant | SerializedTypes.Concrete.ObjectPropertyFlags.Required },
                    ["type"] = new SerializedTypes.Concrete.ObjectProperty { Type = typeFactory.GetReference(typeType), Flags = SerializedTypes.Concrete.ObjectPropertyFlags.DeployTimeConstant | SerializedTypes.Concrete.ObjectPropertyFlags.ReadOnly },
                    ["apiVersion"] = new SerializedTypes.Concrete.ObjectProperty { Type = typeFactory.GetReference(apiVersionType), Flags = SerializedTypes.Concrete.ObjectPropertyFlags.DeployTimeConstant | SerializedTypes.Concrete.ObjectPropertyFlags.ReadOnly },
                    ["id"] = new SerializedTypes.Concrete.ObjectProperty { Type = typeFactory.GetReference(stringType), Flags = SerializedTypes.Concrete.ObjectPropertyFlags.DeployTimeConstant | SerializedTypes.Concrete.ObjectPropertyFlags.ReadOnly },
                    ["properties"] = new SerializedTypes.Concrete.ObjectProperty { Type = typeFactory.GetReference(propertiesType), Flags = SerializedTypes.Concrete.ObjectPropertyFlags.Required },
                },
            });

            typeFactory.Create(() => new SerializedTypes.Concrete.ResourceType
            {
                Name = resourceName,
                Body = typeFactory.GetReference(bodyType),
            });

            return TypeSerializer.Serialize(typeFactory.GetTypes());
        }
    }
}<|MERGE_RESOLUTION|>--- conflicted
+++ resolved
@@ -16,6 +16,7 @@
 using Bicep.SerializedTypes.Az;
 using FluentAssertions;
 using Microsoft.VisualStudio.TestTools.UnitTesting;
+using Moq;
 
 namespace Bicep.Core.UnitTests.TypeSystem.Az
 {
@@ -49,25 +50,40 @@
         }
 
         [TestMethod]
-<<<<<<< HEAD
         public void AzResourceTypeProvider_can_list_all_types_without_throwing()
-=======
+        {
+            var resourceTypeProvider = new AzResourceTypeProvider();
+            var availableTypes = resourceTypeProvider.GetAvailableTypes();
+
+            // sanity check - we know there should be a lot of types available
+            availableTypes.Should().HaveCountGreaterThan(2000);
+        }
+
+        [TestMethod]
+        public void AzResourceTypeProvider_should_warn_for_missing_resource_types()
+        {
+            
+            var typeLoader = CreateMockTypeLoader(ResourceTypeReference.Parse("Mock.Rp/mockType@2020-01-01"));
+            Compilation createCompilation(string program)
+                => new Compilation(new AzResourceTypeProvider(typeLoader), SyntaxFactory.CreateFromText(program));
+
+            // Missing top-level properties - should be an error
+            var compilation = createCompilation(@"
+resource missingResource 'Mock.Rp/madeUpResourceType@2020-01-01' = {
+  name: 'missingResource'
+}
+");
+            compilation.Should().HaveDiagnostics(new [] {
+                ("BCP081", DiagnosticLevel.Warning, "Resource type \"Mock.Rp/madeUpResourceType@2020-01-01\" does not have types available.")
+            });
+        }
+
+        [TestMethod]
         public void AzResourceTypeProvider_should_error_for_top_level_and_warn_for_nested_properties()
         {
-            IEnumerable<SerializedTypes.Concrete.TypeBase> loadTypes(string providerName, string apiVersion)
-            {
-                if (providerName == "Mock.Rp" && apiVersion == "2020-01-01")
-                {
-                    var serializedTypes = CreateSerializedTypes("Mock.Rp", "mockType", "2020-01-01");
-
-                    return TypeSerializer.Deserialize(serializedTypes);
-                }
-
-                return Enumerable.Empty<SerializedTypes.Concrete.TypeBase>();
-            }
-
+            var typeLoader = CreateMockTypeLoader(ResourceTypeReference.Parse("Mock.Rp/mockType@2020-01-01"));
             Compilation createCompilation(string program)
-                => new Compilation(new AzResourceTypeProvider(loadTypes), SyntaxFactory.CreateFromText(program));
+                => new Compilation(new AzResourceTypeProvider(typeLoader), SyntaxFactory.CreateFromText(program));
 
             // Missing top-level properties - should be an error
             var compilation = createCompilation(@"
@@ -118,16 +134,6 @@
             compilation.Should().HaveDiagnostics(new [] {
                 ("BCP038", DiagnosticLevel.Warning, "The property \"madeUpProperty\" is not allowed on objects of type \"Properties\". Permissible properties include \"readwrite\", \"writeonly\"."),
             });
-        }
-
-        private static IEnumerable<ResourceTypeReference> GetAllKnownTypes()
->>>>>>> 2ce415e7
-        {
-            var resourceTypeProvider = new AzResourceTypeProvider();
-            var availableTypes = resourceTypeProvider.GetAvailableTypes();
-
-            // sanity check - we know there should be a lot of types available
-            availableTypes.Should().HaveCountGreaterThan(2000);
         }
 
         private static ImmutableHashSet<TypeSymbol> ExpectedBuiltInTypes { get; } = new []
@@ -186,13 +192,30 @@
             }
         }
 
-        private static string CreateSerializedTypes(string providerName, string resourceType, string apiVersion)
-        {
-            var resourceName = $"{providerName}/{resourceType}@{apiVersion}";
+        private static ITypeLoader CreateMockTypeLoader(ResourceTypeReference resourceTypeReference)
+        {
+            var serializedTypes = CreateSerializedTypes(resourceTypeReference);
+            var deserializedType = TypeSerializer.Deserialize(serializedTypes);
+            var resourceType = deserializedType.OfType<SerializedTypes.Concrete.ResourceType>().Single();
+
+            var mockTypeLocation = new TypeLocation();
+            var mockTypeLoader = new Mock<ITypeLoader>();
+            mockTypeLoader.Setup(x => x.ListAllAvailableTypes()).Returns(
+                new Dictionary<string, TypeLocation>
+                {
+                    [resourceTypeReference.FormatName()] = mockTypeLocation,
+                });
+            mockTypeLoader.Setup(x => x.LoadResourceType(mockTypeLocation)).Returns(resourceType);
+
+            return mockTypeLoader.Object;
+        }
+
+        private static string CreateSerializedTypes(ResourceTypeReference resourceTypeReference)
+        {
             var typeFactory = new SerializedTypes.Concrete.TypeFactory(Enumerable.Empty<SerializedTypes.Concrete.TypeBase>());
             var stringType = typeFactory.Create(() => new SerializedTypes.Concrete.BuiltInType { Kind = SerializedTypes.Concrete.BuiltInTypeKind.String });
-            var apiVersionType = typeFactory.Create(() => new SerializedTypes.Concrete.StringLiteralType { Value = apiVersion });
-            var typeType = typeFactory.Create(() => new SerializedTypes.Concrete.StringLiteralType { Value = $"{providerName}/{resourceType}" });
+            var apiVersionType = typeFactory.Create(() => new SerializedTypes.Concrete.StringLiteralType { Value = resourceTypeReference.ApiVersion });
+            var typeType = typeFactory.Create(() => new SerializedTypes.Concrete.StringLiteralType { Value = resourceTypeReference.FullyQualifiedType });
             var propertiesType = typeFactory.Create(() => new SerializedTypes.Concrete.ObjectType
             {
                 Name = "Properties",
@@ -206,7 +229,7 @@
             });
             var bodyType = typeFactory.Create(() => new SerializedTypes.Concrete.ObjectType
             {
-                Name = resourceName,
+                Name = resourceTypeReference.FormatName(),
                 Properties = new Dictionary<string, SerializedTypes.Concrete.ObjectProperty>
                 {
                     ["name"] = new SerializedTypes.Concrete.ObjectProperty { Type = typeFactory.GetReference(stringType), Flags = SerializedTypes.Concrete.ObjectPropertyFlags.DeployTimeConstant | SerializedTypes.Concrete.ObjectPropertyFlags.Required },
@@ -219,7 +242,7 @@
 
             typeFactory.Create(() => new SerializedTypes.Concrete.ResourceType
             {
-                Name = resourceName,
+                Name = resourceTypeReference.FormatName(),
                 Body = typeFactory.GetReference(bodyType),
             });
 
