--- conflicted
+++ resolved
@@ -106,7 +106,7 @@
 
             TypeValidator.AreTypesAssignable(LanguageConstants.Int, union).Should().BeTrue();
             TypeValidator.AreTypesAssignable(LanguageConstants.Bool, union).Should().BeTrue();
-            
+
             TypeValidator.AreTypesAssignable(LanguageConstants.String, union).Should().BeFalse();
             TypeValidator.AreTypesAssignable(UnionType.Create(LanguageConstants.String, LanguageConstants.Null), union).Should().BeFalse();
         }
@@ -284,7 +284,7 @@
 
             var (narrowedType, diagnostics) = NarrowTypeAndCollectDiagnostics(hierarchy, obj, CreateDummyResourceType());
 
-            diagnostics.OrderBy(x => x.Message).Should().HaveDiagnostics(new [] {
+            diagnostics.OrderBy(x => x.Message).Should().HaveDiagnostics(new[] {
                 ("BCP034", DiagnosticLevel.Error, "The enclosing array expected an item of type \"string\", but the provided item was of type \"bool\"."),
                 ("BCP034", DiagnosticLevel.Error, "The enclosing array expected an item of type \"string\", but the provided item was of type \"int\"."),
                 ("BCP036", DiagnosticLevel.Error, "The property \"managedByExtended\" expected a value of type \"string[]\" but the provided value is of type \"'not an array'\"."),
@@ -308,7 +308,7 @@
         [TestMethod]
         public void RequiredPropertyWithParseErrorsShouldProduceNoErrors()
         {
-            var obj = TestSyntaxFactory.CreateObject(new []
+            var obj = TestSyntaxFactory.CreateObject(new[]
             {
                 TestSyntaxFactory.CreateProperty("dupe", TestSyntaxFactory.CreateString("a")),
                 TestSyntaxFactory.CreateProperty("dupe", TestSyntaxFactory.CreateString("a"))
@@ -340,7 +340,7 @@
 
             var (narrowedType, diagnostics) = NarrowTypeAndCollectDiagnostics(hierarchy, obj, CreateDummyResourceType());
 
-            diagnostics.OrderBy(x => x.Message).Should().HaveDiagnostics(new [] {
+            diagnostics.OrderBy(x => x.Message).Should().HaveDiagnostics(new[] {
                 ("BCP036", DiagnosticLevel.Error, "The property \"wrongTagType\" expected a value of type \"string\" but the provided value is of type \"bool\"."),
                 ("BCP036", DiagnosticLevel.Error, "The property \"wrongTagType2\" expected a value of type \"string\" but the provided value is of type \"int\"."),
             });
@@ -363,7 +363,7 @@
             hierarchy.AddRoot(obj);
 
             var (narrowedType, diagnostics) = NarrowTypeAndCollectDiagnostics(hierarchy, obj, CreateDummyResourceType());
-            
+
             diagnostics.Should().BeEmpty();
         }
 
@@ -374,15 +374,15 @@
                 "discObj",
                 TypeSymbolValidationFlags.Default,
                 "myDiscriminator",
-                new []
+                new[]
                 {
                     new ObjectType("typeA", TypeSymbolValidationFlags.Default, new []
-                    { 
+                    {
                         new TypeProperty("myDiscriminator", new StringLiteralType("valA")),
                         new TypeProperty("fieldA", LanguageConstants.Any, TypePropertyFlags.Required),
                     }, null),
                     new ObjectType("typeB", TypeSymbolValidationFlags.Default, new []
-                    { 
+                    {
                         new TypeProperty("myDiscriminator", new StringLiteralType("valB")),
                         new TypeProperty("fieldB", LanguageConstants.Any, TypePropertyFlags.Required),
                     }, null),
@@ -390,7 +390,7 @@
 
             {
                 // no discriminator field supplied
-                var obj = TestSyntaxFactory.CreateObject(new []
+                var obj = TestSyntaxFactory.CreateObject(new[]
                 {
                     TestSyntaxFactory.CreateProperty("fieldA", TestSyntaxFactory.CreateString("someVal")),
                 });
@@ -401,7 +401,8 @@
                 var (narrowedType, diagnostics) = NarrowTypeAndCollectDiagnostics(hierarchy, obj, discriminatedType);
 
                 diagnostics.Should().SatisfyRespectively(
-                    x => {
+                    x =>
+                    {
                         x.Message.Should().Be("The property \"myDiscriminator\" requires a value of type \"'valA' | 'valB'\", but none was supplied.");
                     });
                 narrowedType.Should().BeOfType<AnyType>();
@@ -409,7 +410,7 @@
 
             {
                 // incorrect type specified for the discriminator field
-                var obj = TestSyntaxFactory.CreateObject(new []
+                var obj = TestSyntaxFactory.CreateObject(new[]
                 {
                     TestSyntaxFactory.CreateProperty("myDiscriminator", TestSyntaxFactory.CreateObject(Enumerable.Empty<ObjectPropertySyntax>())),
                     TestSyntaxFactory.CreateProperty("fieldB", TestSyntaxFactory.CreateString("someVal")),
@@ -421,7 +422,8 @@
                 var (narrowedType, diagnostics) = NarrowTypeAndCollectDiagnostics(hierarchy, obj, discriminatedType);
 
                 diagnostics.Should().SatisfyRespectively(
-                    x => {
+                    x =>
+                    {
                         x.Message.Should().Be("The property \"myDiscriminator\" expected a value of type \"'valA' | 'valB'\" but the provided value is of type \"object\".");
                     });
                 narrowedType.Should().BeOfType<AnyType>();
@@ -429,7 +431,7 @@
 
             {
                 // discriminator value that matches neither option supplied
-                var obj = TestSyntaxFactory.CreateObject(new []
+                var obj = TestSyntaxFactory.CreateObject(new[]
                 {
                     TestSyntaxFactory.CreateProperty("myDiscriminator", TestSyntaxFactory.CreateString("valC")),
                 });
@@ -440,7 +442,8 @@
                 var (narrowedType, diagnostics) = NarrowTypeAndCollectDiagnostics(hierarchy, obj, discriminatedType);
 
                 diagnostics.Should().SatisfyRespectively(
-                    x => {
+                    x =>
+                    {
                         x.Message.Should().Be("The property \"myDiscriminator\" expected a value of type \"'valA' | 'valB'\" but the provided value is of type \"'valC'\". Did you mean \"'valA'\"?");
                     });
                 narrowedType.Should().BeOfType<AnyType>();
@@ -448,7 +451,7 @@
 
             {
                 // missing required property for the 'valB' branch
-                var obj = TestSyntaxFactory.CreateObject(new []
+                var obj = TestSyntaxFactory.CreateObject(new[]
                 {
                     TestSyntaxFactory.CreateProperty("myDiscriminator", TestSyntaxFactory.CreateString("valB")),
                 });
@@ -459,7 +462,8 @@
                 var (narrowedType, diagnostics) = NarrowTypeAndCollectDiagnostics(hierarchy, obj, discriminatedType);
 
                 diagnostics.Should().SatisfyRespectively(
-                    x => {
+                    x =>
+                    {
                         x.Message.Should().Be("The specified \"object\" declaration is missing the following required properties: \"fieldB\".");
                     });
 
@@ -474,7 +478,7 @@
 
             {
                 // supplied the required property for the 'valB' branch
-                var obj = TestSyntaxFactory.CreateObject(new []
+                var obj = TestSyntaxFactory.CreateObject(new[]
                 {
                     TestSyntaxFactory.CreateProperty("myDiscriminator", TestSyntaxFactory.CreateString("valB")),
                     TestSyntaxFactory.CreateProperty("fieldB", TestSyntaxFactory.CreateString("someVal")),
@@ -512,7 +516,7 @@
                 // pick a valid path (int) - we should narrow the union type to just int
                 var intSyntax = TestSyntaxFactory.CreateInt(1234);
                 var (narrowedType, diagnostics) = NarrowTypeAndCollectDiagnostics(hierarchy, intSyntax, unionType);
-                
+
                 diagnostics.Should().BeEmpty();
                 narrowedType.Should().Be(LanguageConstants.Int);
             }
@@ -522,7 +526,7 @@
                 var objectSyntax = TestSyntaxFactory.CreateObject(Enumerable.Empty<ObjectPropertySyntax>());
                 hierarchy.AddRoot(objectSyntax);
                 var (narrowedType, diagnostics) = NarrowTypeAndCollectDiagnostics(hierarchy, objectSyntax, unionType);
-                
+
                 diagnostics.Should().Contain(x => x.Message == "Expected a value of type \"bool | int | string\" but the provided value is of type \"object\".");
                 narrowedType.Should().Be(unionType);
             }
@@ -531,7 +535,7 @@
                 // try narrowing with a string
                 var stringLiteralSyntax = TestSyntaxFactory.CreateString("abc");
                 var (narrowedType, diagnostics) = NarrowTypeAndCollectDiagnostics(hierarchy, stringLiteralSyntax, unionType);
-                
+
                 diagnostics.Should().BeEmpty();
                 narrowedType.Should().Be(LanguageConstants.String);
             }
@@ -544,7 +548,7 @@
                 // union of string literals with matching type
                 var stringLiteralSyntax = TestSyntaxFactory.CreateString("nora");
                 var (narrowedType, diagnostics) = NarrowTypeAndCollectDiagnostics(hierarchy, stringLiteralSyntax, stringLiteralUnionType);
-                
+
                 diagnostics.Should().BeEmpty();
                 narrowedType.Should().BeOfType<StringLiteralType>();
                 (narrowedType as StringLiteralType)!.Name.Should().Be("'nora'");
@@ -554,7 +558,7 @@
                 // union of string literals with non-matching type
                 var stringLiteralSyntax = TestSyntaxFactory.CreateString("zona");
                 var (narrowedType, diagnostics) = NarrowTypeAndCollectDiagnostics(hierarchy, stringLiteralSyntax, stringLiteralUnionType);
-                
+
                 diagnostics.Should().Contain(x => x.Message == "Expected a value of type \"'dave' | 'nora'\" but the provided value is of type \"'zona'\".");
                 narrowedType.Should().Be(stringLiteralUnionType);
             }
@@ -569,14 +573,14 @@
 
         private static IEnumerable<object[]> GetData()
         {
-            static object[] CreateRow(string name, ObjectSyntax @object) => new object[] {name, @object};
+            static object[] CreateRow(string name, ObjectSyntax @object) => new object[] { name, @object };
 
             // empty object
             yield return CreateRow("Empty", TestSyntaxFactory.CreateObject(new ObjectPropertySyntax[0]));
 
-            yield return CreateRow("StringProperty", TestSyntaxFactory.CreateObject(new[] {TestSyntaxFactory.CreateProperty("test", TestSyntaxFactory.CreateString("value"))}));
-
-            yield return CreateRow("IntProperty", TestSyntaxFactory.CreateObject(new[] {TestSyntaxFactory.CreateProperty("test", TestSyntaxFactory.CreateInt(42))}));
+            yield return CreateRow("StringProperty", TestSyntaxFactory.CreateObject(new[] { TestSyntaxFactory.CreateProperty("test", TestSyntaxFactory.CreateString("value")) }));
+
+            yield return CreateRow("IntProperty", TestSyntaxFactory.CreateObject(new[] { TestSyntaxFactory.CreateProperty("test", TestSyntaxFactory.CreateInt(42)) }));
 
             yield return CreateRow("MixedProperties", TestSyntaxFactory.CreateObject(new[]
             {
@@ -612,17 +616,13 @@
             binderMock
                 .Setup(x => x.GetParent(It.IsAny<SyntaxBase>()))
                 .Returns<SyntaxBase>(x => hierarchy.GetParent(x));
-            var fileResolverMock = new Mock<IFileResolver>();
-
-<<<<<<< HEAD
-            var typeManager = new TypeManager(TestTypeHelper.CreateEmptyProvider(), binderMock.Object, fileResolverMock.Object);
-=======
+            var fileResolverMock = new Mock<IFileResolver>(MockBehavior.Strict);
+
             binderMock
                 .Setup(x => x.GetSymbolInfo(It.IsAny<SyntaxBase>()))
                 .Returns<Symbol?>(null);
 
-            var typeManager = new TypeManager(TestTypeHelper.CreateEmptyProvider(), binderMock.Object);
->>>>>>> 9e2dbde0
+            var typeManager = new TypeManager(TestTypeHelper.CreateEmptyProvider(), binderMock.Object, fileResolverMock.Object);
 
             var diagnosticWriter = ToListDiagnosticWriter.Create();
             var result = TypeValidator.NarrowTypeAndCollectDiagnostics(typeManager, binderMock.Object, diagnosticWriter, expression, targetType);
