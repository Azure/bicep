--- conflicted
+++ resolved
@@ -45,14 +45,9 @@
         OnCompileErrors OnCompileErrors = OnCompileErrors.Default,
         IncludePosition IncludePosition = IncludePosition.Default,
         Func<RootConfiguration, RootConfiguration>? ConfigurationPatch = null,
-<<<<<<< HEAD
         IProviderTypeLoader? AzProviderTypeLoader = null,
-        (string path, string contents)[]? AdditionalFiles = null
-=======
-        IResourceTypeLoader? AzResourceTypeLoader = null,
         (string path, string contents)[]? AdditionalFiles = null,
         FeatureProviderOverrides? FeatureOverrides = null
->>>>>>> 04388893
     );
 
     private static string FormatDiagnostic(IDiagnostic diagnostic, ImmutableArray<int> lineStarts, IncludePosition includePosition)
@@ -117,14 +112,9 @@
     {
         options ??= new Options();
         var services = new ServiceBuilder();
-<<<<<<< HEAD
-        services = options.ConfigurationPatch is { } ? services.WithConfigurationPatch(options.ConfigurationPatch) : services;
+        services = options.ConfigurationPatch is not null ? services.WithConfigurationPatch(options.ConfigurationPatch) : services;
         services = options.AzProviderTypeLoader is { } ? services.WithAzResourceTypeLoader(options.AzProviderTypeLoader) : services;
-=======
-        services = options.ConfigurationPatch is not null ? services.WithConfigurationPatch(options.ConfigurationPatch) : services;
-        services = options.AzResourceTypeLoader is not null ? services.WithAzResourceTypeLoader(options.AzResourceTypeLoader) : services;
         services = options.FeatureOverrides is not null ? services.WithFeatureOverrides(options.FeatureOverrides) : services;
->>>>>>> 04388893
         var result = CompilationHelper.Compile(services, files);
         using (new AssertionScope().WithFullSource(result.BicepFile))
         {
