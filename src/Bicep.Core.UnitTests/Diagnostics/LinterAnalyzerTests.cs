// Copyright (c) Microsoft Corporation.
// Licensed under the MIT License.

using System.Collections.Generic;
using System.Linq;
using Bicep.Core.Analyzers;
using Bicep.Core.Analyzers.Linter;
using Bicep.Core.Analyzers.Linter.Rules;
using Bicep.Core.Configuration;
using Bicep.Core.Diagnostics;
using Bicep.Core.Parsing;
using Bicep.Core.Semantics;
using Bicep.Core.UnitTests.Utils;
using FluentAssertions;
using Microsoft.VisualStudio.TestTools.UnitTesting;

namespace Bicep.Core.UnitTests.Diagnostics
{
    [TestClass]
    public class LinterAnalyzerTests
    {
        private readonly RootConfiguration configuration = BicepTestConstants.BuiltInConfiguration;

        [TestMethod]
        public void HasBuiltInRules()
        {
            var linter = new LinterAnalyzer(configuration);
            linter.GetRuleSet().Should().NotBeEmpty();
        }

        [DataTestMethod]
        [DataRow(AdminUsernameShouldNotBeLiteralRule.Code)]
        [DataRow(NoHardcodedEnvironmentUrlsRule.Code)]
        [DataRow(NoUnnecessaryDependsOnRule.Code)]
        [DataRow(NoUnusedParametersRule.Code)]
        [DataRow(NoUnusedVariablesRule.Code)]
<<<<<<< HEAD
        [DataRow(OutputsShouldNotContainSecretsRule.Code)]
=======
        [DataRow(PreferInterpolationRule.Code)]
>>>>>>> 8bdc549c
        [DataRow(SecureParameterDefaultRule.Code)]
        [DataRow(SimplifyInterpolationRule.Code)]
        [DataRow(UseStableVMImageRule.Code)]
        public void BuiltInRulesExist(string ruleCode)
        {
            var linter = new LinterAnalyzer(configuration);
            linter.GetRuleSet().Should().Contain(r => r.Code == ruleCode);
        }

        [TestMethod]
        public void AllRulesHaveUniqueDetails()
        {
            var analyzer = new LinterAnalyzer(configuration);
            var ruleSet = analyzer.GetRuleSet();

            var codeSet = ruleSet.Select(r => r.Code).ToHashSet();
            codeSet.Should().HaveSameCount(ruleSet);

            var descSet = ruleSet.Select(r => r.Description).ToHashSet();
            descSet.Should().HaveSameCount(ruleSet);
        }

        [TestMethod]
        public void AllRulesEnabledByDefault()
        {
            var analyzer = new LinterAnalyzer(configuration);
            var ruleSet = analyzer.GetRuleSet();
            ruleSet.Should().OnlyContain(r => r.IsEnabled());
        }

        [TestMethod]
        public void AllRulesHaveDescription()
        {
            var analyzer = new LinterAnalyzer(configuration);
            var ruleSet = analyzer.GetRuleSet();
            ruleSet.Should().OnlyContain(r => r.Description.Length > 0);
        }

        public class LinterThrowsTestRule : LinterRuleBase
        {
            public LinterThrowsTestRule() : base("ThrowsRule", "Throws an exception when used", null, DiagnosticLevel.Warning) { }

            public override IEnumerable<IDiagnostic> AnalyzeInternal(SemanticModel model)
            {
                // Have a yield return to force this method to return an iterator like the real rules
                yield return new AnalyzerDiagnostic(this.AnalyzerName,
                                                    new TextSpan(0, 0),
                                                    DiagnosticLevel.Warning,
                                                    "fakeRule",
                                                    "Fake Rule",
                                                    null,
                                                    null);
                // Now throw an exception
                throw new System.NotImplementedException();
            }
        }

        [TestMethod]
        public void TestRuleThrowingExceptionReturnsOneDiagnostic()
        {
            var text = @"
@secure()
param param1 string = 'val'";
            var compilationResult = CompilationHelper.Compile(text);
            var semanticModel = compilationResult.Compilation.GetSemanticModel(compilationResult.BicepFile);

            var throwRule = new LinterThrowsTestRule();
            var diagnostics = throwRule.Analyze(semanticModel);
            diagnostics.Should().NotBeNullOrEmpty();
            diagnostics.Should().HaveCount(1);

            var diag = diagnostics.First();
            diag.Should().NotBeNull();

            diag.Code.Should().NotBeNull();
            diag.Code.Should().Match("linter-internal-error");

            diag.Span.Should().NotBeNull();
            diag.Span.Position.Should().Be(0);
        }

    }
}<|MERGE_RESOLUTION|>--- conflicted
+++ resolved
@@ -34,11 +34,8 @@
         [DataRow(NoUnnecessaryDependsOnRule.Code)]
         [DataRow(NoUnusedParametersRule.Code)]
         [DataRow(NoUnusedVariablesRule.Code)]
-<<<<<<< HEAD
         [DataRow(OutputsShouldNotContainSecretsRule.Code)]
-=======
         [DataRow(PreferInterpolationRule.Code)]
->>>>>>> 8bdc549c
         [DataRow(SecureParameterDefaultRule.Code)]
         [DataRow(SimplifyInterpolationRule.Code)]
         [DataRow(UseStableVMImageRule.Code)]
