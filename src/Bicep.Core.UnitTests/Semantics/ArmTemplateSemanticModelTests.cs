--- conflicted
+++ resolved
@@ -213,12 +213,8 @@
         var parameterType = GetLoadedParameterType(@"{
           ""$schema"": ""https://schema.management.azure.com/schemas/2019-04-01/deploymentTemplate.json#"",
           ""contentVersion"": ""1.0.0.0"",
-<<<<<<< HEAD
-          ""languageVersion"": ""1.10-experimental"",
-=======
-          ""languageVersion"": ""1.9-experimental"",
+          ""languageVersion"": ""1.10-experimental"",
           ""definitions"": {},
->>>>>>> 38f27a52
           ""resources"": {},
           ""definitions"": {},
           ""parameters"": {
