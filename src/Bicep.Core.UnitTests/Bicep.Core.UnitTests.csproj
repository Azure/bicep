--- conflicted
+++ resolved
@@ -11,13 +11,8 @@
     <PackageReference Include="Microsoft.NET.Test.Sdk" Version="17.10.0" />
     <PackageReference Include="Moq" Version="4.20.70" />
     <PackageReference Include="MSTest.TestAdapter" Version="3.1.1" />
-<<<<<<< HEAD
     <PackageReference Include="MSTest.TestFramework" Version="3.4.3" />
-    <PackageReference Include="Newtonsoft.Json.Schema" Version="3.0.16" />
-=======
-    <PackageReference Include="MSTest.TestFramework" Version="3.3.1" />
     <PackageReference Include="Newtonsoft.Json.Schema" Version="4.0.1" />
->>>>>>> 67551921
     <PackageReference Include="coverlet.collector" Version="6.0.2">
       <PrivateAssets>all</PrivateAssets>
       <IncludeAssets>runtime; build; native; contentfiles; analyzers; buildtransitive</IncludeAssets>
