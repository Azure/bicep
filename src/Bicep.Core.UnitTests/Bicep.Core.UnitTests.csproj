<Project Sdk="Microsoft.NET.Sdk">

	<PropertyGroup>
		<IsPackable>false</IsPackable>
	</PropertyGroup>

<<<<<<< HEAD
	<ItemGroup>
		<PackageReference Include="FluentAssertions" Version="6.10.0" />
		<PackageReference Include="JsonDiffPatch.Net" Version="2.3.0" />
		<PackageReference Include="DiffPlex" Version="1.7.1" />
		<PackageReference Include="Microsoft.NET.Test.Sdk" Version="17.5.0" />
		<PackageReference Include="Moq" Version="4.18.4" />
		<PackageReference Include="MSTest.TestAdapter" Version="3.0.2" />
		<PackageReference Include="MSTest.TestFramework" Version="3.0.2" />
		<PackageReference Include="coverlet.collector" Version="3.2.0">
			<PrivateAssets>all</PrivateAssets>
			<IncludeAssets>runtime; build; native; contentfiles; analyzers; buildtransitive</IncludeAssets>
		</PackageReference>
		<PackageReference Include="System.IO.Abstractions.TestingHelpers" Version="19.2.11" />
	</ItemGroup>
=======
  <ItemGroup>
    <PackageReference Include="FluentAssertions" Version="6.11.0" />
    <PackageReference Include="JsonDiffPatch.Net" Version="2.3.0" />
    <PackageReference Include="DiffPlex" Version="1.7.1" />
    <PackageReference Include="Microsoft.NET.Test.Sdk" Version="17.5.0" />
    <PackageReference Include="Moq" Version="4.18.4" />
    <PackageReference Include="MSTest.TestAdapter" Version="3.0.2" />
    <PackageReference Include="MSTest.TestFramework" Version="3.0.2" />
    <PackageReference Include="coverlet.collector" Version="3.2.0">
      <PrivateAssets>all</PrivateAssets>
      <IncludeAssets>runtime; build; native; contentfiles; analyzers; buildtransitive</IncludeAssets>
    </PackageReference>
    <PackageReference Include="System.IO.Abstractions.TestingHelpers" Version="19.2.22" />
  </ItemGroup>
>>>>>>> eb420cbc

	<ItemGroup>
		<ProjectReference Include="..\Bicep.Core\Bicep.Core.csproj" />
		<ProjectReference Include="..\Bicep.LangServer\Bicep.LangServer.csproj" />
	</ItemGroup>

	<ItemGroup>
		<EmbeddedResource Include="..\vscode-bicep\schemas\bicepconfig.schema.json">
			<Link>bicepconfig.schema.json</Link>
			<WithCulture>false</WithCulture>
		</EmbeddedResource>
	</ItemGroup>
</Project><|MERGE_RESOLUTION|>--- conflicted
+++ resolved
@@ -4,22 +4,6 @@
 		<IsPackable>false</IsPackable>
 	</PropertyGroup>
 
-<<<<<<< HEAD
-	<ItemGroup>
-		<PackageReference Include="FluentAssertions" Version="6.10.0" />
-		<PackageReference Include="JsonDiffPatch.Net" Version="2.3.0" />
-		<PackageReference Include="DiffPlex" Version="1.7.1" />
-		<PackageReference Include="Microsoft.NET.Test.Sdk" Version="17.5.0" />
-		<PackageReference Include="Moq" Version="4.18.4" />
-		<PackageReference Include="MSTest.TestAdapter" Version="3.0.2" />
-		<PackageReference Include="MSTest.TestFramework" Version="3.0.2" />
-		<PackageReference Include="coverlet.collector" Version="3.2.0">
-			<PrivateAssets>all</PrivateAssets>
-			<IncludeAssets>runtime; build; native; contentfiles; analyzers; buildtransitive</IncludeAssets>
-		</PackageReference>
-		<PackageReference Include="System.IO.Abstractions.TestingHelpers" Version="19.2.11" />
-	</ItemGroup>
-=======
   <ItemGroup>
     <PackageReference Include="FluentAssertions" Version="6.11.0" />
     <PackageReference Include="JsonDiffPatch.Net" Version="2.3.0" />
@@ -34,7 +18,6 @@
     </PackageReference>
     <PackageReference Include="System.IO.Abstractions.TestingHelpers" Version="19.2.22" />
   </ItemGroup>
->>>>>>> eb420cbc
 
 	<ItemGroup>
 		<ProjectReference Include="..\Bicep.Core\Bicep.Core.csproj" />
