// Copyright (c) Microsoft Corporation.
// Licensed under the MIT License.

using System.Diagnostics.CodeAnalysis;
using System.IO.Abstractions;
using System.IO.Abstractions.TestingHelpers;
using Bicep.Core.Configuration;
using Bicep.Core.Diagnostics;
using Bicep.Core.UnitTests.Assertions;
using Bicep.Core.UnitTests.Mock;
using FluentAssertions;
using Microsoft.VisualStudio.TestTools.UnitTesting;
using Moq;
using IOFileSystem = System.IO.Abstractions.FileSystem;

namespace Bicep.Core.UnitTests.Configuration
{
    [TestClass]
    public class ConfigurationManagerTests
    {
        [NotNull]
        public TestContext? TestContext { get; set; }

        [TestMethod]
        public void GetBuiltInConfiguration_NoParameter_ReturnsBuiltInConfigurationWithAnalyzerSettings()
        {
            // Arrange.
            var configuration = IConfigurationManager.GetBuiltInConfiguration();

            // Assert.
            configuration.Should().HaveContents(
            /*lang=json,strict*/ """
            {
              "cloud": {
                "currentProfile": "AzureCloud",
                "profiles": {
                  "AzureChinaCloud": {
                    "resourceManagerEndpoint": "https://management.chinacloudapi.cn",
                    "activeDirectoryAuthority": "https://login.chinacloudapi.cn"
                  },
                  "AzureCloud": {
                    "resourceManagerEndpoint": "https://management.azure.com",
                    "activeDirectoryAuthority": "https://login.microsoftonline.com"
                  },
                  "AzureUSGovernment": {
                    "resourceManagerEndpoint": "https://management.usgovcloudapi.net",
                    "activeDirectoryAuthority": "https://login.microsoftonline.us"
                  }
                },
                "credentialPrecedence": [
                  "AzureCLI",
                  "AzurePowerShell"
                ]
              },
              "moduleAliases": {
                "ts": {},
                "br": {
                  "public": {
                    "registry": "mcr.microsoft.com",
                    "modulePath": "bicep"
                  }
                }
              },
              "providerAliases": {
                "br": {
                  "public": {
                    "registry": "mcr.microsoft.com",
                    "providerPath": "bicep/providers"
                  }
                }
              },
              "providers": {
                  "az": {
                    "builtIn": true
                  },
                  "kubernetes": {
                    "builtIn": true
                  },
                  "microsoftGraph": {
                    "builtIn": true
                  }
              },
              "implicitProviders": ["az"],
              "analyzers": {
                "core": {
                  "verbose": false,
                  "enabled": true,
                  "rules": {
                    "no-hardcoded-env-urls": {
                      "level": "warning",
                      "disallowedhosts": [
                        "api.loganalytics.io",
                        "azuredatalakeanalytics.net",
                        "azuredatalakestore.net",
                        "batch.core.windows.net",
                        "core.windows.net",
                        "database.windows.net",
                        "datalake.azure.net",
                        "gallery.azure.com",
                        "graph.windows.net",
                        "login.microsoftonline.com",
                        "management.azure.com",
                        "management.core.windows.net",
                        "region.asazure.windows.net",
                        "trafficmanager.net",
                        "vault.azure.net"
                      ],
                      "excludedhosts": [
                        "schema.management.azure.com"
                      ]
                    }
                  }
                }
              },
              "experimentalFeaturesEnabled": {
                "symbolicNameCodegen": false,
                "extensibility": false,
                "resourceTypedParamsAndOutputs": false,
                "sourceMapping": false,
                "userDefinedFunctions": false,
                "prettyPrinting": false,
                "testFramework": false,
                "assertions": false,
                "dynamicTypeLoading": false,
                "providerRegistry": false,
                "microsoftGraphPreview": false,
                "publishSource": false,
                "optionalModuleNames": false,
                "resourceDerivedTypes": false
              },
              "formatting": {
                "indentKind": "Space",
                "newlineKind": "LF",
                "insertFinalNewline": true,
                "indentSize": 2,
                "width": 80
              }
            }
<<<<<<< HEAD
            """);
=======
          }
        },
        "experimentalFeaturesEnabled": {
          "symbolicNameCodegen": false,
          "extensibility": false,
          "resourceTypedParamsAndOutputs": false,
          "sourceMapping": false,
          "userDefinedFunctions": false,
          "legacyFormatter": false,
          "testFramework": false,
          "assertions": false,
          "dynamicTypeLoading": false,
          "providerRegistry": false,
          "microsoftGraphPreview": false,
          "publishSource": false,
          "optionalModuleNames": false,
          "resourceDerivedTypes": false
        },
        "formatting": {
          "indentKind": "Space",
          "newlineKind": "LF",
          "insertFinalNewline": true,
          "indentSize": 2,
          "width": 80
        }
      }
      """);
>>>>>>> 5096fb52
        }

        [TestMethod]
        public void GetBuiltInConfiguration_CoreLinterShouldDefaultToEnabled()
        {
            var configuration = IConfigurationManager.GetBuiltInConfiguration();

            configuration.Analyzers.GetValue<bool>("core.enabled", false).Should().Be(true, "Core linters should default to enabled");
        }

        [TestMethod]
        public void GetBuiltInConfiguration_DisableAllAnalyzers_ReturnsBuiltInConfigurationWithoutAnalyzerSettings()
        {
            // Arrange.
            var configuration = IConfigurationManager.GetBuiltInConfiguration().WithAllAnalyzersDisabled();

            // Assert.
            configuration.Should().HaveContents(/*lang=json,strict*/ """
      {
        "cloud": {
          "currentProfile": "AzureCloud",
          "profiles": {
            "AzureChinaCloud": {
              "resourceManagerEndpoint": "https://management.chinacloudapi.cn",
              "activeDirectoryAuthority": "https://login.chinacloudapi.cn"
            },
            "AzureCloud": {
              "resourceManagerEndpoint": "https://management.azure.com",
              "activeDirectoryAuthority": "https://login.microsoftonline.com"
            },
            "AzureUSGovernment": {
              "resourceManagerEndpoint": "https://management.usgovcloudapi.net",
              "activeDirectoryAuthority": "https://login.microsoftonline.us"
            }
          },
          "credentialPrecedence": [
            "AzureCLI",
            "AzurePowerShell"
          ]
        },
        "moduleAliases": {
          "ts": {},
          "br": {
            "public": {
              "registry": "mcr.microsoft.com",
              "modulePath": "bicep"
            }
          }
        },
        "providerAliases": {
          "br": {
            "public": {
              "registry": "mcr.microsoft.com",
              "providerPath": "bicep/providers"
            }
          }
        },
        "providers": {
            "az": {
                "builtIn": true
            },
            "kubernetes": {
                "builtIn": true
            },
            "microsoftGraph": {
                "builtIn": true
            }
        },
        "implicitProviders": [
            "az"
        ],
        "analyzers": {},
        "experimentalFeaturesEnabled": {
          "symbolicNameCodegen": false,
          "extensibility": false,
          "resourceTypedParamsAndOutputs": false,
          "sourceMapping": false,
          "userDefinedFunctions": false,
          "legacyFormatter": false,
          "testFramework": false,
          "assertions": false,
          "dynamicTypeLoading": false,
          "providerRegistry": false,
          "microsoftGraphPreview": false,
          "publishSource": false,
          "optionalModuleNames": false,
          "resourceDerivedTypes": false
        },
        "formatting": {
          "indentKind": "Space",
          "newlineKind": "LF",
          "insertFinalNewline": true,
          "indentSize": 2,
          "width": 80
        }
      }
      """);
        }

        [TestMethod]
        public void GetBuiltInConfiguration_DisableAnalyzers_ReturnsBuiltInConfiguration_WithSomeAnalyzersSetToLevelOff()
        {
            // Arrange.
            var configuration = IConfigurationManager.GetBuiltInConfiguration().WithAnalyzersDisabled("no-hardcoded-env-urls", "no-unused-vars");

            // Assert.
            configuration.Should().HaveContents(/*lang=json,strict*/ """
      {
        "cloud": {
          "currentProfile": "AzureCloud",
          "profiles": {
            "AzureChinaCloud": {
              "resourceManagerEndpoint": "https://management.chinacloudapi.cn",
              "activeDirectoryAuthority": "https://login.chinacloudapi.cn"
            },
            "AzureCloud": {
              "resourceManagerEndpoint": "https://management.azure.com",
              "activeDirectoryAuthority": "https://login.microsoftonline.com"
            },
            "AzureUSGovernment": {
              "resourceManagerEndpoint": "https://management.usgovcloudapi.net",
              "activeDirectoryAuthority": "https://login.microsoftonline.us"
            }
          },
          "credentialPrecedence": [
            "AzureCLI",
            "AzurePowerShell"
          ]
        },
        "moduleAliases": {
          "ts": {},
          "br": {
            "public": {
              "registry": "mcr.microsoft.com",
              "modulePath": "bicep"
            }
          }
        },
        "providerAliases": {
          "br": {
            "public": {
              "registry": "mcr.microsoft.com",
              "providerPath": "bicep/providers"
            }
          }
        },
        "providers": {
            "az": {
                "builtIn": true
            },
            "kubernetes": {
                "builtIn": true
            },
            "microsoftGraph": {
                "builtIn": true
            }
        },
        "implicitProviders": [
            "az"
        ],
        "analyzers": {
          "core": {
            "verbose": false,
            "enabled": true,
            "rules": {
              "no-hardcoded-env-urls": {
                "level": "off",
                "disallowedhosts": [
                  "api.loganalytics.io",
                  "azuredatalakeanalytics.net",
                  "azuredatalakestore.net",
                  "batch.core.windows.net",
                  "core.windows.net",
                  "database.windows.net",
                  "datalake.azure.net",
                  "gallery.azure.com",
                  "graph.windows.net",
                  "login.microsoftonline.com",
                  "management.azure.com",
                  "management.core.windows.net",
                  "region.asazure.windows.net",
                  "trafficmanager.net",
                  "vault.azure.net"
                ],
                "excludedhosts": [
                  "schema.management.azure.com"
                ]
              },
              "no-unused-vars": {
                "level": "off"
              }
            }
          }
        },
        "experimentalFeaturesEnabled": {
          "symbolicNameCodegen": false,
          "extensibility": false,
          "resourceTypedParamsAndOutputs": false,
          "sourceMapping": false,
          "userDefinedFunctions": false,
          "legacyFormatter": false,
          "testFramework": false,
          "assertions": false,
          "dynamicTypeLoading": false,
          "providerRegistry": false,
          "microsoftGraphPreview": false,
          "publishSource": false,
          "optionalModuleNames": false,
          "resourceDerivedTypes": false
        },
        "formatting": {
          "indentKind": "Space",
          "newlineKind": "LF",
          "insertFinalNewline": true,
          "indentSize": 2,
          "width": 80
        }
      }
      """);
        }

        [TestMethod]
        public void GetConfiguration_CustomConfigurationNotFound_ReturnsBuiltInConfiguration()
        {
            // Arrange.
            var sut = new ConfigurationManager(new IOFileSystem());
            var sourceFileUri = new Uri(this.CreatePath("foo/bar/main.bicep"));

            // Act.
            var configuration = sut.GetConfiguration(sourceFileUri);

            // Assert.
            configuration.Should().BeSameAs(IConfigurationManager.GetBuiltInConfiguration());
        }

        [TestMethod]
        public void GetConfiguration_InvalidCustomConfiguration_PropagatesFailedToParseConfigurationDiagnostic()
        {
            // Arrange.
            var configurataionPath = CreatePath("path/to/bicepconfig.json");
            var fileSystem = new MockFileSystem(new Dictionary<string, MockFileData>
            {
                [configurataionPath] = "",
            });

            var sut = new ConfigurationManager(fileSystem);
            var sourceFileUri = new Uri(CreatePath("path/to/main.bicep"));

            // Act & Assert.
            var diagnostics = sut.GetConfiguration(sourceFileUri).DiagnosticBuilders.Select(b => b(DiagnosticBuilder.ForDocumentStart())).ToList();
            diagnostics.Count.Should().Be(1);
            diagnostics[0].Level.Should().Be(DiagnosticLevel.Error);
            diagnostics[0].Message.Should().Be($"Failed to parse the contents of the Bicep configuration file \"{configurataionPath}\" as valid JSON: The input does not contain any JSON tokens. Expected the input to start with a valid JSON token, when isFinalBlock is true. LineNumber: 0 | BytePositionInLine: 0.");
        }

        [TestMethod]
        public void GetConfiguration_ConfigurationFileNotReadable_PropagatesCouldNotLoadConfigurationDiagnostic()
        {
            // Arrange.
            var configurataionPath = CreatePath("path/to/bicepconfig.json");
            var fileSystem = new MockFileSystem(new Dictionary<string, MockFileData>
            {
                [configurataionPath] = "",
            });

            var fileSystemMock = StrictMock.Of<IFileSystem>();
            fileSystemMock.SetupGet(x => x.Path).Returns(fileSystem.Path);
            fileSystemMock.SetupGet(x => x.Directory).Returns(fileSystem.Directory);
            fileSystemMock.SetupGet(x => x.File).Returns(fileSystem.File);
            fileSystemMock.Setup(x => x.FileStream.New(It.IsAny<string>(), It.IsAny<FileMode>(), It.IsAny<FileAccess>()))
                .Throws(new UnauthorizedAccessException("Not allowed."));

            var sut = new ConfigurationManager(fileSystemMock.Object);
            var sourceFileUri = new Uri(CreatePath("path/to/main.bicep"));

            // Act & Assert.
            var diagnostics = sut.GetConfiguration(sourceFileUri).DiagnosticBuilders.Select(b => b(DiagnosticBuilder.ForDocumentStart())).ToList();
            diagnostics.Count.Should().Be(1);
            diagnostics[0].Level.Should().Be(DiagnosticLevel.Error);
            diagnostics[0].Message.Should().Be($"Could not load the Bicep configuration file \"{configurataionPath}\": Not allowed.");
        }

        [TestMethod]
        public void GetConfiguration_IOExceptionWhenDiscovringConfiguration_ReturnsDefaultConfigurationWithInfoDiagnostic()
        {
            // Arrange.
            var fileSystemMock = StrictMock.Of<IFileSystem>();
            fileSystemMock.Setup(x => x.Path.GetDirectoryName(It.IsAny<string>())).Returns("foo");
            fileSystemMock.Setup(x => x.Path.Combine(It.IsAny<string>(), It.IsAny<string>())).Returns("");
            fileSystemMock.Setup(x => x.File.Exists(It.IsAny<string>())).Returns(false);
            fileSystemMock.Setup(x => x.Directory.GetParent(It.IsAny<string>())).Throws(new IOException("Oops."));

            var sut = new ConfigurationManager(fileSystemMock.Object);
            var configurataionPath = CreatePath("path/to/main.bicep");
            var sourceFileUri = new Uri(configurataionPath);
            var configuration = sut.GetConfiguration(sourceFileUri);

            // Act & Assert.
            var diagnostics = configuration.DiagnosticBuilders.Select(b => b(DiagnosticBuilder.ForDocumentStart())).ToList();
            diagnostics.Count.Should().Be(1);
            diagnostics[0].Level.Should().Be(DiagnosticLevel.Info);
            diagnostics[0].Message.Should().Be("Error scanning \"foo\" for bicep configuration: Oops.");
            configuration.ToUtf8Json().Should().Be(IConfigurationManager.GetBuiltInConfiguration().ToUtf8Json());
        }

        [DataTestMethod]
        [DataRow("""
    {
      "cloud": {
        "currentProfile": "MyCloud"
      }
    }
    """, @"The cloud profile ""MyCloud"" does not exist. Available profiles include ""AzureChinaCloud"", ""AzureCloud"", ""AzureUSGovernment"".")]
        [DataRow("""
    {
      "cloud": {
        "currentProfile": "MyCloud",
        "profiles": {
          "MyCloud": {
          }
        }
      }
    }
    """, @"The cloud profile ""MyCloud"" is invalid. The ""resourceManagerEndpoint"" property cannot be null or undefined.")]
        [DataRow("""
    {
      "cloud": {
        "currentProfile": "MyCloud",
        "profiles": {
          "MyCloud": {
            "resourceManagerEndpoint": "Not and URL"
          }
        }
      }
    }
    """, @"The cloud profile ""MyCloud"" is invalid. The value of the ""resourceManagerEndpoint"" property ""Not and URL"" is not a valid URL.")]
        [DataRow("""
    {
      "cloud": {
        "currentProfile": "MyCloud",
        "profiles": {
          "MyCloud": {
            "resourceManagerEndpoint": "https://example.invalid"
          }
        }
      }
    }
    """, @"The cloud profile ""MyCloud"" is invalid. The ""activeDirectoryAuthority"" property cannot be null or undefined.")]
        [DataRow("""
    {
      "cloud": {
        "currentProfile": "MyCloud",
        "profiles": {
          "MyCloud": {
            "resourceManagerEndpoint": "https://example.invalid",
            "activeDirectoryAuthority": "Not an URL"
          }
        }
      }
    }
    """, @"The cloud profile ""MyCloud"" is invalid. The value of the ""activeDirectoryAuthority"" property ""Not an URL"" is not a valid URL.")]
        public void GetConfiguration_InvalidCurrentCloudProfile_PropagatesConfigurationDiagnostic(string configurationContents, string expectedExceptionMessage)
        {
            // Arrange.
            var configurationPath = CreatePath("path/to/bicepconfig.json");
            var fileSystem = new MockFileSystem(new Dictionary<string, MockFileData>
            {
                [configurationPath] = configurationContents,
            });

            var sut = new ConfigurationManager(fileSystem);
            var sourceFileUri = new Uri(CreatePath("path/to/main.bicep"));

            // Act & Assert.
            var diagnostics = sut.GetConfiguration(sourceFileUri).DiagnosticBuilders.Select(b => b(DiagnosticBuilder.ForDocumentStart())).ToList();
            diagnostics.Count.Should().Be(1);
            diagnostics[0].Level.Should().Be(DiagnosticLevel.Error);
            diagnostics[0].Message.Should().Be($"Failed to parse the contents of the Bicep configuration file \"{configurationPath}\": {expectedExceptionMessage}");
        }

        [TestMethod]
        [DataRow("""
    {
      "cloud": {
        "credentialOptions": {
            "managedIdentity": {
                "type": "UserAssigned"
            }
        }
      }
    }
    """, @"The managed-identity configuration is invalid. Either ""clientId"" or ""resourceId"" must be set for user-assigned identity.")]
        [DataRow("""
    {
      "cloud": {
        "credentialOptions": {
            "managedIdentity": {
                "type": "UserAssigned",
                "clientId": "foo",
                "resourceId": "bar"
            }
        }
      }
    }
    """, @"The managed-identity configuration is invalid. ""clientId"" and ""resourceId"" cannot be set at the same time for user-assigned identity.")]
        [DataRow("""
    {
      "cloud": {
        "credentialOptions": {
            "managedIdentity": {
                "type": "UserAssigned",
                "clientId": "foo"
            }
        }
      }
    }
    """, @"The managed-identity configuration is invalid. ""clientId"" must be a GUID.")]
        [DataRow("""
    {
      "cloud": {
        "credentialOptions": {
            "managedIdentity": {
                "type": "UserAssigned",
                "resourceId": "bar"
            }
        }
      }
    }
    """, @"The managed-identity configuration is invalid. ""resourceId"" must be a valid Azure resource identifier.")]
        public void GetConfiguration_InvalidUserAssignedIdentityOptions_PropagatesConfigurationDiagnostic(string configurationContents, string expectedExceptionMessage)
        {
            // Arrange.
            var configurationPath = CreatePath("path/to/bicepconfig.json");
            var fileSystem = new MockFileSystem(new Dictionary<string, MockFileData>
            {
                [configurationPath] = configurationContents,
            });

            var sut = new ConfigurationManager(fileSystem);
            var sourceFileUri = new Uri(CreatePath("path/to/main.bicep"));

            // Act.
            var diagnostics = sut.GetConfiguration(sourceFileUri).DiagnosticBuilders.Select(b => b(DiagnosticBuilder.ForDocumentStart())).ToList();

            // Assert.
            diagnostics.Count.Should().Be(1);
            diagnostics[0].Level.Should().Be(DiagnosticLevel.Error);
            diagnostics[0].Message.Should().Be($"Failed to parse the contents of the Bicep configuration file \"{configurationPath}\": {expectedExceptionMessage}");
        }

        [TestMethod]
        public void GetConfiguration_ValidCustomConfiguration_OverridesBuiltInConfiguration()
        {
            // Arrange.
            var fileSystem = new MockFileSystem(new Dictionary<string, MockFileData>
            {
                [CreatePath("repo")] = new MockDirectoryData(),
                [CreatePath("repo/modules")] = new MockDirectoryData(),
                [CreatePath("repo/bicepconfig.json")] = /*lang=json,strict*/ """
        {
          "cloud": {
            "currentProfile": "MyCloud",
            "profiles": {
              "MyCloud": {
                "resourceManagerEndpoint": "https://bicep.example.com",
                "activeDirectoryAuthority": "https://login.bicep.example.com"
              }
            },
            "credentialPrecedence": [
                "AzurePowerShell",
                "VisualStudioCode"
            ],
            "credentialOptions": {
              "managedIdentity": {
                "type": "UserAssigned",
                "clientId": "00000000-0000-0000-0000-000000000000"
              }
            }
          },
          "moduleAliases": {
            "ts": {
              "mySpecPath": {
                "subscription": "B34C8680-F688-48C2-A44F-E1EFF5E01173"
              }
            },
            "br": {
              "myRegistry": {
                "registry": "localhost:8000"
              },
              "myModulePath": {
                "registry": "test.invalid",
                "modulePath": "root/modules"
              }
            }
          },
          "providerAliases": {
            "br": {
              "public": {
                "registry": "mcr.microsoft.com",
                "providerPath": "bicep/providers"
              }
            }
          },
        "analyzers": {
        "core": {
            "enabled": false,
            "rules": {
            "no-hardcoded-env-urls": {
                "level": "warning",
                "disallowedhosts": [
                "datalake.azure.net",
                "azuredatalakestore.net",
                "azuredatalakeanalytics.net",
                "vault.azure.net",
                "api.loganalytics.io",
                "asazure.windows.net",
                "region.asazure.windows.net",
                "batch.core.windows.net"
                ]
            }
            }
        }
        },
        "cacheRootDirectory": "/home/username/.bicep/cache",
        "experimentalFeaturesEnabled": {
        "extensibility": true
        },
        "formatting": {
        "indentKind": "Space",
        "newlineKind": "LF",
        "insertFinalNewline": true,
        "indentSize": 2,
        "width": 80
        }
    }
    """});

            // Act.
            var sut = new ConfigurationManager(fileSystem);
            var sourceFileUri = new Uri(this.CreatePath("repo/modules/vnet.bicep"));
            var configuration = sut.GetConfiguration(sourceFileUri);

            // Assert.
            configuration.Should().HaveContents(/*lang=json,strict*/ """
      {
        "cloud": {
          "currentProfile": "MyCloud",
          "profiles": {
            "AzureChinaCloud": {
              "resourceManagerEndpoint": "https://management.chinacloudapi.cn",
              "activeDirectoryAuthority": "https://login.chinacloudapi.cn"
            },
            "AzureCloud": {
              "resourceManagerEndpoint": "https://management.azure.com",
              "activeDirectoryAuthority": "https://login.microsoftonline.com"
            },
            "AzureUSGovernment": {
              "resourceManagerEndpoint": "https://management.usgovcloudapi.net",
              "activeDirectoryAuthority": "https://login.microsoftonline.us"
            },
            "MyCloud": {
              "resourceManagerEndpoint": "https://bicep.example.com",
              "activeDirectoryAuthority": "https://login.bicep.example.com"
            }
          },
          "credentialPrecedence": [
            "AzurePowerShell",
            "VisualStudioCode"
          ],
          "credentialOptions": {
            "managedIdentity": {
              "type": "UserAssigned",
              "clientId": "00000000-0000-0000-0000-000000000000"
            }
          }
        },
        "moduleAliases": {
          "ts": {
            "mySpecPath": {
              "subscription": "B34C8680-F688-48C2-A44F-E1EFF5E01173"
            }
          },
          "br": {
            "myModulePath": {
              "registry": "test.invalid",
              "modulePath": "root/modules"
            },
            "myRegistry": {
              "registry": "localhost:8000"
            },
            "public": {
              "registry": "mcr.microsoft.com",
              "modulePath": "bicep"
            }
          }
        },
        "providerAliases": {
          "br": {
            "public": {
              "registry": "mcr.microsoft.com",
              "providerPath": "bicep/providers"
            }
          }
        },
        "providers": {
            "az": {
                "builtIn": true
            },
            "kubernetes": {
                "builtIn": true
            },
            "microsoftGraph": {
                "builtIn": true
            }
        },
        "implicitProviders": [
            "az"
        ],
        "analyzers": {
          "core": {
            "verbose": false,
            "enabled": false,
            "rules": {
              "no-hardcoded-env-urls": {
                "level": "warning",
                "disallowedhosts": [
                  "datalake.azure.net",
                  "azuredatalakestore.net",
                  "azuredatalakeanalytics.net",
                  "vault.azure.net",
                  "api.loganalytics.io",
                  "asazure.windows.net",
                  "region.asazure.windows.net",
                  "batch.core.windows.net"
                ],
                "excludedhosts": [
                  "schema.management.azure.com"
                ]
              }
            }
          }
        },
        "cacheRootDirectory": "/home/username/.bicep/cache",
        "experimentalFeaturesEnabled": {
          "symbolicNameCodegen": false,
          "extensibility": true,
          "resourceTypedParamsAndOutputs": false,
          "sourceMapping": false,
          "userDefinedFunctions": false,
          "legacyFormatter": false,
          "testFramework": false,
          "assertions": false,
          "dynamicTypeLoading": false,
          "providerRegistry": false,
          "microsoftGraphPreview": false,
          "publishSource": false,
          "optionalModuleNames": false,
          "resourceDerivedTypes": false
        },
        "formatting": {
          "indentKind": "Space",
          "newlineKind": "LF",
          "insertFinalNewline": true,
          "indentSize": 2,
          "width": 80
        }
      }
      """);
        }

        [TestMethod]
        public void Bicepconfig_resolution_is_a_merge_between_closest_bicepconfig_file_and_builtin_config()
        {
            // Verifies and clarifies the resolution behavior of bicepconfig.json per documentation (https://learn.microsoft.com/en-us/azure/azure-resource-manager/bicep/bicep-config):
            // > The configuration file closest to the Bicep file in the directory hierarchy is used.

            // Arrange.
            var fileSystem = new MockFileSystem(new Dictionary<string, MockFileData>
            {
                [CreatePath("repo")] = new MockDirectoryData(),
                [CreatePath("repo/bicepconfig.json")] = """
        {
          "moduleAliases": {
            "br": {
              "public": {
                "registry": "main.microsoft.com",
                "modulePath": "bicep"
              }
            }
          },
          "providerAliases": {
            "br": {
              "public": {
                "registry": "main.microsoft.com",
                "providerPath": "bicep/providers"
              }
            }
          }
        }
        """,
                [CreatePath("repo/modules")] = new MockDirectoryData(),
                [CreatePath("repo/modules/bicepconfig.json")] = """
        {
          "providerAliases": {
            "br": {
              "public": {
                "registry": "mod.microsoft.com",
                "providerPath": "bicep/providers"
              }
            }
          }
        }
        """
            });
            // Act.
            var sut = new ConfigurationManager(fileSystem);
            var sourceFileUri = new Uri(this.CreatePath("repo/modules/vnet.bicep"));
            var configuration = sut.GetConfiguration(sourceFileUri);

            // Assert.
            configuration.ModuleAliases.TryGetOciArtifactModuleAlias("public").IsSuccess(out var moduleAlias).Should().BeTrue();
            moduleAlias!.Registry.Should().Be("mcr.microsoft.com");
        }
        private string CreatePath(string path) => Path.Combine(this.TestContext.ResultsDirectory!, path.Replace('/', Path.DirectorySeparatorChar));
    }
}<|MERGE_RESOLUTION|>--- conflicted
+++ resolved
@@ -28,117 +28,87 @@
             var configuration = IConfigurationManager.GetBuiltInConfiguration();
 
             // Assert.
-            configuration.Should().HaveContents(
-            /*lang=json,strict*/ """
-            {
-              "cloud": {
-                "currentProfile": "AzureCloud",
-                "profiles": {
-                  "AzureChinaCloud": {
-                    "resourceManagerEndpoint": "https://management.chinacloudapi.cn",
-                    "activeDirectoryAuthority": "https://login.chinacloudapi.cn"
-                  },
-                  "AzureCloud": {
-                    "resourceManagerEndpoint": "https://management.azure.com",
-                    "activeDirectoryAuthority": "https://login.microsoftonline.com"
-                  },
-                  "AzureUSGovernment": {
-                    "resourceManagerEndpoint": "https://management.usgovcloudapi.net",
-                    "activeDirectoryAuthority": "https://login.microsoftonline.us"
-                  }
-                },
-                "credentialPrecedence": [
-                  "AzureCLI",
-                  "AzurePowerShell"
+            configuration.Should().HaveContents(/*lang=json,strict*/ """
+      {
+        "cloud": {
+          "currentProfile": "AzureCloud",
+          "profiles": {
+            "AzureChinaCloud": {
+              "resourceManagerEndpoint": "https://management.chinacloudapi.cn",
+              "activeDirectoryAuthority": "https://login.chinacloudapi.cn"
+            },
+            "AzureCloud": {
+              "resourceManagerEndpoint": "https://management.azure.com",
+              "activeDirectoryAuthority": "https://login.microsoftonline.com"
+            },
+            "AzureUSGovernment": {
+              "resourceManagerEndpoint": "https://management.usgovcloudapi.net",
+              "activeDirectoryAuthority": "https://login.microsoftonline.us"
+            }
+          },
+          "credentialPrecedence": [
+            "AzureCLI",
+            "AzurePowerShell"
+          ]
+        },
+        "moduleAliases": {
+          "ts": {},
+          "br": {
+            "public": {
+              "registry": "mcr.microsoft.com",
+              "modulePath": "bicep"
+            }
+          }
+        },
+        "providerAliases": {
+          "br": {
+            "public": {
+              "registry": "mcr.microsoft.com",
+              "providerPath": "bicep/providers"
+            }
+          }
+        },
+        "providers": {
+          "az": {
+            "builtIn": true
+          },
+          "kubernetes": {
+            "builtIn": true
+          },
+          "microsoftGraph": {
+            "builtIn": true
+          }
+        },
+        "implicitProviders": ["az"],
+        "analyzers": {
+          "core": {
+            "verbose": false,
+            "enabled": true,
+            "rules": {
+              "no-hardcoded-env-urls": {
+                "level": "warning",
+                "disallowedhosts": [
+                  "api.loganalytics.io",
+                  "azuredatalakeanalytics.net",
+                  "azuredatalakestore.net",
+                  "batch.core.windows.net",
+                  "core.windows.net",
+                  "database.windows.net",
+                  "datalake.azure.net",
+                  "gallery.azure.com",
+                  "graph.windows.net",
+                  "login.microsoftonline.com",
+                  "management.azure.com",
+                  "management.core.windows.net",
+                  "region.asazure.windows.net",
+                  "trafficmanager.net",
+                  "vault.azure.net"
+                ],
+                "excludedhosts": [
+                  "schema.management.azure.com"
                 ]
-              },
-              "moduleAliases": {
-                "ts": {},
-                "br": {
-                  "public": {
-                    "registry": "mcr.microsoft.com",
-                    "modulePath": "bicep"
-                  }
-                }
-              },
-              "providerAliases": {
-                "br": {
-                  "public": {
-                    "registry": "mcr.microsoft.com",
-                    "providerPath": "bicep/providers"
-                  }
-                }
-              },
-              "providers": {
-                  "az": {
-                    "builtIn": true
-                  },
-                  "kubernetes": {
-                    "builtIn": true
-                  },
-                  "microsoftGraph": {
-                    "builtIn": true
-                  }
-              },
-              "implicitProviders": ["az"],
-              "analyzers": {
-                "core": {
-                  "verbose": false,
-                  "enabled": true,
-                  "rules": {
-                    "no-hardcoded-env-urls": {
-                      "level": "warning",
-                      "disallowedhosts": [
-                        "api.loganalytics.io",
-                        "azuredatalakeanalytics.net",
-                        "azuredatalakestore.net",
-                        "batch.core.windows.net",
-                        "core.windows.net",
-                        "database.windows.net",
-                        "datalake.azure.net",
-                        "gallery.azure.com",
-                        "graph.windows.net",
-                        "login.microsoftonline.com",
-                        "management.azure.com",
-                        "management.core.windows.net",
-                        "region.asazure.windows.net",
-                        "trafficmanager.net",
-                        "vault.azure.net"
-                      ],
-                      "excludedhosts": [
-                        "schema.management.azure.com"
-                      ]
-                    }
-                  }
-                }
-              },
-              "experimentalFeaturesEnabled": {
-                "symbolicNameCodegen": false,
-                "extensibility": false,
-                "resourceTypedParamsAndOutputs": false,
-                "sourceMapping": false,
-                "userDefinedFunctions": false,
-                "prettyPrinting": false,
-                "testFramework": false,
-                "assertions": false,
-                "dynamicTypeLoading": false,
-                "providerRegistry": false,
-                "microsoftGraphPreview": false,
-                "publishSource": false,
-                "optionalModuleNames": false,
-                "resourceDerivedTypes": false
-              },
-              "formatting": {
-                "indentKind": "Space",
-                "newlineKind": "LF",
-                "insertFinalNewline": true,
-                "indentSize": 2,
-                "width": 80
-              }
-            }
-<<<<<<< HEAD
-            """);
-=======
+              }
+            }
           }
         },
         "experimentalFeaturesEnabled": {
@@ -166,7 +136,6 @@
         }
       }
       """);
->>>>>>> 5096fb52
         }
 
         [TestMethod]
