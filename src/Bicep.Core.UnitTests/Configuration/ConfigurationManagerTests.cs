--- conflicted
+++ resolved
@@ -117,11 +117,8 @@
                     "microsoftGraphPreview": false,
                     "compileTimeImports": false,
                     "publishSource": false,
-<<<<<<< HEAD
+                    "optionalModuleNames": false,
                     "resourceDerivedTypes": false
-=======
-                    "optionalModuleNames": false
->>>>>>> 7e89b5a0
                   },
                   "formatting": {
                     "indentKind": "Space",
@@ -204,11 +201,8 @@
                     "microsoftGraphPreview": false,
                     "compileTimeImports": false,
                     "publishSource": false,
-<<<<<<< HEAD
+                    "optionalModuleNames": false,
                     "resourceDerivedTypes": false
-=======
-                    "optionalModuleNames": false
->>>>>>> 7e89b5a0
                   },
                   "formatting": {
                     "indentKind": "Space",
@@ -316,11 +310,8 @@
                     "microsoftGraphPreview": false,
                     "compileTimeImports": false,
                     "publishSource": false,
-<<<<<<< HEAD
+                    "optionalModuleNames": false,
                     "resourceDerivedTypes": false
-=======
-                    "optionalModuleNames": false
->>>>>>> 7e89b5a0
                   },
                   "formatting": {
                     "indentKind": "Space",
@@ -756,11 +747,8 @@
                     "microsoftGraphPreview": false,
                     "compileTimeImports": false,
                     "publishSource": false,
-<<<<<<< HEAD
+                    "optionalModuleNames": false,
                     "resourceDerivedTypes": false
-=======
-                    "optionalModuleNames": false
->>>>>>> 7e89b5a0
                   },
                   "formatting": {
                     "indentKind": "Space",
