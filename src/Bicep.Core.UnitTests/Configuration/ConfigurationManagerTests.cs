// Copyright (c) Microsoft Corporation.
// Licensed under the MIT License.

using Bicep.Core.Configuration;
using Bicep.Core.Diagnostics;
using Bicep.Core.UnitTests.Assertions;
using Bicep.Core.UnitTests.Mock;
using FluentAssertions;
using Microsoft.VisualStudio.TestTools.UnitTesting;
using Moq;
using System;
using System.Collections.Generic;
using System.Diagnostics.CodeAnalysis;
using System.IO;
using System.IO.Abstractions;
using System.IO.Abstractions.TestingHelpers;
using System.Linq;
using IOFileSystem = System.IO.Abstractions.FileSystem;

namespace Bicep.Core.UnitTests.Configuration
{
    [TestClass]
    public class ConfigurationManagerTests
    {
        [NotNull]
        public TestContext? TestContext { get; set; }

        [TestMethod]
        public void GetBuiltInConfiguration_NoParameter_ReturnsBuiltInConfigurationWithAnalyzerSettings()
        {
            // Arrange.
            var configuration = IConfigurationManager.GetBuiltInConfiguration();

            // Assert.
            configuration.Should().HaveContents(/*lang=json,strict*/ """
                {
                  "cloud": {
                    "currentProfile": "AzureCloud",
                    "profiles": {
                      "AzureChinaCloud": {
                        "resourceManagerEndpoint": "https://management.chinacloudapi.cn",
                        "activeDirectoryAuthority": "https://login.chinacloudapi.cn"
                      },
                      "AzureCloud": {
                        "resourceManagerEndpoint": "https://management.azure.com",
                        "activeDirectoryAuthority": "https://login.microsoftonline.com"
                      },
                      "AzureUSGovernment": {
                        "resourceManagerEndpoint": "https://management.usgovcloudapi.net",
                        "activeDirectoryAuthority": "https://login.microsoftonline.us"
                      }
                    },
                    "credentialPrecedence": [
                      "AzureCLI",
                      "AzurePowerShell"
                    ]
                  },
                  "moduleAliases": {
                    "ts": {},
                    "br": {
                      "public": {
                        "registry": "mcr.microsoft.com",
                        "modulePath": "bicep"
                      }
                    }
                  },
                  "analyzers": {
                    "core": {
                      "verbose": false,
                      "enabled": true,
                      "rules": {
                        "no-hardcoded-env-urls": {
                          "level": "warning",
                          "disallowedhosts": [
                            "api.loganalytics.io",
                            "azuredatalakeanalytics.net",
                            "azuredatalakestore.net",
                            "batch.core.windows.net",
                            "core.windows.net",
                            "database.windows.net",
                            "datalake.azure.net",
                            "gallery.azure.com",
                            "graph.windows.net",
                            "login.microsoftonline.com",
                            "management.azure.com",
                            "management.core.windows.net",
                            "region.asazure.windows.net",
                            "trafficmanager.net",
                            "vault.azure.net"
                          ],
                          "excludedhosts": [
                            "schema.management.azure.com"
                          ]
                        }
                      }
                    }
                  },
                  "experimentalFeaturesEnabled": {
                    "symbolicNameCodegen": false,
                    "extensibility": false,
                    "resourceTypedParamsAndOutputs": false,
                    "sourceMapping": false,
                    "userDefinedTypes": false,
                    "userDefinedFunctions": false,
<<<<<<< HEAD
                    "prettyPrinting": false,
                    "assertions": false
=======
                    "prettyPrinting": false, 
                    "testFramework": false
>>>>>>> 10c0f50a
                  },
                  "formatting": {
                    "indentKind": "Space",
                    "newlineKind": "LF",
                    "insertFinalNewline": true,
                    "indentSize": 2,
                    "width": 80
                  }
                }
                """);
        }

        [TestMethod]
        public void GetBuiltInConfiguration_CoreLinterShouldDefaultToEnabled()
        {
            var configuration = IConfigurationManager.GetBuiltInConfiguration();

            configuration.Analyzers.GetValue<bool>("core.enabled", false).Should().Be(true, "Core linters should default to enabled");
        }

        [TestMethod]
        public void GetBuiltInConfiguration_DisableAllAnalyzers_ReturnsBuiltInConfigurationWithoutAnalyzerSettings()
        {
            // Arrange.
            var configuration = IConfigurationManager.GetBuiltInConfiguration().WithAllAnalyzersDisabled();

            // Assert.
            configuration.Should().HaveContents(/*lang=json,strict*/ """
                {
                  "cloud": {
                    "currentProfile": "AzureCloud",
                    "profiles": {
                      "AzureChinaCloud": {
                        "resourceManagerEndpoint": "https://management.chinacloudapi.cn",
                        "activeDirectoryAuthority": "https://login.chinacloudapi.cn"
                      },
                      "AzureCloud": {
                        "resourceManagerEndpoint": "https://management.azure.com",
                        "activeDirectoryAuthority": "https://login.microsoftonline.com"
                      },
                      "AzureUSGovernment": {
                        "resourceManagerEndpoint": "https://management.usgovcloudapi.net",
                        "activeDirectoryAuthority": "https://login.microsoftonline.us"
                      }
                    },
                    "credentialPrecedence": [
                      "AzureCLI",
                      "AzurePowerShell"
                    ]
                  },
                  "moduleAliases": {
                    "ts": {},
                    "br": {
                      "public": {
                        "registry": "mcr.microsoft.com",
                        "modulePath": "bicep"
                      }
                    }
                  },
                  "analyzers": {},
                  "experimentalFeaturesEnabled": {
                    "symbolicNameCodegen": false,
                    "extensibility": false,
                    "resourceTypedParamsAndOutputs": false,
                    "sourceMapping": false,
                    "userDefinedTypes": false,
                    "userDefinedFunctions": false,
<<<<<<< HEAD
                    "prettyPrinting": false,
                    "assertions": false
=======
                    "prettyPrinting": false, 
                    "testFramework": false
>>>>>>> 10c0f50a
                  },
                  "formatting": {
                    "indentKind": "Space",
                    "newlineKind": "LF",
                    "insertFinalNewline": true,
                    "indentSize": 2,
                    "width": 80
                  }
                }
                """);
        }

        [TestMethod]
        public void GetBuiltInConfiguration_DisableAnalyzers_ReturnsBuiltInConfiguration_WithSomeAnalyzersSetToLevelOff()
        {
            // Arrange.
            var configuration = IConfigurationManager.GetBuiltInConfiguration().WithAnalyzersDisabled("no-hardcoded-env-urls", "no-unused-vars");

            // Assert.
            configuration.Should().HaveContents(/*lang=json,strict*/ """
                {
                  "cloud": {
                    "currentProfile": "AzureCloud",
                    "profiles": {
                      "AzureChinaCloud": {
                        "resourceManagerEndpoint": "https://management.chinacloudapi.cn",
                        "activeDirectoryAuthority": "https://login.chinacloudapi.cn"
                      },
                      "AzureCloud": {
                        "resourceManagerEndpoint": "https://management.azure.com",
                        "activeDirectoryAuthority": "https://login.microsoftonline.com"
                      },
                      "AzureUSGovernment": {
                        "resourceManagerEndpoint": "https://management.usgovcloudapi.net",
                        "activeDirectoryAuthority": "https://login.microsoftonline.us"
                      }
                    },
                    "credentialPrecedence": [
                      "AzureCLI",
                      "AzurePowerShell"
                    ]
                  },
                  "moduleAliases": {
                    "ts": {},
                    "br": {
                      "public": {
                        "registry": "mcr.microsoft.com",
                        "modulePath": "bicep"
                      }
                    }
                  },
                  "analyzers": {
                    "core": {
                      "verbose": false,
                      "enabled": true,
                      "rules": {
                        "no-hardcoded-env-urls": {
                          "level": "off",
                          "disallowedhosts": [
                            "api.loganalytics.io",
                            "azuredatalakeanalytics.net",
                            "azuredatalakestore.net",
                            "batch.core.windows.net",
                            "core.windows.net",
                            "database.windows.net",
                            "datalake.azure.net",
                            "gallery.azure.com",
                            "graph.windows.net",
                            "login.microsoftonline.com",
                            "management.azure.com",
                            "management.core.windows.net",
                            "region.asazure.windows.net",
                            "trafficmanager.net",
                            "vault.azure.net"
                          ],
                          "excludedhosts": [
                            "schema.management.azure.com"
                          ]
                        },
                        "no-unused-vars": {
                          "level": "off"
                        }
                      }
                    }
                  },
                  "experimentalFeaturesEnabled": {
                    "symbolicNameCodegen": false,
                    "extensibility": false,
                    "resourceTypedParamsAndOutputs": false,
                    "sourceMapping": false,
                    "userDefinedTypes": false,
                    "userDefinedFunctions": false,
                    "prettyPrinting": false,
<<<<<<< HEAD
                    "assertions": false
=======
                    "testFramework": false
>>>>>>> 10c0f50a
                  },
                  "formatting": {
                    "indentKind": "Space",
                    "newlineKind": "LF",
                    "insertFinalNewline": true,
                    "indentSize": 2,
                    "width": 80
                  }
                }
                """);
        }

        [TestMethod]
        public void GetConfiguration_CustomConfigurationNotFound_ReturnsBuiltInConfiguration()
        {
            // Arrange.
            var sut = new ConfigurationManager(new IOFileSystem());
            var sourceFileUri = new Uri(this.CreatePath("foo/bar/main.bicep"));

            // Act.
            var configuration = sut.GetConfiguration(sourceFileUri);

            // Assert.
            configuration.Should().BeSameAs(IConfigurationManager.GetBuiltInConfiguration());
        }

        [TestMethod]
        public void GetConfiguration_InvalidCustomConfiguration_PropagatesFailedToParseConfigurationDiagnostic()
        {
            // Arrange.
            var configurataionPath = CreatePath("path/to/bicepconfig.json");
            var fileSystem = new MockFileSystem(new Dictionary<string, MockFileData>
            {
                [configurataionPath] = "",
            });

            var sut = new ConfigurationManager(fileSystem);
            var sourceFileUri = new Uri(CreatePath("path/to/main.bicep"));

            // Act & Assert.
            var diagnostics = sut.GetConfiguration(sourceFileUri).DiagnosticBuilders.Select(b => b(DiagnosticBuilder.ForDocumentStart())).ToList();
            diagnostics.Count.Should().Be(1);
            diagnostics[0].Level.Should().Be(DiagnosticLevel.Error);
            diagnostics[0].Message.Should().Be($"Failed to parse the contents of the Bicep configuration file \"{configurataionPath}\" as valid JSON: \"The input does not contain any JSON tokens. Expected the input to start with a valid JSON token, when isFinalBlock is true. LineNumber: 0 | BytePositionInLine: 0.\".");
        }

        [TestMethod]
        public void GetConfiguration_ConfigurationFileNotReadable_PropagatesCouldNotLoadConfigurationDiagnostic()
        {
            // Arrange.
            var configurataionPath = CreatePath("path/to/bicepconfig.json");
            var fileSystem = new MockFileSystem(new Dictionary<string, MockFileData>
            {
                [configurataionPath] = "",
            });

            var fileSystemMock = StrictMock.Of<IFileSystem>();
            fileSystemMock.SetupGet(x => x.Path).Returns(fileSystem.Path);
            fileSystemMock.SetupGet(x => x.Directory).Returns(fileSystem.Directory);
            fileSystemMock.SetupGet(x => x.File).Returns(fileSystem.File);
            fileSystemMock.Setup(x => x.FileStream.New(It.IsAny<string>(), It.IsAny<FileMode>(), It.IsAny<FileAccess>()))
                .Throws(new UnauthorizedAccessException("Not allowed."));

            var sut = new ConfigurationManager(fileSystemMock.Object);
            var sourceFileUri = new Uri(CreatePath("path/to/main.bicep"));

            // Act & Assert.
            var diagnostics = sut.GetConfiguration(sourceFileUri).DiagnosticBuilders.Select(b => b(DiagnosticBuilder.ForDocumentStart())).ToList();
            diagnostics.Count.Should().Be(1);
            diagnostics[0].Level.Should().Be(DiagnosticLevel.Error);
            diagnostics[0].Message.Should().Be($"Could not load the Bicep configuration file \"{configurataionPath}\": \"Not allowed.\".");
        }

        [TestMethod]
        public void GetConfiguration_IOExceptionWhenDiscovringConfiguration_ReturnsDefaultConfigurationWithInfoDiagnostic()
        {
            // Arrange.
            var fileSystemMock = StrictMock.Of<IFileSystem>();
            fileSystemMock.Setup(x => x.Path.GetDirectoryName(It.IsAny<string>())).Returns("foo");
            fileSystemMock.Setup(x => x.Path.Combine(It.IsAny<string>(), It.IsAny<string>())).Returns("");
            fileSystemMock.Setup(x => x.File.Exists(It.IsAny<string>())).Returns(false);
            fileSystemMock.Setup(x => x.Directory.GetParent(It.IsAny<string>())).Throws(new IOException("Oops."));

            var sut = new ConfigurationManager(fileSystemMock.Object);
            var configurataionPath = CreatePath("path/to/main.bicep");
            var sourceFileUri = new Uri(configurataionPath);
            var configuration = sut.GetConfiguration(sourceFileUri);

            // Act & Assert.
            var diagnostics = configuration.DiagnosticBuilders.Select(b => b(DiagnosticBuilder.ForDocumentStart())).ToList();
            diagnostics.Count.Should().Be(1);
            diagnostics[0].Level.Should().Be(DiagnosticLevel.Info);
            diagnostics[0].Message.Should().Be("Error scanning \"foo\" for bicep configuration: \"Oops.\".");
            configuration.ToUtf8Json().Should().Be(IConfigurationManager.GetBuiltInConfiguration().ToUtf8Json());
        }

        [DataTestMethod]
        [DataRow(@"{
  ""cloud"": {
    ""currentProfile"": ""MyCloud""
  }
}", "The cloud profile \"MyCloud\" does not exist in the Bicep configuration \"__CONFIGURATION_PATH__\". Available profiles include \"AzureChinaCloud\", \"AzureCloud\", \"AzureUSGovernment\".")]
        [DataRow(@"{
  ""cloud"": {
    ""currentProfile"": ""MyCloud"",
    ""profiles"": {
      ""MyCloud"": {
      }
    }
  }
}", "The cloud profile \"MyCloud\" in the Bicep configuration \"__CONFIGURATION_PATH__\". The \"resourceManagerEndpoint\" property cannot be null or undefined.")]
        [DataRow(@"{
  ""cloud"": {
    ""currentProfile"": ""MyCloud"",
    ""profiles"": {
      ""MyCloud"": {
        ""resourceManagerEndpoint"": ""Not and URL""
      }
    }
  }
}", "The cloud profile \"MyCloud\" in the Bicep configuration \"__CONFIGURATION_PATH__\" is invalid. The value of the \"resourceManagerEndpoint\" property \"Not and URL\" is not a valid URL.")]
        [DataRow(@"{
  ""cloud"": {
    ""currentProfile"": ""MyCloud"",
    ""profiles"": {
      ""MyCloud"": {
        ""resourceManagerEndpoint"": ""https://example.invalid""
      }
    }
  }
}",
            "The cloud profile \"MyCloud\" in the Bicep configuration \"__CONFIGURATION_PATH__\". The \"activeDirectoryAuthority\" property cannot be null or undefined.")]
        [DataRow(@"{
  ""cloud"": {
    ""currentProfile"": ""MyCloud"",
    ""profiles"": {
      ""MyCloud"": {
        ""resourceManagerEndpoint"": ""https://example.invalid"",
        ""activeDirectoryAuthority"": ""Not an URL""
      }
    }
  }
}", "The cloud profile \"MyCloud\" in the Bicep configuration \"__CONFIGURATION_PATH__\" is invalid. The value of the \"activeDirectoryAuthority\" property \"Not an URL\" is not a valid URL.")]
        public void GetConfiguration_InvalidCurrentCloudProfile_PropagatesConfigurationDiagnostic(string configurationContents, string expectedExceptionMessage)
        {
            // Arrange.
            var configurationPath = CreatePath("path/to/bicepconfig.json");
            var fileSystem = new MockFileSystem(new Dictionary<string, MockFileData>
            {
                [configurationPath] = configurationContents,
            });

            var sut = new ConfigurationManager(fileSystem);
            var sourceFileUri = new Uri(CreatePath("path/to/main.bicep"));

            // Act & Assert.
            var diagnostics = sut.GetConfiguration(sourceFileUri).DiagnosticBuilders.Select(b => b(DiagnosticBuilder.ForDocumentStart())).ToList();
            diagnostics.Count.Should().Be(1);
            diagnostics[0].Level.Should().Be(DiagnosticLevel.Error);
            diagnostics[0].Message.Should().Be($"Failed to parse the contents of the Bicep configuration file \"{configurationPath}\": \"{expectedExceptionMessage.Replace("__CONFIGURATION_PATH__", configurationPath)}\".");
        }

        [TestMethod]
        public void GetConfiguration_ValidCustomConfiguration_OverridesBuiltInConfiguration()
        {
            // Arrange.
            var fileSystem = new MockFileSystem(new Dictionary<string, MockFileData>
            {
                [CreatePath("repo")] = new MockDirectoryData(),
                [CreatePath("repo/modules")] = new MockDirectoryData(),
                [CreatePath("repo/bicepconfig.json")] = /*lang=json,strict*/ """
                {
                  "cloud": {
                    "currentProfile": "MyCloud",
                    "profiles": {
                      "MyCloud": {
                        "resourceManagerEndpoint": "https://bicep.example.com",
                        "activeDirectoryAuthority": "https://login.bicep.example.com"
                      }
                    },
                    "credentialPrecedence": [
                        "AzurePowerShell",
                        "VisualStudioCode"
                    ]
                  },
                  "moduleAliases": {
                    "ts": {
                      "mySpecPath": {
                        "subscription": "B34C8680-F688-48C2-A44F-E1EFF5E01173"
                      }
                    },
                    "br": {
                      "myRegistry": {
                        "registry": "localhost:8000"
                      },
                      "myModulePath": {
                        "registry": "test.invalid",
                        "modulePath": "root/modules"
                      }
                    }
                  },
                  "analyzers": {
                    "core": {
                      "enabled": false,
                      "rules": {
                        "no-hardcoded-env-urls": {
                          "level": "warning",
                          "disallowedhosts": [
                            "datalake.azure.net",
                            "azuredatalakestore.net",
                            "azuredatalakeanalytics.net",
                            "vault.azure.net",
                            "api.loganalytics.io",
                            "asazure.windows.net",
                            "region.asazure.windows.net",
                            "batch.core.windows.net"
                          ]
                        }
                      }
                    }
                  },
                  "cacheRootDirectory": "/home/username/.bicep/cache",
                  "experimentalFeaturesEnabled": {
                    "extensibility": true
                  },
                  "formatting": {
                    "indentKind": "Space",
                    "newlineKind": "LF",
                    "insertFinalNewline": true,
                    "indentSize": 2,
                    "width": 80
                  }
                }
                """
            });

            // Act.
            var sut = new ConfigurationManager(fileSystem);
            var sourceFileUri = new Uri(this.CreatePath("repo/modules/vnet.bicep"));
            var configuration = sut.GetConfiguration(sourceFileUri);

            // Assert.
            configuration.Should().HaveContents(/*lang=json,strict*/ """
                {
                  "cloud": {
                    "currentProfile": "MyCloud",
                    "profiles": {
                      "AzureChinaCloud": {
                        "resourceManagerEndpoint": "https://management.chinacloudapi.cn",
                        "activeDirectoryAuthority": "https://login.chinacloudapi.cn"
                      },
                      "AzureCloud": {
                        "resourceManagerEndpoint": "https://management.azure.com",
                        "activeDirectoryAuthority": "https://login.microsoftonline.com"
                      },
                      "AzureUSGovernment": {
                        "resourceManagerEndpoint": "https://management.usgovcloudapi.net",
                        "activeDirectoryAuthority": "https://login.microsoftonline.us"
                      },
                      "MyCloud": {
                        "resourceManagerEndpoint": "https://bicep.example.com",
                        "activeDirectoryAuthority": "https://login.bicep.example.com"
                      }
                    },
                    "credentialPrecedence": [
                      "AzurePowerShell",
                      "VisualStudioCode"
                    ]
                  },
                  "moduleAliases": {
                    "ts": {
                      "mySpecPath": {
                        "subscription": "B34C8680-F688-48C2-A44F-E1EFF5E01173",
                        "resourceGroup": null
                      }
                    },
                    "br": {
                      "myModulePath": {
                        "registry": "test.invalid",
                        "modulePath": "root/modules"
                      },
                      "myRegistry": {
                        "registry": "localhost:8000",
                        "modulePath": null
                      },
                      "public": {
                        "registry": "mcr.microsoft.com",
                        "modulePath": "bicep"
                      }
                    }
                  },
                  "analyzers": {
                    "core": {
                      "verbose": false,
                      "enabled": false,
                      "rules": {
                        "no-hardcoded-env-urls": {
                          "level": "warning",
                          "disallowedhosts": [
                            "datalake.azure.net",
                            "azuredatalakestore.net",
                            "azuredatalakeanalytics.net",
                            "vault.azure.net",
                            "api.loganalytics.io",
                            "asazure.windows.net",
                            "region.asazure.windows.net",
                            "batch.core.windows.net"
                          ],
                          "excludedhosts": [
                            "schema.management.azure.com"
                          ]
                        }
                      }
                    }
                  },
                  "cacheRootDirectory": "/home/username/.bicep/cache",
                  "experimentalFeaturesEnabled": {
                    "symbolicNameCodegen": false,
                    "extensibility": true,
                    "resourceTypedParamsAndOutputs": false,
                    "sourceMapping": false,
                    "userDefinedTypes": false,
                    "userDefinedFunctions": false,
<<<<<<< HEAD
                    "prettyPrinting": false,
                    "assertions": false
=======
                    "prettyPrinting": false, 
                    "testFramework": false
>>>>>>> 10c0f50a
                  },
                  "formatting": {
                    "indentKind": "Space",
                    "newlineKind": "LF",
                    "insertFinalNewline": true,
                    "indentSize": 2,
                    "width": 80
                  }
                }
                """);
        }

        private string CreatePath(string path) => Path.Combine(this.TestContext.ResultsDirectory!, path.Replace('/', Path.DirectorySeparatorChar));
    }
}<|MERGE_RESOLUTION|>--- conflicted
+++ resolved
@@ -102,13 +102,10 @@
                     "sourceMapping": false,
                     "userDefinedTypes": false,
                     "userDefinedFunctions": false,
-<<<<<<< HEAD
-                    "prettyPrinting": false,
+                    "prettyPrinting": false, 
+                    "testFramework": false,
                     "assertions": false
-=======
-                    "prettyPrinting": false, 
-                    "testFramework": false
->>>>>>> 10c0f50a
+
                   },
                   "formatting": {
                     "indentKind": "Space",
@@ -176,13 +173,9 @@
                     "sourceMapping": false,
                     "userDefinedTypes": false,
                     "userDefinedFunctions": false,
-<<<<<<< HEAD
-                    "prettyPrinting": false,
+                    "prettyPrinting": false, 
+                    "testFramework": false,
                     "assertions": false
-=======
-                    "prettyPrinting": false, 
-                    "testFramework": false
->>>>>>> 10c0f50a
                   },
                   "formatting": {
                     "indentKind": "Space",
@@ -275,12 +268,9 @@
                     "sourceMapping": false,
                     "userDefinedTypes": false,
                     "userDefinedFunctions": false,
-                    "prettyPrinting": false,
-<<<<<<< HEAD
+                    "prettyPrinting": false, 
+                    "testFramework": false,
                     "assertions": false
-=======
-                    "testFramework": false
->>>>>>> 10c0f50a
                   },
                   "formatting": {
                     "indentKind": "Space",
@@ -604,13 +594,9 @@
                     "sourceMapping": false,
                     "userDefinedTypes": false,
                     "userDefinedFunctions": false,
-<<<<<<< HEAD
-                    "prettyPrinting": false,
+                    "prettyPrinting": false, 
+                    "testFramework": false,
                     "assertions": false
-=======
-                    "prettyPrinting": false, 
-                    "testFramework": false
->>>>>>> 10c0f50a
                   },
                   "formatting": {
                     "indentKind": "Space",
