// Copyright (c) Microsoft Corporation.
// Licensed under the MIT License.

using System.Diagnostics.CodeAnalysis;
using System.IO.Abstractions;
using System.IO.Abstractions.TestingHelpers;
using Bicep.Core.Configuration;
using Bicep.Core.Diagnostics;
using Bicep.Core.UnitTests.Assertions;
using Bicep.Core.UnitTests.Mock;
using Bicep.IO.Abstraction;
using Bicep.IO.FileSystem;
using Bicep.IO.InMemory;
using Bicep.TextFixtures.IO;
using FluentAssertions;
using Microsoft.VisualStudio.TestTools.UnitTesting;
using Moq;
using OnDiskFileSystem = System.IO.Abstractions.FileSystem;

namespace Bicep.Core.UnitTests.Configuration
{
    [TestClass]
    public class ConfigurationManagerTests
    {
        [NotNull]
        public TestContext? TestContext { get; set; }

        [TestMethod]
        public void GetBuiltInConfiguration_NoParameter_ReturnsBuiltInConfigurationWithAnalyzerSettings()
        {
            // Arrange.
            var configuration = IConfigurationManager.GetBuiltInConfiguration();

            // Assert.
            configuration.Should().HaveContents(/*lang=json,strict*/ """
      {
        "cloud": {
          "currentProfile": "AzureCloud",
          "profiles": {
            "AzureChinaCloud": {
              "resourceManagerEndpoint": "https://management.chinacloudapi.cn",
              "activeDirectoryAuthority": "https://login.chinacloudapi.cn"
            },
            "AzureCloud": {
              "resourceManagerEndpoint": "https://management.azure.com",
              "activeDirectoryAuthority": "https://login.microsoftonline.com"
            },
            "AzureUSGovernment": {
              "resourceManagerEndpoint": "https://management.usgovcloudapi.net",
              "activeDirectoryAuthority": "https://login.microsoftonline.us"
            }
          },
          "credentialPrecedence": [
            "AzureCLI",
            "AzurePowerShell"
          ]
        },
        "moduleAliases": {
          "ts": {},
          "br": {
            "public": {
              "registry": "mcr.microsoft.com",
              "modulePath": "bicep"
            }
          }
        },
        "extensions": {
          "az": "builtin:",
          "kubernetes": "builtin:"
        },
        "implicitExtensions": ["az"],
        "analyzers": {
          "core": {
            "verbose": false,
            "enabled": true,
            "rules": {
              "no-hardcoded-env-urls": {
                "level": "warning",
                "disallowedhosts": [
                  "azuredatalakeanalytics.net",
                  "azuredatalakestore.net",
                  "batch.core.windows.net",
                  "core.windows.net",
                  "database.windows.net",
                  "datalake.azure.net",
                  "gallery.azure.com",
                  "graph.windows.net",
                  "login.microsoftonline.com",
                  "management.azure.com",
                  "management.core.windows.net",
                  "vault.azure.net"
                ],
                "excludedhosts": [
                  "schema.management.azure.com"
                ]
              }
            }
          }
        },
        "experimentalFeaturesWarning": true,
        "experimentalFeaturesEnabled": {
          "extendableParamFiles": false,
          "symbolicNameCodegen": false,
          "moduleExtensionConfigs": false,
          "resourceTypedParamsAndOutputs": false,
          "sourceMapping": false,
          "legacyFormatter": false,
          "testFramework": false,
          "assertions": false,
          "waitAndRetry": false,
          "localDeploy": false,
          "resourceInfoCodegen": false,
          "desiredStateConfiguration": false,
<<<<<<< HEAD
          "userDefinedConstraints": false
=======
          "onlyIfNotExists": false,
          "userDefinedConstraints": false,
          "deployCommands": false
>>>>>>> e3506175
        },
        "formatting": {
          "indentKind": "Space",
          "newlineKind": "LF",
          "insertFinalNewline": true,
          "indentSize": 2,
          "width": 120
        }
      }
      """);
        }

        [TestMethod]
        public void GetBuiltInConfiguration_CoreLinterShouldDefaultToEnabled()
        {
            var configuration = IConfigurationManager.GetBuiltInConfiguration();

            configuration.Analyzers.GetValue<bool>("core.enabled", false).Should().Be(true, "Core linters should default to enabled");
        }

        [TestMethod]
        public void GetBuiltInConfiguration_DisableAllAnalyzers_ReturnsBuiltInConfigurationWithoutAnalyzerSettings()
        {
            // Arrange.
            var configuration = IConfigurationManager.GetBuiltInConfiguration().WithAllAnalyzersDisabled();

            // Assert.
            configuration.Should().HaveContents(/*lang=json,strict*/ """
      {
        "cloud": {
          "currentProfile": "AzureCloud",
          "profiles": {
            "AzureChinaCloud": {
              "resourceManagerEndpoint": "https://management.chinacloudapi.cn",
              "activeDirectoryAuthority": "https://login.chinacloudapi.cn"
            },
            "AzureCloud": {
              "resourceManagerEndpoint": "https://management.azure.com",
              "activeDirectoryAuthority": "https://login.microsoftonline.com"
            },
            "AzureUSGovernment": {
              "resourceManagerEndpoint": "https://management.usgovcloudapi.net",
              "activeDirectoryAuthority": "https://login.microsoftonline.us"
            }
          },
          "credentialPrecedence": [
            "AzureCLI",
            "AzurePowerShell"
          ]
        },
        "moduleAliases": {
          "ts": {},
          "br": {
            "public": {
              "registry": "mcr.microsoft.com",
              "modulePath": "bicep"
            }
          }
        },
        "extensions": {
            "az": "builtin:",
            "kubernetes": "builtin:"
        },
        "implicitExtensions": [
            "az"
        ],
        "analyzers": {},
        "experimentalFeaturesWarning": true,
        "experimentalFeaturesEnabled": {
          "extendableParamFiles": false,
          "symbolicNameCodegen": false,
          "resourceTypedParamsAndOutputs": false,
          "sourceMapping": false,
          "legacyFormatter": false,
          "testFramework": false,
          "assertions": false,
          "waitAndRetry": false,
          "localDeploy": false,
          "resourceInfoCodegen": false,
          "moduleExtensionConfigs": false,
          "desiredStateConfiguration": false,
<<<<<<< HEAD
          "userDefinedConstraints": false
=======
          "onlyIfNotExists": false,
          "userDefinedConstraints": false,
          "deployCommands": false
>>>>>>> e3506175
        },
        "formatting": {
          "indentKind": "Space",
          "newlineKind": "LF",
          "insertFinalNewline": true,
          "indentSize": 2,
          "width": 120
        }
      }
      """);
        }

        [TestMethod]
        public void GetBuiltInConfiguration_DisableAnalyzers_ReturnsBuiltInConfiguration_WithSomeAnalyzersSetToLevelOff()
        {
            // Arrange.
            var configuration = IConfigurationManager.GetBuiltInConfiguration().WithAnalyzersDisabled("no-hardcoded-env-urls", "no-unused-vars");

            // Assert.
            configuration.Should().HaveContents(/*lang=json,strict*/ """
      {
        "cloud": {
          "currentProfile": "AzureCloud",
          "profiles": {
            "AzureChinaCloud": {
              "resourceManagerEndpoint": "https://management.chinacloudapi.cn",
              "activeDirectoryAuthority": "https://login.chinacloudapi.cn"
            },
            "AzureCloud": {
              "resourceManagerEndpoint": "https://management.azure.com",
              "activeDirectoryAuthority": "https://login.microsoftonline.com"
            },
            "AzureUSGovernment": {
              "resourceManagerEndpoint": "https://management.usgovcloudapi.net",
              "activeDirectoryAuthority": "https://login.microsoftonline.us"
            }
          },
          "credentialPrecedence": [
            "AzureCLI",
            "AzurePowerShell"
          ]
        },
        "moduleAliases": {
          "ts": {},
          "br": {
            "public": {
              "registry": "mcr.microsoft.com",
              "modulePath": "bicep"
            }
          }
        },
        "extensions": {
            "az": "builtin:",
            "kubernetes": "builtin:"
        },
        "implicitExtensions": [
            "az"
        ],
        "analyzers": {
          "core": {
            "verbose": false,
            "enabled": true,
            "rules": {
              "no-hardcoded-env-urls": {
                "level": "off",
                "disallowedhosts": [
                  "azuredatalakeanalytics.net",
                  "azuredatalakestore.net",
                  "batch.core.windows.net",
                  "core.windows.net",
                  "database.windows.net",
                  "datalake.azure.net",
                  "gallery.azure.com",
                  "graph.windows.net",
                  "login.microsoftonline.com",
                  "management.azure.com",
                  "management.core.windows.net",
                  "vault.azure.net"
                ],
                "excludedhosts": [
                  "schema.management.azure.com"
                ]
              },
              "no-unused-vars": {
                "level": "off"
              }
            }
          }
        },
        "experimentalFeaturesWarning": true,
        "experimentalFeaturesEnabled": {
          "extendableParamFiles": false,
          "symbolicNameCodegen": false,
          "resourceTypedParamsAndOutputs": false,
          "sourceMapping": false,
          "legacyFormatter": false,
          "testFramework": false,
          "assertions": false,
          "waitAndRetry": false,
          "localDeploy": false,
          "resourceInfoCodegen": false,
          "moduleExtensionConfigs": false,
          "desiredStateConfiguration": false,
<<<<<<< HEAD
          "userDefinedConstraints": false
=======
          "onlyIfNotExists": false,
          "userDefinedConstraints": false,
          "deployCommands": false
>>>>>>> e3506175
        },
        "formatting": {
          "indentKind": "Space",
          "newlineKind": "LF",
          "insertFinalNewline": true,
          "indentSize": 2,
          "width": 120
        }
      }
      """);
        }

        [TestMethod]
        public void GetConfiguration_CustomConfigurationNotFound_ReturnsBuiltInConfiguration()
        {
            // Arrange.
            var fileExplorer = new InMemoryFileExplorer();
            var sut = new ConfigurationManager(fileExplorer);
            var sourceFileUri = TestFileUri.FromInMemoryPath("path/to/nonexistent/main.bicep");

            // Act.
            var configuration = sut.GetConfiguration(sourceFileUri);

            // Assert.
            configuration.Should().BeSameAs(IConfigurationManager.GetBuiltInConfiguration());
        }

        [TestMethod]
        public void GetConfiguration_InvalidCustomConfiguration_PropagatesFailedToParseConfigurationDiagnostic()
        {
            // Arrange.
            var fileSet = InMemoryTestFileSet.Create(("bicepconfig.json", ""));
            var sut = new ConfigurationManager(fileSet.FileExplorer);

            // Act & Assert.
            var diagnostics = sut.GetConfiguration(fileSet.GetUri("main.bicep")).Diagnostics;
            diagnostics.Length.Should().Be(1);
            diagnostics[0].Level.Should().Be(DiagnosticLevel.Error);
            diagnostics[0].Message.Should().Be($"Failed to parse the contents of the Bicep configuration file \"{fileSet.GetUri("bicepconfig.json")}\" as valid JSON: The input does not contain any JSON tokens. Expected the input to start with a valid JSON token, when isFinalBlock is true. LineNumber: 0 | BytePositionInLine: 0.");
        }

        [TestMethod]
        public void GetConfiguration_ConfigurationFileNotReadable_PropagatesCouldNotLoadConfigurationDiagnostic()
        {
            // Arrange.
            var configFileUri = TestFileUri.FromMockFileSystemPath("bicepconfig.json");
            var mainFileUri = TestFileUri.FromMockFileSystemPath("main.bicep");
            var fileSystem = new MockFileSystem(new Dictionary<string, MockFileData>
            {
                [configFileUri.GetFilePath()] = new MockFileData("")
                {
                    AllowedFileShare = FileShare.None,
                },
            });

            var fileSet = new MockFileSystemTestFileSet(fileSystem);
            var sut = new ConfigurationManager(fileSet.FileExplorer);

            // Act & Assert.
            var diagnostics = sut.GetConfiguration(mainFileUri).Diagnostics;
            diagnostics.Length.Should().Be(1);
            diagnostics[0].Level.Should().Be(DiagnosticLevel.Error);
            diagnostics[0].Message.Should().StartWith($"Could not load the Bicep configuration file \"{configFileUri}\":");
        }

        [TestMethod]
        public void GetBuiltInConfiguration_EnableExperimentalFeature_ReturnsBuiltInConfiguration_WithSelectedExperimentalFeatureEnabled()
        {
            // Arrange.
            var configuration = IConfigurationManager.GetBuiltInConfiguration();

            ExperimentalFeaturesEnabled experimentalFeaturesEnabled = new(
                SymbolicNameCodegen: false,
                ExtendableParamFiles: true,
                ResourceTypedParamsAndOutputs: false,
                SourceMapping: false,
                LegacyFormatter: false,
                TestFramework: false,
                Assertions: false,
                WaitAndRetry: false,
                LocalDeploy: false,
                ResourceInfoCodegen: false,
                ModuleExtensionConfigs: false,
                DesiredStateConfiguration: false,
<<<<<<< HEAD
                UserDefinedConstraints: false);
=======
                OnlyIfNotExists: false,
                UserDefinedConstraints: false,
                DeployCommands: false);
>>>>>>> e3506175

            configuration.WithExperimentalFeaturesEnabled(experimentalFeaturesEnabled).Should().HaveContents(/*lang=json,strict*/ """
            {
            "cloud": {
                "currentProfile": "AzureCloud",
                "profiles": {
                "AzureChinaCloud": {
                    "resourceManagerEndpoint": "https://management.chinacloudapi.cn",
                    "activeDirectoryAuthority": "https://login.chinacloudapi.cn"
                },
                "AzureCloud": {
                    "resourceManagerEndpoint": "https://management.azure.com",
                    "activeDirectoryAuthority": "https://login.microsoftonline.com"
                },
                "AzureUSGovernment": {
                    "resourceManagerEndpoint": "https://management.usgovcloudapi.net",
                    "activeDirectoryAuthority": "https://login.microsoftonline.us"
                }
                },
                "credentialPrecedence": [
                "AzureCLI",
                "AzurePowerShell"
                ]
            },
            "moduleAliases": {
                "ts": {},
                "br": {
                "public": {
                    "registry": "mcr.microsoft.com",
                    "modulePath": "bicep"
                }
                }
            },
            "extensions": {
                "kubernetes": "builtin:",
                "az": "builtin:"
            },
            "implicitExtensions": [
                "az"
            ],
            "analyzers": {
                "core": {
                "verbose": false,
                "enabled": true,
                "rules": {
                    "no-hardcoded-env-urls": {
                    "level": "warning",
                    "disallowedhosts": [
                        "azuredatalakeanalytics.net",
                        "azuredatalakestore.net",
                        "batch.core.windows.net",
                        "core.windows.net",
                        "database.windows.net",
                        "datalake.azure.net",
                        "gallery.azure.com",
                        "graph.windows.net",
                        "login.microsoftonline.com",
                        "management.azure.com",
                        "management.core.windows.net",
                        "vault.azure.net"
                    ],
                    "excludedhosts": [
                        "schema.management.azure.com"
                    ]
                    }
                }
                }
            },
            "experimentalFeaturesWarning": true,
            "experimentalFeaturesEnabled": {
                "symbolicNameCodegen": false,
                "extendableParamFiles": true,
                "resourceTypedParamsAndOutputs": false,
                "sourceMapping": false,
                "legacyFormatter": false,
                "testFramework": false,
                "assertions": false,
                "waitAndRetry": false,
                "localDeploy": false,
                "resourceInfoCodegen": false,
                "moduleExtensionConfigs": false,
                "desiredStateConfiguration": false,
<<<<<<< HEAD
                "userDefinedConstraints": false
=======
                "onlyIfNotExists": false,
                "userDefinedConstraints": false,
                "deployCommands": false
>>>>>>> e3506175
            },
            "formatting": {
                "indentKind": "Space",
                "newlineKind": "LF",
                "insertFinalNewline": true,
                "indentSize": 2,
                "width": 120
            }
            }
            """);
        }

        [TestMethod]
        public void GetConfiguration_IOExceptionWhenDiscoveringConfiguration_ReturnsDefaultConfigurationWithInfoDiagnostic()
        {
            // Arrange.
            var fileSystemMock = StrictMock.Of<IFileSystem>();
            fileSystemMock.Setup(x => x.Path.GetDirectoryName(It.IsAny<string>())).Returns("foo");
            fileSystemMock.Setup(x => x.Path.Combine(It.IsAny<string>(), It.IsAny<string>())).Returns("");
            fileSystemMock.Setup(x => x.Path.DirectorySeparatorChar).Returns('/');
            fileSystemMock.Setup(x => x.Path.GetFullPath(It.IsAny<string>())).Returns("/foo/bar");
            fileSystemMock.Setup(x => x.Path.GetFullPath(It.IsAny<string>(), It.IsAny<string>())).Returns("/bar/foo");
            fileSystemMock.Setup(x => x.Path.IsPathRooted(It.IsAny<string>())).Returns(false);
            fileSystemMock.Setup(x => x.File.Exists(It.IsAny<string>())).Throws(new IOException("Oops."));

            var fileExplorer = new FileSystemFileExplorer(fileSystemMock.Object);
            var sut = new ConfigurationManager(fileExplorer);
            var configuration = sut.GetConfiguration(new IOUri(IOUriScheme.File, "", "/foo/bar/main.bicep"));

            // Act & Assert.
            var diagnostics = configuration.Diagnostics;
            diagnostics.Length.Should().Be(1);
            diagnostics[0].Level.Should().Be(DiagnosticLevel.Info);
            diagnostics[0].Message.Should().Be("Error scanning \"/foo/bar/\" for bicep configuration: Oops.");
            configuration.ToUtf8Json().Should().Be(IConfigurationManager.GetBuiltInConfiguration().ToUtf8Json());
        }

        [DataTestMethod]
        [DataRow("""
            {
              "cloud": {
                "currentProfile": "MyCloud"
              }
            }
            """, @"The cloud profile ""MyCloud"" does not exist. Available profiles include ""AzureChinaCloud"", ""AzureCloud"", ""AzureUSGovernment"".")]
        [DataRow("""
            {
              "cloud": {
                "currentProfile": "MyCloud",
                "profiles": {
                  "MyCloud": {
                  }
                }
              }
            }
            """, @"The cloud profile ""MyCloud"" is invalid. The ""resourceManagerEndpoint"" property cannot be null or undefined.")]
        [DataRow("""
            {
              "cloud": {
                "currentProfile": "MyCloud",
                "profiles": {
                  "MyCloud": {
                    "resourceManagerEndpoint": "Not and URL"
                  }
                }
              }
            }
            """, @"The cloud profile ""MyCloud"" is invalid. The value of the ""resourceManagerEndpoint"" property ""Not and URL"" is not a valid URL.")]
        [DataRow("""
            {
              "cloud": {
                "currentProfile": "MyCloud",
                "profiles": {
                  "MyCloud": {
                    "resourceManagerEndpoint": "https://example.invalid"
                  }
                }
              }
            }
            """, @"The cloud profile ""MyCloud"" is invalid. The ""activeDirectoryAuthority"" property cannot be null or undefined.")]
        [DataRow("""
            {
              "cloud": {
                "currentProfile": "MyCloud",
                "profiles": {
                  "MyCloud": {
                    "resourceManagerEndpoint": "https://example.invalid",
                    "activeDirectoryAuthority": "Not an URL"
                  }
                }
              }
            }
            """, @"The cloud profile ""MyCloud"" is invalid. The value of the ""activeDirectoryAuthority"" property ""Not an URL"" is not a valid URL.")]
        public void GetConfiguration_InvalidCurrentCloudProfile_PropagatesConfigurationDiagnostic(string configurationContents, string expectedExceptionMessage)
        {
            // Arrange.
            var fileSet = InMemoryTestFileSet.Create(("bicepconfig.json", configurationContents));
            var sut = new ConfigurationManager(fileSet.FileExplorer);

            // Act & Assert.
            var diagnostics = sut.GetConfiguration(fileSet.GetUri("main.bicep")).Diagnostics;
            diagnostics.Length.Should().Be(1);
            diagnostics[0].Level.Should().Be(DiagnosticLevel.Error);
            diagnostics[0].Message.Should().Be($"Failed to parse the contents of the Bicep configuration file \"{fileSet.GetUri("bicepconfig.json")}\": {expectedExceptionMessage}");
        }

        [TestMethod]
        [DataRow("""
            {
              "cloud": {
                "credentialOptions": {
                    "managedIdentity": {
                        "type": "UserAssigned"
                    }
                }
              }
            }
            """, @"The managed-identity configuration is invalid. Either ""clientId"" or ""resourceId"" must be set for user-assigned identity.")]
        [DataRow("""
            {
              "cloud": {
                "credentialOptions": {
                    "managedIdentity": {
                        "type": "UserAssigned",
                        "clientId": "foo",
                        "resourceId": "bar"
                    }
                }
              }
            }
            """, @"The managed-identity configuration is invalid. ""clientId"" and ""resourceId"" cannot be set at the same time for user-assigned identity.")]
        [DataRow("""
            {
              "cloud": {
                "credentialOptions": {
                    "managedIdentity": {
                        "type": "UserAssigned",
                        "clientId": "foo"
                    }
                }
              }
            }
            """, @"The managed-identity configuration is invalid. ""clientId"" must be a GUID.")]
        [DataRow("""
            {
              "cloud": {
                "credentialOptions": {
                    "managedIdentity": {
                        "type": "UserAssigned",
                        "resourceId": "bar"
                    }
                }
              }
            }
            """, @"The managed-identity configuration is invalid. ""resourceId"" must be a valid Azure resource identifier.")]
        public void GetConfiguration_InvalidUserAssignedIdentityOptions_PropagatesConfigurationDiagnostic(string configurationContents, string expectedExceptionMessage)
        {
            // Arrange.
            var fileSet = InMemoryTestFileSet.Create(("bicepconfig.json", configurationContents));
            var sut = new ConfigurationManager(fileSet.FileExplorer);


            // Act.
            var diagnostics = sut.GetConfiguration(fileSet.GetUri("main.bicep")).Diagnostics;

            // Assert.
            diagnostics.Length.Should().Be(1);
            diagnostics[0].Level.Should().Be(DiagnosticLevel.Error);
            diagnostics[0].Message.Should().Be($"Failed to parse the contents of the Bicep configuration file \"{fileSet.GetUri("bicepconfig.json")}\": {expectedExceptionMessage}");
        }

        [DataTestMethod]
        [DataRow("repo")]
        [DataRow("re%20po")]
        public void GetConfiguration_ValidCustomConfiguration_OverridesBuiltInConfiguration(string root)
        {
            // Arrange.
            var fileSet = InMemoryTestFileSet.Create(
                ("modules", TestFileData.Directory),
                ("bicepconfig.json", """
                    {
                      "cloud": {
                        "currentProfile": "MyCloud",
                        "profiles": {
                          "MyCloud": {
                            "resourceManagerEndpoint": "https://bicep.example.com",
                            "activeDirectoryAuthority": "https://login.bicep.example.com"
                          }
                        },
                        "credentialPrecedence": [
                          "AzurePowerShell",
                          "VisualStudioCode"
                        ],
                        "credentialOptions": {
                          "managedIdentity": {
                            "type": "UserAssigned",
                            "clientId": "00000000-0000-0000-0000-000000000000"
                          }
                        }
                      },
                      "moduleAliases": {
                        "ts": {
                          "mySpecPath": {
                            "subscription": "B34C8680-F688-48C2-A44F-E1EFF5E01173"
                          }
                        },
                        "br": {
                          "myRegistry": {
                            "registry": "localhost:8000"
                          },
                          "myModulePath": {
                            "registry": "test.invalid",
                            "modulePath": "root/modules"
                          }
                        }
                      },
                      "analyzers": {
                        "core": {
                          "enabled": false,
                          "rules": {
                            "no-hardcoded-env-urls": {
                              "level": "warning",
                              "disallowedhosts": [
                                "datalake.azure.net",
                                "azuredatalakestore.net",
                                "azuredatalakeanalytics.net",
                                "vault.azure.net",
                                "asazure.windows.net",
                                "batch.core.windows.net"
                              ]
                            }
                          }
                        }
                      },
                      "cacheRootDirectory": "/home/username/.bicep/cache",
                      "experimentalFeaturesWarning": false,
                      "experimentalFeaturesEnabled": {},
                      "formatting": {
                        "indentKind": "Space",
                        "newlineKind": "LF",
                        "insertFinalNewline": true,
                        "indentSize": 2,
                        "width": 80
                      }
                    }
                    """));
            var sut = new ConfigurationManager(fileSet.FileExplorer);

            // Act.
            var configuration = sut.GetConfiguration(fileSet.GetUri("modules/vnet.bicep"));

            // Assert.
            configuration.Should().HaveContents("""
                {
                  "cloud": {
                    "currentProfile": "MyCloud",
                    "profiles": {
                      "AzureChinaCloud": {
                        "resourceManagerEndpoint": "https://management.chinacloudapi.cn",
                        "activeDirectoryAuthority": "https://login.chinacloudapi.cn"
                      },
                      "AzureCloud": {
                        "resourceManagerEndpoint": "https://management.azure.com",
                        "activeDirectoryAuthority": "https://login.microsoftonline.com"
                      },
                      "AzureUSGovernment": {
                        "resourceManagerEndpoint": "https://management.usgovcloudapi.net",
                        "activeDirectoryAuthority": "https://login.microsoftonline.us"
                      },
                      "MyCloud": {
                        "resourceManagerEndpoint": "https://bicep.example.com",
                        "activeDirectoryAuthority": "https://login.bicep.example.com"
                      }
                    },
                    "credentialPrecedence": [
                      "AzurePowerShell",
                      "VisualStudioCode"
                    ],
                    "credentialOptions": {
                      "managedIdentity": {
                        "type": "UserAssigned",
                        "clientId": "00000000-0000-0000-0000-000000000000"
                      }
                    }
                  },
                  "moduleAliases": {
                    "ts": {
                      "mySpecPath": {
                        "subscription": "B34C8680-F688-48C2-A44F-E1EFF5E01173"
                      }
                    },
                    "br": {
                      "myModulePath": {
                        "registry": "test.invalid",
                        "modulePath": "root/modules"
                      },
                      "myRegistry": {
                        "registry": "localhost:8000"
                      },
                      "public": {
                        "registry": "mcr.microsoft.com",
                        "modulePath": "bicep"
                      }
                    }
                  },
                  "extensions": {
                    "az": "builtin:",
                    "kubernetes": "builtin:"
                  },
                  "implicitExtensions": [
                    "az"
                  ],
                  "analyzers": {
                    "core": {
                      "verbose": false,
                      "enabled": false,
                      "rules": {
                        "no-hardcoded-env-urls": {
                          "level": "warning",
                          "disallowedhosts": [
                            "datalake.azure.net",
                            "azuredatalakestore.net",
                            "azuredatalakeanalytics.net",
                            "vault.azure.net",
                            "asazure.windows.net",
                            "batch.core.windows.net"
                          ],
                          "excludedhosts": [
                            "schema.management.azure.com"
                          ]
                        }
                      }
                    }
                  },
                  "cacheRootDirectory": "/home/username/.bicep/cache",
                  "experimentalFeaturesWarning": false,
                  "experimentalFeaturesEnabled": {
                    "extendableParamFiles": false,
                    "symbolicNameCodegen": false,
                    "resourceTypedParamsAndOutputs": false,
                    "sourceMapping": false,
                    "legacyFormatter": false,
                    "testFramework": false,
                    "assertions": false,
                    "waitAndRetry": false,
                    "localDeploy": false,
                    "resourceInfoCodegen": false,
                    "moduleExtensionConfigs": false,
                    "desiredStateConfiguration": false,
<<<<<<< HEAD
                    "userDefinedConstraints": false
=======
                    "onlyIfNotExists": false,
                    "userDefinedConstraints": false,
                    "deployCommands": false
>>>>>>> e3506175
                  },
                  "formatting": {
                    "indentKind": "Space",
                    "newlineKind": "LF",
                    "insertFinalNewline": true,
                    "indentSize": 2,
                    "width": 80
                  }
                }
                """);
        }

        [TestMethod]
        public void Bicepconfig_resolution_is_a_merge_between_closest_bicepconfig_file_and_builtin_config()
        {
            // Verifies and clarifies the resolution behavior of bicepconfig.json per documentation (https://learn.microsoft.com/en-us/azure/azure-resource-manager/bicep/bicep-config):
            // > The configuration file closest to the Bicep file in the directory hierarchy is used.

            // Arrange.
            var fileSet = InMemoryTestFileSet.Create(
                ("repo/modules/bicepconfig.json", """
                    {}
                    """),
                ("repo/bicepconfig.json", """
                    {
                      "moduleAliases": {
                        "br": {
                          "public": {
                            "registry": "main.microsoft.com",
                            "modulePath": "bicep"
                          }
                        }
                      }
                    }
                    """));

            var sut = new ConfigurationManager(fileSet.FileExplorer);

            // Act.
            var configuration = sut.GetConfiguration(fileSet.GetUri("repo/modules/bicepconfig.json"));

            // Assert.
            configuration.ModuleAliases.TryGetOciArtifactModuleAlias("public").IsSuccess(out var moduleAlias).Should().BeTrue();
            moduleAlias!.Registry.Should().Be("mcr.microsoft.com");
        }
    }
}<|MERGE_RESOLUTION|>--- conflicted
+++ resolved
@@ -111,13 +111,8 @@
           "localDeploy": false,
           "resourceInfoCodegen": false,
           "desiredStateConfiguration": false,
-<<<<<<< HEAD
-          "userDefinedConstraints": false
-=======
-          "onlyIfNotExists": false,
           "userDefinedConstraints": false,
           "deployCommands": false
->>>>>>> e3506175
         },
         "formatting": {
           "indentKind": "Space",
@@ -199,13 +194,8 @@
           "resourceInfoCodegen": false,
           "moduleExtensionConfigs": false,
           "desiredStateConfiguration": false,
-<<<<<<< HEAD
-          "userDefinedConstraints": false
-=======
-          "onlyIfNotExists": false,
           "userDefinedConstraints": false,
           "deployCommands": false
->>>>>>> e3506175
         },
         "formatting": {
           "indentKind": "Space",
@@ -309,13 +299,8 @@
           "resourceInfoCodegen": false,
           "moduleExtensionConfigs": false,
           "desiredStateConfiguration": false,
-<<<<<<< HEAD
-          "userDefinedConstraints": false
-=======
-          "onlyIfNotExists": false,
           "userDefinedConstraints": false,
           "deployCommands": false
->>>>>>> e3506175
         },
         "formatting": {
           "indentKind": "Space",
@@ -400,13 +385,8 @@
                 ResourceInfoCodegen: false,
                 ModuleExtensionConfigs: false,
                 DesiredStateConfiguration: false,
-<<<<<<< HEAD
-                UserDefinedConstraints: false);
-=======
-                OnlyIfNotExists: false,
                 UserDefinedConstraints: false,
                 DeployCommands: false);
->>>>>>> e3506175
 
             configuration.WithExperimentalFeaturesEnabled(experimentalFeaturesEnabled).Should().HaveContents(/*lang=json,strict*/ """
             {
@@ -489,13 +469,8 @@
                 "resourceInfoCodegen": false,
                 "moduleExtensionConfigs": false,
                 "desiredStateConfiguration": false,
-<<<<<<< HEAD
-                "userDefinedConstraints": false
-=======
-                "onlyIfNotExists": false,
                 "userDefinedConstraints": false,
                 "deployCommands": false
->>>>>>> e3506175
             },
             "formatting": {
                 "indentKind": "Space",
@@ -845,13 +820,8 @@
                     "resourceInfoCodegen": false,
                     "moduleExtensionConfigs": false,
                     "desiredStateConfiguration": false,
-<<<<<<< HEAD
-                    "userDefinedConstraints": false
-=======
-                    "onlyIfNotExists": false,
                     "userDefinedConstraints": false,
                     "deployCommands": false
->>>>>>> e3506175
                   },
                   "formatting": {
                     "indentKind": "Space",
