--- conflicted
+++ resolved
@@ -113,11 +113,8 @@
           "resourceInfoCodegen": false,
           "typedVariables": false,
           "desiredStateConfiguration": false,
-<<<<<<< HEAD
-          "externalInputFunction": false
-=======
+          "externalInputFunction": false,
           "onlyIfNotExists": false
->>>>>>> 925c7a2c
         },
         "formatting": {
           "indentKind": "Space",
@@ -201,11 +198,8 @@
           "typedVariables": false,
           "moduleExtensionConfigs": false,
           "desiredStateConfiguration": false,
-<<<<<<< HEAD
-          "externalInputFunction": false
-=======
+          "externalInputFunction": false,
           "onlyIfNotExists": false
->>>>>>> 925c7a2c
         },
         "formatting": {
           "indentKind": "Space",
@@ -314,11 +308,8 @@
           "typedVariables": false,
           "moduleExtensionConfigs": false,
           "desiredStateConfiguration": false,
-<<<<<<< HEAD
-          "externalInputFunction": false
-=======
+          "externalInputFunction": false,
           "onlyIfNotExists": false
->>>>>>> 925c7a2c
         },
         "formatting": {
           "indentKind": "Space",
@@ -413,11 +404,8 @@
                 TypedVariables: false,
                 ModuleExtensionConfigs: false,
                 DesiredStateConfiguration: false,
-<<<<<<< HEAD
-                ExternalInputFunction: false);
-=======
+                ExternalInputFunction: false,
                 OnlyIfNotExists: false);
->>>>>>> 925c7a2c
 
             configuration.WithExperimentalFeaturesEnabled(experimentalFeaturesEnabled).Should().HaveContents(/*lang=json,strict*/ """
             {
@@ -505,11 +493,8 @@
                 "typedVariables": false,
                 "moduleExtensionConfigs": false,
                 "desiredStateConfiguration": false,
-<<<<<<< HEAD
-                "externalInputFunction": false
-=======
+                "externalInputFunction": false,
                 "onlyIfNotExists": false
->>>>>>> 925c7a2c
             },
             "formatting": {
                 "indentKind": "Space",
@@ -883,11 +868,8 @@
           "typedVariables": false,
           "moduleExtensionConfigs": false,
           "desiredStateConfiguration": false,
-<<<<<<< HEAD
-          "externalInputFunction": false
-=======
+          "externalInputFunction": false,
           "onlyIfNotExists": false
->>>>>>> 925c7a2c
         },
         "formatting": {
           "indentKind": "Space",
