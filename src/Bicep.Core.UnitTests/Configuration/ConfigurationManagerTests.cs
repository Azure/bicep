// Copyright (c) Microsoft Corporation.
// Licensed under the MIT License.

using System.Diagnostics.CodeAnalysis;
using System.IO.Abstractions;
using System.IO.Abstractions.TestingHelpers;
using Bicep.Core.Configuration;
using Bicep.Core.Diagnostics;
using Bicep.Core.UnitTests.Assertions;
using Bicep.Core.UnitTests.Mock;
using FluentAssertions;
using Microsoft.VisualStudio.TestTools.UnitTesting;
using Moq;
using IOFileSystem = System.IO.Abstractions.FileSystem;

namespace Bicep.Core.UnitTests.Configuration
{
    [TestClass]
    public class ConfigurationManagerTests
    {
        [NotNull]
        public TestContext? TestContext { get; set; }

        [TestMethod]
        public void GetBuiltInConfiguration_NoParameter_ReturnsBuiltInConfigurationWithAnalyzerSettings()
        {
            // Arrange.
            var configuration = IConfigurationManager.GetBuiltInConfiguration();

            // Assert.
            configuration.Should().HaveContents(/*lang=json,strict*/ """
      {
        "cloud": {
          "currentProfile": "AzureCloud",
          "profiles": {
            "AzureChinaCloud": {
              "resourceManagerEndpoint": "https://management.chinacloudapi.cn",
              "activeDirectoryAuthority": "https://login.chinacloudapi.cn"
            },
            "AzureCloud": {
              "resourceManagerEndpoint": "https://management.azure.com",
              "activeDirectoryAuthority": "https://login.microsoftonline.com"
            },
            "AzureUSGovernment": {
              "resourceManagerEndpoint": "https://management.usgovcloudapi.net",
              "activeDirectoryAuthority": "https://login.microsoftonline.us"
            }
          },
          "credentialPrecedence": [
            "AzureCLI",
            "AzurePowerShell"
          ]
        },
        "moduleAliases": {
          "ts": {},
          "br": {
            "public": {
              "registry": "mcr.microsoft.com",
              "modulePath": "bicep"
            }
          }
        },
        "providerAliases": {
          "br": {
            "public": {
              "registry": "mcr.microsoft.com",
              "providerPath": "bicep/providers"
            }
          }
        },
        "providers": {
          "az": "builtin:",
          "kubernetes": "builtin:",
          "microsoftGraph": "builtin:"
        },
        "implicitProviders": ["az"],
        "analyzers": {
          "core": {
            "verbose": false,
            "enabled": true,
            "rules": {
              "no-hardcoded-env-urls": {
                "level": "warning",
                "disallowedhosts": [
                  "api.loganalytics.io",
                  "azuredatalakeanalytics.net",
                  "azuredatalakestore.net",
                  "batch.core.windows.net",
                  "core.windows.net",
                  "database.windows.net",
                  "datalake.azure.net",
                  "gallery.azure.com",
                  "graph.windows.net",
                  "login.microsoftonline.com",
                  "management.azure.com",
                  "management.core.windows.net",
                  "region.asazure.windows.net",
                  "trafficmanager.net",
                  "vault.azure.net"
                ],
                "excludedhosts": [
                  "schema.management.azure.com"
                ]
              }
            }
          }
        },
        "experimentalFeaturesEnabled": {
          "symbolicNameCodegen": false,
          "extensibility": false,
          "resourceTypedParamsAndOutputs": false,
          "sourceMapping": false,
          "legacyFormatter": false,
          "testFramework": false,
          "assertions": false,
          "dynamicTypeLoading": false,
          "providerRegistry": false,
<<<<<<< HEAD
          "publishSource": false,
=======
          "microsoftGraphPreview": false,
>>>>>>> 52025f94
          "optionalModuleNames": false,
          "resourceDerivedTypes": false
        },
        "formatting": {
          "indentKind": "Space",
          "newlineKind": "LF",
          "insertFinalNewline": true,
          "indentSize": 2,
          "width": 120
        }
      }
      """);
        }

        [TestMethod]
        public void GetBuiltInConfiguration_CoreLinterShouldDefaultToEnabled()
        {
            var configuration = IConfigurationManager.GetBuiltInConfiguration();

            configuration.Analyzers.GetValue<bool>("core.enabled", false).Should().Be(true, "Core linters should default to enabled");
        }

        [TestMethod]
        public void GetBuiltInConfiguration_DisableAllAnalyzers_ReturnsBuiltInConfigurationWithoutAnalyzerSettings()
        {
            // Arrange.
            var configuration = IConfigurationManager.GetBuiltInConfiguration().WithAllAnalyzersDisabled();

            // Assert.
            configuration.Should().HaveContents(/*lang=json,strict*/ """
      {
        "cloud": {
          "currentProfile": "AzureCloud",
          "profiles": {
            "AzureChinaCloud": {
              "resourceManagerEndpoint": "https://management.chinacloudapi.cn",
              "activeDirectoryAuthority": "https://login.chinacloudapi.cn"
            },
            "AzureCloud": {
              "resourceManagerEndpoint": "https://management.azure.com",
              "activeDirectoryAuthority": "https://login.microsoftonline.com"
            },
            "AzureUSGovernment": {
              "resourceManagerEndpoint": "https://management.usgovcloudapi.net",
              "activeDirectoryAuthority": "https://login.microsoftonline.us"
            }
          },
          "credentialPrecedence": [
            "AzureCLI",
            "AzurePowerShell"
          ]
        },
        "moduleAliases": {
          "ts": {},
          "br": {
            "public": {
              "registry": "mcr.microsoft.com",
              "modulePath": "bicep"
            }
          }
        },
        "providerAliases": {
          "br": {
            "public": {
              "registry": "mcr.microsoft.com",
              "providerPath": "bicep/providers"
            }
          }
        },
        "providers": {
            "az": "builtin:",
            "kubernetes": "builtin:",
            "microsoftGraph": "builtin:"
        },
        "implicitProviders": [
            "az"
        ],
        "analyzers": {},
        "experimentalFeaturesEnabled": {
          "symbolicNameCodegen": false,
          "extensibility": false,
          "resourceTypedParamsAndOutputs": false,
          "sourceMapping": false,
          "legacyFormatter": false,
          "testFramework": false,
          "assertions": false,
          "dynamicTypeLoading": false,
          "providerRegistry": false,
<<<<<<< HEAD
          "publishSource": false,
=======
          "microsoftGraphPreview": false,
>>>>>>> 52025f94
          "optionalModuleNames": false,
          "resourceDerivedTypes": false
        },
        "formatting": {
          "indentKind": "Space",
          "newlineKind": "LF",
          "insertFinalNewline": true,
          "indentSize": 2,
          "width": 120
        }
      }
      """);
        }

        [TestMethod]
        public void GetBuiltInConfiguration_DisableAnalyzers_ReturnsBuiltInConfiguration_WithSomeAnalyzersSetToLevelOff()
        {
            // Arrange.
            var configuration = IConfigurationManager.GetBuiltInConfiguration().WithAnalyzersDisabled("no-hardcoded-env-urls", "no-unused-vars");

            // Assert.
            configuration.Should().HaveContents(/*lang=json,strict*/ """
      {
        "cloud": {
          "currentProfile": "AzureCloud",
          "profiles": {
            "AzureChinaCloud": {
              "resourceManagerEndpoint": "https://management.chinacloudapi.cn",
              "activeDirectoryAuthority": "https://login.chinacloudapi.cn"
            },
            "AzureCloud": {
              "resourceManagerEndpoint": "https://management.azure.com",
              "activeDirectoryAuthority": "https://login.microsoftonline.com"
            },
            "AzureUSGovernment": {
              "resourceManagerEndpoint": "https://management.usgovcloudapi.net",
              "activeDirectoryAuthority": "https://login.microsoftonline.us"
            }
          },
          "credentialPrecedence": [
            "AzureCLI",
            "AzurePowerShell"
          ]
        },
        "moduleAliases": {
          "ts": {},
          "br": {
            "public": {
              "registry": "mcr.microsoft.com",
              "modulePath": "bicep"
            }
          }
        },
        "providerAliases": {
          "br": {
            "public": {
              "registry": "mcr.microsoft.com",
              "providerPath": "bicep/providers"
            }
          }
        },
        "providers": {
            "az": "builtin:",
            "kubernetes": "builtin:",
            "microsoftGraph": "builtin:"
        },
        "implicitProviders": [
            "az"
        ],
        "analyzers": {
          "core": {
            "verbose": false,
            "enabled": true,
            "rules": {
              "no-hardcoded-env-urls": {
                "level": "off",
                "disallowedhosts": [
                  "api.loganalytics.io",
                  "azuredatalakeanalytics.net",
                  "azuredatalakestore.net",
                  "batch.core.windows.net",
                  "core.windows.net",
                  "database.windows.net",
                  "datalake.azure.net",
                  "gallery.azure.com",
                  "graph.windows.net",
                  "login.microsoftonline.com",
                  "management.azure.com",
                  "management.core.windows.net",
                  "region.asazure.windows.net",
                  "trafficmanager.net",
                  "vault.azure.net"
                ],
                "excludedhosts": [
                  "schema.management.azure.com"
                ]
              },
              "no-unused-vars": {
                "level": "off"
              }
            }
          }
        },
        "experimentalFeaturesEnabled": {
          "symbolicNameCodegen": false,
          "extensibility": false,
          "resourceTypedParamsAndOutputs": false,
          "sourceMapping": false,
          "legacyFormatter": false,
          "testFramework": false,
          "assertions": false,
          "dynamicTypeLoading": false,
          "providerRegistry": false,
<<<<<<< HEAD
          "publishSource": false,
=======
          "microsoftGraphPreview": false,
>>>>>>> 52025f94
          "optionalModuleNames": false,
          "resourceDerivedTypes": false
        },
        "formatting": {
          "indentKind": "Space",
          "newlineKind": "LF",
          "insertFinalNewline": true,
          "indentSize": 2,
          "width": 120
        }
      }
      """);
        }

        [TestMethod]
        public void GetConfiguration_CustomConfigurationNotFound_ReturnsBuiltInConfiguration()
        {
            // Arrange.
            var sut = new ConfigurationManager(new IOFileSystem());
            var sourceFileUri = new Uri(this.CreatePath("foo/bar/main.bicep"));

            // Act.
            var configuration = sut.GetConfiguration(sourceFileUri);

            // Assert.
            configuration.Should().BeSameAs(IConfigurationManager.GetBuiltInConfiguration());
        }

        [TestMethod]
        public void GetConfiguration_InvalidCustomConfiguration_PropagatesFailedToParseConfigurationDiagnostic()
        {
            // Arrange.
            var configurataionPath = CreatePath("path/to/bicepconfig.json");
            var fileSystem = new MockFileSystem(new Dictionary<string, MockFileData>
            {
                [configurataionPath] = "",
            });

            var sut = new ConfigurationManager(fileSystem);
            var sourceFileUri = new Uri(CreatePath("path/to/main.bicep"));

            // Act & Assert.
            var diagnostics = sut.GetConfiguration(sourceFileUri).DiagnosticBuilders.Select(b => b(DiagnosticBuilder.ForDocumentStart())).ToList();
            diagnostics.Count.Should().Be(1);
            diagnostics[0].Level.Should().Be(DiagnosticLevel.Error);
            diagnostics[0].Message.Should().Be($"Failed to parse the contents of the Bicep configuration file \"{configurataionPath}\" as valid JSON: The input does not contain any JSON tokens. Expected the input to start with a valid JSON token, when isFinalBlock is true. LineNumber: 0 | BytePositionInLine: 0.");
        }

        [TestMethod]
        public void GetConfiguration_ConfigurationFileNotReadable_PropagatesCouldNotLoadConfigurationDiagnostic()
        {
            // Arrange.
            var configurataionPath = CreatePath("path/to/bicepconfig.json");
            var fileSystem = new MockFileSystem(new Dictionary<string, MockFileData>
            {
                [configurataionPath] = "",
            });

            var fileSystemMock = StrictMock.Of<IFileSystem>();
            fileSystemMock.SetupGet(x => x.Path).Returns(fileSystem.Path);
            fileSystemMock.SetupGet(x => x.Directory).Returns(fileSystem.Directory);
            fileSystemMock.SetupGet(x => x.File).Returns(fileSystem.File);
            fileSystemMock.Setup(x => x.FileStream.New(It.IsAny<string>(), It.IsAny<FileMode>(), It.IsAny<FileAccess>()))
                .Throws(new UnauthorizedAccessException("Not allowed."));

            var sut = new ConfigurationManager(fileSystemMock.Object);
            var sourceFileUri = new Uri(CreatePath("path/to/main.bicep"));

            // Act & Assert.
            var diagnostics = sut.GetConfiguration(sourceFileUri).DiagnosticBuilders.Select(b => b(DiagnosticBuilder.ForDocumentStart())).ToList();
            diagnostics.Count.Should().Be(1);
            diagnostics[0].Level.Should().Be(DiagnosticLevel.Error);
            diagnostics[0].Message.Should().Be($"Could not load the Bicep configuration file \"{configurataionPath}\": Not allowed.");
        }

        [TestMethod]
        public void GetConfiguration_IOExceptionWhenDiscovringConfiguration_ReturnsDefaultConfigurationWithInfoDiagnostic()
        {
            // Arrange.
            var fileSystemMock = StrictMock.Of<IFileSystem>();
            fileSystemMock.Setup(x => x.Path.GetDirectoryName(It.IsAny<string>())).Returns("foo");
            fileSystemMock.Setup(x => x.Path.Combine(It.IsAny<string>(), It.IsAny<string>())).Returns("");
            fileSystemMock.Setup(x => x.File.Exists(It.IsAny<string>())).Returns(false);
            fileSystemMock.Setup(x => x.Directory.GetParent(It.IsAny<string>())).Throws(new IOException("Oops."));

            var sut = new ConfigurationManager(fileSystemMock.Object);
            var configurataionPath = CreatePath("path/to/main.bicep");
            var sourceFileUri = new Uri(configurataionPath);
            var configuration = sut.GetConfiguration(sourceFileUri);

            // Act & Assert.
            var diagnostics = configuration.DiagnosticBuilders.Select(b => b(DiagnosticBuilder.ForDocumentStart())).ToList();
            diagnostics.Count.Should().Be(1);
            diagnostics[0].Level.Should().Be(DiagnosticLevel.Info);
            diagnostics[0].Message.Should().Be("Error scanning \"foo\" for bicep configuration: Oops.");
            configuration.ToUtf8Json().Should().Be(IConfigurationManager.GetBuiltInConfiguration().ToUtf8Json());
        }

        [DataTestMethod]
        [DataRow("""
    {
      "cloud": {
        "currentProfile": "MyCloud"
      }
    }
    """, @"The cloud profile ""MyCloud"" does not exist. Available profiles include ""AzureChinaCloud"", ""AzureCloud"", ""AzureUSGovernment"".")]
        [DataRow("""
    {
      "cloud": {
        "currentProfile": "MyCloud",
        "profiles": {
          "MyCloud": {
          }
        }
      }
    }
    """, @"The cloud profile ""MyCloud"" is invalid. The ""resourceManagerEndpoint"" property cannot be null or undefined.")]
        [DataRow("""
    {
      "cloud": {
        "currentProfile": "MyCloud",
        "profiles": {
          "MyCloud": {
            "resourceManagerEndpoint": "Not and URL"
          }
        }
      }
    }
    """, @"The cloud profile ""MyCloud"" is invalid. The value of the ""resourceManagerEndpoint"" property ""Not and URL"" is not a valid URL.")]
        [DataRow("""
    {
      "cloud": {
        "currentProfile": "MyCloud",
        "profiles": {
          "MyCloud": {
            "resourceManagerEndpoint": "https://example.invalid"
          }
        }
      }
    }
    """, @"The cloud profile ""MyCloud"" is invalid. The ""activeDirectoryAuthority"" property cannot be null or undefined.")]
        [DataRow("""
    {
      "cloud": {
        "currentProfile": "MyCloud",
        "profiles": {
          "MyCloud": {
            "resourceManagerEndpoint": "https://example.invalid",
            "activeDirectoryAuthority": "Not an URL"
          }
        }
      }
    }
    """, @"The cloud profile ""MyCloud"" is invalid. The value of the ""activeDirectoryAuthority"" property ""Not an URL"" is not a valid URL.")]
        public void GetConfiguration_InvalidCurrentCloudProfile_PropagatesConfigurationDiagnostic(string configurationContents, string expectedExceptionMessage)
        {
            // Arrange.
            var configurationPath = CreatePath("path/to/bicepconfig.json");
            var fileSystem = new MockFileSystem(new Dictionary<string, MockFileData>
            {
                [configurationPath] = configurationContents,
            });

            var sut = new ConfigurationManager(fileSystem);
            var sourceFileUri = new Uri(CreatePath("path/to/main.bicep"));

            // Act & Assert.
            var diagnostics = sut.GetConfiguration(sourceFileUri).DiagnosticBuilders.Select(b => b(DiagnosticBuilder.ForDocumentStart())).ToList();
            diagnostics.Count.Should().Be(1);
            diagnostics[0].Level.Should().Be(DiagnosticLevel.Error);
            diagnostics[0].Message.Should().Be($"Failed to parse the contents of the Bicep configuration file \"{configurationPath}\": {expectedExceptionMessage}");
        }

        [TestMethod]
        [DataRow("""
    {
      "cloud": {
        "credentialOptions": {
            "managedIdentity": {
                "type": "UserAssigned"
            }
        }
      }
    }
    """, @"The managed-identity configuration is invalid. Either ""clientId"" or ""resourceId"" must be set for user-assigned identity.")]
        [DataRow("""
    {
      "cloud": {
        "credentialOptions": {
            "managedIdentity": {
                "type": "UserAssigned",
                "clientId": "foo",
                "resourceId": "bar"
            }
        }
      }
    }
    """, @"The managed-identity configuration is invalid. ""clientId"" and ""resourceId"" cannot be set at the same time for user-assigned identity.")]
        [DataRow("""
    {
      "cloud": {
        "credentialOptions": {
            "managedIdentity": {
                "type": "UserAssigned",
                "clientId": "foo"
            }
        }
      }
    }
    """, @"The managed-identity configuration is invalid. ""clientId"" must be a GUID.")]
        [DataRow("""
    {
      "cloud": {
        "credentialOptions": {
            "managedIdentity": {
                "type": "UserAssigned",
                "resourceId": "bar"
            }
        }
      }
    }
    """, @"The managed-identity configuration is invalid. ""resourceId"" must be a valid Azure resource identifier.")]
        public void GetConfiguration_InvalidUserAssignedIdentityOptions_PropagatesConfigurationDiagnostic(string configurationContents, string expectedExceptionMessage)
        {
            // Arrange.
            var configurationPath = CreatePath("path/to/bicepconfig.json");
            var fileSystem = new MockFileSystem(new Dictionary<string, MockFileData>
            {
                [configurationPath] = configurationContents,
            });

            var sut = new ConfigurationManager(fileSystem);
            var sourceFileUri = new Uri(CreatePath("path/to/main.bicep"));

            // Act.
            var diagnostics = sut.GetConfiguration(sourceFileUri).DiagnosticBuilders.Select(b => b(DiagnosticBuilder.ForDocumentStart())).ToList();

            // Assert.
            diagnostics.Count.Should().Be(1);
            diagnostics[0].Level.Should().Be(DiagnosticLevel.Error);
            diagnostics[0].Message.Should().Be($"Failed to parse the contents of the Bicep configuration file \"{configurationPath}\": {expectedExceptionMessage}");
        }

        [TestMethod]
        public void GetConfiguration_ValidCustomConfiguration_OverridesBuiltInConfiguration()
        {
            // Arrange.
            var fileSystem = new MockFileSystem(new Dictionary<string, MockFileData>
            {
                [CreatePath("repo")] = new MockDirectoryData(),
                [CreatePath("repo/modules")] = new MockDirectoryData(),
                [CreatePath("repo/bicepconfig.json")] = /*lang=json,strict*/ """
        {
          "cloud": {
            "currentProfile": "MyCloud",
            "profiles": {
              "MyCloud": {
                "resourceManagerEndpoint": "https://bicep.example.com",
                "activeDirectoryAuthority": "https://login.bicep.example.com"
              }
            },
            "credentialPrecedence": [
                "AzurePowerShell",
                "VisualStudioCode"
            ],
            "credentialOptions": {
              "managedIdentity": {
                "type": "UserAssigned",
                "clientId": "00000000-0000-0000-0000-000000000000"
              }
            }
          },
          "moduleAliases": {
            "ts": {
              "mySpecPath": {
                "subscription": "B34C8680-F688-48C2-A44F-E1EFF5E01173"
              }
            },
            "br": {
              "myRegistry": {
                "registry": "localhost:8000"
              },
              "myModulePath": {
                "registry": "test.invalid",
                "modulePath": "root/modules"
              }
            }
          },
          "providerAliases": {
            "br": {
              "public": {
                "registry": "mcr.microsoft.com",
                "providerPath": "bicep/providers"
              }
            }
          },
        "analyzers": {
        "core": {
            "enabled": false,
            "rules": {
            "no-hardcoded-env-urls": {
                "level": "warning",
                "disallowedhosts": [
                "datalake.azure.net",
                "azuredatalakestore.net",
                "azuredatalakeanalytics.net",
                "vault.azure.net",
                "api.loganalytics.io",
                "asazure.windows.net",
                "region.asazure.windows.net",
                "batch.core.windows.net"
                ]
            }
            }
        }
        },
        "cacheRootDirectory": "/home/username/.bicep/cache",
        "experimentalFeaturesEnabled": {
        "extensibility": true
        },
        "formatting": {
        "indentKind": "Space",
        "newlineKind": "LF",
        "insertFinalNewline": true,
        "indentSize": 2,
        "width": 80
        }
    }
    """
            });

            // Act.
            var sut = new ConfigurationManager(fileSystem);
            var sourceFileUri = new Uri(this.CreatePath("repo/modules/vnet.bicep"));
            var configuration = sut.GetConfiguration(sourceFileUri);

            // Assert.
            configuration.Should().HaveContents(/*lang=json,strict*/ """
      {
        "cloud": {
          "currentProfile": "MyCloud",
          "profiles": {
            "AzureChinaCloud": {
              "resourceManagerEndpoint": "https://management.chinacloudapi.cn",
              "activeDirectoryAuthority": "https://login.chinacloudapi.cn"
            },
            "AzureCloud": {
              "resourceManagerEndpoint": "https://management.azure.com",
              "activeDirectoryAuthority": "https://login.microsoftonline.com"
            },
            "AzureUSGovernment": {
              "resourceManagerEndpoint": "https://management.usgovcloudapi.net",
              "activeDirectoryAuthority": "https://login.microsoftonline.us"
            },
            "MyCloud": {
              "resourceManagerEndpoint": "https://bicep.example.com",
              "activeDirectoryAuthority": "https://login.bicep.example.com"
            }
          },
          "credentialPrecedence": [
            "AzurePowerShell",
            "VisualStudioCode"
          ],
          "credentialOptions": {
            "managedIdentity": {
              "type": "UserAssigned",
              "clientId": "00000000-0000-0000-0000-000000000000"
            }
          }
        },
        "moduleAliases": {
          "ts": {
            "mySpecPath": {
              "subscription": "B34C8680-F688-48C2-A44F-E1EFF5E01173"
            }
          },
          "br": {
            "myModulePath": {
              "registry": "test.invalid",
              "modulePath": "root/modules"
            },
            "myRegistry": {
              "registry": "localhost:8000"
            },
            "public": {
              "registry": "mcr.microsoft.com",
              "modulePath": "bicep"
            }
          }
        },
        "providerAliases": {
          "br": {
            "public": {
              "registry": "mcr.microsoft.com",
              "providerPath": "bicep/providers"
            }
          }
        },
        "providers": {
            "az": "builtin:",
            "kubernetes": "builtin:",
            "microsoftGraph": "builtin:"
        },
        "implicitProviders": [
            "az"
        ],
        "analyzers": {
          "core": {
            "verbose": false,
            "enabled": false,
            "rules": {
              "no-hardcoded-env-urls": {
                "level": "warning",
                "disallowedhosts": [
                  "datalake.azure.net",
                  "azuredatalakestore.net",
                  "azuredatalakeanalytics.net",
                  "vault.azure.net",
                  "api.loganalytics.io",
                  "asazure.windows.net",
                  "region.asazure.windows.net",
                  "batch.core.windows.net"
                ],
                "excludedhosts": [
                  "schema.management.azure.com"
                ]
              }
            }
          }
        },
        "cacheRootDirectory": "/home/username/.bicep/cache",
        "experimentalFeaturesEnabled": {
          "symbolicNameCodegen": false,
          "extensibility": true,
          "resourceTypedParamsAndOutputs": false,
          "sourceMapping": false,
          "legacyFormatter": false,
          "testFramework": false,
          "assertions": false,
          "dynamicTypeLoading": false,
          "providerRegistry": false,
<<<<<<< HEAD
          "publishSource": false,
=======
          "microsoftGraphPreview": false,
>>>>>>> 52025f94
          "optionalModuleNames": false,
          "resourceDerivedTypes": false
        },
        "formatting": {
          "indentKind": "Space",
          "newlineKind": "LF",
          "insertFinalNewline": true,
          "indentSize": 2,
          "width": 80
        }
      }
      """);
        }

        [TestMethod]
        public void Bicepconfig_resolution_is_a_merge_between_closest_bicepconfig_file_and_builtin_config()
        {
            // Verifies and clarifies the resolution behavior of bicepconfig.json per documentation (https://learn.microsoft.com/en-us/azure/azure-resource-manager/bicep/bicep-config):
            // > The configuration file closest to the Bicep file in the directory hierarchy is used.

            // Arrange.
            var fileSystem = new MockFileSystem(new Dictionary<string, MockFileData>
            {
                [CreatePath("repo")] = new MockDirectoryData(),
                [CreatePath("repo/bicepconfig.json")] = """
        {
          "moduleAliases": {
            "br": {
              "public": {
                "registry": "main.microsoft.com",
                "modulePath": "bicep"
              }
            }
          },
          "providerAliases": {
            "br": {
              "public": {
                "registry": "main.microsoft.com",
                "providerPath": "bicep/providers"
              }
            }
          }
        }
        """,
                [CreatePath("repo/modules")] = new MockDirectoryData(),
                [CreatePath("repo/modules/bicepconfig.json")] = """
        {
          "providerAliases": {
            "br": {
              "public": {
                "registry": "mod.microsoft.com",
                "providerPath": "bicep/providers"
              }
            }
          }
        }
        """
            });
            // Act.
            var sut = new ConfigurationManager(fileSystem);
            var sourceFileUri = new Uri(this.CreatePath("repo/modules/vnet.bicep"));
            var configuration = sut.GetConfiguration(sourceFileUri);

            // Assert.
            configuration.ModuleAliases.TryGetOciArtifactModuleAlias("public").IsSuccess(out var moduleAlias).Should().BeTrue();
            moduleAlias!.Registry.Should().Be("mcr.microsoft.com");
        }
        private string CreatePath(string path) => Path.Combine(this.TestContext.ResultsDirectory!, path.Replace('/', Path.DirectorySeparatorChar));
    }
}<|MERGE_RESOLUTION|>--- conflicted
+++ resolved
@@ -115,11 +115,6 @@
           "assertions": false,
           "dynamicTypeLoading": false,
           "providerRegistry": false,
-<<<<<<< HEAD
-          "publishSource": false,
-=======
-          "microsoftGraphPreview": false,
->>>>>>> 52025f94
           "optionalModuleNames": false,
           "resourceDerivedTypes": false
         },
@@ -208,11 +203,6 @@
           "assertions": false,
           "dynamicTypeLoading": false,
           "providerRegistry": false,
-<<<<<<< HEAD
-          "publishSource": false,
-=======
-          "microsoftGraphPreview": false,
->>>>>>> 52025f94
           "optionalModuleNames": false,
           "resourceDerivedTypes": false
         },
@@ -326,11 +316,6 @@
           "assertions": false,
           "dynamicTypeLoading": false,
           "providerRegistry": false,
-<<<<<<< HEAD
-          "publishSource": false,
-=======
-          "microsoftGraphPreview": false,
->>>>>>> 52025f94
           "optionalModuleNames": false,
           "resourceDerivedTypes": false
         },
@@ -772,11 +757,6 @@
           "assertions": false,
           "dynamicTypeLoading": false,
           "providerRegistry": false,
-<<<<<<< HEAD
-          "publishSource": false,
-=======
-          "microsoftGraphPreview": false,
->>>>>>> 52025f94
           "optionalModuleNames": false,
           "resourceDerivedTypes": false
         },
