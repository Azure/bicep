--- conflicted
+++ resolved
@@ -113,11 +113,8 @@
           "desiredStateConfiguration": false,
           "userDefinedConstraints": false,
           "deployCommands": false,
-<<<<<<< HEAD
+          "multilineStringInterpolation": false,
           "thisNamespace": false
-=======
-          "multilineStringInterpolation": false
->>>>>>> b8b1d6c0
         },
         "formatting": {
           "indentKind": "Space",
@@ -201,11 +198,8 @@
           "desiredStateConfiguration": false,
           "userDefinedConstraints": false,
           "deployCommands": false,
-<<<<<<< HEAD
+          "multilineStringInterpolation": false,
           "thisNamespace": false
-=======
-          "multilineStringInterpolation": false
->>>>>>> b8b1d6c0
         },
         "formatting": {
           "indentKind": "Space",
@@ -311,11 +305,8 @@
           "desiredStateConfiguration": false,
           "userDefinedConstraints": false,
           "deployCommands": false,
-<<<<<<< HEAD
+          "multilineStringInterpolation": false,
           "thisNamespace": false
-=======
-          "multilineStringInterpolation": false
->>>>>>> b8b1d6c0
         },
         "formatting": {
           "indentKind": "Space",
@@ -402,11 +393,8 @@
                 DesiredStateConfiguration: false,
                 UserDefinedConstraints: false,
                 DeployCommands: false,
-<<<<<<< HEAD
+                MultilineStringInterpolation: false,
                 ThisNamespace: false);
-=======
-                MultilineStringInterpolation: false);
->>>>>>> b8b1d6c0
 
             configuration.WithExperimentalFeaturesEnabled(experimentalFeaturesEnabled).Should().HaveContents(/*lang=json,strict*/ """
             {
@@ -491,11 +479,8 @@
                 "desiredStateConfiguration": false,
                 "userDefinedConstraints": false,
                 "deployCommands": false,
-<<<<<<< HEAD
+                "multilineStringInterpolation": false,
                 "thisNamespace": false
-=======
-                "multilineStringInterpolation": false
->>>>>>> b8b1d6c0
             },
             "formatting": {
                 "indentKind": "Space",
@@ -847,11 +832,8 @@
                     "desiredStateConfiguration": false,
                     "userDefinedConstraints": false,
                     "deployCommands": false,
-<<<<<<< HEAD
+                    "multilineStringInterpolation": false,
                     "thisNamespace": false
-=======
-                    "multilineStringInterpolation": false
->>>>>>> b8b1d6c0
                   },
                   "formatting": {
                     "indentKind": "Space",
