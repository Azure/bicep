// Copyright (c) Microsoft Corporation.
// Licensed under the MIT License.
using System;
using System.Collections.Generic;
<<<<<<< HEAD
using System.Linq;
=======
using System.Linq;
>>>>>>> 04999a16
using Bicep.Core.Diagnostics;
using FluentAssertions;
using FluentAssertions.Collections;

namespace Bicep.Core.UnitTests.Assertions
{
    public static class DiagnosticCollectionExtensions 
    {
        public static DiagnosticCollectionAssertions Should(this IEnumerable<Diagnostic> diagnostics)
        {
            return new DiagnosticCollectionAssertions(diagnostics); 
        }
    }

    public class DiagnosticCollectionAssertions : SelfReferencingCollectionAssertions<Diagnostic, DiagnosticCollectionAssertions>
    {
        public DiagnosticCollectionAssertions(IEnumerable<Diagnostic> diagnostics)
            : base(diagnostics)
        {
        }

        public AndConstraint<DiagnosticCollectionAssertions> BeEmpty()
        {
            AssertionExtensions.Should(Subject).BeEmpty("contained diagnostics: {0}", string.Join(Environment.NewLine, Subject.Select(d => d.ToString())));

            return new AndConstraint<DiagnosticCollectionAssertions>(this);
        }

        public AndConstraint<DiagnosticCollectionAssertions> ContainDiagnostic(string code, DiagnosticLevel level, string message, string because = "", params object[] becauseArgs)
        {
            AssertionExtensions.Should(Subject).Contain(x => x.Code == code && x.Level == level && x.Message == message, because, becauseArgs);

            return new AndConstraint<DiagnosticCollectionAssertions>(this);
        }

        public AndConstraint<DiagnosticCollectionAssertions> ContainSingleDiagnostic(string code, DiagnosticLevel level, string message, string because = "", params object[] becauseArgs)
        {
            AssertionExtensions.Should(Subject).ContainSingle(x => x.Code == code && x.Level == level && x.Message == message, because, becauseArgs);

            return new AndConstraint<DiagnosticCollectionAssertions>(this);
        }

        public AndConstraint<DiagnosticCollectionAssertions> HaveDiagnostics(IEnumerable<(string code, DiagnosticLevel level, string message)> diagnostics, string because = "", params object[] becauseArgs)
        {
            var actions = new List<Action<Diagnostic>>();
            foreach (var (code, level, message) in diagnostics)
            {
                actions.Add(x => x.Should().HaveCodeAndSeverity(code, level).And.HaveMessage(message));
            }

            AssertionExtensions.Should(Subject).SatisfyRespectively(actions, because, becauseArgs);

            return new AndConstraint<DiagnosticCollectionAssertions>(this);
        }

        public AndConstraint<DiagnosticCollectionAssertions> BeEmptyOrContainDeprecatedDiagnosticOnly(string because = "", params object[] becauseArgs)
        {
            // TODO: remove this extension method when the the support of parameter modifiers is dropped.
            AssertionExtensions.Should(Subject.Where(x => x.Code != "BCP156")).BeEmpty(because, becauseArgs);

            return new AndConstraint<DiagnosticCollectionAssertions>(this);
        }
    }
}<|MERGE_RESOLUTION|>--- conflicted
+++ resolved
@@ -2,11 +2,7 @@
 // Licensed under the MIT License.
 using System;
 using System.Collections.Generic;
-<<<<<<< HEAD
 using System.Linq;
-=======
-using System.Linq;
->>>>>>> 04999a16
 using Bicep.Core.Diagnostics;
 using FluentAssertions;
 using FluentAssertions.Collections;
@@ -65,7 +61,7 @@
         public AndConstraint<DiagnosticCollectionAssertions> BeEmptyOrContainDeprecatedDiagnosticOnly(string because = "", params object[] becauseArgs)
         {
             // TODO: remove this extension method when the the support of parameter modifiers is dropped.
-            AssertionExtensions.Should(Subject.Where(x => x.Code != "BCP156")).BeEmpty(because, becauseArgs);
+            AssertionExtensions.Should(Subject.Where(x => x.Code != "BCP161")).BeEmpty(because, becauseArgs);
 
             return new AndConstraint<DiagnosticCollectionAssertions>(this);
         }
