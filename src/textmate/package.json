{
  "version": "1.0.0",
  "private": true,
  "devDependencies": {
    "@eslint/eslintrc": "^3.1.0",
    "@eslint/js": "^9.19.0",
    "@types/html-escaper": "^3.0.2",
    "@types/jest": "^29.5.14",
    "@types/node": "^22.10.10",
    "@types/plist": "^3.0.5",
<<<<<<< HEAD
    "@typescript-eslint/eslint-plugin": "^8.20.0",
    "@typescript-eslint/parser": "^8.20.0",
    "eslint": "^9.19.0",
    "eslint-config-prettier": "^10.0.1",
=======
    "@typescript-eslint/eslint-plugin": "^8.21.0",
    "@typescript-eslint/parser": "^8.21.0",
    "eslint": "^9.19.0",
>>>>>>> a0adf5d9
    "eslint-plugin-jest": "^28.11.0",
    "eslint-plugin-notice": "^1.0.0",
    "eslint-plugin-prettier": "^5.2.3",
    "globals": "^15.14.0",
    "html-escaper": "^3.0.3",
    "jest": "^29.7.0",
    "onigasm": "^2.2.5",
    "plist": "^3.1.0",
    "tmlanguage-generator": "^0.5.10",
    "ts-jest": "^29.2.5",
    "ts-node": "^10.9.2",
    "typescript": "^5.7.3",
    "typescript-eslint": "^8.21.0",
    "vscode-oniguruma": "^2.0.1",
    "vscode-textmate": "^9.2.0"
  },
  "engines": {
    "node": ">=14.0.0"
  },
  "scripts": {
    "build": "ts-node src/cmd/build.ts",
    "test": "jest",
    "test:fix": "BASELINE_RECORD=true jest",
    "lint": "eslint src",
    "lint:fix": "eslint src --fix"
  }
}<|MERGE_RESOLUTION|>--- conflicted
+++ resolved
@@ -8,16 +8,10 @@
     "@types/jest": "^29.5.14",
     "@types/node": "^22.10.10",
     "@types/plist": "^3.0.5",
-<<<<<<< HEAD
-    "@typescript-eslint/eslint-plugin": "^8.20.0",
-    "@typescript-eslint/parser": "^8.20.0",
-    "eslint": "^9.19.0",
-    "eslint-config-prettier": "^10.0.1",
-=======
     "@typescript-eslint/eslint-plugin": "^8.21.0",
     "@typescript-eslint/parser": "^8.21.0",
     "eslint": "^9.19.0",
->>>>>>> a0adf5d9
+    "eslint-config-prettier": "^10.0.1",
     "eslint-plugin-jest": "^28.11.0",
     "eslint-plugin-notice": "^1.0.0",
     "eslint-plugin-prettier": "^5.2.3",
