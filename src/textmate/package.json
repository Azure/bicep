--- conflicted
+++ resolved
@@ -2,10 +2,7 @@
   "version": "1.0.0",
   "private": true,
   "devDependencies": {
-<<<<<<< HEAD
-=======
     "tmlanguage-generator": "^0.4.2",
->>>>>>> 40f3880a
     "@types/html-escaper": "^3.0.0",
     "@types/jest": "^28.1.8",
     "@types/node": "^20.4.4",
@@ -19,7 +16,6 @@
     "jest": "^28.1.3",
     "onigasm": "^2.2.5",
     "plist": "^3.1.0",
-    "tmlanguage-generator": "^0.4.1",
     "ts-jest": "^28.0.8",
     "ts-node": "^10.9.1",
     "typescript": "^5.1.6",
