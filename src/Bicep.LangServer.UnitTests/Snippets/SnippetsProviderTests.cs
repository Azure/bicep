--- conflicted
+++ resolved
@@ -20,11 +20,7 @@
     [TestClass]
     public class SnippetsProviderTests
     {
-<<<<<<< HEAD
-        private readonly SnippetsProvider snippetsProvider = new(BicepTestConstants.FileResolver, BicepTestConstants.BuiltInConfigurationWithAnalyzersDisabled);
-=======
-        private readonly SnippetsProvider snippetsProvider = new(BicepTestConstants.NamespaceProvider, BicepTestConstants.FileResolver);
->>>>>>> 13e14622
+        private readonly SnippetsProvider snippetsProvider = new(BicepTestConstants.NamespaceProvider, BicepTestConstants.FileResolver, BicepTestConstants.ConfigurationManager);
 
         [TestMethod]
         public void GetDescriptionAndText_WithEmptyInput_ReturnsEmptyDescriptionAndText()
