--- conflicted
+++ resolved
@@ -58,12 +58,8 @@
                 ModuleDispatcher,
                 BicepTestConstants.NamespaceProvider,
                 Serializer,
-<<<<<<< HEAD
-                BicepTestConstants.ApiVersionProviderFactory);
-=======
-                BicepTestConstants.ApiVersionProvider,
-                BicepTestConstants.LinterAnalyzer);
->>>>>>> 19b3e2cf
+                BicepTestConstants.ApiVersionProviderFactory,
+                BicepTestConstants.LinterAnalyzer);
 
             var textDocumentIdentifier = new TextDocumentIdentifier(documentUri);
             BicepDeploymentScopeParams bicepDeploymentScopeParams = new BicepDeploymentScopeParams(textDocumentIdentifier);
@@ -97,12 +93,8 @@
                 ModuleDispatcher,
                 BicepTestConstants.NamespaceProvider,
                 Serializer,
-<<<<<<< HEAD
-                BicepTestConstants.ApiVersionProviderFactory);
-=======
-                BicepTestConstants.ApiVersionProvider,
-                BicepTestConstants.LinterAnalyzer);
->>>>>>> 19b3e2cf
+                BicepTestConstants.ApiVersionProviderFactory,
+                BicepTestConstants.LinterAnalyzer);
 
             var textDocumentIdentifier = new TextDocumentIdentifier(documentUri);
             BicepDeploymentScopeParams bicepDeploymentScopeParams = new BicepDeploymentScopeParams(textDocumentIdentifier);
@@ -134,12 +126,8 @@
                 ModuleDispatcher,
                 BicepTestConstants.NamespaceProvider,
                 Serializer,
-<<<<<<< HEAD
-                BicepTestConstants.ApiVersionProviderFactory);
-=======
-                BicepTestConstants.ApiVersionProvider,
-                BicepTestConstants.LinterAnalyzer);
->>>>>>> 19b3e2cf
+                BicepTestConstants.ApiVersionProviderFactory,
+                BicepTestConstants.LinterAnalyzer);
 
             var textDocumentIdentifier = new TextDocumentIdentifier(documentUri);
             BicepDeploymentScopeParams bicepDeploymentScopeParams = new BicepDeploymentScopeParams(textDocumentIdentifier);
@@ -195,12 +183,8 @@
                 ModuleDispatcher,
                 BicepTestConstants.NamespaceProvider,
                 Serializer,
-<<<<<<< HEAD
-                BicepTestConstants.ApiVersionProviderFactory);
-=======
-                BicepTestConstants.ApiVersionProvider,
-                BicepTestConstants.LinterAnalyzer);
->>>>>>> 19b3e2cf
+                BicepTestConstants.ApiVersionProviderFactory,
+                BicepTestConstants.LinterAnalyzer);
 
             var textDocumentIdentifier = new TextDocumentIdentifier(documentUri);
             BicepDeploymentScopeParams bicepDeploymentScopeParams = new BicepDeploymentScopeParams(textDocumentIdentifier);
@@ -231,12 +215,8 @@
                 ModuleDispatcher,
                 BicepTestConstants.NamespaceProvider,
                 Serializer,
-<<<<<<< HEAD
-                BicepTestConstants.ApiVersionProviderFactory);
-=======
-                BicepTestConstants.ApiVersionProvider,
-                BicepTestConstants.LinterAnalyzer);
->>>>>>> 19b3e2cf
+                BicepTestConstants.ApiVersionProviderFactory,
+                BicepTestConstants.LinterAnalyzer);
 
             var textDocumentIdentifier = new TextDocumentIdentifier(documentUri);
             BicepDeploymentScopeParams bicepDeploymentScopeParams = new BicepDeploymentScopeParams(textDocumentIdentifier);
