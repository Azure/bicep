--- conflicted
+++ resolved
@@ -9,11 +9,8 @@
 using Bicep.Core.FileSystem;
 using Bicep.Core.Registry;
 using Bicep.Core.Samples;
-<<<<<<< HEAD
 using Bicep.Core.Semantics;
-=======
 using Bicep.Core.UnitTests;
->>>>>>> 6e66671c
 using Bicep.Core.UnitTests.Configuration;
 using Bicep.Core.UnitTests.Utils;
 using Bicep.Core.Workspaces;
@@ -36,24 +33,16 @@
         [TestMethod]
         public void Create_ShouldReturnValidCompilation()
         {
-<<<<<<< HEAD
-=======
-            IFileResolver fileResolver = CreateEmptyFileResolver();
-            var dispatcher = new ModuleDispatcher(new DefaultModuleRegistryProvider(fileResolver));
-            var provider = new BicepCompilationProvider(TestTypeHelper.CreateEmptyProvider(), fileResolver, dispatcher);
-
->>>>>>> 6e66671c
             var fileUri = DocumentUri.Parse($"/{DataSets.Parameters_LF.Name}.bicep");
             var fileResolver = CreateFileResolver(fileUri.ToUri(), DataSets.Parameters_LF.Bicep);
+            var dispatcher = new ModuleDispatcher(new DefaultModuleRegistryProvider(fileResolver));
 
-            var provider = new BicepCompilationProvider(TestTypeHelper.CreateEmptyProvider(), fileResolver);
-
-            var sourceFileGrouping = SourceFileGroupingBuilder.Build(fileResolver, new Workspace(), fileUri.ToUri());
+            var provider = new BicepCompilationProvider(TestTypeHelper.CreateEmptyProvider(), fileResolver, dispatcher);
 
             var sourceFile = SourceFileFactory.CreateSourceFile(fileUri.ToUri(), DataSets.Parameters_LF.Bicep);
             var workspace = new Workspace();
             workspace.UpsertSourceFile(sourceFile);
-            var context = provider.Create(sourceFileGrouping, fileUri, ImmutableDictionary<ISourceFile, ISemanticModel>.Empty);
+            var context = provider.Create(workspace, fileUri, ImmutableDictionary<ISourceFile, ISemanticModel>.Empty);
 
             context.Compilation.Should().NotBeNull();
             // TODO: remove Where when the support of modifiers is dropped.
