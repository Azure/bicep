// Copyright (c) Microsoft Corporation.
// Licensed under the MIT License.
using System;
using System.Collections.Generic;
using System.Collections.Immutable;
using Bicep.Core.Analyzers.Linter;
using Bicep.Core.Configuration;
using Bicep.Core.Extensions;
using Bicep.Core.FileSystem;
using Bicep.Core.Registry;
using Bicep.Core.Samples;
using Bicep.Core.Semantics;
using Bicep.Core.UnitTests;
using Bicep.Core.UnitTests.FileSystem;
using Bicep.Core.UnitTests.Utils;
using Bicep.Core.Workspaces;
using Bicep.LanguageServer.Providers;
using FluentAssertions;
using Microsoft.VisualStudio.TestTools.UnitTesting;
using OmniSharp.Extensions.LanguageServer.Protocol;

namespace Bicep.LangServer.UnitTests
{
    [TestClass]
    public class BicepCompilationProviderTests
    {
        private static IFileResolver CreateFileResolver(Uri fileUri, string contents)
            => new InMemoryFileResolver(new Dictionary<Uri, string>
            {
                [fileUri] = contents,
            });

        [TestMethod]
        public void Create_ShouldReturnValidCompilation()
        {
            var fileUri = DocumentUri.Parse($"/{DataSets.Parameters_LF.Name}.bicep");
            var fileResolver = CreateFileResolver(fileUri.ToUri(), DataSets.Parameters_LF.Bicep);
            var configurationManager = IConfigurationManager.WithStaticConfiguration(BicepTestConstants.BuiltInConfigurationWithAllAnalyzersDisabled);
            var dispatcher = new ModuleDispatcher(new DefaultModuleRegistryProvider(fileResolver, BicepTestConstants.ClientFactory, BicepTestConstants.TemplateSpecRepositoryFactory, BicepTestConstants.FeatureProviderFactory, configurationManager), configurationManager);

<<<<<<< HEAD
            var provider = new BicepCompilationProvider(BicepTestConstants.Features, BicepTestConstants.NamespaceProvider, fileResolver, dispatcher, BicepTestConstants.ApiVersionProvider, configurationManager);
=======
            var provider = new BicepCompilationProvider(BicepTestConstants.FeatureProviderFactory, TestTypeHelper.CreateWithAzTypes(), fileResolver, dispatcher, BicepTestConstants.ApiVersionProviderFactory, configurationManager);
>>>>>>> f4814aa6

            var sourceFile = SourceFileFactory.CreateSourceFile(fileUri.ToUri(), DataSets.Parameters_LF.Bicep);
            var workspace = new Workspace();
            workspace.UpsertSourceFile(sourceFile);
            var configuration = BicepTestConstants.BuiltInConfigurationWithAllAnalyzersDisabled;
            var context = provider.Create(workspace, fileUri, ImmutableDictionary<ISourceFile, ISemanticModel>.Empty, BicepTestConstants.LinterAnalyzer);

            context.Compilation.Should().NotBeNull();
            // TODO: remove Where when the support of modifiers is dropped.
            context.Compilation.GetEntrypointSemanticModel().GetAllDiagnostics().Should().BeEmpty();
            context.LineStarts.Should().NotBeEmpty();
            context.LineStarts[0].Should().Be(0);
        }
    }
}<|MERGE_RESOLUTION|>--- conflicted
+++ resolved
@@ -38,11 +38,7 @@
             var configurationManager = IConfigurationManager.WithStaticConfiguration(BicepTestConstants.BuiltInConfigurationWithAllAnalyzersDisabled);
             var dispatcher = new ModuleDispatcher(new DefaultModuleRegistryProvider(fileResolver, BicepTestConstants.ClientFactory, BicepTestConstants.TemplateSpecRepositoryFactory, BicepTestConstants.FeatureProviderFactory, configurationManager), configurationManager);
 
-<<<<<<< HEAD
-            var provider = new BicepCompilationProvider(BicepTestConstants.Features, BicepTestConstants.NamespaceProvider, fileResolver, dispatcher, BicepTestConstants.ApiVersionProvider, configurationManager);
-=======
-            var provider = new BicepCompilationProvider(BicepTestConstants.FeatureProviderFactory, TestTypeHelper.CreateWithAzTypes(), fileResolver, dispatcher, BicepTestConstants.ApiVersionProviderFactory, configurationManager);
->>>>>>> f4814aa6
+            var provider = new BicepCompilationProvider(BicepTestConstants.FeatureProviderFactory, BicepTestConstants.NamespaceProvider, fileResolver, dispatcher, BicepTestConstants.ApiVersionProviderFactory, configurationManager);
 
             var sourceFile = SourceFileFactory.CreateSourceFile(fileUri.ToUri(), DataSets.Parameters_LF.Bicep);
             var workspace = new Workspace();
