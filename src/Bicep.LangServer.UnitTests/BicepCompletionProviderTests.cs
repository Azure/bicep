--- conflicted
+++ resolved
@@ -37,11 +37,7 @@
         public void DeclarationContextShouldReturnKeywordCompletions()
         {
             var grouping = SourceFileGroupingFactory.CreateFromText(string.Empty, BicepTestConstants.FileResolver);
-<<<<<<< HEAD
-            var compilation = Services.Compilation.Build(grouping);
-=======
-            var compilation = new Compilation(BicepTestConstants.FeatureProviderFactory, TestTypeHelper.CreateEmptyProvider(), grouping, BicepTestConstants.BuiltInOnlyConfigurationManager, BicepTestConstants.ApiVersionProviderFactory, BicepTestConstants.LinterAnalyzer);
->>>>>>> f4814aa6
+            var compilation = Services.Compilation.Build(grouping);
             compilation.GetEntrypointSemanticModel().GetAllDiagnostics().Should().BeEmpty();
 
             BicepCompletionProvider completionProvider = new(BicepTestConstants.FileResolver, snippetsProvider, new TelemetryProvider(Server), compilation.NamespaceProvider);
@@ -130,11 +126,7 @@
 output o int = 42
 ", BicepTestConstants.FileResolver);
             var offset = grouping.EntryPoint.ProgramSyntax.Declarations.OfType<VariableDeclarationSyntax>().Single().Value.Span.Position;
-<<<<<<< HEAD
-            var compilation = Services.Compilation.Build(grouping);
-=======
-            var compilation = new Compilation(BicepTestConstants.FeatureProviderFactory, TestTypeHelper.CreateEmptyProvider(), grouping, BicepTestConstants.BuiltInOnlyConfigurationManager, BicepTestConstants.ApiVersionProviderFactory, BicepTestConstants.LinterAnalyzer);
->>>>>>> f4814aa6
+            var compilation = Services.Compilation.Build(grouping);
 
             var context = BicepCompletionContext.Create(BicepTestConstants.Features, compilation, offset);
             BicepCompletionProvider completionProvider = new(BicepTestConstants.FileResolver, snippetsProvider, new TelemetryProvider(Server), compilation.NamespaceProvider);
@@ -171,11 +163,7 @@
         public void CompletionsForOneLinerParameterDefaultValueShouldIncludeFunctionsValidInDefaultValues()
         {
             var grouping = SourceFileGroupingFactory.CreateFromText(@"param p string = ", BicepTestConstants.FileResolver);
-<<<<<<< HEAD
-            var compilation = Services.Compilation.Build(grouping);
-=======
-            var compilation = new Compilation(BicepTestConstants.FeatureProviderFactory, TestTypeHelper.CreateEmptyProvider(), grouping, BicepTestConstants.BuiltInOnlyConfigurationManager, BicepTestConstants.ApiVersionProviderFactory, BicepTestConstants.LinterAnalyzer);
->>>>>>> f4814aa6
+            var compilation = Services.Compilation.Build(grouping);
 
             var offset = ((ParameterDefaultValueSyntax)grouping.EntryPoint.ProgramSyntax.Declarations.OfType<ParameterDeclarationSyntax>().Single().Modifier!).DefaultValue.Span.Position;
 
@@ -211,11 +199,7 @@
 ", BicepTestConstants.FileResolver);
             var offset = grouping.EntryPoint.ProgramSyntax.Declarations.OfType<OutputDeclarationSyntax>().Single().Value.Span.Position;
 
-<<<<<<< HEAD
-            var compilation = Services.Compilation.Build(grouping);
-=======
-            var compilation = new Compilation(BicepTestConstants.FeatureProviderFactory, TestTypeHelper.CreateEmptyProvider(), grouping, BicepTestConstants.BuiltInOnlyConfigurationManager, BicepTestConstants.ApiVersionProviderFactory, BicepTestConstants.LinterAnalyzer);
->>>>>>> f4814aa6
+            var compilation = Services.Compilation.Build(grouping);
 
             var context = BicepCompletionContext.Create(BicepTestConstants.Features, compilation, offset);
             BicepCompletionProvider completionProvider = new(BicepTestConstants.FileResolver, snippetsProvider, new TelemetryProvider(Server), compilation.NamespaceProvider);
@@ -258,11 +242,7 @@
         public void OutputTypeContextShouldReturnDeclarationTypeCompletions()
         {
             var grouping = SourceFileGroupingFactory.CreateFromText("output test ", BicepTestConstants.FileResolver);
-<<<<<<< HEAD
-            var compilation = Services.Compilation.Build(grouping);
-=======
-            var compilation = new Compilation(BicepTestConstants.FeatureProviderFactory, TestTypeHelper.CreateEmptyProvider(), grouping, BicepTestConstants.BuiltInOnlyConfigurationManager, BicepTestConstants.ApiVersionProviderFactory, BicepTestConstants.LinterAnalyzer);
->>>>>>> f4814aa6
+            var compilation = Services.Compilation.Build(grouping);
 
             var offset = grouping.EntryPoint.ProgramSyntax.Declarations.OfType<OutputDeclarationSyntax>().Single().Type.Span.Position;
 
@@ -279,11 +259,7 @@
         public void ParameterTypeContextShouldReturnDeclarationTypeCompletions()
         {
             var grouping = SourceFileGroupingFactory.CreateFromText("param foo ", BicepTestConstants.FileResolver);
-<<<<<<< HEAD
-            var compilation = Services.Compilation.Build(grouping);
-=======
-            var compilation = new Compilation(BicepTestConstants.FeatureProviderFactory, TestTypeHelper.CreateEmptyProvider(), grouping, BicepTestConstants.BuiltInOnlyConfigurationManager, BicepTestConstants.ApiVersionProviderFactory, BicepTestConstants.LinterAnalyzer);
->>>>>>> f4814aa6
+            var compilation = Services.Compilation.Build(grouping);
 
             var offset = grouping.EntryPoint.ProgramSyntax.Declarations.OfType<ParameterDeclarationSyntax>().Single().Type.Span.Position;
 
@@ -330,11 +306,7 @@
         public void VerifyParameterTypeCompletionWithPrecedingComment()
         {
             var grouping = SourceFileGroupingFactory.CreateFromText("/*test*/param foo ", BicepTestConstants.FileResolver);
-<<<<<<< HEAD
-            var compilation = Services.Compilation.Build(grouping);
-=======
-            var compilation = new Compilation(BicepTestConstants.FeatureProviderFactory, TestTypeHelper.CreateEmptyProvider(), grouping, BicepTestConstants.BuiltInOnlyConfigurationManager, BicepTestConstants.ApiVersionProviderFactory, BicepTestConstants.LinterAnalyzer);
->>>>>>> f4814aa6
+            var compilation = Services.Compilation.Build(grouping);
 
             var offset = grouping.EntryPoint.ProgramSyntax.Declarations.OfType<ParameterDeclarationSyntax>().Single().Type.Span.Position;
 
@@ -392,11 +364,7 @@
         public void CommentShouldNotGiveAnyCompletions(string codeFragment)
         {
             var grouping = SourceFileGroupingFactory.CreateFromText(codeFragment, BicepTestConstants.FileResolver);
-<<<<<<< HEAD
-            var compilation = Services.Compilation.Build(grouping);
-=======
-            var compilation = new Compilation(BicepTestConstants.FeatureProviderFactory, TestTypeHelper.CreateEmptyProvider(), grouping, BicepTestConstants.BuiltInOnlyConfigurationManager, BicepTestConstants.ApiVersionProviderFactory, BicepTestConstants.LinterAnalyzer);
->>>>>>> f4814aa6
+            var compilation = Services.Compilation.Build(grouping);
 
             var offset = codeFragment.IndexOf('|');
 
