// Copyright (c) Microsoft Corporation.
// Licensed under the MIT License.

using System;
using System.Collections.Generic;
using Bicep.Core;
using Bicep.Core.FileSystem;
using Bicep.Core.Registry;
using Bicep.Core.Syntax;
using Bicep.Core.UnitTests.Utils;
using Bicep.Core.Workspaces;
using Bicep.LanguageServer;
using Bicep.LanguageServer.CompilationManager;
using Bicep.LanguageServer.Providers;
using Bicep.LanguageServer.Registry;
using Moq;
using OmniSharp.Extensions.LanguageServer.Protocol;
using OmniSharp.Extensions.LanguageServer.Protocol.Models;
using OmniSharp.Extensions.LanguageServer.Protocol.Server;

namespace Bicep.LangServer.UnitTests
{
    public class BicepCompilationManagerHelper
    {
        private static readonly MockRepository Repository = new(MockBehavior.Strict);

        public static BicepCompilationManager CreateCompilationManager(DocumentUri documentUri, string fileContents, bool upsertCompilation = false)
        {
            PublishDiagnosticsParams? receivedParams = null;

            var document = CreateMockDocument(p => receivedParams = p);
            var server = CreateMockServer(document);
<<<<<<< HEAD
            BicepCompilationManager bicepCompilationManager = new BicepCompilationManager(server.Object, CreateEmptyCompilationProvider(), new Workspace(), new FileResolver());
=======
            BicepCompilationManager bicepCompilationManager = new BicepCompilationManager(server.Object, CreateEmptyCompilationProvider(), new Workspace(), BicepCompilationManagerHelper.CreateMockScheduler().Object);
>>>>>>> 6e66671c

            if (upsertCompilation)
            {
                bicepCompilationManager.UpsertCompilation(documentUri, version: null, fileContents, LanguageConstants.LanguageId);
            }

            return bicepCompilationManager;
        }

        public static Mock<ITextDocumentLanguageServer> CreateMockDocument(Action<PublishDiagnosticsParams> callback)
        {
            var document = Repository.Create<ITextDocumentLanguageServer>();
            document
                .Setup(m => m.SendNotification(It.IsAny<MediatR.IRequest>()))
                .Callback<MediatR.IRequest>((p) => callback((PublishDiagnosticsParams)p))
                .Verifiable();

            return document;
        }

        public static Mock<ILanguageServerFacade> CreateMockServer(Mock<ITextDocumentLanguageServer> document)
        {
            var server = Repository.Create<ILanguageServerFacade>();
            server
                .Setup(m => m.TextDocument)
                .Returns(document.Object);

            var window = Repository.Create<IWindowLanguageServer>();
            window
                .Setup(m => m.SendNotification(It.IsAny<LogMessageParams>()));

            server
                .Setup(m => m.Window)
                .Returns(window.Object);

            return server;
        }

        public static ICompilationProvider CreateEmptyCompilationProvider()
        {
            var fileResolver = new InMemoryFileResolver(new Dictionary<Uri, string>());
            return new BicepCompilationProvider(TestTypeHelper.CreateEmptyProvider(), fileResolver, new ModuleDispatcher(new DefaultModuleRegistryProvider(fileResolver)));
        }

        public static Mock<IModuleRestoreScheduler> CreateMockScheduler()
        {
            var scheduler = Repository.Create<IModuleRestoreScheduler>();
            scheduler.Setup(m => m.RequestModuleRestore(It.IsAny<ICompilationManager>(), It.IsAny<DocumentUri>(), It.IsAny<IEnumerable<ModuleDeclarationSyntax>>()));

            return scheduler;
        }
    }
}<|MERGE_RESOLUTION|>--- conflicted
+++ resolved
@@ -30,11 +30,7 @@
 
             var document = CreateMockDocument(p => receivedParams = p);
             var server = CreateMockServer(document);
-<<<<<<< HEAD
-            BicepCompilationManager bicepCompilationManager = new BicepCompilationManager(server.Object, CreateEmptyCompilationProvider(), new Workspace(), new FileResolver());
-=======
-            BicepCompilationManager bicepCompilationManager = new BicepCompilationManager(server.Object, CreateEmptyCompilationProvider(), new Workspace(), BicepCompilationManagerHelper.CreateMockScheduler().Object);
->>>>>>> 6e66671c
+            BicepCompilationManager bicepCompilationManager = new BicepCompilationManager(server.Object, CreateEmptyCompilationProvider(), new Workspace(), new FileResolver(), BicepCompilationManagerHelper.CreateMockScheduler().Object);
 
             if (upsertCompilation)
             {
