--- conflicted
+++ resolved
@@ -8,6 +8,7 @@
 using Bicep.Core.Configuration;
 using Bicep.Core.FileSystem;
 using Bicep.Core.Registry;
+using Bicep.Core.Syntax;
 using Bicep.Core.UnitTests;
 using Bicep.Core.UnitTests.Utils;
 using Bicep.Core.Workspaces;
@@ -51,13 +52,8 @@
             var document = CreateMockDocument(p => receivedParams = p);
             var server = CreateMockServer(document);
             var configManager = new ConfigurationManager(new IOFileSystem());
-<<<<<<< HEAD
-            var dispatcher = new ModuleDispatcher(new DefaultModuleRegistryProvider(FileResolver, BicepTestConstants.ClientFactory, BicepTestConstants.TemplateSpecRepositoryFactory, BicepTestConstants.Features, configManager), configManager);
-            var provider = new BicepCompilationProvider(BicepTestConstants.Features, BicepTestConstants.NamespaceProvider, FileResolver, dispatcher, BicepTestConstants.ApiVersionProvider, configManager);
-=======
             var dispatcher = new ModuleDispatcher(new DefaultModuleRegistryProvider(FileResolver, BicepTestConstants.ClientFactory, BicepTestConstants.TemplateSpecRepositoryFactory, BicepTestConstants.FeatureProviderFactory, configManager), configManager);
-            var provider = new BicepCompilationProvider(BicepTestConstants.FeatureProviderFactory, TestTypeHelper.CreateWithAzTypes(), FileResolver, dispatcher, BicepTestConstants.ApiVersionProviderFactory, configManager);
->>>>>>> f4814aa6
+            var provider = new BicepCompilationProvider(BicepTestConstants.FeatureProviderFactory, BicepTestConstants.NamespaceProvider, FileResolver, dispatcher, BicepTestConstants.ApiVersionProviderFactory, configManager);
 
             return new BicepParamsCompilationManager(server.Object, provider, configManager, BicepTestConstants.FileResolver, dispatcher, new Workspace(), BicepTestConstants.FeatureProviderFactory, BicepTestConstants.ApiVersionProviderFactory, BicepTestConstants.NamespaceProvider, BicepTestConstants.LinterAnalyzer);
         }
