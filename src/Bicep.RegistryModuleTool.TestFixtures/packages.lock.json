{
  "version": 1,
  "dependencies": {
    "net6.0": {
      "FluentAssertions": {
        "type": "Direct",
        "requested": "[6.7.0, )",
        "resolved": "6.7.0",
        "contentHash": "PWbow/R3MnYDP8UW7zh/w80rGb+1NufGoNJeuzouTo2bqpvwNTFxbDwF6XWfFZ5IuquL2225Um+qSyZ8jVsT+w==",
        "dependencies": {
          "System.Configuration.ConfigurationManager": "4.4.0"
        }
      },
      "JsonPatch.Net": {
        "type": "Direct",
        "requested": "[2.0.4, )",
        "resolved": "2.0.4",
        "contentHash": "Pr0lHxEYOpa2r6cEJaji9HTamKrp3pIey8Cxg0sV7EovGFf/e24TemwLPHjJD/zZ2q2YDFf/53VQCbPoDh3kPw==",
        "dependencies": {
          "JsonPointer.Net": "2.2.1"
        }
      },
      "Microsoft.CodeAnalysis.BannedApiAnalyzers": {
        "type": "Direct",
        "requested": "[3.3.3, )",
        "resolved": "3.3.3",
        "contentHash": "vvz3XCHVrd/Ks4xPoutLmL/T2+8JcOk/OMs3ngwQqnzokQCGEDsY+WjK/txCsDWU29sX3fGzH/FnYwNV93O1mA=="
      },
      "Microsoft.Extensions.Logging.Abstractions": {
        "type": "Direct",
        "requested": "[6.0.1, )",
        "resolved": "6.0.1",
        "contentHash": "dzB2Cgg+JmrouhjkcQGzSFjjvpwlq353i8oBQO2GWNjCXSzhbtBRUf28HSauWe7eib3wYOdb3tItdjRwAdwCSg=="
      },
      "Microsoft.SourceLink.GitHub": {
        "type": "Direct",
        "requested": "[1.1.1, )",
        "resolved": "1.1.1",
        "contentHash": "IaJGnOv/M7UQjRJks7B6p7pbPnOwisYGOIzqCz5ilGFTApZ3ktOR+6zJ12ZRPInulBmdAf1SrGdDG2MU8g6XTw==",
        "dependencies": {
          "Microsoft.Build.Tasks.Git": "1.1.1",
          "Microsoft.SourceLink.Common": "1.1.1"
        }
      },
      "Moq": {
        "type": "Direct",
        "requested": "[4.18.2, )",
        "resolved": "4.18.2",
        "contentHash": "SjxKYS5nX6prcaT8ZjbkONh3vnh0Rxru09+gQ1a07v4TM530Oe/jq3Q4dOZPfo1wq0LYmTgLOZKrqRfEx4auPw==",
        "dependencies": {
          "Castle.Core": "5.1.0"
        }
      },
      "Nerdbank.GitVersioning": {
        "type": "Direct",
        "requested": "[3.5.109, )",
        "resolved": "3.5.109",
        "contentHash": "tKA1XJ5U2Ytk+u2/5sGNa04Pw6z9noYmqbpmHpjvbwJTtIalqsQjnwT4RQKSDTTIznHBbKxzv3HVh8QD28Qk+g=="
      },
      "System.IO.Abstractions.TestingHelpers": {
        "type": "Direct",
        "requested": "[17.1.1, )",
        "resolved": "17.1.1",
        "contentHash": "IXsc9skbI+xsjgfsIH5xTdXN/QUyeBc1WVjiJ+IwOthFakBZmN2bqwPH/tYX0FeOEzJ6ZfrZyhqdJ/B+rPHLEQ==",
        "dependencies": {
          "System.IO.Abstractions": "17.1.1"
        }
      },
      "Azure.Bicep.Types": {
        "type": "Transitive",
        "resolved": "0.2.34",
        "contentHash": "svHEVSQ/SwV9aK5w/z4LhR31GKvl3WFh8PDDq8Cq+UeVTjsO2tg07SomvDkgK6PUX7e2Ftm8AQfkGv+c5khrUw==",
        "dependencies": {
          "System.Text.Json": "6.0.5"
        }
      },
      "Azure.Bicep.Types.Az": {
        "type": "Transitive",
        "resolved": "0.2.34",
        "contentHash": "qgDLfh6an/RfADAV81t/JS1+WmQSTYr1d+Lr+V7ppP08QTWTxLUCTLIBU+qCKl2VE1bWknWot3csGP3AAsa4qA==",
        "dependencies": {
          "Azure.Bicep.Types": "0.2.34"
        }
      },
      "Azure.Bicep.Types.K8s": {
        "type": "Transitive",
        "resolved": "0.1.11",
        "contentHash": "pKBzr7xjTS7+fj0Fh83T40rnrpGh0JLVV4gErcJCbr+4AAYS/O6Tpu3DCPu8ZlSgHGcuCzGMWYarkSO5VDsf9w==",
        "dependencies": {
          "Azure.Bicep.Types": "0.1.304"
        }
      },
      "Azure.Containers.ContainerRegistry": {
        "type": "Transitive",
        "resolved": "1.1.0-beta.4",
        "contentHash": "GhTCm4Hh2Hs+MUQL5ocIn+dqcfPzyTkCjkIji/IuATZ/Nyr1FZHCaHm44P3Mj0uuXbBLgXejFlypDlTyKMJcsw==",
        "dependencies": {
          "Azure.Core": "1.24.0",
          "System.Text.Json": "4.7.2"
        }
      },
      "Azure.Core": {
        "type": "Transitive",
        "resolved": "1.25.0",
        "contentHash": "X8Dd4sAggS84KScWIjEbFAdt2U1KDolQopTPoHVubG2y3CM54f9l6asVrP5Uy384NWXjsspPYaJgz5xHc+KvTA==",
        "dependencies": {
          "Microsoft.Bcl.AsyncInterfaces": "1.1.1",
          "System.Diagnostics.DiagnosticSource": "4.6.0",
          "System.Memory.Data": "1.0.2",
          "System.Numerics.Vectors": "4.5.0",
          "System.Text.Encodings.Web": "4.7.2",
          "System.Text.Json": "4.7.2",
          "System.Threading.Tasks.Extensions": "4.5.4"
        }
      },
      "Azure.Deployments.Core": {
        "type": "Transitive",
        "resolved": "1.0.676",
        "contentHash": "QLzJX2p+ZcZ6Dc7NDVld5/YLQsZcFTkOOgBuxVMq7dukqeo8va+z/+f1hYPuP8nbc9RLNWOsYYzvjqyOeIgo7g==",
        "dependencies": {
          "Microsoft.PowerPlatform.ResourceStack": "6.0.0.1323",
          "Newtonsoft.Json": "13.0.1",
          "System.Reflection.Emit.Lightweight": "4.7.0"
        }
      },
      "Azure.Deployments.Expression": {
        "type": "Transitive",
        "resolved": "1.0.676",
        "contentHash": "wjPRAFa3facZ9kJqsczBOabiSDKA45NJXhIBQEza4crNa9drOsJkHMy7uLlRW8Q63oaLBUGf411BF4jmrOSUXA==",
        "dependencies": {
          "Azure.Deployments.Core": "1.0.676",
          "Newtonsoft.Json": "13.0.1"
        }
      },
      "Azure.Deployments.Templates": {
        "type": "Transitive",
        "resolved": "1.0.676",
        "contentHash": "a+5RyjYq/iMFCC+KvZUX3INoGCqLdE9HSVyUJCVJucDdP5iQCqIBbxXdVDBX1q4StV7Lacw3DRd5bXhLGz5liw==",
        "dependencies": {
          "Azure.Deployments.Core": "1.0.676",
          "Azure.Deployments.Expression": "1.0.676",
          "Newtonsoft.Json": "13.0.1"
        }
      },
      "Azure.Identity": {
        "type": "Transitive",
        "resolved": "1.6.1",
        "contentHash": "jgN1EHSa/qDkIIM4fxc+2+1/cpNAE65JFGk2g6mXZgXpgLqvVA9kz31aa5bY0oqPrtUp+ZfaMieF2v7rs+WRBg==",
        "dependencies": {
          "Azure.Core": "1.25.0",
          "Microsoft.Identity.Client": "4.39.0",
          "Microsoft.Identity.Client.Extensions.Msal": "2.19.3",
          "System.Memory": "4.5.4",
          "System.Security.Cryptography.ProtectedData": "4.7.0",
          "System.Text.Json": "4.7.2",
          "System.Threading.Tasks.Extensions": "4.5.4"
        }
      },
      "Azure.ResourceManager": {
        "type": "Transitive",
        "resolved": "1.3.0",
        "contentHash": "a3wBS009sQcVB06uWFarsUZSmW0IoT12uaq/AO+WAEGEyf39RLjwLUp56Yq0t5Bmg2aG5Xq5eWzcaZdzuPuRgA==",
        "dependencies": {
          "Azure.Core": "1.25.0",
          "System.Text.Json": "4.7.2"
        }
      },
      "Azure.ResourceManager.Resources": {
        "type": "Transitive",
        "resolved": "1.3.0",
        "contentHash": "a0MOZqfEsMjHTxYP0RmQSTvZooT67alArNmeUlc0DyeQLgJng/HTKGcdIfY4tS7Y1RO8sVf3bFp1gHTqpkZKwQ==",
        "dependencies": {
          "Azure.Core": "1.25.0",
          "Azure.ResourceManager": "1.3.0",
          "System.Text.Json": "4.7.2"
        }
      },
      "Castle.Core": {
        "type": "Transitive",
        "resolved": "5.1.0",
        "contentHash": "31UJpTHOiWq95CDOHazE3Ub/hE/PydNWsJMwnEVTqFFP4WhAugwpaVGxzOxKgNeSUUeqS2W6lxV+q7u1pAOfXg==",
        "dependencies": {
          "System.Diagnostics.EventLog": "6.0.0"
        }
      },
      "DiffPlex": {
        "type": "Transitive",
        "resolved": "1.7.1",
        "contentHash": "a0fSO2p8ykrcfzgG0sjpZAMZPthXXz4l6UIVuM9uyIYIh5yga4sq3aydSGt6n+MkdSBKvMurjjaKnxIqZtfG1g=="
      },
      "JetBrains.Annotations": {
        "type": "Transitive",
        "resolved": "2021.2.0",
        "contentHash": "kKSyoVfndMriKHLfYGmr0uzQuI4jcc3TKGyww7buJFCYeHb/X0kodYBPL7n9454q7v6ASiRmDgpPGaDGerg/Hg=="
      },
      "Json.More.Net": {
        "type": "Transitive",
        "resolved": "1.6.0",
        "contentHash": "bn/agVu1jQ5V0UyMUYD11ZNMkGry5vmfYBGuRPs9SUkcGWTLf6UiVEEeEm8UQiyMQWdJmTEGBRE4DpqPI+4mzQ==",
        "dependencies": {
          "System.Text.Json": "6.0.2"
        }
      },
      "JsonPath.Net": {
        "type": "Transitive",
        "resolved": "0.2.1",
        "contentHash": "jZTc0XzedUWFHlg8GyqPdCfwh87nvGoirOQK677qrh6IxakZ5cgYxdU+4Slo1UpZN9UtfyI2WmsGWFMmvOS5ag==",
        "dependencies": {
          "JsonPointer.Net": "2.2.0"
        }
      },
      "JsonPointer.Net": {
        "type": "Transitive",
        "resolved": "2.2.1",
        "contentHash": "yiofs6GG1rwwMecQeuzaY9SCXsCStAXZgU7Ek2IA5TFTUfNbzYKClmfaSl1ZB9PKyTjEj/mcp9fNHzP2ZkdQTA==",
        "dependencies": {
          "Json.More.Net": "1.6.0"
        }
      },
      "JsonSchema.Net": {
        "type": "Transitive",
        "resolved": "3.2.0",
        "contentHash": "82ElDl2FSDfajbeYW/QvNML+Mu0BRPIormljOConuyWOkea67L3NJbXP8u8ORQS+OyuvA/xL2ypO+HDTdUpOoQ==",
        "dependencies": {
          "JetBrains.Annotations": "2021.2.0",
          "Json.More.Net": "1.6.0",
          "JsonPointer.Net": "2.2.1"
        }
      },
      "Markdig": {
        "type": "Transitive",
        "resolved": "0.30.3",
        "contentHash": "IEw1su75GpAfYMeweYtVNfPlaSbCstqegFlz6QEVZ9MKPZWufke7BOBJWeVoOTF3875ozNE+xx3EN6N+8tVZgA=="
      },
      "Microsoft.Bcl.AsyncInterfaces": {
        "type": "Transitive",
        "resolved": "1.1.1",
        "contentHash": "yuvf07qFWFqtK3P/MRkEKLhn5r2UbSpVueRziSqj0yJQIKFwG1pq9mOayK3zE5qZCTs0CbrwL9M6R8VwqyGy2w=="
      },
      "Microsoft.Build.Tasks.Git": {
        "type": "Transitive",
        "resolved": "1.1.1",
        "contentHash": "AT3HlgTjsqHnWpBHSNeR0KxbLZD7bztlZVj7I8vgeYG9SYqbeFGh0TM/KVtC6fg53nrWHl3VfZFvb5BiQFcY6Q=="
      },
      "Microsoft.CSharp": {
        "type": "Transitive",
        "resolved": "4.7.0",
        "contentHash": "pTj+D3uJWyN3My70i2Hqo+OXixq3Os2D1nJ2x92FFo6sk8fYS1m1WLNTs0Dc1uPaViH0YvEEwvzddQ7y4rhXmA=="
      },
      "Microsoft.Extensions.Configuration": {
        "type": "Transitive",
        "resolved": "6.0.1",
        "contentHash": "BUyFU9t+HzlSE7ri4B+AQN2BgTgHv/uM82s5ZkgU1BApyzWzIl48nDsG5wR1t0pniNuuyTBzG3qCW8152/NtSw==",
        "dependencies": {
          "Microsoft.Extensions.Configuration.Abstractions": "6.0.0",
          "Microsoft.Extensions.Primitives": "6.0.0"
        }
      },
      "Microsoft.Extensions.Configuration.Abstractions": {
        "type": "Transitive",
        "resolved": "6.0.0",
        "contentHash": "qWzV9o+ZRWq+pGm+1dF+R7qTgTYoXvbyowRoBxQJGfqTpqDun2eteerjRQhq5PQ/14S+lqto3Ft4gYaRyl4rdQ==",
        "dependencies": {
          "Microsoft.Extensions.Primitives": "6.0.0"
        }
      },
      "Microsoft.Extensions.Configuration.Binder": {
        "type": "Transitive",
        "resolved": "6.0.0",
        "contentHash": "b3ErKzND8LIC7o08QAVlKfaEIYEvLJbtmVbFZVBRXeu9YkKfSSzLZfR1SUfQPBIy9mKLhEtJgGYImkcMNaKE0A==",
        "dependencies": {
          "Microsoft.Extensions.Configuration.Abstractions": "6.0.0"
        }
      },
      "Microsoft.Extensions.Configuration.CommandLine": {
        "type": "Transitive",
        "resolved": "6.0.0",
        "contentHash": "3nL1qCkZ1Oxx14ZTzgo4MmlO7tso7F+TtMZAY2jUAtTLyAcDp+EDjk3RqafoKiNaePyPvvlleEcBxh3b2Hzl1g==",
        "dependencies": {
          "Microsoft.Extensions.Configuration": "6.0.0",
          "Microsoft.Extensions.Configuration.Abstractions": "6.0.0"
        }
      },
      "Microsoft.Extensions.Configuration.EnvironmentVariables": {
        "type": "Transitive",
        "resolved": "6.0.0",
        "contentHash": "DjYkzqvhiHCq38LW71PcIxXk6nhtV6VySP9yDcSO0goPl7YCU1VG1f2Wbgy58lkA10pWkjHCblZPUyboCB93ZA==",
        "dependencies": {
          "Microsoft.Extensions.Configuration": "6.0.0",
          "Microsoft.Extensions.Configuration.Abstractions": "6.0.0"
        }
      },
      "Microsoft.Extensions.Configuration.FileExtensions": {
        "type": "Transitive",
        "resolved": "6.0.0",
        "contentHash": "V4Dth2cYMZpw3HhGw9XUDIijpI6gN+22LDt0AhufIgOppCUfpWX4483OmN+dFXRJkJLc8Tv0Q8QK+1ingT2+KQ==",
        "dependencies": {
          "Microsoft.Extensions.Configuration": "6.0.0",
          "Microsoft.Extensions.Configuration.Abstractions": "6.0.0",
          "Microsoft.Extensions.FileProviders.Abstractions": "6.0.0",
          "Microsoft.Extensions.FileProviders.Physical": "6.0.0",
          "Microsoft.Extensions.Primitives": "6.0.0"
        }
      },
      "Microsoft.Extensions.Configuration.Json": {
        "type": "Transitive",
        "resolved": "6.0.0",
        "contentHash": "GJGery6QytCzS/BxJ96klgG9in3uH26KcUBbiVG/coNDXCRq6LGVVlUT4vXq34KPuM+R2av+LeYdX9h4IZOCUg==",
        "dependencies": {
          "Microsoft.Extensions.Configuration": "6.0.0",
          "Microsoft.Extensions.Configuration.Abstractions": "6.0.0",
          "Microsoft.Extensions.Configuration.FileExtensions": "6.0.0",
          "Microsoft.Extensions.FileProviders.Abstractions": "6.0.0",
          "System.Text.Json": "6.0.0"
        }
      },
      "Microsoft.Extensions.Configuration.UserSecrets": {
        "type": "Transitive",
        "resolved": "6.0.0",
        "contentHash": "lB0Hb2V4+RUHy+LjEcqEr4EcV4RWc9EnjAV2GdtWQEdljQX+R4hGREftI7sInU9okP93pDrJiaj6QUJ6ZsslOA==",
        "dependencies": {
          "Microsoft.Extensions.Configuration.Abstractions": "6.0.0",
          "Microsoft.Extensions.Configuration.Json": "6.0.0",
          "Microsoft.Extensions.FileProviders.Abstractions": "6.0.0",
          "Microsoft.Extensions.FileProviders.Physical": "6.0.0"
        }
      },
      "Microsoft.Extensions.DependencyInjection": {
        "type": "Transitive",
        "resolved": "6.0.0",
        "contentHash": "k6PWQMuoBDGGHOQTtyois2u4AwyVcIwL2LaSLlTZQm2CYcJ1pxbt6jfAnpWmzENA/wfrYRI/X9DTLoUkE4AsLw==",
        "dependencies": {
          "Microsoft.Extensions.DependencyInjection.Abstractions": "6.0.0",
          "System.Runtime.CompilerServices.Unsafe": "6.0.0"
        }
      },
      "Microsoft.Extensions.DependencyInjection.Abstractions": {
        "type": "Transitive",
        "resolved": "6.0.0",
        "contentHash": "xlzi2IYREJH3/m6+lUrQlujzX8wDitm4QGnUu6kUXTQAWPuZY8i+ticFJbzfqaetLA6KR/rO6Ew/HuYD+bxifg=="
      },
      "Microsoft.Extensions.FileProviders.Abstractions": {
        "type": "Transitive",
        "resolved": "6.0.0",
        "contentHash": "0pd4/fho0gC12rQswaGQxbU34jOS1TPS8lZPpkFCH68ppQjHNHYle9iRuHeev1LhrJ94YPvzcRd8UmIuFk23Qw==",
        "dependencies": {
          "Microsoft.Extensions.Primitives": "6.0.0"
        }
      },
      "Microsoft.Extensions.FileProviders.Physical": {
        "type": "Transitive",
        "resolved": "6.0.0",
        "contentHash": "QvkL7l0nM8udt3gfyu0Vw8bbCXblxaKOl7c2oBfgGy4LCURRaL9XWZX1FWJrQc43oMokVneVxH38iz+bY1sbhg==",
        "dependencies": {
          "Microsoft.Extensions.FileProviders.Abstractions": "6.0.0",
          "Microsoft.Extensions.FileSystemGlobbing": "6.0.0",
          "Microsoft.Extensions.Primitives": "6.0.0"
        }
      },
      "Microsoft.Extensions.FileSystemGlobbing": {
        "type": "Transitive",
        "resolved": "6.0.0",
        "contentHash": "ip8jnL1aPiaPeKINCqaTEbvBFDmVx9dXQEBZ2HOBRXPD1eabGNqP/bKlsIcp7U2lGxiXd5xIhoFcmY8nM4Hdiw=="
      },
      "Microsoft.Extensions.Hosting": {
        "type": "Transitive",
        "resolved": "6.0.0",
        "contentHash": "M8VzD0ni5VarIRT8njnwK4K2WSAo0kZH4Zc3mKcSGkP4CjDZ91T9ZEFmmwhmo4z7x8AFq+tW0WFi9wX+K2cxkQ==",
        "dependencies": {
          "Microsoft.Extensions.Configuration": "6.0.0",
          "Microsoft.Extensions.Configuration.Abstractions": "6.0.0",
          "Microsoft.Extensions.Configuration.Binder": "6.0.0",
          "Microsoft.Extensions.Configuration.CommandLine": "6.0.0",
          "Microsoft.Extensions.Configuration.EnvironmentVariables": "6.0.0",
          "Microsoft.Extensions.Configuration.FileExtensions": "6.0.0",
          "Microsoft.Extensions.Configuration.Json": "6.0.0",
          "Microsoft.Extensions.Configuration.UserSecrets": "6.0.0",
          "Microsoft.Extensions.DependencyInjection": "6.0.0",
          "Microsoft.Extensions.DependencyInjection.Abstractions": "6.0.0",
          "Microsoft.Extensions.FileProviders.Abstractions": "6.0.0",
          "Microsoft.Extensions.FileProviders.Physical": "6.0.0",
          "Microsoft.Extensions.Hosting.Abstractions": "6.0.0",
          "Microsoft.Extensions.Logging": "6.0.0",
          "Microsoft.Extensions.Logging.Abstractions": "6.0.0",
          "Microsoft.Extensions.Logging.Configuration": "6.0.0",
          "Microsoft.Extensions.Logging.Console": "6.0.0",
          "Microsoft.Extensions.Logging.Debug": "6.0.0",
          "Microsoft.Extensions.Logging.EventLog": "6.0.0",
          "Microsoft.Extensions.Logging.EventSource": "6.0.0",
          "Microsoft.Extensions.Options": "6.0.0"
        }
      },
      "Microsoft.Extensions.Hosting.Abstractions": {
        "type": "Transitive",
        "resolved": "6.0.0",
        "contentHash": "GcT5l2CYXL6Sa27KCSh0TixsRfADUgth+ojQSD5EkzisZxmGFh7CwzkcYuGwvmXLjr27uWRNrJ2vuuEjMhU05Q==",
        "dependencies": {
          "Microsoft.Extensions.Configuration.Abstractions": "6.0.0",
          "Microsoft.Extensions.DependencyInjection.Abstractions": "6.0.0",
          "Microsoft.Extensions.FileProviders.Abstractions": "6.0.0"
        }
      },
      "Microsoft.Extensions.Logging": {
        "type": "Transitive",
        "resolved": "6.0.0",
        "contentHash": "eIbyj40QDg1NDz0HBW0S5f3wrLVnKWnDJ/JtZ+yJDFnDj90VoPuoPmFkeaXrtu+0cKm5GRAwoDf+dBWXK0TUdg==",
        "dependencies": {
          "Microsoft.Extensions.DependencyInjection": "6.0.0",
          "Microsoft.Extensions.DependencyInjection.Abstractions": "6.0.0",
          "Microsoft.Extensions.Logging.Abstractions": "6.0.0",
          "Microsoft.Extensions.Options": "6.0.0",
          "System.Diagnostics.DiagnosticSource": "6.0.0"
        }
      },
      "Microsoft.Extensions.Logging.Configuration": {
        "type": "Transitive",
        "resolved": "6.0.0",
        "contentHash": "ZDskjagmBAbv+K8rYW9VhjPplhbOE63xUD0DiuydZJwt15dRyoqicYklLd86zzeintUc7AptDkHn+YhhYkYo8A==",
        "dependencies": {
          "Microsoft.Extensions.Configuration": "6.0.0",
          "Microsoft.Extensions.Configuration.Abstractions": "6.0.0",
          "Microsoft.Extensions.Configuration.Binder": "6.0.0",
          "Microsoft.Extensions.DependencyInjection.Abstractions": "6.0.0",
          "Microsoft.Extensions.Logging": "6.0.0",
          "Microsoft.Extensions.Logging.Abstractions": "6.0.0",
          "Microsoft.Extensions.Options": "6.0.0",
          "Microsoft.Extensions.Options.ConfigurationExtensions": "6.0.0"
        }
      },
      "Microsoft.Extensions.Logging.Console": {
        "type": "Transitive",
        "resolved": "6.0.0",
        "contentHash": "gsqKzOEdsvq28QiXFxagmn1oRB9GeI5GgYCkoybZtQA0IUb7QPwf1WmN3AwJeNIsadTvIFQCiVK0OVIgKfOBGg==",
        "dependencies": {
          "Microsoft.Extensions.DependencyInjection.Abstractions": "6.0.0",
          "Microsoft.Extensions.Logging": "6.0.0",
          "Microsoft.Extensions.Logging.Abstractions": "6.0.0",
          "Microsoft.Extensions.Logging.Configuration": "6.0.0",
          "Microsoft.Extensions.Options": "6.0.0",
          "System.Text.Json": "6.0.0"
        }
      },
      "Microsoft.Extensions.Logging.Debug": {
        "type": "Transitive",
        "resolved": "6.0.0",
        "contentHash": "M9g/JixseSZATJE9tcMn9uzoD4+DbSglivFqVx8YkRJ7VVPmnvCEbOZ0AAaxsL1EKyI4cz07DXOOJExxNsUOHw==",
        "dependencies": {
          "Microsoft.Extensions.DependencyInjection.Abstractions": "6.0.0",
          "Microsoft.Extensions.Logging": "6.0.0",
          "Microsoft.Extensions.Logging.Abstractions": "6.0.0"
        }
      },
      "Microsoft.Extensions.Logging.EventLog": {
        "type": "Transitive",
        "resolved": "6.0.0",
        "contentHash": "rlo0RxlMd0WtLG3CHI0qOTp6fFn7MvQjlrCjucA31RqmiMFCZkF8CHNbe8O7tbBIyyoLGWB1he9CbaA5iyHthg==",
        "dependencies": {
          "Microsoft.Extensions.DependencyInjection.Abstractions": "6.0.0",
          "Microsoft.Extensions.Logging": "6.0.0",
          "Microsoft.Extensions.Logging.Abstractions": "6.0.0",
          "Microsoft.Extensions.Options": "6.0.0",
          "System.Diagnostics.EventLog": "6.0.0"
        }
      },
      "Microsoft.Extensions.Logging.EventSource": {
        "type": "Transitive",
        "resolved": "6.0.0",
        "contentHash": "BeDyyqt7nkm/nr+Gdk+L8n1tUT/u33VkbXAOesgYSNsxDM9hJ1NOBGoZfj9rCbeD2+9myElI6JOVVFmnzgeWQA==",
        "dependencies": {
          "Microsoft.Extensions.DependencyInjection.Abstractions": "6.0.0",
          "Microsoft.Extensions.Logging": "6.0.0",
          "Microsoft.Extensions.Logging.Abstractions": "6.0.0",
          "Microsoft.Extensions.Options": "6.0.0",
          "Microsoft.Extensions.Primitives": "6.0.0",
          "System.Runtime.CompilerServices.Unsafe": "6.0.0",
          "System.Text.Json": "6.0.0"
        }
      },
      "Microsoft.Extensions.Options": {
        "type": "Transitive",
        "resolved": "6.0.0",
        "contentHash": "dzXN0+V1AyjOe2xcJ86Qbo233KHuLEY0njf/P2Kw8SfJU+d45HNS2ctJdnEnrWbM9Ye2eFgaC5Mj9otRMU6IsQ==",
        "dependencies": {
          "Microsoft.Extensions.DependencyInjection.Abstractions": "6.0.0",
          "Microsoft.Extensions.Primitives": "6.0.0"
        }
      },
      "Microsoft.Extensions.Options.ConfigurationExtensions": {
        "type": "Transitive",
        "resolved": "6.0.0",
        "contentHash": "bXWINbTn0vC0FYc9GaQTISbxhQLAMrvtbuvD9N6JelEaIS/Pr62wUCinrq5bf1WRBGczt1v4wDhxFtVFNcMdUQ==",
        "dependencies": {
          "Microsoft.Extensions.Configuration.Abstractions": "6.0.0",
          "Microsoft.Extensions.Configuration.Binder": "6.0.0",
          "Microsoft.Extensions.DependencyInjection.Abstractions": "6.0.0",
          "Microsoft.Extensions.Options": "6.0.0",
          "Microsoft.Extensions.Primitives": "6.0.0"
        }
      },
      "Microsoft.Extensions.Primitives": {
        "type": "Transitive",
        "resolved": "6.0.0",
        "contentHash": "9+PnzmQFfEFNR9J2aDTfJGGupShHjOuGw4VUv+JB044biSHrnmCIMD+mJHmb2H7YryrfBEXDurxQ47gJZdCKNQ==",
        "dependencies": {
          "System.Runtime.CompilerServices.Unsafe": "6.0.0"
        }
      },
      "Microsoft.Identity.Client": {
        "type": "Transitive",
        "resolved": "4.39.0",
        "contentHash": "+/y4ELXYqnAbiqhEgFAl3riBbkMeCw8+6+Y8r367bUf6zWhlNUjhm360VsTMBgqbPyfJld5X+cJkDhDCrudezA=="
      },
      "Microsoft.Identity.Client.Extensions.Msal": {
        "type": "Transitive",
        "resolved": "2.19.3",
        "contentHash": "zVVZjn8aW7W79rC1crioDgdOwaFTQorsSO6RgVlDDjc7MvbEGz071wSNrjVhzR0CdQn6Sefx7Abf1o7vasmrLg==",
        "dependencies": {
          "Microsoft.Identity.Client": "4.38.0",
          "System.Security.Cryptography.ProtectedData": "4.5.0"
        }
      },
      "Microsoft.NETCore.Platforms": {
        "type": "Transitive",
        "resolved": "3.0.0",
        "contentHash": "TsETIgVJb/AKoYfSP+iCxkuly5d3inZjTdx/ItZLk2CxY85v8083OBS3uai84kK3/baLnS5/b5XGs6zR7SuuHQ=="
      },
      "Microsoft.NETCore.Targets": {
        "type": "Transitive",
        "resolved": "1.1.0",
        "contentHash": "aOZA3BWfz9RXjpzt0sRJJMjAscAUm3Hoa4UWAfceV9UTYxgwZ1lZt5nO2myFf+/jetYQo4uTP7zS8sJY67BBxg=="
      },
      "Microsoft.PowerPlatform.ResourceStack": {
        "type": "Transitive",
        "resolved": "6.0.0.1323",
        "contentHash": "2qjT1lLH3EobM4cy/mAsaTJHLiyGCuKN2+q/cjrG2YGNAb62alZ2sjWBG3F52IcP4bWj7aBHNez1xqNrDJA2kg==",
        "dependencies": {
          "Microsoft.Windows.Compatibility": "3.0.0",
          "Newtonsoft.Json": "11.0.2",
          "WindowsAzure.Storage": "9.3.3"
        }
      },
      "Microsoft.SourceLink.Common": {
        "type": "Transitive",
        "resolved": "1.1.1",
        "contentHash": "WMcGpWKrmJmzrNeuaEb23bEMnbtR/vLmvZtkAP5qWu7vQsY59GqfRJd65sFpBszbd2k/bQ8cs8eWawQKAabkVg=="
      },
      "Microsoft.Win32.Primitives": {
        "type": "Transitive",
        "resolved": "4.3.0",
        "contentHash": "9ZQKCWxH7Ijp9BfahvL2Zyf1cJIk8XYLF6Yjzr2yi0b2cOut/HQ31qf1ThHAgCc3WiZMdnWcfJCgN82/0UunxA==",
        "dependencies": {
          "Microsoft.NETCore.Platforms": "1.1.0",
          "Microsoft.NETCore.Targets": "1.1.0",
          "System.Runtime": "4.3.0"
        }
      },
      "Microsoft.Win32.Registry": {
        "type": "Transitive",
        "resolved": "4.6.0",
        "contentHash": "Xuqo5Lf5h1eUAbT8sJwNSEgusyEcQQQcza1R8dxJ6q/1vLSU1SG/WxtgiCPAth14dz/IjBXCxWT/+6E9glX33w==",
        "dependencies": {
          "System.Security.AccessControl": "4.6.0",
          "System.Security.Principal.Windows": "4.6.0"
        }
      },
      "Microsoft.Win32.Registry.AccessControl": {
        "type": "Transitive",
        "resolved": "4.6.0",
        "contentHash": "xVYpdIzdUzi+x6b0oGjOxqPf05ZYMVSEe+rwEZ/58D7A3IldDqP/tzy1VkVS/DL7+Km/sib6YS9eHXePy4Dn2Q==",
        "dependencies": {
          "Microsoft.Win32.Registry": "4.6.0",
          "System.Security.AccessControl": "4.6.0"
        }
      },
      "Microsoft.Win32.SystemEvents": {
        "type": "Transitive",
        "resolved": "4.6.0",
        "contentHash": "Edg+pFW5C8WJb680Za2kTV8TqUi6Ahl/WldRVoOVJ23UQLpDHFspa+umgFjkWZw24ETsU99Cg+ErZz683M4chg==",
        "dependencies": {
          "Microsoft.NETCore.Platforms": "3.0.0"
        }
      },
      "Microsoft.Windows.Compatibility": {
        "type": "Transitive",
        "resolved": "3.0.0",
        "contentHash": "q5ceqbg8j5A5oz13w8ahWfInGvQHU7tOIbxTUWaJ5R7XXQvWaKTmHbU9hWBkiUfI9t+cMcdPYt0I4qx1oL74mg==",
        "dependencies": {
          "Microsoft.Win32.Registry": "4.6.0",
          "Microsoft.Win32.Registry.AccessControl": "4.6.0",
          "Microsoft.Win32.SystemEvents": "4.6.0",
          "System.CodeDom": "4.6.0",
          "System.ComponentModel.Composition": "4.6.0",
          "System.ComponentModel.Composition.Registration": "4.6.0",
          "System.Configuration.ConfigurationManager": "4.6.0",
          "System.Data.DataSetExtensions": "4.5.0",
          "System.Data.Odbc": "4.6.0",
          "System.Data.OleDb": "4.6.0",
          "System.Data.SqlClient": "4.7.0",
          "System.Diagnostics.EventLog": "4.6.0",
          "System.Diagnostics.PerformanceCounter": "4.6.0",
          "System.DirectoryServices": "4.6.0",
          "System.DirectoryServices.AccountManagement": "4.6.0",
          "System.DirectoryServices.Protocols": "4.6.0",
          "System.Drawing.Common": "4.6.0",
          "System.IO.FileSystem.AccessControl": "4.6.0",
          "System.IO.Packaging": "4.6.0",
          "System.IO.Pipes.AccessControl": "4.5.1",
          "System.IO.Ports": "4.6.0",
          "System.Management": "4.6.0",
          "System.Reflection.Context": "4.6.0",
          "System.Reflection.Emit": "4.6.0",
          "System.Reflection.Emit.ILGeneration": "4.6.0",
          "System.Reflection.Emit.Lightweight": "4.6.0",
          "System.Runtime.Caching": "4.6.0",
          "System.Runtime.WindowsRuntime": "4.6.0",
          "System.Runtime.WindowsRuntime.UI.Xaml": "4.6.0",
          "System.Security.AccessControl": "4.6.0",
          "System.Security.Cryptography.Cng": "4.6.0",
          "System.Security.Cryptography.Pkcs": "4.6.0",
          "System.Security.Cryptography.ProtectedData": "4.6.0",
          "System.Security.Cryptography.Xml": "4.6.0",
          "System.Security.Permissions": "4.6.0",
          "System.Security.Principal.Windows": "4.6.0",
          "System.ServiceModel.Duplex": "4.5.3",
          "System.ServiceModel.Http": "4.5.3",
          "System.ServiceModel.NetTcp": "4.5.3",
          "System.ServiceModel.Primitives": "4.5.3",
          "System.ServiceModel.Security": "4.5.3",
          "System.ServiceModel.Syndication": "4.6.0",
          "System.ServiceProcess.ServiceController": "4.6.0",
          "System.Text.Encoding.CodePages": "4.6.0",
          "System.Threading.AccessControl": "4.6.0"
        }
      },
      "NETStandard.Library": {
        "type": "Transitive",
        "resolved": "1.6.1",
        "contentHash": "WcSp3+vP+yHNgS8EV5J7pZ9IRpeDuARBPN28by8zqff1wJQXm26PVU8L3/fYLBJVU7BtDyqNVWq2KlCVvSSR4A==",
        "dependencies": {
          "Microsoft.NETCore.Platforms": "1.1.0",
          "Microsoft.Win32.Primitives": "4.3.0",
          "System.AppContext": "4.3.0",
          "System.Collections": "4.3.0",
          "System.Collections.Concurrent": "4.3.0",
          "System.Console": "4.3.0",
          "System.Diagnostics.Debug": "4.3.0",
          "System.Diagnostics.Tools": "4.3.0",
          "System.Diagnostics.Tracing": "4.3.0",
          "System.Globalization": "4.3.0",
          "System.Globalization.Calendars": "4.3.0",
          "System.IO": "4.3.0",
          "System.IO.Compression": "4.3.0",
          "System.IO.Compression.ZipFile": "4.3.0",
          "System.IO.FileSystem": "4.3.0",
          "System.IO.FileSystem.Primitives": "4.3.0",
          "System.Linq": "4.3.0",
          "System.Linq.Expressions": "4.3.0",
          "System.Net.Http": "4.3.0",
          "System.Net.Primitives": "4.3.0",
          "System.Net.Sockets": "4.3.0",
          "System.ObjectModel": "4.3.0",
          "System.Reflection": "4.3.0",
          "System.Reflection.Extensions": "4.3.0",
          "System.Reflection.Primitives": "4.3.0",
          "System.Resources.ResourceManager": "4.3.0",
          "System.Runtime": "4.3.0",
          "System.Runtime.Extensions": "4.3.0",
          "System.Runtime.Handles": "4.3.0",
          "System.Runtime.InteropServices": "4.3.0",
          "System.Runtime.InteropServices.RuntimeInformation": "4.3.0",
          "System.Runtime.Numerics": "4.3.0",
          "System.Security.Cryptography.Algorithms": "4.3.0",
          "System.Security.Cryptography.Encoding": "4.3.0",
          "System.Security.Cryptography.Primitives": "4.3.0",
          "System.Security.Cryptography.X509Certificates": "4.3.0",
          "System.Text.Encoding": "4.3.0",
          "System.Text.Encoding.Extensions": "4.3.0",
          "System.Text.RegularExpressions": "4.3.0",
          "System.Threading": "4.3.0",
          "System.Threading.Tasks": "4.3.0",
          "System.Threading.Timer": "4.3.0",
          "System.Xml.ReaderWriter": "4.3.0",
          "System.Xml.XDocument": "4.3.0"
        }
      },
      "Newtonsoft.Json": {
        "type": "Transitive",
        "resolved": "13.0.1",
        "contentHash": "ppPFpBcvxdsfUonNcvITKqLl3bqxWbDCZIzDWHzjpdAHRFfZe0Dw9HmA0+za13IdyrgJwpkDTDA9fHaxOrt20A=="
      },
      "runtime.debian.8-x64.runtime.native.System.Security.Cryptography.OpenSsl": {
        "type": "Transitive",
        "resolved": "4.3.0",
        "contentHash": "HdSSp5MnJSsg08KMfZThpuLPJpPwE5hBXvHwoKWosyHHfe8Mh5WKT0ylEOf6yNzX6Ngjxe4Whkafh5q7Ymac4Q=="
      },
      "runtime.fedora.23-x64.runtime.native.System.Security.Cryptography.OpenSsl": {
        "type": "Transitive",
        "resolved": "4.3.0",
        "contentHash": "+yH1a49wJMy8Zt4yx5RhJrxO/DBDByAiCzNwiETI+1S4mPdCu0OY4djdciC7Vssk0l22wQaDLrXxXkp+3+7bVA=="
      },
      "runtime.fedora.24-x64.runtime.native.System.Security.Cryptography.OpenSsl": {
        "type": "Transitive",
        "resolved": "4.3.0",
        "contentHash": "c3YNH1GQJbfIPJeCnr4avseugSqPrxwIqzthYyZDN6EuOyNOzq+y2KSUfRcXauya1sF4foESTgwM5e1A8arAKw=="
      },
      "runtime.linux-arm.runtime.native.System.IO.Ports": {
        "type": "Transitive",
        "resolved": "4.6.0-rc2.19462.14",
        "contentHash": "iPSWmmEhl0TNIVKHEOvgYEwpXoL7+KRxINcP9ni8JmfdeYPDVzTZXK/d0/1BxlLZIqXC3uMKjFhXFSFLxVlLAg=="
      },
      "runtime.linux-arm64.runtime.native.System.IO.Ports": {
        "type": "Transitive",
        "resolved": "4.6.0-rc2.19462.14",
        "contentHash": "Ii8t2RrqsHoBwnvpN8CwQYiukabVJnBYHE6ee/Yl+jKRpkbavlnA9pktxLQARsL1YJ4AKrNT/pAdQCuxTKECBA=="
      },
      "runtime.linux-x64.runtime.native.System.IO.Ports": {
        "type": "Transitive",
        "resolved": "4.6.0-rc2.19462.14",
        "contentHash": "zc0JugELjZ3MCPzYAroQyuTiChrw8lVUQlMc0bKolAsjpWcCECaLOLd9NRms1sfI52r4ILPvKFlqJwelc88Qhw=="
      },
      "runtime.native.System": {
        "type": "Transitive",
        "resolved": "4.3.0",
        "contentHash": "c/qWt2LieNZIj1jGnVNsE2Kl23Ya2aSTBuXMD6V7k9KWr6l16Tqdwq+hJScEpWER9753NWC8h96PaVNY5Ld7Jw==",
        "dependencies": {
          "Microsoft.NETCore.Platforms": "1.1.0",
          "Microsoft.NETCore.Targets": "1.1.0"
        }
      },
      "runtime.native.System.Data.SqlClient.sni": {
        "type": "Transitive",
        "resolved": "4.6.0",
        "contentHash": "WRq11dBcJYyAbrUVguvv3BqNGl5ub60mZxUd+xaxNsSOb7tMLQxjbiyD/hF6FSl1akiom7GMttPDa3TW+UmnAQ==",
        "dependencies": {
          "runtime.win-arm64.runtime.native.System.Data.SqlClient.sni": "4.4.0",
          "runtime.win-x64.runtime.native.System.Data.SqlClient.sni": "4.4.0",
          "runtime.win-x86.runtime.native.System.Data.SqlClient.sni": "4.4.0"
        }
      },
      "runtime.native.System.IO.Compression": {
        "type": "Transitive",
        "resolved": "4.3.0",
        "contentHash": "INBPonS5QPEgn7naufQFXJEp3zX6L4bwHgJ/ZH78aBTpeNfQMtf7C6VrAFhlq2xxWBveIOWyFzQjJ8XzHMhdOQ==",
        "dependencies": {
          "Microsoft.NETCore.Platforms": "1.1.0",
          "Microsoft.NETCore.Targets": "1.1.0"
        }
      },
      "runtime.native.System.IO.Ports": {
        "type": "Transitive",
        "resolved": "4.6.0",
        "contentHash": "rbYF/0jSnO+Q6hY1/e/MGXG2MLMj7Enth1Euma85w/r1R+1u/kuEFYNc5bkqG8mpdY3EbVpGn5RTuRU0kVQ6rw==",
        "dependencies": {
          "runtime.linux-arm.runtime.native.System.IO.Ports": "4.6.0-rc2.19462.14",
          "runtime.linux-arm64.runtime.native.System.IO.Ports": "4.6.0-rc2.19462.14",
          "runtime.linux-x64.runtime.native.System.IO.Ports": "4.6.0-rc2.19462.14",
          "runtime.osx-x64.runtime.native.System.IO.Ports": "4.6.0-rc2.19462.14"
        }
      },
      "runtime.native.System.Net.Http": {
        "type": "Transitive",
        "resolved": "4.3.0",
        "contentHash": "ZVuZJqnnegJhd2k/PtAbbIcZ3aZeITq3sj06oKfMBSfphW3HDmk/t4ObvbOk/JA/swGR0LNqMksAh/f7gpTROg==",
        "dependencies": {
          "Microsoft.NETCore.Platforms": "1.1.0",
          "Microsoft.NETCore.Targets": "1.1.0"
        }
      },
      "runtime.native.System.Security.Cryptography.Apple": {
        "type": "Transitive",
        "resolved": "4.3.0",
        "contentHash": "DloMk88juo0OuOWr56QG7MNchmafTLYWvABy36izkrLI5VledI0rq28KGs1i9wbpeT9NPQrx/wTf8U2vazqQ3Q==",
        "dependencies": {
          "runtime.osx.10.10-x64.runtime.native.System.Security.Cryptography.Apple": "4.3.0"
        }
      },
      "runtime.native.System.Security.Cryptography.OpenSsl": {
        "type": "Transitive",
        "resolved": "4.3.0",
        "contentHash": "NS1U+700m4KFRHR5o4vo9DSlTmlCKu/u7dtE5sUHVIPB+xpXxYQvgBgA6wEIeCz6Yfn0Z52/72WYsToCEPJnrw==",
        "dependencies": {
          "runtime.debian.8-x64.runtime.native.System.Security.Cryptography.OpenSsl": "4.3.0",
          "runtime.fedora.23-x64.runtime.native.System.Security.Cryptography.OpenSsl": "4.3.0",
          "runtime.fedora.24-x64.runtime.native.System.Security.Cryptography.OpenSsl": "4.3.0",
          "runtime.opensuse.13.2-x64.runtime.native.System.Security.Cryptography.OpenSsl": "4.3.0",
          "runtime.opensuse.42.1-x64.runtime.native.System.Security.Cryptography.OpenSsl": "4.3.0",
          "runtime.osx.10.10-x64.runtime.native.System.Security.Cryptography.OpenSsl": "4.3.0",
          "runtime.rhel.7-x64.runtime.native.System.Security.Cryptography.OpenSsl": "4.3.0",
          "runtime.ubuntu.14.04-x64.runtime.native.System.Security.Cryptography.OpenSsl": "4.3.0",
          "runtime.ubuntu.16.04-x64.runtime.native.System.Security.Cryptography.OpenSsl": "4.3.0",
          "runtime.ubuntu.16.10-x64.runtime.native.System.Security.Cryptography.OpenSsl": "4.3.0"
        }
      },
      "runtime.opensuse.13.2-x64.runtime.native.System.Security.Cryptography.OpenSsl": {
        "type": "Transitive",
        "resolved": "4.3.0",
        "contentHash": "b3pthNgxxFcD+Pc0WSEoC0+md3MyhRS6aCEeenvNE3Fdw1HyJ18ZhRFVJJzIeR/O/jpxPboB805Ho0T3Ul7w8A=="
      },
      "runtime.opensuse.42.1-x64.runtime.native.System.Security.Cryptography.OpenSsl": {
        "type": "Transitive",
        "resolved": "4.3.0",
        "contentHash": "KeLz4HClKf+nFS7p/6Fi/CqyLXh81FpiGzcmuS8DGi9lUqSnZ6Es23/gv2O+1XVGfrbNmviF7CckBpavkBoIFQ=="
      },
      "runtime.osx-x64.runtime.native.System.IO.Ports": {
        "type": "Transitive",
        "resolved": "4.6.0-rc2.19462.14",
        "contentHash": "t2+r1sZd8zeBh7omYsd1ZnwxVZ8POBR1JmvcwUXK82R+XWtf2/RMFZenJFfuy1ii507hB79JvNCFj7ZF0+WhCQ=="
      },
      "runtime.osx.10.10-x64.runtime.native.System.Security.Cryptography.Apple": {
        "type": "Transitive",
        "resolved": "4.3.0",
        "contentHash": "kVXCuMTrTlxq4XOOMAysuNwsXWpYeboGddNGpIgNSZmv1b6r/s/DPk0fYMB7Q5Qo4bY68o48jt4T4y5BVecbCQ=="
      },
      "runtime.osx.10.10-x64.runtime.native.System.Security.Cryptography.OpenSsl": {
        "type": "Transitive",
        "resolved": "4.3.0",
        "contentHash": "X7IdhILzr4ROXd8mI1BUCQMSHSQwelUlBjF1JyTKCjXaOGn2fB4EKBxQbCK2VjO3WaWIdlXZL3W6TiIVnrhX4g=="
      },
      "runtime.rhel.7-x64.runtime.native.System.Security.Cryptography.OpenSsl": {
        "type": "Transitive",
        "resolved": "4.3.0",
        "contentHash": "nyFNiCk/r+VOiIqreLix8yN+q3Wga9+SE8BCgkf+2BwEKiNx6DyvFjCgkfV743/grxv8jHJ8gUK4XEQw7yzRYg=="
      },
      "runtime.ubuntu.14.04-x64.runtime.native.System.Security.Cryptography.OpenSsl": {
        "type": "Transitive",
        "resolved": "4.3.0",
        "contentHash": "ytoewC6wGorL7KoCAvRfsgoJPJbNq+64k2SqW6JcOAebWsFUvCCYgfzQMrnpvPiEl4OrblUlhF2ji+Q1+SVLrQ=="
      },
      "runtime.ubuntu.16.04-x64.runtime.native.System.Security.Cryptography.OpenSsl": {
        "type": "Transitive",
        "resolved": "4.3.0",
        "contentHash": "I8bKw2I8k58Wx7fMKQJn2R8lamboCAiHfHeV/pS65ScKWMMI0+wJkLYlEKvgW1D/XvSl/221clBoR2q9QNNM7A=="
      },
      "runtime.ubuntu.16.10-x64.runtime.native.System.Security.Cryptography.OpenSsl": {
        "type": "Transitive",
        "resolved": "4.3.0",
        "contentHash": "VB5cn/7OzUfzdnC8tqAIMQciVLiq2epm2NrAm1E9OjNRyG4lVhfR61SMcLizejzQP8R8Uf/0l5qOIbUEi+RdEg=="
      },
      "runtime.win-arm64.runtime.native.System.Data.SqlClient.sni": {
        "type": "Transitive",
        "resolved": "4.4.0",
        "contentHash": "LbrynESTp3bm5O/+jGL8v0Qg5SJlTV08lpIpFesXjF6uGNMWqFnUQbYBJwZTeua6E/Y7FIM1C54Ey1btLWupdg=="
      },
      "runtime.win-x64.runtime.native.System.Data.SqlClient.sni": {
        "type": "Transitive",
        "resolved": "4.4.0",
        "contentHash": "38ugOfkYJqJoX9g6EYRlZB5U2ZJH51UP8ptxZgdpS07FgOEToV+lS11ouNK2PM12Pr6X/PpT5jK82G3DwH/SxQ=="
      },
      "runtime.win-x86.runtime.native.System.Data.SqlClient.sni": {
        "type": "Transitive",
        "resolved": "4.4.0",
        "contentHash": "YhEdSQUsTx+C8m8Bw7ar5/VesXvCFMItyZF7G1AUY+OM0VPZUOeAVpJ4Wl6fydBGUYZxojTDR3I6Bj/+BPkJNA=="
      },
      "Serilog": {
        "type": "Transitive",
        "resolved": "2.10.0",
        "contentHash": "+QX0hmf37a0/OZLxM3wL7V6/ADvC1XihXN4Kq/p6d8lCPfgkRdiuhbWlMaFjR9Av0dy5F0+MBeDmDdRZN/YwQA=="
      },
      "Serilog.Extensions.Hosting": {
        "type": "Transitive",
        "resolved": "5.0.1",
        "contentHash": "o0VUyt3npAqOJaZ6CiWLFeLYs3CYJwfcAqaUqprzsmj7qYIvorcn8cZLVR8AQX6vzX7gee2bD0sQeA17iO2/Aw==",
        "dependencies": {
          "Microsoft.Extensions.DependencyInjection.Abstractions": "3.1.8",
          "Microsoft.Extensions.Hosting.Abstractions": "3.1.8",
          "Microsoft.Extensions.Logging.Abstractions": "3.1.8",
          "Serilog": "2.10.0",
          "Serilog.Extensions.Logging": "3.1.0"
        }
      },
      "Serilog.Extensions.Logging": {
        "type": "Transitive",
        "resolved": "3.1.0",
        "contentHash": "IWfem7wfrFbB3iw1OikqPFNPEzfayvDuN4WP7Ue1AVFskalMByeWk3QbtUXQR34SBkv1EbZ3AySHda/ErDgpcg==",
        "dependencies": {
          "Microsoft.Extensions.Logging": "2.0.0",
          "Serilog": "2.9.0"
        }
      },
      "Serilog.Sinks.Console": {
        "type": "Transitive",
        "resolved": "4.0.1",
        "contentHash": "apLOvSJQLlIbKlbx+Y2UDHSP05kJsV7mou+fvJoRGs/iR+jC22r8cuFVMjjfVxz/AD4B2UCltFhE1naRLXwKNw==",
        "dependencies": {
          "Serilog": "2.10.0"
        }
      },
      "Serilog.Sinks.TextWriter": {
        "type": "Transitive",
        "resolved": "2.1.0",
        "contentHash": "rgDZVwl68RqOFogKO27RbYLlwCQehjUQv4gimLT/Fd7dYV7XRVtWTp73BJphjWgVq4DP8trv1ta9Ork5H8oDXw==",
        "dependencies": {
          "Serilog": "2.0.0",
          "System.IO": "4.1.0"
        }
      },
      "System.AppContext": {
        "type": "Transitive",
        "resolved": "4.3.0",
        "contentHash": "fKC+rmaLfeIzUhagxY17Q9siv/sPrjjKcfNg1Ic8IlQkZLipo8ljcaZQu4VtI4Jqbzjc2VTjzGLF6WmsRXAEgA==",
        "dependencies": {
          "System.Runtime": "4.3.0"
        }
      },
      "System.Buffers": {
        "type": "Transitive",
        "resolved": "4.3.0",
        "contentHash": "ratu44uTIHgeBeI0dE8DWvmXVBSo4u7ozRZZHOMmK/JPpYyo0dAfgSiHlpiObMQ5lEtEyIXA40sKRYg5J6A8uQ==",
        "dependencies": {
          "System.Diagnostics.Debug": "4.3.0",
          "System.Diagnostics.Tracing": "4.3.0",
          "System.Resources.ResourceManager": "4.3.0",
          "System.Runtime": "4.3.0",
          "System.Threading": "4.3.0"
        }
      },
      "System.CodeDom": {
        "type": "Transitive",
        "resolved": "4.6.0",
        "contentHash": "ArWGZOxPhOaJUd4YgvbTxGZDbVDJHPAOQNiJIpbRDPW6v2NT5xkallQv1zpu8Rwwb5Z3iZ1jwWA4gSQuWgR+jw=="
      },
      "System.Collections": {
        "type": "Transitive",
        "resolved": "4.3.0",
        "contentHash": "3Dcj85/TBdVpL5Zr+gEEBUuFe2icOnLalmEh9hfck1PTYbbyWuZgh4fmm2ysCLTrqLQw6t3TgTyJ+VLp+Qb+Lw==",
        "dependencies": {
          "Microsoft.NETCore.Platforms": "1.1.0",
          "Microsoft.NETCore.Targets": "1.1.0",
          "System.Runtime": "4.3.0"
        }
      },
      "System.Collections.Concurrent": {
        "type": "Transitive",
        "resolved": "4.3.0",
        "contentHash": "ztl69Xp0Y/UXCL+3v3tEU+lIy+bvjKNUmopn1wep/a291pVPK7dxBd6T7WnlQqRog+d1a/hSsgRsmFnIBKTPLQ==",
        "dependencies": {
          "System.Collections": "4.3.0",
          "System.Diagnostics.Debug": "4.3.0",
          "System.Diagnostics.Tracing": "4.3.0",
          "System.Globalization": "4.3.0",
          "System.Reflection": "4.3.0",
          "System.Resources.ResourceManager": "4.3.0",
          "System.Runtime": "4.3.0",
          "System.Runtime.Extensions": "4.3.0",
          "System.Threading": "4.3.0",
          "System.Threading.Tasks": "4.3.0"
        }
      },
      "System.Collections.Immutable": {
        "type": "Transitive",
        "resolved": "6.0.0",
        "contentHash": "l4zZJ1WU2hqpQQHXz1rvC3etVZN+2DLmQMO79FhOTZHMn8tDRr+WU287sbomD0BETlmKDn0ygUgVy9k5xkkJdA==",
        "dependencies": {
          "System.Runtime.CompilerServices.Unsafe": "6.0.0"
        }
      },
      "System.CommandLine": {
        "type": "Transitive",
        "resolved": "2.0.0-beta4.22272.1",
        "contentHash": "1uqED/q2H0kKoLJ4+hI2iPSBSEdTuhfCYADeJrAqERmiGQ2NNacYKRNEQ+gFbU4glgVyK8rxI+ZOe1onEtr/Pg=="
      },
      "System.CommandLine.Hosting": {
        "type": "Transitive",
        "resolved": "0.4.0-alpha.22272.1",
        "contentHash": "x9JhHxBLxlKyCIZADFYC8q16L9yGHdTakrLFjHabwR7Tk0761aTexiGgMTIS744HGuhc8pk9MoLUzsr/TlRfMQ==",
        "dependencies": {
          "Microsoft.Extensions.Hosting": "6.0.0",
          "System.CommandLine": "2.0.0-beta4.22272.1",
          "System.CommandLine.NamingConventionBinder": "2.0.0-beta4.22272.1"
        }
      },
      "System.CommandLine.NamingConventionBinder": {
        "type": "Transitive",
        "resolved": "2.0.0-beta4.22272.1",
        "contentHash": "ux2eUA/syF+JtlpMDc/Lsd6PBIBuwjH3AvHnestoh5uD0WKT5b+wkQxDWVCqp9qgVjMBTLNhX19ZYFtenunt9A==",
        "dependencies": {
          "System.CommandLine": "2.0.0-beta4.22272.1"
        }
      },
      "System.CommandLine.Rendering": {
        "type": "Transitive",
        "resolved": "0.4.0-alpha.22272.1",
        "contentHash": "PQd7HStYn6RYjc5zuerR41sALm3qFDutzDHISB5DYbExSgll6s8zghfyYFdLioLPWpFxVyMj3L9Ki69jqqum/g==",
        "dependencies": {
          "Microsoft.CSharp": "4.7.0",
          "System.CommandLine": "2.0.0-beta4.22272.1"
        }
      },
      "System.ComponentModel.Composition": {
        "type": "Transitive",
        "resolved": "4.6.0",
        "contentHash": "xrLifQcKzXNinIunzLhgA4T0s0ZjkDdMq93mV8HkrfR6j0E7XVO3nIXorqkcqhdZI8HCQWUo00EHLQcegu9VIg=="
      },
      "System.ComponentModel.Composition.Registration": {
        "type": "Transitive",
        "resolved": "4.6.0",
        "contentHash": "NHW63OIsca9ZY+UIbjetg9FoGbaG3OUieISsZ5Y3LMixPWR4nRvaZ+8webICR37i+SQD0OrLxrD8ZavDJ19RTA==",
        "dependencies": {
          "System.ComponentModel.Composition": "4.6.0",
          "System.Reflection.Context": "4.6.0"
        }
      },
      "System.Configuration.ConfigurationManager": {
        "type": "Transitive",
        "resolved": "4.6.0",
        "contentHash": "gkNklXxdmB3r4SQTUzRhESZAb3MotgDz24XYi2R/bIjJ10SF0KHJ/qTEwi9CLyIAOTjmCo8Vx8+rKldLaiW7Ig==",
        "dependencies": {
          "System.Security.Cryptography.ProtectedData": "4.6.0",
          "System.Security.Permissions": "4.6.0"
        }
      },
      "System.Console": {
        "type": "Transitive",
        "resolved": "4.3.0",
        "contentHash": "DHDrIxiqk1h03m6khKWV2X8p/uvN79rgSqpilL6uzpmSfxfU5ng8VcPtW4qsDsQDHiTv6IPV9TmD5M/vElPNLg==",
        "dependencies": {
          "Microsoft.NETCore.Platforms": "1.1.0",
          "Microsoft.NETCore.Targets": "1.1.0",
          "System.IO": "4.3.0",
          "System.Runtime": "4.3.0",
          "System.Text.Encoding": "4.3.0"
        }
      },
      "System.Data.DataSetExtensions": {
        "type": "Transitive",
        "resolved": "4.5.0",
        "contentHash": "221clPs1445HkTBZPL+K9sDBdJRB8UN8rgjO3ztB0CQ26z//fmJXtlsr6whGatscsKGBrhJl5bwJuKSA8mwFOw=="
      },
      "System.Data.Odbc": {
        "type": "Transitive",
        "resolved": "4.6.0",
        "contentHash": "nVTNcqbv036B/Rx1hoHN0I1MZldyVciX7CUhSeCkmYCM/X0DtJlYKtgE2PNjjRudqCUb7Aow7wfeGPuWWBSZPw==",
        "dependencies": {
          "Microsoft.NETCore.Platforms": "3.0.0"
        }
      },
      "System.Data.OleDb": {
        "type": "Transitive",
        "resolved": "4.6.0",
        "contentHash": "deacmfBwOpdhYz4uYAcTX/ji34Hm35ZkB1Qt//5wmpfsT8UpDmPEI/+/3s9fPCTItA4QdfHHrpbsouxv16andw==",
        "dependencies": {
          "Microsoft.Win32.Registry": "4.6.0",
          "System.Configuration.ConfigurationManager": "4.6.0",
          "System.Diagnostics.PerformanceCounter": "4.6.0",
          "System.Security.Principal.Windows": "4.6.0"
        }
      },
      "System.Data.SqlClient": {
        "type": "Transitive",
        "resolved": "4.7.0",
        "contentHash": "lV3ljZeFc01DYyjcEBSxK3sy8Ow2R6AWa6o+g0t7B4hoDcA6Kzv4bTB4E4T7C/pKuZzHeBFLxe6fD4Am4q939Q==",
        "dependencies": {
          "Microsoft.Win32.Registry": "4.6.0",
          "System.Security.Principal.Windows": "4.6.0",
          "runtime.native.System.Data.SqlClient.sni": "4.6.0"
        }
      },
      "System.Diagnostics.Debug": {
        "type": "Transitive",
        "resolved": "4.3.0",
        "contentHash": "ZUhUOdqmaG5Jk3Xdb8xi5kIyQYAA4PnTNlHx1mu9ZY3qv4ELIdKbnL/akbGaKi2RnNUWaZsAs31rvzFdewTj2g==",
        "dependencies": {
          "Microsoft.NETCore.Platforms": "1.1.0",
          "Microsoft.NETCore.Targets": "1.1.0",
          "System.Runtime": "4.3.0"
        }
      },
      "System.Diagnostics.DiagnosticSource": {
        "type": "Transitive",
        "resolved": "6.0.0",
        "contentHash": "frQDfv0rl209cKm1lnwTgFPzNigy2EKk1BS3uAvHvlBVKe5cymGyHO+Sj+NLv5VF/AhHsqPIUUwya5oV4CHMUw==",
        "dependencies": {
          "System.Runtime.CompilerServices.Unsafe": "6.0.0"
        }
      },
      "System.Diagnostics.EventLog": {
        "type": "Transitive",
        "resolved": "6.0.0",
        "contentHash": "lcyUiXTsETK2ALsZrX+nWuHSIQeazhqPphLfaRxzdGaG93+0kELqpgEHtwWOlQe7+jSFnKwaCAgL4kjeZCQJnw=="
      },
      "System.Diagnostics.PerformanceCounter": {
        "type": "Transitive",
        "resolved": "4.6.0",
        "contentHash": "hzNEIJ58VQtTlL12T3EZ7ChDBjDnVra1d4CICe5jM64AK1Lh7jqJvFTXTqp7l3ez2yIzfp/OJWKrQ4Glab4nLA==",
        "dependencies": {
          "Microsoft.NETCore.Platforms": "3.0.0",
          "Microsoft.Win32.Registry": "4.6.0",
          "System.Configuration.ConfigurationManager": "4.6.0",
          "System.Security.Principal.Windows": "4.6.0"
        }
      },
      "System.Diagnostics.Tools": {
        "type": "Transitive",
        "resolved": "4.3.0",
        "contentHash": "UUvkJfSYJMM6x527dJg2VyWPSRqIVB0Z7dbjHst1zmwTXz5CcXSYJFWRpuigfbO1Lf7yfZiIaEUesfnl/g5EyA==",
        "dependencies": {
          "Microsoft.NETCore.Platforms": "1.1.0",
          "Microsoft.NETCore.Targets": "1.1.0",
          "System.Runtime": "4.3.0"
        }
      },
      "System.Diagnostics.Tracing": {
        "type": "Transitive",
        "resolved": "4.3.0",
        "contentHash": "rswfv0f/Cqkh78rA5S8eN8Neocz234+emGCtTF3lxPY96F+mmmUen6tbn0glN6PMvlKQb9bPAY5e9u7fgPTkKw==",
        "dependencies": {
          "Microsoft.NETCore.Platforms": "1.1.0",
          "Microsoft.NETCore.Targets": "1.1.0",
          "System.Runtime": "4.3.0"
        }
      },
      "System.DirectoryServices": {
        "type": "Transitive",
        "resolved": "4.6.0",
        "contentHash": "dMbJkr5a0JUOHg5mJ44EyeRTnQ7XvPGla6GKdQ241Z7QDqCNso/mWI2OTjnwXJqzPAALvuzGjwiyuAla58aq3g==",
        "dependencies": {
          "Microsoft.NETCore.Platforms": "3.0.0",
          "System.IO.FileSystem.AccessControl": "4.6.0",
          "System.Security.AccessControl": "4.6.0",
          "System.Security.Permissions": "4.6.0",
          "System.Security.Principal.Windows": "4.6.0"
        }
      },
      "System.DirectoryServices.AccountManagement": {
        "type": "Transitive",
        "resolved": "4.6.0",
        "contentHash": "Anpe3QSfI38aUFgtjnrqAY2ccxJ8RrPd4zEsBd6rmL2IU+fUSDuBXV3V/8J10lnGSEG4ul6AcgtIoxqziWCj3w==",
        "dependencies": {
          "Microsoft.NETCore.Platforms": "3.0.0",
          "System.Configuration.ConfigurationManager": "4.6.0",
          "System.DirectoryServices": "4.6.0",
          "System.DirectoryServices.Protocols": "4.6.0",
          "System.IO.FileSystem.AccessControl": "4.6.0",
          "System.Security.AccessControl": "4.6.0",
          "System.Security.Principal.Windows": "4.6.0"
        }
      },
      "System.DirectoryServices.Protocols": {
        "type": "Transitive",
        "resolved": "4.6.0",
        "contentHash": "gj+mTVMQ0zQfvxhCsI83deLbLUySGHUVMCgtOHiSoX8/Ivrdc1JJNy/4bNpXzIh3cgDpkUfk8YKkbGuF2ymdzQ==",
        "dependencies": {
          "Microsoft.NETCore.Platforms": "3.0.0",
          "System.Security.Principal.Windows": "4.6.0"
        }
      },
      "System.Drawing.Common": {
        "type": "Transitive",
        "resolved": "4.6.0",
        "contentHash": "2A3spjjoPZnvpVh/sDTzd+0H8ZqTdr+hH/6obB8MMfG81EJ85PmxCKDBxhBVQiA25PliKAZ1sKogDcq9mSnFEA==",
        "dependencies": {
          "Microsoft.NETCore.Platforms": "3.0.0",
          "Microsoft.Win32.SystemEvents": "4.6.0"
        }
      },
      "System.Globalization": {
        "type": "Transitive",
        "resolved": "4.3.0",
        "contentHash": "kYdVd2f2PAdFGblzFswE4hkNANJBKRmsfa2X5LG2AcWE1c7/4t0pYae1L8vfZ5xvE2nK/R9JprtToA61OSHWIg==",
        "dependencies": {
          "Microsoft.NETCore.Platforms": "1.1.0",
          "Microsoft.NETCore.Targets": "1.1.0",
          "System.Runtime": "4.3.0"
        }
      },
      "System.Globalization.Calendars": {
        "type": "Transitive",
        "resolved": "4.3.0",
        "contentHash": "GUlBtdOWT4LTV3I+9/PJW+56AnnChTaOqqTLFtdmype/L500M2LIyXgmtd9X2P2VOkmJd5c67H5SaC2QcL1bFA==",
        "dependencies": {
          "Microsoft.NETCore.Platforms": "1.1.0",
          "Microsoft.NETCore.Targets": "1.1.0",
          "System.Globalization": "4.3.0",
          "System.Runtime": "4.3.0"
        }
      },
      "System.Globalization.Extensions": {
        "type": "Transitive",
        "resolved": "4.3.0",
        "contentHash": "FhKmdR6MPG+pxow6wGtNAWdZh7noIOpdD5TwQ3CprzgIE1bBBoim0vbR1+AWsWjQmU7zXHgQo4TWSP6lCeiWcQ==",
        "dependencies": {
          "Microsoft.NETCore.Platforms": "1.1.0",
          "System.Globalization": "4.3.0",
          "System.Resources.ResourceManager": "4.3.0",
          "System.Runtime": "4.3.0",
          "System.Runtime.Extensions": "4.3.0",
          "System.Runtime.InteropServices": "4.3.0"
        }
      },
      "System.IO": {
        "type": "Transitive",
        "resolved": "4.3.0",
        "contentHash": "3qjaHvxQPDpSOYICjUoTsmoq5u6QJAFRUITgeT/4gqkF1bajbSmb1kwSxEA8AHlofqgcKJcM8udgieRNhaJ5Cg==",
        "dependencies": {
          "Microsoft.NETCore.Platforms": "1.1.0",
          "Microsoft.NETCore.Targets": "1.1.0",
          "System.Runtime": "4.3.0",
          "System.Text.Encoding": "4.3.0",
          "System.Threading.Tasks": "4.3.0"
        }
      },
      "System.IO.Abstractions": {
        "type": "Transitive",
        "resolved": "17.1.1",
        "contentHash": "LWOM12Bd0kp/gaH4g1o/O2/6JDcHF/fuctF1IqDZt0aAqU2BwGiMihi9Cdcm5jJz8La1wFWbRPuRui8WeX6m8w=="
      },
      "System.IO.Compression": {
        "type": "Transitive",
        "resolved": "4.3.0",
        "contentHash": "YHndyoiV90iu4iKG115ibkhrG+S3jBm8Ap9OwoUAzO5oPDAWcr0SFwQFm0HjM8WkEZWo0zvLTyLmbvTkW1bXgg==",
        "dependencies": {
          "Microsoft.NETCore.Platforms": "1.1.0",
          "System.Buffers": "4.3.0",
          "System.Collections": "4.3.0",
          "System.Diagnostics.Debug": "4.3.0",
          "System.IO": "4.3.0",
          "System.Resources.ResourceManager": "4.3.0",
          "System.Runtime": "4.3.0",
          "System.Runtime.Extensions": "4.3.0",
          "System.Runtime.Handles": "4.3.0",
          "System.Runtime.InteropServices": "4.3.0",
          "System.Text.Encoding": "4.3.0",
          "System.Threading": "4.3.0",
          "System.Threading.Tasks": "4.3.0",
          "runtime.native.System": "4.3.0",
          "runtime.native.System.IO.Compression": "4.3.0"
        }
      },
      "System.IO.Compression.ZipFile": {
        "type": "Transitive",
        "resolved": "4.3.0",
        "contentHash": "G4HwjEsgIwy3JFBduZ9quBkAu+eUwjIdJleuNSgmUojbH6O3mlvEIme+GHx/cLlTAPcrnnL7GqvB9pTlWRfhOg==",
        "dependencies": {
          "System.Buffers": "4.3.0",
          "System.IO": "4.3.0",
          "System.IO.Compression": "4.3.0",
          "System.IO.FileSystem": "4.3.0",
          "System.IO.FileSystem.Primitives": "4.3.0",
          "System.Resources.ResourceManager": "4.3.0",
          "System.Runtime": "4.3.0",
          "System.Runtime.Extensions": "4.3.0",
          "System.Text.Encoding": "4.3.0"
        }
      },
      "System.IO.FileSystem": {
        "type": "Transitive",
        "resolved": "4.3.0",
        "contentHash": "3wEMARTnuio+ulnvi+hkRNROYwa1kylvYahhcLk4HSoVdl+xxTFVeVlYOfLwrDPImGls0mDqbMhrza8qnWPTdA==",
        "dependencies": {
          "Microsoft.NETCore.Platforms": "1.1.0",
          "Microsoft.NETCore.Targets": "1.1.0",
          "System.IO": "4.3.0",
          "System.IO.FileSystem.Primitives": "4.3.0",
          "System.Runtime": "4.3.0",
          "System.Runtime.Handles": "4.3.0",
          "System.Text.Encoding": "4.3.0",
          "System.Threading.Tasks": "4.3.0"
        }
      },
      "System.IO.FileSystem.AccessControl": {
        "type": "Transitive",
        "resolved": "4.6.0",
        "contentHash": "Lyu+acg75nKMqN/BVPrHpkaLMQXQI7pWmSn9S6YcLq8i1DeNgfztLZh1ToTnjysDhRbB2LjR3FGT9Nr6HgKydw==",
        "dependencies": {
          "System.Security.AccessControl": "4.6.0",
          "System.Security.Principal.Windows": "4.6.0"
        }
      },
      "System.IO.FileSystem.Primitives": {
        "type": "Transitive",
        "resolved": "4.3.0",
        "contentHash": "6QOb2XFLch7bEc4lIcJH49nJN2HV+OC3fHDgsLVsBVBk3Y4hFAnOBGzJ2lUu7CyDDFo9IBWkSsnbkT6IBwwiMw==",
        "dependencies": {
          "System.Runtime": "4.3.0"
        }
      },
      "System.IO.Packaging": {
        "type": "Transitive",
        "resolved": "4.6.0",
        "contentHash": "OVGGX9DWz1qbNGdh+kO3Q9spWa3dBTZ/glxrFOc8A/W8LquMg7JnPW4SecF7gzIyE1nAsfvyOILIubktnFZnlA=="
      },
      "System.IO.Pipes.AccessControl": {
        "type": "Transitive",
        "resolved": "4.5.1",
        "contentHash": "Z0/uF+PqmiMoqgTA0AQa9JSlNjsxCoQNfRzQGtK4dLfNQ3nsOqPVBgZ7F49U5Lb4yqGJSWJ79AdYaNjdJoZqhQ==",
        "dependencies": {
          "Microsoft.NETCore.Platforms": "2.1.0",
          "System.Security.AccessControl": "4.5.0",
          "System.Security.Principal.Windows": "4.5.0"
        }
      },
      "System.IO.Ports": {
        "type": "Transitive",
        "resolved": "4.6.0",
        "contentHash": "9mh48ySrW31fi8JZdcXSKKSrtCH/ZgRkpOMYWwmN//KtCFGIgsyjxpft2wRKlGW/YHG70SG6Xsr/TCLf53fQOA==",
        "dependencies": {
          "Microsoft.Win32.Registry": "4.6.0",
          "runtime.native.System.IO.Ports": "4.6.0"
        }
      },
      "System.Linq": {
        "type": "Transitive",
        "resolved": "4.3.0",
        "contentHash": "5DbqIUpsDp0dFftytzuMmc0oeMdQwjcP/EWxsksIz/w1TcFRkZ3yKKz0PqiYFMmEwPSWw+qNVqD7PJ889JzHbw==",
        "dependencies": {
          "System.Collections": "4.3.0",
          "System.Diagnostics.Debug": "4.3.0",
          "System.Resources.ResourceManager": "4.3.0",
          "System.Runtime": "4.3.0",
          "System.Runtime.Extensions": "4.3.0"
        }
      },
      "System.Linq.Expressions": {
        "type": "Transitive",
        "resolved": "4.3.0",
        "contentHash": "PGKkrd2khG4CnlyJwxwwaWWiSiWFNBGlgXvJpeO0xCXrZ89ODrQ6tjEWS/kOqZ8GwEOUATtKtzp1eRgmYNfclg==",
        "dependencies": {
          "System.Collections": "4.3.0",
          "System.Diagnostics.Debug": "4.3.0",
          "System.Globalization": "4.3.0",
          "System.IO": "4.3.0",
          "System.Linq": "4.3.0",
          "System.ObjectModel": "4.3.0",
          "System.Reflection": "4.3.0",
          "System.Reflection.Emit": "4.3.0",
          "System.Reflection.Emit.ILGeneration": "4.3.0",
          "System.Reflection.Emit.Lightweight": "4.3.0",
          "System.Reflection.Extensions": "4.3.0",
          "System.Reflection.Primitives": "4.3.0",
          "System.Reflection.TypeExtensions": "4.3.0",
          "System.Resources.ResourceManager": "4.3.0",
          "System.Runtime": "4.3.0",
          "System.Runtime.Extensions": "4.3.0",
          "System.Threading": "4.3.0"
        }
      },
      "System.Management": {
        "type": "Transitive",
        "resolved": "4.6.0",
        "contentHash": "Wyb0OtzOuuyNIIhR+cSo2fX1Q3/MtG9GaSB/r7ABZt89cNs5ZpT4yxdlKXeuciOLqBs6sbgqDayLuLLBXSK5qw==",
        "dependencies": {
          "Microsoft.NETCore.Platforms": "3.0.0",
          "Microsoft.Win32.Registry": "4.6.0",
          "System.CodeDom": "4.6.0"
        }
      },
      "System.Memory": {
        "type": "Transitive",
        "resolved": "4.5.4",
        "contentHash": "1MbJTHS1lZ4bS4FmsJjnuGJOu88ZzTT2rLvrhW7Ygic+pC0NWA+3hgAen0HRdsocuQXCkUTdFn9yHJJhsijDXw=="
      },
      "System.Memory.Data": {
        "type": "Transitive",
        "resolved": "1.0.2",
        "contentHash": "JGkzeqgBsiZwKJZ1IxPNsDFZDhUvuEdX8L8BDC8N3KOj+6zMcNU28CNN59TpZE/VJYy9cP+5M+sbxtWJx3/xtw==",
        "dependencies": {
          "System.Text.Encodings.Web": "4.7.2",
          "System.Text.Json": "4.6.0"
        }
      },
      "System.Net.Http": {
        "type": "Transitive",
        "resolved": "4.3.0",
        "contentHash": "sYg+FtILtRQuYWSIAuNOELwVuVsxVyJGWQyOnlAzhV4xvhyFnON1bAzYYC+jjRW8JREM45R0R5Dgi8MTC5sEwA==",
        "dependencies": {
          "Microsoft.NETCore.Platforms": "1.1.0",
          "System.Collections": "4.3.0",
          "System.Diagnostics.Debug": "4.3.0",
          "System.Diagnostics.DiagnosticSource": "4.3.0",
          "System.Diagnostics.Tracing": "4.3.0",
          "System.Globalization": "4.3.0",
          "System.Globalization.Extensions": "4.3.0",
          "System.IO": "4.3.0",
          "System.IO.FileSystem": "4.3.0",
          "System.Net.Primitives": "4.3.0",
          "System.Resources.ResourceManager": "4.3.0",
          "System.Runtime": "4.3.0",
          "System.Runtime.Extensions": "4.3.0",
          "System.Runtime.Handles": "4.3.0",
          "System.Runtime.InteropServices": "4.3.0",
          "System.Security.Cryptography.Algorithms": "4.3.0",
          "System.Security.Cryptography.Encoding": "4.3.0",
          "System.Security.Cryptography.OpenSsl": "4.3.0",
          "System.Security.Cryptography.Primitives": "4.3.0",
          "System.Security.Cryptography.X509Certificates": "4.3.0",
          "System.Text.Encoding": "4.3.0",
          "System.Threading": "4.3.0",
          "System.Threading.Tasks": "4.3.0",
          "runtime.native.System": "4.3.0",
          "runtime.native.System.Net.Http": "4.3.0",
          "runtime.native.System.Security.Cryptography.OpenSsl": "4.3.0"
        }
      },
      "System.Net.Primitives": {
        "type": "Transitive",
        "resolved": "4.3.0",
        "contentHash": "qOu+hDwFwoZPbzPvwut2qATe3ygjeQBDQj91xlsaqGFQUI5i4ZnZb8yyQuLGpDGivEPIt8EJkd1BVzVoP31FXA==",
        "dependencies": {
          "Microsoft.NETCore.Platforms": "1.1.0",
          "Microsoft.NETCore.Targets": "1.1.0",
          "System.Runtime": "4.3.0",
          "System.Runtime.Handles": "4.3.0"
        }
      },
      "System.Net.Sockets": {
        "type": "Transitive",
        "resolved": "4.3.0",
        "contentHash": "m6icV6TqQOAdgt5N/9I5KNpjom/5NFtkmGseEH+AK/hny8XrytLH3+b5M8zL/Ycg3fhIocFpUMyl/wpFnVRvdw==",
        "dependencies": {
          "Microsoft.NETCore.Platforms": "1.1.0",
          "Microsoft.NETCore.Targets": "1.1.0",
          "System.IO": "4.3.0",
          "System.Net.Primitives": "4.3.0",
          "System.Runtime": "4.3.0",
          "System.Threading.Tasks": "4.3.0"
        }
      },
      "System.Numerics.Vectors": {
        "type": "Transitive",
        "resolved": "4.5.0",
        "contentHash": "QQTlPTl06J/iiDbJCiepZ4H//BVraReU4O4EoRw1U02H5TLUIT7xn3GnDp9AXPSlJUDyFs4uWjWafNX6WrAojQ=="
      },
      "System.ObjectModel": {
        "type": "Transitive",
        "resolved": "4.3.0",
        "contentHash": "bdX+80eKv9bN6K4N+d77OankKHGn6CH711a6fcOpMQu2Fckp/Ft4L/kW9WznHpyR0NRAvJutzOMHNNlBGvxQzQ==",
        "dependencies": {
          "System.Collections": "4.3.0",
          "System.Diagnostics.Debug": "4.3.0",
          "System.Resources.ResourceManager": "4.3.0",
          "System.Runtime": "4.3.0",
          "System.Threading": "4.3.0"
        }
      },
      "System.Private.ServiceModel": {
        "type": "Transitive",
        "resolved": "4.5.3",
        "contentHash": "ancrQgJagx+yC4SZbuE+eShiEAUIF0E1d21TRSoy1C/rTwafAVcBr/fKibkq5TQzyy9uNil2tx2/iaUxsy0S9g==",
        "dependencies": {
          "Microsoft.NETCore.Platforms": "2.1.0",
          "System.Reflection.DispatchProxy": "4.5.0",
          "System.Security.Principal.Windows": "4.5.0"
        }
      },
      "System.Reflection": {
        "type": "Transitive",
        "resolved": "4.3.0",
        "contentHash": "KMiAFoW7MfJGa9nDFNcfu+FpEdiHpWgTcS2HdMpDvt9saK3y/G4GwprPyzqjFH9NTaGPQeWNHU+iDlDILj96aQ==",
        "dependencies": {
          "Microsoft.NETCore.Platforms": "1.1.0",
          "Microsoft.NETCore.Targets": "1.1.0",
          "System.IO": "4.3.0",
          "System.Reflection.Primitives": "4.3.0",
          "System.Runtime": "4.3.0"
        }
      },
      "System.Reflection.Context": {
        "type": "Transitive",
        "resolved": "4.6.0",
        "contentHash": "4WdYz8Je8oJq3HBJ7TXWSeV9dgF9zBGy7o+5/WW90cBJ3Pu/13byzeZ3D91Lu8pBC0Axw3q0CZJHWChvLFn1Og=="
      },
      "System.Reflection.DispatchProxy": {
        "type": "Transitive",
        "resolved": "4.5.0",
        "contentHash": "+UW1hq11TNSeb+16rIk8hRQ02o339NFyzMc4ma/FqmxBzM30l1c2IherBB4ld1MNcenS48fz8tbt50OW4rVULA=="
      },
      "System.Reflection.Emit": {
        "type": "Transitive",
        "resolved": "4.6.0",
        "contentHash": "qAo4jyXtC9i71iElngX7P2r+zLaiHzxKwf66sc3X91tL5Ks6fnQ1vxL04o7ZSm3sYfLExySL7GN8aTpNYpU1qw=="
      },
      "System.Reflection.Emit.ILGeneration": {
        "type": "Transitive",
        "resolved": "4.6.0",
        "contentHash": "z3r/uEhMj+1wUNUa/EA2bWxEL9M8bgFt/22xCOQivES28ex3zWxE+2j0gQF/mdRwzlr0jir64HVlwV5J4zTOfw=="
      },
      "System.Reflection.Emit.Lightweight": {
        "type": "Transitive",
        "resolved": "4.7.0",
        "contentHash": "a4OLB4IITxAXJeV74MDx49Oq2+PsF6Sml54XAFv+2RyWwtDBcabzoxiiJRhdhx+gaohLh4hEGCLQyBozXoQPqA=="
      },
      "System.Reflection.Extensions": {
        "type": "Transitive",
        "resolved": "4.3.0",
        "contentHash": "rJkrJD3kBI5B712aRu4DpSIiHRtr6QlfZSQsb0hYHrDCZORXCFjQfoipo2LaMUHoT9i1B7j7MnfaEKWDFmFQNQ==",
        "dependencies": {
          "Microsoft.NETCore.Platforms": "1.1.0",
          "Microsoft.NETCore.Targets": "1.1.0",
          "System.Reflection": "4.3.0",
          "System.Runtime": "4.3.0"
        }
      },
      "System.Reflection.Primitives": {
        "type": "Transitive",
        "resolved": "4.3.0",
        "contentHash": "5RXItQz5As4xN2/YUDxdpsEkMhvw3e6aNveFXUn4Hl/udNTCNhnKp8lT9fnc3MhvGKh1baak5CovpuQUXHAlIA==",
        "dependencies": {
          "Microsoft.NETCore.Platforms": "1.1.0",
          "Microsoft.NETCore.Targets": "1.1.0",
          "System.Runtime": "4.3.0"
        }
      },
      "System.Reflection.TypeExtensions": {
        "type": "Transitive",
        "resolved": "4.3.0",
        "contentHash": "7u6ulLcZbyxB5Gq0nMkQttcdBTx57ibzw+4IOXEfR+sXYQoHvjW5LTLyNr8O22UIMrqYbchJQJnos4eooYzYJA==",
        "dependencies": {
          "System.Reflection": "4.3.0",
          "System.Runtime": "4.3.0"
        }
      },
      "System.Resources.ResourceManager": {
        "type": "Transitive",
        "resolved": "4.3.0",
        "contentHash": "/zrcPkkWdZmI4F92gL/TPumP98AVDu/Wxr3CSJGQQ+XN6wbRZcyfSKVoPo17ilb3iOr0cCRqJInGwNMolqhS8A==",
        "dependencies": {
          "Microsoft.NETCore.Platforms": "1.1.0",
          "Microsoft.NETCore.Targets": "1.1.0",
          "System.Globalization": "4.3.0",
          "System.Reflection": "4.3.0",
          "System.Runtime": "4.3.0"
        }
      },
      "System.Runtime": {
        "type": "Transitive",
        "resolved": "4.3.0",
        "contentHash": "JufQi0vPQ0xGnAczR13AUFglDyVYt4Kqnz1AZaiKZ5+GICq0/1MH/mO/eAJHt/mHW1zjKBJd7kV26SrxddAhiw==",
        "dependencies": {
          "Microsoft.NETCore.Platforms": "1.1.0",
          "Microsoft.NETCore.Targets": "1.1.0"
        }
      },
      "System.Runtime.Caching": {
        "type": "Transitive",
        "resolved": "4.6.0",
        "contentHash": "YNctvODRmws3AOuXjk/+Hl1XfrSt0hFvYGBVmT43lw8iCJKb/HRFByPMnOJf65o2RJWg8CCtdsyh2Oxu+8FYXw==",
        "dependencies": {
          "System.Configuration.ConfigurationManager": "4.6.0"
        }
      },
      "System.Runtime.CompilerServices.Unsafe": {
        "type": "Transitive",
        "resolved": "6.0.0",
        "contentHash": "/iUeP3tq1S0XdNNoMz5C9twLSrM/TH+qElHkXWaPvuNOt+99G75NrV0OS2EqHx5wMN7popYjpc8oTjC1y16DLg=="
      },
      "System.Runtime.Extensions": {
        "type": "Transitive",
        "resolved": "4.3.0",
        "contentHash": "guW0uK0fn5fcJJ1tJVXYd7/1h5F+pea1r7FLSOz/f8vPEqbR2ZAknuRDvTQ8PzAilDveOxNjSfr0CHfIQfFk8g==",
        "dependencies": {
          "Microsoft.NETCore.Platforms": "1.1.0",
          "Microsoft.NETCore.Targets": "1.1.0",
          "System.Runtime": "4.3.0"
        }
      },
      "System.Runtime.Handles": {
        "type": "Transitive",
        "resolved": "4.3.0",
        "contentHash": "OKiSUN7DmTWeYb3l51A7EYaeNMnvxwE249YtZz7yooT4gOZhmTjIn48KgSsw2k2lYdLgTKNJw/ZIfSElwDRVgg==",
        "dependencies": {
          "Microsoft.NETCore.Platforms": "1.1.0",
          "Microsoft.NETCore.Targets": "1.1.0",
          "System.Runtime": "4.3.0"
        }
      },
      "System.Runtime.InteropServices": {
        "type": "Transitive",
        "resolved": "4.3.0",
        "contentHash": "uv1ynXqiMK8mp1GM3jDqPCFN66eJ5w5XNomaK2XD+TuCroNTLFGeZ+WCmBMcBDyTFKou3P6cR6J/QsaqDp7fGQ==",
        "dependencies": {
          "Microsoft.NETCore.Platforms": "1.1.0",
          "Microsoft.NETCore.Targets": "1.1.0",
          "System.Reflection": "4.3.0",
          "System.Reflection.Primitives": "4.3.0",
          "System.Runtime": "4.3.0",
          "System.Runtime.Handles": "4.3.0"
        }
      },
      "System.Runtime.InteropServices.RuntimeInformation": {
        "type": "Transitive",
        "resolved": "4.3.0",
        "contentHash": "cbz4YJMqRDR7oLeMRbdYv7mYzc++17lNhScCX0goO2XpGWdvAt60CGN+FHdePUEHCe/Jy9jUlvNAiNdM+7jsOw==",
        "dependencies": {
          "System.Reflection": "4.3.0",
          "System.Reflection.Extensions": "4.3.0",
          "System.Resources.ResourceManager": "4.3.0",
          "System.Runtime": "4.3.0",
          "System.Runtime.InteropServices": "4.3.0",
          "System.Threading": "4.3.0",
          "runtime.native.System": "4.3.0"
        }
      },
      "System.Runtime.Numerics": {
        "type": "Transitive",
        "resolved": "4.3.0",
        "contentHash": "yMH+MfdzHjy17l2KESnPiF2dwq7T+xLnSJar7slyimAkUh/gTrS9/UQOtv7xarskJ2/XDSNvfLGOBQPjL7PaHQ==",
        "dependencies": {
          "System.Globalization": "4.3.0",
          "System.Resources.ResourceManager": "4.3.0",
          "System.Runtime": "4.3.0",
          "System.Runtime.Extensions": "4.3.0"
        }
      },
      "System.Runtime.WindowsRuntime": {
        "type": "Transitive",
        "resolved": "4.6.0",
        "contentHash": "IWrs1TmbxP65ZZjIglNyvDkFNoV5q2Pofg5WO7I8RKQOpLdFprQSh3xesOoClBqR4JHr4nEB1Xk1MqLPW1jPuQ==",
        "dependencies": {
          "Microsoft.NETCore.Platforms": "3.0.0"
        }
      },
      "System.Runtime.WindowsRuntime.UI.Xaml": {
        "type": "Transitive",
        "resolved": "4.6.0",
        "contentHash": "r4tNw5v5kqRJ9HikWpcyNf3suGw7DjX93svj9iBjtdeLqL8jt9Z+7f+s4wrKZJr84u8IMsrIjt8K6jYvkRqMSg==",
        "dependencies": {
          "Microsoft.NETCore.Platforms": "3.0.0",
          "System.Runtime.WindowsRuntime": "4.6.0"
        }
      },
      "System.Security.AccessControl": {
        "type": "Transitive",
        "resolved": "4.6.0",
        "contentHash": "gmlk6khICtVhiUnVBBtlsH0H/5QFDqhTZgtpp3AX14wWE6OIE+BX95NLD+X4AolXnIy/oXpNNmXYnsNfW1KuDQ==",
        "dependencies": {
          "Microsoft.NETCore.Platforms": "3.0.0",
          "System.Security.Principal.Windows": "4.6.0"
        }
      },
      "System.Security.Cryptography.Algorithms": {
        "type": "Transitive",
        "resolved": "4.3.0",
        "contentHash": "W1kd2Y8mYSCgc3ULTAZ0hOP2dSdG5YauTb1089T0/kRcN2MpSAW1izOFROrJgxSlMn3ArsgHXagigyi+ibhevg==",
        "dependencies": {
          "Microsoft.NETCore.Platforms": "1.1.0",
          "System.Collections": "4.3.0",
          "System.IO": "4.3.0",
          "System.Resources.ResourceManager": "4.3.0",
          "System.Runtime": "4.3.0",
          "System.Runtime.Extensions": "4.3.0",
          "System.Runtime.Handles": "4.3.0",
          "System.Runtime.InteropServices": "4.3.0",
          "System.Runtime.Numerics": "4.3.0",
          "System.Security.Cryptography.Encoding": "4.3.0",
          "System.Security.Cryptography.Primitives": "4.3.0",
          "System.Text.Encoding": "4.3.0",
          "runtime.native.System.Security.Cryptography.Apple": "4.3.0",
          "runtime.native.System.Security.Cryptography.OpenSsl": "4.3.0"
        }
      },
      "System.Security.Cryptography.Cng": {
        "type": "Transitive",
        "resolved": "4.6.0",
        "contentHash": "aa7yPkf0Xnto7ABWc6jj/aC5wopVYDqHLxZKuUban63gNJeiA2Zml+H6CFvaXerCHoo6xWn2CK9dfnzGyZ/XRQ=="
      },
      "System.Security.Cryptography.Csp": {
        "type": "Transitive",
        "resolved": "4.3.0",
        "contentHash": "X4s/FCkEUnRGnwR3aSfVIkldBmtURMhmexALNTwpjklzxWU7yjMk7GHLKOZTNkgnWnE0q7+BCf9N2LVRWxewaA==",
        "dependencies": {
          "Microsoft.NETCore.Platforms": "1.1.0",
          "System.IO": "4.3.0",
          "System.Reflection": "4.3.0",
          "System.Resources.ResourceManager": "4.3.0",
          "System.Runtime": "4.3.0",
          "System.Runtime.Extensions": "4.3.0",
          "System.Runtime.Handles": "4.3.0",
          "System.Runtime.InteropServices": "4.3.0",
          "System.Security.Cryptography.Algorithms": "4.3.0",
          "System.Security.Cryptography.Encoding": "4.3.0",
          "System.Security.Cryptography.Primitives": "4.3.0",
          "System.Text.Encoding": "4.3.0",
          "System.Threading": "4.3.0"
        }
      },
      "System.Security.Cryptography.Encoding": {
        "type": "Transitive",
        "resolved": "4.3.0",
        "contentHash": "1DEWjZZly9ae9C79vFwqaO5kaOlI5q+3/55ohmq/7dpDyDfc8lYe7YVxJUZ5MF/NtbkRjwFRo14yM4OEo9EmDw==",
        "dependencies": {
          "Microsoft.NETCore.Platforms": "1.1.0",
          "System.Collections": "4.3.0",
          "System.Collections.Concurrent": "4.3.0",
          "System.Linq": "4.3.0",
          "System.Resources.ResourceManager": "4.3.0",
          "System.Runtime": "4.3.0",
          "System.Runtime.Extensions": "4.3.0",
          "System.Runtime.Handles": "4.3.0",
          "System.Runtime.InteropServices": "4.3.0",
          "System.Security.Cryptography.Primitives": "4.3.0",
          "System.Text.Encoding": "4.3.0",
          "runtime.native.System.Security.Cryptography.OpenSsl": "4.3.0"
        }
      },
      "System.Security.Cryptography.OpenSsl": {
        "type": "Transitive",
        "resolved": "4.3.0",
        "contentHash": "h4CEgOgv5PKVF/HwaHzJRiVboL2THYCou97zpmhjghx5frc7fIvlkY1jL+lnIQyChrJDMNEXS6r7byGif8Cy4w==",
        "dependencies": {
          "System.Collections": "4.3.0",
          "System.IO": "4.3.0",
          "System.Resources.ResourceManager": "4.3.0",
          "System.Runtime": "4.3.0",
          "System.Runtime.Extensions": "4.3.0",
          "System.Runtime.Handles": "4.3.0",
          "System.Runtime.InteropServices": "4.3.0",
          "System.Runtime.Numerics": "4.3.0",
          "System.Security.Cryptography.Algorithms": "4.3.0",
          "System.Security.Cryptography.Encoding": "4.3.0",
          "System.Security.Cryptography.Primitives": "4.3.0",
          "System.Text.Encoding": "4.3.0",
          "runtime.native.System.Security.Cryptography.OpenSsl": "4.3.0"
        }
      },
      "System.Security.Cryptography.Pkcs": {
        "type": "Transitive",
        "resolved": "4.6.0",
        "contentHash": "LoYMH8gD6hlx0pWKFUUqQEhC5YQsWaq3drPkK+ksj55PT1s+K5r0yYGb3rU+F1oVoe17DYBI/CHs68KwtcWSkg==",
        "dependencies": {
          "System.Security.Cryptography.Cng": "4.6.0"
        }
      },
      "System.Security.Cryptography.Primitives": {
        "type": "Transitive",
        "resolved": "4.3.0",
        "contentHash": "7bDIyVFNL/xKeFHjhobUAQqSpJq9YTOpbEs6mR233Et01STBMXNAc/V+BM6dwYGc95gVh/Zf+iVXWzj3mE8DWg==",
        "dependencies": {
          "System.Diagnostics.Debug": "4.3.0",
          "System.Globalization": "4.3.0",
          "System.IO": "4.3.0",
          "System.Resources.ResourceManager": "4.3.0",
          "System.Runtime": "4.3.0",
          "System.Threading": "4.3.0",
          "System.Threading.Tasks": "4.3.0"
        }
      },
      "System.Security.Cryptography.ProtectedData": {
        "type": "Transitive",
        "resolved": "4.7.0",
        "contentHash": "ehYW0m9ptxpGWvE4zgqongBVWpSDU/JCFD4K7krxkQwSz/sFQjEXCUqpvencjy6DYDbn7Ig09R8GFffu8TtneQ=="
      },
      "System.Security.Cryptography.X509Certificates": {
        "type": "Transitive",
        "resolved": "4.3.0",
        "contentHash": "t2Tmu6Y2NtJ2um0RtcuhP7ZdNNxXEgUm2JeoA/0NvlMjAhKCnM1NX07TDl3244mVp3QU6LPEhT3HTtH1uF7IYw==",
        "dependencies": {
          "Microsoft.NETCore.Platforms": "1.1.0",
          "System.Collections": "4.3.0",
          "System.Diagnostics.Debug": "4.3.0",
          "System.Globalization": "4.3.0",
          "System.Globalization.Calendars": "4.3.0",
          "System.IO": "4.3.0",
          "System.IO.FileSystem": "4.3.0",
          "System.IO.FileSystem.Primitives": "4.3.0",
          "System.Resources.ResourceManager": "4.3.0",
          "System.Runtime": "4.3.0",
          "System.Runtime.Extensions": "4.3.0",
          "System.Runtime.Handles": "4.3.0",
          "System.Runtime.InteropServices": "4.3.0",
          "System.Runtime.Numerics": "4.3.0",
          "System.Security.Cryptography.Algorithms": "4.3.0",
          "System.Security.Cryptography.Cng": "4.3.0",
          "System.Security.Cryptography.Csp": "4.3.0",
          "System.Security.Cryptography.Encoding": "4.3.0",
          "System.Security.Cryptography.OpenSsl": "4.3.0",
          "System.Security.Cryptography.Primitives": "4.3.0",
          "System.Text.Encoding": "4.3.0",
          "System.Threading": "4.3.0",
          "runtime.native.System": "4.3.0",
          "runtime.native.System.Net.Http": "4.3.0",
          "runtime.native.System.Security.Cryptography.OpenSsl": "4.3.0"
        }
      },
      "System.Security.Cryptography.Xml": {
        "type": "Transitive",
        "resolved": "4.6.0",
        "contentHash": "w6ylJavI8DwyFvwAw7gIdnOvpI0HTzSFWHpmRsL3VAEY1D1RdXIYbpuu5P1nAcyl5vN1Gb0lx3iWxDowzSM0/g==",
        "dependencies": {
          "System.Security.Cryptography.Pkcs": "4.6.0",
          "System.Security.Permissions": "4.6.0"
        }
      },
      "System.Security.Permissions": {
        "type": "Transitive",
        "resolved": "4.6.0",
        "contentHash": "W3Uxog9KCZAmGYsOFHgJnb7L2q+SDbxS3vGnFHmErUnXuIjWYpIh1KVTlua7qmPdrlRCkAcTF9dImv+jciBPOQ==",
        "dependencies": {
          "System.Security.AccessControl": "4.6.0",
          "System.Windows.Extensions": "4.6.0"
        }
      },
      "System.Security.Principal.Windows": {
        "type": "Transitive",
        "resolved": "4.6.0",
        "contentHash": "Mdukseovp0YIGaz16FMH6nbfgZkrCFOJbtXQptv0aeBO9h775Ilb9+TDwLVTKikoW7y7CY7lpoXl9zmZ5G3ndA=="
      },
      "System.ServiceModel.Duplex": {
        "type": "Transitive",
        "resolved": "4.5.3",
        "contentHash": "cXn6zfl2od9Au3sDpArjUXo7zmNPLw77sjOrAUqjrh3TsImy8SPMSC4/F58jJGJrxUiyPo0DDwalRaF5JXZqsQ==",
        "dependencies": {
          "System.Private.ServiceModel": "4.5.3",
          "System.ServiceModel.Primitives": "4.5.3"
        }
      },
      "System.ServiceModel.Http": {
        "type": "Transitive",
        "resolved": "4.5.3",
        "contentHash": "zxR4z6G/FFK/uAUbo7+3IJOqm0w4/lyfHSQDf+hhUHRTc7XSeReGS5iKQq95gyl1ighHEuayqOiB7iacrB6ZUg==",
        "dependencies": {
          "System.Private.ServiceModel": "4.5.3",
          "System.ServiceModel.Primitives": "4.5.3"
        }
      },
      "System.ServiceModel.NetTcp": {
        "type": "Transitive",
        "resolved": "4.5.3",
        "contentHash": "Bx4oVK4ApBvZ0C3J62A8p3j6U0XK54JjN0byK52Qw4EgK89Uc48XzbF+0m1Oysc2bnnbrur+SwFWw7J8co3jTQ==",
        "dependencies": {
          "System.Private.ServiceModel": "4.5.3",
          "System.ServiceModel.Primitives": "4.5.3"
        }
      },
      "System.ServiceModel.Primitives": {
        "type": "Transitive",
        "resolved": "4.5.3",
        "contentHash": "Wc9Hgg4Cmqi416zvEgq2sW1YYCGuhwWzspDclJWlFZqY6EGhFUPZU+kVpl5z9kAgrSOQP7/Uiik+PtSQtmq+5A==",
        "dependencies": {
          "System.Private.ServiceModel": "4.5.3"
        }
      },
      "System.ServiceModel.Security": {
        "type": "Transitive",
        "resolved": "4.5.3",
        "contentHash": "e0c5f536zJ2qEp8sDbI88Tm+NLkx9eqGiXQbQx5fQEtCfQ/dqPOwluu/3aAj/9Bc5XdBAaQcElmr1kyjr2j3EA==",
        "dependencies": {
          "System.Private.ServiceModel": "4.5.3",
          "System.ServiceModel.Primitives": "4.5.3"
        }
      },
      "System.ServiceModel.Syndication": {
        "type": "Transitive",
        "resolved": "4.6.0",
        "contentHash": "862FWI79AA5AiLTh/HlLaaWAPfL++t4FTnYZDOZYO/S5Cssm0ltTIaAxsiBnLqpsimWf/APEsuh3F/mEhYDt1g=="
      },
      "System.ServiceProcess.ServiceController": {
        "type": "Transitive",
        "resolved": "4.6.0",
        "contentHash": "K3Nz2wlOWsxlSZ2YkA/6qBhYbGbE7NecgR8YkqDi9/FXCGI+H9hYGfreEEiljocyvETL7fuxOLHP6GA34tTe+A==",
        "dependencies": {
          "System.Diagnostics.EventLog": "4.6.0"
        }
      },
      "System.Text.Encoding": {
        "type": "Transitive",
        "resolved": "4.3.0",
        "contentHash": "BiIg+KWaSDOITze6jGQynxg64naAPtqGHBwDrLaCtixsa5bKiR8dpPOHA7ge3C0JJQizJE+sfkz1wV+BAKAYZw==",
        "dependencies": {
          "Microsoft.NETCore.Platforms": "1.1.0",
          "Microsoft.NETCore.Targets": "1.1.0",
          "System.Runtime": "4.3.0"
        }
      },
      "System.Text.Encoding.CodePages": {
        "type": "Transitive",
        "resolved": "4.6.0",
        "contentHash": "OCUK9C/U97+UheVwo+JE+IUcKySUE3Oe+BcHhVtQrvmKSUFLrUDO8B5zEPRL6mBGbczxZp4w1boSck6/fw4dog==",
        "dependencies": {
          "Microsoft.NETCore.Platforms": "3.0.0"
        }
      },
      "System.Text.Encoding.Extensions": {
        "type": "Transitive",
        "resolved": "4.3.0",
        "contentHash": "YVMK0Bt/A43RmwizJoZ22ei2nmrhobgeiYwFzC4YAN+nue8RF6djXDMog0UCn+brerQoYVyaS+ghy9P/MUVcmw==",
        "dependencies": {
          "Microsoft.NETCore.Platforms": "1.1.0",
          "Microsoft.NETCore.Targets": "1.1.0",
          "System.Runtime": "4.3.0",
          "System.Text.Encoding": "4.3.0"
        }
      },
      "System.Text.Encodings.Web": {
        "type": "Transitive",
        "resolved": "6.0.0",
        "contentHash": "Vg8eB5Tawm1IFqj4TVK1czJX89rhFxJo9ELqc/Eiq0eXy13RK00eubyU6TJE6y+GQXjyV5gSfiewDUZjQgSE0w==",
        "dependencies": {
          "System.Runtime.CompilerServices.Unsafe": "6.0.0"
        }
      },
      "System.Text.Json": {
        "type": "Transitive",
        "resolved": "6.0.5",
        "contentHash": "SSH+YYrMpvLcy7Orzb5K1tSyffnFacWahyxCCjYH1PbSHdAF4dekmIetBurFKgtTHDmwEe/J2Csi/7niRH6d/g==",
        "dependencies": {
          "System.Runtime.CompilerServices.Unsafe": "6.0.0",
          "System.Text.Encodings.Web": "6.0.0"
        }
      },
      "System.Text.RegularExpressions": {
        "type": "Transitive",
        "resolved": "4.3.0",
        "contentHash": "RpT2DA+L660cBt1FssIE9CAGpLFdFPuheB7pLpKpn6ZXNby7jDERe8Ua/Ne2xGiwLVG2JOqziiaVCGDon5sKFA==",
        "dependencies": {
          "System.Runtime": "4.3.0"
        }
      },
      "System.Threading": {
        "type": "Transitive",
        "resolved": "4.3.0",
        "contentHash": "VkUS0kOBcUf3Wwm0TSbrevDDZ6BlM+b/HRiapRFWjM5O0NS0LviG0glKmFK+hhPDd1XFeSdU1GmlLhb2CoVpIw==",
        "dependencies": {
          "System.Runtime": "4.3.0",
          "System.Threading.Tasks": "4.3.0"
        }
      },
      "System.Threading.AccessControl": {
        "type": "Transitive",
        "resolved": "4.6.0",
        "contentHash": "Zqg73v4Yqfhv6AHA43KMU14X21U7WgjT/K/GXTJuG1g4kRmeApfcIWT90Fpemer9bpU47ivt7vE9pvRkGDm24A==",
        "dependencies": {
          "System.Security.AccessControl": "4.6.0",
          "System.Security.Principal.Windows": "4.6.0"
        }
      },
      "System.Threading.Tasks": {
        "type": "Transitive",
        "resolved": "4.3.0",
        "contentHash": "LbSxKEdOUhVe8BezB/9uOGGppt+nZf6e1VFyw6v3DN6lqitm0OSn2uXMOdtP0M3W4iMcqcivm2J6UgqiwwnXiA==",
        "dependencies": {
          "Microsoft.NETCore.Platforms": "1.1.0",
          "Microsoft.NETCore.Targets": "1.1.0",
          "System.Runtime": "4.3.0"
        }
      },
      "System.Threading.Tasks.Extensions": {
        "type": "Transitive",
        "resolved": "4.5.4",
        "contentHash": "zteT+G8xuGu6mS+mzDzYXbzS7rd3K6Fjb9RiZlYlJPam2/hU7JCBZBVEcywNuR+oZ1ncTvc/cq0faRr3P01OVg=="
      },
      "System.Threading.Timer": {
        "type": "Transitive",
        "resolved": "4.3.0",
        "contentHash": "Z6YfyYTCg7lOZjJzBjONJTFKGN9/NIYKSxhU5GRd+DTwHSZyvWp1xuI5aR+dLg+ayyC5Xv57KiY4oJ0tMO89fQ==",
        "dependencies": {
          "Microsoft.NETCore.Platforms": "1.1.0",
          "Microsoft.NETCore.Targets": "1.1.0",
          "System.Runtime": "4.3.0"
        }
      },
      "System.Windows.Extensions": {
        "type": "Transitive",
        "resolved": "4.6.0",
        "contentHash": "GL4izk0KgeyXklUOHViAk7y1IOYVYcn8nDpJZgcCqNzTGv2xd+8rgGgMKMo8G9nvfEuRCrNxWnGc74EiuYH2YA==",
        "dependencies": {
          "System.Drawing.Common": "4.6.0"
        }
      },
      "System.Xml.ReaderWriter": {
        "type": "Transitive",
        "resolved": "4.3.0",
        "contentHash": "GrprA+Z0RUXaR4N7/eW71j1rgMnEnEVlgii49GZyAjTH7uliMnrOU3HNFBr6fEDBCJCIdlVNq9hHbaDR621XBA==",
        "dependencies": {
          "System.Collections": "4.3.0",
          "System.Diagnostics.Debug": "4.3.0",
          "System.Globalization": "4.3.0",
          "System.IO": "4.3.0",
          "System.IO.FileSystem": "4.3.0",
          "System.IO.FileSystem.Primitives": "4.3.0",
          "System.Resources.ResourceManager": "4.3.0",
          "System.Runtime": "4.3.0",
          "System.Runtime.Extensions": "4.3.0",
          "System.Runtime.InteropServices": "4.3.0",
          "System.Text.Encoding": "4.3.0",
          "System.Text.Encoding.Extensions": "4.3.0",
          "System.Text.RegularExpressions": "4.3.0",
          "System.Threading.Tasks": "4.3.0",
          "System.Threading.Tasks.Extensions": "4.3.0"
        }
      },
      "System.Xml.XDocument": {
        "type": "Transitive",
        "resolved": "4.3.0",
        "contentHash": "5zJ0XDxAIg8iy+t4aMnQAu0MqVbqyvfoUVl1yDV61xdo3Vth45oA2FoY4pPkxYAH5f8ixpmTqXeEIya95x0aCQ==",
        "dependencies": {
          "System.Collections": "4.3.0",
          "System.Diagnostics.Debug": "4.3.0",
          "System.Diagnostics.Tools": "4.3.0",
          "System.Globalization": "4.3.0",
          "System.IO": "4.3.0",
          "System.Reflection": "4.3.0",
          "System.Resources.ResourceManager": "4.3.0",
          "System.Runtime": "4.3.0",
          "System.Runtime.Extensions": "4.3.0",
          "System.Text.Encoding": "4.3.0",
          "System.Threading": "4.3.0",
          "System.Xml.ReaderWriter": "4.3.0"
        }
      },
      "WindowsAzure.Storage": {
        "type": "Transitive",
        "resolved": "9.3.3",
        "contentHash": "VUV8j6dzkU/7vDgk5k+ob5g7nnch2fNByr0p9aOxMGFGk+tAnTehrZ4qnClF04CVozP1GNN2zrnbsxCmr+iZBg==",
        "dependencies": {
          "NETStandard.Library": "1.6.1",
          "Newtonsoft.Json": "10.0.2"
        }
      },
      "Azure.Bicep.Core": {
        "type": "Project",
        "dependencies": {
<<<<<<< HEAD
          "Azure.Bicep.Types": "[0.2.34, )",
          "Azure.Bicep.Types.Az": "[0.2.34, )",
          "Azure.Bicep.Types.K8s": "[0.1.11, )",
          "Azure.Containers.ContainerRegistry": "[1.1.0-beta.4, )",
          "Azure.Deployments.Core": "[1.0.676, )",
          "Azure.Deployments.Expression": "[1.0.676, )",
          "Azure.Deployments.Templates": "[1.0.676, )",
          "Azure.Identity": "[1.6.1, )",
          "Azure.ResourceManager.Resources": "[1.3.0, )",
          "JsonPatch.Net": "[2.0.4, )",
          "JsonPath.Net": "[0.2.1, )",
          "Microsoft.Extensions.Configuration": "[6.0.1, )",
          "Microsoft.Extensions.Configuration.Binder": "[6.0.0, )",
          "Microsoft.Extensions.Configuration.Json": "[6.0.0, )",
          "Newtonsoft.Json": "[13.0.1, )",
          "System.Collections.Immutable": "[6.0.0, )",
          "System.IO.Abstractions": "[17.1.1, )"
=======
          "Azure.Bicep.Types": "0.2.34",
          "Azure.Bicep.Types.Az": "0.2.34",
          "Azure.Bicep.Types.K8s": "0.1.11",
          "Azure.Containers.ContainerRegistry": "1.1.0-beta.4",
          "Azure.Deployments.Core": "1.0.676",
          "Azure.Deployments.Expression": "1.0.676",
          "Azure.Deployments.Templates": "1.0.676",
          "Azure.Identity": "1.6.1",
          "Azure.ResourceManager.Resources": "1.3.0",
          "JsonPatch.Net": "1.1.2",
          "JsonPath.Net": "0.2.1",
          "Microsoft.Extensions.Configuration": "6.0.1",
          "Microsoft.Extensions.Configuration.Binder": "6.0.0",
          "Microsoft.Extensions.Configuration.Json": "6.0.0",
          "Newtonsoft.Json": "13.0.1",
          "System.Collections.Immutable": "6.0.0",
          "System.IO.Abstractions": "17.1.1"
>>>>>>> 094d2e9b
        }
      },
      "Azure.Bicep.RegistryModuleTool": {
        "type": "Project",
        "dependencies": {
          "Azure.Bicep.Core": "1.0.0",
          "DiffPlex": "1.7.1",
          "FluentAssertions": "6.7.0",
          "JsonPath.Net": "0.2.1",
          "JsonSchema.Net": "3.2.0",
          "Markdig": "0.30.3",
          "Microsoft.Extensions.Logging": "6.0.0",
          "Microsoft.Extensions.Logging.Console": "6.0.0",
          "Serilog.Extensions.Hosting": "5.0.1",
          "Serilog.Sinks.Console": "4.0.1",
          "Serilog.Sinks.TextWriter": "2.1.0",
          "System.CommandLine": "2.0.0-beta4.22272.1",
          "System.CommandLine.Hosting": "0.4.0-alpha.22272.1",
          "System.CommandLine.NamingConventionBinder": "2.0.0-beta4.22272.1",
          "System.CommandLine.Rendering": "0.4.0-alpha.22272.1",
          "System.IO.Abstractions": "17.1.1"
        }
      }
    },
    "net6.0/linux-arm64": {
      "Microsoft.Win32.Primitives": {
        "type": "Transitive",
        "resolved": "4.3.0",
        "contentHash": "9ZQKCWxH7Ijp9BfahvL2Zyf1cJIk8XYLF6Yjzr2yi0b2cOut/HQ31qf1ThHAgCc3WiZMdnWcfJCgN82/0UunxA==",
        "dependencies": {
          "Microsoft.NETCore.Platforms": "1.1.0",
          "Microsoft.NETCore.Targets": "1.1.0",
          "System.Runtime": "4.3.0",
          "runtime.unix.Microsoft.Win32.Primitives": "4.3.0"
        }
      },
      "Microsoft.Win32.Registry": {
        "type": "Transitive",
        "resolved": "4.6.0",
        "contentHash": "Xuqo5Lf5h1eUAbT8sJwNSEgusyEcQQQcza1R8dxJ6q/1vLSU1SG/WxtgiCPAth14dz/IjBXCxWT/+6E9glX33w==",
        "dependencies": {
          "System.Security.AccessControl": "4.6.0",
          "System.Security.Principal.Windows": "4.6.0"
        }
      },
      "Microsoft.Win32.Registry.AccessControl": {
        "type": "Transitive",
        "resolved": "4.6.0",
        "contentHash": "xVYpdIzdUzi+x6b0oGjOxqPf05ZYMVSEe+rwEZ/58D7A3IldDqP/tzy1VkVS/DL7+Km/sib6YS9eHXePy4Dn2Q==",
        "dependencies": {
          "Microsoft.Win32.Registry": "4.6.0",
          "System.Security.AccessControl": "4.6.0"
        }
      },
      "Microsoft.Win32.SystemEvents": {
        "type": "Transitive",
        "resolved": "4.6.0",
        "contentHash": "Edg+pFW5C8WJb680Za2kTV8TqUi6Ahl/WldRVoOVJ23UQLpDHFspa+umgFjkWZw24ETsU99Cg+ErZz683M4chg==",
        "dependencies": {
          "Microsoft.NETCore.Platforms": "3.0.0"
        }
      },
      "runtime.any.System.Collections": {
        "type": "Transitive",
        "resolved": "4.3.0",
        "contentHash": "23g6rqftKmovn2cLeGsuHUYm0FD7pdutb0uQMJpZ3qTvq+zHkgmt6J65VtRry4WDGYlmkMa4xDACtaQ94alNag==",
        "dependencies": {
          "System.Runtime": "4.3.0"
        }
      },
      "runtime.any.System.Diagnostics.Tools": {
        "type": "Transitive",
        "resolved": "4.3.0",
        "contentHash": "S/GPBmfPBB48ZghLxdDR7kDAJVAqgAuThyDJho3OLP5OS4tWD2ydyL8LKm8lhiBxce10OKe9X2zZ6DUjAqEbPg=="
      },
      "runtime.any.System.Diagnostics.Tracing": {
        "type": "Transitive",
        "resolved": "4.3.0",
        "contentHash": "1lpifymjGDzoYIaam6/Hyqf8GhBI3xXYLK2TgEvTtuZMorG3Kb9QnMTIKhLjJYXIiu1JvxjngHvtVFQQlpQ3HQ=="
      },
      "runtime.any.System.Globalization": {
        "type": "Transitive",
        "resolved": "4.3.0",
        "contentHash": "sMDBnad4rp4t7GY442Jux0MCUuKL4otn5BK6Ni0ARTXTSpRNBzZ7hpMfKSvnVSED5kYJm96YOWsqV0JH0d2uuw=="
      },
      "runtime.any.System.Globalization.Calendars": {
        "type": "Transitive",
        "resolved": "4.3.0",
        "contentHash": "M1r+760j1CNA6M/ZaW6KX8gOS8nxPRqloqDcJYVidRG566Ykwcs29AweZs2JF+nMOCgWDiMfPSTMfvwOI9F77w=="
      },
      "runtime.any.System.IO": {
        "type": "Transitive",
        "resolved": "4.3.0",
        "contentHash": "SDZ5AD1DtyRoxYtEcqQ3HDlcrorMYXZeCt7ZhG9US9I5Vva+gpIWDGMkcwa5XiKL0ceQKRZIX2x0XEjLX7PDzQ=="
      },
      "runtime.any.System.Reflection": {
        "type": "Transitive",
        "resolved": "4.3.0",
        "contentHash": "hLC3A3rI8jipR5d9k7+f0MgRCW6texsAp0MWkN/ci18FMtQ9KH7E2vDn/DH2LkxsszlpJpOn9qy6Z6/69rH6eQ=="
      },
      "runtime.any.System.Reflection.Extensions": {
        "type": "Transitive",
        "resolved": "4.3.0",
        "contentHash": "cPhT+Vqu52+cQQrDai/V91gubXUnDKNRvlBnH+hOgtGyHdC17aQIU64EaehwAQymd7kJA5rSrVRNfDYrbhnzyA=="
      },
      "runtime.any.System.Reflection.Primitives": {
        "type": "Transitive",
        "resolved": "4.3.0",
        "contentHash": "Nrm1p3armp6TTf2xuvaa+jGTTmncALWFq22CpmwRvhDf6dE9ZmH40EbOswD4GnFLrMRS0Ki6Kx5aUPmKK/hZBg=="
      },
      "runtime.any.System.Resources.ResourceManager": {
        "type": "Transitive",
        "resolved": "4.3.0",
        "contentHash": "Lxb89SMvf8w9p9+keBLyL6H6x/TEmc6QVsIIA0T36IuyOY3kNvIdyGddA2qt35cRamzxF8K5p0Opq4G4HjNbhQ=="
      },
      "runtime.any.System.Runtime": {
        "type": "Transitive",
        "resolved": "4.3.0",
        "contentHash": "fRS7zJgaG9NkifaAxGGclDDoRn9HC7hXACl52Or06a/fxdzDajWb5wov3c6a+gVSlekRoexfjwQSK9sh5um5LQ==",
        "dependencies": {
          "System.Private.Uri": "4.3.0"
        }
      },
      "runtime.any.System.Runtime.Handles": {
        "type": "Transitive",
        "resolved": "4.3.0",
        "contentHash": "GG84X6vufoEzqx8PbeBKheE4srOhimv+yLtGb/JkR3Y2FmoqmueLNFU4Xx8Y67plFpltQSdK74x0qlEhIpv/CQ=="
      },
      "runtime.any.System.Runtime.InteropServices": {
        "type": "Transitive",
        "resolved": "4.3.0",
        "contentHash": "lBoFeQfxe/4eqjPi46E0LU/YaCMdNkQ8B4MZu/mkzdIAZh8RQ1NYZSj0egrQKdgdvlPFtP4STtob40r4o2DBAw=="
      },
      "runtime.any.System.Text.Encoding": {
        "type": "Transitive",
        "resolved": "4.3.0",
        "contentHash": "+ihI5VaXFCMVPJNstG4O4eo1CfbrByLxRrQQTqOTp1ttK0kUKDqOdBSTaCB2IBk/QtjDrs6+x4xuezyMXdm0HQ=="
      },
      "runtime.any.System.Text.Encoding.Extensions": {
        "type": "Transitive",
        "resolved": "4.3.0",
        "contentHash": "NLrxmLsfRrOuVqPWG+2lrQZnE53MLVeo+w9c54EV+TUo4c8rILpsDXfY8pPiOy9kHpUHHP07ugKmtsU3vVW5Jg=="
      },
      "runtime.any.System.Threading.Tasks": {
        "type": "Transitive",
        "resolved": "4.3.0",
        "contentHash": "OhBAVBQG5kFj1S+hCEQ3TUHBAEtZ3fbEMgZMRNdN8A0Pj4x+5nTELEqL59DU0TjKVE6II3dqKw4Dklb3szT65w=="
      },
      "runtime.any.System.Threading.Timer": {
        "type": "Transitive",
        "resolved": "4.3.0",
        "contentHash": "w4ehZJ+AwXYmGwYu+rMvym6RvMaRiUEQR1u6dwcyuKHxz8Heu/mO9AG1MquEgTyucnhv3M43X0iKpDOoN17C0w=="
      },
      "runtime.debian.8-x64.runtime.native.System.Security.Cryptography.OpenSsl": {
        "type": "Transitive",
        "resolved": "4.3.0",
        "contentHash": "HdSSp5MnJSsg08KMfZThpuLPJpPwE5hBXvHwoKWosyHHfe8Mh5WKT0ylEOf6yNzX6Ngjxe4Whkafh5q7Ymac4Q=="
      },
      "runtime.fedora.23-x64.runtime.native.System.Security.Cryptography.OpenSsl": {
        "type": "Transitive",
        "resolved": "4.3.0",
        "contentHash": "+yH1a49wJMy8Zt4yx5RhJrxO/DBDByAiCzNwiETI+1S4mPdCu0OY4djdciC7Vssk0l22wQaDLrXxXkp+3+7bVA=="
      },
      "runtime.fedora.24-x64.runtime.native.System.Security.Cryptography.OpenSsl": {
        "type": "Transitive",
        "resolved": "4.3.0",
        "contentHash": "c3YNH1GQJbfIPJeCnr4avseugSqPrxwIqzthYyZDN6EuOyNOzq+y2KSUfRcXauya1sF4foESTgwM5e1A8arAKw=="
      },
      "runtime.linux-arm.runtime.native.System.IO.Ports": {
        "type": "Transitive",
        "resolved": "4.6.0-rc2.19462.14",
        "contentHash": "iPSWmmEhl0TNIVKHEOvgYEwpXoL7+KRxINcP9ni8JmfdeYPDVzTZXK/d0/1BxlLZIqXC3uMKjFhXFSFLxVlLAg=="
      },
      "runtime.linux-arm64.runtime.native.System.IO.Ports": {
        "type": "Transitive",
        "resolved": "4.6.0-rc2.19462.14",
        "contentHash": "Ii8t2RrqsHoBwnvpN8CwQYiukabVJnBYHE6ee/Yl+jKRpkbavlnA9pktxLQARsL1YJ4AKrNT/pAdQCuxTKECBA=="
      },
      "runtime.linux-x64.runtime.native.System.IO.Ports": {
        "type": "Transitive",
        "resolved": "4.6.0-rc2.19462.14",
        "contentHash": "zc0JugELjZ3MCPzYAroQyuTiChrw8lVUQlMc0bKolAsjpWcCECaLOLd9NRms1sfI52r4ILPvKFlqJwelc88Qhw=="
      },
      "runtime.opensuse.13.2-x64.runtime.native.System.Security.Cryptography.OpenSsl": {
        "type": "Transitive",
        "resolved": "4.3.0",
        "contentHash": "b3pthNgxxFcD+Pc0WSEoC0+md3MyhRS6aCEeenvNE3Fdw1HyJ18ZhRFVJJzIeR/O/jpxPboB805Ho0T3Ul7w8A=="
      },
      "runtime.opensuse.42.1-x64.runtime.native.System.Security.Cryptography.OpenSsl": {
        "type": "Transitive",
        "resolved": "4.3.0",
        "contentHash": "KeLz4HClKf+nFS7p/6Fi/CqyLXh81FpiGzcmuS8DGi9lUqSnZ6Es23/gv2O+1XVGfrbNmviF7CckBpavkBoIFQ=="
      },
      "runtime.osx-x64.runtime.native.System.IO.Ports": {
        "type": "Transitive",
        "resolved": "4.6.0-rc2.19462.14",
        "contentHash": "t2+r1sZd8zeBh7omYsd1ZnwxVZ8POBR1JmvcwUXK82R+XWtf2/RMFZenJFfuy1ii507hB79JvNCFj7ZF0+WhCQ=="
      },
      "runtime.osx.10.10-x64.runtime.native.System.Security.Cryptography.Apple": {
        "type": "Transitive",
        "resolved": "4.3.0",
        "contentHash": "kVXCuMTrTlxq4XOOMAysuNwsXWpYeboGddNGpIgNSZmv1b6r/s/DPk0fYMB7Q5Qo4bY68o48jt4T4y5BVecbCQ=="
      },
      "runtime.osx.10.10-x64.runtime.native.System.Security.Cryptography.OpenSsl": {
        "type": "Transitive",
        "resolved": "4.3.0",
        "contentHash": "X7IdhILzr4ROXd8mI1BUCQMSHSQwelUlBjF1JyTKCjXaOGn2fB4EKBxQbCK2VjO3WaWIdlXZL3W6TiIVnrhX4g=="
      },
      "runtime.rhel.7-x64.runtime.native.System.Security.Cryptography.OpenSsl": {
        "type": "Transitive",
        "resolved": "4.3.0",
        "contentHash": "nyFNiCk/r+VOiIqreLix8yN+q3Wga9+SE8BCgkf+2BwEKiNx6DyvFjCgkfV743/grxv8jHJ8gUK4XEQw7yzRYg=="
      },
      "runtime.ubuntu.14.04-x64.runtime.native.System.Security.Cryptography.OpenSsl": {
        "type": "Transitive",
        "resolved": "4.3.0",
        "contentHash": "ytoewC6wGorL7KoCAvRfsgoJPJbNq+64k2SqW6JcOAebWsFUvCCYgfzQMrnpvPiEl4OrblUlhF2ji+Q1+SVLrQ=="
      },
      "runtime.ubuntu.16.04-x64.runtime.native.System.Security.Cryptography.OpenSsl": {
        "type": "Transitive",
        "resolved": "4.3.0",
        "contentHash": "I8bKw2I8k58Wx7fMKQJn2R8lamboCAiHfHeV/pS65ScKWMMI0+wJkLYlEKvgW1D/XvSl/221clBoR2q9QNNM7A=="
      },
      "runtime.ubuntu.16.10-x64.runtime.native.System.Security.Cryptography.OpenSsl": {
        "type": "Transitive",
        "resolved": "4.3.0",
        "contentHash": "VB5cn/7OzUfzdnC8tqAIMQciVLiq2epm2NrAm1E9OjNRyG4lVhfR61SMcLizejzQP8R8Uf/0l5qOIbUEi+RdEg=="
      },
      "runtime.unix.Microsoft.Win32.Primitives": {
        "type": "Transitive",
        "resolved": "4.3.0",
        "contentHash": "2mI2Mfq+CVatgr4RWGvAWBjoCfUafy6VNFU7G9OA52DjO8x/okfIbsEq2UPgeGfdpO7X5gmPXKT8slx0tn0Mhw==",
        "dependencies": {
          "System.Runtime": "4.3.0",
          "System.Runtime.InteropServices": "4.3.0",
          "runtime.native.System": "4.3.0"
        }
      },
      "runtime.unix.System.Console": {
        "type": "Transitive",
        "resolved": "4.3.0",
        "contentHash": "JSEiU9EvE2vJTHUuHnSg9le8XDbvZmjZ/3PhLviICzY1TTDE7c/uNYVtE9qTA9PAOZsqccy5lxvfaZOeBhT3tA==",
        "dependencies": {
          "System.Collections": "4.3.0",
          "System.IO": "4.3.0",
          "System.IO.FileSystem.Primitives": "4.3.0",
          "System.Resources.ResourceManager": "4.3.0",
          "System.Runtime": "4.3.0",
          "System.Runtime.Extensions": "4.3.0",
          "System.Runtime.Handles": "4.3.0",
          "System.Runtime.InteropServices": "4.3.0",
          "System.Text.Encoding": "4.3.0",
          "System.Text.Encoding.Extensions": "4.3.0",
          "System.Threading": "4.3.0",
          "System.Threading.Tasks": "4.3.0",
          "runtime.native.System": "4.3.0"
        }
      },
      "runtime.unix.System.Diagnostics.Debug": {
        "type": "Transitive",
        "resolved": "4.3.0",
        "contentHash": "WV8KLRHWVUVUDduFnvGMHt0FsEt2wK6xPl1EgDKlaMx2KnZ43A/O0GzP8wIuvAC7mq4T9V1mm90r+PXkL9FPdQ==",
        "dependencies": {
          "runtime.native.System": "4.3.0"
        }
      },
      "runtime.unix.System.IO.FileSystem": {
        "type": "Transitive",
        "resolved": "4.3.0",
        "contentHash": "ajmTcjrqc3vgV1TH54DRioshbEniaFbOAJ0kReGuNsp9uIcqYle0RmUo6+Qlwqe3JIs4TDxgnqs3UzX3gRJ1rA==",
        "dependencies": {
          "System.Buffers": "4.3.0",
          "System.Collections": "4.3.0",
          "System.Diagnostics.Debug": "4.3.0",
          "System.IO": "4.3.0",
          "System.IO.FileSystem.Primitives": "4.3.0",
          "System.Resources.ResourceManager": "4.3.0",
          "System.Runtime": "4.3.0",
          "System.Runtime.Extensions": "4.3.0",
          "System.Runtime.Handles": "4.3.0",
          "System.Runtime.InteropServices": "4.3.0",
          "System.Text.Encoding": "4.3.0",
          "System.Text.Encoding.Extensions": "4.3.0",
          "System.Threading": "4.3.0",
          "System.Threading.Tasks": "4.3.0",
          "runtime.native.System": "4.3.0"
        }
      },
      "runtime.unix.System.Net.Primitives": {
        "type": "Transitive",
        "resolved": "4.3.0",
        "contentHash": "AZcRXhH7Gamr+bckUfX3iHefPIrujJTt9XWQWo0elNiP1SNasX0KBWINZkDKY0GsOrsyJ7cB4MgIRTZzLlsTKg==",
        "dependencies": {
          "Microsoft.Win32.Primitives": "4.3.0",
          "System.Collections": "4.3.0",
          "System.Diagnostics.Tracing": "4.3.0",
          "System.Globalization": "4.3.0",
          "System.Resources.ResourceManager": "4.3.0",
          "System.Runtime": "4.3.0",
          "System.Runtime.Extensions": "4.3.0",
          "System.Runtime.Handles": "4.3.0",
          "System.Runtime.InteropServices": "4.3.0",
          "System.Threading": "4.3.0",
          "runtime.native.System": "4.3.0"
        }
      },
      "runtime.unix.System.Net.Sockets": {
        "type": "Transitive",
        "resolved": "4.3.0",
        "contentHash": "4NcLbqajFaD3PvhOdmbieeBlKY4d8/kBfgJ5g28n6k1jWEICabvLM62gvmUS/CvyfvcZxVanKPl+E9LhPzfXZw==",
        "dependencies": {
          "System.Collections": "4.3.0",
          "System.Diagnostics.Debug": "4.3.0",
          "System.Diagnostics.Tracing": "4.3.0",
          "System.Globalization": "4.3.0",
          "System.IO": "4.3.0",
          "System.IO.FileSystem": "4.3.0",
          "System.Net.NameResolution": "4.3.0",
          "System.Net.Primitives": "4.3.0",
          "System.Resources.ResourceManager": "4.3.0",
          "System.Runtime": "4.3.0",
          "System.Runtime.Extensions": "4.3.0",
          "System.Runtime.Handles": "4.3.0",
          "System.Runtime.InteropServices": "4.3.0",
          "System.Threading": "4.3.0",
          "System.Threading.Tasks": "4.3.0",
          "System.Threading.ThreadPool": "4.3.0",
          "runtime.native.System": "4.3.0"
        }
      },
      "runtime.unix.System.Private.Uri": {
        "type": "Transitive",
        "resolved": "4.3.0",
        "contentHash": "ooWzobr5RAq34r9uan1r/WPXJYG1XWy9KanrxNvEnBzbFdQbMG7Y3bVi4QxR7xZMNLOxLLTAyXvnSkfj5boZSg==",
        "dependencies": {
          "runtime.native.System": "4.3.0"
        }
      },
      "runtime.unix.System.Runtime.Extensions": {
        "type": "Transitive",
        "resolved": "4.3.0",
        "contentHash": "zQiTBVpiLftTQZW8GFsV0gjYikB1WMkEPIxF5O6RkUrSV/OgvRRTYgeFQha/0keBpuS0HYweraGRwhfhJ7dj7w==",
        "dependencies": {
          "System.Private.Uri": "4.3.0",
          "runtime.native.System": "4.3.0",
          "runtime.native.System.Security.Cryptography.OpenSsl": "4.3.0"
        }
      },
      "runtime.win-arm64.runtime.native.System.Data.SqlClient.sni": {
        "type": "Transitive",
        "resolved": "4.4.0",
        "contentHash": "LbrynESTp3bm5O/+jGL8v0Qg5SJlTV08lpIpFesXjF6uGNMWqFnUQbYBJwZTeua6E/Y7FIM1C54Ey1btLWupdg=="
      },
      "runtime.win-x64.runtime.native.System.Data.SqlClient.sni": {
        "type": "Transitive",
        "resolved": "4.4.0",
        "contentHash": "38ugOfkYJqJoX9g6EYRlZB5U2ZJH51UP8ptxZgdpS07FgOEToV+lS11ouNK2PM12Pr6X/PpT5jK82G3DwH/SxQ=="
      },
      "runtime.win-x86.runtime.native.System.Data.SqlClient.sni": {
        "type": "Transitive",
        "resolved": "4.4.0",
        "contentHash": "YhEdSQUsTx+C8m8Bw7ar5/VesXvCFMItyZF7G1AUY+OM0VPZUOeAVpJ4Wl6fydBGUYZxojTDR3I6Bj/+BPkJNA=="
      },
      "System.Buffers": {
        "type": "Transitive",
        "resolved": "4.3.0",
        "contentHash": "ratu44uTIHgeBeI0dE8DWvmXVBSo4u7ozRZZHOMmK/JPpYyo0dAfgSiHlpiObMQ5lEtEyIXA40sKRYg5J6A8uQ==",
        "dependencies": {
          "System.Diagnostics.Debug": "4.3.0",
          "System.Diagnostics.Tracing": "4.3.0",
          "System.Resources.ResourceManager": "4.3.0",
          "System.Runtime": "4.3.0",
          "System.Threading": "4.3.0"
        }
      },
      "System.Collections": {
        "type": "Transitive",
        "resolved": "4.3.0",
        "contentHash": "3Dcj85/TBdVpL5Zr+gEEBUuFe2icOnLalmEh9hfck1PTYbbyWuZgh4fmm2ysCLTrqLQw6t3TgTyJ+VLp+Qb+Lw==",
        "dependencies": {
          "Microsoft.NETCore.Platforms": "1.1.0",
          "Microsoft.NETCore.Targets": "1.1.0",
          "System.Runtime": "4.3.0",
          "runtime.any.System.Collections": "4.3.0"
        }
      },
      "System.Console": {
        "type": "Transitive",
        "resolved": "4.3.0",
        "contentHash": "DHDrIxiqk1h03m6khKWV2X8p/uvN79rgSqpilL6uzpmSfxfU5ng8VcPtW4qsDsQDHiTv6IPV9TmD5M/vElPNLg==",
        "dependencies": {
          "Microsoft.NETCore.Platforms": "1.1.0",
          "Microsoft.NETCore.Targets": "1.1.0",
          "System.IO": "4.3.0",
          "System.Runtime": "4.3.0",
          "System.Text.Encoding": "4.3.0",
          "runtime.unix.System.Console": "4.3.0"
        }
      },
      "System.Data.Odbc": {
        "type": "Transitive",
        "resolved": "4.6.0",
        "contentHash": "nVTNcqbv036B/Rx1hoHN0I1MZldyVciX7CUhSeCkmYCM/X0DtJlYKtgE2PNjjRudqCUb7Aow7wfeGPuWWBSZPw==",
        "dependencies": {
          "Microsoft.NETCore.Platforms": "3.0.0"
        }
      },
      "System.Data.OleDb": {
        "type": "Transitive",
        "resolved": "4.6.0",
        "contentHash": "deacmfBwOpdhYz4uYAcTX/ji34Hm35ZkB1Qt//5wmpfsT8UpDmPEI/+/3s9fPCTItA4QdfHHrpbsouxv16andw==",
        "dependencies": {
          "Microsoft.Win32.Registry": "4.6.0",
          "System.Configuration.ConfigurationManager": "4.6.0",
          "System.Diagnostics.PerformanceCounter": "4.6.0",
          "System.Security.Principal.Windows": "4.6.0"
        }
      },
      "System.Data.SqlClient": {
        "type": "Transitive",
        "resolved": "4.7.0",
        "contentHash": "lV3ljZeFc01DYyjcEBSxK3sy8Ow2R6AWa6o+g0t7B4hoDcA6Kzv4bTB4E4T7C/pKuZzHeBFLxe6fD4Am4q939Q==",
        "dependencies": {
          "Microsoft.Win32.Registry": "4.6.0",
          "System.Security.Principal.Windows": "4.6.0",
          "runtime.native.System.Data.SqlClient.sni": "4.6.0"
        }
      },
      "System.Diagnostics.Debug": {
        "type": "Transitive",
        "resolved": "4.3.0",
        "contentHash": "ZUhUOdqmaG5Jk3Xdb8xi5kIyQYAA4PnTNlHx1mu9ZY3qv4ELIdKbnL/akbGaKi2RnNUWaZsAs31rvzFdewTj2g==",
        "dependencies": {
          "Microsoft.NETCore.Platforms": "1.1.0",
          "Microsoft.NETCore.Targets": "1.1.0",
          "System.Runtime": "4.3.0",
          "runtime.unix.System.Diagnostics.Debug": "4.3.0"
        }
      },
      "System.Diagnostics.EventLog": {
        "type": "Transitive",
        "resolved": "6.0.0",
        "contentHash": "lcyUiXTsETK2ALsZrX+nWuHSIQeazhqPphLfaRxzdGaG93+0kELqpgEHtwWOlQe7+jSFnKwaCAgL4kjeZCQJnw=="
      },
      "System.Diagnostics.PerformanceCounter": {
        "type": "Transitive",
        "resolved": "4.6.0",
        "contentHash": "hzNEIJ58VQtTlL12T3EZ7ChDBjDnVra1d4CICe5jM64AK1Lh7jqJvFTXTqp7l3ez2yIzfp/OJWKrQ4Glab4nLA==",
        "dependencies": {
          "Microsoft.NETCore.Platforms": "3.0.0",
          "Microsoft.Win32.Registry": "4.6.0",
          "System.Configuration.ConfigurationManager": "4.6.0",
          "System.Security.Principal.Windows": "4.6.0"
        }
      },
      "System.Diagnostics.Tools": {
        "type": "Transitive",
        "resolved": "4.3.0",
        "contentHash": "UUvkJfSYJMM6x527dJg2VyWPSRqIVB0Z7dbjHst1zmwTXz5CcXSYJFWRpuigfbO1Lf7yfZiIaEUesfnl/g5EyA==",
        "dependencies": {
          "Microsoft.NETCore.Platforms": "1.1.0",
          "Microsoft.NETCore.Targets": "1.1.0",
          "System.Runtime": "4.3.0",
          "runtime.any.System.Diagnostics.Tools": "4.3.0"
        }
      },
      "System.Diagnostics.Tracing": {
        "type": "Transitive",
        "resolved": "4.3.0",
        "contentHash": "rswfv0f/Cqkh78rA5S8eN8Neocz234+emGCtTF3lxPY96F+mmmUen6tbn0glN6PMvlKQb9bPAY5e9u7fgPTkKw==",
        "dependencies": {
          "Microsoft.NETCore.Platforms": "1.1.0",
          "Microsoft.NETCore.Targets": "1.1.0",
          "System.Runtime": "4.3.0",
          "runtime.any.System.Diagnostics.Tracing": "4.3.0"
        }
      },
      "System.DirectoryServices": {
        "type": "Transitive",
        "resolved": "4.6.0",
        "contentHash": "dMbJkr5a0JUOHg5mJ44EyeRTnQ7XvPGla6GKdQ241Z7QDqCNso/mWI2OTjnwXJqzPAALvuzGjwiyuAla58aq3g==",
        "dependencies": {
          "Microsoft.NETCore.Platforms": "3.0.0",
          "System.IO.FileSystem.AccessControl": "4.6.0",
          "System.Security.AccessControl": "4.6.0",
          "System.Security.Permissions": "4.6.0",
          "System.Security.Principal.Windows": "4.6.0"
        }
      },
      "System.DirectoryServices.AccountManagement": {
        "type": "Transitive",
        "resolved": "4.6.0",
        "contentHash": "Anpe3QSfI38aUFgtjnrqAY2ccxJ8RrPd4zEsBd6rmL2IU+fUSDuBXV3V/8J10lnGSEG4ul6AcgtIoxqziWCj3w==",
        "dependencies": {
          "Microsoft.NETCore.Platforms": "3.0.0",
          "System.Configuration.ConfigurationManager": "4.6.0",
          "System.DirectoryServices": "4.6.0",
          "System.DirectoryServices.Protocols": "4.6.0",
          "System.IO.FileSystem.AccessControl": "4.6.0",
          "System.Security.AccessControl": "4.6.0",
          "System.Security.Principal.Windows": "4.6.0"
        }
      },
      "System.DirectoryServices.Protocols": {
        "type": "Transitive",
        "resolved": "4.6.0",
        "contentHash": "gj+mTVMQ0zQfvxhCsI83deLbLUySGHUVMCgtOHiSoX8/Ivrdc1JJNy/4bNpXzIh3cgDpkUfk8YKkbGuF2ymdzQ==",
        "dependencies": {
          "Microsoft.NETCore.Platforms": "3.0.0",
          "System.Security.Principal.Windows": "4.6.0"
        }
      },
      "System.Drawing.Common": {
        "type": "Transitive",
        "resolved": "4.6.0",
        "contentHash": "2A3spjjoPZnvpVh/sDTzd+0H8ZqTdr+hH/6obB8MMfG81EJ85PmxCKDBxhBVQiA25PliKAZ1sKogDcq9mSnFEA==",
        "dependencies": {
          "Microsoft.NETCore.Platforms": "3.0.0",
          "Microsoft.Win32.SystemEvents": "4.6.0"
        }
      },
      "System.Globalization": {
        "type": "Transitive",
        "resolved": "4.3.0",
        "contentHash": "kYdVd2f2PAdFGblzFswE4hkNANJBKRmsfa2X5LG2AcWE1c7/4t0pYae1L8vfZ5xvE2nK/R9JprtToA61OSHWIg==",
        "dependencies": {
          "Microsoft.NETCore.Platforms": "1.1.0",
          "Microsoft.NETCore.Targets": "1.1.0",
          "System.Runtime": "4.3.0",
          "runtime.any.System.Globalization": "4.3.0"
        }
      },
      "System.Globalization.Calendars": {
        "type": "Transitive",
        "resolved": "4.3.0",
        "contentHash": "GUlBtdOWT4LTV3I+9/PJW+56AnnChTaOqqTLFtdmype/L500M2LIyXgmtd9X2P2VOkmJd5c67H5SaC2QcL1bFA==",
        "dependencies": {
          "Microsoft.NETCore.Platforms": "1.1.0",
          "Microsoft.NETCore.Targets": "1.1.0",
          "System.Globalization": "4.3.0",
          "System.Runtime": "4.3.0",
          "runtime.any.System.Globalization.Calendars": "4.3.0"
        }
      },
      "System.Globalization.Extensions": {
        "type": "Transitive",
        "resolved": "4.3.0",
        "contentHash": "FhKmdR6MPG+pxow6wGtNAWdZh7noIOpdD5TwQ3CprzgIE1bBBoim0vbR1+AWsWjQmU7zXHgQo4TWSP6lCeiWcQ==",
        "dependencies": {
          "Microsoft.NETCore.Platforms": "1.1.0",
          "System.Globalization": "4.3.0",
          "System.Resources.ResourceManager": "4.3.0",
          "System.Runtime": "4.3.0",
          "System.Runtime.Extensions": "4.3.0",
          "System.Runtime.InteropServices": "4.3.0"
        }
      },
      "System.IO": {
        "type": "Transitive",
        "resolved": "4.3.0",
        "contentHash": "3qjaHvxQPDpSOYICjUoTsmoq5u6QJAFRUITgeT/4gqkF1bajbSmb1kwSxEA8AHlofqgcKJcM8udgieRNhaJ5Cg==",
        "dependencies": {
          "Microsoft.NETCore.Platforms": "1.1.0",
          "Microsoft.NETCore.Targets": "1.1.0",
          "System.Runtime": "4.3.0",
          "System.Text.Encoding": "4.3.0",
          "System.Threading.Tasks": "4.3.0",
          "runtime.any.System.IO": "4.3.0"
        }
      },
      "System.IO.Compression": {
        "type": "Transitive",
        "resolved": "4.3.0",
        "contentHash": "YHndyoiV90iu4iKG115ibkhrG+S3jBm8Ap9OwoUAzO5oPDAWcr0SFwQFm0HjM8WkEZWo0zvLTyLmbvTkW1bXgg==",
        "dependencies": {
          "Microsoft.NETCore.Platforms": "1.1.0",
          "System.Buffers": "4.3.0",
          "System.Collections": "4.3.0",
          "System.Diagnostics.Debug": "4.3.0",
          "System.IO": "4.3.0",
          "System.Resources.ResourceManager": "4.3.0",
          "System.Runtime": "4.3.0",
          "System.Runtime.Extensions": "4.3.0",
          "System.Runtime.Handles": "4.3.0",
          "System.Runtime.InteropServices": "4.3.0",
          "System.Text.Encoding": "4.3.0",
          "System.Threading": "4.3.0",
          "System.Threading.Tasks": "4.3.0",
          "runtime.native.System": "4.3.0",
          "runtime.native.System.IO.Compression": "4.3.0"
        }
      },
      "System.IO.FileSystem": {
        "type": "Transitive",
        "resolved": "4.3.0",
        "contentHash": "3wEMARTnuio+ulnvi+hkRNROYwa1kylvYahhcLk4HSoVdl+xxTFVeVlYOfLwrDPImGls0mDqbMhrza8qnWPTdA==",
        "dependencies": {
          "Microsoft.NETCore.Platforms": "1.1.0",
          "Microsoft.NETCore.Targets": "1.1.0",
          "System.IO": "4.3.0",
          "System.IO.FileSystem.Primitives": "4.3.0",
          "System.Runtime": "4.3.0",
          "System.Runtime.Handles": "4.3.0",
          "System.Text.Encoding": "4.3.0",
          "System.Threading.Tasks": "4.3.0",
          "runtime.unix.System.IO.FileSystem": "4.3.0"
        }
      },
      "System.IO.FileSystem.AccessControl": {
        "type": "Transitive",
        "resolved": "4.6.0",
        "contentHash": "Lyu+acg75nKMqN/BVPrHpkaLMQXQI7pWmSn9S6YcLq8i1DeNgfztLZh1ToTnjysDhRbB2LjR3FGT9Nr6HgKydw==",
        "dependencies": {
          "System.Security.AccessControl": "4.6.0",
          "System.Security.Principal.Windows": "4.6.0"
        }
      },
      "System.IO.Pipes.AccessControl": {
        "type": "Transitive",
        "resolved": "4.5.1",
        "contentHash": "Z0/uF+PqmiMoqgTA0AQa9JSlNjsxCoQNfRzQGtK4dLfNQ3nsOqPVBgZ7F49U5Lb4yqGJSWJ79AdYaNjdJoZqhQ==",
        "dependencies": {
          "Microsoft.NETCore.Platforms": "2.1.0",
          "System.Security.AccessControl": "4.5.0",
          "System.Security.Principal.Windows": "4.5.0"
        }
      },
      "System.IO.Ports": {
        "type": "Transitive",
        "resolved": "4.6.0",
        "contentHash": "9mh48ySrW31fi8JZdcXSKKSrtCH/ZgRkpOMYWwmN//KtCFGIgsyjxpft2wRKlGW/YHG70SG6Xsr/TCLf53fQOA==",
        "dependencies": {
          "Microsoft.Win32.Registry": "4.6.0",
          "runtime.native.System.IO.Ports": "4.6.0"
        }
      },
      "System.Management": {
        "type": "Transitive",
        "resolved": "4.6.0",
        "contentHash": "Wyb0OtzOuuyNIIhR+cSo2fX1Q3/MtG9GaSB/r7ABZt89cNs5ZpT4yxdlKXeuciOLqBs6sbgqDayLuLLBXSK5qw==",
        "dependencies": {
          "Microsoft.NETCore.Platforms": "3.0.0",
          "Microsoft.Win32.Registry": "4.6.0",
          "System.CodeDom": "4.6.0"
        }
      },
      "System.Net.Http": {
        "type": "Transitive",
        "resolved": "4.3.0",
        "contentHash": "sYg+FtILtRQuYWSIAuNOELwVuVsxVyJGWQyOnlAzhV4xvhyFnON1bAzYYC+jjRW8JREM45R0R5Dgi8MTC5sEwA==",
        "dependencies": {
          "Microsoft.NETCore.Platforms": "1.1.0",
          "System.Collections": "4.3.0",
          "System.Diagnostics.Debug": "4.3.0",
          "System.Diagnostics.DiagnosticSource": "4.3.0",
          "System.Diagnostics.Tracing": "4.3.0",
          "System.Globalization": "4.3.0",
          "System.Globalization.Extensions": "4.3.0",
          "System.IO": "4.3.0",
          "System.IO.FileSystem": "4.3.0",
          "System.Net.Primitives": "4.3.0",
          "System.Resources.ResourceManager": "4.3.0",
          "System.Runtime": "4.3.0",
          "System.Runtime.Extensions": "4.3.0",
          "System.Runtime.Handles": "4.3.0",
          "System.Runtime.InteropServices": "4.3.0",
          "System.Security.Cryptography.Algorithms": "4.3.0",
          "System.Security.Cryptography.Encoding": "4.3.0",
          "System.Security.Cryptography.OpenSsl": "4.3.0",
          "System.Security.Cryptography.Primitives": "4.3.0",
          "System.Security.Cryptography.X509Certificates": "4.3.0",
          "System.Text.Encoding": "4.3.0",
          "System.Threading": "4.3.0",
          "System.Threading.Tasks": "4.3.0",
          "runtime.native.System": "4.3.0",
          "runtime.native.System.Net.Http": "4.3.0",
          "runtime.native.System.Security.Cryptography.OpenSsl": "4.3.0"
        }
      },
      "System.Net.NameResolution": {
        "type": "Transitive",
        "resolved": "4.3.0",
        "contentHash": "AFYl08R7MrsrEjqpQWTZWBadqXyTzNDaWpMqyxhb0d6sGhV6xMDKueuBXlLL30gz+DIRY6MpdgnHWlCh5wmq9w==",
        "dependencies": {
          "Microsoft.NETCore.Platforms": "1.1.0",
          "System.Collections": "4.3.0",
          "System.Diagnostics.Tracing": "4.3.0",
          "System.Globalization": "4.3.0",
          "System.Net.Primitives": "4.3.0",
          "System.Resources.ResourceManager": "4.3.0",
          "System.Runtime": "4.3.0",
          "System.Runtime.Extensions": "4.3.0",
          "System.Runtime.Handles": "4.3.0",
          "System.Runtime.InteropServices": "4.3.0",
          "System.Security.Principal.Windows": "4.3.0",
          "System.Threading": "4.3.0",
          "System.Threading.Tasks": "4.3.0",
          "runtime.native.System": "4.3.0"
        }
      },
      "System.Net.Primitives": {
        "type": "Transitive",
        "resolved": "4.3.0",
        "contentHash": "qOu+hDwFwoZPbzPvwut2qATe3ygjeQBDQj91xlsaqGFQUI5i4ZnZb8yyQuLGpDGivEPIt8EJkd1BVzVoP31FXA==",
        "dependencies": {
          "Microsoft.NETCore.Platforms": "1.1.0",
          "Microsoft.NETCore.Targets": "1.1.0",
          "System.Runtime": "4.3.0",
          "System.Runtime.Handles": "4.3.0",
          "runtime.unix.System.Net.Primitives": "4.3.0"
        }
      },
      "System.Net.Sockets": {
        "type": "Transitive",
        "resolved": "4.3.0",
        "contentHash": "m6icV6TqQOAdgt5N/9I5KNpjom/5NFtkmGseEH+AK/hny8XrytLH3+b5M8zL/Ycg3fhIocFpUMyl/wpFnVRvdw==",
        "dependencies": {
          "Microsoft.NETCore.Platforms": "1.1.0",
          "Microsoft.NETCore.Targets": "1.1.0",
          "System.IO": "4.3.0",
          "System.Net.Primitives": "4.3.0",
          "System.Runtime": "4.3.0",
          "System.Threading.Tasks": "4.3.0",
          "runtime.unix.System.Net.Sockets": "4.3.0"
        }
      },
      "System.Private.ServiceModel": {
        "type": "Transitive",
        "resolved": "4.5.3",
        "contentHash": "ancrQgJagx+yC4SZbuE+eShiEAUIF0E1d21TRSoy1C/rTwafAVcBr/fKibkq5TQzyy9uNil2tx2/iaUxsy0S9g==",
        "dependencies": {
          "Microsoft.NETCore.Platforms": "2.1.0",
          "System.Reflection.DispatchProxy": "4.5.0",
          "System.Security.Principal.Windows": "4.5.0"
        }
      },
      "System.Private.Uri": {
        "type": "Transitive",
        "resolved": "4.3.0",
        "contentHash": "I4SwANiUGho1esj4V4oSlPllXjzCZDE+5XXso2P03LW2vOda2Enzh8DWOxwN6hnrJyp314c7KuVu31QYhRzOGg==",
        "dependencies": {
          "Microsoft.NETCore.Platforms": "1.1.0",
          "Microsoft.NETCore.Targets": "1.1.0",
          "runtime.unix.System.Private.Uri": "4.3.0"
        }
      },
      "System.Reflection": {
        "type": "Transitive",
        "resolved": "4.3.0",
        "contentHash": "KMiAFoW7MfJGa9nDFNcfu+FpEdiHpWgTcS2HdMpDvt9saK3y/G4GwprPyzqjFH9NTaGPQeWNHU+iDlDILj96aQ==",
        "dependencies": {
          "Microsoft.NETCore.Platforms": "1.1.0",
          "Microsoft.NETCore.Targets": "1.1.0",
          "System.IO": "4.3.0",
          "System.Reflection.Primitives": "4.3.0",
          "System.Runtime": "4.3.0",
          "runtime.any.System.Reflection": "4.3.0"
        }
      },
      "System.Reflection.Extensions": {
        "type": "Transitive",
        "resolved": "4.3.0",
        "contentHash": "rJkrJD3kBI5B712aRu4DpSIiHRtr6QlfZSQsb0hYHrDCZORXCFjQfoipo2LaMUHoT9i1B7j7MnfaEKWDFmFQNQ==",
        "dependencies": {
          "Microsoft.NETCore.Platforms": "1.1.0",
          "Microsoft.NETCore.Targets": "1.1.0",
          "System.Reflection": "4.3.0",
          "System.Runtime": "4.3.0",
          "runtime.any.System.Reflection.Extensions": "4.3.0"
        }
      },
      "System.Reflection.Primitives": {
        "type": "Transitive",
        "resolved": "4.3.0",
        "contentHash": "5RXItQz5As4xN2/YUDxdpsEkMhvw3e6aNveFXUn4Hl/udNTCNhnKp8lT9fnc3MhvGKh1baak5CovpuQUXHAlIA==",
        "dependencies": {
          "Microsoft.NETCore.Platforms": "1.1.0",
          "Microsoft.NETCore.Targets": "1.1.0",
          "System.Runtime": "4.3.0",
          "runtime.any.System.Reflection.Primitives": "4.3.0"
        }
      },
      "System.Resources.ResourceManager": {
        "type": "Transitive",
        "resolved": "4.3.0",
        "contentHash": "/zrcPkkWdZmI4F92gL/TPumP98AVDu/Wxr3CSJGQQ+XN6wbRZcyfSKVoPo17ilb3iOr0cCRqJInGwNMolqhS8A==",
        "dependencies": {
          "Microsoft.NETCore.Platforms": "1.1.0",
          "Microsoft.NETCore.Targets": "1.1.0",
          "System.Globalization": "4.3.0",
          "System.Reflection": "4.3.0",
          "System.Runtime": "4.3.0",
          "runtime.any.System.Resources.ResourceManager": "4.3.0"
        }
      },
      "System.Runtime": {
        "type": "Transitive",
        "resolved": "4.3.0",
        "contentHash": "JufQi0vPQ0xGnAczR13AUFglDyVYt4Kqnz1AZaiKZ5+GICq0/1MH/mO/eAJHt/mHW1zjKBJd7kV26SrxddAhiw==",
        "dependencies": {
          "Microsoft.NETCore.Platforms": "1.1.0",
          "Microsoft.NETCore.Targets": "1.1.0",
          "runtime.any.System.Runtime": "4.3.0"
        }
      },
      "System.Runtime.Caching": {
        "type": "Transitive",
        "resolved": "4.6.0",
        "contentHash": "YNctvODRmws3AOuXjk/+Hl1XfrSt0hFvYGBVmT43lw8iCJKb/HRFByPMnOJf65o2RJWg8CCtdsyh2Oxu+8FYXw==",
        "dependencies": {
          "System.Configuration.ConfigurationManager": "4.6.0"
        }
      },
      "System.Runtime.Extensions": {
        "type": "Transitive",
        "resolved": "4.3.0",
        "contentHash": "guW0uK0fn5fcJJ1tJVXYd7/1h5F+pea1r7FLSOz/f8vPEqbR2ZAknuRDvTQ8PzAilDveOxNjSfr0CHfIQfFk8g==",
        "dependencies": {
          "Microsoft.NETCore.Platforms": "1.1.0",
          "Microsoft.NETCore.Targets": "1.1.0",
          "System.Runtime": "4.3.0",
          "runtime.unix.System.Runtime.Extensions": "4.3.0"
        }
      },
      "System.Runtime.Handles": {
        "type": "Transitive",
        "resolved": "4.3.0",
        "contentHash": "OKiSUN7DmTWeYb3l51A7EYaeNMnvxwE249YtZz7yooT4gOZhmTjIn48KgSsw2k2lYdLgTKNJw/ZIfSElwDRVgg==",
        "dependencies": {
          "Microsoft.NETCore.Platforms": "1.1.0",
          "Microsoft.NETCore.Targets": "1.1.0",
          "System.Runtime": "4.3.0",
          "runtime.any.System.Runtime.Handles": "4.3.0"
        }
      },
      "System.Runtime.InteropServices": {
        "type": "Transitive",
        "resolved": "4.3.0",
        "contentHash": "uv1ynXqiMK8mp1GM3jDqPCFN66eJ5w5XNomaK2XD+TuCroNTLFGeZ+WCmBMcBDyTFKou3P6cR6J/QsaqDp7fGQ==",
        "dependencies": {
          "Microsoft.NETCore.Platforms": "1.1.0",
          "Microsoft.NETCore.Targets": "1.1.0",
          "System.Reflection": "4.3.0",
          "System.Reflection.Primitives": "4.3.0",
          "System.Runtime": "4.3.0",
          "System.Runtime.Handles": "4.3.0",
          "runtime.any.System.Runtime.InteropServices": "4.3.0"
        }
      },
      "System.Runtime.InteropServices.RuntimeInformation": {
        "type": "Transitive",
        "resolved": "4.3.0",
        "contentHash": "cbz4YJMqRDR7oLeMRbdYv7mYzc++17lNhScCX0goO2XpGWdvAt60CGN+FHdePUEHCe/Jy9jUlvNAiNdM+7jsOw==",
        "dependencies": {
          "System.Reflection": "4.3.0",
          "System.Reflection.Extensions": "4.3.0",
          "System.Resources.ResourceManager": "4.3.0",
          "System.Runtime": "4.3.0",
          "System.Runtime.InteropServices": "4.3.0",
          "System.Threading": "4.3.0",
          "runtime.native.System": "4.3.0"
        }
      },
      "System.Runtime.WindowsRuntime": {
        "type": "Transitive",
        "resolved": "4.6.0",
        "contentHash": "IWrs1TmbxP65ZZjIglNyvDkFNoV5q2Pofg5WO7I8RKQOpLdFprQSh3xesOoClBqR4JHr4nEB1Xk1MqLPW1jPuQ==",
        "dependencies": {
          "Microsoft.NETCore.Platforms": "3.0.0"
        }
      },
      "System.Runtime.WindowsRuntime.UI.Xaml": {
        "type": "Transitive",
        "resolved": "4.6.0",
        "contentHash": "r4tNw5v5kqRJ9HikWpcyNf3suGw7DjX93svj9iBjtdeLqL8jt9Z+7f+s4wrKZJr84u8IMsrIjt8K6jYvkRqMSg==",
        "dependencies": {
          "Microsoft.NETCore.Platforms": "3.0.0",
          "System.Runtime.WindowsRuntime": "4.6.0"
        }
      },
      "System.Security.AccessControl": {
        "type": "Transitive",
        "resolved": "4.6.0",
        "contentHash": "gmlk6khICtVhiUnVBBtlsH0H/5QFDqhTZgtpp3AX14wWE6OIE+BX95NLD+X4AolXnIy/oXpNNmXYnsNfW1KuDQ==",
        "dependencies": {
          "Microsoft.NETCore.Platforms": "3.0.0",
          "System.Security.Principal.Windows": "4.6.0"
        }
      },
      "System.Security.Cryptography.Algorithms": {
        "type": "Transitive",
        "resolved": "4.3.0",
        "contentHash": "W1kd2Y8mYSCgc3ULTAZ0hOP2dSdG5YauTb1089T0/kRcN2MpSAW1izOFROrJgxSlMn3ArsgHXagigyi+ibhevg==",
        "dependencies": {
          "Microsoft.NETCore.Platforms": "1.1.0",
          "System.Collections": "4.3.0",
          "System.IO": "4.3.0",
          "System.Resources.ResourceManager": "4.3.0",
          "System.Runtime": "4.3.0",
          "System.Runtime.Extensions": "4.3.0",
          "System.Runtime.Handles": "4.3.0",
          "System.Runtime.InteropServices": "4.3.0",
          "System.Runtime.Numerics": "4.3.0",
          "System.Security.Cryptography.Encoding": "4.3.0",
          "System.Security.Cryptography.Primitives": "4.3.0",
          "System.Text.Encoding": "4.3.0",
          "runtime.native.System.Security.Cryptography.Apple": "4.3.0",
          "runtime.native.System.Security.Cryptography.OpenSsl": "4.3.0"
        }
      },
      "System.Security.Cryptography.Cng": {
        "type": "Transitive",
        "resolved": "4.6.0",
        "contentHash": "aa7yPkf0Xnto7ABWc6jj/aC5wopVYDqHLxZKuUban63gNJeiA2Zml+H6CFvaXerCHoo6xWn2CK9dfnzGyZ/XRQ=="
      },
      "System.Security.Cryptography.Csp": {
        "type": "Transitive",
        "resolved": "4.3.0",
        "contentHash": "X4s/FCkEUnRGnwR3aSfVIkldBmtURMhmexALNTwpjklzxWU7yjMk7GHLKOZTNkgnWnE0q7+BCf9N2LVRWxewaA==",
        "dependencies": {
          "Microsoft.NETCore.Platforms": "1.1.0",
          "System.IO": "4.3.0",
          "System.Reflection": "4.3.0",
          "System.Resources.ResourceManager": "4.3.0",
          "System.Runtime": "4.3.0",
          "System.Runtime.Extensions": "4.3.0",
          "System.Runtime.Handles": "4.3.0",
          "System.Runtime.InteropServices": "4.3.0",
          "System.Security.Cryptography.Algorithms": "4.3.0",
          "System.Security.Cryptography.Encoding": "4.3.0",
          "System.Security.Cryptography.Primitives": "4.3.0",
          "System.Text.Encoding": "4.3.0",
          "System.Threading": "4.3.0"
        }
      },
      "System.Security.Cryptography.Encoding": {
        "type": "Transitive",
        "resolved": "4.3.0",
        "contentHash": "1DEWjZZly9ae9C79vFwqaO5kaOlI5q+3/55ohmq/7dpDyDfc8lYe7YVxJUZ5MF/NtbkRjwFRo14yM4OEo9EmDw==",
        "dependencies": {
          "Microsoft.NETCore.Platforms": "1.1.0",
          "System.Collections": "4.3.0",
          "System.Collections.Concurrent": "4.3.0",
          "System.Linq": "4.3.0",
          "System.Resources.ResourceManager": "4.3.0",
          "System.Runtime": "4.3.0",
          "System.Runtime.Extensions": "4.3.0",
          "System.Runtime.Handles": "4.3.0",
          "System.Runtime.InteropServices": "4.3.0",
          "System.Security.Cryptography.Primitives": "4.3.0",
          "System.Text.Encoding": "4.3.0",
          "runtime.native.System.Security.Cryptography.OpenSsl": "4.3.0"
        }
      },
      "System.Security.Cryptography.OpenSsl": {
        "type": "Transitive",
        "resolved": "4.3.0",
        "contentHash": "h4CEgOgv5PKVF/HwaHzJRiVboL2THYCou97zpmhjghx5frc7fIvlkY1jL+lnIQyChrJDMNEXS6r7byGif8Cy4w==",
        "dependencies": {
          "System.Collections": "4.3.0",
          "System.IO": "4.3.0",
          "System.Resources.ResourceManager": "4.3.0",
          "System.Runtime": "4.3.0",
          "System.Runtime.Extensions": "4.3.0",
          "System.Runtime.Handles": "4.3.0",
          "System.Runtime.InteropServices": "4.3.0",
          "System.Runtime.Numerics": "4.3.0",
          "System.Security.Cryptography.Algorithms": "4.3.0",
          "System.Security.Cryptography.Encoding": "4.3.0",
          "System.Security.Cryptography.Primitives": "4.3.0",
          "System.Text.Encoding": "4.3.0",
          "runtime.native.System.Security.Cryptography.OpenSsl": "4.3.0"
        }
      },
      "System.Security.Cryptography.Pkcs": {
        "type": "Transitive",
        "resolved": "4.6.0",
        "contentHash": "LoYMH8gD6hlx0pWKFUUqQEhC5YQsWaq3drPkK+ksj55PT1s+K5r0yYGb3rU+F1oVoe17DYBI/CHs68KwtcWSkg==",
        "dependencies": {
          "System.Security.Cryptography.Cng": "4.6.0"
        }
      },
      "System.Security.Cryptography.ProtectedData": {
        "type": "Transitive",
        "resolved": "4.7.0",
        "contentHash": "ehYW0m9ptxpGWvE4zgqongBVWpSDU/JCFD4K7krxkQwSz/sFQjEXCUqpvencjy6DYDbn7Ig09R8GFffu8TtneQ=="
      },
      "System.Security.Cryptography.X509Certificates": {
        "type": "Transitive",
        "resolved": "4.3.0",
        "contentHash": "t2Tmu6Y2NtJ2um0RtcuhP7ZdNNxXEgUm2JeoA/0NvlMjAhKCnM1NX07TDl3244mVp3QU6LPEhT3HTtH1uF7IYw==",
        "dependencies": {
          "Microsoft.NETCore.Platforms": "1.1.0",
          "System.Collections": "4.3.0",
          "System.Diagnostics.Debug": "4.3.0",
          "System.Globalization": "4.3.0",
          "System.Globalization.Calendars": "4.3.0",
          "System.IO": "4.3.0",
          "System.IO.FileSystem": "4.3.0",
          "System.IO.FileSystem.Primitives": "4.3.0",
          "System.Resources.ResourceManager": "4.3.0",
          "System.Runtime": "4.3.0",
          "System.Runtime.Extensions": "4.3.0",
          "System.Runtime.Handles": "4.3.0",
          "System.Runtime.InteropServices": "4.3.0",
          "System.Runtime.Numerics": "4.3.0",
          "System.Security.Cryptography.Algorithms": "4.3.0",
          "System.Security.Cryptography.Cng": "4.3.0",
          "System.Security.Cryptography.Csp": "4.3.0",
          "System.Security.Cryptography.Encoding": "4.3.0",
          "System.Security.Cryptography.OpenSsl": "4.3.0",
          "System.Security.Cryptography.Primitives": "4.3.0",
          "System.Text.Encoding": "4.3.0",
          "System.Threading": "4.3.0",
          "runtime.native.System": "4.3.0",
          "runtime.native.System.Net.Http": "4.3.0",
          "runtime.native.System.Security.Cryptography.OpenSsl": "4.3.0"
        }
      },
      "System.Security.Principal.Windows": {
        "type": "Transitive",
        "resolved": "4.6.0",
        "contentHash": "Mdukseovp0YIGaz16FMH6nbfgZkrCFOJbtXQptv0aeBO9h775Ilb9+TDwLVTKikoW7y7CY7lpoXl9zmZ5G3ndA=="
      },
      "System.ServiceProcess.ServiceController": {
        "type": "Transitive",
        "resolved": "4.6.0",
        "contentHash": "K3Nz2wlOWsxlSZ2YkA/6qBhYbGbE7NecgR8YkqDi9/FXCGI+H9hYGfreEEiljocyvETL7fuxOLHP6GA34tTe+A==",
        "dependencies": {
          "System.Diagnostics.EventLog": "4.6.0"
        }
      },
      "System.Text.Encoding": {
        "type": "Transitive",
        "resolved": "4.3.0",
        "contentHash": "BiIg+KWaSDOITze6jGQynxg64naAPtqGHBwDrLaCtixsa5bKiR8dpPOHA7ge3C0JJQizJE+sfkz1wV+BAKAYZw==",
        "dependencies": {
          "Microsoft.NETCore.Platforms": "1.1.0",
          "Microsoft.NETCore.Targets": "1.1.0",
          "System.Runtime": "4.3.0",
          "runtime.any.System.Text.Encoding": "4.3.0"
        }
      },
      "System.Text.Encoding.CodePages": {
        "type": "Transitive",
        "resolved": "4.6.0",
        "contentHash": "OCUK9C/U97+UheVwo+JE+IUcKySUE3Oe+BcHhVtQrvmKSUFLrUDO8B5zEPRL6mBGbczxZp4w1boSck6/fw4dog==",
        "dependencies": {
          "Microsoft.NETCore.Platforms": "3.0.0"
        }
      },
      "System.Text.Encoding.Extensions": {
        "type": "Transitive",
        "resolved": "4.3.0",
        "contentHash": "YVMK0Bt/A43RmwizJoZ22ei2nmrhobgeiYwFzC4YAN+nue8RF6djXDMog0UCn+brerQoYVyaS+ghy9P/MUVcmw==",
        "dependencies": {
          "Microsoft.NETCore.Platforms": "1.1.0",
          "Microsoft.NETCore.Targets": "1.1.0",
          "System.Runtime": "4.3.0",
          "System.Text.Encoding": "4.3.0",
          "runtime.any.System.Text.Encoding.Extensions": "4.3.0"
        }
      },
      "System.Text.Encodings.Web": {
        "type": "Transitive",
        "resolved": "6.0.0",
        "contentHash": "Vg8eB5Tawm1IFqj4TVK1czJX89rhFxJo9ELqc/Eiq0eXy13RK00eubyU6TJE6y+GQXjyV5gSfiewDUZjQgSE0w==",
        "dependencies": {
          "System.Runtime.CompilerServices.Unsafe": "6.0.0"
        }
      },
      "System.Threading.AccessControl": {
        "type": "Transitive",
        "resolved": "4.6.0",
        "contentHash": "Zqg73v4Yqfhv6AHA43KMU14X21U7WgjT/K/GXTJuG1g4kRmeApfcIWT90Fpemer9bpU47ivt7vE9pvRkGDm24A==",
        "dependencies": {
          "System.Security.AccessControl": "4.6.0",
          "System.Security.Principal.Windows": "4.6.0"
        }
      },
      "System.Threading.Tasks": {
        "type": "Transitive",
        "resolved": "4.3.0",
        "contentHash": "LbSxKEdOUhVe8BezB/9uOGGppt+nZf6e1VFyw6v3DN6lqitm0OSn2uXMOdtP0M3W4iMcqcivm2J6UgqiwwnXiA==",
        "dependencies": {
          "Microsoft.NETCore.Platforms": "1.1.0",
          "Microsoft.NETCore.Targets": "1.1.0",
          "System.Runtime": "4.3.0",
          "runtime.any.System.Threading.Tasks": "4.3.0"
        }
      },
      "System.Threading.ThreadPool": {
        "type": "Transitive",
        "resolved": "4.3.0",
        "contentHash": "k/+g4b7vjdd4aix83sTgC9VG6oXYKAktSfNIJUNGxPEj7ryEOfzHHhfnmsZvjxawwcD9HyWXKCXmPjX8U4zeSw==",
        "dependencies": {
          "System.Runtime": "4.3.0",
          "System.Runtime.Handles": "4.3.0"
        }
      },
      "System.Threading.Timer": {
        "type": "Transitive",
        "resolved": "4.3.0",
        "contentHash": "Z6YfyYTCg7lOZjJzBjONJTFKGN9/NIYKSxhU5GRd+DTwHSZyvWp1xuI5aR+dLg+ayyC5Xv57KiY4oJ0tMO89fQ==",
        "dependencies": {
          "Microsoft.NETCore.Platforms": "1.1.0",
          "Microsoft.NETCore.Targets": "1.1.0",
          "System.Runtime": "4.3.0",
          "runtime.any.System.Threading.Timer": "4.3.0"
        }
      },
      "System.Windows.Extensions": {
        "type": "Transitive",
        "resolved": "4.6.0",
        "contentHash": "GL4izk0KgeyXklUOHViAk7y1IOYVYcn8nDpJZgcCqNzTGv2xd+8rgGgMKMo8G9nvfEuRCrNxWnGc74EiuYH2YA==",
        "dependencies": {
          "System.Drawing.Common": "4.6.0"
        }
      }
    },
    "net6.0/linux-musl-x64": {
      "Microsoft.Win32.Primitives": {
        "type": "Transitive",
        "resolved": "4.3.0",
        "contentHash": "9ZQKCWxH7Ijp9BfahvL2Zyf1cJIk8XYLF6Yjzr2yi0b2cOut/HQ31qf1ThHAgCc3WiZMdnWcfJCgN82/0UunxA==",
        "dependencies": {
          "Microsoft.NETCore.Platforms": "1.1.0",
          "Microsoft.NETCore.Targets": "1.1.0",
          "System.Runtime": "4.3.0",
          "runtime.unix.Microsoft.Win32.Primitives": "4.3.0"
        }
      },
      "Microsoft.Win32.Registry": {
        "type": "Transitive",
        "resolved": "4.6.0",
        "contentHash": "Xuqo5Lf5h1eUAbT8sJwNSEgusyEcQQQcza1R8dxJ6q/1vLSU1SG/WxtgiCPAth14dz/IjBXCxWT/+6E9glX33w==",
        "dependencies": {
          "System.Security.AccessControl": "4.6.0",
          "System.Security.Principal.Windows": "4.6.0"
        }
      },
      "Microsoft.Win32.Registry.AccessControl": {
        "type": "Transitive",
        "resolved": "4.6.0",
        "contentHash": "xVYpdIzdUzi+x6b0oGjOxqPf05ZYMVSEe+rwEZ/58D7A3IldDqP/tzy1VkVS/DL7+Km/sib6YS9eHXePy4Dn2Q==",
        "dependencies": {
          "Microsoft.Win32.Registry": "4.6.0",
          "System.Security.AccessControl": "4.6.0"
        }
      },
      "Microsoft.Win32.SystemEvents": {
        "type": "Transitive",
        "resolved": "4.6.0",
        "contentHash": "Edg+pFW5C8WJb680Za2kTV8TqUi6Ahl/WldRVoOVJ23UQLpDHFspa+umgFjkWZw24ETsU99Cg+ErZz683M4chg==",
        "dependencies": {
          "Microsoft.NETCore.Platforms": "3.0.0"
        }
      },
      "runtime.any.System.Collections": {
        "type": "Transitive",
        "resolved": "4.3.0",
        "contentHash": "23g6rqftKmovn2cLeGsuHUYm0FD7pdutb0uQMJpZ3qTvq+zHkgmt6J65VtRry4WDGYlmkMa4xDACtaQ94alNag==",
        "dependencies": {
          "System.Runtime": "4.3.0"
        }
      },
      "runtime.any.System.Diagnostics.Tools": {
        "type": "Transitive",
        "resolved": "4.3.0",
        "contentHash": "S/GPBmfPBB48ZghLxdDR7kDAJVAqgAuThyDJho3OLP5OS4tWD2ydyL8LKm8lhiBxce10OKe9X2zZ6DUjAqEbPg=="
      },
      "runtime.any.System.Diagnostics.Tracing": {
        "type": "Transitive",
        "resolved": "4.3.0",
        "contentHash": "1lpifymjGDzoYIaam6/Hyqf8GhBI3xXYLK2TgEvTtuZMorG3Kb9QnMTIKhLjJYXIiu1JvxjngHvtVFQQlpQ3HQ=="
      },
      "runtime.any.System.Globalization": {
        "type": "Transitive",
        "resolved": "4.3.0",
        "contentHash": "sMDBnad4rp4t7GY442Jux0MCUuKL4otn5BK6Ni0ARTXTSpRNBzZ7hpMfKSvnVSED5kYJm96YOWsqV0JH0d2uuw=="
      },
      "runtime.any.System.Globalization.Calendars": {
        "type": "Transitive",
        "resolved": "4.3.0",
        "contentHash": "M1r+760j1CNA6M/ZaW6KX8gOS8nxPRqloqDcJYVidRG566Ykwcs29AweZs2JF+nMOCgWDiMfPSTMfvwOI9F77w=="
      },
      "runtime.any.System.IO": {
        "type": "Transitive",
        "resolved": "4.3.0",
        "contentHash": "SDZ5AD1DtyRoxYtEcqQ3HDlcrorMYXZeCt7ZhG9US9I5Vva+gpIWDGMkcwa5XiKL0ceQKRZIX2x0XEjLX7PDzQ=="
      },
      "runtime.any.System.Reflection": {
        "type": "Transitive",
        "resolved": "4.3.0",
        "contentHash": "hLC3A3rI8jipR5d9k7+f0MgRCW6texsAp0MWkN/ci18FMtQ9KH7E2vDn/DH2LkxsszlpJpOn9qy6Z6/69rH6eQ=="
      },
      "runtime.any.System.Reflection.Extensions": {
        "type": "Transitive",
        "resolved": "4.3.0",
        "contentHash": "cPhT+Vqu52+cQQrDai/V91gubXUnDKNRvlBnH+hOgtGyHdC17aQIU64EaehwAQymd7kJA5rSrVRNfDYrbhnzyA=="
      },
      "runtime.any.System.Reflection.Primitives": {
        "type": "Transitive",
        "resolved": "4.3.0",
        "contentHash": "Nrm1p3armp6TTf2xuvaa+jGTTmncALWFq22CpmwRvhDf6dE9ZmH40EbOswD4GnFLrMRS0Ki6Kx5aUPmKK/hZBg=="
      },
      "runtime.any.System.Resources.ResourceManager": {
        "type": "Transitive",
        "resolved": "4.3.0",
        "contentHash": "Lxb89SMvf8w9p9+keBLyL6H6x/TEmc6QVsIIA0T36IuyOY3kNvIdyGddA2qt35cRamzxF8K5p0Opq4G4HjNbhQ=="
      },
      "runtime.any.System.Runtime": {
        "type": "Transitive",
        "resolved": "4.3.0",
        "contentHash": "fRS7zJgaG9NkifaAxGGclDDoRn9HC7hXACl52Or06a/fxdzDajWb5wov3c6a+gVSlekRoexfjwQSK9sh5um5LQ==",
        "dependencies": {
          "System.Private.Uri": "4.3.0"
        }
      },
      "runtime.any.System.Runtime.Handles": {
        "type": "Transitive",
        "resolved": "4.3.0",
        "contentHash": "GG84X6vufoEzqx8PbeBKheE4srOhimv+yLtGb/JkR3Y2FmoqmueLNFU4Xx8Y67plFpltQSdK74x0qlEhIpv/CQ=="
      },
      "runtime.any.System.Runtime.InteropServices": {
        "type": "Transitive",
        "resolved": "4.3.0",
        "contentHash": "lBoFeQfxe/4eqjPi46E0LU/YaCMdNkQ8B4MZu/mkzdIAZh8RQ1NYZSj0egrQKdgdvlPFtP4STtob40r4o2DBAw=="
      },
      "runtime.any.System.Text.Encoding": {
        "type": "Transitive",
        "resolved": "4.3.0",
        "contentHash": "+ihI5VaXFCMVPJNstG4O4eo1CfbrByLxRrQQTqOTp1ttK0kUKDqOdBSTaCB2IBk/QtjDrs6+x4xuezyMXdm0HQ=="
      },
      "runtime.any.System.Text.Encoding.Extensions": {
        "type": "Transitive",
        "resolved": "4.3.0",
        "contentHash": "NLrxmLsfRrOuVqPWG+2lrQZnE53MLVeo+w9c54EV+TUo4c8rILpsDXfY8pPiOy9kHpUHHP07ugKmtsU3vVW5Jg=="
      },
      "runtime.any.System.Threading.Tasks": {
        "type": "Transitive",
        "resolved": "4.3.0",
        "contentHash": "OhBAVBQG5kFj1S+hCEQ3TUHBAEtZ3fbEMgZMRNdN8A0Pj4x+5nTELEqL59DU0TjKVE6II3dqKw4Dklb3szT65w=="
      },
      "runtime.any.System.Threading.Timer": {
        "type": "Transitive",
        "resolved": "4.3.0",
        "contentHash": "w4ehZJ+AwXYmGwYu+rMvym6RvMaRiUEQR1u6dwcyuKHxz8Heu/mO9AG1MquEgTyucnhv3M43X0iKpDOoN17C0w=="
      },
      "runtime.debian.8-x64.runtime.native.System.Security.Cryptography.OpenSsl": {
        "type": "Transitive",
        "resolved": "4.3.0",
        "contentHash": "HdSSp5MnJSsg08KMfZThpuLPJpPwE5hBXvHwoKWosyHHfe8Mh5WKT0ylEOf6yNzX6Ngjxe4Whkafh5q7Ymac4Q=="
      },
      "runtime.fedora.23-x64.runtime.native.System.Security.Cryptography.OpenSsl": {
        "type": "Transitive",
        "resolved": "4.3.0",
        "contentHash": "+yH1a49wJMy8Zt4yx5RhJrxO/DBDByAiCzNwiETI+1S4mPdCu0OY4djdciC7Vssk0l22wQaDLrXxXkp+3+7bVA=="
      },
      "runtime.fedora.24-x64.runtime.native.System.Security.Cryptography.OpenSsl": {
        "type": "Transitive",
        "resolved": "4.3.0",
        "contentHash": "c3YNH1GQJbfIPJeCnr4avseugSqPrxwIqzthYyZDN6EuOyNOzq+y2KSUfRcXauya1sF4foESTgwM5e1A8arAKw=="
      },
      "runtime.linux-arm.runtime.native.System.IO.Ports": {
        "type": "Transitive",
        "resolved": "4.6.0-rc2.19462.14",
        "contentHash": "iPSWmmEhl0TNIVKHEOvgYEwpXoL7+KRxINcP9ni8JmfdeYPDVzTZXK/d0/1BxlLZIqXC3uMKjFhXFSFLxVlLAg=="
      },
      "runtime.linux-arm64.runtime.native.System.IO.Ports": {
        "type": "Transitive",
        "resolved": "4.6.0-rc2.19462.14",
        "contentHash": "Ii8t2RrqsHoBwnvpN8CwQYiukabVJnBYHE6ee/Yl+jKRpkbavlnA9pktxLQARsL1YJ4AKrNT/pAdQCuxTKECBA=="
      },
      "runtime.linux-x64.runtime.native.System.IO.Ports": {
        "type": "Transitive",
        "resolved": "4.6.0-rc2.19462.14",
        "contentHash": "zc0JugELjZ3MCPzYAroQyuTiChrw8lVUQlMc0bKolAsjpWcCECaLOLd9NRms1sfI52r4ILPvKFlqJwelc88Qhw=="
      },
      "runtime.opensuse.13.2-x64.runtime.native.System.Security.Cryptography.OpenSsl": {
        "type": "Transitive",
        "resolved": "4.3.0",
        "contentHash": "b3pthNgxxFcD+Pc0WSEoC0+md3MyhRS6aCEeenvNE3Fdw1HyJ18ZhRFVJJzIeR/O/jpxPboB805Ho0T3Ul7w8A=="
      },
      "runtime.opensuse.42.1-x64.runtime.native.System.Security.Cryptography.OpenSsl": {
        "type": "Transitive",
        "resolved": "4.3.0",
        "contentHash": "KeLz4HClKf+nFS7p/6Fi/CqyLXh81FpiGzcmuS8DGi9lUqSnZ6Es23/gv2O+1XVGfrbNmviF7CckBpavkBoIFQ=="
      },
      "runtime.osx-x64.runtime.native.System.IO.Ports": {
        "type": "Transitive",
        "resolved": "4.6.0-rc2.19462.14",
        "contentHash": "t2+r1sZd8zeBh7omYsd1ZnwxVZ8POBR1JmvcwUXK82R+XWtf2/RMFZenJFfuy1ii507hB79JvNCFj7ZF0+WhCQ=="
      },
      "runtime.osx.10.10-x64.runtime.native.System.Security.Cryptography.Apple": {
        "type": "Transitive",
        "resolved": "4.3.0",
        "contentHash": "kVXCuMTrTlxq4XOOMAysuNwsXWpYeboGddNGpIgNSZmv1b6r/s/DPk0fYMB7Q5Qo4bY68o48jt4T4y5BVecbCQ=="
      },
      "runtime.osx.10.10-x64.runtime.native.System.Security.Cryptography.OpenSsl": {
        "type": "Transitive",
        "resolved": "4.3.0",
        "contentHash": "X7IdhILzr4ROXd8mI1BUCQMSHSQwelUlBjF1JyTKCjXaOGn2fB4EKBxQbCK2VjO3WaWIdlXZL3W6TiIVnrhX4g=="
      },
      "runtime.rhel.7-x64.runtime.native.System.Security.Cryptography.OpenSsl": {
        "type": "Transitive",
        "resolved": "4.3.0",
        "contentHash": "nyFNiCk/r+VOiIqreLix8yN+q3Wga9+SE8BCgkf+2BwEKiNx6DyvFjCgkfV743/grxv8jHJ8gUK4XEQw7yzRYg=="
      },
      "runtime.ubuntu.14.04-x64.runtime.native.System.Security.Cryptography.OpenSsl": {
        "type": "Transitive",
        "resolved": "4.3.0",
        "contentHash": "ytoewC6wGorL7KoCAvRfsgoJPJbNq+64k2SqW6JcOAebWsFUvCCYgfzQMrnpvPiEl4OrblUlhF2ji+Q1+SVLrQ=="
      },
      "runtime.ubuntu.16.04-x64.runtime.native.System.Security.Cryptography.OpenSsl": {
        "type": "Transitive",
        "resolved": "4.3.0",
        "contentHash": "I8bKw2I8k58Wx7fMKQJn2R8lamboCAiHfHeV/pS65ScKWMMI0+wJkLYlEKvgW1D/XvSl/221clBoR2q9QNNM7A=="
      },
      "runtime.ubuntu.16.10-x64.runtime.native.System.Security.Cryptography.OpenSsl": {
        "type": "Transitive",
        "resolved": "4.3.0",
        "contentHash": "VB5cn/7OzUfzdnC8tqAIMQciVLiq2epm2NrAm1E9OjNRyG4lVhfR61SMcLizejzQP8R8Uf/0l5qOIbUEi+RdEg=="
      },
      "runtime.unix.Microsoft.Win32.Primitives": {
        "type": "Transitive",
        "resolved": "4.3.0",
        "contentHash": "2mI2Mfq+CVatgr4RWGvAWBjoCfUafy6VNFU7G9OA52DjO8x/okfIbsEq2UPgeGfdpO7X5gmPXKT8slx0tn0Mhw==",
        "dependencies": {
          "System.Runtime": "4.3.0",
          "System.Runtime.InteropServices": "4.3.0",
          "runtime.native.System": "4.3.0"
        }
      },
      "runtime.unix.System.Console": {
        "type": "Transitive",
        "resolved": "4.3.0",
        "contentHash": "JSEiU9EvE2vJTHUuHnSg9le8XDbvZmjZ/3PhLviICzY1TTDE7c/uNYVtE9qTA9PAOZsqccy5lxvfaZOeBhT3tA==",
        "dependencies": {
          "System.Collections": "4.3.0",
          "System.IO": "4.3.0",
          "System.IO.FileSystem.Primitives": "4.3.0",
          "System.Resources.ResourceManager": "4.3.0",
          "System.Runtime": "4.3.0",
          "System.Runtime.Extensions": "4.3.0",
          "System.Runtime.Handles": "4.3.0",
          "System.Runtime.InteropServices": "4.3.0",
          "System.Text.Encoding": "4.3.0",
          "System.Text.Encoding.Extensions": "4.3.0",
          "System.Threading": "4.3.0",
          "System.Threading.Tasks": "4.3.0",
          "runtime.native.System": "4.3.0"
        }
      },
      "runtime.unix.System.Diagnostics.Debug": {
        "type": "Transitive",
        "resolved": "4.3.0",
        "contentHash": "WV8KLRHWVUVUDduFnvGMHt0FsEt2wK6xPl1EgDKlaMx2KnZ43A/O0GzP8wIuvAC7mq4T9V1mm90r+PXkL9FPdQ==",
        "dependencies": {
          "runtime.native.System": "4.3.0"
        }
      },
      "runtime.unix.System.IO.FileSystem": {
        "type": "Transitive",
        "resolved": "4.3.0",
        "contentHash": "ajmTcjrqc3vgV1TH54DRioshbEniaFbOAJ0kReGuNsp9uIcqYle0RmUo6+Qlwqe3JIs4TDxgnqs3UzX3gRJ1rA==",
        "dependencies": {
          "System.Buffers": "4.3.0",
          "System.Collections": "4.3.0",
          "System.Diagnostics.Debug": "4.3.0",
          "System.IO": "4.3.0",
          "System.IO.FileSystem.Primitives": "4.3.0",
          "System.Resources.ResourceManager": "4.3.0",
          "System.Runtime": "4.3.0",
          "System.Runtime.Extensions": "4.3.0",
          "System.Runtime.Handles": "4.3.0",
          "System.Runtime.InteropServices": "4.3.0",
          "System.Text.Encoding": "4.3.0",
          "System.Text.Encoding.Extensions": "4.3.0",
          "System.Threading": "4.3.0",
          "System.Threading.Tasks": "4.3.0",
          "runtime.native.System": "4.3.0"
        }
      },
      "runtime.unix.System.Net.Primitives": {
        "type": "Transitive",
        "resolved": "4.3.0",
        "contentHash": "AZcRXhH7Gamr+bckUfX3iHefPIrujJTt9XWQWo0elNiP1SNasX0KBWINZkDKY0GsOrsyJ7cB4MgIRTZzLlsTKg==",
        "dependencies": {
          "Microsoft.Win32.Primitives": "4.3.0",
          "System.Collections": "4.3.0",
          "System.Diagnostics.Tracing": "4.3.0",
          "System.Globalization": "4.3.0",
          "System.Resources.ResourceManager": "4.3.0",
          "System.Runtime": "4.3.0",
          "System.Runtime.Extensions": "4.3.0",
          "System.Runtime.Handles": "4.3.0",
          "System.Runtime.InteropServices": "4.3.0",
          "System.Threading": "4.3.0",
          "runtime.native.System": "4.3.0"
        }
      },
      "runtime.unix.System.Net.Sockets": {
        "type": "Transitive",
        "resolved": "4.3.0",
        "contentHash": "4NcLbqajFaD3PvhOdmbieeBlKY4d8/kBfgJ5g28n6k1jWEICabvLM62gvmUS/CvyfvcZxVanKPl+E9LhPzfXZw==",
        "dependencies": {
          "System.Collections": "4.3.0",
          "System.Diagnostics.Debug": "4.3.0",
          "System.Diagnostics.Tracing": "4.3.0",
          "System.Globalization": "4.3.0",
          "System.IO": "4.3.0",
          "System.IO.FileSystem": "4.3.0",
          "System.Net.NameResolution": "4.3.0",
          "System.Net.Primitives": "4.3.0",
          "System.Resources.ResourceManager": "4.3.0",
          "System.Runtime": "4.3.0",
          "System.Runtime.Extensions": "4.3.0",
          "System.Runtime.Handles": "4.3.0",
          "System.Runtime.InteropServices": "4.3.0",
          "System.Threading": "4.3.0",
          "System.Threading.Tasks": "4.3.0",
          "System.Threading.ThreadPool": "4.3.0",
          "runtime.native.System": "4.3.0"
        }
      },
      "runtime.unix.System.Private.Uri": {
        "type": "Transitive",
        "resolved": "4.3.0",
        "contentHash": "ooWzobr5RAq34r9uan1r/WPXJYG1XWy9KanrxNvEnBzbFdQbMG7Y3bVi4QxR7xZMNLOxLLTAyXvnSkfj5boZSg==",
        "dependencies": {
          "runtime.native.System": "4.3.0"
        }
      },
      "runtime.unix.System.Runtime.Extensions": {
        "type": "Transitive",
        "resolved": "4.3.0",
        "contentHash": "zQiTBVpiLftTQZW8GFsV0gjYikB1WMkEPIxF5O6RkUrSV/OgvRRTYgeFQha/0keBpuS0HYweraGRwhfhJ7dj7w==",
        "dependencies": {
          "System.Private.Uri": "4.3.0",
          "runtime.native.System": "4.3.0",
          "runtime.native.System.Security.Cryptography.OpenSsl": "4.3.0"
        }
      },
      "runtime.win-arm64.runtime.native.System.Data.SqlClient.sni": {
        "type": "Transitive",
        "resolved": "4.4.0",
        "contentHash": "LbrynESTp3bm5O/+jGL8v0Qg5SJlTV08lpIpFesXjF6uGNMWqFnUQbYBJwZTeua6E/Y7FIM1C54Ey1btLWupdg=="
      },
      "runtime.win-x64.runtime.native.System.Data.SqlClient.sni": {
        "type": "Transitive",
        "resolved": "4.4.0",
        "contentHash": "38ugOfkYJqJoX9g6EYRlZB5U2ZJH51UP8ptxZgdpS07FgOEToV+lS11ouNK2PM12Pr6X/PpT5jK82G3DwH/SxQ=="
      },
      "runtime.win-x86.runtime.native.System.Data.SqlClient.sni": {
        "type": "Transitive",
        "resolved": "4.4.0",
        "contentHash": "YhEdSQUsTx+C8m8Bw7ar5/VesXvCFMItyZF7G1AUY+OM0VPZUOeAVpJ4Wl6fydBGUYZxojTDR3I6Bj/+BPkJNA=="
      },
      "System.Buffers": {
        "type": "Transitive",
        "resolved": "4.3.0",
        "contentHash": "ratu44uTIHgeBeI0dE8DWvmXVBSo4u7ozRZZHOMmK/JPpYyo0dAfgSiHlpiObMQ5lEtEyIXA40sKRYg5J6A8uQ==",
        "dependencies": {
          "System.Diagnostics.Debug": "4.3.0",
          "System.Diagnostics.Tracing": "4.3.0",
          "System.Resources.ResourceManager": "4.3.0",
          "System.Runtime": "4.3.0",
          "System.Threading": "4.3.0"
        }
      },
      "System.Collections": {
        "type": "Transitive",
        "resolved": "4.3.0",
        "contentHash": "3Dcj85/TBdVpL5Zr+gEEBUuFe2icOnLalmEh9hfck1PTYbbyWuZgh4fmm2ysCLTrqLQw6t3TgTyJ+VLp+Qb+Lw==",
        "dependencies": {
          "Microsoft.NETCore.Platforms": "1.1.0",
          "Microsoft.NETCore.Targets": "1.1.0",
          "System.Runtime": "4.3.0",
          "runtime.any.System.Collections": "4.3.0"
        }
      },
      "System.Console": {
        "type": "Transitive",
        "resolved": "4.3.0",
        "contentHash": "DHDrIxiqk1h03m6khKWV2X8p/uvN79rgSqpilL6uzpmSfxfU5ng8VcPtW4qsDsQDHiTv6IPV9TmD5M/vElPNLg==",
        "dependencies": {
          "Microsoft.NETCore.Platforms": "1.1.0",
          "Microsoft.NETCore.Targets": "1.1.0",
          "System.IO": "4.3.0",
          "System.Runtime": "4.3.0",
          "System.Text.Encoding": "4.3.0",
          "runtime.unix.System.Console": "4.3.0"
        }
      },
      "System.Data.Odbc": {
        "type": "Transitive",
        "resolved": "4.6.0",
        "contentHash": "nVTNcqbv036B/Rx1hoHN0I1MZldyVciX7CUhSeCkmYCM/X0DtJlYKtgE2PNjjRudqCUb7Aow7wfeGPuWWBSZPw==",
        "dependencies": {
          "Microsoft.NETCore.Platforms": "3.0.0"
        }
      },
      "System.Data.OleDb": {
        "type": "Transitive",
        "resolved": "4.6.0",
        "contentHash": "deacmfBwOpdhYz4uYAcTX/ji34Hm35ZkB1Qt//5wmpfsT8UpDmPEI/+/3s9fPCTItA4QdfHHrpbsouxv16andw==",
        "dependencies": {
          "Microsoft.Win32.Registry": "4.6.0",
          "System.Configuration.ConfigurationManager": "4.6.0",
          "System.Diagnostics.PerformanceCounter": "4.6.0",
          "System.Security.Principal.Windows": "4.6.0"
        }
      },
      "System.Data.SqlClient": {
        "type": "Transitive",
        "resolved": "4.7.0",
        "contentHash": "lV3ljZeFc01DYyjcEBSxK3sy8Ow2R6AWa6o+g0t7B4hoDcA6Kzv4bTB4E4T7C/pKuZzHeBFLxe6fD4Am4q939Q==",
        "dependencies": {
          "Microsoft.Win32.Registry": "4.6.0",
          "System.Security.Principal.Windows": "4.6.0",
          "runtime.native.System.Data.SqlClient.sni": "4.6.0"
        }
      },
      "System.Diagnostics.Debug": {
        "type": "Transitive",
        "resolved": "4.3.0",
        "contentHash": "ZUhUOdqmaG5Jk3Xdb8xi5kIyQYAA4PnTNlHx1mu9ZY3qv4ELIdKbnL/akbGaKi2RnNUWaZsAs31rvzFdewTj2g==",
        "dependencies": {
          "Microsoft.NETCore.Platforms": "1.1.0",
          "Microsoft.NETCore.Targets": "1.1.0",
          "System.Runtime": "4.3.0",
          "runtime.unix.System.Diagnostics.Debug": "4.3.0"
        }
      },
      "System.Diagnostics.EventLog": {
        "type": "Transitive",
        "resolved": "6.0.0",
        "contentHash": "lcyUiXTsETK2ALsZrX+nWuHSIQeazhqPphLfaRxzdGaG93+0kELqpgEHtwWOlQe7+jSFnKwaCAgL4kjeZCQJnw=="
      },
      "System.Diagnostics.PerformanceCounter": {
        "type": "Transitive",
        "resolved": "4.6.0",
        "contentHash": "hzNEIJ58VQtTlL12T3EZ7ChDBjDnVra1d4CICe5jM64AK1Lh7jqJvFTXTqp7l3ez2yIzfp/OJWKrQ4Glab4nLA==",
        "dependencies": {
          "Microsoft.NETCore.Platforms": "3.0.0",
          "Microsoft.Win32.Registry": "4.6.0",
          "System.Configuration.ConfigurationManager": "4.6.0",
          "System.Security.Principal.Windows": "4.6.0"
        }
      },
      "System.Diagnostics.Tools": {
        "type": "Transitive",
        "resolved": "4.3.0",
        "contentHash": "UUvkJfSYJMM6x527dJg2VyWPSRqIVB0Z7dbjHst1zmwTXz5CcXSYJFWRpuigfbO1Lf7yfZiIaEUesfnl/g5EyA==",
        "dependencies": {
          "Microsoft.NETCore.Platforms": "1.1.0",
          "Microsoft.NETCore.Targets": "1.1.0",
          "System.Runtime": "4.3.0",
          "runtime.any.System.Diagnostics.Tools": "4.3.0"
        }
      },
      "System.Diagnostics.Tracing": {
        "type": "Transitive",
        "resolved": "4.3.0",
        "contentHash": "rswfv0f/Cqkh78rA5S8eN8Neocz234+emGCtTF3lxPY96F+mmmUen6tbn0glN6PMvlKQb9bPAY5e9u7fgPTkKw==",
        "dependencies": {
          "Microsoft.NETCore.Platforms": "1.1.0",
          "Microsoft.NETCore.Targets": "1.1.0",
          "System.Runtime": "4.3.0",
          "runtime.any.System.Diagnostics.Tracing": "4.3.0"
        }
      },
      "System.DirectoryServices": {
        "type": "Transitive",
        "resolved": "4.6.0",
        "contentHash": "dMbJkr5a0JUOHg5mJ44EyeRTnQ7XvPGla6GKdQ241Z7QDqCNso/mWI2OTjnwXJqzPAALvuzGjwiyuAla58aq3g==",
        "dependencies": {
          "Microsoft.NETCore.Platforms": "3.0.0",
          "System.IO.FileSystem.AccessControl": "4.6.0",
          "System.Security.AccessControl": "4.6.0",
          "System.Security.Permissions": "4.6.0",
          "System.Security.Principal.Windows": "4.6.0"
        }
      },
      "System.DirectoryServices.AccountManagement": {
        "type": "Transitive",
        "resolved": "4.6.0",
        "contentHash": "Anpe3QSfI38aUFgtjnrqAY2ccxJ8RrPd4zEsBd6rmL2IU+fUSDuBXV3V/8J10lnGSEG4ul6AcgtIoxqziWCj3w==",
        "dependencies": {
          "Microsoft.NETCore.Platforms": "3.0.0",
          "System.Configuration.ConfigurationManager": "4.6.0",
          "System.DirectoryServices": "4.6.0",
          "System.DirectoryServices.Protocols": "4.6.0",
          "System.IO.FileSystem.AccessControl": "4.6.0",
          "System.Security.AccessControl": "4.6.0",
          "System.Security.Principal.Windows": "4.6.0"
        }
      },
      "System.DirectoryServices.Protocols": {
        "type": "Transitive",
        "resolved": "4.6.0",
        "contentHash": "gj+mTVMQ0zQfvxhCsI83deLbLUySGHUVMCgtOHiSoX8/Ivrdc1JJNy/4bNpXzIh3cgDpkUfk8YKkbGuF2ymdzQ==",
        "dependencies": {
          "Microsoft.NETCore.Platforms": "3.0.0",
          "System.Security.Principal.Windows": "4.6.0"
        }
      },
      "System.Drawing.Common": {
        "type": "Transitive",
        "resolved": "4.6.0",
        "contentHash": "2A3spjjoPZnvpVh/sDTzd+0H8ZqTdr+hH/6obB8MMfG81EJ85PmxCKDBxhBVQiA25PliKAZ1sKogDcq9mSnFEA==",
        "dependencies": {
          "Microsoft.NETCore.Platforms": "3.0.0",
          "Microsoft.Win32.SystemEvents": "4.6.0"
        }
      },
      "System.Globalization": {
        "type": "Transitive",
        "resolved": "4.3.0",
        "contentHash": "kYdVd2f2PAdFGblzFswE4hkNANJBKRmsfa2X5LG2AcWE1c7/4t0pYae1L8vfZ5xvE2nK/R9JprtToA61OSHWIg==",
        "dependencies": {
          "Microsoft.NETCore.Platforms": "1.1.0",
          "Microsoft.NETCore.Targets": "1.1.0",
          "System.Runtime": "4.3.0",
          "runtime.any.System.Globalization": "4.3.0"
        }
      },
      "System.Globalization.Calendars": {
        "type": "Transitive",
        "resolved": "4.3.0",
        "contentHash": "GUlBtdOWT4LTV3I+9/PJW+56AnnChTaOqqTLFtdmype/L500M2LIyXgmtd9X2P2VOkmJd5c67H5SaC2QcL1bFA==",
        "dependencies": {
          "Microsoft.NETCore.Platforms": "1.1.0",
          "Microsoft.NETCore.Targets": "1.1.0",
          "System.Globalization": "4.3.0",
          "System.Runtime": "4.3.0",
          "runtime.any.System.Globalization.Calendars": "4.3.0"
        }
      },
      "System.Globalization.Extensions": {
        "type": "Transitive",
        "resolved": "4.3.0",
        "contentHash": "FhKmdR6MPG+pxow6wGtNAWdZh7noIOpdD5TwQ3CprzgIE1bBBoim0vbR1+AWsWjQmU7zXHgQo4TWSP6lCeiWcQ==",
        "dependencies": {
          "Microsoft.NETCore.Platforms": "1.1.0",
          "System.Globalization": "4.3.0",
          "System.Resources.ResourceManager": "4.3.0",
          "System.Runtime": "4.3.0",
          "System.Runtime.Extensions": "4.3.0",
          "System.Runtime.InteropServices": "4.3.0"
        }
      },
      "System.IO": {
        "type": "Transitive",
        "resolved": "4.3.0",
        "contentHash": "3qjaHvxQPDpSOYICjUoTsmoq5u6QJAFRUITgeT/4gqkF1bajbSmb1kwSxEA8AHlofqgcKJcM8udgieRNhaJ5Cg==",
        "dependencies": {
          "Microsoft.NETCore.Platforms": "1.1.0",
          "Microsoft.NETCore.Targets": "1.1.0",
          "System.Runtime": "4.3.0",
          "System.Text.Encoding": "4.3.0",
          "System.Threading.Tasks": "4.3.0",
          "runtime.any.System.IO": "4.3.0"
        }
      },
      "System.IO.Compression": {
        "type": "Transitive",
        "resolved": "4.3.0",
        "contentHash": "YHndyoiV90iu4iKG115ibkhrG+S3jBm8Ap9OwoUAzO5oPDAWcr0SFwQFm0HjM8WkEZWo0zvLTyLmbvTkW1bXgg==",
        "dependencies": {
          "Microsoft.NETCore.Platforms": "1.1.0",
          "System.Buffers": "4.3.0",
          "System.Collections": "4.3.0",
          "System.Diagnostics.Debug": "4.3.0",
          "System.IO": "4.3.0",
          "System.Resources.ResourceManager": "4.3.0",
          "System.Runtime": "4.3.0",
          "System.Runtime.Extensions": "4.3.0",
          "System.Runtime.Handles": "4.3.0",
          "System.Runtime.InteropServices": "4.3.0",
          "System.Text.Encoding": "4.3.0",
          "System.Threading": "4.3.0",
          "System.Threading.Tasks": "4.3.0",
          "runtime.native.System": "4.3.0",
          "runtime.native.System.IO.Compression": "4.3.0"
        }
      },
      "System.IO.FileSystem": {
        "type": "Transitive",
        "resolved": "4.3.0",
        "contentHash": "3wEMARTnuio+ulnvi+hkRNROYwa1kylvYahhcLk4HSoVdl+xxTFVeVlYOfLwrDPImGls0mDqbMhrza8qnWPTdA==",
        "dependencies": {
          "Microsoft.NETCore.Platforms": "1.1.0",
          "Microsoft.NETCore.Targets": "1.1.0",
          "System.IO": "4.3.0",
          "System.IO.FileSystem.Primitives": "4.3.0",
          "System.Runtime": "4.3.0",
          "System.Runtime.Handles": "4.3.0",
          "System.Text.Encoding": "4.3.0",
          "System.Threading.Tasks": "4.3.0",
          "runtime.unix.System.IO.FileSystem": "4.3.0"
        }
      },
      "System.IO.FileSystem.AccessControl": {
        "type": "Transitive",
        "resolved": "4.6.0",
        "contentHash": "Lyu+acg75nKMqN/BVPrHpkaLMQXQI7pWmSn9S6YcLq8i1DeNgfztLZh1ToTnjysDhRbB2LjR3FGT9Nr6HgKydw==",
        "dependencies": {
          "System.Security.AccessControl": "4.6.0",
          "System.Security.Principal.Windows": "4.6.0"
        }
      },
      "System.IO.Pipes.AccessControl": {
        "type": "Transitive",
        "resolved": "4.5.1",
        "contentHash": "Z0/uF+PqmiMoqgTA0AQa9JSlNjsxCoQNfRzQGtK4dLfNQ3nsOqPVBgZ7F49U5Lb4yqGJSWJ79AdYaNjdJoZqhQ==",
        "dependencies": {
          "Microsoft.NETCore.Platforms": "2.1.0",
          "System.Security.AccessControl": "4.5.0",
          "System.Security.Principal.Windows": "4.5.0"
        }
      },
      "System.IO.Ports": {
        "type": "Transitive",
        "resolved": "4.6.0",
        "contentHash": "9mh48ySrW31fi8JZdcXSKKSrtCH/ZgRkpOMYWwmN//KtCFGIgsyjxpft2wRKlGW/YHG70SG6Xsr/TCLf53fQOA==",
        "dependencies": {
          "Microsoft.Win32.Registry": "4.6.0",
          "runtime.native.System.IO.Ports": "4.6.0"
        }
      },
      "System.Management": {
        "type": "Transitive",
        "resolved": "4.6.0",
        "contentHash": "Wyb0OtzOuuyNIIhR+cSo2fX1Q3/MtG9GaSB/r7ABZt89cNs5ZpT4yxdlKXeuciOLqBs6sbgqDayLuLLBXSK5qw==",
        "dependencies": {
          "Microsoft.NETCore.Platforms": "3.0.0",
          "Microsoft.Win32.Registry": "4.6.0",
          "System.CodeDom": "4.6.0"
        }
      },
      "System.Net.Http": {
        "type": "Transitive",
        "resolved": "4.3.0",
        "contentHash": "sYg+FtILtRQuYWSIAuNOELwVuVsxVyJGWQyOnlAzhV4xvhyFnON1bAzYYC+jjRW8JREM45R0R5Dgi8MTC5sEwA==",
        "dependencies": {
          "Microsoft.NETCore.Platforms": "1.1.0",
          "System.Collections": "4.3.0",
          "System.Diagnostics.Debug": "4.3.0",
          "System.Diagnostics.DiagnosticSource": "4.3.0",
          "System.Diagnostics.Tracing": "4.3.0",
          "System.Globalization": "4.3.0",
          "System.Globalization.Extensions": "4.3.0",
          "System.IO": "4.3.0",
          "System.IO.FileSystem": "4.3.0",
          "System.Net.Primitives": "4.3.0",
          "System.Resources.ResourceManager": "4.3.0",
          "System.Runtime": "4.3.0",
          "System.Runtime.Extensions": "4.3.0",
          "System.Runtime.Handles": "4.3.0",
          "System.Runtime.InteropServices": "4.3.0",
          "System.Security.Cryptography.Algorithms": "4.3.0",
          "System.Security.Cryptography.Encoding": "4.3.0",
          "System.Security.Cryptography.OpenSsl": "4.3.0",
          "System.Security.Cryptography.Primitives": "4.3.0",
          "System.Security.Cryptography.X509Certificates": "4.3.0",
          "System.Text.Encoding": "4.3.0",
          "System.Threading": "4.3.0",
          "System.Threading.Tasks": "4.3.0",
          "runtime.native.System": "4.3.0",
          "runtime.native.System.Net.Http": "4.3.0",
          "runtime.native.System.Security.Cryptography.OpenSsl": "4.3.0"
        }
      },
      "System.Net.NameResolution": {
        "type": "Transitive",
        "resolved": "4.3.0",
        "contentHash": "AFYl08R7MrsrEjqpQWTZWBadqXyTzNDaWpMqyxhb0d6sGhV6xMDKueuBXlLL30gz+DIRY6MpdgnHWlCh5wmq9w==",
        "dependencies": {
          "Microsoft.NETCore.Platforms": "1.1.0",
          "System.Collections": "4.3.0",
          "System.Diagnostics.Tracing": "4.3.0",
          "System.Globalization": "4.3.0",
          "System.Net.Primitives": "4.3.0",
          "System.Resources.ResourceManager": "4.3.0",
          "System.Runtime": "4.3.0",
          "System.Runtime.Extensions": "4.3.0",
          "System.Runtime.Handles": "4.3.0",
          "System.Runtime.InteropServices": "4.3.0",
          "System.Security.Principal.Windows": "4.3.0",
          "System.Threading": "4.3.0",
          "System.Threading.Tasks": "4.3.0",
          "runtime.native.System": "4.3.0"
        }
      },
      "System.Net.Primitives": {
        "type": "Transitive",
        "resolved": "4.3.0",
        "contentHash": "qOu+hDwFwoZPbzPvwut2qATe3ygjeQBDQj91xlsaqGFQUI5i4ZnZb8yyQuLGpDGivEPIt8EJkd1BVzVoP31FXA==",
        "dependencies": {
          "Microsoft.NETCore.Platforms": "1.1.0",
          "Microsoft.NETCore.Targets": "1.1.0",
          "System.Runtime": "4.3.0",
          "System.Runtime.Handles": "4.3.0",
          "runtime.unix.System.Net.Primitives": "4.3.0"
        }
      },
      "System.Net.Sockets": {
        "type": "Transitive",
        "resolved": "4.3.0",
        "contentHash": "m6icV6TqQOAdgt5N/9I5KNpjom/5NFtkmGseEH+AK/hny8XrytLH3+b5M8zL/Ycg3fhIocFpUMyl/wpFnVRvdw==",
        "dependencies": {
          "Microsoft.NETCore.Platforms": "1.1.0",
          "Microsoft.NETCore.Targets": "1.1.0",
          "System.IO": "4.3.0",
          "System.Net.Primitives": "4.3.0",
          "System.Runtime": "4.3.0",
          "System.Threading.Tasks": "4.3.0",
          "runtime.unix.System.Net.Sockets": "4.3.0"
        }
      },
      "System.Private.ServiceModel": {
        "type": "Transitive",
        "resolved": "4.5.3",
        "contentHash": "ancrQgJagx+yC4SZbuE+eShiEAUIF0E1d21TRSoy1C/rTwafAVcBr/fKibkq5TQzyy9uNil2tx2/iaUxsy0S9g==",
        "dependencies": {
          "Microsoft.NETCore.Platforms": "2.1.0",
          "System.Reflection.DispatchProxy": "4.5.0",
          "System.Security.Principal.Windows": "4.5.0"
        }
      },
      "System.Private.Uri": {
        "type": "Transitive",
        "resolved": "4.3.0",
        "contentHash": "I4SwANiUGho1esj4V4oSlPllXjzCZDE+5XXso2P03LW2vOda2Enzh8DWOxwN6hnrJyp314c7KuVu31QYhRzOGg==",
        "dependencies": {
          "Microsoft.NETCore.Platforms": "1.1.0",
          "Microsoft.NETCore.Targets": "1.1.0",
          "runtime.unix.System.Private.Uri": "4.3.0"
        }
      },
      "System.Reflection": {
        "type": "Transitive",
        "resolved": "4.3.0",
        "contentHash": "KMiAFoW7MfJGa9nDFNcfu+FpEdiHpWgTcS2HdMpDvt9saK3y/G4GwprPyzqjFH9NTaGPQeWNHU+iDlDILj96aQ==",
        "dependencies": {
          "Microsoft.NETCore.Platforms": "1.1.0",
          "Microsoft.NETCore.Targets": "1.1.0",
          "System.IO": "4.3.0",
          "System.Reflection.Primitives": "4.3.0",
          "System.Runtime": "4.3.0",
          "runtime.any.System.Reflection": "4.3.0"
        }
      },
      "System.Reflection.Extensions": {
        "type": "Transitive",
        "resolved": "4.3.0",
        "contentHash": "rJkrJD3kBI5B712aRu4DpSIiHRtr6QlfZSQsb0hYHrDCZORXCFjQfoipo2LaMUHoT9i1B7j7MnfaEKWDFmFQNQ==",
        "dependencies": {
          "Microsoft.NETCore.Platforms": "1.1.0",
          "Microsoft.NETCore.Targets": "1.1.0",
          "System.Reflection": "4.3.0",
          "System.Runtime": "4.3.0",
          "runtime.any.System.Reflection.Extensions": "4.3.0"
        }
      },
      "System.Reflection.Primitives": {
        "type": "Transitive",
        "resolved": "4.3.0",
        "contentHash": "5RXItQz5As4xN2/YUDxdpsEkMhvw3e6aNveFXUn4Hl/udNTCNhnKp8lT9fnc3MhvGKh1baak5CovpuQUXHAlIA==",
        "dependencies": {
          "Microsoft.NETCore.Platforms": "1.1.0",
          "Microsoft.NETCore.Targets": "1.1.0",
          "System.Runtime": "4.3.0",
          "runtime.any.System.Reflection.Primitives": "4.3.0"
        }
      },
      "System.Resources.ResourceManager": {
        "type": "Transitive",
        "resolved": "4.3.0",
        "contentHash": "/zrcPkkWdZmI4F92gL/TPumP98AVDu/Wxr3CSJGQQ+XN6wbRZcyfSKVoPo17ilb3iOr0cCRqJInGwNMolqhS8A==",
        "dependencies": {
          "Microsoft.NETCore.Platforms": "1.1.0",
          "Microsoft.NETCore.Targets": "1.1.0",
          "System.Globalization": "4.3.0",
          "System.Reflection": "4.3.0",
          "System.Runtime": "4.3.0",
          "runtime.any.System.Resources.ResourceManager": "4.3.0"
        }
      },
      "System.Runtime": {
        "type": "Transitive",
        "resolved": "4.3.0",
        "contentHash": "JufQi0vPQ0xGnAczR13AUFglDyVYt4Kqnz1AZaiKZ5+GICq0/1MH/mO/eAJHt/mHW1zjKBJd7kV26SrxddAhiw==",
        "dependencies": {
          "Microsoft.NETCore.Platforms": "1.1.0",
          "Microsoft.NETCore.Targets": "1.1.0",
          "runtime.any.System.Runtime": "4.3.0"
        }
      },
      "System.Runtime.Caching": {
        "type": "Transitive",
        "resolved": "4.6.0",
        "contentHash": "YNctvODRmws3AOuXjk/+Hl1XfrSt0hFvYGBVmT43lw8iCJKb/HRFByPMnOJf65o2RJWg8CCtdsyh2Oxu+8FYXw==",
        "dependencies": {
          "System.Configuration.ConfigurationManager": "4.6.0"
        }
      },
      "System.Runtime.Extensions": {
        "type": "Transitive",
        "resolved": "4.3.0",
        "contentHash": "guW0uK0fn5fcJJ1tJVXYd7/1h5F+pea1r7FLSOz/f8vPEqbR2ZAknuRDvTQ8PzAilDveOxNjSfr0CHfIQfFk8g==",
        "dependencies": {
          "Microsoft.NETCore.Platforms": "1.1.0",
          "Microsoft.NETCore.Targets": "1.1.0",
          "System.Runtime": "4.3.0",
          "runtime.unix.System.Runtime.Extensions": "4.3.0"
        }
      },
      "System.Runtime.Handles": {
        "type": "Transitive",
        "resolved": "4.3.0",
        "contentHash": "OKiSUN7DmTWeYb3l51A7EYaeNMnvxwE249YtZz7yooT4gOZhmTjIn48KgSsw2k2lYdLgTKNJw/ZIfSElwDRVgg==",
        "dependencies": {
          "Microsoft.NETCore.Platforms": "1.1.0",
          "Microsoft.NETCore.Targets": "1.1.0",
          "System.Runtime": "4.3.0",
          "runtime.any.System.Runtime.Handles": "4.3.0"
        }
      },
      "System.Runtime.InteropServices": {
        "type": "Transitive",
        "resolved": "4.3.0",
        "contentHash": "uv1ynXqiMK8mp1GM3jDqPCFN66eJ5w5XNomaK2XD+TuCroNTLFGeZ+WCmBMcBDyTFKou3P6cR6J/QsaqDp7fGQ==",
        "dependencies": {
          "Microsoft.NETCore.Platforms": "1.1.0",
          "Microsoft.NETCore.Targets": "1.1.0",
          "System.Reflection": "4.3.0",
          "System.Reflection.Primitives": "4.3.0",
          "System.Runtime": "4.3.0",
          "System.Runtime.Handles": "4.3.0",
          "runtime.any.System.Runtime.InteropServices": "4.3.0"
        }
      },
      "System.Runtime.InteropServices.RuntimeInformation": {
        "type": "Transitive",
        "resolved": "4.3.0",
        "contentHash": "cbz4YJMqRDR7oLeMRbdYv7mYzc++17lNhScCX0goO2XpGWdvAt60CGN+FHdePUEHCe/Jy9jUlvNAiNdM+7jsOw==",
        "dependencies": {
          "System.Reflection": "4.3.0",
          "System.Reflection.Extensions": "4.3.0",
          "System.Resources.ResourceManager": "4.3.0",
          "System.Runtime": "4.3.0",
          "System.Runtime.InteropServices": "4.3.0",
          "System.Threading": "4.3.0",
          "runtime.native.System": "4.3.0"
        }
      },
      "System.Runtime.WindowsRuntime": {
        "type": "Transitive",
        "resolved": "4.6.0",
        "contentHash": "IWrs1TmbxP65ZZjIglNyvDkFNoV5q2Pofg5WO7I8RKQOpLdFprQSh3xesOoClBqR4JHr4nEB1Xk1MqLPW1jPuQ==",
        "dependencies": {
          "Microsoft.NETCore.Platforms": "3.0.0"
        }
      },
      "System.Runtime.WindowsRuntime.UI.Xaml": {
        "type": "Transitive",
        "resolved": "4.6.0",
        "contentHash": "r4tNw5v5kqRJ9HikWpcyNf3suGw7DjX93svj9iBjtdeLqL8jt9Z+7f+s4wrKZJr84u8IMsrIjt8K6jYvkRqMSg==",
        "dependencies": {
          "Microsoft.NETCore.Platforms": "3.0.0",
          "System.Runtime.WindowsRuntime": "4.6.0"
        }
      },
      "System.Security.AccessControl": {
        "type": "Transitive",
        "resolved": "4.6.0",
        "contentHash": "gmlk6khICtVhiUnVBBtlsH0H/5QFDqhTZgtpp3AX14wWE6OIE+BX95NLD+X4AolXnIy/oXpNNmXYnsNfW1KuDQ==",
        "dependencies": {
          "Microsoft.NETCore.Platforms": "3.0.0",
          "System.Security.Principal.Windows": "4.6.0"
        }
      },
      "System.Security.Cryptography.Algorithms": {
        "type": "Transitive",
        "resolved": "4.3.0",
        "contentHash": "W1kd2Y8mYSCgc3ULTAZ0hOP2dSdG5YauTb1089T0/kRcN2MpSAW1izOFROrJgxSlMn3ArsgHXagigyi+ibhevg==",
        "dependencies": {
          "Microsoft.NETCore.Platforms": "1.1.0",
          "System.Collections": "4.3.0",
          "System.IO": "4.3.0",
          "System.Resources.ResourceManager": "4.3.0",
          "System.Runtime": "4.3.0",
          "System.Runtime.Extensions": "4.3.0",
          "System.Runtime.Handles": "4.3.0",
          "System.Runtime.InteropServices": "4.3.0",
          "System.Runtime.Numerics": "4.3.0",
          "System.Security.Cryptography.Encoding": "4.3.0",
          "System.Security.Cryptography.Primitives": "4.3.0",
          "System.Text.Encoding": "4.3.0",
          "runtime.native.System.Security.Cryptography.Apple": "4.3.0",
          "runtime.native.System.Security.Cryptography.OpenSsl": "4.3.0"
        }
      },
      "System.Security.Cryptography.Cng": {
        "type": "Transitive",
        "resolved": "4.6.0",
        "contentHash": "aa7yPkf0Xnto7ABWc6jj/aC5wopVYDqHLxZKuUban63gNJeiA2Zml+H6CFvaXerCHoo6xWn2CK9dfnzGyZ/XRQ=="
      },
      "System.Security.Cryptography.Csp": {
        "type": "Transitive",
        "resolved": "4.3.0",
        "contentHash": "X4s/FCkEUnRGnwR3aSfVIkldBmtURMhmexALNTwpjklzxWU7yjMk7GHLKOZTNkgnWnE0q7+BCf9N2LVRWxewaA==",
        "dependencies": {
          "Microsoft.NETCore.Platforms": "1.1.0",
          "System.IO": "4.3.0",
          "System.Reflection": "4.3.0",
          "System.Resources.ResourceManager": "4.3.0",
          "System.Runtime": "4.3.0",
          "System.Runtime.Extensions": "4.3.0",
          "System.Runtime.Handles": "4.3.0",
          "System.Runtime.InteropServices": "4.3.0",
          "System.Security.Cryptography.Algorithms": "4.3.0",
          "System.Security.Cryptography.Encoding": "4.3.0",
          "System.Security.Cryptography.Primitives": "4.3.0",
          "System.Text.Encoding": "4.3.0",
          "System.Threading": "4.3.0"
        }
      },
      "System.Security.Cryptography.Encoding": {
        "type": "Transitive",
        "resolved": "4.3.0",
        "contentHash": "1DEWjZZly9ae9C79vFwqaO5kaOlI5q+3/55ohmq/7dpDyDfc8lYe7YVxJUZ5MF/NtbkRjwFRo14yM4OEo9EmDw==",
        "dependencies": {
          "Microsoft.NETCore.Platforms": "1.1.0",
          "System.Collections": "4.3.0",
          "System.Collections.Concurrent": "4.3.0",
          "System.Linq": "4.3.0",
          "System.Resources.ResourceManager": "4.3.0",
          "System.Runtime": "4.3.0",
          "System.Runtime.Extensions": "4.3.0",
          "System.Runtime.Handles": "4.3.0",
          "System.Runtime.InteropServices": "4.3.0",
          "System.Security.Cryptography.Primitives": "4.3.0",
          "System.Text.Encoding": "4.3.0",
          "runtime.native.System.Security.Cryptography.OpenSsl": "4.3.0"
        }
      },
      "System.Security.Cryptography.OpenSsl": {
        "type": "Transitive",
        "resolved": "4.3.0",
        "contentHash": "h4CEgOgv5PKVF/HwaHzJRiVboL2THYCou97zpmhjghx5frc7fIvlkY1jL+lnIQyChrJDMNEXS6r7byGif8Cy4w==",
        "dependencies": {
          "System.Collections": "4.3.0",
          "System.IO": "4.3.0",
          "System.Resources.ResourceManager": "4.3.0",
          "System.Runtime": "4.3.0",
          "System.Runtime.Extensions": "4.3.0",
          "System.Runtime.Handles": "4.3.0",
          "System.Runtime.InteropServices": "4.3.0",
          "System.Runtime.Numerics": "4.3.0",
          "System.Security.Cryptography.Algorithms": "4.3.0",
          "System.Security.Cryptography.Encoding": "4.3.0",
          "System.Security.Cryptography.Primitives": "4.3.0",
          "System.Text.Encoding": "4.3.0",
          "runtime.native.System.Security.Cryptography.OpenSsl": "4.3.0"
        }
      },
      "System.Security.Cryptography.Pkcs": {
        "type": "Transitive",
        "resolved": "4.6.0",
        "contentHash": "LoYMH8gD6hlx0pWKFUUqQEhC5YQsWaq3drPkK+ksj55PT1s+K5r0yYGb3rU+F1oVoe17DYBI/CHs68KwtcWSkg==",
        "dependencies": {
          "System.Security.Cryptography.Cng": "4.6.0"
        }
      },
      "System.Security.Cryptography.ProtectedData": {
        "type": "Transitive",
        "resolved": "4.7.0",
        "contentHash": "ehYW0m9ptxpGWvE4zgqongBVWpSDU/JCFD4K7krxkQwSz/sFQjEXCUqpvencjy6DYDbn7Ig09R8GFffu8TtneQ=="
      },
      "System.Security.Cryptography.X509Certificates": {
        "type": "Transitive",
        "resolved": "4.3.0",
        "contentHash": "t2Tmu6Y2NtJ2um0RtcuhP7ZdNNxXEgUm2JeoA/0NvlMjAhKCnM1NX07TDl3244mVp3QU6LPEhT3HTtH1uF7IYw==",
        "dependencies": {
          "Microsoft.NETCore.Platforms": "1.1.0",
          "System.Collections": "4.3.0",
          "System.Diagnostics.Debug": "4.3.0",
          "System.Globalization": "4.3.0",
          "System.Globalization.Calendars": "4.3.0",
          "System.IO": "4.3.0",
          "System.IO.FileSystem": "4.3.0",
          "System.IO.FileSystem.Primitives": "4.3.0",
          "System.Resources.ResourceManager": "4.3.0",
          "System.Runtime": "4.3.0",
          "System.Runtime.Extensions": "4.3.0",
          "System.Runtime.Handles": "4.3.0",
          "System.Runtime.InteropServices": "4.3.0",
          "System.Runtime.Numerics": "4.3.0",
          "System.Security.Cryptography.Algorithms": "4.3.0",
          "System.Security.Cryptography.Cng": "4.3.0",
          "System.Security.Cryptography.Csp": "4.3.0",
          "System.Security.Cryptography.Encoding": "4.3.0",
          "System.Security.Cryptography.OpenSsl": "4.3.0",
          "System.Security.Cryptography.Primitives": "4.3.0",
          "System.Text.Encoding": "4.3.0",
          "System.Threading": "4.3.0",
          "runtime.native.System": "4.3.0",
          "runtime.native.System.Net.Http": "4.3.0",
          "runtime.native.System.Security.Cryptography.OpenSsl": "4.3.0"
        }
      },
      "System.Security.Principal.Windows": {
        "type": "Transitive",
        "resolved": "4.6.0",
        "contentHash": "Mdukseovp0YIGaz16FMH6nbfgZkrCFOJbtXQptv0aeBO9h775Ilb9+TDwLVTKikoW7y7CY7lpoXl9zmZ5G3ndA=="
      },
      "System.ServiceProcess.ServiceController": {
        "type": "Transitive",
        "resolved": "4.6.0",
        "contentHash": "K3Nz2wlOWsxlSZ2YkA/6qBhYbGbE7NecgR8YkqDi9/FXCGI+H9hYGfreEEiljocyvETL7fuxOLHP6GA34tTe+A==",
        "dependencies": {
          "System.Diagnostics.EventLog": "4.6.0"
        }
      },
      "System.Text.Encoding": {
        "type": "Transitive",
        "resolved": "4.3.0",
        "contentHash": "BiIg+KWaSDOITze6jGQynxg64naAPtqGHBwDrLaCtixsa5bKiR8dpPOHA7ge3C0JJQizJE+sfkz1wV+BAKAYZw==",
        "dependencies": {
          "Microsoft.NETCore.Platforms": "1.1.0",
          "Microsoft.NETCore.Targets": "1.1.0",
          "System.Runtime": "4.3.0",
          "runtime.any.System.Text.Encoding": "4.3.0"
        }
      },
      "System.Text.Encoding.CodePages": {
        "type": "Transitive",
        "resolved": "4.6.0",
        "contentHash": "OCUK9C/U97+UheVwo+JE+IUcKySUE3Oe+BcHhVtQrvmKSUFLrUDO8B5zEPRL6mBGbczxZp4w1boSck6/fw4dog==",
        "dependencies": {
          "Microsoft.NETCore.Platforms": "3.0.0"
        }
      },
      "System.Text.Encoding.Extensions": {
        "type": "Transitive",
        "resolved": "4.3.0",
        "contentHash": "YVMK0Bt/A43RmwizJoZ22ei2nmrhobgeiYwFzC4YAN+nue8RF6djXDMog0UCn+brerQoYVyaS+ghy9P/MUVcmw==",
        "dependencies": {
          "Microsoft.NETCore.Platforms": "1.1.0",
          "Microsoft.NETCore.Targets": "1.1.0",
          "System.Runtime": "4.3.0",
          "System.Text.Encoding": "4.3.0",
          "runtime.any.System.Text.Encoding.Extensions": "4.3.0"
        }
      },
      "System.Text.Encodings.Web": {
        "type": "Transitive",
        "resolved": "6.0.0",
        "contentHash": "Vg8eB5Tawm1IFqj4TVK1czJX89rhFxJo9ELqc/Eiq0eXy13RK00eubyU6TJE6y+GQXjyV5gSfiewDUZjQgSE0w==",
        "dependencies": {
          "System.Runtime.CompilerServices.Unsafe": "6.0.0"
        }
      },
      "System.Threading.AccessControl": {
        "type": "Transitive",
        "resolved": "4.6.0",
        "contentHash": "Zqg73v4Yqfhv6AHA43KMU14X21U7WgjT/K/GXTJuG1g4kRmeApfcIWT90Fpemer9bpU47ivt7vE9pvRkGDm24A==",
        "dependencies": {
          "System.Security.AccessControl": "4.6.0",
          "System.Security.Principal.Windows": "4.6.0"
        }
      },
      "System.Threading.Tasks": {
        "type": "Transitive",
        "resolved": "4.3.0",
        "contentHash": "LbSxKEdOUhVe8BezB/9uOGGppt+nZf6e1VFyw6v3DN6lqitm0OSn2uXMOdtP0M3W4iMcqcivm2J6UgqiwwnXiA==",
        "dependencies": {
          "Microsoft.NETCore.Platforms": "1.1.0",
          "Microsoft.NETCore.Targets": "1.1.0",
          "System.Runtime": "4.3.0",
          "runtime.any.System.Threading.Tasks": "4.3.0"
        }
      },
      "System.Threading.ThreadPool": {
        "type": "Transitive",
        "resolved": "4.3.0",
        "contentHash": "k/+g4b7vjdd4aix83sTgC9VG6oXYKAktSfNIJUNGxPEj7ryEOfzHHhfnmsZvjxawwcD9HyWXKCXmPjX8U4zeSw==",
        "dependencies": {
          "System.Runtime": "4.3.0",
          "System.Runtime.Handles": "4.3.0"
        }
      },
      "System.Threading.Timer": {
        "type": "Transitive",
        "resolved": "4.3.0",
        "contentHash": "Z6YfyYTCg7lOZjJzBjONJTFKGN9/NIYKSxhU5GRd+DTwHSZyvWp1xuI5aR+dLg+ayyC5Xv57KiY4oJ0tMO89fQ==",
        "dependencies": {
          "Microsoft.NETCore.Platforms": "1.1.0",
          "Microsoft.NETCore.Targets": "1.1.0",
          "System.Runtime": "4.3.0",
          "runtime.any.System.Threading.Timer": "4.3.0"
        }
      },
      "System.Windows.Extensions": {
        "type": "Transitive",
        "resolved": "4.6.0",
        "contentHash": "GL4izk0KgeyXklUOHViAk7y1IOYVYcn8nDpJZgcCqNzTGv2xd+8rgGgMKMo8G9nvfEuRCrNxWnGc74EiuYH2YA==",
        "dependencies": {
          "System.Drawing.Common": "4.6.0"
        }
      }
    },
    "net6.0/linux-x64": {
      "Microsoft.Win32.Primitives": {
        "type": "Transitive",
        "resolved": "4.3.0",
        "contentHash": "9ZQKCWxH7Ijp9BfahvL2Zyf1cJIk8XYLF6Yjzr2yi0b2cOut/HQ31qf1ThHAgCc3WiZMdnWcfJCgN82/0UunxA==",
        "dependencies": {
          "Microsoft.NETCore.Platforms": "1.1.0",
          "Microsoft.NETCore.Targets": "1.1.0",
          "System.Runtime": "4.3.0",
          "runtime.unix.Microsoft.Win32.Primitives": "4.3.0"
        }
      },
      "Microsoft.Win32.Registry": {
        "type": "Transitive",
        "resolved": "4.6.0",
        "contentHash": "Xuqo5Lf5h1eUAbT8sJwNSEgusyEcQQQcza1R8dxJ6q/1vLSU1SG/WxtgiCPAth14dz/IjBXCxWT/+6E9glX33w==",
        "dependencies": {
          "System.Security.AccessControl": "4.6.0",
          "System.Security.Principal.Windows": "4.6.0"
        }
      },
      "Microsoft.Win32.Registry.AccessControl": {
        "type": "Transitive",
        "resolved": "4.6.0",
        "contentHash": "xVYpdIzdUzi+x6b0oGjOxqPf05ZYMVSEe+rwEZ/58D7A3IldDqP/tzy1VkVS/DL7+Km/sib6YS9eHXePy4Dn2Q==",
        "dependencies": {
          "Microsoft.Win32.Registry": "4.6.0",
          "System.Security.AccessControl": "4.6.0"
        }
      },
      "Microsoft.Win32.SystemEvents": {
        "type": "Transitive",
        "resolved": "4.6.0",
        "contentHash": "Edg+pFW5C8WJb680Za2kTV8TqUi6Ahl/WldRVoOVJ23UQLpDHFspa+umgFjkWZw24ETsU99Cg+ErZz683M4chg==",
        "dependencies": {
          "Microsoft.NETCore.Platforms": "3.0.0"
        }
      },
      "runtime.any.System.Collections": {
        "type": "Transitive",
        "resolved": "4.3.0",
        "contentHash": "23g6rqftKmovn2cLeGsuHUYm0FD7pdutb0uQMJpZ3qTvq+zHkgmt6J65VtRry4WDGYlmkMa4xDACtaQ94alNag==",
        "dependencies": {
          "System.Runtime": "4.3.0"
        }
      },
      "runtime.any.System.Diagnostics.Tools": {
        "type": "Transitive",
        "resolved": "4.3.0",
        "contentHash": "S/GPBmfPBB48ZghLxdDR7kDAJVAqgAuThyDJho3OLP5OS4tWD2ydyL8LKm8lhiBxce10OKe9X2zZ6DUjAqEbPg=="
      },
      "runtime.any.System.Diagnostics.Tracing": {
        "type": "Transitive",
        "resolved": "4.3.0",
        "contentHash": "1lpifymjGDzoYIaam6/Hyqf8GhBI3xXYLK2TgEvTtuZMorG3Kb9QnMTIKhLjJYXIiu1JvxjngHvtVFQQlpQ3HQ=="
      },
      "runtime.any.System.Globalization": {
        "type": "Transitive",
        "resolved": "4.3.0",
        "contentHash": "sMDBnad4rp4t7GY442Jux0MCUuKL4otn5BK6Ni0ARTXTSpRNBzZ7hpMfKSvnVSED5kYJm96YOWsqV0JH0d2uuw=="
      },
      "runtime.any.System.Globalization.Calendars": {
        "type": "Transitive",
        "resolved": "4.3.0",
        "contentHash": "M1r+760j1CNA6M/ZaW6KX8gOS8nxPRqloqDcJYVidRG566Ykwcs29AweZs2JF+nMOCgWDiMfPSTMfvwOI9F77w=="
      },
      "runtime.any.System.IO": {
        "type": "Transitive",
        "resolved": "4.3.0",
        "contentHash": "SDZ5AD1DtyRoxYtEcqQ3HDlcrorMYXZeCt7ZhG9US9I5Vva+gpIWDGMkcwa5XiKL0ceQKRZIX2x0XEjLX7PDzQ=="
      },
      "runtime.any.System.Reflection": {
        "type": "Transitive",
        "resolved": "4.3.0",
        "contentHash": "hLC3A3rI8jipR5d9k7+f0MgRCW6texsAp0MWkN/ci18FMtQ9KH7E2vDn/DH2LkxsszlpJpOn9qy6Z6/69rH6eQ=="
      },
      "runtime.any.System.Reflection.Extensions": {
        "type": "Transitive",
        "resolved": "4.3.0",
        "contentHash": "cPhT+Vqu52+cQQrDai/V91gubXUnDKNRvlBnH+hOgtGyHdC17aQIU64EaehwAQymd7kJA5rSrVRNfDYrbhnzyA=="
      },
      "runtime.any.System.Reflection.Primitives": {
        "type": "Transitive",
        "resolved": "4.3.0",
        "contentHash": "Nrm1p3armp6TTf2xuvaa+jGTTmncALWFq22CpmwRvhDf6dE9ZmH40EbOswD4GnFLrMRS0Ki6Kx5aUPmKK/hZBg=="
      },
      "runtime.any.System.Resources.ResourceManager": {
        "type": "Transitive",
        "resolved": "4.3.0",
        "contentHash": "Lxb89SMvf8w9p9+keBLyL6H6x/TEmc6QVsIIA0T36IuyOY3kNvIdyGddA2qt35cRamzxF8K5p0Opq4G4HjNbhQ=="
      },
      "runtime.any.System.Runtime": {
        "type": "Transitive",
        "resolved": "4.3.0",
        "contentHash": "fRS7zJgaG9NkifaAxGGclDDoRn9HC7hXACl52Or06a/fxdzDajWb5wov3c6a+gVSlekRoexfjwQSK9sh5um5LQ==",
        "dependencies": {
          "System.Private.Uri": "4.3.0"
        }
      },
      "runtime.any.System.Runtime.Handles": {
        "type": "Transitive",
        "resolved": "4.3.0",
        "contentHash": "GG84X6vufoEzqx8PbeBKheE4srOhimv+yLtGb/JkR3Y2FmoqmueLNFU4Xx8Y67plFpltQSdK74x0qlEhIpv/CQ=="
      },
      "runtime.any.System.Runtime.InteropServices": {
        "type": "Transitive",
        "resolved": "4.3.0",
        "contentHash": "lBoFeQfxe/4eqjPi46E0LU/YaCMdNkQ8B4MZu/mkzdIAZh8RQ1NYZSj0egrQKdgdvlPFtP4STtob40r4o2DBAw=="
      },
      "runtime.any.System.Text.Encoding": {
        "type": "Transitive",
        "resolved": "4.3.0",
        "contentHash": "+ihI5VaXFCMVPJNstG4O4eo1CfbrByLxRrQQTqOTp1ttK0kUKDqOdBSTaCB2IBk/QtjDrs6+x4xuezyMXdm0HQ=="
      },
      "runtime.any.System.Text.Encoding.Extensions": {
        "type": "Transitive",
        "resolved": "4.3.0",
        "contentHash": "NLrxmLsfRrOuVqPWG+2lrQZnE53MLVeo+w9c54EV+TUo4c8rILpsDXfY8pPiOy9kHpUHHP07ugKmtsU3vVW5Jg=="
      },
      "runtime.any.System.Threading.Tasks": {
        "type": "Transitive",
        "resolved": "4.3.0",
        "contentHash": "OhBAVBQG5kFj1S+hCEQ3TUHBAEtZ3fbEMgZMRNdN8A0Pj4x+5nTELEqL59DU0TjKVE6II3dqKw4Dklb3szT65w=="
      },
      "runtime.any.System.Threading.Timer": {
        "type": "Transitive",
        "resolved": "4.3.0",
        "contentHash": "w4ehZJ+AwXYmGwYu+rMvym6RvMaRiUEQR1u6dwcyuKHxz8Heu/mO9AG1MquEgTyucnhv3M43X0iKpDOoN17C0w=="
      },
      "runtime.debian.8-x64.runtime.native.System.Security.Cryptography.OpenSsl": {
        "type": "Transitive",
        "resolved": "4.3.0",
        "contentHash": "HdSSp5MnJSsg08KMfZThpuLPJpPwE5hBXvHwoKWosyHHfe8Mh5WKT0ylEOf6yNzX6Ngjxe4Whkafh5q7Ymac4Q=="
      },
      "runtime.fedora.23-x64.runtime.native.System.Security.Cryptography.OpenSsl": {
        "type": "Transitive",
        "resolved": "4.3.0",
        "contentHash": "+yH1a49wJMy8Zt4yx5RhJrxO/DBDByAiCzNwiETI+1S4mPdCu0OY4djdciC7Vssk0l22wQaDLrXxXkp+3+7bVA=="
      },
      "runtime.fedora.24-x64.runtime.native.System.Security.Cryptography.OpenSsl": {
        "type": "Transitive",
        "resolved": "4.3.0",
        "contentHash": "c3YNH1GQJbfIPJeCnr4avseugSqPrxwIqzthYyZDN6EuOyNOzq+y2KSUfRcXauya1sF4foESTgwM5e1A8arAKw=="
      },
      "runtime.linux-arm.runtime.native.System.IO.Ports": {
        "type": "Transitive",
        "resolved": "4.6.0-rc2.19462.14",
        "contentHash": "iPSWmmEhl0TNIVKHEOvgYEwpXoL7+KRxINcP9ni8JmfdeYPDVzTZXK/d0/1BxlLZIqXC3uMKjFhXFSFLxVlLAg=="
      },
      "runtime.linux-arm64.runtime.native.System.IO.Ports": {
        "type": "Transitive",
        "resolved": "4.6.0-rc2.19462.14",
        "contentHash": "Ii8t2RrqsHoBwnvpN8CwQYiukabVJnBYHE6ee/Yl+jKRpkbavlnA9pktxLQARsL1YJ4AKrNT/pAdQCuxTKECBA=="
      },
      "runtime.linux-x64.runtime.native.System.IO.Ports": {
        "type": "Transitive",
        "resolved": "4.6.0-rc2.19462.14",
        "contentHash": "zc0JugELjZ3MCPzYAroQyuTiChrw8lVUQlMc0bKolAsjpWcCECaLOLd9NRms1sfI52r4ILPvKFlqJwelc88Qhw=="
      },
      "runtime.opensuse.13.2-x64.runtime.native.System.Security.Cryptography.OpenSsl": {
        "type": "Transitive",
        "resolved": "4.3.0",
        "contentHash": "b3pthNgxxFcD+Pc0WSEoC0+md3MyhRS6aCEeenvNE3Fdw1HyJ18ZhRFVJJzIeR/O/jpxPboB805Ho0T3Ul7w8A=="
      },
      "runtime.opensuse.42.1-x64.runtime.native.System.Security.Cryptography.OpenSsl": {
        "type": "Transitive",
        "resolved": "4.3.0",
        "contentHash": "KeLz4HClKf+nFS7p/6Fi/CqyLXh81FpiGzcmuS8DGi9lUqSnZ6Es23/gv2O+1XVGfrbNmviF7CckBpavkBoIFQ=="
      },
      "runtime.osx-x64.runtime.native.System.IO.Ports": {
        "type": "Transitive",
        "resolved": "4.6.0-rc2.19462.14",
        "contentHash": "t2+r1sZd8zeBh7omYsd1ZnwxVZ8POBR1JmvcwUXK82R+XWtf2/RMFZenJFfuy1ii507hB79JvNCFj7ZF0+WhCQ=="
      },
      "runtime.osx.10.10-x64.runtime.native.System.Security.Cryptography.Apple": {
        "type": "Transitive",
        "resolved": "4.3.0",
        "contentHash": "kVXCuMTrTlxq4XOOMAysuNwsXWpYeboGddNGpIgNSZmv1b6r/s/DPk0fYMB7Q5Qo4bY68o48jt4T4y5BVecbCQ=="
      },
      "runtime.osx.10.10-x64.runtime.native.System.Security.Cryptography.OpenSsl": {
        "type": "Transitive",
        "resolved": "4.3.0",
        "contentHash": "X7IdhILzr4ROXd8mI1BUCQMSHSQwelUlBjF1JyTKCjXaOGn2fB4EKBxQbCK2VjO3WaWIdlXZL3W6TiIVnrhX4g=="
      },
      "runtime.rhel.7-x64.runtime.native.System.Security.Cryptography.OpenSsl": {
        "type": "Transitive",
        "resolved": "4.3.0",
        "contentHash": "nyFNiCk/r+VOiIqreLix8yN+q3Wga9+SE8BCgkf+2BwEKiNx6DyvFjCgkfV743/grxv8jHJ8gUK4XEQw7yzRYg=="
      },
      "runtime.ubuntu.14.04-x64.runtime.native.System.Security.Cryptography.OpenSsl": {
        "type": "Transitive",
        "resolved": "4.3.0",
        "contentHash": "ytoewC6wGorL7KoCAvRfsgoJPJbNq+64k2SqW6JcOAebWsFUvCCYgfzQMrnpvPiEl4OrblUlhF2ji+Q1+SVLrQ=="
      },
      "runtime.ubuntu.16.04-x64.runtime.native.System.Security.Cryptography.OpenSsl": {
        "type": "Transitive",
        "resolved": "4.3.0",
        "contentHash": "I8bKw2I8k58Wx7fMKQJn2R8lamboCAiHfHeV/pS65ScKWMMI0+wJkLYlEKvgW1D/XvSl/221clBoR2q9QNNM7A=="
      },
      "runtime.ubuntu.16.10-x64.runtime.native.System.Security.Cryptography.OpenSsl": {
        "type": "Transitive",
        "resolved": "4.3.0",
        "contentHash": "VB5cn/7OzUfzdnC8tqAIMQciVLiq2epm2NrAm1E9OjNRyG4lVhfR61SMcLizejzQP8R8Uf/0l5qOIbUEi+RdEg=="
      },
      "runtime.unix.Microsoft.Win32.Primitives": {
        "type": "Transitive",
        "resolved": "4.3.0",
        "contentHash": "2mI2Mfq+CVatgr4RWGvAWBjoCfUafy6VNFU7G9OA52DjO8x/okfIbsEq2UPgeGfdpO7X5gmPXKT8slx0tn0Mhw==",
        "dependencies": {
          "System.Runtime": "4.3.0",
          "System.Runtime.InteropServices": "4.3.0",
          "runtime.native.System": "4.3.0"
        }
      },
      "runtime.unix.System.Console": {
        "type": "Transitive",
        "resolved": "4.3.0",
        "contentHash": "JSEiU9EvE2vJTHUuHnSg9le8XDbvZmjZ/3PhLviICzY1TTDE7c/uNYVtE9qTA9PAOZsqccy5lxvfaZOeBhT3tA==",
        "dependencies": {
          "System.Collections": "4.3.0",
          "System.IO": "4.3.0",
          "System.IO.FileSystem.Primitives": "4.3.0",
          "System.Resources.ResourceManager": "4.3.0",
          "System.Runtime": "4.3.0",
          "System.Runtime.Extensions": "4.3.0",
          "System.Runtime.Handles": "4.3.0",
          "System.Runtime.InteropServices": "4.3.0",
          "System.Text.Encoding": "4.3.0",
          "System.Text.Encoding.Extensions": "4.3.0",
          "System.Threading": "4.3.0",
          "System.Threading.Tasks": "4.3.0",
          "runtime.native.System": "4.3.0"
        }
      },
      "runtime.unix.System.Diagnostics.Debug": {
        "type": "Transitive",
        "resolved": "4.3.0",
        "contentHash": "WV8KLRHWVUVUDduFnvGMHt0FsEt2wK6xPl1EgDKlaMx2KnZ43A/O0GzP8wIuvAC7mq4T9V1mm90r+PXkL9FPdQ==",
        "dependencies": {
          "runtime.native.System": "4.3.0"
        }
      },
      "runtime.unix.System.IO.FileSystem": {
        "type": "Transitive",
        "resolved": "4.3.0",
        "contentHash": "ajmTcjrqc3vgV1TH54DRioshbEniaFbOAJ0kReGuNsp9uIcqYle0RmUo6+Qlwqe3JIs4TDxgnqs3UzX3gRJ1rA==",
        "dependencies": {
          "System.Buffers": "4.3.0",
          "System.Collections": "4.3.0",
          "System.Diagnostics.Debug": "4.3.0",
          "System.IO": "4.3.0",
          "System.IO.FileSystem.Primitives": "4.3.0",
          "System.Resources.ResourceManager": "4.3.0",
          "System.Runtime": "4.3.0",
          "System.Runtime.Extensions": "4.3.0",
          "System.Runtime.Handles": "4.3.0",
          "System.Runtime.InteropServices": "4.3.0",
          "System.Text.Encoding": "4.3.0",
          "System.Text.Encoding.Extensions": "4.3.0",
          "System.Threading": "4.3.0",
          "System.Threading.Tasks": "4.3.0",
          "runtime.native.System": "4.3.0"
        }
      },
      "runtime.unix.System.Net.Primitives": {
        "type": "Transitive",
        "resolved": "4.3.0",
        "contentHash": "AZcRXhH7Gamr+bckUfX3iHefPIrujJTt9XWQWo0elNiP1SNasX0KBWINZkDKY0GsOrsyJ7cB4MgIRTZzLlsTKg==",
        "dependencies": {
          "Microsoft.Win32.Primitives": "4.3.0",
          "System.Collections": "4.3.0",
          "System.Diagnostics.Tracing": "4.3.0",
          "System.Globalization": "4.3.0",
          "System.Resources.ResourceManager": "4.3.0",
          "System.Runtime": "4.3.0",
          "System.Runtime.Extensions": "4.3.0",
          "System.Runtime.Handles": "4.3.0",
          "System.Runtime.InteropServices": "4.3.0",
          "System.Threading": "4.3.0",
          "runtime.native.System": "4.3.0"
        }
      },
      "runtime.unix.System.Net.Sockets": {
        "type": "Transitive",
        "resolved": "4.3.0",
        "contentHash": "4NcLbqajFaD3PvhOdmbieeBlKY4d8/kBfgJ5g28n6k1jWEICabvLM62gvmUS/CvyfvcZxVanKPl+E9LhPzfXZw==",
        "dependencies": {
          "System.Collections": "4.3.0",
          "System.Diagnostics.Debug": "4.3.0",
          "System.Diagnostics.Tracing": "4.3.0",
          "System.Globalization": "4.3.0",
          "System.IO": "4.3.0",
          "System.IO.FileSystem": "4.3.0",
          "System.Net.NameResolution": "4.3.0",
          "System.Net.Primitives": "4.3.0",
          "System.Resources.ResourceManager": "4.3.0",
          "System.Runtime": "4.3.0",
          "System.Runtime.Extensions": "4.3.0",
          "System.Runtime.Handles": "4.3.0",
          "System.Runtime.InteropServices": "4.3.0",
          "System.Threading": "4.3.0",
          "System.Threading.Tasks": "4.3.0",
          "System.Threading.ThreadPool": "4.3.0",
          "runtime.native.System": "4.3.0"
        }
      },
      "runtime.unix.System.Private.Uri": {
        "type": "Transitive",
        "resolved": "4.3.0",
        "contentHash": "ooWzobr5RAq34r9uan1r/WPXJYG1XWy9KanrxNvEnBzbFdQbMG7Y3bVi4QxR7xZMNLOxLLTAyXvnSkfj5boZSg==",
        "dependencies": {
          "runtime.native.System": "4.3.0"
        }
      },
      "runtime.unix.System.Runtime.Extensions": {
        "type": "Transitive",
        "resolved": "4.3.0",
        "contentHash": "zQiTBVpiLftTQZW8GFsV0gjYikB1WMkEPIxF5O6RkUrSV/OgvRRTYgeFQha/0keBpuS0HYweraGRwhfhJ7dj7w==",
        "dependencies": {
          "System.Private.Uri": "4.3.0",
          "runtime.native.System": "4.3.0",
          "runtime.native.System.Security.Cryptography.OpenSsl": "4.3.0"
        }
      },
      "runtime.win-arm64.runtime.native.System.Data.SqlClient.sni": {
        "type": "Transitive",
        "resolved": "4.4.0",
        "contentHash": "LbrynESTp3bm5O/+jGL8v0Qg5SJlTV08lpIpFesXjF6uGNMWqFnUQbYBJwZTeua6E/Y7FIM1C54Ey1btLWupdg=="
      },
      "runtime.win-x64.runtime.native.System.Data.SqlClient.sni": {
        "type": "Transitive",
        "resolved": "4.4.0",
        "contentHash": "38ugOfkYJqJoX9g6EYRlZB5U2ZJH51UP8ptxZgdpS07FgOEToV+lS11ouNK2PM12Pr6X/PpT5jK82G3DwH/SxQ=="
      },
      "runtime.win-x86.runtime.native.System.Data.SqlClient.sni": {
        "type": "Transitive",
        "resolved": "4.4.0",
        "contentHash": "YhEdSQUsTx+C8m8Bw7ar5/VesXvCFMItyZF7G1AUY+OM0VPZUOeAVpJ4Wl6fydBGUYZxojTDR3I6Bj/+BPkJNA=="
      },
      "System.Buffers": {
        "type": "Transitive",
        "resolved": "4.3.0",
        "contentHash": "ratu44uTIHgeBeI0dE8DWvmXVBSo4u7ozRZZHOMmK/JPpYyo0dAfgSiHlpiObMQ5lEtEyIXA40sKRYg5J6A8uQ==",
        "dependencies": {
          "System.Diagnostics.Debug": "4.3.0",
          "System.Diagnostics.Tracing": "4.3.0",
          "System.Resources.ResourceManager": "4.3.0",
          "System.Runtime": "4.3.0",
          "System.Threading": "4.3.0"
        }
      },
      "System.Collections": {
        "type": "Transitive",
        "resolved": "4.3.0",
        "contentHash": "3Dcj85/TBdVpL5Zr+gEEBUuFe2icOnLalmEh9hfck1PTYbbyWuZgh4fmm2ysCLTrqLQw6t3TgTyJ+VLp+Qb+Lw==",
        "dependencies": {
          "Microsoft.NETCore.Platforms": "1.1.0",
          "Microsoft.NETCore.Targets": "1.1.0",
          "System.Runtime": "4.3.0",
          "runtime.any.System.Collections": "4.3.0"
        }
      },
      "System.Console": {
        "type": "Transitive",
        "resolved": "4.3.0",
        "contentHash": "DHDrIxiqk1h03m6khKWV2X8p/uvN79rgSqpilL6uzpmSfxfU5ng8VcPtW4qsDsQDHiTv6IPV9TmD5M/vElPNLg==",
        "dependencies": {
          "Microsoft.NETCore.Platforms": "1.1.0",
          "Microsoft.NETCore.Targets": "1.1.0",
          "System.IO": "4.3.0",
          "System.Runtime": "4.3.0",
          "System.Text.Encoding": "4.3.0",
          "runtime.unix.System.Console": "4.3.0"
        }
      },
      "System.Data.Odbc": {
        "type": "Transitive",
        "resolved": "4.6.0",
        "contentHash": "nVTNcqbv036B/Rx1hoHN0I1MZldyVciX7CUhSeCkmYCM/X0DtJlYKtgE2PNjjRudqCUb7Aow7wfeGPuWWBSZPw==",
        "dependencies": {
          "Microsoft.NETCore.Platforms": "3.0.0"
        }
      },
      "System.Data.OleDb": {
        "type": "Transitive",
        "resolved": "4.6.0",
        "contentHash": "deacmfBwOpdhYz4uYAcTX/ji34Hm35ZkB1Qt//5wmpfsT8UpDmPEI/+/3s9fPCTItA4QdfHHrpbsouxv16andw==",
        "dependencies": {
          "Microsoft.Win32.Registry": "4.6.0",
          "System.Configuration.ConfigurationManager": "4.6.0",
          "System.Diagnostics.PerformanceCounter": "4.6.0",
          "System.Security.Principal.Windows": "4.6.0"
        }
      },
      "System.Data.SqlClient": {
        "type": "Transitive",
        "resolved": "4.7.0",
        "contentHash": "lV3ljZeFc01DYyjcEBSxK3sy8Ow2R6AWa6o+g0t7B4hoDcA6Kzv4bTB4E4T7C/pKuZzHeBFLxe6fD4Am4q939Q==",
        "dependencies": {
          "Microsoft.Win32.Registry": "4.6.0",
          "System.Security.Principal.Windows": "4.6.0",
          "runtime.native.System.Data.SqlClient.sni": "4.6.0"
        }
      },
      "System.Diagnostics.Debug": {
        "type": "Transitive",
        "resolved": "4.3.0",
        "contentHash": "ZUhUOdqmaG5Jk3Xdb8xi5kIyQYAA4PnTNlHx1mu9ZY3qv4ELIdKbnL/akbGaKi2RnNUWaZsAs31rvzFdewTj2g==",
        "dependencies": {
          "Microsoft.NETCore.Platforms": "1.1.0",
          "Microsoft.NETCore.Targets": "1.1.0",
          "System.Runtime": "4.3.0",
          "runtime.unix.System.Diagnostics.Debug": "4.3.0"
        }
      },
      "System.Diagnostics.EventLog": {
        "type": "Transitive",
        "resolved": "6.0.0",
        "contentHash": "lcyUiXTsETK2ALsZrX+nWuHSIQeazhqPphLfaRxzdGaG93+0kELqpgEHtwWOlQe7+jSFnKwaCAgL4kjeZCQJnw=="
      },
      "System.Diagnostics.PerformanceCounter": {
        "type": "Transitive",
        "resolved": "4.6.0",
        "contentHash": "hzNEIJ58VQtTlL12T3EZ7ChDBjDnVra1d4CICe5jM64AK1Lh7jqJvFTXTqp7l3ez2yIzfp/OJWKrQ4Glab4nLA==",
        "dependencies": {
          "Microsoft.NETCore.Platforms": "3.0.0",
          "Microsoft.Win32.Registry": "4.6.0",
          "System.Configuration.ConfigurationManager": "4.6.0",
          "System.Security.Principal.Windows": "4.6.0"
        }
      },
      "System.Diagnostics.Tools": {
        "type": "Transitive",
        "resolved": "4.3.0",
        "contentHash": "UUvkJfSYJMM6x527dJg2VyWPSRqIVB0Z7dbjHst1zmwTXz5CcXSYJFWRpuigfbO1Lf7yfZiIaEUesfnl/g5EyA==",
        "dependencies": {
          "Microsoft.NETCore.Platforms": "1.1.0",
          "Microsoft.NETCore.Targets": "1.1.0",
          "System.Runtime": "4.3.0",
          "runtime.any.System.Diagnostics.Tools": "4.3.0"
        }
      },
      "System.Diagnostics.Tracing": {
        "type": "Transitive",
        "resolved": "4.3.0",
        "contentHash": "rswfv0f/Cqkh78rA5S8eN8Neocz234+emGCtTF3lxPY96F+mmmUen6tbn0glN6PMvlKQb9bPAY5e9u7fgPTkKw==",
        "dependencies": {
          "Microsoft.NETCore.Platforms": "1.1.0",
          "Microsoft.NETCore.Targets": "1.1.0",
          "System.Runtime": "4.3.0",
          "runtime.any.System.Diagnostics.Tracing": "4.3.0"
        }
      },
      "System.DirectoryServices": {
        "type": "Transitive",
        "resolved": "4.6.0",
        "contentHash": "dMbJkr5a0JUOHg5mJ44EyeRTnQ7XvPGla6GKdQ241Z7QDqCNso/mWI2OTjnwXJqzPAALvuzGjwiyuAla58aq3g==",
        "dependencies": {
          "Microsoft.NETCore.Platforms": "3.0.0",
          "System.IO.FileSystem.AccessControl": "4.6.0",
          "System.Security.AccessControl": "4.6.0",
          "System.Security.Permissions": "4.6.0",
          "System.Security.Principal.Windows": "4.6.0"
        }
      },
      "System.DirectoryServices.AccountManagement": {
        "type": "Transitive",
        "resolved": "4.6.0",
        "contentHash": "Anpe3QSfI38aUFgtjnrqAY2ccxJ8RrPd4zEsBd6rmL2IU+fUSDuBXV3V/8J10lnGSEG4ul6AcgtIoxqziWCj3w==",
        "dependencies": {
          "Microsoft.NETCore.Platforms": "3.0.0",
          "System.Configuration.ConfigurationManager": "4.6.0",
          "System.DirectoryServices": "4.6.0",
          "System.DirectoryServices.Protocols": "4.6.0",
          "System.IO.FileSystem.AccessControl": "4.6.0",
          "System.Security.AccessControl": "4.6.0",
          "System.Security.Principal.Windows": "4.6.0"
        }
      },
      "System.DirectoryServices.Protocols": {
        "type": "Transitive",
        "resolved": "4.6.0",
        "contentHash": "gj+mTVMQ0zQfvxhCsI83deLbLUySGHUVMCgtOHiSoX8/Ivrdc1JJNy/4bNpXzIh3cgDpkUfk8YKkbGuF2ymdzQ==",
        "dependencies": {
          "Microsoft.NETCore.Platforms": "3.0.0",
          "System.Security.Principal.Windows": "4.6.0"
        }
      },
      "System.Drawing.Common": {
        "type": "Transitive",
        "resolved": "4.6.0",
        "contentHash": "2A3spjjoPZnvpVh/sDTzd+0H8ZqTdr+hH/6obB8MMfG81EJ85PmxCKDBxhBVQiA25PliKAZ1sKogDcq9mSnFEA==",
        "dependencies": {
          "Microsoft.NETCore.Platforms": "3.0.0",
          "Microsoft.Win32.SystemEvents": "4.6.0"
        }
      },
      "System.Globalization": {
        "type": "Transitive",
        "resolved": "4.3.0",
        "contentHash": "kYdVd2f2PAdFGblzFswE4hkNANJBKRmsfa2X5LG2AcWE1c7/4t0pYae1L8vfZ5xvE2nK/R9JprtToA61OSHWIg==",
        "dependencies": {
          "Microsoft.NETCore.Platforms": "1.1.0",
          "Microsoft.NETCore.Targets": "1.1.0",
          "System.Runtime": "4.3.0",
          "runtime.any.System.Globalization": "4.3.0"
        }
      },
      "System.Globalization.Calendars": {
        "type": "Transitive",
        "resolved": "4.3.0",
        "contentHash": "GUlBtdOWT4LTV3I+9/PJW+56AnnChTaOqqTLFtdmype/L500M2LIyXgmtd9X2P2VOkmJd5c67H5SaC2QcL1bFA==",
        "dependencies": {
          "Microsoft.NETCore.Platforms": "1.1.0",
          "Microsoft.NETCore.Targets": "1.1.0",
          "System.Globalization": "4.3.0",
          "System.Runtime": "4.3.0",
          "runtime.any.System.Globalization.Calendars": "4.3.0"
        }
      },
      "System.Globalization.Extensions": {
        "type": "Transitive",
        "resolved": "4.3.0",
        "contentHash": "FhKmdR6MPG+pxow6wGtNAWdZh7noIOpdD5TwQ3CprzgIE1bBBoim0vbR1+AWsWjQmU7zXHgQo4TWSP6lCeiWcQ==",
        "dependencies": {
          "Microsoft.NETCore.Platforms": "1.1.0",
          "System.Globalization": "4.3.0",
          "System.Resources.ResourceManager": "4.3.0",
          "System.Runtime": "4.3.0",
          "System.Runtime.Extensions": "4.3.0",
          "System.Runtime.InteropServices": "4.3.0"
        }
      },
      "System.IO": {
        "type": "Transitive",
        "resolved": "4.3.0",
        "contentHash": "3qjaHvxQPDpSOYICjUoTsmoq5u6QJAFRUITgeT/4gqkF1bajbSmb1kwSxEA8AHlofqgcKJcM8udgieRNhaJ5Cg==",
        "dependencies": {
          "Microsoft.NETCore.Platforms": "1.1.0",
          "Microsoft.NETCore.Targets": "1.1.0",
          "System.Runtime": "4.3.0",
          "System.Text.Encoding": "4.3.0",
          "System.Threading.Tasks": "4.3.0",
          "runtime.any.System.IO": "4.3.0"
        }
      },
      "System.IO.Compression": {
        "type": "Transitive",
        "resolved": "4.3.0",
        "contentHash": "YHndyoiV90iu4iKG115ibkhrG+S3jBm8Ap9OwoUAzO5oPDAWcr0SFwQFm0HjM8WkEZWo0zvLTyLmbvTkW1bXgg==",
        "dependencies": {
          "Microsoft.NETCore.Platforms": "1.1.0",
          "System.Buffers": "4.3.0",
          "System.Collections": "4.3.0",
          "System.Diagnostics.Debug": "4.3.0",
          "System.IO": "4.3.0",
          "System.Resources.ResourceManager": "4.3.0",
          "System.Runtime": "4.3.0",
          "System.Runtime.Extensions": "4.3.0",
          "System.Runtime.Handles": "4.3.0",
          "System.Runtime.InteropServices": "4.3.0",
          "System.Text.Encoding": "4.3.0",
          "System.Threading": "4.3.0",
          "System.Threading.Tasks": "4.3.0",
          "runtime.native.System": "4.3.0",
          "runtime.native.System.IO.Compression": "4.3.0"
        }
      },
      "System.IO.FileSystem": {
        "type": "Transitive",
        "resolved": "4.3.0",
        "contentHash": "3wEMARTnuio+ulnvi+hkRNROYwa1kylvYahhcLk4HSoVdl+xxTFVeVlYOfLwrDPImGls0mDqbMhrza8qnWPTdA==",
        "dependencies": {
          "Microsoft.NETCore.Platforms": "1.1.0",
          "Microsoft.NETCore.Targets": "1.1.0",
          "System.IO": "4.3.0",
          "System.IO.FileSystem.Primitives": "4.3.0",
          "System.Runtime": "4.3.0",
          "System.Runtime.Handles": "4.3.0",
          "System.Text.Encoding": "4.3.0",
          "System.Threading.Tasks": "4.3.0",
          "runtime.unix.System.IO.FileSystem": "4.3.0"
        }
      },
      "System.IO.FileSystem.AccessControl": {
        "type": "Transitive",
        "resolved": "4.6.0",
        "contentHash": "Lyu+acg75nKMqN/BVPrHpkaLMQXQI7pWmSn9S6YcLq8i1DeNgfztLZh1ToTnjysDhRbB2LjR3FGT9Nr6HgKydw==",
        "dependencies": {
          "System.Security.AccessControl": "4.6.0",
          "System.Security.Principal.Windows": "4.6.0"
        }
      },
      "System.IO.Pipes.AccessControl": {
        "type": "Transitive",
        "resolved": "4.5.1",
        "contentHash": "Z0/uF+PqmiMoqgTA0AQa9JSlNjsxCoQNfRzQGtK4dLfNQ3nsOqPVBgZ7F49U5Lb4yqGJSWJ79AdYaNjdJoZqhQ==",
        "dependencies": {
          "Microsoft.NETCore.Platforms": "2.1.0",
          "System.Security.AccessControl": "4.5.0",
          "System.Security.Principal.Windows": "4.5.0"
        }
      },
      "System.IO.Ports": {
        "type": "Transitive",
        "resolved": "4.6.0",
        "contentHash": "9mh48ySrW31fi8JZdcXSKKSrtCH/ZgRkpOMYWwmN//KtCFGIgsyjxpft2wRKlGW/YHG70SG6Xsr/TCLf53fQOA==",
        "dependencies": {
          "Microsoft.Win32.Registry": "4.6.0",
          "runtime.native.System.IO.Ports": "4.6.0"
        }
      },
      "System.Management": {
        "type": "Transitive",
        "resolved": "4.6.0",
        "contentHash": "Wyb0OtzOuuyNIIhR+cSo2fX1Q3/MtG9GaSB/r7ABZt89cNs5ZpT4yxdlKXeuciOLqBs6sbgqDayLuLLBXSK5qw==",
        "dependencies": {
          "Microsoft.NETCore.Platforms": "3.0.0",
          "Microsoft.Win32.Registry": "4.6.0",
          "System.CodeDom": "4.6.0"
        }
      },
      "System.Net.Http": {
        "type": "Transitive",
        "resolved": "4.3.0",
        "contentHash": "sYg+FtILtRQuYWSIAuNOELwVuVsxVyJGWQyOnlAzhV4xvhyFnON1bAzYYC+jjRW8JREM45R0R5Dgi8MTC5sEwA==",
        "dependencies": {
          "Microsoft.NETCore.Platforms": "1.1.0",
          "System.Collections": "4.3.0",
          "System.Diagnostics.Debug": "4.3.0",
          "System.Diagnostics.DiagnosticSource": "4.3.0",
          "System.Diagnostics.Tracing": "4.3.0",
          "System.Globalization": "4.3.0",
          "System.Globalization.Extensions": "4.3.0",
          "System.IO": "4.3.0",
          "System.IO.FileSystem": "4.3.0",
          "System.Net.Primitives": "4.3.0",
          "System.Resources.ResourceManager": "4.3.0",
          "System.Runtime": "4.3.0",
          "System.Runtime.Extensions": "4.3.0",
          "System.Runtime.Handles": "4.3.0",
          "System.Runtime.InteropServices": "4.3.0",
          "System.Security.Cryptography.Algorithms": "4.3.0",
          "System.Security.Cryptography.Encoding": "4.3.0",
          "System.Security.Cryptography.OpenSsl": "4.3.0",
          "System.Security.Cryptography.Primitives": "4.3.0",
          "System.Security.Cryptography.X509Certificates": "4.3.0",
          "System.Text.Encoding": "4.3.0",
          "System.Threading": "4.3.0",
          "System.Threading.Tasks": "4.3.0",
          "runtime.native.System": "4.3.0",
          "runtime.native.System.Net.Http": "4.3.0",
          "runtime.native.System.Security.Cryptography.OpenSsl": "4.3.0"
        }
      },
      "System.Net.NameResolution": {
        "type": "Transitive",
        "resolved": "4.3.0",
        "contentHash": "AFYl08R7MrsrEjqpQWTZWBadqXyTzNDaWpMqyxhb0d6sGhV6xMDKueuBXlLL30gz+DIRY6MpdgnHWlCh5wmq9w==",
        "dependencies": {
          "Microsoft.NETCore.Platforms": "1.1.0",
          "System.Collections": "4.3.0",
          "System.Diagnostics.Tracing": "4.3.0",
          "System.Globalization": "4.3.0",
          "System.Net.Primitives": "4.3.0",
          "System.Resources.ResourceManager": "4.3.0",
          "System.Runtime": "4.3.0",
          "System.Runtime.Extensions": "4.3.0",
          "System.Runtime.Handles": "4.3.0",
          "System.Runtime.InteropServices": "4.3.0",
          "System.Security.Principal.Windows": "4.3.0",
          "System.Threading": "4.3.0",
          "System.Threading.Tasks": "4.3.0",
          "runtime.native.System": "4.3.0"
        }
      },
      "System.Net.Primitives": {
        "type": "Transitive",
        "resolved": "4.3.0",
        "contentHash": "qOu+hDwFwoZPbzPvwut2qATe3ygjeQBDQj91xlsaqGFQUI5i4ZnZb8yyQuLGpDGivEPIt8EJkd1BVzVoP31FXA==",
        "dependencies": {
          "Microsoft.NETCore.Platforms": "1.1.0",
          "Microsoft.NETCore.Targets": "1.1.0",
          "System.Runtime": "4.3.0",
          "System.Runtime.Handles": "4.3.0",
          "runtime.unix.System.Net.Primitives": "4.3.0"
        }
      },
      "System.Net.Sockets": {
        "type": "Transitive",
        "resolved": "4.3.0",
        "contentHash": "m6icV6TqQOAdgt5N/9I5KNpjom/5NFtkmGseEH+AK/hny8XrytLH3+b5M8zL/Ycg3fhIocFpUMyl/wpFnVRvdw==",
        "dependencies": {
          "Microsoft.NETCore.Platforms": "1.1.0",
          "Microsoft.NETCore.Targets": "1.1.0",
          "System.IO": "4.3.0",
          "System.Net.Primitives": "4.3.0",
          "System.Runtime": "4.3.0",
          "System.Threading.Tasks": "4.3.0",
          "runtime.unix.System.Net.Sockets": "4.3.0"
        }
      },
      "System.Private.ServiceModel": {
        "type": "Transitive",
        "resolved": "4.5.3",
        "contentHash": "ancrQgJagx+yC4SZbuE+eShiEAUIF0E1d21TRSoy1C/rTwafAVcBr/fKibkq5TQzyy9uNil2tx2/iaUxsy0S9g==",
        "dependencies": {
          "Microsoft.NETCore.Platforms": "2.1.0",
          "System.Reflection.DispatchProxy": "4.5.0",
          "System.Security.Principal.Windows": "4.5.0"
        }
      },
      "System.Private.Uri": {
        "type": "Transitive",
        "resolved": "4.3.0",
        "contentHash": "I4SwANiUGho1esj4V4oSlPllXjzCZDE+5XXso2P03LW2vOda2Enzh8DWOxwN6hnrJyp314c7KuVu31QYhRzOGg==",
        "dependencies": {
          "Microsoft.NETCore.Platforms": "1.1.0",
          "Microsoft.NETCore.Targets": "1.1.0",
          "runtime.unix.System.Private.Uri": "4.3.0"
        }
      },
      "System.Reflection": {
        "type": "Transitive",
        "resolved": "4.3.0",
        "contentHash": "KMiAFoW7MfJGa9nDFNcfu+FpEdiHpWgTcS2HdMpDvt9saK3y/G4GwprPyzqjFH9NTaGPQeWNHU+iDlDILj96aQ==",
        "dependencies": {
          "Microsoft.NETCore.Platforms": "1.1.0",
          "Microsoft.NETCore.Targets": "1.1.0",
          "System.IO": "4.3.0",
          "System.Reflection.Primitives": "4.3.0",
          "System.Runtime": "4.3.0",
          "runtime.any.System.Reflection": "4.3.0"
        }
      },
      "System.Reflection.Extensions": {
        "type": "Transitive",
        "resolved": "4.3.0",
        "contentHash": "rJkrJD3kBI5B712aRu4DpSIiHRtr6QlfZSQsb0hYHrDCZORXCFjQfoipo2LaMUHoT9i1B7j7MnfaEKWDFmFQNQ==",
        "dependencies": {
          "Microsoft.NETCore.Platforms": "1.1.0",
          "Microsoft.NETCore.Targets": "1.1.0",
          "System.Reflection": "4.3.0",
          "System.Runtime": "4.3.0",
          "runtime.any.System.Reflection.Extensions": "4.3.0"
        }
      },
      "System.Reflection.Primitives": {
        "type": "Transitive",
        "resolved": "4.3.0",
        "contentHash": "5RXItQz5As4xN2/YUDxdpsEkMhvw3e6aNveFXUn4Hl/udNTCNhnKp8lT9fnc3MhvGKh1baak5CovpuQUXHAlIA==",
        "dependencies": {
          "Microsoft.NETCore.Platforms": "1.1.0",
          "Microsoft.NETCore.Targets": "1.1.0",
          "System.Runtime": "4.3.0",
          "runtime.any.System.Reflection.Primitives": "4.3.0"
        }
      },
      "System.Resources.ResourceManager": {
        "type": "Transitive",
        "resolved": "4.3.0",
        "contentHash": "/zrcPkkWdZmI4F92gL/TPumP98AVDu/Wxr3CSJGQQ+XN6wbRZcyfSKVoPo17ilb3iOr0cCRqJInGwNMolqhS8A==",
        "dependencies": {
          "Microsoft.NETCore.Platforms": "1.1.0",
          "Microsoft.NETCore.Targets": "1.1.0",
          "System.Globalization": "4.3.0",
          "System.Reflection": "4.3.0",
          "System.Runtime": "4.3.0",
          "runtime.any.System.Resources.ResourceManager": "4.3.0"
        }
      },
      "System.Runtime": {
        "type": "Transitive",
        "resolved": "4.3.0",
        "contentHash": "JufQi0vPQ0xGnAczR13AUFglDyVYt4Kqnz1AZaiKZ5+GICq0/1MH/mO/eAJHt/mHW1zjKBJd7kV26SrxddAhiw==",
        "dependencies": {
          "Microsoft.NETCore.Platforms": "1.1.0",
          "Microsoft.NETCore.Targets": "1.1.0",
          "runtime.any.System.Runtime": "4.3.0"
        }
      },
      "System.Runtime.Caching": {
        "type": "Transitive",
        "resolved": "4.6.0",
        "contentHash": "YNctvODRmws3AOuXjk/+Hl1XfrSt0hFvYGBVmT43lw8iCJKb/HRFByPMnOJf65o2RJWg8CCtdsyh2Oxu+8FYXw==",
        "dependencies": {
          "System.Configuration.ConfigurationManager": "4.6.0"
        }
      },
      "System.Runtime.Extensions": {
        "type": "Transitive",
        "resolved": "4.3.0",
        "contentHash": "guW0uK0fn5fcJJ1tJVXYd7/1h5F+pea1r7FLSOz/f8vPEqbR2ZAknuRDvTQ8PzAilDveOxNjSfr0CHfIQfFk8g==",
        "dependencies": {
          "Microsoft.NETCore.Platforms": "1.1.0",
          "Microsoft.NETCore.Targets": "1.1.0",
          "System.Runtime": "4.3.0",
          "runtime.unix.System.Runtime.Extensions": "4.3.0"
        }
      },
      "System.Runtime.Handles": {
        "type": "Transitive",
        "resolved": "4.3.0",
        "contentHash": "OKiSUN7DmTWeYb3l51A7EYaeNMnvxwE249YtZz7yooT4gOZhmTjIn48KgSsw2k2lYdLgTKNJw/ZIfSElwDRVgg==",
        "dependencies": {
          "Microsoft.NETCore.Platforms": "1.1.0",
          "Microsoft.NETCore.Targets": "1.1.0",
          "System.Runtime": "4.3.0",
          "runtime.any.System.Runtime.Handles": "4.3.0"
        }
      },
      "System.Runtime.InteropServices": {
        "type": "Transitive",
        "resolved": "4.3.0",
        "contentHash": "uv1ynXqiMK8mp1GM3jDqPCFN66eJ5w5XNomaK2XD+TuCroNTLFGeZ+WCmBMcBDyTFKou3P6cR6J/QsaqDp7fGQ==",
        "dependencies": {
          "Microsoft.NETCore.Platforms": "1.1.0",
          "Microsoft.NETCore.Targets": "1.1.0",
          "System.Reflection": "4.3.0",
          "System.Reflection.Primitives": "4.3.0",
          "System.Runtime": "4.3.0",
          "System.Runtime.Handles": "4.3.0",
          "runtime.any.System.Runtime.InteropServices": "4.3.0"
        }
      },
      "System.Runtime.InteropServices.RuntimeInformation": {
        "type": "Transitive",
        "resolved": "4.3.0",
        "contentHash": "cbz4YJMqRDR7oLeMRbdYv7mYzc++17lNhScCX0goO2XpGWdvAt60CGN+FHdePUEHCe/Jy9jUlvNAiNdM+7jsOw==",
        "dependencies": {
          "System.Reflection": "4.3.0",
          "System.Reflection.Extensions": "4.3.0",
          "System.Resources.ResourceManager": "4.3.0",
          "System.Runtime": "4.3.0",
          "System.Runtime.InteropServices": "4.3.0",
          "System.Threading": "4.3.0",
          "runtime.native.System": "4.3.0"
        }
      },
      "System.Runtime.WindowsRuntime": {
        "type": "Transitive",
        "resolved": "4.6.0",
        "contentHash": "IWrs1TmbxP65ZZjIglNyvDkFNoV5q2Pofg5WO7I8RKQOpLdFprQSh3xesOoClBqR4JHr4nEB1Xk1MqLPW1jPuQ==",
        "dependencies": {
          "Microsoft.NETCore.Platforms": "3.0.0"
        }
      },
      "System.Runtime.WindowsRuntime.UI.Xaml": {
        "type": "Transitive",
        "resolved": "4.6.0",
        "contentHash": "r4tNw5v5kqRJ9HikWpcyNf3suGw7DjX93svj9iBjtdeLqL8jt9Z+7f+s4wrKZJr84u8IMsrIjt8K6jYvkRqMSg==",
        "dependencies": {
          "Microsoft.NETCore.Platforms": "3.0.0",
          "System.Runtime.WindowsRuntime": "4.6.0"
        }
      },
      "System.Security.AccessControl": {
        "type": "Transitive",
        "resolved": "4.6.0",
        "contentHash": "gmlk6khICtVhiUnVBBtlsH0H/5QFDqhTZgtpp3AX14wWE6OIE+BX95NLD+X4AolXnIy/oXpNNmXYnsNfW1KuDQ==",
        "dependencies": {
          "Microsoft.NETCore.Platforms": "3.0.0",
          "System.Security.Principal.Windows": "4.6.0"
        }
      },
      "System.Security.Cryptography.Algorithms": {
        "type": "Transitive",
        "resolved": "4.3.0",
        "contentHash": "W1kd2Y8mYSCgc3ULTAZ0hOP2dSdG5YauTb1089T0/kRcN2MpSAW1izOFROrJgxSlMn3ArsgHXagigyi+ibhevg==",
        "dependencies": {
          "Microsoft.NETCore.Platforms": "1.1.0",
          "System.Collections": "4.3.0",
          "System.IO": "4.3.0",
          "System.Resources.ResourceManager": "4.3.0",
          "System.Runtime": "4.3.0",
          "System.Runtime.Extensions": "4.3.0",
          "System.Runtime.Handles": "4.3.0",
          "System.Runtime.InteropServices": "4.3.0",
          "System.Runtime.Numerics": "4.3.0",
          "System.Security.Cryptography.Encoding": "4.3.0",
          "System.Security.Cryptography.Primitives": "4.3.0",
          "System.Text.Encoding": "4.3.0",
          "runtime.native.System.Security.Cryptography.Apple": "4.3.0",
          "runtime.native.System.Security.Cryptography.OpenSsl": "4.3.0"
        }
      },
      "System.Security.Cryptography.Cng": {
        "type": "Transitive",
        "resolved": "4.6.0",
        "contentHash": "aa7yPkf0Xnto7ABWc6jj/aC5wopVYDqHLxZKuUban63gNJeiA2Zml+H6CFvaXerCHoo6xWn2CK9dfnzGyZ/XRQ=="
      },
      "System.Security.Cryptography.Csp": {
        "type": "Transitive",
        "resolved": "4.3.0",
        "contentHash": "X4s/FCkEUnRGnwR3aSfVIkldBmtURMhmexALNTwpjklzxWU7yjMk7GHLKOZTNkgnWnE0q7+BCf9N2LVRWxewaA==",
        "dependencies": {
          "Microsoft.NETCore.Platforms": "1.1.0",
          "System.IO": "4.3.0",
          "System.Reflection": "4.3.0",
          "System.Resources.ResourceManager": "4.3.0",
          "System.Runtime": "4.3.0",
          "System.Runtime.Extensions": "4.3.0",
          "System.Runtime.Handles": "4.3.0",
          "System.Runtime.InteropServices": "4.3.0",
          "System.Security.Cryptography.Algorithms": "4.3.0",
          "System.Security.Cryptography.Encoding": "4.3.0",
          "System.Security.Cryptography.Primitives": "4.3.0",
          "System.Text.Encoding": "4.3.0",
          "System.Threading": "4.3.0"
        }
      },
      "System.Security.Cryptography.Encoding": {
        "type": "Transitive",
        "resolved": "4.3.0",
        "contentHash": "1DEWjZZly9ae9C79vFwqaO5kaOlI5q+3/55ohmq/7dpDyDfc8lYe7YVxJUZ5MF/NtbkRjwFRo14yM4OEo9EmDw==",
        "dependencies": {
          "Microsoft.NETCore.Platforms": "1.1.0",
          "System.Collections": "4.3.0",
          "System.Collections.Concurrent": "4.3.0",
          "System.Linq": "4.3.0",
          "System.Resources.ResourceManager": "4.3.0",
          "System.Runtime": "4.3.0",
          "System.Runtime.Extensions": "4.3.0",
          "System.Runtime.Handles": "4.3.0",
          "System.Runtime.InteropServices": "4.3.0",
          "System.Security.Cryptography.Primitives": "4.3.0",
          "System.Text.Encoding": "4.3.0",
          "runtime.native.System.Security.Cryptography.OpenSsl": "4.3.0"
        }
      },
      "System.Security.Cryptography.OpenSsl": {
        "type": "Transitive",
        "resolved": "4.3.0",
        "contentHash": "h4CEgOgv5PKVF/HwaHzJRiVboL2THYCou97zpmhjghx5frc7fIvlkY1jL+lnIQyChrJDMNEXS6r7byGif8Cy4w==",
        "dependencies": {
          "System.Collections": "4.3.0",
          "System.IO": "4.3.0",
          "System.Resources.ResourceManager": "4.3.0",
          "System.Runtime": "4.3.0",
          "System.Runtime.Extensions": "4.3.0",
          "System.Runtime.Handles": "4.3.0",
          "System.Runtime.InteropServices": "4.3.0",
          "System.Runtime.Numerics": "4.3.0",
          "System.Security.Cryptography.Algorithms": "4.3.0",
          "System.Security.Cryptography.Encoding": "4.3.0",
          "System.Security.Cryptography.Primitives": "4.3.0",
          "System.Text.Encoding": "4.3.0",
          "runtime.native.System.Security.Cryptography.OpenSsl": "4.3.0"
        }
      },
      "System.Security.Cryptography.Pkcs": {
        "type": "Transitive",
        "resolved": "4.6.0",
        "contentHash": "LoYMH8gD6hlx0pWKFUUqQEhC5YQsWaq3drPkK+ksj55PT1s+K5r0yYGb3rU+F1oVoe17DYBI/CHs68KwtcWSkg==",
        "dependencies": {
          "System.Security.Cryptography.Cng": "4.6.0"
        }
      },
      "System.Security.Cryptography.ProtectedData": {
        "type": "Transitive",
        "resolved": "4.7.0",
        "contentHash": "ehYW0m9ptxpGWvE4zgqongBVWpSDU/JCFD4K7krxkQwSz/sFQjEXCUqpvencjy6DYDbn7Ig09R8GFffu8TtneQ=="
      },
      "System.Security.Cryptography.X509Certificates": {
        "type": "Transitive",
        "resolved": "4.3.0",
        "contentHash": "t2Tmu6Y2NtJ2um0RtcuhP7ZdNNxXEgUm2JeoA/0NvlMjAhKCnM1NX07TDl3244mVp3QU6LPEhT3HTtH1uF7IYw==",
        "dependencies": {
          "Microsoft.NETCore.Platforms": "1.1.0",
          "System.Collections": "4.3.0",
          "System.Diagnostics.Debug": "4.3.0",
          "System.Globalization": "4.3.0",
          "System.Globalization.Calendars": "4.3.0",
          "System.IO": "4.3.0",
          "System.IO.FileSystem": "4.3.0",
          "System.IO.FileSystem.Primitives": "4.3.0",
          "System.Resources.ResourceManager": "4.3.0",
          "System.Runtime": "4.3.0",
          "System.Runtime.Extensions": "4.3.0",
          "System.Runtime.Handles": "4.3.0",
          "System.Runtime.InteropServices": "4.3.0",
          "System.Runtime.Numerics": "4.3.0",
          "System.Security.Cryptography.Algorithms": "4.3.0",
          "System.Security.Cryptography.Cng": "4.3.0",
          "System.Security.Cryptography.Csp": "4.3.0",
          "System.Security.Cryptography.Encoding": "4.3.0",
          "System.Security.Cryptography.OpenSsl": "4.3.0",
          "System.Security.Cryptography.Primitives": "4.3.0",
          "System.Text.Encoding": "4.3.0",
          "System.Threading": "4.3.0",
          "runtime.native.System": "4.3.0",
          "runtime.native.System.Net.Http": "4.3.0",
          "runtime.native.System.Security.Cryptography.OpenSsl": "4.3.0"
        }
      },
      "System.Security.Principal.Windows": {
        "type": "Transitive",
        "resolved": "4.6.0",
        "contentHash": "Mdukseovp0YIGaz16FMH6nbfgZkrCFOJbtXQptv0aeBO9h775Ilb9+TDwLVTKikoW7y7CY7lpoXl9zmZ5G3ndA=="
      },
      "System.ServiceProcess.ServiceController": {
        "type": "Transitive",
        "resolved": "4.6.0",
        "contentHash": "K3Nz2wlOWsxlSZ2YkA/6qBhYbGbE7NecgR8YkqDi9/FXCGI+H9hYGfreEEiljocyvETL7fuxOLHP6GA34tTe+A==",
        "dependencies": {
          "System.Diagnostics.EventLog": "4.6.0"
        }
      },
      "System.Text.Encoding": {
        "type": "Transitive",
        "resolved": "4.3.0",
        "contentHash": "BiIg+KWaSDOITze6jGQynxg64naAPtqGHBwDrLaCtixsa5bKiR8dpPOHA7ge3C0JJQizJE+sfkz1wV+BAKAYZw==",
        "dependencies": {
          "Microsoft.NETCore.Platforms": "1.1.0",
          "Microsoft.NETCore.Targets": "1.1.0",
          "System.Runtime": "4.3.0",
          "runtime.any.System.Text.Encoding": "4.3.0"
        }
      },
      "System.Text.Encoding.CodePages": {
        "type": "Transitive",
        "resolved": "4.6.0",
        "contentHash": "OCUK9C/U97+UheVwo+JE+IUcKySUE3Oe+BcHhVtQrvmKSUFLrUDO8B5zEPRL6mBGbczxZp4w1boSck6/fw4dog==",
        "dependencies": {
          "Microsoft.NETCore.Platforms": "3.0.0"
        }
      },
      "System.Text.Encoding.Extensions": {
        "type": "Transitive",
        "resolved": "4.3.0",
        "contentHash": "YVMK0Bt/A43RmwizJoZ22ei2nmrhobgeiYwFzC4YAN+nue8RF6djXDMog0UCn+brerQoYVyaS+ghy9P/MUVcmw==",
        "dependencies": {
          "Microsoft.NETCore.Platforms": "1.1.0",
          "Microsoft.NETCore.Targets": "1.1.0",
          "System.Runtime": "4.3.0",
          "System.Text.Encoding": "4.3.0",
          "runtime.any.System.Text.Encoding.Extensions": "4.3.0"
        }
      },
      "System.Text.Encodings.Web": {
        "type": "Transitive",
        "resolved": "6.0.0",
        "contentHash": "Vg8eB5Tawm1IFqj4TVK1czJX89rhFxJo9ELqc/Eiq0eXy13RK00eubyU6TJE6y+GQXjyV5gSfiewDUZjQgSE0w==",
        "dependencies": {
          "System.Runtime.CompilerServices.Unsafe": "6.0.0"
        }
      },
      "System.Threading.AccessControl": {
        "type": "Transitive",
        "resolved": "4.6.0",
        "contentHash": "Zqg73v4Yqfhv6AHA43KMU14X21U7WgjT/K/GXTJuG1g4kRmeApfcIWT90Fpemer9bpU47ivt7vE9pvRkGDm24A==",
        "dependencies": {
          "System.Security.AccessControl": "4.6.0",
          "System.Security.Principal.Windows": "4.6.0"
        }
      },
      "System.Threading.Tasks": {
        "type": "Transitive",
        "resolved": "4.3.0",
        "contentHash": "LbSxKEdOUhVe8BezB/9uOGGppt+nZf6e1VFyw6v3DN6lqitm0OSn2uXMOdtP0M3W4iMcqcivm2J6UgqiwwnXiA==",
        "dependencies": {
          "Microsoft.NETCore.Platforms": "1.1.0",
          "Microsoft.NETCore.Targets": "1.1.0",
          "System.Runtime": "4.3.0",
          "runtime.any.System.Threading.Tasks": "4.3.0"
        }
      },
      "System.Threading.ThreadPool": {
        "type": "Transitive",
        "resolved": "4.3.0",
        "contentHash": "k/+g4b7vjdd4aix83sTgC9VG6oXYKAktSfNIJUNGxPEj7ryEOfzHHhfnmsZvjxawwcD9HyWXKCXmPjX8U4zeSw==",
        "dependencies": {
          "System.Runtime": "4.3.0",
          "System.Runtime.Handles": "4.3.0"
        }
      },
      "System.Threading.Timer": {
        "type": "Transitive",
        "resolved": "4.3.0",
        "contentHash": "Z6YfyYTCg7lOZjJzBjONJTFKGN9/NIYKSxhU5GRd+DTwHSZyvWp1xuI5aR+dLg+ayyC5Xv57KiY4oJ0tMO89fQ==",
        "dependencies": {
          "Microsoft.NETCore.Platforms": "1.1.0",
          "Microsoft.NETCore.Targets": "1.1.0",
          "System.Runtime": "4.3.0",
          "runtime.any.System.Threading.Timer": "4.3.0"
        }
      },
      "System.Windows.Extensions": {
        "type": "Transitive",
        "resolved": "4.6.0",
        "contentHash": "GL4izk0KgeyXklUOHViAk7y1IOYVYcn8nDpJZgcCqNzTGv2xd+8rgGgMKMo8G9nvfEuRCrNxWnGc74EiuYH2YA==",
        "dependencies": {
          "System.Drawing.Common": "4.6.0"
        }
      }
    },
    "net6.0/osx-arm64": {
      "Microsoft.Win32.Primitives": {
        "type": "Transitive",
        "resolved": "4.3.0",
        "contentHash": "9ZQKCWxH7Ijp9BfahvL2Zyf1cJIk8XYLF6Yjzr2yi0b2cOut/HQ31qf1ThHAgCc3WiZMdnWcfJCgN82/0UunxA==",
        "dependencies": {
          "Microsoft.NETCore.Platforms": "1.1.0",
          "Microsoft.NETCore.Targets": "1.1.0",
          "System.Runtime": "4.3.0",
          "runtime.unix.Microsoft.Win32.Primitives": "4.3.0"
        }
      },
      "Microsoft.Win32.Registry": {
        "type": "Transitive",
        "resolved": "4.6.0",
        "contentHash": "Xuqo5Lf5h1eUAbT8sJwNSEgusyEcQQQcza1R8dxJ6q/1vLSU1SG/WxtgiCPAth14dz/IjBXCxWT/+6E9glX33w==",
        "dependencies": {
          "System.Security.AccessControl": "4.6.0",
          "System.Security.Principal.Windows": "4.6.0"
        }
      },
      "Microsoft.Win32.Registry.AccessControl": {
        "type": "Transitive",
        "resolved": "4.6.0",
        "contentHash": "xVYpdIzdUzi+x6b0oGjOxqPf05ZYMVSEe+rwEZ/58D7A3IldDqP/tzy1VkVS/DL7+Km/sib6YS9eHXePy4Dn2Q==",
        "dependencies": {
          "Microsoft.Win32.Registry": "4.6.0",
          "System.Security.AccessControl": "4.6.0"
        }
      },
      "Microsoft.Win32.SystemEvents": {
        "type": "Transitive",
        "resolved": "4.6.0",
        "contentHash": "Edg+pFW5C8WJb680Za2kTV8TqUi6Ahl/WldRVoOVJ23UQLpDHFspa+umgFjkWZw24ETsU99Cg+ErZz683M4chg==",
        "dependencies": {
          "Microsoft.NETCore.Platforms": "3.0.0"
        }
      },
      "runtime.any.System.Collections": {
        "type": "Transitive",
        "resolved": "4.3.0",
        "contentHash": "23g6rqftKmovn2cLeGsuHUYm0FD7pdutb0uQMJpZ3qTvq+zHkgmt6J65VtRry4WDGYlmkMa4xDACtaQ94alNag==",
        "dependencies": {
          "System.Runtime": "4.3.0"
        }
      },
      "runtime.any.System.Diagnostics.Tools": {
        "type": "Transitive",
        "resolved": "4.3.0",
        "contentHash": "S/GPBmfPBB48ZghLxdDR7kDAJVAqgAuThyDJho3OLP5OS4tWD2ydyL8LKm8lhiBxce10OKe9X2zZ6DUjAqEbPg=="
      },
      "runtime.any.System.Diagnostics.Tracing": {
        "type": "Transitive",
        "resolved": "4.3.0",
        "contentHash": "1lpifymjGDzoYIaam6/Hyqf8GhBI3xXYLK2TgEvTtuZMorG3Kb9QnMTIKhLjJYXIiu1JvxjngHvtVFQQlpQ3HQ=="
      },
      "runtime.any.System.Globalization": {
        "type": "Transitive",
        "resolved": "4.3.0",
        "contentHash": "sMDBnad4rp4t7GY442Jux0MCUuKL4otn5BK6Ni0ARTXTSpRNBzZ7hpMfKSvnVSED5kYJm96YOWsqV0JH0d2uuw=="
      },
      "runtime.any.System.Globalization.Calendars": {
        "type": "Transitive",
        "resolved": "4.3.0",
        "contentHash": "M1r+760j1CNA6M/ZaW6KX8gOS8nxPRqloqDcJYVidRG566Ykwcs29AweZs2JF+nMOCgWDiMfPSTMfvwOI9F77w=="
      },
      "runtime.any.System.IO": {
        "type": "Transitive",
        "resolved": "4.3.0",
        "contentHash": "SDZ5AD1DtyRoxYtEcqQ3HDlcrorMYXZeCt7ZhG9US9I5Vva+gpIWDGMkcwa5XiKL0ceQKRZIX2x0XEjLX7PDzQ=="
      },
      "runtime.any.System.Reflection": {
        "type": "Transitive",
        "resolved": "4.3.0",
        "contentHash": "hLC3A3rI8jipR5d9k7+f0MgRCW6texsAp0MWkN/ci18FMtQ9KH7E2vDn/DH2LkxsszlpJpOn9qy6Z6/69rH6eQ=="
      },
      "runtime.any.System.Reflection.Extensions": {
        "type": "Transitive",
        "resolved": "4.3.0",
        "contentHash": "cPhT+Vqu52+cQQrDai/V91gubXUnDKNRvlBnH+hOgtGyHdC17aQIU64EaehwAQymd7kJA5rSrVRNfDYrbhnzyA=="
      },
      "runtime.any.System.Reflection.Primitives": {
        "type": "Transitive",
        "resolved": "4.3.0",
        "contentHash": "Nrm1p3armp6TTf2xuvaa+jGTTmncALWFq22CpmwRvhDf6dE9ZmH40EbOswD4GnFLrMRS0Ki6Kx5aUPmKK/hZBg=="
      },
      "runtime.any.System.Resources.ResourceManager": {
        "type": "Transitive",
        "resolved": "4.3.0",
        "contentHash": "Lxb89SMvf8w9p9+keBLyL6H6x/TEmc6QVsIIA0T36IuyOY3kNvIdyGddA2qt35cRamzxF8K5p0Opq4G4HjNbhQ=="
      },
      "runtime.any.System.Runtime": {
        "type": "Transitive",
        "resolved": "4.3.0",
        "contentHash": "fRS7zJgaG9NkifaAxGGclDDoRn9HC7hXACl52Or06a/fxdzDajWb5wov3c6a+gVSlekRoexfjwQSK9sh5um5LQ==",
        "dependencies": {
          "System.Private.Uri": "4.3.0"
        }
      },
      "runtime.any.System.Runtime.Handles": {
        "type": "Transitive",
        "resolved": "4.3.0",
        "contentHash": "GG84X6vufoEzqx8PbeBKheE4srOhimv+yLtGb/JkR3Y2FmoqmueLNFU4Xx8Y67plFpltQSdK74x0qlEhIpv/CQ=="
      },
      "runtime.any.System.Runtime.InteropServices": {
        "type": "Transitive",
        "resolved": "4.3.0",
        "contentHash": "lBoFeQfxe/4eqjPi46E0LU/YaCMdNkQ8B4MZu/mkzdIAZh8RQ1NYZSj0egrQKdgdvlPFtP4STtob40r4o2DBAw=="
      },
      "runtime.any.System.Text.Encoding": {
        "type": "Transitive",
        "resolved": "4.3.0",
        "contentHash": "+ihI5VaXFCMVPJNstG4O4eo1CfbrByLxRrQQTqOTp1ttK0kUKDqOdBSTaCB2IBk/QtjDrs6+x4xuezyMXdm0HQ=="
      },
      "runtime.any.System.Text.Encoding.Extensions": {
        "type": "Transitive",
        "resolved": "4.3.0",
        "contentHash": "NLrxmLsfRrOuVqPWG+2lrQZnE53MLVeo+w9c54EV+TUo4c8rILpsDXfY8pPiOy9kHpUHHP07ugKmtsU3vVW5Jg=="
      },
      "runtime.any.System.Threading.Tasks": {
        "type": "Transitive",
        "resolved": "4.3.0",
        "contentHash": "OhBAVBQG5kFj1S+hCEQ3TUHBAEtZ3fbEMgZMRNdN8A0Pj4x+5nTELEqL59DU0TjKVE6II3dqKw4Dklb3szT65w=="
      },
      "runtime.any.System.Threading.Timer": {
        "type": "Transitive",
        "resolved": "4.3.0",
        "contentHash": "w4ehZJ+AwXYmGwYu+rMvym6RvMaRiUEQR1u6dwcyuKHxz8Heu/mO9AG1MquEgTyucnhv3M43X0iKpDOoN17C0w=="
      },
      "runtime.debian.8-x64.runtime.native.System.Security.Cryptography.OpenSsl": {
        "type": "Transitive",
        "resolved": "4.3.0",
        "contentHash": "HdSSp5MnJSsg08KMfZThpuLPJpPwE5hBXvHwoKWosyHHfe8Mh5WKT0ylEOf6yNzX6Ngjxe4Whkafh5q7Ymac4Q=="
      },
      "runtime.fedora.23-x64.runtime.native.System.Security.Cryptography.OpenSsl": {
        "type": "Transitive",
        "resolved": "4.3.0",
        "contentHash": "+yH1a49wJMy8Zt4yx5RhJrxO/DBDByAiCzNwiETI+1S4mPdCu0OY4djdciC7Vssk0l22wQaDLrXxXkp+3+7bVA=="
      },
      "runtime.fedora.24-x64.runtime.native.System.Security.Cryptography.OpenSsl": {
        "type": "Transitive",
        "resolved": "4.3.0",
        "contentHash": "c3YNH1GQJbfIPJeCnr4avseugSqPrxwIqzthYyZDN6EuOyNOzq+y2KSUfRcXauya1sF4foESTgwM5e1A8arAKw=="
      },
      "runtime.linux-arm.runtime.native.System.IO.Ports": {
        "type": "Transitive",
        "resolved": "4.6.0-rc2.19462.14",
        "contentHash": "iPSWmmEhl0TNIVKHEOvgYEwpXoL7+KRxINcP9ni8JmfdeYPDVzTZXK/d0/1BxlLZIqXC3uMKjFhXFSFLxVlLAg=="
      },
      "runtime.linux-arm64.runtime.native.System.IO.Ports": {
        "type": "Transitive",
        "resolved": "4.6.0-rc2.19462.14",
        "contentHash": "Ii8t2RrqsHoBwnvpN8CwQYiukabVJnBYHE6ee/Yl+jKRpkbavlnA9pktxLQARsL1YJ4AKrNT/pAdQCuxTKECBA=="
      },
      "runtime.linux-x64.runtime.native.System.IO.Ports": {
        "type": "Transitive",
        "resolved": "4.6.0-rc2.19462.14",
        "contentHash": "zc0JugELjZ3MCPzYAroQyuTiChrw8lVUQlMc0bKolAsjpWcCECaLOLd9NRms1sfI52r4ILPvKFlqJwelc88Qhw=="
      },
      "runtime.opensuse.13.2-x64.runtime.native.System.Security.Cryptography.OpenSsl": {
        "type": "Transitive",
        "resolved": "4.3.0",
        "contentHash": "b3pthNgxxFcD+Pc0WSEoC0+md3MyhRS6aCEeenvNE3Fdw1HyJ18ZhRFVJJzIeR/O/jpxPboB805Ho0T3Ul7w8A=="
      },
      "runtime.opensuse.42.1-x64.runtime.native.System.Security.Cryptography.OpenSsl": {
        "type": "Transitive",
        "resolved": "4.3.0",
        "contentHash": "KeLz4HClKf+nFS7p/6Fi/CqyLXh81FpiGzcmuS8DGi9lUqSnZ6Es23/gv2O+1XVGfrbNmviF7CckBpavkBoIFQ=="
      },
      "runtime.osx-x64.runtime.native.System.IO.Ports": {
        "type": "Transitive",
        "resolved": "4.6.0-rc2.19462.14",
        "contentHash": "t2+r1sZd8zeBh7omYsd1ZnwxVZ8POBR1JmvcwUXK82R+XWtf2/RMFZenJFfuy1ii507hB79JvNCFj7ZF0+WhCQ=="
      },
      "runtime.osx.10.10-x64.runtime.native.System.Security.Cryptography.Apple": {
        "type": "Transitive",
        "resolved": "4.3.0",
        "contentHash": "kVXCuMTrTlxq4XOOMAysuNwsXWpYeboGddNGpIgNSZmv1b6r/s/DPk0fYMB7Q5Qo4bY68o48jt4T4y5BVecbCQ=="
      },
      "runtime.osx.10.10-x64.runtime.native.System.Security.Cryptography.OpenSsl": {
        "type": "Transitive",
        "resolved": "4.3.0",
        "contentHash": "X7IdhILzr4ROXd8mI1BUCQMSHSQwelUlBjF1JyTKCjXaOGn2fB4EKBxQbCK2VjO3WaWIdlXZL3W6TiIVnrhX4g=="
      },
      "runtime.rhel.7-x64.runtime.native.System.Security.Cryptography.OpenSsl": {
        "type": "Transitive",
        "resolved": "4.3.0",
        "contentHash": "nyFNiCk/r+VOiIqreLix8yN+q3Wga9+SE8BCgkf+2BwEKiNx6DyvFjCgkfV743/grxv8jHJ8gUK4XEQw7yzRYg=="
      },
      "runtime.ubuntu.14.04-x64.runtime.native.System.Security.Cryptography.OpenSsl": {
        "type": "Transitive",
        "resolved": "4.3.0",
        "contentHash": "ytoewC6wGorL7KoCAvRfsgoJPJbNq+64k2SqW6JcOAebWsFUvCCYgfzQMrnpvPiEl4OrblUlhF2ji+Q1+SVLrQ=="
      },
      "runtime.ubuntu.16.04-x64.runtime.native.System.Security.Cryptography.OpenSsl": {
        "type": "Transitive",
        "resolved": "4.3.0",
        "contentHash": "I8bKw2I8k58Wx7fMKQJn2R8lamboCAiHfHeV/pS65ScKWMMI0+wJkLYlEKvgW1D/XvSl/221clBoR2q9QNNM7A=="
      },
      "runtime.ubuntu.16.10-x64.runtime.native.System.Security.Cryptography.OpenSsl": {
        "type": "Transitive",
        "resolved": "4.3.0",
        "contentHash": "VB5cn/7OzUfzdnC8tqAIMQciVLiq2epm2NrAm1E9OjNRyG4lVhfR61SMcLizejzQP8R8Uf/0l5qOIbUEi+RdEg=="
      },
      "runtime.unix.Microsoft.Win32.Primitives": {
        "type": "Transitive",
        "resolved": "4.3.0",
        "contentHash": "2mI2Mfq+CVatgr4RWGvAWBjoCfUafy6VNFU7G9OA52DjO8x/okfIbsEq2UPgeGfdpO7X5gmPXKT8slx0tn0Mhw==",
        "dependencies": {
          "System.Runtime": "4.3.0",
          "System.Runtime.InteropServices": "4.3.0",
          "runtime.native.System": "4.3.0"
        }
      },
      "runtime.unix.System.Console": {
        "type": "Transitive",
        "resolved": "4.3.0",
        "contentHash": "JSEiU9EvE2vJTHUuHnSg9le8XDbvZmjZ/3PhLviICzY1TTDE7c/uNYVtE9qTA9PAOZsqccy5lxvfaZOeBhT3tA==",
        "dependencies": {
          "System.Collections": "4.3.0",
          "System.IO": "4.3.0",
          "System.IO.FileSystem.Primitives": "4.3.0",
          "System.Resources.ResourceManager": "4.3.0",
          "System.Runtime": "4.3.0",
          "System.Runtime.Extensions": "4.3.0",
          "System.Runtime.Handles": "4.3.0",
          "System.Runtime.InteropServices": "4.3.0",
          "System.Text.Encoding": "4.3.0",
          "System.Text.Encoding.Extensions": "4.3.0",
          "System.Threading": "4.3.0",
          "System.Threading.Tasks": "4.3.0",
          "runtime.native.System": "4.3.0"
        }
      },
      "runtime.unix.System.Diagnostics.Debug": {
        "type": "Transitive",
        "resolved": "4.3.0",
        "contentHash": "WV8KLRHWVUVUDduFnvGMHt0FsEt2wK6xPl1EgDKlaMx2KnZ43A/O0GzP8wIuvAC7mq4T9V1mm90r+PXkL9FPdQ==",
        "dependencies": {
          "runtime.native.System": "4.3.0"
        }
      },
      "runtime.unix.System.IO.FileSystem": {
        "type": "Transitive",
        "resolved": "4.3.0",
        "contentHash": "ajmTcjrqc3vgV1TH54DRioshbEniaFbOAJ0kReGuNsp9uIcqYle0RmUo6+Qlwqe3JIs4TDxgnqs3UzX3gRJ1rA==",
        "dependencies": {
          "System.Buffers": "4.3.0",
          "System.Collections": "4.3.0",
          "System.Diagnostics.Debug": "4.3.0",
          "System.IO": "4.3.0",
          "System.IO.FileSystem.Primitives": "4.3.0",
          "System.Resources.ResourceManager": "4.3.0",
          "System.Runtime": "4.3.0",
          "System.Runtime.Extensions": "4.3.0",
          "System.Runtime.Handles": "4.3.0",
          "System.Runtime.InteropServices": "4.3.0",
          "System.Text.Encoding": "4.3.0",
          "System.Text.Encoding.Extensions": "4.3.0",
          "System.Threading": "4.3.0",
          "System.Threading.Tasks": "4.3.0",
          "runtime.native.System": "4.3.0"
        }
      },
      "runtime.unix.System.Net.Primitives": {
        "type": "Transitive",
        "resolved": "4.3.0",
        "contentHash": "AZcRXhH7Gamr+bckUfX3iHefPIrujJTt9XWQWo0elNiP1SNasX0KBWINZkDKY0GsOrsyJ7cB4MgIRTZzLlsTKg==",
        "dependencies": {
          "Microsoft.Win32.Primitives": "4.3.0",
          "System.Collections": "4.3.0",
          "System.Diagnostics.Tracing": "4.3.0",
          "System.Globalization": "4.3.0",
          "System.Resources.ResourceManager": "4.3.0",
          "System.Runtime": "4.3.0",
          "System.Runtime.Extensions": "4.3.0",
          "System.Runtime.Handles": "4.3.0",
          "System.Runtime.InteropServices": "4.3.0",
          "System.Threading": "4.3.0",
          "runtime.native.System": "4.3.0"
        }
      },
      "runtime.unix.System.Net.Sockets": {
        "type": "Transitive",
        "resolved": "4.3.0",
        "contentHash": "4NcLbqajFaD3PvhOdmbieeBlKY4d8/kBfgJ5g28n6k1jWEICabvLM62gvmUS/CvyfvcZxVanKPl+E9LhPzfXZw==",
        "dependencies": {
          "System.Collections": "4.3.0",
          "System.Diagnostics.Debug": "4.3.0",
          "System.Diagnostics.Tracing": "4.3.0",
          "System.Globalization": "4.3.0",
          "System.IO": "4.3.0",
          "System.IO.FileSystem": "4.3.0",
          "System.Net.NameResolution": "4.3.0",
          "System.Net.Primitives": "4.3.0",
          "System.Resources.ResourceManager": "4.3.0",
          "System.Runtime": "4.3.0",
          "System.Runtime.Extensions": "4.3.0",
          "System.Runtime.Handles": "4.3.0",
          "System.Runtime.InteropServices": "4.3.0",
          "System.Threading": "4.3.0",
          "System.Threading.Tasks": "4.3.0",
          "System.Threading.ThreadPool": "4.3.0",
          "runtime.native.System": "4.3.0"
        }
      },
      "runtime.unix.System.Private.Uri": {
        "type": "Transitive",
        "resolved": "4.3.0",
        "contentHash": "ooWzobr5RAq34r9uan1r/WPXJYG1XWy9KanrxNvEnBzbFdQbMG7Y3bVi4QxR7xZMNLOxLLTAyXvnSkfj5boZSg==",
        "dependencies": {
          "runtime.native.System": "4.3.0"
        }
      },
      "runtime.unix.System.Runtime.Extensions": {
        "type": "Transitive",
        "resolved": "4.3.0",
        "contentHash": "zQiTBVpiLftTQZW8GFsV0gjYikB1WMkEPIxF5O6RkUrSV/OgvRRTYgeFQha/0keBpuS0HYweraGRwhfhJ7dj7w==",
        "dependencies": {
          "System.Private.Uri": "4.3.0",
          "runtime.native.System": "4.3.0",
          "runtime.native.System.Security.Cryptography.OpenSsl": "4.3.0"
        }
      },
      "runtime.win-arm64.runtime.native.System.Data.SqlClient.sni": {
        "type": "Transitive",
        "resolved": "4.4.0",
        "contentHash": "LbrynESTp3bm5O/+jGL8v0Qg5SJlTV08lpIpFesXjF6uGNMWqFnUQbYBJwZTeua6E/Y7FIM1C54Ey1btLWupdg=="
      },
      "runtime.win-x64.runtime.native.System.Data.SqlClient.sni": {
        "type": "Transitive",
        "resolved": "4.4.0",
        "contentHash": "38ugOfkYJqJoX9g6EYRlZB5U2ZJH51UP8ptxZgdpS07FgOEToV+lS11ouNK2PM12Pr6X/PpT5jK82G3DwH/SxQ=="
      },
      "runtime.win-x86.runtime.native.System.Data.SqlClient.sni": {
        "type": "Transitive",
        "resolved": "4.4.0",
        "contentHash": "YhEdSQUsTx+C8m8Bw7ar5/VesXvCFMItyZF7G1AUY+OM0VPZUOeAVpJ4Wl6fydBGUYZxojTDR3I6Bj/+BPkJNA=="
      },
      "System.Buffers": {
        "type": "Transitive",
        "resolved": "4.3.0",
        "contentHash": "ratu44uTIHgeBeI0dE8DWvmXVBSo4u7ozRZZHOMmK/JPpYyo0dAfgSiHlpiObMQ5lEtEyIXA40sKRYg5J6A8uQ==",
        "dependencies": {
          "System.Diagnostics.Debug": "4.3.0",
          "System.Diagnostics.Tracing": "4.3.0",
          "System.Resources.ResourceManager": "4.3.0",
          "System.Runtime": "4.3.0",
          "System.Threading": "4.3.0"
        }
      },
      "System.Collections": {
        "type": "Transitive",
        "resolved": "4.3.0",
        "contentHash": "3Dcj85/TBdVpL5Zr+gEEBUuFe2icOnLalmEh9hfck1PTYbbyWuZgh4fmm2ysCLTrqLQw6t3TgTyJ+VLp+Qb+Lw==",
        "dependencies": {
          "Microsoft.NETCore.Platforms": "1.1.0",
          "Microsoft.NETCore.Targets": "1.1.0",
          "System.Runtime": "4.3.0",
          "runtime.any.System.Collections": "4.3.0"
        }
      },
      "System.Console": {
        "type": "Transitive",
        "resolved": "4.3.0",
        "contentHash": "DHDrIxiqk1h03m6khKWV2X8p/uvN79rgSqpilL6uzpmSfxfU5ng8VcPtW4qsDsQDHiTv6IPV9TmD5M/vElPNLg==",
        "dependencies": {
          "Microsoft.NETCore.Platforms": "1.1.0",
          "Microsoft.NETCore.Targets": "1.1.0",
          "System.IO": "4.3.0",
          "System.Runtime": "4.3.0",
          "System.Text.Encoding": "4.3.0",
          "runtime.unix.System.Console": "4.3.0"
        }
      },
      "System.Data.Odbc": {
        "type": "Transitive",
        "resolved": "4.6.0",
        "contentHash": "nVTNcqbv036B/Rx1hoHN0I1MZldyVciX7CUhSeCkmYCM/X0DtJlYKtgE2PNjjRudqCUb7Aow7wfeGPuWWBSZPw==",
        "dependencies": {
          "Microsoft.NETCore.Platforms": "3.0.0"
        }
      },
      "System.Data.OleDb": {
        "type": "Transitive",
        "resolved": "4.6.0",
        "contentHash": "deacmfBwOpdhYz4uYAcTX/ji34Hm35ZkB1Qt//5wmpfsT8UpDmPEI/+/3s9fPCTItA4QdfHHrpbsouxv16andw==",
        "dependencies": {
          "Microsoft.Win32.Registry": "4.6.0",
          "System.Configuration.ConfigurationManager": "4.6.0",
          "System.Diagnostics.PerformanceCounter": "4.6.0",
          "System.Security.Principal.Windows": "4.6.0"
        }
      },
      "System.Data.SqlClient": {
        "type": "Transitive",
        "resolved": "4.7.0",
        "contentHash": "lV3ljZeFc01DYyjcEBSxK3sy8Ow2R6AWa6o+g0t7B4hoDcA6Kzv4bTB4E4T7C/pKuZzHeBFLxe6fD4Am4q939Q==",
        "dependencies": {
          "Microsoft.Win32.Registry": "4.6.0",
          "System.Security.Principal.Windows": "4.6.0",
          "runtime.native.System.Data.SqlClient.sni": "4.6.0"
        }
      },
      "System.Diagnostics.Debug": {
        "type": "Transitive",
        "resolved": "4.3.0",
        "contentHash": "ZUhUOdqmaG5Jk3Xdb8xi5kIyQYAA4PnTNlHx1mu9ZY3qv4ELIdKbnL/akbGaKi2RnNUWaZsAs31rvzFdewTj2g==",
        "dependencies": {
          "Microsoft.NETCore.Platforms": "1.1.0",
          "Microsoft.NETCore.Targets": "1.1.0",
          "System.Runtime": "4.3.0",
          "runtime.unix.System.Diagnostics.Debug": "4.3.0"
        }
      },
      "System.Diagnostics.EventLog": {
        "type": "Transitive",
        "resolved": "6.0.0",
        "contentHash": "lcyUiXTsETK2ALsZrX+nWuHSIQeazhqPphLfaRxzdGaG93+0kELqpgEHtwWOlQe7+jSFnKwaCAgL4kjeZCQJnw=="
      },
      "System.Diagnostics.PerformanceCounter": {
        "type": "Transitive",
        "resolved": "4.6.0",
        "contentHash": "hzNEIJ58VQtTlL12T3EZ7ChDBjDnVra1d4CICe5jM64AK1Lh7jqJvFTXTqp7l3ez2yIzfp/OJWKrQ4Glab4nLA==",
        "dependencies": {
          "Microsoft.NETCore.Platforms": "3.0.0",
          "Microsoft.Win32.Registry": "4.6.0",
          "System.Configuration.ConfigurationManager": "4.6.0",
          "System.Security.Principal.Windows": "4.6.0"
        }
      },
      "System.Diagnostics.Tools": {
        "type": "Transitive",
        "resolved": "4.3.0",
        "contentHash": "UUvkJfSYJMM6x527dJg2VyWPSRqIVB0Z7dbjHst1zmwTXz5CcXSYJFWRpuigfbO1Lf7yfZiIaEUesfnl/g5EyA==",
        "dependencies": {
          "Microsoft.NETCore.Platforms": "1.1.0",
          "Microsoft.NETCore.Targets": "1.1.0",
          "System.Runtime": "4.3.0",
          "runtime.any.System.Diagnostics.Tools": "4.3.0"
        }
      },
      "System.Diagnostics.Tracing": {
        "type": "Transitive",
        "resolved": "4.3.0",
        "contentHash": "rswfv0f/Cqkh78rA5S8eN8Neocz234+emGCtTF3lxPY96F+mmmUen6tbn0glN6PMvlKQb9bPAY5e9u7fgPTkKw==",
        "dependencies": {
          "Microsoft.NETCore.Platforms": "1.1.0",
          "Microsoft.NETCore.Targets": "1.1.0",
          "System.Runtime": "4.3.0",
          "runtime.any.System.Diagnostics.Tracing": "4.3.0"
        }
      },
      "System.DirectoryServices": {
        "type": "Transitive",
        "resolved": "4.6.0",
        "contentHash": "dMbJkr5a0JUOHg5mJ44EyeRTnQ7XvPGla6GKdQ241Z7QDqCNso/mWI2OTjnwXJqzPAALvuzGjwiyuAla58aq3g==",
        "dependencies": {
          "Microsoft.NETCore.Platforms": "3.0.0",
          "System.IO.FileSystem.AccessControl": "4.6.0",
          "System.Security.AccessControl": "4.6.0",
          "System.Security.Permissions": "4.6.0",
          "System.Security.Principal.Windows": "4.6.0"
        }
      },
      "System.DirectoryServices.AccountManagement": {
        "type": "Transitive",
        "resolved": "4.6.0",
        "contentHash": "Anpe3QSfI38aUFgtjnrqAY2ccxJ8RrPd4zEsBd6rmL2IU+fUSDuBXV3V/8J10lnGSEG4ul6AcgtIoxqziWCj3w==",
        "dependencies": {
          "Microsoft.NETCore.Platforms": "3.0.0",
          "System.Configuration.ConfigurationManager": "4.6.0",
          "System.DirectoryServices": "4.6.0",
          "System.DirectoryServices.Protocols": "4.6.0",
          "System.IO.FileSystem.AccessControl": "4.6.0",
          "System.Security.AccessControl": "4.6.0",
          "System.Security.Principal.Windows": "4.6.0"
        }
      },
      "System.DirectoryServices.Protocols": {
        "type": "Transitive",
        "resolved": "4.6.0",
        "contentHash": "gj+mTVMQ0zQfvxhCsI83deLbLUySGHUVMCgtOHiSoX8/Ivrdc1JJNy/4bNpXzIh3cgDpkUfk8YKkbGuF2ymdzQ==",
        "dependencies": {
          "Microsoft.NETCore.Platforms": "3.0.0",
          "System.Security.Principal.Windows": "4.6.0"
        }
      },
      "System.Drawing.Common": {
        "type": "Transitive",
        "resolved": "4.6.0",
        "contentHash": "2A3spjjoPZnvpVh/sDTzd+0H8ZqTdr+hH/6obB8MMfG81EJ85PmxCKDBxhBVQiA25PliKAZ1sKogDcq9mSnFEA==",
        "dependencies": {
          "Microsoft.NETCore.Platforms": "3.0.0",
          "Microsoft.Win32.SystemEvents": "4.6.0"
        }
      },
      "System.Globalization": {
        "type": "Transitive",
        "resolved": "4.3.0",
        "contentHash": "kYdVd2f2PAdFGblzFswE4hkNANJBKRmsfa2X5LG2AcWE1c7/4t0pYae1L8vfZ5xvE2nK/R9JprtToA61OSHWIg==",
        "dependencies": {
          "Microsoft.NETCore.Platforms": "1.1.0",
          "Microsoft.NETCore.Targets": "1.1.0",
          "System.Runtime": "4.3.0",
          "runtime.any.System.Globalization": "4.3.0"
        }
      },
      "System.Globalization.Calendars": {
        "type": "Transitive",
        "resolved": "4.3.0",
        "contentHash": "GUlBtdOWT4LTV3I+9/PJW+56AnnChTaOqqTLFtdmype/L500M2LIyXgmtd9X2P2VOkmJd5c67H5SaC2QcL1bFA==",
        "dependencies": {
          "Microsoft.NETCore.Platforms": "1.1.0",
          "Microsoft.NETCore.Targets": "1.1.0",
          "System.Globalization": "4.3.0",
          "System.Runtime": "4.3.0",
          "runtime.any.System.Globalization.Calendars": "4.3.0"
        }
      },
      "System.Globalization.Extensions": {
        "type": "Transitive",
        "resolved": "4.3.0",
        "contentHash": "FhKmdR6MPG+pxow6wGtNAWdZh7noIOpdD5TwQ3CprzgIE1bBBoim0vbR1+AWsWjQmU7zXHgQo4TWSP6lCeiWcQ==",
        "dependencies": {
          "Microsoft.NETCore.Platforms": "1.1.0",
          "System.Globalization": "4.3.0",
          "System.Resources.ResourceManager": "4.3.0",
          "System.Runtime": "4.3.0",
          "System.Runtime.Extensions": "4.3.0",
          "System.Runtime.InteropServices": "4.3.0"
        }
      },
      "System.IO": {
        "type": "Transitive",
        "resolved": "4.3.0",
        "contentHash": "3qjaHvxQPDpSOYICjUoTsmoq5u6QJAFRUITgeT/4gqkF1bajbSmb1kwSxEA8AHlofqgcKJcM8udgieRNhaJ5Cg==",
        "dependencies": {
          "Microsoft.NETCore.Platforms": "1.1.0",
          "Microsoft.NETCore.Targets": "1.1.0",
          "System.Runtime": "4.3.0",
          "System.Text.Encoding": "4.3.0",
          "System.Threading.Tasks": "4.3.0",
          "runtime.any.System.IO": "4.3.0"
        }
      },
      "System.IO.Compression": {
        "type": "Transitive",
        "resolved": "4.3.0",
        "contentHash": "YHndyoiV90iu4iKG115ibkhrG+S3jBm8Ap9OwoUAzO5oPDAWcr0SFwQFm0HjM8WkEZWo0zvLTyLmbvTkW1bXgg==",
        "dependencies": {
          "Microsoft.NETCore.Platforms": "1.1.0",
          "System.Buffers": "4.3.0",
          "System.Collections": "4.3.0",
          "System.Diagnostics.Debug": "4.3.0",
          "System.IO": "4.3.0",
          "System.Resources.ResourceManager": "4.3.0",
          "System.Runtime": "4.3.0",
          "System.Runtime.Extensions": "4.3.0",
          "System.Runtime.Handles": "4.3.0",
          "System.Runtime.InteropServices": "4.3.0",
          "System.Text.Encoding": "4.3.0",
          "System.Threading": "4.3.0",
          "System.Threading.Tasks": "4.3.0",
          "runtime.native.System": "4.3.0",
          "runtime.native.System.IO.Compression": "4.3.0"
        }
      },
      "System.IO.FileSystem": {
        "type": "Transitive",
        "resolved": "4.3.0",
        "contentHash": "3wEMARTnuio+ulnvi+hkRNROYwa1kylvYahhcLk4HSoVdl+xxTFVeVlYOfLwrDPImGls0mDqbMhrza8qnWPTdA==",
        "dependencies": {
          "Microsoft.NETCore.Platforms": "1.1.0",
          "Microsoft.NETCore.Targets": "1.1.0",
          "System.IO": "4.3.0",
          "System.IO.FileSystem.Primitives": "4.3.0",
          "System.Runtime": "4.3.0",
          "System.Runtime.Handles": "4.3.0",
          "System.Text.Encoding": "4.3.0",
          "System.Threading.Tasks": "4.3.0",
          "runtime.unix.System.IO.FileSystem": "4.3.0"
        }
      },
      "System.IO.FileSystem.AccessControl": {
        "type": "Transitive",
        "resolved": "4.6.0",
        "contentHash": "Lyu+acg75nKMqN/BVPrHpkaLMQXQI7pWmSn9S6YcLq8i1DeNgfztLZh1ToTnjysDhRbB2LjR3FGT9Nr6HgKydw==",
        "dependencies": {
          "System.Security.AccessControl": "4.6.0",
          "System.Security.Principal.Windows": "4.6.0"
        }
      },
      "System.IO.Pipes.AccessControl": {
        "type": "Transitive",
        "resolved": "4.5.1",
        "contentHash": "Z0/uF+PqmiMoqgTA0AQa9JSlNjsxCoQNfRzQGtK4dLfNQ3nsOqPVBgZ7F49U5Lb4yqGJSWJ79AdYaNjdJoZqhQ==",
        "dependencies": {
          "Microsoft.NETCore.Platforms": "2.1.0",
          "System.Security.AccessControl": "4.5.0",
          "System.Security.Principal.Windows": "4.5.0"
        }
      },
      "System.IO.Ports": {
        "type": "Transitive",
        "resolved": "4.6.0",
        "contentHash": "9mh48ySrW31fi8JZdcXSKKSrtCH/ZgRkpOMYWwmN//KtCFGIgsyjxpft2wRKlGW/YHG70SG6Xsr/TCLf53fQOA==",
        "dependencies": {
          "Microsoft.Win32.Registry": "4.6.0",
          "runtime.native.System.IO.Ports": "4.6.0"
        }
      },
      "System.Management": {
        "type": "Transitive",
        "resolved": "4.6.0",
        "contentHash": "Wyb0OtzOuuyNIIhR+cSo2fX1Q3/MtG9GaSB/r7ABZt89cNs5ZpT4yxdlKXeuciOLqBs6sbgqDayLuLLBXSK5qw==",
        "dependencies": {
          "Microsoft.NETCore.Platforms": "3.0.0",
          "Microsoft.Win32.Registry": "4.6.0",
          "System.CodeDom": "4.6.0"
        }
      },
      "System.Net.Http": {
        "type": "Transitive",
        "resolved": "4.3.0",
        "contentHash": "sYg+FtILtRQuYWSIAuNOELwVuVsxVyJGWQyOnlAzhV4xvhyFnON1bAzYYC+jjRW8JREM45R0R5Dgi8MTC5sEwA==",
        "dependencies": {
          "Microsoft.NETCore.Platforms": "1.1.0",
          "System.Collections": "4.3.0",
          "System.Diagnostics.Debug": "4.3.0",
          "System.Diagnostics.DiagnosticSource": "4.3.0",
          "System.Diagnostics.Tracing": "4.3.0",
          "System.Globalization": "4.3.0",
          "System.Globalization.Extensions": "4.3.0",
          "System.IO": "4.3.0",
          "System.IO.FileSystem": "4.3.0",
          "System.Net.Primitives": "4.3.0",
          "System.Resources.ResourceManager": "4.3.0",
          "System.Runtime": "4.3.0",
          "System.Runtime.Extensions": "4.3.0",
          "System.Runtime.Handles": "4.3.0",
          "System.Runtime.InteropServices": "4.3.0",
          "System.Security.Cryptography.Algorithms": "4.3.0",
          "System.Security.Cryptography.Encoding": "4.3.0",
          "System.Security.Cryptography.OpenSsl": "4.3.0",
          "System.Security.Cryptography.Primitives": "4.3.0",
          "System.Security.Cryptography.X509Certificates": "4.3.0",
          "System.Text.Encoding": "4.3.0",
          "System.Threading": "4.3.0",
          "System.Threading.Tasks": "4.3.0",
          "runtime.native.System": "4.3.0",
          "runtime.native.System.Net.Http": "4.3.0",
          "runtime.native.System.Security.Cryptography.OpenSsl": "4.3.0"
        }
      },
      "System.Net.NameResolution": {
        "type": "Transitive",
        "resolved": "4.3.0",
        "contentHash": "AFYl08R7MrsrEjqpQWTZWBadqXyTzNDaWpMqyxhb0d6sGhV6xMDKueuBXlLL30gz+DIRY6MpdgnHWlCh5wmq9w==",
        "dependencies": {
          "Microsoft.NETCore.Platforms": "1.1.0",
          "System.Collections": "4.3.0",
          "System.Diagnostics.Tracing": "4.3.0",
          "System.Globalization": "4.3.0",
          "System.Net.Primitives": "4.3.0",
          "System.Resources.ResourceManager": "4.3.0",
          "System.Runtime": "4.3.0",
          "System.Runtime.Extensions": "4.3.0",
          "System.Runtime.Handles": "4.3.0",
          "System.Runtime.InteropServices": "4.3.0",
          "System.Security.Principal.Windows": "4.3.0",
          "System.Threading": "4.3.0",
          "System.Threading.Tasks": "4.3.0",
          "runtime.native.System": "4.3.0"
        }
      },
      "System.Net.Primitives": {
        "type": "Transitive",
        "resolved": "4.3.0",
        "contentHash": "qOu+hDwFwoZPbzPvwut2qATe3ygjeQBDQj91xlsaqGFQUI5i4ZnZb8yyQuLGpDGivEPIt8EJkd1BVzVoP31FXA==",
        "dependencies": {
          "Microsoft.NETCore.Platforms": "1.1.0",
          "Microsoft.NETCore.Targets": "1.1.0",
          "System.Runtime": "4.3.0",
          "System.Runtime.Handles": "4.3.0",
          "runtime.unix.System.Net.Primitives": "4.3.0"
        }
      },
      "System.Net.Sockets": {
        "type": "Transitive",
        "resolved": "4.3.0",
        "contentHash": "m6icV6TqQOAdgt5N/9I5KNpjom/5NFtkmGseEH+AK/hny8XrytLH3+b5M8zL/Ycg3fhIocFpUMyl/wpFnVRvdw==",
        "dependencies": {
          "Microsoft.NETCore.Platforms": "1.1.0",
          "Microsoft.NETCore.Targets": "1.1.0",
          "System.IO": "4.3.0",
          "System.Net.Primitives": "4.3.0",
          "System.Runtime": "4.3.0",
          "System.Threading.Tasks": "4.3.0",
          "runtime.unix.System.Net.Sockets": "4.3.0"
        }
      },
      "System.Private.ServiceModel": {
        "type": "Transitive",
        "resolved": "4.5.3",
        "contentHash": "ancrQgJagx+yC4SZbuE+eShiEAUIF0E1d21TRSoy1C/rTwafAVcBr/fKibkq5TQzyy9uNil2tx2/iaUxsy0S9g==",
        "dependencies": {
          "Microsoft.NETCore.Platforms": "2.1.0",
          "System.Reflection.DispatchProxy": "4.5.0",
          "System.Security.Principal.Windows": "4.5.0"
        }
      },
      "System.Private.Uri": {
        "type": "Transitive",
        "resolved": "4.3.0",
        "contentHash": "I4SwANiUGho1esj4V4oSlPllXjzCZDE+5XXso2P03LW2vOda2Enzh8DWOxwN6hnrJyp314c7KuVu31QYhRzOGg==",
        "dependencies": {
          "Microsoft.NETCore.Platforms": "1.1.0",
          "Microsoft.NETCore.Targets": "1.1.0",
          "runtime.unix.System.Private.Uri": "4.3.0"
        }
      },
      "System.Reflection": {
        "type": "Transitive",
        "resolved": "4.3.0",
        "contentHash": "KMiAFoW7MfJGa9nDFNcfu+FpEdiHpWgTcS2HdMpDvt9saK3y/G4GwprPyzqjFH9NTaGPQeWNHU+iDlDILj96aQ==",
        "dependencies": {
          "Microsoft.NETCore.Platforms": "1.1.0",
          "Microsoft.NETCore.Targets": "1.1.0",
          "System.IO": "4.3.0",
          "System.Reflection.Primitives": "4.3.0",
          "System.Runtime": "4.3.0",
          "runtime.any.System.Reflection": "4.3.0"
        }
      },
      "System.Reflection.Extensions": {
        "type": "Transitive",
        "resolved": "4.3.0",
        "contentHash": "rJkrJD3kBI5B712aRu4DpSIiHRtr6QlfZSQsb0hYHrDCZORXCFjQfoipo2LaMUHoT9i1B7j7MnfaEKWDFmFQNQ==",
        "dependencies": {
          "Microsoft.NETCore.Platforms": "1.1.0",
          "Microsoft.NETCore.Targets": "1.1.0",
          "System.Reflection": "4.3.0",
          "System.Runtime": "4.3.0",
          "runtime.any.System.Reflection.Extensions": "4.3.0"
        }
      },
      "System.Reflection.Primitives": {
        "type": "Transitive",
        "resolved": "4.3.0",
        "contentHash": "5RXItQz5As4xN2/YUDxdpsEkMhvw3e6aNveFXUn4Hl/udNTCNhnKp8lT9fnc3MhvGKh1baak5CovpuQUXHAlIA==",
        "dependencies": {
          "Microsoft.NETCore.Platforms": "1.1.0",
          "Microsoft.NETCore.Targets": "1.1.0",
          "System.Runtime": "4.3.0",
          "runtime.any.System.Reflection.Primitives": "4.3.0"
        }
      },
      "System.Resources.ResourceManager": {
        "type": "Transitive",
        "resolved": "4.3.0",
        "contentHash": "/zrcPkkWdZmI4F92gL/TPumP98AVDu/Wxr3CSJGQQ+XN6wbRZcyfSKVoPo17ilb3iOr0cCRqJInGwNMolqhS8A==",
        "dependencies": {
          "Microsoft.NETCore.Platforms": "1.1.0",
          "Microsoft.NETCore.Targets": "1.1.0",
          "System.Globalization": "4.3.0",
          "System.Reflection": "4.3.0",
          "System.Runtime": "4.3.0",
          "runtime.any.System.Resources.ResourceManager": "4.3.0"
        }
      },
      "System.Runtime": {
        "type": "Transitive",
        "resolved": "4.3.0",
        "contentHash": "JufQi0vPQ0xGnAczR13AUFglDyVYt4Kqnz1AZaiKZ5+GICq0/1MH/mO/eAJHt/mHW1zjKBJd7kV26SrxddAhiw==",
        "dependencies": {
          "Microsoft.NETCore.Platforms": "1.1.0",
          "Microsoft.NETCore.Targets": "1.1.0",
          "runtime.any.System.Runtime": "4.3.0"
        }
      },
      "System.Runtime.Caching": {
        "type": "Transitive",
        "resolved": "4.6.0",
        "contentHash": "YNctvODRmws3AOuXjk/+Hl1XfrSt0hFvYGBVmT43lw8iCJKb/HRFByPMnOJf65o2RJWg8CCtdsyh2Oxu+8FYXw==",
        "dependencies": {
          "System.Configuration.ConfigurationManager": "4.6.0"
        }
      },
      "System.Runtime.Extensions": {
        "type": "Transitive",
        "resolved": "4.3.0",
        "contentHash": "guW0uK0fn5fcJJ1tJVXYd7/1h5F+pea1r7FLSOz/f8vPEqbR2ZAknuRDvTQ8PzAilDveOxNjSfr0CHfIQfFk8g==",
        "dependencies": {
          "Microsoft.NETCore.Platforms": "1.1.0",
          "Microsoft.NETCore.Targets": "1.1.0",
          "System.Runtime": "4.3.0",
          "runtime.unix.System.Runtime.Extensions": "4.3.0"
        }
      },
      "System.Runtime.Handles": {
        "type": "Transitive",
        "resolved": "4.3.0",
        "contentHash": "OKiSUN7DmTWeYb3l51A7EYaeNMnvxwE249YtZz7yooT4gOZhmTjIn48KgSsw2k2lYdLgTKNJw/ZIfSElwDRVgg==",
        "dependencies": {
          "Microsoft.NETCore.Platforms": "1.1.0",
          "Microsoft.NETCore.Targets": "1.1.0",
          "System.Runtime": "4.3.0",
          "runtime.any.System.Runtime.Handles": "4.3.0"
        }
      },
      "System.Runtime.InteropServices": {
        "type": "Transitive",
        "resolved": "4.3.0",
        "contentHash": "uv1ynXqiMK8mp1GM3jDqPCFN66eJ5w5XNomaK2XD+TuCroNTLFGeZ+WCmBMcBDyTFKou3P6cR6J/QsaqDp7fGQ==",
        "dependencies": {
          "Microsoft.NETCore.Platforms": "1.1.0",
          "Microsoft.NETCore.Targets": "1.1.0",
          "System.Reflection": "4.3.0",
          "System.Reflection.Primitives": "4.3.0",
          "System.Runtime": "4.3.0",
          "System.Runtime.Handles": "4.3.0",
          "runtime.any.System.Runtime.InteropServices": "4.3.0"
        }
      },
      "System.Runtime.InteropServices.RuntimeInformation": {
        "type": "Transitive",
        "resolved": "4.3.0",
        "contentHash": "cbz4YJMqRDR7oLeMRbdYv7mYzc++17lNhScCX0goO2XpGWdvAt60CGN+FHdePUEHCe/Jy9jUlvNAiNdM+7jsOw==",
        "dependencies": {
          "System.Reflection": "4.3.0",
          "System.Reflection.Extensions": "4.3.0",
          "System.Resources.ResourceManager": "4.3.0",
          "System.Runtime": "4.3.0",
          "System.Runtime.InteropServices": "4.3.0",
          "System.Threading": "4.3.0",
          "runtime.native.System": "4.3.0"
        }
      },
      "System.Runtime.WindowsRuntime": {
        "type": "Transitive",
        "resolved": "4.6.0",
        "contentHash": "IWrs1TmbxP65ZZjIglNyvDkFNoV5q2Pofg5WO7I8RKQOpLdFprQSh3xesOoClBqR4JHr4nEB1Xk1MqLPW1jPuQ==",
        "dependencies": {
          "Microsoft.NETCore.Platforms": "3.0.0"
        }
      },
      "System.Runtime.WindowsRuntime.UI.Xaml": {
        "type": "Transitive",
        "resolved": "4.6.0",
        "contentHash": "r4tNw5v5kqRJ9HikWpcyNf3suGw7DjX93svj9iBjtdeLqL8jt9Z+7f+s4wrKZJr84u8IMsrIjt8K6jYvkRqMSg==",
        "dependencies": {
          "Microsoft.NETCore.Platforms": "3.0.0",
          "System.Runtime.WindowsRuntime": "4.6.0"
        }
      },
      "System.Security.AccessControl": {
        "type": "Transitive",
        "resolved": "4.6.0",
        "contentHash": "gmlk6khICtVhiUnVBBtlsH0H/5QFDqhTZgtpp3AX14wWE6OIE+BX95NLD+X4AolXnIy/oXpNNmXYnsNfW1KuDQ==",
        "dependencies": {
          "Microsoft.NETCore.Platforms": "3.0.0",
          "System.Security.Principal.Windows": "4.6.0"
        }
      },
      "System.Security.Cryptography.Algorithms": {
        "type": "Transitive",
        "resolved": "4.3.0",
        "contentHash": "W1kd2Y8mYSCgc3ULTAZ0hOP2dSdG5YauTb1089T0/kRcN2MpSAW1izOFROrJgxSlMn3ArsgHXagigyi+ibhevg==",
        "dependencies": {
          "Microsoft.NETCore.Platforms": "1.1.0",
          "System.Collections": "4.3.0",
          "System.IO": "4.3.0",
          "System.Resources.ResourceManager": "4.3.0",
          "System.Runtime": "4.3.0",
          "System.Runtime.Extensions": "4.3.0",
          "System.Runtime.Handles": "4.3.0",
          "System.Runtime.InteropServices": "4.3.0",
          "System.Runtime.Numerics": "4.3.0",
          "System.Security.Cryptography.Encoding": "4.3.0",
          "System.Security.Cryptography.Primitives": "4.3.0",
          "System.Text.Encoding": "4.3.0",
          "runtime.native.System.Security.Cryptography.Apple": "4.3.0",
          "runtime.native.System.Security.Cryptography.OpenSsl": "4.3.0"
        }
      },
      "System.Security.Cryptography.Cng": {
        "type": "Transitive",
        "resolved": "4.6.0",
        "contentHash": "aa7yPkf0Xnto7ABWc6jj/aC5wopVYDqHLxZKuUban63gNJeiA2Zml+H6CFvaXerCHoo6xWn2CK9dfnzGyZ/XRQ=="
      },
      "System.Security.Cryptography.Csp": {
        "type": "Transitive",
        "resolved": "4.3.0",
        "contentHash": "X4s/FCkEUnRGnwR3aSfVIkldBmtURMhmexALNTwpjklzxWU7yjMk7GHLKOZTNkgnWnE0q7+BCf9N2LVRWxewaA==",
        "dependencies": {
          "Microsoft.NETCore.Platforms": "1.1.0",
          "System.IO": "4.3.0",
          "System.Reflection": "4.3.0",
          "System.Resources.ResourceManager": "4.3.0",
          "System.Runtime": "4.3.0",
          "System.Runtime.Extensions": "4.3.0",
          "System.Runtime.Handles": "4.3.0",
          "System.Runtime.InteropServices": "4.3.0",
          "System.Security.Cryptography.Algorithms": "4.3.0",
          "System.Security.Cryptography.Encoding": "4.3.0",
          "System.Security.Cryptography.Primitives": "4.3.0",
          "System.Text.Encoding": "4.3.0",
          "System.Threading": "4.3.0"
        }
      },
      "System.Security.Cryptography.Encoding": {
        "type": "Transitive",
        "resolved": "4.3.0",
        "contentHash": "1DEWjZZly9ae9C79vFwqaO5kaOlI5q+3/55ohmq/7dpDyDfc8lYe7YVxJUZ5MF/NtbkRjwFRo14yM4OEo9EmDw==",
        "dependencies": {
          "Microsoft.NETCore.Platforms": "1.1.0",
          "System.Collections": "4.3.0",
          "System.Collections.Concurrent": "4.3.0",
          "System.Linq": "4.3.0",
          "System.Resources.ResourceManager": "4.3.0",
          "System.Runtime": "4.3.0",
          "System.Runtime.Extensions": "4.3.0",
          "System.Runtime.Handles": "4.3.0",
          "System.Runtime.InteropServices": "4.3.0",
          "System.Security.Cryptography.Primitives": "4.3.0",
          "System.Text.Encoding": "4.3.0",
          "runtime.native.System.Security.Cryptography.OpenSsl": "4.3.0"
        }
      },
      "System.Security.Cryptography.OpenSsl": {
        "type": "Transitive",
        "resolved": "4.3.0",
        "contentHash": "h4CEgOgv5PKVF/HwaHzJRiVboL2THYCou97zpmhjghx5frc7fIvlkY1jL+lnIQyChrJDMNEXS6r7byGif8Cy4w==",
        "dependencies": {
          "System.Collections": "4.3.0",
          "System.IO": "4.3.0",
          "System.Resources.ResourceManager": "4.3.0",
          "System.Runtime": "4.3.0",
          "System.Runtime.Extensions": "4.3.0",
          "System.Runtime.Handles": "4.3.0",
          "System.Runtime.InteropServices": "4.3.0",
          "System.Runtime.Numerics": "4.3.0",
          "System.Security.Cryptography.Algorithms": "4.3.0",
          "System.Security.Cryptography.Encoding": "4.3.0",
          "System.Security.Cryptography.Primitives": "4.3.0",
          "System.Text.Encoding": "4.3.0",
          "runtime.native.System.Security.Cryptography.OpenSsl": "4.3.0"
        }
      },
      "System.Security.Cryptography.Pkcs": {
        "type": "Transitive",
        "resolved": "4.6.0",
        "contentHash": "LoYMH8gD6hlx0pWKFUUqQEhC5YQsWaq3drPkK+ksj55PT1s+K5r0yYGb3rU+F1oVoe17DYBI/CHs68KwtcWSkg==",
        "dependencies": {
          "System.Security.Cryptography.Cng": "4.6.0"
        }
      },
      "System.Security.Cryptography.ProtectedData": {
        "type": "Transitive",
        "resolved": "4.7.0",
        "contentHash": "ehYW0m9ptxpGWvE4zgqongBVWpSDU/JCFD4K7krxkQwSz/sFQjEXCUqpvencjy6DYDbn7Ig09R8GFffu8TtneQ=="
      },
      "System.Security.Cryptography.X509Certificates": {
        "type": "Transitive",
        "resolved": "4.3.0",
        "contentHash": "t2Tmu6Y2NtJ2um0RtcuhP7ZdNNxXEgUm2JeoA/0NvlMjAhKCnM1NX07TDl3244mVp3QU6LPEhT3HTtH1uF7IYw==",
        "dependencies": {
          "Microsoft.NETCore.Platforms": "1.1.0",
          "System.Collections": "4.3.0",
          "System.Diagnostics.Debug": "4.3.0",
          "System.Globalization": "4.3.0",
          "System.Globalization.Calendars": "4.3.0",
          "System.IO": "4.3.0",
          "System.IO.FileSystem": "4.3.0",
          "System.IO.FileSystem.Primitives": "4.3.0",
          "System.Resources.ResourceManager": "4.3.0",
          "System.Runtime": "4.3.0",
          "System.Runtime.Extensions": "4.3.0",
          "System.Runtime.Handles": "4.3.0",
          "System.Runtime.InteropServices": "4.3.0",
          "System.Runtime.Numerics": "4.3.0",
          "System.Security.Cryptography.Algorithms": "4.3.0",
          "System.Security.Cryptography.Cng": "4.3.0",
          "System.Security.Cryptography.Csp": "4.3.0",
          "System.Security.Cryptography.Encoding": "4.3.0",
          "System.Security.Cryptography.OpenSsl": "4.3.0",
          "System.Security.Cryptography.Primitives": "4.3.0",
          "System.Text.Encoding": "4.3.0",
          "System.Threading": "4.3.0",
          "runtime.native.System": "4.3.0",
          "runtime.native.System.Net.Http": "4.3.0",
          "runtime.native.System.Security.Cryptography.OpenSsl": "4.3.0"
        }
      },
      "System.Security.Principal.Windows": {
        "type": "Transitive",
        "resolved": "4.6.0",
        "contentHash": "Mdukseovp0YIGaz16FMH6nbfgZkrCFOJbtXQptv0aeBO9h775Ilb9+TDwLVTKikoW7y7CY7lpoXl9zmZ5G3ndA=="
      },
      "System.ServiceProcess.ServiceController": {
        "type": "Transitive",
        "resolved": "4.6.0",
        "contentHash": "K3Nz2wlOWsxlSZ2YkA/6qBhYbGbE7NecgR8YkqDi9/FXCGI+H9hYGfreEEiljocyvETL7fuxOLHP6GA34tTe+A==",
        "dependencies": {
          "System.Diagnostics.EventLog": "4.6.0"
        }
      },
      "System.Text.Encoding": {
        "type": "Transitive",
        "resolved": "4.3.0",
        "contentHash": "BiIg+KWaSDOITze6jGQynxg64naAPtqGHBwDrLaCtixsa5bKiR8dpPOHA7ge3C0JJQizJE+sfkz1wV+BAKAYZw==",
        "dependencies": {
          "Microsoft.NETCore.Platforms": "1.1.0",
          "Microsoft.NETCore.Targets": "1.1.0",
          "System.Runtime": "4.3.0",
          "runtime.any.System.Text.Encoding": "4.3.0"
        }
      },
      "System.Text.Encoding.CodePages": {
        "type": "Transitive",
        "resolved": "4.6.0",
        "contentHash": "OCUK9C/U97+UheVwo+JE+IUcKySUE3Oe+BcHhVtQrvmKSUFLrUDO8B5zEPRL6mBGbczxZp4w1boSck6/fw4dog==",
        "dependencies": {
          "Microsoft.NETCore.Platforms": "3.0.0"
        }
      },
      "System.Text.Encoding.Extensions": {
        "type": "Transitive",
        "resolved": "4.3.0",
        "contentHash": "YVMK0Bt/A43RmwizJoZ22ei2nmrhobgeiYwFzC4YAN+nue8RF6djXDMog0UCn+brerQoYVyaS+ghy9P/MUVcmw==",
        "dependencies": {
          "Microsoft.NETCore.Platforms": "1.1.0",
          "Microsoft.NETCore.Targets": "1.1.0",
          "System.Runtime": "4.3.0",
          "System.Text.Encoding": "4.3.0",
          "runtime.any.System.Text.Encoding.Extensions": "4.3.0"
        }
      },
      "System.Text.Encodings.Web": {
        "type": "Transitive",
        "resolved": "6.0.0",
        "contentHash": "Vg8eB5Tawm1IFqj4TVK1czJX89rhFxJo9ELqc/Eiq0eXy13RK00eubyU6TJE6y+GQXjyV5gSfiewDUZjQgSE0w==",
        "dependencies": {
          "System.Runtime.CompilerServices.Unsafe": "6.0.0"
        }
      },
      "System.Threading.AccessControl": {
        "type": "Transitive",
        "resolved": "4.6.0",
        "contentHash": "Zqg73v4Yqfhv6AHA43KMU14X21U7WgjT/K/GXTJuG1g4kRmeApfcIWT90Fpemer9bpU47ivt7vE9pvRkGDm24A==",
        "dependencies": {
          "System.Security.AccessControl": "4.6.0",
          "System.Security.Principal.Windows": "4.6.0"
        }
      },
      "System.Threading.Tasks": {
        "type": "Transitive",
        "resolved": "4.3.0",
        "contentHash": "LbSxKEdOUhVe8BezB/9uOGGppt+nZf6e1VFyw6v3DN6lqitm0OSn2uXMOdtP0M3W4iMcqcivm2J6UgqiwwnXiA==",
        "dependencies": {
          "Microsoft.NETCore.Platforms": "1.1.0",
          "Microsoft.NETCore.Targets": "1.1.0",
          "System.Runtime": "4.3.0",
          "runtime.any.System.Threading.Tasks": "4.3.0"
        }
      },
      "System.Threading.ThreadPool": {
        "type": "Transitive",
        "resolved": "4.3.0",
        "contentHash": "k/+g4b7vjdd4aix83sTgC9VG6oXYKAktSfNIJUNGxPEj7ryEOfzHHhfnmsZvjxawwcD9HyWXKCXmPjX8U4zeSw==",
        "dependencies": {
          "System.Runtime": "4.3.0",
          "System.Runtime.Handles": "4.3.0"
        }
      },
      "System.Threading.Timer": {
        "type": "Transitive",
        "resolved": "4.3.0",
        "contentHash": "Z6YfyYTCg7lOZjJzBjONJTFKGN9/NIYKSxhU5GRd+DTwHSZyvWp1xuI5aR+dLg+ayyC5Xv57KiY4oJ0tMO89fQ==",
        "dependencies": {
          "Microsoft.NETCore.Platforms": "1.1.0",
          "Microsoft.NETCore.Targets": "1.1.0",
          "System.Runtime": "4.3.0",
          "runtime.any.System.Threading.Timer": "4.3.0"
        }
      },
      "System.Windows.Extensions": {
        "type": "Transitive",
        "resolved": "4.6.0",
        "contentHash": "GL4izk0KgeyXklUOHViAk7y1IOYVYcn8nDpJZgcCqNzTGv2xd+8rgGgMKMo8G9nvfEuRCrNxWnGc74EiuYH2YA==",
        "dependencies": {
          "System.Drawing.Common": "4.6.0"
        }
      }
    },
    "net6.0/osx-x64": {
      "Microsoft.Win32.Primitives": {
        "type": "Transitive",
        "resolved": "4.3.0",
        "contentHash": "9ZQKCWxH7Ijp9BfahvL2Zyf1cJIk8XYLF6Yjzr2yi0b2cOut/HQ31qf1ThHAgCc3WiZMdnWcfJCgN82/0UunxA==",
        "dependencies": {
          "Microsoft.NETCore.Platforms": "1.1.0",
          "Microsoft.NETCore.Targets": "1.1.0",
          "System.Runtime": "4.3.0",
          "runtime.unix.Microsoft.Win32.Primitives": "4.3.0"
        }
      },
      "Microsoft.Win32.Registry": {
        "type": "Transitive",
        "resolved": "4.6.0",
        "contentHash": "Xuqo5Lf5h1eUAbT8sJwNSEgusyEcQQQcza1R8dxJ6q/1vLSU1SG/WxtgiCPAth14dz/IjBXCxWT/+6E9glX33w==",
        "dependencies": {
          "System.Security.AccessControl": "4.6.0",
          "System.Security.Principal.Windows": "4.6.0"
        }
      },
      "Microsoft.Win32.Registry.AccessControl": {
        "type": "Transitive",
        "resolved": "4.6.0",
        "contentHash": "xVYpdIzdUzi+x6b0oGjOxqPf05ZYMVSEe+rwEZ/58D7A3IldDqP/tzy1VkVS/DL7+Km/sib6YS9eHXePy4Dn2Q==",
        "dependencies": {
          "Microsoft.Win32.Registry": "4.6.0",
          "System.Security.AccessControl": "4.6.0"
        }
      },
      "Microsoft.Win32.SystemEvents": {
        "type": "Transitive",
        "resolved": "4.6.0",
        "contentHash": "Edg+pFW5C8WJb680Za2kTV8TqUi6Ahl/WldRVoOVJ23UQLpDHFspa+umgFjkWZw24ETsU99Cg+ErZz683M4chg==",
        "dependencies": {
          "Microsoft.NETCore.Platforms": "3.0.0"
        }
      },
      "runtime.any.System.Collections": {
        "type": "Transitive",
        "resolved": "4.3.0",
        "contentHash": "23g6rqftKmovn2cLeGsuHUYm0FD7pdutb0uQMJpZ3qTvq+zHkgmt6J65VtRry4WDGYlmkMa4xDACtaQ94alNag==",
        "dependencies": {
          "System.Runtime": "4.3.0"
        }
      },
      "runtime.any.System.Diagnostics.Tools": {
        "type": "Transitive",
        "resolved": "4.3.0",
        "contentHash": "S/GPBmfPBB48ZghLxdDR7kDAJVAqgAuThyDJho3OLP5OS4tWD2ydyL8LKm8lhiBxce10OKe9X2zZ6DUjAqEbPg=="
      },
      "runtime.any.System.Diagnostics.Tracing": {
        "type": "Transitive",
        "resolved": "4.3.0",
        "contentHash": "1lpifymjGDzoYIaam6/Hyqf8GhBI3xXYLK2TgEvTtuZMorG3Kb9QnMTIKhLjJYXIiu1JvxjngHvtVFQQlpQ3HQ=="
      },
      "runtime.any.System.Globalization": {
        "type": "Transitive",
        "resolved": "4.3.0",
        "contentHash": "sMDBnad4rp4t7GY442Jux0MCUuKL4otn5BK6Ni0ARTXTSpRNBzZ7hpMfKSvnVSED5kYJm96YOWsqV0JH0d2uuw=="
      },
      "runtime.any.System.Globalization.Calendars": {
        "type": "Transitive",
        "resolved": "4.3.0",
        "contentHash": "M1r+760j1CNA6M/ZaW6KX8gOS8nxPRqloqDcJYVidRG566Ykwcs29AweZs2JF+nMOCgWDiMfPSTMfvwOI9F77w=="
      },
      "runtime.any.System.IO": {
        "type": "Transitive",
        "resolved": "4.3.0",
        "contentHash": "SDZ5AD1DtyRoxYtEcqQ3HDlcrorMYXZeCt7ZhG9US9I5Vva+gpIWDGMkcwa5XiKL0ceQKRZIX2x0XEjLX7PDzQ=="
      },
      "runtime.any.System.Reflection": {
        "type": "Transitive",
        "resolved": "4.3.0",
        "contentHash": "hLC3A3rI8jipR5d9k7+f0MgRCW6texsAp0MWkN/ci18FMtQ9KH7E2vDn/DH2LkxsszlpJpOn9qy6Z6/69rH6eQ=="
      },
      "runtime.any.System.Reflection.Extensions": {
        "type": "Transitive",
        "resolved": "4.3.0",
        "contentHash": "cPhT+Vqu52+cQQrDai/V91gubXUnDKNRvlBnH+hOgtGyHdC17aQIU64EaehwAQymd7kJA5rSrVRNfDYrbhnzyA=="
      },
      "runtime.any.System.Reflection.Primitives": {
        "type": "Transitive",
        "resolved": "4.3.0",
        "contentHash": "Nrm1p3armp6TTf2xuvaa+jGTTmncALWFq22CpmwRvhDf6dE9ZmH40EbOswD4GnFLrMRS0Ki6Kx5aUPmKK/hZBg=="
      },
      "runtime.any.System.Resources.ResourceManager": {
        "type": "Transitive",
        "resolved": "4.3.0",
        "contentHash": "Lxb89SMvf8w9p9+keBLyL6H6x/TEmc6QVsIIA0T36IuyOY3kNvIdyGddA2qt35cRamzxF8K5p0Opq4G4HjNbhQ=="
      },
      "runtime.any.System.Runtime": {
        "type": "Transitive",
        "resolved": "4.3.0",
        "contentHash": "fRS7zJgaG9NkifaAxGGclDDoRn9HC7hXACl52Or06a/fxdzDajWb5wov3c6a+gVSlekRoexfjwQSK9sh5um5LQ==",
        "dependencies": {
          "System.Private.Uri": "4.3.0"
        }
      },
      "runtime.any.System.Runtime.Handles": {
        "type": "Transitive",
        "resolved": "4.3.0",
        "contentHash": "GG84X6vufoEzqx8PbeBKheE4srOhimv+yLtGb/JkR3Y2FmoqmueLNFU4Xx8Y67plFpltQSdK74x0qlEhIpv/CQ=="
      },
      "runtime.any.System.Runtime.InteropServices": {
        "type": "Transitive",
        "resolved": "4.3.0",
        "contentHash": "lBoFeQfxe/4eqjPi46E0LU/YaCMdNkQ8B4MZu/mkzdIAZh8RQ1NYZSj0egrQKdgdvlPFtP4STtob40r4o2DBAw=="
      },
      "runtime.any.System.Text.Encoding": {
        "type": "Transitive",
        "resolved": "4.3.0",
        "contentHash": "+ihI5VaXFCMVPJNstG4O4eo1CfbrByLxRrQQTqOTp1ttK0kUKDqOdBSTaCB2IBk/QtjDrs6+x4xuezyMXdm0HQ=="
      },
      "runtime.any.System.Text.Encoding.Extensions": {
        "type": "Transitive",
        "resolved": "4.3.0",
        "contentHash": "NLrxmLsfRrOuVqPWG+2lrQZnE53MLVeo+w9c54EV+TUo4c8rILpsDXfY8pPiOy9kHpUHHP07ugKmtsU3vVW5Jg=="
      },
      "runtime.any.System.Threading.Tasks": {
        "type": "Transitive",
        "resolved": "4.3.0",
        "contentHash": "OhBAVBQG5kFj1S+hCEQ3TUHBAEtZ3fbEMgZMRNdN8A0Pj4x+5nTELEqL59DU0TjKVE6II3dqKw4Dklb3szT65w=="
      },
      "runtime.any.System.Threading.Timer": {
        "type": "Transitive",
        "resolved": "4.3.0",
        "contentHash": "w4ehZJ+AwXYmGwYu+rMvym6RvMaRiUEQR1u6dwcyuKHxz8Heu/mO9AG1MquEgTyucnhv3M43X0iKpDOoN17C0w=="
      },
      "runtime.debian.8-x64.runtime.native.System.Security.Cryptography.OpenSsl": {
        "type": "Transitive",
        "resolved": "4.3.0",
        "contentHash": "HdSSp5MnJSsg08KMfZThpuLPJpPwE5hBXvHwoKWosyHHfe8Mh5WKT0ylEOf6yNzX6Ngjxe4Whkafh5q7Ymac4Q=="
      },
      "runtime.fedora.23-x64.runtime.native.System.Security.Cryptography.OpenSsl": {
        "type": "Transitive",
        "resolved": "4.3.0",
        "contentHash": "+yH1a49wJMy8Zt4yx5RhJrxO/DBDByAiCzNwiETI+1S4mPdCu0OY4djdciC7Vssk0l22wQaDLrXxXkp+3+7bVA=="
      },
      "runtime.fedora.24-x64.runtime.native.System.Security.Cryptography.OpenSsl": {
        "type": "Transitive",
        "resolved": "4.3.0",
        "contentHash": "c3YNH1GQJbfIPJeCnr4avseugSqPrxwIqzthYyZDN6EuOyNOzq+y2KSUfRcXauya1sF4foESTgwM5e1A8arAKw=="
      },
      "runtime.linux-arm.runtime.native.System.IO.Ports": {
        "type": "Transitive",
        "resolved": "4.6.0-rc2.19462.14",
        "contentHash": "iPSWmmEhl0TNIVKHEOvgYEwpXoL7+KRxINcP9ni8JmfdeYPDVzTZXK/d0/1BxlLZIqXC3uMKjFhXFSFLxVlLAg=="
      },
      "runtime.linux-arm64.runtime.native.System.IO.Ports": {
        "type": "Transitive",
        "resolved": "4.6.0-rc2.19462.14",
        "contentHash": "Ii8t2RrqsHoBwnvpN8CwQYiukabVJnBYHE6ee/Yl+jKRpkbavlnA9pktxLQARsL1YJ4AKrNT/pAdQCuxTKECBA=="
      },
      "runtime.linux-x64.runtime.native.System.IO.Ports": {
        "type": "Transitive",
        "resolved": "4.6.0-rc2.19462.14",
        "contentHash": "zc0JugELjZ3MCPzYAroQyuTiChrw8lVUQlMc0bKolAsjpWcCECaLOLd9NRms1sfI52r4ILPvKFlqJwelc88Qhw=="
      },
      "runtime.opensuse.13.2-x64.runtime.native.System.Security.Cryptography.OpenSsl": {
        "type": "Transitive",
        "resolved": "4.3.0",
        "contentHash": "b3pthNgxxFcD+Pc0WSEoC0+md3MyhRS6aCEeenvNE3Fdw1HyJ18ZhRFVJJzIeR/O/jpxPboB805Ho0T3Ul7w8A=="
      },
      "runtime.opensuse.42.1-x64.runtime.native.System.Security.Cryptography.OpenSsl": {
        "type": "Transitive",
        "resolved": "4.3.0",
        "contentHash": "KeLz4HClKf+nFS7p/6Fi/CqyLXh81FpiGzcmuS8DGi9lUqSnZ6Es23/gv2O+1XVGfrbNmviF7CckBpavkBoIFQ=="
      },
      "runtime.osx-x64.runtime.native.System.IO.Ports": {
        "type": "Transitive",
        "resolved": "4.6.0-rc2.19462.14",
        "contentHash": "t2+r1sZd8zeBh7omYsd1ZnwxVZ8POBR1JmvcwUXK82R+XWtf2/RMFZenJFfuy1ii507hB79JvNCFj7ZF0+WhCQ=="
      },
      "runtime.osx.10.10-x64.runtime.native.System.Security.Cryptography.Apple": {
        "type": "Transitive",
        "resolved": "4.3.0",
        "contentHash": "kVXCuMTrTlxq4XOOMAysuNwsXWpYeboGddNGpIgNSZmv1b6r/s/DPk0fYMB7Q5Qo4bY68o48jt4T4y5BVecbCQ=="
      },
      "runtime.osx.10.10-x64.runtime.native.System.Security.Cryptography.OpenSsl": {
        "type": "Transitive",
        "resolved": "4.3.0",
        "contentHash": "X7IdhILzr4ROXd8mI1BUCQMSHSQwelUlBjF1JyTKCjXaOGn2fB4EKBxQbCK2VjO3WaWIdlXZL3W6TiIVnrhX4g=="
      },
      "runtime.rhel.7-x64.runtime.native.System.Security.Cryptography.OpenSsl": {
        "type": "Transitive",
        "resolved": "4.3.0",
        "contentHash": "nyFNiCk/r+VOiIqreLix8yN+q3Wga9+SE8BCgkf+2BwEKiNx6DyvFjCgkfV743/grxv8jHJ8gUK4XEQw7yzRYg=="
      },
      "runtime.ubuntu.14.04-x64.runtime.native.System.Security.Cryptography.OpenSsl": {
        "type": "Transitive",
        "resolved": "4.3.0",
        "contentHash": "ytoewC6wGorL7KoCAvRfsgoJPJbNq+64k2SqW6JcOAebWsFUvCCYgfzQMrnpvPiEl4OrblUlhF2ji+Q1+SVLrQ=="
      },
      "runtime.ubuntu.16.04-x64.runtime.native.System.Security.Cryptography.OpenSsl": {
        "type": "Transitive",
        "resolved": "4.3.0",
        "contentHash": "I8bKw2I8k58Wx7fMKQJn2R8lamboCAiHfHeV/pS65ScKWMMI0+wJkLYlEKvgW1D/XvSl/221clBoR2q9QNNM7A=="
      },
      "runtime.ubuntu.16.10-x64.runtime.native.System.Security.Cryptography.OpenSsl": {
        "type": "Transitive",
        "resolved": "4.3.0",
        "contentHash": "VB5cn/7OzUfzdnC8tqAIMQciVLiq2epm2NrAm1E9OjNRyG4lVhfR61SMcLizejzQP8R8Uf/0l5qOIbUEi+RdEg=="
      },
      "runtime.unix.Microsoft.Win32.Primitives": {
        "type": "Transitive",
        "resolved": "4.3.0",
        "contentHash": "2mI2Mfq+CVatgr4RWGvAWBjoCfUafy6VNFU7G9OA52DjO8x/okfIbsEq2UPgeGfdpO7X5gmPXKT8slx0tn0Mhw==",
        "dependencies": {
          "System.Runtime": "4.3.0",
          "System.Runtime.InteropServices": "4.3.0",
          "runtime.native.System": "4.3.0"
        }
      },
      "runtime.unix.System.Console": {
        "type": "Transitive",
        "resolved": "4.3.0",
        "contentHash": "JSEiU9EvE2vJTHUuHnSg9le8XDbvZmjZ/3PhLviICzY1TTDE7c/uNYVtE9qTA9PAOZsqccy5lxvfaZOeBhT3tA==",
        "dependencies": {
          "System.Collections": "4.3.0",
          "System.IO": "4.3.0",
          "System.IO.FileSystem.Primitives": "4.3.0",
          "System.Resources.ResourceManager": "4.3.0",
          "System.Runtime": "4.3.0",
          "System.Runtime.Extensions": "4.3.0",
          "System.Runtime.Handles": "4.3.0",
          "System.Runtime.InteropServices": "4.3.0",
          "System.Text.Encoding": "4.3.0",
          "System.Text.Encoding.Extensions": "4.3.0",
          "System.Threading": "4.3.0",
          "System.Threading.Tasks": "4.3.0",
          "runtime.native.System": "4.3.0"
        }
      },
      "runtime.unix.System.Diagnostics.Debug": {
        "type": "Transitive",
        "resolved": "4.3.0",
        "contentHash": "WV8KLRHWVUVUDduFnvGMHt0FsEt2wK6xPl1EgDKlaMx2KnZ43A/O0GzP8wIuvAC7mq4T9V1mm90r+PXkL9FPdQ==",
        "dependencies": {
          "runtime.native.System": "4.3.0"
        }
      },
      "runtime.unix.System.IO.FileSystem": {
        "type": "Transitive",
        "resolved": "4.3.0",
        "contentHash": "ajmTcjrqc3vgV1TH54DRioshbEniaFbOAJ0kReGuNsp9uIcqYle0RmUo6+Qlwqe3JIs4TDxgnqs3UzX3gRJ1rA==",
        "dependencies": {
          "System.Buffers": "4.3.0",
          "System.Collections": "4.3.0",
          "System.Diagnostics.Debug": "4.3.0",
          "System.IO": "4.3.0",
          "System.IO.FileSystem.Primitives": "4.3.0",
          "System.Resources.ResourceManager": "4.3.0",
          "System.Runtime": "4.3.0",
          "System.Runtime.Extensions": "4.3.0",
          "System.Runtime.Handles": "4.3.0",
          "System.Runtime.InteropServices": "4.3.0",
          "System.Text.Encoding": "4.3.0",
          "System.Text.Encoding.Extensions": "4.3.0",
          "System.Threading": "4.3.0",
          "System.Threading.Tasks": "4.3.0",
          "runtime.native.System": "4.3.0"
        }
      },
      "runtime.unix.System.Net.Primitives": {
        "type": "Transitive",
        "resolved": "4.3.0",
        "contentHash": "AZcRXhH7Gamr+bckUfX3iHefPIrujJTt9XWQWo0elNiP1SNasX0KBWINZkDKY0GsOrsyJ7cB4MgIRTZzLlsTKg==",
        "dependencies": {
          "Microsoft.Win32.Primitives": "4.3.0",
          "System.Collections": "4.3.0",
          "System.Diagnostics.Tracing": "4.3.0",
          "System.Globalization": "4.3.0",
          "System.Resources.ResourceManager": "4.3.0",
          "System.Runtime": "4.3.0",
          "System.Runtime.Extensions": "4.3.0",
          "System.Runtime.Handles": "4.3.0",
          "System.Runtime.InteropServices": "4.3.0",
          "System.Threading": "4.3.0",
          "runtime.native.System": "4.3.0"
        }
      },
      "runtime.unix.System.Net.Sockets": {
        "type": "Transitive",
        "resolved": "4.3.0",
        "contentHash": "4NcLbqajFaD3PvhOdmbieeBlKY4d8/kBfgJ5g28n6k1jWEICabvLM62gvmUS/CvyfvcZxVanKPl+E9LhPzfXZw==",
        "dependencies": {
          "System.Collections": "4.3.0",
          "System.Diagnostics.Debug": "4.3.0",
          "System.Diagnostics.Tracing": "4.3.0",
          "System.Globalization": "4.3.0",
          "System.IO": "4.3.0",
          "System.IO.FileSystem": "4.3.0",
          "System.Net.NameResolution": "4.3.0",
          "System.Net.Primitives": "4.3.0",
          "System.Resources.ResourceManager": "4.3.0",
          "System.Runtime": "4.3.0",
          "System.Runtime.Extensions": "4.3.0",
          "System.Runtime.Handles": "4.3.0",
          "System.Runtime.InteropServices": "4.3.0",
          "System.Threading": "4.3.0",
          "System.Threading.Tasks": "4.3.0",
          "System.Threading.ThreadPool": "4.3.0",
          "runtime.native.System": "4.3.0"
        }
      },
      "runtime.unix.System.Private.Uri": {
        "type": "Transitive",
        "resolved": "4.3.0",
        "contentHash": "ooWzobr5RAq34r9uan1r/WPXJYG1XWy9KanrxNvEnBzbFdQbMG7Y3bVi4QxR7xZMNLOxLLTAyXvnSkfj5boZSg==",
        "dependencies": {
          "runtime.native.System": "4.3.0"
        }
      },
      "runtime.unix.System.Runtime.Extensions": {
        "type": "Transitive",
        "resolved": "4.3.0",
        "contentHash": "zQiTBVpiLftTQZW8GFsV0gjYikB1WMkEPIxF5O6RkUrSV/OgvRRTYgeFQha/0keBpuS0HYweraGRwhfhJ7dj7w==",
        "dependencies": {
          "System.Private.Uri": "4.3.0",
          "runtime.native.System": "4.3.0",
          "runtime.native.System.Security.Cryptography.OpenSsl": "4.3.0"
        }
      },
      "runtime.win-arm64.runtime.native.System.Data.SqlClient.sni": {
        "type": "Transitive",
        "resolved": "4.4.0",
        "contentHash": "LbrynESTp3bm5O/+jGL8v0Qg5SJlTV08lpIpFesXjF6uGNMWqFnUQbYBJwZTeua6E/Y7FIM1C54Ey1btLWupdg=="
      },
      "runtime.win-x64.runtime.native.System.Data.SqlClient.sni": {
        "type": "Transitive",
        "resolved": "4.4.0",
        "contentHash": "38ugOfkYJqJoX9g6EYRlZB5U2ZJH51UP8ptxZgdpS07FgOEToV+lS11ouNK2PM12Pr6X/PpT5jK82G3DwH/SxQ=="
      },
      "runtime.win-x86.runtime.native.System.Data.SqlClient.sni": {
        "type": "Transitive",
        "resolved": "4.4.0",
        "contentHash": "YhEdSQUsTx+C8m8Bw7ar5/VesXvCFMItyZF7G1AUY+OM0VPZUOeAVpJ4Wl6fydBGUYZxojTDR3I6Bj/+BPkJNA=="
      },
      "System.Buffers": {
        "type": "Transitive",
        "resolved": "4.3.0",
        "contentHash": "ratu44uTIHgeBeI0dE8DWvmXVBSo4u7ozRZZHOMmK/JPpYyo0dAfgSiHlpiObMQ5lEtEyIXA40sKRYg5J6A8uQ==",
        "dependencies": {
          "System.Diagnostics.Debug": "4.3.0",
          "System.Diagnostics.Tracing": "4.3.0",
          "System.Resources.ResourceManager": "4.3.0",
          "System.Runtime": "4.3.0",
          "System.Threading": "4.3.0"
        }
      },
      "System.Collections": {
        "type": "Transitive",
        "resolved": "4.3.0",
        "contentHash": "3Dcj85/TBdVpL5Zr+gEEBUuFe2icOnLalmEh9hfck1PTYbbyWuZgh4fmm2ysCLTrqLQw6t3TgTyJ+VLp+Qb+Lw==",
        "dependencies": {
          "Microsoft.NETCore.Platforms": "1.1.0",
          "Microsoft.NETCore.Targets": "1.1.0",
          "System.Runtime": "4.3.0",
          "runtime.any.System.Collections": "4.3.0"
        }
      },
      "System.Console": {
        "type": "Transitive",
        "resolved": "4.3.0",
        "contentHash": "DHDrIxiqk1h03m6khKWV2X8p/uvN79rgSqpilL6uzpmSfxfU5ng8VcPtW4qsDsQDHiTv6IPV9TmD5M/vElPNLg==",
        "dependencies": {
          "Microsoft.NETCore.Platforms": "1.1.0",
          "Microsoft.NETCore.Targets": "1.1.0",
          "System.IO": "4.3.0",
          "System.Runtime": "4.3.0",
          "System.Text.Encoding": "4.3.0",
          "runtime.unix.System.Console": "4.3.0"
        }
      },
      "System.Data.Odbc": {
        "type": "Transitive",
        "resolved": "4.6.0",
        "contentHash": "nVTNcqbv036B/Rx1hoHN0I1MZldyVciX7CUhSeCkmYCM/X0DtJlYKtgE2PNjjRudqCUb7Aow7wfeGPuWWBSZPw==",
        "dependencies": {
          "Microsoft.NETCore.Platforms": "3.0.0"
        }
      },
      "System.Data.OleDb": {
        "type": "Transitive",
        "resolved": "4.6.0",
        "contentHash": "deacmfBwOpdhYz4uYAcTX/ji34Hm35ZkB1Qt//5wmpfsT8UpDmPEI/+/3s9fPCTItA4QdfHHrpbsouxv16andw==",
        "dependencies": {
          "Microsoft.Win32.Registry": "4.6.0",
          "System.Configuration.ConfigurationManager": "4.6.0",
          "System.Diagnostics.PerformanceCounter": "4.6.0",
          "System.Security.Principal.Windows": "4.6.0"
        }
      },
      "System.Data.SqlClient": {
        "type": "Transitive",
        "resolved": "4.7.0",
        "contentHash": "lV3ljZeFc01DYyjcEBSxK3sy8Ow2R6AWa6o+g0t7B4hoDcA6Kzv4bTB4E4T7C/pKuZzHeBFLxe6fD4Am4q939Q==",
        "dependencies": {
          "Microsoft.Win32.Registry": "4.6.0",
          "System.Security.Principal.Windows": "4.6.0",
          "runtime.native.System.Data.SqlClient.sni": "4.6.0"
        }
      },
      "System.Diagnostics.Debug": {
        "type": "Transitive",
        "resolved": "4.3.0",
        "contentHash": "ZUhUOdqmaG5Jk3Xdb8xi5kIyQYAA4PnTNlHx1mu9ZY3qv4ELIdKbnL/akbGaKi2RnNUWaZsAs31rvzFdewTj2g==",
        "dependencies": {
          "Microsoft.NETCore.Platforms": "1.1.0",
          "Microsoft.NETCore.Targets": "1.1.0",
          "System.Runtime": "4.3.0",
          "runtime.unix.System.Diagnostics.Debug": "4.3.0"
        }
      },
      "System.Diagnostics.EventLog": {
        "type": "Transitive",
        "resolved": "6.0.0",
        "contentHash": "lcyUiXTsETK2ALsZrX+nWuHSIQeazhqPphLfaRxzdGaG93+0kELqpgEHtwWOlQe7+jSFnKwaCAgL4kjeZCQJnw=="
      },
      "System.Diagnostics.PerformanceCounter": {
        "type": "Transitive",
        "resolved": "4.6.0",
        "contentHash": "hzNEIJ58VQtTlL12T3EZ7ChDBjDnVra1d4CICe5jM64AK1Lh7jqJvFTXTqp7l3ez2yIzfp/OJWKrQ4Glab4nLA==",
        "dependencies": {
          "Microsoft.NETCore.Platforms": "3.0.0",
          "Microsoft.Win32.Registry": "4.6.0",
          "System.Configuration.ConfigurationManager": "4.6.0",
          "System.Security.Principal.Windows": "4.6.0"
        }
      },
      "System.Diagnostics.Tools": {
        "type": "Transitive",
        "resolved": "4.3.0",
        "contentHash": "UUvkJfSYJMM6x527dJg2VyWPSRqIVB0Z7dbjHst1zmwTXz5CcXSYJFWRpuigfbO1Lf7yfZiIaEUesfnl/g5EyA==",
        "dependencies": {
          "Microsoft.NETCore.Platforms": "1.1.0",
          "Microsoft.NETCore.Targets": "1.1.0",
          "System.Runtime": "4.3.0",
          "runtime.any.System.Diagnostics.Tools": "4.3.0"
        }
      },
      "System.Diagnostics.Tracing": {
        "type": "Transitive",
        "resolved": "4.3.0",
        "contentHash": "rswfv0f/Cqkh78rA5S8eN8Neocz234+emGCtTF3lxPY96F+mmmUen6tbn0glN6PMvlKQb9bPAY5e9u7fgPTkKw==",
        "dependencies": {
          "Microsoft.NETCore.Platforms": "1.1.0",
          "Microsoft.NETCore.Targets": "1.1.0",
          "System.Runtime": "4.3.0",
          "runtime.any.System.Diagnostics.Tracing": "4.3.0"
        }
      },
      "System.DirectoryServices": {
        "type": "Transitive",
        "resolved": "4.6.0",
        "contentHash": "dMbJkr5a0JUOHg5mJ44EyeRTnQ7XvPGla6GKdQ241Z7QDqCNso/mWI2OTjnwXJqzPAALvuzGjwiyuAla58aq3g==",
        "dependencies": {
          "Microsoft.NETCore.Platforms": "3.0.0",
          "System.IO.FileSystem.AccessControl": "4.6.0",
          "System.Security.AccessControl": "4.6.0",
          "System.Security.Permissions": "4.6.0",
          "System.Security.Principal.Windows": "4.6.0"
        }
      },
      "System.DirectoryServices.AccountManagement": {
        "type": "Transitive",
        "resolved": "4.6.0",
        "contentHash": "Anpe3QSfI38aUFgtjnrqAY2ccxJ8RrPd4zEsBd6rmL2IU+fUSDuBXV3V/8J10lnGSEG4ul6AcgtIoxqziWCj3w==",
        "dependencies": {
          "Microsoft.NETCore.Platforms": "3.0.0",
          "System.Configuration.ConfigurationManager": "4.6.0",
          "System.DirectoryServices": "4.6.0",
          "System.DirectoryServices.Protocols": "4.6.0",
          "System.IO.FileSystem.AccessControl": "4.6.0",
          "System.Security.AccessControl": "4.6.0",
          "System.Security.Principal.Windows": "4.6.0"
        }
      },
      "System.DirectoryServices.Protocols": {
        "type": "Transitive",
        "resolved": "4.6.0",
        "contentHash": "gj+mTVMQ0zQfvxhCsI83deLbLUySGHUVMCgtOHiSoX8/Ivrdc1JJNy/4bNpXzIh3cgDpkUfk8YKkbGuF2ymdzQ==",
        "dependencies": {
          "Microsoft.NETCore.Platforms": "3.0.0",
          "System.Security.Principal.Windows": "4.6.0"
        }
      },
      "System.Drawing.Common": {
        "type": "Transitive",
        "resolved": "4.6.0",
        "contentHash": "2A3spjjoPZnvpVh/sDTzd+0H8ZqTdr+hH/6obB8MMfG81EJ85PmxCKDBxhBVQiA25PliKAZ1sKogDcq9mSnFEA==",
        "dependencies": {
          "Microsoft.NETCore.Platforms": "3.0.0",
          "Microsoft.Win32.SystemEvents": "4.6.0"
        }
      },
      "System.Globalization": {
        "type": "Transitive",
        "resolved": "4.3.0",
        "contentHash": "kYdVd2f2PAdFGblzFswE4hkNANJBKRmsfa2X5LG2AcWE1c7/4t0pYae1L8vfZ5xvE2nK/R9JprtToA61OSHWIg==",
        "dependencies": {
          "Microsoft.NETCore.Platforms": "1.1.0",
          "Microsoft.NETCore.Targets": "1.1.0",
          "System.Runtime": "4.3.0",
          "runtime.any.System.Globalization": "4.3.0"
        }
      },
      "System.Globalization.Calendars": {
        "type": "Transitive",
        "resolved": "4.3.0",
        "contentHash": "GUlBtdOWT4LTV3I+9/PJW+56AnnChTaOqqTLFtdmype/L500M2LIyXgmtd9X2P2VOkmJd5c67H5SaC2QcL1bFA==",
        "dependencies": {
          "Microsoft.NETCore.Platforms": "1.1.0",
          "Microsoft.NETCore.Targets": "1.1.0",
          "System.Globalization": "4.3.0",
          "System.Runtime": "4.3.0",
          "runtime.any.System.Globalization.Calendars": "4.3.0"
        }
      },
      "System.Globalization.Extensions": {
        "type": "Transitive",
        "resolved": "4.3.0",
        "contentHash": "FhKmdR6MPG+pxow6wGtNAWdZh7noIOpdD5TwQ3CprzgIE1bBBoim0vbR1+AWsWjQmU7zXHgQo4TWSP6lCeiWcQ==",
        "dependencies": {
          "Microsoft.NETCore.Platforms": "1.1.0",
          "System.Globalization": "4.3.0",
          "System.Resources.ResourceManager": "4.3.0",
          "System.Runtime": "4.3.0",
          "System.Runtime.Extensions": "4.3.0",
          "System.Runtime.InteropServices": "4.3.0"
        }
      },
      "System.IO": {
        "type": "Transitive",
        "resolved": "4.3.0",
        "contentHash": "3qjaHvxQPDpSOYICjUoTsmoq5u6QJAFRUITgeT/4gqkF1bajbSmb1kwSxEA8AHlofqgcKJcM8udgieRNhaJ5Cg==",
        "dependencies": {
          "Microsoft.NETCore.Platforms": "1.1.0",
          "Microsoft.NETCore.Targets": "1.1.0",
          "System.Runtime": "4.3.0",
          "System.Text.Encoding": "4.3.0",
          "System.Threading.Tasks": "4.3.0",
          "runtime.any.System.IO": "4.3.0"
        }
      },
      "System.IO.Compression": {
        "type": "Transitive",
        "resolved": "4.3.0",
        "contentHash": "YHndyoiV90iu4iKG115ibkhrG+S3jBm8Ap9OwoUAzO5oPDAWcr0SFwQFm0HjM8WkEZWo0zvLTyLmbvTkW1bXgg==",
        "dependencies": {
          "Microsoft.NETCore.Platforms": "1.1.0",
          "System.Buffers": "4.3.0",
          "System.Collections": "4.3.0",
          "System.Diagnostics.Debug": "4.3.0",
          "System.IO": "4.3.0",
          "System.Resources.ResourceManager": "4.3.0",
          "System.Runtime": "4.3.0",
          "System.Runtime.Extensions": "4.3.0",
          "System.Runtime.Handles": "4.3.0",
          "System.Runtime.InteropServices": "4.3.0",
          "System.Text.Encoding": "4.3.0",
          "System.Threading": "4.3.0",
          "System.Threading.Tasks": "4.3.0",
          "runtime.native.System": "4.3.0",
          "runtime.native.System.IO.Compression": "4.3.0"
        }
      },
      "System.IO.FileSystem": {
        "type": "Transitive",
        "resolved": "4.3.0",
        "contentHash": "3wEMARTnuio+ulnvi+hkRNROYwa1kylvYahhcLk4HSoVdl+xxTFVeVlYOfLwrDPImGls0mDqbMhrza8qnWPTdA==",
        "dependencies": {
          "Microsoft.NETCore.Platforms": "1.1.0",
          "Microsoft.NETCore.Targets": "1.1.0",
          "System.IO": "4.3.0",
          "System.IO.FileSystem.Primitives": "4.3.0",
          "System.Runtime": "4.3.0",
          "System.Runtime.Handles": "4.3.0",
          "System.Text.Encoding": "4.3.0",
          "System.Threading.Tasks": "4.3.0",
          "runtime.unix.System.IO.FileSystem": "4.3.0"
        }
      },
      "System.IO.FileSystem.AccessControl": {
        "type": "Transitive",
        "resolved": "4.6.0",
        "contentHash": "Lyu+acg75nKMqN/BVPrHpkaLMQXQI7pWmSn9S6YcLq8i1DeNgfztLZh1ToTnjysDhRbB2LjR3FGT9Nr6HgKydw==",
        "dependencies": {
          "System.Security.AccessControl": "4.6.0",
          "System.Security.Principal.Windows": "4.6.0"
        }
      },
      "System.IO.Pipes.AccessControl": {
        "type": "Transitive",
        "resolved": "4.5.1",
        "contentHash": "Z0/uF+PqmiMoqgTA0AQa9JSlNjsxCoQNfRzQGtK4dLfNQ3nsOqPVBgZ7F49U5Lb4yqGJSWJ79AdYaNjdJoZqhQ==",
        "dependencies": {
          "Microsoft.NETCore.Platforms": "2.1.0",
          "System.Security.AccessControl": "4.5.0",
          "System.Security.Principal.Windows": "4.5.0"
        }
      },
      "System.IO.Ports": {
        "type": "Transitive",
        "resolved": "4.6.0",
        "contentHash": "9mh48ySrW31fi8JZdcXSKKSrtCH/ZgRkpOMYWwmN//KtCFGIgsyjxpft2wRKlGW/YHG70SG6Xsr/TCLf53fQOA==",
        "dependencies": {
          "Microsoft.Win32.Registry": "4.6.0",
          "runtime.native.System.IO.Ports": "4.6.0"
        }
      },
      "System.Management": {
        "type": "Transitive",
        "resolved": "4.6.0",
        "contentHash": "Wyb0OtzOuuyNIIhR+cSo2fX1Q3/MtG9GaSB/r7ABZt89cNs5ZpT4yxdlKXeuciOLqBs6sbgqDayLuLLBXSK5qw==",
        "dependencies": {
          "Microsoft.NETCore.Platforms": "3.0.0",
          "Microsoft.Win32.Registry": "4.6.0",
          "System.CodeDom": "4.6.0"
        }
      },
      "System.Net.Http": {
        "type": "Transitive",
        "resolved": "4.3.0",
        "contentHash": "sYg+FtILtRQuYWSIAuNOELwVuVsxVyJGWQyOnlAzhV4xvhyFnON1bAzYYC+jjRW8JREM45R0R5Dgi8MTC5sEwA==",
        "dependencies": {
          "Microsoft.NETCore.Platforms": "1.1.0",
          "System.Collections": "4.3.0",
          "System.Diagnostics.Debug": "4.3.0",
          "System.Diagnostics.DiagnosticSource": "4.3.0",
          "System.Diagnostics.Tracing": "4.3.0",
          "System.Globalization": "4.3.0",
          "System.Globalization.Extensions": "4.3.0",
          "System.IO": "4.3.0",
          "System.IO.FileSystem": "4.3.0",
          "System.Net.Primitives": "4.3.0",
          "System.Resources.ResourceManager": "4.3.0",
          "System.Runtime": "4.3.0",
          "System.Runtime.Extensions": "4.3.0",
          "System.Runtime.Handles": "4.3.0",
          "System.Runtime.InteropServices": "4.3.0",
          "System.Security.Cryptography.Algorithms": "4.3.0",
          "System.Security.Cryptography.Encoding": "4.3.0",
          "System.Security.Cryptography.OpenSsl": "4.3.0",
          "System.Security.Cryptography.Primitives": "4.3.0",
          "System.Security.Cryptography.X509Certificates": "4.3.0",
          "System.Text.Encoding": "4.3.0",
          "System.Threading": "4.3.0",
          "System.Threading.Tasks": "4.3.0",
          "runtime.native.System": "4.3.0",
          "runtime.native.System.Net.Http": "4.3.0",
          "runtime.native.System.Security.Cryptography.OpenSsl": "4.3.0"
        }
      },
      "System.Net.NameResolution": {
        "type": "Transitive",
        "resolved": "4.3.0",
        "contentHash": "AFYl08R7MrsrEjqpQWTZWBadqXyTzNDaWpMqyxhb0d6sGhV6xMDKueuBXlLL30gz+DIRY6MpdgnHWlCh5wmq9w==",
        "dependencies": {
          "Microsoft.NETCore.Platforms": "1.1.0",
          "System.Collections": "4.3.0",
          "System.Diagnostics.Tracing": "4.3.0",
          "System.Globalization": "4.3.0",
          "System.Net.Primitives": "4.3.0",
          "System.Resources.ResourceManager": "4.3.0",
          "System.Runtime": "4.3.0",
          "System.Runtime.Extensions": "4.3.0",
          "System.Runtime.Handles": "4.3.0",
          "System.Runtime.InteropServices": "4.3.0",
          "System.Security.Principal.Windows": "4.3.0",
          "System.Threading": "4.3.0",
          "System.Threading.Tasks": "4.3.0",
          "runtime.native.System": "4.3.0"
        }
      },
      "System.Net.Primitives": {
        "type": "Transitive",
        "resolved": "4.3.0",
        "contentHash": "qOu+hDwFwoZPbzPvwut2qATe3ygjeQBDQj91xlsaqGFQUI5i4ZnZb8yyQuLGpDGivEPIt8EJkd1BVzVoP31FXA==",
        "dependencies": {
          "Microsoft.NETCore.Platforms": "1.1.0",
          "Microsoft.NETCore.Targets": "1.1.0",
          "System.Runtime": "4.3.0",
          "System.Runtime.Handles": "4.3.0",
          "runtime.unix.System.Net.Primitives": "4.3.0"
        }
      },
      "System.Net.Sockets": {
        "type": "Transitive",
        "resolved": "4.3.0",
        "contentHash": "m6icV6TqQOAdgt5N/9I5KNpjom/5NFtkmGseEH+AK/hny8XrytLH3+b5M8zL/Ycg3fhIocFpUMyl/wpFnVRvdw==",
        "dependencies": {
          "Microsoft.NETCore.Platforms": "1.1.0",
          "Microsoft.NETCore.Targets": "1.1.0",
          "System.IO": "4.3.0",
          "System.Net.Primitives": "4.3.0",
          "System.Runtime": "4.3.0",
          "System.Threading.Tasks": "4.3.0",
          "runtime.unix.System.Net.Sockets": "4.3.0"
        }
      },
      "System.Private.ServiceModel": {
        "type": "Transitive",
        "resolved": "4.5.3",
        "contentHash": "ancrQgJagx+yC4SZbuE+eShiEAUIF0E1d21TRSoy1C/rTwafAVcBr/fKibkq5TQzyy9uNil2tx2/iaUxsy0S9g==",
        "dependencies": {
          "Microsoft.NETCore.Platforms": "2.1.0",
          "System.Reflection.DispatchProxy": "4.5.0",
          "System.Security.Principal.Windows": "4.5.0"
        }
      },
      "System.Private.Uri": {
        "type": "Transitive",
        "resolved": "4.3.0",
        "contentHash": "I4SwANiUGho1esj4V4oSlPllXjzCZDE+5XXso2P03LW2vOda2Enzh8DWOxwN6hnrJyp314c7KuVu31QYhRzOGg==",
        "dependencies": {
          "Microsoft.NETCore.Platforms": "1.1.0",
          "Microsoft.NETCore.Targets": "1.1.0",
          "runtime.unix.System.Private.Uri": "4.3.0"
        }
      },
      "System.Reflection": {
        "type": "Transitive",
        "resolved": "4.3.0",
        "contentHash": "KMiAFoW7MfJGa9nDFNcfu+FpEdiHpWgTcS2HdMpDvt9saK3y/G4GwprPyzqjFH9NTaGPQeWNHU+iDlDILj96aQ==",
        "dependencies": {
          "Microsoft.NETCore.Platforms": "1.1.0",
          "Microsoft.NETCore.Targets": "1.1.0",
          "System.IO": "4.3.0",
          "System.Reflection.Primitives": "4.3.0",
          "System.Runtime": "4.3.0",
          "runtime.any.System.Reflection": "4.3.0"
        }
      },
      "System.Reflection.Extensions": {
        "type": "Transitive",
        "resolved": "4.3.0",
        "contentHash": "rJkrJD3kBI5B712aRu4DpSIiHRtr6QlfZSQsb0hYHrDCZORXCFjQfoipo2LaMUHoT9i1B7j7MnfaEKWDFmFQNQ==",
        "dependencies": {
          "Microsoft.NETCore.Platforms": "1.1.0",
          "Microsoft.NETCore.Targets": "1.1.0",
          "System.Reflection": "4.3.0",
          "System.Runtime": "4.3.0",
          "runtime.any.System.Reflection.Extensions": "4.3.0"
        }
      },
      "System.Reflection.Primitives": {
        "type": "Transitive",
        "resolved": "4.3.0",
        "contentHash": "5RXItQz5As4xN2/YUDxdpsEkMhvw3e6aNveFXUn4Hl/udNTCNhnKp8lT9fnc3MhvGKh1baak5CovpuQUXHAlIA==",
        "dependencies": {
          "Microsoft.NETCore.Platforms": "1.1.0",
          "Microsoft.NETCore.Targets": "1.1.0",
          "System.Runtime": "4.3.0",
          "runtime.any.System.Reflection.Primitives": "4.3.0"
        }
      },
      "System.Resources.ResourceManager": {
        "type": "Transitive",
        "resolved": "4.3.0",
        "contentHash": "/zrcPkkWdZmI4F92gL/TPumP98AVDu/Wxr3CSJGQQ+XN6wbRZcyfSKVoPo17ilb3iOr0cCRqJInGwNMolqhS8A==",
        "dependencies": {
          "Microsoft.NETCore.Platforms": "1.1.0",
          "Microsoft.NETCore.Targets": "1.1.0",
          "System.Globalization": "4.3.0",
          "System.Reflection": "4.3.0",
          "System.Runtime": "4.3.0",
          "runtime.any.System.Resources.ResourceManager": "4.3.0"
        }
      },
      "System.Runtime": {
        "type": "Transitive",
        "resolved": "4.3.0",
        "contentHash": "JufQi0vPQ0xGnAczR13AUFglDyVYt4Kqnz1AZaiKZ5+GICq0/1MH/mO/eAJHt/mHW1zjKBJd7kV26SrxddAhiw==",
        "dependencies": {
          "Microsoft.NETCore.Platforms": "1.1.0",
          "Microsoft.NETCore.Targets": "1.1.0",
          "runtime.any.System.Runtime": "4.3.0"
        }
      },
      "System.Runtime.Caching": {
        "type": "Transitive",
        "resolved": "4.6.0",
        "contentHash": "YNctvODRmws3AOuXjk/+Hl1XfrSt0hFvYGBVmT43lw8iCJKb/HRFByPMnOJf65o2RJWg8CCtdsyh2Oxu+8FYXw==",
        "dependencies": {
          "System.Configuration.ConfigurationManager": "4.6.0"
        }
      },
      "System.Runtime.Extensions": {
        "type": "Transitive",
        "resolved": "4.3.0",
        "contentHash": "guW0uK0fn5fcJJ1tJVXYd7/1h5F+pea1r7FLSOz/f8vPEqbR2ZAknuRDvTQ8PzAilDveOxNjSfr0CHfIQfFk8g==",
        "dependencies": {
          "Microsoft.NETCore.Platforms": "1.1.0",
          "Microsoft.NETCore.Targets": "1.1.0",
          "System.Runtime": "4.3.0",
          "runtime.unix.System.Runtime.Extensions": "4.3.0"
        }
      },
      "System.Runtime.Handles": {
        "type": "Transitive",
        "resolved": "4.3.0",
        "contentHash": "OKiSUN7DmTWeYb3l51A7EYaeNMnvxwE249YtZz7yooT4gOZhmTjIn48KgSsw2k2lYdLgTKNJw/ZIfSElwDRVgg==",
        "dependencies": {
          "Microsoft.NETCore.Platforms": "1.1.0",
          "Microsoft.NETCore.Targets": "1.1.0",
          "System.Runtime": "4.3.0",
          "runtime.any.System.Runtime.Handles": "4.3.0"
        }
      },
      "System.Runtime.InteropServices": {
        "type": "Transitive",
        "resolved": "4.3.0",
        "contentHash": "uv1ynXqiMK8mp1GM3jDqPCFN66eJ5w5XNomaK2XD+TuCroNTLFGeZ+WCmBMcBDyTFKou3P6cR6J/QsaqDp7fGQ==",
        "dependencies": {
          "Microsoft.NETCore.Platforms": "1.1.0",
          "Microsoft.NETCore.Targets": "1.1.0",
          "System.Reflection": "4.3.0",
          "System.Reflection.Primitives": "4.3.0",
          "System.Runtime": "4.3.0",
          "System.Runtime.Handles": "4.3.0",
          "runtime.any.System.Runtime.InteropServices": "4.3.0"
        }
      },
      "System.Runtime.InteropServices.RuntimeInformation": {
        "type": "Transitive",
        "resolved": "4.3.0",
        "contentHash": "cbz4YJMqRDR7oLeMRbdYv7mYzc++17lNhScCX0goO2XpGWdvAt60CGN+FHdePUEHCe/Jy9jUlvNAiNdM+7jsOw==",
        "dependencies": {
          "System.Reflection": "4.3.0",
          "System.Reflection.Extensions": "4.3.0",
          "System.Resources.ResourceManager": "4.3.0",
          "System.Runtime": "4.3.0",
          "System.Runtime.InteropServices": "4.3.0",
          "System.Threading": "4.3.0",
          "runtime.native.System": "4.3.0"
        }
      },
      "System.Runtime.WindowsRuntime": {
        "type": "Transitive",
        "resolved": "4.6.0",
        "contentHash": "IWrs1TmbxP65ZZjIglNyvDkFNoV5q2Pofg5WO7I8RKQOpLdFprQSh3xesOoClBqR4JHr4nEB1Xk1MqLPW1jPuQ==",
        "dependencies": {
          "Microsoft.NETCore.Platforms": "3.0.0"
        }
      },
      "System.Runtime.WindowsRuntime.UI.Xaml": {
        "type": "Transitive",
        "resolved": "4.6.0",
        "contentHash": "r4tNw5v5kqRJ9HikWpcyNf3suGw7DjX93svj9iBjtdeLqL8jt9Z+7f+s4wrKZJr84u8IMsrIjt8K6jYvkRqMSg==",
        "dependencies": {
          "Microsoft.NETCore.Platforms": "3.0.0",
          "System.Runtime.WindowsRuntime": "4.6.0"
        }
      },
      "System.Security.AccessControl": {
        "type": "Transitive",
        "resolved": "4.6.0",
        "contentHash": "gmlk6khICtVhiUnVBBtlsH0H/5QFDqhTZgtpp3AX14wWE6OIE+BX95NLD+X4AolXnIy/oXpNNmXYnsNfW1KuDQ==",
        "dependencies": {
          "Microsoft.NETCore.Platforms": "3.0.0",
          "System.Security.Principal.Windows": "4.6.0"
        }
      },
      "System.Security.Cryptography.Algorithms": {
        "type": "Transitive",
        "resolved": "4.3.0",
        "contentHash": "W1kd2Y8mYSCgc3ULTAZ0hOP2dSdG5YauTb1089T0/kRcN2MpSAW1izOFROrJgxSlMn3ArsgHXagigyi+ibhevg==",
        "dependencies": {
          "Microsoft.NETCore.Platforms": "1.1.0",
          "System.Collections": "4.3.0",
          "System.IO": "4.3.0",
          "System.Resources.ResourceManager": "4.3.0",
          "System.Runtime": "4.3.0",
          "System.Runtime.Extensions": "4.3.0",
          "System.Runtime.Handles": "4.3.0",
          "System.Runtime.InteropServices": "4.3.0",
          "System.Runtime.Numerics": "4.3.0",
          "System.Security.Cryptography.Encoding": "4.3.0",
          "System.Security.Cryptography.Primitives": "4.3.0",
          "System.Text.Encoding": "4.3.0",
          "runtime.native.System.Security.Cryptography.Apple": "4.3.0",
          "runtime.native.System.Security.Cryptography.OpenSsl": "4.3.0"
        }
      },
      "System.Security.Cryptography.Cng": {
        "type": "Transitive",
        "resolved": "4.6.0",
        "contentHash": "aa7yPkf0Xnto7ABWc6jj/aC5wopVYDqHLxZKuUban63gNJeiA2Zml+H6CFvaXerCHoo6xWn2CK9dfnzGyZ/XRQ=="
      },
      "System.Security.Cryptography.Csp": {
        "type": "Transitive",
        "resolved": "4.3.0",
        "contentHash": "X4s/FCkEUnRGnwR3aSfVIkldBmtURMhmexALNTwpjklzxWU7yjMk7GHLKOZTNkgnWnE0q7+BCf9N2LVRWxewaA==",
        "dependencies": {
          "Microsoft.NETCore.Platforms": "1.1.0",
          "System.IO": "4.3.0",
          "System.Reflection": "4.3.0",
          "System.Resources.ResourceManager": "4.3.0",
          "System.Runtime": "4.3.0",
          "System.Runtime.Extensions": "4.3.0",
          "System.Runtime.Handles": "4.3.0",
          "System.Runtime.InteropServices": "4.3.0",
          "System.Security.Cryptography.Algorithms": "4.3.0",
          "System.Security.Cryptography.Encoding": "4.3.0",
          "System.Security.Cryptography.Primitives": "4.3.0",
          "System.Text.Encoding": "4.3.0",
          "System.Threading": "4.3.0"
        }
      },
      "System.Security.Cryptography.Encoding": {
        "type": "Transitive",
        "resolved": "4.3.0",
        "contentHash": "1DEWjZZly9ae9C79vFwqaO5kaOlI5q+3/55ohmq/7dpDyDfc8lYe7YVxJUZ5MF/NtbkRjwFRo14yM4OEo9EmDw==",
        "dependencies": {
          "Microsoft.NETCore.Platforms": "1.1.0",
          "System.Collections": "4.3.0",
          "System.Collections.Concurrent": "4.3.0",
          "System.Linq": "4.3.0",
          "System.Resources.ResourceManager": "4.3.0",
          "System.Runtime": "4.3.0",
          "System.Runtime.Extensions": "4.3.0",
          "System.Runtime.Handles": "4.3.0",
          "System.Runtime.InteropServices": "4.3.0",
          "System.Security.Cryptography.Primitives": "4.3.0",
          "System.Text.Encoding": "4.3.0",
          "runtime.native.System.Security.Cryptography.OpenSsl": "4.3.0"
        }
      },
      "System.Security.Cryptography.OpenSsl": {
        "type": "Transitive",
        "resolved": "4.3.0",
        "contentHash": "h4CEgOgv5PKVF/HwaHzJRiVboL2THYCou97zpmhjghx5frc7fIvlkY1jL+lnIQyChrJDMNEXS6r7byGif8Cy4w==",
        "dependencies": {
          "System.Collections": "4.3.0",
          "System.IO": "4.3.0",
          "System.Resources.ResourceManager": "4.3.0",
          "System.Runtime": "4.3.0",
          "System.Runtime.Extensions": "4.3.0",
          "System.Runtime.Handles": "4.3.0",
          "System.Runtime.InteropServices": "4.3.0",
          "System.Runtime.Numerics": "4.3.0",
          "System.Security.Cryptography.Algorithms": "4.3.0",
          "System.Security.Cryptography.Encoding": "4.3.0",
          "System.Security.Cryptography.Primitives": "4.3.0",
          "System.Text.Encoding": "4.3.0",
          "runtime.native.System.Security.Cryptography.OpenSsl": "4.3.0"
        }
      },
      "System.Security.Cryptography.Pkcs": {
        "type": "Transitive",
        "resolved": "4.6.0",
        "contentHash": "LoYMH8gD6hlx0pWKFUUqQEhC5YQsWaq3drPkK+ksj55PT1s+K5r0yYGb3rU+F1oVoe17DYBI/CHs68KwtcWSkg==",
        "dependencies": {
          "System.Security.Cryptography.Cng": "4.6.0"
        }
      },
      "System.Security.Cryptography.ProtectedData": {
        "type": "Transitive",
        "resolved": "4.7.0",
        "contentHash": "ehYW0m9ptxpGWvE4zgqongBVWpSDU/JCFD4K7krxkQwSz/sFQjEXCUqpvencjy6DYDbn7Ig09R8GFffu8TtneQ=="
      },
      "System.Security.Cryptography.X509Certificates": {
        "type": "Transitive",
        "resolved": "4.3.0",
        "contentHash": "t2Tmu6Y2NtJ2um0RtcuhP7ZdNNxXEgUm2JeoA/0NvlMjAhKCnM1NX07TDl3244mVp3QU6LPEhT3HTtH1uF7IYw==",
        "dependencies": {
          "Microsoft.NETCore.Platforms": "1.1.0",
          "System.Collections": "4.3.0",
          "System.Diagnostics.Debug": "4.3.0",
          "System.Globalization": "4.3.0",
          "System.Globalization.Calendars": "4.3.0",
          "System.IO": "4.3.0",
          "System.IO.FileSystem": "4.3.0",
          "System.IO.FileSystem.Primitives": "4.3.0",
          "System.Resources.ResourceManager": "4.3.0",
          "System.Runtime": "4.3.0",
          "System.Runtime.Extensions": "4.3.0",
          "System.Runtime.Handles": "4.3.0",
          "System.Runtime.InteropServices": "4.3.0",
          "System.Runtime.Numerics": "4.3.0",
          "System.Security.Cryptography.Algorithms": "4.3.0",
          "System.Security.Cryptography.Cng": "4.3.0",
          "System.Security.Cryptography.Csp": "4.3.0",
          "System.Security.Cryptography.Encoding": "4.3.0",
          "System.Security.Cryptography.OpenSsl": "4.3.0",
          "System.Security.Cryptography.Primitives": "4.3.0",
          "System.Text.Encoding": "4.3.0",
          "System.Threading": "4.3.0",
          "runtime.native.System": "4.3.0",
          "runtime.native.System.Net.Http": "4.3.0",
          "runtime.native.System.Security.Cryptography.OpenSsl": "4.3.0"
        }
      },
      "System.Security.Principal.Windows": {
        "type": "Transitive",
        "resolved": "4.6.0",
        "contentHash": "Mdukseovp0YIGaz16FMH6nbfgZkrCFOJbtXQptv0aeBO9h775Ilb9+TDwLVTKikoW7y7CY7lpoXl9zmZ5G3ndA=="
      },
      "System.ServiceProcess.ServiceController": {
        "type": "Transitive",
        "resolved": "4.6.0",
        "contentHash": "K3Nz2wlOWsxlSZ2YkA/6qBhYbGbE7NecgR8YkqDi9/FXCGI+H9hYGfreEEiljocyvETL7fuxOLHP6GA34tTe+A==",
        "dependencies": {
          "System.Diagnostics.EventLog": "4.6.0"
        }
      },
      "System.Text.Encoding": {
        "type": "Transitive",
        "resolved": "4.3.0",
        "contentHash": "BiIg+KWaSDOITze6jGQynxg64naAPtqGHBwDrLaCtixsa5bKiR8dpPOHA7ge3C0JJQizJE+sfkz1wV+BAKAYZw==",
        "dependencies": {
          "Microsoft.NETCore.Platforms": "1.1.0",
          "Microsoft.NETCore.Targets": "1.1.0",
          "System.Runtime": "4.3.0",
          "runtime.any.System.Text.Encoding": "4.3.0"
        }
      },
      "System.Text.Encoding.CodePages": {
        "type": "Transitive",
        "resolved": "4.6.0",
        "contentHash": "OCUK9C/U97+UheVwo+JE+IUcKySUE3Oe+BcHhVtQrvmKSUFLrUDO8B5zEPRL6mBGbczxZp4w1boSck6/fw4dog==",
        "dependencies": {
          "Microsoft.NETCore.Platforms": "3.0.0"
        }
      },
      "System.Text.Encoding.Extensions": {
        "type": "Transitive",
        "resolved": "4.3.0",
        "contentHash": "YVMK0Bt/A43RmwizJoZ22ei2nmrhobgeiYwFzC4YAN+nue8RF6djXDMog0UCn+brerQoYVyaS+ghy9P/MUVcmw==",
        "dependencies": {
          "Microsoft.NETCore.Platforms": "1.1.0",
          "Microsoft.NETCore.Targets": "1.1.0",
          "System.Runtime": "4.3.0",
          "System.Text.Encoding": "4.3.0",
          "runtime.any.System.Text.Encoding.Extensions": "4.3.0"
        }
      },
      "System.Text.Encodings.Web": {
        "type": "Transitive",
        "resolved": "6.0.0",
        "contentHash": "Vg8eB5Tawm1IFqj4TVK1czJX89rhFxJo9ELqc/Eiq0eXy13RK00eubyU6TJE6y+GQXjyV5gSfiewDUZjQgSE0w==",
        "dependencies": {
          "System.Runtime.CompilerServices.Unsafe": "6.0.0"
        }
      },
      "System.Threading.AccessControl": {
        "type": "Transitive",
        "resolved": "4.6.0",
        "contentHash": "Zqg73v4Yqfhv6AHA43KMU14X21U7WgjT/K/GXTJuG1g4kRmeApfcIWT90Fpemer9bpU47ivt7vE9pvRkGDm24A==",
        "dependencies": {
          "System.Security.AccessControl": "4.6.0",
          "System.Security.Principal.Windows": "4.6.0"
        }
      },
      "System.Threading.Tasks": {
        "type": "Transitive",
        "resolved": "4.3.0",
        "contentHash": "LbSxKEdOUhVe8BezB/9uOGGppt+nZf6e1VFyw6v3DN6lqitm0OSn2uXMOdtP0M3W4iMcqcivm2J6UgqiwwnXiA==",
        "dependencies": {
          "Microsoft.NETCore.Platforms": "1.1.0",
          "Microsoft.NETCore.Targets": "1.1.0",
          "System.Runtime": "4.3.0",
          "runtime.any.System.Threading.Tasks": "4.3.0"
        }
      },
      "System.Threading.ThreadPool": {
        "type": "Transitive",
        "resolved": "4.3.0",
        "contentHash": "k/+g4b7vjdd4aix83sTgC9VG6oXYKAktSfNIJUNGxPEj7ryEOfzHHhfnmsZvjxawwcD9HyWXKCXmPjX8U4zeSw==",
        "dependencies": {
          "System.Runtime": "4.3.0",
          "System.Runtime.Handles": "4.3.0"
        }
      },
      "System.Threading.Timer": {
        "type": "Transitive",
        "resolved": "4.3.0",
        "contentHash": "Z6YfyYTCg7lOZjJzBjONJTFKGN9/NIYKSxhU5GRd+DTwHSZyvWp1xuI5aR+dLg+ayyC5Xv57KiY4oJ0tMO89fQ==",
        "dependencies": {
          "Microsoft.NETCore.Platforms": "1.1.0",
          "Microsoft.NETCore.Targets": "1.1.0",
          "System.Runtime": "4.3.0",
          "runtime.any.System.Threading.Timer": "4.3.0"
        }
      },
      "System.Windows.Extensions": {
        "type": "Transitive",
        "resolved": "4.6.0",
        "contentHash": "GL4izk0KgeyXklUOHViAk7y1IOYVYcn8nDpJZgcCqNzTGv2xd+8rgGgMKMo8G9nvfEuRCrNxWnGc74EiuYH2YA==",
        "dependencies": {
          "System.Drawing.Common": "4.6.0"
        }
      }
    },
    "net6.0/win-arm64": {
      "Microsoft.Win32.Primitives": {
        "type": "Transitive",
        "resolved": "4.3.0",
        "contentHash": "9ZQKCWxH7Ijp9BfahvL2Zyf1cJIk8XYLF6Yjzr2yi0b2cOut/HQ31qf1ThHAgCc3WiZMdnWcfJCgN82/0UunxA==",
        "dependencies": {
          "Microsoft.NETCore.Platforms": "1.1.0",
          "Microsoft.NETCore.Targets": "1.1.0",
          "System.Runtime": "4.3.0",
          "runtime.win.Microsoft.Win32.Primitives": "4.3.0"
        }
      },
      "Microsoft.Win32.Registry": {
        "type": "Transitive",
        "resolved": "4.6.0",
        "contentHash": "Xuqo5Lf5h1eUAbT8sJwNSEgusyEcQQQcza1R8dxJ6q/1vLSU1SG/WxtgiCPAth14dz/IjBXCxWT/+6E9glX33w==",
        "dependencies": {
          "System.Security.AccessControl": "4.6.0",
          "System.Security.Principal.Windows": "4.6.0"
        }
      },
      "Microsoft.Win32.Registry.AccessControl": {
        "type": "Transitive",
        "resolved": "4.6.0",
        "contentHash": "xVYpdIzdUzi+x6b0oGjOxqPf05ZYMVSEe+rwEZ/58D7A3IldDqP/tzy1VkVS/DL7+Km/sib6YS9eHXePy4Dn2Q==",
        "dependencies": {
          "Microsoft.Win32.Registry": "4.6.0",
          "System.Security.AccessControl": "4.6.0"
        }
      },
      "Microsoft.Win32.SystemEvents": {
        "type": "Transitive",
        "resolved": "4.6.0",
        "contentHash": "Edg+pFW5C8WJb680Za2kTV8TqUi6Ahl/WldRVoOVJ23UQLpDHFspa+umgFjkWZw24ETsU99Cg+ErZz683M4chg==",
        "dependencies": {
          "Microsoft.NETCore.Platforms": "3.0.0"
        }
      },
      "runtime.any.System.Collections": {
        "type": "Transitive",
        "resolved": "4.3.0",
        "contentHash": "23g6rqftKmovn2cLeGsuHUYm0FD7pdutb0uQMJpZ3qTvq+zHkgmt6J65VtRry4WDGYlmkMa4xDACtaQ94alNag==",
        "dependencies": {
          "System.Runtime": "4.3.0"
        }
      },
      "runtime.any.System.Diagnostics.Tools": {
        "type": "Transitive",
        "resolved": "4.3.0",
        "contentHash": "S/GPBmfPBB48ZghLxdDR7kDAJVAqgAuThyDJho3OLP5OS4tWD2ydyL8LKm8lhiBxce10OKe9X2zZ6DUjAqEbPg=="
      },
      "runtime.any.System.Diagnostics.Tracing": {
        "type": "Transitive",
        "resolved": "4.3.0",
        "contentHash": "1lpifymjGDzoYIaam6/Hyqf8GhBI3xXYLK2TgEvTtuZMorG3Kb9QnMTIKhLjJYXIiu1JvxjngHvtVFQQlpQ3HQ=="
      },
      "runtime.any.System.Globalization": {
        "type": "Transitive",
        "resolved": "4.3.0",
        "contentHash": "sMDBnad4rp4t7GY442Jux0MCUuKL4otn5BK6Ni0ARTXTSpRNBzZ7hpMfKSvnVSED5kYJm96YOWsqV0JH0d2uuw=="
      },
      "runtime.any.System.Globalization.Calendars": {
        "type": "Transitive",
        "resolved": "4.3.0",
        "contentHash": "M1r+760j1CNA6M/ZaW6KX8gOS8nxPRqloqDcJYVidRG566Ykwcs29AweZs2JF+nMOCgWDiMfPSTMfvwOI9F77w=="
      },
      "runtime.any.System.IO": {
        "type": "Transitive",
        "resolved": "4.3.0",
        "contentHash": "SDZ5AD1DtyRoxYtEcqQ3HDlcrorMYXZeCt7ZhG9US9I5Vva+gpIWDGMkcwa5XiKL0ceQKRZIX2x0XEjLX7PDzQ=="
      },
      "runtime.any.System.Reflection": {
        "type": "Transitive",
        "resolved": "4.3.0",
        "contentHash": "hLC3A3rI8jipR5d9k7+f0MgRCW6texsAp0MWkN/ci18FMtQ9KH7E2vDn/DH2LkxsszlpJpOn9qy6Z6/69rH6eQ=="
      },
      "runtime.any.System.Reflection.Extensions": {
        "type": "Transitive",
        "resolved": "4.3.0",
        "contentHash": "cPhT+Vqu52+cQQrDai/V91gubXUnDKNRvlBnH+hOgtGyHdC17aQIU64EaehwAQymd7kJA5rSrVRNfDYrbhnzyA=="
      },
      "runtime.any.System.Reflection.Primitives": {
        "type": "Transitive",
        "resolved": "4.3.0",
        "contentHash": "Nrm1p3armp6TTf2xuvaa+jGTTmncALWFq22CpmwRvhDf6dE9ZmH40EbOswD4GnFLrMRS0Ki6Kx5aUPmKK/hZBg=="
      },
      "runtime.any.System.Resources.ResourceManager": {
        "type": "Transitive",
        "resolved": "4.3.0",
        "contentHash": "Lxb89SMvf8w9p9+keBLyL6H6x/TEmc6QVsIIA0T36IuyOY3kNvIdyGddA2qt35cRamzxF8K5p0Opq4G4HjNbhQ=="
      },
      "runtime.any.System.Runtime": {
        "type": "Transitive",
        "resolved": "4.3.0",
        "contentHash": "fRS7zJgaG9NkifaAxGGclDDoRn9HC7hXACl52Or06a/fxdzDajWb5wov3c6a+gVSlekRoexfjwQSK9sh5um5LQ==",
        "dependencies": {
          "System.Private.Uri": "4.3.0"
        }
      },
      "runtime.any.System.Runtime.Handles": {
        "type": "Transitive",
        "resolved": "4.3.0",
        "contentHash": "GG84X6vufoEzqx8PbeBKheE4srOhimv+yLtGb/JkR3Y2FmoqmueLNFU4Xx8Y67plFpltQSdK74x0qlEhIpv/CQ=="
      },
      "runtime.any.System.Runtime.InteropServices": {
        "type": "Transitive",
        "resolved": "4.3.0",
        "contentHash": "lBoFeQfxe/4eqjPi46E0LU/YaCMdNkQ8B4MZu/mkzdIAZh8RQ1NYZSj0egrQKdgdvlPFtP4STtob40r4o2DBAw=="
      },
      "runtime.any.System.Text.Encoding": {
        "type": "Transitive",
        "resolved": "4.3.0",
        "contentHash": "+ihI5VaXFCMVPJNstG4O4eo1CfbrByLxRrQQTqOTp1ttK0kUKDqOdBSTaCB2IBk/QtjDrs6+x4xuezyMXdm0HQ=="
      },
      "runtime.any.System.Text.Encoding.Extensions": {
        "type": "Transitive",
        "resolved": "4.3.0",
        "contentHash": "NLrxmLsfRrOuVqPWG+2lrQZnE53MLVeo+w9c54EV+TUo4c8rILpsDXfY8pPiOy9kHpUHHP07ugKmtsU3vVW5Jg=="
      },
      "runtime.any.System.Threading.Tasks": {
        "type": "Transitive",
        "resolved": "4.3.0",
        "contentHash": "OhBAVBQG5kFj1S+hCEQ3TUHBAEtZ3fbEMgZMRNdN8A0Pj4x+5nTELEqL59DU0TjKVE6II3dqKw4Dklb3szT65w=="
      },
      "runtime.any.System.Threading.Timer": {
        "type": "Transitive",
        "resolved": "4.3.0",
        "contentHash": "w4ehZJ+AwXYmGwYu+rMvym6RvMaRiUEQR1u6dwcyuKHxz8Heu/mO9AG1MquEgTyucnhv3M43X0iKpDOoN17C0w=="
      },
      "runtime.debian.8-x64.runtime.native.System.Security.Cryptography.OpenSsl": {
        "type": "Transitive",
        "resolved": "4.3.0",
        "contentHash": "HdSSp5MnJSsg08KMfZThpuLPJpPwE5hBXvHwoKWosyHHfe8Mh5WKT0ylEOf6yNzX6Ngjxe4Whkafh5q7Ymac4Q=="
      },
      "runtime.fedora.23-x64.runtime.native.System.Security.Cryptography.OpenSsl": {
        "type": "Transitive",
        "resolved": "4.3.0",
        "contentHash": "+yH1a49wJMy8Zt4yx5RhJrxO/DBDByAiCzNwiETI+1S4mPdCu0OY4djdciC7Vssk0l22wQaDLrXxXkp+3+7bVA=="
      },
      "runtime.fedora.24-x64.runtime.native.System.Security.Cryptography.OpenSsl": {
        "type": "Transitive",
        "resolved": "4.3.0",
        "contentHash": "c3YNH1GQJbfIPJeCnr4avseugSqPrxwIqzthYyZDN6EuOyNOzq+y2KSUfRcXauya1sF4foESTgwM5e1A8arAKw=="
      },
      "runtime.linux-arm.runtime.native.System.IO.Ports": {
        "type": "Transitive",
        "resolved": "4.6.0-rc2.19462.14",
        "contentHash": "iPSWmmEhl0TNIVKHEOvgYEwpXoL7+KRxINcP9ni8JmfdeYPDVzTZXK/d0/1BxlLZIqXC3uMKjFhXFSFLxVlLAg=="
      },
      "runtime.linux-arm64.runtime.native.System.IO.Ports": {
        "type": "Transitive",
        "resolved": "4.6.0-rc2.19462.14",
        "contentHash": "Ii8t2RrqsHoBwnvpN8CwQYiukabVJnBYHE6ee/Yl+jKRpkbavlnA9pktxLQARsL1YJ4AKrNT/pAdQCuxTKECBA=="
      },
      "runtime.linux-x64.runtime.native.System.IO.Ports": {
        "type": "Transitive",
        "resolved": "4.6.0-rc2.19462.14",
        "contentHash": "zc0JugELjZ3MCPzYAroQyuTiChrw8lVUQlMc0bKolAsjpWcCECaLOLd9NRms1sfI52r4ILPvKFlqJwelc88Qhw=="
      },
      "runtime.opensuse.13.2-x64.runtime.native.System.Security.Cryptography.OpenSsl": {
        "type": "Transitive",
        "resolved": "4.3.0",
        "contentHash": "b3pthNgxxFcD+Pc0WSEoC0+md3MyhRS6aCEeenvNE3Fdw1HyJ18ZhRFVJJzIeR/O/jpxPboB805Ho0T3Ul7w8A=="
      },
      "runtime.opensuse.42.1-x64.runtime.native.System.Security.Cryptography.OpenSsl": {
        "type": "Transitive",
        "resolved": "4.3.0",
        "contentHash": "KeLz4HClKf+nFS7p/6Fi/CqyLXh81FpiGzcmuS8DGi9lUqSnZ6Es23/gv2O+1XVGfrbNmviF7CckBpavkBoIFQ=="
      },
      "runtime.osx-x64.runtime.native.System.IO.Ports": {
        "type": "Transitive",
        "resolved": "4.6.0-rc2.19462.14",
        "contentHash": "t2+r1sZd8zeBh7omYsd1ZnwxVZ8POBR1JmvcwUXK82R+XWtf2/RMFZenJFfuy1ii507hB79JvNCFj7ZF0+WhCQ=="
      },
      "runtime.osx.10.10-x64.runtime.native.System.Security.Cryptography.Apple": {
        "type": "Transitive",
        "resolved": "4.3.0",
        "contentHash": "kVXCuMTrTlxq4XOOMAysuNwsXWpYeboGddNGpIgNSZmv1b6r/s/DPk0fYMB7Q5Qo4bY68o48jt4T4y5BVecbCQ=="
      },
      "runtime.osx.10.10-x64.runtime.native.System.Security.Cryptography.OpenSsl": {
        "type": "Transitive",
        "resolved": "4.3.0",
        "contentHash": "X7IdhILzr4ROXd8mI1BUCQMSHSQwelUlBjF1JyTKCjXaOGn2fB4EKBxQbCK2VjO3WaWIdlXZL3W6TiIVnrhX4g=="
      },
      "runtime.rhel.7-x64.runtime.native.System.Security.Cryptography.OpenSsl": {
        "type": "Transitive",
        "resolved": "4.3.0",
        "contentHash": "nyFNiCk/r+VOiIqreLix8yN+q3Wga9+SE8BCgkf+2BwEKiNx6DyvFjCgkfV743/grxv8jHJ8gUK4XEQw7yzRYg=="
      },
      "runtime.ubuntu.14.04-x64.runtime.native.System.Security.Cryptography.OpenSsl": {
        "type": "Transitive",
        "resolved": "4.3.0",
        "contentHash": "ytoewC6wGorL7KoCAvRfsgoJPJbNq+64k2SqW6JcOAebWsFUvCCYgfzQMrnpvPiEl4OrblUlhF2ji+Q1+SVLrQ=="
      },
      "runtime.ubuntu.16.04-x64.runtime.native.System.Security.Cryptography.OpenSsl": {
        "type": "Transitive",
        "resolved": "4.3.0",
        "contentHash": "I8bKw2I8k58Wx7fMKQJn2R8lamboCAiHfHeV/pS65ScKWMMI0+wJkLYlEKvgW1D/XvSl/221clBoR2q9QNNM7A=="
      },
      "runtime.ubuntu.16.10-x64.runtime.native.System.Security.Cryptography.OpenSsl": {
        "type": "Transitive",
        "resolved": "4.3.0",
        "contentHash": "VB5cn/7OzUfzdnC8tqAIMQciVLiq2epm2NrAm1E9OjNRyG4lVhfR61SMcLizejzQP8R8Uf/0l5qOIbUEi+RdEg=="
      },
      "runtime.win-arm64.runtime.native.System.Data.SqlClient.sni": {
        "type": "Transitive",
        "resolved": "4.4.0",
        "contentHash": "LbrynESTp3bm5O/+jGL8v0Qg5SJlTV08lpIpFesXjF6uGNMWqFnUQbYBJwZTeua6E/Y7FIM1C54Ey1btLWupdg=="
      },
      "runtime.win-x64.runtime.native.System.Data.SqlClient.sni": {
        "type": "Transitive",
        "resolved": "4.4.0",
        "contentHash": "38ugOfkYJqJoX9g6EYRlZB5U2ZJH51UP8ptxZgdpS07FgOEToV+lS11ouNK2PM12Pr6X/PpT5jK82G3DwH/SxQ=="
      },
      "runtime.win-x86.runtime.native.System.Data.SqlClient.sni": {
        "type": "Transitive",
        "resolved": "4.4.0",
        "contentHash": "YhEdSQUsTx+C8m8Bw7ar5/VesXvCFMItyZF7G1AUY+OM0VPZUOeAVpJ4Wl6fydBGUYZxojTDR3I6Bj/+BPkJNA=="
      },
      "runtime.win.Microsoft.Win32.Primitives": {
        "type": "Transitive",
        "resolved": "4.3.0",
        "contentHash": "NU51SEt/ZaD2MF48sJ17BIqx7rjeNNLXUevfMOjqQIetdndXwYjZfZsT6jD+rSWp/FYxjesdK4xUSl4OTEI0jw==",
        "dependencies": {
          "System.Runtime": "4.3.0",
          "System.Runtime.InteropServices": "4.3.0"
        }
      },
      "runtime.win.System.Console": {
        "type": "Transitive",
        "resolved": "4.3.0",
        "contentHash": "RRACWygml5dnmfgC1SW6tLGsFgwsUAKFtvhdyHnIEz4EhWyrd7pacDdY95CacQJy7BMXRDRCejC9aCRC0Y1sQA==",
        "dependencies": {
          "System.IO": "4.3.0",
          "System.IO.FileSystem.Primitives": "4.3.0",
          "System.Resources.ResourceManager": "4.3.0",
          "System.Runtime": "4.3.0",
          "System.Runtime.InteropServices": "4.3.0",
          "System.Text.Encoding": "4.3.0",
          "System.Text.Encoding.Extensions": "4.3.0",
          "System.Threading": "4.3.0",
          "System.Threading.Tasks": "4.3.0"
        }
      },
      "runtime.win.System.Diagnostics.Debug": {
        "type": "Transitive",
        "resolved": "4.3.0",
        "contentHash": "hHHP0WCStene2jjeYcuDkETozUYF/3sHVRHAEOgS3L15hlip24ssqCTnJC28Z03Wpo078oMcJd0H4egD2aJI8g=="
      },
      "runtime.win.System.IO.FileSystem": {
        "type": "Transitive",
        "resolved": "4.3.0",
        "contentHash": "Z37zcSCpXuGCYtFbqYO0TwOVXxS2d+BXgSoDFZmRg8BC4Cuy54edjyIvhhcfCrDQA9nl+EPFTgHN54dRAK7mNA==",
        "dependencies": {
          "System.Buffers": "4.3.0",
          "System.Collections": "4.3.0",
          "System.Diagnostics.Debug": "4.3.0",
          "System.IO": "4.3.0",
          "System.IO.FileSystem.Primitives": "4.3.0",
          "System.Resources.ResourceManager": "4.3.0",
          "System.Runtime": "4.3.0",
          "System.Runtime.Extensions": "4.3.0",
          "System.Runtime.Handles": "4.3.0",
          "System.Runtime.InteropServices": "4.3.0",
          "System.Text.Encoding": "4.3.0",
          "System.Text.Encoding.Extensions": "4.3.0",
          "System.Threading": "4.3.0",
          "System.Threading.Overlapped": "4.3.0",
          "System.Threading.Tasks": "4.3.0"
        }
      },
      "runtime.win.System.Net.Primitives": {
        "type": "Transitive",
        "resolved": "4.3.0",
        "contentHash": "lkXXykakvXUU+Zq2j0pC6EO20lEhijjqMc01XXpp1CJN+DeCwl3nsj4t5Xbpz3kA7yQyTqw6d9SyIzsyLsV3zA==",
        "dependencies": {
          "Microsoft.Win32.Primitives": "4.3.0",
          "System.Collections": "4.3.0",
          "System.Diagnostics.Tracing": "4.3.0",
          "System.Globalization": "4.3.0",
          "System.Resources.ResourceManager": "4.3.0",
          "System.Runtime": "4.3.0",
          "System.Runtime.Extensions": "4.3.0",
          "System.Runtime.Handles": "4.3.0",
          "System.Runtime.InteropServices": "4.3.0",
          "System.Threading": "4.3.0"
        }
      },
      "runtime.win.System.Net.Sockets": {
        "type": "Transitive",
        "resolved": "4.3.0",
        "contentHash": "FK/2gX6MmuLIKNCGsV59Fe4IYrLrI5n9pQ1jh477wiivEM/NCXDT2dRetH5FSfY0bQ+VgTLcS3zcmjQ8my3nxQ==",
        "dependencies": {
          "System.Collections": "4.3.0",
          "System.Diagnostics.Debug": "4.3.0",
          "System.Diagnostics.Tracing": "4.3.0",
          "System.Globalization": "4.3.0",
          "System.IO": "4.3.0",
          "System.IO.FileSystem": "4.3.0",
          "System.IO.FileSystem.Primitives": "4.3.0",
          "System.Net.NameResolution": "4.3.0",
          "System.Net.Primitives": "4.3.0",
          "System.Resources.ResourceManager": "4.3.0",
          "System.Runtime": "4.3.0",
          "System.Runtime.Extensions": "4.3.0",
          "System.Runtime.Handles": "4.3.0",
          "System.Runtime.InteropServices": "4.3.0",
          "System.Security.Principal.Windows": "4.3.0",
          "System.Threading": "4.3.0",
          "System.Threading.Overlapped": "4.3.0",
          "System.Threading.Tasks": "4.3.0"
        }
      },
      "runtime.win.System.Runtime.Extensions": {
        "type": "Transitive",
        "resolved": "4.3.0",
        "contentHash": "RkgHVhUPvzZxuUubiZe8yr/6CypRVXj0VBzaR8hsqQ8f+rUo7e4PWrHTLOCjd8fBMGWCrY//fi7Ku3qXD7oHRw==",
        "dependencies": {
          "System.Private.Uri": "4.3.0"
        }
      },
      "System.Buffers": {
        "type": "Transitive",
        "resolved": "4.3.0",
        "contentHash": "ratu44uTIHgeBeI0dE8DWvmXVBSo4u7ozRZZHOMmK/JPpYyo0dAfgSiHlpiObMQ5lEtEyIXA40sKRYg5J6A8uQ==",
        "dependencies": {
          "System.Diagnostics.Debug": "4.3.0",
          "System.Diagnostics.Tracing": "4.3.0",
          "System.Resources.ResourceManager": "4.3.0",
          "System.Runtime": "4.3.0",
          "System.Threading": "4.3.0"
        }
      },
      "System.Collections": {
        "type": "Transitive",
        "resolved": "4.3.0",
        "contentHash": "3Dcj85/TBdVpL5Zr+gEEBUuFe2icOnLalmEh9hfck1PTYbbyWuZgh4fmm2ysCLTrqLQw6t3TgTyJ+VLp+Qb+Lw==",
        "dependencies": {
          "Microsoft.NETCore.Platforms": "1.1.0",
          "Microsoft.NETCore.Targets": "1.1.0",
          "System.Runtime": "4.3.0",
          "runtime.any.System.Collections": "4.3.0"
        }
      },
      "System.Console": {
        "type": "Transitive",
        "resolved": "4.3.0",
        "contentHash": "DHDrIxiqk1h03m6khKWV2X8p/uvN79rgSqpilL6uzpmSfxfU5ng8VcPtW4qsDsQDHiTv6IPV9TmD5M/vElPNLg==",
        "dependencies": {
          "Microsoft.NETCore.Platforms": "1.1.0",
          "Microsoft.NETCore.Targets": "1.1.0",
          "System.IO": "4.3.0",
          "System.Runtime": "4.3.0",
          "System.Text.Encoding": "4.3.0",
          "runtime.win.System.Console": "4.3.0"
        }
      },
      "System.Data.Odbc": {
        "type": "Transitive",
        "resolved": "4.6.0",
        "contentHash": "nVTNcqbv036B/Rx1hoHN0I1MZldyVciX7CUhSeCkmYCM/X0DtJlYKtgE2PNjjRudqCUb7Aow7wfeGPuWWBSZPw==",
        "dependencies": {
          "Microsoft.NETCore.Platforms": "3.0.0"
        }
      },
      "System.Data.OleDb": {
        "type": "Transitive",
        "resolved": "4.6.0",
        "contentHash": "deacmfBwOpdhYz4uYAcTX/ji34Hm35ZkB1Qt//5wmpfsT8UpDmPEI/+/3s9fPCTItA4QdfHHrpbsouxv16andw==",
        "dependencies": {
          "Microsoft.Win32.Registry": "4.6.0",
          "System.Configuration.ConfigurationManager": "4.6.0",
          "System.Diagnostics.PerformanceCounter": "4.6.0",
          "System.Security.Principal.Windows": "4.6.0"
        }
      },
      "System.Data.SqlClient": {
        "type": "Transitive",
        "resolved": "4.7.0",
        "contentHash": "lV3ljZeFc01DYyjcEBSxK3sy8Ow2R6AWa6o+g0t7B4hoDcA6Kzv4bTB4E4T7C/pKuZzHeBFLxe6fD4Am4q939Q==",
        "dependencies": {
          "Microsoft.Win32.Registry": "4.6.0",
          "System.Security.Principal.Windows": "4.6.0",
          "runtime.native.System.Data.SqlClient.sni": "4.6.0"
        }
      },
      "System.Diagnostics.Debug": {
        "type": "Transitive",
        "resolved": "4.3.0",
        "contentHash": "ZUhUOdqmaG5Jk3Xdb8xi5kIyQYAA4PnTNlHx1mu9ZY3qv4ELIdKbnL/akbGaKi2RnNUWaZsAs31rvzFdewTj2g==",
        "dependencies": {
          "Microsoft.NETCore.Platforms": "1.1.0",
          "Microsoft.NETCore.Targets": "1.1.0",
          "System.Runtime": "4.3.0",
          "runtime.win.System.Diagnostics.Debug": "4.3.0"
        }
      },
      "System.Diagnostics.EventLog": {
        "type": "Transitive",
        "resolved": "6.0.0",
        "contentHash": "lcyUiXTsETK2ALsZrX+nWuHSIQeazhqPphLfaRxzdGaG93+0kELqpgEHtwWOlQe7+jSFnKwaCAgL4kjeZCQJnw=="
      },
      "System.Diagnostics.PerformanceCounter": {
        "type": "Transitive",
        "resolved": "4.6.0",
        "contentHash": "hzNEIJ58VQtTlL12T3EZ7ChDBjDnVra1d4CICe5jM64AK1Lh7jqJvFTXTqp7l3ez2yIzfp/OJWKrQ4Glab4nLA==",
        "dependencies": {
          "Microsoft.NETCore.Platforms": "3.0.0",
          "Microsoft.Win32.Registry": "4.6.0",
          "System.Configuration.ConfigurationManager": "4.6.0",
          "System.Security.Principal.Windows": "4.6.0"
        }
      },
      "System.Diagnostics.Tools": {
        "type": "Transitive",
        "resolved": "4.3.0",
        "contentHash": "UUvkJfSYJMM6x527dJg2VyWPSRqIVB0Z7dbjHst1zmwTXz5CcXSYJFWRpuigfbO1Lf7yfZiIaEUesfnl/g5EyA==",
        "dependencies": {
          "Microsoft.NETCore.Platforms": "1.1.0",
          "Microsoft.NETCore.Targets": "1.1.0",
          "System.Runtime": "4.3.0",
          "runtime.any.System.Diagnostics.Tools": "4.3.0"
        }
      },
      "System.Diagnostics.Tracing": {
        "type": "Transitive",
        "resolved": "4.3.0",
        "contentHash": "rswfv0f/Cqkh78rA5S8eN8Neocz234+emGCtTF3lxPY96F+mmmUen6tbn0glN6PMvlKQb9bPAY5e9u7fgPTkKw==",
        "dependencies": {
          "Microsoft.NETCore.Platforms": "1.1.0",
          "Microsoft.NETCore.Targets": "1.1.0",
          "System.Runtime": "4.3.0",
          "runtime.any.System.Diagnostics.Tracing": "4.3.0"
        }
      },
      "System.DirectoryServices": {
        "type": "Transitive",
        "resolved": "4.6.0",
        "contentHash": "dMbJkr5a0JUOHg5mJ44EyeRTnQ7XvPGla6GKdQ241Z7QDqCNso/mWI2OTjnwXJqzPAALvuzGjwiyuAla58aq3g==",
        "dependencies": {
          "Microsoft.NETCore.Platforms": "3.0.0",
          "System.IO.FileSystem.AccessControl": "4.6.0",
          "System.Security.AccessControl": "4.6.0",
          "System.Security.Permissions": "4.6.0",
          "System.Security.Principal.Windows": "4.6.0"
        }
      },
      "System.DirectoryServices.AccountManagement": {
        "type": "Transitive",
        "resolved": "4.6.0",
        "contentHash": "Anpe3QSfI38aUFgtjnrqAY2ccxJ8RrPd4zEsBd6rmL2IU+fUSDuBXV3V/8J10lnGSEG4ul6AcgtIoxqziWCj3w==",
        "dependencies": {
          "Microsoft.NETCore.Platforms": "3.0.0",
          "System.Configuration.ConfigurationManager": "4.6.0",
          "System.DirectoryServices": "4.6.0",
          "System.DirectoryServices.Protocols": "4.6.0",
          "System.IO.FileSystem.AccessControl": "4.6.0",
          "System.Security.AccessControl": "4.6.0",
          "System.Security.Principal.Windows": "4.6.0"
        }
      },
      "System.DirectoryServices.Protocols": {
        "type": "Transitive",
        "resolved": "4.6.0",
        "contentHash": "gj+mTVMQ0zQfvxhCsI83deLbLUySGHUVMCgtOHiSoX8/Ivrdc1JJNy/4bNpXzIh3cgDpkUfk8YKkbGuF2ymdzQ==",
        "dependencies": {
          "Microsoft.NETCore.Platforms": "3.0.0",
          "System.Security.Principal.Windows": "4.6.0"
        }
      },
      "System.Drawing.Common": {
        "type": "Transitive",
        "resolved": "4.6.0",
        "contentHash": "2A3spjjoPZnvpVh/sDTzd+0H8ZqTdr+hH/6obB8MMfG81EJ85PmxCKDBxhBVQiA25PliKAZ1sKogDcq9mSnFEA==",
        "dependencies": {
          "Microsoft.NETCore.Platforms": "3.0.0",
          "Microsoft.Win32.SystemEvents": "4.6.0"
        }
      },
      "System.Globalization": {
        "type": "Transitive",
        "resolved": "4.3.0",
        "contentHash": "kYdVd2f2PAdFGblzFswE4hkNANJBKRmsfa2X5LG2AcWE1c7/4t0pYae1L8vfZ5xvE2nK/R9JprtToA61OSHWIg==",
        "dependencies": {
          "Microsoft.NETCore.Platforms": "1.1.0",
          "Microsoft.NETCore.Targets": "1.1.0",
          "System.Runtime": "4.3.0",
          "runtime.any.System.Globalization": "4.3.0"
        }
      },
      "System.Globalization.Calendars": {
        "type": "Transitive",
        "resolved": "4.3.0",
        "contentHash": "GUlBtdOWT4LTV3I+9/PJW+56AnnChTaOqqTLFtdmype/L500M2LIyXgmtd9X2P2VOkmJd5c67H5SaC2QcL1bFA==",
        "dependencies": {
          "Microsoft.NETCore.Platforms": "1.1.0",
          "Microsoft.NETCore.Targets": "1.1.0",
          "System.Globalization": "4.3.0",
          "System.Runtime": "4.3.0",
          "runtime.any.System.Globalization.Calendars": "4.3.0"
        }
      },
      "System.Globalization.Extensions": {
        "type": "Transitive",
        "resolved": "4.3.0",
        "contentHash": "FhKmdR6MPG+pxow6wGtNAWdZh7noIOpdD5TwQ3CprzgIE1bBBoim0vbR1+AWsWjQmU7zXHgQo4TWSP6lCeiWcQ==",
        "dependencies": {
          "Microsoft.NETCore.Platforms": "1.1.0",
          "System.Globalization": "4.3.0",
          "System.Resources.ResourceManager": "4.3.0",
          "System.Runtime": "4.3.0",
          "System.Runtime.Extensions": "4.3.0",
          "System.Runtime.InteropServices": "4.3.0"
        }
      },
      "System.IO": {
        "type": "Transitive",
        "resolved": "4.3.0",
        "contentHash": "3qjaHvxQPDpSOYICjUoTsmoq5u6QJAFRUITgeT/4gqkF1bajbSmb1kwSxEA8AHlofqgcKJcM8udgieRNhaJ5Cg==",
        "dependencies": {
          "Microsoft.NETCore.Platforms": "1.1.0",
          "Microsoft.NETCore.Targets": "1.1.0",
          "System.Runtime": "4.3.0",
          "System.Text.Encoding": "4.3.0",
          "System.Threading.Tasks": "4.3.0",
          "runtime.any.System.IO": "4.3.0"
        }
      },
      "System.IO.Compression": {
        "type": "Transitive",
        "resolved": "4.3.0",
        "contentHash": "YHndyoiV90iu4iKG115ibkhrG+S3jBm8Ap9OwoUAzO5oPDAWcr0SFwQFm0HjM8WkEZWo0zvLTyLmbvTkW1bXgg==",
        "dependencies": {
          "Microsoft.NETCore.Platforms": "1.1.0",
          "System.Buffers": "4.3.0",
          "System.Collections": "4.3.0",
          "System.Diagnostics.Debug": "4.3.0",
          "System.IO": "4.3.0",
          "System.Resources.ResourceManager": "4.3.0",
          "System.Runtime": "4.3.0",
          "System.Runtime.Extensions": "4.3.0",
          "System.Runtime.Handles": "4.3.0",
          "System.Runtime.InteropServices": "4.3.0",
          "System.Text.Encoding": "4.3.0",
          "System.Threading": "4.3.0",
          "System.Threading.Tasks": "4.3.0",
          "runtime.native.System": "4.3.0",
          "runtime.native.System.IO.Compression": "4.3.0"
        }
      },
      "System.IO.FileSystem": {
        "type": "Transitive",
        "resolved": "4.3.0",
        "contentHash": "3wEMARTnuio+ulnvi+hkRNROYwa1kylvYahhcLk4HSoVdl+xxTFVeVlYOfLwrDPImGls0mDqbMhrza8qnWPTdA==",
        "dependencies": {
          "Microsoft.NETCore.Platforms": "1.1.0",
          "Microsoft.NETCore.Targets": "1.1.0",
          "System.IO": "4.3.0",
          "System.IO.FileSystem.Primitives": "4.3.0",
          "System.Runtime": "4.3.0",
          "System.Runtime.Handles": "4.3.0",
          "System.Text.Encoding": "4.3.0",
          "System.Threading.Tasks": "4.3.0",
          "runtime.win.System.IO.FileSystem": "4.3.0"
        }
      },
      "System.IO.FileSystem.AccessControl": {
        "type": "Transitive",
        "resolved": "4.6.0",
        "contentHash": "Lyu+acg75nKMqN/BVPrHpkaLMQXQI7pWmSn9S6YcLq8i1DeNgfztLZh1ToTnjysDhRbB2LjR3FGT9Nr6HgKydw==",
        "dependencies": {
          "System.Security.AccessControl": "4.6.0",
          "System.Security.Principal.Windows": "4.6.0"
        }
      },
      "System.IO.Pipes.AccessControl": {
        "type": "Transitive",
        "resolved": "4.5.1",
        "contentHash": "Z0/uF+PqmiMoqgTA0AQa9JSlNjsxCoQNfRzQGtK4dLfNQ3nsOqPVBgZ7F49U5Lb4yqGJSWJ79AdYaNjdJoZqhQ==",
        "dependencies": {
          "Microsoft.NETCore.Platforms": "2.1.0",
          "System.Security.AccessControl": "4.5.0",
          "System.Security.Principal.Windows": "4.5.0"
        }
      },
      "System.IO.Ports": {
        "type": "Transitive",
        "resolved": "4.6.0",
        "contentHash": "9mh48ySrW31fi8JZdcXSKKSrtCH/ZgRkpOMYWwmN//KtCFGIgsyjxpft2wRKlGW/YHG70SG6Xsr/TCLf53fQOA==",
        "dependencies": {
          "Microsoft.Win32.Registry": "4.6.0",
          "runtime.native.System.IO.Ports": "4.6.0"
        }
      },
      "System.Management": {
        "type": "Transitive",
        "resolved": "4.6.0",
        "contentHash": "Wyb0OtzOuuyNIIhR+cSo2fX1Q3/MtG9GaSB/r7ABZt89cNs5ZpT4yxdlKXeuciOLqBs6sbgqDayLuLLBXSK5qw==",
        "dependencies": {
          "Microsoft.NETCore.Platforms": "3.0.0",
          "Microsoft.Win32.Registry": "4.6.0",
          "System.CodeDom": "4.6.0"
        }
      },
      "System.Net.Http": {
        "type": "Transitive",
        "resolved": "4.3.0",
        "contentHash": "sYg+FtILtRQuYWSIAuNOELwVuVsxVyJGWQyOnlAzhV4xvhyFnON1bAzYYC+jjRW8JREM45R0R5Dgi8MTC5sEwA==",
        "dependencies": {
          "Microsoft.NETCore.Platforms": "1.1.0",
          "System.Collections": "4.3.0",
          "System.Diagnostics.Debug": "4.3.0",
          "System.Diagnostics.DiagnosticSource": "4.3.0",
          "System.Diagnostics.Tracing": "4.3.0",
          "System.Globalization": "4.3.0",
          "System.Globalization.Extensions": "4.3.0",
          "System.IO": "4.3.0",
          "System.IO.FileSystem": "4.3.0",
          "System.Net.Primitives": "4.3.0",
          "System.Resources.ResourceManager": "4.3.0",
          "System.Runtime": "4.3.0",
          "System.Runtime.Extensions": "4.3.0",
          "System.Runtime.Handles": "4.3.0",
          "System.Runtime.InteropServices": "4.3.0",
          "System.Security.Cryptography.Algorithms": "4.3.0",
          "System.Security.Cryptography.Encoding": "4.3.0",
          "System.Security.Cryptography.OpenSsl": "4.3.0",
          "System.Security.Cryptography.Primitives": "4.3.0",
          "System.Security.Cryptography.X509Certificates": "4.3.0",
          "System.Text.Encoding": "4.3.0",
          "System.Threading": "4.3.0",
          "System.Threading.Tasks": "4.3.0",
          "runtime.native.System": "4.3.0",
          "runtime.native.System.Net.Http": "4.3.0",
          "runtime.native.System.Security.Cryptography.OpenSsl": "4.3.0"
        }
      },
      "System.Net.NameResolution": {
        "type": "Transitive",
        "resolved": "4.3.0",
        "contentHash": "AFYl08R7MrsrEjqpQWTZWBadqXyTzNDaWpMqyxhb0d6sGhV6xMDKueuBXlLL30gz+DIRY6MpdgnHWlCh5wmq9w==",
        "dependencies": {
          "Microsoft.NETCore.Platforms": "1.1.0",
          "System.Collections": "4.3.0",
          "System.Diagnostics.Tracing": "4.3.0",
          "System.Globalization": "4.3.0",
          "System.Net.Primitives": "4.3.0",
          "System.Resources.ResourceManager": "4.3.0",
          "System.Runtime": "4.3.0",
          "System.Runtime.Extensions": "4.3.0",
          "System.Runtime.Handles": "4.3.0",
          "System.Runtime.InteropServices": "4.3.0",
          "System.Security.Principal.Windows": "4.3.0",
          "System.Threading": "4.3.0",
          "System.Threading.Tasks": "4.3.0",
          "runtime.native.System": "4.3.0"
        }
      },
      "System.Net.Primitives": {
        "type": "Transitive",
        "resolved": "4.3.0",
        "contentHash": "qOu+hDwFwoZPbzPvwut2qATe3ygjeQBDQj91xlsaqGFQUI5i4ZnZb8yyQuLGpDGivEPIt8EJkd1BVzVoP31FXA==",
        "dependencies": {
          "Microsoft.NETCore.Platforms": "1.1.0",
          "Microsoft.NETCore.Targets": "1.1.0",
          "System.Runtime": "4.3.0",
          "System.Runtime.Handles": "4.3.0",
          "runtime.win.System.Net.Primitives": "4.3.0"
        }
      },
      "System.Net.Sockets": {
        "type": "Transitive",
        "resolved": "4.3.0",
        "contentHash": "m6icV6TqQOAdgt5N/9I5KNpjom/5NFtkmGseEH+AK/hny8XrytLH3+b5M8zL/Ycg3fhIocFpUMyl/wpFnVRvdw==",
        "dependencies": {
          "Microsoft.NETCore.Platforms": "1.1.0",
          "Microsoft.NETCore.Targets": "1.1.0",
          "System.IO": "4.3.0",
          "System.Net.Primitives": "4.3.0",
          "System.Runtime": "4.3.0",
          "System.Threading.Tasks": "4.3.0",
          "runtime.win.System.Net.Sockets": "4.3.0"
        }
      },
      "System.Private.ServiceModel": {
        "type": "Transitive",
        "resolved": "4.5.3",
        "contentHash": "ancrQgJagx+yC4SZbuE+eShiEAUIF0E1d21TRSoy1C/rTwafAVcBr/fKibkq5TQzyy9uNil2tx2/iaUxsy0S9g==",
        "dependencies": {
          "Microsoft.NETCore.Platforms": "2.1.0",
          "System.Reflection.DispatchProxy": "4.5.0",
          "System.Security.Principal.Windows": "4.5.0"
        }
      },
      "System.Private.Uri": {
        "type": "Transitive",
        "resolved": "4.3.0",
        "contentHash": "I4SwANiUGho1esj4V4oSlPllXjzCZDE+5XXso2P03LW2vOda2Enzh8DWOxwN6hnrJyp314c7KuVu31QYhRzOGg==",
        "dependencies": {
          "Microsoft.NETCore.Platforms": "1.1.0",
          "Microsoft.NETCore.Targets": "1.1.0"
        }
      },
      "System.Reflection": {
        "type": "Transitive",
        "resolved": "4.3.0",
        "contentHash": "KMiAFoW7MfJGa9nDFNcfu+FpEdiHpWgTcS2HdMpDvt9saK3y/G4GwprPyzqjFH9NTaGPQeWNHU+iDlDILj96aQ==",
        "dependencies": {
          "Microsoft.NETCore.Platforms": "1.1.0",
          "Microsoft.NETCore.Targets": "1.1.0",
          "System.IO": "4.3.0",
          "System.Reflection.Primitives": "4.3.0",
          "System.Runtime": "4.3.0",
          "runtime.any.System.Reflection": "4.3.0"
        }
      },
      "System.Reflection.Extensions": {
        "type": "Transitive",
        "resolved": "4.3.0",
        "contentHash": "rJkrJD3kBI5B712aRu4DpSIiHRtr6QlfZSQsb0hYHrDCZORXCFjQfoipo2LaMUHoT9i1B7j7MnfaEKWDFmFQNQ==",
        "dependencies": {
          "Microsoft.NETCore.Platforms": "1.1.0",
          "Microsoft.NETCore.Targets": "1.1.0",
          "System.Reflection": "4.3.0",
          "System.Runtime": "4.3.0",
          "runtime.any.System.Reflection.Extensions": "4.3.0"
        }
      },
      "System.Reflection.Primitives": {
        "type": "Transitive",
        "resolved": "4.3.0",
        "contentHash": "5RXItQz5As4xN2/YUDxdpsEkMhvw3e6aNveFXUn4Hl/udNTCNhnKp8lT9fnc3MhvGKh1baak5CovpuQUXHAlIA==",
        "dependencies": {
          "Microsoft.NETCore.Platforms": "1.1.0",
          "Microsoft.NETCore.Targets": "1.1.0",
          "System.Runtime": "4.3.0",
          "runtime.any.System.Reflection.Primitives": "4.3.0"
        }
      },
      "System.Resources.ResourceManager": {
        "type": "Transitive",
        "resolved": "4.3.0",
        "contentHash": "/zrcPkkWdZmI4F92gL/TPumP98AVDu/Wxr3CSJGQQ+XN6wbRZcyfSKVoPo17ilb3iOr0cCRqJInGwNMolqhS8A==",
        "dependencies": {
          "Microsoft.NETCore.Platforms": "1.1.0",
          "Microsoft.NETCore.Targets": "1.1.0",
          "System.Globalization": "4.3.0",
          "System.Reflection": "4.3.0",
          "System.Runtime": "4.3.0",
          "runtime.any.System.Resources.ResourceManager": "4.3.0"
        }
      },
      "System.Runtime": {
        "type": "Transitive",
        "resolved": "4.3.0",
        "contentHash": "JufQi0vPQ0xGnAczR13AUFglDyVYt4Kqnz1AZaiKZ5+GICq0/1MH/mO/eAJHt/mHW1zjKBJd7kV26SrxddAhiw==",
        "dependencies": {
          "Microsoft.NETCore.Platforms": "1.1.0",
          "Microsoft.NETCore.Targets": "1.1.0",
          "runtime.any.System.Runtime": "4.3.0"
        }
      },
      "System.Runtime.Caching": {
        "type": "Transitive",
        "resolved": "4.6.0",
        "contentHash": "YNctvODRmws3AOuXjk/+Hl1XfrSt0hFvYGBVmT43lw8iCJKb/HRFByPMnOJf65o2RJWg8CCtdsyh2Oxu+8FYXw==",
        "dependencies": {
          "System.Configuration.ConfigurationManager": "4.6.0"
        }
      },
      "System.Runtime.Extensions": {
        "type": "Transitive",
        "resolved": "4.3.0",
        "contentHash": "guW0uK0fn5fcJJ1tJVXYd7/1h5F+pea1r7FLSOz/f8vPEqbR2ZAknuRDvTQ8PzAilDveOxNjSfr0CHfIQfFk8g==",
        "dependencies": {
          "Microsoft.NETCore.Platforms": "1.1.0",
          "Microsoft.NETCore.Targets": "1.1.0",
          "System.Runtime": "4.3.0",
          "runtime.win.System.Runtime.Extensions": "4.3.0"
        }
      },
      "System.Runtime.Handles": {
        "type": "Transitive",
        "resolved": "4.3.0",
        "contentHash": "OKiSUN7DmTWeYb3l51A7EYaeNMnvxwE249YtZz7yooT4gOZhmTjIn48KgSsw2k2lYdLgTKNJw/ZIfSElwDRVgg==",
        "dependencies": {
          "Microsoft.NETCore.Platforms": "1.1.0",
          "Microsoft.NETCore.Targets": "1.1.0",
          "System.Runtime": "4.3.0",
          "runtime.any.System.Runtime.Handles": "4.3.0"
        }
      },
      "System.Runtime.InteropServices": {
        "type": "Transitive",
        "resolved": "4.3.0",
        "contentHash": "uv1ynXqiMK8mp1GM3jDqPCFN66eJ5w5XNomaK2XD+TuCroNTLFGeZ+WCmBMcBDyTFKou3P6cR6J/QsaqDp7fGQ==",
        "dependencies": {
          "Microsoft.NETCore.Platforms": "1.1.0",
          "Microsoft.NETCore.Targets": "1.1.0",
          "System.Reflection": "4.3.0",
          "System.Reflection.Primitives": "4.3.0",
          "System.Runtime": "4.3.0",
          "System.Runtime.Handles": "4.3.0",
          "runtime.any.System.Runtime.InteropServices": "4.3.0"
        }
      },
      "System.Runtime.InteropServices.RuntimeInformation": {
        "type": "Transitive",
        "resolved": "4.3.0",
        "contentHash": "cbz4YJMqRDR7oLeMRbdYv7mYzc++17lNhScCX0goO2XpGWdvAt60CGN+FHdePUEHCe/Jy9jUlvNAiNdM+7jsOw==",
        "dependencies": {
          "System.Reflection": "4.3.0",
          "System.Reflection.Extensions": "4.3.0",
          "System.Resources.ResourceManager": "4.3.0",
          "System.Runtime": "4.3.0",
          "System.Runtime.InteropServices": "4.3.0",
          "System.Threading": "4.3.0",
          "runtime.native.System": "4.3.0"
        }
      },
      "System.Runtime.WindowsRuntime": {
        "type": "Transitive",
        "resolved": "4.6.0",
        "contentHash": "IWrs1TmbxP65ZZjIglNyvDkFNoV5q2Pofg5WO7I8RKQOpLdFprQSh3xesOoClBqR4JHr4nEB1Xk1MqLPW1jPuQ==",
        "dependencies": {
          "Microsoft.NETCore.Platforms": "3.0.0"
        }
      },
      "System.Runtime.WindowsRuntime.UI.Xaml": {
        "type": "Transitive",
        "resolved": "4.6.0",
        "contentHash": "r4tNw5v5kqRJ9HikWpcyNf3suGw7DjX93svj9iBjtdeLqL8jt9Z+7f+s4wrKZJr84u8IMsrIjt8K6jYvkRqMSg==",
        "dependencies": {
          "Microsoft.NETCore.Platforms": "3.0.0",
          "System.Runtime.WindowsRuntime": "4.6.0"
        }
      },
      "System.Security.AccessControl": {
        "type": "Transitive",
        "resolved": "4.6.0",
        "contentHash": "gmlk6khICtVhiUnVBBtlsH0H/5QFDqhTZgtpp3AX14wWE6OIE+BX95NLD+X4AolXnIy/oXpNNmXYnsNfW1KuDQ==",
        "dependencies": {
          "Microsoft.NETCore.Platforms": "3.0.0",
          "System.Security.Principal.Windows": "4.6.0"
        }
      },
      "System.Security.Cryptography.Algorithms": {
        "type": "Transitive",
        "resolved": "4.3.0",
        "contentHash": "W1kd2Y8mYSCgc3ULTAZ0hOP2dSdG5YauTb1089T0/kRcN2MpSAW1izOFROrJgxSlMn3ArsgHXagigyi+ibhevg==",
        "dependencies": {
          "Microsoft.NETCore.Platforms": "1.1.0",
          "System.Collections": "4.3.0",
          "System.IO": "4.3.0",
          "System.Resources.ResourceManager": "4.3.0",
          "System.Runtime": "4.3.0",
          "System.Runtime.Extensions": "4.3.0",
          "System.Runtime.Handles": "4.3.0",
          "System.Runtime.InteropServices": "4.3.0",
          "System.Runtime.Numerics": "4.3.0",
          "System.Security.Cryptography.Encoding": "4.3.0",
          "System.Security.Cryptography.Primitives": "4.3.0",
          "System.Text.Encoding": "4.3.0",
          "runtime.native.System.Security.Cryptography.Apple": "4.3.0",
          "runtime.native.System.Security.Cryptography.OpenSsl": "4.3.0"
        }
      },
      "System.Security.Cryptography.Cng": {
        "type": "Transitive",
        "resolved": "4.6.0",
        "contentHash": "aa7yPkf0Xnto7ABWc6jj/aC5wopVYDqHLxZKuUban63gNJeiA2Zml+H6CFvaXerCHoo6xWn2CK9dfnzGyZ/XRQ=="
      },
      "System.Security.Cryptography.Csp": {
        "type": "Transitive",
        "resolved": "4.3.0",
        "contentHash": "X4s/FCkEUnRGnwR3aSfVIkldBmtURMhmexALNTwpjklzxWU7yjMk7GHLKOZTNkgnWnE0q7+BCf9N2LVRWxewaA==",
        "dependencies": {
          "Microsoft.NETCore.Platforms": "1.1.0",
          "System.IO": "4.3.0",
          "System.Reflection": "4.3.0",
          "System.Resources.ResourceManager": "4.3.0",
          "System.Runtime": "4.3.0",
          "System.Runtime.Extensions": "4.3.0",
          "System.Runtime.Handles": "4.3.0",
          "System.Runtime.InteropServices": "4.3.0",
          "System.Security.Cryptography.Algorithms": "4.3.0",
          "System.Security.Cryptography.Encoding": "4.3.0",
          "System.Security.Cryptography.Primitives": "4.3.0",
          "System.Text.Encoding": "4.3.0",
          "System.Threading": "4.3.0"
        }
      },
      "System.Security.Cryptography.Encoding": {
        "type": "Transitive",
        "resolved": "4.3.0",
        "contentHash": "1DEWjZZly9ae9C79vFwqaO5kaOlI5q+3/55ohmq/7dpDyDfc8lYe7YVxJUZ5MF/NtbkRjwFRo14yM4OEo9EmDw==",
        "dependencies": {
          "Microsoft.NETCore.Platforms": "1.1.0",
          "System.Collections": "4.3.0",
          "System.Collections.Concurrent": "4.3.0",
          "System.Linq": "4.3.0",
          "System.Resources.ResourceManager": "4.3.0",
          "System.Runtime": "4.3.0",
          "System.Runtime.Extensions": "4.3.0",
          "System.Runtime.Handles": "4.3.0",
          "System.Runtime.InteropServices": "4.3.0",
          "System.Security.Cryptography.Primitives": "4.3.0",
          "System.Text.Encoding": "4.3.0",
          "runtime.native.System.Security.Cryptography.OpenSsl": "4.3.0"
        }
      },
      "System.Security.Cryptography.OpenSsl": {
        "type": "Transitive",
        "resolved": "4.3.0",
        "contentHash": "h4CEgOgv5PKVF/HwaHzJRiVboL2THYCou97zpmhjghx5frc7fIvlkY1jL+lnIQyChrJDMNEXS6r7byGif8Cy4w==",
        "dependencies": {
          "System.Collections": "4.3.0",
          "System.IO": "4.3.0",
          "System.Resources.ResourceManager": "4.3.0",
          "System.Runtime": "4.3.0",
          "System.Runtime.Extensions": "4.3.0",
          "System.Runtime.Handles": "4.3.0",
          "System.Runtime.InteropServices": "4.3.0",
          "System.Runtime.Numerics": "4.3.0",
          "System.Security.Cryptography.Algorithms": "4.3.0",
          "System.Security.Cryptography.Encoding": "4.3.0",
          "System.Security.Cryptography.Primitives": "4.3.0",
          "System.Text.Encoding": "4.3.0",
          "runtime.native.System.Security.Cryptography.OpenSsl": "4.3.0"
        }
      },
      "System.Security.Cryptography.Pkcs": {
        "type": "Transitive",
        "resolved": "4.6.0",
        "contentHash": "LoYMH8gD6hlx0pWKFUUqQEhC5YQsWaq3drPkK+ksj55PT1s+K5r0yYGb3rU+F1oVoe17DYBI/CHs68KwtcWSkg==",
        "dependencies": {
          "System.Security.Cryptography.Cng": "4.6.0"
        }
      },
      "System.Security.Cryptography.ProtectedData": {
        "type": "Transitive",
        "resolved": "4.7.0",
        "contentHash": "ehYW0m9ptxpGWvE4zgqongBVWpSDU/JCFD4K7krxkQwSz/sFQjEXCUqpvencjy6DYDbn7Ig09R8GFffu8TtneQ=="
      },
      "System.Security.Cryptography.X509Certificates": {
        "type": "Transitive",
        "resolved": "4.3.0",
        "contentHash": "t2Tmu6Y2NtJ2um0RtcuhP7ZdNNxXEgUm2JeoA/0NvlMjAhKCnM1NX07TDl3244mVp3QU6LPEhT3HTtH1uF7IYw==",
        "dependencies": {
          "Microsoft.NETCore.Platforms": "1.1.0",
          "System.Collections": "4.3.0",
          "System.Diagnostics.Debug": "4.3.0",
          "System.Globalization": "4.3.0",
          "System.Globalization.Calendars": "4.3.0",
          "System.IO": "4.3.0",
          "System.IO.FileSystem": "4.3.0",
          "System.IO.FileSystem.Primitives": "4.3.0",
          "System.Resources.ResourceManager": "4.3.0",
          "System.Runtime": "4.3.0",
          "System.Runtime.Extensions": "4.3.0",
          "System.Runtime.Handles": "4.3.0",
          "System.Runtime.InteropServices": "4.3.0",
          "System.Runtime.Numerics": "4.3.0",
          "System.Security.Cryptography.Algorithms": "4.3.0",
          "System.Security.Cryptography.Cng": "4.3.0",
          "System.Security.Cryptography.Csp": "4.3.0",
          "System.Security.Cryptography.Encoding": "4.3.0",
          "System.Security.Cryptography.OpenSsl": "4.3.0",
          "System.Security.Cryptography.Primitives": "4.3.0",
          "System.Text.Encoding": "4.3.0",
          "System.Threading": "4.3.0",
          "runtime.native.System": "4.3.0",
          "runtime.native.System.Net.Http": "4.3.0",
          "runtime.native.System.Security.Cryptography.OpenSsl": "4.3.0"
        }
      },
      "System.Security.Principal.Windows": {
        "type": "Transitive",
        "resolved": "4.6.0",
        "contentHash": "Mdukseovp0YIGaz16FMH6nbfgZkrCFOJbtXQptv0aeBO9h775Ilb9+TDwLVTKikoW7y7CY7lpoXl9zmZ5G3ndA=="
      },
      "System.ServiceProcess.ServiceController": {
        "type": "Transitive",
        "resolved": "4.6.0",
        "contentHash": "K3Nz2wlOWsxlSZ2YkA/6qBhYbGbE7NecgR8YkqDi9/FXCGI+H9hYGfreEEiljocyvETL7fuxOLHP6GA34tTe+A==",
        "dependencies": {
          "System.Diagnostics.EventLog": "4.6.0"
        }
      },
      "System.Text.Encoding": {
        "type": "Transitive",
        "resolved": "4.3.0",
        "contentHash": "BiIg+KWaSDOITze6jGQynxg64naAPtqGHBwDrLaCtixsa5bKiR8dpPOHA7ge3C0JJQizJE+sfkz1wV+BAKAYZw==",
        "dependencies": {
          "Microsoft.NETCore.Platforms": "1.1.0",
          "Microsoft.NETCore.Targets": "1.1.0",
          "System.Runtime": "4.3.0",
          "runtime.any.System.Text.Encoding": "4.3.0"
        }
      },
      "System.Text.Encoding.CodePages": {
        "type": "Transitive",
        "resolved": "4.6.0",
        "contentHash": "OCUK9C/U97+UheVwo+JE+IUcKySUE3Oe+BcHhVtQrvmKSUFLrUDO8B5zEPRL6mBGbczxZp4w1boSck6/fw4dog==",
        "dependencies": {
          "Microsoft.NETCore.Platforms": "3.0.0"
        }
      },
      "System.Text.Encoding.Extensions": {
        "type": "Transitive",
        "resolved": "4.3.0",
        "contentHash": "YVMK0Bt/A43RmwizJoZ22ei2nmrhobgeiYwFzC4YAN+nue8RF6djXDMog0UCn+brerQoYVyaS+ghy9P/MUVcmw==",
        "dependencies": {
          "Microsoft.NETCore.Platforms": "1.1.0",
          "Microsoft.NETCore.Targets": "1.1.0",
          "System.Runtime": "4.3.0",
          "System.Text.Encoding": "4.3.0",
          "runtime.any.System.Text.Encoding.Extensions": "4.3.0"
        }
      },
      "System.Text.Encodings.Web": {
        "type": "Transitive",
        "resolved": "6.0.0",
        "contentHash": "Vg8eB5Tawm1IFqj4TVK1czJX89rhFxJo9ELqc/Eiq0eXy13RK00eubyU6TJE6y+GQXjyV5gSfiewDUZjQgSE0w==",
        "dependencies": {
          "System.Runtime.CompilerServices.Unsafe": "6.0.0"
        }
      },
      "System.Threading.AccessControl": {
        "type": "Transitive",
        "resolved": "4.6.0",
        "contentHash": "Zqg73v4Yqfhv6AHA43KMU14X21U7WgjT/K/GXTJuG1g4kRmeApfcIWT90Fpemer9bpU47ivt7vE9pvRkGDm24A==",
        "dependencies": {
          "System.Security.AccessControl": "4.6.0",
          "System.Security.Principal.Windows": "4.6.0"
        }
      },
      "System.Threading.Overlapped": {
        "type": "Transitive",
        "resolved": "4.3.0",
        "contentHash": "m3HQ2dPiX/DSTpf+yJt8B0c+SRvzfqAJKx+QDWi+VLhz8svLT23MVjEOHPF/KiSLeArKU/iHescrbLd3yVgyNg==",
        "dependencies": {
          "Microsoft.NETCore.Platforms": "1.1.0",
          "System.Resources.ResourceManager": "4.3.0",
          "System.Runtime": "4.3.0",
          "System.Runtime.Handles": "4.3.0"
        }
      },
      "System.Threading.Tasks": {
        "type": "Transitive",
        "resolved": "4.3.0",
        "contentHash": "LbSxKEdOUhVe8BezB/9uOGGppt+nZf6e1VFyw6v3DN6lqitm0OSn2uXMOdtP0M3W4iMcqcivm2J6UgqiwwnXiA==",
        "dependencies": {
          "Microsoft.NETCore.Platforms": "1.1.0",
          "Microsoft.NETCore.Targets": "1.1.0",
          "System.Runtime": "4.3.0",
          "runtime.any.System.Threading.Tasks": "4.3.0"
        }
      },
      "System.Threading.Timer": {
        "type": "Transitive",
        "resolved": "4.3.0",
        "contentHash": "Z6YfyYTCg7lOZjJzBjONJTFKGN9/NIYKSxhU5GRd+DTwHSZyvWp1xuI5aR+dLg+ayyC5Xv57KiY4oJ0tMO89fQ==",
        "dependencies": {
          "Microsoft.NETCore.Platforms": "1.1.0",
          "Microsoft.NETCore.Targets": "1.1.0",
          "System.Runtime": "4.3.0",
          "runtime.any.System.Threading.Timer": "4.3.0"
        }
      },
      "System.Windows.Extensions": {
        "type": "Transitive",
        "resolved": "4.6.0",
        "contentHash": "GL4izk0KgeyXklUOHViAk7y1IOYVYcn8nDpJZgcCqNzTGv2xd+8rgGgMKMo8G9nvfEuRCrNxWnGc74EiuYH2YA==",
        "dependencies": {
          "System.Drawing.Common": "4.6.0"
        }
      }
    },
    "net6.0/win-x64": {
      "Microsoft.Win32.Primitives": {
        "type": "Transitive",
        "resolved": "4.3.0",
        "contentHash": "9ZQKCWxH7Ijp9BfahvL2Zyf1cJIk8XYLF6Yjzr2yi0b2cOut/HQ31qf1ThHAgCc3WiZMdnWcfJCgN82/0UunxA==",
        "dependencies": {
          "Microsoft.NETCore.Platforms": "1.1.0",
          "Microsoft.NETCore.Targets": "1.1.0",
          "System.Runtime": "4.3.0",
          "runtime.win.Microsoft.Win32.Primitives": "4.3.0"
        }
      },
      "Microsoft.Win32.Registry": {
        "type": "Transitive",
        "resolved": "4.6.0",
        "contentHash": "Xuqo5Lf5h1eUAbT8sJwNSEgusyEcQQQcza1R8dxJ6q/1vLSU1SG/WxtgiCPAth14dz/IjBXCxWT/+6E9glX33w==",
        "dependencies": {
          "System.Security.AccessControl": "4.6.0",
          "System.Security.Principal.Windows": "4.6.0"
        }
      },
      "Microsoft.Win32.Registry.AccessControl": {
        "type": "Transitive",
        "resolved": "4.6.0",
        "contentHash": "xVYpdIzdUzi+x6b0oGjOxqPf05ZYMVSEe+rwEZ/58D7A3IldDqP/tzy1VkVS/DL7+Km/sib6YS9eHXePy4Dn2Q==",
        "dependencies": {
          "Microsoft.Win32.Registry": "4.6.0",
          "System.Security.AccessControl": "4.6.0"
        }
      },
      "Microsoft.Win32.SystemEvents": {
        "type": "Transitive",
        "resolved": "4.6.0",
        "contentHash": "Edg+pFW5C8WJb680Za2kTV8TqUi6Ahl/WldRVoOVJ23UQLpDHFspa+umgFjkWZw24ETsU99Cg+ErZz683M4chg==",
        "dependencies": {
          "Microsoft.NETCore.Platforms": "3.0.0"
        }
      },
      "runtime.any.System.Collections": {
        "type": "Transitive",
        "resolved": "4.3.0",
        "contentHash": "23g6rqftKmovn2cLeGsuHUYm0FD7pdutb0uQMJpZ3qTvq+zHkgmt6J65VtRry4WDGYlmkMa4xDACtaQ94alNag==",
        "dependencies": {
          "System.Runtime": "4.3.0"
        }
      },
      "runtime.any.System.Diagnostics.Tools": {
        "type": "Transitive",
        "resolved": "4.3.0",
        "contentHash": "S/GPBmfPBB48ZghLxdDR7kDAJVAqgAuThyDJho3OLP5OS4tWD2ydyL8LKm8lhiBxce10OKe9X2zZ6DUjAqEbPg=="
      },
      "runtime.any.System.Diagnostics.Tracing": {
        "type": "Transitive",
        "resolved": "4.3.0",
        "contentHash": "1lpifymjGDzoYIaam6/Hyqf8GhBI3xXYLK2TgEvTtuZMorG3Kb9QnMTIKhLjJYXIiu1JvxjngHvtVFQQlpQ3HQ=="
      },
      "runtime.any.System.Globalization": {
        "type": "Transitive",
        "resolved": "4.3.0",
        "contentHash": "sMDBnad4rp4t7GY442Jux0MCUuKL4otn5BK6Ni0ARTXTSpRNBzZ7hpMfKSvnVSED5kYJm96YOWsqV0JH0d2uuw=="
      },
      "runtime.any.System.Globalization.Calendars": {
        "type": "Transitive",
        "resolved": "4.3.0",
        "contentHash": "M1r+760j1CNA6M/ZaW6KX8gOS8nxPRqloqDcJYVidRG566Ykwcs29AweZs2JF+nMOCgWDiMfPSTMfvwOI9F77w=="
      },
      "runtime.any.System.IO": {
        "type": "Transitive",
        "resolved": "4.3.0",
        "contentHash": "SDZ5AD1DtyRoxYtEcqQ3HDlcrorMYXZeCt7ZhG9US9I5Vva+gpIWDGMkcwa5XiKL0ceQKRZIX2x0XEjLX7PDzQ=="
      },
      "runtime.any.System.Reflection": {
        "type": "Transitive",
        "resolved": "4.3.0",
        "contentHash": "hLC3A3rI8jipR5d9k7+f0MgRCW6texsAp0MWkN/ci18FMtQ9KH7E2vDn/DH2LkxsszlpJpOn9qy6Z6/69rH6eQ=="
      },
      "runtime.any.System.Reflection.Extensions": {
        "type": "Transitive",
        "resolved": "4.3.0",
        "contentHash": "cPhT+Vqu52+cQQrDai/V91gubXUnDKNRvlBnH+hOgtGyHdC17aQIU64EaehwAQymd7kJA5rSrVRNfDYrbhnzyA=="
      },
      "runtime.any.System.Reflection.Primitives": {
        "type": "Transitive",
        "resolved": "4.3.0",
        "contentHash": "Nrm1p3armp6TTf2xuvaa+jGTTmncALWFq22CpmwRvhDf6dE9ZmH40EbOswD4GnFLrMRS0Ki6Kx5aUPmKK/hZBg=="
      },
      "runtime.any.System.Resources.ResourceManager": {
        "type": "Transitive",
        "resolved": "4.3.0",
        "contentHash": "Lxb89SMvf8w9p9+keBLyL6H6x/TEmc6QVsIIA0T36IuyOY3kNvIdyGddA2qt35cRamzxF8K5p0Opq4G4HjNbhQ=="
      },
      "runtime.any.System.Runtime": {
        "type": "Transitive",
        "resolved": "4.3.0",
        "contentHash": "fRS7zJgaG9NkifaAxGGclDDoRn9HC7hXACl52Or06a/fxdzDajWb5wov3c6a+gVSlekRoexfjwQSK9sh5um5LQ==",
        "dependencies": {
          "System.Private.Uri": "4.3.0"
        }
      },
      "runtime.any.System.Runtime.Handles": {
        "type": "Transitive",
        "resolved": "4.3.0",
        "contentHash": "GG84X6vufoEzqx8PbeBKheE4srOhimv+yLtGb/JkR3Y2FmoqmueLNFU4Xx8Y67plFpltQSdK74x0qlEhIpv/CQ=="
      },
      "runtime.any.System.Runtime.InteropServices": {
        "type": "Transitive",
        "resolved": "4.3.0",
        "contentHash": "lBoFeQfxe/4eqjPi46E0LU/YaCMdNkQ8B4MZu/mkzdIAZh8RQ1NYZSj0egrQKdgdvlPFtP4STtob40r4o2DBAw=="
      },
      "runtime.any.System.Text.Encoding": {
        "type": "Transitive",
        "resolved": "4.3.0",
        "contentHash": "+ihI5VaXFCMVPJNstG4O4eo1CfbrByLxRrQQTqOTp1ttK0kUKDqOdBSTaCB2IBk/QtjDrs6+x4xuezyMXdm0HQ=="
      },
      "runtime.any.System.Text.Encoding.Extensions": {
        "type": "Transitive",
        "resolved": "4.3.0",
        "contentHash": "NLrxmLsfRrOuVqPWG+2lrQZnE53MLVeo+w9c54EV+TUo4c8rILpsDXfY8pPiOy9kHpUHHP07ugKmtsU3vVW5Jg=="
      },
      "runtime.any.System.Threading.Tasks": {
        "type": "Transitive",
        "resolved": "4.3.0",
        "contentHash": "OhBAVBQG5kFj1S+hCEQ3TUHBAEtZ3fbEMgZMRNdN8A0Pj4x+5nTELEqL59DU0TjKVE6II3dqKw4Dklb3szT65w=="
      },
      "runtime.any.System.Threading.Timer": {
        "type": "Transitive",
        "resolved": "4.3.0",
        "contentHash": "w4ehZJ+AwXYmGwYu+rMvym6RvMaRiUEQR1u6dwcyuKHxz8Heu/mO9AG1MquEgTyucnhv3M43X0iKpDOoN17C0w=="
      },
      "runtime.debian.8-x64.runtime.native.System.Security.Cryptography.OpenSsl": {
        "type": "Transitive",
        "resolved": "4.3.0",
        "contentHash": "HdSSp5MnJSsg08KMfZThpuLPJpPwE5hBXvHwoKWosyHHfe8Mh5WKT0ylEOf6yNzX6Ngjxe4Whkafh5q7Ymac4Q=="
      },
      "runtime.fedora.23-x64.runtime.native.System.Security.Cryptography.OpenSsl": {
        "type": "Transitive",
        "resolved": "4.3.0",
        "contentHash": "+yH1a49wJMy8Zt4yx5RhJrxO/DBDByAiCzNwiETI+1S4mPdCu0OY4djdciC7Vssk0l22wQaDLrXxXkp+3+7bVA=="
      },
      "runtime.fedora.24-x64.runtime.native.System.Security.Cryptography.OpenSsl": {
        "type": "Transitive",
        "resolved": "4.3.0",
        "contentHash": "c3YNH1GQJbfIPJeCnr4avseugSqPrxwIqzthYyZDN6EuOyNOzq+y2KSUfRcXauya1sF4foESTgwM5e1A8arAKw=="
      },
      "runtime.linux-arm.runtime.native.System.IO.Ports": {
        "type": "Transitive",
        "resolved": "4.6.0-rc2.19462.14",
        "contentHash": "iPSWmmEhl0TNIVKHEOvgYEwpXoL7+KRxINcP9ni8JmfdeYPDVzTZXK/d0/1BxlLZIqXC3uMKjFhXFSFLxVlLAg=="
      },
      "runtime.linux-arm64.runtime.native.System.IO.Ports": {
        "type": "Transitive",
        "resolved": "4.6.0-rc2.19462.14",
        "contentHash": "Ii8t2RrqsHoBwnvpN8CwQYiukabVJnBYHE6ee/Yl+jKRpkbavlnA9pktxLQARsL1YJ4AKrNT/pAdQCuxTKECBA=="
      },
      "runtime.linux-x64.runtime.native.System.IO.Ports": {
        "type": "Transitive",
        "resolved": "4.6.0-rc2.19462.14",
        "contentHash": "zc0JugELjZ3MCPzYAroQyuTiChrw8lVUQlMc0bKolAsjpWcCECaLOLd9NRms1sfI52r4ILPvKFlqJwelc88Qhw=="
      },
      "runtime.opensuse.13.2-x64.runtime.native.System.Security.Cryptography.OpenSsl": {
        "type": "Transitive",
        "resolved": "4.3.0",
        "contentHash": "b3pthNgxxFcD+Pc0WSEoC0+md3MyhRS6aCEeenvNE3Fdw1HyJ18ZhRFVJJzIeR/O/jpxPboB805Ho0T3Ul7w8A=="
      },
      "runtime.opensuse.42.1-x64.runtime.native.System.Security.Cryptography.OpenSsl": {
        "type": "Transitive",
        "resolved": "4.3.0",
        "contentHash": "KeLz4HClKf+nFS7p/6Fi/CqyLXh81FpiGzcmuS8DGi9lUqSnZ6Es23/gv2O+1XVGfrbNmviF7CckBpavkBoIFQ=="
      },
      "runtime.osx-x64.runtime.native.System.IO.Ports": {
        "type": "Transitive",
        "resolved": "4.6.0-rc2.19462.14",
        "contentHash": "t2+r1sZd8zeBh7omYsd1ZnwxVZ8POBR1JmvcwUXK82R+XWtf2/RMFZenJFfuy1ii507hB79JvNCFj7ZF0+WhCQ=="
      },
      "runtime.osx.10.10-x64.runtime.native.System.Security.Cryptography.Apple": {
        "type": "Transitive",
        "resolved": "4.3.0",
        "contentHash": "kVXCuMTrTlxq4XOOMAysuNwsXWpYeboGddNGpIgNSZmv1b6r/s/DPk0fYMB7Q5Qo4bY68o48jt4T4y5BVecbCQ=="
      },
      "runtime.osx.10.10-x64.runtime.native.System.Security.Cryptography.OpenSsl": {
        "type": "Transitive",
        "resolved": "4.3.0",
        "contentHash": "X7IdhILzr4ROXd8mI1BUCQMSHSQwelUlBjF1JyTKCjXaOGn2fB4EKBxQbCK2VjO3WaWIdlXZL3W6TiIVnrhX4g=="
      },
      "runtime.rhel.7-x64.runtime.native.System.Security.Cryptography.OpenSsl": {
        "type": "Transitive",
        "resolved": "4.3.0",
        "contentHash": "nyFNiCk/r+VOiIqreLix8yN+q3Wga9+SE8BCgkf+2BwEKiNx6DyvFjCgkfV743/grxv8jHJ8gUK4XEQw7yzRYg=="
      },
      "runtime.ubuntu.14.04-x64.runtime.native.System.Security.Cryptography.OpenSsl": {
        "type": "Transitive",
        "resolved": "4.3.0",
        "contentHash": "ytoewC6wGorL7KoCAvRfsgoJPJbNq+64k2SqW6JcOAebWsFUvCCYgfzQMrnpvPiEl4OrblUlhF2ji+Q1+SVLrQ=="
      },
      "runtime.ubuntu.16.04-x64.runtime.native.System.Security.Cryptography.OpenSsl": {
        "type": "Transitive",
        "resolved": "4.3.0",
        "contentHash": "I8bKw2I8k58Wx7fMKQJn2R8lamboCAiHfHeV/pS65ScKWMMI0+wJkLYlEKvgW1D/XvSl/221clBoR2q9QNNM7A=="
      },
      "runtime.ubuntu.16.10-x64.runtime.native.System.Security.Cryptography.OpenSsl": {
        "type": "Transitive",
        "resolved": "4.3.0",
        "contentHash": "VB5cn/7OzUfzdnC8tqAIMQciVLiq2epm2NrAm1E9OjNRyG4lVhfR61SMcLizejzQP8R8Uf/0l5qOIbUEi+RdEg=="
      },
      "runtime.win-arm64.runtime.native.System.Data.SqlClient.sni": {
        "type": "Transitive",
        "resolved": "4.4.0",
        "contentHash": "LbrynESTp3bm5O/+jGL8v0Qg5SJlTV08lpIpFesXjF6uGNMWqFnUQbYBJwZTeua6E/Y7FIM1C54Ey1btLWupdg=="
      },
      "runtime.win-x64.runtime.native.System.Data.SqlClient.sni": {
        "type": "Transitive",
        "resolved": "4.4.0",
        "contentHash": "38ugOfkYJqJoX9g6EYRlZB5U2ZJH51UP8ptxZgdpS07FgOEToV+lS11ouNK2PM12Pr6X/PpT5jK82G3DwH/SxQ=="
      },
      "runtime.win-x86.runtime.native.System.Data.SqlClient.sni": {
        "type": "Transitive",
        "resolved": "4.4.0",
        "contentHash": "YhEdSQUsTx+C8m8Bw7ar5/VesXvCFMItyZF7G1AUY+OM0VPZUOeAVpJ4Wl6fydBGUYZxojTDR3I6Bj/+BPkJNA=="
      },
      "runtime.win.Microsoft.Win32.Primitives": {
        "type": "Transitive",
        "resolved": "4.3.0",
        "contentHash": "NU51SEt/ZaD2MF48sJ17BIqx7rjeNNLXUevfMOjqQIetdndXwYjZfZsT6jD+rSWp/FYxjesdK4xUSl4OTEI0jw==",
        "dependencies": {
          "System.Runtime": "4.3.0",
          "System.Runtime.InteropServices": "4.3.0"
        }
      },
      "runtime.win.System.Console": {
        "type": "Transitive",
        "resolved": "4.3.0",
        "contentHash": "RRACWygml5dnmfgC1SW6tLGsFgwsUAKFtvhdyHnIEz4EhWyrd7pacDdY95CacQJy7BMXRDRCejC9aCRC0Y1sQA==",
        "dependencies": {
          "System.IO": "4.3.0",
          "System.IO.FileSystem.Primitives": "4.3.0",
          "System.Resources.ResourceManager": "4.3.0",
          "System.Runtime": "4.3.0",
          "System.Runtime.InteropServices": "4.3.0",
          "System.Text.Encoding": "4.3.0",
          "System.Text.Encoding.Extensions": "4.3.0",
          "System.Threading": "4.3.0",
          "System.Threading.Tasks": "4.3.0"
        }
      },
      "runtime.win.System.Diagnostics.Debug": {
        "type": "Transitive",
        "resolved": "4.3.0",
        "contentHash": "hHHP0WCStene2jjeYcuDkETozUYF/3sHVRHAEOgS3L15hlip24ssqCTnJC28Z03Wpo078oMcJd0H4egD2aJI8g=="
      },
      "runtime.win.System.IO.FileSystem": {
        "type": "Transitive",
        "resolved": "4.3.0",
        "contentHash": "Z37zcSCpXuGCYtFbqYO0TwOVXxS2d+BXgSoDFZmRg8BC4Cuy54edjyIvhhcfCrDQA9nl+EPFTgHN54dRAK7mNA==",
        "dependencies": {
          "System.Buffers": "4.3.0",
          "System.Collections": "4.3.0",
          "System.Diagnostics.Debug": "4.3.0",
          "System.IO": "4.3.0",
          "System.IO.FileSystem.Primitives": "4.3.0",
          "System.Resources.ResourceManager": "4.3.0",
          "System.Runtime": "4.3.0",
          "System.Runtime.Extensions": "4.3.0",
          "System.Runtime.Handles": "4.3.0",
          "System.Runtime.InteropServices": "4.3.0",
          "System.Text.Encoding": "4.3.0",
          "System.Text.Encoding.Extensions": "4.3.0",
          "System.Threading": "4.3.0",
          "System.Threading.Overlapped": "4.3.0",
          "System.Threading.Tasks": "4.3.0"
        }
      },
      "runtime.win.System.Net.Primitives": {
        "type": "Transitive",
        "resolved": "4.3.0",
        "contentHash": "lkXXykakvXUU+Zq2j0pC6EO20lEhijjqMc01XXpp1CJN+DeCwl3nsj4t5Xbpz3kA7yQyTqw6d9SyIzsyLsV3zA==",
        "dependencies": {
          "Microsoft.Win32.Primitives": "4.3.0",
          "System.Collections": "4.3.0",
          "System.Diagnostics.Tracing": "4.3.0",
          "System.Globalization": "4.3.0",
          "System.Resources.ResourceManager": "4.3.0",
          "System.Runtime": "4.3.0",
          "System.Runtime.Extensions": "4.3.0",
          "System.Runtime.Handles": "4.3.0",
          "System.Runtime.InteropServices": "4.3.0",
          "System.Threading": "4.3.0"
        }
      },
      "runtime.win.System.Net.Sockets": {
        "type": "Transitive",
        "resolved": "4.3.0",
        "contentHash": "FK/2gX6MmuLIKNCGsV59Fe4IYrLrI5n9pQ1jh477wiivEM/NCXDT2dRetH5FSfY0bQ+VgTLcS3zcmjQ8my3nxQ==",
        "dependencies": {
          "System.Collections": "4.3.0",
          "System.Diagnostics.Debug": "4.3.0",
          "System.Diagnostics.Tracing": "4.3.0",
          "System.Globalization": "4.3.0",
          "System.IO": "4.3.0",
          "System.IO.FileSystem": "4.3.0",
          "System.IO.FileSystem.Primitives": "4.3.0",
          "System.Net.NameResolution": "4.3.0",
          "System.Net.Primitives": "4.3.0",
          "System.Resources.ResourceManager": "4.3.0",
          "System.Runtime": "4.3.0",
          "System.Runtime.Extensions": "4.3.0",
          "System.Runtime.Handles": "4.3.0",
          "System.Runtime.InteropServices": "4.3.0",
          "System.Security.Principal.Windows": "4.3.0",
          "System.Threading": "4.3.0",
          "System.Threading.Overlapped": "4.3.0",
          "System.Threading.Tasks": "4.3.0"
        }
      },
      "runtime.win.System.Runtime.Extensions": {
        "type": "Transitive",
        "resolved": "4.3.0",
        "contentHash": "RkgHVhUPvzZxuUubiZe8yr/6CypRVXj0VBzaR8hsqQ8f+rUo7e4PWrHTLOCjd8fBMGWCrY//fi7Ku3qXD7oHRw==",
        "dependencies": {
          "System.Private.Uri": "4.3.0"
        }
      },
      "System.Buffers": {
        "type": "Transitive",
        "resolved": "4.3.0",
        "contentHash": "ratu44uTIHgeBeI0dE8DWvmXVBSo4u7ozRZZHOMmK/JPpYyo0dAfgSiHlpiObMQ5lEtEyIXA40sKRYg5J6A8uQ==",
        "dependencies": {
          "System.Diagnostics.Debug": "4.3.0",
          "System.Diagnostics.Tracing": "4.3.0",
          "System.Resources.ResourceManager": "4.3.0",
          "System.Runtime": "4.3.0",
          "System.Threading": "4.3.0"
        }
      },
      "System.Collections": {
        "type": "Transitive",
        "resolved": "4.3.0",
        "contentHash": "3Dcj85/TBdVpL5Zr+gEEBUuFe2icOnLalmEh9hfck1PTYbbyWuZgh4fmm2ysCLTrqLQw6t3TgTyJ+VLp+Qb+Lw==",
        "dependencies": {
          "Microsoft.NETCore.Platforms": "1.1.0",
          "Microsoft.NETCore.Targets": "1.1.0",
          "System.Runtime": "4.3.0",
          "runtime.any.System.Collections": "4.3.0"
        }
      },
      "System.Console": {
        "type": "Transitive",
        "resolved": "4.3.0",
        "contentHash": "DHDrIxiqk1h03m6khKWV2X8p/uvN79rgSqpilL6uzpmSfxfU5ng8VcPtW4qsDsQDHiTv6IPV9TmD5M/vElPNLg==",
        "dependencies": {
          "Microsoft.NETCore.Platforms": "1.1.0",
          "Microsoft.NETCore.Targets": "1.1.0",
          "System.IO": "4.3.0",
          "System.Runtime": "4.3.0",
          "System.Text.Encoding": "4.3.0",
          "runtime.win.System.Console": "4.3.0"
        }
      },
      "System.Data.Odbc": {
        "type": "Transitive",
        "resolved": "4.6.0",
        "contentHash": "nVTNcqbv036B/Rx1hoHN0I1MZldyVciX7CUhSeCkmYCM/X0DtJlYKtgE2PNjjRudqCUb7Aow7wfeGPuWWBSZPw==",
        "dependencies": {
          "Microsoft.NETCore.Platforms": "3.0.0"
        }
      },
      "System.Data.OleDb": {
        "type": "Transitive",
        "resolved": "4.6.0",
        "contentHash": "deacmfBwOpdhYz4uYAcTX/ji34Hm35ZkB1Qt//5wmpfsT8UpDmPEI/+/3s9fPCTItA4QdfHHrpbsouxv16andw==",
        "dependencies": {
          "Microsoft.Win32.Registry": "4.6.0",
          "System.Configuration.ConfigurationManager": "4.6.0",
          "System.Diagnostics.PerformanceCounter": "4.6.0",
          "System.Security.Principal.Windows": "4.6.0"
        }
      },
      "System.Data.SqlClient": {
        "type": "Transitive",
        "resolved": "4.7.0",
        "contentHash": "lV3ljZeFc01DYyjcEBSxK3sy8Ow2R6AWa6o+g0t7B4hoDcA6Kzv4bTB4E4T7C/pKuZzHeBFLxe6fD4Am4q939Q==",
        "dependencies": {
          "Microsoft.Win32.Registry": "4.6.0",
          "System.Security.Principal.Windows": "4.6.0",
          "runtime.native.System.Data.SqlClient.sni": "4.6.0"
        }
      },
      "System.Diagnostics.Debug": {
        "type": "Transitive",
        "resolved": "4.3.0",
        "contentHash": "ZUhUOdqmaG5Jk3Xdb8xi5kIyQYAA4PnTNlHx1mu9ZY3qv4ELIdKbnL/akbGaKi2RnNUWaZsAs31rvzFdewTj2g==",
        "dependencies": {
          "Microsoft.NETCore.Platforms": "1.1.0",
          "Microsoft.NETCore.Targets": "1.1.0",
          "System.Runtime": "4.3.0",
          "runtime.win.System.Diagnostics.Debug": "4.3.0"
        }
      },
      "System.Diagnostics.EventLog": {
        "type": "Transitive",
        "resolved": "6.0.0",
        "contentHash": "lcyUiXTsETK2ALsZrX+nWuHSIQeazhqPphLfaRxzdGaG93+0kELqpgEHtwWOlQe7+jSFnKwaCAgL4kjeZCQJnw=="
      },
      "System.Diagnostics.PerformanceCounter": {
        "type": "Transitive",
        "resolved": "4.6.0",
        "contentHash": "hzNEIJ58VQtTlL12T3EZ7ChDBjDnVra1d4CICe5jM64AK1Lh7jqJvFTXTqp7l3ez2yIzfp/OJWKrQ4Glab4nLA==",
        "dependencies": {
          "Microsoft.NETCore.Platforms": "3.0.0",
          "Microsoft.Win32.Registry": "4.6.0",
          "System.Configuration.ConfigurationManager": "4.6.0",
          "System.Security.Principal.Windows": "4.6.0"
        }
      },
      "System.Diagnostics.Tools": {
        "type": "Transitive",
        "resolved": "4.3.0",
        "contentHash": "UUvkJfSYJMM6x527dJg2VyWPSRqIVB0Z7dbjHst1zmwTXz5CcXSYJFWRpuigfbO1Lf7yfZiIaEUesfnl/g5EyA==",
        "dependencies": {
          "Microsoft.NETCore.Platforms": "1.1.0",
          "Microsoft.NETCore.Targets": "1.1.0",
          "System.Runtime": "4.3.0",
          "runtime.any.System.Diagnostics.Tools": "4.3.0"
        }
      },
      "System.Diagnostics.Tracing": {
        "type": "Transitive",
        "resolved": "4.3.0",
        "contentHash": "rswfv0f/Cqkh78rA5S8eN8Neocz234+emGCtTF3lxPY96F+mmmUen6tbn0glN6PMvlKQb9bPAY5e9u7fgPTkKw==",
        "dependencies": {
          "Microsoft.NETCore.Platforms": "1.1.0",
          "Microsoft.NETCore.Targets": "1.1.0",
          "System.Runtime": "4.3.0",
          "runtime.any.System.Diagnostics.Tracing": "4.3.0"
        }
      },
      "System.DirectoryServices": {
        "type": "Transitive",
        "resolved": "4.6.0",
        "contentHash": "dMbJkr5a0JUOHg5mJ44EyeRTnQ7XvPGla6GKdQ241Z7QDqCNso/mWI2OTjnwXJqzPAALvuzGjwiyuAla58aq3g==",
        "dependencies": {
          "Microsoft.NETCore.Platforms": "3.0.0",
          "System.IO.FileSystem.AccessControl": "4.6.0",
          "System.Security.AccessControl": "4.6.0",
          "System.Security.Permissions": "4.6.0",
          "System.Security.Principal.Windows": "4.6.0"
        }
      },
      "System.DirectoryServices.AccountManagement": {
        "type": "Transitive",
        "resolved": "4.6.0",
        "contentHash": "Anpe3QSfI38aUFgtjnrqAY2ccxJ8RrPd4zEsBd6rmL2IU+fUSDuBXV3V/8J10lnGSEG4ul6AcgtIoxqziWCj3w==",
        "dependencies": {
          "Microsoft.NETCore.Platforms": "3.0.0",
          "System.Configuration.ConfigurationManager": "4.6.0",
          "System.DirectoryServices": "4.6.0",
          "System.DirectoryServices.Protocols": "4.6.0",
          "System.IO.FileSystem.AccessControl": "4.6.0",
          "System.Security.AccessControl": "4.6.0",
          "System.Security.Principal.Windows": "4.6.0"
        }
      },
      "System.DirectoryServices.Protocols": {
        "type": "Transitive",
        "resolved": "4.6.0",
        "contentHash": "gj+mTVMQ0zQfvxhCsI83deLbLUySGHUVMCgtOHiSoX8/Ivrdc1JJNy/4bNpXzIh3cgDpkUfk8YKkbGuF2ymdzQ==",
        "dependencies": {
          "Microsoft.NETCore.Platforms": "3.0.0",
          "System.Security.Principal.Windows": "4.6.0"
        }
      },
      "System.Drawing.Common": {
        "type": "Transitive",
        "resolved": "4.6.0",
        "contentHash": "2A3spjjoPZnvpVh/sDTzd+0H8ZqTdr+hH/6obB8MMfG81EJ85PmxCKDBxhBVQiA25PliKAZ1sKogDcq9mSnFEA==",
        "dependencies": {
          "Microsoft.NETCore.Platforms": "3.0.0",
          "Microsoft.Win32.SystemEvents": "4.6.0"
        }
      },
      "System.Globalization": {
        "type": "Transitive",
        "resolved": "4.3.0",
        "contentHash": "kYdVd2f2PAdFGblzFswE4hkNANJBKRmsfa2X5LG2AcWE1c7/4t0pYae1L8vfZ5xvE2nK/R9JprtToA61OSHWIg==",
        "dependencies": {
          "Microsoft.NETCore.Platforms": "1.1.0",
          "Microsoft.NETCore.Targets": "1.1.0",
          "System.Runtime": "4.3.0",
          "runtime.any.System.Globalization": "4.3.0"
        }
      },
      "System.Globalization.Calendars": {
        "type": "Transitive",
        "resolved": "4.3.0",
        "contentHash": "GUlBtdOWT4LTV3I+9/PJW+56AnnChTaOqqTLFtdmype/L500M2LIyXgmtd9X2P2VOkmJd5c67H5SaC2QcL1bFA==",
        "dependencies": {
          "Microsoft.NETCore.Platforms": "1.1.0",
          "Microsoft.NETCore.Targets": "1.1.0",
          "System.Globalization": "4.3.0",
          "System.Runtime": "4.3.0",
          "runtime.any.System.Globalization.Calendars": "4.3.0"
        }
      },
      "System.Globalization.Extensions": {
        "type": "Transitive",
        "resolved": "4.3.0",
        "contentHash": "FhKmdR6MPG+pxow6wGtNAWdZh7noIOpdD5TwQ3CprzgIE1bBBoim0vbR1+AWsWjQmU7zXHgQo4TWSP6lCeiWcQ==",
        "dependencies": {
          "Microsoft.NETCore.Platforms": "1.1.0",
          "System.Globalization": "4.3.0",
          "System.Resources.ResourceManager": "4.3.0",
          "System.Runtime": "4.3.0",
          "System.Runtime.Extensions": "4.3.0",
          "System.Runtime.InteropServices": "4.3.0"
        }
      },
      "System.IO": {
        "type": "Transitive",
        "resolved": "4.3.0",
        "contentHash": "3qjaHvxQPDpSOYICjUoTsmoq5u6QJAFRUITgeT/4gqkF1bajbSmb1kwSxEA8AHlofqgcKJcM8udgieRNhaJ5Cg==",
        "dependencies": {
          "Microsoft.NETCore.Platforms": "1.1.0",
          "Microsoft.NETCore.Targets": "1.1.0",
          "System.Runtime": "4.3.0",
          "System.Text.Encoding": "4.3.0",
          "System.Threading.Tasks": "4.3.0",
          "runtime.any.System.IO": "4.3.0"
        }
      },
      "System.IO.Compression": {
        "type": "Transitive",
        "resolved": "4.3.0",
        "contentHash": "YHndyoiV90iu4iKG115ibkhrG+S3jBm8Ap9OwoUAzO5oPDAWcr0SFwQFm0HjM8WkEZWo0zvLTyLmbvTkW1bXgg==",
        "dependencies": {
          "Microsoft.NETCore.Platforms": "1.1.0",
          "System.Buffers": "4.3.0",
          "System.Collections": "4.3.0",
          "System.Diagnostics.Debug": "4.3.0",
          "System.IO": "4.3.0",
          "System.Resources.ResourceManager": "4.3.0",
          "System.Runtime": "4.3.0",
          "System.Runtime.Extensions": "4.3.0",
          "System.Runtime.Handles": "4.3.0",
          "System.Runtime.InteropServices": "4.3.0",
          "System.Text.Encoding": "4.3.0",
          "System.Threading": "4.3.0",
          "System.Threading.Tasks": "4.3.0",
          "runtime.native.System": "4.3.0",
          "runtime.native.System.IO.Compression": "4.3.0"
        }
      },
      "System.IO.FileSystem": {
        "type": "Transitive",
        "resolved": "4.3.0",
        "contentHash": "3wEMARTnuio+ulnvi+hkRNROYwa1kylvYahhcLk4HSoVdl+xxTFVeVlYOfLwrDPImGls0mDqbMhrza8qnWPTdA==",
        "dependencies": {
          "Microsoft.NETCore.Platforms": "1.1.0",
          "Microsoft.NETCore.Targets": "1.1.0",
          "System.IO": "4.3.0",
          "System.IO.FileSystem.Primitives": "4.3.0",
          "System.Runtime": "4.3.0",
          "System.Runtime.Handles": "4.3.0",
          "System.Text.Encoding": "4.3.0",
          "System.Threading.Tasks": "4.3.0",
          "runtime.win.System.IO.FileSystem": "4.3.0"
        }
      },
      "System.IO.FileSystem.AccessControl": {
        "type": "Transitive",
        "resolved": "4.6.0",
        "contentHash": "Lyu+acg75nKMqN/BVPrHpkaLMQXQI7pWmSn9S6YcLq8i1DeNgfztLZh1ToTnjysDhRbB2LjR3FGT9Nr6HgKydw==",
        "dependencies": {
          "System.Security.AccessControl": "4.6.0",
          "System.Security.Principal.Windows": "4.6.0"
        }
      },
      "System.IO.Pipes.AccessControl": {
        "type": "Transitive",
        "resolved": "4.5.1",
        "contentHash": "Z0/uF+PqmiMoqgTA0AQa9JSlNjsxCoQNfRzQGtK4dLfNQ3nsOqPVBgZ7F49U5Lb4yqGJSWJ79AdYaNjdJoZqhQ==",
        "dependencies": {
          "Microsoft.NETCore.Platforms": "2.1.0",
          "System.Security.AccessControl": "4.5.0",
          "System.Security.Principal.Windows": "4.5.0"
        }
      },
      "System.IO.Ports": {
        "type": "Transitive",
        "resolved": "4.6.0",
        "contentHash": "9mh48ySrW31fi8JZdcXSKKSrtCH/ZgRkpOMYWwmN//KtCFGIgsyjxpft2wRKlGW/YHG70SG6Xsr/TCLf53fQOA==",
        "dependencies": {
          "Microsoft.Win32.Registry": "4.6.0",
          "runtime.native.System.IO.Ports": "4.6.0"
        }
      },
      "System.Management": {
        "type": "Transitive",
        "resolved": "4.6.0",
        "contentHash": "Wyb0OtzOuuyNIIhR+cSo2fX1Q3/MtG9GaSB/r7ABZt89cNs5ZpT4yxdlKXeuciOLqBs6sbgqDayLuLLBXSK5qw==",
        "dependencies": {
          "Microsoft.NETCore.Platforms": "3.0.0",
          "Microsoft.Win32.Registry": "4.6.0",
          "System.CodeDom": "4.6.0"
        }
      },
      "System.Net.Http": {
        "type": "Transitive",
        "resolved": "4.3.0",
        "contentHash": "sYg+FtILtRQuYWSIAuNOELwVuVsxVyJGWQyOnlAzhV4xvhyFnON1bAzYYC+jjRW8JREM45R0R5Dgi8MTC5sEwA==",
        "dependencies": {
          "Microsoft.NETCore.Platforms": "1.1.0",
          "System.Collections": "4.3.0",
          "System.Diagnostics.Debug": "4.3.0",
          "System.Diagnostics.DiagnosticSource": "4.3.0",
          "System.Diagnostics.Tracing": "4.3.0",
          "System.Globalization": "4.3.0",
          "System.Globalization.Extensions": "4.3.0",
          "System.IO": "4.3.0",
          "System.IO.FileSystem": "4.3.0",
          "System.Net.Primitives": "4.3.0",
          "System.Resources.ResourceManager": "4.3.0",
          "System.Runtime": "4.3.0",
          "System.Runtime.Extensions": "4.3.0",
          "System.Runtime.Handles": "4.3.0",
          "System.Runtime.InteropServices": "4.3.0",
          "System.Security.Cryptography.Algorithms": "4.3.0",
          "System.Security.Cryptography.Encoding": "4.3.0",
          "System.Security.Cryptography.OpenSsl": "4.3.0",
          "System.Security.Cryptography.Primitives": "4.3.0",
          "System.Security.Cryptography.X509Certificates": "4.3.0",
          "System.Text.Encoding": "4.3.0",
          "System.Threading": "4.3.0",
          "System.Threading.Tasks": "4.3.0",
          "runtime.native.System": "4.3.0",
          "runtime.native.System.Net.Http": "4.3.0",
          "runtime.native.System.Security.Cryptography.OpenSsl": "4.3.0"
        }
      },
      "System.Net.NameResolution": {
        "type": "Transitive",
        "resolved": "4.3.0",
        "contentHash": "AFYl08R7MrsrEjqpQWTZWBadqXyTzNDaWpMqyxhb0d6sGhV6xMDKueuBXlLL30gz+DIRY6MpdgnHWlCh5wmq9w==",
        "dependencies": {
          "Microsoft.NETCore.Platforms": "1.1.0",
          "System.Collections": "4.3.0",
          "System.Diagnostics.Tracing": "4.3.0",
          "System.Globalization": "4.3.0",
          "System.Net.Primitives": "4.3.0",
          "System.Resources.ResourceManager": "4.3.0",
          "System.Runtime": "4.3.0",
          "System.Runtime.Extensions": "4.3.0",
          "System.Runtime.Handles": "4.3.0",
          "System.Runtime.InteropServices": "4.3.0",
          "System.Security.Principal.Windows": "4.3.0",
          "System.Threading": "4.3.0",
          "System.Threading.Tasks": "4.3.0",
          "runtime.native.System": "4.3.0"
        }
      },
      "System.Net.Primitives": {
        "type": "Transitive",
        "resolved": "4.3.0",
        "contentHash": "qOu+hDwFwoZPbzPvwut2qATe3ygjeQBDQj91xlsaqGFQUI5i4ZnZb8yyQuLGpDGivEPIt8EJkd1BVzVoP31FXA==",
        "dependencies": {
          "Microsoft.NETCore.Platforms": "1.1.0",
          "Microsoft.NETCore.Targets": "1.1.0",
          "System.Runtime": "4.3.0",
          "System.Runtime.Handles": "4.3.0",
          "runtime.win.System.Net.Primitives": "4.3.0"
        }
      },
      "System.Net.Sockets": {
        "type": "Transitive",
        "resolved": "4.3.0",
        "contentHash": "m6icV6TqQOAdgt5N/9I5KNpjom/5NFtkmGseEH+AK/hny8XrytLH3+b5M8zL/Ycg3fhIocFpUMyl/wpFnVRvdw==",
        "dependencies": {
          "Microsoft.NETCore.Platforms": "1.1.0",
          "Microsoft.NETCore.Targets": "1.1.0",
          "System.IO": "4.3.0",
          "System.Net.Primitives": "4.3.0",
          "System.Runtime": "4.3.0",
          "System.Threading.Tasks": "4.3.0",
          "runtime.win.System.Net.Sockets": "4.3.0"
        }
      },
      "System.Private.ServiceModel": {
        "type": "Transitive",
        "resolved": "4.5.3",
        "contentHash": "ancrQgJagx+yC4SZbuE+eShiEAUIF0E1d21TRSoy1C/rTwafAVcBr/fKibkq5TQzyy9uNil2tx2/iaUxsy0S9g==",
        "dependencies": {
          "Microsoft.NETCore.Platforms": "2.1.0",
          "System.Reflection.DispatchProxy": "4.5.0",
          "System.Security.Principal.Windows": "4.5.0"
        }
      },
      "System.Private.Uri": {
        "type": "Transitive",
        "resolved": "4.3.0",
        "contentHash": "I4SwANiUGho1esj4V4oSlPllXjzCZDE+5XXso2P03LW2vOda2Enzh8DWOxwN6hnrJyp314c7KuVu31QYhRzOGg==",
        "dependencies": {
          "Microsoft.NETCore.Platforms": "1.1.0",
          "Microsoft.NETCore.Targets": "1.1.0"
        }
      },
      "System.Reflection": {
        "type": "Transitive",
        "resolved": "4.3.0",
        "contentHash": "KMiAFoW7MfJGa9nDFNcfu+FpEdiHpWgTcS2HdMpDvt9saK3y/G4GwprPyzqjFH9NTaGPQeWNHU+iDlDILj96aQ==",
        "dependencies": {
          "Microsoft.NETCore.Platforms": "1.1.0",
          "Microsoft.NETCore.Targets": "1.1.0",
          "System.IO": "4.3.0",
          "System.Reflection.Primitives": "4.3.0",
          "System.Runtime": "4.3.0",
          "runtime.any.System.Reflection": "4.3.0"
        }
      },
      "System.Reflection.Extensions": {
        "type": "Transitive",
        "resolved": "4.3.0",
        "contentHash": "rJkrJD3kBI5B712aRu4DpSIiHRtr6QlfZSQsb0hYHrDCZORXCFjQfoipo2LaMUHoT9i1B7j7MnfaEKWDFmFQNQ==",
        "dependencies": {
          "Microsoft.NETCore.Platforms": "1.1.0",
          "Microsoft.NETCore.Targets": "1.1.0",
          "System.Reflection": "4.3.0",
          "System.Runtime": "4.3.0",
          "runtime.any.System.Reflection.Extensions": "4.3.0"
        }
      },
      "System.Reflection.Primitives": {
        "type": "Transitive",
        "resolved": "4.3.0",
        "contentHash": "5RXItQz5As4xN2/YUDxdpsEkMhvw3e6aNveFXUn4Hl/udNTCNhnKp8lT9fnc3MhvGKh1baak5CovpuQUXHAlIA==",
        "dependencies": {
          "Microsoft.NETCore.Platforms": "1.1.0",
          "Microsoft.NETCore.Targets": "1.1.0",
          "System.Runtime": "4.3.0",
          "runtime.any.System.Reflection.Primitives": "4.3.0"
        }
      },
      "System.Resources.ResourceManager": {
        "type": "Transitive",
        "resolved": "4.3.0",
        "contentHash": "/zrcPkkWdZmI4F92gL/TPumP98AVDu/Wxr3CSJGQQ+XN6wbRZcyfSKVoPo17ilb3iOr0cCRqJInGwNMolqhS8A==",
        "dependencies": {
          "Microsoft.NETCore.Platforms": "1.1.0",
          "Microsoft.NETCore.Targets": "1.1.0",
          "System.Globalization": "4.3.0",
          "System.Reflection": "4.3.0",
          "System.Runtime": "4.3.0",
          "runtime.any.System.Resources.ResourceManager": "4.3.0"
        }
      },
      "System.Runtime": {
        "type": "Transitive",
        "resolved": "4.3.0",
        "contentHash": "JufQi0vPQ0xGnAczR13AUFglDyVYt4Kqnz1AZaiKZ5+GICq0/1MH/mO/eAJHt/mHW1zjKBJd7kV26SrxddAhiw==",
        "dependencies": {
          "Microsoft.NETCore.Platforms": "1.1.0",
          "Microsoft.NETCore.Targets": "1.1.0",
          "runtime.any.System.Runtime": "4.3.0"
        }
      },
      "System.Runtime.Caching": {
        "type": "Transitive",
        "resolved": "4.6.0",
        "contentHash": "YNctvODRmws3AOuXjk/+Hl1XfrSt0hFvYGBVmT43lw8iCJKb/HRFByPMnOJf65o2RJWg8CCtdsyh2Oxu+8FYXw==",
        "dependencies": {
          "System.Configuration.ConfigurationManager": "4.6.0"
        }
      },
      "System.Runtime.Extensions": {
        "type": "Transitive",
        "resolved": "4.3.0",
        "contentHash": "guW0uK0fn5fcJJ1tJVXYd7/1h5F+pea1r7FLSOz/f8vPEqbR2ZAknuRDvTQ8PzAilDveOxNjSfr0CHfIQfFk8g==",
        "dependencies": {
          "Microsoft.NETCore.Platforms": "1.1.0",
          "Microsoft.NETCore.Targets": "1.1.0",
          "System.Runtime": "4.3.0",
          "runtime.win.System.Runtime.Extensions": "4.3.0"
        }
      },
      "System.Runtime.Handles": {
        "type": "Transitive",
        "resolved": "4.3.0",
        "contentHash": "OKiSUN7DmTWeYb3l51A7EYaeNMnvxwE249YtZz7yooT4gOZhmTjIn48KgSsw2k2lYdLgTKNJw/ZIfSElwDRVgg==",
        "dependencies": {
          "Microsoft.NETCore.Platforms": "1.1.0",
          "Microsoft.NETCore.Targets": "1.1.0",
          "System.Runtime": "4.3.0",
          "runtime.any.System.Runtime.Handles": "4.3.0"
        }
      },
      "System.Runtime.InteropServices": {
        "type": "Transitive",
        "resolved": "4.3.0",
        "contentHash": "uv1ynXqiMK8mp1GM3jDqPCFN66eJ5w5XNomaK2XD+TuCroNTLFGeZ+WCmBMcBDyTFKou3P6cR6J/QsaqDp7fGQ==",
        "dependencies": {
          "Microsoft.NETCore.Platforms": "1.1.0",
          "Microsoft.NETCore.Targets": "1.1.0",
          "System.Reflection": "4.3.0",
          "System.Reflection.Primitives": "4.3.0",
          "System.Runtime": "4.3.0",
          "System.Runtime.Handles": "4.3.0",
          "runtime.any.System.Runtime.InteropServices": "4.3.0"
        }
      },
      "System.Runtime.InteropServices.RuntimeInformation": {
        "type": "Transitive",
        "resolved": "4.3.0",
        "contentHash": "cbz4YJMqRDR7oLeMRbdYv7mYzc++17lNhScCX0goO2XpGWdvAt60CGN+FHdePUEHCe/Jy9jUlvNAiNdM+7jsOw==",
        "dependencies": {
          "System.Reflection": "4.3.0",
          "System.Reflection.Extensions": "4.3.0",
          "System.Resources.ResourceManager": "4.3.0",
          "System.Runtime": "4.3.0",
          "System.Runtime.InteropServices": "4.3.0",
          "System.Threading": "4.3.0",
          "runtime.native.System": "4.3.0"
        }
      },
      "System.Runtime.WindowsRuntime": {
        "type": "Transitive",
        "resolved": "4.6.0",
        "contentHash": "IWrs1TmbxP65ZZjIglNyvDkFNoV5q2Pofg5WO7I8RKQOpLdFprQSh3xesOoClBqR4JHr4nEB1Xk1MqLPW1jPuQ==",
        "dependencies": {
          "Microsoft.NETCore.Platforms": "3.0.0"
        }
      },
      "System.Runtime.WindowsRuntime.UI.Xaml": {
        "type": "Transitive",
        "resolved": "4.6.0",
        "contentHash": "r4tNw5v5kqRJ9HikWpcyNf3suGw7DjX93svj9iBjtdeLqL8jt9Z+7f+s4wrKZJr84u8IMsrIjt8K6jYvkRqMSg==",
        "dependencies": {
          "Microsoft.NETCore.Platforms": "3.0.0",
          "System.Runtime.WindowsRuntime": "4.6.0"
        }
      },
      "System.Security.AccessControl": {
        "type": "Transitive",
        "resolved": "4.6.0",
        "contentHash": "gmlk6khICtVhiUnVBBtlsH0H/5QFDqhTZgtpp3AX14wWE6OIE+BX95NLD+X4AolXnIy/oXpNNmXYnsNfW1KuDQ==",
        "dependencies": {
          "Microsoft.NETCore.Platforms": "3.0.0",
          "System.Security.Principal.Windows": "4.6.0"
        }
      },
      "System.Security.Cryptography.Algorithms": {
        "type": "Transitive",
        "resolved": "4.3.0",
        "contentHash": "W1kd2Y8mYSCgc3ULTAZ0hOP2dSdG5YauTb1089T0/kRcN2MpSAW1izOFROrJgxSlMn3ArsgHXagigyi+ibhevg==",
        "dependencies": {
          "Microsoft.NETCore.Platforms": "1.1.0",
          "System.Collections": "4.3.0",
          "System.IO": "4.3.0",
          "System.Resources.ResourceManager": "4.3.0",
          "System.Runtime": "4.3.0",
          "System.Runtime.Extensions": "4.3.0",
          "System.Runtime.Handles": "4.3.0",
          "System.Runtime.InteropServices": "4.3.0",
          "System.Runtime.Numerics": "4.3.0",
          "System.Security.Cryptography.Encoding": "4.3.0",
          "System.Security.Cryptography.Primitives": "4.3.0",
          "System.Text.Encoding": "4.3.0",
          "runtime.native.System.Security.Cryptography.Apple": "4.3.0",
          "runtime.native.System.Security.Cryptography.OpenSsl": "4.3.0"
        }
      },
      "System.Security.Cryptography.Cng": {
        "type": "Transitive",
        "resolved": "4.6.0",
        "contentHash": "aa7yPkf0Xnto7ABWc6jj/aC5wopVYDqHLxZKuUban63gNJeiA2Zml+H6CFvaXerCHoo6xWn2CK9dfnzGyZ/XRQ=="
      },
      "System.Security.Cryptography.Csp": {
        "type": "Transitive",
        "resolved": "4.3.0",
        "contentHash": "X4s/FCkEUnRGnwR3aSfVIkldBmtURMhmexALNTwpjklzxWU7yjMk7GHLKOZTNkgnWnE0q7+BCf9N2LVRWxewaA==",
        "dependencies": {
          "Microsoft.NETCore.Platforms": "1.1.0",
          "System.IO": "4.3.0",
          "System.Reflection": "4.3.0",
          "System.Resources.ResourceManager": "4.3.0",
          "System.Runtime": "4.3.0",
          "System.Runtime.Extensions": "4.3.0",
          "System.Runtime.Handles": "4.3.0",
          "System.Runtime.InteropServices": "4.3.0",
          "System.Security.Cryptography.Algorithms": "4.3.0",
          "System.Security.Cryptography.Encoding": "4.3.0",
          "System.Security.Cryptography.Primitives": "4.3.0",
          "System.Text.Encoding": "4.3.0",
          "System.Threading": "4.3.0"
        }
      },
      "System.Security.Cryptography.Encoding": {
        "type": "Transitive",
        "resolved": "4.3.0",
        "contentHash": "1DEWjZZly9ae9C79vFwqaO5kaOlI5q+3/55ohmq/7dpDyDfc8lYe7YVxJUZ5MF/NtbkRjwFRo14yM4OEo9EmDw==",
        "dependencies": {
          "Microsoft.NETCore.Platforms": "1.1.0",
          "System.Collections": "4.3.0",
          "System.Collections.Concurrent": "4.3.0",
          "System.Linq": "4.3.0",
          "System.Resources.ResourceManager": "4.3.0",
          "System.Runtime": "4.3.0",
          "System.Runtime.Extensions": "4.3.0",
          "System.Runtime.Handles": "4.3.0",
          "System.Runtime.InteropServices": "4.3.0",
          "System.Security.Cryptography.Primitives": "4.3.0",
          "System.Text.Encoding": "4.3.0",
          "runtime.native.System.Security.Cryptography.OpenSsl": "4.3.0"
        }
      },
      "System.Security.Cryptography.OpenSsl": {
        "type": "Transitive",
        "resolved": "4.3.0",
        "contentHash": "h4CEgOgv5PKVF/HwaHzJRiVboL2THYCou97zpmhjghx5frc7fIvlkY1jL+lnIQyChrJDMNEXS6r7byGif8Cy4w==",
        "dependencies": {
          "System.Collections": "4.3.0",
          "System.IO": "4.3.0",
          "System.Resources.ResourceManager": "4.3.0",
          "System.Runtime": "4.3.0",
          "System.Runtime.Extensions": "4.3.0",
          "System.Runtime.Handles": "4.3.0",
          "System.Runtime.InteropServices": "4.3.0",
          "System.Runtime.Numerics": "4.3.0",
          "System.Security.Cryptography.Algorithms": "4.3.0",
          "System.Security.Cryptography.Encoding": "4.3.0",
          "System.Security.Cryptography.Primitives": "4.3.0",
          "System.Text.Encoding": "4.3.0",
          "runtime.native.System.Security.Cryptography.OpenSsl": "4.3.0"
        }
      },
      "System.Security.Cryptography.Pkcs": {
        "type": "Transitive",
        "resolved": "4.6.0",
        "contentHash": "LoYMH8gD6hlx0pWKFUUqQEhC5YQsWaq3drPkK+ksj55PT1s+K5r0yYGb3rU+F1oVoe17DYBI/CHs68KwtcWSkg==",
        "dependencies": {
          "System.Security.Cryptography.Cng": "4.6.0"
        }
      },
      "System.Security.Cryptography.ProtectedData": {
        "type": "Transitive",
        "resolved": "4.7.0",
        "contentHash": "ehYW0m9ptxpGWvE4zgqongBVWpSDU/JCFD4K7krxkQwSz/sFQjEXCUqpvencjy6DYDbn7Ig09R8GFffu8TtneQ=="
      },
      "System.Security.Cryptography.X509Certificates": {
        "type": "Transitive",
        "resolved": "4.3.0",
        "contentHash": "t2Tmu6Y2NtJ2um0RtcuhP7ZdNNxXEgUm2JeoA/0NvlMjAhKCnM1NX07TDl3244mVp3QU6LPEhT3HTtH1uF7IYw==",
        "dependencies": {
          "Microsoft.NETCore.Platforms": "1.1.0",
          "System.Collections": "4.3.0",
          "System.Diagnostics.Debug": "4.3.0",
          "System.Globalization": "4.3.0",
          "System.Globalization.Calendars": "4.3.0",
          "System.IO": "4.3.0",
          "System.IO.FileSystem": "4.3.0",
          "System.IO.FileSystem.Primitives": "4.3.0",
          "System.Resources.ResourceManager": "4.3.0",
          "System.Runtime": "4.3.0",
          "System.Runtime.Extensions": "4.3.0",
          "System.Runtime.Handles": "4.3.0",
          "System.Runtime.InteropServices": "4.3.0",
          "System.Runtime.Numerics": "4.3.0",
          "System.Security.Cryptography.Algorithms": "4.3.0",
          "System.Security.Cryptography.Cng": "4.3.0",
          "System.Security.Cryptography.Csp": "4.3.0",
          "System.Security.Cryptography.Encoding": "4.3.0",
          "System.Security.Cryptography.OpenSsl": "4.3.0",
          "System.Security.Cryptography.Primitives": "4.3.0",
          "System.Text.Encoding": "4.3.0",
          "System.Threading": "4.3.0",
          "runtime.native.System": "4.3.0",
          "runtime.native.System.Net.Http": "4.3.0",
          "runtime.native.System.Security.Cryptography.OpenSsl": "4.3.0"
        }
      },
      "System.Security.Principal.Windows": {
        "type": "Transitive",
        "resolved": "4.6.0",
        "contentHash": "Mdukseovp0YIGaz16FMH6nbfgZkrCFOJbtXQptv0aeBO9h775Ilb9+TDwLVTKikoW7y7CY7lpoXl9zmZ5G3ndA=="
      },
      "System.ServiceProcess.ServiceController": {
        "type": "Transitive",
        "resolved": "4.6.0",
        "contentHash": "K3Nz2wlOWsxlSZ2YkA/6qBhYbGbE7NecgR8YkqDi9/FXCGI+H9hYGfreEEiljocyvETL7fuxOLHP6GA34tTe+A==",
        "dependencies": {
          "System.Diagnostics.EventLog": "4.6.0"
        }
      },
      "System.Text.Encoding": {
        "type": "Transitive",
        "resolved": "4.3.0",
        "contentHash": "BiIg+KWaSDOITze6jGQynxg64naAPtqGHBwDrLaCtixsa5bKiR8dpPOHA7ge3C0JJQizJE+sfkz1wV+BAKAYZw==",
        "dependencies": {
          "Microsoft.NETCore.Platforms": "1.1.0",
          "Microsoft.NETCore.Targets": "1.1.0",
          "System.Runtime": "4.3.0",
          "runtime.any.System.Text.Encoding": "4.3.0"
        }
      },
      "System.Text.Encoding.CodePages": {
        "type": "Transitive",
        "resolved": "4.6.0",
        "contentHash": "OCUK9C/U97+UheVwo+JE+IUcKySUE3Oe+BcHhVtQrvmKSUFLrUDO8B5zEPRL6mBGbczxZp4w1boSck6/fw4dog==",
        "dependencies": {
          "Microsoft.NETCore.Platforms": "3.0.0"
        }
      },
      "System.Text.Encoding.Extensions": {
        "type": "Transitive",
        "resolved": "4.3.0",
        "contentHash": "YVMK0Bt/A43RmwizJoZ22ei2nmrhobgeiYwFzC4YAN+nue8RF6djXDMog0UCn+brerQoYVyaS+ghy9P/MUVcmw==",
        "dependencies": {
          "Microsoft.NETCore.Platforms": "1.1.0",
          "Microsoft.NETCore.Targets": "1.1.0",
          "System.Runtime": "4.3.0",
          "System.Text.Encoding": "4.3.0",
          "runtime.any.System.Text.Encoding.Extensions": "4.3.0"
        }
      },
      "System.Text.Encodings.Web": {
        "type": "Transitive",
        "resolved": "6.0.0",
        "contentHash": "Vg8eB5Tawm1IFqj4TVK1czJX89rhFxJo9ELqc/Eiq0eXy13RK00eubyU6TJE6y+GQXjyV5gSfiewDUZjQgSE0w==",
        "dependencies": {
          "System.Runtime.CompilerServices.Unsafe": "6.0.0"
        }
      },
      "System.Threading.AccessControl": {
        "type": "Transitive",
        "resolved": "4.6.0",
        "contentHash": "Zqg73v4Yqfhv6AHA43KMU14X21U7WgjT/K/GXTJuG1g4kRmeApfcIWT90Fpemer9bpU47ivt7vE9pvRkGDm24A==",
        "dependencies": {
          "System.Security.AccessControl": "4.6.0",
          "System.Security.Principal.Windows": "4.6.0"
        }
      },
      "System.Threading.Overlapped": {
        "type": "Transitive",
        "resolved": "4.3.0",
        "contentHash": "m3HQ2dPiX/DSTpf+yJt8B0c+SRvzfqAJKx+QDWi+VLhz8svLT23MVjEOHPF/KiSLeArKU/iHescrbLd3yVgyNg==",
        "dependencies": {
          "Microsoft.NETCore.Platforms": "1.1.0",
          "System.Resources.ResourceManager": "4.3.0",
          "System.Runtime": "4.3.0",
          "System.Runtime.Handles": "4.3.0"
        }
      },
      "System.Threading.Tasks": {
        "type": "Transitive",
        "resolved": "4.3.0",
        "contentHash": "LbSxKEdOUhVe8BezB/9uOGGppt+nZf6e1VFyw6v3DN6lqitm0OSn2uXMOdtP0M3W4iMcqcivm2J6UgqiwwnXiA==",
        "dependencies": {
          "Microsoft.NETCore.Platforms": "1.1.0",
          "Microsoft.NETCore.Targets": "1.1.0",
          "System.Runtime": "4.3.0",
          "runtime.any.System.Threading.Tasks": "4.3.0"
        }
      },
      "System.Threading.Timer": {
        "type": "Transitive",
        "resolved": "4.3.0",
        "contentHash": "Z6YfyYTCg7lOZjJzBjONJTFKGN9/NIYKSxhU5GRd+DTwHSZyvWp1xuI5aR+dLg+ayyC5Xv57KiY4oJ0tMO89fQ==",
        "dependencies": {
          "Microsoft.NETCore.Platforms": "1.1.0",
          "Microsoft.NETCore.Targets": "1.1.0",
          "System.Runtime": "4.3.0",
          "runtime.any.System.Threading.Timer": "4.3.0"
        }
      },
      "System.Windows.Extensions": {
        "type": "Transitive",
        "resolved": "4.6.0",
        "contentHash": "GL4izk0KgeyXklUOHViAk7y1IOYVYcn8nDpJZgcCqNzTGv2xd+8rgGgMKMo8G9nvfEuRCrNxWnGc74EiuYH2YA==",
        "dependencies": {
          "System.Drawing.Common": "4.6.0"
        }
      }
    }
  }
}<|MERGE_RESOLUTION|>--- conflicted
+++ resolved
@@ -2009,7 +2009,6 @@
       "Azure.Bicep.Core": {
         "type": "Project",
         "dependencies": {
-<<<<<<< HEAD
           "Azure.Bicep.Types": "[0.2.34, )",
           "Azure.Bicep.Types.Az": "[0.2.34, )",
           "Azure.Bicep.Types.K8s": "[0.1.11, )",
@@ -2027,46 +2026,27 @@
           "Newtonsoft.Json": "[13.0.1, )",
           "System.Collections.Immutable": "[6.0.0, )",
           "System.IO.Abstractions": "[17.1.1, )"
-=======
-          "Azure.Bicep.Types": "0.2.34",
-          "Azure.Bicep.Types.Az": "0.2.34",
-          "Azure.Bicep.Types.K8s": "0.1.11",
-          "Azure.Containers.ContainerRegistry": "1.1.0-beta.4",
-          "Azure.Deployments.Core": "1.0.676",
-          "Azure.Deployments.Expression": "1.0.676",
-          "Azure.Deployments.Templates": "1.0.676",
-          "Azure.Identity": "1.6.1",
-          "Azure.ResourceManager.Resources": "1.3.0",
-          "JsonPatch.Net": "1.1.2",
-          "JsonPath.Net": "0.2.1",
-          "Microsoft.Extensions.Configuration": "6.0.1",
-          "Microsoft.Extensions.Configuration.Binder": "6.0.0",
-          "Microsoft.Extensions.Configuration.Json": "6.0.0",
-          "Newtonsoft.Json": "13.0.1",
-          "System.Collections.Immutable": "6.0.0",
-          "System.IO.Abstractions": "17.1.1"
->>>>>>> 094d2e9b
         }
       },
       "Azure.Bicep.RegistryModuleTool": {
         "type": "Project",
         "dependencies": {
-          "Azure.Bicep.Core": "1.0.0",
-          "DiffPlex": "1.7.1",
-          "FluentAssertions": "6.7.0",
-          "JsonPath.Net": "0.2.1",
-          "JsonSchema.Net": "3.2.0",
-          "Markdig": "0.30.3",
-          "Microsoft.Extensions.Logging": "6.0.0",
-          "Microsoft.Extensions.Logging.Console": "6.0.0",
-          "Serilog.Extensions.Hosting": "5.0.1",
-          "Serilog.Sinks.Console": "4.0.1",
-          "Serilog.Sinks.TextWriter": "2.1.0",
-          "System.CommandLine": "2.0.0-beta4.22272.1",
-          "System.CommandLine.Hosting": "0.4.0-alpha.22272.1",
-          "System.CommandLine.NamingConventionBinder": "2.0.0-beta4.22272.1",
-          "System.CommandLine.Rendering": "0.4.0-alpha.22272.1",
-          "System.IO.Abstractions": "17.1.1"
+          "Azure.Bicep.Core": "[1.0.0, )",
+          "DiffPlex": "[1.7.1, )",
+          "FluentAssertions": "[6.7.0, )",
+          "JsonPath.Net": "[0.2.1, )",
+          "JsonSchema.Net": "[3.2.0, )",
+          "Markdig": "[0.30.3, )",
+          "Microsoft.Extensions.Logging": "[6.0.0, )",
+          "Microsoft.Extensions.Logging.Console": "[6.0.0, )",
+          "Serilog.Extensions.Hosting": "[5.0.1, )",
+          "Serilog.Sinks.Console": "[4.0.1, )",
+          "Serilog.Sinks.TextWriter": "[2.1.0, )",
+          "System.CommandLine": "[2.0.0-beta4.22272.1, )",
+          "System.CommandLine.Hosting": "[0.4.0-alpha.22272.1, )",
+          "System.CommandLine.NamingConventionBinder": "[2.0.0-beta4.22272.1, )",
+          "System.CommandLine.Rendering": "[0.4.0-alpha.22272.1, )",
+          "System.IO.Abstractions": "[17.1.1, )"
         }
       }
     },
