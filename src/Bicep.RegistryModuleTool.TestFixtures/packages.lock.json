--- conflicted
+++ resolved
@@ -2333,11 +2333,7 @@
           "Microsoft.NET.Test.Sdk": "[17.8.0, )",
           "Moq": "[4.18.4, )",
           "Newtonsoft.Json.Schema": "[3.0.15, )",
-<<<<<<< HEAD
-          "System.IO.Abstractions.TestingHelpers": "[20.0.4, )"
-=======
           "System.IO.Abstractions.TestingHelpers": "[20.0.15, )"
->>>>>>> a534d045
         }
       },
       "bicep.langserver": {
