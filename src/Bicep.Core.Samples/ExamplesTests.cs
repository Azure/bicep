// Copyright (c) Microsoft Corporation.
// Licensed under the MIT License.

using System;
using System.Collections.Generic;
using System.Diagnostics.CodeAnalysis;
using System.IO;
using System.Linq;
using System.Reflection;
using Bicep.Core.Diagnostics;
using Bicep.Core.Emit;
using Bicep.Core.FileSystem;
using Bicep.Core.PrettyPrint;
using Bicep.Core.PrettyPrint.Options;
using Bicep.Core.Semantics;
using Bicep.Core.TypeSystem.Az;
using Bicep.Core.UnitTests.Assertions;
using Bicep.Core.UnitTests;
using Bicep.Core.UnitTests.Utils;
using Bicep.Core.Workspaces;
using FluentAssertions;
using FluentAssertions.Execution;
using Microsoft.VisualStudio.TestTools.UnitTesting;
using Newtonsoft.Json;
using Newtonsoft.Json.Linq;
using Bicep.Core.Configuration;
using Bicep.Core.Registry;

namespace Bicep.Core.Samples
{
    [TestClass]
    public class ExamplesTests
    {
        [NotNull]
        public TestContext? TestContext { get; set; }

        private class IndexFileEntry
        {
            public string? FilePath { get; set; }

            public string? Description { get; set; }
        }

        public class ExampleData
        {
            public ExampleData(string bicepStreamName, string jsonStreamName, string outputFolderName)
            {
                BicepStreamName = bicepStreamName;
                JsonStreamName = jsonStreamName;
                OutputFolderName = outputFolderName;
            }

            public string BicepStreamName { get; }

            public string JsonStreamName { get; }

            public string OutputFolderName { get; }

            public static string GetDisplayName(MethodInfo info, object[] data) => ((ExampleData)data[0]).BicepStreamName!;
        }

        private static string GetParentStreamName(string streamName)
            => Path.GetDirectoryName(streamName)!.Replace('\\', '/');

        private static IEnumerable<object[]> GetExampleData()
        {
            const string pathPrefix = "docs/examples/";
            const string bicepExtension = ".bicep";

            foreach (var streamName in typeof(ExamplesTests).Assembly.GetManifestResourceNames().Where(p => p.StartsWith(pathPrefix, StringComparison.Ordinal)))
            {
                var extension = Path.GetExtension(streamName);
                if (!StringComparer.OrdinalIgnoreCase.Equals(extension, bicepExtension))
                {
                    continue;
                }

                var outputFolderName = streamName
                    .Substring(0, streamName.Length - bicepExtension.Length)
                    .Substring(pathPrefix.Length)
                    .Replace('/', '_');

                var exampleData = new ExampleData(streamName, Path.ChangeExtension(streamName, "json"), outputFolderName);

                yield return new object[] { exampleData };
            }
        }

        private static bool IsPermittedMissingTypeDiagnostic(IDiagnostic diagnostic)
        {
            if (diagnostic.Code != "BCP081")
            {
                return false;
            }

            var permittedMissingTypeDiagnostics = new HashSet<string>(StringComparer.OrdinalIgnoreCase)
            {
                // To exclude a particular type for BCP081 (if there are missing types), add an entry of format:
                // "Resource type \"<type>\" does not have types available.",
            };

            return permittedMissingTypeDiagnostics.Contains(diagnostic.Message);
        }

        [TestMethod]
        public void ExampleData_should_return_a_number_of_records()
        {
            GetExampleData().Should().HaveCountGreaterOrEqualTo(30, "sanity check to ensure we're finding examples to test");
        }

        [DataTestMethod]
        [DynamicData(nameof(GetExampleData), DynamicDataSourceType.Method, DynamicDataDisplayNameDeclaringType = typeof(ExampleData), DynamicDataDisplayName = nameof(ExampleData.GetDisplayName))]
        [TestCategory(BaselineHelper.BaselineTestCategory)]
        public void ExampleIsValid(ExampleData example)
        {
            // save all the files in the containing directory to disk so that we can test module resolution
            var parentStream = GetParentStreamName(example.BicepStreamName);
            var outputDirectory = FileHelper.SaveEmbeddedResourcesWithPathPrefix(TestContext, typeof(ExamplesTests).Assembly, parentStream);
            var bicepFileName = Path.Combine(outputDirectory, Path.GetFileName(example.BicepStreamName));
            var jsonFileName = Path.Combine(outputDirectory, Path.GetFileName(example.JsonStreamName));

            var dispatcher = new ModuleDispatcher(BicepTestConstants.RegistryProvider);
            var sourceFileGrouping = SourceFileGroupingBuilder.Build(BicepTestConstants.FileResolver, dispatcher, new Workspace(), PathHelper.FilePathToFileUrl(bicepFileName));
<<<<<<< HEAD
            var configuration = BicepTestConstants.BuiltInConfigurationWithAnalyzersDisabled;
            var compilation = new Compilation(AzResourceTypeProvider.CreateWithAzTypes(), sourceFileGrouping, configuration);
=======
            var configHelper = new ConfigHelper(null, BicepTestConstants.FileResolver).GetDisabledLinterConfig();
            var compilation = new Compilation(BicepTestConstants.NamespaceProvider, sourceFileGrouping, configHelper);
>>>>>>> 13e14622
            var emitter = new TemplateEmitter(compilation.GetEntrypointSemanticModel(), EmitterSettingsHelper.DefaultTestSettings);

            foreach (var (bicepFile, diagnostics) in compilation.GetAllDiagnosticsByBicepFile())
            {
                DiagnosticAssertions.DoWithDiagnosticAnnotations(
                    bicepFile,
                    diagnostics.Where(x => !IsPermittedMissingTypeDiagnostic(x)),
                    diagnostics => {
                        diagnostics.Should().BeEmpty("{0} should not have warnings or errors", bicepFile.FileUri.LocalPath);
                    });
            }

            // group assertion failures using AssertionScope, rather than reporting the first failure
            using (new AssertionScope())
            {
                var exampleExists = File.Exists(jsonFileName);
                exampleExists.Should().BeTrue($"Generated example \"{jsonFileName}\" should be checked in");

                using var stream = new MemoryStream();
                var result = emitter.Emit(stream);

                result.Status.Should().Be(EmitStatus.Succeeded);

                if (result.Status == EmitStatus.Succeeded)
                {
                    stream.Position = 0;
                    var generated = new StreamReader(stream).ReadToEnd();

                    var actual = JToken.Parse(generated);
                    File.WriteAllText(jsonFileName + ".actual", generated);

                    actual.Should().EqualWithJsonDiffOutput(
                        TestContext,
                        exampleExists ? JToken.Parse(File.ReadAllText(jsonFileName)) : new JObject(),
                        example.JsonStreamName,
                        jsonFileName + ".actual");

                    // validate that the template is parseable by the deployment engine
                    TemplateHelper.TemplateShouldBeValid(generated);
                }
            }
        }

        [DataTestMethod]
        [DynamicData(nameof(GetExampleData), DynamicDataSourceType.Method, DynamicDataDisplayNameDeclaringType = typeof(ExampleData), DynamicDataDisplayName = nameof(ExampleData.GetDisplayName))]
        [TestCategory(BaselineHelper.BaselineTestCategory)]
        public void ExampleIsValid_using_experimental_symbolic_names(ExampleData example)
        {
            example.JsonStreamName.Should().StartWith("docs/examples/");
            var relativeJsonStreamName = "experimental/symbolicnames/" + example.JsonStreamName.Substring("docs/examples/".Length);

            // save all the files in the containing directory to disk so that we can test module resolution
            var parentStream = GetParentStreamName(example.BicepStreamName);
            var outputDirectory = FileHelper.SaveEmbeddedResourcesWithPathPrefix(TestContext, typeof(ExamplesTests).Assembly, parentStream);
            var bicepFileName = Path.Combine(outputDirectory, Path.GetFileName(example.BicepStreamName));

            var jsonParentStream = GetParentStreamName($"Bicep.Core.Samples/{relativeJsonStreamName}");
            var jsonOutputDirectory = FileHelper.SaveEmbeddedResourcesWithPathPrefix(TestContext, typeof(ExamplesTests).Assembly, jsonParentStream);
            var jsonFileName = Path.Combine(jsonOutputDirectory, Path.GetFileName(relativeJsonStreamName));

            var dispatcher = new ModuleDispatcher(BicepTestConstants.RegistryProvider);
            var sourceFileGrouping = SourceFileGroupingBuilder.Build(BicepTestConstants.FileResolver, dispatcher, new Workspace(), PathHelper.FilePathToFileUrl(bicepFileName));
<<<<<<< HEAD
            var configuration = BicepTestConstants.BuiltInConfigurationWithAnalyzersDisabled;
            var compilation = new Compilation(AzResourceTypeProvider.CreateWithAzTypes(), sourceFileGrouping, configuration);
=======
            var configHelper = new ConfigHelper(null, BicepTestConstants.FileResolver).GetDisabledLinterConfig();
            var compilation = new Compilation(BicepTestConstants.NamespaceProvider, sourceFileGrouping, configHelper);
>>>>>>> 13e14622
            var emitter = new TemplateEmitter(compilation.GetEntrypointSemanticModel(), EmitterSettingsHelper.WithSymbolicNamesEnabled);

            foreach (var (bicepFile, diagnostics) in compilation.GetAllDiagnosticsByBicepFile())
            {
                DiagnosticAssertions.DoWithDiagnosticAnnotations(
                    bicepFile,
                    diagnostics.Where(x => !IsPermittedMissingTypeDiagnostic(x)),
                    diagnostics => {
                        diagnostics.Should().BeEmpty("{0} should not have warnings or errors", bicepFile.FileUri.LocalPath);
                    });
            }

            // group assertion failures using AssertionScope, rather than reporting the first failure
            using (new AssertionScope())
            {
                var exampleExists = File.Exists(jsonFileName);
                exampleExists.Should().BeTrue($"Generated example \"{jsonFileName}\" should be checked in");

                using var stream = new MemoryStream();
                var result = emitter.Emit(stream);

                result.Status.Should().Be(EmitStatus.Succeeded);

                if (result.Status == EmitStatus.Succeeded)
                {
                    stream.Position = 0;
                    var generated = new StreamReader(stream).ReadToEnd();

                    var actual = JToken.Parse(generated);
                    File.WriteAllText(jsonFileName + ".actual", generated);

                    actual.Should().EqualWithJsonDiffOutput(
                        TestContext,
                        exampleExists ? JToken.Parse(File.ReadAllText(jsonFileName)) : new JObject(),
                        $"src/Bicep.Core.Samples/Files/{relativeJsonStreamName}",
                        jsonFileName + ".actual");

                    // validate that the template is parseable by the deployment engine
                    TemplateHelper.TemplateShouldBeValid(generated);
                }
            }
        }

        [DataTestMethod]
        [DynamicData(nameof(GetExampleData), DynamicDataSourceType.Method, DynamicDataDisplayNameDeclaringType = typeof(ExampleData), DynamicDataDisplayName = nameof(ExampleData.GetDisplayName))]
        [TestCategory(BaselineHelper.BaselineTestCategory)]
        public void Example_uses_consistent_formatting(ExampleData example)
        {
            // save all the files in the containing directory to disk so that we can test module resolution
            var parentStream = GetParentStreamName(example.BicepStreamName);
            var outputDirectory = FileHelper.SaveEmbeddedResourcesWithPathPrefix(TestContext, typeof(ExamplesTests).Assembly, parentStream);

            var bicepFileName = Path.Combine(outputDirectory, Path.GetFileName(example.BicepStreamName));
            var originalContents = File.ReadAllText(bicepFileName);
            var program = ParserHelper.Parse(originalContents);

            var printOptions = new PrettyPrintOptions(NewlineOption.LF, IndentKindOption.Space, 2, true);

            var formattedContents = PrettyPrinter.PrintProgram(program, printOptions);
            formattedContents.Should().NotBeNull();

            File.WriteAllText(bicepFileName + ".formatted", formattedContents);

            originalContents.Should().EqualWithLineByLineDiffOutput(
                TestContext,
                formattedContents!,
                expectedLocation: example.BicepStreamName,
                actualLocation: bicepFileName + ".formatted");
        }

        [TestMethod]
        public void Examples_have_been_added_to_index_json()
        {
            var exampleData = GetExampleData().Select(x => (ExampleData)x[0]).ToArray();
            var indexFile = "docs/examples/index.json";
            var indexFileStream = typeof(ExamplesTests).Assembly.GetManifestResourceStream(indexFile);
            var indexContents = JsonConvert.DeserializeObject<IndexFileEntry[]>(new StreamReader(indexFileStream!).ReadToEnd());

            indexContents.Should().NotContain(x => string.IsNullOrWhiteSpace(x.FilePath));
            indexContents.Should().NotContain(x => string.IsNullOrWhiteSpace(x.Description));

            var indexFiles = indexContents!.Select(x => $"docs/examples/{x.FilePath}");
            var exampleFiles = exampleData.Select(x => x.BicepStreamName).Where(x => x.EndsWith("/main.bicep", StringComparison.Ordinal));

            exampleFiles.Should().BeSubsetOf(indexFiles, $"all \"main.bicep\" example files should be added to \"{indexFile}\"");
            indexFiles.Should().BeSubsetOf(exampleFiles, $"\"{indexFile}\" should only contain valid \"main.bicep\" example files");
        }

        [TestMethod]
        public void Example_folders_must_all_have_a_main_file()
        {
            var exampleData = GetExampleData().Select(x => (ExampleData)x[0]).ToArray();
            var parentDirs = exampleData.Select(x => GetParentStreamName(x.BicepStreamName));

            var mainFiles = exampleData.Select(x => x.BicepStreamName).Where(x => Path.GetFileName(x) == "main.bicep");
            var otherFiles = exampleData.Select(x => x.BicepStreamName).Where(x => Path.GetFileName(x) != "main.bicep");

            var mainFileDirs = new HashSet<string>(mainFiles.Select(x => GetParentStreamName(x)));

            using (new AssertionScope())
            {
                foreach (var bicepFile in otherFiles)
                {
                    var hasMainFileParent = mainFileDirs.Any(x => bicepFile.StartsWith(x, StringComparison.OrdinalIgnoreCase));
                    hasMainFileParent.Should().BeTrue($"expected \"{bicepFile}\" or one of its parent directories to contain a \"main.bicep\" file");
                }
            }
        }
    }
}<|MERGE_RESOLUTION|>--- conflicted
+++ resolved
@@ -121,13 +121,8 @@
 
             var dispatcher = new ModuleDispatcher(BicepTestConstants.RegistryProvider);
             var sourceFileGrouping = SourceFileGroupingBuilder.Build(BicepTestConstants.FileResolver, dispatcher, new Workspace(), PathHelper.FilePathToFileUrl(bicepFileName));
-<<<<<<< HEAD
             var configuration = BicepTestConstants.BuiltInConfigurationWithAnalyzersDisabled;
-            var compilation = new Compilation(AzResourceTypeProvider.CreateWithAzTypes(), sourceFileGrouping, configuration);
-=======
-            var configHelper = new ConfigHelper(null, BicepTestConstants.FileResolver).GetDisabledLinterConfig();
-            var compilation = new Compilation(BicepTestConstants.NamespaceProvider, sourceFileGrouping, configHelper);
->>>>>>> 13e14622
+            var compilation = new Compilation(BicepTestConstants.NamespaceProvider, sourceFileGrouping, configuration);
             var emitter = new TemplateEmitter(compilation.GetEntrypointSemanticModel(), EmitterSettingsHelper.DefaultTestSettings);
 
             foreach (var (bicepFile, diagnostics) in compilation.GetAllDiagnosticsByBicepFile())
@@ -190,13 +185,8 @@
 
             var dispatcher = new ModuleDispatcher(BicepTestConstants.RegistryProvider);
             var sourceFileGrouping = SourceFileGroupingBuilder.Build(BicepTestConstants.FileResolver, dispatcher, new Workspace(), PathHelper.FilePathToFileUrl(bicepFileName));
-<<<<<<< HEAD
             var configuration = BicepTestConstants.BuiltInConfigurationWithAnalyzersDisabled;
-            var compilation = new Compilation(AzResourceTypeProvider.CreateWithAzTypes(), sourceFileGrouping, configuration);
-=======
-            var configHelper = new ConfigHelper(null, BicepTestConstants.FileResolver).GetDisabledLinterConfig();
-            var compilation = new Compilation(BicepTestConstants.NamespaceProvider, sourceFileGrouping, configHelper);
->>>>>>> 13e14622
+            var compilation = new Compilation(BicepTestConstants.NamespaceProvider, sourceFileGrouping, configuration);
             var emitter = new TemplateEmitter(compilation.GetEntrypointSemanticModel(), EmitterSettingsHelper.WithSymbolicNamesEnabled);
 
             foreach (var (bicepFile, diagnostics) in compilation.GetAllDiagnosticsByBicepFile())
