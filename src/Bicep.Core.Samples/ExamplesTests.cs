// Copyright (c) Microsoft Corporation.
// Licensed under the MIT License.

using System;
using System.Collections.Generic;
using System.Diagnostics.CodeAnalysis;
using System.IO;
using System.Linq;
using System.Reflection;
using Bicep.Core.Diagnostics;
using Bicep.Core.Emit;
using Bicep.Core.FileSystem;
using Bicep.Core.PrettyPrint;
using Bicep.Core.PrettyPrint.Options;
using Bicep.Core.Semantics;
using Bicep.Core.TypeSystem.Az;
using Bicep.Core.UnitTests.Assertions;
using Bicep.Core.UnitTests;
using Bicep.Core.UnitTests.Utils;
using Bicep.Core.Workspaces;
using FluentAssertions;
using FluentAssertions.Execution;
using Microsoft.VisualStudio.TestTools.UnitTesting;
using Newtonsoft.Json;
using Newtonsoft.Json.Linq;
using Bicep.Core.Configuration;
using Bicep.Core.Registry;

namespace Bicep.Core.Samples
{
    [TestClass]
    public class ExamplesTests
    {
        [NotNull]
        public TestContext? TestContext { get; set; }

        private class IndexFileEntry
        {
            public string? FilePath { get; set; }

            public string? Description { get; set; }
        }

        public class ExampleData
        {
            public ExampleData(string bicepStreamName, string jsonStreamName, string outputFolderName)
            {
                BicepStreamName = bicepStreamName;
                JsonStreamName = jsonStreamName;
                OutputFolderName = outputFolderName;
            }

            public string BicepStreamName { get; }

            public string JsonStreamName { get; }

            public string OutputFolderName { get; }

            public static string GetDisplayName(MethodInfo info, object[] data) => ((ExampleData)data[0]).BicepStreamName!;
        }

        private static string GetParentStreamName(string streamName)
            => Path.GetDirectoryName(streamName)!.Replace('\\', '/');

        private static IEnumerable<object[]> GetExampleData()
        {
            const string pathPrefix = "docs/examples/";
            const string bicepExtension = ".bicep";

            foreach (var streamName in typeof(ExamplesTests).Assembly.GetManifestResourceNames().Where(p => p.StartsWith(pathPrefix, StringComparison.Ordinal)))
            {
                var extension = Path.GetExtension(streamName);
                if (!StringComparer.OrdinalIgnoreCase.Equals(extension, bicepExtension))
                {
                    continue;
                }

                var outputFolderName = streamName
                    .Substring(0, streamName.Length - bicepExtension.Length)
                    .Substring(pathPrefix.Length)
                    .Replace('/', '_');

                var exampleData = new ExampleData(streamName, Path.ChangeExtension(streamName, "json"), outputFolderName);

                yield return new object[] { exampleData };
            }
        }

        private static bool IsPermittedMissingTypeDiagnostic(IDiagnostic diagnostic)
        {
            if (diagnostic.Code != "BCP081")
            {
                return false;
            }

            var permittedMissingTypeDiagnostics = new HashSet<string>(StringComparer.OrdinalIgnoreCase)
            {
                // To exclude a particular type for BCP081 (if there are missing types), add an entry of format:
                // "Resource type \"<type>\" does not have types available.",
            };

            return permittedMissingTypeDiagnostics.Contains(diagnostic.Message);
        }

        [TestMethod]
        public void ExampleData_should_return_a_number_of_records()
        {
            GetExampleData().Should().HaveCountGreaterOrEqualTo(30, "sanity check to ensure we're finding examples to test");
        }

        [DataTestMethod]
        [DynamicData(nameof(GetExampleData), DynamicDataSourceType.Method, DynamicDataDisplayNameDeclaringType = typeof(ExampleData), DynamicDataDisplayName = nameof(ExampleData.GetDisplayName))]
        [TestCategory(BaselineHelper.BaselineTestCategory)]
        public void ExampleIsValid(ExampleData example)
        {
            // save all the files in the containing directory to disk so that we can test module resolution
            var parentStream = GetParentStreamName(example.BicepStreamName);
            var outputDirectory = FileHelper.SaveEmbeddedResourcesWithPathPrefix(TestContext, typeof(ExamplesTests).Assembly, parentStream);
            var bicepFileName = Path.Combine(outputDirectory, Path.GetFileName(example.BicepStreamName));
            var jsonFileName = Path.Combine(outputDirectory, Path.GetFileName(example.JsonStreamName));

            var dispatcher = new ModuleDispatcher(BicepTestConstants.RegistryProvider);
            var sourceFileGrouping = SourceFileGroupingBuilder.Build(BicepTestConstants.FileResolver, dispatcher, new Workspace(), PathHelper.FilePathToFileUrl(bicepFileName));
<<<<<<< HEAD
            var configHelper = new ConfigHelper(null, BicepTestConstants.FileResolver).GetDisabledLinterConfig();
            var compilation = new Compilation(BicepTestConstants.NamespaceProvider, sourceFileGrouping, configHelper);
            var emitter = new TemplateEmitter(compilation.GetEntrypointSemanticModel(), BicepTestConstants.EmitterSettings);
=======
            var configuration = BicepTestConstants.BuiltInConfigurationWithAnalyzersDisabled;
            var compilation = new Compilation(BicepTestConstants.NamespaceProvider, sourceFileGrouping, configuration);
            var emitter = new TemplateEmitter(compilation.GetEntrypointSemanticModel(), EmitterSettingsHelper.DefaultTestSettings);
>>>>>>> 9e3d155a

            foreach (var (bicepFile, diagnostics) in compilation.GetAllDiagnosticsByBicepFile())
            {
                DiagnosticAssertions.DoWithDiagnosticAnnotations(
                    bicepFile,
                    diagnostics.Where(x => !IsPermittedMissingTypeDiagnostic(x)),
                    diagnostics => {
                        diagnostics.Should().BeEmpty("{0} should not have warnings or errors", bicepFile.FileUri.LocalPath);
                    });
            }

            // group assertion failures using AssertionScope, rather than reporting the first failure
            using (new AssertionScope())
            {
                var exampleExists = File.Exists(jsonFileName);
                exampleExists.Should().BeTrue($"Generated example \"{jsonFileName}\" should be checked in");

                using var stream = new MemoryStream();
                var result = emitter.Emit(stream);

                result.Status.Should().Be(EmitStatus.Succeeded);

                if (result.Status == EmitStatus.Succeeded)
                {
                    stream.Position = 0;
                    var generated = new StreamReader(stream).ReadToEnd();

                    var actual = JToken.Parse(generated);
                    File.WriteAllText(jsonFileName + ".actual", generated);

                    actual.Should().EqualWithJsonDiffOutput(
                        TestContext,
                        exampleExists ? JToken.Parse(File.ReadAllText(jsonFileName)) : new JObject(),
                        example.JsonStreamName,
                        jsonFileName + ".actual");

                    // validate that the template is parseable by the deployment engine
                    TemplateHelper.TemplateShouldBeValid(generated);
                }
            }
        }

        [DataTestMethod]
        [DynamicData(nameof(GetExampleData), DynamicDataSourceType.Method, DynamicDataDisplayNameDeclaringType = typeof(ExampleData), DynamicDataDisplayName = nameof(ExampleData.GetDisplayName))]
        [TestCategory(BaselineHelper.BaselineTestCategory)]
        public void ExampleIsValid_using_experimental_symbolic_names(ExampleData example)
        {
            example.JsonStreamName.Should().StartWith("docs/examples/");
            var relativeJsonStreamName = "experimental/symbolicnames/" + example.JsonStreamName.Substring("docs/examples/".Length);

            // save all the files in the containing directory to disk so that we can test module resolution
            var parentStream = GetParentStreamName(example.BicepStreamName);
            var outputDirectory = FileHelper.SaveEmbeddedResourcesWithPathPrefix(TestContext, typeof(ExamplesTests).Assembly, parentStream);
            var bicepFileName = Path.Combine(outputDirectory, Path.GetFileName(example.BicepStreamName));

            var jsonParentStream = GetParentStreamName($"Bicep.Core.Samples/{relativeJsonStreamName}");
            var jsonOutputDirectory = FileHelper.SaveEmbeddedResourcesWithPathPrefix(TestContext, typeof(ExamplesTests).Assembly, jsonParentStream);
            var jsonFileName = Path.Combine(jsonOutputDirectory, Path.GetFileName(relativeJsonStreamName));

            var dispatcher = new ModuleDispatcher(BicepTestConstants.RegistryProvider);
            var sourceFileGrouping = SourceFileGroupingBuilder.Build(BicepTestConstants.FileResolver, dispatcher, new Workspace(), PathHelper.FilePathToFileUrl(bicepFileName));
<<<<<<< HEAD
            var configHelper = new ConfigHelper(null, BicepTestConstants.FileResolver).GetDisabledLinterConfig();
            var compilation = new Compilation(BicepTestConstants.NamespaceProvider, sourceFileGrouping, configHelper);
            var emitter = new TemplateEmitter(compilation.GetEntrypointSemanticModel(), BicepTestConstants.EmitterSettingsWithSymbolicNames);
=======
            var configuration = BicepTestConstants.BuiltInConfigurationWithAnalyzersDisabled;
            var compilation = new Compilation(BicepTestConstants.NamespaceProvider, sourceFileGrouping, configuration);
            var emitter = new TemplateEmitter(compilation.GetEntrypointSemanticModel(), EmitterSettingsHelper.WithSymbolicNamesEnabled);
>>>>>>> 9e3d155a

            foreach (var (bicepFile, diagnostics) in compilation.GetAllDiagnosticsByBicepFile())
            {
                DiagnosticAssertions.DoWithDiagnosticAnnotations(
                    bicepFile,
                    diagnostics.Where(x => !IsPermittedMissingTypeDiagnostic(x)),
                    diagnostics => {
                        diagnostics.Should().BeEmpty("{0} should not have warnings or errors", bicepFile.FileUri.LocalPath);
                    });
            }

            // group assertion failures using AssertionScope, rather than reporting the first failure
            using (new AssertionScope())
            {
                var exampleExists = File.Exists(jsonFileName);
                exampleExists.Should().BeTrue($"Generated example \"{jsonFileName}\" should be checked in");

                using var stream = new MemoryStream();
                var result = emitter.Emit(stream);

                result.Status.Should().Be(EmitStatus.Succeeded);

                if (result.Status == EmitStatus.Succeeded)
                {
                    stream.Position = 0;
                    var generated = new StreamReader(stream).ReadToEnd();

                    var actual = JToken.Parse(generated);
                    File.WriteAllText(jsonFileName + ".actual", generated);

                    actual.Should().EqualWithJsonDiffOutput(
                        TestContext,
                        exampleExists ? JToken.Parse(File.ReadAllText(jsonFileName)) : new JObject(),
                        $"src/Bicep.Core.Samples/Files/{relativeJsonStreamName}",
                        jsonFileName + ".actual");

                    // validate that the template is parseable by the deployment engine
                    TemplateHelper.TemplateShouldBeValid(generated);
                }
            }
        }

        [DataTestMethod]
        [DynamicData(nameof(GetExampleData), DynamicDataSourceType.Method, DynamicDataDisplayNameDeclaringType = typeof(ExampleData), DynamicDataDisplayName = nameof(ExampleData.GetDisplayName))]
        [TestCategory(BaselineHelper.BaselineTestCategory)]
        public void Example_uses_consistent_formatting(ExampleData example)
        {
            // save all the files in the containing directory to disk so that we can test module resolution
            var parentStream = GetParentStreamName(example.BicepStreamName);
            var outputDirectory = FileHelper.SaveEmbeddedResourcesWithPathPrefix(TestContext, typeof(ExamplesTests).Assembly, parentStream);

            var bicepFileName = Path.Combine(outputDirectory, Path.GetFileName(example.BicepStreamName));
            var originalContents = File.ReadAllText(bicepFileName);
            var program = ParserHelper.Parse(originalContents);

            var printOptions = new PrettyPrintOptions(NewlineOption.LF, IndentKindOption.Space, 2, true);

            var formattedContents = PrettyPrinter.PrintProgram(program, printOptions);
            formattedContents.Should().NotBeNull();

            File.WriteAllText(bicepFileName + ".formatted", formattedContents);

            originalContents.Should().EqualWithLineByLineDiffOutput(
                TestContext,
                formattedContents!,
                expectedLocation: example.BicepStreamName,
                actualLocation: bicepFileName + ".formatted");
        }

        [TestMethod]
        public void Examples_have_been_added_to_index_json()
        {
            var exampleData = GetExampleData().Select(x => (ExampleData)x[0]).ToArray();
            var indexFile = "docs/examples/index.json";
            var indexFileStream = typeof(ExamplesTests).Assembly.GetManifestResourceStream(indexFile);
            var indexContents = JsonConvert.DeserializeObject<IndexFileEntry[]>(new StreamReader(indexFileStream!).ReadToEnd());

            indexContents.Should().NotContain(x => string.IsNullOrWhiteSpace(x.FilePath));
            indexContents.Should().NotContain(x => string.IsNullOrWhiteSpace(x.Description));

            var indexFiles = indexContents!.Select(x => $"docs/examples/{x.FilePath}");
            var exampleFiles = exampleData.Select(x => x.BicepStreamName).Where(x => x.EndsWith("/main.bicep", StringComparison.Ordinal));

            exampleFiles.Should().BeSubsetOf(indexFiles, $"all \"main.bicep\" example files should be added to \"{indexFile}\"");
            indexFiles.Should().BeSubsetOf(exampleFiles, $"\"{indexFile}\" should only contain valid \"main.bicep\" example files");
        }

        [TestMethod]
        public void Example_folders_must_all_have_a_main_file()
        {
            var exampleData = GetExampleData().Select(x => (ExampleData)x[0]).ToArray();
            var parentDirs = exampleData.Select(x => GetParentStreamName(x.BicepStreamName));

            var mainFiles = exampleData.Select(x => x.BicepStreamName).Where(x => Path.GetFileName(x) == "main.bicep");
            var otherFiles = exampleData.Select(x => x.BicepStreamName).Where(x => Path.GetFileName(x) != "main.bicep");

            var mainFileDirs = new HashSet<string>(mainFiles.Select(x => GetParentStreamName(x)));

            using (new AssertionScope())
            {
                foreach (var bicepFile in otherFiles)
                {
                    var hasMainFileParent = mainFileDirs.Any(x => bicepFile.StartsWith(x, StringComparison.OrdinalIgnoreCase));
                    hasMainFileParent.Should().BeTrue($"expected \"{bicepFile}\" or one of its parent directories to contain a \"main.bicep\" file");
                }
            }
        }
    }
}<|MERGE_RESOLUTION|>--- conflicted
+++ resolved
@@ -121,15 +121,9 @@
 
             var dispatcher = new ModuleDispatcher(BicepTestConstants.RegistryProvider);
             var sourceFileGrouping = SourceFileGroupingBuilder.Build(BicepTestConstants.FileResolver, dispatcher, new Workspace(), PathHelper.FilePathToFileUrl(bicepFileName));
-<<<<<<< HEAD
-            var configHelper = new ConfigHelper(null, BicepTestConstants.FileResolver).GetDisabledLinterConfig();
-            var compilation = new Compilation(BicepTestConstants.NamespaceProvider, sourceFileGrouping, configHelper);
-            var emitter = new TemplateEmitter(compilation.GetEntrypointSemanticModel(), BicepTestConstants.EmitterSettings);
-=======
             var configuration = BicepTestConstants.BuiltInConfigurationWithAnalyzersDisabled;
             var compilation = new Compilation(BicepTestConstants.NamespaceProvider, sourceFileGrouping, configuration);
-            var emitter = new TemplateEmitter(compilation.GetEntrypointSemanticModel(), EmitterSettingsHelper.DefaultTestSettings);
->>>>>>> 9e3d155a
+            var emitter = new TemplateEmitter(compilation.GetEntrypointSemanticModel(), BicepTestConstants.EmitterSettings);
 
             foreach (var (bicepFile, diagnostics) in compilation.GetAllDiagnosticsByBicepFile())
             {
@@ -191,15 +185,9 @@
 
             var dispatcher = new ModuleDispatcher(BicepTestConstants.RegistryProvider);
             var sourceFileGrouping = SourceFileGroupingBuilder.Build(BicepTestConstants.FileResolver, dispatcher, new Workspace(), PathHelper.FilePathToFileUrl(bicepFileName));
-<<<<<<< HEAD
-            var configHelper = new ConfigHelper(null, BicepTestConstants.FileResolver).GetDisabledLinterConfig();
-            var compilation = new Compilation(BicepTestConstants.NamespaceProvider, sourceFileGrouping, configHelper);
-            var emitter = new TemplateEmitter(compilation.GetEntrypointSemanticModel(), BicepTestConstants.EmitterSettingsWithSymbolicNames);
-=======
             var configuration = BicepTestConstants.BuiltInConfigurationWithAnalyzersDisabled;
             var compilation = new Compilation(BicepTestConstants.NamespaceProvider, sourceFileGrouping, configuration);
-            var emitter = new TemplateEmitter(compilation.GetEntrypointSemanticModel(), EmitterSettingsHelper.WithSymbolicNamesEnabled);
->>>>>>> 9e3d155a
+            var emitter = new TemplateEmitter(compilation.GetEntrypointSemanticModel(), BicepTestConstants.EmitterSettingsWithSymbolicNames);
 
             foreach (var (bicepFile, diagnostics) in compilation.GetAllDiagnosticsByBicepFile())
             {
