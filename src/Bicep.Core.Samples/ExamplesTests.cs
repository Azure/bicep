// Copyright (c) Microsoft Corporation.
// Licensed under the MIT License.

using System;
using System.Collections.Generic;
using System.Diagnostics.CodeAnalysis;
using System.IO;
using System.Linq;
using System.Reflection;
using Bicep.Core.Diagnostics;
using Bicep.Core.Emit;
using Bicep.Core.FileSystem;
using Bicep.Core.PrettyPrint;
using Bicep.Core.PrettyPrint.Options;
using Bicep.Core.Semantics;
using Bicep.Core.Syntax;
using Bicep.Core.TypeSystem.Az;
using Bicep.Core.UnitTests.Assertions;
using Bicep.Core.UnitTests.Utils;
using Bicep.Core.Workspaces;
using FluentAssertions;
using FluentAssertions.Execution;
using Microsoft.VisualStudio.TestTools.UnitTesting;
using Newtonsoft.Json;
using Newtonsoft.Json.Linq;

namespace Bicep.Core.Samples
{
    [TestClass]
    public class ExamplesTests
    {
        [NotNull]
        public TestContext? TestContext { get; set; }

        public class ExampleData
        {
            public ExampleData(string bicepStreamName, string jsonStreamName, string outputFolderName)
            {
                BicepStreamName = bicepStreamName;
                JsonStreamName = jsonStreamName;
                OutputFolderName = outputFolderName;
            }

            public string BicepStreamName { get; }

            public string JsonStreamName { get; }

            public string OutputFolderName { get; }

            public static string GetDisplayName(MethodInfo info, object[] data) => ((ExampleData)data[0]).BicepStreamName!;
        }

        private static IEnumerable<object[]> GetExampleData()
        {
            const string pathPrefix = "docs/examples/";
            const string bicepExtension = ".bicep";

            foreach (var streamName in typeof(ExamplesTests).Assembly.GetManifestResourceNames().Where(p => p.StartsWith(pathPrefix, StringComparison.Ordinal)))
            {
                var extension = Path.GetExtension(streamName);
                if (!StringComparer.OrdinalIgnoreCase.Equals(extension, bicepExtension))
                {
                    continue;
                }

                var outputFolderName = streamName
                    .Substring(0, streamName.Length - bicepExtension.Length)
                    .Substring(pathPrefix.Length)
                    .Replace('/', '_');

                var exampleData = new ExampleData(streamName, Path.ChangeExtension(streamName, "json"), outputFolderName);

                yield return new object[] { exampleData };
            }
        }

        private static bool IsPermittedMissingTypeDiagnostic(Diagnostic diagnostic)
        {
            if (diagnostic.Code != "BCP081")
            {
                return false;
            }

            var permittedMissingTypeDiagnostics = new HashSet<string>(StringComparer.OrdinalIgnoreCase)
            {
                "Resource type \"Microsoft.AppConfiguration/configurationStores@2020-07-01-preview\" does not have types available.",
                "Resource type \"Microsoft.AppConfiguration/configurationStores/keyValues@2020-07-01-preview\" does not have types available.",
                "Resource type \"Microsoft.DataFactory/factories/pipelines@2018-06-01\" does not have types available.",
                "Resource type \"Microsoft.KeyVault/vaults@2019-06-01\" does not have types available.",
                "Resource type \"Microsoft.KeyVault/vaults/keys@2019-09-01\" does not have types available.",
                "Resource type \"Microsoft.KeyVault/vaults/secrets@2019-09-01\" does not have types available.",
                "Resource type \"Microsoft.KeyVault/vaults/secrets@2018-02-14\" does not have types available.",
                "Resource type \"microsoft.network/networkSecurityGroups@2020-08-01\" does not have types available.",
                "Resource type \"Microsoft.OperationalInsights/workspaces/providers/diagnosticSettings@2017-05-01-preview\" does not have types available.",
                "Resource type \"Microsoft.Sql/servers@2020-02-02-preview\" does not have types available.",
                "Resource type \"Microsoft.Sql/servers/databases@2020-02-02-preview\" does not have types available.",
                "Resource type \"Microsoft.Sql/servers/databases/transparentDataEncryption@2017-03-01-preview\" does not have types available.",
                "Resource type \"microsoft.web/serverFarms@2018-11-01\" does not have types available.",
                "Resource type \"Microsoft.Web/sites/config@2018-11-01\" does not have types available.",
                "Resource type \"Microsoft.Web/sites/config@2020-06-01\" does not have types available.",
<<<<<<< HEAD
                "Resource type \"Microsoft.Web/sites/siteextensions@2020-06-01\" does not have types available."
=======
                "Resource type \"Microsoft.KeyVault/vaults/secrets@2019-09-01\" does not have types available.",
                "Resource type \"Microsoft.KeyVault/vaults@2019-06-01\" does not have types available.",
                "Resource type \"microsoft.network/networkSecurityGroups@2020-08-01\" does not have types available.",
                "Resource type \"Microsoft.Web/sites/siteextensions@2020-06-01\" does not have types available.",
                "Resource type \"Microsoft.DesktopVirtualization/hostpools/providers/diagnosticSettings@2017-05-01-preview\" does not have types available.",
                "Resource type \"Microsoft.DesktopVirtualization/workspaces/providers/diagnosticSettings@2017-05-01-preview\" does not have types available."                
>>>>>>> 6baaaeba
            };

            return permittedMissingTypeDiagnostics.Contains(diagnostic.Message);
        }

        [TestMethod]
        public void ExampleData_should_return_a_number_of_records()
        {
            GetExampleData().Should().HaveCountGreaterOrEqualTo(30, "sanity check to ensure we're finding examples to test");
        }

        [DataTestMethod]
        [DynamicData(nameof(GetExampleData), DynamicDataSourceType.Method, DynamicDataDisplayNameDeclaringType = typeof(ExampleData), DynamicDataDisplayName = nameof(ExampleData.GetDisplayName))]
        public void ExampleIsValid(ExampleData example)
        {
            // save all the files in the containing directory to disk so that we can test module resolution
            var parentStream = Path.GetDirectoryName(example.BicepStreamName)!.Replace('\\', '/');
            var outputDirectory = FileHelper.SaveEmbeddedResourcesWithPathPrefix(TestContext, typeof(ExamplesTests).Assembly, example.OutputFolderName, parentStream);
            var bicepFileName = Path.Combine(outputDirectory, Path.GetFileName(example.BicepStreamName));
            var jsonFileName = Path.Combine(outputDirectory, Path.GetFileName(example.JsonStreamName));
            
            var syntaxTreeGrouping = SyntaxTreeGroupingBuilder.Build(new FileResolver(), new Workspace(), PathHelper.FilePathToFileUrl(bicepFileName));
            var compilation = new Compilation(new AzResourceTypeProvider(), syntaxTreeGrouping);
            var emitter = new TemplateEmitter(compilation.GetEntrypointSemanticModel());

            // group assertion failures using AssertionScope, rather than reporting the first failure
            using (new AssertionScope())
            {
                foreach (var (syntaxTree, diagnostics) in compilation.GetAllDiagnosticsBySyntaxTree())
                {
                    var nonPermittedDiagnostics = diagnostics.Where(x => !IsPermittedMissingTypeDiagnostic(x));

                    nonPermittedDiagnostics.Should().BeEmpty($"\"{syntaxTree.FileUri.LocalPath}\" should not have warnings or errors");
                }

                var exampleExists = File.Exists(jsonFileName);
                exampleExists.Should().BeTrue($"Generated example \"{jsonFileName}\" should be checked in");

                using var stream = new MemoryStream();
                var result = emitter.Emit(stream);
            
                result.Status.Should().Be(EmitStatus.Succeeded);

                if (result.Status == EmitStatus.Succeeded)
                {
                    stream.Position = 0;
                    var generated = new StreamReader(stream).ReadToEnd();

                    var actual = JToken.Parse(generated);
                    File.WriteAllText(jsonFileName + ".actual", generated);

                    actual.Should().EqualWithJsonDiffOutput(
                        TestContext, 
                        exampleExists ? JToken.Parse(File.ReadAllText(jsonFileName)) : new JObject(),
                        example.JsonStreamName,
                        jsonFileName + ".actual");
                }
            }
        }

        [DataTestMethod]
        [DynamicData(nameof(GetExampleData), DynamicDataSourceType.Method, DynamicDataDisplayNameDeclaringType = typeof(ExampleData), DynamicDataDisplayName = nameof(ExampleData.GetDisplayName))]
        public void Example_uses_consistent_formatting(ExampleData example)
        {
            // save all the files in the containing directory to disk so that we can test module resolution
            var parentStream = Path.GetDirectoryName(example.BicepStreamName)!.Replace('\\', '/');
            var outputDirectory = FileHelper.SaveEmbeddedResourcesWithPathPrefix(TestContext, typeof(ExamplesTests).Assembly, example.OutputFolderName, parentStream);

            var bicepFileName = Path.Combine(outputDirectory, Path.GetFileName(example.BicepStreamName));
            var originalContents = File.ReadAllText(bicepFileName);
            var program = ParserHelper.Parse(originalContents);
            
            var printOptions = new PrettyPrintOptions(NewlineOption.LF, IndentKindOption.Space, 2, true);

            var formattedContents = PrettyPrinter.PrintProgram(program, printOptions);
            formattedContents.Should().NotBeNull();

            File.WriteAllText(bicepFileName + ".formatted", formattedContents);

            originalContents.Should().EqualWithLineByLineDiffOutput(
                TestContext, 
                formattedContents!,
                expectedLocation: example.BicepStreamName,
                actualLocation: bicepFileName + ".formatted");
        }
    }
}<|MERGE_RESOLUTION|>--- conflicted
+++ resolved
@@ -86,10 +86,12 @@
                 "Resource type \"Microsoft.AppConfiguration/configurationStores@2020-07-01-preview\" does not have types available.",
                 "Resource type \"Microsoft.AppConfiguration/configurationStores/keyValues@2020-07-01-preview\" does not have types available.",
                 "Resource type \"Microsoft.DataFactory/factories/pipelines@2018-06-01\" does not have types available.",
+                "Resource type \"Microsoft.DesktopVirtualization/hostpools/providers/diagnosticSettings@2017-05-01-preview\" does not have types available.",
+                "Resource type \"Microsoft.DesktopVirtualization/workspaces/providers/diagnosticSettings@2017-05-01-preview\" does not have types available."  
                 "Resource type \"Microsoft.KeyVault/vaults@2019-06-01\" does not have types available.",
                 "Resource type \"Microsoft.KeyVault/vaults/keys@2019-09-01\" does not have types available.",
+                "Resource type \"Microsoft.KeyVault/vaults/secrets@2018-02-14\" does not have types available.",
                 "Resource type \"Microsoft.KeyVault/vaults/secrets@2019-09-01\" does not have types available.",
-                "Resource type \"Microsoft.KeyVault/vaults/secrets@2018-02-14\" does not have types available.",
                 "Resource type \"microsoft.network/networkSecurityGroups@2020-08-01\" does not have types available.",
                 "Resource type \"Microsoft.OperationalInsights/workspaces/providers/diagnosticSettings@2017-05-01-preview\" does not have types available.",
                 "Resource type \"Microsoft.Sql/servers@2020-02-02-preview\" does not have types available.",
@@ -98,16 +100,7 @@
                 "Resource type \"microsoft.web/serverFarms@2018-11-01\" does not have types available.",
                 "Resource type \"Microsoft.Web/sites/config@2018-11-01\" does not have types available.",
                 "Resource type \"Microsoft.Web/sites/config@2020-06-01\" does not have types available.",
-<<<<<<< HEAD
                 "Resource type \"Microsoft.Web/sites/siteextensions@2020-06-01\" does not have types available."
-=======
-                "Resource type \"Microsoft.KeyVault/vaults/secrets@2019-09-01\" does not have types available.",
-                "Resource type \"Microsoft.KeyVault/vaults@2019-06-01\" does not have types available.",
-                "Resource type \"microsoft.network/networkSecurityGroups@2020-08-01\" does not have types available.",
-                "Resource type \"Microsoft.Web/sites/siteextensions@2020-06-01\" does not have types available.",
-                "Resource type \"Microsoft.DesktopVirtualization/hostpools/providers/diagnosticSettings@2017-05-01-preview\" does not have types available.",
-                "Resource type \"Microsoft.DesktopVirtualization/workspaces/providers/diagnosticSettings@2017-05-01-preview\" does not have types available."                
->>>>>>> 6baaaeba
             };
 
             return permittedMissingTypeDiagnostics.Contains(diagnostic.Message);
