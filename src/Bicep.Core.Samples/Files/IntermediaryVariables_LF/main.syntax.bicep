var boolVal = true
//@[000:1058) ProgramSyntax
//@[000:0018) ├─VariableDeclarationSyntax
//@[000:0003) | ├─Token(Identifier) |var|
//@[004:0011) | ├─IdentifierSyntax
//@[004:0011) | | └─Token(Identifier) |boolVal|
//@[012:0013) | ├─Token(Assignment) |=|
//@[014:0018) | └─BooleanLiteralSyntax
//@[014:0018) | | └─Token(TrueKeyword) |true|
//@[018:0020) ├─Token(NewLine) |\n\n|

var vmProperties = {
//@[000:0173) ├─VariableDeclarationSyntax
//@[000:0003) | ├─Token(Identifier) |var|
//@[004:0016) | ├─IdentifierSyntax
//@[004:0016) | | └─Token(Identifier) |vmProperties|
//@[017:0018) | ├─Token(Assignment) |=|
//@[019:0173) | └─ObjectSyntax
//@[019:0020) | | ├─Token(LeftBrace) |{|
//@[020:0021) | | ├─Token(NewLine) |\n|
  diagnosticsProfile: {
//@[002:0124) | | ├─ObjectPropertySyntax
//@[002:0020) | | | ├─IdentifierSyntax
//@[002:0020) | | | | └─Token(Identifier) |diagnosticsProfile|
//@[020:0021) | | | ├─Token(Colon) |:|
//@[022:0124) | | | └─ObjectSyntax
//@[022:0023) | | | | ├─Token(LeftBrace) |{|
//@[023:0024) | | | | ├─Token(NewLine) |\n|
    bootDiagnostics: {
//@[004:0096) | | | | ├─ObjectPropertySyntax
//@[004:0019) | | | | | ├─IdentifierSyntax
//@[004:0019) | | | | | | └─Token(Identifier) |bootDiagnostics|
//@[019:0020) | | | | | ├─Token(Colon) |:|
//@[021:0096) | | | | | └─ObjectSyntax
//@[021:0022) | | | | | | ├─Token(LeftBrace) |{|
//@[022:0023) | | | | | | ├─Token(NewLine) |\n|
      enabled: 123
//@[006:0018) | | | | | | ├─ObjectPropertySyntax
//@[006:0013) | | | | | | | ├─IdentifierSyntax
//@[006:0013) | | | | | | | | └─Token(Identifier) |enabled|
//@[013:0014) | | | | | | | ├─Token(Colon) |:|
//@[015:0018) | | | | | | | └─IntegerLiteralSyntax
//@[015:0018) | | | | | | | | └─Token(Integer) |123|
//@[018:0019) | | | | | | ├─Token(NewLine) |\n|
      storageUri: true
//@[006:0022) | | | | | | ├─ObjectPropertySyntax
//@[006:0016) | | | | | | | ├─IdentifierSyntax
//@[006:0016) | | | | | | | | └─Token(Identifier) |storageUri|
//@[016:0017) | | | | | | | ├─Token(Colon) |:|
//@[018:0022) | | | | | | | └─BooleanLiteralSyntax
//@[018:0022) | | | | | | | | └─Token(TrueKeyword) |true|
//@[022:0023) | | | | | | ├─Token(NewLine) |\n|
      unknownProp: 'asdf'
//@[006:0025) | | | | | | ├─ObjectPropertySyntax
//@[006:0017) | | | | | | | ├─IdentifierSyntax
//@[006:0017) | | | | | | | | └─Token(Identifier) |unknownProp|
//@[017:0018) | | | | | | | ├─Token(Colon) |:|
//@[019:0025) | | | | | | | └─StringSyntax
//@[019:0025) | | | | | | | | └─Token(StringComplete) |'asdf'|
//@[025:0026) | | | | | | ├─Token(NewLine) |\n|
    }
//@[004:0005) | | | | | | └─Token(RightBrace) |}|
//@[005:0006) | | | | ├─Token(NewLine) |\n|
  }
//@[002:0003) | | | | └─Token(RightBrace) |}|
//@[003:0004) | | ├─Token(NewLine) |\n|
  evictionPolicy: boolVal
//@[002:0025) | | ├─ObjectPropertySyntax
//@[002:0016) | | | ├─IdentifierSyntax
//@[002:0016) | | | | └─Token(Identifier) |evictionPolicy|
//@[016:0017) | | | ├─Token(Colon) |:|
//@[018:0025) | | | └─VariableAccessSyntax
//@[018:0025) | | | | └─IdentifierSyntax
//@[018:0025) | | | | | └─Token(Identifier) |boolVal|
//@[025:0026) | | ├─Token(NewLine) |\n|
}
//@[000:0001) | | └─Token(RightBrace) |}|
//@[001:0003) ├─Token(NewLine) |\n\n|

resource vm 'Microsoft.Compute/virtualMachines@2020-12-01' = {
//@[000:0126) ├─ResourceDeclarationSyntax
//@[000:0008) | ├─Token(Identifier) |resource|
//@[009:0011) | ├─IdentifierSyntax
//@[009:0011) | | └─Token(Identifier) |vm|
//@[012:0058) | ├─StringSyntax
//@[012:0058) | | └─Token(StringComplete) |'Microsoft.Compute/virtualMachines@2020-12-01'|
//@[059:0060) | ├─Token(Assignment) |=|
//@[061:0126) | └─ObjectSyntax
//@[061:0062) | | ├─Token(LeftBrace) |{|
//@[062:0063) | | ├─Token(NewLine) |\n|
  name: 'vm'
//@[002:0012) | | ├─ObjectPropertySyntax
//@[002:0006) | | | ├─IdentifierSyntax
//@[002:0006) | | | | └─Token(Identifier) |name|
//@[006:0007) | | | ├─Token(Colon) |:|
//@[008:0012) | | | └─StringSyntax
//@[008:0012) | | | | └─Token(StringComplete) |'vm'|
//@[012:0013) | | ├─Token(NewLine) |\n|
  location: 'West US'
//@[002:0021) | | ├─ObjectPropertySyntax
//@[002:0010) | | | ├─IdentifierSyntax
//@[002:0010) | | | | └─Token(Identifier) |location|
//@[010:0011) | | | ├─Token(Colon) |:|
//@[012:0021) | | | └─StringSyntax
//@[012:0021) | | | | └─Token(StringComplete) |'West US'|
//@[021:0022) | | ├─Token(NewLine) |\n|
  properties: vmProperties
//@[002:0026) | | ├─ObjectPropertySyntax
//@[002:0012) | | | ├─IdentifierSyntax
//@[002:0012) | | | | └─Token(Identifier) |properties|
//@[012:0013) | | | ├─Token(Colon) |:|
//@[014:0026) | | | └─VariableAccessSyntax
//@[014:0026) | | | | └─IdentifierSyntax
//@[014:0026) | | | | | └─Token(Identifier) |vmProperties|
//@[026:0027) | | ├─Token(NewLine) |\n|
}
//@[000:0001) | | └─Token(RightBrace) |}|
//@[001:0003) ├─Token(NewLine) |\n\n|

var ipConfigurations = [for i in range(0, 2): {
<<<<<<< HEAD
//@[0:148) VariableDeclarationSyntax
//@[0:3)  Identifier |var|
//@[4:20)  IdentifierSyntax
//@[4:20)   Identifier |ipConfigurations|
//@[21:22)  Assignment |=|
//@[23:148)  ForSyntax
//@[23:24)   LeftSquare |[|
//@[24:27)   Identifier |for|
//@[28:29)   LocalVariableSyntax
//@[28:29)    IdentifierSyntax
//@[28:29)     Identifier |i|
//@[30:32)   Identifier |in|
//@[33:44)   FunctionCallSyntax
//@[33:38)    IdentifierSyntax
//@[33:38)     Identifier |range|
//@[38:39)    LeftParen |(|
//@[39:40)    FunctionArgumentSyntax
//@[39:40)     IntegerLiteralSyntax
//@[39:40)      Integer |0|
//@[40:41)    Comma |,|
//@[42:43)    FunctionArgumentSyntax
//@[42:43)     IntegerLiteralSyntax
//@[42:43)      Integer |2|
//@[43:44)    RightParen |)|
//@[44:45)   Colon |:|
//@[46:147)   ObjectSyntax
//@[46:47)    LeftBrace |{|
//@[47:48)    NewLine |\n|
=======
//@[000:0148) ├─VariableDeclarationSyntax
//@[000:0003) | ├─Token(Identifier) |var|
//@[004:0020) | ├─IdentifierSyntax
//@[004:0020) | | └─Token(Identifier) |ipConfigurations|
//@[021:0022) | ├─Token(Assignment) |=|
//@[023:0148) | └─ForSyntax
//@[023:0024) | | ├─Token(LeftSquare) |[|
//@[024:0027) | | ├─Token(Identifier) |for|
//@[028:0029) | | ├─LocalVariableSyntax
//@[028:0029) | | | └─IdentifierSyntax
//@[028:0029) | | | | └─Token(Identifier) |i|
//@[030:0032) | | ├─Token(Identifier) |in|
//@[033:0044) | | ├─FunctionCallSyntax
//@[033:0038) | | | ├─IdentifierSyntax
//@[033:0038) | | | | └─Token(Identifier) |range|
//@[038:0039) | | | ├─Token(LeftParen) |(|
//@[039:0041) | | | ├─FunctionArgumentSyntax
//@[039:0040) | | | | ├─IntegerLiteralSyntax
//@[039:0040) | | | | | └─Token(Integer) |0|
//@[040:0041) | | | | └─Token(Comma) |,|
//@[042:0043) | | | ├─FunctionArgumentSyntax
//@[042:0043) | | | | └─IntegerLiteralSyntax
//@[042:0043) | | | | | └─Token(Integer) |2|
//@[043:0044) | | | └─Token(RightParen) |)|
//@[044:0045) | | ├─Token(Colon) |:|
//@[046:0147) | | ├─ObjectSyntax
//@[046:0047) | | | ├─Token(LeftBrace) |{|
//@[047:0048) | | | ├─Token(NewLine) |\n|
>>>>>>> d4571cb4
  id: true
//@[002:0010) | | | ├─ObjectPropertySyntax
//@[002:0004) | | | | ├─IdentifierSyntax
//@[002:0004) | | | | | └─Token(Identifier) |id|
//@[004:0005) | | | | ├─Token(Colon) |:|
//@[006:0010) | | | | └─BooleanLiteralSyntax
//@[006:0010) | | | | | └─Token(TrueKeyword) |true|
//@[010:0011) | | | ├─Token(NewLine) |\n|
  name: 'asdf${i}'
//@[002:0018) | | | ├─ObjectPropertySyntax
//@[002:0006) | | | | ├─IdentifierSyntax
//@[002:0006) | | | | | └─Token(Identifier) |name|
//@[006:0007) | | | | ├─Token(Colon) |:|
//@[008:0018) | | | | └─StringSyntax
//@[008:0015) | | | | | ├─Token(StringLeftPiece) |'asdf${|
//@[015:0016) | | | | | ├─VariableAccessSyntax
//@[015:0016) | | | | | | └─IdentifierSyntax
//@[015:0016) | | | | | | | └─Token(Identifier) |i|
//@[016:0018) | | | | | └─Token(StringRightPiece) |}'|
//@[018:0019) | | | ├─Token(NewLine) |\n|
  properties: {
//@[002:0067) | | | ├─ObjectPropertySyntax
//@[002:0012) | | | | ├─IdentifierSyntax
//@[002:0012) | | | | | └─Token(Identifier) |properties|
//@[012:0013) | | | | ├─Token(Colon) |:|
//@[014:0067) | | | | └─ObjectSyntax
//@[014:0015) | | | | | ├─Token(LeftBrace) |{|
//@[015:0016) | | | | | ├─Token(NewLine) |\n|
    madeUpProperty: boolVal
//@[004:0027) | | | | | ├─ObjectPropertySyntax
//@[004:0018) | | | | | | ├─IdentifierSyntax
//@[004:0018) | | | | | | | └─Token(Identifier) |madeUpProperty|
//@[018:0019) | | | | | | ├─Token(Colon) |:|
//@[020:0027) | | | | | | └─VariableAccessSyntax
//@[020:0027) | | | | | | | └─IdentifierSyntax
//@[020:0027) | | | | | | | | └─Token(Identifier) |boolVal|
//@[027:0028) | | | | | ├─Token(NewLine) |\n|
    subnet: 'hello'
//@[004:0019) | | | | | ├─ObjectPropertySyntax
//@[004:0010) | | | | | | ├─IdentifierSyntax
//@[004:0010) | | | | | | | └─Token(Identifier) |subnet|
//@[010:0011) | | | | | | ├─Token(Colon) |:|
//@[012:0019) | | | | | | └─StringSyntax
//@[012:0019) | | | | | | | └─Token(StringComplete) |'hello'|
//@[019:0020) | | | | | ├─Token(NewLine) |\n|
  }
//@[002:0003) | | | | | └─Token(RightBrace) |}|
//@[003:0004) | | | ├─Token(NewLine) |\n|
}]
//@[000:0001) | | | └─Token(RightBrace) |}|
//@[001:0002) | | └─Token(RightSquare) |]|
//@[002:0004) ├─Token(NewLine) |\n\n|

resource nic 'Microsoft.Network/networkInterfaces@2020-11-01' = {
//@[000:0140) ├─ResourceDeclarationSyntax
//@[000:0008) | ├─Token(Identifier) |resource|
//@[009:0012) | ├─IdentifierSyntax
//@[009:0012) | | └─Token(Identifier) |nic|
//@[013:0061) | ├─StringSyntax
//@[013:0061) | | └─Token(StringComplete) |'Microsoft.Network/networkInterfaces@2020-11-01'|
//@[062:0063) | ├─Token(Assignment) |=|
//@[064:0140) | └─ObjectSyntax
//@[064:0065) | | ├─Token(LeftBrace) |{|
//@[065:0066) | | ├─Token(NewLine) |\n|
  name: 'abc'
//@[002:0013) | | ├─ObjectPropertySyntax
//@[002:0006) | | | ├─IdentifierSyntax
//@[002:0006) | | | | └─Token(Identifier) |name|
//@[006:0007) | | | ├─Token(Colon) |:|
//@[008:0013) | | | └─StringSyntax
//@[008:0013) | | | | └─Token(StringComplete) |'abc'|
//@[013:0014) | | ├─Token(NewLine) |\n|
  properties: {
//@[002:0058) | | ├─ObjectPropertySyntax
//@[002:0012) | | | ├─IdentifierSyntax
//@[002:0012) | | | | └─Token(Identifier) |properties|
//@[012:0013) | | | ├─Token(Colon) |:|
//@[014:0058) | | | └─ObjectSyntax
//@[014:0015) | | | | ├─Token(LeftBrace) |{|
//@[015:0016) | | | | ├─Token(NewLine) |\n|
    ipConfigurations: ipConfigurations
//@[004:0038) | | | | ├─ObjectPropertySyntax
//@[004:0020) | | | | | ├─IdentifierSyntax
//@[004:0020) | | | | | | └─Token(Identifier) |ipConfigurations|
//@[020:0021) | | | | | ├─Token(Colon) |:|
//@[022:0038) | | | | | └─VariableAccessSyntax
//@[022:0038) | | | | | | └─IdentifierSyntax
//@[022:0038) | | | | | | | └─Token(Identifier) |ipConfigurations|
//@[038:0039) | | | | ├─Token(NewLine) |\n|
  }
//@[002:0003) | | | | └─Token(RightBrace) |}|
//@[003:0004) | | ├─Token(NewLine) |\n|
}
//@[000:0001) | | └─Token(RightBrace) |}|
//@[001:0003) ├─Token(NewLine) |\n\n|

resource nicLoop 'Microsoft.Network/networkInterfaces@2020-11-01' = [for i in range(0, 2): {
<<<<<<< HEAD
//@[0:213) ResourceDeclarationSyntax
//@[0:8)  Identifier |resource|
//@[9:16)  IdentifierSyntax
//@[9:16)   Identifier |nicLoop|
//@[17:65)  StringSyntax
//@[17:65)   StringComplete |'Microsoft.Network/networkInterfaces@2020-11-01'|
//@[66:67)  Assignment |=|
//@[68:213)  ForSyntax
//@[68:69)   LeftSquare |[|
//@[69:72)   Identifier |for|
//@[73:74)   LocalVariableSyntax
//@[73:74)    IdentifierSyntax
//@[73:74)     Identifier |i|
//@[75:77)   Identifier |in|
//@[78:89)   FunctionCallSyntax
//@[78:83)    IdentifierSyntax
//@[78:83)     Identifier |range|
//@[83:84)    LeftParen |(|
//@[84:85)    FunctionArgumentSyntax
//@[84:85)     IntegerLiteralSyntax
//@[84:85)      Integer |0|
//@[85:86)    Comma |,|
//@[87:88)    FunctionArgumentSyntax
//@[87:88)     IntegerLiteralSyntax
//@[87:88)      Integer |2|
//@[88:89)    RightParen |)|
//@[89:90)   Colon |:|
//@[91:212)   ObjectSyntax
//@[91:92)    LeftBrace |{|
//@[92:93)    NewLine |\n|
=======
//@[000:0213) ├─ResourceDeclarationSyntax
//@[000:0008) | ├─Token(Identifier) |resource|
//@[009:0016) | ├─IdentifierSyntax
//@[009:0016) | | └─Token(Identifier) |nicLoop|
//@[017:0065) | ├─StringSyntax
//@[017:0065) | | └─Token(StringComplete) |'Microsoft.Network/networkInterfaces@2020-11-01'|
//@[066:0067) | ├─Token(Assignment) |=|
//@[068:0213) | └─ForSyntax
//@[068:0069) | | ├─Token(LeftSquare) |[|
//@[069:0072) | | ├─Token(Identifier) |for|
//@[073:0074) | | ├─LocalVariableSyntax
//@[073:0074) | | | └─IdentifierSyntax
//@[073:0074) | | | | └─Token(Identifier) |i|
//@[075:0077) | | ├─Token(Identifier) |in|
//@[078:0089) | | ├─FunctionCallSyntax
//@[078:0083) | | | ├─IdentifierSyntax
//@[078:0083) | | | | └─Token(Identifier) |range|
//@[083:0084) | | | ├─Token(LeftParen) |(|
//@[084:0086) | | | ├─FunctionArgumentSyntax
//@[084:0085) | | | | ├─IntegerLiteralSyntax
//@[084:0085) | | | | | └─Token(Integer) |0|
//@[085:0086) | | | | └─Token(Comma) |,|
//@[087:0088) | | | ├─FunctionArgumentSyntax
//@[087:0088) | | | | └─IntegerLiteralSyntax
//@[087:0088) | | | | | └─Token(Integer) |2|
//@[088:0089) | | | └─Token(RightParen) |)|
//@[089:0090) | | ├─Token(Colon) |:|
//@[091:0212) | | ├─ObjectSyntax
//@[091:0092) | | | ├─Token(LeftBrace) |{|
//@[092:0093) | | | ├─Token(NewLine) |\n|
>>>>>>> d4571cb4
  name: 'abc${i}'
//@[002:0017) | | | ├─ObjectPropertySyntax
//@[002:0006) | | | | ├─IdentifierSyntax
//@[002:0006) | | | | | └─Token(Identifier) |name|
//@[006:0007) | | | | ├─Token(Colon) |:|
//@[008:0017) | | | | └─StringSyntax
//@[008:0014) | | | | | ├─Token(StringLeftPiece) |'abc${|
//@[014:0015) | | | | | ├─VariableAccessSyntax
//@[014:0015) | | | | | | └─IdentifierSyntax
//@[014:0015) | | | | | | | └─Token(Identifier) |i|
//@[015:0017) | | | | | └─Token(StringRightPiece) |}'|
//@[017:0018) | | | ├─Token(NewLine) |\n|
  properties: {
//@[002:0099) | | | ├─ObjectPropertySyntax
//@[002:0012) | | | | ├─IdentifierSyntax
//@[002:0012) | | | | | └─Token(Identifier) |properties|
//@[012:0013) | | | | ├─Token(Colon) |:|
//@[014:0099) | | | | └─ObjectSyntax
//@[014:0015) | | | | | ├─Token(LeftBrace) |{|
//@[015:0016) | | | | | ├─Token(NewLine) |\n|
    ipConfigurations: [
//@[004:0079) | | | | | ├─ObjectPropertySyntax
//@[004:0020) | | | | | | ├─IdentifierSyntax
//@[004:0020) | | | | | | | └─Token(Identifier) |ipConfigurations|
//@[020:0021) | | | | | | ├─Token(Colon) |:|
//@[022:0079) | | | | | | └─ArraySyntax
//@[022:0023) | | | | | | | ├─Token(LeftSquare) |[|
//@[023:0024) | | | | | | | ├─Token(NewLine) |\n|
      // TODO: fix this
//@[023:0024) | | | | | | | ├─Token(NewLine) |\n|
      ipConfigurations[i]
//@[006:0025) | | | | | | | ├─ArrayItemSyntax
//@[006:0025) | | | | | | | | └─ArrayAccessSyntax
//@[006:0022) | | | | | | | | | ├─VariableAccessSyntax
//@[006:0022) | | | | | | | | | | └─IdentifierSyntax
//@[006:0022) | | | | | | | | | | | └─Token(Identifier) |ipConfigurations|
//@[022:0023) | | | | | | | | | ├─Token(LeftSquare) |[|
//@[023:0024) | | | | | | | | | ├─VariableAccessSyntax
//@[023:0024) | | | | | | | | | | └─IdentifierSyntax
//@[023:0024) | | | | | | | | | | | └─Token(Identifier) |i|
//@[024:0025) | | | | | | | | | └─Token(RightSquare) |]|
//@[025:0026) | | | | | | | ├─Token(NewLine) |\n|
    ]
//@[004:0005) | | | | | | | └─Token(RightSquare) |]|
//@[005:0006) | | | | | ├─Token(NewLine) |\n|
  }
//@[002:0003) | | | | | └─Token(RightBrace) |}|
//@[003:0004) | | | ├─Token(NewLine) |\n|
}]
//@[000:0001) | | | └─Token(RightBrace) |}|
//@[001:0002) | | └─Token(RightSquare) |]|
//@[002:0004) ├─Token(NewLine) |\n\n|

resource nicLoop2 'Microsoft.Network/networkInterfaces@2020-11-01' = [for ipConfig in ipConfigurations: {
//@[000:0227) ├─ResourceDeclarationSyntax
//@[000:0008) | ├─Token(Identifier) |resource|
//@[009:0017) | ├─IdentifierSyntax
//@[009:0017) | | └─Token(Identifier) |nicLoop2|
//@[018:0066) | ├─StringSyntax
//@[018:0066) | | └─Token(StringComplete) |'Microsoft.Network/networkInterfaces@2020-11-01'|
//@[067:0068) | ├─Token(Assignment) |=|
//@[069:0227) | └─ForSyntax
//@[069:0070) | | ├─Token(LeftSquare) |[|
//@[070:0073) | | ├─Token(Identifier) |for|
//@[074:0082) | | ├─LocalVariableSyntax
//@[074:0082) | | | └─IdentifierSyntax
//@[074:0082) | | | | └─Token(Identifier) |ipConfig|
//@[083:0085) | | ├─Token(Identifier) |in|
//@[086:0102) | | ├─VariableAccessSyntax
//@[086:0102) | | | └─IdentifierSyntax
//@[086:0102) | | | | └─Token(Identifier) |ipConfigurations|
//@[102:0103) | | ├─Token(Colon) |:|
//@[104:0226) | | ├─ObjectSyntax
//@[104:0105) | | | ├─Token(LeftBrace) |{|
//@[105:0106) | | | ├─Token(NewLine) |\n|
  name: 'abc${ipConfig.name}'
//@[002:0029) | | | ├─ObjectPropertySyntax
//@[002:0006) | | | | ├─IdentifierSyntax
//@[002:0006) | | | | | └─Token(Identifier) |name|
//@[006:0007) | | | | ├─Token(Colon) |:|
//@[008:0029) | | | | └─StringSyntax
//@[008:0014) | | | | | ├─Token(StringLeftPiece) |'abc${|
//@[014:0027) | | | | | ├─PropertyAccessSyntax
//@[014:0022) | | | | | | ├─VariableAccessSyntax
//@[014:0022) | | | | | | | └─IdentifierSyntax
//@[014:0022) | | | | | | | | └─Token(Identifier) |ipConfig|
//@[022:0023) | | | | | | ├─Token(Dot) |.|
//@[023:0027) | | | | | | └─IdentifierSyntax
//@[023:0027) | | | | | | | └─Token(Identifier) |name|
//@[027:0029) | | | | | └─Token(StringRightPiece) |}'|
//@[029:0030) | | | ├─Token(NewLine) |\n|
  properties: {
//@[002:0088) | | | ├─ObjectPropertySyntax
//@[002:0012) | | | | ├─IdentifierSyntax
//@[002:0012) | | | | | └─Token(Identifier) |properties|
//@[012:0013) | | | | ├─Token(Colon) |:|
//@[014:0088) | | | | └─ObjectSyntax
//@[014:0015) | | | | | ├─Token(LeftBrace) |{|
//@[015:0016) | | | | | ├─Token(NewLine) |\n|
    ipConfigurations: [
//@[004:0068) | | | | | ├─ObjectPropertySyntax
//@[004:0020) | | | | | | ├─IdentifierSyntax
//@[004:0020) | | | | | | | └─Token(Identifier) |ipConfigurations|
//@[020:0021) | | | | | | ├─Token(Colon) |:|
//@[022:0068) | | | | | | └─ArraySyntax
//@[022:0023) | | | | | | | ├─Token(LeftSquare) |[|
//@[023:0024) | | | | | | | ├─Token(NewLine) |\n|
      // TODO: fix this
//@[023:0024) | | | | | | | ├─Token(NewLine) |\n|
      ipConfig
//@[006:0014) | | | | | | | ├─ArrayItemSyntax
//@[006:0014) | | | | | | | | └─VariableAccessSyntax
//@[006:0014) | | | | | | | | | └─IdentifierSyntax
//@[006:0014) | | | | | | | | | | └─Token(Identifier) |ipConfig|
//@[014:0015) | | | | | | | ├─Token(NewLine) |\n|
    ]
//@[004:0005) | | | | | | | └─Token(RightSquare) |]|
//@[005:0006) | | | | | ├─Token(NewLine) |\n|
  }
//@[002:0003) | | | | | └─Token(RightBrace) |}|
//@[003:0004) | | | ├─Token(NewLine) |\n|
}]
//@[000:0001) | | | └─Token(RightBrace) |}|
//@[001:0002) | | └─Token(RightSquare) |]|
//@[002:0003) ├─Token(NewLine) |\n|

//@[000:0000) └─Token(EndOfFile) ||<|MERGE_RESOLUTION|>--- conflicted
+++ resolved
@@ -118,36 +118,6 @@
 //@[001:0003) ├─Token(NewLine) |\n\n|
 
 var ipConfigurations = [for i in range(0, 2): {
-<<<<<<< HEAD
-//@[0:148) VariableDeclarationSyntax
-//@[0:3)  Identifier |var|
-//@[4:20)  IdentifierSyntax
-//@[4:20)   Identifier |ipConfigurations|
-//@[21:22)  Assignment |=|
-//@[23:148)  ForSyntax
-//@[23:24)   LeftSquare |[|
-//@[24:27)   Identifier |for|
-//@[28:29)   LocalVariableSyntax
-//@[28:29)    IdentifierSyntax
-//@[28:29)     Identifier |i|
-//@[30:32)   Identifier |in|
-//@[33:44)   FunctionCallSyntax
-//@[33:38)    IdentifierSyntax
-//@[33:38)     Identifier |range|
-//@[38:39)    LeftParen |(|
-//@[39:40)    FunctionArgumentSyntax
-//@[39:40)     IntegerLiteralSyntax
-//@[39:40)      Integer |0|
-//@[40:41)    Comma |,|
-//@[42:43)    FunctionArgumentSyntax
-//@[42:43)     IntegerLiteralSyntax
-//@[42:43)      Integer |2|
-//@[43:44)    RightParen |)|
-//@[44:45)   Colon |:|
-//@[46:147)   ObjectSyntax
-//@[46:47)    LeftBrace |{|
-//@[47:48)    NewLine |\n|
-=======
 //@[000:0148) ├─VariableDeclarationSyntax
 //@[000:0003) | ├─Token(Identifier) |var|
 //@[004:0020) | ├─IdentifierSyntax
@@ -164,10 +134,10 @@
 //@[033:0038) | | | ├─IdentifierSyntax
 //@[033:0038) | | | | └─Token(Identifier) |range|
 //@[038:0039) | | | ├─Token(LeftParen) |(|
-//@[039:0041) | | | ├─FunctionArgumentSyntax
-//@[039:0040) | | | | ├─IntegerLiteralSyntax
+//@[039:0040) | | | ├─FunctionArgumentSyntax
+//@[039:0040) | | | | └─IntegerLiteralSyntax
 //@[039:0040) | | | | | └─Token(Integer) |0|
-//@[040:0041) | | | | └─Token(Comma) |,|
+//@[040:0041) | | | ├─Token(Comma) |,|
 //@[042:0043) | | | ├─FunctionArgumentSyntax
 //@[042:0043) | | | | └─IntegerLiteralSyntax
 //@[042:0043) | | | | | └─Token(Integer) |2|
@@ -176,7 +146,6 @@
 //@[046:0147) | | ├─ObjectSyntax
 //@[046:0047) | | | ├─Token(LeftBrace) |{|
 //@[047:0048) | | | ├─Token(NewLine) |\n|
->>>>>>> d4571cb4
   id: true
 //@[002:0010) | | | ├─ObjectPropertySyntax
 //@[002:0004) | | | | ├─IdentifierSyntax
@@ -274,38 +243,6 @@
 //@[001:0003) ├─Token(NewLine) |\n\n|
 
 resource nicLoop 'Microsoft.Network/networkInterfaces@2020-11-01' = [for i in range(0, 2): {
-<<<<<<< HEAD
-//@[0:213) ResourceDeclarationSyntax
-//@[0:8)  Identifier |resource|
-//@[9:16)  IdentifierSyntax
-//@[9:16)   Identifier |nicLoop|
-//@[17:65)  StringSyntax
-//@[17:65)   StringComplete |'Microsoft.Network/networkInterfaces@2020-11-01'|
-//@[66:67)  Assignment |=|
-//@[68:213)  ForSyntax
-//@[68:69)   LeftSquare |[|
-//@[69:72)   Identifier |for|
-//@[73:74)   LocalVariableSyntax
-//@[73:74)    IdentifierSyntax
-//@[73:74)     Identifier |i|
-//@[75:77)   Identifier |in|
-//@[78:89)   FunctionCallSyntax
-//@[78:83)    IdentifierSyntax
-//@[78:83)     Identifier |range|
-//@[83:84)    LeftParen |(|
-//@[84:85)    FunctionArgumentSyntax
-//@[84:85)     IntegerLiteralSyntax
-//@[84:85)      Integer |0|
-//@[85:86)    Comma |,|
-//@[87:88)    FunctionArgumentSyntax
-//@[87:88)     IntegerLiteralSyntax
-//@[87:88)      Integer |2|
-//@[88:89)    RightParen |)|
-//@[89:90)   Colon |:|
-//@[91:212)   ObjectSyntax
-//@[91:92)    LeftBrace |{|
-//@[92:93)    NewLine |\n|
-=======
 //@[000:0213) ├─ResourceDeclarationSyntax
 //@[000:0008) | ├─Token(Identifier) |resource|
 //@[009:0016) | ├─IdentifierSyntax
@@ -324,10 +261,10 @@
 //@[078:0083) | | | ├─IdentifierSyntax
 //@[078:0083) | | | | └─Token(Identifier) |range|
 //@[083:0084) | | | ├─Token(LeftParen) |(|
-//@[084:0086) | | | ├─FunctionArgumentSyntax
-//@[084:0085) | | | | ├─IntegerLiteralSyntax
+//@[084:0085) | | | ├─FunctionArgumentSyntax
+//@[084:0085) | | | | └─IntegerLiteralSyntax
 //@[084:0085) | | | | | └─Token(Integer) |0|
-//@[085:0086) | | | | └─Token(Comma) |,|
+//@[085:0086) | | | ├─Token(Comma) |,|
 //@[087:0088) | | | ├─FunctionArgumentSyntax
 //@[087:0088) | | | | └─IntegerLiteralSyntax
 //@[087:0088) | | | | | └─Token(Integer) |2|
@@ -336,7 +273,6 @@
 //@[091:0212) | | ├─ObjectSyntax
 //@[091:0092) | | | ├─Token(LeftBrace) |{|
 //@[092:0093) | | | ├─Token(NewLine) |\n|
->>>>>>> d4571cb4
   name: 'abc${i}'
 //@[002:0017) | | | ├─ObjectPropertySyntax
 //@[002:0006) | | | | ├─IdentifierSyntax
