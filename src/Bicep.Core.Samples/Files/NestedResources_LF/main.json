{
  "$schema": "https://schema.management.azure.com/schemas/2019-04-01/deploymentTemplate.json#",
  "contentVersion": "1.0.0.0",
  "metadata": {
    "_generator": {
      "name": "bicep",
      "version": "dev",
      "templateHash": "6087301363625672390"
    }
  },
  "parameters": {
    "createParent": {
      "type": "bool"
    },
    "createChild": {
      "type": "bool"
    },
    "createGrandchild": {
      "type": "bool"
    }
  },
  "functions": [],
  "variables": {
    "items": [
      "a",
      "b"
    ]
  },
  "resources": [
    {
      "type": "My.Rp/parentType/childType/grandchildType",
      "apiVersion": "2020-12-01",
      "name": "[format('{0}/{1}/{2}', 'basicParent', 'basicChild', 'basicGrandchild')]",
      "properties": {
        "size": "[reference(resourceId('My.Rp/parentType', 'basicParent')).size]",
        "style": "[reference(resourceId('My.Rp/parentType/childType', 'basicParent', 'basicChild')).style]"
      },
      "dependsOn": [
        "[resourceId('My.Rp/parentType/childType', 'basicParent', 'basicChild')]",
        "[resourceId('My.Rp/parentType', 'basicParent')]"
      ]
    },
    {
      "type": "My.Rp/parentType/childType",
      "apiVersion": "2020-12-01",
      "name": "[format('{0}/{1}', 'basicParent', 'basicChild')]",
      "properties": {
        "size": "[reference(resourceId('My.Rp/parentType', 'basicParent')).large]",
        "style": "cool"
      },
      "dependsOn": [
        "[resourceId('My.Rp/parentType', 'basicParent')]"
      ]
    },
    {
      "type": "My.Rp/parentType/childType",
      "apiVersion": "2020-12-01",
      "name": "[format('{0}/{1}', 'basicParent', 'basicSibling')]",
      "properties": {
        "size": "[reference(resourceId('My.Rp/parentType', 'basicParent')).size]",
        "style": "[reference(resourceId('My.Rp/parentType/childType/grandchildType', 'basicParent', 'basicChild', 'basicGrandchild')).style]"
      },
      "dependsOn": [
        "[resourceId('My.Rp/parentType/childType/grandchildType', 'basicParent', 'basicChild', 'basicGrandchild')]",
        "[resourceId('My.Rp/parentType', 'basicParent')]"
      ]
    },
    {
      "type": "My.Rp/parentType/childType/grandchildType",
      "apiVersion": "2020-12-01",
      "name": "[format('{0}/{1}/{2}', 'existingParent', 'existingChild', 'existingGrandchild')]",
      "properties": {
        "size": "[reference(resourceId('My.Rp/parentType', 'existingParent'), '2020-12-01').size]",
        "style": "[reference(resourceId('My.Rp/parentType/childType', 'existingParent', 'existingChild'), '2020-12-01').style]"
      }
    },
    {
      "condition": "[and(and(parameters('createParent'), parameters('createChild')), parameters('createGrandchild'))]",
      "type": "My.Rp/parentType/childType/grandchildType",
      "apiVersion": "2020-12-01",
      "name": "[format('{0}/{1}/{2}', 'conditionParent', 'conditionChild', 'conditionGrandchild')]",
      "properties": {
        "size": "[reference(resourceId('My.Rp/parentType', 'conditionParent')).size]",
        "style": "[reference(resourceId('My.Rp/parentType/childType', 'conditionParent', 'conditionChild')).style]"
      },
      "dependsOn": [
        "[resourceId('My.Rp/parentType/childType', 'conditionParent', 'conditionChild')]",
        "[resourceId('My.Rp/parentType', 'conditionParent')]"
      ]
    },
    {
      "condition": "[and(parameters('createParent'), parameters('createChild'))]",
      "type": "My.Rp/parentType/childType",
      "apiVersion": "2020-12-01",
      "name": "[format('{0}/{1}', 'conditionParent', 'conditionChild')]",
      "dependsOn": [
        "[resourceId('My.Rp/parentType', 'conditionParent')]"
      ]
    },
    {
      "copy": {
        "name": "loopChild",
        "count": "[length(variables('items'))]"
      },
      "type": "My.Rp/parentType/childType",
      "apiVersion": "2020-12-01",
      "name": "[format('{0}/{1}', 'loopParent', 'loopChild')]",
      "dependsOn": [
        "[resourceId('My.Rp/parentType', 'loopParent')]"
      ]
    },
    {
      "type": "My.Rp/parentType",
      "apiVersion": "2020-12-01",
      "name": "basicParent",
      "properties": {
        "size": "large"
      }
    },
    {
      "condition": "[parameters('createParent')]",
      "type": "My.Rp/parentType",
      "apiVersion": "2020-12-01",
      "name": "conditionParent"
    },
    {
      "type": "My.Rp/parentType",
      "apiVersion": "2020-12-01",
      "name": "loopParent"
    }
  ],
  "outputs": {
    "referenceBasicChild": {
      "type": "string",
      "value": "[reference(resourceId('My.Rp/parentType/childType', 'basicParent', 'basicChild')).size]"
    },
    "referenceBasicGrandchild": {
      "type": "string",
      "value": "[reference(resourceId('My.Rp/parentType/childType/grandchildType', 'basicParent', 'basicChild', 'basicGrandchild')).style]"
    },
    "loopChildOutput": {
      "type": "string",
      "value": "loopChild"
    }
<<<<<<< HEAD
=======
  },
  "metadata": {
    "_generator": {
      "name": "bicep",
      "version": "dev",
      "templateHash": "18050263531463829081"
    }
>>>>>>> 0afccc64
  }
}<|MERGE_RESOLUTION|>--- conflicted
+++ resolved
@@ -5,7 +5,7 @@
     "_generator": {
       "name": "bicep",
       "version": "dev",
-      "templateHash": "6087301363625672390"
+      "templateHash": "9856476092742887431"
     }
   },
   "parameters": {
@@ -142,15 +142,5 @@
       "type": "string",
       "value": "loopChild"
     }
-<<<<<<< HEAD
-=======
-  },
-  "metadata": {
-    "_generator": {
-      "name": "bicep",
-      "version": "dev",
-      "templateHash": "18050263531463829081"
-    }
->>>>>>> 0afccc64
   }
 }