
//@[0:2) NewLine |\r\n|
// wrong declaration
//@[20:22) NewLine |\r\n|
bad
//@[0:3) SkippedTriviaSyntax
//@[0:3)  Identifier |bad|
//@[3:7) NewLine |\r\n\r\n|

// incomplete #completionTest(7) -> empty
//@[41:43) NewLine |\r\n|
output 
//@[0:7) OutputDeclarationSyntax
//@[0:6)  Identifier |output|
//@[7:7)  IdentifierSyntax
//@[7:7)   SkippedTriviaSyntax
//@[7:7)  SkippedTriviaSyntax
//@[7:7)  SkippedTriviaSyntax
//@[7:7)  SkippedTriviaSyntax
//@[7:11) NewLine |\r\n\r\n|

var testSymbol = 42
//@[0:19) VariableDeclarationSyntax
//@[0:3)  Identifier |var|
//@[4:14)  IdentifierSyntax
//@[4:14)   Identifier |testSymbol|
//@[15:16)  Assignment |=|
//@[17:19)  IntegerLiteralSyntax
//@[17:19)   Integer |42|
//@[19:23) NewLine |\r\n\r\n|

// #completionTest(28,29) -> symbols
//@[36:38) NewLine |\r\n|
output missingValueAndType = 
//@[0:29) OutputDeclarationSyntax
//@[0:6)  Identifier |output|
//@[7:26)  IdentifierSyntax
//@[7:26)   Identifier |missingValueAndType|
//@[27:27)  SkippedTriviaSyntax
//@[27:28)  Assignment |=|
//@[29:29)  SkippedTriviaSyntax
//@[29:33) NewLine |\r\n\r\n|

// #completionTest(28,29) -> symbols
//@[36:38) NewLine |\r\n|
output missingValue string = 
//@[0:29) OutputDeclarationSyntax
//@[0:6)  Identifier |output|
//@[7:19)  IdentifierSyntax
//@[7:19)   Identifier |missingValue|
//@[20:26)  TypeSyntax
//@[20:26)   Identifier |string|
//@[27:28)  Assignment |=|
//@[29:29)  SkippedTriviaSyntax
//@[29:33) NewLine |\r\n\r\n|

output foo
//@[0:10) OutputDeclarationSyntax
//@[0:6)  Identifier |output|
//@[7:10)  IdentifierSyntax
//@[7:10)   Identifier |foo|
//@[10:10)  SkippedTriviaSyntax
//@[10:10)  SkippedTriviaSyntax
//@[10:10)  SkippedTriviaSyntax
//@[10:14) NewLine |\r\n\r\n|

// space after identifier #completionTest(20) -> outputTypes
//@[60:62) NewLine |\r\n|
output spaceAfterId 
//@[0:20) OutputDeclarationSyntax
//@[0:6)  Identifier |output|
//@[7:19)  IdentifierSyntax
//@[7:19)   Identifier |spaceAfterId|
//@[20:20)  SkippedTriviaSyntax
//@[20:20)  SkippedTriviaSyntax
//@[20:20)  SkippedTriviaSyntax
//@[20:24) NewLine |\r\n\r\n|

// #completionTest(25) -> outputTypes
//@[37:39) NewLine |\r\n|
output spacesAfterCursor  
//@[0:26) OutputDeclarationSyntax
//@[0:6)  Identifier |output|
//@[7:24)  IdentifierSyntax
//@[7:24)   Identifier |spacesAfterCursor|
//@[26:26)  SkippedTriviaSyntax
//@[26:26)  SkippedTriviaSyntax
//@[26:26)  SkippedTriviaSyntax
//@[26:30) NewLine |\r\n\r\n|

// partial type #completionTest(19, 20, 21, 22) -> outputTypes
//@[62:64) NewLine |\r\n|
output partialType obj
//@[0:22) OutputDeclarationSyntax
//@[0:6)  Identifier |output|
//@[7:18)  IdentifierSyntax
//@[7:18)   Identifier |partialType|
//@[19:22)  TypeSyntax
//@[19:22)   Identifier |obj|
//@[22:22)  SkippedTriviaSyntax
//@[22:22)  SkippedTriviaSyntax
//@[22:26) NewLine |\r\n\r\n|

// malformed identifier
//@[23:25) NewLine |\r\n|
output 2
//@[0:8) OutputDeclarationSyntax
//@[0:6)  Identifier |output|
//@[7:8)  IdentifierSyntax
//@[7:8)   SkippedTriviaSyntax
//@[7:8)    Integer |2|
//@[8:8)  SkippedTriviaSyntax
//@[8:8)  SkippedTriviaSyntax
//@[8:8)  SkippedTriviaSyntax
//@[8:12) NewLine |\r\n\r\n|

// malformed type
//@[17:19) NewLine |\r\n|
output malformedType 3
//@[0:22) OutputDeclarationSyntax
//@[0:6)  Identifier |output|
//@[7:20)  IdentifierSyntax
//@[7:20)   Identifier |malformedType|
//@[21:22)  SkippedTriviaSyntax
//@[21:22)   Integer |3|
//@[22:22)  SkippedTriviaSyntax
//@[22:22)  SkippedTriviaSyntax
//@[22:26) NewLine |\r\n\r\n|

// malformed type but type check should still happen
//@[52:54) NewLine |\r\n|
output malformedType2 3 = 2 + null
//@[0:34) OutputDeclarationSyntax
//@[0:6)  Identifier |output|
//@[7:21)  IdentifierSyntax
//@[7:21)   Identifier |malformedType2|
//@[22:23)  SkippedTriviaSyntax
//@[22:23)   Integer |3|
//@[24:25)  Assignment |=|
//@[26:34)  BinaryOperationSyntax
//@[26:27)   IntegerLiteralSyntax
//@[26:27)    Integer |2|
//@[28:29)   Plus |+|
//@[30:34)   NullLiteralSyntax
//@[30:34)    NullKeyword |null|
//@[34:38) NewLine |\r\n\r\n|

// malformed type assignment
//@[28:30) NewLine |\r\n|
output malformedAssignment 2 = 2
//@[0:32) OutputDeclarationSyntax
//@[0:6)  Identifier |output|
//@[7:26)  IdentifierSyntax
//@[7:26)   Identifier |malformedAssignment|
//@[27:28)  SkippedTriviaSyntax
//@[27:28)   Integer |2|
//@[29:30)  Assignment |=|
//@[31:32)  IntegerLiteralSyntax
//@[31:32)   Integer |2|
//@[32:36) NewLine |\r\n\r\n|

// malformed type before assignment
//@[35:37) NewLine |\r\n|
output lol 2 = true
//@[0:19) OutputDeclarationSyntax
//@[0:6)  Identifier |output|
//@[7:10)  IdentifierSyntax
//@[7:10)   Identifier |lol|
//@[11:12)  SkippedTriviaSyntax
//@[11:12)   Integer |2|
//@[13:14)  Assignment |=|
//@[15:19)  BooleanLiteralSyntax
//@[15:19)   TrueKeyword |true|
//@[19:23) NewLine |\r\n\r\n|

// wrong type + missing value
//@[29:31) NewLine |\r\n|
output foo fluffy
//@[0:17) OutputDeclarationSyntax
//@[0:6)  Identifier |output|
//@[7:10)  IdentifierSyntax
//@[7:10)   Identifier |foo|
//@[11:17)  TypeSyntax
//@[11:17)   Identifier |fluffy|
//@[17:17)  SkippedTriviaSyntax
//@[17:17)  SkippedTriviaSyntax
//@[17:21) NewLine |\r\n\r\n|

// missing value
//@[16:18) NewLine |\r\n|
output foo string
//@[0:17) OutputDeclarationSyntax
//@[0:6)  Identifier |output|
//@[7:10)  IdentifierSyntax
//@[7:10)   Identifier |foo|
//@[11:17)  TypeSyntax
//@[11:17)   Identifier |string|
//@[17:17)  SkippedTriviaSyntax
//@[17:17)  SkippedTriviaSyntax
//@[17:21) NewLine |\r\n\r\n|

// missing value
//@[16:18) NewLine |\r\n|
output foo string =
//@[0:19) OutputDeclarationSyntax
//@[0:6)  Identifier |output|
//@[7:10)  IdentifierSyntax
//@[7:10)   Identifier |foo|
//@[11:17)  TypeSyntax
//@[11:17)   Identifier |string|
//@[18:19)  Assignment |=|
//@[19:19)  SkippedTriviaSyntax
//@[19:23) NewLine |\r\n\r\n|

// wrong string output values
//@[29:31) NewLine |\r\n|
output str string = true
//@[0:24) OutputDeclarationSyntax
//@[0:6)  Identifier |output|
//@[7:10)  IdentifierSyntax
//@[7:10)   Identifier |str|
//@[11:17)  TypeSyntax
//@[11:17)   Identifier |string|
//@[18:19)  Assignment |=|
//@[20:24)  BooleanLiteralSyntax
//@[20:24)   TrueKeyword |true|
//@[24:26) NewLine |\r\n|
output str string = false
//@[0:25) OutputDeclarationSyntax
//@[0:6)  Identifier |output|
//@[7:10)  IdentifierSyntax
//@[7:10)   Identifier |str|
//@[11:17)  TypeSyntax
//@[11:17)   Identifier |string|
//@[18:19)  Assignment |=|
//@[20:25)  BooleanLiteralSyntax
//@[20:25)   FalseKeyword |false|
//@[25:27) NewLine |\r\n|
output str string = [
//@[0:24) OutputDeclarationSyntax
//@[0:6)  Identifier |output|
//@[7:10)  IdentifierSyntax
//@[7:10)   Identifier |str|
//@[11:17)  TypeSyntax
//@[11:17)   Identifier |string|
//@[18:19)  Assignment |=|
//@[20:24)  ArraySyntax
//@[20:21)   LeftSquare |[|
//@[21:23)   NewLine |\r\n|
]
//@[0:1)   RightSquare |]|
//@[1:3) NewLine |\r\n|
output str string = {
//@[0:24) OutputDeclarationSyntax
//@[0:6)  Identifier |output|
//@[7:10)  IdentifierSyntax
//@[7:10)   Identifier |str|
//@[11:17)  TypeSyntax
//@[11:17)   Identifier |string|
//@[18:19)  Assignment |=|
//@[20:24)  ObjectSyntax
//@[20:21)   LeftBrace |{|
//@[21:23)   NewLine |\r\n|
}
//@[0:1)   RightBrace |}|
//@[1:3) NewLine |\r\n|
output str string = 52
//@[0:22) OutputDeclarationSyntax
//@[0:6)  Identifier |output|
//@[7:10)  IdentifierSyntax
//@[7:10)   Identifier |str|
//@[11:17)  TypeSyntax
//@[11:17)   Identifier |string|
//@[18:19)  Assignment |=|
//@[20:22)  IntegerLiteralSyntax
//@[20:22)   Integer |52|
//@[22:26) NewLine |\r\n\r\n|

// wrong int output values
//@[26:28) NewLine |\r\n|
output i int = true
//@[0:19) OutputDeclarationSyntax
//@[0:6)  Identifier |output|
//@[7:8)  IdentifierSyntax
//@[7:8)   Identifier |i|
//@[9:12)  TypeSyntax
//@[9:12)   Identifier |int|
//@[13:14)  Assignment |=|
//@[15:19)  BooleanLiteralSyntax
//@[15:19)   TrueKeyword |true|
//@[19:21) NewLine |\r\n|
output i int = false
//@[0:20) OutputDeclarationSyntax
//@[0:6)  Identifier |output|
//@[7:8)  IdentifierSyntax
//@[7:8)   Identifier |i|
//@[9:12)  TypeSyntax
//@[9:12)   Identifier |int|
//@[13:14)  Assignment |=|
//@[15:20)  BooleanLiteralSyntax
//@[15:20)   FalseKeyword |false|
//@[20:22) NewLine |\r\n|
output i int = [
//@[0:19) OutputDeclarationSyntax
//@[0:6)  Identifier |output|
//@[7:8)  IdentifierSyntax
//@[7:8)   Identifier |i|
//@[9:12)  TypeSyntax
//@[9:12)   Identifier |int|
//@[13:14)  Assignment |=|
//@[15:19)  ArraySyntax
//@[15:16)   LeftSquare |[|
//@[16:18)   NewLine |\r\n|
]
//@[0:1)   RightSquare |]|
//@[1:3) NewLine |\r\n|
output i int = }
//@[0:16) OutputDeclarationSyntax
//@[0:6)  Identifier |output|
//@[7:8)  IdentifierSyntax
//@[7:8)   Identifier |i|
//@[9:12)  TypeSyntax
//@[9:12)   Identifier |int|
//@[13:14)  Assignment |=|
//@[15:16)  SkippedTriviaSyntax
//@[15:16)   RightBrace |}|
//@[16:18) NewLine |\r\n|
}
//@[0:1) SkippedTriviaSyntax
//@[0:1)  RightBrace |}|
//@[1:3) NewLine |\r\n|
output i int = 'test'
//@[0:21) OutputDeclarationSyntax
//@[0:6)  Identifier |output|
//@[7:8)  IdentifierSyntax
//@[7:8)   Identifier |i|
//@[9:12)  TypeSyntax
//@[9:12)   Identifier |int|
//@[13:14)  Assignment |=|
//@[15:21)  StringSyntax
//@[15:21)   StringComplete |'test'|
//@[21:25) NewLine |\r\n\r\n|

// wrong bool output values
//@[27:29) NewLine |\r\n|
output b bool = [
//@[0:20) OutputDeclarationSyntax
//@[0:6)  Identifier |output|
//@[7:8)  IdentifierSyntax
//@[7:8)   Identifier |b|
//@[9:13)  TypeSyntax
//@[9:13)   Identifier |bool|
//@[14:15)  Assignment |=|
//@[16:20)  ArraySyntax
//@[16:17)   LeftSquare |[|
//@[17:19)   NewLine |\r\n|
]
//@[0:1)   RightSquare |]|
//@[1:3) NewLine |\r\n|
output b bool = {
//@[0:20) OutputDeclarationSyntax
//@[0:6)  Identifier |output|
//@[7:8)  IdentifierSyntax
//@[7:8)   Identifier |b|
//@[9:13)  TypeSyntax
//@[9:13)   Identifier |bool|
//@[14:15)  Assignment |=|
//@[16:20)  ObjectSyntax
//@[16:17)   LeftBrace |{|
//@[17:19)   NewLine |\r\n|
}
//@[0:1)   RightBrace |}|
//@[1:3) NewLine |\r\n|
output b bool = 32
//@[0:18) OutputDeclarationSyntax
//@[0:6)  Identifier |output|
//@[7:8)  IdentifierSyntax
//@[7:8)   Identifier |b|
//@[9:13)  TypeSyntax
//@[9:13)   Identifier |bool|
//@[14:15)  Assignment |=|
//@[16:18)  IntegerLiteralSyntax
//@[16:18)   Integer |32|
//@[18:20) NewLine |\r\n|
output b bool = 'str'
//@[0:21) OutputDeclarationSyntax
//@[0:6)  Identifier |output|
//@[7:8)  IdentifierSyntax
//@[7:8)   Identifier |b|
//@[9:13)  TypeSyntax
//@[9:13)   Identifier |bool|
//@[14:15)  Assignment |=|
//@[16:21)  StringSyntax
//@[16:21)   StringComplete |'str'|
//@[21:25) NewLine |\r\n\r\n|

// wrong array output values
//@[28:30) NewLine |\r\n|
output arr array = 32
//@[0:21) OutputDeclarationSyntax
//@[0:6)  Identifier |output|
//@[7:10)  IdentifierSyntax
//@[7:10)   Identifier |arr|
//@[11:16)  TypeSyntax
//@[11:16)   Identifier |array|
//@[17:18)  Assignment |=|
//@[19:21)  IntegerLiteralSyntax
//@[19:21)   Integer |32|
//@[21:23) NewLine |\r\n|
output arr array = true
//@[0:23) OutputDeclarationSyntax
//@[0:6)  Identifier |output|
//@[7:10)  IdentifierSyntax
//@[7:10)   Identifier |arr|
//@[11:16)  TypeSyntax
//@[11:16)   Identifier |array|
//@[17:18)  Assignment |=|
//@[19:23)  BooleanLiteralSyntax
//@[19:23)   TrueKeyword |true|
//@[23:25) NewLine |\r\n|
output arr array = false
//@[0:24) OutputDeclarationSyntax
//@[0:6)  Identifier |output|
//@[7:10)  IdentifierSyntax
//@[7:10)   Identifier |arr|
//@[11:16)  TypeSyntax
//@[11:16)   Identifier |array|
//@[17:18)  Assignment |=|
//@[19:24)  BooleanLiteralSyntax
//@[19:24)   FalseKeyword |false|
//@[24:26) NewLine |\r\n|
output arr array = {
//@[0:23) OutputDeclarationSyntax
//@[0:6)  Identifier |output|
//@[7:10)  IdentifierSyntax
//@[7:10)   Identifier |arr|
//@[11:16)  TypeSyntax
//@[11:16)   Identifier |array|
//@[17:18)  Assignment |=|
//@[19:23)  ObjectSyntax
//@[19:20)   LeftBrace |{|
//@[20:22)   NewLine |\r\n|
}
//@[0:1)   RightBrace |}|
//@[1:3) NewLine |\r\n|
output arr array = 'str'
//@[0:24) OutputDeclarationSyntax
//@[0:6)  Identifier |output|
//@[7:10)  IdentifierSyntax
//@[7:10)   Identifier |arr|
//@[11:16)  TypeSyntax
//@[11:16)   Identifier |array|
//@[17:18)  Assignment |=|
//@[19:24)  StringSyntax
//@[19:24)   StringComplete |'str'|
//@[24:28) NewLine |\r\n\r\n|

// wrong object output values
//@[29:31) NewLine |\r\n|
output o object = 32
//@[0:20) OutputDeclarationSyntax
//@[0:6)  Identifier |output|
//@[7:8)  IdentifierSyntax
//@[7:8)   Identifier |o|
//@[9:15)  TypeSyntax
//@[9:15)   Identifier |object|
//@[16:17)  Assignment |=|
//@[18:20)  IntegerLiteralSyntax
//@[18:20)   Integer |32|
//@[20:22) NewLine |\r\n|
output o object = true
//@[0:22) OutputDeclarationSyntax
//@[0:6)  Identifier |output|
//@[7:8)  IdentifierSyntax
//@[7:8)   Identifier |o|
//@[9:15)  TypeSyntax
//@[9:15)   Identifier |object|
//@[16:17)  Assignment |=|
//@[18:22)  BooleanLiteralSyntax
//@[18:22)   TrueKeyword |true|
//@[22:24) NewLine |\r\n|
output o object = false
//@[0:23) OutputDeclarationSyntax
//@[0:6)  Identifier |output|
//@[7:8)  IdentifierSyntax
//@[7:8)   Identifier |o|
//@[9:15)  TypeSyntax
//@[9:15)   Identifier |object|
//@[16:17)  Assignment |=|
//@[18:23)  BooleanLiteralSyntax
//@[18:23)   FalseKeyword |false|
//@[23:25) NewLine |\r\n|
output o object = [
//@[0:22) OutputDeclarationSyntax
//@[0:6)  Identifier |output|
//@[7:8)  IdentifierSyntax
//@[7:8)   Identifier |o|
//@[9:15)  TypeSyntax
//@[9:15)   Identifier |object|
//@[16:17)  Assignment |=|
//@[18:22)  ArraySyntax
//@[18:19)   LeftSquare |[|
//@[19:21)   NewLine |\r\n|
]
//@[0:1)   RightSquare |]|
//@[1:3) NewLine |\r\n|
output o object = 'str'
//@[0:23) OutputDeclarationSyntax
//@[0:6)  Identifier |output|
//@[7:8)  IdentifierSyntax
//@[7:8)   Identifier |o|
//@[9:15)  TypeSyntax
//@[9:15)   Identifier |object|
//@[16:17)  Assignment |=|
//@[18:23)  StringSyntax
//@[18:23)   StringComplete |'str'|
//@[23:27) NewLine |\r\n\r\n|

// a few expression cases
//@[25:27) NewLine |\r\n|
output exp string = 2 + 3
//@[0:25) OutputDeclarationSyntax
//@[0:6)  Identifier |output|
//@[7:10)  IdentifierSyntax
//@[7:10)   Identifier |exp|
//@[11:17)  TypeSyntax
//@[11:17)   Identifier |string|
//@[18:19)  Assignment |=|
//@[20:25)  BinaryOperationSyntax
//@[20:21)   IntegerLiteralSyntax
//@[20:21)    Integer |2|
//@[22:23)   Plus |+|
//@[24:25)   IntegerLiteralSyntax
//@[24:25)    Integer |3|
//@[25:27) NewLine |\r\n|
output union string = true ? 's' : 1
//@[0:36) OutputDeclarationSyntax
//@[0:6)  Identifier |output|
//@[7:12)  IdentifierSyntax
//@[7:12)   Identifier |union|
//@[13:19)  TypeSyntax
//@[13:19)   Identifier |string|
//@[20:21)  Assignment |=|
//@[22:36)  TernaryOperationSyntax
//@[22:26)   BooleanLiteralSyntax
//@[22:26)    TrueKeyword |true|
//@[27:28)   Question |?|
//@[29:32)   StringSyntax
//@[29:32)    StringComplete |'s'|
//@[33:34)   Colon |:|
//@[35:36)   IntegerLiteralSyntax
//@[35:36)    Integer |1|
//@[36:38) NewLine |\r\n|
output bad int = true && !4
//@[0:27) OutputDeclarationSyntax
//@[0:6)  Identifier |output|
//@[7:10)  IdentifierSyntax
//@[7:10)   Identifier |bad|
//@[11:14)  TypeSyntax
//@[11:14)   Identifier |int|
//@[15:16)  Assignment |=|
//@[17:27)  BinaryOperationSyntax
//@[17:21)   BooleanLiteralSyntax
//@[17:21)    TrueKeyword |true|
//@[22:24)   LogicalAnd |&&|
//@[25:27)   UnaryOperationSyntax
//@[25:26)    Exclamation |!|
//@[26:27)    IntegerLiteralSyntax
//@[26:27)     Integer |4|
//@[27:29) NewLine |\r\n|
output deeper bool = true ? -true : (14 && 's') + 10
//@[0:52) OutputDeclarationSyntax
//@[0:6)  Identifier |output|
//@[7:13)  IdentifierSyntax
//@[7:13)   Identifier |deeper|
//@[14:18)  TypeSyntax
//@[14:18)   Identifier |bool|
//@[19:20)  Assignment |=|
//@[21:52)  TernaryOperationSyntax
//@[21:25)   BooleanLiteralSyntax
//@[21:25)    TrueKeyword |true|
//@[26:27)   Question |?|
//@[28:33)   UnaryOperationSyntax
//@[28:29)    Minus |-|
//@[29:33)    BooleanLiteralSyntax
//@[29:33)     TrueKeyword |true|
//@[34:35)   Colon |:|
//@[36:52)   BinaryOperationSyntax
//@[36:47)    ParenthesizedExpressionSyntax
//@[36:37)     LeftParen |(|
//@[37:46)     BinaryOperationSyntax
//@[37:39)      IntegerLiteralSyntax
//@[37:39)       Integer |14|
//@[40:42)      LogicalAnd |&&|
//@[43:46)      StringSyntax
//@[43:46)       StringComplete |'s'|
//@[46:47)     RightParen |)|
//@[48:49)    Plus |+|
<<<<<<< HEAD
//@[50:52)    NumericLiteralSyntax
//@[50:52)     Number |10|
//@[52:56) NewLine |\r\n\r\n|

@sys.maxValue(20)
//@[0:73) OutputDeclarationSyntax
//@[0:17)  DecoratorSyntax
//@[0:1)   At |@|
//@[1:17)   InstanceFunctionCallSyntax
//@[1:4)    VariableAccessSyntax
//@[1:4)     IdentifierSyntax
//@[1:4)      Identifier |sys|
//@[4:5)    Dot |.|
//@[5:13)    IdentifierSyntax
//@[5:13)     Identifier |maxValue|
//@[13:14)    LeftParen |(|
//@[14:16)    FunctionArgumentSyntax
//@[14:16)     NumericLiteralSyntax
//@[14:16)      Number |20|
//@[16:17)    RightParen |)|
//@[17:19)  NewLine |\r\n|
@minValue(10)
//@[0:13)  DecoratorSyntax
//@[0:1)   At |@|
//@[1:13)   FunctionCallSyntax
//@[1:9)    IdentifierSyntax
//@[1:9)     Identifier |minValue|
//@[9:10)    LeftParen |(|
//@[10:12)    FunctionArgumentSyntax
//@[10:12)     NumericLiteralSyntax
//@[10:12)      Number |10|
//@[12:13)    RightParen |)|
//@[13:15)  NewLine |\r\n|
output notAttachableDecorators int = 32
//@[0:6)  Identifier |output|
//@[7:30)  IdentifierSyntax
//@[7:30)   Identifier |notAttachableDecorators|
//@[31:34)  TypeSyntax
//@[31:34)   Identifier |int|
//@[35:36)  Assignment |=|
//@[37:39)  NumericLiteralSyntax
//@[37:39)   Number |32|
//@[39:41) NewLine |\r\n|
=======
//@[50:52)    IntegerLiteralSyntax
//@[50:52)     Integer |10|
//@[52:54) NewLine |\r\n|
>>>>>>> 83853ca7

//@[0:0) EndOfFile ||
<|MERGE_RESOLUTION|>--- conflicted
+++ resolved
@@ -1,649 +1,643 @@
-
-//@[0:2) NewLine |\r\n|
-// wrong declaration
-//@[20:22) NewLine |\r\n|
-bad
-//@[0:3) SkippedTriviaSyntax
-//@[0:3)  Identifier |bad|
-//@[3:7) NewLine |\r\n\r\n|
-
-// incomplete #completionTest(7) -> empty
-//@[41:43) NewLine |\r\n|
-output 
-//@[0:7) OutputDeclarationSyntax
-//@[0:6)  Identifier |output|
-//@[7:7)  IdentifierSyntax
-//@[7:7)   SkippedTriviaSyntax
-//@[7:7)  SkippedTriviaSyntax
-//@[7:7)  SkippedTriviaSyntax
-//@[7:7)  SkippedTriviaSyntax
-//@[7:11) NewLine |\r\n\r\n|
-
-var testSymbol = 42
-//@[0:19) VariableDeclarationSyntax
-//@[0:3)  Identifier |var|
-//@[4:14)  IdentifierSyntax
-//@[4:14)   Identifier |testSymbol|
-//@[15:16)  Assignment |=|
-//@[17:19)  IntegerLiteralSyntax
-//@[17:19)   Integer |42|
-//@[19:23) NewLine |\r\n\r\n|
-
-// #completionTest(28,29) -> symbols
-//@[36:38) NewLine |\r\n|
-output missingValueAndType = 
-//@[0:29) OutputDeclarationSyntax
-//@[0:6)  Identifier |output|
-//@[7:26)  IdentifierSyntax
-//@[7:26)   Identifier |missingValueAndType|
-//@[27:27)  SkippedTriviaSyntax
-//@[27:28)  Assignment |=|
-//@[29:29)  SkippedTriviaSyntax
-//@[29:33) NewLine |\r\n\r\n|
-
-// #completionTest(28,29) -> symbols
-//@[36:38) NewLine |\r\n|
-output missingValue string = 
-//@[0:29) OutputDeclarationSyntax
-//@[0:6)  Identifier |output|
-//@[7:19)  IdentifierSyntax
-//@[7:19)   Identifier |missingValue|
-//@[20:26)  TypeSyntax
-//@[20:26)   Identifier |string|
-//@[27:28)  Assignment |=|
-//@[29:29)  SkippedTriviaSyntax
-//@[29:33) NewLine |\r\n\r\n|
-
-output foo
-//@[0:10) OutputDeclarationSyntax
-//@[0:6)  Identifier |output|
-//@[7:10)  IdentifierSyntax
-//@[7:10)   Identifier |foo|
-//@[10:10)  SkippedTriviaSyntax
-//@[10:10)  SkippedTriviaSyntax
-//@[10:10)  SkippedTriviaSyntax
-//@[10:14) NewLine |\r\n\r\n|
-
-// space after identifier #completionTest(20) -> outputTypes
-//@[60:62) NewLine |\r\n|
-output spaceAfterId 
-//@[0:20) OutputDeclarationSyntax
-//@[0:6)  Identifier |output|
-//@[7:19)  IdentifierSyntax
-//@[7:19)   Identifier |spaceAfterId|
-//@[20:20)  SkippedTriviaSyntax
-//@[20:20)  SkippedTriviaSyntax
-//@[20:20)  SkippedTriviaSyntax
-//@[20:24) NewLine |\r\n\r\n|
-
-// #completionTest(25) -> outputTypes
-//@[37:39) NewLine |\r\n|
-output spacesAfterCursor  
-//@[0:26) OutputDeclarationSyntax
-//@[0:6)  Identifier |output|
-//@[7:24)  IdentifierSyntax
-//@[7:24)   Identifier |spacesAfterCursor|
-//@[26:26)  SkippedTriviaSyntax
-//@[26:26)  SkippedTriviaSyntax
-//@[26:26)  SkippedTriviaSyntax
-//@[26:30) NewLine |\r\n\r\n|
-
-// partial type #completionTest(19, 20, 21, 22) -> outputTypes
-//@[62:64) NewLine |\r\n|
-output partialType obj
-//@[0:22) OutputDeclarationSyntax
-//@[0:6)  Identifier |output|
-//@[7:18)  IdentifierSyntax
-//@[7:18)   Identifier |partialType|
-//@[19:22)  TypeSyntax
-//@[19:22)   Identifier |obj|
-//@[22:22)  SkippedTriviaSyntax
-//@[22:22)  SkippedTriviaSyntax
-//@[22:26) NewLine |\r\n\r\n|
-
-// malformed identifier
-//@[23:25) NewLine |\r\n|
-output 2
-//@[0:8) OutputDeclarationSyntax
-//@[0:6)  Identifier |output|
-//@[7:8)  IdentifierSyntax
-//@[7:8)   SkippedTriviaSyntax
-//@[7:8)    Integer |2|
-//@[8:8)  SkippedTriviaSyntax
-//@[8:8)  SkippedTriviaSyntax
-//@[8:8)  SkippedTriviaSyntax
-//@[8:12) NewLine |\r\n\r\n|
-
-// malformed type
-//@[17:19) NewLine |\r\n|
-output malformedType 3
-//@[0:22) OutputDeclarationSyntax
-//@[0:6)  Identifier |output|
-//@[7:20)  IdentifierSyntax
-//@[7:20)   Identifier |malformedType|
-//@[21:22)  SkippedTriviaSyntax
-//@[21:22)   Integer |3|
-//@[22:22)  SkippedTriviaSyntax
-//@[22:22)  SkippedTriviaSyntax
-//@[22:26) NewLine |\r\n\r\n|
-
-// malformed type but type check should still happen
-//@[52:54) NewLine |\r\n|
-output malformedType2 3 = 2 + null
-//@[0:34) OutputDeclarationSyntax
-//@[0:6)  Identifier |output|
-//@[7:21)  IdentifierSyntax
-//@[7:21)   Identifier |malformedType2|
-//@[22:23)  SkippedTriviaSyntax
-//@[22:23)   Integer |3|
-//@[24:25)  Assignment |=|
-//@[26:34)  BinaryOperationSyntax
-//@[26:27)   IntegerLiteralSyntax
-//@[26:27)    Integer |2|
-//@[28:29)   Plus |+|
-//@[30:34)   NullLiteralSyntax
-//@[30:34)    NullKeyword |null|
-//@[34:38) NewLine |\r\n\r\n|
-
-// malformed type assignment
-//@[28:30) NewLine |\r\n|
-output malformedAssignment 2 = 2
-//@[0:32) OutputDeclarationSyntax
-//@[0:6)  Identifier |output|
-//@[7:26)  IdentifierSyntax
-//@[7:26)   Identifier |malformedAssignment|
-//@[27:28)  SkippedTriviaSyntax
-//@[27:28)   Integer |2|
-//@[29:30)  Assignment |=|
-//@[31:32)  IntegerLiteralSyntax
-//@[31:32)   Integer |2|
-//@[32:36) NewLine |\r\n\r\n|
-
-// malformed type before assignment
-//@[35:37) NewLine |\r\n|
-output lol 2 = true
-//@[0:19) OutputDeclarationSyntax
-//@[0:6)  Identifier |output|
-//@[7:10)  IdentifierSyntax
-//@[7:10)   Identifier |lol|
-//@[11:12)  SkippedTriviaSyntax
-//@[11:12)   Integer |2|
-//@[13:14)  Assignment |=|
-//@[15:19)  BooleanLiteralSyntax
-//@[15:19)   TrueKeyword |true|
-//@[19:23) NewLine |\r\n\r\n|
-
-// wrong type + missing value
-//@[29:31) NewLine |\r\n|
-output foo fluffy
-//@[0:17) OutputDeclarationSyntax
-//@[0:6)  Identifier |output|
-//@[7:10)  IdentifierSyntax
-//@[7:10)   Identifier |foo|
-//@[11:17)  TypeSyntax
-//@[11:17)   Identifier |fluffy|
-//@[17:17)  SkippedTriviaSyntax
-//@[17:17)  SkippedTriviaSyntax
-//@[17:21) NewLine |\r\n\r\n|
-
-// missing value
-//@[16:18) NewLine |\r\n|
-output foo string
-//@[0:17) OutputDeclarationSyntax
-//@[0:6)  Identifier |output|
-//@[7:10)  IdentifierSyntax
-//@[7:10)   Identifier |foo|
-//@[11:17)  TypeSyntax
-//@[11:17)   Identifier |string|
-//@[17:17)  SkippedTriviaSyntax
-//@[17:17)  SkippedTriviaSyntax
-//@[17:21) NewLine |\r\n\r\n|
-
-// missing value
-//@[16:18) NewLine |\r\n|
-output foo string =
-//@[0:19) OutputDeclarationSyntax
-//@[0:6)  Identifier |output|
-//@[7:10)  IdentifierSyntax
-//@[7:10)   Identifier |foo|
-//@[11:17)  TypeSyntax
-//@[11:17)   Identifier |string|
-//@[18:19)  Assignment |=|
-//@[19:19)  SkippedTriviaSyntax
-//@[19:23) NewLine |\r\n\r\n|
-
-// wrong string output values
-//@[29:31) NewLine |\r\n|
-output str string = true
-//@[0:24) OutputDeclarationSyntax
-//@[0:6)  Identifier |output|
-//@[7:10)  IdentifierSyntax
-//@[7:10)   Identifier |str|
-//@[11:17)  TypeSyntax
-//@[11:17)   Identifier |string|
-//@[18:19)  Assignment |=|
-//@[20:24)  BooleanLiteralSyntax
-//@[20:24)   TrueKeyword |true|
-//@[24:26) NewLine |\r\n|
-output str string = false
-//@[0:25) OutputDeclarationSyntax
-//@[0:6)  Identifier |output|
-//@[7:10)  IdentifierSyntax
-//@[7:10)   Identifier |str|
-//@[11:17)  TypeSyntax
-//@[11:17)   Identifier |string|
-//@[18:19)  Assignment |=|
-//@[20:25)  BooleanLiteralSyntax
-//@[20:25)   FalseKeyword |false|
-//@[25:27) NewLine |\r\n|
-output str string = [
-//@[0:24) OutputDeclarationSyntax
-//@[0:6)  Identifier |output|
-//@[7:10)  IdentifierSyntax
-//@[7:10)   Identifier |str|
-//@[11:17)  TypeSyntax
-//@[11:17)   Identifier |string|
-//@[18:19)  Assignment |=|
-//@[20:24)  ArraySyntax
-//@[20:21)   LeftSquare |[|
-//@[21:23)   NewLine |\r\n|
-]
-//@[0:1)   RightSquare |]|
-//@[1:3) NewLine |\r\n|
-output str string = {
-//@[0:24) OutputDeclarationSyntax
-//@[0:6)  Identifier |output|
-//@[7:10)  IdentifierSyntax
-//@[7:10)   Identifier |str|
-//@[11:17)  TypeSyntax
-//@[11:17)   Identifier |string|
-//@[18:19)  Assignment |=|
-//@[20:24)  ObjectSyntax
-//@[20:21)   LeftBrace |{|
-//@[21:23)   NewLine |\r\n|
-}
-//@[0:1)   RightBrace |}|
-//@[1:3) NewLine |\r\n|
-output str string = 52
-//@[0:22) OutputDeclarationSyntax
-//@[0:6)  Identifier |output|
-//@[7:10)  IdentifierSyntax
-//@[7:10)   Identifier |str|
-//@[11:17)  TypeSyntax
-//@[11:17)   Identifier |string|
-//@[18:19)  Assignment |=|
-//@[20:22)  IntegerLiteralSyntax
-//@[20:22)   Integer |52|
-//@[22:26) NewLine |\r\n\r\n|
-
-// wrong int output values
-//@[26:28) NewLine |\r\n|
-output i int = true
-//@[0:19) OutputDeclarationSyntax
-//@[0:6)  Identifier |output|
-//@[7:8)  IdentifierSyntax
-//@[7:8)   Identifier |i|
-//@[9:12)  TypeSyntax
-//@[9:12)   Identifier |int|
-//@[13:14)  Assignment |=|
-//@[15:19)  BooleanLiteralSyntax
-//@[15:19)   TrueKeyword |true|
-//@[19:21) NewLine |\r\n|
-output i int = false
-//@[0:20) OutputDeclarationSyntax
-//@[0:6)  Identifier |output|
-//@[7:8)  IdentifierSyntax
-//@[7:8)   Identifier |i|
-//@[9:12)  TypeSyntax
-//@[9:12)   Identifier |int|
-//@[13:14)  Assignment |=|
-//@[15:20)  BooleanLiteralSyntax
-//@[15:20)   FalseKeyword |false|
-//@[20:22) NewLine |\r\n|
-output i int = [
-//@[0:19) OutputDeclarationSyntax
-//@[0:6)  Identifier |output|
-//@[7:8)  IdentifierSyntax
-//@[7:8)   Identifier |i|
-//@[9:12)  TypeSyntax
-//@[9:12)   Identifier |int|
-//@[13:14)  Assignment |=|
-//@[15:19)  ArraySyntax
-//@[15:16)   LeftSquare |[|
-//@[16:18)   NewLine |\r\n|
-]
-//@[0:1)   RightSquare |]|
-//@[1:3) NewLine |\r\n|
-output i int = }
-//@[0:16) OutputDeclarationSyntax
-//@[0:6)  Identifier |output|
-//@[7:8)  IdentifierSyntax
-//@[7:8)   Identifier |i|
-//@[9:12)  TypeSyntax
-//@[9:12)   Identifier |int|
-//@[13:14)  Assignment |=|
-//@[15:16)  SkippedTriviaSyntax
-//@[15:16)   RightBrace |}|
-//@[16:18) NewLine |\r\n|
-}
-//@[0:1) SkippedTriviaSyntax
-//@[0:1)  RightBrace |}|
-//@[1:3) NewLine |\r\n|
-output i int = 'test'
-//@[0:21) OutputDeclarationSyntax
-//@[0:6)  Identifier |output|
-//@[7:8)  IdentifierSyntax
-//@[7:8)   Identifier |i|
-//@[9:12)  TypeSyntax
-//@[9:12)   Identifier |int|
-//@[13:14)  Assignment |=|
-//@[15:21)  StringSyntax
-//@[15:21)   StringComplete |'test'|
-//@[21:25) NewLine |\r\n\r\n|
-
-// wrong bool output values
-//@[27:29) NewLine |\r\n|
-output b bool = [
-//@[0:20) OutputDeclarationSyntax
-//@[0:6)  Identifier |output|
-//@[7:8)  IdentifierSyntax
-//@[7:8)   Identifier |b|
-//@[9:13)  TypeSyntax
-//@[9:13)   Identifier |bool|
-//@[14:15)  Assignment |=|
-//@[16:20)  ArraySyntax
-//@[16:17)   LeftSquare |[|
-//@[17:19)   NewLine |\r\n|
-]
-//@[0:1)   RightSquare |]|
-//@[1:3) NewLine |\r\n|
-output b bool = {
-//@[0:20) OutputDeclarationSyntax
-//@[0:6)  Identifier |output|
-//@[7:8)  IdentifierSyntax
-//@[7:8)   Identifier |b|
-//@[9:13)  TypeSyntax
-//@[9:13)   Identifier |bool|
-//@[14:15)  Assignment |=|
-//@[16:20)  ObjectSyntax
-//@[16:17)   LeftBrace |{|
-//@[17:19)   NewLine |\r\n|
-}
-//@[0:1)   RightBrace |}|
-//@[1:3) NewLine |\r\n|
-output b bool = 32
-//@[0:18) OutputDeclarationSyntax
-//@[0:6)  Identifier |output|
-//@[7:8)  IdentifierSyntax
-//@[7:8)   Identifier |b|
-//@[9:13)  TypeSyntax
-//@[9:13)   Identifier |bool|
-//@[14:15)  Assignment |=|
-//@[16:18)  IntegerLiteralSyntax
-//@[16:18)   Integer |32|
-//@[18:20) NewLine |\r\n|
-output b bool = 'str'
-//@[0:21) OutputDeclarationSyntax
-//@[0:6)  Identifier |output|
-//@[7:8)  IdentifierSyntax
-//@[7:8)   Identifier |b|
-//@[9:13)  TypeSyntax
-//@[9:13)   Identifier |bool|
-//@[14:15)  Assignment |=|
-//@[16:21)  StringSyntax
-//@[16:21)   StringComplete |'str'|
-//@[21:25) NewLine |\r\n\r\n|
-
-// wrong array output values
-//@[28:30) NewLine |\r\n|
-output arr array = 32
-//@[0:21) OutputDeclarationSyntax
-//@[0:6)  Identifier |output|
-//@[7:10)  IdentifierSyntax
-//@[7:10)   Identifier |arr|
-//@[11:16)  TypeSyntax
-//@[11:16)   Identifier |array|
-//@[17:18)  Assignment |=|
-//@[19:21)  IntegerLiteralSyntax
-//@[19:21)   Integer |32|
-//@[21:23) NewLine |\r\n|
-output arr array = true
-//@[0:23) OutputDeclarationSyntax
-//@[0:6)  Identifier |output|
-//@[7:10)  IdentifierSyntax
-//@[7:10)   Identifier |arr|
-//@[11:16)  TypeSyntax
-//@[11:16)   Identifier |array|
-//@[17:18)  Assignment |=|
-//@[19:23)  BooleanLiteralSyntax
-//@[19:23)   TrueKeyword |true|
-//@[23:25) NewLine |\r\n|
-output arr array = false
-//@[0:24) OutputDeclarationSyntax
-//@[0:6)  Identifier |output|
-//@[7:10)  IdentifierSyntax
-//@[7:10)   Identifier |arr|
-//@[11:16)  TypeSyntax
-//@[11:16)   Identifier |array|
-//@[17:18)  Assignment |=|
-//@[19:24)  BooleanLiteralSyntax
-//@[19:24)   FalseKeyword |false|
-//@[24:26) NewLine |\r\n|
-output arr array = {
-//@[0:23) OutputDeclarationSyntax
-//@[0:6)  Identifier |output|
-//@[7:10)  IdentifierSyntax
-//@[7:10)   Identifier |arr|
-//@[11:16)  TypeSyntax
-//@[11:16)   Identifier |array|
-//@[17:18)  Assignment |=|
-//@[19:23)  ObjectSyntax
-//@[19:20)   LeftBrace |{|
-//@[20:22)   NewLine |\r\n|
-}
-//@[0:1)   RightBrace |}|
-//@[1:3) NewLine |\r\n|
-output arr array = 'str'
-//@[0:24) OutputDeclarationSyntax
-//@[0:6)  Identifier |output|
-//@[7:10)  IdentifierSyntax
-//@[7:10)   Identifier |arr|
-//@[11:16)  TypeSyntax
-//@[11:16)   Identifier |array|
-//@[17:18)  Assignment |=|
-//@[19:24)  StringSyntax
-//@[19:24)   StringComplete |'str'|
-//@[24:28) NewLine |\r\n\r\n|
-
-// wrong object output values
-//@[29:31) NewLine |\r\n|
-output o object = 32
-//@[0:20) OutputDeclarationSyntax
-//@[0:6)  Identifier |output|
-//@[7:8)  IdentifierSyntax
-//@[7:8)   Identifier |o|
-//@[9:15)  TypeSyntax
-//@[9:15)   Identifier |object|
-//@[16:17)  Assignment |=|
-//@[18:20)  IntegerLiteralSyntax
-//@[18:20)   Integer |32|
-//@[20:22) NewLine |\r\n|
-output o object = true
-//@[0:22) OutputDeclarationSyntax
-//@[0:6)  Identifier |output|
-//@[7:8)  IdentifierSyntax
-//@[7:8)   Identifier |o|
-//@[9:15)  TypeSyntax
-//@[9:15)   Identifier |object|
-//@[16:17)  Assignment |=|
-//@[18:22)  BooleanLiteralSyntax
-//@[18:22)   TrueKeyword |true|
-//@[22:24) NewLine |\r\n|
-output o object = false
-//@[0:23) OutputDeclarationSyntax
-//@[0:6)  Identifier |output|
-//@[7:8)  IdentifierSyntax
-//@[7:8)   Identifier |o|
-//@[9:15)  TypeSyntax
-//@[9:15)   Identifier |object|
-//@[16:17)  Assignment |=|
-//@[18:23)  BooleanLiteralSyntax
-//@[18:23)   FalseKeyword |false|
-//@[23:25) NewLine |\r\n|
-output o object = [
-//@[0:22) OutputDeclarationSyntax
-//@[0:6)  Identifier |output|
-//@[7:8)  IdentifierSyntax
-//@[7:8)   Identifier |o|
-//@[9:15)  TypeSyntax
-//@[9:15)   Identifier |object|
-//@[16:17)  Assignment |=|
-//@[18:22)  ArraySyntax
-//@[18:19)   LeftSquare |[|
-//@[19:21)   NewLine |\r\n|
-]
-//@[0:1)   RightSquare |]|
-//@[1:3) NewLine |\r\n|
-output o object = 'str'
-//@[0:23) OutputDeclarationSyntax
-//@[0:6)  Identifier |output|
-//@[7:8)  IdentifierSyntax
-//@[7:8)   Identifier |o|
-//@[9:15)  TypeSyntax
-//@[9:15)   Identifier |object|
-//@[16:17)  Assignment |=|
-//@[18:23)  StringSyntax
-//@[18:23)   StringComplete |'str'|
-//@[23:27) NewLine |\r\n\r\n|
-
-// a few expression cases
-//@[25:27) NewLine |\r\n|
-output exp string = 2 + 3
-//@[0:25) OutputDeclarationSyntax
-//@[0:6)  Identifier |output|
-//@[7:10)  IdentifierSyntax
-//@[7:10)   Identifier |exp|
-//@[11:17)  TypeSyntax
-//@[11:17)   Identifier |string|
-//@[18:19)  Assignment |=|
-//@[20:25)  BinaryOperationSyntax
-//@[20:21)   IntegerLiteralSyntax
-//@[20:21)    Integer |2|
-//@[22:23)   Plus |+|
-//@[24:25)   IntegerLiteralSyntax
-//@[24:25)    Integer |3|
-//@[25:27) NewLine |\r\n|
-output union string = true ? 's' : 1
-//@[0:36) OutputDeclarationSyntax
-//@[0:6)  Identifier |output|
-//@[7:12)  IdentifierSyntax
-//@[7:12)   Identifier |union|
-//@[13:19)  TypeSyntax
-//@[13:19)   Identifier |string|
-//@[20:21)  Assignment |=|
-//@[22:36)  TernaryOperationSyntax
-//@[22:26)   BooleanLiteralSyntax
-//@[22:26)    TrueKeyword |true|
-//@[27:28)   Question |?|
-//@[29:32)   StringSyntax
-//@[29:32)    StringComplete |'s'|
-//@[33:34)   Colon |:|
-//@[35:36)   IntegerLiteralSyntax
-//@[35:36)    Integer |1|
-//@[36:38) NewLine |\r\n|
-output bad int = true && !4
-//@[0:27) OutputDeclarationSyntax
-//@[0:6)  Identifier |output|
-//@[7:10)  IdentifierSyntax
-//@[7:10)   Identifier |bad|
-//@[11:14)  TypeSyntax
-//@[11:14)   Identifier |int|
-//@[15:16)  Assignment |=|
-//@[17:27)  BinaryOperationSyntax
-//@[17:21)   BooleanLiteralSyntax
-//@[17:21)    TrueKeyword |true|
-//@[22:24)   LogicalAnd |&&|
-//@[25:27)   UnaryOperationSyntax
-//@[25:26)    Exclamation |!|
-//@[26:27)    IntegerLiteralSyntax
-//@[26:27)     Integer |4|
-//@[27:29) NewLine |\r\n|
-output deeper bool = true ? -true : (14 && 's') + 10
-//@[0:52) OutputDeclarationSyntax
-//@[0:6)  Identifier |output|
-//@[7:13)  IdentifierSyntax
-//@[7:13)   Identifier |deeper|
-//@[14:18)  TypeSyntax
-//@[14:18)   Identifier |bool|
-//@[19:20)  Assignment |=|
-//@[21:52)  TernaryOperationSyntax
-//@[21:25)   BooleanLiteralSyntax
-//@[21:25)    TrueKeyword |true|
-//@[26:27)   Question |?|
-//@[28:33)   UnaryOperationSyntax
-//@[28:29)    Minus |-|
-//@[29:33)    BooleanLiteralSyntax
-//@[29:33)     TrueKeyword |true|
-//@[34:35)   Colon |:|
-//@[36:52)   BinaryOperationSyntax
-//@[36:47)    ParenthesizedExpressionSyntax
-//@[36:37)     LeftParen |(|
-//@[37:46)     BinaryOperationSyntax
-//@[37:39)      IntegerLiteralSyntax
-//@[37:39)       Integer |14|
-//@[40:42)      LogicalAnd |&&|
-//@[43:46)      StringSyntax
-//@[43:46)       StringComplete |'s'|
-//@[46:47)     RightParen |)|
-//@[48:49)    Plus |+|
-<<<<<<< HEAD
-//@[50:52)    NumericLiteralSyntax
-//@[50:52)     Number |10|
-//@[52:56) NewLine |\r\n\r\n|
-
-@sys.maxValue(20)
-//@[0:73) OutputDeclarationSyntax
-//@[0:17)  DecoratorSyntax
-//@[0:1)   At |@|
-//@[1:17)   InstanceFunctionCallSyntax
-//@[1:4)    VariableAccessSyntax
-//@[1:4)     IdentifierSyntax
-//@[1:4)      Identifier |sys|
-//@[4:5)    Dot |.|
-//@[5:13)    IdentifierSyntax
-//@[5:13)     Identifier |maxValue|
-//@[13:14)    LeftParen |(|
-//@[14:16)    FunctionArgumentSyntax
-//@[14:16)     NumericLiteralSyntax
-//@[14:16)      Number |20|
-//@[16:17)    RightParen |)|
-//@[17:19)  NewLine |\r\n|
-@minValue(10)
-//@[0:13)  DecoratorSyntax
-//@[0:1)   At |@|
-//@[1:13)   FunctionCallSyntax
-//@[1:9)    IdentifierSyntax
-//@[1:9)     Identifier |minValue|
-//@[9:10)    LeftParen |(|
-//@[10:12)    FunctionArgumentSyntax
-//@[10:12)     NumericLiteralSyntax
-//@[10:12)      Number |10|
-//@[12:13)    RightParen |)|
-//@[13:15)  NewLine |\r\n|
-output notAttachableDecorators int = 32
-//@[0:6)  Identifier |output|
-//@[7:30)  IdentifierSyntax
-//@[7:30)   Identifier |notAttachableDecorators|
-//@[31:34)  TypeSyntax
-//@[31:34)   Identifier |int|
-//@[35:36)  Assignment |=|
-//@[37:39)  NumericLiteralSyntax
-//@[37:39)   Number |32|
-//@[39:41) NewLine |\r\n|
-=======
-//@[50:52)    IntegerLiteralSyntax
-//@[50:52)     Integer |10|
-//@[52:54) NewLine |\r\n|
->>>>>>> 83853ca7
-
-//@[0:0) EndOfFile ||
+
+//@[0:2) NewLine |\r\n|
+// wrong declaration
+//@[20:22) NewLine |\r\n|
+bad
+//@[0:3) SkippedTriviaSyntax
+//@[0:3)  Identifier |bad|
+//@[3:7) NewLine |\r\n\r\n|
+
+// incomplete #completionTest(7) -> empty
+//@[41:43) NewLine |\r\n|
+output 
+//@[0:7) OutputDeclarationSyntax
+//@[0:6)  Identifier |output|
+//@[7:7)  IdentifierSyntax
+//@[7:7)   SkippedTriviaSyntax
+//@[7:7)  SkippedTriviaSyntax
+//@[7:7)  SkippedTriviaSyntax
+//@[7:7)  SkippedTriviaSyntax
+//@[7:11) NewLine |\r\n\r\n|
+
+var testSymbol = 42
+//@[0:19) VariableDeclarationSyntax
+//@[0:3)  Identifier |var|
+//@[4:14)  IdentifierSyntax
+//@[4:14)   Identifier |testSymbol|
+//@[15:16)  Assignment |=|
+//@[17:19)  IntegerLiteralSyntax
+//@[17:19)   Integer |42|
+//@[19:23) NewLine |\r\n\r\n|
+
+// #completionTest(28,29) -> symbols
+//@[36:38) NewLine |\r\n|
+output missingValueAndType = 
+//@[0:29) OutputDeclarationSyntax
+//@[0:6)  Identifier |output|
+//@[7:26)  IdentifierSyntax
+//@[7:26)   Identifier |missingValueAndType|
+//@[27:27)  SkippedTriviaSyntax
+//@[27:28)  Assignment |=|
+//@[29:29)  SkippedTriviaSyntax
+//@[29:33) NewLine |\r\n\r\n|
+
+// #completionTest(28,29) -> symbols
+//@[36:38) NewLine |\r\n|
+output missingValue string = 
+//@[0:29) OutputDeclarationSyntax
+//@[0:6)  Identifier |output|
+//@[7:19)  IdentifierSyntax
+//@[7:19)   Identifier |missingValue|
+//@[20:26)  TypeSyntax
+//@[20:26)   Identifier |string|
+//@[27:28)  Assignment |=|
+//@[29:29)  SkippedTriviaSyntax
+//@[29:33) NewLine |\r\n\r\n|
+
+output foo
+//@[0:10) OutputDeclarationSyntax
+//@[0:6)  Identifier |output|
+//@[7:10)  IdentifierSyntax
+//@[7:10)   Identifier |foo|
+//@[10:10)  SkippedTriviaSyntax
+//@[10:10)  SkippedTriviaSyntax
+//@[10:10)  SkippedTriviaSyntax
+//@[10:14) NewLine |\r\n\r\n|
+
+// space after identifier #completionTest(20) -> outputTypes
+//@[60:62) NewLine |\r\n|
+output spaceAfterId 
+//@[0:20) OutputDeclarationSyntax
+//@[0:6)  Identifier |output|
+//@[7:19)  IdentifierSyntax
+//@[7:19)   Identifier |spaceAfterId|
+//@[20:20)  SkippedTriviaSyntax
+//@[20:20)  SkippedTriviaSyntax
+//@[20:20)  SkippedTriviaSyntax
+//@[20:24) NewLine |\r\n\r\n|
+
+// #completionTest(25) -> outputTypes
+//@[37:39) NewLine |\r\n|
+output spacesAfterCursor  
+//@[0:26) OutputDeclarationSyntax
+//@[0:6)  Identifier |output|
+//@[7:24)  IdentifierSyntax
+//@[7:24)   Identifier |spacesAfterCursor|
+//@[26:26)  SkippedTriviaSyntax
+//@[26:26)  SkippedTriviaSyntax
+//@[26:26)  SkippedTriviaSyntax
+//@[26:30) NewLine |\r\n\r\n|
+
+// partial type #completionTest(19, 20, 21, 22) -> outputTypes
+//@[62:64) NewLine |\r\n|
+output partialType obj
+//@[0:22) OutputDeclarationSyntax
+//@[0:6)  Identifier |output|
+//@[7:18)  IdentifierSyntax
+//@[7:18)   Identifier |partialType|
+//@[19:22)  TypeSyntax
+//@[19:22)   Identifier |obj|
+//@[22:22)  SkippedTriviaSyntax
+//@[22:22)  SkippedTriviaSyntax
+//@[22:26) NewLine |\r\n\r\n|
+
+// malformed identifier
+//@[23:25) NewLine |\r\n|
+output 2
+//@[0:8) OutputDeclarationSyntax
+//@[0:6)  Identifier |output|
+//@[7:8)  IdentifierSyntax
+//@[7:8)   SkippedTriviaSyntax
+//@[7:8)    Integer |2|
+//@[8:8)  SkippedTriviaSyntax
+//@[8:8)  SkippedTriviaSyntax
+//@[8:8)  SkippedTriviaSyntax
+//@[8:12) NewLine |\r\n\r\n|
+
+// malformed type
+//@[17:19) NewLine |\r\n|
+output malformedType 3
+//@[0:22) OutputDeclarationSyntax
+//@[0:6)  Identifier |output|
+//@[7:20)  IdentifierSyntax
+//@[7:20)   Identifier |malformedType|
+//@[21:22)  SkippedTriviaSyntax
+//@[21:22)   Integer |3|
+//@[22:22)  SkippedTriviaSyntax
+//@[22:22)  SkippedTriviaSyntax
+//@[22:26) NewLine |\r\n\r\n|
+
+// malformed type but type check should still happen
+//@[52:54) NewLine |\r\n|
+output malformedType2 3 = 2 + null
+//@[0:34) OutputDeclarationSyntax
+//@[0:6)  Identifier |output|
+//@[7:21)  IdentifierSyntax
+//@[7:21)   Identifier |malformedType2|
+//@[22:23)  SkippedTriviaSyntax
+//@[22:23)   Integer |3|
+//@[24:25)  Assignment |=|
+//@[26:34)  BinaryOperationSyntax
+//@[26:27)   IntegerLiteralSyntax
+//@[26:27)    Integer |2|
+//@[28:29)   Plus |+|
+//@[30:34)   NullLiteralSyntax
+//@[30:34)    NullKeyword |null|
+//@[34:38) NewLine |\r\n\r\n|
+
+// malformed type assignment
+//@[28:30) NewLine |\r\n|
+output malformedAssignment 2 = 2
+//@[0:32) OutputDeclarationSyntax
+//@[0:6)  Identifier |output|
+//@[7:26)  IdentifierSyntax
+//@[7:26)   Identifier |malformedAssignment|
+//@[27:28)  SkippedTriviaSyntax
+//@[27:28)   Integer |2|
+//@[29:30)  Assignment |=|
+//@[31:32)  IntegerLiteralSyntax
+//@[31:32)   Integer |2|
+//@[32:36) NewLine |\r\n\r\n|
+
+// malformed type before assignment
+//@[35:37) NewLine |\r\n|
+output lol 2 = true
+//@[0:19) OutputDeclarationSyntax
+//@[0:6)  Identifier |output|
+//@[7:10)  IdentifierSyntax
+//@[7:10)   Identifier |lol|
+//@[11:12)  SkippedTriviaSyntax
+//@[11:12)   Integer |2|
+//@[13:14)  Assignment |=|
+//@[15:19)  BooleanLiteralSyntax
+//@[15:19)   TrueKeyword |true|
+//@[19:23) NewLine |\r\n\r\n|
+
+// wrong type + missing value
+//@[29:31) NewLine |\r\n|
+output foo fluffy
+//@[0:17) OutputDeclarationSyntax
+//@[0:6)  Identifier |output|
+//@[7:10)  IdentifierSyntax
+//@[7:10)   Identifier |foo|
+//@[11:17)  TypeSyntax
+//@[11:17)   Identifier |fluffy|
+//@[17:17)  SkippedTriviaSyntax
+//@[17:17)  SkippedTriviaSyntax
+//@[17:21) NewLine |\r\n\r\n|
+
+// missing value
+//@[16:18) NewLine |\r\n|
+output foo string
+//@[0:17) OutputDeclarationSyntax
+//@[0:6)  Identifier |output|
+//@[7:10)  IdentifierSyntax
+//@[7:10)   Identifier |foo|
+//@[11:17)  TypeSyntax
+//@[11:17)   Identifier |string|
+//@[17:17)  SkippedTriviaSyntax
+//@[17:17)  SkippedTriviaSyntax
+//@[17:21) NewLine |\r\n\r\n|
+
+// missing value
+//@[16:18) NewLine |\r\n|
+output foo string =
+//@[0:19) OutputDeclarationSyntax
+//@[0:6)  Identifier |output|
+//@[7:10)  IdentifierSyntax
+//@[7:10)   Identifier |foo|
+//@[11:17)  TypeSyntax
+//@[11:17)   Identifier |string|
+//@[18:19)  Assignment |=|
+//@[19:19)  SkippedTriviaSyntax
+//@[19:23) NewLine |\r\n\r\n|
+
+// wrong string output values
+//@[29:31) NewLine |\r\n|
+output str string = true
+//@[0:24) OutputDeclarationSyntax
+//@[0:6)  Identifier |output|
+//@[7:10)  IdentifierSyntax
+//@[7:10)   Identifier |str|
+//@[11:17)  TypeSyntax
+//@[11:17)   Identifier |string|
+//@[18:19)  Assignment |=|
+//@[20:24)  BooleanLiteralSyntax
+//@[20:24)   TrueKeyword |true|
+//@[24:26) NewLine |\r\n|
+output str string = false
+//@[0:25) OutputDeclarationSyntax
+//@[0:6)  Identifier |output|
+//@[7:10)  IdentifierSyntax
+//@[7:10)   Identifier |str|
+//@[11:17)  TypeSyntax
+//@[11:17)   Identifier |string|
+//@[18:19)  Assignment |=|
+//@[20:25)  BooleanLiteralSyntax
+//@[20:25)   FalseKeyword |false|
+//@[25:27) NewLine |\r\n|
+output str string = [
+//@[0:24) OutputDeclarationSyntax
+//@[0:6)  Identifier |output|
+//@[7:10)  IdentifierSyntax
+//@[7:10)   Identifier |str|
+//@[11:17)  TypeSyntax
+//@[11:17)   Identifier |string|
+//@[18:19)  Assignment |=|
+//@[20:24)  ArraySyntax
+//@[20:21)   LeftSquare |[|
+//@[21:23)   NewLine |\r\n|
+]
+//@[0:1)   RightSquare |]|
+//@[1:3) NewLine |\r\n|
+output str string = {
+//@[0:24) OutputDeclarationSyntax
+//@[0:6)  Identifier |output|
+//@[7:10)  IdentifierSyntax
+//@[7:10)   Identifier |str|
+//@[11:17)  TypeSyntax
+//@[11:17)   Identifier |string|
+//@[18:19)  Assignment |=|
+//@[20:24)  ObjectSyntax
+//@[20:21)   LeftBrace |{|
+//@[21:23)   NewLine |\r\n|
+}
+//@[0:1)   RightBrace |}|
+//@[1:3) NewLine |\r\n|
+output str string = 52
+//@[0:22) OutputDeclarationSyntax
+//@[0:6)  Identifier |output|
+//@[7:10)  IdentifierSyntax
+//@[7:10)   Identifier |str|
+//@[11:17)  TypeSyntax
+//@[11:17)   Identifier |string|
+//@[18:19)  Assignment |=|
+//@[20:22)  IntegerLiteralSyntax
+//@[20:22)   Integer |52|
+//@[22:26) NewLine |\r\n\r\n|
+
+// wrong int output values
+//@[26:28) NewLine |\r\n|
+output i int = true
+//@[0:19) OutputDeclarationSyntax
+//@[0:6)  Identifier |output|
+//@[7:8)  IdentifierSyntax
+//@[7:8)   Identifier |i|
+//@[9:12)  TypeSyntax
+//@[9:12)   Identifier |int|
+//@[13:14)  Assignment |=|
+//@[15:19)  BooleanLiteralSyntax
+//@[15:19)   TrueKeyword |true|
+//@[19:21) NewLine |\r\n|
+output i int = false
+//@[0:20) OutputDeclarationSyntax
+//@[0:6)  Identifier |output|
+//@[7:8)  IdentifierSyntax
+//@[7:8)   Identifier |i|
+//@[9:12)  TypeSyntax
+//@[9:12)   Identifier |int|
+//@[13:14)  Assignment |=|
+//@[15:20)  BooleanLiteralSyntax
+//@[15:20)   FalseKeyword |false|
+//@[20:22) NewLine |\r\n|
+output i int = [
+//@[0:19) OutputDeclarationSyntax
+//@[0:6)  Identifier |output|
+//@[7:8)  IdentifierSyntax
+//@[7:8)   Identifier |i|
+//@[9:12)  TypeSyntax
+//@[9:12)   Identifier |int|
+//@[13:14)  Assignment |=|
+//@[15:19)  ArraySyntax
+//@[15:16)   LeftSquare |[|
+//@[16:18)   NewLine |\r\n|
+]
+//@[0:1)   RightSquare |]|
+//@[1:3) NewLine |\r\n|
+output i int = }
+//@[0:16) OutputDeclarationSyntax
+//@[0:6)  Identifier |output|
+//@[7:8)  IdentifierSyntax
+//@[7:8)   Identifier |i|
+//@[9:12)  TypeSyntax
+//@[9:12)   Identifier |int|
+//@[13:14)  Assignment |=|
+//@[15:16)  SkippedTriviaSyntax
+//@[15:16)   RightBrace |}|
+//@[16:18) NewLine |\r\n|
+}
+//@[0:1) SkippedTriviaSyntax
+//@[0:1)  RightBrace |}|
+//@[1:3) NewLine |\r\n|
+output i int = 'test'
+//@[0:21) OutputDeclarationSyntax
+//@[0:6)  Identifier |output|
+//@[7:8)  IdentifierSyntax
+//@[7:8)   Identifier |i|
+//@[9:12)  TypeSyntax
+//@[9:12)   Identifier |int|
+//@[13:14)  Assignment |=|
+//@[15:21)  StringSyntax
+//@[15:21)   StringComplete |'test'|
+//@[21:25) NewLine |\r\n\r\n|
+
+// wrong bool output values
+//@[27:29) NewLine |\r\n|
+output b bool = [
+//@[0:20) OutputDeclarationSyntax
+//@[0:6)  Identifier |output|
+//@[7:8)  IdentifierSyntax
+//@[7:8)   Identifier |b|
+//@[9:13)  TypeSyntax
+//@[9:13)   Identifier |bool|
+//@[14:15)  Assignment |=|
+//@[16:20)  ArraySyntax
+//@[16:17)   LeftSquare |[|
+//@[17:19)   NewLine |\r\n|
+]
+//@[0:1)   RightSquare |]|
+//@[1:3) NewLine |\r\n|
+output b bool = {
+//@[0:20) OutputDeclarationSyntax
+//@[0:6)  Identifier |output|
+//@[7:8)  IdentifierSyntax
+//@[7:8)   Identifier |b|
+//@[9:13)  TypeSyntax
+//@[9:13)   Identifier |bool|
+//@[14:15)  Assignment |=|
+//@[16:20)  ObjectSyntax
+//@[16:17)   LeftBrace |{|
+//@[17:19)   NewLine |\r\n|
+}
+//@[0:1)   RightBrace |}|
+//@[1:3) NewLine |\r\n|
+output b bool = 32
+//@[0:18) OutputDeclarationSyntax
+//@[0:6)  Identifier |output|
+//@[7:8)  IdentifierSyntax
+//@[7:8)   Identifier |b|
+//@[9:13)  TypeSyntax
+//@[9:13)   Identifier |bool|
+//@[14:15)  Assignment |=|
+//@[16:18)  IntegerLiteralSyntax
+//@[16:18)   Integer |32|
+//@[18:20) NewLine |\r\n|
+output b bool = 'str'
+//@[0:21) OutputDeclarationSyntax
+//@[0:6)  Identifier |output|
+//@[7:8)  IdentifierSyntax
+//@[7:8)   Identifier |b|
+//@[9:13)  TypeSyntax
+//@[9:13)   Identifier |bool|
+//@[14:15)  Assignment |=|
+//@[16:21)  StringSyntax
+//@[16:21)   StringComplete |'str'|
+//@[21:25) NewLine |\r\n\r\n|
+
+// wrong array output values
+//@[28:30) NewLine |\r\n|
+output arr array = 32
+//@[0:21) OutputDeclarationSyntax
+//@[0:6)  Identifier |output|
+//@[7:10)  IdentifierSyntax
+//@[7:10)   Identifier |arr|
+//@[11:16)  TypeSyntax
+//@[11:16)   Identifier |array|
+//@[17:18)  Assignment |=|
+//@[19:21)  IntegerLiteralSyntax
+//@[19:21)   Integer |32|
+//@[21:23) NewLine |\r\n|
+output arr array = true
+//@[0:23) OutputDeclarationSyntax
+//@[0:6)  Identifier |output|
+//@[7:10)  IdentifierSyntax
+//@[7:10)   Identifier |arr|
+//@[11:16)  TypeSyntax
+//@[11:16)   Identifier |array|
+//@[17:18)  Assignment |=|
+//@[19:23)  BooleanLiteralSyntax
+//@[19:23)   TrueKeyword |true|
+//@[23:25) NewLine |\r\n|
+output arr array = false
+//@[0:24) OutputDeclarationSyntax
+//@[0:6)  Identifier |output|
+//@[7:10)  IdentifierSyntax
+//@[7:10)   Identifier |arr|
+//@[11:16)  TypeSyntax
+//@[11:16)   Identifier |array|
+//@[17:18)  Assignment |=|
+//@[19:24)  BooleanLiteralSyntax
+//@[19:24)   FalseKeyword |false|
+//@[24:26) NewLine |\r\n|
+output arr array = {
+//@[0:23) OutputDeclarationSyntax
+//@[0:6)  Identifier |output|
+//@[7:10)  IdentifierSyntax
+//@[7:10)   Identifier |arr|
+//@[11:16)  TypeSyntax
+//@[11:16)   Identifier |array|
+//@[17:18)  Assignment |=|
+//@[19:23)  ObjectSyntax
+//@[19:20)   LeftBrace |{|
+//@[20:22)   NewLine |\r\n|
+}
+//@[0:1)   RightBrace |}|
+//@[1:3) NewLine |\r\n|
+output arr array = 'str'
+//@[0:24) OutputDeclarationSyntax
+//@[0:6)  Identifier |output|
+//@[7:10)  IdentifierSyntax
+//@[7:10)   Identifier |arr|
+//@[11:16)  TypeSyntax
+//@[11:16)   Identifier |array|
+//@[17:18)  Assignment |=|
+//@[19:24)  StringSyntax
+//@[19:24)   StringComplete |'str'|
+//@[24:28) NewLine |\r\n\r\n|
+
+// wrong object output values
+//@[29:31) NewLine |\r\n|
+output o object = 32
+//@[0:20) OutputDeclarationSyntax
+//@[0:6)  Identifier |output|
+//@[7:8)  IdentifierSyntax
+//@[7:8)   Identifier |o|
+//@[9:15)  TypeSyntax
+//@[9:15)   Identifier |object|
+//@[16:17)  Assignment |=|
+//@[18:20)  IntegerLiteralSyntax
+//@[18:20)   Integer |32|
+//@[20:22) NewLine |\r\n|
+output o object = true
+//@[0:22) OutputDeclarationSyntax
+//@[0:6)  Identifier |output|
+//@[7:8)  IdentifierSyntax
+//@[7:8)   Identifier |o|
+//@[9:15)  TypeSyntax
+//@[9:15)   Identifier |object|
+//@[16:17)  Assignment |=|
+//@[18:22)  BooleanLiteralSyntax
+//@[18:22)   TrueKeyword |true|
+//@[22:24) NewLine |\r\n|
+output o object = false
+//@[0:23) OutputDeclarationSyntax
+//@[0:6)  Identifier |output|
+//@[7:8)  IdentifierSyntax
+//@[7:8)   Identifier |o|
+//@[9:15)  TypeSyntax
+//@[9:15)   Identifier |object|
+//@[16:17)  Assignment |=|
+//@[18:23)  BooleanLiteralSyntax
+//@[18:23)   FalseKeyword |false|
+//@[23:25) NewLine |\r\n|
+output o object = [
+//@[0:22) OutputDeclarationSyntax
+//@[0:6)  Identifier |output|
+//@[7:8)  IdentifierSyntax
+//@[7:8)   Identifier |o|
+//@[9:15)  TypeSyntax
+//@[9:15)   Identifier |object|
+//@[16:17)  Assignment |=|
+//@[18:22)  ArraySyntax
+//@[18:19)   LeftSquare |[|
+//@[19:21)   NewLine |\r\n|
+]
+//@[0:1)   RightSquare |]|
+//@[1:3) NewLine |\r\n|
+output o object = 'str'
+//@[0:23) OutputDeclarationSyntax
+//@[0:6)  Identifier |output|
+//@[7:8)  IdentifierSyntax
+//@[7:8)   Identifier |o|
+//@[9:15)  TypeSyntax
+//@[9:15)   Identifier |object|
+//@[16:17)  Assignment |=|
+//@[18:23)  StringSyntax
+//@[18:23)   StringComplete |'str'|
+//@[23:27) NewLine |\r\n\r\n|
+
+// a few expression cases
+//@[25:27) NewLine |\r\n|
+output exp string = 2 + 3
+//@[0:25) OutputDeclarationSyntax
+//@[0:6)  Identifier |output|
+//@[7:10)  IdentifierSyntax
+//@[7:10)   Identifier |exp|
+//@[11:17)  TypeSyntax
+//@[11:17)   Identifier |string|
+//@[18:19)  Assignment |=|
+//@[20:25)  BinaryOperationSyntax
+//@[20:21)   IntegerLiteralSyntax
+//@[20:21)    Integer |2|
+//@[22:23)   Plus |+|
+//@[24:25)   IntegerLiteralSyntax
+//@[24:25)    Integer |3|
+//@[25:27) NewLine |\r\n|
+output union string = true ? 's' : 1
+//@[0:36) OutputDeclarationSyntax
+//@[0:6)  Identifier |output|
+//@[7:12)  IdentifierSyntax
+//@[7:12)   Identifier |union|
+//@[13:19)  TypeSyntax
+//@[13:19)   Identifier |string|
+//@[20:21)  Assignment |=|
+//@[22:36)  TernaryOperationSyntax
+//@[22:26)   BooleanLiteralSyntax
+//@[22:26)    TrueKeyword |true|
+//@[27:28)   Question |?|
+//@[29:32)   StringSyntax
+//@[29:32)    StringComplete |'s'|
+//@[33:34)   Colon |:|
+//@[35:36)   IntegerLiteralSyntax
+//@[35:36)    Integer |1|
+//@[36:38) NewLine |\r\n|
+output bad int = true && !4
+//@[0:27) OutputDeclarationSyntax
+//@[0:6)  Identifier |output|
+//@[7:10)  IdentifierSyntax
+//@[7:10)   Identifier |bad|
+//@[11:14)  TypeSyntax
+//@[11:14)   Identifier |int|
+//@[15:16)  Assignment |=|
+//@[17:27)  BinaryOperationSyntax
+//@[17:21)   BooleanLiteralSyntax
+//@[17:21)    TrueKeyword |true|
+//@[22:24)   LogicalAnd |&&|
+//@[25:27)   UnaryOperationSyntax
+//@[25:26)    Exclamation |!|
+//@[26:27)    IntegerLiteralSyntax
+//@[26:27)     Integer |4|
+//@[27:29) NewLine |\r\n|
+output deeper bool = true ? -true : (14 && 's') + 10
+//@[0:52) OutputDeclarationSyntax
+//@[0:6)  Identifier |output|
+//@[7:13)  IdentifierSyntax
+//@[7:13)   Identifier |deeper|
+//@[14:18)  TypeSyntax
+//@[14:18)   Identifier |bool|
+//@[19:20)  Assignment |=|
+//@[21:52)  TernaryOperationSyntax
+//@[21:25)   BooleanLiteralSyntax
+//@[21:25)    TrueKeyword |true|
+//@[26:27)   Question |?|
+//@[28:33)   UnaryOperationSyntax
+//@[28:29)    Minus |-|
+//@[29:33)    BooleanLiteralSyntax
+//@[29:33)     TrueKeyword |true|
+//@[34:35)   Colon |:|
+//@[36:52)   BinaryOperationSyntax
+//@[36:47)    ParenthesizedExpressionSyntax
+//@[36:37)     LeftParen |(|
+//@[37:46)     BinaryOperationSyntax
+//@[37:39)      IntegerLiteralSyntax
+//@[37:39)       Integer |14|
+//@[40:42)      LogicalAnd |&&|
+//@[43:46)      StringSyntax
+//@[43:46)       StringComplete |'s'|
+//@[46:47)     RightParen |)|
+//@[48:49)    Plus |+|
+//@[50:52)    IntegerLiteralSyntax
+//@[50:52)     Integer |10|
+//@[52:56) NewLine |\r\n\r\n|
+
+@sys.maxValue(20)
+//@[0:73) OutputDeclarationSyntax
+//@[0:17)  DecoratorSyntax
+//@[0:1)   At |@|
+//@[1:17)   InstanceFunctionCallSyntax
+//@[1:4)    VariableAccessSyntax
+//@[1:4)     IdentifierSyntax
+//@[1:4)      Identifier |sys|
+//@[4:5)    Dot |.|
+//@[5:13)    IdentifierSyntax
+//@[5:13)     Identifier |maxValue|
+//@[13:14)    LeftParen |(|
+//@[14:16)    FunctionArgumentSyntax
+//@[14:16)     IntegerLiteralSyntax
+//@[14:16)      Integer |20|
+//@[16:17)    RightParen |)|
+//@[17:19)  NewLine |\r\n|
+@minValue(10)
+//@[0:13)  DecoratorSyntax
+//@[0:1)   At |@|
+//@[1:13)   FunctionCallSyntax
+//@[1:9)    IdentifierSyntax
+//@[1:9)     Identifier |minValue|
+//@[9:10)    LeftParen |(|
+//@[10:12)    FunctionArgumentSyntax
+//@[10:12)     IntegerLiteralSyntax
+//@[10:12)      Integer |10|
+//@[12:13)    RightParen |)|
+//@[13:15)  NewLine |\r\n|
+output notAttachableDecorators int = 32
+//@[0:6)  Identifier |output|
+//@[7:30)  IdentifierSyntax
+//@[7:30)   Identifier |notAttachableDecorators|
+//@[31:34)  TypeSyntax
+//@[31:34)   Identifier |int|
+//@[35:36)  Assignment |=|
+//@[37:39)  IntegerLiteralSyntax
+//@[37:39)   Integer |32|
+//@[39:41) NewLine |\r\n|
+
+//@[0:0) EndOfFile ||