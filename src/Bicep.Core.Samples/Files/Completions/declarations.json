--- conflicted
+++ resolved
@@ -2322,50 +2322,60 @@
     }
   },
   {
-<<<<<<< HEAD
+    "label": "res-role-assignment",
+    "kind": "snippet",
+    "detail": "",
+    "documentation": {
+      "kind": "markdown",
+      "value": "```bicep\nresource roleAssignment 'Microsoft.Authorization/roleAssignments@2020-10-01-preview' = {\n  name: 'name'\n  properties: {\n    roleDefinitionId: 'roleDefinitionId'\n    principalId: 'principalId'\n    principalType: 'ServicePrincipal'\n  }\n}\n\n```"
+    },
+    "deprecated": false,
+    "preselect": false,
+    "sortText": "2_res-role-assignment",
+    "insertTextFormat": "snippet",
+    "insertTextMode": "adjustIndentation",
+    "textEdit": {
+      "range": {},
+      "newText": "resource ${1:roleAssignment} 'Microsoft.Authorization/roleAssignments@2020-10-01-preview' = {\n  name: ${2:'name'}\n  properties: {\n    roleDefinitionId: ${3:'roleDefinitionId'}\n    principalId: ${4:'principalId'}\n    principalType: ${5|'ServicePrincipal','Group','User'|}\n  }\n}\n"
+    },
+    "command": {
+      "title": "top level snippet completion",
+      "command": "bicep.Telemetry",
+      "arguments": [
+        {
+          "EventName": "snippet/toplevel",
+          "Properties": {
+            "name": "res-role-assignment"
+          }
+        }
+      ]
+    }
+  },
+  {
     "label": "res-rg-lock",
-=======
-    "label": "res-role-assignment",
->>>>>>> 259e7484
     "kind": "snippet",
     "detail": "",
     "documentation": {
       "kind": "markdown",
-<<<<<<< HEAD
       "value": "```bicep\nresource resourceGroupLock 'Microsoft.Authorization/locks@2020-05-01' = {\n  name: 'name'\n  properties: {\n    level: 'NotSpecified'\n  }\n}\n\n```"
     },
     "deprecated": false,
     "preselect": false,
     "sortText": "2_res-rg-lock",
-=======
-      "value": "```bicep\nresource roleAssignment 'Microsoft.Authorization/roleAssignments@2020-10-01-preview' = {\n  name: 'name'\n  properties: {\n    roleDefinitionId: 'roleDefinitionId'\n    principalId: 'principalId'\n    principalType: 'ServicePrincipal'\n  }\n}\n\n```"
-    },
-    "deprecated": false,
-    "preselect": false,
-    "sortText": "2_res-role-assignment",
->>>>>>> 259e7484
-    "insertTextFormat": "snippet",
-    "insertTextMode": "adjustIndentation",
-    "textEdit": {
-      "range": {},
-<<<<<<< HEAD
+    "insertTextFormat": "snippet",
+    "insertTextMode": "adjustIndentation",
+    "textEdit": {
+      "range": {},
       "newText": "resource ${1:resourceGroupLock} 'Microsoft.Authorization/locks@2020-05-01' = {\n  name: ${2:'name'}\n  properties: {\n    level: ${3|'NotSpecified','CanNotDelete','ReadOnly'|}\n  }\n}\n"
-=======
-      "newText": "resource ${1:roleAssignment} 'Microsoft.Authorization/roleAssignments@2020-10-01-preview' = {\n  name: ${2:'name'}\n  properties: {\n    roleDefinitionId: ${3:'roleDefinitionId'}\n    principalId: ${4:'principalId'}\n    principalType: ${5|'ServicePrincipal','Group','User'|}\n  }\n}\n"
->>>>>>> 259e7484
-    },
-    "command": {
-      "title": "top level snippet completion",
-      "command": "bicep.Telemetry",
-      "arguments": [
-        {
-          "EventName": "snippet/toplevel",
-          "Properties": {
-<<<<<<< HEAD
+    },
+    "command": {
+      "title": "top level snippet completion",
+      "command": "bicep.Telemetry",
+      "arguments": [
+        {
+          "EventName": "snippet/toplevel",
+          "Properties": {
             "name": "res-rg-lock"
-=======
-            "name": "res-role-assignment"
->>>>>>> 259e7484
           }
         }
       ]
