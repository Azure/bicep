--- conflicted
+++ resolved
@@ -1,13 +1,7 @@
 type 44
-<<<<<<< HEAD
-//@[05:007) [BCP015 (Error)] Expected a variable identifier at this location. (CodeDescription: none) |44|
+//@[05:007) [BCP325 (Error)] Expected a type identifier at this location. (CodeDescription: none) |44|
 //@[07:007) [BCP279 (Error)] Expected a type at this location. Please specify a valid type expression or one of the following types: "array", "bool", "int", "object", "string". (CodeDescription: none) ||
 //@[07:007) [BCP018 (Error)] Expected the "=" character at this location. (CodeDescription: none) ||
-=======
-//@[05:07) [BCP325 (Error)] Expected a type identifier at this location. (CodeDescription: none) |44|
-//@[07:07) [BCP279 (Error)] Expected a type at this location. Please specify a valid type expression or one of the following types: "array", "bool", "int", "object", "string". (CodeDescription: none) ||
-//@[07:07) [BCP018 (Error)] Expected the "=" character at this location. (CodeDescription: none) ||
->>>>>>> e39a2f10
 
 type noAssignment
 //@[17:017) [BCP279 (Error)] Expected a type at this location. Please specify a valid type expression or one of the following types: "array", "bool", "int", "object", "string". (CodeDescription: none) ||
