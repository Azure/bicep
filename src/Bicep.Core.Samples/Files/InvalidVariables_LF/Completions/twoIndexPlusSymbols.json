--- conflicted
+++ resolved
@@ -143,6 +143,7 @@
       "newText": "az.subscription($0)"
     },
     "command": {
+      "title": "signature help",
       "command": "editor.action.triggerParameterHints"
     }
   },
@@ -2024,15 +2025,7 @@
     "insertTextMode": "adjustIndentation",
     "textEdit": {
       "range": {},
-<<<<<<< HEAD
-      "newText": "subscription($0)"
-    },
-    "command": {
-      "title": "signature help",
-      "command": "editor.action.triggerParameterHints"
-=======
       "newText": "subscription"
->>>>>>> 9efc2a8b
     }
   },
   {
