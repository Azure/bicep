[
  {
    "label": "a",
    "kind": "variable",
    "detail": "a",
    "deprecated": false,
    "preselect": false,
    "sortText": "2_a",
    "insertTextFormat": "plainText",
    "insertTextMode": "adjustIndentation",
    "textEdit": {
      "range": {},
      "newText": "a"
    }
  },
  {
    "label": "anotherThing",
    "kind": "variable",
    "detail": "anotherThing",
    "deprecated": false,
    "preselect": false,
    "sortText": "2_anotherThing",
    "insertTextFormat": "plainText",
    "insertTextMode": "adjustIndentation",
    "textEdit": {
      "range": {},
      "newText": "anotherThing"
    }
  },
  {
    "label": "any",
    "kind": "function",
    "documentation": {
      "kind": "markdown",
      "value": "```bicep\nany(value: any): any\n\n```\nConverts the specified value to the `any` type.\n"
    },
    "deprecated": false,
    "preselect": false,
    "sortText": "3_any",
    "insertTextFormat": "snippet",
    "insertTextMode": "adjustIndentation",
    "textEdit": {
      "range": {},
      "newText": "any($0)"
    },
    "command": {
      "title": "signature help",
      "command": "editor.action.triggerParameterHints"
    }
  },
  {
    "label": "array",
    "kind": "function",
    "documentation": {
      "kind": "markdown",
      "value": "```bicep\narray(valueToConvert: any): array\n\n```\nConverts the value to an array.\n"
    },
    "deprecated": false,
    "preselect": false,
    "sortText": "3_array",
    "insertTextFormat": "snippet",
    "insertTextMode": "adjustIndentation",
    "textEdit": {
      "range": {},
      "newText": "array($0)"
    },
    "command": {
      "title": "signature help",
      "command": "editor.action.triggerParameterHints"
    }
  },
  {
    "label": "az",
    "kind": "folder",
    "detail": "az",
    "deprecated": false,
    "preselect": false,
    "sortText": "3_az",
    "insertTextFormat": "plainText",
    "insertTextMode": "adjustIndentation",
    "textEdit": {
      "range": {},
      "newText": "az."
    },
    "command": {
      "title": "symbol completion",
      "command": "editor.action.triggerSuggest"
    }
  },
  {
    "label": "az.resourceGroup",
    "kind": "function",
    "documentation": {
      "kind": "markdown",
      "value": "```bicep\nresourceGroup(): resourceGroup\nresourceGroup(resourceGroupName: string): resourceGroup\nresourceGroup(subscriptionId: string, resourceGroupName: string): resourceGroup\n\n```\nReturns a resource group scope.\n"
    },
    "deprecated": false,
    "preselect": false,
    "sortText": "3_az.resourceGroup",
    "insertTextFormat": "snippet",
    "insertTextMode": "adjustIndentation",
    "textEdit": {
      "range": {},
      "newText": "az.resourceGroup($0)"
    },
    "command": {
      "title": "signature help",
      "command": "editor.action.triggerParameterHints"
    }
  },
  {
    "label": "az.subscription",
    "kind": "function",
    "documentation": {
      "kind": "markdown",
      "value": "```bicep\nsubscription(): subscription\nsubscription(subscriptionId: string): subscription\n\n```\nReturns a subscription scope.\n"
    },
    "deprecated": false,
    "preselect": false,
    "sortText": "3_az.subscription",
    "insertTextFormat": "snippet",
    "insertTextMode": "adjustIndentation",
    "textEdit": {
      "range": {},
      "newText": "az.subscription($0)"
    },
    "command": {
      "command": "editor.action.triggerParameterHints"
    }
  },
  {
    "label": "badEquals",
    "kind": "variable",
    "detail": "badEquals",
    "deprecated": false,
    "preselect": false,
    "sortText": "2_badEquals",
    "insertTextFormat": "plainText",
    "insertTextMode": "adjustIndentation",
    "textEdit": {
      "range": {},
      "newText": "badEquals"
    }
  },
  {
    "label": "badEquals2",
    "kind": "variable",
    "detail": "badEquals2",
    "deprecated": false,
    "preselect": false,
    "sortText": "2_badEquals2",
    "insertTextFormat": "plainText",
    "insertTextMode": "adjustIndentation",
    "textEdit": {
      "range": {},
      "newText": "badEquals2"
    }
  },
  {
    "label": "bar",
    "kind": "variable",
    "detail": "bar",
    "deprecated": false,
    "preselect": false,
    "sortText": "2_bar",
    "insertTextFormat": "plainText",
    "insertTextMode": "adjustIndentation",
    "textEdit": {
      "range": {},
      "newText": "bar"
    }
  },
  {
    "label": "base64",
    "kind": "function",
    "documentation": {
      "kind": "markdown",
      "value": "```bicep\nbase64(inputString: string): string\n\n```\nReturns the base64 representation of the input string.\n"
    },
    "deprecated": false,
    "preselect": false,
    "sortText": "3_base64",
    "insertTextFormat": "snippet",
    "insertTextMode": "adjustIndentation",
    "textEdit": {
      "range": {},
      "newText": "base64($0)"
    },
    "command": {
      "title": "signature help",
      "command": "editor.action.triggerParameterHints"
    }
  },
  {
    "label": "base64ToJson",
    "kind": "function",
    "documentation": {
      "kind": "markdown",
      "value": "```bicep\nbase64ToJson(base64Value: string): any\n\n```\nConverts a base64 representation to a JSON object.\n"
    },
    "deprecated": false,
    "preselect": false,
    "sortText": "3_base64ToJson",
    "insertTextFormat": "snippet",
    "insertTextMode": "adjustIndentation",
    "textEdit": {
      "range": {},
      "newText": "base64ToJson($0)"
    },
    "command": {
      "title": "signature help",
      "command": "editor.action.triggerParameterHints"
    }
  },
  {
    "label": "base64ToString",
    "kind": "function",
    "documentation": {
      "kind": "markdown",
      "value": "```bicep\nbase64ToString(base64Value: string): string\n\n```\nConverts a base64 representation to a string.\n"
    },
    "deprecated": false,
    "preselect": false,
    "sortText": "3_base64ToString",
    "insertTextFormat": "snippet",
    "insertTextMode": "adjustIndentation",
    "textEdit": {
      "range": {},
      "newText": "base64ToString($0)"
    },
    "command": {
      "title": "signature help",
      "command": "editor.action.triggerParameterHints"
    }
  },
  {
    "label": "batchSizeMakesNoSenseHere",
    "kind": "variable",
    "detail": "batchSizeMakesNoSenseHere",
    "deprecated": false,
    "preselect": false,
    "sortText": "2_batchSizeMakesNoSenseHere",
    "insertTextFormat": "plainText",
    "insertTextMode": "adjustIndentation",
    "textEdit": {
      "range": {},
      "newText": "batchSizeMakesNoSenseHere"
    }
  },
  {
    "label": "bool",
    "kind": "function",
    "documentation": {
      "kind": "markdown",
      "value": "```bicep\nbool(value: any): bool\n\n```\nConverts the parameter to a boolean.\n"
    },
    "deprecated": false,
    "preselect": false,
    "sortText": "3_bool",
    "insertTextFormat": "snippet",
    "insertTextMode": "adjustIndentation",
    "textEdit": {
      "range": {},
      "newText": "bool($0)"
    },
    "command": {
      "title": "signature help",
      "command": "editor.action.triggerParameterHints"
    }
  },
  {
    "label": "coalesce",
    "kind": "function",
    "documentation": {
      "kind": "markdown",
      "value": "```bicep\ncoalesce(... : any): any\n\n```\nReturns first non-null value from the parameters. Empty strings, empty arrays, and empty objects are not null.\n"
    },
    "deprecated": false,
    "preselect": false,
    "sortText": "3_coalesce",
    "insertTextFormat": "snippet",
    "insertTextMode": "adjustIndentation",
    "textEdit": {
      "range": {},
      "newText": "coalesce($0)"
    },
    "command": {
      "title": "signature help",
      "command": "editor.action.triggerParameterHints"
    }
  },
  {
    "label": "concat",
    "kind": "function",
    "documentation": {
      "kind": "markdown",
      "value": "```bicep\nconcat(... : array): array\nconcat(... : bool | int | string): string\n\n```\nCombines multiple arrays and returns the concatenated array, or combines multiple string values and returns the concatenated string.\n"
    },
    "deprecated": false,
    "preselect": false,
    "sortText": "3_concat",
    "insertTextFormat": "snippet",
    "insertTextMode": "adjustIndentation",
    "textEdit": {
      "range": {},
      "newText": "concat($0)"
    },
    "command": {
      "title": "signature help",
      "command": "editor.action.triggerParameterHints"
    }
  },
  {
    "label": "contains",
    "kind": "function",
    "documentation": {
      "kind": "markdown",
      "value": "```bicep\ncontains(object: object, propertyName: string): bool\ncontains(array: array, itemToFind: any): bool\ncontains(string: string, itemToFind: string): bool\n\n```\nChecks whether an array contains a value, an object contains a key, or a string contains a substring. The string comparison is case-sensitive. However, when testing if an object contains a key, the comparison is case-insensitive.\n"
    },
    "deprecated": false,
    "preselect": false,
    "sortText": "3_contains",
    "insertTextFormat": "snippet",
    "insertTextMode": "adjustIndentation",
    "textEdit": {
      "range": {},
      "newText": "contains($0)"
    },
    "command": {
      "title": "signature help",
      "command": "editor.action.triggerParameterHints"
    }
  },
  {
    "label": "copy",
    "kind": "variable",
    "detail": "copy",
    "deprecated": false,
    "preselect": false,
    "sortText": "2_copy",
    "insertTextFormat": "plainText",
    "insertTextMode": "adjustIndentation",
    "textEdit": {
      "range": {},
      "newText": "copy"
    }
  },
  {
    "label": "dataUri",
    "kind": "function",
    "documentation": {
      "kind": "markdown",
      "value": "```bicep\ndataUri(valueToConvert: any): string\n\n```\nConverts a value to a data URI.\n"
    },
    "deprecated": false,
    "preselect": false,
    "sortText": "3_dataUri",
    "insertTextFormat": "snippet",
    "insertTextMode": "adjustIndentation",
    "textEdit": {
      "range": {},
      "newText": "dataUri($0)"
    },
    "command": {
      "title": "signature help",
      "command": "editor.action.triggerParameterHints"
    }
  },
  {
    "label": "dataUriToString",
    "kind": "function",
    "documentation": {
      "kind": "markdown",
      "value": "```bicep\ndataUriToString(dataUriToConvert: string): string\n\n```\nConverts a data URI formatted value to a string.\n"
    },
    "deprecated": false,
    "preselect": false,
    "sortText": "3_dataUriToString",
    "insertTextFormat": "snippet",
    "insertTextMode": "adjustIndentation",
    "textEdit": {
      "range": {},
      "newText": "dataUriToString($0)"
    },
    "command": {
      "title": "signature help",
      "command": "editor.action.triggerParameterHints"
    }
  },
  {
    "label": "dateTimeAdd",
    "kind": "function",
    "documentation": {
      "kind": "markdown",
      "value": "```bicep\ndateTimeAdd(base: string, duration: string, [format: string]): string\n\n```\nAdds a time duration to a base value. ISO 8601 format is expected.\n"
    },
    "deprecated": false,
    "preselect": false,
    "sortText": "3_dateTimeAdd",
    "insertTextFormat": "snippet",
    "insertTextMode": "adjustIndentation",
    "textEdit": {
      "range": {},
      "newText": "dateTimeAdd($0)"
    },
    "command": {
      "title": "signature help",
      "command": "editor.action.triggerParameterHints"
    }
  },
  {
    "label": "dateTimeFromEpoch",
    "kind": "function",
    "documentation": {
      "kind": "markdown",
      "value": "```bicep\ndateTimeFromEpoch([epochTime: int]): string\n\n```\nConverts an epoch time integer value to an [ISO 8601](https://en.wikipedia.org/wiki/ISO_8601) dateTime string.\n"
    },
    "deprecated": false,
    "preselect": false,
    "sortText": "3_dateTimeFromEpoch",
    "insertTextFormat": "snippet",
    "insertTextMode": "adjustIndentation",
    "textEdit": {
      "range": {},
      "newText": "dateTimeFromEpoch($0)"
    },
    "command": {
      "title": "signature help",
      "command": "editor.action.triggerParameterHints"
    }
  },
  {
    "label": "dateTimeToEpoch",
    "kind": "function",
    "documentation": {
      "kind": "markdown",
      "value": "```bicep\ndateTimeToEpoch([dateTime: string]): int\n\n```\nConverts an [ISO 8601](https://en.wikipedia.org/wiki/ISO_8601) dateTime string to an epoch time integer value.\n"
    },
    "deprecated": false,
    "preselect": false,
    "sortText": "3_dateTimeToEpoch",
    "insertTextFormat": "snippet",
    "insertTextMode": "adjustIndentation",
    "textEdit": {
      "range": {},
      "newText": "dateTimeToEpoch($0)"
    },
    "command": {
      "title": "signature help",
      "command": "editor.action.triggerParameterHints"
    }
  },
  {
    "label": "deployment",
    "kind": "function",
    "documentation": {
      "kind": "markdown",
      "value": "```bicep\ndeployment(): deployment\n\n```\nReturns information about the current deployment operation.\n"
    },
    "deprecated": false,
    "preselect": false,
    "sortText": "3_deployment",
    "insertTextFormat": "snippet",
    "insertTextMode": "adjustIndentation",
    "textEdit": {
      "range": {},
      "newText": "deployment()$0"
    }
  },
  {
    "label": "doubleString",
    "kind": "variable",
    "detail": "doubleString",
    "deprecated": false,
    "preselect": false,
    "sortText": "2_doubleString",
    "insertTextFormat": "plainText",
    "insertTextMode": "adjustIndentation",
    "textEdit": {
      "range": {},
      "newText": "doubleString"
    }
  },
  {
    "label": "empty",
    "kind": "function",
    "documentation": {
      "kind": "markdown",
      "value": "```bicep\nempty(itemToTest: array | null | object | string): bool\n\n```\nDetermines if an array, object, or string is empty.\n"
    },
    "deprecated": false,
    "preselect": false,
    "sortText": "3_empty",
    "insertTextFormat": "snippet",
    "insertTextMode": "adjustIndentation",
    "textEdit": {
      "range": {},
      "newText": "empty($0)"
    },
    "command": {
      "title": "signature help",
      "command": "editor.action.triggerParameterHints"
    }
  },
  {
    "label": "endsWith",
    "kind": "function",
    "documentation": {
      "kind": "markdown",
      "value": "```bicep\nendsWith(stringToSearch: string, stringToFind: string): bool\n\n```\nDetermines whether a string ends with a value. The comparison is case-insensitive.\n"
    },
    "deprecated": false,
    "preselect": false,
    "sortText": "3_endsWith",
    "insertTextFormat": "snippet",
    "insertTextMode": "adjustIndentation",
    "textEdit": {
      "range": {},
      "newText": "endsWith($0)"
    },
    "command": {
      "title": "signature help",
      "command": "editor.action.triggerParameterHints"
    }
  },
  {
    "label": "environment",
    "kind": "function",
    "documentation": {
      "kind": "markdown",
      "value": "```bicep\nenvironment(): environment\n\n```\nReturns information about the Azure environment used for deployment.\n"
    },
    "deprecated": false,
    "preselect": false,
    "sortText": "3_environment",
    "insertTextFormat": "snippet",
    "insertTextMode": "adjustIndentation",
    "textEdit": {
      "range": {},
      "newText": "environment()$0"
    }
  },
  {
    "label": "evenMoreIndirection",
    "kind": "variable",
    "detail": "evenMoreIndirection",
    "deprecated": false,
    "preselect": false,
    "sortText": "2_evenMoreIndirection",
    "insertTextFormat": "plainText",
    "insertTextMode": "adjustIndentation",
    "textEdit": {
      "range": {},
      "newText": "evenMoreIndirection"
    }
  },
  {
    "label": "extensionResourceId",
    "kind": "function",
    "documentation": {
      "kind": "markdown",
      "value": "```bicep\nextensionResourceId(resourceId: string, resourceType: string, ... : string): string\n\n```\nReturns the resource ID for an [extension](https://docs.microsoft.com/en-us/azure/azure-resource-manager/management/extension-resource-types) resource, which is a resource type that is applied to another resource to add to its capabilities.\n"
    },
    "deprecated": false,
    "preselect": false,
    "sortText": "3_extensionResourceId",
    "insertTextFormat": "snippet",
    "insertTextMode": "adjustIndentation",
    "textEdit": {
      "range": {},
      "newText": "extensionResourceId($0)"
    },
    "command": {
      "title": "signature help",
      "command": "editor.action.triggerParameterHints"
    }
  },
  {
    "label": "filter",
    "kind": "function",
    "documentation": {
      "kind": "markdown",
      "value": "```bicep\nfilter(array: array, predicate: any => bool): array\n\n```\nFilters an array with a custom filtering function.\n"
    },
    "deprecated": false,
    "preselect": false,
    "sortText": "3_filter",
    "insertTextFormat": "snippet",
    "insertTextMode": "adjustIndentation",
    "textEdit": {
      "range": {},
      "newText": "filter($0)"
    },
    "command": {
      "title": "signature help",
      "command": "editor.action.triggerParameterHints"
    }
  },
  {
    "label": "first",
    "kind": "function",
    "documentation": {
      "kind": "markdown",
      "value": "```bicep\nfirst(array: array): any\nfirst(string: string): string\n\n```\nReturns the first element of the array, or first character of the string.\n"
    },
    "deprecated": false,
    "preselect": false,
    "sortText": "3_first",
    "insertTextFormat": "snippet",
    "insertTextMode": "adjustIndentation",
    "textEdit": {
      "range": {},
      "newText": "first($0)"
    },
    "command": {
      "title": "signature help",
      "command": "editor.action.triggerParameterHints"
    }
  },
  {
    "label": "flatten",
    "kind": "function",
    "documentation": {
      "kind": "markdown",
      "value": "```bicep\nflatten(... : array[]): array\n\n```\nTakes an array of arrays, and returns an array of sub-array elements, in the original order. Sub-arrays are only flattened once, not recursively.\n"
    },
    "deprecated": false,
    "preselect": false,
    "sortText": "3_flatten",
    "insertTextFormat": "snippet",
    "insertTextMode": "adjustIndentation",
    "textEdit": {
      "range": {},
      "newText": "flatten()$0"
    }
  },
  {
    "label": "foo",
    "kind": "variable",
    "detail": "foo",
    "deprecated": false,
    "preselect": false,
    "sortText": "2_foo",
    "insertTextFormat": "plainText",
    "insertTextMode": "adjustIndentation",
    "textEdit": {
      "range": {},
      "newText": "foo"
    }
  },
  {
    "label": "for",
    "kind": "snippet",
    "detail": "for",
    "documentation": {
      "kind": "markdown",
      "value": "```bicep\n[for item in list: ]\n```"
    },
    "deprecated": false,
    "preselect": false,
    "sortText": "1_for",
    "insertTextFormat": "snippet",
    "insertTextMode": "adjustIndentation",
    "textEdit": {
      "range": {},
      "newText": "[for ${2:item} in ${1:list}: $0]"
    }
  },
  {
    "label": "for-indexed",
    "kind": "snippet",
    "detail": "for-indexed",
    "documentation": {
      "kind": "markdown",
      "value": "```bicep\n[for (item, index) in list: ]\n```"
    },
    "deprecated": false,
    "preselect": false,
    "sortText": "1_for-indexed",
    "insertTextFormat": "snippet",
    "insertTextMode": "adjustIndentation",
    "textEdit": {
      "range": {},
      "newText": "[for (${2:item}, ${3:index}) in ${1:list}: $0]"
    }
  },
  {
    "label": "format",
    "kind": "function",
    "documentation": {
      "kind": "markdown",
      "value": "```bicep\nformat(formatString: string, ... : any): string\n\n```\nCreates a formatted string from input values.\n"
    },
    "deprecated": false,
    "preselect": false,
    "sortText": "3_format",
    "insertTextFormat": "snippet",
    "insertTextMode": "adjustIndentation",
    "textEdit": {
      "range": {},
      "newText": "format($0)"
    },
    "command": {
      "title": "signature help",
      "command": "editor.action.triggerParameterHints"
    }
  },
  {
    "label": "guid",
    "kind": "function",
    "documentation": {
      "kind": "markdown",
      "value": "```bicep\nguid(... : string): string\n\n```\nCreates a value in the format of a globally unique identifier based on the values provided as parameters.\n"
    },
    "deprecated": false,
    "preselect": false,
    "sortText": "3_guid",
    "insertTextFormat": "snippet",
    "insertTextMode": "adjustIndentation",
    "textEdit": {
      "range": {},
      "newText": "guid($0)"
    },
    "command": {
      "title": "signature help",
      "command": "editor.action.triggerParameterHints"
    }
  },
  {
    "label": "if-else",
    "kind": "snippet",
    "detail": "if-else",
    "deprecated": false,
    "preselect": false,
    "sortText": "1_if-else",
    "insertTextFormat": "snippet",
    "insertTextMode": "adjustIndentation",
    "textEdit": {
      "range": {},
      "newText": "${1:condition} ? ${2:TrueValue} : ${3:FalseValue}"
    }
  },
  {
    "label": "indexOf",
    "kind": "function",
    "documentation": {
      "kind": "markdown",
      "value": "```bicep\nindexOf(stringToSearch: string, stringToFind: string): int\nindexOf(array: array, itemToFind: any): int\n\n```\nReturns the first position of a value within a string. The comparison is case-insensitive.\n"
    },
    "deprecated": false,
    "preselect": false,
    "sortText": "3_indexOf",
    "insertTextFormat": "snippet",
    "insertTextMode": "adjustIndentation",
    "textEdit": {
      "range": {},
      "newText": "indexOf($0)"
    },
    "command": {
      "title": "signature help",
      "command": "editor.action.triggerParameterHints"
    }
  },
  {
    "label": "indirection",
    "kind": "variable",
    "detail": "indirection",
    "deprecated": false,
    "preselect": false,
    "sortText": "2_indirection",
    "insertTextFormat": "plainText",
    "insertTextMode": "adjustIndentation",
    "textEdit": {
      "range": {},
      "newText": "indirection"
    }
  },
  {
    "label": "inlinedVariable",
    "kind": "variable",
    "detail": "inlinedVariable",
    "deprecated": false,
    "preselect": false,
    "sortText": "2_inlinedVariable",
    "insertTextFormat": "plainText",
    "insertTextMode": "adjustIndentation",
    "textEdit": {
      "range": {},
      "newText": "inlinedVariable"
    }
  },
  {
    "label": "innerPropertyLoop",
    "kind": "variable",
    "detail": "innerPropertyLoop",
    "deprecated": false,
    "preselect": false,
    "sortText": "2_innerPropertyLoop",
    "insertTextFormat": "plainText",
    "insertTextMode": "adjustIndentation",
    "textEdit": {
      "range": {},
      "newText": "innerPropertyLoop"
    }
  },
  {
    "label": "innerPropertyLoop2",
    "kind": "variable",
    "detail": "innerPropertyLoop2",
    "deprecated": false,
    "preselect": false,
    "sortText": "2_innerPropertyLoop2",
    "insertTextFormat": "plainText",
    "insertTextMode": "adjustIndentation",
    "textEdit": {
      "range": {},
      "newText": "innerPropertyLoop2"
    }
  },
  {
    "label": "int",
    "kind": "function",
    "documentation": {
      "kind": "markdown",
      "value": "```bicep\nint(valueToConvert: int | string): int\n\n```\nConverts the specified value to an integer.\n"
    },
    "deprecated": false,
    "preselect": false,
    "sortText": "3_int",
    "insertTextFormat": "snippet",
    "insertTextMode": "adjustIndentation",
    "textEdit": {
      "range": {},
      "newText": "int($0)"
    },
    "command": {
      "title": "signature help",
      "command": "editor.action.triggerParameterHints"
    }
  },
  {
    "label": "intersection",
    "kind": "function",
    "documentation": {
      "kind": "markdown",
      "value": "```bicep\nintersection(... : object): object\nintersection(... : array): array\n\n```\nReturns a single array or object with the common elements from the parameters.\n"
    },
    "deprecated": false,
    "preselect": false,
    "sortText": "3_intersection",
    "insertTextFormat": "snippet",
    "insertTextMode": "adjustIndentation",
    "textEdit": {
      "range": {},
      "newText": "intersection($0)"
    },
    "command": {
      "title": "signature help",
      "command": "editor.action.triggerParameterHints"
    }
  },
  {
    "label": "invalidEnvAuthVar",
    "kind": "variable",
    "detail": "invalidEnvAuthVar",
    "deprecated": false,
    "preselect": false,
    "sortText": "2_invalidEnvAuthVar",
    "insertTextFormat": "plainText",
    "insertTextMode": "adjustIndentation",
    "textEdit": {
      "range": {},
      "newText": "invalidEnvAuthVar"
    }
  },
  {
    "label": "invalidEnvironmentVar",
    "kind": "variable",
    "detail": "invalidEnvironmentVar",
    "deprecated": false,
    "preselect": false,
    "sortText": "2_invalidEnvironmentVar",
    "insertTextFormat": "plainText",
    "insertTextMode": "adjustIndentation",
    "textEdit": {
      "range": {},
      "newText": "invalidEnvironmentVar"
    }
  },
  {
    "label": "invalidLocationVar",
    "kind": "variable",
    "detail": "invalidLocationVar",
    "deprecated": false,
    "preselect": false,
    "sortText": "2_invalidLocationVar",
    "insertTextFormat": "plainText",
    "insertTextMode": "adjustIndentation",
    "textEdit": {
      "range": {},
      "newText": "invalidLocationVar"
    }
  },
  {
    "label": "invalidNamespaceAssignment",
    "kind": "variable",
    "detail": "invalidNamespaceAssignment",
    "deprecated": false,
    "preselect": false,
    "sortText": "2_invalidNamespaceAssignment",
    "insertTextFormat": "plainText",
    "insertTextMode": "adjustIndentation",
    "textEdit": {
      "range": {},
      "newText": "invalidNamespaceAssignment"
    }
  },
  {
    "label": "items",
    "kind": "function",
    "documentation": {
      "kind": "markdown",
      "value": "```bicep\nitems(object: object): object[]\n\n```\nReturns an array of keys and values for an object. Elements are consistently ordered alphabetically by key.\n"
    },
    "deprecated": false,
    "preselect": false,
    "sortText": "3_items",
    "insertTextFormat": "snippet",
    "insertTextMode": "adjustIndentation",
    "textEdit": {
      "range": {},
      "newText": "items($0)"
    },
    "command": {
      "title": "signature help",
      "command": "editor.action.triggerParameterHints"
    }
  },
  {
    "label": "join",
    "kind": "function",
    "documentation": {
      "kind": "markdown",
      "value": "```bicep\njoin(inputArray: string[], delimiter: string): string\n\n```\nJoins multiple strings into a single string, separated using a delimiter.\n"
    },
    "deprecated": false,
    "preselect": false,
    "sortText": "3_join",
    "insertTextFormat": "snippet",
    "insertTextMode": "adjustIndentation",
    "textEdit": {
      "range": {},
      "newText": "join($0)"
    },
    "command": {
      "title": "signature help",
      "command": "editor.action.triggerParameterHints"
    }
  },
  {
    "label": "json",
    "kind": "function",
    "documentation": {
      "kind": "markdown",
      "value": "```bicep\njson(json: string): any\n\n```\nConverts a valid JSON string into a JSON data type.\n"
    },
    "deprecated": false,
    "preselect": false,
    "sortText": "3_json",
    "insertTextFormat": "snippet",
    "insertTextMode": "adjustIndentation",
    "textEdit": {
      "range": {},
      "newText": "json($0)"
    },
    "command": {
      "title": "signature help",
      "command": "editor.action.triggerParameterHints"
    }
  },
  {
    "label": "keyVaultSecretArrayInterpolatedVar",
    "kind": "variable",
    "detail": "keyVaultSecretArrayInterpolatedVar",
    "deprecated": false,
    "preselect": false,
    "sortText": "2_keyVaultSecretArrayInterpolatedVar",
    "insertTextFormat": "plainText",
    "insertTextMode": "adjustIndentation",
    "textEdit": {
      "range": {},
      "newText": "keyVaultSecretArrayInterpolatedVar"
    }
  },
  {
    "label": "keyVaultSecretArrayVar",
    "kind": "variable",
    "detail": "keyVaultSecretArrayVar",
    "deprecated": false,
    "preselect": false,
    "sortText": "2_keyVaultSecretArrayVar",
    "insertTextFormat": "plainText",
    "insertTextMode": "adjustIndentation",
    "textEdit": {
      "range": {},
      "newText": "keyVaultSecretArrayVar"
    }
  },
  {
    "label": "keyVaultSecretInterpolatedVar",
    "kind": "variable",
    "detail": "keyVaultSecretInterpolatedVar",
    "deprecated": false,
    "preselect": false,
    "sortText": "2_keyVaultSecretInterpolatedVar",
    "insertTextFormat": "plainText",
    "insertTextMode": "adjustIndentation",
    "textEdit": {
      "range": {},
      "newText": "keyVaultSecretInterpolatedVar"
    }
  },
  {
    "label": "keyVaultSecretObjectVar",
    "kind": "variable",
    "detail": "keyVaultSecretObjectVar",
    "deprecated": false,
    "preselect": false,
    "sortText": "2_keyVaultSecretObjectVar",
    "insertTextFormat": "plainText",
    "insertTextMode": "adjustIndentation",
    "textEdit": {
      "range": {},
      "newText": "keyVaultSecretObjectVar"
    }
  },
  {
    "label": "keyVaultSecretVar",
    "kind": "variable",
    "detail": "keyVaultSecretVar",
    "deprecated": false,
    "preselect": false,
    "sortText": "2_keyVaultSecretVar",
    "insertTextFormat": "plainText",
    "insertTextMode": "adjustIndentation",
    "textEdit": {
      "range": {},
      "newText": "keyVaultSecretVar"
    }
  },
  {
    "label": "keys",
    "kind": "variable",
    "detail": "keys",
    "deprecated": false,
    "preselect": false,
    "sortText": "2_keys",
    "insertTextFormat": "plainText",
    "insertTextMode": "adjustIndentation",
    "textEdit": {
      "range": {},
      "newText": "keys"
    }
  },
  {
    "label": "kv",
    "kind": "interface",
    "detail": "kv",
    "deprecated": false,
    "preselect": false,
    "sortText": "2_kv",
    "insertTextFormat": "plainText",
    "insertTextMode": "adjustIndentation",
    "textEdit": {
      "range": {},
      "newText": "kv"
    },
    "commitCharacters": [
      ":"
    ]
  },
  {
    "label": "last",
    "kind": "function",
    "documentation": {
      "kind": "markdown",
      "value": "```bicep\nlast(array: array): any\nlast(string: string): string\n\n```\nReturns the last element of the array, or last character of the string.\n"
    },
    "deprecated": false,
    "preselect": false,
    "sortText": "3_last",
    "insertTextFormat": "snippet",
    "insertTextMode": "adjustIndentation",
    "textEdit": {
      "range": {},
      "newText": "last($0)"
    },
    "command": {
      "title": "signature help",
      "command": "editor.action.triggerParameterHints"
    }
  },
  {
    "label": "lastIndexOf",
    "kind": "function",
    "documentation": {
      "kind": "markdown",
      "value": "```bicep\nlastIndexOf(stringToSearch: string, stringToFind: string): int\nlastIndexOf(array: array, itemToFind: any): int\n\n```\nReturns the last position of a value within a string. The comparison is case-insensitive.\n"
    },
    "deprecated": false,
    "preselect": false,
    "sortText": "3_lastIndexOf",
    "insertTextFormat": "snippet",
    "insertTextMode": "adjustIndentation",
    "textEdit": {
      "range": {},
      "newText": "lastIndexOf($0)"
    },
    "command": {
      "title": "signature help",
      "command": "editor.action.triggerParameterHints"
    }
  },
  {
    "label": "length",
    "kind": "function",
    "documentation": {
      "kind": "markdown",
      "value": "```bicep\nlength(arg: array | object | string): int\n\n```\nReturns the number of characters in a string, elements in an array, or root-level properties in an object.\n"
    },
    "deprecated": false,
    "preselect": false,
    "sortText": "3_length",
    "insertTextFormat": "snippet",
    "insertTextMode": "adjustIndentation",
    "textEdit": {
      "range": {},
      "newText": "length($0)"
    },
    "command": {
      "title": "signature help",
      "command": "editor.action.triggerParameterHints"
    }
  },
  {
    "label": "listSecrets",
    "kind": "variable",
    "detail": "listSecrets",
    "deprecated": false,
    "preselect": false,
    "sortText": "2_listSecrets",
    "insertTextFormat": "plainText",
    "insertTextMode": "adjustIndentation",
    "textEdit": {
      "range": {},
      "newText": "listSecrets"
    }
  },
  {
    "label": "listSecretsVar",
    "kind": "variable",
    "detail": "listSecretsVar",
    "deprecated": false,
    "preselect": false,
    "sortText": "2_listSecretsVar",
    "insertTextFormat": "plainText",
    "insertTextMode": "adjustIndentation",
    "textEdit": {
      "range": {},
      "newText": "listSecretsVar"
    }
  },
  {
    "label": "loadFileAsBase64",
    "kind": "function",
    "documentation": {
      "kind": "markdown",
      "value": "```bicep\nloadFileAsBase64(filePath: string): string\n\n```\nLoads the specified file as base64 string. File loading occurs during compilation, not at runtime. The maximum allowed size is 96 Kb.\n"
    },
    "deprecated": false,
    "preselect": false,
    "sortText": "3_loadFileAsBase64",
    "insertTextFormat": "snippet",
    "insertTextMode": "adjustIndentation",
    "textEdit": {
      "range": {},
      "newText": "loadFileAsBase64($0)"
    },
    "command": {
      "title": "signature help",
      "command": "editor.action.triggerParameterHints"
    }
  },
  {
    "label": "loadJsonContent",
    "kind": "function",
    "documentation": {
      "kind": "markdown",
      "value": "```bicep\nloadJsonContent(filePath: string, [jsonPath: string], [encoding: 'iso-8859-1' | 'us-ascii' | 'utf-16' | 'utf-16BE' | 'utf-8']): any\n\n```\nLoads the specified JSON file as bicep object. File loading occurs during compilation, not at runtime.\n"
    },
    "deprecated": false,
    "preselect": false,
    "sortText": "3_loadJsonContent",
    "insertTextFormat": "snippet",
    "insertTextMode": "adjustIndentation",
    "textEdit": {
      "range": {},
      "newText": "loadJsonContent($0)"
    },
    "command": {
      "title": "signature help",
      "command": "editor.action.triggerParameterHints"
    }
  },
  {
    "label": "loadTextContent",
    "kind": "function",
    "documentation": {
      "kind": "markdown",
      "value": "```bicep\nloadTextContent(filePath: string, [encoding: 'iso-8859-1' | 'us-ascii' | 'utf-16' | 'utf-16BE' | 'utf-8']): string\n\n```\nLoads the content of the specified file into a string. Content loading occurs during compilation, not at runtime. The maximum allowed content size is 131072 characters (including line endings).\n"
    },
    "deprecated": false,
    "preselect": false,
    "sortText": "3_loadTextContent",
    "insertTextFormat": "snippet",
    "insertTextMode": "adjustIndentation",
    "textEdit": {
      "range": {},
      "newText": "loadTextContent($0)"
    },
    "command": {
      "title": "signature help",
      "command": "editor.action.triggerParameterHints"
    }
  },
  {
    "label": "loopExpression",
    "kind": "variable",
    "detail": "loopExpression",
    "deprecated": false,
    "preselect": false,
    "sortText": "2_loopExpression",
    "insertTextFormat": "plainText",
    "insertTextMode": "adjustIndentation",
    "textEdit": {
      "range": {},
      "newText": "loopExpression"
    }
  },
  {
    "label": "managementGroup",
    "kind": "function",
    "documentation": {
      "kind": "markdown",
      "value": "```bicep\nmanagementGroup(name: string): managementGroup\n\n```\nReturns a management group scope.\n"
    },
    "deprecated": false,
    "preselect": false,
    "sortText": "3_managementGroup",
    "insertTextFormat": "snippet",
    "insertTextMode": "adjustIndentation",
    "textEdit": {
      "range": {},
      "newText": "managementGroup($0)"
    },
    "command": {
      "title": "signature help",
      "command": "editor.action.triggerParameterHints"
    }
  },
  {
    "label": "managementGroupResourceId",
    "kind": "function",
    "documentation": {
      "kind": "markdown",
      "value": "```bicep\nmanagementGroupResourceId(resourceType: string, ... : string): string\nmanagementGroupResourceId(managementGroupId: string, resourceType: string, ... : string): string\n\n```\nReturns the unique identifier for a resource deployed at the management group level.\n"
    },
    "deprecated": false,
    "preselect": false,
    "sortText": "3_managementGroupResourceId",
    "insertTextFormat": "snippet",
    "insertTextMode": "adjustIndentation",
    "textEdit": {
      "range": {},
      "newText": "managementGroupResourceId($0)"
    },
    "command": {
      "title": "signature help",
      "command": "editor.action.triggerParameterHints"
    }
  },
  {
    "label": "map",
    "kind": "function",
    "documentation": {
      "kind": "markdown",
      "value": "```bicep\nmap(array: array, predicate: any => any): array\n\n```\nApplies a custom mapping function to each element of an array and returns the result array.\n"
    },
    "deprecated": false,
    "preselect": false,
    "sortText": "3_map",
    "insertTextFormat": "snippet",
    "insertTextMode": "adjustIndentation",
    "textEdit": {
      "range": {},
      "newText": "map($0)"
    },
    "command": {
      "title": "signature help",
      "command": "editor.action.triggerParameterHints"
    }
  },
  {
    "label": "max",
    "kind": "function",
    "documentation": {
      "kind": "markdown",
      "value": "```bicep\nmax(... : int): int\nmax(intArray: array): int\n\n```\nReturns the maximum value from an array of integers or a comma-separated list of integers.\n"
    },
    "deprecated": false,
    "preselect": false,
    "sortText": "3_max",
    "insertTextFormat": "snippet",
    "insertTextMode": "adjustIndentation",
    "textEdit": {
      "range": {},
      "newText": "max($0)"
    },
    "command": {
      "title": "signature help",
      "command": "editor.action.triggerParameterHints"
    }
  },
  {
    "label": "min",
    "kind": "function",
    "documentation": {
      "kind": "markdown",
      "value": "```bicep\nmin(... : int): int\nmin(intArray: array): int\n\n```\nReturns the minimum value from an array of integers or a comma-separated list of integers.\n"
    },
    "deprecated": false,
    "preselect": false,
    "sortText": "3_min",
    "insertTextFormat": "snippet",
    "insertTextMode": "adjustIndentation",
    "textEdit": {
      "range": {},
      "newText": "min($0)"
    },
    "command": {
      "title": "signature help",
      "command": "editor.action.triggerParameterHints"
    }
  },
  {
    "label": "missingArrayVariable",
    "kind": "variable",
    "detail": "missingArrayVariable",
    "deprecated": false,
    "preselect": false,
    "sortText": "2_missingArrayVariable",
    "insertTextFormat": "plainText",
    "insertTextMode": "adjustIndentation",
    "textEdit": {
      "range": {},
      "newText": "missingArrayVariable"
    }
  },
  {
    "label": "mixedArrayTypeCompletions",
    "kind": "variable",
    "detail": "mixedArrayTypeCompletions",
    "deprecated": false,
    "preselect": false,
    "sortText": "2_mixedArrayTypeCompletions",
    "insertTextFormat": "plainText",
    "insertTextMode": "adjustIndentation",
    "textEdit": {
      "range": {},
      "newText": "mixedArrayTypeCompletions"
    }
  },
  {
    "label": "mixedArrayTypeCompletions2",
    "kind": "variable",
    "detail": "mixedArrayTypeCompletions2",
    "deprecated": false,
    "preselect": false,
    "sortText": "2_mixedArrayTypeCompletions2",
    "insertTextFormat": "plainText",
    "insertTextMode": "adjustIndentation",
    "textEdit": {
      "range": {},
      "newText": "mixedArrayTypeCompletions2"
    }
  },
  {
    "label": "moreIndirection",
    "kind": "variable",
    "detail": "moreIndirection",
    "deprecated": false,
    "preselect": false,
    "sortText": "2_moreIndirection",
    "insertTextFormat": "plainText",
    "insertTextMode": "adjustIndentation",
    "textEdit": {
      "range": {},
      "newText": "moreIndirection"
    }
  },
  {
    "label": "myConcat",
    "kind": "variable",
    "detail": "myConcat",
    "deprecated": false,
    "preselect": false,
    "sortText": "2_myConcat",
    "insertTextFormat": "plainText",
    "insertTextMode": "adjustIndentation",
    "textEdit": {
      "range": {},
      "newText": "myConcat"
    }
  },
  {
    "label": "myFloat",
    "kind": "variable",
    "detail": "myFloat",
    "deprecated": false,
    "preselect": false,
    "sortText": "2_myFloat",
    "insertTextFormat": "plainText",
    "insertTextMode": "adjustIndentation",
    "textEdit": {
      "range": {},
      "newText": "myFloat"
    }
  },
  {
    "label": "myRef",
    "kind": "variable",
    "detail": "myRef",
    "deprecated": false,
    "preselect": false,
    "sortText": "2_myRef",
    "insertTextFormat": "plainText",
    "insertTextMode": "adjustIndentation",
    "textEdit": {
      "range": {},
      "newText": "myRef"
    }
  },
  {
    "label": "mySum",
    "kind": "variable",
    "detail": "mySum",
    "deprecated": false,
    "preselect": false,
    "sortText": "2_mySum",
    "insertTextFormat": "plainText",
    "insertTextMode": "adjustIndentation",
    "textEdit": {
      "range": {},
      "newText": "mySum"
    }
  },
  {
    "label": "noFilteredLoopsInVariables",
    "kind": "variable",
    "detail": "noFilteredLoopsInVariables",
    "deprecated": false,
    "preselect": false,
    "sortText": "2_noFilteredLoopsInVariables",
    "insertTextFormat": "plainText",
    "insertTextMode": "adjustIndentation",
    "textEdit": {
      "range": {},
      "newText": "noFilteredLoopsInVariables"
    }
  },
  {
    "label": "noNestedVariableLoopsEither",
    "kind": "variable",
    "detail": "noNestedVariableLoopsEither",
    "deprecated": false,
    "preselect": false,
    "sortText": "2_noNestedVariableLoopsEither",
    "insertTextFormat": "plainText",
    "insertTextMode": "adjustIndentation",
    "textEdit": {
      "range": {},
      "newText": "noNestedVariableLoopsEither"
    }
  },
  {
    "label": "nonTopLevelLoop",
    "kind": "variable",
    "detail": "nonTopLevelLoop",
    "deprecated": false,
    "preselect": false,
    "sortText": "2_nonTopLevelLoop",
    "insertTextFormat": "plainText",
    "insertTextMode": "adjustIndentation",
    "textEdit": {
      "range": {},
      "newText": "nonTopLevelLoop"
    }
  },
  {
    "label": "notRuntime",
    "kind": "variable",
    "detail": "notRuntime",
    "deprecated": false,
    "preselect": false,
    "sortText": "2_notRuntime",
    "insertTextFormat": "plainText",
    "insertTextMode": "adjustIndentation",
    "textEdit": {
      "range": {},
      "newText": "notRuntime"
    }
  },
  {
    "label": "objWithInterp",
    "kind": "variable",
    "detail": "objWithInterp",
    "deprecated": false,
    "preselect": false,
    "sortText": "2_objWithInterp",
    "insertTextFormat": "plainText",
    "insertTextMode": "adjustIndentation",
    "textEdit": {
      "range": {},
      "newText": "objWithInterp"
    }
  },
  {
    "label": "objectLiteralType",
    "kind": "variable",
    "detail": "objectLiteralType",
    "deprecated": false,
    "preselect": false,
    "sortText": "2_objectLiteralType",
    "insertTextFormat": "plainText",
    "insertTextMode": "adjustIndentation",
    "textEdit": {
      "range": {},
      "newText": "objectLiteralType"
    }
  },
  {
    "label": "objectVarTopLevelArrayIndexCompletions",
    "kind": "variable",
    "detail": "objectVarTopLevelArrayIndexCompletions",
    "deprecated": false,
    "preselect": false,
    "sortText": "2_objectVarTopLevelArrayIndexCompletions",
    "insertTextFormat": "plainText",
    "insertTextMode": "adjustIndentation",
    "textEdit": {
      "range": {},
      "newText": "objectVarTopLevelArrayIndexCompletions"
    }
  },
  {
    "label": "objectVarTopLevelCompletions",
    "kind": "variable",
    "detail": "objectVarTopLevelCompletions",
    "deprecated": false,
    "preselect": false,
    "sortText": "2_objectVarTopLevelCompletions",
    "insertTextFormat": "plainText",
    "insertTextMode": "adjustIndentation",
    "textEdit": {
      "range": {},
      "newText": "objectVarTopLevelCompletions"
    }
  },
  {
    "label": "objectVarTopLevelCompletions2",
    "kind": "variable",
    "detail": "objectVarTopLevelCompletions2",
    "deprecated": false,
    "preselect": false,
    "sortText": "2_objectVarTopLevelCompletions2",
    "insertTextFormat": "plainText",
    "insertTextMode": "adjustIndentation",
    "textEdit": {
      "range": {},
      "newText": "objectVarTopLevelCompletions2"
    }
  },
  {
    "label": "oneArrayIndexCompletions",
    "kind": "variable",
    "detail": "oneArrayIndexCompletions",
    "deprecated": false,
    "preselect": false,
    "sortText": "2_oneArrayIndexCompletions",
    "insertTextFormat": "plainText",
    "insertTextMode": "adjustIndentation",
    "textEdit": {
      "range": {},
      "newText": "oneArrayIndexCompletions"
    }
  },
  {
    "label": "oneArrayItemCompletions",
    "kind": "variable",
    "detail": "oneArrayItemCompletions",
    "deprecated": false,
    "preselect": false,
    "sortText": "2_oneArrayItemCompletions",
    "insertTextFormat": "plainText",
    "insertTextMode": "adjustIndentation",
    "textEdit": {
      "range": {},
      "newText": "oneArrayItemCompletions"
    }
  },
  {
    "label": "oneArrayItemCompletions2",
    "kind": "variable",
    "detail": "oneArrayItemCompletions2",
    "deprecated": false,
    "preselect": false,
    "sortText": "2_oneArrayItemCompletions2",
    "insertTextFormat": "plainText",
    "insertTextMode": "adjustIndentation",
    "textEdit": {
      "range": {},
      "newText": "oneArrayItemCompletions2"
    }
  },
  {
    "label": "padLeft",
    "kind": "function",
    "documentation": {
      "kind": "markdown",
      "value": "```bicep\npadLeft(valueToPad: int | string, totalLength: int, [paddingCharacter: string]): string\n\n```\nReturns a right-aligned string by adding characters to the left until reaching the total specified length.\n"
    },
    "deprecated": false,
    "preselect": false,
    "sortText": "3_padLeft",
    "insertTextFormat": "snippet",
    "insertTextMode": "adjustIndentation",
    "textEdit": {
      "range": {},
      "newText": "padLeft($0)"
    },
    "command": {
      "title": "signature help",
      "command": "editor.action.triggerParameterHints"
    }
  },
  {
    "label": "pickZones",
    "kind": "function",
    "documentation": {
      "kind": "markdown",
      "value": "```bicep\npickZones(providerNamespace: string, resourceType: string, location: string, [numberOfZones: int], [offset: int]): array\n\n```\nDetermines whether a resource type supports zones for a region.\n"
    },
    "deprecated": false,
    "preselect": false,
    "sortText": "3_pickZones",
    "insertTextFormat": "snippet",
    "insertTextMode": "adjustIndentation",
    "textEdit": {
      "range": {},
      "newText": "pickZones($0)"
    },
    "command": {
      "title": "signature help",
      "command": "editor.action.triggerParameterHints"
    }
  },
  {
    "label": "providers",
    "kind": "function",
    "documentation": {
      "kind": "markdown",
      "value": "```bicep\nproviders(providerNamespace: string): Provider\nproviders(providerNamespace: string, resourceType: string): ProviderResource\n\n```\nReturns information about a resource provider and its supported resource types. If you don't provide a resource type, the function returns all the supported types for the resource provider.\n"
    },
    "deprecated": false,
    "preselect": false,
    "sortText": "3_providers",
    "insertTextFormat": "snippet",
    "insertTextMode": "adjustIndentation",
    "textEdit": {
      "range": {},
      "newText": "providers($0)"
    },
    "command": {
      "title": "signature help",
      "command": "editor.action.triggerParameterHints"
    }
  },
  {
    "label": "range",
    "kind": "function",
    "documentation": {
      "kind": "markdown",
      "value": "```bicep\nrange(startIndex: int, count: int): int[]\n\n```\nCreates an array of integers from a starting integer and containing a number of items.\n"
    },
    "deprecated": false,
    "preselect": false,
    "sortText": "3_range",
    "insertTextFormat": "snippet",
    "insertTextMode": "adjustIndentation",
    "textEdit": {
      "range": {},
      "newText": "range($0)"
    },
    "command": {
      "title": "signature help",
      "command": "editor.action.triggerParameterHints"
    }
  },
  {
    "label": "reduce",
    "kind": "function",
    "documentation": {
      "kind": "markdown",
      "value": "```bicep\nreduce(array: array, initialValue: any, predicate: (any, any) => any): array\n\n```\nReduces an array with a custom reduce function.\n"
    },
    "deprecated": false,
    "preselect": false,
    "sortText": "3_reduce",
    "insertTextFormat": "snippet",
    "insertTextMode": "adjustIndentation",
    "textEdit": {
      "range": {},
      "newText": "reduce($0)"
    },
    "command": {
      "title": "signature help",
      "command": "editor.action.triggerParameterHints"
    }
  },
  {
    "label": "reference",
    "kind": "function",
    "documentation": {
      "kind": "markdown",
      "value": "```bicep\nreference(resourceNameOrIdentifier: string, [apiVersion: string], [full: string]): object\n\n```\nReturns an object representing a resource's runtime state.\n"
    },
    "deprecated": false,
    "preselect": false,
    "sortText": "3_reference",
    "insertTextFormat": "snippet",
    "insertTextMode": "adjustIndentation",
    "textEdit": {
      "range": {},
      "newText": "reference($0)"
    },
    "command": {
      "title": "signature help",
      "command": "editor.action.triggerParameterHints"
    }
  },
  {
    "label": "replace",
    "kind": "function",
    "documentation": {
      "kind": "markdown",
      "value": "```bicep\nreplace(originalString: string, oldString: string, newString: string): string\n\n```\nReturns a new string with all instances of one string replaced by another string.\n"
    },
    "deprecated": false,
    "preselect": false,
    "sortText": "3_replace",
    "insertTextFormat": "snippet",
    "insertTextMode": "adjustIndentation",
    "textEdit": {
      "range": {},
      "newText": "replace($0)"
    },
    "command": {
      "title": "signature help",
      "command": "editor.action.triggerParameterHints"
    }
  },
  {
    "label": "resourceGroup",
    "kind": "variable",
    "detail": "resourceGroup",
    "deprecated": false,
    "preselect": false,
    "sortText": "2_resourceGroup",
    "insertTextFormat": "plainText",
    "insertTextMode": "adjustIndentation",
    "textEdit": {
      "range": {},
      "newText": "resourceGroup"
    }
  },
  {
    "label": "resourceId",
    "kind": "function",
    "documentation": {
      "kind": "markdown",
      "value": "```bicep\nresourceId(resourceType: string, ... : string): string\nresourceId(subscriptionId: string, resourceType: string, ... : string): string\nresourceId(resourceGroupName: string, resourceType: string, ... : string): string\nresourceId(subscriptionId: string, resourceGroupName: string, resourceType: string, ... : string): string\n\n```\nReturns the unique identifier of a resource. You use this function when the resource name is ambiguous or not provisioned within the same template. The format of the returned identifier varies based on whether the deployment happens at the scope of a resource group, subscription, management group, or tenant.\n"
    },
    "deprecated": false,
    "preselect": false,
    "sortText": "3_resourceId",
    "insertTextFormat": "snippet",
    "insertTextMode": "adjustIndentation",
    "textEdit": {
      "range": {},
      "newText": "resourceId($0)"
    },
    "command": {
      "title": "signature help",
      "command": "editor.action.triggerParameterHints"
    }
  },
  {
    "label": "rgName",
    "kind": "variable",
    "detail": "rgName",
    "deprecated": false,
    "preselect": false,
    "sortText": "2_rgName",
    "insertTextFormat": "plainText",
    "insertTextMode": "adjustIndentation",
    "textEdit": {
      "range": {},
      "newText": "rgName"
    }
  },
  {
    "label": "runtimeLoop",
    "kind": "variable",
    "detail": "runtimeLoop",
    "deprecated": false,
    "preselect": false,
    "sortText": "2_runtimeLoop",
    "insertTextFormat": "plainText",
    "insertTextMode": "adjustIndentation",
    "textEdit": {
      "range": {},
      "newText": "runtimeLoop"
    }
  },
  {
    "label": "runtimeLoop2",
    "kind": "variable",
    "detail": "runtimeLoop2",
    "deprecated": false,
    "preselect": false,
    "sortText": "2_runtimeLoop2",
    "insertTextFormat": "plainText",
    "insertTextMode": "adjustIndentation",
    "textEdit": {
      "range": {},
      "newText": "runtimeLoop2"
    }
  },
  {
    "label": "runtimeLoop3",
    "kind": "variable",
    "detail": "runtimeLoop3",
    "deprecated": false,
    "preselect": false,
    "sortText": "2_runtimeLoop3",
    "insertTextFormat": "plainText",
    "insertTextMode": "adjustIndentation",
    "textEdit": {
      "range": {},
      "newText": "runtimeLoop3"
    }
  },
  {
    "label": "runtimeLoop4",
    "kind": "variable",
    "detail": "runtimeLoop4",
    "deprecated": false,
    "preselect": false,
    "sortText": "2_runtimeLoop4",
    "insertTextFormat": "plainText",
    "insertTextMode": "adjustIndentation",
    "textEdit": {
      "range": {},
      "newText": "runtimeLoop4"
    }
  },
  {
    "label": "runtimeLoop5",
    "kind": "variable",
    "detail": "runtimeLoop5",
    "deprecated": false,
    "preselect": false,
    "sortText": "2_runtimeLoop5",
    "insertTextFormat": "plainText",
    "insertTextMode": "adjustIndentation",
    "textEdit": {
      "range": {},
      "newText": "runtimeLoop5"
    }
  },
  {
    "label": "skip",
    "kind": "function",
    "documentation": {
      "kind": "markdown",
      "value": "```bicep\nskip(originalValue: array, numberToSkip: int): array\nskip(originalValue: string, numberToSkip: int): string\n\n```\nReturns a string with all the characters after the specified number of characters, or an array with all the elements after the specified number of elements.\n"
    },
    "deprecated": false,
    "preselect": false,
    "sortText": "3_skip",
    "insertTextFormat": "snippet",
    "insertTextMode": "adjustIndentation",
    "textEdit": {
      "range": {},
      "newText": "skip($0)"
    },
    "command": {
      "title": "signature help",
      "command": "editor.action.triggerParameterHints"
    }
  },
  {
    "label": "something",
    "kind": "variable",
    "detail": "something",
    "deprecated": false,
    "preselect": false,
    "sortText": "2_something",
    "insertTextFormat": "plainText",
    "insertTextMode": "adjustIndentation",
    "textEdit": {
      "range": {},
      "newText": "something"
    }
  },
  {
    "label": "sort",
    "kind": "function",
    "documentation": {
      "kind": "markdown",
      "value": "```bicep\nsort(array: array, predicate: (any, any) => bool): array\n\n```\nSorts an array with a custom sort function.\n"
    },
    "deprecated": false,
    "preselect": false,
    "sortText": "3_sort",
    "insertTextFormat": "snippet",
    "insertTextMode": "adjustIndentation",
    "textEdit": {
      "range": {},
      "newText": "sort($0)"
    },
    "command": {
      "title": "signature help",
      "command": "editor.action.triggerParameterHints"
    }
  },
  {
    "label": "split",
    "kind": "function",
    "documentation": {
      "kind": "markdown",
      "value": "```bicep\nsplit(inputString: string, delimiter: array | string): array\n\n```\nReturns an array of strings that contains the substrings of the input string that are delimited by the specified delimiters.\n"
    },
    "deprecated": false,
    "preselect": false,
    "sortText": "3_split",
    "insertTextFormat": "snippet",
    "insertTextMode": "adjustIndentation",
    "textEdit": {
      "range": {},
      "newText": "split($0)"
    },
    "command": {
      "title": "signature help",
      "command": "editor.action.triggerParameterHints"
    }
  },
  {
    "label": "startsWith",
    "kind": "function",
    "documentation": {
      "kind": "markdown",
      "value": "```bicep\nstartsWith(stringToSearch: string, stringToFind: string): bool\n\n```\nDetermines whether a string starts with a value. The comparison is case-insensitive.\n"
    },
    "deprecated": false,
    "preselect": false,
    "sortText": "3_startsWith",
    "insertTextFormat": "snippet",
    "insertTextMode": "adjustIndentation",
    "textEdit": {
      "range": {},
      "newText": "startsWith($0)"
    },
    "command": {
      "title": "signature help",
      "command": "editor.action.triggerParameterHints"
    }
  },
  {
    "label": "string",
    "kind": "function",
    "documentation": {
      "kind": "markdown",
      "value": "```bicep\nstring(valueToConvert: any): string\n\n```\nConverts the specified value to a string.\n"
    },
    "deprecated": false,
    "preselect": false,
    "sortText": "3_string",
    "insertTextFormat": "snippet",
    "insertTextMode": "adjustIndentation",
    "textEdit": {
      "range": {},
      "newText": "string($0)"
    },
    "command": {
      "title": "signature help",
      "command": "editor.action.triggerParameterHints"
    }
  },
  {
    "label": "subName",
    "kind": "variable",
    "detail": "subName",
    "deprecated": false,
    "preselect": false,
    "sortText": "2_subName",
    "insertTextFormat": "plainText",
    "insertTextMode": "adjustIndentation",
    "textEdit": {
      "range": {},
      "newText": "subName"
    }
  },
  {
    "label": "subscription",
    "kind": "variable",
    "detail": "subscription",
    "deprecated": false,
    "preselect": false,
    "sortText": "2_subscription",
    "insertTextFormat": "plainText",
    "insertTextMode": "adjustIndentation",
    "textEdit": {
      "range": {},
<<<<<<< HEAD
      "newText": "subscription($0)"
    },
    "command": {
      "title": "signature help",
      "command": "editor.action.triggerParameterHints"
=======
      "newText": "subscription"
>>>>>>> 9efc2a8b
    }
  },
  {
    "label": "subscriptionResourceId",
    "kind": "function",
    "documentation": {
      "kind": "markdown",
      "value": "```bicep\nsubscriptionResourceId(resourceType: string, ... : string): string\nsubscriptionResourceId(subscriptionId: string, resourceType: string, ... : string): string\n\n```\nReturns the unique identifier for a resource deployed at the subscription level.\n"
    },
    "deprecated": false,
    "preselect": false,
    "sortText": "3_subscriptionResourceId",
    "insertTextFormat": "snippet",
    "insertTextMode": "adjustIndentation",
    "textEdit": {
      "range": {},
      "newText": "subscriptionResourceId($0)"
    },
    "command": {
      "title": "signature help",
      "command": "editor.action.triggerParameterHints"
    }
  },
  {
    "label": "substring",
    "kind": "function",
    "documentation": {
      "kind": "markdown",
      "value": "```bicep\nsubstring(stringToParse: string, startIndex: int, [length: int]): string\n\n```\nReturns a substring that starts at the specified character position and contains the specified number of characters.\n"
    },
    "deprecated": false,
    "preselect": false,
    "sortText": "3_substring",
    "insertTextFormat": "snippet",
    "insertTextMode": "adjustIndentation",
    "textEdit": {
      "range": {},
      "newText": "substring($0)"
    },
    "command": {
      "title": "signature help",
      "command": "editor.action.triggerParameterHints"
    }
  },
  {
    "label": "sys",
    "kind": "folder",
    "detail": "sys",
    "deprecated": false,
    "preselect": false,
    "sortText": "3_sys",
    "insertTextFormat": "plainText",
    "insertTextMode": "adjustIndentation",
    "textEdit": {
      "range": {},
      "newText": "sys."
    },
    "command": {
      "title": "symbol completion",
      "command": "editor.action.triggerSuggest"
    }
  },
  {
    "label": "take",
    "kind": "function",
    "documentation": {
      "kind": "markdown",
      "value": "```bicep\ntake(originalValue: array, numberToTake: int): array\ntake(originalValue: string, numberToTake: int): string\n\n```\nReturns an array or string. An array has the specified number of elements from the start of the array. A string has the specified number of characters from the start of the string.\n"
    },
    "deprecated": false,
    "preselect": false,
    "sortText": "3_take",
    "insertTextFormat": "snippet",
    "insertTextMode": "adjustIndentation",
    "textEdit": {
      "range": {},
      "newText": "take($0)"
    },
    "command": {
      "title": "signature help",
      "command": "editor.action.triggerParameterHints"
    }
  },
  {
    "label": "tenant",
    "kind": "function",
    "documentation": {
      "kind": "markdown",
      "value": "```bicep\ntenant(): tenant\n\n```\nReturns the current tenant scope.\n"
    },
    "deprecated": false,
    "preselect": false,
    "sortText": "3_tenant",
    "insertTextFormat": "snippet",
    "insertTextMode": "adjustIndentation",
    "textEdit": {
      "range": {},
      "newText": "tenant()$0"
    }
  },
  {
    "label": "tenantResourceId",
    "kind": "function",
    "documentation": {
      "kind": "markdown",
      "value": "```bicep\ntenantResourceId(resourceType: string, ... : string): string\n\n```\nReturns the unique identifier for a resource deployed at the tenant level.\n"
    },
    "deprecated": false,
    "preselect": false,
    "sortText": "3_tenantResourceId",
    "insertTextFormat": "snippet",
    "insertTextMode": "adjustIndentation",
    "textEdit": {
      "range": {},
      "newText": "tenantResourceId($0)"
    },
    "command": {
      "title": "signature help",
      "command": "editor.action.triggerParameterHints"
    }
  },
  {
    "label": "test",
    "kind": "variable",
    "detail": "test",
    "deprecated": false,
    "preselect": false,
    "sortText": "2_test",
    "insertTextFormat": "plainText",
    "insertTextMode": "adjustIndentation",
    "textEdit": {
      "range": {},
      "newText": "test"
    }
  },
  {
    "label": "test2",
    "kind": "variable",
    "detail": "test2",
    "deprecated": false,
    "preselect": false,
    "sortText": "2_test2",
    "insertTextFormat": "plainText",
    "insertTextMode": "adjustIndentation",
    "textEdit": {
      "range": {},
      "newText": "test2"
    }
  },
  {
    "label": "test3",
    "kind": "variable",
    "detail": "test3",
    "deprecated": false,
    "preselect": false,
    "sortText": "2_test3",
    "insertTextFormat": "plainText",
    "insertTextMode": "adjustIndentation",
    "textEdit": {
      "range": {},
      "newText": "test3"
    }
  },
  {
    "label": "testDupe",
    "kind": "variable",
    "detail": "testDupe",
    "deprecated": false,
    "preselect": false,
    "sortText": "2_testDupe",
    "insertTextFormat": "plainText",
    "insertTextMode": "adjustIndentation",
    "textEdit": {
      "range": {},
      "newText": "testDupe"
    }
  },
  {
    "label": "toLower",
    "kind": "function",
    "documentation": {
      "kind": "markdown",
      "value": "```bicep\ntoLower(stringToChange: string): string\n\n```\nConverts the specified string to lower case.\n"
    },
    "deprecated": false,
    "preselect": false,
    "sortText": "3_toLower",
    "insertTextFormat": "snippet",
    "insertTextMode": "adjustIndentation",
    "textEdit": {
      "range": {},
      "newText": "toLower($0)"
    },
    "command": {
      "title": "signature help",
      "command": "editor.action.triggerParameterHints"
    }
  },
  {
    "label": "toUpper",
    "kind": "function",
    "documentation": {
      "kind": "markdown",
      "value": "```bicep\ntoUpper(stringToChange: string): string\n\n```\nConverts the specified string to upper case.\n"
    },
    "deprecated": false,
    "preselect": false,
    "sortText": "3_toUpper",
    "insertTextFormat": "snippet",
    "insertTextMode": "adjustIndentation",
    "textEdit": {
      "range": {},
      "newText": "toUpper($0)"
    },
    "command": {
      "title": "signature help",
      "command": "editor.action.triggerParameterHints"
    }
  },
  {
    "label": "trim",
    "kind": "function",
    "documentation": {
      "kind": "markdown",
      "value": "```bicep\ntrim(stringToTrim: string): string\n\n```\nRemoves all leading and trailing white-space characters from the specified string.\n"
    },
    "deprecated": false,
    "preselect": false,
    "sortText": "3_trim",
    "insertTextFormat": "snippet",
    "insertTextMode": "adjustIndentation",
    "textEdit": {
      "range": {},
      "newText": "trim($0)"
    },
    "command": {
      "title": "signature help",
      "command": "editor.action.triggerParameterHints"
    }
  },
  {
    "label": "union",
    "kind": "function",
    "documentation": {
      "kind": "markdown",
      "value": "```bicep\nunion(... : object): object\nunion(... : array): array\n\n```\nReturns a single array or object with all elements from the parameters. Duplicate values or keys are only included once.\n"
    },
    "deprecated": false,
    "preselect": false,
    "sortText": "3_union",
    "insertTextFormat": "snippet",
    "insertTextMode": "adjustIndentation",
    "textEdit": {
      "range": {},
      "newText": "union($0)"
    },
    "command": {
      "title": "signature help",
      "command": "editor.action.triggerParameterHints"
    }
  },
  {
    "label": "uniqueString",
    "kind": "function",
    "documentation": {
      "kind": "markdown",
      "value": "```bicep\nuniqueString(... : string): string\n\n```\nCreates a deterministic hash string based on the values provided as parameters. The returned value is 13 characters long.\n"
    },
    "deprecated": false,
    "preselect": false,
    "sortText": "3_uniqueString",
    "insertTextFormat": "snippet",
    "insertTextMode": "adjustIndentation",
    "textEdit": {
      "range": {},
      "newText": "uniqueString($0)"
    },
    "command": {
      "title": "signature help",
      "command": "editor.action.triggerParameterHints"
    }
  },
  {
    "label": "uri",
    "kind": "function",
    "documentation": {
      "kind": "markdown",
      "value": "```bicep\nuri(baseUri: string, relativeUri: string): string\n\n```\nCreates an absolute URI by combining the baseUri and the relativeUri string.\n"
    },
    "deprecated": false,
    "preselect": false,
    "sortText": "3_uri",
    "insertTextFormat": "snippet",
    "insertTextMode": "adjustIndentation",
    "textEdit": {
      "range": {},
      "newText": "uri($0)"
    },
    "command": {
      "title": "signature help",
      "command": "editor.action.triggerParameterHints"
    }
  },
  {
    "label": "uriComponent",
    "kind": "function",
    "documentation": {
      "kind": "markdown",
      "value": "```bicep\nuriComponent(stringToEncode: string): string\n\n```\nEncodes a URI.\n"
    },
    "deprecated": false,
    "preselect": false,
    "sortText": "3_uriComponent",
    "insertTextFormat": "snippet",
    "insertTextMode": "adjustIndentation",
    "textEdit": {
      "range": {},
      "newText": "uriComponent($0)"
    },
    "command": {
      "title": "signature help",
      "command": "editor.action.triggerParameterHints"
    }
  },
  {
    "label": "uriComponentToString",
    "kind": "function",
    "documentation": {
      "kind": "markdown",
      "value": "```bicep\nuriComponentToString(uriEncodedString: string): string\n\n```\nReturns a string of a URI encoded value.\n"
    },
    "deprecated": false,
    "preselect": false,
    "sortText": "3_uriComponentToString",
    "insertTextFormat": "snippet",
    "insertTextMode": "adjustIndentation",
    "textEdit": {
      "range": {},
      "newText": "uriComponentToString($0)"
    },
    "command": {
      "title": "signature help",
      "command": "editor.action.triggerParameterHints"
    }
  },
  {
    "label": "x",
    "kind": "variable",
    "detail": "x",
    "deprecated": false,
    "preselect": false,
    "sortText": "2_x",
    "insertTextFormat": "plainText",
    "insertTextMode": "adjustIndentation",
    "textEdit": {
      "range": {},
      "newText": "x"
    }
  },
  {
    "label": "y",
    "kind": "variable",
    "detail": "y",
    "deprecated": false,
    "preselect": false,
    "sortText": "2_y",
    "insertTextFormat": "plainText",
    "insertTextMode": "adjustIndentation",
    "textEdit": {
      "range": {},
      "newText": "y"
    }
  },
  {
    "label": "zoneInput",
    "kind": "variable",
    "detail": "zoneInput",
    "deprecated": false,
    "preselect": false,
    "sortText": "2_zoneInput",
    "insertTextFormat": "plainText",
    "insertTextMode": "adjustIndentation",
    "textEdit": {
      "range": {},
      "newText": "zoneInput"
    }
  },
  {
    "label": "zones",
    "kind": "interface",
    "detail": "zones",
    "deprecated": false,
    "preselect": false,
    "sortText": "2_zones",
    "insertTextFormat": "plainText",
    "insertTextMode": "adjustIndentation",
    "textEdit": {
      "range": {},
      "newText": "zones"
    },
    "commitCharacters": [
      ":"
    ]
  }
]<|MERGE_RESOLUTION|>--- conflicted
+++ resolved
@@ -125,6 +125,7 @@
       "newText": "az.subscription($0)"
     },
     "command": {
+      "title": "signature help",
       "command": "editor.action.triggerParameterHints"
     }
   },
@@ -2042,15 +2043,7 @@
     "insertTextMode": "adjustIndentation",
     "textEdit": {
       "range": {},
-<<<<<<< HEAD
-      "newText": "subscription($0)"
-    },
-    "command": {
-      "title": "signature help",
-      "command": "editor.action.triggerParameterHints"
-=======
       "newText": "subscription"
->>>>>>> 9efc2a8b
     }
   },
   {
