--- conflicted
+++ resolved
@@ -1,3 +1,4 @@
+
 // unknown declaration
 bad
 
@@ -243,15 +244,13 @@
   '${kv.getSecret('mySecret')}'
 ]
 
-<<<<<<< HEAD
+var listSecrets= ''
+var listSecretsVar = listSecrets()
+
 var copy = [
   {
     name: 'one'
     count: '[notAFunction()]'
     input: {}
   }
-]
-=======
-var listSecrets= ''
-var listSecretsVar = listSecrets()
->>>>>>> 9efc2a8b
+]