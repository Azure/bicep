
//@[00:5341) ProgramSyntax
//@[00:0001) ├─Token(NewLine) |\n|
// unknown declaration
//@[22:0023) ├─Token(NewLine) |\n|
bad
//@[00:0003) ├─SkippedTriviaSyntax
//@[00:0003) | └─Token(Identifier) |bad|
//@[03:0005) ├─Token(NewLine) |\n\n|

// incomplete variable declaration #completionTest(0,1,2) -> declarations
//@[73:0074) ├─Token(NewLine) |\n|
var
//@[00:0003) ├─VariableDeclarationSyntax
//@[00:0003) | ├─Token(Identifier) |var|
//@[03:0003) | ├─IdentifierSyntax
//@[03:0003) | | └─SkippedTriviaSyntax
//@[03:0003) | ├─SkippedTriviaSyntax
//@[03:0003) | └─SkippedTriviaSyntax
//@[03:0005) ├─Token(NewLine) |\n\n|

// missing identifier #completionTest(4) -> empty
//@[49:0050) ├─Token(NewLine) |\n|
var 
//@[00:0004) ├─VariableDeclarationSyntax
//@[00:0003) | ├─Token(Identifier) |var|
//@[04:0004) | ├─IdentifierSyntax
//@[04:0004) | | └─SkippedTriviaSyntax
//@[04:0004) | ├─SkippedTriviaSyntax
//@[04:0004) | └─SkippedTriviaSyntax
//@[04:0006) ├─Token(NewLine) |\n\n|

// incomplete keyword
//@[21:0022) ├─Token(NewLine) |\n|
// #completionTest(0,1) -> declarations
//@[39:0040) ├─Token(NewLine) |\n|
v
//@[00:0001) ├─SkippedTriviaSyntax
//@[00:0001) | └─Token(Identifier) |v|
//@[01:0002) ├─Token(NewLine) |\n|
// #completionTest(0,1,2) -> declarations
//@[41:0042) ├─Token(NewLine) |\n|
va
//@[00:0002) ├─SkippedTriviaSyntax
//@[00:0002) | └─Token(Identifier) |va|
//@[02:0004) ├─Token(NewLine) |\n\n|

// unassigned variable
//@[22:0023) ├─Token(NewLine) |\n|
var foo
//@[00:0007) ├─VariableDeclarationSyntax
//@[00:0003) | ├─Token(Identifier) |var|
//@[04:0007) | ├─IdentifierSyntax
//@[04:0007) | | └─Token(Identifier) |foo|
//@[07:0007) | ├─SkippedTriviaSyntax
//@[07:0007) | └─SkippedTriviaSyntax
//@[07:0009) ├─Token(NewLine) |\n\n|

// #completionTest(18,19) -> symbols
//@[36:0037) ├─Token(NewLine) |\n|
var missingValue = 
//@[00:0019) ├─VariableDeclarationSyntax
//@[00:0003) | ├─Token(Identifier) |var|
//@[04:0016) | ├─IdentifierSyntax
//@[04:0016) | | └─Token(Identifier) |missingValue|
//@[17:0018) | ├─Token(Assignment) |=|
//@[19:0019) | └─SkippedTriviaSyntax
//@[19:0021) ├─Token(NewLine) |\n\n|

// malformed identifier
//@[23:0024) ├─Token(NewLine) |\n|
var 2 
//@[00:0006) ├─VariableDeclarationSyntax
//@[00:0003) | ├─Token(Identifier) |var|
//@[04:0005) | ├─IdentifierSyntax
//@[04:0005) | | └─SkippedTriviaSyntax
//@[04:0005) | | | └─Token(Integer) |2|
//@[06:0006) | ├─SkippedTriviaSyntax
//@[06:0006) | └─SkippedTriviaSyntax
//@[06:0007) ├─Token(NewLine) |\n|
var $ = 23
//@[00:0010) ├─VariableDeclarationSyntax
//@[00:0003) | ├─Token(Identifier) |var|
//@[04:0005) | ├─IdentifierSyntax
//@[04:0005) | | └─SkippedTriviaSyntax
//@[04:0005) | | | └─Token(Unrecognized) |$|
//@[06:0007) | ├─Token(Assignment) |=|
//@[08:0010) | └─IntegerLiteralSyntax
//@[08:0010) | | └─Token(Integer) |23|
//@[10:0011) ├─Token(NewLine) |\n|
var # 33 = 43
//@[00:0013) ├─VariableDeclarationSyntax
//@[00:0003) | ├─Token(Identifier) |var|
//@[04:0008) | ├─IdentifierSyntax
//@[04:0008) | | └─SkippedTriviaSyntax
//@[04:0005) | | | ├─Token(Unrecognized) |#|
//@[06:0008) | | | └─Token(Integer) |33|
//@[09:0010) | ├─Token(Assignment) |=|
//@[11:0013) | └─IntegerLiteralSyntax
//@[11:0013) | | └─Token(Integer) |43|
//@[13:0015) ├─Token(NewLine) |\n\n|

// no value assigned
//@[20:0021) ├─Token(NewLine) |\n|
var foo =
//@[00:0009) ├─VariableDeclarationSyntax
//@[00:0003) | ├─Token(Identifier) |var|
//@[04:0007) | ├─IdentifierSyntax
//@[04:0007) | | └─Token(Identifier) |foo|
//@[08:0009) | ├─Token(Assignment) |=|
//@[09:0009) | └─SkippedTriviaSyntax
//@[09:0011) ├─Token(NewLine) |\n\n|

// bad =
//@[08:0009) ├─Token(NewLine) |\n|
var badEquals 2
//@[00:0015) ├─VariableDeclarationSyntax
//@[00:0003) | ├─Token(Identifier) |var|
//@[04:0013) | ├─IdentifierSyntax
//@[04:0013) | | └─Token(Identifier) |badEquals|
//@[14:0015) | ├─SkippedTriviaSyntax
//@[14:0015) | | └─Token(Integer) |2|
//@[15:0015) | └─SkippedTriviaSyntax
//@[15:0016) ├─Token(NewLine) |\n|
var badEquals2 3 true
//@[00:0021) ├─VariableDeclarationSyntax
//@[00:0003) | ├─Token(Identifier) |var|
//@[04:0014) | ├─IdentifierSyntax
//@[04:0014) | | └─Token(Identifier) |badEquals2|
//@[15:0021) | ├─SkippedTriviaSyntax
//@[15:0016) | | ├─Token(Integer) |3|
//@[17:0021) | | └─Token(TrueKeyword) |true|
//@[21:0021) | └─SkippedTriviaSyntax
//@[21:0023) ├─Token(NewLine) |\n\n|

// malformed identifier but type check should happen regardless
//@[63:0064) ├─Token(NewLine) |\n|
var 2 = x
//@[00:0009) ├─VariableDeclarationSyntax
//@[00:0003) | ├─Token(Identifier) |var|
//@[04:0005) | ├─IdentifierSyntax
//@[04:0005) | | └─SkippedTriviaSyntax
//@[04:0005) | | | └─Token(Integer) |2|
//@[06:0007) | ├─Token(Assignment) |=|
//@[08:0009) | └─VariableAccessSyntax
//@[08:0009) | | └─IdentifierSyntax
//@[08:0009) | | | └─Token(Identifier) |x|
//@[09:0011) ├─Token(NewLine) |\n\n|

// bad token value
//@[18:0019) ├─Token(NewLine) |\n|
var foo = &
//@[00:0011) ├─VariableDeclarationSyntax
//@[00:0003) | ├─Token(Identifier) |var|
//@[04:0007) | ├─IdentifierSyntax
//@[04:0007) | | └─Token(Identifier) |foo|
//@[08:0009) | ├─Token(Assignment) |=|
//@[10:0011) | └─SkippedTriviaSyntax
//@[10:0011) | | └─Token(Unrecognized) |&|
//@[11:0013) ├─Token(NewLine) |\n\n|

// bad value
//@[12:0013) ├─Token(NewLine) |\n|
var foo = *
//@[00:0011) ├─VariableDeclarationSyntax
//@[00:0003) | ├─Token(Identifier) |var|
//@[04:0007) | ├─IdentifierSyntax
//@[04:0007) | | └─Token(Identifier) |foo|
//@[08:0009) | ├─Token(Assignment) |=|
//@[10:0011) | └─SkippedTriviaSyntax
//@[10:0011) | | └─Token(Asterisk) |*|
//@[11:0013) ├─Token(NewLine) |\n\n|

// expressions
//@[14:0015) ├─Token(NewLine) |\n|
var bar = x
//@[00:0011) ├─VariableDeclarationSyntax
//@[00:0003) | ├─Token(Identifier) |var|
//@[04:0007) | ├─IdentifierSyntax
//@[04:0007) | | └─Token(Identifier) |bar|
//@[08:0009) | ├─Token(Assignment) |=|
//@[10:0011) | └─VariableAccessSyntax
//@[10:0011) | | └─IdentifierSyntax
//@[10:0011) | | | └─Token(Identifier) |x|
//@[11:0012) ├─Token(NewLine) |\n|
var bar = foo()
//@[00:0015) ├─VariableDeclarationSyntax
//@[00:0003) | ├─Token(Identifier) |var|
//@[04:0007) | ├─IdentifierSyntax
//@[04:0007) | | └─Token(Identifier) |bar|
//@[08:0009) | ├─Token(Assignment) |=|
//@[10:0015) | └─FunctionCallSyntax
//@[10:0013) | | ├─IdentifierSyntax
//@[10:0013) | | | └─Token(Identifier) |foo|
//@[13:0014) | | ├─Token(LeftParen) |(|
//@[14:0015) | | └─Token(RightParen) |)|
//@[15:0016) ├─Token(NewLine) |\n|
var x = 2 + !3
//@[00:0014) ├─VariableDeclarationSyntax
//@[00:0003) | ├─Token(Identifier) |var|
//@[04:0005) | ├─IdentifierSyntax
//@[04:0005) | | └─Token(Identifier) |x|
//@[06:0007) | ├─Token(Assignment) |=|
//@[08:0014) | └─BinaryOperationSyntax
//@[08:0009) | | ├─IntegerLiteralSyntax
//@[08:0009) | | | └─Token(Integer) |2|
//@[10:0011) | | ├─Token(Plus) |+|
//@[12:0014) | | └─UnaryOperationSyntax
//@[12:0013) | | | ├─Token(Exclamation) |!|
//@[13:0014) | | | └─IntegerLiteralSyntax
//@[13:0014) | | | | └─Token(Integer) |3|
//@[14:0015) ├─Token(NewLine) |\n|
var y = false ? true + 1 : !4
//@[00:0029) ├─VariableDeclarationSyntax
//@[00:0003) | ├─Token(Identifier) |var|
//@[04:0005) | ├─IdentifierSyntax
//@[04:0005) | | └─Token(Identifier) |y|
//@[06:0007) | ├─Token(Assignment) |=|
//@[08:0029) | └─TernaryOperationSyntax
//@[08:0013) | | ├─BooleanLiteralSyntax
//@[08:0013) | | | └─Token(FalseKeyword) |false|
//@[14:0015) | | ├─Token(Question) |?|
//@[16:0024) | | ├─BinaryOperationSyntax
//@[16:0020) | | | ├─BooleanLiteralSyntax
//@[16:0020) | | | | └─Token(TrueKeyword) |true|
//@[21:0022) | | | ├─Token(Plus) |+|
//@[23:0024) | | | └─IntegerLiteralSyntax
//@[23:0024) | | | | └─Token(Integer) |1|
//@[25:0026) | | ├─Token(Colon) |:|
//@[27:0029) | | └─UnaryOperationSyntax
//@[27:0028) | | | ├─Token(Exclamation) |!|
//@[28:0029) | | | └─IntegerLiteralSyntax
//@[28:0029) | | | | └─Token(Integer) |4|
//@[29:0031) ├─Token(NewLine) |\n\n|

// test for array item recovery
//@[31:0032) ├─Token(NewLine) |\n|
var x = [
//@[00:0031) ├─VariableDeclarationSyntax
//@[00:0003) | ├─Token(Identifier) |var|
//@[04:0005) | ├─IdentifierSyntax
//@[04:0005) | | └─Token(Identifier) |x|
//@[06:0007) | ├─Token(Assignment) |=|
//@[08:0031) | └─ArraySyntax
//@[08:0009) | | ├─Token(LeftSquare) |[|
//@[09:0010) | | ├─Token(NewLine) |\n|
  3 + 4
//@[02:0007) | | ├─ArrayItemSyntax
//@[02:0007) | | | └─BinaryOperationSyntax
//@[02:0003) | | | | ├─IntegerLiteralSyntax
//@[02:0003) | | | | | └─Token(Integer) |3|
//@[04:0005) | | | | ├─Token(Plus) |+|
//@[06:0007) | | | | └─IntegerLiteralSyntax
//@[06:0007) | | | | | └─Token(Integer) |4|
//@[07:0008) | | ├─Token(NewLine) |\n|
  =
//@[02:0003) | | ├─SkippedTriviaSyntax
//@[02:0003) | | | └─Token(Assignment) |=|
//@[03:0004) | | ├─Token(NewLine) |\n|
  !null
//@[02:0007) | | ├─ArrayItemSyntax
//@[02:0007) | | | └─UnaryOperationSyntax
//@[02:0003) | | | | ├─Token(Exclamation) |!|
//@[03:0007) | | | | └─NullLiteralSyntax
//@[03:0007) | | | | | └─Token(NullKeyword) |null|
//@[07:0008) | | ├─Token(NewLine) |\n|
]
//@[00:0001) | | └─Token(RightSquare) |]|
//@[01:0003) ├─Token(NewLine) |\n\n|

// test for object property recovery
//@[36:0037) ├─Token(NewLine) |\n|
var y = {
//@[00:0025) ├─VariableDeclarationSyntax
//@[00:0003) | ├─Token(Identifier) |var|
//@[04:0005) | ├─IdentifierSyntax
//@[04:0005) | | └─Token(Identifier) |y|
//@[06:0007) | ├─Token(Assignment) |=|
//@[08:0025) | └─ObjectSyntax
//@[08:0009) | | ├─Token(LeftBrace) |{|
//@[09:0010) | | ├─Token(NewLine) |\n|
  =
//@[02:0003) | | ├─ObjectPropertySyntax
//@[02:0003) | | | ├─SkippedTriviaSyntax
//@[02:0003) | | | | └─Token(Assignment) |=|
//@[03:0003) | | | ├─SkippedTriviaSyntax
//@[03:0003) | | | └─SkippedTriviaSyntax
//@[03:0004) | | ├─Token(NewLine) |\n|
  foo: !2
//@[02:0009) | | ├─ObjectPropertySyntax
//@[02:0005) | | | ├─IdentifierSyntax
//@[02:0005) | | | | └─Token(Identifier) |foo|
//@[05:0006) | | | ├─Token(Colon) |:|
//@[07:0009) | | | └─UnaryOperationSyntax
//@[07:0008) | | | | ├─Token(Exclamation) |!|
//@[08:0009) | | | | └─IntegerLiteralSyntax
//@[08:0009) | | | | | └─Token(Integer) |2|
//@[09:0010) | | ├─Token(NewLine) |\n|
}
//@[00:0001) | | └─Token(RightBrace) |}|
//@[01:0003) ├─Token(NewLine) |\n\n|

// utcNow and newGuid used outside a param default value
//@[56:0057) ├─Token(NewLine) |\n|
var test = utcNow('u')
//@[00:0022) ├─VariableDeclarationSyntax
//@[00:0003) | ├─Token(Identifier) |var|
//@[04:0008) | ├─IdentifierSyntax
//@[04:0008) | | └─Token(Identifier) |test|
//@[09:0010) | ├─Token(Assignment) |=|
//@[11:0022) | └─FunctionCallSyntax
//@[11:0017) | | ├─IdentifierSyntax
//@[11:0017) | | | └─Token(Identifier) |utcNow|
//@[17:0018) | | ├─Token(LeftParen) |(|
//@[18:0021) | | ├─FunctionArgumentSyntax
//@[18:0021) | | | └─StringSyntax
//@[18:0021) | | | | └─Token(StringComplete) |'u'|
//@[21:0022) | | └─Token(RightParen) |)|
//@[22:0023) ├─Token(NewLine) |\n|
var test2 = newGuid()
//@[00:0021) ├─VariableDeclarationSyntax
//@[00:0003) | ├─Token(Identifier) |var|
//@[04:0009) | ├─IdentifierSyntax
//@[04:0009) | | └─Token(Identifier) |test2|
//@[10:0011) | ├─Token(Assignment) |=|
//@[12:0021) | └─FunctionCallSyntax
//@[12:0019) | | ├─IdentifierSyntax
//@[12:0019) | | | └─Token(Identifier) |newGuid|
//@[19:0020) | | ├─Token(LeftParen) |(|
//@[20:0021) | | └─Token(RightParen) |)|
//@[21:0023) ├─Token(NewLine) |\n\n|

// bad string escape sequence in object key
//@[43:0044) ├─Token(NewLine) |\n|
var test3 = {
//@[00:0036) ├─VariableDeclarationSyntax
//@[00:0003) | ├─Token(Identifier) |var|
//@[04:0009) | ├─IdentifierSyntax
//@[04:0009) | | └─Token(Identifier) |test3|
//@[10:0011) | ├─Token(Assignment) |=|
//@[12:0036) | └─ObjectSyntax
//@[12:0013) | | ├─Token(LeftBrace) |{|
//@[13:0014) | | ├─Token(NewLine) |\n|
  'bad\escape': true
//@[02:0020) | | ├─ObjectPropertySyntax
//@[02:0014) | | | ├─SkippedTriviaSyntax
//@[02:0014) | | | | └─Token(StringComplete) |'bad\escape'|
//@[14:0015) | | | ├─Token(Colon) |:|
//@[16:0020) | | | └─BooleanLiteralSyntax
//@[16:0020) | | | | └─Token(TrueKeyword) |true|
//@[20:0021) | | ├─Token(NewLine) |\n|
}
//@[00:0001) | | └─Token(RightBrace) |}|
//@[01:0003) ├─Token(NewLine) |\n\n|

// duplicate properties
//@[23:0024) ├─Token(NewLine) |\n|
var testDupe = {
//@[00:0056) ├─VariableDeclarationSyntax
//@[00:0003) | ├─Token(Identifier) |var|
//@[04:0012) | ├─IdentifierSyntax
//@[04:0012) | | └─Token(Identifier) |testDupe|
//@[13:0014) | ├─Token(Assignment) |=|
//@[15:0056) | └─ObjectSyntax
//@[15:0016) | | ├─Token(LeftBrace) |{|
//@[16:0017) | | ├─Token(NewLine) |\n|
  'duplicate': true
//@[02:0019) | | ├─ObjectPropertySyntax
//@[02:0013) | | | ├─StringSyntax
//@[02:0013) | | | | └─Token(StringComplete) |'duplicate'|
//@[13:0014) | | | ├─Token(Colon) |:|
//@[15:0019) | | | └─BooleanLiteralSyntax
//@[15:0019) | | | | └─Token(TrueKeyword) |true|
//@[19:0020) | | ├─Token(NewLine) |\n|
  duplicate: true
//@[02:0017) | | ├─ObjectPropertySyntax
//@[02:0011) | | | ├─IdentifierSyntax
//@[02:0011) | | | | └─Token(Identifier) |duplicate|
//@[11:0012) | | | ├─Token(Colon) |:|
//@[13:0017) | | | └─BooleanLiteralSyntax
//@[13:0017) | | | | └─Token(TrueKeyword) |true|
//@[17:0018) | | ├─Token(NewLine) |\n|
}
//@[00:0001) | | └─Token(RightBrace) |}|
//@[01:0003) ├─Token(NewLine) |\n\n|

// interpolation with type errors in key
//@[40:0041) ├─Token(NewLine) |\n|
var objWithInterp = {
//@[00:0062) ├─VariableDeclarationSyntax
//@[00:0003) | ├─Token(Identifier) |var|
//@[04:0017) | ├─IdentifierSyntax
//@[04:0017) | | └─Token(Identifier) |objWithInterp|
//@[18:0019) | ├─Token(Assignment) |=|
//@[20:0062) | └─ObjectSyntax
//@[20:0021) | | ├─Token(LeftBrace) |{|
//@[21:0022) | | ├─Token(NewLine) |\n|
  'ab${nonExistentIdentifier}cd': true
//@[02:0038) | | ├─ObjectPropertySyntax
//@[02:0032) | | | ├─StringSyntax
//@[02:0007) | | | | ├─Token(StringLeftPiece) |'ab${|
//@[07:0028) | | | | ├─VariableAccessSyntax
//@[07:0028) | | | | | └─IdentifierSyntax
//@[07:0028) | | | | | | └─Token(Identifier) |nonExistentIdentifier|
//@[28:0032) | | | | └─Token(StringRightPiece) |}cd'|
//@[32:0033) | | | ├─Token(Colon) |:|
//@[34:0038) | | | └─BooleanLiteralSyntax
//@[34:0038) | | | | └─Token(TrueKeyword) |true|
//@[38:0039) | | ├─Token(NewLine) |\n|
}
//@[00:0001) | | └─Token(RightBrace) |}|
//@[01:0003) ├─Token(NewLine) |\n\n|

// invalid fully qualified function access
//@[42:0043) ├─Token(NewLine) |\n|
var mySum = az.add(1,2)
<<<<<<< HEAD
//@[0:23) VariableDeclarationSyntax
//@[0:3)  Identifier |var|
//@[4:9)  IdentifierSyntax
//@[4:9)   Identifier |mySum|
//@[10:11)  Assignment |=|
//@[12:23)  InstanceFunctionCallSyntax
//@[12:14)   VariableAccessSyntax
//@[12:14)    IdentifierSyntax
//@[12:14)     Identifier |az|
//@[14:15)   Dot |.|
//@[15:18)   IdentifierSyntax
//@[15:18)    Identifier |add|
//@[18:19)   LeftParen |(|
//@[19:20)   FunctionArgumentSyntax
//@[19:20)    IntegerLiteralSyntax
//@[19:20)     Integer |1|
//@[20:21)   Comma |,|
//@[21:22)   FunctionArgumentSyntax
//@[21:22)    IntegerLiteralSyntax
//@[21:22)     Integer |2|
//@[22:23)   RightParen |)|
//@[23:24) NewLine |\n|
var myConcat = sys.concat('a', az.concat('b', 'c'))
//@[0:51) VariableDeclarationSyntax
//@[0:3)  Identifier |var|
//@[4:12)  IdentifierSyntax
//@[4:12)   Identifier |myConcat|
//@[13:14)  Assignment |=|
//@[15:51)  InstanceFunctionCallSyntax
//@[15:18)   VariableAccessSyntax
//@[15:18)    IdentifierSyntax
//@[15:18)     Identifier |sys|
//@[18:19)   Dot |.|
//@[19:25)   IdentifierSyntax
//@[19:25)    Identifier |concat|
//@[25:26)   LeftParen |(|
//@[26:29)   FunctionArgumentSyntax
//@[26:29)    StringSyntax
//@[26:29)     StringComplete |'a'|
//@[29:30)   Comma |,|
//@[31:50)   FunctionArgumentSyntax
//@[31:50)    InstanceFunctionCallSyntax
//@[31:33)     VariableAccessSyntax
//@[31:33)      IdentifierSyntax
//@[31:33)       Identifier |az|
//@[33:34)     Dot |.|
//@[34:40)     IdentifierSyntax
//@[34:40)      Identifier |concat|
//@[40:41)     LeftParen |(|
//@[41:44)     FunctionArgumentSyntax
//@[41:44)      StringSyntax
//@[41:44)       StringComplete |'b'|
//@[44:45)     Comma |,|
//@[46:49)     FunctionArgumentSyntax
//@[46:49)      StringSyntax
//@[46:49)       StringComplete |'c'|
//@[49:50)     RightParen |)|
//@[50:51)   RightParen |)|
//@[51:53) NewLine |\n\n|
=======
//@[00:0023) ├─VariableDeclarationSyntax
//@[00:0003) | ├─Token(Identifier) |var|
//@[04:0009) | ├─IdentifierSyntax
//@[04:0009) | | └─Token(Identifier) |mySum|
//@[10:0011) | ├─Token(Assignment) |=|
//@[12:0023) | └─InstanceFunctionCallSyntax
//@[12:0014) | | ├─VariableAccessSyntax
//@[12:0014) | | | └─IdentifierSyntax
//@[12:0014) | | | | └─Token(Identifier) |az|
//@[14:0015) | | ├─Token(Dot) |.|
//@[15:0018) | | ├─IdentifierSyntax
//@[15:0018) | | | └─Token(Identifier) |add|
//@[18:0019) | | ├─Token(LeftParen) |(|
//@[19:0021) | | ├─FunctionArgumentSyntax
//@[19:0020) | | | ├─IntegerLiteralSyntax
//@[19:0020) | | | | └─Token(Integer) |1|
//@[20:0021) | | | └─Token(Comma) |,|
//@[21:0022) | | ├─FunctionArgumentSyntax
//@[21:0022) | | | └─IntegerLiteralSyntax
//@[21:0022) | | | | └─Token(Integer) |2|
//@[22:0023) | | └─Token(RightParen) |)|
//@[23:0024) ├─Token(NewLine) |\n|
var myConcat = sys.concat('a', az.concat('b', 'c'))
//@[00:0051) ├─VariableDeclarationSyntax
//@[00:0003) | ├─Token(Identifier) |var|
//@[04:0012) | ├─IdentifierSyntax
//@[04:0012) | | └─Token(Identifier) |myConcat|
//@[13:0014) | ├─Token(Assignment) |=|
//@[15:0051) | └─InstanceFunctionCallSyntax
//@[15:0018) | | ├─VariableAccessSyntax
//@[15:0018) | | | └─IdentifierSyntax
//@[15:0018) | | | | └─Token(Identifier) |sys|
//@[18:0019) | | ├─Token(Dot) |.|
//@[19:0025) | | ├─IdentifierSyntax
//@[19:0025) | | | └─Token(Identifier) |concat|
//@[25:0026) | | ├─Token(LeftParen) |(|
//@[26:0030) | | ├─FunctionArgumentSyntax
//@[26:0029) | | | ├─StringSyntax
//@[26:0029) | | | | └─Token(StringComplete) |'a'|
//@[29:0030) | | | └─Token(Comma) |,|
//@[31:0050) | | ├─FunctionArgumentSyntax
//@[31:0050) | | | └─InstanceFunctionCallSyntax
//@[31:0033) | | | | ├─VariableAccessSyntax
//@[31:0033) | | | | | └─IdentifierSyntax
//@[31:0033) | | | | | | └─Token(Identifier) |az|
//@[33:0034) | | | | ├─Token(Dot) |.|
//@[34:0040) | | | | ├─IdentifierSyntax
//@[34:0040) | | | | | └─Token(Identifier) |concat|
//@[40:0041) | | | | ├─Token(LeftParen) |(|
//@[41:0045) | | | | ├─FunctionArgumentSyntax
//@[41:0044) | | | | | ├─StringSyntax
//@[41:0044) | | | | | | └─Token(StringComplete) |'b'|
//@[44:0045) | | | | | └─Token(Comma) |,|
//@[46:0049) | | | | ├─FunctionArgumentSyntax
//@[46:0049) | | | | | └─StringSyntax
//@[46:0049) | | | | | | └─Token(StringComplete) |'c'|
//@[49:0050) | | | | └─Token(RightParen) |)|
//@[50:0051) | | └─Token(RightParen) |)|
//@[51:0053) ├─Token(NewLine) |\n\n|
>>>>>>> d4571cb4

// invalid string using double quotes
//@[37:0038) ├─Token(NewLine) |\n|
var doubleString = "bad string"
//@[00:0031) ├─VariableDeclarationSyntax
//@[00:0003) | ├─Token(Identifier) |var|
//@[04:0016) | ├─IdentifierSyntax
//@[04:0016) | | └─Token(Identifier) |doubleString|
//@[17:0018) | ├─Token(Assignment) |=|
//@[19:0031) | └─SkippedTriviaSyntax
//@[19:0020) | | ├─Token(Unrecognized) |"|
//@[20:0023) | | ├─Token(Identifier) |bad|
//@[24:0030) | | ├─Token(Identifier) |string|
//@[30:0031) | | └─Token(Unrecognized) |"|
//@[31:0033) ├─Token(NewLine) |\n\n|

var resourceGroup = ''
//@[00:0022) ├─VariableDeclarationSyntax
//@[00:0003) | ├─Token(Identifier) |var|
//@[04:0017) | ├─IdentifierSyntax
//@[04:0017) | | └─Token(Identifier) |resourceGroup|
//@[18:0019) | ├─Token(Assignment) |=|
//@[20:0022) | └─StringSyntax
//@[20:0022) | | └─Token(StringComplete) |''|
//@[22:0023) ├─Token(NewLine) |\n|
var rgName = resourceGroup().name
//@[00:0033) ├─VariableDeclarationSyntax
//@[00:0003) | ├─Token(Identifier) |var|
//@[04:0010) | ├─IdentifierSyntax
//@[04:0010) | | └─Token(Identifier) |rgName|
//@[11:0012) | ├─Token(Assignment) |=|
//@[13:0033) | └─PropertyAccessSyntax
//@[13:0028) | | ├─FunctionCallSyntax
//@[13:0026) | | | ├─IdentifierSyntax
//@[13:0026) | | | | └─Token(Identifier) |resourceGroup|
//@[26:0027) | | | ├─Token(LeftParen) |(|
//@[27:0028) | | | └─Token(RightParen) |)|
//@[28:0029) | | ├─Token(Dot) |.|
//@[29:0033) | | └─IdentifierSyntax
//@[29:0033) | | | └─Token(Identifier) |name|
//@[33:0035) ├─Token(NewLine) |\n\n|

// this does not work at the resource group scope
//@[49:0050) ├─Token(NewLine) |\n|
var invalidLocationVar = deployment().location
//@[00:0046) ├─VariableDeclarationSyntax
//@[00:0003) | ├─Token(Identifier) |var|
//@[04:0022) | ├─IdentifierSyntax
//@[04:0022) | | └─Token(Identifier) |invalidLocationVar|
//@[23:0024) | ├─Token(Assignment) |=|
//@[25:0046) | └─PropertyAccessSyntax
//@[25:0037) | | ├─FunctionCallSyntax
//@[25:0035) | | | ├─IdentifierSyntax
//@[25:0035) | | | | └─Token(Identifier) |deployment|
//@[35:0036) | | | ├─Token(LeftParen) |(|
//@[36:0037) | | | └─Token(RightParen) |)|
//@[37:0038) | | ├─Token(Dot) |.|
//@[38:0046) | | └─IdentifierSyntax
//@[38:0046) | | | └─Token(Identifier) |location|
//@[46:0048) ├─Token(NewLine) |\n\n|

var invalidEnvironmentVar = environment().aosdufhsad
//@[00:0052) ├─VariableDeclarationSyntax
//@[00:0003) | ├─Token(Identifier) |var|
//@[04:0025) | ├─IdentifierSyntax
//@[04:0025) | | └─Token(Identifier) |invalidEnvironmentVar|
//@[26:0027) | ├─Token(Assignment) |=|
//@[28:0052) | └─PropertyAccessSyntax
//@[28:0041) | | ├─FunctionCallSyntax
//@[28:0039) | | | ├─IdentifierSyntax
//@[28:0039) | | | | └─Token(Identifier) |environment|
//@[39:0040) | | | ├─Token(LeftParen) |(|
//@[40:0041) | | | └─Token(RightParen) |)|
//@[41:0042) | | ├─Token(Dot) |.|
//@[42:0052) | | └─IdentifierSyntax
//@[42:0052) | | | └─Token(Identifier) |aosdufhsad|
//@[52:0053) ├─Token(NewLine) |\n|
var invalidEnvAuthVar = environment().authentication.asdgdsag
//@[00:0061) ├─VariableDeclarationSyntax
//@[00:0003) | ├─Token(Identifier) |var|
//@[04:0021) | ├─IdentifierSyntax
//@[04:0021) | | └─Token(Identifier) |invalidEnvAuthVar|
//@[22:0023) | ├─Token(Assignment) |=|
//@[24:0061) | └─PropertyAccessSyntax
//@[24:0052) | | ├─PropertyAccessSyntax
//@[24:0037) | | | ├─FunctionCallSyntax
//@[24:0035) | | | | ├─IdentifierSyntax
//@[24:0035) | | | | | └─Token(Identifier) |environment|
//@[35:0036) | | | | ├─Token(LeftParen) |(|
//@[36:0037) | | | | └─Token(RightParen) |)|
//@[37:0038) | | | ├─Token(Dot) |.|
//@[38:0052) | | | └─IdentifierSyntax
//@[38:0052) | | | | └─Token(Identifier) |authentication|
//@[52:0053) | | ├─Token(Dot) |.|
//@[53:0061) | | └─IdentifierSyntax
//@[53:0061) | | | └─Token(Identifier) |asdgdsag|
//@[61:0063) ├─Token(NewLine) |\n\n|

// invalid use of reserved namespace
//@[36:0037) ├─Token(NewLine) |\n|
var az = 1
//@[00:0010) ├─VariableDeclarationSyntax
//@[00:0003) | ├─Token(Identifier) |var|
//@[04:0006) | ├─IdentifierSyntax
//@[04:0006) | | └─Token(Identifier) |az|
//@[07:0008) | ├─Token(Assignment) |=|
//@[09:0010) | └─IntegerLiteralSyntax
//@[09:0010) | | └─Token(Integer) |1|
//@[10:0012) ├─Token(NewLine) |\n\n|

// cannot assign a variable to a namespace
//@[42:0043) ├─Token(NewLine) |\n|
var invalidNamespaceAssignment = az
//@[00:0035) ├─VariableDeclarationSyntax
//@[00:0003) | ├─Token(Identifier) |var|
//@[04:0030) | ├─IdentifierSyntax
//@[04:0030) | | └─Token(Identifier) |invalidNamespaceAssignment|
//@[31:0032) | ├─Token(Assignment) |=|
//@[33:0035) | └─VariableAccessSyntax
//@[33:0035) | | └─IdentifierSyntax
//@[33:0035) | | | └─Token(Identifier) |az|
//@[35:0037) ├─Token(NewLine) |\n\n|

var objectLiteralType = {
//@[00:0199) ├─VariableDeclarationSyntax
//@[00:0003) | ├─Token(Identifier) |var|
//@[04:0021) | ├─IdentifierSyntax
//@[04:0021) | | └─Token(Identifier) |objectLiteralType|
//@[22:0023) | ├─Token(Assignment) |=|
//@[24:0199) | └─ObjectSyntax
//@[24:0025) | | ├─Token(LeftBrace) |{|
//@[25:0026) | | ├─Token(NewLine) |\n|
  first: true
//@[02:0013) | | ├─ObjectPropertySyntax
//@[02:0007) | | | ├─IdentifierSyntax
//@[02:0007) | | | | └─Token(Identifier) |first|
//@[07:0008) | | | ├─Token(Colon) |:|
//@[09:0013) | | | └─BooleanLiteralSyntax
//@[09:0013) | | | | └─Token(TrueKeyword) |true|
//@[13:0014) | | ├─Token(NewLine) |\n|
  second: false
//@[02:0015) | | ├─ObjectPropertySyntax
//@[02:0008) | | | ├─IdentifierSyntax
//@[02:0008) | | | | └─Token(Identifier) |second|
//@[08:0009) | | | ├─Token(Colon) |:|
//@[10:0015) | | | └─BooleanLiteralSyntax
//@[10:0015) | | | | └─Token(FalseKeyword) |false|
//@[15:0016) | | ├─Token(NewLine) |\n|
  third: 42
//@[02:0011) | | ├─ObjectPropertySyntax
//@[02:0007) | | | ├─IdentifierSyntax
//@[02:0007) | | | | └─Token(Identifier) |third|
//@[07:0008) | | | ├─Token(Colon) |:|
//@[09:0011) | | | └─IntegerLiteralSyntax
//@[09:0011) | | | | └─Token(Integer) |42|
//@[11:0012) | | ├─Token(NewLine) |\n|
  fourth: 'test'
//@[02:0016) | | ├─ObjectPropertySyntax
//@[02:0008) | | | ├─IdentifierSyntax
//@[02:0008) | | | | └─Token(Identifier) |fourth|
//@[08:0009) | | | ├─Token(Colon) |:|
//@[10:0016) | | | └─StringSyntax
//@[10:0016) | | | | └─Token(StringComplete) |'test'|
//@[16:0017) | | ├─Token(NewLine) |\n|
  fifth: [
//@[02:0071) | | ├─ObjectPropertySyntax
//@[02:0007) | | | ├─IdentifierSyntax
//@[02:0007) | | | | └─Token(Identifier) |fifth|
//@[07:0008) | | | ├─Token(Colon) |:|
//@[09:0071) | | | └─ArraySyntax
//@[09:0010) | | | | ├─Token(LeftSquare) |[|
//@[10:0011) | | | | ├─Token(NewLine) |\n|
    {
//@[04:0027) | | | | ├─ArrayItemSyntax
//@[04:0027) | | | | | └─ObjectSyntax
//@[04:0005) | | | | | | ├─Token(LeftBrace) |{|
//@[05:0006) | | | | | | ├─Token(NewLine) |\n|
      one: true
//@[06:0015) | | | | | | ├─ObjectPropertySyntax
//@[06:0009) | | | | | | | ├─IdentifierSyntax
//@[06:0009) | | | | | | | | └─Token(Identifier) |one|
//@[09:0010) | | | | | | | ├─Token(Colon) |:|
//@[11:0015) | | | | | | | └─BooleanLiteralSyntax
//@[11:0015) | | | | | | | | └─Token(TrueKeyword) |true|
//@[15:0016) | | | | | | ├─Token(NewLine) |\n|
    }
//@[04:0005) | | | | | | └─Token(RightBrace) |}|
//@[05:0006) | | | | ├─Token(NewLine) |\n|
    {
//@[04:0028) | | | | ├─ArrayItemSyntax
//@[04:0028) | | | | | └─ObjectSyntax
//@[04:0005) | | | | | | ├─Token(LeftBrace) |{|
//@[05:0006) | | | | | | ├─Token(NewLine) |\n|
      one: false
//@[06:0016) | | | | | | ├─ObjectPropertySyntax
//@[06:0009) | | | | | | | ├─IdentifierSyntax
//@[06:0009) | | | | | | | | └─Token(Identifier) |one|
//@[09:0010) | | | | | | | ├─Token(Colon) |:|
//@[11:0016) | | | | | | | └─BooleanLiteralSyntax
//@[11:0016) | | | | | | | | └─Token(FalseKeyword) |false|
//@[16:0017) | | | | | | ├─Token(NewLine) |\n|
    }
//@[04:0005) | | | | | | └─Token(RightBrace) |}|
//@[05:0006) | | | | ├─Token(NewLine) |\n|
  ]
//@[02:0003) | | | | └─Token(RightSquare) |]|
//@[03:0004) | | ├─Token(NewLine) |\n|
  sixth: [
//@[02:0040) | | ├─ObjectPropertySyntax
//@[02:0007) | | | ├─IdentifierSyntax
//@[02:0007) | | | | └─Token(Identifier) |sixth|
//@[07:0008) | | | ├─Token(Colon) |:|
//@[09:0040) | | | └─ArraySyntax
//@[09:0010) | | | | ├─Token(LeftSquare) |[|
//@[10:0011) | | | | ├─Token(NewLine) |\n|
    {
//@[04:0025) | | | | ├─ArrayItemSyntax
//@[04:0025) | | | | | └─ObjectSyntax
//@[04:0005) | | | | | | ├─Token(LeftBrace) |{|
//@[05:0006) | | | | | | ├─Token(NewLine) |\n|
      two: 44
//@[06:0013) | | | | | | ├─ObjectPropertySyntax
//@[06:0009) | | | | | | | ├─IdentifierSyntax
//@[06:0009) | | | | | | | | └─Token(Identifier) |two|
//@[09:0010) | | | | | | | ├─Token(Colon) |:|
//@[11:0013) | | | | | | | └─IntegerLiteralSyntax
//@[11:0013) | | | | | | | | └─Token(Integer) |44|
//@[13:0014) | | | | | | ├─Token(NewLine) |\n|
    }
//@[04:0005) | | | | | | └─Token(RightBrace) |}|
//@[05:0006) | | | | ├─Token(NewLine) |\n|
  ]
//@[02:0003) | | | | └─Token(RightSquare) |]|
//@[03:0004) | | ├─Token(NewLine) |\n|
}
//@[00:0001) | | └─Token(RightBrace) |}|
//@[01:0003) ├─Token(NewLine) |\n\n|

// #completionTest(54) -> objectVarTopLevel
//@[43:0044) ├─Token(NewLine) |\n|
var objectVarTopLevelCompletions = objectLiteralType.f
//@[00:0054) ├─VariableDeclarationSyntax
//@[00:0003) | ├─Token(Identifier) |var|
//@[04:0032) | ├─IdentifierSyntax
//@[04:0032) | | └─Token(Identifier) |objectVarTopLevelCompletions|
//@[33:0034) | ├─Token(Assignment) |=|
//@[35:0054) | └─PropertyAccessSyntax
//@[35:0052) | | ├─VariableAccessSyntax
//@[35:0052) | | | └─IdentifierSyntax
//@[35:0052) | | | | └─Token(Identifier) |objectLiteralType|
//@[52:0053) | | ├─Token(Dot) |.|
//@[53:0054) | | └─IdentifierSyntax
//@[53:0054) | | | └─Token(Identifier) |f|
//@[54:0055) ├─Token(NewLine) |\n|
// #completionTest(54) -> objectVarTopLevel
//@[43:0044) ├─Token(NewLine) |\n|
var objectVarTopLevelCompletions2 = objectLiteralType.
//@[00:0054) ├─VariableDeclarationSyntax
//@[00:0003) | ├─Token(Identifier) |var|
//@[04:0033) | ├─IdentifierSyntax
//@[04:0033) | | └─Token(Identifier) |objectVarTopLevelCompletions2|
//@[34:0035) | ├─Token(Assignment) |=|
//@[36:0054) | └─PropertyAccessSyntax
//@[36:0053) | | ├─VariableAccessSyntax
//@[36:0053) | | | └─IdentifierSyntax
//@[36:0053) | | | | └─Token(Identifier) |objectLiteralType|
//@[53:0054) | | ├─Token(Dot) |.|
//@[54:0054) | | └─IdentifierSyntax
//@[54:0054) | | | └─SkippedTriviaSyntax
//@[54:0056) ├─Token(NewLine) |\n\n|

// this does not produce any completions because mixed array items are of type "any"
//@[84:0085) ├─Token(NewLine) |\n|
// #completionTest(60) -> mixedArrayProperties
//@[46:0047) ├─Token(NewLine) |\n|
var mixedArrayTypeCompletions = objectLiteralType.fifth[0].o
//@[00:0060) ├─VariableDeclarationSyntax
//@[00:0003) | ├─Token(Identifier) |var|
//@[04:0029) | ├─IdentifierSyntax
//@[04:0029) | | └─Token(Identifier) |mixedArrayTypeCompletions|
//@[30:0031) | ├─Token(Assignment) |=|
//@[32:0060) | └─PropertyAccessSyntax
//@[32:0058) | | ├─ArrayAccessSyntax
//@[32:0055) | | | ├─PropertyAccessSyntax
//@[32:0049) | | | | ├─VariableAccessSyntax
//@[32:0049) | | | | | └─IdentifierSyntax
//@[32:0049) | | | | | | └─Token(Identifier) |objectLiteralType|
//@[49:0050) | | | | ├─Token(Dot) |.|
//@[50:0055) | | | | └─IdentifierSyntax
//@[50:0055) | | | | | └─Token(Identifier) |fifth|
//@[55:0056) | | | ├─Token(LeftSquare) |[|
//@[56:0057) | | | ├─IntegerLiteralSyntax
//@[56:0057) | | | | └─Token(Integer) |0|
//@[57:0058) | | | └─Token(RightSquare) |]|
//@[58:0059) | | ├─Token(Dot) |.|
//@[59:0060) | | └─IdentifierSyntax
//@[59:0060) | | | └─Token(Identifier) |o|
//@[60:0061) ├─Token(NewLine) |\n|
// #completionTest(60) -> mixedArrayProperties
//@[46:0047) ├─Token(NewLine) |\n|
var mixedArrayTypeCompletions2 = objectLiteralType.fifth[0].
//@[00:0060) ├─VariableDeclarationSyntax
//@[00:0003) | ├─Token(Identifier) |var|
//@[04:0030) | ├─IdentifierSyntax
//@[04:0030) | | └─Token(Identifier) |mixedArrayTypeCompletions2|
//@[31:0032) | ├─Token(Assignment) |=|
//@[33:0060) | └─PropertyAccessSyntax
//@[33:0059) | | ├─ArrayAccessSyntax
//@[33:0056) | | | ├─PropertyAccessSyntax
//@[33:0050) | | | | ├─VariableAccessSyntax
//@[33:0050) | | | | | └─IdentifierSyntax
//@[33:0050) | | | | | | └─Token(Identifier) |objectLiteralType|
//@[50:0051) | | | | ├─Token(Dot) |.|
//@[51:0056) | | | | └─IdentifierSyntax
//@[51:0056) | | | | | └─Token(Identifier) |fifth|
//@[56:0057) | | | ├─Token(LeftSquare) |[|
//@[57:0058) | | | ├─IntegerLiteralSyntax
//@[57:0058) | | | | └─Token(Integer) |0|
//@[58:0059) | | | └─Token(RightSquare) |]|
//@[59:0060) | | ├─Token(Dot) |.|
//@[60:0060) | | └─IdentifierSyntax
//@[60:0060) | | | └─SkippedTriviaSyntax
//@[60:0062) ├─Token(NewLine) |\n\n|

// #completionTest(58) -> oneArrayItemProperties
//@[48:0049) ├─Token(NewLine) |\n|
var oneArrayItemCompletions = objectLiteralType.sixth[0].t
//@[00:0058) ├─VariableDeclarationSyntax
//@[00:0003) | ├─Token(Identifier) |var|
//@[04:0027) | ├─IdentifierSyntax
//@[04:0027) | | └─Token(Identifier) |oneArrayItemCompletions|
//@[28:0029) | ├─Token(Assignment) |=|
//@[30:0058) | └─PropertyAccessSyntax
//@[30:0056) | | ├─ArrayAccessSyntax
//@[30:0053) | | | ├─PropertyAccessSyntax
//@[30:0047) | | | | ├─VariableAccessSyntax
//@[30:0047) | | | | | └─IdentifierSyntax
//@[30:0047) | | | | | | └─Token(Identifier) |objectLiteralType|
//@[47:0048) | | | | ├─Token(Dot) |.|
//@[48:0053) | | | | └─IdentifierSyntax
//@[48:0053) | | | | | └─Token(Identifier) |sixth|
//@[53:0054) | | | ├─Token(LeftSquare) |[|
//@[54:0055) | | | ├─IntegerLiteralSyntax
//@[54:0055) | | | | └─Token(Integer) |0|
//@[55:0056) | | | └─Token(RightSquare) |]|
//@[56:0057) | | ├─Token(Dot) |.|
//@[57:0058) | | └─IdentifierSyntax
//@[57:0058) | | | └─Token(Identifier) |t|
//@[58:0059) ├─Token(NewLine) |\n|
// #completionTest(58) -> oneArrayItemProperties
//@[48:0049) ├─Token(NewLine) |\n|
var oneArrayItemCompletions2 = objectLiteralType.sixth[0].
//@[00:0058) ├─VariableDeclarationSyntax
//@[00:0003) | ├─Token(Identifier) |var|
//@[04:0028) | ├─IdentifierSyntax
//@[04:0028) | | └─Token(Identifier) |oneArrayItemCompletions2|
//@[29:0030) | ├─Token(Assignment) |=|
//@[31:0058) | └─PropertyAccessSyntax
//@[31:0057) | | ├─ArrayAccessSyntax
//@[31:0054) | | | ├─PropertyAccessSyntax
//@[31:0048) | | | | ├─VariableAccessSyntax
//@[31:0048) | | | | | └─IdentifierSyntax
//@[31:0048) | | | | | | └─Token(Identifier) |objectLiteralType|
//@[48:0049) | | | | ├─Token(Dot) |.|
//@[49:0054) | | | | └─IdentifierSyntax
//@[49:0054) | | | | | └─Token(Identifier) |sixth|
//@[54:0055) | | | ├─Token(LeftSquare) |[|
//@[55:0056) | | | ├─IntegerLiteralSyntax
//@[55:0056) | | | | └─Token(Integer) |0|
//@[56:0057) | | | └─Token(RightSquare) |]|
//@[57:0058) | | ├─Token(Dot) |.|
//@[58:0058) | | └─IdentifierSyntax
//@[58:0058) | | | └─SkippedTriviaSyntax
//@[58:0060) ├─Token(NewLine) |\n\n|

// #completionTest(65) -> objectVarTopLevelIndexes
//@[50:0051) ├─Token(NewLine) |\n|
var objectVarTopLevelArrayIndexCompletions = objectLiteralType[f]
//@[00:0065) ├─VariableDeclarationSyntax
//@[00:0003) | ├─Token(Identifier) |var|
//@[04:0042) | ├─IdentifierSyntax
//@[04:0042) | | └─Token(Identifier) |objectVarTopLevelArrayIndexCompletions|
//@[43:0044) | ├─Token(Assignment) |=|
//@[45:0065) | └─ArrayAccessSyntax
//@[45:0062) | | ├─VariableAccessSyntax
//@[45:0062) | | | └─IdentifierSyntax
//@[45:0062) | | | | └─Token(Identifier) |objectLiteralType|
//@[62:0063) | | ├─Token(LeftSquare) |[|
//@[63:0064) | | ├─VariableAccessSyntax
//@[63:0064) | | | └─IdentifierSyntax
//@[63:0064) | | | | └─Token(Identifier) |f|
//@[64:0065) | | └─Token(RightSquare) |]|
//@[65:0067) ├─Token(NewLine) |\n\n|

// #completionTest(58) -> twoIndexPlusSymbols
//@[45:0046) ├─Token(NewLine) |\n|
var oneArrayIndexCompletions = objectLiteralType.sixth[0][]
//@[00:0059) ├─VariableDeclarationSyntax
//@[00:0003) | ├─Token(Identifier) |var|
//@[04:0028) | ├─IdentifierSyntax
//@[04:0028) | | └─Token(Identifier) |oneArrayIndexCompletions|
//@[29:0030) | ├─Token(Assignment) |=|
//@[31:0059) | └─ArrayAccessSyntax
//@[31:0057) | | ├─ArrayAccessSyntax
//@[31:0054) | | | ├─PropertyAccessSyntax
//@[31:0048) | | | | ├─VariableAccessSyntax
//@[31:0048) | | | | | └─IdentifierSyntax
//@[31:0048) | | | | | | └─Token(Identifier) |objectLiteralType|
//@[48:0049) | | | | ├─Token(Dot) |.|
//@[49:0054) | | | | └─IdentifierSyntax
//@[49:0054) | | | | | └─Token(Identifier) |sixth|
//@[54:0055) | | | ├─Token(LeftSquare) |[|
//@[55:0056) | | | ├─IntegerLiteralSyntax
//@[55:0056) | | | | └─Token(Integer) |0|
//@[56:0057) | | | └─Token(RightSquare) |]|
//@[57:0058) | | ├─Token(LeftSquare) |[|
//@[58:0058) | | ├─SkippedTriviaSyntax
//@[58:0059) | | └─Token(RightSquare) |]|
//@[59:0061) ├─Token(NewLine) |\n\n|

// Issue 486
//@[12:0013) ├─Token(NewLine) |\n|
var myFloat = 3.14
//@[00:0016) ├─VariableDeclarationSyntax
//@[00:0003) | ├─Token(Identifier) |var|
//@[04:0011) | ├─IdentifierSyntax
//@[04:0011) | | └─Token(Identifier) |myFloat|
//@[12:0013) | ├─Token(Assignment) |=|
//@[14:0016) | └─PropertyAccessSyntax
//@[14:0015) | | ├─IntegerLiteralSyntax
//@[14:0015) | | | └─Token(Integer) |3|
//@[15:0016) | | ├─Token(Dot) |.|
//@[16:0016) | | └─IdentifierSyntax
//@[16:0016) | | | └─SkippedTriviaSyntax
//@[16:0020) ├─SkippedTriviaSyntax
//@[16:0018) | ├─Token(Integer) |14|
//@[18:0020) | └─Token(NewLine) |\n\n|

// secure cannot be used as a variable decorator
//@[48:0049) ├─Token(NewLine) |\n|
@sys.secure()
//@[00:0031) ├─VariableDeclarationSyntax
//@[00:0013) | ├─DecoratorSyntax
//@[00:0001) | | ├─Token(At) |@|
//@[01:0013) | | └─InstanceFunctionCallSyntax
//@[01:0004) | | | ├─VariableAccessSyntax
//@[01:0004) | | | | └─IdentifierSyntax
//@[01:0004) | | | | | └─Token(Identifier) |sys|
//@[04:0005) | | | ├─Token(Dot) |.|
//@[05:0011) | | | ├─IdentifierSyntax
//@[05:0011) | | | | └─Token(Identifier) |secure|
//@[11:0012) | | | ├─Token(LeftParen) |(|
//@[12:0013) | | | └─Token(RightParen) |)|
//@[13:0014) | ├─Token(NewLine) |\n|
var something = 1
//@[00:0003) | ├─Token(Identifier) |var|
//@[04:0013) | ├─IdentifierSyntax
//@[04:0013) | | └─Token(Identifier) |something|
//@[14:0015) | ├─Token(Assignment) |=|
//@[16:0017) | └─IntegerLiteralSyntax
//@[16:0017) | | └─Token(Integer) |1|
//@[17:0019) ├─Token(NewLine) |\n\n|

// #completionTest(1) -> sysAndDescription
//@[42:0043) ├─Token(NewLine) |\n|
@
//@[00:0068) ├─VariableDeclarationSyntax
//@[00:0001) | ├─DecoratorSyntax
//@[00:0001) | | ├─Token(At) |@|
//@[01:0001) | | └─SkippedTriviaSyntax
//@[01:0002) | ├─Token(NewLine) |\n|
// #completionTest(5) -> description
//@[36:0037) | ├─Token(NewLine) |\n|
@sys.
//@[00:0005) | ├─DecoratorSyntax
//@[00:0001) | | ├─Token(At) |@|
//@[01:0005) | | └─PropertyAccessSyntax
//@[01:0004) | | | ├─VariableAccessSyntax
//@[01:0004) | | | | └─IdentifierSyntax
//@[01:0004) | | | | | └─Token(Identifier) |sys|
//@[04:0005) | | | ├─Token(Dot) |.|
//@[05:0005) | | | └─IdentifierSyntax
//@[05:0005) | | | | └─SkippedTriviaSyntax
//@[05:0006) | ├─Token(NewLine) |\n|
var anotherThing = true
//@[00:0003) | ├─Token(Identifier) |var|
//@[04:0016) | ├─IdentifierSyntax
//@[04:0016) | | └─Token(Identifier) |anotherThing|
//@[17:0018) | ├─Token(Assignment) |=|
//@[19:0023) | └─BooleanLiteralSyntax
//@[19:0023) | | └─Token(TrueKeyword) |true|
//@[23:0025) ├─Token(NewLine) |\n\n|

// invalid identifier character classes
//@[39:0040) ├─Token(NewLine) |\n|
var ☕ = true
//@[00:0012) ├─VariableDeclarationSyntax
//@[00:0003) | ├─Token(Identifier) |var|
//@[04:0005) | ├─IdentifierSyntax
//@[04:0005) | | └─SkippedTriviaSyntax
//@[04:0005) | | | └─Token(Unrecognized) |☕|
//@[06:0007) | ├─Token(Assignment) |=|
//@[08:0012) | └─BooleanLiteralSyntax
//@[08:0012) | | └─Token(TrueKeyword) |true|
//@[12:0013) ├─Token(NewLine) |\n|
var a☕ = true
//@[00:0013) ├─VariableDeclarationSyntax
//@[00:0003) | ├─Token(Identifier) |var|
//@[04:0005) | ├─IdentifierSyntax
//@[04:0005) | | └─Token(Identifier) |a|
//@[05:0013) | ├─SkippedTriviaSyntax
//@[05:0006) | | ├─Token(Unrecognized) |☕|
//@[07:0008) | | ├─Token(Assignment) |=|
//@[09:0013) | | └─Token(TrueKeyword) |true|
//@[13:0013) | └─SkippedTriviaSyntax
//@[13:0015) ├─Token(NewLine) |\n\n|

var missingArrayVariable = [for thing in stuff: 4]
//@[00:0050) ├─VariableDeclarationSyntax
//@[00:0003) | ├─Token(Identifier) |var|
//@[04:0024) | ├─IdentifierSyntax
//@[04:0024) | | └─Token(Identifier) |missingArrayVariable|
//@[25:0026) | ├─Token(Assignment) |=|
//@[27:0050) | └─ForSyntax
//@[27:0028) | | ├─Token(LeftSquare) |[|
//@[28:0031) | | ├─Token(Identifier) |for|
//@[32:0037) | | ├─LocalVariableSyntax
//@[32:0037) | | | └─IdentifierSyntax
//@[32:0037) | | | | └─Token(Identifier) |thing|
//@[38:0040) | | ├─Token(Identifier) |in|
//@[41:0046) | | ├─VariableAccessSyntax
//@[41:0046) | | | └─IdentifierSyntax
//@[41:0046) | | | | └─Token(Identifier) |stuff|
//@[46:0047) | | ├─Token(Colon) |:|
//@[48:0049) | | ├─IntegerLiteralSyntax
//@[48:0049) | | | └─Token(Integer) |4|
//@[49:0050) | | └─Token(RightSquare) |]|
//@[50:0052) ├─Token(NewLine) |\n\n|

// loops are only allowed at the top level
//@[42:0043) ├─Token(NewLine) |\n|
var nonTopLevelLoop = {
//@[00:0062) ├─VariableDeclarationSyntax
//@[00:0003) | ├─Token(Identifier) |var|
//@[04:0019) | ├─IdentifierSyntax
//@[04:0019) | | └─Token(Identifier) |nonTopLevelLoop|
//@[20:0021) | ├─Token(Assignment) |=|
//@[22:0062) | └─ObjectSyntax
//@[22:0023) | | ├─Token(LeftBrace) |{|
//@[23:0024) | | ├─Token(NewLine) |\n|
  notOkHere: [for thing in stuff: 4]
//@[02:0036) | | ├─ObjectPropertySyntax
//@[02:0011) | | | ├─IdentifierSyntax
//@[02:0011) | | | | └─Token(Identifier) |notOkHere|
//@[11:0012) | | | ├─Token(Colon) |:|
//@[13:0036) | | | └─ForSyntax
//@[13:0014) | | | | ├─Token(LeftSquare) |[|
//@[14:0017) | | | | ├─Token(Identifier) |for|
//@[18:0023) | | | | ├─LocalVariableSyntax
//@[18:0023) | | | | | └─IdentifierSyntax
//@[18:0023) | | | | | | └─Token(Identifier) |thing|
//@[24:0026) | | | | ├─Token(Identifier) |in|
//@[27:0032) | | | | ├─VariableAccessSyntax
//@[27:0032) | | | | | └─IdentifierSyntax
//@[27:0032) | | | | | | └─Token(Identifier) |stuff|
//@[32:0033) | | | | ├─Token(Colon) |:|
//@[34:0035) | | | | ├─IntegerLiteralSyntax
//@[34:0035) | | | | | └─Token(Integer) |4|
//@[35:0036) | | | | └─Token(RightSquare) |]|
//@[36:0037) | | ├─Token(NewLine) |\n|
}
//@[00:0001) | | └─Token(RightBrace) |}|
//@[01:0003) ├─Token(NewLine) |\n\n|

// loops with conditions won't even parse
//@[41:0042) ├─Token(NewLine) |\n|
var noFilteredLoopsInVariables = [for thing in stuff: if]
//@[00:0057) ├─VariableDeclarationSyntax
//@[00:0003) | ├─Token(Identifier) |var|
//@[04:0030) | ├─IdentifierSyntax
//@[04:0030) | | └─Token(Identifier) |noFilteredLoopsInVariables|
//@[31:0032) | ├─Token(Assignment) |=|
//@[33:0057) | └─ForSyntax
//@[33:0034) | | ├─Token(LeftSquare) |[|
//@[34:0037) | | ├─Token(Identifier) |for|
//@[38:0043) | | ├─LocalVariableSyntax
//@[38:0043) | | | └─IdentifierSyntax
//@[38:0043) | | | | └─Token(Identifier) |thing|
//@[44:0046) | | ├─Token(Identifier) |in|
//@[47:0052) | | ├─VariableAccessSyntax
//@[47:0052) | | | └─IdentifierSyntax
//@[47:0052) | | | | └─Token(Identifier) |stuff|
//@[52:0053) | | ├─Token(Colon) |:|
//@[54:0056) | | ├─VariableAccessSyntax
//@[54:0056) | | | └─IdentifierSyntax
//@[54:0056) | | | | └─Token(Identifier) |if|
//@[56:0057) | | └─Token(RightSquare) |]|
//@[57:0059) ├─Token(NewLine) |\n\n|

// nested loops are also not allowed
//@[36:0037) ├─Token(NewLine) |\n|
var noNestedVariableLoopsEither = [for thing in stuff: {
//@[00:0089) ├─VariableDeclarationSyntax
//@[00:0003) | ├─Token(Identifier) |var|
//@[04:0031) | ├─IdentifierSyntax
//@[04:0031) | | └─Token(Identifier) |noNestedVariableLoopsEither|
//@[32:0033) | ├─Token(Assignment) |=|
//@[34:0089) | └─ForSyntax
//@[34:0035) | | ├─Token(LeftSquare) |[|
//@[35:0038) | | ├─Token(Identifier) |for|
//@[39:0044) | | ├─LocalVariableSyntax
//@[39:0044) | | | └─IdentifierSyntax
//@[39:0044) | | | | └─Token(Identifier) |thing|
//@[45:0047) | | ├─Token(Identifier) |in|
//@[48:0053) | | ├─VariableAccessSyntax
//@[48:0053) | | | └─IdentifierSyntax
//@[48:0053) | | | | └─Token(Identifier) |stuff|
//@[53:0054) | | ├─Token(Colon) |:|
//@[55:0088) | | ├─ObjectSyntax
//@[55:0056) | | | ├─Token(LeftBrace) |{|
//@[56:0057) | | | ├─Token(NewLine) |\n|
  hello: [for thing in []: 4]
//@[02:0029) | | | ├─ObjectPropertySyntax
//@[02:0007) | | | | ├─IdentifierSyntax
//@[02:0007) | | | | | └─Token(Identifier) |hello|
//@[07:0008) | | | | ├─Token(Colon) |:|
//@[09:0029) | | | | └─ForSyntax
//@[09:0010) | | | | | ├─Token(LeftSquare) |[|
//@[10:0013) | | | | | ├─Token(Identifier) |for|
//@[14:0019) | | | | | ├─LocalVariableSyntax
//@[14:0019) | | | | | | └─IdentifierSyntax
//@[14:0019) | | | | | | | └─Token(Identifier) |thing|
//@[20:0022) | | | | | ├─Token(Identifier) |in|
//@[23:0025) | | | | | ├─ArraySyntax
//@[23:0024) | | | | | | ├─Token(LeftSquare) |[|
//@[24:0025) | | | | | | └─Token(RightSquare) |]|
//@[25:0026) | | | | | ├─Token(Colon) |:|
//@[27:0028) | | | | | ├─IntegerLiteralSyntax
//@[27:0028) | | | | | | └─Token(Integer) |4|
//@[28:0029) | | | | | └─Token(RightSquare) |]|
//@[29:0030) | | | ├─Token(NewLine) |\n|
}]
//@[00:0001) | | | └─Token(RightBrace) |}|
//@[01:0002) | | └─Token(RightSquare) |]|
//@[02:0004) ├─Token(NewLine) |\n\n|

// loops in inner properties of a variable are also not supported
//@[65:0066) ├─Token(NewLine) |\n|
var innerPropertyLoop = {
//@[00:0058) ├─VariableDeclarationSyntax
//@[00:0003) | ├─Token(Identifier) |var|
//@[04:0021) | ├─IdentifierSyntax
//@[04:0021) | | └─Token(Identifier) |innerPropertyLoop|
//@[22:0023) | ├─Token(Assignment) |=|
//@[24:0058) | └─ObjectSyntax
//@[24:0025) | | ├─Token(LeftBrace) |{|
//@[25:0026) | | ├─Token(NewLine) |\n|
  a: [for i in range(0,10): i]
<<<<<<< HEAD
//@[2:30)   ObjectPropertySyntax
//@[2:3)    IdentifierSyntax
//@[2:3)     Identifier |a|
//@[3:4)    Colon |:|
//@[5:30)    ForSyntax
//@[5:6)     LeftSquare |[|
//@[6:9)     Identifier |for|
//@[10:11)     LocalVariableSyntax
//@[10:11)      IdentifierSyntax
//@[10:11)       Identifier |i|
//@[12:14)     Identifier |in|
//@[15:26)     FunctionCallSyntax
//@[15:20)      IdentifierSyntax
//@[15:20)       Identifier |range|
//@[20:21)      LeftParen |(|
//@[21:22)      FunctionArgumentSyntax
//@[21:22)       IntegerLiteralSyntax
//@[21:22)        Integer |0|
//@[22:23)      Comma |,|
//@[23:25)      FunctionArgumentSyntax
//@[23:25)       IntegerLiteralSyntax
//@[23:25)        Integer |10|
//@[25:26)      RightParen |)|
//@[26:27)     Colon |:|
//@[28:29)     VariableAccessSyntax
//@[28:29)      IdentifierSyntax
//@[28:29)       Identifier |i|
//@[29:30)     RightSquare |]|
//@[30:31)   NewLine |\n|
=======
//@[02:0030) | | ├─ObjectPropertySyntax
//@[02:0003) | | | ├─IdentifierSyntax
//@[02:0003) | | | | └─Token(Identifier) |a|
//@[03:0004) | | | ├─Token(Colon) |:|
//@[05:0030) | | | └─ForSyntax
//@[05:0006) | | | | ├─Token(LeftSquare) |[|
//@[06:0009) | | | | ├─Token(Identifier) |for|
//@[10:0011) | | | | ├─LocalVariableSyntax
//@[10:0011) | | | | | └─IdentifierSyntax
//@[10:0011) | | | | | | └─Token(Identifier) |i|
//@[12:0014) | | | | ├─Token(Identifier) |in|
//@[15:0026) | | | | ├─FunctionCallSyntax
//@[15:0020) | | | | | ├─IdentifierSyntax
//@[15:0020) | | | | | | └─Token(Identifier) |range|
//@[20:0021) | | | | | ├─Token(LeftParen) |(|
//@[21:0023) | | | | | ├─FunctionArgumentSyntax
//@[21:0022) | | | | | | ├─IntegerLiteralSyntax
//@[21:0022) | | | | | | | └─Token(Integer) |0|
//@[22:0023) | | | | | | └─Token(Comma) |,|
//@[23:0025) | | | | | ├─FunctionArgumentSyntax
//@[23:0025) | | | | | | └─IntegerLiteralSyntax
//@[23:0025) | | | | | | | └─Token(Integer) |10|
//@[25:0026) | | | | | └─Token(RightParen) |)|
//@[26:0027) | | | | ├─Token(Colon) |:|
//@[28:0029) | | | | ├─VariableAccessSyntax
//@[28:0029) | | | | | └─IdentifierSyntax
//@[28:0029) | | | | | | └─Token(Identifier) |i|
//@[29:0030) | | | | └─Token(RightSquare) |]|
//@[30:0031) | | ├─Token(NewLine) |\n|
>>>>>>> d4571cb4
}
//@[00:0001) | | └─Token(RightBrace) |}|
//@[01:0002) ├─Token(NewLine) |\n|
var innerPropertyLoop2 = {
//@[00:0072) ├─VariableDeclarationSyntax
//@[00:0003) | ├─Token(Identifier) |var|
//@[04:0022) | ├─IdentifierSyntax
//@[04:0022) | | └─Token(Identifier) |innerPropertyLoop2|
//@[23:0024) | ├─Token(Assignment) |=|
//@[25:0072) | └─ObjectSyntax
//@[25:0026) | | ├─Token(LeftBrace) |{|
//@[26:0027) | | ├─Token(NewLine) |\n|
  b: {
//@[02:0043) | | ├─ObjectPropertySyntax
//@[02:0003) | | | ├─IdentifierSyntax
//@[02:0003) | | | | └─Token(Identifier) |b|
//@[03:0004) | | | ├─Token(Colon) |:|
//@[05:0043) | | | └─ObjectSyntax
//@[05:0006) | | | | ├─Token(LeftBrace) |{|
//@[06:0007) | | | | ├─Token(NewLine) |\n|
    a: [for i in range(0,10): i]
<<<<<<< HEAD
//@[4:32)     ObjectPropertySyntax
//@[4:5)      IdentifierSyntax
//@[4:5)       Identifier |a|
//@[5:6)      Colon |:|
//@[7:32)      ForSyntax
//@[7:8)       LeftSquare |[|
//@[8:11)       Identifier |for|
//@[12:13)       LocalVariableSyntax
//@[12:13)        IdentifierSyntax
//@[12:13)         Identifier |i|
//@[14:16)       Identifier |in|
//@[17:28)       FunctionCallSyntax
//@[17:22)        IdentifierSyntax
//@[17:22)         Identifier |range|
//@[22:23)        LeftParen |(|
//@[23:24)        FunctionArgumentSyntax
//@[23:24)         IntegerLiteralSyntax
//@[23:24)          Integer |0|
//@[24:25)        Comma |,|
//@[25:27)        FunctionArgumentSyntax
//@[25:27)         IntegerLiteralSyntax
//@[25:27)          Integer |10|
//@[27:28)        RightParen |)|
//@[28:29)       Colon |:|
//@[30:31)       VariableAccessSyntax
//@[30:31)        IdentifierSyntax
//@[30:31)         Identifier |i|
//@[31:32)       RightSquare |]|
//@[32:33)     NewLine |\n|
=======
//@[04:0032) | | | | ├─ObjectPropertySyntax
//@[04:0005) | | | | | ├─IdentifierSyntax
//@[04:0005) | | | | | | └─Token(Identifier) |a|
//@[05:0006) | | | | | ├─Token(Colon) |:|
//@[07:0032) | | | | | └─ForSyntax
//@[07:0008) | | | | | | ├─Token(LeftSquare) |[|
//@[08:0011) | | | | | | ├─Token(Identifier) |for|
//@[12:0013) | | | | | | ├─LocalVariableSyntax
//@[12:0013) | | | | | | | └─IdentifierSyntax
//@[12:0013) | | | | | | | | └─Token(Identifier) |i|
//@[14:0016) | | | | | | ├─Token(Identifier) |in|
//@[17:0028) | | | | | | ├─FunctionCallSyntax
//@[17:0022) | | | | | | | ├─IdentifierSyntax
//@[17:0022) | | | | | | | | └─Token(Identifier) |range|
//@[22:0023) | | | | | | | ├─Token(LeftParen) |(|
//@[23:0025) | | | | | | | ├─FunctionArgumentSyntax
//@[23:0024) | | | | | | | | ├─IntegerLiteralSyntax
//@[23:0024) | | | | | | | | | └─Token(Integer) |0|
//@[24:0025) | | | | | | | | └─Token(Comma) |,|
//@[25:0027) | | | | | | | ├─FunctionArgumentSyntax
//@[25:0027) | | | | | | | | └─IntegerLiteralSyntax
//@[25:0027) | | | | | | | | | └─Token(Integer) |10|
//@[27:0028) | | | | | | | └─Token(RightParen) |)|
//@[28:0029) | | | | | | ├─Token(Colon) |:|
//@[30:0031) | | | | | | ├─VariableAccessSyntax
//@[30:0031) | | | | | | | └─IdentifierSyntax
//@[30:0031) | | | | | | | | └─Token(Identifier) |i|
//@[31:0032) | | | | | | └─Token(RightSquare) |]|
//@[32:0033) | | | | ├─Token(NewLine) |\n|
>>>>>>> d4571cb4
  }
//@[02:0003) | | | | └─Token(RightBrace) |}|
//@[03:0004) | | ├─Token(NewLine) |\n|
}
//@[00:0001) | | └─Token(RightBrace) |}|
//@[01:0003) ├─Token(NewLine) |\n\n|

// loops using expressions with a runtime dependency are also not allowed
//@[73:0074) ├─Token(NewLine) |\n|
var keys = listKeys('fake','fake')
<<<<<<< HEAD
//@[0:34) VariableDeclarationSyntax
//@[0:3)  Identifier |var|
//@[4:8)  IdentifierSyntax
//@[4:8)   Identifier |keys|
//@[9:10)  Assignment |=|
//@[11:34)  FunctionCallSyntax
//@[11:19)   IdentifierSyntax
//@[11:19)    Identifier |listKeys|
//@[19:20)   LeftParen |(|
//@[20:26)   FunctionArgumentSyntax
//@[20:26)    StringSyntax
//@[20:26)     StringComplete |'fake'|
//@[26:27)   Comma |,|
//@[27:33)   FunctionArgumentSyntax
//@[27:33)    StringSyntax
//@[27:33)     StringComplete |'fake'|
//@[33:34)   RightParen |)|
//@[34:35) NewLine |\n|
=======
//@[00:0034) ├─VariableDeclarationSyntax
//@[00:0003) | ├─Token(Identifier) |var|
//@[04:0008) | ├─IdentifierSyntax
//@[04:0008) | | └─Token(Identifier) |keys|
//@[09:0010) | ├─Token(Assignment) |=|
//@[11:0034) | └─FunctionCallSyntax
//@[11:0019) | | ├─IdentifierSyntax
//@[11:0019) | | | └─Token(Identifier) |listKeys|
//@[19:0020) | | ├─Token(LeftParen) |(|
//@[20:0027) | | ├─FunctionArgumentSyntax
//@[20:0026) | | | ├─StringSyntax
//@[20:0026) | | | | └─Token(StringComplete) |'fake'|
//@[26:0027) | | | └─Token(Comma) |,|
//@[27:0033) | | ├─FunctionArgumentSyntax
//@[27:0033) | | | └─StringSyntax
//@[27:0033) | | | | └─Token(StringComplete) |'fake'|
//@[33:0034) | | └─Token(RightParen) |)|
//@[34:0035) ├─Token(NewLine) |\n|
>>>>>>> d4571cb4
var indirection = keys
//@[00:0022) ├─VariableDeclarationSyntax
//@[00:0003) | ├─Token(Identifier) |var|
//@[04:0015) | ├─IdentifierSyntax
//@[04:0015) | | └─Token(Identifier) |indirection|
//@[16:0017) | ├─Token(Assignment) |=|
//@[18:0022) | └─VariableAccessSyntax
//@[18:0022) | | └─IdentifierSyntax
//@[18:0022) | | | └─Token(Identifier) |keys|
//@[22:0024) ├─Token(NewLine) |\n\n|

var runtimeLoop = [for (item, index) in []: indirection]
//@[00:0056) ├─VariableDeclarationSyntax
//@[00:0003) | ├─Token(Identifier) |var|
//@[04:0015) | ├─IdentifierSyntax
//@[04:0015) | | └─Token(Identifier) |runtimeLoop|
//@[16:0017) | ├─Token(Assignment) |=|
//@[18:0056) | └─ForSyntax
//@[18:0019) | | ├─Token(LeftSquare) |[|
//@[19:0022) | | ├─Token(Identifier) |for|
//@[23:0036) | | ├─ForVariableBlockSyntax
//@[23:0024) | | | ├─Token(LeftParen) |(|
//@[24:0028) | | | ├─LocalVariableSyntax
//@[24:0028) | | | | └─IdentifierSyntax
//@[24:0028) | | | | | └─Token(Identifier) |item|
//@[28:0029) | | | ├─Token(Comma) |,|
//@[30:0035) | | | ├─LocalVariableSyntax
//@[30:0035) | | | | └─IdentifierSyntax
//@[30:0035) | | | | | └─Token(Identifier) |index|
//@[35:0036) | | | └─Token(RightParen) |)|
//@[37:0039) | | ├─Token(Identifier) |in|
//@[40:0042) | | ├─ArraySyntax
//@[40:0041) | | | ├─Token(LeftSquare) |[|
//@[41:0042) | | | └─Token(RightSquare) |]|
//@[42:0043) | | ├─Token(Colon) |:|
//@[44:0055) | | ├─VariableAccessSyntax
//@[44:0055) | | | └─IdentifierSyntax
//@[44:0055) | | | | └─Token(Identifier) |indirection|
//@[55:0056) | | └─Token(RightSquare) |]|
//@[56:0057) ├─Token(NewLine) |\n|
var runtimeLoop2 = [for (item, index) in indirection.keys: 's']
//@[00:0063) ├─VariableDeclarationSyntax
//@[00:0003) | ├─Token(Identifier) |var|
//@[04:0016) | ├─IdentifierSyntax
//@[04:0016) | | └─Token(Identifier) |runtimeLoop2|
//@[17:0018) | ├─Token(Assignment) |=|
//@[19:0063) | └─ForSyntax
//@[19:0020) | | ├─Token(LeftSquare) |[|
//@[20:0023) | | ├─Token(Identifier) |for|
//@[24:0037) | | ├─ForVariableBlockSyntax
//@[24:0025) | | | ├─Token(LeftParen) |(|
//@[25:0029) | | | ├─LocalVariableSyntax
//@[25:0029) | | | | └─IdentifierSyntax
//@[25:0029) | | | | | └─Token(Identifier) |item|
//@[29:0030) | | | ├─Token(Comma) |,|
//@[31:0036) | | | ├─LocalVariableSyntax
//@[31:0036) | | | | └─IdentifierSyntax
//@[31:0036) | | | | | └─Token(Identifier) |index|
//@[36:0037) | | | └─Token(RightParen) |)|
//@[38:0040) | | ├─Token(Identifier) |in|
//@[41:0057) | | ├─PropertyAccessSyntax
//@[41:0052) | | | ├─VariableAccessSyntax
//@[41:0052) | | | | └─IdentifierSyntax
//@[41:0052) | | | | | └─Token(Identifier) |indirection|
//@[52:0053) | | | ├─Token(Dot) |.|
//@[53:0057) | | | └─IdentifierSyntax
//@[53:0057) | | | | └─Token(Identifier) |keys|
//@[57:0058) | | ├─Token(Colon) |:|
//@[59:0062) | | ├─StringSyntax
//@[59:0062) | | | └─Token(StringComplete) |'s'|
//@[62:0063) | | └─Token(RightSquare) |]|
//@[63:0065) ├─Token(NewLine) |\n\n|

var zoneInput = []
//@[00:0018) ├─VariableDeclarationSyntax
//@[00:0003) | ├─Token(Identifier) |var|
//@[04:0013) | ├─IdentifierSyntax
//@[04:0013) | | └─Token(Identifier) |zoneInput|
//@[14:0015) | ├─Token(Assignment) |=|
//@[16:0018) | └─ArraySyntax
//@[16:0017) | | ├─Token(LeftSquare) |[|
//@[17:0018) | | └─Token(RightSquare) |]|
//@[18:0019) ├─Token(NewLine) |\n|
resource zones 'Microsoft.Network/dnsZones@2018-05-01' = [for (zone, i) in zoneInput: {
//@[00:0143) ├─ResourceDeclarationSyntax
//@[00:0008) | ├─Token(Identifier) |resource|
//@[09:0014) | ├─IdentifierSyntax
//@[09:0014) | | └─Token(Identifier) |zones|
//@[15:0054) | ├─StringSyntax
//@[15:0054) | | └─Token(StringComplete) |'Microsoft.Network/dnsZones@2018-05-01'|
//@[55:0056) | ├─Token(Assignment) |=|
//@[57:0143) | └─ForSyntax
//@[57:0058) | | ├─Token(LeftSquare) |[|
//@[58:0061) | | ├─Token(Identifier) |for|
//@[62:0071) | | ├─ForVariableBlockSyntax
//@[62:0063) | | | ├─Token(LeftParen) |(|
//@[63:0067) | | | ├─LocalVariableSyntax
//@[63:0067) | | | | └─IdentifierSyntax
//@[63:0067) | | | | | └─Token(Identifier) |zone|
//@[67:0068) | | | ├─Token(Comma) |,|
//@[69:0070) | | | ├─LocalVariableSyntax
//@[69:0070) | | | | └─IdentifierSyntax
//@[69:0070) | | | | | └─Token(Identifier) |i|
//@[70:0071) | | | └─Token(RightParen) |)|
//@[72:0074) | | ├─Token(Identifier) |in|
//@[75:0084) | | ├─VariableAccessSyntax
//@[75:0084) | | | └─IdentifierSyntax
//@[75:0084) | | | | └─Token(Identifier) |zoneInput|
//@[84:0085) | | ├─Token(Colon) |:|
//@[86:0142) | | ├─ObjectSyntax
//@[86:0087) | | | ├─Token(LeftBrace) |{|
//@[87:0088) | | | ├─Token(NewLine) |\n|
  name: zone
//@[02:0012) | | | ├─ObjectPropertySyntax
//@[02:0006) | | | | ├─IdentifierSyntax
//@[02:0006) | | | | | └─Token(Identifier) |name|
//@[06:0007) | | | | ├─Token(Colon) |:|
//@[08:0012) | | | | └─VariableAccessSyntax
//@[08:0012) | | | | | └─IdentifierSyntax
//@[08:0012) | | | | | | └─Token(Identifier) |zone|
//@[12:0013) | | | ├─Token(NewLine) |\n|
  location: az.resourceGroup().location
//@[02:0039) | | | ├─ObjectPropertySyntax
//@[02:0010) | | | | ├─IdentifierSyntax
//@[02:0010) | | | | | └─Token(Identifier) |location|
//@[10:0011) | | | | ├─Token(Colon) |:|
//@[12:0039) | | | | └─PropertyAccessSyntax
//@[12:0030) | | | | | ├─InstanceFunctionCallSyntax
//@[12:0014) | | | | | | ├─VariableAccessSyntax
//@[12:0014) | | | | | | | └─IdentifierSyntax
//@[12:0014) | | | | | | | | └─Token(Identifier) |az|
//@[14:0015) | | | | | | ├─Token(Dot) |.|
//@[15:0028) | | | | | | ├─IdentifierSyntax
//@[15:0028) | | | | | | | └─Token(Identifier) |resourceGroup|
//@[28:0029) | | | | | | ├─Token(LeftParen) |(|
//@[29:0030) | | | | | | └─Token(RightParen) |)|
//@[30:0031) | | | | | ├─Token(Dot) |.|
//@[31:0039) | | | | | └─IdentifierSyntax
//@[31:0039) | | | | | | └─Token(Identifier) |location|
//@[39:0040) | | | ├─Token(NewLine) |\n|
}]
//@[00:0001) | | | └─Token(RightBrace) |}|
//@[01:0002) | | └─Token(RightSquare) |]|
//@[02:0003) ├─Token(NewLine) |\n|
var inlinedVariable = zones[0].properties.zoneType
//@[00:0050) ├─VariableDeclarationSyntax
//@[00:0003) | ├─Token(Identifier) |var|
//@[04:0019) | ├─IdentifierSyntax
//@[04:0019) | | └─Token(Identifier) |inlinedVariable|
//@[20:0021) | ├─Token(Assignment) |=|
//@[22:0050) | └─PropertyAccessSyntax
//@[22:0041) | | ├─PropertyAccessSyntax
//@[22:0030) | | | ├─ArrayAccessSyntax
//@[22:0027) | | | | ├─VariableAccessSyntax
//@[22:0027) | | | | | └─IdentifierSyntax
//@[22:0027) | | | | | | └─Token(Identifier) |zones|
//@[27:0028) | | | | ├─Token(LeftSquare) |[|
//@[28:0029) | | | | ├─IntegerLiteralSyntax
//@[28:0029) | | | | | └─Token(Integer) |0|
//@[29:0030) | | | | └─Token(RightSquare) |]|
//@[30:0031) | | | ├─Token(Dot) |.|
//@[31:0041) | | | └─IdentifierSyntax
//@[31:0041) | | | | └─Token(Identifier) |properties|
//@[41:0042) | | ├─Token(Dot) |.|
//@[42:0050) | | └─IdentifierSyntax
//@[42:0050) | | | └─Token(Identifier) |zoneType|
//@[50:0052) ├─Token(NewLine) |\n\n|

var runtimeLoop3 = [for (zone, i) in zoneInput: {
//@[00:0073) ├─VariableDeclarationSyntax
//@[00:0003) | ├─Token(Identifier) |var|
//@[04:0016) | ├─IdentifierSyntax
//@[04:0016) | | └─Token(Identifier) |runtimeLoop3|
//@[17:0018) | ├─Token(Assignment) |=|
//@[19:0073) | └─ForSyntax
//@[19:0020) | | ├─Token(LeftSquare) |[|
//@[20:0023) | | ├─Token(Identifier) |for|
//@[24:0033) | | ├─ForVariableBlockSyntax
//@[24:0025) | | | ├─Token(LeftParen) |(|
//@[25:0029) | | | ├─LocalVariableSyntax
//@[25:0029) | | | | └─IdentifierSyntax
//@[25:0029) | | | | | └─Token(Identifier) |zone|
//@[29:0030) | | | ├─Token(Comma) |,|
//@[31:0032) | | | ├─LocalVariableSyntax
//@[31:0032) | | | | └─IdentifierSyntax
//@[31:0032) | | | | | └─Token(Identifier) |i|
//@[32:0033) | | | └─Token(RightParen) |)|
//@[34:0036) | | ├─Token(Identifier) |in|
//@[37:0046) | | ├─VariableAccessSyntax
//@[37:0046) | | | └─IdentifierSyntax
//@[37:0046) | | | | └─Token(Identifier) |zoneInput|
//@[46:0047) | | ├─Token(Colon) |:|
//@[48:0072) | | ├─ObjectSyntax
//@[48:0049) | | | ├─Token(LeftBrace) |{|
//@[49:0050) | | | ├─Token(NewLine) |\n|
  a: inlinedVariable
//@[02:0020) | | | ├─ObjectPropertySyntax
//@[02:0003) | | | | ├─IdentifierSyntax
//@[02:0003) | | | | | └─Token(Identifier) |a|
//@[03:0004) | | | | ├─Token(Colon) |:|
//@[05:0020) | | | | └─VariableAccessSyntax
//@[05:0020) | | | | | └─IdentifierSyntax
//@[05:0020) | | | | | | └─Token(Identifier) |inlinedVariable|
//@[20:0021) | | | ├─Token(NewLine) |\n|
}]
//@[00:0001) | | | └─Token(RightBrace) |}|
//@[01:0002) | | └─Token(RightSquare) |]|
//@[02:0004) ├─Token(NewLine) |\n\n|

var runtimeLoop4 = [for (zone, i) in zones[0].properties.registrationVirtualNetworks: {
//@[00:0097) ├─VariableDeclarationSyntax
//@[00:0003) | ├─Token(Identifier) |var|
//@[04:0016) | ├─IdentifierSyntax
//@[04:0016) | | └─Token(Identifier) |runtimeLoop4|
//@[17:0018) | ├─Token(Assignment) |=|
//@[19:0097) | └─ForSyntax
//@[19:0020) | | ├─Token(LeftSquare) |[|
//@[20:0023) | | ├─Token(Identifier) |for|
//@[24:0033) | | ├─ForVariableBlockSyntax
//@[24:0025) | | | ├─Token(LeftParen) |(|
//@[25:0029) | | | ├─LocalVariableSyntax
//@[25:0029) | | | | └─IdentifierSyntax
//@[25:0029) | | | | | └─Token(Identifier) |zone|
//@[29:0030) | | | ├─Token(Comma) |,|
//@[31:0032) | | | ├─LocalVariableSyntax
//@[31:0032) | | | | └─IdentifierSyntax
//@[31:0032) | | | | | └─Token(Identifier) |i|
//@[32:0033) | | | └─Token(RightParen) |)|
//@[34:0036) | | ├─Token(Identifier) |in|
//@[37:0084) | | ├─PropertyAccessSyntax
//@[37:0056) | | | ├─PropertyAccessSyntax
//@[37:0045) | | | | ├─ArrayAccessSyntax
//@[37:0042) | | | | | ├─VariableAccessSyntax
//@[37:0042) | | | | | | └─IdentifierSyntax
//@[37:0042) | | | | | | | └─Token(Identifier) |zones|
//@[42:0043) | | | | | ├─Token(LeftSquare) |[|
//@[43:0044) | | | | | ├─IntegerLiteralSyntax
//@[43:0044) | | | | | | └─Token(Integer) |0|
//@[44:0045) | | | | | └─Token(RightSquare) |]|
//@[45:0046) | | | | ├─Token(Dot) |.|
//@[46:0056) | | | | └─IdentifierSyntax
//@[46:0056) | | | | | └─Token(Identifier) |properties|
//@[56:0057) | | | ├─Token(Dot) |.|
//@[57:0084) | | | └─IdentifierSyntax
//@[57:0084) | | | | └─Token(Identifier) |registrationVirtualNetworks|
//@[84:0085) | | ├─Token(Colon) |:|
//@[86:0096) | | ├─ObjectSyntax
//@[86:0087) | | | ├─Token(LeftBrace) |{|
//@[87:0088) | | | ├─Token(NewLine) |\n|
  a: 0
//@[02:0006) | | | ├─ObjectPropertySyntax
//@[02:0003) | | | | ├─IdentifierSyntax
//@[02:0003) | | | | | └─Token(Identifier) |a|
//@[03:0004) | | | | ├─Token(Colon) |:|
//@[05:0006) | | | | └─IntegerLiteralSyntax
//@[05:0006) | | | | | └─Token(Integer) |0|
//@[06:0007) | | | ├─Token(NewLine) |\n|
}]
//@[00:0001) | | | └─Token(RightBrace) |}|
//@[01:0002) | | └─Token(RightSquare) |]|
//@[02:0004) ├─Token(NewLine) |\n\n|

var notRuntime = concat('a','b')
<<<<<<< HEAD
//@[0:32) VariableDeclarationSyntax
//@[0:3)  Identifier |var|
//@[4:14)  IdentifierSyntax
//@[4:14)   Identifier |notRuntime|
//@[15:16)  Assignment |=|
//@[17:32)  FunctionCallSyntax
//@[17:23)   IdentifierSyntax
//@[17:23)    Identifier |concat|
//@[23:24)   LeftParen |(|
//@[24:27)   FunctionArgumentSyntax
//@[24:27)    StringSyntax
//@[24:27)     StringComplete |'a'|
//@[27:28)   Comma |,|
//@[28:31)   FunctionArgumentSyntax
//@[28:31)    StringSyntax
//@[28:31)     StringComplete |'b'|
//@[31:32)   RightParen |)|
//@[32:33) NewLine |\n|
var evenMoreIndirection = concat(notRuntime, string(moreIndirection))
//@[0:69) VariableDeclarationSyntax
//@[0:3)  Identifier |var|
//@[4:23)  IdentifierSyntax
//@[4:23)   Identifier |evenMoreIndirection|
//@[24:25)  Assignment |=|
//@[26:69)  FunctionCallSyntax
//@[26:32)   IdentifierSyntax
//@[26:32)    Identifier |concat|
//@[32:33)   LeftParen |(|
//@[33:43)   FunctionArgumentSyntax
//@[33:43)    VariableAccessSyntax
//@[33:43)     IdentifierSyntax
//@[33:43)      Identifier |notRuntime|
//@[43:44)   Comma |,|
//@[45:68)   FunctionArgumentSyntax
//@[45:68)    FunctionCallSyntax
//@[45:51)     IdentifierSyntax
//@[45:51)      Identifier |string|
//@[51:52)     LeftParen |(|
//@[52:67)     FunctionArgumentSyntax
//@[52:67)      VariableAccessSyntax
//@[52:67)       IdentifierSyntax
//@[52:67)        Identifier |moreIndirection|
//@[67:68)     RightParen |)|
//@[68:69)   RightParen |)|
//@[69:70) NewLine |\n|
var moreIndirection = reference('s','s', 'Full')
//@[0:48) VariableDeclarationSyntax
//@[0:3)  Identifier |var|
//@[4:19)  IdentifierSyntax
//@[4:19)   Identifier |moreIndirection|
//@[20:21)  Assignment |=|
//@[22:48)  FunctionCallSyntax
//@[22:31)   IdentifierSyntax
//@[22:31)    Identifier |reference|
//@[31:32)   LeftParen |(|
//@[32:35)   FunctionArgumentSyntax
//@[32:35)    StringSyntax
//@[32:35)     StringComplete |'s'|
//@[35:36)   Comma |,|
//@[36:39)   FunctionArgumentSyntax
//@[36:39)    StringSyntax
//@[36:39)     StringComplete |'s'|
//@[39:40)   Comma |,|
//@[41:47)   FunctionArgumentSyntax
//@[41:47)    StringSyntax
//@[41:47)     StringComplete |'Full'|
//@[47:48)   RightParen |)|
//@[48:50) NewLine |\n\n|
=======
//@[00:0032) ├─VariableDeclarationSyntax
//@[00:0003) | ├─Token(Identifier) |var|
//@[04:0014) | ├─IdentifierSyntax
//@[04:0014) | | └─Token(Identifier) |notRuntime|
//@[15:0016) | ├─Token(Assignment) |=|
//@[17:0032) | └─FunctionCallSyntax
//@[17:0023) | | ├─IdentifierSyntax
//@[17:0023) | | | └─Token(Identifier) |concat|
//@[23:0024) | | ├─Token(LeftParen) |(|
//@[24:0028) | | ├─FunctionArgumentSyntax
//@[24:0027) | | | ├─StringSyntax
//@[24:0027) | | | | └─Token(StringComplete) |'a'|
//@[27:0028) | | | └─Token(Comma) |,|
//@[28:0031) | | ├─FunctionArgumentSyntax
//@[28:0031) | | | └─StringSyntax
//@[28:0031) | | | | └─Token(StringComplete) |'b'|
//@[31:0032) | | └─Token(RightParen) |)|
//@[32:0033) ├─Token(NewLine) |\n|
var evenMoreIndirection = concat(notRuntime, string(moreIndirection))
//@[00:0069) ├─VariableDeclarationSyntax
//@[00:0003) | ├─Token(Identifier) |var|
//@[04:0023) | ├─IdentifierSyntax
//@[04:0023) | | └─Token(Identifier) |evenMoreIndirection|
//@[24:0025) | ├─Token(Assignment) |=|
//@[26:0069) | └─FunctionCallSyntax
//@[26:0032) | | ├─IdentifierSyntax
//@[26:0032) | | | └─Token(Identifier) |concat|
//@[32:0033) | | ├─Token(LeftParen) |(|
//@[33:0044) | | ├─FunctionArgumentSyntax
//@[33:0043) | | | ├─VariableAccessSyntax
//@[33:0043) | | | | └─IdentifierSyntax
//@[33:0043) | | | | | └─Token(Identifier) |notRuntime|
//@[43:0044) | | | └─Token(Comma) |,|
//@[45:0068) | | ├─FunctionArgumentSyntax
//@[45:0068) | | | └─FunctionCallSyntax
//@[45:0051) | | | | ├─IdentifierSyntax
//@[45:0051) | | | | | └─Token(Identifier) |string|
//@[51:0052) | | | | ├─Token(LeftParen) |(|
//@[52:0067) | | | | ├─FunctionArgumentSyntax
//@[52:0067) | | | | | └─VariableAccessSyntax
//@[52:0067) | | | | | | └─IdentifierSyntax
//@[52:0067) | | | | | | | └─Token(Identifier) |moreIndirection|
//@[67:0068) | | | | └─Token(RightParen) |)|
//@[68:0069) | | └─Token(RightParen) |)|
//@[69:0070) ├─Token(NewLine) |\n|
var moreIndirection = reference('s','s', 'Full')
//@[00:0048) ├─VariableDeclarationSyntax
//@[00:0003) | ├─Token(Identifier) |var|
//@[04:0019) | ├─IdentifierSyntax
//@[04:0019) | | └─Token(Identifier) |moreIndirection|
//@[20:0021) | ├─Token(Assignment) |=|
//@[22:0048) | └─FunctionCallSyntax
//@[22:0031) | | ├─IdentifierSyntax
//@[22:0031) | | | └─Token(Identifier) |reference|
//@[31:0032) | | ├─Token(LeftParen) |(|
//@[32:0036) | | ├─FunctionArgumentSyntax
//@[32:0035) | | | ├─StringSyntax
//@[32:0035) | | | | └─Token(StringComplete) |'s'|
//@[35:0036) | | | └─Token(Comma) |,|
//@[36:0040) | | ├─FunctionArgumentSyntax
//@[36:0039) | | | ├─StringSyntax
//@[36:0039) | | | | └─Token(StringComplete) |'s'|
//@[39:0040) | | | └─Token(Comma) |,|
//@[41:0047) | | ├─FunctionArgumentSyntax
//@[41:0047) | | | └─StringSyntax
//@[41:0047) | | | | └─Token(StringComplete) |'Full'|
//@[47:0048) | | └─Token(RightParen) |)|
//@[48:0050) ├─Token(NewLine) |\n\n|
>>>>>>> d4571cb4

var myRef = [
//@[00:0037) ├─VariableDeclarationSyntax
//@[00:0003) | ├─Token(Identifier) |var|
//@[04:0009) | ├─IdentifierSyntax
//@[04:0009) | | └─Token(Identifier) |myRef|
//@[10:0011) | ├─Token(Assignment) |=|
//@[12:0037) | └─ArraySyntax
//@[12:0013) | | ├─Token(LeftSquare) |[|
//@[13:0014) | | ├─Token(NewLine) |\n|
  evenMoreIndirection
//@[02:0021) | | ├─ArrayItemSyntax
//@[02:0021) | | | └─VariableAccessSyntax
//@[02:0021) | | | | └─IdentifierSyntax
//@[02:0021) | | | | | └─Token(Identifier) |evenMoreIndirection|
//@[21:0022) | | ├─Token(NewLine) |\n|
]
//@[00:0001) | | └─Token(RightSquare) |]|
//@[01:0002) ├─Token(NewLine) |\n|
var runtimeLoop5 = [for (item, index) in myRef: 's']
//@[00:0052) ├─VariableDeclarationSyntax
//@[00:0003) | ├─Token(Identifier) |var|
//@[04:0016) | ├─IdentifierSyntax
//@[04:0016) | | └─Token(Identifier) |runtimeLoop5|
//@[17:0018) | ├─Token(Assignment) |=|
//@[19:0052) | └─ForSyntax
//@[19:0020) | | ├─Token(LeftSquare) |[|
//@[20:0023) | | ├─Token(Identifier) |for|
//@[24:0037) | | ├─ForVariableBlockSyntax
//@[24:0025) | | | ├─Token(LeftParen) |(|
//@[25:0029) | | | ├─LocalVariableSyntax
//@[25:0029) | | | | └─IdentifierSyntax
//@[25:0029) | | | | | └─Token(Identifier) |item|
//@[29:0030) | | | ├─Token(Comma) |,|
//@[31:0036) | | | ├─LocalVariableSyntax
//@[31:0036) | | | | └─IdentifierSyntax
//@[31:0036) | | | | | └─Token(Identifier) |index|
//@[36:0037) | | | └─Token(RightParen) |)|
//@[38:0040) | | ├─Token(Identifier) |in|
//@[41:0046) | | ├─VariableAccessSyntax
//@[41:0046) | | | └─IdentifierSyntax
//@[41:0046) | | | | └─Token(Identifier) |myRef|
//@[46:0047) | | ├─Token(Colon) |:|
//@[48:0051) | | ├─StringSyntax
//@[48:0051) | | | └─Token(StringComplete) |'s'|
//@[51:0052) | | └─Token(RightSquare) |]|
//@[52:0054) ├─Token(NewLine) |\n\n|

// cannot use loops in expressions
//@[34:0035) ├─Token(NewLine) |\n|
var loopExpression = union([for thing in stuff: 4], [for thing in stuff: true])
<<<<<<< HEAD
//@[0:79) VariableDeclarationSyntax
//@[0:3)  Identifier |var|
//@[4:18)  IdentifierSyntax
//@[4:18)   Identifier |loopExpression|
//@[19:20)  Assignment |=|
//@[21:79)  FunctionCallSyntax
//@[21:26)   IdentifierSyntax
//@[21:26)    Identifier |union|
//@[26:27)   LeftParen |(|
//@[27:50)   FunctionArgumentSyntax
//@[27:50)    ForSyntax
//@[27:28)     LeftSquare |[|
//@[28:31)     Identifier |for|
//@[32:37)     LocalVariableSyntax
//@[32:37)      IdentifierSyntax
//@[32:37)       Identifier |thing|
//@[38:40)     Identifier |in|
//@[41:46)     VariableAccessSyntax
//@[41:46)      IdentifierSyntax
//@[41:46)       Identifier |stuff|
//@[46:47)     Colon |:|
//@[48:49)     IntegerLiteralSyntax
//@[48:49)      Integer |4|
//@[49:50)     RightSquare |]|
//@[50:51)   Comma |,|
//@[52:78)   FunctionArgumentSyntax
//@[52:78)    ForSyntax
//@[52:53)     LeftSquare |[|
//@[53:56)     Identifier |for|
//@[57:62)     LocalVariableSyntax
//@[57:62)      IdentifierSyntax
//@[57:62)       Identifier |thing|
//@[63:65)     Identifier |in|
//@[66:71)     VariableAccessSyntax
//@[66:71)      IdentifierSyntax
//@[66:71)       Identifier |stuff|
//@[71:72)     Colon |:|
//@[73:77)     BooleanLiteralSyntax
//@[73:77)      TrueKeyword |true|
//@[77:78)     RightSquare |]|
//@[78:79)   RightParen |)|
//@[79:81) NewLine |\n\n|
=======
//@[00:0079) ├─VariableDeclarationSyntax
//@[00:0003) | ├─Token(Identifier) |var|
//@[04:0018) | ├─IdentifierSyntax
//@[04:0018) | | └─Token(Identifier) |loopExpression|
//@[19:0020) | ├─Token(Assignment) |=|
//@[21:0079) | └─FunctionCallSyntax
//@[21:0026) | | ├─IdentifierSyntax
//@[21:0026) | | | └─Token(Identifier) |union|
//@[26:0027) | | ├─Token(LeftParen) |(|
//@[27:0051) | | ├─FunctionArgumentSyntax
//@[27:0050) | | | ├─ForSyntax
//@[27:0028) | | | | ├─Token(LeftSquare) |[|
//@[28:0031) | | | | ├─Token(Identifier) |for|
//@[32:0037) | | | | ├─LocalVariableSyntax
//@[32:0037) | | | | | └─IdentifierSyntax
//@[32:0037) | | | | | | └─Token(Identifier) |thing|
//@[38:0040) | | | | ├─Token(Identifier) |in|
//@[41:0046) | | | | ├─VariableAccessSyntax
//@[41:0046) | | | | | └─IdentifierSyntax
//@[41:0046) | | | | | | └─Token(Identifier) |stuff|
//@[46:0047) | | | | ├─Token(Colon) |:|
//@[48:0049) | | | | ├─IntegerLiteralSyntax
//@[48:0049) | | | | | └─Token(Integer) |4|
//@[49:0050) | | | | └─Token(RightSquare) |]|
//@[50:0051) | | | └─Token(Comma) |,|
//@[52:0078) | | ├─FunctionArgumentSyntax
//@[52:0078) | | | └─ForSyntax
//@[52:0053) | | | | ├─Token(LeftSquare) |[|
//@[53:0056) | | | | ├─Token(Identifier) |for|
//@[57:0062) | | | | ├─LocalVariableSyntax
//@[57:0062) | | | | | └─IdentifierSyntax
//@[57:0062) | | | | | | └─Token(Identifier) |thing|
//@[63:0065) | | | | ├─Token(Identifier) |in|
//@[66:0071) | | | | ├─VariableAccessSyntax
//@[66:0071) | | | | | └─IdentifierSyntax
//@[66:0071) | | | | | | └─Token(Identifier) |stuff|
//@[71:0072) | | | | ├─Token(Colon) |:|
//@[73:0077) | | | | ├─BooleanLiteralSyntax
//@[73:0077) | | | | | └─Token(TrueKeyword) |true|
//@[77:0078) | | | | └─Token(RightSquare) |]|
//@[78:0079) | | └─Token(RightParen) |)|
//@[79:0081) ├─Token(NewLine) |\n\n|
>>>>>>> d4571cb4

@batchSize(1)
//@[00:0051) ├─VariableDeclarationSyntax
//@[00:0013) | ├─DecoratorSyntax
//@[00:0001) | | ├─Token(At) |@|
//@[01:0013) | | └─FunctionCallSyntax
//@[01:0010) | | | ├─IdentifierSyntax
//@[01:0010) | | | | └─Token(Identifier) |batchSize|
//@[10:0011) | | | ├─Token(LeftParen) |(|
//@[11:0012) | | | ├─FunctionArgumentSyntax
//@[11:0012) | | | | └─IntegerLiteralSyntax
//@[11:0012) | | | | | └─Token(Integer) |1|
//@[12:0013) | | | └─Token(RightParen) |)|
//@[13:0014) | ├─Token(NewLine) |\n|
var batchSizeMakesNoSenseHere = false
//@[00:0003) | ├─Token(Identifier) |var|
//@[04:0029) | ├─IdentifierSyntax
//@[04:0029) | | └─Token(Identifier) |batchSizeMakesNoSenseHere|
//@[30:0031) | ├─Token(Assignment) |=|
//@[32:0037) | └─BooleanLiteralSyntax
//@[32:0037) | | └─Token(FalseKeyword) |false|
//@[37:0040) ├─Token(NewLine) |\n\n\n|


//KeyVault Secret Reference
//@[27:0028) ├─Token(NewLine) |\n|
resource kv 'Microsoft.KeyVault/vaults@2019-09-01' existing = {
//@[00:0088) ├─ResourceDeclarationSyntax
//@[00:0008) | ├─Token(Identifier) |resource|
//@[09:0011) | ├─IdentifierSyntax
//@[09:0011) | | └─Token(Identifier) |kv|
//@[12:0050) | ├─StringSyntax
//@[12:0050) | | └─Token(StringComplete) |'Microsoft.KeyVault/vaults@2019-09-01'|
//@[51:0059) | ├─Token(Identifier) |existing|
//@[60:0061) | ├─Token(Assignment) |=|
//@[62:0088) | └─ObjectSyntax
//@[62:0063) | | ├─Token(LeftBrace) |{|
//@[63:0064) | | ├─Token(NewLine) |\n|
  name: 'testkeyvault'
//@[02:0022) | | ├─ObjectPropertySyntax
//@[02:0006) | | | ├─IdentifierSyntax
//@[02:0006) | | | | └─Token(Identifier) |name|
//@[06:0007) | | | ├─Token(Colon) |:|
//@[08:0022) | | | └─StringSyntax
//@[08:0022) | | | | └─Token(StringComplete) |'testkeyvault'|
//@[22:0023) | | ├─Token(NewLine) |\n|
}
//@[00:0001) | | └─Token(RightBrace) |}|
//@[01:0003) ├─Token(NewLine) |\n\n|

var keyVaultSecretVar = kv.getSecret('mySecret')
//@[00:0048) ├─VariableDeclarationSyntax
//@[00:0003) | ├─Token(Identifier) |var|
//@[04:0021) | ├─IdentifierSyntax
//@[04:0021) | | └─Token(Identifier) |keyVaultSecretVar|
//@[22:0023) | ├─Token(Assignment) |=|
//@[24:0048) | └─InstanceFunctionCallSyntax
//@[24:0026) | | ├─VariableAccessSyntax
//@[24:0026) | | | └─IdentifierSyntax
//@[24:0026) | | | | └─Token(Identifier) |kv|
//@[26:0027) | | ├─Token(Dot) |.|
//@[27:0036) | | ├─IdentifierSyntax
//@[27:0036) | | | └─Token(Identifier) |getSecret|
//@[36:0037) | | ├─Token(LeftParen) |(|
//@[37:0047) | | ├─FunctionArgumentSyntax
//@[37:0047) | | | └─StringSyntax
//@[37:0047) | | | | └─Token(StringComplete) |'mySecret'|
//@[47:0048) | | └─Token(RightParen) |)|
//@[48:0049) ├─Token(NewLine) |\n|
var keyVaultSecretInterpolatedVar = '${kv.getSecret('mySecret')}'
//@[00:0065) ├─VariableDeclarationSyntax
//@[00:0003) | ├─Token(Identifier) |var|
//@[04:0033) | ├─IdentifierSyntax
//@[04:0033) | | └─Token(Identifier) |keyVaultSecretInterpolatedVar|
//@[34:0035) | ├─Token(Assignment) |=|
//@[36:0065) | └─StringSyntax
//@[36:0039) | | ├─Token(StringLeftPiece) |'${|
//@[39:0063) | | ├─InstanceFunctionCallSyntax
//@[39:0041) | | | ├─VariableAccessSyntax
//@[39:0041) | | | | └─IdentifierSyntax
//@[39:0041) | | | | | └─Token(Identifier) |kv|
//@[41:0042) | | | ├─Token(Dot) |.|
//@[42:0051) | | | ├─IdentifierSyntax
//@[42:0051) | | | | └─Token(Identifier) |getSecret|
//@[51:0052) | | | ├─Token(LeftParen) |(|
//@[52:0062) | | | ├─FunctionArgumentSyntax
//@[52:0062) | | | | └─StringSyntax
//@[52:0062) | | | | | └─Token(StringComplete) |'mySecret'|
//@[62:0063) | | | └─Token(RightParen) |)|
//@[63:0065) | | └─Token(StringRightPiece) |}'|
//@[65:0066) ├─Token(NewLine) |\n|
var keyVaultSecretObjectVar = {
//@[00:0068) ├─VariableDeclarationSyntax
//@[00:0003) | ├─Token(Identifier) |var|
//@[04:0027) | ├─IdentifierSyntax
//@[04:0027) | | └─Token(Identifier) |keyVaultSecretObjectVar|
//@[28:0029) | ├─Token(Assignment) |=|
//@[30:0068) | └─ObjectSyntax
//@[30:0031) | | ├─Token(LeftBrace) |{|
//@[31:0032) | | ├─Token(NewLine) |\n|
  secret: kv.getSecret('mySecret')
//@[02:0034) | | ├─ObjectPropertySyntax
//@[02:0008) | | | ├─IdentifierSyntax
//@[02:0008) | | | | └─Token(Identifier) |secret|
//@[08:0009) | | | ├─Token(Colon) |:|
//@[10:0034) | | | └─InstanceFunctionCallSyntax
//@[10:0012) | | | | ├─VariableAccessSyntax
//@[10:0012) | | | | | └─IdentifierSyntax
//@[10:0012) | | | | | | └─Token(Identifier) |kv|
//@[12:0013) | | | | ├─Token(Dot) |.|
//@[13:0022) | | | | ├─IdentifierSyntax
//@[13:0022) | | | | | └─Token(Identifier) |getSecret|
//@[22:0023) | | | | ├─Token(LeftParen) |(|
//@[23:0033) | | | | ├─FunctionArgumentSyntax
//@[23:0033) | | | | | └─StringSyntax
//@[23:0033) | | | | | | └─Token(StringComplete) |'mySecret'|
//@[33:0034) | | | | └─Token(RightParen) |)|
//@[34:0035) | | ├─Token(NewLine) |\n|
}
//@[00:0001) | | └─Token(RightBrace) |}|
//@[01:0002) ├─Token(NewLine) |\n|
var keyVaultSecretArrayVar = [
//@[00:0059) ├─VariableDeclarationSyntax
//@[00:0003) | ├─Token(Identifier) |var|
//@[04:0026) | ├─IdentifierSyntax
//@[04:0026) | | └─Token(Identifier) |keyVaultSecretArrayVar|
//@[27:0028) | ├─Token(Assignment) |=|
//@[29:0059) | └─ArraySyntax
//@[29:0030) | | ├─Token(LeftSquare) |[|
//@[30:0031) | | ├─Token(NewLine) |\n|
  kv.getSecret('mySecret')
//@[02:0026) | | ├─ArrayItemSyntax
//@[02:0026) | | | └─InstanceFunctionCallSyntax
//@[02:0004) | | | | ├─VariableAccessSyntax
//@[02:0004) | | | | | └─IdentifierSyntax
//@[02:0004) | | | | | | └─Token(Identifier) |kv|
//@[04:0005) | | | | ├─Token(Dot) |.|
//@[05:0014) | | | | ├─IdentifierSyntax
//@[05:0014) | | | | | └─Token(Identifier) |getSecret|
//@[14:0015) | | | | ├─Token(LeftParen) |(|
//@[15:0025) | | | | ├─FunctionArgumentSyntax
//@[15:0025) | | | | | └─StringSyntax
//@[15:0025) | | | | | | └─Token(StringComplete) |'mySecret'|
//@[25:0026) | | | | └─Token(RightParen) |)|
//@[26:0027) | | ├─Token(NewLine) |\n|
]
//@[00:0001) | | └─Token(RightSquare) |]|
//@[01:0002) ├─Token(NewLine) |\n|
var keyVaultSecretArrayInterpolatedVar = [
//@[00:0076) ├─VariableDeclarationSyntax
//@[00:0003) | ├─Token(Identifier) |var|
//@[04:0038) | ├─IdentifierSyntax
//@[04:0038) | | └─Token(Identifier) |keyVaultSecretArrayInterpolatedVar|
//@[39:0040) | ├─Token(Assignment) |=|
//@[41:0076) | └─ArraySyntax
//@[41:0042) | | ├─Token(LeftSquare) |[|
//@[42:0043) | | ├─Token(NewLine) |\n|
  '${kv.getSecret('mySecret')}'
//@[02:0031) | | ├─ArrayItemSyntax
//@[02:0031) | | | └─StringSyntax
//@[02:0005) | | | | ├─Token(StringLeftPiece) |'${|
//@[05:0029) | | | | ├─InstanceFunctionCallSyntax
//@[05:0007) | | | | | ├─VariableAccessSyntax
//@[05:0007) | | | | | | └─IdentifierSyntax
//@[05:0007) | | | | | | | └─Token(Identifier) |kv|
//@[07:0008) | | | | | ├─Token(Dot) |.|
//@[08:0017) | | | | | ├─IdentifierSyntax
//@[08:0017) | | | | | | └─Token(Identifier) |getSecret|
//@[17:0018) | | | | | ├─Token(LeftParen) |(|
//@[18:0028) | | | | | ├─FunctionArgumentSyntax
//@[18:0028) | | | | | | └─StringSyntax
//@[18:0028) | | | | | | | └─Token(StringComplete) |'mySecret'|
//@[28:0029) | | | | | └─Token(RightParen) |)|
//@[29:0031) | | | | └─Token(StringRightPiece) |}'|
//@[31:0032) | | ├─Token(NewLine) |\n|
]
//@[00:0001) | | └─Token(RightSquare) |]|
//@[01:0002) ├─Token(NewLine) |\n|

//@[00:0000) └─Token(EndOfFile) ||<|MERGE_RESOLUTION|>--- conflicted
+++ resolved
@@ -414,67 +414,6 @@
 // invalid fully qualified function access
 //@[42:0043) ├─Token(NewLine) |\n|
 var mySum = az.add(1,2)
-<<<<<<< HEAD
-//@[0:23) VariableDeclarationSyntax
-//@[0:3)  Identifier |var|
-//@[4:9)  IdentifierSyntax
-//@[4:9)   Identifier |mySum|
-//@[10:11)  Assignment |=|
-//@[12:23)  InstanceFunctionCallSyntax
-//@[12:14)   VariableAccessSyntax
-//@[12:14)    IdentifierSyntax
-//@[12:14)     Identifier |az|
-//@[14:15)   Dot |.|
-//@[15:18)   IdentifierSyntax
-//@[15:18)    Identifier |add|
-//@[18:19)   LeftParen |(|
-//@[19:20)   FunctionArgumentSyntax
-//@[19:20)    IntegerLiteralSyntax
-//@[19:20)     Integer |1|
-//@[20:21)   Comma |,|
-//@[21:22)   FunctionArgumentSyntax
-//@[21:22)    IntegerLiteralSyntax
-//@[21:22)     Integer |2|
-//@[22:23)   RightParen |)|
-//@[23:24) NewLine |\n|
-var myConcat = sys.concat('a', az.concat('b', 'c'))
-//@[0:51) VariableDeclarationSyntax
-//@[0:3)  Identifier |var|
-//@[4:12)  IdentifierSyntax
-//@[4:12)   Identifier |myConcat|
-//@[13:14)  Assignment |=|
-//@[15:51)  InstanceFunctionCallSyntax
-//@[15:18)   VariableAccessSyntax
-//@[15:18)    IdentifierSyntax
-//@[15:18)     Identifier |sys|
-//@[18:19)   Dot |.|
-//@[19:25)   IdentifierSyntax
-//@[19:25)    Identifier |concat|
-//@[25:26)   LeftParen |(|
-//@[26:29)   FunctionArgumentSyntax
-//@[26:29)    StringSyntax
-//@[26:29)     StringComplete |'a'|
-//@[29:30)   Comma |,|
-//@[31:50)   FunctionArgumentSyntax
-//@[31:50)    InstanceFunctionCallSyntax
-//@[31:33)     VariableAccessSyntax
-//@[31:33)      IdentifierSyntax
-//@[31:33)       Identifier |az|
-//@[33:34)     Dot |.|
-//@[34:40)     IdentifierSyntax
-//@[34:40)      Identifier |concat|
-//@[40:41)     LeftParen |(|
-//@[41:44)     FunctionArgumentSyntax
-//@[41:44)      StringSyntax
-//@[41:44)       StringComplete |'b'|
-//@[44:45)     Comma |,|
-//@[46:49)     FunctionArgumentSyntax
-//@[46:49)      StringSyntax
-//@[46:49)       StringComplete |'c'|
-//@[49:50)     RightParen |)|
-//@[50:51)   RightParen |)|
-//@[51:53) NewLine |\n\n|
-=======
 //@[00:0023) ├─VariableDeclarationSyntax
 //@[00:0003) | ├─Token(Identifier) |var|
 //@[04:0009) | ├─IdentifierSyntax
@@ -488,10 +427,10 @@
 //@[15:0018) | | ├─IdentifierSyntax
 //@[15:0018) | | | └─Token(Identifier) |add|
 //@[18:0019) | | ├─Token(LeftParen) |(|
-//@[19:0021) | | ├─FunctionArgumentSyntax
-//@[19:0020) | | | ├─IntegerLiteralSyntax
+//@[19:0020) | | ├─FunctionArgumentSyntax
+//@[19:0020) | | | └─IntegerLiteralSyntax
 //@[19:0020) | | | | └─Token(Integer) |1|
-//@[20:0021) | | | └─Token(Comma) |,|
+//@[20:0021) | | ├─Token(Comma) |,|
 //@[21:0022) | | ├─FunctionArgumentSyntax
 //@[21:0022) | | | └─IntegerLiteralSyntax
 //@[21:0022) | | | | └─Token(Integer) |2|
@@ -511,10 +450,10 @@
 //@[19:0025) | | ├─IdentifierSyntax
 //@[19:0025) | | | └─Token(Identifier) |concat|
 //@[25:0026) | | ├─Token(LeftParen) |(|
-//@[26:0030) | | ├─FunctionArgumentSyntax
-//@[26:0029) | | | ├─StringSyntax
+//@[26:0029) | | ├─FunctionArgumentSyntax
+//@[26:0029) | | | └─StringSyntax
 //@[26:0029) | | | | └─Token(StringComplete) |'a'|
-//@[29:0030) | | | └─Token(Comma) |,|
+//@[29:0030) | | ├─Token(Comma) |,|
 //@[31:0050) | | ├─FunctionArgumentSyntax
 //@[31:0050) | | | └─InstanceFunctionCallSyntax
 //@[31:0033) | | | | ├─VariableAccessSyntax
@@ -524,17 +463,16 @@
 //@[34:0040) | | | | ├─IdentifierSyntax
 //@[34:0040) | | | | | └─Token(Identifier) |concat|
 //@[40:0041) | | | | ├─Token(LeftParen) |(|
-//@[41:0045) | | | | ├─FunctionArgumentSyntax
-//@[41:0044) | | | | | ├─StringSyntax
+//@[41:0044) | | | | ├─FunctionArgumentSyntax
+//@[41:0044) | | | | | └─StringSyntax
 //@[41:0044) | | | | | | └─Token(StringComplete) |'b'|
-//@[44:0045) | | | | | └─Token(Comma) |,|
+//@[44:0045) | | | | ├─Token(Comma) |,|
 //@[46:0049) | | | | ├─FunctionArgumentSyntax
 //@[46:0049) | | | | | └─StringSyntax
 //@[46:0049) | | | | | | └─Token(StringComplete) |'c'|
 //@[49:0050) | | | | └─Token(RightParen) |)|
 //@[50:0051) | | └─Token(RightParen) |)|
 //@[51:0053) ├─Token(NewLine) |\n\n|
->>>>>>> d4571cb4
 
 // invalid string using double quotes
 //@[37:0038) ├─Token(NewLine) |\n|
@@ -1193,37 +1131,6 @@
 //@[24:0025) | | ├─Token(LeftBrace) |{|
 //@[25:0026) | | ├─Token(NewLine) |\n|
   a: [for i in range(0,10): i]
-<<<<<<< HEAD
-//@[2:30)   ObjectPropertySyntax
-//@[2:3)    IdentifierSyntax
-//@[2:3)     Identifier |a|
-//@[3:4)    Colon |:|
-//@[5:30)    ForSyntax
-//@[5:6)     LeftSquare |[|
-//@[6:9)     Identifier |for|
-//@[10:11)     LocalVariableSyntax
-//@[10:11)      IdentifierSyntax
-//@[10:11)       Identifier |i|
-//@[12:14)     Identifier |in|
-//@[15:26)     FunctionCallSyntax
-//@[15:20)      IdentifierSyntax
-//@[15:20)       Identifier |range|
-//@[20:21)      LeftParen |(|
-//@[21:22)      FunctionArgumentSyntax
-//@[21:22)       IntegerLiteralSyntax
-//@[21:22)        Integer |0|
-//@[22:23)      Comma |,|
-//@[23:25)      FunctionArgumentSyntax
-//@[23:25)       IntegerLiteralSyntax
-//@[23:25)        Integer |10|
-//@[25:26)      RightParen |)|
-//@[26:27)     Colon |:|
-//@[28:29)     VariableAccessSyntax
-//@[28:29)      IdentifierSyntax
-//@[28:29)       Identifier |i|
-//@[29:30)     RightSquare |]|
-//@[30:31)   NewLine |\n|
-=======
 //@[02:0030) | | ├─ObjectPropertySyntax
 //@[02:0003) | | | ├─IdentifierSyntax
 //@[02:0003) | | | | └─Token(Identifier) |a|
@@ -1239,10 +1146,10 @@
 //@[15:0020) | | | | | ├─IdentifierSyntax
 //@[15:0020) | | | | | | └─Token(Identifier) |range|
 //@[20:0021) | | | | | ├─Token(LeftParen) |(|
-//@[21:0023) | | | | | ├─FunctionArgumentSyntax
-//@[21:0022) | | | | | | ├─IntegerLiteralSyntax
+//@[21:0022) | | | | | ├─FunctionArgumentSyntax
+//@[21:0022) | | | | | | └─IntegerLiteralSyntax
 //@[21:0022) | | | | | | | └─Token(Integer) |0|
-//@[22:0023) | | | | | | └─Token(Comma) |,|
+//@[22:0023) | | | | | ├─Token(Comma) |,|
 //@[23:0025) | | | | | ├─FunctionArgumentSyntax
 //@[23:0025) | | | | | | └─IntegerLiteralSyntax
 //@[23:0025) | | | | | | | └─Token(Integer) |10|
@@ -1253,7 +1160,6 @@
 //@[28:0029) | | | | | | └─Token(Identifier) |i|
 //@[29:0030) | | | | └─Token(RightSquare) |]|
 //@[30:0031) | | ├─Token(NewLine) |\n|
->>>>>>> d4571cb4
 }
 //@[00:0001) | | └─Token(RightBrace) |}|
 //@[01:0002) ├─Token(NewLine) |\n|
@@ -1275,37 +1181,6 @@
 //@[05:0006) | | | | ├─Token(LeftBrace) |{|
 //@[06:0007) | | | | ├─Token(NewLine) |\n|
     a: [for i in range(0,10): i]
-<<<<<<< HEAD
-//@[4:32)     ObjectPropertySyntax
-//@[4:5)      IdentifierSyntax
-//@[4:5)       Identifier |a|
-//@[5:6)      Colon |:|
-//@[7:32)      ForSyntax
-//@[7:8)       LeftSquare |[|
-//@[8:11)       Identifier |for|
-//@[12:13)       LocalVariableSyntax
-//@[12:13)        IdentifierSyntax
-//@[12:13)         Identifier |i|
-//@[14:16)       Identifier |in|
-//@[17:28)       FunctionCallSyntax
-//@[17:22)        IdentifierSyntax
-//@[17:22)         Identifier |range|
-//@[22:23)        LeftParen |(|
-//@[23:24)        FunctionArgumentSyntax
-//@[23:24)         IntegerLiteralSyntax
-//@[23:24)          Integer |0|
-//@[24:25)        Comma |,|
-//@[25:27)        FunctionArgumentSyntax
-//@[25:27)         IntegerLiteralSyntax
-//@[25:27)          Integer |10|
-//@[27:28)        RightParen |)|
-//@[28:29)       Colon |:|
-//@[30:31)       VariableAccessSyntax
-//@[30:31)        IdentifierSyntax
-//@[30:31)         Identifier |i|
-//@[31:32)       RightSquare |]|
-//@[32:33)     NewLine |\n|
-=======
 //@[04:0032) | | | | ├─ObjectPropertySyntax
 //@[04:0005) | | | | | ├─IdentifierSyntax
 //@[04:0005) | | | | | | └─Token(Identifier) |a|
@@ -1321,10 +1196,10 @@
 //@[17:0022) | | | | | | | ├─IdentifierSyntax
 //@[17:0022) | | | | | | | | └─Token(Identifier) |range|
 //@[22:0023) | | | | | | | ├─Token(LeftParen) |(|
-//@[23:0025) | | | | | | | ├─FunctionArgumentSyntax
-//@[23:0024) | | | | | | | | ├─IntegerLiteralSyntax
+//@[23:0024) | | | | | | | ├─FunctionArgumentSyntax
+//@[23:0024) | | | | | | | | └─IntegerLiteralSyntax
 //@[23:0024) | | | | | | | | | └─Token(Integer) |0|
-//@[24:0025) | | | | | | | | └─Token(Comma) |,|
+//@[24:0025) | | | | | | | ├─Token(Comma) |,|
 //@[25:0027) | | | | | | | ├─FunctionArgumentSyntax
 //@[25:0027) | | | | | | | | └─IntegerLiteralSyntax
 //@[25:0027) | | | | | | | | | └─Token(Integer) |10|
@@ -1335,7 +1210,6 @@
 //@[30:0031) | | | | | | | | └─Token(Identifier) |i|
 //@[31:0032) | | | | | | └─Token(RightSquare) |]|
 //@[32:0033) | | | | ├─Token(NewLine) |\n|
->>>>>>> d4571cb4
   }
 //@[02:0003) | | | | └─Token(RightBrace) |}|
 //@[03:0004) | | ├─Token(NewLine) |\n|
@@ -1346,26 +1220,6 @@
 // loops using expressions with a runtime dependency are also not allowed
 //@[73:0074) ├─Token(NewLine) |\n|
 var keys = listKeys('fake','fake')
-<<<<<<< HEAD
-//@[0:34) VariableDeclarationSyntax
-//@[0:3)  Identifier |var|
-//@[4:8)  IdentifierSyntax
-//@[4:8)   Identifier |keys|
-//@[9:10)  Assignment |=|
-//@[11:34)  FunctionCallSyntax
-//@[11:19)   IdentifierSyntax
-//@[11:19)    Identifier |listKeys|
-//@[19:20)   LeftParen |(|
-//@[20:26)   FunctionArgumentSyntax
-//@[20:26)    StringSyntax
-//@[20:26)     StringComplete |'fake'|
-//@[26:27)   Comma |,|
-//@[27:33)   FunctionArgumentSyntax
-//@[27:33)    StringSyntax
-//@[27:33)     StringComplete |'fake'|
-//@[33:34)   RightParen |)|
-//@[34:35) NewLine |\n|
-=======
 //@[00:0034) ├─VariableDeclarationSyntax
 //@[00:0003) | ├─Token(Identifier) |var|
 //@[04:0008) | ├─IdentifierSyntax
@@ -1375,16 +1229,15 @@
 //@[11:0019) | | ├─IdentifierSyntax
 //@[11:0019) | | | └─Token(Identifier) |listKeys|
 //@[19:0020) | | ├─Token(LeftParen) |(|
-//@[20:0027) | | ├─FunctionArgumentSyntax
-//@[20:0026) | | | ├─StringSyntax
+//@[20:0026) | | ├─FunctionArgumentSyntax
+//@[20:0026) | | | └─StringSyntax
 //@[20:0026) | | | | └─Token(StringComplete) |'fake'|
-//@[26:0027) | | | └─Token(Comma) |,|
+//@[26:0027) | | ├─Token(Comma) |,|
 //@[27:0033) | | ├─FunctionArgumentSyntax
 //@[27:0033) | | | └─StringSyntax
 //@[27:0033) | | | | └─Token(StringComplete) |'fake'|
 //@[33:0034) | | └─Token(RightParen) |)|
 //@[34:0035) ├─Token(NewLine) |\n|
->>>>>>> d4571cb4
 var indirection = keys
 //@[00:0022) ├─VariableDeclarationSyntax
 //@[00:0003) | ├─Token(Identifier) |var|
@@ -1648,76 +1501,6 @@
 //@[02:0004) ├─Token(NewLine) |\n\n|
 
 var notRuntime = concat('a','b')
-<<<<<<< HEAD
-//@[0:32) VariableDeclarationSyntax
-//@[0:3)  Identifier |var|
-//@[4:14)  IdentifierSyntax
-//@[4:14)   Identifier |notRuntime|
-//@[15:16)  Assignment |=|
-//@[17:32)  FunctionCallSyntax
-//@[17:23)   IdentifierSyntax
-//@[17:23)    Identifier |concat|
-//@[23:24)   LeftParen |(|
-//@[24:27)   FunctionArgumentSyntax
-//@[24:27)    StringSyntax
-//@[24:27)     StringComplete |'a'|
-//@[27:28)   Comma |,|
-//@[28:31)   FunctionArgumentSyntax
-//@[28:31)    StringSyntax
-//@[28:31)     StringComplete |'b'|
-//@[31:32)   RightParen |)|
-//@[32:33) NewLine |\n|
-var evenMoreIndirection = concat(notRuntime, string(moreIndirection))
-//@[0:69) VariableDeclarationSyntax
-//@[0:3)  Identifier |var|
-//@[4:23)  IdentifierSyntax
-//@[4:23)   Identifier |evenMoreIndirection|
-//@[24:25)  Assignment |=|
-//@[26:69)  FunctionCallSyntax
-//@[26:32)   IdentifierSyntax
-//@[26:32)    Identifier |concat|
-//@[32:33)   LeftParen |(|
-//@[33:43)   FunctionArgumentSyntax
-//@[33:43)    VariableAccessSyntax
-//@[33:43)     IdentifierSyntax
-//@[33:43)      Identifier |notRuntime|
-//@[43:44)   Comma |,|
-//@[45:68)   FunctionArgumentSyntax
-//@[45:68)    FunctionCallSyntax
-//@[45:51)     IdentifierSyntax
-//@[45:51)      Identifier |string|
-//@[51:52)     LeftParen |(|
-//@[52:67)     FunctionArgumentSyntax
-//@[52:67)      VariableAccessSyntax
-//@[52:67)       IdentifierSyntax
-//@[52:67)        Identifier |moreIndirection|
-//@[67:68)     RightParen |)|
-//@[68:69)   RightParen |)|
-//@[69:70) NewLine |\n|
-var moreIndirection = reference('s','s', 'Full')
-//@[0:48) VariableDeclarationSyntax
-//@[0:3)  Identifier |var|
-//@[4:19)  IdentifierSyntax
-//@[4:19)   Identifier |moreIndirection|
-//@[20:21)  Assignment |=|
-//@[22:48)  FunctionCallSyntax
-//@[22:31)   IdentifierSyntax
-//@[22:31)    Identifier |reference|
-//@[31:32)   LeftParen |(|
-//@[32:35)   FunctionArgumentSyntax
-//@[32:35)    StringSyntax
-//@[32:35)     StringComplete |'s'|
-//@[35:36)   Comma |,|
-//@[36:39)   FunctionArgumentSyntax
-//@[36:39)    StringSyntax
-//@[36:39)     StringComplete |'s'|
-//@[39:40)   Comma |,|
-//@[41:47)   FunctionArgumentSyntax
-//@[41:47)    StringSyntax
-//@[41:47)     StringComplete |'Full'|
-//@[47:48)   RightParen |)|
-//@[48:50) NewLine |\n\n|
-=======
 //@[00:0032) ├─VariableDeclarationSyntax
 //@[00:0003) | ├─Token(Identifier) |var|
 //@[04:0014) | ├─IdentifierSyntax
@@ -1727,10 +1510,10 @@
 //@[17:0023) | | ├─IdentifierSyntax
 //@[17:0023) | | | └─Token(Identifier) |concat|
 //@[23:0024) | | ├─Token(LeftParen) |(|
-//@[24:0028) | | ├─FunctionArgumentSyntax
-//@[24:0027) | | | ├─StringSyntax
+//@[24:0027) | | ├─FunctionArgumentSyntax
+//@[24:0027) | | | └─StringSyntax
 //@[24:0027) | | | | └─Token(StringComplete) |'a'|
-//@[27:0028) | | | └─Token(Comma) |,|
+//@[27:0028) | | ├─Token(Comma) |,|
 //@[28:0031) | | ├─FunctionArgumentSyntax
 //@[28:0031) | | | └─StringSyntax
 //@[28:0031) | | | | └─Token(StringComplete) |'b'|
@@ -1746,11 +1529,11 @@
 //@[26:0032) | | ├─IdentifierSyntax
 //@[26:0032) | | | └─Token(Identifier) |concat|
 //@[32:0033) | | ├─Token(LeftParen) |(|
-//@[33:0044) | | ├─FunctionArgumentSyntax
-//@[33:0043) | | | ├─VariableAccessSyntax
+//@[33:0043) | | ├─FunctionArgumentSyntax
+//@[33:0043) | | | └─VariableAccessSyntax
 //@[33:0043) | | | | └─IdentifierSyntax
 //@[33:0043) | | | | | └─Token(Identifier) |notRuntime|
-//@[43:0044) | | | └─Token(Comma) |,|
+//@[43:0044) | | ├─Token(Comma) |,|
 //@[45:0068) | | ├─FunctionArgumentSyntax
 //@[45:0068) | | | └─FunctionCallSyntax
 //@[45:0051) | | | | ├─IdentifierSyntax
@@ -1773,20 +1556,19 @@
 //@[22:0031) | | ├─IdentifierSyntax
 //@[22:0031) | | | └─Token(Identifier) |reference|
 //@[31:0032) | | ├─Token(LeftParen) |(|
-//@[32:0036) | | ├─FunctionArgumentSyntax
-//@[32:0035) | | | ├─StringSyntax
+//@[32:0035) | | ├─FunctionArgumentSyntax
+//@[32:0035) | | | └─StringSyntax
 //@[32:0035) | | | | └─Token(StringComplete) |'s'|
-//@[35:0036) | | | └─Token(Comma) |,|
-//@[36:0040) | | ├─FunctionArgumentSyntax
-//@[36:0039) | | | ├─StringSyntax
+//@[35:0036) | | ├─Token(Comma) |,|
+//@[36:0039) | | ├─FunctionArgumentSyntax
+//@[36:0039) | | | └─StringSyntax
 //@[36:0039) | | | | └─Token(StringComplete) |'s'|
-//@[39:0040) | | | └─Token(Comma) |,|
+//@[39:0040) | | ├─Token(Comma) |,|
 //@[41:0047) | | ├─FunctionArgumentSyntax
 //@[41:0047) | | | └─StringSyntax
 //@[41:0047) | | | | └─Token(StringComplete) |'Full'|
 //@[47:0048) | | └─Token(RightParen) |)|
 //@[48:0050) ├─Token(NewLine) |\n\n|
->>>>>>> d4571cb4
 
 var myRef = [
 //@[00:0037) ├─VariableDeclarationSyntax
@@ -1838,50 +1620,6 @@
 // cannot use loops in expressions
 //@[34:0035) ├─Token(NewLine) |\n|
 var loopExpression = union([for thing in stuff: 4], [for thing in stuff: true])
-<<<<<<< HEAD
-//@[0:79) VariableDeclarationSyntax
-//@[0:3)  Identifier |var|
-//@[4:18)  IdentifierSyntax
-//@[4:18)   Identifier |loopExpression|
-//@[19:20)  Assignment |=|
-//@[21:79)  FunctionCallSyntax
-//@[21:26)   IdentifierSyntax
-//@[21:26)    Identifier |union|
-//@[26:27)   LeftParen |(|
-//@[27:50)   FunctionArgumentSyntax
-//@[27:50)    ForSyntax
-//@[27:28)     LeftSquare |[|
-//@[28:31)     Identifier |for|
-//@[32:37)     LocalVariableSyntax
-//@[32:37)      IdentifierSyntax
-//@[32:37)       Identifier |thing|
-//@[38:40)     Identifier |in|
-//@[41:46)     VariableAccessSyntax
-//@[41:46)      IdentifierSyntax
-//@[41:46)       Identifier |stuff|
-//@[46:47)     Colon |:|
-//@[48:49)     IntegerLiteralSyntax
-//@[48:49)      Integer |4|
-//@[49:50)     RightSquare |]|
-//@[50:51)   Comma |,|
-//@[52:78)   FunctionArgumentSyntax
-//@[52:78)    ForSyntax
-//@[52:53)     LeftSquare |[|
-//@[53:56)     Identifier |for|
-//@[57:62)     LocalVariableSyntax
-//@[57:62)      IdentifierSyntax
-//@[57:62)       Identifier |thing|
-//@[63:65)     Identifier |in|
-//@[66:71)     VariableAccessSyntax
-//@[66:71)      IdentifierSyntax
-//@[66:71)       Identifier |stuff|
-//@[71:72)     Colon |:|
-//@[73:77)     BooleanLiteralSyntax
-//@[73:77)      TrueKeyword |true|
-//@[77:78)     RightSquare |]|
-//@[78:79)   RightParen |)|
-//@[79:81) NewLine |\n\n|
-=======
 //@[00:0079) ├─VariableDeclarationSyntax
 //@[00:0003) | ├─Token(Identifier) |var|
 //@[04:0018) | ├─IdentifierSyntax
@@ -1891,8 +1629,8 @@
 //@[21:0026) | | ├─IdentifierSyntax
 //@[21:0026) | | | └─Token(Identifier) |union|
 //@[26:0027) | | ├─Token(LeftParen) |(|
-//@[27:0051) | | ├─FunctionArgumentSyntax
-//@[27:0050) | | | ├─ForSyntax
+//@[27:0050) | | ├─FunctionArgumentSyntax
+//@[27:0050) | | | └─ForSyntax
 //@[27:0028) | | | | ├─Token(LeftSquare) |[|
 //@[28:0031) | | | | ├─Token(Identifier) |for|
 //@[32:0037) | | | | ├─LocalVariableSyntax
@@ -1906,7 +1644,7 @@
 //@[48:0049) | | | | ├─IntegerLiteralSyntax
 //@[48:0049) | | | | | └─Token(Integer) |4|
 //@[49:0050) | | | | └─Token(RightSquare) |]|
-//@[50:0051) | | | └─Token(Comma) |,|
+//@[50:0051) | | ├─Token(Comma) |,|
 //@[52:0078) | | ├─FunctionArgumentSyntax
 //@[52:0078) | | | └─ForSyntax
 //@[52:0053) | | | | ├─Token(LeftSquare) |[|
@@ -1924,7 +1662,6 @@
 //@[77:0078) | | | | └─Token(RightSquare) |]|
 //@[78:0079) | | └─Token(RightParen) |)|
 //@[79:0081) ├─Token(NewLine) |\n\n|
->>>>>>> d4571cb4
 
 @batchSize(1)
 //@[00:0051) ├─VariableDeclarationSyntax
