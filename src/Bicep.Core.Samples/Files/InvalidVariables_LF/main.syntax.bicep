--- conflicted
+++ resolved
@@ -1,9 +1,6 @@
-<<<<<<< HEAD
-
-//@[00:5424) ProgramSyntax
+
+//@[00:5538) ProgramSyntax
 //@[00:0001) ├─Token(NewLine) |\n|
-=======
->>>>>>> 9efc2a8b
 // unknown declaration
 //@[22:0023) ├─Token(NewLine) |\n|
 bad
@@ -519,30 +516,30 @@
 //@[33:0035) ├─Token(NewLine) |\n\n|
 
 var subscription = ''
-//@[0:21) VariableDeclarationSyntax
-//@[0:3)  Identifier |var|
-//@[4:16)  IdentifierSyntax
-//@[4:16)   Identifier |subscription|
-//@[17:18)  Assignment |=|
-//@[19:21)  StringSyntax
-//@[19:21)   StringComplete |''|
-//@[21:22) NewLine |\n|
+//@[00:0021) ├─VariableDeclarationSyntax
+//@[00:0003) | ├─Token(Identifier) |var|
+//@[04:0016) | ├─IdentifierSyntax
+//@[04:0016) | | └─Token(Identifier) |subscription|
+//@[17:0018) | ├─Token(Assignment) |=|
+//@[19:0021) | └─StringSyntax
+//@[19:0021) |   └─Token(StringComplete) |''|
+//@[21:0022) ├─Token(NewLine) |\n|
 var subName = subscription().name
-//@[0:33) VariableDeclarationSyntax
-//@[0:3)  Identifier |var|
-//@[4:11)  IdentifierSyntax
-//@[4:11)   Identifier |subName|
-//@[12:13)  Assignment |=|
-//@[14:33)  PropertyAccessSyntax
-//@[14:28)   FunctionCallSyntax
-//@[14:26)    IdentifierSyntax
-//@[14:26)     Identifier |subscription|
-//@[26:27)    LeftParen |(|
-//@[27:28)    RightParen |)|
-//@[28:29)   Dot |.|
-//@[29:33)   IdentifierSyntax
-//@[29:33)    Identifier |name|
-//@[33:35) NewLine |\n\n|
+//@[00:0033) ├─VariableDeclarationSyntax
+//@[00:0003) | ├─Token(Identifier) |var|
+//@[04:0011) | ├─IdentifierSyntax
+//@[04:0011) | | └─Token(Identifier) |subName|
+//@[12:0013) | ├─Token(Assignment) |=|
+//@[14:0033) | └─PropertyAccessSyntax
+//@[14:0028) |   ├─FunctionCallSyntax
+//@[14:0026) |   | ├─IdentifierSyntax
+//@[14:0026) |   | | └─Token(Identifier) |subscription|
+//@[26:0027) |   | ├─Token(LeftParen) |(|
+//@[27:0028) |   | └─Token(RightParen) |)|
+//@[28:0029) |   ├─Token(Dot) |.|
+//@[29:0033) |   └─IdentifierSyntax
+//@[29:0033) |     └─Token(Identifier) |name|
+//@[33:0035) ├─Token(NewLine) |\n\n|
 
 // this does not work at the resource group scope
 //@[49:0050) ├─Token(NewLine) |\n|
@@ -1867,35 +1864,30 @@
 //@[29:0031) |   |   └─Token(StringRightPiece) |}'|
 //@[31:0032) |   ├─Token(NewLine) |\n|
 ]
-<<<<<<< HEAD
 //@[00:0001) |   └─Token(RightSquare) |]|
 //@[01:0003) ├─Token(NewLine) |\n\n|
-=======
-//@[0:1)   RightSquare |]|
-//@[1:3) NewLine |\n\n|
 
 var listSecrets= ''
-//@[0:19) VariableDeclarationSyntax
-//@[0:3)  Identifier |var|
-//@[4:15)  IdentifierSyntax
-//@[4:15)   Identifier |listSecrets|
-//@[15:16)  Assignment |=|
-//@[17:19)  StringSyntax
-//@[17:19)   StringComplete |''|
-//@[19:20) NewLine |\n|
+//@[00:0019) ├─VariableDeclarationSyntax
+//@[00:0003) | ├─Token(Identifier) |var|
+//@[04:0015) | ├─IdentifierSyntax
+//@[04:0015) | | └─Token(Identifier) |listSecrets|
+//@[15:0016) | ├─Token(Assignment) |=|
+//@[17:0019) | └─StringSyntax
+//@[17:0019) |   └─Token(StringComplete) |''|
+//@[19:0020) ├─Token(NewLine) |\n|
 var listSecretsVar = listSecrets()
-//@[0:34) VariableDeclarationSyntax
-//@[0:3)  Identifier |var|
-//@[4:18)  IdentifierSyntax
-//@[4:18)   Identifier |listSecretsVar|
-//@[19:20)  Assignment |=|
-//@[21:34)  FunctionCallSyntax
-//@[21:32)   IdentifierSyntax
-//@[21:32)    Identifier |listSecrets|
-//@[32:33)   LeftParen |(|
-//@[33:34)   RightParen |)|
-//@[34:35) NewLine |\n|
->>>>>>> 9efc2a8b
+//@[00:0034) ├─VariableDeclarationSyntax
+//@[00:0003) | ├─Token(Identifier) |var|
+//@[04:0018) | ├─IdentifierSyntax
+//@[04:0018) | | └─Token(Identifier) |listSecretsVar|
+//@[19:0020) | ├─Token(Assignment) |=|
+//@[21:0034) | └─FunctionCallSyntax
+//@[21:0032) |   ├─IdentifierSyntax
+//@[21:0032) |   | └─Token(Identifier) |listSecrets|
+//@[32:0033) |   ├─Token(LeftParen) |(|
+//@[33:0034) |   └─Token(RightParen) |)|
+//@[34:0036) ├─Token(NewLine) |\n\n|
 
 var copy = [
 //@[00:0082) ├─VariableDeclarationSyntax
@@ -1941,4 +1933,6 @@
 //@[03:0004) |   ├─Token(NewLine) |\n|
 ]
 //@[00:0001) |   └─Token(RightSquare) |]|
-//@[01:0001) └─Token(EndOfFile) ||+//@[01:0002) ├─Token(NewLine) |\n|
+
+//@[00:0000) └─Token(EndOfFile) ||