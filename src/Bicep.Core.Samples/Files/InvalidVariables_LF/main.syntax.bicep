--- conflicted
+++ resolved
@@ -1256,32 +1256,9 @@
 //@[04:0015) | | └─Token(Identifier) |runtimeLoop|
 //@[16:0017) | ├─Token(Assignment) |=|
 //@[18:0056) | └─ForSyntax
-<<<<<<< HEAD
-//@[18:0019) | | ├─Token(LeftSquare) |[|
-//@[19:0022) | | ├─Token(Identifier) |for|
-//@[23:0036) | | ├─VariableBlockSyntax
-//@[23:0024) | | | ├─Token(LeftParen) |(|
-//@[24:0028) | | | ├─LocalVariableSyntax
-//@[24:0028) | | | | └─IdentifierSyntax
-//@[24:0028) | | | | | └─Token(Identifier) |item|
-//@[28:0029) | | | ├─Token(Comma) |,|
-//@[30:0035) | | | ├─LocalVariableSyntax
-//@[30:0035) | | | | └─IdentifierSyntax
-//@[30:0035) | | | | | └─Token(Identifier) |index|
-//@[35:0036) | | | └─Token(RightParen) |)|
-//@[37:0039) | | ├─Token(Identifier) |in|
-//@[40:0042) | | ├─ArraySyntax
-//@[40:0041) | | | ├─Token(LeftSquare) |[|
-//@[41:0042) | | | └─Token(RightSquare) |]|
-//@[42:0043) | | ├─Token(Colon) |:|
-//@[44:0055) | | ├─VariableAccessSyntax
-//@[44:0055) | | | └─IdentifierSyntax
-//@[44:0055) | | | | └─Token(Identifier) |indirection|
-//@[55:0056) | | └─Token(RightSquare) |]|
-=======
 //@[18:0019) |   ├─Token(LeftSquare) |[|
 //@[19:0022) |   ├─Token(Identifier) |for|
-//@[23:0036) |   ├─ForVariableBlockSyntax
+//@[23:0036) |   ├─VariableBlockSyntax
 //@[23:0024) |   | ├─Token(LeftParen) |(|
 //@[24:0028) |   | ├─LocalVariableSyntax
 //@[24:0028) |   | | └─IdentifierSyntax
@@ -1300,7 +1277,6 @@
 //@[44:0055) |   | └─IdentifierSyntax
 //@[44:0055) |   |   └─Token(Identifier) |indirection|
 //@[55:0056) |   └─Token(RightSquare) |]|
->>>>>>> 17ea40ad
 //@[56:0057) ├─Token(NewLine) |\n|
 var runtimeLoop2 = [for (item, index) in indirection.keys: 's']
 //@[00:0063) ├─VariableDeclarationSyntax
@@ -1309,35 +1285,9 @@
 //@[04:0016) | | └─Token(Identifier) |runtimeLoop2|
 //@[17:0018) | ├─Token(Assignment) |=|
 //@[19:0063) | └─ForSyntax
-<<<<<<< HEAD
-//@[19:0020) | | ├─Token(LeftSquare) |[|
-//@[20:0023) | | ├─Token(Identifier) |for|
-//@[24:0037) | | ├─VariableBlockSyntax
-//@[24:0025) | | | ├─Token(LeftParen) |(|
-//@[25:0029) | | | ├─LocalVariableSyntax
-//@[25:0029) | | | | └─IdentifierSyntax
-//@[25:0029) | | | | | └─Token(Identifier) |item|
-//@[29:0030) | | | ├─Token(Comma) |,|
-//@[31:0036) | | | ├─LocalVariableSyntax
-//@[31:0036) | | | | └─IdentifierSyntax
-//@[31:0036) | | | | | └─Token(Identifier) |index|
-//@[36:0037) | | | └─Token(RightParen) |)|
-//@[38:0040) | | ├─Token(Identifier) |in|
-//@[41:0057) | | ├─PropertyAccessSyntax
-//@[41:0052) | | | ├─VariableAccessSyntax
-//@[41:0052) | | | | └─IdentifierSyntax
-//@[41:0052) | | | | | └─Token(Identifier) |indirection|
-//@[52:0053) | | | ├─Token(Dot) |.|
-//@[53:0057) | | | └─IdentifierSyntax
-//@[53:0057) | | | | └─Token(Identifier) |keys|
-//@[57:0058) | | ├─Token(Colon) |:|
-//@[59:0062) | | ├─StringSyntax
-//@[59:0062) | | | └─Token(StringComplete) |'s'|
-//@[62:0063) | | └─Token(RightSquare) |]|
-=======
 //@[19:0020) |   ├─Token(LeftSquare) |[|
 //@[20:0023) |   ├─Token(Identifier) |for|
-//@[24:0037) |   ├─ForVariableBlockSyntax
+//@[24:0037) |   ├─VariableBlockSyntax
 //@[24:0025) |   | ├─Token(LeftParen) |(|
 //@[25:0029) |   | ├─LocalVariableSyntax
 //@[25:0029) |   | | └─IdentifierSyntax
@@ -1359,7 +1309,6 @@
 //@[59:0062) |   ├─StringSyntax
 //@[59:0062) |   | └─Token(StringComplete) |'s'|
 //@[62:0063) |   └─Token(RightSquare) |]|
->>>>>>> 17ea40ad
 //@[63:0065) ├─Token(NewLine) |\n\n|
 
 var zoneInput = []
@@ -1381,31 +1330,9 @@
 //@[15:0054) | | └─Token(StringComplete) |'Microsoft.Network/dnsZones@2018-05-01'|
 //@[55:0056) | ├─Token(Assignment) |=|
 //@[57:0143) | └─ForSyntax
-<<<<<<< HEAD
-//@[57:0058) | | ├─Token(LeftSquare) |[|
-//@[58:0061) | | ├─Token(Identifier) |for|
-//@[62:0071) | | ├─VariableBlockSyntax
-//@[62:0063) | | | ├─Token(LeftParen) |(|
-//@[63:0067) | | | ├─LocalVariableSyntax
-//@[63:0067) | | | | └─IdentifierSyntax
-//@[63:0067) | | | | | └─Token(Identifier) |zone|
-//@[67:0068) | | | ├─Token(Comma) |,|
-//@[69:0070) | | | ├─LocalVariableSyntax
-//@[69:0070) | | | | └─IdentifierSyntax
-//@[69:0070) | | | | | └─Token(Identifier) |i|
-//@[70:0071) | | | └─Token(RightParen) |)|
-//@[72:0074) | | ├─Token(Identifier) |in|
-//@[75:0084) | | ├─VariableAccessSyntax
-//@[75:0084) | | | └─IdentifierSyntax
-//@[75:0084) | | | | └─Token(Identifier) |zoneInput|
-//@[84:0085) | | ├─Token(Colon) |:|
-//@[86:0142) | | ├─ObjectSyntax
-//@[86:0087) | | | ├─Token(LeftBrace) |{|
-//@[87:0088) | | | ├─Token(NewLine) |\n|
-=======
 //@[57:0058) |   ├─Token(LeftSquare) |[|
 //@[58:0061) |   ├─Token(Identifier) |for|
-//@[62:0071) |   ├─ForVariableBlockSyntax
+//@[62:0071) |   ├─VariableBlockSyntax
 //@[62:0063) |   | ├─Token(LeftParen) |(|
 //@[63:0067) |   | ├─LocalVariableSyntax
 //@[63:0067) |   | | └─IdentifierSyntax
@@ -1423,7 +1350,6 @@
 //@[86:0142) |   ├─ObjectSyntax
 //@[86:0087) |   | ├─Token(LeftBrace) |{|
 //@[87:0088) |   | ├─Token(NewLine) |\n|
->>>>>>> 17ea40ad
   name: zone
 //@[02:0012) |   | ├─ObjectPropertySyntax
 //@[02:0006) |   | | ├─IdentifierSyntax
@@ -1487,31 +1413,9 @@
 //@[04:0016) | | └─Token(Identifier) |runtimeLoop3|
 //@[17:0018) | ├─Token(Assignment) |=|
 //@[19:0073) | └─ForSyntax
-<<<<<<< HEAD
-//@[19:0020) | | ├─Token(LeftSquare) |[|
-//@[20:0023) | | ├─Token(Identifier) |for|
-//@[24:0033) | | ├─VariableBlockSyntax
-//@[24:0025) | | | ├─Token(LeftParen) |(|
-//@[25:0029) | | | ├─LocalVariableSyntax
-//@[25:0029) | | | | └─IdentifierSyntax
-//@[25:0029) | | | | | └─Token(Identifier) |zone|
-//@[29:0030) | | | ├─Token(Comma) |,|
-//@[31:0032) | | | ├─LocalVariableSyntax
-//@[31:0032) | | | | └─IdentifierSyntax
-//@[31:0032) | | | | | └─Token(Identifier) |i|
-//@[32:0033) | | | └─Token(RightParen) |)|
-//@[34:0036) | | ├─Token(Identifier) |in|
-//@[37:0046) | | ├─VariableAccessSyntax
-//@[37:0046) | | | └─IdentifierSyntax
-//@[37:0046) | | | | └─Token(Identifier) |zoneInput|
-//@[46:0047) | | ├─Token(Colon) |:|
-//@[48:0072) | | ├─ObjectSyntax
-//@[48:0049) | | | ├─Token(LeftBrace) |{|
-//@[49:0050) | | | ├─Token(NewLine) |\n|
-=======
 //@[19:0020) |   ├─Token(LeftSquare) |[|
 //@[20:0023) |   ├─Token(Identifier) |for|
-//@[24:0033) |   ├─ForVariableBlockSyntax
+//@[24:0033) |   ├─VariableBlockSyntax
 //@[24:0025) |   | ├─Token(LeftParen) |(|
 //@[25:0029) |   | ├─LocalVariableSyntax
 //@[25:0029) |   | | └─IdentifierSyntax
@@ -1529,7 +1433,6 @@
 //@[48:0072) |   ├─ObjectSyntax
 //@[48:0049) |   | ├─Token(LeftBrace) |{|
 //@[49:0050) |   | ├─Token(NewLine) |\n|
->>>>>>> 17ea40ad
   a: inlinedVariable
 //@[02:0020) |   | ├─ObjectPropertySyntax
 //@[02:0003) |   | | ├─IdentifierSyntax
@@ -1551,44 +1454,9 @@
 //@[04:0016) | | └─Token(Identifier) |runtimeLoop4|
 //@[17:0018) | ├─Token(Assignment) |=|
 //@[19:0097) | └─ForSyntax
-<<<<<<< HEAD
-//@[19:0020) | | ├─Token(LeftSquare) |[|
-//@[20:0023) | | ├─Token(Identifier) |for|
-//@[24:0033) | | ├─VariableBlockSyntax
-//@[24:0025) | | | ├─Token(LeftParen) |(|
-//@[25:0029) | | | ├─LocalVariableSyntax
-//@[25:0029) | | | | └─IdentifierSyntax
-//@[25:0029) | | | | | └─Token(Identifier) |zone|
-//@[29:0030) | | | ├─Token(Comma) |,|
-//@[31:0032) | | | ├─LocalVariableSyntax
-//@[31:0032) | | | | └─IdentifierSyntax
-//@[31:0032) | | | | | └─Token(Identifier) |i|
-//@[32:0033) | | | └─Token(RightParen) |)|
-//@[34:0036) | | ├─Token(Identifier) |in|
-//@[37:0084) | | ├─PropertyAccessSyntax
-//@[37:0056) | | | ├─PropertyAccessSyntax
-//@[37:0045) | | | | ├─ArrayAccessSyntax
-//@[37:0042) | | | | | ├─VariableAccessSyntax
-//@[37:0042) | | | | | | └─IdentifierSyntax
-//@[37:0042) | | | | | | | └─Token(Identifier) |zones|
-//@[42:0043) | | | | | ├─Token(LeftSquare) |[|
-//@[43:0044) | | | | | ├─IntegerLiteralSyntax
-//@[43:0044) | | | | | | └─Token(Integer) |0|
-//@[44:0045) | | | | | └─Token(RightSquare) |]|
-//@[45:0046) | | | | ├─Token(Dot) |.|
-//@[46:0056) | | | | └─IdentifierSyntax
-//@[46:0056) | | | | | └─Token(Identifier) |properties|
-//@[56:0057) | | | ├─Token(Dot) |.|
-//@[57:0084) | | | └─IdentifierSyntax
-//@[57:0084) | | | | └─Token(Identifier) |registrationVirtualNetworks|
-//@[84:0085) | | ├─Token(Colon) |:|
-//@[86:0096) | | ├─ObjectSyntax
-//@[86:0087) | | | ├─Token(LeftBrace) |{|
-//@[87:0088) | | | ├─Token(NewLine) |\n|
-=======
 //@[19:0020) |   ├─Token(LeftSquare) |[|
 //@[20:0023) |   ├─Token(Identifier) |for|
-//@[24:0033) |   ├─ForVariableBlockSyntax
+//@[24:0033) |   ├─VariableBlockSyntax
 //@[24:0025) |   | ├─Token(LeftParen) |(|
 //@[25:0029) |   | ├─LocalVariableSyntax
 //@[25:0029) |   | | └─IdentifierSyntax
@@ -1619,7 +1487,6 @@
 //@[86:0096) |   ├─ObjectSyntax
 //@[86:0087) |   | ├─Token(LeftBrace) |{|
 //@[87:0088) |   | ├─Token(NewLine) |\n|
->>>>>>> 17ea40ad
   a: 0
 //@[02:0006) |   | ├─ObjectPropertySyntax
 //@[02:0003) |   | | ├─IdentifierSyntax
@@ -1728,31 +1595,9 @@
 //@[04:0016) | | └─Token(Identifier) |runtimeLoop5|
 //@[17:0018) | ├─Token(Assignment) |=|
 //@[19:0052) | └─ForSyntax
-<<<<<<< HEAD
-//@[19:0020) | | ├─Token(LeftSquare) |[|
-//@[20:0023) | | ├─Token(Identifier) |for|
-//@[24:0037) | | ├─VariableBlockSyntax
-//@[24:0025) | | | ├─Token(LeftParen) |(|
-//@[25:0029) | | | ├─LocalVariableSyntax
-//@[25:0029) | | | | └─IdentifierSyntax
-//@[25:0029) | | | | | └─Token(Identifier) |item|
-//@[29:0030) | | | ├─Token(Comma) |,|
-//@[31:0036) | | | ├─LocalVariableSyntax
-//@[31:0036) | | | | └─IdentifierSyntax
-//@[31:0036) | | | | | └─Token(Identifier) |index|
-//@[36:0037) | | | └─Token(RightParen) |)|
-//@[38:0040) | | ├─Token(Identifier) |in|
-//@[41:0046) | | ├─VariableAccessSyntax
-//@[41:0046) | | | └─IdentifierSyntax
-//@[41:0046) | | | | └─Token(Identifier) |myRef|
-//@[46:0047) | | ├─Token(Colon) |:|
-//@[48:0051) | | ├─StringSyntax
-//@[48:0051) | | | └─Token(StringComplete) |'s'|
-//@[51:0052) | | └─Token(RightSquare) |]|
-=======
 //@[19:0020) |   ├─Token(LeftSquare) |[|
 //@[20:0023) |   ├─Token(Identifier) |for|
-//@[24:0037) |   ├─ForVariableBlockSyntax
+//@[24:0037) |   ├─VariableBlockSyntax
 //@[24:0025) |   | ├─Token(LeftParen) |(|
 //@[25:0029) |   | ├─LocalVariableSyntax
 //@[25:0029) |   | | └─IdentifierSyntax
@@ -1770,7 +1615,6 @@
 //@[48:0051) |   ├─StringSyntax
 //@[48:0051) |   | └─Token(StringComplete) |'s'|
 //@[51:0052) |   └─Token(RightSquare) |]|
->>>>>>> 17ea40ad
 //@[52:0054) ├─Token(NewLine) |\n\n|
 
 // cannot use loops in expressions
