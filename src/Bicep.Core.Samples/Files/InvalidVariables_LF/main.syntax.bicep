--- conflicted
+++ resolved
@@ -891,7 +891,24 @@
 //@[58:58)   SkippedTriviaSyntax
 //@[58:59)   RightSquare |]|
 //@[59:61) NewLine |\n\n|
-<<<<<<< HEAD
+
+// Issue 486
+//@[12:13) NewLine |\n|
+var myFloat = 3.14
+//@[0:16) VariableDeclarationSyntax
+//@[0:3)  Identifier |var|
+//@[4:11)  IdentifierSyntax
+//@[4:11)   Identifier |myFloat|
+//@[12:13)  Assignment |=|
+//@[14:16)  PropertyAccessSyntax
+//@[14:15)   IntegerLiteralSyntax
+//@[14:15)    Integer |3|
+//@[15:16)   Dot |.|
+//@[16:16)   IdentifierSyntax
+//@[16:16)    SkippedTriviaSyntax
+//@[16:20) SkippedTriviaSyntax
+//@[16:18)  Integer |14|
+//@[18:20)  NewLine |\n\n|
 
 // secure cannot be used as a varaible decorator
 //@[48:49) NewLine |\n|
@@ -914,26 +931,8 @@
 //@[4:13)  IdentifierSyntax
 //@[4:13)   Identifier |something|
 //@[14:15)  Assignment |=|
-//@[16:17)  NumericLiteralSyntax
-//@[16:17)   Number |1|
+//@[16:17)  IntegerLiteralSyntax
+//@[16:17)   Integer |1|
 //@[17:18) NewLine |\n|
-=======
->>>>>>> 83853ca7
-
-// Issue 486
-//@[12:13) NewLine |\n|
-var myFloat = 3.14
-//@[0:16) VariableDeclarationSyntax
-//@[0:3)  Identifier |var|
-//@[4:11)  IdentifierSyntax
-//@[4:11)   Identifier |myFloat|
-//@[12:13)  Assignment |=|
-//@[14:16)  PropertyAccessSyntax
-//@[14:15)   IntegerLiteralSyntax
-//@[14:15)    Integer |3|
-//@[15:16)   Dot |.|
-//@[16:16)   IdentifierSyntax
-//@[16:16)    SkippedTriviaSyntax
-//@[16:18) SkippedTriviaSyntax
-//@[16:18)  Integer |14|
-//@[18:18) EndOfFile ||+
+//@[0:0) EndOfFile ||