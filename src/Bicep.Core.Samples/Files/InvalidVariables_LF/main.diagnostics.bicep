
// unknown declaration
bad
//@[00:03) [BCP007 (Error)] This declaration type is not recognized. Specify a parameter, variable, resource, or output declaration. (CodeDescription: none) |bad|

// incomplete variable declaration #completionTest(0,1,2) -> declarations
var
<<<<<<< HEAD
//@[3:3) [BCP015 (Error)] Expected a variable identifier at this location. (CodeDescription: none) ||

// missing identifier #completionTest(4) -> empty
var 
//@[4:4) [BCP015 (Error)] Expected a variable identifier at this location. (CodeDescription: none) ||
=======
//@[03:03) [BCP015 (Error)] Expected a variable identifier at this location. (CodeDescription: none) ||
//@[03:03) [no-unused-vars (Warning)] Variable "<missing>" is declared but never used. (CodeDescription: bicep core(https://aka.ms/bicep/linter/no-unused-vars)) ||

// missing identifier #completionTest(4) -> empty
var 
//@[04:04) [BCP015 (Error)] Expected a variable identifier at this location. (CodeDescription: none) ||
//@[04:04) [no-unused-vars (Warning)] Variable "<missing>" is declared but never used. (CodeDescription: bicep core(https://aka.ms/bicep/linter/no-unused-vars)) ||
>>>>>>> 8004f3a1

// incomplete keyword
// #completionTest(0,1) -> declarations
v
//@[00:01) [BCP007 (Error)] This declaration type is not recognized. Specify a parameter, variable, resource, or output declaration. (CodeDescription: none) |v|
// #completionTest(0,1,2) -> declarations
va
//@[00:02) [BCP007 (Error)] This declaration type is not recognized. Specify a parameter, variable, resource, or output declaration. (CodeDescription: none) |va|

// unassigned variable
var foo
//@[04:07) [BCP028 (Error)] Identifier "foo" is declared multiple times. Remove or rename the duplicates. (CodeDescription: none) |foo|
//@[04:07) [no-unused-vars (Warning)] Variable "foo" is declared but never used. (CodeDescription: bicep core(https://aka.ms/bicep/linter/no-unused-vars)) |foo|
//@[07:07) [BCP018 (Error)] Expected the "=" character at this location. (CodeDescription: none) ||

// #completionTest(18,19) -> symbols
var missingValue = 
//@[04:16) [no-unused-vars (Warning)] Variable "missingValue" is declared but never used. (CodeDescription: bicep core(https://aka.ms/bicep/linter/no-unused-vars)) |missingValue|
//@[19:19) [BCP009 (Error)] Expected a literal value, an array, an object, a parenthesized expression, or a function call at this location. (CodeDescription: none) ||

// malformed identifier
var 2 
<<<<<<< HEAD
//@[4:5) [BCP015 (Error)] Expected a variable identifier at this location. (CodeDescription: none) |2|
//@[6:6) [BCP018 (Error)] Expected the "=" character at this location. (CodeDescription: none) ||
var $ = 23
//@[4:5) [BCP015 (Error)] Expected a variable identifier at this location. (CodeDescription: none) |$|
//@[4:5) [BCP001 (Error)] The following token is not recognized: "$". (CodeDescription: none) |$|
var # 33 = 43
//@[4:5) [BCP015 (Error)] Expected a variable identifier at this location. (CodeDescription: none) |#|
//@[4:5) [BCP001 (Error)] The following token is not recognized: "#". (CodeDescription: none) |#|
=======
//@[04:05) [BCP015 (Error)] Expected a variable identifier at this location. (CodeDescription: none) |2|
//@[04:05) [no-unused-vars (Warning)] Variable "<error>" is declared but never used. (CodeDescription: bicep core(https://aka.ms/bicep/linter/no-unused-vars)) |2|
//@[06:06) [BCP018 (Error)] Expected the "=" character at this location. (CodeDescription: none) ||
var $ = 23
//@[04:05) [BCP015 (Error)] Expected a variable identifier at this location. (CodeDescription: none) |$|
//@[04:05) [BCP001 (Error)] The following token is not recognized: "$". (CodeDescription: none) |$|
//@[04:05) [no-unused-vars (Warning)] Variable "<error>" is declared but never used. (CodeDescription: bicep core(https://aka.ms/bicep/linter/no-unused-vars)) |$|
var # 33 = 43
//@[04:05) [BCP015 (Error)] Expected a variable identifier at this location. (CodeDescription: none) |#|
//@[04:05) [BCP001 (Error)] The following token is not recognized: "#". (CodeDescription: none) |#|
//@[04:08) [no-unused-vars (Warning)] Variable "<error>" is declared but never used. (CodeDescription: bicep core(https://aka.ms/bicep/linter/no-unused-vars)) |# 33|
>>>>>>> 8004f3a1

// no value assigned
var foo =
//@[04:07) [BCP028 (Error)] Identifier "foo" is declared multiple times. Remove or rename the duplicates. (CodeDescription: none) |foo|
//@[04:07) [no-unused-vars (Warning)] Variable "foo" is declared but never used. (CodeDescription: bicep core(https://aka.ms/bicep/linter/no-unused-vars)) |foo|
//@[09:09) [BCP009 (Error)] Expected a literal value, an array, an object, a parenthesized expression, or a function call at this location. (CodeDescription: none) ||

// bad =
var badEquals 2
//@[04:13) [no-unused-vars (Warning)] Variable "badEquals" is declared but never used. (CodeDescription: bicep core(https://aka.ms/bicep/linter/no-unused-vars)) |badEquals|
//@[14:15) [BCP018 (Error)] Expected the "=" character at this location. (CodeDescription: none) |2|
//@[15:15) [BCP009 (Error)] Expected a literal value, an array, an object, a parenthesized expression, or a function call at this location. (CodeDescription: none) ||
var badEquals2 3 true
//@[04:14) [no-unused-vars (Warning)] Variable "badEquals2" is declared but never used. (CodeDescription: bicep core(https://aka.ms/bicep/linter/no-unused-vars)) |badEquals2|
//@[15:16) [BCP018 (Error)] Expected the "=" character at this location. (CodeDescription: none) |3|
//@[21:21) [BCP009 (Error)] Expected a literal value, an array, an object, a parenthesized expression, or a function call at this location. (CodeDescription: none) ||

// malformed identifier but type check should happen regardless
var 2 = x
<<<<<<< HEAD
//@[4:5) [BCP015 (Error)] Expected a variable identifier at this location. (CodeDescription: none) |2|
//@[8:9) [BCP062 (Error)] The referenced declaration with name "x" is not valid. (CodeDescription: none) |x|
=======
//@[04:05) [BCP015 (Error)] Expected a variable identifier at this location. (CodeDescription: none) |2|
//@[04:05) [no-unused-vars (Warning)] Variable "<error>" is declared but never used. (CodeDescription: bicep core(https://aka.ms/bicep/linter/no-unused-vars)) |2|
//@[08:09) [BCP062 (Error)] The referenced declaration with name "x" is not valid. (CodeDescription: none) |x|
>>>>>>> 8004f3a1

// bad token value
var foo = &
//@[04:07) [BCP028 (Error)] Identifier "foo" is declared multiple times. Remove or rename the duplicates. (CodeDescription: none) |foo|
//@[04:07) [no-unused-vars (Warning)] Variable "foo" is declared but never used. (CodeDescription: bicep core(https://aka.ms/bicep/linter/no-unused-vars)) |foo|
//@[10:11) [BCP009 (Error)] Expected a literal value, an array, an object, a parenthesized expression, or a function call at this location. (CodeDescription: none) |&|
//@[10:11) [BCP001 (Error)] The following token is not recognized: "&". (CodeDescription: none) |&|

// bad value
var foo = *
//@[04:07) [BCP028 (Error)] Identifier "foo" is declared multiple times. Remove or rename the duplicates. (CodeDescription: none) |foo|
//@[04:07) [no-unused-vars (Warning)] Variable "foo" is declared but never used. (CodeDescription: bicep core(https://aka.ms/bicep/linter/no-unused-vars)) |foo|
//@[10:11) [BCP009 (Error)] Expected a literal value, an array, an object, a parenthesized expression, or a function call at this location. (CodeDescription: none) |*|

// expressions
var bar = x
//@[04:07) [BCP028 (Error)] Identifier "bar" is declared multiple times. Remove or rename the duplicates. (CodeDescription: none) |bar|
//@[04:07) [no-unused-vars (Warning)] Variable "bar" is declared but never used. (CodeDescription: bicep core(https://aka.ms/bicep/linter/no-unused-vars)) |bar|
//@[10:11) [BCP062 (Error)] The referenced declaration with name "x" is not valid. (CodeDescription: none) |x|
var bar = foo()
//@[04:07) [BCP028 (Error)] Identifier "bar" is declared multiple times. Remove or rename the duplicates. (CodeDescription: none) |bar|
//@[04:07) [no-unused-vars (Warning)] Variable "bar" is declared but never used. (CodeDescription: bicep core(https://aka.ms/bicep/linter/no-unused-vars)) |bar|
//@[10:13) [BCP059 (Error)] The name "foo" is not a function. (CodeDescription: none) |foo|
var x = 2 + !3
//@[04:05) [BCP028 (Error)] Identifier "x" is declared multiple times. Remove or rename the duplicates. (CodeDescription: none) |x|
//@[12:14) [BCP044 (Error)] Cannot apply operator "!" to operand of type "int". (CodeDescription: none) |!3|
var y = false ? true + 1 : !4
//@[04:05) [BCP028 (Error)] Identifier "y" is declared multiple times. Remove or rename the duplicates. (CodeDescription: none) |y|
//@[04:05) [no-unused-vars (Warning)] Variable "y" is declared but never used. (CodeDescription: bicep core(https://aka.ms/bicep/linter/no-unused-vars)) |y|
//@[16:24) [BCP045 (Error)] Cannot apply operator "+" to operands of type "bool" and "int". (CodeDescription: none) |true + 1|
//@[27:29) [BCP044 (Error)] Cannot apply operator "!" to operand of type "int". (CodeDescription: none) |!4|

// test for array item recovery
var x = [
//@[04:05) [BCP028 (Error)] Identifier "x" is declared multiple times. Remove or rename the duplicates. (CodeDescription: none) |x|
//@[04:05) [no-unused-vars (Warning)] Variable "x" is declared but never used. (CodeDescription: bicep core(https://aka.ms/bicep/linter/no-unused-vars)) |x|
  3 + 4
  =
//@[02:03) [BCP009 (Error)] Expected a literal value, an array, an object, a parenthesized expression, or a function call at this location. (CodeDescription: none) |=|
  !null
//@[02:07) [BCP044 (Error)] Cannot apply operator "!" to operand of type "null". (CodeDescription: none) |!null|
]

// test for object property recovery
var y = {
//@[04:05) [BCP028 (Error)] Identifier "y" is declared multiple times. Remove or rename the duplicates. (CodeDescription: none) |y|
//@[04:05) [no-unused-vars (Warning)] Variable "y" is declared but never used. (CodeDescription: bicep core(https://aka.ms/bicep/linter/no-unused-vars)) |y|
  =
//@[02:03) [BCP022 (Error)] Expected a property name at this location. (CodeDescription: none) |=|
//@[03:03) [BCP018 (Error)] Expected the ":" character at this location. (CodeDescription: none) ||
  foo: !2
//@[07:09) [BCP044 (Error)] Cannot apply operator "!" to operand of type "int". (CodeDescription: none) |!2|
}

// utcNow and newGuid used outside a param default value
var test = utcNow('u')
//@[04:08) [no-unused-vars (Warning)] Variable "test" is declared but never used. (CodeDescription: bicep core(https://aka.ms/bicep/linter/no-unused-vars)) |test|
//@[11:17) [BCP065 (Error)] Function "utcNow" is not valid at this location. It can only be used as a parameter default value. (CodeDescription: none) |utcNow|
var test2 = newGuid()
//@[04:09) [no-unused-vars (Warning)] Variable "test2" is declared but never used. (CodeDescription: bicep core(https://aka.ms/bicep/linter/no-unused-vars)) |test2|
//@[12:19) [BCP065 (Error)] Function "newGuid" is not valid at this location. It can only be used as a parameter default value. (CodeDescription: none) |newGuid|

// bad string escape sequence in object key
var test3 = {
//@[04:09) [no-unused-vars (Warning)] Variable "test3" is declared but never used. (CodeDescription: bicep core(https://aka.ms/bicep/linter/no-unused-vars)) |test3|
  'bad\escape': true
//@[02:14) [BCP022 (Error)] Expected a property name at this location. (CodeDescription: none) |'bad\escape'|
//@[06:08) [BCP006 (Error)] The specified escape sequence is not recognized. Only the following escape sequences are allowed: "\$", "\'", "\\", "\n", "\r", "\t", "\u{...}". (CodeDescription: none) |\e|
}

// duplicate properties
var testDupe = {
//@[04:12) [no-unused-vars (Warning)] Variable "testDupe" is declared but never used. (CodeDescription: bicep core(https://aka.ms/bicep/linter/no-unused-vars)) |testDupe|
  'duplicate': true
//@[02:13) [BCP025 (Error)] The property "duplicate" is declared multiple times in this object. Remove or rename the duplicate properties. (CodeDescription: none) |'duplicate'|
  duplicate: true
//@[02:11) [BCP025 (Error)] The property "duplicate" is declared multiple times in this object. Remove or rename the duplicate properties. (CodeDescription: none) |duplicate|
}

// interpolation with type errors in key
var objWithInterp = {
//@[04:17) [no-unused-vars (Warning)] Variable "objWithInterp" is declared but never used. (CodeDescription: bicep core(https://aka.ms/bicep/linter/no-unused-vars)) |objWithInterp|
  'ab${nonExistentIdentifier}cd': true
//@[07:28) [BCP057 (Error)] The name "nonExistentIdentifier" does not exist in the current context. (CodeDescription: none) |nonExistentIdentifier|
}

// invalid fully qualified function access
var mySum = az.add(1,2)
//@[04:09) [no-unused-vars (Warning)] Variable "mySum" is declared but never used. (CodeDescription: bicep core(https://aka.ms/bicep/linter/no-unused-vars)) |mySum|
//@[15:18) [BCP107 (Error)] The function "add" does not exist in namespace "az". (CodeDescription: none) |add|
var myConcat = sys.concat('a', az.concat('b', 'c'))
//@[04:12) [no-unused-vars (Warning)] Variable "myConcat" is declared but never used. (CodeDescription: bicep core(https://aka.ms/bicep/linter/no-unused-vars)) |myConcat|
//@[34:40) [BCP107 (Error)] The function "concat" does not exist in namespace "az". (CodeDescription: none) |concat|

// invalid string using double quotes
var doubleString = "bad string"
//@[04:16) [no-unused-vars (Warning)] Variable "doubleString" is declared but never used. (CodeDescription: bicep core(https://aka.ms/bicep/linter/no-unused-vars)) |doubleString|
//@[19:20) [BCP009 (Error)] Expected a literal value, an array, an object, a parenthesized expression, or a function call at this location. (CodeDescription: none) |"|
//@[19:20) [BCP103 (Error)] The following token is not recognized: """. Strings are defined using single quotes in bicep. (CodeDescription: none) |"|
//@[30:31) [BCP103 (Error)] The following token is not recognized: """. Strings are defined using single quotes in bicep. (CodeDescription: none) |"|

var resourceGroup = ''
//@[04:17) [no-unused-vars (Warning)] Variable "resourceGroup" is declared but never used. (CodeDescription: bicep core(https://aka.ms/bicep/linter/no-unused-vars)) |resourceGroup|
var rgName = resourceGroup().name
//@[04:10) [no-unused-vars (Warning)] Variable "rgName" is declared but never used. (CodeDescription: bicep core(https://aka.ms/bicep/linter/no-unused-vars)) |rgName|
//@[13:26) [BCP059 (Error)] The name "resourceGroup" is not a function. (CodeDescription: none) |resourceGroup|

// this does not work at the resource group scope
var invalidLocationVar = deployment().location
//@[04:22) [no-unused-vars (Warning)] Variable "invalidLocationVar" is declared but never used. (CodeDescription: bicep core(https://aka.ms/bicep/linter/no-unused-vars)) |invalidLocationVar|
//@[25:46) [no-loc-expr-outside-params (Warning)] Use a parameter here instead of 'deployment().location'. 'resourceGroup().location' and 'deployment().location' should only be used as a default value for parameters. (CodeDescription: bicep core(https://aka.ms/bicep/linter/no-loc-expr-outside-params)) |deployment().location|
//@[38:46) [BCP053 (Error)] The type "deployment" does not contain property "location". Available properties include "name", "properties". (CodeDescription: none) |location|

var invalidEnvironmentVar = environment().aosdufhsad
//@[04:25) [no-unused-vars (Warning)] Variable "invalidEnvironmentVar" is declared but never used. (CodeDescription: bicep core(https://aka.ms/bicep/linter/no-unused-vars)) |invalidEnvironmentVar|
//@[42:52) [BCP053 (Error)] The type "environment" does not contain property "aosdufhsad". Available properties include "activeDirectoryDataLake", "authentication", "batch", "gallery", "graph", "graphAudience", "media", "name", "portal", "resourceManager", "sqlManagement", "suffixes", "vmImageAliasDoc". (CodeDescription: none) |aosdufhsad|
var invalidEnvAuthVar = environment().authentication.asdgdsag
//@[04:21) [no-unused-vars (Warning)] Variable "invalidEnvAuthVar" is declared but never used. (CodeDescription: bicep core(https://aka.ms/bicep/linter/no-unused-vars)) |invalidEnvAuthVar|
//@[53:61) [BCP053 (Error)] The type "authenticationProperties" does not contain property "asdgdsag". Available properties include "audiences", "identityProvider", "loginEndpoint", "tenant". (CodeDescription: none) |asdgdsag|

// invalid use of reserved namespace
var az = 1
//@[04:06) [BCP084 (Error)] The symbolic name "az" is reserved. Please use a different symbolic name. Reserved namespaces are "az", "sys". (CodeDescription: none) |az|
//@[04:06) [no-unused-vars (Warning)] Variable "az" is declared but never used. (CodeDescription: bicep core(https://aka.ms/bicep/linter/no-unused-vars)) |az|

// cannot assign a variable to a namespace
var invalidNamespaceAssignment = az
//@[04:30) [no-unused-vars (Warning)] Variable "invalidNamespaceAssignment" is declared but never used. (CodeDescription: bicep core(https://aka.ms/bicep/linter/no-unused-vars)) |invalidNamespaceAssignment|
//@[33:35) [BCP041 (Error)] Values of type "az" cannot be assigned to a variable. (CodeDescription: none) |az|

var objectLiteralType = {
  first: true
  second: false
  third: 42
  fourth: 'test'
  fifth: [
    {
      one: true
    }
    {
      one: false
    }
  ]
  sixth: [
    {
      two: 44
    }
  ]
}

// #completionTest(54) -> objectVarTopLevel
var objectVarTopLevelCompletions = objectLiteralType.f
//@[04:32) [no-unused-vars (Warning)] Variable "objectVarTopLevelCompletions" is declared but never used. (CodeDescription: bicep core(https://aka.ms/bicep/linter/no-unused-vars)) |objectVarTopLevelCompletions|
//@[53:54) [BCP053 (Error)] The type "object" does not contain property "f". Available properties include "fifth", "first", "fourth", "second", "sixth", "third". (CodeDescription: none) |f|
// #completionTest(54) -> objectVarTopLevel
var objectVarTopLevelCompletions2 = objectLiteralType.
//@[04:33) [no-unused-vars (Warning)] Variable "objectVarTopLevelCompletions2" is declared but never used. (CodeDescription: bicep core(https://aka.ms/bicep/linter/no-unused-vars)) |objectVarTopLevelCompletions2|
//@[54:54) [BCP020 (Error)] Expected a function or property name at this location. (CodeDescription: none) ||

// this does not produce any completions because mixed array items are of type "any"
// #completionTest(60) -> mixedArrayProperties
var mixedArrayTypeCompletions = objectLiteralType.fifth[0].o
//@[04:29) [no-unused-vars (Warning)] Variable "mixedArrayTypeCompletions" is declared but never used. (CodeDescription: bicep core(https://aka.ms/bicep/linter/no-unused-vars)) |mixedArrayTypeCompletions|
// #completionTest(60) -> mixedArrayProperties
var mixedArrayTypeCompletions2 = objectLiteralType.fifth[0].
//@[04:30) [no-unused-vars (Warning)] Variable "mixedArrayTypeCompletions2" is declared but never used. (CodeDescription: bicep core(https://aka.ms/bicep/linter/no-unused-vars)) |mixedArrayTypeCompletions2|
//@[60:60) [BCP020 (Error)] Expected a function or property name at this location. (CodeDescription: none) ||

// #completionTest(58) -> oneArrayItemProperties
var oneArrayItemCompletions = objectLiteralType.sixth[0].t
//@[04:27) [no-unused-vars (Warning)] Variable "oneArrayItemCompletions" is declared but never used. (CodeDescription: bicep core(https://aka.ms/bicep/linter/no-unused-vars)) |oneArrayItemCompletions|
//@[57:58) [BCP053 (Error)] The type "object" does not contain property "t". Available properties include "two". (CodeDescription: none) |t|
// #completionTest(58) -> oneArrayItemProperties
var oneArrayItemCompletions2 = objectLiteralType.sixth[0].
//@[04:28) [no-unused-vars (Warning)] Variable "oneArrayItemCompletions2" is declared but never used. (CodeDescription: bicep core(https://aka.ms/bicep/linter/no-unused-vars)) |oneArrayItemCompletions2|
//@[58:58) [BCP020 (Error)] Expected a function or property name at this location. (CodeDescription: none) ||

// #completionTest(65) -> objectVarTopLevelIndexes
var objectVarTopLevelArrayIndexCompletions = objectLiteralType[f]
//@[04:42) [no-unused-vars (Warning)] Variable "objectVarTopLevelArrayIndexCompletions" is declared but never used. (CodeDescription: bicep core(https://aka.ms/bicep/linter/no-unused-vars)) |objectVarTopLevelArrayIndexCompletions|
//@[63:64) [BCP057 (Error)] The name "f" does not exist in the current context. (CodeDescription: none) |f|

// #completionTest(58) -> twoIndexPlusSymbols
var oneArrayIndexCompletions = objectLiteralType.sixth[0][]
//@[04:28) [no-unused-vars (Warning)] Variable "oneArrayIndexCompletions" is declared but never used. (CodeDescription: bicep core(https://aka.ms/bicep/linter/no-unused-vars)) |oneArrayIndexCompletions|
//@[58:58) [BCP117 (Error)] An empty indexer is not allowed. Specify a valid expression. (CodeDescription: none) ||

// Issue 486
var myFloat = 3.14
//@[04:11) [no-unused-vars (Warning)] Variable "myFloat" is declared but never used. (CodeDescription: bicep core(https://aka.ms/bicep/linter/no-unused-vars)) |myFloat|
//@[16:16) [BCP055 (Error)] Cannot access properties of type "int". An "object" type is required. (CodeDescription: none) ||
//@[16:16) [BCP020 (Error)] Expected a function or property name at this location. (CodeDescription: none) ||
//@[16:18) [BCP019 (Error)] Expected a new line character at this location. (CodeDescription: none) |14|

// secure cannot be used as a variable decorator
@sys.secure()
//@[05:11) [BCP126 (Error)] Function "secure" cannot be used as a variable decorator. (CodeDescription: none) |secure|
var something = 1
//@[04:13) [no-unused-vars (Warning)] Variable "something" is declared but never used. (CodeDescription: bicep core(https://aka.ms/bicep/linter/no-unused-vars)) |something|

// #completionTest(1) -> sysAndDescription
@
//@[01:01) [BCP123 (Error)] Expected a namespace or decorator name at this location. (CodeDescription: none) ||
// #completionTest(5) -> description
@sys.
//@[05:05) [BCP020 (Error)] Expected a function or property name at this location. (CodeDescription: none) ||
var anotherThing = true
//@[04:16) [no-unused-vars (Warning)] Variable "anotherThing" is declared but never used. (CodeDescription: bicep core(https://aka.ms/bicep/linter/no-unused-vars)) |anotherThing|

// invalid identifier character classes
var ☕ = true
<<<<<<< HEAD
//@[4:5) [BCP015 (Error)] Expected a variable identifier at this location. (CodeDescription: none) |☕|
//@[4:5) [BCP001 (Error)] The following token is not recognized: "☕". (CodeDescription: none) |☕|
=======
//@[04:05) [BCP015 (Error)] Expected a variable identifier at this location. (CodeDescription: none) |☕|
//@[04:05) [BCP001 (Error)] The following token is not recognized: "☕". (CodeDescription: none) |☕|
//@[04:05) [no-unused-vars (Warning)] Variable "<error>" is declared but never used. (CodeDescription: bicep core(https://aka.ms/bicep/linter/no-unused-vars)) |☕|
>>>>>>> 8004f3a1
var a☕ = true
//@[04:05) [no-unused-vars (Warning)] Variable "a" is declared but never used. (CodeDescription: bicep core(https://aka.ms/bicep/linter/no-unused-vars)) |a|
//@[05:06) [BCP018 (Error)] Expected the "=" character at this location. (CodeDescription: none) |☕|
//@[05:06) [BCP001 (Error)] The following token is not recognized: "☕". (CodeDescription: none) |☕|
//@[13:13) [BCP009 (Error)] Expected a literal value, an array, an object, a parenthesized expression, or a function call at this location. (CodeDescription: none) ||

var missingArrayVariable = [for thing in stuff: 4]
//@[04:24) [no-unused-vars (Warning)] Variable "missingArrayVariable" is declared but never used. (CodeDescription: bicep core(https://aka.ms/bicep/linter/no-unused-vars)) |missingArrayVariable|
//@[41:46) [BCP057 (Error)] The name "stuff" does not exist in the current context. (CodeDescription: none) |stuff|

// loops are only allowed at the top level
var nonTopLevelLoop = {
//@[04:19) [no-unused-vars (Warning)] Variable "nonTopLevelLoop" is declared but never used. (CodeDescription: bicep core(https://aka.ms/bicep/linter/no-unused-vars)) |nonTopLevelLoop|
  notOkHere: [for thing in stuff: 4]
//@[14:17) [BCP138 (Error)] For-expressions are not supported in this context. For-expressions may be used as values of resource, module, variable, and output declarations, or values of resource and module properties. (CodeDescription: none) |for|
//@[27:32) [BCP057 (Error)] The name "stuff" does not exist in the current context. (CodeDescription: none) |stuff|
}

// loops with conditions won't even parse
var noFilteredLoopsInVariables = [for thing in stuff: if]
//@[04:30) [no-unused-vars (Warning)] Variable "noFilteredLoopsInVariables" is declared but never used. (CodeDescription: bicep core(https://aka.ms/bicep/linter/no-unused-vars)) |noFilteredLoopsInVariables|
//@[47:52) [BCP057 (Error)] The name "stuff" does not exist in the current context. (CodeDescription: none) |stuff|
//@[54:56) [BCP100 (Error)] The function "if" is not supported. Use the "?:" (ternary conditional) operator instead, e.g. condition ? ValueIfTrue : ValueIfFalse (CodeDescription: none) |if|

// nested loops are also not allowed
var noNestedVariableLoopsEither = [for thing in stuff: {
//@[04:31) [no-unused-vars (Warning)] Variable "noNestedVariableLoopsEither" is declared but never used. (CodeDescription: bicep core(https://aka.ms/bicep/linter/no-unused-vars)) |noNestedVariableLoopsEither|
//@[48:53) [BCP057 (Error)] The name "stuff" does not exist in the current context. (CodeDescription: none) |stuff|
  hello: [for thing in []: 4]
//@[10:13) [BCP138 (Error)] For-expressions are not supported in this context. For-expressions may be used as values of resource, module, variable, and output declarations, or values of resource and module properties. (CodeDescription: none) |for|
}]

// loops in inner properties of a variable are also not supported
var innerPropertyLoop = {
//@[04:21) [no-unused-vars (Warning)] Variable "innerPropertyLoop" is declared but never used. (CodeDescription: bicep core(https://aka.ms/bicep/linter/no-unused-vars)) |innerPropertyLoop|
  a: [for i in range(0,10): i]
//@[06:09) [BCP138 (Error)] For-expressions are not supported in this context. For-expressions may be used as values of resource, module, variable, and output declarations, or values of resource and module properties. (CodeDescription: none) |for|
}
var innerPropertyLoop2 = {
//@[04:22) [no-unused-vars (Warning)] Variable "innerPropertyLoop2" is declared but never used. (CodeDescription: bicep core(https://aka.ms/bicep/linter/no-unused-vars)) |innerPropertyLoop2|
  b: {
    a: [for i in range(0,10): i]
//@[08:11) [BCP138 (Error)] For-expressions are not supported in this context. For-expressions may be used as values of resource, module, variable, and output declarations, or values of resource and module properties. (CodeDescription: none) |for|
  }
}

// loops using expressions with a runtime dependency are also not allowed
var keys = listKeys('fake','fake')
var indirection = keys

var runtimeLoop = [for (item, index) in []: indirection]
//@[04:15) [no-unused-vars (Warning)] Variable "runtimeLoop" is declared but never used. (CodeDescription: bicep core(https://aka.ms/bicep/linter/no-unused-vars)) |runtimeLoop|
//@[44:55) [BCP182 (Error)] This expression is being used in the for-body of the variable "runtimeLoop", which requires values that can be calculated at the start of the deployment. You are referencing a variable which cannot be calculated at the start ("indirection" -> "keys" -> "listKeys"). (CodeDescription: none) |indirection|
var runtimeLoop2 = [for (item, index) in indirection.keys: 's']
//@[04:16) [no-unused-vars (Warning)] Variable "runtimeLoop2" is declared but never used. (CodeDescription: bicep core(https://aka.ms/bicep/linter/no-unused-vars)) |runtimeLoop2|
//@[41:52) [BCP178 (Error)] This expression is being used in the for-expression, which requires a value that can be calculated at the start of the deployment. You are referencing a variable which cannot be calculated at the start ("indirection" -> "keys" -> "listKeys"). (CodeDescription: none) |indirection|

var zoneInput = []
resource zones 'Microsoft.Network/dnsZones@2018-05-01' = [for (zone, i) in zoneInput: {
  name: zone
  location: az.resourceGroup().location
//@[12:39) [no-loc-expr-outside-params (Warning)] Use a parameter here instead of 'resourceGroup().location'. 'resourceGroup().location' and 'deployment().location' should only be used as a default value for parameters. (CodeDescription: bicep core(https://aka.ms/bicep/linter/no-loc-expr-outside-params)) |az.resourceGroup().location|
}]
var inlinedVariable = zones[0].properties.zoneType

var runtimeLoop3 = [for (zone, i) in zoneInput: {
//@[04:16) [no-unused-vars (Warning)] Variable "runtimeLoop3" is declared but never used. (CodeDescription: bicep core(https://aka.ms/bicep/linter/no-unused-vars)) |runtimeLoop3|
  a: inlinedVariable
//@[05:20) [BCP182 (Error)] This expression is being used in the for-body of the variable "runtimeLoop3", which requires values that can be calculated at the start of the deployment. You are referencing a variable which cannot be calculated at the start ("inlinedVariable" -> "zones"). Properties of zones which can be calculated at the start include "apiVersion", "id", "name", "type". (CodeDescription: none) |inlinedVariable|
}]

var runtimeLoop4 = [for (zone, i) in zones[0].properties.registrationVirtualNetworks: {
//@[04:16) [no-unused-vars (Warning)] Variable "runtimeLoop4" is declared but never used. (CodeDescription: bicep core(https://aka.ms/bicep/linter/no-unused-vars)) |runtimeLoop4|
//@[37:56) [BCP178 (Error)] This expression is being used in the for-expression, which requires a value that can be calculated at the start of the deployment. Properties of zones which can be calculated at the start include "apiVersion", "id", "name", "type". (CodeDescription: none) |zones[0].properties|
  a: 0
}]

var notRuntime = concat('a','b')
//@[17:32) [prefer-interpolation (Warning)] Use string interpolation instead of the concat function. (CodeDescription: bicep core(https://aka.ms/bicep/linter/prefer-interpolation)) |concat('a','b')|
var evenMoreIndirection = concat(notRuntime, string(moreIndirection))
//@[26:69) [prefer-interpolation (Warning)] Use string interpolation instead of the concat function. (CodeDescription: bicep core(https://aka.ms/bicep/linter/prefer-interpolation)) |concat(notRuntime, string(moreIndirection))|
var moreIndirection = reference('s','s', 'Full')

var myRef = [
  evenMoreIndirection
]
var runtimeLoop5 = [for (item, index) in myRef: 's']
//@[04:16) [no-unused-vars (Warning)] Variable "runtimeLoop5" is declared but never used. (CodeDescription: bicep core(https://aka.ms/bicep/linter/no-unused-vars)) |runtimeLoop5|
//@[41:46) [BCP178 (Error)] This expression is being used in the for-expression, which requires a value that can be calculated at the start of the deployment. You are referencing a variable which cannot be calculated at the start ("myRef" -> "evenMoreIndirection" -> "moreIndirection" -> "reference"). (CodeDescription: none) |myRef|

// cannot use loops in expressions
var loopExpression = union([for thing in stuff: 4], [for thing in stuff: true])
//@[04:18) [no-unused-vars (Warning)] Variable "loopExpression" is declared but never used. (CodeDescription: bicep core(https://aka.ms/bicep/linter/no-unused-vars)) |loopExpression|
//@[28:31) [BCP138 (Error)] For-expressions are not supported in this context. For-expressions may be used as values of resource, module, variable, and output declarations, or values of resource and module properties. (CodeDescription: none) |for|
//@[41:46) [BCP057 (Error)] The name "stuff" does not exist in the current context. (CodeDescription: none) |stuff|
//@[53:56) [BCP138 (Error)] For-expressions are not supported in this context. For-expressions may be used as values of resource, module, variable, and output declarations, or values of resource and module properties. (CodeDescription: none) |for|
//@[66:71) [BCP057 (Error)] The name "stuff" does not exist in the current context. (CodeDescription: none) |stuff|

@batchSize(1)
//@[01:10) [BCP126 (Error)] Function "batchSize" cannot be used as a variable decorator. (CodeDescription: none) |batchSize|
var batchSizeMakesNoSenseHere = false
//@[04:29) [no-unused-vars (Warning)] Variable "batchSizeMakesNoSenseHere" is declared but never used. (CodeDescription: bicep core(https://aka.ms/bicep/linter/no-unused-vars)) |batchSizeMakesNoSenseHere|


//KeyVault Secret Reference
resource kv 'Microsoft.KeyVault/vaults@2019-09-01' existing = {
  name: 'testkeyvault'
}

var keyVaultSecretVar = kv.getSecret('mySecret')
//@[04:21) [no-unused-vars (Warning)] Variable "keyVaultSecretVar" is declared but never used. (CodeDescription: bicep core(https://aka.ms/bicep/linter/no-unused-vars)) |keyVaultSecretVar|
//@[24:48) [BCP180 (Error)] Function "getSecret" is not valid at this location. It can only be used when directly assigning to a module parameter with a secure decorator. (CodeDescription: none) |kv.getSecret('mySecret')|
var keyVaultSecretInterpolatedVar = '${kv.getSecret('mySecret')}'
//@[04:33) [no-unused-vars (Warning)] Variable "keyVaultSecretInterpolatedVar" is declared but never used. (CodeDescription: bicep core(https://aka.ms/bicep/linter/no-unused-vars)) |keyVaultSecretInterpolatedVar|
//@[36:65) [simplify-interpolation (Warning)] Remove unnecessary string interpolation. (CodeDescription: bicep core(https://aka.ms/bicep/linter/simplify-interpolation)) |'${kv.getSecret('mySecret')}'|
//@[39:63) [BCP180 (Error)] Function "getSecret" is not valid at this location. It can only be used when directly assigning to a module parameter with a secure decorator. (CodeDescription: none) |kv.getSecret('mySecret')|
var keyVaultSecretObjectVar = {
//@[04:27) [no-unused-vars (Warning)] Variable "keyVaultSecretObjectVar" is declared but never used. (CodeDescription: bicep core(https://aka.ms/bicep/linter/no-unused-vars)) |keyVaultSecretObjectVar|
  secret: kv.getSecret('mySecret')
//@[10:34) [BCP180 (Error)] Function "getSecret" is not valid at this location. It can only be used when directly assigning to a module parameter with a secure decorator. (CodeDescription: none) |kv.getSecret('mySecret')|
}
var keyVaultSecretArrayVar = [
//@[04:26) [no-unused-vars (Warning)] Variable "keyVaultSecretArrayVar" is declared but never used. (CodeDescription: bicep core(https://aka.ms/bicep/linter/no-unused-vars)) |keyVaultSecretArrayVar|
  kv.getSecret('mySecret')
//@[02:26) [BCP180 (Error)] Function "getSecret" is not valid at this location. It can only be used when directly assigning to a module parameter with a secure decorator. (CodeDescription: none) |kv.getSecret('mySecret')|
]
var keyVaultSecretArrayInterpolatedVar = [
//@[04:38) [no-unused-vars (Warning)] Variable "keyVaultSecretArrayInterpolatedVar" is declared but never used. (CodeDescription: bicep core(https://aka.ms/bicep/linter/no-unused-vars)) |keyVaultSecretArrayInterpolatedVar|
  '${kv.getSecret('mySecret')}'
//@[05:29) [BCP180 (Error)] Function "getSecret" is not valid at this location. It can only be used when directly assigning to a module parameter with a secure decorator. (CodeDescription: none) |kv.getSecret('mySecret')|
]
<|MERGE_RESOLUTION|>--- conflicted
+++ resolved
@@ -5,21 +5,11 @@
 
 // incomplete variable declaration #completionTest(0,1,2) -> declarations
 var
-<<<<<<< HEAD
-//@[3:3) [BCP015 (Error)] Expected a variable identifier at this location. (CodeDescription: none) ||
-
-// missing identifier #completionTest(4) -> empty
-var 
-//@[4:4) [BCP015 (Error)] Expected a variable identifier at this location. (CodeDescription: none) ||
-=======
 //@[03:03) [BCP015 (Error)] Expected a variable identifier at this location. (CodeDescription: none) ||
-//@[03:03) [no-unused-vars (Warning)] Variable "<missing>" is declared but never used. (CodeDescription: bicep core(https://aka.ms/bicep/linter/no-unused-vars)) ||
 
 // missing identifier #completionTest(4) -> empty
 var 
 //@[04:04) [BCP015 (Error)] Expected a variable identifier at this location. (CodeDescription: none) ||
-//@[04:04) [no-unused-vars (Warning)] Variable "<missing>" is declared but never used. (CodeDescription: bicep core(https://aka.ms/bicep/linter/no-unused-vars)) ||
->>>>>>> 8004f3a1
 
 // incomplete keyword
 // #completionTest(0,1) -> declarations
@@ -42,28 +32,14 @@
 
 // malformed identifier
 var 2 
-<<<<<<< HEAD
-//@[4:5) [BCP015 (Error)] Expected a variable identifier at this location. (CodeDescription: none) |2|
-//@[6:6) [BCP018 (Error)] Expected the "=" character at this location. (CodeDescription: none) ||
-var $ = 23
-//@[4:5) [BCP015 (Error)] Expected a variable identifier at this location. (CodeDescription: none) |$|
-//@[4:5) [BCP001 (Error)] The following token is not recognized: "$". (CodeDescription: none) |$|
-var # 33 = 43
-//@[4:5) [BCP015 (Error)] Expected a variable identifier at this location. (CodeDescription: none) |#|
-//@[4:5) [BCP001 (Error)] The following token is not recognized: "#". (CodeDescription: none) |#|
-=======
 //@[04:05) [BCP015 (Error)] Expected a variable identifier at this location. (CodeDescription: none) |2|
-//@[04:05) [no-unused-vars (Warning)] Variable "<error>" is declared but never used. (CodeDescription: bicep core(https://aka.ms/bicep/linter/no-unused-vars)) |2|
 //@[06:06) [BCP018 (Error)] Expected the "=" character at this location. (CodeDescription: none) ||
 var $ = 23
 //@[04:05) [BCP015 (Error)] Expected a variable identifier at this location. (CodeDescription: none) |$|
 //@[04:05) [BCP001 (Error)] The following token is not recognized: "$". (CodeDescription: none) |$|
-//@[04:05) [no-unused-vars (Warning)] Variable "<error>" is declared but never used. (CodeDescription: bicep core(https://aka.ms/bicep/linter/no-unused-vars)) |$|
 var # 33 = 43
 //@[04:05) [BCP015 (Error)] Expected a variable identifier at this location. (CodeDescription: none) |#|
 //@[04:05) [BCP001 (Error)] The following token is not recognized: "#". (CodeDescription: none) |#|
-//@[04:08) [no-unused-vars (Warning)] Variable "<error>" is declared but never used. (CodeDescription: bicep core(https://aka.ms/bicep/linter/no-unused-vars)) |# 33|
->>>>>>> 8004f3a1
 
 // no value assigned
 var foo =
@@ -83,14 +59,8 @@
 
 // malformed identifier but type check should happen regardless
 var 2 = x
-<<<<<<< HEAD
-//@[4:5) [BCP015 (Error)] Expected a variable identifier at this location. (CodeDescription: none) |2|
-//@[8:9) [BCP062 (Error)] The referenced declaration with name "x" is not valid. (CodeDescription: none) |x|
-=======
 //@[04:05) [BCP015 (Error)] Expected a variable identifier at this location. (CodeDescription: none) |2|
-//@[04:05) [no-unused-vars (Warning)] Variable "<error>" is declared but never used. (CodeDescription: bicep core(https://aka.ms/bicep/linter/no-unused-vars)) |2|
 //@[08:09) [BCP062 (Error)] The referenced declaration with name "x" is not valid. (CodeDescription: none) |x|
->>>>>>> 8004f3a1
 
 // bad token value
 var foo = &
@@ -302,14 +272,8 @@
 
 // invalid identifier character classes
 var ☕ = true
-<<<<<<< HEAD
-//@[4:5) [BCP015 (Error)] Expected a variable identifier at this location. (CodeDescription: none) |☕|
-//@[4:5) [BCP001 (Error)] The following token is not recognized: "☕". (CodeDescription: none) |☕|
-=======
 //@[04:05) [BCP015 (Error)] Expected a variable identifier at this location. (CodeDescription: none) |☕|
 //@[04:05) [BCP001 (Error)] The following token is not recognized: "☕". (CodeDescription: none) |☕|
-//@[04:05) [no-unused-vars (Warning)] Variable "<error>" is declared but never used. (CodeDescription: bicep core(https://aka.ms/bicep/linter/no-unused-vars)) |☕|
->>>>>>> 8004f3a1
 var a☕ = true
 //@[04:05) [no-unused-vars (Warning)] Variable "a" is declared but never used. (CodeDescription: bicep core(https://aka.ms/bicep/linter/no-unused-vars)) |a|
 //@[05:06) [BCP018 (Error)] Expected the "=" character at this location. (CodeDescription: none) |☕|
