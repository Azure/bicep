--- conflicted
+++ resolved
@@ -1,3 +1,4 @@
+
 // unknown declaration
 bad
 //@[00:03) [BCP007 (Error)] This declaration type is not recognized. Specify a parameter, variable, resource, or output declaration. (CodeDescription: none) |bad|
@@ -165,19 +166,14 @@
 var resourceGroup = ''
 //@[04:17) [no-unused-vars (Warning)] Variable "resourceGroup" is declared but never used. (CodeDescription: bicep core(https://aka.ms/bicep/linter/no-unused-vars)) |resourceGroup|
 var rgName = resourceGroup().name
-<<<<<<< HEAD
 //@[04:10) [no-unused-vars (Warning)] Variable "rgName" is declared but never used. (CodeDescription: bicep core(https://aka.ms/bicep/linter/no-unused-vars)) |rgName|
-//@[13:26) [BCP059 (Error)] The name "resourceGroup" is not a function. (CodeDescription: none) |resourceGroup|
-=======
-//@[4:10) [no-unused-vars (Warning)] Variable "rgName" is declared but never used. (CodeDescription: bicep core(https://aka.ms/bicep/linter/no-unused-vars)) |rgName|
-//@[13:26) [BCP232 (Error)] The name "resourceGroup" is not a function. Did you mean az.resourceGroup() (CodeDescription: none) |resourceGroup|
+//@[13:26) [BCP264 (Error)] The name "resourceGroup" is not a function. Did you mean "az.resourceGroup"? (CodeDescription: none) |resourceGroup|
 
 var subscription = ''
-//@[4:16) [no-unused-vars (Warning)] Variable "subscription" is declared but never used. (CodeDescription: bicep core(https://aka.ms/bicep/linter/no-unused-vars)) |subscription|
+//@[04:16) [no-unused-vars (Warning)] Variable "subscription" is declared but never used. (CodeDescription: bicep core(https://aka.ms/bicep/linter/no-unused-vars)) |subscription|
 var subName = subscription().name
-//@[4:11) [no-unused-vars (Warning)] Variable "subName" is declared but never used. (CodeDescription: bicep core(https://aka.ms/bicep/linter/no-unused-vars)) |subName|
-//@[14:26) [BCP232 (Error)] The name "subscription" is not a function. Did you mean az.subscription() (CodeDescription: none) |subscription|
->>>>>>> 9efc2a8b
+//@[04:11) [no-unused-vars (Warning)] Variable "subName" is declared but never used. (CodeDescription: bicep core(https://aka.ms/bicep/linter/no-unused-vars)) |subName|
+//@[14:26) [BCP264 (Error)] The name "subscription" is not a function. Did you mean "az.subscription"? (CodeDescription: none) |subscription|
 
 // this does not work at the resource group scope
 var invalidLocationVar = deployment().location
@@ -417,7 +413,12 @@
 //@[05:29) [BCP180 (Error)] Function "getSecret" is not valid at this location. It can only be used when directly assigning to a module parameter with a secure decorator. (CodeDescription: none) |kv.getSecret('mySecret')|
 ]
 
-<<<<<<< HEAD
+var listSecrets= ''
+//@[04:15) [no-unused-vars (Warning)] Variable "listSecrets" is declared but never used. (CodeDescription: bicep core(https://aka.ms/bicep/linter/no-unused-vars)) |listSecrets|
+var listSecretsVar = listSecrets()
+//@[04:18) [no-unused-vars (Warning)] Variable "listSecretsVar" is declared but never used. (CodeDescription: bicep core(https://aka.ms/bicep/linter/no-unused-vars)) |listSecretsVar|
+//@[21:32) [BCP264 (Error)] The name "listSecrets" is not a function. Did you mean "az.listSecrets"? (CodeDescription: none) |listSecrets|
+
 var copy = [
 //@[04:08) [BCP239 (Error)] Identifier "copy" is a reserved Bicep symbol name and cannot be used in this context. (CodeDescription: none) |copy|
 //@[04:08) [no-unused-vars (Warning)] Variable "copy" is declared but never used. (CodeDescription: bicep core(https://aka.ms/bicep/linter/no-unused-vars)) |copy|
@@ -427,10 +428,3 @@
     input: {}
   }
 ]
-=======
-var listSecrets= ''
-//@[4:15) [no-unused-vars (Warning)] Variable "listSecrets" is declared but never used. (CodeDescription: bicep core(https://aka.ms/bicep/linter/no-unused-vars)) |listSecrets|
-var listSecretsVar = listSecrets()
-//@[4:18) [no-unused-vars (Warning)] Variable "listSecretsVar" is declared but never used. (CodeDescription: bicep core(https://aka.ms/bicep/linter/no-unused-vars)) |listSecretsVar|
-//@[21:32) [BCP232 (Error)] The name "listSecrets" is not a function. Did you mean az.listSecrets() (CodeDescription: none) |listSecrets|
->>>>>>> 9efc2a8b
