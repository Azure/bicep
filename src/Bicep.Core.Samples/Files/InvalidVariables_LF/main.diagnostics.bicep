--- conflicted
+++ resolved
@@ -331,19 +331,11 @@
 var indirection = keys
 
 var runtimeLoop = [for (item, index) in []: indirection]
-<<<<<<< HEAD
 //@[4:15) [no-unused-vars (Warning)] Variable "runtimeLoop" is declared but never used. (CodeDescription: bicep core(https://aka.ms/bicep/linter/no-unused-vars)) |runtimeLoop|
-//@[44:55) [BCP182 (Error)] The for-body of the variable "runtimeLoop" must be evaluable at the start of the deployment, and cannot depend on any values that have not yet been calculated. You are referencing a variable which cannot be calculated in time ("indirection" -> "keys" -> "listKeys"). (CodeDescription: none) |indirection|
+//@[44:55) [BCP182 (Error)] This expression is being used in the for-body of the variable "runtimeLoop", which requires values that can be calculated at the start of the deployment. You are referencing a variable which cannot be calculated at the start ("indirection" -> "keys" -> "listKeys"). (CodeDescription: none) |indirection|
 var runtimeLoop2 = [for (item, index) in indirection.keys: 's']
 //@[4:16) [no-unused-vars (Warning)] Variable "runtimeLoop2" is declared but never used. (CodeDescription: bicep core(https://aka.ms/bicep/linter/no-unused-vars)) |runtimeLoop2|
-//@[41:52) [BCP178 (Error)] The for-expression must be evaluable at the start of the deployment, and cannot depend on any values that have not yet been calculated. You are referencing a variable which cannot be calculated in time ("indirection" -> "keys" -> "listKeys"). (CodeDescription: none) |indirection|
-=======
-//@[4:15) [no-unused-vars (Warning)] Variable is declared but never used. (CodeDescription: bicep core(https://aka.ms/bicep/linter/no-unused-vars)) |runtimeLoop|
-//@[44:55) [BCP182 (Error)] This expression is being used in the for-body of the variable "runtimeLoop", which requires values that can be calculated at the start of the deployment. You are referencing a variable which cannot be calculated at the start ("indirection" -> "keys" -> "listKeys"). (CodeDescription: none) |indirection|
-var runtimeLoop2 = [for (item, index) in indirection.keys: 's']
-//@[4:16) [no-unused-vars (Warning)] Variable is declared but never used. (CodeDescription: bicep core(https://aka.ms/bicep/linter/no-unused-vars)) |runtimeLoop2|
 //@[41:52) [BCP178 (Error)] This expression is being used in the for-expression, which requires a value that can be calculated at the start of the deployment. You are referencing a variable which cannot be calculated at the start ("indirection" -> "keys" -> "listKeys"). (CodeDescription: none) |indirection|
->>>>>>> a484572c
 
 var zoneInput = []
 resource zones 'Microsoft.Network/dnsZones@2018-05-01' = [for (zone, i) in zoneInput: {
@@ -359,13 +351,8 @@
 }]
 
 var runtimeLoop4 = [for (zone, i) in zones[0].properties.registrationVirtualNetworks: {
-<<<<<<< HEAD
 //@[4:16) [no-unused-vars (Warning)] Variable "runtimeLoop4" is declared but never used. (CodeDescription: bicep core(https://aka.ms/bicep/linter/no-unused-vars)) |runtimeLoop4|
-//@[37:56) [BCP178 (Error)] The for-expression must be evaluable at the start of the deployment, and cannot depend on any values that have not yet been calculated. Accessible properties of zones are "apiVersion", "id", "name", "type". (CodeDescription: none) |zones[0].properties|
-=======
-//@[4:16) [no-unused-vars (Warning)] Variable is declared but never used. (CodeDescription: bicep core(https://aka.ms/bicep/linter/no-unused-vars)) |runtimeLoop4|
 //@[37:56) [BCP178 (Error)] This expression is being used in the for-expression, which requires a value that can be calculated at the start of the deployment. Properties of zones which can be calculated at the start include "apiVersion", "id", "name", "type". (CodeDescription: none) |zones[0].properties|
->>>>>>> a484572c
   a: 0
 }]
 
@@ -379,13 +366,8 @@
   evenMoreIndirection
 ]
 var runtimeLoop5 = [for (item, index) in myRef: 's']
-<<<<<<< HEAD
 //@[4:16) [no-unused-vars (Warning)] Variable "runtimeLoop5" is declared but never used. (CodeDescription: bicep core(https://aka.ms/bicep/linter/no-unused-vars)) |runtimeLoop5|
-//@[41:46) [BCP178 (Error)] The for-expression must be evaluable at the start of the deployment, and cannot depend on any values that have not yet been calculated. You are referencing a variable which cannot be calculated in time ("myRef" -> "evenMoreIndirection" -> "moreIndirection" -> "reference"). (CodeDescription: none) |myRef|
-=======
-//@[4:16) [no-unused-vars (Warning)] Variable is declared but never used. (CodeDescription: bicep core(https://aka.ms/bicep/linter/no-unused-vars)) |runtimeLoop5|
 //@[41:46) [BCP178 (Error)] This expression is being used in the for-expression, which requires a value that can be calculated at the start of the deployment. You are referencing a variable which cannot be calculated at the start ("myRef" -> "evenMoreIndirection" -> "moreIndirection" -> "reference"). (CodeDescription: none) |myRef|
->>>>>>> a484572c
 
 // cannot use loops in expressions
 var loopExpression = union([for thing in stuff: 4], [for thing in stuff: true])
