
// unknown declaration
bad
//@[0:3) [BCP007 (Error)] This declaration type is not recognized. Specify a parameter, variable, resource, or output declaration. |bad|

// incomplete variable declaration #completionTest(0,1,2) -> declarations
var
//@[3:3) [BCP015 (Error)] Expected a variable identifier at this location. ||
//@[3:3) [no-unused-vars (Warning)] Variable is declared but never used.\nSee https://aka.ms/bicep/linter/no-unused-vars ||

// missing identifier #completionTest(4) -> empty
var 
//@[4:4) [BCP015 (Error)] Expected a variable identifier at this location. ||
//@[4:4) [no-unused-vars (Warning)] Variable is declared but never used.\nSee https://aka.ms/bicep/linter/no-unused-vars ||

// incomplete keyword
// #completionTest(0,1) -> declarations
v
//@[0:1) [BCP007 (Error)] This declaration type is not recognized. Specify a parameter, variable, resource, or output declaration. |v|
// #completionTest(0,1,2) -> declarations
va
//@[0:2) [BCP007 (Error)] This declaration type is not recognized. Specify a parameter, variable, resource, or output declaration. |va|

// unassigned variable
var foo
//@[4:7) [BCP028 (Error)] Identifier "foo" is declared multiple times. Remove or rename the duplicates. |foo|
//@[4:7) [no-unused-vars (Warning)] Variable is declared but never used.\nSee https://aka.ms/bicep/linter/no-unused-vars |foo|
//@[7:7) [BCP018 (Error)] Expected the "=" character at this location. ||

// #completionTest(18,19) -> symbols
var missingValue = 
//@[4:16) [no-unused-vars (Warning)] Variable is declared but never used.\nSee https://aka.ms/bicep/linter/no-unused-vars |missingValue|
//@[19:19) [BCP009 (Error)] Expected a literal value, an array, an object, a parenthesized expression, or a function call at this location. ||

// malformed identifier
var 2 
//@[4:5) [BCP015 (Error)] Expected a variable identifier at this location. |2|
//@[4:5) [no-unused-vars (Warning)] Variable is declared but never used.\nSee https://aka.ms/bicep/linter/no-unused-vars |2|
//@[6:6) [BCP018 (Error)] Expected the "=" character at this location. ||
var $ = 23
//@[4:5) [BCP015 (Error)] Expected a variable identifier at this location. |$|
//@[4:5) [BCP001 (Error)] The following token is not recognized: "$". |$|
//@[4:5) [no-unused-vars (Warning)] Variable is declared but never used.\nSee https://aka.ms/bicep/linter/no-unused-vars |$|
var # 33 = 43
//@[4:5) [BCP015 (Error)] Expected a variable identifier at this location. |#|
//@[4:5) [BCP001 (Error)] The following token is not recognized: "#". |#|
//@[4:8) [no-unused-vars (Warning)] Variable is declared but never used.\nSee https://aka.ms/bicep/linter/no-unused-vars |# 33|

// no value assigned
var foo =
//@[4:7) [BCP028 (Error)] Identifier "foo" is declared multiple times. Remove or rename the duplicates. |foo|
//@[4:7) [no-unused-vars (Warning)] Variable is declared but never used.\nSee https://aka.ms/bicep/linter/no-unused-vars |foo|
//@[9:9) [BCP009 (Error)] Expected a literal value, an array, an object, a parenthesized expression, or a function call at this location. ||

// bad =
var badEquals 2
//@[4:13) [no-unused-vars (Warning)] Variable is declared but never used.\nSee https://aka.ms/bicep/linter/no-unused-vars |badEquals|
//@[14:15) [BCP018 (Error)] Expected the "=" character at this location. |2|
//@[15:15) [BCP009 (Error)] Expected a literal value, an array, an object, a parenthesized expression, or a function call at this location. ||
var badEquals2 3 true
//@[4:14) [no-unused-vars (Warning)] Variable is declared but never used.\nSee https://aka.ms/bicep/linter/no-unused-vars |badEquals2|
//@[15:16) [BCP018 (Error)] Expected the "=" character at this location. |3|
//@[21:21) [BCP009 (Error)] Expected a literal value, an array, an object, a parenthesized expression, or a function call at this location. ||

// malformed identifier but type check should happen regardless
var 2 = x
//@[4:5) [BCP015 (Error)] Expected a variable identifier at this location. |2|
//@[4:5) [no-unused-vars (Warning)] Variable is declared but never used.\nSee https://aka.ms/bicep/linter/no-unused-vars |2|
//@[8:9) [BCP062 (Error)] The referenced declaration with name "x" is not valid. |x|

// bad token value
var foo = &
//@[4:7) [BCP028 (Error)] Identifier "foo" is declared multiple times. Remove or rename the duplicates. |foo|
//@[4:7) [no-unused-vars (Warning)] Variable is declared but never used.\nSee https://aka.ms/bicep/linter/no-unused-vars |foo|
//@[10:11) [BCP009 (Error)] Expected a literal value, an array, an object, a parenthesized expression, or a function call at this location. |&|
//@[10:11) [BCP001 (Error)] The following token is not recognized: "&". |&|

// bad value
var foo = *
//@[4:7) [BCP028 (Error)] Identifier "foo" is declared multiple times. Remove or rename the duplicates. |foo|
//@[4:7) [no-unused-vars (Warning)] Variable is declared but never used.\nSee https://aka.ms/bicep/linter/no-unused-vars |foo|
//@[10:11) [BCP009 (Error)] Expected a literal value, an array, an object, a parenthesized expression, or a function call at this location. |*|

// expressions
var bar = x
//@[4:7) [BCP028 (Error)] Identifier "bar" is declared multiple times. Remove or rename the duplicates. |bar|
//@[4:7) [no-unused-vars (Warning)] Variable is declared but never used.\nSee https://aka.ms/bicep/linter/no-unused-vars |bar|
//@[10:11) [BCP062 (Error)] The referenced declaration with name "x" is not valid. |x|
var bar = foo()
//@[4:7) [BCP028 (Error)] Identifier "bar" is declared multiple times. Remove or rename the duplicates. |bar|
//@[4:7) [no-unused-vars (Warning)] Variable is declared but never used.\nSee https://aka.ms/bicep/linter/no-unused-vars |bar|
//@[10:13) [BCP059 (Error)] The name "foo" is not a function. |foo|
var x = 2 + !3
//@[4:5) [BCP028 (Error)] Identifier "x" is declared multiple times. Remove or rename the duplicates. |x|
//@[12:14) [BCP044 (Error)] Cannot apply operator "!" to operand of type "int". |!3|
var y = false ? true + 1 : !4
//@[4:5) [BCP028 (Error)] Identifier "y" is declared multiple times. Remove or rename the duplicates. |y|
//@[4:5) [no-unused-vars (Warning)] Variable is declared but never used.\nSee https://aka.ms/bicep/linter/no-unused-vars |y|
//@[16:24) [BCP045 (Error)] Cannot apply operator "+" to operands of type "bool" and "int". |true + 1|
//@[27:29) [BCP044 (Error)] Cannot apply operator "!" to operand of type "int". |!4|

// test for array item recovery
var x = [
//@[4:5) [BCP028 (Error)] Identifier "x" is declared multiple times. Remove or rename the duplicates. |x|
//@[4:5) [no-unused-vars (Warning)] Variable is declared but never used.\nSee https://aka.ms/bicep/linter/no-unused-vars |x|
  3 + 4
  =
//@[2:3) [BCP009 (Error)] Expected a literal value, an array, an object, a parenthesized expression, or a function call at this location. |=|
  !null
//@[2:7) [BCP044 (Error)] Cannot apply operator "!" to operand of type "null". |!null|
]

// test for object property recovery
var y = {
//@[4:5) [BCP028 (Error)] Identifier "y" is declared multiple times. Remove or rename the duplicates. |y|
//@[4:5) [no-unused-vars (Warning)] Variable is declared but never used.\nSee https://aka.ms/bicep/linter/no-unused-vars |y|
  =
//@[2:3) [BCP022 (Error)] Expected a property name at this location. |=|
//@[3:3) [BCP018 (Error)] Expected the ":" character at this location. ||
  foo: !2
//@[7:9) [BCP044 (Error)] Cannot apply operator "!" to operand of type "int". |!2|
}

// utcNow and newGuid used outside a param default value
var test = utcNow('u')
//@[4:8) [no-unused-vars (Warning)] Variable is declared but never used.\nSee https://aka.ms/bicep/linter/no-unused-vars |test|
//@[11:17) [BCP065 (Error)] Function "utcNow" is not valid at this location. It can only be used in parameter default declarations. |utcNow|
var test2 = newGuid()
//@[4:9) [no-unused-vars (Warning)] Variable is declared but never used.\nSee https://aka.ms/bicep/linter/no-unused-vars |test2|
//@[12:19) [BCP065 (Error)] Function "newGuid" is not valid at this location. It can only be used in parameter default declarations. |newGuid|

// bad string escape sequence in object key
var test3 = {
//@[4:9) [no-unused-vars (Warning)] Variable is declared but never used.\nSee https://aka.ms/bicep/linter/no-unused-vars |test3|
  'bad\escape': true
//@[2:14) [BCP022 (Error)] Expected a property name at this location. |'bad\escape'|
//@[6:8) [BCP006 (Error)] The specified escape sequence is not recognized. Only the following escape sequences are allowed: "\$", "\'", "\\", "\n", "\r", "\t", "\u{...}". |\e|
}

// duplicate properties
var testDupe = {
//@[4:12) [no-unused-vars (Warning)] Variable is declared but never used.\nSee https://aka.ms/bicep/linter/no-unused-vars |testDupe|
  'duplicate': true
//@[2:13) [BCP025 (Error)] The property "duplicate" is declared multiple times in this object. Remove or rename the duplicate properties. |'duplicate'|
  duplicate: true
//@[2:11) [BCP025 (Error)] The property "duplicate" is declared multiple times in this object. Remove or rename the duplicate properties. |duplicate|
}

// interpolation with type errors in key
var objWithInterp = {
//@[4:17) [no-unused-vars (Warning)] Variable is declared but never used.\nSee https://aka.ms/bicep/linter/no-unused-vars |objWithInterp|
  'ab${nonExistentIdentifier}cd': true
//@[7:28) [BCP057 (Error)] The name "nonExistentIdentifier" does not exist in the current context. |nonExistentIdentifier|
}

// invalid fully qualified function access
var mySum = az.add(1,2)
//@[4:9) [no-unused-vars (Warning)] Variable is declared but never used.\nSee https://aka.ms/bicep/linter/no-unused-vars |mySum|
//@[15:18) [BCP107 (Error)] The function "add" does not exist in namespace "az". |add|
var myConcat = sys.concat('a', az.concat('b', 'c'))
//@[4:12) [no-unused-vars (Warning)] Variable is declared but never used.\nSee https://aka.ms/bicep/linter/no-unused-vars |myConcat|
//@[34:40) [BCP107 (Error)] The function "concat" does not exist in namespace "az". |concat|

// invalid string using double quotes
var doubleString = "bad string"
//@[4:16) [no-unused-vars (Warning)] Variable is declared but never used.\nSee https://aka.ms/bicep/linter/no-unused-vars |doubleString|
//@[19:20) [BCP009 (Error)] Expected a literal value, an array, an object, a parenthesized expression, or a function call at this location. |"|
//@[19:20) [BCP103 (Error)] The following token is not recognized: """. Strings are defined using single quotes in bicep. |"|
//@[30:31) [BCP103 (Error)] The following token is not recognized: """. Strings are defined using single quotes in bicep. |"|

var resourceGroup = ''
//@[4:17) [no-unused-vars (Warning)] Variable is declared but never used.\nSee https://aka.ms/bicep/linter/no-unused-vars |resourceGroup|
var rgName = resourceGroup().name
//@[4:10) [no-unused-vars (Warning)] Variable is declared but never used.\nSee https://aka.ms/bicep/linter/no-unused-vars |rgName|
//@[13:26) [BCP059 (Error)] The name "resourceGroup" is not a function. |resourceGroup|

// this does not work at the resource group scope
var invalidLocationVar = deployment().location
//@[4:22) [no-unused-vars (Warning)] Variable is declared but never used.\nSee https://aka.ms/bicep/linter/no-unused-vars |invalidLocationVar|
//@[38:46) [BCP053 (Error)] The type "deployment" does not contain property "location". Available properties include "name", "properties". |location|

var invalidEnvironmentVar = environment().aosdufhsad
//@[4:25) [no-unused-vars (Warning)] Variable is declared but never used.\nSee https://aka.ms/bicep/linter/no-unused-vars |invalidEnvironmentVar|
//@[42:52) [BCP053 (Error)] The type "environment" does not contain property "aosdufhsad". Available properties include "activeDirectoryDataLake", "authentication", "batch", "gallery", "graph", "graphAudience", "media", "name", "portal", "resourceManager", "sqlManagement", "suffixes", "vmImageAliasDoc". |aosdufhsad|
var invalidEnvAuthVar = environment().authentication.asdgdsag
//@[4:21) [no-unused-vars (Warning)] Variable is declared but never used.\nSee https://aka.ms/bicep/linter/no-unused-vars |invalidEnvAuthVar|
//@[53:61) [BCP053 (Error)] The type "authentication" does not contain property "asdgdsag". Available properties include "audiences", "identityProvider", "loginEndpoint", "tenant". |asdgdsag|

// invalid use of reserved namespace
var az = 1
//@[4:6) [BCP084 (Error)] The symbolic name "az" is reserved. Please use a different symbolic name. Reserved namespaces are "az", "sys". |az|
//@[4:6) [no-unused-vars (Warning)] Variable is declared but never used.\nSee https://aka.ms/bicep/linter/no-unused-vars |az|

// cannot assign a variable to a namespace
var invalidNamespaceAssignment = az
//@[4:30) [no-unused-vars (Warning)] Variable is declared but never used.\nSee https://aka.ms/bicep/linter/no-unused-vars |invalidNamespaceAssignment|
//@[33:35) [BCP041 (Error)] Values of type "az" cannot be assigned to a variable. |az|

var objectLiteralType = {
  first: true
  second: false
  third: 42
  fourth: 'test'
  fifth: [
    {
      one: true
    }
    {
      one: false
    }
  ]
  sixth: [
    {
      two: 44
    }
  ]
}

// #completionTest(54) -> objectVarTopLevel
var objectVarTopLevelCompletions = objectLiteralType.f
//@[4:32) [no-unused-vars (Warning)] Variable is declared but never used.\nSee https://aka.ms/bicep/linter/no-unused-vars |objectVarTopLevelCompletions|
//@[53:54) [BCP053 (Error)] The type "object" does not contain property "f". Available properties include "fifth", "first", "fourth", "second", "sixth", "third". |f|
// #completionTest(54) -> objectVarTopLevel
var objectVarTopLevelCompletions2 = objectLiteralType.
//@[4:33) [no-unused-vars (Warning)] Variable is declared but never used.\nSee https://aka.ms/bicep/linter/no-unused-vars |objectVarTopLevelCompletions2|
//@[54:54) [BCP020 (Error)] Expected a function or property name at this location. ||

// this does not produce any completions because mixed array items are of type "any"
// #completionTest(60) -> mixedArrayProperties
var mixedArrayTypeCompletions = objectLiteralType.fifth[0].o
//@[4:29) [no-unused-vars (Warning)] Variable is declared but never used.\nSee https://aka.ms/bicep/linter/no-unused-vars |mixedArrayTypeCompletions|
// #completionTest(60) -> mixedArrayProperties
var mixedArrayTypeCompletions2 = objectLiteralType.fifth[0].
//@[4:30) [no-unused-vars (Warning)] Variable is declared but never used.\nSee https://aka.ms/bicep/linter/no-unused-vars |mixedArrayTypeCompletions2|
//@[60:60) [BCP020 (Error)] Expected a function or property name at this location. ||

// #completionTest(58) -> oneArrayItemProperties
var oneArrayItemCompletions = objectLiteralType.sixth[0].t
//@[4:27) [no-unused-vars (Warning)] Variable is declared but never used.\nSee https://aka.ms/bicep/linter/no-unused-vars |oneArrayItemCompletions|
//@[57:58) [BCP053 (Error)] The type "object" does not contain property "t". Available properties include "two". |t|
// #completionTest(58) -> oneArrayItemProperties
var oneArrayItemCompletions2 = objectLiteralType.sixth[0].
//@[4:28) [no-unused-vars (Warning)] Variable is declared but never used.\nSee https://aka.ms/bicep/linter/no-unused-vars |oneArrayItemCompletions2|
//@[58:58) [BCP020 (Error)] Expected a function or property name at this location. ||

// #completionTest(65) -> objectVarTopLevelIndexes
var objectVarTopLevelArrayIndexCompletions = objectLiteralType[f]
//@[4:42) [no-unused-vars (Warning)] Variable is declared but never used.\nSee https://aka.ms/bicep/linter/no-unused-vars |objectVarTopLevelArrayIndexCompletions|
//@[63:64) [BCP057 (Error)] The name "f" does not exist in the current context. |f|

// #completionTest(58) -> twoIndexPlusSymbols
var oneArrayIndexCompletions = objectLiteralType.sixth[0][]
//@[4:28) [no-unused-vars (Warning)] Variable is declared but never used.\nSee https://aka.ms/bicep/linter/no-unused-vars |oneArrayIndexCompletions|
//@[58:58) [BCP117 (Error)] An empty indexer is not allowed. Specify a valid expression. ||

// Issue 486
var myFloat = 3.14
//@[4:11) [no-unused-vars (Warning)] Variable is declared but never used.\nSee https://aka.ms/bicep/linter/no-unused-vars |myFloat|
//@[16:16) [BCP055 (Error)] Cannot access properties of type "int". An "object" type is required. ||
//@[16:16) [BCP020 (Error)] Expected a function or property name at this location. ||
//@[16:18) [BCP019 (Error)] Expected a new line character at this location. |14|

// secure cannot be used as a varaible decorator
@sys.secure()
//@[5:11) [BCP126 (Error)] Function "secure" cannot be used as a variable decorator. |secure|
var something = 1
//@[4:13) [no-unused-vars (Warning)] Variable is declared but never used.\nSee https://aka.ms/bicep/linter/no-unused-vars |something|

// #completionTest(1) -> empty
@
//@[1:1) [BCP123 (Error)] Expected a namespace or decorator name at this location. ||
// #completionTest(5) -> empty
@sys.
//@[5:5) [BCP020 (Error)] Expected a function or property name at this location. ||
var anotherThing = true
//@[4:16) [no-unused-vars (Warning)] Variable is declared but never used.\nSee https://aka.ms/bicep/linter/no-unused-vars |anotherThing|

// invalid identifier character classes
var ☕ = true
//@[4:5) [BCP015 (Error)] Expected a variable identifier at this location. |☕|
//@[4:5) [BCP001 (Error)] The following token is not recognized: "☕". |☕|
//@[4:5) [no-unused-vars (Warning)] Variable is declared but never used.\nSee https://aka.ms/bicep/linter/no-unused-vars |☕|
var a☕ = true
//@[4:5) [no-unused-vars (Warning)] Variable is declared but never used.\nSee https://aka.ms/bicep/linter/no-unused-vars |a|
//@[5:6) [BCP018 (Error)] Expected the "=" character at this location. |☕|
//@[5:6) [BCP001 (Error)] The following token is not recognized: "☕". |☕|
//@[13:13) [BCP009 (Error)] Expected a literal value, an array, an object, a parenthesized expression, or a function call at this location. ||

var missingArrayVariable = [for thing in stuff: 4]
//@[4:24) [no-unused-vars (Warning)] Variable is declared but never used.\nSee https://aka.ms/bicep/linter/no-unused-vars |missingArrayVariable|
//@[41:46) [BCP057 (Error)] The name "stuff" does not exist in the current context. |stuff|

// loops are only allowed at the top level
var nonTopLevelLoop = {
//@[4:19) [no-unused-vars (Warning)] Variable is declared but never used.\nSee https://aka.ms/bicep/linter/no-unused-vars |nonTopLevelLoop|
  notOkHere: [for thing in stuff: 4]
//@[14:17) [BCP138 (Error)] For-expressions are not supported in this context. For-expressions may be used as values of resource, module, variable, and output declarations, or values of resource and module properties. |for|
//@[27:32) [BCP057 (Error)] The name "stuff" does not exist in the current context. |stuff|
}

// loops with conditions won't even parse
var noFilteredLoopsInVariables = [for thing in stuff: if]
//@[4:30) [no-unused-vars (Warning)] Variable is declared but never used.\nSee https://aka.ms/bicep/linter/no-unused-vars |noFilteredLoopsInVariables|
//@[47:52) [BCP057 (Error)] The name "stuff" does not exist in the current context. |stuff|
//@[54:56) [BCP100 (Error)] The "if" function is not supported. Use the ternary conditional operator instead. |if|

// nested loops are also not allowed
var noNestedVariableLoopsEither = [for thing in stuff: {
//@[4:31) [no-unused-vars (Warning)] Variable is declared but never used.\nSee https://aka.ms/bicep/linter/no-unused-vars |noNestedVariableLoopsEither|
//@[48:53) [BCP057 (Error)] The name "stuff" does not exist in the current context. |stuff|
  hello: [for thing in []: 4]
//@[10:13) [BCP138 (Error)] For-expressions are not supported in this context. For-expressions may be used as values of resource, module, variable, and output declarations, or values of resource and module properties. |for|
}]

// loops in inner properties of a variable are also not supported
var innerPropertyLoop = {
//@[4:21) [no-unused-vars (Warning)] Variable is declared but never used.\nSee https://aka.ms/bicep/linter/no-unused-vars |innerPropertyLoop|
  a: [for i in range(0,10): i]
//@[6:9) [BCP138 (Error)] For-expressions are not supported in this context. For-expressions may be used as values of resource, module, variable, and output declarations, or values of resource and module properties. |for|
}
var innerPropertyLoop2 = {
//@[4:22) [no-unused-vars (Warning)] Variable is declared but never used.\nSee https://aka.ms/bicep/linter/no-unused-vars |innerPropertyLoop2|
  b: {
    a: [for i in range(0,10): i]
//@[8:11) [BCP138 (Error)] For-expressions are not supported in this context. For-expressions may be used as values of resource, module, variable, and output declarations, or values of resource and module properties. |for|
  }
}

// loops using expressions with a runtime dependency are also not allowed
var keys = listKeys('fake','fake')
var indirection = keys

var runtimeLoop = [for (item, index) in []: indirection]
<<<<<<< HEAD
//@[4:15) [no-unused-vars (Warning)] Declared variable encountered that is not used within scope.\n[See : https://aka.ms/bicep/linter/no-unused-vars] |runtimeLoop|
//@[44:55) [BCP182 (Error)] The for-body of the variable "runtimeLoop" must be evaluable at the start of the deployment, and cannot depend on any values that have not yet been calculated. You are referencing a variable which cannot be calculated in time ("indirection" -> "keys" -> "listKeys"). |indirection|
var runtimeLoop2 = [for (item, index) in indirection.keys: 's']
//@[4:16) [no-unused-vars (Warning)] Declared variable encountered that is not used within scope.\n[See : https://aka.ms/bicep/linter/no-unused-vars] |runtimeLoop2|
//@[41:52) [BCP178 (Error)] The for-expression must be evaluable at the start of the deployment, and cannot depend on any values that have not yet been calculated. You are referencing a variable which cannot be calculated in time ("indirection" -> "keys" -> "listKeys"). |indirection|
=======
//@[4:15) [no-unused-vars (Warning)] Variable is declared but never used.\nSee https://aka.ms/bicep/linter/no-unused-vars |runtimeLoop|
//@[19:22) [BCP175 (Error)] The variable for-expression body or array expression must be evaluable at the start of the deployment and cannot depend on any values that have not yet been calculated. Variable dependency chain: "indirection" -> "keys". |for|
var runtimeLoop2 = [for (item, index) in indirection.keys: 's']
//@[4:16) [no-unused-vars (Warning)] Variable is declared but never used.\nSee https://aka.ms/bicep/linter/no-unused-vars |runtimeLoop2|
//@[20:23) [BCP175 (Error)] The variable for-expression body or array expression must be evaluable at the start of the deployment and cannot depend on any values that have not yet been calculated. Variable dependency chain: "indirection" -> "keys". |for|
>>>>>>> cf2a3ad7

var zoneInput = []
resource zones 'Microsoft.Network/dnsZones@2018-05-01' = [for (zone, i) in zoneInput: {
  name: zone
  location: az.resourceGroup().location
}]
var inlinedVariable = zones[0].properties.zoneType

var runtimeLoop3 = [for (zone, i) in zoneInput: {
<<<<<<< HEAD
//@[4:16) [no-unused-vars (Warning)] Declared variable encountered that is not used within scope.\n[See : https://aka.ms/bicep/linter/no-unused-vars] |runtimeLoop3|
=======
//@[4:16) [no-unused-vars (Warning)] Variable is declared but never used.\nSee https://aka.ms/bicep/linter/no-unused-vars |runtimeLoop3|
//@[20:23) [BCP175 (Error)] The variable for-expression body or array expression must be evaluable at the start of the deployment and cannot depend on any values that have not yet been calculated. Variable dependency chain: "inlinedVariable". |for|
>>>>>>> cf2a3ad7
  a: inlinedVariable
//@[5:20) [BCP182 (Error)] The for-body of the variable "runtimeLoop3" must be evaluable at the start of the deployment, and cannot depend on any values that have not yet been calculated. You are referencing a variable which cannot be calculated in time ("inlinedVariable" -> "zones"). Accessible properties of zones are "apiVersion", "id", "name", "type". |inlinedVariable|
}]

var runtimeLoop4 = [for (zone, i) in zones[0].properties.registrationVirtualNetworks: {
<<<<<<< HEAD
//@[4:16) [no-unused-vars (Warning)] Declared variable encountered that is not used within scope.\n[See : https://aka.ms/bicep/linter/no-unused-vars] |runtimeLoop4|
//@[37:56) [BCP178 (Error)] The for-expression must be evaluable at the start of the deployment, and cannot depend on any values that have not yet been calculated. Accessible properties of zones are "apiVersion", "id", "name", "type". |zones[0].properties|
=======
//@[4:16) [no-unused-vars (Warning)] Variable is declared but never used.\nSee https://aka.ms/bicep/linter/no-unused-vars |runtimeLoop4|
//@[20:23) [BCP175 (Error)] The variable for-expression body or array expression must be evaluable at the start of the deployment and cannot depend on any values that have not yet been calculated. |for|
//@[37:84) [BCP178 (Error)] The for-expression must be evaluable at the start of the deployment, and cannot depend on any values that have not yet been calculated. Accessible properties of zones are "apiVersion", "id", "name", "type". |zones[0].properties.registrationVirtualNetworks|
>>>>>>> cf2a3ad7
  a: 0
}]

var notRuntime = concat('a','b')
//@[17:32) [prefer-interpolation (Warning)] Use string interpolation instead of the concat function.\nSee https://aka.ms/bicep/linter/prefer-interpolation |concat('a','b')|
var evenMoreIndirection = concat(notRuntime, string(moreIndirection))
//@[26:69) [prefer-interpolation (Warning)] Use string interpolation instead of the concat function.\nSee https://aka.ms/bicep/linter/prefer-interpolation |concat(notRuntime, string(moreIndirection))|
var moreIndirection = reference('s','s', 'Full')

var myRef = [
  evenMoreIndirection
]
var runtimeLoop5 = [for (item, index) in myRef: 's']
<<<<<<< HEAD
//@[4:16) [no-unused-vars (Warning)] Declared variable encountered that is not used within scope.\n[See : https://aka.ms/bicep/linter/no-unused-vars] |runtimeLoop5|
//@[41:46) [BCP178 (Error)] The for-expression must be evaluable at the start of the deployment, and cannot depend on any values that have not yet been calculated. You are referencing a variable which cannot be calculated in time ("myRef" -> "evenMoreIndirection" -> "moreIndirection" -> "reference"). |myRef|
=======
//@[4:16) [no-unused-vars (Warning)] Variable is declared but never used.\nSee https://aka.ms/bicep/linter/no-unused-vars |runtimeLoop5|
//@[20:23) [BCP175 (Error)] The variable for-expression body or array expression must be evaluable at the start of the deployment and cannot depend on any values that have not yet been calculated. Variable dependency chain: "myRef" -> "evenMoreIndirection" -> "moreIndirection". |for|
>>>>>>> cf2a3ad7

// cannot use loops in expressions
var loopExpression = union([for thing in stuff: 4], [for thing in stuff: true])
//@[4:18) [no-unused-vars (Warning)] Variable is declared but never used.\nSee https://aka.ms/bicep/linter/no-unused-vars |loopExpression|
//@[28:31) [BCP138 (Error)] For-expressions are not supported in this context. For-expressions may be used as values of resource, module, variable, and output declarations, or values of resource and module properties. |for|
//@[41:46) [BCP057 (Error)] The name "stuff" does not exist in the current context. |stuff|
//@[53:56) [BCP138 (Error)] For-expressions are not supported in this context. For-expressions may be used as values of resource, module, variable, and output declarations, or values of resource and module properties. |for|
//@[66:71) [BCP057 (Error)] The name "stuff" does not exist in the current context. |stuff|

@batchSize(1)
//@[1:10) [BCP126 (Error)] Function "batchSize" cannot be used as a variable decorator. |batchSize|
var batchSizeMakesNoSenseHere = false
//@[4:29) [no-unused-vars (Warning)] Variable is declared but never used.\nSee https://aka.ms/bicep/linter/no-unused-vars |batchSizeMakesNoSenseHere|


//KeyVault Secret Reference
resource kv 'Microsoft.KeyVault/vaults@2019-09-01' existing = {
  name: 'testkeyvault'
}

var keyVaultSecretVar = kv.getSecret('mySecret')
//@[4:21) [no-unused-vars (Warning)] Variable is declared but never used.\nSee https://aka.ms/bicep/linter/no-unused-vars |keyVaultSecretVar|
//@[24:48) [BCP180 (Error)] Function "getSecret" is not valid at this location. It can only be used when directly assigning to a module parameter with a secure decorator. |kv.getSecret('mySecret')|
var keyVaultSecretInterpolatedVar = '${kv.getSecret('mySecret')}'
//@[4:33) [no-unused-vars (Warning)] Variable is declared but never used.\nSee https://aka.ms/bicep/linter/no-unused-vars |keyVaultSecretInterpolatedVar|
//@[39:63) [BCP180 (Error)] Function "getSecret" is not valid at this location. It can only be used when directly assigning to a module parameter with a secure decorator. |kv.getSecret('mySecret')|
var keyVaultSecretObjectVar = {
//@[4:27) [no-unused-vars (Warning)] Variable is declared but never used.\nSee https://aka.ms/bicep/linter/no-unused-vars |keyVaultSecretObjectVar|
  secret: kv.getSecret('mySecret')
//@[10:34) [BCP180 (Error)] Function "getSecret" is not valid at this location. It can only be used when directly assigning to a module parameter with a secure decorator. |kv.getSecret('mySecret')|
}
var keyVaultSecretArrayVar = [
//@[4:26) [no-unused-vars (Warning)] Variable is declared but never used.\nSee https://aka.ms/bicep/linter/no-unused-vars |keyVaultSecretArrayVar|
  kv.getSecret('mySecret')
//@[2:26) [BCP180 (Error)] Function "getSecret" is not valid at this location. It can only be used when directly assigning to a module parameter with a secure decorator. |kv.getSecret('mySecret')|
]
var keyVaultSecretArrayInterpolatedVar = [
//@[4:38) [no-unused-vars (Warning)] Variable is declared but never used.\nSee https://aka.ms/bicep/linter/no-unused-vars |keyVaultSecretArrayInterpolatedVar|
  '${kv.getSecret('mySecret')}'
//@[5:29) [BCP180 (Error)] Function "getSecret" is not valid at this location. It can only be used when directly assigning to a module parameter with a secure decorator. |kv.getSecret('mySecret')|
]
<|MERGE_RESOLUTION|>--- conflicted
+++ resolved
@@ -331,19 +331,11 @@
 var indirection = keys
 
 var runtimeLoop = [for (item, index) in []: indirection]
-<<<<<<< HEAD
-//@[4:15) [no-unused-vars (Warning)] Declared variable encountered that is not used within scope.\n[See : https://aka.ms/bicep/linter/no-unused-vars] |runtimeLoop|
+//@[4:15) [no-unused-vars (Warning)] Variable is declared but never used.\nSee https://aka.ms/bicep/linter/no-unused-vars |runtimeLoop|
 //@[44:55) [BCP182 (Error)] The for-body of the variable "runtimeLoop" must be evaluable at the start of the deployment, and cannot depend on any values that have not yet been calculated. You are referencing a variable which cannot be calculated in time ("indirection" -> "keys" -> "listKeys"). |indirection|
 var runtimeLoop2 = [for (item, index) in indirection.keys: 's']
-//@[4:16) [no-unused-vars (Warning)] Declared variable encountered that is not used within scope.\n[See : https://aka.ms/bicep/linter/no-unused-vars] |runtimeLoop2|
+//@[4:16) [no-unused-vars (Warning)] Variable is declared but never used.\nSee https://aka.ms/bicep/linter/no-unused-vars |runtimeLoop2|
 //@[41:52) [BCP178 (Error)] The for-expression must be evaluable at the start of the deployment, and cannot depend on any values that have not yet been calculated. You are referencing a variable which cannot be calculated in time ("indirection" -> "keys" -> "listKeys"). |indirection|
-=======
-//@[4:15) [no-unused-vars (Warning)] Variable is declared but never used.\nSee https://aka.ms/bicep/linter/no-unused-vars |runtimeLoop|
-//@[19:22) [BCP175 (Error)] The variable for-expression body or array expression must be evaluable at the start of the deployment and cannot depend on any values that have not yet been calculated. Variable dependency chain: "indirection" -> "keys". |for|
-var runtimeLoop2 = [for (item, index) in indirection.keys: 's']
-//@[4:16) [no-unused-vars (Warning)] Variable is declared but never used.\nSee https://aka.ms/bicep/linter/no-unused-vars |runtimeLoop2|
-//@[20:23) [BCP175 (Error)] The variable for-expression body or array expression must be evaluable at the start of the deployment and cannot depend on any values that have not yet been calculated. Variable dependency chain: "indirection" -> "keys". |for|
->>>>>>> cf2a3ad7
 
 var zoneInput = []
 resource zones 'Microsoft.Network/dnsZones@2018-05-01' = [for (zone, i) in zoneInput: {
@@ -353,25 +345,14 @@
 var inlinedVariable = zones[0].properties.zoneType
 
 var runtimeLoop3 = [for (zone, i) in zoneInput: {
-<<<<<<< HEAD
-//@[4:16) [no-unused-vars (Warning)] Declared variable encountered that is not used within scope.\n[See : https://aka.ms/bicep/linter/no-unused-vars] |runtimeLoop3|
-=======
 //@[4:16) [no-unused-vars (Warning)] Variable is declared but never used.\nSee https://aka.ms/bicep/linter/no-unused-vars |runtimeLoop3|
-//@[20:23) [BCP175 (Error)] The variable for-expression body or array expression must be evaluable at the start of the deployment and cannot depend on any values that have not yet been calculated. Variable dependency chain: "inlinedVariable". |for|
->>>>>>> cf2a3ad7
   a: inlinedVariable
 //@[5:20) [BCP182 (Error)] The for-body of the variable "runtimeLoop3" must be evaluable at the start of the deployment, and cannot depend on any values that have not yet been calculated. You are referencing a variable which cannot be calculated in time ("inlinedVariable" -> "zones"). Accessible properties of zones are "apiVersion", "id", "name", "type". |inlinedVariable|
 }]
 
 var runtimeLoop4 = [for (zone, i) in zones[0].properties.registrationVirtualNetworks: {
-<<<<<<< HEAD
-//@[4:16) [no-unused-vars (Warning)] Declared variable encountered that is not used within scope.\n[See : https://aka.ms/bicep/linter/no-unused-vars] |runtimeLoop4|
+//@[4:16) [no-unused-vars (Warning)] Variable is declared but never used.\nSee https://aka.ms/bicep/linter/no-unused-vars |runtimeLoop4|
 //@[37:56) [BCP178 (Error)] The for-expression must be evaluable at the start of the deployment, and cannot depend on any values that have not yet been calculated. Accessible properties of zones are "apiVersion", "id", "name", "type". |zones[0].properties|
-=======
-//@[4:16) [no-unused-vars (Warning)] Variable is declared but never used.\nSee https://aka.ms/bicep/linter/no-unused-vars |runtimeLoop4|
-//@[20:23) [BCP175 (Error)] The variable for-expression body or array expression must be evaluable at the start of the deployment and cannot depend on any values that have not yet been calculated. |for|
-//@[37:84) [BCP178 (Error)] The for-expression must be evaluable at the start of the deployment, and cannot depend on any values that have not yet been calculated. Accessible properties of zones are "apiVersion", "id", "name", "type". |zones[0].properties.registrationVirtualNetworks|
->>>>>>> cf2a3ad7
   a: 0
 }]
 
@@ -385,13 +366,8 @@
   evenMoreIndirection
 ]
 var runtimeLoop5 = [for (item, index) in myRef: 's']
-<<<<<<< HEAD
-//@[4:16) [no-unused-vars (Warning)] Declared variable encountered that is not used within scope.\n[See : https://aka.ms/bicep/linter/no-unused-vars] |runtimeLoop5|
+//@[4:16) [no-unused-vars (Warning)] Variable is declared but never used.\nSee https://aka.ms/bicep/linter/no-unused-vars |runtimeLoop5|
 //@[41:46) [BCP178 (Error)] The for-expression must be evaluable at the start of the deployment, and cannot depend on any values that have not yet been calculated. You are referencing a variable which cannot be calculated in time ("myRef" -> "evenMoreIndirection" -> "moreIndirection" -> "reference"). |myRef|
-=======
-//@[4:16) [no-unused-vars (Warning)] Variable is declared but never used.\nSee https://aka.ms/bicep/linter/no-unused-vars |runtimeLoop5|
-//@[20:23) [BCP175 (Error)] The variable for-expression body or array expression must be evaluable at the start of the deployment and cannot depend on any values that have not yet been calculated. Variable dependency chain: "myRef" -> "evenMoreIndirection" -> "moreIndirection". |for|
->>>>>>> cf2a3ad7
 
 // cannot use loops in expressions
 var loopExpression = union([for thing in stuff: 4], [for thing in stuff: true])
