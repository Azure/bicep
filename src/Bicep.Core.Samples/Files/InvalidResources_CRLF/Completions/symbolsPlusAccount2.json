--- conflicted
+++ resolved
@@ -2918,11 +2918,7 @@
     "kind": "function",
     "documentation": {
       "kind": "markdown",
-<<<<<<< HEAD
-      "value": "```bicep\njoin(inputArray: (bool | int | string)[], delimiter: string): string\n\n```\nJoins multiple values into a single string, separated using a delimiter.\n"
-=======
       "value": "```bicep\njoin(inputArray: (bool | int | string)[], delimiter: string): string\n\n```\nJoins multiple strings into a single string, separated using a delimiter.\n"
->>>>>>> a1d217e3
     },
     "deprecated": false,
     "preselect": false,
