--- conflicted
+++ resolved
@@ -1,6600 +1,6596 @@
-
-//@[0:2) NewLine |\r\n|
-// wrong declaration
-//@[20:22) NewLine |\r\n|
-bad
-//@[0:3) Identifier |bad|
-//@[3:7) NewLine |\r\n\r\n|
-
-// incomplete #completionTest(9) -> empty
-//@[41:43) NewLine |\r\n|
-resource 
-//@[0:8) Identifier |resource|
-//@[9:11) NewLine |\r\n|
-resource foo
-//@[0:8) Identifier |resource|
-//@[9:12) Identifier |foo|
-//@[12:14) NewLine |\r\n|
-resource fo/o
-//@[0:8) Identifier |resource|
-//@[9:11) Identifier |fo|
-//@[11:12) Slash |/|
-//@[12:13) Identifier |o|
-//@[13:15) NewLine |\r\n|
-resource foo 'ddd'
-//@[0:8) Identifier |resource|
-//@[9:12) Identifier |foo|
-//@[13:18) StringComplete |'ddd'|
-//@[18:22) NewLine |\r\n\r\n|
-
-// #completionTest(23) -> resourceTypes
-//@[39:41) NewLine |\r\n|
-resource trailingSpace  
-//@[0:8) Identifier |resource|
-//@[9:22) Identifier |trailingSpace|
-//@[24:28) NewLine |\r\n\r\n|
-
-// #completionTest(19,20) -> object
-//@[35:37) NewLine |\r\n|
-resource foo 'ddd'= 
-//@[0:8) Identifier |resource|
-//@[9:12) Identifier |foo|
-//@[13:18) StringComplete |'ddd'|
-//@[18:19) Assignment |=|
-//@[20:24) NewLine |\r\n\r\n|
-
-// wrong resource type
-//@[22:24) NewLine |\r\n|
-resource foo 'ddd'={
-//@[0:8) Identifier |resource|
-//@[9:12) Identifier |foo|
-//@[13:18) StringComplete |'ddd'|
-//@[18:19) Assignment |=|
-//@[19:20) LeftBrace |{|
-//@[20:22) NewLine |\r\n|
-}
-//@[0:1) RightBrace |}|
-//@[1:5) NewLine |\r\n\r\n|
-
-resource foo 'ddd'=if (1 + 1 == 2) {
-//@[0:8) Identifier |resource|
-//@[9:12) Identifier |foo|
-//@[13:18) StringComplete |'ddd'|
-//@[18:19) Assignment |=|
-//@[19:21) Identifier |if|
-//@[22:23) LeftParen |(|
-//@[23:24) Integer |1|
-//@[25:26) Plus |+|
-//@[27:28) Integer |1|
-//@[29:31) Equals |==|
-//@[32:33) Integer |2|
-//@[33:34) RightParen |)|
-//@[35:36) LeftBrace |{|
-//@[36:38) NewLine |\r\n|
-}
-//@[0:1) RightBrace |}|
-//@[1:5) NewLine |\r\n\r\n|
-
-// using string interpolation for the resource type
-//@[51:53) NewLine |\r\n|
-resource foo 'Microsoft.${provider}/foos@2020-02-02-alpha'= {
-//@[0:8) Identifier |resource|
-//@[9:12) Identifier |foo|
-//@[13:26) StringLeftPiece |'Microsoft.${|
-//@[26:34) Identifier |provider|
-//@[34:58) StringRightPiece |}/foos@2020-02-02-alpha'|
-//@[58:59) Assignment |=|
-//@[60:61) LeftBrace |{|
-//@[61:63) NewLine |\r\n|
-}
-//@[0:1) RightBrace |}|
-//@[1:5) NewLine |\r\n\r\n|
-
-resource foo 'Microsoft.${provider}/foos@2020-02-02-alpha'= if (true) {
-//@[0:8) Identifier |resource|
-//@[9:12) Identifier |foo|
-//@[13:26) StringLeftPiece |'Microsoft.${|
-//@[26:34) Identifier |provider|
-//@[34:58) StringRightPiece |}/foos@2020-02-02-alpha'|
-//@[58:59) Assignment |=|
-//@[60:62) Identifier |if|
-//@[63:64) LeftParen |(|
-//@[64:68) TrueKeyword |true|
-//@[68:69) RightParen |)|
-//@[70:71) LeftBrace |{|
-//@[71:73) NewLine |\r\n|
-}
-//@[0:1) RightBrace |}|
-//@[1:5) NewLine |\r\n\r\n|
-
-// missing required property
-//@[28:30) NewLine |\r\n|
-resource foo 'Microsoft.Foo/foos@2020-02-02-alpha'={
-//@[0:8) Identifier |resource|
-//@[9:12) Identifier |foo|
-//@[13:50) StringComplete |'Microsoft.Foo/foos@2020-02-02-alpha'|
-//@[50:51) Assignment |=|
-//@[51:52) LeftBrace |{|
-//@[52:54) NewLine |\r\n|
-}
-//@[0:1) RightBrace |}|
-//@[1:5) NewLine |\r\n\r\n|
-
-resource foo 'Microsoft.Foo/foos@2020-02-02-alpha'= if (name == 'value') {
-//@[0:8) Identifier |resource|
-//@[9:12) Identifier |foo|
-//@[13:50) StringComplete |'Microsoft.Foo/foos@2020-02-02-alpha'|
-//@[50:51) Assignment |=|
-//@[52:54) Identifier |if|
-//@[55:56) LeftParen |(|
-//@[56:60) Identifier |name|
-//@[61:63) Equals |==|
-//@[64:71) StringComplete |'value'|
-//@[71:72) RightParen |)|
-//@[73:74) LeftBrace |{|
-//@[74:76) NewLine |\r\n|
-}
-//@[0:1) RightBrace |}|
-//@[1:5) NewLine |\r\n\r\n|
-
-resource foo 'Microsoft.Foo/foos@2020-02-02-alpha'= if ({ 'a': b }.a == 'foo') {
-//@[0:8) Identifier |resource|
-//@[9:12) Identifier |foo|
-//@[13:50) StringComplete |'Microsoft.Foo/foos@2020-02-02-alpha'|
-//@[50:51) Assignment |=|
-//@[52:54) Identifier |if|
-//@[55:56) LeftParen |(|
-//@[56:57) LeftBrace |{|
-//@[58:61) StringComplete |'a'|
-//@[61:62) Colon |:|
-//@[63:64) Identifier |b|
-//@[65:66) RightBrace |}|
-//@[66:67) Dot |.|
-//@[67:68) Identifier |a|
-//@[69:71) Equals |==|
-//@[72:77) StringComplete |'foo'|
-//@[77:78) RightParen |)|
-//@[79:80) LeftBrace |{|
-//@[80:82) NewLine |\r\n|
-}
-//@[0:1) RightBrace |}|
-//@[1:5) NewLine |\r\n\r\n|
-
-// simulate typing if condition
-//@[31:33) NewLine |\r\n|
-resource foo 'Microsoft.Foo/foos@2020-02-02-alpha'= if
-//@[0:8) Identifier |resource|
-//@[9:12) Identifier |foo|
-//@[13:50) StringComplete |'Microsoft.Foo/foos@2020-02-02-alpha'|
-//@[50:51) Assignment |=|
-//@[52:54) Identifier |if|
-//@[54:58) NewLine |\r\n\r\n|
-
-resource foo 'Microsoft.Foo/foos@2020-02-02-alpha'= if (
-//@[0:8) Identifier |resource|
-//@[9:12) Identifier |foo|
-//@[13:50) StringComplete |'Microsoft.Foo/foos@2020-02-02-alpha'|
-//@[50:51) Assignment |=|
-//@[52:54) Identifier |if|
-//@[55:56) LeftParen |(|
-//@[56:60) NewLine |\r\n\r\n|
-
-resource foo 'Microsoft.Foo/foos@2020-02-02-alpha'= if (true
-//@[0:8) Identifier |resource|
-//@[9:12) Identifier |foo|
-//@[13:50) StringComplete |'Microsoft.Foo/foos@2020-02-02-alpha'|
-//@[50:51) Assignment |=|
-//@[52:54) Identifier |if|
-//@[55:56) LeftParen |(|
-//@[56:60) TrueKeyword |true|
-//@[60:64) NewLine |\r\n\r\n|
-
-resource foo 'Microsoft.Foo/foos@2020-02-02-alpha'= if (true)
-//@[0:8) Identifier |resource|
-//@[9:12) Identifier |foo|
-//@[13:50) StringComplete |'Microsoft.Foo/foos@2020-02-02-alpha'|
-//@[50:51) Assignment |=|
-//@[52:54) Identifier |if|
-//@[55:56) LeftParen |(|
-//@[56:60) TrueKeyword |true|
-//@[60:61) RightParen |)|
-//@[61:65) NewLine |\r\n\r\n|
-
-// missing condition
-//@[20:22) NewLine |\r\n|
-resource foo 'Microsoft.Foo/foos@2020-02-02-alpha'= if {
-//@[0:8) Identifier |resource|
-//@[9:12) Identifier |foo|
-//@[13:50) StringComplete |'Microsoft.Foo/foos@2020-02-02-alpha'|
-//@[50:51) Assignment |=|
-//@[52:54) Identifier |if|
-//@[55:56) LeftBrace |{|
-//@[56:58) NewLine |\r\n|
-  name: 'foo'
-//@[2:6) Identifier |name|
-//@[6:7) Colon |:|
-//@[8:13) StringComplete |'foo'|
-//@[13:15) NewLine |\r\n|
-}
-//@[0:1) RightBrace |}|
-//@[1:5) NewLine |\r\n\r\n|
-
-// empty condition
-//@[18:20) NewLine |\r\n|
-// #completionTest(56) -> symbols
-//@[33:35) NewLine |\r\n|
-resource foo 'Microsoft.Foo/foos@2020-02-02-alpha'= if () {
-//@[0:8) Identifier |resource|
-//@[9:12) Identifier |foo|
-//@[13:50) StringComplete |'Microsoft.Foo/foos@2020-02-02-alpha'|
-//@[50:51) Assignment |=|
-//@[52:54) Identifier |if|
-//@[55:56) LeftParen |(|
-//@[56:57) RightParen |)|
-//@[58:59) LeftBrace |{|
-//@[59:61) NewLine |\r\n|
-  name: 'foo'
-//@[2:6) Identifier |name|
-//@[6:7) Colon |:|
-//@[8:13) StringComplete |'foo'|
-//@[13:15) NewLine |\r\n|
-}
-//@[0:1) RightBrace |}|
-//@[1:5) NewLine |\r\n\r\n|
-
-// #completionTest(57, 59) -> symbols
-//@[37:39) NewLine |\r\n|
-resource foo 'Microsoft.Foo/foos@2020-02-02-alpha'= if (     ) {
-//@[0:8) Identifier |resource|
-//@[9:12) Identifier |foo|
-//@[13:50) StringComplete |'Microsoft.Foo/foos@2020-02-02-alpha'|
-//@[50:51) Assignment |=|
-//@[52:54) Identifier |if|
-//@[55:56) LeftParen |(|
-//@[61:62) RightParen |)|
-//@[63:64) LeftBrace |{|
-//@[64:66) NewLine |\r\n|
-  name: 'foo'
-//@[2:6) Identifier |name|
-//@[6:7) Colon |:|
-//@[8:13) StringComplete |'foo'|
-//@[13:15) NewLine |\r\n|
-}
-//@[0:1) RightBrace |}|
-//@[1:5) NewLine |\r\n\r\n|
-
-// invalid condition type
-//@[25:27) NewLine |\r\n|
-resource foo 'Microsoft.Foo/foos@2020-02-02-alpha'= if (123) {
-//@[0:8) Identifier |resource|
-//@[9:12) Identifier |foo|
-//@[13:50) StringComplete |'Microsoft.Foo/foos@2020-02-02-alpha'|
-//@[50:51) Assignment |=|
-//@[52:54) Identifier |if|
-//@[55:56) LeftParen |(|
-//@[56:59) Integer |123|
-//@[59:60) RightParen |)|
-//@[61:62) LeftBrace |{|
-//@[62:64) NewLine |\r\n|
-  name: 'foo'
-//@[2:6) Identifier |name|
-//@[6:7) Colon |:|
-//@[8:13) StringComplete |'foo'|
-//@[13:15) NewLine |\r\n|
-}
-//@[0:1) RightBrace |}|
-//@[1:5) NewLine |\r\n\r\n|
-
-// runtime functions are no allowed in resource conditions
-//@[58:60) NewLine |\r\n|
-resource foo 'Microsoft.Foo/foos@2020-02-02-alpha' = if (reference('Micorosft.Management/managementGroups/MG', '2020-05-01').name == 'something') {
-//@[0:8) Identifier |resource|
-//@[9:12) Identifier |foo|
-//@[13:50) StringComplete |'Microsoft.Foo/foos@2020-02-02-alpha'|
-//@[51:52) Assignment |=|
-//@[53:55) Identifier |if|
-//@[56:57) LeftParen |(|
-//@[57:66) Identifier |reference|
-//@[66:67) LeftParen |(|
-//@[67:109) StringComplete |'Micorosft.Management/managementGroups/MG'|
-//@[109:110) Comma |,|
-//@[111:123) StringComplete |'2020-05-01'|
-//@[123:124) RightParen |)|
-//@[124:125) Dot |.|
-//@[125:129) Identifier |name|
-//@[130:132) Equals |==|
-//@[133:144) StringComplete |'something'|
-//@[144:145) RightParen |)|
-//@[146:147) LeftBrace |{|
-//@[147:149) NewLine |\r\n|
-  name: 'foo'
-//@[2:6) Identifier |name|
-//@[6:7) Colon |:|
-//@[8:13) StringComplete |'foo'|
-//@[13:15) NewLine |\r\n|
-}
-//@[0:1) RightBrace |}|
-//@[1:5) NewLine |\r\n\r\n|
-
-resource foo 'Microsoft.Foo/foos@2020-02-02-alpha' = if (listKeys('foo', '2020-05-01').bar == true) {
-//@[0:8) Identifier |resource|
-//@[9:12) Identifier |foo|
-//@[13:50) StringComplete |'Microsoft.Foo/foos@2020-02-02-alpha'|
-//@[51:52) Assignment |=|
-//@[53:55) Identifier |if|
-//@[56:57) LeftParen |(|
-//@[57:65) Identifier |listKeys|
-//@[65:66) LeftParen |(|
-//@[66:71) StringComplete |'foo'|
-//@[71:72) Comma |,|
-//@[73:85) StringComplete |'2020-05-01'|
-//@[85:86) RightParen |)|
-//@[86:87) Dot |.|
-//@[87:90) Identifier |bar|
-//@[91:93) Equals |==|
-//@[94:98) TrueKeyword |true|
-//@[98:99) RightParen |)|
-//@[100:101) LeftBrace |{|
-//@[101:103) NewLine |\r\n|
-  name: 'foo'
-//@[2:6) Identifier |name|
-//@[6:7) Colon |:|
-//@[8:13) StringComplete |'foo'|
-//@[13:15) NewLine |\r\n|
-}
-//@[0:1) RightBrace |}|
-//@[1:5) NewLine |\r\n\r\n|
-
-// duplicate property at the top level
-//@[38:40) NewLine |\r\n|
-resource foo 'Microsoft.Foo/foos@2020-02-02-alpha'= {
-//@[0:8) Identifier |resource|
-//@[9:12) Identifier |foo|
-//@[13:50) StringComplete |'Microsoft.Foo/foos@2020-02-02-alpha'|
-//@[50:51) Assignment |=|
-//@[52:53) LeftBrace |{|
-//@[53:55) NewLine |\r\n|
-  name: 'foo'
-//@[2:6) Identifier |name|
-//@[6:7) Colon |:|
-//@[8:13) StringComplete |'foo'|
-//@[13:15) NewLine |\r\n|
-  name: true
-//@[2:6) Identifier |name|
-//@[6:7) Colon |:|
-//@[8:12) TrueKeyword |true|
-//@[12:14) NewLine |\r\n|
-}
-//@[0:1) RightBrace |}|
-//@[1:5) NewLine |\r\n\r\n|
-
-// duplicate property at the top level with string literal syntax
-//@[65:67) NewLine |\r\n|
-resource foo 'Microsoft.Foo/foos@2020-02-02-alpha'= {
-//@[0:8) Identifier |resource|
-//@[9:12) Identifier |foo|
-//@[13:50) StringComplete |'Microsoft.Foo/foos@2020-02-02-alpha'|
-//@[50:51) Assignment |=|
-//@[52:53) LeftBrace |{|
-//@[53:55) NewLine |\r\n|
-  name: 'foo'
-//@[2:6) Identifier |name|
-//@[6:7) Colon |:|
-//@[8:13) StringComplete |'foo'|
-//@[13:15) NewLine |\r\n|
-  'name': true
-//@[2:8) StringComplete |'name'|
-//@[8:9) Colon |:|
-//@[10:14) TrueKeyword |true|
-//@[14:16) NewLine |\r\n|
-}
-//@[0:1) RightBrace |}|
-//@[1:5) NewLine |\r\n\r\n|
-
-// duplicate property inside
-//@[28:30) NewLine |\r\n|
-resource foo 'Microsoft.Foo/foos@2020-02-02-alpha'= {
-//@[0:8) Identifier |resource|
-//@[9:12) Identifier |foo|
-//@[13:50) StringComplete |'Microsoft.Foo/foos@2020-02-02-alpha'|
-//@[50:51) Assignment |=|
-//@[52:53) LeftBrace |{|
-//@[53:55) NewLine |\r\n|
-  name: 'foo'
-//@[2:6) Identifier |name|
-//@[6:7) Colon |:|
-//@[8:13) StringComplete |'foo'|
-//@[13:15) NewLine |\r\n|
-  properties: {
-//@[2:12) Identifier |properties|
-//@[12:13) Colon |:|
-//@[14:15) LeftBrace |{|
-//@[15:17) NewLine |\r\n|
-    foo: 'a'
-//@[4:7) Identifier |foo|
-//@[7:8) Colon |:|
-//@[9:12) StringComplete |'a'|
-//@[12:14) NewLine |\r\n|
-    foo: 'a'
-//@[4:7) Identifier |foo|
-//@[7:8) Colon |:|
-//@[9:12) StringComplete |'a'|
-//@[12:14) NewLine |\r\n|
-  }
-//@[2:3) RightBrace |}|
-//@[3:5) NewLine |\r\n|
-}
-//@[0:1) RightBrace |}|
-//@[1:5) NewLine |\r\n\r\n|
-
-// duplicate property inside with string literal syntax
-//@[55:57) NewLine |\r\n|
-resource foo 'Microsoft.Foo/foos@2020-02-02-alpha'= {
-//@[0:8) Identifier |resource|
-//@[9:12) Identifier |foo|
-//@[13:50) StringComplete |'Microsoft.Foo/foos@2020-02-02-alpha'|
-//@[50:51) Assignment |=|
-//@[52:53) LeftBrace |{|
-//@[53:55) NewLine |\r\n|
-  name: 'foo'
-//@[2:6) Identifier |name|
-//@[6:7) Colon |:|
-//@[8:13) StringComplete |'foo'|
-//@[13:15) NewLine |\r\n|
-  properties: {
-//@[2:12) Identifier |properties|
-//@[12:13) Colon |:|
-//@[14:15) LeftBrace |{|
-//@[15:17) NewLine |\r\n|
-    foo: 'a'
-//@[4:7) Identifier |foo|
-//@[7:8) Colon |:|
-//@[9:12) StringComplete |'a'|
-//@[12:14) NewLine |\r\n|
-    'foo': 'a'
-//@[4:9) StringComplete |'foo'|
-//@[9:10) Colon |:|
-//@[11:14) StringComplete |'a'|
-//@[14:16) NewLine |\r\n|
-  }
-//@[2:3) RightBrace |}|
-//@[3:5) NewLine |\r\n|
-}
-//@[0:1) RightBrace |}|
-//@[1:5) NewLine |\r\n\r\n|
-
-// wrong property types
-//@[23:25) NewLine |\r\n|
-resource foo 'Microsoft.Foo/foos@2020-02-02-alpha'= {
-//@[0:8) Identifier |resource|
-//@[9:12) Identifier |foo|
-//@[13:50) StringComplete |'Microsoft.Foo/foos@2020-02-02-alpha'|
-//@[50:51) Assignment |=|
-//@[52:53) LeftBrace |{|
-//@[53:55) NewLine |\r\n|
-  name: 'foo'
-//@[2:6) Identifier |name|
-//@[6:7) Colon |:|
-//@[8:13) StringComplete |'foo'|
-//@[13:15) NewLine |\r\n|
-  location: [
-//@[2:10) Identifier |location|
-//@[10:11) Colon |:|
-//@[12:13) LeftSquare |[|
-//@[13:15) NewLine |\r\n|
-  ]
-//@[2:3) RightSquare |]|
-//@[3:5) NewLine |\r\n|
-  tags: 'tag are not a string?'
-//@[2:6) Identifier |tags|
-//@[6:7) Colon |:|
-//@[8:31) StringComplete |'tag are not a string?'|
-//@[31:33) NewLine |\r\n|
-}
-//@[0:1) RightBrace |}|
-//@[1:5) NewLine |\r\n\r\n|
-
-resource bar 'Microsoft.Foo/foos@2020-02-02-alpha' = {
-//@[0:8) Identifier |resource|
-//@[9:12) Identifier |bar|
-//@[13:50) StringComplete |'Microsoft.Foo/foos@2020-02-02-alpha'|
-//@[51:52) Assignment |=|
-//@[53:54) LeftBrace |{|
-//@[54:56) NewLine |\r\n|
-  name: true ? 's' : 'a' + 1
-//@[2:6) Identifier |name|
-//@[6:7) Colon |:|
-//@[8:12) TrueKeyword |true|
-//@[13:14) Question |?|
-//@[15:18) StringComplete |'s'|
-//@[19:20) Colon |:|
-//@[21:24) StringComplete |'a'|
-//@[25:26) Plus |+|
-//@[27:28) Integer |1|
-//@[28:30) NewLine |\r\n|
-  properties: {
-//@[2:12) Identifier |properties|
-//@[12:13) Colon |:|
-//@[14:15) LeftBrace |{|
-//@[15:17) NewLine |\r\n|
-    x: foo()
-//@[4:5) Identifier |x|
-//@[5:6) Colon |:|
-//@[7:10) Identifier |foo|
-//@[10:11) LeftParen |(|
-//@[11:12) RightParen |)|
-//@[12:14) NewLine |\r\n|
-    y: true && (null || !4)
-//@[4:5) Identifier |y|
-//@[5:6) Colon |:|
-//@[7:11) TrueKeyword |true|
-//@[12:14) LogicalAnd |&&|
-//@[15:16) LeftParen |(|
-//@[16:20) NullKeyword |null|
-//@[21:23) LogicalOr ||||
-//@[24:25) Exclamation |!|
-//@[25:26) Integer |4|
-//@[26:27) RightParen |)|
-//@[27:29) NewLine |\r\n|
-    a: [
-//@[4:5) Identifier |a|
-//@[5:6) Colon |:|
-//@[7:8) LeftSquare |[|
-//@[8:10) NewLine |\r\n|
-      a
-//@[6:7) Identifier |a|
-//@[7:9) NewLine |\r\n|
-      !null
-//@[6:7) Exclamation |!|
-//@[7:11) NullKeyword |null|
-//@[11:13) NewLine |\r\n|
-      true && true || true + -true * 4
-//@[6:10) TrueKeyword |true|
-//@[11:13) LogicalAnd |&&|
-//@[14:18) TrueKeyword |true|
-//@[19:21) LogicalOr ||||
-//@[22:26) TrueKeyword |true|
-//@[27:28) Plus |+|
-//@[29:30) Minus |-|
-//@[30:34) TrueKeyword |true|
-//@[35:36) Asterisk |*|
-//@[37:38) Integer |4|
-//@[38:40) NewLine |\r\n|
-    ]
-//@[4:5) RightSquare |]|
-//@[5:7) NewLine |\r\n|
-  }
-//@[2:3) RightBrace |}|
-//@[3:5) NewLine |\r\n|
-}
-//@[0:1) RightBrace |}|
-//@[1:5) NewLine |\r\n\r\n|
-
-// unsupported resource ref
-//@[27:29) NewLine |\r\n|
-var resrefvar = bar.name
-//@[0:3) Identifier |var|
-//@[4:13) Identifier |resrefvar|
-//@[14:15) Assignment |=|
-//@[16:19) Identifier |bar|
-//@[19:20) Dot |.|
-//@[20:24) Identifier |name|
-//@[24:28) NewLine |\r\n\r\n|
-
-param resrefpar string = foo.id
-//@[0:5) Identifier |param|
-//@[6:15) Identifier |resrefpar|
-//@[16:22) Identifier |string|
-//@[23:24) Assignment |=|
-//@[25:28) Identifier |foo|
-//@[28:29) Dot |.|
-//@[29:31) Identifier |id|
-//@[31:35) NewLine |\r\n\r\n|
-
-output resrefout bool = bar.id
-//@[0:6) Identifier |output|
-//@[7:16) Identifier |resrefout|
-//@[17:21) Identifier |bool|
-//@[22:23) Assignment |=|
-//@[24:27) Identifier |bar|
-//@[27:28) Dot |.|
-//@[28:30) Identifier |id|
-//@[30:34) NewLine |\r\n\r\n|
-
-// attempting to set read-only properties
-//@[41:43) NewLine |\r\n|
-resource baz 'Microsoft.Foo/foos@2020-02-02-alpha' = {
-//@[0:8) Identifier |resource|
-//@[9:12) Identifier |baz|
-//@[13:50) StringComplete |'Microsoft.Foo/foos@2020-02-02-alpha'|
-//@[51:52) Assignment |=|
-//@[53:54) LeftBrace |{|
-//@[54:56) NewLine |\r\n|
-  name: 'test'
-//@[2:6) Identifier |name|
-//@[6:7) Colon |:|
-//@[8:14) StringComplete |'test'|
-//@[14:16) NewLine |\r\n|
-  id: 2
-//@[2:4) Identifier |id|
-//@[4:5) Colon |:|
-//@[6:7) Integer |2|
-//@[7:9) NewLine |\r\n|
-  type: 'hello'
-//@[2:6) Identifier |type|
-//@[6:7) Colon |:|
-//@[8:15) StringComplete |'hello'|
-//@[15:17) NewLine |\r\n|
-  apiVersion: true
-//@[2:12) Identifier |apiVersion|
-//@[12:13) Colon |:|
-//@[14:18) TrueKeyword |true|
-//@[18:20) NewLine |\r\n|
-}
-//@[0:1) RightBrace |}|
-//@[1:5) NewLine |\r\n\r\n|
-
-resource badDepends 'Microsoft.Foo/foos@2020-02-02-alpha' = {
-//@[0:8) Identifier |resource|
-//@[9:19) Identifier |badDepends|
-//@[20:57) StringComplete |'Microsoft.Foo/foos@2020-02-02-alpha'|
-//@[58:59) Assignment |=|
-//@[60:61) LeftBrace |{|
-//@[61:63) NewLine |\r\n|
-  name: 'test'
-//@[2:6) Identifier |name|
-//@[6:7) Colon |:|
-//@[8:14) StringComplete |'test'|
-//@[14:16) NewLine |\r\n|
-  dependsOn: [
-//@[2:11) Identifier |dependsOn|
-//@[11:12) Colon |:|
-//@[13:14) LeftSquare |[|
-//@[14:16) NewLine |\r\n|
-    baz.id
-//@[4:7) Identifier |baz|
-//@[7:8) Dot |.|
-//@[8:10) Identifier |id|
-//@[10:12) NewLine |\r\n|
-  ]
-//@[2:3) RightSquare |]|
-//@[3:5) NewLine |\r\n|
-}
-//@[0:1) RightBrace |}|
-//@[1:5) NewLine |\r\n\r\n|
-
-resource badDepends2 'Microsoft.Foo/foos@2020-02-02-alpha' = {
-//@[0:8) Identifier |resource|
-//@[9:20) Identifier |badDepends2|
-//@[21:58) StringComplete |'Microsoft.Foo/foos@2020-02-02-alpha'|
-//@[59:60) Assignment |=|
-//@[61:62) LeftBrace |{|
-//@[62:64) NewLine |\r\n|
-  name: 'test'
-//@[2:6) Identifier |name|
-//@[6:7) Colon |:|
-//@[8:14) StringComplete |'test'|
-//@[14:16) NewLine |\r\n|
-  dependsOn: [
-//@[2:11) Identifier |dependsOn|
-//@[11:12) Colon |:|
-//@[13:14) LeftSquare |[|
-//@[14:16) NewLine |\r\n|
-    'hello'
-//@[4:11) StringComplete |'hello'|
-//@[11:13) NewLine |\r\n|
-    true
-//@[4:8) TrueKeyword |true|
-//@[8:10) NewLine |\r\n|
-  ]
-//@[2:3) RightSquare |]|
-//@[3:5) NewLine |\r\n|
-}
-//@[0:1) RightBrace |}|
-//@[1:5) NewLine |\r\n\r\n|
-
-resource badDepends3 'Microsoft.Foo/foos@2020-02-02-alpha' = {
-//@[0:8) Identifier |resource|
-//@[9:20) Identifier |badDepends3|
-//@[21:58) StringComplete |'Microsoft.Foo/foos@2020-02-02-alpha'|
-//@[59:60) Assignment |=|
-//@[61:62) LeftBrace |{|
-//@[62:64) NewLine |\r\n|
-  name: 'test'
-//@[2:6) Identifier |name|
-//@[6:7) Colon |:|
-//@[8:14) StringComplete |'test'|
-//@[14:16) NewLine |\r\n|
-}
-//@[0:1) RightBrace |}|
-//@[1:5) NewLine |\r\n\r\n|
-
-resource badDepends4 'Microsoft.Foo/foos@2020-02-02-alpha' = {
-//@[0:8) Identifier |resource|
-//@[9:20) Identifier |badDepends4|
-//@[21:58) StringComplete |'Microsoft.Foo/foos@2020-02-02-alpha'|
-//@[59:60) Assignment |=|
-//@[61:62) LeftBrace |{|
-//@[62:64) NewLine |\r\n|
-  name: 'test'
-//@[2:6) Identifier |name|
-//@[6:7) Colon |:|
-//@[8:14) StringComplete |'test'|
-//@[14:16) NewLine |\r\n|
-  dependsOn: [
-//@[2:11) Identifier |dependsOn|
-//@[11:12) Colon |:|
-//@[13:14) LeftSquare |[|
-//@[14:16) NewLine |\r\n|
-    badDepends3
-//@[4:15) Identifier |badDepends3|
-//@[15:17) NewLine |\r\n|
-  ]
-//@[2:3) RightSquare |]|
-//@[3:5) NewLine |\r\n|
-}
-//@[0:1) RightBrace |}|
-//@[1:5) NewLine |\r\n\r\n|
-
-resource badDepends5 'Microsoft.Foo/foos@2020-02-02-alpha' = {
-//@[0:8) Identifier |resource|
-//@[9:20) Identifier |badDepends5|
-//@[21:58) StringComplete |'Microsoft.Foo/foos@2020-02-02-alpha'|
-//@[59:60) Assignment |=|
-//@[61:62) LeftBrace |{|
-//@[62:64) NewLine |\r\n|
-  name: 'test'
-//@[2:6) Identifier |name|
-//@[6:7) Colon |:|
-//@[8:14) StringComplete |'test'|
-//@[14:16) NewLine |\r\n|
-  dependsOn: badDepends3.dependsOn
-//@[2:11) Identifier |dependsOn|
-//@[11:12) Colon |:|
-//@[13:24) Identifier |badDepends3|
-//@[24:25) Dot |.|
-//@[25:34) Identifier |dependsOn|
-//@[34:36) NewLine |\r\n|
-}
-//@[0:1) RightBrace |}|
-//@[1:5) NewLine |\r\n\r\n|
-
-var interpVal = 'abc'
-//@[0:3) Identifier |var|
-//@[4:13) Identifier |interpVal|
-//@[14:15) Assignment |=|
-//@[16:21) StringComplete |'abc'|
-//@[21:23) NewLine |\r\n|
-resource badInterp 'Microsoft.Foo/foos@2020-02-02-alpha' = {
-//@[0:8) Identifier |resource|
-//@[9:18) Identifier |badInterp|
-//@[19:56) StringComplete |'Microsoft.Foo/foos@2020-02-02-alpha'|
-//@[57:58) Assignment |=|
-//@[59:60) LeftBrace |{|
-//@[60:62) NewLine |\r\n|
-  name: 'test'
-//@[2:6) Identifier |name|
-//@[6:7) Colon |:|
-//@[8:14) StringComplete |'test'|
-//@[14:16) NewLine |\r\n|
-  '${interpVal}': 'unsupported' // resource definition does not allow for additionalProperties
-//@[2:5) StringLeftPiece |'${|
-//@[5:14) Identifier |interpVal|
-//@[14:16) StringRightPiece |}'|
-//@[16:17) Colon |:|
-//@[18:31) StringComplete |'unsupported'|
-//@[94:96) NewLine |\r\n|
-  '${undefinedSymbol}': true
-//@[2:5) StringLeftPiece |'${|
-//@[5:20) Identifier |undefinedSymbol|
-//@[20:22) StringRightPiece |}'|
-//@[22:23) Colon |:|
-//@[24:28) TrueKeyword |true|
-//@[28:30) NewLine |\r\n|
-}
-//@[0:1) RightBrace |}|
-//@[1:5) NewLine |\r\n\r\n|
-
-module validModule './module.bicep' = {
-//@[0:6) Identifier |module|
-//@[7:18) Identifier |validModule|
-//@[19:35) StringComplete |'./module.bicep'|
-//@[36:37) Assignment |=|
-//@[38:39) LeftBrace |{|
-//@[39:41) NewLine |\r\n|
-  name: 'storageDeploy'
-//@[2:6) Identifier |name|
-//@[6:7) Colon |:|
-//@[8:23) StringComplete |'storageDeploy'|
-//@[23:25) NewLine |\r\n|
-  params: {
-//@[2:8) Identifier |params|
-//@[8:9) Colon |:|
-//@[10:11) LeftBrace |{|
-//@[11:13) NewLine |\r\n|
-    name: 'contoso'
-//@[4:8) Identifier |name|
-//@[8:9) Colon |:|
-//@[10:19) StringComplete |'contoso'|
-//@[19:21) NewLine |\r\n|
-  }
-//@[2:3) RightBrace |}|
-//@[3:5) NewLine |\r\n|
-}
-//@[0:1) RightBrace |}|
-//@[1:5) NewLine |\r\n\r\n|
-
-resource runtimeValidRes1 'Microsoft.Compute/virtualMachines@2020-06-01' = {
-//@[0:8) Identifier |resource|
-//@[9:25) Identifier |runtimeValidRes1|
-//@[26:72) StringComplete |'Microsoft.Compute/virtualMachines@2020-06-01'|
-//@[73:74) Assignment |=|
-//@[75:76) LeftBrace |{|
-//@[76:78) NewLine |\r\n|
-  name: 'name1'
-//@[2:6) Identifier |name|
-//@[6:7) Colon |:|
-//@[8:15) StringComplete |'name1'|
-//@[15:17) NewLine |\r\n|
-  location: 'eastus'
-//@[2:10) Identifier |location|
-//@[10:11) Colon |:|
-//@[12:20) StringComplete |'eastus'|
-//@[20:22) NewLine |\r\n|
-  properties: {
-//@[2:12) Identifier |properties|
-//@[12:13) Colon |:|
-//@[14:15) LeftBrace |{|
-//@[15:17) NewLine |\r\n|
-    evictionPolicy: 'Deallocate'
-//@[4:18) Identifier |evictionPolicy|
-//@[18:19) Colon |:|
-//@[20:32) StringComplete |'Deallocate'|
-//@[32:34) NewLine |\r\n|
-  }
-//@[2:3) RightBrace |}|
-//@[3:5) NewLine |\r\n|
-}
-//@[0:1) RightBrace |}|
-//@[1:5) NewLine |\r\n\r\n|
-
-resource runtimeValidRes2 'Microsoft.Resources/deploymentScripts@2020-10-01' = {
-//@[0:8) Identifier |resource|
-//@[9:25) Identifier |runtimeValidRes2|
-//@[26:76) StringComplete |'Microsoft.Resources/deploymentScripts@2020-10-01'|
-//@[77:78) Assignment |=|
-//@[79:80) LeftBrace |{|
-//@[80:82) NewLine |\r\n|
-  name: concat(concat(runtimeValidRes1.id, runtimeValidRes1.name), runtimeValidRes1.type)
-//@[2:6) Identifier |name|
-//@[6:7) Colon |:|
-//@[8:14) Identifier |concat|
-//@[14:15) LeftParen |(|
-//@[15:21) Identifier |concat|
-//@[21:22) LeftParen |(|
-//@[22:38) Identifier |runtimeValidRes1|
-//@[38:39) Dot |.|
-//@[39:41) Identifier |id|
-//@[41:42) Comma |,|
-//@[43:59) Identifier |runtimeValidRes1|
-//@[59:60) Dot |.|
-//@[60:64) Identifier |name|
-//@[64:65) RightParen |)|
-//@[65:66) Comma |,|
-//@[67:83) Identifier |runtimeValidRes1|
-//@[83:84) Dot |.|
-//@[84:88) Identifier |type|
-//@[88:89) RightParen |)|
-//@[89:91) NewLine |\r\n|
-  kind:'AzureCLI'
-//@[2:6) Identifier |kind|
-//@[6:7) Colon |:|
-//@[7:17) StringComplete |'AzureCLI'|
-//@[17:19) NewLine |\r\n|
-  location: 'eastus'
-//@[2:10) Identifier |location|
-//@[10:11) Colon |:|
-//@[12:20) StringComplete |'eastus'|
-//@[20:22) NewLine |\r\n|
-  properties: {
-//@[2:12) Identifier |properties|
-//@[12:13) Colon |:|
-//@[14:15) LeftBrace |{|
-//@[15:17) NewLine |\r\n|
-    azCliVersion: '2.0'
-//@[4:16) Identifier |azCliVersion|
-//@[16:17) Colon |:|
-//@[18:23) StringComplete |'2.0'|
-//@[23:25) NewLine |\r\n|
-    retentionInterval: runtimeValidRes1.properties.evictionPolicy
-//@[4:21) Identifier |retentionInterval|
-//@[21:22) Colon |:|
-//@[23:39) Identifier |runtimeValidRes1|
-//@[39:40) Dot |.|
-//@[40:50) Identifier |properties|
-//@[50:51) Dot |.|
-//@[51:65) Identifier |evictionPolicy|
-//@[65:67) NewLine |\r\n|
-  }
-//@[2:3) RightBrace |}|
-//@[3:5) NewLine |\r\n|
-}
-//@[0:1) RightBrace |}|
-//@[1:5) NewLine |\r\n\r\n|
-
-resource runtimeValidRes3 'Microsoft.Advisor/recommendations/suppressions@2020-01-01' = {
-//@[0:8) Identifier |resource|
-//@[9:25) Identifier |runtimeValidRes3|
-//@[26:85) StringComplete |'Microsoft.Advisor/recommendations/suppressions@2020-01-01'|
-//@[86:87) Assignment |=|
-//@[88:89) LeftBrace |{|
-//@[89:91) NewLine |\r\n|
-  name: '${runtimeValidRes1.name}_v1'
-//@[2:6) Identifier |name|
-//@[6:7) Colon |:|
-//@[8:11) StringLeftPiece |'${|
-//@[11:27) Identifier |runtimeValidRes1|
-//@[27:28) Dot |.|
-//@[28:32) Identifier |name|
-//@[32:37) StringRightPiece |}_v1'|
-//@[37:39) NewLine |\r\n|
-}
-//@[0:1) RightBrace |}|
-//@[1:5) NewLine |\r\n\r\n|
-
-resource runtimeValidRes4 'Microsoft.Advisor/recommendations/suppressions@2020-01-01' = {
-//@[0:8) Identifier |resource|
-//@[9:25) Identifier |runtimeValidRes4|
-//@[26:85) StringComplete |'Microsoft.Advisor/recommendations/suppressions@2020-01-01'|
-//@[86:87) Assignment |=|
-//@[88:89) LeftBrace |{|
-//@[89:91) NewLine |\r\n|
-  name: concat(validModule['name'], 'v1')
-//@[2:6) Identifier |name|
-//@[6:7) Colon |:|
-//@[8:14) Identifier |concat|
-//@[14:15) LeftParen |(|
-//@[15:26) Identifier |validModule|
-//@[26:27) LeftSquare |[|
-//@[27:33) StringComplete |'name'|
-//@[33:34) RightSquare |]|
-//@[34:35) Comma |,|
-//@[36:40) StringComplete |'v1'|
-//@[40:41) RightParen |)|
-//@[41:43) NewLine |\r\n|
-}
-//@[0:1) RightBrace |}|
-//@[1:5) NewLine |\r\n\r\n|
-
-resource runtimeValidRes5 'Microsoft.Advisor/recommendations/suppressions@2020-01-01' = {
-//@[0:8) Identifier |resource|
-//@[9:25) Identifier |runtimeValidRes5|
-//@[26:85) StringComplete |'Microsoft.Advisor/recommendations/suppressions@2020-01-01'|
-//@[86:87) Assignment |=|
-//@[88:89) LeftBrace |{|
-//@[89:91) NewLine |\r\n|
-  name: '${validModule.name}_v1'
-//@[2:6) Identifier |name|
-//@[6:7) Colon |:|
-//@[8:11) StringLeftPiece |'${|
-//@[11:22) Identifier |validModule|
-//@[22:23) Dot |.|
-//@[23:27) Identifier |name|
-//@[27:32) StringRightPiece |}_v1'|
-//@[32:34) NewLine |\r\n|
-}
-//@[0:1) RightBrace |}|
-//@[1:5) NewLine |\r\n\r\n|
-
-resource runtimeInvalidRes1 'Microsoft.Advisor/recommendations/suppressions@2020-01-01' = {
-//@[0:8) Identifier |resource|
-//@[9:27) Identifier |runtimeInvalidRes1|
-//@[28:87) StringComplete |'Microsoft.Advisor/recommendations/suppressions@2020-01-01'|
-//@[88:89) Assignment |=|
-//@[90:91) LeftBrace |{|
-//@[91:93) NewLine |\r\n|
-  name: runtimeValidRes1.location
-//@[2:6) Identifier |name|
-//@[6:7) Colon |:|
-//@[8:24) Identifier |runtimeValidRes1|
-//@[24:25) Dot |.|
-//@[25:33) Identifier |location|
-//@[33:35) NewLine |\r\n|
-}
-//@[0:1) RightBrace |}|
-//@[1:5) NewLine |\r\n\r\n|
-
-resource runtimeInvalidRes2 'Microsoft.Advisor/recommendations/suppressions@2020-01-01' = {
-//@[0:8) Identifier |resource|
-//@[9:27) Identifier |runtimeInvalidRes2|
-//@[28:87) StringComplete |'Microsoft.Advisor/recommendations/suppressions@2020-01-01'|
-//@[88:89) Assignment |=|
-//@[90:91) LeftBrace |{|
-//@[91:93) NewLine |\r\n|
-  name: runtimeValidRes1['location']
-//@[2:6) Identifier |name|
-//@[6:7) Colon |:|
-//@[8:24) Identifier |runtimeValidRes1|
-//@[24:25) LeftSquare |[|
-//@[25:35) StringComplete |'location'|
-//@[35:36) RightSquare |]|
-//@[36:38) NewLine |\r\n|
-}
-//@[0:1) RightBrace |}|
-//@[1:5) NewLine |\r\n\r\n|
-
-resource runtimeInvalidRes3 'Microsoft.Resources/deploymentScripts@2020-10-01' = {
-//@[0:8) Identifier |resource|
-//@[9:27) Identifier |runtimeInvalidRes3|
-//@[28:78) StringComplete |'Microsoft.Resources/deploymentScripts@2020-10-01'|
-//@[79:80) Assignment |=|
-//@[81:82) LeftBrace |{|
-//@[82:84) NewLine |\r\n|
-  name: runtimeValidRes1.properties.evictionPolicy
-//@[2:6) Identifier |name|
-//@[6:7) Colon |:|
-//@[8:24) Identifier |runtimeValidRes1|
-//@[24:25) Dot |.|
-//@[25:35) Identifier |properties|
-//@[35:36) Dot |.|
-//@[36:50) Identifier |evictionPolicy|
-//@[50:52) NewLine |\r\n|
-  kind:'AzureCLI'
-//@[2:6) Identifier |kind|
-//@[6:7) Colon |:|
-//@[7:17) StringComplete |'AzureCLI'|
-//@[17:19) NewLine |\r\n|
-  location: 'eastus'
-//@[2:10) Identifier |location|
-//@[10:11) Colon |:|
-//@[12:20) StringComplete |'eastus'|
-//@[20:22) NewLine |\r\n|
-  properties: {
-//@[2:12) Identifier |properties|
-//@[12:13) Colon |:|
-//@[14:15) LeftBrace |{|
-//@[15:17) NewLine |\r\n|
-    azCliVersion: '2.0'
-//@[4:16) Identifier |azCliVersion|
-//@[16:17) Colon |:|
-//@[18:23) StringComplete |'2.0'|
-//@[23:25) NewLine |\r\n|
-    retentionInterval: runtimeValidRes1.properties.evictionPolicy
-//@[4:21) Identifier |retentionInterval|
-//@[21:22) Colon |:|
-//@[23:39) Identifier |runtimeValidRes1|
-//@[39:40) Dot |.|
-//@[40:50) Identifier |properties|
-//@[50:51) Dot |.|
-//@[51:65) Identifier |evictionPolicy|
-//@[65:67) NewLine |\r\n|
-  }
-//@[2:3) RightBrace |}|
-//@[3:5) NewLine |\r\n|
-}
-//@[0:1) RightBrace |}|
-//@[1:5) NewLine |\r\n\r\n|
-
-resource runtimeInvalidRes4 'Microsoft.Advisor/recommendations/suppressions@2020-01-01' = {
-//@[0:8) Identifier |resource|
-//@[9:27) Identifier |runtimeInvalidRes4|
-//@[28:87) StringComplete |'Microsoft.Advisor/recommendations/suppressions@2020-01-01'|
-//@[88:89) Assignment |=|
-//@[90:91) LeftBrace |{|
-//@[91:93) NewLine |\r\n|
-  name: runtimeValidRes1['properties'].evictionPolicy
-//@[2:6) Identifier |name|
-//@[6:7) Colon |:|
-//@[8:24) Identifier |runtimeValidRes1|
-//@[24:25) LeftSquare |[|
-//@[25:37) StringComplete |'properties'|
-//@[37:38) RightSquare |]|
-//@[38:39) Dot |.|
-//@[39:53) Identifier |evictionPolicy|
-//@[53:55) NewLine |\r\n|
-}
-//@[0:1) RightBrace |}|
-//@[1:5) NewLine |\r\n\r\n|
-
-resource runtimeInvalidRes5 'Microsoft.Advisor/recommendations/suppressions@2020-01-01' = {
-//@[0:8) Identifier |resource|
-//@[9:27) Identifier |runtimeInvalidRes5|
-//@[28:87) StringComplete |'Microsoft.Advisor/recommendations/suppressions@2020-01-01'|
-//@[88:89) Assignment |=|
-//@[90:91) LeftBrace |{|
-//@[91:93) NewLine |\r\n|
-  name: runtimeValidRes1['properties']['evictionPolicy']
-//@[2:6) Identifier |name|
-//@[6:7) Colon |:|
-//@[8:24) Identifier |runtimeValidRes1|
-//@[24:25) LeftSquare |[|
-//@[25:37) StringComplete |'properties'|
-//@[37:38) RightSquare |]|
-//@[38:39) LeftSquare |[|
-//@[39:55) StringComplete |'evictionPolicy'|
-//@[55:56) RightSquare |]|
-//@[56:58) NewLine |\r\n|
-}
-//@[0:1) RightBrace |}|
-//@[1:5) NewLine |\r\n\r\n|
-
-resource runtimeInvalidRes6 'Microsoft.Advisor/recommendations/suppressions@2020-01-01' = {
-//@[0:8) Identifier |resource|
-//@[9:27) Identifier |runtimeInvalidRes6|
-//@[28:87) StringComplete |'Microsoft.Advisor/recommendations/suppressions@2020-01-01'|
-//@[88:89) Assignment |=|
-//@[90:91) LeftBrace |{|
-//@[91:93) NewLine |\r\n|
-  name: runtimeValidRes1.properties['evictionPolicy']
-//@[2:6) Identifier |name|
-//@[6:7) Colon |:|
-//@[8:24) Identifier |runtimeValidRes1|
-//@[24:25) Dot |.|
-//@[25:35) Identifier |properties|
-//@[35:36) LeftSquare |[|
-//@[36:52) StringComplete |'evictionPolicy'|
-//@[52:53) RightSquare |]|
-//@[53:55) NewLine |\r\n|
-}
-//@[0:1) RightBrace |}|
-//@[1:5) NewLine |\r\n\r\n|
-
-resource runtimeInvalidRes7 'Microsoft.Advisor/recommendations/suppressions@2020-01-01' = {
-//@[0:8) Identifier |resource|
-//@[9:27) Identifier |runtimeInvalidRes7|
-//@[28:87) StringComplete |'Microsoft.Advisor/recommendations/suppressions@2020-01-01'|
-//@[88:89) Assignment |=|
-//@[90:91) LeftBrace |{|
-//@[91:93) NewLine |\r\n|
-  name: runtimeValidRes2.properties.azCliVersion
-//@[2:6) Identifier |name|
-//@[6:7) Colon |:|
-//@[8:24) Identifier |runtimeValidRes2|
-//@[24:25) Dot |.|
-//@[25:35) Identifier |properties|
-//@[35:36) Dot |.|
-//@[36:48) Identifier |azCliVersion|
-//@[48:50) NewLine |\r\n|
-}
-//@[0:1) RightBrace |}|
-//@[1:5) NewLine |\r\n\r\n|
-
-var magicString1 = 'location'
-//@[0:3) Identifier |var|
-//@[4:16) Identifier |magicString1|
-//@[17:18) Assignment |=|
-//@[19:29) StringComplete |'location'|
-//@[29:31) NewLine |\r\n|
-resource runtimeInvalidRes8 'Microsoft.Advisor/recommendations/suppressions@2020-01-01' = {
-//@[0:8) Identifier |resource|
-//@[9:27) Identifier |runtimeInvalidRes8|
-//@[28:87) StringComplete |'Microsoft.Advisor/recommendations/suppressions@2020-01-01'|
-//@[88:89) Assignment |=|
-//@[90:91) LeftBrace |{|
-//@[91:93) NewLine |\r\n|
-  name: runtimeValidRes2['${magicString1}']
-//@[2:6) Identifier |name|
-//@[6:7) Colon |:|
-//@[8:24) Identifier |runtimeValidRes2|
-//@[24:25) LeftSquare |[|
-//@[25:28) StringLeftPiece |'${|
-//@[28:40) Identifier |magicString1|
-//@[40:42) StringRightPiece |}'|
-//@[42:43) RightSquare |]|
-//@[43:45) NewLine |\r\n|
-}
-//@[0:1) RightBrace |}|
-//@[1:5) NewLine |\r\n\r\n|
-
-// note: this should be fine, but we block string interpolation all together if there's a potential runtime property usage for name.
-//@[132:134) NewLine |\r\n|
-var magicString2 = 'name'
-//@[0:3) Identifier |var|
-//@[4:16) Identifier |magicString2|
-//@[17:18) Assignment |=|
-//@[19:25) StringComplete |'name'|
-//@[25:27) NewLine |\r\n|
-resource runtimeInvalidRes9 'Microsoft.Advisor/recommendations/suppressions@2020-01-01' = {
-//@[0:8) Identifier |resource|
-//@[9:27) Identifier |runtimeInvalidRes9|
-//@[28:87) StringComplete |'Microsoft.Advisor/recommendations/suppressions@2020-01-01'|
-//@[88:89) Assignment |=|
-//@[90:91) LeftBrace |{|
-//@[91:93) NewLine |\r\n|
-  name: runtimeValidRes2['${magicString2}']
-//@[2:6) Identifier |name|
-//@[6:7) Colon |:|
-//@[8:24) Identifier |runtimeValidRes2|
-//@[24:25) LeftSquare |[|
-//@[25:28) StringLeftPiece |'${|
-//@[28:40) Identifier |magicString2|
-//@[40:42) StringRightPiece |}'|
-//@[42:43) RightSquare |]|
-//@[43:45) NewLine |\r\n|
-}
-//@[0:1) RightBrace |}|
-//@[1:5) NewLine |\r\n\r\n|
-
-resource runtimeInvalidRes10 'Microsoft.Advisor/recommendations/suppressions@2020-01-01' = {
-//@[0:8) Identifier |resource|
-//@[9:28) Identifier |runtimeInvalidRes10|
-//@[29:88) StringComplete |'Microsoft.Advisor/recommendations/suppressions@2020-01-01'|
-//@[89:90) Assignment |=|
-//@[91:92) LeftBrace |{|
-//@[92:94) NewLine |\r\n|
-  name: '${runtimeValidRes3.location}'
-//@[2:6) Identifier |name|
-//@[6:7) Colon |:|
-//@[8:11) StringLeftPiece |'${|
-//@[11:27) Identifier |runtimeValidRes3|
-//@[27:28) Dot |.|
-//@[28:36) Identifier |location|
-//@[36:38) StringRightPiece |}'|
-//@[38:40) NewLine |\r\n|
-}
-//@[0:1) RightBrace |}|
-//@[1:5) NewLine |\r\n\r\n|
-
-resource runtimeInvalidRes11 'Microsoft.Advisor/recommendations/suppressions@2020-01-01' = {
-//@[0:8) Identifier |resource|
-//@[9:28) Identifier |runtimeInvalidRes11|
-//@[29:88) StringComplete |'Microsoft.Advisor/recommendations/suppressions@2020-01-01'|
-//@[89:90) Assignment |=|
-//@[91:92) LeftBrace |{|
-//@[92:94) NewLine |\r\n|
-  name: validModule.params['name']
-//@[2:6) Identifier |name|
-//@[6:7) Colon |:|
-//@[8:19) Identifier |validModule|
-//@[19:20) Dot |.|
-//@[20:26) Identifier |params|
-//@[26:27) LeftSquare |[|
-//@[27:33) StringComplete |'name'|
-//@[33:34) RightSquare |]|
-//@[34:36) NewLine |\r\n|
-}
-//@[0:1) RightBrace |}|
-//@[1:5) NewLine |\r\n\r\n|
-
-resource runtimeInvalidRes12 'Microsoft.Advisor/recommendations/suppressions@2020-01-01' = {
-//@[0:8) Identifier |resource|
-//@[9:28) Identifier |runtimeInvalidRes12|
-//@[29:88) StringComplete |'Microsoft.Advisor/recommendations/suppressions@2020-01-01'|
-//@[89:90) Assignment |=|
-//@[91:92) LeftBrace |{|
-//@[92:94) NewLine |\r\n|
-  name: concat(runtimeValidRes1.location, runtimeValidRes2['location'], runtimeInvalidRes3['properties'].azCliVersion, validModule.params.name)
-//@[2:6) Identifier |name|
-//@[6:7) Colon |:|
-//@[8:14) Identifier |concat|
-//@[14:15) LeftParen |(|
-//@[15:31) Identifier |runtimeValidRes1|
-//@[31:32) Dot |.|
-//@[32:40) Identifier |location|
-//@[40:41) Comma |,|
-//@[42:58) Identifier |runtimeValidRes2|
-//@[58:59) LeftSquare |[|
-//@[59:69) StringComplete |'location'|
-//@[69:70) RightSquare |]|
-//@[70:71) Comma |,|
-//@[72:90) Identifier |runtimeInvalidRes3|
-//@[90:91) LeftSquare |[|
-//@[91:103) StringComplete |'properties'|
-//@[103:104) RightSquare |]|
-//@[104:105) Dot |.|
-//@[105:117) Identifier |azCliVersion|
-//@[117:118) Comma |,|
-//@[119:130) Identifier |validModule|
-//@[130:131) Dot |.|
-//@[131:137) Identifier |params|
-//@[137:138) Dot |.|
-//@[138:142) Identifier |name|
-//@[142:143) RightParen |)|
-//@[143:145) NewLine |\r\n|
-}
-//@[0:1) RightBrace |}|
-//@[1:5) NewLine |\r\n\r\n|
-
-resource runtimeInvalidRes13 'Microsoft.Advisor/recommendations/suppressions@2020-01-01' = {
-//@[0:8) Identifier |resource|
-//@[9:28) Identifier |runtimeInvalidRes13|
-//@[29:88) StringComplete |'Microsoft.Advisor/recommendations/suppressions@2020-01-01'|
-//@[89:90) Assignment |=|
-//@[91:92) LeftBrace |{|
-//@[92:94) NewLine |\r\n|
-  name: '${runtimeValidRes1.location}${runtimeValidRes2['location']}${runtimeInvalidRes3.properties['azCliVersion']}${validModule['params'].name}'
-//@[2:6) Identifier |name|
-//@[6:7) Colon |:|
-//@[8:11) StringLeftPiece |'${|
-//@[11:27) Identifier |runtimeValidRes1|
-//@[27:28) Dot |.|
-//@[28:36) Identifier |location|
-//@[36:39) StringMiddlePiece |}${|
-//@[39:55) Identifier |runtimeValidRes2|
-//@[55:56) LeftSquare |[|
-//@[56:66) StringComplete |'location'|
-//@[66:67) RightSquare |]|
-//@[67:70) StringMiddlePiece |}${|
-//@[70:88) Identifier |runtimeInvalidRes3|
-//@[88:89) Dot |.|
-//@[89:99) Identifier |properties|
-//@[99:100) LeftSquare |[|
-//@[100:114) StringComplete |'azCliVersion'|
-//@[114:115) RightSquare |]|
-//@[115:118) StringMiddlePiece |}${|
-//@[118:129) Identifier |validModule|
-//@[129:130) LeftSquare |[|
-//@[130:138) StringComplete |'params'|
-//@[138:139) RightSquare |]|
-//@[139:140) Dot |.|
-//@[140:144) Identifier |name|
-//@[144:146) StringRightPiece |}'|
-//@[146:148) NewLine |\r\n|
-}
-//@[0:1) RightBrace |}|
-//@[1:5) NewLine |\r\n\r\n|
-
-// variable related runtime validation
-//@[38:40) NewLine |\r\n|
-var runtimefoo1 = runtimeValidRes1['location']
-//@[0:3) Identifier |var|
-//@[4:15) Identifier |runtimefoo1|
-//@[16:17) Assignment |=|
-//@[18:34) Identifier |runtimeValidRes1|
-//@[34:35) LeftSquare |[|
-//@[35:45) StringComplete |'location'|
-//@[45:46) RightSquare |]|
-//@[46:48) NewLine |\r\n|
-var runtimefoo2 = runtimeValidRes2['properties'].azCliVersion
-//@[0:3) Identifier |var|
-//@[4:15) Identifier |runtimefoo2|
-//@[16:17) Assignment |=|
-//@[18:34) Identifier |runtimeValidRes2|
-//@[34:35) LeftSquare |[|
-//@[35:47) StringComplete |'properties'|
-//@[47:48) RightSquare |]|
-//@[48:49) Dot |.|
-//@[49:61) Identifier |azCliVersion|
-//@[61:63) NewLine |\r\n|
-var runtimefoo3 = runtimeValidRes2
-//@[0:3) Identifier |var|
-//@[4:15) Identifier |runtimefoo3|
-//@[16:17) Assignment |=|
-//@[18:34) Identifier |runtimeValidRes2|
-//@[34:36) NewLine |\r\n|
-var runtimefoo4 = {
-//@[0:3) Identifier |var|
-//@[4:15) Identifier |runtimefoo4|
-//@[16:17) Assignment |=|
-//@[18:19) LeftBrace |{|
-//@[19:21) NewLine |\r\n|
-  hop: runtimefoo2
-//@[2:5) Identifier |hop|
-//@[5:6) Colon |:|
-//@[7:18) Identifier |runtimefoo2|
-//@[18:20) NewLine |\r\n|
-}
-//@[0:1) RightBrace |}|
-//@[1:5) NewLine |\r\n\r\n|
-
-var runtimeInvalid = {
-//@[0:3) Identifier |var|
-//@[4:18) Identifier |runtimeInvalid|
-//@[19:20) Assignment |=|
-//@[21:22) LeftBrace |{|
-//@[22:24) NewLine |\r\n|
-  foo1: runtimefoo1
-//@[2:6) Identifier |foo1|
-//@[6:7) Colon |:|
-//@[8:19) Identifier |runtimefoo1|
-//@[19:21) NewLine |\r\n|
-  foo2: runtimefoo2
-//@[2:6) Identifier |foo2|
-//@[6:7) Colon |:|
-//@[8:19) Identifier |runtimefoo2|
-//@[19:21) NewLine |\r\n|
-  foo3: runtimefoo3
-//@[2:6) Identifier |foo3|
-//@[6:7) Colon |:|
-//@[8:19) Identifier |runtimefoo3|
-//@[19:21) NewLine |\r\n|
-  foo4: runtimeValidRes1.name
-//@[2:6) Identifier |foo4|
-//@[6:7) Colon |:|
-//@[8:24) Identifier |runtimeValidRes1|
-//@[24:25) Dot |.|
-//@[25:29) Identifier |name|
-//@[29:31) NewLine |\r\n|
-}
-//@[0:1) RightBrace |}|
-//@[1:5) NewLine |\r\n\r\n|
-
-var runtimeValid = {
-//@[0:3) Identifier |var|
-//@[4:16) Identifier |runtimeValid|
-//@[17:18) Assignment |=|
-//@[19:20) LeftBrace |{|
-//@[20:22) NewLine |\r\n|
-  foo1: runtimeValidRes1.name
-//@[2:6) Identifier |foo1|
-//@[6:7) Colon |:|
-//@[8:24) Identifier |runtimeValidRes1|
-//@[24:25) Dot |.|
-//@[25:29) Identifier |name|
-//@[29:31) NewLine |\r\n|
-  foo2: runtimeValidRes1.apiVersion
-//@[2:6) Identifier |foo2|
-//@[6:7) Colon |:|
-//@[8:24) Identifier |runtimeValidRes1|
-//@[24:25) Dot |.|
-//@[25:35) Identifier |apiVersion|
-//@[35:37) NewLine |\r\n|
-  foo3: runtimeValidRes2.type
-//@[2:6) Identifier |foo3|
-//@[6:7) Colon |:|
-//@[8:24) Identifier |runtimeValidRes2|
-//@[24:25) Dot |.|
-//@[25:29) Identifier |type|
-//@[29:31) NewLine |\r\n|
-  foo4: runtimeValidRes2.id
-//@[2:6) Identifier |foo4|
-//@[6:7) Colon |:|
-//@[8:24) Identifier |runtimeValidRes2|
-//@[24:25) Dot |.|
-//@[25:27) Identifier |id|
-//@[27:29) NewLine |\r\n|
-}
-//@[0:1) RightBrace |}|
-//@[1:5) NewLine |\r\n\r\n|
-
-resource runtimeInvalidRes14 'Microsoft.Advisor/recommendations/suppressions@2020-01-01' = {
-//@[0:8) Identifier |resource|
-//@[9:28) Identifier |runtimeInvalidRes14|
-//@[29:88) StringComplete |'Microsoft.Advisor/recommendations/suppressions@2020-01-01'|
-//@[89:90) Assignment |=|
-//@[91:92) LeftBrace |{|
-//@[92:94) NewLine |\r\n|
-  name: runtimeInvalid.foo1
-//@[2:6) Identifier |name|
-//@[6:7) Colon |:|
-//@[8:22) Identifier |runtimeInvalid|
-//@[22:23) Dot |.|
-//@[23:27) Identifier |foo1|
-//@[27:29) NewLine |\r\n|
-}
-//@[0:1) RightBrace |}|
-//@[1:5) NewLine |\r\n\r\n|
-
-resource runtimeInvalidRes15 'Microsoft.Advisor/recommendations/suppressions@2020-01-01' = {
-//@[0:8) Identifier |resource|
-//@[9:28) Identifier |runtimeInvalidRes15|
-//@[29:88) StringComplete |'Microsoft.Advisor/recommendations/suppressions@2020-01-01'|
-//@[89:90) Assignment |=|
-//@[91:92) LeftBrace |{|
-//@[92:94) NewLine |\r\n|
-  name: runtimeInvalid.foo2
-//@[2:6) Identifier |name|
-//@[6:7) Colon |:|
-//@[8:22) Identifier |runtimeInvalid|
-//@[22:23) Dot |.|
-//@[23:27) Identifier |foo2|
-//@[27:29) NewLine |\r\n|
-}
-//@[0:1) RightBrace |}|
-//@[1:5) NewLine |\r\n\r\n|
-
-resource runtimeInvalidRes16 'Microsoft.Advisor/recommendations/suppressions@2020-01-01' = {
-//@[0:8) Identifier |resource|
-//@[9:28) Identifier |runtimeInvalidRes16|
-//@[29:88) StringComplete |'Microsoft.Advisor/recommendations/suppressions@2020-01-01'|
-//@[89:90) Assignment |=|
-//@[91:92) LeftBrace |{|
-//@[92:94) NewLine |\r\n|
-  name: runtimeInvalid.foo3.properties.azCliVersion
-//@[2:6) Identifier |name|
-//@[6:7) Colon |:|
-//@[8:22) Identifier |runtimeInvalid|
-//@[22:23) Dot |.|
-//@[23:27) Identifier |foo3|
-//@[27:28) Dot |.|
-//@[28:38) Identifier |properties|
-//@[38:39) Dot |.|
-//@[39:51) Identifier |azCliVersion|
-//@[51:53) NewLine |\r\n|
-}
-//@[0:1) RightBrace |}|
-//@[1:5) NewLine |\r\n\r\n|
-
-// Note: This is actually a runtime valid value. However, other properties of the variable cannot be resolved, so we block this.
-//@[128:130) NewLine |\r\n|
-resource runtimeInvalidRes17 'Microsoft.Advisor/recommendations/suppressions@2020-01-01' = {
-//@[0:8) Identifier |resource|
-//@[9:28) Identifier |runtimeInvalidRes17|
-//@[29:88) StringComplete |'Microsoft.Advisor/recommendations/suppressions@2020-01-01'|
-//@[89:90) Assignment |=|
-//@[91:92) LeftBrace |{|
-//@[92:94) NewLine |\r\n|
-  name: runtimeInvalid.foo4
-//@[2:6) Identifier |name|
-//@[6:7) Colon |:|
-//@[8:22) Identifier |runtimeInvalid|
-//@[22:23) Dot |.|
-//@[23:27) Identifier |foo4|
-//@[27:29) NewLine |\r\n|
-}
-//@[0:1) RightBrace |}|
-//@[1:5) NewLine |\r\n\r\n|
-
-resource runtimeInvalidRes18 'Microsoft.Advisor/recommendations/suppressions@2020-01-01' = {
-//@[0:8) Identifier |resource|
-//@[9:28) Identifier |runtimeInvalidRes18|
-//@[29:88) StringComplete |'Microsoft.Advisor/recommendations/suppressions@2020-01-01'|
-//@[89:90) Assignment |=|
-//@[91:92) LeftBrace |{|
-//@[92:94) NewLine |\r\n|
-  name: concat(runtimeInvalid.foo1, runtimeValidRes2['properties'].azCliVersion, '${runtimeValidRes1.location}', runtimefoo4.hop)
-//@[2:6) Identifier |name|
-//@[6:7) Colon |:|
-//@[8:14) Identifier |concat|
-//@[14:15) LeftParen |(|
-//@[15:29) Identifier |runtimeInvalid|
-//@[29:30) Dot |.|
-//@[30:34) Identifier |foo1|
-//@[34:35) Comma |,|
-//@[36:52) Identifier |runtimeValidRes2|
-//@[52:53) LeftSquare |[|
-//@[53:65) StringComplete |'properties'|
-//@[65:66) RightSquare |]|
-//@[66:67) Dot |.|
-//@[67:79) Identifier |azCliVersion|
-//@[79:80) Comma |,|
-//@[81:84) StringLeftPiece |'${|
-//@[84:100) Identifier |runtimeValidRes1|
-//@[100:101) Dot |.|
-//@[101:109) Identifier |location|
-//@[109:111) StringRightPiece |}'|
-//@[111:112) Comma |,|
-//@[113:124) Identifier |runtimefoo4|
-//@[124:125) Dot |.|
-//@[125:128) Identifier |hop|
-//@[128:129) RightParen |)|
-//@[129:131) NewLine |\r\n|
-}
-//@[0:1) RightBrace |}|
-//@[1:5) NewLine |\r\n\r\n|
-
-resource runtimeValidRes6 'Microsoft.Advisor/recommendations/suppressions@2020-01-01' = {
-//@[0:8) Identifier |resource|
-//@[9:25) Identifier |runtimeValidRes6|
-//@[26:85) StringComplete |'Microsoft.Advisor/recommendations/suppressions@2020-01-01'|
-//@[86:87) Assignment |=|
-//@[88:89) LeftBrace |{|
-//@[89:91) NewLine |\r\n|
-  name: runtimeValid.foo1
-//@[2:6) Identifier |name|
-//@[6:7) Colon |:|
-//@[8:20) Identifier |runtimeValid|
-//@[20:21) Dot |.|
-//@[21:25) Identifier |foo1|
-//@[25:27) NewLine |\r\n|
-}
-//@[0:1) RightBrace |}|
-//@[1:5) NewLine |\r\n\r\n|
-
-resource runtimeValidRes7 'Microsoft.Advisor/recommendations/suppressions@2020-01-01' = {
-//@[0:8) Identifier |resource|
-//@[9:25) Identifier |runtimeValidRes7|
-//@[26:85) StringComplete |'Microsoft.Advisor/recommendations/suppressions@2020-01-01'|
-//@[86:87) Assignment |=|
-//@[88:89) LeftBrace |{|
-//@[89:91) NewLine |\r\n|
-  name: runtimeValid.foo2
-//@[2:6) Identifier |name|
-//@[6:7) Colon |:|
-//@[8:20) Identifier |runtimeValid|
-//@[20:21) Dot |.|
-//@[21:25) Identifier |foo2|
-//@[25:27) NewLine |\r\n|
-}
-//@[0:1) RightBrace |}|
-//@[1:5) NewLine |\r\n\r\n|
-
-resource runtimeValidRes8 'Microsoft.Advisor/recommendations/suppressions@2020-01-01' = {
-//@[0:8) Identifier |resource|
-//@[9:25) Identifier |runtimeValidRes8|
-//@[26:85) StringComplete |'Microsoft.Advisor/recommendations/suppressions@2020-01-01'|
-//@[86:87) Assignment |=|
-//@[88:89) LeftBrace |{|
-//@[89:91) NewLine |\r\n|
-  name: runtimeValid.foo3
-//@[2:6) Identifier |name|
-//@[6:7) Colon |:|
-//@[8:20) Identifier |runtimeValid|
-//@[20:21) Dot |.|
-//@[21:25) Identifier |foo3|
-//@[25:27) NewLine |\r\n|
-}
-//@[0:1) RightBrace |}|
-//@[1:5) NewLine |\r\n\r\n|
-
-resource runtimeValidRes9 'Microsoft.Advisor/recommendations/suppressions@2020-01-01' = {
-//@[0:8) Identifier |resource|
-//@[9:25) Identifier |runtimeValidRes9|
-//@[26:85) StringComplete |'Microsoft.Advisor/recommendations/suppressions@2020-01-01'|
-//@[86:87) Assignment |=|
-//@[88:89) LeftBrace |{|
-//@[89:91) NewLine |\r\n|
-  name: runtimeValid.foo4
-//@[2:6) Identifier |name|
-//@[6:7) Colon |:|
-//@[8:20) Identifier |runtimeValid|
-//@[20:21) Dot |.|
-//@[21:25) Identifier |foo4|
-//@[25:27) NewLine |\r\n|
-}
-//@[0:1) RightBrace |}|
-//@[1:7) NewLine |\r\n\r\n\r\n|
-
-
-resource loopForRuntimeCheck 'Microsoft.Network/dnsZones@2018-05-01' = [for thing in []: {
-//@[0:8) Identifier |resource|
-//@[9:28) Identifier |loopForRuntimeCheck|
-//@[29:68) StringComplete |'Microsoft.Network/dnsZones@2018-05-01'|
-//@[69:70) Assignment |=|
-//@[71:72) LeftSquare |[|
-//@[72:75) Identifier |for|
-//@[76:81) Identifier |thing|
-//@[82:84) Identifier |in|
-//@[85:86) LeftSquare |[|
-//@[86:87) RightSquare |]|
-//@[87:88) Colon |:|
-//@[89:90) LeftBrace |{|
-//@[90:92) NewLine |\r\n|
-  name: 'test'
-//@[2:6) Identifier |name|
-//@[6:7) Colon |:|
-//@[8:14) StringComplete |'test'|
-//@[14:16) NewLine |\r\n|
-  location: 'test'
-//@[2:10) Identifier |location|
-//@[10:11) Colon |:|
-//@[12:18) StringComplete |'test'|
-//@[18:20) NewLine |\r\n|
-}]
-//@[0:1) RightBrace |}|
-//@[1:2) RightSquare |]|
-//@[2:6) NewLine |\r\n\r\n|
-
-var runtimeCheckVar = loopForRuntimeCheck[0].properties.zoneType
-//@[0:3) Identifier |var|
-//@[4:19) Identifier |runtimeCheckVar|
-//@[20:21) Assignment |=|
-//@[22:41) Identifier |loopForRuntimeCheck|
-//@[41:42) LeftSquare |[|
-//@[42:43) Integer |0|
-//@[43:44) RightSquare |]|
-//@[44:45) Dot |.|
-//@[45:55) Identifier |properties|
-//@[55:56) Dot |.|
-//@[56:64) Identifier |zoneType|
-//@[64:66) NewLine |\r\n|
-var runtimeCheckVar2 = runtimeCheckVar
-//@[0:3) Identifier |var|
-//@[4:20) Identifier |runtimeCheckVar2|
-//@[21:22) Assignment |=|
-//@[23:38) Identifier |runtimeCheckVar|
-//@[38:42) NewLine |\r\n\r\n|
-
-resource singleResourceForRuntimeCheck 'Microsoft.Network/dnsZones@2018-05-01' = {
-//@[0:8) Identifier |resource|
-//@[9:38) Identifier |singleResourceForRuntimeCheck|
-//@[39:78) StringComplete |'Microsoft.Network/dnsZones@2018-05-01'|
-//@[79:80) Assignment |=|
-//@[81:82) LeftBrace |{|
-//@[82:84) NewLine |\r\n|
-  name: runtimeCheckVar2
-//@[2:6) Identifier |name|
-//@[6:7) Colon |:|
-//@[8:24) Identifier |runtimeCheckVar2|
-//@[24:26) NewLine |\r\n|
-  location: 'test'
-//@[2:10) Identifier |location|
-//@[10:11) Colon |:|
-//@[12:18) StringComplete |'test'|
-//@[18:20) NewLine |\r\n|
-}
-//@[0:1) RightBrace |}|
-//@[1:5) NewLine |\r\n\r\n|
-
-resource loopForRuntimeCheck2 'Microsoft.Network/dnsZones@2018-05-01' = [for thing in []: {
-//@[0:8) Identifier |resource|
-//@[9:29) Identifier |loopForRuntimeCheck2|
-//@[30:69) StringComplete |'Microsoft.Network/dnsZones@2018-05-01'|
-//@[70:71) Assignment |=|
-//@[72:73) LeftSquare |[|
-//@[73:76) Identifier |for|
-//@[77:82) Identifier |thing|
-//@[83:85) Identifier |in|
-//@[86:87) LeftSquare |[|
-//@[87:88) RightSquare |]|
-//@[88:89) Colon |:|
-//@[90:91) LeftBrace |{|
-//@[91:93) NewLine |\r\n|
-  name: runtimeCheckVar2
-//@[2:6) Identifier |name|
-//@[6:7) Colon |:|
-//@[8:24) Identifier |runtimeCheckVar2|
-//@[24:26) NewLine |\r\n|
-  location: 'test'
-//@[2:10) Identifier |location|
-//@[10:11) Colon |:|
-//@[12:18) StringComplete |'test'|
-//@[18:20) NewLine |\r\n|
-}]
-//@[0:1) RightBrace |}|
-//@[1:2) RightSquare |]|
-//@[2:6) NewLine |\r\n\r\n|
-
-resource loopForRuntimeCheck3 'Microsoft.Network/dnsZones@2018-05-01' = [for otherThing in []: {
-//@[0:8) Identifier |resource|
-//@[9:29) Identifier |loopForRuntimeCheck3|
-//@[30:69) StringComplete |'Microsoft.Network/dnsZones@2018-05-01'|
-//@[70:71) Assignment |=|
-//@[72:73) LeftSquare |[|
-//@[73:76) Identifier |for|
-//@[77:87) Identifier |otherThing|
-//@[88:90) Identifier |in|
-//@[91:92) LeftSquare |[|
-//@[92:93) RightSquare |]|
-//@[93:94) Colon |:|
-//@[95:96) LeftBrace |{|
-//@[96:98) NewLine |\r\n|
-  name: loopForRuntimeCheck[0].properties.zoneType
-//@[2:6) Identifier |name|
-//@[6:7) Colon |:|
-//@[8:27) Identifier |loopForRuntimeCheck|
-//@[27:28) LeftSquare |[|
-//@[28:29) Integer |0|
-//@[29:30) RightSquare |]|
-//@[30:31) Dot |.|
-//@[31:41) Identifier |properties|
-//@[41:42) Dot |.|
-//@[42:50) Identifier |zoneType|
-//@[50:52) NewLine |\r\n|
-  location: 'test'
-//@[2:10) Identifier |location|
-//@[10:11) Colon |:|
-//@[12:18) StringComplete |'test'|
-//@[18:20) NewLine |\r\n|
-}]
-//@[0:1) RightBrace |}|
-//@[1:2) RightSquare |]|
-//@[2:6) NewLine |\r\n\r\n|
-
-var varForRuntimeCheck4a = loopForRuntimeCheck[0].properties.zoneType
-//@[0:3) Identifier |var|
-//@[4:24) Identifier |varForRuntimeCheck4a|
-//@[25:26) Assignment |=|
-//@[27:46) Identifier |loopForRuntimeCheck|
-//@[46:47) LeftSquare |[|
-//@[47:48) Integer |0|
-//@[48:49) RightSquare |]|
-//@[49:50) Dot |.|
-//@[50:60) Identifier |properties|
-//@[60:61) Dot |.|
-//@[61:69) Identifier |zoneType|
-//@[69:71) NewLine |\r\n|
-var varForRuntimeCheck4b = varForRuntimeCheck4a
-//@[0:3) Identifier |var|
-//@[4:24) Identifier |varForRuntimeCheck4b|
-//@[25:26) Assignment |=|
-//@[27:47) Identifier |varForRuntimeCheck4a|
-//@[47:49) NewLine |\r\n|
-resource loopForRuntimeCheck4 'Microsoft.Network/dnsZones@2018-05-01' = [for otherThing in []: {
-//@[0:8) Identifier |resource|
-//@[9:29) Identifier |loopForRuntimeCheck4|
-//@[30:69) StringComplete |'Microsoft.Network/dnsZones@2018-05-01'|
-//@[70:71) Assignment |=|
-//@[72:73) LeftSquare |[|
-//@[73:76) Identifier |for|
-//@[77:87) Identifier |otherThing|
-//@[88:90) Identifier |in|
-//@[91:92) LeftSquare |[|
-//@[92:93) RightSquare |]|
-//@[93:94) Colon |:|
-//@[95:96) LeftBrace |{|
-//@[96:98) NewLine |\r\n|
-  name: varForRuntimeCheck4b
-//@[2:6) Identifier |name|
-//@[6:7) Colon |:|
-//@[8:28) Identifier |varForRuntimeCheck4b|
-//@[28:30) NewLine |\r\n|
-  location: 'test'
-//@[2:10) Identifier |location|
-//@[10:11) Colon |:|
-//@[12:18) StringComplete |'test'|
-//@[18:20) NewLine |\r\n|
-}]
-//@[0:1) RightBrace |}|
-//@[1:2) RightSquare |]|
-//@[2:6) NewLine |\r\n\r\n|
-
-resource missingTopLevelProperties 'Microsoft.Storage/storageAccounts@2020-08-01-preview' = {
-//@[0:8) Identifier |resource|
-//@[9:34) Identifier |missingTopLevelProperties|
-//@[35:89) StringComplete |'Microsoft.Storage/storageAccounts@2020-08-01-preview'|
-//@[90:91) Assignment |=|
-//@[92:93) LeftBrace |{|
-//@[93:95) NewLine |\r\n|
-  // #completionTest(0, 1, 2) -> topLevelProperties
-//@[51:55) NewLine |\r\n\r\n|
-
-}
-//@[0:1) RightBrace |}|
-//@[1:5) NewLine |\r\n\r\n|
-
-resource missingTopLevelPropertiesExceptName 'Microsoft.Storage/storageAccounts@2020-08-01-preview' = {
-//@[0:8) Identifier |resource|
-//@[9:44) Identifier |missingTopLevelPropertiesExceptName|
-//@[45:99) StringComplete |'Microsoft.Storage/storageAccounts@2020-08-01-preview'|
-//@[100:101) Assignment |=|
-//@[102:103) LeftBrace |{|
-//@[103:105) NewLine |\r\n|
-  // #completionTest(0, 1, 2) -> topLevelPropertiesMinusName
-//@[60:62) NewLine |\r\n|
-  name: 'me'
-//@[2:6) Identifier |name|
-//@[6:7) Colon |:|
-//@[8:12) StringComplete |'me'|
-//@[12:14) NewLine |\r\n|
-  // do not remove whitespace before the closing curly
-//@[54:56) NewLine |\r\n|
-  // #completionTest(0, 1, 2) -> topLevelPropertiesMinusName
-//@[60:62) NewLine |\r\n|
-  
-//@[2:4) NewLine |\r\n|
-}
-//@[0:1) RightBrace |}|
-//@[1:5) NewLine |\r\n\r\n|
-
-// #completionTest(24,25,26,49,65) -> resourceTypes
-//@[51:53) NewLine |\r\n|
-resource unfinishedVnet 'Microsoft.Network/virtualNetworks@2020-06-01' = {
-//@[0:8) Identifier |resource|
-//@[9:23) Identifier |unfinishedVnet|
-//@[24:70) StringComplete |'Microsoft.Network/virtualNetworks@2020-06-01'|
-//@[71:72) Assignment |=|
-//@[73:74) LeftBrace |{|
-//@[74:76) NewLine |\r\n|
-  name: 'v'
-//@[2:6) Identifier |name|
-//@[6:7) Colon |:|
-//@[8:11) StringComplete |'v'|
-//@[11:13) NewLine |\r\n|
-  location: 'eastus'
-//@[2:10) Identifier |location|
-//@[10:11) Colon |:|
-//@[12:20) StringComplete |'eastus'|
-//@[20:22) NewLine |\r\n|
-  properties: {
-//@[2:12) Identifier |properties|
-//@[12:13) Colon |:|
-//@[14:15) LeftBrace |{|
-//@[15:17) NewLine |\r\n|
-    subnets: [
-//@[4:11) Identifier |subnets|
-//@[11:12) Colon |:|
-//@[13:14) LeftSquare |[|
-//@[14:16) NewLine |\r\n|
-      {
-//@[6:7) LeftBrace |{|
-//@[7:9) NewLine |\r\n|
-        // #completionTest(0,1,2,3,4,5,6,7) -> subnetPropertiesMinusProperties
-//@[78:80) NewLine |\r\n|
-        properties: {
-//@[8:18) Identifier |properties|
-//@[18:19) Colon |:|
-//@[20:21) LeftBrace |{|
-//@[21:23) NewLine |\r\n|
-          delegations: [
-//@[10:21) Identifier |delegations|
-//@[21:22) Colon |:|
-//@[23:24) LeftSquare |[|
-//@[24:26) NewLine |\r\n|
-            {
-//@[12:13) LeftBrace |{|
-//@[13:15) NewLine |\r\n|
-              // #completionTest(0,1,2,3,4,5,6,7,8,9,10,11,12,13,14) -> delegationProperties
-//@[92:94) NewLine |\r\n|
-              
-//@[14:16) NewLine |\r\n|
-            }
-//@[12:13) RightBrace |}|
-//@[13:15) NewLine |\r\n|
-          ]
-//@[10:11) RightSquare |]|
-//@[11:13) NewLine |\r\n|
-        }
-//@[8:9) RightBrace |}|
-//@[9:11) NewLine |\r\n|
-      }
-//@[6:7) RightBrace |}|
-//@[7:9) NewLine |\r\n|
-    ]
-//@[4:5) RightSquare |]|
-//@[5:7) NewLine |\r\n|
-  }
-//@[2:3) RightBrace |}|
-//@[3:5) NewLine |\r\n|
-}
-//@[0:1) RightBrace |}|
-//@[1:5) NewLine |\r\n\r\n|
-
-/*
-Discriminator key missing
-*/
-//@[2:4) NewLine |\r\n|
-resource discriminatorKeyMissing 'Microsoft.Resources/deploymentScripts@2020-10-01' = {
-//@[0:8) Identifier |resource|
-//@[9:32) Identifier |discriminatorKeyMissing|
-//@[33:83) StringComplete |'Microsoft.Resources/deploymentScripts@2020-10-01'|
-//@[84:85) Assignment |=|
-//@[86:87) LeftBrace |{|
-//@[87:89) NewLine |\r\n|
-  // #completionTest(0,1,2) -> discriminatorProperty
-//@[52:54) NewLine |\r\n|
-  
-//@[2:4) NewLine |\r\n|
-}
-//@[0:1) RightBrace |}|
-//@[1:5) NewLine |\r\n\r\n|
-
-/*
-Discriminator key missing (conditional)
-*/
-//@[2:4) NewLine |\r\n|
-resource discriminatorKeyMissing_if 'Microsoft.Resources/deploymentScripts@2020-10-01' = if(true) {
-//@[0:8) Identifier |resource|
-//@[9:35) Identifier |discriminatorKeyMissing_if|
-//@[36:86) StringComplete |'Microsoft.Resources/deploymentScripts@2020-10-01'|
-//@[87:88) Assignment |=|
-//@[89:91) Identifier |if|
-//@[91:92) LeftParen |(|
-//@[92:96) TrueKeyword |true|
-//@[96:97) RightParen |)|
-//@[98:99) LeftBrace |{|
-//@[99:101) NewLine |\r\n|
-  // #completionTest(0,1,2) -> discriminatorProperty
-//@[52:54) NewLine |\r\n|
-  
-//@[2:4) NewLine |\r\n|
-}
-//@[0:1) RightBrace |}|
-//@[1:5) NewLine |\r\n\r\n|
-
-/*
-Discriminator key missing (loop)
-*/
-//@[2:4) NewLine |\r\n|
-resource discriminatorKeyMissing_for 'Microsoft.Resources/deploymentScripts@2020-10-01' = [for thing in []: {
-//@[0:8) Identifier |resource|
-//@[9:36) Identifier |discriminatorKeyMissing_for|
-//@[37:87) StringComplete |'Microsoft.Resources/deploymentScripts@2020-10-01'|
-//@[88:89) Assignment |=|
-//@[90:91) LeftSquare |[|
-//@[91:94) Identifier |for|
-//@[95:100) Identifier |thing|
-//@[101:103) Identifier |in|
-//@[104:105) LeftSquare |[|
-//@[105:106) RightSquare |]|
-//@[106:107) Colon |:|
-//@[108:109) LeftBrace |{|
-//@[109:111) NewLine |\r\n|
-  // #completionTest(0,1,2) -> discriminatorProperty
-//@[52:54) NewLine |\r\n|
-  
-//@[2:4) NewLine |\r\n|
-}]
-//@[0:1) RightBrace |}|
-//@[1:2) RightSquare |]|
-//@[2:6) NewLine |\r\n\r\n|
-
-/*
-Discriminator key missing (filtered loop)
-*/
-//@[2:4) NewLine |\r\n|
-resource discriminatorKeyMissing_for_if 'Microsoft.Resources/deploymentScripts@2020-10-01' = [for thing in []: if(true) {
-//@[0:8) Identifier |resource|
-//@[9:39) Identifier |discriminatorKeyMissing_for_if|
-//@[40:90) StringComplete |'Microsoft.Resources/deploymentScripts@2020-10-01'|
-//@[91:92) Assignment |=|
-//@[93:94) LeftSquare |[|
-//@[94:97) Identifier |for|
-//@[98:103) Identifier |thing|
-//@[104:106) Identifier |in|
-//@[107:108) LeftSquare |[|
-//@[108:109) RightSquare |]|
-//@[109:110) Colon |:|
-//@[111:113) Identifier |if|
-//@[113:114) LeftParen |(|
-//@[114:118) TrueKeyword |true|
-//@[118:119) RightParen |)|
-//@[120:121) LeftBrace |{|
-//@[121:123) NewLine |\r\n|
-  // #completionTest(0,1,2) -> discriminatorProperty
-//@[52:54) NewLine |\r\n|
-  
-//@[2:4) NewLine |\r\n|
-}]
-//@[0:1) RightBrace |}|
-//@[1:2) RightSquare |]|
-//@[2:6) NewLine |\r\n\r\n|
-
-/*
-Discriminator key value missing with property access
-*/
-//@[2:4) NewLine |\r\n|
-resource discriminatorKeyValueMissing 'Microsoft.Resources/deploymentScripts@2020-10-01' = {
-//@[0:8) Identifier |resource|
-//@[9:37) Identifier |discriminatorKeyValueMissing|
-//@[38:88) StringComplete |'Microsoft.Resources/deploymentScripts@2020-10-01'|
-//@[89:90) Assignment |=|
-//@[91:92) LeftBrace |{|
-//@[92:94) NewLine |\r\n|
-  // #completionTest(7,8,9,10) -> deploymentScriptKindsPlusSymbols
-//@[66:68) NewLine |\r\n|
-  kind:   
-//@[2:6) Identifier |kind|
-//@[6:7) Colon |:|
-//@[10:12) NewLine |\r\n|
-}
-//@[0:1) RightBrace |}|
-//@[1:3) NewLine |\r\n|
-// #completionTest(76) -> missingDiscriminatorPropertyAccess
-//@[60:62) NewLine |\r\n|
-var discriminatorKeyValueMissingCompletions = discriminatorKeyValueMissing.p
-//@[0:3) Identifier |var|
-//@[4:43) Identifier |discriminatorKeyValueMissingCompletions|
-//@[44:45) Assignment |=|
-//@[46:74) Identifier |discriminatorKeyValueMissing|
-//@[74:75) Dot |.|
-//@[75:76) Identifier |p|
-//@[76:78) NewLine |\r\n|
-// #completionTest(76) -> missingDiscriminatorPropertyAccess
-//@[60:62) NewLine |\r\n|
-var discriminatorKeyValueMissingCompletions2 = discriminatorKeyValueMissing.
-//@[0:3) Identifier |var|
-//@[4:44) Identifier |discriminatorKeyValueMissingCompletions2|
-//@[45:46) Assignment |=|
-//@[47:75) Identifier |discriminatorKeyValueMissing|
-//@[75:76) Dot |.|
-//@[76:80) NewLine |\r\n\r\n|
-
-// #completionTest(76) -> missingDiscriminatorPropertyIndexPlusSymbols
-//@[70:72) NewLine |\r\n|
-var discriminatorKeyValueMissingCompletions3 = discriminatorKeyValueMissing[]
-//@[0:3) Identifier |var|
-//@[4:44) Identifier |discriminatorKeyValueMissingCompletions3|
-//@[45:46) Assignment |=|
-//@[47:75) Identifier |discriminatorKeyValueMissing|
-//@[75:76) LeftSquare |[|
-//@[76:77) RightSquare |]|
-//@[77:81) NewLine |\r\n\r\n|
-
-/*
-Discriminator key value missing with property access (conditional)
-*/
-//@[2:4) NewLine |\r\n|
-resource discriminatorKeyValueMissing_if 'Microsoft.Resources/deploymentScripts@2020-10-01' = if(false) {
-//@[0:8) Identifier |resource|
-//@[9:40) Identifier |discriminatorKeyValueMissing_if|
-//@[41:91) StringComplete |'Microsoft.Resources/deploymentScripts@2020-10-01'|
-//@[92:93) Assignment |=|
-//@[94:96) Identifier |if|
-//@[96:97) LeftParen |(|
-//@[97:102) FalseKeyword |false|
-//@[102:103) RightParen |)|
-//@[104:105) LeftBrace |{|
-//@[105:107) NewLine |\r\n|
-  // #completionTest(7,8,9,10) -> deploymentScriptKindsPlusSymbols_if
-//@[69:71) NewLine |\r\n|
-  kind:   
-//@[2:6) Identifier |kind|
-//@[6:7) Colon |:|
-//@[10:12) NewLine |\r\n|
-}
-//@[0:1) RightBrace |}|
-//@[1:3) NewLine |\r\n|
-// #completionTest(82) -> missingDiscriminatorPropertyAccess
-//@[60:62) NewLine |\r\n|
-var discriminatorKeyValueMissingCompletions_if = discriminatorKeyValueMissing_if.p
-//@[0:3) Identifier |var|
-//@[4:46) Identifier |discriminatorKeyValueMissingCompletions_if|
-//@[47:48) Assignment |=|
-//@[49:80) Identifier |discriminatorKeyValueMissing_if|
-//@[80:81) Dot |.|
-//@[81:82) Identifier |p|
-//@[82:84) NewLine |\r\n|
-// #completionTest(82) -> missingDiscriminatorPropertyAccess
-//@[60:62) NewLine |\r\n|
-var discriminatorKeyValueMissingCompletions2_if = discriminatorKeyValueMissing_if.
-//@[0:3) Identifier |var|
-//@[4:47) Identifier |discriminatorKeyValueMissingCompletions2_if|
-//@[48:49) Assignment |=|
-//@[50:81) Identifier |discriminatorKeyValueMissing_if|
-//@[81:82) Dot |.|
-//@[82:86) NewLine |\r\n\r\n|
-
-// #completionTest(82) -> missingDiscriminatorPropertyIndexPlusSymbols_if
-//@[73:75) NewLine |\r\n|
-var discriminatorKeyValueMissingCompletions3_if = discriminatorKeyValueMissing_if[]
-//@[0:3) Identifier |var|
-//@[4:47) Identifier |discriminatorKeyValueMissingCompletions3_if|
-//@[48:49) Assignment |=|
-//@[50:81) Identifier |discriminatorKeyValueMissing_if|
-//@[81:82) LeftSquare |[|
-//@[82:83) RightSquare |]|
-//@[83:87) NewLine |\r\n\r\n|
-
-/*
-Discriminator key value missing with property access (loops)
-*/
-//@[2:4) NewLine |\r\n|
-resource discriminatorKeyValueMissing_for 'Microsoft.Resources/deploymentScripts@2020-10-01' = [for thing in []: {
-//@[0:8) Identifier |resource|
-//@[9:41) Identifier |discriminatorKeyValueMissing_for|
-//@[42:92) StringComplete |'Microsoft.Resources/deploymentScripts@2020-10-01'|
-//@[93:94) Assignment |=|
-//@[95:96) LeftSquare |[|
-//@[96:99) Identifier |for|
-//@[100:105) Identifier |thing|
-//@[106:108) Identifier |in|
-//@[109:110) LeftSquare |[|
-//@[110:111) RightSquare |]|
-//@[111:112) Colon |:|
-//@[113:114) LeftBrace |{|
-//@[114:116) NewLine |\r\n|
-  // #completionTest(7,8,9,10) -> deploymentScriptKindsPlusSymbols_for
-//@[70:72) NewLine |\r\n|
-  kind:   
-//@[2:6) Identifier |kind|
-//@[6:7) Colon |:|
-//@[10:12) NewLine |\r\n|
-}]
-//@[0:1) RightBrace |}|
-//@[1:2) RightSquare |]|
-//@[2:6) NewLine |\r\n\r\n|
-
-// cannot . access properties of a resource loop
-//@[48:50) NewLine |\r\n|
-var resourceListIsNotSingleResource = discriminatorKeyValueMissing_for.kind
-//@[0:3) Identifier |var|
-//@[4:35) Identifier |resourceListIsNotSingleResource|
-//@[36:37) Assignment |=|
-//@[38:70) Identifier |discriminatorKeyValueMissing_for|
-//@[70:71) Dot |.|
-//@[71:75) Identifier |kind|
-//@[75:79) NewLine |\r\n\r\n|
-
-// #completionTest(87) -> missingDiscriminatorPropertyAccess
-//@[60:62) NewLine |\r\n|
-var discriminatorKeyValueMissingCompletions_for = discriminatorKeyValueMissing_for[0].p
-//@[0:3) Identifier |var|
-//@[4:47) Identifier |discriminatorKeyValueMissingCompletions_for|
-//@[48:49) Assignment |=|
-//@[50:82) Identifier |discriminatorKeyValueMissing_for|
-//@[82:83) LeftSquare |[|
-//@[83:84) Integer |0|
-//@[84:85) RightSquare |]|
-//@[85:86) Dot |.|
-//@[86:87) Identifier |p|
-//@[87:89) NewLine |\r\n|
-// #completionTest(87) -> missingDiscriminatorPropertyAccess
-//@[60:62) NewLine |\r\n|
-var discriminatorKeyValueMissingCompletions2_for = discriminatorKeyValueMissing_for[0].
-//@[0:3) Identifier |var|
-//@[4:48) Identifier |discriminatorKeyValueMissingCompletions2_for|
-//@[49:50) Assignment |=|
-//@[51:83) Identifier |discriminatorKeyValueMissing_for|
-//@[83:84) LeftSquare |[|
-//@[84:85) Integer |0|
-//@[85:86) RightSquare |]|
-//@[86:87) Dot |.|
-//@[87:91) NewLine |\r\n\r\n|
-
-// #completionTest(87) -> missingDiscriminatorPropertyIndexPlusSymbols_for
-//@[74:76) NewLine |\r\n|
-var discriminatorKeyValueMissingCompletions3_for = discriminatorKeyValueMissing_for[0][]
-//@[0:3) Identifier |var|
-//@[4:48) Identifier |discriminatorKeyValueMissingCompletions3_for|
-//@[49:50) Assignment |=|
-//@[51:83) Identifier |discriminatorKeyValueMissing_for|
-//@[83:84) LeftSquare |[|
-//@[84:85) Integer |0|
-//@[85:86) RightSquare |]|
-//@[86:87) LeftSquare |[|
-//@[87:88) RightSquare |]|
-//@[88:92) NewLine |\r\n\r\n|
-
-/*
-Discriminator key value missing with property access (filtered loops)
-*/
-//@[2:4) NewLine |\r\n|
-resource discriminatorKeyValueMissing_for_if 'Microsoft.Resources/deploymentScripts@2020-10-01' = [for thing in []: if(true) {
-//@[0:8) Identifier |resource|
-//@[9:44) Identifier |discriminatorKeyValueMissing_for_if|
-//@[45:95) StringComplete |'Microsoft.Resources/deploymentScripts@2020-10-01'|
-//@[96:97) Assignment |=|
-//@[98:99) LeftSquare |[|
-//@[99:102) Identifier |for|
-//@[103:108) Identifier |thing|
-//@[109:111) Identifier |in|
-//@[112:113) LeftSquare |[|
-//@[113:114) RightSquare |]|
-//@[114:115) Colon |:|
-//@[116:118) Identifier |if|
-//@[118:119) LeftParen |(|
-//@[119:123) TrueKeyword |true|
-//@[123:124) RightParen |)|
-//@[125:126) LeftBrace |{|
-//@[126:128) NewLine |\r\n|
-  // #completionTest(7,8,9,10) -> deploymentScriptKindsPlusSymbols_for_if
-//@[73:75) NewLine |\r\n|
-  kind:   
-//@[2:6) Identifier |kind|
-//@[6:7) Colon |:|
-//@[10:12) NewLine |\r\n|
-}]
-//@[0:1) RightBrace |}|
-//@[1:2) RightSquare |]|
-//@[2:6) NewLine |\r\n\r\n|
-
-// cannot . access properties of a resource loop
-//@[48:50) NewLine |\r\n|
-var resourceListIsNotSingleResource_if = discriminatorKeyValueMissing_for_if.kind
-//@[0:3) Identifier |var|
-//@[4:38) Identifier |resourceListIsNotSingleResource_if|
-//@[39:40) Assignment |=|
-//@[41:76) Identifier |discriminatorKeyValueMissing_for_if|
-//@[76:77) Dot |.|
-//@[77:81) Identifier |kind|
-//@[81:85) NewLine |\r\n\r\n|
-
-// #completionTest(93) -> missingDiscriminatorPropertyAccess
-//@[60:62) NewLine |\r\n|
-var discriminatorKeyValueMissingCompletions_for_if = discriminatorKeyValueMissing_for_if[0].p
-//@[0:3) Identifier |var|
-//@[4:50) Identifier |discriminatorKeyValueMissingCompletions_for_if|
-//@[51:52) Assignment |=|
-//@[53:88) Identifier |discriminatorKeyValueMissing_for_if|
-//@[88:89) LeftSquare |[|
-//@[89:90) Integer |0|
-//@[90:91) RightSquare |]|
-//@[91:92) Dot |.|
-//@[92:93) Identifier |p|
-//@[93:95) NewLine |\r\n|
-// #completionTest(93) -> missingDiscriminatorPropertyAccess
-//@[60:62) NewLine |\r\n|
-var discriminatorKeyValueMissingCompletions2_for_if = discriminatorKeyValueMissing_for_if[0].
-//@[0:3) Identifier |var|
-//@[4:51) Identifier |discriminatorKeyValueMissingCompletions2_for_if|
-//@[52:53) Assignment |=|
-//@[54:89) Identifier |discriminatorKeyValueMissing_for_if|
-//@[89:90) LeftSquare |[|
-//@[90:91) Integer |0|
-//@[91:92) RightSquare |]|
-//@[92:93) Dot |.|
-//@[93:97) NewLine |\r\n\r\n|
-
-// #completionTest(93) -> missingDiscriminatorPropertyIndexPlusSymbols_for_if
-//@[77:79) NewLine |\r\n|
-var discriminatorKeyValueMissingCompletions3_for_if = discriminatorKeyValueMissing_for_if[0][]
-//@[0:3) Identifier |var|
-//@[4:51) Identifier |discriminatorKeyValueMissingCompletions3_for_if|
-//@[52:53) Assignment |=|
-//@[54:89) Identifier |discriminatorKeyValueMissing_for_if|
-//@[89:90) LeftSquare |[|
-//@[90:91) Integer |0|
-//@[91:92) RightSquare |]|
-//@[92:93) LeftSquare |[|
-//@[93:94) RightSquare |]|
-//@[94:98) NewLine |\r\n\r\n|
-
-/*
-Discriminator value set 1
-*/
-//@[2:4) NewLine |\r\n|
-resource discriminatorKeySetOne 'Microsoft.Resources/deploymentScripts@2020-10-01' = {
-//@[0:8) Identifier |resource|
-//@[9:31) Identifier |discriminatorKeySetOne|
-//@[32:82) StringComplete |'Microsoft.Resources/deploymentScripts@2020-10-01'|
-//@[83:84) Assignment |=|
-//@[85:86) LeftBrace |{|
-//@[86:88) NewLine |\r\n|
-  kind: 'AzureCLI'
-//@[2:6) Identifier |kind|
-//@[6:7) Colon |:|
-//@[8:18) StringComplete |'AzureCLI'|
-//@[18:20) NewLine |\r\n|
-  // #completionTest(0,1,2) -> deploymentScriptTopLevel
-//@[55:59) NewLine |\r\n\r\n|
-
-  properties: {
-//@[2:12) Identifier |properties|
-//@[12:13) Colon |:|
-//@[14:15) LeftBrace |{|
-//@[15:17) NewLine |\r\n|
-    // #completionTest(0,1,2,3,4) -> deploymentScriptCliProperties
-//@[66:68) NewLine |\r\n|
-    
-//@[4:6) NewLine |\r\n|
-  }
-//@[2:3) RightBrace |}|
-//@[3:5) NewLine |\r\n|
-}
-//@[0:1) RightBrace |}|
-//@[1:3) NewLine |\r\n|
-// #completionTest(75) -> cliPropertyAccess
-//@[43:45) NewLine |\r\n|
-var discriminatorKeySetOneCompletions = discriminatorKeySetOne.properties.a
-//@[0:3) Identifier |var|
-//@[4:37) Identifier |discriminatorKeySetOneCompletions|
-//@[38:39) Assignment |=|
-//@[40:62) Identifier |discriminatorKeySetOne|
-//@[62:63) Dot |.|
-//@[63:73) Identifier |properties|
-//@[73:74) Dot |.|
-//@[74:75) Identifier |a|
-//@[75:77) NewLine |\r\n|
-// #completionTest(75) -> cliPropertyAccess
-//@[43:45) NewLine |\r\n|
-var discriminatorKeySetOneCompletions2 = discriminatorKeySetOne.properties.
-//@[0:3) Identifier |var|
-//@[4:38) Identifier |discriminatorKeySetOneCompletions2|
-//@[39:40) Assignment |=|
-//@[41:63) Identifier |discriminatorKeySetOne|
-//@[63:64) Dot |.|
-//@[64:74) Identifier |properties|
-//@[74:75) Dot |.|
-//@[75:79) NewLine |\r\n\r\n|
-
-// #completionTest(75) -> cliPropertyAccessIndexesPlusSymbols
-//@[61:63) NewLine |\r\n|
-var discriminatorKeySetOneCompletions3 = discriminatorKeySetOne.properties[]
-//@[0:3) Identifier |var|
-//@[4:38) Identifier |discriminatorKeySetOneCompletions3|
-//@[39:40) Assignment |=|
-//@[41:63) Identifier |discriminatorKeySetOne|
-//@[63:64) Dot |.|
-//@[64:74) Identifier |properties|
-//@[74:75) LeftSquare |[|
-//@[75:76) RightSquare |]|
-//@[76:80) NewLine |\r\n\r\n|
-
-/*
-Discriminator value set 1 (conditional)
-*/
-//@[2:4) NewLine |\r\n|
-resource discriminatorKeySetOne_if 'Microsoft.Resources/deploymentScripts@2020-10-01' = if(2==3) {
-//@[0:8) Identifier |resource|
-//@[9:34) Identifier |discriminatorKeySetOne_if|
-//@[35:85) StringComplete |'Microsoft.Resources/deploymentScripts@2020-10-01'|
-//@[86:87) Assignment |=|
-//@[88:90) Identifier |if|
-//@[90:91) LeftParen |(|
-//@[91:92) Integer |2|
-//@[92:94) Equals |==|
-//@[94:95) Integer |3|
-//@[95:96) RightParen |)|
-//@[97:98) LeftBrace |{|
-//@[98:100) NewLine |\r\n|
-  kind: 'AzureCLI'
-//@[2:6) Identifier |kind|
-//@[6:7) Colon |:|
-//@[8:18) StringComplete |'AzureCLI'|
-//@[18:20) NewLine |\r\n|
-  // #completionTest(0,1,2) -> deploymentScriptTopLevel
-//@[55:59) NewLine |\r\n\r\n|
-
-  properties: {
-//@[2:12) Identifier |properties|
-//@[12:13) Colon |:|
-//@[14:15) LeftBrace |{|
-//@[15:17) NewLine |\r\n|
-    // #completionTest(0,1,2,3,4) -> deploymentScriptCliProperties
-//@[66:68) NewLine |\r\n|
-    
-//@[4:6) NewLine |\r\n|
-  }
-//@[2:3) RightBrace |}|
-//@[3:5) NewLine |\r\n|
-}
-//@[0:1) RightBrace |}|
-//@[1:3) NewLine |\r\n|
-// #completionTest(81) -> cliPropertyAccess
-//@[43:45) NewLine |\r\n|
-var discriminatorKeySetOneCompletions_if = discriminatorKeySetOne_if.properties.a
-//@[0:3) Identifier |var|
-//@[4:40) Identifier |discriminatorKeySetOneCompletions_if|
-//@[41:42) Assignment |=|
-//@[43:68) Identifier |discriminatorKeySetOne_if|
-//@[68:69) Dot |.|
-//@[69:79) Identifier |properties|
-//@[79:80) Dot |.|
-//@[80:81) Identifier |a|
-//@[81:83) NewLine |\r\n|
-// #completionTest(81) -> cliPropertyAccess
-//@[43:45) NewLine |\r\n|
-var discriminatorKeySetOneCompletions2_if = discriminatorKeySetOne_if.properties.
-//@[0:3) Identifier |var|
-//@[4:41) Identifier |discriminatorKeySetOneCompletions2_if|
-//@[42:43) Assignment |=|
-//@[44:69) Identifier |discriminatorKeySetOne_if|
-//@[69:70) Dot |.|
-//@[70:80) Identifier |properties|
-//@[80:81) Dot |.|
-//@[81:85) NewLine |\r\n\r\n|
-
-// #completionTest(81) -> cliPropertyAccessIndexesPlusSymbols_if
-//@[64:66) NewLine |\r\n|
-var discriminatorKeySetOneCompletions3_if = discriminatorKeySetOne_if.properties[]
-//@[0:3) Identifier |var|
-//@[4:41) Identifier |discriminatorKeySetOneCompletions3_if|
-//@[42:43) Assignment |=|
-//@[44:69) Identifier |discriminatorKeySetOne_if|
-//@[69:70) Dot |.|
-//@[70:80) Identifier |properties|
-//@[80:81) LeftSquare |[|
-//@[81:82) RightSquare |]|
-//@[82:86) NewLine |\r\n\r\n|
-
-/*
-Discriminator value set 1 (loop)
-*/
-//@[2:4) NewLine |\r\n|
-resource discriminatorKeySetOne_for 'Microsoft.Resources/deploymentScripts@2020-10-01' = [ for thing in []: {
-//@[0:8) Identifier |resource|
-//@[9:35) Identifier |discriminatorKeySetOne_for|
-//@[36:86) StringComplete |'Microsoft.Resources/deploymentScripts@2020-10-01'|
-//@[87:88) Assignment |=|
-//@[89:90) LeftSquare |[|
-//@[91:94) Identifier |for|
-//@[95:100) Identifier |thing|
-//@[101:103) Identifier |in|
-//@[104:105) LeftSquare |[|
-//@[105:106) RightSquare |]|
-//@[106:107) Colon |:|
-//@[108:109) LeftBrace |{|
-//@[109:111) NewLine |\r\n|
-  kind: 'AzureCLI'
-//@[2:6) Identifier |kind|
-//@[6:7) Colon |:|
-//@[8:18) StringComplete |'AzureCLI'|
-//@[18:20) NewLine |\r\n|
-  // #completionTest(0,1,2) -> deploymentScriptTopLevel
-//@[55:59) NewLine |\r\n\r\n|
-
-  properties: {
-//@[2:12) Identifier |properties|
-//@[12:13) Colon |:|
-//@[14:15) LeftBrace |{|
-//@[15:17) NewLine |\r\n|
-    // #completionTest(0,1,2,3,4) -> deploymentScriptCliProperties
-//@[66:68) NewLine |\r\n|
-    
-//@[4:6) NewLine |\r\n|
-  }
-//@[2:3) RightBrace |}|
-//@[3:5) NewLine |\r\n|
-}]
-//@[0:1) RightBrace |}|
-//@[1:2) RightSquare |]|
-//@[2:4) NewLine |\r\n|
-// #completionTest(86) -> cliPropertyAccess
-//@[43:45) NewLine |\r\n|
-var discriminatorKeySetOneCompletions_for = discriminatorKeySetOne_for[0].properties.a
-//@[0:3) Identifier |var|
-//@[4:41) Identifier |discriminatorKeySetOneCompletions_for|
-//@[42:43) Assignment |=|
-//@[44:70) Identifier |discriminatorKeySetOne_for|
-//@[70:71) LeftSquare |[|
-//@[71:72) Integer |0|
-//@[72:73) RightSquare |]|
-//@[73:74) Dot |.|
-//@[74:84) Identifier |properties|
-//@[84:85) Dot |.|
-//@[85:86) Identifier |a|
-//@[86:88) NewLine |\r\n|
-// #completionTest(94) -> cliPropertyAccess
-//@[43:45) NewLine |\r\n|
-var discriminatorKeySetOneCompletions2_for = discriminatorKeySetOne_for[any(true)].properties.
-//@[0:3) Identifier |var|
-//@[4:42) Identifier |discriminatorKeySetOneCompletions2_for|
-//@[43:44) Assignment |=|
-//@[45:71) Identifier |discriminatorKeySetOne_for|
-//@[71:72) LeftSquare |[|
-//@[72:75) Identifier |any|
-//@[75:76) LeftParen |(|
-//@[76:80) TrueKeyword |true|
-//@[80:81) RightParen |)|
-//@[81:82) RightSquare |]|
-//@[82:83) Dot |.|
-//@[83:93) Identifier |properties|
-//@[93:94) Dot |.|
-//@[94:98) NewLine |\r\n\r\n|
-
-// #completionTest(86) -> cliPropertyAccessIndexesPlusSymbols_for
-//@[65:67) NewLine |\r\n|
-var discriminatorKeySetOneCompletions3_for = discriminatorKeySetOne_for[1].properties[]
-//@[0:3) Identifier |var|
-//@[4:42) Identifier |discriminatorKeySetOneCompletions3_for|
-//@[43:44) Assignment |=|
-//@[45:71) Identifier |discriminatorKeySetOne_for|
-//@[71:72) LeftSquare |[|
-//@[72:73) Integer |1|
-//@[73:74) RightSquare |]|
-//@[74:75) Dot |.|
-//@[75:85) Identifier |properties|
-//@[85:86) LeftSquare |[|
-//@[86:87) RightSquare |]|
-//@[87:91) NewLine |\r\n\r\n|
-
-/*
-Discriminator value set 1 (filtered loop)
-*/
-//@[2:4) NewLine |\r\n|
-resource discriminatorKeySetOne_for_if 'Microsoft.Resources/deploymentScripts@2020-10-01' = [ for thing in []: if(true) {
-//@[0:8) Identifier |resource|
-//@[9:38) Identifier |discriminatorKeySetOne_for_if|
-//@[39:89) StringComplete |'Microsoft.Resources/deploymentScripts@2020-10-01'|
-//@[90:91) Assignment |=|
-//@[92:93) LeftSquare |[|
-//@[94:97) Identifier |for|
-//@[98:103) Identifier |thing|
-//@[104:106) Identifier |in|
-//@[107:108) LeftSquare |[|
-//@[108:109) RightSquare |]|
-//@[109:110) Colon |:|
-//@[111:113) Identifier |if|
-//@[113:114) LeftParen |(|
-//@[114:118) TrueKeyword |true|
-//@[118:119) RightParen |)|
-//@[120:121) LeftBrace |{|
-//@[121:123) NewLine |\r\n|
-  kind: 'AzureCLI'
-//@[2:6) Identifier |kind|
-//@[6:7) Colon |:|
-//@[8:18) StringComplete |'AzureCLI'|
-//@[18:20) NewLine |\r\n|
-  // #completionTest(0,1,2) -> deploymentScriptTopLevel
-//@[55:59) NewLine |\r\n\r\n|
-
-  properties: {
-//@[2:12) Identifier |properties|
-//@[12:13) Colon |:|
-//@[14:15) LeftBrace |{|
-//@[15:17) NewLine |\r\n|
-    // #completionTest(0,1,2,3,4) -> deploymentScriptCliProperties
-//@[66:68) NewLine |\r\n|
-    
-//@[4:6) NewLine |\r\n|
-  }
-//@[2:3) RightBrace |}|
-//@[3:5) NewLine |\r\n|
-}]
-//@[0:1) RightBrace |}|
-//@[1:2) RightSquare |]|
-//@[2:4) NewLine |\r\n|
-// #completionTest(92) -> cliPropertyAccess
-//@[43:45) NewLine |\r\n|
-var discriminatorKeySetOneCompletions_for_if = discriminatorKeySetOne_for_if[0].properties.a
-//@[0:3) Identifier |var|
-//@[4:44) Identifier |discriminatorKeySetOneCompletions_for_if|
-//@[45:46) Assignment |=|
-//@[47:76) Identifier |discriminatorKeySetOne_for_if|
-//@[76:77) LeftSquare |[|
-//@[77:78) Integer |0|
-//@[78:79) RightSquare |]|
-//@[79:80) Dot |.|
-//@[80:90) Identifier |properties|
-//@[90:91) Dot |.|
-//@[91:92) Identifier |a|
-//@[92:94) NewLine |\r\n|
-// #completionTest(100) -> cliPropertyAccess
-//@[44:46) NewLine |\r\n|
-var discriminatorKeySetOneCompletions2_for_if = discriminatorKeySetOne_for_if[any(true)].properties.
-//@[0:3) Identifier |var|
-//@[4:45) Identifier |discriminatorKeySetOneCompletions2_for_if|
-//@[46:47) Assignment |=|
-//@[48:77) Identifier |discriminatorKeySetOne_for_if|
-//@[77:78) LeftSquare |[|
-//@[78:81) Identifier |any|
-//@[81:82) LeftParen |(|
-//@[82:86) TrueKeyword |true|
-//@[86:87) RightParen |)|
-//@[87:88) RightSquare |]|
-//@[88:89) Dot |.|
-//@[89:99) Identifier |properties|
-//@[99:100) Dot |.|
-//@[100:104) NewLine |\r\n\r\n|
-
-// #completionTest(92) -> cliPropertyAccessIndexesPlusSymbols_for_if
-//@[68:70) NewLine |\r\n|
-var discriminatorKeySetOneCompletions3_for_if = discriminatorKeySetOne_for_if[1].properties[]
-//@[0:3) Identifier |var|
-//@[4:45) Identifier |discriminatorKeySetOneCompletions3_for_if|
-//@[46:47) Assignment |=|
-//@[48:77) Identifier |discriminatorKeySetOne_for_if|
-//@[77:78) LeftSquare |[|
-//@[78:79) Integer |1|
-//@[79:80) RightSquare |]|
-//@[80:81) Dot |.|
-//@[81:91) Identifier |properties|
-//@[91:92) LeftSquare |[|
-//@[92:93) RightSquare |]|
-//@[93:99) NewLine |\r\n\r\n\r\n|
-
-
-/*
-Discriminator value set 2
-*/
-//@[2:4) NewLine |\r\n|
-resource discriminatorKeySetTwo 'Microsoft.Resources/deploymentScripts@2020-10-01' = {
-//@[0:8) Identifier |resource|
-//@[9:31) Identifier |discriminatorKeySetTwo|
-//@[32:82) StringComplete |'Microsoft.Resources/deploymentScripts@2020-10-01'|
-//@[83:84) Assignment |=|
-//@[85:86) LeftBrace |{|
-//@[86:88) NewLine |\r\n|
-  kind: 'AzurePowerShell'
-//@[2:6) Identifier |kind|
-//@[6:7) Colon |:|
-//@[8:25) StringComplete |'AzurePowerShell'|
-//@[25:27) NewLine |\r\n|
-  // #completionTest(0,1,2) -> deploymentScriptTopLevel
-//@[55:59) NewLine |\r\n\r\n|
-
-  properties: {
-//@[2:12) Identifier |properties|
-//@[12:13) Colon |:|
-//@[14:15) LeftBrace |{|
-//@[15:17) NewLine |\r\n|
-    // #completionTest(0,1,2,3,4) -> deploymentScriptPSProperties
-//@[65:67) NewLine |\r\n|
-    
-//@[4:6) NewLine |\r\n|
-  }
-//@[2:3) RightBrace |}|
-//@[3:5) NewLine |\r\n|
-}
-//@[0:1) RightBrace |}|
-//@[1:3) NewLine |\r\n|
-// #completionTest(75) -> powershellPropertyAccess
-//@[50:52) NewLine |\r\n|
-var discriminatorKeySetTwoCompletions = discriminatorKeySetTwo.properties.a
-//@[0:3) Identifier |var|
-//@[4:37) Identifier |discriminatorKeySetTwoCompletions|
-//@[38:39) Assignment |=|
-//@[40:62) Identifier |discriminatorKeySetTwo|
-//@[62:63) Dot |.|
-//@[63:73) Identifier |properties|
-//@[73:74) Dot |.|
-//@[74:75) Identifier |a|
-//@[75:77) NewLine |\r\n|
-// #completionTest(75) -> powershellPropertyAccess
-//@[50:52) NewLine |\r\n|
-var discriminatorKeySetTwoCompletions2 = discriminatorKeySetTwo.properties.
-//@[0:3) Identifier |var|
-//@[4:38) Identifier |discriminatorKeySetTwoCompletions2|
-//@[39:40) Assignment |=|
-//@[41:63) Identifier |discriminatorKeySetTwo|
-//@[63:64) Dot |.|
-//@[64:74) Identifier |properties|
-//@[74:75) Dot |.|
-//@[75:79) NewLine |\r\n\r\n|
-
-// #completionTest(90) -> powershellPropertyAccess
-//@[50:52) NewLine |\r\n|
-var discriminatorKeySetTwoCompletionsArrayIndexer = discriminatorKeySetTwo['properties'].a
-//@[0:3) Identifier |var|
-//@[4:49) Identifier |discriminatorKeySetTwoCompletionsArrayIndexer|
-//@[50:51) Assignment |=|
-//@[52:74) Identifier |discriminatorKeySetTwo|
-//@[74:75) LeftSquare |[|
-//@[75:87) StringComplete |'properties'|
-//@[87:88) RightSquare |]|
-//@[88:89) Dot |.|
-//@[89:90) Identifier |a|
-//@[90:92) NewLine |\r\n|
-// #completionTest(90) -> powershellPropertyAccess
-//@[50:52) NewLine |\r\n|
-var discriminatorKeySetTwoCompletionsArrayIndexer2 = discriminatorKeySetTwo['properties'].
-//@[0:3) Identifier |var|
-//@[4:50) Identifier |discriminatorKeySetTwoCompletionsArrayIndexer2|
-//@[51:52) Assignment |=|
-//@[53:75) Identifier |discriminatorKeySetTwo|
-//@[75:76) LeftSquare |[|
-//@[76:88) StringComplete |'properties'|
-//@[88:89) RightSquare |]|
-//@[89:90) Dot |.|
-//@[90:94) NewLine |\r\n\r\n|
-
-/*
-Discriminator value set 2 (conditional)
-*/
-//@[2:4) NewLine |\r\n|
-resource discriminatorKeySetTwo_if 'Microsoft.Resources/deploymentScripts@2020-10-01' = {
-//@[0:8) Identifier |resource|
-//@[9:34) Identifier |discriminatorKeySetTwo_if|
-//@[35:85) StringComplete |'Microsoft.Resources/deploymentScripts@2020-10-01'|
-//@[86:87) Assignment |=|
-//@[88:89) LeftBrace |{|
-//@[89:91) NewLine |\r\n|
-  kind: 'AzurePowerShell'
-//@[2:6) Identifier |kind|
-//@[6:7) Colon |:|
-//@[8:25) StringComplete |'AzurePowerShell'|
-//@[25:27) NewLine |\r\n|
-  // #completionTest(0,1,2) -> deploymentScriptTopLevel
-//@[55:59) NewLine |\r\n\r\n|
-
-  properties: {
-//@[2:12) Identifier |properties|
-//@[12:13) Colon |:|
-//@[14:15) LeftBrace |{|
-//@[15:17) NewLine |\r\n|
-    // #completionTest(0,1,2,3,4) -> deploymentScriptPSProperties
-//@[65:67) NewLine |\r\n|
-    
-//@[4:6) NewLine |\r\n|
-  }
-//@[2:3) RightBrace |}|
-//@[3:5) NewLine |\r\n|
-}
-//@[0:1) RightBrace |}|
-//@[1:3) NewLine |\r\n|
-// #completionTest(81) -> powershellPropertyAccess
-//@[50:52) NewLine |\r\n|
-var discriminatorKeySetTwoCompletions_if = discriminatorKeySetTwo_if.properties.a
-//@[0:3) Identifier |var|
-//@[4:40) Identifier |discriminatorKeySetTwoCompletions_if|
-//@[41:42) Assignment |=|
-//@[43:68) Identifier |discriminatorKeySetTwo_if|
-//@[68:69) Dot |.|
-//@[69:79) Identifier |properties|
-//@[79:80) Dot |.|
-//@[80:81) Identifier |a|
-//@[81:83) NewLine |\r\n|
-// #completionTest(81) -> powershellPropertyAccess
-//@[50:52) NewLine |\r\n|
-var discriminatorKeySetTwoCompletions2_if = discriminatorKeySetTwo_if.properties.
-//@[0:3) Identifier |var|
-//@[4:41) Identifier |discriminatorKeySetTwoCompletions2_if|
-//@[42:43) Assignment |=|
-//@[44:69) Identifier |discriminatorKeySetTwo_if|
-//@[69:70) Dot |.|
-//@[70:80) Identifier |properties|
-//@[80:81) Dot |.|
-//@[81:85) NewLine |\r\n\r\n|
-
-// #completionTest(96) -> powershellPropertyAccess
-//@[50:52) NewLine |\r\n|
-var discriminatorKeySetTwoCompletionsArrayIndexer_if = discriminatorKeySetTwo_if['properties'].a
-//@[0:3) Identifier |var|
-//@[4:52) Identifier |discriminatorKeySetTwoCompletionsArrayIndexer_if|
-//@[53:54) Assignment |=|
-//@[55:80) Identifier |discriminatorKeySetTwo_if|
-//@[80:81) LeftSquare |[|
-//@[81:93) StringComplete |'properties'|
-//@[93:94) RightSquare |]|
-//@[94:95) Dot |.|
-//@[95:96) Identifier |a|
-//@[96:98) NewLine |\r\n|
-// #completionTest(96) -> powershellPropertyAccess
-//@[50:52) NewLine |\r\n|
-var discriminatorKeySetTwoCompletionsArrayIndexer2_if = discriminatorKeySetTwo_if['properties'].
-//@[0:3) Identifier |var|
-//@[4:53) Identifier |discriminatorKeySetTwoCompletionsArrayIndexer2_if|
-//@[54:55) Assignment |=|
-//@[56:81) Identifier |discriminatorKeySetTwo_if|
-//@[81:82) LeftSquare |[|
-//@[82:94) StringComplete |'properties'|
-//@[94:95) RightSquare |]|
-//@[95:96) Dot |.|
-//@[96:102) NewLine |\r\n\r\n\r\n|
-
-
-/*
-Discriminator value set 2 (loops)
-*/
-//@[2:4) NewLine |\r\n|
-resource discriminatorKeySetTwo_for 'Microsoft.Resources/deploymentScripts@2020-10-01' = [for thing in []: {
-//@[0:8) Identifier |resource|
-//@[9:35) Identifier |discriminatorKeySetTwo_for|
-//@[36:86) StringComplete |'Microsoft.Resources/deploymentScripts@2020-10-01'|
-//@[87:88) Assignment |=|
-//@[89:90) LeftSquare |[|
-//@[90:93) Identifier |for|
-//@[94:99) Identifier |thing|
-//@[100:102) Identifier |in|
-//@[103:104) LeftSquare |[|
-//@[104:105) RightSquare |]|
-//@[105:106) Colon |:|
-//@[107:108) LeftBrace |{|
-//@[108:110) NewLine |\r\n|
-  kind: 'AzurePowerShell'
-//@[2:6) Identifier |kind|
-//@[6:7) Colon |:|
-//@[8:25) StringComplete |'AzurePowerShell'|
-//@[25:27) NewLine |\r\n|
-  // #completionTest(0,1,2) -> deploymentScriptTopLevel
-//@[55:59) NewLine |\r\n\r\n|
-
-  properties: {
-//@[2:12) Identifier |properties|
-//@[12:13) Colon |:|
-//@[14:15) LeftBrace |{|
-//@[15:17) NewLine |\r\n|
-    // #completionTest(0,1,2,3,4) -> deploymentScriptPSProperties
-//@[65:67) NewLine |\r\n|
-    
-//@[4:6) NewLine |\r\n|
-  }
-//@[2:3) RightBrace |}|
-//@[3:5) NewLine |\r\n|
-}]
-//@[0:1) RightBrace |}|
-//@[1:2) RightSquare |]|
-//@[2:4) NewLine |\r\n|
-// #completionTest(86) -> powershellPropertyAccess
-//@[50:52) NewLine |\r\n|
-var discriminatorKeySetTwoCompletions_for = discriminatorKeySetTwo_for[0].properties.a
-//@[0:3) Identifier |var|
-//@[4:41) Identifier |discriminatorKeySetTwoCompletions_for|
-//@[42:43) Assignment |=|
-//@[44:70) Identifier |discriminatorKeySetTwo_for|
-//@[70:71) LeftSquare |[|
-//@[71:72) Integer |0|
-//@[72:73) RightSquare |]|
-//@[73:74) Dot |.|
-//@[74:84) Identifier |properties|
-//@[84:85) Dot |.|
-//@[85:86) Identifier |a|
-//@[86:88) NewLine |\r\n|
-// #completionTest(86) -> powershellPropertyAccess
-//@[50:52) NewLine |\r\n|
-var discriminatorKeySetTwoCompletions2_for = discriminatorKeySetTwo_for[0].properties.
-//@[0:3) Identifier |var|
-//@[4:42) Identifier |discriminatorKeySetTwoCompletions2_for|
-//@[43:44) Assignment |=|
-//@[45:71) Identifier |discriminatorKeySetTwo_for|
-//@[71:72) LeftSquare |[|
-//@[72:73) Integer |0|
-//@[73:74) RightSquare |]|
-//@[74:75) Dot |.|
-//@[75:85) Identifier |properties|
-//@[85:86) Dot |.|
-//@[86:90) NewLine |\r\n\r\n|
-
-// #completionTest(101) -> powershellPropertyAccess
-//@[51:53) NewLine |\r\n|
-var discriminatorKeySetTwoCompletionsArrayIndexer_for = discriminatorKeySetTwo_for[0]['properties'].a
-//@[0:3) Identifier |var|
-//@[4:53) Identifier |discriminatorKeySetTwoCompletionsArrayIndexer_for|
-//@[54:55) Assignment |=|
-//@[56:82) Identifier |discriminatorKeySetTwo_for|
-//@[82:83) LeftSquare |[|
-//@[83:84) Integer |0|
-//@[84:85) RightSquare |]|
-//@[85:86) LeftSquare |[|
-//@[86:98) StringComplete |'properties'|
-//@[98:99) RightSquare |]|
-//@[99:100) Dot |.|
-//@[100:101) Identifier |a|
-//@[101:103) NewLine |\r\n|
-// #completionTest(101) -> powershellPropertyAccess
-//@[51:53) NewLine |\r\n|
-var discriminatorKeySetTwoCompletionsArrayIndexer2_for = discriminatorKeySetTwo_for[0]['properties'].
-//@[0:3) Identifier |var|
-//@[4:54) Identifier |discriminatorKeySetTwoCompletionsArrayIndexer2_for|
-//@[55:56) Assignment |=|
-//@[57:83) Identifier |discriminatorKeySetTwo_for|
-//@[83:84) LeftSquare |[|
-//@[84:85) Integer |0|
-//@[85:86) RightSquare |]|
-//@[86:87) LeftSquare |[|
-//@[87:99) StringComplete |'properties'|
-//@[99:100) RightSquare |]|
-//@[100:101) Dot |.|
-//@[101:107) NewLine |\r\n\r\n\r\n|
-
-
-/*
-Discriminator value set 2 (filtered loops)
-*/
-//@[2:4) NewLine |\r\n|
-resource discriminatorKeySetTwo_for_if 'Microsoft.Resources/deploymentScripts@2020-10-01' = [for thing in []: if(true) {
-//@[0:8) Identifier |resource|
-//@[9:38) Identifier |discriminatorKeySetTwo_for_if|
-//@[39:89) StringComplete |'Microsoft.Resources/deploymentScripts@2020-10-01'|
-//@[90:91) Assignment |=|
-//@[92:93) LeftSquare |[|
-//@[93:96) Identifier |for|
-//@[97:102) Identifier |thing|
-//@[103:105) Identifier |in|
-//@[106:107) LeftSquare |[|
-//@[107:108) RightSquare |]|
-//@[108:109) Colon |:|
-//@[110:112) Identifier |if|
-//@[112:113) LeftParen |(|
-//@[113:117) TrueKeyword |true|
-//@[117:118) RightParen |)|
-//@[119:120) LeftBrace |{|
-//@[120:122) NewLine |\r\n|
-  kind: 'AzurePowerShell'
-//@[2:6) Identifier |kind|
-//@[6:7) Colon |:|
-//@[8:25) StringComplete |'AzurePowerShell'|
-//@[25:27) NewLine |\r\n|
-  // #completionTest(0,1,2) -> deploymentScriptTopLevel
-//@[55:59) NewLine |\r\n\r\n|
-
-  properties: {
-//@[2:12) Identifier |properties|
-//@[12:13) Colon |:|
-//@[14:15) LeftBrace |{|
-//@[15:17) NewLine |\r\n|
-    // #completionTest(0,1,2,3,4) -> deploymentScriptPSProperties
-//@[65:67) NewLine |\r\n|
-    
-//@[4:6) NewLine |\r\n|
-  }
-//@[2:3) RightBrace |}|
-//@[3:5) NewLine |\r\n|
-}]
-//@[0:1) RightBrace |}|
-//@[1:2) RightSquare |]|
-//@[2:4) NewLine |\r\n|
-// #completionTest(92) -> powershellPropertyAccess
-//@[50:52) NewLine |\r\n|
-var discriminatorKeySetTwoCompletions_for_if = discriminatorKeySetTwo_for_if[0].properties.a
-//@[0:3) Identifier |var|
-//@[4:44) Identifier |discriminatorKeySetTwoCompletions_for_if|
-//@[45:46) Assignment |=|
-//@[47:76) Identifier |discriminatorKeySetTwo_for_if|
-//@[76:77) LeftSquare |[|
-//@[77:78) Integer |0|
-//@[78:79) RightSquare |]|
-//@[79:80) Dot |.|
-//@[80:90) Identifier |properties|
-//@[90:91) Dot |.|
-//@[91:92) Identifier |a|
-//@[92:94) NewLine |\r\n|
-// #completionTest(92) -> powershellPropertyAccess
-//@[50:52) NewLine |\r\n|
-var discriminatorKeySetTwoCompletions2_for_if = discriminatorKeySetTwo_for_if[0].properties.
-//@[0:3) Identifier |var|
-//@[4:45) Identifier |discriminatorKeySetTwoCompletions2_for_if|
-//@[46:47) Assignment |=|
-//@[48:77) Identifier |discriminatorKeySetTwo_for_if|
-//@[77:78) LeftSquare |[|
-//@[78:79) Integer |0|
-//@[79:80) RightSquare |]|
-//@[80:81) Dot |.|
-//@[81:91) Identifier |properties|
-//@[91:92) Dot |.|
-//@[92:96) NewLine |\r\n\r\n|
-
-// #completionTest(107) -> powershellPropertyAccess
-//@[51:53) NewLine |\r\n|
-var discriminatorKeySetTwoCompletionsArrayIndexer_for_if = discriminatorKeySetTwo_for_if[0]['properties'].a
-//@[0:3) Identifier |var|
-//@[4:56) Identifier |discriminatorKeySetTwoCompletionsArrayIndexer_for_if|
-//@[57:58) Assignment |=|
-//@[59:88) Identifier |discriminatorKeySetTwo_for_if|
-//@[88:89) LeftSquare |[|
-//@[89:90) Integer |0|
-//@[90:91) RightSquare |]|
-//@[91:92) LeftSquare |[|
-//@[92:104) StringComplete |'properties'|
-//@[104:105) RightSquare |]|
-//@[105:106) Dot |.|
-//@[106:107) Identifier |a|
-//@[107:109) NewLine |\r\n|
-// #completionTest(107) -> powershellPropertyAccess
-//@[51:53) NewLine |\r\n|
-var discriminatorKeySetTwoCompletionsArrayIndexer2_for_if = discriminatorKeySetTwo_for_if[0]['properties'].
-//@[0:3) Identifier |var|
-//@[4:57) Identifier |discriminatorKeySetTwoCompletionsArrayIndexer2_for_if|
-//@[58:59) Assignment |=|
-//@[60:89) Identifier |discriminatorKeySetTwo_for_if|
-//@[89:90) LeftSquare |[|
-//@[90:91) Integer |0|
-//@[91:92) RightSquare |]|
-//@[92:93) LeftSquare |[|
-//@[93:105) StringComplete |'properties'|
-//@[105:106) RightSquare |]|
-//@[106:107) Dot |.|
-//@[107:115) NewLine |\r\n\r\n\r\n\r\n|
-
-
-
-resource incorrectPropertiesKey 'Microsoft.Resources/deploymentScripts@2020-10-01' = {
-//@[0:8) Identifier |resource|
-//@[9:31) Identifier |incorrectPropertiesKey|
-//@[32:82) StringComplete |'Microsoft.Resources/deploymentScripts@2020-10-01'|
-//@[83:84) Assignment |=|
-//@[85:86) LeftBrace |{|
-//@[86:88) NewLine |\r\n|
-  kind: 'AzureCLI'
-//@[2:6) Identifier |kind|
-//@[6:7) Colon |:|
-//@[8:18) StringComplete |'AzureCLI'|
-//@[18:22) NewLine |\r\n\r\n|
-
-  propertes: {
-//@[2:11) Identifier |propertes|
-//@[11:12) Colon |:|
-//@[13:14) LeftBrace |{|
-//@[14:16) NewLine |\r\n|
-  }
-//@[2:3) RightBrace |}|
-//@[3:5) NewLine |\r\n|
-}
-//@[0:1) RightBrace |}|
-//@[1:5) NewLine |\r\n\r\n|
-
-var mock = incorrectPropertiesKey.p
-//@[0:3) Identifier |var|
-//@[4:8) Identifier |mock|
-//@[9:10) Assignment |=|
-//@[11:33) Identifier |incorrectPropertiesKey|
-//@[33:34) Dot |.|
-//@[34:35) Identifier |p|
-//@[35:39) NewLine |\r\n\r\n|
-
-resource incorrectPropertiesKey2 'Microsoft.Resources/deploymentScripts@2020-10-01' = {
-//@[0:8) Identifier |resource|
-//@[9:32) Identifier |incorrectPropertiesKey2|
-//@[33:83) StringComplete |'Microsoft.Resources/deploymentScripts@2020-10-01'|
-//@[84:85) Assignment |=|
-//@[86:87) LeftBrace |{|
-//@[87:89) NewLine |\r\n|
-  kind: 'AzureCLI'
-//@[2:6) Identifier |kind|
-//@[6:7) Colon |:|
-//@[8:18) StringComplete |'AzureCLI'|
-//@[18:20) NewLine |\r\n|
-  name: 'test'
-//@[2:6) Identifier |name|
-//@[6:7) Colon |:|
-//@[8:14) StringComplete |'test'|
-//@[14:16) NewLine |\r\n|
-  location: ''
-//@[2:10) Identifier |location|
-//@[10:11) Colon |:|
-//@[12:14) StringComplete |''|
-//@[14:16) NewLine |\r\n|
-  properties: {
-//@[2:12) Identifier |properties|
-//@[12:13) Colon |:|
-//@[14:15) LeftBrace |{|
-//@[15:17) NewLine |\r\n|
-    azCliVersion: '2'
-//@[4:16) Identifier |azCliVersion|
-//@[16:17) Colon |:|
-//@[18:21) StringComplete |'2'|
-//@[21:23) NewLine |\r\n|
-    retentionInterval: 'PT1H'
-//@[4:21) Identifier |retentionInterval|
-//@[21:22) Colon |:|
-//@[23:29) StringComplete |'PT1H'|
-//@[29:31) NewLine |\r\n|
-    
-//@[4:6) NewLine |\r\n|
-    // #completionTest(0,1,2,3,4) -> deploymentScriptCliPropertiesMinusSpecified
-//@[80:82) NewLine |\r\n|
-    
-//@[4:6) NewLine |\r\n|
-    // #completionTest(22,23) -> cleanupPreferencesPlusSymbols
-//@[62:64) NewLine |\r\n|
-    cleanupPreference: 
-//@[4:21) Identifier |cleanupPreference|
-//@[21:22) Colon |:|
-//@[23:27) NewLine |\r\n\r\n|
-
-    // #completionTest(25,26) -> arrayPlusSymbols
-//@[49:51) NewLine |\r\n|
-    supportingScriptUris: 
-//@[4:24) Identifier |supportingScriptUris|
-//@[24:25) Colon |:|
-//@[26:30) NewLine |\r\n\r\n|
-
-    // #completionTest(27,28) -> objectPlusSymbols
-//@[50:52) NewLine |\r\n|
-    storageAccountSettings: 
-//@[4:26) Identifier |storageAccountSettings|
-//@[26:27) Colon |:|
-//@[28:32) NewLine |\r\n\r\n|
-
-    environmentVariables: [
-//@[4:24) Identifier |environmentVariables|
-//@[24:25) Colon |:|
-//@[26:27) LeftSquare |[|
-//@[27:29) NewLine |\r\n|
-      {
-//@[6:7) LeftBrace |{|
-//@[7:9) NewLine |\r\n|
-        // #completionTest(0,2,4,6,8) -> environmentVariableProperties
-//@[70:72) NewLine |\r\n|
-        
-//@[8:10) NewLine |\r\n|
-      }
-//@[6:7) RightBrace |}|
-//@[7:9) NewLine |\r\n|
-      // #completionTest(0,1,2,3,4,5,6) -> objectPlusSymbols
-//@[60:62) NewLine |\r\n|
-      
-//@[6:8) NewLine |\r\n|
-    ]
-//@[4:5) RightSquare |]|
-//@[5:7) NewLine |\r\n|
-  }
-//@[2:3) RightBrace |}|
-//@[3:5) NewLine |\r\n|
-}
-//@[0:1) RightBrace |}|
-//@[1:5) NewLine |\r\n\r\n|
-
-// #completionTest(21) -> resourceTypes
-//@[39:41) NewLine |\r\n|
-resource missingType 
-//@[0:8) Identifier |resource|
-//@[9:20) Identifier |missingType|
-//@[21:25) NewLine |\r\n\r\n|
-
-// #completionTest(37,38,39,40,41,42,43,44) -> resourceTypes
-//@[60:62) NewLine |\r\n|
-resource startedTypingTypeWithQuotes 'virma'
-//@[0:8) Identifier |resource|
-//@[9:36) Identifier |startedTypingTypeWithQuotes|
-//@[37:44) StringComplete |'virma'|
-//@[44:48) NewLine |\r\n\r\n|
-
-// #completionTest(40,41,42,43,44,45) -> resourceTypes
-//@[54:56) NewLine |\r\n|
-resource startedTypingTypeWithoutQuotes virma
-//@[0:8) Identifier |resource|
-//@[9:39) Identifier |startedTypingTypeWithoutQuotes|
-//@[40:45) Identifier |virma|
-//@[45:49) NewLine |\r\n\r\n|
-
-resource dashesInPropertyNames 'Microsoft.ContainerService/managedClusters@2020-09-01' = {
-//@[0:8) Identifier |resource|
-//@[9:30) Identifier |dashesInPropertyNames|
-//@[31:86) StringComplete |'Microsoft.ContainerService/managedClusters@2020-09-01'|
-//@[87:88) Assignment |=|
-//@[89:90) LeftBrace |{|
-//@[90:92) NewLine |\r\n|
-}
-//@[0:1) RightBrace |}|
-//@[1:3) NewLine |\r\n|
-// #completionTest(78) -> autoScalerPropertiesRequireEscaping
-//@[61:63) NewLine |\r\n|
-var letsAccessTheDashes = dashesInPropertyNames.properties.autoScalerProfile.s
-//@[0:3) Identifier |var|
-//@[4:23) Identifier |letsAccessTheDashes|
-//@[24:25) Assignment |=|
-//@[26:47) Identifier |dashesInPropertyNames|
-//@[47:48) Dot |.|
-//@[48:58) Identifier |properties|
-//@[58:59) Dot |.|
-//@[59:76) Identifier |autoScalerProfile|
-//@[76:77) Dot |.|
-//@[77:78) Identifier |s|
-//@[78:80) NewLine |\r\n|
-// #completionTest(78) -> autoScalerPropertiesRequireEscaping
-//@[61:63) NewLine |\r\n|
-var letsAccessTheDashes2 = dashesInPropertyNames.properties.autoScalerProfile.
-//@[0:3) Identifier |var|
-//@[4:24) Identifier |letsAccessTheDashes2|
-//@[25:26) Assignment |=|
-//@[27:48) Identifier |dashesInPropertyNames|
-//@[48:49) Dot |.|
-//@[49:59) Identifier |properties|
-//@[59:60) Dot |.|
-//@[60:77) Identifier |autoScalerProfile|
-//@[77:78) Dot |.|
-//@[78:82) NewLine |\r\n\r\n|
-
-/* 
-Nested discriminator missing key
-*/
-//@[2:4) NewLine |\r\n|
-resource nestedDiscriminatorMissingKey 'Microsoft.DocumentDB/databaseAccounts@2020-06-01-preview' = {
-//@[0:8) Identifier |resource|
-//@[9:38) Identifier |nestedDiscriminatorMissingKey|
-//@[39:97) StringComplete |'Microsoft.DocumentDB/databaseAccounts@2020-06-01-preview'|
-//@[98:99) Assignment |=|
-//@[100:101) LeftBrace |{|
-//@[101:103) NewLine |\r\n|
-  name: 'test'
-//@[2:6) Identifier |name|
-//@[6:7) Colon |:|
-//@[8:14) StringComplete |'test'|
-//@[14:16) NewLine |\r\n|
-  location: 'l'
-//@[2:10) Identifier |location|
-//@[10:11) Colon |:|
-//@[12:15) StringComplete |'l'|
-//@[15:17) NewLine |\r\n|
-  properties: {
-//@[2:12) Identifier |properties|
-//@[12:13) Colon |:|
-//@[14:15) LeftBrace |{|
-//@[15:17) NewLine |\r\n|
-    //createMode: 'Default'
-//@[27:31) NewLine |\r\n\r\n|
-
-  }
-//@[2:3) RightBrace |}|
-//@[3:5) NewLine |\r\n|
-}
-//@[0:1) RightBrace |}|
-//@[1:3) NewLine |\r\n|
-// #completionTest(90) -> createMode
-//@[36:38) NewLine |\r\n|
-var nestedDiscriminatorMissingKeyCompletions = nestedDiscriminatorMissingKey.properties.cr
-//@[0:3) Identifier |var|
-//@[4:44) Identifier |nestedDiscriminatorMissingKeyCompletions|
-//@[45:46) Assignment |=|
-//@[47:76) Identifier |nestedDiscriminatorMissingKey|
-//@[76:77) Dot |.|
-//@[77:87) Identifier |properties|
-//@[87:88) Dot |.|
-//@[88:90) Identifier |cr|
-//@[90:92) NewLine |\r\n|
-// #completionTest(92) -> createMode
-//@[36:38) NewLine |\r\n|
-var nestedDiscriminatorMissingKeyCompletions2 = nestedDiscriminatorMissingKey['properties'].
-//@[0:3) Identifier |var|
-//@[4:45) Identifier |nestedDiscriminatorMissingKeyCompletions2|
-//@[46:47) Assignment |=|
-//@[48:77) Identifier |nestedDiscriminatorMissingKey|
-//@[77:78) LeftSquare |[|
-//@[78:90) StringComplete |'properties'|
-//@[90:91) RightSquare |]|
-//@[91:92) Dot |.|
-//@[92:96) NewLine |\r\n\r\n|
-
-// #completionTest(94) -> createModeIndexPlusSymbols
-//@[52:54) NewLine |\r\n|
-var nestedDiscriminatorMissingKeyIndexCompletions = nestedDiscriminatorMissingKey.properties['']
-//@[0:3) Identifier |var|
-//@[4:49) Identifier |nestedDiscriminatorMissingKeyIndexCompletions|
-//@[50:51) Assignment |=|
-//@[52:81) Identifier |nestedDiscriminatorMissingKey|
-//@[81:82) Dot |.|
-//@[82:92) Identifier |properties|
-//@[92:93) LeftSquare |[|
-//@[93:95) StringComplete |''|
-//@[95:96) RightSquare |]|
-//@[96:100) NewLine |\r\n\r\n|
-
-/* 
-Nested discriminator missing key (conditional)
-*/
-//@[2:4) NewLine |\r\n|
-resource nestedDiscriminatorMissingKey_if 'Microsoft.DocumentDB/databaseAccounts@2020-06-01-preview' = if(bool(1)) {
-//@[0:8) Identifier |resource|
-//@[9:41) Identifier |nestedDiscriminatorMissingKey_if|
-//@[42:100) StringComplete |'Microsoft.DocumentDB/databaseAccounts@2020-06-01-preview'|
-//@[101:102) Assignment |=|
-//@[103:105) Identifier |if|
-//@[105:106) LeftParen |(|
-//@[106:110) Identifier |bool|
-//@[110:111) LeftParen |(|
-//@[111:112) Integer |1|
-//@[112:113) RightParen |)|
-//@[113:114) RightParen |)|
-//@[115:116) LeftBrace |{|
-//@[116:118) NewLine |\r\n|
-  name: 'test'
-//@[2:6) Identifier |name|
-//@[6:7) Colon |:|
-//@[8:14) StringComplete |'test'|
-//@[14:16) NewLine |\r\n|
-  location: 'l'
-//@[2:10) Identifier |location|
-//@[10:11) Colon |:|
-//@[12:15) StringComplete |'l'|
-//@[15:17) NewLine |\r\n|
-  properties: {
-//@[2:12) Identifier |properties|
-//@[12:13) Colon |:|
-//@[14:15) LeftBrace |{|
-//@[15:17) NewLine |\r\n|
-    //createMode: 'Default'
-//@[27:31) NewLine |\r\n\r\n|
-
-  }
-//@[2:3) RightBrace |}|
-//@[3:5) NewLine |\r\n|
-}
-//@[0:1) RightBrace |}|
-//@[1:3) NewLine |\r\n|
-// #completionTest(96) -> createMode
-//@[36:38) NewLine |\r\n|
-var nestedDiscriminatorMissingKeyCompletions_if = nestedDiscriminatorMissingKey_if.properties.cr
-//@[0:3) Identifier |var|
-//@[4:47) Identifier |nestedDiscriminatorMissingKeyCompletions_if|
-//@[48:49) Assignment |=|
-//@[50:82) Identifier |nestedDiscriminatorMissingKey_if|
-//@[82:83) Dot |.|
-//@[83:93) Identifier |properties|
-//@[93:94) Dot |.|
-//@[94:96) Identifier |cr|
-//@[96:98) NewLine |\r\n|
-// #completionTest(98) -> createMode
-//@[36:38) NewLine |\r\n|
-var nestedDiscriminatorMissingKeyCompletions2_if = nestedDiscriminatorMissingKey_if['properties'].
-//@[0:3) Identifier |var|
-//@[4:48) Identifier |nestedDiscriminatorMissingKeyCompletions2_if|
-//@[49:50) Assignment |=|
-//@[51:83) Identifier |nestedDiscriminatorMissingKey_if|
-//@[83:84) LeftSquare |[|
-//@[84:96) StringComplete |'properties'|
-//@[96:97) RightSquare |]|
-//@[97:98) Dot |.|
-//@[98:102) NewLine |\r\n\r\n|
-
-// #completionTest(100) -> createModeIndexPlusSymbols_if
-//@[56:58) NewLine |\r\n|
-var nestedDiscriminatorMissingKeyIndexCompletions_if = nestedDiscriminatorMissingKey_if.properties['']
-//@[0:3) Identifier |var|
-//@[4:52) Identifier |nestedDiscriminatorMissingKeyIndexCompletions_if|
-//@[53:54) Assignment |=|
-//@[55:87) Identifier |nestedDiscriminatorMissingKey_if|
-//@[87:88) Dot |.|
-//@[88:98) Identifier |properties|
-//@[98:99) LeftSquare |[|
-//@[99:101) StringComplete |''|
-//@[101:102) RightSquare |]|
-//@[102:106) NewLine |\r\n\r\n|
-
-/* 
-Nested discriminator missing key (loop)
-*/
-//@[2:4) NewLine |\r\n|
-resource nestedDiscriminatorMissingKey_for 'Microsoft.DocumentDB/databaseAccounts@2020-06-01-preview' = [for thing in []: {
-//@[0:8) Identifier |resource|
-//@[9:42) Identifier |nestedDiscriminatorMissingKey_for|
-//@[43:101) StringComplete |'Microsoft.DocumentDB/databaseAccounts@2020-06-01-preview'|
-//@[102:103) Assignment |=|
-//@[104:105) LeftSquare |[|
-//@[105:108) Identifier |for|
-//@[109:114) Identifier |thing|
-//@[115:117) Identifier |in|
-//@[118:119) LeftSquare |[|
-//@[119:120) RightSquare |]|
-//@[120:121) Colon |:|
-//@[122:123) LeftBrace |{|
-//@[123:125) NewLine |\r\n|
-  name: 'test'
-//@[2:6) Identifier |name|
-//@[6:7) Colon |:|
-//@[8:14) StringComplete |'test'|
-//@[14:16) NewLine |\r\n|
-  location: 'l'
-//@[2:10) Identifier |location|
-//@[10:11) Colon |:|
-//@[12:15) StringComplete |'l'|
-//@[15:17) NewLine |\r\n|
-  properties: {
-//@[2:12) Identifier |properties|
-//@[12:13) Colon |:|
-//@[14:15) LeftBrace |{|
-//@[15:17) NewLine |\r\n|
-    //createMode: 'Default'
-//@[27:31) NewLine |\r\n\r\n|
-
-  }
-//@[2:3) RightBrace |}|
-//@[3:5) NewLine |\r\n|
-}]
-//@[0:1) RightBrace |}|
-//@[1:2) RightSquare |]|
-//@[2:4) NewLine |\r\n|
-// #completionTest(101) -> createMode
-//@[37:39) NewLine |\r\n|
-var nestedDiscriminatorMissingKeyCompletions_for = nestedDiscriminatorMissingKey_for[0].properties.cr
-//@[0:3) Identifier |var|
-//@[4:48) Identifier |nestedDiscriminatorMissingKeyCompletions_for|
-//@[49:50) Assignment |=|
-//@[51:84) Identifier |nestedDiscriminatorMissingKey_for|
-//@[84:85) LeftSquare |[|
-//@[85:86) Integer |0|
-//@[86:87) RightSquare |]|
-//@[87:88) Dot |.|
-//@[88:98) Identifier |properties|
-//@[98:99) Dot |.|
-//@[99:101) Identifier |cr|
-//@[101:103) NewLine |\r\n|
-// #completionTest(103) -> createMode
-//@[37:39) NewLine |\r\n|
-var nestedDiscriminatorMissingKeyCompletions2_for = nestedDiscriminatorMissingKey_for[0]['properties'].
-//@[0:3) Identifier |var|
-//@[4:49) Identifier |nestedDiscriminatorMissingKeyCompletions2_for|
-//@[50:51) Assignment |=|
-//@[52:85) Identifier |nestedDiscriminatorMissingKey_for|
-//@[85:86) LeftSquare |[|
-//@[86:87) Integer |0|
-//@[87:88) RightSquare |]|
-//@[88:89) LeftSquare |[|
-//@[89:101) StringComplete |'properties'|
-//@[101:102) RightSquare |]|
-//@[102:103) Dot |.|
-//@[103:107) NewLine |\r\n\r\n|
-
-// #completionTest(105) -> createModeIndexPlusSymbols_for
-//@[57:59) NewLine |\r\n|
-var nestedDiscriminatorMissingKeyIndexCompletions_for = nestedDiscriminatorMissingKey_for[0].properties['']
-//@[0:3) Identifier |var|
-//@[4:53) Identifier |nestedDiscriminatorMissingKeyIndexCompletions_for|
-//@[54:55) Assignment |=|
-//@[56:89) Identifier |nestedDiscriminatorMissingKey_for|
-//@[89:90) LeftSquare |[|
-//@[90:91) Integer |0|
-//@[91:92) RightSquare |]|
-//@[92:93) Dot |.|
-//@[93:103) Identifier |properties|
-//@[103:104) LeftSquare |[|
-//@[104:106) StringComplete |''|
-//@[106:107) RightSquare |]|
-//@[107:113) NewLine |\r\n\r\n\r\n|
-
-
-/* 
-Nested discriminator missing key (filtered loop)
-*/
-//@[2:4) NewLine |\r\n|
-resource nestedDiscriminatorMissingKey_for_if 'Microsoft.DocumentDB/databaseAccounts@2020-06-01-preview' = [for thing in []: if(true) {
-//@[0:8) Identifier |resource|
-//@[9:45) Identifier |nestedDiscriminatorMissingKey_for_if|
-//@[46:104) StringComplete |'Microsoft.DocumentDB/databaseAccounts@2020-06-01-preview'|
-//@[105:106) Assignment |=|
-//@[107:108) LeftSquare |[|
-//@[108:111) Identifier |for|
-//@[112:117) Identifier |thing|
-//@[118:120) Identifier |in|
-//@[121:122) LeftSquare |[|
-//@[122:123) RightSquare |]|
-//@[123:124) Colon |:|
-//@[125:127) Identifier |if|
-//@[127:128) LeftParen |(|
-//@[128:132) TrueKeyword |true|
-//@[132:133) RightParen |)|
-//@[134:135) LeftBrace |{|
-//@[135:137) NewLine |\r\n|
-  name: 'test'
-//@[2:6) Identifier |name|
-//@[6:7) Colon |:|
-//@[8:14) StringComplete |'test'|
-//@[14:16) NewLine |\r\n|
-  location: 'l'
-//@[2:10) Identifier |location|
-//@[10:11) Colon |:|
-//@[12:15) StringComplete |'l'|
-//@[15:17) NewLine |\r\n|
-  properties: {
-//@[2:12) Identifier |properties|
-//@[12:13) Colon |:|
-//@[14:15) LeftBrace |{|
-//@[15:17) NewLine |\r\n|
-    //createMode: 'Default'
-//@[27:31) NewLine |\r\n\r\n|
-
-  }
-//@[2:3) RightBrace |}|
-//@[3:5) NewLine |\r\n|
-}]
-//@[0:1) RightBrace |}|
-//@[1:2) RightSquare |]|
-//@[2:4) NewLine |\r\n|
-// #completionTest(107) -> createMode
-//@[37:39) NewLine |\r\n|
-var nestedDiscriminatorMissingKeyCompletions_for_if = nestedDiscriminatorMissingKey_for_if[0].properties.cr
-//@[0:3) Identifier |var|
-//@[4:51) Identifier |nestedDiscriminatorMissingKeyCompletions_for_if|
-//@[52:53) Assignment |=|
-//@[54:90) Identifier |nestedDiscriminatorMissingKey_for_if|
-//@[90:91) LeftSquare |[|
-//@[91:92) Integer |0|
-//@[92:93) RightSquare |]|
-//@[93:94) Dot |.|
-//@[94:104) Identifier |properties|
-//@[104:105) Dot |.|
-//@[105:107) Identifier |cr|
-//@[107:109) NewLine |\r\n|
-// #completionTest(109) -> createMode
-//@[37:39) NewLine |\r\n|
-var nestedDiscriminatorMissingKeyCompletions2_for_if = nestedDiscriminatorMissingKey_for_if[0]['properties'].
-//@[0:3) Identifier |var|
-//@[4:52) Identifier |nestedDiscriminatorMissingKeyCompletions2_for_if|
-//@[53:54) Assignment |=|
-//@[55:91) Identifier |nestedDiscriminatorMissingKey_for_if|
-//@[91:92) LeftSquare |[|
-//@[92:93) Integer |0|
-//@[93:94) RightSquare |]|
-//@[94:95) LeftSquare |[|
-//@[95:107) StringComplete |'properties'|
-//@[107:108) RightSquare |]|
-//@[108:109) Dot |.|
-//@[109:113) NewLine |\r\n\r\n|
-
-// #completionTest(111) -> createModeIndexPlusSymbols_for_if
-//@[60:62) NewLine |\r\n|
-var nestedDiscriminatorMissingKeyIndexCompletions_for_if = nestedDiscriminatorMissingKey_for_if[0].properties['']
-//@[0:3) Identifier |var|
-//@[4:56) Identifier |nestedDiscriminatorMissingKeyIndexCompletions_for_if|
-//@[57:58) Assignment |=|
-//@[59:95) Identifier |nestedDiscriminatorMissingKey_for_if|
-//@[95:96) LeftSquare |[|
-//@[96:97) Integer |0|
-//@[97:98) RightSquare |]|
-//@[98:99) Dot |.|
-//@[99:109) Identifier |properties|
-//@[109:110) LeftSquare |[|
-//@[110:112) StringComplete |''|
-//@[112:113) RightSquare |]|
-//@[113:119) NewLine |\r\n\r\n\r\n|
-
-
-/*
-Nested discriminator
-*/
-//@[2:4) NewLine |\r\n|
-resource nestedDiscriminator 'Microsoft.DocumentDB/databaseAccounts@2020-06-01-preview' = {
-//@[0:8) Identifier |resource|
-//@[9:28) Identifier |nestedDiscriminator|
-//@[29:87) StringComplete |'Microsoft.DocumentDB/databaseAccounts@2020-06-01-preview'|
-//@[88:89) Assignment |=|
-//@[90:91) LeftBrace |{|
-//@[91:93) NewLine |\r\n|
-  name: 'test'
-//@[2:6) Identifier |name|
-//@[6:7) Colon |:|
-//@[8:14) StringComplete |'test'|
-//@[14:16) NewLine |\r\n|
-  location: 'l'
-//@[2:10) Identifier |location|
-//@[10:11) Colon |:|
-//@[12:15) StringComplete |'l'|
-//@[15:17) NewLine |\r\n|
-  properties: {
-//@[2:12) Identifier |properties|
-//@[12:13) Colon |:|
-//@[14:15) LeftBrace |{|
-//@[15:17) NewLine |\r\n|
-    createMode: 'Default'
-//@[4:14) Identifier |createMode|
-//@[14:15) Colon |:|
-//@[16:25) StringComplete |'Default'|
-//@[25:29) NewLine |\r\n\r\n|
-
-  }
-//@[2:3) RightBrace |}|
-//@[3:5) NewLine |\r\n|
-}
-//@[0:1) RightBrace |}|
-//@[1:3) NewLine |\r\n|
-// #completionTest(69) -> defaultCreateModeProperties
-//@[53:55) NewLine |\r\n|
-var nestedDiscriminatorCompletions = nestedDiscriminator.properties.a
-//@[0:3) Identifier |var|
-//@[4:34) Identifier |nestedDiscriminatorCompletions|
-//@[35:36) Assignment |=|
-//@[37:56) Identifier |nestedDiscriminator|
-//@[56:57) Dot |.|
-//@[57:67) Identifier |properties|
-//@[67:68) Dot |.|
-//@[68:69) Identifier |a|
-//@[69:71) NewLine |\r\n|
-// #completionTest(73) -> defaultCreateModeProperties
-//@[53:55) NewLine |\r\n|
-var nestedDiscriminatorCompletions2 = nestedDiscriminator['properties'].a
-//@[0:3) Identifier |var|
-//@[4:35) Identifier |nestedDiscriminatorCompletions2|
-//@[36:37) Assignment |=|
-//@[38:57) Identifier |nestedDiscriminator|
-//@[57:58) LeftSquare |[|
-//@[58:70) StringComplete |'properties'|
-//@[70:71) RightSquare |]|
-//@[71:72) Dot |.|
-//@[72:73) Identifier |a|
-//@[73:75) NewLine |\r\n|
-// #completionTest(69) -> defaultCreateModeProperties
-//@[53:55) NewLine |\r\n|
-var nestedDiscriminatorCompletions3 = nestedDiscriminator.properties.
-//@[0:3) Identifier |var|
-//@[4:35) Identifier |nestedDiscriminatorCompletions3|
-//@[36:37) Assignment |=|
-//@[38:57) Identifier |nestedDiscriminator|
-//@[57:58) Dot |.|
-//@[58:68) Identifier |properties|
-//@[68:69) Dot |.|
-//@[69:71) NewLine |\r\n|
-// #completionTest(72) -> defaultCreateModeProperties
-//@[53:55) NewLine |\r\n|
-var nestedDiscriminatorCompletions4 = nestedDiscriminator['properties'].
-//@[0:3) Identifier |var|
-//@[4:35) Identifier |nestedDiscriminatorCompletions4|
-//@[36:37) Assignment |=|
-//@[38:57) Identifier |nestedDiscriminator|
-//@[57:58) LeftSquare |[|
-//@[58:70) StringComplete |'properties'|
-//@[70:71) RightSquare |]|
-//@[71:72) Dot |.|
-//@[72:76) NewLine |\r\n\r\n|
-
-// #completionTest(79) -> defaultCreateModeIndexes
-//@[50:52) NewLine |\r\n|
-var nestedDiscriminatorArrayIndexCompletions = nestedDiscriminator.properties[a]
-//@[0:3) Identifier |var|
-//@[4:44) Identifier |nestedDiscriminatorArrayIndexCompletions|
-//@[45:46) Assignment |=|
-//@[47:66) Identifier |nestedDiscriminator|
-//@[66:67) Dot |.|
-//@[67:77) Identifier |properties|
-//@[77:78) LeftSquare |[|
-//@[78:79) Identifier |a|
-//@[79:80) RightSquare |]|
-//@[80:84) NewLine |\r\n\r\n|
-
-/*
-Nested discriminator (conditional)
-*/
-//@[2:4) NewLine |\r\n|
-resource nestedDiscriminator_if 'Microsoft.DocumentDB/databaseAccounts@2020-06-01-preview' = if(true) {
-//@[0:8) Identifier |resource|
-//@[9:31) Identifier |nestedDiscriminator_if|
-//@[32:90) StringComplete |'Microsoft.DocumentDB/databaseAccounts@2020-06-01-preview'|
-//@[91:92) Assignment |=|
-//@[93:95) Identifier |if|
-//@[95:96) LeftParen |(|
-//@[96:100) TrueKeyword |true|
-//@[100:101) RightParen |)|
-//@[102:103) LeftBrace |{|
-//@[103:105) NewLine |\r\n|
-  name: 'test'
-//@[2:6) Identifier |name|
-//@[6:7) Colon |:|
-//@[8:14) StringComplete |'test'|
-//@[14:16) NewLine |\r\n|
-  location: 'l'
-//@[2:10) Identifier |location|
-//@[10:11) Colon |:|
-//@[12:15) StringComplete |'l'|
-//@[15:17) NewLine |\r\n|
-  properties: {
-//@[2:12) Identifier |properties|
-//@[12:13) Colon |:|
-//@[14:15) LeftBrace |{|
-//@[15:17) NewLine |\r\n|
-    createMode: 'Default'
-//@[4:14) Identifier |createMode|
-//@[14:15) Colon |:|
-//@[16:25) StringComplete |'Default'|
-//@[25:29) NewLine |\r\n\r\n|
-
-  }
-//@[2:3) RightBrace |}|
-//@[3:5) NewLine |\r\n|
-}
-//@[0:1) RightBrace |}|
-//@[1:3) NewLine |\r\n|
-// #completionTest(75) -> defaultCreateModeProperties
-//@[53:55) NewLine |\r\n|
-var nestedDiscriminatorCompletions_if = nestedDiscriminator_if.properties.a
-//@[0:3) Identifier |var|
-//@[4:37) Identifier |nestedDiscriminatorCompletions_if|
-//@[38:39) Assignment |=|
-//@[40:62) Identifier |nestedDiscriminator_if|
-//@[62:63) Dot |.|
-//@[63:73) Identifier |properties|
-//@[73:74) Dot |.|
-//@[74:75) Identifier |a|
-//@[75:77) NewLine |\r\n|
-// #completionTest(79) -> defaultCreateModeProperties
-//@[53:55) NewLine |\r\n|
-var nestedDiscriminatorCompletions2_if = nestedDiscriminator_if['properties'].a
-//@[0:3) Identifier |var|
-//@[4:38) Identifier |nestedDiscriminatorCompletions2_if|
-//@[39:40) Assignment |=|
-//@[41:63) Identifier |nestedDiscriminator_if|
-//@[63:64) LeftSquare |[|
-//@[64:76) StringComplete |'properties'|
-//@[76:77) RightSquare |]|
-//@[77:78) Dot |.|
-//@[78:79) Identifier |a|
-//@[79:81) NewLine |\r\n|
-// #completionTest(75) -> defaultCreateModeProperties
-//@[53:55) NewLine |\r\n|
-var nestedDiscriminatorCompletions3_if = nestedDiscriminator_if.properties.
-//@[0:3) Identifier |var|
-//@[4:38) Identifier |nestedDiscriminatorCompletions3_if|
-//@[39:40) Assignment |=|
-//@[41:63) Identifier |nestedDiscriminator_if|
-//@[63:64) Dot |.|
-//@[64:74) Identifier |properties|
-//@[74:75) Dot |.|
-//@[75:77) NewLine |\r\n|
-// #completionTest(78) -> defaultCreateModeProperties
-//@[53:55) NewLine |\r\n|
-var nestedDiscriminatorCompletions4_if = nestedDiscriminator_if['properties'].
-//@[0:3) Identifier |var|
-//@[4:38) Identifier |nestedDiscriminatorCompletions4_if|
-//@[39:40) Assignment |=|
-//@[41:63) Identifier |nestedDiscriminator_if|
-//@[63:64) LeftSquare |[|
-//@[64:76) StringComplete |'properties'|
-//@[76:77) RightSquare |]|
-//@[77:78) Dot |.|
-//@[78:82) NewLine |\r\n\r\n|
-
-// #completionTest(85) -> defaultCreateModeIndexes_if
-//@[53:55) NewLine |\r\n|
-var nestedDiscriminatorArrayIndexCompletions_if = nestedDiscriminator_if.properties[a]
-//@[0:3) Identifier |var|
-//@[4:47) Identifier |nestedDiscriminatorArrayIndexCompletions_if|
-//@[48:49) Assignment |=|
-//@[50:72) Identifier |nestedDiscriminator_if|
-//@[72:73) Dot |.|
-//@[73:83) Identifier |properties|
-//@[83:84) LeftSquare |[|
-//@[84:85) Identifier |a|
-//@[85:86) RightSquare |]|
-//@[86:92) NewLine |\r\n\r\n\r\n|
-
-
-/*
-Nested discriminator (loop)
-*/
-//@[2:4) NewLine |\r\n|
-resource nestedDiscriminator_for 'Microsoft.DocumentDB/databaseAccounts@2020-06-01-preview' = [for thing in []: {
-//@[0:8) Identifier |resource|
-//@[9:32) Identifier |nestedDiscriminator_for|
-//@[33:91) StringComplete |'Microsoft.DocumentDB/databaseAccounts@2020-06-01-preview'|
-//@[92:93) Assignment |=|
-//@[94:95) LeftSquare |[|
-//@[95:98) Identifier |for|
-//@[99:104) Identifier |thing|
-//@[105:107) Identifier |in|
-//@[108:109) LeftSquare |[|
-//@[109:110) RightSquare |]|
-//@[110:111) Colon |:|
-//@[112:113) LeftBrace |{|
-//@[113:115) NewLine |\r\n|
-  name: 'test'
-//@[2:6) Identifier |name|
-//@[6:7) Colon |:|
-//@[8:14) StringComplete |'test'|
-//@[14:16) NewLine |\r\n|
-  location: 'l'
-//@[2:10) Identifier |location|
-//@[10:11) Colon |:|
-//@[12:15) StringComplete |'l'|
-//@[15:17) NewLine |\r\n|
-  properties: {
-//@[2:12) Identifier |properties|
-//@[12:13) Colon |:|
-//@[14:15) LeftBrace |{|
-//@[15:17) NewLine |\r\n|
-    createMode: 'Default'
-//@[4:14) Identifier |createMode|
-//@[14:15) Colon |:|
-//@[16:25) StringComplete |'Default'|
-//@[25:29) NewLine |\r\n\r\n|
-
-  }
-//@[2:3) RightBrace |}|
-//@[3:5) NewLine |\r\n|
-}]
-//@[0:1) RightBrace |}|
-//@[1:2) RightSquare |]|
-//@[2:4) NewLine |\r\n|
-// #completionTest(80) -> defaultCreateModeProperties
-//@[53:55) NewLine |\r\n|
-var nestedDiscriminatorCompletions_for = nestedDiscriminator_for[0].properties.a
-//@[0:3) Identifier |var|
-//@[4:38) Identifier |nestedDiscriminatorCompletions_for|
-//@[39:40) Assignment |=|
-//@[41:64) Identifier |nestedDiscriminator_for|
-//@[64:65) LeftSquare |[|
-//@[65:66) Integer |0|
-//@[66:67) RightSquare |]|
-//@[67:68) Dot |.|
-//@[68:78) Identifier |properties|
-//@[78:79) Dot |.|
-//@[79:80) Identifier |a|
-//@[80:82) NewLine |\r\n|
-// #completionTest(84) -> defaultCreateModeProperties
-//@[53:55) NewLine |\r\n|
-var nestedDiscriminatorCompletions2_for = nestedDiscriminator_for[0]['properties'].a
-//@[0:3) Identifier |var|
-//@[4:39) Identifier |nestedDiscriminatorCompletions2_for|
-//@[40:41) Assignment |=|
-//@[42:65) Identifier |nestedDiscriminator_for|
-//@[65:66) LeftSquare |[|
-//@[66:67) Integer |0|
-//@[67:68) RightSquare |]|
-//@[68:69) LeftSquare |[|
-//@[69:81) StringComplete |'properties'|
-//@[81:82) RightSquare |]|
-//@[82:83) Dot |.|
-//@[83:84) Identifier |a|
-//@[84:86) NewLine |\r\n|
-// #completionTest(80) -> defaultCreateModeProperties
-//@[53:55) NewLine |\r\n|
-var nestedDiscriminatorCompletions3_for = nestedDiscriminator_for[0].properties.
-//@[0:3) Identifier |var|
-//@[4:39) Identifier |nestedDiscriminatorCompletions3_for|
-//@[40:41) Assignment |=|
-//@[42:65) Identifier |nestedDiscriminator_for|
-//@[65:66) LeftSquare |[|
-//@[66:67) Integer |0|
-//@[67:68) RightSquare |]|
-//@[68:69) Dot |.|
-//@[69:79) Identifier |properties|
-//@[79:80) Dot |.|
-//@[80:82) NewLine |\r\n|
-// #completionTest(83) -> defaultCreateModeProperties
-//@[53:55) NewLine |\r\n|
-var nestedDiscriminatorCompletions4_for = nestedDiscriminator_for[0]['properties'].
-//@[0:3) Identifier |var|
-//@[4:39) Identifier |nestedDiscriminatorCompletions4_for|
-//@[40:41) Assignment |=|
-//@[42:65) Identifier |nestedDiscriminator_for|
-//@[65:66) LeftSquare |[|
-//@[66:67) Integer |0|
-//@[67:68) RightSquare |]|
-//@[68:69) LeftSquare |[|
-//@[69:81) StringComplete |'properties'|
-//@[81:82) RightSquare |]|
-//@[82:83) Dot |.|
-//@[83:87) NewLine |\r\n\r\n|
-
-// #completionTest(90) -> defaultCreateModeIndexes_for
-//@[54:56) NewLine |\r\n|
-var nestedDiscriminatorArrayIndexCompletions_for = nestedDiscriminator_for[0].properties[a]
-//@[0:3) Identifier |var|
-//@[4:48) Identifier |nestedDiscriminatorArrayIndexCompletions_for|
-//@[49:50) Assignment |=|
-//@[51:74) Identifier |nestedDiscriminator_for|
-//@[74:75) LeftSquare |[|
-//@[75:76) Integer |0|
-//@[76:77) RightSquare |]|
-//@[77:78) Dot |.|
-//@[78:88) Identifier |properties|
-//@[88:89) LeftSquare |[|
-//@[89:90) Identifier |a|
-//@[90:91) RightSquare |]|
-//@[91:97) NewLine |\r\n\r\n\r\n|
-
-
-/*
-Nested discriminator (filtered loop)
-*/
-//@[2:4) NewLine |\r\n|
-resource nestedDiscriminator_for_if 'Microsoft.DocumentDB/databaseAccounts@2020-06-01-preview' = [for thing in []: if(true) {
-//@[0:8) Identifier |resource|
-//@[9:35) Identifier |nestedDiscriminator_for_if|
-//@[36:94) StringComplete |'Microsoft.DocumentDB/databaseAccounts@2020-06-01-preview'|
-//@[95:96) Assignment |=|
-//@[97:98) LeftSquare |[|
-//@[98:101) Identifier |for|
-//@[102:107) Identifier |thing|
-//@[108:110) Identifier |in|
-//@[111:112) LeftSquare |[|
-//@[112:113) RightSquare |]|
-//@[113:114) Colon |:|
-//@[115:117) Identifier |if|
-//@[117:118) LeftParen |(|
-//@[118:122) TrueKeyword |true|
-//@[122:123) RightParen |)|
-//@[124:125) LeftBrace |{|
-//@[125:127) NewLine |\r\n|
-  name: 'test'
-//@[2:6) Identifier |name|
-//@[6:7) Colon |:|
-//@[8:14) StringComplete |'test'|
-//@[14:16) NewLine |\r\n|
-  location: 'l'
-//@[2:10) Identifier |location|
-//@[10:11) Colon |:|
-//@[12:15) StringComplete |'l'|
-//@[15:17) NewLine |\r\n|
-  properties: {
-//@[2:12) Identifier |properties|
-//@[12:13) Colon |:|
-//@[14:15) LeftBrace |{|
-//@[15:17) NewLine |\r\n|
-    createMode: 'Default'
-//@[4:14) Identifier |createMode|
-//@[14:15) Colon |:|
-//@[16:25) StringComplete |'Default'|
-//@[25:29) NewLine |\r\n\r\n|
-
-  }
-//@[2:3) RightBrace |}|
-//@[3:5) NewLine |\r\n|
-}]
-//@[0:1) RightBrace |}|
-//@[1:2) RightSquare |]|
-//@[2:4) NewLine |\r\n|
-// #completionTest(86) -> defaultCreateModeProperties
-//@[53:55) NewLine |\r\n|
-var nestedDiscriminatorCompletions_for_if = nestedDiscriminator_for_if[0].properties.a
-//@[0:3) Identifier |var|
-//@[4:41) Identifier |nestedDiscriminatorCompletions_for_if|
-//@[42:43) Assignment |=|
-//@[44:70) Identifier |nestedDiscriminator_for_if|
-//@[70:71) LeftSquare |[|
-//@[71:72) Integer |0|
-//@[72:73) RightSquare |]|
-//@[73:74) Dot |.|
-//@[74:84) Identifier |properties|
-//@[84:85) Dot |.|
-//@[85:86) Identifier |a|
-//@[86:88) NewLine |\r\n|
-// #completionTest(90) -> defaultCreateModeProperties
-//@[53:55) NewLine |\r\n|
-var nestedDiscriminatorCompletions2_for_if = nestedDiscriminator_for_if[0]['properties'].a
-//@[0:3) Identifier |var|
-//@[4:42) Identifier |nestedDiscriminatorCompletions2_for_if|
-//@[43:44) Assignment |=|
-//@[45:71) Identifier |nestedDiscriminator_for_if|
-//@[71:72) LeftSquare |[|
-//@[72:73) Integer |0|
-//@[73:74) RightSquare |]|
-//@[74:75) LeftSquare |[|
-//@[75:87) StringComplete |'properties'|
-//@[87:88) RightSquare |]|
-//@[88:89) Dot |.|
-//@[89:90) Identifier |a|
-//@[90:92) NewLine |\r\n|
-// #completionTest(86) -> defaultCreateModeProperties
-//@[53:55) NewLine |\r\n|
-var nestedDiscriminatorCompletions3_for_if = nestedDiscriminator_for_if[0].properties.
-//@[0:3) Identifier |var|
-//@[4:42) Identifier |nestedDiscriminatorCompletions3_for_if|
-//@[43:44) Assignment |=|
-//@[45:71) Identifier |nestedDiscriminator_for_if|
-//@[71:72) LeftSquare |[|
-//@[72:73) Integer |0|
-//@[73:74) RightSquare |]|
-//@[74:75) Dot |.|
-//@[75:85) Identifier |properties|
-//@[85:86) Dot |.|
-//@[86:88) NewLine |\r\n|
-// #completionTest(89) -> defaultCreateModeProperties
-//@[53:55) NewLine |\r\n|
-var nestedDiscriminatorCompletions4_for_if = nestedDiscriminator_for_if[0]['properties'].
-//@[0:3) Identifier |var|
-//@[4:42) Identifier |nestedDiscriminatorCompletions4_for_if|
-//@[43:44) Assignment |=|
-//@[45:71) Identifier |nestedDiscriminator_for_if|
-//@[71:72) LeftSquare |[|
-//@[72:73) Integer |0|
-//@[73:74) RightSquare |]|
-//@[74:75) LeftSquare |[|
-//@[75:87) StringComplete |'properties'|
-//@[87:88) RightSquare |]|
-//@[88:89) Dot |.|
-//@[89:93) NewLine |\r\n\r\n|
-
-// #completionTest(96) -> defaultCreateModeIndexes_for_if
-//@[57:59) NewLine |\r\n|
-var nestedDiscriminatorArrayIndexCompletions_for_if = nestedDiscriminator_for_if[0].properties[a]
-//@[0:3) Identifier |var|
-//@[4:51) Identifier |nestedDiscriminatorArrayIndexCompletions_for_if|
-//@[52:53) Assignment |=|
-//@[54:80) Identifier |nestedDiscriminator_for_if|
-//@[80:81) LeftSquare |[|
-//@[81:82) Integer |0|
-//@[82:83) RightSquare |]|
-//@[83:84) Dot |.|
-//@[84:94) Identifier |properties|
-//@[94:95) LeftSquare |[|
-//@[95:96) Identifier |a|
-//@[96:97) RightSquare |]|
-//@[97:105) NewLine |\r\n\r\n\r\n\r\n|
-
-
-
-// sample resource to validate completions on the next declarations
-//@[67:69) NewLine |\r\n|
-resource nestedPropertyAccessOnConditional 'Microsoft.Compute/virtualMachines@2020-06-01' = if(true) {
-//@[0:8) Identifier |resource|
-//@[9:42) Identifier |nestedPropertyAccessOnConditional|
-//@[43:89) StringComplete |'Microsoft.Compute/virtualMachines@2020-06-01'|
-//@[90:91) Assignment |=|
-//@[92:94) Identifier |if|
-//@[94:95) LeftParen |(|
-//@[95:99) TrueKeyword |true|
-//@[99:100) RightParen |)|
-//@[101:102) LeftBrace |{|
-//@[102:104) NewLine |\r\n|
-  location: 'test'
-//@[2:10) Identifier |location|
-//@[10:11) Colon |:|
-//@[12:18) StringComplete |'test'|
-//@[18:20) NewLine |\r\n|
-  name: 'test'
-//@[2:6) Identifier |name|
-//@[6:7) Colon |:|
-//@[8:14) StringComplete |'test'|
-//@[14:16) NewLine |\r\n|
-  properties: {
-//@[2:12) Identifier |properties|
-//@[12:13) Colon |:|
-//@[14:15) LeftBrace |{|
-//@[15:17) NewLine |\r\n|
-    additionalCapabilities: {
-//@[4:26) Identifier |additionalCapabilities|
-//@[26:27) Colon |:|
-//@[28:29) LeftBrace |{|
-//@[29:31) NewLine |\r\n|
-      
-//@[6:8) NewLine |\r\n|
-    }
-//@[4:5) RightBrace |}|
-//@[5:7) NewLine |\r\n|
-  }
-//@[2:3) RightBrace |}|
-//@[3:5) NewLine |\r\n|
-}
-//@[0:1) RightBrace |}|
-//@[1:3) NewLine |\r\n|
-// this validates that we can get nested property access completions on a conditional resource
-//@[94:96) NewLine |\r\n|
-//#completionTest(56) -> vmProperties
-//@[37:39) NewLine |\r\n|
-var sigh = nestedPropertyAccessOnConditional.properties.
-//@[0:3) Identifier |var|
-//@[4:8) Identifier |sigh|
-//@[9:10) Assignment |=|
-//@[11:44) Identifier |nestedPropertyAccessOnConditional|
-//@[44:45) Dot |.|
-//@[45:55) Identifier |properties|
-//@[55:56) Dot |.|
-//@[56:60) NewLine |\r\n\r\n|
-
-/*
-  boolean property value completions
-*/ 
-//@[3:5) NewLine |\r\n|
-resource booleanPropertyPartialValue 'Microsoft.Compute/virtualMachines/extensions@2020-06-01' = {
-//@[0:8) Identifier |resource|
-//@[9:36) Identifier |booleanPropertyPartialValue|
-//@[37:94) StringComplete |'Microsoft.Compute/virtualMachines/extensions@2020-06-01'|
-//@[95:96) Assignment |=|
-//@[97:98) LeftBrace |{|
-//@[98:100) NewLine |\r\n|
-  properties: {
-//@[2:12) Identifier |properties|
-//@[12:13) Colon |:|
-//@[14:15) LeftBrace |{|
-//@[15:17) NewLine |\r\n|
-    // #completionTest(28,29,30) -> boolPropertyValuesPlusSymbols
-//@[65:67) NewLine |\r\n|
-    autoUpgradeMinorVersion: t
-//@[4:27) Identifier |autoUpgradeMinorVersion|
-//@[27:28) Colon |:|
-//@[29:30) Identifier |t|
-//@[30:32) NewLine |\r\n|
-  }
-//@[2:3) RightBrace |}|
-//@[3:5) NewLine |\r\n|
-}
-//@[0:1) RightBrace |}|
-//@[1:5) NewLine |\r\n\r\n|
-
-resource selfScope 'My.Rp/mockResource@2020-12-01' = {
-//@[0:8) Identifier |resource|
-//@[9:18) Identifier |selfScope|
-//@[19:50) StringComplete |'My.Rp/mockResource@2020-12-01'|
-//@[51:52) Assignment |=|
-//@[53:54) LeftBrace |{|
-//@[54:56) NewLine |\r\n|
-  name: 'selfScope'
-//@[2:6) Identifier |name|
-//@[6:7) Colon |:|
-//@[8:19) StringComplete |'selfScope'|
-//@[19:21) NewLine |\r\n|
-  scope: selfScope
-//@[2:7) Identifier |scope|
-//@[7:8) Colon |:|
-//@[9:18) Identifier |selfScope|
-//@[18:20) NewLine |\r\n|
-}
-//@[0:1) RightBrace |}|
-//@[1:5) NewLine |\r\n\r\n|
-
-var notAResource = {
-//@[0:3) Identifier |var|
-//@[4:16) Identifier |notAResource|
-//@[17:18) Assignment |=|
-//@[19:20) LeftBrace |{|
-//@[20:22) NewLine |\r\n|
-  im: 'not'
-//@[2:4) Identifier |im|
-//@[4:5) Colon |:|
-//@[6:11) StringComplete |'not'|
-//@[11:13) NewLine |\r\n|
-  a: 'resource!'
-//@[2:3) Identifier |a|
-//@[3:4) Colon |:|
-//@[5:16) StringComplete |'resource!'|
-//@[16:18) NewLine |\r\n|
-}
-//@[0:1) RightBrace |}|
-//@[1:3) NewLine |\r\n|
-resource invalidScope 'My.Rp/mockResource@2020-12-01' = {
-//@[0:8) Identifier |resource|
-//@[9:21) Identifier |invalidScope|
-//@[22:53) StringComplete |'My.Rp/mockResource@2020-12-01'|
-//@[54:55) Assignment |=|
-//@[56:57) LeftBrace |{|
-//@[57:59) NewLine |\r\n|
-  name: 'invalidScope'
-//@[2:6) Identifier |name|
-//@[6:7) Colon |:|
-//@[8:22) StringComplete |'invalidScope'|
-//@[22:24) NewLine |\r\n|
-  scope: notAResource
-//@[2:7) Identifier |scope|
-//@[7:8) Colon |:|
-//@[9:21) Identifier |notAResource|
-//@[21:23) NewLine |\r\n|
-}
-//@[0:1) RightBrace |}|
-//@[1:5) NewLine |\r\n\r\n|
-
-resource invalidScope2 'My.Rp/mockResource@2020-12-01' = {
-//@[0:8) Identifier |resource|
-//@[9:22) Identifier |invalidScope2|
-//@[23:54) StringComplete |'My.Rp/mockResource@2020-12-01'|
-//@[55:56) Assignment |=|
-//@[57:58) LeftBrace |{|
-//@[58:60) NewLine |\r\n|
-  name: 'invalidScope2'
-//@[2:6) Identifier |name|
-//@[6:7) Colon |:|
-//@[8:23) StringComplete |'invalidScope2'|
-//@[23:25) NewLine |\r\n|
-  scope: resourceGroup()
-//@[2:7) Identifier |scope|
-//@[7:8) Colon |:|
-//@[9:22) Identifier |resourceGroup|
-//@[22:23) LeftParen |(|
-//@[23:24) RightParen |)|
-//@[24:26) NewLine |\r\n|
-}
-//@[0:1) RightBrace |}|
-//@[1:5) NewLine |\r\n\r\n|
-
-resource invalidScope3 'My.Rp/mockResource@2020-12-01' = {
-//@[0:8) Identifier |resource|
-//@[9:22) Identifier |invalidScope3|
-//@[23:54) StringComplete |'My.Rp/mockResource@2020-12-01'|
-//@[55:56) Assignment |=|
-//@[57:58) LeftBrace |{|
-//@[58:60) NewLine |\r\n|
-  name: 'invalidScope3'
-//@[2:6) Identifier |name|
-//@[6:7) Colon |:|
-//@[8:23) StringComplete |'invalidScope3'|
-//@[23:25) NewLine |\r\n|
-  scope: subscription()
-//@[2:7) Identifier |scope|
-//@[7:8) Colon |:|
-//@[9:21) Identifier |subscription|
-//@[21:22) LeftParen |(|
-//@[22:23) RightParen |)|
-//@[23:25) NewLine |\r\n|
-}
-//@[0:1) RightBrace |}|
-//@[1:5) NewLine |\r\n\r\n|
-
-resource invalidDuplicateName1 'Mock.Rp/mockResource@2020-01-01' = {
-//@[0:8) Identifier |resource|
-//@[9:30) Identifier |invalidDuplicateName1|
-//@[31:64) StringComplete |'Mock.Rp/mockResource@2020-01-01'|
-//@[65:66) Assignment |=|
-//@[67:68) LeftBrace |{|
-//@[68:70) NewLine |\r\n|
-  name: 'invalidDuplicateName'
-//@[2:6) Identifier |name|
-//@[6:7) Colon |:|
-//@[8:30) StringComplete |'invalidDuplicateName'|
-//@[30:32) NewLine |\r\n|
-}
-//@[0:1) RightBrace |}|
-//@[1:3) NewLine |\r\n|
-resource invalidDuplicateName2 'Mock.Rp/mockResource@2020-01-01' = {
-//@[0:8) Identifier |resource|
-//@[9:30) Identifier |invalidDuplicateName2|
-//@[31:64) StringComplete |'Mock.Rp/mockResource@2020-01-01'|
-//@[65:66) Assignment |=|
-//@[67:68) LeftBrace |{|
-//@[68:70) NewLine |\r\n|
-  name: 'invalidDuplicateName'
-//@[2:6) Identifier |name|
-//@[6:7) Colon |:|
-//@[8:30) StringComplete |'invalidDuplicateName'|
-//@[30:32) NewLine |\r\n|
-}
-//@[0:1) RightBrace |}|
-//@[1:3) NewLine |\r\n|
-resource invalidDuplicateName3 'Mock.Rp/mockResource@2019-01-01' = {
-//@[0:8) Identifier |resource|
-//@[9:30) Identifier |invalidDuplicateName3|
-//@[31:64) StringComplete |'Mock.Rp/mockResource@2019-01-01'|
-//@[65:66) Assignment |=|
-//@[67:68) LeftBrace |{|
-//@[68:70) NewLine |\r\n|
-  name: 'invalidDuplicateName'
-//@[2:6) Identifier |name|
-//@[6:7) Colon |:|
-//@[8:30) StringComplete |'invalidDuplicateName'|
-//@[30:32) NewLine |\r\n|
-}
-//@[0:1) RightBrace |}|
-//@[1:5) NewLine |\r\n\r\n|
-
-resource validResourceForInvalidExtensionResourceDuplicateName 'Mock.Rp/mockResource@2020-01-01' = {
-//@[0:8) Identifier |resource|
-//@[9:62) Identifier |validResourceForInvalidExtensionResourceDuplicateName|
-//@[63:96) StringComplete |'Mock.Rp/mockResource@2020-01-01'|
-//@[97:98) Assignment |=|
-//@[99:100) LeftBrace |{|
-//@[100:102) NewLine |\r\n|
-  name: 'validResourceForInvalidExtensionResourceDuplicateName'
-//@[2:6) Identifier |name|
-//@[6:7) Colon |:|
-//@[8:63) StringComplete |'validResourceForInvalidExtensionResourceDuplicateName'|
-//@[63:65) NewLine |\r\n|
-}
-//@[0:1) RightBrace |}|
-//@[1:5) NewLine |\r\n\r\n|
-
-resource invalidExtensionResourceDuplicateName1 'Mock.Rp/mockExtResource@2020-01-01' = {
-//@[0:8) Identifier |resource|
-//@[9:47) Identifier |invalidExtensionResourceDuplicateName1|
-//@[48:84) StringComplete |'Mock.Rp/mockExtResource@2020-01-01'|
-//@[85:86) Assignment |=|
-//@[87:88) LeftBrace |{|
-//@[88:90) NewLine |\r\n|
-  name: 'invalidExtensionResourceDuplicateName'
-//@[2:6) Identifier |name|
-//@[6:7) Colon |:|
-//@[8:47) StringComplete |'invalidExtensionResourceDuplicateName'|
-//@[47:49) NewLine |\r\n|
-  scope: validResourceForInvalidExtensionResourceDuplicateName
-//@[2:7) Identifier |scope|
-//@[7:8) Colon |:|
-//@[9:62) Identifier |validResourceForInvalidExtensionResourceDuplicateName|
-//@[62:64) NewLine |\r\n|
-}
-//@[0:1) RightBrace |}|
-//@[1:5) NewLine |\r\n\r\n|
-
-resource invalidExtensionResourceDuplicateName2 'Mock.Rp/mockExtResource@2019-01-01' = {
-//@[0:8) Identifier |resource|
-//@[9:47) Identifier |invalidExtensionResourceDuplicateName2|
-//@[48:84) StringComplete |'Mock.Rp/mockExtResource@2019-01-01'|
-//@[85:86) Assignment |=|
-//@[87:88) LeftBrace |{|
-//@[88:90) NewLine |\r\n|
-  name: 'invalidExtensionResourceDuplicateName'
-//@[2:6) Identifier |name|
-//@[6:7) Colon |:|
-//@[8:47) StringComplete |'invalidExtensionResourceDuplicateName'|
-//@[47:49) NewLine |\r\n|
-  scope: validResourceForInvalidExtensionResourceDuplicateName
-//@[2:7) Identifier |scope|
-//@[7:8) Colon |:|
-//@[9:62) Identifier |validResourceForInvalidExtensionResourceDuplicateName|
-//@[62:64) NewLine |\r\n|
-}
-//@[0:1) RightBrace |}|
-//@[1:5) NewLine |\r\n\r\n|
-
-@concat('foo', 'bar')
-//@[0:1) At |@|
-//@[1:7) Identifier |concat|
-//@[7:8) LeftParen |(|
-//@[8:13) StringComplete |'foo'|
-//@[13:14) Comma |,|
-//@[15:20) StringComplete |'bar'|
-//@[20:21) RightParen |)|
-//@[21:23) NewLine |\r\n|
-@secure()
-//@[0:1) At |@|
-//@[1:7) Identifier |secure|
-//@[7:8) LeftParen |(|
-//@[8:9) RightParen |)|
-//@[9:11) NewLine |\r\n|
-resource invalidDecorator 'Microsoft.Foo/foos@2020-02-02-alpha'= {
-//@[0:8) Identifier |resource|
-//@[9:25) Identifier |invalidDecorator|
-//@[26:63) StringComplete |'Microsoft.Foo/foos@2020-02-02-alpha'|
-//@[63:64) Assignment |=|
-//@[65:66) LeftBrace |{|
-//@[66:68) NewLine |\r\n|
-  name: 'invalidDecorator'
-//@[2:6) Identifier |name|
-//@[6:7) Colon |:|
-//@[8:26) StringComplete |'invalidDecorator'|
-//@[26:28) NewLine |\r\n|
-}
-//@[0:1) RightBrace |}|
-//@[1:5) NewLine |\r\n\r\n|
-
-resource cyclicRes 'Mock.Rp/mockExistingResource@2020-01-01' = {
-//@[0:8) Identifier |resource|
-//@[9:18) Identifier |cyclicRes|
-//@[19:60) StringComplete |'Mock.Rp/mockExistingResource@2020-01-01'|
-//@[61:62) Assignment |=|
-//@[63:64) LeftBrace |{|
-//@[64:66) NewLine |\r\n|
-  name: 'cyclicRes'
-//@[2:6) Identifier |name|
-//@[6:7) Colon |:|
-//@[8:19) StringComplete |'cyclicRes'|
-//@[19:21) NewLine |\r\n|
-  scope: cyclicRes
-//@[2:7) Identifier |scope|
-//@[7:8) Colon |:|
-//@[9:18) Identifier |cyclicRes|
-//@[18:20) NewLine |\r\n|
-}
-//@[0:1) RightBrace |}|
-//@[1:5) NewLine |\r\n\r\n|
-
-resource cyclicExistingRes 'Mock.Rp/mockExistingResource@2020-01-01' existing = {
-//@[0:8) Identifier |resource|
-//@[9:26) Identifier |cyclicExistingRes|
-//@[27:68) StringComplete |'Mock.Rp/mockExistingResource@2020-01-01'|
-//@[69:77) Identifier |existing|
-//@[78:79) Assignment |=|
-//@[80:81) LeftBrace |{|
-//@[81:83) NewLine |\r\n|
-  name: 'cyclicExistingRes'
-//@[2:6) Identifier |name|
-//@[6:7) Colon |:|
-//@[8:27) StringComplete |'cyclicExistingRes'|
-//@[27:29) NewLine |\r\n|
-  scope: cyclicExistingRes
-//@[2:7) Identifier |scope|
-//@[7:8) Colon |:|
-//@[9:26) Identifier |cyclicExistingRes|
-//@[26:28) NewLine |\r\n|
-}
-//@[0:1) RightBrace |}|
-//@[1:5) NewLine |\r\n\r\n|
-
-// loop parsing cases
-//@[21:23) NewLine |\r\n|
-resource expectedForKeyword 'Microsoft.Storage/storageAccounts@2019-06-01' = []
-//@[0:8) Identifier |resource|
-//@[9:27) Identifier |expectedForKeyword|
-//@[28:74) StringComplete |'Microsoft.Storage/storageAccounts@2019-06-01'|
-//@[75:76) Assignment |=|
-//@[77:78) LeftSquare |[|
-//@[78:79) RightSquare |]|
-//@[79:83) NewLine |\r\n\r\n|
-
-resource expectedForKeyword2 'Microsoft.Storage/storageAccounts@2019-06-01' = [f]
-//@[0:8) Identifier |resource|
-//@[9:28) Identifier |expectedForKeyword2|
-//@[29:75) StringComplete |'Microsoft.Storage/storageAccounts@2019-06-01'|
-//@[76:77) Assignment |=|
-//@[78:79) LeftSquare |[|
-//@[79:80) Identifier |f|
-//@[80:81) RightSquare |]|
-//@[81:85) NewLine |\r\n\r\n|
-
-resource expectedLoopVar 'Microsoft.Storage/storageAccounts@2019-06-01' = [for]
-//@[0:8) Identifier |resource|
-//@[9:24) Identifier |expectedLoopVar|
-//@[25:71) StringComplete |'Microsoft.Storage/storageAccounts@2019-06-01'|
-//@[72:73) Assignment |=|
-//@[74:75) LeftSquare |[|
-//@[75:78) Identifier |for|
-//@[78:79) RightSquare |]|
-//@[79:83) NewLine |\r\n\r\n|
-
-resource expectedInKeyword 'Microsoft.Storage/storageAccounts@2019-06-01' = [for x]
-//@[0:8) Identifier |resource|
-//@[9:26) Identifier |expectedInKeyword|
-//@[27:73) StringComplete |'Microsoft.Storage/storageAccounts@2019-06-01'|
-//@[74:75) Assignment |=|
-//@[76:77) LeftSquare |[|
-//@[77:80) Identifier |for|
-//@[81:82) Identifier |x|
-//@[82:83) RightSquare |]|
-//@[83:87) NewLine |\r\n\r\n|
-
-resource expectedInKeyword2 'Microsoft.Storage/storageAccounts@2019-06-01' = [for x b]
-//@[0:8) Identifier |resource|
-//@[9:27) Identifier |expectedInKeyword2|
-//@[28:74) StringComplete |'Microsoft.Storage/storageAccounts@2019-06-01'|
-//@[75:76) Assignment |=|
-//@[77:78) LeftSquare |[|
-//@[78:81) Identifier |for|
-//@[82:83) Identifier |x|
-//@[84:85) Identifier |b|
-//@[85:86) RightSquare |]|
-//@[86:90) NewLine |\r\n\r\n|
-
-resource expectedArrayExpression 'Microsoft.Storage/storageAccounts@2019-06-01' = [for x in]
-//@[0:8) Identifier |resource|
-//@[9:32) Identifier |expectedArrayExpression|
-//@[33:79) StringComplete |'Microsoft.Storage/storageAccounts@2019-06-01'|
-//@[80:81) Assignment |=|
-//@[82:83) LeftSquare |[|
-//@[83:86) Identifier |for|
-//@[87:88) Identifier |x|
-//@[89:91) Identifier |in|
-//@[91:92) RightSquare |]|
-//@[92:96) NewLine |\r\n\r\n|
-
-resource expectedColon 'Microsoft.Storage/storageAccounts@2019-06-01' = [for x in y]
-//@[0:8) Identifier |resource|
-//@[9:22) Identifier |expectedColon|
-//@[23:69) StringComplete |'Microsoft.Storage/storageAccounts@2019-06-01'|
-//@[70:71) Assignment |=|
-//@[72:73) LeftSquare |[|
-//@[73:76) Identifier |for|
-//@[77:78) Identifier |x|
-//@[79:81) Identifier |in|
-//@[82:83) Identifier |y|
-//@[83:84) RightSquare |]|
-//@[84:88) NewLine |\r\n\r\n|
-
-resource expectedLoopBody 'Microsoft.Storage/storageAccounts@2019-06-01' = [for x in y:]
-//@[0:8) Identifier |resource|
-//@[9:25) Identifier |expectedLoopBody|
-//@[26:72) StringComplete |'Microsoft.Storage/storageAccounts@2019-06-01'|
-//@[73:74) Assignment |=|
-//@[75:76) LeftSquare |[|
-//@[76:79) Identifier |for|
-//@[80:81) Identifier |x|
-//@[82:84) Identifier |in|
-//@[85:86) Identifier |y|
-//@[86:87) Colon |:|
-//@[87:88) RightSquare |]|
-//@[88:92) NewLine |\r\n\r\n|
-
-// loop index parsing cases
-//@[27:29) NewLine |\r\n|
-resource expectedLoopItemName 'Microsoft.Network/dnsZones@2018-05-01' = [for ()]
-//@[0:8) Identifier |resource|
-//@[9:29) Identifier |expectedLoopItemName|
-//@[30:69) StringComplete |'Microsoft.Network/dnsZones@2018-05-01'|
-//@[70:71) Assignment |=|
-//@[72:73) LeftSquare |[|
-//@[73:76) Identifier |for|
-//@[77:78) LeftParen |(|
-//@[78:79) RightParen |)|
-//@[79:80) RightSquare |]|
-//@[80:84) NewLine |\r\n\r\n|
-
-resource expectedLoopItemName2 'Microsoft.Network/dnsZones@2018-05-01' = [for (
-//@[0:8) Identifier |resource|
-//@[9:30) Identifier |expectedLoopItemName2|
-//@[31:70) StringComplete |'Microsoft.Network/dnsZones@2018-05-01'|
-//@[71:72) Assignment |=|
-//@[73:74) LeftSquare |[|
-//@[74:77) Identifier |for|
-//@[78:79) LeftParen |(|
-//@[79:83) NewLine |\r\n\r\n|
-
-resource expectedComma 'Microsoft.Network/dnsZones@2018-05-01' = [for (x)]
-//@[0:8) Identifier |resource|
-//@[9:22) Identifier |expectedComma|
-//@[23:62) StringComplete |'Microsoft.Network/dnsZones@2018-05-01'|
-//@[63:64) Assignment |=|
-//@[65:66) LeftSquare |[|
-//@[66:69) Identifier |for|
-//@[70:71) LeftParen |(|
-//@[71:72) Identifier |x|
-//@[72:73) RightParen |)|
-//@[73:74) RightSquare |]|
-//@[74:78) NewLine |\r\n\r\n|
-
-resource expectedLoopIndexName 'Microsoft.Network/dnsZones@2018-05-01' = [for (x, )]
-//@[0:8) Identifier |resource|
-//@[9:30) Identifier |expectedLoopIndexName|
-//@[31:70) StringComplete |'Microsoft.Network/dnsZones@2018-05-01'|
-//@[71:72) Assignment |=|
-//@[73:74) LeftSquare |[|
-//@[74:77) Identifier |for|
-//@[78:79) LeftParen |(|
-//@[79:80) Identifier |x|
-//@[80:81) Comma |,|
-//@[82:83) RightParen |)|
-//@[83:84) RightSquare |]|
-//@[84:88) NewLine |\r\n\r\n|
-
-resource expectedInKeyword3 'Microsoft.Network/dnsZones@2018-05-01' = [for (x, y)]
-//@[0:8) Identifier |resource|
-//@[9:27) Identifier |expectedInKeyword3|
-//@[28:67) StringComplete |'Microsoft.Network/dnsZones@2018-05-01'|
-//@[68:69) Assignment |=|
-//@[70:71) LeftSquare |[|
-//@[71:74) Identifier |for|
-//@[75:76) LeftParen |(|
-//@[76:77) Identifier |x|
-//@[77:78) Comma |,|
-//@[79:80) Identifier |y|
-//@[80:81) RightParen |)|
-//@[81:82) RightSquare |]|
-//@[82:86) NewLine |\r\n\r\n|
-
-resource expectedInKeyword4 'Microsoft.Network/dnsZones@2018-05-01' = [for (x, y) z]
-//@[0:8) Identifier |resource|
-//@[9:27) Identifier |expectedInKeyword4|
-//@[28:67) StringComplete |'Microsoft.Network/dnsZones@2018-05-01'|
-//@[68:69) Assignment |=|
-//@[70:71) LeftSquare |[|
-//@[71:74) Identifier |for|
-//@[75:76) LeftParen |(|
-//@[76:77) Identifier |x|
-//@[77:78) Comma |,|
-//@[79:80) Identifier |y|
-//@[80:81) RightParen |)|
-//@[82:83) Identifier |z|
-//@[83:84) RightSquare |]|
-//@[84:88) NewLine |\r\n\r\n|
-
-resource expectedArrayExpression2 'Microsoft.Network/dnsZones@2018-05-01' = [for (x, y) in ]
-//@[0:8) Identifier |resource|
-//@[9:33) Identifier |expectedArrayExpression2|
-//@[34:73) StringComplete |'Microsoft.Network/dnsZones@2018-05-01'|
-//@[74:75) Assignment |=|
-//@[76:77) LeftSquare |[|
-//@[77:80) Identifier |for|
-//@[81:82) LeftParen |(|
-//@[82:83) Identifier |x|
-//@[83:84) Comma |,|
-//@[85:86) Identifier |y|
-//@[86:87) RightParen |)|
-//@[88:90) Identifier |in|
-//@[91:92) RightSquare |]|
-//@[92:96) NewLine |\r\n\r\n|
-
-resource expectedColon2 'Microsoft.Network/dnsZones@2018-05-01' = [for (x, y) in z]
-//@[0:8) Identifier |resource|
-//@[9:23) Identifier |expectedColon2|
-//@[24:63) StringComplete |'Microsoft.Network/dnsZones@2018-05-01'|
-//@[64:65) Assignment |=|
-//@[66:67) LeftSquare |[|
-//@[67:70) Identifier |for|
-//@[71:72) LeftParen |(|
-//@[72:73) Identifier |x|
-//@[73:74) Comma |,|
-//@[75:76) Identifier |y|
-//@[76:77) RightParen |)|
-//@[78:80) Identifier |in|
-//@[81:82) Identifier |z|
-//@[82:83) RightSquare |]|
-//@[83:87) NewLine |\r\n\r\n|
-
-resource expectedLoopBody2 'Microsoft.Network/dnsZones@2018-05-01' = [for (x, y) in z:]
-//@[0:8) Identifier |resource|
-//@[9:26) Identifier |expectedLoopBody2|
-//@[27:66) StringComplete |'Microsoft.Network/dnsZones@2018-05-01'|
-//@[67:68) Assignment |=|
-//@[69:70) LeftSquare |[|
-//@[70:73) Identifier |for|
-//@[74:75) LeftParen |(|
-//@[75:76) Identifier |x|
-//@[76:77) Comma |,|
-//@[78:79) Identifier |y|
-//@[79:80) RightParen |)|
-//@[81:83) Identifier |in|
-//@[84:85) Identifier |z|
-//@[85:86) Colon |:|
-//@[86:87) RightSquare |]|
-//@[87:91) NewLine |\r\n\r\n|
-
-// loop filter parsing cases
-//@[28:30) NewLine |\r\n|
-resource expectedLoopFilterOpenParen 'Microsoft.Storage/storageAccounts@2019-06-01' = [for x in y: if]
-//@[0:8) Identifier |resource|
-//@[9:36) Identifier |expectedLoopFilterOpenParen|
-//@[37:83) StringComplete |'Microsoft.Storage/storageAccounts@2019-06-01'|
-//@[84:85) Assignment |=|
-//@[86:87) LeftSquare |[|
-//@[87:90) Identifier |for|
-//@[91:92) Identifier |x|
-//@[93:95) Identifier |in|
-//@[96:97) Identifier |y|
-//@[97:98) Colon |:|
-//@[99:101) Identifier |if|
-//@[101:102) RightSquare |]|
-//@[102:104) NewLine |\r\n|
-resource expectedLoopFilterOpenParen2 'Microsoft.Network/dnsZones@2018-05-01' = [for (x, y) in z: if]
-//@[0:8) Identifier |resource|
-//@[9:37) Identifier |expectedLoopFilterOpenParen2|
-//@[38:77) StringComplete |'Microsoft.Network/dnsZones@2018-05-01'|
-//@[78:79) Assignment |=|
-//@[80:81) LeftSquare |[|
-//@[81:84) Identifier |for|
-//@[85:86) LeftParen |(|
-//@[86:87) Identifier |x|
-//@[87:88) Comma |,|
-//@[89:90) Identifier |y|
-//@[90:91) RightParen |)|
-//@[92:94) Identifier |in|
-//@[95:96) Identifier |z|
-//@[96:97) Colon |:|
-//@[98:100) Identifier |if|
-//@[100:101) RightSquare |]|
-//@[101:105) NewLine |\r\n\r\n|
-
-resource expectedLoopFilterPredicateAndBody 'Microsoft.Storage/storageAccounts@2019-06-01' = [for x in y: if()]
-//@[0:8) Identifier |resource|
-//@[9:43) Identifier |expectedLoopFilterPredicateAndBody|
-//@[44:90) StringComplete |'Microsoft.Storage/storageAccounts@2019-06-01'|
-//@[91:92) Assignment |=|
-//@[93:94) LeftSquare |[|
-//@[94:97) Identifier |for|
-//@[98:99) Identifier |x|
-//@[100:102) Identifier |in|
-//@[103:104) Identifier |y|
-//@[104:105) Colon |:|
-//@[106:108) Identifier |if|
-//@[108:109) LeftParen |(|
-//@[109:110) RightParen |)|
-//@[110:111) RightSquare |]|
-//@[111:113) NewLine |\r\n|
-resource expectedLoopFilterPredicateAndBody2 'Microsoft.Network/dnsZones@2018-05-01' = [for (x, y) in z: if()]
-//@[0:8) Identifier |resource|
-//@[9:44) Identifier |expectedLoopFilterPredicateAndBody2|
-//@[45:84) StringComplete |'Microsoft.Network/dnsZones@2018-05-01'|
-//@[85:86) Assignment |=|
-//@[87:88) LeftSquare |[|
-//@[88:91) Identifier |for|
-//@[92:93) LeftParen |(|
-//@[93:94) Identifier |x|
-//@[94:95) Comma |,|
-//@[96:97) Identifier |y|
-//@[97:98) RightParen |)|
-//@[99:101) Identifier |in|
-//@[102:103) Identifier |z|
-//@[103:104) Colon |:|
-//@[105:107) Identifier |if|
-//@[107:108) LeftParen |(|
-//@[108:109) RightParen |)|
-//@[109:110) RightSquare |]|
-//@[110:114) NewLine |\r\n\r\n|
-
-// wrong body type
-//@[18:20) NewLine |\r\n|
-var emptyArray = []
-//@[0:3) Identifier |var|
-//@[4:14) Identifier |emptyArray|
-//@[15:16) Assignment |=|
-//@[17:18) LeftSquare |[|
-//@[18:19) RightSquare |]|
-//@[19:21) NewLine |\r\n|
-resource wrongLoopBodyType 'Microsoft.Storage/storageAccounts@2019-06-01' = [for x in emptyArray:4]
-//@[0:8) Identifier |resource|
-//@[9:26) Identifier |wrongLoopBodyType|
-//@[27:73) StringComplete |'Microsoft.Storage/storageAccounts@2019-06-01'|
-//@[74:75) Assignment |=|
-//@[76:77) LeftSquare |[|
-//@[77:80) Identifier |for|
-//@[81:82) Identifier |x|
-//@[83:85) Identifier |in|
-//@[86:96) Identifier |emptyArray|
-//@[96:97) Colon |:|
-//@[97:98) Integer |4|
-//@[98:99) RightSquare |]|
-//@[99:101) NewLine |\r\n|
-resource wrongLoopBodyType2 'Microsoft.Storage/storageAccounts@2019-06-01' = [for (x ,i) in emptyArray:4]
-//@[0:8) Identifier |resource|
-//@[9:27) Identifier |wrongLoopBodyType2|
-//@[28:74) StringComplete |'Microsoft.Storage/storageAccounts@2019-06-01'|
-//@[75:76) Assignment |=|
-//@[77:78) LeftSquare |[|
-//@[78:81) Identifier |for|
-//@[82:83) LeftParen |(|
-//@[83:84) Identifier |x|
-//@[85:86) Comma |,|
-//@[86:87) Identifier |i|
-//@[87:88) RightParen |)|
-//@[89:91) Identifier |in|
-//@[92:102) Identifier |emptyArray|
-//@[102:103) Colon |:|
-//@[103:104) Integer |4|
-//@[104:105) RightSquare |]|
-//@[105:109) NewLine |\r\n\r\n|
-
-// duplicate variable in the same scope
-//@[39:41) NewLine |\r\n|
-resource itemAndIndexSameName 'Microsoft.AAD/domainServices@2020-01-01' = [for (same, same) in emptyArray: {
-//@[0:8) Identifier |resource|
-//@[9:29) Identifier |itemAndIndexSameName|
-//@[30:71) StringComplete |'Microsoft.AAD/domainServices@2020-01-01'|
-//@[72:73) Assignment |=|
-//@[74:75) LeftSquare |[|
-//@[75:78) Identifier |for|
-//@[79:80) LeftParen |(|
-//@[80:84) Identifier |same|
-//@[84:85) Comma |,|
-//@[86:90) Identifier |same|
-//@[90:91) RightParen |)|
-//@[92:94) Identifier |in|
-//@[95:105) Identifier |emptyArray|
-//@[105:106) Colon |:|
-//@[107:108) LeftBrace |{|
-//@[108:110) NewLine |\r\n|
-}]
-//@[0:1) RightBrace |}|
-//@[1:2) RightSquare |]|
-//@[2:6) NewLine |\r\n\r\n|
-
-// errors in the array expression
-//@[33:35) NewLine |\r\n|
-resource arrayExpressionErrors 'Microsoft.Storage/storageAccounts@2019-06-01' = [for account in union([], 2): {
-//@[0:8) Identifier |resource|
-//@[9:30) Identifier |arrayExpressionErrors|
-//@[31:77) StringComplete |'Microsoft.Storage/storageAccounts@2019-06-01'|
-//@[78:79) Assignment |=|
-//@[80:81) LeftSquare |[|
-//@[81:84) Identifier |for|
-//@[85:92) Identifier |account|
-//@[93:95) Identifier |in|
-//@[96:101) Identifier |union|
-//@[101:102) LeftParen |(|
-//@[102:103) LeftSquare |[|
-//@[103:104) RightSquare |]|
-//@[104:105) Comma |,|
-//@[106:107) Integer |2|
-//@[107:108) RightParen |)|
-//@[108:109) Colon |:|
-//@[110:111) LeftBrace |{|
-//@[111:113) NewLine |\r\n|
-}]
-//@[0:1) RightBrace |}|
-//@[1:2) RightSquare |]|
-//@[2:4) NewLine |\r\n|
-resource arrayExpressionErrors2 'Microsoft.Storage/storageAccounts@2019-06-01' = [for (account,k) in union([], 2): {
-//@[0:8) Identifier |resource|
-//@[9:31) Identifier |arrayExpressionErrors2|
-//@[32:78) StringComplete |'Microsoft.Storage/storageAccounts@2019-06-01'|
-//@[79:80) Assignment |=|
-//@[81:82) LeftSquare |[|
-//@[82:85) Identifier |for|
-//@[86:87) LeftParen |(|
-//@[87:94) Identifier |account|
-//@[94:95) Comma |,|
-//@[95:96) Identifier |k|
-//@[96:97) RightParen |)|
-//@[98:100) Identifier |in|
-//@[101:106) Identifier |union|
-//@[106:107) LeftParen |(|
-//@[107:108) LeftSquare |[|
-//@[108:109) RightSquare |]|
-//@[109:110) Comma |,|
-//@[111:112) Integer |2|
-//@[112:113) RightParen |)|
-//@[113:114) Colon |:|
-//@[115:116) LeftBrace |{|
-//@[116:118) NewLine |\r\n|
-}]
-//@[0:1) RightBrace |}|
-//@[1:2) RightSquare |]|
-//@[2:6) NewLine |\r\n\r\n|
-
-// wrong array type
-//@[19:21) NewLine |\r\n|
-var notAnArray = true
-//@[0:3) Identifier |var|
-//@[4:14) Identifier |notAnArray|
-//@[15:16) Assignment |=|
-//@[17:21) TrueKeyword |true|
-//@[21:23) NewLine |\r\n|
-resource wrongArrayType 'Microsoft.Storage/storageAccounts@2019-06-01' = [for account in notAnArray: {
-//@[0:8) Identifier |resource|
-//@[9:23) Identifier |wrongArrayType|
-//@[24:70) StringComplete |'Microsoft.Storage/storageAccounts@2019-06-01'|
-//@[71:72) Assignment |=|
-//@[73:74) LeftSquare |[|
-//@[74:77) Identifier |for|
-//@[78:85) Identifier |account|
-//@[86:88) Identifier |in|
-//@[89:99) Identifier |notAnArray|
-//@[99:100) Colon |:|
-//@[101:102) LeftBrace |{|
-//@[102:104) NewLine |\r\n|
-}]
-//@[0:1) RightBrace |}|
-//@[1:2) RightSquare |]|
-//@[2:4) NewLine |\r\n|
-resource wrongArrayType2 'Microsoft.Storage/storageAccounts@2019-06-01' = [for (account,i) in notAnArray: {
-//@[0:8) Identifier |resource|
-//@[9:24) Identifier |wrongArrayType2|
-//@[25:71) StringComplete |'Microsoft.Storage/storageAccounts@2019-06-01'|
-//@[72:73) Assignment |=|
-//@[74:75) LeftSquare |[|
-//@[75:78) Identifier |for|
-//@[79:80) LeftParen |(|
-//@[80:87) Identifier |account|
-//@[87:88) Comma |,|
-//@[88:89) Identifier |i|
-//@[89:90) RightParen |)|
-//@[91:93) Identifier |in|
-//@[94:104) Identifier |notAnArray|
-//@[104:105) Colon |:|
-//@[106:107) LeftBrace |{|
-//@[107:109) NewLine |\r\n|
-}]
-//@[0:1) RightBrace |}|
-//@[1:2) RightSquare |]|
-//@[2:6) NewLine |\r\n\r\n|
-
-// wrong filter expression type
-//@[31:33) NewLine |\r\n|
-resource wrongFilterExpressionType 'Microsoft.Storage/storageAccounts@2019-06-01' = [for account in emptyArray: if(4) {
-//@[0:8) Identifier |resource|
-//@[9:34) Identifier |wrongFilterExpressionType|
-//@[35:81) StringComplete |'Microsoft.Storage/storageAccounts@2019-06-01'|
-//@[82:83) Assignment |=|
-//@[84:85) LeftSquare |[|
-//@[85:88) Identifier |for|
-//@[89:96) Identifier |account|
-//@[97:99) Identifier |in|
-//@[100:110) Identifier |emptyArray|
-//@[110:111) Colon |:|
-//@[112:114) Identifier |if|
-//@[114:115) LeftParen |(|
-//@[115:116) Integer |4|
-//@[116:117) RightParen |)|
-//@[118:119) LeftBrace |{|
-//@[119:121) NewLine |\r\n|
-}]
-//@[0:1) RightBrace |}|
-//@[1:2) RightSquare |]|
-//@[2:4) NewLine |\r\n|
-resource wrongFilterExpressionType2 'Microsoft.Storage/storageAccounts@2019-06-01' = [for (account,i) in emptyArray: if(concat('s')){
-//@[0:8) Identifier |resource|
-//@[9:35) Identifier |wrongFilterExpressionType2|
-//@[36:82) StringComplete |'Microsoft.Storage/storageAccounts@2019-06-01'|
-//@[83:84) Assignment |=|
-//@[85:86) LeftSquare |[|
-//@[86:89) Identifier |for|
-//@[90:91) LeftParen |(|
-//@[91:98) Identifier |account|
-//@[98:99) Comma |,|
-//@[99:100) Identifier |i|
-//@[100:101) RightParen |)|
-//@[102:104) Identifier |in|
-//@[105:115) Identifier |emptyArray|
-//@[115:116) Colon |:|
-//@[117:119) Identifier |if|
-//@[119:120) LeftParen |(|
-//@[120:126) Identifier |concat|
-//@[126:127) LeftParen |(|
-//@[127:130) StringComplete |'s'|
-//@[130:131) RightParen |)|
-//@[131:132) RightParen |)|
-//@[132:133) LeftBrace |{|
-//@[133:135) NewLine |\r\n|
-}]
-//@[0:1) RightBrace |}|
-//@[1:2) RightSquare |]|
-//@[2:6) NewLine |\r\n\r\n|
-
-// missing required properties
-//@[30:32) NewLine |\r\n|
-resource missingRequiredProperties 'Microsoft.Storage/storageAccounts@2019-06-01' = [for account in []: {
-//@[0:8) Identifier |resource|
-//@[9:34) Identifier |missingRequiredProperties|
-//@[35:81) StringComplete |'Microsoft.Storage/storageAccounts@2019-06-01'|
-//@[82:83) Assignment |=|
-//@[84:85) LeftSquare |[|
-//@[85:88) Identifier |for|
-//@[89:96) Identifier |account|
-//@[97:99) Identifier |in|
-//@[100:101) LeftSquare |[|
-//@[101:102) RightSquare |]|
-//@[102:103) Colon |:|
-//@[104:105) LeftBrace |{|
-//@[105:107) NewLine |\r\n|
-}]
-//@[0:1) RightBrace |}|
-//@[1:2) RightSquare |]|
-//@[2:4) NewLine |\r\n|
-resource missingRequiredProperties2 'Microsoft.Storage/storageAccounts@2019-06-01' = [for (account,j) in []: {
-//@[0:8) Identifier |resource|
-//@[9:35) Identifier |missingRequiredProperties2|
-//@[36:82) StringComplete |'Microsoft.Storage/storageAccounts@2019-06-01'|
-//@[83:84) Assignment |=|
-//@[85:86) LeftSquare |[|
-//@[86:89) Identifier |for|
-//@[90:91) LeftParen |(|
-//@[91:98) Identifier |account|
-//@[98:99) Comma |,|
-//@[99:100) Identifier |j|
-//@[100:101) RightParen |)|
-//@[102:104) Identifier |in|
-//@[105:106) LeftSquare |[|
-//@[106:107) RightSquare |]|
-//@[107:108) Colon |:|
-//@[109:110) LeftBrace |{|
-//@[110:112) NewLine |\r\n|
-}]
-//@[0:1) RightBrace |}|
-//@[1:2) RightSquare |]|
-//@[2:6) NewLine |\r\n\r\n|
-
-// fewer missing required properties and a wrong property
-//@[57:59) NewLine |\r\n|
-resource missingFewerRequiredProperties 'Microsoft.Storage/storageAccounts@2019-06-01' = [for account in []: {
-//@[0:8) Identifier |resource|
-//@[9:39) Identifier |missingFewerRequiredProperties|
-//@[40:86) StringComplete |'Microsoft.Storage/storageAccounts@2019-06-01'|
-//@[87:88) Assignment |=|
-//@[89:90) LeftSquare |[|
-//@[90:93) Identifier |for|
-//@[94:101) Identifier |account|
-//@[102:104) Identifier |in|
-//@[105:106) LeftSquare |[|
-//@[106:107) RightSquare |]|
-//@[107:108) Colon |:|
-//@[109:110) LeftBrace |{|
-//@[110:112) NewLine |\r\n|
-  name: account
-//@[2:6) Identifier |name|
-//@[6:7) Colon |:|
-//@[8:15) Identifier |account|
-//@[15:17) NewLine |\r\n|
-  location: 'eastus42'
-//@[2:10) Identifier |location|
-//@[10:11) Colon |:|
-//@[12:22) StringComplete |'eastus42'|
-//@[22:24) NewLine |\r\n|
-  properties: {
-//@[2:12) Identifier |properties|
-//@[12:13) Colon |:|
-//@[14:15) LeftBrace |{|
-//@[15:17) NewLine |\r\n|
-    wrong: 'test'
-//@[4:9) Identifier |wrong|
-//@[9:10) Colon |:|
-//@[11:17) StringComplete |'test'|
-//@[17:19) NewLine |\r\n|
-  }
-//@[2:3) RightBrace |}|
-//@[3:5) NewLine |\r\n|
-}]
-//@[0:1) RightBrace |}|
-//@[1:2) RightSquare |]|
-//@[2:6) NewLine |\r\n\r\n|
-
-// wrong property inside the nested property loop
-//@[49:51) NewLine |\r\n|
-resource wrongPropertyInNestedLoop 'Microsoft.Network/virtualNetworks@2020-06-01' = [for i in range(0, 3): {
-//@[0:8) Identifier |resource|
-//@[9:34) Identifier |wrongPropertyInNestedLoop|
-//@[35:81) StringComplete |'Microsoft.Network/virtualNetworks@2020-06-01'|
-//@[82:83) Assignment |=|
-//@[84:85) LeftSquare |[|
-//@[85:88) Identifier |for|
-//@[89:90) Identifier |i|
-//@[91:93) Identifier |in|
-//@[94:99) Identifier |range|
-//@[99:100) LeftParen |(|
-//@[100:101) Integer |0|
-//@[101:102) Comma |,|
-//@[103:104) Integer |3|
-//@[104:105) RightParen |)|
-//@[105:106) Colon |:|
-//@[107:108) LeftBrace |{|
-//@[108:110) NewLine |\r\n|
-  name: 'vnet-${i}'
-//@[2:6) Identifier |name|
-//@[6:7) Colon |:|
-//@[8:16) StringLeftPiece |'vnet-${|
-//@[16:17) Identifier |i|
-//@[17:19) StringRightPiece |}'|
-//@[19:21) NewLine |\r\n|
-  properties: {
-//@[2:12) Identifier |properties|
-//@[12:13) Colon |:|
-//@[14:15) LeftBrace |{|
-//@[15:17) NewLine |\r\n|
-    subnets: [for j in range(0, 4): {
-//@[4:11) Identifier |subnets|
-//@[11:12) Colon |:|
-//@[13:14) LeftSquare |[|
-//@[14:17) Identifier |for|
-//@[18:19) Identifier |j|
-//@[20:22) Identifier |in|
-//@[23:28) Identifier |range|
-//@[28:29) LeftParen |(|
-//@[29:30) Integer |0|
-//@[30:31) Comma |,|
-//@[32:33) Integer |4|
-//@[33:34) RightParen |)|
-//@[34:35) Colon |:|
-//@[36:37) LeftBrace |{|
-//@[37:39) NewLine |\r\n|
-      doesNotExist: 'test'
-//@[6:18) Identifier |doesNotExist|
-//@[18:19) Colon |:|
-//@[20:26) StringComplete |'test'|
-//@[26:28) NewLine |\r\n|
-      name: 'subnet-${i}-${j}'
-//@[6:10) Identifier |name|
-//@[10:11) Colon |:|
-//@[12:22) StringLeftPiece |'subnet-${|
-//@[22:23) Identifier |i|
-//@[23:27) StringMiddlePiece |}-${|
-//@[27:28) Identifier |j|
-//@[28:30) StringRightPiece |}'|
-//@[30:32) NewLine |\r\n|
-    }]
-//@[4:5) RightBrace |}|
-//@[5:6) RightSquare |]|
-//@[6:8) NewLine |\r\n|
-  }
-//@[2:3) RightBrace |}|
-//@[3:5) NewLine |\r\n|
-}]
-//@[0:1) RightBrace |}|
-//@[1:2) RightSquare |]|
-//@[2:4) NewLine |\r\n|
-resource wrongPropertyInNestedLoop2 'Microsoft.Network/virtualNetworks@2020-06-01' = [for (i,k) in range(0, 3): {
-//@[0:8) Identifier |resource|
-//@[9:35) Identifier |wrongPropertyInNestedLoop2|
-//@[36:82) StringComplete |'Microsoft.Network/virtualNetworks@2020-06-01'|
-//@[83:84) Assignment |=|
-//@[85:86) LeftSquare |[|
-//@[86:89) Identifier |for|
-//@[90:91) LeftParen |(|
-//@[91:92) Identifier |i|
-//@[92:93) Comma |,|
-//@[93:94) Identifier |k|
-//@[94:95) RightParen |)|
-//@[96:98) Identifier |in|
-//@[99:104) Identifier |range|
-//@[104:105) LeftParen |(|
-//@[105:106) Integer |0|
-//@[106:107) Comma |,|
-//@[108:109) Integer |3|
-//@[109:110) RightParen |)|
-//@[110:111) Colon |:|
-//@[112:113) LeftBrace |{|
-//@[113:115) NewLine |\r\n|
-  name: 'vnet-${i}'
-//@[2:6) Identifier |name|
-//@[6:7) Colon |:|
-//@[8:16) StringLeftPiece |'vnet-${|
-//@[16:17) Identifier |i|
-//@[17:19) StringRightPiece |}'|
-//@[19:21) NewLine |\r\n|
-  properties: {
-//@[2:12) Identifier |properties|
-//@[12:13) Colon |:|
-//@[14:15) LeftBrace |{|
-//@[15:17) NewLine |\r\n|
-    subnets: [for j in range(0, 4): {
-//@[4:11) Identifier |subnets|
-//@[11:12) Colon |:|
-//@[13:14) LeftSquare |[|
-//@[14:17) Identifier |for|
-//@[18:19) Identifier |j|
-//@[20:22) Identifier |in|
-//@[23:28) Identifier |range|
-//@[28:29) LeftParen |(|
-//@[29:30) Integer |0|
-//@[30:31) Comma |,|
-//@[32:33) Integer |4|
-//@[33:34) RightParen |)|
-//@[34:35) Colon |:|
-//@[36:37) LeftBrace |{|
-//@[37:39) NewLine |\r\n|
-      doesNotExist: 'test'
-//@[6:18) Identifier |doesNotExist|
-//@[18:19) Colon |:|
-//@[20:26) StringComplete |'test'|
-//@[26:28) NewLine |\r\n|
-      name: 'subnet-${i}-${j}-${k}'
-//@[6:10) Identifier |name|
-//@[10:11) Colon |:|
-//@[12:22) StringLeftPiece |'subnet-${|
-//@[22:23) Identifier |i|
-//@[23:27) StringMiddlePiece |}-${|
-//@[27:28) Identifier |j|
-//@[28:32) StringMiddlePiece |}-${|
-//@[32:33) Identifier |k|
-//@[33:35) StringRightPiece |}'|
-//@[35:37) NewLine |\r\n|
-    }]
-//@[4:5) RightBrace |}|
-//@[5:6) RightSquare |]|
-//@[6:8) NewLine |\r\n|
-  }
-//@[2:3) RightBrace |}|
-//@[3:5) NewLine |\r\n|
-}]
-//@[0:1) RightBrace |}|
-//@[1:2) RightSquare |]|
-//@[2:6) NewLine |\r\n\r\n|
-
-// nonexistent arrays and loop variables
-//@[40:42) NewLine |\r\n|
-resource nonexistentArrays 'Microsoft.Network/virtualNetworks@2020-06-01' = [for i in notAThing: {
-//@[0:8) Identifier |resource|
-//@[9:26) Identifier |nonexistentArrays|
-//@[27:73) StringComplete |'Microsoft.Network/virtualNetworks@2020-06-01'|
-//@[74:75) Assignment |=|
-//@[76:77) LeftSquare |[|
-//@[77:80) Identifier |for|
-//@[81:82) Identifier |i|
-//@[83:85) Identifier |in|
-//@[86:95) Identifier |notAThing|
-//@[95:96) Colon |:|
-//@[97:98) LeftBrace |{|
-//@[98:100) NewLine |\r\n|
-  name: 'vnet-${justPlainWrong}'
-//@[2:6) Identifier |name|
-//@[6:7) Colon |:|
-//@[8:16) StringLeftPiece |'vnet-${|
-//@[16:30) Identifier |justPlainWrong|
-//@[30:32) StringRightPiece |}'|
-//@[32:34) NewLine |\r\n|
-  properties: {
-//@[2:12) Identifier |properties|
-//@[12:13) Colon |:|
-//@[14:15) LeftBrace |{|
-//@[15:17) NewLine |\r\n|
-    subnets: [for j in alsoNotAThing: {
-//@[4:11) Identifier |subnets|
-//@[11:12) Colon |:|
-//@[13:14) LeftSquare |[|
-//@[14:17) Identifier |for|
-//@[18:19) Identifier |j|
-//@[20:22) Identifier |in|
-//@[23:36) Identifier |alsoNotAThing|
-//@[36:37) Colon |:|
-//@[38:39) LeftBrace |{|
-//@[39:41) NewLine |\r\n|
-      doesNotExist: 'test'
-//@[6:18) Identifier |doesNotExist|
-//@[18:19) Colon |:|
-//@[20:26) StringComplete |'test'|
-//@[26:28) NewLine |\r\n|
-      name: 'subnet-${fake}-${totallyFake}'
-//@[6:10) Identifier |name|
-//@[10:11) Colon |:|
-//@[12:22) StringLeftPiece |'subnet-${|
-//@[22:26) Identifier |fake|
-//@[26:30) StringMiddlePiece |}-${|
-//@[30:41) Identifier |totallyFake|
-//@[41:43) StringRightPiece |}'|
-//@[43:45) NewLine |\r\n|
-    }]
-//@[4:5) RightBrace |}|
-//@[5:6) RightSquare |]|
-//@[6:8) NewLine |\r\n|
-  }
-//@[2:3) RightBrace |}|
-//@[3:5) NewLine |\r\n|
-}]
-//@[0:1) RightBrace |}|
-//@[1:2) RightSquare |]|
-//@[2:6) NewLine |\r\n\r\n|
-
-// property loops cannot be nested
-//@[34:36) NewLine |\r\n|
-resource propertyLoopsCannotNest 'Microsoft.Storage/storageAccounts@2019-06-01' = [for account in storageAccounts: {
-//@[0:8) Identifier |resource|
-//@[9:32) Identifier |propertyLoopsCannotNest|
-//@[33:79) StringComplete |'Microsoft.Storage/storageAccounts@2019-06-01'|
-//@[80:81) Assignment |=|
-//@[82:83) LeftSquare |[|
-//@[83:86) Identifier |for|
-//@[87:94) Identifier |account|
-//@[95:97) Identifier |in|
-//@[98:113) Identifier |storageAccounts|
-//@[113:114) Colon |:|
-//@[115:116) LeftBrace |{|
-//@[116:118) NewLine |\r\n|
-  name: account.name
-//@[2:6) Identifier |name|
-//@[6:7) Colon |:|
-//@[8:15) Identifier |account|
-//@[15:16) Dot |.|
-//@[16:20) Identifier |name|
-//@[20:22) NewLine |\r\n|
-  location: account.location
-//@[2:10) Identifier |location|
-//@[10:11) Colon |:|
-//@[12:19) Identifier |account|
-//@[19:20) Dot |.|
-//@[20:28) Identifier |location|
-//@[28:30) NewLine |\r\n|
-  sku: {
-//@[2:5) Identifier |sku|
-//@[5:6) Colon |:|
-//@[7:8) LeftBrace |{|
-//@[8:10) NewLine |\r\n|
-    name: 'Standard_LRS'
-//@[4:8) Identifier |name|
-//@[8:9) Colon |:|
-//@[10:24) StringComplete |'Standard_LRS'|
-//@[24:26) NewLine |\r\n|
-  }
-//@[2:3) RightBrace |}|
-//@[3:5) NewLine |\r\n|
-  kind: 'StorageV2'
-//@[2:6) Identifier |kind|
-//@[6:7) Colon |:|
-//@[8:19) StringComplete |'StorageV2'|
-//@[19:21) NewLine |\r\n|
-  properties: {
-//@[2:12) Identifier |properties|
-//@[12:13) Colon |:|
-//@[14:15) LeftBrace |{|
-//@[15:19) NewLine |\r\n\r\n|
-
-    networkAcls: {
-//@[4:15) Identifier |networkAcls|
-//@[15:16) Colon |:|
-//@[17:18) LeftBrace |{|
-//@[18:20) NewLine |\r\n|
-      virtualNetworkRules: [for rule in []: {
-//@[6:25) Identifier |virtualNetworkRules|
-//@[25:26) Colon |:|
-//@[27:28) LeftSquare |[|
-//@[28:31) Identifier |for|
-//@[32:36) Identifier |rule|
-//@[37:39) Identifier |in|
-//@[40:41) LeftSquare |[|
-//@[41:42) RightSquare |]|
-//@[42:43) Colon |:|
-//@[44:45) LeftBrace |{|
-//@[45:47) NewLine |\r\n|
-        id: '${account.name}-${account.location}'
-//@[8:10) Identifier |id|
-//@[10:11) Colon |:|
-//@[12:15) StringLeftPiece |'${|
-//@[15:22) Identifier |account|
-//@[22:23) Dot |.|
-//@[23:27) Identifier |name|
-//@[27:31) StringMiddlePiece |}-${|
-//@[31:38) Identifier |account|
-//@[38:39) Dot |.|
-//@[39:47) Identifier |location|
-//@[47:49) StringRightPiece |}'|
-//@[49:51) NewLine |\r\n|
-        state: [for lol in []: 4]
-//@[8:13) Identifier |state|
-//@[13:14) Colon |:|
-//@[15:16) LeftSquare |[|
-//@[16:19) Identifier |for|
-//@[20:23) Identifier |lol|
-//@[24:26) Identifier |in|
-//@[27:28) LeftSquare |[|
-//@[28:29) RightSquare |]|
-//@[29:30) Colon |:|
-//@[31:32) Integer |4|
-//@[32:33) RightSquare |]|
-//@[33:35) NewLine |\r\n|
-      }]
-//@[6:7) RightBrace |}|
-//@[7:8) RightSquare |]|
-//@[8:10) NewLine |\r\n|
-    }
-//@[4:5) RightBrace |}|
-//@[5:7) NewLine |\r\n|
-  }
-//@[2:3) RightBrace |}|
-//@[3:5) NewLine |\r\n|
-}]
-//@[0:1) RightBrace |}|
-//@[1:2) RightSquare |]|
-//@[2:4) NewLine |\r\n|
-resource propertyLoopsCannotNest2 'Microsoft.Storage/storageAccounts@2019-06-01' = [for (account,i) in storageAccounts: {
-//@[0:8) Identifier |resource|
-//@[9:33) Identifier |propertyLoopsCannotNest2|
-//@[34:80) StringComplete |'Microsoft.Storage/storageAccounts@2019-06-01'|
-//@[81:82) Assignment |=|
-//@[83:84) LeftSquare |[|
-//@[84:87) Identifier |for|
-//@[88:89) LeftParen |(|
-//@[89:96) Identifier |account|
-//@[96:97) Comma |,|
-//@[97:98) Identifier |i|
-//@[98:99) RightParen |)|
-//@[100:102) Identifier |in|
-//@[103:118) Identifier |storageAccounts|
-//@[118:119) Colon |:|
-//@[120:121) LeftBrace |{|
-//@[121:123) NewLine |\r\n|
-  name: account.name
-//@[2:6) Identifier |name|
-//@[6:7) Colon |:|
-//@[8:15) Identifier |account|
-//@[15:16) Dot |.|
-//@[16:20) Identifier |name|
-//@[20:22) NewLine |\r\n|
-  location: account.location
-//@[2:10) Identifier |location|
-//@[10:11) Colon |:|
-//@[12:19) Identifier |account|
-//@[19:20) Dot |.|
-//@[20:28) Identifier |location|
-//@[28:30) NewLine |\r\n|
-  sku: {
-//@[2:5) Identifier |sku|
-//@[5:6) Colon |:|
-//@[7:8) LeftBrace |{|
-//@[8:10) NewLine |\r\n|
-    name: 'Standard_LRS'
-//@[4:8) Identifier |name|
-//@[8:9) Colon |:|
-//@[10:24) StringComplete |'Standard_LRS'|
-//@[24:26) NewLine |\r\n|
-  }
-//@[2:3) RightBrace |}|
-//@[3:5) NewLine |\r\n|
-  kind: 'StorageV2'
-//@[2:6) Identifier |kind|
-//@[6:7) Colon |:|
-//@[8:19) StringComplete |'StorageV2'|
-//@[19:21) NewLine |\r\n|
-  properties: {
-//@[2:12) Identifier |properties|
-//@[12:13) Colon |:|
-//@[14:15) LeftBrace |{|
-//@[15:19) NewLine |\r\n\r\n|
-
-    networkAcls: {
-//@[4:15) Identifier |networkAcls|
-//@[15:16) Colon |:|
-//@[17:18) LeftBrace |{|
-//@[18:20) NewLine |\r\n|
-      virtualNetworkRules: [for (rule,j) in []: {
-//@[6:25) Identifier |virtualNetworkRules|
-//@[25:26) Colon |:|
-//@[27:28) LeftSquare |[|
-//@[28:31) Identifier |for|
-//@[32:33) LeftParen |(|
-//@[33:37) Identifier |rule|
-//@[37:38) Comma |,|
-//@[38:39) Identifier |j|
-//@[39:40) RightParen |)|
-//@[41:43) Identifier |in|
-//@[44:45) LeftSquare |[|
-//@[45:46) RightSquare |]|
-//@[46:47) Colon |:|
-//@[48:49) LeftBrace |{|
-//@[49:51) NewLine |\r\n|
-        id: '${account.name}-${account.location}'
-//@[8:10) Identifier |id|
-//@[10:11) Colon |:|
-//@[12:15) StringLeftPiece |'${|
-//@[15:22) Identifier |account|
-//@[22:23) Dot |.|
-//@[23:27) Identifier |name|
-//@[27:31) StringMiddlePiece |}-${|
-//@[31:38) Identifier |account|
-//@[38:39) Dot |.|
-//@[39:47) Identifier |location|
-//@[47:49) StringRightPiece |}'|
-//@[49:51) NewLine |\r\n|
-        state: [for (lol,k) in []: 4]
-//@[8:13) Identifier |state|
-//@[13:14) Colon |:|
-//@[15:16) LeftSquare |[|
-//@[16:19) Identifier |for|
-//@[20:21) LeftParen |(|
-//@[21:24) Identifier |lol|
-//@[24:25) Comma |,|
-//@[25:26) Identifier |k|
-//@[26:27) RightParen |)|
-//@[28:30) Identifier |in|
-//@[31:32) LeftSquare |[|
-//@[32:33) RightSquare |]|
-//@[33:34) Colon |:|
-//@[35:36) Integer |4|
-//@[36:37) RightSquare |]|
-//@[37:39) NewLine |\r\n|
-      }]
-//@[6:7) RightBrace |}|
-//@[7:8) RightSquare |]|
-//@[8:10) NewLine |\r\n|
-    }
-//@[4:5) RightBrace |}|
-//@[5:7) NewLine |\r\n|
-  }
-//@[2:3) RightBrace |}|
-//@[3:5) NewLine |\r\n|
-}]
-//@[0:1) RightBrace |}|
-//@[1:2) RightSquare |]|
-//@[2:6) NewLine |\r\n\r\n|
-
-// property loops cannot be nested (even more nesting)
-//@[54:56) NewLine |\r\n|
-resource propertyLoopsCannotNest2 'Microsoft.Storage/storageAccounts@2019-06-01' = [for account in storageAccounts: {
-//@[0:8) Identifier |resource|
-//@[9:33) Identifier |propertyLoopsCannotNest2|
-//@[34:80) StringComplete |'Microsoft.Storage/storageAccounts@2019-06-01'|
-//@[81:82) Assignment |=|
-//@[83:84) LeftSquare |[|
-//@[84:87) Identifier |for|
-//@[88:95) Identifier |account|
-//@[96:98) Identifier |in|
-//@[99:114) Identifier |storageAccounts|
-//@[114:115) Colon |:|
-//@[116:117) LeftBrace |{|
-//@[117:119) NewLine |\r\n|
-  name: account.name
-//@[2:6) Identifier |name|
-//@[6:7) Colon |:|
-//@[8:15) Identifier |account|
-//@[15:16) Dot |.|
-//@[16:20) Identifier |name|
-//@[20:22) NewLine |\r\n|
-  location: account.location
-//@[2:10) Identifier |location|
-//@[10:11) Colon |:|
-//@[12:19) Identifier |account|
-//@[19:20) Dot |.|
-//@[20:28) Identifier |location|
-//@[28:30) NewLine |\r\n|
-  sku: {
-//@[2:5) Identifier |sku|
-//@[5:6) Colon |:|
-//@[7:8) LeftBrace |{|
-//@[8:10) NewLine |\r\n|
-    name: 'Standard_LRS'
-//@[4:8) Identifier |name|
-//@[8:9) Colon |:|
-//@[10:24) StringComplete |'Standard_LRS'|
-//@[24:26) NewLine |\r\n|
-  }
-//@[2:3) RightBrace |}|
-//@[3:5) NewLine |\r\n|
-  kind: 'StorageV2'
-//@[2:6) Identifier |kind|
-//@[6:7) Colon |:|
-//@[8:19) StringComplete |'StorageV2'|
-//@[19:21) NewLine |\r\n|
-  properties: {
-//@[2:12) Identifier |properties|
-//@[12:13) Colon |:|
-//@[14:15) LeftBrace |{|
-//@[15:17) NewLine |\r\n|
-    // #completionTest(17) -> symbolsPlusAccount
-//@[48:50) NewLine |\r\n|
-    networkAcls: {
-//@[4:15) Identifier |networkAcls|
-//@[15:16) Colon |:|
-//@[17:18) LeftBrace |{|
-//@[18:20) NewLine |\r\n|
-      virtualNetworkRules: [for rule in []: {
-//@[6:25) Identifier |virtualNetworkRules|
-//@[25:26) Colon |:|
-//@[27:28) LeftSquare |[|
-//@[28:31) Identifier |for|
-//@[32:36) Identifier |rule|
-//@[37:39) Identifier |in|
-//@[40:41) LeftSquare |[|
-//@[41:42) RightSquare |]|
-//@[42:43) Colon |:|
-//@[44:45) LeftBrace |{|
-//@[45:47) NewLine |\r\n|
-        // #completionTest(12,15,31) -> symbolsPlusRule
-//@[55:57) NewLine |\r\n|
-        id: '${account.name}-${account.location}'
-//@[8:10) Identifier |id|
-//@[10:11) Colon |:|
-//@[12:15) StringLeftPiece |'${|
-//@[15:22) Identifier |account|
-//@[22:23) Dot |.|
-//@[23:27) Identifier |name|
-//@[27:31) StringMiddlePiece |}-${|
-//@[31:38) Identifier |account|
-//@[38:39) Dot |.|
-//@[39:47) Identifier |location|
-//@[47:49) StringRightPiece |}'|
-//@[49:51) NewLine |\r\n|
-        state: [for state in []: {
-//@[8:13) Identifier |state|
-//@[13:14) Colon |:|
-//@[15:16) LeftSquare |[|
-//@[16:19) Identifier |for|
-//@[20:25) Identifier |state|
-//@[26:28) Identifier |in|
-//@[29:30) LeftSquare |[|
-//@[30:31) RightSquare |]|
-//@[31:32) Colon |:|
-//@[33:34) LeftBrace |{|
-//@[34:36) NewLine |\r\n|
-          // #completionTest(38) -> symbolsPlusAccountRuleStateSomething #completionTest(16,34) -> symbolsPlusAccountRuleState
-//@[126:128) NewLine |\r\n|
-          fake: [for something in []: true]
-//@[10:14) Identifier |fake|
-//@[14:15) Colon |:|
-//@[16:17) LeftSquare |[|
-//@[17:20) Identifier |for|
-//@[21:30) Identifier |something|
-//@[31:33) Identifier |in|
-//@[34:35) LeftSquare |[|
-//@[35:36) RightSquare |]|
-//@[36:37) Colon |:|
-//@[38:42) TrueKeyword |true|
-//@[42:43) RightSquare |]|
-//@[43:45) NewLine |\r\n|
-        }]
-//@[8:9) RightBrace |}|
-//@[9:10) RightSquare |]|
-//@[10:12) NewLine |\r\n|
-      }]
-//@[6:7) RightBrace |}|
-//@[7:8) RightSquare |]|
-//@[8:10) NewLine |\r\n|
-    }
-//@[4:5) RightBrace |}|
-//@[5:7) NewLine |\r\n|
-  }
-//@[2:3) RightBrace |}|
-//@[3:5) NewLine |\r\n|
-}]
-//@[0:1) RightBrace |}|
-//@[1:2) RightSquare |]|
-//@[2:6) NewLine |\r\n\r\n|
-
-// loops cannot be used inside of expressions
-//@[45:47) NewLine |\r\n|
-resource stuffs 'Microsoft.Storage/storageAccounts@2019-06-01' = [for account in storageAccounts: {
-//@[0:8) Identifier |resource|
-//@[9:15) Identifier |stuffs|
-//@[16:62) StringComplete |'Microsoft.Storage/storageAccounts@2019-06-01'|
-//@[63:64) Assignment |=|
-//@[65:66) LeftSquare |[|
-//@[66:69) Identifier |for|
-//@[70:77) Identifier |account|
-//@[78:80) Identifier |in|
-//@[81:96) Identifier |storageAccounts|
-//@[96:97) Colon |:|
-//@[98:99) LeftBrace |{|
-//@[99:101) NewLine |\r\n|
-  name: account.name
-//@[2:6) Identifier |name|
-//@[6:7) Colon |:|
-//@[8:15) Identifier |account|
-//@[15:16) Dot |.|
-//@[16:20) Identifier |name|
-//@[20:22) NewLine |\r\n|
-  location: account.location
-//@[2:10) Identifier |location|
-//@[10:11) Colon |:|
-//@[12:19) Identifier |account|
-//@[19:20) Dot |.|
-//@[20:28) Identifier |location|
-//@[28:30) NewLine |\r\n|
-  sku: {
-//@[2:5) Identifier |sku|
-//@[5:6) Colon |:|
-//@[7:8) LeftBrace |{|
-//@[8:10) NewLine |\r\n|
-    name: 'Standard_LRS'
-//@[4:8) Identifier |name|
-//@[8:9) Colon |:|
-//@[10:24) StringComplete |'Standard_LRS'|
-//@[24:26) NewLine |\r\n|
-  }
-//@[2:3) RightBrace |}|
-//@[3:5) NewLine |\r\n|
-  kind: 'StorageV2'
-//@[2:6) Identifier |kind|
-//@[6:7) Colon |:|
-//@[8:19) StringComplete |'StorageV2'|
-//@[19:21) NewLine |\r\n|
-  properties: {
-//@[2:12) Identifier |properties|
-//@[12:13) Colon |:|
-//@[14:15) LeftBrace |{|
-//@[15:17) NewLine |\r\n|
-    networkAcls: {
-//@[4:15) Identifier |networkAcls|
-//@[15:16) Colon |:|
-//@[17:18) LeftBrace |{|
-//@[18:20) NewLine |\r\n|
-      virtualNetworkRules: concat([for lol in []: {
-//@[6:25) Identifier |virtualNetworkRules|
-//@[25:26) Colon |:|
-//@[27:33) Identifier |concat|
-//@[33:34) LeftParen |(|
-//@[34:35) LeftSquare |[|
-//@[35:38) Identifier |for|
-//@[39:42) Identifier |lol|
-//@[43:45) Identifier |in|
-//@[46:47) LeftSquare |[|
-//@[47:48) RightSquare |]|
-//@[48:49) Colon |:|
-//@[50:51) LeftBrace |{|
-//@[51:53) NewLine |\r\n|
-        id: '${account.name}-${account.location}'
-//@[8:10) Identifier |id|
-//@[10:11) Colon |:|
-//@[12:15) StringLeftPiece |'${|
-//@[15:22) Identifier |account|
-//@[22:23) Dot |.|
-//@[23:27) Identifier |name|
-//@[27:31) StringMiddlePiece |}-${|
-//@[31:38) Identifier |account|
-//@[38:39) Dot |.|
-//@[39:47) Identifier |location|
-//@[47:49) StringRightPiece |}'|
-//@[49:51) NewLine |\r\n|
-      }])
-//@[6:7) RightBrace |}|
-//@[7:8) RightSquare |]|
-//@[8:9) RightParen |)|
-//@[9:11) NewLine |\r\n|
-    }
-//@[4:5) RightBrace |}|
-//@[5:7) NewLine |\r\n|
-  }
-//@[2:3) RightBrace |}|
-//@[3:5) NewLine |\r\n|
-}]
-//@[0:1) RightBrace |}|
-//@[1:2) RightSquare |]|
-//@[2:6) NewLine |\r\n\r\n|
-
-// using the same loop variable in a new language scope should be allowed
-//@[73:75) NewLine |\r\n|
-resource premiumStorages 'Microsoft.Storage/storageAccounts@2019-06-01' = [for account in storageAccounts: {
-//@[0:8) Identifier |resource|
-//@[9:24) Identifier |premiumStorages|
-//@[25:71) StringComplete |'Microsoft.Storage/storageAccounts@2019-06-01'|
-//@[72:73) Assignment |=|
-//@[74:75) LeftSquare |[|
-//@[75:78) Identifier |for|
-//@[79:86) Identifier |account|
-//@[87:89) Identifier |in|
-//@[90:105) Identifier |storageAccounts|
-//@[105:106) Colon |:|
-//@[107:108) LeftBrace |{|
-//@[108:110) NewLine |\r\n|
-  // #completionTest(7,8) -> symbolsPlusAccount2
-//@[48:50) NewLine |\r\n|
-  name: account.name
-//@[2:6) Identifier |name|
-//@[6:7) Colon |:|
-//@[8:15) Identifier |account|
-//@[15:16) Dot |.|
-//@[16:20) Identifier |name|
-//@[20:22) NewLine |\r\n|
-  location: account.location
-//@[2:10) Identifier |location|
-//@[10:11) Colon |:|
-//@[12:19) Identifier |account|
-//@[19:20) Dot |.|
-//@[20:28) Identifier |location|
-//@[28:30) NewLine |\r\n|
-  sku: {
-//@[2:5) Identifier |sku|
-//@[5:6) Colon |:|
-//@[7:8) LeftBrace |{|
-//@[8:10) NewLine |\r\n|
-    // #completionTest(9,10) -> storageSkuNamePlusSymbols
-//@[57:59) NewLine |\r\n|
-    name: 
-//@[4:8) Identifier |name|
-//@[8:9) Colon |:|
-//@[10:12) NewLine |\r\n|
-  }
-//@[2:3) RightBrace |}|
-//@[3:5) NewLine |\r\n|
-  kind: 'StorageV2'
-//@[2:6) Identifier |kind|
-//@[6:7) Colon |:|
-//@[8:19) StringComplete |'StorageV2'|
-//@[19:21) NewLine |\r\n|
-}]
-//@[0:1) RightBrace |}|
-//@[1:2) RightSquare |]|
-//@[2:6) NewLine |\r\n\r\n|
-
-var directRefViaVar = premiumStorages
-//@[0:3) Identifier |var|
-//@[4:19) Identifier |directRefViaVar|
-//@[20:21) Assignment |=|
-//@[22:37) Identifier |premiumStorages|
-//@[37:39) NewLine |\r\n|
-output directRefViaOutput array = union(premiumStorages, stuffs)
-//@[0:6) Identifier |output|
-//@[7:25) Identifier |directRefViaOutput|
-//@[26:31) Identifier |array|
-//@[32:33) Assignment |=|
-//@[34:39) Identifier |union|
-//@[39:40) LeftParen |(|
-//@[40:55) Identifier |premiumStorages|
-//@[55:56) Comma |,|
-//@[57:63) Identifier |stuffs|
-//@[63:64) RightParen |)|
-//@[64:68) NewLine |\r\n\r\n|
-
-resource directRefViaSingleResourceBody 'Microsoft.Network/dnszones@2018-05-01' = {
-//@[0:8) Identifier |resource|
-//@[9:39) Identifier |directRefViaSingleResourceBody|
-//@[40:79) StringComplete |'Microsoft.Network/dnszones@2018-05-01'|
-//@[80:81) Assignment |=|
-//@[82:83) LeftBrace |{|
-//@[83:85) NewLine |\r\n|
-  name: 'myZone2'
-//@[2:6) Identifier |name|
-//@[6:7) Colon |:|
-//@[8:17) StringComplete |'myZone2'|
-//@[17:19) NewLine |\r\n|
-  location: 'global'
-//@[2:10) Identifier |location|
-//@[10:11) Colon |:|
-//@[12:20) StringComplete |'global'|
-//@[20:22) NewLine |\r\n|
-  properties: {
-//@[2:12) Identifier |properties|
-//@[12:13) Colon |:|
-//@[14:15) LeftBrace |{|
-//@[15:17) NewLine |\r\n|
-    registrationVirtualNetworks: premiumStorages
-//@[4:31) Identifier |registrationVirtualNetworks|
-//@[31:32) Colon |:|
-//@[33:48) Identifier |premiumStorages|
-//@[48:50) NewLine |\r\n|
-  }
-//@[2:3) RightBrace |}|
-//@[3:5) NewLine |\r\n|
-}
-//@[0:1) RightBrace |}|
-//@[1:5) NewLine |\r\n\r\n|
-
-resource directRefViaSingleConditionalResourceBody 'Microsoft.Network/dnszones@2018-05-01' = if(true) {
-//@[0:8) Identifier |resource|
-//@[9:50) Identifier |directRefViaSingleConditionalResourceBody|
-//@[51:90) StringComplete |'Microsoft.Network/dnszones@2018-05-01'|
-//@[91:92) Assignment |=|
-//@[93:95) Identifier |if|
-//@[95:96) LeftParen |(|
-//@[96:100) TrueKeyword |true|
-//@[100:101) RightParen |)|
-//@[102:103) LeftBrace |{|
-//@[103:105) NewLine |\r\n|
-  name: 'myZone3'
-//@[2:6) Identifier |name|
-//@[6:7) Colon |:|
-//@[8:17) StringComplete |'myZone3'|
-//@[17:19) NewLine |\r\n|
-  location: 'global'
-//@[2:10) Identifier |location|
-//@[10:11) Colon |:|
-//@[12:20) StringComplete |'global'|
-//@[20:22) NewLine |\r\n|
-  properties: {
-//@[2:12) Identifier |properties|
-//@[12:13) Colon |:|
-//@[14:15) LeftBrace |{|
-//@[15:17) NewLine |\r\n|
-    registrationVirtualNetworks: concat(premiumStorages, stuffs)
-//@[4:31) Identifier |registrationVirtualNetworks|
-//@[31:32) Colon |:|
-//@[33:39) Identifier |concat|
-//@[39:40) LeftParen |(|
-//@[40:55) Identifier |premiumStorages|
-//@[55:56) Comma |,|
-//@[57:63) Identifier |stuffs|
-//@[63:64) RightParen |)|
-//@[64:66) NewLine |\r\n|
-  }
-//@[2:3) RightBrace |}|
-//@[3:5) NewLine |\r\n|
-}
-//@[0:1) RightBrace |}|
-//@[1:5) NewLine |\r\n\r\n|
-
-@batchSize()
-//@[0:1) At |@|
-//@[1:10) Identifier |batchSize|
-//@[10:11) LeftParen |(|
-//@[11:12) RightParen |)|
-//@[12:14) NewLine |\r\n|
-resource directRefViaSingleLoopResourceBody 'Microsoft.Network/virtualNetworks@2020-06-01' = [for i in range(0, 3): {
-//@[0:8) Identifier |resource|
-//@[9:43) Identifier |directRefViaSingleLoopResourceBody|
-//@[44:90) StringComplete |'Microsoft.Network/virtualNetworks@2020-06-01'|
-//@[91:92) Assignment |=|
-//@[93:94) LeftSquare |[|
-//@[94:97) Identifier |for|
-//@[98:99) Identifier |i|
-//@[100:102) Identifier |in|
-//@[103:108) Identifier |range|
-//@[108:109) LeftParen |(|
-//@[109:110) Integer |0|
-//@[110:111) Comma |,|
-//@[112:113) Integer |3|
-//@[113:114) RightParen |)|
-//@[114:115) Colon |:|
-//@[116:117) LeftBrace |{|
-//@[117:119) NewLine |\r\n|
-  name: 'vnet-${i}'
-//@[2:6) Identifier |name|
-//@[6:7) Colon |:|
-//@[8:16) StringLeftPiece |'vnet-${|
-//@[16:17) Identifier |i|
-//@[17:19) StringRightPiece |}'|
-//@[19:21) NewLine |\r\n|
-  properties: {
-//@[2:12) Identifier |properties|
-//@[12:13) Colon |:|
-//@[14:15) LeftBrace |{|
-//@[15:17) NewLine |\r\n|
-    subnets: premiumStorages
-//@[4:11) Identifier |subnets|
-//@[11:12) Colon |:|
-//@[13:28) Identifier |premiumStorages|
-//@[28:30) NewLine |\r\n|
-  }
-//@[2:3) RightBrace |}|
-//@[3:5) NewLine |\r\n|
-}]
-//@[0:1) RightBrace |}|
-//@[1:2) RightSquare |]|
-//@[2:6) NewLine |\r\n\r\n|
-
-@batchSize(0)
-//@[0:1) At |@|
-//@[1:10) Identifier |batchSize|
-//@[10:11) LeftParen |(|
-//@[11:12) Integer |0|
-//@[12:13) RightParen |)|
-//@[13:15) NewLine |\r\n|
-resource directRefViaSingleLoopResourceBodyWithExtraDependsOn 'Microsoft.Network/virtualNetworks@2020-06-01' = [for i in range(0, 3): {
-//@[0:8) Identifier |resource|
-//@[9:61) Identifier |directRefViaSingleLoopResourceBodyWithExtraDependsOn|
-//@[62:108) StringComplete |'Microsoft.Network/virtualNetworks@2020-06-01'|
-//@[109:110) Assignment |=|
-//@[111:112) LeftSquare |[|
-//@[112:115) Identifier |for|
-//@[116:117) Identifier |i|
-//@[118:120) Identifier |in|
-//@[121:126) Identifier |range|
-//@[126:127) LeftParen |(|
-//@[127:128) Integer |0|
-//@[128:129) Comma |,|
-//@[130:131) Integer |3|
-//@[131:132) RightParen |)|
-//@[132:133) Colon |:|
-//@[134:135) LeftBrace |{|
-//@[135:137) NewLine |\r\n|
-  name: 'vnet-${i}'
-//@[2:6) Identifier |name|
-//@[6:7) Colon |:|
-//@[8:16) StringLeftPiece |'vnet-${|
-//@[16:17) Identifier |i|
-//@[17:19) StringRightPiece |}'|
-//@[19:21) NewLine |\r\n|
-  properties: {
-//@[2:12) Identifier |properties|
-//@[12:13) Colon |:|
-//@[14:15) LeftBrace |{|
-//@[15:17) NewLine |\r\n|
-    subnets: premiumStorages
-//@[4:11) Identifier |subnets|
-//@[11:12) Colon |:|
-//@[13:28) Identifier |premiumStorages|
-//@[28:30) NewLine |\r\n|
-    dependsOn: [
-//@[4:13) Identifier |dependsOn|
-//@[13:14) Colon |:|
-//@[15:16) LeftSquare |[|
-//@[16:18) NewLine |\r\n|
-      premiumStorages
-//@[6:21) Identifier |premiumStorages|
-//@[21:23) NewLine |\r\n|
-    ]
-//@[4:5) RightSquare |]|
-//@[5:7) NewLine |\r\n|
-  }
-//@[2:3) RightBrace |}|
-//@[3:5) NewLine |\r\n|
-  dependsOn: [
-//@[2:11) Identifier |dependsOn|
-//@[11:12) Colon |:|
-//@[13:14) LeftSquare |[|
-//@[14:16) NewLine |\r\n|
-    
-//@[4:6) NewLine |\r\n|
-  ]
-//@[2:3) RightSquare |]|
-//@[3:5) NewLine |\r\n|
-}]
-//@[0:1) RightBrace |}|
-//@[1:2) RightSquare |]|
-//@[2:6) NewLine |\r\n\r\n|
-
-var expressionInPropertyLoopVar = true
-//@[0:3) Identifier |var|
-//@[4:31) Identifier |expressionInPropertyLoopVar|
-//@[32:33) Assignment |=|
-//@[34:38) TrueKeyword |true|
-//@[38:40) NewLine |\r\n|
-resource expressionsInPropertyLoopName 'Microsoft.Network/dnsZones@2018-05-01' = {
-//@[0:8) Identifier |resource|
-//@[9:38) Identifier |expressionsInPropertyLoopName|
-//@[39:78) StringComplete |'Microsoft.Network/dnsZones@2018-05-01'|
-//@[79:80) Assignment |=|
-//@[81:82) LeftBrace |{|
-//@[82:84) NewLine |\r\n|
-  name: 'hello'
-//@[2:6) Identifier |name|
-//@[6:7) Colon |:|
-//@[8:15) StringComplete |'hello'|
-//@[15:17) NewLine |\r\n|
-  location: 'eastus'
-//@[2:10) Identifier |location|
-//@[10:11) Colon |:|
-//@[12:20) StringComplete |'eastus'|
-//@[20:22) NewLine |\r\n|
-  properties: {
-//@[2:12) Identifier |properties|
-//@[12:13) Colon |:|
-//@[14:15) LeftBrace |{|
-//@[15:17) NewLine |\r\n|
-    'resolutionVirtualNetworks${expressionInPropertyLoopVar}': [for thing in []: {}]
-//@[4:32) StringLeftPiece |'resolutionVirtualNetworks${|
-//@[32:59) Identifier |expressionInPropertyLoopVar|
-//@[59:61) StringRightPiece |}'|
-//@[61:62) Colon |:|
-//@[63:64) LeftSquare |[|
-//@[64:67) Identifier |for|
-//@[68:73) Identifier |thing|
-//@[74:76) Identifier |in|
-//@[77:78) LeftSquare |[|
-//@[78:79) RightSquare |]|
-//@[79:80) Colon |:|
-//@[81:82) LeftBrace |{|
-//@[82:83) RightBrace |}|
-//@[83:84) RightSquare |]|
-//@[84:86) NewLine |\r\n|
-  }
-//@[2:3) RightBrace |}|
-//@[3:5) NewLine |\r\n|
-}
-//@[0:1) RightBrace |}|
-//@[1:5) NewLine |\r\n\r\n|
-
-// resource loop body that isn't an object
-//@[42:44) NewLine |\r\n|
-@batchSize(-1)
-//@[0:1) At |@|
-//@[1:10) Identifier |batchSize|
-//@[10:11) LeftParen |(|
-//@[11:12) Minus |-|
-//@[12:13) Integer |1|
-//@[13:14) RightParen |)|
-//@[14:16) NewLine |\r\n|
-resource nonObjectResourceLoopBody 'Microsoft.Network/dnsZones@2018-05-01' = [for thing in []: 'test']
-//@[0:8) Identifier |resource|
-//@[9:34) Identifier |nonObjectResourceLoopBody|
-//@[35:74) StringComplete |'Microsoft.Network/dnsZones@2018-05-01'|
-//@[75:76) Assignment |=|
-//@[77:78) LeftSquare |[|
-//@[78:81) Identifier |for|
-//@[82:87) Identifier |thing|
-//@[88:90) Identifier |in|
-//@[91:92) LeftSquare |[|
-//@[92:93) RightSquare |]|
-//@[93:94) Colon |:|
-//@[95:101) StringComplete |'test'|
-//@[101:102) RightSquare |]|
-//@[102:104) NewLine |\r\n|
-resource nonObjectResourceLoopBody2 'Microsoft.Network/dnsZones@2018-05-01' = [for thing in []: environment()]
-//@[0:8) Identifier |resource|
-//@[9:35) Identifier |nonObjectResourceLoopBody2|
-//@[36:75) StringComplete |'Microsoft.Network/dnsZones@2018-05-01'|
-//@[76:77) Assignment |=|
-//@[78:79) LeftSquare |[|
-//@[79:82) Identifier |for|
-//@[83:88) Identifier |thing|
-//@[89:91) Identifier |in|
-//@[92:93) LeftSquare |[|
-//@[93:94) RightSquare |]|
-//@[94:95) Colon |:|
-//@[96:107) Identifier |environment|
-//@[107:108) LeftParen |(|
-//@[108:109) RightParen |)|
-//@[109:110) RightSquare |]|
-//@[110:112) NewLine |\r\n|
-resource nonObjectResourceLoopBody3 'Microsoft.Network/dnsZones@2018-05-01' = [for (thing,i) in []: 'test']
-//@[0:8) Identifier |resource|
-//@[9:35) Identifier |nonObjectResourceLoopBody3|
-//@[36:75) StringComplete |'Microsoft.Network/dnsZones@2018-05-01'|
-//@[76:77) Assignment |=|
-//@[78:79) LeftSquare |[|
-//@[79:82) Identifier |for|
-//@[83:84) LeftParen |(|
-//@[84:89) Identifier |thing|
-//@[89:90) Comma |,|
-//@[90:91) Identifier |i|
-//@[91:92) RightParen |)|
-//@[93:95) Identifier |in|
-//@[96:97) LeftSquare |[|
-//@[97:98) RightSquare |]|
-//@[98:99) Colon |:|
-//@[100:106) StringComplete |'test'|
-//@[106:107) RightSquare |]|
-//@[107:109) NewLine |\r\n|
-resource nonObjectResourceLoopBody4 'Microsoft.Network/dnsZones@2018-05-01' = [for (thing,i) in []: environment()]
-//@[0:8) Identifier |resource|
-//@[9:35) Identifier |nonObjectResourceLoopBody4|
-//@[36:75) StringComplete |'Microsoft.Network/dnsZones@2018-05-01'|
-//@[76:77) Assignment |=|
-//@[78:79) LeftSquare |[|
-//@[79:82) Identifier |for|
-//@[83:84) LeftParen |(|
-//@[84:89) Identifier |thing|
-//@[89:90) Comma |,|
-//@[90:91) Identifier |i|
-//@[91:92) RightParen |)|
-//@[93:95) Identifier |in|
-//@[96:97) LeftSquare |[|
-//@[97:98) RightSquare |]|
-//@[98:99) Colon |:|
-//@[100:111) Identifier |environment|
-//@[111:112) LeftParen |(|
-//@[112:113) RightParen |)|
-//@[113:114) RightSquare |]|
-//@[114:116) NewLine |\r\n|
-resource nonObjectResourceLoopBody3 'Microsoft.Network/dnsZones@2018-05-01' = [for (thing,i) in []: if(true) 'test']
-//@[0:8) Identifier |resource|
-//@[9:35) Identifier |nonObjectResourceLoopBody3|
-//@[36:75) StringComplete |'Microsoft.Network/dnsZones@2018-05-01'|
-//@[76:77) Assignment |=|
-//@[78:79) LeftSquare |[|
-//@[79:82) Identifier |for|
-//@[83:84) LeftParen |(|
-//@[84:89) Identifier |thing|
-//@[89:90) Comma |,|
-//@[90:91) Identifier |i|
-//@[91:92) RightParen |)|
-//@[93:95) Identifier |in|
-//@[96:97) LeftSquare |[|
-//@[97:98) RightSquare |]|
-//@[98:99) Colon |:|
-//@[100:102) Identifier |if|
-//@[102:103) LeftParen |(|
-//@[103:107) TrueKeyword |true|
-//@[107:108) RightParen |)|
-//@[109:115) StringComplete |'test'|
-//@[115:116) RightSquare |]|
-//@[116:118) NewLine |\r\n|
-resource nonObjectResourceLoopBody4 'Microsoft.Network/dnsZones@2018-05-01' = [for (thing,i) in []: if(true) environment()]
-//@[0:8) Identifier |resource|
-//@[9:35) Identifier |nonObjectResourceLoopBody4|
-//@[36:75) StringComplete |'Microsoft.Network/dnsZones@2018-05-01'|
-//@[76:77) Assignment |=|
-//@[78:79) LeftSquare |[|
-//@[79:82) Identifier |for|
-//@[83:84) LeftParen |(|
-//@[84:89) Identifier |thing|
-//@[89:90) Comma |,|
-//@[90:91) Identifier |i|
-//@[91:92) RightParen |)|
-//@[93:95) Identifier |in|
-//@[96:97) LeftSquare |[|
-//@[97:98) RightSquare |]|
-//@[98:99) Colon |:|
-//@[100:102) Identifier |if|
-//@[102:103) LeftParen |(|
-//@[103:107) TrueKeyword |true|
-//@[107:108) RightParen |)|
-//@[109:120) Identifier |environment|
-//@[120:121) LeftParen |(|
-//@[121:122) RightParen |)|
-//@[122:123) RightSquare |]|
-//@[123:127) NewLine |\r\n\r\n|
-
-// #completionTest(54,55) -> objectPlusFor
-//@[42:44) NewLine |\r\n|
-resource foo 'Microsoft.Network/dnsZones@2018-05-01' = 
-//@[0:8) Identifier |resource|
-//@[9:12) Identifier |foo|
-//@[13:52) StringComplete |'Microsoft.Network/dnsZones@2018-05-01'|
-//@[53:54) Assignment |=|
-//@[55:59) NewLine |\r\n\r\n|
-
-resource foo 'Microsoft.Network/dnsZones@2018-05-01' = [for item in []: {
-//@[0:8) Identifier |resource|
-//@[9:12) Identifier |foo|
-//@[13:52) StringComplete |'Microsoft.Network/dnsZones@2018-05-01'|
-//@[53:54) Assignment |=|
-//@[55:56) LeftSquare |[|
-//@[56:59) Identifier |for|
-//@[60:64) Identifier |item|
-//@[65:67) Identifier |in|
-//@[68:69) LeftSquare |[|
-//@[69:70) RightSquare |]|
-//@[70:71) Colon |:|
-//@[72:73) LeftBrace |{|
-//@[73:75) NewLine |\r\n|
-  properties: {
-//@[2:12) Identifier |properties|
-//@[12:13) Colon |:|
-//@[14:15) LeftBrace |{|
-//@[15:17) NewLine |\r\n|
-    // #completionTest(32,33) -> symbolsPlusArrayAndFor
-//@[55:57) NewLine |\r\n|
-    registrationVirtualNetworks: 
-//@[4:31) Identifier |registrationVirtualNetworks|
-//@[31:32) Colon |:|
-//@[33:35) NewLine |\r\n|
-    resolutionVirtualNetworks: [for lol in []: {
-//@[4:29) Identifier |resolutionVirtualNetworks|
-//@[29:30) Colon |:|
-//@[31:32) LeftSquare |[|
-//@[32:35) Identifier |for|
-//@[36:39) Identifier |lol|
-//@[40:42) Identifier |in|
-//@[43:44) LeftSquare |[|
-//@[44:45) RightSquare |]|
-//@[45:46) Colon |:|
-//@[47:48) LeftBrace |{|
-//@[48:50) NewLine |\r\n|
-      
-//@[6:8) NewLine |\r\n|
-    }]
-//@[4:5) RightBrace |}|
-//@[5:6) RightSquare |]|
-//@[6:8) NewLine |\r\n|
-  }
-//@[2:3) RightBrace |}|
-//@[3:5) NewLine |\r\n|
-}]
-//@[0:1) RightBrace |}|
-//@[1:2) RightSquare |]|
-//@[2:6) NewLine |\r\n\r\n|
-
-resource vnet 'Microsoft.Network/virtualNetworks@2020-06-01' = {
-//@[0:8) Identifier |resource|
-//@[9:13) Identifier |vnet|
-//@[14:60) StringComplete |'Microsoft.Network/virtualNetworks@2020-06-01'|
-//@[61:62) Assignment |=|
-//@[63:64) LeftBrace |{|
-//@[64:66) NewLine |\r\n|
-  properties: {
-//@[2:12) Identifier |properties|
-//@[12:13) Colon |:|
-//@[14:15) LeftBrace |{|
-//@[15:17) NewLine |\r\n|
-    virtualNetworkPeerings: [for item in []: {
-//@[4:26) Identifier |virtualNetworkPeerings|
-//@[26:27) Colon |:|
-//@[28:29) LeftSquare |[|
-//@[29:32) Identifier |for|
-//@[33:37) Identifier |item|
-//@[38:40) Identifier |in|
-//@[41:42) LeftSquare |[|
-//@[42:43) RightSquare |]|
-//@[43:44) Colon |:|
-//@[45:46) LeftBrace |{|
-//@[46:48) NewLine |\r\n|
-        properties: {
-//@[8:18) Identifier |properties|
-//@[18:19) Colon |:|
-//@[20:21) LeftBrace |{|
-//@[21:23) NewLine |\r\n|
-          remoteAddressSpace: {
-//@[10:28) Identifier |remoteAddressSpace|
-//@[28:29) Colon |:|
-//@[30:31) LeftBrace |{|
-//@[31:33) NewLine |\r\n|
-            // #completionTest(28,29) -> symbolsPlusArrayWithoutFor
-//@[67:69) NewLine |\r\n|
-            addressPrefixes: 
-//@[12:27) Identifier |addressPrefixes|
-//@[27:28) Colon |:|
-//@[29:31) NewLine |\r\n|
-          }
-//@[10:11) RightBrace |}|
-//@[11:13) NewLine |\r\n|
-        }
-//@[8:9) RightBrace |}|
-//@[9:11) NewLine |\r\n|
-    }]
-//@[4:5) RightBrace |}|
-//@[5:6) RightSquare |]|
-//@[6:8) NewLine |\r\n|
-  }
-//@[2:3) RightBrace |}|
-//@[3:5) NewLine |\r\n|
-}
-//@[0:1) RightBrace |}|
-//@[1:5) NewLine |\r\n\r\n|
-<<<<<<< HEAD
-
-resource existngResProperty 'Mock.Rp/mockExistingResource@2020-01-01' = {
-//@[0:8) Identifier |resource|
-//@[9:27) Identifier |existngResProperty|
-//@[28:69) StringComplete |'Mock.Rp/mockExistingResource@2020-01-01'|
-//@[70:71) Assignment |=|
-//@[72:73) LeftBrace |{|
-//@[73:75) NewLine |\r\n|
-  name: 'existngResProperty'
-//@[2:6) Identifier |name|
-//@[6:7) Colon |:|
-//@[8:28) StringComplete |'existngResProperty'|
-//@[28:30) NewLine |\r\n|
-  location: 'westeurope'
-//@[2:10) Identifier |location|
-//@[10:11) Colon |:|
-//@[12:24) StringComplete |'westeurope'|
-//@[24:26) NewLine |\r\n|
-  properties: {}
-//@[2:12) Identifier |properties|
-//@[12:13) Colon |:|
-//@[14:15) LeftBrace |{|
-//@[15:16) RightBrace |}|
-//@[16:18) NewLine |\r\n|
-=======
-
-// parent property with 'existing' resource at different scope
-//@[62:64) NewLine |\r\n|
-resource p1_res1 'Microsoft.Rp1/resource1@2020-06-01' existing = {
-//@[0:8) Identifier |resource|
-//@[9:16) Identifier |p1_res1|
-//@[17:53) StringComplete |'Microsoft.Rp1/resource1@2020-06-01'|
-//@[54:62) Identifier |existing|
-//@[63:64) Assignment |=|
-//@[65:66) LeftBrace |{|
-//@[66:68) NewLine |\r\n|
-  scope: tenant()
-//@[2:7) Identifier |scope|
-//@[7:8) Colon |:|
-//@[9:15) Identifier |tenant|
-//@[15:16) LeftParen |(|
-//@[16:17) RightParen |)|
-//@[17:19) NewLine |\r\n|
-  name: 'res1'
-//@[2:6) Identifier |name|
-//@[6:7) Colon |:|
-//@[8:14) StringComplete |'res1'|
-//@[14:16) NewLine |\r\n|
-}
-//@[0:1) RightBrace |}|
-//@[1:5) NewLine |\r\n\r\n|
-
-resource p1_child1 'Microsoft.Rp1/resource1/child1@2020-06-01' = {
-//@[0:8) Identifier |resource|
-//@[9:18) Identifier |p1_child1|
-//@[19:62) StringComplete |'Microsoft.Rp1/resource1/child1@2020-06-01'|
-//@[63:64) Assignment |=|
-//@[65:66) LeftBrace |{|
-//@[66:68) NewLine |\r\n|
-  parent: p1_res1
-//@[2:8) Identifier |parent|
-//@[8:9) Colon |:|
-//@[10:17) Identifier |p1_res1|
-//@[17:19) NewLine |\r\n|
-  name: 'child1'
-//@[2:6) Identifier |name|
-//@[6:7) Colon |:|
-//@[8:16) StringComplete |'child1'|
-//@[16:18) NewLine |\r\n|
-}
-//@[0:1) RightBrace |}|
-//@[1:5) NewLine |\r\n\r\n|
-
-// parent property with scope on child resource
-//@[47:49) NewLine |\r\n|
-resource p2_res1 'Microsoft.Rp1/resource1@2020-06-01' = {
-//@[0:8) Identifier |resource|
-//@[9:16) Identifier |p2_res1|
-//@[17:53) StringComplete |'Microsoft.Rp1/resource1@2020-06-01'|
-//@[54:55) Assignment |=|
-//@[56:57) LeftBrace |{|
-//@[57:59) NewLine |\r\n|
-  name: 'res1'
-//@[2:6) Identifier |name|
-//@[6:7) Colon |:|
-//@[8:14) StringComplete |'res1'|
-//@[14:16) NewLine |\r\n|
-}
-//@[0:1) RightBrace |}|
-//@[1:5) NewLine |\r\n\r\n|
-
-resource p2_res2 'Microsoft.Rp2/resource2@2020-06-01' = {
-//@[0:8) Identifier |resource|
-//@[9:16) Identifier |p2_res2|
-//@[17:53) StringComplete |'Microsoft.Rp2/resource2@2020-06-01'|
-//@[54:55) Assignment |=|
-//@[56:57) LeftBrace |{|
-//@[57:59) NewLine |\r\n|
-  name: 'res2'
-//@[2:6) Identifier |name|
-//@[6:7) Colon |:|
-//@[8:14) StringComplete |'res2'|
-//@[14:16) NewLine |\r\n|
-}
-//@[0:1) RightBrace |}|
-//@[1:5) NewLine |\r\n\r\n|
-
-resource p2_res2child 'Microsoft.Rp2/resource2/child2@2020-06-01' = {
-//@[0:8) Identifier |resource|
-//@[9:21) Identifier |p2_res2child|
-//@[22:65) StringComplete |'Microsoft.Rp2/resource2/child2@2020-06-01'|
-//@[66:67) Assignment |=|
-//@[68:69) LeftBrace |{|
-//@[69:71) NewLine |\r\n|
-  scope: p2_res1
-//@[2:7) Identifier |scope|
-//@[7:8) Colon |:|
-//@[9:16) Identifier |p2_res1|
-//@[16:18) NewLine |\r\n|
-  parent: p2_res2
-//@[2:8) Identifier |parent|
-//@[8:9) Colon |:|
-//@[10:17) Identifier |p2_res2|
-//@[17:19) NewLine |\r\n|
-  name: 'child2'
-//@[2:6) Identifier |name|
-//@[6:7) Colon |:|
-//@[8:16) StringComplete |'child2'|
-//@[16:18) NewLine |\r\n|
-}
-//@[0:1) RightBrace |}|
-//@[1:5) NewLine |\r\n\r\n|
-
-// parent property self-cycle
-//@[29:31) NewLine |\r\n|
-resource p3_vmExt 'Microsoft.Compute/virtualMachines/extensions@2020-06-01' = {
-//@[0:8) Identifier |resource|
-//@[9:17) Identifier |p3_vmExt|
-//@[18:75) StringComplete |'Microsoft.Compute/virtualMachines/extensions@2020-06-01'|
-//@[76:77) Assignment |=|
-//@[78:79) LeftBrace |{|
-//@[79:81) NewLine |\r\n|
-  parent: p3_vmExt
-//@[2:8) Identifier |parent|
-//@[8:9) Colon |:|
-//@[10:18) Identifier |p3_vmExt|
-//@[18:20) NewLine |\r\n|
-  location: 'eastus'
-//@[2:10) Identifier |location|
-//@[10:11) Colon |:|
-//@[12:20) StringComplete |'eastus'|
-//@[20:22) NewLine |\r\n|
-}
-//@[0:1) RightBrace |}|
-//@[1:5) NewLine |\r\n\r\n|
-
-// parent property 2-cycle
-//@[26:28) NewLine |\r\n|
-resource p4_vm 'Microsoft.Compute/virtualMachines@2020-06-01' = {
-//@[0:8) Identifier |resource|
-//@[9:14) Identifier |p4_vm|
-//@[15:61) StringComplete |'Microsoft.Compute/virtualMachines@2020-06-01'|
-//@[62:63) Assignment |=|
-//@[64:65) LeftBrace |{|
-//@[65:67) NewLine |\r\n|
-  parent: p4_vmExt
-//@[2:8) Identifier |parent|
-//@[8:9) Colon |:|
-//@[10:18) Identifier |p4_vmExt|
-//@[18:20) NewLine |\r\n|
-  location: 'eastus'
-//@[2:10) Identifier |location|
-//@[10:11) Colon |:|
-//@[12:20) StringComplete |'eastus'|
-//@[20:22) NewLine |\r\n|
-}
-//@[0:1) RightBrace |}|
-//@[1:5) NewLine |\r\n\r\n|
-
-resource p4_vmExt 'Microsoft.Compute/virtualMachines/extensions@2020-06-01' = {
-//@[0:8) Identifier |resource|
-//@[9:17) Identifier |p4_vmExt|
-//@[18:75) StringComplete |'Microsoft.Compute/virtualMachines/extensions@2020-06-01'|
-//@[76:77) Assignment |=|
-//@[78:79) LeftBrace |{|
-//@[79:81) NewLine |\r\n|
-  parent: p4_vm
-//@[2:8) Identifier |parent|
-//@[8:9) Colon |:|
-//@[10:15) Identifier |p4_vm|
-//@[15:17) NewLine |\r\n|
-  location: 'eastus'
-//@[2:10) Identifier |location|
-//@[10:11) Colon |:|
-//@[12:20) StringComplete |'eastus'|
-//@[20:22) NewLine |\r\n|
-}
-//@[0:1) RightBrace |}|
-//@[1:5) NewLine |\r\n\r\n|
-
-// parent property with invalid child
-//@[37:39) NewLine |\r\n|
-resource p5_res1 'Microsoft.Rp1/resource1@2020-06-01' = {
-//@[0:8) Identifier |resource|
-//@[9:16) Identifier |p5_res1|
-//@[17:53) StringComplete |'Microsoft.Rp1/resource1@2020-06-01'|
-//@[54:55) Assignment |=|
-//@[56:57) LeftBrace |{|
-//@[57:59) NewLine |\r\n|
-  name: 'res1'
-//@[2:6) Identifier |name|
-//@[6:7) Colon |:|
-//@[8:14) StringComplete |'res1'|
-//@[14:16) NewLine |\r\n|
-}
-//@[0:1) RightBrace |}|
-//@[1:5) NewLine |\r\n\r\n|
-
-resource p5_res2 'Microsoft.Rp2/resource2/child2@2020-06-01' = {
-//@[0:8) Identifier |resource|
-//@[9:16) Identifier |p5_res2|
-//@[17:60) StringComplete |'Microsoft.Rp2/resource2/child2@2020-06-01'|
-//@[61:62) Assignment |=|
-//@[63:64) LeftBrace |{|
-//@[64:66) NewLine |\r\n|
-  parent: p5_res1
-//@[2:8) Identifier |parent|
-//@[8:9) Colon |:|
-//@[10:17) Identifier |p5_res1|
-//@[17:19) NewLine |\r\n|
-  name: 'res2'
-//@[2:6) Identifier |name|
-//@[6:7) Colon |:|
-//@[8:14) StringComplete |'res2'|
-//@[14:16) NewLine |\r\n|
-}
-//@[0:1) RightBrace |}|
-//@[1:5) NewLine |\r\n\r\n|
-
-// parent property with invalid parent
-//@[38:40) NewLine |\r\n|
-resource p6_res1 '${true}' = {
-//@[0:8) Identifier |resource|
-//@[9:16) Identifier |p6_res1|
-//@[17:20) StringLeftPiece |'${|
-//@[20:24) TrueKeyword |true|
-//@[24:26) StringRightPiece |}'|
-//@[27:28) Assignment |=|
-//@[29:30) LeftBrace |{|
-//@[30:32) NewLine |\r\n|
-  name: 'res1'
-//@[2:6) Identifier |name|
-//@[6:7) Colon |:|
-//@[8:14) StringComplete |'res1'|
-//@[14:16) NewLine |\r\n|
-}
-//@[0:1) RightBrace |}|
-//@[1:5) NewLine |\r\n\r\n|
-
-resource p6_res2 'Microsoft.Rp1/resource1/child2@2020-06-01' = {
-//@[0:8) Identifier |resource|
-//@[9:16) Identifier |p6_res2|
-//@[17:60) StringComplete |'Microsoft.Rp1/resource1/child2@2020-06-01'|
-//@[61:62) Assignment |=|
-//@[63:64) LeftBrace |{|
-//@[64:66) NewLine |\r\n|
-  parent: p6_res1
-//@[2:8) Identifier |parent|
-//@[8:9) Colon |:|
-//@[10:17) Identifier |p6_res1|
-//@[17:19) NewLine |\r\n|
-  name: 'res2'
-//@[2:6) Identifier |name|
-//@[6:7) Colon |:|
-//@[8:14) StringComplete |'res2'|
-//@[14:16) NewLine |\r\n|
-}
-//@[0:1) RightBrace |}|
-//@[1:5) NewLine |\r\n\r\n|
-
-// parent property with incorrectly-formatted name
-//@[50:52) NewLine |\r\n|
-resource p7_res1 'Microsoft.Rp1/resource1@2020-06-01' = {
-//@[0:8) Identifier |resource|
-//@[9:16) Identifier |p7_res1|
-//@[17:53) StringComplete |'Microsoft.Rp1/resource1@2020-06-01'|
-//@[54:55) Assignment |=|
-//@[56:57) LeftBrace |{|
-//@[57:59) NewLine |\r\n|
-  name: 'res1'
-//@[2:6) Identifier |name|
-//@[6:7) Colon |:|
-//@[8:14) StringComplete |'res1'|
-//@[14:16) NewLine |\r\n|
-}
-//@[0:1) RightBrace |}|
-//@[1:5) NewLine |\r\n\r\n|
-
-resource p7_res2 'Microsoft.Rp1/resource1/child2@2020-06-01' = {
-//@[0:8) Identifier |resource|
-//@[9:16) Identifier |p7_res2|
-//@[17:60) StringComplete |'Microsoft.Rp1/resource1/child2@2020-06-01'|
-//@[61:62) Assignment |=|
-//@[63:64) LeftBrace |{|
-//@[64:66) NewLine |\r\n|
-  parent: p7_res1
-//@[2:8) Identifier |parent|
-//@[8:9) Colon |:|
-//@[10:17) Identifier |p7_res1|
-//@[17:19) NewLine |\r\n|
-  name: 'res1/res2'
-//@[2:6) Identifier |name|
-//@[6:7) Colon |:|
-//@[8:19) StringComplete |'res1/res2'|
-//@[19:21) NewLine |\r\n|
-}
-//@[0:1) RightBrace |}|
-//@[1:5) NewLine |\r\n\r\n|
-
-resource p7_res3 'Microsoft.Rp1/resource1/child2@2020-06-01' = {
-//@[0:8) Identifier |resource|
-//@[9:16) Identifier |p7_res3|
-//@[17:60) StringComplete |'Microsoft.Rp1/resource1/child2@2020-06-01'|
-//@[61:62) Assignment |=|
-//@[63:64) LeftBrace |{|
-//@[64:66) NewLine |\r\n|
-  parent: p7_res1
-//@[2:8) Identifier |parent|
-//@[8:9) Colon |:|
-//@[10:17) Identifier |p7_res1|
-//@[17:19) NewLine |\r\n|
-  name: '${p7_res1.name}/res2'
-//@[2:6) Identifier |name|
-//@[6:7) Colon |:|
-//@[8:11) StringLeftPiece |'${|
-//@[11:18) Identifier |p7_res1|
-//@[18:19) Dot |.|
-//@[19:23) Identifier |name|
-//@[23:30) StringRightPiece |}/res2'|
-//@[30:32) NewLine |\r\n|
-}
-//@[0:1) RightBrace |}|
-//@[1:5) NewLine |\r\n\r\n|
-
-// top-level resource with too many '/' characters
-//@[50:52) NewLine |\r\n|
-resource p8_res1 'Microsoft.Rp1/resource1@2020-06-01' = {
-//@[0:8) Identifier |resource|
-//@[9:16) Identifier |p8_res1|
-//@[17:53) StringComplete |'Microsoft.Rp1/resource1@2020-06-01'|
-//@[54:55) Assignment |=|
-//@[56:57) LeftBrace |{|
-//@[57:59) NewLine |\r\n|
-  name: 'res1/res2'
-//@[2:6) Identifier |name|
-//@[6:7) Colon |:|
-//@[8:19) StringComplete |'res1/res2'|
-//@[19:21) NewLine |\r\n|
->>>>>>> f9c3aad0
-}
-//@[0:1) RightBrace |}|
-//@[1:1) EndOfFile ||
+
+//@[0:2) NewLine |\r\n|
+// wrong declaration
+//@[20:22) NewLine |\r\n|
+bad
+//@[0:3) Identifier |bad|
+//@[3:7) NewLine |\r\n\r\n|
+
+// incomplete #completionTest(9) -> empty
+//@[41:43) NewLine |\r\n|
+resource 
+//@[0:8) Identifier |resource|
+//@[9:11) NewLine |\r\n|
+resource foo
+//@[0:8) Identifier |resource|
+//@[9:12) Identifier |foo|
+//@[12:14) NewLine |\r\n|
+resource fo/o
+//@[0:8) Identifier |resource|
+//@[9:11) Identifier |fo|
+//@[11:12) Slash |/|
+//@[12:13) Identifier |o|
+//@[13:15) NewLine |\r\n|
+resource foo 'ddd'
+//@[0:8) Identifier |resource|
+//@[9:12) Identifier |foo|
+//@[13:18) StringComplete |'ddd'|
+//@[18:22) NewLine |\r\n\r\n|
+
+// #completionTest(23) -> resourceTypes
+//@[39:41) NewLine |\r\n|
+resource trailingSpace  
+//@[0:8) Identifier |resource|
+//@[9:22) Identifier |trailingSpace|
+//@[24:28) NewLine |\r\n\r\n|
+
+// #completionTest(19,20) -> object
+//@[35:37) NewLine |\r\n|
+resource foo 'ddd'= 
+//@[0:8) Identifier |resource|
+//@[9:12) Identifier |foo|
+//@[13:18) StringComplete |'ddd'|
+//@[18:19) Assignment |=|
+//@[20:24) NewLine |\r\n\r\n|
+
+// wrong resource type
+//@[22:24) NewLine |\r\n|
+resource foo 'ddd'={
+//@[0:8) Identifier |resource|
+//@[9:12) Identifier |foo|
+//@[13:18) StringComplete |'ddd'|
+//@[18:19) Assignment |=|
+//@[19:20) LeftBrace |{|
+//@[20:22) NewLine |\r\n|
+}
+//@[0:1) RightBrace |}|
+//@[1:5) NewLine |\r\n\r\n|
+
+resource foo 'ddd'=if (1 + 1 == 2) {
+//@[0:8) Identifier |resource|
+//@[9:12) Identifier |foo|
+//@[13:18) StringComplete |'ddd'|
+//@[18:19) Assignment |=|
+//@[19:21) Identifier |if|
+//@[22:23) LeftParen |(|
+//@[23:24) Integer |1|
+//@[25:26) Plus |+|
+//@[27:28) Integer |1|
+//@[29:31) Equals |==|
+//@[32:33) Integer |2|
+//@[33:34) RightParen |)|
+//@[35:36) LeftBrace |{|
+//@[36:38) NewLine |\r\n|
+}
+//@[0:1) RightBrace |}|
+//@[1:5) NewLine |\r\n\r\n|
+
+// using string interpolation for the resource type
+//@[51:53) NewLine |\r\n|
+resource foo 'Microsoft.${provider}/foos@2020-02-02-alpha'= {
+//@[0:8) Identifier |resource|
+//@[9:12) Identifier |foo|
+//@[13:26) StringLeftPiece |'Microsoft.${|
+//@[26:34) Identifier |provider|
+//@[34:58) StringRightPiece |}/foos@2020-02-02-alpha'|
+//@[58:59) Assignment |=|
+//@[60:61) LeftBrace |{|
+//@[61:63) NewLine |\r\n|
+}
+//@[0:1) RightBrace |}|
+//@[1:5) NewLine |\r\n\r\n|
+
+resource foo 'Microsoft.${provider}/foos@2020-02-02-alpha'= if (true) {
+//@[0:8) Identifier |resource|
+//@[9:12) Identifier |foo|
+//@[13:26) StringLeftPiece |'Microsoft.${|
+//@[26:34) Identifier |provider|
+//@[34:58) StringRightPiece |}/foos@2020-02-02-alpha'|
+//@[58:59) Assignment |=|
+//@[60:62) Identifier |if|
+//@[63:64) LeftParen |(|
+//@[64:68) TrueKeyword |true|
+//@[68:69) RightParen |)|
+//@[70:71) LeftBrace |{|
+//@[71:73) NewLine |\r\n|
+}
+//@[0:1) RightBrace |}|
+//@[1:5) NewLine |\r\n\r\n|
+
+// missing required property
+//@[28:30) NewLine |\r\n|
+resource foo 'Microsoft.Foo/foos@2020-02-02-alpha'={
+//@[0:8) Identifier |resource|
+//@[9:12) Identifier |foo|
+//@[13:50) StringComplete |'Microsoft.Foo/foos@2020-02-02-alpha'|
+//@[50:51) Assignment |=|
+//@[51:52) LeftBrace |{|
+//@[52:54) NewLine |\r\n|
+}
+//@[0:1) RightBrace |}|
+//@[1:5) NewLine |\r\n\r\n|
+
+resource foo 'Microsoft.Foo/foos@2020-02-02-alpha'= if (name == 'value') {
+//@[0:8) Identifier |resource|
+//@[9:12) Identifier |foo|
+//@[13:50) StringComplete |'Microsoft.Foo/foos@2020-02-02-alpha'|
+//@[50:51) Assignment |=|
+//@[52:54) Identifier |if|
+//@[55:56) LeftParen |(|
+//@[56:60) Identifier |name|
+//@[61:63) Equals |==|
+//@[64:71) StringComplete |'value'|
+//@[71:72) RightParen |)|
+//@[73:74) LeftBrace |{|
+//@[74:76) NewLine |\r\n|
+}
+//@[0:1) RightBrace |}|
+//@[1:5) NewLine |\r\n\r\n|
+
+resource foo 'Microsoft.Foo/foos@2020-02-02-alpha'= if ({ 'a': b }.a == 'foo') {
+//@[0:8) Identifier |resource|
+//@[9:12) Identifier |foo|
+//@[13:50) StringComplete |'Microsoft.Foo/foos@2020-02-02-alpha'|
+//@[50:51) Assignment |=|
+//@[52:54) Identifier |if|
+//@[55:56) LeftParen |(|
+//@[56:57) LeftBrace |{|
+//@[58:61) StringComplete |'a'|
+//@[61:62) Colon |:|
+//@[63:64) Identifier |b|
+//@[65:66) RightBrace |}|
+//@[66:67) Dot |.|
+//@[67:68) Identifier |a|
+//@[69:71) Equals |==|
+//@[72:77) StringComplete |'foo'|
+//@[77:78) RightParen |)|
+//@[79:80) LeftBrace |{|
+//@[80:82) NewLine |\r\n|
+}
+//@[0:1) RightBrace |}|
+//@[1:5) NewLine |\r\n\r\n|
+
+// simulate typing if condition
+//@[31:33) NewLine |\r\n|
+resource foo 'Microsoft.Foo/foos@2020-02-02-alpha'= if
+//@[0:8) Identifier |resource|
+//@[9:12) Identifier |foo|
+//@[13:50) StringComplete |'Microsoft.Foo/foos@2020-02-02-alpha'|
+//@[50:51) Assignment |=|
+//@[52:54) Identifier |if|
+//@[54:58) NewLine |\r\n\r\n|
+
+resource foo 'Microsoft.Foo/foos@2020-02-02-alpha'= if (
+//@[0:8) Identifier |resource|
+//@[9:12) Identifier |foo|
+//@[13:50) StringComplete |'Microsoft.Foo/foos@2020-02-02-alpha'|
+//@[50:51) Assignment |=|
+//@[52:54) Identifier |if|
+//@[55:56) LeftParen |(|
+//@[56:60) NewLine |\r\n\r\n|
+
+resource foo 'Microsoft.Foo/foos@2020-02-02-alpha'= if (true
+//@[0:8) Identifier |resource|
+//@[9:12) Identifier |foo|
+//@[13:50) StringComplete |'Microsoft.Foo/foos@2020-02-02-alpha'|
+//@[50:51) Assignment |=|
+//@[52:54) Identifier |if|
+//@[55:56) LeftParen |(|
+//@[56:60) TrueKeyword |true|
+//@[60:64) NewLine |\r\n\r\n|
+
+resource foo 'Microsoft.Foo/foos@2020-02-02-alpha'= if (true)
+//@[0:8) Identifier |resource|
+//@[9:12) Identifier |foo|
+//@[13:50) StringComplete |'Microsoft.Foo/foos@2020-02-02-alpha'|
+//@[50:51) Assignment |=|
+//@[52:54) Identifier |if|
+//@[55:56) LeftParen |(|
+//@[56:60) TrueKeyword |true|
+//@[60:61) RightParen |)|
+//@[61:65) NewLine |\r\n\r\n|
+
+// missing condition
+//@[20:22) NewLine |\r\n|
+resource foo 'Microsoft.Foo/foos@2020-02-02-alpha'= if {
+//@[0:8) Identifier |resource|
+//@[9:12) Identifier |foo|
+//@[13:50) StringComplete |'Microsoft.Foo/foos@2020-02-02-alpha'|
+//@[50:51) Assignment |=|
+//@[52:54) Identifier |if|
+//@[55:56) LeftBrace |{|
+//@[56:58) NewLine |\r\n|
+  name: 'foo'
+//@[2:6) Identifier |name|
+//@[6:7) Colon |:|
+//@[8:13) StringComplete |'foo'|
+//@[13:15) NewLine |\r\n|
+}
+//@[0:1) RightBrace |}|
+//@[1:5) NewLine |\r\n\r\n|
+
+// empty condition
+//@[18:20) NewLine |\r\n|
+// #completionTest(56) -> symbols
+//@[33:35) NewLine |\r\n|
+resource foo 'Microsoft.Foo/foos@2020-02-02-alpha'= if () {
+//@[0:8) Identifier |resource|
+//@[9:12) Identifier |foo|
+//@[13:50) StringComplete |'Microsoft.Foo/foos@2020-02-02-alpha'|
+//@[50:51) Assignment |=|
+//@[52:54) Identifier |if|
+//@[55:56) LeftParen |(|
+//@[56:57) RightParen |)|
+//@[58:59) LeftBrace |{|
+//@[59:61) NewLine |\r\n|
+  name: 'foo'
+//@[2:6) Identifier |name|
+//@[6:7) Colon |:|
+//@[8:13) StringComplete |'foo'|
+//@[13:15) NewLine |\r\n|
+}
+//@[0:1) RightBrace |}|
+//@[1:5) NewLine |\r\n\r\n|
+
+// #completionTest(57, 59) -> symbols
+//@[37:39) NewLine |\r\n|
+resource foo 'Microsoft.Foo/foos@2020-02-02-alpha'= if (     ) {
+//@[0:8) Identifier |resource|
+//@[9:12) Identifier |foo|
+//@[13:50) StringComplete |'Microsoft.Foo/foos@2020-02-02-alpha'|
+//@[50:51) Assignment |=|
+//@[52:54) Identifier |if|
+//@[55:56) LeftParen |(|
+//@[61:62) RightParen |)|
+//@[63:64) LeftBrace |{|
+//@[64:66) NewLine |\r\n|
+  name: 'foo'
+//@[2:6) Identifier |name|
+//@[6:7) Colon |:|
+//@[8:13) StringComplete |'foo'|
+//@[13:15) NewLine |\r\n|
+}
+//@[0:1) RightBrace |}|
+//@[1:5) NewLine |\r\n\r\n|
+
+// invalid condition type
+//@[25:27) NewLine |\r\n|
+resource foo 'Microsoft.Foo/foos@2020-02-02-alpha'= if (123) {
+//@[0:8) Identifier |resource|
+//@[9:12) Identifier |foo|
+//@[13:50) StringComplete |'Microsoft.Foo/foos@2020-02-02-alpha'|
+//@[50:51) Assignment |=|
+//@[52:54) Identifier |if|
+//@[55:56) LeftParen |(|
+//@[56:59) Integer |123|
+//@[59:60) RightParen |)|
+//@[61:62) LeftBrace |{|
+//@[62:64) NewLine |\r\n|
+  name: 'foo'
+//@[2:6) Identifier |name|
+//@[6:7) Colon |:|
+//@[8:13) StringComplete |'foo'|
+//@[13:15) NewLine |\r\n|
+}
+//@[0:1) RightBrace |}|
+//@[1:5) NewLine |\r\n\r\n|
+
+// runtime functions are no allowed in resource conditions
+//@[58:60) NewLine |\r\n|
+resource foo 'Microsoft.Foo/foos@2020-02-02-alpha' = if (reference('Micorosft.Management/managementGroups/MG', '2020-05-01').name == 'something') {
+//@[0:8) Identifier |resource|
+//@[9:12) Identifier |foo|
+//@[13:50) StringComplete |'Microsoft.Foo/foos@2020-02-02-alpha'|
+//@[51:52) Assignment |=|
+//@[53:55) Identifier |if|
+//@[56:57) LeftParen |(|
+//@[57:66) Identifier |reference|
+//@[66:67) LeftParen |(|
+//@[67:109) StringComplete |'Micorosft.Management/managementGroups/MG'|
+//@[109:110) Comma |,|
+//@[111:123) StringComplete |'2020-05-01'|
+//@[123:124) RightParen |)|
+//@[124:125) Dot |.|
+//@[125:129) Identifier |name|
+//@[130:132) Equals |==|
+//@[133:144) StringComplete |'something'|
+//@[144:145) RightParen |)|
+//@[146:147) LeftBrace |{|
+//@[147:149) NewLine |\r\n|
+  name: 'foo'
+//@[2:6) Identifier |name|
+//@[6:7) Colon |:|
+//@[8:13) StringComplete |'foo'|
+//@[13:15) NewLine |\r\n|
+}
+//@[0:1) RightBrace |}|
+//@[1:5) NewLine |\r\n\r\n|
+
+resource foo 'Microsoft.Foo/foos@2020-02-02-alpha' = if (listKeys('foo', '2020-05-01').bar == true) {
+//@[0:8) Identifier |resource|
+//@[9:12) Identifier |foo|
+//@[13:50) StringComplete |'Microsoft.Foo/foos@2020-02-02-alpha'|
+//@[51:52) Assignment |=|
+//@[53:55) Identifier |if|
+//@[56:57) LeftParen |(|
+//@[57:65) Identifier |listKeys|
+//@[65:66) LeftParen |(|
+//@[66:71) StringComplete |'foo'|
+//@[71:72) Comma |,|
+//@[73:85) StringComplete |'2020-05-01'|
+//@[85:86) RightParen |)|
+//@[86:87) Dot |.|
+//@[87:90) Identifier |bar|
+//@[91:93) Equals |==|
+//@[94:98) TrueKeyword |true|
+//@[98:99) RightParen |)|
+//@[100:101) LeftBrace |{|
+//@[101:103) NewLine |\r\n|
+  name: 'foo'
+//@[2:6) Identifier |name|
+//@[6:7) Colon |:|
+//@[8:13) StringComplete |'foo'|
+//@[13:15) NewLine |\r\n|
+}
+//@[0:1) RightBrace |}|
+//@[1:5) NewLine |\r\n\r\n|
+
+// duplicate property at the top level
+//@[38:40) NewLine |\r\n|
+resource foo 'Microsoft.Foo/foos@2020-02-02-alpha'= {
+//@[0:8) Identifier |resource|
+//@[9:12) Identifier |foo|
+//@[13:50) StringComplete |'Microsoft.Foo/foos@2020-02-02-alpha'|
+//@[50:51) Assignment |=|
+//@[52:53) LeftBrace |{|
+//@[53:55) NewLine |\r\n|
+  name: 'foo'
+//@[2:6) Identifier |name|
+//@[6:7) Colon |:|
+//@[8:13) StringComplete |'foo'|
+//@[13:15) NewLine |\r\n|
+  name: true
+//@[2:6) Identifier |name|
+//@[6:7) Colon |:|
+//@[8:12) TrueKeyword |true|
+//@[12:14) NewLine |\r\n|
+}
+//@[0:1) RightBrace |}|
+//@[1:5) NewLine |\r\n\r\n|
+
+// duplicate property at the top level with string literal syntax
+//@[65:67) NewLine |\r\n|
+resource foo 'Microsoft.Foo/foos@2020-02-02-alpha'= {
+//@[0:8) Identifier |resource|
+//@[9:12) Identifier |foo|
+//@[13:50) StringComplete |'Microsoft.Foo/foos@2020-02-02-alpha'|
+//@[50:51) Assignment |=|
+//@[52:53) LeftBrace |{|
+//@[53:55) NewLine |\r\n|
+  name: 'foo'
+//@[2:6) Identifier |name|
+//@[6:7) Colon |:|
+//@[8:13) StringComplete |'foo'|
+//@[13:15) NewLine |\r\n|
+  'name': true
+//@[2:8) StringComplete |'name'|
+//@[8:9) Colon |:|
+//@[10:14) TrueKeyword |true|
+//@[14:16) NewLine |\r\n|
+}
+//@[0:1) RightBrace |}|
+//@[1:5) NewLine |\r\n\r\n|
+
+// duplicate property inside
+//@[28:30) NewLine |\r\n|
+resource foo 'Microsoft.Foo/foos@2020-02-02-alpha'= {
+//@[0:8) Identifier |resource|
+//@[9:12) Identifier |foo|
+//@[13:50) StringComplete |'Microsoft.Foo/foos@2020-02-02-alpha'|
+//@[50:51) Assignment |=|
+//@[52:53) LeftBrace |{|
+//@[53:55) NewLine |\r\n|
+  name: 'foo'
+//@[2:6) Identifier |name|
+//@[6:7) Colon |:|
+//@[8:13) StringComplete |'foo'|
+//@[13:15) NewLine |\r\n|
+  properties: {
+//@[2:12) Identifier |properties|
+//@[12:13) Colon |:|
+//@[14:15) LeftBrace |{|
+//@[15:17) NewLine |\r\n|
+    foo: 'a'
+//@[4:7) Identifier |foo|
+//@[7:8) Colon |:|
+//@[9:12) StringComplete |'a'|
+//@[12:14) NewLine |\r\n|
+    foo: 'a'
+//@[4:7) Identifier |foo|
+//@[7:8) Colon |:|
+//@[9:12) StringComplete |'a'|
+//@[12:14) NewLine |\r\n|
+  }
+//@[2:3) RightBrace |}|
+//@[3:5) NewLine |\r\n|
+}
+//@[0:1) RightBrace |}|
+//@[1:5) NewLine |\r\n\r\n|
+
+// duplicate property inside with string literal syntax
+//@[55:57) NewLine |\r\n|
+resource foo 'Microsoft.Foo/foos@2020-02-02-alpha'= {
+//@[0:8) Identifier |resource|
+//@[9:12) Identifier |foo|
+//@[13:50) StringComplete |'Microsoft.Foo/foos@2020-02-02-alpha'|
+//@[50:51) Assignment |=|
+//@[52:53) LeftBrace |{|
+//@[53:55) NewLine |\r\n|
+  name: 'foo'
+//@[2:6) Identifier |name|
+//@[6:7) Colon |:|
+//@[8:13) StringComplete |'foo'|
+//@[13:15) NewLine |\r\n|
+  properties: {
+//@[2:12) Identifier |properties|
+//@[12:13) Colon |:|
+//@[14:15) LeftBrace |{|
+//@[15:17) NewLine |\r\n|
+    foo: 'a'
+//@[4:7) Identifier |foo|
+//@[7:8) Colon |:|
+//@[9:12) StringComplete |'a'|
+//@[12:14) NewLine |\r\n|
+    'foo': 'a'
+//@[4:9) StringComplete |'foo'|
+//@[9:10) Colon |:|
+//@[11:14) StringComplete |'a'|
+//@[14:16) NewLine |\r\n|
+  }
+//@[2:3) RightBrace |}|
+//@[3:5) NewLine |\r\n|
+}
+//@[0:1) RightBrace |}|
+//@[1:5) NewLine |\r\n\r\n|
+
+// wrong property types
+//@[23:25) NewLine |\r\n|
+resource foo 'Microsoft.Foo/foos@2020-02-02-alpha'= {
+//@[0:8) Identifier |resource|
+//@[9:12) Identifier |foo|
+//@[13:50) StringComplete |'Microsoft.Foo/foos@2020-02-02-alpha'|
+//@[50:51) Assignment |=|
+//@[52:53) LeftBrace |{|
+//@[53:55) NewLine |\r\n|
+  name: 'foo'
+//@[2:6) Identifier |name|
+//@[6:7) Colon |:|
+//@[8:13) StringComplete |'foo'|
+//@[13:15) NewLine |\r\n|
+  location: [
+//@[2:10) Identifier |location|
+//@[10:11) Colon |:|
+//@[12:13) LeftSquare |[|
+//@[13:15) NewLine |\r\n|
+  ]
+//@[2:3) RightSquare |]|
+//@[3:5) NewLine |\r\n|
+  tags: 'tag are not a string?'
+//@[2:6) Identifier |tags|
+//@[6:7) Colon |:|
+//@[8:31) StringComplete |'tag are not a string?'|
+//@[31:33) NewLine |\r\n|
+}
+//@[0:1) RightBrace |}|
+//@[1:5) NewLine |\r\n\r\n|
+
+resource bar 'Microsoft.Foo/foos@2020-02-02-alpha' = {
+//@[0:8) Identifier |resource|
+//@[9:12) Identifier |bar|
+//@[13:50) StringComplete |'Microsoft.Foo/foos@2020-02-02-alpha'|
+//@[51:52) Assignment |=|
+//@[53:54) LeftBrace |{|
+//@[54:56) NewLine |\r\n|
+  name: true ? 's' : 'a' + 1
+//@[2:6) Identifier |name|
+//@[6:7) Colon |:|
+//@[8:12) TrueKeyword |true|
+//@[13:14) Question |?|
+//@[15:18) StringComplete |'s'|
+//@[19:20) Colon |:|
+//@[21:24) StringComplete |'a'|
+//@[25:26) Plus |+|
+//@[27:28) Integer |1|
+//@[28:30) NewLine |\r\n|
+  properties: {
+//@[2:12) Identifier |properties|
+//@[12:13) Colon |:|
+//@[14:15) LeftBrace |{|
+//@[15:17) NewLine |\r\n|
+    x: foo()
+//@[4:5) Identifier |x|
+//@[5:6) Colon |:|
+//@[7:10) Identifier |foo|
+//@[10:11) LeftParen |(|
+//@[11:12) RightParen |)|
+//@[12:14) NewLine |\r\n|
+    y: true && (null || !4)
+//@[4:5) Identifier |y|
+//@[5:6) Colon |:|
+//@[7:11) TrueKeyword |true|
+//@[12:14) LogicalAnd |&&|
+//@[15:16) LeftParen |(|
+//@[16:20) NullKeyword |null|
+//@[21:23) LogicalOr ||||
+//@[24:25) Exclamation |!|
+//@[25:26) Integer |4|
+//@[26:27) RightParen |)|
+//@[27:29) NewLine |\r\n|
+    a: [
+//@[4:5) Identifier |a|
+//@[5:6) Colon |:|
+//@[7:8) LeftSquare |[|
+//@[8:10) NewLine |\r\n|
+      a
+//@[6:7) Identifier |a|
+//@[7:9) NewLine |\r\n|
+      !null
+//@[6:7) Exclamation |!|
+//@[7:11) NullKeyword |null|
+//@[11:13) NewLine |\r\n|
+      true && true || true + -true * 4
+//@[6:10) TrueKeyword |true|
+//@[11:13) LogicalAnd |&&|
+//@[14:18) TrueKeyword |true|
+//@[19:21) LogicalOr ||||
+//@[22:26) TrueKeyword |true|
+//@[27:28) Plus |+|
+//@[29:30) Minus |-|
+//@[30:34) TrueKeyword |true|
+//@[35:36) Asterisk |*|
+//@[37:38) Integer |4|
+//@[38:40) NewLine |\r\n|
+    ]
+//@[4:5) RightSquare |]|
+//@[5:7) NewLine |\r\n|
+  }
+//@[2:3) RightBrace |}|
+//@[3:5) NewLine |\r\n|
+}
+//@[0:1) RightBrace |}|
+//@[1:5) NewLine |\r\n\r\n|
+
+// unsupported resource ref
+//@[27:29) NewLine |\r\n|
+var resrefvar = bar.name
+//@[0:3) Identifier |var|
+//@[4:13) Identifier |resrefvar|
+//@[14:15) Assignment |=|
+//@[16:19) Identifier |bar|
+//@[19:20) Dot |.|
+//@[20:24) Identifier |name|
+//@[24:28) NewLine |\r\n\r\n|
+
+param resrefpar string = foo.id
+//@[0:5) Identifier |param|
+//@[6:15) Identifier |resrefpar|
+//@[16:22) Identifier |string|
+//@[23:24) Assignment |=|
+//@[25:28) Identifier |foo|
+//@[28:29) Dot |.|
+//@[29:31) Identifier |id|
+//@[31:35) NewLine |\r\n\r\n|
+
+output resrefout bool = bar.id
+//@[0:6) Identifier |output|
+//@[7:16) Identifier |resrefout|
+//@[17:21) Identifier |bool|
+//@[22:23) Assignment |=|
+//@[24:27) Identifier |bar|
+//@[27:28) Dot |.|
+//@[28:30) Identifier |id|
+//@[30:34) NewLine |\r\n\r\n|
+
+// attempting to set read-only properties
+//@[41:43) NewLine |\r\n|
+resource baz 'Microsoft.Foo/foos@2020-02-02-alpha' = {
+//@[0:8) Identifier |resource|
+//@[9:12) Identifier |baz|
+//@[13:50) StringComplete |'Microsoft.Foo/foos@2020-02-02-alpha'|
+//@[51:52) Assignment |=|
+//@[53:54) LeftBrace |{|
+//@[54:56) NewLine |\r\n|
+  name: 'test'
+//@[2:6) Identifier |name|
+//@[6:7) Colon |:|
+//@[8:14) StringComplete |'test'|
+//@[14:16) NewLine |\r\n|
+  id: 2
+//@[2:4) Identifier |id|
+//@[4:5) Colon |:|
+//@[6:7) Integer |2|
+//@[7:9) NewLine |\r\n|
+  type: 'hello'
+//@[2:6) Identifier |type|
+//@[6:7) Colon |:|
+//@[8:15) StringComplete |'hello'|
+//@[15:17) NewLine |\r\n|
+  apiVersion: true
+//@[2:12) Identifier |apiVersion|
+//@[12:13) Colon |:|
+//@[14:18) TrueKeyword |true|
+//@[18:20) NewLine |\r\n|
+}
+//@[0:1) RightBrace |}|
+//@[1:5) NewLine |\r\n\r\n|
+
+resource badDepends 'Microsoft.Foo/foos@2020-02-02-alpha' = {
+//@[0:8) Identifier |resource|
+//@[9:19) Identifier |badDepends|
+//@[20:57) StringComplete |'Microsoft.Foo/foos@2020-02-02-alpha'|
+//@[58:59) Assignment |=|
+//@[60:61) LeftBrace |{|
+//@[61:63) NewLine |\r\n|
+  name: 'test'
+//@[2:6) Identifier |name|
+//@[6:7) Colon |:|
+//@[8:14) StringComplete |'test'|
+//@[14:16) NewLine |\r\n|
+  dependsOn: [
+//@[2:11) Identifier |dependsOn|
+//@[11:12) Colon |:|
+//@[13:14) LeftSquare |[|
+//@[14:16) NewLine |\r\n|
+    baz.id
+//@[4:7) Identifier |baz|
+//@[7:8) Dot |.|
+//@[8:10) Identifier |id|
+//@[10:12) NewLine |\r\n|
+  ]
+//@[2:3) RightSquare |]|
+//@[3:5) NewLine |\r\n|
+}
+//@[0:1) RightBrace |}|
+//@[1:5) NewLine |\r\n\r\n|
+
+resource badDepends2 'Microsoft.Foo/foos@2020-02-02-alpha' = {
+//@[0:8) Identifier |resource|
+//@[9:20) Identifier |badDepends2|
+//@[21:58) StringComplete |'Microsoft.Foo/foos@2020-02-02-alpha'|
+//@[59:60) Assignment |=|
+//@[61:62) LeftBrace |{|
+//@[62:64) NewLine |\r\n|
+  name: 'test'
+//@[2:6) Identifier |name|
+//@[6:7) Colon |:|
+//@[8:14) StringComplete |'test'|
+//@[14:16) NewLine |\r\n|
+  dependsOn: [
+//@[2:11) Identifier |dependsOn|
+//@[11:12) Colon |:|
+//@[13:14) LeftSquare |[|
+//@[14:16) NewLine |\r\n|
+    'hello'
+//@[4:11) StringComplete |'hello'|
+//@[11:13) NewLine |\r\n|
+    true
+//@[4:8) TrueKeyword |true|
+//@[8:10) NewLine |\r\n|
+  ]
+//@[2:3) RightSquare |]|
+//@[3:5) NewLine |\r\n|
+}
+//@[0:1) RightBrace |}|
+//@[1:5) NewLine |\r\n\r\n|
+
+resource badDepends3 'Microsoft.Foo/foos@2020-02-02-alpha' = {
+//@[0:8) Identifier |resource|
+//@[9:20) Identifier |badDepends3|
+//@[21:58) StringComplete |'Microsoft.Foo/foos@2020-02-02-alpha'|
+//@[59:60) Assignment |=|
+//@[61:62) LeftBrace |{|
+//@[62:64) NewLine |\r\n|
+  name: 'test'
+//@[2:6) Identifier |name|
+//@[6:7) Colon |:|
+//@[8:14) StringComplete |'test'|
+//@[14:16) NewLine |\r\n|
+}
+//@[0:1) RightBrace |}|
+//@[1:5) NewLine |\r\n\r\n|
+
+resource badDepends4 'Microsoft.Foo/foos@2020-02-02-alpha' = {
+//@[0:8) Identifier |resource|
+//@[9:20) Identifier |badDepends4|
+//@[21:58) StringComplete |'Microsoft.Foo/foos@2020-02-02-alpha'|
+//@[59:60) Assignment |=|
+//@[61:62) LeftBrace |{|
+//@[62:64) NewLine |\r\n|
+  name: 'test'
+//@[2:6) Identifier |name|
+//@[6:7) Colon |:|
+//@[8:14) StringComplete |'test'|
+//@[14:16) NewLine |\r\n|
+  dependsOn: [
+//@[2:11) Identifier |dependsOn|
+//@[11:12) Colon |:|
+//@[13:14) LeftSquare |[|
+//@[14:16) NewLine |\r\n|
+    badDepends3
+//@[4:15) Identifier |badDepends3|
+//@[15:17) NewLine |\r\n|
+  ]
+//@[2:3) RightSquare |]|
+//@[3:5) NewLine |\r\n|
+}
+//@[0:1) RightBrace |}|
+//@[1:5) NewLine |\r\n\r\n|
+
+resource badDepends5 'Microsoft.Foo/foos@2020-02-02-alpha' = {
+//@[0:8) Identifier |resource|
+//@[9:20) Identifier |badDepends5|
+//@[21:58) StringComplete |'Microsoft.Foo/foos@2020-02-02-alpha'|
+//@[59:60) Assignment |=|
+//@[61:62) LeftBrace |{|
+//@[62:64) NewLine |\r\n|
+  name: 'test'
+//@[2:6) Identifier |name|
+//@[6:7) Colon |:|
+//@[8:14) StringComplete |'test'|
+//@[14:16) NewLine |\r\n|
+  dependsOn: badDepends3.dependsOn
+//@[2:11) Identifier |dependsOn|
+//@[11:12) Colon |:|
+//@[13:24) Identifier |badDepends3|
+//@[24:25) Dot |.|
+//@[25:34) Identifier |dependsOn|
+//@[34:36) NewLine |\r\n|
+}
+//@[0:1) RightBrace |}|
+//@[1:5) NewLine |\r\n\r\n|
+
+var interpVal = 'abc'
+//@[0:3) Identifier |var|
+//@[4:13) Identifier |interpVal|
+//@[14:15) Assignment |=|
+//@[16:21) StringComplete |'abc'|
+//@[21:23) NewLine |\r\n|
+resource badInterp 'Microsoft.Foo/foos@2020-02-02-alpha' = {
+//@[0:8) Identifier |resource|
+//@[9:18) Identifier |badInterp|
+//@[19:56) StringComplete |'Microsoft.Foo/foos@2020-02-02-alpha'|
+//@[57:58) Assignment |=|
+//@[59:60) LeftBrace |{|
+//@[60:62) NewLine |\r\n|
+  name: 'test'
+//@[2:6) Identifier |name|
+//@[6:7) Colon |:|
+//@[8:14) StringComplete |'test'|
+//@[14:16) NewLine |\r\n|
+  '${interpVal}': 'unsupported' // resource definition does not allow for additionalProperties
+//@[2:5) StringLeftPiece |'${|
+//@[5:14) Identifier |interpVal|
+//@[14:16) StringRightPiece |}'|
+//@[16:17) Colon |:|
+//@[18:31) StringComplete |'unsupported'|
+//@[94:96) NewLine |\r\n|
+  '${undefinedSymbol}': true
+//@[2:5) StringLeftPiece |'${|
+//@[5:20) Identifier |undefinedSymbol|
+//@[20:22) StringRightPiece |}'|
+//@[22:23) Colon |:|
+//@[24:28) TrueKeyword |true|
+//@[28:30) NewLine |\r\n|
+}
+//@[0:1) RightBrace |}|
+//@[1:5) NewLine |\r\n\r\n|
+
+module validModule './module.bicep' = {
+//@[0:6) Identifier |module|
+//@[7:18) Identifier |validModule|
+//@[19:35) StringComplete |'./module.bicep'|
+//@[36:37) Assignment |=|
+//@[38:39) LeftBrace |{|
+//@[39:41) NewLine |\r\n|
+  name: 'storageDeploy'
+//@[2:6) Identifier |name|
+//@[6:7) Colon |:|
+//@[8:23) StringComplete |'storageDeploy'|
+//@[23:25) NewLine |\r\n|
+  params: {
+//@[2:8) Identifier |params|
+//@[8:9) Colon |:|
+//@[10:11) LeftBrace |{|
+//@[11:13) NewLine |\r\n|
+    name: 'contoso'
+//@[4:8) Identifier |name|
+//@[8:9) Colon |:|
+//@[10:19) StringComplete |'contoso'|
+//@[19:21) NewLine |\r\n|
+  }
+//@[2:3) RightBrace |}|
+//@[3:5) NewLine |\r\n|
+}
+//@[0:1) RightBrace |}|
+//@[1:5) NewLine |\r\n\r\n|
+
+resource runtimeValidRes1 'Microsoft.Compute/virtualMachines@2020-06-01' = {
+//@[0:8) Identifier |resource|
+//@[9:25) Identifier |runtimeValidRes1|
+//@[26:72) StringComplete |'Microsoft.Compute/virtualMachines@2020-06-01'|
+//@[73:74) Assignment |=|
+//@[75:76) LeftBrace |{|
+//@[76:78) NewLine |\r\n|
+  name: 'name1'
+//@[2:6) Identifier |name|
+//@[6:7) Colon |:|
+//@[8:15) StringComplete |'name1'|
+//@[15:17) NewLine |\r\n|
+  location: 'eastus'
+//@[2:10) Identifier |location|
+//@[10:11) Colon |:|
+//@[12:20) StringComplete |'eastus'|
+//@[20:22) NewLine |\r\n|
+  properties: {
+//@[2:12) Identifier |properties|
+//@[12:13) Colon |:|
+//@[14:15) LeftBrace |{|
+//@[15:17) NewLine |\r\n|
+    evictionPolicy: 'Deallocate'
+//@[4:18) Identifier |evictionPolicy|
+//@[18:19) Colon |:|
+//@[20:32) StringComplete |'Deallocate'|
+//@[32:34) NewLine |\r\n|
+  }
+//@[2:3) RightBrace |}|
+//@[3:5) NewLine |\r\n|
+}
+//@[0:1) RightBrace |}|
+//@[1:5) NewLine |\r\n\r\n|
+
+resource runtimeValidRes2 'Microsoft.Resources/deploymentScripts@2020-10-01' = {
+//@[0:8) Identifier |resource|
+//@[9:25) Identifier |runtimeValidRes2|
+//@[26:76) StringComplete |'Microsoft.Resources/deploymentScripts@2020-10-01'|
+//@[77:78) Assignment |=|
+//@[79:80) LeftBrace |{|
+//@[80:82) NewLine |\r\n|
+  name: concat(concat(runtimeValidRes1.id, runtimeValidRes1.name), runtimeValidRes1.type)
+//@[2:6) Identifier |name|
+//@[6:7) Colon |:|
+//@[8:14) Identifier |concat|
+//@[14:15) LeftParen |(|
+//@[15:21) Identifier |concat|
+//@[21:22) LeftParen |(|
+//@[22:38) Identifier |runtimeValidRes1|
+//@[38:39) Dot |.|
+//@[39:41) Identifier |id|
+//@[41:42) Comma |,|
+//@[43:59) Identifier |runtimeValidRes1|
+//@[59:60) Dot |.|
+//@[60:64) Identifier |name|
+//@[64:65) RightParen |)|
+//@[65:66) Comma |,|
+//@[67:83) Identifier |runtimeValidRes1|
+//@[83:84) Dot |.|
+//@[84:88) Identifier |type|
+//@[88:89) RightParen |)|
+//@[89:91) NewLine |\r\n|
+  kind:'AzureCLI'
+//@[2:6) Identifier |kind|
+//@[6:7) Colon |:|
+//@[7:17) StringComplete |'AzureCLI'|
+//@[17:19) NewLine |\r\n|
+  location: 'eastus'
+//@[2:10) Identifier |location|
+//@[10:11) Colon |:|
+//@[12:20) StringComplete |'eastus'|
+//@[20:22) NewLine |\r\n|
+  properties: {
+//@[2:12) Identifier |properties|
+//@[12:13) Colon |:|
+//@[14:15) LeftBrace |{|
+//@[15:17) NewLine |\r\n|
+    azCliVersion: '2.0'
+//@[4:16) Identifier |azCliVersion|
+//@[16:17) Colon |:|
+//@[18:23) StringComplete |'2.0'|
+//@[23:25) NewLine |\r\n|
+    retentionInterval: runtimeValidRes1.properties.evictionPolicy
+//@[4:21) Identifier |retentionInterval|
+//@[21:22) Colon |:|
+//@[23:39) Identifier |runtimeValidRes1|
+//@[39:40) Dot |.|
+//@[40:50) Identifier |properties|
+//@[50:51) Dot |.|
+//@[51:65) Identifier |evictionPolicy|
+//@[65:67) NewLine |\r\n|
+  }
+//@[2:3) RightBrace |}|
+//@[3:5) NewLine |\r\n|
+}
+//@[0:1) RightBrace |}|
+//@[1:5) NewLine |\r\n\r\n|
+
+resource runtimeValidRes3 'Microsoft.Advisor/recommendations/suppressions@2020-01-01' = {
+//@[0:8) Identifier |resource|
+//@[9:25) Identifier |runtimeValidRes3|
+//@[26:85) StringComplete |'Microsoft.Advisor/recommendations/suppressions@2020-01-01'|
+//@[86:87) Assignment |=|
+//@[88:89) LeftBrace |{|
+//@[89:91) NewLine |\r\n|
+  name: '${runtimeValidRes1.name}_v1'
+//@[2:6) Identifier |name|
+//@[6:7) Colon |:|
+//@[8:11) StringLeftPiece |'${|
+//@[11:27) Identifier |runtimeValidRes1|
+//@[27:28) Dot |.|
+//@[28:32) Identifier |name|
+//@[32:37) StringRightPiece |}_v1'|
+//@[37:39) NewLine |\r\n|
+}
+//@[0:1) RightBrace |}|
+//@[1:5) NewLine |\r\n\r\n|
+
+resource runtimeValidRes4 'Microsoft.Advisor/recommendations/suppressions@2020-01-01' = {
+//@[0:8) Identifier |resource|
+//@[9:25) Identifier |runtimeValidRes4|
+//@[26:85) StringComplete |'Microsoft.Advisor/recommendations/suppressions@2020-01-01'|
+//@[86:87) Assignment |=|
+//@[88:89) LeftBrace |{|
+//@[89:91) NewLine |\r\n|
+  name: concat(validModule['name'], 'v1')
+//@[2:6) Identifier |name|
+//@[6:7) Colon |:|
+//@[8:14) Identifier |concat|
+//@[14:15) LeftParen |(|
+//@[15:26) Identifier |validModule|
+//@[26:27) LeftSquare |[|
+//@[27:33) StringComplete |'name'|
+//@[33:34) RightSquare |]|
+//@[34:35) Comma |,|
+//@[36:40) StringComplete |'v1'|
+//@[40:41) RightParen |)|
+//@[41:43) NewLine |\r\n|
+}
+//@[0:1) RightBrace |}|
+//@[1:5) NewLine |\r\n\r\n|
+
+resource runtimeValidRes5 'Microsoft.Advisor/recommendations/suppressions@2020-01-01' = {
+//@[0:8) Identifier |resource|
+//@[9:25) Identifier |runtimeValidRes5|
+//@[26:85) StringComplete |'Microsoft.Advisor/recommendations/suppressions@2020-01-01'|
+//@[86:87) Assignment |=|
+//@[88:89) LeftBrace |{|
+//@[89:91) NewLine |\r\n|
+  name: '${validModule.name}_v1'
+//@[2:6) Identifier |name|
+//@[6:7) Colon |:|
+//@[8:11) StringLeftPiece |'${|
+//@[11:22) Identifier |validModule|
+//@[22:23) Dot |.|
+//@[23:27) Identifier |name|
+//@[27:32) StringRightPiece |}_v1'|
+//@[32:34) NewLine |\r\n|
+}
+//@[0:1) RightBrace |}|
+//@[1:5) NewLine |\r\n\r\n|
+
+resource runtimeInvalidRes1 'Microsoft.Advisor/recommendations/suppressions@2020-01-01' = {
+//@[0:8) Identifier |resource|
+//@[9:27) Identifier |runtimeInvalidRes1|
+//@[28:87) StringComplete |'Microsoft.Advisor/recommendations/suppressions@2020-01-01'|
+//@[88:89) Assignment |=|
+//@[90:91) LeftBrace |{|
+//@[91:93) NewLine |\r\n|
+  name: runtimeValidRes1.location
+//@[2:6) Identifier |name|
+//@[6:7) Colon |:|
+//@[8:24) Identifier |runtimeValidRes1|
+//@[24:25) Dot |.|
+//@[25:33) Identifier |location|
+//@[33:35) NewLine |\r\n|
+}
+//@[0:1) RightBrace |}|
+//@[1:5) NewLine |\r\n\r\n|
+
+resource runtimeInvalidRes2 'Microsoft.Advisor/recommendations/suppressions@2020-01-01' = {
+//@[0:8) Identifier |resource|
+//@[9:27) Identifier |runtimeInvalidRes2|
+//@[28:87) StringComplete |'Microsoft.Advisor/recommendations/suppressions@2020-01-01'|
+//@[88:89) Assignment |=|
+//@[90:91) LeftBrace |{|
+//@[91:93) NewLine |\r\n|
+  name: runtimeValidRes1['location']
+//@[2:6) Identifier |name|
+//@[6:7) Colon |:|
+//@[8:24) Identifier |runtimeValidRes1|
+//@[24:25) LeftSquare |[|
+//@[25:35) StringComplete |'location'|
+//@[35:36) RightSquare |]|
+//@[36:38) NewLine |\r\n|
+}
+//@[0:1) RightBrace |}|
+//@[1:5) NewLine |\r\n\r\n|
+
+resource runtimeInvalidRes3 'Microsoft.Resources/deploymentScripts@2020-10-01' = {
+//@[0:8) Identifier |resource|
+//@[9:27) Identifier |runtimeInvalidRes3|
+//@[28:78) StringComplete |'Microsoft.Resources/deploymentScripts@2020-10-01'|
+//@[79:80) Assignment |=|
+//@[81:82) LeftBrace |{|
+//@[82:84) NewLine |\r\n|
+  name: runtimeValidRes1.properties.evictionPolicy
+//@[2:6) Identifier |name|
+//@[6:7) Colon |:|
+//@[8:24) Identifier |runtimeValidRes1|
+//@[24:25) Dot |.|
+//@[25:35) Identifier |properties|
+//@[35:36) Dot |.|
+//@[36:50) Identifier |evictionPolicy|
+//@[50:52) NewLine |\r\n|
+  kind:'AzureCLI'
+//@[2:6) Identifier |kind|
+//@[6:7) Colon |:|
+//@[7:17) StringComplete |'AzureCLI'|
+//@[17:19) NewLine |\r\n|
+  location: 'eastus'
+//@[2:10) Identifier |location|
+//@[10:11) Colon |:|
+//@[12:20) StringComplete |'eastus'|
+//@[20:22) NewLine |\r\n|
+  properties: {
+//@[2:12) Identifier |properties|
+//@[12:13) Colon |:|
+//@[14:15) LeftBrace |{|
+//@[15:17) NewLine |\r\n|
+    azCliVersion: '2.0'
+//@[4:16) Identifier |azCliVersion|
+//@[16:17) Colon |:|
+//@[18:23) StringComplete |'2.0'|
+//@[23:25) NewLine |\r\n|
+    retentionInterval: runtimeValidRes1.properties.evictionPolicy
+//@[4:21) Identifier |retentionInterval|
+//@[21:22) Colon |:|
+//@[23:39) Identifier |runtimeValidRes1|
+//@[39:40) Dot |.|
+//@[40:50) Identifier |properties|
+//@[50:51) Dot |.|
+//@[51:65) Identifier |evictionPolicy|
+//@[65:67) NewLine |\r\n|
+  }
+//@[2:3) RightBrace |}|
+//@[3:5) NewLine |\r\n|
+}
+//@[0:1) RightBrace |}|
+//@[1:5) NewLine |\r\n\r\n|
+
+resource runtimeInvalidRes4 'Microsoft.Advisor/recommendations/suppressions@2020-01-01' = {
+//@[0:8) Identifier |resource|
+//@[9:27) Identifier |runtimeInvalidRes4|
+//@[28:87) StringComplete |'Microsoft.Advisor/recommendations/suppressions@2020-01-01'|
+//@[88:89) Assignment |=|
+//@[90:91) LeftBrace |{|
+//@[91:93) NewLine |\r\n|
+  name: runtimeValidRes1['properties'].evictionPolicy
+//@[2:6) Identifier |name|
+//@[6:7) Colon |:|
+//@[8:24) Identifier |runtimeValidRes1|
+//@[24:25) LeftSquare |[|
+//@[25:37) StringComplete |'properties'|
+//@[37:38) RightSquare |]|
+//@[38:39) Dot |.|
+//@[39:53) Identifier |evictionPolicy|
+//@[53:55) NewLine |\r\n|
+}
+//@[0:1) RightBrace |}|
+//@[1:5) NewLine |\r\n\r\n|
+
+resource runtimeInvalidRes5 'Microsoft.Advisor/recommendations/suppressions@2020-01-01' = {
+//@[0:8) Identifier |resource|
+//@[9:27) Identifier |runtimeInvalidRes5|
+//@[28:87) StringComplete |'Microsoft.Advisor/recommendations/suppressions@2020-01-01'|
+//@[88:89) Assignment |=|
+//@[90:91) LeftBrace |{|
+//@[91:93) NewLine |\r\n|
+  name: runtimeValidRes1['properties']['evictionPolicy']
+//@[2:6) Identifier |name|
+//@[6:7) Colon |:|
+//@[8:24) Identifier |runtimeValidRes1|
+//@[24:25) LeftSquare |[|
+//@[25:37) StringComplete |'properties'|
+//@[37:38) RightSquare |]|
+//@[38:39) LeftSquare |[|
+//@[39:55) StringComplete |'evictionPolicy'|
+//@[55:56) RightSquare |]|
+//@[56:58) NewLine |\r\n|
+}
+//@[0:1) RightBrace |}|
+//@[1:5) NewLine |\r\n\r\n|
+
+resource runtimeInvalidRes6 'Microsoft.Advisor/recommendations/suppressions@2020-01-01' = {
+//@[0:8) Identifier |resource|
+//@[9:27) Identifier |runtimeInvalidRes6|
+//@[28:87) StringComplete |'Microsoft.Advisor/recommendations/suppressions@2020-01-01'|
+//@[88:89) Assignment |=|
+//@[90:91) LeftBrace |{|
+//@[91:93) NewLine |\r\n|
+  name: runtimeValidRes1.properties['evictionPolicy']
+//@[2:6) Identifier |name|
+//@[6:7) Colon |:|
+//@[8:24) Identifier |runtimeValidRes1|
+//@[24:25) Dot |.|
+//@[25:35) Identifier |properties|
+//@[35:36) LeftSquare |[|
+//@[36:52) StringComplete |'evictionPolicy'|
+//@[52:53) RightSquare |]|
+//@[53:55) NewLine |\r\n|
+}
+//@[0:1) RightBrace |}|
+//@[1:5) NewLine |\r\n\r\n|
+
+resource runtimeInvalidRes7 'Microsoft.Advisor/recommendations/suppressions@2020-01-01' = {
+//@[0:8) Identifier |resource|
+//@[9:27) Identifier |runtimeInvalidRes7|
+//@[28:87) StringComplete |'Microsoft.Advisor/recommendations/suppressions@2020-01-01'|
+//@[88:89) Assignment |=|
+//@[90:91) LeftBrace |{|
+//@[91:93) NewLine |\r\n|
+  name: runtimeValidRes2.properties.azCliVersion
+//@[2:6) Identifier |name|
+//@[6:7) Colon |:|
+//@[8:24) Identifier |runtimeValidRes2|
+//@[24:25) Dot |.|
+//@[25:35) Identifier |properties|
+//@[35:36) Dot |.|
+//@[36:48) Identifier |azCliVersion|
+//@[48:50) NewLine |\r\n|
+}
+//@[0:1) RightBrace |}|
+//@[1:5) NewLine |\r\n\r\n|
+
+var magicString1 = 'location'
+//@[0:3) Identifier |var|
+//@[4:16) Identifier |magicString1|
+//@[17:18) Assignment |=|
+//@[19:29) StringComplete |'location'|
+//@[29:31) NewLine |\r\n|
+resource runtimeInvalidRes8 'Microsoft.Advisor/recommendations/suppressions@2020-01-01' = {
+//@[0:8) Identifier |resource|
+//@[9:27) Identifier |runtimeInvalidRes8|
+//@[28:87) StringComplete |'Microsoft.Advisor/recommendations/suppressions@2020-01-01'|
+//@[88:89) Assignment |=|
+//@[90:91) LeftBrace |{|
+//@[91:93) NewLine |\r\n|
+  name: runtimeValidRes2['${magicString1}']
+//@[2:6) Identifier |name|
+//@[6:7) Colon |:|
+//@[8:24) Identifier |runtimeValidRes2|
+//@[24:25) LeftSquare |[|
+//@[25:28) StringLeftPiece |'${|
+//@[28:40) Identifier |magicString1|
+//@[40:42) StringRightPiece |}'|
+//@[42:43) RightSquare |]|
+//@[43:45) NewLine |\r\n|
+}
+//@[0:1) RightBrace |}|
+//@[1:5) NewLine |\r\n\r\n|
+
+// note: this should be fine, but we block string interpolation all together if there's a potential runtime property usage for name.
+//@[132:134) NewLine |\r\n|
+var magicString2 = 'name'
+//@[0:3) Identifier |var|
+//@[4:16) Identifier |magicString2|
+//@[17:18) Assignment |=|
+//@[19:25) StringComplete |'name'|
+//@[25:27) NewLine |\r\n|
+resource runtimeInvalidRes9 'Microsoft.Advisor/recommendations/suppressions@2020-01-01' = {
+//@[0:8) Identifier |resource|
+//@[9:27) Identifier |runtimeInvalidRes9|
+//@[28:87) StringComplete |'Microsoft.Advisor/recommendations/suppressions@2020-01-01'|
+//@[88:89) Assignment |=|
+//@[90:91) LeftBrace |{|
+//@[91:93) NewLine |\r\n|
+  name: runtimeValidRes2['${magicString2}']
+//@[2:6) Identifier |name|
+//@[6:7) Colon |:|
+//@[8:24) Identifier |runtimeValidRes2|
+//@[24:25) LeftSquare |[|
+//@[25:28) StringLeftPiece |'${|
+//@[28:40) Identifier |magicString2|
+//@[40:42) StringRightPiece |}'|
+//@[42:43) RightSquare |]|
+//@[43:45) NewLine |\r\n|
+}
+//@[0:1) RightBrace |}|
+//@[1:5) NewLine |\r\n\r\n|
+
+resource runtimeInvalidRes10 'Microsoft.Advisor/recommendations/suppressions@2020-01-01' = {
+//@[0:8) Identifier |resource|
+//@[9:28) Identifier |runtimeInvalidRes10|
+//@[29:88) StringComplete |'Microsoft.Advisor/recommendations/suppressions@2020-01-01'|
+//@[89:90) Assignment |=|
+//@[91:92) LeftBrace |{|
+//@[92:94) NewLine |\r\n|
+  name: '${runtimeValidRes3.location}'
+//@[2:6) Identifier |name|
+//@[6:7) Colon |:|
+//@[8:11) StringLeftPiece |'${|
+//@[11:27) Identifier |runtimeValidRes3|
+//@[27:28) Dot |.|
+//@[28:36) Identifier |location|
+//@[36:38) StringRightPiece |}'|
+//@[38:40) NewLine |\r\n|
+}
+//@[0:1) RightBrace |}|
+//@[1:5) NewLine |\r\n\r\n|
+
+resource runtimeInvalidRes11 'Microsoft.Advisor/recommendations/suppressions@2020-01-01' = {
+//@[0:8) Identifier |resource|
+//@[9:28) Identifier |runtimeInvalidRes11|
+//@[29:88) StringComplete |'Microsoft.Advisor/recommendations/suppressions@2020-01-01'|
+//@[89:90) Assignment |=|
+//@[91:92) LeftBrace |{|
+//@[92:94) NewLine |\r\n|
+  name: validModule.params['name']
+//@[2:6) Identifier |name|
+//@[6:7) Colon |:|
+//@[8:19) Identifier |validModule|
+//@[19:20) Dot |.|
+//@[20:26) Identifier |params|
+//@[26:27) LeftSquare |[|
+//@[27:33) StringComplete |'name'|
+//@[33:34) RightSquare |]|
+//@[34:36) NewLine |\r\n|
+}
+//@[0:1) RightBrace |}|
+//@[1:5) NewLine |\r\n\r\n|
+
+resource runtimeInvalidRes12 'Microsoft.Advisor/recommendations/suppressions@2020-01-01' = {
+//@[0:8) Identifier |resource|
+//@[9:28) Identifier |runtimeInvalidRes12|
+//@[29:88) StringComplete |'Microsoft.Advisor/recommendations/suppressions@2020-01-01'|
+//@[89:90) Assignment |=|
+//@[91:92) LeftBrace |{|
+//@[92:94) NewLine |\r\n|
+  name: concat(runtimeValidRes1.location, runtimeValidRes2['location'], runtimeInvalidRes3['properties'].azCliVersion, validModule.params.name)
+//@[2:6) Identifier |name|
+//@[6:7) Colon |:|
+//@[8:14) Identifier |concat|
+//@[14:15) LeftParen |(|
+//@[15:31) Identifier |runtimeValidRes1|
+//@[31:32) Dot |.|
+//@[32:40) Identifier |location|
+//@[40:41) Comma |,|
+//@[42:58) Identifier |runtimeValidRes2|
+//@[58:59) LeftSquare |[|
+//@[59:69) StringComplete |'location'|
+//@[69:70) RightSquare |]|
+//@[70:71) Comma |,|
+//@[72:90) Identifier |runtimeInvalidRes3|
+//@[90:91) LeftSquare |[|
+//@[91:103) StringComplete |'properties'|
+//@[103:104) RightSquare |]|
+//@[104:105) Dot |.|
+//@[105:117) Identifier |azCliVersion|
+//@[117:118) Comma |,|
+//@[119:130) Identifier |validModule|
+//@[130:131) Dot |.|
+//@[131:137) Identifier |params|
+//@[137:138) Dot |.|
+//@[138:142) Identifier |name|
+//@[142:143) RightParen |)|
+//@[143:145) NewLine |\r\n|
+}
+//@[0:1) RightBrace |}|
+//@[1:5) NewLine |\r\n\r\n|
+
+resource runtimeInvalidRes13 'Microsoft.Advisor/recommendations/suppressions@2020-01-01' = {
+//@[0:8) Identifier |resource|
+//@[9:28) Identifier |runtimeInvalidRes13|
+//@[29:88) StringComplete |'Microsoft.Advisor/recommendations/suppressions@2020-01-01'|
+//@[89:90) Assignment |=|
+//@[91:92) LeftBrace |{|
+//@[92:94) NewLine |\r\n|
+  name: '${runtimeValidRes1.location}${runtimeValidRes2['location']}${runtimeInvalidRes3.properties['azCliVersion']}${validModule['params'].name}'
+//@[2:6) Identifier |name|
+//@[6:7) Colon |:|
+//@[8:11) StringLeftPiece |'${|
+//@[11:27) Identifier |runtimeValidRes1|
+//@[27:28) Dot |.|
+//@[28:36) Identifier |location|
+//@[36:39) StringMiddlePiece |}${|
+//@[39:55) Identifier |runtimeValidRes2|
+//@[55:56) LeftSquare |[|
+//@[56:66) StringComplete |'location'|
+//@[66:67) RightSquare |]|
+//@[67:70) StringMiddlePiece |}${|
+//@[70:88) Identifier |runtimeInvalidRes3|
+//@[88:89) Dot |.|
+//@[89:99) Identifier |properties|
+//@[99:100) LeftSquare |[|
+//@[100:114) StringComplete |'azCliVersion'|
+//@[114:115) RightSquare |]|
+//@[115:118) StringMiddlePiece |}${|
+//@[118:129) Identifier |validModule|
+//@[129:130) LeftSquare |[|
+//@[130:138) StringComplete |'params'|
+//@[138:139) RightSquare |]|
+//@[139:140) Dot |.|
+//@[140:144) Identifier |name|
+//@[144:146) StringRightPiece |}'|
+//@[146:148) NewLine |\r\n|
+}
+//@[0:1) RightBrace |}|
+//@[1:5) NewLine |\r\n\r\n|
+
+// variable related runtime validation
+//@[38:40) NewLine |\r\n|
+var runtimefoo1 = runtimeValidRes1['location']
+//@[0:3) Identifier |var|
+//@[4:15) Identifier |runtimefoo1|
+//@[16:17) Assignment |=|
+//@[18:34) Identifier |runtimeValidRes1|
+//@[34:35) LeftSquare |[|
+//@[35:45) StringComplete |'location'|
+//@[45:46) RightSquare |]|
+//@[46:48) NewLine |\r\n|
+var runtimefoo2 = runtimeValidRes2['properties'].azCliVersion
+//@[0:3) Identifier |var|
+//@[4:15) Identifier |runtimefoo2|
+//@[16:17) Assignment |=|
+//@[18:34) Identifier |runtimeValidRes2|
+//@[34:35) LeftSquare |[|
+//@[35:47) StringComplete |'properties'|
+//@[47:48) RightSquare |]|
+//@[48:49) Dot |.|
+//@[49:61) Identifier |azCliVersion|
+//@[61:63) NewLine |\r\n|
+var runtimefoo3 = runtimeValidRes2
+//@[0:3) Identifier |var|
+//@[4:15) Identifier |runtimefoo3|
+//@[16:17) Assignment |=|
+//@[18:34) Identifier |runtimeValidRes2|
+//@[34:36) NewLine |\r\n|
+var runtimefoo4 = {
+//@[0:3) Identifier |var|
+//@[4:15) Identifier |runtimefoo4|
+//@[16:17) Assignment |=|
+//@[18:19) LeftBrace |{|
+//@[19:21) NewLine |\r\n|
+  hop: runtimefoo2
+//@[2:5) Identifier |hop|
+//@[5:6) Colon |:|
+//@[7:18) Identifier |runtimefoo2|
+//@[18:20) NewLine |\r\n|
+}
+//@[0:1) RightBrace |}|
+//@[1:5) NewLine |\r\n\r\n|
+
+var runtimeInvalid = {
+//@[0:3) Identifier |var|
+//@[4:18) Identifier |runtimeInvalid|
+//@[19:20) Assignment |=|
+//@[21:22) LeftBrace |{|
+//@[22:24) NewLine |\r\n|
+  foo1: runtimefoo1
+//@[2:6) Identifier |foo1|
+//@[6:7) Colon |:|
+//@[8:19) Identifier |runtimefoo1|
+//@[19:21) NewLine |\r\n|
+  foo2: runtimefoo2
+//@[2:6) Identifier |foo2|
+//@[6:7) Colon |:|
+//@[8:19) Identifier |runtimefoo2|
+//@[19:21) NewLine |\r\n|
+  foo3: runtimefoo3
+//@[2:6) Identifier |foo3|
+//@[6:7) Colon |:|
+//@[8:19) Identifier |runtimefoo3|
+//@[19:21) NewLine |\r\n|
+  foo4: runtimeValidRes1.name
+//@[2:6) Identifier |foo4|
+//@[6:7) Colon |:|
+//@[8:24) Identifier |runtimeValidRes1|
+//@[24:25) Dot |.|
+//@[25:29) Identifier |name|
+//@[29:31) NewLine |\r\n|
+}
+//@[0:1) RightBrace |}|
+//@[1:5) NewLine |\r\n\r\n|
+
+var runtimeValid = {
+//@[0:3) Identifier |var|
+//@[4:16) Identifier |runtimeValid|
+//@[17:18) Assignment |=|
+//@[19:20) LeftBrace |{|
+//@[20:22) NewLine |\r\n|
+  foo1: runtimeValidRes1.name
+//@[2:6) Identifier |foo1|
+//@[6:7) Colon |:|
+//@[8:24) Identifier |runtimeValidRes1|
+//@[24:25) Dot |.|
+//@[25:29) Identifier |name|
+//@[29:31) NewLine |\r\n|
+  foo2: runtimeValidRes1.apiVersion
+//@[2:6) Identifier |foo2|
+//@[6:7) Colon |:|
+//@[8:24) Identifier |runtimeValidRes1|
+//@[24:25) Dot |.|
+//@[25:35) Identifier |apiVersion|
+//@[35:37) NewLine |\r\n|
+  foo3: runtimeValidRes2.type
+//@[2:6) Identifier |foo3|
+//@[6:7) Colon |:|
+//@[8:24) Identifier |runtimeValidRes2|
+//@[24:25) Dot |.|
+//@[25:29) Identifier |type|
+//@[29:31) NewLine |\r\n|
+  foo4: runtimeValidRes2.id
+//@[2:6) Identifier |foo4|
+//@[6:7) Colon |:|
+//@[8:24) Identifier |runtimeValidRes2|
+//@[24:25) Dot |.|
+//@[25:27) Identifier |id|
+//@[27:29) NewLine |\r\n|
+}
+//@[0:1) RightBrace |}|
+//@[1:5) NewLine |\r\n\r\n|
+
+resource runtimeInvalidRes14 'Microsoft.Advisor/recommendations/suppressions@2020-01-01' = {
+//@[0:8) Identifier |resource|
+//@[9:28) Identifier |runtimeInvalidRes14|
+//@[29:88) StringComplete |'Microsoft.Advisor/recommendations/suppressions@2020-01-01'|
+//@[89:90) Assignment |=|
+//@[91:92) LeftBrace |{|
+//@[92:94) NewLine |\r\n|
+  name: runtimeInvalid.foo1
+//@[2:6) Identifier |name|
+//@[6:7) Colon |:|
+//@[8:22) Identifier |runtimeInvalid|
+//@[22:23) Dot |.|
+//@[23:27) Identifier |foo1|
+//@[27:29) NewLine |\r\n|
+}
+//@[0:1) RightBrace |}|
+//@[1:5) NewLine |\r\n\r\n|
+
+resource runtimeInvalidRes15 'Microsoft.Advisor/recommendations/suppressions@2020-01-01' = {
+//@[0:8) Identifier |resource|
+//@[9:28) Identifier |runtimeInvalidRes15|
+//@[29:88) StringComplete |'Microsoft.Advisor/recommendations/suppressions@2020-01-01'|
+//@[89:90) Assignment |=|
+//@[91:92) LeftBrace |{|
+//@[92:94) NewLine |\r\n|
+  name: runtimeInvalid.foo2
+//@[2:6) Identifier |name|
+//@[6:7) Colon |:|
+//@[8:22) Identifier |runtimeInvalid|
+//@[22:23) Dot |.|
+//@[23:27) Identifier |foo2|
+//@[27:29) NewLine |\r\n|
+}
+//@[0:1) RightBrace |}|
+//@[1:5) NewLine |\r\n\r\n|
+
+resource runtimeInvalidRes16 'Microsoft.Advisor/recommendations/suppressions@2020-01-01' = {
+//@[0:8) Identifier |resource|
+//@[9:28) Identifier |runtimeInvalidRes16|
+//@[29:88) StringComplete |'Microsoft.Advisor/recommendations/suppressions@2020-01-01'|
+//@[89:90) Assignment |=|
+//@[91:92) LeftBrace |{|
+//@[92:94) NewLine |\r\n|
+  name: runtimeInvalid.foo3.properties.azCliVersion
+//@[2:6) Identifier |name|
+//@[6:7) Colon |:|
+//@[8:22) Identifier |runtimeInvalid|
+//@[22:23) Dot |.|
+//@[23:27) Identifier |foo3|
+//@[27:28) Dot |.|
+//@[28:38) Identifier |properties|
+//@[38:39) Dot |.|
+//@[39:51) Identifier |azCliVersion|
+//@[51:53) NewLine |\r\n|
+}
+//@[0:1) RightBrace |}|
+//@[1:5) NewLine |\r\n\r\n|
+
+// Note: This is actually a runtime valid value. However, other properties of the variable cannot be resolved, so we block this.
+//@[128:130) NewLine |\r\n|
+resource runtimeInvalidRes17 'Microsoft.Advisor/recommendations/suppressions@2020-01-01' = {
+//@[0:8) Identifier |resource|
+//@[9:28) Identifier |runtimeInvalidRes17|
+//@[29:88) StringComplete |'Microsoft.Advisor/recommendations/suppressions@2020-01-01'|
+//@[89:90) Assignment |=|
+//@[91:92) LeftBrace |{|
+//@[92:94) NewLine |\r\n|
+  name: runtimeInvalid.foo4
+//@[2:6) Identifier |name|
+//@[6:7) Colon |:|
+//@[8:22) Identifier |runtimeInvalid|
+//@[22:23) Dot |.|
+//@[23:27) Identifier |foo4|
+//@[27:29) NewLine |\r\n|
+}
+//@[0:1) RightBrace |}|
+//@[1:5) NewLine |\r\n\r\n|
+
+resource runtimeInvalidRes18 'Microsoft.Advisor/recommendations/suppressions@2020-01-01' = {
+//@[0:8) Identifier |resource|
+//@[9:28) Identifier |runtimeInvalidRes18|
+//@[29:88) StringComplete |'Microsoft.Advisor/recommendations/suppressions@2020-01-01'|
+//@[89:90) Assignment |=|
+//@[91:92) LeftBrace |{|
+//@[92:94) NewLine |\r\n|
+  name: concat(runtimeInvalid.foo1, runtimeValidRes2['properties'].azCliVersion, '${runtimeValidRes1.location}', runtimefoo4.hop)
+//@[2:6) Identifier |name|
+//@[6:7) Colon |:|
+//@[8:14) Identifier |concat|
+//@[14:15) LeftParen |(|
+//@[15:29) Identifier |runtimeInvalid|
+//@[29:30) Dot |.|
+//@[30:34) Identifier |foo1|
+//@[34:35) Comma |,|
+//@[36:52) Identifier |runtimeValidRes2|
+//@[52:53) LeftSquare |[|
+//@[53:65) StringComplete |'properties'|
+//@[65:66) RightSquare |]|
+//@[66:67) Dot |.|
+//@[67:79) Identifier |azCliVersion|
+//@[79:80) Comma |,|
+//@[81:84) StringLeftPiece |'${|
+//@[84:100) Identifier |runtimeValidRes1|
+//@[100:101) Dot |.|
+//@[101:109) Identifier |location|
+//@[109:111) StringRightPiece |}'|
+//@[111:112) Comma |,|
+//@[113:124) Identifier |runtimefoo4|
+//@[124:125) Dot |.|
+//@[125:128) Identifier |hop|
+//@[128:129) RightParen |)|
+//@[129:131) NewLine |\r\n|
+}
+//@[0:1) RightBrace |}|
+//@[1:5) NewLine |\r\n\r\n|
+
+resource runtimeValidRes6 'Microsoft.Advisor/recommendations/suppressions@2020-01-01' = {
+//@[0:8) Identifier |resource|
+//@[9:25) Identifier |runtimeValidRes6|
+//@[26:85) StringComplete |'Microsoft.Advisor/recommendations/suppressions@2020-01-01'|
+//@[86:87) Assignment |=|
+//@[88:89) LeftBrace |{|
+//@[89:91) NewLine |\r\n|
+  name: runtimeValid.foo1
+//@[2:6) Identifier |name|
+//@[6:7) Colon |:|
+//@[8:20) Identifier |runtimeValid|
+//@[20:21) Dot |.|
+//@[21:25) Identifier |foo1|
+//@[25:27) NewLine |\r\n|
+}
+//@[0:1) RightBrace |}|
+//@[1:5) NewLine |\r\n\r\n|
+
+resource runtimeValidRes7 'Microsoft.Advisor/recommendations/suppressions@2020-01-01' = {
+//@[0:8) Identifier |resource|
+//@[9:25) Identifier |runtimeValidRes7|
+//@[26:85) StringComplete |'Microsoft.Advisor/recommendations/suppressions@2020-01-01'|
+//@[86:87) Assignment |=|
+//@[88:89) LeftBrace |{|
+//@[89:91) NewLine |\r\n|
+  name: runtimeValid.foo2
+//@[2:6) Identifier |name|
+//@[6:7) Colon |:|
+//@[8:20) Identifier |runtimeValid|
+//@[20:21) Dot |.|
+//@[21:25) Identifier |foo2|
+//@[25:27) NewLine |\r\n|
+}
+//@[0:1) RightBrace |}|
+//@[1:5) NewLine |\r\n\r\n|
+
+resource runtimeValidRes8 'Microsoft.Advisor/recommendations/suppressions@2020-01-01' = {
+//@[0:8) Identifier |resource|
+//@[9:25) Identifier |runtimeValidRes8|
+//@[26:85) StringComplete |'Microsoft.Advisor/recommendations/suppressions@2020-01-01'|
+//@[86:87) Assignment |=|
+//@[88:89) LeftBrace |{|
+//@[89:91) NewLine |\r\n|
+  name: runtimeValid.foo3
+//@[2:6) Identifier |name|
+//@[6:7) Colon |:|
+//@[8:20) Identifier |runtimeValid|
+//@[20:21) Dot |.|
+//@[21:25) Identifier |foo3|
+//@[25:27) NewLine |\r\n|
+}
+//@[0:1) RightBrace |}|
+//@[1:5) NewLine |\r\n\r\n|
+
+resource runtimeValidRes9 'Microsoft.Advisor/recommendations/suppressions@2020-01-01' = {
+//@[0:8) Identifier |resource|
+//@[9:25) Identifier |runtimeValidRes9|
+//@[26:85) StringComplete |'Microsoft.Advisor/recommendations/suppressions@2020-01-01'|
+//@[86:87) Assignment |=|
+//@[88:89) LeftBrace |{|
+//@[89:91) NewLine |\r\n|
+  name: runtimeValid.foo4
+//@[2:6) Identifier |name|
+//@[6:7) Colon |:|
+//@[8:20) Identifier |runtimeValid|
+//@[20:21) Dot |.|
+//@[21:25) Identifier |foo4|
+//@[25:27) NewLine |\r\n|
+}
+//@[0:1) RightBrace |}|
+//@[1:7) NewLine |\r\n\r\n\r\n|
+
+
+resource loopForRuntimeCheck 'Microsoft.Network/dnsZones@2018-05-01' = [for thing in []: {
+//@[0:8) Identifier |resource|
+//@[9:28) Identifier |loopForRuntimeCheck|
+//@[29:68) StringComplete |'Microsoft.Network/dnsZones@2018-05-01'|
+//@[69:70) Assignment |=|
+//@[71:72) LeftSquare |[|
+//@[72:75) Identifier |for|
+//@[76:81) Identifier |thing|
+//@[82:84) Identifier |in|
+//@[85:86) LeftSquare |[|
+//@[86:87) RightSquare |]|
+//@[87:88) Colon |:|
+//@[89:90) LeftBrace |{|
+//@[90:92) NewLine |\r\n|
+  name: 'test'
+//@[2:6) Identifier |name|
+//@[6:7) Colon |:|
+//@[8:14) StringComplete |'test'|
+//@[14:16) NewLine |\r\n|
+  location: 'test'
+//@[2:10) Identifier |location|
+//@[10:11) Colon |:|
+//@[12:18) StringComplete |'test'|
+//@[18:20) NewLine |\r\n|
+}]
+//@[0:1) RightBrace |}|
+//@[1:2) RightSquare |]|
+//@[2:6) NewLine |\r\n\r\n|
+
+var runtimeCheckVar = loopForRuntimeCheck[0].properties.zoneType
+//@[0:3) Identifier |var|
+//@[4:19) Identifier |runtimeCheckVar|
+//@[20:21) Assignment |=|
+//@[22:41) Identifier |loopForRuntimeCheck|
+//@[41:42) LeftSquare |[|
+//@[42:43) Integer |0|
+//@[43:44) RightSquare |]|
+//@[44:45) Dot |.|
+//@[45:55) Identifier |properties|
+//@[55:56) Dot |.|
+//@[56:64) Identifier |zoneType|
+//@[64:66) NewLine |\r\n|
+var runtimeCheckVar2 = runtimeCheckVar
+//@[0:3) Identifier |var|
+//@[4:20) Identifier |runtimeCheckVar2|
+//@[21:22) Assignment |=|
+//@[23:38) Identifier |runtimeCheckVar|
+//@[38:42) NewLine |\r\n\r\n|
+
+resource singleResourceForRuntimeCheck 'Microsoft.Network/dnsZones@2018-05-01' = {
+//@[0:8) Identifier |resource|
+//@[9:38) Identifier |singleResourceForRuntimeCheck|
+//@[39:78) StringComplete |'Microsoft.Network/dnsZones@2018-05-01'|
+//@[79:80) Assignment |=|
+//@[81:82) LeftBrace |{|
+//@[82:84) NewLine |\r\n|
+  name: runtimeCheckVar2
+//@[2:6) Identifier |name|
+//@[6:7) Colon |:|
+//@[8:24) Identifier |runtimeCheckVar2|
+//@[24:26) NewLine |\r\n|
+  location: 'test'
+//@[2:10) Identifier |location|
+//@[10:11) Colon |:|
+//@[12:18) StringComplete |'test'|
+//@[18:20) NewLine |\r\n|
+}
+//@[0:1) RightBrace |}|
+//@[1:5) NewLine |\r\n\r\n|
+
+resource loopForRuntimeCheck2 'Microsoft.Network/dnsZones@2018-05-01' = [for thing in []: {
+//@[0:8) Identifier |resource|
+//@[9:29) Identifier |loopForRuntimeCheck2|
+//@[30:69) StringComplete |'Microsoft.Network/dnsZones@2018-05-01'|
+//@[70:71) Assignment |=|
+//@[72:73) LeftSquare |[|
+//@[73:76) Identifier |for|
+//@[77:82) Identifier |thing|
+//@[83:85) Identifier |in|
+//@[86:87) LeftSquare |[|
+//@[87:88) RightSquare |]|
+//@[88:89) Colon |:|
+//@[90:91) LeftBrace |{|
+//@[91:93) NewLine |\r\n|
+  name: runtimeCheckVar2
+//@[2:6) Identifier |name|
+//@[6:7) Colon |:|
+//@[8:24) Identifier |runtimeCheckVar2|
+//@[24:26) NewLine |\r\n|
+  location: 'test'
+//@[2:10) Identifier |location|
+//@[10:11) Colon |:|
+//@[12:18) StringComplete |'test'|
+//@[18:20) NewLine |\r\n|
+}]
+//@[0:1) RightBrace |}|
+//@[1:2) RightSquare |]|
+//@[2:6) NewLine |\r\n\r\n|
+
+resource loopForRuntimeCheck3 'Microsoft.Network/dnsZones@2018-05-01' = [for otherThing in []: {
+//@[0:8) Identifier |resource|
+//@[9:29) Identifier |loopForRuntimeCheck3|
+//@[30:69) StringComplete |'Microsoft.Network/dnsZones@2018-05-01'|
+//@[70:71) Assignment |=|
+//@[72:73) LeftSquare |[|
+//@[73:76) Identifier |for|
+//@[77:87) Identifier |otherThing|
+//@[88:90) Identifier |in|
+//@[91:92) LeftSquare |[|
+//@[92:93) RightSquare |]|
+//@[93:94) Colon |:|
+//@[95:96) LeftBrace |{|
+//@[96:98) NewLine |\r\n|
+  name: loopForRuntimeCheck[0].properties.zoneType
+//@[2:6) Identifier |name|
+//@[6:7) Colon |:|
+//@[8:27) Identifier |loopForRuntimeCheck|
+//@[27:28) LeftSquare |[|
+//@[28:29) Integer |0|
+//@[29:30) RightSquare |]|
+//@[30:31) Dot |.|
+//@[31:41) Identifier |properties|
+//@[41:42) Dot |.|
+//@[42:50) Identifier |zoneType|
+//@[50:52) NewLine |\r\n|
+  location: 'test'
+//@[2:10) Identifier |location|
+//@[10:11) Colon |:|
+//@[12:18) StringComplete |'test'|
+//@[18:20) NewLine |\r\n|
+}]
+//@[0:1) RightBrace |}|
+//@[1:2) RightSquare |]|
+//@[2:6) NewLine |\r\n\r\n|
+
+var varForRuntimeCheck4a = loopForRuntimeCheck[0].properties.zoneType
+//@[0:3) Identifier |var|
+//@[4:24) Identifier |varForRuntimeCheck4a|
+//@[25:26) Assignment |=|
+//@[27:46) Identifier |loopForRuntimeCheck|
+//@[46:47) LeftSquare |[|
+//@[47:48) Integer |0|
+//@[48:49) RightSquare |]|
+//@[49:50) Dot |.|
+//@[50:60) Identifier |properties|
+//@[60:61) Dot |.|
+//@[61:69) Identifier |zoneType|
+//@[69:71) NewLine |\r\n|
+var varForRuntimeCheck4b = varForRuntimeCheck4a
+//@[0:3) Identifier |var|
+//@[4:24) Identifier |varForRuntimeCheck4b|
+//@[25:26) Assignment |=|
+//@[27:47) Identifier |varForRuntimeCheck4a|
+//@[47:49) NewLine |\r\n|
+resource loopForRuntimeCheck4 'Microsoft.Network/dnsZones@2018-05-01' = [for otherThing in []: {
+//@[0:8) Identifier |resource|
+//@[9:29) Identifier |loopForRuntimeCheck4|
+//@[30:69) StringComplete |'Microsoft.Network/dnsZones@2018-05-01'|
+//@[70:71) Assignment |=|
+//@[72:73) LeftSquare |[|
+//@[73:76) Identifier |for|
+//@[77:87) Identifier |otherThing|
+//@[88:90) Identifier |in|
+//@[91:92) LeftSquare |[|
+//@[92:93) RightSquare |]|
+//@[93:94) Colon |:|
+//@[95:96) LeftBrace |{|
+//@[96:98) NewLine |\r\n|
+  name: varForRuntimeCheck4b
+//@[2:6) Identifier |name|
+//@[6:7) Colon |:|
+//@[8:28) Identifier |varForRuntimeCheck4b|
+//@[28:30) NewLine |\r\n|
+  location: 'test'
+//@[2:10) Identifier |location|
+//@[10:11) Colon |:|
+//@[12:18) StringComplete |'test'|
+//@[18:20) NewLine |\r\n|
+}]
+//@[0:1) RightBrace |}|
+//@[1:2) RightSquare |]|
+//@[2:6) NewLine |\r\n\r\n|
+
+resource missingTopLevelProperties 'Microsoft.Storage/storageAccounts@2020-08-01-preview' = {
+//@[0:8) Identifier |resource|
+//@[9:34) Identifier |missingTopLevelProperties|
+//@[35:89) StringComplete |'Microsoft.Storage/storageAccounts@2020-08-01-preview'|
+//@[90:91) Assignment |=|
+//@[92:93) LeftBrace |{|
+//@[93:95) NewLine |\r\n|
+  // #completionTest(0, 1, 2) -> topLevelProperties
+//@[51:55) NewLine |\r\n\r\n|
+
+}
+//@[0:1) RightBrace |}|
+//@[1:5) NewLine |\r\n\r\n|
+
+resource missingTopLevelPropertiesExceptName 'Microsoft.Storage/storageAccounts@2020-08-01-preview' = {
+//@[0:8) Identifier |resource|
+//@[9:44) Identifier |missingTopLevelPropertiesExceptName|
+//@[45:99) StringComplete |'Microsoft.Storage/storageAccounts@2020-08-01-preview'|
+//@[100:101) Assignment |=|
+//@[102:103) LeftBrace |{|
+//@[103:105) NewLine |\r\n|
+  // #completionTest(0, 1, 2) -> topLevelPropertiesMinusName
+//@[60:62) NewLine |\r\n|
+  name: 'me'
+//@[2:6) Identifier |name|
+//@[6:7) Colon |:|
+//@[8:12) StringComplete |'me'|
+//@[12:14) NewLine |\r\n|
+  // do not remove whitespace before the closing curly
+//@[54:56) NewLine |\r\n|
+  // #completionTest(0, 1, 2) -> topLevelPropertiesMinusName
+//@[60:62) NewLine |\r\n|
+  
+//@[2:4) NewLine |\r\n|
+}
+//@[0:1) RightBrace |}|
+//@[1:5) NewLine |\r\n\r\n|
+
+// #completionTest(24,25,26,49,65) -> resourceTypes
+//@[51:53) NewLine |\r\n|
+resource unfinishedVnet 'Microsoft.Network/virtualNetworks@2020-06-01' = {
+//@[0:8) Identifier |resource|
+//@[9:23) Identifier |unfinishedVnet|
+//@[24:70) StringComplete |'Microsoft.Network/virtualNetworks@2020-06-01'|
+//@[71:72) Assignment |=|
+//@[73:74) LeftBrace |{|
+//@[74:76) NewLine |\r\n|
+  name: 'v'
+//@[2:6) Identifier |name|
+//@[6:7) Colon |:|
+//@[8:11) StringComplete |'v'|
+//@[11:13) NewLine |\r\n|
+  location: 'eastus'
+//@[2:10) Identifier |location|
+//@[10:11) Colon |:|
+//@[12:20) StringComplete |'eastus'|
+//@[20:22) NewLine |\r\n|
+  properties: {
+//@[2:12) Identifier |properties|
+//@[12:13) Colon |:|
+//@[14:15) LeftBrace |{|
+//@[15:17) NewLine |\r\n|
+    subnets: [
+//@[4:11) Identifier |subnets|
+//@[11:12) Colon |:|
+//@[13:14) LeftSquare |[|
+//@[14:16) NewLine |\r\n|
+      {
+//@[6:7) LeftBrace |{|
+//@[7:9) NewLine |\r\n|
+        // #completionTest(0,1,2,3,4,5,6,7) -> subnetPropertiesMinusProperties
+//@[78:80) NewLine |\r\n|
+        properties: {
+//@[8:18) Identifier |properties|
+//@[18:19) Colon |:|
+//@[20:21) LeftBrace |{|
+//@[21:23) NewLine |\r\n|
+          delegations: [
+//@[10:21) Identifier |delegations|
+//@[21:22) Colon |:|
+//@[23:24) LeftSquare |[|
+//@[24:26) NewLine |\r\n|
+            {
+//@[12:13) LeftBrace |{|
+//@[13:15) NewLine |\r\n|
+              // #completionTest(0,1,2,3,4,5,6,7,8,9,10,11,12,13,14) -> delegationProperties
+//@[92:94) NewLine |\r\n|
+              
+//@[14:16) NewLine |\r\n|
+            }
+//@[12:13) RightBrace |}|
+//@[13:15) NewLine |\r\n|
+          ]
+//@[10:11) RightSquare |]|
+//@[11:13) NewLine |\r\n|
+        }
+//@[8:9) RightBrace |}|
+//@[9:11) NewLine |\r\n|
+      }
+//@[6:7) RightBrace |}|
+//@[7:9) NewLine |\r\n|
+    ]
+//@[4:5) RightSquare |]|
+//@[5:7) NewLine |\r\n|
+  }
+//@[2:3) RightBrace |}|
+//@[3:5) NewLine |\r\n|
+}
+//@[0:1) RightBrace |}|
+//@[1:5) NewLine |\r\n\r\n|
+
+/*
+Discriminator key missing
+*/
+//@[2:4) NewLine |\r\n|
+resource discriminatorKeyMissing 'Microsoft.Resources/deploymentScripts@2020-10-01' = {
+//@[0:8) Identifier |resource|
+//@[9:32) Identifier |discriminatorKeyMissing|
+//@[33:83) StringComplete |'Microsoft.Resources/deploymentScripts@2020-10-01'|
+//@[84:85) Assignment |=|
+//@[86:87) LeftBrace |{|
+//@[87:89) NewLine |\r\n|
+  // #completionTest(0,1,2) -> discriminatorProperty
+//@[52:54) NewLine |\r\n|
+  
+//@[2:4) NewLine |\r\n|
+}
+//@[0:1) RightBrace |}|
+//@[1:5) NewLine |\r\n\r\n|
+
+/*
+Discriminator key missing (conditional)
+*/
+//@[2:4) NewLine |\r\n|
+resource discriminatorKeyMissing_if 'Microsoft.Resources/deploymentScripts@2020-10-01' = if(true) {
+//@[0:8) Identifier |resource|
+//@[9:35) Identifier |discriminatorKeyMissing_if|
+//@[36:86) StringComplete |'Microsoft.Resources/deploymentScripts@2020-10-01'|
+//@[87:88) Assignment |=|
+//@[89:91) Identifier |if|
+//@[91:92) LeftParen |(|
+//@[92:96) TrueKeyword |true|
+//@[96:97) RightParen |)|
+//@[98:99) LeftBrace |{|
+//@[99:101) NewLine |\r\n|
+  // #completionTest(0,1,2) -> discriminatorProperty
+//@[52:54) NewLine |\r\n|
+  
+//@[2:4) NewLine |\r\n|
+}
+//@[0:1) RightBrace |}|
+//@[1:5) NewLine |\r\n\r\n|
+
+/*
+Discriminator key missing (loop)
+*/
+//@[2:4) NewLine |\r\n|
+resource discriminatorKeyMissing_for 'Microsoft.Resources/deploymentScripts@2020-10-01' = [for thing in []: {
+//@[0:8) Identifier |resource|
+//@[9:36) Identifier |discriminatorKeyMissing_for|
+//@[37:87) StringComplete |'Microsoft.Resources/deploymentScripts@2020-10-01'|
+//@[88:89) Assignment |=|
+//@[90:91) LeftSquare |[|
+//@[91:94) Identifier |for|
+//@[95:100) Identifier |thing|
+//@[101:103) Identifier |in|
+//@[104:105) LeftSquare |[|
+//@[105:106) RightSquare |]|
+//@[106:107) Colon |:|
+//@[108:109) LeftBrace |{|
+//@[109:111) NewLine |\r\n|
+  // #completionTest(0,1,2) -> discriminatorProperty
+//@[52:54) NewLine |\r\n|
+  
+//@[2:4) NewLine |\r\n|
+}]
+//@[0:1) RightBrace |}|
+//@[1:2) RightSquare |]|
+//@[2:6) NewLine |\r\n\r\n|
+
+/*
+Discriminator key missing (filtered loop)
+*/
+//@[2:4) NewLine |\r\n|
+resource discriminatorKeyMissing_for_if 'Microsoft.Resources/deploymentScripts@2020-10-01' = [for thing in []: if(true) {
+//@[0:8) Identifier |resource|
+//@[9:39) Identifier |discriminatorKeyMissing_for_if|
+//@[40:90) StringComplete |'Microsoft.Resources/deploymentScripts@2020-10-01'|
+//@[91:92) Assignment |=|
+//@[93:94) LeftSquare |[|
+//@[94:97) Identifier |for|
+//@[98:103) Identifier |thing|
+//@[104:106) Identifier |in|
+//@[107:108) LeftSquare |[|
+//@[108:109) RightSquare |]|
+//@[109:110) Colon |:|
+//@[111:113) Identifier |if|
+//@[113:114) LeftParen |(|
+//@[114:118) TrueKeyword |true|
+//@[118:119) RightParen |)|
+//@[120:121) LeftBrace |{|
+//@[121:123) NewLine |\r\n|
+  // #completionTest(0,1,2) -> discriminatorProperty
+//@[52:54) NewLine |\r\n|
+  
+//@[2:4) NewLine |\r\n|
+}]
+//@[0:1) RightBrace |}|
+//@[1:2) RightSquare |]|
+//@[2:6) NewLine |\r\n\r\n|
+
+/*
+Discriminator key value missing with property access
+*/
+//@[2:4) NewLine |\r\n|
+resource discriminatorKeyValueMissing 'Microsoft.Resources/deploymentScripts@2020-10-01' = {
+//@[0:8) Identifier |resource|
+//@[9:37) Identifier |discriminatorKeyValueMissing|
+//@[38:88) StringComplete |'Microsoft.Resources/deploymentScripts@2020-10-01'|
+//@[89:90) Assignment |=|
+//@[91:92) LeftBrace |{|
+//@[92:94) NewLine |\r\n|
+  // #completionTest(7,8,9,10) -> deploymentScriptKindsPlusSymbols
+//@[66:68) NewLine |\r\n|
+  kind:   
+//@[2:6) Identifier |kind|
+//@[6:7) Colon |:|
+//@[10:12) NewLine |\r\n|
+}
+//@[0:1) RightBrace |}|
+//@[1:3) NewLine |\r\n|
+// #completionTest(76) -> missingDiscriminatorPropertyAccess
+//@[60:62) NewLine |\r\n|
+var discriminatorKeyValueMissingCompletions = discriminatorKeyValueMissing.p
+//@[0:3) Identifier |var|
+//@[4:43) Identifier |discriminatorKeyValueMissingCompletions|
+//@[44:45) Assignment |=|
+//@[46:74) Identifier |discriminatorKeyValueMissing|
+//@[74:75) Dot |.|
+//@[75:76) Identifier |p|
+//@[76:78) NewLine |\r\n|
+// #completionTest(76) -> missingDiscriminatorPropertyAccess
+//@[60:62) NewLine |\r\n|
+var discriminatorKeyValueMissingCompletions2 = discriminatorKeyValueMissing.
+//@[0:3) Identifier |var|
+//@[4:44) Identifier |discriminatorKeyValueMissingCompletions2|
+//@[45:46) Assignment |=|
+//@[47:75) Identifier |discriminatorKeyValueMissing|
+//@[75:76) Dot |.|
+//@[76:80) NewLine |\r\n\r\n|
+
+// #completionTest(76) -> missingDiscriminatorPropertyIndexPlusSymbols
+//@[70:72) NewLine |\r\n|
+var discriminatorKeyValueMissingCompletions3 = discriminatorKeyValueMissing[]
+//@[0:3) Identifier |var|
+//@[4:44) Identifier |discriminatorKeyValueMissingCompletions3|
+//@[45:46) Assignment |=|
+//@[47:75) Identifier |discriminatorKeyValueMissing|
+//@[75:76) LeftSquare |[|
+//@[76:77) RightSquare |]|
+//@[77:81) NewLine |\r\n\r\n|
+
+/*
+Discriminator key value missing with property access (conditional)
+*/
+//@[2:4) NewLine |\r\n|
+resource discriminatorKeyValueMissing_if 'Microsoft.Resources/deploymentScripts@2020-10-01' = if(false) {
+//@[0:8) Identifier |resource|
+//@[9:40) Identifier |discriminatorKeyValueMissing_if|
+//@[41:91) StringComplete |'Microsoft.Resources/deploymentScripts@2020-10-01'|
+//@[92:93) Assignment |=|
+//@[94:96) Identifier |if|
+//@[96:97) LeftParen |(|
+//@[97:102) FalseKeyword |false|
+//@[102:103) RightParen |)|
+//@[104:105) LeftBrace |{|
+//@[105:107) NewLine |\r\n|
+  // #completionTest(7,8,9,10) -> deploymentScriptKindsPlusSymbols_if
+//@[69:71) NewLine |\r\n|
+  kind:   
+//@[2:6) Identifier |kind|
+//@[6:7) Colon |:|
+//@[10:12) NewLine |\r\n|
+}
+//@[0:1) RightBrace |}|
+//@[1:3) NewLine |\r\n|
+// #completionTest(82) -> missingDiscriminatorPropertyAccess
+//@[60:62) NewLine |\r\n|
+var discriminatorKeyValueMissingCompletions_if = discriminatorKeyValueMissing_if.p
+//@[0:3) Identifier |var|
+//@[4:46) Identifier |discriminatorKeyValueMissingCompletions_if|
+//@[47:48) Assignment |=|
+//@[49:80) Identifier |discriminatorKeyValueMissing_if|
+//@[80:81) Dot |.|
+//@[81:82) Identifier |p|
+//@[82:84) NewLine |\r\n|
+// #completionTest(82) -> missingDiscriminatorPropertyAccess
+//@[60:62) NewLine |\r\n|
+var discriminatorKeyValueMissingCompletions2_if = discriminatorKeyValueMissing_if.
+//@[0:3) Identifier |var|
+//@[4:47) Identifier |discriminatorKeyValueMissingCompletions2_if|
+//@[48:49) Assignment |=|
+//@[50:81) Identifier |discriminatorKeyValueMissing_if|
+//@[81:82) Dot |.|
+//@[82:86) NewLine |\r\n\r\n|
+
+// #completionTest(82) -> missingDiscriminatorPropertyIndexPlusSymbols_if
+//@[73:75) NewLine |\r\n|
+var discriminatorKeyValueMissingCompletions3_if = discriminatorKeyValueMissing_if[]
+//@[0:3) Identifier |var|
+//@[4:47) Identifier |discriminatorKeyValueMissingCompletions3_if|
+//@[48:49) Assignment |=|
+//@[50:81) Identifier |discriminatorKeyValueMissing_if|
+//@[81:82) LeftSquare |[|
+//@[82:83) RightSquare |]|
+//@[83:87) NewLine |\r\n\r\n|
+
+/*
+Discriminator key value missing with property access (loops)
+*/
+//@[2:4) NewLine |\r\n|
+resource discriminatorKeyValueMissing_for 'Microsoft.Resources/deploymentScripts@2020-10-01' = [for thing in []: {
+//@[0:8) Identifier |resource|
+//@[9:41) Identifier |discriminatorKeyValueMissing_for|
+//@[42:92) StringComplete |'Microsoft.Resources/deploymentScripts@2020-10-01'|
+//@[93:94) Assignment |=|
+//@[95:96) LeftSquare |[|
+//@[96:99) Identifier |for|
+//@[100:105) Identifier |thing|
+//@[106:108) Identifier |in|
+//@[109:110) LeftSquare |[|
+//@[110:111) RightSquare |]|
+//@[111:112) Colon |:|
+//@[113:114) LeftBrace |{|
+//@[114:116) NewLine |\r\n|
+  // #completionTest(7,8,9,10) -> deploymentScriptKindsPlusSymbols_for
+//@[70:72) NewLine |\r\n|
+  kind:   
+//@[2:6) Identifier |kind|
+//@[6:7) Colon |:|
+//@[10:12) NewLine |\r\n|
+}]
+//@[0:1) RightBrace |}|
+//@[1:2) RightSquare |]|
+//@[2:6) NewLine |\r\n\r\n|
+
+// cannot . access properties of a resource loop
+//@[48:50) NewLine |\r\n|
+var resourceListIsNotSingleResource = discriminatorKeyValueMissing_for.kind
+//@[0:3) Identifier |var|
+//@[4:35) Identifier |resourceListIsNotSingleResource|
+//@[36:37) Assignment |=|
+//@[38:70) Identifier |discriminatorKeyValueMissing_for|
+//@[70:71) Dot |.|
+//@[71:75) Identifier |kind|
+//@[75:79) NewLine |\r\n\r\n|
+
+// #completionTest(87) -> missingDiscriminatorPropertyAccess
+//@[60:62) NewLine |\r\n|
+var discriminatorKeyValueMissingCompletions_for = discriminatorKeyValueMissing_for[0].p
+//@[0:3) Identifier |var|
+//@[4:47) Identifier |discriminatorKeyValueMissingCompletions_for|
+//@[48:49) Assignment |=|
+//@[50:82) Identifier |discriminatorKeyValueMissing_for|
+//@[82:83) LeftSquare |[|
+//@[83:84) Integer |0|
+//@[84:85) RightSquare |]|
+//@[85:86) Dot |.|
+//@[86:87) Identifier |p|
+//@[87:89) NewLine |\r\n|
+// #completionTest(87) -> missingDiscriminatorPropertyAccess
+//@[60:62) NewLine |\r\n|
+var discriminatorKeyValueMissingCompletions2_for = discriminatorKeyValueMissing_for[0].
+//@[0:3) Identifier |var|
+//@[4:48) Identifier |discriminatorKeyValueMissingCompletions2_for|
+//@[49:50) Assignment |=|
+//@[51:83) Identifier |discriminatorKeyValueMissing_for|
+//@[83:84) LeftSquare |[|
+//@[84:85) Integer |0|
+//@[85:86) RightSquare |]|
+//@[86:87) Dot |.|
+//@[87:91) NewLine |\r\n\r\n|
+
+// #completionTest(87) -> missingDiscriminatorPropertyIndexPlusSymbols_for
+//@[74:76) NewLine |\r\n|
+var discriminatorKeyValueMissingCompletions3_for = discriminatorKeyValueMissing_for[0][]
+//@[0:3) Identifier |var|
+//@[4:48) Identifier |discriminatorKeyValueMissingCompletions3_for|
+//@[49:50) Assignment |=|
+//@[51:83) Identifier |discriminatorKeyValueMissing_for|
+//@[83:84) LeftSquare |[|
+//@[84:85) Integer |0|
+//@[85:86) RightSquare |]|
+//@[86:87) LeftSquare |[|
+//@[87:88) RightSquare |]|
+//@[88:92) NewLine |\r\n\r\n|
+
+/*
+Discriminator key value missing with property access (filtered loops)
+*/
+//@[2:4) NewLine |\r\n|
+resource discriminatorKeyValueMissing_for_if 'Microsoft.Resources/deploymentScripts@2020-10-01' = [for thing in []: if(true) {
+//@[0:8) Identifier |resource|
+//@[9:44) Identifier |discriminatorKeyValueMissing_for_if|
+//@[45:95) StringComplete |'Microsoft.Resources/deploymentScripts@2020-10-01'|
+//@[96:97) Assignment |=|
+//@[98:99) LeftSquare |[|
+//@[99:102) Identifier |for|
+//@[103:108) Identifier |thing|
+//@[109:111) Identifier |in|
+//@[112:113) LeftSquare |[|
+//@[113:114) RightSquare |]|
+//@[114:115) Colon |:|
+//@[116:118) Identifier |if|
+//@[118:119) LeftParen |(|
+//@[119:123) TrueKeyword |true|
+//@[123:124) RightParen |)|
+//@[125:126) LeftBrace |{|
+//@[126:128) NewLine |\r\n|
+  // #completionTest(7,8,9,10) -> deploymentScriptKindsPlusSymbols_for_if
+//@[73:75) NewLine |\r\n|
+  kind:   
+//@[2:6) Identifier |kind|
+//@[6:7) Colon |:|
+//@[10:12) NewLine |\r\n|
+}]
+//@[0:1) RightBrace |}|
+//@[1:2) RightSquare |]|
+//@[2:6) NewLine |\r\n\r\n|
+
+// cannot . access properties of a resource loop
+//@[48:50) NewLine |\r\n|
+var resourceListIsNotSingleResource_if = discriminatorKeyValueMissing_for_if.kind
+//@[0:3) Identifier |var|
+//@[4:38) Identifier |resourceListIsNotSingleResource_if|
+//@[39:40) Assignment |=|
+//@[41:76) Identifier |discriminatorKeyValueMissing_for_if|
+//@[76:77) Dot |.|
+//@[77:81) Identifier |kind|
+//@[81:85) NewLine |\r\n\r\n|
+
+// #completionTest(93) -> missingDiscriminatorPropertyAccess
+//@[60:62) NewLine |\r\n|
+var discriminatorKeyValueMissingCompletions_for_if = discriminatorKeyValueMissing_for_if[0].p
+//@[0:3) Identifier |var|
+//@[4:50) Identifier |discriminatorKeyValueMissingCompletions_for_if|
+//@[51:52) Assignment |=|
+//@[53:88) Identifier |discriminatorKeyValueMissing_for_if|
+//@[88:89) LeftSquare |[|
+//@[89:90) Integer |0|
+//@[90:91) RightSquare |]|
+//@[91:92) Dot |.|
+//@[92:93) Identifier |p|
+//@[93:95) NewLine |\r\n|
+// #completionTest(93) -> missingDiscriminatorPropertyAccess
+//@[60:62) NewLine |\r\n|
+var discriminatorKeyValueMissingCompletions2_for_if = discriminatorKeyValueMissing_for_if[0].
+//@[0:3) Identifier |var|
+//@[4:51) Identifier |discriminatorKeyValueMissingCompletions2_for_if|
+//@[52:53) Assignment |=|
+//@[54:89) Identifier |discriminatorKeyValueMissing_for_if|
+//@[89:90) LeftSquare |[|
+//@[90:91) Integer |0|
+//@[91:92) RightSquare |]|
+//@[92:93) Dot |.|
+//@[93:97) NewLine |\r\n\r\n|
+
+// #completionTest(93) -> missingDiscriminatorPropertyIndexPlusSymbols_for_if
+//@[77:79) NewLine |\r\n|
+var discriminatorKeyValueMissingCompletions3_for_if = discriminatorKeyValueMissing_for_if[0][]
+//@[0:3) Identifier |var|
+//@[4:51) Identifier |discriminatorKeyValueMissingCompletions3_for_if|
+//@[52:53) Assignment |=|
+//@[54:89) Identifier |discriminatorKeyValueMissing_for_if|
+//@[89:90) LeftSquare |[|
+//@[90:91) Integer |0|
+//@[91:92) RightSquare |]|
+//@[92:93) LeftSquare |[|
+//@[93:94) RightSquare |]|
+//@[94:98) NewLine |\r\n\r\n|
+
+/*
+Discriminator value set 1
+*/
+//@[2:4) NewLine |\r\n|
+resource discriminatorKeySetOne 'Microsoft.Resources/deploymentScripts@2020-10-01' = {
+//@[0:8) Identifier |resource|
+//@[9:31) Identifier |discriminatorKeySetOne|
+//@[32:82) StringComplete |'Microsoft.Resources/deploymentScripts@2020-10-01'|
+//@[83:84) Assignment |=|
+//@[85:86) LeftBrace |{|
+//@[86:88) NewLine |\r\n|
+  kind: 'AzureCLI'
+//@[2:6) Identifier |kind|
+//@[6:7) Colon |:|
+//@[8:18) StringComplete |'AzureCLI'|
+//@[18:20) NewLine |\r\n|
+  // #completionTest(0,1,2) -> deploymentScriptTopLevel
+//@[55:59) NewLine |\r\n\r\n|
+
+  properties: {
+//@[2:12) Identifier |properties|
+//@[12:13) Colon |:|
+//@[14:15) LeftBrace |{|
+//@[15:17) NewLine |\r\n|
+    // #completionTest(0,1,2,3,4) -> deploymentScriptCliProperties
+//@[66:68) NewLine |\r\n|
+    
+//@[4:6) NewLine |\r\n|
+  }
+//@[2:3) RightBrace |}|
+//@[3:5) NewLine |\r\n|
+}
+//@[0:1) RightBrace |}|
+//@[1:3) NewLine |\r\n|
+// #completionTest(75) -> cliPropertyAccess
+//@[43:45) NewLine |\r\n|
+var discriminatorKeySetOneCompletions = discriminatorKeySetOne.properties.a
+//@[0:3) Identifier |var|
+//@[4:37) Identifier |discriminatorKeySetOneCompletions|
+//@[38:39) Assignment |=|
+//@[40:62) Identifier |discriminatorKeySetOne|
+//@[62:63) Dot |.|
+//@[63:73) Identifier |properties|
+//@[73:74) Dot |.|
+//@[74:75) Identifier |a|
+//@[75:77) NewLine |\r\n|
+// #completionTest(75) -> cliPropertyAccess
+//@[43:45) NewLine |\r\n|
+var discriminatorKeySetOneCompletions2 = discriminatorKeySetOne.properties.
+//@[0:3) Identifier |var|
+//@[4:38) Identifier |discriminatorKeySetOneCompletions2|
+//@[39:40) Assignment |=|
+//@[41:63) Identifier |discriminatorKeySetOne|
+//@[63:64) Dot |.|
+//@[64:74) Identifier |properties|
+//@[74:75) Dot |.|
+//@[75:79) NewLine |\r\n\r\n|
+
+// #completionTest(75) -> cliPropertyAccessIndexesPlusSymbols
+//@[61:63) NewLine |\r\n|
+var discriminatorKeySetOneCompletions3 = discriminatorKeySetOne.properties[]
+//@[0:3) Identifier |var|
+//@[4:38) Identifier |discriminatorKeySetOneCompletions3|
+//@[39:40) Assignment |=|
+//@[41:63) Identifier |discriminatorKeySetOne|
+//@[63:64) Dot |.|
+//@[64:74) Identifier |properties|
+//@[74:75) LeftSquare |[|
+//@[75:76) RightSquare |]|
+//@[76:80) NewLine |\r\n\r\n|
+
+/*
+Discriminator value set 1 (conditional)
+*/
+//@[2:4) NewLine |\r\n|
+resource discriminatorKeySetOne_if 'Microsoft.Resources/deploymentScripts@2020-10-01' = if(2==3) {
+//@[0:8) Identifier |resource|
+//@[9:34) Identifier |discriminatorKeySetOne_if|
+//@[35:85) StringComplete |'Microsoft.Resources/deploymentScripts@2020-10-01'|
+//@[86:87) Assignment |=|
+//@[88:90) Identifier |if|
+//@[90:91) LeftParen |(|
+//@[91:92) Integer |2|
+//@[92:94) Equals |==|
+//@[94:95) Integer |3|
+//@[95:96) RightParen |)|
+//@[97:98) LeftBrace |{|
+//@[98:100) NewLine |\r\n|
+  kind: 'AzureCLI'
+//@[2:6) Identifier |kind|
+//@[6:7) Colon |:|
+//@[8:18) StringComplete |'AzureCLI'|
+//@[18:20) NewLine |\r\n|
+  // #completionTest(0,1,2) -> deploymentScriptTopLevel
+//@[55:59) NewLine |\r\n\r\n|
+
+  properties: {
+//@[2:12) Identifier |properties|
+//@[12:13) Colon |:|
+//@[14:15) LeftBrace |{|
+//@[15:17) NewLine |\r\n|
+    // #completionTest(0,1,2,3,4) -> deploymentScriptCliProperties
+//@[66:68) NewLine |\r\n|
+    
+//@[4:6) NewLine |\r\n|
+  }
+//@[2:3) RightBrace |}|
+//@[3:5) NewLine |\r\n|
+}
+//@[0:1) RightBrace |}|
+//@[1:3) NewLine |\r\n|
+// #completionTest(81) -> cliPropertyAccess
+//@[43:45) NewLine |\r\n|
+var discriminatorKeySetOneCompletions_if = discriminatorKeySetOne_if.properties.a
+//@[0:3) Identifier |var|
+//@[4:40) Identifier |discriminatorKeySetOneCompletions_if|
+//@[41:42) Assignment |=|
+//@[43:68) Identifier |discriminatorKeySetOne_if|
+//@[68:69) Dot |.|
+//@[69:79) Identifier |properties|
+//@[79:80) Dot |.|
+//@[80:81) Identifier |a|
+//@[81:83) NewLine |\r\n|
+// #completionTest(81) -> cliPropertyAccess
+//@[43:45) NewLine |\r\n|
+var discriminatorKeySetOneCompletions2_if = discriminatorKeySetOne_if.properties.
+//@[0:3) Identifier |var|
+//@[4:41) Identifier |discriminatorKeySetOneCompletions2_if|
+//@[42:43) Assignment |=|
+//@[44:69) Identifier |discriminatorKeySetOne_if|
+//@[69:70) Dot |.|
+//@[70:80) Identifier |properties|
+//@[80:81) Dot |.|
+//@[81:85) NewLine |\r\n\r\n|
+
+// #completionTest(81) -> cliPropertyAccessIndexesPlusSymbols_if
+//@[64:66) NewLine |\r\n|
+var discriminatorKeySetOneCompletions3_if = discriminatorKeySetOne_if.properties[]
+//@[0:3) Identifier |var|
+//@[4:41) Identifier |discriminatorKeySetOneCompletions3_if|
+//@[42:43) Assignment |=|
+//@[44:69) Identifier |discriminatorKeySetOne_if|
+//@[69:70) Dot |.|
+//@[70:80) Identifier |properties|
+//@[80:81) LeftSquare |[|
+//@[81:82) RightSquare |]|
+//@[82:86) NewLine |\r\n\r\n|
+
+/*
+Discriminator value set 1 (loop)
+*/
+//@[2:4) NewLine |\r\n|
+resource discriminatorKeySetOne_for 'Microsoft.Resources/deploymentScripts@2020-10-01' = [ for thing in []: {
+//@[0:8) Identifier |resource|
+//@[9:35) Identifier |discriminatorKeySetOne_for|
+//@[36:86) StringComplete |'Microsoft.Resources/deploymentScripts@2020-10-01'|
+//@[87:88) Assignment |=|
+//@[89:90) LeftSquare |[|
+//@[91:94) Identifier |for|
+//@[95:100) Identifier |thing|
+//@[101:103) Identifier |in|
+//@[104:105) LeftSquare |[|
+//@[105:106) RightSquare |]|
+//@[106:107) Colon |:|
+//@[108:109) LeftBrace |{|
+//@[109:111) NewLine |\r\n|
+  kind: 'AzureCLI'
+//@[2:6) Identifier |kind|
+//@[6:7) Colon |:|
+//@[8:18) StringComplete |'AzureCLI'|
+//@[18:20) NewLine |\r\n|
+  // #completionTest(0,1,2) -> deploymentScriptTopLevel
+//@[55:59) NewLine |\r\n\r\n|
+
+  properties: {
+//@[2:12) Identifier |properties|
+//@[12:13) Colon |:|
+//@[14:15) LeftBrace |{|
+//@[15:17) NewLine |\r\n|
+    // #completionTest(0,1,2,3,4) -> deploymentScriptCliProperties
+//@[66:68) NewLine |\r\n|
+    
+//@[4:6) NewLine |\r\n|
+  }
+//@[2:3) RightBrace |}|
+//@[3:5) NewLine |\r\n|
+}]
+//@[0:1) RightBrace |}|
+//@[1:2) RightSquare |]|
+//@[2:4) NewLine |\r\n|
+// #completionTest(86) -> cliPropertyAccess
+//@[43:45) NewLine |\r\n|
+var discriminatorKeySetOneCompletions_for = discriminatorKeySetOne_for[0].properties.a
+//@[0:3) Identifier |var|
+//@[4:41) Identifier |discriminatorKeySetOneCompletions_for|
+//@[42:43) Assignment |=|
+//@[44:70) Identifier |discriminatorKeySetOne_for|
+//@[70:71) LeftSquare |[|
+//@[71:72) Integer |0|
+//@[72:73) RightSquare |]|
+//@[73:74) Dot |.|
+//@[74:84) Identifier |properties|
+//@[84:85) Dot |.|
+//@[85:86) Identifier |a|
+//@[86:88) NewLine |\r\n|
+// #completionTest(94) -> cliPropertyAccess
+//@[43:45) NewLine |\r\n|
+var discriminatorKeySetOneCompletions2_for = discriminatorKeySetOne_for[any(true)].properties.
+//@[0:3) Identifier |var|
+//@[4:42) Identifier |discriminatorKeySetOneCompletions2_for|
+//@[43:44) Assignment |=|
+//@[45:71) Identifier |discriminatorKeySetOne_for|
+//@[71:72) LeftSquare |[|
+//@[72:75) Identifier |any|
+//@[75:76) LeftParen |(|
+//@[76:80) TrueKeyword |true|
+//@[80:81) RightParen |)|
+//@[81:82) RightSquare |]|
+//@[82:83) Dot |.|
+//@[83:93) Identifier |properties|
+//@[93:94) Dot |.|
+//@[94:98) NewLine |\r\n\r\n|
+
+// #completionTest(86) -> cliPropertyAccessIndexesPlusSymbols_for
+//@[65:67) NewLine |\r\n|
+var discriminatorKeySetOneCompletions3_for = discriminatorKeySetOne_for[1].properties[]
+//@[0:3) Identifier |var|
+//@[4:42) Identifier |discriminatorKeySetOneCompletions3_for|
+//@[43:44) Assignment |=|
+//@[45:71) Identifier |discriminatorKeySetOne_for|
+//@[71:72) LeftSquare |[|
+//@[72:73) Integer |1|
+//@[73:74) RightSquare |]|
+//@[74:75) Dot |.|
+//@[75:85) Identifier |properties|
+//@[85:86) LeftSquare |[|
+//@[86:87) RightSquare |]|
+//@[87:91) NewLine |\r\n\r\n|
+
+/*
+Discriminator value set 1 (filtered loop)
+*/
+//@[2:4) NewLine |\r\n|
+resource discriminatorKeySetOne_for_if 'Microsoft.Resources/deploymentScripts@2020-10-01' = [ for thing in []: if(true) {
+//@[0:8) Identifier |resource|
+//@[9:38) Identifier |discriminatorKeySetOne_for_if|
+//@[39:89) StringComplete |'Microsoft.Resources/deploymentScripts@2020-10-01'|
+//@[90:91) Assignment |=|
+//@[92:93) LeftSquare |[|
+//@[94:97) Identifier |for|
+//@[98:103) Identifier |thing|
+//@[104:106) Identifier |in|
+//@[107:108) LeftSquare |[|
+//@[108:109) RightSquare |]|
+//@[109:110) Colon |:|
+//@[111:113) Identifier |if|
+//@[113:114) LeftParen |(|
+//@[114:118) TrueKeyword |true|
+//@[118:119) RightParen |)|
+//@[120:121) LeftBrace |{|
+//@[121:123) NewLine |\r\n|
+  kind: 'AzureCLI'
+//@[2:6) Identifier |kind|
+//@[6:7) Colon |:|
+//@[8:18) StringComplete |'AzureCLI'|
+//@[18:20) NewLine |\r\n|
+  // #completionTest(0,1,2) -> deploymentScriptTopLevel
+//@[55:59) NewLine |\r\n\r\n|
+
+  properties: {
+//@[2:12) Identifier |properties|
+//@[12:13) Colon |:|
+//@[14:15) LeftBrace |{|
+//@[15:17) NewLine |\r\n|
+    // #completionTest(0,1,2,3,4) -> deploymentScriptCliProperties
+//@[66:68) NewLine |\r\n|
+    
+//@[4:6) NewLine |\r\n|
+  }
+//@[2:3) RightBrace |}|
+//@[3:5) NewLine |\r\n|
+}]
+//@[0:1) RightBrace |}|
+//@[1:2) RightSquare |]|
+//@[2:4) NewLine |\r\n|
+// #completionTest(92) -> cliPropertyAccess
+//@[43:45) NewLine |\r\n|
+var discriminatorKeySetOneCompletions_for_if = discriminatorKeySetOne_for_if[0].properties.a
+//@[0:3) Identifier |var|
+//@[4:44) Identifier |discriminatorKeySetOneCompletions_for_if|
+//@[45:46) Assignment |=|
+//@[47:76) Identifier |discriminatorKeySetOne_for_if|
+//@[76:77) LeftSquare |[|
+//@[77:78) Integer |0|
+//@[78:79) RightSquare |]|
+//@[79:80) Dot |.|
+//@[80:90) Identifier |properties|
+//@[90:91) Dot |.|
+//@[91:92) Identifier |a|
+//@[92:94) NewLine |\r\n|
+// #completionTest(100) -> cliPropertyAccess
+//@[44:46) NewLine |\r\n|
+var discriminatorKeySetOneCompletions2_for_if = discriminatorKeySetOne_for_if[any(true)].properties.
+//@[0:3) Identifier |var|
+//@[4:45) Identifier |discriminatorKeySetOneCompletions2_for_if|
+//@[46:47) Assignment |=|
+//@[48:77) Identifier |discriminatorKeySetOne_for_if|
+//@[77:78) LeftSquare |[|
+//@[78:81) Identifier |any|
+//@[81:82) LeftParen |(|
+//@[82:86) TrueKeyword |true|
+//@[86:87) RightParen |)|
+//@[87:88) RightSquare |]|
+//@[88:89) Dot |.|
+//@[89:99) Identifier |properties|
+//@[99:100) Dot |.|
+//@[100:104) NewLine |\r\n\r\n|
+
+// #completionTest(92) -> cliPropertyAccessIndexesPlusSymbols_for_if
+//@[68:70) NewLine |\r\n|
+var discriminatorKeySetOneCompletions3_for_if = discriminatorKeySetOne_for_if[1].properties[]
+//@[0:3) Identifier |var|
+//@[4:45) Identifier |discriminatorKeySetOneCompletions3_for_if|
+//@[46:47) Assignment |=|
+//@[48:77) Identifier |discriminatorKeySetOne_for_if|
+//@[77:78) LeftSquare |[|
+//@[78:79) Integer |1|
+//@[79:80) RightSquare |]|
+//@[80:81) Dot |.|
+//@[81:91) Identifier |properties|
+//@[91:92) LeftSquare |[|
+//@[92:93) RightSquare |]|
+//@[93:99) NewLine |\r\n\r\n\r\n|
+
+
+/*
+Discriminator value set 2
+*/
+//@[2:4) NewLine |\r\n|
+resource discriminatorKeySetTwo 'Microsoft.Resources/deploymentScripts@2020-10-01' = {
+//@[0:8) Identifier |resource|
+//@[9:31) Identifier |discriminatorKeySetTwo|
+//@[32:82) StringComplete |'Microsoft.Resources/deploymentScripts@2020-10-01'|
+//@[83:84) Assignment |=|
+//@[85:86) LeftBrace |{|
+//@[86:88) NewLine |\r\n|
+  kind: 'AzurePowerShell'
+//@[2:6) Identifier |kind|
+//@[6:7) Colon |:|
+//@[8:25) StringComplete |'AzurePowerShell'|
+//@[25:27) NewLine |\r\n|
+  // #completionTest(0,1,2) -> deploymentScriptTopLevel
+//@[55:59) NewLine |\r\n\r\n|
+
+  properties: {
+//@[2:12) Identifier |properties|
+//@[12:13) Colon |:|
+//@[14:15) LeftBrace |{|
+//@[15:17) NewLine |\r\n|
+    // #completionTest(0,1,2,3,4) -> deploymentScriptPSProperties
+//@[65:67) NewLine |\r\n|
+    
+//@[4:6) NewLine |\r\n|
+  }
+//@[2:3) RightBrace |}|
+//@[3:5) NewLine |\r\n|
+}
+//@[0:1) RightBrace |}|
+//@[1:3) NewLine |\r\n|
+// #completionTest(75) -> powershellPropertyAccess
+//@[50:52) NewLine |\r\n|
+var discriminatorKeySetTwoCompletions = discriminatorKeySetTwo.properties.a
+//@[0:3) Identifier |var|
+//@[4:37) Identifier |discriminatorKeySetTwoCompletions|
+//@[38:39) Assignment |=|
+//@[40:62) Identifier |discriminatorKeySetTwo|
+//@[62:63) Dot |.|
+//@[63:73) Identifier |properties|
+//@[73:74) Dot |.|
+//@[74:75) Identifier |a|
+//@[75:77) NewLine |\r\n|
+// #completionTest(75) -> powershellPropertyAccess
+//@[50:52) NewLine |\r\n|
+var discriminatorKeySetTwoCompletions2 = discriminatorKeySetTwo.properties.
+//@[0:3) Identifier |var|
+//@[4:38) Identifier |discriminatorKeySetTwoCompletions2|
+//@[39:40) Assignment |=|
+//@[41:63) Identifier |discriminatorKeySetTwo|
+//@[63:64) Dot |.|
+//@[64:74) Identifier |properties|
+//@[74:75) Dot |.|
+//@[75:79) NewLine |\r\n\r\n|
+
+// #completionTest(90) -> powershellPropertyAccess
+//@[50:52) NewLine |\r\n|
+var discriminatorKeySetTwoCompletionsArrayIndexer = discriminatorKeySetTwo['properties'].a
+//@[0:3) Identifier |var|
+//@[4:49) Identifier |discriminatorKeySetTwoCompletionsArrayIndexer|
+//@[50:51) Assignment |=|
+//@[52:74) Identifier |discriminatorKeySetTwo|
+//@[74:75) LeftSquare |[|
+//@[75:87) StringComplete |'properties'|
+//@[87:88) RightSquare |]|
+//@[88:89) Dot |.|
+//@[89:90) Identifier |a|
+//@[90:92) NewLine |\r\n|
+// #completionTest(90) -> powershellPropertyAccess
+//@[50:52) NewLine |\r\n|
+var discriminatorKeySetTwoCompletionsArrayIndexer2 = discriminatorKeySetTwo['properties'].
+//@[0:3) Identifier |var|
+//@[4:50) Identifier |discriminatorKeySetTwoCompletionsArrayIndexer2|
+//@[51:52) Assignment |=|
+//@[53:75) Identifier |discriminatorKeySetTwo|
+//@[75:76) LeftSquare |[|
+//@[76:88) StringComplete |'properties'|
+//@[88:89) RightSquare |]|
+//@[89:90) Dot |.|
+//@[90:94) NewLine |\r\n\r\n|
+
+/*
+Discriminator value set 2 (conditional)
+*/
+//@[2:4) NewLine |\r\n|
+resource discriminatorKeySetTwo_if 'Microsoft.Resources/deploymentScripts@2020-10-01' = {
+//@[0:8) Identifier |resource|
+//@[9:34) Identifier |discriminatorKeySetTwo_if|
+//@[35:85) StringComplete |'Microsoft.Resources/deploymentScripts@2020-10-01'|
+//@[86:87) Assignment |=|
+//@[88:89) LeftBrace |{|
+//@[89:91) NewLine |\r\n|
+  kind: 'AzurePowerShell'
+//@[2:6) Identifier |kind|
+//@[6:7) Colon |:|
+//@[8:25) StringComplete |'AzurePowerShell'|
+//@[25:27) NewLine |\r\n|
+  // #completionTest(0,1,2) -> deploymentScriptTopLevel
+//@[55:59) NewLine |\r\n\r\n|
+
+  properties: {
+//@[2:12) Identifier |properties|
+//@[12:13) Colon |:|
+//@[14:15) LeftBrace |{|
+//@[15:17) NewLine |\r\n|
+    // #completionTest(0,1,2,3,4) -> deploymentScriptPSProperties
+//@[65:67) NewLine |\r\n|
+    
+//@[4:6) NewLine |\r\n|
+  }
+//@[2:3) RightBrace |}|
+//@[3:5) NewLine |\r\n|
+}
+//@[0:1) RightBrace |}|
+//@[1:3) NewLine |\r\n|
+// #completionTest(81) -> powershellPropertyAccess
+//@[50:52) NewLine |\r\n|
+var discriminatorKeySetTwoCompletions_if = discriminatorKeySetTwo_if.properties.a
+//@[0:3) Identifier |var|
+//@[4:40) Identifier |discriminatorKeySetTwoCompletions_if|
+//@[41:42) Assignment |=|
+//@[43:68) Identifier |discriminatorKeySetTwo_if|
+//@[68:69) Dot |.|
+//@[69:79) Identifier |properties|
+//@[79:80) Dot |.|
+//@[80:81) Identifier |a|
+//@[81:83) NewLine |\r\n|
+// #completionTest(81) -> powershellPropertyAccess
+//@[50:52) NewLine |\r\n|
+var discriminatorKeySetTwoCompletions2_if = discriminatorKeySetTwo_if.properties.
+//@[0:3) Identifier |var|
+//@[4:41) Identifier |discriminatorKeySetTwoCompletions2_if|
+//@[42:43) Assignment |=|
+//@[44:69) Identifier |discriminatorKeySetTwo_if|
+//@[69:70) Dot |.|
+//@[70:80) Identifier |properties|
+//@[80:81) Dot |.|
+//@[81:85) NewLine |\r\n\r\n|
+
+// #completionTest(96) -> powershellPropertyAccess
+//@[50:52) NewLine |\r\n|
+var discriminatorKeySetTwoCompletionsArrayIndexer_if = discriminatorKeySetTwo_if['properties'].a
+//@[0:3) Identifier |var|
+//@[4:52) Identifier |discriminatorKeySetTwoCompletionsArrayIndexer_if|
+//@[53:54) Assignment |=|
+//@[55:80) Identifier |discriminatorKeySetTwo_if|
+//@[80:81) LeftSquare |[|
+//@[81:93) StringComplete |'properties'|
+//@[93:94) RightSquare |]|
+//@[94:95) Dot |.|
+//@[95:96) Identifier |a|
+//@[96:98) NewLine |\r\n|
+// #completionTest(96) -> powershellPropertyAccess
+//@[50:52) NewLine |\r\n|
+var discriminatorKeySetTwoCompletionsArrayIndexer2_if = discriminatorKeySetTwo_if['properties'].
+//@[0:3) Identifier |var|
+//@[4:53) Identifier |discriminatorKeySetTwoCompletionsArrayIndexer2_if|
+//@[54:55) Assignment |=|
+//@[56:81) Identifier |discriminatorKeySetTwo_if|
+//@[81:82) LeftSquare |[|
+//@[82:94) StringComplete |'properties'|
+//@[94:95) RightSquare |]|
+//@[95:96) Dot |.|
+//@[96:102) NewLine |\r\n\r\n\r\n|
+
+
+/*
+Discriminator value set 2 (loops)
+*/
+//@[2:4) NewLine |\r\n|
+resource discriminatorKeySetTwo_for 'Microsoft.Resources/deploymentScripts@2020-10-01' = [for thing in []: {
+//@[0:8) Identifier |resource|
+//@[9:35) Identifier |discriminatorKeySetTwo_for|
+//@[36:86) StringComplete |'Microsoft.Resources/deploymentScripts@2020-10-01'|
+//@[87:88) Assignment |=|
+//@[89:90) LeftSquare |[|
+//@[90:93) Identifier |for|
+//@[94:99) Identifier |thing|
+//@[100:102) Identifier |in|
+//@[103:104) LeftSquare |[|
+//@[104:105) RightSquare |]|
+//@[105:106) Colon |:|
+//@[107:108) LeftBrace |{|
+//@[108:110) NewLine |\r\n|
+  kind: 'AzurePowerShell'
+//@[2:6) Identifier |kind|
+//@[6:7) Colon |:|
+//@[8:25) StringComplete |'AzurePowerShell'|
+//@[25:27) NewLine |\r\n|
+  // #completionTest(0,1,2) -> deploymentScriptTopLevel
+//@[55:59) NewLine |\r\n\r\n|
+
+  properties: {
+//@[2:12) Identifier |properties|
+//@[12:13) Colon |:|
+//@[14:15) LeftBrace |{|
+//@[15:17) NewLine |\r\n|
+    // #completionTest(0,1,2,3,4) -> deploymentScriptPSProperties
+//@[65:67) NewLine |\r\n|
+    
+//@[4:6) NewLine |\r\n|
+  }
+//@[2:3) RightBrace |}|
+//@[3:5) NewLine |\r\n|
+}]
+//@[0:1) RightBrace |}|
+//@[1:2) RightSquare |]|
+//@[2:4) NewLine |\r\n|
+// #completionTest(86) -> powershellPropertyAccess
+//@[50:52) NewLine |\r\n|
+var discriminatorKeySetTwoCompletions_for = discriminatorKeySetTwo_for[0].properties.a
+//@[0:3) Identifier |var|
+//@[4:41) Identifier |discriminatorKeySetTwoCompletions_for|
+//@[42:43) Assignment |=|
+//@[44:70) Identifier |discriminatorKeySetTwo_for|
+//@[70:71) LeftSquare |[|
+//@[71:72) Integer |0|
+//@[72:73) RightSquare |]|
+//@[73:74) Dot |.|
+//@[74:84) Identifier |properties|
+//@[84:85) Dot |.|
+//@[85:86) Identifier |a|
+//@[86:88) NewLine |\r\n|
+// #completionTest(86) -> powershellPropertyAccess
+//@[50:52) NewLine |\r\n|
+var discriminatorKeySetTwoCompletions2_for = discriminatorKeySetTwo_for[0].properties.
+//@[0:3) Identifier |var|
+//@[4:42) Identifier |discriminatorKeySetTwoCompletions2_for|
+//@[43:44) Assignment |=|
+//@[45:71) Identifier |discriminatorKeySetTwo_for|
+//@[71:72) LeftSquare |[|
+//@[72:73) Integer |0|
+//@[73:74) RightSquare |]|
+//@[74:75) Dot |.|
+//@[75:85) Identifier |properties|
+//@[85:86) Dot |.|
+//@[86:90) NewLine |\r\n\r\n|
+
+// #completionTest(101) -> powershellPropertyAccess
+//@[51:53) NewLine |\r\n|
+var discriminatorKeySetTwoCompletionsArrayIndexer_for = discriminatorKeySetTwo_for[0]['properties'].a
+//@[0:3) Identifier |var|
+//@[4:53) Identifier |discriminatorKeySetTwoCompletionsArrayIndexer_for|
+//@[54:55) Assignment |=|
+//@[56:82) Identifier |discriminatorKeySetTwo_for|
+//@[82:83) LeftSquare |[|
+//@[83:84) Integer |0|
+//@[84:85) RightSquare |]|
+//@[85:86) LeftSquare |[|
+//@[86:98) StringComplete |'properties'|
+//@[98:99) RightSquare |]|
+//@[99:100) Dot |.|
+//@[100:101) Identifier |a|
+//@[101:103) NewLine |\r\n|
+// #completionTest(101) -> powershellPropertyAccess
+//@[51:53) NewLine |\r\n|
+var discriminatorKeySetTwoCompletionsArrayIndexer2_for = discriminatorKeySetTwo_for[0]['properties'].
+//@[0:3) Identifier |var|
+//@[4:54) Identifier |discriminatorKeySetTwoCompletionsArrayIndexer2_for|
+//@[55:56) Assignment |=|
+//@[57:83) Identifier |discriminatorKeySetTwo_for|
+//@[83:84) LeftSquare |[|
+//@[84:85) Integer |0|
+//@[85:86) RightSquare |]|
+//@[86:87) LeftSquare |[|
+//@[87:99) StringComplete |'properties'|
+//@[99:100) RightSquare |]|
+//@[100:101) Dot |.|
+//@[101:107) NewLine |\r\n\r\n\r\n|
+
+
+/*
+Discriminator value set 2 (filtered loops)
+*/
+//@[2:4) NewLine |\r\n|
+resource discriminatorKeySetTwo_for_if 'Microsoft.Resources/deploymentScripts@2020-10-01' = [for thing in []: if(true) {
+//@[0:8) Identifier |resource|
+//@[9:38) Identifier |discriminatorKeySetTwo_for_if|
+//@[39:89) StringComplete |'Microsoft.Resources/deploymentScripts@2020-10-01'|
+//@[90:91) Assignment |=|
+//@[92:93) LeftSquare |[|
+//@[93:96) Identifier |for|
+//@[97:102) Identifier |thing|
+//@[103:105) Identifier |in|
+//@[106:107) LeftSquare |[|
+//@[107:108) RightSquare |]|
+//@[108:109) Colon |:|
+//@[110:112) Identifier |if|
+//@[112:113) LeftParen |(|
+//@[113:117) TrueKeyword |true|
+//@[117:118) RightParen |)|
+//@[119:120) LeftBrace |{|
+//@[120:122) NewLine |\r\n|
+  kind: 'AzurePowerShell'
+//@[2:6) Identifier |kind|
+//@[6:7) Colon |:|
+//@[8:25) StringComplete |'AzurePowerShell'|
+//@[25:27) NewLine |\r\n|
+  // #completionTest(0,1,2) -> deploymentScriptTopLevel
+//@[55:59) NewLine |\r\n\r\n|
+
+  properties: {
+//@[2:12) Identifier |properties|
+//@[12:13) Colon |:|
+//@[14:15) LeftBrace |{|
+//@[15:17) NewLine |\r\n|
+    // #completionTest(0,1,2,3,4) -> deploymentScriptPSProperties
+//@[65:67) NewLine |\r\n|
+    
+//@[4:6) NewLine |\r\n|
+  }
+//@[2:3) RightBrace |}|
+//@[3:5) NewLine |\r\n|
+}]
+//@[0:1) RightBrace |}|
+//@[1:2) RightSquare |]|
+//@[2:4) NewLine |\r\n|
+// #completionTest(92) -> powershellPropertyAccess
+//@[50:52) NewLine |\r\n|
+var discriminatorKeySetTwoCompletions_for_if = discriminatorKeySetTwo_for_if[0].properties.a
+//@[0:3) Identifier |var|
+//@[4:44) Identifier |discriminatorKeySetTwoCompletions_for_if|
+//@[45:46) Assignment |=|
+//@[47:76) Identifier |discriminatorKeySetTwo_for_if|
+//@[76:77) LeftSquare |[|
+//@[77:78) Integer |0|
+//@[78:79) RightSquare |]|
+//@[79:80) Dot |.|
+//@[80:90) Identifier |properties|
+//@[90:91) Dot |.|
+//@[91:92) Identifier |a|
+//@[92:94) NewLine |\r\n|
+// #completionTest(92) -> powershellPropertyAccess
+//@[50:52) NewLine |\r\n|
+var discriminatorKeySetTwoCompletions2_for_if = discriminatorKeySetTwo_for_if[0].properties.
+//@[0:3) Identifier |var|
+//@[4:45) Identifier |discriminatorKeySetTwoCompletions2_for_if|
+//@[46:47) Assignment |=|
+//@[48:77) Identifier |discriminatorKeySetTwo_for_if|
+//@[77:78) LeftSquare |[|
+//@[78:79) Integer |0|
+//@[79:80) RightSquare |]|
+//@[80:81) Dot |.|
+//@[81:91) Identifier |properties|
+//@[91:92) Dot |.|
+//@[92:96) NewLine |\r\n\r\n|
+
+// #completionTest(107) -> powershellPropertyAccess
+//@[51:53) NewLine |\r\n|
+var discriminatorKeySetTwoCompletionsArrayIndexer_for_if = discriminatorKeySetTwo_for_if[0]['properties'].a
+//@[0:3) Identifier |var|
+//@[4:56) Identifier |discriminatorKeySetTwoCompletionsArrayIndexer_for_if|
+//@[57:58) Assignment |=|
+//@[59:88) Identifier |discriminatorKeySetTwo_for_if|
+//@[88:89) LeftSquare |[|
+//@[89:90) Integer |0|
+//@[90:91) RightSquare |]|
+//@[91:92) LeftSquare |[|
+//@[92:104) StringComplete |'properties'|
+//@[104:105) RightSquare |]|
+//@[105:106) Dot |.|
+//@[106:107) Identifier |a|
+//@[107:109) NewLine |\r\n|
+// #completionTest(107) -> powershellPropertyAccess
+//@[51:53) NewLine |\r\n|
+var discriminatorKeySetTwoCompletionsArrayIndexer2_for_if = discriminatorKeySetTwo_for_if[0]['properties'].
+//@[0:3) Identifier |var|
+//@[4:57) Identifier |discriminatorKeySetTwoCompletionsArrayIndexer2_for_if|
+//@[58:59) Assignment |=|
+//@[60:89) Identifier |discriminatorKeySetTwo_for_if|
+//@[89:90) LeftSquare |[|
+//@[90:91) Integer |0|
+//@[91:92) RightSquare |]|
+//@[92:93) LeftSquare |[|
+//@[93:105) StringComplete |'properties'|
+//@[105:106) RightSquare |]|
+//@[106:107) Dot |.|
+//@[107:115) NewLine |\r\n\r\n\r\n\r\n|
+
+
+
+resource incorrectPropertiesKey 'Microsoft.Resources/deploymentScripts@2020-10-01' = {
+//@[0:8) Identifier |resource|
+//@[9:31) Identifier |incorrectPropertiesKey|
+//@[32:82) StringComplete |'Microsoft.Resources/deploymentScripts@2020-10-01'|
+//@[83:84) Assignment |=|
+//@[85:86) LeftBrace |{|
+//@[86:88) NewLine |\r\n|
+  kind: 'AzureCLI'
+//@[2:6) Identifier |kind|
+//@[6:7) Colon |:|
+//@[8:18) StringComplete |'AzureCLI'|
+//@[18:22) NewLine |\r\n\r\n|
+
+  propertes: {
+//@[2:11) Identifier |propertes|
+//@[11:12) Colon |:|
+//@[13:14) LeftBrace |{|
+//@[14:16) NewLine |\r\n|
+  }
+//@[2:3) RightBrace |}|
+//@[3:5) NewLine |\r\n|
+}
+//@[0:1) RightBrace |}|
+//@[1:5) NewLine |\r\n\r\n|
+
+var mock = incorrectPropertiesKey.p
+//@[0:3) Identifier |var|
+//@[4:8) Identifier |mock|
+//@[9:10) Assignment |=|
+//@[11:33) Identifier |incorrectPropertiesKey|
+//@[33:34) Dot |.|
+//@[34:35) Identifier |p|
+//@[35:39) NewLine |\r\n\r\n|
+
+resource incorrectPropertiesKey2 'Microsoft.Resources/deploymentScripts@2020-10-01' = {
+//@[0:8) Identifier |resource|
+//@[9:32) Identifier |incorrectPropertiesKey2|
+//@[33:83) StringComplete |'Microsoft.Resources/deploymentScripts@2020-10-01'|
+//@[84:85) Assignment |=|
+//@[86:87) LeftBrace |{|
+//@[87:89) NewLine |\r\n|
+  kind: 'AzureCLI'
+//@[2:6) Identifier |kind|
+//@[6:7) Colon |:|
+//@[8:18) StringComplete |'AzureCLI'|
+//@[18:20) NewLine |\r\n|
+  name: 'test'
+//@[2:6) Identifier |name|
+//@[6:7) Colon |:|
+//@[8:14) StringComplete |'test'|
+//@[14:16) NewLine |\r\n|
+  location: ''
+//@[2:10) Identifier |location|
+//@[10:11) Colon |:|
+//@[12:14) StringComplete |''|
+//@[14:16) NewLine |\r\n|
+  properties: {
+//@[2:12) Identifier |properties|
+//@[12:13) Colon |:|
+//@[14:15) LeftBrace |{|
+//@[15:17) NewLine |\r\n|
+    azCliVersion: '2'
+//@[4:16) Identifier |azCliVersion|
+//@[16:17) Colon |:|
+//@[18:21) StringComplete |'2'|
+//@[21:23) NewLine |\r\n|
+    retentionInterval: 'PT1H'
+//@[4:21) Identifier |retentionInterval|
+//@[21:22) Colon |:|
+//@[23:29) StringComplete |'PT1H'|
+//@[29:31) NewLine |\r\n|
+    
+//@[4:6) NewLine |\r\n|
+    // #completionTest(0,1,2,3,4) -> deploymentScriptCliPropertiesMinusSpecified
+//@[80:82) NewLine |\r\n|
+    
+//@[4:6) NewLine |\r\n|
+    // #completionTest(22,23) -> cleanupPreferencesPlusSymbols
+//@[62:64) NewLine |\r\n|
+    cleanupPreference: 
+//@[4:21) Identifier |cleanupPreference|
+//@[21:22) Colon |:|
+//@[23:27) NewLine |\r\n\r\n|
+
+    // #completionTest(25,26) -> arrayPlusSymbols
+//@[49:51) NewLine |\r\n|
+    supportingScriptUris: 
+//@[4:24) Identifier |supportingScriptUris|
+//@[24:25) Colon |:|
+//@[26:30) NewLine |\r\n\r\n|
+
+    // #completionTest(27,28) -> objectPlusSymbols
+//@[50:52) NewLine |\r\n|
+    storageAccountSettings: 
+//@[4:26) Identifier |storageAccountSettings|
+//@[26:27) Colon |:|
+//@[28:32) NewLine |\r\n\r\n|
+
+    environmentVariables: [
+//@[4:24) Identifier |environmentVariables|
+//@[24:25) Colon |:|
+//@[26:27) LeftSquare |[|
+//@[27:29) NewLine |\r\n|
+      {
+//@[6:7) LeftBrace |{|
+//@[7:9) NewLine |\r\n|
+        // #completionTest(0,2,4,6,8) -> environmentVariableProperties
+//@[70:72) NewLine |\r\n|
+        
+//@[8:10) NewLine |\r\n|
+      }
+//@[6:7) RightBrace |}|
+//@[7:9) NewLine |\r\n|
+      // #completionTest(0,1,2,3,4,5,6) -> objectPlusSymbols
+//@[60:62) NewLine |\r\n|
+      
+//@[6:8) NewLine |\r\n|
+    ]
+//@[4:5) RightSquare |]|
+//@[5:7) NewLine |\r\n|
+  }
+//@[2:3) RightBrace |}|
+//@[3:5) NewLine |\r\n|
+}
+//@[0:1) RightBrace |}|
+//@[1:5) NewLine |\r\n\r\n|
+
+// #completionTest(21) -> resourceTypes
+//@[39:41) NewLine |\r\n|
+resource missingType 
+//@[0:8) Identifier |resource|
+//@[9:20) Identifier |missingType|
+//@[21:25) NewLine |\r\n\r\n|
+
+// #completionTest(37,38,39,40,41,42,43,44) -> resourceTypes
+//@[60:62) NewLine |\r\n|
+resource startedTypingTypeWithQuotes 'virma'
+//@[0:8) Identifier |resource|
+//@[9:36) Identifier |startedTypingTypeWithQuotes|
+//@[37:44) StringComplete |'virma'|
+//@[44:48) NewLine |\r\n\r\n|
+
+// #completionTest(40,41,42,43,44,45) -> resourceTypes
+//@[54:56) NewLine |\r\n|
+resource startedTypingTypeWithoutQuotes virma
+//@[0:8) Identifier |resource|
+//@[9:39) Identifier |startedTypingTypeWithoutQuotes|
+//@[40:45) Identifier |virma|
+//@[45:49) NewLine |\r\n\r\n|
+
+resource dashesInPropertyNames 'Microsoft.ContainerService/managedClusters@2020-09-01' = {
+//@[0:8) Identifier |resource|
+//@[9:30) Identifier |dashesInPropertyNames|
+//@[31:86) StringComplete |'Microsoft.ContainerService/managedClusters@2020-09-01'|
+//@[87:88) Assignment |=|
+//@[89:90) LeftBrace |{|
+//@[90:92) NewLine |\r\n|
+}
+//@[0:1) RightBrace |}|
+//@[1:3) NewLine |\r\n|
+// #completionTest(78) -> autoScalerPropertiesRequireEscaping
+//@[61:63) NewLine |\r\n|
+var letsAccessTheDashes = dashesInPropertyNames.properties.autoScalerProfile.s
+//@[0:3) Identifier |var|
+//@[4:23) Identifier |letsAccessTheDashes|
+//@[24:25) Assignment |=|
+//@[26:47) Identifier |dashesInPropertyNames|
+//@[47:48) Dot |.|
+//@[48:58) Identifier |properties|
+//@[58:59) Dot |.|
+//@[59:76) Identifier |autoScalerProfile|
+//@[76:77) Dot |.|
+//@[77:78) Identifier |s|
+//@[78:80) NewLine |\r\n|
+// #completionTest(78) -> autoScalerPropertiesRequireEscaping
+//@[61:63) NewLine |\r\n|
+var letsAccessTheDashes2 = dashesInPropertyNames.properties.autoScalerProfile.
+//@[0:3) Identifier |var|
+//@[4:24) Identifier |letsAccessTheDashes2|
+//@[25:26) Assignment |=|
+//@[27:48) Identifier |dashesInPropertyNames|
+//@[48:49) Dot |.|
+//@[49:59) Identifier |properties|
+//@[59:60) Dot |.|
+//@[60:77) Identifier |autoScalerProfile|
+//@[77:78) Dot |.|
+//@[78:82) NewLine |\r\n\r\n|
+
+/* 
+Nested discriminator missing key
+*/
+//@[2:4) NewLine |\r\n|
+resource nestedDiscriminatorMissingKey 'Microsoft.DocumentDB/databaseAccounts@2020-06-01-preview' = {
+//@[0:8) Identifier |resource|
+//@[9:38) Identifier |nestedDiscriminatorMissingKey|
+//@[39:97) StringComplete |'Microsoft.DocumentDB/databaseAccounts@2020-06-01-preview'|
+//@[98:99) Assignment |=|
+//@[100:101) LeftBrace |{|
+//@[101:103) NewLine |\r\n|
+  name: 'test'
+//@[2:6) Identifier |name|
+//@[6:7) Colon |:|
+//@[8:14) StringComplete |'test'|
+//@[14:16) NewLine |\r\n|
+  location: 'l'
+//@[2:10) Identifier |location|
+//@[10:11) Colon |:|
+//@[12:15) StringComplete |'l'|
+//@[15:17) NewLine |\r\n|
+  properties: {
+//@[2:12) Identifier |properties|
+//@[12:13) Colon |:|
+//@[14:15) LeftBrace |{|
+//@[15:17) NewLine |\r\n|
+    //createMode: 'Default'
+//@[27:31) NewLine |\r\n\r\n|
+
+  }
+//@[2:3) RightBrace |}|
+//@[3:5) NewLine |\r\n|
+}
+//@[0:1) RightBrace |}|
+//@[1:3) NewLine |\r\n|
+// #completionTest(90) -> createMode
+//@[36:38) NewLine |\r\n|
+var nestedDiscriminatorMissingKeyCompletions = nestedDiscriminatorMissingKey.properties.cr
+//@[0:3) Identifier |var|
+//@[4:44) Identifier |nestedDiscriminatorMissingKeyCompletions|
+//@[45:46) Assignment |=|
+//@[47:76) Identifier |nestedDiscriminatorMissingKey|
+//@[76:77) Dot |.|
+//@[77:87) Identifier |properties|
+//@[87:88) Dot |.|
+//@[88:90) Identifier |cr|
+//@[90:92) NewLine |\r\n|
+// #completionTest(92) -> createMode
+//@[36:38) NewLine |\r\n|
+var nestedDiscriminatorMissingKeyCompletions2 = nestedDiscriminatorMissingKey['properties'].
+//@[0:3) Identifier |var|
+//@[4:45) Identifier |nestedDiscriminatorMissingKeyCompletions2|
+//@[46:47) Assignment |=|
+//@[48:77) Identifier |nestedDiscriminatorMissingKey|
+//@[77:78) LeftSquare |[|
+//@[78:90) StringComplete |'properties'|
+//@[90:91) RightSquare |]|
+//@[91:92) Dot |.|
+//@[92:96) NewLine |\r\n\r\n|
+
+// #completionTest(94) -> createModeIndexPlusSymbols
+//@[52:54) NewLine |\r\n|
+var nestedDiscriminatorMissingKeyIndexCompletions = nestedDiscriminatorMissingKey.properties['']
+//@[0:3) Identifier |var|
+//@[4:49) Identifier |nestedDiscriminatorMissingKeyIndexCompletions|
+//@[50:51) Assignment |=|
+//@[52:81) Identifier |nestedDiscriminatorMissingKey|
+//@[81:82) Dot |.|
+//@[82:92) Identifier |properties|
+//@[92:93) LeftSquare |[|
+//@[93:95) StringComplete |''|
+//@[95:96) RightSquare |]|
+//@[96:100) NewLine |\r\n\r\n|
+
+/* 
+Nested discriminator missing key (conditional)
+*/
+//@[2:4) NewLine |\r\n|
+resource nestedDiscriminatorMissingKey_if 'Microsoft.DocumentDB/databaseAccounts@2020-06-01-preview' = if(bool(1)) {
+//@[0:8) Identifier |resource|
+//@[9:41) Identifier |nestedDiscriminatorMissingKey_if|
+//@[42:100) StringComplete |'Microsoft.DocumentDB/databaseAccounts@2020-06-01-preview'|
+//@[101:102) Assignment |=|
+//@[103:105) Identifier |if|
+//@[105:106) LeftParen |(|
+//@[106:110) Identifier |bool|
+//@[110:111) LeftParen |(|
+//@[111:112) Integer |1|
+//@[112:113) RightParen |)|
+//@[113:114) RightParen |)|
+//@[115:116) LeftBrace |{|
+//@[116:118) NewLine |\r\n|
+  name: 'test'
+//@[2:6) Identifier |name|
+//@[6:7) Colon |:|
+//@[8:14) StringComplete |'test'|
+//@[14:16) NewLine |\r\n|
+  location: 'l'
+//@[2:10) Identifier |location|
+//@[10:11) Colon |:|
+//@[12:15) StringComplete |'l'|
+//@[15:17) NewLine |\r\n|
+  properties: {
+//@[2:12) Identifier |properties|
+//@[12:13) Colon |:|
+//@[14:15) LeftBrace |{|
+//@[15:17) NewLine |\r\n|
+    //createMode: 'Default'
+//@[27:31) NewLine |\r\n\r\n|
+
+  }
+//@[2:3) RightBrace |}|
+//@[3:5) NewLine |\r\n|
+}
+//@[0:1) RightBrace |}|
+//@[1:3) NewLine |\r\n|
+// #completionTest(96) -> createMode
+//@[36:38) NewLine |\r\n|
+var nestedDiscriminatorMissingKeyCompletions_if = nestedDiscriminatorMissingKey_if.properties.cr
+//@[0:3) Identifier |var|
+//@[4:47) Identifier |nestedDiscriminatorMissingKeyCompletions_if|
+//@[48:49) Assignment |=|
+//@[50:82) Identifier |nestedDiscriminatorMissingKey_if|
+//@[82:83) Dot |.|
+//@[83:93) Identifier |properties|
+//@[93:94) Dot |.|
+//@[94:96) Identifier |cr|
+//@[96:98) NewLine |\r\n|
+// #completionTest(98) -> createMode
+//@[36:38) NewLine |\r\n|
+var nestedDiscriminatorMissingKeyCompletions2_if = nestedDiscriminatorMissingKey_if['properties'].
+//@[0:3) Identifier |var|
+//@[4:48) Identifier |nestedDiscriminatorMissingKeyCompletions2_if|
+//@[49:50) Assignment |=|
+//@[51:83) Identifier |nestedDiscriminatorMissingKey_if|
+//@[83:84) LeftSquare |[|
+//@[84:96) StringComplete |'properties'|
+//@[96:97) RightSquare |]|
+//@[97:98) Dot |.|
+//@[98:102) NewLine |\r\n\r\n|
+
+// #completionTest(100) -> createModeIndexPlusSymbols_if
+//@[56:58) NewLine |\r\n|
+var nestedDiscriminatorMissingKeyIndexCompletions_if = nestedDiscriminatorMissingKey_if.properties['']
+//@[0:3) Identifier |var|
+//@[4:52) Identifier |nestedDiscriminatorMissingKeyIndexCompletions_if|
+//@[53:54) Assignment |=|
+//@[55:87) Identifier |nestedDiscriminatorMissingKey_if|
+//@[87:88) Dot |.|
+//@[88:98) Identifier |properties|
+//@[98:99) LeftSquare |[|
+//@[99:101) StringComplete |''|
+//@[101:102) RightSquare |]|
+//@[102:106) NewLine |\r\n\r\n|
+
+/* 
+Nested discriminator missing key (loop)
+*/
+//@[2:4) NewLine |\r\n|
+resource nestedDiscriminatorMissingKey_for 'Microsoft.DocumentDB/databaseAccounts@2020-06-01-preview' = [for thing in []: {
+//@[0:8) Identifier |resource|
+//@[9:42) Identifier |nestedDiscriminatorMissingKey_for|
+//@[43:101) StringComplete |'Microsoft.DocumentDB/databaseAccounts@2020-06-01-preview'|
+//@[102:103) Assignment |=|
+//@[104:105) LeftSquare |[|
+//@[105:108) Identifier |for|
+//@[109:114) Identifier |thing|
+//@[115:117) Identifier |in|
+//@[118:119) LeftSquare |[|
+//@[119:120) RightSquare |]|
+//@[120:121) Colon |:|
+//@[122:123) LeftBrace |{|
+//@[123:125) NewLine |\r\n|
+  name: 'test'
+//@[2:6) Identifier |name|
+//@[6:7) Colon |:|
+//@[8:14) StringComplete |'test'|
+//@[14:16) NewLine |\r\n|
+  location: 'l'
+//@[2:10) Identifier |location|
+//@[10:11) Colon |:|
+//@[12:15) StringComplete |'l'|
+//@[15:17) NewLine |\r\n|
+  properties: {
+//@[2:12) Identifier |properties|
+//@[12:13) Colon |:|
+//@[14:15) LeftBrace |{|
+//@[15:17) NewLine |\r\n|
+    //createMode: 'Default'
+//@[27:31) NewLine |\r\n\r\n|
+
+  }
+//@[2:3) RightBrace |}|
+//@[3:5) NewLine |\r\n|
+}]
+//@[0:1) RightBrace |}|
+//@[1:2) RightSquare |]|
+//@[2:4) NewLine |\r\n|
+// #completionTest(101) -> createMode
+//@[37:39) NewLine |\r\n|
+var nestedDiscriminatorMissingKeyCompletions_for = nestedDiscriminatorMissingKey_for[0].properties.cr
+//@[0:3) Identifier |var|
+//@[4:48) Identifier |nestedDiscriminatorMissingKeyCompletions_for|
+//@[49:50) Assignment |=|
+//@[51:84) Identifier |nestedDiscriminatorMissingKey_for|
+//@[84:85) LeftSquare |[|
+//@[85:86) Integer |0|
+//@[86:87) RightSquare |]|
+//@[87:88) Dot |.|
+//@[88:98) Identifier |properties|
+//@[98:99) Dot |.|
+//@[99:101) Identifier |cr|
+//@[101:103) NewLine |\r\n|
+// #completionTest(103) -> createMode
+//@[37:39) NewLine |\r\n|
+var nestedDiscriminatorMissingKeyCompletions2_for = nestedDiscriminatorMissingKey_for[0]['properties'].
+//@[0:3) Identifier |var|
+//@[4:49) Identifier |nestedDiscriminatorMissingKeyCompletions2_for|
+//@[50:51) Assignment |=|
+//@[52:85) Identifier |nestedDiscriminatorMissingKey_for|
+//@[85:86) LeftSquare |[|
+//@[86:87) Integer |0|
+//@[87:88) RightSquare |]|
+//@[88:89) LeftSquare |[|
+//@[89:101) StringComplete |'properties'|
+//@[101:102) RightSquare |]|
+//@[102:103) Dot |.|
+//@[103:107) NewLine |\r\n\r\n|
+
+// #completionTest(105) -> createModeIndexPlusSymbols_for
+//@[57:59) NewLine |\r\n|
+var nestedDiscriminatorMissingKeyIndexCompletions_for = nestedDiscriminatorMissingKey_for[0].properties['']
+//@[0:3) Identifier |var|
+//@[4:53) Identifier |nestedDiscriminatorMissingKeyIndexCompletions_for|
+//@[54:55) Assignment |=|
+//@[56:89) Identifier |nestedDiscriminatorMissingKey_for|
+//@[89:90) LeftSquare |[|
+//@[90:91) Integer |0|
+//@[91:92) RightSquare |]|
+//@[92:93) Dot |.|
+//@[93:103) Identifier |properties|
+//@[103:104) LeftSquare |[|
+//@[104:106) StringComplete |''|
+//@[106:107) RightSquare |]|
+//@[107:113) NewLine |\r\n\r\n\r\n|
+
+
+/* 
+Nested discriminator missing key (filtered loop)
+*/
+//@[2:4) NewLine |\r\n|
+resource nestedDiscriminatorMissingKey_for_if 'Microsoft.DocumentDB/databaseAccounts@2020-06-01-preview' = [for thing in []: if(true) {
+//@[0:8) Identifier |resource|
+//@[9:45) Identifier |nestedDiscriminatorMissingKey_for_if|
+//@[46:104) StringComplete |'Microsoft.DocumentDB/databaseAccounts@2020-06-01-preview'|
+//@[105:106) Assignment |=|
+//@[107:108) LeftSquare |[|
+//@[108:111) Identifier |for|
+//@[112:117) Identifier |thing|
+//@[118:120) Identifier |in|
+//@[121:122) LeftSquare |[|
+//@[122:123) RightSquare |]|
+//@[123:124) Colon |:|
+//@[125:127) Identifier |if|
+//@[127:128) LeftParen |(|
+//@[128:132) TrueKeyword |true|
+//@[132:133) RightParen |)|
+//@[134:135) LeftBrace |{|
+//@[135:137) NewLine |\r\n|
+  name: 'test'
+//@[2:6) Identifier |name|
+//@[6:7) Colon |:|
+//@[8:14) StringComplete |'test'|
+//@[14:16) NewLine |\r\n|
+  location: 'l'
+//@[2:10) Identifier |location|
+//@[10:11) Colon |:|
+//@[12:15) StringComplete |'l'|
+//@[15:17) NewLine |\r\n|
+  properties: {
+//@[2:12) Identifier |properties|
+//@[12:13) Colon |:|
+//@[14:15) LeftBrace |{|
+//@[15:17) NewLine |\r\n|
+    //createMode: 'Default'
+//@[27:31) NewLine |\r\n\r\n|
+
+  }
+//@[2:3) RightBrace |}|
+//@[3:5) NewLine |\r\n|
+}]
+//@[0:1) RightBrace |}|
+//@[1:2) RightSquare |]|
+//@[2:4) NewLine |\r\n|
+// #completionTest(107) -> createMode
+//@[37:39) NewLine |\r\n|
+var nestedDiscriminatorMissingKeyCompletions_for_if = nestedDiscriminatorMissingKey_for_if[0].properties.cr
+//@[0:3) Identifier |var|
+//@[4:51) Identifier |nestedDiscriminatorMissingKeyCompletions_for_if|
+//@[52:53) Assignment |=|
+//@[54:90) Identifier |nestedDiscriminatorMissingKey_for_if|
+//@[90:91) LeftSquare |[|
+//@[91:92) Integer |0|
+//@[92:93) RightSquare |]|
+//@[93:94) Dot |.|
+//@[94:104) Identifier |properties|
+//@[104:105) Dot |.|
+//@[105:107) Identifier |cr|
+//@[107:109) NewLine |\r\n|
+// #completionTest(109) -> createMode
+//@[37:39) NewLine |\r\n|
+var nestedDiscriminatorMissingKeyCompletions2_for_if = nestedDiscriminatorMissingKey_for_if[0]['properties'].
+//@[0:3) Identifier |var|
+//@[4:52) Identifier |nestedDiscriminatorMissingKeyCompletions2_for_if|
+//@[53:54) Assignment |=|
+//@[55:91) Identifier |nestedDiscriminatorMissingKey_for_if|
+//@[91:92) LeftSquare |[|
+//@[92:93) Integer |0|
+//@[93:94) RightSquare |]|
+//@[94:95) LeftSquare |[|
+//@[95:107) StringComplete |'properties'|
+//@[107:108) RightSquare |]|
+//@[108:109) Dot |.|
+//@[109:113) NewLine |\r\n\r\n|
+
+// #completionTest(111) -> createModeIndexPlusSymbols_for_if
+//@[60:62) NewLine |\r\n|
+var nestedDiscriminatorMissingKeyIndexCompletions_for_if = nestedDiscriminatorMissingKey_for_if[0].properties['']
+//@[0:3) Identifier |var|
+//@[4:56) Identifier |nestedDiscriminatorMissingKeyIndexCompletions_for_if|
+//@[57:58) Assignment |=|
+//@[59:95) Identifier |nestedDiscriminatorMissingKey_for_if|
+//@[95:96) LeftSquare |[|
+//@[96:97) Integer |0|
+//@[97:98) RightSquare |]|
+//@[98:99) Dot |.|
+//@[99:109) Identifier |properties|
+//@[109:110) LeftSquare |[|
+//@[110:112) StringComplete |''|
+//@[112:113) RightSquare |]|
+//@[113:119) NewLine |\r\n\r\n\r\n|
+
+
+/*
+Nested discriminator
+*/
+//@[2:4) NewLine |\r\n|
+resource nestedDiscriminator 'Microsoft.DocumentDB/databaseAccounts@2020-06-01-preview' = {
+//@[0:8) Identifier |resource|
+//@[9:28) Identifier |nestedDiscriminator|
+//@[29:87) StringComplete |'Microsoft.DocumentDB/databaseAccounts@2020-06-01-preview'|
+//@[88:89) Assignment |=|
+//@[90:91) LeftBrace |{|
+//@[91:93) NewLine |\r\n|
+  name: 'test'
+//@[2:6) Identifier |name|
+//@[6:7) Colon |:|
+//@[8:14) StringComplete |'test'|
+//@[14:16) NewLine |\r\n|
+  location: 'l'
+//@[2:10) Identifier |location|
+//@[10:11) Colon |:|
+//@[12:15) StringComplete |'l'|
+//@[15:17) NewLine |\r\n|
+  properties: {
+//@[2:12) Identifier |properties|
+//@[12:13) Colon |:|
+//@[14:15) LeftBrace |{|
+//@[15:17) NewLine |\r\n|
+    createMode: 'Default'
+//@[4:14) Identifier |createMode|
+//@[14:15) Colon |:|
+//@[16:25) StringComplete |'Default'|
+//@[25:29) NewLine |\r\n\r\n|
+
+  }
+//@[2:3) RightBrace |}|
+//@[3:5) NewLine |\r\n|
+}
+//@[0:1) RightBrace |}|
+//@[1:3) NewLine |\r\n|
+// #completionTest(69) -> defaultCreateModeProperties
+//@[53:55) NewLine |\r\n|
+var nestedDiscriminatorCompletions = nestedDiscriminator.properties.a
+//@[0:3) Identifier |var|
+//@[4:34) Identifier |nestedDiscriminatorCompletions|
+//@[35:36) Assignment |=|
+//@[37:56) Identifier |nestedDiscriminator|
+//@[56:57) Dot |.|
+//@[57:67) Identifier |properties|
+//@[67:68) Dot |.|
+//@[68:69) Identifier |a|
+//@[69:71) NewLine |\r\n|
+// #completionTest(73) -> defaultCreateModeProperties
+//@[53:55) NewLine |\r\n|
+var nestedDiscriminatorCompletions2 = nestedDiscriminator['properties'].a
+//@[0:3) Identifier |var|
+//@[4:35) Identifier |nestedDiscriminatorCompletions2|
+//@[36:37) Assignment |=|
+//@[38:57) Identifier |nestedDiscriminator|
+//@[57:58) LeftSquare |[|
+//@[58:70) StringComplete |'properties'|
+//@[70:71) RightSquare |]|
+//@[71:72) Dot |.|
+//@[72:73) Identifier |a|
+//@[73:75) NewLine |\r\n|
+// #completionTest(69) -> defaultCreateModeProperties
+//@[53:55) NewLine |\r\n|
+var nestedDiscriminatorCompletions3 = nestedDiscriminator.properties.
+//@[0:3) Identifier |var|
+//@[4:35) Identifier |nestedDiscriminatorCompletions3|
+//@[36:37) Assignment |=|
+//@[38:57) Identifier |nestedDiscriminator|
+//@[57:58) Dot |.|
+//@[58:68) Identifier |properties|
+//@[68:69) Dot |.|
+//@[69:71) NewLine |\r\n|
+// #completionTest(72) -> defaultCreateModeProperties
+//@[53:55) NewLine |\r\n|
+var nestedDiscriminatorCompletions4 = nestedDiscriminator['properties'].
+//@[0:3) Identifier |var|
+//@[4:35) Identifier |nestedDiscriminatorCompletions4|
+//@[36:37) Assignment |=|
+//@[38:57) Identifier |nestedDiscriminator|
+//@[57:58) LeftSquare |[|
+//@[58:70) StringComplete |'properties'|
+//@[70:71) RightSquare |]|
+//@[71:72) Dot |.|
+//@[72:76) NewLine |\r\n\r\n|
+
+// #completionTest(79) -> defaultCreateModeIndexes
+//@[50:52) NewLine |\r\n|
+var nestedDiscriminatorArrayIndexCompletions = nestedDiscriminator.properties[a]
+//@[0:3) Identifier |var|
+//@[4:44) Identifier |nestedDiscriminatorArrayIndexCompletions|
+//@[45:46) Assignment |=|
+//@[47:66) Identifier |nestedDiscriminator|
+//@[66:67) Dot |.|
+//@[67:77) Identifier |properties|
+//@[77:78) LeftSquare |[|
+//@[78:79) Identifier |a|
+//@[79:80) RightSquare |]|
+//@[80:84) NewLine |\r\n\r\n|
+
+/*
+Nested discriminator (conditional)
+*/
+//@[2:4) NewLine |\r\n|
+resource nestedDiscriminator_if 'Microsoft.DocumentDB/databaseAccounts@2020-06-01-preview' = if(true) {
+//@[0:8) Identifier |resource|
+//@[9:31) Identifier |nestedDiscriminator_if|
+//@[32:90) StringComplete |'Microsoft.DocumentDB/databaseAccounts@2020-06-01-preview'|
+//@[91:92) Assignment |=|
+//@[93:95) Identifier |if|
+//@[95:96) LeftParen |(|
+//@[96:100) TrueKeyword |true|
+//@[100:101) RightParen |)|
+//@[102:103) LeftBrace |{|
+//@[103:105) NewLine |\r\n|
+  name: 'test'
+//@[2:6) Identifier |name|
+//@[6:7) Colon |:|
+//@[8:14) StringComplete |'test'|
+//@[14:16) NewLine |\r\n|
+  location: 'l'
+//@[2:10) Identifier |location|
+//@[10:11) Colon |:|
+//@[12:15) StringComplete |'l'|
+//@[15:17) NewLine |\r\n|
+  properties: {
+//@[2:12) Identifier |properties|
+//@[12:13) Colon |:|
+//@[14:15) LeftBrace |{|
+//@[15:17) NewLine |\r\n|
+    createMode: 'Default'
+//@[4:14) Identifier |createMode|
+//@[14:15) Colon |:|
+//@[16:25) StringComplete |'Default'|
+//@[25:29) NewLine |\r\n\r\n|
+
+  }
+//@[2:3) RightBrace |}|
+//@[3:5) NewLine |\r\n|
+}
+//@[0:1) RightBrace |}|
+//@[1:3) NewLine |\r\n|
+// #completionTest(75) -> defaultCreateModeProperties
+//@[53:55) NewLine |\r\n|
+var nestedDiscriminatorCompletions_if = nestedDiscriminator_if.properties.a
+//@[0:3) Identifier |var|
+//@[4:37) Identifier |nestedDiscriminatorCompletions_if|
+//@[38:39) Assignment |=|
+//@[40:62) Identifier |nestedDiscriminator_if|
+//@[62:63) Dot |.|
+//@[63:73) Identifier |properties|
+//@[73:74) Dot |.|
+//@[74:75) Identifier |a|
+//@[75:77) NewLine |\r\n|
+// #completionTest(79) -> defaultCreateModeProperties
+//@[53:55) NewLine |\r\n|
+var nestedDiscriminatorCompletions2_if = nestedDiscriminator_if['properties'].a
+//@[0:3) Identifier |var|
+//@[4:38) Identifier |nestedDiscriminatorCompletions2_if|
+//@[39:40) Assignment |=|
+//@[41:63) Identifier |nestedDiscriminator_if|
+//@[63:64) LeftSquare |[|
+//@[64:76) StringComplete |'properties'|
+//@[76:77) RightSquare |]|
+//@[77:78) Dot |.|
+//@[78:79) Identifier |a|
+//@[79:81) NewLine |\r\n|
+// #completionTest(75) -> defaultCreateModeProperties
+//@[53:55) NewLine |\r\n|
+var nestedDiscriminatorCompletions3_if = nestedDiscriminator_if.properties.
+//@[0:3) Identifier |var|
+//@[4:38) Identifier |nestedDiscriminatorCompletions3_if|
+//@[39:40) Assignment |=|
+//@[41:63) Identifier |nestedDiscriminator_if|
+//@[63:64) Dot |.|
+//@[64:74) Identifier |properties|
+//@[74:75) Dot |.|
+//@[75:77) NewLine |\r\n|
+// #completionTest(78) -> defaultCreateModeProperties
+//@[53:55) NewLine |\r\n|
+var nestedDiscriminatorCompletions4_if = nestedDiscriminator_if['properties'].
+//@[0:3) Identifier |var|
+//@[4:38) Identifier |nestedDiscriminatorCompletions4_if|
+//@[39:40) Assignment |=|
+//@[41:63) Identifier |nestedDiscriminator_if|
+//@[63:64) LeftSquare |[|
+//@[64:76) StringComplete |'properties'|
+//@[76:77) RightSquare |]|
+//@[77:78) Dot |.|
+//@[78:82) NewLine |\r\n\r\n|
+
+// #completionTest(85) -> defaultCreateModeIndexes_if
+//@[53:55) NewLine |\r\n|
+var nestedDiscriminatorArrayIndexCompletions_if = nestedDiscriminator_if.properties[a]
+//@[0:3) Identifier |var|
+//@[4:47) Identifier |nestedDiscriminatorArrayIndexCompletions_if|
+//@[48:49) Assignment |=|
+//@[50:72) Identifier |nestedDiscriminator_if|
+//@[72:73) Dot |.|
+//@[73:83) Identifier |properties|
+//@[83:84) LeftSquare |[|
+//@[84:85) Identifier |a|
+//@[85:86) RightSquare |]|
+//@[86:92) NewLine |\r\n\r\n\r\n|
+
+
+/*
+Nested discriminator (loop)
+*/
+//@[2:4) NewLine |\r\n|
+resource nestedDiscriminator_for 'Microsoft.DocumentDB/databaseAccounts@2020-06-01-preview' = [for thing in []: {
+//@[0:8) Identifier |resource|
+//@[9:32) Identifier |nestedDiscriminator_for|
+//@[33:91) StringComplete |'Microsoft.DocumentDB/databaseAccounts@2020-06-01-preview'|
+//@[92:93) Assignment |=|
+//@[94:95) LeftSquare |[|
+//@[95:98) Identifier |for|
+//@[99:104) Identifier |thing|
+//@[105:107) Identifier |in|
+//@[108:109) LeftSquare |[|
+//@[109:110) RightSquare |]|
+//@[110:111) Colon |:|
+//@[112:113) LeftBrace |{|
+//@[113:115) NewLine |\r\n|
+  name: 'test'
+//@[2:6) Identifier |name|
+//@[6:7) Colon |:|
+//@[8:14) StringComplete |'test'|
+//@[14:16) NewLine |\r\n|
+  location: 'l'
+//@[2:10) Identifier |location|
+//@[10:11) Colon |:|
+//@[12:15) StringComplete |'l'|
+//@[15:17) NewLine |\r\n|
+  properties: {
+//@[2:12) Identifier |properties|
+//@[12:13) Colon |:|
+//@[14:15) LeftBrace |{|
+//@[15:17) NewLine |\r\n|
+    createMode: 'Default'
+//@[4:14) Identifier |createMode|
+//@[14:15) Colon |:|
+//@[16:25) StringComplete |'Default'|
+//@[25:29) NewLine |\r\n\r\n|
+
+  }
+//@[2:3) RightBrace |}|
+//@[3:5) NewLine |\r\n|
+}]
+//@[0:1) RightBrace |}|
+//@[1:2) RightSquare |]|
+//@[2:4) NewLine |\r\n|
+// #completionTest(80) -> defaultCreateModeProperties
+//@[53:55) NewLine |\r\n|
+var nestedDiscriminatorCompletions_for = nestedDiscriminator_for[0].properties.a
+//@[0:3) Identifier |var|
+//@[4:38) Identifier |nestedDiscriminatorCompletions_for|
+//@[39:40) Assignment |=|
+//@[41:64) Identifier |nestedDiscriminator_for|
+//@[64:65) LeftSquare |[|
+//@[65:66) Integer |0|
+//@[66:67) RightSquare |]|
+//@[67:68) Dot |.|
+//@[68:78) Identifier |properties|
+//@[78:79) Dot |.|
+//@[79:80) Identifier |a|
+//@[80:82) NewLine |\r\n|
+// #completionTest(84) -> defaultCreateModeProperties
+//@[53:55) NewLine |\r\n|
+var nestedDiscriminatorCompletions2_for = nestedDiscriminator_for[0]['properties'].a
+//@[0:3) Identifier |var|
+//@[4:39) Identifier |nestedDiscriminatorCompletions2_for|
+//@[40:41) Assignment |=|
+//@[42:65) Identifier |nestedDiscriminator_for|
+//@[65:66) LeftSquare |[|
+//@[66:67) Integer |0|
+//@[67:68) RightSquare |]|
+//@[68:69) LeftSquare |[|
+//@[69:81) StringComplete |'properties'|
+//@[81:82) RightSquare |]|
+//@[82:83) Dot |.|
+//@[83:84) Identifier |a|
+//@[84:86) NewLine |\r\n|
+// #completionTest(80) -> defaultCreateModeProperties
+//@[53:55) NewLine |\r\n|
+var nestedDiscriminatorCompletions3_for = nestedDiscriminator_for[0].properties.
+//@[0:3) Identifier |var|
+//@[4:39) Identifier |nestedDiscriminatorCompletions3_for|
+//@[40:41) Assignment |=|
+//@[42:65) Identifier |nestedDiscriminator_for|
+//@[65:66) LeftSquare |[|
+//@[66:67) Integer |0|
+//@[67:68) RightSquare |]|
+//@[68:69) Dot |.|
+//@[69:79) Identifier |properties|
+//@[79:80) Dot |.|
+//@[80:82) NewLine |\r\n|
+// #completionTest(83) -> defaultCreateModeProperties
+//@[53:55) NewLine |\r\n|
+var nestedDiscriminatorCompletions4_for = nestedDiscriminator_for[0]['properties'].
+//@[0:3) Identifier |var|
+//@[4:39) Identifier |nestedDiscriminatorCompletions4_for|
+//@[40:41) Assignment |=|
+//@[42:65) Identifier |nestedDiscriminator_for|
+//@[65:66) LeftSquare |[|
+//@[66:67) Integer |0|
+//@[67:68) RightSquare |]|
+//@[68:69) LeftSquare |[|
+//@[69:81) StringComplete |'properties'|
+//@[81:82) RightSquare |]|
+//@[82:83) Dot |.|
+//@[83:87) NewLine |\r\n\r\n|
+
+// #completionTest(90) -> defaultCreateModeIndexes_for
+//@[54:56) NewLine |\r\n|
+var nestedDiscriminatorArrayIndexCompletions_for = nestedDiscriminator_for[0].properties[a]
+//@[0:3) Identifier |var|
+//@[4:48) Identifier |nestedDiscriminatorArrayIndexCompletions_for|
+//@[49:50) Assignment |=|
+//@[51:74) Identifier |nestedDiscriminator_for|
+//@[74:75) LeftSquare |[|
+//@[75:76) Integer |0|
+//@[76:77) RightSquare |]|
+//@[77:78) Dot |.|
+//@[78:88) Identifier |properties|
+//@[88:89) LeftSquare |[|
+//@[89:90) Identifier |a|
+//@[90:91) RightSquare |]|
+//@[91:97) NewLine |\r\n\r\n\r\n|
+
+
+/*
+Nested discriminator (filtered loop)
+*/
+//@[2:4) NewLine |\r\n|
+resource nestedDiscriminator_for_if 'Microsoft.DocumentDB/databaseAccounts@2020-06-01-preview' = [for thing in []: if(true) {
+//@[0:8) Identifier |resource|
+//@[9:35) Identifier |nestedDiscriminator_for_if|
+//@[36:94) StringComplete |'Microsoft.DocumentDB/databaseAccounts@2020-06-01-preview'|
+//@[95:96) Assignment |=|
+//@[97:98) LeftSquare |[|
+//@[98:101) Identifier |for|
+//@[102:107) Identifier |thing|
+//@[108:110) Identifier |in|
+//@[111:112) LeftSquare |[|
+//@[112:113) RightSquare |]|
+//@[113:114) Colon |:|
+//@[115:117) Identifier |if|
+//@[117:118) LeftParen |(|
+//@[118:122) TrueKeyword |true|
+//@[122:123) RightParen |)|
+//@[124:125) LeftBrace |{|
+//@[125:127) NewLine |\r\n|
+  name: 'test'
+//@[2:6) Identifier |name|
+//@[6:7) Colon |:|
+//@[8:14) StringComplete |'test'|
+//@[14:16) NewLine |\r\n|
+  location: 'l'
+//@[2:10) Identifier |location|
+//@[10:11) Colon |:|
+//@[12:15) StringComplete |'l'|
+//@[15:17) NewLine |\r\n|
+  properties: {
+//@[2:12) Identifier |properties|
+//@[12:13) Colon |:|
+//@[14:15) LeftBrace |{|
+//@[15:17) NewLine |\r\n|
+    createMode: 'Default'
+//@[4:14) Identifier |createMode|
+//@[14:15) Colon |:|
+//@[16:25) StringComplete |'Default'|
+//@[25:29) NewLine |\r\n\r\n|
+
+  }
+//@[2:3) RightBrace |}|
+//@[3:5) NewLine |\r\n|
+}]
+//@[0:1) RightBrace |}|
+//@[1:2) RightSquare |]|
+//@[2:4) NewLine |\r\n|
+// #completionTest(86) -> defaultCreateModeProperties
+//@[53:55) NewLine |\r\n|
+var nestedDiscriminatorCompletions_for_if = nestedDiscriminator_for_if[0].properties.a
+//@[0:3) Identifier |var|
+//@[4:41) Identifier |nestedDiscriminatorCompletions_for_if|
+//@[42:43) Assignment |=|
+//@[44:70) Identifier |nestedDiscriminator_for_if|
+//@[70:71) LeftSquare |[|
+//@[71:72) Integer |0|
+//@[72:73) RightSquare |]|
+//@[73:74) Dot |.|
+//@[74:84) Identifier |properties|
+//@[84:85) Dot |.|
+//@[85:86) Identifier |a|
+//@[86:88) NewLine |\r\n|
+// #completionTest(90) -> defaultCreateModeProperties
+//@[53:55) NewLine |\r\n|
+var nestedDiscriminatorCompletions2_for_if = nestedDiscriminator_for_if[0]['properties'].a
+//@[0:3) Identifier |var|
+//@[4:42) Identifier |nestedDiscriminatorCompletions2_for_if|
+//@[43:44) Assignment |=|
+//@[45:71) Identifier |nestedDiscriminator_for_if|
+//@[71:72) LeftSquare |[|
+//@[72:73) Integer |0|
+//@[73:74) RightSquare |]|
+//@[74:75) LeftSquare |[|
+//@[75:87) StringComplete |'properties'|
+//@[87:88) RightSquare |]|
+//@[88:89) Dot |.|
+//@[89:90) Identifier |a|
+//@[90:92) NewLine |\r\n|
+// #completionTest(86) -> defaultCreateModeProperties
+//@[53:55) NewLine |\r\n|
+var nestedDiscriminatorCompletions3_for_if = nestedDiscriminator_for_if[0].properties.
+//@[0:3) Identifier |var|
+//@[4:42) Identifier |nestedDiscriminatorCompletions3_for_if|
+//@[43:44) Assignment |=|
+//@[45:71) Identifier |nestedDiscriminator_for_if|
+//@[71:72) LeftSquare |[|
+//@[72:73) Integer |0|
+//@[73:74) RightSquare |]|
+//@[74:75) Dot |.|
+//@[75:85) Identifier |properties|
+//@[85:86) Dot |.|
+//@[86:88) NewLine |\r\n|
+// #completionTest(89) -> defaultCreateModeProperties
+//@[53:55) NewLine |\r\n|
+var nestedDiscriminatorCompletions4_for_if = nestedDiscriminator_for_if[0]['properties'].
+//@[0:3) Identifier |var|
+//@[4:42) Identifier |nestedDiscriminatorCompletions4_for_if|
+//@[43:44) Assignment |=|
+//@[45:71) Identifier |nestedDiscriminator_for_if|
+//@[71:72) LeftSquare |[|
+//@[72:73) Integer |0|
+//@[73:74) RightSquare |]|
+//@[74:75) LeftSquare |[|
+//@[75:87) StringComplete |'properties'|
+//@[87:88) RightSquare |]|
+//@[88:89) Dot |.|
+//@[89:93) NewLine |\r\n\r\n|
+
+// #completionTest(96) -> defaultCreateModeIndexes_for_if
+//@[57:59) NewLine |\r\n|
+var nestedDiscriminatorArrayIndexCompletions_for_if = nestedDiscriminator_for_if[0].properties[a]
+//@[0:3) Identifier |var|
+//@[4:51) Identifier |nestedDiscriminatorArrayIndexCompletions_for_if|
+//@[52:53) Assignment |=|
+//@[54:80) Identifier |nestedDiscriminator_for_if|
+//@[80:81) LeftSquare |[|
+//@[81:82) Integer |0|
+//@[82:83) RightSquare |]|
+//@[83:84) Dot |.|
+//@[84:94) Identifier |properties|
+//@[94:95) LeftSquare |[|
+//@[95:96) Identifier |a|
+//@[96:97) RightSquare |]|
+//@[97:105) NewLine |\r\n\r\n\r\n\r\n|
+
+
+
+// sample resource to validate completions on the next declarations
+//@[67:69) NewLine |\r\n|
+resource nestedPropertyAccessOnConditional 'Microsoft.Compute/virtualMachines@2020-06-01' = if(true) {
+//@[0:8) Identifier |resource|
+//@[9:42) Identifier |nestedPropertyAccessOnConditional|
+//@[43:89) StringComplete |'Microsoft.Compute/virtualMachines@2020-06-01'|
+//@[90:91) Assignment |=|
+//@[92:94) Identifier |if|
+//@[94:95) LeftParen |(|
+//@[95:99) TrueKeyword |true|
+//@[99:100) RightParen |)|
+//@[101:102) LeftBrace |{|
+//@[102:104) NewLine |\r\n|
+  location: 'test'
+//@[2:10) Identifier |location|
+//@[10:11) Colon |:|
+//@[12:18) StringComplete |'test'|
+//@[18:20) NewLine |\r\n|
+  name: 'test'
+//@[2:6) Identifier |name|
+//@[6:7) Colon |:|
+//@[8:14) StringComplete |'test'|
+//@[14:16) NewLine |\r\n|
+  properties: {
+//@[2:12) Identifier |properties|
+//@[12:13) Colon |:|
+//@[14:15) LeftBrace |{|
+//@[15:17) NewLine |\r\n|
+    additionalCapabilities: {
+//@[4:26) Identifier |additionalCapabilities|
+//@[26:27) Colon |:|
+//@[28:29) LeftBrace |{|
+//@[29:31) NewLine |\r\n|
+      
+//@[6:8) NewLine |\r\n|
+    }
+//@[4:5) RightBrace |}|
+//@[5:7) NewLine |\r\n|
+  }
+//@[2:3) RightBrace |}|
+//@[3:5) NewLine |\r\n|
+}
+//@[0:1) RightBrace |}|
+//@[1:3) NewLine |\r\n|
+// this validates that we can get nested property access completions on a conditional resource
+//@[94:96) NewLine |\r\n|
+//#completionTest(56) -> vmProperties
+//@[37:39) NewLine |\r\n|
+var sigh = nestedPropertyAccessOnConditional.properties.
+//@[0:3) Identifier |var|
+//@[4:8) Identifier |sigh|
+//@[9:10) Assignment |=|
+//@[11:44) Identifier |nestedPropertyAccessOnConditional|
+//@[44:45) Dot |.|
+//@[45:55) Identifier |properties|
+//@[55:56) Dot |.|
+//@[56:60) NewLine |\r\n\r\n|
+
+/*
+  boolean property value completions
+*/ 
+//@[3:5) NewLine |\r\n|
+resource booleanPropertyPartialValue 'Microsoft.Compute/virtualMachines/extensions@2020-06-01' = {
+//@[0:8) Identifier |resource|
+//@[9:36) Identifier |booleanPropertyPartialValue|
+//@[37:94) StringComplete |'Microsoft.Compute/virtualMachines/extensions@2020-06-01'|
+//@[95:96) Assignment |=|
+//@[97:98) LeftBrace |{|
+//@[98:100) NewLine |\r\n|
+  properties: {
+//@[2:12) Identifier |properties|
+//@[12:13) Colon |:|
+//@[14:15) LeftBrace |{|
+//@[15:17) NewLine |\r\n|
+    // #completionTest(28,29,30) -> boolPropertyValuesPlusSymbols
+//@[65:67) NewLine |\r\n|
+    autoUpgradeMinorVersion: t
+//@[4:27) Identifier |autoUpgradeMinorVersion|
+//@[27:28) Colon |:|
+//@[29:30) Identifier |t|
+//@[30:32) NewLine |\r\n|
+  }
+//@[2:3) RightBrace |}|
+//@[3:5) NewLine |\r\n|
+}
+//@[0:1) RightBrace |}|
+//@[1:5) NewLine |\r\n\r\n|
+
+resource selfScope 'My.Rp/mockResource@2020-12-01' = {
+//@[0:8) Identifier |resource|
+//@[9:18) Identifier |selfScope|
+//@[19:50) StringComplete |'My.Rp/mockResource@2020-12-01'|
+//@[51:52) Assignment |=|
+//@[53:54) LeftBrace |{|
+//@[54:56) NewLine |\r\n|
+  name: 'selfScope'
+//@[2:6) Identifier |name|
+//@[6:7) Colon |:|
+//@[8:19) StringComplete |'selfScope'|
+//@[19:21) NewLine |\r\n|
+  scope: selfScope
+//@[2:7) Identifier |scope|
+//@[7:8) Colon |:|
+//@[9:18) Identifier |selfScope|
+//@[18:20) NewLine |\r\n|
+}
+//@[0:1) RightBrace |}|
+//@[1:5) NewLine |\r\n\r\n|
+
+var notAResource = {
+//@[0:3) Identifier |var|
+//@[4:16) Identifier |notAResource|
+//@[17:18) Assignment |=|
+//@[19:20) LeftBrace |{|
+//@[20:22) NewLine |\r\n|
+  im: 'not'
+//@[2:4) Identifier |im|
+//@[4:5) Colon |:|
+//@[6:11) StringComplete |'not'|
+//@[11:13) NewLine |\r\n|
+  a: 'resource!'
+//@[2:3) Identifier |a|
+//@[3:4) Colon |:|
+//@[5:16) StringComplete |'resource!'|
+//@[16:18) NewLine |\r\n|
+}
+//@[0:1) RightBrace |}|
+//@[1:3) NewLine |\r\n|
+resource invalidScope 'My.Rp/mockResource@2020-12-01' = {
+//@[0:8) Identifier |resource|
+//@[9:21) Identifier |invalidScope|
+//@[22:53) StringComplete |'My.Rp/mockResource@2020-12-01'|
+//@[54:55) Assignment |=|
+//@[56:57) LeftBrace |{|
+//@[57:59) NewLine |\r\n|
+  name: 'invalidScope'
+//@[2:6) Identifier |name|
+//@[6:7) Colon |:|
+//@[8:22) StringComplete |'invalidScope'|
+//@[22:24) NewLine |\r\n|
+  scope: notAResource
+//@[2:7) Identifier |scope|
+//@[7:8) Colon |:|
+//@[9:21) Identifier |notAResource|
+//@[21:23) NewLine |\r\n|
+}
+//@[0:1) RightBrace |}|
+//@[1:5) NewLine |\r\n\r\n|
+
+resource invalidScope2 'My.Rp/mockResource@2020-12-01' = {
+//@[0:8) Identifier |resource|
+//@[9:22) Identifier |invalidScope2|
+//@[23:54) StringComplete |'My.Rp/mockResource@2020-12-01'|
+//@[55:56) Assignment |=|
+//@[57:58) LeftBrace |{|
+//@[58:60) NewLine |\r\n|
+  name: 'invalidScope2'
+//@[2:6) Identifier |name|
+//@[6:7) Colon |:|
+//@[8:23) StringComplete |'invalidScope2'|
+//@[23:25) NewLine |\r\n|
+  scope: resourceGroup()
+//@[2:7) Identifier |scope|
+//@[7:8) Colon |:|
+//@[9:22) Identifier |resourceGroup|
+//@[22:23) LeftParen |(|
+//@[23:24) RightParen |)|
+//@[24:26) NewLine |\r\n|
+}
+//@[0:1) RightBrace |}|
+//@[1:5) NewLine |\r\n\r\n|
+
+resource invalidScope3 'My.Rp/mockResource@2020-12-01' = {
+//@[0:8) Identifier |resource|
+//@[9:22) Identifier |invalidScope3|
+//@[23:54) StringComplete |'My.Rp/mockResource@2020-12-01'|
+//@[55:56) Assignment |=|
+//@[57:58) LeftBrace |{|
+//@[58:60) NewLine |\r\n|
+  name: 'invalidScope3'
+//@[2:6) Identifier |name|
+//@[6:7) Colon |:|
+//@[8:23) StringComplete |'invalidScope3'|
+//@[23:25) NewLine |\r\n|
+  scope: subscription()
+//@[2:7) Identifier |scope|
+//@[7:8) Colon |:|
+//@[9:21) Identifier |subscription|
+//@[21:22) LeftParen |(|
+//@[22:23) RightParen |)|
+//@[23:25) NewLine |\r\n|
+}
+//@[0:1) RightBrace |}|
+//@[1:5) NewLine |\r\n\r\n|
+
+resource invalidDuplicateName1 'Mock.Rp/mockResource@2020-01-01' = {
+//@[0:8) Identifier |resource|
+//@[9:30) Identifier |invalidDuplicateName1|
+//@[31:64) StringComplete |'Mock.Rp/mockResource@2020-01-01'|
+//@[65:66) Assignment |=|
+//@[67:68) LeftBrace |{|
+//@[68:70) NewLine |\r\n|
+  name: 'invalidDuplicateName'
+//@[2:6) Identifier |name|
+//@[6:7) Colon |:|
+//@[8:30) StringComplete |'invalidDuplicateName'|
+//@[30:32) NewLine |\r\n|
+}
+//@[0:1) RightBrace |}|
+//@[1:3) NewLine |\r\n|
+resource invalidDuplicateName2 'Mock.Rp/mockResource@2020-01-01' = {
+//@[0:8) Identifier |resource|
+//@[9:30) Identifier |invalidDuplicateName2|
+//@[31:64) StringComplete |'Mock.Rp/mockResource@2020-01-01'|
+//@[65:66) Assignment |=|
+//@[67:68) LeftBrace |{|
+//@[68:70) NewLine |\r\n|
+  name: 'invalidDuplicateName'
+//@[2:6) Identifier |name|
+//@[6:7) Colon |:|
+//@[8:30) StringComplete |'invalidDuplicateName'|
+//@[30:32) NewLine |\r\n|
+}
+//@[0:1) RightBrace |}|
+//@[1:3) NewLine |\r\n|
+resource invalidDuplicateName3 'Mock.Rp/mockResource@2019-01-01' = {
+//@[0:8) Identifier |resource|
+//@[9:30) Identifier |invalidDuplicateName3|
+//@[31:64) StringComplete |'Mock.Rp/mockResource@2019-01-01'|
+//@[65:66) Assignment |=|
+//@[67:68) LeftBrace |{|
+//@[68:70) NewLine |\r\n|
+  name: 'invalidDuplicateName'
+//@[2:6) Identifier |name|
+//@[6:7) Colon |:|
+//@[8:30) StringComplete |'invalidDuplicateName'|
+//@[30:32) NewLine |\r\n|
+}
+//@[0:1) RightBrace |}|
+//@[1:5) NewLine |\r\n\r\n|
+
+resource validResourceForInvalidExtensionResourceDuplicateName 'Mock.Rp/mockResource@2020-01-01' = {
+//@[0:8) Identifier |resource|
+//@[9:62) Identifier |validResourceForInvalidExtensionResourceDuplicateName|
+//@[63:96) StringComplete |'Mock.Rp/mockResource@2020-01-01'|
+//@[97:98) Assignment |=|
+//@[99:100) LeftBrace |{|
+//@[100:102) NewLine |\r\n|
+  name: 'validResourceForInvalidExtensionResourceDuplicateName'
+//@[2:6) Identifier |name|
+//@[6:7) Colon |:|
+//@[8:63) StringComplete |'validResourceForInvalidExtensionResourceDuplicateName'|
+//@[63:65) NewLine |\r\n|
+}
+//@[0:1) RightBrace |}|
+//@[1:5) NewLine |\r\n\r\n|
+
+resource invalidExtensionResourceDuplicateName1 'Mock.Rp/mockExtResource@2020-01-01' = {
+//@[0:8) Identifier |resource|
+//@[9:47) Identifier |invalidExtensionResourceDuplicateName1|
+//@[48:84) StringComplete |'Mock.Rp/mockExtResource@2020-01-01'|
+//@[85:86) Assignment |=|
+//@[87:88) LeftBrace |{|
+//@[88:90) NewLine |\r\n|
+  name: 'invalidExtensionResourceDuplicateName'
+//@[2:6) Identifier |name|
+//@[6:7) Colon |:|
+//@[8:47) StringComplete |'invalidExtensionResourceDuplicateName'|
+//@[47:49) NewLine |\r\n|
+  scope: validResourceForInvalidExtensionResourceDuplicateName
+//@[2:7) Identifier |scope|
+//@[7:8) Colon |:|
+//@[9:62) Identifier |validResourceForInvalidExtensionResourceDuplicateName|
+//@[62:64) NewLine |\r\n|
+}
+//@[0:1) RightBrace |}|
+//@[1:5) NewLine |\r\n\r\n|
+
+resource invalidExtensionResourceDuplicateName2 'Mock.Rp/mockExtResource@2019-01-01' = {
+//@[0:8) Identifier |resource|
+//@[9:47) Identifier |invalidExtensionResourceDuplicateName2|
+//@[48:84) StringComplete |'Mock.Rp/mockExtResource@2019-01-01'|
+//@[85:86) Assignment |=|
+//@[87:88) LeftBrace |{|
+//@[88:90) NewLine |\r\n|
+  name: 'invalidExtensionResourceDuplicateName'
+//@[2:6) Identifier |name|
+//@[6:7) Colon |:|
+//@[8:47) StringComplete |'invalidExtensionResourceDuplicateName'|
+//@[47:49) NewLine |\r\n|
+  scope: validResourceForInvalidExtensionResourceDuplicateName
+//@[2:7) Identifier |scope|
+//@[7:8) Colon |:|
+//@[9:62) Identifier |validResourceForInvalidExtensionResourceDuplicateName|
+//@[62:64) NewLine |\r\n|
+}
+//@[0:1) RightBrace |}|
+//@[1:5) NewLine |\r\n\r\n|
+
+@concat('foo', 'bar')
+//@[0:1) At |@|
+//@[1:7) Identifier |concat|
+//@[7:8) LeftParen |(|
+//@[8:13) StringComplete |'foo'|
+//@[13:14) Comma |,|
+//@[15:20) StringComplete |'bar'|
+//@[20:21) RightParen |)|
+//@[21:23) NewLine |\r\n|
+@secure()
+//@[0:1) At |@|
+//@[1:7) Identifier |secure|
+//@[7:8) LeftParen |(|
+//@[8:9) RightParen |)|
+//@[9:11) NewLine |\r\n|
+resource invalidDecorator 'Microsoft.Foo/foos@2020-02-02-alpha'= {
+//@[0:8) Identifier |resource|
+//@[9:25) Identifier |invalidDecorator|
+//@[26:63) StringComplete |'Microsoft.Foo/foos@2020-02-02-alpha'|
+//@[63:64) Assignment |=|
+//@[65:66) LeftBrace |{|
+//@[66:68) NewLine |\r\n|
+  name: 'invalidDecorator'
+//@[2:6) Identifier |name|
+//@[6:7) Colon |:|
+//@[8:26) StringComplete |'invalidDecorator'|
+//@[26:28) NewLine |\r\n|
+}
+//@[0:1) RightBrace |}|
+//@[1:5) NewLine |\r\n\r\n|
+
+resource cyclicRes 'Mock.Rp/mockExistingResource@2020-01-01' = {
+//@[0:8) Identifier |resource|
+//@[9:18) Identifier |cyclicRes|
+//@[19:60) StringComplete |'Mock.Rp/mockExistingResource@2020-01-01'|
+//@[61:62) Assignment |=|
+//@[63:64) LeftBrace |{|
+//@[64:66) NewLine |\r\n|
+  name: 'cyclicRes'
+//@[2:6) Identifier |name|
+//@[6:7) Colon |:|
+//@[8:19) StringComplete |'cyclicRes'|
+//@[19:21) NewLine |\r\n|
+  scope: cyclicRes
+//@[2:7) Identifier |scope|
+//@[7:8) Colon |:|
+//@[9:18) Identifier |cyclicRes|
+//@[18:20) NewLine |\r\n|
+}
+//@[0:1) RightBrace |}|
+//@[1:5) NewLine |\r\n\r\n|
+
+resource cyclicExistingRes 'Mock.Rp/mockExistingResource@2020-01-01' existing = {
+//@[0:8) Identifier |resource|
+//@[9:26) Identifier |cyclicExistingRes|
+//@[27:68) StringComplete |'Mock.Rp/mockExistingResource@2020-01-01'|
+//@[69:77) Identifier |existing|
+//@[78:79) Assignment |=|
+//@[80:81) LeftBrace |{|
+//@[81:83) NewLine |\r\n|
+  name: 'cyclicExistingRes'
+//@[2:6) Identifier |name|
+//@[6:7) Colon |:|
+//@[8:27) StringComplete |'cyclicExistingRes'|
+//@[27:29) NewLine |\r\n|
+  scope: cyclicExistingRes
+//@[2:7) Identifier |scope|
+//@[7:8) Colon |:|
+//@[9:26) Identifier |cyclicExistingRes|
+//@[26:28) NewLine |\r\n|
+}
+//@[0:1) RightBrace |}|
+//@[1:5) NewLine |\r\n\r\n|
+
+// loop parsing cases
+//@[21:23) NewLine |\r\n|
+resource expectedForKeyword 'Microsoft.Storage/storageAccounts@2019-06-01' = []
+//@[0:8) Identifier |resource|
+//@[9:27) Identifier |expectedForKeyword|
+//@[28:74) StringComplete |'Microsoft.Storage/storageAccounts@2019-06-01'|
+//@[75:76) Assignment |=|
+//@[77:78) LeftSquare |[|
+//@[78:79) RightSquare |]|
+//@[79:83) NewLine |\r\n\r\n|
+
+resource expectedForKeyword2 'Microsoft.Storage/storageAccounts@2019-06-01' = [f]
+//@[0:8) Identifier |resource|
+//@[9:28) Identifier |expectedForKeyword2|
+//@[29:75) StringComplete |'Microsoft.Storage/storageAccounts@2019-06-01'|
+//@[76:77) Assignment |=|
+//@[78:79) LeftSquare |[|
+//@[79:80) Identifier |f|
+//@[80:81) RightSquare |]|
+//@[81:85) NewLine |\r\n\r\n|
+
+resource expectedLoopVar 'Microsoft.Storage/storageAccounts@2019-06-01' = [for]
+//@[0:8) Identifier |resource|
+//@[9:24) Identifier |expectedLoopVar|
+//@[25:71) StringComplete |'Microsoft.Storage/storageAccounts@2019-06-01'|
+//@[72:73) Assignment |=|
+//@[74:75) LeftSquare |[|
+//@[75:78) Identifier |for|
+//@[78:79) RightSquare |]|
+//@[79:83) NewLine |\r\n\r\n|
+
+resource expectedInKeyword 'Microsoft.Storage/storageAccounts@2019-06-01' = [for x]
+//@[0:8) Identifier |resource|
+//@[9:26) Identifier |expectedInKeyword|
+//@[27:73) StringComplete |'Microsoft.Storage/storageAccounts@2019-06-01'|
+//@[74:75) Assignment |=|
+//@[76:77) LeftSquare |[|
+//@[77:80) Identifier |for|
+//@[81:82) Identifier |x|
+//@[82:83) RightSquare |]|
+//@[83:87) NewLine |\r\n\r\n|
+
+resource expectedInKeyword2 'Microsoft.Storage/storageAccounts@2019-06-01' = [for x b]
+//@[0:8) Identifier |resource|
+//@[9:27) Identifier |expectedInKeyword2|
+//@[28:74) StringComplete |'Microsoft.Storage/storageAccounts@2019-06-01'|
+//@[75:76) Assignment |=|
+//@[77:78) LeftSquare |[|
+//@[78:81) Identifier |for|
+//@[82:83) Identifier |x|
+//@[84:85) Identifier |b|
+//@[85:86) RightSquare |]|
+//@[86:90) NewLine |\r\n\r\n|
+
+resource expectedArrayExpression 'Microsoft.Storage/storageAccounts@2019-06-01' = [for x in]
+//@[0:8) Identifier |resource|
+//@[9:32) Identifier |expectedArrayExpression|
+//@[33:79) StringComplete |'Microsoft.Storage/storageAccounts@2019-06-01'|
+//@[80:81) Assignment |=|
+//@[82:83) LeftSquare |[|
+//@[83:86) Identifier |for|
+//@[87:88) Identifier |x|
+//@[89:91) Identifier |in|
+//@[91:92) RightSquare |]|
+//@[92:96) NewLine |\r\n\r\n|
+
+resource expectedColon 'Microsoft.Storage/storageAccounts@2019-06-01' = [for x in y]
+//@[0:8) Identifier |resource|
+//@[9:22) Identifier |expectedColon|
+//@[23:69) StringComplete |'Microsoft.Storage/storageAccounts@2019-06-01'|
+//@[70:71) Assignment |=|
+//@[72:73) LeftSquare |[|
+//@[73:76) Identifier |for|
+//@[77:78) Identifier |x|
+//@[79:81) Identifier |in|
+//@[82:83) Identifier |y|
+//@[83:84) RightSquare |]|
+//@[84:88) NewLine |\r\n\r\n|
+
+resource expectedLoopBody 'Microsoft.Storage/storageAccounts@2019-06-01' = [for x in y:]
+//@[0:8) Identifier |resource|
+//@[9:25) Identifier |expectedLoopBody|
+//@[26:72) StringComplete |'Microsoft.Storage/storageAccounts@2019-06-01'|
+//@[73:74) Assignment |=|
+//@[75:76) LeftSquare |[|
+//@[76:79) Identifier |for|
+//@[80:81) Identifier |x|
+//@[82:84) Identifier |in|
+//@[85:86) Identifier |y|
+//@[86:87) Colon |:|
+//@[87:88) RightSquare |]|
+//@[88:92) NewLine |\r\n\r\n|
+
+// loop index parsing cases
+//@[27:29) NewLine |\r\n|
+resource expectedLoopItemName 'Microsoft.Network/dnsZones@2018-05-01' = [for ()]
+//@[0:8) Identifier |resource|
+//@[9:29) Identifier |expectedLoopItemName|
+//@[30:69) StringComplete |'Microsoft.Network/dnsZones@2018-05-01'|
+//@[70:71) Assignment |=|
+//@[72:73) LeftSquare |[|
+//@[73:76) Identifier |for|
+//@[77:78) LeftParen |(|
+//@[78:79) RightParen |)|
+//@[79:80) RightSquare |]|
+//@[80:84) NewLine |\r\n\r\n|
+
+resource expectedLoopItemName2 'Microsoft.Network/dnsZones@2018-05-01' = [for (
+//@[0:8) Identifier |resource|
+//@[9:30) Identifier |expectedLoopItemName2|
+//@[31:70) StringComplete |'Microsoft.Network/dnsZones@2018-05-01'|
+//@[71:72) Assignment |=|
+//@[73:74) LeftSquare |[|
+//@[74:77) Identifier |for|
+//@[78:79) LeftParen |(|
+//@[79:83) NewLine |\r\n\r\n|
+
+resource expectedComma 'Microsoft.Network/dnsZones@2018-05-01' = [for (x)]
+//@[0:8) Identifier |resource|
+//@[9:22) Identifier |expectedComma|
+//@[23:62) StringComplete |'Microsoft.Network/dnsZones@2018-05-01'|
+//@[63:64) Assignment |=|
+//@[65:66) LeftSquare |[|
+//@[66:69) Identifier |for|
+//@[70:71) LeftParen |(|
+//@[71:72) Identifier |x|
+//@[72:73) RightParen |)|
+//@[73:74) RightSquare |]|
+//@[74:78) NewLine |\r\n\r\n|
+
+resource expectedLoopIndexName 'Microsoft.Network/dnsZones@2018-05-01' = [for (x, )]
+//@[0:8) Identifier |resource|
+//@[9:30) Identifier |expectedLoopIndexName|
+//@[31:70) StringComplete |'Microsoft.Network/dnsZones@2018-05-01'|
+//@[71:72) Assignment |=|
+//@[73:74) LeftSquare |[|
+//@[74:77) Identifier |for|
+//@[78:79) LeftParen |(|
+//@[79:80) Identifier |x|
+//@[80:81) Comma |,|
+//@[82:83) RightParen |)|
+//@[83:84) RightSquare |]|
+//@[84:88) NewLine |\r\n\r\n|
+
+resource expectedInKeyword3 'Microsoft.Network/dnsZones@2018-05-01' = [for (x, y)]
+//@[0:8) Identifier |resource|
+//@[9:27) Identifier |expectedInKeyword3|
+//@[28:67) StringComplete |'Microsoft.Network/dnsZones@2018-05-01'|
+//@[68:69) Assignment |=|
+//@[70:71) LeftSquare |[|
+//@[71:74) Identifier |for|
+//@[75:76) LeftParen |(|
+//@[76:77) Identifier |x|
+//@[77:78) Comma |,|
+//@[79:80) Identifier |y|
+//@[80:81) RightParen |)|
+//@[81:82) RightSquare |]|
+//@[82:86) NewLine |\r\n\r\n|
+
+resource expectedInKeyword4 'Microsoft.Network/dnsZones@2018-05-01' = [for (x, y) z]
+//@[0:8) Identifier |resource|
+//@[9:27) Identifier |expectedInKeyword4|
+//@[28:67) StringComplete |'Microsoft.Network/dnsZones@2018-05-01'|
+//@[68:69) Assignment |=|
+//@[70:71) LeftSquare |[|
+//@[71:74) Identifier |for|
+//@[75:76) LeftParen |(|
+//@[76:77) Identifier |x|
+//@[77:78) Comma |,|
+//@[79:80) Identifier |y|
+//@[80:81) RightParen |)|
+//@[82:83) Identifier |z|
+//@[83:84) RightSquare |]|
+//@[84:88) NewLine |\r\n\r\n|
+
+resource expectedArrayExpression2 'Microsoft.Network/dnsZones@2018-05-01' = [for (x, y) in ]
+//@[0:8) Identifier |resource|
+//@[9:33) Identifier |expectedArrayExpression2|
+//@[34:73) StringComplete |'Microsoft.Network/dnsZones@2018-05-01'|
+//@[74:75) Assignment |=|
+//@[76:77) LeftSquare |[|
+//@[77:80) Identifier |for|
+//@[81:82) LeftParen |(|
+//@[82:83) Identifier |x|
+//@[83:84) Comma |,|
+//@[85:86) Identifier |y|
+//@[86:87) RightParen |)|
+//@[88:90) Identifier |in|
+//@[91:92) RightSquare |]|
+//@[92:96) NewLine |\r\n\r\n|
+
+resource expectedColon2 'Microsoft.Network/dnsZones@2018-05-01' = [for (x, y) in z]
+//@[0:8) Identifier |resource|
+//@[9:23) Identifier |expectedColon2|
+//@[24:63) StringComplete |'Microsoft.Network/dnsZones@2018-05-01'|
+//@[64:65) Assignment |=|
+//@[66:67) LeftSquare |[|
+//@[67:70) Identifier |for|
+//@[71:72) LeftParen |(|
+//@[72:73) Identifier |x|
+//@[73:74) Comma |,|
+//@[75:76) Identifier |y|
+//@[76:77) RightParen |)|
+//@[78:80) Identifier |in|
+//@[81:82) Identifier |z|
+//@[82:83) RightSquare |]|
+//@[83:87) NewLine |\r\n\r\n|
+
+resource expectedLoopBody2 'Microsoft.Network/dnsZones@2018-05-01' = [for (x, y) in z:]
+//@[0:8) Identifier |resource|
+//@[9:26) Identifier |expectedLoopBody2|
+//@[27:66) StringComplete |'Microsoft.Network/dnsZones@2018-05-01'|
+//@[67:68) Assignment |=|
+//@[69:70) LeftSquare |[|
+//@[70:73) Identifier |for|
+//@[74:75) LeftParen |(|
+//@[75:76) Identifier |x|
+//@[76:77) Comma |,|
+//@[78:79) Identifier |y|
+//@[79:80) RightParen |)|
+//@[81:83) Identifier |in|
+//@[84:85) Identifier |z|
+//@[85:86) Colon |:|
+//@[86:87) RightSquare |]|
+//@[87:91) NewLine |\r\n\r\n|
+
+// loop filter parsing cases
+//@[28:30) NewLine |\r\n|
+resource expectedLoopFilterOpenParen 'Microsoft.Storage/storageAccounts@2019-06-01' = [for x in y: if]
+//@[0:8) Identifier |resource|
+//@[9:36) Identifier |expectedLoopFilterOpenParen|
+//@[37:83) StringComplete |'Microsoft.Storage/storageAccounts@2019-06-01'|
+//@[84:85) Assignment |=|
+//@[86:87) LeftSquare |[|
+//@[87:90) Identifier |for|
+//@[91:92) Identifier |x|
+//@[93:95) Identifier |in|
+//@[96:97) Identifier |y|
+//@[97:98) Colon |:|
+//@[99:101) Identifier |if|
+//@[101:102) RightSquare |]|
+//@[102:104) NewLine |\r\n|
+resource expectedLoopFilterOpenParen2 'Microsoft.Network/dnsZones@2018-05-01' = [for (x, y) in z: if]
+//@[0:8) Identifier |resource|
+//@[9:37) Identifier |expectedLoopFilterOpenParen2|
+//@[38:77) StringComplete |'Microsoft.Network/dnsZones@2018-05-01'|
+//@[78:79) Assignment |=|
+//@[80:81) LeftSquare |[|
+//@[81:84) Identifier |for|
+//@[85:86) LeftParen |(|
+//@[86:87) Identifier |x|
+//@[87:88) Comma |,|
+//@[89:90) Identifier |y|
+//@[90:91) RightParen |)|
+//@[92:94) Identifier |in|
+//@[95:96) Identifier |z|
+//@[96:97) Colon |:|
+//@[98:100) Identifier |if|
+//@[100:101) RightSquare |]|
+//@[101:105) NewLine |\r\n\r\n|
+
+resource expectedLoopFilterPredicateAndBody 'Microsoft.Storage/storageAccounts@2019-06-01' = [for x in y: if()]
+//@[0:8) Identifier |resource|
+//@[9:43) Identifier |expectedLoopFilterPredicateAndBody|
+//@[44:90) StringComplete |'Microsoft.Storage/storageAccounts@2019-06-01'|
+//@[91:92) Assignment |=|
+//@[93:94) LeftSquare |[|
+//@[94:97) Identifier |for|
+//@[98:99) Identifier |x|
+//@[100:102) Identifier |in|
+//@[103:104) Identifier |y|
+//@[104:105) Colon |:|
+//@[106:108) Identifier |if|
+//@[108:109) LeftParen |(|
+//@[109:110) RightParen |)|
+//@[110:111) RightSquare |]|
+//@[111:113) NewLine |\r\n|
+resource expectedLoopFilterPredicateAndBody2 'Microsoft.Network/dnsZones@2018-05-01' = [for (x, y) in z: if()]
+//@[0:8) Identifier |resource|
+//@[9:44) Identifier |expectedLoopFilterPredicateAndBody2|
+//@[45:84) StringComplete |'Microsoft.Network/dnsZones@2018-05-01'|
+//@[85:86) Assignment |=|
+//@[87:88) LeftSquare |[|
+//@[88:91) Identifier |for|
+//@[92:93) LeftParen |(|
+//@[93:94) Identifier |x|
+//@[94:95) Comma |,|
+//@[96:97) Identifier |y|
+//@[97:98) RightParen |)|
+//@[99:101) Identifier |in|
+//@[102:103) Identifier |z|
+//@[103:104) Colon |:|
+//@[105:107) Identifier |if|
+//@[107:108) LeftParen |(|
+//@[108:109) RightParen |)|
+//@[109:110) RightSquare |]|
+//@[110:114) NewLine |\r\n\r\n|
+
+// wrong body type
+//@[18:20) NewLine |\r\n|
+var emptyArray = []
+//@[0:3) Identifier |var|
+//@[4:14) Identifier |emptyArray|
+//@[15:16) Assignment |=|
+//@[17:18) LeftSquare |[|
+//@[18:19) RightSquare |]|
+//@[19:21) NewLine |\r\n|
+resource wrongLoopBodyType 'Microsoft.Storage/storageAccounts@2019-06-01' = [for x in emptyArray:4]
+//@[0:8) Identifier |resource|
+//@[9:26) Identifier |wrongLoopBodyType|
+//@[27:73) StringComplete |'Microsoft.Storage/storageAccounts@2019-06-01'|
+//@[74:75) Assignment |=|
+//@[76:77) LeftSquare |[|
+//@[77:80) Identifier |for|
+//@[81:82) Identifier |x|
+//@[83:85) Identifier |in|
+//@[86:96) Identifier |emptyArray|
+//@[96:97) Colon |:|
+//@[97:98) Integer |4|
+//@[98:99) RightSquare |]|
+//@[99:101) NewLine |\r\n|
+resource wrongLoopBodyType2 'Microsoft.Storage/storageAccounts@2019-06-01' = [for (x ,i) in emptyArray:4]
+//@[0:8) Identifier |resource|
+//@[9:27) Identifier |wrongLoopBodyType2|
+//@[28:74) StringComplete |'Microsoft.Storage/storageAccounts@2019-06-01'|
+//@[75:76) Assignment |=|
+//@[77:78) LeftSquare |[|
+//@[78:81) Identifier |for|
+//@[82:83) LeftParen |(|
+//@[83:84) Identifier |x|
+//@[85:86) Comma |,|
+//@[86:87) Identifier |i|
+//@[87:88) RightParen |)|
+//@[89:91) Identifier |in|
+//@[92:102) Identifier |emptyArray|
+//@[102:103) Colon |:|
+//@[103:104) Integer |4|
+//@[104:105) RightSquare |]|
+//@[105:109) NewLine |\r\n\r\n|
+
+// duplicate variable in the same scope
+//@[39:41) NewLine |\r\n|
+resource itemAndIndexSameName 'Microsoft.AAD/domainServices@2020-01-01' = [for (same, same) in emptyArray: {
+//@[0:8) Identifier |resource|
+//@[9:29) Identifier |itemAndIndexSameName|
+//@[30:71) StringComplete |'Microsoft.AAD/domainServices@2020-01-01'|
+//@[72:73) Assignment |=|
+//@[74:75) LeftSquare |[|
+//@[75:78) Identifier |for|
+//@[79:80) LeftParen |(|
+//@[80:84) Identifier |same|
+//@[84:85) Comma |,|
+//@[86:90) Identifier |same|
+//@[90:91) RightParen |)|
+//@[92:94) Identifier |in|
+//@[95:105) Identifier |emptyArray|
+//@[105:106) Colon |:|
+//@[107:108) LeftBrace |{|
+//@[108:110) NewLine |\r\n|
+}]
+//@[0:1) RightBrace |}|
+//@[1:2) RightSquare |]|
+//@[2:6) NewLine |\r\n\r\n|
+
+// errors in the array expression
+//@[33:35) NewLine |\r\n|
+resource arrayExpressionErrors 'Microsoft.Storage/storageAccounts@2019-06-01' = [for account in union([], 2): {
+//@[0:8) Identifier |resource|
+//@[9:30) Identifier |arrayExpressionErrors|
+//@[31:77) StringComplete |'Microsoft.Storage/storageAccounts@2019-06-01'|
+//@[78:79) Assignment |=|
+//@[80:81) LeftSquare |[|
+//@[81:84) Identifier |for|
+//@[85:92) Identifier |account|
+//@[93:95) Identifier |in|
+//@[96:101) Identifier |union|
+//@[101:102) LeftParen |(|
+//@[102:103) LeftSquare |[|
+//@[103:104) RightSquare |]|
+//@[104:105) Comma |,|
+//@[106:107) Integer |2|
+//@[107:108) RightParen |)|
+//@[108:109) Colon |:|
+//@[110:111) LeftBrace |{|
+//@[111:113) NewLine |\r\n|
+}]
+//@[0:1) RightBrace |}|
+//@[1:2) RightSquare |]|
+//@[2:4) NewLine |\r\n|
+resource arrayExpressionErrors2 'Microsoft.Storage/storageAccounts@2019-06-01' = [for (account,k) in union([], 2): {
+//@[0:8) Identifier |resource|
+//@[9:31) Identifier |arrayExpressionErrors2|
+//@[32:78) StringComplete |'Microsoft.Storage/storageAccounts@2019-06-01'|
+//@[79:80) Assignment |=|
+//@[81:82) LeftSquare |[|
+//@[82:85) Identifier |for|
+//@[86:87) LeftParen |(|
+//@[87:94) Identifier |account|
+//@[94:95) Comma |,|
+//@[95:96) Identifier |k|
+//@[96:97) RightParen |)|
+//@[98:100) Identifier |in|
+//@[101:106) Identifier |union|
+//@[106:107) LeftParen |(|
+//@[107:108) LeftSquare |[|
+//@[108:109) RightSquare |]|
+//@[109:110) Comma |,|
+//@[111:112) Integer |2|
+//@[112:113) RightParen |)|
+//@[113:114) Colon |:|
+//@[115:116) LeftBrace |{|
+//@[116:118) NewLine |\r\n|
+}]
+//@[0:1) RightBrace |}|
+//@[1:2) RightSquare |]|
+//@[2:6) NewLine |\r\n\r\n|
+
+// wrong array type
+//@[19:21) NewLine |\r\n|
+var notAnArray = true
+//@[0:3) Identifier |var|
+//@[4:14) Identifier |notAnArray|
+//@[15:16) Assignment |=|
+//@[17:21) TrueKeyword |true|
+//@[21:23) NewLine |\r\n|
+resource wrongArrayType 'Microsoft.Storage/storageAccounts@2019-06-01' = [for account in notAnArray: {
+//@[0:8) Identifier |resource|
+//@[9:23) Identifier |wrongArrayType|
+//@[24:70) StringComplete |'Microsoft.Storage/storageAccounts@2019-06-01'|
+//@[71:72) Assignment |=|
+//@[73:74) LeftSquare |[|
+//@[74:77) Identifier |for|
+//@[78:85) Identifier |account|
+//@[86:88) Identifier |in|
+//@[89:99) Identifier |notAnArray|
+//@[99:100) Colon |:|
+//@[101:102) LeftBrace |{|
+//@[102:104) NewLine |\r\n|
+}]
+//@[0:1) RightBrace |}|
+//@[1:2) RightSquare |]|
+//@[2:4) NewLine |\r\n|
+resource wrongArrayType2 'Microsoft.Storage/storageAccounts@2019-06-01' = [for (account,i) in notAnArray: {
+//@[0:8) Identifier |resource|
+//@[9:24) Identifier |wrongArrayType2|
+//@[25:71) StringComplete |'Microsoft.Storage/storageAccounts@2019-06-01'|
+//@[72:73) Assignment |=|
+//@[74:75) LeftSquare |[|
+//@[75:78) Identifier |for|
+//@[79:80) LeftParen |(|
+//@[80:87) Identifier |account|
+//@[87:88) Comma |,|
+//@[88:89) Identifier |i|
+//@[89:90) RightParen |)|
+//@[91:93) Identifier |in|
+//@[94:104) Identifier |notAnArray|
+//@[104:105) Colon |:|
+//@[106:107) LeftBrace |{|
+//@[107:109) NewLine |\r\n|
+}]
+//@[0:1) RightBrace |}|
+//@[1:2) RightSquare |]|
+//@[2:6) NewLine |\r\n\r\n|
+
+// wrong filter expression type
+//@[31:33) NewLine |\r\n|
+resource wrongFilterExpressionType 'Microsoft.Storage/storageAccounts@2019-06-01' = [for account in emptyArray: if(4) {
+//@[0:8) Identifier |resource|
+//@[9:34) Identifier |wrongFilterExpressionType|
+//@[35:81) StringComplete |'Microsoft.Storage/storageAccounts@2019-06-01'|
+//@[82:83) Assignment |=|
+//@[84:85) LeftSquare |[|
+//@[85:88) Identifier |for|
+//@[89:96) Identifier |account|
+//@[97:99) Identifier |in|
+//@[100:110) Identifier |emptyArray|
+//@[110:111) Colon |:|
+//@[112:114) Identifier |if|
+//@[114:115) LeftParen |(|
+//@[115:116) Integer |4|
+//@[116:117) RightParen |)|
+//@[118:119) LeftBrace |{|
+//@[119:121) NewLine |\r\n|
+}]
+//@[0:1) RightBrace |}|
+//@[1:2) RightSquare |]|
+//@[2:4) NewLine |\r\n|
+resource wrongFilterExpressionType2 'Microsoft.Storage/storageAccounts@2019-06-01' = [for (account,i) in emptyArray: if(concat('s')){
+//@[0:8) Identifier |resource|
+//@[9:35) Identifier |wrongFilterExpressionType2|
+//@[36:82) StringComplete |'Microsoft.Storage/storageAccounts@2019-06-01'|
+//@[83:84) Assignment |=|
+//@[85:86) LeftSquare |[|
+//@[86:89) Identifier |for|
+//@[90:91) LeftParen |(|
+//@[91:98) Identifier |account|
+//@[98:99) Comma |,|
+//@[99:100) Identifier |i|
+//@[100:101) RightParen |)|
+//@[102:104) Identifier |in|
+//@[105:115) Identifier |emptyArray|
+//@[115:116) Colon |:|
+//@[117:119) Identifier |if|
+//@[119:120) LeftParen |(|
+//@[120:126) Identifier |concat|
+//@[126:127) LeftParen |(|
+//@[127:130) StringComplete |'s'|
+//@[130:131) RightParen |)|
+//@[131:132) RightParen |)|
+//@[132:133) LeftBrace |{|
+//@[133:135) NewLine |\r\n|
+}]
+//@[0:1) RightBrace |}|
+//@[1:2) RightSquare |]|
+//@[2:6) NewLine |\r\n\r\n|
+
+// missing required properties
+//@[30:32) NewLine |\r\n|
+resource missingRequiredProperties 'Microsoft.Storage/storageAccounts@2019-06-01' = [for account in []: {
+//@[0:8) Identifier |resource|
+//@[9:34) Identifier |missingRequiredProperties|
+//@[35:81) StringComplete |'Microsoft.Storage/storageAccounts@2019-06-01'|
+//@[82:83) Assignment |=|
+//@[84:85) LeftSquare |[|
+//@[85:88) Identifier |for|
+//@[89:96) Identifier |account|
+//@[97:99) Identifier |in|
+//@[100:101) LeftSquare |[|
+//@[101:102) RightSquare |]|
+//@[102:103) Colon |:|
+//@[104:105) LeftBrace |{|
+//@[105:107) NewLine |\r\n|
+}]
+//@[0:1) RightBrace |}|
+//@[1:2) RightSquare |]|
+//@[2:4) NewLine |\r\n|
+resource missingRequiredProperties2 'Microsoft.Storage/storageAccounts@2019-06-01' = [for (account,j) in []: {
+//@[0:8) Identifier |resource|
+//@[9:35) Identifier |missingRequiredProperties2|
+//@[36:82) StringComplete |'Microsoft.Storage/storageAccounts@2019-06-01'|
+//@[83:84) Assignment |=|
+//@[85:86) LeftSquare |[|
+//@[86:89) Identifier |for|
+//@[90:91) LeftParen |(|
+//@[91:98) Identifier |account|
+//@[98:99) Comma |,|
+//@[99:100) Identifier |j|
+//@[100:101) RightParen |)|
+//@[102:104) Identifier |in|
+//@[105:106) LeftSquare |[|
+//@[106:107) RightSquare |]|
+//@[107:108) Colon |:|
+//@[109:110) LeftBrace |{|
+//@[110:112) NewLine |\r\n|
+}]
+//@[0:1) RightBrace |}|
+//@[1:2) RightSquare |]|
+//@[2:6) NewLine |\r\n\r\n|
+
+// fewer missing required properties and a wrong property
+//@[57:59) NewLine |\r\n|
+resource missingFewerRequiredProperties 'Microsoft.Storage/storageAccounts@2019-06-01' = [for account in []: {
+//@[0:8) Identifier |resource|
+//@[9:39) Identifier |missingFewerRequiredProperties|
+//@[40:86) StringComplete |'Microsoft.Storage/storageAccounts@2019-06-01'|
+//@[87:88) Assignment |=|
+//@[89:90) LeftSquare |[|
+//@[90:93) Identifier |for|
+//@[94:101) Identifier |account|
+//@[102:104) Identifier |in|
+//@[105:106) LeftSquare |[|
+//@[106:107) RightSquare |]|
+//@[107:108) Colon |:|
+//@[109:110) LeftBrace |{|
+//@[110:112) NewLine |\r\n|
+  name: account
+//@[2:6) Identifier |name|
+//@[6:7) Colon |:|
+//@[8:15) Identifier |account|
+//@[15:17) NewLine |\r\n|
+  location: 'eastus42'
+//@[2:10) Identifier |location|
+//@[10:11) Colon |:|
+//@[12:22) StringComplete |'eastus42'|
+//@[22:24) NewLine |\r\n|
+  properties: {
+//@[2:12) Identifier |properties|
+//@[12:13) Colon |:|
+//@[14:15) LeftBrace |{|
+//@[15:17) NewLine |\r\n|
+    wrong: 'test'
+//@[4:9) Identifier |wrong|
+//@[9:10) Colon |:|
+//@[11:17) StringComplete |'test'|
+//@[17:19) NewLine |\r\n|
+  }
+//@[2:3) RightBrace |}|
+//@[3:5) NewLine |\r\n|
+}]
+//@[0:1) RightBrace |}|
+//@[1:2) RightSquare |]|
+//@[2:6) NewLine |\r\n\r\n|
+
+// wrong property inside the nested property loop
+//@[49:51) NewLine |\r\n|
+resource wrongPropertyInNestedLoop 'Microsoft.Network/virtualNetworks@2020-06-01' = [for i in range(0, 3): {
+//@[0:8) Identifier |resource|
+//@[9:34) Identifier |wrongPropertyInNestedLoop|
+//@[35:81) StringComplete |'Microsoft.Network/virtualNetworks@2020-06-01'|
+//@[82:83) Assignment |=|
+//@[84:85) LeftSquare |[|
+//@[85:88) Identifier |for|
+//@[89:90) Identifier |i|
+//@[91:93) Identifier |in|
+//@[94:99) Identifier |range|
+//@[99:100) LeftParen |(|
+//@[100:101) Integer |0|
+//@[101:102) Comma |,|
+//@[103:104) Integer |3|
+//@[104:105) RightParen |)|
+//@[105:106) Colon |:|
+//@[107:108) LeftBrace |{|
+//@[108:110) NewLine |\r\n|
+  name: 'vnet-${i}'
+//@[2:6) Identifier |name|
+//@[6:7) Colon |:|
+//@[8:16) StringLeftPiece |'vnet-${|
+//@[16:17) Identifier |i|
+//@[17:19) StringRightPiece |}'|
+//@[19:21) NewLine |\r\n|
+  properties: {
+//@[2:12) Identifier |properties|
+//@[12:13) Colon |:|
+//@[14:15) LeftBrace |{|
+//@[15:17) NewLine |\r\n|
+    subnets: [for j in range(0, 4): {
+//@[4:11) Identifier |subnets|
+//@[11:12) Colon |:|
+//@[13:14) LeftSquare |[|
+//@[14:17) Identifier |for|
+//@[18:19) Identifier |j|
+//@[20:22) Identifier |in|
+//@[23:28) Identifier |range|
+//@[28:29) LeftParen |(|
+//@[29:30) Integer |0|
+//@[30:31) Comma |,|
+//@[32:33) Integer |4|
+//@[33:34) RightParen |)|
+//@[34:35) Colon |:|
+//@[36:37) LeftBrace |{|
+//@[37:39) NewLine |\r\n|
+      doesNotExist: 'test'
+//@[6:18) Identifier |doesNotExist|
+//@[18:19) Colon |:|
+//@[20:26) StringComplete |'test'|
+//@[26:28) NewLine |\r\n|
+      name: 'subnet-${i}-${j}'
+//@[6:10) Identifier |name|
+//@[10:11) Colon |:|
+//@[12:22) StringLeftPiece |'subnet-${|
+//@[22:23) Identifier |i|
+//@[23:27) StringMiddlePiece |}-${|
+//@[27:28) Identifier |j|
+//@[28:30) StringRightPiece |}'|
+//@[30:32) NewLine |\r\n|
+    }]
+//@[4:5) RightBrace |}|
+//@[5:6) RightSquare |]|
+//@[6:8) NewLine |\r\n|
+  }
+//@[2:3) RightBrace |}|
+//@[3:5) NewLine |\r\n|
+}]
+//@[0:1) RightBrace |}|
+//@[1:2) RightSquare |]|
+//@[2:4) NewLine |\r\n|
+resource wrongPropertyInNestedLoop2 'Microsoft.Network/virtualNetworks@2020-06-01' = [for (i,k) in range(0, 3): {
+//@[0:8) Identifier |resource|
+//@[9:35) Identifier |wrongPropertyInNestedLoop2|
+//@[36:82) StringComplete |'Microsoft.Network/virtualNetworks@2020-06-01'|
+//@[83:84) Assignment |=|
+//@[85:86) LeftSquare |[|
+//@[86:89) Identifier |for|
+//@[90:91) LeftParen |(|
+//@[91:92) Identifier |i|
+//@[92:93) Comma |,|
+//@[93:94) Identifier |k|
+//@[94:95) RightParen |)|
+//@[96:98) Identifier |in|
+//@[99:104) Identifier |range|
+//@[104:105) LeftParen |(|
+//@[105:106) Integer |0|
+//@[106:107) Comma |,|
+//@[108:109) Integer |3|
+//@[109:110) RightParen |)|
+//@[110:111) Colon |:|
+//@[112:113) LeftBrace |{|
+//@[113:115) NewLine |\r\n|
+  name: 'vnet-${i}'
+//@[2:6) Identifier |name|
+//@[6:7) Colon |:|
+//@[8:16) StringLeftPiece |'vnet-${|
+//@[16:17) Identifier |i|
+//@[17:19) StringRightPiece |}'|
+//@[19:21) NewLine |\r\n|
+  properties: {
+//@[2:12) Identifier |properties|
+//@[12:13) Colon |:|
+//@[14:15) LeftBrace |{|
+//@[15:17) NewLine |\r\n|
+    subnets: [for j in range(0, 4): {
+//@[4:11) Identifier |subnets|
+//@[11:12) Colon |:|
+//@[13:14) LeftSquare |[|
+//@[14:17) Identifier |for|
+//@[18:19) Identifier |j|
+//@[20:22) Identifier |in|
+//@[23:28) Identifier |range|
+//@[28:29) LeftParen |(|
+//@[29:30) Integer |0|
+//@[30:31) Comma |,|
+//@[32:33) Integer |4|
+//@[33:34) RightParen |)|
+//@[34:35) Colon |:|
+//@[36:37) LeftBrace |{|
+//@[37:39) NewLine |\r\n|
+      doesNotExist: 'test'
+//@[6:18) Identifier |doesNotExist|
+//@[18:19) Colon |:|
+//@[20:26) StringComplete |'test'|
+//@[26:28) NewLine |\r\n|
+      name: 'subnet-${i}-${j}-${k}'
+//@[6:10) Identifier |name|
+//@[10:11) Colon |:|
+//@[12:22) StringLeftPiece |'subnet-${|
+//@[22:23) Identifier |i|
+//@[23:27) StringMiddlePiece |}-${|
+//@[27:28) Identifier |j|
+//@[28:32) StringMiddlePiece |}-${|
+//@[32:33) Identifier |k|
+//@[33:35) StringRightPiece |}'|
+//@[35:37) NewLine |\r\n|
+    }]
+//@[4:5) RightBrace |}|
+//@[5:6) RightSquare |]|
+//@[6:8) NewLine |\r\n|
+  }
+//@[2:3) RightBrace |}|
+//@[3:5) NewLine |\r\n|
+}]
+//@[0:1) RightBrace |}|
+//@[1:2) RightSquare |]|
+//@[2:6) NewLine |\r\n\r\n|
+
+// nonexistent arrays and loop variables
+//@[40:42) NewLine |\r\n|
+resource nonexistentArrays 'Microsoft.Network/virtualNetworks@2020-06-01' = [for i in notAThing: {
+//@[0:8) Identifier |resource|
+//@[9:26) Identifier |nonexistentArrays|
+//@[27:73) StringComplete |'Microsoft.Network/virtualNetworks@2020-06-01'|
+//@[74:75) Assignment |=|
+//@[76:77) LeftSquare |[|
+//@[77:80) Identifier |for|
+//@[81:82) Identifier |i|
+//@[83:85) Identifier |in|
+//@[86:95) Identifier |notAThing|
+//@[95:96) Colon |:|
+//@[97:98) LeftBrace |{|
+//@[98:100) NewLine |\r\n|
+  name: 'vnet-${justPlainWrong}'
+//@[2:6) Identifier |name|
+//@[6:7) Colon |:|
+//@[8:16) StringLeftPiece |'vnet-${|
+//@[16:30) Identifier |justPlainWrong|
+//@[30:32) StringRightPiece |}'|
+//@[32:34) NewLine |\r\n|
+  properties: {
+//@[2:12) Identifier |properties|
+//@[12:13) Colon |:|
+//@[14:15) LeftBrace |{|
+//@[15:17) NewLine |\r\n|
+    subnets: [for j in alsoNotAThing: {
+//@[4:11) Identifier |subnets|
+//@[11:12) Colon |:|
+//@[13:14) LeftSquare |[|
+//@[14:17) Identifier |for|
+//@[18:19) Identifier |j|
+//@[20:22) Identifier |in|
+//@[23:36) Identifier |alsoNotAThing|
+//@[36:37) Colon |:|
+//@[38:39) LeftBrace |{|
+//@[39:41) NewLine |\r\n|
+      doesNotExist: 'test'
+//@[6:18) Identifier |doesNotExist|
+//@[18:19) Colon |:|
+//@[20:26) StringComplete |'test'|
+//@[26:28) NewLine |\r\n|
+      name: 'subnet-${fake}-${totallyFake}'
+//@[6:10) Identifier |name|
+//@[10:11) Colon |:|
+//@[12:22) StringLeftPiece |'subnet-${|
+//@[22:26) Identifier |fake|
+//@[26:30) StringMiddlePiece |}-${|
+//@[30:41) Identifier |totallyFake|
+//@[41:43) StringRightPiece |}'|
+//@[43:45) NewLine |\r\n|
+    }]
+//@[4:5) RightBrace |}|
+//@[5:6) RightSquare |]|
+//@[6:8) NewLine |\r\n|
+  }
+//@[2:3) RightBrace |}|
+//@[3:5) NewLine |\r\n|
+}]
+//@[0:1) RightBrace |}|
+//@[1:2) RightSquare |]|
+//@[2:6) NewLine |\r\n\r\n|
+
+// property loops cannot be nested
+//@[34:36) NewLine |\r\n|
+resource propertyLoopsCannotNest 'Microsoft.Storage/storageAccounts@2019-06-01' = [for account in storageAccounts: {
+//@[0:8) Identifier |resource|
+//@[9:32) Identifier |propertyLoopsCannotNest|
+//@[33:79) StringComplete |'Microsoft.Storage/storageAccounts@2019-06-01'|
+//@[80:81) Assignment |=|
+//@[82:83) LeftSquare |[|
+//@[83:86) Identifier |for|
+//@[87:94) Identifier |account|
+//@[95:97) Identifier |in|
+//@[98:113) Identifier |storageAccounts|
+//@[113:114) Colon |:|
+//@[115:116) LeftBrace |{|
+//@[116:118) NewLine |\r\n|
+  name: account.name
+//@[2:6) Identifier |name|
+//@[6:7) Colon |:|
+//@[8:15) Identifier |account|
+//@[15:16) Dot |.|
+//@[16:20) Identifier |name|
+//@[20:22) NewLine |\r\n|
+  location: account.location
+//@[2:10) Identifier |location|
+//@[10:11) Colon |:|
+//@[12:19) Identifier |account|
+//@[19:20) Dot |.|
+//@[20:28) Identifier |location|
+//@[28:30) NewLine |\r\n|
+  sku: {
+//@[2:5) Identifier |sku|
+//@[5:6) Colon |:|
+//@[7:8) LeftBrace |{|
+//@[8:10) NewLine |\r\n|
+    name: 'Standard_LRS'
+//@[4:8) Identifier |name|
+//@[8:9) Colon |:|
+//@[10:24) StringComplete |'Standard_LRS'|
+//@[24:26) NewLine |\r\n|
+  }
+//@[2:3) RightBrace |}|
+//@[3:5) NewLine |\r\n|
+  kind: 'StorageV2'
+//@[2:6) Identifier |kind|
+//@[6:7) Colon |:|
+//@[8:19) StringComplete |'StorageV2'|
+//@[19:21) NewLine |\r\n|
+  properties: {
+//@[2:12) Identifier |properties|
+//@[12:13) Colon |:|
+//@[14:15) LeftBrace |{|
+//@[15:19) NewLine |\r\n\r\n|
+
+    networkAcls: {
+//@[4:15) Identifier |networkAcls|
+//@[15:16) Colon |:|
+//@[17:18) LeftBrace |{|
+//@[18:20) NewLine |\r\n|
+      virtualNetworkRules: [for rule in []: {
+//@[6:25) Identifier |virtualNetworkRules|
+//@[25:26) Colon |:|
+//@[27:28) LeftSquare |[|
+//@[28:31) Identifier |for|
+//@[32:36) Identifier |rule|
+//@[37:39) Identifier |in|
+//@[40:41) LeftSquare |[|
+//@[41:42) RightSquare |]|
+//@[42:43) Colon |:|
+//@[44:45) LeftBrace |{|
+//@[45:47) NewLine |\r\n|
+        id: '${account.name}-${account.location}'
+//@[8:10) Identifier |id|
+//@[10:11) Colon |:|
+//@[12:15) StringLeftPiece |'${|
+//@[15:22) Identifier |account|
+//@[22:23) Dot |.|
+//@[23:27) Identifier |name|
+//@[27:31) StringMiddlePiece |}-${|
+//@[31:38) Identifier |account|
+//@[38:39) Dot |.|
+//@[39:47) Identifier |location|
+//@[47:49) StringRightPiece |}'|
+//@[49:51) NewLine |\r\n|
+        state: [for lol in []: 4]
+//@[8:13) Identifier |state|
+//@[13:14) Colon |:|
+//@[15:16) LeftSquare |[|
+//@[16:19) Identifier |for|
+//@[20:23) Identifier |lol|
+//@[24:26) Identifier |in|
+//@[27:28) LeftSquare |[|
+//@[28:29) RightSquare |]|
+//@[29:30) Colon |:|
+//@[31:32) Integer |4|
+//@[32:33) RightSquare |]|
+//@[33:35) NewLine |\r\n|
+      }]
+//@[6:7) RightBrace |}|
+//@[7:8) RightSquare |]|
+//@[8:10) NewLine |\r\n|
+    }
+//@[4:5) RightBrace |}|
+//@[5:7) NewLine |\r\n|
+  }
+//@[2:3) RightBrace |}|
+//@[3:5) NewLine |\r\n|
+}]
+//@[0:1) RightBrace |}|
+//@[1:2) RightSquare |]|
+//@[2:4) NewLine |\r\n|
+resource propertyLoopsCannotNest2 'Microsoft.Storage/storageAccounts@2019-06-01' = [for (account,i) in storageAccounts: {
+//@[0:8) Identifier |resource|
+//@[9:33) Identifier |propertyLoopsCannotNest2|
+//@[34:80) StringComplete |'Microsoft.Storage/storageAccounts@2019-06-01'|
+//@[81:82) Assignment |=|
+//@[83:84) LeftSquare |[|
+//@[84:87) Identifier |for|
+//@[88:89) LeftParen |(|
+//@[89:96) Identifier |account|
+//@[96:97) Comma |,|
+//@[97:98) Identifier |i|
+//@[98:99) RightParen |)|
+//@[100:102) Identifier |in|
+//@[103:118) Identifier |storageAccounts|
+//@[118:119) Colon |:|
+//@[120:121) LeftBrace |{|
+//@[121:123) NewLine |\r\n|
+  name: account.name
+//@[2:6) Identifier |name|
+//@[6:7) Colon |:|
+//@[8:15) Identifier |account|
+//@[15:16) Dot |.|
+//@[16:20) Identifier |name|
+//@[20:22) NewLine |\r\n|
+  location: account.location
+//@[2:10) Identifier |location|
+//@[10:11) Colon |:|
+//@[12:19) Identifier |account|
+//@[19:20) Dot |.|
+//@[20:28) Identifier |location|
+//@[28:30) NewLine |\r\n|
+  sku: {
+//@[2:5) Identifier |sku|
+//@[5:6) Colon |:|
+//@[7:8) LeftBrace |{|
+//@[8:10) NewLine |\r\n|
+    name: 'Standard_LRS'
+//@[4:8) Identifier |name|
+//@[8:9) Colon |:|
+//@[10:24) StringComplete |'Standard_LRS'|
+//@[24:26) NewLine |\r\n|
+  }
+//@[2:3) RightBrace |}|
+//@[3:5) NewLine |\r\n|
+  kind: 'StorageV2'
+//@[2:6) Identifier |kind|
+//@[6:7) Colon |:|
+//@[8:19) StringComplete |'StorageV2'|
+//@[19:21) NewLine |\r\n|
+  properties: {
+//@[2:12) Identifier |properties|
+//@[12:13) Colon |:|
+//@[14:15) LeftBrace |{|
+//@[15:19) NewLine |\r\n\r\n|
+
+    networkAcls: {
+//@[4:15) Identifier |networkAcls|
+//@[15:16) Colon |:|
+//@[17:18) LeftBrace |{|
+//@[18:20) NewLine |\r\n|
+      virtualNetworkRules: [for (rule,j) in []: {
+//@[6:25) Identifier |virtualNetworkRules|
+//@[25:26) Colon |:|
+//@[27:28) LeftSquare |[|
+//@[28:31) Identifier |for|
+//@[32:33) LeftParen |(|
+//@[33:37) Identifier |rule|
+//@[37:38) Comma |,|
+//@[38:39) Identifier |j|
+//@[39:40) RightParen |)|
+//@[41:43) Identifier |in|
+//@[44:45) LeftSquare |[|
+//@[45:46) RightSquare |]|
+//@[46:47) Colon |:|
+//@[48:49) LeftBrace |{|
+//@[49:51) NewLine |\r\n|
+        id: '${account.name}-${account.location}'
+//@[8:10) Identifier |id|
+//@[10:11) Colon |:|
+//@[12:15) StringLeftPiece |'${|
+//@[15:22) Identifier |account|
+//@[22:23) Dot |.|
+//@[23:27) Identifier |name|
+//@[27:31) StringMiddlePiece |}-${|
+//@[31:38) Identifier |account|
+//@[38:39) Dot |.|
+//@[39:47) Identifier |location|
+//@[47:49) StringRightPiece |}'|
+//@[49:51) NewLine |\r\n|
+        state: [for (lol,k) in []: 4]
+//@[8:13) Identifier |state|
+//@[13:14) Colon |:|
+//@[15:16) LeftSquare |[|
+//@[16:19) Identifier |for|
+//@[20:21) LeftParen |(|
+//@[21:24) Identifier |lol|
+//@[24:25) Comma |,|
+//@[25:26) Identifier |k|
+//@[26:27) RightParen |)|
+//@[28:30) Identifier |in|
+//@[31:32) LeftSquare |[|
+//@[32:33) RightSquare |]|
+//@[33:34) Colon |:|
+//@[35:36) Integer |4|
+//@[36:37) RightSquare |]|
+//@[37:39) NewLine |\r\n|
+      }]
+//@[6:7) RightBrace |}|
+//@[7:8) RightSquare |]|
+//@[8:10) NewLine |\r\n|
+    }
+//@[4:5) RightBrace |}|
+//@[5:7) NewLine |\r\n|
+  }
+//@[2:3) RightBrace |}|
+//@[3:5) NewLine |\r\n|
+}]
+//@[0:1) RightBrace |}|
+//@[1:2) RightSquare |]|
+//@[2:6) NewLine |\r\n\r\n|
+
+// property loops cannot be nested (even more nesting)
+//@[54:56) NewLine |\r\n|
+resource propertyLoopsCannotNest2 'Microsoft.Storage/storageAccounts@2019-06-01' = [for account in storageAccounts: {
+//@[0:8) Identifier |resource|
+//@[9:33) Identifier |propertyLoopsCannotNest2|
+//@[34:80) StringComplete |'Microsoft.Storage/storageAccounts@2019-06-01'|
+//@[81:82) Assignment |=|
+//@[83:84) LeftSquare |[|
+//@[84:87) Identifier |for|
+//@[88:95) Identifier |account|
+//@[96:98) Identifier |in|
+//@[99:114) Identifier |storageAccounts|
+//@[114:115) Colon |:|
+//@[116:117) LeftBrace |{|
+//@[117:119) NewLine |\r\n|
+  name: account.name
+//@[2:6) Identifier |name|
+//@[6:7) Colon |:|
+//@[8:15) Identifier |account|
+//@[15:16) Dot |.|
+//@[16:20) Identifier |name|
+//@[20:22) NewLine |\r\n|
+  location: account.location
+//@[2:10) Identifier |location|
+//@[10:11) Colon |:|
+//@[12:19) Identifier |account|
+//@[19:20) Dot |.|
+//@[20:28) Identifier |location|
+//@[28:30) NewLine |\r\n|
+  sku: {
+//@[2:5) Identifier |sku|
+//@[5:6) Colon |:|
+//@[7:8) LeftBrace |{|
+//@[8:10) NewLine |\r\n|
+    name: 'Standard_LRS'
+//@[4:8) Identifier |name|
+//@[8:9) Colon |:|
+//@[10:24) StringComplete |'Standard_LRS'|
+//@[24:26) NewLine |\r\n|
+  }
+//@[2:3) RightBrace |}|
+//@[3:5) NewLine |\r\n|
+  kind: 'StorageV2'
+//@[2:6) Identifier |kind|
+//@[6:7) Colon |:|
+//@[8:19) StringComplete |'StorageV2'|
+//@[19:21) NewLine |\r\n|
+  properties: {
+//@[2:12) Identifier |properties|
+//@[12:13) Colon |:|
+//@[14:15) LeftBrace |{|
+//@[15:17) NewLine |\r\n|
+    // #completionTest(17) -> symbolsPlusAccount
+//@[48:50) NewLine |\r\n|
+    networkAcls: {
+//@[4:15) Identifier |networkAcls|
+//@[15:16) Colon |:|
+//@[17:18) LeftBrace |{|
+//@[18:20) NewLine |\r\n|
+      virtualNetworkRules: [for rule in []: {
+//@[6:25) Identifier |virtualNetworkRules|
+//@[25:26) Colon |:|
+//@[27:28) LeftSquare |[|
+//@[28:31) Identifier |for|
+//@[32:36) Identifier |rule|
+//@[37:39) Identifier |in|
+//@[40:41) LeftSquare |[|
+//@[41:42) RightSquare |]|
+//@[42:43) Colon |:|
+//@[44:45) LeftBrace |{|
+//@[45:47) NewLine |\r\n|
+        // #completionTest(12,15,31) -> symbolsPlusRule
+//@[55:57) NewLine |\r\n|
+        id: '${account.name}-${account.location}'
+//@[8:10) Identifier |id|
+//@[10:11) Colon |:|
+//@[12:15) StringLeftPiece |'${|
+//@[15:22) Identifier |account|
+//@[22:23) Dot |.|
+//@[23:27) Identifier |name|
+//@[27:31) StringMiddlePiece |}-${|
+//@[31:38) Identifier |account|
+//@[38:39) Dot |.|
+//@[39:47) Identifier |location|
+//@[47:49) StringRightPiece |}'|
+//@[49:51) NewLine |\r\n|
+        state: [for state in []: {
+//@[8:13) Identifier |state|
+//@[13:14) Colon |:|
+//@[15:16) LeftSquare |[|
+//@[16:19) Identifier |for|
+//@[20:25) Identifier |state|
+//@[26:28) Identifier |in|
+//@[29:30) LeftSquare |[|
+//@[30:31) RightSquare |]|
+//@[31:32) Colon |:|
+//@[33:34) LeftBrace |{|
+//@[34:36) NewLine |\r\n|
+          // #completionTest(38) -> symbolsPlusAccountRuleStateSomething #completionTest(16,34) -> symbolsPlusAccountRuleState
+//@[126:128) NewLine |\r\n|
+          fake: [for something in []: true]
+//@[10:14) Identifier |fake|
+//@[14:15) Colon |:|
+//@[16:17) LeftSquare |[|
+//@[17:20) Identifier |for|
+//@[21:30) Identifier |something|
+//@[31:33) Identifier |in|
+//@[34:35) LeftSquare |[|
+//@[35:36) RightSquare |]|
+//@[36:37) Colon |:|
+//@[38:42) TrueKeyword |true|
+//@[42:43) RightSquare |]|
+//@[43:45) NewLine |\r\n|
+        }]
+//@[8:9) RightBrace |}|
+//@[9:10) RightSquare |]|
+//@[10:12) NewLine |\r\n|
+      }]
+//@[6:7) RightBrace |}|
+//@[7:8) RightSquare |]|
+//@[8:10) NewLine |\r\n|
+    }
+//@[4:5) RightBrace |}|
+//@[5:7) NewLine |\r\n|
+  }
+//@[2:3) RightBrace |}|
+//@[3:5) NewLine |\r\n|
+}]
+//@[0:1) RightBrace |}|
+//@[1:2) RightSquare |]|
+//@[2:6) NewLine |\r\n\r\n|
+
+// loops cannot be used inside of expressions
+//@[45:47) NewLine |\r\n|
+resource stuffs 'Microsoft.Storage/storageAccounts@2019-06-01' = [for account in storageAccounts: {
+//@[0:8) Identifier |resource|
+//@[9:15) Identifier |stuffs|
+//@[16:62) StringComplete |'Microsoft.Storage/storageAccounts@2019-06-01'|
+//@[63:64) Assignment |=|
+//@[65:66) LeftSquare |[|
+//@[66:69) Identifier |for|
+//@[70:77) Identifier |account|
+//@[78:80) Identifier |in|
+//@[81:96) Identifier |storageAccounts|
+//@[96:97) Colon |:|
+//@[98:99) LeftBrace |{|
+//@[99:101) NewLine |\r\n|
+  name: account.name
+//@[2:6) Identifier |name|
+//@[6:7) Colon |:|
+//@[8:15) Identifier |account|
+//@[15:16) Dot |.|
+//@[16:20) Identifier |name|
+//@[20:22) NewLine |\r\n|
+  location: account.location
+//@[2:10) Identifier |location|
+//@[10:11) Colon |:|
+//@[12:19) Identifier |account|
+//@[19:20) Dot |.|
+//@[20:28) Identifier |location|
+//@[28:30) NewLine |\r\n|
+  sku: {
+//@[2:5) Identifier |sku|
+//@[5:6) Colon |:|
+//@[7:8) LeftBrace |{|
+//@[8:10) NewLine |\r\n|
+    name: 'Standard_LRS'
+//@[4:8) Identifier |name|
+//@[8:9) Colon |:|
+//@[10:24) StringComplete |'Standard_LRS'|
+//@[24:26) NewLine |\r\n|
+  }
+//@[2:3) RightBrace |}|
+//@[3:5) NewLine |\r\n|
+  kind: 'StorageV2'
+//@[2:6) Identifier |kind|
+//@[6:7) Colon |:|
+//@[8:19) StringComplete |'StorageV2'|
+//@[19:21) NewLine |\r\n|
+  properties: {
+//@[2:12) Identifier |properties|
+//@[12:13) Colon |:|
+//@[14:15) LeftBrace |{|
+//@[15:17) NewLine |\r\n|
+    networkAcls: {
+//@[4:15) Identifier |networkAcls|
+//@[15:16) Colon |:|
+//@[17:18) LeftBrace |{|
+//@[18:20) NewLine |\r\n|
+      virtualNetworkRules: concat([for lol in []: {
+//@[6:25) Identifier |virtualNetworkRules|
+//@[25:26) Colon |:|
+//@[27:33) Identifier |concat|
+//@[33:34) LeftParen |(|
+//@[34:35) LeftSquare |[|
+//@[35:38) Identifier |for|
+//@[39:42) Identifier |lol|
+//@[43:45) Identifier |in|
+//@[46:47) LeftSquare |[|
+//@[47:48) RightSquare |]|
+//@[48:49) Colon |:|
+//@[50:51) LeftBrace |{|
+//@[51:53) NewLine |\r\n|
+        id: '${account.name}-${account.location}'
+//@[8:10) Identifier |id|
+//@[10:11) Colon |:|
+//@[12:15) StringLeftPiece |'${|
+//@[15:22) Identifier |account|
+//@[22:23) Dot |.|
+//@[23:27) Identifier |name|
+//@[27:31) StringMiddlePiece |}-${|
+//@[31:38) Identifier |account|
+//@[38:39) Dot |.|
+//@[39:47) Identifier |location|
+//@[47:49) StringRightPiece |}'|
+//@[49:51) NewLine |\r\n|
+      }])
+//@[6:7) RightBrace |}|
+//@[7:8) RightSquare |]|
+//@[8:9) RightParen |)|
+//@[9:11) NewLine |\r\n|
+    }
+//@[4:5) RightBrace |}|
+//@[5:7) NewLine |\r\n|
+  }
+//@[2:3) RightBrace |}|
+//@[3:5) NewLine |\r\n|
+}]
+//@[0:1) RightBrace |}|
+//@[1:2) RightSquare |]|
+//@[2:6) NewLine |\r\n\r\n|
+
+// using the same loop variable in a new language scope should be allowed
+//@[73:75) NewLine |\r\n|
+resource premiumStorages 'Microsoft.Storage/storageAccounts@2019-06-01' = [for account in storageAccounts: {
+//@[0:8) Identifier |resource|
+//@[9:24) Identifier |premiumStorages|
+//@[25:71) StringComplete |'Microsoft.Storage/storageAccounts@2019-06-01'|
+//@[72:73) Assignment |=|
+//@[74:75) LeftSquare |[|
+//@[75:78) Identifier |for|
+//@[79:86) Identifier |account|
+//@[87:89) Identifier |in|
+//@[90:105) Identifier |storageAccounts|
+//@[105:106) Colon |:|
+//@[107:108) LeftBrace |{|
+//@[108:110) NewLine |\r\n|
+  // #completionTest(7,8) -> symbolsPlusAccount2
+//@[48:50) NewLine |\r\n|
+  name: account.name
+//@[2:6) Identifier |name|
+//@[6:7) Colon |:|
+//@[8:15) Identifier |account|
+//@[15:16) Dot |.|
+//@[16:20) Identifier |name|
+//@[20:22) NewLine |\r\n|
+  location: account.location
+//@[2:10) Identifier |location|
+//@[10:11) Colon |:|
+//@[12:19) Identifier |account|
+//@[19:20) Dot |.|
+//@[20:28) Identifier |location|
+//@[28:30) NewLine |\r\n|
+  sku: {
+//@[2:5) Identifier |sku|
+//@[5:6) Colon |:|
+//@[7:8) LeftBrace |{|
+//@[8:10) NewLine |\r\n|
+    // #completionTest(9,10) -> storageSkuNamePlusSymbols
+//@[57:59) NewLine |\r\n|
+    name: 
+//@[4:8) Identifier |name|
+//@[8:9) Colon |:|
+//@[10:12) NewLine |\r\n|
+  }
+//@[2:3) RightBrace |}|
+//@[3:5) NewLine |\r\n|
+  kind: 'StorageV2'
+//@[2:6) Identifier |kind|
+//@[6:7) Colon |:|
+//@[8:19) StringComplete |'StorageV2'|
+//@[19:21) NewLine |\r\n|
+}]
+//@[0:1) RightBrace |}|
+//@[1:2) RightSquare |]|
+//@[2:6) NewLine |\r\n\r\n|
+
+var directRefViaVar = premiumStorages
+//@[0:3) Identifier |var|
+//@[4:19) Identifier |directRefViaVar|
+//@[20:21) Assignment |=|
+//@[22:37) Identifier |premiumStorages|
+//@[37:39) NewLine |\r\n|
+output directRefViaOutput array = union(premiumStorages, stuffs)
+//@[0:6) Identifier |output|
+//@[7:25) Identifier |directRefViaOutput|
+//@[26:31) Identifier |array|
+//@[32:33) Assignment |=|
+//@[34:39) Identifier |union|
+//@[39:40) LeftParen |(|
+//@[40:55) Identifier |premiumStorages|
+//@[55:56) Comma |,|
+//@[57:63) Identifier |stuffs|
+//@[63:64) RightParen |)|
+//@[64:68) NewLine |\r\n\r\n|
+
+resource directRefViaSingleResourceBody 'Microsoft.Network/dnszones@2018-05-01' = {
+//@[0:8) Identifier |resource|
+//@[9:39) Identifier |directRefViaSingleResourceBody|
+//@[40:79) StringComplete |'Microsoft.Network/dnszones@2018-05-01'|
+//@[80:81) Assignment |=|
+//@[82:83) LeftBrace |{|
+//@[83:85) NewLine |\r\n|
+  name: 'myZone2'
+//@[2:6) Identifier |name|
+//@[6:7) Colon |:|
+//@[8:17) StringComplete |'myZone2'|
+//@[17:19) NewLine |\r\n|
+  location: 'global'
+//@[2:10) Identifier |location|
+//@[10:11) Colon |:|
+//@[12:20) StringComplete |'global'|
+//@[20:22) NewLine |\r\n|
+  properties: {
+//@[2:12) Identifier |properties|
+//@[12:13) Colon |:|
+//@[14:15) LeftBrace |{|
+//@[15:17) NewLine |\r\n|
+    registrationVirtualNetworks: premiumStorages
+//@[4:31) Identifier |registrationVirtualNetworks|
+//@[31:32) Colon |:|
+//@[33:48) Identifier |premiumStorages|
+//@[48:50) NewLine |\r\n|
+  }
+//@[2:3) RightBrace |}|
+//@[3:5) NewLine |\r\n|
+}
+//@[0:1) RightBrace |}|
+//@[1:5) NewLine |\r\n\r\n|
+
+resource directRefViaSingleConditionalResourceBody 'Microsoft.Network/dnszones@2018-05-01' = if(true) {
+//@[0:8) Identifier |resource|
+//@[9:50) Identifier |directRefViaSingleConditionalResourceBody|
+//@[51:90) StringComplete |'Microsoft.Network/dnszones@2018-05-01'|
+//@[91:92) Assignment |=|
+//@[93:95) Identifier |if|
+//@[95:96) LeftParen |(|
+//@[96:100) TrueKeyword |true|
+//@[100:101) RightParen |)|
+//@[102:103) LeftBrace |{|
+//@[103:105) NewLine |\r\n|
+  name: 'myZone3'
+//@[2:6) Identifier |name|
+//@[6:7) Colon |:|
+//@[8:17) StringComplete |'myZone3'|
+//@[17:19) NewLine |\r\n|
+  location: 'global'
+//@[2:10) Identifier |location|
+//@[10:11) Colon |:|
+//@[12:20) StringComplete |'global'|
+//@[20:22) NewLine |\r\n|
+  properties: {
+//@[2:12) Identifier |properties|
+//@[12:13) Colon |:|
+//@[14:15) LeftBrace |{|
+//@[15:17) NewLine |\r\n|
+    registrationVirtualNetworks: concat(premiumStorages, stuffs)
+//@[4:31) Identifier |registrationVirtualNetworks|
+//@[31:32) Colon |:|
+//@[33:39) Identifier |concat|
+//@[39:40) LeftParen |(|
+//@[40:55) Identifier |premiumStorages|
+//@[55:56) Comma |,|
+//@[57:63) Identifier |stuffs|
+//@[63:64) RightParen |)|
+//@[64:66) NewLine |\r\n|
+  }
+//@[2:3) RightBrace |}|
+//@[3:5) NewLine |\r\n|
+}
+//@[0:1) RightBrace |}|
+//@[1:5) NewLine |\r\n\r\n|
+
+@batchSize()
+//@[0:1) At |@|
+//@[1:10) Identifier |batchSize|
+//@[10:11) LeftParen |(|
+//@[11:12) RightParen |)|
+//@[12:14) NewLine |\r\n|
+resource directRefViaSingleLoopResourceBody 'Microsoft.Network/virtualNetworks@2020-06-01' = [for i in range(0, 3): {
+//@[0:8) Identifier |resource|
+//@[9:43) Identifier |directRefViaSingleLoopResourceBody|
+//@[44:90) StringComplete |'Microsoft.Network/virtualNetworks@2020-06-01'|
+//@[91:92) Assignment |=|
+//@[93:94) LeftSquare |[|
+//@[94:97) Identifier |for|
+//@[98:99) Identifier |i|
+//@[100:102) Identifier |in|
+//@[103:108) Identifier |range|
+//@[108:109) LeftParen |(|
+//@[109:110) Integer |0|
+//@[110:111) Comma |,|
+//@[112:113) Integer |3|
+//@[113:114) RightParen |)|
+//@[114:115) Colon |:|
+//@[116:117) LeftBrace |{|
+//@[117:119) NewLine |\r\n|
+  name: 'vnet-${i}'
+//@[2:6) Identifier |name|
+//@[6:7) Colon |:|
+//@[8:16) StringLeftPiece |'vnet-${|
+//@[16:17) Identifier |i|
+//@[17:19) StringRightPiece |}'|
+//@[19:21) NewLine |\r\n|
+  properties: {
+//@[2:12) Identifier |properties|
+//@[12:13) Colon |:|
+//@[14:15) LeftBrace |{|
+//@[15:17) NewLine |\r\n|
+    subnets: premiumStorages
+//@[4:11) Identifier |subnets|
+//@[11:12) Colon |:|
+//@[13:28) Identifier |premiumStorages|
+//@[28:30) NewLine |\r\n|
+  }
+//@[2:3) RightBrace |}|
+//@[3:5) NewLine |\r\n|
+}]
+//@[0:1) RightBrace |}|
+//@[1:2) RightSquare |]|
+//@[2:6) NewLine |\r\n\r\n|
+
+@batchSize(0)
+//@[0:1) At |@|
+//@[1:10) Identifier |batchSize|
+//@[10:11) LeftParen |(|
+//@[11:12) Integer |0|
+//@[12:13) RightParen |)|
+//@[13:15) NewLine |\r\n|
+resource directRefViaSingleLoopResourceBodyWithExtraDependsOn 'Microsoft.Network/virtualNetworks@2020-06-01' = [for i in range(0, 3): {
+//@[0:8) Identifier |resource|
+//@[9:61) Identifier |directRefViaSingleLoopResourceBodyWithExtraDependsOn|
+//@[62:108) StringComplete |'Microsoft.Network/virtualNetworks@2020-06-01'|
+//@[109:110) Assignment |=|
+//@[111:112) LeftSquare |[|
+//@[112:115) Identifier |for|
+//@[116:117) Identifier |i|
+//@[118:120) Identifier |in|
+//@[121:126) Identifier |range|
+//@[126:127) LeftParen |(|
+//@[127:128) Integer |0|
+//@[128:129) Comma |,|
+//@[130:131) Integer |3|
+//@[131:132) RightParen |)|
+//@[132:133) Colon |:|
+//@[134:135) LeftBrace |{|
+//@[135:137) NewLine |\r\n|
+  name: 'vnet-${i}'
+//@[2:6) Identifier |name|
+//@[6:7) Colon |:|
+//@[8:16) StringLeftPiece |'vnet-${|
+//@[16:17) Identifier |i|
+//@[17:19) StringRightPiece |}'|
+//@[19:21) NewLine |\r\n|
+  properties: {
+//@[2:12) Identifier |properties|
+//@[12:13) Colon |:|
+//@[14:15) LeftBrace |{|
+//@[15:17) NewLine |\r\n|
+    subnets: premiumStorages
+//@[4:11) Identifier |subnets|
+//@[11:12) Colon |:|
+//@[13:28) Identifier |premiumStorages|
+//@[28:30) NewLine |\r\n|
+    dependsOn: [
+//@[4:13) Identifier |dependsOn|
+//@[13:14) Colon |:|
+//@[15:16) LeftSquare |[|
+//@[16:18) NewLine |\r\n|
+      premiumStorages
+//@[6:21) Identifier |premiumStorages|
+//@[21:23) NewLine |\r\n|
+    ]
+//@[4:5) RightSquare |]|
+//@[5:7) NewLine |\r\n|
+  }
+//@[2:3) RightBrace |}|
+//@[3:5) NewLine |\r\n|
+  dependsOn: [
+//@[2:11) Identifier |dependsOn|
+//@[11:12) Colon |:|
+//@[13:14) LeftSquare |[|
+//@[14:16) NewLine |\r\n|
+    
+//@[4:6) NewLine |\r\n|
+  ]
+//@[2:3) RightSquare |]|
+//@[3:5) NewLine |\r\n|
+}]
+//@[0:1) RightBrace |}|
+//@[1:2) RightSquare |]|
+//@[2:6) NewLine |\r\n\r\n|
+
+var expressionInPropertyLoopVar = true
+//@[0:3) Identifier |var|
+//@[4:31) Identifier |expressionInPropertyLoopVar|
+//@[32:33) Assignment |=|
+//@[34:38) TrueKeyword |true|
+//@[38:40) NewLine |\r\n|
+resource expressionsInPropertyLoopName 'Microsoft.Network/dnsZones@2018-05-01' = {
+//@[0:8) Identifier |resource|
+//@[9:38) Identifier |expressionsInPropertyLoopName|
+//@[39:78) StringComplete |'Microsoft.Network/dnsZones@2018-05-01'|
+//@[79:80) Assignment |=|
+//@[81:82) LeftBrace |{|
+//@[82:84) NewLine |\r\n|
+  name: 'hello'
+//@[2:6) Identifier |name|
+//@[6:7) Colon |:|
+//@[8:15) StringComplete |'hello'|
+//@[15:17) NewLine |\r\n|
+  location: 'eastus'
+//@[2:10) Identifier |location|
+//@[10:11) Colon |:|
+//@[12:20) StringComplete |'eastus'|
+//@[20:22) NewLine |\r\n|
+  properties: {
+//@[2:12) Identifier |properties|
+//@[12:13) Colon |:|
+//@[14:15) LeftBrace |{|
+//@[15:17) NewLine |\r\n|
+    'resolutionVirtualNetworks${expressionInPropertyLoopVar}': [for thing in []: {}]
+//@[4:32) StringLeftPiece |'resolutionVirtualNetworks${|
+//@[32:59) Identifier |expressionInPropertyLoopVar|
+//@[59:61) StringRightPiece |}'|
+//@[61:62) Colon |:|
+//@[63:64) LeftSquare |[|
+//@[64:67) Identifier |for|
+//@[68:73) Identifier |thing|
+//@[74:76) Identifier |in|
+//@[77:78) LeftSquare |[|
+//@[78:79) RightSquare |]|
+//@[79:80) Colon |:|
+//@[81:82) LeftBrace |{|
+//@[82:83) RightBrace |}|
+//@[83:84) RightSquare |]|
+//@[84:86) NewLine |\r\n|
+  }
+//@[2:3) RightBrace |}|
+//@[3:5) NewLine |\r\n|
+}
+//@[0:1) RightBrace |}|
+//@[1:5) NewLine |\r\n\r\n|
+
+// resource loop body that isn't an object
+//@[42:44) NewLine |\r\n|
+@batchSize(-1)
+//@[0:1) At |@|
+//@[1:10) Identifier |batchSize|
+//@[10:11) LeftParen |(|
+//@[11:12) Minus |-|
+//@[12:13) Integer |1|
+//@[13:14) RightParen |)|
+//@[14:16) NewLine |\r\n|
+resource nonObjectResourceLoopBody 'Microsoft.Network/dnsZones@2018-05-01' = [for thing in []: 'test']
+//@[0:8) Identifier |resource|
+//@[9:34) Identifier |nonObjectResourceLoopBody|
+//@[35:74) StringComplete |'Microsoft.Network/dnsZones@2018-05-01'|
+//@[75:76) Assignment |=|
+//@[77:78) LeftSquare |[|
+//@[78:81) Identifier |for|
+//@[82:87) Identifier |thing|
+//@[88:90) Identifier |in|
+//@[91:92) LeftSquare |[|
+//@[92:93) RightSquare |]|
+//@[93:94) Colon |:|
+//@[95:101) StringComplete |'test'|
+//@[101:102) RightSquare |]|
+//@[102:104) NewLine |\r\n|
+resource nonObjectResourceLoopBody2 'Microsoft.Network/dnsZones@2018-05-01' = [for thing in []: environment()]
+//@[0:8) Identifier |resource|
+//@[9:35) Identifier |nonObjectResourceLoopBody2|
+//@[36:75) StringComplete |'Microsoft.Network/dnsZones@2018-05-01'|
+//@[76:77) Assignment |=|
+//@[78:79) LeftSquare |[|
+//@[79:82) Identifier |for|
+//@[83:88) Identifier |thing|
+//@[89:91) Identifier |in|
+//@[92:93) LeftSquare |[|
+//@[93:94) RightSquare |]|
+//@[94:95) Colon |:|
+//@[96:107) Identifier |environment|
+//@[107:108) LeftParen |(|
+//@[108:109) RightParen |)|
+//@[109:110) RightSquare |]|
+//@[110:112) NewLine |\r\n|
+resource nonObjectResourceLoopBody3 'Microsoft.Network/dnsZones@2018-05-01' = [for (thing,i) in []: 'test']
+//@[0:8) Identifier |resource|
+//@[9:35) Identifier |nonObjectResourceLoopBody3|
+//@[36:75) StringComplete |'Microsoft.Network/dnsZones@2018-05-01'|
+//@[76:77) Assignment |=|
+//@[78:79) LeftSquare |[|
+//@[79:82) Identifier |for|
+//@[83:84) LeftParen |(|
+//@[84:89) Identifier |thing|
+//@[89:90) Comma |,|
+//@[90:91) Identifier |i|
+//@[91:92) RightParen |)|
+//@[93:95) Identifier |in|
+//@[96:97) LeftSquare |[|
+//@[97:98) RightSquare |]|
+//@[98:99) Colon |:|
+//@[100:106) StringComplete |'test'|
+//@[106:107) RightSquare |]|
+//@[107:109) NewLine |\r\n|
+resource nonObjectResourceLoopBody4 'Microsoft.Network/dnsZones@2018-05-01' = [for (thing,i) in []: environment()]
+//@[0:8) Identifier |resource|
+//@[9:35) Identifier |nonObjectResourceLoopBody4|
+//@[36:75) StringComplete |'Microsoft.Network/dnsZones@2018-05-01'|
+//@[76:77) Assignment |=|
+//@[78:79) LeftSquare |[|
+//@[79:82) Identifier |for|
+//@[83:84) LeftParen |(|
+//@[84:89) Identifier |thing|
+//@[89:90) Comma |,|
+//@[90:91) Identifier |i|
+//@[91:92) RightParen |)|
+//@[93:95) Identifier |in|
+//@[96:97) LeftSquare |[|
+//@[97:98) RightSquare |]|
+//@[98:99) Colon |:|
+//@[100:111) Identifier |environment|
+//@[111:112) LeftParen |(|
+//@[112:113) RightParen |)|
+//@[113:114) RightSquare |]|
+//@[114:116) NewLine |\r\n|
+resource nonObjectResourceLoopBody3 'Microsoft.Network/dnsZones@2018-05-01' = [for (thing,i) in []: if(true) 'test']
+//@[0:8) Identifier |resource|
+//@[9:35) Identifier |nonObjectResourceLoopBody3|
+//@[36:75) StringComplete |'Microsoft.Network/dnsZones@2018-05-01'|
+//@[76:77) Assignment |=|
+//@[78:79) LeftSquare |[|
+//@[79:82) Identifier |for|
+//@[83:84) LeftParen |(|
+//@[84:89) Identifier |thing|
+//@[89:90) Comma |,|
+//@[90:91) Identifier |i|
+//@[91:92) RightParen |)|
+//@[93:95) Identifier |in|
+//@[96:97) LeftSquare |[|
+//@[97:98) RightSquare |]|
+//@[98:99) Colon |:|
+//@[100:102) Identifier |if|
+//@[102:103) LeftParen |(|
+//@[103:107) TrueKeyword |true|
+//@[107:108) RightParen |)|
+//@[109:115) StringComplete |'test'|
+//@[115:116) RightSquare |]|
+//@[116:118) NewLine |\r\n|
+resource nonObjectResourceLoopBody4 'Microsoft.Network/dnsZones@2018-05-01' = [for (thing,i) in []: if(true) environment()]
+//@[0:8) Identifier |resource|
+//@[9:35) Identifier |nonObjectResourceLoopBody4|
+//@[36:75) StringComplete |'Microsoft.Network/dnsZones@2018-05-01'|
+//@[76:77) Assignment |=|
+//@[78:79) LeftSquare |[|
+//@[79:82) Identifier |for|
+//@[83:84) LeftParen |(|
+//@[84:89) Identifier |thing|
+//@[89:90) Comma |,|
+//@[90:91) Identifier |i|
+//@[91:92) RightParen |)|
+//@[93:95) Identifier |in|
+//@[96:97) LeftSquare |[|
+//@[97:98) RightSquare |]|
+//@[98:99) Colon |:|
+//@[100:102) Identifier |if|
+//@[102:103) LeftParen |(|
+//@[103:107) TrueKeyword |true|
+//@[107:108) RightParen |)|
+//@[109:120) Identifier |environment|
+//@[120:121) LeftParen |(|
+//@[121:122) RightParen |)|
+//@[122:123) RightSquare |]|
+//@[123:127) NewLine |\r\n\r\n|
+
+// #completionTest(54,55) -> objectPlusFor
+//@[42:44) NewLine |\r\n|
+resource foo 'Microsoft.Network/dnsZones@2018-05-01' = 
+//@[0:8) Identifier |resource|
+//@[9:12) Identifier |foo|
+//@[13:52) StringComplete |'Microsoft.Network/dnsZones@2018-05-01'|
+//@[53:54) Assignment |=|
+//@[55:59) NewLine |\r\n\r\n|
+
+resource foo 'Microsoft.Network/dnsZones@2018-05-01' = [for item in []: {
+//@[0:8) Identifier |resource|
+//@[9:12) Identifier |foo|
+//@[13:52) StringComplete |'Microsoft.Network/dnsZones@2018-05-01'|
+//@[53:54) Assignment |=|
+//@[55:56) LeftSquare |[|
+//@[56:59) Identifier |for|
+//@[60:64) Identifier |item|
+//@[65:67) Identifier |in|
+//@[68:69) LeftSquare |[|
+//@[69:70) RightSquare |]|
+//@[70:71) Colon |:|
+//@[72:73) LeftBrace |{|
+//@[73:75) NewLine |\r\n|
+  properties: {
+//@[2:12) Identifier |properties|
+//@[12:13) Colon |:|
+//@[14:15) LeftBrace |{|
+//@[15:17) NewLine |\r\n|
+    // #completionTest(32,33) -> symbolsPlusArrayAndFor
+//@[55:57) NewLine |\r\n|
+    registrationVirtualNetworks: 
+//@[4:31) Identifier |registrationVirtualNetworks|
+//@[31:32) Colon |:|
+//@[33:35) NewLine |\r\n|
+    resolutionVirtualNetworks: [for lol in []: {
+//@[4:29) Identifier |resolutionVirtualNetworks|
+//@[29:30) Colon |:|
+//@[31:32) LeftSquare |[|
+//@[32:35) Identifier |for|
+//@[36:39) Identifier |lol|
+//@[40:42) Identifier |in|
+//@[43:44) LeftSquare |[|
+//@[44:45) RightSquare |]|
+//@[45:46) Colon |:|
+//@[47:48) LeftBrace |{|
+//@[48:50) NewLine |\r\n|
+      
+//@[6:8) NewLine |\r\n|
+    }]
+//@[4:5) RightBrace |}|
+//@[5:6) RightSquare |]|
+//@[6:8) NewLine |\r\n|
+  }
+//@[2:3) RightBrace |}|
+//@[3:5) NewLine |\r\n|
+}]
+//@[0:1) RightBrace |}|
+//@[1:2) RightSquare |]|
+//@[2:6) NewLine |\r\n\r\n|
+
+resource vnet 'Microsoft.Network/virtualNetworks@2020-06-01' = {
+//@[0:8) Identifier |resource|
+//@[9:13) Identifier |vnet|
+//@[14:60) StringComplete |'Microsoft.Network/virtualNetworks@2020-06-01'|
+//@[61:62) Assignment |=|
+//@[63:64) LeftBrace |{|
+//@[64:66) NewLine |\r\n|
+  properties: {
+//@[2:12) Identifier |properties|
+//@[12:13) Colon |:|
+//@[14:15) LeftBrace |{|
+//@[15:17) NewLine |\r\n|
+    virtualNetworkPeerings: [for item in []: {
+//@[4:26) Identifier |virtualNetworkPeerings|
+//@[26:27) Colon |:|
+//@[28:29) LeftSquare |[|
+//@[29:32) Identifier |for|
+//@[33:37) Identifier |item|
+//@[38:40) Identifier |in|
+//@[41:42) LeftSquare |[|
+//@[42:43) RightSquare |]|
+//@[43:44) Colon |:|
+//@[45:46) LeftBrace |{|
+//@[46:48) NewLine |\r\n|
+        properties: {
+//@[8:18) Identifier |properties|
+//@[18:19) Colon |:|
+//@[20:21) LeftBrace |{|
+//@[21:23) NewLine |\r\n|
+          remoteAddressSpace: {
+//@[10:28) Identifier |remoteAddressSpace|
+//@[28:29) Colon |:|
+//@[30:31) LeftBrace |{|
+//@[31:33) NewLine |\r\n|
+            // #completionTest(28,29) -> symbolsPlusArrayWithoutFor
+//@[67:69) NewLine |\r\n|
+            addressPrefixes: 
+//@[12:27) Identifier |addressPrefixes|
+//@[27:28) Colon |:|
+//@[29:31) NewLine |\r\n|
+          }
+//@[10:11) RightBrace |}|
+//@[11:13) NewLine |\r\n|
+        }
+//@[8:9) RightBrace |}|
+//@[9:11) NewLine |\r\n|
+    }]
+//@[4:5) RightBrace |}|
+//@[5:6) RightSquare |]|
+//@[6:8) NewLine |\r\n|
+  }
+//@[2:3) RightBrace |}|
+//@[3:5) NewLine |\r\n|
+}
+//@[0:1) RightBrace |}|
+//@[1:5) NewLine |\r\n\r\n|
+
+// parent property with 'existing' resource at different scope
+//@[62:64) NewLine |\r\n|
+resource p1_res1 'Microsoft.Rp1/resource1@2020-06-01' existing = {
+//@[0:8) Identifier |resource|
+//@[9:16) Identifier |p1_res1|
+//@[17:53) StringComplete |'Microsoft.Rp1/resource1@2020-06-01'|
+//@[54:62) Identifier |existing|
+//@[63:64) Assignment |=|
+//@[65:66) LeftBrace |{|
+//@[66:68) NewLine |\r\n|
+  scope: tenant()
+//@[2:7) Identifier |scope|
+//@[7:8) Colon |:|
+//@[9:15) Identifier |tenant|
+//@[15:16) LeftParen |(|
+//@[16:17) RightParen |)|
+//@[17:19) NewLine |\r\n|
+  name: 'res1'
+//@[2:6) Identifier |name|
+//@[6:7) Colon |:|
+//@[8:14) StringComplete |'res1'|
+//@[14:16) NewLine |\r\n|
+}
+//@[0:1) RightBrace |}|
+//@[1:5) NewLine |\r\n\r\n|
+
+resource p1_child1 'Microsoft.Rp1/resource1/child1@2020-06-01' = {
+//@[0:8) Identifier |resource|
+//@[9:18) Identifier |p1_child1|
+//@[19:62) StringComplete |'Microsoft.Rp1/resource1/child1@2020-06-01'|
+//@[63:64) Assignment |=|
+//@[65:66) LeftBrace |{|
+//@[66:68) NewLine |\r\n|
+  parent: p1_res1
+//@[2:8) Identifier |parent|
+//@[8:9) Colon |:|
+//@[10:17) Identifier |p1_res1|
+//@[17:19) NewLine |\r\n|
+  name: 'child1'
+//@[2:6) Identifier |name|
+//@[6:7) Colon |:|
+//@[8:16) StringComplete |'child1'|
+//@[16:18) NewLine |\r\n|
+}
+//@[0:1) RightBrace |}|
+//@[1:5) NewLine |\r\n\r\n|
+
+// parent property with scope on child resource
+//@[47:49) NewLine |\r\n|
+resource p2_res1 'Microsoft.Rp1/resource1@2020-06-01' = {
+//@[0:8) Identifier |resource|
+//@[9:16) Identifier |p2_res1|
+//@[17:53) StringComplete |'Microsoft.Rp1/resource1@2020-06-01'|
+//@[54:55) Assignment |=|
+//@[56:57) LeftBrace |{|
+//@[57:59) NewLine |\r\n|
+  name: 'res1'
+//@[2:6) Identifier |name|
+//@[6:7) Colon |:|
+//@[8:14) StringComplete |'res1'|
+//@[14:16) NewLine |\r\n|
+}
+//@[0:1) RightBrace |}|
+//@[1:5) NewLine |\r\n\r\n|
+
+resource p2_res2 'Microsoft.Rp2/resource2@2020-06-01' = {
+//@[0:8) Identifier |resource|
+//@[9:16) Identifier |p2_res2|
+//@[17:53) StringComplete |'Microsoft.Rp2/resource2@2020-06-01'|
+//@[54:55) Assignment |=|
+//@[56:57) LeftBrace |{|
+//@[57:59) NewLine |\r\n|
+  name: 'res2'
+//@[2:6) Identifier |name|
+//@[6:7) Colon |:|
+//@[8:14) StringComplete |'res2'|
+//@[14:16) NewLine |\r\n|
+}
+//@[0:1) RightBrace |}|
+//@[1:5) NewLine |\r\n\r\n|
+
+resource p2_res2child 'Microsoft.Rp2/resource2/child2@2020-06-01' = {
+//@[0:8) Identifier |resource|
+//@[9:21) Identifier |p2_res2child|
+//@[22:65) StringComplete |'Microsoft.Rp2/resource2/child2@2020-06-01'|
+//@[66:67) Assignment |=|
+//@[68:69) LeftBrace |{|
+//@[69:71) NewLine |\r\n|
+  scope: p2_res1
+//@[2:7) Identifier |scope|
+//@[7:8) Colon |:|
+//@[9:16) Identifier |p2_res1|
+//@[16:18) NewLine |\r\n|
+  parent: p2_res2
+//@[2:8) Identifier |parent|
+//@[8:9) Colon |:|
+//@[10:17) Identifier |p2_res2|
+//@[17:19) NewLine |\r\n|
+  name: 'child2'
+//@[2:6) Identifier |name|
+//@[6:7) Colon |:|
+//@[8:16) StringComplete |'child2'|
+//@[16:18) NewLine |\r\n|
+}
+//@[0:1) RightBrace |}|
+//@[1:5) NewLine |\r\n\r\n|
+
+// parent property self-cycle
+//@[29:31) NewLine |\r\n|
+resource p3_vmExt 'Microsoft.Compute/virtualMachines/extensions@2020-06-01' = {
+//@[0:8) Identifier |resource|
+//@[9:17) Identifier |p3_vmExt|
+//@[18:75) StringComplete |'Microsoft.Compute/virtualMachines/extensions@2020-06-01'|
+//@[76:77) Assignment |=|
+//@[78:79) LeftBrace |{|
+//@[79:81) NewLine |\r\n|
+  parent: p3_vmExt
+//@[2:8) Identifier |parent|
+//@[8:9) Colon |:|
+//@[10:18) Identifier |p3_vmExt|
+//@[18:20) NewLine |\r\n|
+  location: 'eastus'
+//@[2:10) Identifier |location|
+//@[10:11) Colon |:|
+//@[12:20) StringComplete |'eastus'|
+//@[20:22) NewLine |\r\n|
+}
+//@[0:1) RightBrace |}|
+//@[1:5) NewLine |\r\n\r\n|
+
+// parent property 2-cycle
+//@[26:28) NewLine |\r\n|
+resource p4_vm 'Microsoft.Compute/virtualMachines@2020-06-01' = {
+//@[0:8) Identifier |resource|
+//@[9:14) Identifier |p4_vm|
+//@[15:61) StringComplete |'Microsoft.Compute/virtualMachines@2020-06-01'|
+//@[62:63) Assignment |=|
+//@[64:65) LeftBrace |{|
+//@[65:67) NewLine |\r\n|
+  parent: p4_vmExt
+//@[2:8) Identifier |parent|
+//@[8:9) Colon |:|
+//@[10:18) Identifier |p4_vmExt|
+//@[18:20) NewLine |\r\n|
+  location: 'eastus'
+//@[2:10) Identifier |location|
+//@[10:11) Colon |:|
+//@[12:20) StringComplete |'eastus'|
+//@[20:22) NewLine |\r\n|
+}
+//@[0:1) RightBrace |}|
+//@[1:5) NewLine |\r\n\r\n|
+
+resource p4_vmExt 'Microsoft.Compute/virtualMachines/extensions@2020-06-01' = {
+//@[0:8) Identifier |resource|
+//@[9:17) Identifier |p4_vmExt|
+//@[18:75) StringComplete |'Microsoft.Compute/virtualMachines/extensions@2020-06-01'|
+//@[76:77) Assignment |=|
+//@[78:79) LeftBrace |{|
+//@[79:81) NewLine |\r\n|
+  parent: p4_vm
+//@[2:8) Identifier |parent|
+//@[8:9) Colon |:|
+//@[10:15) Identifier |p4_vm|
+//@[15:17) NewLine |\r\n|
+  location: 'eastus'
+//@[2:10) Identifier |location|
+//@[10:11) Colon |:|
+//@[12:20) StringComplete |'eastus'|
+//@[20:22) NewLine |\r\n|
+}
+//@[0:1) RightBrace |}|
+//@[1:5) NewLine |\r\n\r\n|
+
+// parent property with invalid child
+//@[37:39) NewLine |\r\n|
+resource p5_res1 'Microsoft.Rp1/resource1@2020-06-01' = {
+//@[0:8) Identifier |resource|
+//@[9:16) Identifier |p5_res1|
+//@[17:53) StringComplete |'Microsoft.Rp1/resource1@2020-06-01'|
+//@[54:55) Assignment |=|
+//@[56:57) LeftBrace |{|
+//@[57:59) NewLine |\r\n|
+  name: 'res1'
+//@[2:6) Identifier |name|
+//@[6:7) Colon |:|
+//@[8:14) StringComplete |'res1'|
+//@[14:16) NewLine |\r\n|
+}
+//@[0:1) RightBrace |}|
+//@[1:5) NewLine |\r\n\r\n|
+
+resource p5_res2 'Microsoft.Rp2/resource2/child2@2020-06-01' = {
+//@[0:8) Identifier |resource|
+//@[9:16) Identifier |p5_res2|
+//@[17:60) StringComplete |'Microsoft.Rp2/resource2/child2@2020-06-01'|
+//@[61:62) Assignment |=|
+//@[63:64) LeftBrace |{|
+//@[64:66) NewLine |\r\n|
+  parent: p5_res1
+//@[2:8) Identifier |parent|
+//@[8:9) Colon |:|
+//@[10:17) Identifier |p5_res1|
+//@[17:19) NewLine |\r\n|
+  name: 'res2'
+//@[2:6) Identifier |name|
+//@[6:7) Colon |:|
+//@[8:14) StringComplete |'res2'|
+//@[14:16) NewLine |\r\n|
+}
+//@[0:1) RightBrace |}|
+//@[1:5) NewLine |\r\n\r\n|
+
+// parent property with invalid parent
+//@[38:40) NewLine |\r\n|
+resource p6_res1 '${true}' = {
+//@[0:8) Identifier |resource|
+//@[9:16) Identifier |p6_res1|
+//@[17:20) StringLeftPiece |'${|
+//@[20:24) TrueKeyword |true|
+//@[24:26) StringRightPiece |}'|
+//@[27:28) Assignment |=|
+//@[29:30) LeftBrace |{|
+//@[30:32) NewLine |\r\n|
+  name: 'res1'
+//@[2:6) Identifier |name|
+//@[6:7) Colon |:|
+//@[8:14) StringComplete |'res1'|
+//@[14:16) NewLine |\r\n|
+}
+//@[0:1) RightBrace |}|
+//@[1:5) NewLine |\r\n\r\n|
+
+resource p6_res2 'Microsoft.Rp1/resource1/child2@2020-06-01' = {
+//@[0:8) Identifier |resource|
+//@[9:16) Identifier |p6_res2|
+//@[17:60) StringComplete |'Microsoft.Rp1/resource1/child2@2020-06-01'|
+//@[61:62) Assignment |=|
+//@[63:64) LeftBrace |{|
+//@[64:66) NewLine |\r\n|
+  parent: p6_res1
+//@[2:8) Identifier |parent|
+//@[8:9) Colon |:|
+//@[10:17) Identifier |p6_res1|
+//@[17:19) NewLine |\r\n|
+  name: 'res2'
+//@[2:6) Identifier |name|
+//@[6:7) Colon |:|
+//@[8:14) StringComplete |'res2'|
+//@[14:16) NewLine |\r\n|
+}
+//@[0:1) RightBrace |}|
+//@[1:5) NewLine |\r\n\r\n|
+
+// parent property with incorrectly-formatted name
+//@[50:52) NewLine |\r\n|
+resource p7_res1 'Microsoft.Rp1/resource1@2020-06-01' = {
+//@[0:8) Identifier |resource|
+//@[9:16) Identifier |p7_res1|
+//@[17:53) StringComplete |'Microsoft.Rp1/resource1@2020-06-01'|
+//@[54:55) Assignment |=|
+//@[56:57) LeftBrace |{|
+//@[57:59) NewLine |\r\n|
+  name: 'res1'
+//@[2:6) Identifier |name|
+//@[6:7) Colon |:|
+//@[8:14) StringComplete |'res1'|
+//@[14:16) NewLine |\r\n|
+}
+//@[0:1) RightBrace |}|
+//@[1:5) NewLine |\r\n\r\n|
+
+resource p7_res2 'Microsoft.Rp1/resource1/child2@2020-06-01' = {
+//@[0:8) Identifier |resource|
+//@[9:16) Identifier |p7_res2|
+//@[17:60) StringComplete |'Microsoft.Rp1/resource1/child2@2020-06-01'|
+//@[61:62) Assignment |=|
+//@[63:64) LeftBrace |{|
+//@[64:66) NewLine |\r\n|
+  parent: p7_res1
+//@[2:8) Identifier |parent|
+//@[8:9) Colon |:|
+//@[10:17) Identifier |p7_res1|
+//@[17:19) NewLine |\r\n|
+  name: 'res1/res2'
+//@[2:6) Identifier |name|
+//@[6:7) Colon |:|
+//@[8:19) StringComplete |'res1/res2'|
+//@[19:21) NewLine |\r\n|
+}
+//@[0:1) RightBrace |}|
+//@[1:5) NewLine |\r\n\r\n|
+
+resource p7_res3 'Microsoft.Rp1/resource1/child2@2020-06-01' = {
+//@[0:8) Identifier |resource|
+//@[9:16) Identifier |p7_res3|
+//@[17:60) StringComplete |'Microsoft.Rp1/resource1/child2@2020-06-01'|
+//@[61:62) Assignment |=|
+//@[63:64) LeftBrace |{|
+//@[64:66) NewLine |\r\n|
+  parent: p7_res1
+//@[2:8) Identifier |parent|
+//@[8:9) Colon |:|
+//@[10:17) Identifier |p7_res1|
+//@[17:19) NewLine |\r\n|
+  name: '${p7_res1.name}/res2'
+//@[2:6) Identifier |name|
+//@[6:7) Colon |:|
+//@[8:11) StringLeftPiece |'${|
+//@[11:18) Identifier |p7_res1|
+//@[18:19) Dot |.|
+//@[19:23) Identifier |name|
+//@[23:30) StringRightPiece |}/res2'|
+//@[30:32) NewLine |\r\n|
+}
+//@[0:1) RightBrace |}|
+//@[1:5) NewLine |\r\n\r\n|
+
+// top-level resource with too many '/' characters
+//@[50:52) NewLine |\r\n|
+resource p8_res1 'Microsoft.Rp1/resource1@2020-06-01' = {
+//@[0:8) Identifier |resource|
+//@[9:16) Identifier |p8_res1|
+//@[17:53) StringComplete |'Microsoft.Rp1/resource1@2020-06-01'|
+//@[54:55) Assignment |=|
+//@[56:57) LeftBrace |{|
+//@[57:59) NewLine |\r\n|
+  name: 'res1/res2'
+//@[2:6) Identifier |name|
+//@[6:7) Colon |:|
+//@[8:19) StringComplete |'res1/res2'|
+//@[19:21) NewLine |\r\n|
+resource existngResProperty 'Mock.Rp/mockExistingResource@2020-01-01' = {
+//@[0:8) Identifier |resource|
+//@[9:27) Identifier |existngResProperty|
+//@[28:69) StringComplete |'Mock.Rp/mockExistingResource@2020-01-01'|
+//@[70:71) Assignment |=|
+//@[72:73) LeftBrace |{|
+//@[73:75) NewLine |\r\n|
+  name: 'existngResProperty'
+//@[2:6) Identifier |name|
+//@[6:7) Colon |:|
+//@[8:28) StringComplete |'existngResProperty'|
+//@[28:30) NewLine |\r\n|
+  location: 'westeurope'
+//@[2:10) Identifier |location|
+//@[10:11) Colon |:|
+//@[12:24) StringComplete |'westeurope'|
+//@[24:26) NewLine |\r\n|
+  properties: {}
+//@[2:12) Identifier |properties|
+//@[12:13) Colon |:|
+//@[14:15) LeftBrace |{|
+//@[15:16) RightBrace |}|
+//@[16:18) NewLine |\r\n|
+}
+//@[0:1) RightBrace |}|
+//@[1:1) EndOfFile ||