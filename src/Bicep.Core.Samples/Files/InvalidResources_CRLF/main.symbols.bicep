
// wrong declaration
bad

// incomplete #completionTest(9) -> empty
resource 
//@[9:9) Resource <missing>. Type: error. Declaration start char: 0, length: 9
resource foo
//@[9:12) Resource foo. Type: error. Declaration start char: 0, length: 12
resource fo/o
//@[9:11) Resource fo. Type: error. Declaration start char: 0, length: 13
resource foo 'ddd'
//@[9:12) Resource foo. Type: error. Declaration start char: 0, length: 18

// #completionTest(23) -> resourceTypes
resource trailingSpace  
//@[9:22) Resource trailingSpace. Type: error. Declaration start char: 0, length: 24

// #completionTest(19,20) -> object
resource foo 'ddd'= 
//@[9:12) Resource foo. Type: error. Declaration start char: 0, length: 20

// wrong resource type
resource foo 'ddd'={
//@[9:12) Resource foo. Type: error. Declaration start char: 0, length: 23
}

resource foo 'ddd'=if (1 + 1 == 2) {
//@[9:12) Resource foo. Type: error. Declaration start char: 0, length: 39
}

// using string interpolation for the resource type
resource foo 'Microsoft.${provider}/foos@2020-02-02-alpha'= {
//@[9:12) Resource foo. Type: error. Declaration start char: 0, length: 64
}

resource foo 'Microsoft.${provider}/foos@2020-02-02-alpha'= if (true) {
//@[9:12) Resource foo. Type: error. Declaration start char: 0, length: 74
}

// missing required property
resource foo 'Microsoft.Foo/foos@2020-02-02-alpha'={
//@[9:12) Resource foo. Type: Microsoft.Foo/foos@2020-02-02-alpha. Declaration start char: 0, length: 55
}

resource foo 'Microsoft.Foo/foos@2020-02-02-alpha'= if (name == 'value') {
//@[9:12) Resource foo. Type: Microsoft.Foo/foos@2020-02-02-alpha. Declaration start char: 0, length: 77
}

resource foo 'Microsoft.Foo/foos@2020-02-02-alpha'= if ({ 'a': b }.a == 'foo') {
//@[9:12) Resource foo. Type: Microsoft.Foo/foos@2020-02-02-alpha. Declaration start char: 0, length: 83
}

// simulate typing if condition
resource foo 'Microsoft.Foo/foos@2020-02-02-alpha'= if
//@[9:12) Resource foo. Type: Microsoft.Foo/foos@2020-02-02-alpha. Declaration start char: 0, length: 54

resource foo 'Microsoft.Foo/foos@2020-02-02-alpha'= if (
//@[9:12) Resource foo. Type: Microsoft.Foo/foos@2020-02-02-alpha. Declaration start char: 0, length: 56

resource foo 'Microsoft.Foo/foos@2020-02-02-alpha'= if (true
//@[9:12) Resource foo. Type: Microsoft.Foo/foos@2020-02-02-alpha. Declaration start char: 0, length: 60

resource foo 'Microsoft.Foo/foos@2020-02-02-alpha'= if (true)
//@[9:12) Resource foo. Type: Microsoft.Foo/foos@2020-02-02-alpha. Declaration start char: 0, length: 61

// missing condition
resource foo 'Microsoft.Foo/foos@2020-02-02-alpha'= if {
//@[9:12) Resource foo. Type: Microsoft.Foo/foos@2020-02-02-alpha. Declaration start char: 0, length: 74
  name: 'foo'
}

// empty condition
// #completionTest(56) -> symbols
resource foo 'Microsoft.Foo/foos@2020-02-02-alpha'= if () {
//@[9:12) Resource foo. Type: Microsoft.Foo/foos@2020-02-02-alpha. Declaration start char: 0, length: 77
  name: 'foo'
}

// #completionTest(57, 59) -> symbols
resource foo 'Microsoft.Foo/foos@2020-02-02-alpha'= if (     ) {
//@[9:12) Resource foo. Type: Microsoft.Foo/foos@2020-02-02-alpha. Declaration start char: 0, length: 82
  name: 'foo'
}

// invalid condition type
resource foo 'Microsoft.Foo/foos@2020-02-02-alpha'= if (123) {
//@[9:12) Resource foo. Type: Microsoft.Foo/foos@2020-02-02-alpha. Declaration start char: 0, length: 80
  name: 'foo'
}

// runtime functions are no allowed in resource conditions
resource foo 'Microsoft.Foo/foos@2020-02-02-alpha' = if (reference('Micorosft.Management/managementGroups/MG', '2020-05-01').name == 'something') {
//@[9:12) Resource foo. Type: Microsoft.Foo/foos@2020-02-02-alpha. Declaration start char: 0, length: 165
  name: 'foo'
}

resource foo 'Microsoft.Foo/foos@2020-02-02-alpha' = if (listKeys('foo', '2020-05-01').bar == true) {
//@[9:12) Resource foo. Type: Microsoft.Foo/foos@2020-02-02-alpha. Declaration start char: 0, length: 119
  name: 'foo'
}

// duplicate property at the top level
resource foo 'Microsoft.Foo/foos@2020-02-02-alpha'= {
//@[9:12) Resource foo. Type: Microsoft.Foo/foos@2020-02-02-alpha. Declaration start char: 0, length: 85
  name: 'foo'
  name: true
}

// duplicate property at the top level with string literal syntax
resource foo 'Microsoft.Foo/foos@2020-02-02-alpha'= {
//@[9:12) Resource foo. Type: Microsoft.Foo/foos@2020-02-02-alpha. Declaration start char: 0, length: 87
  name: 'foo'
  'name': true
}

// duplicate property inside
resource foo 'Microsoft.Foo/foos@2020-02-02-alpha'= {
//@[9:12) Resource foo. Type: Microsoft.Foo/foos@2020-02-02-alpha. Declaration start char: 0, length: 121
  name: 'foo'
  properties: {
    foo: 'a'
    foo: 'a'
  }
}

// duplicate property inside with string literal syntax
resource foo 'Microsoft.Foo/foos@2020-02-02-alpha'= {
//@[9:12) Resource foo. Type: Microsoft.Foo/foos@2020-02-02-alpha. Declaration start char: 0, length: 123
  name: 'foo'
  properties: {
    foo: 'a'
    'foo': 'a'
  }
}

// wrong property types
resource foo 'Microsoft.Foo/foos@2020-02-02-alpha'= {
//@[9:12) Resource foo. Type: Microsoft.Foo/foos@2020-02-02-alpha. Declaration start char: 0, length: 124
  name: 'foo'
  location: [
  ]
  tags: 'tag are not a string?'
}

resource bar 'Microsoft.Foo/foos@2020-02-02-alpha' = {
//@[9:12) Resource bar. Type: Microsoft.Foo/foos@2020-02-02-alpha. Declaration start char: 0, length: 231
  name: true ? 's' : 'a' + 1
  properties: {
    x: foo()
    y: true && (null || !4)
    a: [
      a
      !null
      true && true || true + -true * 4
    ]
  }
}

// unsupported resource ref
var resrefvar = bar.name
//@[4:13) Variable resrefvar. Type: string. Declaration start char: 0, length: 24

param resrefpar string = foo.id
//@[6:15) Parameter resrefpar. Type: string. Declaration start char: 0, length: 31

output resrefout bool = bar.id
//@[7:16) Output resrefout. Type: bool. Declaration start char: 0, length: 30

// attempting to set read-only properties
resource baz 'Microsoft.Foo/foos@2020-02-02-alpha' = {
//@[9:12) Resource baz. Type: Microsoft.Foo/foos@2020-02-02-alpha. Declaration start char: 0, length: 119
  name: 'test'
  id: 2
  type: 'hello'
  apiVersion: true
}

resource badDepends 'Microsoft.Foo/foos@2020-02-02-alpha' = {
//@[9:19) Resource badDepends. Type: Microsoft.Foo/foos@2020-02-02-alpha. Declaration start char: 0, length: 113
  name: 'test'
  dependsOn: [
    baz.id
  ]
}

resource badDepends2 'Microsoft.Foo/foos@2020-02-02-alpha' = {
//@[9:20) Resource badDepends2. Type: Microsoft.Foo/foos@2020-02-02-alpha. Declaration start char: 0, length: 125
  name: 'test'
  dependsOn: [
    'hello'
    true
  ]
}

resource badDepends3 'Microsoft.Foo/foos@2020-02-02-alpha' = {
//@[9:20) Resource badDepends3. Type: Microsoft.Foo/foos@2020-02-02-alpha. Declaration start char: 0, length: 81
  name: 'test'
}

resource badDepends4 'Microsoft.Foo/foos@2020-02-02-alpha' = {
//@[9:20) Resource badDepends4. Type: Microsoft.Foo/foos@2020-02-02-alpha. Declaration start char: 0, length: 119
  name: 'test'
  dependsOn: [
    badDepends3
  ]
}

resource badDepends5 'Microsoft.Foo/foos@2020-02-02-alpha' = {
//@[9:20) Resource badDepends5. Type: Microsoft.Foo/foos@2020-02-02-alpha. Declaration start char: 0, length: 117
  name: 'test'
  dependsOn: badDepends3.dependsOn
}

var interpVal = 'abc'
//@[4:13) Variable interpVal. Type: 'abc'. Declaration start char: 0, length: 21
resource badInterp 'Microsoft.Foo/foos@2020-02-02-alpha' = {
//@[9:18) Resource badInterp. Type: Microsoft.Foo/foos@2020-02-02-alpha. Declaration start char: 0, length: 205
  name: 'test'
  '${interpVal}': 'unsupported' // resource definition does not allow for additionalProperties
  '${undefinedSymbol}': true
}

module validModule './module.bicep' = {
//@[7:18) Module validModule. Type: module. Declaration start char: 0, length: 106
  name: 'storageDeploy'
  params: {
    name: 'contoso'
  }
}

resource runtimeValidRes1 'Microsoft.Compute/virtualMachines@2020-06-01' = {
//@[9:25) Resource runtimeValidRes1. Type: Microsoft.Compute/virtualMachines@2020-06-01. Declaration start char: 0, length: 174
  name: 'name1'
  location: 'eastus'
  properties: {
    evictionPolicy: 'Deallocate'
  }
}

resource runtimeValidRes2 'Microsoft.Resources/deploymentScripts@2020-10-01' = {
//@[9:25) Resource runtimeValidRes2. Type: Microsoft.Resources/deploymentScripts@2020-10-01. Declaration start char: 0, length: 329
  name: concat(concat(runtimeValidRes1.id, runtimeValidRes1.name), runtimeValidRes1.type)
  kind:'AzureCLI'
  location: 'eastus'
  properties: {
    azCliVersion: '2.0'
    retentionInterval: runtimeValidRes1.properties.evictionPolicy
  }
}

resource runtimeValidRes3 'Microsoft.Advisor/recommendations/suppressions@2020-01-01' = {
//@[9:25) Resource runtimeValidRes3. Type: Microsoft.Advisor/recommendations/suppressions@2020-01-01. Declaration start char: 0, length: 131
  name: '${runtimeValidRes1.name}_v1'
}

resource runtimeValidRes4 'Microsoft.Advisor/recommendations/suppressions@2020-01-01' = {
//@[9:25) Resource runtimeValidRes4. Type: Microsoft.Advisor/recommendations/suppressions@2020-01-01. Declaration start char: 0, length: 135
  name: concat(validModule['name'], 'v1')
}

resource runtimeValidRes5 'Microsoft.Advisor/recommendations/suppressions@2020-01-01' = {
//@[9:25) Resource runtimeValidRes5. Type: Microsoft.Advisor/recommendations/suppressions@2020-01-01. Declaration start char: 0, length: 126
  name: '${validModule.name}_v1'
}

resource runtimeInvalidRes1 'Microsoft.Advisor/recommendations/suppressions@2020-01-01' = {
//@[9:27) Resource runtimeInvalidRes1. Type: Microsoft.Advisor/recommendations/suppressions@2020-01-01. Declaration start char: 0, length: 129
  name: runtimeValidRes1.location
}

resource runtimeInvalidRes2 'Microsoft.Advisor/recommendations/suppressions@2020-01-01' = {
//@[9:27) Resource runtimeInvalidRes2. Type: Microsoft.Advisor/recommendations/suppressions@2020-01-01. Declaration start char: 0, length: 132
  name: runtimeValidRes1['location']
}

resource runtimeInvalidRes3 'Microsoft.Resources/deploymentScripts@2020-10-01' = {
//@[9:27) Resource runtimeInvalidRes3. Type: Microsoft.Resources/deploymentScripts@2020-10-01. Declaration start char: 0, length: 292
  name: runtimeValidRes1.properties.evictionPolicy
  kind:'AzureCLI'
  location: 'eastus'
  properties: {
    azCliVersion: '2.0'
    retentionInterval: runtimeValidRes1.properties.evictionPolicy
  }
}

resource runtimeInvalidRes4 'Microsoft.Advisor/recommendations/suppressions@2020-01-01' = {
//@[9:27) Resource runtimeInvalidRes4. Type: Microsoft.Advisor/recommendations/suppressions@2020-01-01. Declaration start char: 0, length: 149
  name: runtimeValidRes1['properties'].evictionPolicy
}

resource runtimeInvalidRes5 'Microsoft.Advisor/recommendations/suppressions@2020-01-01' = {
//@[9:27) Resource runtimeInvalidRes5. Type: Microsoft.Advisor/recommendations/suppressions@2020-01-01. Declaration start char: 0, length: 152
  name: runtimeValidRes1['properties']['evictionPolicy']
}

resource runtimeInvalidRes6 'Microsoft.Advisor/recommendations/suppressions@2020-01-01' = {
//@[9:27) Resource runtimeInvalidRes6. Type: Microsoft.Advisor/recommendations/suppressions@2020-01-01. Declaration start char: 0, length: 149
  name: runtimeValidRes1.properties['evictionPolicy']
}

resource runtimeInvalidRes7 'Microsoft.Advisor/recommendations/suppressions@2020-01-01' = {
//@[9:27) Resource runtimeInvalidRes7. Type: Microsoft.Advisor/recommendations/suppressions@2020-01-01. Declaration start char: 0, length: 144
  name: runtimeValidRes2.properties.azCliVersion
}

var magicString1 = 'location'
//@[4:16) Variable magicString1. Type: 'location'. Declaration start char: 0, length: 29
resource runtimeInvalidRes8 'Microsoft.Advisor/recommendations/suppressions@2020-01-01' = {
//@[9:27) Resource runtimeInvalidRes8. Type: Microsoft.Advisor/recommendations/suppressions@2020-01-01. Declaration start char: 0, length: 139
  name: runtimeValidRes2['${magicString1}']
}

// note: this should be fine, but we block string interpolation all together if there's a potential runtime property usage for name.
var magicString2 = 'name'
//@[4:16) Variable magicString2. Type: 'name'. Declaration start char: 0, length: 25
resource runtimeInvalidRes9 'Microsoft.Advisor/recommendations/suppressions@2020-01-01' = {
//@[9:27) Resource runtimeInvalidRes9. Type: Microsoft.Advisor/recommendations/suppressions@2020-01-01. Declaration start char: 0, length: 139
  name: runtimeValidRes2['${magicString2}']
}

resource runtimeInvalidRes10 'Microsoft.Advisor/recommendations/suppressions@2020-01-01' = {
//@[9:28) Resource runtimeInvalidRes10. Type: Microsoft.Advisor/recommendations/suppressions@2020-01-01. Declaration start char: 0, length: 135
  name: '${runtimeValidRes3.location}'
}

resource runtimeInvalidRes11 'Microsoft.Advisor/recommendations/suppressions@2020-01-01' = {
//@[9:28) Resource runtimeInvalidRes11. Type: Microsoft.Advisor/recommendations/suppressions@2020-01-01. Declaration start char: 0, length: 131
  name: validModule.params['name']
}

resource runtimeInvalidRes12 'Microsoft.Advisor/recommendations/suppressions@2020-01-01' = {
//@[9:28) Resource runtimeInvalidRes12. Type: Microsoft.Advisor/recommendations/suppressions@2020-01-01. Declaration start char: 0, length: 240
  name: concat(runtimeValidRes1.location, runtimeValidRes2['location'], runtimeInvalidRes3['properties'].azCliVersion, validModule.params.name)
}

resource runtimeInvalidRes13 'Microsoft.Advisor/recommendations/suppressions@2020-01-01' = {
//@[9:28) Resource runtimeInvalidRes13. Type: Microsoft.Advisor/recommendations/suppressions@2020-01-01. Declaration start char: 0, length: 243
  name: '${runtimeValidRes1.location}${runtimeValidRes2['location']}${runtimeInvalidRes3.properties['azCliVersion']}${validModule['params'].name}'
}

// variable related runtime validation
var runtimefoo1 = runtimeValidRes1['location']
//@[4:15) Variable runtimefoo1. Type: string. Declaration start char: 0, length: 46
var runtimefoo2 = runtimeValidRes2['properties'].azCliVersion
//@[4:15) Variable runtimefoo2. Type: string. Declaration start char: 0, length: 61
var runtimefoo3 = runtimeValidRes2
//@[4:15) Variable runtimefoo3. Type: Microsoft.Resources/deploymentScripts@2020-10-01. Declaration start char: 0, length: 34
var runtimefoo4 = {
//@[4:15) Variable runtimefoo4. Type: object. Declaration start char: 0, length: 42
  hop: runtimefoo2
}

var runtimeInvalid = {
//@[4:18) Variable runtimeInvalid. Type: object. Declaration start char: 0, length: 119
  foo1: runtimefoo1
  foo2: runtimefoo2
  foo3: runtimefoo3
  foo4: runtimeValidRes1.name
}

var runtimeValid = {
//@[4:16) Variable runtimeValid. Type: object. Declaration start char: 0, length: 151
  foo1: runtimeValidRes1.name
  foo2: runtimeValidRes1.apiVersion
  foo3: runtimeValidRes2.type
  foo4: runtimeValidRes2.id
}

resource runtimeInvalidRes14 'Microsoft.Advisor/recommendations/suppressions@2020-01-01' = {
//@[9:28) Resource runtimeInvalidRes14. Type: Microsoft.Advisor/recommendations/suppressions@2020-01-01. Declaration start char: 0, length: 124
  name: runtimeInvalid.foo1
}

resource runtimeInvalidRes15 'Microsoft.Advisor/recommendations/suppressions@2020-01-01' = {
//@[9:28) Resource runtimeInvalidRes15. Type: Microsoft.Advisor/recommendations/suppressions@2020-01-01. Declaration start char: 0, length: 124
  name: runtimeInvalid.foo2
}

resource runtimeInvalidRes16 'Microsoft.Advisor/recommendations/suppressions@2020-01-01' = {
//@[9:28) Resource runtimeInvalidRes16. Type: Microsoft.Advisor/recommendations/suppressions@2020-01-01. Declaration start char: 0, length: 148
  name: runtimeInvalid.foo3.properties.azCliVersion
}

// Note: This is actually a runtime valid value. However, other properties of the variable cannot be resolved, so we block this.
resource runtimeInvalidRes17 'Microsoft.Advisor/recommendations/suppressions@2020-01-01' = {
//@[9:28) Resource runtimeInvalidRes17. Type: Microsoft.Advisor/recommendations/suppressions@2020-01-01. Declaration start char: 0, length: 124
  name: runtimeInvalid.foo4
}

resource runtimeInvalidRes18 'Microsoft.Advisor/recommendations/suppressions@2020-01-01' = {
//@[9:28) Resource runtimeInvalidRes18. Type: Microsoft.Advisor/recommendations/suppressions@2020-01-01. Declaration start char: 0, length: 226
  name: concat(runtimeInvalid.foo1, runtimeValidRes2['properties'].azCliVersion, '${runtimeValidRes1.location}', runtimefoo4.hop)
}

resource runtimeValidRes6 'Microsoft.Advisor/recommendations/suppressions@2020-01-01' = {
//@[9:25) Resource runtimeValidRes6. Type: Microsoft.Advisor/recommendations/suppressions@2020-01-01. Declaration start char: 0, length: 119
  name: runtimeValid.foo1
}

resource runtimeValidRes7 'Microsoft.Advisor/recommendations/suppressions@2020-01-01' = {
//@[9:25) Resource runtimeValidRes7. Type: Microsoft.Advisor/recommendations/suppressions@2020-01-01. Declaration start char: 0, length: 119
  name: runtimeValid.foo2
}

resource runtimeValidRes8 'Microsoft.Advisor/recommendations/suppressions@2020-01-01' = {
//@[9:25) Resource runtimeValidRes8. Type: Microsoft.Advisor/recommendations/suppressions@2020-01-01. Declaration start char: 0, length: 119
  name: runtimeValid.foo3
}

resource runtimeValidRes9 'Microsoft.Advisor/recommendations/suppressions@2020-01-01' = {
//@[9:25) Resource runtimeValidRes9. Type: Microsoft.Advisor/recommendations/suppressions@2020-01-01. Declaration start char: 0, length: 119
  name: runtimeValid.foo4
}


resource loopForRuntimeCheck 'Microsoft.Network/dnsZones@2018-05-01' = [for thing in []: {
//@[76:81) Local thing. Type: any. Declaration start char: 76, length: 5
//@[9:28) Resource loopForRuntimeCheck. Type: Microsoft.Network/dnsZones@2018-05-01[]. Declaration start char: 0, length: 130
  name: 'test'
  location: 'test'
}]

var runtimeCheckVar = loopForRuntimeCheck[0].properties.zoneType
//@[4:19) Variable runtimeCheckVar. Type: 'Private' | 'Public'. Declaration start char: 0, length: 64
var runtimeCheckVar2 = runtimeCheckVar
//@[4:20) Variable runtimeCheckVar2. Type: 'Private' | 'Public'. Declaration start char: 0, length: 38

resource singleResourceForRuntimeCheck 'Microsoft.Network/dnsZones@2018-05-01' = {
//@[9:38) Resource singleResourceForRuntimeCheck. Type: Microsoft.Network/dnsZones@2018-05-01. Declaration start char: 0, length: 131
  name: runtimeCheckVar2
  location: 'test'
}

resource loopForRuntimeCheck2 'Microsoft.Network/dnsZones@2018-05-01' = [for thing in []: {
//@[77:82) Local thing. Type: any. Declaration start char: 77, length: 5
//@[9:29) Resource loopForRuntimeCheck2. Type: Microsoft.Network/dnsZones@2018-05-01[]. Declaration start char: 0, length: 141
  name: runtimeCheckVar2
  location: 'test'
}]

resource loopForRuntimeCheck3 'Microsoft.Network/dnsZones@2018-05-01' = [for otherThing in []: {
//@[77:87) Local otherThing. Type: any. Declaration start char: 77, length: 10
//@[9:29) Resource loopForRuntimeCheck3. Type: Microsoft.Network/dnsZones@2018-05-01[]. Declaration start char: 0, length: 172
  name: loopForRuntimeCheck[0].properties.zoneType
  location: 'test'
}]

var varForRuntimeCheck4a = loopForRuntimeCheck[0].properties.zoneType
//@[4:24) Variable varForRuntimeCheck4a. Type: 'Private' | 'Public'. Declaration start char: 0, length: 69
var varForRuntimeCheck4b = varForRuntimeCheck4a
//@[4:24) Variable varForRuntimeCheck4b. Type: 'Private' | 'Public'. Declaration start char: 0, length: 47
resource loopForRuntimeCheck4 'Microsoft.Network/dnsZones@2018-05-01' = [for otherThing in []: {
//@[77:87) Local otherThing. Type: any. Declaration start char: 77, length: 10
//@[9:29) Resource loopForRuntimeCheck4. Type: Microsoft.Network/dnsZones@2018-05-01[]. Declaration start char: 0, length: 150
  name: varForRuntimeCheck4b
  location: 'test'
}]

resource missingTopLevelProperties 'Microsoft.Storage/storageAccounts@2020-08-01-preview' = {
//@[9:34) Resource missingTopLevelProperties. Type: Microsoft.Storage/storageAccounts@2020-08-01-preview. Declaration start char: 0, length: 151
  // #completionTest(0, 1, 2) -> topLevelProperties

}

resource missingTopLevelPropertiesExceptName 'Microsoft.Storage/storageAccounts@2020-08-01-preview' = {
//@[9:44) Resource missingTopLevelPropertiesExceptName. Type: Microsoft.Storage/storageAccounts@2020-08-01-preview. Declaration start char: 0, length: 304
  // #completionTest(0, 1, 2) -> topLevelPropertiesMinusName
  name: 'me'
  // do not remove whitespace before the closing curly
  // #completionTest(0, 1, 2) -> topLevelPropertiesMinusName
  
}

// #completionTest(24,25,26,49,65) -> resourceTypes
resource unfinishedVnet 'Microsoft.Network/virtualNetworks@2020-06-01' = {
//@[9:23) Resource unfinishedVnet. Type: Microsoft.Network/virtualNetworks@2020-06-01. Declaration start char: 0, length: 468
  name: 'v'
  location: 'eastus'
  properties: {
    subnets: [
      {
        // #completionTest(0,1,2,3,4,5,6,7) -> subnetPropertiesMinusProperties
        properties: {
          delegations: [
            {
              // #completionTest(0,1,2,3,4,5,6,7,8,9,10,11,12,13,14) -> delegationProperties
              
            }
          ]
        }
      }
    ]
  }
}

/*
Discriminator key missing
*/
resource discriminatorKeyMissing 'Microsoft.Resources/deploymentScripts@2020-10-01' = {
//@[9:32) Resource discriminatorKeyMissing. Type: Microsoft.Resources/deploymentScripts@2020-10-01. Declaration start char: 0, length: 148
  // #completionTest(0,1,2) -> discriminatorProperty
  
}

/*
Discriminator key missing (conditional)
*/
resource discriminatorKeyMissing_if 'Microsoft.Resources/deploymentScripts@2020-10-01' = if(true) {
//@[9:35) Resource discriminatorKeyMissing_if. Type: Microsoft.Resources/deploymentScripts@2020-10-01. Declaration start char: 0, length: 160
  // #completionTest(0,1,2) -> discriminatorProperty
  
}

/*
Discriminator key missing (loop)
*/
resource discriminatorKeyMissing_for 'Microsoft.Resources/deploymentScripts@2020-10-01' = [for thing in []: {
//@[95:100) Local thing. Type: any. Declaration start char: 95, length: 5
//@[9:36) Resource discriminatorKeyMissing_for. Type: Microsoft.Resources/deploymentScripts@2020-10-01[]. Declaration start char: 0, length: 171
  // #completionTest(0,1,2) -> discriminatorProperty
  
}]

/*
Discriminator key missing (filtered loop)
*/
resource discriminatorKeyMissing_for_if 'Microsoft.Resources/deploymentScripts@2020-10-01' = [for thing in []: if(true) {
//@[98:103) Local thing. Type: any. Declaration start char: 98, length: 5
//@[9:39) Resource discriminatorKeyMissing_for_if. Type: Microsoft.Resources/deploymentScripts@2020-10-01[]. Declaration start char: 0, length: 183
  // #completionTest(0,1,2) -> discriminatorProperty
  
}]

/*
Discriminator key value missing with property access
*/
resource discriminatorKeyValueMissing 'Microsoft.Resources/deploymentScripts@2020-10-01' = {
//@[9:37) Resource discriminatorKeyValueMissing. Type: Microsoft.Resources/deploymentScripts@2020-10-01. Declaration start char: 0, length: 175
  // #completionTest(7,8,9,10) -> deploymentScriptKindsPlusSymbols
  kind:   
}
// #completionTest(76) -> missingDiscriminatorPropertyAccess
var discriminatorKeyValueMissingCompletions = discriminatorKeyValueMissing.p
//@[4:43) Variable discriminatorKeyValueMissingCompletions. Type: any. Declaration start char: 0, length: 76
// #completionTest(76) -> missingDiscriminatorPropertyAccess
var discriminatorKeyValueMissingCompletions2 = discriminatorKeyValueMissing.
//@[4:44) Variable discriminatorKeyValueMissingCompletions2. Type: any. Declaration start char: 0, length: 76

// #completionTest(76) -> missingDiscriminatorPropertyIndexPlusSymbols
var discriminatorKeyValueMissingCompletions3 = discriminatorKeyValueMissing[]
//@[4:44) Variable discriminatorKeyValueMissingCompletions3. Type: error. Declaration start char: 0, length: 77

/*
Discriminator key value missing with property access (conditional)
*/
resource discriminatorKeyValueMissing_if 'Microsoft.Resources/deploymentScripts@2020-10-01' = if(false) {
//@[9:40) Resource discriminatorKeyValueMissing_if. Type: Microsoft.Resources/deploymentScripts@2020-10-01. Declaration start char: 0, length: 191
  // #completionTest(7,8,9,10) -> deploymentScriptKindsPlusSymbols_if
  kind:   
}
// #completionTest(82) -> missingDiscriminatorPropertyAccess
var discriminatorKeyValueMissingCompletions_if = discriminatorKeyValueMissing_if.p
//@[4:46) Variable discriminatorKeyValueMissingCompletions_if. Type: any. Declaration start char: 0, length: 82
// #completionTest(82) -> missingDiscriminatorPropertyAccess
var discriminatorKeyValueMissingCompletions2_if = discriminatorKeyValueMissing_if.
//@[4:47) Variable discriminatorKeyValueMissingCompletions2_if. Type: any. Declaration start char: 0, length: 82

// #completionTest(82) -> missingDiscriminatorPropertyIndexPlusSymbols_if
var discriminatorKeyValueMissingCompletions3_if = discriminatorKeyValueMissing_if[]
//@[4:47) Variable discriminatorKeyValueMissingCompletions3_if. Type: error. Declaration start char: 0, length: 83

/*
Discriminator key value missing with property access (loops)
*/
resource discriminatorKeyValueMissing_for 'Microsoft.Resources/deploymentScripts@2020-10-01' = [for thing in []: {
//@[100:105) Local thing. Type: any. Declaration start char: 100, length: 5
//@[9:41) Resource discriminatorKeyValueMissing_for. Type: Microsoft.Resources/deploymentScripts@2020-10-01[]. Declaration start char: 0, length: 202
  // #completionTest(7,8,9,10) -> deploymentScriptKindsPlusSymbols_for
  kind:   
}]

// cannot . access properties of a resource loop
var resourceListIsNotSingleResource = discriminatorKeyValueMissing_for.kind
//@[4:35) Variable resourceListIsNotSingleResource. Type: error. Declaration start char: 0, length: 75

// #completionTest(87) -> missingDiscriminatorPropertyAccess
var discriminatorKeyValueMissingCompletions_for = discriminatorKeyValueMissing_for[0].p
//@[4:47) Variable discriminatorKeyValueMissingCompletions_for. Type: any. Declaration start char: 0, length: 87
// #completionTest(87) -> missingDiscriminatorPropertyAccess
var discriminatorKeyValueMissingCompletions2_for = discriminatorKeyValueMissing_for[0].
//@[4:48) Variable discriminatorKeyValueMissingCompletions2_for. Type: any. Declaration start char: 0, length: 87

// #completionTest(87) -> missingDiscriminatorPropertyIndexPlusSymbols_for
var discriminatorKeyValueMissingCompletions3_for = discriminatorKeyValueMissing_for[0][]
//@[4:48) Variable discriminatorKeyValueMissingCompletions3_for. Type: error. Declaration start char: 0, length: 88

/*
Discriminator key value missing with property access (filtered loops)
*/
resource discriminatorKeyValueMissing_for_if 'Microsoft.Resources/deploymentScripts@2020-10-01' = [for thing in []: if(true) {
//@[103:108) Local thing. Type: any. Declaration start char: 103, length: 5
//@[9:44) Resource discriminatorKeyValueMissing_for_if. Type: Microsoft.Resources/deploymentScripts@2020-10-01[]. Declaration start char: 0, length: 217
  // #completionTest(7,8,9,10) -> deploymentScriptKindsPlusSymbols_for_if
  kind:   
}]

// cannot . access properties of a resource loop
var resourceListIsNotSingleResource_if = discriminatorKeyValueMissing_for_if.kind
//@[4:38) Variable resourceListIsNotSingleResource_if. Type: error. Declaration start char: 0, length: 81

// #completionTest(93) -> missingDiscriminatorPropertyAccess
var discriminatorKeyValueMissingCompletions_for_if = discriminatorKeyValueMissing_for_if[0].p
//@[4:50) Variable discriminatorKeyValueMissingCompletions_for_if. Type: any. Declaration start char: 0, length: 93
// #completionTest(93) -> missingDiscriminatorPropertyAccess
var discriminatorKeyValueMissingCompletions2_for_if = discriminatorKeyValueMissing_for_if[0].
//@[4:51) Variable discriminatorKeyValueMissingCompletions2_for_if. Type: any. Declaration start char: 0, length: 93

// #completionTest(93) -> missingDiscriminatorPropertyIndexPlusSymbols_for_if
var discriminatorKeyValueMissingCompletions3_for_if = discriminatorKeyValueMissing_for_if[0][]
//@[4:51) Variable discriminatorKeyValueMissingCompletions3_for_if. Type: error. Declaration start char: 0, length: 94

/*
Discriminator value set 1
*/
resource discriminatorKeySetOne 'Microsoft.Resources/deploymentScripts@2020-10-01' = {
//@[9:31) Resource discriminatorKeySetOne. Type: Microsoft.Resources/deploymentScripts@2020-10-01. Declaration start char: 0, length: 264
  kind: 'AzureCLI'
  // #completionTest(0,1,2) -> deploymentScriptTopLevel

  properties: {
    // #completionTest(0,1,2,3,4) -> deploymentScriptCliProperties
    
  }
}
// #completionTest(75) -> cliPropertyAccess
var discriminatorKeySetOneCompletions = discriminatorKeySetOne.properties.a
//@[4:37) Variable discriminatorKeySetOneCompletions. Type: any. Declaration start char: 0, length: 75
// #completionTest(75) -> cliPropertyAccess
var discriminatorKeySetOneCompletions2 = discriminatorKeySetOne.properties.
//@[4:38) Variable discriminatorKeySetOneCompletions2. Type: error. Declaration start char: 0, length: 75

// #completionTest(75) -> cliPropertyAccessIndexesPlusSymbols
var discriminatorKeySetOneCompletions3 = discriminatorKeySetOne.properties[]
//@[4:38) Variable discriminatorKeySetOneCompletions3. Type: error. Declaration start char: 0, length: 76

/*
Discriminator value set 1 (conditional)
*/
resource discriminatorKeySetOne_if 'Microsoft.Resources/deploymentScripts@2020-10-01' = if(2==3) {
//@[9:34) Resource discriminatorKeySetOne_if. Type: Microsoft.Resources/deploymentScripts@2020-10-01. Declaration start char: 0, length: 276
  kind: 'AzureCLI'
  // #completionTest(0,1,2) -> deploymentScriptTopLevel

  properties: {
    // #completionTest(0,1,2,3,4) -> deploymentScriptCliProperties
    
  }
}
// #completionTest(81) -> cliPropertyAccess
var discriminatorKeySetOneCompletions_if = discriminatorKeySetOne_if.properties.a
//@[4:40) Variable discriminatorKeySetOneCompletions_if. Type: any. Declaration start char: 0, length: 81
// #completionTest(81) -> cliPropertyAccess
var discriminatorKeySetOneCompletions2_if = discriminatorKeySetOne_if.properties.
//@[4:41) Variable discriminatorKeySetOneCompletions2_if. Type: error. Declaration start char: 0, length: 81

// #completionTest(81) -> cliPropertyAccessIndexesPlusSymbols_if
var discriminatorKeySetOneCompletions3_if = discriminatorKeySetOne_if.properties[]
//@[4:41) Variable discriminatorKeySetOneCompletions3_if. Type: error. Declaration start char: 0, length: 82

/*
Discriminator value set 1 (loop)
*/
resource discriminatorKeySetOne_for 'Microsoft.Resources/deploymentScripts@2020-10-01' = [ for thing in []: {
//@[95:100) Local thing. Type: any. Declaration start char: 95, length: 5
//@[9:35) Resource discriminatorKeySetOne_for. Type: Microsoft.Resources/deploymentScripts@2020-10-01[]. Declaration start char: 0, length: 288
  kind: 'AzureCLI'
  // #completionTest(0,1,2) -> deploymentScriptTopLevel

  properties: {
    // #completionTest(0,1,2,3,4) -> deploymentScriptCliProperties
    
  }
}]
// #completionTest(86) -> cliPropertyAccess
var discriminatorKeySetOneCompletions_for = discriminatorKeySetOne_for[0].properties.a
//@[4:41) Variable discriminatorKeySetOneCompletions_for. Type: any. Declaration start char: 0, length: 86
// #completionTest(94) -> cliPropertyAccess
var discriminatorKeySetOneCompletions2_for = discriminatorKeySetOne_for[any(true)].properties.
//@[4:42) Variable discriminatorKeySetOneCompletions2_for. Type: error. Declaration start char: 0, length: 94

// #completionTest(86) -> cliPropertyAccessIndexesPlusSymbols_for
var discriminatorKeySetOneCompletions3_for = discriminatorKeySetOne_for[1].properties[]
//@[4:42) Variable discriminatorKeySetOneCompletions3_for. Type: error. Declaration start char: 0, length: 87

/*
Discriminator value set 1 (filtered loop)
*/
resource discriminatorKeySetOne_for_if 'Microsoft.Resources/deploymentScripts@2020-10-01' = [ for thing in []: if(true) {
//@[98:103) Local thing. Type: any. Declaration start char: 98, length: 5
//@[9:38) Resource discriminatorKeySetOne_for_if. Type: Microsoft.Resources/deploymentScripts@2020-10-01[]. Declaration start char: 0, length: 300
  kind: 'AzureCLI'
  // #completionTest(0,1,2) -> deploymentScriptTopLevel

  properties: {
    // #completionTest(0,1,2,3,4) -> deploymentScriptCliProperties
    
  }
}]
// #completionTest(92) -> cliPropertyAccess
var discriminatorKeySetOneCompletions_for_if = discriminatorKeySetOne_for_if[0].properties.a
//@[4:44) Variable discriminatorKeySetOneCompletions_for_if. Type: any. Declaration start char: 0, length: 92
// #completionTest(100) -> cliPropertyAccess
var discriminatorKeySetOneCompletions2_for_if = discriminatorKeySetOne_for_if[any(true)].properties.
//@[4:45) Variable discriminatorKeySetOneCompletions2_for_if. Type: error. Declaration start char: 0, length: 100

// #completionTest(92) -> cliPropertyAccessIndexesPlusSymbols_for_if
var discriminatorKeySetOneCompletions3_for_if = discriminatorKeySetOne_for_if[1].properties[]
//@[4:45) Variable discriminatorKeySetOneCompletions3_for_if. Type: error. Declaration start char: 0, length: 93


/*
Discriminator value set 2
*/
resource discriminatorKeySetTwo 'Microsoft.Resources/deploymentScripts@2020-10-01' = {
//@[9:31) Resource discriminatorKeySetTwo. Type: Microsoft.Resources/deploymentScripts@2020-10-01. Declaration start char: 0, length: 270
  kind: 'AzurePowerShell'
  // #completionTest(0,1,2) -> deploymentScriptTopLevel

  properties: {
    // #completionTest(0,1,2,3,4) -> deploymentScriptPSProperties
    
  }
}
// #completionTest(75) -> powershellPropertyAccess
var discriminatorKeySetTwoCompletions = discriminatorKeySetTwo.properties.a
//@[4:37) Variable discriminatorKeySetTwoCompletions. Type: any. Declaration start char: 0, length: 75
// #completionTest(75) -> powershellPropertyAccess
var discriminatorKeySetTwoCompletions2 = discriminatorKeySetTwo.properties.
//@[4:38) Variable discriminatorKeySetTwoCompletions2. Type: error. Declaration start char: 0, length: 75

// #completionTest(90) -> powershellPropertyAccess
var discriminatorKeySetTwoCompletionsArrayIndexer = discriminatorKeySetTwo['properties'].a
//@[4:49) Variable discriminatorKeySetTwoCompletionsArrayIndexer. Type: any. Declaration start char: 0, length: 90
// #completionTest(90) -> powershellPropertyAccess
var discriminatorKeySetTwoCompletionsArrayIndexer2 = discriminatorKeySetTwo['properties'].
//@[4:50) Variable discriminatorKeySetTwoCompletionsArrayIndexer2. Type: error. Declaration start char: 0, length: 90

/*
Discriminator value set 2 (conditional)
*/
resource discriminatorKeySetTwo_if 'Microsoft.Resources/deploymentScripts@2020-10-01' = {
//@[9:34) Resource discriminatorKeySetTwo_if. Type: Microsoft.Resources/deploymentScripts@2020-10-01. Declaration start char: 0, length: 273
  kind: 'AzurePowerShell'
  // #completionTest(0,1,2) -> deploymentScriptTopLevel

  properties: {
    // #completionTest(0,1,2,3,4) -> deploymentScriptPSProperties
    
  }
}
// #completionTest(81) -> powershellPropertyAccess
var discriminatorKeySetTwoCompletions_if = discriminatorKeySetTwo_if.properties.a
//@[4:40) Variable discriminatorKeySetTwoCompletions_if. Type: any. Declaration start char: 0, length: 81
// #completionTest(81) -> powershellPropertyAccess
var discriminatorKeySetTwoCompletions2_if = discriminatorKeySetTwo_if.properties.
//@[4:41) Variable discriminatorKeySetTwoCompletions2_if. Type: error. Declaration start char: 0, length: 81

// #completionTest(96) -> powershellPropertyAccess
var discriminatorKeySetTwoCompletionsArrayIndexer_if = discriminatorKeySetTwo_if['properties'].a
//@[4:52) Variable discriminatorKeySetTwoCompletionsArrayIndexer_if. Type: any. Declaration start char: 0, length: 96
// #completionTest(96) -> powershellPropertyAccess
var discriminatorKeySetTwoCompletionsArrayIndexer2_if = discriminatorKeySetTwo_if['properties'].
//@[4:53) Variable discriminatorKeySetTwoCompletionsArrayIndexer2_if. Type: error. Declaration start char: 0, length: 96


/*
Discriminator value set 2 (loops)
*/
resource discriminatorKeySetTwo_for 'Microsoft.Resources/deploymentScripts@2020-10-01' = [for thing in []: {
//@[94:99) Local thing. Type: any. Declaration start char: 94, length: 5
//@[9:35) Resource discriminatorKeySetTwo_for. Type: Microsoft.Resources/deploymentScripts@2020-10-01[]. Declaration start char: 0, length: 293
  kind: 'AzurePowerShell'
  // #completionTest(0,1,2) -> deploymentScriptTopLevel

  properties: {
    // #completionTest(0,1,2,3,4) -> deploymentScriptPSProperties
    
  }
}]
// #completionTest(86) -> powershellPropertyAccess
var discriminatorKeySetTwoCompletions_for = discriminatorKeySetTwo_for[0].properties.a
//@[4:41) Variable discriminatorKeySetTwoCompletions_for. Type: any. Declaration start char: 0, length: 86
// #completionTest(86) -> powershellPropertyAccess
var discriminatorKeySetTwoCompletions2_for = discriminatorKeySetTwo_for[0].properties.
//@[4:42) Variable discriminatorKeySetTwoCompletions2_for. Type: error. Declaration start char: 0, length: 86

// #completionTest(101) -> powershellPropertyAccess
var discriminatorKeySetTwoCompletionsArrayIndexer_for = discriminatorKeySetTwo_for[0]['properties'].a
//@[4:53) Variable discriminatorKeySetTwoCompletionsArrayIndexer_for. Type: any. Declaration start char: 0, length: 101
// #completionTest(101) -> powershellPropertyAccess
var discriminatorKeySetTwoCompletionsArrayIndexer2_for = discriminatorKeySetTwo_for[0]['properties'].
//@[4:54) Variable discriminatorKeySetTwoCompletionsArrayIndexer2_for. Type: error. Declaration start char: 0, length: 101


/*
Discriminator value set 2 (filtered loops)
*/
resource discriminatorKeySetTwo_for_if 'Microsoft.Resources/deploymentScripts@2020-10-01' = [for thing in []: if(true) {
//@[97:102) Local thing. Type: any. Declaration start char: 97, length: 5
//@[9:38) Resource discriminatorKeySetTwo_for_if. Type: Microsoft.Resources/deploymentScripts@2020-10-01[]. Declaration start char: 0, length: 305
  kind: 'AzurePowerShell'
  // #completionTest(0,1,2) -> deploymentScriptTopLevel

  properties: {
    // #completionTest(0,1,2,3,4) -> deploymentScriptPSProperties
    
  }
}]
// #completionTest(92) -> powershellPropertyAccess
var discriminatorKeySetTwoCompletions_for_if = discriminatorKeySetTwo_for_if[0].properties.a
//@[4:44) Variable discriminatorKeySetTwoCompletions_for_if. Type: any. Declaration start char: 0, length: 92
// #completionTest(92) -> powershellPropertyAccess
var discriminatorKeySetTwoCompletions2_for_if = discriminatorKeySetTwo_for_if[0].properties.
//@[4:45) Variable discriminatorKeySetTwoCompletions2_for_if. Type: error. Declaration start char: 0, length: 92

// #completionTest(107) -> powershellPropertyAccess
var discriminatorKeySetTwoCompletionsArrayIndexer_for_if = discriminatorKeySetTwo_for_if[0]['properties'].a
//@[4:56) Variable discriminatorKeySetTwoCompletionsArrayIndexer_for_if. Type: any. Declaration start char: 0, length: 107
// #completionTest(107) -> powershellPropertyAccess
var discriminatorKeySetTwoCompletionsArrayIndexer2_for_if = discriminatorKeySetTwo_for_if[0]['properties'].
//@[4:57) Variable discriminatorKeySetTwoCompletionsArrayIndexer2_for_if. Type: error. Declaration start char: 0, length: 107



resource incorrectPropertiesKey 'Microsoft.Resources/deploymentScripts@2020-10-01' = {
//@[9:31) Resource incorrectPropertiesKey. Type: Microsoft.Resources/deploymentScripts@2020-10-01. Declaration start char: 0, length: 132
  kind: 'AzureCLI'

  propertes: {
  }
}

var mock = incorrectPropertiesKey.p
//@[4:8) Variable mock. Type: error. Declaration start char: 0, length: 35

resource incorrectPropertiesKey2 'Microsoft.Resources/deploymentScripts@2020-10-01' = {
//@[9:32) Resource incorrectPropertiesKey2. Type: Microsoft.Resources/deploymentScripts@2020-10-01. Declaration start char: 0, length: 774
  kind: 'AzureCLI'
  name: 'test'
  location: ''
  properties: {
    azCliVersion: '2'
    retentionInterval: 'PT1H'
    
    // #completionTest(0,1,2,3,4) -> deploymentScriptCliPropertiesMinusSpecified
    
    // #completionTest(22,23) -> cleanupPreferencesPlusSymbols
    cleanupPreference: 

    // #completionTest(25,26) -> arrayPlusSymbols
    supportingScriptUris: 

    // #completionTest(27,28) -> objectPlusSymbols
    storageAccountSettings: 

    environmentVariables: [
      {
        // #completionTest(0,2,4,6,8) -> environmentVariableProperties
        
      }
      // #completionTest(0,1,2,3,4,5,6) -> objectPlusSymbols
      
    ]
  }
}

// #completionTest(21) -> resourceTypes
resource missingType 
//@[9:20) Resource missingType. Type: error. Declaration start char: 0, length: 21

// #completionTest(37,38,39,40,41,42,43,44) -> resourceTypes
resource startedTypingTypeWithQuotes 'virma'
//@[9:36) Resource startedTypingTypeWithQuotes. Type: error. Declaration start char: 0, length: 44

// #completionTest(40,41,42,43,44,45) -> resourceTypes
resource startedTypingTypeWithoutQuotes virma
//@[9:39) Resource startedTypingTypeWithoutQuotes. Type: error. Declaration start char: 0, length: 45

resource dashesInPropertyNames 'Microsoft.ContainerService/managedClusters@2020-09-01' = {
//@[9:30) Resource dashesInPropertyNames. Type: Microsoft.ContainerService/managedClusters@2020-09-01. Declaration start char: 0, length: 93
}
// #completionTest(78) -> autoScalerPropertiesRequireEscaping
var letsAccessTheDashes = dashesInPropertyNames.properties.autoScalerProfile.s
//@[4:23) Variable letsAccessTheDashes. Type: any. Declaration start char: 0, length: 78
// #completionTest(78) -> autoScalerPropertiesRequireEscaping
var letsAccessTheDashes2 = dashesInPropertyNames.properties.autoScalerProfile.
//@[4:24) Variable letsAccessTheDashes2. Type: error. Declaration start char: 0, length: 78

/* 
Nested discriminator missing key
*/
resource nestedDiscriminatorMissingKey 'Microsoft.DocumentDB/databaseAccounts@2020-06-01-preview' = {
//@[9:38) Resource nestedDiscriminatorMissingKey. Type: Microsoft.DocumentDB/databaseAccounts@2020-06-01-preview. Declaration start char: 0, length: 190
  name: 'test'
  location: 'l'
  properties: {
    //createMode: 'Default'

  }
}
// #completionTest(90) -> createMode
var nestedDiscriminatorMissingKeyCompletions = nestedDiscriminatorMissingKey.properties.cr
//@[4:44) Variable nestedDiscriminatorMissingKeyCompletions. Type: any. Declaration start char: 0, length: 90
// #completionTest(92) -> createMode
var nestedDiscriminatorMissingKeyCompletions2 = nestedDiscriminatorMissingKey['properties'].
//@[4:45) Variable nestedDiscriminatorMissingKeyCompletions2. Type: any. Declaration start char: 0, length: 92

// #completionTest(94) -> createModeIndexPlusSymbols
var nestedDiscriminatorMissingKeyIndexCompletions = nestedDiscriminatorMissingKey.properties['']
//@[4:49) Variable nestedDiscriminatorMissingKeyIndexCompletions. Type: any. Declaration start char: 0, length: 96

/* 
Nested discriminator missing key (conditional)
*/
resource nestedDiscriminatorMissingKey_if 'Microsoft.DocumentDB/databaseAccounts@2020-06-01-preview' = if(bool(1)) {
//@[9:41) Resource nestedDiscriminatorMissingKey_if. Type: Microsoft.DocumentDB/databaseAccounts@2020-06-01-preview. Declaration start char: 0, length: 205
  name: 'test'
  location: 'l'
  properties: {
    //createMode: 'Default'

  }
}
// #completionTest(96) -> createMode
var nestedDiscriminatorMissingKeyCompletions_if = nestedDiscriminatorMissingKey_if.properties.cr
//@[4:47) Variable nestedDiscriminatorMissingKeyCompletions_if. Type: any. Declaration start char: 0, length: 96
// #completionTest(98) -> createMode
var nestedDiscriminatorMissingKeyCompletions2_if = nestedDiscriminatorMissingKey_if['properties'].
//@[4:48) Variable nestedDiscriminatorMissingKeyCompletions2_if. Type: any. Declaration start char: 0, length: 98

// #completionTest(100) -> createModeIndexPlusSymbols_if
var nestedDiscriminatorMissingKeyIndexCompletions_if = nestedDiscriminatorMissingKey_if.properties['']
//@[4:52) Variable nestedDiscriminatorMissingKeyIndexCompletions_if. Type: any. Declaration start char: 0, length: 102

/* 
Nested discriminator missing key (loop)
*/
resource nestedDiscriminatorMissingKey_for 'Microsoft.DocumentDB/databaseAccounts@2020-06-01-preview' = [for thing in []: {
//@[109:114) Local thing. Type: any. Declaration start char: 109, length: 5
//@[9:42) Resource nestedDiscriminatorMissingKey_for. Type: Microsoft.DocumentDB/databaseAccounts@2020-06-01-preview[]. Declaration start char: 0, length: 213
  name: 'test'
  location: 'l'
  properties: {
    //createMode: 'Default'

  }
}]
// #completionTest(101) -> createMode
var nestedDiscriminatorMissingKeyCompletions_for = nestedDiscriminatorMissingKey_for[0].properties.cr
//@[4:48) Variable nestedDiscriminatorMissingKeyCompletions_for. Type: any. Declaration start char: 0, length: 101
// #completionTest(103) -> createMode
var nestedDiscriminatorMissingKeyCompletions2_for = nestedDiscriminatorMissingKey_for[0]['properties'].
//@[4:49) Variable nestedDiscriminatorMissingKeyCompletions2_for. Type: any. Declaration start char: 0, length: 103

// #completionTest(105) -> createModeIndexPlusSymbols_for
var nestedDiscriminatorMissingKeyIndexCompletions_for = nestedDiscriminatorMissingKey_for[0].properties['']
//@[4:53) Variable nestedDiscriminatorMissingKeyIndexCompletions_for. Type: any. Declaration start char: 0, length: 107


/* 
Nested discriminator missing key (filtered loop)
*/
resource nestedDiscriminatorMissingKey_for_if 'Microsoft.DocumentDB/databaseAccounts@2020-06-01-preview' = [for thing in []: if(true) {
//@[112:117) Local thing. Type: any. Declaration start char: 112, length: 5
//@[9:45) Resource nestedDiscriminatorMissingKey_for_if. Type: Microsoft.DocumentDB/databaseAccounts@2020-06-01-preview[]. Declaration start char: 0, length: 225
  name: 'test'
  location: 'l'
  properties: {
    //createMode: 'Default'

  }
}]
// #completionTest(107) -> createMode
var nestedDiscriminatorMissingKeyCompletions_for_if = nestedDiscriminatorMissingKey_for_if[0].properties.cr
//@[4:51) Variable nestedDiscriminatorMissingKeyCompletions_for_if. Type: any. Declaration start char: 0, length: 107
// #completionTest(109) -> createMode
var nestedDiscriminatorMissingKeyCompletions2_for_if = nestedDiscriminatorMissingKey_for_if[0]['properties'].
//@[4:52) Variable nestedDiscriminatorMissingKeyCompletions2_for_if. Type: any. Declaration start char: 0, length: 109

// #completionTest(111) -> createModeIndexPlusSymbols_for_if
var nestedDiscriminatorMissingKeyIndexCompletions_for_if = nestedDiscriminatorMissingKey_for_if[0].properties['']
//@[4:56) Variable nestedDiscriminatorMissingKeyIndexCompletions_for_if. Type: any. Declaration start char: 0, length: 113


/*
Nested discriminator
*/
resource nestedDiscriminator 'Microsoft.DocumentDB/databaseAccounts@2020-06-01-preview' = {
//@[9:28) Resource nestedDiscriminator. Type: Microsoft.DocumentDB/databaseAccounts@2020-06-01-preview. Declaration start char: 0, length: 178
  name: 'test'
  location: 'l'
  properties: {
    createMode: 'Default'

  }
}
// #completionTest(69) -> defaultCreateModeProperties
var nestedDiscriminatorCompletions = nestedDiscriminator.properties.a
//@[4:34) Variable nestedDiscriminatorCompletions. Type: any. Declaration start char: 0, length: 69
// #completionTest(73) -> defaultCreateModeProperties
var nestedDiscriminatorCompletions2 = nestedDiscriminator['properties'].a
//@[4:35) Variable nestedDiscriminatorCompletions2. Type: any. Declaration start char: 0, length: 73
// #completionTest(69) -> defaultCreateModeProperties
var nestedDiscriminatorCompletions3 = nestedDiscriminator.properties.
//@[4:35) Variable nestedDiscriminatorCompletions3. Type: error. Declaration start char: 0, length: 69
// #completionTest(72) -> defaultCreateModeProperties
var nestedDiscriminatorCompletions4 = nestedDiscriminator['properties'].
//@[4:35) Variable nestedDiscriminatorCompletions4. Type: error. Declaration start char: 0, length: 72

// #completionTest(79) -> defaultCreateModeIndexes
var nestedDiscriminatorArrayIndexCompletions = nestedDiscriminator.properties[a]
//@[4:44) Variable nestedDiscriminatorArrayIndexCompletions. Type: error. Declaration start char: 0, length: 80

/*
Nested discriminator (conditional)
*/
resource nestedDiscriminator_if 'Microsoft.DocumentDB/databaseAccounts@2020-06-01-preview' = if(true) {
//@[9:31) Resource nestedDiscriminator_if. Type: Microsoft.DocumentDB/databaseAccounts@2020-06-01-preview. Declaration start char: 0, length: 190
  name: 'test'
  location: 'l'
  properties: {
    createMode: 'Default'

  }
}
// #completionTest(75) -> defaultCreateModeProperties
var nestedDiscriminatorCompletions_if = nestedDiscriminator_if.properties.a
//@[4:37) Variable nestedDiscriminatorCompletions_if. Type: any. Declaration start char: 0, length: 75
// #completionTest(79) -> defaultCreateModeProperties
var nestedDiscriminatorCompletions2_if = nestedDiscriminator_if['properties'].a
//@[4:38) Variable nestedDiscriminatorCompletions2_if. Type: any. Declaration start char: 0, length: 79
// #completionTest(75) -> defaultCreateModeProperties
var nestedDiscriminatorCompletions3_if = nestedDiscriminator_if.properties.
//@[4:38) Variable nestedDiscriminatorCompletions3_if. Type: error. Declaration start char: 0, length: 75
// #completionTest(78) -> defaultCreateModeProperties
var nestedDiscriminatorCompletions4_if = nestedDiscriminator_if['properties'].
//@[4:38) Variable nestedDiscriminatorCompletions4_if. Type: error. Declaration start char: 0, length: 78

// #completionTest(85) -> defaultCreateModeIndexes_if
var nestedDiscriminatorArrayIndexCompletions_if = nestedDiscriminator_if.properties[a]
//@[4:47) Variable nestedDiscriminatorArrayIndexCompletions_if. Type: error. Declaration start char: 0, length: 86


/*
Nested discriminator (loop)
*/
resource nestedDiscriminator_for 'Microsoft.DocumentDB/databaseAccounts@2020-06-01-preview' = [for thing in []: {
//@[99:104) Local thing. Type: any. Declaration start char: 99, length: 5
//@[9:32) Resource nestedDiscriminator_for. Type: Microsoft.DocumentDB/databaseAccounts@2020-06-01-preview[]. Declaration start char: 0, length: 201
  name: 'test'
  location: 'l'
  properties: {
    createMode: 'Default'

  }
}]
// #completionTest(80) -> defaultCreateModeProperties
var nestedDiscriminatorCompletions_for = nestedDiscriminator_for[0].properties.a
//@[4:38) Variable nestedDiscriminatorCompletions_for. Type: any. Declaration start char: 0, length: 80
// #completionTest(84) -> defaultCreateModeProperties
var nestedDiscriminatorCompletions2_for = nestedDiscriminator_for[0]['properties'].a
//@[4:39) Variable nestedDiscriminatorCompletions2_for. Type: any. Declaration start char: 0, length: 84
// #completionTest(80) -> defaultCreateModeProperties
var nestedDiscriminatorCompletions3_for = nestedDiscriminator_for[0].properties.
//@[4:39) Variable nestedDiscriminatorCompletions3_for. Type: error. Declaration start char: 0, length: 80
// #completionTest(83) -> defaultCreateModeProperties
var nestedDiscriminatorCompletions4_for = nestedDiscriminator_for[0]['properties'].
//@[4:39) Variable nestedDiscriminatorCompletions4_for. Type: error. Declaration start char: 0, length: 83

// #completionTest(90) -> defaultCreateModeIndexes_for
var nestedDiscriminatorArrayIndexCompletions_for = nestedDiscriminator_for[0].properties[a]
//@[4:48) Variable nestedDiscriminatorArrayIndexCompletions_for. Type: error. Declaration start char: 0, length: 91


/*
Nested discriminator (filtered loop)
*/
resource nestedDiscriminator_for_if 'Microsoft.DocumentDB/databaseAccounts@2020-06-01-preview' = [for thing in []: if(true) {
//@[102:107) Local thing. Type: any. Declaration start char: 102, length: 5
//@[9:35) Resource nestedDiscriminator_for_if. Type: Microsoft.DocumentDB/databaseAccounts@2020-06-01-preview[]. Declaration start char: 0, length: 213
  name: 'test'
  location: 'l'
  properties: {
    createMode: 'Default'

  }
}]
// #completionTest(86) -> defaultCreateModeProperties
var nestedDiscriminatorCompletions_for_if = nestedDiscriminator_for_if[0].properties.a
//@[4:41) Variable nestedDiscriminatorCompletions_for_if. Type: any. Declaration start char: 0, length: 86
// #completionTest(90) -> defaultCreateModeProperties
var nestedDiscriminatorCompletions2_for_if = nestedDiscriminator_for_if[0]['properties'].a
//@[4:42) Variable nestedDiscriminatorCompletions2_for_if. Type: any. Declaration start char: 0, length: 90
// #completionTest(86) -> defaultCreateModeProperties
var nestedDiscriminatorCompletions3_for_if = nestedDiscriminator_for_if[0].properties.
//@[4:42) Variable nestedDiscriminatorCompletions3_for_if. Type: error. Declaration start char: 0, length: 86
// #completionTest(89) -> defaultCreateModeProperties
var nestedDiscriminatorCompletions4_for_if = nestedDiscriminator_for_if[0]['properties'].
//@[4:42) Variable nestedDiscriminatorCompletions4_for_if. Type: error. Declaration start char: 0, length: 89

// #completionTest(96) -> defaultCreateModeIndexes_for_if
var nestedDiscriminatorArrayIndexCompletions_for_if = nestedDiscriminator_for_if[0].properties[a]
//@[4:51) Variable nestedDiscriminatorArrayIndexCompletions_for_if. Type: error. Declaration start char: 0, length: 97



// sample resource to validate completions on the next declarations
resource nestedPropertyAccessOnConditional 'Microsoft.Compute/virtualMachines@2020-06-01' = if(true) {
//@[9:42) Resource nestedPropertyAccessOnConditional. Type: Microsoft.Compute/virtualMachines@2020-06-01. Declaration start char: 0, length: 209
  location: 'test'
  name: 'test'
  properties: {
    additionalCapabilities: {
      
    }
  }
}
// this validates that we can get nested property access completions on a conditional resource
//#completionTest(56) -> vmProperties
var sigh = nestedPropertyAccessOnConditional.properties.
//@[4:8) Variable sigh. Type: error. Declaration start char: 0, length: 56

/*
  boolean property value completions
*/ 
resource booleanPropertyPartialValue 'Microsoft.Compute/virtualMachines/extensions@2020-06-01' = {
//@[9:36) Resource booleanPropertyPartialValue. Type: Microsoft.Compute/virtualMachines/extensions@2020-06-01. Declaration start char: 0, length: 222
  properties: {
    // #completionTest(28,29,30) -> boolPropertyValuesPlusSymbols
    autoUpgradeMinorVersion: t
  }
}

resource selfScope 'My.Rp/mockResource@2020-12-01' = {
//@[9:18) Resource selfScope. Type: My.Rp/mockResource@2020-12-01. Declaration start char: 0, length: 98
  name: 'selfScope'
  scope: selfScope
}

var notAResource = {
//@[4:16) Variable notAResource. Type: object. Declaration start char: 0, length: 54
  im: 'not'
  a: 'resource!'
}
resource invalidScope 'My.Rp/mockResource@2020-12-01' = {
//@[9:21) Resource invalidScope. Type: My.Rp/mockResource@2020-12-01. Declaration start char: 0, length: 107
  name: 'invalidScope'
  scope: notAResource
}

resource invalidScope2 'My.Rp/mockResource@2020-12-01' = {
//@[9:22) Resource invalidScope2. Type: My.Rp/mockResource@2020-12-01. Declaration start char: 0, length: 112
  name: 'invalidScope2'
  scope: resourceGroup()
}

resource invalidScope3 'My.Rp/mockResource@2020-12-01' = {
//@[9:22) Resource invalidScope3. Type: My.Rp/mockResource@2020-12-01. Declaration start char: 0, length: 111
  name: 'invalidScope3'
  scope: subscription()
}

resource invalidDuplicateName1 'Mock.Rp/mockResource@2020-01-01' = {
//@[9:30) Resource invalidDuplicateName1. Type: Mock.Rp/mockResource@2020-01-01. Declaration start char: 0, length: 103
  name: 'invalidDuplicateName'
}
resource invalidDuplicateName2 'Mock.Rp/mockResource@2020-01-01' = {
//@[9:30) Resource invalidDuplicateName2. Type: Mock.Rp/mockResource@2020-01-01. Declaration start char: 0, length: 103
  name: 'invalidDuplicateName'
}
resource invalidDuplicateName3 'Mock.Rp/mockResource@2019-01-01' = {
//@[9:30) Resource invalidDuplicateName3. Type: Mock.Rp/mockResource@2019-01-01. Declaration start char: 0, length: 103
  name: 'invalidDuplicateName'
}

resource validResourceForInvalidExtensionResourceDuplicateName 'Mock.Rp/mockResource@2020-01-01' = {
//@[9:62) Resource validResourceForInvalidExtensionResourceDuplicateName. Type: Mock.Rp/mockResource@2020-01-01. Declaration start char: 0, length: 168
  name: 'validResourceForInvalidExtensionResourceDuplicateName'
}

resource invalidExtensionResourceDuplicateName1 'Mock.Rp/mockExtResource@2020-01-01' = {
//@[9:47) Resource invalidExtensionResourceDuplicateName1. Type: Mock.Rp/mockExtResource@2020-01-01. Declaration start char: 0, length: 204
  name: 'invalidExtensionResourceDuplicateName'
  scope: validResourceForInvalidExtensionResourceDuplicateName
}

resource invalidExtensionResourceDuplicateName2 'Mock.Rp/mockExtResource@2019-01-01' = {
//@[9:47) Resource invalidExtensionResourceDuplicateName2. Type: Mock.Rp/mockExtResource@2019-01-01. Declaration start char: 0, length: 204
  name: 'invalidExtensionResourceDuplicateName'
  scope: validResourceForInvalidExtensionResourceDuplicateName
}

@concat('foo', 'bar')
@secure()
resource invalidDecorator 'Microsoft.Foo/foos@2020-02-02-alpha'= {
//@[9:25) Resource invalidDecorator. Type: Microsoft.Foo/foos@2020-02-02-alpha. Declaration start char: 0, length: 131
  name: 'invalidDecorator'
}

resource cyclicRes 'Mock.Rp/mockExistingResource@2020-01-01' = {
//@[9:18) Resource cyclicRes. Type: Mock.Rp/mockExistingResource@2020-01-01. Declaration start char: 0, length: 108
  name: 'cyclicRes'
  scope: cyclicRes
}

resource cyclicExistingRes 'Mock.Rp/mockExistingResource@2020-01-01' existing = {
//@[9:26) Resource cyclicExistingRes. Type: Mock.Rp/mockExistingResource@2020-01-01. Declaration start char: 0, length: 141
  name: 'cyclicExistingRes'
  scope: cyclicExistingRes
}

// loop parsing cases
resource expectedForKeyword 'Microsoft.Storage/storageAccounts@2019-06-01' = []
//@[9:27) Resource expectedForKeyword. Type: Microsoft.Storage/storageAccounts@2019-06-01. Declaration start char: 0, length: 79

resource expectedForKeyword2 'Microsoft.Storage/storageAccounts@2019-06-01' = [f]
//@[9:28) Resource expectedForKeyword2. Type: Microsoft.Storage/storageAccounts@2019-06-01. Declaration start char: 0, length: 81

resource expectedLoopVar 'Microsoft.Storage/storageAccounts@2019-06-01' = [for]
//@[9:24) Resource expectedLoopVar. Type: Microsoft.Storage/storageAccounts@2019-06-01[]. Declaration start char: 0, length: 79

resource expectedInKeyword 'Microsoft.Storage/storageAccounts@2019-06-01' = [for x]
//@[81:82) Local x. Type: any. Declaration start char: 81, length: 1
//@[9:26) Resource expectedInKeyword. Type: Microsoft.Storage/storageAccounts@2019-06-01[]. Declaration start char: 0, length: 83

resource expectedInKeyword2 'Microsoft.Storage/storageAccounts@2019-06-01' = [for x b]
//@[82:83) Local x. Type: any. Declaration start char: 82, length: 1
//@[9:27) Resource expectedInKeyword2. Type: Microsoft.Storage/storageAccounts@2019-06-01[]. Declaration start char: 0, length: 86

resource expectedArrayExpression 'Microsoft.Storage/storageAccounts@2019-06-01' = [for x in]
//@[87:88) Local x. Type: any. Declaration start char: 87, length: 1
//@[9:32) Resource expectedArrayExpression. Type: Microsoft.Storage/storageAccounts@2019-06-01[]. Declaration start char: 0, length: 92

resource expectedColon 'Microsoft.Storage/storageAccounts@2019-06-01' = [for x in y]
//@[77:78) Local x. Type: any. Declaration start char: 77, length: 1
//@[9:22) Resource expectedColon. Type: Microsoft.Storage/storageAccounts@2019-06-01[]. Declaration start char: 0, length: 84

resource expectedLoopBody 'Microsoft.Storage/storageAccounts@2019-06-01' = [for x in y:]
//@[80:81) Local x. Type: any. Declaration start char: 80, length: 1
//@[9:25) Resource expectedLoopBody. Type: Microsoft.Storage/storageAccounts@2019-06-01[]. Declaration start char: 0, length: 88

// loop index parsing cases
resource expectedLoopItemName 'Microsoft.Network/dnsZones@2018-05-01' = [for ()]
//@[78:78) Local <missing>. Type: any. Declaration start char: 78, length: 0
//@[78:78) Local <missing>. Type: int. Declaration start char: 78, length: 0
//@[9:29) Resource expectedLoopItemName. Type: Microsoft.Network/dnsZones@2018-05-01[]. Declaration start char: 0, length: 80

resource expectedLoopItemName2 'Microsoft.Network/dnsZones@2018-05-01' = [for (
//@[79:79) Local <missing>. Type: any. Declaration start char: 79, length: 0
//@[79:79) Local <missing>. Type: int. Declaration start char: 79, length: 0
//@[9:30) Resource expectedLoopItemName2. Type: Microsoft.Network/dnsZones@2018-05-01[]. Declaration start char: 0, length: 79

resource expectedComma 'Microsoft.Network/dnsZones@2018-05-01' = [for (x)]
//@[71:72) Local x. Type: any. Declaration start char: 71, length: 1
//@[72:72) Local <missing>. Type: int. Declaration start char: 72, length: 0
//@[9:22) Resource expectedComma. Type: Microsoft.Network/dnsZones@2018-05-01[]. Declaration start char: 0, length: 74

resource expectedLoopIndexName 'Microsoft.Network/dnsZones@2018-05-01' = [for (x, )]
//@[79:80) Local x. Type: any. Declaration start char: 79, length: 1
//@[82:82) Local <missing>. Type: int. Declaration start char: 82, length: 0
//@[9:30) Resource expectedLoopIndexName. Type: Microsoft.Network/dnsZones@2018-05-01[]. Declaration start char: 0, length: 84

resource expectedInKeyword3 'Microsoft.Network/dnsZones@2018-05-01' = [for (x, y)]
//@[76:77) Local x. Type: any. Declaration start char: 76, length: 1
//@[79:80) Local y. Type: int. Declaration start char: 79, length: 1
//@[9:27) Resource expectedInKeyword3. Type: Microsoft.Network/dnsZones@2018-05-01[]. Declaration start char: 0, length: 82

resource expectedInKeyword4 'Microsoft.Network/dnsZones@2018-05-01' = [for (x, y) z]
//@[76:77) Local x. Type: any. Declaration start char: 76, length: 1
//@[79:80) Local y. Type: int. Declaration start char: 79, length: 1
//@[9:27) Resource expectedInKeyword4. Type: Microsoft.Network/dnsZones@2018-05-01[]. Declaration start char: 0, length: 84

resource expectedArrayExpression2 'Microsoft.Network/dnsZones@2018-05-01' = [for (x, y) in ]
//@[82:83) Local x. Type: any. Declaration start char: 82, length: 1
//@[85:86) Local y. Type: int. Declaration start char: 85, length: 1
//@[9:33) Resource expectedArrayExpression2. Type: Microsoft.Network/dnsZones@2018-05-01[]. Declaration start char: 0, length: 92

resource expectedColon2 'Microsoft.Network/dnsZones@2018-05-01' = [for (x, y) in z]
//@[72:73) Local x. Type: any. Declaration start char: 72, length: 1
//@[75:76) Local y. Type: int. Declaration start char: 75, length: 1
//@[9:23) Resource expectedColon2. Type: Microsoft.Network/dnsZones@2018-05-01[]. Declaration start char: 0, length: 83

resource expectedLoopBody2 'Microsoft.Network/dnsZones@2018-05-01' = [for (x, y) in z:]
//@[75:76) Local x. Type: any. Declaration start char: 75, length: 1
//@[78:79) Local y. Type: int. Declaration start char: 78, length: 1
//@[9:26) Resource expectedLoopBody2. Type: Microsoft.Network/dnsZones@2018-05-01[]. Declaration start char: 0, length: 87

// loop filter parsing cases
resource expectedLoopFilterOpenParen 'Microsoft.Storage/storageAccounts@2019-06-01' = [for x in y: if]
//@[91:92) Local x. Type: any. Declaration start char: 91, length: 1
//@[9:36) Resource expectedLoopFilterOpenParen. Type: Microsoft.Storage/storageAccounts@2019-06-01[]. Declaration start char: 0, length: 102
resource expectedLoopFilterOpenParen2 'Microsoft.Network/dnsZones@2018-05-01' = [for (x, y) in z: if]
//@[86:87) Local x. Type: any. Declaration start char: 86, length: 1
//@[89:90) Local y. Type: int. Declaration start char: 89, length: 1
//@[9:37) Resource expectedLoopFilterOpenParen2. Type: Microsoft.Network/dnsZones@2018-05-01[]. Declaration start char: 0, length: 101

resource expectedLoopFilterPredicateAndBody 'Microsoft.Storage/storageAccounts@2019-06-01' = [for x in y: if()]
//@[98:99) Local x. Type: any. Declaration start char: 98, length: 1
//@[9:43) Resource expectedLoopFilterPredicateAndBody. Type: Microsoft.Storage/storageAccounts@2019-06-01[]. Declaration start char: 0, length: 111
resource expectedLoopFilterPredicateAndBody2 'Microsoft.Network/dnsZones@2018-05-01' = [for (x, y) in z: if()]
//@[93:94) Local x. Type: any. Declaration start char: 93, length: 1
//@[96:97) Local y. Type: int. Declaration start char: 96, length: 1
//@[9:44) Resource expectedLoopFilterPredicateAndBody2. Type: Microsoft.Network/dnsZones@2018-05-01[]. Declaration start char: 0, length: 110

// wrong body type
var emptyArray = []
//@[4:14) Variable emptyArray. Type: array. Declaration start char: 0, length: 19
resource wrongLoopBodyType 'Microsoft.Storage/storageAccounts@2019-06-01' = [for x in emptyArray:4]
//@[81:82) Local x. Type: any. Declaration start char: 81, length: 1
//@[9:26) Resource wrongLoopBodyType. Type: Microsoft.Storage/storageAccounts@2019-06-01[]. Declaration start char: 0, length: 99
resource wrongLoopBodyType2 'Microsoft.Storage/storageAccounts@2019-06-01' = [for (x ,i) in emptyArray:4]
//@[83:84) Local x. Type: any. Declaration start char: 83, length: 1
//@[86:87) Local i. Type: int. Declaration start char: 86, length: 1
//@[9:27) Resource wrongLoopBodyType2. Type: Microsoft.Storage/storageAccounts@2019-06-01[]. Declaration start char: 0, length: 105

// duplicate variable in the same scope
resource itemAndIndexSameName 'Microsoft.AAD/domainServices@2020-01-01' = [for (same, same) in emptyArray: {
//@[80:84) Local same. Type: any. Declaration start char: 80, length: 4
//@[86:90) Local same. Type: int. Declaration start char: 86, length: 4
//@[9:29) Resource itemAndIndexSameName. Type: Microsoft.AAD/domainServices@2020-01-01[]. Declaration start char: 0, length: 112
}]

// errors in the array expression
resource arrayExpressionErrors 'Microsoft.Storage/storageAccounts@2019-06-01' = [for account in union([], 2): {
//@[85:92) Local account. Type: any. Declaration start char: 85, length: 7
//@[9:30) Resource arrayExpressionErrors. Type: Microsoft.Storage/storageAccounts@2019-06-01[]. Declaration start char: 0, length: 115
}]
resource arrayExpressionErrors2 'Microsoft.Storage/storageAccounts@2019-06-01' = [for (account,k) in union([], 2): {
//@[87:94) Local account. Type: any. Declaration start char: 87, length: 7
//@[95:96) Local k. Type: int. Declaration start char: 95, length: 1
//@[9:31) Resource arrayExpressionErrors2. Type: Microsoft.Storage/storageAccounts@2019-06-01[]. Declaration start char: 0, length: 120
}]

// wrong array type
var notAnArray = true
//@[4:14) Variable notAnArray. Type: bool. Declaration start char: 0, length: 21
resource wrongArrayType 'Microsoft.Storage/storageAccounts@2019-06-01' = [for account in notAnArray: {
//@[78:85) Local account. Type: any. Declaration start char: 78, length: 7
//@[9:23) Resource wrongArrayType. Type: Microsoft.Storage/storageAccounts@2019-06-01[]. Declaration start char: 0, length: 106
}]
resource wrongArrayType2 'Microsoft.Storage/storageAccounts@2019-06-01' = [for (account,i) in notAnArray: {
//@[80:87) Local account. Type: any. Declaration start char: 80, length: 7
//@[88:89) Local i. Type: int. Declaration start char: 88, length: 1
//@[9:24) Resource wrongArrayType2. Type: Microsoft.Storage/storageAccounts@2019-06-01[]. Declaration start char: 0, length: 111
}]

// wrong filter expression type
resource wrongFilterExpressionType 'Microsoft.Storage/storageAccounts@2019-06-01' = [for account in emptyArray: if(4) {
//@[89:96) Local account. Type: any. Declaration start char: 89, length: 7
//@[9:34) Resource wrongFilterExpressionType. Type: Microsoft.Storage/storageAccounts@2019-06-01[]. Declaration start char: 0, length: 123
}]
resource wrongFilterExpressionType2 'Microsoft.Storage/storageAccounts@2019-06-01' = [for (account,i) in emptyArray: if(concat('s')){
//@[91:98) Local account. Type: any. Declaration start char: 91, length: 7
//@[99:100) Local i. Type: int. Declaration start char: 99, length: 1
//@[9:35) Resource wrongFilterExpressionType2. Type: Microsoft.Storage/storageAccounts@2019-06-01[]. Declaration start char: 0, length: 137
}]

// missing required properties
resource missingRequiredProperties 'Microsoft.Storage/storageAccounts@2019-06-01' = [for account in []: {
//@[89:96) Local account. Type: any. Declaration start char: 89, length: 7
//@[9:34) Resource missingRequiredProperties. Type: Microsoft.Storage/storageAccounts@2019-06-01[]. Declaration start char: 0, length: 109
}]
resource missingRequiredProperties2 'Microsoft.Storage/storageAccounts@2019-06-01' = [for (account,j) in []: {
//@[91:98) Local account. Type: any. Declaration start char: 91, length: 7
//@[99:100) Local j. Type: int. Declaration start char: 99, length: 1
//@[9:35) Resource missingRequiredProperties2. Type: Microsoft.Storage/storageAccounts@2019-06-01[]. Declaration start char: 0, length: 114
}]

// fewer missing required properties and a wrong property
resource missingFewerRequiredProperties 'Microsoft.Storage/storageAccounts@2019-06-01' = [for account in []: {
//@[94:101) Local account. Type: any. Declaration start char: 94, length: 7
//@[9:39) Resource missingFewerRequiredProperties. Type: Microsoft.Storage/storageAccounts@2019-06-01[]. Declaration start char: 0, length: 196
  name: account
  location: 'eastus42'
  properties: {
    wrong: 'test'
  }
}]

// wrong property inside the nested property loop
resource wrongPropertyInNestedLoop 'Microsoft.Network/virtualNetworks@2020-06-01' = [for i in range(0, 3): {
//@[89:90) Local i. Type: int. Declaration start char: 89, length: 1
//@[9:34) Resource wrongPropertyInNestedLoop. Type: Microsoft.Network/virtualNetworks@2020-06-01[]. Declaration start char: 0, length: 262
  name: 'vnet-${i}'
  properties: {
    subnets: [for j in range(0, 4): {
//@[18:19) Local j. Type: int. Declaration start char: 18, length: 1
      doesNotExist: 'test'
      name: 'subnet-${i}-${j}'
    }]
  }
}]
resource wrongPropertyInNestedLoop2 'Microsoft.Network/virtualNetworks@2020-06-01' = [for (i,k) in range(0, 3): {
//@[91:92) Local i. Type: int. Declaration start char: 91, length: 1
//@[93:94) Local k. Type: int. Declaration start char: 93, length: 1
//@[9:35) Resource wrongPropertyInNestedLoop2. Type: Microsoft.Network/virtualNetworks@2020-06-01[]. Declaration start char: 0, length: 272
  name: 'vnet-${i}'
  properties: {
    subnets: [for j in range(0, 4): {
//@[18:19) Local j. Type: int. Declaration start char: 18, length: 1
      doesNotExist: 'test'
      name: 'subnet-${i}-${j}-${k}'
    }]
  }
}]

// nonexistent arrays and loop variables
resource nonexistentArrays 'Microsoft.Network/virtualNetworks@2020-06-01' = [for i in notAThing: {
//@[81:82) Local i. Type: any. Declaration start char: 81, length: 1
//@[9:26) Resource nonexistentArrays. Type: Microsoft.Network/virtualNetworks@2020-06-01[]. Declaration start char: 0, length: 280
  name: 'vnet-${justPlainWrong}'
  properties: {
    subnets: [for j in alsoNotAThing: {
//@[18:19) Local j. Type: any. Declaration start char: 18, length: 1
      doesNotExist: 'test'
      name: 'subnet-${fake}-${totallyFake}'
    }]
  }
}]

// property loops cannot be nested
resource propertyLoopsCannotNest 'Microsoft.Storage/storageAccounts@2019-06-01' = [for account in storageAccounts: {
//@[87:94) Local account. Type: any. Declaration start char: 87, length: 7
//@[9:32) Resource propertyLoopsCannotNest. Type: Microsoft.Storage/storageAccounts@2019-06-01[]. Declaration start char: 0, length: 428
  name: account.name
  location: account.location
  sku: {
    name: 'Standard_LRS'
  }
  kind: 'StorageV2'
  properties: {

    networkAcls: {
      virtualNetworkRules: [for rule in []: {
//@[32:36) Local rule. Type: any. Declaration start char: 32, length: 4
        id: '${account.name}-${account.location}'
        state: [for lol in []: 4]
//@[20:23) Local lol. Type: any. Declaration start char: 20, length: 3
      }]
    }
  }
}]
resource propertyLoopsCannotNest2 'Microsoft.Storage/storageAccounts@2019-06-01' = [for (account,i) in storageAccounts: {
//@[89:96) Local account. Type: any. Declaration start char: 89, length: 7
//@[97:98) Local i. Type: int. Declaration start char: 97, length: 1
//@[9:33) Resource propertyLoopsCannotNest2. Type: Microsoft.Storage/storageAccounts@2019-06-01[]. Declaration start char: 0, length: 441
  name: account.name
  location: account.location
  sku: {
    name: 'Standard_LRS'
  }
  kind: 'StorageV2'
  properties: {

    networkAcls: {
      virtualNetworkRules: [for (rule,j) in []: {
//@[33:37) Local rule. Type: any. Declaration start char: 33, length: 4
//@[38:39) Local j. Type: int. Declaration start char: 38, length: 1
        id: '${account.name}-${account.location}'
        state: [for (lol,k) in []: 4]
//@[21:24) Local lol. Type: any. Declaration start char: 21, length: 3
//@[25:26) Local k. Type: int. Declaration start char: 25, length: 1
      }]
    }
  }
}]

// property loops cannot be nested (even more nesting)
resource propertyLoopsCannotNest2 'Microsoft.Storage/storageAccounts@2019-06-01' = [for account in storageAccounts: {
//@[88:95) Local account. Type: any. Declaration start char: 88, length: 7
//@[9:33) Resource propertyLoopsCannotNest2. Type: Microsoft.Storage/storageAccounts@2019-06-01[]. Declaration start char: 0, length: 720
  name: account.name
  location: account.location
  sku: {
    name: 'Standard_LRS'
  }
  kind: 'StorageV2'
  properties: {
    // #completionTest(17) -> symbolsPlusAccount
    networkAcls: {
      virtualNetworkRules: [for rule in []: {
//@[32:36) Local rule. Type: any. Declaration start char: 32, length: 4
        // #completionTest(12,15,31) -> symbolsPlusRule
        id: '${account.name}-${account.location}'
        state: [for state in []: {
//@[20:25) Local state. Type: any. Declaration start char: 20, length: 5
          // #completionTest(38) -> symbolsPlusAccountRuleStateSomething #completionTest(16,34) -> symbolsPlusAccountRuleState
          fake: [for something in []: true]
//@[21:30) Local something. Type: any. Declaration start char: 21, length: 9
        }]
      }]
    }
  }
}]

// loops cannot be used inside of expressions
resource stuffs 'Microsoft.Storage/storageAccounts@2019-06-01' = [for account in storageAccounts: {
//@[70:77) Local account. Type: any. Declaration start char: 70, length: 7
//@[9:15) Resource stuffs. Type: Microsoft.Storage/storageAccounts@2019-06-01[]. Declaration start char: 0, length: 381
  name: account.name
  location: account.location
  sku: {
    name: 'Standard_LRS'
  }
  kind: 'StorageV2'
  properties: {
    networkAcls: {
      virtualNetworkRules: concat([for lol in []: {
//@[39:42) Local lol. Type: any. Declaration start char: 39, length: 3
        id: '${account.name}-${account.location}'
      }])
    }
  }
}]

// using the same loop variable in a new language scope should be allowed
resource premiumStorages 'Microsoft.Storage/storageAccounts@2019-06-01' = [for account in storageAccounts: {
//@[79:86) Local account. Type: any. Declaration start char: 79, length: 7
//@[9:24) Resource premiumStorages. Type: Microsoft.Storage/storageAccounts@2019-06-01[]. Declaration start char: 0, length: 321
  // #completionTest(7,8) -> symbolsPlusAccount2
  name: account.name
  location: account.location
  sku: {
    // #completionTest(9,10) -> storageSkuNamePlusSymbols
    name: 
  }
  kind: 'StorageV2'
}]

var directRefViaVar = premiumStorages
//@[4:19) Variable directRefViaVar. Type: Microsoft.Storage/storageAccounts@2019-06-01[]. Declaration start char: 0, length: 37
output directRefViaOutput array = union(premiumStorages, stuffs)
//@[7:25) Output directRefViaOutput. Type: array. Declaration start char: 0, length: 64

resource directRefViaSingleResourceBody 'Microsoft.Network/dnszones@2018-05-01' = {
//@[9:39) Resource directRefViaSingleResourceBody. Type: Microsoft.Network/dnsZones@2018-05-01. Declaration start char: 0, length: 199
  name: 'myZone2'
  location: 'global'
  properties: {
    registrationVirtualNetworks: premiumStorages
  }
}

resource directRefViaSingleConditionalResourceBody 'Microsoft.Network/dnszones@2018-05-01' = if(true) {
//@[9:50) Resource directRefViaSingleConditionalResourceBody. Type: Microsoft.Network/dnsZones@2018-05-01. Declaration start char: 0, length: 235
  name: 'myZone3'
  location: 'global'
  properties: {
    registrationVirtualNetworks: concat(premiumStorages, stuffs)
  }
}

@batchSize()
resource directRefViaSingleLoopResourceBody 'Microsoft.Network/virtualNetworks@2020-06-01' = [for i in range(0, 3): {
//@[98:99) Local i. Type: int. Declaration start char: 98, length: 1
//@[9:43) Resource directRefViaSingleLoopResourceBody. Type: Microsoft.Network/virtualNetworks@2020-06-01[]. Declaration start char: 0, length: 208
  name: 'vnet-${i}'
  properties: {
    subnets: premiumStorages
  }
}]

@batchSize(0)
resource directRefViaSingleLoopResourceBodyWithExtraDependsOn 'Microsoft.Network/virtualNetworks@2020-06-01' = [for i in range(0, 3): {
//@[116:117) Local i. Type: int. Declaration start char: 116, length: 1
//@[9:61) Resource directRefViaSingleLoopResourceBodyWithExtraDependsOn. Type: Microsoft.Network/virtualNetworks@2020-06-01[]. Declaration start char: 0, length: 302
  name: 'vnet-${i}'
  properties: {
    subnets: premiumStorages
    dependsOn: [
      premiumStorages
    ]
  }
  dependsOn: [
    
  ]
}]

var expressionInPropertyLoopVar = true
//@[4:31) Variable expressionInPropertyLoopVar. Type: bool. Declaration start char: 0, length: 38
resource expressionsInPropertyLoopName 'Microsoft.Network/dnsZones@2018-05-01' = {
//@[9:38) Resource expressionsInPropertyLoopName. Type: Microsoft.Network/dnsZones@2018-05-01. Declaration start char: 0, length: 232
  name: 'hello'
  location: 'eastus'
  properties: {
    'resolutionVirtualNetworks${expressionInPropertyLoopVar}': [for thing in []: {}]
//@[68:73) Local thing. Type: any. Declaration start char: 68, length: 5
  }
}

// resource loop body that isn't an object
@batchSize(-1)
resource nonObjectResourceLoopBody 'Microsoft.Network/dnsZones@2018-05-01' = [for thing in []: 'test']
//@[82:87) Local thing. Type: any. Declaration start char: 82, length: 5
//@[9:34) Resource nonObjectResourceLoopBody. Type: Microsoft.Network/dnsZones@2018-05-01[]. Declaration start char: 0, length: 118
resource nonObjectResourceLoopBody2 'Microsoft.Network/dnsZones@2018-05-01' = [for thing in []: environment()]
//@[83:88) Local thing. Type: any. Declaration start char: 83, length: 5
//@[9:35) Resource nonObjectResourceLoopBody2. Type: Microsoft.Network/dnsZones@2018-05-01[]. Declaration start char: 0, length: 110
resource nonObjectResourceLoopBody3 'Microsoft.Network/dnsZones@2018-05-01' = [for (thing,i) in []: 'test']
//@[84:89) Local thing. Type: any. Declaration start char: 84, length: 5
//@[90:91) Local i. Type: int. Declaration start char: 90, length: 1
//@[9:35) Resource nonObjectResourceLoopBody3. Type: Microsoft.Network/dnsZones@2018-05-01[]. Declaration start char: 0, length: 107
resource nonObjectResourceLoopBody4 'Microsoft.Network/dnsZones@2018-05-01' = [for (thing,i) in []: environment()]
//@[84:89) Local thing. Type: any. Declaration start char: 84, length: 5
//@[90:91) Local i. Type: int. Declaration start char: 90, length: 1
//@[9:35) Resource nonObjectResourceLoopBody4. Type: Microsoft.Network/dnsZones@2018-05-01[]. Declaration start char: 0, length: 114
resource nonObjectResourceLoopBody3 'Microsoft.Network/dnsZones@2018-05-01' = [for (thing,i) in []: if(true) 'test']
//@[84:89) Local thing. Type: any. Declaration start char: 84, length: 5
//@[90:91) Local i. Type: int. Declaration start char: 90, length: 1
//@[9:35) Resource nonObjectResourceLoopBody3. Type: Microsoft.Network/dnsZones@2018-05-01[]. Declaration start char: 0, length: 116
resource nonObjectResourceLoopBody4 'Microsoft.Network/dnsZones@2018-05-01' = [for (thing,i) in []: if(true) environment()]
//@[84:89) Local thing. Type: any. Declaration start char: 84, length: 5
//@[90:91) Local i. Type: int. Declaration start char: 90, length: 1
//@[9:35) Resource nonObjectResourceLoopBody4. Type: Microsoft.Network/dnsZones@2018-05-01[]. Declaration start char: 0, length: 123

// #completionTest(54,55) -> objectPlusFor
resource foo 'Microsoft.Network/dnsZones@2018-05-01' = 
//@[9:12) Resource foo. Type: Microsoft.Network/dnsZones@2018-05-01. Declaration start char: 0, length: 55

resource foo 'Microsoft.Network/dnsZones@2018-05-01' = [for item in []: {
//@[60:64) Local item. Type: any. Declaration start char: 60, length: 4
//@[9:12) Resource foo. Type: Microsoft.Network/dnsZones@2018-05-01[]. Declaration start char: 0, length: 257
  properties: {
    // #completionTest(32,33) -> symbolsPlusArrayAndFor
    registrationVirtualNetworks: 
    resolutionVirtualNetworks: [for lol in []: {
//@[36:39) Local lol. Type: any. Declaration start char: 36, length: 3
      
    }]
  }
}]

resource vnet 'Microsoft.Network/virtualNetworks@2020-06-01' = {
//@[9:13) Resource vnet. Type: Microsoft.Network/virtualNetworks@2020-06-01. Declaration start char: 0, length: 325
  properties: {
    virtualNetworkPeerings: [for item in []: {
//@[33:37) Local item. Type: any. Declaration start char: 33, length: 4
        properties: {
          remoteAddressSpace: {
            // #completionTest(28,29) -> symbolsPlusArrayWithoutFor
            addressPrefixes: 
          }
        }
    }]
  }
}

<<<<<<< HEAD
resource existngResProperty 'Mock.Rp/mockExistingResource@2020-01-01' = {
//@[9:27) Resource existngResProperty. Type: Mock.Rp/mockExistingResource@2020-01-01. Declaration start char: 0, length: 150
  name: 'existngResProperty'
  location: 'westeurope'
  properties: {}
=======
// parent property with 'existing' resource at different scope
resource p1_res1 'Microsoft.Rp1/resource1@2020-06-01' existing = {
//@[9:16) Resource p1_res1. Type: Microsoft.Rp1/resource1@2020-06-01. Declaration start char: 0, length: 104
  scope: tenant()
  name: 'res1'
}

resource p1_child1 'Microsoft.Rp1/resource1/child1@2020-06-01' = {
//@[9:18) Resource p1_child1. Type: Microsoft.Rp1/resource1/child1@2020-06-01. Declaration start char: 0, length: 106
  parent: p1_res1
  name: 'child1'
}

// parent property with scope on child resource
resource p2_res1 'Microsoft.Rp1/resource1@2020-06-01' = {
//@[9:16) Resource p2_res1. Type: Microsoft.Rp1/resource1@2020-06-01. Declaration start char: 0, length: 76
  name: 'res1'
}

resource p2_res2 'Microsoft.Rp2/resource2@2020-06-01' = {
//@[9:16) Resource p2_res2. Type: Microsoft.Rp2/resource2@2020-06-01. Declaration start char: 0, length: 76
  name: 'res2'
}

resource p2_res2child 'Microsoft.Rp2/resource2/child2@2020-06-01' = {
//@[9:21) Resource p2_res2child. Type: Microsoft.Rp2/resource2/child2@2020-06-01. Declaration start char: 0, length: 127
  scope: p2_res1
  parent: p2_res2
  name: 'child2'
}

// parent property self-cycle
resource p3_vmExt 'Microsoft.Compute/virtualMachines/extensions@2020-06-01' = {
//@[9:17) Resource p3_vmExt. Type: Microsoft.Compute/virtualMachines/extensions@2020-06-01. Declaration start char: 0, length: 124
  parent: p3_vmExt
  location: 'eastus'
}

// parent property 2-cycle
resource p4_vm 'Microsoft.Compute/virtualMachines@2020-06-01' = {
//@[9:14) Resource p4_vm. Type: Microsoft.Compute/virtualMachines@2020-06-01. Declaration start char: 0, length: 110
  parent: p4_vmExt
  location: 'eastus'
}

resource p4_vmExt 'Microsoft.Compute/virtualMachines/extensions@2020-06-01' = {
//@[9:17) Resource p4_vmExt. Type: Microsoft.Compute/virtualMachines/extensions@2020-06-01. Declaration start char: 0, length: 121
  parent: p4_vm
  location: 'eastus'
}

// parent property with invalid child
resource p5_res1 'Microsoft.Rp1/resource1@2020-06-01' = {
//@[9:16) Resource p5_res1. Type: Microsoft.Rp1/resource1@2020-06-01. Declaration start char: 0, length: 76
  name: 'res1'
}

resource p5_res2 'Microsoft.Rp2/resource2/child2@2020-06-01' = {
//@[9:16) Resource p5_res2. Type: error. Declaration start char: 0, length: 102
  parent: p5_res1
  name: 'res2'
}

// parent property with invalid parent
resource p6_res1 '${true}' = {
//@[9:16) Resource p6_res1. Type: error. Declaration start char: 0, length: 49
  name: 'res1'
}

resource p6_res2 'Microsoft.Rp1/resource1/child2@2020-06-01' = {
//@[9:16) Resource p6_res2. Type: error. Declaration start char: 0, length: 102
  parent: p6_res1
  name: 'res2'
}

// parent property with incorrectly-formatted name
resource p7_res1 'Microsoft.Rp1/resource1@2020-06-01' = {
//@[9:16) Resource p7_res1. Type: Microsoft.Rp1/resource1@2020-06-01. Declaration start char: 0, length: 76
  name: 'res1'
}

resource p7_res2 'Microsoft.Rp1/resource1/child2@2020-06-01' = {
//@[9:16) Resource p7_res2. Type: Microsoft.Rp1/resource1/child2@2020-06-01. Declaration start char: 0, length: 107
  parent: p7_res1
  name: 'res1/res2'
}

resource p7_res3 'Microsoft.Rp1/resource1/child2@2020-06-01' = {
//@[9:16) Resource p7_res3. Type: Microsoft.Rp1/resource1/child2@2020-06-01. Declaration start char: 0, length: 118
  parent: p7_res1
  name: '${p7_res1.name}/res2'
}

// top-level resource with too many '/' characters
resource p8_res1 'Microsoft.Rp1/resource1@2020-06-01' = {
//@[9:16) Resource p8_res1. Type: Microsoft.Rp1/resource1@2020-06-01. Declaration start char: 0, length: 81
  name: 'res1/res2'
>>>>>>> f9c3aad0
}
<|MERGE_RESOLUTION|>--- conflicted
+++ resolved
@@ -1,1765 +1,1761 @@
-
-// wrong declaration
-bad
-
-// incomplete #completionTest(9) -> empty
-resource 
-//@[9:9) Resource <missing>. Type: error. Declaration start char: 0, length: 9
-resource foo
-//@[9:12) Resource foo. Type: error. Declaration start char: 0, length: 12
-resource fo/o
-//@[9:11) Resource fo. Type: error. Declaration start char: 0, length: 13
-resource foo 'ddd'
-//@[9:12) Resource foo. Type: error. Declaration start char: 0, length: 18
-
-// #completionTest(23) -> resourceTypes
-resource trailingSpace  
-//@[9:22) Resource trailingSpace. Type: error. Declaration start char: 0, length: 24
-
-// #completionTest(19,20) -> object
-resource foo 'ddd'= 
-//@[9:12) Resource foo. Type: error. Declaration start char: 0, length: 20
-
-// wrong resource type
-resource foo 'ddd'={
-//@[9:12) Resource foo. Type: error. Declaration start char: 0, length: 23
-}
-
-resource foo 'ddd'=if (1 + 1 == 2) {
-//@[9:12) Resource foo. Type: error. Declaration start char: 0, length: 39
-}
-
-// using string interpolation for the resource type
-resource foo 'Microsoft.${provider}/foos@2020-02-02-alpha'= {
-//@[9:12) Resource foo. Type: error. Declaration start char: 0, length: 64
-}
-
-resource foo 'Microsoft.${provider}/foos@2020-02-02-alpha'= if (true) {
-//@[9:12) Resource foo. Type: error. Declaration start char: 0, length: 74
-}
-
-// missing required property
-resource foo 'Microsoft.Foo/foos@2020-02-02-alpha'={
-//@[9:12) Resource foo. Type: Microsoft.Foo/foos@2020-02-02-alpha. Declaration start char: 0, length: 55
-}
-
-resource foo 'Microsoft.Foo/foos@2020-02-02-alpha'= if (name == 'value') {
-//@[9:12) Resource foo. Type: Microsoft.Foo/foos@2020-02-02-alpha. Declaration start char: 0, length: 77
-}
-
-resource foo 'Microsoft.Foo/foos@2020-02-02-alpha'= if ({ 'a': b }.a == 'foo') {
-//@[9:12) Resource foo. Type: Microsoft.Foo/foos@2020-02-02-alpha. Declaration start char: 0, length: 83
-}
-
-// simulate typing if condition
-resource foo 'Microsoft.Foo/foos@2020-02-02-alpha'= if
-//@[9:12) Resource foo. Type: Microsoft.Foo/foos@2020-02-02-alpha. Declaration start char: 0, length: 54
-
-resource foo 'Microsoft.Foo/foos@2020-02-02-alpha'= if (
-//@[9:12) Resource foo. Type: Microsoft.Foo/foos@2020-02-02-alpha. Declaration start char: 0, length: 56
-
-resource foo 'Microsoft.Foo/foos@2020-02-02-alpha'= if (true
-//@[9:12) Resource foo. Type: Microsoft.Foo/foos@2020-02-02-alpha. Declaration start char: 0, length: 60
-
-resource foo 'Microsoft.Foo/foos@2020-02-02-alpha'= if (true)
-//@[9:12) Resource foo. Type: Microsoft.Foo/foos@2020-02-02-alpha. Declaration start char: 0, length: 61
-
-// missing condition
-resource foo 'Microsoft.Foo/foos@2020-02-02-alpha'= if {
-//@[9:12) Resource foo. Type: Microsoft.Foo/foos@2020-02-02-alpha. Declaration start char: 0, length: 74
-  name: 'foo'
-}
-
-// empty condition
-// #completionTest(56) -> symbols
-resource foo 'Microsoft.Foo/foos@2020-02-02-alpha'= if () {
-//@[9:12) Resource foo. Type: Microsoft.Foo/foos@2020-02-02-alpha. Declaration start char: 0, length: 77
-  name: 'foo'
-}
-
-// #completionTest(57, 59) -> symbols
-resource foo 'Microsoft.Foo/foos@2020-02-02-alpha'= if (     ) {
-//@[9:12) Resource foo. Type: Microsoft.Foo/foos@2020-02-02-alpha. Declaration start char: 0, length: 82
-  name: 'foo'
-}
-
-// invalid condition type
-resource foo 'Microsoft.Foo/foos@2020-02-02-alpha'= if (123) {
-//@[9:12) Resource foo. Type: Microsoft.Foo/foos@2020-02-02-alpha. Declaration start char: 0, length: 80
-  name: 'foo'
-}
-
-// runtime functions are no allowed in resource conditions
-resource foo 'Microsoft.Foo/foos@2020-02-02-alpha' = if (reference('Micorosft.Management/managementGroups/MG', '2020-05-01').name == 'something') {
-//@[9:12) Resource foo. Type: Microsoft.Foo/foos@2020-02-02-alpha. Declaration start char: 0, length: 165
-  name: 'foo'
-}
-
-resource foo 'Microsoft.Foo/foos@2020-02-02-alpha' = if (listKeys('foo', '2020-05-01').bar == true) {
-//@[9:12) Resource foo. Type: Microsoft.Foo/foos@2020-02-02-alpha. Declaration start char: 0, length: 119
-  name: 'foo'
-}
-
-// duplicate property at the top level
-resource foo 'Microsoft.Foo/foos@2020-02-02-alpha'= {
-//@[9:12) Resource foo. Type: Microsoft.Foo/foos@2020-02-02-alpha. Declaration start char: 0, length: 85
-  name: 'foo'
-  name: true
-}
-
-// duplicate property at the top level with string literal syntax
-resource foo 'Microsoft.Foo/foos@2020-02-02-alpha'= {
-//@[9:12) Resource foo. Type: Microsoft.Foo/foos@2020-02-02-alpha. Declaration start char: 0, length: 87
-  name: 'foo'
-  'name': true
-}
-
-// duplicate property inside
-resource foo 'Microsoft.Foo/foos@2020-02-02-alpha'= {
-//@[9:12) Resource foo. Type: Microsoft.Foo/foos@2020-02-02-alpha. Declaration start char: 0, length: 121
-  name: 'foo'
-  properties: {
-    foo: 'a'
-    foo: 'a'
-  }
-}
-
-// duplicate property inside with string literal syntax
-resource foo 'Microsoft.Foo/foos@2020-02-02-alpha'= {
-//@[9:12) Resource foo. Type: Microsoft.Foo/foos@2020-02-02-alpha. Declaration start char: 0, length: 123
-  name: 'foo'
-  properties: {
-    foo: 'a'
-    'foo': 'a'
-  }
-}
-
-// wrong property types
-resource foo 'Microsoft.Foo/foos@2020-02-02-alpha'= {
-//@[9:12) Resource foo. Type: Microsoft.Foo/foos@2020-02-02-alpha. Declaration start char: 0, length: 124
-  name: 'foo'
-  location: [
-  ]
-  tags: 'tag are not a string?'
-}
-
-resource bar 'Microsoft.Foo/foos@2020-02-02-alpha' = {
-//@[9:12) Resource bar. Type: Microsoft.Foo/foos@2020-02-02-alpha. Declaration start char: 0, length: 231
-  name: true ? 's' : 'a' + 1
-  properties: {
-    x: foo()
-    y: true && (null || !4)
-    a: [
-      a
-      !null
-      true && true || true + -true * 4
-    ]
-  }
-}
-
-// unsupported resource ref
-var resrefvar = bar.name
-//@[4:13) Variable resrefvar. Type: string. Declaration start char: 0, length: 24
-
-param resrefpar string = foo.id
-//@[6:15) Parameter resrefpar. Type: string. Declaration start char: 0, length: 31
-
-output resrefout bool = bar.id
-//@[7:16) Output resrefout. Type: bool. Declaration start char: 0, length: 30
-
-// attempting to set read-only properties
-resource baz 'Microsoft.Foo/foos@2020-02-02-alpha' = {
-//@[9:12) Resource baz. Type: Microsoft.Foo/foos@2020-02-02-alpha. Declaration start char: 0, length: 119
-  name: 'test'
-  id: 2
-  type: 'hello'
-  apiVersion: true
-}
-
-resource badDepends 'Microsoft.Foo/foos@2020-02-02-alpha' = {
-//@[9:19) Resource badDepends. Type: Microsoft.Foo/foos@2020-02-02-alpha. Declaration start char: 0, length: 113
-  name: 'test'
-  dependsOn: [
-    baz.id
-  ]
-}
-
-resource badDepends2 'Microsoft.Foo/foos@2020-02-02-alpha' = {
-//@[9:20) Resource badDepends2. Type: Microsoft.Foo/foos@2020-02-02-alpha. Declaration start char: 0, length: 125
-  name: 'test'
-  dependsOn: [
-    'hello'
-    true
-  ]
-}
-
-resource badDepends3 'Microsoft.Foo/foos@2020-02-02-alpha' = {
-//@[9:20) Resource badDepends3. Type: Microsoft.Foo/foos@2020-02-02-alpha. Declaration start char: 0, length: 81
-  name: 'test'
-}
-
-resource badDepends4 'Microsoft.Foo/foos@2020-02-02-alpha' = {
-//@[9:20) Resource badDepends4. Type: Microsoft.Foo/foos@2020-02-02-alpha. Declaration start char: 0, length: 119
-  name: 'test'
-  dependsOn: [
-    badDepends3
-  ]
-}
-
-resource badDepends5 'Microsoft.Foo/foos@2020-02-02-alpha' = {
-//@[9:20) Resource badDepends5. Type: Microsoft.Foo/foos@2020-02-02-alpha. Declaration start char: 0, length: 117
-  name: 'test'
-  dependsOn: badDepends3.dependsOn
-}
-
-var interpVal = 'abc'
-//@[4:13) Variable interpVal. Type: 'abc'. Declaration start char: 0, length: 21
-resource badInterp 'Microsoft.Foo/foos@2020-02-02-alpha' = {
-//@[9:18) Resource badInterp. Type: Microsoft.Foo/foos@2020-02-02-alpha. Declaration start char: 0, length: 205
-  name: 'test'
-  '${interpVal}': 'unsupported' // resource definition does not allow for additionalProperties
-  '${undefinedSymbol}': true
-}
-
-module validModule './module.bicep' = {
-//@[7:18) Module validModule. Type: module. Declaration start char: 0, length: 106
-  name: 'storageDeploy'
-  params: {
-    name: 'contoso'
-  }
-}
-
-resource runtimeValidRes1 'Microsoft.Compute/virtualMachines@2020-06-01' = {
-//@[9:25) Resource runtimeValidRes1. Type: Microsoft.Compute/virtualMachines@2020-06-01. Declaration start char: 0, length: 174
-  name: 'name1'
-  location: 'eastus'
-  properties: {
-    evictionPolicy: 'Deallocate'
-  }
-}
-
-resource runtimeValidRes2 'Microsoft.Resources/deploymentScripts@2020-10-01' = {
-//@[9:25) Resource runtimeValidRes2. Type: Microsoft.Resources/deploymentScripts@2020-10-01. Declaration start char: 0, length: 329
-  name: concat(concat(runtimeValidRes1.id, runtimeValidRes1.name), runtimeValidRes1.type)
-  kind:'AzureCLI'
-  location: 'eastus'
-  properties: {
-    azCliVersion: '2.0'
-    retentionInterval: runtimeValidRes1.properties.evictionPolicy
-  }
-}
-
-resource runtimeValidRes3 'Microsoft.Advisor/recommendations/suppressions@2020-01-01' = {
-//@[9:25) Resource runtimeValidRes3. Type: Microsoft.Advisor/recommendations/suppressions@2020-01-01. Declaration start char: 0, length: 131
-  name: '${runtimeValidRes1.name}_v1'
-}
-
-resource runtimeValidRes4 'Microsoft.Advisor/recommendations/suppressions@2020-01-01' = {
-//@[9:25) Resource runtimeValidRes4. Type: Microsoft.Advisor/recommendations/suppressions@2020-01-01. Declaration start char: 0, length: 135
-  name: concat(validModule['name'], 'v1')
-}
-
-resource runtimeValidRes5 'Microsoft.Advisor/recommendations/suppressions@2020-01-01' = {
-//@[9:25) Resource runtimeValidRes5. Type: Microsoft.Advisor/recommendations/suppressions@2020-01-01. Declaration start char: 0, length: 126
-  name: '${validModule.name}_v1'
-}
-
-resource runtimeInvalidRes1 'Microsoft.Advisor/recommendations/suppressions@2020-01-01' = {
-//@[9:27) Resource runtimeInvalidRes1. Type: Microsoft.Advisor/recommendations/suppressions@2020-01-01. Declaration start char: 0, length: 129
-  name: runtimeValidRes1.location
-}
-
-resource runtimeInvalidRes2 'Microsoft.Advisor/recommendations/suppressions@2020-01-01' = {
-//@[9:27) Resource runtimeInvalidRes2. Type: Microsoft.Advisor/recommendations/suppressions@2020-01-01. Declaration start char: 0, length: 132
-  name: runtimeValidRes1['location']
-}
-
-resource runtimeInvalidRes3 'Microsoft.Resources/deploymentScripts@2020-10-01' = {
-//@[9:27) Resource runtimeInvalidRes3. Type: Microsoft.Resources/deploymentScripts@2020-10-01. Declaration start char: 0, length: 292
-  name: runtimeValidRes1.properties.evictionPolicy
-  kind:'AzureCLI'
-  location: 'eastus'
-  properties: {
-    azCliVersion: '2.0'
-    retentionInterval: runtimeValidRes1.properties.evictionPolicy
-  }
-}
-
-resource runtimeInvalidRes4 'Microsoft.Advisor/recommendations/suppressions@2020-01-01' = {
-//@[9:27) Resource runtimeInvalidRes4. Type: Microsoft.Advisor/recommendations/suppressions@2020-01-01. Declaration start char: 0, length: 149
-  name: runtimeValidRes1['properties'].evictionPolicy
-}
-
-resource runtimeInvalidRes5 'Microsoft.Advisor/recommendations/suppressions@2020-01-01' = {
-//@[9:27) Resource runtimeInvalidRes5. Type: Microsoft.Advisor/recommendations/suppressions@2020-01-01. Declaration start char: 0, length: 152
-  name: runtimeValidRes1['properties']['evictionPolicy']
-}
-
-resource runtimeInvalidRes6 'Microsoft.Advisor/recommendations/suppressions@2020-01-01' = {
-//@[9:27) Resource runtimeInvalidRes6. Type: Microsoft.Advisor/recommendations/suppressions@2020-01-01. Declaration start char: 0, length: 149
-  name: runtimeValidRes1.properties['evictionPolicy']
-}
-
-resource runtimeInvalidRes7 'Microsoft.Advisor/recommendations/suppressions@2020-01-01' = {
-//@[9:27) Resource runtimeInvalidRes7. Type: Microsoft.Advisor/recommendations/suppressions@2020-01-01. Declaration start char: 0, length: 144
-  name: runtimeValidRes2.properties.azCliVersion
-}
-
-var magicString1 = 'location'
-//@[4:16) Variable magicString1. Type: 'location'. Declaration start char: 0, length: 29
-resource runtimeInvalidRes8 'Microsoft.Advisor/recommendations/suppressions@2020-01-01' = {
-//@[9:27) Resource runtimeInvalidRes8. Type: Microsoft.Advisor/recommendations/suppressions@2020-01-01. Declaration start char: 0, length: 139
-  name: runtimeValidRes2['${magicString1}']
-}
-
-// note: this should be fine, but we block string interpolation all together if there's a potential runtime property usage for name.
-var magicString2 = 'name'
-//@[4:16) Variable magicString2. Type: 'name'. Declaration start char: 0, length: 25
-resource runtimeInvalidRes9 'Microsoft.Advisor/recommendations/suppressions@2020-01-01' = {
-//@[9:27) Resource runtimeInvalidRes9. Type: Microsoft.Advisor/recommendations/suppressions@2020-01-01. Declaration start char: 0, length: 139
-  name: runtimeValidRes2['${magicString2}']
-}
-
-resource runtimeInvalidRes10 'Microsoft.Advisor/recommendations/suppressions@2020-01-01' = {
-//@[9:28) Resource runtimeInvalidRes10. Type: Microsoft.Advisor/recommendations/suppressions@2020-01-01. Declaration start char: 0, length: 135
-  name: '${runtimeValidRes3.location}'
-}
-
-resource runtimeInvalidRes11 'Microsoft.Advisor/recommendations/suppressions@2020-01-01' = {
-//@[9:28) Resource runtimeInvalidRes11. Type: Microsoft.Advisor/recommendations/suppressions@2020-01-01. Declaration start char: 0, length: 131
-  name: validModule.params['name']
-}
-
-resource runtimeInvalidRes12 'Microsoft.Advisor/recommendations/suppressions@2020-01-01' = {
-//@[9:28) Resource runtimeInvalidRes12. Type: Microsoft.Advisor/recommendations/suppressions@2020-01-01. Declaration start char: 0, length: 240
-  name: concat(runtimeValidRes1.location, runtimeValidRes2['location'], runtimeInvalidRes3['properties'].azCliVersion, validModule.params.name)
-}
-
-resource runtimeInvalidRes13 'Microsoft.Advisor/recommendations/suppressions@2020-01-01' = {
-//@[9:28) Resource runtimeInvalidRes13. Type: Microsoft.Advisor/recommendations/suppressions@2020-01-01. Declaration start char: 0, length: 243
-  name: '${runtimeValidRes1.location}${runtimeValidRes2['location']}${runtimeInvalidRes3.properties['azCliVersion']}${validModule['params'].name}'
-}
-
-// variable related runtime validation
-var runtimefoo1 = runtimeValidRes1['location']
-//@[4:15) Variable runtimefoo1. Type: string. Declaration start char: 0, length: 46
-var runtimefoo2 = runtimeValidRes2['properties'].azCliVersion
-//@[4:15) Variable runtimefoo2. Type: string. Declaration start char: 0, length: 61
-var runtimefoo3 = runtimeValidRes2
-//@[4:15) Variable runtimefoo3. Type: Microsoft.Resources/deploymentScripts@2020-10-01. Declaration start char: 0, length: 34
-var runtimefoo4 = {
-//@[4:15) Variable runtimefoo4. Type: object. Declaration start char: 0, length: 42
-  hop: runtimefoo2
-}
-
-var runtimeInvalid = {
-//@[4:18) Variable runtimeInvalid. Type: object. Declaration start char: 0, length: 119
-  foo1: runtimefoo1
-  foo2: runtimefoo2
-  foo3: runtimefoo3
-  foo4: runtimeValidRes1.name
-}
-
-var runtimeValid = {
-//@[4:16) Variable runtimeValid. Type: object. Declaration start char: 0, length: 151
-  foo1: runtimeValidRes1.name
-  foo2: runtimeValidRes1.apiVersion
-  foo3: runtimeValidRes2.type
-  foo4: runtimeValidRes2.id
-}
-
-resource runtimeInvalidRes14 'Microsoft.Advisor/recommendations/suppressions@2020-01-01' = {
-//@[9:28) Resource runtimeInvalidRes14. Type: Microsoft.Advisor/recommendations/suppressions@2020-01-01. Declaration start char: 0, length: 124
-  name: runtimeInvalid.foo1
-}
-
-resource runtimeInvalidRes15 'Microsoft.Advisor/recommendations/suppressions@2020-01-01' = {
-//@[9:28) Resource runtimeInvalidRes15. Type: Microsoft.Advisor/recommendations/suppressions@2020-01-01. Declaration start char: 0, length: 124
-  name: runtimeInvalid.foo2
-}
-
-resource runtimeInvalidRes16 'Microsoft.Advisor/recommendations/suppressions@2020-01-01' = {
-//@[9:28) Resource runtimeInvalidRes16. Type: Microsoft.Advisor/recommendations/suppressions@2020-01-01. Declaration start char: 0, length: 148
-  name: runtimeInvalid.foo3.properties.azCliVersion
-}
-
-// Note: This is actually a runtime valid value. However, other properties of the variable cannot be resolved, so we block this.
-resource runtimeInvalidRes17 'Microsoft.Advisor/recommendations/suppressions@2020-01-01' = {
-//@[9:28) Resource runtimeInvalidRes17. Type: Microsoft.Advisor/recommendations/suppressions@2020-01-01. Declaration start char: 0, length: 124
-  name: runtimeInvalid.foo4
-}
-
-resource runtimeInvalidRes18 'Microsoft.Advisor/recommendations/suppressions@2020-01-01' = {
-//@[9:28) Resource runtimeInvalidRes18. Type: Microsoft.Advisor/recommendations/suppressions@2020-01-01. Declaration start char: 0, length: 226
-  name: concat(runtimeInvalid.foo1, runtimeValidRes2['properties'].azCliVersion, '${runtimeValidRes1.location}', runtimefoo4.hop)
-}
-
-resource runtimeValidRes6 'Microsoft.Advisor/recommendations/suppressions@2020-01-01' = {
-//@[9:25) Resource runtimeValidRes6. Type: Microsoft.Advisor/recommendations/suppressions@2020-01-01. Declaration start char: 0, length: 119
-  name: runtimeValid.foo1
-}
-
-resource runtimeValidRes7 'Microsoft.Advisor/recommendations/suppressions@2020-01-01' = {
-//@[9:25) Resource runtimeValidRes7. Type: Microsoft.Advisor/recommendations/suppressions@2020-01-01. Declaration start char: 0, length: 119
-  name: runtimeValid.foo2
-}
-
-resource runtimeValidRes8 'Microsoft.Advisor/recommendations/suppressions@2020-01-01' = {
-//@[9:25) Resource runtimeValidRes8. Type: Microsoft.Advisor/recommendations/suppressions@2020-01-01. Declaration start char: 0, length: 119
-  name: runtimeValid.foo3
-}
-
-resource runtimeValidRes9 'Microsoft.Advisor/recommendations/suppressions@2020-01-01' = {
-//@[9:25) Resource runtimeValidRes9. Type: Microsoft.Advisor/recommendations/suppressions@2020-01-01. Declaration start char: 0, length: 119
-  name: runtimeValid.foo4
-}
-
-
-resource loopForRuntimeCheck 'Microsoft.Network/dnsZones@2018-05-01' = [for thing in []: {
-//@[76:81) Local thing. Type: any. Declaration start char: 76, length: 5
-//@[9:28) Resource loopForRuntimeCheck. Type: Microsoft.Network/dnsZones@2018-05-01[]. Declaration start char: 0, length: 130
-  name: 'test'
-  location: 'test'
-}]
-
-var runtimeCheckVar = loopForRuntimeCheck[0].properties.zoneType
-//@[4:19) Variable runtimeCheckVar. Type: 'Private' | 'Public'. Declaration start char: 0, length: 64
-var runtimeCheckVar2 = runtimeCheckVar
-//@[4:20) Variable runtimeCheckVar2. Type: 'Private' | 'Public'. Declaration start char: 0, length: 38
-
-resource singleResourceForRuntimeCheck 'Microsoft.Network/dnsZones@2018-05-01' = {
-//@[9:38) Resource singleResourceForRuntimeCheck. Type: Microsoft.Network/dnsZones@2018-05-01. Declaration start char: 0, length: 131
-  name: runtimeCheckVar2
-  location: 'test'
-}
-
-resource loopForRuntimeCheck2 'Microsoft.Network/dnsZones@2018-05-01' = [for thing in []: {
-//@[77:82) Local thing. Type: any. Declaration start char: 77, length: 5
-//@[9:29) Resource loopForRuntimeCheck2. Type: Microsoft.Network/dnsZones@2018-05-01[]. Declaration start char: 0, length: 141
-  name: runtimeCheckVar2
-  location: 'test'
-}]
-
-resource loopForRuntimeCheck3 'Microsoft.Network/dnsZones@2018-05-01' = [for otherThing in []: {
-//@[77:87) Local otherThing. Type: any. Declaration start char: 77, length: 10
-//@[9:29) Resource loopForRuntimeCheck3. Type: Microsoft.Network/dnsZones@2018-05-01[]. Declaration start char: 0, length: 172
-  name: loopForRuntimeCheck[0].properties.zoneType
-  location: 'test'
-}]
-
-var varForRuntimeCheck4a = loopForRuntimeCheck[0].properties.zoneType
-//@[4:24) Variable varForRuntimeCheck4a. Type: 'Private' | 'Public'. Declaration start char: 0, length: 69
-var varForRuntimeCheck4b = varForRuntimeCheck4a
-//@[4:24) Variable varForRuntimeCheck4b. Type: 'Private' | 'Public'. Declaration start char: 0, length: 47
-resource loopForRuntimeCheck4 'Microsoft.Network/dnsZones@2018-05-01' = [for otherThing in []: {
-//@[77:87) Local otherThing. Type: any. Declaration start char: 77, length: 10
-//@[9:29) Resource loopForRuntimeCheck4. Type: Microsoft.Network/dnsZones@2018-05-01[]. Declaration start char: 0, length: 150
-  name: varForRuntimeCheck4b
-  location: 'test'
-}]
-
-resource missingTopLevelProperties 'Microsoft.Storage/storageAccounts@2020-08-01-preview' = {
-//@[9:34) Resource missingTopLevelProperties. Type: Microsoft.Storage/storageAccounts@2020-08-01-preview. Declaration start char: 0, length: 151
-  // #completionTest(0, 1, 2) -> topLevelProperties
-
-}
-
-resource missingTopLevelPropertiesExceptName 'Microsoft.Storage/storageAccounts@2020-08-01-preview' = {
-//@[9:44) Resource missingTopLevelPropertiesExceptName. Type: Microsoft.Storage/storageAccounts@2020-08-01-preview. Declaration start char: 0, length: 304
-  // #completionTest(0, 1, 2) -> topLevelPropertiesMinusName
-  name: 'me'
-  // do not remove whitespace before the closing curly
-  // #completionTest(0, 1, 2) -> topLevelPropertiesMinusName
-  
-}
-
-// #completionTest(24,25,26,49,65) -> resourceTypes
-resource unfinishedVnet 'Microsoft.Network/virtualNetworks@2020-06-01' = {
-//@[9:23) Resource unfinishedVnet. Type: Microsoft.Network/virtualNetworks@2020-06-01. Declaration start char: 0, length: 468
-  name: 'v'
-  location: 'eastus'
-  properties: {
-    subnets: [
-      {
-        // #completionTest(0,1,2,3,4,5,6,7) -> subnetPropertiesMinusProperties
-        properties: {
-          delegations: [
-            {
-              // #completionTest(0,1,2,3,4,5,6,7,8,9,10,11,12,13,14) -> delegationProperties
-              
-            }
-          ]
-        }
-      }
-    ]
-  }
-}
-
-/*
-Discriminator key missing
-*/
-resource discriminatorKeyMissing 'Microsoft.Resources/deploymentScripts@2020-10-01' = {
-//@[9:32) Resource discriminatorKeyMissing. Type: Microsoft.Resources/deploymentScripts@2020-10-01. Declaration start char: 0, length: 148
-  // #completionTest(0,1,2) -> discriminatorProperty
-  
-}
-
-/*
-Discriminator key missing (conditional)
-*/
-resource discriminatorKeyMissing_if 'Microsoft.Resources/deploymentScripts@2020-10-01' = if(true) {
-//@[9:35) Resource discriminatorKeyMissing_if. Type: Microsoft.Resources/deploymentScripts@2020-10-01. Declaration start char: 0, length: 160
-  // #completionTest(0,1,2) -> discriminatorProperty
-  
-}
-
-/*
-Discriminator key missing (loop)
-*/
-resource discriminatorKeyMissing_for 'Microsoft.Resources/deploymentScripts@2020-10-01' = [for thing in []: {
-//@[95:100) Local thing. Type: any. Declaration start char: 95, length: 5
-//@[9:36) Resource discriminatorKeyMissing_for. Type: Microsoft.Resources/deploymentScripts@2020-10-01[]. Declaration start char: 0, length: 171
-  // #completionTest(0,1,2) -> discriminatorProperty
-  
-}]
-
-/*
-Discriminator key missing (filtered loop)
-*/
-resource discriminatorKeyMissing_for_if 'Microsoft.Resources/deploymentScripts@2020-10-01' = [for thing in []: if(true) {
-//@[98:103) Local thing. Type: any. Declaration start char: 98, length: 5
-//@[9:39) Resource discriminatorKeyMissing_for_if. Type: Microsoft.Resources/deploymentScripts@2020-10-01[]. Declaration start char: 0, length: 183
-  // #completionTest(0,1,2) -> discriminatorProperty
-  
-}]
-
-/*
-Discriminator key value missing with property access
-*/
-resource discriminatorKeyValueMissing 'Microsoft.Resources/deploymentScripts@2020-10-01' = {
-//@[9:37) Resource discriminatorKeyValueMissing. Type: Microsoft.Resources/deploymentScripts@2020-10-01. Declaration start char: 0, length: 175
-  // #completionTest(7,8,9,10) -> deploymentScriptKindsPlusSymbols
-  kind:   
-}
-// #completionTest(76) -> missingDiscriminatorPropertyAccess
-var discriminatorKeyValueMissingCompletions = discriminatorKeyValueMissing.p
-//@[4:43) Variable discriminatorKeyValueMissingCompletions. Type: any. Declaration start char: 0, length: 76
-// #completionTest(76) -> missingDiscriminatorPropertyAccess
-var discriminatorKeyValueMissingCompletions2 = discriminatorKeyValueMissing.
-//@[4:44) Variable discriminatorKeyValueMissingCompletions2. Type: any. Declaration start char: 0, length: 76
-
-// #completionTest(76) -> missingDiscriminatorPropertyIndexPlusSymbols
-var discriminatorKeyValueMissingCompletions3 = discriminatorKeyValueMissing[]
-//@[4:44) Variable discriminatorKeyValueMissingCompletions3. Type: error. Declaration start char: 0, length: 77
-
-/*
-Discriminator key value missing with property access (conditional)
-*/
-resource discriminatorKeyValueMissing_if 'Microsoft.Resources/deploymentScripts@2020-10-01' = if(false) {
-//@[9:40) Resource discriminatorKeyValueMissing_if. Type: Microsoft.Resources/deploymentScripts@2020-10-01. Declaration start char: 0, length: 191
-  // #completionTest(7,8,9,10) -> deploymentScriptKindsPlusSymbols_if
-  kind:   
-}
-// #completionTest(82) -> missingDiscriminatorPropertyAccess
-var discriminatorKeyValueMissingCompletions_if = discriminatorKeyValueMissing_if.p
-//@[4:46) Variable discriminatorKeyValueMissingCompletions_if. Type: any. Declaration start char: 0, length: 82
-// #completionTest(82) -> missingDiscriminatorPropertyAccess
-var discriminatorKeyValueMissingCompletions2_if = discriminatorKeyValueMissing_if.
-//@[4:47) Variable discriminatorKeyValueMissingCompletions2_if. Type: any. Declaration start char: 0, length: 82
-
-// #completionTest(82) -> missingDiscriminatorPropertyIndexPlusSymbols_if
-var discriminatorKeyValueMissingCompletions3_if = discriminatorKeyValueMissing_if[]
-//@[4:47) Variable discriminatorKeyValueMissingCompletions3_if. Type: error. Declaration start char: 0, length: 83
-
-/*
-Discriminator key value missing with property access (loops)
-*/
-resource discriminatorKeyValueMissing_for 'Microsoft.Resources/deploymentScripts@2020-10-01' = [for thing in []: {
-//@[100:105) Local thing. Type: any. Declaration start char: 100, length: 5
-//@[9:41) Resource discriminatorKeyValueMissing_for. Type: Microsoft.Resources/deploymentScripts@2020-10-01[]. Declaration start char: 0, length: 202
-  // #completionTest(7,8,9,10) -> deploymentScriptKindsPlusSymbols_for
-  kind:   
-}]
-
-// cannot . access properties of a resource loop
-var resourceListIsNotSingleResource = discriminatorKeyValueMissing_for.kind
-//@[4:35) Variable resourceListIsNotSingleResource. Type: error. Declaration start char: 0, length: 75
-
-// #completionTest(87) -> missingDiscriminatorPropertyAccess
-var discriminatorKeyValueMissingCompletions_for = discriminatorKeyValueMissing_for[0].p
-//@[4:47) Variable discriminatorKeyValueMissingCompletions_for. Type: any. Declaration start char: 0, length: 87
-// #completionTest(87) -> missingDiscriminatorPropertyAccess
-var discriminatorKeyValueMissingCompletions2_for = discriminatorKeyValueMissing_for[0].
-//@[4:48) Variable discriminatorKeyValueMissingCompletions2_for. Type: any. Declaration start char: 0, length: 87
-
-// #completionTest(87) -> missingDiscriminatorPropertyIndexPlusSymbols_for
-var discriminatorKeyValueMissingCompletions3_for = discriminatorKeyValueMissing_for[0][]
-//@[4:48) Variable discriminatorKeyValueMissingCompletions3_for. Type: error. Declaration start char: 0, length: 88
-
-/*
-Discriminator key value missing with property access (filtered loops)
-*/
-resource discriminatorKeyValueMissing_for_if 'Microsoft.Resources/deploymentScripts@2020-10-01' = [for thing in []: if(true) {
-//@[103:108) Local thing. Type: any. Declaration start char: 103, length: 5
-//@[9:44) Resource discriminatorKeyValueMissing_for_if. Type: Microsoft.Resources/deploymentScripts@2020-10-01[]. Declaration start char: 0, length: 217
-  // #completionTest(7,8,9,10) -> deploymentScriptKindsPlusSymbols_for_if
-  kind:   
-}]
-
-// cannot . access properties of a resource loop
-var resourceListIsNotSingleResource_if = discriminatorKeyValueMissing_for_if.kind
-//@[4:38) Variable resourceListIsNotSingleResource_if. Type: error. Declaration start char: 0, length: 81
-
-// #completionTest(93) -> missingDiscriminatorPropertyAccess
-var discriminatorKeyValueMissingCompletions_for_if = discriminatorKeyValueMissing_for_if[0].p
-//@[4:50) Variable discriminatorKeyValueMissingCompletions_for_if. Type: any. Declaration start char: 0, length: 93
-// #completionTest(93) -> missingDiscriminatorPropertyAccess
-var discriminatorKeyValueMissingCompletions2_for_if = discriminatorKeyValueMissing_for_if[0].
-//@[4:51) Variable discriminatorKeyValueMissingCompletions2_for_if. Type: any. Declaration start char: 0, length: 93
-
-// #completionTest(93) -> missingDiscriminatorPropertyIndexPlusSymbols_for_if
-var discriminatorKeyValueMissingCompletions3_for_if = discriminatorKeyValueMissing_for_if[0][]
-//@[4:51) Variable discriminatorKeyValueMissingCompletions3_for_if. Type: error. Declaration start char: 0, length: 94
-
-/*
-Discriminator value set 1
-*/
-resource discriminatorKeySetOne 'Microsoft.Resources/deploymentScripts@2020-10-01' = {
-//@[9:31) Resource discriminatorKeySetOne. Type: Microsoft.Resources/deploymentScripts@2020-10-01. Declaration start char: 0, length: 264
-  kind: 'AzureCLI'
-  // #completionTest(0,1,2) -> deploymentScriptTopLevel
-
-  properties: {
-    // #completionTest(0,1,2,3,4) -> deploymentScriptCliProperties
-    
-  }
-}
-// #completionTest(75) -> cliPropertyAccess
-var discriminatorKeySetOneCompletions = discriminatorKeySetOne.properties.a
-//@[4:37) Variable discriminatorKeySetOneCompletions. Type: any. Declaration start char: 0, length: 75
-// #completionTest(75) -> cliPropertyAccess
-var discriminatorKeySetOneCompletions2 = discriminatorKeySetOne.properties.
-//@[4:38) Variable discriminatorKeySetOneCompletions2. Type: error. Declaration start char: 0, length: 75
-
-// #completionTest(75) -> cliPropertyAccessIndexesPlusSymbols
-var discriminatorKeySetOneCompletions3 = discriminatorKeySetOne.properties[]
-//@[4:38) Variable discriminatorKeySetOneCompletions3. Type: error. Declaration start char: 0, length: 76
-
-/*
-Discriminator value set 1 (conditional)
-*/
-resource discriminatorKeySetOne_if 'Microsoft.Resources/deploymentScripts@2020-10-01' = if(2==3) {
-//@[9:34) Resource discriminatorKeySetOne_if. Type: Microsoft.Resources/deploymentScripts@2020-10-01. Declaration start char: 0, length: 276
-  kind: 'AzureCLI'
-  // #completionTest(0,1,2) -> deploymentScriptTopLevel
-
-  properties: {
-    // #completionTest(0,1,2,3,4) -> deploymentScriptCliProperties
-    
-  }
-}
-// #completionTest(81) -> cliPropertyAccess
-var discriminatorKeySetOneCompletions_if = discriminatorKeySetOne_if.properties.a
-//@[4:40) Variable discriminatorKeySetOneCompletions_if. Type: any. Declaration start char: 0, length: 81
-// #completionTest(81) -> cliPropertyAccess
-var discriminatorKeySetOneCompletions2_if = discriminatorKeySetOne_if.properties.
-//@[4:41) Variable discriminatorKeySetOneCompletions2_if. Type: error. Declaration start char: 0, length: 81
-
-// #completionTest(81) -> cliPropertyAccessIndexesPlusSymbols_if
-var discriminatorKeySetOneCompletions3_if = discriminatorKeySetOne_if.properties[]
-//@[4:41) Variable discriminatorKeySetOneCompletions3_if. Type: error. Declaration start char: 0, length: 82
-
-/*
-Discriminator value set 1 (loop)
-*/
-resource discriminatorKeySetOne_for 'Microsoft.Resources/deploymentScripts@2020-10-01' = [ for thing in []: {
-//@[95:100) Local thing. Type: any. Declaration start char: 95, length: 5
-//@[9:35) Resource discriminatorKeySetOne_for. Type: Microsoft.Resources/deploymentScripts@2020-10-01[]. Declaration start char: 0, length: 288
-  kind: 'AzureCLI'
-  // #completionTest(0,1,2) -> deploymentScriptTopLevel
-
-  properties: {
-    // #completionTest(0,1,2,3,4) -> deploymentScriptCliProperties
-    
-  }
-}]
-// #completionTest(86) -> cliPropertyAccess
-var discriminatorKeySetOneCompletions_for = discriminatorKeySetOne_for[0].properties.a
-//@[4:41) Variable discriminatorKeySetOneCompletions_for. Type: any. Declaration start char: 0, length: 86
-// #completionTest(94) -> cliPropertyAccess
-var discriminatorKeySetOneCompletions2_for = discriminatorKeySetOne_for[any(true)].properties.
-//@[4:42) Variable discriminatorKeySetOneCompletions2_for. Type: error. Declaration start char: 0, length: 94
-
-// #completionTest(86) -> cliPropertyAccessIndexesPlusSymbols_for
-var discriminatorKeySetOneCompletions3_for = discriminatorKeySetOne_for[1].properties[]
-//@[4:42) Variable discriminatorKeySetOneCompletions3_for. Type: error. Declaration start char: 0, length: 87
-
-/*
-Discriminator value set 1 (filtered loop)
-*/
-resource discriminatorKeySetOne_for_if 'Microsoft.Resources/deploymentScripts@2020-10-01' = [ for thing in []: if(true) {
-//@[98:103) Local thing. Type: any. Declaration start char: 98, length: 5
-//@[9:38) Resource discriminatorKeySetOne_for_if. Type: Microsoft.Resources/deploymentScripts@2020-10-01[]. Declaration start char: 0, length: 300
-  kind: 'AzureCLI'
-  // #completionTest(0,1,2) -> deploymentScriptTopLevel
-
-  properties: {
-    // #completionTest(0,1,2,3,4) -> deploymentScriptCliProperties
-    
-  }
-}]
-// #completionTest(92) -> cliPropertyAccess
-var discriminatorKeySetOneCompletions_for_if = discriminatorKeySetOne_for_if[0].properties.a
-//@[4:44) Variable discriminatorKeySetOneCompletions_for_if. Type: any. Declaration start char: 0, length: 92
-// #completionTest(100) -> cliPropertyAccess
-var discriminatorKeySetOneCompletions2_for_if = discriminatorKeySetOne_for_if[any(true)].properties.
-//@[4:45) Variable discriminatorKeySetOneCompletions2_for_if. Type: error. Declaration start char: 0, length: 100
-
-// #completionTest(92) -> cliPropertyAccessIndexesPlusSymbols_for_if
-var discriminatorKeySetOneCompletions3_for_if = discriminatorKeySetOne_for_if[1].properties[]
-//@[4:45) Variable discriminatorKeySetOneCompletions3_for_if. Type: error. Declaration start char: 0, length: 93
-
-
-/*
-Discriminator value set 2
-*/
-resource discriminatorKeySetTwo 'Microsoft.Resources/deploymentScripts@2020-10-01' = {
-//@[9:31) Resource discriminatorKeySetTwo. Type: Microsoft.Resources/deploymentScripts@2020-10-01. Declaration start char: 0, length: 270
-  kind: 'AzurePowerShell'
-  // #completionTest(0,1,2) -> deploymentScriptTopLevel
-
-  properties: {
-    // #completionTest(0,1,2,3,4) -> deploymentScriptPSProperties
-    
-  }
-}
-// #completionTest(75) -> powershellPropertyAccess
-var discriminatorKeySetTwoCompletions = discriminatorKeySetTwo.properties.a
-//@[4:37) Variable discriminatorKeySetTwoCompletions. Type: any. Declaration start char: 0, length: 75
-// #completionTest(75) -> powershellPropertyAccess
-var discriminatorKeySetTwoCompletions2 = discriminatorKeySetTwo.properties.
-//@[4:38) Variable discriminatorKeySetTwoCompletions2. Type: error. Declaration start char: 0, length: 75
-
-// #completionTest(90) -> powershellPropertyAccess
-var discriminatorKeySetTwoCompletionsArrayIndexer = discriminatorKeySetTwo['properties'].a
-//@[4:49) Variable discriminatorKeySetTwoCompletionsArrayIndexer. Type: any. Declaration start char: 0, length: 90
-// #completionTest(90) -> powershellPropertyAccess
-var discriminatorKeySetTwoCompletionsArrayIndexer2 = discriminatorKeySetTwo['properties'].
-//@[4:50) Variable discriminatorKeySetTwoCompletionsArrayIndexer2. Type: error. Declaration start char: 0, length: 90
-
-/*
-Discriminator value set 2 (conditional)
-*/
-resource discriminatorKeySetTwo_if 'Microsoft.Resources/deploymentScripts@2020-10-01' = {
-//@[9:34) Resource discriminatorKeySetTwo_if. Type: Microsoft.Resources/deploymentScripts@2020-10-01. Declaration start char: 0, length: 273
-  kind: 'AzurePowerShell'
-  // #completionTest(0,1,2) -> deploymentScriptTopLevel
-
-  properties: {
-    // #completionTest(0,1,2,3,4) -> deploymentScriptPSProperties
-    
-  }
-}
-// #completionTest(81) -> powershellPropertyAccess
-var discriminatorKeySetTwoCompletions_if = discriminatorKeySetTwo_if.properties.a
-//@[4:40) Variable discriminatorKeySetTwoCompletions_if. Type: any. Declaration start char: 0, length: 81
-// #completionTest(81) -> powershellPropertyAccess
-var discriminatorKeySetTwoCompletions2_if = discriminatorKeySetTwo_if.properties.
-//@[4:41) Variable discriminatorKeySetTwoCompletions2_if. Type: error. Declaration start char: 0, length: 81
-
-// #completionTest(96) -> powershellPropertyAccess
-var discriminatorKeySetTwoCompletionsArrayIndexer_if = discriminatorKeySetTwo_if['properties'].a
-//@[4:52) Variable discriminatorKeySetTwoCompletionsArrayIndexer_if. Type: any. Declaration start char: 0, length: 96
-// #completionTest(96) -> powershellPropertyAccess
-var discriminatorKeySetTwoCompletionsArrayIndexer2_if = discriminatorKeySetTwo_if['properties'].
-//@[4:53) Variable discriminatorKeySetTwoCompletionsArrayIndexer2_if. Type: error. Declaration start char: 0, length: 96
-
-
-/*
-Discriminator value set 2 (loops)
-*/
-resource discriminatorKeySetTwo_for 'Microsoft.Resources/deploymentScripts@2020-10-01' = [for thing in []: {
-//@[94:99) Local thing. Type: any. Declaration start char: 94, length: 5
-//@[9:35) Resource discriminatorKeySetTwo_for. Type: Microsoft.Resources/deploymentScripts@2020-10-01[]. Declaration start char: 0, length: 293
-  kind: 'AzurePowerShell'
-  // #completionTest(0,1,2) -> deploymentScriptTopLevel
-
-  properties: {
-    // #completionTest(0,1,2,3,4) -> deploymentScriptPSProperties
-    
-  }
-}]
-// #completionTest(86) -> powershellPropertyAccess
-var discriminatorKeySetTwoCompletions_for = discriminatorKeySetTwo_for[0].properties.a
-//@[4:41) Variable discriminatorKeySetTwoCompletions_for. Type: any. Declaration start char: 0, length: 86
-// #completionTest(86) -> powershellPropertyAccess
-var discriminatorKeySetTwoCompletions2_for = discriminatorKeySetTwo_for[0].properties.
-//@[4:42) Variable discriminatorKeySetTwoCompletions2_for. Type: error. Declaration start char: 0, length: 86
-
-// #completionTest(101) -> powershellPropertyAccess
-var discriminatorKeySetTwoCompletionsArrayIndexer_for = discriminatorKeySetTwo_for[0]['properties'].a
-//@[4:53) Variable discriminatorKeySetTwoCompletionsArrayIndexer_for. Type: any. Declaration start char: 0, length: 101
-// #completionTest(101) -> powershellPropertyAccess
-var discriminatorKeySetTwoCompletionsArrayIndexer2_for = discriminatorKeySetTwo_for[0]['properties'].
-//@[4:54) Variable discriminatorKeySetTwoCompletionsArrayIndexer2_for. Type: error. Declaration start char: 0, length: 101
-
-
-/*
-Discriminator value set 2 (filtered loops)
-*/
-resource discriminatorKeySetTwo_for_if 'Microsoft.Resources/deploymentScripts@2020-10-01' = [for thing in []: if(true) {
-//@[97:102) Local thing. Type: any. Declaration start char: 97, length: 5
-//@[9:38) Resource discriminatorKeySetTwo_for_if. Type: Microsoft.Resources/deploymentScripts@2020-10-01[]. Declaration start char: 0, length: 305
-  kind: 'AzurePowerShell'
-  // #completionTest(0,1,2) -> deploymentScriptTopLevel
-
-  properties: {
-    // #completionTest(0,1,2,3,4) -> deploymentScriptPSProperties
-    
-  }
-}]
-// #completionTest(92) -> powershellPropertyAccess
-var discriminatorKeySetTwoCompletions_for_if = discriminatorKeySetTwo_for_if[0].properties.a
-//@[4:44) Variable discriminatorKeySetTwoCompletions_for_if. Type: any. Declaration start char: 0, length: 92
-// #completionTest(92) -> powershellPropertyAccess
-var discriminatorKeySetTwoCompletions2_for_if = discriminatorKeySetTwo_for_if[0].properties.
-//@[4:45) Variable discriminatorKeySetTwoCompletions2_for_if. Type: error. Declaration start char: 0, length: 92
-
-// #completionTest(107) -> powershellPropertyAccess
-var discriminatorKeySetTwoCompletionsArrayIndexer_for_if = discriminatorKeySetTwo_for_if[0]['properties'].a
-//@[4:56) Variable discriminatorKeySetTwoCompletionsArrayIndexer_for_if. Type: any. Declaration start char: 0, length: 107
-// #completionTest(107) -> powershellPropertyAccess
-var discriminatorKeySetTwoCompletionsArrayIndexer2_for_if = discriminatorKeySetTwo_for_if[0]['properties'].
-//@[4:57) Variable discriminatorKeySetTwoCompletionsArrayIndexer2_for_if. Type: error. Declaration start char: 0, length: 107
-
-
-
-resource incorrectPropertiesKey 'Microsoft.Resources/deploymentScripts@2020-10-01' = {
-//@[9:31) Resource incorrectPropertiesKey. Type: Microsoft.Resources/deploymentScripts@2020-10-01. Declaration start char: 0, length: 132
-  kind: 'AzureCLI'
-
-  propertes: {
-  }
-}
-
-var mock = incorrectPropertiesKey.p
-//@[4:8) Variable mock. Type: error. Declaration start char: 0, length: 35
-
-resource incorrectPropertiesKey2 'Microsoft.Resources/deploymentScripts@2020-10-01' = {
-//@[9:32) Resource incorrectPropertiesKey2. Type: Microsoft.Resources/deploymentScripts@2020-10-01. Declaration start char: 0, length: 774
-  kind: 'AzureCLI'
-  name: 'test'
-  location: ''
-  properties: {
-    azCliVersion: '2'
-    retentionInterval: 'PT1H'
-    
-    // #completionTest(0,1,2,3,4) -> deploymentScriptCliPropertiesMinusSpecified
-    
-    // #completionTest(22,23) -> cleanupPreferencesPlusSymbols
-    cleanupPreference: 
-
-    // #completionTest(25,26) -> arrayPlusSymbols
-    supportingScriptUris: 
-
-    // #completionTest(27,28) -> objectPlusSymbols
-    storageAccountSettings: 
-
-    environmentVariables: [
-      {
-        // #completionTest(0,2,4,6,8) -> environmentVariableProperties
-        
-      }
-      // #completionTest(0,1,2,3,4,5,6) -> objectPlusSymbols
-      
-    ]
-  }
-}
-
-// #completionTest(21) -> resourceTypes
-resource missingType 
-//@[9:20) Resource missingType. Type: error. Declaration start char: 0, length: 21
-
-// #completionTest(37,38,39,40,41,42,43,44) -> resourceTypes
-resource startedTypingTypeWithQuotes 'virma'
-//@[9:36) Resource startedTypingTypeWithQuotes. Type: error. Declaration start char: 0, length: 44
-
-// #completionTest(40,41,42,43,44,45) -> resourceTypes
-resource startedTypingTypeWithoutQuotes virma
-//@[9:39) Resource startedTypingTypeWithoutQuotes. Type: error. Declaration start char: 0, length: 45
-
-resource dashesInPropertyNames 'Microsoft.ContainerService/managedClusters@2020-09-01' = {
-//@[9:30) Resource dashesInPropertyNames. Type: Microsoft.ContainerService/managedClusters@2020-09-01. Declaration start char: 0, length: 93
-}
-// #completionTest(78) -> autoScalerPropertiesRequireEscaping
-var letsAccessTheDashes = dashesInPropertyNames.properties.autoScalerProfile.s
-//@[4:23) Variable letsAccessTheDashes. Type: any. Declaration start char: 0, length: 78
-// #completionTest(78) -> autoScalerPropertiesRequireEscaping
-var letsAccessTheDashes2 = dashesInPropertyNames.properties.autoScalerProfile.
-//@[4:24) Variable letsAccessTheDashes2. Type: error. Declaration start char: 0, length: 78
-
-/* 
-Nested discriminator missing key
-*/
-resource nestedDiscriminatorMissingKey 'Microsoft.DocumentDB/databaseAccounts@2020-06-01-preview' = {
-//@[9:38) Resource nestedDiscriminatorMissingKey. Type: Microsoft.DocumentDB/databaseAccounts@2020-06-01-preview. Declaration start char: 0, length: 190
-  name: 'test'
-  location: 'l'
-  properties: {
-    //createMode: 'Default'
-
-  }
-}
-// #completionTest(90) -> createMode
-var nestedDiscriminatorMissingKeyCompletions = nestedDiscriminatorMissingKey.properties.cr
-//@[4:44) Variable nestedDiscriminatorMissingKeyCompletions. Type: any. Declaration start char: 0, length: 90
-// #completionTest(92) -> createMode
-var nestedDiscriminatorMissingKeyCompletions2 = nestedDiscriminatorMissingKey['properties'].
-//@[4:45) Variable nestedDiscriminatorMissingKeyCompletions2. Type: any. Declaration start char: 0, length: 92
-
-// #completionTest(94) -> createModeIndexPlusSymbols
-var nestedDiscriminatorMissingKeyIndexCompletions = nestedDiscriminatorMissingKey.properties['']
-//@[4:49) Variable nestedDiscriminatorMissingKeyIndexCompletions. Type: any. Declaration start char: 0, length: 96
-
-/* 
-Nested discriminator missing key (conditional)
-*/
-resource nestedDiscriminatorMissingKey_if 'Microsoft.DocumentDB/databaseAccounts@2020-06-01-preview' = if(bool(1)) {
-//@[9:41) Resource nestedDiscriminatorMissingKey_if. Type: Microsoft.DocumentDB/databaseAccounts@2020-06-01-preview. Declaration start char: 0, length: 205
-  name: 'test'
-  location: 'l'
-  properties: {
-    //createMode: 'Default'
-
-  }
-}
-// #completionTest(96) -> createMode
-var nestedDiscriminatorMissingKeyCompletions_if = nestedDiscriminatorMissingKey_if.properties.cr
-//@[4:47) Variable nestedDiscriminatorMissingKeyCompletions_if. Type: any. Declaration start char: 0, length: 96
-// #completionTest(98) -> createMode
-var nestedDiscriminatorMissingKeyCompletions2_if = nestedDiscriminatorMissingKey_if['properties'].
-//@[4:48) Variable nestedDiscriminatorMissingKeyCompletions2_if. Type: any. Declaration start char: 0, length: 98
-
-// #completionTest(100) -> createModeIndexPlusSymbols_if
-var nestedDiscriminatorMissingKeyIndexCompletions_if = nestedDiscriminatorMissingKey_if.properties['']
-//@[4:52) Variable nestedDiscriminatorMissingKeyIndexCompletions_if. Type: any. Declaration start char: 0, length: 102
-
-/* 
-Nested discriminator missing key (loop)
-*/
-resource nestedDiscriminatorMissingKey_for 'Microsoft.DocumentDB/databaseAccounts@2020-06-01-preview' = [for thing in []: {
-//@[109:114) Local thing. Type: any. Declaration start char: 109, length: 5
-//@[9:42) Resource nestedDiscriminatorMissingKey_for. Type: Microsoft.DocumentDB/databaseAccounts@2020-06-01-preview[]. Declaration start char: 0, length: 213
-  name: 'test'
-  location: 'l'
-  properties: {
-    //createMode: 'Default'
-
-  }
-}]
-// #completionTest(101) -> createMode
-var nestedDiscriminatorMissingKeyCompletions_for = nestedDiscriminatorMissingKey_for[0].properties.cr
-//@[4:48) Variable nestedDiscriminatorMissingKeyCompletions_for. Type: any. Declaration start char: 0, length: 101
-// #completionTest(103) -> createMode
-var nestedDiscriminatorMissingKeyCompletions2_for = nestedDiscriminatorMissingKey_for[0]['properties'].
-//@[4:49) Variable nestedDiscriminatorMissingKeyCompletions2_for. Type: any. Declaration start char: 0, length: 103
-
-// #completionTest(105) -> createModeIndexPlusSymbols_for
-var nestedDiscriminatorMissingKeyIndexCompletions_for = nestedDiscriminatorMissingKey_for[0].properties['']
-//@[4:53) Variable nestedDiscriminatorMissingKeyIndexCompletions_for. Type: any. Declaration start char: 0, length: 107
-
-
-/* 
-Nested discriminator missing key (filtered loop)
-*/
-resource nestedDiscriminatorMissingKey_for_if 'Microsoft.DocumentDB/databaseAccounts@2020-06-01-preview' = [for thing in []: if(true) {
-//@[112:117) Local thing. Type: any. Declaration start char: 112, length: 5
-//@[9:45) Resource nestedDiscriminatorMissingKey_for_if. Type: Microsoft.DocumentDB/databaseAccounts@2020-06-01-preview[]. Declaration start char: 0, length: 225
-  name: 'test'
-  location: 'l'
-  properties: {
-    //createMode: 'Default'
-
-  }
-}]
-// #completionTest(107) -> createMode
-var nestedDiscriminatorMissingKeyCompletions_for_if = nestedDiscriminatorMissingKey_for_if[0].properties.cr
-//@[4:51) Variable nestedDiscriminatorMissingKeyCompletions_for_if. Type: any. Declaration start char: 0, length: 107
-// #completionTest(109) -> createMode
-var nestedDiscriminatorMissingKeyCompletions2_for_if = nestedDiscriminatorMissingKey_for_if[0]['properties'].
-//@[4:52) Variable nestedDiscriminatorMissingKeyCompletions2_for_if. Type: any. Declaration start char: 0, length: 109
-
-// #completionTest(111) -> createModeIndexPlusSymbols_for_if
-var nestedDiscriminatorMissingKeyIndexCompletions_for_if = nestedDiscriminatorMissingKey_for_if[0].properties['']
-//@[4:56) Variable nestedDiscriminatorMissingKeyIndexCompletions_for_if. Type: any. Declaration start char: 0, length: 113
-
-
-/*
-Nested discriminator
-*/
-resource nestedDiscriminator 'Microsoft.DocumentDB/databaseAccounts@2020-06-01-preview' = {
-//@[9:28) Resource nestedDiscriminator. Type: Microsoft.DocumentDB/databaseAccounts@2020-06-01-preview. Declaration start char: 0, length: 178
-  name: 'test'
-  location: 'l'
-  properties: {
-    createMode: 'Default'
-
-  }
-}
-// #completionTest(69) -> defaultCreateModeProperties
-var nestedDiscriminatorCompletions = nestedDiscriminator.properties.a
-//@[4:34) Variable nestedDiscriminatorCompletions. Type: any. Declaration start char: 0, length: 69
-// #completionTest(73) -> defaultCreateModeProperties
-var nestedDiscriminatorCompletions2 = nestedDiscriminator['properties'].a
-//@[4:35) Variable nestedDiscriminatorCompletions2. Type: any. Declaration start char: 0, length: 73
-// #completionTest(69) -> defaultCreateModeProperties
-var nestedDiscriminatorCompletions3 = nestedDiscriminator.properties.
-//@[4:35) Variable nestedDiscriminatorCompletions3. Type: error. Declaration start char: 0, length: 69
-// #completionTest(72) -> defaultCreateModeProperties
-var nestedDiscriminatorCompletions4 = nestedDiscriminator['properties'].
-//@[4:35) Variable nestedDiscriminatorCompletions4. Type: error. Declaration start char: 0, length: 72
-
-// #completionTest(79) -> defaultCreateModeIndexes
-var nestedDiscriminatorArrayIndexCompletions = nestedDiscriminator.properties[a]
-//@[4:44) Variable nestedDiscriminatorArrayIndexCompletions. Type: error. Declaration start char: 0, length: 80
-
-/*
-Nested discriminator (conditional)
-*/
-resource nestedDiscriminator_if 'Microsoft.DocumentDB/databaseAccounts@2020-06-01-preview' = if(true) {
-//@[9:31) Resource nestedDiscriminator_if. Type: Microsoft.DocumentDB/databaseAccounts@2020-06-01-preview. Declaration start char: 0, length: 190
-  name: 'test'
-  location: 'l'
-  properties: {
-    createMode: 'Default'
-
-  }
-}
-// #completionTest(75) -> defaultCreateModeProperties
-var nestedDiscriminatorCompletions_if = nestedDiscriminator_if.properties.a
-//@[4:37) Variable nestedDiscriminatorCompletions_if. Type: any. Declaration start char: 0, length: 75
-// #completionTest(79) -> defaultCreateModeProperties
-var nestedDiscriminatorCompletions2_if = nestedDiscriminator_if['properties'].a
-//@[4:38) Variable nestedDiscriminatorCompletions2_if. Type: any. Declaration start char: 0, length: 79
-// #completionTest(75) -> defaultCreateModeProperties
-var nestedDiscriminatorCompletions3_if = nestedDiscriminator_if.properties.
-//@[4:38) Variable nestedDiscriminatorCompletions3_if. Type: error. Declaration start char: 0, length: 75
-// #completionTest(78) -> defaultCreateModeProperties
-var nestedDiscriminatorCompletions4_if = nestedDiscriminator_if['properties'].
-//@[4:38) Variable nestedDiscriminatorCompletions4_if. Type: error. Declaration start char: 0, length: 78
-
-// #completionTest(85) -> defaultCreateModeIndexes_if
-var nestedDiscriminatorArrayIndexCompletions_if = nestedDiscriminator_if.properties[a]
-//@[4:47) Variable nestedDiscriminatorArrayIndexCompletions_if. Type: error. Declaration start char: 0, length: 86
-
-
-/*
-Nested discriminator (loop)
-*/
-resource nestedDiscriminator_for 'Microsoft.DocumentDB/databaseAccounts@2020-06-01-preview' = [for thing in []: {
-//@[99:104) Local thing. Type: any. Declaration start char: 99, length: 5
-//@[9:32) Resource nestedDiscriminator_for. Type: Microsoft.DocumentDB/databaseAccounts@2020-06-01-preview[]. Declaration start char: 0, length: 201
-  name: 'test'
-  location: 'l'
-  properties: {
-    createMode: 'Default'
-
-  }
-}]
-// #completionTest(80) -> defaultCreateModeProperties
-var nestedDiscriminatorCompletions_for = nestedDiscriminator_for[0].properties.a
-//@[4:38) Variable nestedDiscriminatorCompletions_for. Type: any. Declaration start char: 0, length: 80
-// #completionTest(84) -> defaultCreateModeProperties
-var nestedDiscriminatorCompletions2_for = nestedDiscriminator_for[0]['properties'].a
-//@[4:39) Variable nestedDiscriminatorCompletions2_for. Type: any. Declaration start char: 0, length: 84
-// #completionTest(80) -> defaultCreateModeProperties
-var nestedDiscriminatorCompletions3_for = nestedDiscriminator_for[0].properties.
-//@[4:39) Variable nestedDiscriminatorCompletions3_for. Type: error. Declaration start char: 0, length: 80
-// #completionTest(83) -> defaultCreateModeProperties
-var nestedDiscriminatorCompletions4_for = nestedDiscriminator_for[0]['properties'].
-//@[4:39) Variable nestedDiscriminatorCompletions4_for. Type: error. Declaration start char: 0, length: 83
-
-// #completionTest(90) -> defaultCreateModeIndexes_for
-var nestedDiscriminatorArrayIndexCompletions_for = nestedDiscriminator_for[0].properties[a]
-//@[4:48) Variable nestedDiscriminatorArrayIndexCompletions_for. Type: error. Declaration start char: 0, length: 91
-
-
-/*
-Nested discriminator (filtered loop)
-*/
-resource nestedDiscriminator_for_if 'Microsoft.DocumentDB/databaseAccounts@2020-06-01-preview' = [for thing in []: if(true) {
-//@[102:107) Local thing. Type: any. Declaration start char: 102, length: 5
-//@[9:35) Resource nestedDiscriminator_for_if. Type: Microsoft.DocumentDB/databaseAccounts@2020-06-01-preview[]. Declaration start char: 0, length: 213
-  name: 'test'
-  location: 'l'
-  properties: {
-    createMode: 'Default'
-
-  }
-}]
-// #completionTest(86) -> defaultCreateModeProperties
-var nestedDiscriminatorCompletions_for_if = nestedDiscriminator_for_if[0].properties.a
-//@[4:41) Variable nestedDiscriminatorCompletions_for_if. Type: any. Declaration start char: 0, length: 86
-// #completionTest(90) -> defaultCreateModeProperties
-var nestedDiscriminatorCompletions2_for_if = nestedDiscriminator_for_if[0]['properties'].a
-//@[4:42) Variable nestedDiscriminatorCompletions2_for_if. Type: any. Declaration start char: 0, length: 90
-// #completionTest(86) -> defaultCreateModeProperties
-var nestedDiscriminatorCompletions3_for_if = nestedDiscriminator_for_if[0].properties.
-//@[4:42) Variable nestedDiscriminatorCompletions3_for_if. Type: error. Declaration start char: 0, length: 86
-// #completionTest(89) -> defaultCreateModeProperties
-var nestedDiscriminatorCompletions4_for_if = nestedDiscriminator_for_if[0]['properties'].
-//@[4:42) Variable nestedDiscriminatorCompletions4_for_if. Type: error. Declaration start char: 0, length: 89
-
-// #completionTest(96) -> defaultCreateModeIndexes_for_if
-var nestedDiscriminatorArrayIndexCompletions_for_if = nestedDiscriminator_for_if[0].properties[a]
-//@[4:51) Variable nestedDiscriminatorArrayIndexCompletions_for_if. Type: error. Declaration start char: 0, length: 97
-
-
-
-// sample resource to validate completions on the next declarations
-resource nestedPropertyAccessOnConditional 'Microsoft.Compute/virtualMachines@2020-06-01' = if(true) {
-//@[9:42) Resource nestedPropertyAccessOnConditional. Type: Microsoft.Compute/virtualMachines@2020-06-01. Declaration start char: 0, length: 209
-  location: 'test'
-  name: 'test'
-  properties: {
-    additionalCapabilities: {
-      
-    }
-  }
-}
-// this validates that we can get nested property access completions on a conditional resource
-//#completionTest(56) -> vmProperties
-var sigh = nestedPropertyAccessOnConditional.properties.
-//@[4:8) Variable sigh. Type: error. Declaration start char: 0, length: 56
-
-/*
-  boolean property value completions
-*/ 
-resource booleanPropertyPartialValue 'Microsoft.Compute/virtualMachines/extensions@2020-06-01' = {
-//@[9:36) Resource booleanPropertyPartialValue. Type: Microsoft.Compute/virtualMachines/extensions@2020-06-01. Declaration start char: 0, length: 222
-  properties: {
-    // #completionTest(28,29,30) -> boolPropertyValuesPlusSymbols
-    autoUpgradeMinorVersion: t
-  }
-}
-
-resource selfScope 'My.Rp/mockResource@2020-12-01' = {
-//@[9:18) Resource selfScope. Type: My.Rp/mockResource@2020-12-01. Declaration start char: 0, length: 98
-  name: 'selfScope'
-  scope: selfScope
-}
-
-var notAResource = {
-//@[4:16) Variable notAResource. Type: object. Declaration start char: 0, length: 54
-  im: 'not'
-  a: 'resource!'
-}
-resource invalidScope 'My.Rp/mockResource@2020-12-01' = {
-//@[9:21) Resource invalidScope. Type: My.Rp/mockResource@2020-12-01. Declaration start char: 0, length: 107
-  name: 'invalidScope'
-  scope: notAResource
-}
-
-resource invalidScope2 'My.Rp/mockResource@2020-12-01' = {
-//@[9:22) Resource invalidScope2. Type: My.Rp/mockResource@2020-12-01. Declaration start char: 0, length: 112
-  name: 'invalidScope2'
-  scope: resourceGroup()
-}
-
-resource invalidScope3 'My.Rp/mockResource@2020-12-01' = {
-//@[9:22) Resource invalidScope3. Type: My.Rp/mockResource@2020-12-01. Declaration start char: 0, length: 111
-  name: 'invalidScope3'
-  scope: subscription()
-}
-
-resource invalidDuplicateName1 'Mock.Rp/mockResource@2020-01-01' = {
-//@[9:30) Resource invalidDuplicateName1. Type: Mock.Rp/mockResource@2020-01-01. Declaration start char: 0, length: 103
-  name: 'invalidDuplicateName'
-}
-resource invalidDuplicateName2 'Mock.Rp/mockResource@2020-01-01' = {
-//@[9:30) Resource invalidDuplicateName2. Type: Mock.Rp/mockResource@2020-01-01. Declaration start char: 0, length: 103
-  name: 'invalidDuplicateName'
-}
-resource invalidDuplicateName3 'Mock.Rp/mockResource@2019-01-01' = {
-//@[9:30) Resource invalidDuplicateName3. Type: Mock.Rp/mockResource@2019-01-01. Declaration start char: 0, length: 103
-  name: 'invalidDuplicateName'
-}
-
-resource validResourceForInvalidExtensionResourceDuplicateName 'Mock.Rp/mockResource@2020-01-01' = {
-//@[9:62) Resource validResourceForInvalidExtensionResourceDuplicateName. Type: Mock.Rp/mockResource@2020-01-01. Declaration start char: 0, length: 168
-  name: 'validResourceForInvalidExtensionResourceDuplicateName'
-}
-
-resource invalidExtensionResourceDuplicateName1 'Mock.Rp/mockExtResource@2020-01-01' = {
-//@[9:47) Resource invalidExtensionResourceDuplicateName1. Type: Mock.Rp/mockExtResource@2020-01-01. Declaration start char: 0, length: 204
-  name: 'invalidExtensionResourceDuplicateName'
-  scope: validResourceForInvalidExtensionResourceDuplicateName
-}
-
-resource invalidExtensionResourceDuplicateName2 'Mock.Rp/mockExtResource@2019-01-01' = {
-//@[9:47) Resource invalidExtensionResourceDuplicateName2. Type: Mock.Rp/mockExtResource@2019-01-01. Declaration start char: 0, length: 204
-  name: 'invalidExtensionResourceDuplicateName'
-  scope: validResourceForInvalidExtensionResourceDuplicateName
-}
-
-@concat('foo', 'bar')
-@secure()
-resource invalidDecorator 'Microsoft.Foo/foos@2020-02-02-alpha'= {
-//@[9:25) Resource invalidDecorator. Type: Microsoft.Foo/foos@2020-02-02-alpha. Declaration start char: 0, length: 131
-  name: 'invalidDecorator'
-}
-
-resource cyclicRes 'Mock.Rp/mockExistingResource@2020-01-01' = {
-//@[9:18) Resource cyclicRes. Type: Mock.Rp/mockExistingResource@2020-01-01. Declaration start char: 0, length: 108
-  name: 'cyclicRes'
-  scope: cyclicRes
-}
-
-resource cyclicExistingRes 'Mock.Rp/mockExistingResource@2020-01-01' existing = {
-//@[9:26) Resource cyclicExistingRes. Type: Mock.Rp/mockExistingResource@2020-01-01. Declaration start char: 0, length: 141
-  name: 'cyclicExistingRes'
-  scope: cyclicExistingRes
-}
-
-// loop parsing cases
-resource expectedForKeyword 'Microsoft.Storage/storageAccounts@2019-06-01' = []
-//@[9:27) Resource expectedForKeyword. Type: Microsoft.Storage/storageAccounts@2019-06-01. Declaration start char: 0, length: 79
-
-resource expectedForKeyword2 'Microsoft.Storage/storageAccounts@2019-06-01' = [f]
-//@[9:28) Resource expectedForKeyword2. Type: Microsoft.Storage/storageAccounts@2019-06-01. Declaration start char: 0, length: 81
-
-resource expectedLoopVar 'Microsoft.Storage/storageAccounts@2019-06-01' = [for]
-//@[9:24) Resource expectedLoopVar. Type: Microsoft.Storage/storageAccounts@2019-06-01[]. Declaration start char: 0, length: 79
-
-resource expectedInKeyword 'Microsoft.Storage/storageAccounts@2019-06-01' = [for x]
-//@[81:82) Local x. Type: any. Declaration start char: 81, length: 1
-//@[9:26) Resource expectedInKeyword. Type: Microsoft.Storage/storageAccounts@2019-06-01[]. Declaration start char: 0, length: 83
-
-resource expectedInKeyword2 'Microsoft.Storage/storageAccounts@2019-06-01' = [for x b]
-//@[82:83) Local x. Type: any. Declaration start char: 82, length: 1
-//@[9:27) Resource expectedInKeyword2. Type: Microsoft.Storage/storageAccounts@2019-06-01[]. Declaration start char: 0, length: 86
-
-resource expectedArrayExpression 'Microsoft.Storage/storageAccounts@2019-06-01' = [for x in]
-//@[87:88) Local x. Type: any. Declaration start char: 87, length: 1
-//@[9:32) Resource expectedArrayExpression. Type: Microsoft.Storage/storageAccounts@2019-06-01[]. Declaration start char: 0, length: 92
-
-resource expectedColon 'Microsoft.Storage/storageAccounts@2019-06-01' = [for x in y]
-//@[77:78) Local x. Type: any. Declaration start char: 77, length: 1
-//@[9:22) Resource expectedColon. Type: Microsoft.Storage/storageAccounts@2019-06-01[]. Declaration start char: 0, length: 84
-
-resource expectedLoopBody 'Microsoft.Storage/storageAccounts@2019-06-01' = [for x in y:]
-//@[80:81) Local x. Type: any. Declaration start char: 80, length: 1
-//@[9:25) Resource expectedLoopBody. Type: Microsoft.Storage/storageAccounts@2019-06-01[]. Declaration start char: 0, length: 88
-
-// loop index parsing cases
-resource expectedLoopItemName 'Microsoft.Network/dnsZones@2018-05-01' = [for ()]
-//@[78:78) Local <missing>. Type: any. Declaration start char: 78, length: 0
-//@[78:78) Local <missing>. Type: int. Declaration start char: 78, length: 0
-//@[9:29) Resource expectedLoopItemName. Type: Microsoft.Network/dnsZones@2018-05-01[]. Declaration start char: 0, length: 80
-
-resource expectedLoopItemName2 'Microsoft.Network/dnsZones@2018-05-01' = [for (
-//@[79:79) Local <missing>. Type: any. Declaration start char: 79, length: 0
-//@[79:79) Local <missing>. Type: int. Declaration start char: 79, length: 0
-//@[9:30) Resource expectedLoopItemName2. Type: Microsoft.Network/dnsZones@2018-05-01[]. Declaration start char: 0, length: 79
-
-resource expectedComma 'Microsoft.Network/dnsZones@2018-05-01' = [for (x)]
-//@[71:72) Local x. Type: any. Declaration start char: 71, length: 1
-//@[72:72) Local <missing>. Type: int. Declaration start char: 72, length: 0
-//@[9:22) Resource expectedComma. Type: Microsoft.Network/dnsZones@2018-05-01[]. Declaration start char: 0, length: 74
-
-resource expectedLoopIndexName 'Microsoft.Network/dnsZones@2018-05-01' = [for (x, )]
-//@[79:80) Local x. Type: any. Declaration start char: 79, length: 1
-//@[82:82) Local <missing>. Type: int. Declaration start char: 82, length: 0
-//@[9:30) Resource expectedLoopIndexName. Type: Microsoft.Network/dnsZones@2018-05-01[]. Declaration start char: 0, length: 84
-
-resource expectedInKeyword3 'Microsoft.Network/dnsZones@2018-05-01' = [for (x, y)]
-//@[76:77) Local x. Type: any. Declaration start char: 76, length: 1
-//@[79:80) Local y. Type: int. Declaration start char: 79, length: 1
-//@[9:27) Resource expectedInKeyword3. Type: Microsoft.Network/dnsZones@2018-05-01[]. Declaration start char: 0, length: 82
-
-resource expectedInKeyword4 'Microsoft.Network/dnsZones@2018-05-01' = [for (x, y) z]
-//@[76:77) Local x. Type: any. Declaration start char: 76, length: 1
-//@[79:80) Local y. Type: int. Declaration start char: 79, length: 1
-//@[9:27) Resource expectedInKeyword4. Type: Microsoft.Network/dnsZones@2018-05-01[]. Declaration start char: 0, length: 84
-
-resource expectedArrayExpression2 'Microsoft.Network/dnsZones@2018-05-01' = [for (x, y) in ]
-//@[82:83) Local x. Type: any. Declaration start char: 82, length: 1
-//@[85:86) Local y. Type: int. Declaration start char: 85, length: 1
-//@[9:33) Resource expectedArrayExpression2. Type: Microsoft.Network/dnsZones@2018-05-01[]. Declaration start char: 0, length: 92
-
-resource expectedColon2 'Microsoft.Network/dnsZones@2018-05-01' = [for (x, y) in z]
-//@[72:73) Local x. Type: any. Declaration start char: 72, length: 1
-//@[75:76) Local y. Type: int. Declaration start char: 75, length: 1
-//@[9:23) Resource expectedColon2. Type: Microsoft.Network/dnsZones@2018-05-01[]. Declaration start char: 0, length: 83
-
-resource expectedLoopBody2 'Microsoft.Network/dnsZones@2018-05-01' = [for (x, y) in z:]
-//@[75:76) Local x. Type: any. Declaration start char: 75, length: 1
-//@[78:79) Local y. Type: int. Declaration start char: 78, length: 1
-//@[9:26) Resource expectedLoopBody2. Type: Microsoft.Network/dnsZones@2018-05-01[]. Declaration start char: 0, length: 87
-
-// loop filter parsing cases
-resource expectedLoopFilterOpenParen 'Microsoft.Storage/storageAccounts@2019-06-01' = [for x in y: if]
-//@[91:92) Local x. Type: any. Declaration start char: 91, length: 1
-//@[9:36) Resource expectedLoopFilterOpenParen. Type: Microsoft.Storage/storageAccounts@2019-06-01[]. Declaration start char: 0, length: 102
-resource expectedLoopFilterOpenParen2 'Microsoft.Network/dnsZones@2018-05-01' = [for (x, y) in z: if]
-//@[86:87) Local x. Type: any. Declaration start char: 86, length: 1
-//@[89:90) Local y. Type: int. Declaration start char: 89, length: 1
-//@[9:37) Resource expectedLoopFilterOpenParen2. Type: Microsoft.Network/dnsZones@2018-05-01[]. Declaration start char: 0, length: 101
-
-resource expectedLoopFilterPredicateAndBody 'Microsoft.Storage/storageAccounts@2019-06-01' = [for x in y: if()]
-//@[98:99) Local x. Type: any. Declaration start char: 98, length: 1
-//@[9:43) Resource expectedLoopFilterPredicateAndBody. Type: Microsoft.Storage/storageAccounts@2019-06-01[]. Declaration start char: 0, length: 111
-resource expectedLoopFilterPredicateAndBody2 'Microsoft.Network/dnsZones@2018-05-01' = [for (x, y) in z: if()]
-//@[93:94) Local x. Type: any. Declaration start char: 93, length: 1
-//@[96:97) Local y. Type: int. Declaration start char: 96, length: 1
-//@[9:44) Resource expectedLoopFilterPredicateAndBody2. Type: Microsoft.Network/dnsZones@2018-05-01[]. Declaration start char: 0, length: 110
-
-// wrong body type
-var emptyArray = []
-//@[4:14) Variable emptyArray. Type: array. Declaration start char: 0, length: 19
-resource wrongLoopBodyType 'Microsoft.Storage/storageAccounts@2019-06-01' = [for x in emptyArray:4]
-//@[81:82) Local x. Type: any. Declaration start char: 81, length: 1
-//@[9:26) Resource wrongLoopBodyType. Type: Microsoft.Storage/storageAccounts@2019-06-01[]. Declaration start char: 0, length: 99
-resource wrongLoopBodyType2 'Microsoft.Storage/storageAccounts@2019-06-01' = [for (x ,i) in emptyArray:4]
-//@[83:84) Local x. Type: any. Declaration start char: 83, length: 1
-//@[86:87) Local i. Type: int. Declaration start char: 86, length: 1
-//@[9:27) Resource wrongLoopBodyType2. Type: Microsoft.Storage/storageAccounts@2019-06-01[]. Declaration start char: 0, length: 105
-
-// duplicate variable in the same scope
-resource itemAndIndexSameName 'Microsoft.AAD/domainServices@2020-01-01' = [for (same, same) in emptyArray: {
-//@[80:84) Local same. Type: any. Declaration start char: 80, length: 4
-//@[86:90) Local same. Type: int. Declaration start char: 86, length: 4
-//@[9:29) Resource itemAndIndexSameName. Type: Microsoft.AAD/domainServices@2020-01-01[]. Declaration start char: 0, length: 112
-}]
-
-// errors in the array expression
-resource arrayExpressionErrors 'Microsoft.Storage/storageAccounts@2019-06-01' = [for account in union([], 2): {
-//@[85:92) Local account. Type: any. Declaration start char: 85, length: 7
-//@[9:30) Resource arrayExpressionErrors. Type: Microsoft.Storage/storageAccounts@2019-06-01[]. Declaration start char: 0, length: 115
-}]
-resource arrayExpressionErrors2 'Microsoft.Storage/storageAccounts@2019-06-01' = [for (account,k) in union([], 2): {
-//@[87:94) Local account. Type: any. Declaration start char: 87, length: 7
-//@[95:96) Local k. Type: int. Declaration start char: 95, length: 1
-//@[9:31) Resource arrayExpressionErrors2. Type: Microsoft.Storage/storageAccounts@2019-06-01[]. Declaration start char: 0, length: 120
-}]
-
-// wrong array type
-var notAnArray = true
-//@[4:14) Variable notAnArray. Type: bool. Declaration start char: 0, length: 21
-resource wrongArrayType 'Microsoft.Storage/storageAccounts@2019-06-01' = [for account in notAnArray: {
-//@[78:85) Local account. Type: any. Declaration start char: 78, length: 7
-//@[9:23) Resource wrongArrayType. Type: Microsoft.Storage/storageAccounts@2019-06-01[]. Declaration start char: 0, length: 106
-}]
-resource wrongArrayType2 'Microsoft.Storage/storageAccounts@2019-06-01' = [for (account,i) in notAnArray: {
-//@[80:87) Local account. Type: any. Declaration start char: 80, length: 7
-//@[88:89) Local i. Type: int. Declaration start char: 88, length: 1
-//@[9:24) Resource wrongArrayType2. Type: Microsoft.Storage/storageAccounts@2019-06-01[]. Declaration start char: 0, length: 111
-}]
-
-// wrong filter expression type
-resource wrongFilterExpressionType 'Microsoft.Storage/storageAccounts@2019-06-01' = [for account in emptyArray: if(4) {
-//@[89:96) Local account. Type: any. Declaration start char: 89, length: 7
-//@[9:34) Resource wrongFilterExpressionType. Type: Microsoft.Storage/storageAccounts@2019-06-01[]. Declaration start char: 0, length: 123
-}]
-resource wrongFilterExpressionType2 'Microsoft.Storage/storageAccounts@2019-06-01' = [for (account,i) in emptyArray: if(concat('s')){
-//@[91:98) Local account. Type: any. Declaration start char: 91, length: 7
-//@[99:100) Local i. Type: int. Declaration start char: 99, length: 1
-//@[9:35) Resource wrongFilterExpressionType2. Type: Microsoft.Storage/storageAccounts@2019-06-01[]. Declaration start char: 0, length: 137
-}]
-
-// missing required properties
-resource missingRequiredProperties 'Microsoft.Storage/storageAccounts@2019-06-01' = [for account in []: {
-//@[89:96) Local account. Type: any. Declaration start char: 89, length: 7
-//@[9:34) Resource missingRequiredProperties. Type: Microsoft.Storage/storageAccounts@2019-06-01[]. Declaration start char: 0, length: 109
-}]
-resource missingRequiredProperties2 'Microsoft.Storage/storageAccounts@2019-06-01' = [for (account,j) in []: {
-//@[91:98) Local account. Type: any. Declaration start char: 91, length: 7
-//@[99:100) Local j. Type: int. Declaration start char: 99, length: 1
-//@[9:35) Resource missingRequiredProperties2. Type: Microsoft.Storage/storageAccounts@2019-06-01[]. Declaration start char: 0, length: 114
-}]
-
-// fewer missing required properties and a wrong property
-resource missingFewerRequiredProperties 'Microsoft.Storage/storageAccounts@2019-06-01' = [for account in []: {
-//@[94:101) Local account. Type: any. Declaration start char: 94, length: 7
-//@[9:39) Resource missingFewerRequiredProperties. Type: Microsoft.Storage/storageAccounts@2019-06-01[]. Declaration start char: 0, length: 196
-  name: account
-  location: 'eastus42'
-  properties: {
-    wrong: 'test'
-  }
-}]
-
-// wrong property inside the nested property loop
-resource wrongPropertyInNestedLoop 'Microsoft.Network/virtualNetworks@2020-06-01' = [for i in range(0, 3): {
-//@[89:90) Local i. Type: int. Declaration start char: 89, length: 1
-//@[9:34) Resource wrongPropertyInNestedLoop. Type: Microsoft.Network/virtualNetworks@2020-06-01[]. Declaration start char: 0, length: 262
-  name: 'vnet-${i}'
-  properties: {
-    subnets: [for j in range(0, 4): {
-//@[18:19) Local j. Type: int. Declaration start char: 18, length: 1
-      doesNotExist: 'test'
-      name: 'subnet-${i}-${j}'
-    }]
-  }
-}]
-resource wrongPropertyInNestedLoop2 'Microsoft.Network/virtualNetworks@2020-06-01' = [for (i,k) in range(0, 3): {
-//@[91:92) Local i. Type: int. Declaration start char: 91, length: 1
-//@[93:94) Local k. Type: int. Declaration start char: 93, length: 1
-//@[9:35) Resource wrongPropertyInNestedLoop2. Type: Microsoft.Network/virtualNetworks@2020-06-01[]. Declaration start char: 0, length: 272
-  name: 'vnet-${i}'
-  properties: {
-    subnets: [for j in range(0, 4): {
-//@[18:19) Local j. Type: int. Declaration start char: 18, length: 1
-      doesNotExist: 'test'
-      name: 'subnet-${i}-${j}-${k}'
-    }]
-  }
-}]
-
-// nonexistent arrays and loop variables
-resource nonexistentArrays 'Microsoft.Network/virtualNetworks@2020-06-01' = [for i in notAThing: {
-//@[81:82) Local i. Type: any. Declaration start char: 81, length: 1
-//@[9:26) Resource nonexistentArrays. Type: Microsoft.Network/virtualNetworks@2020-06-01[]. Declaration start char: 0, length: 280
-  name: 'vnet-${justPlainWrong}'
-  properties: {
-    subnets: [for j in alsoNotAThing: {
-//@[18:19) Local j. Type: any. Declaration start char: 18, length: 1
-      doesNotExist: 'test'
-      name: 'subnet-${fake}-${totallyFake}'
-    }]
-  }
-}]
-
-// property loops cannot be nested
-resource propertyLoopsCannotNest 'Microsoft.Storage/storageAccounts@2019-06-01' = [for account in storageAccounts: {
-//@[87:94) Local account. Type: any. Declaration start char: 87, length: 7
-//@[9:32) Resource propertyLoopsCannotNest. Type: Microsoft.Storage/storageAccounts@2019-06-01[]. Declaration start char: 0, length: 428
-  name: account.name
-  location: account.location
-  sku: {
-    name: 'Standard_LRS'
-  }
-  kind: 'StorageV2'
-  properties: {
-
-    networkAcls: {
-      virtualNetworkRules: [for rule in []: {
-//@[32:36) Local rule. Type: any. Declaration start char: 32, length: 4
-        id: '${account.name}-${account.location}'
-        state: [for lol in []: 4]
-//@[20:23) Local lol. Type: any. Declaration start char: 20, length: 3
-      }]
-    }
-  }
-}]
-resource propertyLoopsCannotNest2 'Microsoft.Storage/storageAccounts@2019-06-01' = [for (account,i) in storageAccounts: {
-//@[89:96) Local account. Type: any. Declaration start char: 89, length: 7
-//@[97:98) Local i. Type: int. Declaration start char: 97, length: 1
-//@[9:33) Resource propertyLoopsCannotNest2. Type: Microsoft.Storage/storageAccounts@2019-06-01[]. Declaration start char: 0, length: 441
-  name: account.name
-  location: account.location
-  sku: {
-    name: 'Standard_LRS'
-  }
-  kind: 'StorageV2'
-  properties: {
-
-    networkAcls: {
-      virtualNetworkRules: [for (rule,j) in []: {
-//@[33:37) Local rule. Type: any. Declaration start char: 33, length: 4
-//@[38:39) Local j. Type: int. Declaration start char: 38, length: 1
-        id: '${account.name}-${account.location}'
-        state: [for (lol,k) in []: 4]
-//@[21:24) Local lol. Type: any. Declaration start char: 21, length: 3
-//@[25:26) Local k. Type: int. Declaration start char: 25, length: 1
-      }]
-    }
-  }
-}]
-
-// property loops cannot be nested (even more nesting)
-resource propertyLoopsCannotNest2 'Microsoft.Storage/storageAccounts@2019-06-01' = [for account in storageAccounts: {
-//@[88:95) Local account. Type: any. Declaration start char: 88, length: 7
-//@[9:33) Resource propertyLoopsCannotNest2. Type: Microsoft.Storage/storageAccounts@2019-06-01[]. Declaration start char: 0, length: 720
-  name: account.name
-  location: account.location
-  sku: {
-    name: 'Standard_LRS'
-  }
-  kind: 'StorageV2'
-  properties: {
-    // #completionTest(17) -> symbolsPlusAccount
-    networkAcls: {
-      virtualNetworkRules: [for rule in []: {
-//@[32:36) Local rule. Type: any. Declaration start char: 32, length: 4
-        // #completionTest(12,15,31) -> symbolsPlusRule
-        id: '${account.name}-${account.location}'
-        state: [for state in []: {
-//@[20:25) Local state. Type: any. Declaration start char: 20, length: 5
-          // #completionTest(38) -> symbolsPlusAccountRuleStateSomething #completionTest(16,34) -> symbolsPlusAccountRuleState
-          fake: [for something in []: true]
-//@[21:30) Local something. Type: any. Declaration start char: 21, length: 9
-        }]
-      }]
-    }
-  }
-}]
-
-// loops cannot be used inside of expressions
-resource stuffs 'Microsoft.Storage/storageAccounts@2019-06-01' = [for account in storageAccounts: {
-//@[70:77) Local account. Type: any. Declaration start char: 70, length: 7
-//@[9:15) Resource stuffs. Type: Microsoft.Storage/storageAccounts@2019-06-01[]. Declaration start char: 0, length: 381
-  name: account.name
-  location: account.location
-  sku: {
-    name: 'Standard_LRS'
-  }
-  kind: 'StorageV2'
-  properties: {
-    networkAcls: {
-      virtualNetworkRules: concat([for lol in []: {
-//@[39:42) Local lol. Type: any. Declaration start char: 39, length: 3
-        id: '${account.name}-${account.location}'
-      }])
-    }
-  }
-}]
-
-// using the same loop variable in a new language scope should be allowed
-resource premiumStorages 'Microsoft.Storage/storageAccounts@2019-06-01' = [for account in storageAccounts: {
-//@[79:86) Local account. Type: any. Declaration start char: 79, length: 7
-//@[9:24) Resource premiumStorages. Type: Microsoft.Storage/storageAccounts@2019-06-01[]. Declaration start char: 0, length: 321
-  // #completionTest(7,8) -> symbolsPlusAccount2
-  name: account.name
-  location: account.location
-  sku: {
-    // #completionTest(9,10) -> storageSkuNamePlusSymbols
-    name: 
-  }
-  kind: 'StorageV2'
-}]
-
-var directRefViaVar = premiumStorages
-//@[4:19) Variable directRefViaVar. Type: Microsoft.Storage/storageAccounts@2019-06-01[]. Declaration start char: 0, length: 37
-output directRefViaOutput array = union(premiumStorages, stuffs)
-//@[7:25) Output directRefViaOutput. Type: array. Declaration start char: 0, length: 64
-
-resource directRefViaSingleResourceBody 'Microsoft.Network/dnszones@2018-05-01' = {
-//@[9:39) Resource directRefViaSingleResourceBody. Type: Microsoft.Network/dnsZones@2018-05-01. Declaration start char: 0, length: 199
-  name: 'myZone2'
-  location: 'global'
-  properties: {
-    registrationVirtualNetworks: premiumStorages
-  }
-}
-
-resource directRefViaSingleConditionalResourceBody 'Microsoft.Network/dnszones@2018-05-01' = if(true) {
-//@[9:50) Resource directRefViaSingleConditionalResourceBody. Type: Microsoft.Network/dnsZones@2018-05-01. Declaration start char: 0, length: 235
-  name: 'myZone3'
-  location: 'global'
-  properties: {
-    registrationVirtualNetworks: concat(premiumStorages, stuffs)
-  }
-}
-
-@batchSize()
-resource directRefViaSingleLoopResourceBody 'Microsoft.Network/virtualNetworks@2020-06-01' = [for i in range(0, 3): {
-//@[98:99) Local i. Type: int. Declaration start char: 98, length: 1
-//@[9:43) Resource directRefViaSingleLoopResourceBody. Type: Microsoft.Network/virtualNetworks@2020-06-01[]. Declaration start char: 0, length: 208
-  name: 'vnet-${i}'
-  properties: {
-    subnets: premiumStorages
-  }
-}]
-
-@batchSize(0)
-resource directRefViaSingleLoopResourceBodyWithExtraDependsOn 'Microsoft.Network/virtualNetworks@2020-06-01' = [for i in range(0, 3): {
-//@[116:117) Local i. Type: int. Declaration start char: 116, length: 1
-//@[9:61) Resource directRefViaSingleLoopResourceBodyWithExtraDependsOn. Type: Microsoft.Network/virtualNetworks@2020-06-01[]. Declaration start char: 0, length: 302
-  name: 'vnet-${i}'
-  properties: {
-    subnets: premiumStorages
-    dependsOn: [
-      premiumStorages
-    ]
-  }
-  dependsOn: [
-    
-  ]
-}]
-
-var expressionInPropertyLoopVar = true
-//@[4:31) Variable expressionInPropertyLoopVar. Type: bool. Declaration start char: 0, length: 38
-resource expressionsInPropertyLoopName 'Microsoft.Network/dnsZones@2018-05-01' = {
-//@[9:38) Resource expressionsInPropertyLoopName. Type: Microsoft.Network/dnsZones@2018-05-01. Declaration start char: 0, length: 232
-  name: 'hello'
-  location: 'eastus'
-  properties: {
-    'resolutionVirtualNetworks${expressionInPropertyLoopVar}': [for thing in []: {}]
-//@[68:73) Local thing. Type: any. Declaration start char: 68, length: 5
-  }
-}
-
-// resource loop body that isn't an object
-@batchSize(-1)
-resource nonObjectResourceLoopBody 'Microsoft.Network/dnsZones@2018-05-01' = [for thing in []: 'test']
-//@[82:87) Local thing. Type: any. Declaration start char: 82, length: 5
-//@[9:34) Resource nonObjectResourceLoopBody. Type: Microsoft.Network/dnsZones@2018-05-01[]. Declaration start char: 0, length: 118
-resource nonObjectResourceLoopBody2 'Microsoft.Network/dnsZones@2018-05-01' = [for thing in []: environment()]
-//@[83:88) Local thing. Type: any. Declaration start char: 83, length: 5
-//@[9:35) Resource nonObjectResourceLoopBody2. Type: Microsoft.Network/dnsZones@2018-05-01[]. Declaration start char: 0, length: 110
-resource nonObjectResourceLoopBody3 'Microsoft.Network/dnsZones@2018-05-01' = [for (thing,i) in []: 'test']
-//@[84:89) Local thing. Type: any. Declaration start char: 84, length: 5
-//@[90:91) Local i. Type: int. Declaration start char: 90, length: 1
-//@[9:35) Resource nonObjectResourceLoopBody3. Type: Microsoft.Network/dnsZones@2018-05-01[]. Declaration start char: 0, length: 107
-resource nonObjectResourceLoopBody4 'Microsoft.Network/dnsZones@2018-05-01' = [for (thing,i) in []: environment()]
-//@[84:89) Local thing. Type: any. Declaration start char: 84, length: 5
-//@[90:91) Local i. Type: int. Declaration start char: 90, length: 1
-//@[9:35) Resource nonObjectResourceLoopBody4. Type: Microsoft.Network/dnsZones@2018-05-01[]. Declaration start char: 0, length: 114
-resource nonObjectResourceLoopBody3 'Microsoft.Network/dnsZones@2018-05-01' = [for (thing,i) in []: if(true) 'test']
-//@[84:89) Local thing. Type: any. Declaration start char: 84, length: 5
-//@[90:91) Local i. Type: int. Declaration start char: 90, length: 1
-//@[9:35) Resource nonObjectResourceLoopBody3. Type: Microsoft.Network/dnsZones@2018-05-01[]. Declaration start char: 0, length: 116
-resource nonObjectResourceLoopBody4 'Microsoft.Network/dnsZones@2018-05-01' = [for (thing,i) in []: if(true) environment()]
-//@[84:89) Local thing. Type: any. Declaration start char: 84, length: 5
-//@[90:91) Local i. Type: int. Declaration start char: 90, length: 1
-//@[9:35) Resource nonObjectResourceLoopBody4. Type: Microsoft.Network/dnsZones@2018-05-01[]. Declaration start char: 0, length: 123
-
-// #completionTest(54,55) -> objectPlusFor
-resource foo 'Microsoft.Network/dnsZones@2018-05-01' = 
-//@[9:12) Resource foo. Type: Microsoft.Network/dnsZones@2018-05-01. Declaration start char: 0, length: 55
-
-resource foo 'Microsoft.Network/dnsZones@2018-05-01' = [for item in []: {
-//@[60:64) Local item. Type: any. Declaration start char: 60, length: 4
-//@[9:12) Resource foo. Type: Microsoft.Network/dnsZones@2018-05-01[]. Declaration start char: 0, length: 257
-  properties: {
-    // #completionTest(32,33) -> symbolsPlusArrayAndFor
-    registrationVirtualNetworks: 
-    resolutionVirtualNetworks: [for lol in []: {
-//@[36:39) Local lol. Type: any. Declaration start char: 36, length: 3
-      
-    }]
-  }
-}]
-
-resource vnet 'Microsoft.Network/virtualNetworks@2020-06-01' = {
-//@[9:13) Resource vnet. Type: Microsoft.Network/virtualNetworks@2020-06-01. Declaration start char: 0, length: 325
-  properties: {
-    virtualNetworkPeerings: [for item in []: {
-//@[33:37) Local item. Type: any. Declaration start char: 33, length: 4
-        properties: {
-          remoteAddressSpace: {
-            // #completionTest(28,29) -> symbolsPlusArrayWithoutFor
-            addressPrefixes: 
-          }
-        }
-    }]
-  }
-}
-
-<<<<<<< HEAD
-resource existngResProperty 'Mock.Rp/mockExistingResource@2020-01-01' = {
-//@[9:27) Resource existngResProperty. Type: Mock.Rp/mockExistingResource@2020-01-01. Declaration start char: 0, length: 150
-  name: 'existngResProperty'
-  location: 'westeurope'
-  properties: {}
-=======
-// parent property with 'existing' resource at different scope
-resource p1_res1 'Microsoft.Rp1/resource1@2020-06-01' existing = {
-//@[9:16) Resource p1_res1. Type: Microsoft.Rp1/resource1@2020-06-01. Declaration start char: 0, length: 104
-  scope: tenant()
-  name: 'res1'
-}
-
-resource p1_child1 'Microsoft.Rp1/resource1/child1@2020-06-01' = {
-//@[9:18) Resource p1_child1. Type: Microsoft.Rp1/resource1/child1@2020-06-01. Declaration start char: 0, length: 106
-  parent: p1_res1
-  name: 'child1'
-}
-
-// parent property with scope on child resource
-resource p2_res1 'Microsoft.Rp1/resource1@2020-06-01' = {
-//@[9:16) Resource p2_res1. Type: Microsoft.Rp1/resource1@2020-06-01. Declaration start char: 0, length: 76
-  name: 'res1'
-}
-
-resource p2_res2 'Microsoft.Rp2/resource2@2020-06-01' = {
-//@[9:16) Resource p2_res2. Type: Microsoft.Rp2/resource2@2020-06-01. Declaration start char: 0, length: 76
-  name: 'res2'
-}
-
-resource p2_res2child 'Microsoft.Rp2/resource2/child2@2020-06-01' = {
-//@[9:21) Resource p2_res2child. Type: Microsoft.Rp2/resource2/child2@2020-06-01. Declaration start char: 0, length: 127
-  scope: p2_res1
-  parent: p2_res2
-  name: 'child2'
-}
-
-// parent property self-cycle
-resource p3_vmExt 'Microsoft.Compute/virtualMachines/extensions@2020-06-01' = {
-//@[9:17) Resource p3_vmExt. Type: Microsoft.Compute/virtualMachines/extensions@2020-06-01. Declaration start char: 0, length: 124
-  parent: p3_vmExt
-  location: 'eastus'
-}
-
-// parent property 2-cycle
-resource p4_vm 'Microsoft.Compute/virtualMachines@2020-06-01' = {
-//@[9:14) Resource p4_vm. Type: Microsoft.Compute/virtualMachines@2020-06-01. Declaration start char: 0, length: 110
-  parent: p4_vmExt
-  location: 'eastus'
-}
-
-resource p4_vmExt 'Microsoft.Compute/virtualMachines/extensions@2020-06-01' = {
-//@[9:17) Resource p4_vmExt. Type: Microsoft.Compute/virtualMachines/extensions@2020-06-01. Declaration start char: 0, length: 121
-  parent: p4_vm
-  location: 'eastus'
-}
-
-// parent property with invalid child
-resource p5_res1 'Microsoft.Rp1/resource1@2020-06-01' = {
-//@[9:16) Resource p5_res1. Type: Microsoft.Rp1/resource1@2020-06-01. Declaration start char: 0, length: 76
-  name: 'res1'
-}
-
-resource p5_res2 'Microsoft.Rp2/resource2/child2@2020-06-01' = {
-//@[9:16) Resource p5_res2. Type: error. Declaration start char: 0, length: 102
-  parent: p5_res1
-  name: 'res2'
-}
-
-// parent property with invalid parent
-resource p6_res1 '${true}' = {
-//@[9:16) Resource p6_res1. Type: error. Declaration start char: 0, length: 49
-  name: 'res1'
-}
-
-resource p6_res2 'Microsoft.Rp1/resource1/child2@2020-06-01' = {
-//@[9:16) Resource p6_res2. Type: error. Declaration start char: 0, length: 102
-  parent: p6_res1
-  name: 'res2'
-}
-
-// parent property with incorrectly-formatted name
-resource p7_res1 'Microsoft.Rp1/resource1@2020-06-01' = {
-//@[9:16) Resource p7_res1. Type: Microsoft.Rp1/resource1@2020-06-01. Declaration start char: 0, length: 76
-  name: 'res1'
-}
-
-resource p7_res2 'Microsoft.Rp1/resource1/child2@2020-06-01' = {
-//@[9:16) Resource p7_res2. Type: Microsoft.Rp1/resource1/child2@2020-06-01. Declaration start char: 0, length: 107
-  parent: p7_res1
-  name: 'res1/res2'
-}
-
-resource p7_res3 'Microsoft.Rp1/resource1/child2@2020-06-01' = {
-//@[9:16) Resource p7_res3. Type: Microsoft.Rp1/resource1/child2@2020-06-01. Declaration start char: 0, length: 118
-  parent: p7_res1
-  name: '${p7_res1.name}/res2'
-}
-
-// top-level resource with too many '/' characters
-resource p8_res1 'Microsoft.Rp1/resource1@2020-06-01' = {
-//@[9:16) Resource p8_res1. Type: Microsoft.Rp1/resource1@2020-06-01. Declaration start char: 0, length: 81
-  name: 'res1/res2'
->>>>>>> f9c3aad0
-}
+
+// wrong declaration
+bad
+
+// incomplete #completionTest(9) -> empty
+resource 
+//@[9:9) Resource <missing>. Type: error. Declaration start char: 0, length: 9
+resource foo
+//@[9:12) Resource foo. Type: error. Declaration start char: 0, length: 12
+resource fo/o
+//@[9:11) Resource fo. Type: error. Declaration start char: 0, length: 13
+resource foo 'ddd'
+//@[9:12) Resource foo. Type: error. Declaration start char: 0, length: 18
+
+// #completionTest(23) -> resourceTypes
+resource trailingSpace  
+//@[9:22) Resource trailingSpace. Type: error. Declaration start char: 0, length: 24
+
+// #completionTest(19,20) -> object
+resource foo 'ddd'= 
+//@[9:12) Resource foo. Type: error. Declaration start char: 0, length: 20
+
+// wrong resource type
+resource foo 'ddd'={
+//@[9:12) Resource foo. Type: error. Declaration start char: 0, length: 23
+}
+
+resource foo 'ddd'=if (1 + 1 == 2) {
+//@[9:12) Resource foo. Type: error. Declaration start char: 0, length: 39
+}
+
+// using string interpolation for the resource type
+resource foo 'Microsoft.${provider}/foos@2020-02-02-alpha'= {
+//@[9:12) Resource foo. Type: error. Declaration start char: 0, length: 64
+}
+
+resource foo 'Microsoft.${provider}/foos@2020-02-02-alpha'= if (true) {
+//@[9:12) Resource foo. Type: error. Declaration start char: 0, length: 74
+}
+
+// missing required property
+resource foo 'Microsoft.Foo/foos@2020-02-02-alpha'={
+//@[9:12) Resource foo. Type: Microsoft.Foo/foos@2020-02-02-alpha. Declaration start char: 0, length: 55
+}
+
+resource foo 'Microsoft.Foo/foos@2020-02-02-alpha'= if (name == 'value') {
+//@[9:12) Resource foo. Type: Microsoft.Foo/foos@2020-02-02-alpha. Declaration start char: 0, length: 77
+}
+
+resource foo 'Microsoft.Foo/foos@2020-02-02-alpha'= if ({ 'a': b }.a == 'foo') {
+//@[9:12) Resource foo. Type: Microsoft.Foo/foos@2020-02-02-alpha. Declaration start char: 0, length: 83
+}
+
+// simulate typing if condition
+resource foo 'Microsoft.Foo/foos@2020-02-02-alpha'= if
+//@[9:12) Resource foo. Type: Microsoft.Foo/foos@2020-02-02-alpha. Declaration start char: 0, length: 54
+
+resource foo 'Microsoft.Foo/foos@2020-02-02-alpha'= if (
+//@[9:12) Resource foo. Type: Microsoft.Foo/foos@2020-02-02-alpha. Declaration start char: 0, length: 56
+
+resource foo 'Microsoft.Foo/foos@2020-02-02-alpha'= if (true
+//@[9:12) Resource foo. Type: Microsoft.Foo/foos@2020-02-02-alpha. Declaration start char: 0, length: 60
+
+resource foo 'Microsoft.Foo/foos@2020-02-02-alpha'= if (true)
+//@[9:12) Resource foo. Type: Microsoft.Foo/foos@2020-02-02-alpha. Declaration start char: 0, length: 61
+
+// missing condition
+resource foo 'Microsoft.Foo/foos@2020-02-02-alpha'= if {
+//@[9:12) Resource foo. Type: Microsoft.Foo/foos@2020-02-02-alpha. Declaration start char: 0, length: 74
+  name: 'foo'
+}
+
+// empty condition
+// #completionTest(56) -> symbols
+resource foo 'Microsoft.Foo/foos@2020-02-02-alpha'= if () {
+//@[9:12) Resource foo. Type: Microsoft.Foo/foos@2020-02-02-alpha. Declaration start char: 0, length: 77
+  name: 'foo'
+}
+
+// #completionTest(57, 59) -> symbols
+resource foo 'Microsoft.Foo/foos@2020-02-02-alpha'= if (     ) {
+//@[9:12) Resource foo. Type: Microsoft.Foo/foos@2020-02-02-alpha. Declaration start char: 0, length: 82
+  name: 'foo'
+}
+
+// invalid condition type
+resource foo 'Microsoft.Foo/foos@2020-02-02-alpha'= if (123) {
+//@[9:12) Resource foo. Type: Microsoft.Foo/foos@2020-02-02-alpha. Declaration start char: 0, length: 80
+  name: 'foo'
+}
+
+// runtime functions are no allowed in resource conditions
+resource foo 'Microsoft.Foo/foos@2020-02-02-alpha' = if (reference('Micorosft.Management/managementGroups/MG', '2020-05-01').name == 'something') {
+//@[9:12) Resource foo. Type: Microsoft.Foo/foos@2020-02-02-alpha. Declaration start char: 0, length: 165
+  name: 'foo'
+}
+
+resource foo 'Microsoft.Foo/foos@2020-02-02-alpha' = if (listKeys('foo', '2020-05-01').bar == true) {
+//@[9:12) Resource foo. Type: Microsoft.Foo/foos@2020-02-02-alpha. Declaration start char: 0, length: 119
+  name: 'foo'
+}
+
+// duplicate property at the top level
+resource foo 'Microsoft.Foo/foos@2020-02-02-alpha'= {
+//@[9:12) Resource foo. Type: Microsoft.Foo/foos@2020-02-02-alpha. Declaration start char: 0, length: 85
+  name: 'foo'
+  name: true
+}
+
+// duplicate property at the top level with string literal syntax
+resource foo 'Microsoft.Foo/foos@2020-02-02-alpha'= {
+//@[9:12) Resource foo. Type: Microsoft.Foo/foos@2020-02-02-alpha. Declaration start char: 0, length: 87
+  name: 'foo'
+  'name': true
+}
+
+// duplicate property inside
+resource foo 'Microsoft.Foo/foos@2020-02-02-alpha'= {
+//@[9:12) Resource foo. Type: Microsoft.Foo/foos@2020-02-02-alpha. Declaration start char: 0, length: 121
+  name: 'foo'
+  properties: {
+    foo: 'a'
+    foo: 'a'
+  }
+}
+
+// duplicate property inside with string literal syntax
+resource foo 'Microsoft.Foo/foos@2020-02-02-alpha'= {
+//@[9:12) Resource foo. Type: Microsoft.Foo/foos@2020-02-02-alpha. Declaration start char: 0, length: 123
+  name: 'foo'
+  properties: {
+    foo: 'a'
+    'foo': 'a'
+  }
+}
+
+// wrong property types
+resource foo 'Microsoft.Foo/foos@2020-02-02-alpha'= {
+//@[9:12) Resource foo. Type: Microsoft.Foo/foos@2020-02-02-alpha. Declaration start char: 0, length: 124
+  name: 'foo'
+  location: [
+  ]
+  tags: 'tag are not a string?'
+}
+
+resource bar 'Microsoft.Foo/foos@2020-02-02-alpha' = {
+//@[9:12) Resource bar. Type: Microsoft.Foo/foos@2020-02-02-alpha. Declaration start char: 0, length: 231
+  name: true ? 's' : 'a' + 1
+  properties: {
+    x: foo()
+    y: true && (null || !4)
+    a: [
+      a
+      !null
+      true && true || true + -true * 4
+    ]
+  }
+}
+
+// unsupported resource ref
+var resrefvar = bar.name
+//@[4:13) Variable resrefvar. Type: string. Declaration start char: 0, length: 24
+
+param resrefpar string = foo.id
+//@[6:15) Parameter resrefpar. Type: string. Declaration start char: 0, length: 31
+
+output resrefout bool = bar.id
+//@[7:16) Output resrefout. Type: bool. Declaration start char: 0, length: 30
+
+// attempting to set read-only properties
+resource baz 'Microsoft.Foo/foos@2020-02-02-alpha' = {
+//@[9:12) Resource baz. Type: Microsoft.Foo/foos@2020-02-02-alpha. Declaration start char: 0, length: 119
+  name: 'test'
+  id: 2
+  type: 'hello'
+  apiVersion: true
+}
+
+resource badDepends 'Microsoft.Foo/foos@2020-02-02-alpha' = {
+//@[9:19) Resource badDepends. Type: Microsoft.Foo/foos@2020-02-02-alpha. Declaration start char: 0, length: 113
+  name: 'test'
+  dependsOn: [
+    baz.id
+  ]
+}
+
+resource badDepends2 'Microsoft.Foo/foos@2020-02-02-alpha' = {
+//@[9:20) Resource badDepends2. Type: Microsoft.Foo/foos@2020-02-02-alpha. Declaration start char: 0, length: 125
+  name: 'test'
+  dependsOn: [
+    'hello'
+    true
+  ]
+}
+
+resource badDepends3 'Microsoft.Foo/foos@2020-02-02-alpha' = {
+//@[9:20) Resource badDepends3. Type: Microsoft.Foo/foos@2020-02-02-alpha. Declaration start char: 0, length: 81
+  name: 'test'
+}
+
+resource badDepends4 'Microsoft.Foo/foos@2020-02-02-alpha' = {
+//@[9:20) Resource badDepends4. Type: Microsoft.Foo/foos@2020-02-02-alpha. Declaration start char: 0, length: 119
+  name: 'test'
+  dependsOn: [
+    badDepends3
+  ]
+}
+
+resource badDepends5 'Microsoft.Foo/foos@2020-02-02-alpha' = {
+//@[9:20) Resource badDepends5. Type: Microsoft.Foo/foos@2020-02-02-alpha. Declaration start char: 0, length: 117
+  name: 'test'
+  dependsOn: badDepends3.dependsOn
+}
+
+var interpVal = 'abc'
+//@[4:13) Variable interpVal. Type: 'abc'. Declaration start char: 0, length: 21
+resource badInterp 'Microsoft.Foo/foos@2020-02-02-alpha' = {
+//@[9:18) Resource badInterp. Type: Microsoft.Foo/foos@2020-02-02-alpha. Declaration start char: 0, length: 205
+  name: 'test'
+  '${interpVal}': 'unsupported' // resource definition does not allow for additionalProperties
+  '${undefinedSymbol}': true
+}
+
+module validModule './module.bicep' = {
+//@[7:18) Module validModule. Type: module. Declaration start char: 0, length: 106
+  name: 'storageDeploy'
+  params: {
+    name: 'contoso'
+  }
+}
+
+resource runtimeValidRes1 'Microsoft.Compute/virtualMachines@2020-06-01' = {
+//@[9:25) Resource runtimeValidRes1. Type: Microsoft.Compute/virtualMachines@2020-06-01. Declaration start char: 0, length: 174
+  name: 'name1'
+  location: 'eastus'
+  properties: {
+    evictionPolicy: 'Deallocate'
+  }
+}
+
+resource runtimeValidRes2 'Microsoft.Resources/deploymentScripts@2020-10-01' = {
+//@[9:25) Resource runtimeValidRes2. Type: Microsoft.Resources/deploymentScripts@2020-10-01. Declaration start char: 0, length: 329
+  name: concat(concat(runtimeValidRes1.id, runtimeValidRes1.name), runtimeValidRes1.type)
+  kind:'AzureCLI'
+  location: 'eastus'
+  properties: {
+    azCliVersion: '2.0'
+    retentionInterval: runtimeValidRes1.properties.evictionPolicy
+  }
+}
+
+resource runtimeValidRes3 'Microsoft.Advisor/recommendations/suppressions@2020-01-01' = {
+//@[9:25) Resource runtimeValidRes3. Type: Microsoft.Advisor/recommendations/suppressions@2020-01-01. Declaration start char: 0, length: 131
+  name: '${runtimeValidRes1.name}_v1'
+}
+
+resource runtimeValidRes4 'Microsoft.Advisor/recommendations/suppressions@2020-01-01' = {
+//@[9:25) Resource runtimeValidRes4. Type: Microsoft.Advisor/recommendations/suppressions@2020-01-01. Declaration start char: 0, length: 135
+  name: concat(validModule['name'], 'v1')
+}
+
+resource runtimeValidRes5 'Microsoft.Advisor/recommendations/suppressions@2020-01-01' = {
+//@[9:25) Resource runtimeValidRes5. Type: Microsoft.Advisor/recommendations/suppressions@2020-01-01. Declaration start char: 0, length: 126
+  name: '${validModule.name}_v1'
+}
+
+resource runtimeInvalidRes1 'Microsoft.Advisor/recommendations/suppressions@2020-01-01' = {
+//@[9:27) Resource runtimeInvalidRes1. Type: Microsoft.Advisor/recommendations/suppressions@2020-01-01. Declaration start char: 0, length: 129
+  name: runtimeValidRes1.location
+}
+
+resource runtimeInvalidRes2 'Microsoft.Advisor/recommendations/suppressions@2020-01-01' = {
+//@[9:27) Resource runtimeInvalidRes2. Type: Microsoft.Advisor/recommendations/suppressions@2020-01-01. Declaration start char: 0, length: 132
+  name: runtimeValidRes1['location']
+}
+
+resource runtimeInvalidRes3 'Microsoft.Resources/deploymentScripts@2020-10-01' = {
+//@[9:27) Resource runtimeInvalidRes3. Type: Microsoft.Resources/deploymentScripts@2020-10-01. Declaration start char: 0, length: 292
+  name: runtimeValidRes1.properties.evictionPolicy
+  kind:'AzureCLI'
+  location: 'eastus'
+  properties: {
+    azCliVersion: '2.0'
+    retentionInterval: runtimeValidRes1.properties.evictionPolicy
+  }
+}
+
+resource runtimeInvalidRes4 'Microsoft.Advisor/recommendations/suppressions@2020-01-01' = {
+//@[9:27) Resource runtimeInvalidRes4. Type: Microsoft.Advisor/recommendations/suppressions@2020-01-01. Declaration start char: 0, length: 149
+  name: runtimeValidRes1['properties'].evictionPolicy
+}
+
+resource runtimeInvalidRes5 'Microsoft.Advisor/recommendations/suppressions@2020-01-01' = {
+//@[9:27) Resource runtimeInvalidRes5. Type: Microsoft.Advisor/recommendations/suppressions@2020-01-01. Declaration start char: 0, length: 152
+  name: runtimeValidRes1['properties']['evictionPolicy']
+}
+
+resource runtimeInvalidRes6 'Microsoft.Advisor/recommendations/suppressions@2020-01-01' = {
+//@[9:27) Resource runtimeInvalidRes6. Type: Microsoft.Advisor/recommendations/suppressions@2020-01-01. Declaration start char: 0, length: 149
+  name: runtimeValidRes1.properties['evictionPolicy']
+}
+
+resource runtimeInvalidRes7 'Microsoft.Advisor/recommendations/suppressions@2020-01-01' = {
+//@[9:27) Resource runtimeInvalidRes7. Type: Microsoft.Advisor/recommendations/suppressions@2020-01-01. Declaration start char: 0, length: 144
+  name: runtimeValidRes2.properties.azCliVersion
+}
+
+var magicString1 = 'location'
+//@[4:16) Variable magicString1. Type: 'location'. Declaration start char: 0, length: 29
+resource runtimeInvalidRes8 'Microsoft.Advisor/recommendations/suppressions@2020-01-01' = {
+//@[9:27) Resource runtimeInvalidRes8. Type: Microsoft.Advisor/recommendations/suppressions@2020-01-01. Declaration start char: 0, length: 139
+  name: runtimeValidRes2['${magicString1}']
+}
+
+// note: this should be fine, but we block string interpolation all together if there's a potential runtime property usage for name.
+var magicString2 = 'name'
+//@[4:16) Variable magicString2. Type: 'name'. Declaration start char: 0, length: 25
+resource runtimeInvalidRes9 'Microsoft.Advisor/recommendations/suppressions@2020-01-01' = {
+//@[9:27) Resource runtimeInvalidRes9. Type: Microsoft.Advisor/recommendations/suppressions@2020-01-01. Declaration start char: 0, length: 139
+  name: runtimeValidRes2['${magicString2}']
+}
+
+resource runtimeInvalidRes10 'Microsoft.Advisor/recommendations/suppressions@2020-01-01' = {
+//@[9:28) Resource runtimeInvalidRes10. Type: Microsoft.Advisor/recommendations/suppressions@2020-01-01. Declaration start char: 0, length: 135
+  name: '${runtimeValidRes3.location}'
+}
+
+resource runtimeInvalidRes11 'Microsoft.Advisor/recommendations/suppressions@2020-01-01' = {
+//@[9:28) Resource runtimeInvalidRes11. Type: Microsoft.Advisor/recommendations/suppressions@2020-01-01. Declaration start char: 0, length: 131
+  name: validModule.params['name']
+}
+
+resource runtimeInvalidRes12 'Microsoft.Advisor/recommendations/suppressions@2020-01-01' = {
+//@[9:28) Resource runtimeInvalidRes12. Type: Microsoft.Advisor/recommendations/suppressions@2020-01-01. Declaration start char: 0, length: 240
+  name: concat(runtimeValidRes1.location, runtimeValidRes2['location'], runtimeInvalidRes3['properties'].azCliVersion, validModule.params.name)
+}
+
+resource runtimeInvalidRes13 'Microsoft.Advisor/recommendations/suppressions@2020-01-01' = {
+//@[9:28) Resource runtimeInvalidRes13. Type: Microsoft.Advisor/recommendations/suppressions@2020-01-01. Declaration start char: 0, length: 243
+  name: '${runtimeValidRes1.location}${runtimeValidRes2['location']}${runtimeInvalidRes3.properties['azCliVersion']}${validModule['params'].name}'
+}
+
+// variable related runtime validation
+var runtimefoo1 = runtimeValidRes1['location']
+//@[4:15) Variable runtimefoo1. Type: string. Declaration start char: 0, length: 46
+var runtimefoo2 = runtimeValidRes2['properties'].azCliVersion
+//@[4:15) Variable runtimefoo2. Type: string. Declaration start char: 0, length: 61
+var runtimefoo3 = runtimeValidRes2
+//@[4:15) Variable runtimefoo3. Type: Microsoft.Resources/deploymentScripts@2020-10-01. Declaration start char: 0, length: 34
+var runtimefoo4 = {
+//@[4:15) Variable runtimefoo4. Type: object. Declaration start char: 0, length: 42
+  hop: runtimefoo2
+}
+
+var runtimeInvalid = {
+//@[4:18) Variable runtimeInvalid. Type: object. Declaration start char: 0, length: 119
+  foo1: runtimefoo1
+  foo2: runtimefoo2
+  foo3: runtimefoo3
+  foo4: runtimeValidRes1.name
+}
+
+var runtimeValid = {
+//@[4:16) Variable runtimeValid. Type: object. Declaration start char: 0, length: 151
+  foo1: runtimeValidRes1.name
+  foo2: runtimeValidRes1.apiVersion
+  foo3: runtimeValidRes2.type
+  foo4: runtimeValidRes2.id
+}
+
+resource runtimeInvalidRes14 'Microsoft.Advisor/recommendations/suppressions@2020-01-01' = {
+//@[9:28) Resource runtimeInvalidRes14. Type: Microsoft.Advisor/recommendations/suppressions@2020-01-01. Declaration start char: 0, length: 124
+  name: runtimeInvalid.foo1
+}
+
+resource runtimeInvalidRes15 'Microsoft.Advisor/recommendations/suppressions@2020-01-01' = {
+//@[9:28) Resource runtimeInvalidRes15. Type: Microsoft.Advisor/recommendations/suppressions@2020-01-01. Declaration start char: 0, length: 124
+  name: runtimeInvalid.foo2
+}
+
+resource runtimeInvalidRes16 'Microsoft.Advisor/recommendations/suppressions@2020-01-01' = {
+//@[9:28) Resource runtimeInvalidRes16. Type: Microsoft.Advisor/recommendations/suppressions@2020-01-01. Declaration start char: 0, length: 148
+  name: runtimeInvalid.foo3.properties.azCliVersion
+}
+
+// Note: This is actually a runtime valid value. However, other properties of the variable cannot be resolved, so we block this.
+resource runtimeInvalidRes17 'Microsoft.Advisor/recommendations/suppressions@2020-01-01' = {
+//@[9:28) Resource runtimeInvalidRes17. Type: Microsoft.Advisor/recommendations/suppressions@2020-01-01. Declaration start char: 0, length: 124
+  name: runtimeInvalid.foo4
+}
+
+resource runtimeInvalidRes18 'Microsoft.Advisor/recommendations/suppressions@2020-01-01' = {
+//@[9:28) Resource runtimeInvalidRes18. Type: Microsoft.Advisor/recommendations/suppressions@2020-01-01. Declaration start char: 0, length: 226
+  name: concat(runtimeInvalid.foo1, runtimeValidRes2['properties'].azCliVersion, '${runtimeValidRes1.location}', runtimefoo4.hop)
+}
+
+resource runtimeValidRes6 'Microsoft.Advisor/recommendations/suppressions@2020-01-01' = {
+//@[9:25) Resource runtimeValidRes6. Type: Microsoft.Advisor/recommendations/suppressions@2020-01-01. Declaration start char: 0, length: 119
+  name: runtimeValid.foo1
+}
+
+resource runtimeValidRes7 'Microsoft.Advisor/recommendations/suppressions@2020-01-01' = {
+//@[9:25) Resource runtimeValidRes7. Type: Microsoft.Advisor/recommendations/suppressions@2020-01-01. Declaration start char: 0, length: 119
+  name: runtimeValid.foo2
+}
+
+resource runtimeValidRes8 'Microsoft.Advisor/recommendations/suppressions@2020-01-01' = {
+//@[9:25) Resource runtimeValidRes8. Type: Microsoft.Advisor/recommendations/suppressions@2020-01-01. Declaration start char: 0, length: 119
+  name: runtimeValid.foo3
+}
+
+resource runtimeValidRes9 'Microsoft.Advisor/recommendations/suppressions@2020-01-01' = {
+//@[9:25) Resource runtimeValidRes9. Type: Microsoft.Advisor/recommendations/suppressions@2020-01-01. Declaration start char: 0, length: 119
+  name: runtimeValid.foo4
+}
+
+
+resource loopForRuntimeCheck 'Microsoft.Network/dnsZones@2018-05-01' = [for thing in []: {
+//@[76:81) Local thing. Type: any. Declaration start char: 76, length: 5
+//@[9:28) Resource loopForRuntimeCheck. Type: Microsoft.Network/dnsZones@2018-05-01[]. Declaration start char: 0, length: 130
+  name: 'test'
+  location: 'test'
+}]
+
+var runtimeCheckVar = loopForRuntimeCheck[0].properties.zoneType
+//@[4:19) Variable runtimeCheckVar. Type: 'Private' | 'Public'. Declaration start char: 0, length: 64
+var runtimeCheckVar2 = runtimeCheckVar
+//@[4:20) Variable runtimeCheckVar2. Type: 'Private' | 'Public'. Declaration start char: 0, length: 38
+
+resource singleResourceForRuntimeCheck 'Microsoft.Network/dnsZones@2018-05-01' = {
+//@[9:38) Resource singleResourceForRuntimeCheck. Type: Microsoft.Network/dnsZones@2018-05-01. Declaration start char: 0, length: 131
+  name: runtimeCheckVar2
+  location: 'test'
+}
+
+resource loopForRuntimeCheck2 'Microsoft.Network/dnsZones@2018-05-01' = [for thing in []: {
+//@[77:82) Local thing. Type: any. Declaration start char: 77, length: 5
+//@[9:29) Resource loopForRuntimeCheck2. Type: Microsoft.Network/dnsZones@2018-05-01[]. Declaration start char: 0, length: 141
+  name: runtimeCheckVar2
+  location: 'test'
+}]
+
+resource loopForRuntimeCheck3 'Microsoft.Network/dnsZones@2018-05-01' = [for otherThing in []: {
+//@[77:87) Local otherThing. Type: any. Declaration start char: 77, length: 10
+//@[9:29) Resource loopForRuntimeCheck3. Type: Microsoft.Network/dnsZones@2018-05-01[]. Declaration start char: 0, length: 172
+  name: loopForRuntimeCheck[0].properties.zoneType
+  location: 'test'
+}]
+
+var varForRuntimeCheck4a = loopForRuntimeCheck[0].properties.zoneType
+//@[4:24) Variable varForRuntimeCheck4a. Type: 'Private' | 'Public'. Declaration start char: 0, length: 69
+var varForRuntimeCheck4b = varForRuntimeCheck4a
+//@[4:24) Variable varForRuntimeCheck4b. Type: 'Private' | 'Public'. Declaration start char: 0, length: 47
+resource loopForRuntimeCheck4 'Microsoft.Network/dnsZones@2018-05-01' = [for otherThing in []: {
+//@[77:87) Local otherThing. Type: any. Declaration start char: 77, length: 10
+//@[9:29) Resource loopForRuntimeCheck4. Type: Microsoft.Network/dnsZones@2018-05-01[]. Declaration start char: 0, length: 150
+  name: varForRuntimeCheck4b
+  location: 'test'
+}]
+
+resource missingTopLevelProperties 'Microsoft.Storage/storageAccounts@2020-08-01-preview' = {
+//@[9:34) Resource missingTopLevelProperties. Type: Microsoft.Storage/storageAccounts@2020-08-01-preview. Declaration start char: 0, length: 151
+  // #completionTest(0, 1, 2) -> topLevelProperties
+
+}
+
+resource missingTopLevelPropertiesExceptName 'Microsoft.Storage/storageAccounts@2020-08-01-preview' = {
+//@[9:44) Resource missingTopLevelPropertiesExceptName. Type: Microsoft.Storage/storageAccounts@2020-08-01-preview. Declaration start char: 0, length: 304
+  // #completionTest(0, 1, 2) -> topLevelPropertiesMinusName
+  name: 'me'
+  // do not remove whitespace before the closing curly
+  // #completionTest(0, 1, 2) -> topLevelPropertiesMinusName
+  
+}
+
+// #completionTest(24,25,26,49,65) -> resourceTypes
+resource unfinishedVnet 'Microsoft.Network/virtualNetworks@2020-06-01' = {
+//@[9:23) Resource unfinishedVnet. Type: Microsoft.Network/virtualNetworks@2020-06-01. Declaration start char: 0, length: 468
+  name: 'v'
+  location: 'eastus'
+  properties: {
+    subnets: [
+      {
+        // #completionTest(0,1,2,3,4,5,6,7) -> subnetPropertiesMinusProperties
+        properties: {
+          delegations: [
+            {
+              // #completionTest(0,1,2,3,4,5,6,7,8,9,10,11,12,13,14) -> delegationProperties
+              
+            }
+          ]
+        }
+      }
+    ]
+  }
+}
+
+/*
+Discriminator key missing
+*/
+resource discriminatorKeyMissing 'Microsoft.Resources/deploymentScripts@2020-10-01' = {
+//@[9:32) Resource discriminatorKeyMissing. Type: Microsoft.Resources/deploymentScripts@2020-10-01. Declaration start char: 0, length: 148
+  // #completionTest(0,1,2) -> discriminatorProperty
+  
+}
+
+/*
+Discriminator key missing (conditional)
+*/
+resource discriminatorKeyMissing_if 'Microsoft.Resources/deploymentScripts@2020-10-01' = if(true) {
+//@[9:35) Resource discriminatorKeyMissing_if. Type: Microsoft.Resources/deploymentScripts@2020-10-01. Declaration start char: 0, length: 160
+  // #completionTest(0,1,2) -> discriminatorProperty
+  
+}
+
+/*
+Discriminator key missing (loop)
+*/
+resource discriminatorKeyMissing_for 'Microsoft.Resources/deploymentScripts@2020-10-01' = [for thing in []: {
+//@[95:100) Local thing. Type: any. Declaration start char: 95, length: 5
+//@[9:36) Resource discriminatorKeyMissing_for. Type: Microsoft.Resources/deploymentScripts@2020-10-01[]. Declaration start char: 0, length: 171
+  // #completionTest(0,1,2) -> discriminatorProperty
+  
+}]
+
+/*
+Discriminator key missing (filtered loop)
+*/
+resource discriminatorKeyMissing_for_if 'Microsoft.Resources/deploymentScripts@2020-10-01' = [for thing in []: if(true) {
+//@[98:103) Local thing. Type: any. Declaration start char: 98, length: 5
+//@[9:39) Resource discriminatorKeyMissing_for_if. Type: Microsoft.Resources/deploymentScripts@2020-10-01[]. Declaration start char: 0, length: 183
+  // #completionTest(0,1,2) -> discriminatorProperty
+  
+}]
+
+/*
+Discriminator key value missing with property access
+*/
+resource discriminatorKeyValueMissing 'Microsoft.Resources/deploymentScripts@2020-10-01' = {
+//@[9:37) Resource discriminatorKeyValueMissing. Type: Microsoft.Resources/deploymentScripts@2020-10-01. Declaration start char: 0, length: 175
+  // #completionTest(7,8,9,10) -> deploymentScriptKindsPlusSymbols
+  kind:   
+}
+// #completionTest(76) -> missingDiscriminatorPropertyAccess
+var discriminatorKeyValueMissingCompletions = discriminatorKeyValueMissing.p
+//@[4:43) Variable discriminatorKeyValueMissingCompletions. Type: any. Declaration start char: 0, length: 76
+// #completionTest(76) -> missingDiscriminatorPropertyAccess
+var discriminatorKeyValueMissingCompletions2 = discriminatorKeyValueMissing.
+//@[4:44) Variable discriminatorKeyValueMissingCompletions2. Type: any. Declaration start char: 0, length: 76
+
+// #completionTest(76) -> missingDiscriminatorPropertyIndexPlusSymbols
+var discriminatorKeyValueMissingCompletions3 = discriminatorKeyValueMissing[]
+//@[4:44) Variable discriminatorKeyValueMissingCompletions3. Type: error. Declaration start char: 0, length: 77
+
+/*
+Discriminator key value missing with property access (conditional)
+*/
+resource discriminatorKeyValueMissing_if 'Microsoft.Resources/deploymentScripts@2020-10-01' = if(false) {
+//@[9:40) Resource discriminatorKeyValueMissing_if. Type: Microsoft.Resources/deploymentScripts@2020-10-01. Declaration start char: 0, length: 191
+  // #completionTest(7,8,9,10) -> deploymentScriptKindsPlusSymbols_if
+  kind:   
+}
+// #completionTest(82) -> missingDiscriminatorPropertyAccess
+var discriminatorKeyValueMissingCompletions_if = discriminatorKeyValueMissing_if.p
+//@[4:46) Variable discriminatorKeyValueMissingCompletions_if. Type: any. Declaration start char: 0, length: 82
+// #completionTest(82) -> missingDiscriminatorPropertyAccess
+var discriminatorKeyValueMissingCompletions2_if = discriminatorKeyValueMissing_if.
+//@[4:47) Variable discriminatorKeyValueMissingCompletions2_if. Type: any. Declaration start char: 0, length: 82
+
+// #completionTest(82) -> missingDiscriminatorPropertyIndexPlusSymbols_if
+var discriminatorKeyValueMissingCompletions3_if = discriminatorKeyValueMissing_if[]
+//@[4:47) Variable discriminatorKeyValueMissingCompletions3_if. Type: error. Declaration start char: 0, length: 83
+
+/*
+Discriminator key value missing with property access (loops)
+*/
+resource discriminatorKeyValueMissing_for 'Microsoft.Resources/deploymentScripts@2020-10-01' = [for thing in []: {
+//@[100:105) Local thing. Type: any. Declaration start char: 100, length: 5
+//@[9:41) Resource discriminatorKeyValueMissing_for. Type: Microsoft.Resources/deploymentScripts@2020-10-01[]. Declaration start char: 0, length: 202
+  // #completionTest(7,8,9,10) -> deploymentScriptKindsPlusSymbols_for
+  kind:   
+}]
+
+// cannot . access properties of a resource loop
+var resourceListIsNotSingleResource = discriminatorKeyValueMissing_for.kind
+//@[4:35) Variable resourceListIsNotSingleResource. Type: error. Declaration start char: 0, length: 75
+
+// #completionTest(87) -> missingDiscriminatorPropertyAccess
+var discriminatorKeyValueMissingCompletions_for = discriminatorKeyValueMissing_for[0].p
+//@[4:47) Variable discriminatorKeyValueMissingCompletions_for. Type: any. Declaration start char: 0, length: 87
+// #completionTest(87) -> missingDiscriminatorPropertyAccess
+var discriminatorKeyValueMissingCompletions2_for = discriminatorKeyValueMissing_for[0].
+//@[4:48) Variable discriminatorKeyValueMissingCompletions2_for. Type: any. Declaration start char: 0, length: 87
+
+// #completionTest(87) -> missingDiscriminatorPropertyIndexPlusSymbols_for
+var discriminatorKeyValueMissingCompletions3_for = discriminatorKeyValueMissing_for[0][]
+//@[4:48) Variable discriminatorKeyValueMissingCompletions3_for. Type: error. Declaration start char: 0, length: 88
+
+/*
+Discriminator key value missing with property access (filtered loops)
+*/
+resource discriminatorKeyValueMissing_for_if 'Microsoft.Resources/deploymentScripts@2020-10-01' = [for thing in []: if(true) {
+//@[103:108) Local thing. Type: any. Declaration start char: 103, length: 5
+//@[9:44) Resource discriminatorKeyValueMissing_for_if. Type: Microsoft.Resources/deploymentScripts@2020-10-01[]. Declaration start char: 0, length: 217
+  // #completionTest(7,8,9,10) -> deploymentScriptKindsPlusSymbols_for_if
+  kind:   
+}]
+
+// cannot . access properties of a resource loop
+var resourceListIsNotSingleResource_if = discriminatorKeyValueMissing_for_if.kind
+//@[4:38) Variable resourceListIsNotSingleResource_if. Type: error. Declaration start char: 0, length: 81
+
+// #completionTest(93) -> missingDiscriminatorPropertyAccess
+var discriminatorKeyValueMissingCompletions_for_if = discriminatorKeyValueMissing_for_if[0].p
+//@[4:50) Variable discriminatorKeyValueMissingCompletions_for_if. Type: any. Declaration start char: 0, length: 93
+// #completionTest(93) -> missingDiscriminatorPropertyAccess
+var discriminatorKeyValueMissingCompletions2_for_if = discriminatorKeyValueMissing_for_if[0].
+//@[4:51) Variable discriminatorKeyValueMissingCompletions2_for_if. Type: any. Declaration start char: 0, length: 93
+
+// #completionTest(93) -> missingDiscriminatorPropertyIndexPlusSymbols_for_if
+var discriminatorKeyValueMissingCompletions3_for_if = discriminatorKeyValueMissing_for_if[0][]
+//@[4:51) Variable discriminatorKeyValueMissingCompletions3_for_if. Type: error. Declaration start char: 0, length: 94
+
+/*
+Discriminator value set 1
+*/
+resource discriminatorKeySetOne 'Microsoft.Resources/deploymentScripts@2020-10-01' = {
+//@[9:31) Resource discriminatorKeySetOne. Type: Microsoft.Resources/deploymentScripts@2020-10-01. Declaration start char: 0, length: 264
+  kind: 'AzureCLI'
+  // #completionTest(0,1,2) -> deploymentScriptTopLevel
+
+  properties: {
+    // #completionTest(0,1,2,3,4) -> deploymentScriptCliProperties
+    
+  }
+}
+// #completionTest(75) -> cliPropertyAccess
+var discriminatorKeySetOneCompletions = discriminatorKeySetOne.properties.a
+//@[4:37) Variable discriminatorKeySetOneCompletions. Type: any. Declaration start char: 0, length: 75
+// #completionTest(75) -> cliPropertyAccess
+var discriminatorKeySetOneCompletions2 = discriminatorKeySetOne.properties.
+//@[4:38) Variable discriminatorKeySetOneCompletions2. Type: error. Declaration start char: 0, length: 75
+
+// #completionTest(75) -> cliPropertyAccessIndexesPlusSymbols
+var discriminatorKeySetOneCompletions3 = discriminatorKeySetOne.properties[]
+//@[4:38) Variable discriminatorKeySetOneCompletions3. Type: error. Declaration start char: 0, length: 76
+
+/*
+Discriminator value set 1 (conditional)
+*/
+resource discriminatorKeySetOne_if 'Microsoft.Resources/deploymentScripts@2020-10-01' = if(2==3) {
+//@[9:34) Resource discriminatorKeySetOne_if. Type: Microsoft.Resources/deploymentScripts@2020-10-01. Declaration start char: 0, length: 276
+  kind: 'AzureCLI'
+  // #completionTest(0,1,2) -> deploymentScriptTopLevel
+
+  properties: {
+    // #completionTest(0,1,2,3,4) -> deploymentScriptCliProperties
+    
+  }
+}
+// #completionTest(81) -> cliPropertyAccess
+var discriminatorKeySetOneCompletions_if = discriminatorKeySetOne_if.properties.a
+//@[4:40) Variable discriminatorKeySetOneCompletions_if. Type: any. Declaration start char: 0, length: 81
+// #completionTest(81) -> cliPropertyAccess
+var discriminatorKeySetOneCompletions2_if = discriminatorKeySetOne_if.properties.
+//@[4:41) Variable discriminatorKeySetOneCompletions2_if. Type: error. Declaration start char: 0, length: 81
+
+// #completionTest(81) -> cliPropertyAccessIndexesPlusSymbols_if
+var discriminatorKeySetOneCompletions3_if = discriminatorKeySetOne_if.properties[]
+//@[4:41) Variable discriminatorKeySetOneCompletions3_if. Type: error. Declaration start char: 0, length: 82
+
+/*
+Discriminator value set 1 (loop)
+*/
+resource discriminatorKeySetOne_for 'Microsoft.Resources/deploymentScripts@2020-10-01' = [ for thing in []: {
+//@[95:100) Local thing. Type: any. Declaration start char: 95, length: 5
+//@[9:35) Resource discriminatorKeySetOne_for. Type: Microsoft.Resources/deploymentScripts@2020-10-01[]. Declaration start char: 0, length: 288
+  kind: 'AzureCLI'
+  // #completionTest(0,1,2) -> deploymentScriptTopLevel
+
+  properties: {
+    // #completionTest(0,1,2,3,4) -> deploymentScriptCliProperties
+    
+  }
+}]
+// #completionTest(86) -> cliPropertyAccess
+var discriminatorKeySetOneCompletions_for = discriminatorKeySetOne_for[0].properties.a
+//@[4:41) Variable discriminatorKeySetOneCompletions_for. Type: any. Declaration start char: 0, length: 86
+// #completionTest(94) -> cliPropertyAccess
+var discriminatorKeySetOneCompletions2_for = discriminatorKeySetOne_for[any(true)].properties.
+//@[4:42) Variable discriminatorKeySetOneCompletions2_for. Type: error. Declaration start char: 0, length: 94
+
+// #completionTest(86) -> cliPropertyAccessIndexesPlusSymbols_for
+var discriminatorKeySetOneCompletions3_for = discriminatorKeySetOne_for[1].properties[]
+//@[4:42) Variable discriminatorKeySetOneCompletions3_for. Type: error. Declaration start char: 0, length: 87
+
+/*
+Discriminator value set 1 (filtered loop)
+*/
+resource discriminatorKeySetOne_for_if 'Microsoft.Resources/deploymentScripts@2020-10-01' = [ for thing in []: if(true) {
+//@[98:103) Local thing. Type: any. Declaration start char: 98, length: 5
+//@[9:38) Resource discriminatorKeySetOne_for_if. Type: Microsoft.Resources/deploymentScripts@2020-10-01[]. Declaration start char: 0, length: 300
+  kind: 'AzureCLI'
+  // #completionTest(0,1,2) -> deploymentScriptTopLevel
+
+  properties: {
+    // #completionTest(0,1,2,3,4) -> deploymentScriptCliProperties
+    
+  }
+}]
+// #completionTest(92) -> cliPropertyAccess
+var discriminatorKeySetOneCompletions_for_if = discriminatorKeySetOne_for_if[0].properties.a
+//@[4:44) Variable discriminatorKeySetOneCompletions_for_if. Type: any. Declaration start char: 0, length: 92
+// #completionTest(100) -> cliPropertyAccess
+var discriminatorKeySetOneCompletions2_for_if = discriminatorKeySetOne_for_if[any(true)].properties.
+//@[4:45) Variable discriminatorKeySetOneCompletions2_for_if. Type: error. Declaration start char: 0, length: 100
+
+// #completionTest(92) -> cliPropertyAccessIndexesPlusSymbols_for_if
+var discriminatorKeySetOneCompletions3_for_if = discriminatorKeySetOne_for_if[1].properties[]
+//@[4:45) Variable discriminatorKeySetOneCompletions3_for_if. Type: error. Declaration start char: 0, length: 93
+
+
+/*
+Discriminator value set 2
+*/
+resource discriminatorKeySetTwo 'Microsoft.Resources/deploymentScripts@2020-10-01' = {
+//@[9:31) Resource discriminatorKeySetTwo. Type: Microsoft.Resources/deploymentScripts@2020-10-01. Declaration start char: 0, length: 270
+  kind: 'AzurePowerShell'
+  // #completionTest(0,1,2) -> deploymentScriptTopLevel
+
+  properties: {
+    // #completionTest(0,1,2,3,4) -> deploymentScriptPSProperties
+    
+  }
+}
+// #completionTest(75) -> powershellPropertyAccess
+var discriminatorKeySetTwoCompletions = discriminatorKeySetTwo.properties.a
+//@[4:37) Variable discriminatorKeySetTwoCompletions. Type: any. Declaration start char: 0, length: 75
+// #completionTest(75) -> powershellPropertyAccess
+var discriminatorKeySetTwoCompletions2 = discriminatorKeySetTwo.properties.
+//@[4:38) Variable discriminatorKeySetTwoCompletions2. Type: error. Declaration start char: 0, length: 75
+
+// #completionTest(90) -> powershellPropertyAccess
+var discriminatorKeySetTwoCompletionsArrayIndexer = discriminatorKeySetTwo['properties'].a
+//@[4:49) Variable discriminatorKeySetTwoCompletionsArrayIndexer. Type: any. Declaration start char: 0, length: 90
+// #completionTest(90) -> powershellPropertyAccess
+var discriminatorKeySetTwoCompletionsArrayIndexer2 = discriminatorKeySetTwo['properties'].
+//@[4:50) Variable discriminatorKeySetTwoCompletionsArrayIndexer2. Type: error. Declaration start char: 0, length: 90
+
+/*
+Discriminator value set 2 (conditional)
+*/
+resource discriminatorKeySetTwo_if 'Microsoft.Resources/deploymentScripts@2020-10-01' = {
+//@[9:34) Resource discriminatorKeySetTwo_if. Type: Microsoft.Resources/deploymentScripts@2020-10-01. Declaration start char: 0, length: 273
+  kind: 'AzurePowerShell'
+  // #completionTest(0,1,2) -> deploymentScriptTopLevel
+
+  properties: {
+    // #completionTest(0,1,2,3,4) -> deploymentScriptPSProperties
+    
+  }
+}
+// #completionTest(81) -> powershellPropertyAccess
+var discriminatorKeySetTwoCompletions_if = discriminatorKeySetTwo_if.properties.a
+//@[4:40) Variable discriminatorKeySetTwoCompletions_if. Type: any. Declaration start char: 0, length: 81
+// #completionTest(81) -> powershellPropertyAccess
+var discriminatorKeySetTwoCompletions2_if = discriminatorKeySetTwo_if.properties.
+//@[4:41) Variable discriminatorKeySetTwoCompletions2_if. Type: error. Declaration start char: 0, length: 81
+
+// #completionTest(96) -> powershellPropertyAccess
+var discriminatorKeySetTwoCompletionsArrayIndexer_if = discriminatorKeySetTwo_if['properties'].a
+//@[4:52) Variable discriminatorKeySetTwoCompletionsArrayIndexer_if. Type: any. Declaration start char: 0, length: 96
+// #completionTest(96) -> powershellPropertyAccess
+var discriminatorKeySetTwoCompletionsArrayIndexer2_if = discriminatorKeySetTwo_if['properties'].
+//@[4:53) Variable discriminatorKeySetTwoCompletionsArrayIndexer2_if. Type: error. Declaration start char: 0, length: 96
+
+
+/*
+Discriminator value set 2 (loops)
+*/
+resource discriminatorKeySetTwo_for 'Microsoft.Resources/deploymentScripts@2020-10-01' = [for thing in []: {
+//@[94:99) Local thing. Type: any. Declaration start char: 94, length: 5
+//@[9:35) Resource discriminatorKeySetTwo_for. Type: Microsoft.Resources/deploymentScripts@2020-10-01[]. Declaration start char: 0, length: 293
+  kind: 'AzurePowerShell'
+  // #completionTest(0,1,2) -> deploymentScriptTopLevel
+
+  properties: {
+    // #completionTest(0,1,2,3,4) -> deploymentScriptPSProperties
+    
+  }
+}]
+// #completionTest(86) -> powershellPropertyAccess
+var discriminatorKeySetTwoCompletions_for = discriminatorKeySetTwo_for[0].properties.a
+//@[4:41) Variable discriminatorKeySetTwoCompletions_for. Type: any. Declaration start char: 0, length: 86
+// #completionTest(86) -> powershellPropertyAccess
+var discriminatorKeySetTwoCompletions2_for = discriminatorKeySetTwo_for[0].properties.
+//@[4:42) Variable discriminatorKeySetTwoCompletions2_for. Type: error. Declaration start char: 0, length: 86
+
+// #completionTest(101) -> powershellPropertyAccess
+var discriminatorKeySetTwoCompletionsArrayIndexer_for = discriminatorKeySetTwo_for[0]['properties'].a
+//@[4:53) Variable discriminatorKeySetTwoCompletionsArrayIndexer_for. Type: any. Declaration start char: 0, length: 101
+// #completionTest(101) -> powershellPropertyAccess
+var discriminatorKeySetTwoCompletionsArrayIndexer2_for = discriminatorKeySetTwo_for[0]['properties'].
+//@[4:54) Variable discriminatorKeySetTwoCompletionsArrayIndexer2_for. Type: error. Declaration start char: 0, length: 101
+
+
+/*
+Discriminator value set 2 (filtered loops)
+*/
+resource discriminatorKeySetTwo_for_if 'Microsoft.Resources/deploymentScripts@2020-10-01' = [for thing in []: if(true) {
+//@[97:102) Local thing. Type: any. Declaration start char: 97, length: 5
+//@[9:38) Resource discriminatorKeySetTwo_for_if. Type: Microsoft.Resources/deploymentScripts@2020-10-01[]. Declaration start char: 0, length: 305
+  kind: 'AzurePowerShell'
+  // #completionTest(0,1,2) -> deploymentScriptTopLevel
+
+  properties: {
+    // #completionTest(0,1,2,3,4) -> deploymentScriptPSProperties
+    
+  }
+}]
+// #completionTest(92) -> powershellPropertyAccess
+var discriminatorKeySetTwoCompletions_for_if = discriminatorKeySetTwo_for_if[0].properties.a
+//@[4:44) Variable discriminatorKeySetTwoCompletions_for_if. Type: any. Declaration start char: 0, length: 92
+// #completionTest(92) -> powershellPropertyAccess
+var discriminatorKeySetTwoCompletions2_for_if = discriminatorKeySetTwo_for_if[0].properties.
+//@[4:45) Variable discriminatorKeySetTwoCompletions2_for_if. Type: error. Declaration start char: 0, length: 92
+
+// #completionTest(107) -> powershellPropertyAccess
+var discriminatorKeySetTwoCompletionsArrayIndexer_for_if = discriminatorKeySetTwo_for_if[0]['properties'].a
+//@[4:56) Variable discriminatorKeySetTwoCompletionsArrayIndexer_for_if. Type: any. Declaration start char: 0, length: 107
+// #completionTest(107) -> powershellPropertyAccess
+var discriminatorKeySetTwoCompletionsArrayIndexer2_for_if = discriminatorKeySetTwo_for_if[0]['properties'].
+//@[4:57) Variable discriminatorKeySetTwoCompletionsArrayIndexer2_for_if. Type: error. Declaration start char: 0, length: 107
+
+
+
+resource incorrectPropertiesKey 'Microsoft.Resources/deploymentScripts@2020-10-01' = {
+//@[9:31) Resource incorrectPropertiesKey. Type: Microsoft.Resources/deploymentScripts@2020-10-01. Declaration start char: 0, length: 132
+  kind: 'AzureCLI'
+
+  propertes: {
+  }
+}
+
+var mock = incorrectPropertiesKey.p
+//@[4:8) Variable mock. Type: error. Declaration start char: 0, length: 35
+
+resource incorrectPropertiesKey2 'Microsoft.Resources/deploymentScripts@2020-10-01' = {
+//@[9:32) Resource incorrectPropertiesKey2. Type: Microsoft.Resources/deploymentScripts@2020-10-01. Declaration start char: 0, length: 774
+  kind: 'AzureCLI'
+  name: 'test'
+  location: ''
+  properties: {
+    azCliVersion: '2'
+    retentionInterval: 'PT1H'
+    
+    // #completionTest(0,1,2,3,4) -> deploymentScriptCliPropertiesMinusSpecified
+    
+    // #completionTest(22,23) -> cleanupPreferencesPlusSymbols
+    cleanupPreference: 
+
+    // #completionTest(25,26) -> arrayPlusSymbols
+    supportingScriptUris: 
+
+    // #completionTest(27,28) -> objectPlusSymbols
+    storageAccountSettings: 
+
+    environmentVariables: [
+      {
+        // #completionTest(0,2,4,6,8) -> environmentVariableProperties
+        
+      }
+      // #completionTest(0,1,2,3,4,5,6) -> objectPlusSymbols
+      
+    ]
+  }
+}
+
+// #completionTest(21) -> resourceTypes
+resource missingType 
+//@[9:20) Resource missingType. Type: error. Declaration start char: 0, length: 21
+
+// #completionTest(37,38,39,40,41,42,43,44) -> resourceTypes
+resource startedTypingTypeWithQuotes 'virma'
+//@[9:36) Resource startedTypingTypeWithQuotes. Type: error. Declaration start char: 0, length: 44
+
+// #completionTest(40,41,42,43,44,45) -> resourceTypes
+resource startedTypingTypeWithoutQuotes virma
+//@[9:39) Resource startedTypingTypeWithoutQuotes. Type: error. Declaration start char: 0, length: 45
+
+resource dashesInPropertyNames 'Microsoft.ContainerService/managedClusters@2020-09-01' = {
+//@[9:30) Resource dashesInPropertyNames. Type: Microsoft.ContainerService/managedClusters@2020-09-01. Declaration start char: 0, length: 93
+}
+// #completionTest(78) -> autoScalerPropertiesRequireEscaping
+var letsAccessTheDashes = dashesInPropertyNames.properties.autoScalerProfile.s
+//@[4:23) Variable letsAccessTheDashes. Type: any. Declaration start char: 0, length: 78
+// #completionTest(78) -> autoScalerPropertiesRequireEscaping
+var letsAccessTheDashes2 = dashesInPropertyNames.properties.autoScalerProfile.
+//@[4:24) Variable letsAccessTheDashes2. Type: error. Declaration start char: 0, length: 78
+
+/* 
+Nested discriminator missing key
+*/
+resource nestedDiscriminatorMissingKey 'Microsoft.DocumentDB/databaseAccounts@2020-06-01-preview' = {
+//@[9:38) Resource nestedDiscriminatorMissingKey. Type: Microsoft.DocumentDB/databaseAccounts@2020-06-01-preview. Declaration start char: 0, length: 190
+  name: 'test'
+  location: 'l'
+  properties: {
+    //createMode: 'Default'
+
+  }
+}
+// #completionTest(90) -> createMode
+var nestedDiscriminatorMissingKeyCompletions = nestedDiscriminatorMissingKey.properties.cr
+//@[4:44) Variable nestedDiscriminatorMissingKeyCompletions. Type: any. Declaration start char: 0, length: 90
+// #completionTest(92) -> createMode
+var nestedDiscriminatorMissingKeyCompletions2 = nestedDiscriminatorMissingKey['properties'].
+//@[4:45) Variable nestedDiscriminatorMissingKeyCompletions2. Type: any. Declaration start char: 0, length: 92
+
+// #completionTest(94) -> createModeIndexPlusSymbols
+var nestedDiscriminatorMissingKeyIndexCompletions = nestedDiscriminatorMissingKey.properties['']
+//@[4:49) Variable nestedDiscriminatorMissingKeyIndexCompletions. Type: any. Declaration start char: 0, length: 96
+
+/* 
+Nested discriminator missing key (conditional)
+*/
+resource nestedDiscriminatorMissingKey_if 'Microsoft.DocumentDB/databaseAccounts@2020-06-01-preview' = if(bool(1)) {
+//@[9:41) Resource nestedDiscriminatorMissingKey_if. Type: Microsoft.DocumentDB/databaseAccounts@2020-06-01-preview. Declaration start char: 0, length: 205
+  name: 'test'
+  location: 'l'
+  properties: {
+    //createMode: 'Default'
+
+  }
+}
+// #completionTest(96) -> createMode
+var nestedDiscriminatorMissingKeyCompletions_if = nestedDiscriminatorMissingKey_if.properties.cr
+//@[4:47) Variable nestedDiscriminatorMissingKeyCompletions_if. Type: any. Declaration start char: 0, length: 96
+// #completionTest(98) -> createMode
+var nestedDiscriminatorMissingKeyCompletions2_if = nestedDiscriminatorMissingKey_if['properties'].
+//@[4:48) Variable nestedDiscriminatorMissingKeyCompletions2_if. Type: any. Declaration start char: 0, length: 98
+
+// #completionTest(100) -> createModeIndexPlusSymbols_if
+var nestedDiscriminatorMissingKeyIndexCompletions_if = nestedDiscriminatorMissingKey_if.properties['']
+//@[4:52) Variable nestedDiscriminatorMissingKeyIndexCompletions_if. Type: any. Declaration start char: 0, length: 102
+
+/* 
+Nested discriminator missing key (loop)
+*/
+resource nestedDiscriminatorMissingKey_for 'Microsoft.DocumentDB/databaseAccounts@2020-06-01-preview' = [for thing in []: {
+//@[109:114) Local thing. Type: any. Declaration start char: 109, length: 5
+//@[9:42) Resource nestedDiscriminatorMissingKey_for. Type: Microsoft.DocumentDB/databaseAccounts@2020-06-01-preview[]. Declaration start char: 0, length: 213
+  name: 'test'
+  location: 'l'
+  properties: {
+    //createMode: 'Default'
+
+  }
+}]
+// #completionTest(101) -> createMode
+var nestedDiscriminatorMissingKeyCompletions_for = nestedDiscriminatorMissingKey_for[0].properties.cr
+//@[4:48) Variable nestedDiscriminatorMissingKeyCompletions_for. Type: any. Declaration start char: 0, length: 101
+// #completionTest(103) -> createMode
+var nestedDiscriminatorMissingKeyCompletions2_for = nestedDiscriminatorMissingKey_for[0]['properties'].
+//@[4:49) Variable nestedDiscriminatorMissingKeyCompletions2_for. Type: any. Declaration start char: 0, length: 103
+
+// #completionTest(105) -> createModeIndexPlusSymbols_for
+var nestedDiscriminatorMissingKeyIndexCompletions_for = nestedDiscriminatorMissingKey_for[0].properties['']
+//@[4:53) Variable nestedDiscriminatorMissingKeyIndexCompletions_for. Type: any. Declaration start char: 0, length: 107
+
+
+/* 
+Nested discriminator missing key (filtered loop)
+*/
+resource nestedDiscriminatorMissingKey_for_if 'Microsoft.DocumentDB/databaseAccounts@2020-06-01-preview' = [for thing in []: if(true) {
+//@[112:117) Local thing. Type: any. Declaration start char: 112, length: 5
+//@[9:45) Resource nestedDiscriminatorMissingKey_for_if. Type: Microsoft.DocumentDB/databaseAccounts@2020-06-01-preview[]. Declaration start char: 0, length: 225
+  name: 'test'
+  location: 'l'
+  properties: {
+    //createMode: 'Default'
+
+  }
+}]
+// #completionTest(107) -> createMode
+var nestedDiscriminatorMissingKeyCompletions_for_if = nestedDiscriminatorMissingKey_for_if[0].properties.cr
+//@[4:51) Variable nestedDiscriminatorMissingKeyCompletions_for_if. Type: any. Declaration start char: 0, length: 107
+// #completionTest(109) -> createMode
+var nestedDiscriminatorMissingKeyCompletions2_for_if = nestedDiscriminatorMissingKey_for_if[0]['properties'].
+//@[4:52) Variable nestedDiscriminatorMissingKeyCompletions2_for_if. Type: any. Declaration start char: 0, length: 109
+
+// #completionTest(111) -> createModeIndexPlusSymbols_for_if
+var nestedDiscriminatorMissingKeyIndexCompletions_for_if = nestedDiscriminatorMissingKey_for_if[0].properties['']
+//@[4:56) Variable nestedDiscriminatorMissingKeyIndexCompletions_for_if. Type: any. Declaration start char: 0, length: 113
+
+
+/*
+Nested discriminator
+*/
+resource nestedDiscriminator 'Microsoft.DocumentDB/databaseAccounts@2020-06-01-preview' = {
+//@[9:28) Resource nestedDiscriminator. Type: Microsoft.DocumentDB/databaseAccounts@2020-06-01-preview. Declaration start char: 0, length: 178
+  name: 'test'
+  location: 'l'
+  properties: {
+    createMode: 'Default'
+
+  }
+}
+// #completionTest(69) -> defaultCreateModeProperties
+var nestedDiscriminatorCompletions = nestedDiscriminator.properties.a
+//@[4:34) Variable nestedDiscriminatorCompletions. Type: any. Declaration start char: 0, length: 69
+// #completionTest(73) -> defaultCreateModeProperties
+var nestedDiscriminatorCompletions2 = nestedDiscriminator['properties'].a
+//@[4:35) Variable nestedDiscriminatorCompletions2. Type: any. Declaration start char: 0, length: 73
+// #completionTest(69) -> defaultCreateModeProperties
+var nestedDiscriminatorCompletions3 = nestedDiscriminator.properties.
+//@[4:35) Variable nestedDiscriminatorCompletions3. Type: error. Declaration start char: 0, length: 69
+// #completionTest(72) -> defaultCreateModeProperties
+var nestedDiscriminatorCompletions4 = nestedDiscriminator['properties'].
+//@[4:35) Variable nestedDiscriminatorCompletions4. Type: error. Declaration start char: 0, length: 72
+
+// #completionTest(79) -> defaultCreateModeIndexes
+var nestedDiscriminatorArrayIndexCompletions = nestedDiscriminator.properties[a]
+//@[4:44) Variable nestedDiscriminatorArrayIndexCompletions. Type: error. Declaration start char: 0, length: 80
+
+/*
+Nested discriminator (conditional)
+*/
+resource nestedDiscriminator_if 'Microsoft.DocumentDB/databaseAccounts@2020-06-01-preview' = if(true) {
+//@[9:31) Resource nestedDiscriminator_if. Type: Microsoft.DocumentDB/databaseAccounts@2020-06-01-preview. Declaration start char: 0, length: 190
+  name: 'test'
+  location: 'l'
+  properties: {
+    createMode: 'Default'
+
+  }
+}
+// #completionTest(75) -> defaultCreateModeProperties
+var nestedDiscriminatorCompletions_if = nestedDiscriminator_if.properties.a
+//@[4:37) Variable nestedDiscriminatorCompletions_if. Type: any. Declaration start char: 0, length: 75
+// #completionTest(79) -> defaultCreateModeProperties
+var nestedDiscriminatorCompletions2_if = nestedDiscriminator_if['properties'].a
+//@[4:38) Variable nestedDiscriminatorCompletions2_if. Type: any. Declaration start char: 0, length: 79
+// #completionTest(75) -> defaultCreateModeProperties
+var nestedDiscriminatorCompletions3_if = nestedDiscriminator_if.properties.
+//@[4:38) Variable nestedDiscriminatorCompletions3_if. Type: error. Declaration start char: 0, length: 75
+// #completionTest(78) -> defaultCreateModeProperties
+var nestedDiscriminatorCompletions4_if = nestedDiscriminator_if['properties'].
+//@[4:38) Variable nestedDiscriminatorCompletions4_if. Type: error. Declaration start char: 0, length: 78
+
+// #completionTest(85) -> defaultCreateModeIndexes_if
+var nestedDiscriminatorArrayIndexCompletions_if = nestedDiscriminator_if.properties[a]
+//@[4:47) Variable nestedDiscriminatorArrayIndexCompletions_if. Type: error. Declaration start char: 0, length: 86
+
+
+/*
+Nested discriminator (loop)
+*/
+resource nestedDiscriminator_for 'Microsoft.DocumentDB/databaseAccounts@2020-06-01-preview' = [for thing in []: {
+//@[99:104) Local thing. Type: any. Declaration start char: 99, length: 5
+//@[9:32) Resource nestedDiscriminator_for. Type: Microsoft.DocumentDB/databaseAccounts@2020-06-01-preview[]. Declaration start char: 0, length: 201
+  name: 'test'
+  location: 'l'
+  properties: {
+    createMode: 'Default'
+
+  }
+}]
+// #completionTest(80) -> defaultCreateModeProperties
+var nestedDiscriminatorCompletions_for = nestedDiscriminator_for[0].properties.a
+//@[4:38) Variable nestedDiscriminatorCompletions_for. Type: any. Declaration start char: 0, length: 80
+// #completionTest(84) -> defaultCreateModeProperties
+var nestedDiscriminatorCompletions2_for = nestedDiscriminator_for[0]['properties'].a
+//@[4:39) Variable nestedDiscriminatorCompletions2_for. Type: any. Declaration start char: 0, length: 84
+// #completionTest(80) -> defaultCreateModeProperties
+var nestedDiscriminatorCompletions3_for = nestedDiscriminator_for[0].properties.
+//@[4:39) Variable nestedDiscriminatorCompletions3_for. Type: error. Declaration start char: 0, length: 80
+// #completionTest(83) -> defaultCreateModeProperties
+var nestedDiscriminatorCompletions4_for = nestedDiscriminator_for[0]['properties'].
+//@[4:39) Variable nestedDiscriminatorCompletions4_for. Type: error. Declaration start char: 0, length: 83
+
+// #completionTest(90) -> defaultCreateModeIndexes_for
+var nestedDiscriminatorArrayIndexCompletions_for = nestedDiscriminator_for[0].properties[a]
+//@[4:48) Variable nestedDiscriminatorArrayIndexCompletions_for. Type: error. Declaration start char: 0, length: 91
+
+
+/*
+Nested discriminator (filtered loop)
+*/
+resource nestedDiscriminator_for_if 'Microsoft.DocumentDB/databaseAccounts@2020-06-01-preview' = [for thing in []: if(true) {
+//@[102:107) Local thing. Type: any. Declaration start char: 102, length: 5
+//@[9:35) Resource nestedDiscriminator_for_if. Type: Microsoft.DocumentDB/databaseAccounts@2020-06-01-preview[]. Declaration start char: 0, length: 213
+  name: 'test'
+  location: 'l'
+  properties: {
+    createMode: 'Default'
+
+  }
+}]
+// #completionTest(86) -> defaultCreateModeProperties
+var nestedDiscriminatorCompletions_for_if = nestedDiscriminator_for_if[0].properties.a
+//@[4:41) Variable nestedDiscriminatorCompletions_for_if. Type: any. Declaration start char: 0, length: 86
+// #completionTest(90) -> defaultCreateModeProperties
+var nestedDiscriminatorCompletions2_for_if = nestedDiscriminator_for_if[0]['properties'].a
+//@[4:42) Variable nestedDiscriminatorCompletions2_for_if. Type: any. Declaration start char: 0, length: 90
+// #completionTest(86) -> defaultCreateModeProperties
+var nestedDiscriminatorCompletions3_for_if = nestedDiscriminator_for_if[0].properties.
+//@[4:42) Variable nestedDiscriminatorCompletions3_for_if. Type: error. Declaration start char: 0, length: 86
+// #completionTest(89) -> defaultCreateModeProperties
+var nestedDiscriminatorCompletions4_for_if = nestedDiscriminator_for_if[0]['properties'].
+//@[4:42) Variable nestedDiscriminatorCompletions4_for_if. Type: error. Declaration start char: 0, length: 89
+
+// #completionTest(96) -> defaultCreateModeIndexes_for_if
+var nestedDiscriminatorArrayIndexCompletions_for_if = nestedDiscriminator_for_if[0].properties[a]
+//@[4:51) Variable nestedDiscriminatorArrayIndexCompletions_for_if. Type: error. Declaration start char: 0, length: 97
+
+
+
+// sample resource to validate completions on the next declarations
+resource nestedPropertyAccessOnConditional 'Microsoft.Compute/virtualMachines@2020-06-01' = if(true) {
+//@[9:42) Resource nestedPropertyAccessOnConditional. Type: Microsoft.Compute/virtualMachines@2020-06-01. Declaration start char: 0, length: 209
+  location: 'test'
+  name: 'test'
+  properties: {
+    additionalCapabilities: {
+      
+    }
+  }
+}
+// this validates that we can get nested property access completions on a conditional resource
+//#completionTest(56) -> vmProperties
+var sigh = nestedPropertyAccessOnConditional.properties.
+//@[4:8) Variable sigh. Type: error. Declaration start char: 0, length: 56
+
+/*
+  boolean property value completions
+*/ 
+resource booleanPropertyPartialValue 'Microsoft.Compute/virtualMachines/extensions@2020-06-01' = {
+//@[9:36) Resource booleanPropertyPartialValue. Type: Microsoft.Compute/virtualMachines/extensions@2020-06-01. Declaration start char: 0, length: 222
+  properties: {
+    // #completionTest(28,29,30) -> boolPropertyValuesPlusSymbols
+    autoUpgradeMinorVersion: t
+  }
+}
+
+resource selfScope 'My.Rp/mockResource@2020-12-01' = {
+//@[9:18) Resource selfScope. Type: My.Rp/mockResource@2020-12-01. Declaration start char: 0, length: 98
+  name: 'selfScope'
+  scope: selfScope
+}
+
+var notAResource = {
+//@[4:16) Variable notAResource. Type: object. Declaration start char: 0, length: 54
+  im: 'not'
+  a: 'resource!'
+}
+resource invalidScope 'My.Rp/mockResource@2020-12-01' = {
+//@[9:21) Resource invalidScope. Type: My.Rp/mockResource@2020-12-01. Declaration start char: 0, length: 107
+  name: 'invalidScope'
+  scope: notAResource
+}
+
+resource invalidScope2 'My.Rp/mockResource@2020-12-01' = {
+//@[9:22) Resource invalidScope2. Type: My.Rp/mockResource@2020-12-01. Declaration start char: 0, length: 112
+  name: 'invalidScope2'
+  scope: resourceGroup()
+}
+
+resource invalidScope3 'My.Rp/mockResource@2020-12-01' = {
+//@[9:22) Resource invalidScope3. Type: My.Rp/mockResource@2020-12-01. Declaration start char: 0, length: 111
+  name: 'invalidScope3'
+  scope: subscription()
+}
+
+resource invalidDuplicateName1 'Mock.Rp/mockResource@2020-01-01' = {
+//@[9:30) Resource invalidDuplicateName1. Type: Mock.Rp/mockResource@2020-01-01. Declaration start char: 0, length: 103
+  name: 'invalidDuplicateName'
+}
+resource invalidDuplicateName2 'Mock.Rp/mockResource@2020-01-01' = {
+//@[9:30) Resource invalidDuplicateName2. Type: Mock.Rp/mockResource@2020-01-01. Declaration start char: 0, length: 103
+  name: 'invalidDuplicateName'
+}
+resource invalidDuplicateName3 'Mock.Rp/mockResource@2019-01-01' = {
+//@[9:30) Resource invalidDuplicateName3. Type: Mock.Rp/mockResource@2019-01-01. Declaration start char: 0, length: 103
+  name: 'invalidDuplicateName'
+}
+
+resource validResourceForInvalidExtensionResourceDuplicateName 'Mock.Rp/mockResource@2020-01-01' = {
+//@[9:62) Resource validResourceForInvalidExtensionResourceDuplicateName. Type: Mock.Rp/mockResource@2020-01-01. Declaration start char: 0, length: 168
+  name: 'validResourceForInvalidExtensionResourceDuplicateName'
+}
+
+resource invalidExtensionResourceDuplicateName1 'Mock.Rp/mockExtResource@2020-01-01' = {
+//@[9:47) Resource invalidExtensionResourceDuplicateName1. Type: Mock.Rp/mockExtResource@2020-01-01. Declaration start char: 0, length: 204
+  name: 'invalidExtensionResourceDuplicateName'
+  scope: validResourceForInvalidExtensionResourceDuplicateName
+}
+
+resource invalidExtensionResourceDuplicateName2 'Mock.Rp/mockExtResource@2019-01-01' = {
+//@[9:47) Resource invalidExtensionResourceDuplicateName2. Type: Mock.Rp/mockExtResource@2019-01-01. Declaration start char: 0, length: 204
+  name: 'invalidExtensionResourceDuplicateName'
+  scope: validResourceForInvalidExtensionResourceDuplicateName
+}
+
+@concat('foo', 'bar')
+@secure()
+resource invalidDecorator 'Microsoft.Foo/foos@2020-02-02-alpha'= {
+//@[9:25) Resource invalidDecorator. Type: Microsoft.Foo/foos@2020-02-02-alpha. Declaration start char: 0, length: 131
+  name: 'invalidDecorator'
+}
+
+resource cyclicRes 'Mock.Rp/mockExistingResource@2020-01-01' = {
+//@[9:18) Resource cyclicRes. Type: Mock.Rp/mockExistingResource@2020-01-01. Declaration start char: 0, length: 108
+  name: 'cyclicRes'
+  scope: cyclicRes
+}
+
+resource cyclicExistingRes 'Mock.Rp/mockExistingResource@2020-01-01' existing = {
+//@[9:26) Resource cyclicExistingRes. Type: Mock.Rp/mockExistingResource@2020-01-01. Declaration start char: 0, length: 141
+  name: 'cyclicExistingRes'
+  scope: cyclicExistingRes
+}
+
+// loop parsing cases
+resource expectedForKeyword 'Microsoft.Storage/storageAccounts@2019-06-01' = []
+//@[9:27) Resource expectedForKeyword. Type: Microsoft.Storage/storageAccounts@2019-06-01. Declaration start char: 0, length: 79
+
+resource expectedForKeyword2 'Microsoft.Storage/storageAccounts@2019-06-01' = [f]
+//@[9:28) Resource expectedForKeyword2. Type: Microsoft.Storage/storageAccounts@2019-06-01. Declaration start char: 0, length: 81
+
+resource expectedLoopVar 'Microsoft.Storage/storageAccounts@2019-06-01' = [for]
+//@[9:24) Resource expectedLoopVar. Type: Microsoft.Storage/storageAccounts@2019-06-01[]. Declaration start char: 0, length: 79
+
+resource expectedInKeyword 'Microsoft.Storage/storageAccounts@2019-06-01' = [for x]
+//@[81:82) Local x. Type: any. Declaration start char: 81, length: 1
+//@[9:26) Resource expectedInKeyword. Type: Microsoft.Storage/storageAccounts@2019-06-01[]. Declaration start char: 0, length: 83
+
+resource expectedInKeyword2 'Microsoft.Storage/storageAccounts@2019-06-01' = [for x b]
+//@[82:83) Local x. Type: any. Declaration start char: 82, length: 1
+//@[9:27) Resource expectedInKeyword2. Type: Microsoft.Storage/storageAccounts@2019-06-01[]. Declaration start char: 0, length: 86
+
+resource expectedArrayExpression 'Microsoft.Storage/storageAccounts@2019-06-01' = [for x in]
+//@[87:88) Local x. Type: any. Declaration start char: 87, length: 1
+//@[9:32) Resource expectedArrayExpression. Type: Microsoft.Storage/storageAccounts@2019-06-01[]. Declaration start char: 0, length: 92
+
+resource expectedColon 'Microsoft.Storage/storageAccounts@2019-06-01' = [for x in y]
+//@[77:78) Local x. Type: any. Declaration start char: 77, length: 1
+//@[9:22) Resource expectedColon. Type: Microsoft.Storage/storageAccounts@2019-06-01[]. Declaration start char: 0, length: 84
+
+resource expectedLoopBody 'Microsoft.Storage/storageAccounts@2019-06-01' = [for x in y:]
+//@[80:81) Local x. Type: any. Declaration start char: 80, length: 1
+//@[9:25) Resource expectedLoopBody. Type: Microsoft.Storage/storageAccounts@2019-06-01[]. Declaration start char: 0, length: 88
+
+// loop index parsing cases
+resource expectedLoopItemName 'Microsoft.Network/dnsZones@2018-05-01' = [for ()]
+//@[78:78) Local <missing>. Type: any. Declaration start char: 78, length: 0
+//@[78:78) Local <missing>. Type: int. Declaration start char: 78, length: 0
+//@[9:29) Resource expectedLoopItemName. Type: Microsoft.Network/dnsZones@2018-05-01[]. Declaration start char: 0, length: 80
+
+resource expectedLoopItemName2 'Microsoft.Network/dnsZones@2018-05-01' = [for (
+//@[79:79) Local <missing>. Type: any. Declaration start char: 79, length: 0
+//@[79:79) Local <missing>. Type: int. Declaration start char: 79, length: 0
+//@[9:30) Resource expectedLoopItemName2. Type: Microsoft.Network/dnsZones@2018-05-01[]. Declaration start char: 0, length: 79
+
+resource expectedComma 'Microsoft.Network/dnsZones@2018-05-01' = [for (x)]
+//@[71:72) Local x. Type: any. Declaration start char: 71, length: 1
+//@[72:72) Local <missing>. Type: int. Declaration start char: 72, length: 0
+//@[9:22) Resource expectedComma. Type: Microsoft.Network/dnsZones@2018-05-01[]. Declaration start char: 0, length: 74
+
+resource expectedLoopIndexName 'Microsoft.Network/dnsZones@2018-05-01' = [for (x, )]
+//@[79:80) Local x. Type: any. Declaration start char: 79, length: 1
+//@[82:82) Local <missing>. Type: int. Declaration start char: 82, length: 0
+//@[9:30) Resource expectedLoopIndexName. Type: Microsoft.Network/dnsZones@2018-05-01[]. Declaration start char: 0, length: 84
+
+resource expectedInKeyword3 'Microsoft.Network/dnsZones@2018-05-01' = [for (x, y)]
+//@[76:77) Local x. Type: any. Declaration start char: 76, length: 1
+//@[79:80) Local y. Type: int. Declaration start char: 79, length: 1
+//@[9:27) Resource expectedInKeyword3. Type: Microsoft.Network/dnsZones@2018-05-01[]. Declaration start char: 0, length: 82
+
+resource expectedInKeyword4 'Microsoft.Network/dnsZones@2018-05-01' = [for (x, y) z]
+//@[76:77) Local x. Type: any. Declaration start char: 76, length: 1
+//@[79:80) Local y. Type: int. Declaration start char: 79, length: 1
+//@[9:27) Resource expectedInKeyword4. Type: Microsoft.Network/dnsZones@2018-05-01[]. Declaration start char: 0, length: 84
+
+resource expectedArrayExpression2 'Microsoft.Network/dnsZones@2018-05-01' = [for (x, y) in ]
+//@[82:83) Local x. Type: any. Declaration start char: 82, length: 1
+//@[85:86) Local y. Type: int. Declaration start char: 85, length: 1
+//@[9:33) Resource expectedArrayExpression2. Type: Microsoft.Network/dnsZones@2018-05-01[]. Declaration start char: 0, length: 92
+
+resource expectedColon2 'Microsoft.Network/dnsZones@2018-05-01' = [for (x, y) in z]
+//@[72:73) Local x. Type: any. Declaration start char: 72, length: 1
+//@[75:76) Local y. Type: int. Declaration start char: 75, length: 1
+//@[9:23) Resource expectedColon2. Type: Microsoft.Network/dnsZones@2018-05-01[]. Declaration start char: 0, length: 83
+
+resource expectedLoopBody2 'Microsoft.Network/dnsZones@2018-05-01' = [for (x, y) in z:]
+//@[75:76) Local x. Type: any. Declaration start char: 75, length: 1
+//@[78:79) Local y. Type: int. Declaration start char: 78, length: 1
+//@[9:26) Resource expectedLoopBody2. Type: Microsoft.Network/dnsZones@2018-05-01[]. Declaration start char: 0, length: 87
+
+// loop filter parsing cases
+resource expectedLoopFilterOpenParen 'Microsoft.Storage/storageAccounts@2019-06-01' = [for x in y: if]
+//@[91:92) Local x. Type: any. Declaration start char: 91, length: 1
+//@[9:36) Resource expectedLoopFilterOpenParen. Type: Microsoft.Storage/storageAccounts@2019-06-01[]. Declaration start char: 0, length: 102
+resource expectedLoopFilterOpenParen2 'Microsoft.Network/dnsZones@2018-05-01' = [for (x, y) in z: if]
+//@[86:87) Local x. Type: any. Declaration start char: 86, length: 1
+//@[89:90) Local y. Type: int. Declaration start char: 89, length: 1
+//@[9:37) Resource expectedLoopFilterOpenParen2. Type: Microsoft.Network/dnsZones@2018-05-01[]. Declaration start char: 0, length: 101
+
+resource expectedLoopFilterPredicateAndBody 'Microsoft.Storage/storageAccounts@2019-06-01' = [for x in y: if()]
+//@[98:99) Local x. Type: any. Declaration start char: 98, length: 1
+//@[9:43) Resource expectedLoopFilterPredicateAndBody. Type: Microsoft.Storage/storageAccounts@2019-06-01[]. Declaration start char: 0, length: 111
+resource expectedLoopFilterPredicateAndBody2 'Microsoft.Network/dnsZones@2018-05-01' = [for (x, y) in z: if()]
+//@[93:94) Local x. Type: any. Declaration start char: 93, length: 1
+//@[96:97) Local y. Type: int. Declaration start char: 96, length: 1
+//@[9:44) Resource expectedLoopFilterPredicateAndBody2. Type: Microsoft.Network/dnsZones@2018-05-01[]. Declaration start char: 0, length: 110
+
+// wrong body type
+var emptyArray = []
+//@[4:14) Variable emptyArray. Type: array. Declaration start char: 0, length: 19
+resource wrongLoopBodyType 'Microsoft.Storage/storageAccounts@2019-06-01' = [for x in emptyArray:4]
+//@[81:82) Local x. Type: any. Declaration start char: 81, length: 1
+//@[9:26) Resource wrongLoopBodyType. Type: Microsoft.Storage/storageAccounts@2019-06-01[]. Declaration start char: 0, length: 99
+resource wrongLoopBodyType2 'Microsoft.Storage/storageAccounts@2019-06-01' = [for (x ,i) in emptyArray:4]
+//@[83:84) Local x. Type: any. Declaration start char: 83, length: 1
+//@[86:87) Local i. Type: int. Declaration start char: 86, length: 1
+//@[9:27) Resource wrongLoopBodyType2. Type: Microsoft.Storage/storageAccounts@2019-06-01[]. Declaration start char: 0, length: 105
+
+// duplicate variable in the same scope
+resource itemAndIndexSameName 'Microsoft.AAD/domainServices@2020-01-01' = [for (same, same) in emptyArray: {
+//@[80:84) Local same. Type: any. Declaration start char: 80, length: 4
+//@[86:90) Local same. Type: int. Declaration start char: 86, length: 4
+//@[9:29) Resource itemAndIndexSameName. Type: Microsoft.AAD/domainServices@2020-01-01[]. Declaration start char: 0, length: 112
+}]
+
+// errors in the array expression
+resource arrayExpressionErrors 'Microsoft.Storage/storageAccounts@2019-06-01' = [for account in union([], 2): {
+//@[85:92) Local account. Type: any. Declaration start char: 85, length: 7
+//@[9:30) Resource arrayExpressionErrors. Type: Microsoft.Storage/storageAccounts@2019-06-01[]. Declaration start char: 0, length: 115
+}]
+resource arrayExpressionErrors2 'Microsoft.Storage/storageAccounts@2019-06-01' = [for (account,k) in union([], 2): {
+//@[87:94) Local account. Type: any. Declaration start char: 87, length: 7
+//@[95:96) Local k. Type: int. Declaration start char: 95, length: 1
+//@[9:31) Resource arrayExpressionErrors2. Type: Microsoft.Storage/storageAccounts@2019-06-01[]. Declaration start char: 0, length: 120
+}]
+
+// wrong array type
+var notAnArray = true
+//@[4:14) Variable notAnArray. Type: bool. Declaration start char: 0, length: 21
+resource wrongArrayType 'Microsoft.Storage/storageAccounts@2019-06-01' = [for account in notAnArray: {
+//@[78:85) Local account. Type: any. Declaration start char: 78, length: 7
+//@[9:23) Resource wrongArrayType. Type: Microsoft.Storage/storageAccounts@2019-06-01[]. Declaration start char: 0, length: 106
+}]
+resource wrongArrayType2 'Microsoft.Storage/storageAccounts@2019-06-01' = [for (account,i) in notAnArray: {
+//@[80:87) Local account. Type: any. Declaration start char: 80, length: 7
+//@[88:89) Local i. Type: int. Declaration start char: 88, length: 1
+//@[9:24) Resource wrongArrayType2. Type: Microsoft.Storage/storageAccounts@2019-06-01[]. Declaration start char: 0, length: 111
+}]
+
+// wrong filter expression type
+resource wrongFilterExpressionType 'Microsoft.Storage/storageAccounts@2019-06-01' = [for account in emptyArray: if(4) {
+//@[89:96) Local account. Type: any. Declaration start char: 89, length: 7
+//@[9:34) Resource wrongFilterExpressionType. Type: Microsoft.Storage/storageAccounts@2019-06-01[]. Declaration start char: 0, length: 123
+}]
+resource wrongFilterExpressionType2 'Microsoft.Storage/storageAccounts@2019-06-01' = [for (account,i) in emptyArray: if(concat('s')){
+//@[91:98) Local account. Type: any. Declaration start char: 91, length: 7
+//@[99:100) Local i. Type: int. Declaration start char: 99, length: 1
+//@[9:35) Resource wrongFilterExpressionType2. Type: Microsoft.Storage/storageAccounts@2019-06-01[]. Declaration start char: 0, length: 137
+}]
+
+// missing required properties
+resource missingRequiredProperties 'Microsoft.Storage/storageAccounts@2019-06-01' = [for account in []: {
+//@[89:96) Local account. Type: any. Declaration start char: 89, length: 7
+//@[9:34) Resource missingRequiredProperties. Type: Microsoft.Storage/storageAccounts@2019-06-01[]. Declaration start char: 0, length: 109
+}]
+resource missingRequiredProperties2 'Microsoft.Storage/storageAccounts@2019-06-01' = [for (account,j) in []: {
+//@[91:98) Local account. Type: any. Declaration start char: 91, length: 7
+//@[99:100) Local j. Type: int. Declaration start char: 99, length: 1
+//@[9:35) Resource missingRequiredProperties2. Type: Microsoft.Storage/storageAccounts@2019-06-01[]. Declaration start char: 0, length: 114
+}]
+
+// fewer missing required properties and a wrong property
+resource missingFewerRequiredProperties 'Microsoft.Storage/storageAccounts@2019-06-01' = [for account in []: {
+//@[94:101) Local account. Type: any. Declaration start char: 94, length: 7
+//@[9:39) Resource missingFewerRequiredProperties. Type: Microsoft.Storage/storageAccounts@2019-06-01[]. Declaration start char: 0, length: 196
+  name: account
+  location: 'eastus42'
+  properties: {
+    wrong: 'test'
+  }
+}]
+
+// wrong property inside the nested property loop
+resource wrongPropertyInNestedLoop 'Microsoft.Network/virtualNetworks@2020-06-01' = [for i in range(0, 3): {
+//@[89:90) Local i. Type: int. Declaration start char: 89, length: 1
+//@[9:34) Resource wrongPropertyInNestedLoop. Type: Microsoft.Network/virtualNetworks@2020-06-01[]. Declaration start char: 0, length: 262
+  name: 'vnet-${i}'
+  properties: {
+    subnets: [for j in range(0, 4): {
+//@[18:19) Local j. Type: int. Declaration start char: 18, length: 1
+      doesNotExist: 'test'
+      name: 'subnet-${i}-${j}'
+    }]
+  }
+}]
+resource wrongPropertyInNestedLoop2 'Microsoft.Network/virtualNetworks@2020-06-01' = [for (i,k) in range(0, 3): {
+//@[91:92) Local i. Type: int. Declaration start char: 91, length: 1
+//@[93:94) Local k. Type: int. Declaration start char: 93, length: 1
+//@[9:35) Resource wrongPropertyInNestedLoop2. Type: Microsoft.Network/virtualNetworks@2020-06-01[]. Declaration start char: 0, length: 272
+  name: 'vnet-${i}'
+  properties: {
+    subnets: [for j in range(0, 4): {
+//@[18:19) Local j. Type: int. Declaration start char: 18, length: 1
+      doesNotExist: 'test'
+      name: 'subnet-${i}-${j}-${k}'
+    }]
+  }
+}]
+
+// nonexistent arrays and loop variables
+resource nonexistentArrays 'Microsoft.Network/virtualNetworks@2020-06-01' = [for i in notAThing: {
+//@[81:82) Local i. Type: any. Declaration start char: 81, length: 1
+//@[9:26) Resource nonexistentArrays. Type: Microsoft.Network/virtualNetworks@2020-06-01[]. Declaration start char: 0, length: 280
+  name: 'vnet-${justPlainWrong}'
+  properties: {
+    subnets: [for j in alsoNotAThing: {
+//@[18:19) Local j. Type: any. Declaration start char: 18, length: 1
+      doesNotExist: 'test'
+      name: 'subnet-${fake}-${totallyFake}'
+    }]
+  }
+}]
+
+// property loops cannot be nested
+resource propertyLoopsCannotNest 'Microsoft.Storage/storageAccounts@2019-06-01' = [for account in storageAccounts: {
+//@[87:94) Local account. Type: any. Declaration start char: 87, length: 7
+//@[9:32) Resource propertyLoopsCannotNest. Type: Microsoft.Storage/storageAccounts@2019-06-01[]. Declaration start char: 0, length: 428
+  name: account.name
+  location: account.location
+  sku: {
+    name: 'Standard_LRS'
+  }
+  kind: 'StorageV2'
+  properties: {
+
+    networkAcls: {
+      virtualNetworkRules: [for rule in []: {
+//@[32:36) Local rule. Type: any. Declaration start char: 32, length: 4
+        id: '${account.name}-${account.location}'
+        state: [for lol in []: 4]
+//@[20:23) Local lol. Type: any. Declaration start char: 20, length: 3
+      }]
+    }
+  }
+}]
+resource propertyLoopsCannotNest2 'Microsoft.Storage/storageAccounts@2019-06-01' = [for (account,i) in storageAccounts: {
+//@[89:96) Local account. Type: any. Declaration start char: 89, length: 7
+//@[97:98) Local i. Type: int. Declaration start char: 97, length: 1
+//@[9:33) Resource propertyLoopsCannotNest2. Type: Microsoft.Storage/storageAccounts@2019-06-01[]. Declaration start char: 0, length: 441
+  name: account.name
+  location: account.location
+  sku: {
+    name: 'Standard_LRS'
+  }
+  kind: 'StorageV2'
+  properties: {
+
+    networkAcls: {
+      virtualNetworkRules: [for (rule,j) in []: {
+//@[33:37) Local rule. Type: any. Declaration start char: 33, length: 4
+//@[38:39) Local j. Type: int. Declaration start char: 38, length: 1
+        id: '${account.name}-${account.location}'
+        state: [for (lol,k) in []: 4]
+//@[21:24) Local lol. Type: any. Declaration start char: 21, length: 3
+//@[25:26) Local k. Type: int. Declaration start char: 25, length: 1
+      }]
+    }
+  }
+}]
+
+// property loops cannot be nested (even more nesting)
+resource propertyLoopsCannotNest2 'Microsoft.Storage/storageAccounts@2019-06-01' = [for account in storageAccounts: {
+//@[88:95) Local account. Type: any. Declaration start char: 88, length: 7
+//@[9:33) Resource propertyLoopsCannotNest2. Type: Microsoft.Storage/storageAccounts@2019-06-01[]. Declaration start char: 0, length: 720
+  name: account.name
+  location: account.location
+  sku: {
+    name: 'Standard_LRS'
+  }
+  kind: 'StorageV2'
+  properties: {
+    // #completionTest(17) -> symbolsPlusAccount
+    networkAcls: {
+      virtualNetworkRules: [for rule in []: {
+//@[32:36) Local rule. Type: any. Declaration start char: 32, length: 4
+        // #completionTest(12,15,31) -> symbolsPlusRule
+        id: '${account.name}-${account.location}'
+        state: [for state in []: {
+//@[20:25) Local state. Type: any. Declaration start char: 20, length: 5
+          // #completionTest(38) -> symbolsPlusAccountRuleStateSomething #completionTest(16,34) -> symbolsPlusAccountRuleState
+          fake: [for something in []: true]
+//@[21:30) Local something. Type: any. Declaration start char: 21, length: 9
+        }]
+      }]
+    }
+  }
+}]
+
+// loops cannot be used inside of expressions
+resource stuffs 'Microsoft.Storage/storageAccounts@2019-06-01' = [for account in storageAccounts: {
+//@[70:77) Local account. Type: any. Declaration start char: 70, length: 7
+//@[9:15) Resource stuffs. Type: Microsoft.Storage/storageAccounts@2019-06-01[]. Declaration start char: 0, length: 381
+  name: account.name
+  location: account.location
+  sku: {
+    name: 'Standard_LRS'
+  }
+  kind: 'StorageV2'
+  properties: {
+    networkAcls: {
+      virtualNetworkRules: concat([for lol in []: {
+//@[39:42) Local lol. Type: any. Declaration start char: 39, length: 3
+        id: '${account.name}-${account.location}'
+      }])
+    }
+  }
+}]
+
+// using the same loop variable in a new language scope should be allowed
+resource premiumStorages 'Microsoft.Storage/storageAccounts@2019-06-01' = [for account in storageAccounts: {
+//@[79:86) Local account. Type: any. Declaration start char: 79, length: 7
+//@[9:24) Resource premiumStorages. Type: Microsoft.Storage/storageAccounts@2019-06-01[]. Declaration start char: 0, length: 321
+  // #completionTest(7,8) -> symbolsPlusAccount2
+  name: account.name
+  location: account.location
+  sku: {
+    // #completionTest(9,10) -> storageSkuNamePlusSymbols
+    name: 
+  }
+  kind: 'StorageV2'
+}]
+
+var directRefViaVar = premiumStorages
+//@[4:19) Variable directRefViaVar. Type: Microsoft.Storage/storageAccounts@2019-06-01[]. Declaration start char: 0, length: 37
+output directRefViaOutput array = union(premiumStorages, stuffs)
+//@[7:25) Output directRefViaOutput. Type: array. Declaration start char: 0, length: 64
+
+resource directRefViaSingleResourceBody 'Microsoft.Network/dnszones@2018-05-01' = {
+//@[9:39) Resource directRefViaSingleResourceBody. Type: Microsoft.Network/dnsZones@2018-05-01. Declaration start char: 0, length: 199
+  name: 'myZone2'
+  location: 'global'
+  properties: {
+    registrationVirtualNetworks: premiumStorages
+  }
+}
+
+resource directRefViaSingleConditionalResourceBody 'Microsoft.Network/dnszones@2018-05-01' = if(true) {
+//@[9:50) Resource directRefViaSingleConditionalResourceBody. Type: Microsoft.Network/dnsZones@2018-05-01. Declaration start char: 0, length: 235
+  name: 'myZone3'
+  location: 'global'
+  properties: {
+    registrationVirtualNetworks: concat(premiumStorages, stuffs)
+  }
+}
+
+@batchSize()
+resource directRefViaSingleLoopResourceBody 'Microsoft.Network/virtualNetworks@2020-06-01' = [for i in range(0, 3): {
+//@[98:99) Local i. Type: int. Declaration start char: 98, length: 1
+//@[9:43) Resource directRefViaSingleLoopResourceBody. Type: Microsoft.Network/virtualNetworks@2020-06-01[]. Declaration start char: 0, length: 208
+  name: 'vnet-${i}'
+  properties: {
+    subnets: premiumStorages
+  }
+}]
+
+@batchSize(0)
+resource directRefViaSingleLoopResourceBodyWithExtraDependsOn 'Microsoft.Network/virtualNetworks@2020-06-01' = [for i in range(0, 3): {
+//@[116:117) Local i. Type: int. Declaration start char: 116, length: 1
+//@[9:61) Resource directRefViaSingleLoopResourceBodyWithExtraDependsOn. Type: Microsoft.Network/virtualNetworks@2020-06-01[]. Declaration start char: 0, length: 302
+  name: 'vnet-${i}'
+  properties: {
+    subnets: premiumStorages
+    dependsOn: [
+      premiumStorages
+    ]
+  }
+  dependsOn: [
+    
+  ]
+}]
+
+var expressionInPropertyLoopVar = true
+//@[4:31) Variable expressionInPropertyLoopVar. Type: bool. Declaration start char: 0, length: 38
+resource expressionsInPropertyLoopName 'Microsoft.Network/dnsZones@2018-05-01' = {
+//@[9:38) Resource expressionsInPropertyLoopName. Type: Microsoft.Network/dnsZones@2018-05-01. Declaration start char: 0, length: 232
+  name: 'hello'
+  location: 'eastus'
+  properties: {
+    'resolutionVirtualNetworks${expressionInPropertyLoopVar}': [for thing in []: {}]
+//@[68:73) Local thing. Type: any. Declaration start char: 68, length: 5
+  }
+}
+
+// resource loop body that isn't an object
+@batchSize(-1)
+resource nonObjectResourceLoopBody 'Microsoft.Network/dnsZones@2018-05-01' = [for thing in []: 'test']
+//@[82:87) Local thing. Type: any. Declaration start char: 82, length: 5
+//@[9:34) Resource nonObjectResourceLoopBody. Type: Microsoft.Network/dnsZones@2018-05-01[]. Declaration start char: 0, length: 118
+resource nonObjectResourceLoopBody2 'Microsoft.Network/dnsZones@2018-05-01' = [for thing in []: environment()]
+//@[83:88) Local thing. Type: any. Declaration start char: 83, length: 5
+//@[9:35) Resource nonObjectResourceLoopBody2. Type: Microsoft.Network/dnsZones@2018-05-01[]. Declaration start char: 0, length: 110
+resource nonObjectResourceLoopBody3 'Microsoft.Network/dnsZones@2018-05-01' = [for (thing,i) in []: 'test']
+//@[84:89) Local thing. Type: any. Declaration start char: 84, length: 5
+//@[90:91) Local i. Type: int. Declaration start char: 90, length: 1
+//@[9:35) Resource nonObjectResourceLoopBody3. Type: Microsoft.Network/dnsZones@2018-05-01[]. Declaration start char: 0, length: 107
+resource nonObjectResourceLoopBody4 'Microsoft.Network/dnsZones@2018-05-01' = [for (thing,i) in []: environment()]
+//@[84:89) Local thing. Type: any. Declaration start char: 84, length: 5
+//@[90:91) Local i. Type: int. Declaration start char: 90, length: 1
+//@[9:35) Resource nonObjectResourceLoopBody4. Type: Microsoft.Network/dnsZones@2018-05-01[]. Declaration start char: 0, length: 114
+resource nonObjectResourceLoopBody3 'Microsoft.Network/dnsZones@2018-05-01' = [for (thing,i) in []: if(true) 'test']
+//@[84:89) Local thing. Type: any. Declaration start char: 84, length: 5
+//@[90:91) Local i. Type: int. Declaration start char: 90, length: 1
+//@[9:35) Resource nonObjectResourceLoopBody3. Type: Microsoft.Network/dnsZones@2018-05-01[]. Declaration start char: 0, length: 116
+resource nonObjectResourceLoopBody4 'Microsoft.Network/dnsZones@2018-05-01' = [for (thing,i) in []: if(true) environment()]
+//@[84:89) Local thing. Type: any. Declaration start char: 84, length: 5
+//@[90:91) Local i. Type: int. Declaration start char: 90, length: 1
+//@[9:35) Resource nonObjectResourceLoopBody4. Type: Microsoft.Network/dnsZones@2018-05-01[]. Declaration start char: 0, length: 123
+
+// #completionTest(54,55) -> objectPlusFor
+resource foo 'Microsoft.Network/dnsZones@2018-05-01' = 
+//@[9:12) Resource foo. Type: Microsoft.Network/dnsZones@2018-05-01. Declaration start char: 0, length: 55
+
+resource foo 'Microsoft.Network/dnsZones@2018-05-01' = [for item in []: {
+//@[60:64) Local item. Type: any. Declaration start char: 60, length: 4
+//@[9:12) Resource foo. Type: Microsoft.Network/dnsZones@2018-05-01[]. Declaration start char: 0, length: 257
+  properties: {
+    // #completionTest(32,33) -> symbolsPlusArrayAndFor
+    registrationVirtualNetworks: 
+    resolutionVirtualNetworks: [for lol in []: {
+//@[36:39) Local lol. Type: any. Declaration start char: 36, length: 3
+      
+    }]
+  }
+}]
+
+resource vnet 'Microsoft.Network/virtualNetworks@2020-06-01' = {
+//@[9:13) Resource vnet. Type: Microsoft.Network/virtualNetworks@2020-06-01. Declaration start char: 0, length: 325
+  properties: {
+    virtualNetworkPeerings: [for item in []: {
+//@[33:37) Local item. Type: any. Declaration start char: 33, length: 4
+        properties: {
+          remoteAddressSpace: {
+            // #completionTest(28,29) -> symbolsPlusArrayWithoutFor
+            addressPrefixes: 
+          }
+        }
+    }]
+  }
+}
+
+// parent property with 'existing' resource at different scope
+resource p1_res1 'Microsoft.Rp1/resource1@2020-06-01' existing = {
+//@[9:16) Resource p1_res1. Type: Microsoft.Rp1/resource1@2020-06-01. Declaration start char: 0, length: 104
+  scope: tenant()
+  name: 'res1'
+}
+
+resource p1_child1 'Microsoft.Rp1/resource1/child1@2020-06-01' = {
+//@[9:18) Resource p1_child1. Type: Microsoft.Rp1/resource1/child1@2020-06-01. Declaration start char: 0, length: 106
+  parent: p1_res1
+  name: 'child1'
+}
+
+// parent property with scope on child resource
+resource p2_res1 'Microsoft.Rp1/resource1@2020-06-01' = {
+//@[9:16) Resource p2_res1. Type: Microsoft.Rp1/resource1@2020-06-01. Declaration start char: 0, length: 76
+  name: 'res1'
+}
+
+resource p2_res2 'Microsoft.Rp2/resource2@2020-06-01' = {
+//@[9:16) Resource p2_res2. Type: Microsoft.Rp2/resource2@2020-06-01. Declaration start char: 0, length: 76
+  name: 'res2'
+}
+
+resource p2_res2child 'Microsoft.Rp2/resource2/child2@2020-06-01' = {
+//@[9:21) Resource p2_res2child. Type: Microsoft.Rp2/resource2/child2@2020-06-01. Declaration start char: 0, length: 127
+  scope: p2_res1
+  parent: p2_res2
+  name: 'child2'
+}
+
+// parent property self-cycle
+resource p3_vmExt 'Microsoft.Compute/virtualMachines/extensions@2020-06-01' = {
+//@[9:17) Resource p3_vmExt. Type: Microsoft.Compute/virtualMachines/extensions@2020-06-01. Declaration start char: 0, length: 124
+  parent: p3_vmExt
+  location: 'eastus'
+}
+
+// parent property 2-cycle
+resource p4_vm 'Microsoft.Compute/virtualMachines@2020-06-01' = {
+//@[9:14) Resource p4_vm. Type: Microsoft.Compute/virtualMachines@2020-06-01. Declaration start char: 0, length: 110
+  parent: p4_vmExt
+  location: 'eastus'
+}
+
+resource p4_vmExt 'Microsoft.Compute/virtualMachines/extensions@2020-06-01' = {
+//@[9:17) Resource p4_vmExt. Type: Microsoft.Compute/virtualMachines/extensions@2020-06-01. Declaration start char: 0, length: 121
+  parent: p4_vm
+  location: 'eastus'
+}
+
+// parent property with invalid child
+resource p5_res1 'Microsoft.Rp1/resource1@2020-06-01' = {
+//@[9:16) Resource p5_res1. Type: Microsoft.Rp1/resource1@2020-06-01. Declaration start char: 0, length: 76
+  name: 'res1'
+}
+
+resource p5_res2 'Microsoft.Rp2/resource2/child2@2020-06-01' = {
+//@[9:16) Resource p5_res2. Type: error. Declaration start char: 0, length: 102
+  parent: p5_res1
+  name: 'res2'
+}
+
+// parent property with invalid parent
+resource p6_res1 '${true}' = {
+//@[9:16) Resource p6_res1. Type: error. Declaration start char: 0, length: 49
+  name: 'res1'
+}
+
+resource p6_res2 'Microsoft.Rp1/resource1/child2@2020-06-01' = {
+//@[9:16) Resource p6_res2. Type: error. Declaration start char: 0, length: 102
+  parent: p6_res1
+  name: 'res2'
+}
+
+// parent property with incorrectly-formatted name
+resource p7_res1 'Microsoft.Rp1/resource1@2020-06-01' = {
+//@[9:16) Resource p7_res1. Type: Microsoft.Rp1/resource1@2020-06-01. Declaration start char: 0, length: 76
+  name: 'res1'
+}
+
+resource p7_res2 'Microsoft.Rp1/resource1/child2@2020-06-01' = {
+//@[9:16) Resource p7_res2. Type: Microsoft.Rp1/resource1/child2@2020-06-01. Declaration start char: 0, length: 107
+  parent: p7_res1
+  name: 'res1/res2'
+}
+
+resource p7_res3 'Microsoft.Rp1/resource1/child2@2020-06-01' = {
+//@[9:16) Resource p7_res3. Type: Microsoft.Rp1/resource1/child2@2020-06-01. Declaration start char: 0, length: 118
+  parent: p7_res1
+  name: '${p7_res1.name}/res2'
+}
+
+// top-level resource with too many '/' characters
+resource p8_res1 'Microsoft.Rp1/resource1@2020-06-01' = {
+//@[9:16) Resource p8_res1. Type: Microsoft.Rp1/resource1@2020-06-01. Declaration start char: 0, length: 230
+  name: 'res1/res2'
+resource existngResProperty 'Mock.Rp/mockExistingResource@2020-01-01' = {
+  name: 'existngResProperty'
+  location: 'westeurope'
+  properties: {}
+}