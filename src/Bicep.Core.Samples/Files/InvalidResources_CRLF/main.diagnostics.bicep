--- conflicted
+++ resolved
@@ -1524,14 +1524,9 @@
 //@[114:117) [BCP046 (Error)] Expected a value of type "bool". (CodeDescription: none) |(4)|
 }]
 resource wrongFilterExpressionType2 'Microsoft.Storage/storageAccounts@2019-06-01' = [for (account,i) in emptyArray: if(concat('s')){
-<<<<<<< HEAD
 //@[9:35) [BCP035 (Error)] The specified "resource" declaration is missing the following required properties: "kind", "location", "name", "sku". (CodeDescription: none) |wrongFilterExpressionType2|
 //@[119:132) [BCP046 (Error)] Expected a value of type "bool". (CodeDescription: none) |(concat('s'))|
 //@[120:131) [prefer-interpolation (Warning)] Use string interpolation instead of the concat function. (CodeDescription: bicep core(https://aka.ms/bicep/linter/prefer-interpolation)) |concat('s')|
-=======
-//@[9:35) [BCP035 (Error)] The specified "resource" declaration is missing the following required properties: "kind", "location", "name", "sku". |wrongFilterExpressionType2|
-//@[119:132) [BCP046 (Error)] Expected a value of type "bool". |(concat('s'))|
->>>>>>> cdbf8b41
 }]
 
 // missing required properties
@@ -2027,4 +2022,3 @@
 // #completionTest(60,61) -> virtualNetworksResourceTypes
 resource comp8 'Microsoft.Network/virtualNetworks@2020-06-01'
 //@[61:61) [BCP018 (Error)] Expected the "=" character at this location. (CodeDescription: none) ||
-
