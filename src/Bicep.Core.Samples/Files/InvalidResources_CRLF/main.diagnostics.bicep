
// wrong declaration
bad
//@[0:3) [BCP007 (Error)] This declaration type is not recognized. Specify a parameter, variable, resource, or output declaration. |bad|

// incomplete #completionTest(9) -> empty
resource 
//@[9:9) [BCP017 (Error)] Expected a resource identifier at this location. ||
//@[9:9) [BCP029 (Error)] The resource type is not valid. Specify a valid resource type of format "<provider>/<types>@<apiVersion>". ||
resource foo
//@[9:12) [BCP028 (Error)] Identifier "foo" is declared multiple times. Remove or rename the duplicates. |foo|
//@[12:12) [BCP068 (Error)] Expected a resource type string. Specify a valid resource type of format "<provider>/<types>@<apiVersion>". ||
//@[12:12) [BCP029 (Error)] The resource type is not valid. Specify a valid resource type of format "<provider>/<types>@<apiVersion>". ||
resource fo/o
//@[11:12) [BCP068 (Error)] Expected a resource type string. Specify a valid resource type of format "<provider>/<types>@<apiVersion>". |/|
//@[11:13) [BCP029 (Error)] The resource type is not valid. Specify a valid resource type of format "<provider>/<types>@<apiVersion>". |/o|
//@[13:13) [BCP018 (Error)] Expected the "=" character at this location. ||
resource foo 'ddd'
//@[9:12) [BCP028 (Error)] Identifier "foo" is declared multiple times. Remove or rename the duplicates. |foo|
//@[13:18) [BCP029 (Error)] The resource type is not valid. Specify a valid resource type of format "<provider>/<types>@<apiVersion>". |'ddd'|
//@[18:18) [BCP018 (Error)] Expected the "=" character at this location. ||

// #completionTest(23) -> resourceTypes
resource trailingSpace  
//@[24:24) [BCP068 (Error)] Expected a resource type string. Specify a valid resource type of format "<provider>/<types>@<apiVersion>". ||
//@[24:24) [BCP029 (Error)] The resource type is not valid. Specify a valid resource type of format "<provider>/<types>@<apiVersion>". ||

// #completionTest(19,20) -> object
resource foo 'ddd'= 
//@[9:12) [BCP028 (Error)] Identifier "foo" is declared multiple times. Remove or rename the duplicates. |foo|
//@[13:18) [BCP029 (Error)] The resource type is not valid. Specify a valid resource type of format "<provider>/<types>@<apiVersion>". |'ddd'|
//@[20:20) [BCP118 (Error)] Expected the "{" character, the "[" character, or the "if" keyword at this location. ||

// wrong resource type
resource foo 'ddd'={
//@[9:12) [BCP028 (Error)] Identifier "foo" is declared multiple times. Remove or rename the duplicates. |foo|
//@[13:18) [BCP029 (Error)] The resource type is not valid. Specify a valid resource type of format "<provider>/<types>@<apiVersion>". |'ddd'|
}

resource foo 'ddd'=if (1 + 1 == 2) {
//@[9:12) [BCP028 (Error)] Identifier "foo" is declared multiple times. Remove or rename the duplicates. |foo|
//@[13:18) [BCP029 (Error)] The resource type is not valid. Specify a valid resource type of format "<provider>/<types>@<apiVersion>". |'ddd'|
}

// using string interpolation for the resource type
resource foo 'Microsoft.${provider}/foos@2020-02-02-alpha'= {
//@[9:12) [BCP028 (Error)] Identifier "foo" is declared multiple times. Remove or rename the duplicates. |foo|
//@[13:58) [BCP047 (Error)] String interpolation is unsupported for specifying the resource type. |'Microsoft.${provider}/foos@2020-02-02-alpha'|
}

resource foo 'Microsoft.${provider}/foos@2020-02-02-alpha'= if (true) {
//@[9:12) [BCP028 (Error)] Identifier "foo" is declared multiple times. Remove or rename the duplicates. |foo|
//@[13:58) [BCP047 (Error)] String interpolation is unsupported for specifying the resource type. |'Microsoft.${provider}/foos@2020-02-02-alpha'|
}

// missing required property
resource foo 'Microsoft.Foo/foos@2020-02-02-alpha'={
//@[9:12) [BCP028 (Error)] Identifier "foo" is declared multiple times. Remove or rename the duplicates. |foo|
//@[9:12) [BCP035 (Error)] The specified "resource" declaration is missing the following required properties: "name". |foo|
//@[13:50) [BCP081 (Warning)] Resource type "Microsoft.Foo/foos@2020-02-02-alpha" does not have types available. |'Microsoft.Foo/foos@2020-02-02-alpha'|
}

resource foo 'Microsoft.Foo/foos@2020-02-02-alpha'= if (name == 'value') {
//@[9:12) [BCP028 (Error)] Identifier "foo" is declared multiple times. Remove or rename the duplicates. |foo|
//@[9:12) [BCP035 (Error)] The specified "resource" declaration is missing the following required properties: "name". |foo|
//@[13:50) [BCP081 (Warning)] Resource type "Microsoft.Foo/foos@2020-02-02-alpha" does not have types available. |'Microsoft.Foo/foos@2020-02-02-alpha'|
//@[56:60) [BCP057 (Error)] The name "name" does not exist in the current context. |name|
}

resource foo 'Microsoft.Foo/foos@2020-02-02-alpha'= if ({ 'a': b }.a == 'foo') {
//@[9:12) [BCP028 (Error)] Identifier "foo" is declared multiple times. Remove or rename the duplicates. |foo|
//@[13:50) [BCP081 (Warning)] Resource type "Microsoft.Foo/foos@2020-02-02-alpha" does not have types available. |'Microsoft.Foo/foos@2020-02-02-alpha'|
//@[63:64) [BCP057 (Error)] The name "b" does not exist in the current context. |b|
//@[65:66) [BCP019 (Error)] Expected a new line character at this location. |}|
}
//@[1:1) [BCP018 (Error)] Expected the ")" character at this location. ||

// simulate typing if condition
resource foo 'Microsoft.Foo/foos@2020-02-02-alpha'= if
//@[9:12) [BCP028 (Error)] Identifier "foo" is declared multiple times. Remove or rename the duplicates. |foo|
//@[13:50) [BCP081 (Warning)] Resource type "Microsoft.Foo/foos@2020-02-02-alpha" does not have types available. |'Microsoft.Foo/foos@2020-02-02-alpha'|
//@[54:54) [BCP018 (Error)] Expected the "(" character at this location. ||

resource foo 'Microsoft.Foo/foos@2020-02-02-alpha'= if (
//@[9:12) [BCP028 (Error)] Identifier "foo" is declared multiple times. Remove or rename the duplicates. |foo|
//@[13:50) [BCP081 (Warning)] Resource type "Microsoft.Foo/foos@2020-02-02-alpha" does not have types available. |'Microsoft.Foo/foos@2020-02-02-alpha'|
//@[56:56) [BCP009 (Error)] Expected a literal value, an array, an object, a parenthesized expression, or a function call at this location. ||

resource foo 'Microsoft.Foo/foos@2020-02-02-alpha'= if (true
//@[9:12) [BCP028 (Error)] Identifier "foo" is declared multiple times. Remove or rename the duplicates. |foo|
//@[13:50) [BCP081 (Warning)] Resource type "Microsoft.Foo/foos@2020-02-02-alpha" does not have types available. |'Microsoft.Foo/foos@2020-02-02-alpha'|
//@[60:60) [BCP018 (Error)] Expected the ")" character at this location. ||

resource foo 'Microsoft.Foo/foos@2020-02-02-alpha'= if (true)
//@[9:12) [BCP028 (Error)] Identifier "foo" is declared multiple times. Remove or rename the duplicates. |foo|
//@[13:50) [BCP081 (Warning)] Resource type "Microsoft.Foo/foos@2020-02-02-alpha" does not have types available. |'Microsoft.Foo/foos@2020-02-02-alpha'|
//@[61:61) [BCP018 (Error)] Expected the "{" character at this location. ||

// missing condition
resource foo 'Microsoft.Foo/foos@2020-02-02-alpha'= if {
//@[9:12) [BCP028 (Error)] Identifier "foo" is declared multiple times. Remove or rename the duplicates. |foo|
//@[13:50) [BCP081 (Warning)] Resource type "Microsoft.Foo/foos@2020-02-02-alpha" does not have types available. |'Microsoft.Foo/foos@2020-02-02-alpha'|
//@[55:56) [BCP018 (Error)] Expected the "(" character at this location. |{|
  name: 'foo'
//@[8:13) [BCP121 (Error)] Resources: "foo", "foo", "foo", "foo", "foo", "foo", "foo", "foo", "foo" are defined with this same name in a file. Rename them or split into different modules. |'foo'|
}

// empty condition
// #completionTest(56) -> symbols
resource foo 'Microsoft.Foo/foos@2020-02-02-alpha'= if () {
//@[9:12) [BCP028 (Error)] Identifier "foo" is declared multiple times. Remove or rename the duplicates. |foo|
//@[13:50) [BCP081 (Warning)] Resource type "Microsoft.Foo/foos@2020-02-02-alpha" does not have types available. |'Microsoft.Foo/foos@2020-02-02-alpha'|
//@[56:57) [BCP009 (Error)] Expected a literal value, an array, an object, a parenthesized expression, or a function call at this location. |)|
  name: 'foo'
//@[8:13) [BCP121 (Error)] Resources: "foo", "foo", "foo", "foo", "foo", "foo", "foo", "foo", "foo" are defined with this same name in a file. Rename them or split into different modules. |'foo'|
}

// #completionTest(57, 59) -> symbols
resource foo 'Microsoft.Foo/foos@2020-02-02-alpha'= if (     ) {
//@[9:12) [BCP028 (Error)] Identifier "foo" is declared multiple times. Remove or rename the duplicates. |foo|
//@[13:50) [BCP081 (Warning)] Resource type "Microsoft.Foo/foos@2020-02-02-alpha" does not have types available. |'Microsoft.Foo/foos@2020-02-02-alpha'|
//@[61:62) [BCP009 (Error)] Expected a literal value, an array, an object, a parenthesized expression, or a function call at this location. |)|
  name: 'foo'
//@[8:13) [BCP121 (Error)] Resources: "foo", "foo", "foo", "foo", "foo", "foo", "foo", "foo", "foo" are defined with this same name in a file. Rename them or split into different modules. |'foo'|
}

// invalid condition type
resource foo 'Microsoft.Foo/foos@2020-02-02-alpha'= if (123) {
//@[9:12) [BCP028 (Error)] Identifier "foo" is declared multiple times. Remove or rename the duplicates. |foo|
//@[13:50) [BCP081 (Warning)] Resource type "Microsoft.Foo/foos@2020-02-02-alpha" does not have types available. |'Microsoft.Foo/foos@2020-02-02-alpha'|
//@[55:60) [BCP046 (Error)] Expected a value of type "bool". |(123)|
  name: 'foo'
//@[8:13) [BCP121 (Error)] Resources: "foo", "foo", "foo", "foo", "foo", "foo", "foo", "foo", "foo" are defined with this same name in a file. Rename them or split into different modules. |'foo'|
}

// runtime functions are no allowed in resource conditions
resource foo 'Microsoft.Foo/foos@2020-02-02-alpha' = if (reference('Micorosft.Management/managementGroups/MG', '2020-05-01').name == 'something') {
//@[9:12) [BCP028 (Error)] Identifier "foo" is declared multiple times. Remove or rename the duplicates. |foo|
//@[13:50) [BCP081 (Warning)] Resource type "Microsoft.Foo/foos@2020-02-02-alpha" does not have types available. |'Microsoft.Foo/foos@2020-02-02-alpha'|
//@[57:66) [BCP066 (Error)] Function "reference" is not valid at this location. It can only be used in resource declarations. |reference|
  name: 'foo'
//@[8:13) [BCP121 (Error)] Resources: "foo", "foo", "foo", "foo", "foo", "foo", "foo", "foo", "foo" are defined with this same name in a file. Rename them or split into different modules. |'foo'|
}

resource foo 'Microsoft.Foo/foos@2020-02-02-alpha' = if (listKeys('foo', '2020-05-01').bar == true) {
//@[9:12) [BCP028 (Error)] Identifier "foo" is declared multiple times. Remove or rename the duplicates. |foo|
//@[13:50) [BCP081 (Warning)] Resource type "Microsoft.Foo/foos@2020-02-02-alpha" does not have types available. |'Microsoft.Foo/foos@2020-02-02-alpha'|
//@[57:65) [BCP066 (Error)] Function "listKeys" is not valid at this location. It can only be used in resource declarations. |listKeys|
  name: 'foo'
//@[8:13) [BCP121 (Error)] Resources: "foo", "foo", "foo", "foo", "foo", "foo", "foo", "foo", "foo" are defined with this same name in a file. Rename them or split into different modules. |'foo'|
}

// duplicate property at the top level
resource foo 'Microsoft.Foo/foos@2020-02-02-alpha'= {
//@[9:12) [BCP028 (Error)] Identifier "foo" is declared multiple times. Remove or rename the duplicates. |foo|
//@[13:50) [BCP081 (Warning)] Resource type "Microsoft.Foo/foos@2020-02-02-alpha" does not have types available. |'Microsoft.Foo/foos@2020-02-02-alpha'|
  name: 'foo'
//@[2:6) [BCP025 (Error)] The property "name" is declared multiple times in this object. Remove or rename the duplicate properties. |name|
  name: true
//@[2:6) [BCP025 (Error)] The property "name" is declared multiple times in this object. Remove or rename the duplicate properties. |name|
}

// duplicate property at the top level with string literal syntax
resource foo 'Microsoft.Foo/foos@2020-02-02-alpha'= {
//@[9:12) [BCP028 (Error)] Identifier "foo" is declared multiple times. Remove or rename the duplicates. |foo|
//@[13:50) [BCP081 (Warning)] Resource type "Microsoft.Foo/foos@2020-02-02-alpha" does not have types available. |'Microsoft.Foo/foos@2020-02-02-alpha'|
  name: 'foo'
//@[2:6) [BCP025 (Error)] The property "name" is declared multiple times in this object. Remove or rename the duplicate properties. |name|
  'name': true
//@[2:8) [BCP025 (Error)] The property "name" is declared multiple times in this object. Remove or rename the duplicate properties. |'name'|
}

// duplicate property inside
resource foo 'Microsoft.Foo/foos@2020-02-02-alpha'= {
//@[9:12) [BCP028 (Error)] Identifier "foo" is declared multiple times. Remove or rename the duplicates. |foo|
//@[13:50) [BCP081 (Warning)] Resource type "Microsoft.Foo/foos@2020-02-02-alpha" does not have types available. |'Microsoft.Foo/foos@2020-02-02-alpha'|
  name: 'foo'
//@[8:13) [BCP121 (Error)] Resources: "foo", "foo", "foo", "foo", "foo", "foo", "foo", "foo", "foo" are defined with this same name in a file. Rename them or split into different modules. |'foo'|
  properties: {
    foo: 'a'
//@[4:7) [BCP025 (Error)] The property "foo" is declared multiple times in this object. Remove or rename the duplicate properties. |foo|
    foo: 'a'
//@[4:7) [BCP025 (Error)] The property "foo" is declared multiple times in this object. Remove or rename the duplicate properties. |foo|
  }
}

// duplicate property inside with string literal syntax
resource foo 'Microsoft.Foo/foos@2020-02-02-alpha'= {
//@[9:12) [BCP028 (Error)] Identifier "foo" is declared multiple times. Remove or rename the duplicates. |foo|
//@[13:50) [BCP081 (Warning)] Resource type "Microsoft.Foo/foos@2020-02-02-alpha" does not have types available. |'Microsoft.Foo/foos@2020-02-02-alpha'|
  name: 'foo'
//@[8:13) [BCP121 (Error)] Resources: "foo", "foo", "foo", "foo", "foo", "foo", "foo", "foo", "foo" are defined with this same name in a file. Rename them or split into different modules. |'foo'|
  properties: {
    foo: 'a'
//@[4:7) [BCP025 (Error)] The property "foo" is declared multiple times in this object. Remove or rename the duplicate properties. |foo|
    'foo': 'a'
//@[4:9) [BCP025 (Error)] The property "foo" is declared multiple times in this object. Remove or rename the duplicate properties. |'foo'|
  }
}

// wrong property types
resource foo 'Microsoft.Foo/foos@2020-02-02-alpha'= {
//@[9:12) [BCP028 (Error)] Identifier "foo" is declared multiple times. Remove or rename the duplicates. |foo|
//@[13:50) [BCP081 (Warning)] Resource type "Microsoft.Foo/foos@2020-02-02-alpha" does not have types available. |'Microsoft.Foo/foos@2020-02-02-alpha'|
  name: 'foo'
//@[8:13) [BCP121 (Error)] Resources: "foo", "foo", "foo", "foo", "foo", "foo", "foo", "foo", "foo" are defined with this same name in a file. Rename them or split into different modules. |'foo'|
  location: [
//@[12:18) [BCP036 (Error)] The property "location" expected a value of type "string" but the provided value is of type "array". |[\r\n  ]|
  ]
  tags: 'tag are not a string?'
//@[8:31) [BCP036 (Error)] The property "tags" expected a value of type "Tags" but the provided value is of type "'tag are not a string?'". |'tag are not a string?'|
}

resource bar 'Microsoft.Foo/foos@2020-02-02-alpha' = {
//@[13:50) [BCP081 (Warning)] Resource type "Microsoft.Foo/foos@2020-02-02-alpha" does not have types available. |'Microsoft.Foo/foos@2020-02-02-alpha'|
  name: true ? 's' : 'a' + 1
//@[21:28) [BCP045 (Error)] Cannot apply operator "+" to operands of type "'a'" and "int". |'a' + 1|
  properties: {
    x: foo()
//@[7:10) [BCP059 (Error)] The name "foo" is not a function. |foo|
    y: true && (null || !4)
//@[24:26) [BCP044 (Error)] Cannot apply operator "!" to operand of type "int". |!4|
    a: [
      a
//@[6:7) [BCP057 (Error)] The name "a" does not exist in the current context. |a|
      !null
//@[6:11) [BCP044 (Error)] Cannot apply operator "!" to operand of type "null". |!null|
      true && true || true + -true * 4
//@[29:34) [BCP044 (Error)] Cannot apply operator "-" to operand of type "bool". |-true|
    ]
  }
}

// unsupported resource ref
var resrefvar = bar.name

param resrefpar string = foo.id
//@[25:28) [BCP072 (Error)] This symbol cannot be referenced here. Only other parameters can be referenced in parameter default values. |foo|
//@[25:28) [BCP062 (Error)] The referenced declaration with name "foo" is not valid. |foo|

output resrefout bool = bar.id
//@[24:30) [BCP026 (Error)] The output expects a value of type "bool" but the provided value is of type "string". |bar.id|

// attempting to set read-only properties
resource baz 'Microsoft.Foo/foos@2020-02-02-alpha' = {
//@[13:50) [BCP081 (Warning)] Resource type "Microsoft.Foo/foos@2020-02-02-alpha" does not have types available. |'Microsoft.Foo/foos@2020-02-02-alpha'|
  name: 'test'
//@[8:14) [BCP121 (Error)] Resources: "baz", "badDepends", "badDepends2", "badDepends3", "badDepends4", "badDepends5", "badInterp" are defined with this same name in a file. Rename them or split into different modules. |'test'|
  id: 2
//@[2:4) [BCP073 (Error)] The property "id" is read-only. Expressions cannot be assigned to read-only properties. |id|
  type: 'hello'
//@[2:6) [BCP073 (Error)] The property "type" is read-only. Expressions cannot be assigned to read-only properties. |type|
  apiVersion: true
//@[2:12) [BCP073 (Error)] The property "apiVersion" is read-only. Expressions cannot be assigned to read-only properties. |apiVersion|
}

resource badDepends 'Microsoft.Foo/foos@2020-02-02-alpha' = {
//@[20:57) [BCP081 (Warning)] Resource type "Microsoft.Foo/foos@2020-02-02-alpha" does not have types available. |'Microsoft.Foo/foos@2020-02-02-alpha'|
  name: 'test'
//@[8:14) [BCP121 (Error)] Resources: "baz", "badDepends", "badDepends2", "badDepends3", "badDepends4", "badDepends5", "badInterp" are defined with this same name in a file. Rename them or split into different modules. |'test'|
  dependsOn: [
    baz.id
//@[4:10) [BCP034 (Error)] The enclosing array expected an item of type "module[] | (resource | module) | resource[]", but the provided item was of type "string". |baz.id|
  ]
}

resource badDepends2 'Microsoft.Foo/foos@2020-02-02-alpha' = {
//@[21:58) [BCP081 (Warning)] Resource type "Microsoft.Foo/foos@2020-02-02-alpha" does not have types available. |'Microsoft.Foo/foos@2020-02-02-alpha'|
  name: 'test'
//@[8:14) [BCP121 (Error)] Resources: "baz", "badDepends", "badDepends2", "badDepends3", "badDepends4", "badDepends5", "badInterp" are defined with this same name in a file. Rename them or split into different modules. |'test'|
  dependsOn: [
    'hello'
//@[4:11) [BCP034 (Error)] The enclosing array expected an item of type "module[] | (resource | module) | resource[]", but the provided item was of type "'hello'". |'hello'|
    true
//@[4:8) [BCP034 (Error)] The enclosing array expected an item of type "module[] | (resource | module) | resource[]", but the provided item was of type "bool". |true|
  ]
}

resource badDepends3 'Microsoft.Foo/foos@2020-02-02-alpha' = {
//@[21:58) [BCP081 (Warning)] Resource type "Microsoft.Foo/foos@2020-02-02-alpha" does not have types available. |'Microsoft.Foo/foos@2020-02-02-alpha'|
  name: 'test'
//@[8:14) [BCP121 (Error)] Resources: "baz", "badDepends", "badDepends2", "badDepends3", "badDepends4", "badDepends5", "badInterp" are defined with this same name in a file. Rename them or split into different modules. |'test'|
}

resource badDepends4 'Microsoft.Foo/foos@2020-02-02-alpha' = {
//@[21:58) [BCP081 (Warning)] Resource type "Microsoft.Foo/foos@2020-02-02-alpha" does not have types available. |'Microsoft.Foo/foos@2020-02-02-alpha'|
  name: 'test'
//@[8:14) [BCP121 (Error)] Resources: "baz", "badDepends", "badDepends2", "badDepends3", "badDepends4", "badDepends5", "badInterp" are defined with this same name in a file. Rename them or split into different modules. |'test'|
  dependsOn: [
    badDepends3
  ]
}

resource badDepends5 'Microsoft.Foo/foos@2020-02-02-alpha' = {
//@[21:58) [BCP081 (Warning)] Resource type "Microsoft.Foo/foos@2020-02-02-alpha" does not have types available. |'Microsoft.Foo/foos@2020-02-02-alpha'|
  name: 'test'
//@[8:14) [BCP121 (Error)] Resources: "baz", "badDepends", "badDepends2", "badDepends3", "badDepends4", "badDepends5", "badInterp" are defined with this same name in a file. Rename them or split into different modules. |'test'|
  dependsOn: badDepends3.dependsOn
//@[25:34) [BCP077 (Error)] The property "dependsOn" on type "Microsoft.Foo/foos@2020-02-02-alpha" is write-only. Write-only properties cannot be accessed. |dependsOn|
}

var interpVal = 'abc'
resource badInterp 'Microsoft.Foo/foos@2020-02-02-alpha' = {
//@[19:56) [BCP081 (Warning)] Resource type "Microsoft.Foo/foos@2020-02-02-alpha" does not have types available. |'Microsoft.Foo/foos@2020-02-02-alpha'|
  name: 'test'
//@[8:14) [BCP121 (Error)] Resources: "baz", "badDepends", "badDepends2", "badDepends3", "badDepends4", "badDepends5", "badInterp" are defined with this same name in a file. Rename them or split into different modules. |'test'|
  '${interpVal}': 'unsupported' // resource definition does not allow for additionalProperties
  '${undefinedSymbol}': true
//@[5:20) [BCP057 (Error)] The name "undefinedSymbol" does not exist in the current context. |undefinedSymbol|
}

module validModule './module.bicep' = {
  name: 'storageDeploy'
  params: {
    name: 'contoso'
  }
}

resource runtimeValidRes1 'Microsoft.Compute/virtualMachines@2020-06-01' = {
  name: 'name1'
  location: 'eastus'
  properties: {
    evictionPolicy: 'Deallocate'
  }
}

resource runtimeValidRes2 'Microsoft.Resources/deploymentScripts@2020-10-01' = {
  name: concat(concat(runtimeValidRes1.id, runtimeValidRes1.name), runtimeValidRes1.type)
  kind:'AzureCLI'
  location: 'eastus'
  properties: {
    azCliVersion: '2.0'
    retentionInterval: runtimeValidRes1.properties.evictionPolicy
  }
}

resource runtimeValidRes3 'Microsoft.Advisor/recommendations/suppressions@2020-01-01' = {
  name: '${runtimeValidRes1.name}_v1'
}

resource runtimeValidRes4 'Microsoft.Advisor/recommendations/suppressions@2020-01-01' = {
  name: concat(validModule['name'], 'v1')
}

resource runtimeValidRes5 'Microsoft.Advisor/recommendations/suppressions@2020-01-01' = {
  name: '${validModule.name}_v1'
}

resource runtimeInvalidRes1 'Microsoft.Advisor/recommendations/suppressions@2020-01-01' = {
  name: runtimeValidRes1.location
//@[8:33) [BCP120 (Error)] The property "name" must be evaluable at the start of the deployment, and cannot depend on any values that have not yet been calculated. Accessible properties of runtimeValidRes1 are "apiVersion", "id", "name", "type". |runtimeValidRes1.location|
}

resource runtimeInvalidRes2 'Microsoft.Advisor/recommendations/suppressions@2020-01-01' = {
  name: runtimeValidRes1['location']
//@[8:36) [BCP120 (Error)] The property "name" must be evaluable at the start of the deployment, and cannot depend on any values that have not yet been calculated. Accessible properties of runtimeValidRes1 are "apiVersion", "id", "name", "type". |runtimeValidRes1['location']|
}

resource runtimeInvalidRes3 'Microsoft.Resources/deploymentScripts@2020-10-01' = {
  name: runtimeValidRes1.properties.evictionPolicy
//@[8:50) [BCP120 (Error)] The property "name" must be evaluable at the start of the deployment, and cannot depend on any values that have not yet been calculated. Accessible properties of runtimeValidRes1 are "apiVersion", "id", "name", "type". |runtimeValidRes1.properties.evictionPolicy|
  kind:'AzureCLI'
  location: 'eastus'
  properties: {
    azCliVersion: '2.0'
    retentionInterval: runtimeValidRes1.properties.evictionPolicy
  }
}

resource runtimeInvalidRes4 'Microsoft.Advisor/recommendations/suppressions@2020-01-01' = {
  name: runtimeValidRes1['properties'].evictionPolicy
//@[8:53) [BCP120 (Error)] The property "name" must be evaluable at the start of the deployment, and cannot depend on any values that have not yet been calculated. Accessible properties of runtimeValidRes1 are "apiVersion", "id", "name", "type". |runtimeValidRes1['properties'].evictionPolicy|
}

resource runtimeInvalidRes5 'Microsoft.Advisor/recommendations/suppressions@2020-01-01' = {
  name: runtimeValidRes1['properties']['evictionPolicy']
//@[8:56) [BCP120 (Error)] The property "name" must be evaluable at the start of the deployment, and cannot depend on any values that have not yet been calculated. Accessible properties of runtimeValidRes1 are "apiVersion", "id", "name", "type". |runtimeValidRes1['properties']['evictionPolicy']|
}

resource runtimeInvalidRes6 'Microsoft.Advisor/recommendations/suppressions@2020-01-01' = {
  name: runtimeValidRes1.properties['evictionPolicy']
//@[8:53) [BCP120 (Error)] The property "name" must be evaluable at the start of the deployment, and cannot depend on any values that have not yet been calculated. Accessible properties of runtimeValidRes1 are "apiVersion", "id", "name", "type". |runtimeValidRes1.properties['evictionPolicy']|
}

resource runtimeInvalidRes7 'Microsoft.Advisor/recommendations/suppressions@2020-01-01' = {
  name: runtimeValidRes2.properties.azCliVersion
//@[8:48) [BCP120 (Error)] The property "name" must be evaluable at the start of the deployment, and cannot depend on any values that have not yet been calculated. Accessible properties of runtimeValidRes2 are "apiVersion", "id", "name", "type". |runtimeValidRes2.properties.azCliVersion|
}

var magicString1 = 'location'
resource runtimeInvalidRes8 'Microsoft.Advisor/recommendations/suppressions@2020-01-01' = {
  name: runtimeValidRes2['${magicString1}']
//@[8:43) [BCP120 (Error)] The property "name" must be evaluable at the start of the deployment, and cannot depend on any values that have not yet been calculated. Accessible properties of runtimeValidRes2 are "apiVersion", "id", "name", "type". |runtimeValidRes2['${magicString1}']|
}

// note: this should be fine, but we block string interpolation all together if there's a potential runtime property usage for name.
var magicString2 = 'name'
resource runtimeInvalidRes9 'Microsoft.Advisor/recommendations/suppressions@2020-01-01' = {
  name: runtimeValidRes2['${magicString2}']
//@[8:43) [BCP120 (Error)] The property "name" must be evaluable at the start of the deployment, and cannot depend on any values that have not yet been calculated. Accessible properties of runtimeValidRes2 are "apiVersion", "id", "name", "type". |runtimeValidRes2['${magicString2}']|
}

resource runtimeInvalidRes10 'Microsoft.Advisor/recommendations/suppressions@2020-01-01' = {
  name: '${runtimeValidRes3.location}'
//@[28:36) [BCP053 (Error)] The type "Microsoft.Advisor/recommendations/suppressions" does not contain property "location". Available properties include "apiVersion", "id", "name", "properties", "type". |location|
}

resource runtimeInvalidRes11 'Microsoft.Advisor/recommendations/suppressions@2020-01-01' = {
  name: validModule.params['name']
//@[8:34) [BCP120 (Error)] The property "name" must be evaluable at the start of the deployment, and cannot depend on any values that have not yet been calculated. Accessible properties of validModule are "name", "scope". |validModule.params['name']|
//@[20:26) [BCP077 (Error)] The property "params" on type "module" is write-only. Write-only properties cannot be accessed. |params|
}

resource runtimeInvalidRes12 'Microsoft.Advisor/recommendations/suppressions@2020-01-01' = {
  name: concat(runtimeValidRes1.location, runtimeValidRes2['location'], runtimeInvalidRes3['properties'].azCliVersion, validModule.params.name)
//@[15:40) [BCP120 (Error)] The property "name" must be evaluable at the start of the deployment, and cannot depend on any values that have not yet been calculated. Accessible properties of runtimeValidRes1 are "apiVersion", "id", "name", "type". |runtimeValidRes1.location|
//@[42:70) [BCP120 (Error)] The property "name" must be evaluable at the start of the deployment, and cannot depend on any values that have not yet been calculated. Accessible properties of runtimeValidRes2 are "apiVersion", "id", "name", "type". |runtimeValidRes2['location']|
//@[72:117) [BCP120 (Error)] The property "name" must be evaluable at the start of the deployment, and cannot depend on any values that have not yet been calculated. Accessible properties of runtimeInvalidRes3 are "apiVersion", "id", "name", "type". |runtimeInvalidRes3['properties'].azCliVersion|
//@[119:142) [BCP120 (Error)] The property "name" must be evaluable at the start of the deployment, and cannot depend on any values that have not yet been calculated. Accessible properties of validModule are "name", "scope". |validModule.params.name|
//@[131:137) [BCP077 (Error)] The property "params" on type "module" is write-only. Write-only properties cannot be accessed. |params|
}

resource runtimeInvalidRes13 'Microsoft.Advisor/recommendations/suppressions@2020-01-01' = {
  name: '${runtimeValidRes1.location}${runtimeValidRes2['location']}${runtimeInvalidRes3.properties['azCliVersion']}${validModule['params'].name}'
//@[11:36) [BCP120 (Error)] The property "name" must be evaluable at the start of the deployment, and cannot depend on any values that have not yet been calculated. Accessible properties of runtimeValidRes1 are "apiVersion", "id", "name", "type". |runtimeValidRes1.location|
//@[39:67) [BCP120 (Error)] The property "name" must be evaluable at the start of the deployment, and cannot depend on any values that have not yet been calculated. Accessible properties of runtimeValidRes2 are "apiVersion", "id", "name", "type". |runtimeValidRes2['location']|
//@[70:115) [BCP120 (Error)] The property "name" must be evaluable at the start of the deployment, and cannot depend on any values that have not yet been calculated. Accessible properties of runtimeInvalidRes3 are "apiVersion", "id", "name", "type". |runtimeInvalidRes3.properties['azCliVersion']|
//@[118:144) [BCP120 (Error)] The property "name" must be evaluable at the start of the deployment, and cannot depend on any values that have not yet been calculated. Accessible properties of validModule are "name", "scope". |validModule['params'].name|
//@[130:138) [BCP077 (Error)] The property "params" on type "module" is write-only. Write-only properties cannot be accessed. |'params'|
}

// variable related runtime validation
var runtimefoo1 = runtimeValidRes1['location']
var runtimefoo2 = runtimeValidRes2['properties'].azCliVersion
var runtimefoo3 = runtimeValidRes2
var runtimefoo4 = {
  hop: runtimefoo2
}

var runtimeInvalid = {
  foo1: runtimefoo1
  foo2: runtimefoo2
  foo3: runtimefoo3
  foo4: runtimeValidRes1.name
}

var runtimeValid = {
  foo1: runtimeValidRes1.name
  foo2: runtimeValidRes1.apiVersion
  foo3: runtimeValidRes2.type
  foo4: runtimeValidRes2.id
}

resource runtimeInvalidRes14 'Microsoft.Advisor/recommendations/suppressions@2020-01-01' = {
  name: runtimeInvalid.foo1
//@[8:27) [BCP120 (Error)] The property "name" must be evaluable at the start of the deployment, and cannot depend on any values that have not yet been calculated. You are referencing a variable which cannot be calculated in time ("runtimeInvalid" -> "runtimefoo1" -> "runtimeValidRes1"). Accessible properties of runtimeValidRes1 are "apiVersion", "id", "name", "type". |runtimeInvalid.foo1|
}

resource runtimeInvalidRes15 'Microsoft.Advisor/recommendations/suppressions@2020-01-01' = {
  name: runtimeInvalid.foo2
//@[8:27) [BCP120 (Error)] The property "name" must be evaluable at the start of the deployment, and cannot depend on any values that have not yet been calculated. You are referencing a variable which cannot be calculated in time ("runtimeInvalid" -> "runtimefoo1" -> "runtimeValidRes1"). Accessible properties of runtimeValidRes1 are "apiVersion", "id", "name", "type". |runtimeInvalid.foo2|
}

resource runtimeInvalidRes16 'Microsoft.Advisor/recommendations/suppressions@2020-01-01' = {
  name: runtimeInvalid.foo3.properties.azCliVersion
//@[8:51) [BCP120 (Error)] The property "name" must be evaluable at the start of the deployment, and cannot depend on any values that have not yet been calculated. You are referencing a variable which cannot be calculated in time ("runtimeInvalid" -> "runtimefoo1" -> "runtimeValidRes1"). Accessible properties of runtimeValidRes1 are "apiVersion", "id", "name", "type". |runtimeInvalid.foo3.properties.azCliVersion|
}

// Note: This is actually a runtime valid value. However, other properties of the variable cannot be resolved, so we block this.
resource runtimeInvalidRes17 'Microsoft.Advisor/recommendations/suppressions@2020-01-01' = {
  name: runtimeInvalid.foo4
//@[8:27) [BCP120 (Error)] The property "name" must be evaluable at the start of the deployment, and cannot depend on any values that have not yet been calculated. You are referencing a variable which cannot be calculated in time ("runtimeInvalid" -> "runtimefoo1" -> "runtimeValidRes1"). Accessible properties of runtimeValidRes1 are "apiVersion", "id", "name", "type". |runtimeInvalid.foo4|
}

resource runtimeInvalidRes18 'Microsoft.Advisor/recommendations/suppressions@2020-01-01' = {
  name: concat(runtimeInvalid.foo1, runtimeValidRes2['properties'].azCliVersion, '${runtimeValidRes1.location}', runtimefoo4.hop)
//@[15:34) [BCP120 (Error)] The property "name" must be evaluable at the start of the deployment, and cannot depend on any values that have not yet been calculated. You are referencing a variable which cannot be calculated in time ("runtimeInvalid" -> "runtimefoo1" -> "runtimeValidRes1"). Accessible properties of runtimeValidRes1 are "apiVersion", "id", "name", "type". |runtimeInvalid.foo1|
//@[36:79) [BCP120 (Error)] The property "name" must be evaluable at the start of the deployment, and cannot depend on any values that have not yet been calculated. Accessible properties of runtimeValidRes2 are "apiVersion", "id", "name", "type". |runtimeValidRes2['properties'].azCliVersion|
//@[84:109) [BCP120 (Error)] The property "name" must be evaluable at the start of the deployment, and cannot depend on any values that have not yet been calculated. Accessible properties of runtimeValidRes1 are "apiVersion", "id", "name", "type". |runtimeValidRes1.location|
//@[113:128) [BCP120 (Error)] The property "name" must be evaluable at the start of the deployment, and cannot depend on any values that have not yet been calculated. You are referencing a variable which cannot be calculated in time ("runtimefoo4" -> "runtimefoo2" -> "runtimeValidRes2"). Accessible properties of runtimeValidRes2 are "apiVersion", "id", "name", "type". |runtimefoo4.hop|
}

resource runtimeValidRes6 'Microsoft.Advisor/recommendations/suppressions@2020-01-01' = {
  name: runtimeValid.foo1
}

resource runtimeValidRes7 'Microsoft.Advisor/recommendations/suppressions@2020-01-01' = {
  name: runtimeValid.foo2
}

resource runtimeValidRes8 'Microsoft.Advisor/recommendations/suppressions@2020-01-01' = {
  name: runtimeValid.foo3
}

resource runtimeValidRes9 'Microsoft.Advisor/recommendations/suppressions@2020-01-01' = {
  name: runtimeValid.foo4
}


resource loopForRuntimeCheck 'Microsoft.Network/dnsZones@2018-05-01' = [for thing in []: {
  name: 'test'
  location: 'test'
}]

var runtimeCheckVar = loopForRuntimeCheck[0].properties.zoneType
var runtimeCheckVar2 = runtimeCheckVar

resource singleResourceForRuntimeCheck 'Microsoft.Network/dnsZones@2018-05-01' = {
  name: runtimeCheckVar2
//@[8:24) [BCP120 (Error)] The property "name" must be evaluable at the start of the deployment, and cannot depend on any values that have not yet been calculated. You are referencing a variable which cannot be calculated in time ("runtimeCheckVar2" -> "runtimeCheckVar" -> "loopForRuntimeCheck"). Accessible properties of loopForRuntimeCheck are "apiVersion", "id", "name", "type". |runtimeCheckVar2|
  location: 'test'
}

resource loopForRuntimeCheck2 'Microsoft.Network/dnsZones@2018-05-01' = [for thing in []: {
  name: runtimeCheckVar2
//@[8:24) [BCP120 (Error)] The property "name" must be evaluable at the start of the deployment, and cannot depend on any values that have not yet been calculated. You are referencing a variable which cannot be calculated in time ("runtimeCheckVar2" -> "runtimeCheckVar" -> "loopForRuntimeCheck"). Accessible properties of loopForRuntimeCheck are "apiVersion", "id", "name", "type". |runtimeCheckVar2|
  location: 'test'
}]

resource loopForRuntimeCheck3 'Microsoft.Network/dnsZones@2018-05-01' = [for otherThing in []: {
  name: loopForRuntimeCheck[0].properties.zoneType
//@[8:50) [BCP120 (Error)] The property "name" must be evaluable at the start of the deployment, and cannot depend on any values that have not yet been calculated. Accessible properties of loopForRuntimeCheck are "apiVersion", "id", "name", "type". |loopForRuntimeCheck[0].properties.zoneType|
  location: 'test'
}]

var varForRuntimeCheck4a = loopForRuntimeCheck[0].properties.zoneType
var varForRuntimeCheck4b = varForRuntimeCheck4a
resource loopForRuntimeCheck4 'Microsoft.Network/dnsZones@2018-05-01' = [for otherThing in []: {
  name: varForRuntimeCheck4b
//@[8:28) [BCP120 (Error)] The property "name" must be evaluable at the start of the deployment, and cannot depend on any values that have not yet been calculated. You are referencing a variable which cannot be calculated in time ("varForRuntimeCheck4b" -> "varForRuntimeCheck4a" -> "loopForRuntimeCheck"). Accessible properties of loopForRuntimeCheck are "apiVersion", "id", "name", "type". |varForRuntimeCheck4b|
  location: 'test'
}]

resource missingTopLevelProperties 'Microsoft.Storage/storageAccounts@2020-08-01-preview' = {
//@[9:34) [BCP035 (Error)] The specified "resource" declaration is missing the following required properties: "kind", "location", "name", "sku". |missingTopLevelProperties|
  // #completionTest(0, 1, 2) -> topLevelProperties

}

resource missingTopLevelPropertiesExceptName 'Microsoft.Storage/storageAccounts@2020-08-01-preview' = {
//@[9:44) [BCP035 (Error)] The specified "resource" declaration is missing the following required properties: "kind", "location", "sku". |missingTopLevelPropertiesExceptName|
  // #completionTest(0, 1, 2) -> topLevelPropertiesMinusName
  name: 'me'
  // do not remove whitespace before the closing curly
  // #completionTest(0, 1, 2) -> topLevelPropertiesMinusName
  
}

// #completionTest(24,25,26,49,65) -> resourceTypes
resource unfinishedVnet 'Microsoft.Network/virtualNetworks@2020-06-01' = {
  name: 'v'
  location: 'eastus'
  properties: {
    subnets: [
      {
        // #completionTest(0,1,2,3,4,5,6,7) -> subnetPropertiesMinusProperties
        properties: {
          delegations: [
            {
              // #completionTest(0,1,2,3,4,5,6,7,8,9,10,11,12,13,14) -> delegationProperties
              
            }
          ]
        }
      }
    ]
  }
}

/*
Discriminator key missing
*/
resource discriminatorKeyMissing 'Microsoft.Resources/deploymentScripts@2020-10-01' = {
//@[86:148) [BCP078 (Error)] The property "kind" requires a value of type "'AzureCLI' | 'AzurePowerShell'", but none was supplied. |{\r\n  // #completionTest(0,1,2) -> discriminatorProperty\r\n  \r\n}|
  // #completionTest(0,1,2) -> discriminatorProperty
  
}

/*
Discriminator key missing (conditional)
*/
resource discriminatorKeyMissing_if 'Microsoft.Resources/deploymentScripts@2020-10-01' = if(true) {
//@[98:160) [BCP078 (Error)] The property "kind" requires a value of type "'AzureCLI' | 'AzurePowerShell'", but none was supplied. |{\r\n  // #completionTest(0,1,2) -> discriminatorProperty\r\n  \r\n}|
  // #completionTest(0,1,2) -> discriminatorProperty
  
}

/*
Discriminator key missing (loop)
*/
resource discriminatorKeyMissing_for 'Microsoft.Resources/deploymentScripts@2020-10-01' = [for thing in []: {
//@[108:170) [BCP078 (Error)] The property "kind" requires a value of type "'AzureCLI' | 'AzurePowerShell'", but none was supplied. |{\r\n  // #completionTest(0,1,2) -> discriminatorProperty\r\n  \r\n}|
  // #completionTest(0,1,2) -> discriminatorProperty
  
}]

/*
Discriminator key missing (filtered loop)
*/
resource discriminatorKeyMissing_for_if 'Microsoft.Resources/deploymentScripts@2020-10-01' = [for thing in []: if(true) {
//@[120:182) [BCP078 (Error)] The property "kind" requires a value of type "'AzureCLI' | 'AzurePowerShell'", but none was supplied. |{\r\n  // #completionTest(0,1,2) -> discriminatorProperty\r\n  \r\n}|
  // #completionTest(0,1,2) -> discriminatorProperty
  
}]

/*
Discriminator key value missing with property access
*/
resource discriminatorKeyValueMissing 'Microsoft.Resources/deploymentScripts@2020-10-01' = {
  // #completionTest(7,8,9,10) -> deploymentScriptKindsPlusSymbols
  kind:   
//@[10:10) [BCP009 (Error)] Expected a literal value, an array, an object, a parenthesized expression, or a function call at this location. ||
}
// #completionTest(76) -> missingDiscriminatorPropertyAccess
var discriminatorKeyValueMissingCompletions = discriminatorKeyValueMissing.p
// #completionTest(76) -> missingDiscriminatorPropertyAccess
var discriminatorKeyValueMissingCompletions2 = discriminatorKeyValueMissing.
//@[76:76) [BCP020 (Error)] Expected a function or property name at this location. ||

// #completionTest(76) -> missingDiscriminatorPropertyIndexPlusSymbols
var discriminatorKeyValueMissingCompletions3 = discriminatorKeyValueMissing[]
//@[76:76) [BCP117 (Error)] An empty indexer is not allowed. Specify a valid expression. ||

/*
Discriminator key value missing with property access (conditional)
*/
resource discriminatorKeyValueMissing_if 'Microsoft.Resources/deploymentScripts@2020-10-01' = if(false) {
  // #completionTest(7,8,9,10) -> deploymentScriptKindsPlusSymbols_if
  kind:   
//@[10:10) [BCP009 (Error)] Expected a literal value, an array, an object, a parenthesized expression, or a function call at this location. ||
}
// #completionTest(82) -> missingDiscriminatorPropertyAccess
var discriminatorKeyValueMissingCompletions_if = discriminatorKeyValueMissing_if.p
// #completionTest(82) -> missingDiscriminatorPropertyAccess
var discriminatorKeyValueMissingCompletions2_if = discriminatorKeyValueMissing_if.
//@[82:82) [BCP020 (Error)] Expected a function or property name at this location. ||

// #completionTest(82) -> missingDiscriminatorPropertyIndexPlusSymbols_if
var discriminatorKeyValueMissingCompletions3_if = discriminatorKeyValueMissing_if[]
//@[82:82) [BCP117 (Error)] An empty indexer is not allowed. Specify a valid expression. ||

/*
Discriminator key value missing with property access (loops)
*/
resource discriminatorKeyValueMissing_for 'Microsoft.Resources/deploymentScripts@2020-10-01' = [for thing in []: {
  // #completionTest(7,8,9,10) -> deploymentScriptKindsPlusSymbols_for
  kind:   
//@[10:10) [BCP009 (Error)] Expected a literal value, an array, an object, a parenthesized expression, or a function call at this location. ||
}]

// cannot . access properties of a resource loop
var resourceListIsNotSingleResource = discriminatorKeyValueMissing_for.kind
//@[38:70) [BCP144 (Error)] Directly referencing a resource or module collection is not currently supported. Apply an array indexer to the expression. |discriminatorKeyValueMissing_for|
//@[71:75) [BCP055 (Error)] Cannot access properties of type "Microsoft.Resources/deploymentScripts@2020-10-01[]". An "object" type is required. |kind|

// #completionTest(87) -> missingDiscriminatorPropertyAccess
var discriminatorKeyValueMissingCompletions_for = discriminatorKeyValueMissing_for[0].p
// #completionTest(87) -> missingDiscriminatorPropertyAccess
var discriminatorKeyValueMissingCompletions2_for = discriminatorKeyValueMissing_for[0].
//@[87:87) [BCP020 (Error)] Expected a function or property name at this location. ||

// #completionTest(87) -> missingDiscriminatorPropertyIndexPlusSymbols_for
var discriminatorKeyValueMissingCompletions3_for = discriminatorKeyValueMissing_for[0][]
//@[87:87) [BCP117 (Error)] An empty indexer is not allowed. Specify a valid expression. ||

/*
Discriminator key value missing with property access (filtered loops)
*/
resource discriminatorKeyValueMissing_for_if 'Microsoft.Resources/deploymentScripts@2020-10-01' = [for thing in []: if(true) {
  // #completionTest(7,8,9,10) -> deploymentScriptKindsPlusSymbols_for_if
  kind:   
//@[10:10) [BCP009 (Error)] Expected a literal value, an array, an object, a parenthesized expression, or a function call at this location. ||
}]

// cannot . access properties of a resource loop
var resourceListIsNotSingleResource_if = discriminatorKeyValueMissing_for_if.kind
//@[41:76) [BCP144 (Error)] Directly referencing a resource or module collection is not currently supported. Apply an array indexer to the expression. |discriminatorKeyValueMissing_for_if|
//@[77:81) [BCP055 (Error)] Cannot access properties of type "Microsoft.Resources/deploymentScripts@2020-10-01[]". An "object" type is required. |kind|

// #completionTest(93) -> missingDiscriminatorPropertyAccess
var discriminatorKeyValueMissingCompletions_for_if = discriminatorKeyValueMissing_for_if[0].p
// #completionTest(93) -> missingDiscriminatorPropertyAccess
var discriminatorKeyValueMissingCompletions2_for_if = discriminatorKeyValueMissing_for_if[0].
//@[93:93) [BCP020 (Error)] Expected a function or property name at this location. ||

// #completionTest(93) -> missingDiscriminatorPropertyIndexPlusSymbols_for_if
var discriminatorKeyValueMissingCompletions3_for_if = discriminatorKeyValueMissing_for_if[0][]
//@[93:93) [BCP117 (Error)] An empty indexer is not allowed. Specify a valid expression. ||

/*
Discriminator value set 1
*/
resource discriminatorKeySetOne 'Microsoft.Resources/deploymentScripts@2020-10-01' = {
//@[9:31) [BCP035 (Error)] The specified "resource" declaration is missing the following required properties: "location", "name". |discriminatorKeySetOne|
  kind: 'AzureCLI'
  // #completionTest(0,1,2) -> deploymentScriptTopLevel

  properties: {
//@[2:12) [BCP035 (Warning)] The specified "object" declaration is missing the following required properties: "azCliVersion", "retentionInterval". |properties|
    // #completionTest(0,1,2,3,4) -> deploymentScriptCliProperties
    
  }
}
// #completionTest(75) -> cliPropertyAccess
var discriminatorKeySetOneCompletions = discriminatorKeySetOne.properties.a
//@[74:75) [BCP053 (Warning)] The type "AzureCliScriptProperties" does not contain property "a". Available properties include "arguments", "azCliVersion", "cleanupPreference", "containerSettings", "environmentVariables", "forceUpdateTag", "outputs", "primaryScriptUri", "provisioningState", "retentionInterval", "scriptContent", "status", "storageAccountSettings", "supportingScriptUris", "timeout". |a|
// #completionTest(75) -> cliPropertyAccess
var discriminatorKeySetOneCompletions2 = discriminatorKeySetOne.properties.
//@[75:75) [BCP020 (Error)] Expected a function or property name at this location. ||

// #completionTest(75) -> cliPropertyAccessIndexesPlusSymbols
var discriminatorKeySetOneCompletions3 = discriminatorKeySetOne.properties[]
//@[75:75) [BCP117 (Error)] An empty indexer is not allowed. Specify a valid expression. ||

/*
Discriminator value set 1 (conditional)
*/
resource discriminatorKeySetOne_if 'Microsoft.Resources/deploymentScripts@2020-10-01' = if(2==3) {
//@[9:34) [BCP035 (Error)] The specified "resource" declaration is missing the following required properties: "location", "name". |discriminatorKeySetOne_if|
  kind: 'AzureCLI'
  // #completionTest(0,1,2) -> deploymentScriptTopLevel

  properties: {
//@[2:12) [BCP035 (Warning)] The specified "object" declaration is missing the following required properties: "azCliVersion", "retentionInterval". |properties|
    // #completionTest(0,1,2,3,4) -> deploymentScriptCliProperties
    
  }
}
// #completionTest(81) -> cliPropertyAccess
var discriminatorKeySetOneCompletions_if = discriminatorKeySetOne_if.properties.a
//@[80:81) [BCP053 (Warning)] The type "AzureCliScriptProperties" does not contain property "a". Available properties include "arguments", "azCliVersion", "cleanupPreference", "containerSettings", "environmentVariables", "forceUpdateTag", "outputs", "primaryScriptUri", "provisioningState", "retentionInterval", "scriptContent", "status", "storageAccountSettings", "supportingScriptUris", "timeout". |a|
// #completionTest(81) -> cliPropertyAccess
var discriminatorKeySetOneCompletions2_if = discriminatorKeySetOne_if.properties.
//@[81:81) [BCP020 (Error)] Expected a function or property name at this location. ||

// #completionTest(81) -> cliPropertyAccessIndexesPlusSymbols_if
var discriminatorKeySetOneCompletions3_if = discriminatorKeySetOne_if.properties[]
//@[81:81) [BCP117 (Error)] An empty indexer is not allowed. Specify a valid expression. ||

/*
Discriminator value set 1 (loop)
*/
resource discriminatorKeySetOne_for 'Microsoft.Resources/deploymentScripts@2020-10-01' = [ for thing in []: {
//@[9:35) [BCP035 (Error)] The specified "resource" declaration is missing the following required properties: "location", "name". |discriminatorKeySetOne_for|
  kind: 'AzureCLI'
  // #completionTest(0,1,2) -> deploymentScriptTopLevel

  properties: {
//@[2:12) [BCP035 (Warning)] The specified "object" declaration is missing the following required properties: "azCliVersion", "retentionInterval". |properties|
    // #completionTest(0,1,2,3,4) -> deploymentScriptCliProperties
    
  }
}]
// #completionTest(86) -> cliPropertyAccess
var discriminatorKeySetOneCompletions_for = discriminatorKeySetOne_for[0].properties.a
//@[85:86) [BCP053 (Warning)] The type "AzureCliScriptProperties" does not contain property "a". Available properties include "arguments", "azCliVersion", "cleanupPreference", "containerSettings", "environmentVariables", "forceUpdateTag", "outputs", "primaryScriptUri", "provisioningState", "retentionInterval", "scriptContent", "status", "storageAccountSettings", "supportingScriptUris", "timeout". |a|
// #completionTest(94) -> cliPropertyAccess
var discriminatorKeySetOneCompletions2_for = discriminatorKeySetOne_for[any(true)].properties.
//@[94:94) [BCP020 (Error)] Expected a function or property name at this location. ||

// #completionTest(86) -> cliPropertyAccessIndexesPlusSymbols_for
var discriminatorKeySetOneCompletions3_for = discriminatorKeySetOne_for[1].properties[]
//@[86:86) [BCP117 (Error)] An empty indexer is not allowed. Specify a valid expression. ||

/*
Discriminator value set 1 (filtered loop)
*/
resource discriminatorKeySetOne_for_if 'Microsoft.Resources/deploymentScripts@2020-10-01' = [ for thing in []: if(true) {
//@[9:38) [BCP035 (Error)] The specified "resource" declaration is missing the following required properties: "location", "name". |discriminatorKeySetOne_for_if|
  kind: 'AzureCLI'
  // #completionTest(0,1,2) -> deploymentScriptTopLevel

  properties: {
//@[2:12) [BCP035 (Warning)] The specified "object" declaration is missing the following required properties: "azCliVersion", "retentionInterval". |properties|
    // #completionTest(0,1,2,3,4) -> deploymentScriptCliProperties
    
  }
}]
// #completionTest(92) -> cliPropertyAccess
var discriminatorKeySetOneCompletions_for_if = discriminatorKeySetOne_for_if[0].properties.a
//@[91:92) [BCP053 (Warning)] The type "AzureCliScriptProperties" does not contain property "a". Available properties include "arguments", "azCliVersion", "cleanupPreference", "containerSettings", "environmentVariables", "forceUpdateTag", "outputs", "primaryScriptUri", "provisioningState", "retentionInterval", "scriptContent", "status", "storageAccountSettings", "supportingScriptUris", "timeout". |a|
// #completionTest(100) -> cliPropertyAccess
var discriminatorKeySetOneCompletions2_for_if = discriminatorKeySetOne_for_if[any(true)].properties.
//@[100:100) [BCP020 (Error)] Expected a function or property name at this location. ||

// #completionTest(92) -> cliPropertyAccessIndexesPlusSymbols_for_if
var discriminatorKeySetOneCompletions3_for_if = discriminatorKeySetOne_for_if[1].properties[]
//@[92:92) [BCP117 (Error)] An empty indexer is not allowed. Specify a valid expression. ||


/*
Discriminator value set 2
*/
resource discriminatorKeySetTwo 'Microsoft.Resources/deploymentScripts@2020-10-01' = {
//@[9:31) [BCP035 (Error)] The specified "resource" declaration is missing the following required properties: "location", "name". |discriminatorKeySetTwo|
  kind: 'AzurePowerShell'
  // #completionTest(0,1,2) -> deploymentScriptTopLevel

  properties: {
//@[2:12) [BCP035 (Warning)] The specified "object" declaration is missing the following required properties: "azPowerShellVersion", "retentionInterval". |properties|
    // #completionTest(0,1,2,3,4) -> deploymentScriptPSProperties
    
  }
}
// #completionTest(75) -> powershellPropertyAccess
var discriminatorKeySetTwoCompletions = discriminatorKeySetTwo.properties.a
//@[74:75) [BCP053 (Warning)] The type "AzurePowerShellScriptProperties" does not contain property "a". Available properties include "arguments", "azPowerShellVersion", "cleanupPreference", "containerSettings", "environmentVariables", "forceUpdateTag", "outputs", "primaryScriptUri", "provisioningState", "retentionInterval", "scriptContent", "status", "storageAccountSettings", "supportingScriptUris", "timeout". |a|
// #completionTest(75) -> powershellPropertyAccess
var discriminatorKeySetTwoCompletions2 = discriminatorKeySetTwo.properties.
//@[75:75) [BCP020 (Error)] Expected a function or property name at this location. ||

// #completionTest(90) -> powershellPropertyAccess
var discriminatorKeySetTwoCompletionsArrayIndexer = discriminatorKeySetTwo['properties'].a
//@[89:90) [BCP053 (Warning)] The type "AzurePowerShellScriptProperties" does not contain property "a". Available properties include "arguments", "azPowerShellVersion", "cleanupPreference", "containerSettings", "environmentVariables", "forceUpdateTag", "outputs", "primaryScriptUri", "provisioningState", "retentionInterval", "scriptContent", "status", "storageAccountSettings", "supportingScriptUris", "timeout". |a|
// #completionTest(90) -> powershellPropertyAccess
var discriminatorKeySetTwoCompletionsArrayIndexer2 = discriminatorKeySetTwo['properties'].
//@[90:90) [BCP020 (Error)] Expected a function or property name at this location. ||

/*
Discriminator value set 2 (conditional)
*/
resource discriminatorKeySetTwo_if 'Microsoft.Resources/deploymentScripts@2020-10-01' = {
//@[9:34) [BCP035 (Error)] The specified "resource" declaration is missing the following required properties: "location", "name". |discriminatorKeySetTwo_if|
  kind: 'AzurePowerShell'
  // #completionTest(0,1,2) -> deploymentScriptTopLevel

  properties: {
//@[2:12) [BCP035 (Warning)] The specified "object" declaration is missing the following required properties: "azPowerShellVersion", "retentionInterval". |properties|
    // #completionTest(0,1,2,3,4) -> deploymentScriptPSProperties
    
  }
}
// #completionTest(81) -> powershellPropertyAccess
var discriminatorKeySetTwoCompletions_if = discriminatorKeySetTwo_if.properties.a
//@[80:81) [BCP053 (Warning)] The type "AzurePowerShellScriptProperties" does not contain property "a". Available properties include "arguments", "azPowerShellVersion", "cleanupPreference", "containerSettings", "environmentVariables", "forceUpdateTag", "outputs", "primaryScriptUri", "provisioningState", "retentionInterval", "scriptContent", "status", "storageAccountSettings", "supportingScriptUris", "timeout". |a|
// #completionTest(81) -> powershellPropertyAccess
var discriminatorKeySetTwoCompletions2_if = discriminatorKeySetTwo_if.properties.
//@[81:81) [BCP020 (Error)] Expected a function or property name at this location. ||

// #completionTest(96) -> powershellPropertyAccess
var discriminatorKeySetTwoCompletionsArrayIndexer_if = discriminatorKeySetTwo_if['properties'].a
//@[95:96) [BCP053 (Warning)] The type "AzurePowerShellScriptProperties" does not contain property "a". Available properties include "arguments", "azPowerShellVersion", "cleanupPreference", "containerSettings", "environmentVariables", "forceUpdateTag", "outputs", "primaryScriptUri", "provisioningState", "retentionInterval", "scriptContent", "status", "storageAccountSettings", "supportingScriptUris", "timeout". |a|
// #completionTest(96) -> powershellPropertyAccess
var discriminatorKeySetTwoCompletionsArrayIndexer2_if = discriminatorKeySetTwo_if['properties'].
//@[96:96) [BCP020 (Error)] Expected a function or property name at this location. ||


/*
Discriminator value set 2 (loops)
*/
resource discriminatorKeySetTwo_for 'Microsoft.Resources/deploymentScripts@2020-10-01' = [for thing in []: {
//@[9:35) [BCP035 (Error)] The specified "resource" declaration is missing the following required properties: "location", "name". |discriminatorKeySetTwo_for|
  kind: 'AzurePowerShell'
  // #completionTest(0,1,2) -> deploymentScriptTopLevel

  properties: {
//@[2:12) [BCP035 (Warning)] The specified "object" declaration is missing the following required properties: "azPowerShellVersion", "retentionInterval". |properties|
    // #completionTest(0,1,2,3,4) -> deploymentScriptPSProperties
    
  }
}]
// #completionTest(86) -> powershellPropertyAccess
var discriminatorKeySetTwoCompletions_for = discriminatorKeySetTwo_for[0].properties.a
//@[85:86) [BCP053 (Warning)] The type "AzurePowerShellScriptProperties" does not contain property "a". Available properties include "arguments", "azPowerShellVersion", "cleanupPreference", "containerSettings", "environmentVariables", "forceUpdateTag", "outputs", "primaryScriptUri", "provisioningState", "retentionInterval", "scriptContent", "status", "storageAccountSettings", "supportingScriptUris", "timeout". |a|
// #completionTest(86) -> powershellPropertyAccess
var discriminatorKeySetTwoCompletions2_for = discriminatorKeySetTwo_for[0].properties.
//@[86:86) [BCP020 (Error)] Expected a function or property name at this location. ||

// #completionTest(101) -> powershellPropertyAccess
var discriminatorKeySetTwoCompletionsArrayIndexer_for = discriminatorKeySetTwo_for[0]['properties'].a
//@[100:101) [BCP053 (Warning)] The type "AzurePowerShellScriptProperties" does not contain property "a". Available properties include "arguments", "azPowerShellVersion", "cleanupPreference", "containerSettings", "environmentVariables", "forceUpdateTag", "outputs", "primaryScriptUri", "provisioningState", "retentionInterval", "scriptContent", "status", "storageAccountSettings", "supportingScriptUris", "timeout". |a|
// #completionTest(101) -> powershellPropertyAccess
var discriminatorKeySetTwoCompletionsArrayIndexer2_for = discriminatorKeySetTwo_for[0]['properties'].
//@[101:101) [BCP020 (Error)] Expected a function or property name at this location. ||


/*
Discriminator value set 2 (filtered loops)
*/
resource discriminatorKeySetTwo_for_if 'Microsoft.Resources/deploymentScripts@2020-10-01' = [for thing in []: if(true) {
//@[9:38) [BCP035 (Error)] The specified "resource" declaration is missing the following required properties: "location", "name". |discriminatorKeySetTwo_for_if|
  kind: 'AzurePowerShell'
  // #completionTest(0,1,2) -> deploymentScriptTopLevel

  properties: {
//@[2:12) [BCP035 (Warning)] The specified "object" declaration is missing the following required properties: "azPowerShellVersion", "retentionInterval". |properties|
    // #completionTest(0,1,2,3,4) -> deploymentScriptPSProperties
    
  }
}]
// #completionTest(92) -> powershellPropertyAccess
var discriminatorKeySetTwoCompletions_for_if = discriminatorKeySetTwo_for_if[0].properties.a
//@[91:92) [BCP053 (Warning)] The type "AzurePowerShellScriptProperties" does not contain property "a". Available properties include "arguments", "azPowerShellVersion", "cleanupPreference", "containerSettings", "environmentVariables", "forceUpdateTag", "outputs", "primaryScriptUri", "provisioningState", "retentionInterval", "scriptContent", "status", "storageAccountSettings", "supportingScriptUris", "timeout". |a|
// #completionTest(92) -> powershellPropertyAccess
var discriminatorKeySetTwoCompletions2_for_if = discriminatorKeySetTwo_for_if[0].properties.
//@[92:92) [BCP020 (Error)] Expected a function or property name at this location. ||

// #completionTest(107) -> powershellPropertyAccess
var discriminatorKeySetTwoCompletionsArrayIndexer_for_if = discriminatorKeySetTwo_for_if[0]['properties'].a
//@[106:107) [BCP053 (Warning)] The type "AzurePowerShellScriptProperties" does not contain property "a". Available properties include "arguments", "azPowerShellVersion", "cleanupPreference", "containerSettings", "environmentVariables", "forceUpdateTag", "outputs", "primaryScriptUri", "provisioningState", "retentionInterval", "scriptContent", "status", "storageAccountSettings", "supportingScriptUris", "timeout". |a|
// #completionTest(107) -> powershellPropertyAccess
var discriminatorKeySetTwoCompletionsArrayIndexer2_for_if = discriminatorKeySetTwo_for_if[0]['properties'].
//@[107:107) [BCP020 (Error)] Expected a function or property name at this location. ||



resource incorrectPropertiesKey 'Microsoft.Resources/deploymentScripts@2020-10-01' = {
//@[9:31) [BCP035 (Error)] The specified "resource" declaration is missing the following required properties: "location", "name", "properties". |incorrectPropertiesKey|
  kind: 'AzureCLI'

  propertes: {
//@[2:11) [BCP089 (Error)] The property "propertes" is not allowed on objects of type "AzureCLI". Did you mean "properties"? |propertes|
  }
}

var mock = incorrectPropertiesKey.p
//@[34:35) [BCP053 (Error)] The type "AzureCLI" does not contain property "p". Available properties include "apiVersion", "id", "identity", "kind", "location", "name", "properties", "systemData", "tags", "type". |p|

resource incorrectPropertiesKey2 'Microsoft.Resources/deploymentScripts@2020-10-01' = {
  kind: 'AzureCLI'
  name: 'test'
  location: ''
  properties: {
    azCliVersion: '2'
    retentionInterval: 'PT1H'
    
    // #completionTest(0,1,2,3,4) -> deploymentScriptCliPropertiesMinusSpecified
    
    // #completionTest(22,23) -> cleanupPreferencesPlusSymbols
    cleanupPreference: 
//@[23:23) [BCP009 (Error)] Expected a literal value, an array, an object, a parenthesized expression, or a function call at this location. ||

    // #completionTest(25,26) -> arrayPlusSymbols
    supportingScriptUris: 
//@[26:26) [BCP009 (Error)] Expected a literal value, an array, an object, a parenthesized expression, or a function call at this location. ||

    // #completionTest(27,28) -> objectPlusSymbols
    storageAccountSettings: 
//@[28:28) [BCP009 (Error)] Expected a literal value, an array, an object, a parenthesized expression, or a function call at this location. ||

    environmentVariables: [
      {
        // #completionTest(0,2,4,6,8) -> environmentVariableProperties
        
      }
      // #completionTest(0,1,2,3,4,5,6) -> objectPlusSymbols
      
    ]
  }
}

// #completionTest(21) -> resourceTypes
resource missingType 
//@[21:21) [BCP068 (Error)] Expected a resource type string. Specify a valid resource type of format "<provider>/<types>@<apiVersion>". ||
//@[21:21) [BCP029 (Error)] The resource type is not valid. Specify a valid resource type of format "<provider>/<types>@<apiVersion>". ||

// #completionTest(37,38,39,40,41,42,43,44) -> resourceTypes
resource startedTypingTypeWithQuotes 'virma'
//@[37:44) [BCP029 (Error)] The resource type is not valid. Specify a valid resource type of format "<provider>/<types>@<apiVersion>". |'virma'|
//@[44:44) [BCP018 (Error)] Expected the "=" character at this location. ||

// #completionTest(40,41,42,43,44,45) -> resourceTypes
resource startedTypingTypeWithoutQuotes virma
//@[40:45) [BCP068 (Error)] Expected a resource type string. Specify a valid resource type of format "<provider>/<types>@<apiVersion>". |virma|
//@[40:45) [BCP029 (Error)] The resource type is not valid. Specify a valid resource type of format "<provider>/<types>@<apiVersion>". |virma|
//@[45:45) [BCP018 (Error)] Expected the "=" character at this location. ||

resource dashesInPropertyNames 'Microsoft.ContainerService/managedClusters@2020-09-01' = {
//@[9:30) [BCP035 (Error)] The specified "resource" declaration is missing the following required properties: "location", "name". |dashesInPropertyNames|
}
// #completionTest(78) -> autoScalerPropertiesRequireEscaping
var letsAccessTheDashes = dashesInPropertyNames.properties.autoScalerProfile.s
//@[77:78) [BCP053 (Warning)] The type "schemas:30_autoScalerProfile" does not contain property "s". Available properties include "balance-similar-node-groups", "expander", "max-empty-bulk-delete", "max-graceful-termination-sec", "max-total-unready-percentage", "new-pod-scale-up-delay", "ok-total-unready-count", "scale-down-delay-after-add", "scale-down-delay-after-delete", "scale-down-delay-after-failure", "scale-down-unneeded-time", "scale-down-unready-time", "scale-down-utilization-threshold", "scan-interval", "skip-nodes-with-local-storage", "skip-nodes-with-system-pods". |s|
// #completionTest(78) -> autoScalerPropertiesRequireEscaping
var letsAccessTheDashes2 = dashesInPropertyNames.properties.autoScalerProfile.
//@[78:78) [BCP020 (Error)] Expected a function or property name at this location. ||

/* 
Nested discriminator missing key
*/
resource nestedDiscriminatorMissingKey 'Microsoft.DocumentDB/databaseAccounts@2020-06-01-preview' = {
  name: 'test'
//@[8:14) [BCP121 (Error)] Resources: "nestedDiscriminatorMissingKey", "nestedDiscriminatorMissingKey_if", "nestedDiscriminator", "nestedDiscriminator_if" are defined with this same name in a file. Rename them or split into different modules. |'test'|
  location: 'l'
  properties: {
//@[14:51) [BCP078 (Warning)] The property "createMode" requires a value of type "'Default' | 'Restore'", but none was supplied. |{\r\n    //createMode: 'Default'\r\n\r\n  }|
    //createMode: 'Default'

  }
}
// #completionTest(90) -> createMode
var nestedDiscriminatorMissingKeyCompletions = nestedDiscriminatorMissingKey.properties.cr
// #completionTest(92) -> createMode
var nestedDiscriminatorMissingKeyCompletions2 = nestedDiscriminatorMissingKey['properties'].
//@[92:92) [BCP020 (Error)] Expected a function or property name at this location. ||

// #completionTest(94) -> createModeIndexPlusSymbols
var nestedDiscriminatorMissingKeyIndexCompletions = nestedDiscriminatorMissingKey.properties['']

/* 
Nested discriminator missing key (conditional)
*/
resource nestedDiscriminatorMissingKey_if 'Microsoft.DocumentDB/databaseAccounts@2020-06-01-preview' = if(bool(1)) {
  name: 'test'
//@[8:14) [BCP121 (Error)] Resources: "nestedDiscriminatorMissingKey", "nestedDiscriminatorMissingKey_if", "nestedDiscriminator", "nestedDiscriminator_if" are defined with this same name in a file. Rename them or split into different modules. |'test'|
  location: 'l'
  properties: {
//@[14:51) [BCP078 (Warning)] The property "createMode" requires a value of type "'Default' | 'Restore'", but none was supplied. |{\r\n    //createMode: 'Default'\r\n\r\n  }|
    //createMode: 'Default'

  }
}
// #completionTest(96) -> createMode
var nestedDiscriminatorMissingKeyCompletions_if = nestedDiscriminatorMissingKey_if.properties.cr
// #completionTest(98) -> createMode
var nestedDiscriminatorMissingKeyCompletions2_if = nestedDiscriminatorMissingKey_if['properties'].
//@[98:98) [BCP020 (Error)] Expected a function or property name at this location. ||

// #completionTest(100) -> createModeIndexPlusSymbols_if
var nestedDiscriminatorMissingKeyIndexCompletions_if = nestedDiscriminatorMissingKey_if.properties['']

/* 
Nested discriminator missing key (loop)
*/
resource nestedDiscriminatorMissingKey_for 'Microsoft.DocumentDB/databaseAccounts@2020-06-01-preview' = [for thing in []: {
  name: 'test'
  location: 'l'
  properties: {
//@[14:51) [BCP078 (Warning)] The property "createMode" requires a value of type "'Default' | 'Restore'", but none was supplied. |{\r\n    //createMode: 'Default'\r\n\r\n  }|
    //createMode: 'Default'

  }
}]
// #completionTest(101) -> createMode
var nestedDiscriminatorMissingKeyCompletions_for = nestedDiscriminatorMissingKey_for[0].properties.cr
// #completionTest(103) -> createMode
var nestedDiscriminatorMissingKeyCompletions2_for = nestedDiscriminatorMissingKey_for[0]['properties'].
//@[103:103) [BCP020 (Error)] Expected a function or property name at this location. ||

// #completionTest(105) -> createModeIndexPlusSymbols_for
var nestedDiscriminatorMissingKeyIndexCompletions_for = nestedDiscriminatorMissingKey_for[0].properties['']


/* 
Nested discriminator missing key (filtered loop)
*/
resource nestedDiscriminatorMissingKey_for_if 'Microsoft.DocumentDB/databaseAccounts@2020-06-01-preview' = [for thing in []: if(true) {
  name: 'test'
  location: 'l'
  properties: {
//@[14:51) [BCP078 (Warning)] The property "createMode" requires a value of type "'Default' | 'Restore'", but none was supplied. |{\r\n    //createMode: 'Default'\r\n\r\n  }|
    //createMode: 'Default'

  }
}]
// #completionTest(107) -> createMode
var nestedDiscriminatorMissingKeyCompletions_for_if = nestedDiscriminatorMissingKey_for_if[0].properties.cr
// #completionTest(109) -> createMode
var nestedDiscriminatorMissingKeyCompletions2_for_if = nestedDiscriminatorMissingKey_for_if[0]['properties'].
//@[109:109) [BCP020 (Error)] Expected a function or property name at this location. ||

// #completionTest(111) -> createModeIndexPlusSymbols_for_if
var nestedDiscriminatorMissingKeyIndexCompletions_for_if = nestedDiscriminatorMissingKey_for_if[0].properties['']


/*
Nested discriminator
*/
resource nestedDiscriminator 'Microsoft.DocumentDB/databaseAccounts@2020-06-01-preview' = {
  name: 'test'
//@[8:14) [BCP121 (Error)] Resources: "nestedDiscriminatorMissingKey", "nestedDiscriminatorMissingKey_if", "nestedDiscriminator", "nestedDiscriminator_if" are defined with this same name in a file. Rename them or split into different modules. |'test'|
  location: 'l'
  properties: {
//@[2:12) [BCP035 (Warning)] The specified "object" declaration is missing the following required properties: "databaseAccountOfferType", "locations". |properties|
    createMode: 'Default'

  }
}
// #completionTest(69) -> defaultCreateModeProperties
var nestedDiscriminatorCompletions = nestedDiscriminator.properties.a
//@[68:69) [BCP053 (Warning)] The type "Default" does not contain property "a". Available properties include "apiProperties", "backupPolicy", "capabilities", "connectorOffer", "consistencyPolicy", "cors", "createMode", "databaseAccountOfferType", "disableKeyBasedMetadataWriteAccess", "documentEndpoint", "enableAnalyticalStorage", "enableAutomaticFailover", "enableCassandraConnector", "enableFreeTier", "enableMultipleWriteLocations", "failoverPolicies", "instanceId", "ipRules", "isVirtualNetworkFilterEnabled", "keyVaultKeyUri", "locations", "privateEndpointConnections", "provisioningState", "publicNetworkAccess", "readLocations", "restoreParameters", "virtualNetworkRules", "writeLocations". |a|
// #completionTest(73) -> defaultCreateModeProperties
var nestedDiscriminatorCompletions2 = nestedDiscriminator['properties'].a
//@[72:73) [BCP053 (Warning)] The type "Default" does not contain property "a". Available properties include "apiProperties", "backupPolicy", "capabilities", "connectorOffer", "consistencyPolicy", "cors", "createMode", "databaseAccountOfferType", "disableKeyBasedMetadataWriteAccess", "documentEndpoint", "enableAnalyticalStorage", "enableAutomaticFailover", "enableCassandraConnector", "enableFreeTier", "enableMultipleWriteLocations", "failoverPolicies", "instanceId", "ipRules", "isVirtualNetworkFilterEnabled", "keyVaultKeyUri", "locations", "privateEndpointConnections", "provisioningState", "publicNetworkAccess", "readLocations", "restoreParameters", "virtualNetworkRules", "writeLocations". |a|
// #completionTest(69) -> defaultCreateModeProperties
var nestedDiscriminatorCompletions3 = nestedDiscriminator.properties.
//@[69:69) [BCP020 (Error)] Expected a function or property name at this location. ||
// #completionTest(72) -> defaultCreateModeProperties
var nestedDiscriminatorCompletions4 = nestedDiscriminator['properties'].
//@[72:72) [BCP020 (Error)] Expected a function or property name at this location. ||

// #completionTest(79) -> defaultCreateModeIndexes
var nestedDiscriminatorArrayIndexCompletions = nestedDiscriminator.properties[a]
//@[78:79) [BCP057 (Error)] The name "a" does not exist in the current context. |a|

/*
Nested discriminator (conditional)
*/
resource nestedDiscriminator_if 'Microsoft.DocumentDB/databaseAccounts@2020-06-01-preview' = if(true) {
  name: 'test'
//@[8:14) [BCP121 (Error)] Resources: "nestedDiscriminatorMissingKey", "nestedDiscriminatorMissingKey_if", "nestedDiscriminator", "nestedDiscriminator_if" are defined with this same name in a file. Rename them or split into different modules. |'test'|
  location: 'l'
  properties: {
//@[2:12) [BCP035 (Warning)] The specified "object" declaration is missing the following required properties: "databaseAccountOfferType", "locations". |properties|
    createMode: 'Default'

  }
}
// #completionTest(75) -> defaultCreateModeProperties
var nestedDiscriminatorCompletions_if = nestedDiscriminator_if.properties.a
//@[74:75) [BCP053 (Warning)] The type "Default" does not contain property "a". Available properties include "apiProperties", "backupPolicy", "capabilities", "connectorOffer", "consistencyPolicy", "cors", "createMode", "databaseAccountOfferType", "disableKeyBasedMetadataWriteAccess", "documentEndpoint", "enableAnalyticalStorage", "enableAutomaticFailover", "enableCassandraConnector", "enableFreeTier", "enableMultipleWriteLocations", "failoverPolicies", "instanceId", "ipRules", "isVirtualNetworkFilterEnabled", "keyVaultKeyUri", "locations", "privateEndpointConnections", "provisioningState", "publicNetworkAccess", "readLocations", "restoreParameters", "virtualNetworkRules", "writeLocations". |a|
// #completionTest(79) -> defaultCreateModeProperties
var nestedDiscriminatorCompletions2_if = nestedDiscriminator_if['properties'].a
//@[78:79) [BCP053 (Warning)] The type "Default" does not contain property "a". Available properties include "apiProperties", "backupPolicy", "capabilities", "connectorOffer", "consistencyPolicy", "cors", "createMode", "databaseAccountOfferType", "disableKeyBasedMetadataWriteAccess", "documentEndpoint", "enableAnalyticalStorage", "enableAutomaticFailover", "enableCassandraConnector", "enableFreeTier", "enableMultipleWriteLocations", "failoverPolicies", "instanceId", "ipRules", "isVirtualNetworkFilterEnabled", "keyVaultKeyUri", "locations", "privateEndpointConnections", "provisioningState", "publicNetworkAccess", "readLocations", "restoreParameters", "virtualNetworkRules", "writeLocations". |a|
// #completionTest(75) -> defaultCreateModeProperties
var nestedDiscriminatorCompletions3_if = nestedDiscriminator_if.properties.
//@[75:75) [BCP020 (Error)] Expected a function or property name at this location. ||
// #completionTest(78) -> defaultCreateModeProperties
var nestedDiscriminatorCompletions4_if = nestedDiscriminator_if['properties'].
//@[78:78) [BCP020 (Error)] Expected a function or property name at this location. ||

// #completionTest(85) -> defaultCreateModeIndexes_if
var nestedDiscriminatorArrayIndexCompletions_if = nestedDiscriminator_if.properties[a]
//@[84:85) [BCP057 (Error)] The name "a" does not exist in the current context. |a|


/*
Nested discriminator (loop)
*/
resource nestedDiscriminator_for 'Microsoft.DocumentDB/databaseAccounts@2020-06-01-preview' = [for thing in []: {
  name: 'test'
  location: 'l'
  properties: {
//@[2:12) [BCP035 (Warning)] The specified "object" declaration is missing the following required properties: "databaseAccountOfferType", "locations". |properties|
    createMode: 'Default'

  }
}]
// #completionTest(80) -> defaultCreateModeProperties
var nestedDiscriminatorCompletions_for = nestedDiscriminator_for[0].properties.a
//@[79:80) [BCP053 (Warning)] The type "Default" does not contain property "a". Available properties include "apiProperties", "backupPolicy", "capabilities", "connectorOffer", "consistencyPolicy", "cors", "createMode", "databaseAccountOfferType", "disableKeyBasedMetadataWriteAccess", "documentEndpoint", "enableAnalyticalStorage", "enableAutomaticFailover", "enableCassandraConnector", "enableFreeTier", "enableMultipleWriteLocations", "failoverPolicies", "instanceId", "ipRules", "isVirtualNetworkFilterEnabled", "keyVaultKeyUri", "locations", "privateEndpointConnections", "provisioningState", "publicNetworkAccess", "readLocations", "restoreParameters", "virtualNetworkRules", "writeLocations". |a|
// #completionTest(84) -> defaultCreateModeProperties
var nestedDiscriminatorCompletions2_for = nestedDiscriminator_for[0]['properties'].a
//@[83:84) [BCP053 (Warning)] The type "Default" does not contain property "a". Available properties include "apiProperties", "backupPolicy", "capabilities", "connectorOffer", "consistencyPolicy", "cors", "createMode", "databaseAccountOfferType", "disableKeyBasedMetadataWriteAccess", "documentEndpoint", "enableAnalyticalStorage", "enableAutomaticFailover", "enableCassandraConnector", "enableFreeTier", "enableMultipleWriteLocations", "failoverPolicies", "instanceId", "ipRules", "isVirtualNetworkFilterEnabled", "keyVaultKeyUri", "locations", "privateEndpointConnections", "provisioningState", "publicNetworkAccess", "readLocations", "restoreParameters", "virtualNetworkRules", "writeLocations". |a|
// #completionTest(80) -> defaultCreateModeProperties
var nestedDiscriminatorCompletions3_for = nestedDiscriminator_for[0].properties.
//@[80:80) [BCP020 (Error)] Expected a function or property name at this location. ||
// #completionTest(83) -> defaultCreateModeProperties
var nestedDiscriminatorCompletions4_for = nestedDiscriminator_for[0]['properties'].
//@[83:83) [BCP020 (Error)] Expected a function or property name at this location. ||

// #completionTest(90) -> defaultCreateModeIndexes_for
var nestedDiscriminatorArrayIndexCompletions_for = nestedDiscriminator_for[0].properties[a]
//@[89:90) [BCP057 (Error)] The name "a" does not exist in the current context. |a|


/*
Nested discriminator (filtered loop)
*/
resource nestedDiscriminator_for_if 'Microsoft.DocumentDB/databaseAccounts@2020-06-01-preview' = [for thing in []: if(true) {
  name: 'test'
  location: 'l'
  properties: {
//@[2:12) [BCP035 (Warning)] The specified "object" declaration is missing the following required properties: "databaseAccountOfferType", "locations". |properties|
    createMode: 'Default'

  }
}]
// #completionTest(86) -> defaultCreateModeProperties
var nestedDiscriminatorCompletions_for_if = nestedDiscriminator_for_if[0].properties.a
//@[85:86) [BCP053 (Warning)] The type "Default" does not contain property "a". Available properties include "apiProperties", "backupPolicy", "capabilities", "connectorOffer", "consistencyPolicy", "cors", "createMode", "databaseAccountOfferType", "disableKeyBasedMetadataWriteAccess", "documentEndpoint", "enableAnalyticalStorage", "enableAutomaticFailover", "enableCassandraConnector", "enableFreeTier", "enableMultipleWriteLocations", "failoverPolicies", "instanceId", "ipRules", "isVirtualNetworkFilterEnabled", "keyVaultKeyUri", "locations", "privateEndpointConnections", "provisioningState", "publicNetworkAccess", "readLocations", "restoreParameters", "virtualNetworkRules", "writeLocations". |a|
// #completionTest(90) -> defaultCreateModeProperties
var nestedDiscriminatorCompletions2_for_if = nestedDiscriminator_for_if[0]['properties'].a
//@[89:90) [BCP053 (Warning)] The type "Default" does not contain property "a". Available properties include "apiProperties", "backupPolicy", "capabilities", "connectorOffer", "consistencyPolicy", "cors", "createMode", "databaseAccountOfferType", "disableKeyBasedMetadataWriteAccess", "documentEndpoint", "enableAnalyticalStorage", "enableAutomaticFailover", "enableCassandraConnector", "enableFreeTier", "enableMultipleWriteLocations", "failoverPolicies", "instanceId", "ipRules", "isVirtualNetworkFilterEnabled", "keyVaultKeyUri", "locations", "privateEndpointConnections", "provisioningState", "publicNetworkAccess", "readLocations", "restoreParameters", "virtualNetworkRules", "writeLocations". |a|
// #completionTest(86) -> defaultCreateModeProperties
var nestedDiscriminatorCompletions3_for_if = nestedDiscriminator_for_if[0].properties.
//@[86:86) [BCP020 (Error)] Expected a function or property name at this location. ||
// #completionTest(89) -> defaultCreateModeProperties
var nestedDiscriminatorCompletions4_for_if = nestedDiscriminator_for_if[0]['properties'].
//@[89:89) [BCP020 (Error)] Expected a function or property name at this location. ||

// #completionTest(96) -> defaultCreateModeIndexes_for_if
var nestedDiscriminatorArrayIndexCompletions_for_if = nestedDiscriminator_for_if[0].properties[a]
//@[95:96) [BCP057 (Error)] The name "a" does not exist in the current context. |a|



// sample resource to validate completions on the next declarations
resource nestedPropertyAccessOnConditional 'Microsoft.Compute/virtualMachines@2020-06-01' = if(true) {
  location: 'test'
  name: 'test'
  properties: {
    additionalCapabilities: {
      
    }
  }
}
// this validates that we can get nested property access completions on a conditional resource
//#completionTest(56) -> vmProperties
var sigh = nestedPropertyAccessOnConditional.properties.
//@[56:56) [BCP020 (Error)] Expected a function or property name at this location. ||

/*
  boolean property value completions
*/ 
resource booleanPropertyPartialValue 'Microsoft.Compute/virtualMachines/extensions@2020-06-01' = {
  properties: {
    // #completionTest(28,29,30) -> boolPropertyValuesPlusSymbols
    autoUpgradeMinorVersion: t
//@[29:30) [BCP057 (Error)] The name "t" does not exist in the current context. |t|
  }
}

resource selfScope 'My.Rp/mockResource@2020-12-01' = {
//@[19:50) [BCP081 (Warning)] Resource type "My.Rp/mockResource@2020-12-01" does not have types available. |'My.Rp/mockResource@2020-12-01'|
  name: 'selfScope'
  scope: selfScope
//@[9:18) [BCP079 (Error)] This expression is referencing its own declaration, which is not allowed. |selfScope|
}

var notAResource = {
  im: 'not'
  a: 'resource!'
}
resource invalidScope 'My.Rp/mockResource@2020-12-01' = {
//@[22:53) [BCP081 (Warning)] Resource type "My.Rp/mockResource@2020-12-01" does not have types available. |'My.Rp/mockResource@2020-12-01'|
  name: 'invalidScope'
  scope: notAResource
//@[9:21) [BCP036 (Error)] The property "scope" expected a value of type "resource" but the provided value is of type "object". |notAResource|
}

resource invalidScope2 'My.Rp/mockResource@2020-12-01' = {
//@[23:54) [BCP081 (Warning)] Resource type "My.Rp/mockResource@2020-12-01" does not have types available. |'My.Rp/mockResource@2020-12-01'|
  name: 'invalidScope2'
  scope: resourceGroup()
}

resource invalidScope3 'My.Rp/mockResource@2020-12-01' = {
//@[23:54) [BCP081 (Warning)] Resource type "My.Rp/mockResource@2020-12-01" does not have types available. |'My.Rp/mockResource@2020-12-01'|
  name: 'invalidScope3'
  scope: subscription()
//@[9:23) [BCP139 (Error)] The root resource scope must match that of the Bicep file. To deploy a resource to a different root scope, use a module. |subscription()|
}

resource invalidDuplicateName1 'Mock.Rp/mockResource@2020-01-01' = {
//@[31:64) [BCP081 (Warning)] Resource type "Mock.Rp/mockResource@2020-01-01" does not have types available. |'Mock.Rp/mockResource@2020-01-01'|
  name: 'invalidDuplicateName'
//@[8:30) [BCP121 (Error)] Resources: "invalidDuplicateName1", "invalidDuplicateName2", "invalidDuplicateName3" are defined with this same name in a file. Rename them or split into different modules. |'invalidDuplicateName'|
}
resource invalidDuplicateName2 'Mock.Rp/mockResource@2020-01-01' = {
//@[31:64) [BCP081 (Warning)] Resource type "Mock.Rp/mockResource@2020-01-01" does not have types available. |'Mock.Rp/mockResource@2020-01-01'|
  name: 'invalidDuplicateName'
//@[8:30) [BCP121 (Error)] Resources: "invalidDuplicateName1", "invalidDuplicateName2", "invalidDuplicateName3" are defined with this same name in a file. Rename them or split into different modules. |'invalidDuplicateName'|
}
resource invalidDuplicateName3 'Mock.Rp/mockResource@2019-01-01' = {
//@[31:64) [BCP081 (Warning)] Resource type "Mock.Rp/mockResource@2019-01-01" does not have types available. |'Mock.Rp/mockResource@2019-01-01'|
  name: 'invalidDuplicateName'
//@[8:30) [BCP121 (Error)] Resources: "invalidDuplicateName1", "invalidDuplicateName2", "invalidDuplicateName3" are defined with this same name in a file. Rename them or split into different modules. |'invalidDuplicateName'|
}

resource validResourceForInvalidExtensionResourceDuplicateName 'Mock.Rp/mockResource@2020-01-01' = {
//@[63:96) [BCP081 (Warning)] Resource type "Mock.Rp/mockResource@2020-01-01" does not have types available. |'Mock.Rp/mockResource@2020-01-01'|
  name: 'validResourceForInvalidExtensionResourceDuplicateName'
}

resource invalidExtensionResourceDuplicateName1 'Mock.Rp/mockExtResource@2020-01-01' = {
//@[48:84) [BCP081 (Warning)] Resource type "Mock.Rp/mockExtResource@2020-01-01" does not have types available. |'Mock.Rp/mockExtResource@2020-01-01'|
  name: 'invalidExtensionResourceDuplicateName'
//@[8:47) [BCP121 (Error)] Resources: "invalidExtensionResourceDuplicateName1", "invalidExtensionResourceDuplicateName2" are defined with this same name in a file. Rename them or split into different modules. |'invalidExtensionResourceDuplicateName'|
  scope: validResourceForInvalidExtensionResourceDuplicateName
}

resource invalidExtensionResourceDuplicateName2 'Mock.Rp/mockExtResource@2019-01-01' = {
//@[48:84) [BCP081 (Warning)] Resource type "Mock.Rp/mockExtResource@2019-01-01" does not have types available. |'Mock.Rp/mockExtResource@2019-01-01'|
  name: 'invalidExtensionResourceDuplicateName'
//@[8:47) [BCP121 (Error)] Resources: "invalidExtensionResourceDuplicateName1", "invalidExtensionResourceDuplicateName2" are defined with this same name in a file. Rename them or split into different modules. |'invalidExtensionResourceDuplicateName'|
  scope: validResourceForInvalidExtensionResourceDuplicateName
}

@concat('foo', 'bar')
//@[1:7) [BCP152 (Error)] Function "concat" cannot be used as a decorator. |concat|
@secure()
//@[1:7) [BCP127 (Error)] Function "secure" cannot be used as a resource decorator. |secure|
resource invalidDecorator 'Microsoft.Foo/foos@2020-02-02-alpha'= {
//@[26:63) [BCP081 (Warning)] Resource type "Microsoft.Foo/foos@2020-02-02-alpha" does not have types available. |'Microsoft.Foo/foos@2020-02-02-alpha'|
  name: 'invalidDecorator'
}

resource cyclicRes 'Mock.Rp/mockExistingResource@2020-01-01' = {
//@[19:60) [BCP081 (Warning)] Resource type "Mock.Rp/mockExistingResource@2020-01-01" does not have types available. |'Mock.Rp/mockExistingResource@2020-01-01'|
  name: 'cyclicRes'
  scope: cyclicRes
//@[9:18) [BCP079 (Error)] This expression is referencing its own declaration, which is not allowed. |cyclicRes|
}

resource cyclicExistingRes 'Mock.Rp/mockExistingResource@2020-01-01' existing = {
//@[27:68) [BCP081 (Warning)] Resource type "Mock.Rp/mockExistingResource@2020-01-01" does not have types available. |'Mock.Rp/mockExistingResource@2020-01-01'|
  name: 'cyclicExistingRes'
  scope: cyclicExistingRes
//@[9:26) [BCP079 (Error)] This expression is referencing its own declaration, which is not allowed. |cyclicExistingRes|
}

// loop parsing cases
resource expectedForKeyword 'Microsoft.Storage/storageAccounts@2019-06-01' = []
//@[78:79) [BCP012 (Error)] Expected the "for" keyword at this location. |]|

resource expectedForKeyword2 'Microsoft.Storage/storageAccounts@2019-06-01' = [f]
//@[79:80) [BCP012 (Error)] Expected the "for" keyword at this location. |f|

resource expectedLoopVar 'Microsoft.Storage/storageAccounts@2019-06-01' = [for]
//@[78:78) [BCP162 (Error)] Expected a loop item variable identifier or "(" at this location. ||

resource expectedInKeyword 'Microsoft.Storage/storageAccounts@2019-06-01' = [for x]
//@[82:83) [BCP012 (Error)] Expected the "in" keyword at this location. |]|

resource expectedInKeyword2 'Microsoft.Storage/storageAccounts@2019-06-01' = [for x b]
//@[84:85) [BCP012 (Error)] Expected the "in" keyword at this location. |b|
//@[85:86) [BCP009 (Error)] Expected a literal value, an array, an object, a parenthesized expression, or a function call at this location. |]|

resource expectedArrayExpression 'Microsoft.Storage/storageAccounts@2019-06-01' = [for x in]
//@[91:92) [BCP009 (Error)] Expected a literal value, an array, an object, a parenthesized expression, or a function call at this location. |]|

resource expectedColon 'Microsoft.Storage/storageAccounts@2019-06-01' = [for x in y]
//@[82:83) [BCP057 (Error)] The name "y" does not exist in the current context. |y|
//@[83:84) [BCP018 (Error)] Expected the ":" character at this location. |]|

resource expectedLoopBody 'Microsoft.Storage/storageAccounts@2019-06-01' = [for x in y:]
//@[85:86) [BCP057 (Error)] The name "y" does not exist in the current context. |y|
//@[87:88) [BCP167 (Error)] Expected the "{" character or the "if" keyword at this location. |]|

// loop index parsing cases
resource expectedLoopItemName 'Microsoft.Network/dnsZones@2018-05-01' = [for ()]
//@[78:79) [BCP136 (Error)] Expected a loop item variable identifier at this location. |)|

resource expectedLoopItemName2 'Microsoft.Network/dnsZones@2018-05-01' = [for (
//@[79:79) [BCP136 (Error)] Expected a loop item variable identifier at this location. ||

resource expectedComma 'Microsoft.Network/dnsZones@2018-05-01' = [for (x)]
//@[72:73) [BCP018 (Error)] Expected the "," character at this location. |)|

resource expectedLoopIndexName 'Microsoft.Network/dnsZones@2018-05-01' = [for (x, )]
//@[82:83) [BCP163 (Error)] Expected a loop index variable identifier at this location. |)|

resource expectedInKeyword3 'Microsoft.Network/dnsZones@2018-05-01' = [for (x, y)]
//@[81:82) [BCP012 (Error)] Expected the "in" keyword at this location. |]|

resource expectedInKeyword4 'Microsoft.Network/dnsZones@2018-05-01' = [for (x, y) z]
//@[82:83) [BCP012 (Error)] Expected the "in" keyword at this location. |z|
//@[83:84) [BCP009 (Error)] Expected a literal value, an array, an object, a parenthesized expression, or a function call at this location. |]|

resource expectedArrayExpression2 'Microsoft.Network/dnsZones@2018-05-01' = [for (x, y) in ]
//@[91:92) [BCP009 (Error)] Expected a literal value, an array, an object, a parenthesized expression, or a function call at this location. |]|

resource expectedColon2 'Microsoft.Network/dnsZones@2018-05-01' = [for (x, y) in z]
//@[81:82) [BCP057 (Error)] The name "z" does not exist in the current context. |z|
//@[82:83) [BCP018 (Error)] Expected the ":" character at this location. |]|

resource expectedLoopBody2 'Microsoft.Network/dnsZones@2018-05-01' = [for (x, y) in z:]
//@[84:85) [BCP057 (Error)] The name "z" does not exist in the current context. |z|
//@[86:87) [BCP167 (Error)] Expected the "{" character or the "if" keyword at this location. |]|

// loop filter parsing cases
resource expectedLoopFilterOpenParen 'Microsoft.Storage/storageAccounts@2019-06-01' = [for x in y: if]
//@[96:97) [BCP057 (Error)] The name "y" does not exist in the current context. |y|
//@[101:102) [BCP018 (Error)] Expected the "(" character at this location. |]|
resource expectedLoopFilterOpenParen2 'Microsoft.Network/dnsZones@2018-05-01' = [for (x, y) in z: if]
//@[95:96) [BCP057 (Error)] The name "z" does not exist in the current context. |z|
//@[100:101) [BCP018 (Error)] Expected the "(" character at this location. |]|

resource expectedLoopFilterPredicateAndBody 'Microsoft.Storage/storageAccounts@2019-06-01' = [for x in y: if()]
//@[103:104) [BCP057 (Error)] The name "y" does not exist in the current context. |y|
//@[109:110) [BCP009 (Error)] Expected a literal value, an array, an object, a parenthesized expression, or a function call at this location. |)|
//@[110:111) [BCP018 (Error)] Expected the "{" character at this location. |]|
resource expectedLoopFilterPredicateAndBody2 'Microsoft.Network/dnsZones@2018-05-01' = [for (x, y) in z: if()]
//@[102:103) [BCP057 (Error)] The name "z" does not exist in the current context. |z|
//@[108:109) [BCP009 (Error)] Expected a literal value, an array, an object, a parenthesized expression, or a function call at this location. |)|
//@[109:110) [BCP018 (Error)] Expected the "{" character at this location. |]|

// wrong body type
var emptyArray = []
resource wrongLoopBodyType 'Microsoft.Storage/storageAccounts@2019-06-01' = [for x in emptyArray:4]
//@[97:98) [BCP167 (Error)] Expected the "{" character or the "if" keyword at this location. |4|
resource wrongLoopBodyType2 'Microsoft.Storage/storageAccounts@2019-06-01' = [for (x ,i) in emptyArray:4]
//@[103:104) [BCP167 (Error)] Expected the "{" character or the "if" keyword at this location. |4|

// duplicate variable in the same scope
resource itemAndIndexSameName 'Microsoft.AAD/domainServices@2020-01-01' = [for (same, same) in emptyArray: {
//@[9:29) [BCP035 (Error)] The specified "resource" declaration is missing the following required properties: "name". |itemAndIndexSameName|
//@[80:84) [BCP028 (Error)] Identifier "same" is declared multiple times. Remove or rename the duplicates. |same|
//@[86:90) [BCP028 (Error)] Identifier "same" is declared multiple times. Remove or rename the duplicates. |same|
}]

// errors in the array expression
resource arrayExpressionErrors 'Microsoft.Storage/storageAccounts@2019-06-01' = [for account in union([], 2): {
//@[106:107) [BCP070 (Error)] Argument of type "int" is not assignable to parameter of type "array". |2|
}]
resource arrayExpressionErrors2 'Microsoft.Storage/storageAccounts@2019-06-01' = [for (account,k) in union([], 2): {
//@[111:112) [BCP070 (Error)] Argument of type "int" is not assignable to parameter of type "array". |2|
}]

// wrong array type
var notAnArray = true
resource wrongArrayType 'Microsoft.Storage/storageAccounts@2019-06-01' = [for account in notAnArray: {
//@[89:99) [BCP137 (Error)] Loop expected an expression of type "array" but the provided value is of type "bool". |notAnArray|
}]
resource wrongArrayType2 'Microsoft.Storage/storageAccounts@2019-06-01' = [for (account,i) in notAnArray: {
//@[94:104) [BCP137 (Error)] Loop expected an expression of type "array" but the provided value is of type "bool". |notAnArray|
}]

// wrong filter expression type
resource wrongFilterExpressionType 'Microsoft.Storage/storageAccounts@2019-06-01' = [for account in emptyArray: if(4) {
//@[9:34) [BCP035 (Error)] The specified "resource" declaration is missing the following required properties: "kind", "location", "name", "sku". |wrongFilterExpressionType|
//@[114:117) [BCP046 (Error)] Expected a value of type "bool". |(4)|
}]
resource wrongFilterExpressionType2 'Microsoft.Storage/storageAccounts@2019-06-01' = [for (account,i) in emptyArray: if(concat('s')){
//@[9:35) [BCP035 (Error)] The specified "resource" declaration is missing the following required properties: "kind", "location", "name", "sku". |wrongFilterExpressionType2|
//@[119:132) [BCP046 (Error)] Expected a value of type "bool". |(concat('s'))|
}]

// missing required properties
resource missingRequiredProperties 'Microsoft.Storage/storageAccounts@2019-06-01' = [for account in []: {
//@[9:34) [BCP035 (Error)] The specified "resource" declaration is missing the following required properties: "kind", "location", "name", "sku". |missingRequiredProperties|
}]
resource missingRequiredProperties2 'Microsoft.Storage/storageAccounts@2019-06-01' = [for (account,j) in []: {
//@[9:35) [BCP035 (Error)] The specified "resource" declaration is missing the following required properties: "kind", "location", "name", "sku". |missingRequiredProperties2|
}]

// fewer missing required properties and a wrong property
resource missingFewerRequiredProperties 'Microsoft.Storage/storageAccounts@2019-06-01' = [for account in []: {
//@[9:39) [BCP035 (Error)] The specified "resource" declaration is missing the following required properties: "kind", "sku". |missingFewerRequiredProperties|
  name: account
  location: 'eastus42'
  properties: {
    wrong: 'test'
//@[4:9) [BCP038 (Warning)] The property "wrong" is not allowed on objects of type "StorageAccountPropertiesCreateParameters". Permissible properties include "accessTier", "allowBlobPublicAccess", "allowSharedKeyAccess", "azureFilesIdentityBasedAuthentication", "customDomain", "encryption", "isHnsEnabled", "largeFileSharesState", "minimumTlsVersion", "networkAcls", "routingPreference", "supportsHttpsTrafficOnly". |wrong|
  }
}]

// wrong property inside the nested property loop
resource wrongPropertyInNestedLoop 'Microsoft.Network/virtualNetworks@2020-06-01' = [for i in range(0, 3): {
  name: 'vnet-${i}'
  properties: {
    subnets: [for j in range(0, 4): {
      doesNotExist: 'test'
//@[6:18) [BCP038 (Warning)] The property "doesNotExist" is not allowed on objects of type "Subnet". Permissible properties include "id", "properties". |doesNotExist|
      name: 'subnet-${i}-${j}'
    }]
  }
}]
resource wrongPropertyInNestedLoop2 'Microsoft.Network/virtualNetworks@2020-06-01' = [for (i,k) in range(0, 3): {
  name: 'vnet-${i}'
  properties: {
    subnets: [for j in range(0, 4): {
      doesNotExist: 'test'
//@[6:18) [BCP038 (Warning)] The property "doesNotExist" is not allowed on objects of type "Subnet". Permissible properties include "id", "properties". |doesNotExist|
      name: 'subnet-${i}-${j}-${k}'
    }]
  }
}]

// nonexistent arrays and loop variables
resource nonexistentArrays 'Microsoft.Network/virtualNetworks@2020-06-01' = [for i in notAThing: {
//@[86:95) [BCP057 (Error)] The name "notAThing" does not exist in the current context. |notAThing|
  name: 'vnet-${justPlainWrong}'
//@[16:30) [BCP057 (Error)] The name "justPlainWrong" does not exist in the current context. |justPlainWrong|
  properties: {
    subnets: [for j in alsoNotAThing: {
//@[23:36) [BCP057 (Error)] The name "alsoNotAThing" does not exist in the current context. |alsoNotAThing|
      doesNotExist: 'test'
      name: 'subnet-${fake}-${totallyFake}'
//@[22:26) [BCP057 (Error)] The name "fake" does not exist in the current context. |fake|
//@[30:41) [BCP057 (Error)] The name "totallyFake" does not exist in the current context. |totallyFake|
    }]
  }
}]

// property loops cannot be nested
resource propertyLoopsCannotNest 'Microsoft.Storage/storageAccounts@2019-06-01' = [for account in storageAccounts: {
//@[98:113) [BCP057 (Error)] The name "storageAccounts" does not exist in the current context. |storageAccounts|
  name: account.name
  location: account.location
  sku: {
    name: 'Standard_LRS'
  }
  kind: 'StorageV2'
  properties: {

    networkAcls: {
      virtualNetworkRules: [for rule in []: {
        id: '${account.name}-${account.location}'
        state: [for lol in []: 4]
//@[16:19) [BCP142 (Error)] Property value for-expressions cannot be nested. |for|
      }]
    }
  }
}]
resource propertyLoopsCannotNest2 'Microsoft.Storage/storageAccounts@2019-06-01' = [for (account,i) in storageAccounts: {
//@[9:33) [BCP028 (Error)] Identifier "propertyLoopsCannotNest2" is declared multiple times. Remove or rename the duplicates. |propertyLoopsCannotNest2|
//@[103:118) [BCP057 (Error)] The name "storageAccounts" does not exist in the current context. |storageAccounts|
  name: account.name
  location: account.location
  sku: {
    name: 'Standard_LRS'
  }
  kind: 'StorageV2'
  properties: {

    networkAcls: {
      virtualNetworkRules: [for (rule,j) in []: {
        id: '${account.name}-${account.location}'
        state: [for (lol,k) in []: 4]
//@[16:19) [BCP142 (Error)] Property value for-expressions cannot be nested. |for|
      }]
    }
  }
}]

// property loops cannot be nested (even more nesting)
resource propertyLoopsCannotNest2 'Microsoft.Storage/storageAccounts@2019-06-01' = [for account in storageAccounts: {
//@[9:33) [BCP028 (Error)] Identifier "propertyLoopsCannotNest2" is declared multiple times. Remove or rename the duplicates. |propertyLoopsCannotNest2|
//@[99:114) [BCP057 (Error)] The name "storageAccounts" does not exist in the current context. |storageAccounts|
  name: account.name
  location: account.location
  sku: {
    name: 'Standard_LRS'
  }
  kind: 'StorageV2'
  properties: {
    // #completionTest(17) -> symbolsPlusAccount
    networkAcls: {
      virtualNetworkRules: [for rule in []: {
        // #completionTest(12,15,31) -> symbolsPlusRule
        id: '${account.name}-${account.location}'
        state: [for state in []: {
//@[16:19) [BCP142 (Error)] Property value for-expressions cannot be nested. |for|
          // #completionTest(38) -> symbolsPlusAccountRuleStateSomething #completionTest(16,34) -> symbolsPlusAccountRuleState
          fake: [for something in []: true]
//@[17:20) [BCP142 (Error)] Property value for-expressions cannot be nested. |for|
        }]
      }]
    }
  }
}]

// loops cannot be used inside of expressions
resource stuffs 'Microsoft.Storage/storageAccounts@2019-06-01' = [for account in storageAccounts: {
//@[81:96) [BCP057 (Error)] The name "storageAccounts" does not exist in the current context. |storageAccounts|
  name: account.name
  location: account.location
  sku: {
    name: 'Standard_LRS'
  }
  kind: 'StorageV2'
  properties: {
    networkAcls: {
      virtualNetworkRules: concat([for lol in []: {
//@[35:38) [BCP138 (Error)] For-expressions are not supported in this context. For-expressions may be used as values of resource and module declarations, values of resource and module properties, or values of outputs. |for|
        id: '${account.name}-${account.location}'
      }])
    }
  }
}]

// using the same loop variable in a new language scope should be allowed
resource premiumStorages 'Microsoft.Storage/storageAccounts@2019-06-01' = [for account in storageAccounts: {
//@[90:105) [BCP057 (Error)] The name "storageAccounts" does not exist in the current context. |storageAccounts|
  // #completionTest(7,8) -> symbolsPlusAccount2
  name: account.name
  location: account.location
  sku: {
    // #completionTest(9,10) -> storageSkuNamePlusSymbols
    name: 
//@[10:10) [BCP009 (Error)] Expected a literal value, an array, an object, a parenthesized expression, or a function call at this location. ||
  }
  kind: 'StorageV2'
}]

var directRefViaVar = premiumStorages
//@[22:37) [BCP144 (Error)] Directly referencing a resource or module collection is not currently supported. Apply an array indexer to the expression. |premiumStorages|
output directRefViaOutput array = union(premiumStorages, stuffs)
//@[40:55) [BCP144 (Error)] Directly referencing a resource or module collection is not currently supported. Apply an array indexer to the expression. |premiumStorages|
//@[57:63) [BCP144 (Error)] Directly referencing a resource or module collection is not currently supported. Apply an array indexer to the expression. |stuffs|

resource directRefViaSingleResourceBody 'Microsoft.Network/dnszones@2018-05-01' = {
  name: 'myZone2'
  location: 'global'
  properties: {
    registrationVirtualNetworks: premiumStorages
//@[33:48) [BCP144 (Error)] Directly referencing a resource or module collection is not currently supported. Apply an array indexer to the expression. |premiumStorages|
  }
}

resource directRefViaSingleConditionalResourceBody 'Microsoft.Network/dnszones@2018-05-01' = if(true) {
  name: 'myZone3'
  location: 'global'
  properties: {
    registrationVirtualNetworks: concat(premiumStorages, stuffs)
//@[40:55) [BCP144 (Error)] Directly referencing a resource or module collection is not currently supported. Apply an array indexer to the expression. |premiumStorages|
//@[57:63) [BCP144 (Error)] Directly referencing a resource or module collection is not currently supported. Apply an array indexer to the expression. |stuffs|
  }
}

@batchSize()
//@[10:12) [BCP071 (Error)] Expected 1 argument, but got 0. |()|
resource directRefViaSingleLoopResourceBody 'Microsoft.Network/virtualNetworks@2020-06-01' = [for i in range(0, 3): {
  name: 'vnet-${i}'
  properties: {
    subnets: premiumStorages
//@[13:28) [BCP144 (Error)] Directly referencing a resource or module collection is not currently supported. Apply an array indexer to the expression. |premiumStorages|
  }
}]

@batchSize(0)
//@[11:12) [BCP154 (Error)] Expected a batch size of at least 1 but the specified value was "0". |0|
resource directRefViaSingleLoopResourceBodyWithExtraDependsOn 'Microsoft.Network/virtualNetworks@2020-06-01' = [for i in range(0, 3): {
  name: 'vnet-${i}'
  properties: {
    subnets: premiumStorages
//@[13:28) [BCP144 (Error)] Directly referencing a resource or module collection is not currently supported. Apply an array indexer to the expression. |premiumStorages|
    dependsOn: [
//@[4:13) [BCP038 (Warning)] The property "dependsOn" is not allowed on objects of type "VirtualNetworkPropertiesFormat". Permissible properties include "addressSpace", "bgpCommunities", "ddosProtectionPlan", "dhcpOptions", "enableDdosProtection", "enableVmProtection", "ipAllocations", "virtualNetworkPeerings". |dependsOn|
      premiumStorages
//@[6:21) [BCP144 (Error)] Directly referencing a resource or module collection is not currently supported. Apply an array indexer to the expression. |premiumStorages|
    ]
  }
  dependsOn: [
    
  ]
}]

var expressionInPropertyLoopVar = true
resource expressionsInPropertyLoopName 'Microsoft.Network/dnsZones@2018-05-01' = {
  name: 'hello'
  location: 'eastus'
  properties: {
    'resolutionVirtualNetworks${expressionInPropertyLoopVar}': [for thing in []: {}]
//@[4:61) [BCP040 (Warning)] String interpolation is not supported for keys on objects of type "ZoneProperties". Permissible properties include "registrationVirtualNetworks", "resolutionVirtualNetworks", "zoneType". |'resolutionVirtualNetworks${expressionInPropertyLoopVar}'|
//@[4:61) [BCP143 (Error)] For-expressions cannot be used with properties whose names are also expressions. |'resolutionVirtualNetworks${expressionInPropertyLoopVar}'|
  }
}

// resource loop body that isn't an object
@batchSize(-1)
//@[11:13) [BCP154 (Error)] Expected a batch size of at least 1 but the specified value was "-1". |-1|
resource nonObjectResourceLoopBody 'Microsoft.Network/dnsZones@2018-05-01' = [for thing in []: 'test']
//@[95:101) [BCP167 (Error)] Expected the "{" character or the "if" keyword at this location. |'test'|
resource nonObjectResourceLoopBody2 'Microsoft.Network/dnsZones@2018-05-01' = [for thing in []: environment()]
//@[96:107) [BCP167 (Error)] Expected the "{" character or the "if" keyword at this location. |environment|
resource nonObjectResourceLoopBody3 'Microsoft.Network/dnsZones@2018-05-01' = [for (thing,i) in []: 'test']
//@[9:35) [BCP028 (Error)] Identifier "nonObjectResourceLoopBody3" is declared multiple times. Remove or rename the duplicates. |nonObjectResourceLoopBody3|
//@[100:106) [BCP167 (Error)] Expected the "{" character or the "if" keyword at this location. |'test'|
resource nonObjectResourceLoopBody4 'Microsoft.Network/dnsZones@2018-05-01' = [for (thing,i) in []: environment()]
//@[9:35) [BCP028 (Error)] Identifier "nonObjectResourceLoopBody4" is declared multiple times. Remove or rename the duplicates. |nonObjectResourceLoopBody4|
//@[100:111) [BCP167 (Error)] Expected the "{" character or the "if" keyword at this location. |environment|
resource nonObjectResourceLoopBody3 'Microsoft.Network/dnsZones@2018-05-01' = [for (thing,i) in []: if(true) 'test']
//@[9:35) [BCP028 (Error)] Identifier "nonObjectResourceLoopBody3" is declared multiple times. Remove or rename the duplicates. |nonObjectResourceLoopBody3|
//@[109:115) [BCP018 (Error)] Expected the "{" character at this location. |'test'|
resource nonObjectResourceLoopBody4 'Microsoft.Network/dnsZones@2018-05-01' = [for (thing,i) in []: if(true) environment()]
//@[9:35) [BCP028 (Error)] Identifier "nonObjectResourceLoopBody4" is declared multiple times. Remove or rename the duplicates. |nonObjectResourceLoopBody4|
//@[109:120) [BCP018 (Error)] Expected the "{" character at this location. |environment|

// #completionTest(54,55) -> objectPlusFor
resource foo 'Microsoft.Network/dnsZones@2018-05-01' = 
//@[9:12) [BCP028 (Error)] Identifier "foo" is declared multiple times. Remove or rename the duplicates. |foo|
//@[55:55) [BCP118 (Error)] Expected the "{" character, the "[" character, or the "if" keyword at this location. ||

resource foo 'Microsoft.Network/dnsZones@2018-05-01' = [for item in []: {
//@[9:12) [BCP028 (Error)] Identifier "foo" is declared multiple times. Remove or rename the duplicates. |foo|
  properties: {
    // #completionTest(32,33) -> symbolsPlusArrayAndFor
    registrationVirtualNetworks: 
//@[33:33) [BCP009 (Error)] Expected a literal value, an array, an object, a parenthesized expression, or a function call at this location. ||
    resolutionVirtualNetworks: [for lol in []: {
      
    }]
  }
}]

resource vnet 'Microsoft.Network/virtualNetworks@2020-06-01' = {
  properties: {
    virtualNetworkPeerings: [for item in []: {
        properties: {
          remoteAddressSpace: {
            // #completionTest(28,29) -> symbolsPlusArrayWithoutFor
            addressPrefixes: 
//@[29:29) [BCP009 (Error)] Expected a literal value, an array, an object, a parenthesized expression, or a function call at this location. ||
          }
        }
    }]
  }
}

<<<<<<< HEAD
resource existngResProperty 'Mock.Rp/mockExistingResource@2020-01-01' = {
//@[28:69) [BCP081 (Warning)] Resource type "Mock.Rp/mockExistingResource@2020-01-01" does not have types available. |'Mock.Rp/mockExistingResource@2020-01-01'|
  name: 'existngResProperty'
  location: 'westeurope'
  properties: {}
=======
// parent property with 'existing' resource at different scope
resource p1_res1 'Microsoft.Rp1/resource1@2020-06-01' existing = {
//@[17:53) [BCP081 (Warning)] Resource type "Microsoft.Rp1/resource1@2020-06-01" does not have types available. |'Microsoft.Rp1/resource1@2020-06-01'|
  scope: tenant()
  name: 'res1'
}

resource p1_child1 'Microsoft.Rp1/resource1/child1@2020-06-01' = {
//@[19:62) [BCP081 (Warning)] Resource type "Microsoft.Rp1/resource1/child1@2020-06-01" does not have types available. |'Microsoft.Rp1/resource1/child1@2020-06-01'|
//@[65:106) [BCP165 (Error)] Cannot deploy a resource with ancestor under a different scope. Resource "p1_res1" has the "scope" property set. |{\r\n  parent: p1_res1\r\n  name: 'child1'\r\n}|
  parent: p1_res1
  name: 'child1'
}

// parent property with scope on child resource
resource p2_res1 'Microsoft.Rp1/resource1@2020-06-01' = {
//@[17:53) [BCP081 (Warning)] Resource type "Microsoft.Rp1/resource1@2020-06-01" does not have types available. |'Microsoft.Rp1/resource1@2020-06-01'|
  name: 'res1'
//@[8:14) [BCP121 (Error)] Resources: "p2_res1", "p5_res1", "p7_res1" are defined with this same name in a file. Rename them or split into different modules. |'res1'|
}

resource p2_res2 'Microsoft.Rp2/resource2@2020-06-01' = {
//@[17:53) [BCP081 (Warning)] Resource type "Microsoft.Rp2/resource2@2020-06-01" does not have types available. |'Microsoft.Rp2/resource2@2020-06-01'|
  name: 'res2'
}

resource p2_res2child 'Microsoft.Rp2/resource2/child2@2020-06-01' = {
//@[22:65) [BCP081 (Warning)] Resource type "Microsoft.Rp2/resource2/child2@2020-06-01" does not have types available. |'Microsoft.Rp2/resource2/child2@2020-06-01'|
  scope: p2_res1
//@[9:16) [BCP164 (Error)] The "scope" property is unsupported for a resource with a parent resource. This resource has "p2_res2" declared as its parent. |p2_res1|
  parent: p2_res2
  name: 'child2'
}

// parent property self-cycle
resource p3_vmExt 'Microsoft.Compute/virtualMachines/extensions@2020-06-01' = {
  parent: p3_vmExt
//@[10:18) [BCP079 (Error)] This expression is referencing its own declaration, which is not allowed. |p3_vmExt|
  location: 'eastus'
}

// parent property 2-cycle
resource p4_vm 'Microsoft.Compute/virtualMachines@2020-06-01' = {
  parent: p4_vmExt
//@[10:18) [BCP080 (Error)] The expression is involved in a cycle ("p4_vmExt" -> "p4_vm"). |p4_vmExt|
  location: 'eastus'
}

resource p4_vmExt 'Microsoft.Compute/virtualMachines/extensions@2020-06-01' = {
  parent: p4_vm
//@[10:15) [BCP080 (Error)] The expression is involved in a cycle ("p4_vm" -> "p4_vmExt"). |p4_vm|
  location: 'eastus'
}

// parent property with invalid child
resource p5_res1 'Microsoft.Rp1/resource1@2020-06-01' = {
//@[17:53) [BCP081 (Warning)] Resource type "Microsoft.Rp1/resource1@2020-06-01" does not have types available. |'Microsoft.Rp1/resource1@2020-06-01'|
  name: 'res1'
//@[8:14) [BCP121 (Error)] Resources: "p2_res1", "p5_res1", "p7_res1" are defined with this same name in a file. Rename them or split into different modules. |'res1'|
}

resource p5_res2 'Microsoft.Rp2/resource2/child2@2020-06-01' = {
  parent: p5_res1
//@[10:17) [BCP171 (Error)] Resource type "Microsoft.Rp2/resource2/child2" is not a valid child resource of parent "Microsoft.Rp1/resource1". |p5_res1|
  name: 'res2'
}

// parent property with invalid parent
resource p6_res1 '${true}' = {
//@[17:26) [BCP047 (Error)] String interpolation is unsupported for specifying the resource type. |'${true}'|
  name: 'res1'
}

resource p6_res2 'Microsoft.Rp1/resource1/child2@2020-06-01' = {
  parent: p6_res1
//@[10:17) [BCP172 (Error)] The resource type cannot be validated due to an error in parent resource "p6_res1". |p6_res1|
  name: 'res2'
}

// parent property with incorrectly-formatted name
resource p7_res1 'Microsoft.Rp1/resource1@2020-06-01' = {
//@[17:53) [BCP081 (Warning)] Resource type "Microsoft.Rp1/resource1@2020-06-01" does not have types available. |'Microsoft.Rp1/resource1@2020-06-01'|
  name: 'res1'
//@[8:14) [BCP121 (Error)] Resources: "p2_res1", "p5_res1", "p7_res1" are defined with this same name in a file. Rename them or split into different modules. |'res1'|
}

resource p7_res2 'Microsoft.Rp1/resource1/child2@2020-06-01' = {
//@[17:60) [BCP081 (Warning)] Resource type "Microsoft.Rp1/resource1/child2@2020-06-01" does not have types available. |'Microsoft.Rp1/resource1/child2@2020-06-01'|
  parent: p7_res1
  name: 'res1/res2'
//@[8:19) [BCP170 (Error)] Expected resource name to not contain any "/" characters. Child resources with a parent resource reference (via the parent property or via nesting) must not contain a fully-qualified name. |'res1/res2'|
}

resource p7_res3 'Microsoft.Rp1/resource1/child2@2020-06-01' = {
//@[17:60) [BCP081 (Warning)] Resource type "Microsoft.Rp1/resource1/child2@2020-06-01" does not have types available. |'Microsoft.Rp1/resource1/child2@2020-06-01'|
  parent: p7_res1
  name: '${p7_res1.name}/res2'
//@[8:30) [BCP170 (Error)] Expected resource name to not contain any "/" characters. Child resources with a parent resource reference (via the parent property or via nesting) must not contain a fully-qualified name. |'${p7_res1.name}/res2'|
}

// top-level resource with too many '/' characters
resource p8_res1 'Microsoft.Rp1/resource1@2020-06-01' = {
//@[17:53) [BCP081 (Warning)] Resource type "Microsoft.Rp1/resource1@2020-06-01" does not have types available. |'Microsoft.Rp1/resource1@2020-06-01'|
  name: 'res1/res2'
//@[8:19) [BCP169 (Error)] Expected resource name to contain 0 "/" characters. The number of name segments must match the number of segments in the resource type. |'res1/res2'|
>>>>>>> f9c3aad0
}
<|MERGE_RESOLUTION|>--- conflicted
+++ resolved
@@ -1,1806 +1,1802 @@
-
-// wrong declaration
-bad
-//@[0:3) [BCP007 (Error)] This declaration type is not recognized. Specify a parameter, variable, resource, or output declaration. |bad|
-
-// incomplete #completionTest(9) -> empty
-resource 
-//@[9:9) [BCP017 (Error)] Expected a resource identifier at this location. ||
-//@[9:9) [BCP029 (Error)] The resource type is not valid. Specify a valid resource type of format "<provider>/<types>@<apiVersion>". ||
-resource foo
-//@[9:12) [BCP028 (Error)] Identifier "foo" is declared multiple times. Remove or rename the duplicates. |foo|
-//@[12:12) [BCP068 (Error)] Expected a resource type string. Specify a valid resource type of format "<provider>/<types>@<apiVersion>". ||
-//@[12:12) [BCP029 (Error)] The resource type is not valid. Specify a valid resource type of format "<provider>/<types>@<apiVersion>". ||
-resource fo/o
-//@[11:12) [BCP068 (Error)] Expected a resource type string. Specify a valid resource type of format "<provider>/<types>@<apiVersion>". |/|
-//@[11:13) [BCP029 (Error)] The resource type is not valid. Specify a valid resource type of format "<provider>/<types>@<apiVersion>". |/o|
-//@[13:13) [BCP018 (Error)] Expected the "=" character at this location. ||
-resource foo 'ddd'
-//@[9:12) [BCP028 (Error)] Identifier "foo" is declared multiple times. Remove or rename the duplicates. |foo|
-//@[13:18) [BCP029 (Error)] The resource type is not valid. Specify a valid resource type of format "<provider>/<types>@<apiVersion>". |'ddd'|
-//@[18:18) [BCP018 (Error)] Expected the "=" character at this location. ||
-
-// #completionTest(23) -> resourceTypes
-resource trailingSpace  
-//@[24:24) [BCP068 (Error)] Expected a resource type string. Specify a valid resource type of format "<provider>/<types>@<apiVersion>". ||
-//@[24:24) [BCP029 (Error)] The resource type is not valid. Specify a valid resource type of format "<provider>/<types>@<apiVersion>". ||
-
-// #completionTest(19,20) -> object
-resource foo 'ddd'= 
-//@[9:12) [BCP028 (Error)] Identifier "foo" is declared multiple times. Remove or rename the duplicates. |foo|
-//@[13:18) [BCP029 (Error)] The resource type is not valid. Specify a valid resource type of format "<provider>/<types>@<apiVersion>". |'ddd'|
-//@[20:20) [BCP118 (Error)] Expected the "{" character, the "[" character, or the "if" keyword at this location. ||
-
-// wrong resource type
-resource foo 'ddd'={
-//@[9:12) [BCP028 (Error)] Identifier "foo" is declared multiple times. Remove or rename the duplicates. |foo|
-//@[13:18) [BCP029 (Error)] The resource type is not valid. Specify a valid resource type of format "<provider>/<types>@<apiVersion>". |'ddd'|
-}
-
-resource foo 'ddd'=if (1 + 1 == 2) {
-//@[9:12) [BCP028 (Error)] Identifier "foo" is declared multiple times. Remove or rename the duplicates. |foo|
-//@[13:18) [BCP029 (Error)] The resource type is not valid. Specify a valid resource type of format "<provider>/<types>@<apiVersion>". |'ddd'|
-}
-
-// using string interpolation for the resource type
-resource foo 'Microsoft.${provider}/foos@2020-02-02-alpha'= {
-//@[9:12) [BCP028 (Error)] Identifier "foo" is declared multiple times. Remove or rename the duplicates. |foo|
-//@[13:58) [BCP047 (Error)] String interpolation is unsupported for specifying the resource type. |'Microsoft.${provider}/foos@2020-02-02-alpha'|
-}
-
-resource foo 'Microsoft.${provider}/foos@2020-02-02-alpha'= if (true) {
-//@[9:12) [BCP028 (Error)] Identifier "foo" is declared multiple times. Remove or rename the duplicates. |foo|
-//@[13:58) [BCP047 (Error)] String interpolation is unsupported for specifying the resource type. |'Microsoft.${provider}/foos@2020-02-02-alpha'|
-}
-
-// missing required property
-resource foo 'Microsoft.Foo/foos@2020-02-02-alpha'={
-//@[9:12) [BCP028 (Error)] Identifier "foo" is declared multiple times. Remove or rename the duplicates. |foo|
-//@[9:12) [BCP035 (Error)] The specified "resource" declaration is missing the following required properties: "name". |foo|
-//@[13:50) [BCP081 (Warning)] Resource type "Microsoft.Foo/foos@2020-02-02-alpha" does not have types available. |'Microsoft.Foo/foos@2020-02-02-alpha'|
-}
-
-resource foo 'Microsoft.Foo/foos@2020-02-02-alpha'= if (name == 'value') {
-//@[9:12) [BCP028 (Error)] Identifier "foo" is declared multiple times. Remove or rename the duplicates. |foo|
-//@[9:12) [BCP035 (Error)] The specified "resource" declaration is missing the following required properties: "name". |foo|
-//@[13:50) [BCP081 (Warning)] Resource type "Microsoft.Foo/foos@2020-02-02-alpha" does not have types available. |'Microsoft.Foo/foos@2020-02-02-alpha'|
-//@[56:60) [BCP057 (Error)] The name "name" does not exist in the current context. |name|
-}
-
-resource foo 'Microsoft.Foo/foos@2020-02-02-alpha'= if ({ 'a': b }.a == 'foo') {
-//@[9:12) [BCP028 (Error)] Identifier "foo" is declared multiple times. Remove or rename the duplicates. |foo|
-//@[13:50) [BCP081 (Warning)] Resource type "Microsoft.Foo/foos@2020-02-02-alpha" does not have types available. |'Microsoft.Foo/foos@2020-02-02-alpha'|
-//@[63:64) [BCP057 (Error)] The name "b" does not exist in the current context. |b|
-//@[65:66) [BCP019 (Error)] Expected a new line character at this location. |}|
-}
-//@[1:1) [BCP018 (Error)] Expected the ")" character at this location. ||
-
-// simulate typing if condition
-resource foo 'Microsoft.Foo/foos@2020-02-02-alpha'= if
-//@[9:12) [BCP028 (Error)] Identifier "foo" is declared multiple times. Remove or rename the duplicates. |foo|
-//@[13:50) [BCP081 (Warning)] Resource type "Microsoft.Foo/foos@2020-02-02-alpha" does not have types available. |'Microsoft.Foo/foos@2020-02-02-alpha'|
-//@[54:54) [BCP018 (Error)] Expected the "(" character at this location. ||
-
-resource foo 'Microsoft.Foo/foos@2020-02-02-alpha'= if (
-//@[9:12) [BCP028 (Error)] Identifier "foo" is declared multiple times. Remove or rename the duplicates. |foo|
-//@[13:50) [BCP081 (Warning)] Resource type "Microsoft.Foo/foos@2020-02-02-alpha" does not have types available. |'Microsoft.Foo/foos@2020-02-02-alpha'|
-//@[56:56) [BCP009 (Error)] Expected a literal value, an array, an object, a parenthesized expression, or a function call at this location. ||
-
-resource foo 'Microsoft.Foo/foos@2020-02-02-alpha'= if (true
-//@[9:12) [BCP028 (Error)] Identifier "foo" is declared multiple times. Remove or rename the duplicates. |foo|
-//@[13:50) [BCP081 (Warning)] Resource type "Microsoft.Foo/foos@2020-02-02-alpha" does not have types available. |'Microsoft.Foo/foos@2020-02-02-alpha'|
-//@[60:60) [BCP018 (Error)] Expected the ")" character at this location. ||
-
-resource foo 'Microsoft.Foo/foos@2020-02-02-alpha'= if (true)
-//@[9:12) [BCP028 (Error)] Identifier "foo" is declared multiple times. Remove or rename the duplicates. |foo|
-//@[13:50) [BCP081 (Warning)] Resource type "Microsoft.Foo/foos@2020-02-02-alpha" does not have types available. |'Microsoft.Foo/foos@2020-02-02-alpha'|
-//@[61:61) [BCP018 (Error)] Expected the "{" character at this location. ||
-
-// missing condition
-resource foo 'Microsoft.Foo/foos@2020-02-02-alpha'= if {
-//@[9:12) [BCP028 (Error)] Identifier "foo" is declared multiple times. Remove or rename the duplicates. |foo|
-//@[13:50) [BCP081 (Warning)] Resource type "Microsoft.Foo/foos@2020-02-02-alpha" does not have types available. |'Microsoft.Foo/foos@2020-02-02-alpha'|
-//@[55:56) [BCP018 (Error)] Expected the "(" character at this location. |{|
-  name: 'foo'
-//@[8:13) [BCP121 (Error)] Resources: "foo", "foo", "foo", "foo", "foo", "foo", "foo", "foo", "foo" are defined with this same name in a file. Rename them or split into different modules. |'foo'|
-}
-
-// empty condition
-// #completionTest(56) -> symbols
-resource foo 'Microsoft.Foo/foos@2020-02-02-alpha'= if () {
-//@[9:12) [BCP028 (Error)] Identifier "foo" is declared multiple times. Remove or rename the duplicates. |foo|
-//@[13:50) [BCP081 (Warning)] Resource type "Microsoft.Foo/foos@2020-02-02-alpha" does not have types available. |'Microsoft.Foo/foos@2020-02-02-alpha'|
-//@[56:57) [BCP009 (Error)] Expected a literal value, an array, an object, a parenthesized expression, or a function call at this location. |)|
-  name: 'foo'
-//@[8:13) [BCP121 (Error)] Resources: "foo", "foo", "foo", "foo", "foo", "foo", "foo", "foo", "foo" are defined with this same name in a file. Rename them or split into different modules. |'foo'|
-}
-
-// #completionTest(57, 59) -> symbols
-resource foo 'Microsoft.Foo/foos@2020-02-02-alpha'= if (     ) {
-//@[9:12) [BCP028 (Error)] Identifier "foo" is declared multiple times. Remove or rename the duplicates. |foo|
-//@[13:50) [BCP081 (Warning)] Resource type "Microsoft.Foo/foos@2020-02-02-alpha" does not have types available. |'Microsoft.Foo/foos@2020-02-02-alpha'|
-//@[61:62) [BCP009 (Error)] Expected a literal value, an array, an object, a parenthesized expression, or a function call at this location. |)|
-  name: 'foo'
-//@[8:13) [BCP121 (Error)] Resources: "foo", "foo", "foo", "foo", "foo", "foo", "foo", "foo", "foo" are defined with this same name in a file. Rename them or split into different modules. |'foo'|
-}
-
-// invalid condition type
-resource foo 'Microsoft.Foo/foos@2020-02-02-alpha'= if (123) {
-//@[9:12) [BCP028 (Error)] Identifier "foo" is declared multiple times. Remove or rename the duplicates. |foo|
-//@[13:50) [BCP081 (Warning)] Resource type "Microsoft.Foo/foos@2020-02-02-alpha" does not have types available. |'Microsoft.Foo/foos@2020-02-02-alpha'|
-//@[55:60) [BCP046 (Error)] Expected a value of type "bool". |(123)|
-  name: 'foo'
-//@[8:13) [BCP121 (Error)] Resources: "foo", "foo", "foo", "foo", "foo", "foo", "foo", "foo", "foo" are defined with this same name in a file. Rename them or split into different modules. |'foo'|
-}
-
-// runtime functions are no allowed in resource conditions
-resource foo 'Microsoft.Foo/foos@2020-02-02-alpha' = if (reference('Micorosft.Management/managementGroups/MG', '2020-05-01').name == 'something') {
-//@[9:12) [BCP028 (Error)] Identifier "foo" is declared multiple times. Remove or rename the duplicates. |foo|
-//@[13:50) [BCP081 (Warning)] Resource type "Microsoft.Foo/foos@2020-02-02-alpha" does not have types available. |'Microsoft.Foo/foos@2020-02-02-alpha'|
-//@[57:66) [BCP066 (Error)] Function "reference" is not valid at this location. It can only be used in resource declarations. |reference|
-  name: 'foo'
-//@[8:13) [BCP121 (Error)] Resources: "foo", "foo", "foo", "foo", "foo", "foo", "foo", "foo", "foo" are defined with this same name in a file. Rename them or split into different modules. |'foo'|
-}
-
-resource foo 'Microsoft.Foo/foos@2020-02-02-alpha' = if (listKeys('foo', '2020-05-01').bar == true) {
-//@[9:12) [BCP028 (Error)] Identifier "foo" is declared multiple times. Remove or rename the duplicates. |foo|
-//@[13:50) [BCP081 (Warning)] Resource type "Microsoft.Foo/foos@2020-02-02-alpha" does not have types available. |'Microsoft.Foo/foos@2020-02-02-alpha'|
-//@[57:65) [BCP066 (Error)] Function "listKeys" is not valid at this location. It can only be used in resource declarations. |listKeys|
-  name: 'foo'
-//@[8:13) [BCP121 (Error)] Resources: "foo", "foo", "foo", "foo", "foo", "foo", "foo", "foo", "foo" are defined with this same name in a file. Rename them or split into different modules. |'foo'|
-}
-
-// duplicate property at the top level
-resource foo 'Microsoft.Foo/foos@2020-02-02-alpha'= {
-//@[9:12) [BCP028 (Error)] Identifier "foo" is declared multiple times. Remove or rename the duplicates. |foo|
-//@[13:50) [BCP081 (Warning)] Resource type "Microsoft.Foo/foos@2020-02-02-alpha" does not have types available. |'Microsoft.Foo/foos@2020-02-02-alpha'|
-  name: 'foo'
-//@[2:6) [BCP025 (Error)] The property "name" is declared multiple times in this object. Remove or rename the duplicate properties. |name|
-  name: true
-//@[2:6) [BCP025 (Error)] The property "name" is declared multiple times in this object. Remove or rename the duplicate properties. |name|
-}
-
-// duplicate property at the top level with string literal syntax
-resource foo 'Microsoft.Foo/foos@2020-02-02-alpha'= {
-//@[9:12) [BCP028 (Error)] Identifier "foo" is declared multiple times. Remove or rename the duplicates. |foo|
-//@[13:50) [BCP081 (Warning)] Resource type "Microsoft.Foo/foos@2020-02-02-alpha" does not have types available. |'Microsoft.Foo/foos@2020-02-02-alpha'|
-  name: 'foo'
-//@[2:6) [BCP025 (Error)] The property "name" is declared multiple times in this object. Remove or rename the duplicate properties. |name|
-  'name': true
-//@[2:8) [BCP025 (Error)] The property "name" is declared multiple times in this object. Remove or rename the duplicate properties. |'name'|
-}
-
-// duplicate property inside
-resource foo 'Microsoft.Foo/foos@2020-02-02-alpha'= {
-//@[9:12) [BCP028 (Error)] Identifier "foo" is declared multiple times. Remove or rename the duplicates. |foo|
-//@[13:50) [BCP081 (Warning)] Resource type "Microsoft.Foo/foos@2020-02-02-alpha" does not have types available. |'Microsoft.Foo/foos@2020-02-02-alpha'|
-  name: 'foo'
-//@[8:13) [BCP121 (Error)] Resources: "foo", "foo", "foo", "foo", "foo", "foo", "foo", "foo", "foo" are defined with this same name in a file. Rename them or split into different modules. |'foo'|
-  properties: {
-    foo: 'a'
-//@[4:7) [BCP025 (Error)] The property "foo" is declared multiple times in this object. Remove or rename the duplicate properties. |foo|
-    foo: 'a'
-//@[4:7) [BCP025 (Error)] The property "foo" is declared multiple times in this object. Remove or rename the duplicate properties. |foo|
-  }
-}
-
-// duplicate property inside with string literal syntax
-resource foo 'Microsoft.Foo/foos@2020-02-02-alpha'= {
-//@[9:12) [BCP028 (Error)] Identifier "foo" is declared multiple times. Remove or rename the duplicates. |foo|
-//@[13:50) [BCP081 (Warning)] Resource type "Microsoft.Foo/foos@2020-02-02-alpha" does not have types available. |'Microsoft.Foo/foos@2020-02-02-alpha'|
-  name: 'foo'
-//@[8:13) [BCP121 (Error)] Resources: "foo", "foo", "foo", "foo", "foo", "foo", "foo", "foo", "foo" are defined with this same name in a file. Rename them or split into different modules. |'foo'|
-  properties: {
-    foo: 'a'
-//@[4:7) [BCP025 (Error)] The property "foo" is declared multiple times in this object. Remove or rename the duplicate properties. |foo|
-    'foo': 'a'
-//@[4:9) [BCP025 (Error)] The property "foo" is declared multiple times in this object. Remove or rename the duplicate properties. |'foo'|
-  }
-}
-
-// wrong property types
-resource foo 'Microsoft.Foo/foos@2020-02-02-alpha'= {
-//@[9:12) [BCP028 (Error)] Identifier "foo" is declared multiple times. Remove or rename the duplicates. |foo|
-//@[13:50) [BCP081 (Warning)] Resource type "Microsoft.Foo/foos@2020-02-02-alpha" does not have types available. |'Microsoft.Foo/foos@2020-02-02-alpha'|
-  name: 'foo'
-//@[8:13) [BCP121 (Error)] Resources: "foo", "foo", "foo", "foo", "foo", "foo", "foo", "foo", "foo" are defined with this same name in a file. Rename them or split into different modules. |'foo'|
-  location: [
-//@[12:18) [BCP036 (Error)] The property "location" expected a value of type "string" but the provided value is of type "array". |[\r\n  ]|
-  ]
-  tags: 'tag are not a string?'
-//@[8:31) [BCP036 (Error)] The property "tags" expected a value of type "Tags" but the provided value is of type "'tag are not a string?'". |'tag are not a string?'|
-}
-
-resource bar 'Microsoft.Foo/foos@2020-02-02-alpha' = {
-//@[13:50) [BCP081 (Warning)] Resource type "Microsoft.Foo/foos@2020-02-02-alpha" does not have types available. |'Microsoft.Foo/foos@2020-02-02-alpha'|
-  name: true ? 's' : 'a' + 1
-//@[21:28) [BCP045 (Error)] Cannot apply operator "+" to operands of type "'a'" and "int". |'a' + 1|
-  properties: {
-    x: foo()
-//@[7:10) [BCP059 (Error)] The name "foo" is not a function. |foo|
-    y: true && (null || !4)
-//@[24:26) [BCP044 (Error)] Cannot apply operator "!" to operand of type "int". |!4|
-    a: [
-      a
-//@[6:7) [BCP057 (Error)] The name "a" does not exist in the current context. |a|
-      !null
-//@[6:11) [BCP044 (Error)] Cannot apply operator "!" to operand of type "null". |!null|
-      true && true || true + -true * 4
-//@[29:34) [BCP044 (Error)] Cannot apply operator "-" to operand of type "bool". |-true|
-    ]
-  }
-}
-
-// unsupported resource ref
-var resrefvar = bar.name
-
-param resrefpar string = foo.id
-//@[25:28) [BCP072 (Error)] This symbol cannot be referenced here. Only other parameters can be referenced in parameter default values. |foo|
-//@[25:28) [BCP062 (Error)] The referenced declaration with name "foo" is not valid. |foo|
-
-output resrefout bool = bar.id
-//@[24:30) [BCP026 (Error)] The output expects a value of type "bool" but the provided value is of type "string". |bar.id|
-
-// attempting to set read-only properties
-resource baz 'Microsoft.Foo/foos@2020-02-02-alpha' = {
-//@[13:50) [BCP081 (Warning)] Resource type "Microsoft.Foo/foos@2020-02-02-alpha" does not have types available. |'Microsoft.Foo/foos@2020-02-02-alpha'|
-  name: 'test'
-//@[8:14) [BCP121 (Error)] Resources: "baz", "badDepends", "badDepends2", "badDepends3", "badDepends4", "badDepends5", "badInterp" are defined with this same name in a file. Rename them or split into different modules. |'test'|
-  id: 2
-//@[2:4) [BCP073 (Error)] The property "id" is read-only. Expressions cannot be assigned to read-only properties. |id|
-  type: 'hello'
-//@[2:6) [BCP073 (Error)] The property "type" is read-only. Expressions cannot be assigned to read-only properties. |type|
-  apiVersion: true
-//@[2:12) [BCP073 (Error)] The property "apiVersion" is read-only. Expressions cannot be assigned to read-only properties. |apiVersion|
-}
-
-resource badDepends 'Microsoft.Foo/foos@2020-02-02-alpha' = {
-//@[20:57) [BCP081 (Warning)] Resource type "Microsoft.Foo/foos@2020-02-02-alpha" does not have types available. |'Microsoft.Foo/foos@2020-02-02-alpha'|
-  name: 'test'
-//@[8:14) [BCP121 (Error)] Resources: "baz", "badDepends", "badDepends2", "badDepends3", "badDepends4", "badDepends5", "badInterp" are defined with this same name in a file. Rename them or split into different modules. |'test'|
-  dependsOn: [
-    baz.id
-//@[4:10) [BCP034 (Error)] The enclosing array expected an item of type "module[] | (resource | module) | resource[]", but the provided item was of type "string". |baz.id|
-  ]
-}
-
-resource badDepends2 'Microsoft.Foo/foos@2020-02-02-alpha' = {
-//@[21:58) [BCP081 (Warning)] Resource type "Microsoft.Foo/foos@2020-02-02-alpha" does not have types available. |'Microsoft.Foo/foos@2020-02-02-alpha'|
-  name: 'test'
-//@[8:14) [BCP121 (Error)] Resources: "baz", "badDepends", "badDepends2", "badDepends3", "badDepends4", "badDepends5", "badInterp" are defined with this same name in a file. Rename them or split into different modules. |'test'|
-  dependsOn: [
-    'hello'
-//@[4:11) [BCP034 (Error)] The enclosing array expected an item of type "module[] | (resource | module) | resource[]", but the provided item was of type "'hello'". |'hello'|
-    true
-//@[4:8) [BCP034 (Error)] The enclosing array expected an item of type "module[] | (resource | module) | resource[]", but the provided item was of type "bool". |true|
-  ]
-}
-
-resource badDepends3 'Microsoft.Foo/foos@2020-02-02-alpha' = {
-//@[21:58) [BCP081 (Warning)] Resource type "Microsoft.Foo/foos@2020-02-02-alpha" does not have types available. |'Microsoft.Foo/foos@2020-02-02-alpha'|
-  name: 'test'
-//@[8:14) [BCP121 (Error)] Resources: "baz", "badDepends", "badDepends2", "badDepends3", "badDepends4", "badDepends5", "badInterp" are defined with this same name in a file. Rename them or split into different modules. |'test'|
-}
-
-resource badDepends4 'Microsoft.Foo/foos@2020-02-02-alpha' = {
-//@[21:58) [BCP081 (Warning)] Resource type "Microsoft.Foo/foos@2020-02-02-alpha" does not have types available. |'Microsoft.Foo/foos@2020-02-02-alpha'|
-  name: 'test'
-//@[8:14) [BCP121 (Error)] Resources: "baz", "badDepends", "badDepends2", "badDepends3", "badDepends4", "badDepends5", "badInterp" are defined with this same name in a file. Rename them or split into different modules. |'test'|
-  dependsOn: [
-    badDepends3
-  ]
-}
-
-resource badDepends5 'Microsoft.Foo/foos@2020-02-02-alpha' = {
-//@[21:58) [BCP081 (Warning)] Resource type "Microsoft.Foo/foos@2020-02-02-alpha" does not have types available. |'Microsoft.Foo/foos@2020-02-02-alpha'|
-  name: 'test'
-//@[8:14) [BCP121 (Error)] Resources: "baz", "badDepends", "badDepends2", "badDepends3", "badDepends4", "badDepends5", "badInterp" are defined with this same name in a file. Rename them or split into different modules. |'test'|
-  dependsOn: badDepends3.dependsOn
-//@[25:34) [BCP077 (Error)] The property "dependsOn" on type "Microsoft.Foo/foos@2020-02-02-alpha" is write-only. Write-only properties cannot be accessed. |dependsOn|
-}
-
-var interpVal = 'abc'
-resource badInterp 'Microsoft.Foo/foos@2020-02-02-alpha' = {
-//@[19:56) [BCP081 (Warning)] Resource type "Microsoft.Foo/foos@2020-02-02-alpha" does not have types available. |'Microsoft.Foo/foos@2020-02-02-alpha'|
-  name: 'test'
-//@[8:14) [BCP121 (Error)] Resources: "baz", "badDepends", "badDepends2", "badDepends3", "badDepends4", "badDepends5", "badInterp" are defined with this same name in a file. Rename them or split into different modules. |'test'|
-  '${interpVal}': 'unsupported' // resource definition does not allow for additionalProperties
-  '${undefinedSymbol}': true
-//@[5:20) [BCP057 (Error)] The name "undefinedSymbol" does not exist in the current context. |undefinedSymbol|
-}
-
-module validModule './module.bicep' = {
-  name: 'storageDeploy'
-  params: {
-    name: 'contoso'
-  }
-}
-
-resource runtimeValidRes1 'Microsoft.Compute/virtualMachines@2020-06-01' = {
-  name: 'name1'
-  location: 'eastus'
-  properties: {
-    evictionPolicy: 'Deallocate'
-  }
-}
-
-resource runtimeValidRes2 'Microsoft.Resources/deploymentScripts@2020-10-01' = {
-  name: concat(concat(runtimeValidRes1.id, runtimeValidRes1.name), runtimeValidRes1.type)
-  kind:'AzureCLI'
-  location: 'eastus'
-  properties: {
-    azCliVersion: '2.0'
-    retentionInterval: runtimeValidRes1.properties.evictionPolicy
-  }
-}
-
-resource runtimeValidRes3 'Microsoft.Advisor/recommendations/suppressions@2020-01-01' = {
-  name: '${runtimeValidRes1.name}_v1'
-}
-
-resource runtimeValidRes4 'Microsoft.Advisor/recommendations/suppressions@2020-01-01' = {
-  name: concat(validModule['name'], 'v1')
-}
-
-resource runtimeValidRes5 'Microsoft.Advisor/recommendations/suppressions@2020-01-01' = {
-  name: '${validModule.name}_v1'
-}
-
-resource runtimeInvalidRes1 'Microsoft.Advisor/recommendations/suppressions@2020-01-01' = {
-  name: runtimeValidRes1.location
-//@[8:33) [BCP120 (Error)] The property "name" must be evaluable at the start of the deployment, and cannot depend on any values that have not yet been calculated. Accessible properties of runtimeValidRes1 are "apiVersion", "id", "name", "type". |runtimeValidRes1.location|
-}
-
-resource runtimeInvalidRes2 'Microsoft.Advisor/recommendations/suppressions@2020-01-01' = {
-  name: runtimeValidRes1['location']
-//@[8:36) [BCP120 (Error)] The property "name" must be evaluable at the start of the deployment, and cannot depend on any values that have not yet been calculated. Accessible properties of runtimeValidRes1 are "apiVersion", "id", "name", "type". |runtimeValidRes1['location']|
-}
-
-resource runtimeInvalidRes3 'Microsoft.Resources/deploymentScripts@2020-10-01' = {
-  name: runtimeValidRes1.properties.evictionPolicy
-//@[8:50) [BCP120 (Error)] The property "name" must be evaluable at the start of the deployment, and cannot depend on any values that have not yet been calculated. Accessible properties of runtimeValidRes1 are "apiVersion", "id", "name", "type". |runtimeValidRes1.properties.evictionPolicy|
-  kind:'AzureCLI'
-  location: 'eastus'
-  properties: {
-    azCliVersion: '2.0'
-    retentionInterval: runtimeValidRes1.properties.evictionPolicy
-  }
-}
-
-resource runtimeInvalidRes4 'Microsoft.Advisor/recommendations/suppressions@2020-01-01' = {
-  name: runtimeValidRes1['properties'].evictionPolicy
-//@[8:53) [BCP120 (Error)] The property "name" must be evaluable at the start of the deployment, and cannot depend on any values that have not yet been calculated. Accessible properties of runtimeValidRes1 are "apiVersion", "id", "name", "type". |runtimeValidRes1['properties'].evictionPolicy|
-}
-
-resource runtimeInvalidRes5 'Microsoft.Advisor/recommendations/suppressions@2020-01-01' = {
-  name: runtimeValidRes1['properties']['evictionPolicy']
-//@[8:56) [BCP120 (Error)] The property "name" must be evaluable at the start of the deployment, and cannot depend on any values that have not yet been calculated. Accessible properties of runtimeValidRes1 are "apiVersion", "id", "name", "type". |runtimeValidRes1['properties']['evictionPolicy']|
-}
-
-resource runtimeInvalidRes6 'Microsoft.Advisor/recommendations/suppressions@2020-01-01' = {
-  name: runtimeValidRes1.properties['evictionPolicy']
-//@[8:53) [BCP120 (Error)] The property "name" must be evaluable at the start of the deployment, and cannot depend on any values that have not yet been calculated. Accessible properties of runtimeValidRes1 are "apiVersion", "id", "name", "type". |runtimeValidRes1.properties['evictionPolicy']|
-}
-
-resource runtimeInvalidRes7 'Microsoft.Advisor/recommendations/suppressions@2020-01-01' = {
-  name: runtimeValidRes2.properties.azCliVersion
-//@[8:48) [BCP120 (Error)] The property "name" must be evaluable at the start of the deployment, and cannot depend on any values that have not yet been calculated. Accessible properties of runtimeValidRes2 are "apiVersion", "id", "name", "type". |runtimeValidRes2.properties.azCliVersion|
-}
-
-var magicString1 = 'location'
-resource runtimeInvalidRes8 'Microsoft.Advisor/recommendations/suppressions@2020-01-01' = {
-  name: runtimeValidRes2['${magicString1}']
-//@[8:43) [BCP120 (Error)] The property "name" must be evaluable at the start of the deployment, and cannot depend on any values that have not yet been calculated. Accessible properties of runtimeValidRes2 are "apiVersion", "id", "name", "type". |runtimeValidRes2['${magicString1}']|
-}
-
-// note: this should be fine, but we block string interpolation all together if there's a potential runtime property usage for name.
-var magicString2 = 'name'
-resource runtimeInvalidRes9 'Microsoft.Advisor/recommendations/suppressions@2020-01-01' = {
-  name: runtimeValidRes2['${magicString2}']
-//@[8:43) [BCP120 (Error)] The property "name" must be evaluable at the start of the deployment, and cannot depend on any values that have not yet been calculated. Accessible properties of runtimeValidRes2 are "apiVersion", "id", "name", "type". |runtimeValidRes2['${magicString2}']|
-}
-
-resource runtimeInvalidRes10 'Microsoft.Advisor/recommendations/suppressions@2020-01-01' = {
-  name: '${runtimeValidRes3.location}'
-//@[28:36) [BCP053 (Error)] The type "Microsoft.Advisor/recommendations/suppressions" does not contain property "location". Available properties include "apiVersion", "id", "name", "properties", "type". |location|
-}
-
-resource runtimeInvalidRes11 'Microsoft.Advisor/recommendations/suppressions@2020-01-01' = {
-  name: validModule.params['name']
-//@[8:34) [BCP120 (Error)] The property "name" must be evaluable at the start of the deployment, and cannot depend on any values that have not yet been calculated. Accessible properties of validModule are "name", "scope". |validModule.params['name']|
-//@[20:26) [BCP077 (Error)] The property "params" on type "module" is write-only. Write-only properties cannot be accessed. |params|
-}
-
-resource runtimeInvalidRes12 'Microsoft.Advisor/recommendations/suppressions@2020-01-01' = {
-  name: concat(runtimeValidRes1.location, runtimeValidRes2['location'], runtimeInvalidRes3['properties'].azCliVersion, validModule.params.name)
-//@[15:40) [BCP120 (Error)] The property "name" must be evaluable at the start of the deployment, and cannot depend on any values that have not yet been calculated. Accessible properties of runtimeValidRes1 are "apiVersion", "id", "name", "type". |runtimeValidRes1.location|
-//@[42:70) [BCP120 (Error)] The property "name" must be evaluable at the start of the deployment, and cannot depend on any values that have not yet been calculated. Accessible properties of runtimeValidRes2 are "apiVersion", "id", "name", "type". |runtimeValidRes2['location']|
-//@[72:117) [BCP120 (Error)] The property "name" must be evaluable at the start of the deployment, and cannot depend on any values that have not yet been calculated. Accessible properties of runtimeInvalidRes3 are "apiVersion", "id", "name", "type". |runtimeInvalidRes3['properties'].azCliVersion|
-//@[119:142) [BCP120 (Error)] The property "name" must be evaluable at the start of the deployment, and cannot depend on any values that have not yet been calculated. Accessible properties of validModule are "name", "scope". |validModule.params.name|
-//@[131:137) [BCP077 (Error)] The property "params" on type "module" is write-only. Write-only properties cannot be accessed. |params|
-}
-
-resource runtimeInvalidRes13 'Microsoft.Advisor/recommendations/suppressions@2020-01-01' = {
-  name: '${runtimeValidRes1.location}${runtimeValidRes2['location']}${runtimeInvalidRes3.properties['azCliVersion']}${validModule['params'].name}'
-//@[11:36) [BCP120 (Error)] The property "name" must be evaluable at the start of the deployment, and cannot depend on any values that have not yet been calculated. Accessible properties of runtimeValidRes1 are "apiVersion", "id", "name", "type". |runtimeValidRes1.location|
-//@[39:67) [BCP120 (Error)] The property "name" must be evaluable at the start of the deployment, and cannot depend on any values that have not yet been calculated. Accessible properties of runtimeValidRes2 are "apiVersion", "id", "name", "type". |runtimeValidRes2['location']|
-//@[70:115) [BCP120 (Error)] The property "name" must be evaluable at the start of the deployment, and cannot depend on any values that have not yet been calculated. Accessible properties of runtimeInvalidRes3 are "apiVersion", "id", "name", "type". |runtimeInvalidRes3.properties['azCliVersion']|
-//@[118:144) [BCP120 (Error)] The property "name" must be evaluable at the start of the deployment, and cannot depend on any values that have not yet been calculated. Accessible properties of validModule are "name", "scope". |validModule['params'].name|
-//@[130:138) [BCP077 (Error)] The property "params" on type "module" is write-only. Write-only properties cannot be accessed. |'params'|
-}
-
-// variable related runtime validation
-var runtimefoo1 = runtimeValidRes1['location']
-var runtimefoo2 = runtimeValidRes2['properties'].azCliVersion
-var runtimefoo3 = runtimeValidRes2
-var runtimefoo4 = {
-  hop: runtimefoo2
-}
-
-var runtimeInvalid = {
-  foo1: runtimefoo1
-  foo2: runtimefoo2
-  foo3: runtimefoo3
-  foo4: runtimeValidRes1.name
-}
-
-var runtimeValid = {
-  foo1: runtimeValidRes1.name
-  foo2: runtimeValidRes1.apiVersion
-  foo3: runtimeValidRes2.type
-  foo4: runtimeValidRes2.id
-}
-
-resource runtimeInvalidRes14 'Microsoft.Advisor/recommendations/suppressions@2020-01-01' = {
-  name: runtimeInvalid.foo1
-//@[8:27) [BCP120 (Error)] The property "name" must be evaluable at the start of the deployment, and cannot depend on any values that have not yet been calculated. You are referencing a variable which cannot be calculated in time ("runtimeInvalid" -> "runtimefoo1" -> "runtimeValidRes1"). Accessible properties of runtimeValidRes1 are "apiVersion", "id", "name", "type". |runtimeInvalid.foo1|
-}
-
-resource runtimeInvalidRes15 'Microsoft.Advisor/recommendations/suppressions@2020-01-01' = {
-  name: runtimeInvalid.foo2
-//@[8:27) [BCP120 (Error)] The property "name" must be evaluable at the start of the deployment, and cannot depend on any values that have not yet been calculated. You are referencing a variable which cannot be calculated in time ("runtimeInvalid" -> "runtimefoo1" -> "runtimeValidRes1"). Accessible properties of runtimeValidRes1 are "apiVersion", "id", "name", "type". |runtimeInvalid.foo2|
-}
-
-resource runtimeInvalidRes16 'Microsoft.Advisor/recommendations/suppressions@2020-01-01' = {
-  name: runtimeInvalid.foo3.properties.azCliVersion
-//@[8:51) [BCP120 (Error)] The property "name" must be evaluable at the start of the deployment, and cannot depend on any values that have not yet been calculated. You are referencing a variable which cannot be calculated in time ("runtimeInvalid" -> "runtimefoo1" -> "runtimeValidRes1"). Accessible properties of runtimeValidRes1 are "apiVersion", "id", "name", "type". |runtimeInvalid.foo3.properties.azCliVersion|
-}
-
-// Note: This is actually a runtime valid value. However, other properties of the variable cannot be resolved, so we block this.
-resource runtimeInvalidRes17 'Microsoft.Advisor/recommendations/suppressions@2020-01-01' = {
-  name: runtimeInvalid.foo4
-//@[8:27) [BCP120 (Error)] The property "name" must be evaluable at the start of the deployment, and cannot depend on any values that have not yet been calculated. You are referencing a variable which cannot be calculated in time ("runtimeInvalid" -> "runtimefoo1" -> "runtimeValidRes1"). Accessible properties of runtimeValidRes1 are "apiVersion", "id", "name", "type". |runtimeInvalid.foo4|
-}
-
-resource runtimeInvalidRes18 'Microsoft.Advisor/recommendations/suppressions@2020-01-01' = {
-  name: concat(runtimeInvalid.foo1, runtimeValidRes2['properties'].azCliVersion, '${runtimeValidRes1.location}', runtimefoo4.hop)
-//@[15:34) [BCP120 (Error)] The property "name" must be evaluable at the start of the deployment, and cannot depend on any values that have not yet been calculated. You are referencing a variable which cannot be calculated in time ("runtimeInvalid" -> "runtimefoo1" -> "runtimeValidRes1"). Accessible properties of runtimeValidRes1 are "apiVersion", "id", "name", "type". |runtimeInvalid.foo1|
-//@[36:79) [BCP120 (Error)] The property "name" must be evaluable at the start of the deployment, and cannot depend on any values that have not yet been calculated. Accessible properties of runtimeValidRes2 are "apiVersion", "id", "name", "type". |runtimeValidRes2['properties'].azCliVersion|
-//@[84:109) [BCP120 (Error)] The property "name" must be evaluable at the start of the deployment, and cannot depend on any values that have not yet been calculated. Accessible properties of runtimeValidRes1 are "apiVersion", "id", "name", "type". |runtimeValidRes1.location|
-//@[113:128) [BCP120 (Error)] The property "name" must be evaluable at the start of the deployment, and cannot depend on any values that have not yet been calculated. You are referencing a variable which cannot be calculated in time ("runtimefoo4" -> "runtimefoo2" -> "runtimeValidRes2"). Accessible properties of runtimeValidRes2 are "apiVersion", "id", "name", "type". |runtimefoo4.hop|
-}
-
-resource runtimeValidRes6 'Microsoft.Advisor/recommendations/suppressions@2020-01-01' = {
-  name: runtimeValid.foo1
-}
-
-resource runtimeValidRes7 'Microsoft.Advisor/recommendations/suppressions@2020-01-01' = {
-  name: runtimeValid.foo2
-}
-
-resource runtimeValidRes8 'Microsoft.Advisor/recommendations/suppressions@2020-01-01' = {
-  name: runtimeValid.foo3
-}
-
-resource runtimeValidRes9 'Microsoft.Advisor/recommendations/suppressions@2020-01-01' = {
-  name: runtimeValid.foo4
-}
-
-
-resource loopForRuntimeCheck 'Microsoft.Network/dnsZones@2018-05-01' = [for thing in []: {
-  name: 'test'
-  location: 'test'
-}]
-
-var runtimeCheckVar = loopForRuntimeCheck[0].properties.zoneType
-var runtimeCheckVar2 = runtimeCheckVar
-
-resource singleResourceForRuntimeCheck 'Microsoft.Network/dnsZones@2018-05-01' = {
-  name: runtimeCheckVar2
-//@[8:24) [BCP120 (Error)] The property "name" must be evaluable at the start of the deployment, and cannot depend on any values that have not yet been calculated. You are referencing a variable which cannot be calculated in time ("runtimeCheckVar2" -> "runtimeCheckVar" -> "loopForRuntimeCheck"). Accessible properties of loopForRuntimeCheck are "apiVersion", "id", "name", "type". |runtimeCheckVar2|
-  location: 'test'
-}
-
-resource loopForRuntimeCheck2 'Microsoft.Network/dnsZones@2018-05-01' = [for thing in []: {
-  name: runtimeCheckVar2
-//@[8:24) [BCP120 (Error)] The property "name" must be evaluable at the start of the deployment, and cannot depend on any values that have not yet been calculated. You are referencing a variable which cannot be calculated in time ("runtimeCheckVar2" -> "runtimeCheckVar" -> "loopForRuntimeCheck"). Accessible properties of loopForRuntimeCheck are "apiVersion", "id", "name", "type". |runtimeCheckVar2|
-  location: 'test'
-}]
-
-resource loopForRuntimeCheck3 'Microsoft.Network/dnsZones@2018-05-01' = [for otherThing in []: {
-  name: loopForRuntimeCheck[0].properties.zoneType
-//@[8:50) [BCP120 (Error)] The property "name" must be evaluable at the start of the deployment, and cannot depend on any values that have not yet been calculated. Accessible properties of loopForRuntimeCheck are "apiVersion", "id", "name", "type". |loopForRuntimeCheck[0].properties.zoneType|
-  location: 'test'
-}]
-
-var varForRuntimeCheck4a = loopForRuntimeCheck[0].properties.zoneType
-var varForRuntimeCheck4b = varForRuntimeCheck4a
-resource loopForRuntimeCheck4 'Microsoft.Network/dnsZones@2018-05-01' = [for otherThing in []: {
-  name: varForRuntimeCheck4b
-//@[8:28) [BCP120 (Error)] The property "name" must be evaluable at the start of the deployment, and cannot depend on any values that have not yet been calculated. You are referencing a variable which cannot be calculated in time ("varForRuntimeCheck4b" -> "varForRuntimeCheck4a" -> "loopForRuntimeCheck"). Accessible properties of loopForRuntimeCheck are "apiVersion", "id", "name", "type". |varForRuntimeCheck4b|
-  location: 'test'
-}]
-
-resource missingTopLevelProperties 'Microsoft.Storage/storageAccounts@2020-08-01-preview' = {
-//@[9:34) [BCP035 (Error)] The specified "resource" declaration is missing the following required properties: "kind", "location", "name", "sku". |missingTopLevelProperties|
-  // #completionTest(0, 1, 2) -> topLevelProperties
-
-}
-
-resource missingTopLevelPropertiesExceptName 'Microsoft.Storage/storageAccounts@2020-08-01-preview' = {
-//@[9:44) [BCP035 (Error)] The specified "resource" declaration is missing the following required properties: "kind", "location", "sku". |missingTopLevelPropertiesExceptName|
-  // #completionTest(0, 1, 2) -> topLevelPropertiesMinusName
-  name: 'me'
-  // do not remove whitespace before the closing curly
-  // #completionTest(0, 1, 2) -> topLevelPropertiesMinusName
-  
-}
-
-// #completionTest(24,25,26,49,65) -> resourceTypes
-resource unfinishedVnet 'Microsoft.Network/virtualNetworks@2020-06-01' = {
-  name: 'v'
-  location: 'eastus'
-  properties: {
-    subnets: [
-      {
-        // #completionTest(0,1,2,3,4,5,6,7) -> subnetPropertiesMinusProperties
-        properties: {
-          delegations: [
-            {
-              // #completionTest(0,1,2,3,4,5,6,7,8,9,10,11,12,13,14) -> delegationProperties
-              
-            }
-          ]
-        }
-      }
-    ]
-  }
-}
-
-/*
-Discriminator key missing
-*/
-resource discriminatorKeyMissing 'Microsoft.Resources/deploymentScripts@2020-10-01' = {
-//@[86:148) [BCP078 (Error)] The property "kind" requires a value of type "'AzureCLI' | 'AzurePowerShell'", but none was supplied. |{\r\n  // #completionTest(0,1,2) -> discriminatorProperty\r\n  \r\n}|
-  // #completionTest(0,1,2) -> discriminatorProperty
-  
-}
-
-/*
-Discriminator key missing (conditional)
-*/
-resource discriminatorKeyMissing_if 'Microsoft.Resources/deploymentScripts@2020-10-01' = if(true) {
-//@[98:160) [BCP078 (Error)] The property "kind" requires a value of type "'AzureCLI' | 'AzurePowerShell'", but none was supplied. |{\r\n  // #completionTest(0,1,2) -> discriminatorProperty\r\n  \r\n}|
-  // #completionTest(0,1,2) -> discriminatorProperty
-  
-}
-
-/*
-Discriminator key missing (loop)
-*/
-resource discriminatorKeyMissing_for 'Microsoft.Resources/deploymentScripts@2020-10-01' = [for thing in []: {
-//@[108:170) [BCP078 (Error)] The property "kind" requires a value of type "'AzureCLI' | 'AzurePowerShell'", but none was supplied. |{\r\n  // #completionTest(0,1,2) -> discriminatorProperty\r\n  \r\n}|
-  // #completionTest(0,1,2) -> discriminatorProperty
-  
-}]
-
-/*
-Discriminator key missing (filtered loop)
-*/
-resource discriminatorKeyMissing_for_if 'Microsoft.Resources/deploymentScripts@2020-10-01' = [for thing in []: if(true) {
-//@[120:182) [BCP078 (Error)] The property "kind" requires a value of type "'AzureCLI' | 'AzurePowerShell'", but none was supplied. |{\r\n  // #completionTest(0,1,2) -> discriminatorProperty\r\n  \r\n}|
-  // #completionTest(0,1,2) -> discriminatorProperty
-  
-}]
-
-/*
-Discriminator key value missing with property access
-*/
-resource discriminatorKeyValueMissing 'Microsoft.Resources/deploymentScripts@2020-10-01' = {
-  // #completionTest(7,8,9,10) -> deploymentScriptKindsPlusSymbols
-  kind:   
-//@[10:10) [BCP009 (Error)] Expected a literal value, an array, an object, a parenthesized expression, or a function call at this location. ||
-}
-// #completionTest(76) -> missingDiscriminatorPropertyAccess
-var discriminatorKeyValueMissingCompletions = discriminatorKeyValueMissing.p
-// #completionTest(76) -> missingDiscriminatorPropertyAccess
-var discriminatorKeyValueMissingCompletions2 = discriminatorKeyValueMissing.
-//@[76:76) [BCP020 (Error)] Expected a function or property name at this location. ||
-
-// #completionTest(76) -> missingDiscriminatorPropertyIndexPlusSymbols
-var discriminatorKeyValueMissingCompletions3 = discriminatorKeyValueMissing[]
-//@[76:76) [BCP117 (Error)] An empty indexer is not allowed. Specify a valid expression. ||
-
-/*
-Discriminator key value missing with property access (conditional)
-*/
-resource discriminatorKeyValueMissing_if 'Microsoft.Resources/deploymentScripts@2020-10-01' = if(false) {
-  // #completionTest(7,8,9,10) -> deploymentScriptKindsPlusSymbols_if
-  kind:   
-//@[10:10) [BCP009 (Error)] Expected a literal value, an array, an object, a parenthesized expression, or a function call at this location. ||
-}
-// #completionTest(82) -> missingDiscriminatorPropertyAccess
-var discriminatorKeyValueMissingCompletions_if = discriminatorKeyValueMissing_if.p
-// #completionTest(82) -> missingDiscriminatorPropertyAccess
-var discriminatorKeyValueMissingCompletions2_if = discriminatorKeyValueMissing_if.
-//@[82:82) [BCP020 (Error)] Expected a function or property name at this location. ||
-
-// #completionTest(82) -> missingDiscriminatorPropertyIndexPlusSymbols_if
-var discriminatorKeyValueMissingCompletions3_if = discriminatorKeyValueMissing_if[]
-//@[82:82) [BCP117 (Error)] An empty indexer is not allowed. Specify a valid expression. ||
-
-/*
-Discriminator key value missing with property access (loops)
-*/
-resource discriminatorKeyValueMissing_for 'Microsoft.Resources/deploymentScripts@2020-10-01' = [for thing in []: {
-  // #completionTest(7,8,9,10) -> deploymentScriptKindsPlusSymbols_for
-  kind:   
-//@[10:10) [BCP009 (Error)] Expected a literal value, an array, an object, a parenthesized expression, or a function call at this location. ||
-}]
-
-// cannot . access properties of a resource loop
-var resourceListIsNotSingleResource = discriminatorKeyValueMissing_for.kind
-//@[38:70) [BCP144 (Error)] Directly referencing a resource or module collection is not currently supported. Apply an array indexer to the expression. |discriminatorKeyValueMissing_for|
-//@[71:75) [BCP055 (Error)] Cannot access properties of type "Microsoft.Resources/deploymentScripts@2020-10-01[]". An "object" type is required. |kind|
-
-// #completionTest(87) -> missingDiscriminatorPropertyAccess
-var discriminatorKeyValueMissingCompletions_for = discriminatorKeyValueMissing_for[0].p
-// #completionTest(87) -> missingDiscriminatorPropertyAccess
-var discriminatorKeyValueMissingCompletions2_for = discriminatorKeyValueMissing_for[0].
-//@[87:87) [BCP020 (Error)] Expected a function or property name at this location. ||
-
-// #completionTest(87) -> missingDiscriminatorPropertyIndexPlusSymbols_for
-var discriminatorKeyValueMissingCompletions3_for = discriminatorKeyValueMissing_for[0][]
-//@[87:87) [BCP117 (Error)] An empty indexer is not allowed. Specify a valid expression. ||
-
-/*
-Discriminator key value missing with property access (filtered loops)
-*/
-resource discriminatorKeyValueMissing_for_if 'Microsoft.Resources/deploymentScripts@2020-10-01' = [for thing in []: if(true) {
-  // #completionTest(7,8,9,10) -> deploymentScriptKindsPlusSymbols_for_if
-  kind:   
-//@[10:10) [BCP009 (Error)] Expected a literal value, an array, an object, a parenthesized expression, or a function call at this location. ||
-}]
-
-// cannot . access properties of a resource loop
-var resourceListIsNotSingleResource_if = discriminatorKeyValueMissing_for_if.kind
-//@[41:76) [BCP144 (Error)] Directly referencing a resource or module collection is not currently supported. Apply an array indexer to the expression. |discriminatorKeyValueMissing_for_if|
-//@[77:81) [BCP055 (Error)] Cannot access properties of type "Microsoft.Resources/deploymentScripts@2020-10-01[]". An "object" type is required. |kind|
-
-// #completionTest(93) -> missingDiscriminatorPropertyAccess
-var discriminatorKeyValueMissingCompletions_for_if = discriminatorKeyValueMissing_for_if[0].p
-// #completionTest(93) -> missingDiscriminatorPropertyAccess
-var discriminatorKeyValueMissingCompletions2_for_if = discriminatorKeyValueMissing_for_if[0].
-//@[93:93) [BCP020 (Error)] Expected a function or property name at this location. ||
-
-// #completionTest(93) -> missingDiscriminatorPropertyIndexPlusSymbols_for_if
-var discriminatorKeyValueMissingCompletions3_for_if = discriminatorKeyValueMissing_for_if[0][]
-//@[93:93) [BCP117 (Error)] An empty indexer is not allowed. Specify a valid expression. ||
-
-/*
-Discriminator value set 1
-*/
-resource discriminatorKeySetOne 'Microsoft.Resources/deploymentScripts@2020-10-01' = {
-//@[9:31) [BCP035 (Error)] The specified "resource" declaration is missing the following required properties: "location", "name". |discriminatorKeySetOne|
-  kind: 'AzureCLI'
-  // #completionTest(0,1,2) -> deploymentScriptTopLevel
-
-  properties: {
-//@[2:12) [BCP035 (Warning)] The specified "object" declaration is missing the following required properties: "azCliVersion", "retentionInterval". |properties|
-    // #completionTest(0,1,2,3,4) -> deploymentScriptCliProperties
-    
-  }
-}
-// #completionTest(75) -> cliPropertyAccess
-var discriminatorKeySetOneCompletions = discriminatorKeySetOne.properties.a
-//@[74:75) [BCP053 (Warning)] The type "AzureCliScriptProperties" does not contain property "a". Available properties include "arguments", "azCliVersion", "cleanupPreference", "containerSettings", "environmentVariables", "forceUpdateTag", "outputs", "primaryScriptUri", "provisioningState", "retentionInterval", "scriptContent", "status", "storageAccountSettings", "supportingScriptUris", "timeout". |a|
-// #completionTest(75) -> cliPropertyAccess
-var discriminatorKeySetOneCompletions2 = discriminatorKeySetOne.properties.
-//@[75:75) [BCP020 (Error)] Expected a function or property name at this location. ||
-
-// #completionTest(75) -> cliPropertyAccessIndexesPlusSymbols
-var discriminatorKeySetOneCompletions3 = discriminatorKeySetOne.properties[]
-//@[75:75) [BCP117 (Error)] An empty indexer is not allowed. Specify a valid expression. ||
-
-/*
-Discriminator value set 1 (conditional)
-*/
-resource discriminatorKeySetOne_if 'Microsoft.Resources/deploymentScripts@2020-10-01' = if(2==3) {
-//@[9:34) [BCP035 (Error)] The specified "resource" declaration is missing the following required properties: "location", "name". |discriminatorKeySetOne_if|
-  kind: 'AzureCLI'
-  // #completionTest(0,1,2) -> deploymentScriptTopLevel
-
-  properties: {
-//@[2:12) [BCP035 (Warning)] The specified "object" declaration is missing the following required properties: "azCliVersion", "retentionInterval". |properties|
-    // #completionTest(0,1,2,3,4) -> deploymentScriptCliProperties
-    
-  }
-}
-// #completionTest(81) -> cliPropertyAccess
-var discriminatorKeySetOneCompletions_if = discriminatorKeySetOne_if.properties.a
-//@[80:81) [BCP053 (Warning)] The type "AzureCliScriptProperties" does not contain property "a". Available properties include "arguments", "azCliVersion", "cleanupPreference", "containerSettings", "environmentVariables", "forceUpdateTag", "outputs", "primaryScriptUri", "provisioningState", "retentionInterval", "scriptContent", "status", "storageAccountSettings", "supportingScriptUris", "timeout". |a|
-// #completionTest(81) -> cliPropertyAccess
-var discriminatorKeySetOneCompletions2_if = discriminatorKeySetOne_if.properties.
-//@[81:81) [BCP020 (Error)] Expected a function or property name at this location. ||
-
-// #completionTest(81) -> cliPropertyAccessIndexesPlusSymbols_if
-var discriminatorKeySetOneCompletions3_if = discriminatorKeySetOne_if.properties[]
-//@[81:81) [BCP117 (Error)] An empty indexer is not allowed. Specify a valid expression. ||
-
-/*
-Discriminator value set 1 (loop)
-*/
-resource discriminatorKeySetOne_for 'Microsoft.Resources/deploymentScripts@2020-10-01' = [ for thing in []: {
-//@[9:35) [BCP035 (Error)] The specified "resource" declaration is missing the following required properties: "location", "name". |discriminatorKeySetOne_for|
-  kind: 'AzureCLI'
-  // #completionTest(0,1,2) -> deploymentScriptTopLevel
-
-  properties: {
-//@[2:12) [BCP035 (Warning)] The specified "object" declaration is missing the following required properties: "azCliVersion", "retentionInterval". |properties|
-    // #completionTest(0,1,2,3,4) -> deploymentScriptCliProperties
-    
-  }
-}]
-// #completionTest(86) -> cliPropertyAccess
-var discriminatorKeySetOneCompletions_for = discriminatorKeySetOne_for[0].properties.a
-//@[85:86) [BCP053 (Warning)] The type "AzureCliScriptProperties" does not contain property "a". Available properties include "arguments", "azCliVersion", "cleanupPreference", "containerSettings", "environmentVariables", "forceUpdateTag", "outputs", "primaryScriptUri", "provisioningState", "retentionInterval", "scriptContent", "status", "storageAccountSettings", "supportingScriptUris", "timeout". |a|
-// #completionTest(94) -> cliPropertyAccess
-var discriminatorKeySetOneCompletions2_for = discriminatorKeySetOne_for[any(true)].properties.
-//@[94:94) [BCP020 (Error)] Expected a function or property name at this location. ||
-
-// #completionTest(86) -> cliPropertyAccessIndexesPlusSymbols_for
-var discriminatorKeySetOneCompletions3_for = discriminatorKeySetOne_for[1].properties[]
-//@[86:86) [BCP117 (Error)] An empty indexer is not allowed. Specify a valid expression. ||
-
-/*
-Discriminator value set 1 (filtered loop)
-*/
-resource discriminatorKeySetOne_for_if 'Microsoft.Resources/deploymentScripts@2020-10-01' = [ for thing in []: if(true) {
-//@[9:38) [BCP035 (Error)] The specified "resource" declaration is missing the following required properties: "location", "name". |discriminatorKeySetOne_for_if|
-  kind: 'AzureCLI'
-  // #completionTest(0,1,2) -> deploymentScriptTopLevel
-
-  properties: {
-//@[2:12) [BCP035 (Warning)] The specified "object" declaration is missing the following required properties: "azCliVersion", "retentionInterval". |properties|
-    // #completionTest(0,1,2,3,4) -> deploymentScriptCliProperties
-    
-  }
-}]
-// #completionTest(92) -> cliPropertyAccess
-var discriminatorKeySetOneCompletions_for_if = discriminatorKeySetOne_for_if[0].properties.a
-//@[91:92) [BCP053 (Warning)] The type "AzureCliScriptProperties" does not contain property "a". Available properties include "arguments", "azCliVersion", "cleanupPreference", "containerSettings", "environmentVariables", "forceUpdateTag", "outputs", "primaryScriptUri", "provisioningState", "retentionInterval", "scriptContent", "status", "storageAccountSettings", "supportingScriptUris", "timeout". |a|
-// #completionTest(100) -> cliPropertyAccess
-var discriminatorKeySetOneCompletions2_for_if = discriminatorKeySetOne_for_if[any(true)].properties.
-//@[100:100) [BCP020 (Error)] Expected a function or property name at this location. ||
-
-// #completionTest(92) -> cliPropertyAccessIndexesPlusSymbols_for_if
-var discriminatorKeySetOneCompletions3_for_if = discriminatorKeySetOne_for_if[1].properties[]
-//@[92:92) [BCP117 (Error)] An empty indexer is not allowed. Specify a valid expression. ||
-
-
-/*
-Discriminator value set 2
-*/
-resource discriminatorKeySetTwo 'Microsoft.Resources/deploymentScripts@2020-10-01' = {
-//@[9:31) [BCP035 (Error)] The specified "resource" declaration is missing the following required properties: "location", "name". |discriminatorKeySetTwo|
-  kind: 'AzurePowerShell'
-  // #completionTest(0,1,2) -> deploymentScriptTopLevel
-
-  properties: {
-//@[2:12) [BCP035 (Warning)] The specified "object" declaration is missing the following required properties: "azPowerShellVersion", "retentionInterval". |properties|
-    // #completionTest(0,1,2,3,4) -> deploymentScriptPSProperties
-    
-  }
-}
-// #completionTest(75) -> powershellPropertyAccess
-var discriminatorKeySetTwoCompletions = discriminatorKeySetTwo.properties.a
-//@[74:75) [BCP053 (Warning)] The type "AzurePowerShellScriptProperties" does not contain property "a". Available properties include "arguments", "azPowerShellVersion", "cleanupPreference", "containerSettings", "environmentVariables", "forceUpdateTag", "outputs", "primaryScriptUri", "provisioningState", "retentionInterval", "scriptContent", "status", "storageAccountSettings", "supportingScriptUris", "timeout". |a|
-// #completionTest(75) -> powershellPropertyAccess
-var discriminatorKeySetTwoCompletions2 = discriminatorKeySetTwo.properties.
-//@[75:75) [BCP020 (Error)] Expected a function or property name at this location. ||
-
-// #completionTest(90) -> powershellPropertyAccess
-var discriminatorKeySetTwoCompletionsArrayIndexer = discriminatorKeySetTwo['properties'].a
-//@[89:90) [BCP053 (Warning)] The type "AzurePowerShellScriptProperties" does not contain property "a". Available properties include "arguments", "azPowerShellVersion", "cleanupPreference", "containerSettings", "environmentVariables", "forceUpdateTag", "outputs", "primaryScriptUri", "provisioningState", "retentionInterval", "scriptContent", "status", "storageAccountSettings", "supportingScriptUris", "timeout". |a|
-// #completionTest(90) -> powershellPropertyAccess
-var discriminatorKeySetTwoCompletionsArrayIndexer2 = discriminatorKeySetTwo['properties'].
-//@[90:90) [BCP020 (Error)] Expected a function or property name at this location. ||
-
-/*
-Discriminator value set 2 (conditional)
-*/
-resource discriminatorKeySetTwo_if 'Microsoft.Resources/deploymentScripts@2020-10-01' = {
-//@[9:34) [BCP035 (Error)] The specified "resource" declaration is missing the following required properties: "location", "name". |discriminatorKeySetTwo_if|
-  kind: 'AzurePowerShell'
-  // #completionTest(0,1,2) -> deploymentScriptTopLevel
-
-  properties: {
-//@[2:12) [BCP035 (Warning)] The specified "object" declaration is missing the following required properties: "azPowerShellVersion", "retentionInterval". |properties|
-    // #completionTest(0,1,2,3,4) -> deploymentScriptPSProperties
-    
-  }
-}
-// #completionTest(81) -> powershellPropertyAccess
-var discriminatorKeySetTwoCompletions_if = discriminatorKeySetTwo_if.properties.a
-//@[80:81) [BCP053 (Warning)] The type "AzurePowerShellScriptProperties" does not contain property "a". Available properties include "arguments", "azPowerShellVersion", "cleanupPreference", "containerSettings", "environmentVariables", "forceUpdateTag", "outputs", "primaryScriptUri", "provisioningState", "retentionInterval", "scriptContent", "status", "storageAccountSettings", "supportingScriptUris", "timeout". |a|
-// #completionTest(81) -> powershellPropertyAccess
-var discriminatorKeySetTwoCompletions2_if = discriminatorKeySetTwo_if.properties.
-//@[81:81) [BCP020 (Error)] Expected a function or property name at this location. ||
-
-// #completionTest(96) -> powershellPropertyAccess
-var discriminatorKeySetTwoCompletionsArrayIndexer_if = discriminatorKeySetTwo_if['properties'].a
-//@[95:96) [BCP053 (Warning)] The type "AzurePowerShellScriptProperties" does not contain property "a". Available properties include "arguments", "azPowerShellVersion", "cleanupPreference", "containerSettings", "environmentVariables", "forceUpdateTag", "outputs", "primaryScriptUri", "provisioningState", "retentionInterval", "scriptContent", "status", "storageAccountSettings", "supportingScriptUris", "timeout". |a|
-// #completionTest(96) -> powershellPropertyAccess
-var discriminatorKeySetTwoCompletionsArrayIndexer2_if = discriminatorKeySetTwo_if['properties'].
-//@[96:96) [BCP020 (Error)] Expected a function or property name at this location. ||
-
-
-/*
-Discriminator value set 2 (loops)
-*/
-resource discriminatorKeySetTwo_for 'Microsoft.Resources/deploymentScripts@2020-10-01' = [for thing in []: {
-//@[9:35) [BCP035 (Error)] The specified "resource" declaration is missing the following required properties: "location", "name". |discriminatorKeySetTwo_for|
-  kind: 'AzurePowerShell'
-  // #completionTest(0,1,2) -> deploymentScriptTopLevel
-
-  properties: {
-//@[2:12) [BCP035 (Warning)] The specified "object" declaration is missing the following required properties: "azPowerShellVersion", "retentionInterval". |properties|
-    // #completionTest(0,1,2,3,4) -> deploymentScriptPSProperties
-    
-  }
-}]
-// #completionTest(86) -> powershellPropertyAccess
-var discriminatorKeySetTwoCompletions_for = discriminatorKeySetTwo_for[0].properties.a
-//@[85:86) [BCP053 (Warning)] The type "AzurePowerShellScriptProperties" does not contain property "a". Available properties include "arguments", "azPowerShellVersion", "cleanupPreference", "containerSettings", "environmentVariables", "forceUpdateTag", "outputs", "primaryScriptUri", "provisioningState", "retentionInterval", "scriptContent", "status", "storageAccountSettings", "supportingScriptUris", "timeout". |a|
-// #completionTest(86) -> powershellPropertyAccess
-var discriminatorKeySetTwoCompletions2_for = discriminatorKeySetTwo_for[0].properties.
-//@[86:86) [BCP020 (Error)] Expected a function or property name at this location. ||
-
-// #completionTest(101) -> powershellPropertyAccess
-var discriminatorKeySetTwoCompletionsArrayIndexer_for = discriminatorKeySetTwo_for[0]['properties'].a
-//@[100:101) [BCP053 (Warning)] The type "AzurePowerShellScriptProperties" does not contain property "a". Available properties include "arguments", "azPowerShellVersion", "cleanupPreference", "containerSettings", "environmentVariables", "forceUpdateTag", "outputs", "primaryScriptUri", "provisioningState", "retentionInterval", "scriptContent", "status", "storageAccountSettings", "supportingScriptUris", "timeout". |a|
-// #completionTest(101) -> powershellPropertyAccess
-var discriminatorKeySetTwoCompletionsArrayIndexer2_for = discriminatorKeySetTwo_for[0]['properties'].
-//@[101:101) [BCP020 (Error)] Expected a function or property name at this location. ||
-
-
-/*
-Discriminator value set 2 (filtered loops)
-*/
-resource discriminatorKeySetTwo_for_if 'Microsoft.Resources/deploymentScripts@2020-10-01' = [for thing in []: if(true) {
-//@[9:38) [BCP035 (Error)] The specified "resource" declaration is missing the following required properties: "location", "name". |discriminatorKeySetTwo_for_if|
-  kind: 'AzurePowerShell'
-  // #completionTest(0,1,2) -> deploymentScriptTopLevel
-
-  properties: {
-//@[2:12) [BCP035 (Warning)] The specified "object" declaration is missing the following required properties: "azPowerShellVersion", "retentionInterval". |properties|
-    // #completionTest(0,1,2,3,4) -> deploymentScriptPSProperties
-    
-  }
-}]
-// #completionTest(92) -> powershellPropertyAccess
-var discriminatorKeySetTwoCompletions_for_if = discriminatorKeySetTwo_for_if[0].properties.a
-//@[91:92) [BCP053 (Warning)] The type "AzurePowerShellScriptProperties" does not contain property "a". Available properties include "arguments", "azPowerShellVersion", "cleanupPreference", "containerSettings", "environmentVariables", "forceUpdateTag", "outputs", "primaryScriptUri", "provisioningState", "retentionInterval", "scriptContent", "status", "storageAccountSettings", "supportingScriptUris", "timeout". |a|
-// #completionTest(92) -> powershellPropertyAccess
-var discriminatorKeySetTwoCompletions2_for_if = discriminatorKeySetTwo_for_if[0].properties.
-//@[92:92) [BCP020 (Error)] Expected a function or property name at this location. ||
-
-// #completionTest(107) -> powershellPropertyAccess
-var discriminatorKeySetTwoCompletionsArrayIndexer_for_if = discriminatorKeySetTwo_for_if[0]['properties'].a
-//@[106:107) [BCP053 (Warning)] The type "AzurePowerShellScriptProperties" does not contain property "a". Available properties include "arguments", "azPowerShellVersion", "cleanupPreference", "containerSettings", "environmentVariables", "forceUpdateTag", "outputs", "primaryScriptUri", "provisioningState", "retentionInterval", "scriptContent", "status", "storageAccountSettings", "supportingScriptUris", "timeout". |a|
-// #completionTest(107) -> powershellPropertyAccess
-var discriminatorKeySetTwoCompletionsArrayIndexer2_for_if = discriminatorKeySetTwo_for_if[0]['properties'].
-//@[107:107) [BCP020 (Error)] Expected a function or property name at this location. ||
-
-
-
-resource incorrectPropertiesKey 'Microsoft.Resources/deploymentScripts@2020-10-01' = {
-//@[9:31) [BCP035 (Error)] The specified "resource" declaration is missing the following required properties: "location", "name", "properties". |incorrectPropertiesKey|
-  kind: 'AzureCLI'
-
-  propertes: {
-//@[2:11) [BCP089 (Error)] The property "propertes" is not allowed on objects of type "AzureCLI". Did you mean "properties"? |propertes|
-  }
-}
-
-var mock = incorrectPropertiesKey.p
-//@[34:35) [BCP053 (Error)] The type "AzureCLI" does not contain property "p". Available properties include "apiVersion", "id", "identity", "kind", "location", "name", "properties", "systemData", "tags", "type". |p|
-
-resource incorrectPropertiesKey2 'Microsoft.Resources/deploymentScripts@2020-10-01' = {
-  kind: 'AzureCLI'
-  name: 'test'
-  location: ''
-  properties: {
-    azCliVersion: '2'
-    retentionInterval: 'PT1H'
-    
-    // #completionTest(0,1,2,3,4) -> deploymentScriptCliPropertiesMinusSpecified
-    
-    // #completionTest(22,23) -> cleanupPreferencesPlusSymbols
-    cleanupPreference: 
-//@[23:23) [BCP009 (Error)] Expected a literal value, an array, an object, a parenthesized expression, or a function call at this location. ||
-
-    // #completionTest(25,26) -> arrayPlusSymbols
-    supportingScriptUris: 
-//@[26:26) [BCP009 (Error)] Expected a literal value, an array, an object, a parenthesized expression, or a function call at this location. ||
-
-    // #completionTest(27,28) -> objectPlusSymbols
-    storageAccountSettings: 
-//@[28:28) [BCP009 (Error)] Expected a literal value, an array, an object, a parenthesized expression, or a function call at this location. ||
-
-    environmentVariables: [
-      {
-        // #completionTest(0,2,4,6,8) -> environmentVariableProperties
-        
-      }
-      // #completionTest(0,1,2,3,4,5,6) -> objectPlusSymbols
-      
-    ]
-  }
-}
-
-// #completionTest(21) -> resourceTypes
-resource missingType 
-//@[21:21) [BCP068 (Error)] Expected a resource type string. Specify a valid resource type of format "<provider>/<types>@<apiVersion>". ||
-//@[21:21) [BCP029 (Error)] The resource type is not valid. Specify a valid resource type of format "<provider>/<types>@<apiVersion>". ||
-
-// #completionTest(37,38,39,40,41,42,43,44) -> resourceTypes
-resource startedTypingTypeWithQuotes 'virma'
-//@[37:44) [BCP029 (Error)] The resource type is not valid. Specify a valid resource type of format "<provider>/<types>@<apiVersion>". |'virma'|
-//@[44:44) [BCP018 (Error)] Expected the "=" character at this location. ||
-
-// #completionTest(40,41,42,43,44,45) -> resourceTypes
-resource startedTypingTypeWithoutQuotes virma
-//@[40:45) [BCP068 (Error)] Expected a resource type string. Specify a valid resource type of format "<provider>/<types>@<apiVersion>". |virma|
-//@[40:45) [BCP029 (Error)] The resource type is not valid. Specify a valid resource type of format "<provider>/<types>@<apiVersion>". |virma|
-//@[45:45) [BCP018 (Error)] Expected the "=" character at this location. ||
-
-resource dashesInPropertyNames 'Microsoft.ContainerService/managedClusters@2020-09-01' = {
-//@[9:30) [BCP035 (Error)] The specified "resource" declaration is missing the following required properties: "location", "name". |dashesInPropertyNames|
-}
-// #completionTest(78) -> autoScalerPropertiesRequireEscaping
-var letsAccessTheDashes = dashesInPropertyNames.properties.autoScalerProfile.s
-//@[77:78) [BCP053 (Warning)] The type "schemas:30_autoScalerProfile" does not contain property "s". Available properties include "balance-similar-node-groups", "expander", "max-empty-bulk-delete", "max-graceful-termination-sec", "max-total-unready-percentage", "new-pod-scale-up-delay", "ok-total-unready-count", "scale-down-delay-after-add", "scale-down-delay-after-delete", "scale-down-delay-after-failure", "scale-down-unneeded-time", "scale-down-unready-time", "scale-down-utilization-threshold", "scan-interval", "skip-nodes-with-local-storage", "skip-nodes-with-system-pods". |s|
-// #completionTest(78) -> autoScalerPropertiesRequireEscaping
-var letsAccessTheDashes2 = dashesInPropertyNames.properties.autoScalerProfile.
-//@[78:78) [BCP020 (Error)] Expected a function or property name at this location. ||
-
-/* 
-Nested discriminator missing key
-*/
-resource nestedDiscriminatorMissingKey 'Microsoft.DocumentDB/databaseAccounts@2020-06-01-preview' = {
-  name: 'test'
-//@[8:14) [BCP121 (Error)] Resources: "nestedDiscriminatorMissingKey", "nestedDiscriminatorMissingKey_if", "nestedDiscriminator", "nestedDiscriminator_if" are defined with this same name in a file. Rename them or split into different modules. |'test'|
-  location: 'l'
-  properties: {
-//@[14:51) [BCP078 (Warning)] The property "createMode" requires a value of type "'Default' | 'Restore'", but none was supplied. |{\r\n    //createMode: 'Default'\r\n\r\n  }|
-    //createMode: 'Default'
-
-  }
-}
-// #completionTest(90) -> createMode
-var nestedDiscriminatorMissingKeyCompletions = nestedDiscriminatorMissingKey.properties.cr
-// #completionTest(92) -> createMode
-var nestedDiscriminatorMissingKeyCompletions2 = nestedDiscriminatorMissingKey['properties'].
-//@[92:92) [BCP020 (Error)] Expected a function or property name at this location. ||
-
-// #completionTest(94) -> createModeIndexPlusSymbols
-var nestedDiscriminatorMissingKeyIndexCompletions = nestedDiscriminatorMissingKey.properties['']
-
-/* 
-Nested discriminator missing key (conditional)
-*/
-resource nestedDiscriminatorMissingKey_if 'Microsoft.DocumentDB/databaseAccounts@2020-06-01-preview' = if(bool(1)) {
-  name: 'test'
-//@[8:14) [BCP121 (Error)] Resources: "nestedDiscriminatorMissingKey", "nestedDiscriminatorMissingKey_if", "nestedDiscriminator", "nestedDiscriminator_if" are defined with this same name in a file. Rename them or split into different modules. |'test'|
-  location: 'l'
-  properties: {
-//@[14:51) [BCP078 (Warning)] The property "createMode" requires a value of type "'Default' | 'Restore'", but none was supplied. |{\r\n    //createMode: 'Default'\r\n\r\n  }|
-    //createMode: 'Default'
-
-  }
-}
-// #completionTest(96) -> createMode
-var nestedDiscriminatorMissingKeyCompletions_if = nestedDiscriminatorMissingKey_if.properties.cr
-// #completionTest(98) -> createMode
-var nestedDiscriminatorMissingKeyCompletions2_if = nestedDiscriminatorMissingKey_if['properties'].
-//@[98:98) [BCP020 (Error)] Expected a function or property name at this location. ||
-
-// #completionTest(100) -> createModeIndexPlusSymbols_if
-var nestedDiscriminatorMissingKeyIndexCompletions_if = nestedDiscriminatorMissingKey_if.properties['']
-
-/* 
-Nested discriminator missing key (loop)
-*/
-resource nestedDiscriminatorMissingKey_for 'Microsoft.DocumentDB/databaseAccounts@2020-06-01-preview' = [for thing in []: {
-  name: 'test'
-  location: 'l'
-  properties: {
-//@[14:51) [BCP078 (Warning)] The property "createMode" requires a value of type "'Default' | 'Restore'", but none was supplied. |{\r\n    //createMode: 'Default'\r\n\r\n  }|
-    //createMode: 'Default'
-
-  }
-}]
-// #completionTest(101) -> createMode
-var nestedDiscriminatorMissingKeyCompletions_for = nestedDiscriminatorMissingKey_for[0].properties.cr
-// #completionTest(103) -> createMode
-var nestedDiscriminatorMissingKeyCompletions2_for = nestedDiscriminatorMissingKey_for[0]['properties'].
-//@[103:103) [BCP020 (Error)] Expected a function or property name at this location. ||
-
-// #completionTest(105) -> createModeIndexPlusSymbols_for
-var nestedDiscriminatorMissingKeyIndexCompletions_for = nestedDiscriminatorMissingKey_for[0].properties['']
-
-
-/* 
-Nested discriminator missing key (filtered loop)
-*/
-resource nestedDiscriminatorMissingKey_for_if 'Microsoft.DocumentDB/databaseAccounts@2020-06-01-preview' = [for thing in []: if(true) {
-  name: 'test'
-  location: 'l'
-  properties: {
-//@[14:51) [BCP078 (Warning)] The property "createMode" requires a value of type "'Default' | 'Restore'", but none was supplied. |{\r\n    //createMode: 'Default'\r\n\r\n  }|
-    //createMode: 'Default'
-
-  }
-}]
-// #completionTest(107) -> createMode
-var nestedDiscriminatorMissingKeyCompletions_for_if = nestedDiscriminatorMissingKey_for_if[0].properties.cr
-// #completionTest(109) -> createMode
-var nestedDiscriminatorMissingKeyCompletions2_for_if = nestedDiscriminatorMissingKey_for_if[0]['properties'].
-//@[109:109) [BCP020 (Error)] Expected a function or property name at this location. ||
-
-// #completionTest(111) -> createModeIndexPlusSymbols_for_if
-var nestedDiscriminatorMissingKeyIndexCompletions_for_if = nestedDiscriminatorMissingKey_for_if[0].properties['']
-
-
-/*
-Nested discriminator
-*/
-resource nestedDiscriminator 'Microsoft.DocumentDB/databaseAccounts@2020-06-01-preview' = {
-  name: 'test'
-//@[8:14) [BCP121 (Error)] Resources: "nestedDiscriminatorMissingKey", "nestedDiscriminatorMissingKey_if", "nestedDiscriminator", "nestedDiscriminator_if" are defined with this same name in a file. Rename them or split into different modules. |'test'|
-  location: 'l'
-  properties: {
-//@[2:12) [BCP035 (Warning)] The specified "object" declaration is missing the following required properties: "databaseAccountOfferType", "locations". |properties|
-    createMode: 'Default'
-
-  }
-}
-// #completionTest(69) -> defaultCreateModeProperties
-var nestedDiscriminatorCompletions = nestedDiscriminator.properties.a
-//@[68:69) [BCP053 (Warning)] The type "Default" does not contain property "a". Available properties include "apiProperties", "backupPolicy", "capabilities", "connectorOffer", "consistencyPolicy", "cors", "createMode", "databaseAccountOfferType", "disableKeyBasedMetadataWriteAccess", "documentEndpoint", "enableAnalyticalStorage", "enableAutomaticFailover", "enableCassandraConnector", "enableFreeTier", "enableMultipleWriteLocations", "failoverPolicies", "instanceId", "ipRules", "isVirtualNetworkFilterEnabled", "keyVaultKeyUri", "locations", "privateEndpointConnections", "provisioningState", "publicNetworkAccess", "readLocations", "restoreParameters", "virtualNetworkRules", "writeLocations". |a|
-// #completionTest(73) -> defaultCreateModeProperties
-var nestedDiscriminatorCompletions2 = nestedDiscriminator['properties'].a
-//@[72:73) [BCP053 (Warning)] The type "Default" does not contain property "a". Available properties include "apiProperties", "backupPolicy", "capabilities", "connectorOffer", "consistencyPolicy", "cors", "createMode", "databaseAccountOfferType", "disableKeyBasedMetadataWriteAccess", "documentEndpoint", "enableAnalyticalStorage", "enableAutomaticFailover", "enableCassandraConnector", "enableFreeTier", "enableMultipleWriteLocations", "failoverPolicies", "instanceId", "ipRules", "isVirtualNetworkFilterEnabled", "keyVaultKeyUri", "locations", "privateEndpointConnections", "provisioningState", "publicNetworkAccess", "readLocations", "restoreParameters", "virtualNetworkRules", "writeLocations". |a|
-// #completionTest(69) -> defaultCreateModeProperties
-var nestedDiscriminatorCompletions3 = nestedDiscriminator.properties.
-//@[69:69) [BCP020 (Error)] Expected a function or property name at this location. ||
-// #completionTest(72) -> defaultCreateModeProperties
-var nestedDiscriminatorCompletions4 = nestedDiscriminator['properties'].
-//@[72:72) [BCP020 (Error)] Expected a function or property name at this location. ||
-
-// #completionTest(79) -> defaultCreateModeIndexes
-var nestedDiscriminatorArrayIndexCompletions = nestedDiscriminator.properties[a]
-//@[78:79) [BCP057 (Error)] The name "a" does not exist in the current context. |a|
-
-/*
-Nested discriminator (conditional)
-*/
-resource nestedDiscriminator_if 'Microsoft.DocumentDB/databaseAccounts@2020-06-01-preview' = if(true) {
-  name: 'test'
-//@[8:14) [BCP121 (Error)] Resources: "nestedDiscriminatorMissingKey", "nestedDiscriminatorMissingKey_if", "nestedDiscriminator", "nestedDiscriminator_if" are defined with this same name in a file. Rename them or split into different modules. |'test'|
-  location: 'l'
-  properties: {
-//@[2:12) [BCP035 (Warning)] The specified "object" declaration is missing the following required properties: "databaseAccountOfferType", "locations". |properties|
-    createMode: 'Default'
-
-  }
-}
-// #completionTest(75) -> defaultCreateModeProperties
-var nestedDiscriminatorCompletions_if = nestedDiscriminator_if.properties.a
-//@[74:75) [BCP053 (Warning)] The type "Default" does not contain property "a". Available properties include "apiProperties", "backupPolicy", "capabilities", "connectorOffer", "consistencyPolicy", "cors", "createMode", "databaseAccountOfferType", "disableKeyBasedMetadataWriteAccess", "documentEndpoint", "enableAnalyticalStorage", "enableAutomaticFailover", "enableCassandraConnector", "enableFreeTier", "enableMultipleWriteLocations", "failoverPolicies", "instanceId", "ipRules", "isVirtualNetworkFilterEnabled", "keyVaultKeyUri", "locations", "privateEndpointConnections", "provisioningState", "publicNetworkAccess", "readLocations", "restoreParameters", "virtualNetworkRules", "writeLocations". |a|
-// #completionTest(79) -> defaultCreateModeProperties
-var nestedDiscriminatorCompletions2_if = nestedDiscriminator_if['properties'].a
-//@[78:79) [BCP053 (Warning)] The type "Default" does not contain property "a". Available properties include "apiProperties", "backupPolicy", "capabilities", "connectorOffer", "consistencyPolicy", "cors", "createMode", "databaseAccountOfferType", "disableKeyBasedMetadataWriteAccess", "documentEndpoint", "enableAnalyticalStorage", "enableAutomaticFailover", "enableCassandraConnector", "enableFreeTier", "enableMultipleWriteLocations", "failoverPolicies", "instanceId", "ipRules", "isVirtualNetworkFilterEnabled", "keyVaultKeyUri", "locations", "privateEndpointConnections", "provisioningState", "publicNetworkAccess", "readLocations", "restoreParameters", "virtualNetworkRules", "writeLocations". |a|
-// #completionTest(75) -> defaultCreateModeProperties
-var nestedDiscriminatorCompletions3_if = nestedDiscriminator_if.properties.
-//@[75:75) [BCP020 (Error)] Expected a function or property name at this location. ||
-// #completionTest(78) -> defaultCreateModeProperties
-var nestedDiscriminatorCompletions4_if = nestedDiscriminator_if['properties'].
-//@[78:78) [BCP020 (Error)] Expected a function or property name at this location. ||
-
-// #completionTest(85) -> defaultCreateModeIndexes_if
-var nestedDiscriminatorArrayIndexCompletions_if = nestedDiscriminator_if.properties[a]
-//@[84:85) [BCP057 (Error)] The name "a" does not exist in the current context. |a|
-
-
-/*
-Nested discriminator (loop)
-*/
-resource nestedDiscriminator_for 'Microsoft.DocumentDB/databaseAccounts@2020-06-01-preview' = [for thing in []: {
-  name: 'test'
-  location: 'l'
-  properties: {
-//@[2:12) [BCP035 (Warning)] The specified "object" declaration is missing the following required properties: "databaseAccountOfferType", "locations". |properties|
-    createMode: 'Default'
-
-  }
-}]
-// #completionTest(80) -> defaultCreateModeProperties
-var nestedDiscriminatorCompletions_for = nestedDiscriminator_for[0].properties.a
-//@[79:80) [BCP053 (Warning)] The type "Default" does not contain property "a". Available properties include "apiProperties", "backupPolicy", "capabilities", "connectorOffer", "consistencyPolicy", "cors", "createMode", "databaseAccountOfferType", "disableKeyBasedMetadataWriteAccess", "documentEndpoint", "enableAnalyticalStorage", "enableAutomaticFailover", "enableCassandraConnector", "enableFreeTier", "enableMultipleWriteLocations", "failoverPolicies", "instanceId", "ipRules", "isVirtualNetworkFilterEnabled", "keyVaultKeyUri", "locations", "privateEndpointConnections", "provisioningState", "publicNetworkAccess", "readLocations", "restoreParameters", "virtualNetworkRules", "writeLocations". |a|
-// #completionTest(84) -> defaultCreateModeProperties
-var nestedDiscriminatorCompletions2_for = nestedDiscriminator_for[0]['properties'].a
-//@[83:84) [BCP053 (Warning)] The type "Default" does not contain property "a". Available properties include "apiProperties", "backupPolicy", "capabilities", "connectorOffer", "consistencyPolicy", "cors", "createMode", "databaseAccountOfferType", "disableKeyBasedMetadataWriteAccess", "documentEndpoint", "enableAnalyticalStorage", "enableAutomaticFailover", "enableCassandraConnector", "enableFreeTier", "enableMultipleWriteLocations", "failoverPolicies", "instanceId", "ipRules", "isVirtualNetworkFilterEnabled", "keyVaultKeyUri", "locations", "privateEndpointConnections", "provisioningState", "publicNetworkAccess", "readLocations", "restoreParameters", "virtualNetworkRules", "writeLocations". |a|
-// #completionTest(80) -> defaultCreateModeProperties
-var nestedDiscriminatorCompletions3_for = nestedDiscriminator_for[0].properties.
-//@[80:80) [BCP020 (Error)] Expected a function or property name at this location. ||
-// #completionTest(83) -> defaultCreateModeProperties
-var nestedDiscriminatorCompletions4_for = nestedDiscriminator_for[0]['properties'].
-//@[83:83) [BCP020 (Error)] Expected a function or property name at this location. ||
-
-// #completionTest(90) -> defaultCreateModeIndexes_for
-var nestedDiscriminatorArrayIndexCompletions_for = nestedDiscriminator_for[0].properties[a]
-//@[89:90) [BCP057 (Error)] The name "a" does not exist in the current context. |a|
-
-
-/*
-Nested discriminator (filtered loop)
-*/
-resource nestedDiscriminator_for_if 'Microsoft.DocumentDB/databaseAccounts@2020-06-01-preview' = [for thing in []: if(true) {
-  name: 'test'
-  location: 'l'
-  properties: {
-//@[2:12) [BCP035 (Warning)] The specified "object" declaration is missing the following required properties: "databaseAccountOfferType", "locations". |properties|
-    createMode: 'Default'
-
-  }
-}]
-// #completionTest(86) -> defaultCreateModeProperties
-var nestedDiscriminatorCompletions_for_if = nestedDiscriminator_for_if[0].properties.a
-//@[85:86) [BCP053 (Warning)] The type "Default" does not contain property "a". Available properties include "apiProperties", "backupPolicy", "capabilities", "connectorOffer", "consistencyPolicy", "cors", "createMode", "databaseAccountOfferType", "disableKeyBasedMetadataWriteAccess", "documentEndpoint", "enableAnalyticalStorage", "enableAutomaticFailover", "enableCassandraConnector", "enableFreeTier", "enableMultipleWriteLocations", "failoverPolicies", "instanceId", "ipRules", "isVirtualNetworkFilterEnabled", "keyVaultKeyUri", "locations", "privateEndpointConnections", "provisioningState", "publicNetworkAccess", "readLocations", "restoreParameters", "virtualNetworkRules", "writeLocations". |a|
-// #completionTest(90) -> defaultCreateModeProperties
-var nestedDiscriminatorCompletions2_for_if = nestedDiscriminator_for_if[0]['properties'].a
-//@[89:90) [BCP053 (Warning)] The type "Default" does not contain property "a". Available properties include "apiProperties", "backupPolicy", "capabilities", "connectorOffer", "consistencyPolicy", "cors", "createMode", "databaseAccountOfferType", "disableKeyBasedMetadataWriteAccess", "documentEndpoint", "enableAnalyticalStorage", "enableAutomaticFailover", "enableCassandraConnector", "enableFreeTier", "enableMultipleWriteLocations", "failoverPolicies", "instanceId", "ipRules", "isVirtualNetworkFilterEnabled", "keyVaultKeyUri", "locations", "privateEndpointConnections", "provisioningState", "publicNetworkAccess", "readLocations", "restoreParameters", "virtualNetworkRules", "writeLocations". |a|
-// #completionTest(86) -> defaultCreateModeProperties
-var nestedDiscriminatorCompletions3_for_if = nestedDiscriminator_for_if[0].properties.
-//@[86:86) [BCP020 (Error)] Expected a function or property name at this location. ||
-// #completionTest(89) -> defaultCreateModeProperties
-var nestedDiscriminatorCompletions4_for_if = nestedDiscriminator_for_if[0]['properties'].
-//@[89:89) [BCP020 (Error)] Expected a function or property name at this location. ||
-
-// #completionTest(96) -> defaultCreateModeIndexes_for_if
-var nestedDiscriminatorArrayIndexCompletions_for_if = nestedDiscriminator_for_if[0].properties[a]
-//@[95:96) [BCP057 (Error)] The name "a" does not exist in the current context. |a|
-
-
-
-// sample resource to validate completions on the next declarations
-resource nestedPropertyAccessOnConditional 'Microsoft.Compute/virtualMachines@2020-06-01' = if(true) {
-  location: 'test'
-  name: 'test'
-  properties: {
-    additionalCapabilities: {
-      
-    }
-  }
-}
-// this validates that we can get nested property access completions on a conditional resource
-//#completionTest(56) -> vmProperties
-var sigh = nestedPropertyAccessOnConditional.properties.
-//@[56:56) [BCP020 (Error)] Expected a function or property name at this location. ||
-
-/*
-  boolean property value completions
-*/ 
-resource booleanPropertyPartialValue 'Microsoft.Compute/virtualMachines/extensions@2020-06-01' = {
-  properties: {
-    // #completionTest(28,29,30) -> boolPropertyValuesPlusSymbols
-    autoUpgradeMinorVersion: t
-//@[29:30) [BCP057 (Error)] The name "t" does not exist in the current context. |t|
-  }
-}
-
-resource selfScope 'My.Rp/mockResource@2020-12-01' = {
-//@[19:50) [BCP081 (Warning)] Resource type "My.Rp/mockResource@2020-12-01" does not have types available. |'My.Rp/mockResource@2020-12-01'|
-  name: 'selfScope'
-  scope: selfScope
-//@[9:18) [BCP079 (Error)] This expression is referencing its own declaration, which is not allowed. |selfScope|
-}
-
-var notAResource = {
-  im: 'not'
-  a: 'resource!'
-}
-resource invalidScope 'My.Rp/mockResource@2020-12-01' = {
-//@[22:53) [BCP081 (Warning)] Resource type "My.Rp/mockResource@2020-12-01" does not have types available. |'My.Rp/mockResource@2020-12-01'|
-  name: 'invalidScope'
-  scope: notAResource
-//@[9:21) [BCP036 (Error)] The property "scope" expected a value of type "resource" but the provided value is of type "object". |notAResource|
-}
-
-resource invalidScope2 'My.Rp/mockResource@2020-12-01' = {
-//@[23:54) [BCP081 (Warning)] Resource type "My.Rp/mockResource@2020-12-01" does not have types available. |'My.Rp/mockResource@2020-12-01'|
-  name: 'invalidScope2'
-  scope: resourceGroup()
-}
-
-resource invalidScope3 'My.Rp/mockResource@2020-12-01' = {
-//@[23:54) [BCP081 (Warning)] Resource type "My.Rp/mockResource@2020-12-01" does not have types available. |'My.Rp/mockResource@2020-12-01'|
-  name: 'invalidScope3'
-  scope: subscription()
-//@[9:23) [BCP139 (Error)] The root resource scope must match that of the Bicep file. To deploy a resource to a different root scope, use a module. |subscription()|
-}
-
-resource invalidDuplicateName1 'Mock.Rp/mockResource@2020-01-01' = {
-//@[31:64) [BCP081 (Warning)] Resource type "Mock.Rp/mockResource@2020-01-01" does not have types available. |'Mock.Rp/mockResource@2020-01-01'|
-  name: 'invalidDuplicateName'
-//@[8:30) [BCP121 (Error)] Resources: "invalidDuplicateName1", "invalidDuplicateName2", "invalidDuplicateName3" are defined with this same name in a file. Rename them or split into different modules. |'invalidDuplicateName'|
-}
-resource invalidDuplicateName2 'Mock.Rp/mockResource@2020-01-01' = {
-//@[31:64) [BCP081 (Warning)] Resource type "Mock.Rp/mockResource@2020-01-01" does not have types available. |'Mock.Rp/mockResource@2020-01-01'|
-  name: 'invalidDuplicateName'
-//@[8:30) [BCP121 (Error)] Resources: "invalidDuplicateName1", "invalidDuplicateName2", "invalidDuplicateName3" are defined with this same name in a file. Rename them or split into different modules. |'invalidDuplicateName'|
-}
-resource invalidDuplicateName3 'Mock.Rp/mockResource@2019-01-01' = {
-//@[31:64) [BCP081 (Warning)] Resource type "Mock.Rp/mockResource@2019-01-01" does not have types available. |'Mock.Rp/mockResource@2019-01-01'|
-  name: 'invalidDuplicateName'
-//@[8:30) [BCP121 (Error)] Resources: "invalidDuplicateName1", "invalidDuplicateName2", "invalidDuplicateName3" are defined with this same name in a file. Rename them or split into different modules. |'invalidDuplicateName'|
-}
-
-resource validResourceForInvalidExtensionResourceDuplicateName 'Mock.Rp/mockResource@2020-01-01' = {
-//@[63:96) [BCP081 (Warning)] Resource type "Mock.Rp/mockResource@2020-01-01" does not have types available. |'Mock.Rp/mockResource@2020-01-01'|
-  name: 'validResourceForInvalidExtensionResourceDuplicateName'
-}
-
-resource invalidExtensionResourceDuplicateName1 'Mock.Rp/mockExtResource@2020-01-01' = {
-//@[48:84) [BCP081 (Warning)] Resource type "Mock.Rp/mockExtResource@2020-01-01" does not have types available. |'Mock.Rp/mockExtResource@2020-01-01'|
-  name: 'invalidExtensionResourceDuplicateName'
-//@[8:47) [BCP121 (Error)] Resources: "invalidExtensionResourceDuplicateName1", "invalidExtensionResourceDuplicateName2" are defined with this same name in a file. Rename them or split into different modules. |'invalidExtensionResourceDuplicateName'|
-  scope: validResourceForInvalidExtensionResourceDuplicateName
-}
-
-resource invalidExtensionResourceDuplicateName2 'Mock.Rp/mockExtResource@2019-01-01' = {
-//@[48:84) [BCP081 (Warning)] Resource type "Mock.Rp/mockExtResource@2019-01-01" does not have types available. |'Mock.Rp/mockExtResource@2019-01-01'|
-  name: 'invalidExtensionResourceDuplicateName'
-//@[8:47) [BCP121 (Error)] Resources: "invalidExtensionResourceDuplicateName1", "invalidExtensionResourceDuplicateName2" are defined with this same name in a file. Rename them or split into different modules. |'invalidExtensionResourceDuplicateName'|
-  scope: validResourceForInvalidExtensionResourceDuplicateName
-}
-
-@concat('foo', 'bar')
-//@[1:7) [BCP152 (Error)] Function "concat" cannot be used as a decorator. |concat|
-@secure()
-//@[1:7) [BCP127 (Error)] Function "secure" cannot be used as a resource decorator. |secure|
-resource invalidDecorator 'Microsoft.Foo/foos@2020-02-02-alpha'= {
-//@[26:63) [BCP081 (Warning)] Resource type "Microsoft.Foo/foos@2020-02-02-alpha" does not have types available. |'Microsoft.Foo/foos@2020-02-02-alpha'|
-  name: 'invalidDecorator'
-}
-
-resource cyclicRes 'Mock.Rp/mockExistingResource@2020-01-01' = {
-//@[19:60) [BCP081 (Warning)] Resource type "Mock.Rp/mockExistingResource@2020-01-01" does not have types available. |'Mock.Rp/mockExistingResource@2020-01-01'|
-  name: 'cyclicRes'
-  scope: cyclicRes
-//@[9:18) [BCP079 (Error)] This expression is referencing its own declaration, which is not allowed. |cyclicRes|
-}
-
-resource cyclicExistingRes 'Mock.Rp/mockExistingResource@2020-01-01' existing = {
-//@[27:68) [BCP081 (Warning)] Resource type "Mock.Rp/mockExistingResource@2020-01-01" does not have types available. |'Mock.Rp/mockExistingResource@2020-01-01'|
-  name: 'cyclicExistingRes'
-  scope: cyclicExistingRes
-//@[9:26) [BCP079 (Error)] This expression is referencing its own declaration, which is not allowed. |cyclicExistingRes|
-}
-
-// loop parsing cases
-resource expectedForKeyword 'Microsoft.Storage/storageAccounts@2019-06-01' = []
-//@[78:79) [BCP012 (Error)] Expected the "for" keyword at this location. |]|
-
-resource expectedForKeyword2 'Microsoft.Storage/storageAccounts@2019-06-01' = [f]
-//@[79:80) [BCP012 (Error)] Expected the "for" keyword at this location. |f|
-
-resource expectedLoopVar 'Microsoft.Storage/storageAccounts@2019-06-01' = [for]
-//@[78:78) [BCP162 (Error)] Expected a loop item variable identifier or "(" at this location. ||
-
-resource expectedInKeyword 'Microsoft.Storage/storageAccounts@2019-06-01' = [for x]
-//@[82:83) [BCP012 (Error)] Expected the "in" keyword at this location. |]|
-
-resource expectedInKeyword2 'Microsoft.Storage/storageAccounts@2019-06-01' = [for x b]
-//@[84:85) [BCP012 (Error)] Expected the "in" keyword at this location. |b|
-//@[85:86) [BCP009 (Error)] Expected a literal value, an array, an object, a parenthesized expression, or a function call at this location. |]|
-
-resource expectedArrayExpression 'Microsoft.Storage/storageAccounts@2019-06-01' = [for x in]
-//@[91:92) [BCP009 (Error)] Expected a literal value, an array, an object, a parenthesized expression, or a function call at this location. |]|
-
-resource expectedColon 'Microsoft.Storage/storageAccounts@2019-06-01' = [for x in y]
-//@[82:83) [BCP057 (Error)] The name "y" does not exist in the current context. |y|
-//@[83:84) [BCP018 (Error)] Expected the ":" character at this location. |]|
-
-resource expectedLoopBody 'Microsoft.Storage/storageAccounts@2019-06-01' = [for x in y:]
-//@[85:86) [BCP057 (Error)] The name "y" does not exist in the current context. |y|
-//@[87:88) [BCP167 (Error)] Expected the "{" character or the "if" keyword at this location. |]|
-
-// loop index parsing cases
-resource expectedLoopItemName 'Microsoft.Network/dnsZones@2018-05-01' = [for ()]
-//@[78:79) [BCP136 (Error)] Expected a loop item variable identifier at this location. |)|
-
-resource expectedLoopItemName2 'Microsoft.Network/dnsZones@2018-05-01' = [for (
-//@[79:79) [BCP136 (Error)] Expected a loop item variable identifier at this location. ||
-
-resource expectedComma 'Microsoft.Network/dnsZones@2018-05-01' = [for (x)]
-//@[72:73) [BCP018 (Error)] Expected the "," character at this location. |)|
-
-resource expectedLoopIndexName 'Microsoft.Network/dnsZones@2018-05-01' = [for (x, )]
-//@[82:83) [BCP163 (Error)] Expected a loop index variable identifier at this location. |)|
-
-resource expectedInKeyword3 'Microsoft.Network/dnsZones@2018-05-01' = [for (x, y)]
-//@[81:82) [BCP012 (Error)] Expected the "in" keyword at this location. |]|
-
-resource expectedInKeyword4 'Microsoft.Network/dnsZones@2018-05-01' = [for (x, y) z]
-//@[82:83) [BCP012 (Error)] Expected the "in" keyword at this location. |z|
-//@[83:84) [BCP009 (Error)] Expected a literal value, an array, an object, a parenthesized expression, or a function call at this location. |]|
-
-resource expectedArrayExpression2 'Microsoft.Network/dnsZones@2018-05-01' = [for (x, y) in ]
-//@[91:92) [BCP009 (Error)] Expected a literal value, an array, an object, a parenthesized expression, or a function call at this location. |]|
-
-resource expectedColon2 'Microsoft.Network/dnsZones@2018-05-01' = [for (x, y) in z]
-//@[81:82) [BCP057 (Error)] The name "z" does not exist in the current context. |z|
-//@[82:83) [BCP018 (Error)] Expected the ":" character at this location. |]|
-
-resource expectedLoopBody2 'Microsoft.Network/dnsZones@2018-05-01' = [for (x, y) in z:]
-//@[84:85) [BCP057 (Error)] The name "z" does not exist in the current context. |z|
-//@[86:87) [BCP167 (Error)] Expected the "{" character or the "if" keyword at this location. |]|
-
-// loop filter parsing cases
-resource expectedLoopFilterOpenParen 'Microsoft.Storage/storageAccounts@2019-06-01' = [for x in y: if]
-//@[96:97) [BCP057 (Error)] The name "y" does not exist in the current context. |y|
-//@[101:102) [BCP018 (Error)] Expected the "(" character at this location. |]|
-resource expectedLoopFilterOpenParen2 'Microsoft.Network/dnsZones@2018-05-01' = [for (x, y) in z: if]
-//@[95:96) [BCP057 (Error)] The name "z" does not exist in the current context. |z|
-//@[100:101) [BCP018 (Error)] Expected the "(" character at this location. |]|
-
-resource expectedLoopFilterPredicateAndBody 'Microsoft.Storage/storageAccounts@2019-06-01' = [for x in y: if()]
-//@[103:104) [BCP057 (Error)] The name "y" does not exist in the current context. |y|
-//@[109:110) [BCP009 (Error)] Expected a literal value, an array, an object, a parenthesized expression, or a function call at this location. |)|
-//@[110:111) [BCP018 (Error)] Expected the "{" character at this location. |]|
-resource expectedLoopFilterPredicateAndBody2 'Microsoft.Network/dnsZones@2018-05-01' = [for (x, y) in z: if()]
-//@[102:103) [BCP057 (Error)] The name "z" does not exist in the current context. |z|
-//@[108:109) [BCP009 (Error)] Expected a literal value, an array, an object, a parenthesized expression, or a function call at this location. |)|
-//@[109:110) [BCP018 (Error)] Expected the "{" character at this location. |]|
-
-// wrong body type
-var emptyArray = []
-resource wrongLoopBodyType 'Microsoft.Storage/storageAccounts@2019-06-01' = [for x in emptyArray:4]
-//@[97:98) [BCP167 (Error)] Expected the "{" character or the "if" keyword at this location. |4|
-resource wrongLoopBodyType2 'Microsoft.Storage/storageAccounts@2019-06-01' = [for (x ,i) in emptyArray:4]
-//@[103:104) [BCP167 (Error)] Expected the "{" character or the "if" keyword at this location. |4|
-
-// duplicate variable in the same scope
-resource itemAndIndexSameName 'Microsoft.AAD/domainServices@2020-01-01' = [for (same, same) in emptyArray: {
-//@[9:29) [BCP035 (Error)] The specified "resource" declaration is missing the following required properties: "name". |itemAndIndexSameName|
-//@[80:84) [BCP028 (Error)] Identifier "same" is declared multiple times. Remove or rename the duplicates. |same|
-//@[86:90) [BCP028 (Error)] Identifier "same" is declared multiple times. Remove or rename the duplicates. |same|
-}]
-
-// errors in the array expression
-resource arrayExpressionErrors 'Microsoft.Storage/storageAccounts@2019-06-01' = [for account in union([], 2): {
-//@[106:107) [BCP070 (Error)] Argument of type "int" is not assignable to parameter of type "array". |2|
-}]
-resource arrayExpressionErrors2 'Microsoft.Storage/storageAccounts@2019-06-01' = [for (account,k) in union([], 2): {
-//@[111:112) [BCP070 (Error)] Argument of type "int" is not assignable to parameter of type "array". |2|
-}]
-
-// wrong array type
-var notAnArray = true
-resource wrongArrayType 'Microsoft.Storage/storageAccounts@2019-06-01' = [for account in notAnArray: {
-//@[89:99) [BCP137 (Error)] Loop expected an expression of type "array" but the provided value is of type "bool". |notAnArray|
-}]
-resource wrongArrayType2 'Microsoft.Storage/storageAccounts@2019-06-01' = [for (account,i) in notAnArray: {
-//@[94:104) [BCP137 (Error)] Loop expected an expression of type "array" but the provided value is of type "bool". |notAnArray|
-}]
-
-// wrong filter expression type
-resource wrongFilterExpressionType 'Microsoft.Storage/storageAccounts@2019-06-01' = [for account in emptyArray: if(4) {
-//@[9:34) [BCP035 (Error)] The specified "resource" declaration is missing the following required properties: "kind", "location", "name", "sku". |wrongFilterExpressionType|
-//@[114:117) [BCP046 (Error)] Expected a value of type "bool". |(4)|
-}]
-resource wrongFilterExpressionType2 'Microsoft.Storage/storageAccounts@2019-06-01' = [for (account,i) in emptyArray: if(concat('s')){
-//@[9:35) [BCP035 (Error)] The specified "resource" declaration is missing the following required properties: "kind", "location", "name", "sku". |wrongFilterExpressionType2|
-//@[119:132) [BCP046 (Error)] Expected a value of type "bool". |(concat('s'))|
-}]
-
-// missing required properties
-resource missingRequiredProperties 'Microsoft.Storage/storageAccounts@2019-06-01' = [for account in []: {
-//@[9:34) [BCP035 (Error)] The specified "resource" declaration is missing the following required properties: "kind", "location", "name", "sku". |missingRequiredProperties|
-}]
-resource missingRequiredProperties2 'Microsoft.Storage/storageAccounts@2019-06-01' = [for (account,j) in []: {
-//@[9:35) [BCP035 (Error)] The specified "resource" declaration is missing the following required properties: "kind", "location", "name", "sku". |missingRequiredProperties2|
-}]
-
-// fewer missing required properties and a wrong property
-resource missingFewerRequiredProperties 'Microsoft.Storage/storageAccounts@2019-06-01' = [for account in []: {
-//@[9:39) [BCP035 (Error)] The specified "resource" declaration is missing the following required properties: "kind", "sku". |missingFewerRequiredProperties|
-  name: account
-  location: 'eastus42'
-  properties: {
-    wrong: 'test'
-//@[4:9) [BCP038 (Warning)] The property "wrong" is not allowed on objects of type "StorageAccountPropertiesCreateParameters". Permissible properties include "accessTier", "allowBlobPublicAccess", "allowSharedKeyAccess", "azureFilesIdentityBasedAuthentication", "customDomain", "encryption", "isHnsEnabled", "largeFileSharesState", "minimumTlsVersion", "networkAcls", "routingPreference", "supportsHttpsTrafficOnly". |wrong|
-  }
-}]
-
-// wrong property inside the nested property loop
-resource wrongPropertyInNestedLoop 'Microsoft.Network/virtualNetworks@2020-06-01' = [for i in range(0, 3): {
-  name: 'vnet-${i}'
-  properties: {
-    subnets: [for j in range(0, 4): {
-      doesNotExist: 'test'
-//@[6:18) [BCP038 (Warning)] The property "doesNotExist" is not allowed on objects of type "Subnet". Permissible properties include "id", "properties". |doesNotExist|
-      name: 'subnet-${i}-${j}'
-    }]
-  }
-}]
-resource wrongPropertyInNestedLoop2 'Microsoft.Network/virtualNetworks@2020-06-01' = [for (i,k) in range(0, 3): {
-  name: 'vnet-${i}'
-  properties: {
-    subnets: [for j in range(0, 4): {
-      doesNotExist: 'test'
-//@[6:18) [BCP038 (Warning)] The property "doesNotExist" is not allowed on objects of type "Subnet". Permissible properties include "id", "properties". |doesNotExist|
-      name: 'subnet-${i}-${j}-${k}'
-    }]
-  }
-}]
-
-// nonexistent arrays and loop variables
-resource nonexistentArrays 'Microsoft.Network/virtualNetworks@2020-06-01' = [for i in notAThing: {
-//@[86:95) [BCP057 (Error)] The name "notAThing" does not exist in the current context. |notAThing|
-  name: 'vnet-${justPlainWrong}'
-//@[16:30) [BCP057 (Error)] The name "justPlainWrong" does not exist in the current context. |justPlainWrong|
-  properties: {
-    subnets: [for j in alsoNotAThing: {
-//@[23:36) [BCP057 (Error)] The name "alsoNotAThing" does not exist in the current context. |alsoNotAThing|
-      doesNotExist: 'test'
-      name: 'subnet-${fake}-${totallyFake}'
-//@[22:26) [BCP057 (Error)] The name "fake" does not exist in the current context. |fake|
-//@[30:41) [BCP057 (Error)] The name "totallyFake" does not exist in the current context. |totallyFake|
-    }]
-  }
-}]
-
-// property loops cannot be nested
-resource propertyLoopsCannotNest 'Microsoft.Storage/storageAccounts@2019-06-01' = [for account in storageAccounts: {
-//@[98:113) [BCP057 (Error)] The name "storageAccounts" does not exist in the current context. |storageAccounts|
-  name: account.name
-  location: account.location
-  sku: {
-    name: 'Standard_LRS'
-  }
-  kind: 'StorageV2'
-  properties: {
-
-    networkAcls: {
-      virtualNetworkRules: [for rule in []: {
-        id: '${account.name}-${account.location}'
-        state: [for lol in []: 4]
-//@[16:19) [BCP142 (Error)] Property value for-expressions cannot be nested. |for|
-      }]
-    }
-  }
-}]
-resource propertyLoopsCannotNest2 'Microsoft.Storage/storageAccounts@2019-06-01' = [for (account,i) in storageAccounts: {
-//@[9:33) [BCP028 (Error)] Identifier "propertyLoopsCannotNest2" is declared multiple times. Remove or rename the duplicates. |propertyLoopsCannotNest2|
-//@[103:118) [BCP057 (Error)] The name "storageAccounts" does not exist in the current context. |storageAccounts|
-  name: account.name
-  location: account.location
-  sku: {
-    name: 'Standard_LRS'
-  }
-  kind: 'StorageV2'
-  properties: {
-
-    networkAcls: {
-      virtualNetworkRules: [for (rule,j) in []: {
-        id: '${account.name}-${account.location}'
-        state: [for (lol,k) in []: 4]
-//@[16:19) [BCP142 (Error)] Property value for-expressions cannot be nested. |for|
-      }]
-    }
-  }
-}]
-
-// property loops cannot be nested (even more nesting)
-resource propertyLoopsCannotNest2 'Microsoft.Storage/storageAccounts@2019-06-01' = [for account in storageAccounts: {
-//@[9:33) [BCP028 (Error)] Identifier "propertyLoopsCannotNest2" is declared multiple times. Remove or rename the duplicates. |propertyLoopsCannotNest2|
-//@[99:114) [BCP057 (Error)] The name "storageAccounts" does not exist in the current context. |storageAccounts|
-  name: account.name
-  location: account.location
-  sku: {
-    name: 'Standard_LRS'
-  }
-  kind: 'StorageV2'
-  properties: {
-    // #completionTest(17) -> symbolsPlusAccount
-    networkAcls: {
-      virtualNetworkRules: [for rule in []: {
-        // #completionTest(12,15,31) -> symbolsPlusRule
-        id: '${account.name}-${account.location}'
-        state: [for state in []: {
-//@[16:19) [BCP142 (Error)] Property value for-expressions cannot be nested. |for|
-          // #completionTest(38) -> symbolsPlusAccountRuleStateSomething #completionTest(16,34) -> symbolsPlusAccountRuleState
-          fake: [for something in []: true]
-//@[17:20) [BCP142 (Error)] Property value for-expressions cannot be nested. |for|
-        }]
-      }]
-    }
-  }
-}]
-
-// loops cannot be used inside of expressions
-resource stuffs 'Microsoft.Storage/storageAccounts@2019-06-01' = [for account in storageAccounts: {
-//@[81:96) [BCP057 (Error)] The name "storageAccounts" does not exist in the current context. |storageAccounts|
-  name: account.name
-  location: account.location
-  sku: {
-    name: 'Standard_LRS'
-  }
-  kind: 'StorageV2'
-  properties: {
-    networkAcls: {
-      virtualNetworkRules: concat([for lol in []: {
-//@[35:38) [BCP138 (Error)] For-expressions are not supported in this context. For-expressions may be used as values of resource and module declarations, values of resource and module properties, or values of outputs. |for|
-        id: '${account.name}-${account.location}'
-      }])
-    }
-  }
-}]
-
-// using the same loop variable in a new language scope should be allowed
-resource premiumStorages 'Microsoft.Storage/storageAccounts@2019-06-01' = [for account in storageAccounts: {
-//@[90:105) [BCP057 (Error)] The name "storageAccounts" does not exist in the current context. |storageAccounts|
-  // #completionTest(7,8) -> symbolsPlusAccount2
-  name: account.name
-  location: account.location
-  sku: {
-    // #completionTest(9,10) -> storageSkuNamePlusSymbols
-    name: 
-//@[10:10) [BCP009 (Error)] Expected a literal value, an array, an object, a parenthesized expression, or a function call at this location. ||
-  }
-  kind: 'StorageV2'
-}]
-
-var directRefViaVar = premiumStorages
-//@[22:37) [BCP144 (Error)] Directly referencing a resource or module collection is not currently supported. Apply an array indexer to the expression. |premiumStorages|
-output directRefViaOutput array = union(premiumStorages, stuffs)
-//@[40:55) [BCP144 (Error)] Directly referencing a resource or module collection is not currently supported. Apply an array indexer to the expression. |premiumStorages|
-//@[57:63) [BCP144 (Error)] Directly referencing a resource or module collection is not currently supported. Apply an array indexer to the expression. |stuffs|
-
-resource directRefViaSingleResourceBody 'Microsoft.Network/dnszones@2018-05-01' = {
-  name: 'myZone2'
-  location: 'global'
-  properties: {
-    registrationVirtualNetworks: premiumStorages
-//@[33:48) [BCP144 (Error)] Directly referencing a resource or module collection is not currently supported. Apply an array indexer to the expression. |premiumStorages|
-  }
-}
-
-resource directRefViaSingleConditionalResourceBody 'Microsoft.Network/dnszones@2018-05-01' = if(true) {
-  name: 'myZone3'
-  location: 'global'
-  properties: {
-    registrationVirtualNetworks: concat(premiumStorages, stuffs)
-//@[40:55) [BCP144 (Error)] Directly referencing a resource or module collection is not currently supported. Apply an array indexer to the expression. |premiumStorages|
-//@[57:63) [BCP144 (Error)] Directly referencing a resource or module collection is not currently supported. Apply an array indexer to the expression. |stuffs|
-  }
-}
-
-@batchSize()
-//@[10:12) [BCP071 (Error)] Expected 1 argument, but got 0. |()|
-resource directRefViaSingleLoopResourceBody 'Microsoft.Network/virtualNetworks@2020-06-01' = [for i in range(0, 3): {
-  name: 'vnet-${i}'
-  properties: {
-    subnets: premiumStorages
-//@[13:28) [BCP144 (Error)] Directly referencing a resource or module collection is not currently supported. Apply an array indexer to the expression. |premiumStorages|
-  }
-}]
-
-@batchSize(0)
-//@[11:12) [BCP154 (Error)] Expected a batch size of at least 1 but the specified value was "0". |0|
-resource directRefViaSingleLoopResourceBodyWithExtraDependsOn 'Microsoft.Network/virtualNetworks@2020-06-01' = [for i in range(0, 3): {
-  name: 'vnet-${i}'
-  properties: {
-    subnets: premiumStorages
-//@[13:28) [BCP144 (Error)] Directly referencing a resource or module collection is not currently supported. Apply an array indexer to the expression. |premiumStorages|
-    dependsOn: [
-//@[4:13) [BCP038 (Warning)] The property "dependsOn" is not allowed on objects of type "VirtualNetworkPropertiesFormat". Permissible properties include "addressSpace", "bgpCommunities", "ddosProtectionPlan", "dhcpOptions", "enableDdosProtection", "enableVmProtection", "ipAllocations", "virtualNetworkPeerings". |dependsOn|
-      premiumStorages
-//@[6:21) [BCP144 (Error)] Directly referencing a resource or module collection is not currently supported. Apply an array indexer to the expression. |premiumStorages|
-    ]
-  }
-  dependsOn: [
-    
-  ]
-}]
-
-var expressionInPropertyLoopVar = true
-resource expressionsInPropertyLoopName 'Microsoft.Network/dnsZones@2018-05-01' = {
-  name: 'hello'
-  location: 'eastus'
-  properties: {
-    'resolutionVirtualNetworks${expressionInPropertyLoopVar}': [for thing in []: {}]
-//@[4:61) [BCP040 (Warning)] String interpolation is not supported for keys on objects of type "ZoneProperties". Permissible properties include "registrationVirtualNetworks", "resolutionVirtualNetworks", "zoneType". |'resolutionVirtualNetworks${expressionInPropertyLoopVar}'|
-//@[4:61) [BCP143 (Error)] For-expressions cannot be used with properties whose names are also expressions. |'resolutionVirtualNetworks${expressionInPropertyLoopVar}'|
-  }
-}
-
-// resource loop body that isn't an object
-@batchSize(-1)
-//@[11:13) [BCP154 (Error)] Expected a batch size of at least 1 but the specified value was "-1". |-1|
-resource nonObjectResourceLoopBody 'Microsoft.Network/dnsZones@2018-05-01' = [for thing in []: 'test']
-//@[95:101) [BCP167 (Error)] Expected the "{" character or the "if" keyword at this location. |'test'|
-resource nonObjectResourceLoopBody2 'Microsoft.Network/dnsZones@2018-05-01' = [for thing in []: environment()]
-//@[96:107) [BCP167 (Error)] Expected the "{" character or the "if" keyword at this location. |environment|
-resource nonObjectResourceLoopBody3 'Microsoft.Network/dnsZones@2018-05-01' = [for (thing,i) in []: 'test']
-//@[9:35) [BCP028 (Error)] Identifier "nonObjectResourceLoopBody3" is declared multiple times. Remove or rename the duplicates. |nonObjectResourceLoopBody3|
-//@[100:106) [BCP167 (Error)] Expected the "{" character or the "if" keyword at this location. |'test'|
-resource nonObjectResourceLoopBody4 'Microsoft.Network/dnsZones@2018-05-01' = [for (thing,i) in []: environment()]
-//@[9:35) [BCP028 (Error)] Identifier "nonObjectResourceLoopBody4" is declared multiple times. Remove or rename the duplicates. |nonObjectResourceLoopBody4|
-//@[100:111) [BCP167 (Error)] Expected the "{" character or the "if" keyword at this location. |environment|
-resource nonObjectResourceLoopBody3 'Microsoft.Network/dnsZones@2018-05-01' = [for (thing,i) in []: if(true) 'test']
-//@[9:35) [BCP028 (Error)] Identifier "nonObjectResourceLoopBody3" is declared multiple times. Remove or rename the duplicates. |nonObjectResourceLoopBody3|
-//@[109:115) [BCP018 (Error)] Expected the "{" character at this location. |'test'|
-resource nonObjectResourceLoopBody4 'Microsoft.Network/dnsZones@2018-05-01' = [for (thing,i) in []: if(true) environment()]
-//@[9:35) [BCP028 (Error)] Identifier "nonObjectResourceLoopBody4" is declared multiple times. Remove or rename the duplicates. |nonObjectResourceLoopBody4|
-//@[109:120) [BCP018 (Error)] Expected the "{" character at this location. |environment|
-
-// #completionTest(54,55) -> objectPlusFor
-resource foo 'Microsoft.Network/dnsZones@2018-05-01' = 
-//@[9:12) [BCP028 (Error)] Identifier "foo" is declared multiple times. Remove or rename the duplicates. |foo|
-//@[55:55) [BCP118 (Error)] Expected the "{" character, the "[" character, or the "if" keyword at this location. ||
-
-resource foo 'Microsoft.Network/dnsZones@2018-05-01' = [for item in []: {
-//@[9:12) [BCP028 (Error)] Identifier "foo" is declared multiple times. Remove or rename the duplicates. |foo|
-  properties: {
-    // #completionTest(32,33) -> symbolsPlusArrayAndFor
-    registrationVirtualNetworks: 
-//@[33:33) [BCP009 (Error)] Expected a literal value, an array, an object, a parenthesized expression, or a function call at this location. ||
-    resolutionVirtualNetworks: [for lol in []: {
-      
-    }]
-  }
-}]
-
-resource vnet 'Microsoft.Network/virtualNetworks@2020-06-01' = {
-  properties: {
-    virtualNetworkPeerings: [for item in []: {
-        properties: {
-          remoteAddressSpace: {
-            // #completionTest(28,29) -> symbolsPlusArrayWithoutFor
-            addressPrefixes: 
-//@[29:29) [BCP009 (Error)] Expected a literal value, an array, an object, a parenthesized expression, or a function call at this location. ||
-          }
-        }
-    }]
-  }
-}
-
-<<<<<<< HEAD
-resource existngResProperty 'Mock.Rp/mockExistingResource@2020-01-01' = {
-//@[28:69) [BCP081 (Warning)] Resource type "Mock.Rp/mockExistingResource@2020-01-01" does not have types available. |'Mock.Rp/mockExistingResource@2020-01-01'|
-  name: 'existngResProperty'
-  location: 'westeurope'
-  properties: {}
-=======
-// parent property with 'existing' resource at different scope
-resource p1_res1 'Microsoft.Rp1/resource1@2020-06-01' existing = {
-//@[17:53) [BCP081 (Warning)] Resource type "Microsoft.Rp1/resource1@2020-06-01" does not have types available. |'Microsoft.Rp1/resource1@2020-06-01'|
-  scope: tenant()
-  name: 'res1'
-}
-
-resource p1_child1 'Microsoft.Rp1/resource1/child1@2020-06-01' = {
-//@[19:62) [BCP081 (Warning)] Resource type "Microsoft.Rp1/resource1/child1@2020-06-01" does not have types available. |'Microsoft.Rp1/resource1/child1@2020-06-01'|
-//@[65:106) [BCP165 (Error)] Cannot deploy a resource with ancestor under a different scope. Resource "p1_res1" has the "scope" property set. |{\r\n  parent: p1_res1\r\n  name: 'child1'\r\n}|
-  parent: p1_res1
-  name: 'child1'
-}
-
-// parent property with scope on child resource
-resource p2_res1 'Microsoft.Rp1/resource1@2020-06-01' = {
-//@[17:53) [BCP081 (Warning)] Resource type "Microsoft.Rp1/resource1@2020-06-01" does not have types available. |'Microsoft.Rp1/resource1@2020-06-01'|
-  name: 'res1'
-//@[8:14) [BCP121 (Error)] Resources: "p2_res1", "p5_res1", "p7_res1" are defined with this same name in a file. Rename them or split into different modules. |'res1'|
-}
-
-resource p2_res2 'Microsoft.Rp2/resource2@2020-06-01' = {
-//@[17:53) [BCP081 (Warning)] Resource type "Microsoft.Rp2/resource2@2020-06-01" does not have types available. |'Microsoft.Rp2/resource2@2020-06-01'|
-  name: 'res2'
-}
-
-resource p2_res2child 'Microsoft.Rp2/resource2/child2@2020-06-01' = {
-//@[22:65) [BCP081 (Warning)] Resource type "Microsoft.Rp2/resource2/child2@2020-06-01" does not have types available. |'Microsoft.Rp2/resource2/child2@2020-06-01'|
-  scope: p2_res1
-//@[9:16) [BCP164 (Error)] The "scope" property is unsupported for a resource with a parent resource. This resource has "p2_res2" declared as its parent. |p2_res1|
-  parent: p2_res2
-  name: 'child2'
-}
-
-// parent property self-cycle
-resource p3_vmExt 'Microsoft.Compute/virtualMachines/extensions@2020-06-01' = {
-  parent: p3_vmExt
-//@[10:18) [BCP079 (Error)] This expression is referencing its own declaration, which is not allowed. |p3_vmExt|
-  location: 'eastus'
-}
-
-// parent property 2-cycle
-resource p4_vm 'Microsoft.Compute/virtualMachines@2020-06-01' = {
-  parent: p4_vmExt
-//@[10:18) [BCP080 (Error)] The expression is involved in a cycle ("p4_vmExt" -> "p4_vm"). |p4_vmExt|
-  location: 'eastus'
-}
-
-resource p4_vmExt 'Microsoft.Compute/virtualMachines/extensions@2020-06-01' = {
-  parent: p4_vm
-//@[10:15) [BCP080 (Error)] The expression is involved in a cycle ("p4_vm" -> "p4_vmExt"). |p4_vm|
-  location: 'eastus'
-}
-
-// parent property with invalid child
-resource p5_res1 'Microsoft.Rp1/resource1@2020-06-01' = {
-//@[17:53) [BCP081 (Warning)] Resource type "Microsoft.Rp1/resource1@2020-06-01" does not have types available. |'Microsoft.Rp1/resource1@2020-06-01'|
-  name: 'res1'
-//@[8:14) [BCP121 (Error)] Resources: "p2_res1", "p5_res1", "p7_res1" are defined with this same name in a file. Rename them or split into different modules. |'res1'|
-}
-
-resource p5_res2 'Microsoft.Rp2/resource2/child2@2020-06-01' = {
-  parent: p5_res1
-//@[10:17) [BCP171 (Error)] Resource type "Microsoft.Rp2/resource2/child2" is not a valid child resource of parent "Microsoft.Rp1/resource1". |p5_res1|
-  name: 'res2'
-}
-
-// parent property with invalid parent
-resource p6_res1 '${true}' = {
-//@[17:26) [BCP047 (Error)] String interpolation is unsupported for specifying the resource type. |'${true}'|
-  name: 'res1'
-}
-
-resource p6_res2 'Microsoft.Rp1/resource1/child2@2020-06-01' = {
-  parent: p6_res1
-//@[10:17) [BCP172 (Error)] The resource type cannot be validated due to an error in parent resource "p6_res1". |p6_res1|
-  name: 'res2'
-}
-
-// parent property with incorrectly-formatted name
-resource p7_res1 'Microsoft.Rp1/resource1@2020-06-01' = {
-//@[17:53) [BCP081 (Warning)] Resource type "Microsoft.Rp1/resource1@2020-06-01" does not have types available. |'Microsoft.Rp1/resource1@2020-06-01'|
-  name: 'res1'
-//@[8:14) [BCP121 (Error)] Resources: "p2_res1", "p5_res1", "p7_res1" are defined with this same name in a file. Rename them or split into different modules. |'res1'|
-}
-
-resource p7_res2 'Microsoft.Rp1/resource1/child2@2020-06-01' = {
-//@[17:60) [BCP081 (Warning)] Resource type "Microsoft.Rp1/resource1/child2@2020-06-01" does not have types available. |'Microsoft.Rp1/resource1/child2@2020-06-01'|
-  parent: p7_res1
-  name: 'res1/res2'
-//@[8:19) [BCP170 (Error)] Expected resource name to not contain any "/" characters. Child resources with a parent resource reference (via the parent property or via nesting) must not contain a fully-qualified name. |'res1/res2'|
-}
-
-resource p7_res3 'Microsoft.Rp1/resource1/child2@2020-06-01' = {
-//@[17:60) [BCP081 (Warning)] Resource type "Microsoft.Rp1/resource1/child2@2020-06-01" does not have types available. |'Microsoft.Rp1/resource1/child2@2020-06-01'|
-  parent: p7_res1
-  name: '${p7_res1.name}/res2'
-//@[8:30) [BCP170 (Error)] Expected resource name to not contain any "/" characters. Child resources with a parent resource reference (via the parent property or via nesting) must not contain a fully-qualified name. |'${p7_res1.name}/res2'|
-}
-
-// top-level resource with too many '/' characters
-resource p8_res1 'Microsoft.Rp1/resource1@2020-06-01' = {
-//@[17:53) [BCP081 (Warning)] Resource type "Microsoft.Rp1/resource1@2020-06-01" does not have types available. |'Microsoft.Rp1/resource1@2020-06-01'|
-  name: 'res1/res2'
-//@[8:19) [BCP169 (Error)] Expected resource name to contain 0 "/" characters. The number of name segments must match the number of segments in the resource type. |'res1/res2'|
->>>>>>> f9c3aad0
-}
+
+// wrong declaration
+bad
+//@[0:3) [BCP007 (Error)] This declaration type is not recognized. Specify a parameter, variable, resource, or output declaration. |bad|
+
+// incomplete #completionTest(9) -> empty
+resource 
+//@[9:9) [BCP017 (Error)] Expected a resource identifier at this location. ||
+//@[9:9) [BCP029 (Error)] The resource type is not valid. Specify a valid resource type of format "<provider>/<types>@<apiVersion>". ||
+resource foo
+//@[9:12) [BCP028 (Error)] Identifier "foo" is declared multiple times. Remove or rename the duplicates. |foo|
+//@[12:12) [BCP068 (Error)] Expected a resource type string. Specify a valid resource type of format "<provider>/<types>@<apiVersion>". ||
+//@[12:12) [BCP029 (Error)] The resource type is not valid. Specify a valid resource type of format "<provider>/<types>@<apiVersion>". ||
+resource fo/o
+//@[11:12) [BCP068 (Error)] Expected a resource type string. Specify a valid resource type of format "<provider>/<types>@<apiVersion>". |/|
+//@[11:13) [BCP029 (Error)] The resource type is not valid. Specify a valid resource type of format "<provider>/<types>@<apiVersion>". |/o|
+//@[13:13) [BCP018 (Error)] Expected the "=" character at this location. ||
+resource foo 'ddd'
+//@[9:12) [BCP028 (Error)] Identifier "foo" is declared multiple times. Remove or rename the duplicates. |foo|
+//@[13:18) [BCP029 (Error)] The resource type is not valid. Specify a valid resource type of format "<provider>/<types>@<apiVersion>". |'ddd'|
+//@[18:18) [BCP018 (Error)] Expected the "=" character at this location. ||
+
+// #completionTest(23) -> resourceTypes
+resource trailingSpace  
+//@[24:24) [BCP068 (Error)] Expected a resource type string. Specify a valid resource type of format "<provider>/<types>@<apiVersion>". ||
+//@[24:24) [BCP029 (Error)] The resource type is not valid. Specify a valid resource type of format "<provider>/<types>@<apiVersion>". ||
+
+// #completionTest(19,20) -> object
+resource foo 'ddd'= 
+//@[9:12) [BCP028 (Error)] Identifier "foo" is declared multiple times. Remove or rename the duplicates. |foo|
+//@[13:18) [BCP029 (Error)] The resource type is not valid. Specify a valid resource type of format "<provider>/<types>@<apiVersion>". |'ddd'|
+//@[20:20) [BCP118 (Error)] Expected the "{" character, the "[" character, or the "if" keyword at this location. ||
+
+// wrong resource type
+resource foo 'ddd'={
+//@[9:12) [BCP028 (Error)] Identifier "foo" is declared multiple times. Remove or rename the duplicates. |foo|
+//@[13:18) [BCP029 (Error)] The resource type is not valid. Specify a valid resource type of format "<provider>/<types>@<apiVersion>". |'ddd'|
+}
+
+resource foo 'ddd'=if (1 + 1 == 2) {
+//@[9:12) [BCP028 (Error)] Identifier "foo" is declared multiple times. Remove or rename the duplicates. |foo|
+//@[13:18) [BCP029 (Error)] The resource type is not valid. Specify a valid resource type of format "<provider>/<types>@<apiVersion>". |'ddd'|
+}
+
+// using string interpolation for the resource type
+resource foo 'Microsoft.${provider}/foos@2020-02-02-alpha'= {
+//@[9:12) [BCP028 (Error)] Identifier "foo" is declared multiple times. Remove or rename the duplicates. |foo|
+//@[13:58) [BCP047 (Error)] String interpolation is unsupported for specifying the resource type. |'Microsoft.${provider}/foos@2020-02-02-alpha'|
+}
+
+resource foo 'Microsoft.${provider}/foos@2020-02-02-alpha'= if (true) {
+//@[9:12) [BCP028 (Error)] Identifier "foo" is declared multiple times. Remove or rename the duplicates. |foo|
+//@[13:58) [BCP047 (Error)] String interpolation is unsupported for specifying the resource type. |'Microsoft.${provider}/foos@2020-02-02-alpha'|
+}
+
+// missing required property
+resource foo 'Microsoft.Foo/foos@2020-02-02-alpha'={
+//@[9:12) [BCP028 (Error)] Identifier "foo" is declared multiple times. Remove or rename the duplicates. |foo|
+//@[9:12) [BCP035 (Error)] The specified "resource" declaration is missing the following required properties: "name". |foo|
+//@[13:50) [BCP081 (Warning)] Resource type "Microsoft.Foo/foos@2020-02-02-alpha" does not have types available. |'Microsoft.Foo/foos@2020-02-02-alpha'|
+}
+
+resource foo 'Microsoft.Foo/foos@2020-02-02-alpha'= if (name == 'value') {
+//@[9:12) [BCP028 (Error)] Identifier "foo" is declared multiple times. Remove or rename the duplicates. |foo|
+//@[9:12) [BCP035 (Error)] The specified "resource" declaration is missing the following required properties: "name". |foo|
+//@[13:50) [BCP081 (Warning)] Resource type "Microsoft.Foo/foos@2020-02-02-alpha" does not have types available. |'Microsoft.Foo/foos@2020-02-02-alpha'|
+//@[56:60) [BCP057 (Error)] The name "name" does not exist in the current context. |name|
+}
+
+resource foo 'Microsoft.Foo/foos@2020-02-02-alpha'= if ({ 'a': b }.a == 'foo') {
+//@[9:12) [BCP028 (Error)] Identifier "foo" is declared multiple times. Remove or rename the duplicates. |foo|
+//@[13:50) [BCP081 (Warning)] Resource type "Microsoft.Foo/foos@2020-02-02-alpha" does not have types available. |'Microsoft.Foo/foos@2020-02-02-alpha'|
+//@[63:64) [BCP057 (Error)] The name "b" does not exist in the current context. |b|
+//@[65:66) [BCP019 (Error)] Expected a new line character at this location. |}|
+}
+//@[1:1) [BCP018 (Error)] Expected the ")" character at this location. ||
+
+// simulate typing if condition
+resource foo 'Microsoft.Foo/foos@2020-02-02-alpha'= if
+//@[9:12) [BCP028 (Error)] Identifier "foo" is declared multiple times. Remove or rename the duplicates. |foo|
+//@[13:50) [BCP081 (Warning)] Resource type "Microsoft.Foo/foos@2020-02-02-alpha" does not have types available. |'Microsoft.Foo/foos@2020-02-02-alpha'|
+//@[54:54) [BCP018 (Error)] Expected the "(" character at this location. ||
+
+resource foo 'Microsoft.Foo/foos@2020-02-02-alpha'= if (
+//@[9:12) [BCP028 (Error)] Identifier "foo" is declared multiple times. Remove or rename the duplicates. |foo|
+//@[13:50) [BCP081 (Warning)] Resource type "Microsoft.Foo/foos@2020-02-02-alpha" does not have types available. |'Microsoft.Foo/foos@2020-02-02-alpha'|
+//@[56:56) [BCP009 (Error)] Expected a literal value, an array, an object, a parenthesized expression, or a function call at this location. ||
+
+resource foo 'Microsoft.Foo/foos@2020-02-02-alpha'= if (true
+//@[9:12) [BCP028 (Error)] Identifier "foo" is declared multiple times. Remove or rename the duplicates. |foo|
+//@[13:50) [BCP081 (Warning)] Resource type "Microsoft.Foo/foos@2020-02-02-alpha" does not have types available. |'Microsoft.Foo/foos@2020-02-02-alpha'|
+//@[60:60) [BCP018 (Error)] Expected the ")" character at this location. ||
+
+resource foo 'Microsoft.Foo/foos@2020-02-02-alpha'= if (true)
+//@[9:12) [BCP028 (Error)] Identifier "foo" is declared multiple times. Remove or rename the duplicates. |foo|
+//@[13:50) [BCP081 (Warning)] Resource type "Microsoft.Foo/foos@2020-02-02-alpha" does not have types available. |'Microsoft.Foo/foos@2020-02-02-alpha'|
+//@[61:61) [BCP018 (Error)] Expected the "{" character at this location. ||
+
+// missing condition
+resource foo 'Microsoft.Foo/foos@2020-02-02-alpha'= if {
+//@[9:12) [BCP028 (Error)] Identifier "foo" is declared multiple times. Remove or rename the duplicates. |foo|
+//@[13:50) [BCP081 (Warning)] Resource type "Microsoft.Foo/foos@2020-02-02-alpha" does not have types available. |'Microsoft.Foo/foos@2020-02-02-alpha'|
+//@[55:56) [BCP018 (Error)] Expected the "(" character at this location. |{|
+  name: 'foo'
+//@[8:13) [BCP121 (Error)] Resources: "foo", "foo", "foo", "foo", "foo", "foo", "foo", "foo", "foo" are defined with this same name in a file. Rename them or split into different modules. |'foo'|
+}
+
+// empty condition
+// #completionTest(56) -> symbols
+resource foo 'Microsoft.Foo/foos@2020-02-02-alpha'= if () {
+//@[9:12) [BCP028 (Error)] Identifier "foo" is declared multiple times. Remove or rename the duplicates. |foo|
+//@[13:50) [BCP081 (Warning)] Resource type "Microsoft.Foo/foos@2020-02-02-alpha" does not have types available. |'Microsoft.Foo/foos@2020-02-02-alpha'|
+//@[56:57) [BCP009 (Error)] Expected a literal value, an array, an object, a parenthesized expression, or a function call at this location. |)|
+  name: 'foo'
+//@[8:13) [BCP121 (Error)] Resources: "foo", "foo", "foo", "foo", "foo", "foo", "foo", "foo", "foo" are defined with this same name in a file. Rename them or split into different modules. |'foo'|
+}
+
+// #completionTest(57, 59) -> symbols
+resource foo 'Microsoft.Foo/foos@2020-02-02-alpha'= if (     ) {
+//@[9:12) [BCP028 (Error)] Identifier "foo" is declared multiple times. Remove or rename the duplicates. |foo|
+//@[13:50) [BCP081 (Warning)] Resource type "Microsoft.Foo/foos@2020-02-02-alpha" does not have types available. |'Microsoft.Foo/foos@2020-02-02-alpha'|
+//@[61:62) [BCP009 (Error)] Expected a literal value, an array, an object, a parenthesized expression, or a function call at this location. |)|
+  name: 'foo'
+//@[8:13) [BCP121 (Error)] Resources: "foo", "foo", "foo", "foo", "foo", "foo", "foo", "foo", "foo" are defined with this same name in a file. Rename them or split into different modules. |'foo'|
+}
+
+// invalid condition type
+resource foo 'Microsoft.Foo/foos@2020-02-02-alpha'= if (123) {
+//@[9:12) [BCP028 (Error)] Identifier "foo" is declared multiple times. Remove or rename the duplicates. |foo|
+//@[13:50) [BCP081 (Warning)] Resource type "Microsoft.Foo/foos@2020-02-02-alpha" does not have types available. |'Microsoft.Foo/foos@2020-02-02-alpha'|
+//@[55:60) [BCP046 (Error)] Expected a value of type "bool". |(123)|
+  name: 'foo'
+//@[8:13) [BCP121 (Error)] Resources: "foo", "foo", "foo", "foo", "foo", "foo", "foo", "foo", "foo" are defined with this same name in a file. Rename them or split into different modules. |'foo'|
+}
+
+// runtime functions are no allowed in resource conditions
+resource foo 'Microsoft.Foo/foos@2020-02-02-alpha' = if (reference('Micorosft.Management/managementGroups/MG', '2020-05-01').name == 'something') {
+//@[9:12) [BCP028 (Error)] Identifier "foo" is declared multiple times. Remove or rename the duplicates. |foo|
+//@[13:50) [BCP081 (Warning)] Resource type "Microsoft.Foo/foos@2020-02-02-alpha" does not have types available. |'Microsoft.Foo/foos@2020-02-02-alpha'|
+//@[57:66) [BCP066 (Error)] Function "reference" is not valid at this location. It can only be used in resource declarations. |reference|
+  name: 'foo'
+//@[8:13) [BCP121 (Error)] Resources: "foo", "foo", "foo", "foo", "foo", "foo", "foo", "foo", "foo" are defined with this same name in a file. Rename them or split into different modules. |'foo'|
+}
+
+resource foo 'Microsoft.Foo/foos@2020-02-02-alpha' = if (listKeys('foo', '2020-05-01').bar == true) {
+//@[9:12) [BCP028 (Error)] Identifier "foo" is declared multiple times. Remove or rename the duplicates. |foo|
+//@[13:50) [BCP081 (Warning)] Resource type "Microsoft.Foo/foos@2020-02-02-alpha" does not have types available. |'Microsoft.Foo/foos@2020-02-02-alpha'|
+//@[57:65) [BCP066 (Error)] Function "listKeys" is not valid at this location. It can only be used in resource declarations. |listKeys|
+  name: 'foo'
+//@[8:13) [BCP121 (Error)] Resources: "foo", "foo", "foo", "foo", "foo", "foo", "foo", "foo", "foo" are defined with this same name in a file. Rename them or split into different modules. |'foo'|
+}
+
+// duplicate property at the top level
+resource foo 'Microsoft.Foo/foos@2020-02-02-alpha'= {
+//@[9:12) [BCP028 (Error)] Identifier "foo" is declared multiple times. Remove or rename the duplicates. |foo|
+//@[13:50) [BCP081 (Warning)] Resource type "Microsoft.Foo/foos@2020-02-02-alpha" does not have types available. |'Microsoft.Foo/foos@2020-02-02-alpha'|
+  name: 'foo'
+//@[2:6) [BCP025 (Error)] The property "name" is declared multiple times in this object. Remove or rename the duplicate properties. |name|
+  name: true
+//@[2:6) [BCP025 (Error)] The property "name" is declared multiple times in this object. Remove or rename the duplicate properties. |name|
+}
+
+// duplicate property at the top level with string literal syntax
+resource foo 'Microsoft.Foo/foos@2020-02-02-alpha'= {
+//@[9:12) [BCP028 (Error)] Identifier "foo" is declared multiple times. Remove or rename the duplicates. |foo|
+//@[13:50) [BCP081 (Warning)] Resource type "Microsoft.Foo/foos@2020-02-02-alpha" does not have types available. |'Microsoft.Foo/foos@2020-02-02-alpha'|
+  name: 'foo'
+//@[2:6) [BCP025 (Error)] The property "name" is declared multiple times in this object. Remove or rename the duplicate properties. |name|
+  'name': true
+//@[2:8) [BCP025 (Error)] The property "name" is declared multiple times in this object. Remove or rename the duplicate properties. |'name'|
+}
+
+// duplicate property inside
+resource foo 'Microsoft.Foo/foos@2020-02-02-alpha'= {
+//@[9:12) [BCP028 (Error)] Identifier "foo" is declared multiple times. Remove or rename the duplicates. |foo|
+//@[13:50) [BCP081 (Warning)] Resource type "Microsoft.Foo/foos@2020-02-02-alpha" does not have types available. |'Microsoft.Foo/foos@2020-02-02-alpha'|
+  name: 'foo'
+//@[8:13) [BCP121 (Error)] Resources: "foo", "foo", "foo", "foo", "foo", "foo", "foo", "foo", "foo" are defined with this same name in a file. Rename them or split into different modules. |'foo'|
+  properties: {
+    foo: 'a'
+//@[4:7) [BCP025 (Error)] The property "foo" is declared multiple times in this object. Remove or rename the duplicate properties. |foo|
+    foo: 'a'
+//@[4:7) [BCP025 (Error)] The property "foo" is declared multiple times in this object. Remove or rename the duplicate properties. |foo|
+  }
+}
+
+// duplicate property inside with string literal syntax
+resource foo 'Microsoft.Foo/foos@2020-02-02-alpha'= {
+//@[9:12) [BCP028 (Error)] Identifier "foo" is declared multiple times. Remove or rename the duplicates. |foo|
+//@[13:50) [BCP081 (Warning)] Resource type "Microsoft.Foo/foos@2020-02-02-alpha" does not have types available. |'Microsoft.Foo/foos@2020-02-02-alpha'|
+  name: 'foo'
+//@[8:13) [BCP121 (Error)] Resources: "foo", "foo", "foo", "foo", "foo", "foo", "foo", "foo", "foo" are defined with this same name in a file. Rename them or split into different modules. |'foo'|
+  properties: {
+    foo: 'a'
+//@[4:7) [BCP025 (Error)] The property "foo" is declared multiple times in this object. Remove or rename the duplicate properties. |foo|
+    'foo': 'a'
+//@[4:9) [BCP025 (Error)] The property "foo" is declared multiple times in this object. Remove or rename the duplicate properties. |'foo'|
+  }
+}
+
+// wrong property types
+resource foo 'Microsoft.Foo/foos@2020-02-02-alpha'= {
+//@[9:12) [BCP028 (Error)] Identifier "foo" is declared multiple times. Remove or rename the duplicates. |foo|
+//@[13:50) [BCP081 (Warning)] Resource type "Microsoft.Foo/foos@2020-02-02-alpha" does not have types available. |'Microsoft.Foo/foos@2020-02-02-alpha'|
+  name: 'foo'
+//@[8:13) [BCP121 (Error)] Resources: "foo", "foo", "foo", "foo", "foo", "foo", "foo", "foo", "foo" are defined with this same name in a file. Rename them or split into different modules. |'foo'|
+  location: [
+//@[12:18) [BCP036 (Error)] The property "location" expected a value of type "string" but the provided value is of type "array". |[\r\n  ]|
+  ]
+  tags: 'tag are not a string?'
+//@[8:31) [BCP036 (Error)] The property "tags" expected a value of type "Tags" but the provided value is of type "'tag are not a string?'". |'tag are not a string?'|
+}
+
+resource bar 'Microsoft.Foo/foos@2020-02-02-alpha' = {
+//@[13:50) [BCP081 (Warning)] Resource type "Microsoft.Foo/foos@2020-02-02-alpha" does not have types available. |'Microsoft.Foo/foos@2020-02-02-alpha'|
+  name: true ? 's' : 'a' + 1
+//@[21:28) [BCP045 (Error)] Cannot apply operator "+" to operands of type "'a'" and "int". |'a' + 1|
+  properties: {
+    x: foo()
+//@[7:10) [BCP059 (Error)] The name "foo" is not a function. |foo|
+    y: true && (null || !4)
+//@[24:26) [BCP044 (Error)] Cannot apply operator "!" to operand of type "int". |!4|
+    a: [
+      a
+//@[6:7) [BCP057 (Error)] The name "a" does not exist in the current context. |a|
+      !null
+//@[6:11) [BCP044 (Error)] Cannot apply operator "!" to operand of type "null". |!null|
+      true && true || true + -true * 4
+//@[29:34) [BCP044 (Error)] Cannot apply operator "-" to operand of type "bool". |-true|
+    ]
+  }
+}
+
+// unsupported resource ref
+var resrefvar = bar.name
+
+param resrefpar string = foo.id
+//@[25:28) [BCP072 (Error)] This symbol cannot be referenced here. Only other parameters can be referenced in parameter default values. |foo|
+//@[25:28) [BCP062 (Error)] The referenced declaration with name "foo" is not valid. |foo|
+
+output resrefout bool = bar.id
+//@[24:30) [BCP026 (Error)] The output expects a value of type "bool" but the provided value is of type "string". |bar.id|
+
+// attempting to set read-only properties
+resource baz 'Microsoft.Foo/foos@2020-02-02-alpha' = {
+//@[13:50) [BCP081 (Warning)] Resource type "Microsoft.Foo/foos@2020-02-02-alpha" does not have types available. |'Microsoft.Foo/foos@2020-02-02-alpha'|
+  name: 'test'
+//@[8:14) [BCP121 (Error)] Resources: "baz", "badDepends", "badDepends2", "badDepends3", "badDepends4", "badDepends5", "badInterp" are defined with this same name in a file. Rename them or split into different modules. |'test'|
+  id: 2
+//@[2:4) [BCP073 (Error)] The property "id" is read-only. Expressions cannot be assigned to read-only properties. |id|
+  type: 'hello'
+//@[2:6) [BCP073 (Error)] The property "type" is read-only. Expressions cannot be assigned to read-only properties. |type|
+  apiVersion: true
+//@[2:12) [BCP073 (Error)] The property "apiVersion" is read-only. Expressions cannot be assigned to read-only properties. |apiVersion|
+}
+
+resource badDepends 'Microsoft.Foo/foos@2020-02-02-alpha' = {
+//@[20:57) [BCP081 (Warning)] Resource type "Microsoft.Foo/foos@2020-02-02-alpha" does not have types available. |'Microsoft.Foo/foos@2020-02-02-alpha'|
+  name: 'test'
+//@[8:14) [BCP121 (Error)] Resources: "baz", "badDepends", "badDepends2", "badDepends3", "badDepends4", "badDepends5", "badInterp" are defined with this same name in a file. Rename them or split into different modules. |'test'|
+  dependsOn: [
+    baz.id
+//@[4:10) [BCP034 (Error)] The enclosing array expected an item of type "module[] | (resource | module) | resource[]", but the provided item was of type "string". |baz.id|
+  ]
+}
+
+resource badDepends2 'Microsoft.Foo/foos@2020-02-02-alpha' = {
+//@[21:58) [BCP081 (Warning)] Resource type "Microsoft.Foo/foos@2020-02-02-alpha" does not have types available. |'Microsoft.Foo/foos@2020-02-02-alpha'|
+  name: 'test'
+//@[8:14) [BCP121 (Error)] Resources: "baz", "badDepends", "badDepends2", "badDepends3", "badDepends4", "badDepends5", "badInterp" are defined with this same name in a file. Rename them or split into different modules. |'test'|
+  dependsOn: [
+    'hello'
+//@[4:11) [BCP034 (Error)] The enclosing array expected an item of type "module[] | (resource | module) | resource[]", but the provided item was of type "'hello'". |'hello'|
+    true
+//@[4:8) [BCP034 (Error)] The enclosing array expected an item of type "module[] | (resource | module) | resource[]", but the provided item was of type "bool". |true|
+  ]
+}
+
+resource badDepends3 'Microsoft.Foo/foos@2020-02-02-alpha' = {
+//@[21:58) [BCP081 (Warning)] Resource type "Microsoft.Foo/foos@2020-02-02-alpha" does not have types available. |'Microsoft.Foo/foos@2020-02-02-alpha'|
+  name: 'test'
+//@[8:14) [BCP121 (Error)] Resources: "baz", "badDepends", "badDepends2", "badDepends3", "badDepends4", "badDepends5", "badInterp" are defined with this same name in a file. Rename them or split into different modules. |'test'|
+}
+
+resource badDepends4 'Microsoft.Foo/foos@2020-02-02-alpha' = {
+//@[21:58) [BCP081 (Warning)] Resource type "Microsoft.Foo/foos@2020-02-02-alpha" does not have types available. |'Microsoft.Foo/foos@2020-02-02-alpha'|
+  name: 'test'
+//@[8:14) [BCP121 (Error)] Resources: "baz", "badDepends", "badDepends2", "badDepends3", "badDepends4", "badDepends5", "badInterp" are defined with this same name in a file. Rename them or split into different modules. |'test'|
+  dependsOn: [
+    badDepends3
+  ]
+}
+
+resource badDepends5 'Microsoft.Foo/foos@2020-02-02-alpha' = {
+//@[21:58) [BCP081 (Warning)] Resource type "Microsoft.Foo/foos@2020-02-02-alpha" does not have types available. |'Microsoft.Foo/foos@2020-02-02-alpha'|
+  name: 'test'
+//@[8:14) [BCP121 (Error)] Resources: "baz", "badDepends", "badDepends2", "badDepends3", "badDepends4", "badDepends5", "badInterp" are defined with this same name in a file. Rename them or split into different modules. |'test'|
+  dependsOn: badDepends3.dependsOn
+//@[25:34) [BCP077 (Error)] The property "dependsOn" on type "Microsoft.Foo/foos@2020-02-02-alpha" is write-only. Write-only properties cannot be accessed. |dependsOn|
+}
+
+var interpVal = 'abc'
+resource badInterp 'Microsoft.Foo/foos@2020-02-02-alpha' = {
+//@[19:56) [BCP081 (Warning)] Resource type "Microsoft.Foo/foos@2020-02-02-alpha" does not have types available. |'Microsoft.Foo/foos@2020-02-02-alpha'|
+  name: 'test'
+//@[8:14) [BCP121 (Error)] Resources: "baz", "badDepends", "badDepends2", "badDepends3", "badDepends4", "badDepends5", "badInterp" are defined with this same name in a file. Rename them or split into different modules. |'test'|
+  '${interpVal}': 'unsupported' // resource definition does not allow for additionalProperties
+  '${undefinedSymbol}': true
+//@[5:20) [BCP057 (Error)] The name "undefinedSymbol" does not exist in the current context. |undefinedSymbol|
+}
+
+module validModule './module.bicep' = {
+  name: 'storageDeploy'
+  params: {
+    name: 'contoso'
+  }
+}
+
+resource runtimeValidRes1 'Microsoft.Compute/virtualMachines@2020-06-01' = {
+  name: 'name1'
+  location: 'eastus'
+  properties: {
+    evictionPolicy: 'Deallocate'
+  }
+}
+
+resource runtimeValidRes2 'Microsoft.Resources/deploymentScripts@2020-10-01' = {
+  name: concat(concat(runtimeValidRes1.id, runtimeValidRes1.name), runtimeValidRes1.type)
+  kind:'AzureCLI'
+  location: 'eastus'
+  properties: {
+    azCliVersion: '2.0'
+    retentionInterval: runtimeValidRes1.properties.evictionPolicy
+  }
+}
+
+resource runtimeValidRes3 'Microsoft.Advisor/recommendations/suppressions@2020-01-01' = {
+  name: '${runtimeValidRes1.name}_v1'
+}
+
+resource runtimeValidRes4 'Microsoft.Advisor/recommendations/suppressions@2020-01-01' = {
+  name: concat(validModule['name'], 'v1')
+}
+
+resource runtimeValidRes5 'Microsoft.Advisor/recommendations/suppressions@2020-01-01' = {
+  name: '${validModule.name}_v1'
+}
+
+resource runtimeInvalidRes1 'Microsoft.Advisor/recommendations/suppressions@2020-01-01' = {
+  name: runtimeValidRes1.location
+//@[8:33) [BCP120 (Error)] The property "name" must be evaluable at the start of the deployment, and cannot depend on any values that have not yet been calculated. Accessible properties of runtimeValidRes1 are "apiVersion", "id", "name", "type". |runtimeValidRes1.location|
+}
+
+resource runtimeInvalidRes2 'Microsoft.Advisor/recommendations/suppressions@2020-01-01' = {
+  name: runtimeValidRes1['location']
+//@[8:36) [BCP120 (Error)] The property "name" must be evaluable at the start of the deployment, and cannot depend on any values that have not yet been calculated. Accessible properties of runtimeValidRes1 are "apiVersion", "id", "name", "type". |runtimeValidRes1['location']|
+}
+
+resource runtimeInvalidRes3 'Microsoft.Resources/deploymentScripts@2020-10-01' = {
+  name: runtimeValidRes1.properties.evictionPolicy
+//@[8:50) [BCP120 (Error)] The property "name" must be evaluable at the start of the deployment, and cannot depend on any values that have not yet been calculated. Accessible properties of runtimeValidRes1 are "apiVersion", "id", "name", "type". |runtimeValidRes1.properties.evictionPolicy|
+  kind:'AzureCLI'
+  location: 'eastus'
+  properties: {
+    azCliVersion: '2.0'
+    retentionInterval: runtimeValidRes1.properties.evictionPolicy
+  }
+}
+
+resource runtimeInvalidRes4 'Microsoft.Advisor/recommendations/suppressions@2020-01-01' = {
+  name: runtimeValidRes1['properties'].evictionPolicy
+//@[8:53) [BCP120 (Error)] The property "name" must be evaluable at the start of the deployment, and cannot depend on any values that have not yet been calculated. Accessible properties of runtimeValidRes1 are "apiVersion", "id", "name", "type". |runtimeValidRes1['properties'].evictionPolicy|
+}
+
+resource runtimeInvalidRes5 'Microsoft.Advisor/recommendations/suppressions@2020-01-01' = {
+  name: runtimeValidRes1['properties']['evictionPolicy']
+//@[8:56) [BCP120 (Error)] The property "name" must be evaluable at the start of the deployment, and cannot depend on any values that have not yet been calculated. Accessible properties of runtimeValidRes1 are "apiVersion", "id", "name", "type". |runtimeValidRes1['properties']['evictionPolicy']|
+}
+
+resource runtimeInvalidRes6 'Microsoft.Advisor/recommendations/suppressions@2020-01-01' = {
+  name: runtimeValidRes1.properties['evictionPolicy']
+//@[8:53) [BCP120 (Error)] The property "name" must be evaluable at the start of the deployment, and cannot depend on any values that have not yet been calculated. Accessible properties of runtimeValidRes1 are "apiVersion", "id", "name", "type". |runtimeValidRes1.properties['evictionPolicy']|
+}
+
+resource runtimeInvalidRes7 'Microsoft.Advisor/recommendations/suppressions@2020-01-01' = {
+  name: runtimeValidRes2.properties.azCliVersion
+//@[8:48) [BCP120 (Error)] The property "name" must be evaluable at the start of the deployment, and cannot depend on any values that have not yet been calculated. Accessible properties of runtimeValidRes2 are "apiVersion", "id", "name", "type". |runtimeValidRes2.properties.azCliVersion|
+}
+
+var magicString1 = 'location'
+resource runtimeInvalidRes8 'Microsoft.Advisor/recommendations/suppressions@2020-01-01' = {
+  name: runtimeValidRes2['${magicString1}']
+//@[8:43) [BCP120 (Error)] The property "name" must be evaluable at the start of the deployment, and cannot depend on any values that have not yet been calculated. Accessible properties of runtimeValidRes2 are "apiVersion", "id", "name", "type". |runtimeValidRes2['${magicString1}']|
+}
+
+// note: this should be fine, but we block string interpolation all together if there's a potential runtime property usage for name.
+var magicString2 = 'name'
+resource runtimeInvalidRes9 'Microsoft.Advisor/recommendations/suppressions@2020-01-01' = {
+  name: runtimeValidRes2['${magicString2}']
+//@[8:43) [BCP120 (Error)] The property "name" must be evaluable at the start of the deployment, and cannot depend on any values that have not yet been calculated. Accessible properties of runtimeValidRes2 are "apiVersion", "id", "name", "type". |runtimeValidRes2['${magicString2}']|
+}
+
+resource runtimeInvalidRes10 'Microsoft.Advisor/recommendations/suppressions@2020-01-01' = {
+  name: '${runtimeValidRes3.location}'
+//@[28:36) [BCP053 (Error)] The type "Microsoft.Advisor/recommendations/suppressions" does not contain property "location". Available properties include "apiVersion", "id", "name", "properties", "type". |location|
+}
+
+resource runtimeInvalidRes11 'Microsoft.Advisor/recommendations/suppressions@2020-01-01' = {
+  name: validModule.params['name']
+//@[8:34) [BCP120 (Error)] The property "name" must be evaluable at the start of the deployment, and cannot depend on any values that have not yet been calculated. Accessible properties of validModule are "name", "scope". |validModule.params['name']|
+//@[20:26) [BCP077 (Error)] The property "params" on type "module" is write-only. Write-only properties cannot be accessed. |params|
+}
+
+resource runtimeInvalidRes12 'Microsoft.Advisor/recommendations/suppressions@2020-01-01' = {
+  name: concat(runtimeValidRes1.location, runtimeValidRes2['location'], runtimeInvalidRes3['properties'].azCliVersion, validModule.params.name)
+//@[15:40) [BCP120 (Error)] The property "name" must be evaluable at the start of the deployment, and cannot depend on any values that have not yet been calculated. Accessible properties of runtimeValidRes1 are "apiVersion", "id", "name", "type". |runtimeValidRes1.location|
+//@[42:70) [BCP120 (Error)] The property "name" must be evaluable at the start of the deployment, and cannot depend on any values that have not yet been calculated. Accessible properties of runtimeValidRes2 are "apiVersion", "id", "name", "type". |runtimeValidRes2['location']|
+//@[72:117) [BCP120 (Error)] The property "name" must be evaluable at the start of the deployment, and cannot depend on any values that have not yet been calculated. Accessible properties of runtimeInvalidRes3 are "apiVersion", "id", "name", "type". |runtimeInvalidRes3['properties'].azCliVersion|
+//@[119:142) [BCP120 (Error)] The property "name" must be evaluable at the start of the deployment, and cannot depend on any values that have not yet been calculated. Accessible properties of validModule are "name", "scope". |validModule.params.name|
+//@[131:137) [BCP077 (Error)] The property "params" on type "module" is write-only. Write-only properties cannot be accessed. |params|
+}
+
+resource runtimeInvalidRes13 'Microsoft.Advisor/recommendations/suppressions@2020-01-01' = {
+  name: '${runtimeValidRes1.location}${runtimeValidRes2['location']}${runtimeInvalidRes3.properties['azCliVersion']}${validModule['params'].name}'
+//@[11:36) [BCP120 (Error)] The property "name" must be evaluable at the start of the deployment, and cannot depend on any values that have not yet been calculated. Accessible properties of runtimeValidRes1 are "apiVersion", "id", "name", "type". |runtimeValidRes1.location|
+//@[39:67) [BCP120 (Error)] The property "name" must be evaluable at the start of the deployment, and cannot depend on any values that have not yet been calculated. Accessible properties of runtimeValidRes2 are "apiVersion", "id", "name", "type". |runtimeValidRes2['location']|
+//@[70:115) [BCP120 (Error)] The property "name" must be evaluable at the start of the deployment, and cannot depend on any values that have not yet been calculated. Accessible properties of runtimeInvalidRes3 are "apiVersion", "id", "name", "type". |runtimeInvalidRes3.properties['azCliVersion']|
+//@[118:144) [BCP120 (Error)] The property "name" must be evaluable at the start of the deployment, and cannot depend on any values that have not yet been calculated. Accessible properties of validModule are "name", "scope". |validModule['params'].name|
+//@[130:138) [BCP077 (Error)] The property "params" on type "module" is write-only. Write-only properties cannot be accessed. |'params'|
+}
+
+// variable related runtime validation
+var runtimefoo1 = runtimeValidRes1['location']
+var runtimefoo2 = runtimeValidRes2['properties'].azCliVersion
+var runtimefoo3 = runtimeValidRes2
+var runtimefoo4 = {
+  hop: runtimefoo2
+}
+
+var runtimeInvalid = {
+  foo1: runtimefoo1
+  foo2: runtimefoo2
+  foo3: runtimefoo3
+  foo4: runtimeValidRes1.name
+}
+
+var runtimeValid = {
+  foo1: runtimeValidRes1.name
+  foo2: runtimeValidRes1.apiVersion
+  foo3: runtimeValidRes2.type
+  foo4: runtimeValidRes2.id
+}
+
+resource runtimeInvalidRes14 'Microsoft.Advisor/recommendations/suppressions@2020-01-01' = {
+  name: runtimeInvalid.foo1
+//@[8:27) [BCP120 (Error)] The property "name" must be evaluable at the start of the deployment, and cannot depend on any values that have not yet been calculated. You are referencing a variable which cannot be calculated in time ("runtimeInvalid" -> "runtimefoo1" -> "runtimeValidRes1"). Accessible properties of runtimeValidRes1 are "apiVersion", "id", "name", "type". |runtimeInvalid.foo1|
+}
+
+resource runtimeInvalidRes15 'Microsoft.Advisor/recommendations/suppressions@2020-01-01' = {
+  name: runtimeInvalid.foo2
+//@[8:27) [BCP120 (Error)] The property "name" must be evaluable at the start of the deployment, and cannot depend on any values that have not yet been calculated. You are referencing a variable which cannot be calculated in time ("runtimeInvalid" -> "runtimefoo1" -> "runtimeValidRes1"). Accessible properties of runtimeValidRes1 are "apiVersion", "id", "name", "type". |runtimeInvalid.foo2|
+}
+
+resource runtimeInvalidRes16 'Microsoft.Advisor/recommendations/suppressions@2020-01-01' = {
+  name: runtimeInvalid.foo3.properties.azCliVersion
+//@[8:51) [BCP120 (Error)] The property "name" must be evaluable at the start of the deployment, and cannot depend on any values that have not yet been calculated. You are referencing a variable which cannot be calculated in time ("runtimeInvalid" -> "runtimefoo1" -> "runtimeValidRes1"). Accessible properties of runtimeValidRes1 are "apiVersion", "id", "name", "type". |runtimeInvalid.foo3.properties.azCliVersion|
+}
+
+// Note: This is actually a runtime valid value. However, other properties of the variable cannot be resolved, so we block this.
+resource runtimeInvalidRes17 'Microsoft.Advisor/recommendations/suppressions@2020-01-01' = {
+  name: runtimeInvalid.foo4
+//@[8:27) [BCP120 (Error)] The property "name" must be evaluable at the start of the deployment, and cannot depend on any values that have not yet been calculated. You are referencing a variable which cannot be calculated in time ("runtimeInvalid" -> "runtimefoo1" -> "runtimeValidRes1"). Accessible properties of runtimeValidRes1 are "apiVersion", "id", "name", "type". |runtimeInvalid.foo4|
+}
+
+resource runtimeInvalidRes18 'Microsoft.Advisor/recommendations/suppressions@2020-01-01' = {
+  name: concat(runtimeInvalid.foo1, runtimeValidRes2['properties'].azCliVersion, '${runtimeValidRes1.location}', runtimefoo4.hop)
+//@[15:34) [BCP120 (Error)] The property "name" must be evaluable at the start of the deployment, and cannot depend on any values that have not yet been calculated. You are referencing a variable which cannot be calculated in time ("runtimeInvalid" -> "runtimefoo1" -> "runtimeValidRes1"). Accessible properties of runtimeValidRes1 are "apiVersion", "id", "name", "type". |runtimeInvalid.foo1|
+//@[36:79) [BCP120 (Error)] The property "name" must be evaluable at the start of the deployment, and cannot depend on any values that have not yet been calculated. Accessible properties of runtimeValidRes2 are "apiVersion", "id", "name", "type". |runtimeValidRes2['properties'].azCliVersion|
+//@[84:109) [BCP120 (Error)] The property "name" must be evaluable at the start of the deployment, and cannot depend on any values that have not yet been calculated. Accessible properties of runtimeValidRes1 are "apiVersion", "id", "name", "type". |runtimeValidRes1.location|
+//@[113:128) [BCP120 (Error)] The property "name" must be evaluable at the start of the deployment, and cannot depend on any values that have not yet been calculated. You are referencing a variable which cannot be calculated in time ("runtimefoo4" -> "runtimefoo2" -> "runtimeValidRes2"). Accessible properties of runtimeValidRes2 are "apiVersion", "id", "name", "type". |runtimefoo4.hop|
+}
+
+resource runtimeValidRes6 'Microsoft.Advisor/recommendations/suppressions@2020-01-01' = {
+  name: runtimeValid.foo1
+}
+
+resource runtimeValidRes7 'Microsoft.Advisor/recommendations/suppressions@2020-01-01' = {
+  name: runtimeValid.foo2
+}
+
+resource runtimeValidRes8 'Microsoft.Advisor/recommendations/suppressions@2020-01-01' = {
+  name: runtimeValid.foo3
+}
+
+resource runtimeValidRes9 'Microsoft.Advisor/recommendations/suppressions@2020-01-01' = {
+  name: runtimeValid.foo4
+}
+
+
+resource loopForRuntimeCheck 'Microsoft.Network/dnsZones@2018-05-01' = [for thing in []: {
+  name: 'test'
+  location: 'test'
+}]
+
+var runtimeCheckVar = loopForRuntimeCheck[0].properties.zoneType
+var runtimeCheckVar2 = runtimeCheckVar
+
+resource singleResourceForRuntimeCheck 'Microsoft.Network/dnsZones@2018-05-01' = {
+  name: runtimeCheckVar2
+//@[8:24) [BCP120 (Error)] The property "name" must be evaluable at the start of the deployment, and cannot depend on any values that have not yet been calculated. You are referencing a variable which cannot be calculated in time ("runtimeCheckVar2" -> "runtimeCheckVar" -> "loopForRuntimeCheck"). Accessible properties of loopForRuntimeCheck are "apiVersion", "id", "name", "type". |runtimeCheckVar2|
+  location: 'test'
+}
+
+resource loopForRuntimeCheck2 'Microsoft.Network/dnsZones@2018-05-01' = [for thing in []: {
+  name: runtimeCheckVar2
+//@[8:24) [BCP120 (Error)] The property "name" must be evaluable at the start of the deployment, and cannot depend on any values that have not yet been calculated. You are referencing a variable which cannot be calculated in time ("runtimeCheckVar2" -> "runtimeCheckVar" -> "loopForRuntimeCheck"). Accessible properties of loopForRuntimeCheck are "apiVersion", "id", "name", "type". |runtimeCheckVar2|
+  location: 'test'
+}]
+
+resource loopForRuntimeCheck3 'Microsoft.Network/dnsZones@2018-05-01' = [for otherThing in []: {
+  name: loopForRuntimeCheck[0].properties.zoneType
+//@[8:50) [BCP120 (Error)] The property "name" must be evaluable at the start of the deployment, and cannot depend on any values that have not yet been calculated. Accessible properties of loopForRuntimeCheck are "apiVersion", "id", "name", "type". |loopForRuntimeCheck[0].properties.zoneType|
+  location: 'test'
+}]
+
+var varForRuntimeCheck4a = loopForRuntimeCheck[0].properties.zoneType
+var varForRuntimeCheck4b = varForRuntimeCheck4a
+resource loopForRuntimeCheck4 'Microsoft.Network/dnsZones@2018-05-01' = [for otherThing in []: {
+  name: varForRuntimeCheck4b
+//@[8:28) [BCP120 (Error)] The property "name" must be evaluable at the start of the deployment, and cannot depend on any values that have not yet been calculated. You are referencing a variable which cannot be calculated in time ("varForRuntimeCheck4b" -> "varForRuntimeCheck4a" -> "loopForRuntimeCheck"). Accessible properties of loopForRuntimeCheck are "apiVersion", "id", "name", "type". |varForRuntimeCheck4b|
+  location: 'test'
+}]
+
+resource missingTopLevelProperties 'Microsoft.Storage/storageAccounts@2020-08-01-preview' = {
+//@[9:34) [BCP035 (Error)] The specified "resource" declaration is missing the following required properties: "kind", "location", "name", "sku". |missingTopLevelProperties|
+  // #completionTest(0, 1, 2) -> topLevelProperties
+
+}
+
+resource missingTopLevelPropertiesExceptName 'Microsoft.Storage/storageAccounts@2020-08-01-preview' = {
+//@[9:44) [BCP035 (Error)] The specified "resource" declaration is missing the following required properties: "kind", "location", "sku". |missingTopLevelPropertiesExceptName|
+  // #completionTest(0, 1, 2) -> topLevelPropertiesMinusName
+  name: 'me'
+  // do not remove whitespace before the closing curly
+  // #completionTest(0, 1, 2) -> topLevelPropertiesMinusName
+  
+}
+
+// #completionTest(24,25,26,49,65) -> resourceTypes
+resource unfinishedVnet 'Microsoft.Network/virtualNetworks@2020-06-01' = {
+  name: 'v'
+  location: 'eastus'
+  properties: {
+    subnets: [
+      {
+        // #completionTest(0,1,2,3,4,5,6,7) -> subnetPropertiesMinusProperties
+        properties: {
+          delegations: [
+            {
+              // #completionTest(0,1,2,3,4,5,6,7,8,9,10,11,12,13,14) -> delegationProperties
+              
+            }
+          ]
+        }
+      }
+    ]
+  }
+}
+
+/*
+Discriminator key missing
+*/
+resource discriminatorKeyMissing 'Microsoft.Resources/deploymentScripts@2020-10-01' = {
+//@[86:148) [BCP078 (Error)] The property "kind" requires a value of type "'AzureCLI' | 'AzurePowerShell'", but none was supplied. |{\r\n  // #completionTest(0,1,2) -> discriminatorProperty\r\n  \r\n}|
+  // #completionTest(0,1,2) -> discriminatorProperty
+  
+}
+
+/*
+Discriminator key missing (conditional)
+*/
+resource discriminatorKeyMissing_if 'Microsoft.Resources/deploymentScripts@2020-10-01' = if(true) {
+//@[98:160) [BCP078 (Error)] The property "kind" requires a value of type "'AzureCLI' | 'AzurePowerShell'", but none was supplied. |{\r\n  // #completionTest(0,1,2) -> discriminatorProperty\r\n  \r\n}|
+  // #completionTest(0,1,2) -> discriminatorProperty
+  
+}
+
+/*
+Discriminator key missing (loop)
+*/
+resource discriminatorKeyMissing_for 'Microsoft.Resources/deploymentScripts@2020-10-01' = [for thing in []: {
+//@[108:170) [BCP078 (Error)] The property "kind" requires a value of type "'AzureCLI' | 'AzurePowerShell'", but none was supplied. |{\r\n  // #completionTest(0,1,2) -> discriminatorProperty\r\n  \r\n}|
+  // #completionTest(0,1,2) -> discriminatorProperty
+  
+}]
+
+/*
+Discriminator key missing (filtered loop)
+*/
+resource discriminatorKeyMissing_for_if 'Microsoft.Resources/deploymentScripts@2020-10-01' = [for thing in []: if(true) {
+//@[120:182) [BCP078 (Error)] The property "kind" requires a value of type "'AzureCLI' | 'AzurePowerShell'", but none was supplied. |{\r\n  // #completionTest(0,1,2) -> discriminatorProperty\r\n  \r\n}|
+  // #completionTest(0,1,2) -> discriminatorProperty
+  
+}]
+
+/*
+Discriminator key value missing with property access
+*/
+resource discriminatorKeyValueMissing 'Microsoft.Resources/deploymentScripts@2020-10-01' = {
+  // #completionTest(7,8,9,10) -> deploymentScriptKindsPlusSymbols
+  kind:   
+//@[10:10) [BCP009 (Error)] Expected a literal value, an array, an object, a parenthesized expression, or a function call at this location. ||
+}
+// #completionTest(76) -> missingDiscriminatorPropertyAccess
+var discriminatorKeyValueMissingCompletions = discriminatorKeyValueMissing.p
+// #completionTest(76) -> missingDiscriminatorPropertyAccess
+var discriminatorKeyValueMissingCompletions2 = discriminatorKeyValueMissing.
+//@[76:76) [BCP020 (Error)] Expected a function or property name at this location. ||
+
+// #completionTest(76) -> missingDiscriminatorPropertyIndexPlusSymbols
+var discriminatorKeyValueMissingCompletions3 = discriminatorKeyValueMissing[]
+//@[76:76) [BCP117 (Error)] An empty indexer is not allowed. Specify a valid expression. ||
+
+/*
+Discriminator key value missing with property access (conditional)
+*/
+resource discriminatorKeyValueMissing_if 'Microsoft.Resources/deploymentScripts@2020-10-01' = if(false) {
+  // #completionTest(7,8,9,10) -> deploymentScriptKindsPlusSymbols_if
+  kind:   
+//@[10:10) [BCP009 (Error)] Expected a literal value, an array, an object, a parenthesized expression, or a function call at this location. ||
+}
+// #completionTest(82) -> missingDiscriminatorPropertyAccess
+var discriminatorKeyValueMissingCompletions_if = discriminatorKeyValueMissing_if.p
+// #completionTest(82) -> missingDiscriminatorPropertyAccess
+var discriminatorKeyValueMissingCompletions2_if = discriminatorKeyValueMissing_if.
+//@[82:82) [BCP020 (Error)] Expected a function or property name at this location. ||
+
+// #completionTest(82) -> missingDiscriminatorPropertyIndexPlusSymbols_if
+var discriminatorKeyValueMissingCompletions3_if = discriminatorKeyValueMissing_if[]
+//@[82:82) [BCP117 (Error)] An empty indexer is not allowed. Specify a valid expression. ||
+
+/*
+Discriminator key value missing with property access (loops)
+*/
+resource discriminatorKeyValueMissing_for 'Microsoft.Resources/deploymentScripts@2020-10-01' = [for thing in []: {
+  // #completionTest(7,8,9,10) -> deploymentScriptKindsPlusSymbols_for
+  kind:   
+//@[10:10) [BCP009 (Error)] Expected a literal value, an array, an object, a parenthesized expression, or a function call at this location. ||
+}]
+
+// cannot . access properties of a resource loop
+var resourceListIsNotSingleResource = discriminatorKeyValueMissing_for.kind
+//@[38:70) [BCP144 (Error)] Directly referencing a resource or module collection is not currently supported. Apply an array indexer to the expression. |discriminatorKeyValueMissing_for|
+//@[71:75) [BCP055 (Error)] Cannot access properties of type "Microsoft.Resources/deploymentScripts@2020-10-01[]". An "object" type is required. |kind|
+
+// #completionTest(87) -> missingDiscriminatorPropertyAccess
+var discriminatorKeyValueMissingCompletions_for = discriminatorKeyValueMissing_for[0].p
+// #completionTest(87) -> missingDiscriminatorPropertyAccess
+var discriminatorKeyValueMissingCompletions2_for = discriminatorKeyValueMissing_for[0].
+//@[87:87) [BCP020 (Error)] Expected a function or property name at this location. ||
+
+// #completionTest(87) -> missingDiscriminatorPropertyIndexPlusSymbols_for
+var discriminatorKeyValueMissingCompletions3_for = discriminatorKeyValueMissing_for[0][]
+//@[87:87) [BCP117 (Error)] An empty indexer is not allowed. Specify a valid expression. ||
+
+/*
+Discriminator key value missing with property access (filtered loops)
+*/
+resource discriminatorKeyValueMissing_for_if 'Microsoft.Resources/deploymentScripts@2020-10-01' = [for thing in []: if(true) {
+  // #completionTest(7,8,9,10) -> deploymentScriptKindsPlusSymbols_for_if
+  kind:   
+//@[10:10) [BCP009 (Error)] Expected a literal value, an array, an object, a parenthesized expression, or a function call at this location. ||
+}]
+
+// cannot . access properties of a resource loop
+var resourceListIsNotSingleResource_if = discriminatorKeyValueMissing_for_if.kind
+//@[41:76) [BCP144 (Error)] Directly referencing a resource or module collection is not currently supported. Apply an array indexer to the expression. |discriminatorKeyValueMissing_for_if|
+//@[77:81) [BCP055 (Error)] Cannot access properties of type "Microsoft.Resources/deploymentScripts@2020-10-01[]". An "object" type is required. |kind|
+
+// #completionTest(93) -> missingDiscriminatorPropertyAccess
+var discriminatorKeyValueMissingCompletions_for_if = discriminatorKeyValueMissing_for_if[0].p
+// #completionTest(93) -> missingDiscriminatorPropertyAccess
+var discriminatorKeyValueMissingCompletions2_for_if = discriminatorKeyValueMissing_for_if[0].
+//@[93:93) [BCP020 (Error)] Expected a function or property name at this location. ||
+
+// #completionTest(93) -> missingDiscriminatorPropertyIndexPlusSymbols_for_if
+var discriminatorKeyValueMissingCompletions3_for_if = discriminatorKeyValueMissing_for_if[0][]
+//@[93:93) [BCP117 (Error)] An empty indexer is not allowed. Specify a valid expression. ||
+
+/*
+Discriminator value set 1
+*/
+resource discriminatorKeySetOne 'Microsoft.Resources/deploymentScripts@2020-10-01' = {
+//@[9:31) [BCP035 (Error)] The specified "resource" declaration is missing the following required properties: "location", "name". |discriminatorKeySetOne|
+  kind: 'AzureCLI'
+  // #completionTest(0,1,2) -> deploymentScriptTopLevel
+
+  properties: {
+//@[2:12) [BCP035 (Warning)] The specified "object" declaration is missing the following required properties: "azCliVersion", "retentionInterval". |properties|
+    // #completionTest(0,1,2,3,4) -> deploymentScriptCliProperties
+    
+  }
+}
+// #completionTest(75) -> cliPropertyAccess
+var discriminatorKeySetOneCompletions = discriminatorKeySetOne.properties.a
+//@[74:75) [BCP053 (Warning)] The type "AzureCliScriptProperties" does not contain property "a". Available properties include "arguments", "azCliVersion", "cleanupPreference", "containerSettings", "environmentVariables", "forceUpdateTag", "outputs", "primaryScriptUri", "provisioningState", "retentionInterval", "scriptContent", "status", "storageAccountSettings", "supportingScriptUris", "timeout". |a|
+// #completionTest(75) -> cliPropertyAccess
+var discriminatorKeySetOneCompletions2 = discriminatorKeySetOne.properties.
+//@[75:75) [BCP020 (Error)] Expected a function or property name at this location. ||
+
+// #completionTest(75) -> cliPropertyAccessIndexesPlusSymbols
+var discriminatorKeySetOneCompletions3 = discriminatorKeySetOne.properties[]
+//@[75:75) [BCP117 (Error)] An empty indexer is not allowed. Specify a valid expression. ||
+
+/*
+Discriminator value set 1 (conditional)
+*/
+resource discriminatorKeySetOne_if 'Microsoft.Resources/deploymentScripts@2020-10-01' = if(2==3) {
+//@[9:34) [BCP035 (Error)] The specified "resource" declaration is missing the following required properties: "location", "name". |discriminatorKeySetOne_if|
+  kind: 'AzureCLI'
+  // #completionTest(0,1,2) -> deploymentScriptTopLevel
+
+  properties: {
+//@[2:12) [BCP035 (Warning)] The specified "object" declaration is missing the following required properties: "azCliVersion", "retentionInterval". |properties|
+    // #completionTest(0,1,2,3,4) -> deploymentScriptCliProperties
+    
+  }
+}
+// #completionTest(81) -> cliPropertyAccess
+var discriminatorKeySetOneCompletions_if = discriminatorKeySetOne_if.properties.a
+//@[80:81) [BCP053 (Warning)] The type "AzureCliScriptProperties" does not contain property "a". Available properties include "arguments", "azCliVersion", "cleanupPreference", "containerSettings", "environmentVariables", "forceUpdateTag", "outputs", "primaryScriptUri", "provisioningState", "retentionInterval", "scriptContent", "status", "storageAccountSettings", "supportingScriptUris", "timeout". |a|
+// #completionTest(81) -> cliPropertyAccess
+var discriminatorKeySetOneCompletions2_if = discriminatorKeySetOne_if.properties.
+//@[81:81) [BCP020 (Error)] Expected a function or property name at this location. ||
+
+// #completionTest(81) -> cliPropertyAccessIndexesPlusSymbols_if
+var discriminatorKeySetOneCompletions3_if = discriminatorKeySetOne_if.properties[]
+//@[81:81) [BCP117 (Error)] An empty indexer is not allowed. Specify a valid expression. ||
+
+/*
+Discriminator value set 1 (loop)
+*/
+resource discriminatorKeySetOne_for 'Microsoft.Resources/deploymentScripts@2020-10-01' = [ for thing in []: {
+//@[9:35) [BCP035 (Error)] The specified "resource" declaration is missing the following required properties: "location", "name". |discriminatorKeySetOne_for|
+  kind: 'AzureCLI'
+  // #completionTest(0,1,2) -> deploymentScriptTopLevel
+
+  properties: {
+//@[2:12) [BCP035 (Warning)] The specified "object" declaration is missing the following required properties: "azCliVersion", "retentionInterval". |properties|
+    // #completionTest(0,1,2,3,4) -> deploymentScriptCliProperties
+    
+  }
+}]
+// #completionTest(86) -> cliPropertyAccess
+var discriminatorKeySetOneCompletions_for = discriminatorKeySetOne_for[0].properties.a
+//@[85:86) [BCP053 (Warning)] The type "AzureCliScriptProperties" does not contain property "a". Available properties include "arguments", "azCliVersion", "cleanupPreference", "containerSettings", "environmentVariables", "forceUpdateTag", "outputs", "primaryScriptUri", "provisioningState", "retentionInterval", "scriptContent", "status", "storageAccountSettings", "supportingScriptUris", "timeout". |a|
+// #completionTest(94) -> cliPropertyAccess
+var discriminatorKeySetOneCompletions2_for = discriminatorKeySetOne_for[any(true)].properties.
+//@[94:94) [BCP020 (Error)] Expected a function or property name at this location. ||
+
+// #completionTest(86) -> cliPropertyAccessIndexesPlusSymbols_for
+var discriminatorKeySetOneCompletions3_for = discriminatorKeySetOne_for[1].properties[]
+//@[86:86) [BCP117 (Error)] An empty indexer is not allowed. Specify a valid expression. ||
+
+/*
+Discriminator value set 1 (filtered loop)
+*/
+resource discriminatorKeySetOne_for_if 'Microsoft.Resources/deploymentScripts@2020-10-01' = [ for thing in []: if(true) {
+//@[9:38) [BCP035 (Error)] The specified "resource" declaration is missing the following required properties: "location", "name". |discriminatorKeySetOne_for_if|
+  kind: 'AzureCLI'
+  // #completionTest(0,1,2) -> deploymentScriptTopLevel
+
+  properties: {
+//@[2:12) [BCP035 (Warning)] The specified "object" declaration is missing the following required properties: "azCliVersion", "retentionInterval". |properties|
+    // #completionTest(0,1,2,3,4) -> deploymentScriptCliProperties
+    
+  }
+}]
+// #completionTest(92) -> cliPropertyAccess
+var discriminatorKeySetOneCompletions_for_if = discriminatorKeySetOne_for_if[0].properties.a
+//@[91:92) [BCP053 (Warning)] The type "AzureCliScriptProperties" does not contain property "a". Available properties include "arguments", "azCliVersion", "cleanupPreference", "containerSettings", "environmentVariables", "forceUpdateTag", "outputs", "primaryScriptUri", "provisioningState", "retentionInterval", "scriptContent", "status", "storageAccountSettings", "supportingScriptUris", "timeout". |a|
+// #completionTest(100) -> cliPropertyAccess
+var discriminatorKeySetOneCompletions2_for_if = discriminatorKeySetOne_for_if[any(true)].properties.
+//@[100:100) [BCP020 (Error)] Expected a function or property name at this location. ||
+
+// #completionTest(92) -> cliPropertyAccessIndexesPlusSymbols_for_if
+var discriminatorKeySetOneCompletions3_for_if = discriminatorKeySetOne_for_if[1].properties[]
+//@[92:92) [BCP117 (Error)] An empty indexer is not allowed. Specify a valid expression. ||
+
+
+/*
+Discriminator value set 2
+*/
+resource discriminatorKeySetTwo 'Microsoft.Resources/deploymentScripts@2020-10-01' = {
+//@[9:31) [BCP035 (Error)] The specified "resource" declaration is missing the following required properties: "location", "name". |discriminatorKeySetTwo|
+  kind: 'AzurePowerShell'
+  // #completionTest(0,1,2) -> deploymentScriptTopLevel
+
+  properties: {
+//@[2:12) [BCP035 (Warning)] The specified "object" declaration is missing the following required properties: "azPowerShellVersion", "retentionInterval". |properties|
+    // #completionTest(0,1,2,3,4) -> deploymentScriptPSProperties
+    
+  }
+}
+// #completionTest(75) -> powershellPropertyAccess
+var discriminatorKeySetTwoCompletions = discriminatorKeySetTwo.properties.a
+//@[74:75) [BCP053 (Warning)] The type "AzurePowerShellScriptProperties" does not contain property "a". Available properties include "arguments", "azPowerShellVersion", "cleanupPreference", "containerSettings", "environmentVariables", "forceUpdateTag", "outputs", "primaryScriptUri", "provisioningState", "retentionInterval", "scriptContent", "status", "storageAccountSettings", "supportingScriptUris", "timeout". |a|
+// #completionTest(75) -> powershellPropertyAccess
+var discriminatorKeySetTwoCompletions2 = discriminatorKeySetTwo.properties.
+//@[75:75) [BCP020 (Error)] Expected a function or property name at this location. ||
+
+// #completionTest(90) -> powershellPropertyAccess
+var discriminatorKeySetTwoCompletionsArrayIndexer = discriminatorKeySetTwo['properties'].a
+//@[89:90) [BCP053 (Warning)] The type "AzurePowerShellScriptProperties" does not contain property "a". Available properties include "arguments", "azPowerShellVersion", "cleanupPreference", "containerSettings", "environmentVariables", "forceUpdateTag", "outputs", "primaryScriptUri", "provisioningState", "retentionInterval", "scriptContent", "status", "storageAccountSettings", "supportingScriptUris", "timeout". |a|
+// #completionTest(90) -> powershellPropertyAccess
+var discriminatorKeySetTwoCompletionsArrayIndexer2 = discriminatorKeySetTwo['properties'].
+//@[90:90) [BCP020 (Error)] Expected a function or property name at this location. ||
+
+/*
+Discriminator value set 2 (conditional)
+*/
+resource discriminatorKeySetTwo_if 'Microsoft.Resources/deploymentScripts@2020-10-01' = {
+//@[9:34) [BCP035 (Error)] The specified "resource" declaration is missing the following required properties: "location", "name". |discriminatorKeySetTwo_if|
+  kind: 'AzurePowerShell'
+  // #completionTest(0,1,2) -> deploymentScriptTopLevel
+
+  properties: {
+//@[2:12) [BCP035 (Warning)] The specified "object" declaration is missing the following required properties: "azPowerShellVersion", "retentionInterval". |properties|
+    // #completionTest(0,1,2,3,4) -> deploymentScriptPSProperties
+    
+  }
+}
+// #completionTest(81) -> powershellPropertyAccess
+var discriminatorKeySetTwoCompletions_if = discriminatorKeySetTwo_if.properties.a
+//@[80:81) [BCP053 (Warning)] The type "AzurePowerShellScriptProperties" does not contain property "a". Available properties include "arguments", "azPowerShellVersion", "cleanupPreference", "containerSettings", "environmentVariables", "forceUpdateTag", "outputs", "primaryScriptUri", "provisioningState", "retentionInterval", "scriptContent", "status", "storageAccountSettings", "supportingScriptUris", "timeout". |a|
+// #completionTest(81) -> powershellPropertyAccess
+var discriminatorKeySetTwoCompletions2_if = discriminatorKeySetTwo_if.properties.
+//@[81:81) [BCP020 (Error)] Expected a function or property name at this location. ||
+
+// #completionTest(96) -> powershellPropertyAccess
+var discriminatorKeySetTwoCompletionsArrayIndexer_if = discriminatorKeySetTwo_if['properties'].a
+//@[95:96) [BCP053 (Warning)] The type "AzurePowerShellScriptProperties" does not contain property "a". Available properties include "arguments", "azPowerShellVersion", "cleanupPreference", "containerSettings", "environmentVariables", "forceUpdateTag", "outputs", "primaryScriptUri", "provisioningState", "retentionInterval", "scriptContent", "status", "storageAccountSettings", "supportingScriptUris", "timeout". |a|
+// #completionTest(96) -> powershellPropertyAccess
+var discriminatorKeySetTwoCompletionsArrayIndexer2_if = discriminatorKeySetTwo_if['properties'].
+//@[96:96) [BCP020 (Error)] Expected a function or property name at this location. ||
+
+
+/*
+Discriminator value set 2 (loops)
+*/
+resource discriminatorKeySetTwo_for 'Microsoft.Resources/deploymentScripts@2020-10-01' = [for thing in []: {
+//@[9:35) [BCP035 (Error)] The specified "resource" declaration is missing the following required properties: "location", "name". |discriminatorKeySetTwo_for|
+  kind: 'AzurePowerShell'
+  // #completionTest(0,1,2) -> deploymentScriptTopLevel
+
+  properties: {
+//@[2:12) [BCP035 (Warning)] The specified "object" declaration is missing the following required properties: "azPowerShellVersion", "retentionInterval". |properties|
+    // #completionTest(0,1,2,3,4) -> deploymentScriptPSProperties
+    
+  }
+}]
+// #completionTest(86) -> powershellPropertyAccess
+var discriminatorKeySetTwoCompletions_for = discriminatorKeySetTwo_for[0].properties.a
+//@[85:86) [BCP053 (Warning)] The type "AzurePowerShellScriptProperties" does not contain property "a". Available properties include "arguments", "azPowerShellVersion", "cleanupPreference", "containerSettings", "environmentVariables", "forceUpdateTag", "outputs", "primaryScriptUri", "provisioningState", "retentionInterval", "scriptContent", "status", "storageAccountSettings", "supportingScriptUris", "timeout". |a|
+// #completionTest(86) -> powershellPropertyAccess
+var discriminatorKeySetTwoCompletions2_for = discriminatorKeySetTwo_for[0].properties.
+//@[86:86) [BCP020 (Error)] Expected a function or property name at this location. ||
+
+// #completionTest(101) -> powershellPropertyAccess
+var discriminatorKeySetTwoCompletionsArrayIndexer_for = discriminatorKeySetTwo_for[0]['properties'].a
+//@[100:101) [BCP053 (Warning)] The type "AzurePowerShellScriptProperties" does not contain property "a". Available properties include "arguments", "azPowerShellVersion", "cleanupPreference", "containerSettings", "environmentVariables", "forceUpdateTag", "outputs", "primaryScriptUri", "provisioningState", "retentionInterval", "scriptContent", "status", "storageAccountSettings", "supportingScriptUris", "timeout". |a|
+// #completionTest(101) -> powershellPropertyAccess
+var discriminatorKeySetTwoCompletionsArrayIndexer2_for = discriminatorKeySetTwo_for[0]['properties'].
+//@[101:101) [BCP020 (Error)] Expected a function or property name at this location. ||
+
+
+/*
+Discriminator value set 2 (filtered loops)
+*/
+resource discriminatorKeySetTwo_for_if 'Microsoft.Resources/deploymentScripts@2020-10-01' = [for thing in []: if(true) {
+//@[9:38) [BCP035 (Error)] The specified "resource" declaration is missing the following required properties: "location", "name". |discriminatorKeySetTwo_for_if|
+  kind: 'AzurePowerShell'
+  // #completionTest(0,1,2) -> deploymentScriptTopLevel
+
+  properties: {
+//@[2:12) [BCP035 (Warning)] The specified "object" declaration is missing the following required properties: "azPowerShellVersion", "retentionInterval". |properties|
+    // #completionTest(0,1,2,3,4) -> deploymentScriptPSProperties
+    
+  }
+}]
+// #completionTest(92) -> powershellPropertyAccess
+var discriminatorKeySetTwoCompletions_for_if = discriminatorKeySetTwo_for_if[0].properties.a
+//@[91:92) [BCP053 (Warning)] The type "AzurePowerShellScriptProperties" does not contain property "a". Available properties include "arguments", "azPowerShellVersion", "cleanupPreference", "containerSettings", "environmentVariables", "forceUpdateTag", "outputs", "primaryScriptUri", "provisioningState", "retentionInterval", "scriptContent", "status", "storageAccountSettings", "supportingScriptUris", "timeout". |a|
+// #completionTest(92) -> powershellPropertyAccess
+var discriminatorKeySetTwoCompletions2_for_if = discriminatorKeySetTwo_for_if[0].properties.
+//@[92:92) [BCP020 (Error)] Expected a function or property name at this location. ||
+
+// #completionTest(107) -> powershellPropertyAccess
+var discriminatorKeySetTwoCompletionsArrayIndexer_for_if = discriminatorKeySetTwo_for_if[0]['properties'].a
+//@[106:107) [BCP053 (Warning)] The type "AzurePowerShellScriptProperties" does not contain property "a". Available properties include "arguments", "azPowerShellVersion", "cleanupPreference", "containerSettings", "environmentVariables", "forceUpdateTag", "outputs", "primaryScriptUri", "provisioningState", "retentionInterval", "scriptContent", "status", "storageAccountSettings", "supportingScriptUris", "timeout". |a|
+// #completionTest(107) -> powershellPropertyAccess
+var discriminatorKeySetTwoCompletionsArrayIndexer2_for_if = discriminatorKeySetTwo_for_if[0]['properties'].
+//@[107:107) [BCP020 (Error)] Expected a function or property name at this location. ||
+
+
+
+resource incorrectPropertiesKey 'Microsoft.Resources/deploymentScripts@2020-10-01' = {
+//@[9:31) [BCP035 (Error)] The specified "resource" declaration is missing the following required properties: "location", "name", "properties". |incorrectPropertiesKey|
+  kind: 'AzureCLI'
+
+  propertes: {
+//@[2:11) [BCP089 (Error)] The property "propertes" is not allowed on objects of type "AzureCLI". Did you mean "properties"? |propertes|
+  }
+}
+
+var mock = incorrectPropertiesKey.p
+//@[34:35) [BCP053 (Error)] The type "AzureCLI" does not contain property "p". Available properties include "apiVersion", "id", "identity", "kind", "location", "name", "properties", "systemData", "tags", "type". |p|
+
+resource incorrectPropertiesKey2 'Microsoft.Resources/deploymentScripts@2020-10-01' = {
+  kind: 'AzureCLI'
+  name: 'test'
+  location: ''
+  properties: {
+    azCliVersion: '2'
+    retentionInterval: 'PT1H'
+    
+    // #completionTest(0,1,2,3,4) -> deploymentScriptCliPropertiesMinusSpecified
+    
+    // #completionTest(22,23) -> cleanupPreferencesPlusSymbols
+    cleanupPreference: 
+//@[23:23) [BCP009 (Error)] Expected a literal value, an array, an object, a parenthesized expression, or a function call at this location. ||
+
+    // #completionTest(25,26) -> arrayPlusSymbols
+    supportingScriptUris: 
+//@[26:26) [BCP009 (Error)] Expected a literal value, an array, an object, a parenthesized expression, or a function call at this location. ||
+
+    // #completionTest(27,28) -> objectPlusSymbols
+    storageAccountSettings: 
+//@[28:28) [BCP009 (Error)] Expected a literal value, an array, an object, a parenthesized expression, or a function call at this location. ||
+
+    environmentVariables: [
+      {
+        // #completionTest(0,2,4,6,8) -> environmentVariableProperties
+        
+      }
+      // #completionTest(0,1,2,3,4,5,6) -> objectPlusSymbols
+      
+    ]
+  }
+}
+
+// #completionTest(21) -> resourceTypes
+resource missingType 
+//@[21:21) [BCP068 (Error)] Expected a resource type string. Specify a valid resource type of format "<provider>/<types>@<apiVersion>". ||
+//@[21:21) [BCP029 (Error)] The resource type is not valid. Specify a valid resource type of format "<provider>/<types>@<apiVersion>". ||
+
+// #completionTest(37,38,39,40,41,42,43,44) -> resourceTypes
+resource startedTypingTypeWithQuotes 'virma'
+//@[37:44) [BCP029 (Error)] The resource type is not valid. Specify a valid resource type of format "<provider>/<types>@<apiVersion>". |'virma'|
+//@[44:44) [BCP018 (Error)] Expected the "=" character at this location. ||
+
+// #completionTest(40,41,42,43,44,45) -> resourceTypes
+resource startedTypingTypeWithoutQuotes virma
+//@[40:45) [BCP068 (Error)] Expected a resource type string. Specify a valid resource type of format "<provider>/<types>@<apiVersion>". |virma|
+//@[40:45) [BCP029 (Error)] The resource type is not valid. Specify a valid resource type of format "<provider>/<types>@<apiVersion>". |virma|
+//@[45:45) [BCP018 (Error)] Expected the "=" character at this location. ||
+
+resource dashesInPropertyNames 'Microsoft.ContainerService/managedClusters@2020-09-01' = {
+//@[9:30) [BCP035 (Error)] The specified "resource" declaration is missing the following required properties: "location", "name". |dashesInPropertyNames|
+}
+// #completionTest(78) -> autoScalerPropertiesRequireEscaping
+var letsAccessTheDashes = dashesInPropertyNames.properties.autoScalerProfile.s
+//@[77:78) [BCP053 (Warning)] The type "schemas:30_autoScalerProfile" does not contain property "s". Available properties include "balance-similar-node-groups", "expander", "max-empty-bulk-delete", "max-graceful-termination-sec", "max-total-unready-percentage", "new-pod-scale-up-delay", "ok-total-unready-count", "scale-down-delay-after-add", "scale-down-delay-after-delete", "scale-down-delay-after-failure", "scale-down-unneeded-time", "scale-down-unready-time", "scale-down-utilization-threshold", "scan-interval", "skip-nodes-with-local-storage", "skip-nodes-with-system-pods". |s|
+// #completionTest(78) -> autoScalerPropertiesRequireEscaping
+var letsAccessTheDashes2 = dashesInPropertyNames.properties.autoScalerProfile.
+//@[78:78) [BCP020 (Error)] Expected a function or property name at this location. ||
+
+/* 
+Nested discriminator missing key
+*/
+resource nestedDiscriminatorMissingKey 'Microsoft.DocumentDB/databaseAccounts@2020-06-01-preview' = {
+  name: 'test'
+//@[8:14) [BCP121 (Error)] Resources: "nestedDiscriminatorMissingKey", "nestedDiscriminatorMissingKey_if", "nestedDiscriminator", "nestedDiscriminator_if" are defined with this same name in a file. Rename them or split into different modules. |'test'|
+  location: 'l'
+  properties: {
+//@[14:51) [BCP078 (Warning)] The property "createMode" requires a value of type "'Default' | 'Restore'", but none was supplied. |{\r\n    //createMode: 'Default'\r\n\r\n  }|
+    //createMode: 'Default'
+
+  }
+}
+// #completionTest(90) -> createMode
+var nestedDiscriminatorMissingKeyCompletions = nestedDiscriminatorMissingKey.properties.cr
+// #completionTest(92) -> createMode
+var nestedDiscriminatorMissingKeyCompletions2 = nestedDiscriminatorMissingKey['properties'].
+//@[92:92) [BCP020 (Error)] Expected a function or property name at this location. ||
+
+// #completionTest(94) -> createModeIndexPlusSymbols
+var nestedDiscriminatorMissingKeyIndexCompletions = nestedDiscriminatorMissingKey.properties['']
+
+/* 
+Nested discriminator missing key (conditional)
+*/
+resource nestedDiscriminatorMissingKey_if 'Microsoft.DocumentDB/databaseAccounts@2020-06-01-preview' = if(bool(1)) {
+  name: 'test'
+//@[8:14) [BCP121 (Error)] Resources: "nestedDiscriminatorMissingKey", "nestedDiscriminatorMissingKey_if", "nestedDiscriminator", "nestedDiscriminator_if" are defined with this same name in a file. Rename them or split into different modules. |'test'|
+  location: 'l'
+  properties: {
+//@[14:51) [BCP078 (Warning)] The property "createMode" requires a value of type "'Default' | 'Restore'", but none was supplied. |{\r\n    //createMode: 'Default'\r\n\r\n  }|
+    //createMode: 'Default'
+
+  }
+}
+// #completionTest(96) -> createMode
+var nestedDiscriminatorMissingKeyCompletions_if = nestedDiscriminatorMissingKey_if.properties.cr
+// #completionTest(98) -> createMode
+var nestedDiscriminatorMissingKeyCompletions2_if = nestedDiscriminatorMissingKey_if['properties'].
+//@[98:98) [BCP020 (Error)] Expected a function or property name at this location. ||
+
+// #completionTest(100) -> createModeIndexPlusSymbols_if
+var nestedDiscriminatorMissingKeyIndexCompletions_if = nestedDiscriminatorMissingKey_if.properties['']
+
+/* 
+Nested discriminator missing key (loop)
+*/
+resource nestedDiscriminatorMissingKey_for 'Microsoft.DocumentDB/databaseAccounts@2020-06-01-preview' = [for thing in []: {
+  name: 'test'
+  location: 'l'
+  properties: {
+//@[14:51) [BCP078 (Warning)] The property "createMode" requires a value of type "'Default' | 'Restore'", but none was supplied. |{\r\n    //createMode: 'Default'\r\n\r\n  }|
+    //createMode: 'Default'
+
+  }
+}]
+// #completionTest(101) -> createMode
+var nestedDiscriminatorMissingKeyCompletions_for = nestedDiscriminatorMissingKey_for[0].properties.cr
+// #completionTest(103) -> createMode
+var nestedDiscriminatorMissingKeyCompletions2_for = nestedDiscriminatorMissingKey_for[0]['properties'].
+//@[103:103) [BCP020 (Error)] Expected a function or property name at this location. ||
+
+// #completionTest(105) -> createModeIndexPlusSymbols_for
+var nestedDiscriminatorMissingKeyIndexCompletions_for = nestedDiscriminatorMissingKey_for[0].properties['']
+
+
+/* 
+Nested discriminator missing key (filtered loop)
+*/
+resource nestedDiscriminatorMissingKey_for_if 'Microsoft.DocumentDB/databaseAccounts@2020-06-01-preview' = [for thing in []: if(true) {
+  name: 'test'
+  location: 'l'
+  properties: {
+//@[14:51) [BCP078 (Warning)] The property "createMode" requires a value of type "'Default' | 'Restore'", but none was supplied. |{\r\n    //createMode: 'Default'\r\n\r\n  }|
+    //createMode: 'Default'
+
+  }
+}]
+// #completionTest(107) -> createMode
+var nestedDiscriminatorMissingKeyCompletions_for_if = nestedDiscriminatorMissingKey_for_if[0].properties.cr
+// #completionTest(109) -> createMode
+var nestedDiscriminatorMissingKeyCompletions2_for_if = nestedDiscriminatorMissingKey_for_if[0]['properties'].
+//@[109:109) [BCP020 (Error)] Expected a function or property name at this location. ||
+
+// #completionTest(111) -> createModeIndexPlusSymbols_for_if
+var nestedDiscriminatorMissingKeyIndexCompletions_for_if = nestedDiscriminatorMissingKey_for_if[0].properties['']
+
+
+/*
+Nested discriminator
+*/
+resource nestedDiscriminator 'Microsoft.DocumentDB/databaseAccounts@2020-06-01-preview' = {
+  name: 'test'
+//@[8:14) [BCP121 (Error)] Resources: "nestedDiscriminatorMissingKey", "nestedDiscriminatorMissingKey_if", "nestedDiscriminator", "nestedDiscriminator_if" are defined with this same name in a file. Rename them or split into different modules. |'test'|
+  location: 'l'
+  properties: {
+//@[2:12) [BCP035 (Warning)] The specified "object" declaration is missing the following required properties: "databaseAccountOfferType", "locations". |properties|
+    createMode: 'Default'
+
+  }
+}
+// #completionTest(69) -> defaultCreateModeProperties
+var nestedDiscriminatorCompletions = nestedDiscriminator.properties.a
+//@[68:69) [BCP053 (Warning)] The type "Default" does not contain property "a". Available properties include "apiProperties", "backupPolicy", "capabilities", "connectorOffer", "consistencyPolicy", "cors", "createMode", "databaseAccountOfferType", "disableKeyBasedMetadataWriteAccess", "documentEndpoint", "enableAnalyticalStorage", "enableAutomaticFailover", "enableCassandraConnector", "enableFreeTier", "enableMultipleWriteLocations", "failoverPolicies", "instanceId", "ipRules", "isVirtualNetworkFilterEnabled", "keyVaultKeyUri", "locations", "privateEndpointConnections", "provisioningState", "publicNetworkAccess", "readLocations", "restoreParameters", "virtualNetworkRules", "writeLocations". |a|
+// #completionTest(73) -> defaultCreateModeProperties
+var nestedDiscriminatorCompletions2 = nestedDiscriminator['properties'].a
+//@[72:73) [BCP053 (Warning)] The type "Default" does not contain property "a". Available properties include "apiProperties", "backupPolicy", "capabilities", "connectorOffer", "consistencyPolicy", "cors", "createMode", "databaseAccountOfferType", "disableKeyBasedMetadataWriteAccess", "documentEndpoint", "enableAnalyticalStorage", "enableAutomaticFailover", "enableCassandraConnector", "enableFreeTier", "enableMultipleWriteLocations", "failoverPolicies", "instanceId", "ipRules", "isVirtualNetworkFilterEnabled", "keyVaultKeyUri", "locations", "privateEndpointConnections", "provisioningState", "publicNetworkAccess", "readLocations", "restoreParameters", "virtualNetworkRules", "writeLocations". |a|
+// #completionTest(69) -> defaultCreateModeProperties
+var nestedDiscriminatorCompletions3 = nestedDiscriminator.properties.
+//@[69:69) [BCP020 (Error)] Expected a function or property name at this location. ||
+// #completionTest(72) -> defaultCreateModeProperties
+var nestedDiscriminatorCompletions4 = nestedDiscriminator['properties'].
+//@[72:72) [BCP020 (Error)] Expected a function or property name at this location. ||
+
+// #completionTest(79) -> defaultCreateModeIndexes
+var nestedDiscriminatorArrayIndexCompletions = nestedDiscriminator.properties[a]
+//@[78:79) [BCP057 (Error)] The name "a" does not exist in the current context. |a|
+
+/*
+Nested discriminator (conditional)
+*/
+resource nestedDiscriminator_if 'Microsoft.DocumentDB/databaseAccounts@2020-06-01-preview' = if(true) {
+  name: 'test'
+//@[8:14) [BCP121 (Error)] Resources: "nestedDiscriminatorMissingKey", "nestedDiscriminatorMissingKey_if", "nestedDiscriminator", "nestedDiscriminator_if" are defined with this same name in a file. Rename them or split into different modules. |'test'|
+  location: 'l'
+  properties: {
+//@[2:12) [BCP035 (Warning)] The specified "object" declaration is missing the following required properties: "databaseAccountOfferType", "locations". |properties|
+    createMode: 'Default'
+
+  }
+}
+// #completionTest(75) -> defaultCreateModeProperties
+var nestedDiscriminatorCompletions_if = nestedDiscriminator_if.properties.a
+//@[74:75) [BCP053 (Warning)] The type "Default" does not contain property "a". Available properties include "apiProperties", "backupPolicy", "capabilities", "connectorOffer", "consistencyPolicy", "cors", "createMode", "databaseAccountOfferType", "disableKeyBasedMetadataWriteAccess", "documentEndpoint", "enableAnalyticalStorage", "enableAutomaticFailover", "enableCassandraConnector", "enableFreeTier", "enableMultipleWriteLocations", "failoverPolicies", "instanceId", "ipRules", "isVirtualNetworkFilterEnabled", "keyVaultKeyUri", "locations", "privateEndpointConnections", "provisioningState", "publicNetworkAccess", "readLocations", "restoreParameters", "virtualNetworkRules", "writeLocations". |a|
+// #completionTest(79) -> defaultCreateModeProperties
+var nestedDiscriminatorCompletions2_if = nestedDiscriminator_if['properties'].a
+//@[78:79) [BCP053 (Warning)] The type "Default" does not contain property "a". Available properties include "apiProperties", "backupPolicy", "capabilities", "connectorOffer", "consistencyPolicy", "cors", "createMode", "databaseAccountOfferType", "disableKeyBasedMetadataWriteAccess", "documentEndpoint", "enableAnalyticalStorage", "enableAutomaticFailover", "enableCassandraConnector", "enableFreeTier", "enableMultipleWriteLocations", "failoverPolicies", "instanceId", "ipRules", "isVirtualNetworkFilterEnabled", "keyVaultKeyUri", "locations", "privateEndpointConnections", "provisioningState", "publicNetworkAccess", "readLocations", "restoreParameters", "virtualNetworkRules", "writeLocations". |a|
+// #completionTest(75) -> defaultCreateModeProperties
+var nestedDiscriminatorCompletions3_if = nestedDiscriminator_if.properties.
+//@[75:75) [BCP020 (Error)] Expected a function or property name at this location. ||
+// #completionTest(78) -> defaultCreateModeProperties
+var nestedDiscriminatorCompletions4_if = nestedDiscriminator_if['properties'].
+//@[78:78) [BCP020 (Error)] Expected a function or property name at this location. ||
+
+// #completionTest(85) -> defaultCreateModeIndexes_if
+var nestedDiscriminatorArrayIndexCompletions_if = nestedDiscriminator_if.properties[a]
+//@[84:85) [BCP057 (Error)] The name "a" does not exist in the current context. |a|
+
+
+/*
+Nested discriminator (loop)
+*/
+resource nestedDiscriminator_for 'Microsoft.DocumentDB/databaseAccounts@2020-06-01-preview' = [for thing in []: {
+  name: 'test'
+  location: 'l'
+  properties: {
+//@[2:12) [BCP035 (Warning)] The specified "object" declaration is missing the following required properties: "databaseAccountOfferType", "locations". |properties|
+    createMode: 'Default'
+
+  }
+}]
+// #completionTest(80) -> defaultCreateModeProperties
+var nestedDiscriminatorCompletions_for = nestedDiscriminator_for[0].properties.a
+//@[79:80) [BCP053 (Warning)] The type "Default" does not contain property "a". Available properties include "apiProperties", "backupPolicy", "capabilities", "connectorOffer", "consistencyPolicy", "cors", "createMode", "databaseAccountOfferType", "disableKeyBasedMetadataWriteAccess", "documentEndpoint", "enableAnalyticalStorage", "enableAutomaticFailover", "enableCassandraConnector", "enableFreeTier", "enableMultipleWriteLocations", "failoverPolicies", "instanceId", "ipRules", "isVirtualNetworkFilterEnabled", "keyVaultKeyUri", "locations", "privateEndpointConnections", "provisioningState", "publicNetworkAccess", "readLocations", "restoreParameters", "virtualNetworkRules", "writeLocations". |a|
+// #completionTest(84) -> defaultCreateModeProperties
+var nestedDiscriminatorCompletions2_for = nestedDiscriminator_for[0]['properties'].a
+//@[83:84) [BCP053 (Warning)] The type "Default" does not contain property "a". Available properties include "apiProperties", "backupPolicy", "capabilities", "connectorOffer", "consistencyPolicy", "cors", "createMode", "databaseAccountOfferType", "disableKeyBasedMetadataWriteAccess", "documentEndpoint", "enableAnalyticalStorage", "enableAutomaticFailover", "enableCassandraConnector", "enableFreeTier", "enableMultipleWriteLocations", "failoverPolicies", "instanceId", "ipRules", "isVirtualNetworkFilterEnabled", "keyVaultKeyUri", "locations", "privateEndpointConnections", "provisioningState", "publicNetworkAccess", "readLocations", "restoreParameters", "virtualNetworkRules", "writeLocations". |a|
+// #completionTest(80) -> defaultCreateModeProperties
+var nestedDiscriminatorCompletions3_for = nestedDiscriminator_for[0].properties.
+//@[80:80) [BCP020 (Error)] Expected a function or property name at this location. ||
+// #completionTest(83) -> defaultCreateModeProperties
+var nestedDiscriminatorCompletions4_for = nestedDiscriminator_for[0]['properties'].
+//@[83:83) [BCP020 (Error)] Expected a function or property name at this location. ||
+
+// #completionTest(90) -> defaultCreateModeIndexes_for
+var nestedDiscriminatorArrayIndexCompletions_for = nestedDiscriminator_for[0].properties[a]
+//@[89:90) [BCP057 (Error)] The name "a" does not exist in the current context. |a|
+
+
+/*
+Nested discriminator (filtered loop)
+*/
+resource nestedDiscriminator_for_if 'Microsoft.DocumentDB/databaseAccounts@2020-06-01-preview' = [for thing in []: if(true) {
+  name: 'test'
+  location: 'l'
+  properties: {
+//@[2:12) [BCP035 (Warning)] The specified "object" declaration is missing the following required properties: "databaseAccountOfferType", "locations". |properties|
+    createMode: 'Default'
+
+  }
+}]
+// #completionTest(86) -> defaultCreateModeProperties
+var nestedDiscriminatorCompletions_for_if = nestedDiscriminator_for_if[0].properties.a
+//@[85:86) [BCP053 (Warning)] The type "Default" does not contain property "a". Available properties include "apiProperties", "backupPolicy", "capabilities", "connectorOffer", "consistencyPolicy", "cors", "createMode", "databaseAccountOfferType", "disableKeyBasedMetadataWriteAccess", "documentEndpoint", "enableAnalyticalStorage", "enableAutomaticFailover", "enableCassandraConnector", "enableFreeTier", "enableMultipleWriteLocations", "failoverPolicies", "instanceId", "ipRules", "isVirtualNetworkFilterEnabled", "keyVaultKeyUri", "locations", "privateEndpointConnections", "provisioningState", "publicNetworkAccess", "readLocations", "restoreParameters", "virtualNetworkRules", "writeLocations". |a|
+// #completionTest(90) -> defaultCreateModeProperties
+var nestedDiscriminatorCompletions2_for_if = nestedDiscriminator_for_if[0]['properties'].a
+//@[89:90) [BCP053 (Warning)] The type "Default" does not contain property "a". Available properties include "apiProperties", "backupPolicy", "capabilities", "connectorOffer", "consistencyPolicy", "cors", "createMode", "databaseAccountOfferType", "disableKeyBasedMetadataWriteAccess", "documentEndpoint", "enableAnalyticalStorage", "enableAutomaticFailover", "enableCassandraConnector", "enableFreeTier", "enableMultipleWriteLocations", "failoverPolicies", "instanceId", "ipRules", "isVirtualNetworkFilterEnabled", "keyVaultKeyUri", "locations", "privateEndpointConnections", "provisioningState", "publicNetworkAccess", "readLocations", "restoreParameters", "virtualNetworkRules", "writeLocations". |a|
+// #completionTest(86) -> defaultCreateModeProperties
+var nestedDiscriminatorCompletions3_for_if = nestedDiscriminator_for_if[0].properties.
+//@[86:86) [BCP020 (Error)] Expected a function or property name at this location. ||
+// #completionTest(89) -> defaultCreateModeProperties
+var nestedDiscriminatorCompletions4_for_if = nestedDiscriminator_for_if[0]['properties'].
+//@[89:89) [BCP020 (Error)] Expected a function or property name at this location. ||
+
+// #completionTest(96) -> defaultCreateModeIndexes_for_if
+var nestedDiscriminatorArrayIndexCompletions_for_if = nestedDiscriminator_for_if[0].properties[a]
+//@[95:96) [BCP057 (Error)] The name "a" does not exist in the current context. |a|
+
+
+
+// sample resource to validate completions on the next declarations
+resource nestedPropertyAccessOnConditional 'Microsoft.Compute/virtualMachines@2020-06-01' = if(true) {
+  location: 'test'
+  name: 'test'
+  properties: {
+    additionalCapabilities: {
+      
+    }
+  }
+}
+// this validates that we can get nested property access completions on a conditional resource
+//#completionTest(56) -> vmProperties
+var sigh = nestedPropertyAccessOnConditional.properties.
+//@[56:56) [BCP020 (Error)] Expected a function or property name at this location. ||
+
+/*
+  boolean property value completions
+*/ 
+resource booleanPropertyPartialValue 'Microsoft.Compute/virtualMachines/extensions@2020-06-01' = {
+  properties: {
+    // #completionTest(28,29,30) -> boolPropertyValuesPlusSymbols
+    autoUpgradeMinorVersion: t
+//@[29:30) [BCP057 (Error)] The name "t" does not exist in the current context. |t|
+  }
+}
+
+resource selfScope 'My.Rp/mockResource@2020-12-01' = {
+//@[19:50) [BCP081 (Warning)] Resource type "My.Rp/mockResource@2020-12-01" does not have types available. |'My.Rp/mockResource@2020-12-01'|
+  name: 'selfScope'
+  scope: selfScope
+//@[9:18) [BCP079 (Error)] This expression is referencing its own declaration, which is not allowed. |selfScope|
+}
+
+var notAResource = {
+  im: 'not'
+  a: 'resource!'
+}
+resource invalidScope 'My.Rp/mockResource@2020-12-01' = {
+//@[22:53) [BCP081 (Warning)] Resource type "My.Rp/mockResource@2020-12-01" does not have types available. |'My.Rp/mockResource@2020-12-01'|
+  name: 'invalidScope'
+  scope: notAResource
+//@[9:21) [BCP036 (Error)] The property "scope" expected a value of type "resource" but the provided value is of type "object". |notAResource|
+}
+
+resource invalidScope2 'My.Rp/mockResource@2020-12-01' = {
+//@[23:54) [BCP081 (Warning)] Resource type "My.Rp/mockResource@2020-12-01" does not have types available. |'My.Rp/mockResource@2020-12-01'|
+  name: 'invalidScope2'
+  scope: resourceGroup()
+}
+
+resource invalidScope3 'My.Rp/mockResource@2020-12-01' = {
+//@[23:54) [BCP081 (Warning)] Resource type "My.Rp/mockResource@2020-12-01" does not have types available. |'My.Rp/mockResource@2020-12-01'|
+  name: 'invalidScope3'
+  scope: subscription()
+//@[9:23) [BCP139 (Error)] The root resource scope must match that of the Bicep file. To deploy a resource to a different root scope, use a module. |subscription()|
+}
+
+resource invalidDuplicateName1 'Mock.Rp/mockResource@2020-01-01' = {
+//@[31:64) [BCP081 (Warning)] Resource type "Mock.Rp/mockResource@2020-01-01" does not have types available. |'Mock.Rp/mockResource@2020-01-01'|
+  name: 'invalidDuplicateName'
+//@[8:30) [BCP121 (Error)] Resources: "invalidDuplicateName1", "invalidDuplicateName2", "invalidDuplicateName3" are defined with this same name in a file. Rename them or split into different modules. |'invalidDuplicateName'|
+}
+resource invalidDuplicateName2 'Mock.Rp/mockResource@2020-01-01' = {
+//@[31:64) [BCP081 (Warning)] Resource type "Mock.Rp/mockResource@2020-01-01" does not have types available. |'Mock.Rp/mockResource@2020-01-01'|
+  name: 'invalidDuplicateName'
+//@[8:30) [BCP121 (Error)] Resources: "invalidDuplicateName1", "invalidDuplicateName2", "invalidDuplicateName3" are defined with this same name in a file. Rename them or split into different modules. |'invalidDuplicateName'|
+}
+resource invalidDuplicateName3 'Mock.Rp/mockResource@2019-01-01' = {
+//@[31:64) [BCP081 (Warning)] Resource type "Mock.Rp/mockResource@2019-01-01" does not have types available. |'Mock.Rp/mockResource@2019-01-01'|
+  name: 'invalidDuplicateName'
+//@[8:30) [BCP121 (Error)] Resources: "invalidDuplicateName1", "invalidDuplicateName2", "invalidDuplicateName3" are defined with this same name in a file. Rename them or split into different modules. |'invalidDuplicateName'|
+}
+
+resource validResourceForInvalidExtensionResourceDuplicateName 'Mock.Rp/mockResource@2020-01-01' = {
+//@[63:96) [BCP081 (Warning)] Resource type "Mock.Rp/mockResource@2020-01-01" does not have types available. |'Mock.Rp/mockResource@2020-01-01'|
+  name: 'validResourceForInvalidExtensionResourceDuplicateName'
+}
+
+resource invalidExtensionResourceDuplicateName1 'Mock.Rp/mockExtResource@2020-01-01' = {
+//@[48:84) [BCP081 (Warning)] Resource type "Mock.Rp/mockExtResource@2020-01-01" does not have types available. |'Mock.Rp/mockExtResource@2020-01-01'|
+  name: 'invalidExtensionResourceDuplicateName'
+//@[8:47) [BCP121 (Error)] Resources: "invalidExtensionResourceDuplicateName1", "invalidExtensionResourceDuplicateName2" are defined with this same name in a file. Rename them or split into different modules. |'invalidExtensionResourceDuplicateName'|
+  scope: validResourceForInvalidExtensionResourceDuplicateName
+}
+
+resource invalidExtensionResourceDuplicateName2 'Mock.Rp/mockExtResource@2019-01-01' = {
+//@[48:84) [BCP081 (Warning)] Resource type "Mock.Rp/mockExtResource@2019-01-01" does not have types available. |'Mock.Rp/mockExtResource@2019-01-01'|
+  name: 'invalidExtensionResourceDuplicateName'
+//@[8:47) [BCP121 (Error)] Resources: "invalidExtensionResourceDuplicateName1", "invalidExtensionResourceDuplicateName2" are defined with this same name in a file. Rename them or split into different modules. |'invalidExtensionResourceDuplicateName'|
+  scope: validResourceForInvalidExtensionResourceDuplicateName
+}
+
+@concat('foo', 'bar')
+//@[1:7) [BCP152 (Error)] Function "concat" cannot be used as a decorator. |concat|
+@secure()
+//@[1:7) [BCP127 (Error)] Function "secure" cannot be used as a resource decorator. |secure|
+resource invalidDecorator 'Microsoft.Foo/foos@2020-02-02-alpha'= {
+//@[26:63) [BCP081 (Warning)] Resource type "Microsoft.Foo/foos@2020-02-02-alpha" does not have types available. |'Microsoft.Foo/foos@2020-02-02-alpha'|
+  name: 'invalidDecorator'
+}
+
+resource cyclicRes 'Mock.Rp/mockExistingResource@2020-01-01' = {
+//@[19:60) [BCP081 (Warning)] Resource type "Mock.Rp/mockExistingResource@2020-01-01" does not have types available. |'Mock.Rp/mockExistingResource@2020-01-01'|
+  name: 'cyclicRes'
+  scope: cyclicRes
+//@[9:18) [BCP079 (Error)] This expression is referencing its own declaration, which is not allowed. |cyclicRes|
+}
+
+resource cyclicExistingRes 'Mock.Rp/mockExistingResource@2020-01-01' existing = {
+//@[27:68) [BCP081 (Warning)] Resource type "Mock.Rp/mockExistingResource@2020-01-01" does not have types available. |'Mock.Rp/mockExistingResource@2020-01-01'|
+  name: 'cyclicExistingRes'
+  scope: cyclicExistingRes
+//@[9:26) [BCP079 (Error)] This expression is referencing its own declaration, which is not allowed. |cyclicExistingRes|
+}
+
+// loop parsing cases
+resource expectedForKeyword 'Microsoft.Storage/storageAccounts@2019-06-01' = []
+//@[78:79) [BCP012 (Error)] Expected the "for" keyword at this location. |]|
+
+resource expectedForKeyword2 'Microsoft.Storage/storageAccounts@2019-06-01' = [f]
+//@[79:80) [BCP012 (Error)] Expected the "for" keyword at this location. |f|
+
+resource expectedLoopVar 'Microsoft.Storage/storageAccounts@2019-06-01' = [for]
+//@[78:78) [BCP162 (Error)] Expected a loop item variable identifier or "(" at this location. ||
+
+resource expectedInKeyword 'Microsoft.Storage/storageAccounts@2019-06-01' = [for x]
+//@[82:83) [BCP012 (Error)] Expected the "in" keyword at this location. |]|
+
+resource expectedInKeyword2 'Microsoft.Storage/storageAccounts@2019-06-01' = [for x b]
+//@[84:85) [BCP012 (Error)] Expected the "in" keyword at this location. |b|
+//@[85:86) [BCP009 (Error)] Expected a literal value, an array, an object, a parenthesized expression, or a function call at this location. |]|
+
+resource expectedArrayExpression 'Microsoft.Storage/storageAccounts@2019-06-01' = [for x in]
+//@[91:92) [BCP009 (Error)] Expected a literal value, an array, an object, a parenthesized expression, or a function call at this location. |]|
+
+resource expectedColon 'Microsoft.Storage/storageAccounts@2019-06-01' = [for x in y]
+//@[82:83) [BCP057 (Error)] The name "y" does not exist in the current context. |y|
+//@[83:84) [BCP018 (Error)] Expected the ":" character at this location. |]|
+
+resource expectedLoopBody 'Microsoft.Storage/storageAccounts@2019-06-01' = [for x in y:]
+//@[85:86) [BCP057 (Error)] The name "y" does not exist in the current context. |y|
+//@[87:88) [BCP167 (Error)] Expected the "{" character or the "if" keyword at this location. |]|
+
+// loop index parsing cases
+resource expectedLoopItemName 'Microsoft.Network/dnsZones@2018-05-01' = [for ()]
+//@[78:79) [BCP136 (Error)] Expected a loop item variable identifier at this location. |)|
+
+resource expectedLoopItemName2 'Microsoft.Network/dnsZones@2018-05-01' = [for (
+//@[79:79) [BCP136 (Error)] Expected a loop item variable identifier at this location. ||
+
+resource expectedComma 'Microsoft.Network/dnsZones@2018-05-01' = [for (x)]
+//@[72:73) [BCP018 (Error)] Expected the "," character at this location. |)|
+
+resource expectedLoopIndexName 'Microsoft.Network/dnsZones@2018-05-01' = [for (x, )]
+//@[82:83) [BCP163 (Error)] Expected a loop index variable identifier at this location. |)|
+
+resource expectedInKeyword3 'Microsoft.Network/dnsZones@2018-05-01' = [for (x, y)]
+//@[81:82) [BCP012 (Error)] Expected the "in" keyword at this location. |]|
+
+resource expectedInKeyword4 'Microsoft.Network/dnsZones@2018-05-01' = [for (x, y) z]
+//@[82:83) [BCP012 (Error)] Expected the "in" keyword at this location. |z|
+//@[83:84) [BCP009 (Error)] Expected a literal value, an array, an object, a parenthesized expression, or a function call at this location. |]|
+
+resource expectedArrayExpression2 'Microsoft.Network/dnsZones@2018-05-01' = [for (x, y) in ]
+//@[91:92) [BCP009 (Error)] Expected a literal value, an array, an object, a parenthesized expression, or a function call at this location. |]|
+
+resource expectedColon2 'Microsoft.Network/dnsZones@2018-05-01' = [for (x, y) in z]
+//@[81:82) [BCP057 (Error)] The name "z" does not exist in the current context. |z|
+//@[82:83) [BCP018 (Error)] Expected the ":" character at this location. |]|
+
+resource expectedLoopBody2 'Microsoft.Network/dnsZones@2018-05-01' = [for (x, y) in z:]
+//@[84:85) [BCP057 (Error)] The name "z" does not exist in the current context. |z|
+//@[86:87) [BCP167 (Error)] Expected the "{" character or the "if" keyword at this location. |]|
+
+// loop filter parsing cases
+resource expectedLoopFilterOpenParen 'Microsoft.Storage/storageAccounts@2019-06-01' = [for x in y: if]
+//@[96:97) [BCP057 (Error)] The name "y" does not exist in the current context. |y|
+//@[101:102) [BCP018 (Error)] Expected the "(" character at this location. |]|
+resource expectedLoopFilterOpenParen2 'Microsoft.Network/dnsZones@2018-05-01' = [for (x, y) in z: if]
+//@[95:96) [BCP057 (Error)] The name "z" does not exist in the current context. |z|
+//@[100:101) [BCP018 (Error)] Expected the "(" character at this location. |]|
+
+resource expectedLoopFilterPredicateAndBody 'Microsoft.Storage/storageAccounts@2019-06-01' = [for x in y: if()]
+//@[103:104) [BCP057 (Error)] The name "y" does not exist in the current context. |y|
+//@[109:110) [BCP009 (Error)] Expected a literal value, an array, an object, a parenthesized expression, or a function call at this location. |)|
+//@[110:111) [BCP018 (Error)] Expected the "{" character at this location. |]|
+resource expectedLoopFilterPredicateAndBody2 'Microsoft.Network/dnsZones@2018-05-01' = [for (x, y) in z: if()]
+//@[102:103) [BCP057 (Error)] The name "z" does not exist in the current context. |z|
+//@[108:109) [BCP009 (Error)] Expected a literal value, an array, an object, a parenthesized expression, or a function call at this location. |)|
+//@[109:110) [BCP018 (Error)] Expected the "{" character at this location. |]|
+
+// wrong body type
+var emptyArray = []
+resource wrongLoopBodyType 'Microsoft.Storage/storageAccounts@2019-06-01' = [for x in emptyArray:4]
+//@[97:98) [BCP167 (Error)] Expected the "{" character or the "if" keyword at this location. |4|
+resource wrongLoopBodyType2 'Microsoft.Storage/storageAccounts@2019-06-01' = [for (x ,i) in emptyArray:4]
+//@[103:104) [BCP167 (Error)] Expected the "{" character or the "if" keyword at this location. |4|
+
+// duplicate variable in the same scope
+resource itemAndIndexSameName 'Microsoft.AAD/domainServices@2020-01-01' = [for (same, same) in emptyArray: {
+//@[9:29) [BCP035 (Error)] The specified "resource" declaration is missing the following required properties: "name". |itemAndIndexSameName|
+//@[80:84) [BCP028 (Error)] Identifier "same" is declared multiple times. Remove or rename the duplicates. |same|
+//@[86:90) [BCP028 (Error)] Identifier "same" is declared multiple times. Remove or rename the duplicates. |same|
+}]
+
+// errors in the array expression
+resource arrayExpressionErrors 'Microsoft.Storage/storageAccounts@2019-06-01' = [for account in union([], 2): {
+//@[106:107) [BCP070 (Error)] Argument of type "int" is not assignable to parameter of type "array". |2|
+}]
+resource arrayExpressionErrors2 'Microsoft.Storage/storageAccounts@2019-06-01' = [for (account,k) in union([], 2): {
+//@[111:112) [BCP070 (Error)] Argument of type "int" is not assignable to parameter of type "array". |2|
+}]
+
+// wrong array type
+var notAnArray = true
+resource wrongArrayType 'Microsoft.Storage/storageAccounts@2019-06-01' = [for account in notAnArray: {
+//@[89:99) [BCP137 (Error)] Loop expected an expression of type "array" but the provided value is of type "bool". |notAnArray|
+}]
+resource wrongArrayType2 'Microsoft.Storage/storageAccounts@2019-06-01' = [for (account,i) in notAnArray: {
+//@[94:104) [BCP137 (Error)] Loop expected an expression of type "array" but the provided value is of type "bool". |notAnArray|
+}]
+
+// wrong filter expression type
+resource wrongFilterExpressionType 'Microsoft.Storage/storageAccounts@2019-06-01' = [for account in emptyArray: if(4) {
+//@[9:34) [BCP035 (Error)] The specified "resource" declaration is missing the following required properties: "kind", "location", "name", "sku". |wrongFilterExpressionType|
+//@[114:117) [BCP046 (Error)] Expected a value of type "bool". |(4)|
+}]
+resource wrongFilterExpressionType2 'Microsoft.Storage/storageAccounts@2019-06-01' = [for (account,i) in emptyArray: if(concat('s')){
+//@[9:35) [BCP035 (Error)] The specified "resource" declaration is missing the following required properties: "kind", "location", "name", "sku". |wrongFilterExpressionType2|
+//@[119:132) [BCP046 (Error)] Expected a value of type "bool". |(concat('s'))|
+}]
+
+// missing required properties
+resource missingRequiredProperties 'Microsoft.Storage/storageAccounts@2019-06-01' = [for account in []: {
+//@[9:34) [BCP035 (Error)] The specified "resource" declaration is missing the following required properties: "kind", "location", "name", "sku". |missingRequiredProperties|
+}]
+resource missingRequiredProperties2 'Microsoft.Storage/storageAccounts@2019-06-01' = [for (account,j) in []: {
+//@[9:35) [BCP035 (Error)] The specified "resource" declaration is missing the following required properties: "kind", "location", "name", "sku". |missingRequiredProperties2|
+}]
+
+// fewer missing required properties and a wrong property
+resource missingFewerRequiredProperties 'Microsoft.Storage/storageAccounts@2019-06-01' = [for account in []: {
+//@[9:39) [BCP035 (Error)] The specified "resource" declaration is missing the following required properties: "kind", "sku". |missingFewerRequiredProperties|
+  name: account
+  location: 'eastus42'
+  properties: {
+    wrong: 'test'
+//@[4:9) [BCP038 (Warning)] The property "wrong" is not allowed on objects of type "StorageAccountPropertiesCreateParameters". Permissible properties include "accessTier", "allowBlobPublicAccess", "allowSharedKeyAccess", "azureFilesIdentityBasedAuthentication", "customDomain", "encryption", "isHnsEnabled", "largeFileSharesState", "minimumTlsVersion", "networkAcls", "routingPreference", "supportsHttpsTrafficOnly". |wrong|
+  }
+}]
+
+// wrong property inside the nested property loop
+resource wrongPropertyInNestedLoop 'Microsoft.Network/virtualNetworks@2020-06-01' = [for i in range(0, 3): {
+  name: 'vnet-${i}'
+  properties: {
+    subnets: [for j in range(0, 4): {
+      doesNotExist: 'test'
+//@[6:18) [BCP038 (Warning)] The property "doesNotExist" is not allowed on objects of type "Subnet". Permissible properties include "id", "properties". |doesNotExist|
+      name: 'subnet-${i}-${j}'
+    }]
+  }
+}]
+resource wrongPropertyInNestedLoop2 'Microsoft.Network/virtualNetworks@2020-06-01' = [for (i,k) in range(0, 3): {
+  name: 'vnet-${i}'
+  properties: {
+    subnets: [for j in range(0, 4): {
+      doesNotExist: 'test'
+//@[6:18) [BCP038 (Warning)] The property "doesNotExist" is not allowed on objects of type "Subnet". Permissible properties include "id", "properties". |doesNotExist|
+      name: 'subnet-${i}-${j}-${k}'
+    }]
+  }
+}]
+
+// nonexistent arrays and loop variables
+resource nonexistentArrays 'Microsoft.Network/virtualNetworks@2020-06-01' = [for i in notAThing: {
+//@[86:95) [BCP057 (Error)] The name "notAThing" does not exist in the current context. |notAThing|
+  name: 'vnet-${justPlainWrong}'
+//@[16:30) [BCP057 (Error)] The name "justPlainWrong" does not exist in the current context. |justPlainWrong|
+  properties: {
+    subnets: [for j in alsoNotAThing: {
+//@[23:36) [BCP057 (Error)] The name "alsoNotAThing" does not exist in the current context. |alsoNotAThing|
+      doesNotExist: 'test'
+      name: 'subnet-${fake}-${totallyFake}'
+//@[22:26) [BCP057 (Error)] The name "fake" does not exist in the current context. |fake|
+//@[30:41) [BCP057 (Error)] The name "totallyFake" does not exist in the current context. |totallyFake|
+    }]
+  }
+}]
+
+// property loops cannot be nested
+resource propertyLoopsCannotNest 'Microsoft.Storage/storageAccounts@2019-06-01' = [for account in storageAccounts: {
+//@[98:113) [BCP057 (Error)] The name "storageAccounts" does not exist in the current context. |storageAccounts|
+  name: account.name
+  location: account.location
+  sku: {
+    name: 'Standard_LRS'
+  }
+  kind: 'StorageV2'
+  properties: {
+
+    networkAcls: {
+      virtualNetworkRules: [for rule in []: {
+        id: '${account.name}-${account.location}'
+        state: [for lol in []: 4]
+//@[16:19) [BCP142 (Error)] Property value for-expressions cannot be nested. |for|
+      }]
+    }
+  }
+}]
+resource propertyLoopsCannotNest2 'Microsoft.Storage/storageAccounts@2019-06-01' = [for (account,i) in storageAccounts: {
+//@[9:33) [BCP028 (Error)] Identifier "propertyLoopsCannotNest2" is declared multiple times. Remove or rename the duplicates. |propertyLoopsCannotNest2|
+//@[103:118) [BCP057 (Error)] The name "storageAccounts" does not exist in the current context. |storageAccounts|
+  name: account.name
+  location: account.location
+  sku: {
+    name: 'Standard_LRS'
+  }
+  kind: 'StorageV2'
+  properties: {
+
+    networkAcls: {
+      virtualNetworkRules: [for (rule,j) in []: {
+        id: '${account.name}-${account.location}'
+        state: [for (lol,k) in []: 4]
+//@[16:19) [BCP142 (Error)] Property value for-expressions cannot be nested. |for|
+      }]
+    }
+  }
+}]
+
+// property loops cannot be nested (even more nesting)
+resource propertyLoopsCannotNest2 'Microsoft.Storage/storageAccounts@2019-06-01' = [for account in storageAccounts: {
+//@[9:33) [BCP028 (Error)] Identifier "propertyLoopsCannotNest2" is declared multiple times. Remove or rename the duplicates. |propertyLoopsCannotNest2|
+//@[99:114) [BCP057 (Error)] The name "storageAccounts" does not exist in the current context. |storageAccounts|
+  name: account.name
+  location: account.location
+  sku: {
+    name: 'Standard_LRS'
+  }
+  kind: 'StorageV2'
+  properties: {
+    // #completionTest(17) -> symbolsPlusAccount
+    networkAcls: {
+      virtualNetworkRules: [for rule in []: {
+        // #completionTest(12,15,31) -> symbolsPlusRule
+        id: '${account.name}-${account.location}'
+        state: [for state in []: {
+//@[16:19) [BCP142 (Error)] Property value for-expressions cannot be nested. |for|
+          // #completionTest(38) -> symbolsPlusAccountRuleStateSomething #completionTest(16,34) -> symbolsPlusAccountRuleState
+          fake: [for something in []: true]
+//@[17:20) [BCP142 (Error)] Property value for-expressions cannot be nested. |for|
+        }]
+      }]
+    }
+  }
+}]
+
+// loops cannot be used inside of expressions
+resource stuffs 'Microsoft.Storage/storageAccounts@2019-06-01' = [for account in storageAccounts: {
+//@[81:96) [BCP057 (Error)] The name "storageAccounts" does not exist in the current context. |storageAccounts|
+  name: account.name
+  location: account.location
+  sku: {
+    name: 'Standard_LRS'
+  }
+  kind: 'StorageV2'
+  properties: {
+    networkAcls: {
+      virtualNetworkRules: concat([for lol in []: {
+//@[35:38) [BCP138 (Error)] For-expressions are not supported in this context. For-expressions may be used as values of resource and module declarations, values of resource and module properties, or values of outputs. |for|
+        id: '${account.name}-${account.location}'
+      }])
+    }
+  }
+}]
+
+// using the same loop variable in a new language scope should be allowed
+resource premiumStorages 'Microsoft.Storage/storageAccounts@2019-06-01' = [for account in storageAccounts: {
+//@[90:105) [BCP057 (Error)] The name "storageAccounts" does not exist in the current context. |storageAccounts|
+  // #completionTest(7,8) -> symbolsPlusAccount2
+  name: account.name
+  location: account.location
+  sku: {
+    // #completionTest(9,10) -> storageSkuNamePlusSymbols
+    name: 
+//@[10:10) [BCP009 (Error)] Expected a literal value, an array, an object, a parenthesized expression, or a function call at this location. ||
+  }
+  kind: 'StorageV2'
+}]
+
+var directRefViaVar = premiumStorages
+//@[22:37) [BCP144 (Error)] Directly referencing a resource or module collection is not currently supported. Apply an array indexer to the expression. |premiumStorages|
+output directRefViaOutput array = union(premiumStorages, stuffs)
+//@[40:55) [BCP144 (Error)] Directly referencing a resource or module collection is not currently supported. Apply an array indexer to the expression. |premiumStorages|
+//@[57:63) [BCP144 (Error)] Directly referencing a resource or module collection is not currently supported. Apply an array indexer to the expression. |stuffs|
+
+resource directRefViaSingleResourceBody 'Microsoft.Network/dnszones@2018-05-01' = {
+  name: 'myZone2'
+  location: 'global'
+  properties: {
+    registrationVirtualNetworks: premiumStorages
+//@[33:48) [BCP144 (Error)] Directly referencing a resource or module collection is not currently supported. Apply an array indexer to the expression. |premiumStorages|
+  }
+}
+
+resource directRefViaSingleConditionalResourceBody 'Microsoft.Network/dnszones@2018-05-01' = if(true) {
+  name: 'myZone3'
+  location: 'global'
+  properties: {
+    registrationVirtualNetworks: concat(premiumStorages, stuffs)
+//@[40:55) [BCP144 (Error)] Directly referencing a resource or module collection is not currently supported. Apply an array indexer to the expression. |premiumStorages|
+//@[57:63) [BCP144 (Error)] Directly referencing a resource or module collection is not currently supported. Apply an array indexer to the expression. |stuffs|
+  }
+}
+
+@batchSize()
+//@[10:12) [BCP071 (Error)] Expected 1 argument, but got 0. |()|
+resource directRefViaSingleLoopResourceBody 'Microsoft.Network/virtualNetworks@2020-06-01' = [for i in range(0, 3): {
+  name: 'vnet-${i}'
+  properties: {
+    subnets: premiumStorages
+//@[13:28) [BCP144 (Error)] Directly referencing a resource or module collection is not currently supported. Apply an array indexer to the expression. |premiumStorages|
+  }
+}]
+
+@batchSize(0)
+//@[11:12) [BCP154 (Error)] Expected a batch size of at least 1 but the specified value was "0". |0|
+resource directRefViaSingleLoopResourceBodyWithExtraDependsOn 'Microsoft.Network/virtualNetworks@2020-06-01' = [for i in range(0, 3): {
+  name: 'vnet-${i}'
+  properties: {
+    subnets: premiumStorages
+//@[13:28) [BCP144 (Error)] Directly referencing a resource or module collection is not currently supported. Apply an array indexer to the expression. |premiumStorages|
+    dependsOn: [
+//@[4:13) [BCP038 (Warning)] The property "dependsOn" is not allowed on objects of type "VirtualNetworkPropertiesFormat". Permissible properties include "addressSpace", "bgpCommunities", "ddosProtectionPlan", "dhcpOptions", "enableDdosProtection", "enableVmProtection", "ipAllocations", "virtualNetworkPeerings". |dependsOn|
+      premiumStorages
+//@[6:21) [BCP144 (Error)] Directly referencing a resource or module collection is not currently supported. Apply an array indexer to the expression. |premiumStorages|
+    ]
+  }
+  dependsOn: [
+    
+  ]
+}]
+
+var expressionInPropertyLoopVar = true
+resource expressionsInPropertyLoopName 'Microsoft.Network/dnsZones@2018-05-01' = {
+  name: 'hello'
+  location: 'eastus'
+  properties: {
+    'resolutionVirtualNetworks${expressionInPropertyLoopVar}': [for thing in []: {}]
+//@[4:61) [BCP040 (Warning)] String interpolation is not supported for keys on objects of type "ZoneProperties". Permissible properties include "registrationVirtualNetworks", "resolutionVirtualNetworks", "zoneType". |'resolutionVirtualNetworks${expressionInPropertyLoopVar}'|
+//@[4:61) [BCP143 (Error)] For-expressions cannot be used with properties whose names are also expressions. |'resolutionVirtualNetworks${expressionInPropertyLoopVar}'|
+  }
+}
+
+// resource loop body that isn't an object
+@batchSize(-1)
+//@[11:13) [BCP154 (Error)] Expected a batch size of at least 1 but the specified value was "-1". |-1|
+resource nonObjectResourceLoopBody 'Microsoft.Network/dnsZones@2018-05-01' = [for thing in []: 'test']
+//@[95:101) [BCP167 (Error)] Expected the "{" character or the "if" keyword at this location. |'test'|
+resource nonObjectResourceLoopBody2 'Microsoft.Network/dnsZones@2018-05-01' = [for thing in []: environment()]
+//@[96:107) [BCP167 (Error)] Expected the "{" character or the "if" keyword at this location. |environment|
+resource nonObjectResourceLoopBody3 'Microsoft.Network/dnsZones@2018-05-01' = [for (thing,i) in []: 'test']
+//@[9:35) [BCP028 (Error)] Identifier "nonObjectResourceLoopBody3" is declared multiple times. Remove or rename the duplicates. |nonObjectResourceLoopBody3|
+//@[100:106) [BCP167 (Error)] Expected the "{" character or the "if" keyword at this location. |'test'|
+resource nonObjectResourceLoopBody4 'Microsoft.Network/dnsZones@2018-05-01' = [for (thing,i) in []: environment()]
+//@[9:35) [BCP028 (Error)] Identifier "nonObjectResourceLoopBody4" is declared multiple times. Remove or rename the duplicates. |nonObjectResourceLoopBody4|
+//@[100:111) [BCP167 (Error)] Expected the "{" character or the "if" keyword at this location. |environment|
+resource nonObjectResourceLoopBody3 'Microsoft.Network/dnsZones@2018-05-01' = [for (thing,i) in []: if(true) 'test']
+//@[9:35) [BCP028 (Error)] Identifier "nonObjectResourceLoopBody3" is declared multiple times. Remove or rename the duplicates. |nonObjectResourceLoopBody3|
+//@[109:115) [BCP018 (Error)] Expected the "{" character at this location. |'test'|
+resource nonObjectResourceLoopBody4 'Microsoft.Network/dnsZones@2018-05-01' = [for (thing,i) in []: if(true) environment()]
+//@[9:35) [BCP028 (Error)] Identifier "nonObjectResourceLoopBody4" is declared multiple times. Remove or rename the duplicates. |nonObjectResourceLoopBody4|
+//@[109:120) [BCP018 (Error)] Expected the "{" character at this location. |environment|
+
+// #completionTest(54,55) -> objectPlusFor
+resource foo 'Microsoft.Network/dnsZones@2018-05-01' = 
+//@[9:12) [BCP028 (Error)] Identifier "foo" is declared multiple times. Remove or rename the duplicates. |foo|
+//@[55:55) [BCP118 (Error)] Expected the "{" character, the "[" character, or the "if" keyword at this location. ||
+
+resource foo 'Microsoft.Network/dnsZones@2018-05-01' = [for item in []: {
+//@[9:12) [BCP028 (Error)] Identifier "foo" is declared multiple times. Remove or rename the duplicates. |foo|
+  properties: {
+    // #completionTest(32,33) -> symbolsPlusArrayAndFor
+    registrationVirtualNetworks: 
+//@[33:33) [BCP009 (Error)] Expected a literal value, an array, an object, a parenthesized expression, or a function call at this location. ||
+    resolutionVirtualNetworks: [for lol in []: {
+      
+    }]
+  }
+}]
+
+resource vnet 'Microsoft.Network/virtualNetworks@2020-06-01' = {
+  properties: {
+    virtualNetworkPeerings: [for item in []: {
+        properties: {
+          remoteAddressSpace: {
+            // #completionTest(28,29) -> symbolsPlusArrayWithoutFor
+            addressPrefixes: 
+//@[29:29) [BCP009 (Error)] Expected a literal value, an array, an object, a parenthesized expression, or a function call at this location. ||
+          }
+        }
+    }]
+  }
+}
+
+// parent property with 'existing' resource at different scope
+resource p1_res1 'Microsoft.Rp1/resource1@2020-06-01' existing = {
+//@[17:53) [BCP081 (Warning)] Resource type "Microsoft.Rp1/resource1@2020-06-01" does not have types available. |'Microsoft.Rp1/resource1@2020-06-01'|
+  scope: tenant()
+  name: 'res1'
+}
+
+resource p1_child1 'Microsoft.Rp1/resource1/child1@2020-06-01' = {
+//@[19:62) [BCP081 (Warning)] Resource type "Microsoft.Rp1/resource1/child1@2020-06-01" does not have types available. |'Microsoft.Rp1/resource1/child1@2020-06-01'|
+//@[65:106) [BCP165 (Error)] Cannot deploy a resource with ancestor under a different scope. Resource "p1_res1" has the "scope" property set. |{\r\n  parent: p1_res1\r\n  name: 'child1'\r\n}|
+  parent: p1_res1
+  name: 'child1'
+}
+
+// parent property with scope on child resource
+resource p2_res1 'Microsoft.Rp1/resource1@2020-06-01' = {
+//@[17:53) [BCP081 (Warning)] Resource type "Microsoft.Rp1/resource1@2020-06-01" does not have types available. |'Microsoft.Rp1/resource1@2020-06-01'|
+  name: 'res1'
+//@[8:14) [BCP121 (Error)] Resources: "p2_res1", "p5_res1", "p7_res1" are defined with this same name in a file. Rename them or split into different modules. |'res1'|
+}
+
+resource p2_res2 'Microsoft.Rp2/resource2@2020-06-01' = {
+//@[17:53) [BCP081 (Warning)] Resource type "Microsoft.Rp2/resource2@2020-06-01" does not have types available. |'Microsoft.Rp2/resource2@2020-06-01'|
+  name: 'res2'
+}
+
+resource p2_res2child 'Microsoft.Rp2/resource2/child2@2020-06-01' = {
+//@[22:65) [BCP081 (Warning)] Resource type "Microsoft.Rp2/resource2/child2@2020-06-01" does not have types available. |'Microsoft.Rp2/resource2/child2@2020-06-01'|
+  scope: p2_res1
+//@[9:16) [BCP164 (Error)] The "scope" property is unsupported for a resource with a parent resource. This resource has "p2_res2" declared as its parent. |p2_res1|
+  parent: p2_res2
+  name: 'child2'
+}
+
+// parent property self-cycle
+resource p3_vmExt 'Microsoft.Compute/virtualMachines/extensions@2020-06-01' = {
+  parent: p3_vmExt
+//@[10:18) [BCP079 (Error)] This expression is referencing its own declaration, which is not allowed. |p3_vmExt|
+  location: 'eastus'
+}
+
+// parent property 2-cycle
+resource p4_vm 'Microsoft.Compute/virtualMachines@2020-06-01' = {
+  parent: p4_vmExt
+//@[10:18) [BCP080 (Error)] The expression is involved in a cycle ("p4_vmExt" -> "p4_vm"). |p4_vmExt|
+  location: 'eastus'
+}
+
+resource p4_vmExt 'Microsoft.Compute/virtualMachines/extensions@2020-06-01' = {
+  parent: p4_vm
+//@[10:15) [BCP080 (Error)] The expression is involved in a cycle ("p4_vm" -> "p4_vmExt"). |p4_vm|
+  location: 'eastus'
+}
+
+// parent property with invalid child
+resource p5_res1 'Microsoft.Rp1/resource1@2020-06-01' = {
+//@[17:53) [BCP081 (Warning)] Resource type "Microsoft.Rp1/resource1@2020-06-01" does not have types available. |'Microsoft.Rp1/resource1@2020-06-01'|
+  name: 'res1'
+//@[8:14) [BCP121 (Error)] Resources: "p2_res1", "p5_res1", "p7_res1" are defined with this same name in a file. Rename them or split into different modules. |'res1'|
+}
+
+resource p5_res2 'Microsoft.Rp2/resource2/child2@2020-06-01' = {
+  parent: p5_res1
+//@[10:17) [BCP171 (Error)] Resource type "Microsoft.Rp2/resource2/child2" is not a valid child resource of parent "Microsoft.Rp1/resource1". |p5_res1|
+  name: 'res2'
+}
+
+// parent property with invalid parent
+resource p6_res1 '${true}' = {
+//@[17:26) [BCP047 (Error)] String interpolation is unsupported for specifying the resource type. |'${true}'|
+  name: 'res1'
+}
+
+resource p6_res2 'Microsoft.Rp1/resource1/child2@2020-06-01' = {
+  parent: p6_res1
+//@[10:17) [BCP172 (Error)] The resource type cannot be validated due to an error in parent resource "p6_res1". |p6_res1|
+  name: 'res2'
+}
+
+// parent property with incorrectly-formatted name
+resource p7_res1 'Microsoft.Rp1/resource1@2020-06-01' = {
+//@[17:53) [BCP081 (Warning)] Resource type "Microsoft.Rp1/resource1@2020-06-01" does not have types available. |'Microsoft.Rp1/resource1@2020-06-01'|
+  name: 'res1'
+//@[8:14) [BCP121 (Error)] Resources: "p2_res1", "p5_res1", "p7_res1" are defined with this same name in a file. Rename them or split into different modules. |'res1'|
+}
+
+resource p7_res2 'Microsoft.Rp1/resource1/child2@2020-06-01' = {
+//@[17:60) [BCP081 (Warning)] Resource type "Microsoft.Rp1/resource1/child2@2020-06-01" does not have types available. |'Microsoft.Rp1/resource1/child2@2020-06-01'|
+  parent: p7_res1
+  name: 'res1/res2'
+//@[8:19) [BCP170 (Error)] Expected resource name to not contain any "/" characters. Child resources with a parent resource reference (via the parent property or via nesting) must not contain a fully-qualified name. |'res1/res2'|
+}
+
+resource p7_res3 'Microsoft.Rp1/resource1/child2@2020-06-01' = {
+//@[17:60) [BCP081 (Warning)] Resource type "Microsoft.Rp1/resource1/child2@2020-06-01" does not have types available. |'Microsoft.Rp1/resource1/child2@2020-06-01'|
+  parent: p7_res1
+  name: '${p7_res1.name}/res2'
+//@[8:30) [BCP170 (Error)] Expected resource name to not contain any "/" characters. Child resources with a parent resource reference (via the parent property or via nesting) must not contain a fully-qualified name. |'${p7_res1.name}/res2'|
+}
+
+// top-level resource with too many '/' characters
+resource p8_res1 'Microsoft.Rp1/resource1@2020-06-01' = {
+//@[17:53) [BCP081 (Warning)] Resource type "Microsoft.Rp1/resource1@2020-06-01" does not have types available. |'Microsoft.Rp1/resource1@2020-06-01'|
+  name: 'res1/res2'
+resource existngResProperty 'Mock.Rp/mockExistingResource@2020-01-01' = {
+  name: 'existngResProperty'
+  location: 'westeurope'
+  properties: {}
+}
+//@[1:1) [BCP018 (Error)] Expected the "}" character at this location. ||