--- conflicted
+++ resolved
@@ -7,11 +7,7 @@
     "_generator": {
       "name": "bicep",
       "version": "dev",
-<<<<<<< HEAD
-      "templateHash": "916274714822901236"
-=======
-      "templateHash": "7954807953577812069"
->>>>>>> 62f4719d
+      "templateHash": "16943397028185821019"
     }
   },
   "parameters": {
