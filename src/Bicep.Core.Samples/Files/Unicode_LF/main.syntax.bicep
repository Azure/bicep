var emojis = '💪😊😈🍕☕'
//@[00:613) ProgramSyntax
//@[00:024) ├─VariableDeclarationSyntax
//@[00:003) | ├─Token(Identifier) |var|
//@[04:010) | ├─IdentifierSyntax
//@[04:010) | | └─Token(Identifier) |emojis|
//@[11:012) | ├─Token(Assignment) |=|
//@[13:024) | └─StringSyntax
//@[13:024) | | └─Token(StringComplete) |'💪😊😈🍕☕'|
//@[24:025) ├─Token(NewLine) |\n|
var ninjaCat = '🐱‍👤'
//@[00:022) ├─VariableDeclarationSyntax
//@[00:003) | ├─Token(Identifier) |var|
//@[04:012) | ├─IdentifierSyntax
//@[04:012) | | └─Token(Identifier) |ninjaCat|
//@[13:014) | ├─Token(Assignment) |=|
//@[15:022) | └─StringSyntax
//@[15:022) | | └─Token(StringComplete) |'🐱‍👤'|
//@[22:024) ├─Token(NewLine) |\n\n|

/*
朝辞白帝彩云间
千里江陵一日还
两岸猿声啼不住
轻舟已过万重山
*/
//@[02:004) ├─Token(NewLine) |\n\n|

// greek letters in comment: Π π Φ φ plus emoji 😎
//@[50:051) ├─Token(NewLine) |\n|
var variousAlphabets = {
//@[00:119) ├─VariableDeclarationSyntax
//@[00:003) | ├─Token(Identifier) |var|
//@[04:020) | ├─IdentifierSyntax
//@[04:020) | | └─Token(Identifier) |variousAlphabets|
//@[21:022) | ├─Token(Assignment) |=|
//@[23:119) | └─ObjectSyntax
//@[23:024) | | ├─Token(LeftBrace) |{|
//@[24:025) | | ├─Token(NewLine) |\n|
  'α': 'α'
//@[02:010) | | ├─ObjectPropertySyntax
//@[02:005) | | | ├─StringSyntax
//@[02:005) | | | | └─Token(StringComplete) |'α'|
//@[05:006) | | | ├─Token(Colon) |:|
//@[07:010) | | | └─StringSyntax
//@[07:010) | | | | └─Token(StringComplete) |'α'|
//@[10:011) | | ├─Token(NewLine) |\n|
  'Ωω': [
//@[02:022) | | ├─ObjectPropertySyntax
//@[02:006) | | | ├─StringSyntax
//@[02:006) | | | | └─Token(StringComplete) |'Ωω'|
//@[06:007) | | | ├─Token(Colon) |:|
//@[08:022) | | | └─ArraySyntax
//@[08:009) | | | | ├─Token(LeftSquare) |[|
//@[09:010) | | | | ├─Token(NewLine) |\n|
    'Θμ'
//@[04:008) | | | | ├─ArrayItemSyntax
//@[04:008) | | | | | └─StringSyntax
//@[04:008) | | | | | | └─Token(StringComplete) |'Θμ'|
//@[08:009) | | | | ├─Token(NewLine) |\n|
  ]
//@[02:003) | | | | └─Token(RightSquare) |]|
//@[03:004) | | ├─Token(NewLine) |\n|
  'ążźćłóę': 'Cześć!'
//@[02:021) | | ├─ObjectPropertySyntax
//@[02:011) | | | ├─StringSyntax
//@[02:011) | | | | └─Token(StringComplete) |'ążźćłóę'|
//@[11:012) | | | ├─Token(Colon) |:|
//@[13:021) | | | └─StringSyntax
//@[13:021) | | | | └─Token(StringComplete) |'Cześć!'|
//@[21:022) | | ├─Token(NewLine) |\n|
  'áéóúñü': '¡Hola!'
//@[02:020) | | ├─ObjectPropertySyntax
//@[02:010) | | | ├─StringSyntax
//@[02:010) | | | | └─Token(StringComplete) |'áéóúñü'|
//@[10:011) | | | ├─Token(Colon) |:|
//@[12:020) | | | └─StringSyntax
//@[12:020) | | | | └─Token(StringComplete) |'¡Hola!'|
//@[20:022) | | ├─Token(NewLine) |\n\n|

  '二头肌': '二头肌'
//@[02:014) | | ├─ObjectPropertySyntax
//@[02:007) | | | ├─StringSyntax
//@[02:007) | | | | └─Token(StringComplete) |'二头肌'|
//@[07:008) | | | ├─Token(Colon) |:|
//@[09:014) | | | └─StringSyntax
//@[09:014) | | | | └─Token(StringComplete) |'二头肌'|
//@[14:015) | | ├─Token(NewLine) |\n|
}
//@[00:001) | | └─Token(RightBrace) |}|
//@[01:003) ├─Token(NewLine) |\n\n|

output concatUnicodeStrings string = concat('Θμ', '二头肌', 'α')
<<<<<<< HEAD
//@[0:61) OutputDeclarationSyntax
//@[0:6)  Identifier |output|
//@[7:27)  IdentifierSyntax
//@[7:27)   Identifier |concatUnicodeStrings|
//@[28:34)  SimpleTypeSyntax
//@[28:34)   Identifier |string|
//@[35:36)  Assignment |=|
//@[37:61)  FunctionCallSyntax
//@[37:43)   IdentifierSyntax
//@[37:43)    Identifier |concat|
//@[43:44)   LeftParen |(|
//@[44:48)   FunctionArgumentSyntax
//@[44:48)    StringSyntax
//@[44:48)     StringComplete |'Θμ'|
//@[48:49)   Comma |,|
//@[50:55)   FunctionArgumentSyntax
//@[50:55)    StringSyntax
//@[50:55)     StringComplete |'二头肌'|
//@[55:56)   Comma |,|
//@[57:60)   FunctionArgumentSyntax
//@[57:60)    StringSyntax
//@[57:60)     StringComplete |'α'|
//@[60:61)   RightParen |)|
//@[61:62) NewLine |\n|
=======
//@[00:061) ├─OutputDeclarationSyntax
//@[00:006) | ├─Token(Identifier) |output|
//@[07:027) | ├─IdentifierSyntax
//@[07:027) | | └─Token(Identifier) |concatUnicodeStrings|
//@[28:034) | ├─SimpleTypeSyntax
//@[28:034) | | └─Token(Identifier) |string|
//@[35:036) | ├─Token(Assignment) |=|
//@[37:061) | └─FunctionCallSyntax
//@[37:043) | | ├─IdentifierSyntax
//@[37:043) | | | └─Token(Identifier) |concat|
//@[43:044) | | ├─Token(LeftParen) |(|
//@[44:049) | | ├─FunctionArgumentSyntax
//@[44:048) | | | ├─StringSyntax
//@[44:048) | | | | └─Token(StringComplete) |'Θμ'|
//@[48:049) | | | └─Token(Comma) |,|
//@[50:056) | | ├─FunctionArgumentSyntax
//@[50:055) | | | ├─StringSyntax
//@[50:055) | | | | └─Token(StringComplete) |'二头肌'|
//@[55:056) | | | └─Token(Comma) |,|
//@[57:060) | | ├─FunctionArgumentSyntax
//@[57:060) | | | └─StringSyntax
//@[57:060) | | | | └─Token(StringComplete) |'α'|
//@[60:061) | | └─Token(RightParen) |)|
//@[61:062) ├─Token(NewLine) |\n|
>>>>>>> d4571cb4
output interpolateUnicodeStrings string = 'Θμ二${emojis}头肌${ninjaCat}α'
//@[00:070) ├─OutputDeclarationSyntax
//@[00:006) | ├─Token(Identifier) |output|
//@[07:032) | ├─IdentifierSyntax
//@[07:032) | | └─Token(Identifier) |interpolateUnicodeStrings|
//@[33:039) | ├─SimpleTypeSyntax
//@[33:039) | | └─Token(Identifier) |string|
//@[40:041) | ├─Token(Assignment) |=|
//@[42:070) | └─StringSyntax
//@[42:048) | | ├─Token(StringLeftPiece) |'Θμ二${|
//@[48:054) | | ├─VariableAccessSyntax
//@[48:054) | | | └─IdentifierSyntax
//@[48:054) | | | | └─Token(Identifier) |emojis|
//@[54:059) | | ├─Token(StringMiddlePiece) |}头肌${|
//@[59:067) | | ├─VariableAccessSyntax
//@[59:067) | | | └─IdentifierSyntax
//@[59:067) | | | | └─Token(Identifier) |ninjaCat|
//@[67:070) | | └─Token(StringRightPiece) |}α'|
//@[70:072) ├─Token(NewLine) |\n\n|

// all of these should produce the same string
//@[46:047) ├─Token(NewLine) |\n|
var surrogate_char      = '𐐷'
//@[00:030) ├─VariableDeclarationSyntax
//@[00:003) | ├─Token(Identifier) |var|
//@[04:018) | ├─IdentifierSyntax
//@[04:018) | | └─Token(Identifier) |surrogate_char|
//@[24:025) | ├─Token(Assignment) |=|
//@[26:030) | └─StringSyntax
//@[26:030) | | └─Token(StringComplete) |'𐐷'|
//@[30:031) ├─Token(NewLine) |\n|
var surrogate_codepoint = '\u{10437}'
//@[00:037) ├─VariableDeclarationSyntax
//@[00:003) | ├─Token(Identifier) |var|
//@[04:023) | ├─IdentifierSyntax
//@[04:023) | | └─Token(Identifier) |surrogate_codepoint|
//@[24:025) | ├─Token(Assignment) |=|
//@[26:037) | └─StringSyntax
//@[26:037) | | └─Token(StringComplete) |'\u{10437}'|
//@[37:038) ├─Token(NewLine) |\n|
var surrogate_pairs     = '\u{D801}\u{DC37}'
//@[00:044) ├─VariableDeclarationSyntax
//@[00:003) | ├─Token(Identifier) |var|
//@[04:019) | ├─IdentifierSyntax
//@[04:019) | | └─Token(Identifier) |surrogate_pairs|
//@[24:025) | ├─Token(Assignment) |=|
//@[26:044) | └─StringSyntax
//@[26:044) | | └─Token(StringComplete) |'\u{D801}\u{DC37}'|
//@[44:046) ├─Token(NewLine) |\n\n|

// ascii escapes
//@[16:017) ├─Token(NewLine) |\n|
var hello = '❆ Hello\u{20}World\u{21} ❁'
//@[00:040) ├─VariableDeclarationSyntax
//@[00:003) | ├─Token(Identifier) |var|
//@[04:009) | ├─IdentifierSyntax
//@[04:009) | | └─Token(Identifier) |hello|
//@[10:011) | ├─Token(Assignment) |=|
//@[12:040) | └─StringSyntax
//@[12:040) | | └─Token(StringComplete) |'❆ Hello\u{20}World\u{21} ❁'|
//@[40:040) └─Token(EndOfFile) ||<|MERGE_RESOLUTION|>--- conflicted
+++ resolved
@@ -91,32 +91,6 @@
 //@[01:003) ├─Token(NewLine) |\n\n|
 
 output concatUnicodeStrings string = concat('Θμ', '二头肌', 'α')
-<<<<<<< HEAD
-//@[0:61) OutputDeclarationSyntax
-//@[0:6)  Identifier |output|
-//@[7:27)  IdentifierSyntax
-//@[7:27)   Identifier |concatUnicodeStrings|
-//@[28:34)  SimpleTypeSyntax
-//@[28:34)   Identifier |string|
-//@[35:36)  Assignment |=|
-//@[37:61)  FunctionCallSyntax
-//@[37:43)   IdentifierSyntax
-//@[37:43)    Identifier |concat|
-//@[43:44)   LeftParen |(|
-//@[44:48)   FunctionArgumentSyntax
-//@[44:48)    StringSyntax
-//@[44:48)     StringComplete |'Θμ'|
-//@[48:49)   Comma |,|
-//@[50:55)   FunctionArgumentSyntax
-//@[50:55)    StringSyntax
-//@[50:55)     StringComplete |'二头肌'|
-//@[55:56)   Comma |,|
-//@[57:60)   FunctionArgumentSyntax
-//@[57:60)    StringSyntax
-//@[57:60)     StringComplete |'α'|
-//@[60:61)   RightParen |)|
-//@[61:62) NewLine |\n|
-=======
 //@[00:061) ├─OutputDeclarationSyntax
 //@[00:006) | ├─Token(Identifier) |output|
 //@[07:027) | ├─IdentifierSyntax
@@ -128,20 +102,19 @@
 //@[37:043) | | ├─IdentifierSyntax
 //@[37:043) | | | └─Token(Identifier) |concat|
 //@[43:044) | | ├─Token(LeftParen) |(|
-//@[44:049) | | ├─FunctionArgumentSyntax
-//@[44:048) | | | ├─StringSyntax
+//@[44:048) | | ├─FunctionArgumentSyntax
+//@[44:048) | | | └─StringSyntax
 //@[44:048) | | | | └─Token(StringComplete) |'Θμ'|
-//@[48:049) | | | └─Token(Comma) |,|
-//@[50:056) | | ├─FunctionArgumentSyntax
-//@[50:055) | | | ├─StringSyntax
+//@[48:049) | | ├─Token(Comma) |,|
+//@[50:055) | | ├─FunctionArgumentSyntax
+//@[50:055) | | | └─StringSyntax
 //@[50:055) | | | | └─Token(StringComplete) |'二头肌'|
-//@[55:056) | | | └─Token(Comma) |,|
+//@[55:056) | | ├─Token(Comma) |,|
 //@[57:060) | | ├─FunctionArgumentSyntax
 //@[57:060) | | | └─StringSyntax
 //@[57:060) | | | | └─Token(StringComplete) |'α'|
 //@[60:061) | | └─Token(RightParen) |)|
 //@[61:062) ├─Token(NewLine) |\n|
->>>>>>> d4571cb4
 output interpolateUnicodeStrings string = 'Θμ二${emojis}头肌${ninjaCat}α'
 //@[00:070) ├─OutputDeclarationSyntax
 //@[00:006) | ├─Token(Identifier) |output|
