<<<<<<< HEAD
{
  "$schema": "https://schema.management.azure.com/schemas/2019-04-01/deploymentTemplate.json#",
  "contentVersion": "1.0.0.0",
  "parameters": {
    "deployTimeSuffix": {
      "type": "string",
      "defaultValue": "[newGuid()]"
    }
  },
  "functions": [],
  "resources": [
    {
      "type": "Mock.Rp/mockResource",
      "apiVersion": "2020-01-01",
      "name": "harry",
      "properties": {
        "modADep": "[reference(resourceId('Microsoft.Resources/deployments', 'modATest'), '2019-10-01').outputs.stringOutputA.value]",
        "modBDep": "[reference(resourceId('Microsoft.Resources/deployments', 'modB'), '2019-10-01').outputs.myResourceId.value]"
      },
      "dependsOn": [
        "[resourceId('Microsoft.Resources/deployments', 'modATest')]",
        "[resourceId('Microsoft.Resources/deployments', 'modB')]"
      ]
    },
    {
      "type": "Mock.Rp/mockResource",
      "apiVersion": "2020-01-01",
      "name": "[format('{0}{1}', reference(resourceId('Microsoft.Resources/deployments', 'optionalWithAllParamsAndManualDependency'), '2019-10-01').outputs.name, parameters('deployTimeSuffix'))]",
      "properties": {
        "modADep": "[reference(resourceId('Microsoft.Resources/deployments', format('{0}{1}', reference(resourceId('Microsoft.Resources/deployments', 'optionalWithAllParamsAndManualDependency'), '2019-10-01').outputs.name, parameters('deployTimeSuffix'))), '2019-10-01').outputs.outputObj.value]"
      },
      "dependsOn": [
        "[resourceId('Microsoft.Resources/deployments', format('{0}{1}', reference(resourceId('Microsoft.Resources/deployments', 'optionalWithAllParamsAndManualDependency'), '2019-10-01').outputs.name, parameters('deployTimeSuffix')))]",
        "[resourceId('Microsoft.Resources/deployments', 'optionalWithAllParamsAndManualDependency')]"
      ]
    },
    {
      "type": "Microsoft.Resources/deployments",
      "apiVersion": "2019-10-01",
      "name": "modATest",
      "properties": {
        "expressionEvaluationOptions": {
          "scope": "inner"
        },
        "mode": "Incremental",
        "parameters": {
          "stringParamB": {
            "value": "hello!"
          },
          "objParam": {
            "value": {
              "a": "b"
            }
          },
          "arrayParam": {
            "value": [
              {
                "a": "b"
              },
              "abc"
            ]
          }
        },
        "template": {
          "$schema": "https://schema.management.azure.com/schemas/2019-04-01/deploymentTemplate.json#",
          "contentVersion": "1.0.0.0",
          "parameters": {
            "stringParamA": {
              "type": "string",
              "defaultValue": "test"
            },
            "stringParamB": {
              "type": "string"
            },
            "objParam": {
              "type": "object"
            },
            "arrayParam": {
              "type": "array"
            }
          },
          "functions": [],
          "resources": [
            {
              "type": "Mock.Rp/mockResource",
              "apiVersion": "2020-01-01",
              "name": "basicblobs",
              "location": "[parameters('stringParamA')]"
            },
            {
              "type": "Mock.Rp/mockResource",
              "apiVersion": "2020-01-01",
              "name": "myZone",
              "location": "[parameters('stringParamB')]"
            }
          ],
          "outputs": {
            "stringOutputA": {
              "type": "string",
              "value": "[parameters('stringParamA')]"
            },
            "stringOutputB": {
              "type": "string",
              "value": "[parameters('stringParamB')]"
            },
            "objOutput": {
              "type": "object",
              "value": "[reference(resourceId('Mock.Rp/mockResource', 'basicblobs'))]"
            },
            "arrayOutput": {
              "type": "array",
              "value": [
                "[resourceId('Mock.Rp/mockResource', 'basicblobs')]",
                "[resourceId('Mock.Rp/mockResource', 'myZone')]"
              ]
            }
          }
        }
      }
    },
    {
      "type": "Microsoft.Resources/deployments",
      "apiVersion": "2019-10-01",
      "name": "modB",
      "properties": {
        "expressionEvaluationOptions": {
          "scope": "inner"
        },
        "mode": "Incremental",
        "parameters": {
          "location": {
            "value": "West US"
          }
        },
        "template": {
          "$schema": "https://schema.management.azure.com/schemas/2019-04-01/deploymentTemplate.json#",
          "contentVersion": "1.0.0.0",
          "parameters": {
            "location": {
              "type": "string"
            }
          },
          "functions": [],
          "resources": [
            {
              "type": "Mock.Rp/mockResource",
              "apiVersion": "2020-01-01",
              "name": "mockResource",
              "location": "[parameters('location')]"
            }
          ],
          "outputs": {
            "myResourceId": {
              "type": "string",
              "value": "[resourceId('Mock.Rp/mockResource', 'mockResource')]"
            }
          }
        }
      }
    },
    {
      "condition": "[equals(add(1, 1), 2)]",
      "type": "Microsoft.Resources/deployments",
      "apiVersion": "2019-10-01",
      "name": "modBWithCondition",
      "properties": {
        "expressionEvaluationOptions": {
          "scope": "inner"
        },
        "mode": "Incremental",
        "parameters": {
          "location": {
            "value": "East US"
          }
        },
        "template": {
          "$schema": "https://schema.management.azure.com/schemas/2019-04-01/deploymentTemplate.json#",
          "contentVersion": "1.0.0.0",
          "parameters": {
            "location": {
              "type": "string"
            }
          },
          "functions": [],
          "resources": [
            {
              "type": "Mock.Rp/mockResource",
              "apiVersion": "2020-01-01",
              "name": "mockResource",
              "location": "[parameters('location')]"
            }
          ],
          "outputs": {
            "myResourceId": {
              "type": "string",
              "value": "[resourceId('Mock.Rp/mockResource', 'mockResource')]"
            }
          }
        }
      }
    },
    {
      "type": "Microsoft.Resources/deployments",
      "apiVersion": "2019-10-01",
      "name": "optionalWithNoParams1",
      "properties": {
        "expressionEvaluationOptions": {
          "scope": "inner"
        },
        "mode": "Incremental",
        "template": {
          "$schema": "https://schema.management.azure.com/schemas/2019-04-01/deploymentTemplate.json#",
          "contentVersion": "1.0.0.0",
          "parameters": {
            "optionalString": {
              "type": "string",
              "defaultValue": "abc"
            },
            "optionalInt": {
              "type": "int",
              "defaultValue": 42
            },
            "optionalObj": {
              "type": "object",
              "defaultValue": {
                "a": "b"
              }
            },
            "optionalArray": {
              "type": "array",
              "defaultValue": [
                1,
                2,
                3
              ]
            }
          },
          "functions": [],
          "resources": [],
          "outputs": {
            "outputObj": {
              "type": "object",
              "value": {
                "optionalString": "[parameters('optionalString')]",
                "optionalInt": "[parameters('optionalInt')]",
                "optionalObj": "[parameters('optionalObj')]",
                "optionalArray": "[parameters('optionalArray')]"
              }
            }
          }
        }
      }
    },
    {
      "type": "Microsoft.Resources/deployments",
      "apiVersion": "2019-10-01",
      "name": "optionalWithNoParams2",
      "properties": {
        "expressionEvaluationOptions": {
          "scope": "inner"
        },
        "mode": "Incremental",
        "parameters": {},
        "template": {
          "$schema": "https://schema.management.azure.com/schemas/2019-04-01/deploymentTemplate.json#",
          "contentVersion": "1.0.0.0",
          "parameters": {
            "optionalString": {
              "type": "string",
              "defaultValue": "abc"
            },
            "optionalInt": {
              "type": "int",
              "defaultValue": 42
            },
            "optionalObj": {
              "type": "object",
              "defaultValue": {
                "a": "b"
              }
            },
            "optionalArray": {
              "type": "array",
              "defaultValue": [
                1,
                2,
                3
              ]
            }
          },
          "functions": [],
          "resources": [],
          "outputs": {
            "outputObj": {
              "type": "object",
              "value": {
                "optionalString": "[parameters('optionalString')]",
                "optionalInt": "[parameters('optionalInt')]",
                "optionalObj": "[parameters('optionalObj')]",
                "optionalArray": "[parameters('optionalArray')]"
              }
            }
          }
        }
      }
    },
    {
      "type": "Microsoft.Resources/deployments",
      "apiVersion": "2019-10-01",
      "name": "optionalWithNoParams3",
      "properties": {
        "expressionEvaluationOptions": {
          "scope": "inner"
        },
        "mode": "Incremental",
        "parameters": {
          "optionalString": {
            "value": "abc"
          },
          "optionalInt": {
            "value": 42
          },
          "optionalObj": {
            "value": {}
          },
          "optionalArray": {
            "value": []
          }
        },
        "template": {
          "$schema": "https://schema.management.azure.com/schemas/2019-04-01/deploymentTemplate.json#",
          "contentVersion": "1.0.0.0",
          "parameters": {
            "optionalString": {
              "type": "string",
              "defaultValue": "abc"
            },
            "optionalInt": {
              "type": "int",
              "defaultValue": 42
            },
            "optionalObj": {
              "type": "object",
              "defaultValue": {
                "a": "b"
              }
            },
            "optionalArray": {
              "type": "array",
              "defaultValue": [
                1,
                2,
                3
              ]
            }
          },
          "functions": [],
          "resources": [],
          "outputs": {
            "outputObj": {
              "type": "object",
              "value": {
                "optionalString": "[parameters('optionalString')]",
                "optionalInt": "[parameters('optionalInt')]",
                "optionalObj": "[parameters('optionalObj')]",
                "optionalArray": "[parameters('optionalArray')]"
              }
            }
          }
        }
      }
    },
    {
      "type": "Microsoft.Resources/deployments",
      "apiVersion": "2019-10-01",
      "name": "optionalWithAllParamsAndManualDependency",
      "properties": {
        "expressionEvaluationOptions": {
          "scope": "inner"
        },
        "mode": "Incremental",
        "parameters": {
          "optionalString": {
            "value": "abc"
          },
          "optionalInt": {
            "value": 42
          },
          "optionalObj": {
            "value": {}
          },
          "optionalArray": {
            "value": []
          }
        },
        "template": {
          "$schema": "https://schema.management.azure.com/schemas/2019-04-01/deploymentTemplate.json#",
          "contentVersion": "1.0.0.0",
          "parameters": {
            "optionalString": {
              "type": "string",
              "defaultValue": "abc"
            },
            "optionalInt": {
              "type": "int",
              "defaultValue": 42
            },
            "optionalObj": {
              "type": "object",
              "defaultValue": {
                "a": "b"
              }
            },
            "optionalArray": {
              "type": "array",
              "defaultValue": [
                1,
                2,
                3
              ]
            }
          },
          "functions": [],
          "resources": [],
          "outputs": {
            "outputObj": {
              "type": "object",
              "value": {
                "optionalString": "[parameters('optionalString')]",
                "optionalInt": "[parameters('optionalInt')]",
                "optionalObj": "[parameters('optionalObj')]",
                "optionalArray": "[parameters('optionalArray')]"
              }
            }
          }
        }
      },
      "dependsOn": [
        "[resourceId('Microsoft.Resources/deployments', 'optionalWithNoParams3')]",
        "[resourceId('Mock.Rp/mockResource', 'harry')]"
      ]
    },
    {
      "type": "Microsoft.Resources/deployments",
      "apiVersion": "2019-10-01",
      "name": "optionalWithImplicitDependency",
      "properties": {
        "expressionEvaluationOptions": {
          "scope": "inner"
        },
        "mode": "Incremental",
        "parameters": {
          "optionalString": {
            "value": "[concat(resourceId('Mock.Rp/mockResource', 'harry'), reference(resourceId('Microsoft.Resources/deployments', 'optionalWithAllParamsAndManualDependency'), '2019-10-01').outputs.name)]"
          },
          "optionalInt": {
            "value": 42
          },
          "optionalObj": {
            "value": {}
          },
          "optionalArray": {
            "value": []
          }
        },
        "template": {
          "$schema": "https://schema.management.azure.com/schemas/2019-04-01/deploymentTemplate.json#",
          "contentVersion": "1.0.0.0",
          "parameters": {
            "optionalString": {
              "type": "string",
              "defaultValue": "abc"
            },
            "optionalInt": {
              "type": "int",
              "defaultValue": 42
            },
            "optionalObj": {
              "type": "object",
              "defaultValue": {
                "a": "b"
              }
            },
            "optionalArray": {
              "type": "array",
              "defaultValue": [
                1,
                2,
                3
              ]
            }
          },
          "functions": [],
          "resources": [],
          "outputs": {
            "outputObj": {
              "type": "object",
              "value": {
                "optionalString": "[parameters('optionalString')]",
                "optionalInt": "[parameters('optionalInt')]",
                "optionalObj": "[parameters('optionalObj')]",
                "optionalArray": "[parameters('optionalArray')]"
              }
            }
          }
        }
      },
      "dependsOn": [
        "[resourceId('Microsoft.Resources/deployments', 'optionalWithAllParamsAndManualDependency')]",
        "[resourceId('Mock.Rp/mockResource', 'harry')]"
      ]
    },
    {
      "type": "Microsoft.Resources/deployments",
      "apiVersion": "2019-10-01",
      "name": "[format('{0}{1}', reference(resourceId('Microsoft.Resources/deployments', 'optionalWithAllParamsAndManualDependency'), '2019-10-01').outputs.name, parameters('deployTimeSuffix'))]",
      "properties": {
        "expressionEvaluationOptions": {
          "scope": "inner"
        },
        "mode": "Incremental",
        "parameters": {
          "optionalString": {
            "value": "[concat(resourceId('Mock.Rp/mockResource', 'harry'), reference(resourceId('Microsoft.Resources/deployments', 'optionalWithAllParamsAndManualDependency'), '2019-10-01').outputs.name)]"
          },
          "optionalInt": {
            "value": 42
          },
          "optionalObj": {
            "value": {}
          },
          "optionalArray": {
            "value": []
          }
        },
        "template": {
          "$schema": "https://schema.management.azure.com/schemas/2019-04-01/deploymentTemplate.json#",
          "contentVersion": "1.0.0.0",
          "parameters": {
            "optionalString": {
              "type": "string",
              "defaultValue": "abc"
            },
            "optionalInt": {
              "type": "int",
              "defaultValue": 42
            },
            "optionalObj": {
              "type": "object",
              "defaultValue": {
                "a": "b"
              }
            },
            "optionalArray": {
              "type": "array",
              "defaultValue": [
                1,
                2,
                3
              ]
            }
          },
          "functions": [],
          "resources": [],
          "outputs": {
            "outputObj": {
              "type": "object",
              "value": {
                "optionalString": "[parameters('optionalString')]",
                "optionalInt": "[parameters('optionalInt')]",
                "optionalObj": "[parameters('optionalObj')]",
                "optionalArray": "[parameters('optionalArray')]"
              }
            }
          }
        }
      },
      "dependsOn": [
        "[resourceId('Microsoft.Resources/deployments', 'optionalWithAllParamsAndManualDependency')]",
        "[resourceId('Mock.Rp/mockResource', 'harry')]"
      ]
    }
  ],
  "outputs": {
    "stringOutputA": {
      "type": "string",
      "value": "[reference(resourceId('Microsoft.Resources/deployments', 'modATest'), '2019-10-01').outputs.stringOutputA.value]"
    },
    "stringOutputB": {
      "type": "string",
      "value": "[reference(resourceId('Microsoft.Resources/deployments', 'modATest'), '2019-10-01').outputs.stringOutputB.value]"
    },
    "objOutput": {
      "type": "object",
      "value": "[reference(resourceId('Microsoft.Resources/deployments', 'modATest'), '2019-10-01').outputs.objOutput.value]"
    },
    "arrayOutput": {
      "type": "array",
      "value": "[reference(resourceId('Microsoft.Resources/deployments', 'modATest'), '2019-10-01').outputs.arrayOutput.value]"
    },
    "modCalculatedNameOutput": {
      "type": "object",
      "value": "[reference(resourceId('Microsoft.Resources/deployments', format('{0}{1}', reference(resourceId('Microsoft.Resources/deployments', 'optionalWithAllParamsAndManualDependency'), '2019-10-01').outputs.name, parameters('deployTimeSuffix'))), '2019-10-01').outputs.outputObj.value]"
    }
  }
=======
{
  "$schema": "https://schema.management.azure.com/schemas/2019-04-01/deploymentTemplate.json#",
  "contentVersion": "1.0.0.0",
  "parameters": {
    "deployTimeSuffix": {
      "type": "string",
      "defaultValue": "[newGuid()]"
    }
  },
  "functions": [],
  "resources": [
    {
      "type": "Mock.Rp/mockResource",
      "apiVersion": "2020-01-01",
      "name": "harry",
      "properties": {
        "modADep": "[reference(extensionResourceId(resourceGroup().id, 'Microsoft.Resources/deployments', 'modATest'), '2019-10-01').outputs.stringOutputA.value]",
        "modBDep": "[reference(extensionResourceId(resourceGroup().id, 'Microsoft.Resources/deployments', 'modB'), '2019-10-01').outputs.myResourceId.value]"
      },
      "dependsOn": [
        "[extensionResourceId(resourceGroup().id, 'Microsoft.Resources/deployments', 'modATest')]",
        "[extensionResourceId(resourceGroup().id, 'Microsoft.Resources/deployments', 'modB')]"
      ]
    },
    {
      "type": "Mock.Rp/mockResource",
      "apiVersion": "2020-01-01",
      "name": "[format('{0}{1}', reference(extensionResourceId(resourceGroup().id, 'Microsoft.Resources/deployments', 'optionalWithAllParamsAndManualDependency'), '2019-10-01').outputs.name, parameters('deployTimeSuffix'))]",
      "properties": {
        "modADep": "[reference(extensionResourceId(resourceGroup().id, 'Microsoft.Resources/deployments', format('{0}{1}', reference(extensionResourceId(resourceGroup().id, 'Microsoft.Resources/deployments', 'optionalWithAllParamsAndManualDependency'), '2019-10-01').outputs.name, parameters('deployTimeSuffix'))), '2019-10-01').outputs.outputObj.value]"
      },
      "dependsOn": [
        "[extensionResourceId(resourceGroup().id, 'Microsoft.Resources/deployments', format('{0}{1}', reference(extensionResourceId(resourceGroup().id, 'Microsoft.Resources/deployments', 'optionalWithAllParamsAndManualDependency'), '2019-10-01').outputs.name, parameters('deployTimeSuffix')))]",
        "[extensionResourceId(resourceGroup().id, 'Microsoft.Resources/deployments', 'optionalWithAllParamsAndManualDependency')]"
      ]
    },
    {
      "type": "Microsoft.Resources/deployments",
      "apiVersion": "2019-10-01",
      "name": "modATest",
      "properties": {
        "expressionEvaluationOptions": {
          "scope": "inner"
        },
        "mode": "Incremental",
        "parameters": {
          "stringParamB": {
            "value": "hello!"
          },
          "objParam": {
            "value": {
              "a": "b"
            }
          },
          "arrayParam": {
            "value": [
              {
                "a": "b"
              },
              "abc"
            ]
          }
        },
        "template": {
          "$schema": "https://schema.management.azure.com/schemas/2019-04-01/deploymentTemplate.json#",
          "contentVersion": "1.0.0.0",
          "parameters": {
            "stringParamA": {
              "type": "string",
              "defaultValue": "test"
            },
            "stringParamB": {
              "type": "string"
            },
            "objParam": {
              "type": "object"
            },
            "arrayParam": {
              "type": "array"
            }
          },
          "functions": [],
          "resources": [
            {
              "type": "Mock.Rp/mockResource",
              "apiVersion": "2020-01-01",
              "name": "basicblobs",
              "location": "[parameters('stringParamA')]"
            },
            {
              "type": "Mock.Rp/mockResource",
              "apiVersion": "2020-01-01",
              "name": "myZone",
              "location": "[parameters('stringParamB')]"
            }
          ],
          "outputs": {
            "stringOutputA": {
              "type": "string",
              "value": "[parameters('stringParamA')]"
            },
            "stringOutputB": {
              "type": "string",
              "value": "[parameters('stringParamB')]"
            },
            "objOutput": {
              "type": "object",
              "value": "[reference(resourceId('Mock.Rp/mockResource', 'basicblobs'))]"
            },
            "arrayOutput": {
              "type": "array",
              "value": [
                "[resourceId('Mock.Rp/mockResource', 'basicblobs')]",
                "[resourceId('Mock.Rp/mockResource', 'myZone')]"
              ]
            }
          }
        }
      }
    },
    {
      "type": "Microsoft.Resources/deployments",
      "apiVersion": "2019-10-01",
      "name": "modB",
      "properties": {
        "expressionEvaluationOptions": {
          "scope": "inner"
        },
        "mode": "Incremental",
        "parameters": {
          "location": {
            "value": "West US"
          }
        },
        "template": {
          "$schema": "https://schema.management.azure.com/schemas/2019-04-01/deploymentTemplate.json#",
          "contentVersion": "1.0.0.0",
          "parameters": {
            "location": {
              "type": "string"
            }
          },
          "functions": [],
          "resources": [
            {
              "type": "Mock.Rp/mockResource",
              "apiVersion": "2020-01-01",
              "name": "mockResource",
              "location": "[parameters('location')]"
            }
          ],
          "outputs": {
            "myResourceId": {
              "type": "string",
              "value": "[resourceId('Mock.Rp/mockResource', 'mockResource')]"
            }
          }
        }
      }
    },
    {
      "condition": "[equals(add(1, 1), 2)]",
      "type": "Microsoft.Resources/deployments",
      "apiVersion": "2019-10-01",
      "name": "modBWithCondition",
      "properties": {
        "expressionEvaluationOptions": {
          "scope": "inner"
        },
        "mode": "Incremental",
        "parameters": {
          "location": {
            "value": "East US"
          }
        },
        "template": {
          "$schema": "https://schema.management.azure.com/schemas/2019-04-01/deploymentTemplate.json#",
          "contentVersion": "1.0.0.0",
          "parameters": {
            "location": {
              "type": "string"
            }
          },
          "functions": [],
          "resources": [
            {
              "type": "Mock.Rp/mockResource",
              "apiVersion": "2020-01-01",
              "name": "mockResource",
              "location": "[parameters('location')]"
            }
          ],
          "outputs": {
            "myResourceId": {
              "type": "string",
              "value": "[resourceId('Mock.Rp/mockResource', 'mockResource')]"
            }
          }
        }
      }
    },
    {
      "type": "Microsoft.Resources/deployments",
      "apiVersion": "2019-10-01",
      "name": "optionalWithNoParams1",
      "properties": {
        "expressionEvaluationOptions": {
          "scope": "inner"
        },
        "mode": "Incremental",
        "template": {
          "$schema": "https://schema.management.azure.com/schemas/2019-04-01/deploymentTemplate.json#",
          "contentVersion": "1.0.0.0",
          "parameters": {
            "optionalString": {
              "type": "string",
              "defaultValue": "abc"
            },
            "optionalInt": {
              "type": "int",
              "defaultValue": 42
            },
            "optionalObj": {
              "type": "object",
              "defaultValue": {
                "a": "b"
              }
            },
            "optionalArray": {
              "type": "array",
              "defaultValue": [
                1,
                2,
                3
              ]
            }
          },
          "functions": [],
          "resources": [],
          "outputs": {
            "outputObj": {
              "type": "object",
              "value": {
                "optionalString": "[parameters('optionalString')]",
                "optionalInt": "[parameters('optionalInt')]",
                "optionalObj": "[parameters('optionalObj')]",
                "optionalArray": "[parameters('optionalArray')]"
              }
            }
          }
        }
      }
    },
    {
      "type": "Microsoft.Resources/deployments",
      "apiVersion": "2019-10-01",
      "name": "optionalWithNoParams2",
      "properties": {
        "expressionEvaluationOptions": {
          "scope": "inner"
        },
        "mode": "Incremental",
        "parameters": {},
        "template": {
          "$schema": "https://schema.management.azure.com/schemas/2019-04-01/deploymentTemplate.json#",
          "contentVersion": "1.0.0.0",
          "parameters": {
            "optionalString": {
              "type": "string",
              "defaultValue": "abc"
            },
            "optionalInt": {
              "type": "int",
              "defaultValue": 42
            },
            "optionalObj": {
              "type": "object",
              "defaultValue": {
                "a": "b"
              }
            },
            "optionalArray": {
              "type": "array",
              "defaultValue": [
                1,
                2,
                3
              ]
            }
          },
          "functions": [],
          "resources": [],
          "outputs": {
            "outputObj": {
              "type": "object",
              "value": {
                "optionalString": "[parameters('optionalString')]",
                "optionalInt": "[parameters('optionalInt')]",
                "optionalObj": "[parameters('optionalObj')]",
                "optionalArray": "[parameters('optionalArray')]"
              }
            }
          }
        }
      }
    },
    {
      "type": "Microsoft.Resources/deployments",
      "apiVersion": "2019-10-01",
      "name": "optionalWithNoParams3",
      "properties": {
        "expressionEvaluationOptions": {
          "scope": "inner"
        },
        "mode": "Incremental",
        "parameters": {
          "optionalString": {
            "value": "abc"
          },
          "optionalInt": {
            "value": 42
          },
          "optionalObj": {
            "value": {}
          },
          "optionalArray": {
            "value": []
          }
        },
        "template": {
          "$schema": "https://schema.management.azure.com/schemas/2019-04-01/deploymentTemplate.json#",
          "contentVersion": "1.0.0.0",
          "parameters": {
            "optionalString": {
              "type": "string",
              "defaultValue": "abc"
            },
            "optionalInt": {
              "type": "int",
              "defaultValue": 42
            },
            "optionalObj": {
              "type": "object",
              "defaultValue": {
                "a": "b"
              }
            },
            "optionalArray": {
              "type": "array",
              "defaultValue": [
                1,
                2,
                3
              ]
            }
          },
          "functions": [],
          "resources": [],
          "outputs": {
            "outputObj": {
              "type": "object",
              "value": {
                "optionalString": "[parameters('optionalString')]",
                "optionalInt": "[parameters('optionalInt')]",
                "optionalObj": "[parameters('optionalObj')]",
                "optionalArray": "[parameters('optionalArray')]"
              }
            }
          }
        }
      }
    },
    {
      "type": "Microsoft.Resources/deployments",
      "apiVersion": "2019-10-01",
      "name": "optionalWithAllParamsAndManualDependency",
      "properties": {
        "expressionEvaluationOptions": {
          "scope": "inner"
        },
        "mode": "Incremental",
        "parameters": {
          "optionalString": {
            "value": "abc"
          },
          "optionalInt": {
            "value": 42
          },
          "optionalObj": {
            "value": {}
          },
          "optionalArray": {
            "value": []
          }
        },
        "template": {
          "$schema": "https://schema.management.azure.com/schemas/2019-04-01/deploymentTemplate.json#",
          "contentVersion": "1.0.0.0",
          "parameters": {
            "optionalString": {
              "type": "string",
              "defaultValue": "abc"
            },
            "optionalInt": {
              "type": "int",
              "defaultValue": 42
            },
            "optionalObj": {
              "type": "object",
              "defaultValue": {
                "a": "b"
              }
            },
            "optionalArray": {
              "type": "array",
              "defaultValue": [
                1,
                2,
                3
              ]
            }
          },
          "functions": [],
          "resources": [],
          "outputs": {
            "outputObj": {
              "type": "object",
              "value": {
                "optionalString": "[parameters('optionalString')]",
                "optionalInt": "[parameters('optionalInt')]",
                "optionalObj": "[parameters('optionalObj')]",
                "optionalArray": "[parameters('optionalArray')]"
              }
            }
          }
        }
      },
      "dependsOn": [
        "[extensionResourceId(resourceGroup().id, 'Microsoft.Resources/deployments', 'optionalWithNoParams3')]",
        "[resourceId('Mock.Rp/mockResource', 'harry')]"
      ]
    },
    {
      "type": "Microsoft.Resources/deployments",
      "apiVersion": "2019-10-01",
      "name": "optionalWithImplicitDependency",
      "properties": {
        "expressionEvaluationOptions": {
          "scope": "inner"
        },
        "mode": "Incremental",
        "parameters": {
          "optionalString": {
            "value": "[concat(resourceId('Mock.Rp/mockResource', 'harry'), reference(extensionResourceId(resourceGroup().id, 'Microsoft.Resources/deployments', 'optionalWithAllParamsAndManualDependency'), '2019-10-01').outputs.name)]"
          },
          "optionalInt": {
            "value": 42
          },
          "optionalObj": {
            "value": {}
          },
          "optionalArray": {
            "value": []
          }
        },
        "template": {
          "$schema": "https://schema.management.azure.com/schemas/2019-04-01/deploymentTemplate.json#",
          "contentVersion": "1.0.0.0",
          "parameters": {
            "optionalString": {
              "type": "string",
              "defaultValue": "abc"
            },
            "optionalInt": {
              "type": "int",
              "defaultValue": 42
            },
            "optionalObj": {
              "type": "object",
              "defaultValue": {
                "a": "b"
              }
            },
            "optionalArray": {
              "type": "array",
              "defaultValue": [
                1,
                2,
                3
              ]
            }
          },
          "functions": [],
          "resources": [],
          "outputs": {
            "outputObj": {
              "type": "object",
              "value": {
                "optionalString": "[parameters('optionalString')]",
                "optionalInt": "[parameters('optionalInt')]",
                "optionalObj": "[parameters('optionalObj')]",
                "optionalArray": "[parameters('optionalArray')]"
              }
            }
          }
        }
      },
      "dependsOn": [
        "[extensionResourceId(resourceGroup().id, 'Microsoft.Resources/deployments', 'optionalWithAllParamsAndManualDependency')]",
        "[resourceId('Mock.Rp/mockResource', 'harry')]"
      ]
    },
    {
      "type": "Microsoft.Resources/deployments",
      "apiVersion": "2019-10-01",
      "name": "[format('{0}{1}', reference(extensionResourceId(resourceGroup().id, 'Microsoft.Resources/deployments', 'optionalWithAllParamsAndManualDependency'), '2019-10-01').outputs.name, parameters('deployTimeSuffix'))]",
      "properties": {
        "expressionEvaluationOptions": {
          "scope": "inner"
        },
        "mode": "Incremental",
        "parameters": {
          "optionalString": {
            "value": "[concat(resourceId('Mock.Rp/mockResource', 'harry'), reference(extensionResourceId(resourceGroup().id, 'Microsoft.Resources/deployments', 'optionalWithAllParamsAndManualDependency'), '2019-10-01').outputs.name)]"
          },
          "optionalInt": {
            "value": 42
          },
          "optionalObj": {
            "value": {}
          },
          "optionalArray": {
            "value": []
          }
        },
        "template": {
          "$schema": "https://schema.management.azure.com/schemas/2019-04-01/deploymentTemplate.json#",
          "contentVersion": "1.0.0.0",
          "parameters": {
            "optionalString": {
              "type": "string",
              "defaultValue": "abc"
            },
            "optionalInt": {
              "type": "int",
              "defaultValue": 42
            },
            "optionalObj": {
              "type": "object",
              "defaultValue": {
                "a": "b"
              }
            },
            "optionalArray": {
              "type": "array",
              "defaultValue": [
                1,
                2,
                3
              ]
            }
          },
          "functions": [],
          "resources": [],
          "outputs": {
            "outputObj": {
              "type": "object",
              "value": {
                "optionalString": "[parameters('optionalString')]",
                "optionalInt": "[parameters('optionalInt')]",
                "optionalObj": "[parameters('optionalObj')]",
                "optionalArray": "[parameters('optionalArray')]"
              }
            }
          }
        }
      },
      "dependsOn": [
        "[extensionResourceId(resourceGroup().id, 'Microsoft.Resources/deployments', 'optionalWithAllParamsAndManualDependency')]",
        "[resourceId('Mock.Rp/mockResource', 'harry')]"
      ]
    }
  ],
  "outputs": {
    "stringOutputA": {
      "type": "string",
      "value": "[reference(extensionResourceId(resourceGroup().id, 'Microsoft.Resources/deployments', 'modATest'), '2019-10-01').outputs.stringOutputA.value]"
    },
    "stringOutputB": {
      "type": "string",
      "value": "[reference(extensionResourceId(resourceGroup().id, 'Microsoft.Resources/deployments', 'modATest'), '2019-10-01').outputs.stringOutputB.value]"
    },
    "objOutput": {
      "type": "object",
      "value": "[reference(extensionResourceId(resourceGroup().id, 'Microsoft.Resources/deployments', 'modATest'), '2019-10-01').outputs.objOutput.value]"
    },
    "arrayOutput": {
      "type": "array",
      "value": "[reference(extensionResourceId(resourceGroup().id, 'Microsoft.Resources/deployments', 'modATest'), '2019-10-01').outputs.arrayOutput.value]"
    },
    "modCalculatedNameOutput": {
      "type": "object",
      "value": "[reference(extensionResourceId(resourceGroup().id, 'Microsoft.Resources/deployments', format('{0}{1}', reference(extensionResourceId(resourceGroup().id, 'Microsoft.Resources/deployments', 'optionalWithAllParamsAndManualDependency'), '2019-10-01').outputs.name, parameters('deployTimeSuffix'))), '2019-10-01').outputs.outputObj.value]"
    }
  },
  "metadata": {
    "_generator": {
      "name": "bicep",
      "version": "dev",
      "templateHash": "6399525405155961588"
    }
  }
>>>>>>> e0e0c4c6
}<|MERGE_RESOLUTION|>--- conflicted
+++ resolved
@@ -1,4 +1,3 @@
-<<<<<<< HEAD
 {
   "$schema": "https://schema.management.azure.com/schemas/2019-04-01/deploymentTemplate.json#",
   "contentVersion": "1.0.0.0",
@@ -603,619 +602,12 @@
       "type": "object",
       "value": "[reference(resourceId('Microsoft.Resources/deployments', format('{0}{1}', reference(resourceId('Microsoft.Resources/deployments', 'optionalWithAllParamsAndManualDependency'), '2019-10-01').outputs.name, parameters('deployTimeSuffix'))), '2019-10-01').outputs.outputObj.value]"
     }
-  }
-=======
-{
-  "$schema": "https://schema.management.azure.com/schemas/2019-04-01/deploymentTemplate.json#",
-  "contentVersion": "1.0.0.0",
-  "parameters": {
-    "deployTimeSuffix": {
-      "type": "string",
-      "defaultValue": "[newGuid()]"
-    }
-  },
-  "functions": [],
-  "resources": [
-    {
-      "type": "Mock.Rp/mockResource",
-      "apiVersion": "2020-01-01",
-      "name": "harry",
-      "properties": {
-        "modADep": "[reference(extensionResourceId(resourceGroup().id, 'Microsoft.Resources/deployments', 'modATest'), '2019-10-01').outputs.stringOutputA.value]",
-        "modBDep": "[reference(extensionResourceId(resourceGroup().id, 'Microsoft.Resources/deployments', 'modB'), '2019-10-01').outputs.myResourceId.value]"
-      },
-      "dependsOn": [
-        "[extensionResourceId(resourceGroup().id, 'Microsoft.Resources/deployments', 'modATest')]",
-        "[extensionResourceId(resourceGroup().id, 'Microsoft.Resources/deployments', 'modB')]"
-      ]
-    },
-    {
-      "type": "Mock.Rp/mockResource",
-      "apiVersion": "2020-01-01",
-      "name": "[format('{0}{1}', reference(extensionResourceId(resourceGroup().id, 'Microsoft.Resources/deployments', 'optionalWithAllParamsAndManualDependency'), '2019-10-01').outputs.name, parameters('deployTimeSuffix'))]",
-      "properties": {
-        "modADep": "[reference(extensionResourceId(resourceGroup().id, 'Microsoft.Resources/deployments', format('{0}{1}', reference(extensionResourceId(resourceGroup().id, 'Microsoft.Resources/deployments', 'optionalWithAllParamsAndManualDependency'), '2019-10-01').outputs.name, parameters('deployTimeSuffix'))), '2019-10-01').outputs.outputObj.value]"
-      },
-      "dependsOn": [
-        "[extensionResourceId(resourceGroup().id, 'Microsoft.Resources/deployments', format('{0}{1}', reference(extensionResourceId(resourceGroup().id, 'Microsoft.Resources/deployments', 'optionalWithAllParamsAndManualDependency'), '2019-10-01').outputs.name, parameters('deployTimeSuffix')))]",
-        "[extensionResourceId(resourceGroup().id, 'Microsoft.Resources/deployments', 'optionalWithAllParamsAndManualDependency')]"
-      ]
-    },
-    {
-      "type": "Microsoft.Resources/deployments",
-      "apiVersion": "2019-10-01",
-      "name": "modATest",
-      "properties": {
-        "expressionEvaluationOptions": {
-          "scope": "inner"
-        },
-        "mode": "Incremental",
-        "parameters": {
-          "stringParamB": {
-            "value": "hello!"
-          },
-          "objParam": {
-            "value": {
-              "a": "b"
-            }
-          },
-          "arrayParam": {
-            "value": [
-              {
-                "a": "b"
-              },
-              "abc"
-            ]
-          }
-        },
-        "template": {
-          "$schema": "https://schema.management.azure.com/schemas/2019-04-01/deploymentTemplate.json#",
-          "contentVersion": "1.0.0.0",
-          "parameters": {
-            "stringParamA": {
-              "type": "string",
-              "defaultValue": "test"
-            },
-            "stringParamB": {
-              "type": "string"
-            },
-            "objParam": {
-              "type": "object"
-            },
-            "arrayParam": {
-              "type": "array"
-            }
-          },
-          "functions": [],
-          "resources": [
-            {
-              "type": "Mock.Rp/mockResource",
-              "apiVersion": "2020-01-01",
-              "name": "basicblobs",
-              "location": "[parameters('stringParamA')]"
-            },
-            {
-              "type": "Mock.Rp/mockResource",
-              "apiVersion": "2020-01-01",
-              "name": "myZone",
-              "location": "[parameters('stringParamB')]"
-            }
-          ],
-          "outputs": {
-            "stringOutputA": {
-              "type": "string",
-              "value": "[parameters('stringParamA')]"
-            },
-            "stringOutputB": {
-              "type": "string",
-              "value": "[parameters('stringParamB')]"
-            },
-            "objOutput": {
-              "type": "object",
-              "value": "[reference(resourceId('Mock.Rp/mockResource', 'basicblobs'))]"
-            },
-            "arrayOutput": {
-              "type": "array",
-              "value": [
-                "[resourceId('Mock.Rp/mockResource', 'basicblobs')]",
-                "[resourceId('Mock.Rp/mockResource', 'myZone')]"
-              ]
-            }
-          }
-        }
-      }
-    },
-    {
-      "type": "Microsoft.Resources/deployments",
-      "apiVersion": "2019-10-01",
-      "name": "modB",
-      "properties": {
-        "expressionEvaluationOptions": {
-          "scope": "inner"
-        },
-        "mode": "Incremental",
-        "parameters": {
-          "location": {
-            "value": "West US"
-          }
-        },
-        "template": {
-          "$schema": "https://schema.management.azure.com/schemas/2019-04-01/deploymentTemplate.json#",
-          "contentVersion": "1.0.0.0",
-          "parameters": {
-            "location": {
-              "type": "string"
-            }
-          },
-          "functions": [],
-          "resources": [
-            {
-              "type": "Mock.Rp/mockResource",
-              "apiVersion": "2020-01-01",
-              "name": "mockResource",
-              "location": "[parameters('location')]"
-            }
-          ],
-          "outputs": {
-            "myResourceId": {
-              "type": "string",
-              "value": "[resourceId('Mock.Rp/mockResource', 'mockResource')]"
-            }
-          }
-        }
-      }
-    },
-    {
-      "condition": "[equals(add(1, 1), 2)]",
-      "type": "Microsoft.Resources/deployments",
-      "apiVersion": "2019-10-01",
-      "name": "modBWithCondition",
-      "properties": {
-        "expressionEvaluationOptions": {
-          "scope": "inner"
-        },
-        "mode": "Incremental",
-        "parameters": {
-          "location": {
-            "value": "East US"
-          }
-        },
-        "template": {
-          "$schema": "https://schema.management.azure.com/schemas/2019-04-01/deploymentTemplate.json#",
-          "contentVersion": "1.0.0.0",
-          "parameters": {
-            "location": {
-              "type": "string"
-            }
-          },
-          "functions": [],
-          "resources": [
-            {
-              "type": "Mock.Rp/mockResource",
-              "apiVersion": "2020-01-01",
-              "name": "mockResource",
-              "location": "[parameters('location')]"
-            }
-          ],
-          "outputs": {
-            "myResourceId": {
-              "type": "string",
-              "value": "[resourceId('Mock.Rp/mockResource', 'mockResource')]"
-            }
-          }
-        }
-      }
-    },
-    {
-      "type": "Microsoft.Resources/deployments",
-      "apiVersion": "2019-10-01",
-      "name": "optionalWithNoParams1",
-      "properties": {
-        "expressionEvaluationOptions": {
-          "scope": "inner"
-        },
-        "mode": "Incremental",
-        "template": {
-          "$schema": "https://schema.management.azure.com/schemas/2019-04-01/deploymentTemplate.json#",
-          "contentVersion": "1.0.0.0",
-          "parameters": {
-            "optionalString": {
-              "type": "string",
-              "defaultValue": "abc"
-            },
-            "optionalInt": {
-              "type": "int",
-              "defaultValue": 42
-            },
-            "optionalObj": {
-              "type": "object",
-              "defaultValue": {
-                "a": "b"
-              }
-            },
-            "optionalArray": {
-              "type": "array",
-              "defaultValue": [
-                1,
-                2,
-                3
-              ]
-            }
-          },
-          "functions": [],
-          "resources": [],
-          "outputs": {
-            "outputObj": {
-              "type": "object",
-              "value": {
-                "optionalString": "[parameters('optionalString')]",
-                "optionalInt": "[parameters('optionalInt')]",
-                "optionalObj": "[parameters('optionalObj')]",
-                "optionalArray": "[parameters('optionalArray')]"
-              }
-            }
-          }
-        }
-      }
-    },
-    {
-      "type": "Microsoft.Resources/deployments",
-      "apiVersion": "2019-10-01",
-      "name": "optionalWithNoParams2",
-      "properties": {
-        "expressionEvaluationOptions": {
-          "scope": "inner"
-        },
-        "mode": "Incremental",
-        "parameters": {},
-        "template": {
-          "$schema": "https://schema.management.azure.com/schemas/2019-04-01/deploymentTemplate.json#",
-          "contentVersion": "1.0.0.0",
-          "parameters": {
-            "optionalString": {
-              "type": "string",
-              "defaultValue": "abc"
-            },
-            "optionalInt": {
-              "type": "int",
-              "defaultValue": 42
-            },
-            "optionalObj": {
-              "type": "object",
-              "defaultValue": {
-                "a": "b"
-              }
-            },
-            "optionalArray": {
-              "type": "array",
-              "defaultValue": [
-                1,
-                2,
-                3
-              ]
-            }
-          },
-          "functions": [],
-          "resources": [],
-          "outputs": {
-            "outputObj": {
-              "type": "object",
-              "value": {
-                "optionalString": "[parameters('optionalString')]",
-                "optionalInt": "[parameters('optionalInt')]",
-                "optionalObj": "[parameters('optionalObj')]",
-                "optionalArray": "[parameters('optionalArray')]"
-              }
-            }
-          }
-        }
-      }
-    },
-    {
-      "type": "Microsoft.Resources/deployments",
-      "apiVersion": "2019-10-01",
-      "name": "optionalWithNoParams3",
-      "properties": {
-        "expressionEvaluationOptions": {
-          "scope": "inner"
-        },
-        "mode": "Incremental",
-        "parameters": {
-          "optionalString": {
-            "value": "abc"
-          },
-          "optionalInt": {
-            "value": 42
-          },
-          "optionalObj": {
-            "value": {}
-          },
-          "optionalArray": {
-            "value": []
-          }
-        },
-        "template": {
-          "$schema": "https://schema.management.azure.com/schemas/2019-04-01/deploymentTemplate.json#",
-          "contentVersion": "1.0.0.0",
-          "parameters": {
-            "optionalString": {
-              "type": "string",
-              "defaultValue": "abc"
-            },
-            "optionalInt": {
-              "type": "int",
-              "defaultValue": 42
-            },
-            "optionalObj": {
-              "type": "object",
-              "defaultValue": {
-                "a": "b"
-              }
-            },
-            "optionalArray": {
-              "type": "array",
-              "defaultValue": [
-                1,
-                2,
-                3
-              ]
-            }
-          },
-          "functions": [],
-          "resources": [],
-          "outputs": {
-            "outputObj": {
-              "type": "object",
-              "value": {
-                "optionalString": "[parameters('optionalString')]",
-                "optionalInt": "[parameters('optionalInt')]",
-                "optionalObj": "[parameters('optionalObj')]",
-                "optionalArray": "[parameters('optionalArray')]"
-              }
-            }
-          }
-        }
-      }
-    },
-    {
-      "type": "Microsoft.Resources/deployments",
-      "apiVersion": "2019-10-01",
-      "name": "optionalWithAllParamsAndManualDependency",
-      "properties": {
-        "expressionEvaluationOptions": {
-          "scope": "inner"
-        },
-        "mode": "Incremental",
-        "parameters": {
-          "optionalString": {
-            "value": "abc"
-          },
-          "optionalInt": {
-            "value": 42
-          },
-          "optionalObj": {
-            "value": {}
-          },
-          "optionalArray": {
-            "value": []
-          }
-        },
-        "template": {
-          "$schema": "https://schema.management.azure.com/schemas/2019-04-01/deploymentTemplate.json#",
-          "contentVersion": "1.0.0.0",
-          "parameters": {
-            "optionalString": {
-              "type": "string",
-              "defaultValue": "abc"
-            },
-            "optionalInt": {
-              "type": "int",
-              "defaultValue": 42
-            },
-            "optionalObj": {
-              "type": "object",
-              "defaultValue": {
-                "a": "b"
-              }
-            },
-            "optionalArray": {
-              "type": "array",
-              "defaultValue": [
-                1,
-                2,
-                3
-              ]
-            }
-          },
-          "functions": [],
-          "resources": [],
-          "outputs": {
-            "outputObj": {
-              "type": "object",
-              "value": {
-                "optionalString": "[parameters('optionalString')]",
-                "optionalInt": "[parameters('optionalInt')]",
-                "optionalObj": "[parameters('optionalObj')]",
-                "optionalArray": "[parameters('optionalArray')]"
-              }
-            }
-          }
-        }
-      },
-      "dependsOn": [
-        "[extensionResourceId(resourceGroup().id, 'Microsoft.Resources/deployments', 'optionalWithNoParams3')]",
-        "[resourceId('Mock.Rp/mockResource', 'harry')]"
-      ]
-    },
-    {
-      "type": "Microsoft.Resources/deployments",
-      "apiVersion": "2019-10-01",
-      "name": "optionalWithImplicitDependency",
-      "properties": {
-        "expressionEvaluationOptions": {
-          "scope": "inner"
-        },
-        "mode": "Incremental",
-        "parameters": {
-          "optionalString": {
-            "value": "[concat(resourceId('Mock.Rp/mockResource', 'harry'), reference(extensionResourceId(resourceGroup().id, 'Microsoft.Resources/deployments', 'optionalWithAllParamsAndManualDependency'), '2019-10-01').outputs.name)]"
-          },
-          "optionalInt": {
-            "value": 42
-          },
-          "optionalObj": {
-            "value": {}
-          },
-          "optionalArray": {
-            "value": []
-          }
-        },
-        "template": {
-          "$schema": "https://schema.management.azure.com/schemas/2019-04-01/deploymentTemplate.json#",
-          "contentVersion": "1.0.0.0",
-          "parameters": {
-            "optionalString": {
-              "type": "string",
-              "defaultValue": "abc"
-            },
-            "optionalInt": {
-              "type": "int",
-              "defaultValue": 42
-            },
-            "optionalObj": {
-              "type": "object",
-              "defaultValue": {
-                "a": "b"
-              }
-            },
-            "optionalArray": {
-              "type": "array",
-              "defaultValue": [
-                1,
-                2,
-                3
-              ]
-            }
-          },
-          "functions": [],
-          "resources": [],
-          "outputs": {
-            "outputObj": {
-              "type": "object",
-              "value": {
-                "optionalString": "[parameters('optionalString')]",
-                "optionalInt": "[parameters('optionalInt')]",
-                "optionalObj": "[parameters('optionalObj')]",
-                "optionalArray": "[parameters('optionalArray')]"
-              }
-            }
-          }
-        }
-      },
-      "dependsOn": [
-        "[extensionResourceId(resourceGroup().id, 'Microsoft.Resources/deployments', 'optionalWithAllParamsAndManualDependency')]",
-        "[resourceId('Mock.Rp/mockResource', 'harry')]"
-      ]
-    },
-    {
-      "type": "Microsoft.Resources/deployments",
-      "apiVersion": "2019-10-01",
-      "name": "[format('{0}{1}', reference(extensionResourceId(resourceGroup().id, 'Microsoft.Resources/deployments', 'optionalWithAllParamsAndManualDependency'), '2019-10-01').outputs.name, parameters('deployTimeSuffix'))]",
-      "properties": {
-        "expressionEvaluationOptions": {
-          "scope": "inner"
-        },
-        "mode": "Incremental",
-        "parameters": {
-          "optionalString": {
-            "value": "[concat(resourceId('Mock.Rp/mockResource', 'harry'), reference(extensionResourceId(resourceGroup().id, 'Microsoft.Resources/deployments', 'optionalWithAllParamsAndManualDependency'), '2019-10-01').outputs.name)]"
-          },
-          "optionalInt": {
-            "value": 42
-          },
-          "optionalObj": {
-            "value": {}
-          },
-          "optionalArray": {
-            "value": []
-          }
-        },
-        "template": {
-          "$schema": "https://schema.management.azure.com/schemas/2019-04-01/deploymentTemplate.json#",
-          "contentVersion": "1.0.0.0",
-          "parameters": {
-            "optionalString": {
-              "type": "string",
-              "defaultValue": "abc"
-            },
-            "optionalInt": {
-              "type": "int",
-              "defaultValue": 42
-            },
-            "optionalObj": {
-              "type": "object",
-              "defaultValue": {
-                "a": "b"
-              }
-            },
-            "optionalArray": {
-              "type": "array",
-              "defaultValue": [
-                1,
-                2,
-                3
-              ]
-            }
-          },
-          "functions": [],
-          "resources": [],
-          "outputs": {
-            "outputObj": {
-              "type": "object",
-              "value": {
-                "optionalString": "[parameters('optionalString')]",
-                "optionalInt": "[parameters('optionalInt')]",
-                "optionalObj": "[parameters('optionalObj')]",
-                "optionalArray": "[parameters('optionalArray')]"
-              }
-            }
-          }
-        }
-      },
-      "dependsOn": [
-        "[extensionResourceId(resourceGroup().id, 'Microsoft.Resources/deployments', 'optionalWithAllParamsAndManualDependency')]",
-        "[resourceId('Mock.Rp/mockResource', 'harry')]"
-      ]
-    }
-  ],
-  "outputs": {
-    "stringOutputA": {
-      "type": "string",
-      "value": "[reference(extensionResourceId(resourceGroup().id, 'Microsoft.Resources/deployments', 'modATest'), '2019-10-01').outputs.stringOutputA.value]"
-    },
-    "stringOutputB": {
-      "type": "string",
-      "value": "[reference(extensionResourceId(resourceGroup().id, 'Microsoft.Resources/deployments', 'modATest'), '2019-10-01').outputs.stringOutputB.value]"
-    },
-    "objOutput": {
-      "type": "object",
-      "value": "[reference(extensionResourceId(resourceGroup().id, 'Microsoft.Resources/deployments', 'modATest'), '2019-10-01').outputs.objOutput.value]"
-    },
-    "arrayOutput": {
-      "type": "array",
-      "value": "[reference(extensionResourceId(resourceGroup().id, 'Microsoft.Resources/deployments', 'modATest'), '2019-10-01').outputs.arrayOutput.value]"
-    },
-    "modCalculatedNameOutput": {
-      "type": "object",
-      "value": "[reference(extensionResourceId(resourceGroup().id, 'Microsoft.Resources/deployments', format('{0}{1}', reference(extensionResourceId(resourceGroup().id, 'Microsoft.Resources/deployments', 'optionalWithAllParamsAndManualDependency'), '2019-10-01').outputs.name, parameters('deployTimeSuffix'))), '2019-10-01').outputs.outputObj.value]"
-    }
   },
   "metadata": {
     "_generator": {
       "name": "bicep",
       "version": "dev",
-      "templateHash": "6399525405155961588"
+      "templateHash": "4541485523683189076"
     }
   }
->>>>>>> e0e0c4c6
 }