--- conflicted
+++ resolved
@@ -6,11 +6,7 @@
     "_generator": {
       "name": "bicep",
       "version": "dev",
-<<<<<<< HEAD
-      "templateHash": "4393939250524671956"
-=======
-      "templateHash": "14324861258631710760"
->>>>>>> 2808f385
+      "templateHash": "17401662066036177246"
     }
   },
   "parameters": {
