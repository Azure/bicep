
<<<<<<< HEAD
//@[000:10074) ProgramExpression
//@[000:00000) | ├─ResourceDependencyExpression [UNPARENTED]
//@[000:00000) | | └─ModuleReferenceExpression [UNPARENTED]
//@[000:00000) | ├─ResourceDependencyExpression [UNPARENTED]
//@[000:00000) | | └─ModuleReferenceExpression [UNPARENTED]
//@[000:00000) | └─ResourceDependencyExpression [UNPARENTED]
//@[000:00000) |   └─ModuleReferenceExpression [UNPARENTED]
//@[000:00000) | ├─ResourceDependencyExpression [UNPARENTED]
//@[000:00000) | | └─ModuleReferenceExpression [UNPARENTED]
//@[000:00000) | └─ResourceDependencyExpression [UNPARENTED]
//@[000:00000) |   └─ModuleReferenceExpression [UNPARENTED]
//@[000:00000) | ├─ResourceDependencyExpression [UNPARENTED]
//@[000:00000) | | └─ModuleReferenceExpression [UNPARENTED]
//@[000:00000) | └─ResourceDependencyExpression [UNPARENTED]
//@[000:00000) |   └─ResourceReferenceExpression [UNPARENTED]
//@[000:00000) | ├─ResourceDependencyExpression [UNPARENTED]
//@[000:00000) | | └─ModuleReferenceExpression [UNPARENTED]
//@[000:00000) | └─ResourceDependencyExpression [UNPARENTED]
//@[000:00000) |   └─ResourceReferenceExpression [UNPARENTED]
//@[000:00000) | ├─ResourceDependencyExpression [UNPARENTED]
//@[000:00000) | | └─ModuleReferenceExpression [UNPARENTED]
//@[000:00000) | └─ResourceDependencyExpression [UNPARENTED]
//@[000:00000) |   └─ResourceReferenceExpression [UNPARENTED]
//@[000:00000) | ├─ResourceDependencyExpression [UNPARENTED]
//@[000:00000) | | └─ModuleReferenceExpression [UNPARENTED]
//@[000:00000) | ├─ResourceDependencyExpression [UNPARENTED]
//@[000:00000) | | └─ModuleReferenceExpression [UNPARENTED]
//@[000:00000) | └─ResourceDependencyExpression [UNPARENTED]
//@[000:00000) |   └─ModuleReferenceExpression [UNPARENTED]
=======
//@[000:9432) ProgramExpression
//@[000:0000) | ├─ResourceDependencyExpression [UNPARENTED]
//@[000:0000) | | └─ModuleReferenceExpression [UNPARENTED]
//@[000:0000) | ├─ResourceDependencyExpression [UNPARENTED]
//@[000:0000) | | └─ModuleReferenceExpression [UNPARENTED]
//@[000:0000) | └─ResourceDependencyExpression [UNPARENTED]
//@[000:0000) |   └─ModuleReferenceExpression [UNPARENTED]
//@[000:0000) | ├─ResourceDependencyExpression [UNPARENTED]
//@[000:0000) | | └─ModuleReferenceExpression [UNPARENTED]
//@[000:0000) | └─ResourceDependencyExpression [UNPARENTED]
//@[000:0000) |   └─ModuleReferenceExpression [UNPARENTED]
//@[000:0000) | ├─ResourceDependencyExpression [UNPARENTED]
//@[000:0000) | | └─ModuleReferenceExpression [UNPARENTED]
//@[000:0000) | └─ResourceDependencyExpression [UNPARENTED]
//@[000:0000) |   └─ResourceReferenceExpression [UNPARENTED]
//@[000:0000) | ├─ResourceDependencyExpression [UNPARENTED]
//@[000:0000) | | └─ModuleReferenceExpression [UNPARENTED]
//@[000:0000) | └─ResourceDependencyExpression [UNPARENTED]
//@[000:0000) |   └─ResourceReferenceExpression [UNPARENTED]
//@[000:0000) | ├─ResourceDependencyExpression [UNPARENTED]
//@[000:0000) | | └─ModuleReferenceExpression [UNPARENTED]
//@[000:0000) | └─ResourceDependencyExpression [UNPARENTED]
//@[000:0000) |   └─ResourceReferenceExpression [UNPARENTED]
//@[000:0000) | ├─ResourceDependencyExpression [UNPARENTED]
//@[000:0000) | | └─ModuleReferenceExpression [UNPARENTED]
//@[000:0000) | ├─ResourceDependencyExpression [UNPARENTED]
//@[000:0000) | | └─ModuleReferenceExpression [UNPARENTED]
//@[000:0000) | └─ResourceDependencyExpression [UNPARENTED]
//@[000:0000) |   └─ModuleReferenceExpression [UNPARENTED]
>>>>>>> 2808f385
@sys.description('this is deployTimeSuffix param')
//@[000:00093) ├─DeclaredParameterExpression { Name = deployTimeSuffix }
//@[017:00049) | ├─StringLiteralExpression { Value = this is deployTimeSuffix param }
param deployTimeSuffix string = newGuid()
//@[023:00029) | ├─AmbientTypeReferenceExpression { Name = string }
//@[032:00041) | └─FunctionCallExpression { Name = newGuid }

@sys.description('this module a')
//@[000:00252) ├─DeclaredModuleExpression
//@[017:00032) | ├─StringLiteralExpression { Value = this module a }
module modATest './modulea.bicep' = {
//@[036:00217) | ├─ObjectExpression
  name: 'modATest'
//@[002:00018) | | └─ObjectPropertyExpression
//@[002:00006) | |   ├─StringLiteralExpression { Value = name }
//@[008:00018) | |   └─StringLiteralExpression { Value = modATest }
  params: {
//@[010:00155) | └─ObjectExpression
    stringParamB: 'hello!'
//@[004:00026) |   ├─ObjectPropertyExpression
//@[004:00016) |   | ├─StringLiteralExpression { Value = stringParamB }
//@[018:00026) |   | └─StringLiteralExpression { Value = hello! }
    objParam: {
//@[004:00036) |   ├─ObjectPropertyExpression
//@[004:00012) |   | ├─StringLiteralExpression { Value = objParam }
//@[014:00036) |   | └─ObjectExpression
      a: 'b'
//@[006:00012) |   |   └─ObjectPropertyExpression
//@[006:00007) |   |     ├─StringLiteralExpression { Value = a }
//@[009:00012) |   |     └─StringLiteralExpression { Value = b }
    }
    arrayParam: [
//@[004:00071) |   └─ObjectPropertyExpression
//@[004:00014) |     ├─StringLiteralExpression { Value = arrayParam }
//@[016:00071) |     └─ArrayExpression
      {
//@[006:00032) |       ├─ObjectExpression
        a: 'b'
//@[008:00014) |       | └─ObjectPropertyExpression
//@[008:00009) |       |   ├─StringLiteralExpression { Value = a }
//@[011:00014) |       |   └─StringLiteralExpression { Value = b }
      }
      'abc'
//@[006:00011) |       └─StringLiteralExpression { Value = abc }
    ]
  }
}


@sys.description('this module b')
//@[000:00136) ├─DeclaredModuleExpression
//@[017:00032) | ├─StringLiteralExpression { Value = this module b }
module modB './child/moduleb.bicep' = {
//@[038:00101) | ├─ObjectExpression
  name: 'modB'
//@[002:00014) | | └─ObjectPropertyExpression
//@[002:00006) | |   ├─StringLiteralExpression { Value = name }
//@[008:00014) | |   └─StringLiteralExpression { Value = modB }
  params: {
//@[010:00041) | └─ObjectExpression
    location: 'West US'
//@[004:00023) |   └─ObjectPropertyExpression
//@[004:00012) |     ├─StringLiteralExpression { Value = location }
//@[014:00023) |     └─StringLiteralExpression { Value = West US }
  }
}

@sys.description('this is just module b with a condition')
//@[000:00203) ├─DeclaredModuleExpression
//@[017:00057) | ├─StringLiteralExpression { Value = this is just module b with a condition }
module modBWithCondition './child/moduleb.bicep' = if (1 + 1 == 2) {
//@[055:00065) | ├─ConditionExpression
//@[055:00065) | | ├─BinaryExpression { Operator = Equals }
//@[055:00060) | | | ├─BinaryExpression { Operator = Add }
//@[055:00056) | | | | ├─IntegerLiteralExpression { Value = 1 }
//@[059:00060) | | | | └─IntegerLiteralExpression { Value = 1 }
//@[064:00065) | | | └─IntegerLiteralExpression { Value = 2 }
//@[067:00143) | | └─ObjectExpression
  name: 'modBWithCondition'
//@[002:00027) | |   └─ObjectPropertyExpression
//@[002:00006) | |     ├─StringLiteralExpression { Value = name }
//@[008:00027) | |     └─StringLiteralExpression { Value = modBWithCondition }
  params: {
//@[010:00041) | └─ObjectExpression
    location: 'East US'
//@[004:00023) |   └─ObjectPropertyExpression
//@[004:00012) |     ├─StringLiteralExpression { Value = location }
//@[014:00023) |     └─StringLiteralExpression { Value = East US }
  }
}

module modBWithCondition2 './child/moduleb.bicep' =
//@[000:00166) ├─DeclaredModuleExpression
// awkward comment
if (1 + 1 == 2) {
//@[004:00014) | ├─ConditionExpression
//@[004:00014) | | ├─BinaryExpression { Operator = Equals }
//@[004:00009) | | | ├─BinaryExpression { Operator = Add }
//@[004:00005) | | | | ├─IntegerLiteralExpression { Value = 1 }
//@[008:00009) | | | | └─IntegerLiteralExpression { Value = 1 }
//@[013:00014) | | | └─IntegerLiteralExpression { Value = 2 }
//@[016:00093) | | └─ObjectExpression
  name: 'modBWithCondition2'
//@[002:00028) | |   └─ObjectPropertyExpression
//@[002:00006) | |     ├─StringLiteralExpression { Value = name }
//@[008:00028) | |     └─StringLiteralExpression { Value = modBWithCondition2 }
  params: {
//@[010:00041) | └─ObjectExpression
    location: 'East US'
//@[004:00023) |   └─ObjectPropertyExpression
//@[004:00012) |     ├─StringLiteralExpression { Value = location }
//@[014:00023) |     └─StringLiteralExpression { Value = East US }
  }
}

module modC './child/modulec.json' = {
//@[000:00100) ├─DeclaredModuleExpression
//@[037:00100) | ├─ObjectExpression
  name: 'modC'
//@[002:00014) | | └─ObjectPropertyExpression
//@[002:00006) | |   ├─StringLiteralExpression { Value = name }
//@[008:00014) | |   └─StringLiteralExpression { Value = modC }
  params: {
//@[010:00041) | └─ObjectExpression
    location: 'West US'
//@[004:00023) |   └─ObjectPropertyExpression
//@[004:00012) |     ├─StringLiteralExpression { Value = location }
//@[014:00023) |     └─StringLiteralExpression { Value = West US }
  }
}

module modCWithCondition './child/modulec.json' = if (2 - 1 == 1) {
//@[000:00142) ├─DeclaredModuleExpression
//@[054:00064) | ├─ConditionExpression
//@[054:00064) | | ├─BinaryExpression { Operator = Equals }
//@[054:00059) | | | ├─BinaryExpression { Operator = Subtract }
//@[054:00055) | | | | ├─IntegerLiteralExpression { Value = 2 }
//@[058:00059) | | | | └─IntegerLiteralExpression { Value = 1 }
//@[063:00064) | | | └─IntegerLiteralExpression { Value = 1 }
//@[066:00142) | | └─ObjectExpression
  name: 'modCWithCondition'
//@[002:00027) | |   └─ObjectPropertyExpression
//@[002:00006) | |     ├─StringLiteralExpression { Value = name }
//@[008:00027) | |     └─StringLiteralExpression { Value = modCWithCondition }
  params: {
//@[010:00041) | └─ObjectExpression
    location: 'East US'
//@[004:00023) |   └─ObjectPropertyExpression
//@[004:00012) |     ├─StringLiteralExpression { Value = location }
//@[014:00023) |     └─StringLiteralExpression { Value = East US }
  }
}

module optionalWithNoParams1 './child/optionalParams.bicep'= {
//@[000:00098) ├─DeclaredModuleExpression
//@[061:00098) | └─ObjectExpression
  name: 'optionalWithNoParams1'
//@[002:00031) |   └─ObjectPropertyExpression
//@[002:00006) |     ├─StringLiteralExpression { Value = name }
//@[008:00031) |     └─StringLiteralExpression { Value = optionalWithNoParams1 }
}

module optionalWithNoParams2 './child/optionalParams.bicep'= {
//@[000:00116) ├─DeclaredModuleExpression
//@[061:00116) | ├─ObjectExpression
  name: 'optionalWithNoParams2'
//@[002:00031) | | └─ObjectPropertyExpression
//@[002:00006) | |   ├─StringLiteralExpression { Value = name }
//@[008:00031) | |   └─StringLiteralExpression { Value = optionalWithNoParams2 }
  params: {
//@[010:00016) | └─ObjectExpression
  }
}

module optionalWithAllParams './child/optionalParams.bicep'= {
//@[000:00210) ├─DeclaredModuleExpression
//@[061:00210) | ├─ObjectExpression
  name: 'optionalWithNoParams3'
//@[002:00031) | | └─ObjectPropertyExpression
//@[002:00006) | |   ├─StringLiteralExpression { Value = name }
//@[008:00031) | |   └─StringLiteralExpression { Value = optionalWithNoParams3 }
  params: {
//@[010:00110) | └─ObjectExpression
    optionalString: 'abc'
//@[004:00025) |   ├─ObjectPropertyExpression
//@[004:00018) |   | ├─StringLiteralExpression { Value = optionalString }
//@[020:00025) |   | └─StringLiteralExpression { Value = abc }
    optionalInt: 42
//@[004:00019) |   ├─ObjectPropertyExpression
//@[004:00015) |   | ├─StringLiteralExpression { Value = optionalInt }
//@[017:00019) |   | └─IntegerLiteralExpression { Value = 42 }
    optionalObj: { }
//@[004:00020) |   ├─ObjectPropertyExpression
//@[004:00015) |   | ├─StringLiteralExpression { Value = optionalObj }
//@[017:00020) |   | └─ObjectExpression
    optionalArray: [ ]
//@[004:00022) |   └─ObjectPropertyExpression
//@[004:00017) |     ├─StringLiteralExpression { Value = optionalArray }
//@[019:00022) |     └─ArrayExpression
  }
}

resource resWithDependencies 'Mock.Rp/mockResource@2020-01-01' = {
//@[000:00233) ├─DeclaredResourceExpression
//@[065:00233) | ├─ObjectExpression
  name: 'harry'
  properties: {
//@[002:00145) | | └─ObjectPropertyExpression
//@[002:00012) | |   ├─StringLiteralExpression { Value = properties }
//@[014:00145) | |   └─ObjectExpression
    modADep: modATest.outputs.stringOutputA
//@[004:00043) | |     ├─ObjectPropertyExpression
//@[004:00011) | |     | ├─StringLiteralExpression { Value = modADep }
//@[013:00043) | |     | └─ModuleOutputPropertyAccessExpression { PropertyName = stringOutputA }
//@[013:00029) | |     |   └─PropertyAccessExpression { PropertyName = outputs }
//@[013:00021) | |     |     └─ModuleReferenceExpression
    modBDep: modB.outputs.myResourceId
//@[004:00038) | |     ├─ObjectPropertyExpression
//@[004:00011) | |     | ├─StringLiteralExpression { Value = modBDep }
//@[013:00038) | |     | └─ModuleOutputPropertyAccessExpression { PropertyName = myResourceId }
//@[013:00025) | |     |   └─PropertyAccessExpression { PropertyName = outputs }
//@[013:00017) | |     |     └─ModuleReferenceExpression
    modCDep: modC.outputs.myResourceId
//@[004:00038) | |     └─ObjectPropertyExpression
//@[004:00011) | |       ├─StringLiteralExpression { Value = modCDep }
//@[013:00038) | |       └─ModuleOutputPropertyAccessExpression { PropertyName = myResourceId }
//@[013:00025) | |         └─PropertyAccessExpression { PropertyName = outputs }
//@[013:00017) | |           └─ModuleReferenceExpression
  }
}

module optionalWithAllParamsAndManualDependency './child/optionalParams.bicep'= {
//@[000:00321) ├─DeclaredModuleExpression
//@[080:00321) | ├─ObjectExpression
  name: 'optionalWithAllParamsAndManualDependency'
//@[002:00050) | | └─ObjectPropertyExpression
//@[002:00006) | |   ├─StringLiteralExpression { Value = name }
//@[008:00050) | |   └─StringLiteralExpression { Value = optionalWithAllParamsAndManualDependency }
  params: {
//@[010:00110) | ├─ObjectExpression
    optionalString: 'abc'
//@[004:00025) | | ├─ObjectPropertyExpression
//@[004:00018) | | | ├─StringLiteralExpression { Value = optionalString }
//@[020:00025) | | | └─StringLiteralExpression { Value = abc }
    optionalInt: 42
//@[004:00019) | | ├─ObjectPropertyExpression
//@[004:00015) | | | ├─StringLiteralExpression { Value = optionalInt }
//@[017:00019) | | | └─IntegerLiteralExpression { Value = 42 }
    optionalObj: { }
//@[004:00020) | | ├─ObjectPropertyExpression
//@[004:00015) | | | ├─StringLiteralExpression { Value = optionalObj }
//@[017:00020) | | | └─ObjectExpression
    optionalArray: [ ]
//@[004:00022) | | └─ObjectPropertyExpression
//@[004:00017) | |   ├─StringLiteralExpression { Value = optionalArray }
//@[019:00022) | |   └─ArrayExpression
  }
  dependsOn: [
    resWithDependencies
    optionalWithAllParams
  ]
}

module optionalWithImplicitDependency './child/optionalParams.bicep'= {
//@[000:00300) ├─DeclaredModuleExpression
//@[070:00300) | ├─ObjectExpression
  name: 'optionalWithImplicitDependency'
//@[002:00040) | | └─ObjectPropertyExpression
//@[002:00006) | |   ├─StringLiteralExpression { Value = name }
//@[008:00040) | |   └─StringLiteralExpression { Value = optionalWithImplicitDependency }
  params: {
//@[010:00182) | ├─ObjectExpression
    optionalString: concat(resWithDependencies.id, optionalWithAllParamsAndManualDependency.name)
//@[004:00097) | | ├─ObjectPropertyExpression
//@[004:00018) | | | ├─StringLiteralExpression { Value = optionalString }
//@[020:00097) | | | └─FunctionCallExpression { Name = concat }
//@[027:00049) | | |   ├─PropertyAccessExpression { PropertyName = id }
//@[027:00046) | | |   | └─ResourceReferenceExpression
//@[051:00096) | | |   └─PropertyAccessExpression { PropertyName = name }
//@[051:00091) | | |     └─ModuleReferenceExpression
    optionalInt: 42
//@[004:00019) | | ├─ObjectPropertyExpression
//@[004:00015) | | | ├─StringLiteralExpression { Value = optionalInt }
//@[017:00019) | | | └─IntegerLiteralExpression { Value = 42 }
    optionalObj: { }
//@[004:00020) | | ├─ObjectPropertyExpression
//@[004:00015) | | | ├─StringLiteralExpression { Value = optionalObj }
//@[017:00020) | | | └─ObjectExpression
    optionalArray: [ ]
//@[004:00022) | | └─ObjectPropertyExpression
//@[004:00017) | |   ├─StringLiteralExpression { Value = optionalArray }
//@[019:00022) | |   └─ArrayExpression
  }
}

module moduleWithCalculatedName './child/optionalParams.bicep'= {
//@[000:00331) ├─DeclaredModuleExpression
//@[064:00331) | ├─ObjectExpression
  name: '${optionalWithAllParamsAndManualDependency.name}${deployTimeSuffix}'
//@[002:00077) | | └─ObjectPropertyExpression
//@[002:00006) | |   ├─StringLiteralExpression { Value = name }
//@[008:00077) | |   └─InterpolatedStringExpression
//@[011:00056) | |     ├─PropertyAccessExpression { PropertyName = name }
//@[011:00051) | |     | └─ModuleReferenceExpression
//@[059:00075) | |     └─ParametersReferenceExpression { Parameter = deployTimeSuffix }
  params: {
//@[010:00182) | ├─ObjectExpression
    optionalString: concat(resWithDependencies.id, optionalWithAllParamsAndManualDependency.name)
//@[004:00097) | | ├─ObjectPropertyExpression
//@[004:00018) | | | ├─StringLiteralExpression { Value = optionalString }
//@[020:00097) | | | └─FunctionCallExpression { Name = concat }
//@[027:00049) | | |   ├─PropertyAccessExpression { PropertyName = id }
//@[027:00046) | | |   | └─ResourceReferenceExpression
//@[051:00096) | | |   └─PropertyAccessExpression { PropertyName = name }
//@[051:00091) | | |     └─ModuleReferenceExpression
    optionalInt: 42
//@[004:00019) | | ├─ObjectPropertyExpression
//@[004:00015) | | | ├─StringLiteralExpression { Value = optionalInt }
//@[017:00019) | | | └─IntegerLiteralExpression { Value = 42 }
    optionalObj: { }
//@[004:00020) | | ├─ObjectPropertyExpression
//@[004:00015) | | | ├─StringLiteralExpression { Value = optionalObj }
//@[017:00020) | | | └─ObjectExpression
    optionalArray: [ ]
//@[004:00022) | | └─ObjectPropertyExpression
//@[004:00017) | |   ├─StringLiteralExpression { Value = optionalArray }
//@[019:00022) | |   └─ArrayExpression
  }
}

resource resWithCalculatedNameDependencies 'Mock.Rp/mockResource@2020-01-01' = {
//@[000:00241) ├─DeclaredResourceExpression
//@[079:00241) | ├─ObjectExpression
  name: '${optionalWithAllParamsAndManualDependency.name}${deployTimeSuffix}'
  properties: {
//@[002:00077) | | └─ObjectPropertyExpression
//@[002:00012) | |   ├─StringLiteralExpression { Value = properties }
//@[014:00077) | |   └─ObjectExpression
    modADep: moduleWithCalculatedName.outputs.outputObj
//@[004:00055) | |     └─ObjectPropertyExpression
//@[004:00011) | |       ├─StringLiteralExpression { Value = modADep }
//@[013:00055) | |       └─ModuleOutputPropertyAccessExpression { PropertyName = outputObj }
//@[013:00045) | |         └─PropertyAccessExpression { PropertyName = outputs }
//@[013:00037) | |           └─ModuleReferenceExpression
  }
}

output stringOutputA string = modATest.outputs.stringOutputA
//@[000:00060) ├─DeclaredOutputExpression { Name = stringOutputA }
//@[021:00027) | ├─AmbientTypeReferenceExpression { Name = string }
//@[030:00060) | └─ModuleOutputPropertyAccessExpression { PropertyName = stringOutputA }
//@[030:00046) |   └─PropertyAccessExpression { PropertyName = outputs }
//@[030:00038) |     └─ModuleReferenceExpression
output stringOutputB string = modATest.outputs.stringOutputB
//@[000:00060) ├─DeclaredOutputExpression { Name = stringOutputB }
//@[021:00027) | ├─AmbientTypeReferenceExpression { Name = string }
//@[030:00060) | └─ModuleOutputPropertyAccessExpression { PropertyName = stringOutputB }
//@[030:00046) |   └─PropertyAccessExpression { PropertyName = outputs }
//@[030:00038) |     └─ModuleReferenceExpression
output objOutput object = modATest.outputs.objOutput
//@[000:00052) ├─DeclaredOutputExpression { Name = objOutput }
//@[017:00023) | ├─AmbientTypeReferenceExpression { Name = object }
//@[026:00052) | └─ModuleOutputPropertyAccessExpression { PropertyName = objOutput }
//@[026:00042) |   └─PropertyAccessExpression { PropertyName = outputs }
//@[026:00034) |     └─ModuleReferenceExpression
output arrayOutput array = modATest.outputs.arrayOutput
//@[000:00055) ├─DeclaredOutputExpression { Name = arrayOutput }
//@[019:00024) | ├─AmbientTypeReferenceExpression { Name = array }
//@[027:00055) | └─ModuleOutputPropertyAccessExpression { PropertyName = arrayOutput }
//@[027:00043) |   └─PropertyAccessExpression { PropertyName = outputs }
//@[027:00035) |     └─ModuleReferenceExpression
output modCalculatedNameOutput object = moduleWithCalculatedName.outputs.outputObj
//@[000:00082) ├─DeclaredOutputExpression { Name = modCalculatedNameOutput }
//@[031:00037) | ├─AmbientTypeReferenceExpression { Name = object }
//@[040:00082) | └─ModuleOutputPropertyAccessExpression { PropertyName = outputObj }
//@[040:00072) |   └─PropertyAccessExpression { PropertyName = outputs }
//@[040:00064) |     └─ModuleReferenceExpression

/*
  valid loop cases
*/

@sys.description('this is myModules')
//@[000:00162) ├─DeclaredVariableExpression { Name = myModules }
//@[017:00036) | ├─StringLiteralExpression { Value = this is myModules }
var myModules = [
//@[016:00123) | └─ArrayExpression
  {
//@[002:00050) |   ├─ObjectExpression
    name: 'one'
//@[004:00015) |   | ├─ObjectPropertyExpression
//@[004:00008) |   | | ├─StringLiteralExpression { Value = name }
//@[010:00015) |   | | └─StringLiteralExpression { Value = one }
    location: 'eastus2'
//@[004:00023) |   | └─ObjectPropertyExpression
//@[004:00012) |   |   ├─StringLiteralExpression { Value = location }
//@[014:00023) |   |   └─StringLiteralExpression { Value = eastus2 }
  }
  {
//@[002:00049) |   └─ObjectExpression
    name: 'two'
//@[004:00015) |     ├─ObjectPropertyExpression
//@[004:00008) |     | ├─StringLiteralExpression { Value = name }
//@[010:00015) |     | └─StringLiteralExpression { Value = two }
    location: 'westus'
//@[004:00022) |     └─ObjectPropertyExpression
//@[004:00012) |       ├─StringLiteralExpression { Value = location }
//@[014:00022) |       └─StringLiteralExpression { Value = westus }
  }
]

var emptyArray = []
//@[000:00019) ├─DeclaredVariableExpression { Name = emptyArray }
//@[017:00019) | └─ArrayExpression

// simple module loop
module storageResources 'modulea.bicep' = [for module in myModules: {
//@[000:00189) ├─DeclaredModuleExpression
//@[042:00189) | ├─ForLoopExpression
//@[057:00066) | | ├─VariableReferenceExpression { Variable = myModules }
//@[068:00188) | | └─ObjectExpression
//@[057:00066) | |         └─VariableReferenceExpression { Variable = myModules }
//@[057:00066) |   |   └─VariableReferenceExpression { Variable = myModules }
//@[057:00066) |         └─VariableReferenceExpression { Variable = myModules }
  name: module.name
//@[002:00019) | |   └─ObjectPropertyExpression
//@[002:00006) | |     ├─StringLiteralExpression { Value = name }
//@[008:00019) | |     └─PropertyAccessExpression { PropertyName = name }
//@[008:00014) | |       └─ArrayAccessExpression
//@[008:00014) | |         ├─CopyIndexExpression
  params: {
//@[010:00093) | └─ObjectExpression
    arrayParam: []
//@[004:00018) |   ├─ObjectPropertyExpression
//@[004:00014) |   | ├─StringLiteralExpression { Value = arrayParam }
//@[016:00018) |   | └─ArrayExpression
    objParam: module
//@[004:00020) |   ├─ObjectPropertyExpression
//@[004:00012) |   | ├─StringLiteralExpression { Value = objParam }
//@[014:00020) |   | └─ArrayAccessExpression
//@[014:00020) |   |   ├─CopyIndexExpression
    stringParamB: module.location
//@[004:00033) |   └─ObjectPropertyExpression
//@[004:00016) |     ├─StringLiteralExpression { Value = stringParamB }
//@[018:00033) |     └─PropertyAccessExpression { PropertyName = location }
//@[018:00024) |       └─ArrayAccessExpression
//@[018:00024) |         ├─CopyIndexExpression
  }
}]

// simple indexed module loop
module storageResourcesWithIndex 'modulea.bicep' = [for (module, i) in myModules: {
//@[000:00256) ├─DeclaredModuleExpression
//@[051:00256) | ├─ForLoopExpression
//@[071:00080) | | ├─VariableReferenceExpression { Variable = myModules }
//@[082:00255) | | └─ObjectExpression
//@[071:00080) | |         └─VariableReferenceExpression { Variable = myModules }
//@[071:00080) |   |   └─VariableReferenceExpression { Variable = myModules }
//@[071:00080) |   |     └─VariableReferenceExpression { Variable = myModules }
  name: module.name
//@[002:00019) | |   └─ObjectPropertyExpression
//@[002:00006) | |     ├─StringLiteralExpression { Value = name }
//@[008:00019) | |     └─PropertyAccessExpression { PropertyName = name }
//@[008:00014) | |       └─ArrayAccessExpression
//@[008:00014) | |         ├─CopyIndexExpression
  params: {
//@[010:00146) | └─ObjectExpression
    arrayParam: [
//@[004:00037) |   ├─ObjectPropertyExpression
//@[004:00014) |   | ├─StringLiteralExpression { Value = arrayParam }
//@[016:00037) |   | └─ArrayExpression
      i + 1
//@[006:00011) |   |   └─BinaryExpression { Operator = Add }
//@[006:00007) |   |     ├─CopyIndexExpression
//@[010:00011) |   |     └─IntegerLiteralExpression { Value = 1 }
    ]
    objParam: module
//@[004:00020) |   ├─ObjectPropertyExpression
//@[004:00012) |   | ├─StringLiteralExpression { Value = objParam }
//@[014:00020) |   | └─ArrayAccessExpression
//@[014:00020) |   |   ├─CopyIndexExpression
    stringParamB: module.location
//@[004:00033) |   ├─ObjectPropertyExpression
//@[004:00016) |   | ├─StringLiteralExpression { Value = stringParamB }
//@[018:00033) |   | └─PropertyAccessExpression { PropertyName = location }
//@[018:00024) |   |   └─ArrayAccessExpression
//@[018:00024) |   |     ├─CopyIndexExpression
    stringParamA: concat('a', i)
//@[004:00032) |   └─ObjectPropertyExpression
//@[004:00016) |     ├─StringLiteralExpression { Value = stringParamA }
//@[018:00032) |     └─FunctionCallExpression { Name = concat }
//@[025:00028) |       ├─StringLiteralExpression { Value = a }
//@[030:00031) |       └─CopyIndexExpression
  }
}]

// nested module loop
module nestedModuleLoop 'modulea.bicep' = [for module in myModules: {
//@[000:00246) ├─DeclaredModuleExpression
//@[042:00246) | ├─ForLoopExpression
//@[057:00066) | | ├─VariableReferenceExpression { Variable = myModules }
//@[068:00245) | | └─ObjectExpression
//@[057:00066) | |         └─VariableReferenceExpression { Variable = myModules }
//@[057:00066) |   |         └─VariableReferenceExpression { Variable = myModules }
//@[057:00066) |   |   └─VariableReferenceExpression { Variable = myModules }
//@[057:00066) |         └─VariableReferenceExpression { Variable = myModules }
  name: module.name
//@[002:00019) | |   └─ObjectPropertyExpression
//@[002:00006) | |     ├─StringLiteralExpression { Value = name }
//@[008:00019) | |     └─PropertyAccessExpression { PropertyName = name }
//@[008:00014) | |       └─ArrayAccessExpression
//@[008:00014) | |         ├─CopyIndexExpression
  params: {
//@[010:00150) | └─ObjectExpression
    arrayParam: [for i in range(0,3): concat('test-', i, '-', module.name)]
//@[004:00075) |   ├─ObjectPropertyExpression
//@[004:00014) |   | ├─StringLiteralExpression { Value = arrayParam }
//@[016:00075) |   | └─ForLoopExpression
//@[026:00036) |   |   ├─FunctionCallExpression { Name = range }
//@[032:00033) |   |   | ├─IntegerLiteralExpression { Value = 0 }
//@[034:00035) |   |   | └─IntegerLiteralExpression { Value = 3 }
//@[038:00074) |   |   └─FunctionCallExpression { Name = concat }
//@[045:00052) |   |     ├─StringLiteralExpression { Value = test- }
//@[054:00055) |   |     ├─ArrayAccessExpression
//@[054:00055) |   |     | ├─CopyIndexExpression
//@[026:00036) |   |     | └─FunctionCallExpression { Name = range }
//@[032:00033) |   |     |   ├─IntegerLiteralExpression { Value = 0 }
//@[034:00035) |   |     |   └─IntegerLiteralExpression { Value = 3 }
//@[057:00060) |   |     ├─StringLiteralExpression { Value = - }
//@[062:00073) |   |     └─PropertyAccessExpression { PropertyName = name }
//@[062:00068) |   |       └─ArrayAccessExpression
//@[062:00068) |   |         ├─CopyIndexExpression
    objParam: module
//@[004:00020) |   ├─ObjectPropertyExpression
//@[004:00012) |   | ├─StringLiteralExpression { Value = objParam }
//@[014:00020) |   | └─ArrayAccessExpression
//@[014:00020) |   |   ├─CopyIndexExpression
    stringParamB: module.location
//@[004:00033) |   └─ObjectPropertyExpression
//@[004:00016) |     ├─StringLiteralExpression { Value = stringParamB }
//@[018:00033) |     └─PropertyAccessExpression { PropertyName = location }
//@[018:00024) |       └─ArrayAccessExpression
//@[018:00024) |         ├─CopyIndexExpression
  }
}]

// duplicate identifiers across scopes are allowed (inner hides the outer)
module duplicateIdentifiersWithinLoop 'modulea.bicep' = [for x in emptyArray:{
//@[000:00234) ├─DeclaredModuleExpression
//@[056:00234) | ├─ForLoopExpression
//@[066:00076) | | ├─VariableReferenceExpression { Variable = emptyArray }
//@[077:00233) | | └─ObjectExpression
//@[066:00076) | |         └─VariableReferenceExpression { Variable = emptyArray }
  name: 'hello-${x}'
//@[002:00020) | |   └─ObjectPropertyExpression
//@[002:00006) | |     ├─StringLiteralExpression { Value = name }
//@[008:00020) | |     └─InterpolatedStringExpression
//@[017:00018) | |       └─ArrayAccessExpression
//@[017:00018) | |         ├─CopyIndexExpression
  params: {
//@[010:00128) | └─ObjectExpression
    objParam: {}
//@[004:00016) |   ├─ObjectPropertyExpression
//@[004:00012) |   | ├─StringLiteralExpression { Value = objParam }
//@[014:00016) |   | └─ObjectExpression
    stringParamA: 'test'
//@[004:00024) |   ├─ObjectPropertyExpression
//@[004:00016) |   | ├─StringLiteralExpression { Value = stringParamA }
//@[018:00024) |   | └─StringLiteralExpression { Value = test }
    stringParamB: 'test'
//@[004:00024) |   ├─ObjectPropertyExpression
//@[004:00016) |   | ├─StringLiteralExpression { Value = stringParamB }
//@[018:00024) |   | └─StringLiteralExpression { Value = test }
    arrayParam: [for x in emptyArray: x]
//@[004:00040) |   └─ObjectPropertyExpression
//@[004:00014) |     ├─StringLiteralExpression { Value = arrayParam }
//@[016:00040) |     └─ForLoopExpression
//@[026:00036) |       ├─VariableReferenceExpression { Variable = emptyArray }
//@[038:00039) |       └─ArrayAccessExpression
//@[038:00039) |         ├─CopyIndexExpression
//@[026:00036) |         └─VariableReferenceExpression { Variable = emptyArray }
  }
}]

// duplicate identifiers across scopes are allowed (inner hides the outer)
var duplicateAcrossScopes = 'hello'
//@[000:00035) ├─DeclaredVariableExpression { Name = duplicateAcrossScopes }
//@[028:00035) | └─StringLiteralExpression { Value = hello }
module duplicateInGlobalAndOneLoop 'modulea.bicep' = [for duplicateAcrossScopes in []: {
//@[000:00264) ├─DeclaredModuleExpression
//@[053:00264) | ├─ForLoopExpression
//@[083:00085) | | ├─ArrayExpression
//@[087:00263) | | └─ObjectExpression
//@[083:00085) | |         └─ArrayExpression
  name: 'hello-${duplicateAcrossScopes}'
//@[002:00040) | |   └─ObjectPropertyExpression
//@[002:00006) | |     ├─StringLiteralExpression { Value = name }
//@[008:00040) | |     └─InterpolatedStringExpression
//@[017:00038) | |       └─ArrayAccessExpression
//@[017:00038) | |         ├─CopyIndexExpression
  params: {
//@[010:00128) | └─ObjectExpression
    objParam: {}
//@[004:00016) |   ├─ObjectPropertyExpression
//@[004:00012) |   | ├─StringLiteralExpression { Value = objParam }
//@[014:00016) |   | └─ObjectExpression
    stringParamA: 'test'
//@[004:00024) |   ├─ObjectPropertyExpression
//@[004:00016) |   | ├─StringLiteralExpression { Value = stringParamA }
//@[018:00024) |   | └─StringLiteralExpression { Value = test }
    stringParamB: 'test'
//@[004:00024) |   ├─ObjectPropertyExpression
//@[004:00016) |   | ├─StringLiteralExpression { Value = stringParamB }
//@[018:00024) |   | └─StringLiteralExpression { Value = test }
    arrayParam: [for x in emptyArray: x]
//@[004:00040) |   └─ObjectPropertyExpression
//@[004:00014) |     ├─StringLiteralExpression { Value = arrayParam }
//@[016:00040) |     └─ForLoopExpression
//@[026:00036) |       ├─VariableReferenceExpression { Variable = emptyArray }
//@[038:00039) |       └─ArrayAccessExpression
//@[038:00039) |         ├─CopyIndexExpression
//@[026:00036) |         └─VariableReferenceExpression { Variable = emptyArray }
  }
}]

var someDuplicate = true
//@[000:00024) ├─DeclaredVariableExpression { Name = someDuplicate }
//@[020:00024) | └─BooleanLiteralExpression { Value = True }
var otherDuplicate = false
//@[000:00026) ├─DeclaredVariableExpression { Name = otherDuplicate }
//@[021:00026) | └─BooleanLiteralExpression { Value = False }
module duplicatesEverywhere 'modulea.bicep' = [for someDuplicate in []: {
//@[000:00263) ├─DeclaredModuleExpression
//@[046:00263) | ├─ForLoopExpression
//@[068:00070) | | ├─ArrayExpression
//@[072:00262) | | └─ObjectExpression
//@[068:00070) | |         └─ArrayExpression
//@[068:00070) |         | └─ArrayExpression
  name: 'hello-${someDuplicate}'
//@[002:00032) | |   └─ObjectPropertyExpression
//@[002:00006) | |     ├─StringLiteralExpression { Value = name }
//@[008:00032) | |     └─InterpolatedStringExpression
//@[017:00030) | |       └─ArrayAccessExpression
//@[017:00030) | |         ├─CopyIndexExpression
  params: {
//@[010:00150) | └─ObjectExpression
    objParam: {}
//@[004:00016) |   ├─ObjectPropertyExpression
//@[004:00012) |   | ├─StringLiteralExpression { Value = objParam }
//@[014:00016) |   | └─ObjectExpression
    stringParamB: 'test'
//@[004:00024) |   ├─ObjectPropertyExpression
//@[004:00016) |   | ├─StringLiteralExpression { Value = stringParamB }
//@[018:00024) |   | └─StringLiteralExpression { Value = test }
    arrayParam: [for otherDuplicate in emptyArray: '${someDuplicate}-${otherDuplicate}']
//@[004:00088) |   └─ObjectPropertyExpression
//@[004:00014) |     ├─StringLiteralExpression { Value = arrayParam }
//@[016:00088) |     └─ForLoopExpression
//@[039:00049) |       ├─VariableReferenceExpression { Variable = emptyArray }
//@[051:00087) |       └─InterpolatedStringExpression
//@[054:00067) |         ├─ArrayAccessExpression
//@[054:00067) |         | ├─CopyIndexExpression
//@[071:00085) |         └─ArrayAccessExpression
//@[071:00085) |           ├─CopyIndexExpression
//@[039:00049) |           └─VariableReferenceExpression { Variable = emptyArray }
  }
}]

module propertyLoopInsideParameterValue 'modulea.bicep' = {
//@[000:00438) ├─DeclaredModuleExpression
//@[058:00438) | ├─ObjectExpression
  name: 'propertyLoopInsideParameterValue'
//@[002:00042) | | └─ObjectPropertyExpression
//@[002:00006) | |   ├─StringLiteralExpression { Value = name }
//@[008:00042) | |   └─StringLiteralExpression { Value = propertyLoopInsideParameterValue }
  params: {
//@[010:00330) | └─ObjectExpression
    objParam: {
//@[004:00209) |   ├─ObjectPropertyExpression
//@[004:00012) |   | ├─StringLiteralExpression { Value = objParam }
//@[014:00209) |   | └─ObjectExpression
      a: [for i in range(0,10): i]
//@[006:00034) |   |   ├─ObjectPropertyExpression
//@[006:00007) |   |   | ├─StringLiteralExpression { Value = a }
//@[009:00034) |   |   | └─ForLoopExpression
//@[019:00030) |   |   |   ├─FunctionCallExpression { Name = range }
//@[025:00026) |   |   |   | ├─IntegerLiteralExpression { Value = 0 }
//@[027:00029) |   |   |   | └─IntegerLiteralExpression { Value = 10 }
//@[032:00033) |   |   |   └─ArrayAccessExpression
//@[032:00033) |   |   |     ├─CopyIndexExpression
//@[019:00030) |   |   |     └─FunctionCallExpression { Name = range }
//@[025:00026) |   |   |       ├─IntegerLiteralExpression { Value = 0 }
//@[027:00029) |   |   |       └─IntegerLiteralExpression { Value = 10 }
      b: [for i in range(1,2): i]
//@[006:00033) |   |   ├─ObjectPropertyExpression
//@[006:00007) |   |   | ├─StringLiteralExpression { Value = b }
//@[009:00033) |   |   | └─ForLoopExpression
//@[019:00029) |   |   |   ├─FunctionCallExpression { Name = range }
//@[025:00026) |   |   |   | ├─IntegerLiteralExpression { Value = 1 }
//@[027:00028) |   |   |   | └─IntegerLiteralExpression { Value = 2 }
//@[031:00032) |   |   |   └─ArrayAccessExpression
//@[031:00032) |   |   |     ├─CopyIndexExpression
//@[019:00029) |   |   |     └─FunctionCallExpression { Name = range }
//@[025:00026) |   |   |       ├─IntegerLiteralExpression { Value = 1 }
//@[027:00028) |   |   |       └─IntegerLiteralExpression { Value = 2 }
      c: {
//@[006:00056) |   |   ├─ObjectPropertyExpression
//@[006:00007) |   |   | ├─StringLiteralExpression { Value = c }
//@[009:00056) |   |   | └─ObjectExpression
        d: [for j in range(2,3): j]
//@[008:00035) |   |   |   └─ObjectPropertyExpression
//@[008:00009) |   |   |     ├─StringLiteralExpression { Value = d }
//@[011:00035) |   |   |     └─ForLoopExpression
//@[021:00031) |   |   |       ├─FunctionCallExpression { Name = range }
//@[027:00028) |   |   |       | ├─IntegerLiteralExpression { Value = 2 }
//@[029:00030) |   |   |       | └─IntegerLiteralExpression { Value = 3 }
//@[033:00034) |   |   |       └─ArrayAccessExpression
//@[033:00034) |   |   |         ├─CopyIndexExpression
//@[021:00031) |   |   |         └─FunctionCallExpression { Name = range }
//@[027:00028) |   |   |           ├─IntegerLiteralExpression { Value = 2 }
//@[029:00030) |   |   |           └─IntegerLiteralExpression { Value = 3 }
      }
      e: [for k in range(4,4): {
//@[006:00056) |   |   └─ObjectPropertyExpression
//@[006:00007) |   |     ├─StringLiteralExpression { Value = e }
//@[009:00056) |   |     └─ForLoopExpression
//@[019:00029) |   |       ├─FunctionCallExpression { Name = range }
//@[025:00026) |   |       | ├─IntegerLiteralExpression { Value = 4 }
//@[027:00028) |   |       | └─IntegerLiteralExpression { Value = 4 }
//@[031:00055) |   |       └─ObjectExpression
//@[019:00029) |   |             └─FunctionCallExpression { Name = range }
//@[025:00026) |   |               ├─IntegerLiteralExpression { Value = 4 }
//@[027:00028) |   |               └─IntegerLiteralExpression { Value = 4 }
        f: k
//@[008:00012) |   |         └─ObjectPropertyExpression
//@[008:00009) |   |           ├─StringLiteralExpression { Value = f }
//@[011:00012) |   |           └─ArrayAccessExpression
//@[011:00012) |   |             ├─CopyIndexExpression
      }]
    }
    stringParamB: ''
//@[004:00020) |   ├─ObjectPropertyExpression
//@[004:00016) |   | ├─StringLiteralExpression { Value = stringParamB }
//@[018:00020) |   | └─StringLiteralExpression { Value =  }
    arrayParam: [
//@[004:00079) |   └─ObjectPropertyExpression
//@[004:00014) |     ├─StringLiteralExpression { Value = arrayParam }
//@[016:00079) |     └─ArrayExpression
      {
//@[006:00053) |       └─ObjectExpression
        e: [for j in range(7,7): j]
//@[008:00035) |         └─ObjectPropertyExpression
//@[008:00009) |           ├─StringLiteralExpression { Value = e }
//@[011:00035) |           └─ForLoopExpression
//@[021:00031) |             ├─FunctionCallExpression { Name = range }
//@[027:00028) |             | ├─IntegerLiteralExpression { Value = 7 }
//@[029:00030) |             | └─IntegerLiteralExpression { Value = 7 }
//@[033:00034) |             └─ArrayAccessExpression
//@[033:00034) |               ├─CopyIndexExpression
//@[021:00031) |               └─FunctionCallExpression { Name = range }
//@[027:00028) |                 ├─IntegerLiteralExpression { Value = 7 }
//@[029:00030) |                 └─IntegerLiteralExpression { Value = 7 }
      }
    ]
  }
}

module propertyLoopInsideParameterValueWithIndexes 'modulea.bicep' = {
//@[000:00514) ├─DeclaredModuleExpression
//@[069:00514) | ├─ObjectExpression
  name: 'propertyLoopInsideParameterValueWithIndexes'
//@[002:00053) | | └─ObjectPropertyExpression
//@[002:00006) | |   ├─StringLiteralExpression { Value = name }
//@[008:00053) | |   └─StringLiteralExpression { Value = propertyLoopInsideParameterValueWithIndexes }
  params: {
//@[010:00384) | └─ObjectExpression
    objParam: {
//@[004:00263) |   ├─ObjectPropertyExpression
//@[004:00012) |   | ├─StringLiteralExpression { Value = objParam }
//@[014:00263) |   | └─ObjectExpression
      a: [for (i, i2) in range(0,10): i + i2]
//@[006:00045) |   |   ├─ObjectPropertyExpression
//@[006:00007) |   |   | ├─StringLiteralExpression { Value = a }
//@[009:00045) |   |   | └─ForLoopExpression
//@[025:00036) |   |   |   ├─FunctionCallExpression { Name = range }
//@[031:00032) |   |   |   | ├─IntegerLiteralExpression { Value = 0 }
//@[033:00035) |   |   |   | └─IntegerLiteralExpression { Value = 10 }
//@[038:00044) |   |   |   └─BinaryExpression { Operator = Add }
//@[038:00039) |   |   |     ├─ArrayAccessExpression
//@[038:00039) |   |   |     | ├─CopyIndexExpression
//@[025:00036) |   |   |     | └─FunctionCallExpression { Name = range }
//@[031:00032) |   |   |     |   ├─IntegerLiteralExpression { Value = 0 }
//@[033:00035) |   |   |     |   └─IntegerLiteralExpression { Value = 10 }
//@[042:00044) |   |   |     └─CopyIndexExpression
      b: [for (i, i2) in range(1,2): i / i2]
//@[006:00044) |   |   ├─ObjectPropertyExpression
//@[006:00007) |   |   | ├─StringLiteralExpression { Value = b }
//@[009:00044) |   |   | └─ForLoopExpression
//@[025:00035) |   |   |   ├─FunctionCallExpression { Name = range }
//@[031:00032) |   |   |   | ├─IntegerLiteralExpression { Value = 1 }
//@[033:00034) |   |   |   | └─IntegerLiteralExpression { Value = 2 }
//@[037:00043) |   |   |   └─BinaryExpression { Operator = Divide }
//@[037:00038) |   |   |     ├─ArrayAccessExpression
//@[037:00038) |   |   |     | ├─CopyIndexExpression
//@[025:00035) |   |   |     | └─FunctionCallExpression { Name = range }
//@[031:00032) |   |   |     |   ├─IntegerLiteralExpression { Value = 1 }
//@[033:00034) |   |   |     |   └─IntegerLiteralExpression { Value = 2 }
//@[041:00043) |   |   |     └─CopyIndexExpression
      c: {
//@[006:00067) |   |   ├─ObjectPropertyExpression
//@[006:00007) |   |   | ├─StringLiteralExpression { Value = c }
//@[009:00067) |   |   | └─ObjectExpression
        d: [for (j, j2) in range(2,3): j * j2]
//@[008:00046) |   |   |   └─ObjectPropertyExpression
//@[008:00009) |   |   |     ├─StringLiteralExpression { Value = d }
//@[011:00046) |   |   |     └─ForLoopExpression
//@[027:00037) |   |   |       ├─FunctionCallExpression { Name = range }
//@[033:00034) |   |   |       | ├─IntegerLiteralExpression { Value = 2 }
//@[035:00036) |   |   |       | └─IntegerLiteralExpression { Value = 3 }
//@[039:00045) |   |   |       └─BinaryExpression { Operator = Multiply }
//@[039:00040) |   |   |         ├─ArrayAccessExpression
//@[039:00040) |   |   |         | ├─CopyIndexExpression
//@[027:00037) |   |   |         | └─FunctionCallExpression { Name = range }
//@[033:00034) |   |   |         |   ├─IntegerLiteralExpression { Value = 2 }
//@[035:00036) |   |   |         |   └─IntegerLiteralExpression { Value = 3 }
//@[043:00045) |   |   |         └─CopyIndexExpression
      }
      e: [for (k, k2) in range(4,4): {
//@[006:00077) |   |   └─ObjectPropertyExpression
//@[006:00007) |   |     ├─StringLiteralExpression { Value = e }
//@[009:00077) |   |     └─ForLoopExpression
//@[025:00035) |   |       ├─FunctionCallExpression { Name = range }
//@[031:00032) |   |       | ├─IntegerLiteralExpression { Value = 4 }
//@[033:00034) |   |       | └─IntegerLiteralExpression { Value = 4 }
//@[037:00076) |   |       └─ObjectExpression
//@[025:00035) |   |         |   └─FunctionCallExpression { Name = range }
//@[031:00032) |   |         |     ├─IntegerLiteralExpression { Value = 4 }
//@[033:00034) |   |         |     └─IntegerLiteralExpression { Value = 4 }
        f: k
//@[008:00012) |   |         ├─ObjectPropertyExpression
//@[008:00009) |   |         | ├─StringLiteralExpression { Value = f }
//@[011:00012) |   |         | └─ArrayAccessExpression
//@[011:00012) |   |         |   ├─CopyIndexExpression
        g: k2
//@[008:00013) |   |         └─ObjectPropertyExpression
//@[008:00009) |   |           ├─StringLiteralExpression { Value = g }
//@[011:00013) |   |           └─CopyIndexExpression
      }]
    }
    stringParamB: ''
//@[004:00020) |   ├─ObjectPropertyExpression
//@[004:00016) |   | ├─StringLiteralExpression { Value = stringParamB }
//@[018:00020) |   | └─StringLiteralExpression { Value =  }
    arrayParam: [
//@[004:00079) |   └─ObjectPropertyExpression
//@[004:00014) |     ├─StringLiteralExpression { Value = arrayParam }
//@[016:00079) |     └─ArrayExpression
      {
//@[006:00053) |       └─ObjectExpression
        e: [for j in range(7,7): j]
//@[008:00035) |         └─ObjectPropertyExpression
//@[008:00009) |           ├─StringLiteralExpression { Value = e }
//@[011:00035) |           └─ForLoopExpression
//@[021:00031) |             ├─FunctionCallExpression { Name = range }
//@[027:00028) |             | ├─IntegerLiteralExpression { Value = 7 }
//@[029:00030) |             | └─IntegerLiteralExpression { Value = 7 }
//@[033:00034) |             └─ArrayAccessExpression
//@[033:00034) |               ├─CopyIndexExpression
//@[021:00031) |               └─FunctionCallExpression { Name = range }
//@[027:00028) |                 ├─IntegerLiteralExpression { Value = 7 }
//@[029:00030) |                 └─IntegerLiteralExpression { Value = 7 }
      }
    ]
  }
}

module propertyLoopInsideParameterValueInsideModuleLoop 'modulea.bicep' = [for thing in range(0,1): {
<<<<<<< HEAD
//@[000:00529) ├─DeclaredModuleExpression
//@[074:00529) | ├─ForLoopExpression
//@[088:00098) | | ├─FunctionCallExpression { Name = range }
//@[094:00095) | | | ├─IntegerLiteralExpression { Value = 0 }
//@[096:00097) | | | └─IntegerLiteralExpression { Value = 1 }
//@[100:00528) | | └─ObjectExpression
//@[088:00098) |   |   |       └─FunctionCallExpression { Name = range }
//@[094:00095) |   |   |         ├─IntegerLiteralExpression { Value = 0 }
//@[096:00097) |   |   |         └─IntegerLiteralExpression { Value = 1 }
//@[088:00098) |   |   |       └─FunctionCallExpression { Name = range }
//@[094:00095) |   |   |         ├─IntegerLiteralExpression { Value = 0 }
//@[096:00097) |   |   |         └─IntegerLiteralExpression { Value = 1 }
//@[088:00098) |   |               └─FunctionCallExpression { Name = range }
//@[094:00095) |   |                 ├─IntegerLiteralExpression { Value = 0 }
//@[096:00097) |   |                 └─IntegerLiteralExpression { Value = 1 }
//@[088:00098) |                 └─FunctionCallExpression { Name = range }
//@[094:00095) |                   ├─IntegerLiteralExpression { Value = 0 }
//@[096:00097) |                   └─IntegerLiteralExpression { Value = 1 }
=======
//@[000:0535) ├─DeclaredModuleExpression
//@[074:0535) | ├─ForLoopExpression
//@[088:0098) | | ├─FunctionCallExpression { Name = range }
//@[094:0095) | | | ├─IntegerLiteralExpression { Value = 0 }
//@[096:0097) | | | └─IntegerLiteralExpression { Value = 1 }
//@[100:0534) | | └─ObjectExpression
//@[088:0098) |   |   |       └─FunctionCallExpression { Name = range }
//@[094:0095) |   |   |         ├─IntegerLiteralExpression { Value = 0 }
//@[096:0097) |   |   |         └─IntegerLiteralExpression { Value = 1 }
//@[088:0098) |   |   |       └─FunctionCallExpression { Name = range }
//@[094:0095) |   |   |         ├─IntegerLiteralExpression { Value = 0 }
//@[096:0097) |   |   |         └─IntegerLiteralExpression { Value = 1 }
//@[088:0098) |   |               └─FunctionCallExpression { Name = range }
//@[094:0095) |   |                 ├─IntegerLiteralExpression { Value = 0 }
//@[096:0097) |   |                 └─IntegerLiteralExpression { Value = 1 }
//@[088:0098) |                 | └─FunctionCallExpression { Name = range }
//@[094:0095) |                 |   ├─IntegerLiteralExpression { Value = 0 }
//@[096:0097) |                 |   └─IntegerLiteralExpression { Value = 1 }
>>>>>>> 2808f385
  name: 'propertyLoopInsideParameterValueInsideModuleLoop'
//@[002:00058) | |   └─ObjectPropertyExpression
//@[002:00006) | |     ├─StringLiteralExpression { Value = name }
//@[008:00058) | |     └─StringLiteralExpression { Value = propertyLoopInsideParameterValueInsideModuleLoop }
  params: {
<<<<<<< HEAD
//@[010:00362) | └─ObjectExpression
=======
//@[010:0368) | └─ObjectExpression
>>>>>>> 2808f385
    objParam: {
//@[004:00233) |   ├─ObjectPropertyExpression
//@[004:00012) |   | ├─StringLiteralExpression { Value = objParam }
//@[014:00233) |   | └─ObjectExpression
      a: [for i in range(0,10): i + thing]
//@[006:00042) |   |   ├─ObjectPropertyExpression
//@[006:00007) |   |   | ├─StringLiteralExpression { Value = a }
//@[009:00042) |   |   | └─ForLoopExpression
//@[019:00030) |   |   |   ├─FunctionCallExpression { Name = range }
//@[025:00026) |   |   |   | ├─IntegerLiteralExpression { Value = 0 }
//@[027:00029) |   |   |   | └─IntegerLiteralExpression { Value = 10 }
//@[032:00041) |   |   |   └─BinaryExpression { Operator = Add }
//@[032:00033) |   |   |     ├─ArrayAccessExpression
//@[032:00033) |   |   |     | ├─CopyIndexExpression
//@[019:00030) |   |   |     | └─FunctionCallExpression { Name = range }
//@[025:00026) |   |   |     |   ├─IntegerLiteralExpression { Value = 0 }
//@[027:00029) |   |   |     |   └─IntegerLiteralExpression { Value = 10 }
//@[036:00041) |   |   |     └─ArrayAccessExpression
//@[036:00041) |   |   |       ├─CopyIndexExpression
      b: [for i in range(1,2): i * thing]
//@[006:00041) |   |   ├─ObjectPropertyExpression
//@[006:00007) |   |   | ├─StringLiteralExpression { Value = b }
//@[009:00041) |   |   | └─ForLoopExpression
//@[019:00029) |   |   |   ├─FunctionCallExpression { Name = range }
//@[025:00026) |   |   |   | ├─IntegerLiteralExpression { Value = 1 }
//@[027:00028) |   |   |   | └─IntegerLiteralExpression { Value = 2 }
//@[031:00040) |   |   |   └─BinaryExpression { Operator = Multiply }
//@[031:00032) |   |   |     ├─ArrayAccessExpression
//@[031:00032) |   |   |     | ├─CopyIndexExpression
//@[019:00029) |   |   |     | └─FunctionCallExpression { Name = range }
//@[025:00026) |   |   |     |   ├─IntegerLiteralExpression { Value = 1 }
//@[027:00028) |   |   |     |   └─IntegerLiteralExpression { Value = 2 }
//@[035:00040) |   |   |     └─ArrayAccessExpression
//@[035:00040) |   |   |       ├─CopyIndexExpression
      c: {
//@[006:00056) |   |   ├─ObjectPropertyExpression
//@[006:00007) |   |   | ├─StringLiteralExpression { Value = c }
//@[009:00056) |   |   | └─ObjectExpression
        d: [for j in range(2,3): j]
//@[008:00035) |   |   |   └─ObjectPropertyExpression
//@[008:00009) |   |   |     ├─StringLiteralExpression { Value = d }
//@[011:00035) |   |   |     └─ForLoopExpression
//@[021:00031) |   |   |       ├─FunctionCallExpression { Name = range }
//@[027:00028) |   |   |       | ├─IntegerLiteralExpression { Value = 2 }
//@[029:00030) |   |   |       | └─IntegerLiteralExpression { Value = 3 }
//@[033:00034) |   |   |       └─ArrayAccessExpression
//@[033:00034) |   |   |         ├─CopyIndexExpression
//@[021:00031) |   |   |         └─FunctionCallExpression { Name = range }
//@[027:00028) |   |   |           ├─IntegerLiteralExpression { Value = 2 }
//@[029:00030) |   |   |           └─IntegerLiteralExpression { Value = 3 }
      }
      e: [for k in range(4,4): {
//@[006:00064) |   |   └─ObjectPropertyExpression
//@[006:00007) |   |     ├─StringLiteralExpression { Value = e }
//@[009:00064) |   |     └─ForLoopExpression
//@[019:00029) |   |       ├─FunctionCallExpression { Name = range }
//@[025:00026) |   |       | ├─IntegerLiteralExpression { Value = 4 }
//@[027:00028) |   |       | └─IntegerLiteralExpression { Value = 4 }
//@[031:00063) |   |       └─ObjectExpression
//@[019:00029) |   |             | └─FunctionCallExpression { Name = range }
//@[025:00026) |   |             |   ├─IntegerLiteralExpression { Value = 4 }
//@[027:00028) |   |             |   └─IntegerLiteralExpression { Value = 4 }
        f: k - thing
//@[008:00020) |   |         └─ObjectPropertyExpression
//@[008:00009) |   |           ├─StringLiteralExpression { Value = f }
//@[011:00020) |   |           └─BinaryExpression { Operator = Subtract }
//@[011:00012) |   |             ├─ArrayAccessExpression
//@[011:00012) |   |             | ├─CopyIndexExpression
//@[015:00020) |   |             └─ArrayAccessExpression
//@[015:00020) |   |               ├─CopyIndexExpression
      }]
    }
    stringParamB: ''
//@[004:00020) |   ├─ObjectPropertyExpression
//@[004:00016) |   | ├─StringLiteralExpression { Value = stringParamB }
//@[018:00020) |   | └─StringLiteralExpression { Value =  }
    arrayParam: [
<<<<<<< HEAD
//@[004:00087) |   └─ObjectPropertyExpression
//@[004:00014) |     ├─StringLiteralExpression { Value = arrayParam }
//@[016:00087) |     └─ArrayExpression
      {
//@[006:00061) |       └─ObjectExpression
        e: [for j in range(7,7): j % thing]
//@[008:00043) |         └─ObjectPropertyExpression
//@[008:00009) |           ├─StringLiteralExpression { Value = e }
//@[011:00043) |           └─ForLoopExpression
//@[021:00031) |             ├─FunctionCallExpression { Name = range }
//@[027:00028) |             | ├─IntegerLiteralExpression { Value = 7 }
//@[029:00030) |             | └─IntegerLiteralExpression { Value = 7 }
//@[033:00042) |             └─BinaryExpression { Operator = Modulo }
//@[033:00034) |               ├─ArrayAccessExpression
//@[033:00034) |               | ├─CopyIndexExpression
//@[021:00031) |               | └─FunctionCallExpression { Name = range }
//@[027:00028) |               |   ├─IntegerLiteralExpression { Value = 7 }
//@[029:00030) |               |   └─IntegerLiteralExpression { Value = 7 }
//@[037:00042) |               └─ArrayAccessExpression
//@[037:00042) |                 ├─CopyIndexExpression
=======
//@[004:0093) |   └─ObjectPropertyExpression
//@[004:0014) |     ├─StringLiteralExpression { Value = arrayParam }
//@[016:0093) |     └─ArrayExpression
      {
//@[006:0067) |       └─ObjectExpression
        e: [for j in range(7,7): j % (thing + 1)]
//@[008:0049) |         └─ObjectPropertyExpression
//@[008:0009) |           ├─StringLiteralExpression { Value = e }
//@[011:0049) |           └─ForLoopExpression
//@[021:0031) |             ├─FunctionCallExpression { Name = range }
//@[027:0028) |             | ├─IntegerLiteralExpression { Value = 7 }
//@[029:0030) |             | └─IntegerLiteralExpression { Value = 7 }
//@[033:0048) |             └─BinaryExpression { Operator = Modulo }
//@[033:0034) |               ├─ArrayAccessExpression
//@[033:0034) |               | ├─CopyIndexExpression
//@[021:0031) |               | └─FunctionCallExpression { Name = range }
//@[027:0028) |               |   ├─IntegerLiteralExpression { Value = 7 }
//@[029:0030) |               |   └─IntegerLiteralExpression { Value = 7 }
//@[038:0047) |               └─BinaryExpression { Operator = Add }
//@[038:0043) |                 ├─ArrayAccessExpression
//@[038:0043) |                 | ├─CopyIndexExpression
//@[046:0047) |                 └─IntegerLiteralExpression { Value = 1 }
>>>>>>> 2808f385
      }
    ]
  }
}]


// BEGIN: Key Vault Secret Reference

resource kv 'Microsoft.KeyVault/vaults@2019-09-01' existing = {
//@[000:00090) ├─DeclaredResourceExpression
//@[062:00090) | └─ObjectExpression
  name: 'testkeyvault'
}

module secureModule1 'child/secureParams.bicep' = {
//@[000:00213) ├─DeclaredModuleExpression
//@[050:00213) | ├─ObjectExpression
  name: 'secureModule1'
//@[002:00023) | | └─ObjectPropertyExpression
//@[002:00006) | |   ├─StringLiteralExpression { Value = name }
//@[008:00023) | |   └─StringLiteralExpression { Value = secureModule1 }
  params: {
//@[010:00132) | └─ObjectExpression
    secureStringParam1: kv.getSecret('mySecret')
//@[004:00048) |   ├─ObjectPropertyExpression
//@[004:00022) |   | ├─StringLiteralExpression { Value = secureStringParam1 }
//@[024:00048) |   | └─ResourceFunctionCallExpression { Name = getSecret }
//@[024:00026) |   |   ├─ResourceReferenceExpression
//@[037:00047) |   |   └─StringLiteralExpression { Value = mySecret }
    secureStringParam2: kv.getSecret('mySecret','secretVersion')
//@[004:00064) |   └─ObjectPropertyExpression
//@[004:00022) |     ├─StringLiteralExpression { Value = secureStringParam2 }
//@[024:00064) |     └─ResourceFunctionCallExpression { Name = getSecret }
//@[024:00026) |       ├─ResourceReferenceExpression
//@[037:00047) |       ├─StringLiteralExpression { Value = mySecret }
//@[048:00063) |       └─StringLiteralExpression { Value = secretVersion }
  }
}

resource scopedKv 'Microsoft.KeyVault/vaults@2019-09-01' existing = {
//@[000:00134) ├─DeclaredResourceExpression
//@[068:00134) | └─ObjectExpression
  name: 'testkeyvault'
  scope: resourceGroup('otherGroup')
}

module secureModule2 'child/secureParams.bicep' = {
//@[000:00225) ├─DeclaredModuleExpression
//@[050:00225) | ├─ObjectExpression
  name: 'secureModule2'
//@[002:00023) | | └─ObjectPropertyExpression
//@[002:00006) | |   ├─StringLiteralExpression { Value = name }
//@[008:00023) | |   └─StringLiteralExpression { Value = secureModule2 }
  params: {
//@[010:00144) | └─ObjectExpression
    secureStringParam1: scopedKv.getSecret('mySecret')
//@[004:00054) |   ├─ObjectPropertyExpression
//@[004:00022) |   | ├─StringLiteralExpression { Value = secureStringParam1 }
//@[024:00054) |   | └─ResourceFunctionCallExpression { Name = getSecret }
//@[024:00032) |   |   ├─ResourceReferenceExpression
//@[043:00053) |   |   └─StringLiteralExpression { Value = mySecret }
    secureStringParam2: scopedKv.getSecret('mySecret','secretVersion')
//@[004:00070) |   └─ObjectPropertyExpression
//@[004:00022) |     ├─StringLiteralExpression { Value = secureStringParam2 }
//@[024:00070) |     └─ResourceFunctionCallExpression { Name = getSecret }
//@[024:00032) |       ├─ResourceReferenceExpression
//@[043:00053) |       ├─StringLiteralExpression { Value = mySecret }
//@[054:00069) |       └─StringLiteralExpression { Value = secretVersion }
  }
}

//looped module with looped existing resource (Issue #2862)
var vaults = [
//@[000:00200) ├─DeclaredVariableExpression { Name = vaults }
//@[013:00200) | └─ArrayExpression
  {
//@[002:00089) |   ├─ObjectExpression
    vaultName: 'test-1-kv'
//@[004:00026) |   | ├─ObjectPropertyExpression
//@[004:00013) |   | | ├─StringLiteralExpression { Value = vaultName }
//@[015:00026) |   | | └─StringLiteralExpression { Value = test-1-kv }
    vaultRG: 'test-1-rg'
//@[004:00024) |   | ├─ObjectPropertyExpression
//@[004:00011) |   | | ├─StringLiteralExpression { Value = vaultRG }
//@[013:00024) |   | | └─StringLiteralExpression { Value = test-1-rg }
    vaultSub: 'abcd-efgh'
//@[004:00025) |   | └─ObjectPropertyExpression
//@[004:00012) |   |   ├─StringLiteralExpression { Value = vaultSub }
//@[014:00025) |   |   └─StringLiteralExpression { Value = abcd-efgh }
  }
  {
//@[002:00090) |   └─ObjectExpression
    vaultName: 'test-2-kv'
//@[004:00026) |     ├─ObjectPropertyExpression
//@[004:00013) |     | ├─StringLiteralExpression { Value = vaultName }
//@[015:00026) |     | └─StringLiteralExpression { Value = test-2-kv }
    vaultRG: 'test-2-rg'
//@[004:00024) |     ├─ObjectPropertyExpression
//@[004:00011) |     | ├─StringLiteralExpression { Value = vaultRG }
//@[013:00024) |     | └─StringLiteralExpression { Value = test-2-rg }
    vaultSub: 'ijkl-1adg1'
//@[004:00026) |     └─ObjectPropertyExpression
//@[004:00012) |       ├─StringLiteralExpression { Value = vaultSub }
//@[014:00026) |       └─StringLiteralExpression { Value = ijkl-1adg1 }
  }
]
var secrets = [
//@[000:00132) ├─DeclaredVariableExpression { Name = secrets }
//@[014:00132) | └─ArrayExpression
  {
//@[002:00055) |   ├─ObjectExpression
    name: 'secret01'
//@[004:00020) |   | ├─ObjectPropertyExpression
//@[004:00008) |   | | ├─StringLiteralExpression { Value = name }
//@[010:00020) |   | | └─StringLiteralExpression { Value = secret01 }
    version: 'versionA'
//@[004:00023) |   | └─ObjectPropertyExpression
//@[004:00011) |   |   ├─StringLiteralExpression { Value = version }
//@[013:00023) |   |   └─StringLiteralExpression { Value = versionA }
  }
  {
//@[002:00055) |   └─ObjectExpression
    name: 'secret02'
//@[004:00020) |     ├─ObjectPropertyExpression
//@[004:00008) |     | ├─StringLiteralExpression { Value = name }
//@[010:00020) |     | └─StringLiteralExpression { Value = secret02 }
    version: 'versionB'
//@[004:00023) |     └─ObjectPropertyExpression
//@[004:00011) |       ├─StringLiteralExpression { Value = version }
//@[013:00023) |       └─StringLiteralExpression { Value = versionB }
  }
]

resource loopedKv 'Microsoft.KeyVault/vaults@2019-09-01' existing = [for vault in vaults: {
//@[000:00175) ├─DeclaredResourceExpression
//@[068:00175) | └─ForLoopExpression
//@[082:00088) |   ├─VariableReferenceExpression { Variable = vaults }
//@[090:00174) |   └─ObjectExpression
  name: vault.vaultName
  scope: resourceGroup(vault.vaultSub, vault.vaultRG)
}]

module secureModuleLooped 'child/secureParams.bicep' = [for (secret, i) in secrets: {
//@[000:00278) ├─DeclaredModuleExpression
//@[055:00278) | ├─ForLoopExpression
//@[075:00082) | | ├─VariableReferenceExpression { Variable = secrets }
//@[084:00277) | | └─ObjectExpression
//@[075:00082) |   |       └─VariableReferenceExpression { Variable = secrets }
//@[075:00082) |       |   └─VariableReferenceExpression { Variable = secrets }
//@[075:00082) |           └─VariableReferenceExpression { Variable = secrets }
  name: 'secureModuleLooped-${i}'
//@[002:00033) | |   └─ObjectPropertyExpression
//@[002:00006) | |     ├─StringLiteralExpression { Value = name }
//@[008:00033) | |     └─InterpolatedStringExpression
//@[030:00031) | |       └─CopyIndexExpression
  params: {
//@[010:00152) | └─ObjectExpression
    secureStringParam1: loopedKv[i].getSecret(secret.name)
//@[004:00058) |   ├─ObjectPropertyExpression
//@[004:00022) |   | ├─StringLiteralExpression { Value = secureStringParam1 }
//@[024:00058) |   | └─ResourceFunctionCallExpression { Name = getSecret }
//@[024:00035) |   |   ├─ResourceReferenceExpression
//@[046:00057) |   |   └─PropertyAccessExpression { PropertyName = name }
//@[046:00052) |   |     └─ArrayAccessExpression
//@[046:00052) |   |       ├─CopyIndexExpression
    secureStringParam2: loopedKv[i].getSecret(secret.name, secret.version)
//@[004:00074) |   └─ObjectPropertyExpression
//@[004:00022) |     ├─StringLiteralExpression { Value = secureStringParam2 }
//@[024:00074) |     └─ResourceFunctionCallExpression { Name = getSecret }
//@[024:00035) |       ├─ResourceReferenceExpression
//@[046:00057) |       ├─PropertyAccessExpression { PropertyName = name }
//@[046:00052) |       | └─ArrayAccessExpression
//@[046:00052) |       |   ├─CopyIndexExpression
//@[059:00073) |       └─PropertyAccessExpression { PropertyName = version }
//@[059:00065) |         └─ArrayAccessExpression
//@[059:00065) |           ├─CopyIndexExpression
  }
}]

module secureModuleCondition 'child/secureParams.bicep' = {
//@[000:00285) ├─DeclaredModuleExpression
//@[058:00285) | ├─ObjectExpression
  name: 'secureModuleCondition'
//@[002:00031) | | └─ObjectPropertyExpression
//@[002:00006) | |   ├─StringLiteralExpression { Value = name }
//@[008:00031) | |   └─StringLiteralExpression { Value = secureModuleCondition }
  params: {
//@[010:00188) | └─ObjectExpression
    secureStringParam1: true ? kv.getSecret('mySecret') : 'notTrue'
//@[004:00067) |   ├─ObjectPropertyExpression
//@[004:00022) |   | ├─StringLiteralExpression { Value = secureStringParam1 }
//@[024:00067) |   | └─TernaryExpression
//@[024:00028) |   |   ├─BooleanLiteralExpression { Value = True }
//@[031:00055) |   |   ├─ResourceFunctionCallExpression { Name = getSecret }
//@[031:00033) |   |   | ├─ResourceReferenceExpression
//@[044:00054) |   |   | └─StringLiteralExpression { Value = mySecret }
//@[058:00067) |   |   └─StringLiteralExpression { Value = notTrue }
    secureStringParam2: true ? false ? 'false' : kv.getSecret('mySecret','secretVersion') : 'notTrue'
//@[004:00101) |   └─ObjectPropertyExpression
//@[004:00022) |     ├─StringLiteralExpression { Value = secureStringParam2 }
//@[024:00101) |     └─TernaryExpression
//@[024:00028) |       ├─BooleanLiteralExpression { Value = True }
//@[031:00089) |       ├─TernaryExpression
//@[031:00036) |       | ├─BooleanLiteralExpression { Value = False }
//@[039:00046) |       | ├─StringLiteralExpression { Value = false }
//@[049:00089) |       | └─ResourceFunctionCallExpression { Name = getSecret }
//@[049:00051) |       |   ├─ResourceReferenceExpression
//@[062:00072) |       |   ├─StringLiteralExpression { Value = mySecret }
//@[073:00088) |       |   └─StringLiteralExpression { Value = secretVersion }
//@[092:00101) |       └─StringLiteralExpression { Value = notTrue }
  }
}

// END: Key Vault Secret Reference

module withSpace 'module with space.bicep' = {
//@[000:00070) ├─DeclaredModuleExpression
//@[045:00070) | └─ObjectExpression
  name: 'withSpace'
//@[002:00019) |   └─ObjectPropertyExpression
//@[002:00006) |     ├─StringLiteralExpression { Value = name }
//@[008:00019) |     └─StringLiteralExpression { Value = withSpace }
}

module folderWithSpace 'child/folder with space/child with space.bicep' = {
//@[000:00104) ├─DeclaredModuleExpression
//@[074:00104) | └─ObjectExpression
  name: 'childWithSpace'
//@[002:00024) |   └─ObjectPropertyExpression
//@[002:00006) |     ├─StringLiteralExpression { Value = name }
//@[008:00024) |     └─StringLiteralExpression { Value = childWithSpace }
}

// nameof

var nameofModule = nameof(folderWithSpace)
//@[000:00042) ├─DeclaredVariableExpression { Name = nameofModule }
//@[026:00041) | └─StringLiteralExpression { Value = folderWithSpace }
var nameofModuleParam = nameof(secureModuleCondition.outputs.exposedSecureString)
//@[000:00081) ├─DeclaredVariableExpression { Name = nameofModuleParam }
//@[031:00080) | └─StringLiteralExpression { Value = exposedSecureString }

module moduleWithNameof 'modulea.bicep' = {
//@[000:00358) ├─DeclaredModuleExpression
//@[042:00358) | ├─ObjectExpression
  name: 'nameofModule'
//@[002:00022) | | └─ObjectPropertyExpression
//@[002:00006) | |   ├─StringLiteralExpression { Value = name }
//@[008:00022) | |   └─StringLiteralExpression { Value = nameofModule }
  scope: resourceGroup(nameof(nameofModuleParam))
  params:{
//@[009:00235) | ├─ObjectExpression
    stringParamA: nameof(withSpace)
//@[004:00035) | | ├─ObjectPropertyExpression
//@[004:00016) | | | ├─StringLiteralExpression { Value = stringParamA }
//@[025:00034) | | | └─StringLiteralExpression { Value = withSpace }
    stringParamB: nameof(folderWithSpace)
//@[004:00041) | | ├─ObjectPropertyExpression
//@[004:00016) | | | ├─StringLiteralExpression { Value = stringParamB }
//@[025:00040) | | | └─StringLiteralExpression { Value = folderWithSpace }
    objParam: {
//@[004:00090) | | ├─ObjectPropertyExpression
//@[004:00012) | | | ├─StringLiteralExpression { Value = objParam }
//@[014:00090) | | | └─ObjectExpression
      a: nameof(secureModuleCondition.outputs.exposedSecureString)
//@[006:00066) | | |   └─ObjectPropertyExpression
//@[006:00007) | | |     ├─StringLiteralExpression { Value = a }
//@[016:00065) | | |     └─StringLiteralExpression { Value = exposedSecureString }
    }
    arrayParam: [
//@[004:00046) | | └─ObjectPropertyExpression
//@[004:00014) | |   ├─StringLiteralExpression { Value = arrayParam }
//@[016:00046) | |   └─ArrayExpression
      nameof(vaults)
//@[013:00019) | |     └─StringLiteralExpression { Value = vaults }
    ]
  }
}

module moduleWithNullableOutputs 'child/nullableOutputs.bicep' = {
//@[000:00096) ├─DeclaredModuleExpression
//@[065:00096) | └─ObjectExpression
  name: 'nullableOutputs'
//@[002:00025) |   └─ObjectPropertyExpression
//@[002:00006) |     ├─StringLiteralExpression { Value = name }
//@[008:00025) |     └─StringLiteralExpression { Value = nullableOutputs }
}

output nullableString string? = moduleWithNullableOutputs.outputs.?nullableString
//@[000:00081) ├─DeclaredOutputExpression { Name = nullableString }
//@[022:00029) | ├─NullableTypeExpression { Name = null | string }
//@[022:00028) | | └─AmbientTypeReferenceExpression { Name = string }
//@[032:00081) | └─ModuleOutputPropertyAccessExpression { PropertyName = nullableString }
//@[032:00065) |   └─PropertyAccessExpression { PropertyName = outputs }
//@[032:00057) |     └─ModuleReferenceExpression
output deeplyNestedProperty string? = moduleWithNullableOutputs.outputs.?nullableObj.deeply.nested.property
//@[000:00107) ├─DeclaredOutputExpression { Name = deeplyNestedProperty }
//@[028:00035) | ├─NullableTypeExpression { Name = null | string }
//@[028:00034) | | └─AmbientTypeReferenceExpression { Name = string }
//@[038:00107) | └─PropertyAccessExpression { PropertyName = property }
//@[038:00098) |   └─PropertyAccessExpression { PropertyName = nested }
//@[038:00091) |     └─PropertyAccessExpression { PropertyName = deeply }
//@[038:00084) |       └─ModuleOutputPropertyAccessExpression { PropertyName = nullableObj }
//@[038:00071) |         └─PropertyAccessExpression { PropertyName = outputs }
//@[038:00063) |           └─ModuleReferenceExpression
output deeplyNestedArrayItem string? = moduleWithNullableOutputs.outputs.?nullableObj.deeply.nested.array[0]
//@[000:00108) ├─DeclaredOutputExpression { Name = deeplyNestedArrayItem }
//@[029:00036) | ├─NullableTypeExpression { Name = null | string }
//@[029:00035) | | └─AmbientTypeReferenceExpression { Name = string }
//@[039:00108) | └─ArrayAccessExpression
//@[106:00107) |   ├─IntegerLiteralExpression { Value = 0 }
//@[039:00105) |   └─PropertyAccessExpression { PropertyName = array }
//@[039:00099) |     └─PropertyAccessExpression { PropertyName = nested }
//@[039:00092) |       └─PropertyAccessExpression { PropertyName = deeply }
//@[039:00085) |         └─ModuleOutputPropertyAccessExpression { PropertyName = nullableObj }
//@[039:00072) |           └─PropertyAccessExpression { PropertyName = outputs }
//@[039:00064) |             └─ModuleReferenceExpression
output deeplyNestedArrayItemFromEnd string? = moduleWithNullableOutputs.outputs.?nullableObj.deeply.nested.array[^1]
//@[000:00116) ├─DeclaredOutputExpression { Name = deeplyNestedArrayItemFromEnd }
//@[036:00043) | ├─NullableTypeExpression { Name = null | string }
//@[036:00042) | | └─AmbientTypeReferenceExpression { Name = string }
//@[046:00116) | └─ArrayAccessExpression
//@[114:00115) |   ├─IntegerLiteralExpression { Value = 1 }
//@[046:00112) |   └─PropertyAccessExpression { PropertyName = array }
//@[046:00106) |     └─PropertyAccessExpression { PropertyName = nested }
//@[046:00099) |       └─PropertyAccessExpression { PropertyName = deeply }
//@[046:00092) |         └─ModuleOutputPropertyAccessExpression { PropertyName = nullableObj }
//@[046:00079) |           └─PropertyAccessExpression { PropertyName = outputs }
//@[046:00071) |             └─ModuleReferenceExpression
output deeplyNestedArrayItemFromEndAttempt string? = moduleWithNullableOutputs.outputs.?nullableObj.deeply.nested.array[?^1]
//@[000:00124) └─DeclaredOutputExpression { Name = deeplyNestedArrayItemFromEndAttempt }
//@[043:00050)   ├─NullableTypeExpression { Name = null | string }
//@[043:00049)   | └─AmbientTypeReferenceExpression { Name = string }
//@[053:00124)   └─ArrayAccessExpression
//@[122:00123)     ├─IntegerLiteralExpression { Value = 1 }
//@[053:00119)     └─PropertyAccessExpression { PropertyName = array }
//@[053:00113)       └─PropertyAccessExpression { PropertyName = nested }
//@[053:00106)         └─PropertyAccessExpression { PropertyName = deeply }
//@[053:00099)           └─ModuleOutputPropertyAccessExpression { PropertyName = nullableObj }
//@[053:00086)             └─PropertyAccessExpression { PropertyName = outputs }
//@[053:00078)               └─ModuleReferenceExpression

<|MERGE_RESOLUTION|>--- conflicted
+++ resolved
@@ -1,1452 +1,1372 @@
-
-<<<<<<< HEAD
-//@[000:10074) ProgramExpression
-//@[000:00000) | ├─ResourceDependencyExpression [UNPARENTED]
-//@[000:00000) | | └─ModuleReferenceExpression [UNPARENTED]
-//@[000:00000) | ├─ResourceDependencyExpression [UNPARENTED]
-//@[000:00000) | | └─ModuleReferenceExpression [UNPARENTED]
-//@[000:00000) | └─ResourceDependencyExpression [UNPARENTED]
-//@[000:00000) |   └─ModuleReferenceExpression [UNPARENTED]
-//@[000:00000) | ├─ResourceDependencyExpression [UNPARENTED]
-//@[000:00000) | | └─ModuleReferenceExpression [UNPARENTED]
-//@[000:00000) | └─ResourceDependencyExpression [UNPARENTED]
-//@[000:00000) |   └─ModuleReferenceExpression [UNPARENTED]
-//@[000:00000) | ├─ResourceDependencyExpression [UNPARENTED]
-//@[000:00000) | | └─ModuleReferenceExpression [UNPARENTED]
-//@[000:00000) | └─ResourceDependencyExpression [UNPARENTED]
-//@[000:00000) |   └─ResourceReferenceExpression [UNPARENTED]
-//@[000:00000) | ├─ResourceDependencyExpression [UNPARENTED]
-//@[000:00000) | | └─ModuleReferenceExpression [UNPARENTED]
-//@[000:00000) | └─ResourceDependencyExpression [UNPARENTED]
-//@[000:00000) |   └─ResourceReferenceExpression [UNPARENTED]
-//@[000:00000) | ├─ResourceDependencyExpression [UNPARENTED]
-//@[000:00000) | | └─ModuleReferenceExpression [UNPARENTED]
-//@[000:00000) | └─ResourceDependencyExpression [UNPARENTED]
-//@[000:00000) |   └─ResourceReferenceExpression [UNPARENTED]
-//@[000:00000) | ├─ResourceDependencyExpression [UNPARENTED]
-//@[000:00000) | | └─ModuleReferenceExpression [UNPARENTED]
-//@[000:00000) | ├─ResourceDependencyExpression [UNPARENTED]
-//@[000:00000) | | └─ModuleReferenceExpression [UNPARENTED]
-//@[000:00000) | └─ResourceDependencyExpression [UNPARENTED]
-//@[000:00000) |   └─ModuleReferenceExpression [UNPARENTED]
-=======
-//@[000:9432) ProgramExpression
-//@[000:0000) | ├─ResourceDependencyExpression [UNPARENTED]
-//@[000:0000) | | └─ModuleReferenceExpression [UNPARENTED]
-//@[000:0000) | ├─ResourceDependencyExpression [UNPARENTED]
-//@[000:0000) | | └─ModuleReferenceExpression [UNPARENTED]
-//@[000:0000) | └─ResourceDependencyExpression [UNPARENTED]
-//@[000:0000) |   └─ModuleReferenceExpression [UNPARENTED]
-//@[000:0000) | ├─ResourceDependencyExpression [UNPARENTED]
-//@[000:0000) | | └─ModuleReferenceExpression [UNPARENTED]
-//@[000:0000) | └─ResourceDependencyExpression [UNPARENTED]
-//@[000:0000) |   └─ModuleReferenceExpression [UNPARENTED]
-//@[000:0000) | ├─ResourceDependencyExpression [UNPARENTED]
-//@[000:0000) | | └─ModuleReferenceExpression [UNPARENTED]
-//@[000:0000) | └─ResourceDependencyExpression [UNPARENTED]
-//@[000:0000) |   └─ResourceReferenceExpression [UNPARENTED]
-//@[000:0000) | ├─ResourceDependencyExpression [UNPARENTED]
-//@[000:0000) | | └─ModuleReferenceExpression [UNPARENTED]
-//@[000:0000) | └─ResourceDependencyExpression [UNPARENTED]
-//@[000:0000) |   └─ResourceReferenceExpression [UNPARENTED]
-//@[000:0000) | ├─ResourceDependencyExpression [UNPARENTED]
-//@[000:0000) | | └─ModuleReferenceExpression [UNPARENTED]
-//@[000:0000) | └─ResourceDependencyExpression [UNPARENTED]
-//@[000:0000) |   └─ResourceReferenceExpression [UNPARENTED]
-//@[000:0000) | ├─ResourceDependencyExpression [UNPARENTED]
-//@[000:0000) | | └─ModuleReferenceExpression [UNPARENTED]
-//@[000:0000) | ├─ResourceDependencyExpression [UNPARENTED]
-//@[000:0000) | | └─ModuleReferenceExpression [UNPARENTED]
-//@[000:0000) | └─ResourceDependencyExpression [UNPARENTED]
-//@[000:0000) |   └─ModuleReferenceExpression [UNPARENTED]
->>>>>>> 2808f385
-@sys.description('this is deployTimeSuffix param')
-//@[000:00093) ├─DeclaredParameterExpression { Name = deployTimeSuffix }
-//@[017:00049) | ├─StringLiteralExpression { Value = this is deployTimeSuffix param }
-param deployTimeSuffix string = newGuid()
-//@[023:00029) | ├─AmbientTypeReferenceExpression { Name = string }
-//@[032:00041) | └─FunctionCallExpression { Name = newGuid }
-
-@sys.description('this module a')
-//@[000:00252) ├─DeclaredModuleExpression
-//@[017:00032) | ├─StringLiteralExpression { Value = this module a }
-module modATest './modulea.bicep' = {
-//@[036:00217) | ├─ObjectExpression
-  name: 'modATest'
-//@[002:00018) | | └─ObjectPropertyExpression
-//@[002:00006) | |   ├─StringLiteralExpression { Value = name }
-//@[008:00018) | |   └─StringLiteralExpression { Value = modATest }
-  params: {
-//@[010:00155) | └─ObjectExpression
-    stringParamB: 'hello!'
-//@[004:00026) |   ├─ObjectPropertyExpression
-//@[004:00016) |   | ├─StringLiteralExpression { Value = stringParamB }
-//@[018:00026) |   | └─StringLiteralExpression { Value = hello! }
-    objParam: {
-//@[004:00036) |   ├─ObjectPropertyExpression
-//@[004:00012) |   | ├─StringLiteralExpression { Value = objParam }
-//@[014:00036) |   | └─ObjectExpression
-      a: 'b'
-//@[006:00012) |   |   └─ObjectPropertyExpression
-//@[006:00007) |   |     ├─StringLiteralExpression { Value = a }
-//@[009:00012) |   |     └─StringLiteralExpression { Value = b }
-    }
-    arrayParam: [
-//@[004:00071) |   └─ObjectPropertyExpression
-//@[004:00014) |     ├─StringLiteralExpression { Value = arrayParam }
-//@[016:00071) |     └─ArrayExpression
-      {
-//@[006:00032) |       ├─ObjectExpression
-        a: 'b'
-//@[008:00014) |       | └─ObjectPropertyExpression
-//@[008:00009) |       |   ├─StringLiteralExpression { Value = a }
-//@[011:00014) |       |   └─StringLiteralExpression { Value = b }
-      }
-      'abc'
-//@[006:00011) |       └─StringLiteralExpression { Value = abc }
-    ]
-  }
-}
-
-
-@sys.description('this module b')
-//@[000:00136) ├─DeclaredModuleExpression
-//@[017:00032) | ├─StringLiteralExpression { Value = this module b }
-module modB './child/moduleb.bicep' = {
-//@[038:00101) | ├─ObjectExpression
-  name: 'modB'
-//@[002:00014) | | └─ObjectPropertyExpression
-//@[002:00006) | |   ├─StringLiteralExpression { Value = name }
-//@[008:00014) | |   └─StringLiteralExpression { Value = modB }
-  params: {
-//@[010:00041) | └─ObjectExpression
-    location: 'West US'
-//@[004:00023) |   └─ObjectPropertyExpression
-//@[004:00012) |     ├─StringLiteralExpression { Value = location }
-//@[014:00023) |     └─StringLiteralExpression { Value = West US }
-  }
-}
-
-@sys.description('this is just module b with a condition')
-//@[000:00203) ├─DeclaredModuleExpression
-//@[017:00057) | ├─StringLiteralExpression { Value = this is just module b with a condition }
-module modBWithCondition './child/moduleb.bicep' = if (1 + 1 == 2) {
-//@[055:00065) | ├─ConditionExpression
-//@[055:00065) | | ├─BinaryExpression { Operator = Equals }
-//@[055:00060) | | | ├─BinaryExpression { Operator = Add }
-//@[055:00056) | | | | ├─IntegerLiteralExpression { Value = 1 }
-//@[059:00060) | | | | └─IntegerLiteralExpression { Value = 1 }
-//@[064:00065) | | | └─IntegerLiteralExpression { Value = 2 }
-//@[067:00143) | | └─ObjectExpression
-  name: 'modBWithCondition'
-//@[002:00027) | |   └─ObjectPropertyExpression
-//@[002:00006) | |     ├─StringLiteralExpression { Value = name }
-//@[008:00027) | |     └─StringLiteralExpression { Value = modBWithCondition }
-  params: {
-//@[010:00041) | └─ObjectExpression
-    location: 'East US'
-//@[004:00023) |   └─ObjectPropertyExpression
-//@[004:00012) |     ├─StringLiteralExpression { Value = location }
-//@[014:00023) |     └─StringLiteralExpression { Value = East US }
-  }
-}
-
-module modBWithCondition2 './child/moduleb.bicep' =
-//@[000:00166) ├─DeclaredModuleExpression
-// awkward comment
-if (1 + 1 == 2) {
-//@[004:00014) | ├─ConditionExpression
-//@[004:00014) | | ├─BinaryExpression { Operator = Equals }
-//@[004:00009) | | | ├─BinaryExpression { Operator = Add }
-//@[004:00005) | | | | ├─IntegerLiteralExpression { Value = 1 }
-//@[008:00009) | | | | └─IntegerLiteralExpression { Value = 1 }
-//@[013:00014) | | | └─IntegerLiteralExpression { Value = 2 }
-//@[016:00093) | | └─ObjectExpression
-  name: 'modBWithCondition2'
-//@[002:00028) | |   └─ObjectPropertyExpression
-//@[002:00006) | |     ├─StringLiteralExpression { Value = name }
-//@[008:00028) | |     └─StringLiteralExpression { Value = modBWithCondition2 }
-  params: {
-//@[010:00041) | └─ObjectExpression
-    location: 'East US'
-//@[004:00023) |   └─ObjectPropertyExpression
-//@[004:00012) |     ├─StringLiteralExpression { Value = location }
-//@[014:00023) |     └─StringLiteralExpression { Value = East US }
-  }
-}
-
-module modC './child/modulec.json' = {
-//@[000:00100) ├─DeclaredModuleExpression
-//@[037:00100) | ├─ObjectExpression
-  name: 'modC'
-//@[002:00014) | | └─ObjectPropertyExpression
-//@[002:00006) | |   ├─StringLiteralExpression { Value = name }
-//@[008:00014) | |   └─StringLiteralExpression { Value = modC }
-  params: {
-//@[010:00041) | └─ObjectExpression
-    location: 'West US'
-//@[004:00023) |   └─ObjectPropertyExpression
-//@[004:00012) |     ├─StringLiteralExpression { Value = location }
-//@[014:00023) |     └─StringLiteralExpression { Value = West US }
-  }
-}
-
-module modCWithCondition './child/modulec.json' = if (2 - 1 == 1) {
-//@[000:00142) ├─DeclaredModuleExpression
-//@[054:00064) | ├─ConditionExpression
-//@[054:00064) | | ├─BinaryExpression { Operator = Equals }
-//@[054:00059) | | | ├─BinaryExpression { Operator = Subtract }
-//@[054:00055) | | | | ├─IntegerLiteralExpression { Value = 2 }
-//@[058:00059) | | | | └─IntegerLiteralExpression { Value = 1 }
-//@[063:00064) | | | └─IntegerLiteralExpression { Value = 1 }
-//@[066:00142) | | └─ObjectExpression
-  name: 'modCWithCondition'
-//@[002:00027) | |   └─ObjectPropertyExpression
-//@[002:00006) | |     ├─StringLiteralExpression { Value = name }
-//@[008:00027) | |     └─StringLiteralExpression { Value = modCWithCondition }
-  params: {
-//@[010:00041) | └─ObjectExpression
-    location: 'East US'
-//@[004:00023) |   └─ObjectPropertyExpression
-//@[004:00012) |     ├─StringLiteralExpression { Value = location }
-//@[014:00023) |     └─StringLiteralExpression { Value = East US }
-  }
-}
-
-module optionalWithNoParams1 './child/optionalParams.bicep'= {
-//@[000:00098) ├─DeclaredModuleExpression
-//@[061:00098) | └─ObjectExpression
-  name: 'optionalWithNoParams1'
-//@[002:00031) |   └─ObjectPropertyExpression
-//@[002:00006) |     ├─StringLiteralExpression { Value = name }
-//@[008:00031) |     └─StringLiteralExpression { Value = optionalWithNoParams1 }
-}
-
-module optionalWithNoParams2 './child/optionalParams.bicep'= {
-//@[000:00116) ├─DeclaredModuleExpression
-//@[061:00116) | ├─ObjectExpression
-  name: 'optionalWithNoParams2'
-//@[002:00031) | | └─ObjectPropertyExpression
-//@[002:00006) | |   ├─StringLiteralExpression { Value = name }
-//@[008:00031) | |   └─StringLiteralExpression { Value = optionalWithNoParams2 }
-  params: {
-//@[010:00016) | └─ObjectExpression
-  }
-}
-
-module optionalWithAllParams './child/optionalParams.bicep'= {
-//@[000:00210) ├─DeclaredModuleExpression
-//@[061:00210) | ├─ObjectExpression
-  name: 'optionalWithNoParams3'
-//@[002:00031) | | └─ObjectPropertyExpression
-//@[002:00006) | |   ├─StringLiteralExpression { Value = name }
-//@[008:00031) | |   └─StringLiteralExpression { Value = optionalWithNoParams3 }
-  params: {
-//@[010:00110) | └─ObjectExpression
-    optionalString: 'abc'
-//@[004:00025) |   ├─ObjectPropertyExpression
-//@[004:00018) |   | ├─StringLiteralExpression { Value = optionalString }
-//@[020:00025) |   | └─StringLiteralExpression { Value = abc }
-    optionalInt: 42
-//@[004:00019) |   ├─ObjectPropertyExpression
-//@[004:00015) |   | ├─StringLiteralExpression { Value = optionalInt }
-//@[017:00019) |   | └─IntegerLiteralExpression { Value = 42 }
-    optionalObj: { }
-//@[004:00020) |   ├─ObjectPropertyExpression
-//@[004:00015) |   | ├─StringLiteralExpression { Value = optionalObj }
-//@[017:00020) |   | └─ObjectExpression
-    optionalArray: [ ]
-//@[004:00022) |   └─ObjectPropertyExpression
-//@[004:00017) |     ├─StringLiteralExpression { Value = optionalArray }
-//@[019:00022) |     └─ArrayExpression
-  }
-}
-
-resource resWithDependencies 'Mock.Rp/mockResource@2020-01-01' = {
-//@[000:00233) ├─DeclaredResourceExpression
-//@[065:00233) | ├─ObjectExpression
-  name: 'harry'
-  properties: {
-//@[002:00145) | | └─ObjectPropertyExpression
-//@[002:00012) | |   ├─StringLiteralExpression { Value = properties }
-//@[014:00145) | |   └─ObjectExpression
-    modADep: modATest.outputs.stringOutputA
-//@[004:00043) | |     ├─ObjectPropertyExpression
-//@[004:00011) | |     | ├─StringLiteralExpression { Value = modADep }
-//@[013:00043) | |     | └─ModuleOutputPropertyAccessExpression { PropertyName = stringOutputA }
-//@[013:00029) | |     |   └─PropertyAccessExpression { PropertyName = outputs }
-//@[013:00021) | |     |     └─ModuleReferenceExpression
-    modBDep: modB.outputs.myResourceId
-//@[004:00038) | |     ├─ObjectPropertyExpression
-//@[004:00011) | |     | ├─StringLiteralExpression { Value = modBDep }
-//@[013:00038) | |     | └─ModuleOutputPropertyAccessExpression { PropertyName = myResourceId }
-//@[013:00025) | |     |   └─PropertyAccessExpression { PropertyName = outputs }
-//@[013:00017) | |     |     └─ModuleReferenceExpression
-    modCDep: modC.outputs.myResourceId
-//@[004:00038) | |     └─ObjectPropertyExpression
-//@[004:00011) | |       ├─StringLiteralExpression { Value = modCDep }
-//@[013:00038) | |       └─ModuleOutputPropertyAccessExpression { PropertyName = myResourceId }
-//@[013:00025) | |         └─PropertyAccessExpression { PropertyName = outputs }
-//@[013:00017) | |           └─ModuleReferenceExpression
-  }
-}
-
-module optionalWithAllParamsAndManualDependency './child/optionalParams.bicep'= {
-//@[000:00321) ├─DeclaredModuleExpression
-//@[080:00321) | ├─ObjectExpression
-  name: 'optionalWithAllParamsAndManualDependency'
-//@[002:00050) | | └─ObjectPropertyExpression
-//@[002:00006) | |   ├─StringLiteralExpression { Value = name }
-//@[008:00050) | |   └─StringLiteralExpression { Value = optionalWithAllParamsAndManualDependency }
-  params: {
-//@[010:00110) | ├─ObjectExpression
-    optionalString: 'abc'
-//@[004:00025) | | ├─ObjectPropertyExpression
-//@[004:00018) | | | ├─StringLiteralExpression { Value = optionalString }
-//@[020:00025) | | | └─StringLiteralExpression { Value = abc }
-    optionalInt: 42
-//@[004:00019) | | ├─ObjectPropertyExpression
-//@[004:00015) | | | ├─StringLiteralExpression { Value = optionalInt }
-//@[017:00019) | | | └─IntegerLiteralExpression { Value = 42 }
-    optionalObj: { }
-//@[004:00020) | | ├─ObjectPropertyExpression
-//@[004:00015) | | | ├─StringLiteralExpression { Value = optionalObj }
-//@[017:00020) | | | └─ObjectExpression
-    optionalArray: [ ]
-//@[004:00022) | | └─ObjectPropertyExpression
-//@[004:00017) | |   ├─StringLiteralExpression { Value = optionalArray }
-//@[019:00022) | |   └─ArrayExpression
-  }
-  dependsOn: [
-    resWithDependencies
-    optionalWithAllParams
-  ]
-}
-
-module optionalWithImplicitDependency './child/optionalParams.bicep'= {
-//@[000:00300) ├─DeclaredModuleExpression
-//@[070:00300) | ├─ObjectExpression
-  name: 'optionalWithImplicitDependency'
-//@[002:00040) | | └─ObjectPropertyExpression
-//@[002:00006) | |   ├─StringLiteralExpression { Value = name }
-//@[008:00040) | |   └─StringLiteralExpression { Value = optionalWithImplicitDependency }
-  params: {
-//@[010:00182) | ├─ObjectExpression
-    optionalString: concat(resWithDependencies.id, optionalWithAllParamsAndManualDependency.name)
-//@[004:00097) | | ├─ObjectPropertyExpression
-//@[004:00018) | | | ├─StringLiteralExpression { Value = optionalString }
-//@[020:00097) | | | └─FunctionCallExpression { Name = concat }
-//@[027:00049) | | |   ├─PropertyAccessExpression { PropertyName = id }
-//@[027:00046) | | |   | └─ResourceReferenceExpression
-//@[051:00096) | | |   └─PropertyAccessExpression { PropertyName = name }
-//@[051:00091) | | |     └─ModuleReferenceExpression
-    optionalInt: 42
-//@[004:00019) | | ├─ObjectPropertyExpression
-//@[004:00015) | | | ├─StringLiteralExpression { Value = optionalInt }
-//@[017:00019) | | | └─IntegerLiteralExpression { Value = 42 }
-    optionalObj: { }
-//@[004:00020) | | ├─ObjectPropertyExpression
-//@[004:00015) | | | ├─StringLiteralExpression { Value = optionalObj }
-//@[017:00020) | | | └─ObjectExpression
-    optionalArray: [ ]
-//@[004:00022) | | └─ObjectPropertyExpression
-//@[004:00017) | |   ├─StringLiteralExpression { Value = optionalArray }
-//@[019:00022) | |   └─ArrayExpression
-  }
-}
-
-module moduleWithCalculatedName './child/optionalParams.bicep'= {
-//@[000:00331) ├─DeclaredModuleExpression
-//@[064:00331) | ├─ObjectExpression
-  name: '${optionalWithAllParamsAndManualDependency.name}${deployTimeSuffix}'
-//@[002:00077) | | └─ObjectPropertyExpression
-//@[002:00006) | |   ├─StringLiteralExpression { Value = name }
-//@[008:00077) | |   └─InterpolatedStringExpression
-//@[011:00056) | |     ├─PropertyAccessExpression { PropertyName = name }
-//@[011:00051) | |     | └─ModuleReferenceExpression
-//@[059:00075) | |     └─ParametersReferenceExpression { Parameter = deployTimeSuffix }
-  params: {
-//@[010:00182) | ├─ObjectExpression
-    optionalString: concat(resWithDependencies.id, optionalWithAllParamsAndManualDependency.name)
-//@[004:00097) | | ├─ObjectPropertyExpression
-//@[004:00018) | | | ├─StringLiteralExpression { Value = optionalString }
-//@[020:00097) | | | └─FunctionCallExpression { Name = concat }
-//@[027:00049) | | |   ├─PropertyAccessExpression { PropertyName = id }
-//@[027:00046) | | |   | └─ResourceReferenceExpression
-//@[051:00096) | | |   └─PropertyAccessExpression { PropertyName = name }
-//@[051:00091) | | |     └─ModuleReferenceExpression
-    optionalInt: 42
-//@[004:00019) | | ├─ObjectPropertyExpression
-//@[004:00015) | | | ├─StringLiteralExpression { Value = optionalInt }
-//@[017:00019) | | | └─IntegerLiteralExpression { Value = 42 }
-    optionalObj: { }
-//@[004:00020) | | ├─ObjectPropertyExpression
-//@[004:00015) | | | ├─StringLiteralExpression { Value = optionalObj }
-//@[017:00020) | | | └─ObjectExpression
-    optionalArray: [ ]
-//@[004:00022) | | └─ObjectPropertyExpression
-//@[004:00017) | |   ├─StringLiteralExpression { Value = optionalArray }
-//@[019:00022) | |   └─ArrayExpression
-  }
-}
-
-resource resWithCalculatedNameDependencies 'Mock.Rp/mockResource@2020-01-01' = {
-//@[000:00241) ├─DeclaredResourceExpression
-//@[079:00241) | ├─ObjectExpression
-  name: '${optionalWithAllParamsAndManualDependency.name}${deployTimeSuffix}'
-  properties: {
-//@[002:00077) | | └─ObjectPropertyExpression
-//@[002:00012) | |   ├─StringLiteralExpression { Value = properties }
-//@[014:00077) | |   └─ObjectExpression
-    modADep: moduleWithCalculatedName.outputs.outputObj
-//@[004:00055) | |     └─ObjectPropertyExpression
-//@[004:00011) | |       ├─StringLiteralExpression { Value = modADep }
-//@[013:00055) | |       └─ModuleOutputPropertyAccessExpression { PropertyName = outputObj }
-//@[013:00045) | |         └─PropertyAccessExpression { PropertyName = outputs }
-//@[013:00037) | |           └─ModuleReferenceExpression
-  }
-}
-
-output stringOutputA string = modATest.outputs.stringOutputA
-//@[000:00060) ├─DeclaredOutputExpression { Name = stringOutputA }
-//@[021:00027) | ├─AmbientTypeReferenceExpression { Name = string }
-//@[030:00060) | └─ModuleOutputPropertyAccessExpression { PropertyName = stringOutputA }
-//@[030:00046) |   └─PropertyAccessExpression { PropertyName = outputs }
-//@[030:00038) |     └─ModuleReferenceExpression
-output stringOutputB string = modATest.outputs.stringOutputB
-//@[000:00060) ├─DeclaredOutputExpression { Name = stringOutputB }
-//@[021:00027) | ├─AmbientTypeReferenceExpression { Name = string }
-//@[030:00060) | └─ModuleOutputPropertyAccessExpression { PropertyName = stringOutputB }
-//@[030:00046) |   └─PropertyAccessExpression { PropertyName = outputs }
-//@[030:00038) |     └─ModuleReferenceExpression
-output objOutput object = modATest.outputs.objOutput
-//@[000:00052) ├─DeclaredOutputExpression { Name = objOutput }
-//@[017:00023) | ├─AmbientTypeReferenceExpression { Name = object }
-//@[026:00052) | └─ModuleOutputPropertyAccessExpression { PropertyName = objOutput }
-//@[026:00042) |   └─PropertyAccessExpression { PropertyName = outputs }
-//@[026:00034) |     └─ModuleReferenceExpression
-output arrayOutput array = modATest.outputs.arrayOutput
-//@[000:00055) ├─DeclaredOutputExpression { Name = arrayOutput }
-//@[019:00024) | ├─AmbientTypeReferenceExpression { Name = array }
-//@[027:00055) | └─ModuleOutputPropertyAccessExpression { PropertyName = arrayOutput }
-//@[027:00043) |   └─PropertyAccessExpression { PropertyName = outputs }
-//@[027:00035) |     └─ModuleReferenceExpression
-output modCalculatedNameOutput object = moduleWithCalculatedName.outputs.outputObj
-//@[000:00082) ├─DeclaredOutputExpression { Name = modCalculatedNameOutput }
-//@[031:00037) | ├─AmbientTypeReferenceExpression { Name = object }
-//@[040:00082) | └─ModuleOutputPropertyAccessExpression { PropertyName = outputObj }
-//@[040:00072) |   └─PropertyAccessExpression { PropertyName = outputs }
-//@[040:00064) |     └─ModuleReferenceExpression
-
-/*
-  valid loop cases
-*/
-
-@sys.description('this is myModules')
-//@[000:00162) ├─DeclaredVariableExpression { Name = myModules }
-//@[017:00036) | ├─StringLiteralExpression { Value = this is myModules }
-var myModules = [
-//@[016:00123) | └─ArrayExpression
-  {
-//@[002:00050) |   ├─ObjectExpression
-    name: 'one'
-//@[004:00015) |   | ├─ObjectPropertyExpression
-//@[004:00008) |   | | ├─StringLiteralExpression { Value = name }
-//@[010:00015) |   | | └─StringLiteralExpression { Value = one }
-    location: 'eastus2'
-//@[004:00023) |   | └─ObjectPropertyExpression
-//@[004:00012) |   |   ├─StringLiteralExpression { Value = location }
-//@[014:00023) |   |   └─StringLiteralExpression { Value = eastus2 }
-  }
-  {
-//@[002:00049) |   └─ObjectExpression
-    name: 'two'
-//@[004:00015) |     ├─ObjectPropertyExpression
-//@[004:00008) |     | ├─StringLiteralExpression { Value = name }
-//@[010:00015) |     | └─StringLiteralExpression { Value = two }
-    location: 'westus'
-//@[004:00022) |     └─ObjectPropertyExpression
-//@[004:00012) |       ├─StringLiteralExpression { Value = location }
-//@[014:00022) |       └─StringLiteralExpression { Value = westus }
-  }
-]
-
-var emptyArray = []
-//@[000:00019) ├─DeclaredVariableExpression { Name = emptyArray }
-//@[017:00019) | └─ArrayExpression
-
-// simple module loop
-module storageResources 'modulea.bicep' = [for module in myModules: {
-//@[000:00189) ├─DeclaredModuleExpression
-//@[042:00189) | ├─ForLoopExpression
-//@[057:00066) | | ├─VariableReferenceExpression { Variable = myModules }
-//@[068:00188) | | └─ObjectExpression
-//@[057:00066) | |         └─VariableReferenceExpression { Variable = myModules }
-//@[057:00066) |   |   └─VariableReferenceExpression { Variable = myModules }
-//@[057:00066) |         └─VariableReferenceExpression { Variable = myModules }
-  name: module.name
-//@[002:00019) | |   └─ObjectPropertyExpression
-//@[002:00006) | |     ├─StringLiteralExpression { Value = name }
-//@[008:00019) | |     └─PropertyAccessExpression { PropertyName = name }
-//@[008:00014) | |       └─ArrayAccessExpression
-//@[008:00014) | |         ├─CopyIndexExpression
-  params: {
-//@[010:00093) | └─ObjectExpression
-    arrayParam: []
-//@[004:00018) |   ├─ObjectPropertyExpression
-//@[004:00014) |   | ├─StringLiteralExpression { Value = arrayParam }
-//@[016:00018) |   | └─ArrayExpression
-    objParam: module
-//@[004:00020) |   ├─ObjectPropertyExpression
-//@[004:00012) |   | ├─StringLiteralExpression { Value = objParam }
-//@[014:00020) |   | └─ArrayAccessExpression
-//@[014:00020) |   |   ├─CopyIndexExpression
-    stringParamB: module.location
-//@[004:00033) |   └─ObjectPropertyExpression
-//@[004:00016) |     ├─StringLiteralExpression { Value = stringParamB }
-//@[018:00033) |     └─PropertyAccessExpression { PropertyName = location }
-//@[018:00024) |       └─ArrayAccessExpression
-//@[018:00024) |         ├─CopyIndexExpression
-  }
-}]
-
-// simple indexed module loop
-module storageResourcesWithIndex 'modulea.bicep' = [for (module, i) in myModules: {
-//@[000:00256) ├─DeclaredModuleExpression
-//@[051:00256) | ├─ForLoopExpression
-//@[071:00080) | | ├─VariableReferenceExpression { Variable = myModules }
-//@[082:00255) | | └─ObjectExpression
-//@[071:00080) | |         └─VariableReferenceExpression { Variable = myModules }
-//@[071:00080) |   |   └─VariableReferenceExpression { Variable = myModules }
-//@[071:00080) |   |     └─VariableReferenceExpression { Variable = myModules }
-  name: module.name
-//@[002:00019) | |   └─ObjectPropertyExpression
-//@[002:00006) | |     ├─StringLiteralExpression { Value = name }
-//@[008:00019) | |     └─PropertyAccessExpression { PropertyName = name }
-//@[008:00014) | |       └─ArrayAccessExpression
-//@[008:00014) | |         ├─CopyIndexExpression
-  params: {
-//@[010:00146) | └─ObjectExpression
-    arrayParam: [
-//@[004:00037) |   ├─ObjectPropertyExpression
-//@[004:00014) |   | ├─StringLiteralExpression { Value = arrayParam }
-//@[016:00037) |   | └─ArrayExpression
-      i + 1
-//@[006:00011) |   |   └─BinaryExpression { Operator = Add }
-//@[006:00007) |   |     ├─CopyIndexExpression
-//@[010:00011) |   |     └─IntegerLiteralExpression { Value = 1 }
-    ]
-    objParam: module
-//@[004:00020) |   ├─ObjectPropertyExpression
-//@[004:00012) |   | ├─StringLiteralExpression { Value = objParam }
-//@[014:00020) |   | └─ArrayAccessExpression
-//@[014:00020) |   |   ├─CopyIndexExpression
-    stringParamB: module.location
-//@[004:00033) |   ├─ObjectPropertyExpression
-//@[004:00016) |   | ├─StringLiteralExpression { Value = stringParamB }
-//@[018:00033) |   | └─PropertyAccessExpression { PropertyName = location }
-//@[018:00024) |   |   └─ArrayAccessExpression
-//@[018:00024) |   |     ├─CopyIndexExpression
-    stringParamA: concat('a', i)
-//@[004:00032) |   └─ObjectPropertyExpression
-//@[004:00016) |     ├─StringLiteralExpression { Value = stringParamA }
-//@[018:00032) |     └─FunctionCallExpression { Name = concat }
-//@[025:00028) |       ├─StringLiteralExpression { Value = a }
-//@[030:00031) |       └─CopyIndexExpression
-  }
-}]
-
-// nested module loop
-module nestedModuleLoop 'modulea.bicep' = [for module in myModules: {
-//@[000:00246) ├─DeclaredModuleExpression
-//@[042:00246) | ├─ForLoopExpression
-//@[057:00066) | | ├─VariableReferenceExpression { Variable = myModules }
-//@[068:00245) | | └─ObjectExpression
-//@[057:00066) | |         └─VariableReferenceExpression { Variable = myModules }
-//@[057:00066) |   |         └─VariableReferenceExpression { Variable = myModules }
-//@[057:00066) |   |   └─VariableReferenceExpression { Variable = myModules }
-//@[057:00066) |         └─VariableReferenceExpression { Variable = myModules }
-  name: module.name
-//@[002:00019) | |   └─ObjectPropertyExpression
-//@[002:00006) | |     ├─StringLiteralExpression { Value = name }
-//@[008:00019) | |     └─PropertyAccessExpression { PropertyName = name }
-//@[008:00014) | |       └─ArrayAccessExpression
-//@[008:00014) | |         ├─CopyIndexExpression
-  params: {
-//@[010:00150) | └─ObjectExpression
-    arrayParam: [for i in range(0,3): concat('test-', i, '-', module.name)]
-//@[004:00075) |   ├─ObjectPropertyExpression
-//@[004:00014) |   | ├─StringLiteralExpression { Value = arrayParam }
-//@[016:00075) |   | └─ForLoopExpression
-//@[026:00036) |   |   ├─FunctionCallExpression { Name = range }
-//@[032:00033) |   |   | ├─IntegerLiteralExpression { Value = 0 }
-//@[034:00035) |   |   | └─IntegerLiteralExpression { Value = 3 }
-//@[038:00074) |   |   └─FunctionCallExpression { Name = concat }
-//@[045:00052) |   |     ├─StringLiteralExpression { Value = test- }
-//@[054:00055) |   |     ├─ArrayAccessExpression
-//@[054:00055) |   |     | ├─CopyIndexExpression
-//@[026:00036) |   |     | └─FunctionCallExpression { Name = range }
-//@[032:00033) |   |     |   ├─IntegerLiteralExpression { Value = 0 }
-//@[034:00035) |   |     |   └─IntegerLiteralExpression { Value = 3 }
-//@[057:00060) |   |     ├─StringLiteralExpression { Value = - }
-//@[062:00073) |   |     └─PropertyAccessExpression { PropertyName = name }
-//@[062:00068) |   |       └─ArrayAccessExpression
-//@[062:00068) |   |         ├─CopyIndexExpression
-    objParam: module
-//@[004:00020) |   ├─ObjectPropertyExpression
-//@[004:00012) |   | ├─StringLiteralExpression { Value = objParam }
-//@[014:00020) |   | └─ArrayAccessExpression
-//@[014:00020) |   |   ├─CopyIndexExpression
-    stringParamB: module.location
-//@[004:00033) |   └─ObjectPropertyExpression
-//@[004:00016) |     ├─StringLiteralExpression { Value = stringParamB }
-//@[018:00033) |     └─PropertyAccessExpression { PropertyName = location }
-//@[018:00024) |       └─ArrayAccessExpression
-//@[018:00024) |         ├─CopyIndexExpression
-  }
-}]
-
-// duplicate identifiers across scopes are allowed (inner hides the outer)
-module duplicateIdentifiersWithinLoop 'modulea.bicep' = [for x in emptyArray:{
-//@[000:00234) ├─DeclaredModuleExpression
-//@[056:00234) | ├─ForLoopExpression
-//@[066:00076) | | ├─VariableReferenceExpression { Variable = emptyArray }
-//@[077:00233) | | └─ObjectExpression
-//@[066:00076) | |         └─VariableReferenceExpression { Variable = emptyArray }
-  name: 'hello-${x}'
-//@[002:00020) | |   └─ObjectPropertyExpression
-//@[002:00006) | |     ├─StringLiteralExpression { Value = name }
-//@[008:00020) | |     └─InterpolatedStringExpression
-//@[017:00018) | |       └─ArrayAccessExpression
-//@[017:00018) | |         ├─CopyIndexExpression
-  params: {
-//@[010:00128) | └─ObjectExpression
-    objParam: {}
-//@[004:00016) |   ├─ObjectPropertyExpression
-//@[004:00012) |   | ├─StringLiteralExpression { Value = objParam }
-//@[014:00016) |   | └─ObjectExpression
-    stringParamA: 'test'
-//@[004:00024) |   ├─ObjectPropertyExpression
-//@[004:00016) |   | ├─StringLiteralExpression { Value = stringParamA }
-//@[018:00024) |   | └─StringLiteralExpression { Value = test }
-    stringParamB: 'test'
-//@[004:00024) |   ├─ObjectPropertyExpression
-//@[004:00016) |   | ├─StringLiteralExpression { Value = stringParamB }
-//@[018:00024) |   | └─StringLiteralExpression { Value = test }
-    arrayParam: [for x in emptyArray: x]
-//@[004:00040) |   └─ObjectPropertyExpression
-//@[004:00014) |     ├─StringLiteralExpression { Value = arrayParam }
-//@[016:00040) |     └─ForLoopExpression
-//@[026:00036) |       ├─VariableReferenceExpression { Variable = emptyArray }
-//@[038:00039) |       └─ArrayAccessExpression
-//@[038:00039) |         ├─CopyIndexExpression
-//@[026:00036) |         └─VariableReferenceExpression { Variable = emptyArray }
-  }
-}]
-
-// duplicate identifiers across scopes are allowed (inner hides the outer)
-var duplicateAcrossScopes = 'hello'
-//@[000:00035) ├─DeclaredVariableExpression { Name = duplicateAcrossScopes }
-//@[028:00035) | └─StringLiteralExpression { Value = hello }
-module duplicateInGlobalAndOneLoop 'modulea.bicep' = [for duplicateAcrossScopes in []: {
-//@[000:00264) ├─DeclaredModuleExpression
-//@[053:00264) | ├─ForLoopExpression
-//@[083:00085) | | ├─ArrayExpression
-//@[087:00263) | | └─ObjectExpression
-//@[083:00085) | |         └─ArrayExpression
-  name: 'hello-${duplicateAcrossScopes}'
-//@[002:00040) | |   └─ObjectPropertyExpression
-//@[002:00006) | |     ├─StringLiteralExpression { Value = name }
-//@[008:00040) | |     └─InterpolatedStringExpression
-//@[017:00038) | |       └─ArrayAccessExpression
-//@[017:00038) | |         ├─CopyIndexExpression
-  params: {
-//@[010:00128) | └─ObjectExpression
-    objParam: {}
-//@[004:00016) |   ├─ObjectPropertyExpression
-//@[004:00012) |   | ├─StringLiteralExpression { Value = objParam }
-//@[014:00016) |   | └─ObjectExpression
-    stringParamA: 'test'
-//@[004:00024) |   ├─ObjectPropertyExpression
-//@[004:00016) |   | ├─StringLiteralExpression { Value = stringParamA }
-//@[018:00024) |   | └─StringLiteralExpression { Value = test }
-    stringParamB: 'test'
-//@[004:00024) |   ├─ObjectPropertyExpression
-//@[004:00016) |   | ├─StringLiteralExpression { Value = stringParamB }
-//@[018:00024) |   | └─StringLiteralExpression { Value = test }
-    arrayParam: [for x in emptyArray: x]
-//@[004:00040) |   └─ObjectPropertyExpression
-//@[004:00014) |     ├─StringLiteralExpression { Value = arrayParam }
-//@[016:00040) |     └─ForLoopExpression
-//@[026:00036) |       ├─VariableReferenceExpression { Variable = emptyArray }
-//@[038:00039) |       └─ArrayAccessExpression
-//@[038:00039) |         ├─CopyIndexExpression
-//@[026:00036) |         └─VariableReferenceExpression { Variable = emptyArray }
-  }
-}]
-
-var someDuplicate = true
-//@[000:00024) ├─DeclaredVariableExpression { Name = someDuplicate }
-//@[020:00024) | └─BooleanLiteralExpression { Value = True }
-var otherDuplicate = false
-//@[000:00026) ├─DeclaredVariableExpression { Name = otherDuplicate }
-//@[021:00026) | └─BooleanLiteralExpression { Value = False }
-module duplicatesEverywhere 'modulea.bicep' = [for someDuplicate in []: {
-//@[000:00263) ├─DeclaredModuleExpression
-//@[046:00263) | ├─ForLoopExpression
-//@[068:00070) | | ├─ArrayExpression
-//@[072:00262) | | └─ObjectExpression
-//@[068:00070) | |         └─ArrayExpression
-//@[068:00070) |         | └─ArrayExpression
-  name: 'hello-${someDuplicate}'
-//@[002:00032) | |   └─ObjectPropertyExpression
-//@[002:00006) | |     ├─StringLiteralExpression { Value = name }
-//@[008:00032) | |     └─InterpolatedStringExpression
-//@[017:00030) | |       └─ArrayAccessExpression
-//@[017:00030) | |         ├─CopyIndexExpression
-  params: {
-//@[010:00150) | └─ObjectExpression
-    objParam: {}
-//@[004:00016) |   ├─ObjectPropertyExpression
-//@[004:00012) |   | ├─StringLiteralExpression { Value = objParam }
-//@[014:00016) |   | └─ObjectExpression
-    stringParamB: 'test'
-//@[004:00024) |   ├─ObjectPropertyExpression
-//@[004:00016) |   | ├─StringLiteralExpression { Value = stringParamB }
-//@[018:00024) |   | └─StringLiteralExpression { Value = test }
-    arrayParam: [for otherDuplicate in emptyArray: '${someDuplicate}-${otherDuplicate}']
-//@[004:00088) |   └─ObjectPropertyExpression
-//@[004:00014) |     ├─StringLiteralExpression { Value = arrayParam }
-//@[016:00088) |     └─ForLoopExpression
-//@[039:00049) |       ├─VariableReferenceExpression { Variable = emptyArray }
-//@[051:00087) |       └─InterpolatedStringExpression
-//@[054:00067) |         ├─ArrayAccessExpression
-//@[054:00067) |         | ├─CopyIndexExpression
-//@[071:00085) |         └─ArrayAccessExpression
-//@[071:00085) |           ├─CopyIndexExpression
-//@[039:00049) |           └─VariableReferenceExpression { Variable = emptyArray }
-  }
-}]
-
-module propertyLoopInsideParameterValue 'modulea.bicep' = {
-//@[000:00438) ├─DeclaredModuleExpression
-//@[058:00438) | ├─ObjectExpression
-  name: 'propertyLoopInsideParameterValue'
-//@[002:00042) | | └─ObjectPropertyExpression
-//@[002:00006) | |   ├─StringLiteralExpression { Value = name }
-//@[008:00042) | |   └─StringLiteralExpression { Value = propertyLoopInsideParameterValue }
-  params: {
-//@[010:00330) | └─ObjectExpression
-    objParam: {
-//@[004:00209) |   ├─ObjectPropertyExpression
-//@[004:00012) |   | ├─StringLiteralExpression { Value = objParam }
-//@[014:00209) |   | └─ObjectExpression
-      a: [for i in range(0,10): i]
-//@[006:00034) |   |   ├─ObjectPropertyExpression
-//@[006:00007) |   |   | ├─StringLiteralExpression { Value = a }
-//@[009:00034) |   |   | └─ForLoopExpression
-//@[019:00030) |   |   |   ├─FunctionCallExpression { Name = range }
-//@[025:00026) |   |   |   | ├─IntegerLiteralExpression { Value = 0 }
-//@[027:00029) |   |   |   | └─IntegerLiteralExpression { Value = 10 }
-//@[032:00033) |   |   |   └─ArrayAccessExpression
-//@[032:00033) |   |   |     ├─CopyIndexExpression
-//@[019:00030) |   |   |     └─FunctionCallExpression { Name = range }
-//@[025:00026) |   |   |       ├─IntegerLiteralExpression { Value = 0 }
-//@[027:00029) |   |   |       └─IntegerLiteralExpression { Value = 10 }
-      b: [for i in range(1,2): i]
-//@[006:00033) |   |   ├─ObjectPropertyExpression
-//@[006:00007) |   |   | ├─StringLiteralExpression { Value = b }
-//@[009:00033) |   |   | └─ForLoopExpression
-//@[019:00029) |   |   |   ├─FunctionCallExpression { Name = range }
-//@[025:00026) |   |   |   | ├─IntegerLiteralExpression { Value = 1 }
-//@[027:00028) |   |   |   | └─IntegerLiteralExpression { Value = 2 }
-//@[031:00032) |   |   |   └─ArrayAccessExpression
-//@[031:00032) |   |   |     ├─CopyIndexExpression
-//@[019:00029) |   |   |     └─FunctionCallExpression { Name = range }
-//@[025:00026) |   |   |       ├─IntegerLiteralExpression { Value = 1 }
-//@[027:00028) |   |   |       └─IntegerLiteralExpression { Value = 2 }
-      c: {
-//@[006:00056) |   |   ├─ObjectPropertyExpression
-//@[006:00007) |   |   | ├─StringLiteralExpression { Value = c }
-//@[009:00056) |   |   | └─ObjectExpression
-        d: [for j in range(2,3): j]
-//@[008:00035) |   |   |   └─ObjectPropertyExpression
-//@[008:00009) |   |   |     ├─StringLiteralExpression { Value = d }
-//@[011:00035) |   |   |     └─ForLoopExpression
-//@[021:00031) |   |   |       ├─FunctionCallExpression { Name = range }
-//@[027:00028) |   |   |       | ├─IntegerLiteralExpression { Value = 2 }
-//@[029:00030) |   |   |       | └─IntegerLiteralExpression { Value = 3 }
-//@[033:00034) |   |   |       └─ArrayAccessExpression
-//@[033:00034) |   |   |         ├─CopyIndexExpression
-//@[021:00031) |   |   |         └─FunctionCallExpression { Name = range }
-//@[027:00028) |   |   |           ├─IntegerLiteralExpression { Value = 2 }
-//@[029:00030) |   |   |           └─IntegerLiteralExpression { Value = 3 }
-      }
-      e: [for k in range(4,4): {
-//@[006:00056) |   |   └─ObjectPropertyExpression
-//@[006:00007) |   |     ├─StringLiteralExpression { Value = e }
-//@[009:00056) |   |     └─ForLoopExpression
-//@[019:00029) |   |       ├─FunctionCallExpression { Name = range }
-//@[025:00026) |   |       | ├─IntegerLiteralExpression { Value = 4 }
-//@[027:00028) |   |       | └─IntegerLiteralExpression { Value = 4 }
-//@[031:00055) |   |       └─ObjectExpression
-//@[019:00029) |   |             └─FunctionCallExpression { Name = range }
-//@[025:00026) |   |               ├─IntegerLiteralExpression { Value = 4 }
-//@[027:00028) |   |               └─IntegerLiteralExpression { Value = 4 }
-        f: k
-//@[008:00012) |   |         └─ObjectPropertyExpression
-//@[008:00009) |   |           ├─StringLiteralExpression { Value = f }
-//@[011:00012) |   |           └─ArrayAccessExpression
-//@[011:00012) |   |             ├─CopyIndexExpression
-      }]
-    }
-    stringParamB: ''
-//@[004:00020) |   ├─ObjectPropertyExpression
-//@[004:00016) |   | ├─StringLiteralExpression { Value = stringParamB }
-//@[018:00020) |   | └─StringLiteralExpression { Value =  }
-    arrayParam: [
-//@[004:00079) |   └─ObjectPropertyExpression
-//@[004:00014) |     ├─StringLiteralExpression { Value = arrayParam }
-//@[016:00079) |     └─ArrayExpression
-      {
-//@[006:00053) |       └─ObjectExpression
-        e: [for j in range(7,7): j]
-//@[008:00035) |         └─ObjectPropertyExpression
-//@[008:00009) |           ├─StringLiteralExpression { Value = e }
-//@[011:00035) |           └─ForLoopExpression
-//@[021:00031) |             ├─FunctionCallExpression { Name = range }
-//@[027:00028) |             | ├─IntegerLiteralExpression { Value = 7 }
-//@[029:00030) |             | └─IntegerLiteralExpression { Value = 7 }
-//@[033:00034) |             └─ArrayAccessExpression
-//@[033:00034) |               ├─CopyIndexExpression
-//@[021:00031) |               └─FunctionCallExpression { Name = range }
-//@[027:00028) |                 ├─IntegerLiteralExpression { Value = 7 }
-//@[029:00030) |                 └─IntegerLiteralExpression { Value = 7 }
-      }
-    ]
-  }
-}
-
-module propertyLoopInsideParameterValueWithIndexes 'modulea.bicep' = {
-//@[000:00514) ├─DeclaredModuleExpression
-//@[069:00514) | ├─ObjectExpression
-  name: 'propertyLoopInsideParameterValueWithIndexes'
-//@[002:00053) | | └─ObjectPropertyExpression
-//@[002:00006) | |   ├─StringLiteralExpression { Value = name }
-//@[008:00053) | |   └─StringLiteralExpression { Value = propertyLoopInsideParameterValueWithIndexes }
-  params: {
-//@[010:00384) | └─ObjectExpression
-    objParam: {
-//@[004:00263) |   ├─ObjectPropertyExpression
-//@[004:00012) |   | ├─StringLiteralExpression { Value = objParam }
-//@[014:00263) |   | └─ObjectExpression
-      a: [for (i, i2) in range(0,10): i + i2]
-//@[006:00045) |   |   ├─ObjectPropertyExpression
-//@[006:00007) |   |   | ├─StringLiteralExpression { Value = a }
-//@[009:00045) |   |   | └─ForLoopExpression
-//@[025:00036) |   |   |   ├─FunctionCallExpression { Name = range }
-//@[031:00032) |   |   |   | ├─IntegerLiteralExpression { Value = 0 }
-//@[033:00035) |   |   |   | └─IntegerLiteralExpression { Value = 10 }
-//@[038:00044) |   |   |   └─BinaryExpression { Operator = Add }
-//@[038:00039) |   |   |     ├─ArrayAccessExpression
-//@[038:00039) |   |   |     | ├─CopyIndexExpression
-//@[025:00036) |   |   |     | └─FunctionCallExpression { Name = range }
-//@[031:00032) |   |   |     |   ├─IntegerLiteralExpression { Value = 0 }
-//@[033:00035) |   |   |     |   └─IntegerLiteralExpression { Value = 10 }
-//@[042:00044) |   |   |     └─CopyIndexExpression
-      b: [for (i, i2) in range(1,2): i / i2]
-//@[006:00044) |   |   ├─ObjectPropertyExpression
-//@[006:00007) |   |   | ├─StringLiteralExpression { Value = b }
-//@[009:00044) |   |   | └─ForLoopExpression
-//@[025:00035) |   |   |   ├─FunctionCallExpression { Name = range }
-//@[031:00032) |   |   |   | ├─IntegerLiteralExpression { Value = 1 }
-//@[033:00034) |   |   |   | └─IntegerLiteralExpression { Value = 2 }
-//@[037:00043) |   |   |   └─BinaryExpression { Operator = Divide }
-//@[037:00038) |   |   |     ├─ArrayAccessExpression
-//@[037:00038) |   |   |     | ├─CopyIndexExpression
-//@[025:00035) |   |   |     | └─FunctionCallExpression { Name = range }
-//@[031:00032) |   |   |     |   ├─IntegerLiteralExpression { Value = 1 }
-//@[033:00034) |   |   |     |   └─IntegerLiteralExpression { Value = 2 }
-//@[041:00043) |   |   |     └─CopyIndexExpression
-      c: {
-//@[006:00067) |   |   ├─ObjectPropertyExpression
-//@[006:00007) |   |   | ├─StringLiteralExpression { Value = c }
-//@[009:00067) |   |   | └─ObjectExpression
-        d: [for (j, j2) in range(2,3): j * j2]
-//@[008:00046) |   |   |   └─ObjectPropertyExpression
-//@[008:00009) |   |   |     ├─StringLiteralExpression { Value = d }
-//@[011:00046) |   |   |     └─ForLoopExpression
-//@[027:00037) |   |   |       ├─FunctionCallExpression { Name = range }
-//@[033:00034) |   |   |       | ├─IntegerLiteralExpression { Value = 2 }
-//@[035:00036) |   |   |       | └─IntegerLiteralExpression { Value = 3 }
-//@[039:00045) |   |   |       └─BinaryExpression { Operator = Multiply }
-//@[039:00040) |   |   |         ├─ArrayAccessExpression
-//@[039:00040) |   |   |         | ├─CopyIndexExpression
-//@[027:00037) |   |   |         | └─FunctionCallExpression { Name = range }
-//@[033:00034) |   |   |         |   ├─IntegerLiteralExpression { Value = 2 }
-//@[035:00036) |   |   |         |   └─IntegerLiteralExpression { Value = 3 }
-//@[043:00045) |   |   |         └─CopyIndexExpression
-      }
-      e: [for (k, k2) in range(4,4): {
-//@[006:00077) |   |   └─ObjectPropertyExpression
-//@[006:00007) |   |     ├─StringLiteralExpression { Value = e }
-//@[009:00077) |   |     └─ForLoopExpression
-//@[025:00035) |   |       ├─FunctionCallExpression { Name = range }
-//@[031:00032) |   |       | ├─IntegerLiteralExpression { Value = 4 }
-//@[033:00034) |   |       | └─IntegerLiteralExpression { Value = 4 }
-//@[037:00076) |   |       └─ObjectExpression
-//@[025:00035) |   |         |   └─FunctionCallExpression { Name = range }
-//@[031:00032) |   |         |     ├─IntegerLiteralExpression { Value = 4 }
-//@[033:00034) |   |         |     └─IntegerLiteralExpression { Value = 4 }
-        f: k
-//@[008:00012) |   |         ├─ObjectPropertyExpression
-//@[008:00009) |   |         | ├─StringLiteralExpression { Value = f }
-//@[011:00012) |   |         | └─ArrayAccessExpression
-//@[011:00012) |   |         |   ├─CopyIndexExpression
-        g: k2
-//@[008:00013) |   |         └─ObjectPropertyExpression
-//@[008:00009) |   |           ├─StringLiteralExpression { Value = g }
-//@[011:00013) |   |           └─CopyIndexExpression
-      }]
-    }
-    stringParamB: ''
-//@[004:00020) |   ├─ObjectPropertyExpression
-//@[004:00016) |   | ├─StringLiteralExpression { Value = stringParamB }
-//@[018:00020) |   | └─StringLiteralExpression { Value =  }
-    arrayParam: [
-//@[004:00079) |   └─ObjectPropertyExpression
-//@[004:00014) |     ├─StringLiteralExpression { Value = arrayParam }
-//@[016:00079) |     └─ArrayExpression
-      {
-//@[006:00053) |       └─ObjectExpression
-        e: [for j in range(7,7): j]
-//@[008:00035) |         └─ObjectPropertyExpression
-//@[008:00009) |           ├─StringLiteralExpression { Value = e }
-//@[011:00035) |           └─ForLoopExpression
-//@[021:00031) |             ├─FunctionCallExpression { Name = range }
-//@[027:00028) |             | ├─IntegerLiteralExpression { Value = 7 }
-//@[029:00030) |             | └─IntegerLiteralExpression { Value = 7 }
-//@[033:00034) |             └─ArrayAccessExpression
-//@[033:00034) |               ├─CopyIndexExpression
-//@[021:00031) |               └─FunctionCallExpression { Name = range }
-//@[027:00028) |                 ├─IntegerLiteralExpression { Value = 7 }
-//@[029:00030) |                 └─IntegerLiteralExpression { Value = 7 }
-      }
-    ]
-  }
-}
-
-module propertyLoopInsideParameterValueInsideModuleLoop 'modulea.bicep' = [for thing in range(0,1): {
-<<<<<<< HEAD
-//@[000:00529) ├─DeclaredModuleExpression
-//@[074:00529) | ├─ForLoopExpression
-//@[088:00098) | | ├─FunctionCallExpression { Name = range }
-//@[094:00095) | | | ├─IntegerLiteralExpression { Value = 0 }
-//@[096:00097) | | | └─IntegerLiteralExpression { Value = 1 }
-//@[100:00528) | | └─ObjectExpression
-//@[088:00098) |   |   |       └─FunctionCallExpression { Name = range }
-//@[094:00095) |   |   |         ├─IntegerLiteralExpression { Value = 0 }
-//@[096:00097) |   |   |         └─IntegerLiteralExpression { Value = 1 }
-//@[088:00098) |   |   |       └─FunctionCallExpression { Name = range }
-//@[094:00095) |   |   |         ├─IntegerLiteralExpression { Value = 0 }
-//@[096:00097) |   |   |         └─IntegerLiteralExpression { Value = 1 }
-//@[088:00098) |   |               └─FunctionCallExpression { Name = range }
-//@[094:00095) |   |                 ├─IntegerLiteralExpression { Value = 0 }
-//@[096:00097) |   |                 └─IntegerLiteralExpression { Value = 1 }
-//@[088:00098) |                 └─FunctionCallExpression { Name = range }
-//@[094:00095) |                   ├─IntegerLiteralExpression { Value = 0 }
-//@[096:00097) |                   └─IntegerLiteralExpression { Value = 1 }
-=======
-//@[000:0535) ├─DeclaredModuleExpression
-//@[074:0535) | ├─ForLoopExpression
-//@[088:0098) | | ├─FunctionCallExpression { Name = range }
-//@[094:0095) | | | ├─IntegerLiteralExpression { Value = 0 }
-//@[096:0097) | | | └─IntegerLiteralExpression { Value = 1 }
-//@[100:0534) | | └─ObjectExpression
-//@[088:0098) |   |   |       └─FunctionCallExpression { Name = range }
-//@[094:0095) |   |   |         ├─IntegerLiteralExpression { Value = 0 }
-//@[096:0097) |   |   |         └─IntegerLiteralExpression { Value = 1 }
-//@[088:0098) |   |   |       └─FunctionCallExpression { Name = range }
-//@[094:0095) |   |   |         ├─IntegerLiteralExpression { Value = 0 }
-//@[096:0097) |   |   |         └─IntegerLiteralExpression { Value = 1 }
-//@[088:0098) |   |               └─FunctionCallExpression { Name = range }
-//@[094:0095) |   |                 ├─IntegerLiteralExpression { Value = 0 }
-//@[096:0097) |   |                 └─IntegerLiteralExpression { Value = 1 }
-//@[088:0098) |                 | └─FunctionCallExpression { Name = range }
-//@[094:0095) |                 |   ├─IntegerLiteralExpression { Value = 0 }
-//@[096:0097) |                 |   └─IntegerLiteralExpression { Value = 1 }
->>>>>>> 2808f385
-  name: 'propertyLoopInsideParameterValueInsideModuleLoop'
-//@[002:00058) | |   └─ObjectPropertyExpression
-//@[002:00006) | |     ├─StringLiteralExpression { Value = name }
-//@[008:00058) | |     └─StringLiteralExpression { Value = propertyLoopInsideParameterValueInsideModuleLoop }
-  params: {
-<<<<<<< HEAD
-//@[010:00362) | └─ObjectExpression
-=======
-//@[010:0368) | └─ObjectExpression
->>>>>>> 2808f385
-    objParam: {
-//@[004:00233) |   ├─ObjectPropertyExpression
-//@[004:00012) |   | ├─StringLiteralExpression { Value = objParam }
-//@[014:00233) |   | └─ObjectExpression
-      a: [for i in range(0,10): i + thing]
-//@[006:00042) |   |   ├─ObjectPropertyExpression
-//@[006:00007) |   |   | ├─StringLiteralExpression { Value = a }
-//@[009:00042) |   |   | └─ForLoopExpression
-//@[019:00030) |   |   |   ├─FunctionCallExpression { Name = range }
-//@[025:00026) |   |   |   | ├─IntegerLiteralExpression { Value = 0 }
-//@[027:00029) |   |   |   | └─IntegerLiteralExpression { Value = 10 }
-//@[032:00041) |   |   |   └─BinaryExpression { Operator = Add }
-//@[032:00033) |   |   |     ├─ArrayAccessExpression
-//@[032:00033) |   |   |     | ├─CopyIndexExpression
-//@[019:00030) |   |   |     | └─FunctionCallExpression { Name = range }
-//@[025:00026) |   |   |     |   ├─IntegerLiteralExpression { Value = 0 }
-//@[027:00029) |   |   |     |   └─IntegerLiteralExpression { Value = 10 }
-//@[036:00041) |   |   |     └─ArrayAccessExpression
-//@[036:00041) |   |   |       ├─CopyIndexExpression
-      b: [for i in range(1,2): i * thing]
-//@[006:00041) |   |   ├─ObjectPropertyExpression
-//@[006:00007) |   |   | ├─StringLiteralExpression { Value = b }
-//@[009:00041) |   |   | └─ForLoopExpression
-//@[019:00029) |   |   |   ├─FunctionCallExpression { Name = range }
-//@[025:00026) |   |   |   | ├─IntegerLiteralExpression { Value = 1 }
-//@[027:00028) |   |   |   | └─IntegerLiteralExpression { Value = 2 }
-//@[031:00040) |   |   |   └─BinaryExpression { Operator = Multiply }
-//@[031:00032) |   |   |     ├─ArrayAccessExpression
-//@[031:00032) |   |   |     | ├─CopyIndexExpression
-//@[019:00029) |   |   |     | └─FunctionCallExpression { Name = range }
-//@[025:00026) |   |   |     |   ├─IntegerLiteralExpression { Value = 1 }
-//@[027:00028) |   |   |     |   └─IntegerLiteralExpression { Value = 2 }
-//@[035:00040) |   |   |     └─ArrayAccessExpression
-//@[035:00040) |   |   |       ├─CopyIndexExpression
-      c: {
-//@[006:00056) |   |   ├─ObjectPropertyExpression
-//@[006:00007) |   |   | ├─StringLiteralExpression { Value = c }
-//@[009:00056) |   |   | └─ObjectExpression
-        d: [for j in range(2,3): j]
-//@[008:00035) |   |   |   └─ObjectPropertyExpression
-//@[008:00009) |   |   |     ├─StringLiteralExpression { Value = d }
-//@[011:00035) |   |   |     └─ForLoopExpression
-//@[021:00031) |   |   |       ├─FunctionCallExpression { Name = range }
-//@[027:00028) |   |   |       | ├─IntegerLiteralExpression { Value = 2 }
-//@[029:00030) |   |   |       | └─IntegerLiteralExpression { Value = 3 }
-//@[033:00034) |   |   |       └─ArrayAccessExpression
-//@[033:00034) |   |   |         ├─CopyIndexExpression
-//@[021:00031) |   |   |         └─FunctionCallExpression { Name = range }
-//@[027:00028) |   |   |           ├─IntegerLiteralExpression { Value = 2 }
-//@[029:00030) |   |   |           └─IntegerLiteralExpression { Value = 3 }
-      }
-      e: [for k in range(4,4): {
-//@[006:00064) |   |   └─ObjectPropertyExpression
-//@[006:00007) |   |     ├─StringLiteralExpression { Value = e }
-//@[009:00064) |   |     └─ForLoopExpression
-//@[019:00029) |   |       ├─FunctionCallExpression { Name = range }
-//@[025:00026) |   |       | ├─IntegerLiteralExpression { Value = 4 }
-//@[027:00028) |   |       | └─IntegerLiteralExpression { Value = 4 }
-//@[031:00063) |   |       └─ObjectExpression
-//@[019:00029) |   |             | └─FunctionCallExpression { Name = range }
-//@[025:00026) |   |             |   ├─IntegerLiteralExpression { Value = 4 }
-//@[027:00028) |   |             |   └─IntegerLiteralExpression { Value = 4 }
-        f: k - thing
-//@[008:00020) |   |         └─ObjectPropertyExpression
-//@[008:00009) |   |           ├─StringLiteralExpression { Value = f }
-//@[011:00020) |   |           └─BinaryExpression { Operator = Subtract }
-//@[011:00012) |   |             ├─ArrayAccessExpression
-//@[011:00012) |   |             | ├─CopyIndexExpression
-//@[015:00020) |   |             └─ArrayAccessExpression
-//@[015:00020) |   |               ├─CopyIndexExpression
-      }]
-    }
-    stringParamB: ''
-//@[004:00020) |   ├─ObjectPropertyExpression
-//@[004:00016) |   | ├─StringLiteralExpression { Value = stringParamB }
-//@[018:00020) |   | └─StringLiteralExpression { Value =  }
-    arrayParam: [
-<<<<<<< HEAD
-//@[004:00087) |   └─ObjectPropertyExpression
-//@[004:00014) |     ├─StringLiteralExpression { Value = arrayParam }
-//@[016:00087) |     └─ArrayExpression
-      {
-//@[006:00061) |       └─ObjectExpression
-        e: [for j in range(7,7): j % thing]
-//@[008:00043) |         └─ObjectPropertyExpression
-//@[008:00009) |           ├─StringLiteralExpression { Value = e }
-//@[011:00043) |           └─ForLoopExpression
-//@[021:00031) |             ├─FunctionCallExpression { Name = range }
-//@[027:00028) |             | ├─IntegerLiteralExpression { Value = 7 }
-//@[029:00030) |             | └─IntegerLiteralExpression { Value = 7 }
-//@[033:00042) |             └─BinaryExpression { Operator = Modulo }
-//@[033:00034) |               ├─ArrayAccessExpression
-//@[033:00034) |               | ├─CopyIndexExpression
-//@[021:00031) |               | └─FunctionCallExpression { Name = range }
-//@[027:00028) |               |   ├─IntegerLiteralExpression { Value = 7 }
-//@[029:00030) |               |   └─IntegerLiteralExpression { Value = 7 }
-//@[037:00042) |               └─ArrayAccessExpression
-//@[037:00042) |                 ├─CopyIndexExpression
-=======
-//@[004:0093) |   └─ObjectPropertyExpression
-//@[004:0014) |     ├─StringLiteralExpression { Value = arrayParam }
-//@[016:0093) |     └─ArrayExpression
-      {
-//@[006:0067) |       └─ObjectExpression
-        e: [for j in range(7,7): j % (thing + 1)]
-//@[008:0049) |         └─ObjectPropertyExpression
-//@[008:0009) |           ├─StringLiteralExpression { Value = e }
-//@[011:0049) |           └─ForLoopExpression
-//@[021:0031) |             ├─FunctionCallExpression { Name = range }
-//@[027:0028) |             | ├─IntegerLiteralExpression { Value = 7 }
-//@[029:0030) |             | └─IntegerLiteralExpression { Value = 7 }
-//@[033:0048) |             └─BinaryExpression { Operator = Modulo }
-//@[033:0034) |               ├─ArrayAccessExpression
-//@[033:0034) |               | ├─CopyIndexExpression
-//@[021:0031) |               | └─FunctionCallExpression { Name = range }
-//@[027:0028) |               |   ├─IntegerLiteralExpression { Value = 7 }
-//@[029:0030) |               |   └─IntegerLiteralExpression { Value = 7 }
-//@[038:0047) |               └─BinaryExpression { Operator = Add }
-//@[038:0043) |                 ├─ArrayAccessExpression
-//@[038:0043) |                 | ├─CopyIndexExpression
-//@[046:0047) |                 └─IntegerLiteralExpression { Value = 1 }
->>>>>>> 2808f385
-      }
-    ]
-  }
-}]
-
-
-// BEGIN: Key Vault Secret Reference
-
-resource kv 'Microsoft.KeyVault/vaults@2019-09-01' existing = {
-//@[000:00090) ├─DeclaredResourceExpression
-//@[062:00090) | └─ObjectExpression
-  name: 'testkeyvault'
-}
-
-module secureModule1 'child/secureParams.bicep' = {
-//@[000:00213) ├─DeclaredModuleExpression
-//@[050:00213) | ├─ObjectExpression
-  name: 'secureModule1'
-//@[002:00023) | | └─ObjectPropertyExpression
-//@[002:00006) | |   ├─StringLiteralExpression { Value = name }
-//@[008:00023) | |   └─StringLiteralExpression { Value = secureModule1 }
-  params: {
-//@[010:00132) | └─ObjectExpression
-    secureStringParam1: kv.getSecret('mySecret')
-//@[004:00048) |   ├─ObjectPropertyExpression
-//@[004:00022) |   | ├─StringLiteralExpression { Value = secureStringParam1 }
-//@[024:00048) |   | └─ResourceFunctionCallExpression { Name = getSecret }
-//@[024:00026) |   |   ├─ResourceReferenceExpression
-//@[037:00047) |   |   └─StringLiteralExpression { Value = mySecret }
-    secureStringParam2: kv.getSecret('mySecret','secretVersion')
-//@[004:00064) |   └─ObjectPropertyExpression
-//@[004:00022) |     ├─StringLiteralExpression { Value = secureStringParam2 }
-//@[024:00064) |     └─ResourceFunctionCallExpression { Name = getSecret }
-//@[024:00026) |       ├─ResourceReferenceExpression
-//@[037:00047) |       ├─StringLiteralExpression { Value = mySecret }
-//@[048:00063) |       └─StringLiteralExpression { Value = secretVersion }
-  }
-}
-
-resource scopedKv 'Microsoft.KeyVault/vaults@2019-09-01' existing = {
-//@[000:00134) ├─DeclaredResourceExpression
-//@[068:00134) | └─ObjectExpression
-  name: 'testkeyvault'
-  scope: resourceGroup('otherGroup')
-}
-
-module secureModule2 'child/secureParams.bicep' = {
-//@[000:00225) ├─DeclaredModuleExpression
-//@[050:00225) | ├─ObjectExpression
-  name: 'secureModule2'
-//@[002:00023) | | └─ObjectPropertyExpression
-//@[002:00006) | |   ├─StringLiteralExpression { Value = name }
-//@[008:00023) | |   └─StringLiteralExpression { Value = secureModule2 }
-  params: {
-//@[010:00144) | └─ObjectExpression
-    secureStringParam1: scopedKv.getSecret('mySecret')
-//@[004:00054) |   ├─ObjectPropertyExpression
-//@[004:00022) |   | ├─StringLiteralExpression { Value = secureStringParam1 }
-//@[024:00054) |   | └─ResourceFunctionCallExpression { Name = getSecret }
-//@[024:00032) |   |   ├─ResourceReferenceExpression
-//@[043:00053) |   |   └─StringLiteralExpression { Value = mySecret }
-    secureStringParam2: scopedKv.getSecret('mySecret','secretVersion')
-//@[004:00070) |   └─ObjectPropertyExpression
-//@[004:00022) |     ├─StringLiteralExpression { Value = secureStringParam2 }
-//@[024:00070) |     └─ResourceFunctionCallExpression { Name = getSecret }
-//@[024:00032) |       ├─ResourceReferenceExpression
-//@[043:00053) |       ├─StringLiteralExpression { Value = mySecret }
-//@[054:00069) |       └─StringLiteralExpression { Value = secretVersion }
-  }
-}
-
-//looped module with looped existing resource (Issue #2862)
-var vaults = [
-//@[000:00200) ├─DeclaredVariableExpression { Name = vaults }
-//@[013:00200) | └─ArrayExpression
-  {
-//@[002:00089) |   ├─ObjectExpression
-    vaultName: 'test-1-kv'
-//@[004:00026) |   | ├─ObjectPropertyExpression
-//@[004:00013) |   | | ├─StringLiteralExpression { Value = vaultName }
-//@[015:00026) |   | | └─StringLiteralExpression { Value = test-1-kv }
-    vaultRG: 'test-1-rg'
-//@[004:00024) |   | ├─ObjectPropertyExpression
-//@[004:00011) |   | | ├─StringLiteralExpression { Value = vaultRG }
-//@[013:00024) |   | | └─StringLiteralExpression { Value = test-1-rg }
-    vaultSub: 'abcd-efgh'
-//@[004:00025) |   | └─ObjectPropertyExpression
-//@[004:00012) |   |   ├─StringLiteralExpression { Value = vaultSub }
-//@[014:00025) |   |   └─StringLiteralExpression { Value = abcd-efgh }
-  }
-  {
-//@[002:00090) |   └─ObjectExpression
-    vaultName: 'test-2-kv'
-//@[004:00026) |     ├─ObjectPropertyExpression
-//@[004:00013) |     | ├─StringLiteralExpression { Value = vaultName }
-//@[015:00026) |     | └─StringLiteralExpression { Value = test-2-kv }
-    vaultRG: 'test-2-rg'
-//@[004:00024) |     ├─ObjectPropertyExpression
-//@[004:00011) |     | ├─StringLiteralExpression { Value = vaultRG }
-//@[013:00024) |     | └─StringLiteralExpression { Value = test-2-rg }
-    vaultSub: 'ijkl-1adg1'
-//@[004:00026) |     └─ObjectPropertyExpression
-//@[004:00012) |       ├─StringLiteralExpression { Value = vaultSub }
-//@[014:00026) |       └─StringLiteralExpression { Value = ijkl-1adg1 }
-  }
-]
-var secrets = [
-//@[000:00132) ├─DeclaredVariableExpression { Name = secrets }
-//@[014:00132) | └─ArrayExpression
-  {
-//@[002:00055) |   ├─ObjectExpression
-    name: 'secret01'
-//@[004:00020) |   | ├─ObjectPropertyExpression
-//@[004:00008) |   | | ├─StringLiteralExpression { Value = name }
-//@[010:00020) |   | | └─StringLiteralExpression { Value = secret01 }
-    version: 'versionA'
-//@[004:00023) |   | └─ObjectPropertyExpression
-//@[004:00011) |   |   ├─StringLiteralExpression { Value = version }
-//@[013:00023) |   |   └─StringLiteralExpression { Value = versionA }
-  }
-  {
-//@[002:00055) |   └─ObjectExpression
-    name: 'secret02'
-//@[004:00020) |     ├─ObjectPropertyExpression
-//@[004:00008) |     | ├─StringLiteralExpression { Value = name }
-//@[010:00020) |     | └─StringLiteralExpression { Value = secret02 }
-    version: 'versionB'
-//@[004:00023) |     └─ObjectPropertyExpression
-//@[004:00011) |       ├─StringLiteralExpression { Value = version }
-//@[013:00023) |       └─StringLiteralExpression { Value = versionB }
-  }
-]
-
-resource loopedKv 'Microsoft.KeyVault/vaults@2019-09-01' existing = [for vault in vaults: {
-//@[000:00175) ├─DeclaredResourceExpression
-//@[068:00175) | └─ForLoopExpression
-//@[082:00088) |   ├─VariableReferenceExpression { Variable = vaults }
-//@[090:00174) |   └─ObjectExpression
-  name: vault.vaultName
-  scope: resourceGroup(vault.vaultSub, vault.vaultRG)
-}]
-
-module secureModuleLooped 'child/secureParams.bicep' = [for (secret, i) in secrets: {
-//@[000:00278) ├─DeclaredModuleExpression
-//@[055:00278) | ├─ForLoopExpression
-//@[075:00082) | | ├─VariableReferenceExpression { Variable = secrets }
-//@[084:00277) | | └─ObjectExpression
-//@[075:00082) |   |       └─VariableReferenceExpression { Variable = secrets }
-//@[075:00082) |       |   └─VariableReferenceExpression { Variable = secrets }
-//@[075:00082) |           └─VariableReferenceExpression { Variable = secrets }
-  name: 'secureModuleLooped-${i}'
-//@[002:00033) | |   └─ObjectPropertyExpression
-//@[002:00006) | |     ├─StringLiteralExpression { Value = name }
-//@[008:00033) | |     └─InterpolatedStringExpression
-//@[030:00031) | |       └─CopyIndexExpression
-  params: {
-//@[010:00152) | └─ObjectExpression
-    secureStringParam1: loopedKv[i].getSecret(secret.name)
-//@[004:00058) |   ├─ObjectPropertyExpression
-//@[004:00022) |   | ├─StringLiteralExpression { Value = secureStringParam1 }
-//@[024:00058) |   | └─ResourceFunctionCallExpression { Name = getSecret }
-//@[024:00035) |   |   ├─ResourceReferenceExpression
-//@[046:00057) |   |   └─PropertyAccessExpression { PropertyName = name }
-//@[046:00052) |   |     └─ArrayAccessExpression
-//@[046:00052) |   |       ├─CopyIndexExpression
-    secureStringParam2: loopedKv[i].getSecret(secret.name, secret.version)
-//@[004:00074) |   └─ObjectPropertyExpression
-//@[004:00022) |     ├─StringLiteralExpression { Value = secureStringParam2 }
-//@[024:00074) |     └─ResourceFunctionCallExpression { Name = getSecret }
-//@[024:00035) |       ├─ResourceReferenceExpression
-//@[046:00057) |       ├─PropertyAccessExpression { PropertyName = name }
-//@[046:00052) |       | └─ArrayAccessExpression
-//@[046:00052) |       |   ├─CopyIndexExpression
-//@[059:00073) |       └─PropertyAccessExpression { PropertyName = version }
-//@[059:00065) |         └─ArrayAccessExpression
-//@[059:00065) |           ├─CopyIndexExpression
-  }
-}]
-
-module secureModuleCondition 'child/secureParams.bicep' = {
-//@[000:00285) ├─DeclaredModuleExpression
-//@[058:00285) | ├─ObjectExpression
-  name: 'secureModuleCondition'
-//@[002:00031) | | └─ObjectPropertyExpression
-//@[002:00006) | |   ├─StringLiteralExpression { Value = name }
-//@[008:00031) | |   └─StringLiteralExpression { Value = secureModuleCondition }
-  params: {
-//@[010:00188) | └─ObjectExpression
-    secureStringParam1: true ? kv.getSecret('mySecret') : 'notTrue'
-//@[004:00067) |   ├─ObjectPropertyExpression
-//@[004:00022) |   | ├─StringLiteralExpression { Value = secureStringParam1 }
-//@[024:00067) |   | └─TernaryExpression
-//@[024:00028) |   |   ├─BooleanLiteralExpression { Value = True }
-//@[031:00055) |   |   ├─ResourceFunctionCallExpression { Name = getSecret }
-//@[031:00033) |   |   | ├─ResourceReferenceExpression
-//@[044:00054) |   |   | └─StringLiteralExpression { Value = mySecret }
-//@[058:00067) |   |   └─StringLiteralExpression { Value = notTrue }
-    secureStringParam2: true ? false ? 'false' : kv.getSecret('mySecret','secretVersion') : 'notTrue'
-//@[004:00101) |   └─ObjectPropertyExpression
-//@[004:00022) |     ├─StringLiteralExpression { Value = secureStringParam2 }
-//@[024:00101) |     └─TernaryExpression
-//@[024:00028) |       ├─BooleanLiteralExpression { Value = True }
-//@[031:00089) |       ├─TernaryExpression
-//@[031:00036) |       | ├─BooleanLiteralExpression { Value = False }
-//@[039:00046) |       | ├─StringLiteralExpression { Value = false }
-//@[049:00089) |       | └─ResourceFunctionCallExpression { Name = getSecret }
-//@[049:00051) |       |   ├─ResourceReferenceExpression
-//@[062:00072) |       |   ├─StringLiteralExpression { Value = mySecret }
-//@[073:00088) |       |   └─StringLiteralExpression { Value = secretVersion }
-//@[092:00101) |       └─StringLiteralExpression { Value = notTrue }
-  }
-}
-
-// END: Key Vault Secret Reference
-
-module withSpace 'module with space.bicep' = {
-//@[000:00070) ├─DeclaredModuleExpression
-//@[045:00070) | └─ObjectExpression
-  name: 'withSpace'
-//@[002:00019) |   └─ObjectPropertyExpression
-//@[002:00006) |     ├─StringLiteralExpression { Value = name }
-//@[008:00019) |     └─StringLiteralExpression { Value = withSpace }
-}
-
-module folderWithSpace 'child/folder with space/child with space.bicep' = {
-//@[000:00104) ├─DeclaredModuleExpression
-//@[074:00104) | └─ObjectExpression
-  name: 'childWithSpace'
-//@[002:00024) |   └─ObjectPropertyExpression
-//@[002:00006) |     ├─StringLiteralExpression { Value = name }
-//@[008:00024) |     └─StringLiteralExpression { Value = childWithSpace }
-}
-
-// nameof
-
-var nameofModule = nameof(folderWithSpace)
-//@[000:00042) ├─DeclaredVariableExpression { Name = nameofModule }
-//@[026:00041) | └─StringLiteralExpression { Value = folderWithSpace }
-var nameofModuleParam = nameof(secureModuleCondition.outputs.exposedSecureString)
-//@[000:00081) ├─DeclaredVariableExpression { Name = nameofModuleParam }
-//@[031:00080) | └─StringLiteralExpression { Value = exposedSecureString }
-
-module moduleWithNameof 'modulea.bicep' = {
-//@[000:00358) ├─DeclaredModuleExpression
-//@[042:00358) | ├─ObjectExpression
-  name: 'nameofModule'
-//@[002:00022) | | └─ObjectPropertyExpression
-//@[002:00006) | |   ├─StringLiteralExpression { Value = name }
-//@[008:00022) | |   └─StringLiteralExpression { Value = nameofModule }
-  scope: resourceGroup(nameof(nameofModuleParam))
-  params:{
-//@[009:00235) | ├─ObjectExpression
-    stringParamA: nameof(withSpace)
-//@[004:00035) | | ├─ObjectPropertyExpression
-//@[004:00016) | | | ├─StringLiteralExpression { Value = stringParamA }
-//@[025:00034) | | | └─StringLiteralExpression { Value = withSpace }
-    stringParamB: nameof(folderWithSpace)
-//@[004:00041) | | ├─ObjectPropertyExpression
-//@[004:00016) | | | ├─StringLiteralExpression { Value = stringParamB }
-//@[025:00040) | | | └─StringLiteralExpression { Value = folderWithSpace }
-    objParam: {
-//@[004:00090) | | ├─ObjectPropertyExpression
-//@[004:00012) | | | ├─StringLiteralExpression { Value = objParam }
-//@[014:00090) | | | └─ObjectExpression
-      a: nameof(secureModuleCondition.outputs.exposedSecureString)
-//@[006:00066) | | |   └─ObjectPropertyExpression
-//@[006:00007) | | |     ├─StringLiteralExpression { Value = a }
-//@[016:00065) | | |     └─StringLiteralExpression { Value = exposedSecureString }
-    }
-    arrayParam: [
-//@[004:00046) | | └─ObjectPropertyExpression
-//@[004:00014) | |   ├─StringLiteralExpression { Value = arrayParam }
-//@[016:00046) | |   └─ArrayExpression
-      nameof(vaults)
-//@[013:00019) | |     └─StringLiteralExpression { Value = vaults }
-    ]
-  }
-}
-
-module moduleWithNullableOutputs 'child/nullableOutputs.bicep' = {
-//@[000:00096) ├─DeclaredModuleExpression
-//@[065:00096) | └─ObjectExpression
-  name: 'nullableOutputs'
-//@[002:00025) |   └─ObjectPropertyExpression
-//@[002:00006) |     ├─StringLiteralExpression { Value = name }
-//@[008:00025) |     └─StringLiteralExpression { Value = nullableOutputs }
-}
-
-output nullableString string? = moduleWithNullableOutputs.outputs.?nullableString
-//@[000:00081) ├─DeclaredOutputExpression { Name = nullableString }
-//@[022:00029) | ├─NullableTypeExpression { Name = null | string }
-//@[022:00028) | | └─AmbientTypeReferenceExpression { Name = string }
-//@[032:00081) | └─ModuleOutputPropertyAccessExpression { PropertyName = nullableString }
-//@[032:00065) |   └─PropertyAccessExpression { PropertyName = outputs }
-//@[032:00057) |     └─ModuleReferenceExpression
-output deeplyNestedProperty string? = moduleWithNullableOutputs.outputs.?nullableObj.deeply.nested.property
-//@[000:00107) ├─DeclaredOutputExpression { Name = deeplyNestedProperty }
-//@[028:00035) | ├─NullableTypeExpression { Name = null | string }
-//@[028:00034) | | └─AmbientTypeReferenceExpression { Name = string }
-//@[038:00107) | └─PropertyAccessExpression { PropertyName = property }
-//@[038:00098) |   └─PropertyAccessExpression { PropertyName = nested }
-//@[038:00091) |     └─PropertyAccessExpression { PropertyName = deeply }
-//@[038:00084) |       └─ModuleOutputPropertyAccessExpression { PropertyName = nullableObj }
-//@[038:00071) |         └─PropertyAccessExpression { PropertyName = outputs }
-//@[038:00063) |           └─ModuleReferenceExpression
-output deeplyNestedArrayItem string? = moduleWithNullableOutputs.outputs.?nullableObj.deeply.nested.array[0]
-//@[000:00108) ├─DeclaredOutputExpression { Name = deeplyNestedArrayItem }
-//@[029:00036) | ├─NullableTypeExpression { Name = null | string }
-//@[029:00035) | | └─AmbientTypeReferenceExpression { Name = string }
-//@[039:00108) | └─ArrayAccessExpression
-//@[106:00107) |   ├─IntegerLiteralExpression { Value = 0 }
-//@[039:00105) |   └─PropertyAccessExpression { PropertyName = array }
-//@[039:00099) |     └─PropertyAccessExpression { PropertyName = nested }
-//@[039:00092) |       └─PropertyAccessExpression { PropertyName = deeply }
-//@[039:00085) |         └─ModuleOutputPropertyAccessExpression { PropertyName = nullableObj }
-//@[039:00072) |           └─PropertyAccessExpression { PropertyName = outputs }
-//@[039:00064) |             └─ModuleReferenceExpression
-output deeplyNestedArrayItemFromEnd string? = moduleWithNullableOutputs.outputs.?nullableObj.deeply.nested.array[^1]
-//@[000:00116) ├─DeclaredOutputExpression { Name = deeplyNestedArrayItemFromEnd }
-//@[036:00043) | ├─NullableTypeExpression { Name = null | string }
-//@[036:00042) | | └─AmbientTypeReferenceExpression { Name = string }
-//@[046:00116) | └─ArrayAccessExpression
-//@[114:00115) |   ├─IntegerLiteralExpression { Value = 1 }
-//@[046:00112) |   └─PropertyAccessExpression { PropertyName = array }
-//@[046:00106) |     └─PropertyAccessExpression { PropertyName = nested }
-//@[046:00099) |       └─PropertyAccessExpression { PropertyName = deeply }
-//@[046:00092) |         └─ModuleOutputPropertyAccessExpression { PropertyName = nullableObj }
-//@[046:00079) |           └─PropertyAccessExpression { PropertyName = outputs }
-//@[046:00071) |             └─ModuleReferenceExpression
-output deeplyNestedArrayItemFromEndAttempt string? = moduleWithNullableOutputs.outputs.?nullableObj.deeply.nested.array[?^1]
-//@[000:00124) └─DeclaredOutputExpression { Name = deeplyNestedArrayItemFromEndAttempt }
-//@[043:00050)   ├─NullableTypeExpression { Name = null | string }
-//@[043:00049)   | └─AmbientTypeReferenceExpression { Name = string }
-//@[053:00124)   └─ArrayAccessExpression
-//@[122:00123)     ├─IntegerLiteralExpression { Value = 1 }
-//@[053:00119)     └─PropertyAccessExpression { PropertyName = array }
-//@[053:00113)       └─PropertyAccessExpression { PropertyName = nested }
-//@[053:00106)         └─PropertyAccessExpression { PropertyName = deeply }
-//@[053:00099)           └─ModuleOutputPropertyAccessExpression { PropertyName = nullableObj }
-//@[053:00086)             └─PropertyAccessExpression { PropertyName = outputs }
-//@[053:00078)               └─ModuleReferenceExpression
-
+
+//@[000:10080) ProgramExpression
+//@[000:00000) | ├─ResourceDependencyExpression [UNPARENTED]
+//@[000:00000) | | └─ModuleReferenceExpression [UNPARENTED]
+//@[000:00000) | ├─ResourceDependencyExpression [UNPARENTED]
+//@[000:00000) | | └─ModuleReferenceExpression [UNPARENTED]
+//@[000:00000) | └─ResourceDependencyExpression [UNPARENTED]
+//@[000:00000) |   └─ModuleReferenceExpression [UNPARENTED]
+//@[000:00000) | ├─ResourceDependencyExpression [UNPARENTED]
+//@[000:00000) | | └─ModuleReferenceExpression [UNPARENTED]
+//@[000:00000) | └─ResourceDependencyExpression [UNPARENTED]
+//@[000:00000) |   └─ModuleReferenceExpression [UNPARENTED]
+//@[000:00000) | ├─ResourceDependencyExpression [UNPARENTED]
+//@[000:00000) | | └─ModuleReferenceExpression [UNPARENTED]
+//@[000:00000) | └─ResourceDependencyExpression [UNPARENTED]
+//@[000:00000) |   └─ResourceReferenceExpression [UNPARENTED]
+//@[000:00000) | ├─ResourceDependencyExpression [UNPARENTED]
+//@[000:00000) | | └─ModuleReferenceExpression [UNPARENTED]
+//@[000:00000) | └─ResourceDependencyExpression [UNPARENTED]
+//@[000:00000) |   └─ResourceReferenceExpression [UNPARENTED]
+//@[000:00000) | ├─ResourceDependencyExpression [UNPARENTED]
+//@[000:00000) | | └─ModuleReferenceExpression [UNPARENTED]
+//@[000:00000) | └─ResourceDependencyExpression [UNPARENTED]
+//@[000:00000) |   └─ResourceReferenceExpression [UNPARENTED]
+//@[000:00000) | ├─ResourceDependencyExpression [UNPARENTED]
+//@[000:00000) | | └─ModuleReferenceExpression [UNPARENTED]
+//@[000:00000) | ├─ResourceDependencyExpression [UNPARENTED]
+//@[000:00000) | | └─ModuleReferenceExpression [UNPARENTED]
+//@[000:00000) | └─ResourceDependencyExpression [UNPARENTED]
+//@[000:00000) |   └─ModuleReferenceExpression [UNPARENTED]
+@sys.description('this is deployTimeSuffix param')
+//@[000:00093) ├─DeclaredParameterExpression { Name = deployTimeSuffix }
+//@[017:00049) | ├─StringLiteralExpression { Value = this is deployTimeSuffix param }
+param deployTimeSuffix string = newGuid()
+//@[023:00029) | ├─AmbientTypeReferenceExpression { Name = string }
+//@[032:00041) | └─FunctionCallExpression { Name = newGuid }
+
+@sys.description('this module a')
+//@[000:00252) ├─DeclaredModuleExpression
+//@[017:00032) | ├─StringLiteralExpression { Value = this module a }
+module modATest './modulea.bicep' = {
+//@[036:00217) | ├─ObjectExpression
+  name: 'modATest'
+//@[002:00018) | | └─ObjectPropertyExpression
+//@[002:00006) | |   ├─StringLiteralExpression { Value = name }
+//@[008:00018) | |   └─StringLiteralExpression { Value = modATest }
+  params: {
+//@[010:00155) | └─ObjectExpression
+    stringParamB: 'hello!'
+//@[004:00026) |   ├─ObjectPropertyExpression
+//@[004:00016) |   | ├─StringLiteralExpression { Value = stringParamB }
+//@[018:00026) |   | └─StringLiteralExpression { Value = hello! }
+    objParam: {
+//@[004:00036) |   ├─ObjectPropertyExpression
+//@[004:00012) |   | ├─StringLiteralExpression { Value = objParam }
+//@[014:00036) |   | └─ObjectExpression
+      a: 'b'
+//@[006:00012) |   |   └─ObjectPropertyExpression
+//@[006:00007) |   |     ├─StringLiteralExpression { Value = a }
+//@[009:00012) |   |     └─StringLiteralExpression { Value = b }
+    }
+    arrayParam: [
+//@[004:00071) |   └─ObjectPropertyExpression
+//@[004:00014) |     ├─StringLiteralExpression { Value = arrayParam }
+//@[016:00071) |     └─ArrayExpression
+      {
+//@[006:00032) |       ├─ObjectExpression
+        a: 'b'
+//@[008:00014) |       | └─ObjectPropertyExpression
+//@[008:00009) |       |   ├─StringLiteralExpression { Value = a }
+//@[011:00014) |       |   └─StringLiteralExpression { Value = b }
+      }
+      'abc'
+//@[006:00011) |       └─StringLiteralExpression { Value = abc }
+    ]
+  }
+}
+
+
+@sys.description('this module b')
+//@[000:00136) ├─DeclaredModuleExpression
+//@[017:00032) | ├─StringLiteralExpression { Value = this module b }
+module modB './child/moduleb.bicep' = {
+//@[038:00101) | ├─ObjectExpression
+  name: 'modB'
+//@[002:00014) | | └─ObjectPropertyExpression
+//@[002:00006) | |   ├─StringLiteralExpression { Value = name }
+//@[008:00014) | |   └─StringLiteralExpression { Value = modB }
+  params: {
+//@[010:00041) | └─ObjectExpression
+    location: 'West US'
+//@[004:00023) |   └─ObjectPropertyExpression
+//@[004:00012) |     ├─StringLiteralExpression { Value = location }
+//@[014:00023) |     └─StringLiteralExpression { Value = West US }
+  }
+}
+
+@sys.description('this is just module b with a condition')
+//@[000:00203) ├─DeclaredModuleExpression
+//@[017:00057) | ├─StringLiteralExpression { Value = this is just module b with a condition }
+module modBWithCondition './child/moduleb.bicep' = if (1 + 1 == 2) {
+//@[055:00065) | ├─ConditionExpression
+//@[055:00065) | | ├─BinaryExpression { Operator = Equals }
+//@[055:00060) | | | ├─BinaryExpression { Operator = Add }
+//@[055:00056) | | | | ├─IntegerLiteralExpression { Value = 1 }
+//@[059:00060) | | | | └─IntegerLiteralExpression { Value = 1 }
+//@[064:00065) | | | └─IntegerLiteralExpression { Value = 2 }
+//@[067:00143) | | └─ObjectExpression
+  name: 'modBWithCondition'
+//@[002:00027) | |   └─ObjectPropertyExpression
+//@[002:00006) | |     ├─StringLiteralExpression { Value = name }
+//@[008:00027) | |     └─StringLiteralExpression { Value = modBWithCondition }
+  params: {
+//@[010:00041) | └─ObjectExpression
+    location: 'East US'
+//@[004:00023) |   └─ObjectPropertyExpression
+//@[004:00012) |     ├─StringLiteralExpression { Value = location }
+//@[014:00023) |     └─StringLiteralExpression { Value = East US }
+  }
+}
+
+module modBWithCondition2 './child/moduleb.bicep' =
+//@[000:00166) ├─DeclaredModuleExpression
+// awkward comment
+if (1 + 1 == 2) {
+//@[004:00014) | ├─ConditionExpression
+//@[004:00014) | | ├─BinaryExpression { Operator = Equals }
+//@[004:00009) | | | ├─BinaryExpression { Operator = Add }
+//@[004:00005) | | | | ├─IntegerLiteralExpression { Value = 1 }
+//@[008:00009) | | | | └─IntegerLiteralExpression { Value = 1 }
+//@[013:00014) | | | └─IntegerLiteralExpression { Value = 2 }
+//@[016:00093) | | └─ObjectExpression
+  name: 'modBWithCondition2'
+//@[002:00028) | |   └─ObjectPropertyExpression
+//@[002:00006) | |     ├─StringLiteralExpression { Value = name }
+//@[008:00028) | |     └─StringLiteralExpression { Value = modBWithCondition2 }
+  params: {
+//@[010:00041) | └─ObjectExpression
+    location: 'East US'
+//@[004:00023) |   └─ObjectPropertyExpression
+//@[004:00012) |     ├─StringLiteralExpression { Value = location }
+//@[014:00023) |     └─StringLiteralExpression { Value = East US }
+  }
+}
+
+module modC './child/modulec.json' = {
+//@[000:00100) ├─DeclaredModuleExpression
+//@[037:00100) | ├─ObjectExpression
+  name: 'modC'
+//@[002:00014) | | └─ObjectPropertyExpression
+//@[002:00006) | |   ├─StringLiteralExpression { Value = name }
+//@[008:00014) | |   └─StringLiteralExpression { Value = modC }
+  params: {
+//@[010:00041) | └─ObjectExpression
+    location: 'West US'
+//@[004:00023) |   └─ObjectPropertyExpression
+//@[004:00012) |     ├─StringLiteralExpression { Value = location }
+//@[014:00023) |     └─StringLiteralExpression { Value = West US }
+  }
+}
+
+module modCWithCondition './child/modulec.json' = if (2 - 1 == 1) {
+//@[000:00142) ├─DeclaredModuleExpression
+//@[054:00064) | ├─ConditionExpression
+//@[054:00064) | | ├─BinaryExpression { Operator = Equals }
+//@[054:00059) | | | ├─BinaryExpression { Operator = Subtract }
+//@[054:00055) | | | | ├─IntegerLiteralExpression { Value = 2 }
+//@[058:00059) | | | | └─IntegerLiteralExpression { Value = 1 }
+//@[063:00064) | | | └─IntegerLiteralExpression { Value = 1 }
+//@[066:00142) | | └─ObjectExpression
+  name: 'modCWithCondition'
+//@[002:00027) | |   └─ObjectPropertyExpression
+//@[002:00006) | |     ├─StringLiteralExpression { Value = name }
+//@[008:00027) | |     └─StringLiteralExpression { Value = modCWithCondition }
+  params: {
+//@[010:00041) | └─ObjectExpression
+    location: 'East US'
+//@[004:00023) |   └─ObjectPropertyExpression
+//@[004:00012) |     ├─StringLiteralExpression { Value = location }
+//@[014:00023) |     └─StringLiteralExpression { Value = East US }
+  }
+}
+
+module optionalWithNoParams1 './child/optionalParams.bicep'= {
+//@[000:00098) ├─DeclaredModuleExpression
+//@[061:00098) | └─ObjectExpression
+  name: 'optionalWithNoParams1'
+//@[002:00031) |   └─ObjectPropertyExpression
+//@[002:00006) |     ├─StringLiteralExpression { Value = name }
+//@[008:00031) |     └─StringLiteralExpression { Value = optionalWithNoParams1 }
+}
+
+module optionalWithNoParams2 './child/optionalParams.bicep'= {
+//@[000:00116) ├─DeclaredModuleExpression
+//@[061:00116) | ├─ObjectExpression
+  name: 'optionalWithNoParams2'
+//@[002:00031) | | └─ObjectPropertyExpression
+//@[002:00006) | |   ├─StringLiteralExpression { Value = name }
+//@[008:00031) | |   └─StringLiteralExpression { Value = optionalWithNoParams2 }
+  params: {
+//@[010:00016) | └─ObjectExpression
+  }
+}
+
+module optionalWithAllParams './child/optionalParams.bicep'= {
+//@[000:00210) ├─DeclaredModuleExpression
+//@[061:00210) | ├─ObjectExpression
+  name: 'optionalWithNoParams3'
+//@[002:00031) | | └─ObjectPropertyExpression
+//@[002:00006) | |   ├─StringLiteralExpression { Value = name }
+//@[008:00031) | |   └─StringLiteralExpression { Value = optionalWithNoParams3 }
+  params: {
+//@[010:00110) | └─ObjectExpression
+    optionalString: 'abc'
+//@[004:00025) |   ├─ObjectPropertyExpression
+//@[004:00018) |   | ├─StringLiteralExpression { Value = optionalString }
+//@[020:00025) |   | └─StringLiteralExpression { Value = abc }
+    optionalInt: 42
+//@[004:00019) |   ├─ObjectPropertyExpression
+//@[004:00015) |   | ├─StringLiteralExpression { Value = optionalInt }
+//@[017:00019) |   | └─IntegerLiteralExpression { Value = 42 }
+    optionalObj: { }
+//@[004:00020) |   ├─ObjectPropertyExpression
+//@[004:00015) |   | ├─StringLiteralExpression { Value = optionalObj }
+//@[017:00020) |   | └─ObjectExpression
+    optionalArray: [ ]
+//@[004:00022) |   └─ObjectPropertyExpression
+//@[004:00017) |     ├─StringLiteralExpression { Value = optionalArray }
+//@[019:00022) |     └─ArrayExpression
+  }
+}
+
+resource resWithDependencies 'Mock.Rp/mockResource@2020-01-01' = {
+//@[000:00233) ├─DeclaredResourceExpression
+//@[065:00233) | ├─ObjectExpression
+  name: 'harry'
+  properties: {
+//@[002:00145) | | └─ObjectPropertyExpression
+//@[002:00012) | |   ├─StringLiteralExpression { Value = properties }
+//@[014:00145) | |   └─ObjectExpression
+    modADep: modATest.outputs.stringOutputA
+//@[004:00043) | |     ├─ObjectPropertyExpression
+//@[004:00011) | |     | ├─StringLiteralExpression { Value = modADep }
+//@[013:00043) | |     | └─ModuleOutputPropertyAccessExpression { PropertyName = stringOutputA }
+//@[013:00029) | |     |   └─PropertyAccessExpression { PropertyName = outputs }
+//@[013:00021) | |     |     └─ModuleReferenceExpression
+    modBDep: modB.outputs.myResourceId
+//@[004:00038) | |     ├─ObjectPropertyExpression
+//@[004:00011) | |     | ├─StringLiteralExpression { Value = modBDep }
+//@[013:00038) | |     | └─ModuleOutputPropertyAccessExpression { PropertyName = myResourceId }
+//@[013:00025) | |     |   └─PropertyAccessExpression { PropertyName = outputs }
+//@[013:00017) | |     |     └─ModuleReferenceExpression
+    modCDep: modC.outputs.myResourceId
+//@[004:00038) | |     └─ObjectPropertyExpression
+//@[004:00011) | |       ├─StringLiteralExpression { Value = modCDep }
+//@[013:00038) | |       └─ModuleOutputPropertyAccessExpression { PropertyName = myResourceId }
+//@[013:00025) | |         └─PropertyAccessExpression { PropertyName = outputs }
+//@[013:00017) | |           └─ModuleReferenceExpression
+  }
+}
+
+module optionalWithAllParamsAndManualDependency './child/optionalParams.bicep'= {
+//@[000:00321) ├─DeclaredModuleExpression
+//@[080:00321) | ├─ObjectExpression
+  name: 'optionalWithAllParamsAndManualDependency'
+//@[002:00050) | | └─ObjectPropertyExpression
+//@[002:00006) | |   ├─StringLiteralExpression { Value = name }
+//@[008:00050) | |   └─StringLiteralExpression { Value = optionalWithAllParamsAndManualDependency }
+  params: {
+//@[010:00110) | ├─ObjectExpression
+    optionalString: 'abc'
+//@[004:00025) | | ├─ObjectPropertyExpression
+//@[004:00018) | | | ├─StringLiteralExpression { Value = optionalString }
+//@[020:00025) | | | └─StringLiteralExpression { Value = abc }
+    optionalInt: 42
+//@[004:00019) | | ├─ObjectPropertyExpression
+//@[004:00015) | | | ├─StringLiteralExpression { Value = optionalInt }
+//@[017:00019) | | | └─IntegerLiteralExpression { Value = 42 }
+    optionalObj: { }
+//@[004:00020) | | ├─ObjectPropertyExpression
+//@[004:00015) | | | ├─StringLiteralExpression { Value = optionalObj }
+//@[017:00020) | | | └─ObjectExpression
+    optionalArray: [ ]
+//@[004:00022) | | └─ObjectPropertyExpression
+//@[004:00017) | |   ├─StringLiteralExpression { Value = optionalArray }
+//@[019:00022) | |   └─ArrayExpression
+  }
+  dependsOn: [
+    resWithDependencies
+    optionalWithAllParams
+  ]
+}
+
+module optionalWithImplicitDependency './child/optionalParams.bicep'= {
+//@[000:00300) ├─DeclaredModuleExpression
+//@[070:00300) | ├─ObjectExpression
+  name: 'optionalWithImplicitDependency'
+//@[002:00040) | | └─ObjectPropertyExpression
+//@[002:00006) | |   ├─StringLiteralExpression { Value = name }
+//@[008:00040) | |   └─StringLiteralExpression { Value = optionalWithImplicitDependency }
+  params: {
+//@[010:00182) | ├─ObjectExpression
+    optionalString: concat(resWithDependencies.id, optionalWithAllParamsAndManualDependency.name)
+//@[004:00097) | | ├─ObjectPropertyExpression
+//@[004:00018) | | | ├─StringLiteralExpression { Value = optionalString }
+//@[020:00097) | | | └─FunctionCallExpression { Name = concat }
+//@[027:00049) | | |   ├─PropertyAccessExpression { PropertyName = id }
+//@[027:00046) | | |   | └─ResourceReferenceExpression
+//@[051:00096) | | |   └─PropertyAccessExpression { PropertyName = name }
+//@[051:00091) | | |     └─ModuleReferenceExpression
+    optionalInt: 42
+//@[004:00019) | | ├─ObjectPropertyExpression
+//@[004:00015) | | | ├─StringLiteralExpression { Value = optionalInt }
+//@[017:00019) | | | └─IntegerLiteralExpression { Value = 42 }
+    optionalObj: { }
+//@[004:00020) | | ├─ObjectPropertyExpression
+//@[004:00015) | | | ├─StringLiteralExpression { Value = optionalObj }
+//@[017:00020) | | | └─ObjectExpression
+    optionalArray: [ ]
+//@[004:00022) | | └─ObjectPropertyExpression
+//@[004:00017) | |   ├─StringLiteralExpression { Value = optionalArray }
+//@[019:00022) | |   └─ArrayExpression
+  }
+}
+
+module moduleWithCalculatedName './child/optionalParams.bicep'= {
+//@[000:00331) ├─DeclaredModuleExpression
+//@[064:00331) | ├─ObjectExpression
+  name: '${optionalWithAllParamsAndManualDependency.name}${deployTimeSuffix}'
+//@[002:00077) | | └─ObjectPropertyExpression
+//@[002:00006) | |   ├─StringLiteralExpression { Value = name }
+//@[008:00077) | |   └─InterpolatedStringExpression
+//@[011:00056) | |     ├─PropertyAccessExpression { PropertyName = name }
+//@[011:00051) | |     | └─ModuleReferenceExpression
+//@[059:00075) | |     └─ParametersReferenceExpression { Parameter = deployTimeSuffix }
+  params: {
+//@[010:00182) | ├─ObjectExpression
+    optionalString: concat(resWithDependencies.id, optionalWithAllParamsAndManualDependency.name)
+//@[004:00097) | | ├─ObjectPropertyExpression
+//@[004:00018) | | | ├─StringLiteralExpression { Value = optionalString }
+//@[020:00097) | | | └─FunctionCallExpression { Name = concat }
+//@[027:00049) | | |   ├─PropertyAccessExpression { PropertyName = id }
+//@[027:00046) | | |   | └─ResourceReferenceExpression
+//@[051:00096) | | |   └─PropertyAccessExpression { PropertyName = name }
+//@[051:00091) | | |     └─ModuleReferenceExpression
+    optionalInt: 42
+//@[004:00019) | | ├─ObjectPropertyExpression
+//@[004:00015) | | | ├─StringLiteralExpression { Value = optionalInt }
+//@[017:00019) | | | └─IntegerLiteralExpression { Value = 42 }
+    optionalObj: { }
+//@[004:00020) | | ├─ObjectPropertyExpression
+//@[004:00015) | | | ├─StringLiteralExpression { Value = optionalObj }
+//@[017:00020) | | | └─ObjectExpression
+    optionalArray: [ ]
+//@[004:00022) | | └─ObjectPropertyExpression
+//@[004:00017) | |   ├─StringLiteralExpression { Value = optionalArray }
+//@[019:00022) | |   └─ArrayExpression
+  }
+}
+
+resource resWithCalculatedNameDependencies 'Mock.Rp/mockResource@2020-01-01' = {
+//@[000:00241) ├─DeclaredResourceExpression
+//@[079:00241) | ├─ObjectExpression
+  name: '${optionalWithAllParamsAndManualDependency.name}${deployTimeSuffix}'
+  properties: {
+//@[002:00077) | | └─ObjectPropertyExpression
+//@[002:00012) | |   ├─StringLiteralExpression { Value = properties }
+//@[014:00077) | |   └─ObjectExpression
+    modADep: moduleWithCalculatedName.outputs.outputObj
+//@[004:00055) | |     └─ObjectPropertyExpression
+//@[004:00011) | |       ├─StringLiteralExpression { Value = modADep }
+//@[013:00055) | |       └─ModuleOutputPropertyAccessExpression { PropertyName = outputObj }
+//@[013:00045) | |         └─PropertyAccessExpression { PropertyName = outputs }
+//@[013:00037) | |           └─ModuleReferenceExpression
+  }
+}
+
+output stringOutputA string = modATest.outputs.stringOutputA
+//@[000:00060) ├─DeclaredOutputExpression { Name = stringOutputA }
+//@[021:00027) | ├─AmbientTypeReferenceExpression { Name = string }
+//@[030:00060) | └─ModuleOutputPropertyAccessExpression { PropertyName = stringOutputA }
+//@[030:00046) |   └─PropertyAccessExpression { PropertyName = outputs }
+//@[030:00038) |     └─ModuleReferenceExpression
+output stringOutputB string = modATest.outputs.stringOutputB
+//@[000:00060) ├─DeclaredOutputExpression { Name = stringOutputB }
+//@[021:00027) | ├─AmbientTypeReferenceExpression { Name = string }
+//@[030:00060) | └─ModuleOutputPropertyAccessExpression { PropertyName = stringOutputB }
+//@[030:00046) |   └─PropertyAccessExpression { PropertyName = outputs }
+//@[030:00038) |     └─ModuleReferenceExpression
+output objOutput object = modATest.outputs.objOutput
+//@[000:00052) ├─DeclaredOutputExpression { Name = objOutput }
+//@[017:00023) | ├─AmbientTypeReferenceExpression { Name = object }
+//@[026:00052) | └─ModuleOutputPropertyAccessExpression { PropertyName = objOutput }
+//@[026:00042) |   └─PropertyAccessExpression { PropertyName = outputs }
+//@[026:00034) |     └─ModuleReferenceExpression
+output arrayOutput array = modATest.outputs.arrayOutput
+//@[000:00055) ├─DeclaredOutputExpression { Name = arrayOutput }
+//@[019:00024) | ├─AmbientTypeReferenceExpression { Name = array }
+//@[027:00055) | └─ModuleOutputPropertyAccessExpression { PropertyName = arrayOutput }
+//@[027:00043) |   └─PropertyAccessExpression { PropertyName = outputs }
+//@[027:00035) |     └─ModuleReferenceExpression
+output modCalculatedNameOutput object = moduleWithCalculatedName.outputs.outputObj
+//@[000:00082) ├─DeclaredOutputExpression { Name = modCalculatedNameOutput }
+//@[031:00037) | ├─AmbientTypeReferenceExpression { Name = object }
+//@[040:00082) | └─ModuleOutputPropertyAccessExpression { PropertyName = outputObj }
+//@[040:00072) |   └─PropertyAccessExpression { PropertyName = outputs }
+//@[040:00064) |     └─ModuleReferenceExpression
+
+/*
+  valid loop cases
+*/
+
+@sys.description('this is myModules')
+//@[000:00162) ├─DeclaredVariableExpression { Name = myModules }
+//@[017:00036) | ├─StringLiteralExpression { Value = this is myModules }
+var myModules = [
+//@[016:00123) | └─ArrayExpression
+  {
+//@[002:00050) |   ├─ObjectExpression
+    name: 'one'
+//@[004:00015) |   | ├─ObjectPropertyExpression
+//@[004:00008) |   | | ├─StringLiteralExpression { Value = name }
+//@[010:00015) |   | | └─StringLiteralExpression { Value = one }
+    location: 'eastus2'
+//@[004:00023) |   | └─ObjectPropertyExpression
+//@[004:00012) |   |   ├─StringLiteralExpression { Value = location }
+//@[014:00023) |   |   └─StringLiteralExpression { Value = eastus2 }
+  }
+  {
+//@[002:00049) |   └─ObjectExpression
+    name: 'two'
+//@[004:00015) |     ├─ObjectPropertyExpression
+//@[004:00008) |     | ├─StringLiteralExpression { Value = name }
+//@[010:00015) |     | └─StringLiteralExpression { Value = two }
+    location: 'westus'
+//@[004:00022) |     └─ObjectPropertyExpression
+//@[004:00012) |       ├─StringLiteralExpression { Value = location }
+//@[014:00022) |       └─StringLiteralExpression { Value = westus }
+  }
+]
+
+var emptyArray = []
+//@[000:00019) ├─DeclaredVariableExpression { Name = emptyArray }
+//@[017:00019) | └─ArrayExpression
+
+// simple module loop
+module storageResources 'modulea.bicep' = [for module in myModules: {
+//@[000:00189) ├─DeclaredModuleExpression
+//@[042:00189) | ├─ForLoopExpression
+//@[057:00066) | | ├─VariableReferenceExpression { Variable = myModules }
+//@[068:00188) | | └─ObjectExpression
+//@[057:00066) | |         └─VariableReferenceExpression { Variable = myModules }
+//@[057:00066) |   |   └─VariableReferenceExpression { Variable = myModules }
+//@[057:00066) |         └─VariableReferenceExpression { Variable = myModules }
+  name: module.name
+//@[002:00019) | |   └─ObjectPropertyExpression
+//@[002:00006) | |     ├─StringLiteralExpression { Value = name }
+//@[008:00019) | |     └─PropertyAccessExpression { PropertyName = name }
+//@[008:00014) | |       └─ArrayAccessExpression
+//@[008:00014) | |         ├─CopyIndexExpression
+  params: {
+//@[010:00093) | └─ObjectExpression
+    arrayParam: []
+//@[004:00018) |   ├─ObjectPropertyExpression
+//@[004:00014) |   | ├─StringLiteralExpression { Value = arrayParam }
+//@[016:00018) |   | └─ArrayExpression
+    objParam: module
+//@[004:00020) |   ├─ObjectPropertyExpression
+//@[004:00012) |   | ├─StringLiteralExpression { Value = objParam }
+//@[014:00020) |   | └─ArrayAccessExpression
+//@[014:00020) |   |   ├─CopyIndexExpression
+    stringParamB: module.location
+//@[004:00033) |   └─ObjectPropertyExpression
+//@[004:00016) |     ├─StringLiteralExpression { Value = stringParamB }
+//@[018:00033) |     └─PropertyAccessExpression { PropertyName = location }
+//@[018:00024) |       └─ArrayAccessExpression
+//@[018:00024) |         ├─CopyIndexExpression
+  }
+}]
+
+// simple indexed module loop
+module storageResourcesWithIndex 'modulea.bicep' = [for (module, i) in myModules: {
+//@[000:00256) ├─DeclaredModuleExpression
+//@[051:00256) | ├─ForLoopExpression
+//@[071:00080) | | ├─VariableReferenceExpression { Variable = myModules }
+//@[082:00255) | | └─ObjectExpression
+//@[071:00080) | |         └─VariableReferenceExpression { Variable = myModules }
+//@[071:00080) |   |   └─VariableReferenceExpression { Variable = myModules }
+//@[071:00080) |   |     └─VariableReferenceExpression { Variable = myModules }
+  name: module.name
+//@[002:00019) | |   └─ObjectPropertyExpression
+//@[002:00006) | |     ├─StringLiteralExpression { Value = name }
+//@[008:00019) | |     └─PropertyAccessExpression { PropertyName = name }
+//@[008:00014) | |       └─ArrayAccessExpression
+//@[008:00014) | |         ├─CopyIndexExpression
+  params: {
+//@[010:00146) | └─ObjectExpression
+    arrayParam: [
+//@[004:00037) |   ├─ObjectPropertyExpression
+//@[004:00014) |   | ├─StringLiteralExpression { Value = arrayParam }
+//@[016:00037) |   | └─ArrayExpression
+      i + 1
+//@[006:00011) |   |   └─BinaryExpression { Operator = Add }
+//@[006:00007) |   |     ├─CopyIndexExpression
+//@[010:00011) |   |     └─IntegerLiteralExpression { Value = 1 }
+    ]
+    objParam: module
+//@[004:00020) |   ├─ObjectPropertyExpression
+//@[004:00012) |   | ├─StringLiteralExpression { Value = objParam }
+//@[014:00020) |   | └─ArrayAccessExpression
+//@[014:00020) |   |   ├─CopyIndexExpression
+    stringParamB: module.location
+//@[004:00033) |   ├─ObjectPropertyExpression
+//@[004:00016) |   | ├─StringLiteralExpression { Value = stringParamB }
+//@[018:00033) |   | └─PropertyAccessExpression { PropertyName = location }
+//@[018:00024) |   |   └─ArrayAccessExpression
+//@[018:00024) |   |     ├─CopyIndexExpression
+    stringParamA: concat('a', i)
+//@[004:00032) |   └─ObjectPropertyExpression
+//@[004:00016) |     ├─StringLiteralExpression { Value = stringParamA }
+//@[018:00032) |     └─FunctionCallExpression { Name = concat }
+//@[025:00028) |       ├─StringLiteralExpression { Value = a }
+//@[030:00031) |       └─CopyIndexExpression
+  }
+}]
+
+// nested module loop
+module nestedModuleLoop 'modulea.bicep' = [for module in myModules: {
+//@[000:00246) ├─DeclaredModuleExpression
+//@[042:00246) | ├─ForLoopExpression
+//@[057:00066) | | ├─VariableReferenceExpression { Variable = myModules }
+//@[068:00245) | | └─ObjectExpression
+//@[057:00066) | |         └─VariableReferenceExpression { Variable = myModules }
+//@[057:00066) |   |         └─VariableReferenceExpression { Variable = myModules }
+//@[057:00066) |   |   └─VariableReferenceExpression { Variable = myModules }
+//@[057:00066) |         └─VariableReferenceExpression { Variable = myModules }
+  name: module.name
+//@[002:00019) | |   └─ObjectPropertyExpression
+//@[002:00006) | |     ├─StringLiteralExpression { Value = name }
+//@[008:00019) | |     └─PropertyAccessExpression { PropertyName = name }
+//@[008:00014) | |       └─ArrayAccessExpression
+//@[008:00014) | |         ├─CopyIndexExpression
+  params: {
+//@[010:00150) | └─ObjectExpression
+    arrayParam: [for i in range(0,3): concat('test-', i, '-', module.name)]
+//@[004:00075) |   ├─ObjectPropertyExpression
+//@[004:00014) |   | ├─StringLiteralExpression { Value = arrayParam }
+//@[016:00075) |   | └─ForLoopExpression
+//@[026:00036) |   |   ├─FunctionCallExpression { Name = range }
+//@[032:00033) |   |   | ├─IntegerLiteralExpression { Value = 0 }
+//@[034:00035) |   |   | └─IntegerLiteralExpression { Value = 3 }
+//@[038:00074) |   |   └─FunctionCallExpression { Name = concat }
+//@[045:00052) |   |     ├─StringLiteralExpression { Value = test- }
+//@[054:00055) |   |     ├─ArrayAccessExpression
+//@[054:00055) |   |     | ├─CopyIndexExpression
+//@[026:00036) |   |     | └─FunctionCallExpression { Name = range }
+//@[032:00033) |   |     |   ├─IntegerLiteralExpression { Value = 0 }
+//@[034:00035) |   |     |   └─IntegerLiteralExpression { Value = 3 }
+//@[057:00060) |   |     ├─StringLiteralExpression { Value = - }
+//@[062:00073) |   |     └─PropertyAccessExpression { PropertyName = name }
+//@[062:00068) |   |       └─ArrayAccessExpression
+//@[062:00068) |   |         ├─CopyIndexExpression
+    objParam: module
+//@[004:00020) |   ├─ObjectPropertyExpression
+//@[004:00012) |   | ├─StringLiteralExpression { Value = objParam }
+//@[014:00020) |   | └─ArrayAccessExpression
+//@[014:00020) |   |   ├─CopyIndexExpression
+    stringParamB: module.location
+//@[004:00033) |   └─ObjectPropertyExpression
+//@[004:00016) |     ├─StringLiteralExpression { Value = stringParamB }
+//@[018:00033) |     └─PropertyAccessExpression { PropertyName = location }
+//@[018:00024) |       └─ArrayAccessExpression
+//@[018:00024) |         ├─CopyIndexExpression
+  }
+}]
+
+// duplicate identifiers across scopes are allowed (inner hides the outer)
+module duplicateIdentifiersWithinLoop 'modulea.bicep' = [for x in emptyArray:{
+//@[000:00234) ├─DeclaredModuleExpression
+//@[056:00234) | ├─ForLoopExpression
+//@[066:00076) | | ├─VariableReferenceExpression { Variable = emptyArray }
+//@[077:00233) | | └─ObjectExpression
+//@[066:00076) | |         └─VariableReferenceExpression { Variable = emptyArray }
+  name: 'hello-${x}'
+//@[002:00020) | |   └─ObjectPropertyExpression
+//@[002:00006) | |     ├─StringLiteralExpression { Value = name }
+//@[008:00020) | |     └─InterpolatedStringExpression
+//@[017:00018) | |       └─ArrayAccessExpression
+//@[017:00018) | |         ├─CopyIndexExpression
+  params: {
+//@[010:00128) | └─ObjectExpression
+    objParam: {}
+//@[004:00016) |   ├─ObjectPropertyExpression
+//@[004:00012) |   | ├─StringLiteralExpression { Value = objParam }
+//@[014:00016) |   | └─ObjectExpression
+    stringParamA: 'test'
+//@[004:00024) |   ├─ObjectPropertyExpression
+//@[004:00016) |   | ├─StringLiteralExpression { Value = stringParamA }
+//@[018:00024) |   | └─StringLiteralExpression { Value = test }
+    stringParamB: 'test'
+//@[004:00024) |   ├─ObjectPropertyExpression
+//@[004:00016) |   | ├─StringLiteralExpression { Value = stringParamB }
+//@[018:00024) |   | └─StringLiteralExpression { Value = test }
+    arrayParam: [for x in emptyArray: x]
+//@[004:00040) |   └─ObjectPropertyExpression
+//@[004:00014) |     ├─StringLiteralExpression { Value = arrayParam }
+//@[016:00040) |     └─ForLoopExpression
+//@[026:00036) |       ├─VariableReferenceExpression { Variable = emptyArray }
+//@[038:00039) |       └─ArrayAccessExpression
+//@[038:00039) |         ├─CopyIndexExpression
+//@[026:00036) |         └─VariableReferenceExpression { Variable = emptyArray }
+  }
+}]
+
+// duplicate identifiers across scopes are allowed (inner hides the outer)
+var duplicateAcrossScopes = 'hello'
+//@[000:00035) ├─DeclaredVariableExpression { Name = duplicateAcrossScopes }
+//@[028:00035) | └─StringLiteralExpression { Value = hello }
+module duplicateInGlobalAndOneLoop 'modulea.bicep' = [for duplicateAcrossScopes in []: {
+//@[000:00264) ├─DeclaredModuleExpression
+//@[053:00264) | ├─ForLoopExpression
+//@[083:00085) | | ├─ArrayExpression
+//@[087:00263) | | └─ObjectExpression
+//@[083:00085) | |         └─ArrayExpression
+  name: 'hello-${duplicateAcrossScopes}'
+//@[002:00040) | |   └─ObjectPropertyExpression
+//@[002:00006) | |     ├─StringLiteralExpression { Value = name }
+//@[008:00040) | |     └─InterpolatedStringExpression
+//@[017:00038) | |       └─ArrayAccessExpression
+//@[017:00038) | |         ├─CopyIndexExpression
+  params: {
+//@[010:00128) | └─ObjectExpression
+    objParam: {}
+//@[004:00016) |   ├─ObjectPropertyExpression
+//@[004:00012) |   | ├─StringLiteralExpression { Value = objParam }
+//@[014:00016) |   | └─ObjectExpression
+    stringParamA: 'test'
+//@[004:00024) |   ├─ObjectPropertyExpression
+//@[004:00016) |   | ├─StringLiteralExpression { Value = stringParamA }
+//@[018:00024) |   | └─StringLiteralExpression { Value = test }
+    stringParamB: 'test'
+//@[004:00024) |   ├─ObjectPropertyExpression
+//@[004:00016) |   | ├─StringLiteralExpression { Value = stringParamB }
+//@[018:00024) |   | └─StringLiteralExpression { Value = test }
+    arrayParam: [for x in emptyArray: x]
+//@[004:00040) |   └─ObjectPropertyExpression
+//@[004:00014) |     ├─StringLiteralExpression { Value = arrayParam }
+//@[016:00040) |     └─ForLoopExpression
+//@[026:00036) |       ├─VariableReferenceExpression { Variable = emptyArray }
+//@[038:00039) |       └─ArrayAccessExpression
+//@[038:00039) |         ├─CopyIndexExpression
+//@[026:00036) |         └─VariableReferenceExpression { Variable = emptyArray }
+  }
+}]
+
+var someDuplicate = true
+//@[000:00024) ├─DeclaredVariableExpression { Name = someDuplicate }
+//@[020:00024) | └─BooleanLiteralExpression { Value = True }
+var otherDuplicate = false
+//@[000:00026) ├─DeclaredVariableExpression { Name = otherDuplicate }
+//@[021:00026) | └─BooleanLiteralExpression { Value = False }
+module duplicatesEverywhere 'modulea.bicep' = [for someDuplicate in []: {
+//@[000:00263) ├─DeclaredModuleExpression
+//@[046:00263) | ├─ForLoopExpression
+//@[068:00070) | | ├─ArrayExpression
+//@[072:00262) | | └─ObjectExpression
+//@[068:00070) | |         └─ArrayExpression
+//@[068:00070) |         | └─ArrayExpression
+  name: 'hello-${someDuplicate}'
+//@[002:00032) | |   └─ObjectPropertyExpression
+//@[002:00006) | |     ├─StringLiteralExpression { Value = name }
+//@[008:00032) | |     └─InterpolatedStringExpression
+//@[017:00030) | |       └─ArrayAccessExpression
+//@[017:00030) | |         ├─CopyIndexExpression
+  params: {
+//@[010:00150) | └─ObjectExpression
+    objParam: {}
+//@[004:00016) |   ├─ObjectPropertyExpression
+//@[004:00012) |   | ├─StringLiteralExpression { Value = objParam }
+//@[014:00016) |   | └─ObjectExpression
+    stringParamB: 'test'
+//@[004:00024) |   ├─ObjectPropertyExpression
+//@[004:00016) |   | ├─StringLiteralExpression { Value = stringParamB }
+//@[018:00024) |   | └─StringLiteralExpression { Value = test }
+    arrayParam: [for otherDuplicate in emptyArray: '${someDuplicate}-${otherDuplicate}']
+//@[004:00088) |   └─ObjectPropertyExpression
+//@[004:00014) |     ├─StringLiteralExpression { Value = arrayParam }
+//@[016:00088) |     └─ForLoopExpression
+//@[039:00049) |       ├─VariableReferenceExpression { Variable = emptyArray }
+//@[051:00087) |       └─InterpolatedStringExpression
+//@[054:00067) |         ├─ArrayAccessExpression
+//@[054:00067) |         | ├─CopyIndexExpression
+//@[071:00085) |         └─ArrayAccessExpression
+//@[071:00085) |           ├─CopyIndexExpression
+//@[039:00049) |           └─VariableReferenceExpression { Variable = emptyArray }
+  }
+}]
+
+module propertyLoopInsideParameterValue 'modulea.bicep' = {
+//@[000:00438) ├─DeclaredModuleExpression
+//@[058:00438) | ├─ObjectExpression
+  name: 'propertyLoopInsideParameterValue'
+//@[002:00042) | | └─ObjectPropertyExpression
+//@[002:00006) | |   ├─StringLiteralExpression { Value = name }
+//@[008:00042) | |   └─StringLiteralExpression { Value = propertyLoopInsideParameterValue }
+  params: {
+//@[010:00330) | └─ObjectExpression
+    objParam: {
+//@[004:00209) |   ├─ObjectPropertyExpression
+//@[004:00012) |   | ├─StringLiteralExpression { Value = objParam }
+//@[014:00209) |   | └─ObjectExpression
+      a: [for i in range(0,10): i]
+//@[006:00034) |   |   ├─ObjectPropertyExpression
+//@[006:00007) |   |   | ├─StringLiteralExpression { Value = a }
+//@[009:00034) |   |   | └─ForLoopExpression
+//@[019:00030) |   |   |   ├─FunctionCallExpression { Name = range }
+//@[025:00026) |   |   |   | ├─IntegerLiteralExpression { Value = 0 }
+//@[027:00029) |   |   |   | └─IntegerLiteralExpression { Value = 10 }
+//@[032:00033) |   |   |   └─ArrayAccessExpression
+//@[032:00033) |   |   |     ├─CopyIndexExpression
+//@[019:00030) |   |   |     └─FunctionCallExpression { Name = range }
+//@[025:00026) |   |   |       ├─IntegerLiteralExpression { Value = 0 }
+//@[027:00029) |   |   |       └─IntegerLiteralExpression { Value = 10 }
+      b: [for i in range(1,2): i]
+//@[006:00033) |   |   ├─ObjectPropertyExpression
+//@[006:00007) |   |   | ├─StringLiteralExpression { Value = b }
+//@[009:00033) |   |   | └─ForLoopExpression
+//@[019:00029) |   |   |   ├─FunctionCallExpression { Name = range }
+//@[025:00026) |   |   |   | ├─IntegerLiteralExpression { Value = 1 }
+//@[027:00028) |   |   |   | └─IntegerLiteralExpression { Value = 2 }
+//@[031:00032) |   |   |   └─ArrayAccessExpression
+//@[031:00032) |   |   |     ├─CopyIndexExpression
+//@[019:00029) |   |   |     └─FunctionCallExpression { Name = range }
+//@[025:00026) |   |   |       ├─IntegerLiteralExpression { Value = 1 }
+//@[027:00028) |   |   |       └─IntegerLiteralExpression { Value = 2 }
+      c: {
+//@[006:00056) |   |   ├─ObjectPropertyExpression
+//@[006:00007) |   |   | ├─StringLiteralExpression { Value = c }
+//@[009:00056) |   |   | └─ObjectExpression
+        d: [for j in range(2,3): j]
+//@[008:00035) |   |   |   └─ObjectPropertyExpression
+//@[008:00009) |   |   |     ├─StringLiteralExpression { Value = d }
+//@[011:00035) |   |   |     └─ForLoopExpression
+//@[021:00031) |   |   |       ├─FunctionCallExpression { Name = range }
+//@[027:00028) |   |   |       | ├─IntegerLiteralExpression { Value = 2 }
+//@[029:00030) |   |   |       | └─IntegerLiteralExpression { Value = 3 }
+//@[033:00034) |   |   |       └─ArrayAccessExpression
+//@[033:00034) |   |   |         ├─CopyIndexExpression
+//@[021:00031) |   |   |         └─FunctionCallExpression { Name = range }
+//@[027:00028) |   |   |           ├─IntegerLiteralExpression { Value = 2 }
+//@[029:00030) |   |   |           └─IntegerLiteralExpression { Value = 3 }
+      }
+      e: [for k in range(4,4): {
+//@[006:00056) |   |   └─ObjectPropertyExpression
+//@[006:00007) |   |     ├─StringLiteralExpression { Value = e }
+//@[009:00056) |   |     └─ForLoopExpression
+//@[019:00029) |   |       ├─FunctionCallExpression { Name = range }
+//@[025:00026) |   |       | ├─IntegerLiteralExpression { Value = 4 }
+//@[027:00028) |   |       | └─IntegerLiteralExpression { Value = 4 }
+//@[031:00055) |   |       └─ObjectExpression
+//@[019:00029) |   |             └─FunctionCallExpression { Name = range }
+//@[025:00026) |   |               ├─IntegerLiteralExpression { Value = 4 }
+//@[027:00028) |   |               └─IntegerLiteralExpression { Value = 4 }
+        f: k
+//@[008:00012) |   |         └─ObjectPropertyExpression
+//@[008:00009) |   |           ├─StringLiteralExpression { Value = f }
+//@[011:00012) |   |           └─ArrayAccessExpression
+//@[011:00012) |   |             ├─CopyIndexExpression
+      }]
+    }
+    stringParamB: ''
+//@[004:00020) |   ├─ObjectPropertyExpression
+//@[004:00016) |   | ├─StringLiteralExpression { Value = stringParamB }
+//@[018:00020) |   | └─StringLiteralExpression { Value =  }
+    arrayParam: [
+//@[004:00079) |   └─ObjectPropertyExpression
+//@[004:00014) |     ├─StringLiteralExpression { Value = arrayParam }
+//@[016:00079) |     └─ArrayExpression
+      {
+//@[006:00053) |       └─ObjectExpression
+        e: [for j in range(7,7): j]
+//@[008:00035) |         └─ObjectPropertyExpression
+//@[008:00009) |           ├─StringLiteralExpression { Value = e }
+//@[011:00035) |           └─ForLoopExpression
+//@[021:00031) |             ├─FunctionCallExpression { Name = range }
+//@[027:00028) |             | ├─IntegerLiteralExpression { Value = 7 }
+//@[029:00030) |             | └─IntegerLiteralExpression { Value = 7 }
+//@[033:00034) |             └─ArrayAccessExpression
+//@[033:00034) |               ├─CopyIndexExpression
+//@[021:00031) |               └─FunctionCallExpression { Name = range }
+//@[027:00028) |                 ├─IntegerLiteralExpression { Value = 7 }
+//@[029:00030) |                 └─IntegerLiteralExpression { Value = 7 }
+      }
+    ]
+  }
+}
+
+module propertyLoopInsideParameterValueWithIndexes 'modulea.bicep' = {
+//@[000:00514) ├─DeclaredModuleExpression
+//@[069:00514) | ├─ObjectExpression
+  name: 'propertyLoopInsideParameterValueWithIndexes'
+//@[002:00053) | | └─ObjectPropertyExpression
+//@[002:00006) | |   ├─StringLiteralExpression { Value = name }
+//@[008:00053) | |   └─StringLiteralExpression { Value = propertyLoopInsideParameterValueWithIndexes }
+  params: {
+//@[010:00384) | └─ObjectExpression
+    objParam: {
+//@[004:00263) |   ├─ObjectPropertyExpression
+//@[004:00012) |   | ├─StringLiteralExpression { Value = objParam }
+//@[014:00263) |   | └─ObjectExpression
+      a: [for (i, i2) in range(0,10): i + i2]
+//@[006:00045) |   |   ├─ObjectPropertyExpression
+//@[006:00007) |   |   | ├─StringLiteralExpression { Value = a }
+//@[009:00045) |   |   | └─ForLoopExpression
+//@[025:00036) |   |   |   ├─FunctionCallExpression { Name = range }
+//@[031:00032) |   |   |   | ├─IntegerLiteralExpression { Value = 0 }
+//@[033:00035) |   |   |   | └─IntegerLiteralExpression { Value = 10 }
+//@[038:00044) |   |   |   └─BinaryExpression { Operator = Add }
+//@[038:00039) |   |   |     ├─ArrayAccessExpression
+//@[038:00039) |   |   |     | ├─CopyIndexExpression
+//@[025:00036) |   |   |     | └─FunctionCallExpression { Name = range }
+//@[031:00032) |   |   |     |   ├─IntegerLiteralExpression { Value = 0 }
+//@[033:00035) |   |   |     |   └─IntegerLiteralExpression { Value = 10 }
+//@[042:00044) |   |   |     └─CopyIndexExpression
+      b: [for (i, i2) in range(1,2): i / i2]
+//@[006:00044) |   |   ├─ObjectPropertyExpression
+//@[006:00007) |   |   | ├─StringLiteralExpression { Value = b }
+//@[009:00044) |   |   | └─ForLoopExpression
+//@[025:00035) |   |   |   ├─FunctionCallExpression { Name = range }
+//@[031:00032) |   |   |   | ├─IntegerLiteralExpression { Value = 1 }
+//@[033:00034) |   |   |   | └─IntegerLiteralExpression { Value = 2 }
+//@[037:00043) |   |   |   └─BinaryExpression { Operator = Divide }
+//@[037:00038) |   |   |     ├─ArrayAccessExpression
+//@[037:00038) |   |   |     | ├─CopyIndexExpression
+//@[025:00035) |   |   |     | └─FunctionCallExpression { Name = range }
+//@[031:00032) |   |   |     |   ├─IntegerLiteralExpression { Value = 1 }
+//@[033:00034) |   |   |     |   └─IntegerLiteralExpression { Value = 2 }
+//@[041:00043) |   |   |     └─CopyIndexExpression
+      c: {
+//@[006:00067) |   |   ├─ObjectPropertyExpression
+//@[006:00007) |   |   | ├─StringLiteralExpression { Value = c }
+//@[009:00067) |   |   | └─ObjectExpression
+        d: [for (j, j2) in range(2,3): j * j2]
+//@[008:00046) |   |   |   └─ObjectPropertyExpression
+//@[008:00009) |   |   |     ├─StringLiteralExpression { Value = d }
+//@[011:00046) |   |   |     └─ForLoopExpression
+//@[027:00037) |   |   |       ├─FunctionCallExpression { Name = range }
+//@[033:00034) |   |   |       | ├─IntegerLiteralExpression { Value = 2 }
+//@[035:00036) |   |   |       | └─IntegerLiteralExpression { Value = 3 }
+//@[039:00045) |   |   |       └─BinaryExpression { Operator = Multiply }
+//@[039:00040) |   |   |         ├─ArrayAccessExpression
+//@[039:00040) |   |   |         | ├─CopyIndexExpression
+//@[027:00037) |   |   |         | └─FunctionCallExpression { Name = range }
+//@[033:00034) |   |   |         |   ├─IntegerLiteralExpression { Value = 2 }
+//@[035:00036) |   |   |         |   └─IntegerLiteralExpression { Value = 3 }
+//@[043:00045) |   |   |         └─CopyIndexExpression
+      }
+      e: [for (k, k2) in range(4,4): {
+//@[006:00077) |   |   └─ObjectPropertyExpression
+//@[006:00007) |   |     ├─StringLiteralExpression { Value = e }
+//@[009:00077) |   |     └─ForLoopExpression
+//@[025:00035) |   |       ├─FunctionCallExpression { Name = range }
+//@[031:00032) |   |       | ├─IntegerLiteralExpression { Value = 4 }
+//@[033:00034) |   |       | └─IntegerLiteralExpression { Value = 4 }
+//@[037:00076) |   |       └─ObjectExpression
+//@[025:00035) |   |         |   └─FunctionCallExpression { Name = range }
+//@[031:00032) |   |         |     ├─IntegerLiteralExpression { Value = 4 }
+//@[033:00034) |   |         |     └─IntegerLiteralExpression { Value = 4 }
+        f: k
+//@[008:00012) |   |         ├─ObjectPropertyExpression
+//@[008:00009) |   |         | ├─StringLiteralExpression { Value = f }
+//@[011:00012) |   |         | └─ArrayAccessExpression
+//@[011:00012) |   |         |   ├─CopyIndexExpression
+        g: k2
+//@[008:00013) |   |         └─ObjectPropertyExpression
+//@[008:00009) |   |           ├─StringLiteralExpression { Value = g }
+//@[011:00013) |   |           └─CopyIndexExpression
+      }]
+    }
+    stringParamB: ''
+//@[004:00020) |   ├─ObjectPropertyExpression
+//@[004:00016) |   | ├─StringLiteralExpression { Value = stringParamB }
+//@[018:00020) |   | └─StringLiteralExpression { Value =  }
+    arrayParam: [
+//@[004:00079) |   └─ObjectPropertyExpression
+//@[004:00014) |     ├─StringLiteralExpression { Value = arrayParam }
+//@[016:00079) |     └─ArrayExpression
+      {
+//@[006:00053) |       └─ObjectExpression
+        e: [for j in range(7,7): j]
+//@[008:00035) |         └─ObjectPropertyExpression
+//@[008:00009) |           ├─StringLiteralExpression { Value = e }
+//@[011:00035) |           └─ForLoopExpression
+//@[021:00031) |             ├─FunctionCallExpression { Name = range }
+//@[027:00028) |             | ├─IntegerLiteralExpression { Value = 7 }
+//@[029:00030) |             | └─IntegerLiteralExpression { Value = 7 }
+//@[033:00034) |             └─ArrayAccessExpression
+//@[033:00034) |               ├─CopyIndexExpression
+//@[021:00031) |               └─FunctionCallExpression { Name = range }
+//@[027:00028) |                 ├─IntegerLiteralExpression { Value = 7 }
+//@[029:00030) |                 └─IntegerLiteralExpression { Value = 7 }
+      }
+    ]
+  }
+}
+
+module propertyLoopInsideParameterValueInsideModuleLoop 'modulea.bicep' = [for thing in range(0,1): {
+//@[000:00535) ├─DeclaredModuleExpression
+//@[074:00535) | ├─ForLoopExpression
+//@[088:00098) | | ├─FunctionCallExpression { Name = range }
+//@[094:00095) | | | ├─IntegerLiteralExpression { Value = 0 }
+//@[096:00097) | | | └─IntegerLiteralExpression { Value = 1 }
+//@[100:00534) | | └─ObjectExpression
+//@[088:00098) |   |   |       └─FunctionCallExpression { Name = range }
+//@[094:00095) |   |   |         ├─IntegerLiteralExpression { Value = 0 }
+//@[096:00097) |   |   |         └─IntegerLiteralExpression { Value = 1 }
+//@[088:00098) |   |   |       └─FunctionCallExpression { Name = range }
+//@[094:00095) |   |   |         ├─IntegerLiteralExpression { Value = 0 }
+//@[096:00097) |   |   |         └─IntegerLiteralExpression { Value = 1 }
+//@[088:00098) |   |               └─FunctionCallExpression { Name = range }
+//@[094:00095) |   |                 ├─IntegerLiteralExpression { Value = 0 }
+//@[096:00097) |   |                 └─IntegerLiteralExpression { Value = 1 }
+//@[088:00098) |                 | └─FunctionCallExpression { Name = range }
+//@[094:00095) |                 |   ├─IntegerLiteralExpression { Value = 0 }
+//@[096:00097) |                 |   └─IntegerLiteralExpression { Value = 1 }
+  name: 'propertyLoopInsideParameterValueInsideModuleLoop'
+//@[002:00058) | |   └─ObjectPropertyExpression
+//@[002:00006) | |     ├─StringLiteralExpression { Value = name }
+//@[008:00058) | |     └─StringLiteralExpression { Value = propertyLoopInsideParameterValueInsideModuleLoop }
+  params: {
+//@[010:00368) | └─ObjectExpression
+    objParam: {
+//@[004:00233) |   ├─ObjectPropertyExpression
+//@[004:00012) |   | ├─StringLiteralExpression { Value = objParam }
+//@[014:00233) |   | └─ObjectExpression
+      a: [for i in range(0,10): i + thing]
+//@[006:00042) |   |   ├─ObjectPropertyExpression
+//@[006:00007) |   |   | ├─StringLiteralExpression { Value = a }
+//@[009:00042) |   |   | └─ForLoopExpression
+//@[019:00030) |   |   |   ├─FunctionCallExpression { Name = range }
+//@[025:00026) |   |   |   | ├─IntegerLiteralExpression { Value = 0 }
+//@[027:00029) |   |   |   | └─IntegerLiteralExpression { Value = 10 }
+//@[032:00041) |   |   |   └─BinaryExpression { Operator = Add }
+//@[032:00033) |   |   |     ├─ArrayAccessExpression
+//@[032:00033) |   |   |     | ├─CopyIndexExpression
+//@[019:00030) |   |   |     | └─FunctionCallExpression { Name = range }
+//@[025:00026) |   |   |     |   ├─IntegerLiteralExpression { Value = 0 }
+//@[027:00029) |   |   |     |   └─IntegerLiteralExpression { Value = 10 }
+//@[036:00041) |   |   |     └─ArrayAccessExpression
+//@[036:00041) |   |   |       ├─CopyIndexExpression
+      b: [for i in range(1,2): i * thing]
+//@[006:00041) |   |   ├─ObjectPropertyExpression
+//@[006:00007) |   |   | ├─StringLiteralExpression { Value = b }
+//@[009:00041) |   |   | └─ForLoopExpression
+//@[019:00029) |   |   |   ├─FunctionCallExpression { Name = range }
+//@[025:00026) |   |   |   | ├─IntegerLiteralExpression { Value = 1 }
+//@[027:00028) |   |   |   | └─IntegerLiteralExpression { Value = 2 }
+//@[031:00040) |   |   |   └─BinaryExpression { Operator = Multiply }
+//@[031:00032) |   |   |     ├─ArrayAccessExpression
+//@[031:00032) |   |   |     | ├─CopyIndexExpression
+//@[019:00029) |   |   |     | └─FunctionCallExpression { Name = range }
+//@[025:00026) |   |   |     |   ├─IntegerLiteralExpression { Value = 1 }
+//@[027:00028) |   |   |     |   └─IntegerLiteralExpression { Value = 2 }
+//@[035:00040) |   |   |     └─ArrayAccessExpression
+//@[035:00040) |   |   |       ├─CopyIndexExpression
+      c: {
+//@[006:00056) |   |   ├─ObjectPropertyExpression
+//@[006:00007) |   |   | ├─StringLiteralExpression { Value = c }
+//@[009:00056) |   |   | └─ObjectExpression
+        d: [for j in range(2,3): j]
+//@[008:00035) |   |   |   └─ObjectPropertyExpression
+//@[008:00009) |   |   |     ├─StringLiteralExpression { Value = d }
+//@[011:00035) |   |   |     └─ForLoopExpression
+//@[021:00031) |   |   |       ├─FunctionCallExpression { Name = range }
+//@[027:00028) |   |   |       | ├─IntegerLiteralExpression { Value = 2 }
+//@[029:00030) |   |   |       | └─IntegerLiteralExpression { Value = 3 }
+//@[033:00034) |   |   |       └─ArrayAccessExpression
+//@[033:00034) |   |   |         ├─CopyIndexExpression
+//@[021:00031) |   |   |         └─FunctionCallExpression { Name = range }
+//@[027:00028) |   |   |           ├─IntegerLiteralExpression { Value = 2 }
+//@[029:00030) |   |   |           └─IntegerLiteralExpression { Value = 3 }
+      }
+      e: [for k in range(4,4): {
+//@[006:00064) |   |   └─ObjectPropertyExpression
+//@[006:00007) |   |     ├─StringLiteralExpression { Value = e }
+//@[009:00064) |   |     └─ForLoopExpression
+//@[019:00029) |   |       ├─FunctionCallExpression { Name = range }
+//@[025:00026) |   |       | ├─IntegerLiteralExpression { Value = 4 }
+//@[027:00028) |   |       | └─IntegerLiteralExpression { Value = 4 }
+//@[031:00063) |   |       └─ObjectExpression
+//@[019:00029) |   |             | └─FunctionCallExpression { Name = range }
+//@[025:00026) |   |             |   ├─IntegerLiteralExpression { Value = 4 }
+//@[027:00028) |   |             |   └─IntegerLiteralExpression { Value = 4 }
+        f: k - thing
+//@[008:00020) |   |         └─ObjectPropertyExpression
+//@[008:00009) |   |           ├─StringLiteralExpression { Value = f }
+//@[011:00020) |   |           └─BinaryExpression { Operator = Subtract }
+//@[011:00012) |   |             ├─ArrayAccessExpression
+//@[011:00012) |   |             | ├─CopyIndexExpression
+//@[015:00020) |   |             └─ArrayAccessExpression
+//@[015:00020) |   |               ├─CopyIndexExpression
+      }]
+    }
+    stringParamB: ''
+//@[004:00020) |   ├─ObjectPropertyExpression
+//@[004:00016) |   | ├─StringLiteralExpression { Value = stringParamB }
+//@[018:00020) |   | └─StringLiteralExpression { Value =  }
+    arrayParam: [
+//@[004:00093) |   └─ObjectPropertyExpression
+//@[004:00014) |     ├─StringLiteralExpression { Value = arrayParam }
+//@[016:00093) |     └─ArrayExpression
+      {
+//@[006:00067) |       └─ObjectExpression
+        e: [for j in range(7,7): j % (thing + 1)]
+//@[008:00049) |         └─ObjectPropertyExpression
+//@[008:00009) |           ├─StringLiteralExpression { Value = e }
+//@[011:00049) |           └─ForLoopExpression
+//@[021:00031) |             ├─FunctionCallExpression { Name = range }
+//@[027:00028) |             | ├─IntegerLiteralExpression { Value = 7 }
+//@[029:00030) |             | └─IntegerLiteralExpression { Value = 7 }
+//@[033:00048) |             └─BinaryExpression { Operator = Modulo }
+//@[033:00034) |               ├─ArrayAccessExpression
+//@[033:00034) |               | ├─CopyIndexExpression
+//@[021:00031) |               | └─FunctionCallExpression { Name = range }
+//@[027:00028) |               |   ├─IntegerLiteralExpression { Value = 7 }
+//@[029:00030) |               |   └─IntegerLiteralExpression { Value = 7 }
+//@[038:00047) |               └─BinaryExpression { Operator = Add }
+//@[038:00043) |                 ├─ArrayAccessExpression
+//@[038:00043) |                 | ├─CopyIndexExpression
+//@[046:00047) |                 └─IntegerLiteralExpression { Value = 1 }
+      }
+    ]
+  }
+}]
+
+
+// BEGIN: Key Vault Secret Reference
+
+resource kv 'Microsoft.KeyVault/vaults@2019-09-01' existing = {
+//@[000:00090) ├─DeclaredResourceExpression
+//@[062:00090) | └─ObjectExpression
+  name: 'testkeyvault'
+}
+
+module secureModule1 'child/secureParams.bicep' = {
+//@[000:00213) ├─DeclaredModuleExpression
+//@[050:00213) | ├─ObjectExpression
+  name: 'secureModule1'
+//@[002:00023) | | └─ObjectPropertyExpression
+//@[002:00006) | |   ├─StringLiteralExpression { Value = name }
+//@[008:00023) | |   └─StringLiteralExpression { Value = secureModule1 }
+  params: {
+//@[010:00132) | └─ObjectExpression
+    secureStringParam1: kv.getSecret('mySecret')
+//@[004:00048) |   ├─ObjectPropertyExpression
+//@[004:00022) |   | ├─StringLiteralExpression { Value = secureStringParam1 }
+//@[024:00048) |   | └─ResourceFunctionCallExpression { Name = getSecret }
+//@[024:00026) |   |   ├─ResourceReferenceExpression
+//@[037:00047) |   |   └─StringLiteralExpression { Value = mySecret }
+    secureStringParam2: kv.getSecret('mySecret','secretVersion')
+//@[004:00064) |   └─ObjectPropertyExpression
+//@[004:00022) |     ├─StringLiteralExpression { Value = secureStringParam2 }
+//@[024:00064) |     └─ResourceFunctionCallExpression { Name = getSecret }
+//@[024:00026) |       ├─ResourceReferenceExpression
+//@[037:00047) |       ├─StringLiteralExpression { Value = mySecret }
+//@[048:00063) |       └─StringLiteralExpression { Value = secretVersion }
+  }
+}
+
+resource scopedKv 'Microsoft.KeyVault/vaults@2019-09-01' existing = {
+//@[000:00134) ├─DeclaredResourceExpression
+//@[068:00134) | └─ObjectExpression
+  name: 'testkeyvault'
+  scope: resourceGroup('otherGroup')
+}
+
+module secureModule2 'child/secureParams.bicep' = {
+//@[000:00225) ├─DeclaredModuleExpression
+//@[050:00225) | ├─ObjectExpression
+  name: 'secureModule2'
+//@[002:00023) | | └─ObjectPropertyExpression
+//@[002:00006) | |   ├─StringLiteralExpression { Value = name }
+//@[008:00023) | |   └─StringLiteralExpression { Value = secureModule2 }
+  params: {
+//@[010:00144) | └─ObjectExpression
+    secureStringParam1: scopedKv.getSecret('mySecret')
+//@[004:00054) |   ├─ObjectPropertyExpression
+//@[004:00022) |   | ├─StringLiteralExpression { Value = secureStringParam1 }
+//@[024:00054) |   | └─ResourceFunctionCallExpression { Name = getSecret }
+//@[024:00032) |   |   ├─ResourceReferenceExpression
+//@[043:00053) |   |   └─StringLiteralExpression { Value = mySecret }
+    secureStringParam2: scopedKv.getSecret('mySecret','secretVersion')
+//@[004:00070) |   └─ObjectPropertyExpression
+//@[004:00022) |     ├─StringLiteralExpression { Value = secureStringParam2 }
+//@[024:00070) |     └─ResourceFunctionCallExpression { Name = getSecret }
+//@[024:00032) |       ├─ResourceReferenceExpression
+//@[043:00053) |       ├─StringLiteralExpression { Value = mySecret }
+//@[054:00069) |       └─StringLiteralExpression { Value = secretVersion }
+  }
+}
+
+//looped module with looped existing resource (Issue #2862)
+var vaults = [
+//@[000:00200) ├─DeclaredVariableExpression { Name = vaults }
+//@[013:00200) | └─ArrayExpression
+  {
+//@[002:00089) |   ├─ObjectExpression
+    vaultName: 'test-1-kv'
+//@[004:00026) |   | ├─ObjectPropertyExpression
+//@[004:00013) |   | | ├─StringLiteralExpression { Value = vaultName }
+//@[015:00026) |   | | └─StringLiteralExpression { Value = test-1-kv }
+    vaultRG: 'test-1-rg'
+//@[004:00024) |   | ├─ObjectPropertyExpression
+//@[004:00011) |   | | ├─StringLiteralExpression { Value = vaultRG }
+//@[013:00024) |   | | └─StringLiteralExpression { Value = test-1-rg }
+    vaultSub: 'abcd-efgh'
+//@[004:00025) |   | └─ObjectPropertyExpression
+//@[004:00012) |   |   ├─StringLiteralExpression { Value = vaultSub }
+//@[014:00025) |   |   └─StringLiteralExpression { Value = abcd-efgh }
+  }
+  {
+//@[002:00090) |   └─ObjectExpression
+    vaultName: 'test-2-kv'
+//@[004:00026) |     ├─ObjectPropertyExpression
+//@[004:00013) |     | ├─StringLiteralExpression { Value = vaultName }
+//@[015:00026) |     | └─StringLiteralExpression { Value = test-2-kv }
+    vaultRG: 'test-2-rg'
+//@[004:00024) |     ├─ObjectPropertyExpression
+//@[004:00011) |     | ├─StringLiteralExpression { Value = vaultRG }
+//@[013:00024) |     | └─StringLiteralExpression { Value = test-2-rg }
+    vaultSub: 'ijkl-1adg1'
+//@[004:00026) |     └─ObjectPropertyExpression
+//@[004:00012) |       ├─StringLiteralExpression { Value = vaultSub }
+//@[014:00026) |       └─StringLiteralExpression { Value = ijkl-1adg1 }
+  }
+]
+var secrets = [
+//@[000:00132) ├─DeclaredVariableExpression { Name = secrets }
+//@[014:00132) | └─ArrayExpression
+  {
+//@[002:00055) |   ├─ObjectExpression
+    name: 'secret01'
+//@[004:00020) |   | ├─ObjectPropertyExpression
+//@[004:00008) |   | | ├─StringLiteralExpression { Value = name }
+//@[010:00020) |   | | └─StringLiteralExpression { Value = secret01 }
+    version: 'versionA'
+//@[004:00023) |   | └─ObjectPropertyExpression
+//@[004:00011) |   |   ├─StringLiteralExpression { Value = version }
+//@[013:00023) |   |   └─StringLiteralExpression { Value = versionA }
+  }
+  {
+//@[002:00055) |   └─ObjectExpression
+    name: 'secret02'
+//@[004:00020) |     ├─ObjectPropertyExpression
+//@[004:00008) |     | ├─StringLiteralExpression { Value = name }
+//@[010:00020) |     | └─StringLiteralExpression { Value = secret02 }
+    version: 'versionB'
+//@[004:00023) |     └─ObjectPropertyExpression
+//@[004:00011) |       ├─StringLiteralExpression { Value = version }
+//@[013:00023) |       └─StringLiteralExpression { Value = versionB }
+  }
+]
+
+resource loopedKv 'Microsoft.KeyVault/vaults@2019-09-01' existing = [for vault in vaults: {
+//@[000:00175) ├─DeclaredResourceExpression
+//@[068:00175) | └─ForLoopExpression
+//@[082:00088) |   ├─VariableReferenceExpression { Variable = vaults }
+//@[090:00174) |   └─ObjectExpression
+  name: vault.vaultName
+  scope: resourceGroup(vault.vaultSub, vault.vaultRG)
+}]
+
+module secureModuleLooped 'child/secureParams.bicep' = [for (secret, i) in secrets: {
+//@[000:00278) ├─DeclaredModuleExpression
+//@[055:00278) | ├─ForLoopExpression
+//@[075:00082) | | ├─VariableReferenceExpression { Variable = secrets }
+//@[084:00277) | | └─ObjectExpression
+//@[075:00082) |   |       └─VariableReferenceExpression { Variable = secrets }
+//@[075:00082) |       |   └─VariableReferenceExpression { Variable = secrets }
+//@[075:00082) |           └─VariableReferenceExpression { Variable = secrets }
+  name: 'secureModuleLooped-${i}'
+//@[002:00033) | |   └─ObjectPropertyExpression
+//@[002:00006) | |     ├─StringLiteralExpression { Value = name }
+//@[008:00033) | |     └─InterpolatedStringExpression
+//@[030:00031) | |       └─CopyIndexExpression
+  params: {
+//@[010:00152) | └─ObjectExpression
+    secureStringParam1: loopedKv[i].getSecret(secret.name)
+//@[004:00058) |   ├─ObjectPropertyExpression
+//@[004:00022) |   | ├─StringLiteralExpression { Value = secureStringParam1 }
+//@[024:00058) |   | └─ResourceFunctionCallExpression { Name = getSecret }
+//@[024:00035) |   |   ├─ResourceReferenceExpression
+//@[046:00057) |   |   └─PropertyAccessExpression { PropertyName = name }
+//@[046:00052) |   |     └─ArrayAccessExpression
+//@[046:00052) |   |       ├─CopyIndexExpression
+    secureStringParam2: loopedKv[i].getSecret(secret.name, secret.version)
+//@[004:00074) |   └─ObjectPropertyExpression
+//@[004:00022) |     ├─StringLiteralExpression { Value = secureStringParam2 }
+//@[024:00074) |     └─ResourceFunctionCallExpression { Name = getSecret }
+//@[024:00035) |       ├─ResourceReferenceExpression
+//@[046:00057) |       ├─PropertyAccessExpression { PropertyName = name }
+//@[046:00052) |       | └─ArrayAccessExpression
+//@[046:00052) |       |   ├─CopyIndexExpression
+//@[059:00073) |       └─PropertyAccessExpression { PropertyName = version }
+//@[059:00065) |         └─ArrayAccessExpression
+//@[059:00065) |           ├─CopyIndexExpression
+  }
+}]
+
+module secureModuleCondition 'child/secureParams.bicep' = {
+//@[000:00285) ├─DeclaredModuleExpression
+//@[058:00285) | ├─ObjectExpression
+  name: 'secureModuleCondition'
+//@[002:00031) | | └─ObjectPropertyExpression
+//@[002:00006) | |   ├─StringLiteralExpression { Value = name }
+//@[008:00031) | |   └─StringLiteralExpression { Value = secureModuleCondition }
+  params: {
+//@[010:00188) | └─ObjectExpression
+    secureStringParam1: true ? kv.getSecret('mySecret') : 'notTrue'
+//@[004:00067) |   ├─ObjectPropertyExpression
+//@[004:00022) |   | ├─StringLiteralExpression { Value = secureStringParam1 }
+//@[024:00067) |   | └─TernaryExpression
+//@[024:00028) |   |   ├─BooleanLiteralExpression { Value = True }
+//@[031:00055) |   |   ├─ResourceFunctionCallExpression { Name = getSecret }
+//@[031:00033) |   |   | ├─ResourceReferenceExpression
+//@[044:00054) |   |   | └─StringLiteralExpression { Value = mySecret }
+//@[058:00067) |   |   └─StringLiteralExpression { Value = notTrue }
+    secureStringParam2: true ? false ? 'false' : kv.getSecret('mySecret','secretVersion') : 'notTrue'
+//@[004:00101) |   └─ObjectPropertyExpression
+//@[004:00022) |     ├─StringLiteralExpression { Value = secureStringParam2 }
+//@[024:00101) |     └─TernaryExpression
+//@[024:00028) |       ├─BooleanLiteralExpression { Value = True }
+//@[031:00089) |       ├─TernaryExpression
+//@[031:00036) |       | ├─BooleanLiteralExpression { Value = False }
+//@[039:00046) |       | ├─StringLiteralExpression { Value = false }
+//@[049:00089) |       | └─ResourceFunctionCallExpression { Name = getSecret }
+//@[049:00051) |       |   ├─ResourceReferenceExpression
+//@[062:00072) |       |   ├─StringLiteralExpression { Value = mySecret }
+//@[073:00088) |       |   └─StringLiteralExpression { Value = secretVersion }
+//@[092:00101) |       └─StringLiteralExpression { Value = notTrue }
+  }
+}
+
+// END: Key Vault Secret Reference
+
+module withSpace 'module with space.bicep' = {
+//@[000:00070) ├─DeclaredModuleExpression
+//@[045:00070) | └─ObjectExpression
+  name: 'withSpace'
+//@[002:00019) |   └─ObjectPropertyExpression
+//@[002:00006) |     ├─StringLiteralExpression { Value = name }
+//@[008:00019) |     └─StringLiteralExpression { Value = withSpace }
+}
+
+module folderWithSpace 'child/folder with space/child with space.bicep' = {
+//@[000:00104) ├─DeclaredModuleExpression
+//@[074:00104) | └─ObjectExpression
+  name: 'childWithSpace'
+//@[002:00024) |   └─ObjectPropertyExpression
+//@[002:00006) |     ├─StringLiteralExpression { Value = name }
+//@[008:00024) |     └─StringLiteralExpression { Value = childWithSpace }
+}
+
+// nameof
+
+var nameofModule = nameof(folderWithSpace)
+//@[000:00042) ├─DeclaredVariableExpression { Name = nameofModule }
+//@[026:00041) | └─StringLiteralExpression { Value = folderWithSpace }
+var nameofModuleParam = nameof(secureModuleCondition.outputs.exposedSecureString)
+//@[000:00081) ├─DeclaredVariableExpression { Name = nameofModuleParam }
+//@[031:00080) | └─StringLiteralExpression { Value = exposedSecureString }
+
+module moduleWithNameof 'modulea.bicep' = {
+//@[000:00358) ├─DeclaredModuleExpression
+//@[042:00358) | ├─ObjectExpression
+  name: 'nameofModule'
+//@[002:00022) | | └─ObjectPropertyExpression
+//@[002:00006) | |   ├─StringLiteralExpression { Value = name }
+//@[008:00022) | |   └─StringLiteralExpression { Value = nameofModule }
+  scope: resourceGroup(nameof(nameofModuleParam))
+  params:{
+//@[009:00235) | ├─ObjectExpression
+    stringParamA: nameof(withSpace)
+//@[004:00035) | | ├─ObjectPropertyExpression
+//@[004:00016) | | | ├─StringLiteralExpression { Value = stringParamA }
+//@[025:00034) | | | └─StringLiteralExpression { Value = withSpace }
+    stringParamB: nameof(folderWithSpace)
+//@[004:00041) | | ├─ObjectPropertyExpression
+//@[004:00016) | | | ├─StringLiteralExpression { Value = stringParamB }
+//@[025:00040) | | | └─StringLiteralExpression { Value = folderWithSpace }
+    objParam: {
+//@[004:00090) | | ├─ObjectPropertyExpression
+//@[004:00012) | | | ├─StringLiteralExpression { Value = objParam }
+//@[014:00090) | | | └─ObjectExpression
+      a: nameof(secureModuleCondition.outputs.exposedSecureString)
+//@[006:00066) | | |   └─ObjectPropertyExpression
+//@[006:00007) | | |     ├─StringLiteralExpression { Value = a }
+//@[016:00065) | | |     └─StringLiteralExpression { Value = exposedSecureString }
+    }
+    arrayParam: [
+//@[004:00046) | | └─ObjectPropertyExpression
+//@[004:00014) | |   ├─StringLiteralExpression { Value = arrayParam }
+//@[016:00046) | |   └─ArrayExpression
+      nameof(vaults)
+//@[013:00019) | |     └─StringLiteralExpression { Value = vaults }
+    ]
+  }
+}
+
+module moduleWithNullableOutputs 'child/nullableOutputs.bicep' = {
+//@[000:00096) ├─DeclaredModuleExpression
+//@[065:00096) | └─ObjectExpression
+  name: 'nullableOutputs'
+//@[002:00025) |   └─ObjectPropertyExpression
+//@[002:00006) |     ├─StringLiteralExpression { Value = name }
+//@[008:00025) |     └─StringLiteralExpression { Value = nullableOutputs }
+}
+
+output nullableString string? = moduleWithNullableOutputs.outputs.?nullableString
+//@[000:00081) ├─DeclaredOutputExpression { Name = nullableString }
+//@[022:00029) | ├─NullableTypeExpression { Name = null | string }
+//@[022:00028) | | └─AmbientTypeReferenceExpression { Name = string }
+//@[032:00081) | └─ModuleOutputPropertyAccessExpression { PropertyName = nullableString }
+//@[032:00065) |   └─PropertyAccessExpression { PropertyName = outputs }
+//@[032:00057) |     └─ModuleReferenceExpression
+output deeplyNestedProperty string? = moduleWithNullableOutputs.outputs.?nullableObj.deeply.nested.property
+//@[000:00107) ├─DeclaredOutputExpression { Name = deeplyNestedProperty }
+//@[028:00035) | ├─NullableTypeExpression { Name = null | string }
+//@[028:00034) | | └─AmbientTypeReferenceExpression { Name = string }
+//@[038:00107) | └─PropertyAccessExpression { PropertyName = property }
+//@[038:00098) |   └─PropertyAccessExpression { PropertyName = nested }
+//@[038:00091) |     └─PropertyAccessExpression { PropertyName = deeply }
+//@[038:00084) |       └─ModuleOutputPropertyAccessExpression { PropertyName = nullableObj }
+//@[038:00071) |         └─PropertyAccessExpression { PropertyName = outputs }
+//@[038:00063) |           └─ModuleReferenceExpression
+output deeplyNestedArrayItem string? = moduleWithNullableOutputs.outputs.?nullableObj.deeply.nested.array[0]
+//@[000:00108) ├─DeclaredOutputExpression { Name = deeplyNestedArrayItem }
+//@[029:00036) | ├─NullableTypeExpression { Name = null | string }
+//@[029:00035) | | └─AmbientTypeReferenceExpression { Name = string }
+//@[039:00108) | └─ArrayAccessExpression
+//@[106:00107) |   ├─IntegerLiteralExpression { Value = 0 }
+//@[039:00105) |   └─PropertyAccessExpression { PropertyName = array }
+//@[039:00099) |     └─PropertyAccessExpression { PropertyName = nested }
+//@[039:00092) |       └─PropertyAccessExpression { PropertyName = deeply }
+//@[039:00085) |         └─ModuleOutputPropertyAccessExpression { PropertyName = nullableObj }
+//@[039:00072) |           └─PropertyAccessExpression { PropertyName = outputs }
+//@[039:00064) |             └─ModuleReferenceExpression
+output deeplyNestedArrayItemFromEnd string? = moduleWithNullableOutputs.outputs.?nullableObj.deeply.nested.array[^1]
+//@[000:00116) ├─DeclaredOutputExpression { Name = deeplyNestedArrayItemFromEnd }
+//@[036:00043) | ├─NullableTypeExpression { Name = null | string }
+//@[036:00042) | | └─AmbientTypeReferenceExpression { Name = string }
+//@[046:00116) | └─ArrayAccessExpression
+//@[114:00115) |   ├─IntegerLiteralExpression { Value = 1 }
+//@[046:00112) |   └─PropertyAccessExpression { PropertyName = array }
+//@[046:00106) |     └─PropertyAccessExpression { PropertyName = nested }
+//@[046:00099) |       └─PropertyAccessExpression { PropertyName = deeply }
+//@[046:00092) |         └─ModuleOutputPropertyAccessExpression { PropertyName = nullableObj }
+//@[046:00079) |           └─PropertyAccessExpression { PropertyName = outputs }
+//@[046:00071) |             └─ModuleReferenceExpression
+output deeplyNestedArrayItemFromEndAttempt string? = moduleWithNullableOutputs.outputs.?nullableObj.deeply.nested.array[?^1]
+//@[000:00124) └─DeclaredOutputExpression { Name = deeplyNestedArrayItemFromEndAttempt }
+//@[043:00050)   ├─NullableTypeExpression { Name = null | string }
+//@[043:00049)   | └─AmbientTypeReferenceExpression { Name = string }
+//@[053:00124)   └─ArrayAccessExpression
+//@[122:00123)     ├─IntegerLiteralExpression { Value = 1 }
+//@[053:00119)     └─PropertyAccessExpression { PropertyName = array }
+//@[053:00113)       └─PropertyAccessExpression { PropertyName = nested }
+//@[053:00106)         └─PropertyAccessExpression { PropertyName = deeply }
+//@[053:00099)           └─ModuleOutputPropertyAccessExpression { PropertyName = nullableObj }
+//@[053:00086)             └─PropertyAccessExpression { PropertyName = outputs }
+//@[053:00078)               └─ModuleReferenceExpression
+