
<<<<<<< HEAD
//@[000:10074) ProgramSyntax
//@[000:00002) ├─Token(NewLine) |\r\n|
=======
//@[000:9432) ProgramSyntax
//@[000:0002) ├─Token(NewLine) |\r\n|
>>>>>>> 2808f385
@sys.description('this is deployTimeSuffix param')
//@[000:00093) ├─ParameterDeclarationSyntax
//@[000:00050) | ├─DecoratorSyntax
//@[000:00001) | | ├─Token(At) |@|
//@[001:00050) | | └─InstanceFunctionCallSyntax
//@[001:00004) | |   ├─VariableAccessSyntax
//@[001:00004) | |   | └─IdentifierSyntax
//@[001:00004) | |   |   └─Token(Identifier) |sys|
//@[004:00005) | |   ├─Token(Dot) |.|
//@[005:00016) | |   ├─IdentifierSyntax
//@[005:00016) | |   | └─Token(Identifier) |description|
//@[016:00017) | |   ├─Token(LeftParen) |(|
//@[017:00049) | |   ├─FunctionArgumentSyntax
//@[017:00049) | |   | └─StringSyntax
//@[017:00049) | |   |   └─Token(StringComplete) |'this is deployTimeSuffix param'|
//@[049:00050) | |   └─Token(RightParen) |)|
//@[050:00052) | ├─Token(NewLine) |\r\n|
param deployTimeSuffix string = newGuid()
//@[000:00005) | ├─Token(Identifier) |param|
//@[006:00022) | ├─IdentifierSyntax
//@[006:00022) | | └─Token(Identifier) |deployTimeSuffix|
//@[023:00029) | ├─TypeVariableAccessSyntax
//@[023:00029) | | └─IdentifierSyntax
//@[023:00029) | |   └─Token(Identifier) |string|
//@[030:00041) | └─ParameterDefaultValueSyntax
//@[030:00031) |   ├─Token(Assignment) |=|
//@[032:00041) |   └─FunctionCallSyntax
//@[032:00039) |     ├─IdentifierSyntax
//@[032:00039) |     | └─Token(Identifier) |newGuid|
//@[039:00040) |     ├─Token(LeftParen) |(|
//@[040:00041) |     └─Token(RightParen) |)|
//@[041:00045) ├─Token(NewLine) |\r\n\r\n|

@sys.description('this module a')
//@[000:00252) ├─ModuleDeclarationSyntax
//@[000:00033) | ├─DecoratorSyntax
//@[000:00001) | | ├─Token(At) |@|
//@[001:00033) | | └─InstanceFunctionCallSyntax
//@[001:00004) | |   ├─VariableAccessSyntax
//@[001:00004) | |   | └─IdentifierSyntax
//@[001:00004) | |   |   └─Token(Identifier) |sys|
//@[004:00005) | |   ├─Token(Dot) |.|
//@[005:00016) | |   ├─IdentifierSyntax
//@[005:00016) | |   | └─Token(Identifier) |description|
//@[016:00017) | |   ├─Token(LeftParen) |(|
//@[017:00032) | |   ├─FunctionArgumentSyntax
//@[017:00032) | |   | └─StringSyntax
//@[017:00032) | |   |   └─Token(StringComplete) |'this module a'|
//@[032:00033) | |   └─Token(RightParen) |)|
//@[033:00035) | ├─Token(NewLine) |\r\n|
module modATest './modulea.bicep' = {
//@[000:00006) | ├─Token(Identifier) |module|
//@[007:00015) | ├─IdentifierSyntax
//@[007:00015) | | └─Token(Identifier) |modATest|
//@[016:00033) | ├─StringSyntax
//@[016:00033) | | └─Token(StringComplete) |'./modulea.bicep'|
//@[034:00035) | ├─Token(Assignment) |=|
//@[036:00217) | └─ObjectSyntax
//@[036:00037) |   ├─Token(LeftBrace) |{|
//@[037:00039) |   ├─Token(NewLine) |\r\n|
  name: 'modATest'
//@[002:00018) |   ├─ObjectPropertySyntax
//@[002:00006) |   | ├─IdentifierSyntax
//@[002:00006) |   | | └─Token(Identifier) |name|
//@[006:00007) |   | ├─Token(Colon) |:|
//@[008:00018) |   | └─StringSyntax
//@[008:00018) |   |   └─Token(StringComplete) |'modATest'|
//@[018:00020) |   ├─Token(NewLine) |\r\n|
  params: {
//@[002:00155) |   ├─ObjectPropertySyntax
//@[002:00008) |   | ├─IdentifierSyntax
//@[002:00008) |   | | └─Token(Identifier) |params|
//@[008:00009) |   | ├─Token(Colon) |:|
//@[010:00155) |   | └─ObjectSyntax
//@[010:00011) |   |   ├─Token(LeftBrace) |{|
//@[011:00013) |   |   ├─Token(NewLine) |\r\n|
    stringParamB: 'hello!'
//@[004:00026) |   |   ├─ObjectPropertySyntax
//@[004:00016) |   |   | ├─IdentifierSyntax
//@[004:00016) |   |   | | └─Token(Identifier) |stringParamB|
//@[016:00017) |   |   | ├─Token(Colon) |:|
//@[018:00026) |   |   | └─StringSyntax
//@[018:00026) |   |   |   └─Token(StringComplete) |'hello!'|
//@[026:00028) |   |   ├─Token(NewLine) |\r\n|
    objParam: {
//@[004:00036) |   |   ├─ObjectPropertySyntax
//@[004:00012) |   |   | ├─IdentifierSyntax
//@[004:00012) |   |   | | └─Token(Identifier) |objParam|
//@[012:00013) |   |   | ├─Token(Colon) |:|
//@[014:00036) |   |   | └─ObjectSyntax
//@[014:00015) |   |   |   ├─Token(LeftBrace) |{|
//@[015:00017) |   |   |   ├─Token(NewLine) |\r\n|
      a: 'b'
//@[006:00012) |   |   |   ├─ObjectPropertySyntax
//@[006:00007) |   |   |   | ├─IdentifierSyntax
//@[006:00007) |   |   |   | | └─Token(Identifier) |a|
//@[007:00008) |   |   |   | ├─Token(Colon) |:|
//@[009:00012) |   |   |   | └─StringSyntax
//@[009:00012) |   |   |   |   └─Token(StringComplete) |'b'|
//@[012:00014) |   |   |   ├─Token(NewLine) |\r\n|
    }
//@[004:00005) |   |   |   └─Token(RightBrace) |}|
//@[005:00007) |   |   ├─Token(NewLine) |\r\n|
    arrayParam: [
//@[004:00071) |   |   ├─ObjectPropertySyntax
//@[004:00014) |   |   | ├─IdentifierSyntax
//@[004:00014) |   |   | | └─Token(Identifier) |arrayParam|
//@[014:00015) |   |   | ├─Token(Colon) |:|
//@[016:00071) |   |   | └─ArraySyntax
//@[016:00017) |   |   |   ├─Token(LeftSquare) |[|
//@[017:00019) |   |   |   ├─Token(NewLine) |\r\n|
      {
//@[006:00032) |   |   |   ├─ArrayItemSyntax
//@[006:00032) |   |   |   | └─ObjectSyntax
//@[006:00007) |   |   |   |   ├─Token(LeftBrace) |{|
//@[007:00009) |   |   |   |   ├─Token(NewLine) |\r\n|
        a: 'b'
//@[008:00014) |   |   |   |   ├─ObjectPropertySyntax
//@[008:00009) |   |   |   |   | ├─IdentifierSyntax
//@[008:00009) |   |   |   |   | | └─Token(Identifier) |a|
//@[009:00010) |   |   |   |   | ├─Token(Colon) |:|
//@[011:00014) |   |   |   |   | └─StringSyntax
//@[011:00014) |   |   |   |   |   └─Token(StringComplete) |'b'|
//@[014:00016) |   |   |   |   ├─Token(NewLine) |\r\n|
      }
//@[006:00007) |   |   |   |   └─Token(RightBrace) |}|
//@[007:00009) |   |   |   ├─Token(NewLine) |\r\n|
      'abc'
//@[006:00011) |   |   |   ├─ArrayItemSyntax
//@[006:00011) |   |   |   | └─StringSyntax
//@[006:00011) |   |   |   |   └─Token(StringComplete) |'abc'|
//@[011:00013) |   |   |   ├─Token(NewLine) |\r\n|
    ]
//@[004:00005) |   |   |   └─Token(RightSquare) |]|
//@[005:00007) |   |   ├─Token(NewLine) |\r\n|
  }
//@[002:00003) |   |   └─Token(RightBrace) |}|
//@[003:00005) |   ├─Token(NewLine) |\r\n|
}
//@[000:00001) |   └─Token(RightBrace) |}|
//@[001:00007) ├─Token(NewLine) |\r\n\r\n\r\n|


@sys.description('this module b')
//@[000:00136) ├─ModuleDeclarationSyntax
//@[000:00033) | ├─DecoratorSyntax
//@[000:00001) | | ├─Token(At) |@|
//@[001:00033) | | └─InstanceFunctionCallSyntax
//@[001:00004) | |   ├─VariableAccessSyntax
//@[001:00004) | |   | └─IdentifierSyntax
//@[001:00004) | |   |   └─Token(Identifier) |sys|
//@[004:00005) | |   ├─Token(Dot) |.|
//@[005:00016) | |   ├─IdentifierSyntax
//@[005:00016) | |   | └─Token(Identifier) |description|
//@[016:00017) | |   ├─Token(LeftParen) |(|
//@[017:00032) | |   ├─FunctionArgumentSyntax
//@[017:00032) | |   | └─StringSyntax
//@[017:00032) | |   |   └─Token(StringComplete) |'this module b'|
//@[032:00033) | |   └─Token(RightParen) |)|
//@[033:00035) | ├─Token(NewLine) |\r\n|
module modB './child/moduleb.bicep' = {
//@[000:00006) | ├─Token(Identifier) |module|
//@[007:00011) | ├─IdentifierSyntax
//@[007:00011) | | └─Token(Identifier) |modB|
//@[012:00035) | ├─StringSyntax
//@[012:00035) | | └─Token(StringComplete) |'./child/moduleb.bicep'|
//@[036:00037) | ├─Token(Assignment) |=|
//@[038:00101) | └─ObjectSyntax
//@[038:00039) |   ├─Token(LeftBrace) |{|
//@[039:00041) |   ├─Token(NewLine) |\r\n|
  name: 'modB'
//@[002:00014) |   ├─ObjectPropertySyntax
//@[002:00006) |   | ├─IdentifierSyntax
//@[002:00006) |   | | └─Token(Identifier) |name|
//@[006:00007) |   | ├─Token(Colon) |:|
//@[008:00014) |   | └─StringSyntax
//@[008:00014) |   |   └─Token(StringComplete) |'modB'|
//@[014:00016) |   ├─Token(NewLine) |\r\n|
  params: {
//@[002:00041) |   ├─ObjectPropertySyntax
//@[002:00008) |   | ├─IdentifierSyntax
//@[002:00008) |   | | └─Token(Identifier) |params|
//@[008:00009) |   | ├─Token(Colon) |:|
//@[010:00041) |   | └─ObjectSyntax
//@[010:00011) |   |   ├─Token(LeftBrace) |{|
//@[011:00013) |   |   ├─Token(NewLine) |\r\n|
    location: 'West US'
//@[004:00023) |   |   ├─ObjectPropertySyntax
//@[004:00012) |   |   | ├─IdentifierSyntax
//@[004:00012) |   |   | | └─Token(Identifier) |location|
//@[012:00013) |   |   | ├─Token(Colon) |:|
//@[014:00023) |   |   | └─StringSyntax
//@[014:00023) |   |   |   └─Token(StringComplete) |'West US'|
//@[023:00025) |   |   ├─Token(NewLine) |\r\n|
  }
//@[002:00003) |   |   └─Token(RightBrace) |}|
//@[003:00005) |   ├─Token(NewLine) |\r\n|
}
//@[000:00001) |   └─Token(RightBrace) |}|
//@[001:00005) ├─Token(NewLine) |\r\n\r\n|

@sys.description('this is just module b with a condition')
//@[000:00203) ├─ModuleDeclarationSyntax
//@[000:00058) | ├─DecoratorSyntax
//@[000:00001) | | ├─Token(At) |@|
//@[001:00058) | | └─InstanceFunctionCallSyntax
//@[001:00004) | |   ├─VariableAccessSyntax
//@[001:00004) | |   | └─IdentifierSyntax
//@[001:00004) | |   |   └─Token(Identifier) |sys|
//@[004:00005) | |   ├─Token(Dot) |.|
//@[005:00016) | |   ├─IdentifierSyntax
//@[005:00016) | |   | └─Token(Identifier) |description|
//@[016:00017) | |   ├─Token(LeftParen) |(|
//@[017:00057) | |   ├─FunctionArgumentSyntax
//@[017:00057) | |   | └─StringSyntax
//@[017:00057) | |   |   └─Token(StringComplete) |'this is just module b with a condition'|
//@[057:00058) | |   └─Token(RightParen) |)|
//@[058:00060) | ├─Token(NewLine) |\r\n|
module modBWithCondition './child/moduleb.bicep' = if (1 + 1 == 2) {
//@[000:00006) | ├─Token(Identifier) |module|
//@[007:00024) | ├─IdentifierSyntax
//@[007:00024) | | └─Token(Identifier) |modBWithCondition|
//@[025:00048) | ├─StringSyntax
//@[025:00048) | | └─Token(StringComplete) |'./child/moduleb.bicep'|
//@[049:00050) | ├─Token(Assignment) |=|
//@[051:00143) | └─IfConditionSyntax
//@[051:00053) |   ├─Token(Identifier) |if|
//@[054:00066) |   ├─ParenthesizedExpressionSyntax
//@[054:00055) |   | ├─Token(LeftParen) |(|
//@[055:00065) |   | ├─BinaryOperationSyntax
//@[055:00060) |   | | ├─BinaryOperationSyntax
//@[055:00056) |   | | | ├─IntegerLiteralSyntax
//@[055:00056) |   | | | | └─Token(Integer) |1|
//@[057:00058) |   | | | ├─Token(Plus) |+|
//@[059:00060) |   | | | └─IntegerLiteralSyntax
//@[059:00060) |   | | |   └─Token(Integer) |1|
//@[061:00063) |   | | ├─Token(Equals) |==|
//@[064:00065) |   | | └─IntegerLiteralSyntax
//@[064:00065) |   | |   └─Token(Integer) |2|
//@[065:00066) |   | └─Token(RightParen) |)|
//@[067:00143) |   └─ObjectSyntax
//@[067:00068) |     ├─Token(LeftBrace) |{|
//@[068:00070) |     ├─Token(NewLine) |\r\n|
  name: 'modBWithCondition'
//@[002:00027) |     ├─ObjectPropertySyntax
//@[002:00006) |     | ├─IdentifierSyntax
//@[002:00006) |     | | └─Token(Identifier) |name|
//@[006:00007) |     | ├─Token(Colon) |:|
//@[008:00027) |     | └─StringSyntax
//@[008:00027) |     |   └─Token(StringComplete) |'modBWithCondition'|
//@[027:00029) |     ├─Token(NewLine) |\r\n|
  params: {
//@[002:00041) |     ├─ObjectPropertySyntax
//@[002:00008) |     | ├─IdentifierSyntax
//@[002:00008) |     | | └─Token(Identifier) |params|
//@[008:00009) |     | ├─Token(Colon) |:|
//@[010:00041) |     | └─ObjectSyntax
//@[010:00011) |     |   ├─Token(LeftBrace) |{|
//@[011:00013) |     |   ├─Token(NewLine) |\r\n|
    location: 'East US'
//@[004:00023) |     |   ├─ObjectPropertySyntax
//@[004:00012) |     |   | ├─IdentifierSyntax
//@[004:00012) |     |   | | └─Token(Identifier) |location|
//@[012:00013) |     |   | ├─Token(Colon) |:|
//@[014:00023) |     |   | └─StringSyntax
//@[014:00023) |     |   |   └─Token(StringComplete) |'East US'|
//@[023:00025) |     |   ├─Token(NewLine) |\r\n|
  }
//@[002:00003) |     |   └─Token(RightBrace) |}|
//@[003:00005) |     ├─Token(NewLine) |\r\n|
}
//@[000:00001) |     └─Token(RightBrace) |}|
//@[001:00005) ├─Token(NewLine) |\r\n\r\n|

module modBWithCondition2 './child/moduleb.bicep' =
//@[000:00166) ├─ModuleDeclarationSyntax
//@[000:00006) | ├─Token(Identifier) |module|
//@[007:00025) | ├─IdentifierSyntax
//@[007:00025) | | └─Token(Identifier) |modBWithCondition2|
//@[026:00049) | ├─StringSyntax
//@[026:00049) | | └─Token(StringComplete) |'./child/moduleb.bicep'|
//@[050:00051) | ├─Token(Assignment) |=|
//@[051:00053) | ├─Token(NewLine) |\r\n|
// awkward comment
//@[018:00020) | ├─Token(NewLine) |\r\n|
if (1 + 1 == 2) {
//@[000:00093) | └─IfConditionSyntax
//@[000:00002) |   ├─Token(Identifier) |if|
//@[003:00015) |   ├─ParenthesizedExpressionSyntax
//@[003:00004) |   | ├─Token(LeftParen) |(|
//@[004:00014) |   | ├─BinaryOperationSyntax
//@[004:00009) |   | | ├─BinaryOperationSyntax
//@[004:00005) |   | | | ├─IntegerLiteralSyntax
//@[004:00005) |   | | | | └─Token(Integer) |1|
//@[006:00007) |   | | | ├─Token(Plus) |+|
//@[008:00009) |   | | | └─IntegerLiteralSyntax
//@[008:00009) |   | | |   └─Token(Integer) |1|
//@[010:00012) |   | | ├─Token(Equals) |==|
//@[013:00014) |   | | └─IntegerLiteralSyntax
//@[013:00014) |   | |   └─Token(Integer) |2|
//@[014:00015) |   | └─Token(RightParen) |)|
//@[016:00093) |   └─ObjectSyntax
//@[016:00017) |     ├─Token(LeftBrace) |{|
//@[017:00019) |     ├─Token(NewLine) |\r\n|
  name: 'modBWithCondition2'
//@[002:00028) |     ├─ObjectPropertySyntax
//@[002:00006) |     | ├─IdentifierSyntax
//@[002:00006) |     | | └─Token(Identifier) |name|
//@[006:00007) |     | ├─Token(Colon) |:|
//@[008:00028) |     | └─StringSyntax
//@[008:00028) |     |   └─Token(StringComplete) |'modBWithCondition2'|
//@[028:00030) |     ├─Token(NewLine) |\r\n|
  params: {
//@[002:00041) |     ├─ObjectPropertySyntax
//@[002:00008) |     | ├─IdentifierSyntax
//@[002:00008) |     | | └─Token(Identifier) |params|
//@[008:00009) |     | ├─Token(Colon) |:|
//@[010:00041) |     | └─ObjectSyntax
//@[010:00011) |     |   ├─Token(LeftBrace) |{|
//@[011:00013) |     |   ├─Token(NewLine) |\r\n|
    location: 'East US'
//@[004:00023) |     |   ├─ObjectPropertySyntax
//@[004:00012) |     |   | ├─IdentifierSyntax
//@[004:00012) |     |   | | └─Token(Identifier) |location|
//@[012:00013) |     |   | ├─Token(Colon) |:|
//@[014:00023) |     |   | └─StringSyntax
//@[014:00023) |     |   |   └─Token(StringComplete) |'East US'|
//@[023:00025) |     |   ├─Token(NewLine) |\r\n|
  }
//@[002:00003) |     |   └─Token(RightBrace) |}|
//@[003:00005) |     ├─Token(NewLine) |\r\n|
}
//@[000:00001) |     └─Token(RightBrace) |}|
//@[001:00005) ├─Token(NewLine) |\r\n\r\n|

module modC './child/modulec.json' = {
//@[000:00100) ├─ModuleDeclarationSyntax
//@[000:00006) | ├─Token(Identifier) |module|
//@[007:00011) | ├─IdentifierSyntax
//@[007:00011) | | └─Token(Identifier) |modC|
//@[012:00034) | ├─StringSyntax
//@[012:00034) | | └─Token(StringComplete) |'./child/modulec.json'|
//@[035:00036) | ├─Token(Assignment) |=|
//@[037:00100) | └─ObjectSyntax
//@[037:00038) |   ├─Token(LeftBrace) |{|
//@[038:00040) |   ├─Token(NewLine) |\r\n|
  name: 'modC'
//@[002:00014) |   ├─ObjectPropertySyntax
//@[002:00006) |   | ├─IdentifierSyntax
//@[002:00006) |   | | └─Token(Identifier) |name|
//@[006:00007) |   | ├─Token(Colon) |:|
//@[008:00014) |   | └─StringSyntax
//@[008:00014) |   |   └─Token(StringComplete) |'modC'|
//@[014:00016) |   ├─Token(NewLine) |\r\n|
  params: {
//@[002:00041) |   ├─ObjectPropertySyntax
//@[002:00008) |   | ├─IdentifierSyntax
//@[002:00008) |   | | └─Token(Identifier) |params|
//@[008:00009) |   | ├─Token(Colon) |:|
//@[010:00041) |   | └─ObjectSyntax
//@[010:00011) |   |   ├─Token(LeftBrace) |{|
//@[011:00013) |   |   ├─Token(NewLine) |\r\n|
    location: 'West US'
//@[004:00023) |   |   ├─ObjectPropertySyntax
//@[004:00012) |   |   | ├─IdentifierSyntax
//@[004:00012) |   |   | | └─Token(Identifier) |location|
//@[012:00013) |   |   | ├─Token(Colon) |:|
//@[014:00023) |   |   | └─StringSyntax
//@[014:00023) |   |   |   └─Token(StringComplete) |'West US'|
//@[023:00025) |   |   ├─Token(NewLine) |\r\n|
  }
//@[002:00003) |   |   └─Token(RightBrace) |}|
//@[003:00005) |   ├─Token(NewLine) |\r\n|
}
//@[000:00001) |   └─Token(RightBrace) |}|
//@[001:00005) ├─Token(NewLine) |\r\n\r\n|

module modCWithCondition './child/modulec.json' = if (2 - 1 == 1) {
//@[000:00142) ├─ModuleDeclarationSyntax
//@[000:00006) | ├─Token(Identifier) |module|
//@[007:00024) | ├─IdentifierSyntax
//@[007:00024) | | └─Token(Identifier) |modCWithCondition|
//@[025:00047) | ├─StringSyntax
//@[025:00047) | | └─Token(StringComplete) |'./child/modulec.json'|
//@[048:00049) | ├─Token(Assignment) |=|
//@[050:00142) | └─IfConditionSyntax
//@[050:00052) |   ├─Token(Identifier) |if|
//@[053:00065) |   ├─ParenthesizedExpressionSyntax
//@[053:00054) |   | ├─Token(LeftParen) |(|
//@[054:00064) |   | ├─BinaryOperationSyntax
//@[054:00059) |   | | ├─BinaryOperationSyntax
//@[054:00055) |   | | | ├─IntegerLiteralSyntax
//@[054:00055) |   | | | | └─Token(Integer) |2|
//@[056:00057) |   | | | ├─Token(Minus) |-|
//@[058:00059) |   | | | └─IntegerLiteralSyntax
//@[058:00059) |   | | |   └─Token(Integer) |1|
//@[060:00062) |   | | ├─Token(Equals) |==|
//@[063:00064) |   | | └─IntegerLiteralSyntax
//@[063:00064) |   | |   └─Token(Integer) |1|
//@[064:00065) |   | └─Token(RightParen) |)|
//@[066:00142) |   └─ObjectSyntax
//@[066:00067) |     ├─Token(LeftBrace) |{|
//@[067:00069) |     ├─Token(NewLine) |\r\n|
  name: 'modCWithCondition'
//@[002:00027) |     ├─ObjectPropertySyntax
//@[002:00006) |     | ├─IdentifierSyntax
//@[002:00006) |     | | └─Token(Identifier) |name|
//@[006:00007) |     | ├─Token(Colon) |:|
//@[008:00027) |     | └─StringSyntax
//@[008:00027) |     |   └─Token(StringComplete) |'modCWithCondition'|
//@[027:00029) |     ├─Token(NewLine) |\r\n|
  params: {
//@[002:00041) |     ├─ObjectPropertySyntax
//@[002:00008) |     | ├─IdentifierSyntax
//@[002:00008) |     | | └─Token(Identifier) |params|
//@[008:00009) |     | ├─Token(Colon) |:|
//@[010:00041) |     | └─ObjectSyntax
//@[010:00011) |     |   ├─Token(LeftBrace) |{|
//@[011:00013) |     |   ├─Token(NewLine) |\r\n|
    location: 'East US'
//@[004:00023) |     |   ├─ObjectPropertySyntax
//@[004:00012) |     |   | ├─IdentifierSyntax
//@[004:00012) |     |   | | └─Token(Identifier) |location|
//@[012:00013) |     |   | ├─Token(Colon) |:|
//@[014:00023) |     |   | └─StringSyntax
//@[014:00023) |     |   |   └─Token(StringComplete) |'East US'|
//@[023:00025) |     |   ├─Token(NewLine) |\r\n|
  }
//@[002:00003) |     |   └─Token(RightBrace) |}|
//@[003:00005) |     ├─Token(NewLine) |\r\n|
}
//@[000:00001) |     └─Token(RightBrace) |}|
//@[001:00005) ├─Token(NewLine) |\r\n\r\n|

module optionalWithNoParams1 './child/optionalParams.bicep'= {
//@[000:00098) ├─ModuleDeclarationSyntax
//@[000:00006) | ├─Token(Identifier) |module|
//@[007:00028) | ├─IdentifierSyntax
//@[007:00028) | | └─Token(Identifier) |optionalWithNoParams1|
//@[029:00059) | ├─StringSyntax
//@[029:00059) | | └─Token(StringComplete) |'./child/optionalParams.bicep'|
//@[059:00060) | ├─Token(Assignment) |=|
//@[061:00098) | └─ObjectSyntax
//@[061:00062) |   ├─Token(LeftBrace) |{|
//@[062:00064) |   ├─Token(NewLine) |\r\n|
  name: 'optionalWithNoParams1'
//@[002:00031) |   ├─ObjectPropertySyntax
//@[002:00006) |   | ├─IdentifierSyntax
//@[002:00006) |   | | └─Token(Identifier) |name|
//@[006:00007) |   | ├─Token(Colon) |:|
//@[008:00031) |   | └─StringSyntax
//@[008:00031) |   |   └─Token(StringComplete) |'optionalWithNoParams1'|
//@[031:00033) |   ├─Token(NewLine) |\r\n|
}
//@[000:00001) |   └─Token(RightBrace) |}|
//@[001:00005) ├─Token(NewLine) |\r\n\r\n|

module optionalWithNoParams2 './child/optionalParams.bicep'= {
//@[000:00116) ├─ModuleDeclarationSyntax
//@[000:00006) | ├─Token(Identifier) |module|
//@[007:00028) | ├─IdentifierSyntax
//@[007:00028) | | └─Token(Identifier) |optionalWithNoParams2|
//@[029:00059) | ├─StringSyntax
//@[029:00059) | | └─Token(StringComplete) |'./child/optionalParams.bicep'|
//@[059:00060) | ├─Token(Assignment) |=|
//@[061:00116) | └─ObjectSyntax
//@[061:00062) |   ├─Token(LeftBrace) |{|
//@[062:00064) |   ├─Token(NewLine) |\r\n|
  name: 'optionalWithNoParams2'
//@[002:00031) |   ├─ObjectPropertySyntax
//@[002:00006) |   | ├─IdentifierSyntax
//@[002:00006) |   | | └─Token(Identifier) |name|
//@[006:00007) |   | ├─Token(Colon) |:|
//@[008:00031) |   | └─StringSyntax
//@[008:00031) |   |   └─Token(StringComplete) |'optionalWithNoParams2'|
//@[031:00033) |   ├─Token(NewLine) |\r\n|
  params: {
//@[002:00016) |   ├─ObjectPropertySyntax
//@[002:00008) |   | ├─IdentifierSyntax
//@[002:00008) |   | | └─Token(Identifier) |params|
//@[008:00009) |   | ├─Token(Colon) |:|
//@[010:00016) |   | └─ObjectSyntax
//@[010:00011) |   |   ├─Token(LeftBrace) |{|
//@[011:00013) |   |   ├─Token(NewLine) |\r\n|
  }
//@[002:00003) |   |   └─Token(RightBrace) |}|
//@[003:00005) |   ├─Token(NewLine) |\r\n|
}
//@[000:00001) |   └─Token(RightBrace) |}|
//@[001:00005) ├─Token(NewLine) |\r\n\r\n|

module optionalWithAllParams './child/optionalParams.bicep'= {
//@[000:00210) ├─ModuleDeclarationSyntax
//@[000:00006) | ├─Token(Identifier) |module|
//@[007:00028) | ├─IdentifierSyntax
//@[007:00028) | | └─Token(Identifier) |optionalWithAllParams|
//@[029:00059) | ├─StringSyntax
//@[029:00059) | | └─Token(StringComplete) |'./child/optionalParams.bicep'|
//@[059:00060) | ├─Token(Assignment) |=|
//@[061:00210) | └─ObjectSyntax
//@[061:00062) |   ├─Token(LeftBrace) |{|
//@[062:00064) |   ├─Token(NewLine) |\r\n|
  name: 'optionalWithNoParams3'
//@[002:00031) |   ├─ObjectPropertySyntax
//@[002:00006) |   | ├─IdentifierSyntax
//@[002:00006) |   | | └─Token(Identifier) |name|
//@[006:00007) |   | ├─Token(Colon) |:|
//@[008:00031) |   | └─StringSyntax
//@[008:00031) |   |   └─Token(StringComplete) |'optionalWithNoParams3'|
//@[031:00033) |   ├─Token(NewLine) |\r\n|
  params: {
//@[002:00110) |   ├─ObjectPropertySyntax
//@[002:00008) |   | ├─IdentifierSyntax
//@[002:00008) |   | | └─Token(Identifier) |params|
//@[008:00009) |   | ├─Token(Colon) |:|
//@[010:00110) |   | └─ObjectSyntax
//@[010:00011) |   |   ├─Token(LeftBrace) |{|
//@[011:00013) |   |   ├─Token(NewLine) |\r\n|
    optionalString: 'abc'
//@[004:00025) |   |   ├─ObjectPropertySyntax
//@[004:00018) |   |   | ├─IdentifierSyntax
//@[004:00018) |   |   | | └─Token(Identifier) |optionalString|
//@[018:00019) |   |   | ├─Token(Colon) |:|
//@[020:00025) |   |   | └─StringSyntax
//@[020:00025) |   |   |   └─Token(StringComplete) |'abc'|
//@[025:00027) |   |   ├─Token(NewLine) |\r\n|
    optionalInt: 42
//@[004:00019) |   |   ├─ObjectPropertySyntax
//@[004:00015) |   |   | ├─IdentifierSyntax
//@[004:00015) |   |   | | └─Token(Identifier) |optionalInt|
//@[015:00016) |   |   | ├─Token(Colon) |:|
//@[017:00019) |   |   | └─IntegerLiteralSyntax
//@[017:00019) |   |   |   └─Token(Integer) |42|
//@[019:00021) |   |   ├─Token(NewLine) |\r\n|
    optionalObj: { }
//@[004:00020) |   |   ├─ObjectPropertySyntax
//@[004:00015) |   |   | ├─IdentifierSyntax
//@[004:00015) |   |   | | └─Token(Identifier) |optionalObj|
//@[015:00016) |   |   | ├─Token(Colon) |:|
//@[017:00020) |   |   | └─ObjectSyntax
//@[017:00018) |   |   |   ├─Token(LeftBrace) |{|
//@[019:00020) |   |   |   └─Token(RightBrace) |}|
//@[020:00022) |   |   ├─Token(NewLine) |\r\n|
    optionalArray: [ ]
//@[004:00022) |   |   ├─ObjectPropertySyntax
//@[004:00017) |   |   | ├─IdentifierSyntax
//@[004:00017) |   |   | | └─Token(Identifier) |optionalArray|
//@[017:00018) |   |   | ├─Token(Colon) |:|
//@[019:00022) |   |   | └─ArraySyntax
//@[019:00020) |   |   |   ├─Token(LeftSquare) |[|
//@[021:00022) |   |   |   └─Token(RightSquare) |]|
//@[022:00024) |   |   ├─Token(NewLine) |\r\n|
  }
//@[002:00003) |   |   └─Token(RightBrace) |}|
//@[003:00005) |   ├─Token(NewLine) |\r\n|
}
//@[000:00001) |   └─Token(RightBrace) |}|
//@[001:00005) ├─Token(NewLine) |\r\n\r\n|

resource resWithDependencies 'Mock.Rp/mockResource@2020-01-01' = {
//@[000:00233) ├─ResourceDeclarationSyntax
//@[000:00008) | ├─Token(Identifier) |resource|
//@[009:00028) | ├─IdentifierSyntax
//@[009:00028) | | └─Token(Identifier) |resWithDependencies|
//@[029:00062) | ├─StringSyntax
//@[029:00062) | | └─Token(StringComplete) |'Mock.Rp/mockResource@2020-01-01'|
//@[063:00064) | ├─Token(Assignment) |=|
//@[065:00233) | └─ObjectSyntax
//@[065:00066) |   ├─Token(LeftBrace) |{|
//@[066:00068) |   ├─Token(NewLine) |\r\n|
  name: 'harry'
//@[002:00015) |   ├─ObjectPropertySyntax
//@[002:00006) |   | ├─IdentifierSyntax
//@[002:00006) |   | | └─Token(Identifier) |name|
//@[006:00007) |   | ├─Token(Colon) |:|
//@[008:00015) |   | └─StringSyntax
//@[008:00015) |   |   └─Token(StringComplete) |'harry'|
//@[015:00017) |   ├─Token(NewLine) |\r\n|
  properties: {
//@[002:00145) |   ├─ObjectPropertySyntax
//@[002:00012) |   | ├─IdentifierSyntax
//@[002:00012) |   | | └─Token(Identifier) |properties|
//@[012:00013) |   | ├─Token(Colon) |:|
//@[014:00145) |   | └─ObjectSyntax
//@[014:00015) |   |   ├─Token(LeftBrace) |{|
//@[015:00017) |   |   ├─Token(NewLine) |\r\n|
    modADep: modATest.outputs.stringOutputA
//@[004:00043) |   |   ├─ObjectPropertySyntax
//@[004:00011) |   |   | ├─IdentifierSyntax
//@[004:00011) |   |   | | └─Token(Identifier) |modADep|
//@[011:00012) |   |   | ├─Token(Colon) |:|
//@[013:00043) |   |   | └─PropertyAccessSyntax
//@[013:00029) |   |   |   ├─PropertyAccessSyntax
//@[013:00021) |   |   |   | ├─VariableAccessSyntax
//@[013:00021) |   |   |   | | └─IdentifierSyntax
//@[013:00021) |   |   |   | |   └─Token(Identifier) |modATest|
//@[021:00022) |   |   |   | ├─Token(Dot) |.|
//@[022:00029) |   |   |   | └─IdentifierSyntax
//@[022:00029) |   |   |   |   └─Token(Identifier) |outputs|
//@[029:00030) |   |   |   ├─Token(Dot) |.|
//@[030:00043) |   |   |   └─IdentifierSyntax
//@[030:00043) |   |   |     └─Token(Identifier) |stringOutputA|
//@[043:00045) |   |   ├─Token(NewLine) |\r\n|
    modBDep: modB.outputs.myResourceId
//@[004:00038) |   |   ├─ObjectPropertySyntax
//@[004:00011) |   |   | ├─IdentifierSyntax
//@[004:00011) |   |   | | └─Token(Identifier) |modBDep|
//@[011:00012) |   |   | ├─Token(Colon) |:|
//@[013:00038) |   |   | └─PropertyAccessSyntax
//@[013:00025) |   |   |   ├─PropertyAccessSyntax
//@[013:00017) |   |   |   | ├─VariableAccessSyntax
//@[013:00017) |   |   |   | | └─IdentifierSyntax
//@[013:00017) |   |   |   | |   └─Token(Identifier) |modB|
//@[017:00018) |   |   |   | ├─Token(Dot) |.|
//@[018:00025) |   |   |   | └─IdentifierSyntax
//@[018:00025) |   |   |   |   └─Token(Identifier) |outputs|
//@[025:00026) |   |   |   ├─Token(Dot) |.|
//@[026:00038) |   |   |   └─IdentifierSyntax
//@[026:00038) |   |   |     └─Token(Identifier) |myResourceId|
//@[038:00040) |   |   ├─Token(NewLine) |\r\n|
    modCDep: modC.outputs.myResourceId
//@[004:00038) |   |   ├─ObjectPropertySyntax
//@[004:00011) |   |   | ├─IdentifierSyntax
//@[004:00011) |   |   | | └─Token(Identifier) |modCDep|
//@[011:00012) |   |   | ├─Token(Colon) |:|
//@[013:00038) |   |   | └─PropertyAccessSyntax
//@[013:00025) |   |   |   ├─PropertyAccessSyntax
//@[013:00017) |   |   |   | ├─VariableAccessSyntax
//@[013:00017) |   |   |   | | └─IdentifierSyntax
//@[013:00017) |   |   |   | |   └─Token(Identifier) |modC|
//@[017:00018) |   |   |   | ├─Token(Dot) |.|
//@[018:00025) |   |   |   | └─IdentifierSyntax
//@[018:00025) |   |   |   |   └─Token(Identifier) |outputs|
//@[025:00026) |   |   |   ├─Token(Dot) |.|
//@[026:00038) |   |   |   └─IdentifierSyntax
//@[026:00038) |   |   |     └─Token(Identifier) |myResourceId|
//@[038:00040) |   |   ├─Token(NewLine) |\r\n|
  }
//@[002:00003) |   |   └─Token(RightBrace) |}|
//@[003:00005) |   ├─Token(NewLine) |\r\n|
}
//@[000:00001) |   └─Token(RightBrace) |}|
//@[001:00005) ├─Token(NewLine) |\r\n\r\n|

module optionalWithAllParamsAndManualDependency './child/optionalParams.bicep'= {
//@[000:00321) ├─ModuleDeclarationSyntax
//@[000:00006) | ├─Token(Identifier) |module|
//@[007:00047) | ├─IdentifierSyntax
//@[007:00047) | | └─Token(Identifier) |optionalWithAllParamsAndManualDependency|
//@[048:00078) | ├─StringSyntax
//@[048:00078) | | └─Token(StringComplete) |'./child/optionalParams.bicep'|
//@[078:00079) | ├─Token(Assignment) |=|
//@[080:00321) | └─ObjectSyntax
//@[080:00081) |   ├─Token(LeftBrace) |{|
//@[081:00083) |   ├─Token(NewLine) |\r\n|
  name: 'optionalWithAllParamsAndManualDependency'
//@[002:00050) |   ├─ObjectPropertySyntax
//@[002:00006) |   | ├─IdentifierSyntax
//@[002:00006) |   | | └─Token(Identifier) |name|
//@[006:00007) |   | ├─Token(Colon) |:|
//@[008:00050) |   | └─StringSyntax
//@[008:00050) |   |   └─Token(StringComplete) |'optionalWithAllParamsAndManualDependency'|
//@[050:00052) |   ├─Token(NewLine) |\r\n|
  params: {
//@[002:00110) |   ├─ObjectPropertySyntax
//@[002:00008) |   | ├─IdentifierSyntax
//@[002:00008) |   | | └─Token(Identifier) |params|
//@[008:00009) |   | ├─Token(Colon) |:|
//@[010:00110) |   | └─ObjectSyntax
//@[010:00011) |   |   ├─Token(LeftBrace) |{|
//@[011:00013) |   |   ├─Token(NewLine) |\r\n|
    optionalString: 'abc'
//@[004:00025) |   |   ├─ObjectPropertySyntax
//@[004:00018) |   |   | ├─IdentifierSyntax
//@[004:00018) |   |   | | └─Token(Identifier) |optionalString|
//@[018:00019) |   |   | ├─Token(Colon) |:|
//@[020:00025) |   |   | └─StringSyntax
//@[020:00025) |   |   |   └─Token(StringComplete) |'abc'|
//@[025:00027) |   |   ├─Token(NewLine) |\r\n|
    optionalInt: 42
//@[004:00019) |   |   ├─ObjectPropertySyntax
//@[004:00015) |   |   | ├─IdentifierSyntax
//@[004:00015) |   |   | | └─Token(Identifier) |optionalInt|
//@[015:00016) |   |   | ├─Token(Colon) |:|
//@[017:00019) |   |   | └─IntegerLiteralSyntax
//@[017:00019) |   |   |   └─Token(Integer) |42|
//@[019:00021) |   |   ├─Token(NewLine) |\r\n|
    optionalObj: { }
//@[004:00020) |   |   ├─ObjectPropertySyntax
//@[004:00015) |   |   | ├─IdentifierSyntax
//@[004:00015) |   |   | | └─Token(Identifier) |optionalObj|
//@[015:00016) |   |   | ├─Token(Colon) |:|
//@[017:00020) |   |   | └─ObjectSyntax
//@[017:00018) |   |   |   ├─Token(LeftBrace) |{|
//@[019:00020) |   |   |   └─Token(RightBrace) |}|
//@[020:00022) |   |   ├─Token(NewLine) |\r\n|
    optionalArray: [ ]
//@[004:00022) |   |   ├─ObjectPropertySyntax
//@[004:00017) |   |   | ├─IdentifierSyntax
//@[004:00017) |   |   | | └─Token(Identifier) |optionalArray|
//@[017:00018) |   |   | ├─Token(Colon) |:|
//@[019:00022) |   |   | └─ArraySyntax
//@[019:00020) |   |   |   ├─Token(LeftSquare) |[|
//@[021:00022) |   |   |   └─Token(RightSquare) |]|
//@[022:00024) |   |   ├─Token(NewLine) |\r\n|
  }
//@[002:00003) |   |   └─Token(RightBrace) |}|
//@[003:00005) |   ├─Token(NewLine) |\r\n|
  dependsOn: [
//@[002:00071) |   ├─ObjectPropertySyntax
//@[002:00011) |   | ├─IdentifierSyntax
//@[002:00011) |   | | └─Token(Identifier) |dependsOn|
//@[011:00012) |   | ├─Token(Colon) |:|
//@[013:00071) |   | └─ArraySyntax
//@[013:00014) |   |   ├─Token(LeftSquare) |[|
//@[014:00016) |   |   ├─Token(NewLine) |\r\n|
    resWithDependencies
//@[004:00023) |   |   ├─ArrayItemSyntax
//@[004:00023) |   |   | └─VariableAccessSyntax
//@[004:00023) |   |   |   └─IdentifierSyntax
//@[004:00023) |   |   |     └─Token(Identifier) |resWithDependencies|
//@[023:00025) |   |   ├─Token(NewLine) |\r\n|
    optionalWithAllParams
//@[004:00025) |   |   ├─ArrayItemSyntax
//@[004:00025) |   |   | └─VariableAccessSyntax
//@[004:00025) |   |   |   └─IdentifierSyntax
//@[004:00025) |   |   |     └─Token(Identifier) |optionalWithAllParams|
//@[025:00027) |   |   ├─Token(NewLine) |\r\n|
  ]
//@[002:00003) |   |   └─Token(RightSquare) |]|
//@[003:00005) |   ├─Token(NewLine) |\r\n|
}
//@[000:00001) |   └─Token(RightBrace) |}|
//@[001:00005) ├─Token(NewLine) |\r\n\r\n|

module optionalWithImplicitDependency './child/optionalParams.bicep'= {
//@[000:00300) ├─ModuleDeclarationSyntax
//@[000:00006) | ├─Token(Identifier) |module|
//@[007:00037) | ├─IdentifierSyntax
//@[007:00037) | | └─Token(Identifier) |optionalWithImplicitDependency|
//@[038:00068) | ├─StringSyntax
//@[038:00068) | | └─Token(StringComplete) |'./child/optionalParams.bicep'|
//@[068:00069) | ├─Token(Assignment) |=|
//@[070:00300) | └─ObjectSyntax
//@[070:00071) |   ├─Token(LeftBrace) |{|
//@[071:00073) |   ├─Token(NewLine) |\r\n|
  name: 'optionalWithImplicitDependency'
//@[002:00040) |   ├─ObjectPropertySyntax
//@[002:00006) |   | ├─IdentifierSyntax
//@[002:00006) |   | | └─Token(Identifier) |name|
//@[006:00007) |   | ├─Token(Colon) |:|
//@[008:00040) |   | └─StringSyntax
//@[008:00040) |   |   └─Token(StringComplete) |'optionalWithImplicitDependency'|
//@[040:00042) |   ├─Token(NewLine) |\r\n|
  params: {
//@[002:00182) |   ├─ObjectPropertySyntax
//@[002:00008) |   | ├─IdentifierSyntax
//@[002:00008) |   | | └─Token(Identifier) |params|
//@[008:00009) |   | ├─Token(Colon) |:|
//@[010:00182) |   | └─ObjectSyntax
//@[010:00011) |   |   ├─Token(LeftBrace) |{|
//@[011:00013) |   |   ├─Token(NewLine) |\r\n|
    optionalString: concat(resWithDependencies.id, optionalWithAllParamsAndManualDependency.name)
//@[004:00097) |   |   ├─ObjectPropertySyntax
//@[004:00018) |   |   | ├─IdentifierSyntax
//@[004:00018) |   |   | | └─Token(Identifier) |optionalString|
//@[018:00019) |   |   | ├─Token(Colon) |:|
//@[020:00097) |   |   | └─FunctionCallSyntax
//@[020:00026) |   |   |   ├─IdentifierSyntax
//@[020:00026) |   |   |   | └─Token(Identifier) |concat|
//@[026:00027) |   |   |   ├─Token(LeftParen) |(|
//@[027:00049) |   |   |   ├─FunctionArgumentSyntax
//@[027:00049) |   |   |   | └─PropertyAccessSyntax
//@[027:00046) |   |   |   |   ├─VariableAccessSyntax
//@[027:00046) |   |   |   |   | └─IdentifierSyntax
//@[027:00046) |   |   |   |   |   └─Token(Identifier) |resWithDependencies|
//@[046:00047) |   |   |   |   ├─Token(Dot) |.|
//@[047:00049) |   |   |   |   └─IdentifierSyntax
//@[047:00049) |   |   |   |     └─Token(Identifier) |id|
//@[049:00050) |   |   |   ├─Token(Comma) |,|
//@[051:00096) |   |   |   ├─FunctionArgumentSyntax
//@[051:00096) |   |   |   | └─PropertyAccessSyntax
//@[051:00091) |   |   |   |   ├─VariableAccessSyntax
//@[051:00091) |   |   |   |   | └─IdentifierSyntax
//@[051:00091) |   |   |   |   |   └─Token(Identifier) |optionalWithAllParamsAndManualDependency|
//@[091:00092) |   |   |   |   ├─Token(Dot) |.|
//@[092:00096) |   |   |   |   └─IdentifierSyntax
//@[092:00096) |   |   |   |     └─Token(Identifier) |name|
//@[096:00097) |   |   |   └─Token(RightParen) |)|
//@[097:00099) |   |   ├─Token(NewLine) |\r\n|
    optionalInt: 42
//@[004:00019) |   |   ├─ObjectPropertySyntax
//@[004:00015) |   |   | ├─IdentifierSyntax
//@[004:00015) |   |   | | └─Token(Identifier) |optionalInt|
//@[015:00016) |   |   | ├─Token(Colon) |:|
//@[017:00019) |   |   | └─IntegerLiteralSyntax
//@[017:00019) |   |   |   └─Token(Integer) |42|
//@[019:00021) |   |   ├─Token(NewLine) |\r\n|
    optionalObj: { }
//@[004:00020) |   |   ├─ObjectPropertySyntax
//@[004:00015) |   |   | ├─IdentifierSyntax
//@[004:00015) |   |   | | └─Token(Identifier) |optionalObj|
//@[015:00016) |   |   | ├─Token(Colon) |:|
//@[017:00020) |   |   | └─ObjectSyntax
//@[017:00018) |   |   |   ├─Token(LeftBrace) |{|
//@[019:00020) |   |   |   └─Token(RightBrace) |}|
//@[020:00022) |   |   ├─Token(NewLine) |\r\n|
    optionalArray: [ ]
//@[004:00022) |   |   ├─ObjectPropertySyntax
//@[004:00017) |   |   | ├─IdentifierSyntax
//@[004:00017) |   |   | | └─Token(Identifier) |optionalArray|
//@[017:00018) |   |   | ├─Token(Colon) |:|
//@[019:00022) |   |   | └─ArraySyntax
//@[019:00020) |   |   |   ├─Token(LeftSquare) |[|
//@[021:00022) |   |   |   └─Token(RightSquare) |]|
//@[022:00024) |   |   ├─Token(NewLine) |\r\n|
  }
//@[002:00003) |   |   └─Token(RightBrace) |}|
//@[003:00005) |   ├─Token(NewLine) |\r\n|
}
//@[000:00001) |   └─Token(RightBrace) |}|
//@[001:00005) ├─Token(NewLine) |\r\n\r\n|

module moduleWithCalculatedName './child/optionalParams.bicep'= {
//@[000:00331) ├─ModuleDeclarationSyntax
//@[000:00006) | ├─Token(Identifier) |module|
//@[007:00031) | ├─IdentifierSyntax
//@[007:00031) | | └─Token(Identifier) |moduleWithCalculatedName|
//@[032:00062) | ├─StringSyntax
//@[032:00062) | | └─Token(StringComplete) |'./child/optionalParams.bicep'|
//@[062:00063) | ├─Token(Assignment) |=|
//@[064:00331) | └─ObjectSyntax
//@[064:00065) |   ├─Token(LeftBrace) |{|
//@[065:00067) |   ├─Token(NewLine) |\r\n|
  name: '${optionalWithAllParamsAndManualDependency.name}${deployTimeSuffix}'
//@[002:00077) |   ├─ObjectPropertySyntax
//@[002:00006) |   | ├─IdentifierSyntax
//@[002:00006) |   | | └─Token(Identifier) |name|
//@[006:00007) |   | ├─Token(Colon) |:|
//@[008:00077) |   | └─StringSyntax
//@[008:00011) |   |   ├─Token(StringLeftPiece) |'${|
//@[011:00056) |   |   ├─PropertyAccessSyntax
//@[011:00051) |   |   | ├─VariableAccessSyntax
//@[011:00051) |   |   | | └─IdentifierSyntax
//@[011:00051) |   |   | |   └─Token(Identifier) |optionalWithAllParamsAndManualDependency|
//@[051:00052) |   |   | ├─Token(Dot) |.|
//@[052:00056) |   |   | └─IdentifierSyntax
//@[052:00056) |   |   |   └─Token(Identifier) |name|
//@[056:00059) |   |   ├─Token(StringMiddlePiece) |}${|
//@[059:00075) |   |   ├─VariableAccessSyntax
//@[059:00075) |   |   | └─IdentifierSyntax
//@[059:00075) |   |   |   └─Token(Identifier) |deployTimeSuffix|
//@[075:00077) |   |   └─Token(StringRightPiece) |}'|
//@[077:00079) |   ├─Token(NewLine) |\r\n|
  params: {
//@[002:00182) |   ├─ObjectPropertySyntax
//@[002:00008) |   | ├─IdentifierSyntax
//@[002:00008) |   | | └─Token(Identifier) |params|
//@[008:00009) |   | ├─Token(Colon) |:|
//@[010:00182) |   | └─ObjectSyntax
//@[010:00011) |   |   ├─Token(LeftBrace) |{|
//@[011:00013) |   |   ├─Token(NewLine) |\r\n|
    optionalString: concat(resWithDependencies.id, optionalWithAllParamsAndManualDependency.name)
//@[004:00097) |   |   ├─ObjectPropertySyntax
//@[004:00018) |   |   | ├─IdentifierSyntax
//@[004:00018) |   |   | | └─Token(Identifier) |optionalString|
//@[018:00019) |   |   | ├─Token(Colon) |:|
//@[020:00097) |   |   | └─FunctionCallSyntax
//@[020:00026) |   |   |   ├─IdentifierSyntax
//@[020:00026) |   |   |   | └─Token(Identifier) |concat|
//@[026:00027) |   |   |   ├─Token(LeftParen) |(|
//@[027:00049) |   |   |   ├─FunctionArgumentSyntax
//@[027:00049) |   |   |   | └─PropertyAccessSyntax
//@[027:00046) |   |   |   |   ├─VariableAccessSyntax
//@[027:00046) |   |   |   |   | └─IdentifierSyntax
//@[027:00046) |   |   |   |   |   └─Token(Identifier) |resWithDependencies|
//@[046:00047) |   |   |   |   ├─Token(Dot) |.|
//@[047:00049) |   |   |   |   └─IdentifierSyntax
//@[047:00049) |   |   |   |     └─Token(Identifier) |id|
//@[049:00050) |   |   |   ├─Token(Comma) |,|
//@[051:00096) |   |   |   ├─FunctionArgumentSyntax
//@[051:00096) |   |   |   | └─PropertyAccessSyntax
//@[051:00091) |   |   |   |   ├─VariableAccessSyntax
//@[051:00091) |   |   |   |   | └─IdentifierSyntax
//@[051:00091) |   |   |   |   |   └─Token(Identifier) |optionalWithAllParamsAndManualDependency|
//@[091:00092) |   |   |   |   ├─Token(Dot) |.|
//@[092:00096) |   |   |   |   └─IdentifierSyntax
//@[092:00096) |   |   |   |     └─Token(Identifier) |name|
//@[096:00097) |   |   |   └─Token(RightParen) |)|
//@[097:00099) |   |   ├─Token(NewLine) |\r\n|
    optionalInt: 42
//@[004:00019) |   |   ├─ObjectPropertySyntax
//@[004:00015) |   |   | ├─IdentifierSyntax
//@[004:00015) |   |   | | └─Token(Identifier) |optionalInt|
//@[015:00016) |   |   | ├─Token(Colon) |:|
//@[017:00019) |   |   | └─IntegerLiteralSyntax
//@[017:00019) |   |   |   └─Token(Integer) |42|
//@[019:00021) |   |   ├─Token(NewLine) |\r\n|
    optionalObj: { }
//@[004:00020) |   |   ├─ObjectPropertySyntax
//@[004:00015) |   |   | ├─IdentifierSyntax
//@[004:00015) |   |   | | └─Token(Identifier) |optionalObj|
//@[015:00016) |   |   | ├─Token(Colon) |:|
//@[017:00020) |   |   | └─ObjectSyntax
//@[017:00018) |   |   |   ├─Token(LeftBrace) |{|
//@[019:00020) |   |   |   └─Token(RightBrace) |}|
//@[020:00022) |   |   ├─Token(NewLine) |\r\n|
    optionalArray: [ ]
//@[004:00022) |   |   ├─ObjectPropertySyntax
//@[004:00017) |   |   | ├─IdentifierSyntax
//@[004:00017) |   |   | | └─Token(Identifier) |optionalArray|
//@[017:00018) |   |   | ├─Token(Colon) |:|
//@[019:00022) |   |   | └─ArraySyntax
//@[019:00020) |   |   |   ├─Token(LeftSquare) |[|
//@[021:00022) |   |   |   └─Token(RightSquare) |]|
//@[022:00024) |   |   ├─Token(NewLine) |\r\n|
  }
//@[002:00003) |   |   └─Token(RightBrace) |}|
//@[003:00005) |   ├─Token(NewLine) |\r\n|
}
//@[000:00001) |   └─Token(RightBrace) |}|
//@[001:00005) ├─Token(NewLine) |\r\n\r\n|

resource resWithCalculatedNameDependencies 'Mock.Rp/mockResource@2020-01-01' = {
//@[000:00241) ├─ResourceDeclarationSyntax
//@[000:00008) | ├─Token(Identifier) |resource|
//@[009:00042) | ├─IdentifierSyntax
//@[009:00042) | | └─Token(Identifier) |resWithCalculatedNameDependencies|
//@[043:00076) | ├─StringSyntax
//@[043:00076) | | └─Token(StringComplete) |'Mock.Rp/mockResource@2020-01-01'|
//@[077:00078) | ├─Token(Assignment) |=|
//@[079:00241) | └─ObjectSyntax
//@[079:00080) |   ├─Token(LeftBrace) |{|
//@[080:00082) |   ├─Token(NewLine) |\r\n|
  name: '${optionalWithAllParamsAndManualDependency.name}${deployTimeSuffix}'
//@[002:00077) |   ├─ObjectPropertySyntax
//@[002:00006) |   | ├─IdentifierSyntax
//@[002:00006) |   | | └─Token(Identifier) |name|
//@[006:00007) |   | ├─Token(Colon) |:|
//@[008:00077) |   | └─StringSyntax
//@[008:00011) |   |   ├─Token(StringLeftPiece) |'${|
//@[011:00056) |   |   ├─PropertyAccessSyntax
//@[011:00051) |   |   | ├─VariableAccessSyntax
//@[011:00051) |   |   | | └─IdentifierSyntax
//@[011:00051) |   |   | |   └─Token(Identifier) |optionalWithAllParamsAndManualDependency|
//@[051:00052) |   |   | ├─Token(Dot) |.|
//@[052:00056) |   |   | └─IdentifierSyntax
//@[052:00056) |   |   |   └─Token(Identifier) |name|
//@[056:00059) |   |   ├─Token(StringMiddlePiece) |}${|
//@[059:00075) |   |   ├─VariableAccessSyntax
//@[059:00075) |   |   | └─IdentifierSyntax
//@[059:00075) |   |   |   └─Token(Identifier) |deployTimeSuffix|
//@[075:00077) |   |   └─Token(StringRightPiece) |}'|
//@[077:00079) |   ├─Token(NewLine) |\r\n|
  properties: {
//@[002:00077) |   ├─ObjectPropertySyntax
//@[002:00012) |   | ├─IdentifierSyntax
//@[002:00012) |   | | └─Token(Identifier) |properties|
//@[012:00013) |   | ├─Token(Colon) |:|
//@[014:00077) |   | └─ObjectSyntax
//@[014:00015) |   |   ├─Token(LeftBrace) |{|
//@[015:00017) |   |   ├─Token(NewLine) |\r\n|
    modADep: moduleWithCalculatedName.outputs.outputObj
//@[004:00055) |   |   ├─ObjectPropertySyntax
//@[004:00011) |   |   | ├─IdentifierSyntax
//@[004:00011) |   |   | | └─Token(Identifier) |modADep|
//@[011:00012) |   |   | ├─Token(Colon) |:|
//@[013:00055) |   |   | └─PropertyAccessSyntax
//@[013:00045) |   |   |   ├─PropertyAccessSyntax
//@[013:00037) |   |   |   | ├─VariableAccessSyntax
//@[013:00037) |   |   |   | | └─IdentifierSyntax
//@[013:00037) |   |   |   | |   └─Token(Identifier) |moduleWithCalculatedName|
//@[037:00038) |   |   |   | ├─Token(Dot) |.|
//@[038:00045) |   |   |   | └─IdentifierSyntax
//@[038:00045) |   |   |   |   └─Token(Identifier) |outputs|
//@[045:00046) |   |   |   ├─Token(Dot) |.|
//@[046:00055) |   |   |   └─IdentifierSyntax
//@[046:00055) |   |   |     └─Token(Identifier) |outputObj|
//@[055:00057) |   |   ├─Token(NewLine) |\r\n|
  }
//@[002:00003) |   |   └─Token(RightBrace) |}|
//@[003:00005) |   ├─Token(NewLine) |\r\n|
}
//@[000:00001) |   └─Token(RightBrace) |}|
//@[001:00005) ├─Token(NewLine) |\r\n\r\n|

output stringOutputA string = modATest.outputs.stringOutputA
//@[000:00060) ├─OutputDeclarationSyntax
//@[000:00006) | ├─Token(Identifier) |output|
//@[007:00020) | ├─IdentifierSyntax
//@[007:00020) | | └─Token(Identifier) |stringOutputA|
//@[021:00027) | ├─TypeVariableAccessSyntax
//@[021:00027) | | └─IdentifierSyntax
//@[021:00027) | |   └─Token(Identifier) |string|
//@[028:00029) | ├─Token(Assignment) |=|
//@[030:00060) | └─PropertyAccessSyntax
//@[030:00046) |   ├─PropertyAccessSyntax
//@[030:00038) |   | ├─VariableAccessSyntax
//@[030:00038) |   | | └─IdentifierSyntax
//@[030:00038) |   | |   └─Token(Identifier) |modATest|
//@[038:00039) |   | ├─Token(Dot) |.|
//@[039:00046) |   | └─IdentifierSyntax
//@[039:00046) |   |   └─Token(Identifier) |outputs|
//@[046:00047) |   ├─Token(Dot) |.|
//@[047:00060) |   └─IdentifierSyntax
//@[047:00060) |     └─Token(Identifier) |stringOutputA|
//@[060:00062) ├─Token(NewLine) |\r\n|
output stringOutputB string = modATest.outputs.stringOutputB
//@[000:00060) ├─OutputDeclarationSyntax
//@[000:00006) | ├─Token(Identifier) |output|
//@[007:00020) | ├─IdentifierSyntax
//@[007:00020) | | └─Token(Identifier) |stringOutputB|
//@[021:00027) | ├─TypeVariableAccessSyntax
//@[021:00027) | | └─IdentifierSyntax
//@[021:00027) | |   └─Token(Identifier) |string|
//@[028:00029) | ├─Token(Assignment) |=|
//@[030:00060) | └─PropertyAccessSyntax
//@[030:00046) |   ├─PropertyAccessSyntax
//@[030:00038) |   | ├─VariableAccessSyntax
//@[030:00038) |   | | └─IdentifierSyntax
//@[030:00038) |   | |   └─Token(Identifier) |modATest|
//@[038:00039) |   | ├─Token(Dot) |.|
//@[039:00046) |   | └─IdentifierSyntax
//@[039:00046) |   |   └─Token(Identifier) |outputs|
//@[046:00047) |   ├─Token(Dot) |.|
//@[047:00060) |   └─IdentifierSyntax
//@[047:00060) |     └─Token(Identifier) |stringOutputB|
//@[060:00062) ├─Token(NewLine) |\r\n|
output objOutput object = modATest.outputs.objOutput
//@[000:00052) ├─OutputDeclarationSyntax
//@[000:00006) | ├─Token(Identifier) |output|
//@[007:00016) | ├─IdentifierSyntax
//@[007:00016) | | └─Token(Identifier) |objOutput|
//@[017:00023) | ├─TypeVariableAccessSyntax
//@[017:00023) | | └─IdentifierSyntax
//@[017:00023) | |   └─Token(Identifier) |object|
//@[024:00025) | ├─Token(Assignment) |=|
//@[026:00052) | └─PropertyAccessSyntax
//@[026:00042) |   ├─PropertyAccessSyntax
//@[026:00034) |   | ├─VariableAccessSyntax
//@[026:00034) |   | | └─IdentifierSyntax
//@[026:00034) |   | |   └─Token(Identifier) |modATest|
//@[034:00035) |   | ├─Token(Dot) |.|
//@[035:00042) |   | └─IdentifierSyntax
//@[035:00042) |   |   └─Token(Identifier) |outputs|
//@[042:00043) |   ├─Token(Dot) |.|
//@[043:00052) |   └─IdentifierSyntax
//@[043:00052) |     └─Token(Identifier) |objOutput|
//@[052:00054) ├─Token(NewLine) |\r\n|
output arrayOutput array = modATest.outputs.arrayOutput
//@[000:00055) ├─OutputDeclarationSyntax
//@[000:00006) | ├─Token(Identifier) |output|
//@[007:00018) | ├─IdentifierSyntax
//@[007:00018) | | └─Token(Identifier) |arrayOutput|
//@[019:00024) | ├─TypeVariableAccessSyntax
//@[019:00024) | | └─IdentifierSyntax
//@[019:00024) | |   └─Token(Identifier) |array|
//@[025:00026) | ├─Token(Assignment) |=|
//@[027:00055) | └─PropertyAccessSyntax
//@[027:00043) |   ├─PropertyAccessSyntax
//@[027:00035) |   | ├─VariableAccessSyntax
//@[027:00035) |   | | └─IdentifierSyntax
//@[027:00035) |   | |   └─Token(Identifier) |modATest|
//@[035:00036) |   | ├─Token(Dot) |.|
//@[036:00043) |   | └─IdentifierSyntax
//@[036:00043) |   |   └─Token(Identifier) |outputs|
//@[043:00044) |   ├─Token(Dot) |.|
//@[044:00055) |   └─IdentifierSyntax
//@[044:00055) |     └─Token(Identifier) |arrayOutput|
//@[055:00057) ├─Token(NewLine) |\r\n|
output modCalculatedNameOutput object = moduleWithCalculatedName.outputs.outputObj
//@[000:00082) ├─OutputDeclarationSyntax
//@[000:00006) | ├─Token(Identifier) |output|
//@[007:00030) | ├─IdentifierSyntax
//@[007:00030) | | └─Token(Identifier) |modCalculatedNameOutput|
//@[031:00037) | ├─TypeVariableAccessSyntax
//@[031:00037) | | └─IdentifierSyntax
//@[031:00037) | |   └─Token(Identifier) |object|
//@[038:00039) | ├─Token(Assignment) |=|
//@[040:00082) | └─PropertyAccessSyntax
//@[040:00072) |   ├─PropertyAccessSyntax
//@[040:00064) |   | ├─VariableAccessSyntax
//@[040:00064) |   | | └─IdentifierSyntax
//@[040:00064) |   | |   └─Token(Identifier) |moduleWithCalculatedName|
//@[064:00065) |   | ├─Token(Dot) |.|
//@[065:00072) |   | └─IdentifierSyntax
//@[065:00072) |   |   └─Token(Identifier) |outputs|
//@[072:00073) |   ├─Token(Dot) |.|
//@[073:00082) |   └─IdentifierSyntax
//@[073:00082) |     └─Token(Identifier) |outputObj|
//@[082:00086) ├─Token(NewLine) |\r\n\r\n|

/*
  valid loop cases
*/
//@[002:00006) ├─Token(NewLine) |\r\n\r\n|

@sys.description('this is myModules')
//@[000:00162) ├─VariableDeclarationSyntax
//@[000:00037) | ├─DecoratorSyntax
//@[000:00001) | | ├─Token(At) |@|
//@[001:00037) | | └─InstanceFunctionCallSyntax
//@[001:00004) | |   ├─VariableAccessSyntax
//@[001:00004) | |   | └─IdentifierSyntax
//@[001:00004) | |   |   └─Token(Identifier) |sys|
//@[004:00005) | |   ├─Token(Dot) |.|
//@[005:00016) | |   ├─IdentifierSyntax
//@[005:00016) | |   | └─Token(Identifier) |description|
//@[016:00017) | |   ├─Token(LeftParen) |(|
//@[017:00036) | |   ├─FunctionArgumentSyntax
//@[017:00036) | |   | └─StringSyntax
//@[017:00036) | |   |   └─Token(StringComplete) |'this is myModules'|
//@[036:00037) | |   └─Token(RightParen) |)|
//@[037:00039) | ├─Token(NewLine) |\r\n|
var myModules = [
//@[000:00003) | ├─Token(Identifier) |var|
//@[004:00013) | ├─IdentifierSyntax
//@[004:00013) | | └─Token(Identifier) |myModules|
//@[014:00015) | ├─Token(Assignment) |=|
//@[016:00123) | └─ArraySyntax
//@[016:00017) |   ├─Token(LeftSquare) |[|
//@[017:00019) |   ├─Token(NewLine) |\r\n|
  {
//@[002:00050) |   ├─ArrayItemSyntax
//@[002:00050) |   | └─ObjectSyntax
//@[002:00003) |   |   ├─Token(LeftBrace) |{|
//@[003:00005) |   |   ├─Token(NewLine) |\r\n|
    name: 'one'
//@[004:00015) |   |   ├─ObjectPropertySyntax
//@[004:00008) |   |   | ├─IdentifierSyntax
//@[004:00008) |   |   | | └─Token(Identifier) |name|
//@[008:00009) |   |   | ├─Token(Colon) |:|
//@[010:00015) |   |   | └─StringSyntax
//@[010:00015) |   |   |   └─Token(StringComplete) |'one'|
//@[015:00017) |   |   ├─Token(NewLine) |\r\n|
    location: 'eastus2'
//@[004:00023) |   |   ├─ObjectPropertySyntax
//@[004:00012) |   |   | ├─IdentifierSyntax
//@[004:00012) |   |   | | └─Token(Identifier) |location|
//@[012:00013) |   |   | ├─Token(Colon) |:|
//@[014:00023) |   |   | └─StringSyntax
//@[014:00023) |   |   |   └─Token(StringComplete) |'eastus2'|
//@[023:00025) |   |   ├─Token(NewLine) |\r\n|
  }
//@[002:00003) |   |   └─Token(RightBrace) |}|
//@[003:00005) |   ├─Token(NewLine) |\r\n|
  {
//@[002:00049) |   ├─ArrayItemSyntax
//@[002:00049) |   | └─ObjectSyntax
//@[002:00003) |   |   ├─Token(LeftBrace) |{|
//@[003:00005) |   |   ├─Token(NewLine) |\r\n|
    name: 'two'
//@[004:00015) |   |   ├─ObjectPropertySyntax
//@[004:00008) |   |   | ├─IdentifierSyntax
//@[004:00008) |   |   | | └─Token(Identifier) |name|
//@[008:00009) |   |   | ├─Token(Colon) |:|
//@[010:00015) |   |   | └─StringSyntax
//@[010:00015) |   |   |   └─Token(StringComplete) |'two'|
//@[015:00017) |   |   ├─Token(NewLine) |\r\n|
    location: 'westus'
//@[004:00022) |   |   ├─ObjectPropertySyntax
//@[004:00012) |   |   | ├─IdentifierSyntax
//@[004:00012) |   |   | | └─Token(Identifier) |location|
//@[012:00013) |   |   | ├─Token(Colon) |:|
//@[014:00022) |   |   | └─StringSyntax
//@[014:00022) |   |   |   └─Token(StringComplete) |'westus'|
//@[022:00024) |   |   ├─Token(NewLine) |\r\n|
  }
//@[002:00003) |   |   └─Token(RightBrace) |}|
//@[003:00005) |   ├─Token(NewLine) |\r\n|
]
//@[000:00001) |   └─Token(RightSquare) |]|
//@[001:00005) ├─Token(NewLine) |\r\n\r\n|

var emptyArray = []
//@[000:00019) ├─VariableDeclarationSyntax
//@[000:00003) | ├─Token(Identifier) |var|
//@[004:00014) | ├─IdentifierSyntax
//@[004:00014) | | └─Token(Identifier) |emptyArray|
//@[015:00016) | ├─Token(Assignment) |=|
//@[017:00019) | └─ArraySyntax
//@[017:00018) |   ├─Token(LeftSquare) |[|
//@[018:00019) |   └─Token(RightSquare) |]|
//@[019:00023) ├─Token(NewLine) |\r\n\r\n|

// simple module loop
//@[021:00023) ├─Token(NewLine) |\r\n|
module storageResources 'modulea.bicep' = [for module in myModules: {
//@[000:00189) ├─ModuleDeclarationSyntax
//@[000:00006) | ├─Token(Identifier) |module|
//@[007:00023) | ├─IdentifierSyntax
//@[007:00023) | | └─Token(Identifier) |storageResources|
//@[024:00039) | ├─StringSyntax
//@[024:00039) | | └─Token(StringComplete) |'modulea.bicep'|
//@[040:00041) | ├─Token(Assignment) |=|
//@[042:00189) | └─ForSyntax
//@[042:00043) |   ├─Token(LeftSquare) |[|
//@[043:00046) |   ├─Token(Identifier) |for|
//@[047:00053) |   ├─LocalVariableSyntax
//@[047:00053) |   | └─IdentifierSyntax
//@[047:00053) |   |   └─Token(Identifier) |module|
//@[054:00056) |   ├─Token(Identifier) |in|
//@[057:00066) |   ├─VariableAccessSyntax
//@[057:00066) |   | └─IdentifierSyntax
//@[057:00066) |   |   └─Token(Identifier) |myModules|
//@[066:00067) |   ├─Token(Colon) |:|
//@[068:00188) |   ├─ObjectSyntax
//@[068:00069) |   | ├─Token(LeftBrace) |{|
//@[069:00071) |   | ├─Token(NewLine) |\r\n|
  name: module.name
//@[002:00019) |   | ├─ObjectPropertySyntax
//@[002:00006) |   | | ├─IdentifierSyntax
//@[002:00006) |   | | | └─Token(Identifier) |name|
//@[006:00007) |   | | ├─Token(Colon) |:|
//@[008:00019) |   | | └─PropertyAccessSyntax
//@[008:00014) |   | |   ├─VariableAccessSyntax
//@[008:00014) |   | |   | └─IdentifierSyntax
//@[008:00014) |   | |   |   └─Token(Identifier) |module|
//@[014:00015) |   | |   ├─Token(Dot) |.|
//@[015:00019) |   | |   └─IdentifierSyntax
//@[015:00019) |   | |     └─Token(Identifier) |name|
//@[019:00021) |   | ├─Token(NewLine) |\r\n|
  params: {
//@[002:00093) |   | ├─ObjectPropertySyntax
//@[002:00008) |   | | ├─IdentifierSyntax
//@[002:00008) |   | | | └─Token(Identifier) |params|
//@[008:00009) |   | | ├─Token(Colon) |:|
//@[010:00093) |   | | └─ObjectSyntax
//@[010:00011) |   | |   ├─Token(LeftBrace) |{|
//@[011:00013) |   | |   ├─Token(NewLine) |\r\n|
    arrayParam: []
//@[004:00018) |   | |   ├─ObjectPropertySyntax
//@[004:00014) |   | |   | ├─IdentifierSyntax
//@[004:00014) |   | |   | | └─Token(Identifier) |arrayParam|
//@[014:00015) |   | |   | ├─Token(Colon) |:|
//@[016:00018) |   | |   | └─ArraySyntax
//@[016:00017) |   | |   |   ├─Token(LeftSquare) |[|
//@[017:00018) |   | |   |   └─Token(RightSquare) |]|
//@[018:00020) |   | |   ├─Token(NewLine) |\r\n|
    objParam: module
//@[004:00020) |   | |   ├─ObjectPropertySyntax
//@[004:00012) |   | |   | ├─IdentifierSyntax
//@[004:00012) |   | |   | | └─Token(Identifier) |objParam|
//@[012:00013) |   | |   | ├─Token(Colon) |:|
//@[014:00020) |   | |   | └─VariableAccessSyntax
//@[014:00020) |   | |   |   └─IdentifierSyntax
//@[014:00020) |   | |   |     └─Token(Identifier) |module|
//@[020:00022) |   | |   ├─Token(NewLine) |\r\n|
    stringParamB: module.location
//@[004:00033) |   | |   ├─ObjectPropertySyntax
//@[004:00016) |   | |   | ├─IdentifierSyntax
//@[004:00016) |   | |   | | └─Token(Identifier) |stringParamB|
//@[016:00017) |   | |   | ├─Token(Colon) |:|
//@[018:00033) |   | |   | └─PropertyAccessSyntax
//@[018:00024) |   | |   |   ├─VariableAccessSyntax
//@[018:00024) |   | |   |   | └─IdentifierSyntax
//@[018:00024) |   | |   |   |   └─Token(Identifier) |module|
//@[024:00025) |   | |   |   ├─Token(Dot) |.|
//@[025:00033) |   | |   |   └─IdentifierSyntax
//@[025:00033) |   | |   |     └─Token(Identifier) |location|
//@[033:00035) |   | |   ├─Token(NewLine) |\r\n|
  }
//@[002:00003) |   | |   └─Token(RightBrace) |}|
//@[003:00005) |   | ├─Token(NewLine) |\r\n|
}]
//@[000:00001) |   | └─Token(RightBrace) |}|
//@[001:00002) |   └─Token(RightSquare) |]|
//@[002:00006) ├─Token(NewLine) |\r\n\r\n|

// simple indexed module loop
//@[029:00031) ├─Token(NewLine) |\r\n|
module storageResourcesWithIndex 'modulea.bicep' = [for (module, i) in myModules: {
//@[000:00256) ├─ModuleDeclarationSyntax
//@[000:00006) | ├─Token(Identifier) |module|
//@[007:00032) | ├─IdentifierSyntax
//@[007:00032) | | └─Token(Identifier) |storageResourcesWithIndex|
//@[033:00048) | ├─StringSyntax
//@[033:00048) | | └─Token(StringComplete) |'modulea.bicep'|
//@[049:00050) | ├─Token(Assignment) |=|
//@[051:00256) | └─ForSyntax
//@[051:00052) |   ├─Token(LeftSquare) |[|
//@[052:00055) |   ├─Token(Identifier) |for|
//@[056:00067) |   ├─VariableBlockSyntax
//@[056:00057) |   | ├─Token(LeftParen) |(|
//@[057:00063) |   | ├─LocalVariableSyntax
//@[057:00063) |   | | └─IdentifierSyntax
//@[057:00063) |   | |   └─Token(Identifier) |module|
//@[063:00064) |   | ├─Token(Comma) |,|
//@[065:00066) |   | ├─LocalVariableSyntax
//@[065:00066) |   | | └─IdentifierSyntax
//@[065:00066) |   | |   └─Token(Identifier) |i|
//@[066:00067) |   | └─Token(RightParen) |)|
//@[068:00070) |   ├─Token(Identifier) |in|
//@[071:00080) |   ├─VariableAccessSyntax
//@[071:00080) |   | └─IdentifierSyntax
//@[071:00080) |   |   └─Token(Identifier) |myModules|
//@[080:00081) |   ├─Token(Colon) |:|
//@[082:00255) |   ├─ObjectSyntax
//@[082:00083) |   | ├─Token(LeftBrace) |{|
//@[083:00085) |   | ├─Token(NewLine) |\r\n|
  name: module.name
//@[002:00019) |   | ├─ObjectPropertySyntax
//@[002:00006) |   | | ├─IdentifierSyntax
//@[002:00006) |   | | | └─Token(Identifier) |name|
//@[006:00007) |   | | ├─Token(Colon) |:|
//@[008:00019) |   | | └─PropertyAccessSyntax
//@[008:00014) |   | |   ├─VariableAccessSyntax
//@[008:00014) |   | |   | └─IdentifierSyntax
//@[008:00014) |   | |   |   └─Token(Identifier) |module|
//@[014:00015) |   | |   ├─Token(Dot) |.|
//@[015:00019) |   | |   └─IdentifierSyntax
//@[015:00019) |   | |     └─Token(Identifier) |name|
//@[019:00021) |   | ├─Token(NewLine) |\r\n|
  params: {
//@[002:00146) |   | ├─ObjectPropertySyntax
//@[002:00008) |   | | ├─IdentifierSyntax
//@[002:00008) |   | | | └─Token(Identifier) |params|
//@[008:00009) |   | | ├─Token(Colon) |:|
//@[010:00146) |   | | └─ObjectSyntax
//@[010:00011) |   | |   ├─Token(LeftBrace) |{|
//@[011:00013) |   | |   ├─Token(NewLine) |\r\n|
    arrayParam: [
//@[004:00037) |   | |   ├─ObjectPropertySyntax
//@[004:00014) |   | |   | ├─IdentifierSyntax
//@[004:00014) |   | |   | | └─Token(Identifier) |arrayParam|
//@[014:00015) |   | |   | ├─Token(Colon) |:|
//@[016:00037) |   | |   | └─ArraySyntax
//@[016:00017) |   | |   |   ├─Token(LeftSquare) |[|
//@[017:00019) |   | |   |   ├─Token(NewLine) |\r\n|
      i + 1
//@[006:00011) |   | |   |   ├─ArrayItemSyntax
//@[006:00011) |   | |   |   | └─BinaryOperationSyntax
//@[006:00007) |   | |   |   |   ├─VariableAccessSyntax
//@[006:00007) |   | |   |   |   | └─IdentifierSyntax
//@[006:00007) |   | |   |   |   |   └─Token(Identifier) |i|
//@[008:00009) |   | |   |   |   ├─Token(Plus) |+|
//@[010:00011) |   | |   |   |   └─IntegerLiteralSyntax
//@[010:00011) |   | |   |   |     └─Token(Integer) |1|
//@[011:00013) |   | |   |   ├─Token(NewLine) |\r\n|
    ]
//@[004:00005) |   | |   |   └─Token(RightSquare) |]|
//@[005:00007) |   | |   ├─Token(NewLine) |\r\n|
    objParam: module
//@[004:00020) |   | |   ├─ObjectPropertySyntax
//@[004:00012) |   | |   | ├─IdentifierSyntax
//@[004:00012) |   | |   | | └─Token(Identifier) |objParam|
//@[012:00013) |   | |   | ├─Token(Colon) |:|
//@[014:00020) |   | |   | └─VariableAccessSyntax
//@[014:00020) |   | |   |   └─IdentifierSyntax
//@[014:00020) |   | |   |     └─Token(Identifier) |module|
//@[020:00022) |   | |   ├─Token(NewLine) |\r\n|
    stringParamB: module.location
//@[004:00033) |   | |   ├─ObjectPropertySyntax
//@[004:00016) |   | |   | ├─IdentifierSyntax
//@[004:00016) |   | |   | | └─Token(Identifier) |stringParamB|
//@[016:00017) |   | |   | ├─Token(Colon) |:|
//@[018:00033) |   | |   | └─PropertyAccessSyntax
//@[018:00024) |   | |   |   ├─VariableAccessSyntax
//@[018:00024) |   | |   |   | └─IdentifierSyntax
//@[018:00024) |   | |   |   |   └─Token(Identifier) |module|
//@[024:00025) |   | |   |   ├─Token(Dot) |.|
//@[025:00033) |   | |   |   └─IdentifierSyntax
//@[025:00033) |   | |   |     └─Token(Identifier) |location|
//@[033:00035) |   | |   ├─Token(NewLine) |\r\n|
    stringParamA: concat('a', i)
//@[004:00032) |   | |   ├─ObjectPropertySyntax
//@[004:00016) |   | |   | ├─IdentifierSyntax
//@[004:00016) |   | |   | | └─Token(Identifier) |stringParamA|
//@[016:00017) |   | |   | ├─Token(Colon) |:|
//@[018:00032) |   | |   | └─FunctionCallSyntax
//@[018:00024) |   | |   |   ├─IdentifierSyntax
//@[018:00024) |   | |   |   | └─Token(Identifier) |concat|
//@[024:00025) |   | |   |   ├─Token(LeftParen) |(|
//@[025:00028) |   | |   |   ├─FunctionArgumentSyntax
//@[025:00028) |   | |   |   | └─StringSyntax
//@[025:00028) |   | |   |   |   └─Token(StringComplete) |'a'|
//@[028:00029) |   | |   |   ├─Token(Comma) |,|
//@[030:00031) |   | |   |   ├─FunctionArgumentSyntax
//@[030:00031) |   | |   |   | └─VariableAccessSyntax
//@[030:00031) |   | |   |   |   └─IdentifierSyntax
//@[030:00031) |   | |   |   |     └─Token(Identifier) |i|
//@[031:00032) |   | |   |   └─Token(RightParen) |)|
//@[032:00034) |   | |   ├─Token(NewLine) |\r\n|
  }
//@[002:00003) |   | |   └─Token(RightBrace) |}|
//@[003:00005) |   | ├─Token(NewLine) |\r\n|
}]
//@[000:00001) |   | └─Token(RightBrace) |}|
//@[001:00002) |   └─Token(RightSquare) |]|
//@[002:00006) ├─Token(NewLine) |\r\n\r\n|

// nested module loop
//@[021:00023) ├─Token(NewLine) |\r\n|
module nestedModuleLoop 'modulea.bicep' = [for module in myModules: {
//@[000:00246) ├─ModuleDeclarationSyntax
//@[000:00006) | ├─Token(Identifier) |module|
//@[007:00023) | ├─IdentifierSyntax
//@[007:00023) | | └─Token(Identifier) |nestedModuleLoop|
//@[024:00039) | ├─StringSyntax
//@[024:00039) | | └─Token(StringComplete) |'modulea.bicep'|
//@[040:00041) | ├─Token(Assignment) |=|
//@[042:00246) | └─ForSyntax
//@[042:00043) |   ├─Token(LeftSquare) |[|
//@[043:00046) |   ├─Token(Identifier) |for|
//@[047:00053) |   ├─LocalVariableSyntax
//@[047:00053) |   | └─IdentifierSyntax
//@[047:00053) |   |   └─Token(Identifier) |module|
//@[054:00056) |   ├─Token(Identifier) |in|
//@[057:00066) |   ├─VariableAccessSyntax
//@[057:00066) |   | └─IdentifierSyntax
//@[057:00066) |   |   └─Token(Identifier) |myModules|
//@[066:00067) |   ├─Token(Colon) |:|
//@[068:00245) |   ├─ObjectSyntax
//@[068:00069) |   | ├─Token(LeftBrace) |{|
//@[069:00071) |   | ├─Token(NewLine) |\r\n|
  name: module.name
//@[002:00019) |   | ├─ObjectPropertySyntax
//@[002:00006) |   | | ├─IdentifierSyntax
//@[002:00006) |   | | | └─Token(Identifier) |name|
//@[006:00007) |   | | ├─Token(Colon) |:|
//@[008:00019) |   | | └─PropertyAccessSyntax
//@[008:00014) |   | |   ├─VariableAccessSyntax
//@[008:00014) |   | |   | └─IdentifierSyntax
//@[008:00014) |   | |   |   └─Token(Identifier) |module|
//@[014:00015) |   | |   ├─Token(Dot) |.|
//@[015:00019) |   | |   └─IdentifierSyntax
//@[015:00019) |   | |     └─Token(Identifier) |name|
//@[019:00021) |   | ├─Token(NewLine) |\r\n|
  params: {
//@[002:00150) |   | ├─ObjectPropertySyntax
//@[002:00008) |   | | ├─IdentifierSyntax
//@[002:00008) |   | | | └─Token(Identifier) |params|
//@[008:00009) |   | | ├─Token(Colon) |:|
//@[010:00150) |   | | └─ObjectSyntax
//@[010:00011) |   | |   ├─Token(LeftBrace) |{|
//@[011:00013) |   | |   ├─Token(NewLine) |\r\n|
    arrayParam: [for i in range(0,3): concat('test-', i, '-', module.name)]
//@[004:00075) |   | |   ├─ObjectPropertySyntax
//@[004:00014) |   | |   | ├─IdentifierSyntax
//@[004:00014) |   | |   | | └─Token(Identifier) |arrayParam|
//@[014:00015) |   | |   | ├─Token(Colon) |:|
//@[016:00075) |   | |   | └─ForSyntax
//@[016:00017) |   | |   |   ├─Token(LeftSquare) |[|
//@[017:00020) |   | |   |   ├─Token(Identifier) |for|
//@[021:00022) |   | |   |   ├─LocalVariableSyntax
//@[021:00022) |   | |   |   | └─IdentifierSyntax
//@[021:00022) |   | |   |   |   └─Token(Identifier) |i|
//@[023:00025) |   | |   |   ├─Token(Identifier) |in|
//@[026:00036) |   | |   |   ├─FunctionCallSyntax
//@[026:00031) |   | |   |   | ├─IdentifierSyntax
//@[026:00031) |   | |   |   | | └─Token(Identifier) |range|
//@[031:00032) |   | |   |   | ├─Token(LeftParen) |(|
//@[032:00033) |   | |   |   | ├─FunctionArgumentSyntax
//@[032:00033) |   | |   |   | | └─IntegerLiteralSyntax
//@[032:00033) |   | |   |   | |   └─Token(Integer) |0|
//@[033:00034) |   | |   |   | ├─Token(Comma) |,|
//@[034:00035) |   | |   |   | ├─FunctionArgumentSyntax
//@[034:00035) |   | |   |   | | └─IntegerLiteralSyntax
//@[034:00035) |   | |   |   | |   └─Token(Integer) |3|
//@[035:00036) |   | |   |   | └─Token(RightParen) |)|
//@[036:00037) |   | |   |   ├─Token(Colon) |:|
//@[038:00074) |   | |   |   ├─FunctionCallSyntax
//@[038:00044) |   | |   |   | ├─IdentifierSyntax
//@[038:00044) |   | |   |   | | └─Token(Identifier) |concat|
//@[044:00045) |   | |   |   | ├─Token(LeftParen) |(|
//@[045:00052) |   | |   |   | ├─FunctionArgumentSyntax
//@[045:00052) |   | |   |   | | └─StringSyntax
//@[045:00052) |   | |   |   | |   └─Token(StringComplete) |'test-'|
//@[052:00053) |   | |   |   | ├─Token(Comma) |,|
//@[054:00055) |   | |   |   | ├─FunctionArgumentSyntax
//@[054:00055) |   | |   |   | | └─VariableAccessSyntax
//@[054:00055) |   | |   |   | |   └─IdentifierSyntax
//@[054:00055) |   | |   |   | |     └─Token(Identifier) |i|
//@[055:00056) |   | |   |   | ├─Token(Comma) |,|
//@[057:00060) |   | |   |   | ├─FunctionArgumentSyntax
//@[057:00060) |   | |   |   | | └─StringSyntax
//@[057:00060) |   | |   |   | |   └─Token(StringComplete) |'-'|
//@[060:00061) |   | |   |   | ├─Token(Comma) |,|
//@[062:00073) |   | |   |   | ├─FunctionArgumentSyntax
//@[062:00073) |   | |   |   | | └─PropertyAccessSyntax
//@[062:00068) |   | |   |   | |   ├─VariableAccessSyntax
//@[062:00068) |   | |   |   | |   | └─IdentifierSyntax
//@[062:00068) |   | |   |   | |   |   └─Token(Identifier) |module|
//@[068:00069) |   | |   |   | |   ├─Token(Dot) |.|
//@[069:00073) |   | |   |   | |   └─IdentifierSyntax
//@[069:00073) |   | |   |   | |     └─Token(Identifier) |name|
//@[073:00074) |   | |   |   | └─Token(RightParen) |)|
//@[074:00075) |   | |   |   └─Token(RightSquare) |]|
//@[075:00077) |   | |   ├─Token(NewLine) |\r\n|
    objParam: module
//@[004:00020) |   | |   ├─ObjectPropertySyntax
//@[004:00012) |   | |   | ├─IdentifierSyntax
//@[004:00012) |   | |   | | └─Token(Identifier) |objParam|
//@[012:00013) |   | |   | ├─Token(Colon) |:|
//@[014:00020) |   | |   | └─VariableAccessSyntax
//@[014:00020) |   | |   |   └─IdentifierSyntax
//@[014:00020) |   | |   |     └─Token(Identifier) |module|
//@[020:00022) |   | |   ├─Token(NewLine) |\r\n|
    stringParamB: module.location
//@[004:00033) |   | |   ├─ObjectPropertySyntax
//@[004:00016) |   | |   | ├─IdentifierSyntax
//@[004:00016) |   | |   | | └─Token(Identifier) |stringParamB|
//@[016:00017) |   | |   | ├─Token(Colon) |:|
//@[018:00033) |   | |   | └─PropertyAccessSyntax
//@[018:00024) |   | |   |   ├─VariableAccessSyntax
//@[018:00024) |   | |   |   | └─IdentifierSyntax
//@[018:00024) |   | |   |   |   └─Token(Identifier) |module|
//@[024:00025) |   | |   |   ├─Token(Dot) |.|
//@[025:00033) |   | |   |   └─IdentifierSyntax
//@[025:00033) |   | |   |     └─Token(Identifier) |location|
//@[033:00035) |   | |   ├─Token(NewLine) |\r\n|
  }
//@[002:00003) |   | |   └─Token(RightBrace) |}|
//@[003:00005) |   | ├─Token(NewLine) |\r\n|
}]
//@[000:00001) |   | └─Token(RightBrace) |}|
//@[001:00002) |   └─Token(RightSquare) |]|
//@[002:00006) ├─Token(NewLine) |\r\n\r\n|

// duplicate identifiers across scopes are allowed (inner hides the outer)
//@[074:00076) ├─Token(NewLine) |\r\n|
module duplicateIdentifiersWithinLoop 'modulea.bicep' = [for x in emptyArray:{
//@[000:00234) ├─ModuleDeclarationSyntax
//@[000:00006) | ├─Token(Identifier) |module|
//@[007:00037) | ├─IdentifierSyntax
//@[007:00037) | | └─Token(Identifier) |duplicateIdentifiersWithinLoop|
//@[038:00053) | ├─StringSyntax
//@[038:00053) | | └─Token(StringComplete) |'modulea.bicep'|
//@[054:00055) | ├─Token(Assignment) |=|
//@[056:00234) | └─ForSyntax
//@[056:00057) |   ├─Token(LeftSquare) |[|
//@[057:00060) |   ├─Token(Identifier) |for|
//@[061:00062) |   ├─LocalVariableSyntax
//@[061:00062) |   | └─IdentifierSyntax
//@[061:00062) |   |   └─Token(Identifier) |x|
//@[063:00065) |   ├─Token(Identifier) |in|
//@[066:00076) |   ├─VariableAccessSyntax
//@[066:00076) |   | └─IdentifierSyntax
//@[066:00076) |   |   └─Token(Identifier) |emptyArray|
//@[076:00077) |   ├─Token(Colon) |:|
//@[077:00233) |   ├─ObjectSyntax
//@[077:00078) |   | ├─Token(LeftBrace) |{|
//@[078:00080) |   | ├─Token(NewLine) |\r\n|
  name: 'hello-${x}'
//@[002:00020) |   | ├─ObjectPropertySyntax
//@[002:00006) |   | | ├─IdentifierSyntax
//@[002:00006) |   | | | └─Token(Identifier) |name|
//@[006:00007) |   | | ├─Token(Colon) |:|
//@[008:00020) |   | | └─StringSyntax
//@[008:00017) |   | |   ├─Token(StringLeftPiece) |'hello-${|
//@[017:00018) |   | |   ├─VariableAccessSyntax
//@[017:00018) |   | |   | └─IdentifierSyntax
//@[017:00018) |   | |   |   └─Token(Identifier) |x|
//@[018:00020) |   | |   └─Token(StringRightPiece) |}'|
//@[020:00022) |   | ├─Token(NewLine) |\r\n|
  params: {
//@[002:00128) |   | ├─ObjectPropertySyntax
//@[002:00008) |   | | ├─IdentifierSyntax
//@[002:00008) |   | | | └─Token(Identifier) |params|
//@[008:00009) |   | | ├─Token(Colon) |:|
//@[010:00128) |   | | └─ObjectSyntax
//@[010:00011) |   | |   ├─Token(LeftBrace) |{|
//@[011:00013) |   | |   ├─Token(NewLine) |\r\n|
    objParam: {}
//@[004:00016) |   | |   ├─ObjectPropertySyntax
//@[004:00012) |   | |   | ├─IdentifierSyntax
//@[004:00012) |   | |   | | └─Token(Identifier) |objParam|
//@[012:00013) |   | |   | ├─Token(Colon) |:|
//@[014:00016) |   | |   | └─ObjectSyntax
//@[014:00015) |   | |   |   ├─Token(LeftBrace) |{|
//@[015:00016) |   | |   |   └─Token(RightBrace) |}|
//@[016:00018) |   | |   ├─Token(NewLine) |\r\n|
    stringParamA: 'test'
//@[004:00024) |   | |   ├─ObjectPropertySyntax
//@[004:00016) |   | |   | ├─IdentifierSyntax
//@[004:00016) |   | |   | | └─Token(Identifier) |stringParamA|
//@[016:00017) |   | |   | ├─Token(Colon) |:|
//@[018:00024) |   | |   | └─StringSyntax
//@[018:00024) |   | |   |   └─Token(StringComplete) |'test'|
//@[024:00026) |   | |   ├─Token(NewLine) |\r\n|
    stringParamB: 'test'
//@[004:00024) |   | |   ├─ObjectPropertySyntax
//@[004:00016) |   | |   | ├─IdentifierSyntax
//@[004:00016) |   | |   | | └─Token(Identifier) |stringParamB|
//@[016:00017) |   | |   | ├─Token(Colon) |:|
//@[018:00024) |   | |   | └─StringSyntax
//@[018:00024) |   | |   |   └─Token(StringComplete) |'test'|
//@[024:00026) |   | |   ├─Token(NewLine) |\r\n|
    arrayParam: [for x in emptyArray: x]
//@[004:00040) |   | |   ├─ObjectPropertySyntax
//@[004:00014) |   | |   | ├─IdentifierSyntax
//@[004:00014) |   | |   | | └─Token(Identifier) |arrayParam|
//@[014:00015) |   | |   | ├─Token(Colon) |:|
//@[016:00040) |   | |   | └─ForSyntax
//@[016:00017) |   | |   |   ├─Token(LeftSquare) |[|
//@[017:00020) |   | |   |   ├─Token(Identifier) |for|
//@[021:00022) |   | |   |   ├─LocalVariableSyntax
//@[021:00022) |   | |   |   | └─IdentifierSyntax
//@[021:00022) |   | |   |   |   └─Token(Identifier) |x|
//@[023:00025) |   | |   |   ├─Token(Identifier) |in|
//@[026:00036) |   | |   |   ├─VariableAccessSyntax
//@[026:00036) |   | |   |   | └─IdentifierSyntax
//@[026:00036) |   | |   |   |   └─Token(Identifier) |emptyArray|
//@[036:00037) |   | |   |   ├─Token(Colon) |:|
//@[038:00039) |   | |   |   ├─VariableAccessSyntax
//@[038:00039) |   | |   |   | └─IdentifierSyntax
//@[038:00039) |   | |   |   |   └─Token(Identifier) |x|
//@[039:00040) |   | |   |   └─Token(RightSquare) |]|
//@[040:00042) |   | |   ├─Token(NewLine) |\r\n|
  }
//@[002:00003) |   | |   └─Token(RightBrace) |}|
//@[003:00005) |   | ├─Token(NewLine) |\r\n|
}]
//@[000:00001) |   | └─Token(RightBrace) |}|
//@[001:00002) |   └─Token(RightSquare) |]|
//@[002:00006) ├─Token(NewLine) |\r\n\r\n|

// duplicate identifiers across scopes are allowed (inner hides the outer)
//@[074:00076) ├─Token(NewLine) |\r\n|
var duplicateAcrossScopes = 'hello'
//@[000:00035) ├─VariableDeclarationSyntax
//@[000:00003) | ├─Token(Identifier) |var|
//@[004:00025) | ├─IdentifierSyntax
//@[004:00025) | | └─Token(Identifier) |duplicateAcrossScopes|
//@[026:00027) | ├─Token(Assignment) |=|
//@[028:00035) | └─StringSyntax
//@[028:00035) |   └─Token(StringComplete) |'hello'|
//@[035:00037) ├─Token(NewLine) |\r\n|
module duplicateInGlobalAndOneLoop 'modulea.bicep' = [for duplicateAcrossScopes in []: {
//@[000:00264) ├─ModuleDeclarationSyntax
//@[000:00006) | ├─Token(Identifier) |module|
//@[007:00034) | ├─IdentifierSyntax
//@[007:00034) | | └─Token(Identifier) |duplicateInGlobalAndOneLoop|
//@[035:00050) | ├─StringSyntax
//@[035:00050) | | └─Token(StringComplete) |'modulea.bicep'|
//@[051:00052) | ├─Token(Assignment) |=|
//@[053:00264) | └─ForSyntax
//@[053:00054) |   ├─Token(LeftSquare) |[|
//@[054:00057) |   ├─Token(Identifier) |for|
//@[058:00079) |   ├─LocalVariableSyntax
//@[058:00079) |   | └─IdentifierSyntax
//@[058:00079) |   |   └─Token(Identifier) |duplicateAcrossScopes|
//@[080:00082) |   ├─Token(Identifier) |in|
//@[083:00085) |   ├─ArraySyntax
//@[083:00084) |   | ├─Token(LeftSquare) |[|
//@[084:00085) |   | └─Token(RightSquare) |]|
//@[085:00086) |   ├─Token(Colon) |:|
//@[087:00263) |   ├─ObjectSyntax
//@[087:00088) |   | ├─Token(LeftBrace) |{|
//@[088:00090) |   | ├─Token(NewLine) |\r\n|
  name: 'hello-${duplicateAcrossScopes}'
//@[002:00040) |   | ├─ObjectPropertySyntax
//@[002:00006) |   | | ├─IdentifierSyntax
//@[002:00006) |   | | | └─Token(Identifier) |name|
//@[006:00007) |   | | ├─Token(Colon) |:|
//@[008:00040) |   | | └─StringSyntax
//@[008:00017) |   | |   ├─Token(StringLeftPiece) |'hello-${|
//@[017:00038) |   | |   ├─VariableAccessSyntax
//@[017:00038) |   | |   | └─IdentifierSyntax
//@[017:00038) |   | |   |   └─Token(Identifier) |duplicateAcrossScopes|
//@[038:00040) |   | |   └─Token(StringRightPiece) |}'|
//@[040:00042) |   | ├─Token(NewLine) |\r\n|
  params: {
//@[002:00128) |   | ├─ObjectPropertySyntax
//@[002:00008) |   | | ├─IdentifierSyntax
//@[002:00008) |   | | | └─Token(Identifier) |params|
//@[008:00009) |   | | ├─Token(Colon) |:|
//@[010:00128) |   | | └─ObjectSyntax
//@[010:00011) |   | |   ├─Token(LeftBrace) |{|
//@[011:00013) |   | |   ├─Token(NewLine) |\r\n|
    objParam: {}
//@[004:00016) |   | |   ├─ObjectPropertySyntax
//@[004:00012) |   | |   | ├─IdentifierSyntax
//@[004:00012) |   | |   | | └─Token(Identifier) |objParam|
//@[012:00013) |   | |   | ├─Token(Colon) |:|
//@[014:00016) |   | |   | └─ObjectSyntax
//@[014:00015) |   | |   |   ├─Token(LeftBrace) |{|
//@[015:00016) |   | |   |   └─Token(RightBrace) |}|
//@[016:00018) |   | |   ├─Token(NewLine) |\r\n|
    stringParamA: 'test'
//@[004:00024) |   | |   ├─ObjectPropertySyntax
//@[004:00016) |   | |   | ├─IdentifierSyntax
//@[004:00016) |   | |   | | └─Token(Identifier) |stringParamA|
//@[016:00017) |   | |   | ├─Token(Colon) |:|
//@[018:00024) |   | |   | └─StringSyntax
//@[018:00024) |   | |   |   └─Token(StringComplete) |'test'|
//@[024:00026) |   | |   ├─Token(NewLine) |\r\n|
    stringParamB: 'test'
//@[004:00024) |   | |   ├─ObjectPropertySyntax
//@[004:00016) |   | |   | ├─IdentifierSyntax
//@[004:00016) |   | |   | | └─Token(Identifier) |stringParamB|
//@[016:00017) |   | |   | ├─Token(Colon) |:|
//@[018:00024) |   | |   | └─StringSyntax
//@[018:00024) |   | |   |   └─Token(StringComplete) |'test'|
//@[024:00026) |   | |   ├─Token(NewLine) |\r\n|
    arrayParam: [for x in emptyArray: x]
//@[004:00040) |   | |   ├─ObjectPropertySyntax
//@[004:00014) |   | |   | ├─IdentifierSyntax
//@[004:00014) |   | |   | | └─Token(Identifier) |arrayParam|
//@[014:00015) |   | |   | ├─Token(Colon) |:|
//@[016:00040) |   | |   | └─ForSyntax
//@[016:00017) |   | |   |   ├─Token(LeftSquare) |[|
//@[017:00020) |   | |   |   ├─Token(Identifier) |for|
//@[021:00022) |   | |   |   ├─LocalVariableSyntax
//@[021:00022) |   | |   |   | └─IdentifierSyntax
//@[021:00022) |   | |   |   |   └─Token(Identifier) |x|
//@[023:00025) |   | |   |   ├─Token(Identifier) |in|
//@[026:00036) |   | |   |   ├─VariableAccessSyntax
//@[026:00036) |   | |   |   | └─IdentifierSyntax
//@[026:00036) |   | |   |   |   └─Token(Identifier) |emptyArray|
//@[036:00037) |   | |   |   ├─Token(Colon) |:|
//@[038:00039) |   | |   |   ├─VariableAccessSyntax
//@[038:00039) |   | |   |   | └─IdentifierSyntax
//@[038:00039) |   | |   |   |   └─Token(Identifier) |x|
//@[039:00040) |   | |   |   └─Token(RightSquare) |]|
//@[040:00042) |   | |   ├─Token(NewLine) |\r\n|
  }
//@[002:00003) |   | |   └─Token(RightBrace) |}|
//@[003:00005) |   | ├─Token(NewLine) |\r\n|
}]
//@[000:00001) |   | └─Token(RightBrace) |}|
//@[001:00002) |   └─Token(RightSquare) |]|
//@[002:00006) ├─Token(NewLine) |\r\n\r\n|

var someDuplicate = true
//@[000:00024) ├─VariableDeclarationSyntax
//@[000:00003) | ├─Token(Identifier) |var|
//@[004:00017) | ├─IdentifierSyntax
//@[004:00017) | | └─Token(Identifier) |someDuplicate|
//@[018:00019) | ├─Token(Assignment) |=|
//@[020:00024) | └─BooleanLiteralSyntax
//@[020:00024) |   └─Token(TrueKeyword) |true|
//@[024:00026) ├─Token(NewLine) |\r\n|
var otherDuplicate = false
//@[000:00026) ├─VariableDeclarationSyntax
//@[000:00003) | ├─Token(Identifier) |var|
//@[004:00018) | ├─IdentifierSyntax
//@[004:00018) | | └─Token(Identifier) |otherDuplicate|
//@[019:00020) | ├─Token(Assignment) |=|
//@[021:00026) | └─BooleanLiteralSyntax
//@[021:00026) |   └─Token(FalseKeyword) |false|
//@[026:00028) ├─Token(NewLine) |\r\n|
module duplicatesEverywhere 'modulea.bicep' = [for someDuplicate in []: {
//@[000:00263) ├─ModuleDeclarationSyntax
//@[000:00006) | ├─Token(Identifier) |module|
//@[007:00027) | ├─IdentifierSyntax
//@[007:00027) | | └─Token(Identifier) |duplicatesEverywhere|
//@[028:00043) | ├─StringSyntax
//@[028:00043) | | └─Token(StringComplete) |'modulea.bicep'|
//@[044:00045) | ├─Token(Assignment) |=|
//@[046:00263) | └─ForSyntax
//@[046:00047) |   ├─Token(LeftSquare) |[|
//@[047:00050) |   ├─Token(Identifier) |for|
//@[051:00064) |   ├─LocalVariableSyntax
//@[051:00064) |   | └─IdentifierSyntax
//@[051:00064) |   |   └─Token(Identifier) |someDuplicate|
//@[065:00067) |   ├─Token(Identifier) |in|
//@[068:00070) |   ├─ArraySyntax
//@[068:00069) |   | ├─Token(LeftSquare) |[|
//@[069:00070) |   | └─Token(RightSquare) |]|
//@[070:00071) |   ├─Token(Colon) |:|
//@[072:00262) |   ├─ObjectSyntax
//@[072:00073) |   | ├─Token(LeftBrace) |{|
//@[073:00075) |   | ├─Token(NewLine) |\r\n|
  name: 'hello-${someDuplicate}'
//@[002:00032) |   | ├─ObjectPropertySyntax
//@[002:00006) |   | | ├─IdentifierSyntax
//@[002:00006) |   | | | └─Token(Identifier) |name|
//@[006:00007) |   | | ├─Token(Colon) |:|
//@[008:00032) |   | | └─StringSyntax
//@[008:00017) |   | |   ├─Token(StringLeftPiece) |'hello-${|
//@[017:00030) |   | |   ├─VariableAccessSyntax
//@[017:00030) |   | |   | └─IdentifierSyntax
//@[017:00030) |   | |   |   └─Token(Identifier) |someDuplicate|
//@[030:00032) |   | |   └─Token(StringRightPiece) |}'|
//@[032:00034) |   | ├─Token(NewLine) |\r\n|
  params: {
//@[002:00150) |   | ├─ObjectPropertySyntax
//@[002:00008) |   | | ├─IdentifierSyntax
//@[002:00008) |   | | | └─Token(Identifier) |params|
//@[008:00009) |   | | ├─Token(Colon) |:|
//@[010:00150) |   | | └─ObjectSyntax
//@[010:00011) |   | |   ├─Token(LeftBrace) |{|
//@[011:00013) |   | |   ├─Token(NewLine) |\r\n|
    objParam: {}
//@[004:00016) |   | |   ├─ObjectPropertySyntax
//@[004:00012) |   | |   | ├─IdentifierSyntax
//@[004:00012) |   | |   | | └─Token(Identifier) |objParam|
//@[012:00013) |   | |   | ├─Token(Colon) |:|
//@[014:00016) |   | |   | └─ObjectSyntax
//@[014:00015) |   | |   |   ├─Token(LeftBrace) |{|
//@[015:00016) |   | |   |   └─Token(RightBrace) |}|
//@[016:00018) |   | |   ├─Token(NewLine) |\r\n|
    stringParamB: 'test'
//@[004:00024) |   | |   ├─ObjectPropertySyntax
//@[004:00016) |   | |   | ├─IdentifierSyntax
//@[004:00016) |   | |   | | └─Token(Identifier) |stringParamB|
//@[016:00017) |   | |   | ├─Token(Colon) |:|
//@[018:00024) |   | |   | └─StringSyntax
//@[018:00024) |   | |   |   └─Token(StringComplete) |'test'|
//@[024:00026) |   | |   ├─Token(NewLine) |\r\n|
    arrayParam: [for otherDuplicate in emptyArray: '${someDuplicate}-${otherDuplicate}']
//@[004:00088) |   | |   ├─ObjectPropertySyntax
//@[004:00014) |   | |   | ├─IdentifierSyntax
//@[004:00014) |   | |   | | └─Token(Identifier) |arrayParam|
//@[014:00015) |   | |   | ├─Token(Colon) |:|
//@[016:00088) |   | |   | └─ForSyntax
//@[016:00017) |   | |   |   ├─Token(LeftSquare) |[|
//@[017:00020) |   | |   |   ├─Token(Identifier) |for|
//@[021:00035) |   | |   |   ├─LocalVariableSyntax
//@[021:00035) |   | |   |   | └─IdentifierSyntax
//@[021:00035) |   | |   |   |   └─Token(Identifier) |otherDuplicate|
//@[036:00038) |   | |   |   ├─Token(Identifier) |in|
//@[039:00049) |   | |   |   ├─VariableAccessSyntax
//@[039:00049) |   | |   |   | └─IdentifierSyntax
//@[039:00049) |   | |   |   |   └─Token(Identifier) |emptyArray|
//@[049:00050) |   | |   |   ├─Token(Colon) |:|
//@[051:00087) |   | |   |   ├─StringSyntax
//@[051:00054) |   | |   |   | ├─Token(StringLeftPiece) |'${|
//@[054:00067) |   | |   |   | ├─VariableAccessSyntax
//@[054:00067) |   | |   |   | | └─IdentifierSyntax
//@[054:00067) |   | |   |   | |   └─Token(Identifier) |someDuplicate|
//@[067:00071) |   | |   |   | ├─Token(StringMiddlePiece) |}-${|
//@[071:00085) |   | |   |   | ├─VariableAccessSyntax
//@[071:00085) |   | |   |   | | └─IdentifierSyntax
//@[071:00085) |   | |   |   | |   └─Token(Identifier) |otherDuplicate|
//@[085:00087) |   | |   |   | └─Token(StringRightPiece) |}'|
//@[087:00088) |   | |   |   └─Token(RightSquare) |]|
//@[088:00090) |   | |   ├─Token(NewLine) |\r\n|
  }
//@[002:00003) |   | |   └─Token(RightBrace) |}|
//@[003:00005) |   | ├─Token(NewLine) |\r\n|
}]
//@[000:00001) |   | └─Token(RightBrace) |}|
//@[001:00002) |   └─Token(RightSquare) |]|
//@[002:00006) ├─Token(NewLine) |\r\n\r\n|

module propertyLoopInsideParameterValue 'modulea.bicep' = {
//@[000:00438) ├─ModuleDeclarationSyntax
//@[000:00006) | ├─Token(Identifier) |module|
//@[007:00039) | ├─IdentifierSyntax
//@[007:00039) | | └─Token(Identifier) |propertyLoopInsideParameterValue|
//@[040:00055) | ├─StringSyntax
//@[040:00055) | | └─Token(StringComplete) |'modulea.bicep'|
//@[056:00057) | ├─Token(Assignment) |=|
//@[058:00438) | └─ObjectSyntax
//@[058:00059) |   ├─Token(LeftBrace) |{|
//@[059:00061) |   ├─Token(NewLine) |\r\n|
  name: 'propertyLoopInsideParameterValue'
//@[002:00042) |   ├─ObjectPropertySyntax
//@[002:00006) |   | ├─IdentifierSyntax
//@[002:00006) |   | | └─Token(Identifier) |name|
//@[006:00007) |   | ├─Token(Colon) |:|
//@[008:00042) |   | └─StringSyntax
//@[008:00042) |   |   └─Token(StringComplete) |'propertyLoopInsideParameterValue'|
//@[042:00044) |   ├─Token(NewLine) |\r\n|
  params: {
//@[002:00330) |   ├─ObjectPropertySyntax
//@[002:00008) |   | ├─IdentifierSyntax
//@[002:00008) |   | | └─Token(Identifier) |params|
//@[008:00009) |   | ├─Token(Colon) |:|
//@[010:00330) |   | └─ObjectSyntax
//@[010:00011) |   |   ├─Token(LeftBrace) |{|
//@[011:00013) |   |   ├─Token(NewLine) |\r\n|
    objParam: {
//@[004:00209) |   |   ├─ObjectPropertySyntax
//@[004:00012) |   |   | ├─IdentifierSyntax
//@[004:00012) |   |   | | └─Token(Identifier) |objParam|
//@[012:00013) |   |   | ├─Token(Colon) |:|
//@[014:00209) |   |   | └─ObjectSyntax
//@[014:00015) |   |   |   ├─Token(LeftBrace) |{|
//@[015:00017) |   |   |   ├─Token(NewLine) |\r\n|
      a: [for i in range(0,10): i]
//@[006:00034) |   |   |   ├─ObjectPropertySyntax
//@[006:00007) |   |   |   | ├─IdentifierSyntax
//@[006:00007) |   |   |   | | └─Token(Identifier) |a|
//@[007:00008) |   |   |   | ├─Token(Colon) |:|
//@[009:00034) |   |   |   | └─ForSyntax
//@[009:00010) |   |   |   |   ├─Token(LeftSquare) |[|
//@[010:00013) |   |   |   |   ├─Token(Identifier) |for|
//@[014:00015) |   |   |   |   ├─LocalVariableSyntax
//@[014:00015) |   |   |   |   | └─IdentifierSyntax
//@[014:00015) |   |   |   |   |   └─Token(Identifier) |i|
//@[016:00018) |   |   |   |   ├─Token(Identifier) |in|
//@[019:00030) |   |   |   |   ├─FunctionCallSyntax
//@[019:00024) |   |   |   |   | ├─IdentifierSyntax
//@[019:00024) |   |   |   |   | | └─Token(Identifier) |range|
//@[024:00025) |   |   |   |   | ├─Token(LeftParen) |(|
//@[025:00026) |   |   |   |   | ├─FunctionArgumentSyntax
//@[025:00026) |   |   |   |   | | └─IntegerLiteralSyntax
//@[025:00026) |   |   |   |   | |   └─Token(Integer) |0|
//@[026:00027) |   |   |   |   | ├─Token(Comma) |,|
//@[027:00029) |   |   |   |   | ├─FunctionArgumentSyntax
//@[027:00029) |   |   |   |   | | └─IntegerLiteralSyntax
//@[027:00029) |   |   |   |   | |   └─Token(Integer) |10|
//@[029:00030) |   |   |   |   | └─Token(RightParen) |)|
//@[030:00031) |   |   |   |   ├─Token(Colon) |:|
//@[032:00033) |   |   |   |   ├─VariableAccessSyntax
//@[032:00033) |   |   |   |   | └─IdentifierSyntax
//@[032:00033) |   |   |   |   |   └─Token(Identifier) |i|
//@[033:00034) |   |   |   |   └─Token(RightSquare) |]|
//@[034:00036) |   |   |   ├─Token(NewLine) |\r\n|
      b: [for i in range(1,2): i]
//@[006:00033) |   |   |   ├─ObjectPropertySyntax
//@[006:00007) |   |   |   | ├─IdentifierSyntax
//@[006:00007) |   |   |   | | └─Token(Identifier) |b|
//@[007:00008) |   |   |   | ├─Token(Colon) |:|
//@[009:00033) |   |   |   | └─ForSyntax
//@[009:00010) |   |   |   |   ├─Token(LeftSquare) |[|
//@[010:00013) |   |   |   |   ├─Token(Identifier) |for|
//@[014:00015) |   |   |   |   ├─LocalVariableSyntax
//@[014:00015) |   |   |   |   | └─IdentifierSyntax
//@[014:00015) |   |   |   |   |   └─Token(Identifier) |i|
//@[016:00018) |   |   |   |   ├─Token(Identifier) |in|
//@[019:00029) |   |   |   |   ├─FunctionCallSyntax
//@[019:00024) |   |   |   |   | ├─IdentifierSyntax
//@[019:00024) |   |   |   |   | | └─Token(Identifier) |range|
//@[024:00025) |   |   |   |   | ├─Token(LeftParen) |(|
//@[025:00026) |   |   |   |   | ├─FunctionArgumentSyntax
//@[025:00026) |   |   |   |   | | └─IntegerLiteralSyntax
//@[025:00026) |   |   |   |   | |   └─Token(Integer) |1|
//@[026:00027) |   |   |   |   | ├─Token(Comma) |,|
//@[027:00028) |   |   |   |   | ├─FunctionArgumentSyntax
//@[027:00028) |   |   |   |   | | └─IntegerLiteralSyntax
//@[027:00028) |   |   |   |   | |   └─Token(Integer) |2|
//@[028:00029) |   |   |   |   | └─Token(RightParen) |)|
//@[029:00030) |   |   |   |   ├─Token(Colon) |:|
//@[031:00032) |   |   |   |   ├─VariableAccessSyntax
//@[031:00032) |   |   |   |   | └─IdentifierSyntax
//@[031:00032) |   |   |   |   |   └─Token(Identifier) |i|
//@[032:00033) |   |   |   |   └─Token(RightSquare) |]|
//@[033:00035) |   |   |   ├─Token(NewLine) |\r\n|
      c: {
//@[006:00056) |   |   |   ├─ObjectPropertySyntax
//@[006:00007) |   |   |   | ├─IdentifierSyntax
//@[006:00007) |   |   |   | | └─Token(Identifier) |c|
//@[007:00008) |   |   |   | ├─Token(Colon) |:|
//@[009:00056) |   |   |   | └─ObjectSyntax
//@[009:00010) |   |   |   |   ├─Token(LeftBrace) |{|
//@[010:00012) |   |   |   |   ├─Token(NewLine) |\r\n|
        d: [for j in range(2,3): j]
//@[008:00035) |   |   |   |   ├─ObjectPropertySyntax
//@[008:00009) |   |   |   |   | ├─IdentifierSyntax
//@[008:00009) |   |   |   |   | | └─Token(Identifier) |d|
//@[009:00010) |   |   |   |   | ├─Token(Colon) |:|
//@[011:00035) |   |   |   |   | └─ForSyntax
//@[011:00012) |   |   |   |   |   ├─Token(LeftSquare) |[|
//@[012:00015) |   |   |   |   |   ├─Token(Identifier) |for|
//@[016:00017) |   |   |   |   |   ├─LocalVariableSyntax
//@[016:00017) |   |   |   |   |   | └─IdentifierSyntax
//@[016:00017) |   |   |   |   |   |   └─Token(Identifier) |j|
//@[018:00020) |   |   |   |   |   ├─Token(Identifier) |in|
//@[021:00031) |   |   |   |   |   ├─FunctionCallSyntax
//@[021:00026) |   |   |   |   |   | ├─IdentifierSyntax
//@[021:00026) |   |   |   |   |   | | └─Token(Identifier) |range|
//@[026:00027) |   |   |   |   |   | ├─Token(LeftParen) |(|
//@[027:00028) |   |   |   |   |   | ├─FunctionArgumentSyntax
//@[027:00028) |   |   |   |   |   | | └─IntegerLiteralSyntax
//@[027:00028) |   |   |   |   |   | |   └─Token(Integer) |2|
//@[028:00029) |   |   |   |   |   | ├─Token(Comma) |,|
//@[029:00030) |   |   |   |   |   | ├─FunctionArgumentSyntax
//@[029:00030) |   |   |   |   |   | | └─IntegerLiteralSyntax
//@[029:00030) |   |   |   |   |   | |   └─Token(Integer) |3|
//@[030:00031) |   |   |   |   |   | └─Token(RightParen) |)|
//@[031:00032) |   |   |   |   |   ├─Token(Colon) |:|
//@[033:00034) |   |   |   |   |   ├─VariableAccessSyntax
//@[033:00034) |   |   |   |   |   | └─IdentifierSyntax
//@[033:00034) |   |   |   |   |   |   └─Token(Identifier) |j|
//@[034:00035) |   |   |   |   |   └─Token(RightSquare) |]|
//@[035:00037) |   |   |   |   ├─Token(NewLine) |\r\n|
      }
//@[006:00007) |   |   |   |   └─Token(RightBrace) |}|
//@[007:00009) |   |   |   ├─Token(NewLine) |\r\n|
      e: [for k in range(4,4): {
//@[006:00056) |   |   |   ├─ObjectPropertySyntax
//@[006:00007) |   |   |   | ├─IdentifierSyntax
//@[006:00007) |   |   |   | | └─Token(Identifier) |e|
//@[007:00008) |   |   |   | ├─Token(Colon) |:|
//@[009:00056) |   |   |   | └─ForSyntax
//@[009:00010) |   |   |   |   ├─Token(LeftSquare) |[|
//@[010:00013) |   |   |   |   ├─Token(Identifier) |for|
//@[014:00015) |   |   |   |   ├─LocalVariableSyntax
//@[014:00015) |   |   |   |   | └─IdentifierSyntax
//@[014:00015) |   |   |   |   |   └─Token(Identifier) |k|
//@[016:00018) |   |   |   |   ├─Token(Identifier) |in|
//@[019:00029) |   |   |   |   ├─FunctionCallSyntax
//@[019:00024) |   |   |   |   | ├─IdentifierSyntax
//@[019:00024) |   |   |   |   | | └─Token(Identifier) |range|
//@[024:00025) |   |   |   |   | ├─Token(LeftParen) |(|
//@[025:00026) |   |   |   |   | ├─FunctionArgumentSyntax
//@[025:00026) |   |   |   |   | | └─IntegerLiteralSyntax
//@[025:00026) |   |   |   |   | |   └─Token(Integer) |4|
//@[026:00027) |   |   |   |   | ├─Token(Comma) |,|
//@[027:00028) |   |   |   |   | ├─FunctionArgumentSyntax
//@[027:00028) |   |   |   |   | | └─IntegerLiteralSyntax
//@[027:00028) |   |   |   |   | |   └─Token(Integer) |4|
//@[028:00029) |   |   |   |   | └─Token(RightParen) |)|
//@[029:00030) |   |   |   |   ├─Token(Colon) |:|
//@[031:00055) |   |   |   |   ├─ObjectSyntax
//@[031:00032) |   |   |   |   | ├─Token(LeftBrace) |{|
//@[032:00034) |   |   |   |   | ├─Token(NewLine) |\r\n|
        f: k
//@[008:00012) |   |   |   |   | ├─ObjectPropertySyntax
//@[008:00009) |   |   |   |   | | ├─IdentifierSyntax
//@[008:00009) |   |   |   |   | | | └─Token(Identifier) |f|
//@[009:00010) |   |   |   |   | | ├─Token(Colon) |:|
//@[011:00012) |   |   |   |   | | └─VariableAccessSyntax
//@[011:00012) |   |   |   |   | |   └─IdentifierSyntax
//@[011:00012) |   |   |   |   | |     └─Token(Identifier) |k|
//@[012:00014) |   |   |   |   | ├─Token(NewLine) |\r\n|
      }]
//@[006:00007) |   |   |   |   | └─Token(RightBrace) |}|
//@[007:00008) |   |   |   |   └─Token(RightSquare) |]|
//@[008:00010) |   |   |   ├─Token(NewLine) |\r\n|
    }
//@[004:00005) |   |   |   └─Token(RightBrace) |}|
//@[005:00007) |   |   ├─Token(NewLine) |\r\n|
    stringParamB: ''
//@[004:00020) |   |   ├─ObjectPropertySyntax
//@[004:00016) |   |   | ├─IdentifierSyntax
//@[004:00016) |   |   | | └─Token(Identifier) |stringParamB|
//@[016:00017) |   |   | ├─Token(Colon) |:|
//@[018:00020) |   |   | └─StringSyntax
//@[018:00020) |   |   |   └─Token(StringComplete) |''|
//@[020:00022) |   |   ├─Token(NewLine) |\r\n|
    arrayParam: [
//@[004:00079) |   |   ├─ObjectPropertySyntax
//@[004:00014) |   |   | ├─IdentifierSyntax
//@[004:00014) |   |   | | └─Token(Identifier) |arrayParam|
//@[014:00015) |   |   | ├─Token(Colon) |:|
//@[016:00079) |   |   | └─ArraySyntax
//@[016:00017) |   |   |   ├─Token(LeftSquare) |[|
//@[017:00019) |   |   |   ├─Token(NewLine) |\r\n|
      {
//@[006:00053) |   |   |   ├─ArrayItemSyntax
//@[006:00053) |   |   |   | └─ObjectSyntax
//@[006:00007) |   |   |   |   ├─Token(LeftBrace) |{|
//@[007:00009) |   |   |   |   ├─Token(NewLine) |\r\n|
        e: [for j in range(7,7): j]
//@[008:00035) |   |   |   |   ├─ObjectPropertySyntax
//@[008:00009) |   |   |   |   | ├─IdentifierSyntax
//@[008:00009) |   |   |   |   | | └─Token(Identifier) |e|
//@[009:00010) |   |   |   |   | ├─Token(Colon) |:|
//@[011:00035) |   |   |   |   | └─ForSyntax
//@[011:00012) |   |   |   |   |   ├─Token(LeftSquare) |[|
//@[012:00015) |   |   |   |   |   ├─Token(Identifier) |for|
//@[016:00017) |   |   |   |   |   ├─LocalVariableSyntax
//@[016:00017) |   |   |   |   |   | └─IdentifierSyntax
//@[016:00017) |   |   |   |   |   |   └─Token(Identifier) |j|
//@[018:00020) |   |   |   |   |   ├─Token(Identifier) |in|
//@[021:00031) |   |   |   |   |   ├─FunctionCallSyntax
//@[021:00026) |   |   |   |   |   | ├─IdentifierSyntax
//@[021:00026) |   |   |   |   |   | | └─Token(Identifier) |range|
//@[026:00027) |   |   |   |   |   | ├─Token(LeftParen) |(|
//@[027:00028) |   |   |   |   |   | ├─FunctionArgumentSyntax
//@[027:00028) |   |   |   |   |   | | └─IntegerLiteralSyntax
//@[027:00028) |   |   |   |   |   | |   └─Token(Integer) |7|
//@[028:00029) |   |   |   |   |   | ├─Token(Comma) |,|
//@[029:00030) |   |   |   |   |   | ├─FunctionArgumentSyntax
//@[029:00030) |   |   |   |   |   | | └─IntegerLiteralSyntax
//@[029:00030) |   |   |   |   |   | |   └─Token(Integer) |7|
//@[030:00031) |   |   |   |   |   | └─Token(RightParen) |)|
//@[031:00032) |   |   |   |   |   ├─Token(Colon) |:|
//@[033:00034) |   |   |   |   |   ├─VariableAccessSyntax
//@[033:00034) |   |   |   |   |   | └─IdentifierSyntax
//@[033:00034) |   |   |   |   |   |   └─Token(Identifier) |j|
//@[034:00035) |   |   |   |   |   └─Token(RightSquare) |]|
//@[035:00037) |   |   |   |   ├─Token(NewLine) |\r\n|
      }
//@[006:00007) |   |   |   |   └─Token(RightBrace) |}|
//@[007:00009) |   |   |   ├─Token(NewLine) |\r\n|
    ]
//@[004:00005) |   |   |   └─Token(RightSquare) |]|
//@[005:00007) |   |   ├─Token(NewLine) |\r\n|
  }
//@[002:00003) |   |   └─Token(RightBrace) |}|
//@[003:00005) |   ├─Token(NewLine) |\r\n|
}
//@[000:00001) |   └─Token(RightBrace) |}|
//@[001:00005) ├─Token(NewLine) |\r\n\r\n|

module propertyLoopInsideParameterValueWithIndexes 'modulea.bicep' = {
//@[000:00514) ├─ModuleDeclarationSyntax
//@[000:00006) | ├─Token(Identifier) |module|
//@[007:00050) | ├─IdentifierSyntax
//@[007:00050) | | └─Token(Identifier) |propertyLoopInsideParameterValueWithIndexes|
//@[051:00066) | ├─StringSyntax
//@[051:00066) | | └─Token(StringComplete) |'modulea.bicep'|
//@[067:00068) | ├─Token(Assignment) |=|
//@[069:00514) | └─ObjectSyntax
//@[069:00070) |   ├─Token(LeftBrace) |{|
//@[070:00072) |   ├─Token(NewLine) |\r\n|
  name: 'propertyLoopInsideParameterValueWithIndexes'
//@[002:00053) |   ├─ObjectPropertySyntax
//@[002:00006) |   | ├─IdentifierSyntax
//@[002:00006) |   | | └─Token(Identifier) |name|
//@[006:00007) |   | ├─Token(Colon) |:|
//@[008:00053) |   | └─StringSyntax
//@[008:00053) |   |   └─Token(StringComplete) |'propertyLoopInsideParameterValueWithIndexes'|
//@[053:00055) |   ├─Token(NewLine) |\r\n|
  params: {
//@[002:00384) |   ├─ObjectPropertySyntax
//@[002:00008) |   | ├─IdentifierSyntax
//@[002:00008) |   | | └─Token(Identifier) |params|
//@[008:00009) |   | ├─Token(Colon) |:|
//@[010:00384) |   | └─ObjectSyntax
//@[010:00011) |   |   ├─Token(LeftBrace) |{|
//@[011:00013) |   |   ├─Token(NewLine) |\r\n|
    objParam: {
//@[004:00263) |   |   ├─ObjectPropertySyntax
//@[004:00012) |   |   | ├─IdentifierSyntax
//@[004:00012) |   |   | | └─Token(Identifier) |objParam|
//@[012:00013) |   |   | ├─Token(Colon) |:|
//@[014:00263) |   |   | └─ObjectSyntax
//@[014:00015) |   |   |   ├─Token(LeftBrace) |{|
//@[015:00017) |   |   |   ├─Token(NewLine) |\r\n|
      a: [for (i, i2) in range(0,10): i + i2]
//@[006:00045) |   |   |   ├─ObjectPropertySyntax
//@[006:00007) |   |   |   | ├─IdentifierSyntax
//@[006:00007) |   |   |   | | └─Token(Identifier) |a|
//@[007:00008) |   |   |   | ├─Token(Colon) |:|
//@[009:00045) |   |   |   | └─ForSyntax
//@[009:00010) |   |   |   |   ├─Token(LeftSquare) |[|
//@[010:00013) |   |   |   |   ├─Token(Identifier) |for|
//@[014:00021) |   |   |   |   ├─VariableBlockSyntax
//@[014:00015) |   |   |   |   | ├─Token(LeftParen) |(|
//@[015:00016) |   |   |   |   | ├─LocalVariableSyntax
//@[015:00016) |   |   |   |   | | └─IdentifierSyntax
//@[015:00016) |   |   |   |   | |   └─Token(Identifier) |i|
//@[016:00017) |   |   |   |   | ├─Token(Comma) |,|
//@[018:00020) |   |   |   |   | ├─LocalVariableSyntax
//@[018:00020) |   |   |   |   | | └─IdentifierSyntax
//@[018:00020) |   |   |   |   | |   └─Token(Identifier) |i2|
//@[020:00021) |   |   |   |   | └─Token(RightParen) |)|
//@[022:00024) |   |   |   |   ├─Token(Identifier) |in|
//@[025:00036) |   |   |   |   ├─FunctionCallSyntax
//@[025:00030) |   |   |   |   | ├─IdentifierSyntax
//@[025:00030) |   |   |   |   | | └─Token(Identifier) |range|
//@[030:00031) |   |   |   |   | ├─Token(LeftParen) |(|
//@[031:00032) |   |   |   |   | ├─FunctionArgumentSyntax
//@[031:00032) |   |   |   |   | | └─IntegerLiteralSyntax
//@[031:00032) |   |   |   |   | |   └─Token(Integer) |0|
//@[032:00033) |   |   |   |   | ├─Token(Comma) |,|
//@[033:00035) |   |   |   |   | ├─FunctionArgumentSyntax
//@[033:00035) |   |   |   |   | | └─IntegerLiteralSyntax
//@[033:00035) |   |   |   |   | |   └─Token(Integer) |10|
//@[035:00036) |   |   |   |   | └─Token(RightParen) |)|
//@[036:00037) |   |   |   |   ├─Token(Colon) |:|
//@[038:00044) |   |   |   |   ├─BinaryOperationSyntax
//@[038:00039) |   |   |   |   | ├─VariableAccessSyntax
//@[038:00039) |   |   |   |   | | └─IdentifierSyntax
//@[038:00039) |   |   |   |   | |   └─Token(Identifier) |i|
//@[040:00041) |   |   |   |   | ├─Token(Plus) |+|
//@[042:00044) |   |   |   |   | └─VariableAccessSyntax
//@[042:00044) |   |   |   |   |   └─IdentifierSyntax
//@[042:00044) |   |   |   |   |     └─Token(Identifier) |i2|
//@[044:00045) |   |   |   |   └─Token(RightSquare) |]|
//@[045:00047) |   |   |   ├─Token(NewLine) |\r\n|
      b: [for (i, i2) in range(1,2): i / i2]
//@[006:00044) |   |   |   ├─ObjectPropertySyntax
//@[006:00007) |   |   |   | ├─IdentifierSyntax
//@[006:00007) |   |   |   | | └─Token(Identifier) |b|
//@[007:00008) |   |   |   | ├─Token(Colon) |:|
//@[009:00044) |   |   |   | └─ForSyntax
//@[009:00010) |   |   |   |   ├─Token(LeftSquare) |[|
//@[010:00013) |   |   |   |   ├─Token(Identifier) |for|
//@[014:00021) |   |   |   |   ├─VariableBlockSyntax
//@[014:00015) |   |   |   |   | ├─Token(LeftParen) |(|
//@[015:00016) |   |   |   |   | ├─LocalVariableSyntax
//@[015:00016) |   |   |   |   | | └─IdentifierSyntax
//@[015:00016) |   |   |   |   | |   └─Token(Identifier) |i|
//@[016:00017) |   |   |   |   | ├─Token(Comma) |,|
//@[018:00020) |   |   |   |   | ├─LocalVariableSyntax
//@[018:00020) |   |   |   |   | | └─IdentifierSyntax
//@[018:00020) |   |   |   |   | |   └─Token(Identifier) |i2|
//@[020:00021) |   |   |   |   | └─Token(RightParen) |)|
//@[022:00024) |   |   |   |   ├─Token(Identifier) |in|
//@[025:00035) |   |   |   |   ├─FunctionCallSyntax
//@[025:00030) |   |   |   |   | ├─IdentifierSyntax
//@[025:00030) |   |   |   |   | | └─Token(Identifier) |range|
//@[030:00031) |   |   |   |   | ├─Token(LeftParen) |(|
//@[031:00032) |   |   |   |   | ├─FunctionArgumentSyntax
//@[031:00032) |   |   |   |   | | └─IntegerLiteralSyntax
//@[031:00032) |   |   |   |   | |   └─Token(Integer) |1|
//@[032:00033) |   |   |   |   | ├─Token(Comma) |,|
//@[033:00034) |   |   |   |   | ├─FunctionArgumentSyntax
//@[033:00034) |   |   |   |   | | └─IntegerLiteralSyntax
//@[033:00034) |   |   |   |   | |   └─Token(Integer) |2|
//@[034:00035) |   |   |   |   | └─Token(RightParen) |)|
//@[035:00036) |   |   |   |   ├─Token(Colon) |:|
//@[037:00043) |   |   |   |   ├─BinaryOperationSyntax
//@[037:00038) |   |   |   |   | ├─VariableAccessSyntax
//@[037:00038) |   |   |   |   | | └─IdentifierSyntax
//@[037:00038) |   |   |   |   | |   └─Token(Identifier) |i|
//@[039:00040) |   |   |   |   | ├─Token(Slash) |/|
//@[041:00043) |   |   |   |   | └─VariableAccessSyntax
//@[041:00043) |   |   |   |   |   └─IdentifierSyntax
//@[041:00043) |   |   |   |   |     └─Token(Identifier) |i2|
//@[043:00044) |   |   |   |   └─Token(RightSquare) |]|
//@[044:00046) |   |   |   ├─Token(NewLine) |\r\n|
      c: {
//@[006:00067) |   |   |   ├─ObjectPropertySyntax
//@[006:00007) |   |   |   | ├─IdentifierSyntax
//@[006:00007) |   |   |   | | └─Token(Identifier) |c|
//@[007:00008) |   |   |   | ├─Token(Colon) |:|
//@[009:00067) |   |   |   | └─ObjectSyntax
//@[009:00010) |   |   |   |   ├─Token(LeftBrace) |{|
//@[010:00012) |   |   |   |   ├─Token(NewLine) |\r\n|
        d: [for (j, j2) in range(2,3): j * j2]
//@[008:00046) |   |   |   |   ├─ObjectPropertySyntax
//@[008:00009) |   |   |   |   | ├─IdentifierSyntax
//@[008:00009) |   |   |   |   | | └─Token(Identifier) |d|
//@[009:00010) |   |   |   |   | ├─Token(Colon) |:|
//@[011:00046) |   |   |   |   | └─ForSyntax
//@[011:00012) |   |   |   |   |   ├─Token(LeftSquare) |[|
//@[012:00015) |   |   |   |   |   ├─Token(Identifier) |for|
//@[016:00023) |   |   |   |   |   ├─VariableBlockSyntax
//@[016:00017) |   |   |   |   |   | ├─Token(LeftParen) |(|
//@[017:00018) |   |   |   |   |   | ├─LocalVariableSyntax
//@[017:00018) |   |   |   |   |   | | └─IdentifierSyntax
//@[017:00018) |   |   |   |   |   | |   └─Token(Identifier) |j|
//@[018:00019) |   |   |   |   |   | ├─Token(Comma) |,|
//@[020:00022) |   |   |   |   |   | ├─LocalVariableSyntax
//@[020:00022) |   |   |   |   |   | | └─IdentifierSyntax
//@[020:00022) |   |   |   |   |   | |   └─Token(Identifier) |j2|
//@[022:00023) |   |   |   |   |   | └─Token(RightParen) |)|
//@[024:00026) |   |   |   |   |   ├─Token(Identifier) |in|
//@[027:00037) |   |   |   |   |   ├─FunctionCallSyntax
//@[027:00032) |   |   |   |   |   | ├─IdentifierSyntax
//@[027:00032) |   |   |   |   |   | | └─Token(Identifier) |range|
//@[032:00033) |   |   |   |   |   | ├─Token(LeftParen) |(|
//@[033:00034) |   |   |   |   |   | ├─FunctionArgumentSyntax
//@[033:00034) |   |   |   |   |   | | └─IntegerLiteralSyntax
//@[033:00034) |   |   |   |   |   | |   └─Token(Integer) |2|
//@[034:00035) |   |   |   |   |   | ├─Token(Comma) |,|
//@[035:00036) |   |   |   |   |   | ├─FunctionArgumentSyntax
//@[035:00036) |   |   |   |   |   | | └─IntegerLiteralSyntax
//@[035:00036) |   |   |   |   |   | |   └─Token(Integer) |3|
//@[036:00037) |   |   |   |   |   | └─Token(RightParen) |)|
//@[037:00038) |   |   |   |   |   ├─Token(Colon) |:|
//@[039:00045) |   |   |   |   |   ├─BinaryOperationSyntax
//@[039:00040) |   |   |   |   |   | ├─VariableAccessSyntax
//@[039:00040) |   |   |   |   |   | | └─IdentifierSyntax
//@[039:00040) |   |   |   |   |   | |   └─Token(Identifier) |j|
//@[041:00042) |   |   |   |   |   | ├─Token(Asterisk) |*|
//@[043:00045) |   |   |   |   |   | └─VariableAccessSyntax
//@[043:00045) |   |   |   |   |   |   └─IdentifierSyntax
//@[043:00045) |   |   |   |   |   |     └─Token(Identifier) |j2|
//@[045:00046) |   |   |   |   |   └─Token(RightSquare) |]|
//@[046:00048) |   |   |   |   ├─Token(NewLine) |\r\n|
      }
//@[006:00007) |   |   |   |   └─Token(RightBrace) |}|
//@[007:00009) |   |   |   ├─Token(NewLine) |\r\n|
      e: [for (k, k2) in range(4,4): {
//@[006:00077) |   |   |   ├─ObjectPropertySyntax
//@[006:00007) |   |   |   | ├─IdentifierSyntax
//@[006:00007) |   |   |   | | └─Token(Identifier) |e|
//@[007:00008) |   |   |   | ├─Token(Colon) |:|
//@[009:00077) |   |   |   | └─ForSyntax
//@[009:00010) |   |   |   |   ├─Token(LeftSquare) |[|
//@[010:00013) |   |   |   |   ├─Token(Identifier) |for|
//@[014:00021) |   |   |   |   ├─VariableBlockSyntax
//@[014:00015) |   |   |   |   | ├─Token(LeftParen) |(|
//@[015:00016) |   |   |   |   | ├─LocalVariableSyntax
//@[015:00016) |   |   |   |   | | └─IdentifierSyntax
//@[015:00016) |   |   |   |   | |   └─Token(Identifier) |k|
//@[016:00017) |   |   |   |   | ├─Token(Comma) |,|
//@[018:00020) |   |   |   |   | ├─LocalVariableSyntax
//@[018:00020) |   |   |   |   | | └─IdentifierSyntax
//@[018:00020) |   |   |   |   | |   └─Token(Identifier) |k2|
//@[020:00021) |   |   |   |   | └─Token(RightParen) |)|
//@[022:00024) |   |   |   |   ├─Token(Identifier) |in|
//@[025:00035) |   |   |   |   ├─FunctionCallSyntax
//@[025:00030) |   |   |   |   | ├─IdentifierSyntax
//@[025:00030) |   |   |   |   | | └─Token(Identifier) |range|
//@[030:00031) |   |   |   |   | ├─Token(LeftParen) |(|
//@[031:00032) |   |   |   |   | ├─FunctionArgumentSyntax
//@[031:00032) |   |   |   |   | | └─IntegerLiteralSyntax
//@[031:00032) |   |   |   |   | |   └─Token(Integer) |4|
//@[032:00033) |   |   |   |   | ├─Token(Comma) |,|
//@[033:00034) |   |   |   |   | ├─FunctionArgumentSyntax
//@[033:00034) |   |   |   |   | | └─IntegerLiteralSyntax
//@[033:00034) |   |   |   |   | |   └─Token(Integer) |4|
//@[034:00035) |   |   |   |   | └─Token(RightParen) |)|
//@[035:00036) |   |   |   |   ├─Token(Colon) |:|
//@[037:00076) |   |   |   |   ├─ObjectSyntax
//@[037:00038) |   |   |   |   | ├─Token(LeftBrace) |{|
//@[038:00040) |   |   |   |   | ├─Token(NewLine) |\r\n|
        f: k
//@[008:00012) |   |   |   |   | ├─ObjectPropertySyntax
//@[008:00009) |   |   |   |   | | ├─IdentifierSyntax
//@[008:00009) |   |   |   |   | | | └─Token(Identifier) |f|
//@[009:00010) |   |   |   |   | | ├─Token(Colon) |:|
//@[011:00012) |   |   |   |   | | └─VariableAccessSyntax
//@[011:00012) |   |   |   |   | |   └─IdentifierSyntax
//@[011:00012) |   |   |   |   | |     └─Token(Identifier) |k|
//@[012:00014) |   |   |   |   | ├─Token(NewLine) |\r\n|
        g: k2
//@[008:00013) |   |   |   |   | ├─ObjectPropertySyntax
//@[008:00009) |   |   |   |   | | ├─IdentifierSyntax
//@[008:00009) |   |   |   |   | | | └─Token(Identifier) |g|
//@[009:00010) |   |   |   |   | | ├─Token(Colon) |:|
//@[011:00013) |   |   |   |   | | └─VariableAccessSyntax
//@[011:00013) |   |   |   |   | |   └─IdentifierSyntax
//@[011:00013) |   |   |   |   | |     └─Token(Identifier) |k2|
//@[013:00015) |   |   |   |   | ├─Token(NewLine) |\r\n|
      }]
//@[006:00007) |   |   |   |   | └─Token(RightBrace) |}|
//@[007:00008) |   |   |   |   └─Token(RightSquare) |]|
//@[008:00010) |   |   |   ├─Token(NewLine) |\r\n|
    }
//@[004:00005) |   |   |   └─Token(RightBrace) |}|
//@[005:00007) |   |   ├─Token(NewLine) |\r\n|
    stringParamB: ''
//@[004:00020) |   |   ├─ObjectPropertySyntax
//@[004:00016) |   |   | ├─IdentifierSyntax
//@[004:00016) |   |   | | └─Token(Identifier) |stringParamB|
//@[016:00017) |   |   | ├─Token(Colon) |:|
//@[018:00020) |   |   | └─StringSyntax
//@[018:00020) |   |   |   └─Token(StringComplete) |''|
//@[020:00022) |   |   ├─Token(NewLine) |\r\n|
    arrayParam: [
//@[004:00079) |   |   ├─ObjectPropertySyntax
//@[004:00014) |   |   | ├─IdentifierSyntax
//@[004:00014) |   |   | | └─Token(Identifier) |arrayParam|
//@[014:00015) |   |   | ├─Token(Colon) |:|
//@[016:00079) |   |   | └─ArraySyntax
//@[016:00017) |   |   |   ├─Token(LeftSquare) |[|
//@[017:00019) |   |   |   ├─Token(NewLine) |\r\n|
      {
//@[006:00053) |   |   |   ├─ArrayItemSyntax
//@[006:00053) |   |   |   | └─ObjectSyntax
//@[006:00007) |   |   |   |   ├─Token(LeftBrace) |{|
//@[007:00009) |   |   |   |   ├─Token(NewLine) |\r\n|
        e: [for j in range(7,7): j]
//@[008:00035) |   |   |   |   ├─ObjectPropertySyntax
//@[008:00009) |   |   |   |   | ├─IdentifierSyntax
//@[008:00009) |   |   |   |   | | └─Token(Identifier) |e|
//@[009:00010) |   |   |   |   | ├─Token(Colon) |:|
//@[011:00035) |   |   |   |   | └─ForSyntax
//@[011:00012) |   |   |   |   |   ├─Token(LeftSquare) |[|
//@[012:00015) |   |   |   |   |   ├─Token(Identifier) |for|
//@[016:00017) |   |   |   |   |   ├─LocalVariableSyntax
//@[016:00017) |   |   |   |   |   | └─IdentifierSyntax
//@[016:00017) |   |   |   |   |   |   └─Token(Identifier) |j|
//@[018:00020) |   |   |   |   |   ├─Token(Identifier) |in|
//@[021:00031) |   |   |   |   |   ├─FunctionCallSyntax
//@[021:00026) |   |   |   |   |   | ├─IdentifierSyntax
//@[021:00026) |   |   |   |   |   | | └─Token(Identifier) |range|
//@[026:00027) |   |   |   |   |   | ├─Token(LeftParen) |(|
//@[027:00028) |   |   |   |   |   | ├─FunctionArgumentSyntax
//@[027:00028) |   |   |   |   |   | | └─IntegerLiteralSyntax
//@[027:00028) |   |   |   |   |   | |   └─Token(Integer) |7|
//@[028:00029) |   |   |   |   |   | ├─Token(Comma) |,|
//@[029:00030) |   |   |   |   |   | ├─FunctionArgumentSyntax
//@[029:00030) |   |   |   |   |   | | └─IntegerLiteralSyntax
//@[029:00030) |   |   |   |   |   | |   └─Token(Integer) |7|
//@[030:00031) |   |   |   |   |   | └─Token(RightParen) |)|
//@[031:00032) |   |   |   |   |   ├─Token(Colon) |:|
//@[033:00034) |   |   |   |   |   ├─VariableAccessSyntax
//@[033:00034) |   |   |   |   |   | └─IdentifierSyntax
//@[033:00034) |   |   |   |   |   |   └─Token(Identifier) |j|
//@[034:00035) |   |   |   |   |   └─Token(RightSquare) |]|
//@[035:00037) |   |   |   |   ├─Token(NewLine) |\r\n|
      }
//@[006:00007) |   |   |   |   └─Token(RightBrace) |}|
//@[007:00009) |   |   |   ├─Token(NewLine) |\r\n|
    ]
//@[004:00005) |   |   |   └─Token(RightSquare) |]|
//@[005:00007) |   |   ├─Token(NewLine) |\r\n|
  }
//@[002:00003) |   |   └─Token(RightBrace) |}|
//@[003:00005) |   ├─Token(NewLine) |\r\n|
}
//@[000:00001) |   └─Token(RightBrace) |}|
//@[001:00005) ├─Token(NewLine) |\r\n\r\n|

module propertyLoopInsideParameterValueInsideModuleLoop 'modulea.bicep' = [for thing in range(0,1): {
<<<<<<< HEAD
//@[000:00529) ├─ModuleDeclarationSyntax
//@[000:00006) | ├─Token(Identifier) |module|
//@[007:00055) | ├─IdentifierSyntax
//@[007:00055) | | └─Token(Identifier) |propertyLoopInsideParameterValueInsideModuleLoop|
//@[056:00071) | ├─StringSyntax
//@[056:00071) | | └─Token(StringComplete) |'modulea.bicep'|
//@[072:00073) | ├─Token(Assignment) |=|
//@[074:00529) | └─ForSyntax
//@[074:00075) |   ├─Token(LeftSquare) |[|
//@[075:00078) |   ├─Token(Identifier) |for|
//@[079:00084) |   ├─LocalVariableSyntax
//@[079:00084) |   | └─IdentifierSyntax
//@[079:00084) |   |   └─Token(Identifier) |thing|
//@[085:00087) |   ├─Token(Identifier) |in|
//@[088:00098) |   ├─FunctionCallSyntax
//@[088:00093) |   | ├─IdentifierSyntax
//@[088:00093) |   | | └─Token(Identifier) |range|
//@[093:00094) |   | ├─Token(LeftParen) |(|
//@[094:00095) |   | ├─FunctionArgumentSyntax
//@[094:00095) |   | | └─IntegerLiteralSyntax
//@[094:00095) |   | |   └─Token(Integer) |0|
//@[095:00096) |   | ├─Token(Comma) |,|
//@[096:00097) |   | ├─FunctionArgumentSyntax
//@[096:00097) |   | | └─IntegerLiteralSyntax
//@[096:00097) |   | |   └─Token(Integer) |1|
//@[097:00098) |   | └─Token(RightParen) |)|
//@[098:00099) |   ├─Token(Colon) |:|
//@[100:00528) |   ├─ObjectSyntax
//@[100:00101) |   | ├─Token(LeftBrace) |{|
//@[101:00103) |   | ├─Token(NewLine) |\r\n|
=======
//@[000:0535) ├─ModuleDeclarationSyntax
//@[000:0006) | ├─Token(Identifier) |module|
//@[007:0055) | ├─IdentifierSyntax
//@[007:0055) | | └─Token(Identifier) |propertyLoopInsideParameterValueInsideModuleLoop|
//@[056:0071) | ├─StringSyntax
//@[056:0071) | | └─Token(StringComplete) |'modulea.bicep'|
//@[072:0073) | ├─Token(Assignment) |=|
//@[074:0535) | └─ForSyntax
//@[074:0075) |   ├─Token(LeftSquare) |[|
//@[075:0078) |   ├─Token(Identifier) |for|
//@[079:0084) |   ├─LocalVariableSyntax
//@[079:0084) |   | └─IdentifierSyntax
//@[079:0084) |   |   └─Token(Identifier) |thing|
//@[085:0087) |   ├─Token(Identifier) |in|
//@[088:0098) |   ├─FunctionCallSyntax
//@[088:0093) |   | ├─IdentifierSyntax
//@[088:0093) |   | | └─Token(Identifier) |range|
//@[093:0094) |   | ├─Token(LeftParen) |(|
//@[094:0095) |   | ├─FunctionArgumentSyntax
//@[094:0095) |   | | └─IntegerLiteralSyntax
//@[094:0095) |   | |   └─Token(Integer) |0|
//@[095:0096) |   | ├─Token(Comma) |,|
//@[096:0097) |   | ├─FunctionArgumentSyntax
//@[096:0097) |   | | └─IntegerLiteralSyntax
//@[096:0097) |   | |   └─Token(Integer) |1|
//@[097:0098) |   | └─Token(RightParen) |)|
//@[098:0099) |   ├─Token(Colon) |:|
//@[100:0534) |   ├─ObjectSyntax
//@[100:0101) |   | ├─Token(LeftBrace) |{|
//@[101:0103) |   | ├─Token(NewLine) |\r\n|
>>>>>>> 2808f385
  name: 'propertyLoopInsideParameterValueInsideModuleLoop'
//@[002:00058) |   | ├─ObjectPropertySyntax
//@[002:00006) |   | | ├─IdentifierSyntax
//@[002:00006) |   | | | └─Token(Identifier) |name|
//@[006:00007) |   | | ├─Token(Colon) |:|
//@[008:00058) |   | | └─StringSyntax
//@[008:00058) |   | |   └─Token(StringComplete) |'propertyLoopInsideParameterValueInsideModuleLoop'|
//@[058:00060) |   | ├─Token(NewLine) |\r\n|
  params: {
<<<<<<< HEAD
//@[002:00362) |   | ├─ObjectPropertySyntax
//@[002:00008) |   | | ├─IdentifierSyntax
//@[002:00008) |   | | | └─Token(Identifier) |params|
//@[008:00009) |   | | ├─Token(Colon) |:|
//@[010:00362) |   | | └─ObjectSyntax
//@[010:00011) |   | |   ├─Token(LeftBrace) |{|
//@[011:00013) |   | |   ├─Token(NewLine) |\r\n|
=======
//@[002:0368) |   | ├─ObjectPropertySyntax
//@[002:0008) |   | | ├─IdentifierSyntax
//@[002:0008) |   | | | └─Token(Identifier) |params|
//@[008:0009) |   | | ├─Token(Colon) |:|
//@[010:0368) |   | | └─ObjectSyntax
//@[010:0011) |   | |   ├─Token(LeftBrace) |{|
//@[011:0013) |   | |   ├─Token(NewLine) |\r\n|
>>>>>>> 2808f385
    objParam: {
//@[004:00233) |   | |   ├─ObjectPropertySyntax
//@[004:00012) |   | |   | ├─IdentifierSyntax
//@[004:00012) |   | |   | | └─Token(Identifier) |objParam|
//@[012:00013) |   | |   | ├─Token(Colon) |:|
//@[014:00233) |   | |   | └─ObjectSyntax
//@[014:00015) |   | |   |   ├─Token(LeftBrace) |{|
//@[015:00017) |   | |   |   ├─Token(NewLine) |\r\n|
      a: [for i in range(0,10): i + thing]
//@[006:00042) |   | |   |   ├─ObjectPropertySyntax
//@[006:00007) |   | |   |   | ├─IdentifierSyntax
//@[006:00007) |   | |   |   | | └─Token(Identifier) |a|
//@[007:00008) |   | |   |   | ├─Token(Colon) |:|
//@[009:00042) |   | |   |   | └─ForSyntax
//@[009:00010) |   | |   |   |   ├─Token(LeftSquare) |[|
//@[010:00013) |   | |   |   |   ├─Token(Identifier) |for|
//@[014:00015) |   | |   |   |   ├─LocalVariableSyntax
//@[014:00015) |   | |   |   |   | └─IdentifierSyntax
//@[014:00015) |   | |   |   |   |   └─Token(Identifier) |i|
//@[016:00018) |   | |   |   |   ├─Token(Identifier) |in|
//@[019:00030) |   | |   |   |   ├─FunctionCallSyntax
//@[019:00024) |   | |   |   |   | ├─IdentifierSyntax
//@[019:00024) |   | |   |   |   | | └─Token(Identifier) |range|
//@[024:00025) |   | |   |   |   | ├─Token(LeftParen) |(|
//@[025:00026) |   | |   |   |   | ├─FunctionArgumentSyntax
//@[025:00026) |   | |   |   |   | | └─IntegerLiteralSyntax
//@[025:00026) |   | |   |   |   | |   └─Token(Integer) |0|
//@[026:00027) |   | |   |   |   | ├─Token(Comma) |,|
//@[027:00029) |   | |   |   |   | ├─FunctionArgumentSyntax
//@[027:00029) |   | |   |   |   | | └─IntegerLiteralSyntax
//@[027:00029) |   | |   |   |   | |   └─Token(Integer) |10|
//@[029:00030) |   | |   |   |   | └─Token(RightParen) |)|
//@[030:00031) |   | |   |   |   ├─Token(Colon) |:|
//@[032:00041) |   | |   |   |   ├─BinaryOperationSyntax
//@[032:00033) |   | |   |   |   | ├─VariableAccessSyntax
//@[032:00033) |   | |   |   |   | | └─IdentifierSyntax
//@[032:00033) |   | |   |   |   | |   └─Token(Identifier) |i|
//@[034:00035) |   | |   |   |   | ├─Token(Plus) |+|
//@[036:00041) |   | |   |   |   | └─VariableAccessSyntax
//@[036:00041) |   | |   |   |   |   └─IdentifierSyntax
//@[036:00041) |   | |   |   |   |     └─Token(Identifier) |thing|
//@[041:00042) |   | |   |   |   └─Token(RightSquare) |]|
//@[042:00044) |   | |   |   ├─Token(NewLine) |\r\n|
      b: [for i in range(1,2): i * thing]
//@[006:00041) |   | |   |   ├─ObjectPropertySyntax
//@[006:00007) |   | |   |   | ├─IdentifierSyntax
//@[006:00007) |   | |   |   | | └─Token(Identifier) |b|
//@[007:00008) |   | |   |   | ├─Token(Colon) |:|
//@[009:00041) |   | |   |   | └─ForSyntax
//@[009:00010) |   | |   |   |   ├─Token(LeftSquare) |[|
//@[010:00013) |   | |   |   |   ├─Token(Identifier) |for|
//@[014:00015) |   | |   |   |   ├─LocalVariableSyntax
//@[014:00015) |   | |   |   |   | └─IdentifierSyntax
//@[014:00015) |   | |   |   |   |   └─Token(Identifier) |i|
//@[016:00018) |   | |   |   |   ├─Token(Identifier) |in|
//@[019:00029) |   | |   |   |   ├─FunctionCallSyntax
//@[019:00024) |   | |   |   |   | ├─IdentifierSyntax
//@[019:00024) |   | |   |   |   | | └─Token(Identifier) |range|
//@[024:00025) |   | |   |   |   | ├─Token(LeftParen) |(|
//@[025:00026) |   | |   |   |   | ├─FunctionArgumentSyntax
//@[025:00026) |   | |   |   |   | | └─IntegerLiteralSyntax
//@[025:00026) |   | |   |   |   | |   └─Token(Integer) |1|
//@[026:00027) |   | |   |   |   | ├─Token(Comma) |,|
//@[027:00028) |   | |   |   |   | ├─FunctionArgumentSyntax
//@[027:00028) |   | |   |   |   | | └─IntegerLiteralSyntax
//@[027:00028) |   | |   |   |   | |   └─Token(Integer) |2|
//@[028:00029) |   | |   |   |   | └─Token(RightParen) |)|
//@[029:00030) |   | |   |   |   ├─Token(Colon) |:|
//@[031:00040) |   | |   |   |   ├─BinaryOperationSyntax
//@[031:00032) |   | |   |   |   | ├─VariableAccessSyntax
//@[031:00032) |   | |   |   |   | | └─IdentifierSyntax
//@[031:00032) |   | |   |   |   | |   └─Token(Identifier) |i|
//@[033:00034) |   | |   |   |   | ├─Token(Asterisk) |*|
//@[035:00040) |   | |   |   |   | └─VariableAccessSyntax
//@[035:00040) |   | |   |   |   |   └─IdentifierSyntax
//@[035:00040) |   | |   |   |   |     └─Token(Identifier) |thing|
//@[040:00041) |   | |   |   |   └─Token(RightSquare) |]|
//@[041:00043) |   | |   |   ├─Token(NewLine) |\r\n|
      c: {
//@[006:00056) |   | |   |   ├─ObjectPropertySyntax
//@[006:00007) |   | |   |   | ├─IdentifierSyntax
//@[006:00007) |   | |   |   | | └─Token(Identifier) |c|
//@[007:00008) |   | |   |   | ├─Token(Colon) |:|
//@[009:00056) |   | |   |   | └─ObjectSyntax
//@[009:00010) |   | |   |   |   ├─Token(LeftBrace) |{|
//@[010:00012) |   | |   |   |   ├─Token(NewLine) |\r\n|
        d: [for j in range(2,3): j]
//@[008:00035) |   | |   |   |   ├─ObjectPropertySyntax
//@[008:00009) |   | |   |   |   | ├─IdentifierSyntax
//@[008:00009) |   | |   |   |   | | └─Token(Identifier) |d|
//@[009:00010) |   | |   |   |   | ├─Token(Colon) |:|
//@[011:00035) |   | |   |   |   | └─ForSyntax
//@[011:00012) |   | |   |   |   |   ├─Token(LeftSquare) |[|
//@[012:00015) |   | |   |   |   |   ├─Token(Identifier) |for|
//@[016:00017) |   | |   |   |   |   ├─LocalVariableSyntax
//@[016:00017) |   | |   |   |   |   | └─IdentifierSyntax
//@[016:00017) |   | |   |   |   |   |   └─Token(Identifier) |j|
//@[018:00020) |   | |   |   |   |   ├─Token(Identifier) |in|
//@[021:00031) |   | |   |   |   |   ├─FunctionCallSyntax
//@[021:00026) |   | |   |   |   |   | ├─IdentifierSyntax
//@[021:00026) |   | |   |   |   |   | | └─Token(Identifier) |range|
//@[026:00027) |   | |   |   |   |   | ├─Token(LeftParen) |(|
//@[027:00028) |   | |   |   |   |   | ├─FunctionArgumentSyntax
//@[027:00028) |   | |   |   |   |   | | └─IntegerLiteralSyntax
//@[027:00028) |   | |   |   |   |   | |   └─Token(Integer) |2|
//@[028:00029) |   | |   |   |   |   | ├─Token(Comma) |,|
//@[029:00030) |   | |   |   |   |   | ├─FunctionArgumentSyntax
//@[029:00030) |   | |   |   |   |   | | └─IntegerLiteralSyntax
//@[029:00030) |   | |   |   |   |   | |   └─Token(Integer) |3|
//@[030:00031) |   | |   |   |   |   | └─Token(RightParen) |)|
//@[031:00032) |   | |   |   |   |   ├─Token(Colon) |:|
//@[033:00034) |   | |   |   |   |   ├─VariableAccessSyntax
//@[033:00034) |   | |   |   |   |   | └─IdentifierSyntax
//@[033:00034) |   | |   |   |   |   |   └─Token(Identifier) |j|
//@[034:00035) |   | |   |   |   |   └─Token(RightSquare) |]|
//@[035:00037) |   | |   |   |   ├─Token(NewLine) |\r\n|
      }
//@[006:00007) |   | |   |   |   └─Token(RightBrace) |}|
//@[007:00009) |   | |   |   ├─Token(NewLine) |\r\n|
      e: [for k in range(4,4): {
//@[006:00064) |   | |   |   ├─ObjectPropertySyntax
//@[006:00007) |   | |   |   | ├─IdentifierSyntax
//@[006:00007) |   | |   |   | | └─Token(Identifier) |e|
//@[007:00008) |   | |   |   | ├─Token(Colon) |:|
//@[009:00064) |   | |   |   | └─ForSyntax
//@[009:00010) |   | |   |   |   ├─Token(LeftSquare) |[|
//@[010:00013) |   | |   |   |   ├─Token(Identifier) |for|
//@[014:00015) |   | |   |   |   ├─LocalVariableSyntax
//@[014:00015) |   | |   |   |   | └─IdentifierSyntax
//@[014:00015) |   | |   |   |   |   └─Token(Identifier) |k|
//@[016:00018) |   | |   |   |   ├─Token(Identifier) |in|
//@[019:00029) |   | |   |   |   ├─FunctionCallSyntax
//@[019:00024) |   | |   |   |   | ├─IdentifierSyntax
//@[019:00024) |   | |   |   |   | | └─Token(Identifier) |range|
//@[024:00025) |   | |   |   |   | ├─Token(LeftParen) |(|
//@[025:00026) |   | |   |   |   | ├─FunctionArgumentSyntax
//@[025:00026) |   | |   |   |   | | └─IntegerLiteralSyntax
//@[025:00026) |   | |   |   |   | |   └─Token(Integer) |4|
//@[026:00027) |   | |   |   |   | ├─Token(Comma) |,|
//@[027:00028) |   | |   |   |   | ├─FunctionArgumentSyntax
//@[027:00028) |   | |   |   |   | | └─IntegerLiteralSyntax
//@[027:00028) |   | |   |   |   | |   └─Token(Integer) |4|
//@[028:00029) |   | |   |   |   | └─Token(RightParen) |)|
//@[029:00030) |   | |   |   |   ├─Token(Colon) |:|
//@[031:00063) |   | |   |   |   ├─ObjectSyntax
//@[031:00032) |   | |   |   |   | ├─Token(LeftBrace) |{|
//@[032:00034) |   | |   |   |   | ├─Token(NewLine) |\r\n|
        f: k - thing
//@[008:00020) |   | |   |   |   | ├─ObjectPropertySyntax
//@[008:00009) |   | |   |   |   | | ├─IdentifierSyntax
//@[008:00009) |   | |   |   |   | | | └─Token(Identifier) |f|
//@[009:00010) |   | |   |   |   | | ├─Token(Colon) |:|
//@[011:00020) |   | |   |   |   | | └─BinaryOperationSyntax
//@[011:00012) |   | |   |   |   | |   ├─VariableAccessSyntax
//@[011:00012) |   | |   |   |   | |   | └─IdentifierSyntax
//@[011:00012) |   | |   |   |   | |   |   └─Token(Identifier) |k|
//@[013:00014) |   | |   |   |   | |   ├─Token(Minus) |-|
//@[015:00020) |   | |   |   |   | |   └─VariableAccessSyntax
//@[015:00020) |   | |   |   |   | |     └─IdentifierSyntax
//@[015:00020) |   | |   |   |   | |       └─Token(Identifier) |thing|
//@[020:00022) |   | |   |   |   | ├─Token(NewLine) |\r\n|
      }]
//@[006:00007) |   | |   |   |   | └─Token(RightBrace) |}|
//@[007:00008) |   | |   |   |   └─Token(RightSquare) |]|
//@[008:00010) |   | |   |   ├─Token(NewLine) |\r\n|
    }
//@[004:00005) |   | |   |   └─Token(RightBrace) |}|
//@[005:00007) |   | |   ├─Token(NewLine) |\r\n|
    stringParamB: ''
//@[004:00020) |   | |   ├─ObjectPropertySyntax
//@[004:00016) |   | |   | ├─IdentifierSyntax
//@[004:00016) |   | |   | | └─Token(Identifier) |stringParamB|
//@[016:00017) |   | |   | ├─Token(Colon) |:|
//@[018:00020) |   | |   | └─StringSyntax
//@[018:00020) |   | |   |   └─Token(StringComplete) |''|
//@[020:00022) |   | |   ├─Token(NewLine) |\r\n|
    arrayParam: [
<<<<<<< HEAD
//@[004:00087) |   | |   ├─ObjectPropertySyntax
//@[004:00014) |   | |   | ├─IdentifierSyntax
//@[004:00014) |   | |   | | └─Token(Identifier) |arrayParam|
//@[014:00015) |   | |   | ├─Token(Colon) |:|
//@[016:00087) |   | |   | └─ArraySyntax
//@[016:00017) |   | |   |   ├─Token(LeftSquare) |[|
//@[017:00019) |   | |   |   ├─Token(NewLine) |\r\n|
      {
//@[006:00061) |   | |   |   ├─ArrayItemSyntax
//@[006:00061) |   | |   |   | └─ObjectSyntax
//@[006:00007) |   | |   |   |   ├─Token(LeftBrace) |{|
//@[007:00009) |   | |   |   |   ├─Token(NewLine) |\r\n|
        e: [for j in range(7,7): j % thing]
//@[008:00043) |   | |   |   |   ├─ObjectPropertySyntax
//@[008:00009) |   | |   |   |   | ├─IdentifierSyntax
//@[008:00009) |   | |   |   |   | | └─Token(Identifier) |e|
//@[009:00010) |   | |   |   |   | ├─Token(Colon) |:|
//@[011:00043) |   | |   |   |   | └─ForSyntax
//@[011:00012) |   | |   |   |   |   ├─Token(LeftSquare) |[|
//@[012:00015) |   | |   |   |   |   ├─Token(Identifier) |for|
//@[016:00017) |   | |   |   |   |   ├─LocalVariableSyntax
//@[016:00017) |   | |   |   |   |   | └─IdentifierSyntax
//@[016:00017) |   | |   |   |   |   |   └─Token(Identifier) |j|
//@[018:00020) |   | |   |   |   |   ├─Token(Identifier) |in|
//@[021:00031) |   | |   |   |   |   ├─FunctionCallSyntax
//@[021:00026) |   | |   |   |   |   | ├─IdentifierSyntax
//@[021:00026) |   | |   |   |   |   | | └─Token(Identifier) |range|
//@[026:00027) |   | |   |   |   |   | ├─Token(LeftParen) |(|
//@[027:00028) |   | |   |   |   |   | ├─FunctionArgumentSyntax
//@[027:00028) |   | |   |   |   |   | | └─IntegerLiteralSyntax
//@[027:00028) |   | |   |   |   |   | |   └─Token(Integer) |7|
//@[028:00029) |   | |   |   |   |   | ├─Token(Comma) |,|
//@[029:00030) |   | |   |   |   |   | ├─FunctionArgumentSyntax
//@[029:00030) |   | |   |   |   |   | | └─IntegerLiteralSyntax
//@[029:00030) |   | |   |   |   |   | |   └─Token(Integer) |7|
//@[030:00031) |   | |   |   |   |   | └─Token(RightParen) |)|
//@[031:00032) |   | |   |   |   |   ├─Token(Colon) |:|
//@[033:00042) |   | |   |   |   |   ├─BinaryOperationSyntax
//@[033:00034) |   | |   |   |   |   | ├─VariableAccessSyntax
//@[033:00034) |   | |   |   |   |   | | └─IdentifierSyntax
//@[033:00034) |   | |   |   |   |   | |   └─Token(Identifier) |j|
//@[035:00036) |   | |   |   |   |   | ├─Token(Modulo) |%|
//@[037:00042) |   | |   |   |   |   | └─VariableAccessSyntax
//@[037:00042) |   | |   |   |   |   |   └─IdentifierSyntax
//@[037:00042) |   | |   |   |   |   |     └─Token(Identifier) |thing|
//@[042:00043) |   | |   |   |   |   └─Token(RightSquare) |]|
//@[043:00045) |   | |   |   |   ├─Token(NewLine) |\r\n|
=======
//@[004:0093) |   | |   ├─ObjectPropertySyntax
//@[004:0014) |   | |   | ├─IdentifierSyntax
//@[004:0014) |   | |   | | └─Token(Identifier) |arrayParam|
//@[014:0015) |   | |   | ├─Token(Colon) |:|
//@[016:0093) |   | |   | └─ArraySyntax
//@[016:0017) |   | |   |   ├─Token(LeftSquare) |[|
//@[017:0019) |   | |   |   ├─Token(NewLine) |\r\n|
      {
//@[006:0067) |   | |   |   ├─ArrayItemSyntax
//@[006:0067) |   | |   |   | └─ObjectSyntax
//@[006:0007) |   | |   |   |   ├─Token(LeftBrace) |{|
//@[007:0009) |   | |   |   |   ├─Token(NewLine) |\r\n|
        e: [for j in range(7,7): j % (thing + 1)]
//@[008:0049) |   | |   |   |   ├─ObjectPropertySyntax
//@[008:0009) |   | |   |   |   | ├─IdentifierSyntax
//@[008:0009) |   | |   |   |   | | └─Token(Identifier) |e|
//@[009:0010) |   | |   |   |   | ├─Token(Colon) |:|
//@[011:0049) |   | |   |   |   | └─ForSyntax
//@[011:0012) |   | |   |   |   |   ├─Token(LeftSquare) |[|
//@[012:0015) |   | |   |   |   |   ├─Token(Identifier) |for|
//@[016:0017) |   | |   |   |   |   ├─LocalVariableSyntax
//@[016:0017) |   | |   |   |   |   | └─IdentifierSyntax
//@[016:0017) |   | |   |   |   |   |   └─Token(Identifier) |j|
//@[018:0020) |   | |   |   |   |   ├─Token(Identifier) |in|
//@[021:0031) |   | |   |   |   |   ├─FunctionCallSyntax
//@[021:0026) |   | |   |   |   |   | ├─IdentifierSyntax
//@[021:0026) |   | |   |   |   |   | | └─Token(Identifier) |range|
//@[026:0027) |   | |   |   |   |   | ├─Token(LeftParen) |(|
//@[027:0028) |   | |   |   |   |   | ├─FunctionArgumentSyntax
//@[027:0028) |   | |   |   |   |   | | └─IntegerLiteralSyntax
//@[027:0028) |   | |   |   |   |   | |   └─Token(Integer) |7|
//@[028:0029) |   | |   |   |   |   | ├─Token(Comma) |,|
//@[029:0030) |   | |   |   |   |   | ├─FunctionArgumentSyntax
//@[029:0030) |   | |   |   |   |   | | └─IntegerLiteralSyntax
//@[029:0030) |   | |   |   |   |   | |   └─Token(Integer) |7|
//@[030:0031) |   | |   |   |   |   | └─Token(RightParen) |)|
//@[031:0032) |   | |   |   |   |   ├─Token(Colon) |:|
//@[033:0048) |   | |   |   |   |   ├─BinaryOperationSyntax
//@[033:0034) |   | |   |   |   |   | ├─VariableAccessSyntax
//@[033:0034) |   | |   |   |   |   | | └─IdentifierSyntax
//@[033:0034) |   | |   |   |   |   | |   └─Token(Identifier) |j|
//@[035:0036) |   | |   |   |   |   | ├─Token(Modulo) |%|
//@[037:0048) |   | |   |   |   |   | └─ParenthesizedExpressionSyntax
//@[037:0038) |   | |   |   |   |   |   ├─Token(LeftParen) |(|
//@[038:0047) |   | |   |   |   |   |   ├─BinaryOperationSyntax
//@[038:0043) |   | |   |   |   |   |   | ├─VariableAccessSyntax
//@[038:0043) |   | |   |   |   |   |   | | └─IdentifierSyntax
//@[038:0043) |   | |   |   |   |   |   | |   └─Token(Identifier) |thing|
//@[044:0045) |   | |   |   |   |   |   | ├─Token(Plus) |+|
//@[046:0047) |   | |   |   |   |   |   | └─IntegerLiteralSyntax
//@[046:0047) |   | |   |   |   |   |   |   └─Token(Integer) |1|
//@[047:0048) |   | |   |   |   |   |   └─Token(RightParen) |)|
//@[048:0049) |   | |   |   |   |   └─Token(RightSquare) |]|
//@[049:0051) |   | |   |   |   ├─Token(NewLine) |\r\n|
>>>>>>> 2808f385
      }
//@[006:00007) |   | |   |   |   └─Token(RightBrace) |}|
//@[007:00009) |   | |   |   ├─Token(NewLine) |\r\n|
    ]
//@[004:00005) |   | |   |   └─Token(RightSquare) |]|
//@[005:00007) |   | |   ├─Token(NewLine) |\r\n|
  }
//@[002:00003) |   | |   └─Token(RightBrace) |}|
//@[003:00005) |   | ├─Token(NewLine) |\r\n|
}]
//@[000:00001) |   | └─Token(RightBrace) |}|
//@[001:00002) |   └─Token(RightSquare) |]|
//@[002:00008) ├─Token(NewLine) |\r\n\r\n\r\n|


// BEGIN: Key Vault Secret Reference
//@[036:00040) ├─Token(NewLine) |\r\n\r\n|

resource kv 'Microsoft.KeyVault/vaults@2019-09-01' existing = {
//@[000:00090) ├─ResourceDeclarationSyntax
//@[000:00008) | ├─Token(Identifier) |resource|
//@[009:00011) | ├─IdentifierSyntax
//@[009:00011) | | └─Token(Identifier) |kv|
//@[012:00050) | ├─StringSyntax
//@[012:00050) | | └─Token(StringComplete) |'Microsoft.KeyVault/vaults@2019-09-01'|
//@[051:00059) | ├─Token(Identifier) |existing|
//@[060:00061) | ├─Token(Assignment) |=|
//@[062:00090) | └─ObjectSyntax
//@[062:00063) |   ├─Token(LeftBrace) |{|
//@[063:00065) |   ├─Token(NewLine) |\r\n|
  name: 'testkeyvault'
//@[002:00022) |   ├─ObjectPropertySyntax
//@[002:00006) |   | ├─IdentifierSyntax
//@[002:00006) |   | | └─Token(Identifier) |name|
//@[006:00007) |   | ├─Token(Colon) |:|
//@[008:00022) |   | └─StringSyntax
//@[008:00022) |   |   └─Token(StringComplete) |'testkeyvault'|
//@[022:00024) |   ├─Token(NewLine) |\r\n|
}
//@[000:00001) |   └─Token(RightBrace) |}|
//@[001:00005) ├─Token(NewLine) |\r\n\r\n|

module secureModule1 'child/secureParams.bicep' = {
//@[000:00213) ├─ModuleDeclarationSyntax
//@[000:00006) | ├─Token(Identifier) |module|
//@[007:00020) | ├─IdentifierSyntax
//@[007:00020) | | └─Token(Identifier) |secureModule1|
//@[021:00047) | ├─StringSyntax
//@[021:00047) | | └─Token(StringComplete) |'child/secureParams.bicep'|
//@[048:00049) | ├─Token(Assignment) |=|
//@[050:00213) | └─ObjectSyntax
//@[050:00051) |   ├─Token(LeftBrace) |{|
//@[051:00053) |   ├─Token(NewLine) |\r\n|
  name: 'secureModule1'
//@[002:00023) |   ├─ObjectPropertySyntax
//@[002:00006) |   | ├─IdentifierSyntax
//@[002:00006) |   | | └─Token(Identifier) |name|
//@[006:00007) |   | ├─Token(Colon) |:|
//@[008:00023) |   | └─StringSyntax
//@[008:00023) |   |   └─Token(StringComplete) |'secureModule1'|
//@[023:00025) |   ├─Token(NewLine) |\r\n|
  params: {
//@[002:00132) |   ├─ObjectPropertySyntax
//@[002:00008) |   | ├─IdentifierSyntax
//@[002:00008) |   | | └─Token(Identifier) |params|
//@[008:00009) |   | ├─Token(Colon) |:|
//@[010:00132) |   | └─ObjectSyntax
//@[010:00011) |   |   ├─Token(LeftBrace) |{|
//@[011:00013) |   |   ├─Token(NewLine) |\r\n|
    secureStringParam1: kv.getSecret('mySecret')
//@[004:00048) |   |   ├─ObjectPropertySyntax
//@[004:00022) |   |   | ├─IdentifierSyntax
//@[004:00022) |   |   | | └─Token(Identifier) |secureStringParam1|
//@[022:00023) |   |   | ├─Token(Colon) |:|
//@[024:00048) |   |   | └─InstanceFunctionCallSyntax
//@[024:00026) |   |   |   ├─VariableAccessSyntax
//@[024:00026) |   |   |   | └─IdentifierSyntax
//@[024:00026) |   |   |   |   └─Token(Identifier) |kv|
//@[026:00027) |   |   |   ├─Token(Dot) |.|
//@[027:00036) |   |   |   ├─IdentifierSyntax
//@[027:00036) |   |   |   | └─Token(Identifier) |getSecret|
//@[036:00037) |   |   |   ├─Token(LeftParen) |(|
//@[037:00047) |   |   |   ├─FunctionArgumentSyntax
//@[037:00047) |   |   |   | └─StringSyntax
//@[037:00047) |   |   |   |   └─Token(StringComplete) |'mySecret'|
//@[047:00048) |   |   |   └─Token(RightParen) |)|
//@[048:00050) |   |   ├─Token(NewLine) |\r\n|
    secureStringParam2: kv.getSecret('mySecret','secretVersion')
//@[004:00064) |   |   ├─ObjectPropertySyntax
//@[004:00022) |   |   | ├─IdentifierSyntax
//@[004:00022) |   |   | | └─Token(Identifier) |secureStringParam2|
//@[022:00023) |   |   | ├─Token(Colon) |:|
//@[024:00064) |   |   | └─InstanceFunctionCallSyntax
//@[024:00026) |   |   |   ├─VariableAccessSyntax
//@[024:00026) |   |   |   | └─IdentifierSyntax
//@[024:00026) |   |   |   |   └─Token(Identifier) |kv|
//@[026:00027) |   |   |   ├─Token(Dot) |.|
//@[027:00036) |   |   |   ├─IdentifierSyntax
//@[027:00036) |   |   |   | └─Token(Identifier) |getSecret|
//@[036:00037) |   |   |   ├─Token(LeftParen) |(|
//@[037:00047) |   |   |   ├─FunctionArgumentSyntax
//@[037:00047) |   |   |   | └─StringSyntax
//@[037:00047) |   |   |   |   └─Token(StringComplete) |'mySecret'|
//@[047:00048) |   |   |   ├─Token(Comma) |,|
//@[048:00063) |   |   |   ├─FunctionArgumentSyntax
//@[048:00063) |   |   |   | └─StringSyntax
//@[048:00063) |   |   |   |   └─Token(StringComplete) |'secretVersion'|
//@[063:00064) |   |   |   └─Token(RightParen) |)|
//@[064:00066) |   |   ├─Token(NewLine) |\r\n|
  }
//@[002:00003) |   |   └─Token(RightBrace) |}|
//@[003:00005) |   ├─Token(NewLine) |\r\n|
}
//@[000:00001) |   └─Token(RightBrace) |}|
//@[001:00005) ├─Token(NewLine) |\r\n\r\n|

resource scopedKv 'Microsoft.KeyVault/vaults@2019-09-01' existing = {
//@[000:00134) ├─ResourceDeclarationSyntax
//@[000:00008) | ├─Token(Identifier) |resource|
//@[009:00017) | ├─IdentifierSyntax
//@[009:00017) | | └─Token(Identifier) |scopedKv|
//@[018:00056) | ├─StringSyntax
//@[018:00056) | | └─Token(StringComplete) |'Microsoft.KeyVault/vaults@2019-09-01'|
//@[057:00065) | ├─Token(Identifier) |existing|
//@[066:00067) | ├─Token(Assignment) |=|
//@[068:00134) | └─ObjectSyntax
//@[068:00069) |   ├─Token(LeftBrace) |{|
//@[069:00071) |   ├─Token(NewLine) |\r\n|
  name: 'testkeyvault'
//@[002:00022) |   ├─ObjectPropertySyntax
//@[002:00006) |   | ├─IdentifierSyntax
//@[002:00006) |   | | └─Token(Identifier) |name|
//@[006:00007) |   | ├─Token(Colon) |:|
//@[008:00022) |   | └─StringSyntax
//@[008:00022) |   |   └─Token(StringComplete) |'testkeyvault'|
//@[022:00024) |   ├─Token(NewLine) |\r\n|
  scope: resourceGroup('otherGroup')
//@[002:00036) |   ├─ObjectPropertySyntax
//@[002:00007) |   | ├─IdentifierSyntax
//@[002:00007) |   | | └─Token(Identifier) |scope|
//@[007:00008) |   | ├─Token(Colon) |:|
//@[009:00036) |   | └─FunctionCallSyntax
//@[009:00022) |   |   ├─IdentifierSyntax
//@[009:00022) |   |   | └─Token(Identifier) |resourceGroup|
//@[022:00023) |   |   ├─Token(LeftParen) |(|
//@[023:00035) |   |   ├─FunctionArgumentSyntax
//@[023:00035) |   |   | └─StringSyntax
//@[023:00035) |   |   |   └─Token(StringComplete) |'otherGroup'|
//@[035:00036) |   |   └─Token(RightParen) |)|
//@[036:00038) |   ├─Token(NewLine) |\r\n|
}
//@[000:00001) |   └─Token(RightBrace) |}|
//@[001:00005) ├─Token(NewLine) |\r\n\r\n|

module secureModule2 'child/secureParams.bicep' = {
//@[000:00225) ├─ModuleDeclarationSyntax
//@[000:00006) | ├─Token(Identifier) |module|
//@[007:00020) | ├─IdentifierSyntax
//@[007:00020) | | └─Token(Identifier) |secureModule2|
//@[021:00047) | ├─StringSyntax
//@[021:00047) | | └─Token(StringComplete) |'child/secureParams.bicep'|
//@[048:00049) | ├─Token(Assignment) |=|
//@[050:00225) | └─ObjectSyntax
//@[050:00051) |   ├─Token(LeftBrace) |{|
//@[051:00053) |   ├─Token(NewLine) |\r\n|
  name: 'secureModule2'
//@[002:00023) |   ├─ObjectPropertySyntax
//@[002:00006) |   | ├─IdentifierSyntax
//@[002:00006) |   | | └─Token(Identifier) |name|
//@[006:00007) |   | ├─Token(Colon) |:|
//@[008:00023) |   | └─StringSyntax
//@[008:00023) |   |   └─Token(StringComplete) |'secureModule2'|
//@[023:00025) |   ├─Token(NewLine) |\r\n|
  params: {
//@[002:00144) |   ├─ObjectPropertySyntax
//@[002:00008) |   | ├─IdentifierSyntax
//@[002:00008) |   | | └─Token(Identifier) |params|
//@[008:00009) |   | ├─Token(Colon) |:|
//@[010:00144) |   | └─ObjectSyntax
//@[010:00011) |   |   ├─Token(LeftBrace) |{|
//@[011:00013) |   |   ├─Token(NewLine) |\r\n|
    secureStringParam1: scopedKv.getSecret('mySecret')
//@[004:00054) |   |   ├─ObjectPropertySyntax
//@[004:00022) |   |   | ├─IdentifierSyntax
//@[004:00022) |   |   | | └─Token(Identifier) |secureStringParam1|
//@[022:00023) |   |   | ├─Token(Colon) |:|
//@[024:00054) |   |   | └─InstanceFunctionCallSyntax
//@[024:00032) |   |   |   ├─VariableAccessSyntax
//@[024:00032) |   |   |   | └─IdentifierSyntax
//@[024:00032) |   |   |   |   └─Token(Identifier) |scopedKv|
//@[032:00033) |   |   |   ├─Token(Dot) |.|
//@[033:00042) |   |   |   ├─IdentifierSyntax
//@[033:00042) |   |   |   | └─Token(Identifier) |getSecret|
//@[042:00043) |   |   |   ├─Token(LeftParen) |(|
//@[043:00053) |   |   |   ├─FunctionArgumentSyntax
//@[043:00053) |   |   |   | └─StringSyntax
//@[043:00053) |   |   |   |   └─Token(StringComplete) |'mySecret'|
//@[053:00054) |   |   |   └─Token(RightParen) |)|
//@[054:00056) |   |   ├─Token(NewLine) |\r\n|
    secureStringParam2: scopedKv.getSecret('mySecret','secretVersion')
//@[004:00070) |   |   ├─ObjectPropertySyntax
//@[004:00022) |   |   | ├─IdentifierSyntax
//@[004:00022) |   |   | | └─Token(Identifier) |secureStringParam2|
//@[022:00023) |   |   | ├─Token(Colon) |:|
//@[024:00070) |   |   | └─InstanceFunctionCallSyntax
//@[024:00032) |   |   |   ├─VariableAccessSyntax
//@[024:00032) |   |   |   | └─IdentifierSyntax
//@[024:00032) |   |   |   |   └─Token(Identifier) |scopedKv|
//@[032:00033) |   |   |   ├─Token(Dot) |.|
//@[033:00042) |   |   |   ├─IdentifierSyntax
//@[033:00042) |   |   |   | └─Token(Identifier) |getSecret|
//@[042:00043) |   |   |   ├─Token(LeftParen) |(|
//@[043:00053) |   |   |   ├─FunctionArgumentSyntax
//@[043:00053) |   |   |   | └─StringSyntax
//@[043:00053) |   |   |   |   └─Token(StringComplete) |'mySecret'|
//@[053:00054) |   |   |   ├─Token(Comma) |,|
//@[054:00069) |   |   |   ├─FunctionArgumentSyntax
//@[054:00069) |   |   |   | └─StringSyntax
//@[054:00069) |   |   |   |   └─Token(StringComplete) |'secretVersion'|
//@[069:00070) |   |   |   └─Token(RightParen) |)|
//@[070:00072) |   |   ├─Token(NewLine) |\r\n|
  }
//@[002:00003) |   |   └─Token(RightBrace) |}|
//@[003:00005) |   ├─Token(NewLine) |\r\n|
}
//@[000:00001) |   └─Token(RightBrace) |}|
//@[001:00005) ├─Token(NewLine) |\r\n\r\n|

//looped module with looped existing resource (Issue #2862)
//@[059:00061) ├─Token(NewLine) |\r\n|
var vaults = [
//@[000:00200) ├─VariableDeclarationSyntax
//@[000:00003) | ├─Token(Identifier) |var|
//@[004:00010) | ├─IdentifierSyntax
//@[004:00010) | | └─Token(Identifier) |vaults|
//@[011:00012) | ├─Token(Assignment) |=|
//@[013:00200) | └─ArraySyntax
//@[013:00014) |   ├─Token(LeftSquare) |[|
//@[014:00016) |   ├─Token(NewLine) |\r\n|
  {
//@[002:00089) |   ├─ArrayItemSyntax
//@[002:00089) |   | └─ObjectSyntax
//@[002:00003) |   |   ├─Token(LeftBrace) |{|
//@[003:00005) |   |   ├─Token(NewLine) |\r\n|
    vaultName: 'test-1-kv'
//@[004:00026) |   |   ├─ObjectPropertySyntax
//@[004:00013) |   |   | ├─IdentifierSyntax
//@[004:00013) |   |   | | └─Token(Identifier) |vaultName|
//@[013:00014) |   |   | ├─Token(Colon) |:|
//@[015:00026) |   |   | └─StringSyntax
//@[015:00026) |   |   |   └─Token(StringComplete) |'test-1-kv'|
//@[026:00028) |   |   ├─Token(NewLine) |\r\n|
    vaultRG: 'test-1-rg'
//@[004:00024) |   |   ├─ObjectPropertySyntax
//@[004:00011) |   |   | ├─IdentifierSyntax
//@[004:00011) |   |   | | └─Token(Identifier) |vaultRG|
//@[011:00012) |   |   | ├─Token(Colon) |:|
//@[013:00024) |   |   | └─StringSyntax
//@[013:00024) |   |   |   └─Token(StringComplete) |'test-1-rg'|
//@[024:00026) |   |   ├─Token(NewLine) |\r\n|
    vaultSub: 'abcd-efgh'
//@[004:00025) |   |   ├─ObjectPropertySyntax
//@[004:00012) |   |   | ├─IdentifierSyntax
//@[004:00012) |   |   | | └─Token(Identifier) |vaultSub|
//@[012:00013) |   |   | ├─Token(Colon) |:|
//@[014:00025) |   |   | └─StringSyntax
//@[014:00025) |   |   |   └─Token(StringComplete) |'abcd-efgh'|
//@[025:00027) |   |   ├─Token(NewLine) |\r\n|
  }
//@[002:00003) |   |   └─Token(RightBrace) |}|
//@[003:00005) |   ├─Token(NewLine) |\r\n|
  {
//@[002:00090) |   ├─ArrayItemSyntax
//@[002:00090) |   | └─ObjectSyntax
//@[002:00003) |   |   ├─Token(LeftBrace) |{|
//@[003:00005) |   |   ├─Token(NewLine) |\r\n|
    vaultName: 'test-2-kv'
//@[004:00026) |   |   ├─ObjectPropertySyntax
//@[004:00013) |   |   | ├─IdentifierSyntax
//@[004:00013) |   |   | | └─Token(Identifier) |vaultName|
//@[013:00014) |   |   | ├─Token(Colon) |:|
//@[015:00026) |   |   | └─StringSyntax
//@[015:00026) |   |   |   └─Token(StringComplete) |'test-2-kv'|
//@[026:00028) |   |   ├─Token(NewLine) |\r\n|
    vaultRG: 'test-2-rg'
//@[004:00024) |   |   ├─ObjectPropertySyntax
//@[004:00011) |   |   | ├─IdentifierSyntax
//@[004:00011) |   |   | | └─Token(Identifier) |vaultRG|
//@[011:00012) |   |   | ├─Token(Colon) |:|
//@[013:00024) |   |   | └─StringSyntax
//@[013:00024) |   |   |   └─Token(StringComplete) |'test-2-rg'|
//@[024:00026) |   |   ├─Token(NewLine) |\r\n|
    vaultSub: 'ijkl-1adg1'
//@[004:00026) |   |   ├─ObjectPropertySyntax
//@[004:00012) |   |   | ├─IdentifierSyntax
//@[004:00012) |   |   | | └─Token(Identifier) |vaultSub|
//@[012:00013) |   |   | ├─Token(Colon) |:|
//@[014:00026) |   |   | └─StringSyntax
//@[014:00026) |   |   |   └─Token(StringComplete) |'ijkl-1adg1'|
//@[026:00028) |   |   ├─Token(NewLine) |\r\n|
  }
//@[002:00003) |   |   └─Token(RightBrace) |}|
//@[003:00005) |   ├─Token(NewLine) |\r\n|
]
//@[000:00001) |   └─Token(RightSquare) |]|
//@[001:00003) ├─Token(NewLine) |\r\n|
var secrets = [
//@[000:00132) ├─VariableDeclarationSyntax
//@[000:00003) | ├─Token(Identifier) |var|
//@[004:00011) | ├─IdentifierSyntax
//@[004:00011) | | └─Token(Identifier) |secrets|
//@[012:00013) | ├─Token(Assignment) |=|
//@[014:00132) | └─ArraySyntax
//@[014:00015) |   ├─Token(LeftSquare) |[|
//@[015:00017) |   ├─Token(NewLine) |\r\n|
  {
//@[002:00055) |   ├─ArrayItemSyntax
//@[002:00055) |   | └─ObjectSyntax
//@[002:00003) |   |   ├─Token(LeftBrace) |{|
//@[003:00005) |   |   ├─Token(NewLine) |\r\n|
    name: 'secret01'
//@[004:00020) |   |   ├─ObjectPropertySyntax
//@[004:00008) |   |   | ├─IdentifierSyntax
//@[004:00008) |   |   | | └─Token(Identifier) |name|
//@[008:00009) |   |   | ├─Token(Colon) |:|
//@[010:00020) |   |   | └─StringSyntax
//@[010:00020) |   |   |   └─Token(StringComplete) |'secret01'|
//@[020:00022) |   |   ├─Token(NewLine) |\r\n|
    version: 'versionA'
//@[004:00023) |   |   ├─ObjectPropertySyntax
//@[004:00011) |   |   | ├─IdentifierSyntax
//@[004:00011) |   |   | | └─Token(Identifier) |version|
//@[011:00012) |   |   | ├─Token(Colon) |:|
//@[013:00023) |   |   | └─StringSyntax
//@[013:00023) |   |   |   └─Token(StringComplete) |'versionA'|
//@[023:00025) |   |   ├─Token(NewLine) |\r\n|
  }
//@[002:00003) |   |   └─Token(RightBrace) |}|
//@[003:00005) |   ├─Token(NewLine) |\r\n|
  {
//@[002:00055) |   ├─ArrayItemSyntax
//@[002:00055) |   | └─ObjectSyntax
//@[002:00003) |   |   ├─Token(LeftBrace) |{|
//@[003:00005) |   |   ├─Token(NewLine) |\r\n|
    name: 'secret02'
//@[004:00020) |   |   ├─ObjectPropertySyntax
//@[004:00008) |   |   | ├─IdentifierSyntax
//@[004:00008) |   |   | | └─Token(Identifier) |name|
//@[008:00009) |   |   | ├─Token(Colon) |:|
//@[010:00020) |   |   | └─StringSyntax
//@[010:00020) |   |   |   └─Token(StringComplete) |'secret02'|
//@[020:00022) |   |   ├─Token(NewLine) |\r\n|
    version: 'versionB'
//@[004:00023) |   |   ├─ObjectPropertySyntax
//@[004:00011) |   |   | ├─IdentifierSyntax
//@[004:00011) |   |   | | └─Token(Identifier) |version|
//@[011:00012) |   |   | ├─Token(Colon) |:|
//@[013:00023) |   |   | └─StringSyntax
//@[013:00023) |   |   |   └─Token(StringComplete) |'versionB'|
//@[023:00025) |   |   ├─Token(NewLine) |\r\n|
  }
//@[002:00003) |   |   └─Token(RightBrace) |}|
//@[003:00005) |   ├─Token(NewLine) |\r\n|
]
//@[000:00001) |   └─Token(RightSquare) |]|
//@[001:00005) ├─Token(NewLine) |\r\n\r\n|

resource loopedKv 'Microsoft.KeyVault/vaults@2019-09-01' existing = [for vault in vaults: {
//@[000:00175) ├─ResourceDeclarationSyntax
//@[000:00008) | ├─Token(Identifier) |resource|
//@[009:00017) | ├─IdentifierSyntax
//@[009:00017) | | └─Token(Identifier) |loopedKv|
//@[018:00056) | ├─StringSyntax
//@[018:00056) | | └─Token(StringComplete) |'Microsoft.KeyVault/vaults@2019-09-01'|
//@[057:00065) | ├─Token(Identifier) |existing|
//@[066:00067) | ├─Token(Assignment) |=|
//@[068:00175) | └─ForSyntax
//@[068:00069) |   ├─Token(LeftSquare) |[|
//@[069:00072) |   ├─Token(Identifier) |for|
//@[073:00078) |   ├─LocalVariableSyntax
//@[073:00078) |   | └─IdentifierSyntax
//@[073:00078) |   |   └─Token(Identifier) |vault|
//@[079:00081) |   ├─Token(Identifier) |in|
//@[082:00088) |   ├─VariableAccessSyntax
//@[082:00088) |   | └─IdentifierSyntax
//@[082:00088) |   |   └─Token(Identifier) |vaults|
//@[088:00089) |   ├─Token(Colon) |:|
//@[090:00174) |   ├─ObjectSyntax
//@[090:00091) |   | ├─Token(LeftBrace) |{|
//@[091:00093) |   | ├─Token(NewLine) |\r\n|
  name: vault.vaultName
//@[002:00023) |   | ├─ObjectPropertySyntax
//@[002:00006) |   | | ├─IdentifierSyntax
//@[002:00006) |   | | | └─Token(Identifier) |name|
//@[006:00007) |   | | ├─Token(Colon) |:|
//@[008:00023) |   | | └─PropertyAccessSyntax
//@[008:00013) |   | |   ├─VariableAccessSyntax
//@[008:00013) |   | |   | └─IdentifierSyntax
//@[008:00013) |   | |   |   └─Token(Identifier) |vault|
//@[013:00014) |   | |   ├─Token(Dot) |.|
//@[014:00023) |   | |   └─IdentifierSyntax
//@[014:00023) |   | |     └─Token(Identifier) |vaultName|
//@[023:00025) |   | ├─Token(NewLine) |\r\n|
  scope: resourceGroup(vault.vaultSub, vault.vaultRG)
//@[002:00053) |   | ├─ObjectPropertySyntax
//@[002:00007) |   | | ├─IdentifierSyntax
//@[002:00007) |   | | | └─Token(Identifier) |scope|
//@[007:00008) |   | | ├─Token(Colon) |:|
//@[009:00053) |   | | └─FunctionCallSyntax
//@[009:00022) |   | |   ├─IdentifierSyntax
//@[009:00022) |   | |   | └─Token(Identifier) |resourceGroup|
//@[022:00023) |   | |   ├─Token(LeftParen) |(|
//@[023:00037) |   | |   ├─FunctionArgumentSyntax
//@[023:00037) |   | |   | └─PropertyAccessSyntax
//@[023:00028) |   | |   |   ├─VariableAccessSyntax
//@[023:00028) |   | |   |   | └─IdentifierSyntax
//@[023:00028) |   | |   |   |   └─Token(Identifier) |vault|
//@[028:00029) |   | |   |   ├─Token(Dot) |.|
//@[029:00037) |   | |   |   └─IdentifierSyntax
//@[029:00037) |   | |   |     └─Token(Identifier) |vaultSub|
//@[037:00038) |   | |   ├─Token(Comma) |,|
//@[039:00052) |   | |   ├─FunctionArgumentSyntax
//@[039:00052) |   | |   | └─PropertyAccessSyntax
//@[039:00044) |   | |   |   ├─VariableAccessSyntax
//@[039:00044) |   | |   |   | └─IdentifierSyntax
//@[039:00044) |   | |   |   |   └─Token(Identifier) |vault|
//@[044:00045) |   | |   |   ├─Token(Dot) |.|
//@[045:00052) |   | |   |   └─IdentifierSyntax
//@[045:00052) |   | |   |     └─Token(Identifier) |vaultRG|
//@[052:00053) |   | |   └─Token(RightParen) |)|
//@[053:00055) |   | ├─Token(NewLine) |\r\n|
}]
//@[000:00001) |   | └─Token(RightBrace) |}|
//@[001:00002) |   └─Token(RightSquare) |]|
//@[002:00006) ├─Token(NewLine) |\r\n\r\n|

module secureModuleLooped 'child/secureParams.bicep' = [for (secret, i) in secrets: {
//@[000:00278) ├─ModuleDeclarationSyntax
//@[000:00006) | ├─Token(Identifier) |module|
//@[007:00025) | ├─IdentifierSyntax
//@[007:00025) | | └─Token(Identifier) |secureModuleLooped|
//@[026:00052) | ├─StringSyntax
//@[026:00052) | | └─Token(StringComplete) |'child/secureParams.bicep'|
//@[053:00054) | ├─Token(Assignment) |=|
//@[055:00278) | └─ForSyntax
//@[055:00056) |   ├─Token(LeftSquare) |[|
//@[056:00059) |   ├─Token(Identifier) |for|
//@[060:00071) |   ├─VariableBlockSyntax
//@[060:00061) |   | ├─Token(LeftParen) |(|
//@[061:00067) |   | ├─LocalVariableSyntax
//@[061:00067) |   | | └─IdentifierSyntax
//@[061:00067) |   | |   └─Token(Identifier) |secret|
//@[067:00068) |   | ├─Token(Comma) |,|
//@[069:00070) |   | ├─LocalVariableSyntax
//@[069:00070) |   | | └─IdentifierSyntax
//@[069:00070) |   | |   └─Token(Identifier) |i|
//@[070:00071) |   | └─Token(RightParen) |)|
//@[072:00074) |   ├─Token(Identifier) |in|
//@[075:00082) |   ├─VariableAccessSyntax
//@[075:00082) |   | └─IdentifierSyntax
//@[075:00082) |   |   └─Token(Identifier) |secrets|
//@[082:00083) |   ├─Token(Colon) |:|
//@[084:00277) |   ├─ObjectSyntax
//@[084:00085) |   | ├─Token(LeftBrace) |{|
//@[085:00087) |   | ├─Token(NewLine) |\r\n|
  name: 'secureModuleLooped-${i}'
//@[002:00033) |   | ├─ObjectPropertySyntax
//@[002:00006) |   | | ├─IdentifierSyntax
//@[002:00006) |   | | | └─Token(Identifier) |name|
//@[006:00007) |   | | ├─Token(Colon) |:|
//@[008:00033) |   | | └─StringSyntax
//@[008:00030) |   | |   ├─Token(StringLeftPiece) |'secureModuleLooped-${|
//@[030:00031) |   | |   ├─VariableAccessSyntax
//@[030:00031) |   | |   | └─IdentifierSyntax
//@[030:00031) |   | |   |   └─Token(Identifier) |i|
//@[031:00033) |   | |   └─Token(StringRightPiece) |}'|
//@[033:00035) |   | ├─Token(NewLine) |\r\n|
  params: {
//@[002:00152) |   | ├─ObjectPropertySyntax
//@[002:00008) |   | | ├─IdentifierSyntax
//@[002:00008) |   | | | └─Token(Identifier) |params|
//@[008:00009) |   | | ├─Token(Colon) |:|
//@[010:00152) |   | | └─ObjectSyntax
//@[010:00011) |   | |   ├─Token(LeftBrace) |{|
//@[011:00013) |   | |   ├─Token(NewLine) |\r\n|
    secureStringParam1: loopedKv[i].getSecret(secret.name)
//@[004:00058) |   | |   ├─ObjectPropertySyntax
//@[004:00022) |   | |   | ├─IdentifierSyntax
//@[004:00022) |   | |   | | └─Token(Identifier) |secureStringParam1|
//@[022:00023) |   | |   | ├─Token(Colon) |:|
//@[024:00058) |   | |   | └─InstanceFunctionCallSyntax
//@[024:00035) |   | |   |   ├─ArrayAccessSyntax
//@[024:00032) |   | |   |   | ├─VariableAccessSyntax
//@[024:00032) |   | |   |   | | └─IdentifierSyntax
//@[024:00032) |   | |   |   | |   └─Token(Identifier) |loopedKv|
//@[032:00033) |   | |   |   | ├─Token(LeftSquare) |[|
//@[033:00034) |   | |   |   | ├─VariableAccessSyntax
//@[033:00034) |   | |   |   | | └─IdentifierSyntax
//@[033:00034) |   | |   |   | |   └─Token(Identifier) |i|
//@[034:00035) |   | |   |   | └─Token(RightSquare) |]|
//@[035:00036) |   | |   |   ├─Token(Dot) |.|
//@[036:00045) |   | |   |   ├─IdentifierSyntax
//@[036:00045) |   | |   |   | └─Token(Identifier) |getSecret|
//@[045:00046) |   | |   |   ├─Token(LeftParen) |(|
//@[046:00057) |   | |   |   ├─FunctionArgumentSyntax
//@[046:00057) |   | |   |   | └─PropertyAccessSyntax
//@[046:00052) |   | |   |   |   ├─VariableAccessSyntax
//@[046:00052) |   | |   |   |   | └─IdentifierSyntax
//@[046:00052) |   | |   |   |   |   └─Token(Identifier) |secret|
//@[052:00053) |   | |   |   |   ├─Token(Dot) |.|
//@[053:00057) |   | |   |   |   └─IdentifierSyntax
//@[053:00057) |   | |   |   |     └─Token(Identifier) |name|
//@[057:00058) |   | |   |   └─Token(RightParen) |)|
//@[058:00060) |   | |   ├─Token(NewLine) |\r\n|
    secureStringParam2: loopedKv[i].getSecret(secret.name, secret.version)
//@[004:00074) |   | |   ├─ObjectPropertySyntax
//@[004:00022) |   | |   | ├─IdentifierSyntax
//@[004:00022) |   | |   | | └─Token(Identifier) |secureStringParam2|
//@[022:00023) |   | |   | ├─Token(Colon) |:|
//@[024:00074) |   | |   | └─InstanceFunctionCallSyntax
//@[024:00035) |   | |   |   ├─ArrayAccessSyntax
//@[024:00032) |   | |   |   | ├─VariableAccessSyntax
//@[024:00032) |   | |   |   | | └─IdentifierSyntax
//@[024:00032) |   | |   |   | |   └─Token(Identifier) |loopedKv|
//@[032:00033) |   | |   |   | ├─Token(LeftSquare) |[|
//@[033:00034) |   | |   |   | ├─VariableAccessSyntax
//@[033:00034) |   | |   |   | | └─IdentifierSyntax
//@[033:00034) |   | |   |   | |   └─Token(Identifier) |i|
//@[034:00035) |   | |   |   | └─Token(RightSquare) |]|
//@[035:00036) |   | |   |   ├─Token(Dot) |.|
//@[036:00045) |   | |   |   ├─IdentifierSyntax
//@[036:00045) |   | |   |   | └─Token(Identifier) |getSecret|
//@[045:00046) |   | |   |   ├─Token(LeftParen) |(|
//@[046:00057) |   | |   |   ├─FunctionArgumentSyntax
//@[046:00057) |   | |   |   | └─PropertyAccessSyntax
//@[046:00052) |   | |   |   |   ├─VariableAccessSyntax
//@[046:00052) |   | |   |   |   | └─IdentifierSyntax
//@[046:00052) |   | |   |   |   |   └─Token(Identifier) |secret|
//@[052:00053) |   | |   |   |   ├─Token(Dot) |.|
//@[053:00057) |   | |   |   |   └─IdentifierSyntax
//@[053:00057) |   | |   |   |     └─Token(Identifier) |name|
//@[057:00058) |   | |   |   ├─Token(Comma) |,|
//@[059:00073) |   | |   |   ├─FunctionArgumentSyntax
//@[059:00073) |   | |   |   | └─PropertyAccessSyntax
//@[059:00065) |   | |   |   |   ├─VariableAccessSyntax
//@[059:00065) |   | |   |   |   | └─IdentifierSyntax
//@[059:00065) |   | |   |   |   |   └─Token(Identifier) |secret|
//@[065:00066) |   | |   |   |   ├─Token(Dot) |.|
//@[066:00073) |   | |   |   |   └─IdentifierSyntax
//@[066:00073) |   | |   |   |     └─Token(Identifier) |version|
//@[073:00074) |   | |   |   └─Token(RightParen) |)|
//@[074:00076) |   | |   ├─Token(NewLine) |\r\n|
  }
//@[002:00003) |   | |   └─Token(RightBrace) |}|
//@[003:00005) |   | ├─Token(NewLine) |\r\n|
}]
//@[000:00001) |   | └─Token(RightBrace) |}|
//@[001:00002) |   └─Token(RightSquare) |]|
//@[002:00006) ├─Token(NewLine) |\r\n\r\n|

module secureModuleCondition 'child/secureParams.bicep' = {
//@[000:00285) ├─ModuleDeclarationSyntax
//@[000:00006) | ├─Token(Identifier) |module|
//@[007:00028) | ├─IdentifierSyntax
//@[007:00028) | | └─Token(Identifier) |secureModuleCondition|
//@[029:00055) | ├─StringSyntax
//@[029:00055) | | └─Token(StringComplete) |'child/secureParams.bicep'|
//@[056:00057) | ├─Token(Assignment) |=|
//@[058:00285) | └─ObjectSyntax
//@[058:00059) |   ├─Token(LeftBrace) |{|
//@[059:00061) |   ├─Token(NewLine) |\r\n|
  name: 'secureModuleCondition'
//@[002:00031) |   ├─ObjectPropertySyntax
//@[002:00006) |   | ├─IdentifierSyntax
//@[002:00006) |   | | └─Token(Identifier) |name|
//@[006:00007) |   | ├─Token(Colon) |:|
//@[008:00031) |   | └─StringSyntax
//@[008:00031) |   |   └─Token(StringComplete) |'secureModuleCondition'|
//@[031:00033) |   ├─Token(NewLine) |\r\n|
  params: {
//@[002:00188) |   ├─ObjectPropertySyntax
//@[002:00008) |   | ├─IdentifierSyntax
//@[002:00008) |   | | └─Token(Identifier) |params|
//@[008:00009) |   | ├─Token(Colon) |:|
//@[010:00188) |   | └─ObjectSyntax
//@[010:00011) |   |   ├─Token(LeftBrace) |{|
//@[011:00013) |   |   ├─Token(NewLine) |\r\n|
    secureStringParam1: true ? kv.getSecret('mySecret') : 'notTrue'
//@[004:00067) |   |   ├─ObjectPropertySyntax
//@[004:00022) |   |   | ├─IdentifierSyntax
//@[004:00022) |   |   | | └─Token(Identifier) |secureStringParam1|
//@[022:00023) |   |   | ├─Token(Colon) |:|
//@[024:00067) |   |   | └─TernaryOperationSyntax
//@[024:00028) |   |   |   ├─BooleanLiteralSyntax
//@[024:00028) |   |   |   | └─Token(TrueKeyword) |true|
//@[029:00030) |   |   |   ├─Token(Question) |?|
//@[031:00055) |   |   |   ├─InstanceFunctionCallSyntax
//@[031:00033) |   |   |   | ├─VariableAccessSyntax
//@[031:00033) |   |   |   | | └─IdentifierSyntax
//@[031:00033) |   |   |   | |   └─Token(Identifier) |kv|
//@[033:00034) |   |   |   | ├─Token(Dot) |.|
//@[034:00043) |   |   |   | ├─IdentifierSyntax
//@[034:00043) |   |   |   | | └─Token(Identifier) |getSecret|
//@[043:00044) |   |   |   | ├─Token(LeftParen) |(|
//@[044:00054) |   |   |   | ├─FunctionArgumentSyntax
//@[044:00054) |   |   |   | | └─StringSyntax
//@[044:00054) |   |   |   | |   └─Token(StringComplete) |'mySecret'|
//@[054:00055) |   |   |   | └─Token(RightParen) |)|
//@[056:00057) |   |   |   ├─Token(Colon) |:|
//@[058:00067) |   |   |   └─StringSyntax
//@[058:00067) |   |   |     └─Token(StringComplete) |'notTrue'|
//@[067:00069) |   |   ├─Token(NewLine) |\r\n|
    secureStringParam2: true ? false ? 'false' : kv.getSecret('mySecret','secretVersion') : 'notTrue'
//@[004:00101) |   |   ├─ObjectPropertySyntax
//@[004:00022) |   |   | ├─IdentifierSyntax
//@[004:00022) |   |   | | └─Token(Identifier) |secureStringParam2|
//@[022:00023) |   |   | ├─Token(Colon) |:|
//@[024:00101) |   |   | └─TernaryOperationSyntax
//@[024:00028) |   |   |   ├─BooleanLiteralSyntax
//@[024:00028) |   |   |   | └─Token(TrueKeyword) |true|
//@[029:00030) |   |   |   ├─Token(Question) |?|
//@[031:00089) |   |   |   ├─TernaryOperationSyntax
//@[031:00036) |   |   |   | ├─BooleanLiteralSyntax
//@[031:00036) |   |   |   | | └─Token(FalseKeyword) |false|
//@[037:00038) |   |   |   | ├─Token(Question) |?|
//@[039:00046) |   |   |   | ├─StringSyntax
//@[039:00046) |   |   |   | | └─Token(StringComplete) |'false'|
//@[047:00048) |   |   |   | ├─Token(Colon) |:|
//@[049:00089) |   |   |   | └─InstanceFunctionCallSyntax
//@[049:00051) |   |   |   |   ├─VariableAccessSyntax
//@[049:00051) |   |   |   |   | └─IdentifierSyntax
//@[049:00051) |   |   |   |   |   └─Token(Identifier) |kv|
//@[051:00052) |   |   |   |   ├─Token(Dot) |.|
//@[052:00061) |   |   |   |   ├─IdentifierSyntax
//@[052:00061) |   |   |   |   | └─Token(Identifier) |getSecret|
//@[061:00062) |   |   |   |   ├─Token(LeftParen) |(|
//@[062:00072) |   |   |   |   ├─FunctionArgumentSyntax
//@[062:00072) |   |   |   |   | └─StringSyntax
//@[062:00072) |   |   |   |   |   └─Token(StringComplete) |'mySecret'|
//@[072:00073) |   |   |   |   ├─Token(Comma) |,|
//@[073:00088) |   |   |   |   ├─FunctionArgumentSyntax
//@[073:00088) |   |   |   |   | └─StringSyntax
//@[073:00088) |   |   |   |   |   └─Token(StringComplete) |'secretVersion'|
//@[088:00089) |   |   |   |   └─Token(RightParen) |)|
//@[090:00091) |   |   |   ├─Token(Colon) |:|
//@[092:00101) |   |   |   └─StringSyntax
//@[092:00101) |   |   |     └─Token(StringComplete) |'notTrue'|
//@[101:00103) |   |   ├─Token(NewLine) |\r\n|
  }
//@[002:00003) |   |   └─Token(RightBrace) |}|
//@[003:00005) |   ├─Token(NewLine) |\r\n|
}
//@[000:00001) |   └─Token(RightBrace) |}|
//@[001:00005) ├─Token(NewLine) |\r\n\r\n|

// END: Key Vault Secret Reference
//@[034:00038) ├─Token(NewLine) |\r\n\r\n|

module withSpace 'module with space.bicep' = {
//@[000:00070) ├─ModuleDeclarationSyntax
//@[000:00006) | ├─Token(Identifier) |module|
//@[007:00016) | ├─IdentifierSyntax
//@[007:00016) | | └─Token(Identifier) |withSpace|
//@[017:00042) | ├─StringSyntax
//@[017:00042) | | └─Token(StringComplete) |'module with space.bicep'|
//@[043:00044) | ├─Token(Assignment) |=|
//@[045:00070) | └─ObjectSyntax
//@[045:00046) |   ├─Token(LeftBrace) |{|
//@[046:00048) |   ├─Token(NewLine) |\r\n|
  name: 'withSpace'
//@[002:00019) |   ├─ObjectPropertySyntax
//@[002:00006) |   | ├─IdentifierSyntax
//@[002:00006) |   | | └─Token(Identifier) |name|
//@[006:00007) |   | ├─Token(Colon) |:|
//@[008:00019) |   | └─StringSyntax
//@[008:00019) |   |   └─Token(StringComplete) |'withSpace'|
//@[019:00021) |   ├─Token(NewLine) |\r\n|
}
//@[000:00001) |   └─Token(RightBrace) |}|
//@[001:00005) ├─Token(NewLine) |\r\n\r\n|

module folderWithSpace 'child/folder with space/child with space.bicep' = {
//@[000:00104) ├─ModuleDeclarationSyntax
//@[000:00006) | ├─Token(Identifier) |module|
//@[007:00022) | ├─IdentifierSyntax
//@[007:00022) | | └─Token(Identifier) |folderWithSpace|
//@[023:00071) | ├─StringSyntax
//@[023:00071) | | └─Token(StringComplete) |'child/folder with space/child with space.bicep'|
//@[072:00073) | ├─Token(Assignment) |=|
//@[074:00104) | └─ObjectSyntax
//@[074:00075) |   ├─Token(LeftBrace) |{|
//@[075:00077) |   ├─Token(NewLine) |\r\n|
  name: 'childWithSpace'
//@[002:00024) |   ├─ObjectPropertySyntax
//@[002:00006) |   | ├─IdentifierSyntax
//@[002:00006) |   | | └─Token(Identifier) |name|
//@[006:00007) |   | ├─Token(Colon) |:|
//@[008:00024) |   | └─StringSyntax
//@[008:00024) |   |   └─Token(StringComplete) |'childWithSpace'|
//@[024:00026) |   ├─Token(NewLine) |\r\n|
}
//@[000:00001) |   └─Token(RightBrace) |}|
//@[001:00005) ├─Token(NewLine) |\r\n\r\n|

// nameof
//@[009:00013) ├─Token(NewLine) |\r\n\r\n|

var nameofModule = nameof(folderWithSpace)
//@[000:00042) ├─VariableDeclarationSyntax
//@[000:00003) | ├─Token(Identifier) |var|
//@[004:00016) | ├─IdentifierSyntax
//@[004:00016) | | └─Token(Identifier) |nameofModule|
//@[017:00018) | ├─Token(Assignment) |=|
//@[019:00042) | └─FunctionCallSyntax
//@[019:00025) |   ├─IdentifierSyntax
//@[019:00025) |   | └─Token(Identifier) |nameof|
//@[025:00026) |   ├─Token(LeftParen) |(|
//@[026:00041) |   ├─FunctionArgumentSyntax
//@[026:00041) |   | └─VariableAccessSyntax
//@[026:00041) |   |   └─IdentifierSyntax
//@[026:00041) |   |     └─Token(Identifier) |folderWithSpace|
//@[041:00042) |   └─Token(RightParen) |)|
//@[042:00044) ├─Token(NewLine) |\r\n|
var nameofModuleParam = nameof(secureModuleCondition.outputs.exposedSecureString)
//@[000:00081) ├─VariableDeclarationSyntax
//@[000:00003) | ├─Token(Identifier) |var|
//@[004:00021) | ├─IdentifierSyntax
//@[004:00021) | | └─Token(Identifier) |nameofModuleParam|
//@[022:00023) | ├─Token(Assignment) |=|
//@[024:00081) | └─FunctionCallSyntax
//@[024:00030) |   ├─IdentifierSyntax
//@[024:00030) |   | └─Token(Identifier) |nameof|
//@[030:00031) |   ├─Token(LeftParen) |(|
//@[031:00080) |   ├─FunctionArgumentSyntax
//@[031:00080) |   | └─PropertyAccessSyntax
//@[031:00060) |   |   ├─PropertyAccessSyntax
//@[031:00052) |   |   | ├─VariableAccessSyntax
//@[031:00052) |   |   | | └─IdentifierSyntax
//@[031:00052) |   |   | |   └─Token(Identifier) |secureModuleCondition|
//@[052:00053) |   |   | ├─Token(Dot) |.|
//@[053:00060) |   |   | └─IdentifierSyntax
//@[053:00060) |   |   |   └─Token(Identifier) |outputs|
//@[060:00061) |   |   ├─Token(Dot) |.|
//@[061:00080) |   |   └─IdentifierSyntax
//@[061:00080) |   |     └─Token(Identifier) |exposedSecureString|
//@[080:00081) |   └─Token(RightParen) |)|
//@[081:00085) ├─Token(NewLine) |\r\n\r\n|

module moduleWithNameof 'modulea.bicep' = {
//@[000:00358) ├─ModuleDeclarationSyntax
//@[000:00006) | ├─Token(Identifier) |module|
//@[007:00023) | ├─IdentifierSyntax
//@[007:00023) | | └─Token(Identifier) |moduleWithNameof|
//@[024:00039) | ├─StringSyntax
//@[024:00039) | | └─Token(StringComplete) |'modulea.bicep'|
//@[040:00041) | ├─Token(Assignment) |=|
//@[042:00358) | └─ObjectSyntax
//@[042:00043) |   ├─Token(LeftBrace) |{|
//@[043:00045) |   ├─Token(NewLine) |\r\n|
  name: 'nameofModule'
//@[002:00022) |   ├─ObjectPropertySyntax
//@[002:00006) |   | ├─IdentifierSyntax
//@[002:00006) |   | | └─Token(Identifier) |name|
//@[006:00007) |   | ├─Token(Colon) |:|
//@[008:00022) |   | └─StringSyntax
//@[008:00022) |   |   └─Token(StringComplete) |'nameofModule'|
//@[022:00024) |   ├─Token(NewLine) |\r\n|
  scope: resourceGroup(nameof(nameofModuleParam))
//@[002:00049) |   ├─ObjectPropertySyntax
//@[002:00007) |   | ├─IdentifierSyntax
//@[002:00007) |   | | └─Token(Identifier) |scope|
//@[007:00008) |   | ├─Token(Colon) |:|
//@[009:00049) |   | └─FunctionCallSyntax
//@[009:00022) |   |   ├─IdentifierSyntax
//@[009:00022) |   |   | └─Token(Identifier) |resourceGroup|
//@[022:00023) |   |   ├─Token(LeftParen) |(|
//@[023:00048) |   |   ├─FunctionArgumentSyntax
//@[023:00048) |   |   | └─FunctionCallSyntax
//@[023:00029) |   |   |   ├─IdentifierSyntax
//@[023:00029) |   |   |   | └─Token(Identifier) |nameof|
//@[029:00030) |   |   |   ├─Token(LeftParen) |(|
//@[030:00047) |   |   |   ├─FunctionArgumentSyntax
//@[030:00047) |   |   |   | └─VariableAccessSyntax
//@[030:00047) |   |   |   |   └─IdentifierSyntax
//@[030:00047) |   |   |   |     └─Token(Identifier) |nameofModuleParam|
//@[047:00048) |   |   |   └─Token(RightParen) |)|
//@[048:00049) |   |   └─Token(RightParen) |)|
//@[049:00051) |   ├─Token(NewLine) |\r\n|
  params:{
//@[002:00235) |   ├─ObjectPropertySyntax
//@[002:00008) |   | ├─IdentifierSyntax
//@[002:00008) |   | | └─Token(Identifier) |params|
//@[008:00009) |   | ├─Token(Colon) |:|
//@[009:00235) |   | └─ObjectSyntax
//@[009:00010) |   |   ├─Token(LeftBrace) |{|
//@[010:00012) |   |   ├─Token(NewLine) |\r\n|
    stringParamA: nameof(withSpace)
//@[004:00035) |   |   ├─ObjectPropertySyntax
//@[004:00016) |   |   | ├─IdentifierSyntax
//@[004:00016) |   |   | | └─Token(Identifier) |stringParamA|
//@[016:00017) |   |   | ├─Token(Colon) |:|
//@[018:00035) |   |   | └─FunctionCallSyntax
//@[018:00024) |   |   |   ├─IdentifierSyntax
//@[018:00024) |   |   |   | └─Token(Identifier) |nameof|
//@[024:00025) |   |   |   ├─Token(LeftParen) |(|
//@[025:00034) |   |   |   ├─FunctionArgumentSyntax
//@[025:00034) |   |   |   | └─VariableAccessSyntax
//@[025:00034) |   |   |   |   └─IdentifierSyntax
//@[025:00034) |   |   |   |     └─Token(Identifier) |withSpace|
//@[034:00035) |   |   |   └─Token(RightParen) |)|
//@[035:00037) |   |   ├─Token(NewLine) |\r\n|
    stringParamB: nameof(folderWithSpace)
//@[004:00041) |   |   ├─ObjectPropertySyntax
//@[004:00016) |   |   | ├─IdentifierSyntax
//@[004:00016) |   |   | | └─Token(Identifier) |stringParamB|
//@[016:00017) |   |   | ├─Token(Colon) |:|
//@[018:00041) |   |   | └─FunctionCallSyntax
//@[018:00024) |   |   |   ├─IdentifierSyntax
//@[018:00024) |   |   |   | └─Token(Identifier) |nameof|
//@[024:00025) |   |   |   ├─Token(LeftParen) |(|
//@[025:00040) |   |   |   ├─FunctionArgumentSyntax
//@[025:00040) |   |   |   | └─VariableAccessSyntax
//@[025:00040) |   |   |   |   └─IdentifierSyntax
//@[025:00040) |   |   |   |     └─Token(Identifier) |folderWithSpace|
//@[040:00041) |   |   |   └─Token(RightParen) |)|
//@[041:00043) |   |   ├─Token(NewLine) |\r\n|
    objParam: {
//@[004:00090) |   |   ├─ObjectPropertySyntax
//@[004:00012) |   |   | ├─IdentifierSyntax
//@[004:00012) |   |   | | └─Token(Identifier) |objParam|
//@[012:00013) |   |   | ├─Token(Colon) |:|
//@[014:00090) |   |   | └─ObjectSyntax
//@[014:00015) |   |   |   ├─Token(LeftBrace) |{|
//@[015:00017) |   |   |   ├─Token(NewLine) |\r\n|
      a: nameof(secureModuleCondition.outputs.exposedSecureString)
//@[006:00066) |   |   |   ├─ObjectPropertySyntax
//@[006:00007) |   |   |   | ├─IdentifierSyntax
//@[006:00007) |   |   |   | | └─Token(Identifier) |a|
//@[007:00008) |   |   |   | ├─Token(Colon) |:|
//@[009:00066) |   |   |   | └─FunctionCallSyntax
//@[009:00015) |   |   |   |   ├─IdentifierSyntax
//@[009:00015) |   |   |   |   | └─Token(Identifier) |nameof|
//@[015:00016) |   |   |   |   ├─Token(LeftParen) |(|
//@[016:00065) |   |   |   |   ├─FunctionArgumentSyntax
//@[016:00065) |   |   |   |   | └─PropertyAccessSyntax
//@[016:00045) |   |   |   |   |   ├─PropertyAccessSyntax
//@[016:00037) |   |   |   |   |   | ├─VariableAccessSyntax
//@[016:00037) |   |   |   |   |   | | └─IdentifierSyntax
//@[016:00037) |   |   |   |   |   | |   └─Token(Identifier) |secureModuleCondition|
//@[037:00038) |   |   |   |   |   | ├─Token(Dot) |.|
//@[038:00045) |   |   |   |   |   | └─IdentifierSyntax
//@[038:00045) |   |   |   |   |   |   └─Token(Identifier) |outputs|
//@[045:00046) |   |   |   |   |   ├─Token(Dot) |.|
//@[046:00065) |   |   |   |   |   └─IdentifierSyntax
//@[046:00065) |   |   |   |   |     └─Token(Identifier) |exposedSecureString|
//@[065:00066) |   |   |   |   └─Token(RightParen) |)|
//@[066:00068) |   |   |   ├─Token(NewLine) |\r\n|
    }
//@[004:00005) |   |   |   └─Token(RightBrace) |}|
//@[005:00007) |   |   ├─Token(NewLine) |\r\n|
    arrayParam: [
//@[004:00046) |   |   ├─ObjectPropertySyntax
//@[004:00014) |   |   | ├─IdentifierSyntax
//@[004:00014) |   |   | | └─Token(Identifier) |arrayParam|
//@[014:00015) |   |   | ├─Token(Colon) |:|
//@[016:00046) |   |   | └─ArraySyntax
//@[016:00017) |   |   |   ├─Token(LeftSquare) |[|
//@[017:00019) |   |   |   ├─Token(NewLine) |\r\n|
      nameof(vaults)
//@[006:00020) |   |   |   ├─ArrayItemSyntax
//@[006:00020) |   |   |   | └─FunctionCallSyntax
//@[006:00012) |   |   |   |   ├─IdentifierSyntax
//@[006:00012) |   |   |   |   | └─Token(Identifier) |nameof|
//@[012:00013) |   |   |   |   ├─Token(LeftParen) |(|
//@[013:00019) |   |   |   |   ├─FunctionArgumentSyntax
//@[013:00019) |   |   |   |   | └─VariableAccessSyntax
//@[013:00019) |   |   |   |   |   └─IdentifierSyntax
//@[013:00019) |   |   |   |   |     └─Token(Identifier) |vaults|
//@[019:00020) |   |   |   |   └─Token(RightParen) |)|
//@[020:00022) |   |   |   ├─Token(NewLine) |\r\n|
    ]
//@[004:00005) |   |   |   └─Token(RightSquare) |]|
//@[005:00007) |   |   ├─Token(NewLine) |\r\n|
  }
//@[002:00003) |   |   └─Token(RightBrace) |}|
//@[003:00005) |   ├─Token(NewLine) |\r\n|
}
//@[000:00001) |   └─Token(RightBrace) |}|
//@[001:00005) ├─Token(NewLine) |\r\n\r\n|

module moduleWithNullableOutputs 'child/nullableOutputs.bicep' = {
//@[000:00096) ├─ModuleDeclarationSyntax
//@[000:00006) | ├─Token(Identifier) |module|
//@[007:00032) | ├─IdentifierSyntax
//@[007:00032) | | └─Token(Identifier) |moduleWithNullableOutputs|
//@[033:00062) | ├─StringSyntax
//@[033:00062) | | └─Token(StringComplete) |'child/nullableOutputs.bicep'|
//@[063:00064) | ├─Token(Assignment) |=|
//@[065:00096) | └─ObjectSyntax
//@[065:00066) |   ├─Token(LeftBrace) |{|
//@[066:00068) |   ├─Token(NewLine) |\r\n|
  name: 'nullableOutputs'
//@[002:00025) |   ├─ObjectPropertySyntax
//@[002:00006) |   | ├─IdentifierSyntax
//@[002:00006) |   | | └─Token(Identifier) |name|
//@[006:00007) |   | ├─Token(Colon) |:|
//@[008:00025) |   | └─StringSyntax
//@[008:00025) |   |   └─Token(StringComplete) |'nullableOutputs'|
//@[025:00027) |   ├─Token(NewLine) |\r\n|
}
//@[000:00001) |   └─Token(RightBrace) |}|
//@[001:00005) ├─Token(NewLine) |\r\n\r\n|

output nullableString string? = moduleWithNullableOutputs.outputs.?nullableString
//@[000:00081) ├─OutputDeclarationSyntax
//@[000:00006) | ├─Token(Identifier) |output|
//@[007:00021) | ├─IdentifierSyntax
//@[007:00021) | | └─Token(Identifier) |nullableString|
//@[022:00029) | ├─NullableTypeSyntax
//@[022:00028) | | ├─TypeVariableAccessSyntax
//@[022:00028) | | | └─IdentifierSyntax
//@[022:00028) | | |   └─Token(Identifier) |string|
//@[028:00029) | | └─Token(Question) |?|
//@[030:00031) | ├─Token(Assignment) |=|
//@[032:00081) | └─PropertyAccessSyntax
//@[032:00065) |   ├─PropertyAccessSyntax
//@[032:00057) |   | ├─VariableAccessSyntax
//@[032:00057) |   | | └─IdentifierSyntax
//@[032:00057) |   | |   └─Token(Identifier) |moduleWithNullableOutputs|
//@[057:00058) |   | ├─Token(Dot) |.|
//@[058:00065) |   | └─IdentifierSyntax
//@[058:00065) |   |   └─Token(Identifier) |outputs|
//@[065:00066) |   ├─Token(Dot) |.|
//@[066:00067) |   ├─Token(Question) |?|
//@[067:00081) |   └─IdentifierSyntax
//@[067:00081) |     └─Token(Identifier) |nullableString|
//@[081:00083) ├─Token(NewLine) |\r\n|
output deeplyNestedProperty string? = moduleWithNullableOutputs.outputs.?nullableObj.deeply.nested.property
//@[000:00107) ├─OutputDeclarationSyntax
//@[000:00006) | ├─Token(Identifier) |output|
//@[007:00027) | ├─IdentifierSyntax
//@[007:00027) | | └─Token(Identifier) |deeplyNestedProperty|
//@[028:00035) | ├─NullableTypeSyntax
//@[028:00034) | | ├─TypeVariableAccessSyntax
//@[028:00034) | | | └─IdentifierSyntax
//@[028:00034) | | |   └─Token(Identifier) |string|
//@[034:00035) | | └─Token(Question) |?|
//@[036:00037) | ├─Token(Assignment) |=|
//@[038:00107) | └─PropertyAccessSyntax
//@[038:00098) |   ├─PropertyAccessSyntax
//@[038:00091) |   | ├─PropertyAccessSyntax
//@[038:00084) |   | | ├─PropertyAccessSyntax
//@[038:00071) |   | | | ├─PropertyAccessSyntax
//@[038:00063) |   | | | | ├─VariableAccessSyntax
//@[038:00063) |   | | | | | └─IdentifierSyntax
//@[038:00063) |   | | | | |   └─Token(Identifier) |moduleWithNullableOutputs|
//@[063:00064) |   | | | | ├─Token(Dot) |.|
//@[064:00071) |   | | | | └─IdentifierSyntax
//@[064:00071) |   | | | |   └─Token(Identifier) |outputs|
//@[071:00072) |   | | | ├─Token(Dot) |.|
//@[072:00073) |   | | | ├─Token(Question) |?|
//@[073:00084) |   | | | └─IdentifierSyntax
//@[073:00084) |   | | |   └─Token(Identifier) |nullableObj|
//@[084:00085) |   | | ├─Token(Dot) |.|
//@[085:00091) |   | | └─IdentifierSyntax
//@[085:00091) |   | |   └─Token(Identifier) |deeply|
//@[091:00092) |   | ├─Token(Dot) |.|
//@[092:00098) |   | └─IdentifierSyntax
//@[092:00098) |   |   └─Token(Identifier) |nested|
//@[098:00099) |   ├─Token(Dot) |.|
//@[099:00107) |   └─IdentifierSyntax
//@[099:00107) |     └─Token(Identifier) |property|
//@[107:00109) ├─Token(NewLine) |\r\n|
output deeplyNestedArrayItem string? = moduleWithNullableOutputs.outputs.?nullableObj.deeply.nested.array[0]
//@[000:00108) ├─OutputDeclarationSyntax
//@[000:00006) | ├─Token(Identifier) |output|
//@[007:00028) | ├─IdentifierSyntax
//@[007:00028) | | └─Token(Identifier) |deeplyNestedArrayItem|
//@[029:00036) | ├─NullableTypeSyntax
//@[029:00035) | | ├─TypeVariableAccessSyntax
//@[029:00035) | | | └─IdentifierSyntax
//@[029:00035) | | |   └─Token(Identifier) |string|
//@[035:00036) | | └─Token(Question) |?|
//@[037:00038) | ├─Token(Assignment) |=|
//@[039:00108) | └─ArrayAccessSyntax
//@[039:00105) |   ├─PropertyAccessSyntax
//@[039:00099) |   | ├─PropertyAccessSyntax
//@[039:00092) |   | | ├─PropertyAccessSyntax
//@[039:00085) |   | | | ├─PropertyAccessSyntax
//@[039:00072) |   | | | | ├─PropertyAccessSyntax
//@[039:00064) |   | | | | | ├─VariableAccessSyntax
//@[039:00064) |   | | | | | | └─IdentifierSyntax
//@[039:00064) |   | | | | | |   └─Token(Identifier) |moduleWithNullableOutputs|
//@[064:00065) |   | | | | | ├─Token(Dot) |.|
//@[065:00072) |   | | | | | └─IdentifierSyntax
//@[065:00072) |   | | | | |   └─Token(Identifier) |outputs|
//@[072:00073) |   | | | | ├─Token(Dot) |.|
//@[073:00074) |   | | | | ├─Token(Question) |?|
//@[074:00085) |   | | | | └─IdentifierSyntax
//@[074:00085) |   | | | |   └─Token(Identifier) |nullableObj|
//@[085:00086) |   | | | ├─Token(Dot) |.|
//@[086:00092) |   | | | └─IdentifierSyntax
//@[086:00092) |   | | |   └─Token(Identifier) |deeply|
//@[092:00093) |   | | ├─Token(Dot) |.|
//@[093:00099) |   | | └─IdentifierSyntax
//@[093:00099) |   | |   └─Token(Identifier) |nested|
//@[099:00100) |   | ├─Token(Dot) |.|
//@[100:00105) |   | └─IdentifierSyntax
//@[100:00105) |   |   └─Token(Identifier) |array|
//@[105:00106) |   ├─Token(LeftSquare) |[|
//@[106:00107) |   ├─IntegerLiteralSyntax
//@[106:00107) |   | └─Token(Integer) |0|
//@[107:00108) |   └─Token(RightSquare) |]|
//@[108:00110) ├─Token(NewLine) |\r\n|
output deeplyNestedArrayItemFromEnd string? = moduleWithNullableOutputs.outputs.?nullableObj.deeply.nested.array[^1]
//@[000:00116) ├─OutputDeclarationSyntax
//@[000:00006) | ├─Token(Identifier) |output|
//@[007:00035) | ├─IdentifierSyntax
//@[007:00035) | | └─Token(Identifier) |deeplyNestedArrayItemFromEnd|
//@[036:00043) | ├─NullableTypeSyntax
//@[036:00042) | | ├─TypeVariableAccessSyntax
//@[036:00042) | | | └─IdentifierSyntax
//@[036:00042) | | |   └─Token(Identifier) |string|
//@[042:00043) | | └─Token(Question) |?|
//@[044:00045) | ├─Token(Assignment) |=|
//@[046:00116) | └─ArrayAccessSyntax
//@[046:00112) |   ├─PropertyAccessSyntax
//@[046:00106) |   | ├─PropertyAccessSyntax
//@[046:00099) |   | | ├─PropertyAccessSyntax
//@[046:00092) |   | | | ├─PropertyAccessSyntax
//@[046:00079) |   | | | | ├─PropertyAccessSyntax
//@[046:00071) |   | | | | | ├─VariableAccessSyntax
//@[046:00071) |   | | | | | | └─IdentifierSyntax
//@[046:00071) |   | | | | | |   └─Token(Identifier) |moduleWithNullableOutputs|
//@[071:00072) |   | | | | | ├─Token(Dot) |.|
//@[072:00079) |   | | | | | └─IdentifierSyntax
//@[072:00079) |   | | | | |   └─Token(Identifier) |outputs|
//@[079:00080) |   | | | | ├─Token(Dot) |.|
//@[080:00081) |   | | | | ├─Token(Question) |?|
//@[081:00092) |   | | | | └─IdentifierSyntax
//@[081:00092) |   | | | |   └─Token(Identifier) |nullableObj|
//@[092:00093) |   | | | ├─Token(Dot) |.|
//@[093:00099) |   | | | └─IdentifierSyntax
//@[093:00099) |   | | |   └─Token(Identifier) |deeply|
//@[099:00100) |   | | ├─Token(Dot) |.|
//@[100:00106) |   | | └─IdentifierSyntax
//@[100:00106) |   | |   └─Token(Identifier) |nested|
//@[106:00107) |   | ├─Token(Dot) |.|
//@[107:00112) |   | └─IdentifierSyntax
//@[107:00112) |   |   └─Token(Identifier) |array|
//@[112:00113) |   ├─Token(LeftSquare) |[|
//@[113:00114) |   ├─Token(Hat) |^|
//@[114:00115) |   ├─IntegerLiteralSyntax
//@[114:00115) |   | └─Token(Integer) |1|
//@[115:00116) |   └─Token(RightSquare) |]|
//@[116:00118) ├─Token(NewLine) |\r\n|
output deeplyNestedArrayItemFromEndAttempt string? = moduleWithNullableOutputs.outputs.?nullableObj.deeply.nested.array[?^1]
//@[000:00124) ├─OutputDeclarationSyntax
//@[000:00006) | ├─Token(Identifier) |output|
//@[007:00042) | ├─IdentifierSyntax
//@[007:00042) | | └─Token(Identifier) |deeplyNestedArrayItemFromEndAttempt|
//@[043:00050) | ├─NullableTypeSyntax
//@[043:00049) | | ├─TypeVariableAccessSyntax
//@[043:00049) | | | └─IdentifierSyntax
//@[043:00049) | | |   └─Token(Identifier) |string|
//@[049:00050) | | └─Token(Question) |?|
//@[051:00052) | ├─Token(Assignment) |=|
//@[053:00124) | └─ArrayAccessSyntax
//@[053:00119) |   ├─PropertyAccessSyntax
//@[053:00113) |   | ├─PropertyAccessSyntax
//@[053:00106) |   | | ├─PropertyAccessSyntax
//@[053:00099) |   | | | ├─PropertyAccessSyntax
//@[053:00086) |   | | | | ├─PropertyAccessSyntax
//@[053:00078) |   | | | | | ├─VariableAccessSyntax
//@[053:00078) |   | | | | | | └─IdentifierSyntax
//@[053:00078) |   | | | | | |   └─Token(Identifier) |moduleWithNullableOutputs|
//@[078:00079) |   | | | | | ├─Token(Dot) |.|
//@[079:00086) |   | | | | | └─IdentifierSyntax
//@[079:00086) |   | | | | |   └─Token(Identifier) |outputs|
//@[086:00087) |   | | | | ├─Token(Dot) |.|
//@[087:00088) |   | | | | ├─Token(Question) |?|
//@[088:00099) |   | | | | └─IdentifierSyntax
//@[088:00099) |   | | | |   └─Token(Identifier) |nullableObj|
//@[099:00100) |   | | | ├─Token(Dot) |.|
//@[100:00106) |   | | | └─IdentifierSyntax
//@[100:00106) |   | | |   └─Token(Identifier) |deeply|
//@[106:00107) |   | | ├─Token(Dot) |.|
//@[107:00113) |   | | └─IdentifierSyntax
//@[107:00113) |   | |   └─Token(Identifier) |nested|
//@[113:00114) |   | ├─Token(Dot) |.|
//@[114:00119) |   | └─IdentifierSyntax
//@[114:00119) |   |   └─Token(Identifier) |array|
//@[119:00120) |   ├─Token(LeftSquare) |[|
//@[120:00121) |   ├─Token(Question) |?|
//@[121:00122) |   ├─Token(Hat) |^|
//@[122:00123) |   ├─IntegerLiteralSyntax
//@[122:00123) |   | └─Token(Integer) |1|
//@[123:00124) |   └─Token(RightSquare) |]|
//@[124:00126) ├─Token(NewLine) |\r\n|

//@[000:00000) └─Token(EndOfFile) ||
<|MERGE_RESOLUTION|>--- conflicted
+++ resolved
@@ -1,3857 +1,3759 @@
-
-<<<<<<< HEAD
-//@[000:10074) ProgramSyntax
-//@[000:00002) ├─Token(NewLine) |\r\n|
-=======
-//@[000:9432) ProgramSyntax
-//@[000:0002) ├─Token(NewLine) |\r\n|
->>>>>>> 2808f385
-@sys.description('this is deployTimeSuffix param')
-//@[000:00093) ├─ParameterDeclarationSyntax
-//@[000:00050) | ├─DecoratorSyntax
-//@[000:00001) | | ├─Token(At) |@|
-//@[001:00050) | | └─InstanceFunctionCallSyntax
-//@[001:00004) | |   ├─VariableAccessSyntax
-//@[001:00004) | |   | └─IdentifierSyntax
-//@[001:00004) | |   |   └─Token(Identifier) |sys|
-//@[004:00005) | |   ├─Token(Dot) |.|
-//@[005:00016) | |   ├─IdentifierSyntax
-//@[005:00016) | |   | └─Token(Identifier) |description|
-//@[016:00017) | |   ├─Token(LeftParen) |(|
-//@[017:00049) | |   ├─FunctionArgumentSyntax
-//@[017:00049) | |   | └─StringSyntax
-//@[017:00049) | |   |   └─Token(StringComplete) |'this is deployTimeSuffix param'|
-//@[049:00050) | |   └─Token(RightParen) |)|
-//@[050:00052) | ├─Token(NewLine) |\r\n|
-param deployTimeSuffix string = newGuid()
-//@[000:00005) | ├─Token(Identifier) |param|
-//@[006:00022) | ├─IdentifierSyntax
-//@[006:00022) | | └─Token(Identifier) |deployTimeSuffix|
-//@[023:00029) | ├─TypeVariableAccessSyntax
-//@[023:00029) | | └─IdentifierSyntax
-//@[023:00029) | |   └─Token(Identifier) |string|
-//@[030:00041) | └─ParameterDefaultValueSyntax
-//@[030:00031) |   ├─Token(Assignment) |=|
-//@[032:00041) |   └─FunctionCallSyntax
-//@[032:00039) |     ├─IdentifierSyntax
-//@[032:00039) |     | └─Token(Identifier) |newGuid|
-//@[039:00040) |     ├─Token(LeftParen) |(|
-//@[040:00041) |     └─Token(RightParen) |)|
-//@[041:00045) ├─Token(NewLine) |\r\n\r\n|
-
-@sys.description('this module a')
-//@[000:00252) ├─ModuleDeclarationSyntax
-//@[000:00033) | ├─DecoratorSyntax
-//@[000:00001) | | ├─Token(At) |@|
-//@[001:00033) | | └─InstanceFunctionCallSyntax
-//@[001:00004) | |   ├─VariableAccessSyntax
-//@[001:00004) | |   | └─IdentifierSyntax
-//@[001:00004) | |   |   └─Token(Identifier) |sys|
-//@[004:00005) | |   ├─Token(Dot) |.|
-//@[005:00016) | |   ├─IdentifierSyntax
-//@[005:00016) | |   | └─Token(Identifier) |description|
-//@[016:00017) | |   ├─Token(LeftParen) |(|
-//@[017:00032) | |   ├─FunctionArgumentSyntax
-//@[017:00032) | |   | └─StringSyntax
-//@[017:00032) | |   |   └─Token(StringComplete) |'this module a'|
-//@[032:00033) | |   └─Token(RightParen) |)|
-//@[033:00035) | ├─Token(NewLine) |\r\n|
-module modATest './modulea.bicep' = {
-//@[000:00006) | ├─Token(Identifier) |module|
-//@[007:00015) | ├─IdentifierSyntax
-//@[007:00015) | | └─Token(Identifier) |modATest|
-//@[016:00033) | ├─StringSyntax
-//@[016:00033) | | └─Token(StringComplete) |'./modulea.bicep'|
-//@[034:00035) | ├─Token(Assignment) |=|
-//@[036:00217) | └─ObjectSyntax
-//@[036:00037) |   ├─Token(LeftBrace) |{|
-//@[037:00039) |   ├─Token(NewLine) |\r\n|
-  name: 'modATest'
-//@[002:00018) |   ├─ObjectPropertySyntax
-//@[002:00006) |   | ├─IdentifierSyntax
-//@[002:00006) |   | | └─Token(Identifier) |name|
-//@[006:00007) |   | ├─Token(Colon) |:|
-//@[008:00018) |   | └─StringSyntax
-//@[008:00018) |   |   └─Token(StringComplete) |'modATest'|
-//@[018:00020) |   ├─Token(NewLine) |\r\n|
-  params: {
-//@[002:00155) |   ├─ObjectPropertySyntax
-//@[002:00008) |   | ├─IdentifierSyntax
-//@[002:00008) |   | | └─Token(Identifier) |params|
-//@[008:00009) |   | ├─Token(Colon) |:|
-//@[010:00155) |   | └─ObjectSyntax
-//@[010:00011) |   |   ├─Token(LeftBrace) |{|
-//@[011:00013) |   |   ├─Token(NewLine) |\r\n|
-    stringParamB: 'hello!'
-//@[004:00026) |   |   ├─ObjectPropertySyntax
-//@[004:00016) |   |   | ├─IdentifierSyntax
-//@[004:00016) |   |   | | └─Token(Identifier) |stringParamB|
-//@[016:00017) |   |   | ├─Token(Colon) |:|
-//@[018:00026) |   |   | └─StringSyntax
-//@[018:00026) |   |   |   └─Token(StringComplete) |'hello!'|
-//@[026:00028) |   |   ├─Token(NewLine) |\r\n|
-    objParam: {
-//@[004:00036) |   |   ├─ObjectPropertySyntax
-//@[004:00012) |   |   | ├─IdentifierSyntax
-//@[004:00012) |   |   | | └─Token(Identifier) |objParam|
-//@[012:00013) |   |   | ├─Token(Colon) |:|
-//@[014:00036) |   |   | └─ObjectSyntax
-//@[014:00015) |   |   |   ├─Token(LeftBrace) |{|
-//@[015:00017) |   |   |   ├─Token(NewLine) |\r\n|
-      a: 'b'
-//@[006:00012) |   |   |   ├─ObjectPropertySyntax
-//@[006:00007) |   |   |   | ├─IdentifierSyntax
-//@[006:00007) |   |   |   | | └─Token(Identifier) |a|
-//@[007:00008) |   |   |   | ├─Token(Colon) |:|
-//@[009:00012) |   |   |   | └─StringSyntax
-//@[009:00012) |   |   |   |   └─Token(StringComplete) |'b'|
-//@[012:00014) |   |   |   ├─Token(NewLine) |\r\n|
-    }
-//@[004:00005) |   |   |   └─Token(RightBrace) |}|
-//@[005:00007) |   |   ├─Token(NewLine) |\r\n|
-    arrayParam: [
-//@[004:00071) |   |   ├─ObjectPropertySyntax
-//@[004:00014) |   |   | ├─IdentifierSyntax
-//@[004:00014) |   |   | | └─Token(Identifier) |arrayParam|
-//@[014:00015) |   |   | ├─Token(Colon) |:|
-//@[016:00071) |   |   | └─ArraySyntax
-//@[016:00017) |   |   |   ├─Token(LeftSquare) |[|
-//@[017:00019) |   |   |   ├─Token(NewLine) |\r\n|
-      {
-//@[006:00032) |   |   |   ├─ArrayItemSyntax
-//@[006:00032) |   |   |   | └─ObjectSyntax
-//@[006:00007) |   |   |   |   ├─Token(LeftBrace) |{|
-//@[007:00009) |   |   |   |   ├─Token(NewLine) |\r\n|
-        a: 'b'
-//@[008:00014) |   |   |   |   ├─ObjectPropertySyntax
-//@[008:00009) |   |   |   |   | ├─IdentifierSyntax
-//@[008:00009) |   |   |   |   | | └─Token(Identifier) |a|
-//@[009:00010) |   |   |   |   | ├─Token(Colon) |:|
-//@[011:00014) |   |   |   |   | └─StringSyntax
-//@[011:00014) |   |   |   |   |   └─Token(StringComplete) |'b'|
-//@[014:00016) |   |   |   |   ├─Token(NewLine) |\r\n|
-      }
-//@[006:00007) |   |   |   |   └─Token(RightBrace) |}|
-//@[007:00009) |   |   |   ├─Token(NewLine) |\r\n|
-      'abc'
-//@[006:00011) |   |   |   ├─ArrayItemSyntax
-//@[006:00011) |   |   |   | └─StringSyntax
-//@[006:00011) |   |   |   |   └─Token(StringComplete) |'abc'|
-//@[011:00013) |   |   |   ├─Token(NewLine) |\r\n|
-    ]
-//@[004:00005) |   |   |   └─Token(RightSquare) |]|
-//@[005:00007) |   |   ├─Token(NewLine) |\r\n|
-  }
-//@[002:00003) |   |   └─Token(RightBrace) |}|
-//@[003:00005) |   ├─Token(NewLine) |\r\n|
-}
-//@[000:00001) |   └─Token(RightBrace) |}|
-//@[001:00007) ├─Token(NewLine) |\r\n\r\n\r\n|
-
-
-@sys.description('this module b')
-//@[000:00136) ├─ModuleDeclarationSyntax
-//@[000:00033) | ├─DecoratorSyntax
-//@[000:00001) | | ├─Token(At) |@|
-//@[001:00033) | | └─InstanceFunctionCallSyntax
-//@[001:00004) | |   ├─VariableAccessSyntax
-//@[001:00004) | |   | └─IdentifierSyntax
-//@[001:00004) | |   |   └─Token(Identifier) |sys|
-//@[004:00005) | |   ├─Token(Dot) |.|
-//@[005:00016) | |   ├─IdentifierSyntax
-//@[005:00016) | |   | └─Token(Identifier) |description|
-//@[016:00017) | |   ├─Token(LeftParen) |(|
-//@[017:00032) | |   ├─FunctionArgumentSyntax
-//@[017:00032) | |   | └─StringSyntax
-//@[017:00032) | |   |   └─Token(StringComplete) |'this module b'|
-//@[032:00033) | |   └─Token(RightParen) |)|
-//@[033:00035) | ├─Token(NewLine) |\r\n|
-module modB './child/moduleb.bicep' = {
-//@[000:00006) | ├─Token(Identifier) |module|
-//@[007:00011) | ├─IdentifierSyntax
-//@[007:00011) | | └─Token(Identifier) |modB|
-//@[012:00035) | ├─StringSyntax
-//@[012:00035) | | └─Token(StringComplete) |'./child/moduleb.bicep'|
-//@[036:00037) | ├─Token(Assignment) |=|
-//@[038:00101) | └─ObjectSyntax
-//@[038:00039) |   ├─Token(LeftBrace) |{|
-//@[039:00041) |   ├─Token(NewLine) |\r\n|
-  name: 'modB'
-//@[002:00014) |   ├─ObjectPropertySyntax
-//@[002:00006) |   | ├─IdentifierSyntax
-//@[002:00006) |   | | └─Token(Identifier) |name|
-//@[006:00007) |   | ├─Token(Colon) |:|
-//@[008:00014) |   | └─StringSyntax
-//@[008:00014) |   |   └─Token(StringComplete) |'modB'|
-//@[014:00016) |   ├─Token(NewLine) |\r\n|
-  params: {
-//@[002:00041) |   ├─ObjectPropertySyntax
-//@[002:00008) |   | ├─IdentifierSyntax
-//@[002:00008) |   | | └─Token(Identifier) |params|
-//@[008:00009) |   | ├─Token(Colon) |:|
-//@[010:00041) |   | └─ObjectSyntax
-//@[010:00011) |   |   ├─Token(LeftBrace) |{|
-//@[011:00013) |   |   ├─Token(NewLine) |\r\n|
-    location: 'West US'
-//@[004:00023) |   |   ├─ObjectPropertySyntax
-//@[004:00012) |   |   | ├─IdentifierSyntax
-//@[004:00012) |   |   | | └─Token(Identifier) |location|
-//@[012:00013) |   |   | ├─Token(Colon) |:|
-//@[014:00023) |   |   | └─StringSyntax
-//@[014:00023) |   |   |   └─Token(StringComplete) |'West US'|
-//@[023:00025) |   |   ├─Token(NewLine) |\r\n|
-  }
-//@[002:00003) |   |   └─Token(RightBrace) |}|
-//@[003:00005) |   ├─Token(NewLine) |\r\n|
-}
-//@[000:00001) |   └─Token(RightBrace) |}|
-//@[001:00005) ├─Token(NewLine) |\r\n\r\n|
-
-@sys.description('this is just module b with a condition')
-//@[000:00203) ├─ModuleDeclarationSyntax
-//@[000:00058) | ├─DecoratorSyntax
-//@[000:00001) | | ├─Token(At) |@|
-//@[001:00058) | | └─InstanceFunctionCallSyntax
-//@[001:00004) | |   ├─VariableAccessSyntax
-//@[001:00004) | |   | └─IdentifierSyntax
-//@[001:00004) | |   |   └─Token(Identifier) |sys|
-//@[004:00005) | |   ├─Token(Dot) |.|
-//@[005:00016) | |   ├─IdentifierSyntax
-//@[005:00016) | |   | └─Token(Identifier) |description|
-//@[016:00017) | |   ├─Token(LeftParen) |(|
-//@[017:00057) | |   ├─FunctionArgumentSyntax
-//@[017:00057) | |   | └─StringSyntax
-//@[017:00057) | |   |   └─Token(StringComplete) |'this is just module b with a condition'|
-//@[057:00058) | |   └─Token(RightParen) |)|
-//@[058:00060) | ├─Token(NewLine) |\r\n|
-module modBWithCondition './child/moduleb.bicep' = if (1 + 1 == 2) {
-//@[000:00006) | ├─Token(Identifier) |module|
-//@[007:00024) | ├─IdentifierSyntax
-//@[007:00024) | | └─Token(Identifier) |modBWithCondition|
-//@[025:00048) | ├─StringSyntax
-//@[025:00048) | | └─Token(StringComplete) |'./child/moduleb.bicep'|
-//@[049:00050) | ├─Token(Assignment) |=|
-//@[051:00143) | └─IfConditionSyntax
-//@[051:00053) |   ├─Token(Identifier) |if|
-//@[054:00066) |   ├─ParenthesizedExpressionSyntax
-//@[054:00055) |   | ├─Token(LeftParen) |(|
-//@[055:00065) |   | ├─BinaryOperationSyntax
-//@[055:00060) |   | | ├─BinaryOperationSyntax
-//@[055:00056) |   | | | ├─IntegerLiteralSyntax
-//@[055:00056) |   | | | | └─Token(Integer) |1|
-//@[057:00058) |   | | | ├─Token(Plus) |+|
-//@[059:00060) |   | | | └─IntegerLiteralSyntax
-//@[059:00060) |   | | |   └─Token(Integer) |1|
-//@[061:00063) |   | | ├─Token(Equals) |==|
-//@[064:00065) |   | | └─IntegerLiteralSyntax
-//@[064:00065) |   | |   └─Token(Integer) |2|
-//@[065:00066) |   | └─Token(RightParen) |)|
-//@[067:00143) |   └─ObjectSyntax
-//@[067:00068) |     ├─Token(LeftBrace) |{|
-//@[068:00070) |     ├─Token(NewLine) |\r\n|
-  name: 'modBWithCondition'
-//@[002:00027) |     ├─ObjectPropertySyntax
-//@[002:00006) |     | ├─IdentifierSyntax
-//@[002:00006) |     | | └─Token(Identifier) |name|
-//@[006:00007) |     | ├─Token(Colon) |:|
-//@[008:00027) |     | └─StringSyntax
-//@[008:00027) |     |   └─Token(StringComplete) |'modBWithCondition'|
-//@[027:00029) |     ├─Token(NewLine) |\r\n|
-  params: {
-//@[002:00041) |     ├─ObjectPropertySyntax
-//@[002:00008) |     | ├─IdentifierSyntax
-//@[002:00008) |     | | └─Token(Identifier) |params|
-//@[008:00009) |     | ├─Token(Colon) |:|
-//@[010:00041) |     | └─ObjectSyntax
-//@[010:00011) |     |   ├─Token(LeftBrace) |{|
-//@[011:00013) |     |   ├─Token(NewLine) |\r\n|
-    location: 'East US'
-//@[004:00023) |     |   ├─ObjectPropertySyntax
-//@[004:00012) |     |   | ├─IdentifierSyntax
-//@[004:00012) |     |   | | └─Token(Identifier) |location|
-//@[012:00013) |     |   | ├─Token(Colon) |:|
-//@[014:00023) |     |   | └─StringSyntax
-//@[014:00023) |     |   |   └─Token(StringComplete) |'East US'|
-//@[023:00025) |     |   ├─Token(NewLine) |\r\n|
-  }
-//@[002:00003) |     |   └─Token(RightBrace) |}|
-//@[003:00005) |     ├─Token(NewLine) |\r\n|
-}
-//@[000:00001) |     └─Token(RightBrace) |}|
-//@[001:00005) ├─Token(NewLine) |\r\n\r\n|
-
-module modBWithCondition2 './child/moduleb.bicep' =
-//@[000:00166) ├─ModuleDeclarationSyntax
-//@[000:00006) | ├─Token(Identifier) |module|
-//@[007:00025) | ├─IdentifierSyntax
-//@[007:00025) | | └─Token(Identifier) |modBWithCondition2|
-//@[026:00049) | ├─StringSyntax
-//@[026:00049) | | └─Token(StringComplete) |'./child/moduleb.bicep'|
-//@[050:00051) | ├─Token(Assignment) |=|
-//@[051:00053) | ├─Token(NewLine) |\r\n|
-// awkward comment
-//@[018:00020) | ├─Token(NewLine) |\r\n|
-if (1 + 1 == 2) {
-//@[000:00093) | └─IfConditionSyntax
-//@[000:00002) |   ├─Token(Identifier) |if|
-//@[003:00015) |   ├─ParenthesizedExpressionSyntax
-//@[003:00004) |   | ├─Token(LeftParen) |(|
-//@[004:00014) |   | ├─BinaryOperationSyntax
-//@[004:00009) |   | | ├─BinaryOperationSyntax
-//@[004:00005) |   | | | ├─IntegerLiteralSyntax
-//@[004:00005) |   | | | | └─Token(Integer) |1|
-//@[006:00007) |   | | | ├─Token(Plus) |+|
-//@[008:00009) |   | | | └─IntegerLiteralSyntax
-//@[008:00009) |   | | |   └─Token(Integer) |1|
-//@[010:00012) |   | | ├─Token(Equals) |==|
-//@[013:00014) |   | | └─IntegerLiteralSyntax
-//@[013:00014) |   | |   └─Token(Integer) |2|
-//@[014:00015) |   | └─Token(RightParen) |)|
-//@[016:00093) |   └─ObjectSyntax
-//@[016:00017) |     ├─Token(LeftBrace) |{|
-//@[017:00019) |     ├─Token(NewLine) |\r\n|
-  name: 'modBWithCondition2'
-//@[002:00028) |     ├─ObjectPropertySyntax
-//@[002:00006) |     | ├─IdentifierSyntax
-//@[002:00006) |     | | └─Token(Identifier) |name|
-//@[006:00007) |     | ├─Token(Colon) |:|
-//@[008:00028) |     | └─StringSyntax
-//@[008:00028) |     |   └─Token(StringComplete) |'modBWithCondition2'|
-//@[028:00030) |     ├─Token(NewLine) |\r\n|
-  params: {
-//@[002:00041) |     ├─ObjectPropertySyntax
-//@[002:00008) |     | ├─IdentifierSyntax
-//@[002:00008) |     | | └─Token(Identifier) |params|
-//@[008:00009) |     | ├─Token(Colon) |:|
-//@[010:00041) |     | └─ObjectSyntax
-//@[010:00011) |     |   ├─Token(LeftBrace) |{|
-//@[011:00013) |     |   ├─Token(NewLine) |\r\n|
-    location: 'East US'
-//@[004:00023) |     |   ├─ObjectPropertySyntax
-//@[004:00012) |     |   | ├─IdentifierSyntax
-//@[004:00012) |     |   | | └─Token(Identifier) |location|
-//@[012:00013) |     |   | ├─Token(Colon) |:|
-//@[014:00023) |     |   | └─StringSyntax
-//@[014:00023) |     |   |   └─Token(StringComplete) |'East US'|
-//@[023:00025) |     |   ├─Token(NewLine) |\r\n|
-  }
-//@[002:00003) |     |   └─Token(RightBrace) |}|
-//@[003:00005) |     ├─Token(NewLine) |\r\n|
-}
-//@[000:00001) |     └─Token(RightBrace) |}|
-//@[001:00005) ├─Token(NewLine) |\r\n\r\n|
-
-module modC './child/modulec.json' = {
-//@[000:00100) ├─ModuleDeclarationSyntax
-//@[000:00006) | ├─Token(Identifier) |module|
-//@[007:00011) | ├─IdentifierSyntax
-//@[007:00011) | | └─Token(Identifier) |modC|
-//@[012:00034) | ├─StringSyntax
-//@[012:00034) | | └─Token(StringComplete) |'./child/modulec.json'|
-//@[035:00036) | ├─Token(Assignment) |=|
-//@[037:00100) | └─ObjectSyntax
-//@[037:00038) |   ├─Token(LeftBrace) |{|
-//@[038:00040) |   ├─Token(NewLine) |\r\n|
-  name: 'modC'
-//@[002:00014) |   ├─ObjectPropertySyntax
-//@[002:00006) |   | ├─IdentifierSyntax
-//@[002:00006) |   | | └─Token(Identifier) |name|
-//@[006:00007) |   | ├─Token(Colon) |:|
-//@[008:00014) |   | └─StringSyntax
-//@[008:00014) |   |   └─Token(StringComplete) |'modC'|
-//@[014:00016) |   ├─Token(NewLine) |\r\n|
-  params: {
-//@[002:00041) |   ├─ObjectPropertySyntax
-//@[002:00008) |   | ├─IdentifierSyntax
-//@[002:00008) |   | | └─Token(Identifier) |params|
-//@[008:00009) |   | ├─Token(Colon) |:|
-//@[010:00041) |   | └─ObjectSyntax
-//@[010:00011) |   |   ├─Token(LeftBrace) |{|
-//@[011:00013) |   |   ├─Token(NewLine) |\r\n|
-    location: 'West US'
-//@[004:00023) |   |   ├─ObjectPropertySyntax
-//@[004:00012) |   |   | ├─IdentifierSyntax
-//@[004:00012) |   |   | | └─Token(Identifier) |location|
-//@[012:00013) |   |   | ├─Token(Colon) |:|
-//@[014:00023) |   |   | └─StringSyntax
-//@[014:00023) |   |   |   └─Token(StringComplete) |'West US'|
-//@[023:00025) |   |   ├─Token(NewLine) |\r\n|
-  }
-//@[002:00003) |   |   └─Token(RightBrace) |}|
-//@[003:00005) |   ├─Token(NewLine) |\r\n|
-}
-//@[000:00001) |   └─Token(RightBrace) |}|
-//@[001:00005) ├─Token(NewLine) |\r\n\r\n|
-
-module modCWithCondition './child/modulec.json' = if (2 - 1 == 1) {
-//@[000:00142) ├─ModuleDeclarationSyntax
-//@[000:00006) | ├─Token(Identifier) |module|
-//@[007:00024) | ├─IdentifierSyntax
-//@[007:00024) | | └─Token(Identifier) |modCWithCondition|
-//@[025:00047) | ├─StringSyntax
-//@[025:00047) | | └─Token(StringComplete) |'./child/modulec.json'|
-//@[048:00049) | ├─Token(Assignment) |=|
-//@[050:00142) | └─IfConditionSyntax
-//@[050:00052) |   ├─Token(Identifier) |if|
-//@[053:00065) |   ├─ParenthesizedExpressionSyntax
-//@[053:00054) |   | ├─Token(LeftParen) |(|
-//@[054:00064) |   | ├─BinaryOperationSyntax
-//@[054:00059) |   | | ├─BinaryOperationSyntax
-//@[054:00055) |   | | | ├─IntegerLiteralSyntax
-//@[054:00055) |   | | | | └─Token(Integer) |2|
-//@[056:00057) |   | | | ├─Token(Minus) |-|
-//@[058:00059) |   | | | └─IntegerLiteralSyntax
-//@[058:00059) |   | | |   └─Token(Integer) |1|
-//@[060:00062) |   | | ├─Token(Equals) |==|
-//@[063:00064) |   | | └─IntegerLiteralSyntax
-//@[063:00064) |   | |   └─Token(Integer) |1|
-//@[064:00065) |   | └─Token(RightParen) |)|
-//@[066:00142) |   └─ObjectSyntax
-//@[066:00067) |     ├─Token(LeftBrace) |{|
-//@[067:00069) |     ├─Token(NewLine) |\r\n|
-  name: 'modCWithCondition'
-//@[002:00027) |     ├─ObjectPropertySyntax
-//@[002:00006) |     | ├─IdentifierSyntax
-//@[002:00006) |     | | └─Token(Identifier) |name|
-//@[006:00007) |     | ├─Token(Colon) |:|
-//@[008:00027) |     | └─StringSyntax
-//@[008:00027) |     |   └─Token(StringComplete) |'modCWithCondition'|
-//@[027:00029) |     ├─Token(NewLine) |\r\n|
-  params: {
-//@[002:00041) |     ├─ObjectPropertySyntax
-//@[002:00008) |     | ├─IdentifierSyntax
-//@[002:00008) |     | | └─Token(Identifier) |params|
-//@[008:00009) |     | ├─Token(Colon) |:|
-//@[010:00041) |     | └─ObjectSyntax
-//@[010:00011) |     |   ├─Token(LeftBrace) |{|
-//@[011:00013) |     |   ├─Token(NewLine) |\r\n|
-    location: 'East US'
-//@[004:00023) |     |   ├─ObjectPropertySyntax
-//@[004:00012) |     |   | ├─IdentifierSyntax
-//@[004:00012) |     |   | | └─Token(Identifier) |location|
-//@[012:00013) |     |   | ├─Token(Colon) |:|
-//@[014:00023) |     |   | └─StringSyntax
-//@[014:00023) |     |   |   └─Token(StringComplete) |'East US'|
-//@[023:00025) |     |   ├─Token(NewLine) |\r\n|
-  }
-//@[002:00003) |     |   └─Token(RightBrace) |}|
-//@[003:00005) |     ├─Token(NewLine) |\r\n|
-}
-//@[000:00001) |     └─Token(RightBrace) |}|
-//@[001:00005) ├─Token(NewLine) |\r\n\r\n|
-
-module optionalWithNoParams1 './child/optionalParams.bicep'= {
-//@[000:00098) ├─ModuleDeclarationSyntax
-//@[000:00006) | ├─Token(Identifier) |module|
-//@[007:00028) | ├─IdentifierSyntax
-//@[007:00028) | | └─Token(Identifier) |optionalWithNoParams1|
-//@[029:00059) | ├─StringSyntax
-//@[029:00059) | | └─Token(StringComplete) |'./child/optionalParams.bicep'|
-//@[059:00060) | ├─Token(Assignment) |=|
-//@[061:00098) | └─ObjectSyntax
-//@[061:00062) |   ├─Token(LeftBrace) |{|
-//@[062:00064) |   ├─Token(NewLine) |\r\n|
-  name: 'optionalWithNoParams1'
-//@[002:00031) |   ├─ObjectPropertySyntax
-//@[002:00006) |   | ├─IdentifierSyntax
-//@[002:00006) |   | | └─Token(Identifier) |name|
-//@[006:00007) |   | ├─Token(Colon) |:|
-//@[008:00031) |   | └─StringSyntax
-//@[008:00031) |   |   └─Token(StringComplete) |'optionalWithNoParams1'|
-//@[031:00033) |   ├─Token(NewLine) |\r\n|
-}
-//@[000:00001) |   └─Token(RightBrace) |}|
-//@[001:00005) ├─Token(NewLine) |\r\n\r\n|
-
-module optionalWithNoParams2 './child/optionalParams.bicep'= {
-//@[000:00116) ├─ModuleDeclarationSyntax
-//@[000:00006) | ├─Token(Identifier) |module|
-//@[007:00028) | ├─IdentifierSyntax
-//@[007:00028) | | └─Token(Identifier) |optionalWithNoParams2|
-//@[029:00059) | ├─StringSyntax
-//@[029:00059) | | └─Token(StringComplete) |'./child/optionalParams.bicep'|
-//@[059:00060) | ├─Token(Assignment) |=|
-//@[061:00116) | └─ObjectSyntax
-//@[061:00062) |   ├─Token(LeftBrace) |{|
-//@[062:00064) |   ├─Token(NewLine) |\r\n|
-  name: 'optionalWithNoParams2'
-//@[002:00031) |   ├─ObjectPropertySyntax
-//@[002:00006) |   | ├─IdentifierSyntax
-//@[002:00006) |   | | └─Token(Identifier) |name|
-//@[006:00007) |   | ├─Token(Colon) |:|
-//@[008:00031) |   | └─StringSyntax
-//@[008:00031) |   |   └─Token(StringComplete) |'optionalWithNoParams2'|
-//@[031:00033) |   ├─Token(NewLine) |\r\n|
-  params: {
-//@[002:00016) |   ├─ObjectPropertySyntax
-//@[002:00008) |   | ├─IdentifierSyntax
-//@[002:00008) |   | | └─Token(Identifier) |params|
-//@[008:00009) |   | ├─Token(Colon) |:|
-//@[010:00016) |   | └─ObjectSyntax
-//@[010:00011) |   |   ├─Token(LeftBrace) |{|
-//@[011:00013) |   |   ├─Token(NewLine) |\r\n|
-  }
-//@[002:00003) |   |   └─Token(RightBrace) |}|
-//@[003:00005) |   ├─Token(NewLine) |\r\n|
-}
-//@[000:00001) |   └─Token(RightBrace) |}|
-//@[001:00005) ├─Token(NewLine) |\r\n\r\n|
-
-module optionalWithAllParams './child/optionalParams.bicep'= {
-//@[000:00210) ├─ModuleDeclarationSyntax
-//@[000:00006) | ├─Token(Identifier) |module|
-//@[007:00028) | ├─IdentifierSyntax
-//@[007:00028) | | └─Token(Identifier) |optionalWithAllParams|
-//@[029:00059) | ├─StringSyntax
-//@[029:00059) | | └─Token(StringComplete) |'./child/optionalParams.bicep'|
-//@[059:00060) | ├─Token(Assignment) |=|
-//@[061:00210) | └─ObjectSyntax
-//@[061:00062) |   ├─Token(LeftBrace) |{|
-//@[062:00064) |   ├─Token(NewLine) |\r\n|
-  name: 'optionalWithNoParams3'
-//@[002:00031) |   ├─ObjectPropertySyntax
-//@[002:00006) |   | ├─IdentifierSyntax
-//@[002:00006) |   | | └─Token(Identifier) |name|
-//@[006:00007) |   | ├─Token(Colon) |:|
-//@[008:00031) |   | └─StringSyntax
-//@[008:00031) |   |   └─Token(StringComplete) |'optionalWithNoParams3'|
-//@[031:00033) |   ├─Token(NewLine) |\r\n|
-  params: {
-//@[002:00110) |   ├─ObjectPropertySyntax
-//@[002:00008) |   | ├─IdentifierSyntax
-//@[002:00008) |   | | └─Token(Identifier) |params|
-//@[008:00009) |   | ├─Token(Colon) |:|
-//@[010:00110) |   | └─ObjectSyntax
-//@[010:00011) |   |   ├─Token(LeftBrace) |{|
-//@[011:00013) |   |   ├─Token(NewLine) |\r\n|
-    optionalString: 'abc'
-//@[004:00025) |   |   ├─ObjectPropertySyntax
-//@[004:00018) |   |   | ├─IdentifierSyntax
-//@[004:00018) |   |   | | └─Token(Identifier) |optionalString|
-//@[018:00019) |   |   | ├─Token(Colon) |:|
-//@[020:00025) |   |   | └─StringSyntax
-//@[020:00025) |   |   |   └─Token(StringComplete) |'abc'|
-//@[025:00027) |   |   ├─Token(NewLine) |\r\n|
-    optionalInt: 42
-//@[004:00019) |   |   ├─ObjectPropertySyntax
-//@[004:00015) |   |   | ├─IdentifierSyntax
-//@[004:00015) |   |   | | └─Token(Identifier) |optionalInt|
-//@[015:00016) |   |   | ├─Token(Colon) |:|
-//@[017:00019) |   |   | └─IntegerLiteralSyntax
-//@[017:00019) |   |   |   └─Token(Integer) |42|
-//@[019:00021) |   |   ├─Token(NewLine) |\r\n|
-    optionalObj: { }
-//@[004:00020) |   |   ├─ObjectPropertySyntax
-//@[004:00015) |   |   | ├─IdentifierSyntax
-//@[004:00015) |   |   | | └─Token(Identifier) |optionalObj|
-//@[015:00016) |   |   | ├─Token(Colon) |:|
-//@[017:00020) |   |   | └─ObjectSyntax
-//@[017:00018) |   |   |   ├─Token(LeftBrace) |{|
-//@[019:00020) |   |   |   └─Token(RightBrace) |}|
-//@[020:00022) |   |   ├─Token(NewLine) |\r\n|
-    optionalArray: [ ]
-//@[004:00022) |   |   ├─ObjectPropertySyntax
-//@[004:00017) |   |   | ├─IdentifierSyntax
-//@[004:00017) |   |   | | └─Token(Identifier) |optionalArray|
-//@[017:00018) |   |   | ├─Token(Colon) |:|
-//@[019:00022) |   |   | └─ArraySyntax
-//@[019:00020) |   |   |   ├─Token(LeftSquare) |[|
-//@[021:00022) |   |   |   └─Token(RightSquare) |]|
-//@[022:00024) |   |   ├─Token(NewLine) |\r\n|
-  }
-//@[002:00003) |   |   └─Token(RightBrace) |}|
-//@[003:00005) |   ├─Token(NewLine) |\r\n|
-}
-//@[000:00001) |   └─Token(RightBrace) |}|
-//@[001:00005) ├─Token(NewLine) |\r\n\r\n|
-
-resource resWithDependencies 'Mock.Rp/mockResource@2020-01-01' = {
-//@[000:00233) ├─ResourceDeclarationSyntax
-//@[000:00008) | ├─Token(Identifier) |resource|
-//@[009:00028) | ├─IdentifierSyntax
-//@[009:00028) | | └─Token(Identifier) |resWithDependencies|
-//@[029:00062) | ├─StringSyntax
-//@[029:00062) | | └─Token(StringComplete) |'Mock.Rp/mockResource@2020-01-01'|
-//@[063:00064) | ├─Token(Assignment) |=|
-//@[065:00233) | └─ObjectSyntax
-//@[065:00066) |   ├─Token(LeftBrace) |{|
-//@[066:00068) |   ├─Token(NewLine) |\r\n|
-  name: 'harry'
-//@[002:00015) |   ├─ObjectPropertySyntax
-//@[002:00006) |   | ├─IdentifierSyntax
-//@[002:00006) |   | | └─Token(Identifier) |name|
-//@[006:00007) |   | ├─Token(Colon) |:|
-//@[008:00015) |   | └─StringSyntax
-//@[008:00015) |   |   └─Token(StringComplete) |'harry'|
-//@[015:00017) |   ├─Token(NewLine) |\r\n|
-  properties: {
-//@[002:00145) |   ├─ObjectPropertySyntax
-//@[002:00012) |   | ├─IdentifierSyntax
-//@[002:00012) |   | | └─Token(Identifier) |properties|
-//@[012:00013) |   | ├─Token(Colon) |:|
-//@[014:00145) |   | └─ObjectSyntax
-//@[014:00015) |   |   ├─Token(LeftBrace) |{|
-//@[015:00017) |   |   ├─Token(NewLine) |\r\n|
-    modADep: modATest.outputs.stringOutputA
-//@[004:00043) |   |   ├─ObjectPropertySyntax
-//@[004:00011) |   |   | ├─IdentifierSyntax
-//@[004:00011) |   |   | | └─Token(Identifier) |modADep|
-//@[011:00012) |   |   | ├─Token(Colon) |:|
-//@[013:00043) |   |   | └─PropertyAccessSyntax
-//@[013:00029) |   |   |   ├─PropertyAccessSyntax
-//@[013:00021) |   |   |   | ├─VariableAccessSyntax
-//@[013:00021) |   |   |   | | └─IdentifierSyntax
-//@[013:00021) |   |   |   | |   └─Token(Identifier) |modATest|
-//@[021:00022) |   |   |   | ├─Token(Dot) |.|
-//@[022:00029) |   |   |   | └─IdentifierSyntax
-//@[022:00029) |   |   |   |   └─Token(Identifier) |outputs|
-//@[029:00030) |   |   |   ├─Token(Dot) |.|
-//@[030:00043) |   |   |   └─IdentifierSyntax
-//@[030:00043) |   |   |     └─Token(Identifier) |stringOutputA|
-//@[043:00045) |   |   ├─Token(NewLine) |\r\n|
-    modBDep: modB.outputs.myResourceId
-//@[004:00038) |   |   ├─ObjectPropertySyntax
-//@[004:00011) |   |   | ├─IdentifierSyntax
-//@[004:00011) |   |   | | └─Token(Identifier) |modBDep|
-//@[011:00012) |   |   | ├─Token(Colon) |:|
-//@[013:00038) |   |   | └─PropertyAccessSyntax
-//@[013:00025) |   |   |   ├─PropertyAccessSyntax
-//@[013:00017) |   |   |   | ├─VariableAccessSyntax
-//@[013:00017) |   |   |   | | └─IdentifierSyntax
-//@[013:00017) |   |   |   | |   └─Token(Identifier) |modB|
-//@[017:00018) |   |   |   | ├─Token(Dot) |.|
-//@[018:00025) |   |   |   | └─IdentifierSyntax
-//@[018:00025) |   |   |   |   └─Token(Identifier) |outputs|
-//@[025:00026) |   |   |   ├─Token(Dot) |.|
-//@[026:00038) |   |   |   └─IdentifierSyntax
-//@[026:00038) |   |   |     └─Token(Identifier) |myResourceId|
-//@[038:00040) |   |   ├─Token(NewLine) |\r\n|
-    modCDep: modC.outputs.myResourceId
-//@[004:00038) |   |   ├─ObjectPropertySyntax
-//@[004:00011) |   |   | ├─IdentifierSyntax
-//@[004:00011) |   |   | | └─Token(Identifier) |modCDep|
-//@[011:00012) |   |   | ├─Token(Colon) |:|
-//@[013:00038) |   |   | └─PropertyAccessSyntax
-//@[013:00025) |   |   |   ├─PropertyAccessSyntax
-//@[013:00017) |   |   |   | ├─VariableAccessSyntax
-//@[013:00017) |   |   |   | | └─IdentifierSyntax
-//@[013:00017) |   |   |   | |   └─Token(Identifier) |modC|
-//@[017:00018) |   |   |   | ├─Token(Dot) |.|
-//@[018:00025) |   |   |   | └─IdentifierSyntax
-//@[018:00025) |   |   |   |   └─Token(Identifier) |outputs|
-//@[025:00026) |   |   |   ├─Token(Dot) |.|
-//@[026:00038) |   |   |   └─IdentifierSyntax
-//@[026:00038) |   |   |     └─Token(Identifier) |myResourceId|
-//@[038:00040) |   |   ├─Token(NewLine) |\r\n|
-  }
-//@[002:00003) |   |   └─Token(RightBrace) |}|
-//@[003:00005) |   ├─Token(NewLine) |\r\n|
-}
-//@[000:00001) |   └─Token(RightBrace) |}|
-//@[001:00005) ├─Token(NewLine) |\r\n\r\n|
-
-module optionalWithAllParamsAndManualDependency './child/optionalParams.bicep'= {
-//@[000:00321) ├─ModuleDeclarationSyntax
-//@[000:00006) | ├─Token(Identifier) |module|
-//@[007:00047) | ├─IdentifierSyntax
-//@[007:00047) | | └─Token(Identifier) |optionalWithAllParamsAndManualDependency|
-//@[048:00078) | ├─StringSyntax
-//@[048:00078) | | └─Token(StringComplete) |'./child/optionalParams.bicep'|
-//@[078:00079) | ├─Token(Assignment) |=|
-//@[080:00321) | └─ObjectSyntax
-//@[080:00081) |   ├─Token(LeftBrace) |{|
-//@[081:00083) |   ├─Token(NewLine) |\r\n|
-  name: 'optionalWithAllParamsAndManualDependency'
-//@[002:00050) |   ├─ObjectPropertySyntax
-//@[002:00006) |   | ├─IdentifierSyntax
-//@[002:00006) |   | | └─Token(Identifier) |name|
-//@[006:00007) |   | ├─Token(Colon) |:|
-//@[008:00050) |   | └─StringSyntax
-//@[008:00050) |   |   └─Token(StringComplete) |'optionalWithAllParamsAndManualDependency'|
-//@[050:00052) |   ├─Token(NewLine) |\r\n|
-  params: {
-//@[002:00110) |   ├─ObjectPropertySyntax
-//@[002:00008) |   | ├─IdentifierSyntax
-//@[002:00008) |   | | └─Token(Identifier) |params|
-//@[008:00009) |   | ├─Token(Colon) |:|
-//@[010:00110) |   | └─ObjectSyntax
-//@[010:00011) |   |   ├─Token(LeftBrace) |{|
-//@[011:00013) |   |   ├─Token(NewLine) |\r\n|
-    optionalString: 'abc'
-//@[004:00025) |   |   ├─ObjectPropertySyntax
-//@[004:00018) |   |   | ├─IdentifierSyntax
-//@[004:00018) |   |   | | └─Token(Identifier) |optionalString|
-//@[018:00019) |   |   | ├─Token(Colon) |:|
-//@[020:00025) |   |   | └─StringSyntax
-//@[020:00025) |   |   |   └─Token(StringComplete) |'abc'|
-//@[025:00027) |   |   ├─Token(NewLine) |\r\n|
-    optionalInt: 42
-//@[004:00019) |   |   ├─ObjectPropertySyntax
-//@[004:00015) |   |   | ├─IdentifierSyntax
-//@[004:00015) |   |   | | └─Token(Identifier) |optionalInt|
-//@[015:00016) |   |   | ├─Token(Colon) |:|
-//@[017:00019) |   |   | └─IntegerLiteralSyntax
-//@[017:00019) |   |   |   └─Token(Integer) |42|
-//@[019:00021) |   |   ├─Token(NewLine) |\r\n|
-    optionalObj: { }
-//@[004:00020) |   |   ├─ObjectPropertySyntax
-//@[004:00015) |   |   | ├─IdentifierSyntax
-//@[004:00015) |   |   | | └─Token(Identifier) |optionalObj|
-//@[015:00016) |   |   | ├─Token(Colon) |:|
-//@[017:00020) |   |   | └─ObjectSyntax
-//@[017:00018) |   |   |   ├─Token(LeftBrace) |{|
-//@[019:00020) |   |   |   └─Token(RightBrace) |}|
-//@[020:00022) |   |   ├─Token(NewLine) |\r\n|
-    optionalArray: [ ]
-//@[004:00022) |   |   ├─ObjectPropertySyntax
-//@[004:00017) |   |   | ├─IdentifierSyntax
-//@[004:00017) |   |   | | └─Token(Identifier) |optionalArray|
-//@[017:00018) |   |   | ├─Token(Colon) |:|
-//@[019:00022) |   |   | └─ArraySyntax
-//@[019:00020) |   |   |   ├─Token(LeftSquare) |[|
-//@[021:00022) |   |   |   └─Token(RightSquare) |]|
-//@[022:00024) |   |   ├─Token(NewLine) |\r\n|
-  }
-//@[002:00003) |   |   └─Token(RightBrace) |}|
-//@[003:00005) |   ├─Token(NewLine) |\r\n|
-  dependsOn: [
-//@[002:00071) |   ├─ObjectPropertySyntax
-//@[002:00011) |   | ├─IdentifierSyntax
-//@[002:00011) |   | | └─Token(Identifier) |dependsOn|
-//@[011:00012) |   | ├─Token(Colon) |:|
-//@[013:00071) |   | └─ArraySyntax
-//@[013:00014) |   |   ├─Token(LeftSquare) |[|
-//@[014:00016) |   |   ├─Token(NewLine) |\r\n|
-    resWithDependencies
-//@[004:00023) |   |   ├─ArrayItemSyntax
-//@[004:00023) |   |   | └─VariableAccessSyntax
-//@[004:00023) |   |   |   └─IdentifierSyntax
-//@[004:00023) |   |   |     └─Token(Identifier) |resWithDependencies|
-//@[023:00025) |   |   ├─Token(NewLine) |\r\n|
-    optionalWithAllParams
-//@[004:00025) |   |   ├─ArrayItemSyntax
-//@[004:00025) |   |   | └─VariableAccessSyntax
-//@[004:00025) |   |   |   └─IdentifierSyntax
-//@[004:00025) |   |   |     └─Token(Identifier) |optionalWithAllParams|
-//@[025:00027) |   |   ├─Token(NewLine) |\r\n|
-  ]
-//@[002:00003) |   |   └─Token(RightSquare) |]|
-//@[003:00005) |   ├─Token(NewLine) |\r\n|
-}
-//@[000:00001) |   └─Token(RightBrace) |}|
-//@[001:00005) ├─Token(NewLine) |\r\n\r\n|
-
-module optionalWithImplicitDependency './child/optionalParams.bicep'= {
-//@[000:00300) ├─ModuleDeclarationSyntax
-//@[000:00006) | ├─Token(Identifier) |module|
-//@[007:00037) | ├─IdentifierSyntax
-//@[007:00037) | | └─Token(Identifier) |optionalWithImplicitDependency|
-//@[038:00068) | ├─StringSyntax
-//@[038:00068) | | └─Token(StringComplete) |'./child/optionalParams.bicep'|
-//@[068:00069) | ├─Token(Assignment) |=|
-//@[070:00300) | └─ObjectSyntax
-//@[070:00071) |   ├─Token(LeftBrace) |{|
-//@[071:00073) |   ├─Token(NewLine) |\r\n|
-  name: 'optionalWithImplicitDependency'
-//@[002:00040) |   ├─ObjectPropertySyntax
-//@[002:00006) |   | ├─IdentifierSyntax
-//@[002:00006) |   | | └─Token(Identifier) |name|
-//@[006:00007) |   | ├─Token(Colon) |:|
-//@[008:00040) |   | └─StringSyntax
-//@[008:00040) |   |   └─Token(StringComplete) |'optionalWithImplicitDependency'|
-//@[040:00042) |   ├─Token(NewLine) |\r\n|
-  params: {
-//@[002:00182) |   ├─ObjectPropertySyntax
-//@[002:00008) |   | ├─IdentifierSyntax
-//@[002:00008) |   | | └─Token(Identifier) |params|
-//@[008:00009) |   | ├─Token(Colon) |:|
-//@[010:00182) |   | └─ObjectSyntax
-//@[010:00011) |   |   ├─Token(LeftBrace) |{|
-//@[011:00013) |   |   ├─Token(NewLine) |\r\n|
-    optionalString: concat(resWithDependencies.id, optionalWithAllParamsAndManualDependency.name)
-//@[004:00097) |   |   ├─ObjectPropertySyntax
-//@[004:00018) |   |   | ├─IdentifierSyntax
-//@[004:00018) |   |   | | └─Token(Identifier) |optionalString|
-//@[018:00019) |   |   | ├─Token(Colon) |:|
-//@[020:00097) |   |   | └─FunctionCallSyntax
-//@[020:00026) |   |   |   ├─IdentifierSyntax
-//@[020:00026) |   |   |   | └─Token(Identifier) |concat|
-//@[026:00027) |   |   |   ├─Token(LeftParen) |(|
-//@[027:00049) |   |   |   ├─FunctionArgumentSyntax
-//@[027:00049) |   |   |   | └─PropertyAccessSyntax
-//@[027:00046) |   |   |   |   ├─VariableAccessSyntax
-//@[027:00046) |   |   |   |   | └─IdentifierSyntax
-//@[027:00046) |   |   |   |   |   └─Token(Identifier) |resWithDependencies|
-//@[046:00047) |   |   |   |   ├─Token(Dot) |.|
-//@[047:00049) |   |   |   |   └─IdentifierSyntax
-//@[047:00049) |   |   |   |     └─Token(Identifier) |id|
-//@[049:00050) |   |   |   ├─Token(Comma) |,|
-//@[051:00096) |   |   |   ├─FunctionArgumentSyntax
-//@[051:00096) |   |   |   | └─PropertyAccessSyntax
-//@[051:00091) |   |   |   |   ├─VariableAccessSyntax
-//@[051:00091) |   |   |   |   | └─IdentifierSyntax
-//@[051:00091) |   |   |   |   |   └─Token(Identifier) |optionalWithAllParamsAndManualDependency|
-//@[091:00092) |   |   |   |   ├─Token(Dot) |.|
-//@[092:00096) |   |   |   |   └─IdentifierSyntax
-//@[092:00096) |   |   |   |     └─Token(Identifier) |name|
-//@[096:00097) |   |   |   └─Token(RightParen) |)|
-//@[097:00099) |   |   ├─Token(NewLine) |\r\n|
-    optionalInt: 42
-//@[004:00019) |   |   ├─ObjectPropertySyntax
-//@[004:00015) |   |   | ├─IdentifierSyntax
-//@[004:00015) |   |   | | └─Token(Identifier) |optionalInt|
-//@[015:00016) |   |   | ├─Token(Colon) |:|
-//@[017:00019) |   |   | └─IntegerLiteralSyntax
-//@[017:00019) |   |   |   └─Token(Integer) |42|
-//@[019:00021) |   |   ├─Token(NewLine) |\r\n|
-    optionalObj: { }
-//@[004:00020) |   |   ├─ObjectPropertySyntax
-//@[004:00015) |   |   | ├─IdentifierSyntax
-//@[004:00015) |   |   | | └─Token(Identifier) |optionalObj|
-//@[015:00016) |   |   | ├─Token(Colon) |:|
-//@[017:00020) |   |   | └─ObjectSyntax
-//@[017:00018) |   |   |   ├─Token(LeftBrace) |{|
-//@[019:00020) |   |   |   └─Token(RightBrace) |}|
-//@[020:00022) |   |   ├─Token(NewLine) |\r\n|
-    optionalArray: [ ]
-//@[004:00022) |   |   ├─ObjectPropertySyntax
-//@[004:00017) |   |   | ├─IdentifierSyntax
-//@[004:00017) |   |   | | └─Token(Identifier) |optionalArray|
-//@[017:00018) |   |   | ├─Token(Colon) |:|
-//@[019:00022) |   |   | └─ArraySyntax
-//@[019:00020) |   |   |   ├─Token(LeftSquare) |[|
-//@[021:00022) |   |   |   └─Token(RightSquare) |]|
-//@[022:00024) |   |   ├─Token(NewLine) |\r\n|
-  }
-//@[002:00003) |   |   └─Token(RightBrace) |}|
-//@[003:00005) |   ├─Token(NewLine) |\r\n|
-}
-//@[000:00001) |   └─Token(RightBrace) |}|
-//@[001:00005) ├─Token(NewLine) |\r\n\r\n|
-
-module moduleWithCalculatedName './child/optionalParams.bicep'= {
-//@[000:00331) ├─ModuleDeclarationSyntax
-//@[000:00006) | ├─Token(Identifier) |module|
-//@[007:00031) | ├─IdentifierSyntax
-//@[007:00031) | | └─Token(Identifier) |moduleWithCalculatedName|
-//@[032:00062) | ├─StringSyntax
-//@[032:00062) | | └─Token(StringComplete) |'./child/optionalParams.bicep'|
-//@[062:00063) | ├─Token(Assignment) |=|
-//@[064:00331) | └─ObjectSyntax
-//@[064:00065) |   ├─Token(LeftBrace) |{|
-//@[065:00067) |   ├─Token(NewLine) |\r\n|
-  name: '${optionalWithAllParamsAndManualDependency.name}${deployTimeSuffix}'
-//@[002:00077) |   ├─ObjectPropertySyntax
-//@[002:00006) |   | ├─IdentifierSyntax
-//@[002:00006) |   | | └─Token(Identifier) |name|
-//@[006:00007) |   | ├─Token(Colon) |:|
-//@[008:00077) |   | └─StringSyntax
-//@[008:00011) |   |   ├─Token(StringLeftPiece) |'${|
-//@[011:00056) |   |   ├─PropertyAccessSyntax
-//@[011:00051) |   |   | ├─VariableAccessSyntax
-//@[011:00051) |   |   | | └─IdentifierSyntax
-//@[011:00051) |   |   | |   └─Token(Identifier) |optionalWithAllParamsAndManualDependency|
-//@[051:00052) |   |   | ├─Token(Dot) |.|
-//@[052:00056) |   |   | └─IdentifierSyntax
-//@[052:00056) |   |   |   └─Token(Identifier) |name|
-//@[056:00059) |   |   ├─Token(StringMiddlePiece) |}${|
-//@[059:00075) |   |   ├─VariableAccessSyntax
-//@[059:00075) |   |   | └─IdentifierSyntax
-//@[059:00075) |   |   |   └─Token(Identifier) |deployTimeSuffix|
-//@[075:00077) |   |   └─Token(StringRightPiece) |}'|
-//@[077:00079) |   ├─Token(NewLine) |\r\n|
-  params: {
-//@[002:00182) |   ├─ObjectPropertySyntax
-//@[002:00008) |   | ├─IdentifierSyntax
-//@[002:00008) |   | | └─Token(Identifier) |params|
-//@[008:00009) |   | ├─Token(Colon) |:|
-//@[010:00182) |   | └─ObjectSyntax
-//@[010:00011) |   |   ├─Token(LeftBrace) |{|
-//@[011:00013) |   |   ├─Token(NewLine) |\r\n|
-    optionalString: concat(resWithDependencies.id, optionalWithAllParamsAndManualDependency.name)
-//@[004:00097) |   |   ├─ObjectPropertySyntax
-//@[004:00018) |   |   | ├─IdentifierSyntax
-//@[004:00018) |   |   | | └─Token(Identifier) |optionalString|
-//@[018:00019) |   |   | ├─Token(Colon) |:|
-//@[020:00097) |   |   | └─FunctionCallSyntax
-//@[020:00026) |   |   |   ├─IdentifierSyntax
-//@[020:00026) |   |   |   | └─Token(Identifier) |concat|
-//@[026:00027) |   |   |   ├─Token(LeftParen) |(|
-//@[027:00049) |   |   |   ├─FunctionArgumentSyntax
-//@[027:00049) |   |   |   | └─PropertyAccessSyntax
-//@[027:00046) |   |   |   |   ├─VariableAccessSyntax
-//@[027:00046) |   |   |   |   | └─IdentifierSyntax
-//@[027:00046) |   |   |   |   |   └─Token(Identifier) |resWithDependencies|
-//@[046:00047) |   |   |   |   ├─Token(Dot) |.|
-//@[047:00049) |   |   |   |   └─IdentifierSyntax
-//@[047:00049) |   |   |   |     └─Token(Identifier) |id|
-//@[049:00050) |   |   |   ├─Token(Comma) |,|
-//@[051:00096) |   |   |   ├─FunctionArgumentSyntax
-//@[051:00096) |   |   |   | └─PropertyAccessSyntax
-//@[051:00091) |   |   |   |   ├─VariableAccessSyntax
-//@[051:00091) |   |   |   |   | └─IdentifierSyntax
-//@[051:00091) |   |   |   |   |   └─Token(Identifier) |optionalWithAllParamsAndManualDependency|
-//@[091:00092) |   |   |   |   ├─Token(Dot) |.|
-//@[092:00096) |   |   |   |   └─IdentifierSyntax
-//@[092:00096) |   |   |   |     └─Token(Identifier) |name|
-//@[096:00097) |   |   |   └─Token(RightParen) |)|
-//@[097:00099) |   |   ├─Token(NewLine) |\r\n|
-    optionalInt: 42
-//@[004:00019) |   |   ├─ObjectPropertySyntax
-//@[004:00015) |   |   | ├─IdentifierSyntax
-//@[004:00015) |   |   | | └─Token(Identifier) |optionalInt|
-//@[015:00016) |   |   | ├─Token(Colon) |:|
-//@[017:00019) |   |   | └─IntegerLiteralSyntax
-//@[017:00019) |   |   |   └─Token(Integer) |42|
-//@[019:00021) |   |   ├─Token(NewLine) |\r\n|
-    optionalObj: { }
-//@[004:00020) |   |   ├─ObjectPropertySyntax
-//@[004:00015) |   |   | ├─IdentifierSyntax
-//@[004:00015) |   |   | | └─Token(Identifier) |optionalObj|
-//@[015:00016) |   |   | ├─Token(Colon) |:|
-//@[017:00020) |   |   | └─ObjectSyntax
-//@[017:00018) |   |   |   ├─Token(LeftBrace) |{|
-//@[019:00020) |   |   |   └─Token(RightBrace) |}|
-//@[020:00022) |   |   ├─Token(NewLine) |\r\n|
-    optionalArray: [ ]
-//@[004:00022) |   |   ├─ObjectPropertySyntax
-//@[004:00017) |   |   | ├─IdentifierSyntax
-//@[004:00017) |   |   | | └─Token(Identifier) |optionalArray|
-//@[017:00018) |   |   | ├─Token(Colon) |:|
-//@[019:00022) |   |   | └─ArraySyntax
-//@[019:00020) |   |   |   ├─Token(LeftSquare) |[|
-//@[021:00022) |   |   |   └─Token(RightSquare) |]|
-//@[022:00024) |   |   ├─Token(NewLine) |\r\n|
-  }
-//@[002:00003) |   |   └─Token(RightBrace) |}|
-//@[003:00005) |   ├─Token(NewLine) |\r\n|
-}
-//@[000:00001) |   └─Token(RightBrace) |}|
-//@[001:00005) ├─Token(NewLine) |\r\n\r\n|
-
-resource resWithCalculatedNameDependencies 'Mock.Rp/mockResource@2020-01-01' = {
-//@[000:00241) ├─ResourceDeclarationSyntax
-//@[000:00008) | ├─Token(Identifier) |resource|
-//@[009:00042) | ├─IdentifierSyntax
-//@[009:00042) | | └─Token(Identifier) |resWithCalculatedNameDependencies|
-//@[043:00076) | ├─StringSyntax
-//@[043:00076) | | └─Token(StringComplete) |'Mock.Rp/mockResource@2020-01-01'|
-//@[077:00078) | ├─Token(Assignment) |=|
-//@[079:00241) | └─ObjectSyntax
-//@[079:00080) |   ├─Token(LeftBrace) |{|
-//@[080:00082) |   ├─Token(NewLine) |\r\n|
-  name: '${optionalWithAllParamsAndManualDependency.name}${deployTimeSuffix}'
-//@[002:00077) |   ├─ObjectPropertySyntax
-//@[002:00006) |   | ├─IdentifierSyntax
-//@[002:00006) |   | | └─Token(Identifier) |name|
-//@[006:00007) |   | ├─Token(Colon) |:|
-//@[008:00077) |   | └─StringSyntax
-//@[008:00011) |   |   ├─Token(StringLeftPiece) |'${|
-//@[011:00056) |   |   ├─PropertyAccessSyntax
-//@[011:00051) |   |   | ├─VariableAccessSyntax
-//@[011:00051) |   |   | | └─IdentifierSyntax
-//@[011:00051) |   |   | |   └─Token(Identifier) |optionalWithAllParamsAndManualDependency|
-//@[051:00052) |   |   | ├─Token(Dot) |.|
-//@[052:00056) |   |   | └─IdentifierSyntax
-//@[052:00056) |   |   |   └─Token(Identifier) |name|
-//@[056:00059) |   |   ├─Token(StringMiddlePiece) |}${|
-//@[059:00075) |   |   ├─VariableAccessSyntax
-//@[059:00075) |   |   | └─IdentifierSyntax
-//@[059:00075) |   |   |   └─Token(Identifier) |deployTimeSuffix|
-//@[075:00077) |   |   └─Token(StringRightPiece) |}'|
-//@[077:00079) |   ├─Token(NewLine) |\r\n|
-  properties: {
-//@[002:00077) |   ├─ObjectPropertySyntax
-//@[002:00012) |   | ├─IdentifierSyntax
-//@[002:00012) |   | | └─Token(Identifier) |properties|
-//@[012:00013) |   | ├─Token(Colon) |:|
-//@[014:00077) |   | └─ObjectSyntax
-//@[014:00015) |   |   ├─Token(LeftBrace) |{|
-//@[015:00017) |   |   ├─Token(NewLine) |\r\n|
-    modADep: moduleWithCalculatedName.outputs.outputObj
-//@[004:00055) |   |   ├─ObjectPropertySyntax
-//@[004:00011) |   |   | ├─IdentifierSyntax
-//@[004:00011) |   |   | | └─Token(Identifier) |modADep|
-//@[011:00012) |   |   | ├─Token(Colon) |:|
-//@[013:00055) |   |   | └─PropertyAccessSyntax
-//@[013:00045) |   |   |   ├─PropertyAccessSyntax
-//@[013:00037) |   |   |   | ├─VariableAccessSyntax
-//@[013:00037) |   |   |   | | └─IdentifierSyntax
-//@[013:00037) |   |   |   | |   └─Token(Identifier) |moduleWithCalculatedName|
-//@[037:00038) |   |   |   | ├─Token(Dot) |.|
-//@[038:00045) |   |   |   | └─IdentifierSyntax
-//@[038:00045) |   |   |   |   └─Token(Identifier) |outputs|
-//@[045:00046) |   |   |   ├─Token(Dot) |.|
-//@[046:00055) |   |   |   └─IdentifierSyntax
-//@[046:00055) |   |   |     └─Token(Identifier) |outputObj|
-//@[055:00057) |   |   ├─Token(NewLine) |\r\n|
-  }
-//@[002:00003) |   |   └─Token(RightBrace) |}|
-//@[003:00005) |   ├─Token(NewLine) |\r\n|
-}
-//@[000:00001) |   └─Token(RightBrace) |}|
-//@[001:00005) ├─Token(NewLine) |\r\n\r\n|
-
-output stringOutputA string = modATest.outputs.stringOutputA
-//@[000:00060) ├─OutputDeclarationSyntax
-//@[000:00006) | ├─Token(Identifier) |output|
-//@[007:00020) | ├─IdentifierSyntax
-//@[007:00020) | | └─Token(Identifier) |stringOutputA|
-//@[021:00027) | ├─TypeVariableAccessSyntax
-//@[021:00027) | | └─IdentifierSyntax
-//@[021:00027) | |   └─Token(Identifier) |string|
-//@[028:00029) | ├─Token(Assignment) |=|
-//@[030:00060) | └─PropertyAccessSyntax
-//@[030:00046) |   ├─PropertyAccessSyntax
-//@[030:00038) |   | ├─VariableAccessSyntax
-//@[030:00038) |   | | └─IdentifierSyntax
-//@[030:00038) |   | |   └─Token(Identifier) |modATest|
-//@[038:00039) |   | ├─Token(Dot) |.|
-//@[039:00046) |   | └─IdentifierSyntax
-//@[039:00046) |   |   └─Token(Identifier) |outputs|
-//@[046:00047) |   ├─Token(Dot) |.|
-//@[047:00060) |   └─IdentifierSyntax
-//@[047:00060) |     └─Token(Identifier) |stringOutputA|
-//@[060:00062) ├─Token(NewLine) |\r\n|
-output stringOutputB string = modATest.outputs.stringOutputB
-//@[000:00060) ├─OutputDeclarationSyntax
-//@[000:00006) | ├─Token(Identifier) |output|
-//@[007:00020) | ├─IdentifierSyntax
-//@[007:00020) | | └─Token(Identifier) |stringOutputB|
-//@[021:00027) | ├─TypeVariableAccessSyntax
-//@[021:00027) | | └─IdentifierSyntax
-//@[021:00027) | |   └─Token(Identifier) |string|
-//@[028:00029) | ├─Token(Assignment) |=|
-//@[030:00060) | └─PropertyAccessSyntax
-//@[030:00046) |   ├─PropertyAccessSyntax
-//@[030:00038) |   | ├─VariableAccessSyntax
-//@[030:00038) |   | | └─IdentifierSyntax
-//@[030:00038) |   | |   └─Token(Identifier) |modATest|
-//@[038:00039) |   | ├─Token(Dot) |.|
-//@[039:00046) |   | └─IdentifierSyntax
-//@[039:00046) |   |   └─Token(Identifier) |outputs|
-//@[046:00047) |   ├─Token(Dot) |.|
-//@[047:00060) |   └─IdentifierSyntax
-//@[047:00060) |     └─Token(Identifier) |stringOutputB|
-//@[060:00062) ├─Token(NewLine) |\r\n|
-output objOutput object = modATest.outputs.objOutput
-//@[000:00052) ├─OutputDeclarationSyntax
-//@[000:00006) | ├─Token(Identifier) |output|
-//@[007:00016) | ├─IdentifierSyntax
-//@[007:00016) | | └─Token(Identifier) |objOutput|
-//@[017:00023) | ├─TypeVariableAccessSyntax
-//@[017:00023) | | └─IdentifierSyntax
-//@[017:00023) | |   └─Token(Identifier) |object|
-//@[024:00025) | ├─Token(Assignment) |=|
-//@[026:00052) | └─PropertyAccessSyntax
-//@[026:00042) |   ├─PropertyAccessSyntax
-//@[026:00034) |   | ├─VariableAccessSyntax
-//@[026:00034) |   | | └─IdentifierSyntax
-//@[026:00034) |   | |   └─Token(Identifier) |modATest|
-//@[034:00035) |   | ├─Token(Dot) |.|
-//@[035:00042) |   | └─IdentifierSyntax
-//@[035:00042) |   |   └─Token(Identifier) |outputs|
-//@[042:00043) |   ├─Token(Dot) |.|
-//@[043:00052) |   └─IdentifierSyntax
-//@[043:00052) |     └─Token(Identifier) |objOutput|
-//@[052:00054) ├─Token(NewLine) |\r\n|
-output arrayOutput array = modATest.outputs.arrayOutput
-//@[000:00055) ├─OutputDeclarationSyntax
-//@[000:00006) | ├─Token(Identifier) |output|
-//@[007:00018) | ├─IdentifierSyntax
-//@[007:00018) | | └─Token(Identifier) |arrayOutput|
-//@[019:00024) | ├─TypeVariableAccessSyntax
-//@[019:00024) | | └─IdentifierSyntax
-//@[019:00024) | |   └─Token(Identifier) |array|
-//@[025:00026) | ├─Token(Assignment) |=|
-//@[027:00055) | └─PropertyAccessSyntax
-//@[027:00043) |   ├─PropertyAccessSyntax
-//@[027:00035) |   | ├─VariableAccessSyntax
-//@[027:00035) |   | | └─IdentifierSyntax
-//@[027:00035) |   | |   └─Token(Identifier) |modATest|
-//@[035:00036) |   | ├─Token(Dot) |.|
-//@[036:00043) |   | └─IdentifierSyntax
-//@[036:00043) |   |   └─Token(Identifier) |outputs|
-//@[043:00044) |   ├─Token(Dot) |.|
-//@[044:00055) |   └─IdentifierSyntax
-//@[044:00055) |     └─Token(Identifier) |arrayOutput|
-//@[055:00057) ├─Token(NewLine) |\r\n|
-output modCalculatedNameOutput object = moduleWithCalculatedName.outputs.outputObj
-//@[000:00082) ├─OutputDeclarationSyntax
-//@[000:00006) | ├─Token(Identifier) |output|
-//@[007:00030) | ├─IdentifierSyntax
-//@[007:00030) | | └─Token(Identifier) |modCalculatedNameOutput|
-//@[031:00037) | ├─TypeVariableAccessSyntax
-//@[031:00037) | | └─IdentifierSyntax
-//@[031:00037) | |   └─Token(Identifier) |object|
-//@[038:00039) | ├─Token(Assignment) |=|
-//@[040:00082) | └─PropertyAccessSyntax
-//@[040:00072) |   ├─PropertyAccessSyntax
-//@[040:00064) |   | ├─VariableAccessSyntax
-//@[040:00064) |   | | └─IdentifierSyntax
-//@[040:00064) |   | |   └─Token(Identifier) |moduleWithCalculatedName|
-//@[064:00065) |   | ├─Token(Dot) |.|
-//@[065:00072) |   | └─IdentifierSyntax
-//@[065:00072) |   |   └─Token(Identifier) |outputs|
-//@[072:00073) |   ├─Token(Dot) |.|
-//@[073:00082) |   └─IdentifierSyntax
-//@[073:00082) |     └─Token(Identifier) |outputObj|
-//@[082:00086) ├─Token(NewLine) |\r\n\r\n|
-
-/*
-  valid loop cases
-*/
-//@[002:00006) ├─Token(NewLine) |\r\n\r\n|
-
-@sys.description('this is myModules')
-//@[000:00162) ├─VariableDeclarationSyntax
-//@[000:00037) | ├─DecoratorSyntax
-//@[000:00001) | | ├─Token(At) |@|
-//@[001:00037) | | └─InstanceFunctionCallSyntax
-//@[001:00004) | |   ├─VariableAccessSyntax
-//@[001:00004) | |   | └─IdentifierSyntax
-//@[001:00004) | |   |   └─Token(Identifier) |sys|
-//@[004:00005) | |   ├─Token(Dot) |.|
-//@[005:00016) | |   ├─IdentifierSyntax
-//@[005:00016) | |   | └─Token(Identifier) |description|
-//@[016:00017) | |   ├─Token(LeftParen) |(|
-//@[017:00036) | |   ├─FunctionArgumentSyntax
-//@[017:00036) | |   | └─StringSyntax
-//@[017:00036) | |   |   └─Token(StringComplete) |'this is myModules'|
-//@[036:00037) | |   └─Token(RightParen) |)|
-//@[037:00039) | ├─Token(NewLine) |\r\n|
-var myModules = [
-//@[000:00003) | ├─Token(Identifier) |var|
-//@[004:00013) | ├─IdentifierSyntax
-//@[004:00013) | | └─Token(Identifier) |myModules|
-//@[014:00015) | ├─Token(Assignment) |=|
-//@[016:00123) | └─ArraySyntax
-//@[016:00017) |   ├─Token(LeftSquare) |[|
-//@[017:00019) |   ├─Token(NewLine) |\r\n|
-  {
-//@[002:00050) |   ├─ArrayItemSyntax
-//@[002:00050) |   | └─ObjectSyntax
-//@[002:00003) |   |   ├─Token(LeftBrace) |{|
-//@[003:00005) |   |   ├─Token(NewLine) |\r\n|
-    name: 'one'
-//@[004:00015) |   |   ├─ObjectPropertySyntax
-//@[004:00008) |   |   | ├─IdentifierSyntax
-//@[004:00008) |   |   | | └─Token(Identifier) |name|
-//@[008:00009) |   |   | ├─Token(Colon) |:|
-//@[010:00015) |   |   | └─StringSyntax
-//@[010:00015) |   |   |   └─Token(StringComplete) |'one'|
-//@[015:00017) |   |   ├─Token(NewLine) |\r\n|
-    location: 'eastus2'
-//@[004:00023) |   |   ├─ObjectPropertySyntax
-//@[004:00012) |   |   | ├─IdentifierSyntax
-//@[004:00012) |   |   | | └─Token(Identifier) |location|
-//@[012:00013) |   |   | ├─Token(Colon) |:|
-//@[014:00023) |   |   | └─StringSyntax
-//@[014:00023) |   |   |   └─Token(StringComplete) |'eastus2'|
-//@[023:00025) |   |   ├─Token(NewLine) |\r\n|
-  }
-//@[002:00003) |   |   └─Token(RightBrace) |}|
-//@[003:00005) |   ├─Token(NewLine) |\r\n|
-  {
-//@[002:00049) |   ├─ArrayItemSyntax
-//@[002:00049) |   | └─ObjectSyntax
-//@[002:00003) |   |   ├─Token(LeftBrace) |{|
-//@[003:00005) |   |   ├─Token(NewLine) |\r\n|
-    name: 'two'
-//@[004:00015) |   |   ├─ObjectPropertySyntax
-//@[004:00008) |   |   | ├─IdentifierSyntax
-//@[004:00008) |   |   | | └─Token(Identifier) |name|
-//@[008:00009) |   |   | ├─Token(Colon) |:|
-//@[010:00015) |   |   | └─StringSyntax
-//@[010:00015) |   |   |   └─Token(StringComplete) |'two'|
-//@[015:00017) |   |   ├─Token(NewLine) |\r\n|
-    location: 'westus'
-//@[004:00022) |   |   ├─ObjectPropertySyntax
-//@[004:00012) |   |   | ├─IdentifierSyntax
-//@[004:00012) |   |   | | └─Token(Identifier) |location|
-//@[012:00013) |   |   | ├─Token(Colon) |:|
-//@[014:00022) |   |   | └─StringSyntax
-//@[014:00022) |   |   |   └─Token(StringComplete) |'westus'|
-//@[022:00024) |   |   ├─Token(NewLine) |\r\n|
-  }
-//@[002:00003) |   |   └─Token(RightBrace) |}|
-//@[003:00005) |   ├─Token(NewLine) |\r\n|
-]
-//@[000:00001) |   └─Token(RightSquare) |]|
-//@[001:00005) ├─Token(NewLine) |\r\n\r\n|
-
-var emptyArray = []
-//@[000:00019) ├─VariableDeclarationSyntax
-//@[000:00003) | ├─Token(Identifier) |var|
-//@[004:00014) | ├─IdentifierSyntax
-//@[004:00014) | | └─Token(Identifier) |emptyArray|
-//@[015:00016) | ├─Token(Assignment) |=|
-//@[017:00019) | └─ArraySyntax
-//@[017:00018) |   ├─Token(LeftSquare) |[|
-//@[018:00019) |   └─Token(RightSquare) |]|
-//@[019:00023) ├─Token(NewLine) |\r\n\r\n|
-
-// simple module loop
-//@[021:00023) ├─Token(NewLine) |\r\n|
-module storageResources 'modulea.bicep' = [for module in myModules: {
-//@[000:00189) ├─ModuleDeclarationSyntax
-//@[000:00006) | ├─Token(Identifier) |module|
-//@[007:00023) | ├─IdentifierSyntax
-//@[007:00023) | | └─Token(Identifier) |storageResources|
-//@[024:00039) | ├─StringSyntax
-//@[024:00039) | | └─Token(StringComplete) |'modulea.bicep'|
-//@[040:00041) | ├─Token(Assignment) |=|
-//@[042:00189) | └─ForSyntax
-//@[042:00043) |   ├─Token(LeftSquare) |[|
-//@[043:00046) |   ├─Token(Identifier) |for|
-//@[047:00053) |   ├─LocalVariableSyntax
-//@[047:00053) |   | └─IdentifierSyntax
-//@[047:00053) |   |   └─Token(Identifier) |module|
-//@[054:00056) |   ├─Token(Identifier) |in|
-//@[057:00066) |   ├─VariableAccessSyntax
-//@[057:00066) |   | └─IdentifierSyntax
-//@[057:00066) |   |   └─Token(Identifier) |myModules|
-//@[066:00067) |   ├─Token(Colon) |:|
-//@[068:00188) |   ├─ObjectSyntax
-//@[068:00069) |   | ├─Token(LeftBrace) |{|
-//@[069:00071) |   | ├─Token(NewLine) |\r\n|
-  name: module.name
-//@[002:00019) |   | ├─ObjectPropertySyntax
-//@[002:00006) |   | | ├─IdentifierSyntax
-//@[002:00006) |   | | | └─Token(Identifier) |name|
-//@[006:00007) |   | | ├─Token(Colon) |:|
-//@[008:00019) |   | | └─PropertyAccessSyntax
-//@[008:00014) |   | |   ├─VariableAccessSyntax
-//@[008:00014) |   | |   | └─IdentifierSyntax
-//@[008:00014) |   | |   |   └─Token(Identifier) |module|
-//@[014:00015) |   | |   ├─Token(Dot) |.|
-//@[015:00019) |   | |   └─IdentifierSyntax
-//@[015:00019) |   | |     └─Token(Identifier) |name|
-//@[019:00021) |   | ├─Token(NewLine) |\r\n|
-  params: {
-//@[002:00093) |   | ├─ObjectPropertySyntax
-//@[002:00008) |   | | ├─IdentifierSyntax
-//@[002:00008) |   | | | └─Token(Identifier) |params|
-//@[008:00009) |   | | ├─Token(Colon) |:|
-//@[010:00093) |   | | └─ObjectSyntax
-//@[010:00011) |   | |   ├─Token(LeftBrace) |{|
-//@[011:00013) |   | |   ├─Token(NewLine) |\r\n|
-    arrayParam: []
-//@[004:00018) |   | |   ├─ObjectPropertySyntax
-//@[004:00014) |   | |   | ├─IdentifierSyntax
-//@[004:00014) |   | |   | | └─Token(Identifier) |arrayParam|
-//@[014:00015) |   | |   | ├─Token(Colon) |:|
-//@[016:00018) |   | |   | └─ArraySyntax
-//@[016:00017) |   | |   |   ├─Token(LeftSquare) |[|
-//@[017:00018) |   | |   |   └─Token(RightSquare) |]|
-//@[018:00020) |   | |   ├─Token(NewLine) |\r\n|
-    objParam: module
-//@[004:00020) |   | |   ├─ObjectPropertySyntax
-//@[004:00012) |   | |   | ├─IdentifierSyntax
-//@[004:00012) |   | |   | | └─Token(Identifier) |objParam|
-//@[012:00013) |   | |   | ├─Token(Colon) |:|
-//@[014:00020) |   | |   | └─VariableAccessSyntax
-//@[014:00020) |   | |   |   └─IdentifierSyntax
-//@[014:00020) |   | |   |     └─Token(Identifier) |module|
-//@[020:00022) |   | |   ├─Token(NewLine) |\r\n|
-    stringParamB: module.location
-//@[004:00033) |   | |   ├─ObjectPropertySyntax
-//@[004:00016) |   | |   | ├─IdentifierSyntax
-//@[004:00016) |   | |   | | └─Token(Identifier) |stringParamB|
-//@[016:00017) |   | |   | ├─Token(Colon) |:|
-//@[018:00033) |   | |   | └─PropertyAccessSyntax
-//@[018:00024) |   | |   |   ├─VariableAccessSyntax
-//@[018:00024) |   | |   |   | └─IdentifierSyntax
-//@[018:00024) |   | |   |   |   └─Token(Identifier) |module|
-//@[024:00025) |   | |   |   ├─Token(Dot) |.|
-//@[025:00033) |   | |   |   └─IdentifierSyntax
-//@[025:00033) |   | |   |     └─Token(Identifier) |location|
-//@[033:00035) |   | |   ├─Token(NewLine) |\r\n|
-  }
-//@[002:00003) |   | |   └─Token(RightBrace) |}|
-//@[003:00005) |   | ├─Token(NewLine) |\r\n|
-}]
-//@[000:00001) |   | └─Token(RightBrace) |}|
-//@[001:00002) |   └─Token(RightSquare) |]|
-//@[002:00006) ├─Token(NewLine) |\r\n\r\n|
-
-// simple indexed module loop
-//@[029:00031) ├─Token(NewLine) |\r\n|
-module storageResourcesWithIndex 'modulea.bicep' = [for (module, i) in myModules: {
-//@[000:00256) ├─ModuleDeclarationSyntax
-//@[000:00006) | ├─Token(Identifier) |module|
-//@[007:00032) | ├─IdentifierSyntax
-//@[007:00032) | | └─Token(Identifier) |storageResourcesWithIndex|
-//@[033:00048) | ├─StringSyntax
-//@[033:00048) | | └─Token(StringComplete) |'modulea.bicep'|
-//@[049:00050) | ├─Token(Assignment) |=|
-//@[051:00256) | └─ForSyntax
-//@[051:00052) |   ├─Token(LeftSquare) |[|
-//@[052:00055) |   ├─Token(Identifier) |for|
-//@[056:00067) |   ├─VariableBlockSyntax
-//@[056:00057) |   | ├─Token(LeftParen) |(|
-//@[057:00063) |   | ├─LocalVariableSyntax
-//@[057:00063) |   | | └─IdentifierSyntax
-//@[057:00063) |   | |   └─Token(Identifier) |module|
-//@[063:00064) |   | ├─Token(Comma) |,|
-//@[065:00066) |   | ├─LocalVariableSyntax
-//@[065:00066) |   | | └─IdentifierSyntax
-//@[065:00066) |   | |   └─Token(Identifier) |i|
-//@[066:00067) |   | └─Token(RightParen) |)|
-//@[068:00070) |   ├─Token(Identifier) |in|
-//@[071:00080) |   ├─VariableAccessSyntax
-//@[071:00080) |   | └─IdentifierSyntax
-//@[071:00080) |   |   └─Token(Identifier) |myModules|
-//@[080:00081) |   ├─Token(Colon) |:|
-//@[082:00255) |   ├─ObjectSyntax
-//@[082:00083) |   | ├─Token(LeftBrace) |{|
-//@[083:00085) |   | ├─Token(NewLine) |\r\n|
-  name: module.name
-//@[002:00019) |   | ├─ObjectPropertySyntax
-//@[002:00006) |   | | ├─IdentifierSyntax
-//@[002:00006) |   | | | └─Token(Identifier) |name|
-//@[006:00007) |   | | ├─Token(Colon) |:|
-//@[008:00019) |   | | └─PropertyAccessSyntax
-//@[008:00014) |   | |   ├─VariableAccessSyntax
-//@[008:00014) |   | |   | └─IdentifierSyntax
-//@[008:00014) |   | |   |   └─Token(Identifier) |module|
-//@[014:00015) |   | |   ├─Token(Dot) |.|
-//@[015:00019) |   | |   └─IdentifierSyntax
-//@[015:00019) |   | |     └─Token(Identifier) |name|
-//@[019:00021) |   | ├─Token(NewLine) |\r\n|
-  params: {
-//@[002:00146) |   | ├─ObjectPropertySyntax
-//@[002:00008) |   | | ├─IdentifierSyntax
-//@[002:00008) |   | | | └─Token(Identifier) |params|
-//@[008:00009) |   | | ├─Token(Colon) |:|
-//@[010:00146) |   | | └─ObjectSyntax
-//@[010:00011) |   | |   ├─Token(LeftBrace) |{|
-//@[011:00013) |   | |   ├─Token(NewLine) |\r\n|
-    arrayParam: [
-//@[004:00037) |   | |   ├─ObjectPropertySyntax
-//@[004:00014) |   | |   | ├─IdentifierSyntax
-//@[004:00014) |   | |   | | └─Token(Identifier) |arrayParam|
-//@[014:00015) |   | |   | ├─Token(Colon) |:|
-//@[016:00037) |   | |   | └─ArraySyntax
-//@[016:00017) |   | |   |   ├─Token(LeftSquare) |[|
-//@[017:00019) |   | |   |   ├─Token(NewLine) |\r\n|
-      i + 1
-//@[006:00011) |   | |   |   ├─ArrayItemSyntax
-//@[006:00011) |   | |   |   | └─BinaryOperationSyntax
-//@[006:00007) |   | |   |   |   ├─VariableAccessSyntax
-//@[006:00007) |   | |   |   |   | └─IdentifierSyntax
-//@[006:00007) |   | |   |   |   |   └─Token(Identifier) |i|
-//@[008:00009) |   | |   |   |   ├─Token(Plus) |+|
-//@[010:00011) |   | |   |   |   └─IntegerLiteralSyntax
-//@[010:00011) |   | |   |   |     └─Token(Integer) |1|
-//@[011:00013) |   | |   |   ├─Token(NewLine) |\r\n|
-    ]
-//@[004:00005) |   | |   |   └─Token(RightSquare) |]|
-//@[005:00007) |   | |   ├─Token(NewLine) |\r\n|
-    objParam: module
-//@[004:00020) |   | |   ├─ObjectPropertySyntax
-//@[004:00012) |   | |   | ├─IdentifierSyntax
-//@[004:00012) |   | |   | | └─Token(Identifier) |objParam|
-//@[012:00013) |   | |   | ├─Token(Colon) |:|
-//@[014:00020) |   | |   | └─VariableAccessSyntax
-//@[014:00020) |   | |   |   └─IdentifierSyntax
-//@[014:00020) |   | |   |     └─Token(Identifier) |module|
-//@[020:00022) |   | |   ├─Token(NewLine) |\r\n|
-    stringParamB: module.location
-//@[004:00033) |   | |   ├─ObjectPropertySyntax
-//@[004:00016) |   | |   | ├─IdentifierSyntax
-//@[004:00016) |   | |   | | └─Token(Identifier) |stringParamB|
-//@[016:00017) |   | |   | ├─Token(Colon) |:|
-//@[018:00033) |   | |   | └─PropertyAccessSyntax
-//@[018:00024) |   | |   |   ├─VariableAccessSyntax
-//@[018:00024) |   | |   |   | └─IdentifierSyntax
-//@[018:00024) |   | |   |   |   └─Token(Identifier) |module|
-//@[024:00025) |   | |   |   ├─Token(Dot) |.|
-//@[025:00033) |   | |   |   └─IdentifierSyntax
-//@[025:00033) |   | |   |     └─Token(Identifier) |location|
-//@[033:00035) |   | |   ├─Token(NewLine) |\r\n|
-    stringParamA: concat('a', i)
-//@[004:00032) |   | |   ├─ObjectPropertySyntax
-//@[004:00016) |   | |   | ├─IdentifierSyntax
-//@[004:00016) |   | |   | | └─Token(Identifier) |stringParamA|
-//@[016:00017) |   | |   | ├─Token(Colon) |:|
-//@[018:00032) |   | |   | └─FunctionCallSyntax
-//@[018:00024) |   | |   |   ├─IdentifierSyntax
-//@[018:00024) |   | |   |   | └─Token(Identifier) |concat|
-//@[024:00025) |   | |   |   ├─Token(LeftParen) |(|
-//@[025:00028) |   | |   |   ├─FunctionArgumentSyntax
-//@[025:00028) |   | |   |   | └─StringSyntax
-//@[025:00028) |   | |   |   |   └─Token(StringComplete) |'a'|
-//@[028:00029) |   | |   |   ├─Token(Comma) |,|
-//@[030:00031) |   | |   |   ├─FunctionArgumentSyntax
-//@[030:00031) |   | |   |   | └─VariableAccessSyntax
-//@[030:00031) |   | |   |   |   └─IdentifierSyntax
-//@[030:00031) |   | |   |   |     └─Token(Identifier) |i|
-//@[031:00032) |   | |   |   └─Token(RightParen) |)|
-//@[032:00034) |   | |   ├─Token(NewLine) |\r\n|
-  }
-//@[002:00003) |   | |   └─Token(RightBrace) |}|
-//@[003:00005) |   | ├─Token(NewLine) |\r\n|
-}]
-//@[000:00001) |   | └─Token(RightBrace) |}|
-//@[001:00002) |   └─Token(RightSquare) |]|
-//@[002:00006) ├─Token(NewLine) |\r\n\r\n|
-
-// nested module loop
-//@[021:00023) ├─Token(NewLine) |\r\n|
-module nestedModuleLoop 'modulea.bicep' = [for module in myModules: {
-//@[000:00246) ├─ModuleDeclarationSyntax
-//@[000:00006) | ├─Token(Identifier) |module|
-//@[007:00023) | ├─IdentifierSyntax
-//@[007:00023) | | └─Token(Identifier) |nestedModuleLoop|
-//@[024:00039) | ├─StringSyntax
-//@[024:00039) | | └─Token(StringComplete) |'modulea.bicep'|
-//@[040:00041) | ├─Token(Assignment) |=|
-//@[042:00246) | └─ForSyntax
-//@[042:00043) |   ├─Token(LeftSquare) |[|
-//@[043:00046) |   ├─Token(Identifier) |for|
-//@[047:00053) |   ├─LocalVariableSyntax
-//@[047:00053) |   | └─IdentifierSyntax
-//@[047:00053) |   |   └─Token(Identifier) |module|
-//@[054:00056) |   ├─Token(Identifier) |in|
-//@[057:00066) |   ├─VariableAccessSyntax
-//@[057:00066) |   | └─IdentifierSyntax
-//@[057:00066) |   |   └─Token(Identifier) |myModules|
-//@[066:00067) |   ├─Token(Colon) |:|
-//@[068:00245) |   ├─ObjectSyntax
-//@[068:00069) |   | ├─Token(LeftBrace) |{|
-//@[069:00071) |   | ├─Token(NewLine) |\r\n|
-  name: module.name
-//@[002:00019) |   | ├─ObjectPropertySyntax
-//@[002:00006) |   | | ├─IdentifierSyntax
-//@[002:00006) |   | | | └─Token(Identifier) |name|
-//@[006:00007) |   | | ├─Token(Colon) |:|
-//@[008:00019) |   | | └─PropertyAccessSyntax
-//@[008:00014) |   | |   ├─VariableAccessSyntax
-//@[008:00014) |   | |   | └─IdentifierSyntax
-//@[008:00014) |   | |   |   └─Token(Identifier) |module|
-//@[014:00015) |   | |   ├─Token(Dot) |.|
-//@[015:00019) |   | |   └─IdentifierSyntax
-//@[015:00019) |   | |     └─Token(Identifier) |name|
-//@[019:00021) |   | ├─Token(NewLine) |\r\n|
-  params: {
-//@[002:00150) |   | ├─ObjectPropertySyntax
-//@[002:00008) |   | | ├─IdentifierSyntax
-//@[002:00008) |   | | | └─Token(Identifier) |params|
-//@[008:00009) |   | | ├─Token(Colon) |:|
-//@[010:00150) |   | | └─ObjectSyntax
-//@[010:00011) |   | |   ├─Token(LeftBrace) |{|
-//@[011:00013) |   | |   ├─Token(NewLine) |\r\n|
-    arrayParam: [for i in range(0,3): concat('test-', i, '-', module.name)]
-//@[004:00075) |   | |   ├─ObjectPropertySyntax
-//@[004:00014) |   | |   | ├─IdentifierSyntax
-//@[004:00014) |   | |   | | └─Token(Identifier) |arrayParam|
-//@[014:00015) |   | |   | ├─Token(Colon) |:|
-//@[016:00075) |   | |   | └─ForSyntax
-//@[016:00017) |   | |   |   ├─Token(LeftSquare) |[|
-//@[017:00020) |   | |   |   ├─Token(Identifier) |for|
-//@[021:00022) |   | |   |   ├─LocalVariableSyntax
-//@[021:00022) |   | |   |   | └─IdentifierSyntax
-//@[021:00022) |   | |   |   |   └─Token(Identifier) |i|
-//@[023:00025) |   | |   |   ├─Token(Identifier) |in|
-//@[026:00036) |   | |   |   ├─FunctionCallSyntax
-//@[026:00031) |   | |   |   | ├─IdentifierSyntax
-//@[026:00031) |   | |   |   | | └─Token(Identifier) |range|
-//@[031:00032) |   | |   |   | ├─Token(LeftParen) |(|
-//@[032:00033) |   | |   |   | ├─FunctionArgumentSyntax
-//@[032:00033) |   | |   |   | | └─IntegerLiteralSyntax
-//@[032:00033) |   | |   |   | |   └─Token(Integer) |0|
-//@[033:00034) |   | |   |   | ├─Token(Comma) |,|
-//@[034:00035) |   | |   |   | ├─FunctionArgumentSyntax
-//@[034:00035) |   | |   |   | | └─IntegerLiteralSyntax
-//@[034:00035) |   | |   |   | |   └─Token(Integer) |3|
-//@[035:00036) |   | |   |   | └─Token(RightParen) |)|
-//@[036:00037) |   | |   |   ├─Token(Colon) |:|
-//@[038:00074) |   | |   |   ├─FunctionCallSyntax
-//@[038:00044) |   | |   |   | ├─IdentifierSyntax
-//@[038:00044) |   | |   |   | | └─Token(Identifier) |concat|
-//@[044:00045) |   | |   |   | ├─Token(LeftParen) |(|
-//@[045:00052) |   | |   |   | ├─FunctionArgumentSyntax
-//@[045:00052) |   | |   |   | | └─StringSyntax
-//@[045:00052) |   | |   |   | |   └─Token(StringComplete) |'test-'|
-//@[052:00053) |   | |   |   | ├─Token(Comma) |,|
-//@[054:00055) |   | |   |   | ├─FunctionArgumentSyntax
-//@[054:00055) |   | |   |   | | └─VariableAccessSyntax
-//@[054:00055) |   | |   |   | |   └─IdentifierSyntax
-//@[054:00055) |   | |   |   | |     └─Token(Identifier) |i|
-//@[055:00056) |   | |   |   | ├─Token(Comma) |,|
-//@[057:00060) |   | |   |   | ├─FunctionArgumentSyntax
-//@[057:00060) |   | |   |   | | └─StringSyntax
-//@[057:00060) |   | |   |   | |   └─Token(StringComplete) |'-'|
-//@[060:00061) |   | |   |   | ├─Token(Comma) |,|
-//@[062:00073) |   | |   |   | ├─FunctionArgumentSyntax
-//@[062:00073) |   | |   |   | | └─PropertyAccessSyntax
-//@[062:00068) |   | |   |   | |   ├─VariableAccessSyntax
-//@[062:00068) |   | |   |   | |   | └─IdentifierSyntax
-//@[062:00068) |   | |   |   | |   |   └─Token(Identifier) |module|
-//@[068:00069) |   | |   |   | |   ├─Token(Dot) |.|
-//@[069:00073) |   | |   |   | |   └─IdentifierSyntax
-//@[069:00073) |   | |   |   | |     └─Token(Identifier) |name|
-//@[073:00074) |   | |   |   | └─Token(RightParen) |)|
-//@[074:00075) |   | |   |   └─Token(RightSquare) |]|
-//@[075:00077) |   | |   ├─Token(NewLine) |\r\n|
-    objParam: module
-//@[004:00020) |   | |   ├─ObjectPropertySyntax
-//@[004:00012) |   | |   | ├─IdentifierSyntax
-//@[004:00012) |   | |   | | └─Token(Identifier) |objParam|
-//@[012:00013) |   | |   | ├─Token(Colon) |:|
-//@[014:00020) |   | |   | └─VariableAccessSyntax
-//@[014:00020) |   | |   |   └─IdentifierSyntax
-//@[014:00020) |   | |   |     └─Token(Identifier) |module|
-//@[020:00022) |   | |   ├─Token(NewLine) |\r\n|
-    stringParamB: module.location
-//@[004:00033) |   | |   ├─ObjectPropertySyntax
-//@[004:00016) |   | |   | ├─IdentifierSyntax
-//@[004:00016) |   | |   | | └─Token(Identifier) |stringParamB|
-//@[016:00017) |   | |   | ├─Token(Colon) |:|
-//@[018:00033) |   | |   | └─PropertyAccessSyntax
-//@[018:00024) |   | |   |   ├─VariableAccessSyntax
-//@[018:00024) |   | |   |   | └─IdentifierSyntax
-//@[018:00024) |   | |   |   |   └─Token(Identifier) |module|
-//@[024:00025) |   | |   |   ├─Token(Dot) |.|
-//@[025:00033) |   | |   |   └─IdentifierSyntax
-//@[025:00033) |   | |   |     └─Token(Identifier) |location|
-//@[033:00035) |   | |   ├─Token(NewLine) |\r\n|
-  }
-//@[002:00003) |   | |   └─Token(RightBrace) |}|
-//@[003:00005) |   | ├─Token(NewLine) |\r\n|
-}]
-//@[000:00001) |   | └─Token(RightBrace) |}|
-//@[001:00002) |   └─Token(RightSquare) |]|
-//@[002:00006) ├─Token(NewLine) |\r\n\r\n|
-
-// duplicate identifiers across scopes are allowed (inner hides the outer)
-//@[074:00076) ├─Token(NewLine) |\r\n|
-module duplicateIdentifiersWithinLoop 'modulea.bicep' = [for x in emptyArray:{
-//@[000:00234) ├─ModuleDeclarationSyntax
-//@[000:00006) | ├─Token(Identifier) |module|
-//@[007:00037) | ├─IdentifierSyntax
-//@[007:00037) | | └─Token(Identifier) |duplicateIdentifiersWithinLoop|
-//@[038:00053) | ├─StringSyntax
-//@[038:00053) | | └─Token(StringComplete) |'modulea.bicep'|
-//@[054:00055) | ├─Token(Assignment) |=|
-//@[056:00234) | └─ForSyntax
-//@[056:00057) |   ├─Token(LeftSquare) |[|
-//@[057:00060) |   ├─Token(Identifier) |for|
-//@[061:00062) |   ├─LocalVariableSyntax
-//@[061:00062) |   | └─IdentifierSyntax
-//@[061:00062) |   |   └─Token(Identifier) |x|
-//@[063:00065) |   ├─Token(Identifier) |in|
-//@[066:00076) |   ├─VariableAccessSyntax
-//@[066:00076) |   | └─IdentifierSyntax
-//@[066:00076) |   |   └─Token(Identifier) |emptyArray|
-//@[076:00077) |   ├─Token(Colon) |:|
-//@[077:00233) |   ├─ObjectSyntax
-//@[077:00078) |   | ├─Token(LeftBrace) |{|
-//@[078:00080) |   | ├─Token(NewLine) |\r\n|
-  name: 'hello-${x}'
-//@[002:00020) |   | ├─ObjectPropertySyntax
-//@[002:00006) |   | | ├─IdentifierSyntax
-//@[002:00006) |   | | | └─Token(Identifier) |name|
-//@[006:00007) |   | | ├─Token(Colon) |:|
-//@[008:00020) |   | | └─StringSyntax
-//@[008:00017) |   | |   ├─Token(StringLeftPiece) |'hello-${|
-//@[017:00018) |   | |   ├─VariableAccessSyntax
-//@[017:00018) |   | |   | └─IdentifierSyntax
-//@[017:00018) |   | |   |   └─Token(Identifier) |x|
-//@[018:00020) |   | |   └─Token(StringRightPiece) |}'|
-//@[020:00022) |   | ├─Token(NewLine) |\r\n|
-  params: {
-//@[002:00128) |   | ├─ObjectPropertySyntax
-//@[002:00008) |   | | ├─IdentifierSyntax
-//@[002:00008) |   | | | └─Token(Identifier) |params|
-//@[008:00009) |   | | ├─Token(Colon) |:|
-//@[010:00128) |   | | └─ObjectSyntax
-//@[010:00011) |   | |   ├─Token(LeftBrace) |{|
-//@[011:00013) |   | |   ├─Token(NewLine) |\r\n|
-    objParam: {}
-//@[004:00016) |   | |   ├─ObjectPropertySyntax
-//@[004:00012) |   | |   | ├─IdentifierSyntax
-//@[004:00012) |   | |   | | └─Token(Identifier) |objParam|
-//@[012:00013) |   | |   | ├─Token(Colon) |:|
-//@[014:00016) |   | |   | └─ObjectSyntax
-//@[014:00015) |   | |   |   ├─Token(LeftBrace) |{|
-//@[015:00016) |   | |   |   └─Token(RightBrace) |}|
-//@[016:00018) |   | |   ├─Token(NewLine) |\r\n|
-    stringParamA: 'test'
-//@[004:00024) |   | |   ├─ObjectPropertySyntax
-//@[004:00016) |   | |   | ├─IdentifierSyntax
-//@[004:00016) |   | |   | | └─Token(Identifier) |stringParamA|
-//@[016:00017) |   | |   | ├─Token(Colon) |:|
-//@[018:00024) |   | |   | └─StringSyntax
-//@[018:00024) |   | |   |   └─Token(StringComplete) |'test'|
-//@[024:00026) |   | |   ├─Token(NewLine) |\r\n|
-    stringParamB: 'test'
-//@[004:00024) |   | |   ├─ObjectPropertySyntax
-//@[004:00016) |   | |   | ├─IdentifierSyntax
-//@[004:00016) |   | |   | | └─Token(Identifier) |stringParamB|
-//@[016:00017) |   | |   | ├─Token(Colon) |:|
-//@[018:00024) |   | |   | └─StringSyntax
-//@[018:00024) |   | |   |   └─Token(StringComplete) |'test'|
-//@[024:00026) |   | |   ├─Token(NewLine) |\r\n|
-    arrayParam: [for x in emptyArray: x]
-//@[004:00040) |   | |   ├─ObjectPropertySyntax
-//@[004:00014) |   | |   | ├─IdentifierSyntax
-//@[004:00014) |   | |   | | └─Token(Identifier) |arrayParam|
-//@[014:00015) |   | |   | ├─Token(Colon) |:|
-//@[016:00040) |   | |   | └─ForSyntax
-//@[016:00017) |   | |   |   ├─Token(LeftSquare) |[|
-//@[017:00020) |   | |   |   ├─Token(Identifier) |for|
-//@[021:00022) |   | |   |   ├─LocalVariableSyntax
-//@[021:00022) |   | |   |   | └─IdentifierSyntax
-//@[021:00022) |   | |   |   |   └─Token(Identifier) |x|
-//@[023:00025) |   | |   |   ├─Token(Identifier) |in|
-//@[026:00036) |   | |   |   ├─VariableAccessSyntax
-//@[026:00036) |   | |   |   | └─IdentifierSyntax
-//@[026:00036) |   | |   |   |   └─Token(Identifier) |emptyArray|
-//@[036:00037) |   | |   |   ├─Token(Colon) |:|
-//@[038:00039) |   | |   |   ├─VariableAccessSyntax
-//@[038:00039) |   | |   |   | └─IdentifierSyntax
-//@[038:00039) |   | |   |   |   └─Token(Identifier) |x|
-//@[039:00040) |   | |   |   └─Token(RightSquare) |]|
-//@[040:00042) |   | |   ├─Token(NewLine) |\r\n|
-  }
-//@[002:00003) |   | |   └─Token(RightBrace) |}|
-//@[003:00005) |   | ├─Token(NewLine) |\r\n|
-}]
-//@[000:00001) |   | └─Token(RightBrace) |}|
-//@[001:00002) |   └─Token(RightSquare) |]|
-//@[002:00006) ├─Token(NewLine) |\r\n\r\n|
-
-// duplicate identifiers across scopes are allowed (inner hides the outer)
-//@[074:00076) ├─Token(NewLine) |\r\n|
-var duplicateAcrossScopes = 'hello'
-//@[000:00035) ├─VariableDeclarationSyntax
-//@[000:00003) | ├─Token(Identifier) |var|
-//@[004:00025) | ├─IdentifierSyntax
-//@[004:00025) | | └─Token(Identifier) |duplicateAcrossScopes|
-//@[026:00027) | ├─Token(Assignment) |=|
-//@[028:00035) | └─StringSyntax
-//@[028:00035) |   └─Token(StringComplete) |'hello'|
-//@[035:00037) ├─Token(NewLine) |\r\n|
-module duplicateInGlobalAndOneLoop 'modulea.bicep' = [for duplicateAcrossScopes in []: {
-//@[000:00264) ├─ModuleDeclarationSyntax
-//@[000:00006) | ├─Token(Identifier) |module|
-//@[007:00034) | ├─IdentifierSyntax
-//@[007:00034) | | └─Token(Identifier) |duplicateInGlobalAndOneLoop|
-//@[035:00050) | ├─StringSyntax
-//@[035:00050) | | └─Token(StringComplete) |'modulea.bicep'|
-//@[051:00052) | ├─Token(Assignment) |=|
-//@[053:00264) | └─ForSyntax
-//@[053:00054) |   ├─Token(LeftSquare) |[|
-//@[054:00057) |   ├─Token(Identifier) |for|
-//@[058:00079) |   ├─LocalVariableSyntax
-//@[058:00079) |   | └─IdentifierSyntax
-//@[058:00079) |   |   └─Token(Identifier) |duplicateAcrossScopes|
-//@[080:00082) |   ├─Token(Identifier) |in|
-//@[083:00085) |   ├─ArraySyntax
-//@[083:00084) |   | ├─Token(LeftSquare) |[|
-//@[084:00085) |   | └─Token(RightSquare) |]|
-//@[085:00086) |   ├─Token(Colon) |:|
-//@[087:00263) |   ├─ObjectSyntax
-//@[087:00088) |   | ├─Token(LeftBrace) |{|
-//@[088:00090) |   | ├─Token(NewLine) |\r\n|
-  name: 'hello-${duplicateAcrossScopes}'
-//@[002:00040) |   | ├─ObjectPropertySyntax
-//@[002:00006) |   | | ├─IdentifierSyntax
-//@[002:00006) |   | | | └─Token(Identifier) |name|
-//@[006:00007) |   | | ├─Token(Colon) |:|
-//@[008:00040) |   | | └─StringSyntax
-//@[008:00017) |   | |   ├─Token(StringLeftPiece) |'hello-${|
-//@[017:00038) |   | |   ├─VariableAccessSyntax
-//@[017:00038) |   | |   | └─IdentifierSyntax
-//@[017:00038) |   | |   |   └─Token(Identifier) |duplicateAcrossScopes|
-//@[038:00040) |   | |   └─Token(StringRightPiece) |}'|
-//@[040:00042) |   | ├─Token(NewLine) |\r\n|
-  params: {
-//@[002:00128) |   | ├─ObjectPropertySyntax
-//@[002:00008) |   | | ├─IdentifierSyntax
-//@[002:00008) |   | | | └─Token(Identifier) |params|
-//@[008:00009) |   | | ├─Token(Colon) |:|
-//@[010:00128) |   | | └─ObjectSyntax
-//@[010:00011) |   | |   ├─Token(LeftBrace) |{|
-//@[011:00013) |   | |   ├─Token(NewLine) |\r\n|
-    objParam: {}
-//@[004:00016) |   | |   ├─ObjectPropertySyntax
-//@[004:00012) |   | |   | ├─IdentifierSyntax
-//@[004:00012) |   | |   | | └─Token(Identifier) |objParam|
-//@[012:00013) |   | |   | ├─Token(Colon) |:|
-//@[014:00016) |   | |   | └─ObjectSyntax
-//@[014:00015) |   | |   |   ├─Token(LeftBrace) |{|
-//@[015:00016) |   | |   |   └─Token(RightBrace) |}|
-//@[016:00018) |   | |   ├─Token(NewLine) |\r\n|
-    stringParamA: 'test'
-//@[004:00024) |   | |   ├─ObjectPropertySyntax
-//@[004:00016) |   | |   | ├─IdentifierSyntax
-//@[004:00016) |   | |   | | └─Token(Identifier) |stringParamA|
-//@[016:00017) |   | |   | ├─Token(Colon) |:|
-//@[018:00024) |   | |   | └─StringSyntax
-//@[018:00024) |   | |   |   └─Token(StringComplete) |'test'|
-//@[024:00026) |   | |   ├─Token(NewLine) |\r\n|
-    stringParamB: 'test'
-//@[004:00024) |   | |   ├─ObjectPropertySyntax
-//@[004:00016) |   | |   | ├─IdentifierSyntax
-//@[004:00016) |   | |   | | └─Token(Identifier) |stringParamB|
-//@[016:00017) |   | |   | ├─Token(Colon) |:|
-//@[018:00024) |   | |   | └─StringSyntax
-//@[018:00024) |   | |   |   └─Token(StringComplete) |'test'|
-//@[024:00026) |   | |   ├─Token(NewLine) |\r\n|
-    arrayParam: [for x in emptyArray: x]
-//@[004:00040) |   | |   ├─ObjectPropertySyntax
-//@[004:00014) |   | |   | ├─IdentifierSyntax
-//@[004:00014) |   | |   | | └─Token(Identifier) |arrayParam|
-//@[014:00015) |   | |   | ├─Token(Colon) |:|
-//@[016:00040) |   | |   | └─ForSyntax
-//@[016:00017) |   | |   |   ├─Token(LeftSquare) |[|
-//@[017:00020) |   | |   |   ├─Token(Identifier) |for|
-//@[021:00022) |   | |   |   ├─LocalVariableSyntax
-//@[021:00022) |   | |   |   | └─IdentifierSyntax
-//@[021:00022) |   | |   |   |   └─Token(Identifier) |x|
-//@[023:00025) |   | |   |   ├─Token(Identifier) |in|
-//@[026:00036) |   | |   |   ├─VariableAccessSyntax
-//@[026:00036) |   | |   |   | └─IdentifierSyntax
-//@[026:00036) |   | |   |   |   └─Token(Identifier) |emptyArray|
-//@[036:00037) |   | |   |   ├─Token(Colon) |:|
-//@[038:00039) |   | |   |   ├─VariableAccessSyntax
-//@[038:00039) |   | |   |   | └─IdentifierSyntax
-//@[038:00039) |   | |   |   |   └─Token(Identifier) |x|
-//@[039:00040) |   | |   |   └─Token(RightSquare) |]|
-//@[040:00042) |   | |   ├─Token(NewLine) |\r\n|
-  }
-//@[002:00003) |   | |   └─Token(RightBrace) |}|
-//@[003:00005) |   | ├─Token(NewLine) |\r\n|
-}]
-//@[000:00001) |   | └─Token(RightBrace) |}|
-//@[001:00002) |   └─Token(RightSquare) |]|
-//@[002:00006) ├─Token(NewLine) |\r\n\r\n|
-
-var someDuplicate = true
-//@[000:00024) ├─VariableDeclarationSyntax
-//@[000:00003) | ├─Token(Identifier) |var|
-//@[004:00017) | ├─IdentifierSyntax
-//@[004:00017) | | └─Token(Identifier) |someDuplicate|
-//@[018:00019) | ├─Token(Assignment) |=|
-//@[020:00024) | └─BooleanLiteralSyntax
-//@[020:00024) |   └─Token(TrueKeyword) |true|
-//@[024:00026) ├─Token(NewLine) |\r\n|
-var otherDuplicate = false
-//@[000:00026) ├─VariableDeclarationSyntax
-//@[000:00003) | ├─Token(Identifier) |var|
-//@[004:00018) | ├─IdentifierSyntax
-//@[004:00018) | | └─Token(Identifier) |otherDuplicate|
-//@[019:00020) | ├─Token(Assignment) |=|
-//@[021:00026) | └─BooleanLiteralSyntax
-//@[021:00026) |   └─Token(FalseKeyword) |false|
-//@[026:00028) ├─Token(NewLine) |\r\n|
-module duplicatesEverywhere 'modulea.bicep' = [for someDuplicate in []: {
-//@[000:00263) ├─ModuleDeclarationSyntax
-//@[000:00006) | ├─Token(Identifier) |module|
-//@[007:00027) | ├─IdentifierSyntax
-//@[007:00027) | | └─Token(Identifier) |duplicatesEverywhere|
-//@[028:00043) | ├─StringSyntax
-//@[028:00043) | | └─Token(StringComplete) |'modulea.bicep'|
-//@[044:00045) | ├─Token(Assignment) |=|
-//@[046:00263) | └─ForSyntax
-//@[046:00047) |   ├─Token(LeftSquare) |[|
-//@[047:00050) |   ├─Token(Identifier) |for|
-//@[051:00064) |   ├─LocalVariableSyntax
-//@[051:00064) |   | └─IdentifierSyntax
-//@[051:00064) |   |   └─Token(Identifier) |someDuplicate|
-//@[065:00067) |   ├─Token(Identifier) |in|
-//@[068:00070) |   ├─ArraySyntax
-//@[068:00069) |   | ├─Token(LeftSquare) |[|
-//@[069:00070) |   | └─Token(RightSquare) |]|
-//@[070:00071) |   ├─Token(Colon) |:|
-//@[072:00262) |   ├─ObjectSyntax
-//@[072:00073) |   | ├─Token(LeftBrace) |{|
-//@[073:00075) |   | ├─Token(NewLine) |\r\n|
-  name: 'hello-${someDuplicate}'
-//@[002:00032) |   | ├─ObjectPropertySyntax
-//@[002:00006) |   | | ├─IdentifierSyntax
-//@[002:00006) |   | | | └─Token(Identifier) |name|
-//@[006:00007) |   | | ├─Token(Colon) |:|
-//@[008:00032) |   | | └─StringSyntax
-//@[008:00017) |   | |   ├─Token(StringLeftPiece) |'hello-${|
-//@[017:00030) |   | |   ├─VariableAccessSyntax
-//@[017:00030) |   | |   | └─IdentifierSyntax
-//@[017:00030) |   | |   |   └─Token(Identifier) |someDuplicate|
-//@[030:00032) |   | |   └─Token(StringRightPiece) |}'|
-//@[032:00034) |   | ├─Token(NewLine) |\r\n|
-  params: {
-//@[002:00150) |   | ├─ObjectPropertySyntax
-//@[002:00008) |   | | ├─IdentifierSyntax
-//@[002:00008) |   | | | └─Token(Identifier) |params|
-//@[008:00009) |   | | ├─Token(Colon) |:|
-//@[010:00150) |   | | └─ObjectSyntax
-//@[010:00011) |   | |   ├─Token(LeftBrace) |{|
-//@[011:00013) |   | |   ├─Token(NewLine) |\r\n|
-    objParam: {}
-//@[004:00016) |   | |   ├─ObjectPropertySyntax
-//@[004:00012) |   | |   | ├─IdentifierSyntax
-//@[004:00012) |   | |   | | └─Token(Identifier) |objParam|
-//@[012:00013) |   | |   | ├─Token(Colon) |:|
-//@[014:00016) |   | |   | └─ObjectSyntax
-//@[014:00015) |   | |   |   ├─Token(LeftBrace) |{|
-//@[015:00016) |   | |   |   └─Token(RightBrace) |}|
-//@[016:00018) |   | |   ├─Token(NewLine) |\r\n|
-    stringParamB: 'test'
-//@[004:00024) |   | |   ├─ObjectPropertySyntax
-//@[004:00016) |   | |   | ├─IdentifierSyntax
-//@[004:00016) |   | |   | | └─Token(Identifier) |stringParamB|
-//@[016:00017) |   | |   | ├─Token(Colon) |:|
-//@[018:00024) |   | |   | └─StringSyntax
-//@[018:00024) |   | |   |   └─Token(StringComplete) |'test'|
-//@[024:00026) |   | |   ├─Token(NewLine) |\r\n|
-    arrayParam: [for otherDuplicate in emptyArray: '${someDuplicate}-${otherDuplicate}']
-//@[004:00088) |   | |   ├─ObjectPropertySyntax
-//@[004:00014) |   | |   | ├─IdentifierSyntax
-//@[004:00014) |   | |   | | └─Token(Identifier) |arrayParam|
-//@[014:00015) |   | |   | ├─Token(Colon) |:|
-//@[016:00088) |   | |   | └─ForSyntax
-//@[016:00017) |   | |   |   ├─Token(LeftSquare) |[|
-//@[017:00020) |   | |   |   ├─Token(Identifier) |for|
-//@[021:00035) |   | |   |   ├─LocalVariableSyntax
-//@[021:00035) |   | |   |   | └─IdentifierSyntax
-//@[021:00035) |   | |   |   |   └─Token(Identifier) |otherDuplicate|
-//@[036:00038) |   | |   |   ├─Token(Identifier) |in|
-//@[039:00049) |   | |   |   ├─VariableAccessSyntax
-//@[039:00049) |   | |   |   | └─IdentifierSyntax
-//@[039:00049) |   | |   |   |   └─Token(Identifier) |emptyArray|
-//@[049:00050) |   | |   |   ├─Token(Colon) |:|
-//@[051:00087) |   | |   |   ├─StringSyntax
-//@[051:00054) |   | |   |   | ├─Token(StringLeftPiece) |'${|
-//@[054:00067) |   | |   |   | ├─VariableAccessSyntax
-//@[054:00067) |   | |   |   | | └─IdentifierSyntax
-//@[054:00067) |   | |   |   | |   └─Token(Identifier) |someDuplicate|
-//@[067:00071) |   | |   |   | ├─Token(StringMiddlePiece) |}-${|
-//@[071:00085) |   | |   |   | ├─VariableAccessSyntax
-//@[071:00085) |   | |   |   | | └─IdentifierSyntax
-//@[071:00085) |   | |   |   | |   └─Token(Identifier) |otherDuplicate|
-//@[085:00087) |   | |   |   | └─Token(StringRightPiece) |}'|
-//@[087:00088) |   | |   |   └─Token(RightSquare) |]|
-//@[088:00090) |   | |   ├─Token(NewLine) |\r\n|
-  }
-//@[002:00003) |   | |   └─Token(RightBrace) |}|
-//@[003:00005) |   | ├─Token(NewLine) |\r\n|
-}]
-//@[000:00001) |   | └─Token(RightBrace) |}|
-//@[001:00002) |   └─Token(RightSquare) |]|
-//@[002:00006) ├─Token(NewLine) |\r\n\r\n|
-
-module propertyLoopInsideParameterValue 'modulea.bicep' = {
-//@[000:00438) ├─ModuleDeclarationSyntax
-//@[000:00006) | ├─Token(Identifier) |module|
-//@[007:00039) | ├─IdentifierSyntax
-//@[007:00039) | | └─Token(Identifier) |propertyLoopInsideParameterValue|
-//@[040:00055) | ├─StringSyntax
-//@[040:00055) | | └─Token(StringComplete) |'modulea.bicep'|
-//@[056:00057) | ├─Token(Assignment) |=|
-//@[058:00438) | └─ObjectSyntax
-//@[058:00059) |   ├─Token(LeftBrace) |{|
-//@[059:00061) |   ├─Token(NewLine) |\r\n|
-  name: 'propertyLoopInsideParameterValue'
-//@[002:00042) |   ├─ObjectPropertySyntax
-//@[002:00006) |   | ├─IdentifierSyntax
-//@[002:00006) |   | | └─Token(Identifier) |name|
-//@[006:00007) |   | ├─Token(Colon) |:|
-//@[008:00042) |   | └─StringSyntax
-//@[008:00042) |   |   └─Token(StringComplete) |'propertyLoopInsideParameterValue'|
-//@[042:00044) |   ├─Token(NewLine) |\r\n|
-  params: {
-//@[002:00330) |   ├─ObjectPropertySyntax
-//@[002:00008) |   | ├─IdentifierSyntax
-//@[002:00008) |   | | └─Token(Identifier) |params|
-//@[008:00009) |   | ├─Token(Colon) |:|
-//@[010:00330) |   | └─ObjectSyntax
-//@[010:00011) |   |   ├─Token(LeftBrace) |{|
-//@[011:00013) |   |   ├─Token(NewLine) |\r\n|
-    objParam: {
-//@[004:00209) |   |   ├─ObjectPropertySyntax
-//@[004:00012) |   |   | ├─IdentifierSyntax
-//@[004:00012) |   |   | | └─Token(Identifier) |objParam|
-//@[012:00013) |   |   | ├─Token(Colon) |:|
-//@[014:00209) |   |   | └─ObjectSyntax
-//@[014:00015) |   |   |   ├─Token(LeftBrace) |{|
-//@[015:00017) |   |   |   ├─Token(NewLine) |\r\n|
-      a: [for i in range(0,10): i]
-//@[006:00034) |   |   |   ├─ObjectPropertySyntax
-//@[006:00007) |   |   |   | ├─IdentifierSyntax
-//@[006:00007) |   |   |   | | └─Token(Identifier) |a|
-//@[007:00008) |   |   |   | ├─Token(Colon) |:|
-//@[009:00034) |   |   |   | └─ForSyntax
-//@[009:00010) |   |   |   |   ├─Token(LeftSquare) |[|
-//@[010:00013) |   |   |   |   ├─Token(Identifier) |for|
-//@[014:00015) |   |   |   |   ├─LocalVariableSyntax
-//@[014:00015) |   |   |   |   | └─IdentifierSyntax
-//@[014:00015) |   |   |   |   |   └─Token(Identifier) |i|
-//@[016:00018) |   |   |   |   ├─Token(Identifier) |in|
-//@[019:00030) |   |   |   |   ├─FunctionCallSyntax
-//@[019:00024) |   |   |   |   | ├─IdentifierSyntax
-//@[019:00024) |   |   |   |   | | └─Token(Identifier) |range|
-//@[024:00025) |   |   |   |   | ├─Token(LeftParen) |(|
-//@[025:00026) |   |   |   |   | ├─FunctionArgumentSyntax
-//@[025:00026) |   |   |   |   | | └─IntegerLiteralSyntax
-//@[025:00026) |   |   |   |   | |   └─Token(Integer) |0|
-//@[026:00027) |   |   |   |   | ├─Token(Comma) |,|
-//@[027:00029) |   |   |   |   | ├─FunctionArgumentSyntax
-//@[027:00029) |   |   |   |   | | └─IntegerLiteralSyntax
-//@[027:00029) |   |   |   |   | |   └─Token(Integer) |10|
-//@[029:00030) |   |   |   |   | └─Token(RightParen) |)|
-//@[030:00031) |   |   |   |   ├─Token(Colon) |:|
-//@[032:00033) |   |   |   |   ├─VariableAccessSyntax
-//@[032:00033) |   |   |   |   | └─IdentifierSyntax
-//@[032:00033) |   |   |   |   |   └─Token(Identifier) |i|
-//@[033:00034) |   |   |   |   └─Token(RightSquare) |]|
-//@[034:00036) |   |   |   ├─Token(NewLine) |\r\n|
-      b: [for i in range(1,2): i]
-//@[006:00033) |   |   |   ├─ObjectPropertySyntax
-//@[006:00007) |   |   |   | ├─IdentifierSyntax
-//@[006:00007) |   |   |   | | └─Token(Identifier) |b|
-//@[007:00008) |   |   |   | ├─Token(Colon) |:|
-//@[009:00033) |   |   |   | └─ForSyntax
-//@[009:00010) |   |   |   |   ├─Token(LeftSquare) |[|
-//@[010:00013) |   |   |   |   ├─Token(Identifier) |for|
-//@[014:00015) |   |   |   |   ├─LocalVariableSyntax
-//@[014:00015) |   |   |   |   | └─IdentifierSyntax
-//@[014:00015) |   |   |   |   |   └─Token(Identifier) |i|
-//@[016:00018) |   |   |   |   ├─Token(Identifier) |in|
-//@[019:00029) |   |   |   |   ├─FunctionCallSyntax
-//@[019:00024) |   |   |   |   | ├─IdentifierSyntax
-//@[019:00024) |   |   |   |   | | └─Token(Identifier) |range|
-//@[024:00025) |   |   |   |   | ├─Token(LeftParen) |(|
-//@[025:00026) |   |   |   |   | ├─FunctionArgumentSyntax
-//@[025:00026) |   |   |   |   | | └─IntegerLiteralSyntax
-//@[025:00026) |   |   |   |   | |   └─Token(Integer) |1|
-//@[026:00027) |   |   |   |   | ├─Token(Comma) |,|
-//@[027:00028) |   |   |   |   | ├─FunctionArgumentSyntax
-//@[027:00028) |   |   |   |   | | └─IntegerLiteralSyntax
-//@[027:00028) |   |   |   |   | |   └─Token(Integer) |2|
-//@[028:00029) |   |   |   |   | └─Token(RightParen) |)|
-//@[029:00030) |   |   |   |   ├─Token(Colon) |:|
-//@[031:00032) |   |   |   |   ├─VariableAccessSyntax
-//@[031:00032) |   |   |   |   | └─IdentifierSyntax
-//@[031:00032) |   |   |   |   |   └─Token(Identifier) |i|
-//@[032:00033) |   |   |   |   └─Token(RightSquare) |]|
-//@[033:00035) |   |   |   ├─Token(NewLine) |\r\n|
-      c: {
-//@[006:00056) |   |   |   ├─ObjectPropertySyntax
-//@[006:00007) |   |   |   | ├─IdentifierSyntax
-//@[006:00007) |   |   |   | | └─Token(Identifier) |c|
-//@[007:00008) |   |   |   | ├─Token(Colon) |:|
-//@[009:00056) |   |   |   | └─ObjectSyntax
-//@[009:00010) |   |   |   |   ├─Token(LeftBrace) |{|
-//@[010:00012) |   |   |   |   ├─Token(NewLine) |\r\n|
-        d: [for j in range(2,3): j]
-//@[008:00035) |   |   |   |   ├─ObjectPropertySyntax
-//@[008:00009) |   |   |   |   | ├─IdentifierSyntax
-//@[008:00009) |   |   |   |   | | └─Token(Identifier) |d|
-//@[009:00010) |   |   |   |   | ├─Token(Colon) |:|
-//@[011:00035) |   |   |   |   | └─ForSyntax
-//@[011:00012) |   |   |   |   |   ├─Token(LeftSquare) |[|
-//@[012:00015) |   |   |   |   |   ├─Token(Identifier) |for|
-//@[016:00017) |   |   |   |   |   ├─LocalVariableSyntax
-//@[016:00017) |   |   |   |   |   | └─IdentifierSyntax
-//@[016:00017) |   |   |   |   |   |   └─Token(Identifier) |j|
-//@[018:00020) |   |   |   |   |   ├─Token(Identifier) |in|
-//@[021:00031) |   |   |   |   |   ├─FunctionCallSyntax
-//@[021:00026) |   |   |   |   |   | ├─IdentifierSyntax
-//@[021:00026) |   |   |   |   |   | | └─Token(Identifier) |range|
-//@[026:00027) |   |   |   |   |   | ├─Token(LeftParen) |(|
-//@[027:00028) |   |   |   |   |   | ├─FunctionArgumentSyntax
-//@[027:00028) |   |   |   |   |   | | └─IntegerLiteralSyntax
-//@[027:00028) |   |   |   |   |   | |   └─Token(Integer) |2|
-//@[028:00029) |   |   |   |   |   | ├─Token(Comma) |,|
-//@[029:00030) |   |   |   |   |   | ├─FunctionArgumentSyntax
-//@[029:00030) |   |   |   |   |   | | └─IntegerLiteralSyntax
-//@[029:00030) |   |   |   |   |   | |   └─Token(Integer) |3|
-//@[030:00031) |   |   |   |   |   | └─Token(RightParen) |)|
-//@[031:00032) |   |   |   |   |   ├─Token(Colon) |:|
-//@[033:00034) |   |   |   |   |   ├─VariableAccessSyntax
-//@[033:00034) |   |   |   |   |   | └─IdentifierSyntax
-//@[033:00034) |   |   |   |   |   |   └─Token(Identifier) |j|
-//@[034:00035) |   |   |   |   |   └─Token(RightSquare) |]|
-//@[035:00037) |   |   |   |   ├─Token(NewLine) |\r\n|
-      }
-//@[006:00007) |   |   |   |   └─Token(RightBrace) |}|
-//@[007:00009) |   |   |   ├─Token(NewLine) |\r\n|
-      e: [for k in range(4,4): {
-//@[006:00056) |   |   |   ├─ObjectPropertySyntax
-//@[006:00007) |   |   |   | ├─IdentifierSyntax
-//@[006:00007) |   |   |   | | └─Token(Identifier) |e|
-//@[007:00008) |   |   |   | ├─Token(Colon) |:|
-//@[009:00056) |   |   |   | └─ForSyntax
-//@[009:00010) |   |   |   |   ├─Token(LeftSquare) |[|
-//@[010:00013) |   |   |   |   ├─Token(Identifier) |for|
-//@[014:00015) |   |   |   |   ├─LocalVariableSyntax
-//@[014:00015) |   |   |   |   | └─IdentifierSyntax
-//@[014:00015) |   |   |   |   |   └─Token(Identifier) |k|
-//@[016:00018) |   |   |   |   ├─Token(Identifier) |in|
-//@[019:00029) |   |   |   |   ├─FunctionCallSyntax
-//@[019:00024) |   |   |   |   | ├─IdentifierSyntax
-//@[019:00024) |   |   |   |   | | └─Token(Identifier) |range|
-//@[024:00025) |   |   |   |   | ├─Token(LeftParen) |(|
-//@[025:00026) |   |   |   |   | ├─FunctionArgumentSyntax
-//@[025:00026) |   |   |   |   | | └─IntegerLiteralSyntax
-//@[025:00026) |   |   |   |   | |   └─Token(Integer) |4|
-//@[026:00027) |   |   |   |   | ├─Token(Comma) |,|
-//@[027:00028) |   |   |   |   | ├─FunctionArgumentSyntax
-//@[027:00028) |   |   |   |   | | └─IntegerLiteralSyntax
-//@[027:00028) |   |   |   |   | |   └─Token(Integer) |4|
-//@[028:00029) |   |   |   |   | └─Token(RightParen) |)|
-//@[029:00030) |   |   |   |   ├─Token(Colon) |:|
-//@[031:00055) |   |   |   |   ├─ObjectSyntax
-//@[031:00032) |   |   |   |   | ├─Token(LeftBrace) |{|
-//@[032:00034) |   |   |   |   | ├─Token(NewLine) |\r\n|
-        f: k
-//@[008:00012) |   |   |   |   | ├─ObjectPropertySyntax
-//@[008:00009) |   |   |   |   | | ├─IdentifierSyntax
-//@[008:00009) |   |   |   |   | | | └─Token(Identifier) |f|
-//@[009:00010) |   |   |   |   | | ├─Token(Colon) |:|
-//@[011:00012) |   |   |   |   | | └─VariableAccessSyntax
-//@[011:00012) |   |   |   |   | |   └─IdentifierSyntax
-//@[011:00012) |   |   |   |   | |     └─Token(Identifier) |k|
-//@[012:00014) |   |   |   |   | ├─Token(NewLine) |\r\n|
-      }]
-//@[006:00007) |   |   |   |   | └─Token(RightBrace) |}|
-//@[007:00008) |   |   |   |   └─Token(RightSquare) |]|
-//@[008:00010) |   |   |   ├─Token(NewLine) |\r\n|
-    }
-//@[004:00005) |   |   |   └─Token(RightBrace) |}|
-//@[005:00007) |   |   ├─Token(NewLine) |\r\n|
-    stringParamB: ''
-//@[004:00020) |   |   ├─ObjectPropertySyntax
-//@[004:00016) |   |   | ├─IdentifierSyntax
-//@[004:00016) |   |   | | └─Token(Identifier) |stringParamB|
-//@[016:00017) |   |   | ├─Token(Colon) |:|
-//@[018:00020) |   |   | └─StringSyntax
-//@[018:00020) |   |   |   └─Token(StringComplete) |''|
-//@[020:00022) |   |   ├─Token(NewLine) |\r\n|
-    arrayParam: [
-//@[004:00079) |   |   ├─ObjectPropertySyntax
-//@[004:00014) |   |   | ├─IdentifierSyntax
-//@[004:00014) |   |   | | └─Token(Identifier) |arrayParam|
-//@[014:00015) |   |   | ├─Token(Colon) |:|
-//@[016:00079) |   |   | └─ArraySyntax
-//@[016:00017) |   |   |   ├─Token(LeftSquare) |[|
-//@[017:00019) |   |   |   ├─Token(NewLine) |\r\n|
-      {
-//@[006:00053) |   |   |   ├─ArrayItemSyntax
-//@[006:00053) |   |   |   | └─ObjectSyntax
-//@[006:00007) |   |   |   |   ├─Token(LeftBrace) |{|
-//@[007:00009) |   |   |   |   ├─Token(NewLine) |\r\n|
-        e: [for j in range(7,7): j]
-//@[008:00035) |   |   |   |   ├─ObjectPropertySyntax
-//@[008:00009) |   |   |   |   | ├─IdentifierSyntax
-//@[008:00009) |   |   |   |   | | └─Token(Identifier) |e|
-//@[009:00010) |   |   |   |   | ├─Token(Colon) |:|
-//@[011:00035) |   |   |   |   | └─ForSyntax
-//@[011:00012) |   |   |   |   |   ├─Token(LeftSquare) |[|
-//@[012:00015) |   |   |   |   |   ├─Token(Identifier) |for|
-//@[016:00017) |   |   |   |   |   ├─LocalVariableSyntax
-//@[016:00017) |   |   |   |   |   | └─IdentifierSyntax
-//@[016:00017) |   |   |   |   |   |   └─Token(Identifier) |j|
-//@[018:00020) |   |   |   |   |   ├─Token(Identifier) |in|
-//@[021:00031) |   |   |   |   |   ├─FunctionCallSyntax
-//@[021:00026) |   |   |   |   |   | ├─IdentifierSyntax
-//@[021:00026) |   |   |   |   |   | | └─Token(Identifier) |range|
-//@[026:00027) |   |   |   |   |   | ├─Token(LeftParen) |(|
-//@[027:00028) |   |   |   |   |   | ├─FunctionArgumentSyntax
-//@[027:00028) |   |   |   |   |   | | └─IntegerLiteralSyntax
-//@[027:00028) |   |   |   |   |   | |   └─Token(Integer) |7|
-//@[028:00029) |   |   |   |   |   | ├─Token(Comma) |,|
-//@[029:00030) |   |   |   |   |   | ├─FunctionArgumentSyntax
-//@[029:00030) |   |   |   |   |   | | └─IntegerLiteralSyntax
-//@[029:00030) |   |   |   |   |   | |   └─Token(Integer) |7|
-//@[030:00031) |   |   |   |   |   | └─Token(RightParen) |)|
-//@[031:00032) |   |   |   |   |   ├─Token(Colon) |:|
-//@[033:00034) |   |   |   |   |   ├─VariableAccessSyntax
-//@[033:00034) |   |   |   |   |   | └─IdentifierSyntax
-//@[033:00034) |   |   |   |   |   |   └─Token(Identifier) |j|
-//@[034:00035) |   |   |   |   |   └─Token(RightSquare) |]|
-//@[035:00037) |   |   |   |   ├─Token(NewLine) |\r\n|
-      }
-//@[006:00007) |   |   |   |   └─Token(RightBrace) |}|
-//@[007:00009) |   |   |   ├─Token(NewLine) |\r\n|
-    ]
-//@[004:00005) |   |   |   └─Token(RightSquare) |]|
-//@[005:00007) |   |   ├─Token(NewLine) |\r\n|
-  }
-//@[002:00003) |   |   └─Token(RightBrace) |}|
-//@[003:00005) |   ├─Token(NewLine) |\r\n|
-}
-//@[000:00001) |   └─Token(RightBrace) |}|
-//@[001:00005) ├─Token(NewLine) |\r\n\r\n|
-
-module propertyLoopInsideParameterValueWithIndexes 'modulea.bicep' = {
-//@[000:00514) ├─ModuleDeclarationSyntax
-//@[000:00006) | ├─Token(Identifier) |module|
-//@[007:00050) | ├─IdentifierSyntax
-//@[007:00050) | | └─Token(Identifier) |propertyLoopInsideParameterValueWithIndexes|
-//@[051:00066) | ├─StringSyntax
-//@[051:00066) | | └─Token(StringComplete) |'modulea.bicep'|
-//@[067:00068) | ├─Token(Assignment) |=|
-//@[069:00514) | └─ObjectSyntax
-//@[069:00070) |   ├─Token(LeftBrace) |{|
-//@[070:00072) |   ├─Token(NewLine) |\r\n|
-  name: 'propertyLoopInsideParameterValueWithIndexes'
-//@[002:00053) |   ├─ObjectPropertySyntax
-//@[002:00006) |   | ├─IdentifierSyntax
-//@[002:00006) |   | | └─Token(Identifier) |name|
-//@[006:00007) |   | ├─Token(Colon) |:|
-//@[008:00053) |   | └─StringSyntax
-//@[008:00053) |   |   └─Token(StringComplete) |'propertyLoopInsideParameterValueWithIndexes'|
-//@[053:00055) |   ├─Token(NewLine) |\r\n|
-  params: {
-//@[002:00384) |   ├─ObjectPropertySyntax
-//@[002:00008) |   | ├─IdentifierSyntax
-//@[002:00008) |   | | └─Token(Identifier) |params|
-//@[008:00009) |   | ├─Token(Colon) |:|
-//@[010:00384) |   | └─ObjectSyntax
-//@[010:00011) |   |   ├─Token(LeftBrace) |{|
-//@[011:00013) |   |   ├─Token(NewLine) |\r\n|
-    objParam: {
-//@[004:00263) |   |   ├─ObjectPropertySyntax
-//@[004:00012) |   |   | ├─IdentifierSyntax
-//@[004:00012) |   |   | | └─Token(Identifier) |objParam|
-//@[012:00013) |   |   | ├─Token(Colon) |:|
-//@[014:00263) |   |   | └─ObjectSyntax
-//@[014:00015) |   |   |   ├─Token(LeftBrace) |{|
-//@[015:00017) |   |   |   ├─Token(NewLine) |\r\n|
-      a: [for (i, i2) in range(0,10): i + i2]
-//@[006:00045) |   |   |   ├─ObjectPropertySyntax
-//@[006:00007) |   |   |   | ├─IdentifierSyntax
-//@[006:00007) |   |   |   | | └─Token(Identifier) |a|
-//@[007:00008) |   |   |   | ├─Token(Colon) |:|
-//@[009:00045) |   |   |   | └─ForSyntax
-//@[009:00010) |   |   |   |   ├─Token(LeftSquare) |[|
-//@[010:00013) |   |   |   |   ├─Token(Identifier) |for|
-//@[014:00021) |   |   |   |   ├─VariableBlockSyntax
-//@[014:00015) |   |   |   |   | ├─Token(LeftParen) |(|
-//@[015:00016) |   |   |   |   | ├─LocalVariableSyntax
-//@[015:00016) |   |   |   |   | | └─IdentifierSyntax
-//@[015:00016) |   |   |   |   | |   └─Token(Identifier) |i|
-//@[016:00017) |   |   |   |   | ├─Token(Comma) |,|
-//@[018:00020) |   |   |   |   | ├─LocalVariableSyntax
-//@[018:00020) |   |   |   |   | | └─IdentifierSyntax
-//@[018:00020) |   |   |   |   | |   └─Token(Identifier) |i2|
-//@[020:00021) |   |   |   |   | └─Token(RightParen) |)|
-//@[022:00024) |   |   |   |   ├─Token(Identifier) |in|
-//@[025:00036) |   |   |   |   ├─FunctionCallSyntax
-//@[025:00030) |   |   |   |   | ├─IdentifierSyntax
-//@[025:00030) |   |   |   |   | | └─Token(Identifier) |range|
-//@[030:00031) |   |   |   |   | ├─Token(LeftParen) |(|
-//@[031:00032) |   |   |   |   | ├─FunctionArgumentSyntax
-//@[031:00032) |   |   |   |   | | └─IntegerLiteralSyntax
-//@[031:00032) |   |   |   |   | |   └─Token(Integer) |0|
-//@[032:00033) |   |   |   |   | ├─Token(Comma) |,|
-//@[033:00035) |   |   |   |   | ├─FunctionArgumentSyntax
-//@[033:00035) |   |   |   |   | | └─IntegerLiteralSyntax
-//@[033:00035) |   |   |   |   | |   └─Token(Integer) |10|
-//@[035:00036) |   |   |   |   | └─Token(RightParen) |)|
-//@[036:00037) |   |   |   |   ├─Token(Colon) |:|
-//@[038:00044) |   |   |   |   ├─BinaryOperationSyntax
-//@[038:00039) |   |   |   |   | ├─VariableAccessSyntax
-//@[038:00039) |   |   |   |   | | └─IdentifierSyntax
-//@[038:00039) |   |   |   |   | |   └─Token(Identifier) |i|
-//@[040:00041) |   |   |   |   | ├─Token(Plus) |+|
-//@[042:00044) |   |   |   |   | └─VariableAccessSyntax
-//@[042:00044) |   |   |   |   |   └─IdentifierSyntax
-//@[042:00044) |   |   |   |   |     └─Token(Identifier) |i2|
-//@[044:00045) |   |   |   |   └─Token(RightSquare) |]|
-//@[045:00047) |   |   |   ├─Token(NewLine) |\r\n|
-      b: [for (i, i2) in range(1,2): i / i2]
-//@[006:00044) |   |   |   ├─ObjectPropertySyntax
-//@[006:00007) |   |   |   | ├─IdentifierSyntax
-//@[006:00007) |   |   |   | | └─Token(Identifier) |b|
-//@[007:00008) |   |   |   | ├─Token(Colon) |:|
-//@[009:00044) |   |   |   | └─ForSyntax
-//@[009:00010) |   |   |   |   ├─Token(LeftSquare) |[|
-//@[010:00013) |   |   |   |   ├─Token(Identifier) |for|
-//@[014:00021) |   |   |   |   ├─VariableBlockSyntax
-//@[014:00015) |   |   |   |   | ├─Token(LeftParen) |(|
-//@[015:00016) |   |   |   |   | ├─LocalVariableSyntax
-//@[015:00016) |   |   |   |   | | └─IdentifierSyntax
-//@[015:00016) |   |   |   |   | |   └─Token(Identifier) |i|
-//@[016:00017) |   |   |   |   | ├─Token(Comma) |,|
-//@[018:00020) |   |   |   |   | ├─LocalVariableSyntax
-//@[018:00020) |   |   |   |   | | └─IdentifierSyntax
-//@[018:00020) |   |   |   |   | |   └─Token(Identifier) |i2|
-//@[020:00021) |   |   |   |   | └─Token(RightParen) |)|
-//@[022:00024) |   |   |   |   ├─Token(Identifier) |in|
-//@[025:00035) |   |   |   |   ├─FunctionCallSyntax
-//@[025:00030) |   |   |   |   | ├─IdentifierSyntax
-//@[025:00030) |   |   |   |   | | └─Token(Identifier) |range|
-//@[030:00031) |   |   |   |   | ├─Token(LeftParen) |(|
-//@[031:00032) |   |   |   |   | ├─FunctionArgumentSyntax
-//@[031:00032) |   |   |   |   | | └─IntegerLiteralSyntax
-//@[031:00032) |   |   |   |   | |   └─Token(Integer) |1|
-//@[032:00033) |   |   |   |   | ├─Token(Comma) |,|
-//@[033:00034) |   |   |   |   | ├─FunctionArgumentSyntax
-//@[033:00034) |   |   |   |   | | └─IntegerLiteralSyntax
-//@[033:00034) |   |   |   |   | |   └─Token(Integer) |2|
-//@[034:00035) |   |   |   |   | └─Token(RightParen) |)|
-//@[035:00036) |   |   |   |   ├─Token(Colon) |:|
-//@[037:00043) |   |   |   |   ├─BinaryOperationSyntax
-//@[037:00038) |   |   |   |   | ├─VariableAccessSyntax
-//@[037:00038) |   |   |   |   | | └─IdentifierSyntax
-//@[037:00038) |   |   |   |   | |   └─Token(Identifier) |i|
-//@[039:00040) |   |   |   |   | ├─Token(Slash) |/|
-//@[041:00043) |   |   |   |   | └─VariableAccessSyntax
-//@[041:00043) |   |   |   |   |   └─IdentifierSyntax
-//@[041:00043) |   |   |   |   |     └─Token(Identifier) |i2|
-//@[043:00044) |   |   |   |   └─Token(RightSquare) |]|
-//@[044:00046) |   |   |   ├─Token(NewLine) |\r\n|
-      c: {
-//@[006:00067) |   |   |   ├─ObjectPropertySyntax
-//@[006:00007) |   |   |   | ├─IdentifierSyntax
-//@[006:00007) |   |   |   | | └─Token(Identifier) |c|
-//@[007:00008) |   |   |   | ├─Token(Colon) |:|
-//@[009:00067) |   |   |   | └─ObjectSyntax
-//@[009:00010) |   |   |   |   ├─Token(LeftBrace) |{|
-//@[010:00012) |   |   |   |   ├─Token(NewLine) |\r\n|
-        d: [for (j, j2) in range(2,3): j * j2]
-//@[008:00046) |   |   |   |   ├─ObjectPropertySyntax
-//@[008:00009) |   |   |   |   | ├─IdentifierSyntax
-//@[008:00009) |   |   |   |   | | └─Token(Identifier) |d|
-//@[009:00010) |   |   |   |   | ├─Token(Colon) |:|
-//@[011:00046) |   |   |   |   | └─ForSyntax
-//@[011:00012) |   |   |   |   |   ├─Token(LeftSquare) |[|
-//@[012:00015) |   |   |   |   |   ├─Token(Identifier) |for|
-//@[016:00023) |   |   |   |   |   ├─VariableBlockSyntax
-//@[016:00017) |   |   |   |   |   | ├─Token(LeftParen) |(|
-//@[017:00018) |   |   |   |   |   | ├─LocalVariableSyntax
-//@[017:00018) |   |   |   |   |   | | └─IdentifierSyntax
-//@[017:00018) |   |   |   |   |   | |   └─Token(Identifier) |j|
-//@[018:00019) |   |   |   |   |   | ├─Token(Comma) |,|
-//@[020:00022) |   |   |   |   |   | ├─LocalVariableSyntax
-//@[020:00022) |   |   |   |   |   | | └─IdentifierSyntax
-//@[020:00022) |   |   |   |   |   | |   └─Token(Identifier) |j2|
-//@[022:00023) |   |   |   |   |   | └─Token(RightParen) |)|
-//@[024:00026) |   |   |   |   |   ├─Token(Identifier) |in|
-//@[027:00037) |   |   |   |   |   ├─FunctionCallSyntax
-//@[027:00032) |   |   |   |   |   | ├─IdentifierSyntax
-//@[027:00032) |   |   |   |   |   | | └─Token(Identifier) |range|
-//@[032:00033) |   |   |   |   |   | ├─Token(LeftParen) |(|
-//@[033:00034) |   |   |   |   |   | ├─FunctionArgumentSyntax
-//@[033:00034) |   |   |   |   |   | | └─IntegerLiteralSyntax
-//@[033:00034) |   |   |   |   |   | |   └─Token(Integer) |2|
-//@[034:00035) |   |   |   |   |   | ├─Token(Comma) |,|
-//@[035:00036) |   |   |   |   |   | ├─FunctionArgumentSyntax
-//@[035:00036) |   |   |   |   |   | | └─IntegerLiteralSyntax
-//@[035:00036) |   |   |   |   |   | |   └─Token(Integer) |3|
-//@[036:00037) |   |   |   |   |   | └─Token(RightParen) |)|
-//@[037:00038) |   |   |   |   |   ├─Token(Colon) |:|
-//@[039:00045) |   |   |   |   |   ├─BinaryOperationSyntax
-//@[039:00040) |   |   |   |   |   | ├─VariableAccessSyntax
-//@[039:00040) |   |   |   |   |   | | └─IdentifierSyntax
-//@[039:00040) |   |   |   |   |   | |   └─Token(Identifier) |j|
-//@[041:00042) |   |   |   |   |   | ├─Token(Asterisk) |*|
-//@[043:00045) |   |   |   |   |   | └─VariableAccessSyntax
-//@[043:00045) |   |   |   |   |   |   └─IdentifierSyntax
-//@[043:00045) |   |   |   |   |   |     └─Token(Identifier) |j2|
-//@[045:00046) |   |   |   |   |   └─Token(RightSquare) |]|
-//@[046:00048) |   |   |   |   ├─Token(NewLine) |\r\n|
-      }
-//@[006:00007) |   |   |   |   └─Token(RightBrace) |}|
-//@[007:00009) |   |   |   ├─Token(NewLine) |\r\n|
-      e: [for (k, k2) in range(4,4): {
-//@[006:00077) |   |   |   ├─ObjectPropertySyntax
-//@[006:00007) |   |   |   | ├─IdentifierSyntax
-//@[006:00007) |   |   |   | | └─Token(Identifier) |e|
-//@[007:00008) |   |   |   | ├─Token(Colon) |:|
-//@[009:00077) |   |   |   | └─ForSyntax
-//@[009:00010) |   |   |   |   ├─Token(LeftSquare) |[|
-//@[010:00013) |   |   |   |   ├─Token(Identifier) |for|
-//@[014:00021) |   |   |   |   ├─VariableBlockSyntax
-//@[014:00015) |   |   |   |   | ├─Token(LeftParen) |(|
-//@[015:00016) |   |   |   |   | ├─LocalVariableSyntax
-//@[015:00016) |   |   |   |   | | └─IdentifierSyntax
-//@[015:00016) |   |   |   |   | |   └─Token(Identifier) |k|
-//@[016:00017) |   |   |   |   | ├─Token(Comma) |,|
-//@[018:00020) |   |   |   |   | ├─LocalVariableSyntax
-//@[018:00020) |   |   |   |   | | └─IdentifierSyntax
-//@[018:00020) |   |   |   |   | |   └─Token(Identifier) |k2|
-//@[020:00021) |   |   |   |   | └─Token(RightParen) |)|
-//@[022:00024) |   |   |   |   ├─Token(Identifier) |in|
-//@[025:00035) |   |   |   |   ├─FunctionCallSyntax
-//@[025:00030) |   |   |   |   | ├─IdentifierSyntax
-//@[025:00030) |   |   |   |   | | └─Token(Identifier) |range|
-//@[030:00031) |   |   |   |   | ├─Token(LeftParen) |(|
-//@[031:00032) |   |   |   |   | ├─FunctionArgumentSyntax
-//@[031:00032) |   |   |   |   | | └─IntegerLiteralSyntax
-//@[031:00032) |   |   |   |   | |   └─Token(Integer) |4|
-//@[032:00033) |   |   |   |   | ├─Token(Comma) |,|
-//@[033:00034) |   |   |   |   | ├─FunctionArgumentSyntax
-//@[033:00034) |   |   |   |   | | └─IntegerLiteralSyntax
-//@[033:00034) |   |   |   |   | |   └─Token(Integer) |4|
-//@[034:00035) |   |   |   |   | └─Token(RightParen) |)|
-//@[035:00036) |   |   |   |   ├─Token(Colon) |:|
-//@[037:00076) |   |   |   |   ├─ObjectSyntax
-//@[037:00038) |   |   |   |   | ├─Token(LeftBrace) |{|
-//@[038:00040) |   |   |   |   | ├─Token(NewLine) |\r\n|
-        f: k
-//@[008:00012) |   |   |   |   | ├─ObjectPropertySyntax
-//@[008:00009) |   |   |   |   | | ├─IdentifierSyntax
-//@[008:00009) |   |   |   |   | | | └─Token(Identifier) |f|
-//@[009:00010) |   |   |   |   | | ├─Token(Colon) |:|
-//@[011:00012) |   |   |   |   | | └─VariableAccessSyntax
-//@[011:00012) |   |   |   |   | |   └─IdentifierSyntax
-//@[011:00012) |   |   |   |   | |     └─Token(Identifier) |k|
-//@[012:00014) |   |   |   |   | ├─Token(NewLine) |\r\n|
-        g: k2
-//@[008:00013) |   |   |   |   | ├─ObjectPropertySyntax
-//@[008:00009) |   |   |   |   | | ├─IdentifierSyntax
-//@[008:00009) |   |   |   |   | | | └─Token(Identifier) |g|
-//@[009:00010) |   |   |   |   | | ├─Token(Colon) |:|
-//@[011:00013) |   |   |   |   | | └─VariableAccessSyntax
-//@[011:00013) |   |   |   |   | |   └─IdentifierSyntax
-//@[011:00013) |   |   |   |   | |     └─Token(Identifier) |k2|
-//@[013:00015) |   |   |   |   | ├─Token(NewLine) |\r\n|
-      }]
-//@[006:00007) |   |   |   |   | └─Token(RightBrace) |}|
-//@[007:00008) |   |   |   |   └─Token(RightSquare) |]|
-//@[008:00010) |   |   |   ├─Token(NewLine) |\r\n|
-    }
-//@[004:00005) |   |   |   └─Token(RightBrace) |}|
-//@[005:00007) |   |   ├─Token(NewLine) |\r\n|
-    stringParamB: ''
-//@[004:00020) |   |   ├─ObjectPropertySyntax
-//@[004:00016) |   |   | ├─IdentifierSyntax
-//@[004:00016) |   |   | | └─Token(Identifier) |stringParamB|
-//@[016:00017) |   |   | ├─Token(Colon) |:|
-//@[018:00020) |   |   | └─StringSyntax
-//@[018:00020) |   |   |   └─Token(StringComplete) |''|
-//@[020:00022) |   |   ├─Token(NewLine) |\r\n|
-    arrayParam: [
-//@[004:00079) |   |   ├─ObjectPropertySyntax
-//@[004:00014) |   |   | ├─IdentifierSyntax
-//@[004:00014) |   |   | | └─Token(Identifier) |arrayParam|
-//@[014:00015) |   |   | ├─Token(Colon) |:|
-//@[016:00079) |   |   | └─ArraySyntax
-//@[016:00017) |   |   |   ├─Token(LeftSquare) |[|
-//@[017:00019) |   |   |   ├─Token(NewLine) |\r\n|
-      {
-//@[006:00053) |   |   |   ├─ArrayItemSyntax
-//@[006:00053) |   |   |   | └─ObjectSyntax
-//@[006:00007) |   |   |   |   ├─Token(LeftBrace) |{|
-//@[007:00009) |   |   |   |   ├─Token(NewLine) |\r\n|
-        e: [for j in range(7,7): j]
-//@[008:00035) |   |   |   |   ├─ObjectPropertySyntax
-//@[008:00009) |   |   |   |   | ├─IdentifierSyntax
-//@[008:00009) |   |   |   |   | | └─Token(Identifier) |e|
-//@[009:00010) |   |   |   |   | ├─Token(Colon) |:|
-//@[011:00035) |   |   |   |   | └─ForSyntax
-//@[011:00012) |   |   |   |   |   ├─Token(LeftSquare) |[|
-//@[012:00015) |   |   |   |   |   ├─Token(Identifier) |for|
-//@[016:00017) |   |   |   |   |   ├─LocalVariableSyntax
-//@[016:00017) |   |   |   |   |   | └─IdentifierSyntax
-//@[016:00017) |   |   |   |   |   |   └─Token(Identifier) |j|
-//@[018:00020) |   |   |   |   |   ├─Token(Identifier) |in|
-//@[021:00031) |   |   |   |   |   ├─FunctionCallSyntax
-//@[021:00026) |   |   |   |   |   | ├─IdentifierSyntax
-//@[021:00026) |   |   |   |   |   | | └─Token(Identifier) |range|
-//@[026:00027) |   |   |   |   |   | ├─Token(LeftParen) |(|
-//@[027:00028) |   |   |   |   |   | ├─FunctionArgumentSyntax
-//@[027:00028) |   |   |   |   |   | | └─IntegerLiteralSyntax
-//@[027:00028) |   |   |   |   |   | |   └─Token(Integer) |7|
-//@[028:00029) |   |   |   |   |   | ├─Token(Comma) |,|
-//@[029:00030) |   |   |   |   |   | ├─FunctionArgumentSyntax
-//@[029:00030) |   |   |   |   |   | | └─IntegerLiteralSyntax
-//@[029:00030) |   |   |   |   |   | |   └─Token(Integer) |7|
-//@[030:00031) |   |   |   |   |   | └─Token(RightParen) |)|
-//@[031:00032) |   |   |   |   |   ├─Token(Colon) |:|
-//@[033:00034) |   |   |   |   |   ├─VariableAccessSyntax
-//@[033:00034) |   |   |   |   |   | └─IdentifierSyntax
-//@[033:00034) |   |   |   |   |   |   └─Token(Identifier) |j|
-//@[034:00035) |   |   |   |   |   └─Token(RightSquare) |]|
-//@[035:00037) |   |   |   |   ├─Token(NewLine) |\r\n|
-      }
-//@[006:00007) |   |   |   |   └─Token(RightBrace) |}|
-//@[007:00009) |   |   |   ├─Token(NewLine) |\r\n|
-    ]
-//@[004:00005) |   |   |   └─Token(RightSquare) |]|
-//@[005:00007) |   |   ├─Token(NewLine) |\r\n|
-  }
-//@[002:00003) |   |   └─Token(RightBrace) |}|
-//@[003:00005) |   ├─Token(NewLine) |\r\n|
-}
-//@[000:00001) |   └─Token(RightBrace) |}|
-//@[001:00005) ├─Token(NewLine) |\r\n\r\n|
-
-module propertyLoopInsideParameterValueInsideModuleLoop 'modulea.bicep' = [for thing in range(0,1): {
-<<<<<<< HEAD
-//@[000:00529) ├─ModuleDeclarationSyntax
-//@[000:00006) | ├─Token(Identifier) |module|
-//@[007:00055) | ├─IdentifierSyntax
-//@[007:00055) | | └─Token(Identifier) |propertyLoopInsideParameterValueInsideModuleLoop|
-//@[056:00071) | ├─StringSyntax
-//@[056:00071) | | └─Token(StringComplete) |'modulea.bicep'|
-//@[072:00073) | ├─Token(Assignment) |=|
-//@[074:00529) | └─ForSyntax
-//@[074:00075) |   ├─Token(LeftSquare) |[|
-//@[075:00078) |   ├─Token(Identifier) |for|
-//@[079:00084) |   ├─LocalVariableSyntax
-//@[079:00084) |   | └─IdentifierSyntax
-//@[079:00084) |   |   └─Token(Identifier) |thing|
-//@[085:00087) |   ├─Token(Identifier) |in|
-//@[088:00098) |   ├─FunctionCallSyntax
-//@[088:00093) |   | ├─IdentifierSyntax
-//@[088:00093) |   | | └─Token(Identifier) |range|
-//@[093:00094) |   | ├─Token(LeftParen) |(|
-//@[094:00095) |   | ├─FunctionArgumentSyntax
-//@[094:00095) |   | | └─IntegerLiteralSyntax
-//@[094:00095) |   | |   └─Token(Integer) |0|
-//@[095:00096) |   | ├─Token(Comma) |,|
-//@[096:00097) |   | ├─FunctionArgumentSyntax
-//@[096:00097) |   | | └─IntegerLiteralSyntax
-//@[096:00097) |   | |   └─Token(Integer) |1|
-//@[097:00098) |   | └─Token(RightParen) |)|
-//@[098:00099) |   ├─Token(Colon) |:|
-//@[100:00528) |   ├─ObjectSyntax
-//@[100:00101) |   | ├─Token(LeftBrace) |{|
-//@[101:00103) |   | ├─Token(NewLine) |\r\n|
-=======
-//@[000:0535) ├─ModuleDeclarationSyntax
-//@[000:0006) | ├─Token(Identifier) |module|
-//@[007:0055) | ├─IdentifierSyntax
-//@[007:0055) | | └─Token(Identifier) |propertyLoopInsideParameterValueInsideModuleLoop|
-//@[056:0071) | ├─StringSyntax
-//@[056:0071) | | └─Token(StringComplete) |'modulea.bicep'|
-//@[072:0073) | ├─Token(Assignment) |=|
-//@[074:0535) | └─ForSyntax
-//@[074:0075) |   ├─Token(LeftSquare) |[|
-//@[075:0078) |   ├─Token(Identifier) |for|
-//@[079:0084) |   ├─LocalVariableSyntax
-//@[079:0084) |   | └─IdentifierSyntax
-//@[079:0084) |   |   └─Token(Identifier) |thing|
-//@[085:0087) |   ├─Token(Identifier) |in|
-//@[088:0098) |   ├─FunctionCallSyntax
-//@[088:0093) |   | ├─IdentifierSyntax
-//@[088:0093) |   | | └─Token(Identifier) |range|
-//@[093:0094) |   | ├─Token(LeftParen) |(|
-//@[094:0095) |   | ├─FunctionArgumentSyntax
-//@[094:0095) |   | | └─IntegerLiteralSyntax
-//@[094:0095) |   | |   └─Token(Integer) |0|
-//@[095:0096) |   | ├─Token(Comma) |,|
-//@[096:0097) |   | ├─FunctionArgumentSyntax
-//@[096:0097) |   | | └─IntegerLiteralSyntax
-//@[096:0097) |   | |   └─Token(Integer) |1|
-//@[097:0098) |   | └─Token(RightParen) |)|
-//@[098:0099) |   ├─Token(Colon) |:|
-//@[100:0534) |   ├─ObjectSyntax
-//@[100:0101) |   | ├─Token(LeftBrace) |{|
-//@[101:0103) |   | ├─Token(NewLine) |\r\n|
->>>>>>> 2808f385
-  name: 'propertyLoopInsideParameterValueInsideModuleLoop'
-//@[002:00058) |   | ├─ObjectPropertySyntax
-//@[002:00006) |   | | ├─IdentifierSyntax
-//@[002:00006) |   | | | └─Token(Identifier) |name|
-//@[006:00007) |   | | ├─Token(Colon) |:|
-//@[008:00058) |   | | └─StringSyntax
-//@[008:00058) |   | |   └─Token(StringComplete) |'propertyLoopInsideParameterValueInsideModuleLoop'|
-//@[058:00060) |   | ├─Token(NewLine) |\r\n|
-  params: {
-<<<<<<< HEAD
-//@[002:00362) |   | ├─ObjectPropertySyntax
-//@[002:00008) |   | | ├─IdentifierSyntax
-//@[002:00008) |   | | | └─Token(Identifier) |params|
-//@[008:00009) |   | | ├─Token(Colon) |:|
-//@[010:00362) |   | | └─ObjectSyntax
-//@[010:00011) |   | |   ├─Token(LeftBrace) |{|
-//@[011:00013) |   | |   ├─Token(NewLine) |\r\n|
-=======
-//@[002:0368) |   | ├─ObjectPropertySyntax
-//@[002:0008) |   | | ├─IdentifierSyntax
-//@[002:0008) |   | | | └─Token(Identifier) |params|
-//@[008:0009) |   | | ├─Token(Colon) |:|
-//@[010:0368) |   | | └─ObjectSyntax
-//@[010:0011) |   | |   ├─Token(LeftBrace) |{|
-//@[011:0013) |   | |   ├─Token(NewLine) |\r\n|
->>>>>>> 2808f385
-    objParam: {
-//@[004:00233) |   | |   ├─ObjectPropertySyntax
-//@[004:00012) |   | |   | ├─IdentifierSyntax
-//@[004:00012) |   | |   | | └─Token(Identifier) |objParam|
-//@[012:00013) |   | |   | ├─Token(Colon) |:|
-//@[014:00233) |   | |   | └─ObjectSyntax
-//@[014:00015) |   | |   |   ├─Token(LeftBrace) |{|
-//@[015:00017) |   | |   |   ├─Token(NewLine) |\r\n|
-      a: [for i in range(0,10): i + thing]
-//@[006:00042) |   | |   |   ├─ObjectPropertySyntax
-//@[006:00007) |   | |   |   | ├─IdentifierSyntax
-//@[006:00007) |   | |   |   | | └─Token(Identifier) |a|
-//@[007:00008) |   | |   |   | ├─Token(Colon) |:|
-//@[009:00042) |   | |   |   | └─ForSyntax
-//@[009:00010) |   | |   |   |   ├─Token(LeftSquare) |[|
-//@[010:00013) |   | |   |   |   ├─Token(Identifier) |for|
-//@[014:00015) |   | |   |   |   ├─LocalVariableSyntax
-//@[014:00015) |   | |   |   |   | └─IdentifierSyntax
-//@[014:00015) |   | |   |   |   |   └─Token(Identifier) |i|
-//@[016:00018) |   | |   |   |   ├─Token(Identifier) |in|
-//@[019:00030) |   | |   |   |   ├─FunctionCallSyntax
-//@[019:00024) |   | |   |   |   | ├─IdentifierSyntax
-//@[019:00024) |   | |   |   |   | | └─Token(Identifier) |range|
-//@[024:00025) |   | |   |   |   | ├─Token(LeftParen) |(|
-//@[025:00026) |   | |   |   |   | ├─FunctionArgumentSyntax
-//@[025:00026) |   | |   |   |   | | └─IntegerLiteralSyntax
-//@[025:00026) |   | |   |   |   | |   └─Token(Integer) |0|
-//@[026:00027) |   | |   |   |   | ├─Token(Comma) |,|
-//@[027:00029) |   | |   |   |   | ├─FunctionArgumentSyntax
-//@[027:00029) |   | |   |   |   | | └─IntegerLiteralSyntax
-//@[027:00029) |   | |   |   |   | |   └─Token(Integer) |10|
-//@[029:00030) |   | |   |   |   | └─Token(RightParen) |)|
-//@[030:00031) |   | |   |   |   ├─Token(Colon) |:|
-//@[032:00041) |   | |   |   |   ├─BinaryOperationSyntax
-//@[032:00033) |   | |   |   |   | ├─VariableAccessSyntax
-//@[032:00033) |   | |   |   |   | | └─IdentifierSyntax
-//@[032:00033) |   | |   |   |   | |   └─Token(Identifier) |i|
-//@[034:00035) |   | |   |   |   | ├─Token(Plus) |+|
-//@[036:00041) |   | |   |   |   | └─VariableAccessSyntax
-//@[036:00041) |   | |   |   |   |   └─IdentifierSyntax
-//@[036:00041) |   | |   |   |   |     └─Token(Identifier) |thing|
-//@[041:00042) |   | |   |   |   └─Token(RightSquare) |]|
-//@[042:00044) |   | |   |   ├─Token(NewLine) |\r\n|
-      b: [for i in range(1,2): i * thing]
-//@[006:00041) |   | |   |   ├─ObjectPropertySyntax
-//@[006:00007) |   | |   |   | ├─IdentifierSyntax
-//@[006:00007) |   | |   |   | | └─Token(Identifier) |b|
-//@[007:00008) |   | |   |   | ├─Token(Colon) |:|
-//@[009:00041) |   | |   |   | └─ForSyntax
-//@[009:00010) |   | |   |   |   ├─Token(LeftSquare) |[|
-//@[010:00013) |   | |   |   |   ├─Token(Identifier) |for|
-//@[014:00015) |   | |   |   |   ├─LocalVariableSyntax
-//@[014:00015) |   | |   |   |   | └─IdentifierSyntax
-//@[014:00015) |   | |   |   |   |   └─Token(Identifier) |i|
-//@[016:00018) |   | |   |   |   ├─Token(Identifier) |in|
-//@[019:00029) |   | |   |   |   ├─FunctionCallSyntax
-//@[019:00024) |   | |   |   |   | ├─IdentifierSyntax
-//@[019:00024) |   | |   |   |   | | └─Token(Identifier) |range|
-//@[024:00025) |   | |   |   |   | ├─Token(LeftParen) |(|
-//@[025:00026) |   | |   |   |   | ├─FunctionArgumentSyntax
-//@[025:00026) |   | |   |   |   | | └─IntegerLiteralSyntax
-//@[025:00026) |   | |   |   |   | |   └─Token(Integer) |1|
-//@[026:00027) |   | |   |   |   | ├─Token(Comma) |,|
-//@[027:00028) |   | |   |   |   | ├─FunctionArgumentSyntax
-//@[027:00028) |   | |   |   |   | | └─IntegerLiteralSyntax
-//@[027:00028) |   | |   |   |   | |   └─Token(Integer) |2|
-//@[028:00029) |   | |   |   |   | └─Token(RightParen) |)|
-//@[029:00030) |   | |   |   |   ├─Token(Colon) |:|
-//@[031:00040) |   | |   |   |   ├─BinaryOperationSyntax
-//@[031:00032) |   | |   |   |   | ├─VariableAccessSyntax
-//@[031:00032) |   | |   |   |   | | └─IdentifierSyntax
-//@[031:00032) |   | |   |   |   | |   └─Token(Identifier) |i|
-//@[033:00034) |   | |   |   |   | ├─Token(Asterisk) |*|
-//@[035:00040) |   | |   |   |   | └─VariableAccessSyntax
-//@[035:00040) |   | |   |   |   |   └─IdentifierSyntax
-//@[035:00040) |   | |   |   |   |     └─Token(Identifier) |thing|
-//@[040:00041) |   | |   |   |   └─Token(RightSquare) |]|
-//@[041:00043) |   | |   |   ├─Token(NewLine) |\r\n|
-      c: {
-//@[006:00056) |   | |   |   ├─ObjectPropertySyntax
-//@[006:00007) |   | |   |   | ├─IdentifierSyntax
-//@[006:00007) |   | |   |   | | └─Token(Identifier) |c|
-//@[007:00008) |   | |   |   | ├─Token(Colon) |:|
-//@[009:00056) |   | |   |   | └─ObjectSyntax
-//@[009:00010) |   | |   |   |   ├─Token(LeftBrace) |{|
-//@[010:00012) |   | |   |   |   ├─Token(NewLine) |\r\n|
-        d: [for j in range(2,3): j]
-//@[008:00035) |   | |   |   |   ├─ObjectPropertySyntax
-//@[008:00009) |   | |   |   |   | ├─IdentifierSyntax
-//@[008:00009) |   | |   |   |   | | └─Token(Identifier) |d|
-//@[009:00010) |   | |   |   |   | ├─Token(Colon) |:|
-//@[011:00035) |   | |   |   |   | └─ForSyntax
-//@[011:00012) |   | |   |   |   |   ├─Token(LeftSquare) |[|
-//@[012:00015) |   | |   |   |   |   ├─Token(Identifier) |for|
-//@[016:00017) |   | |   |   |   |   ├─LocalVariableSyntax
-//@[016:00017) |   | |   |   |   |   | └─IdentifierSyntax
-//@[016:00017) |   | |   |   |   |   |   └─Token(Identifier) |j|
-//@[018:00020) |   | |   |   |   |   ├─Token(Identifier) |in|
-//@[021:00031) |   | |   |   |   |   ├─FunctionCallSyntax
-//@[021:00026) |   | |   |   |   |   | ├─IdentifierSyntax
-//@[021:00026) |   | |   |   |   |   | | └─Token(Identifier) |range|
-//@[026:00027) |   | |   |   |   |   | ├─Token(LeftParen) |(|
-//@[027:00028) |   | |   |   |   |   | ├─FunctionArgumentSyntax
-//@[027:00028) |   | |   |   |   |   | | └─IntegerLiteralSyntax
-//@[027:00028) |   | |   |   |   |   | |   └─Token(Integer) |2|
-//@[028:00029) |   | |   |   |   |   | ├─Token(Comma) |,|
-//@[029:00030) |   | |   |   |   |   | ├─FunctionArgumentSyntax
-//@[029:00030) |   | |   |   |   |   | | └─IntegerLiteralSyntax
-//@[029:00030) |   | |   |   |   |   | |   └─Token(Integer) |3|
-//@[030:00031) |   | |   |   |   |   | └─Token(RightParen) |)|
-//@[031:00032) |   | |   |   |   |   ├─Token(Colon) |:|
-//@[033:00034) |   | |   |   |   |   ├─VariableAccessSyntax
-//@[033:00034) |   | |   |   |   |   | └─IdentifierSyntax
-//@[033:00034) |   | |   |   |   |   |   └─Token(Identifier) |j|
-//@[034:00035) |   | |   |   |   |   └─Token(RightSquare) |]|
-//@[035:00037) |   | |   |   |   ├─Token(NewLine) |\r\n|
-      }
-//@[006:00007) |   | |   |   |   └─Token(RightBrace) |}|
-//@[007:00009) |   | |   |   ├─Token(NewLine) |\r\n|
-      e: [for k in range(4,4): {
-//@[006:00064) |   | |   |   ├─ObjectPropertySyntax
-//@[006:00007) |   | |   |   | ├─IdentifierSyntax
-//@[006:00007) |   | |   |   | | └─Token(Identifier) |e|
-//@[007:00008) |   | |   |   | ├─Token(Colon) |:|
-//@[009:00064) |   | |   |   | └─ForSyntax
-//@[009:00010) |   | |   |   |   ├─Token(LeftSquare) |[|
-//@[010:00013) |   | |   |   |   ├─Token(Identifier) |for|
-//@[014:00015) |   | |   |   |   ├─LocalVariableSyntax
-//@[014:00015) |   | |   |   |   | └─IdentifierSyntax
-//@[014:00015) |   | |   |   |   |   └─Token(Identifier) |k|
-//@[016:00018) |   | |   |   |   ├─Token(Identifier) |in|
-//@[019:00029) |   | |   |   |   ├─FunctionCallSyntax
-//@[019:00024) |   | |   |   |   | ├─IdentifierSyntax
-//@[019:00024) |   | |   |   |   | | └─Token(Identifier) |range|
-//@[024:00025) |   | |   |   |   | ├─Token(LeftParen) |(|
-//@[025:00026) |   | |   |   |   | ├─FunctionArgumentSyntax
-//@[025:00026) |   | |   |   |   | | └─IntegerLiteralSyntax
-//@[025:00026) |   | |   |   |   | |   └─Token(Integer) |4|
-//@[026:00027) |   | |   |   |   | ├─Token(Comma) |,|
-//@[027:00028) |   | |   |   |   | ├─FunctionArgumentSyntax
-//@[027:00028) |   | |   |   |   | | └─IntegerLiteralSyntax
-//@[027:00028) |   | |   |   |   | |   └─Token(Integer) |4|
-//@[028:00029) |   | |   |   |   | └─Token(RightParen) |)|
-//@[029:00030) |   | |   |   |   ├─Token(Colon) |:|
-//@[031:00063) |   | |   |   |   ├─ObjectSyntax
-//@[031:00032) |   | |   |   |   | ├─Token(LeftBrace) |{|
-//@[032:00034) |   | |   |   |   | ├─Token(NewLine) |\r\n|
-        f: k - thing
-//@[008:00020) |   | |   |   |   | ├─ObjectPropertySyntax
-//@[008:00009) |   | |   |   |   | | ├─IdentifierSyntax
-//@[008:00009) |   | |   |   |   | | | └─Token(Identifier) |f|
-//@[009:00010) |   | |   |   |   | | ├─Token(Colon) |:|
-//@[011:00020) |   | |   |   |   | | └─BinaryOperationSyntax
-//@[011:00012) |   | |   |   |   | |   ├─VariableAccessSyntax
-//@[011:00012) |   | |   |   |   | |   | └─IdentifierSyntax
-//@[011:00012) |   | |   |   |   | |   |   └─Token(Identifier) |k|
-//@[013:00014) |   | |   |   |   | |   ├─Token(Minus) |-|
-//@[015:00020) |   | |   |   |   | |   └─VariableAccessSyntax
-//@[015:00020) |   | |   |   |   | |     └─IdentifierSyntax
-//@[015:00020) |   | |   |   |   | |       └─Token(Identifier) |thing|
-//@[020:00022) |   | |   |   |   | ├─Token(NewLine) |\r\n|
-      }]
-//@[006:00007) |   | |   |   |   | └─Token(RightBrace) |}|
-//@[007:00008) |   | |   |   |   └─Token(RightSquare) |]|
-//@[008:00010) |   | |   |   ├─Token(NewLine) |\r\n|
-    }
-//@[004:00005) |   | |   |   └─Token(RightBrace) |}|
-//@[005:00007) |   | |   ├─Token(NewLine) |\r\n|
-    stringParamB: ''
-//@[004:00020) |   | |   ├─ObjectPropertySyntax
-//@[004:00016) |   | |   | ├─IdentifierSyntax
-//@[004:00016) |   | |   | | └─Token(Identifier) |stringParamB|
-//@[016:00017) |   | |   | ├─Token(Colon) |:|
-//@[018:00020) |   | |   | └─StringSyntax
-//@[018:00020) |   | |   |   └─Token(StringComplete) |''|
-//@[020:00022) |   | |   ├─Token(NewLine) |\r\n|
-    arrayParam: [
-<<<<<<< HEAD
-//@[004:00087) |   | |   ├─ObjectPropertySyntax
-//@[004:00014) |   | |   | ├─IdentifierSyntax
-//@[004:00014) |   | |   | | └─Token(Identifier) |arrayParam|
-//@[014:00015) |   | |   | ├─Token(Colon) |:|
-//@[016:00087) |   | |   | └─ArraySyntax
-//@[016:00017) |   | |   |   ├─Token(LeftSquare) |[|
-//@[017:00019) |   | |   |   ├─Token(NewLine) |\r\n|
-      {
-//@[006:00061) |   | |   |   ├─ArrayItemSyntax
-//@[006:00061) |   | |   |   | └─ObjectSyntax
-//@[006:00007) |   | |   |   |   ├─Token(LeftBrace) |{|
-//@[007:00009) |   | |   |   |   ├─Token(NewLine) |\r\n|
-        e: [for j in range(7,7): j % thing]
-//@[008:00043) |   | |   |   |   ├─ObjectPropertySyntax
-//@[008:00009) |   | |   |   |   | ├─IdentifierSyntax
-//@[008:00009) |   | |   |   |   | | └─Token(Identifier) |e|
-//@[009:00010) |   | |   |   |   | ├─Token(Colon) |:|
-//@[011:00043) |   | |   |   |   | └─ForSyntax
-//@[011:00012) |   | |   |   |   |   ├─Token(LeftSquare) |[|
-//@[012:00015) |   | |   |   |   |   ├─Token(Identifier) |for|
-//@[016:00017) |   | |   |   |   |   ├─LocalVariableSyntax
-//@[016:00017) |   | |   |   |   |   | └─IdentifierSyntax
-//@[016:00017) |   | |   |   |   |   |   └─Token(Identifier) |j|
-//@[018:00020) |   | |   |   |   |   ├─Token(Identifier) |in|
-//@[021:00031) |   | |   |   |   |   ├─FunctionCallSyntax
-//@[021:00026) |   | |   |   |   |   | ├─IdentifierSyntax
-//@[021:00026) |   | |   |   |   |   | | └─Token(Identifier) |range|
-//@[026:00027) |   | |   |   |   |   | ├─Token(LeftParen) |(|
-//@[027:00028) |   | |   |   |   |   | ├─FunctionArgumentSyntax
-//@[027:00028) |   | |   |   |   |   | | └─IntegerLiteralSyntax
-//@[027:00028) |   | |   |   |   |   | |   └─Token(Integer) |7|
-//@[028:00029) |   | |   |   |   |   | ├─Token(Comma) |,|
-//@[029:00030) |   | |   |   |   |   | ├─FunctionArgumentSyntax
-//@[029:00030) |   | |   |   |   |   | | └─IntegerLiteralSyntax
-//@[029:00030) |   | |   |   |   |   | |   └─Token(Integer) |7|
-//@[030:00031) |   | |   |   |   |   | └─Token(RightParen) |)|
-//@[031:00032) |   | |   |   |   |   ├─Token(Colon) |:|
-//@[033:00042) |   | |   |   |   |   ├─BinaryOperationSyntax
-//@[033:00034) |   | |   |   |   |   | ├─VariableAccessSyntax
-//@[033:00034) |   | |   |   |   |   | | └─IdentifierSyntax
-//@[033:00034) |   | |   |   |   |   | |   └─Token(Identifier) |j|
-//@[035:00036) |   | |   |   |   |   | ├─Token(Modulo) |%|
-//@[037:00042) |   | |   |   |   |   | └─VariableAccessSyntax
-//@[037:00042) |   | |   |   |   |   |   └─IdentifierSyntax
-//@[037:00042) |   | |   |   |   |   |     └─Token(Identifier) |thing|
-//@[042:00043) |   | |   |   |   |   └─Token(RightSquare) |]|
-//@[043:00045) |   | |   |   |   ├─Token(NewLine) |\r\n|
-=======
-//@[004:0093) |   | |   ├─ObjectPropertySyntax
-//@[004:0014) |   | |   | ├─IdentifierSyntax
-//@[004:0014) |   | |   | | └─Token(Identifier) |arrayParam|
-//@[014:0015) |   | |   | ├─Token(Colon) |:|
-//@[016:0093) |   | |   | └─ArraySyntax
-//@[016:0017) |   | |   |   ├─Token(LeftSquare) |[|
-//@[017:0019) |   | |   |   ├─Token(NewLine) |\r\n|
-      {
-//@[006:0067) |   | |   |   ├─ArrayItemSyntax
-//@[006:0067) |   | |   |   | └─ObjectSyntax
-//@[006:0007) |   | |   |   |   ├─Token(LeftBrace) |{|
-//@[007:0009) |   | |   |   |   ├─Token(NewLine) |\r\n|
-        e: [for j in range(7,7): j % (thing + 1)]
-//@[008:0049) |   | |   |   |   ├─ObjectPropertySyntax
-//@[008:0009) |   | |   |   |   | ├─IdentifierSyntax
-//@[008:0009) |   | |   |   |   | | └─Token(Identifier) |e|
-//@[009:0010) |   | |   |   |   | ├─Token(Colon) |:|
-//@[011:0049) |   | |   |   |   | └─ForSyntax
-//@[011:0012) |   | |   |   |   |   ├─Token(LeftSquare) |[|
-//@[012:0015) |   | |   |   |   |   ├─Token(Identifier) |for|
-//@[016:0017) |   | |   |   |   |   ├─LocalVariableSyntax
-//@[016:0017) |   | |   |   |   |   | └─IdentifierSyntax
-//@[016:0017) |   | |   |   |   |   |   └─Token(Identifier) |j|
-//@[018:0020) |   | |   |   |   |   ├─Token(Identifier) |in|
-//@[021:0031) |   | |   |   |   |   ├─FunctionCallSyntax
-//@[021:0026) |   | |   |   |   |   | ├─IdentifierSyntax
-//@[021:0026) |   | |   |   |   |   | | └─Token(Identifier) |range|
-//@[026:0027) |   | |   |   |   |   | ├─Token(LeftParen) |(|
-//@[027:0028) |   | |   |   |   |   | ├─FunctionArgumentSyntax
-//@[027:0028) |   | |   |   |   |   | | └─IntegerLiteralSyntax
-//@[027:0028) |   | |   |   |   |   | |   └─Token(Integer) |7|
-//@[028:0029) |   | |   |   |   |   | ├─Token(Comma) |,|
-//@[029:0030) |   | |   |   |   |   | ├─FunctionArgumentSyntax
-//@[029:0030) |   | |   |   |   |   | | └─IntegerLiteralSyntax
-//@[029:0030) |   | |   |   |   |   | |   └─Token(Integer) |7|
-//@[030:0031) |   | |   |   |   |   | └─Token(RightParen) |)|
-//@[031:0032) |   | |   |   |   |   ├─Token(Colon) |:|
-//@[033:0048) |   | |   |   |   |   ├─BinaryOperationSyntax
-//@[033:0034) |   | |   |   |   |   | ├─VariableAccessSyntax
-//@[033:0034) |   | |   |   |   |   | | └─IdentifierSyntax
-//@[033:0034) |   | |   |   |   |   | |   └─Token(Identifier) |j|
-//@[035:0036) |   | |   |   |   |   | ├─Token(Modulo) |%|
-//@[037:0048) |   | |   |   |   |   | └─ParenthesizedExpressionSyntax
-//@[037:0038) |   | |   |   |   |   |   ├─Token(LeftParen) |(|
-//@[038:0047) |   | |   |   |   |   |   ├─BinaryOperationSyntax
-//@[038:0043) |   | |   |   |   |   |   | ├─VariableAccessSyntax
-//@[038:0043) |   | |   |   |   |   |   | | └─IdentifierSyntax
-//@[038:0043) |   | |   |   |   |   |   | |   └─Token(Identifier) |thing|
-//@[044:0045) |   | |   |   |   |   |   | ├─Token(Plus) |+|
-//@[046:0047) |   | |   |   |   |   |   | └─IntegerLiteralSyntax
-//@[046:0047) |   | |   |   |   |   |   |   └─Token(Integer) |1|
-//@[047:0048) |   | |   |   |   |   |   └─Token(RightParen) |)|
-//@[048:0049) |   | |   |   |   |   └─Token(RightSquare) |]|
-//@[049:0051) |   | |   |   |   ├─Token(NewLine) |\r\n|
->>>>>>> 2808f385
-      }
-//@[006:00007) |   | |   |   |   └─Token(RightBrace) |}|
-//@[007:00009) |   | |   |   ├─Token(NewLine) |\r\n|
-    ]
-//@[004:00005) |   | |   |   └─Token(RightSquare) |]|
-//@[005:00007) |   | |   ├─Token(NewLine) |\r\n|
-  }
-//@[002:00003) |   | |   └─Token(RightBrace) |}|
-//@[003:00005) |   | ├─Token(NewLine) |\r\n|
-}]
-//@[000:00001) |   | └─Token(RightBrace) |}|
-//@[001:00002) |   └─Token(RightSquare) |]|
-//@[002:00008) ├─Token(NewLine) |\r\n\r\n\r\n|
-
-
-// BEGIN: Key Vault Secret Reference
-//@[036:00040) ├─Token(NewLine) |\r\n\r\n|
-
-resource kv 'Microsoft.KeyVault/vaults@2019-09-01' existing = {
-//@[000:00090) ├─ResourceDeclarationSyntax
-//@[000:00008) | ├─Token(Identifier) |resource|
-//@[009:00011) | ├─IdentifierSyntax
-//@[009:00011) | | └─Token(Identifier) |kv|
-//@[012:00050) | ├─StringSyntax
-//@[012:00050) | | └─Token(StringComplete) |'Microsoft.KeyVault/vaults@2019-09-01'|
-//@[051:00059) | ├─Token(Identifier) |existing|
-//@[060:00061) | ├─Token(Assignment) |=|
-//@[062:00090) | └─ObjectSyntax
-//@[062:00063) |   ├─Token(LeftBrace) |{|
-//@[063:00065) |   ├─Token(NewLine) |\r\n|
-  name: 'testkeyvault'
-//@[002:00022) |   ├─ObjectPropertySyntax
-//@[002:00006) |   | ├─IdentifierSyntax
-//@[002:00006) |   | | └─Token(Identifier) |name|
-//@[006:00007) |   | ├─Token(Colon) |:|
-//@[008:00022) |   | └─StringSyntax
-//@[008:00022) |   |   └─Token(StringComplete) |'testkeyvault'|
-//@[022:00024) |   ├─Token(NewLine) |\r\n|
-}
-//@[000:00001) |   └─Token(RightBrace) |}|
-//@[001:00005) ├─Token(NewLine) |\r\n\r\n|
-
-module secureModule1 'child/secureParams.bicep' = {
-//@[000:00213) ├─ModuleDeclarationSyntax
-//@[000:00006) | ├─Token(Identifier) |module|
-//@[007:00020) | ├─IdentifierSyntax
-//@[007:00020) | | └─Token(Identifier) |secureModule1|
-//@[021:00047) | ├─StringSyntax
-//@[021:00047) | | └─Token(StringComplete) |'child/secureParams.bicep'|
-//@[048:00049) | ├─Token(Assignment) |=|
-//@[050:00213) | └─ObjectSyntax
-//@[050:00051) |   ├─Token(LeftBrace) |{|
-//@[051:00053) |   ├─Token(NewLine) |\r\n|
-  name: 'secureModule1'
-//@[002:00023) |   ├─ObjectPropertySyntax
-//@[002:00006) |   | ├─IdentifierSyntax
-//@[002:00006) |   | | └─Token(Identifier) |name|
-//@[006:00007) |   | ├─Token(Colon) |:|
-//@[008:00023) |   | └─StringSyntax
-//@[008:00023) |   |   └─Token(StringComplete) |'secureModule1'|
-//@[023:00025) |   ├─Token(NewLine) |\r\n|
-  params: {
-//@[002:00132) |   ├─ObjectPropertySyntax
-//@[002:00008) |   | ├─IdentifierSyntax
-//@[002:00008) |   | | └─Token(Identifier) |params|
-//@[008:00009) |   | ├─Token(Colon) |:|
-//@[010:00132) |   | └─ObjectSyntax
-//@[010:00011) |   |   ├─Token(LeftBrace) |{|
-//@[011:00013) |   |   ├─Token(NewLine) |\r\n|
-    secureStringParam1: kv.getSecret('mySecret')
-//@[004:00048) |   |   ├─ObjectPropertySyntax
-//@[004:00022) |   |   | ├─IdentifierSyntax
-//@[004:00022) |   |   | | └─Token(Identifier) |secureStringParam1|
-//@[022:00023) |   |   | ├─Token(Colon) |:|
-//@[024:00048) |   |   | └─InstanceFunctionCallSyntax
-//@[024:00026) |   |   |   ├─VariableAccessSyntax
-//@[024:00026) |   |   |   | └─IdentifierSyntax
-//@[024:00026) |   |   |   |   └─Token(Identifier) |kv|
-//@[026:00027) |   |   |   ├─Token(Dot) |.|
-//@[027:00036) |   |   |   ├─IdentifierSyntax
-//@[027:00036) |   |   |   | └─Token(Identifier) |getSecret|
-//@[036:00037) |   |   |   ├─Token(LeftParen) |(|
-//@[037:00047) |   |   |   ├─FunctionArgumentSyntax
-//@[037:00047) |   |   |   | └─StringSyntax
-//@[037:00047) |   |   |   |   └─Token(StringComplete) |'mySecret'|
-//@[047:00048) |   |   |   └─Token(RightParen) |)|
-//@[048:00050) |   |   ├─Token(NewLine) |\r\n|
-    secureStringParam2: kv.getSecret('mySecret','secretVersion')
-//@[004:00064) |   |   ├─ObjectPropertySyntax
-//@[004:00022) |   |   | ├─IdentifierSyntax
-//@[004:00022) |   |   | | └─Token(Identifier) |secureStringParam2|
-//@[022:00023) |   |   | ├─Token(Colon) |:|
-//@[024:00064) |   |   | └─InstanceFunctionCallSyntax
-//@[024:00026) |   |   |   ├─VariableAccessSyntax
-//@[024:00026) |   |   |   | └─IdentifierSyntax
-//@[024:00026) |   |   |   |   └─Token(Identifier) |kv|
-//@[026:00027) |   |   |   ├─Token(Dot) |.|
-//@[027:00036) |   |   |   ├─IdentifierSyntax
-//@[027:00036) |   |   |   | └─Token(Identifier) |getSecret|
-//@[036:00037) |   |   |   ├─Token(LeftParen) |(|
-//@[037:00047) |   |   |   ├─FunctionArgumentSyntax
-//@[037:00047) |   |   |   | └─StringSyntax
-//@[037:00047) |   |   |   |   └─Token(StringComplete) |'mySecret'|
-//@[047:00048) |   |   |   ├─Token(Comma) |,|
-//@[048:00063) |   |   |   ├─FunctionArgumentSyntax
-//@[048:00063) |   |   |   | └─StringSyntax
-//@[048:00063) |   |   |   |   └─Token(StringComplete) |'secretVersion'|
-//@[063:00064) |   |   |   └─Token(RightParen) |)|
-//@[064:00066) |   |   ├─Token(NewLine) |\r\n|
-  }
-//@[002:00003) |   |   └─Token(RightBrace) |}|
-//@[003:00005) |   ├─Token(NewLine) |\r\n|
-}
-//@[000:00001) |   └─Token(RightBrace) |}|
-//@[001:00005) ├─Token(NewLine) |\r\n\r\n|
-
-resource scopedKv 'Microsoft.KeyVault/vaults@2019-09-01' existing = {
-//@[000:00134) ├─ResourceDeclarationSyntax
-//@[000:00008) | ├─Token(Identifier) |resource|
-//@[009:00017) | ├─IdentifierSyntax
-//@[009:00017) | | └─Token(Identifier) |scopedKv|
-//@[018:00056) | ├─StringSyntax
-//@[018:00056) | | └─Token(StringComplete) |'Microsoft.KeyVault/vaults@2019-09-01'|
-//@[057:00065) | ├─Token(Identifier) |existing|
-//@[066:00067) | ├─Token(Assignment) |=|
-//@[068:00134) | └─ObjectSyntax
-//@[068:00069) |   ├─Token(LeftBrace) |{|
-//@[069:00071) |   ├─Token(NewLine) |\r\n|
-  name: 'testkeyvault'
-//@[002:00022) |   ├─ObjectPropertySyntax
-//@[002:00006) |   | ├─IdentifierSyntax
-//@[002:00006) |   | | └─Token(Identifier) |name|
-//@[006:00007) |   | ├─Token(Colon) |:|
-//@[008:00022) |   | └─StringSyntax
-//@[008:00022) |   |   └─Token(StringComplete) |'testkeyvault'|
-//@[022:00024) |   ├─Token(NewLine) |\r\n|
-  scope: resourceGroup('otherGroup')
-//@[002:00036) |   ├─ObjectPropertySyntax
-//@[002:00007) |   | ├─IdentifierSyntax
-//@[002:00007) |   | | └─Token(Identifier) |scope|
-//@[007:00008) |   | ├─Token(Colon) |:|
-//@[009:00036) |   | └─FunctionCallSyntax
-//@[009:00022) |   |   ├─IdentifierSyntax
-//@[009:00022) |   |   | └─Token(Identifier) |resourceGroup|
-//@[022:00023) |   |   ├─Token(LeftParen) |(|
-//@[023:00035) |   |   ├─FunctionArgumentSyntax
-//@[023:00035) |   |   | └─StringSyntax
-//@[023:00035) |   |   |   └─Token(StringComplete) |'otherGroup'|
-//@[035:00036) |   |   └─Token(RightParen) |)|
-//@[036:00038) |   ├─Token(NewLine) |\r\n|
-}
-//@[000:00001) |   └─Token(RightBrace) |}|
-//@[001:00005) ├─Token(NewLine) |\r\n\r\n|
-
-module secureModule2 'child/secureParams.bicep' = {
-//@[000:00225) ├─ModuleDeclarationSyntax
-//@[000:00006) | ├─Token(Identifier) |module|
-//@[007:00020) | ├─IdentifierSyntax
-//@[007:00020) | | └─Token(Identifier) |secureModule2|
-//@[021:00047) | ├─StringSyntax
-//@[021:00047) | | └─Token(StringComplete) |'child/secureParams.bicep'|
-//@[048:00049) | ├─Token(Assignment) |=|
-//@[050:00225) | └─ObjectSyntax
-//@[050:00051) |   ├─Token(LeftBrace) |{|
-//@[051:00053) |   ├─Token(NewLine) |\r\n|
-  name: 'secureModule2'
-//@[002:00023) |   ├─ObjectPropertySyntax
-//@[002:00006) |   | ├─IdentifierSyntax
-//@[002:00006) |   | | └─Token(Identifier) |name|
-//@[006:00007) |   | ├─Token(Colon) |:|
-//@[008:00023) |   | └─StringSyntax
-//@[008:00023) |   |   └─Token(StringComplete) |'secureModule2'|
-//@[023:00025) |   ├─Token(NewLine) |\r\n|
-  params: {
-//@[002:00144) |   ├─ObjectPropertySyntax
-//@[002:00008) |   | ├─IdentifierSyntax
-//@[002:00008) |   | | └─Token(Identifier) |params|
-//@[008:00009) |   | ├─Token(Colon) |:|
-//@[010:00144) |   | └─ObjectSyntax
-//@[010:00011) |   |   ├─Token(LeftBrace) |{|
-//@[011:00013) |   |   ├─Token(NewLine) |\r\n|
-    secureStringParam1: scopedKv.getSecret('mySecret')
-//@[004:00054) |   |   ├─ObjectPropertySyntax
-//@[004:00022) |   |   | ├─IdentifierSyntax
-//@[004:00022) |   |   | | └─Token(Identifier) |secureStringParam1|
-//@[022:00023) |   |   | ├─Token(Colon) |:|
-//@[024:00054) |   |   | └─InstanceFunctionCallSyntax
-//@[024:00032) |   |   |   ├─VariableAccessSyntax
-//@[024:00032) |   |   |   | └─IdentifierSyntax
-//@[024:00032) |   |   |   |   └─Token(Identifier) |scopedKv|
-//@[032:00033) |   |   |   ├─Token(Dot) |.|
-//@[033:00042) |   |   |   ├─IdentifierSyntax
-//@[033:00042) |   |   |   | └─Token(Identifier) |getSecret|
-//@[042:00043) |   |   |   ├─Token(LeftParen) |(|
-//@[043:00053) |   |   |   ├─FunctionArgumentSyntax
-//@[043:00053) |   |   |   | └─StringSyntax
-//@[043:00053) |   |   |   |   └─Token(StringComplete) |'mySecret'|
-//@[053:00054) |   |   |   └─Token(RightParen) |)|
-//@[054:00056) |   |   ├─Token(NewLine) |\r\n|
-    secureStringParam2: scopedKv.getSecret('mySecret','secretVersion')
-//@[004:00070) |   |   ├─ObjectPropertySyntax
-//@[004:00022) |   |   | ├─IdentifierSyntax
-//@[004:00022) |   |   | | └─Token(Identifier) |secureStringParam2|
-//@[022:00023) |   |   | ├─Token(Colon) |:|
-//@[024:00070) |   |   | └─InstanceFunctionCallSyntax
-//@[024:00032) |   |   |   ├─VariableAccessSyntax
-//@[024:00032) |   |   |   | └─IdentifierSyntax
-//@[024:00032) |   |   |   |   └─Token(Identifier) |scopedKv|
-//@[032:00033) |   |   |   ├─Token(Dot) |.|
-//@[033:00042) |   |   |   ├─IdentifierSyntax
-//@[033:00042) |   |   |   | └─Token(Identifier) |getSecret|
-//@[042:00043) |   |   |   ├─Token(LeftParen) |(|
-//@[043:00053) |   |   |   ├─FunctionArgumentSyntax
-//@[043:00053) |   |   |   | └─StringSyntax
-//@[043:00053) |   |   |   |   └─Token(StringComplete) |'mySecret'|
-//@[053:00054) |   |   |   ├─Token(Comma) |,|
-//@[054:00069) |   |   |   ├─FunctionArgumentSyntax
-//@[054:00069) |   |   |   | └─StringSyntax
-//@[054:00069) |   |   |   |   └─Token(StringComplete) |'secretVersion'|
-//@[069:00070) |   |   |   └─Token(RightParen) |)|
-//@[070:00072) |   |   ├─Token(NewLine) |\r\n|
-  }
-//@[002:00003) |   |   └─Token(RightBrace) |}|
-//@[003:00005) |   ├─Token(NewLine) |\r\n|
-}
-//@[000:00001) |   └─Token(RightBrace) |}|
-//@[001:00005) ├─Token(NewLine) |\r\n\r\n|
-
-//looped module with looped existing resource (Issue #2862)
-//@[059:00061) ├─Token(NewLine) |\r\n|
-var vaults = [
-//@[000:00200) ├─VariableDeclarationSyntax
-//@[000:00003) | ├─Token(Identifier) |var|
-//@[004:00010) | ├─IdentifierSyntax
-//@[004:00010) | | └─Token(Identifier) |vaults|
-//@[011:00012) | ├─Token(Assignment) |=|
-//@[013:00200) | └─ArraySyntax
-//@[013:00014) |   ├─Token(LeftSquare) |[|
-//@[014:00016) |   ├─Token(NewLine) |\r\n|
-  {
-//@[002:00089) |   ├─ArrayItemSyntax
-//@[002:00089) |   | └─ObjectSyntax
-//@[002:00003) |   |   ├─Token(LeftBrace) |{|
-//@[003:00005) |   |   ├─Token(NewLine) |\r\n|
-    vaultName: 'test-1-kv'
-//@[004:00026) |   |   ├─ObjectPropertySyntax
-//@[004:00013) |   |   | ├─IdentifierSyntax
-//@[004:00013) |   |   | | └─Token(Identifier) |vaultName|
-//@[013:00014) |   |   | ├─Token(Colon) |:|
-//@[015:00026) |   |   | └─StringSyntax
-//@[015:00026) |   |   |   └─Token(StringComplete) |'test-1-kv'|
-//@[026:00028) |   |   ├─Token(NewLine) |\r\n|
-    vaultRG: 'test-1-rg'
-//@[004:00024) |   |   ├─ObjectPropertySyntax
-//@[004:00011) |   |   | ├─IdentifierSyntax
-//@[004:00011) |   |   | | └─Token(Identifier) |vaultRG|
-//@[011:00012) |   |   | ├─Token(Colon) |:|
-//@[013:00024) |   |   | └─StringSyntax
-//@[013:00024) |   |   |   └─Token(StringComplete) |'test-1-rg'|
-//@[024:00026) |   |   ├─Token(NewLine) |\r\n|
-    vaultSub: 'abcd-efgh'
-//@[004:00025) |   |   ├─ObjectPropertySyntax
-//@[004:00012) |   |   | ├─IdentifierSyntax
-//@[004:00012) |   |   | | └─Token(Identifier) |vaultSub|
-//@[012:00013) |   |   | ├─Token(Colon) |:|
-//@[014:00025) |   |   | └─StringSyntax
-//@[014:00025) |   |   |   └─Token(StringComplete) |'abcd-efgh'|
-//@[025:00027) |   |   ├─Token(NewLine) |\r\n|
-  }
-//@[002:00003) |   |   └─Token(RightBrace) |}|
-//@[003:00005) |   ├─Token(NewLine) |\r\n|
-  {
-//@[002:00090) |   ├─ArrayItemSyntax
-//@[002:00090) |   | └─ObjectSyntax
-//@[002:00003) |   |   ├─Token(LeftBrace) |{|
-//@[003:00005) |   |   ├─Token(NewLine) |\r\n|
-    vaultName: 'test-2-kv'
-//@[004:00026) |   |   ├─ObjectPropertySyntax
-//@[004:00013) |   |   | ├─IdentifierSyntax
-//@[004:00013) |   |   | | └─Token(Identifier) |vaultName|
-//@[013:00014) |   |   | ├─Token(Colon) |:|
-//@[015:00026) |   |   | └─StringSyntax
-//@[015:00026) |   |   |   └─Token(StringComplete) |'test-2-kv'|
-//@[026:00028) |   |   ├─Token(NewLine) |\r\n|
-    vaultRG: 'test-2-rg'
-//@[004:00024) |   |   ├─ObjectPropertySyntax
-//@[004:00011) |   |   | ├─IdentifierSyntax
-//@[004:00011) |   |   | | └─Token(Identifier) |vaultRG|
-//@[011:00012) |   |   | ├─Token(Colon) |:|
-//@[013:00024) |   |   | └─StringSyntax
-//@[013:00024) |   |   |   └─Token(StringComplete) |'test-2-rg'|
-//@[024:00026) |   |   ├─Token(NewLine) |\r\n|
-    vaultSub: 'ijkl-1adg1'
-//@[004:00026) |   |   ├─ObjectPropertySyntax
-//@[004:00012) |   |   | ├─IdentifierSyntax
-//@[004:00012) |   |   | | └─Token(Identifier) |vaultSub|
-//@[012:00013) |   |   | ├─Token(Colon) |:|
-//@[014:00026) |   |   | └─StringSyntax
-//@[014:00026) |   |   |   └─Token(StringComplete) |'ijkl-1adg1'|
-//@[026:00028) |   |   ├─Token(NewLine) |\r\n|
-  }
-//@[002:00003) |   |   └─Token(RightBrace) |}|
-//@[003:00005) |   ├─Token(NewLine) |\r\n|
-]
-//@[000:00001) |   └─Token(RightSquare) |]|
-//@[001:00003) ├─Token(NewLine) |\r\n|
-var secrets = [
-//@[000:00132) ├─VariableDeclarationSyntax
-//@[000:00003) | ├─Token(Identifier) |var|
-//@[004:00011) | ├─IdentifierSyntax
-//@[004:00011) | | └─Token(Identifier) |secrets|
-//@[012:00013) | ├─Token(Assignment) |=|
-//@[014:00132) | └─ArraySyntax
-//@[014:00015) |   ├─Token(LeftSquare) |[|
-//@[015:00017) |   ├─Token(NewLine) |\r\n|
-  {
-//@[002:00055) |   ├─ArrayItemSyntax
-//@[002:00055) |   | └─ObjectSyntax
-//@[002:00003) |   |   ├─Token(LeftBrace) |{|
-//@[003:00005) |   |   ├─Token(NewLine) |\r\n|
-    name: 'secret01'
-//@[004:00020) |   |   ├─ObjectPropertySyntax
-//@[004:00008) |   |   | ├─IdentifierSyntax
-//@[004:00008) |   |   | | └─Token(Identifier) |name|
-//@[008:00009) |   |   | ├─Token(Colon) |:|
-//@[010:00020) |   |   | └─StringSyntax
-//@[010:00020) |   |   |   └─Token(StringComplete) |'secret01'|
-//@[020:00022) |   |   ├─Token(NewLine) |\r\n|
-    version: 'versionA'
-//@[004:00023) |   |   ├─ObjectPropertySyntax
-//@[004:00011) |   |   | ├─IdentifierSyntax
-//@[004:00011) |   |   | | └─Token(Identifier) |version|
-//@[011:00012) |   |   | ├─Token(Colon) |:|
-//@[013:00023) |   |   | └─StringSyntax
-//@[013:00023) |   |   |   └─Token(StringComplete) |'versionA'|
-//@[023:00025) |   |   ├─Token(NewLine) |\r\n|
-  }
-//@[002:00003) |   |   └─Token(RightBrace) |}|
-//@[003:00005) |   ├─Token(NewLine) |\r\n|
-  {
-//@[002:00055) |   ├─ArrayItemSyntax
-//@[002:00055) |   | └─ObjectSyntax
-//@[002:00003) |   |   ├─Token(LeftBrace) |{|
-//@[003:00005) |   |   ├─Token(NewLine) |\r\n|
-    name: 'secret02'
-//@[004:00020) |   |   ├─ObjectPropertySyntax
-//@[004:00008) |   |   | ├─IdentifierSyntax
-//@[004:00008) |   |   | | └─Token(Identifier) |name|
-//@[008:00009) |   |   | ├─Token(Colon) |:|
-//@[010:00020) |   |   | └─StringSyntax
-//@[010:00020) |   |   |   └─Token(StringComplete) |'secret02'|
-//@[020:00022) |   |   ├─Token(NewLine) |\r\n|
-    version: 'versionB'
-//@[004:00023) |   |   ├─ObjectPropertySyntax
-//@[004:00011) |   |   | ├─IdentifierSyntax
-//@[004:00011) |   |   | | └─Token(Identifier) |version|
-//@[011:00012) |   |   | ├─Token(Colon) |:|
-//@[013:00023) |   |   | └─StringSyntax
-//@[013:00023) |   |   |   └─Token(StringComplete) |'versionB'|
-//@[023:00025) |   |   ├─Token(NewLine) |\r\n|
-  }
-//@[002:00003) |   |   └─Token(RightBrace) |}|
-//@[003:00005) |   ├─Token(NewLine) |\r\n|
-]
-//@[000:00001) |   └─Token(RightSquare) |]|
-//@[001:00005) ├─Token(NewLine) |\r\n\r\n|
-
-resource loopedKv 'Microsoft.KeyVault/vaults@2019-09-01' existing = [for vault in vaults: {
-//@[000:00175) ├─ResourceDeclarationSyntax
-//@[000:00008) | ├─Token(Identifier) |resource|
-//@[009:00017) | ├─IdentifierSyntax
-//@[009:00017) | | └─Token(Identifier) |loopedKv|
-//@[018:00056) | ├─StringSyntax
-//@[018:00056) | | └─Token(StringComplete) |'Microsoft.KeyVault/vaults@2019-09-01'|
-//@[057:00065) | ├─Token(Identifier) |existing|
-//@[066:00067) | ├─Token(Assignment) |=|
-//@[068:00175) | └─ForSyntax
-//@[068:00069) |   ├─Token(LeftSquare) |[|
-//@[069:00072) |   ├─Token(Identifier) |for|
-//@[073:00078) |   ├─LocalVariableSyntax
-//@[073:00078) |   | └─IdentifierSyntax
-//@[073:00078) |   |   └─Token(Identifier) |vault|
-//@[079:00081) |   ├─Token(Identifier) |in|
-//@[082:00088) |   ├─VariableAccessSyntax
-//@[082:00088) |   | └─IdentifierSyntax
-//@[082:00088) |   |   └─Token(Identifier) |vaults|
-//@[088:00089) |   ├─Token(Colon) |:|
-//@[090:00174) |   ├─ObjectSyntax
-//@[090:00091) |   | ├─Token(LeftBrace) |{|
-//@[091:00093) |   | ├─Token(NewLine) |\r\n|
-  name: vault.vaultName
-//@[002:00023) |   | ├─ObjectPropertySyntax
-//@[002:00006) |   | | ├─IdentifierSyntax
-//@[002:00006) |   | | | └─Token(Identifier) |name|
-//@[006:00007) |   | | ├─Token(Colon) |:|
-//@[008:00023) |   | | └─PropertyAccessSyntax
-//@[008:00013) |   | |   ├─VariableAccessSyntax
-//@[008:00013) |   | |   | └─IdentifierSyntax
-//@[008:00013) |   | |   |   └─Token(Identifier) |vault|
-//@[013:00014) |   | |   ├─Token(Dot) |.|
-//@[014:00023) |   | |   └─IdentifierSyntax
-//@[014:00023) |   | |     └─Token(Identifier) |vaultName|
-//@[023:00025) |   | ├─Token(NewLine) |\r\n|
-  scope: resourceGroup(vault.vaultSub, vault.vaultRG)
-//@[002:00053) |   | ├─ObjectPropertySyntax
-//@[002:00007) |   | | ├─IdentifierSyntax
-//@[002:00007) |   | | | └─Token(Identifier) |scope|
-//@[007:00008) |   | | ├─Token(Colon) |:|
-//@[009:00053) |   | | └─FunctionCallSyntax
-//@[009:00022) |   | |   ├─IdentifierSyntax
-//@[009:00022) |   | |   | └─Token(Identifier) |resourceGroup|
-//@[022:00023) |   | |   ├─Token(LeftParen) |(|
-//@[023:00037) |   | |   ├─FunctionArgumentSyntax
-//@[023:00037) |   | |   | └─PropertyAccessSyntax
-//@[023:00028) |   | |   |   ├─VariableAccessSyntax
-//@[023:00028) |   | |   |   | └─IdentifierSyntax
-//@[023:00028) |   | |   |   |   └─Token(Identifier) |vault|
-//@[028:00029) |   | |   |   ├─Token(Dot) |.|
-//@[029:00037) |   | |   |   └─IdentifierSyntax
-//@[029:00037) |   | |   |     └─Token(Identifier) |vaultSub|
-//@[037:00038) |   | |   ├─Token(Comma) |,|
-//@[039:00052) |   | |   ├─FunctionArgumentSyntax
-//@[039:00052) |   | |   | └─PropertyAccessSyntax
-//@[039:00044) |   | |   |   ├─VariableAccessSyntax
-//@[039:00044) |   | |   |   | └─IdentifierSyntax
-//@[039:00044) |   | |   |   |   └─Token(Identifier) |vault|
-//@[044:00045) |   | |   |   ├─Token(Dot) |.|
-//@[045:00052) |   | |   |   └─IdentifierSyntax
-//@[045:00052) |   | |   |     └─Token(Identifier) |vaultRG|
-//@[052:00053) |   | |   └─Token(RightParen) |)|
-//@[053:00055) |   | ├─Token(NewLine) |\r\n|
-}]
-//@[000:00001) |   | └─Token(RightBrace) |}|
-//@[001:00002) |   └─Token(RightSquare) |]|
-//@[002:00006) ├─Token(NewLine) |\r\n\r\n|
-
-module secureModuleLooped 'child/secureParams.bicep' = [for (secret, i) in secrets: {
-//@[000:00278) ├─ModuleDeclarationSyntax
-//@[000:00006) | ├─Token(Identifier) |module|
-//@[007:00025) | ├─IdentifierSyntax
-//@[007:00025) | | └─Token(Identifier) |secureModuleLooped|
-//@[026:00052) | ├─StringSyntax
-//@[026:00052) | | └─Token(StringComplete) |'child/secureParams.bicep'|
-//@[053:00054) | ├─Token(Assignment) |=|
-//@[055:00278) | └─ForSyntax
-//@[055:00056) |   ├─Token(LeftSquare) |[|
-//@[056:00059) |   ├─Token(Identifier) |for|
-//@[060:00071) |   ├─VariableBlockSyntax
-//@[060:00061) |   | ├─Token(LeftParen) |(|
-//@[061:00067) |   | ├─LocalVariableSyntax
-//@[061:00067) |   | | └─IdentifierSyntax
-//@[061:00067) |   | |   └─Token(Identifier) |secret|
-//@[067:00068) |   | ├─Token(Comma) |,|
-//@[069:00070) |   | ├─LocalVariableSyntax
-//@[069:00070) |   | | └─IdentifierSyntax
-//@[069:00070) |   | |   └─Token(Identifier) |i|
-//@[070:00071) |   | └─Token(RightParen) |)|
-//@[072:00074) |   ├─Token(Identifier) |in|
-//@[075:00082) |   ├─VariableAccessSyntax
-//@[075:00082) |   | └─IdentifierSyntax
-//@[075:00082) |   |   └─Token(Identifier) |secrets|
-//@[082:00083) |   ├─Token(Colon) |:|
-//@[084:00277) |   ├─ObjectSyntax
-//@[084:00085) |   | ├─Token(LeftBrace) |{|
-//@[085:00087) |   | ├─Token(NewLine) |\r\n|
-  name: 'secureModuleLooped-${i}'
-//@[002:00033) |   | ├─ObjectPropertySyntax
-//@[002:00006) |   | | ├─IdentifierSyntax
-//@[002:00006) |   | | | └─Token(Identifier) |name|
-//@[006:00007) |   | | ├─Token(Colon) |:|
-//@[008:00033) |   | | └─StringSyntax
-//@[008:00030) |   | |   ├─Token(StringLeftPiece) |'secureModuleLooped-${|
-//@[030:00031) |   | |   ├─VariableAccessSyntax
-//@[030:00031) |   | |   | └─IdentifierSyntax
-//@[030:00031) |   | |   |   └─Token(Identifier) |i|
-//@[031:00033) |   | |   └─Token(StringRightPiece) |}'|
-//@[033:00035) |   | ├─Token(NewLine) |\r\n|
-  params: {
-//@[002:00152) |   | ├─ObjectPropertySyntax
-//@[002:00008) |   | | ├─IdentifierSyntax
-//@[002:00008) |   | | | └─Token(Identifier) |params|
-//@[008:00009) |   | | ├─Token(Colon) |:|
-//@[010:00152) |   | | └─ObjectSyntax
-//@[010:00011) |   | |   ├─Token(LeftBrace) |{|
-//@[011:00013) |   | |   ├─Token(NewLine) |\r\n|
-    secureStringParam1: loopedKv[i].getSecret(secret.name)
-//@[004:00058) |   | |   ├─ObjectPropertySyntax
-//@[004:00022) |   | |   | ├─IdentifierSyntax
-//@[004:00022) |   | |   | | └─Token(Identifier) |secureStringParam1|
-//@[022:00023) |   | |   | ├─Token(Colon) |:|
-//@[024:00058) |   | |   | └─InstanceFunctionCallSyntax
-//@[024:00035) |   | |   |   ├─ArrayAccessSyntax
-//@[024:00032) |   | |   |   | ├─VariableAccessSyntax
-//@[024:00032) |   | |   |   | | └─IdentifierSyntax
-//@[024:00032) |   | |   |   | |   └─Token(Identifier) |loopedKv|
-//@[032:00033) |   | |   |   | ├─Token(LeftSquare) |[|
-//@[033:00034) |   | |   |   | ├─VariableAccessSyntax
-//@[033:00034) |   | |   |   | | └─IdentifierSyntax
-//@[033:00034) |   | |   |   | |   └─Token(Identifier) |i|
-//@[034:00035) |   | |   |   | └─Token(RightSquare) |]|
-//@[035:00036) |   | |   |   ├─Token(Dot) |.|
-//@[036:00045) |   | |   |   ├─IdentifierSyntax
-//@[036:00045) |   | |   |   | └─Token(Identifier) |getSecret|
-//@[045:00046) |   | |   |   ├─Token(LeftParen) |(|
-//@[046:00057) |   | |   |   ├─FunctionArgumentSyntax
-//@[046:00057) |   | |   |   | └─PropertyAccessSyntax
-//@[046:00052) |   | |   |   |   ├─VariableAccessSyntax
-//@[046:00052) |   | |   |   |   | └─IdentifierSyntax
-//@[046:00052) |   | |   |   |   |   └─Token(Identifier) |secret|
-//@[052:00053) |   | |   |   |   ├─Token(Dot) |.|
-//@[053:00057) |   | |   |   |   └─IdentifierSyntax
-//@[053:00057) |   | |   |   |     └─Token(Identifier) |name|
-//@[057:00058) |   | |   |   └─Token(RightParen) |)|
-//@[058:00060) |   | |   ├─Token(NewLine) |\r\n|
-    secureStringParam2: loopedKv[i].getSecret(secret.name, secret.version)
-//@[004:00074) |   | |   ├─ObjectPropertySyntax
-//@[004:00022) |   | |   | ├─IdentifierSyntax
-//@[004:00022) |   | |   | | └─Token(Identifier) |secureStringParam2|
-//@[022:00023) |   | |   | ├─Token(Colon) |:|
-//@[024:00074) |   | |   | └─InstanceFunctionCallSyntax
-//@[024:00035) |   | |   |   ├─ArrayAccessSyntax
-//@[024:00032) |   | |   |   | ├─VariableAccessSyntax
-//@[024:00032) |   | |   |   | | └─IdentifierSyntax
-//@[024:00032) |   | |   |   | |   └─Token(Identifier) |loopedKv|
-//@[032:00033) |   | |   |   | ├─Token(LeftSquare) |[|
-//@[033:00034) |   | |   |   | ├─VariableAccessSyntax
-//@[033:00034) |   | |   |   | | └─IdentifierSyntax
-//@[033:00034) |   | |   |   | |   └─Token(Identifier) |i|
-//@[034:00035) |   | |   |   | └─Token(RightSquare) |]|
-//@[035:00036) |   | |   |   ├─Token(Dot) |.|
-//@[036:00045) |   | |   |   ├─IdentifierSyntax
-//@[036:00045) |   | |   |   | └─Token(Identifier) |getSecret|
-//@[045:00046) |   | |   |   ├─Token(LeftParen) |(|
-//@[046:00057) |   | |   |   ├─FunctionArgumentSyntax
-//@[046:00057) |   | |   |   | └─PropertyAccessSyntax
-//@[046:00052) |   | |   |   |   ├─VariableAccessSyntax
-//@[046:00052) |   | |   |   |   | └─IdentifierSyntax
-//@[046:00052) |   | |   |   |   |   └─Token(Identifier) |secret|
-//@[052:00053) |   | |   |   |   ├─Token(Dot) |.|
-//@[053:00057) |   | |   |   |   └─IdentifierSyntax
-//@[053:00057) |   | |   |   |     └─Token(Identifier) |name|
-//@[057:00058) |   | |   |   ├─Token(Comma) |,|
-//@[059:00073) |   | |   |   ├─FunctionArgumentSyntax
-//@[059:00073) |   | |   |   | └─PropertyAccessSyntax
-//@[059:00065) |   | |   |   |   ├─VariableAccessSyntax
-//@[059:00065) |   | |   |   |   | └─IdentifierSyntax
-//@[059:00065) |   | |   |   |   |   └─Token(Identifier) |secret|
-//@[065:00066) |   | |   |   |   ├─Token(Dot) |.|
-//@[066:00073) |   | |   |   |   └─IdentifierSyntax
-//@[066:00073) |   | |   |   |     └─Token(Identifier) |version|
-//@[073:00074) |   | |   |   └─Token(RightParen) |)|
-//@[074:00076) |   | |   ├─Token(NewLine) |\r\n|
-  }
-//@[002:00003) |   | |   └─Token(RightBrace) |}|
-//@[003:00005) |   | ├─Token(NewLine) |\r\n|
-}]
-//@[000:00001) |   | └─Token(RightBrace) |}|
-//@[001:00002) |   └─Token(RightSquare) |]|
-//@[002:00006) ├─Token(NewLine) |\r\n\r\n|
-
-module secureModuleCondition 'child/secureParams.bicep' = {
-//@[000:00285) ├─ModuleDeclarationSyntax
-//@[000:00006) | ├─Token(Identifier) |module|
-//@[007:00028) | ├─IdentifierSyntax
-//@[007:00028) | | └─Token(Identifier) |secureModuleCondition|
-//@[029:00055) | ├─StringSyntax
-//@[029:00055) | | └─Token(StringComplete) |'child/secureParams.bicep'|
-//@[056:00057) | ├─Token(Assignment) |=|
-//@[058:00285) | └─ObjectSyntax
-//@[058:00059) |   ├─Token(LeftBrace) |{|
-//@[059:00061) |   ├─Token(NewLine) |\r\n|
-  name: 'secureModuleCondition'
-//@[002:00031) |   ├─ObjectPropertySyntax
-//@[002:00006) |   | ├─IdentifierSyntax
-//@[002:00006) |   | | └─Token(Identifier) |name|
-//@[006:00007) |   | ├─Token(Colon) |:|
-//@[008:00031) |   | └─StringSyntax
-//@[008:00031) |   |   └─Token(StringComplete) |'secureModuleCondition'|
-//@[031:00033) |   ├─Token(NewLine) |\r\n|
-  params: {
-//@[002:00188) |   ├─ObjectPropertySyntax
-//@[002:00008) |   | ├─IdentifierSyntax
-//@[002:00008) |   | | └─Token(Identifier) |params|
-//@[008:00009) |   | ├─Token(Colon) |:|
-//@[010:00188) |   | └─ObjectSyntax
-//@[010:00011) |   |   ├─Token(LeftBrace) |{|
-//@[011:00013) |   |   ├─Token(NewLine) |\r\n|
-    secureStringParam1: true ? kv.getSecret('mySecret') : 'notTrue'
-//@[004:00067) |   |   ├─ObjectPropertySyntax
-//@[004:00022) |   |   | ├─IdentifierSyntax
-//@[004:00022) |   |   | | └─Token(Identifier) |secureStringParam1|
-//@[022:00023) |   |   | ├─Token(Colon) |:|
-//@[024:00067) |   |   | └─TernaryOperationSyntax
-//@[024:00028) |   |   |   ├─BooleanLiteralSyntax
-//@[024:00028) |   |   |   | └─Token(TrueKeyword) |true|
-//@[029:00030) |   |   |   ├─Token(Question) |?|
-//@[031:00055) |   |   |   ├─InstanceFunctionCallSyntax
-//@[031:00033) |   |   |   | ├─VariableAccessSyntax
-//@[031:00033) |   |   |   | | └─IdentifierSyntax
-//@[031:00033) |   |   |   | |   └─Token(Identifier) |kv|
-//@[033:00034) |   |   |   | ├─Token(Dot) |.|
-//@[034:00043) |   |   |   | ├─IdentifierSyntax
-//@[034:00043) |   |   |   | | └─Token(Identifier) |getSecret|
-//@[043:00044) |   |   |   | ├─Token(LeftParen) |(|
-//@[044:00054) |   |   |   | ├─FunctionArgumentSyntax
-//@[044:00054) |   |   |   | | └─StringSyntax
-//@[044:00054) |   |   |   | |   └─Token(StringComplete) |'mySecret'|
-//@[054:00055) |   |   |   | └─Token(RightParen) |)|
-//@[056:00057) |   |   |   ├─Token(Colon) |:|
-//@[058:00067) |   |   |   └─StringSyntax
-//@[058:00067) |   |   |     └─Token(StringComplete) |'notTrue'|
-//@[067:00069) |   |   ├─Token(NewLine) |\r\n|
-    secureStringParam2: true ? false ? 'false' : kv.getSecret('mySecret','secretVersion') : 'notTrue'
-//@[004:00101) |   |   ├─ObjectPropertySyntax
-//@[004:00022) |   |   | ├─IdentifierSyntax
-//@[004:00022) |   |   | | └─Token(Identifier) |secureStringParam2|
-//@[022:00023) |   |   | ├─Token(Colon) |:|
-//@[024:00101) |   |   | └─TernaryOperationSyntax
-//@[024:00028) |   |   |   ├─BooleanLiteralSyntax
-//@[024:00028) |   |   |   | └─Token(TrueKeyword) |true|
-//@[029:00030) |   |   |   ├─Token(Question) |?|
-//@[031:00089) |   |   |   ├─TernaryOperationSyntax
-//@[031:00036) |   |   |   | ├─BooleanLiteralSyntax
-//@[031:00036) |   |   |   | | └─Token(FalseKeyword) |false|
-//@[037:00038) |   |   |   | ├─Token(Question) |?|
-//@[039:00046) |   |   |   | ├─StringSyntax
-//@[039:00046) |   |   |   | | └─Token(StringComplete) |'false'|
-//@[047:00048) |   |   |   | ├─Token(Colon) |:|
-//@[049:00089) |   |   |   | └─InstanceFunctionCallSyntax
-//@[049:00051) |   |   |   |   ├─VariableAccessSyntax
-//@[049:00051) |   |   |   |   | └─IdentifierSyntax
-//@[049:00051) |   |   |   |   |   └─Token(Identifier) |kv|
-//@[051:00052) |   |   |   |   ├─Token(Dot) |.|
-//@[052:00061) |   |   |   |   ├─IdentifierSyntax
-//@[052:00061) |   |   |   |   | └─Token(Identifier) |getSecret|
-//@[061:00062) |   |   |   |   ├─Token(LeftParen) |(|
-//@[062:00072) |   |   |   |   ├─FunctionArgumentSyntax
-//@[062:00072) |   |   |   |   | └─StringSyntax
-//@[062:00072) |   |   |   |   |   └─Token(StringComplete) |'mySecret'|
-//@[072:00073) |   |   |   |   ├─Token(Comma) |,|
-//@[073:00088) |   |   |   |   ├─FunctionArgumentSyntax
-//@[073:00088) |   |   |   |   | └─StringSyntax
-//@[073:00088) |   |   |   |   |   └─Token(StringComplete) |'secretVersion'|
-//@[088:00089) |   |   |   |   └─Token(RightParen) |)|
-//@[090:00091) |   |   |   ├─Token(Colon) |:|
-//@[092:00101) |   |   |   └─StringSyntax
-//@[092:00101) |   |   |     └─Token(StringComplete) |'notTrue'|
-//@[101:00103) |   |   ├─Token(NewLine) |\r\n|
-  }
-//@[002:00003) |   |   └─Token(RightBrace) |}|
-//@[003:00005) |   ├─Token(NewLine) |\r\n|
-}
-//@[000:00001) |   └─Token(RightBrace) |}|
-//@[001:00005) ├─Token(NewLine) |\r\n\r\n|
-
-// END: Key Vault Secret Reference
-//@[034:00038) ├─Token(NewLine) |\r\n\r\n|
-
-module withSpace 'module with space.bicep' = {
-//@[000:00070) ├─ModuleDeclarationSyntax
-//@[000:00006) | ├─Token(Identifier) |module|
-//@[007:00016) | ├─IdentifierSyntax
-//@[007:00016) | | └─Token(Identifier) |withSpace|
-//@[017:00042) | ├─StringSyntax
-//@[017:00042) | | └─Token(StringComplete) |'module with space.bicep'|
-//@[043:00044) | ├─Token(Assignment) |=|
-//@[045:00070) | └─ObjectSyntax
-//@[045:00046) |   ├─Token(LeftBrace) |{|
-//@[046:00048) |   ├─Token(NewLine) |\r\n|
-  name: 'withSpace'
-//@[002:00019) |   ├─ObjectPropertySyntax
-//@[002:00006) |   | ├─IdentifierSyntax
-//@[002:00006) |   | | └─Token(Identifier) |name|
-//@[006:00007) |   | ├─Token(Colon) |:|
-//@[008:00019) |   | └─StringSyntax
-//@[008:00019) |   |   └─Token(StringComplete) |'withSpace'|
-//@[019:00021) |   ├─Token(NewLine) |\r\n|
-}
-//@[000:00001) |   └─Token(RightBrace) |}|
-//@[001:00005) ├─Token(NewLine) |\r\n\r\n|
-
-module folderWithSpace 'child/folder with space/child with space.bicep' = {
-//@[000:00104) ├─ModuleDeclarationSyntax
-//@[000:00006) | ├─Token(Identifier) |module|
-//@[007:00022) | ├─IdentifierSyntax
-//@[007:00022) | | └─Token(Identifier) |folderWithSpace|
-//@[023:00071) | ├─StringSyntax
-//@[023:00071) | | └─Token(StringComplete) |'child/folder with space/child with space.bicep'|
-//@[072:00073) | ├─Token(Assignment) |=|
-//@[074:00104) | └─ObjectSyntax
-//@[074:00075) |   ├─Token(LeftBrace) |{|
-//@[075:00077) |   ├─Token(NewLine) |\r\n|
-  name: 'childWithSpace'
-//@[002:00024) |   ├─ObjectPropertySyntax
-//@[002:00006) |   | ├─IdentifierSyntax
-//@[002:00006) |   | | └─Token(Identifier) |name|
-//@[006:00007) |   | ├─Token(Colon) |:|
-//@[008:00024) |   | └─StringSyntax
-//@[008:00024) |   |   └─Token(StringComplete) |'childWithSpace'|
-//@[024:00026) |   ├─Token(NewLine) |\r\n|
-}
-//@[000:00001) |   └─Token(RightBrace) |}|
-//@[001:00005) ├─Token(NewLine) |\r\n\r\n|
-
-// nameof
-//@[009:00013) ├─Token(NewLine) |\r\n\r\n|
-
-var nameofModule = nameof(folderWithSpace)
-//@[000:00042) ├─VariableDeclarationSyntax
-//@[000:00003) | ├─Token(Identifier) |var|
-//@[004:00016) | ├─IdentifierSyntax
-//@[004:00016) | | └─Token(Identifier) |nameofModule|
-//@[017:00018) | ├─Token(Assignment) |=|
-//@[019:00042) | └─FunctionCallSyntax
-//@[019:00025) |   ├─IdentifierSyntax
-//@[019:00025) |   | └─Token(Identifier) |nameof|
-//@[025:00026) |   ├─Token(LeftParen) |(|
-//@[026:00041) |   ├─FunctionArgumentSyntax
-//@[026:00041) |   | └─VariableAccessSyntax
-//@[026:00041) |   |   └─IdentifierSyntax
-//@[026:00041) |   |     └─Token(Identifier) |folderWithSpace|
-//@[041:00042) |   └─Token(RightParen) |)|
-//@[042:00044) ├─Token(NewLine) |\r\n|
-var nameofModuleParam = nameof(secureModuleCondition.outputs.exposedSecureString)
-//@[000:00081) ├─VariableDeclarationSyntax
-//@[000:00003) | ├─Token(Identifier) |var|
-//@[004:00021) | ├─IdentifierSyntax
-//@[004:00021) | | └─Token(Identifier) |nameofModuleParam|
-//@[022:00023) | ├─Token(Assignment) |=|
-//@[024:00081) | └─FunctionCallSyntax
-//@[024:00030) |   ├─IdentifierSyntax
-//@[024:00030) |   | └─Token(Identifier) |nameof|
-//@[030:00031) |   ├─Token(LeftParen) |(|
-//@[031:00080) |   ├─FunctionArgumentSyntax
-//@[031:00080) |   | └─PropertyAccessSyntax
-//@[031:00060) |   |   ├─PropertyAccessSyntax
-//@[031:00052) |   |   | ├─VariableAccessSyntax
-//@[031:00052) |   |   | | └─IdentifierSyntax
-//@[031:00052) |   |   | |   └─Token(Identifier) |secureModuleCondition|
-//@[052:00053) |   |   | ├─Token(Dot) |.|
-//@[053:00060) |   |   | └─IdentifierSyntax
-//@[053:00060) |   |   |   └─Token(Identifier) |outputs|
-//@[060:00061) |   |   ├─Token(Dot) |.|
-//@[061:00080) |   |   └─IdentifierSyntax
-//@[061:00080) |   |     └─Token(Identifier) |exposedSecureString|
-//@[080:00081) |   └─Token(RightParen) |)|
-//@[081:00085) ├─Token(NewLine) |\r\n\r\n|
-
-module moduleWithNameof 'modulea.bicep' = {
-//@[000:00358) ├─ModuleDeclarationSyntax
-//@[000:00006) | ├─Token(Identifier) |module|
-//@[007:00023) | ├─IdentifierSyntax
-//@[007:00023) | | └─Token(Identifier) |moduleWithNameof|
-//@[024:00039) | ├─StringSyntax
-//@[024:00039) | | └─Token(StringComplete) |'modulea.bicep'|
-//@[040:00041) | ├─Token(Assignment) |=|
-//@[042:00358) | └─ObjectSyntax
-//@[042:00043) |   ├─Token(LeftBrace) |{|
-//@[043:00045) |   ├─Token(NewLine) |\r\n|
-  name: 'nameofModule'
-//@[002:00022) |   ├─ObjectPropertySyntax
-//@[002:00006) |   | ├─IdentifierSyntax
-//@[002:00006) |   | | └─Token(Identifier) |name|
-//@[006:00007) |   | ├─Token(Colon) |:|
-//@[008:00022) |   | └─StringSyntax
-//@[008:00022) |   |   └─Token(StringComplete) |'nameofModule'|
-//@[022:00024) |   ├─Token(NewLine) |\r\n|
-  scope: resourceGroup(nameof(nameofModuleParam))
-//@[002:00049) |   ├─ObjectPropertySyntax
-//@[002:00007) |   | ├─IdentifierSyntax
-//@[002:00007) |   | | └─Token(Identifier) |scope|
-//@[007:00008) |   | ├─Token(Colon) |:|
-//@[009:00049) |   | └─FunctionCallSyntax
-//@[009:00022) |   |   ├─IdentifierSyntax
-//@[009:00022) |   |   | └─Token(Identifier) |resourceGroup|
-//@[022:00023) |   |   ├─Token(LeftParen) |(|
-//@[023:00048) |   |   ├─FunctionArgumentSyntax
-//@[023:00048) |   |   | └─FunctionCallSyntax
-//@[023:00029) |   |   |   ├─IdentifierSyntax
-//@[023:00029) |   |   |   | └─Token(Identifier) |nameof|
-//@[029:00030) |   |   |   ├─Token(LeftParen) |(|
-//@[030:00047) |   |   |   ├─FunctionArgumentSyntax
-//@[030:00047) |   |   |   | └─VariableAccessSyntax
-//@[030:00047) |   |   |   |   └─IdentifierSyntax
-//@[030:00047) |   |   |   |     └─Token(Identifier) |nameofModuleParam|
-//@[047:00048) |   |   |   └─Token(RightParen) |)|
-//@[048:00049) |   |   └─Token(RightParen) |)|
-//@[049:00051) |   ├─Token(NewLine) |\r\n|
-  params:{
-//@[002:00235) |   ├─ObjectPropertySyntax
-//@[002:00008) |   | ├─IdentifierSyntax
-//@[002:00008) |   | | └─Token(Identifier) |params|
-//@[008:00009) |   | ├─Token(Colon) |:|
-//@[009:00235) |   | └─ObjectSyntax
-//@[009:00010) |   |   ├─Token(LeftBrace) |{|
-//@[010:00012) |   |   ├─Token(NewLine) |\r\n|
-    stringParamA: nameof(withSpace)
-//@[004:00035) |   |   ├─ObjectPropertySyntax
-//@[004:00016) |   |   | ├─IdentifierSyntax
-//@[004:00016) |   |   | | └─Token(Identifier) |stringParamA|
-//@[016:00017) |   |   | ├─Token(Colon) |:|
-//@[018:00035) |   |   | └─FunctionCallSyntax
-//@[018:00024) |   |   |   ├─IdentifierSyntax
-//@[018:00024) |   |   |   | └─Token(Identifier) |nameof|
-//@[024:00025) |   |   |   ├─Token(LeftParen) |(|
-//@[025:00034) |   |   |   ├─FunctionArgumentSyntax
-//@[025:00034) |   |   |   | └─VariableAccessSyntax
-//@[025:00034) |   |   |   |   └─IdentifierSyntax
-//@[025:00034) |   |   |   |     └─Token(Identifier) |withSpace|
-//@[034:00035) |   |   |   └─Token(RightParen) |)|
-//@[035:00037) |   |   ├─Token(NewLine) |\r\n|
-    stringParamB: nameof(folderWithSpace)
-//@[004:00041) |   |   ├─ObjectPropertySyntax
-//@[004:00016) |   |   | ├─IdentifierSyntax
-//@[004:00016) |   |   | | └─Token(Identifier) |stringParamB|
-//@[016:00017) |   |   | ├─Token(Colon) |:|
-//@[018:00041) |   |   | └─FunctionCallSyntax
-//@[018:00024) |   |   |   ├─IdentifierSyntax
-//@[018:00024) |   |   |   | └─Token(Identifier) |nameof|
-//@[024:00025) |   |   |   ├─Token(LeftParen) |(|
-//@[025:00040) |   |   |   ├─FunctionArgumentSyntax
-//@[025:00040) |   |   |   | └─VariableAccessSyntax
-//@[025:00040) |   |   |   |   └─IdentifierSyntax
-//@[025:00040) |   |   |   |     └─Token(Identifier) |folderWithSpace|
-//@[040:00041) |   |   |   └─Token(RightParen) |)|
-//@[041:00043) |   |   ├─Token(NewLine) |\r\n|
-    objParam: {
-//@[004:00090) |   |   ├─ObjectPropertySyntax
-//@[004:00012) |   |   | ├─IdentifierSyntax
-//@[004:00012) |   |   | | └─Token(Identifier) |objParam|
-//@[012:00013) |   |   | ├─Token(Colon) |:|
-//@[014:00090) |   |   | └─ObjectSyntax
-//@[014:00015) |   |   |   ├─Token(LeftBrace) |{|
-//@[015:00017) |   |   |   ├─Token(NewLine) |\r\n|
-      a: nameof(secureModuleCondition.outputs.exposedSecureString)
-//@[006:00066) |   |   |   ├─ObjectPropertySyntax
-//@[006:00007) |   |   |   | ├─IdentifierSyntax
-//@[006:00007) |   |   |   | | └─Token(Identifier) |a|
-//@[007:00008) |   |   |   | ├─Token(Colon) |:|
-//@[009:00066) |   |   |   | └─FunctionCallSyntax
-//@[009:00015) |   |   |   |   ├─IdentifierSyntax
-//@[009:00015) |   |   |   |   | └─Token(Identifier) |nameof|
-//@[015:00016) |   |   |   |   ├─Token(LeftParen) |(|
-//@[016:00065) |   |   |   |   ├─FunctionArgumentSyntax
-//@[016:00065) |   |   |   |   | └─PropertyAccessSyntax
-//@[016:00045) |   |   |   |   |   ├─PropertyAccessSyntax
-//@[016:00037) |   |   |   |   |   | ├─VariableAccessSyntax
-//@[016:00037) |   |   |   |   |   | | └─IdentifierSyntax
-//@[016:00037) |   |   |   |   |   | |   └─Token(Identifier) |secureModuleCondition|
-//@[037:00038) |   |   |   |   |   | ├─Token(Dot) |.|
-//@[038:00045) |   |   |   |   |   | └─IdentifierSyntax
-//@[038:00045) |   |   |   |   |   |   └─Token(Identifier) |outputs|
-//@[045:00046) |   |   |   |   |   ├─Token(Dot) |.|
-//@[046:00065) |   |   |   |   |   └─IdentifierSyntax
-//@[046:00065) |   |   |   |   |     └─Token(Identifier) |exposedSecureString|
-//@[065:00066) |   |   |   |   └─Token(RightParen) |)|
-//@[066:00068) |   |   |   ├─Token(NewLine) |\r\n|
-    }
-//@[004:00005) |   |   |   └─Token(RightBrace) |}|
-//@[005:00007) |   |   ├─Token(NewLine) |\r\n|
-    arrayParam: [
-//@[004:00046) |   |   ├─ObjectPropertySyntax
-//@[004:00014) |   |   | ├─IdentifierSyntax
-//@[004:00014) |   |   | | └─Token(Identifier) |arrayParam|
-//@[014:00015) |   |   | ├─Token(Colon) |:|
-//@[016:00046) |   |   | └─ArraySyntax
-//@[016:00017) |   |   |   ├─Token(LeftSquare) |[|
-//@[017:00019) |   |   |   ├─Token(NewLine) |\r\n|
-      nameof(vaults)
-//@[006:00020) |   |   |   ├─ArrayItemSyntax
-//@[006:00020) |   |   |   | └─FunctionCallSyntax
-//@[006:00012) |   |   |   |   ├─IdentifierSyntax
-//@[006:00012) |   |   |   |   | └─Token(Identifier) |nameof|
-//@[012:00013) |   |   |   |   ├─Token(LeftParen) |(|
-//@[013:00019) |   |   |   |   ├─FunctionArgumentSyntax
-//@[013:00019) |   |   |   |   | └─VariableAccessSyntax
-//@[013:00019) |   |   |   |   |   └─IdentifierSyntax
-//@[013:00019) |   |   |   |   |     └─Token(Identifier) |vaults|
-//@[019:00020) |   |   |   |   └─Token(RightParen) |)|
-//@[020:00022) |   |   |   ├─Token(NewLine) |\r\n|
-    ]
-//@[004:00005) |   |   |   └─Token(RightSquare) |]|
-//@[005:00007) |   |   ├─Token(NewLine) |\r\n|
-  }
-//@[002:00003) |   |   └─Token(RightBrace) |}|
-//@[003:00005) |   ├─Token(NewLine) |\r\n|
-}
-//@[000:00001) |   └─Token(RightBrace) |}|
-//@[001:00005) ├─Token(NewLine) |\r\n\r\n|
-
-module moduleWithNullableOutputs 'child/nullableOutputs.bicep' = {
-//@[000:00096) ├─ModuleDeclarationSyntax
-//@[000:00006) | ├─Token(Identifier) |module|
-//@[007:00032) | ├─IdentifierSyntax
-//@[007:00032) | | └─Token(Identifier) |moduleWithNullableOutputs|
-//@[033:00062) | ├─StringSyntax
-//@[033:00062) | | └─Token(StringComplete) |'child/nullableOutputs.bicep'|
-//@[063:00064) | ├─Token(Assignment) |=|
-//@[065:00096) | └─ObjectSyntax
-//@[065:00066) |   ├─Token(LeftBrace) |{|
-//@[066:00068) |   ├─Token(NewLine) |\r\n|
-  name: 'nullableOutputs'
-//@[002:00025) |   ├─ObjectPropertySyntax
-//@[002:00006) |   | ├─IdentifierSyntax
-//@[002:00006) |   | | └─Token(Identifier) |name|
-//@[006:00007) |   | ├─Token(Colon) |:|
-//@[008:00025) |   | └─StringSyntax
-//@[008:00025) |   |   └─Token(StringComplete) |'nullableOutputs'|
-//@[025:00027) |   ├─Token(NewLine) |\r\n|
-}
-//@[000:00001) |   └─Token(RightBrace) |}|
-//@[001:00005) ├─Token(NewLine) |\r\n\r\n|
-
-output nullableString string? = moduleWithNullableOutputs.outputs.?nullableString
-//@[000:00081) ├─OutputDeclarationSyntax
-//@[000:00006) | ├─Token(Identifier) |output|
-//@[007:00021) | ├─IdentifierSyntax
-//@[007:00021) | | └─Token(Identifier) |nullableString|
-//@[022:00029) | ├─NullableTypeSyntax
-//@[022:00028) | | ├─TypeVariableAccessSyntax
-//@[022:00028) | | | └─IdentifierSyntax
-//@[022:00028) | | |   └─Token(Identifier) |string|
-//@[028:00029) | | └─Token(Question) |?|
-//@[030:00031) | ├─Token(Assignment) |=|
-//@[032:00081) | └─PropertyAccessSyntax
-//@[032:00065) |   ├─PropertyAccessSyntax
-//@[032:00057) |   | ├─VariableAccessSyntax
-//@[032:00057) |   | | └─IdentifierSyntax
-//@[032:00057) |   | |   └─Token(Identifier) |moduleWithNullableOutputs|
-//@[057:00058) |   | ├─Token(Dot) |.|
-//@[058:00065) |   | └─IdentifierSyntax
-//@[058:00065) |   |   └─Token(Identifier) |outputs|
-//@[065:00066) |   ├─Token(Dot) |.|
-//@[066:00067) |   ├─Token(Question) |?|
-//@[067:00081) |   └─IdentifierSyntax
-//@[067:00081) |     └─Token(Identifier) |nullableString|
-//@[081:00083) ├─Token(NewLine) |\r\n|
-output deeplyNestedProperty string? = moduleWithNullableOutputs.outputs.?nullableObj.deeply.nested.property
-//@[000:00107) ├─OutputDeclarationSyntax
-//@[000:00006) | ├─Token(Identifier) |output|
-//@[007:00027) | ├─IdentifierSyntax
-//@[007:00027) | | └─Token(Identifier) |deeplyNestedProperty|
-//@[028:00035) | ├─NullableTypeSyntax
-//@[028:00034) | | ├─TypeVariableAccessSyntax
-//@[028:00034) | | | └─IdentifierSyntax
-//@[028:00034) | | |   └─Token(Identifier) |string|
-//@[034:00035) | | └─Token(Question) |?|
-//@[036:00037) | ├─Token(Assignment) |=|
-//@[038:00107) | └─PropertyAccessSyntax
-//@[038:00098) |   ├─PropertyAccessSyntax
-//@[038:00091) |   | ├─PropertyAccessSyntax
-//@[038:00084) |   | | ├─PropertyAccessSyntax
-//@[038:00071) |   | | | ├─PropertyAccessSyntax
-//@[038:00063) |   | | | | ├─VariableAccessSyntax
-//@[038:00063) |   | | | | | └─IdentifierSyntax
-//@[038:00063) |   | | | | |   └─Token(Identifier) |moduleWithNullableOutputs|
-//@[063:00064) |   | | | | ├─Token(Dot) |.|
-//@[064:00071) |   | | | | └─IdentifierSyntax
-//@[064:00071) |   | | | |   └─Token(Identifier) |outputs|
-//@[071:00072) |   | | | ├─Token(Dot) |.|
-//@[072:00073) |   | | | ├─Token(Question) |?|
-//@[073:00084) |   | | | └─IdentifierSyntax
-//@[073:00084) |   | | |   └─Token(Identifier) |nullableObj|
-//@[084:00085) |   | | ├─Token(Dot) |.|
-//@[085:00091) |   | | └─IdentifierSyntax
-//@[085:00091) |   | |   └─Token(Identifier) |deeply|
-//@[091:00092) |   | ├─Token(Dot) |.|
-//@[092:00098) |   | └─IdentifierSyntax
-//@[092:00098) |   |   └─Token(Identifier) |nested|
-//@[098:00099) |   ├─Token(Dot) |.|
-//@[099:00107) |   └─IdentifierSyntax
-//@[099:00107) |     └─Token(Identifier) |property|
-//@[107:00109) ├─Token(NewLine) |\r\n|
-output deeplyNestedArrayItem string? = moduleWithNullableOutputs.outputs.?nullableObj.deeply.nested.array[0]
-//@[000:00108) ├─OutputDeclarationSyntax
-//@[000:00006) | ├─Token(Identifier) |output|
-//@[007:00028) | ├─IdentifierSyntax
-//@[007:00028) | | └─Token(Identifier) |deeplyNestedArrayItem|
-//@[029:00036) | ├─NullableTypeSyntax
-//@[029:00035) | | ├─TypeVariableAccessSyntax
-//@[029:00035) | | | └─IdentifierSyntax
-//@[029:00035) | | |   └─Token(Identifier) |string|
-//@[035:00036) | | └─Token(Question) |?|
-//@[037:00038) | ├─Token(Assignment) |=|
-//@[039:00108) | └─ArrayAccessSyntax
-//@[039:00105) |   ├─PropertyAccessSyntax
-//@[039:00099) |   | ├─PropertyAccessSyntax
-//@[039:00092) |   | | ├─PropertyAccessSyntax
-//@[039:00085) |   | | | ├─PropertyAccessSyntax
-//@[039:00072) |   | | | | ├─PropertyAccessSyntax
-//@[039:00064) |   | | | | | ├─VariableAccessSyntax
-//@[039:00064) |   | | | | | | └─IdentifierSyntax
-//@[039:00064) |   | | | | | |   └─Token(Identifier) |moduleWithNullableOutputs|
-//@[064:00065) |   | | | | | ├─Token(Dot) |.|
-//@[065:00072) |   | | | | | └─IdentifierSyntax
-//@[065:00072) |   | | | | |   └─Token(Identifier) |outputs|
-//@[072:00073) |   | | | | ├─Token(Dot) |.|
-//@[073:00074) |   | | | | ├─Token(Question) |?|
-//@[074:00085) |   | | | | └─IdentifierSyntax
-//@[074:00085) |   | | | |   └─Token(Identifier) |nullableObj|
-//@[085:00086) |   | | | ├─Token(Dot) |.|
-//@[086:00092) |   | | | └─IdentifierSyntax
-//@[086:00092) |   | | |   └─Token(Identifier) |deeply|
-//@[092:00093) |   | | ├─Token(Dot) |.|
-//@[093:00099) |   | | └─IdentifierSyntax
-//@[093:00099) |   | |   └─Token(Identifier) |nested|
-//@[099:00100) |   | ├─Token(Dot) |.|
-//@[100:00105) |   | └─IdentifierSyntax
-//@[100:00105) |   |   └─Token(Identifier) |array|
-//@[105:00106) |   ├─Token(LeftSquare) |[|
-//@[106:00107) |   ├─IntegerLiteralSyntax
-//@[106:00107) |   | └─Token(Integer) |0|
-//@[107:00108) |   └─Token(RightSquare) |]|
-//@[108:00110) ├─Token(NewLine) |\r\n|
-output deeplyNestedArrayItemFromEnd string? = moduleWithNullableOutputs.outputs.?nullableObj.deeply.nested.array[^1]
-//@[000:00116) ├─OutputDeclarationSyntax
-//@[000:00006) | ├─Token(Identifier) |output|
-//@[007:00035) | ├─IdentifierSyntax
-//@[007:00035) | | └─Token(Identifier) |deeplyNestedArrayItemFromEnd|
-//@[036:00043) | ├─NullableTypeSyntax
-//@[036:00042) | | ├─TypeVariableAccessSyntax
-//@[036:00042) | | | └─IdentifierSyntax
-//@[036:00042) | | |   └─Token(Identifier) |string|
-//@[042:00043) | | └─Token(Question) |?|
-//@[044:00045) | ├─Token(Assignment) |=|
-//@[046:00116) | └─ArrayAccessSyntax
-//@[046:00112) |   ├─PropertyAccessSyntax
-//@[046:00106) |   | ├─PropertyAccessSyntax
-//@[046:00099) |   | | ├─PropertyAccessSyntax
-//@[046:00092) |   | | | ├─PropertyAccessSyntax
-//@[046:00079) |   | | | | ├─PropertyAccessSyntax
-//@[046:00071) |   | | | | | ├─VariableAccessSyntax
-//@[046:00071) |   | | | | | | └─IdentifierSyntax
-//@[046:00071) |   | | | | | |   └─Token(Identifier) |moduleWithNullableOutputs|
-//@[071:00072) |   | | | | | ├─Token(Dot) |.|
-//@[072:00079) |   | | | | | └─IdentifierSyntax
-//@[072:00079) |   | | | | |   └─Token(Identifier) |outputs|
-//@[079:00080) |   | | | | ├─Token(Dot) |.|
-//@[080:00081) |   | | | | ├─Token(Question) |?|
-//@[081:00092) |   | | | | └─IdentifierSyntax
-//@[081:00092) |   | | | |   └─Token(Identifier) |nullableObj|
-//@[092:00093) |   | | | ├─Token(Dot) |.|
-//@[093:00099) |   | | | └─IdentifierSyntax
-//@[093:00099) |   | | |   └─Token(Identifier) |deeply|
-//@[099:00100) |   | | ├─Token(Dot) |.|
-//@[100:00106) |   | | └─IdentifierSyntax
-//@[100:00106) |   | |   └─Token(Identifier) |nested|
-//@[106:00107) |   | ├─Token(Dot) |.|
-//@[107:00112) |   | └─IdentifierSyntax
-//@[107:00112) |   |   └─Token(Identifier) |array|
-//@[112:00113) |   ├─Token(LeftSquare) |[|
-//@[113:00114) |   ├─Token(Hat) |^|
-//@[114:00115) |   ├─IntegerLiteralSyntax
-//@[114:00115) |   | └─Token(Integer) |1|
-//@[115:00116) |   └─Token(RightSquare) |]|
-//@[116:00118) ├─Token(NewLine) |\r\n|
-output deeplyNestedArrayItemFromEndAttempt string? = moduleWithNullableOutputs.outputs.?nullableObj.deeply.nested.array[?^1]
-//@[000:00124) ├─OutputDeclarationSyntax
-//@[000:00006) | ├─Token(Identifier) |output|
-//@[007:00042) | ├─IdentifierSyntax
-//@[007:00042) | | └─Token(Identifier) |deeplyNestedArrayItemFromEndAttempt|
-//@[043:00050) | ├─NullableTypeSyntax
-//@[043:00049) | | ├─TypeVariableAccessSyntax
-//@[043:00049) | | | └─IdentifierSyntax
-//@[043:00049) | | |   └─Token(Identifier) |string|
-//@[049:00050) | | └─Token(Question) |?|
-//@[051:00052) | ├─Token(Assignment) |=|
-//@[053:00124) | └─ArrayAccessSyntax
-//@[053:00119) |   ├─PropertyAccessSyntax
-//@[053:00113) |   | ├─PropertyAccessSyntax
-//@[053:00106) |   | | ├─PropertyAccessSyntax
-//@[053:00099) |   | | | ├─PropertyAccessSyntax
-//@[053:00086) |   | | | | ├─PropertyAccessSyntax
-//@[053:00078) |   | | | | | ├─VariableAccessSyntax
-//@[053:00078) |   | | | | | | └─IdentifierSyntax
-//@[053:00078) |   | | | | | |   └─Token(Identifier) |moduleWithNullableOutputs|
-//@[078:00079) |   | | | | | ├─Token(Dot) |.|
-//@[079:00086) |   | | | | | └─IdentifierSyntax
-//@[079:00086) |   | | | | |   └─Token(Identifier) |outputs|
-//@[086:00087) |   | | | | ├─Token(Dot) |.|
-//@[087:00088) |   | | | | ├─Token(Question) |?|
-//@[088:00099) |   | | | | └─IdentifierSyntax
-//@[088:00099) |   | | | |   └─Token(Identifier) |nullableObj|
-//@[099:00100) |   | | | ├─Token(Dot) |.|
-//@[100:00106) |   | | | └─IdentifierSyntax
-//@[100:00106) |   | | |   └─Token(Identifier) |deeply|
-//@[106:00107) |   | | ├─Token(Dot) |.|
-//@[107:00113) |   | | └─IdentifierSyntax
-//@[107:00113) |   | |   └─Token(Identifier) |nested|
-//@[113:00114) |   | ├─Token(Dot) |.|
-//@[114:00119) |   | └─IdentifierSyntax
-//@[114:00119) |   |   └─Token(Identifier) |array|
-//@[119:00120) |   ├─Token(LeftSquare) |[|
-//@[120:00121) |   ├─Token(Question) |?|
-//@[121:00122) |   ├─Token(Hat) |^|
-//@[122:00123) |   ├─IntegerLiteralSyntax
-//@[122:00123) |   | └─Token(Integer) |1|
-//@[123:00124) |   └─Token(RightSquare) |]|
-//@[124:00126) ├─Token(NewLine) |\r\n|
-
-//@[000:00000) └─Token(EndOfFile) ||
+
+//@[000:10080) ProgramSyntax
+//@[000:00002) ├─Token(NewLine) |\r\n|
+@sys.description('this is deployTimeSuffix param')
+//@[000:00093) ├─ParameterDeclarationSyntax
+//@[000:00050) | ├─DecoratorSyntax
+//@[000:00001) | | ├─Token(At) |@|
+//@[001:00050) | | └─InstanceFunctionCallSyntax
+//@[001:00004) | |   ├─VariableAccessSyntax
+//@[001:00004) | |   | └─IdentifierSyntax
+//@[001:00004) | |   |   └─Token(Identifier) |sys|
+//@[004:00005) | |   ├─Token(Dot) |.|
+//@[005:00016) | |   ├─IdentifierSyntax
+//@[005:00016) | |   | └─Token(Identifier) |description|
+//@[016:00017) | |   ├─Token(LeftParen) |(|
+//@[017:00049) | |   ├─FunctionArgumentSyntax
+//@[017:00049) | |   | └─StringSyntax
+//@[017:00049) | |   |   └─Token(StringComplete) |'this is deployTimeSuffix param'|
+//@[049:00050) | |   └─Token(RightParen) |)|
+//@[050:00052) | ├─Token(NewLine) |\r\n|
+param deployTimeSuffix string = newGuid()
+//@[000:00005) | ├─Token(Identifier) |param|
+//@[006:00022) | ├─IdentifierSyntax
+//@[006:00022) | | └─Token(Identifier) |deployTimeSuffix|
+//@[023:00029) | ├─TypeVariableAccessSyntax
+//@[023:00029) | | └─IdentifierSyntax
+//@[023:00029) | |   └─Token(Identifier) |string|
+//@[030:00041) | └─ParameterDefaultValueSyntax
+//@[030:00031) |   ├─Token(Assignment) |=|
+//@[032:00041) |   └─FunctionCallSyntax
+//@[032:00039) |     ├─IdentifierSyntax
+//@[032:00039) |     | └─Token(Identifier) |newGuid|
+//@[039:00040) |     ├─Token(LeftParen) |(|
+//@[040:00041) |     └─Token(RightParen) |)|
+//@[041:00045) ├─Token(NewLine) |\r\n\r\n|
+
+@sys.description('this module a')
+//@[000:00252) ├─ModuleDeclarationSyntax
+//@[000:00033) | ├─DecoratorSyntax
+//@[000:00001) | | ├─Token(At) |@|
+//@[001:00033) | | └─InstanceFunctionCallSyntax
+//@[001:00004) | |   ├─VariableAccessSyntax
+//@[001:00004) | |   | └─IdentifierSyntax
+//@[001:00004) | |   |   └─Token(Identifier) |sys|
+//@[004:00005) | |   ├─Token(Dot) |.|
+//@[005:00016) | |   ├─IdentifierSyntax
+//@[005:00016) | |   | └─Token(Identifier) |description|
+//@[016:00017) | |   ├─Token(LeftParen) |(|
+//@[017:00032) | |   ├─FunctionArgumentSyntax
+//@[017:00032) | |   | └─StringSyntax
+//@[017:00032) | |   |   └─Token(StringComplete) |'this module a'|
+//@[032:00033) | |   └─Token(RightParen) |)|
+//@[033:00035) | ├─Token(NewLine) |\r\n|
+module modATest './modulea.bicep' = {
+//@[000:00006) | ├─Token(Identifier) |module|
+//@[007:00015) | ├─IdentifierSyntax
+//@[007:00015) | | └─Token(Identifier) |modATest|
+//@[016:00033) | ├─StringSyntax
+//@[016:00033) | | └─Token(StringComplete) |'./modulea.bicep'|
+//@[034:00035) | ├─Token(Assignment) |=|
+//@[036:00217) | └─ObjectSyntax
+//@[036:00037) |   ├─Token(LeftBrace) |{|
+//@[037:00039) |   ├─Token(NewLine) |\r\n|
+  name: 'modATest'
+//@[002:00018) |   ├─ObjectPropertySyntax
+//@[002:00006) |   | ├─IdentifierSyntax
+//@[002:00006) |   | | └─Token(Identifier) |name|
+//@[006:00007) |   | ├─Token(Colon) |:|
+//@[008:00018) |   | └─StringSyntax
+//@[008:00018) |   |   └─Token(StringComplete) |'modATest'|
+//@[018:00020) |   ├─Token(NewLine) |\r\n|
+  params: {
+//@[002:00155) |   ├─ObjectPropertySyntax
+//@[002:00008) |   | ├─IdentifierSyntax
+//@[002:00008) |   | | └─Token(Identifier) |params|
+//@[008:00009) |   | ├─Token(Colon) |:|
+//@[010:00155) |   | └─ObjectSyntax
+//@[010:00011) |   |   ├─Token(LeftBrace) |{|
+//@[011:00013) |   |   ├─Token(NewLine) |\r\n|
+    stringParamB: 'hello!'
+//@[004:00026) |   |   ├─ObjectPropertySyntax
+//@[004:00016) |   |   | ├─IdentifierSyntax
+//@[004:00016) |   |   | | └─Token(Identifier) |stringParamB|
+//@[016:00017) |   |   | ├─Token(Colon) |:|
+//@[018:00026) |   |   | └─StringSyntax
+//@[018:00026) |   |   |   └─Token(StringComplete) |'hello!'|
+//@[026:00028) |   |   ├─Token(NewLine) |\r\n|
+    objParam: {
+//@[004:00036) |   |   ├─ObjectPropertySyntax
+//@[004:00012) |   |   | ├─IdentifierSyntax
+//@[004:00012) |   |   | | └─Token(Identifier) |objParam|
+//@[012:00013) |   |   | ├─Token(Colon) |:|
+//@[014:00036) |   |   | └─ObjectSyntax
+//@[014:00015) |   |   |   ├─Token(LeftBrace) |{|
+//@[015:00017) |   |   |   ├─Token(NewLine) |\r\n|
+      a: 'b'
+//@[006:00012) |   |   |   ├─ObjectPropertySyntax
+//@[006:00007) |   |   |   | ├─IdentifierSyntax
+//@[006:00007) |   |   |   | | └─Token(Identifier) |a|
+//@[007:00008) |   |   |   | ├─Token(Colon) |:|
+//@[009:00012) |   |   |   | └─StringSyntax
+//@[009:00012) |   |   |   |   └─Token(StringComplete) |'b'|
+//@[012:00014) |   |   |   ├─Token(NewLine) |\r\n|
+    }
+//@[004:00005) |   |   |   └─Token(RightBrace) |}|
+//@[005:00007) |   |   ├─Token(NewLine) |\r\n|
+    arrayParam: [
+//@[004:00071) |   |   ├─ObjectPropertySyntax
+//@[004:00014) |   |   | ├─IdentifierSyntax
+//@[004:00014) |   |   | | └─Token(Identifier) |arrayParam|
+//@[014:00015) |   |   | ├─Token(Colon) |:|
+//@[016:00071) |   |   | └─ArraySyntax
+//@[016:00017) |   |   |   ├─Token(LeftSquare) |[|
+//@[017:00019) |   |   |   ├─Token(NewLine) |\r\n|
+      {
+//@[006:00032) |   |   |   ├─ArrayItemSyntax
+//@[006:00032) |   |   |   | └─ObjectSyntax
+//@[006:00007) |   |   |   |   ├─Token(LeftBrace) |{|
+//@[007:00009) |   |   |   |   ├─Token(NewLine) |\r\n|
+        a: 'b'
+//@[008:00014) |   |   |   |   ├─ObjectPropertySyntax
+//@[008:00009) |   |   |   |   | ├─IdentifierSyntax
+//@[008:00009) |   |   |   |   | | └─Token(Identifier) |a|
+//@[009:00010) |   |   |   |   | ├─Token(Colon) |:|
+//@[011:00014) |   |   |   |   | └─StringSyntax
+//@[011:00014) |   |   |   |   |   └─Token(StringComplete) |'b'|
+//@[014:00016) |   |   |   |   ├─Token(NewLine) |\r\n|
+      }
+//@[006:00007) |   |   |   |   └─Token(RightBrace) |}|
+//@[007:00009) |   |   |   ├─Token(NewLine) |\r\n|
+      'abc'
+//@[006:00011) |   |   |   ├─ArrayItemSyntax
+//@[006:00011) |   |   |   | └─StringSyntax
+//@[006:00011) |   |   |   |   └─Token(StringComplete) |'abc'|
+//@[011:00013) |   |   |   ├─Token(NewLine) |\r\n|
+    ]
+//@[004:00005) |   |   |   └─Token(RightSquare) |]|
+//@[005:00007) |   |   ├─Token(NewLine) |\r\n|
+  }
+//@[002:00003) |   |   └─Token(RightBrace) |}|
+//@[003:00005) |   ├─Token(NewLine) |\r\n|
+}
+//@[000:00001) |   └─Token(RightBrace) |}|
+//@[001:00007) ├─Token(NewLine) |\r\n\r\n\r\n|
+
+
+@sys.description('this module b')
+//@[000:00136) ├─ModuleDeclarationSyntax
+//@[000:00033) | ├─DecoratorSyntax
+//@[000:00001) | | ├─Token(At) |@|
+//@[001:00033) | | └─InstanceFunctionCallSyntax
+//@[001:00004) | |   ├─VariableAccessSyntax
+//@[001:00004) | |   | └─IdentifierSyntax
+//@[001:00004) | |   |   └─Token(Identifier) |sys|
+//@[004:00005) | |   ├─Token(Dot) |.|
+//@[005:00016) | |   ├─IdentifierSyntax
+//@[005:00016) | |   | └─Token(Identifier) |description|
+//@[016:00017) | |   ├─Token(LeftParen) |(|
+//@[017:00032) | |   ├─FunctionArgumentSyntax
+//@[017:00032) | |   | └─StringSyntax
+//@[017:00032) | |   |   └─Token(StringComplete) |'this module b'|
+//@[032:00033) | |   └─Token(RightParen) |)|
+//@[033:00035) | ├─Token(NewLine) |\r\n|
+module modB './child/moduleb.bicep' = {
+//@[000:00006) | ├─Token(Identifier) |module|
+//@[007:00011) | ├─IdentifierSyntax
+//@[007:00011) | | └─Token(Identifier) |modB|
+//@[012:00035) | ├─StringSyntax
+//@[012:00035) | | └─Token(StringComplete) |'./child/moduleb.bicep'|
+//@[036:00037) | ├─Token(Assignment) |=|
+//@[038:00101) | └─ObjectSyntax
+//@[038:00039) |   ├─Token(LeftBrace) |{|
+//@[039:00041) |   ├─Token(NewLine) |\r\n|
+  name: 'modB'
+//@[002:00014) |   ├─ObjectPropertySyntax
+//@[002:00006) |   | ├─IdentifierSyntax
+//@[002:00006) |   | | └─Token(Identifier) |name|
+//@[006:00007) |   | ├─Token(Colon) |:|
+//@[008:00014) |   | └─StringSyntax
+//@[008:00014) |   |   └─Token(StringComplete) |'modB'|
+//@[014:00016) |   ├─Token(NewLine) |\r\n|
+  params: {
+//@[002:00041) |   ├─ObjectPropertySyntax
+//@[002:00008) |   | ├─IdentifierSyntax
+//@[002:00008) |   | | └─Token(Identifier) |params|
+//@[008:00009) |   | ├─Token(Colon) |:|
+//@[010:00041) |   | └─ObjectSyntax
+//@[010:00011) |   |   ├─Token(LeftBrace) |{|
+//@[011:00013) |   |   ├─Token(NewLine) |\r\n|
+    location: 'West US'
+//@[004:00023) |   |   ├─ObjectPropertySyntax
+//@[004:00012) |   |   | ├─IdentifierSyntax
+//@[004:00012) |   |   | | └─Token(Identifier) |location|
+//@[012:00013) |   |   | ├─Token(Colon) |:|
+//@[014:00023) |   |   | └─StringSyntax
+//@[014:00023) |   |   |   └─Token(StringComplete) |'West US'|
+//@[023:00025) |   |   ├─Token(NewLine) |\r\n|
+  }
+//@[002:00003) |   |   └─Token(RightBrace) |}|
+//@[003:00005) |   ├─Token(NewLine) |\r\n|
+}
+//@[000:00001) |   └─Token(RightBrace) |}|
+//@[001:00005) ├─Token(NewLine) |\r\n\r\n|
+
+@sys.description('this is just module b with a condition')
+//@[000:00203) ├─ModuleDeclarationSyntax
+//@[000:00058) | ├─DecoratorSyntax
+//@[000:00001) | | ├─Token(At) |@|
+//@[001:00058) | | └─InstanceFunctionCallSyntax
+//@[001:00004) | |   ├─VariableAccessSyntax
+//@[001:00004) | |   | └─IdentifierSyntax
+//@[001:00004) | |   |   └─Token(Identifier) |sys|
+//@[004:00005) | |   ├─Token(Dot) |.|
+//@[005:00016) | |   ├─IdentifierSyntax
+//@[005:00016) | |   | └─Token(Identifier) |description|
+//@[016:00017) | |   ├─Token(LeftParen) |(|
+//@[017:00057) | |   ├─FunctionArgumentSyntax
+//@[017:00057) | |   | └─StringSyntax
+//@[017:00057) | |   |   └─Token(StringComplete) |'this is just module b with a condition'|
+//@[057:00058) | |   └─Token(RightParen) |)|
+//@[058:00060) | ├─Token(NewLine) |\r\n|
+module modBWithCondition './child/moduleb.bicep' = if (1 + 1 == 2) {
+//@[000:00006) | ├─Token(Identifier) |module|
+//@[007:00024) | ├─IdentifierSyntax
+//@[007:00024) | | └─Token(Identifier) |modBWithCondition|
+//@[025:00048) | ├─StringSyntax
+//@[025:00048) | | └─Token(StringComplete) |'./child/moduleb.bicep'|
+//@[049:00050) | ├─Token(Assignment) |=|
+//@[051:00143) | └─IfConditionSyntax
+//@[051:00053) |   ├─Token(Identifier) |if|
+//@[054:00066) |   ├─ParenthesizedExpressionSyntax
+//@[054:00055) |   | ├─Token(LeftParen) |(|
+//@[055:00065) |   | ├─BinaryOperationSyntax
+//@[055:00060) |   | | ├─BinaryOperationSyntax
+//@[055:00056) |   | | | ├─IntegerLiteralSyntax
+//@[055:00056) |   | | | | └─Token(Integer) |1|
+//@[057:00058) |   | | | ├─Token(Plus) |+|
+//@[059:00060) |   | | | └─IntegerLiteralSyntax
+//@[059:00060) |   | | |   └─Token(Integer) |1|
+//@[061:00063) |   | | ├─Token(Equals) |==|
+//@[064:00065) |   | | └─IntegerLiteralSyntax
+//@[064:00065) |   | |   └─Token(Integer) |2|
+//@[065:00066) |   | └─Token(RightParen) |)|
+//@[067:00143) |   └─ObjectSyntax
+//@[067:00068) |     ├─Token(LeftBrace) |{|
+//@[068:00070) |     ├─Token(NewLine) |\r\n|
+  name: 'modBWithCondition'
+//@[002:00027) |     ├─ObjectPropertySyntax
+//@[002:00006) |     | ├─IdentifierSyntax
+//@[002:00006) |     | | └─Token(Identifier) |name|
+//@[006:00007) |     | ├─Token(Colon) |:|
+//@[008:00027) |     | └─StringSyntax
+//@[008:00027) |     |   └─Token(StringComplete) |'modBWithCondition'|
+//@[027:00029) |     ├─Token(NewLine) |\r\n|
+  params: {
+//@[002:00041) |     ├─ObjectPropertySyntax
+//@[002:00008) |     | ├─IdentifierSyntax
+//@[002:00008) |     | | └─Token(Identifier) |params|
+//@[008:00009) |     | ├─Token(Colon) |:|
+//@[010:00041) |     | └─ObjectSyntax
+//@[010:00011) |     |   ├─Token(LeftBrace) |{|
+//@[011:00013) |     |   ├─Token(NewLine) |\r\n|
+    location: 'East US'
+//@[004:00023) |     |   ├─ObjectPropertySyntax
+//@[004:00012) |     |   | ├─IdentifierSyntax
+//@[004:00012) |     |   | | └─Token(Identifier) |location|
+//@[012:00013) |     |   | ├─Token(Colon) |:|
+//@[014:00023) |     |   | └─StringSyntax
+//@[014:00023) |     |   |   └─Token(StringComplete) |'East US'|
+//@[023:00025) |     |   ├─Token(NewLine) |\r\n|
+  }
+//@[002:00003) |     |   └─Token(RightBrace) |}|
+//@[003:00005) |     ├─Token(NewLine) |\r\n|
+}
+//@[000:00001) |     └─Token(RightBrace) |}|
+//@[001:00005) ├─Token(NewLine) |\r\n\r\n|
+
+module modBWithCondition2 './child/moduleb.bicep' =
+//@[000:00166) ├─ModuleDeclarationSyntax
+//@[000:00006) | ├─Token(Identifier) |module|
+//@[007:00025) | ├─IdentifierSyntax
+//@[007:00025) | | └─Token(Identifier) |modBWithCondition2|
+//@[026:00049) | ├─StringSyntax
+//@[026:00049) | | └─Token(StringComplete) |'./child/moduleb.bicep'|
+//@[050:00051) | ├─Token(Assignment) |=|
+//@[051:00053) | ├─Token(NewLine) |\r\n|
+// awkward comment
+//@[018:00020) | ├─Token(NewLine) |\r\n|
+if (1 + 1 == 2) {
+//@[000:00093) | └─IfConditionSyntax
+//@[000:00002) |   ├─Token(Identifier) |if|
+//@[003:00015) |   ├─ParenthesizedExpressionSyntax
+//@[003:00004) |   | ├─Token(LeftParen) |(|
+//@[004:00014) |   | ├─BinaryOperationSyntax
+//@[004:00009) |   | | ├─BinaryOperationSyntax
+//@[004:00005) |   | | | ├─IntegerLiteralSyntax
+//@[004:00005) |   | | | | └─Token(Integer) |1|
+//@[006:00007) |   | | | ├─Token(Plus) |+|
+//@[008:00009) |   | | | └─IntegerLiteralSyntax
+//@[008:00009) |   | | |   └─Token(Integer) |1|
+//@[010:00012) |   | | ├─Token(Equals) |==|
+//@[013:00014) |   | | └─IntegerLiteralSyntax
+//@[013:00014) |   | |   └─Token(Integer) |2|
+//@[014:00015) |   | └─Token(RightParen) |)|
+//@[016:00093) |   └─ObjectSyntax
+//@[016:00017) |     ├─Token(LeftBrace) |{|
+//@[017:00019) |     ├─Token(NewLine) |\r\n|
+  name: 'modBWithCondition2'
+//@[002:00028) |     ├─ObjectPropertySyntax
+//@[002:00006) |     | ├─IdentifierSyntax
+//@[002:00006) |     | | └─Token(Identifier) |name|
+//@[006:00007) |     | ├─Token(Colon) |:|
+//@[008:00028) |     | └─StringSyntax
+//@[008:00028) |     |   └─Token(StringComplete) |'modBWithCondition2'|
+//@[028:00030) |     ├─Token(NewLine) |\r\n|
+  params: {
+//@[002:00041) |     ├─ObjectPropertySyntax
+//@[002:00008) |     | ├─IdentifierSyntax
+//@[002:00008) |     | | └─Token(Identifier) |params|
+//@[008:00009) |     | ├─Token(Colon) |:|
+//@[010:00041) |     | └─ObjectSyntax
+//@[010:00011) |     |   ├─Token(LeftBrace) |{|
+//@[011:00013) |     |   ├─Token(NewLine) |\r\n|
+    location: 'East US'
+//@[004:00023) |     |   ├─ObjectPropertySyntax
+//@[004:00012) |     |   | ├─IdentifierSyntax
+//@[004:00012) |     |   | | └─Token(Identifier) |location|
+//@[012:00013) |     |   | ├─Token(Colon) |:|
+//@[014:00023) |     |   | └─StringSyntax
+//@[014:00023) |     |   |   └─Token(StringComplete) |'East US'|
+//@[023:00025) |     |   ├─Token(NewLine) |\r\n|
+  }
+//@[002:00003) |     |   └─Token(RightBrace) |}|
+//@[003:00005) |     ├─Token(NewLine) |\r\n|
+}
+//@[000:00001) |     └─Token(RightBrace) |}|
+//@[001:00005) ├─Token(NewLine) |\r\n\r\n|
+
+module modC './child/modulec.json' = {
+//@[000:00100) ├─ModuleDeclarationSyntax
+//@[000:00006) | ├─Token(Identifier) |module|
+//@[007:00011) | ├─IdentifierSyntax
+//@[007:00011) | | └─Token(Identifier) |modC|
+//@[012:00034) | ├─StringSyntax
+//@[012:00034) | | └─Token(StringComplete) |'./child/modulec.json'|
+//@[035:00036) | ├─Token(Assignment) |=|
+//@[037:00100) | └─ObjectSyntax
+//@[037:00038) |   ├─Token(LeftBrace) |{|
+//@[038:00040) |   ├─Token(NewLine) |\r\n|
+  name: 'modC'
+//@[002:00014) |   ├─ObjectPropertySyntax
+//@[002:00006) |   | ├─IdentifierSyntax
+//@[002:00006) |   | | └─Token(Identifier) |name|
+//@[006:00007) |   | ├─Token(Colon) |:|
+//@[008:00014) |   | └─StringSyntax
+//@[008:00014) |   |   └─Token(StringComplete) |'modC'|
+//@[014:00016) |   ├─Token(NewLine) |\r\n|
+  params: {
+//@[002:00041) |   ├─ObjectPropertySyntax
+//@[002:00008) |   | ├─IdentifierSyntax
+//@[002:00008) |   | | └─Token(Identifier) |params|
+//@[008:00009) |   | ├─Token(Colon) |:|
+//@[010:00041) |   | └─ObjectSyntax
+//@[010:00011) |   |   ├─Token(LeftBrace) |{|
+//@[011:00013) |   |   ├─Token(NewLine) |\r\n|
+    location: 'West US'
+//@[004:00023) |   |   ├─ObjectPropertySyntax
+//@[004:00012) |   |   | ├─IdentifierSyntax
+//@[004:00012) |   |   | | └─Token(Identifier) |location|
+//@[012:00013) |   |   | ├─Token(Colon) |:|
+//@[014:00023) |   |   | └─StringSyntax
+//@[014:00023) |   |   |   └─Token(StringComplete) |'West US'|
+//@[023:00025) |   |   ├─Token(NewLine) |\r\n|
+  }
+//@[002:00003) |   |   └─Token(RightBrace) |}|
+//@[003:00005) |   ├─Token(NewLine) |\r\n|
+}
+//@[000:00001) |   └─Token(RightBrace) |}|
+//@[001:00005) ├─Token(NewLine) |\r\n\r\n|
+
+module modCWithCondition './child/modulec.json' = if (2 - 1 == 1) {
+//@[000:00142) ├─ModuleDeclarationSyntax
+//@[000:00006) | ├─Token(Identifier) |module|
+//@[007:00024) | ├─IdentifierSyntax
+//@[007:00024) | | └─Token(Identifier) |modCWithCondition|
+//@[025:00047) | ├─StringSyntax
+//@[025:00047) | | └─Token(StringComplete) |'./child/modulec.json'|
+//@[048:00049) | ├─Token(Assignment) |=|
+//@[050:00142) | └─IfConditionSyntax
+//@[050:00052) |   ├─Token(Identifier) |if|
+//@[053:00065) |   ├─ParenthesizedExpressionSyntax
+//@[053:00054) |   | ├─Token(LeftParen) |(|
+//@[054:00064) |   | ├─BinaryOperationSyntax
+//@[054:00059) |   | | ├─BinaryOperationSyntax
+//@[054:00055) |   | | | ├─IntegerLiteralSyntax
+//@[054:00055) |   | | | | └─Token(Integer) |2|
+//@[056:00057) |   | | | ├─Token(Minus) |-|
+//@[058:00059) |   | | | └─IntegerLiteralSyntax
+//@[058:00059) |   | | |   └─Token(Integer) |1|
+//@[060:00062) |   | | ├─Token(Equals) |==|
+//@[063:00064) |   | | └─IntegerLiteralSyntax
+//@[063:00064) |   | |   └─Token(Integer) |1|
+//@[064:00065) |   | └─Token(RightParen) |)|
+//@[066:00142) |   └─ObjectSyntax
+//@[066:00067) |     ├─Token(LeftBrace) |{|
+//@[067:00069) |     ├─Token(NewLine) |\r\n|
+  name: 'modCWithCondition'
+//@[002:00027) |     ├─ObjectPropertySyntax
+//@[002:00006) |     | ├─IdentifierSyntax
+//@[002:00006) |     | | └─Token(Identifier) |name|
+//@[006:00007) |     | ├─Token(Colon) |:|
+//@[008:00027) |     | └─StringSyntax
+//@[008:00027) |     |   └─Token(StringComplete) |'modCWithCondition'|
+//@[027:00029) |     ├─Token(NewLine) |\r\n|
+  params: {
+//@[002:00041) |     ├─ObjectPropertySyntax
+//@[002:00008) |     | ├─IdentifierSyntax
+//@[002:00008) |     | | └─Token(Identifier) |params|
+//@[008:00009) |     | ├─Token(Colon) |:|
+//@[010:00041) |     | └─ObjectSyntax
+//@[010:00011) |     |   ├─Token(LeftBrace) |{|
+//@[011:00013) |     |   ├─Token(NewLine) |\r\n|
+    location: 'East US'
+//@[004:00023) |     |   ├─ObjectPropertySyntax
+//@[004:00012) |     |   | ├─IdentifierSyntax
+//@[004:00012) |     |   | | └─Token(Identifier) |location|
+//@[012:00013) |     |   | ├─Token(Colon) |:|
+//@[014:00023) |     |   | └─StringSyntax
+//@[014:00023) |     |   |   └─Token(StringComplete) |'East US'|
+//@[023:00025) |     |   ├─Token(NewLine) |\r\n|
+  }
+//@[002:00003) |     |   └─Token(RightBrace) |}|
+//@[003:00005) |     ├─Token(NewLine) |\r\n|
+}
+//@[000:00001) |     └─Token(RightBrace) |}|
+//@[001:00005) ├─Token(NewLine) |\r\n\r\n|
+
+module optionalWithNoParams1 './child/optionalParams.bicep'= {
+//@[000:00098) ├─ModuleDeclarationSyntax
+//@[000:00006) | ├─Token(Identifier) |module|
+//@[007:00028) | ├─IdentifierSyntax
+//@[007:00028) | | └─Token(Identifier) |optionalWithNoParams1|
+//@[029:00059) | ├─StringSyntax
+//@[029:00059) | | └─Token(StringComplete) |'./child/optionalParams.bicep'|
+//@[059:00060) | ├─Token(Assignment) |=|
+//@[061:00098) | └─ObjectSyntax
+//@[061:00062) |   ├─Token(LeftBrace) |{|
+//@[062:00064) |   ├─Token(NewLine) |\r\n|
+  name: 'optionalWithNoParams1'
+//@[002:00031) |   ├─ObjectPropertySyntax
+//@[002:00006) |   | ├─IdentifierSyntax
+//@[002:00006) |   | | └─Token(Identifier) |name|
+//@[006:00007) |   | ├─Token(Colon) |:|
+//@[008:00031) |   | └─StringSyntax
+//@[008:00031) |   |   └─Token(StringComplete) |'optionalWithNoParams1'|
+//@[031:00033) |   ├─Token(NewLine) |\r\n|
+}
+//@[000:00001) |   └─Token(RightBrace) |}|
+//@[001:00005) ├─Token(NewLine) |\r\n\r\n|
+
+module optionalWithNoParams2 './child/optionalParams.bicep'= {
+//@[000:00116) ├─ModuleDeclarationSyntax
+//@[000:00006) | ├─Token(Identifier) |module|
+//@[007:00028) | ├─IdentifierSyntax
+//@[007:00028) | | └─Token(Identifier) |optionalWithNoParams2|
+//@[029:00059) | ├─StringSyntax
+//@[029:00059) | | └─Token(StringComplete) |'./child/optionalParams.bicep'|
+//@[059:00060) | ├─Token(Assignment) |=|
+//@[061:00116) | └─ObjectSyntax
+//@[061:00062) |   ├─Token(LeftBrace) |{|
+//@[062:00064) |   ├─Token(NewLine) |\r\n|
+  name: 'optionalWithNoParams2'
+//@[002:00031) |   ├─ObjectPropertySyntax
+//@[002:00006) |   | ├─IdentifierSyntax
+//@[002:00006) |   | | └─Token(Identifier) |name|
+//@[006:00007) |   | ├─Token(Colon) |:|
+//@[008:00031) |   | └─StringSyntax
+//@[008:00031) |   |   └─Token(StringComplete) |'optionalWithNoParams2'|
+//@[031:00033) |   ├─Token(NewLine) |\r\n|
+  params: {
+//@[002:00016) |   ├─ObjectPropertySyntax
+//@[002:00008) |   | ├─IdentifierSyntax
+//@[002:00008) |   | | └─Token(Identifier) |params|
+//@[008:00009) |   | ├─Token(Colon) |:|
+//@[010:00016) |   | └─ObjectSyntax
+//@[010:00011) |   |   ├─Token(LeftBrace) |{|
+//@[011:00013) |   |   ├─Token(NewLine) |\r\n|
+  }
+//@[002:00003) |   |   └─Token(RightBrace) |}|
+//@[003:00005) |   ├─Token(NewLine) |\r\n|
+}
+//@[000:00001) |   └─Token(RightBrace) |}|
+//@[001:00005) ├─Token(NewLine) |\r\n\r\n|
+
+module optionalWithAllParams './child/optionalParams.bicep'= {
+//@[000:00210) ├─ModuleDeclarationSyntax
+//@[000:00006) | ├─Token(Identifier) |module|
+//@[007:00028) | ├─IdentifierSyntax
+//@[007:00028) | | └─Token(Identifier) |optionalWithAllParams|
+//@[029:00059) | ├─StringSyntax
+//@[029:00059) | | └─Token(StringComplete) |'./child/optionalParams.bicep'|
+//@[059:00060) | ├─Token(Assignment) |=|
+//@[061:00210) | └─ObjectSyntax
+//@[061:00062) |   ├─Token(LeftBrace) |{|
+//@[062:00064) |   ├─Token(NewLine) |\r\n|
+  name: 'optionalWithNoParams3'
+//@[002:00031) |   ├─ObjectPropertySyntax
+//@[002:00006) |   | ├─IdentifierSyntax
+//@[002:00006) |   | | └─Token(Identifier) |name|
+//@[006:00007) |   | ├─Token(Colon) |:|
+//@[008:00031) |   | └─StringSyntax
+//@[008:00031) |   |   └─Token(StringComplete) |'optionalWithNoParams3'|
+//@[031:00033) |   ├─Token(NewLine) |\r\n|
+  params: {
+//@[002:00110) |   ├─ObjectPropertySyntax
+//@[002:00008) |   | ├─IdentifierSyntax
+//@[002:00008) |   | | └─Token(Identifier) |params|
+//@[008:00009) |   | ├─Token(Colon) |:|
+//@[010:00110) |   | └─ObjectSyntax
+//@[010:00011) |   |   ├─Token(LeftBrace) |{|
+//@[011:00013) |   |   ├─Token(NewLine) |\r\n|
+    optionalString: 'abc'
+//@[004:00025) |   |   ├─ObjectPropertySyntax
+//@[004:00018) |   |   | ├─IdentifierSyntax
+//@[004:00018) |   |   | | └─Token(Identifier) |optionalString|
+//@[018:00019) |   |   | ├─Token(Colon) |:|
+//@[020:00025) |   |   | └─StringSyntax
+//@[020:00025) |   |   |   └─Token(StringComplete) |'abc'|
+//@[025:00027) |   |   ├─Token(NewLine) |\r\n|
+    optionalInt: 42
+//@[004:00019) |   |   ├─ObjectPropertySyntax
+//@[004:00015) |   |   | ├─IdentifierSyntax
+//@[004:00015) |   |   | | └─Token(Identifier) |optionalInt|
+//@[015:00016) |   |   | ├─Token(Colon) |:|
+//@[017:00019) |   |   | └─IntegerLiteralSyntax
+//@[017:00019) |   |   |   └─Token(Integer) |42|
+//@[019:00021) |   |   ├─Token(NewLine) |\r\n|
+    optionalObj: { }
+//@[004:00020) |   |   ├─ObjectPropertySyntax
+//@[004:00015) |   |   | ├─IdentifierSyntax
+//@[004:00015) |   |   | | └─Token(Identifier) |optionalObj|
+//@[015:00016) |   |   | ├─Token(Colon) |:|
+//@[017:00020) |   |   | └─ObjectSyntax
+//@[017:00018) |   |   |   ├─Token(LeftBrace) |{|
+//@[019:00020) |   |   |   └─Token(RightBrace) |}|
+//@[020:00022) |   |   ├─Token(NewLine) |\r\n|
+    optionalArray: [ ]
+//@[004:00022) |   |   ├─ObjectPropertySyntax
+//@[004:00017) |   |   | ├─IdentifierSyntax
+//@[004:00017) |   |   | | └─Token(Identifier) |optionalArray|
+//@[017:00018) |   |   | ├─Token(Colon) |:|
+//@[019:00022) |   |   | └─ArraySyntax
+//@[019:00020) |   |   |   ├─Token(LeftSquare) |[|
+//@[021:00022) |   |   |   └─Token(RightSquare) |]|
+//@[022:00024) |   |   ├─Token(NewLine) |\r\n|
+  }
+//@[002:00003) |   |   └─Token(RightBrace) |}|
+//@[003:00005) |   ├─Token(NewLine) |\r\n|
+}
+//@[000:00001) |   └─Token(RightBrace) |}|
+//@[001:00005) ├─Token(NewLine) |\r\n\r\n|
+
+resource resWithDependencies 'Mock.Rp/mockResource@2020-01-01' = {
+//@[000:00233) ├─ResourceDeclarationSyntax
+//@[000:00008) | ├─Token(Identifier) |resource|
+//@[009:00028) | ├─IdentifierSyntax
+//@[009:00028) | | └─Token(Identifier) |resWithDependencies|
+//@[029:00062) | ├─StringSyntax
+//@[029:00062) | | └─Token(StringComplete) |'Mock.Rp/mockResource@2020-01-01'|
+//@[063:00064) | ├─Token(Assignment) |=|
+//@[065:00233) | └─ObjectSyntax
+//@[065:00066) |   ├─Token(LeftBrace) |{|
+//@[066:00068) |   ├─Token(NewLine) |\r\n|
+  name: 'harry'
+//@[002:00015) |   ├─ObjectPropertySyntax
+//@[002:00006) |   | ├─IdentifierSyntax
+//@[002:00006) |   | | └─Token(Identifier) |name|
+//@[006:00007) |   | ├─Token(Colon) |:|
+//@[008:00015) |   | └─StringSyntax
+//@[008:00015) |   |   └─Token(StringComplete) |'harry'|
+//@[015:00017) |   ├─Token(NewLine) |\r\n|
+  properties: {
+//@[002:00145) |   ├─ObjectPropertySyntax
+//@[002:00012) |   | ├─IdentifierSyntax
+//@[002:00012) |   | | └─Token(Identifier) |properties|
+//@[012:00013) |   | ├─Token(Colon) |:|
+//@[014:00145) |   | └─ObjectSyntax
+//@[014:00015) |   |   ├─Token(LeftBrace) |{|
+//@[015:00017) |   |   ├─Token(NewLine) |\r\n|
+    modADep: modATest.outputs.stringOutputA
+//@[004:00043) |   |   ├─ObjectPropertySyntax
+//@[004:00011) |   |   | ├─IdentifierSyntax
+//@[004:00011) |   |   | | └─Token(Identifier) |modADep|
+//@[011:00012) |   |   | ├─Token(Colon) |:|
+//@[013:00043) |   |   | └─PropertyAccessSyntax
+//@[013:00029) |   |   |   ├─PropertyAccessSyntax
+//@[013:00021) |   |   |   | ├─VariableAccessSyntax
+//@[013:00021) |   |   |   | | └─IdentifierSyntax
+//@[013:00021) |   |   |   | |   └─Token(Identifier) |modATest|
+//@[021:00022) |   |   |   | ├─Token(Dot) |.|
+//@[022:00029) |   |   |   | └─IdentifierSyntax
+//@[022:00029) |   |   |   |   └─Token(Identifier) |outputs|
+//@[029:00030) |   |   |   ├─Token(Dot) |.|
+//@[030:00043) |   |   |   └─IdentifierSyntax
+//@[030:00043) |   |   |     └─Token(Identifier) |stringOutputA|
+//@[043:00045) |   |   ├─Token(NewLine) |\r\n|
+    modBDep: modB.outputs.myResourceId
+//@[004:00038) |   |   ├─ObjectPropertySyntax
+//@[004:00011) |   |   | ├─IdentifierSyntax
+//@[004:00011) |   |   | | └─Token(Identifier) |modBDep|
+//@[011:00012) |   |   | ├─Token(Colon) |:|
+//@[013:00038) |   |   | └─PropertyAccessSyntax
+//@[013:00025) |   |   |   ├─PropertyAccessSyntax
+//@[013:00017) |   |   |   | ├─VariableAccessSyntax
+//@[013:00017) |   |   |   | | └─IdentifierSyntax
+//@[013:00017) |   |   |   | |   └─Token(Identifier) |modB|
+//@[017:00018) |   |   |   | ├─Token(Dot) |.|
+//@[018:00025) |   |   |   | └─IdentifierSyntax
+//@[018:00025) |   |   |   |   └─Token(Identifier) |outputs|
+//@[025:00026) |   |   |   ├─Token(Dot) |.|
+//@[026:00038) |   |   |   └─IdentifierSyntax
+//@[026:00038) |   |   |     └─Token(Identifier) |myResourceId|
+//@[038:00040) |   |   ├─Token(NewLine) |\r\n|
+    modCDep: modC.outputs.myResourceId
+//@[004:00038) |   |   ├─ObjectPropertySyntax
+//@[004:00011) |   |   | ├─IdentifierSyntax
+//@[004:00011) |   |   | | └─Token(Identifier) |modCDep|
+//@[011:00012) |   |   | ├─Token(Colon) |:|
+//@[013:00038) |   |   | └─PropertyAccessSyntax
+//@[013:00025) |   |   |   ├─PropertyAccessSyntax
+//@[013:00017) |   |   |   | ├─VariableAccessSyntax
+//@[013:00017) |   |   |   | | └─IdentifierSyntax
+//@[013:00017) |   |   |   | |   └─Token(Identifier) |modC|
+//@[017:00018) |   |   |   | ├─Token(Dot) |.|
+//@[018:00025) |   |   |   | └─IdentifierSyntax
+//@[018:00025) |   |   |   |   └─Token(Identifier) |outputs|
+//@[025:00026) |   |   |   ├─Token(Dot) |.|
+//@[026:00038) |   |   |   └─IdentifierSyntax
+//@[026:00038) |   |   |     └─Token(Identifier) |myResourceId|
+//@[038:00040) |   |   ├─Token(NewLine) |\r\n|
+  }
+//@[002:00003) |   |   └─Token(RightBrace) |}|
+//@[003:00005) |   ├─Token(NewLine) |\r\n|
+}
+//@[000:00001) |   └─Token(RightBrace) |}|
+//@[001:00005) ├─Token(NewLine) |\r\n\r\n|
+
+module optionalWithAllParamsAndManualDependency './child/optionalParams.bicep'= {
+//@[000:00321) ├─ModuleDeclarationSyntax
+//@[000:00006) | ├─Token(Identifier) |module|
+//@[007:00047) | ├─IdentifierSyntax
+//@[007:00047) | | └─Token(Identifier) |optionalWithAllParamsAndManualDependency|
+//@[048:00078) | ├─StringSyntax
+//@[048:00078) | | └─Token(StringComplete) |'./child/optionalParams.bicep'|
+//@[078:00079) | ├─Token(Assignment) |=|
+//@[080:00321) | └─ObjectSyntax
+//@[080:00081) |   ├─Token(LeftBrace) |{|
+//@[081:00083) |   ├─Token(NewLine) |\r\n|
+  name: 'optionalWithAllParamsAndManualDependency'
+//@[002:00050) |   ├─ObjectPropertySyntax
+//@[002:00006) |   | ├─IdentifierSyntax
+//@[002:00006) |   | | └─Token(Identifier) |name|
+//@[006:00007) |   | ├─Token(Colon) |:|
+//@[008:00050) |   | └─StringSyntax
+//@[008:00050) |   |   └─Token(StringComplete) |'optionalWithAllParamsAndManualDependency'|
+//@[050:00052) |   ├─Token(NewLine) |\r\n|
+  params: {
+//@[002:00110) |   ├─ObjectPropertySyntax
+//@[002:00008) |   | ├─IdentifierSyntax
+//@[002:00008) |   | | └─Token(Identifier) |params|
+//@[008:00009) |   | ├─Token(Colon) |:|
+//@[010:00110) |   | └─ObjectSyntax
+//@[010:00011) |   |   ├─Token(LeftBrace) |{|
+//@[011:00013) |   |   ├─Token(NewLine) |\r\n|
+    optionalString: 'abc'
+//@[004:00025) |   |   ├─ObjectPropertySyntax
+//@[004:00018) |   |   | ├─IdentifierSyntax
+//@[004:00018) |   |   | | └─Token(Identifier) |optionalString|
+//@[018:00019) |   |   | ├─Token(Colon) |:|
+//@[020:00025) |   |   | └─StringSyntax
+//@[020:00025) |   |   |   └─Token(StringComplete) |'abc'|
+//@[025:00027) |   |   ├─Token(NewLine) |\r\n|
+    optionalInt: 42
+//@[004:00019) |   |   ├─ObjectPropertySyntax
+//@[004:00015) |   |   | ├─IdentifierSyntax
+//@[004:00015) |   |   | | └─Token(Identifier) |optionalInt|
+//@[015:00016) |   |   | ├─Token(Colon) |:|
+//@[017:00019) |   |   | └─IntegerLiteralSyntax
+//@[017:00019) |   |   |   └─Token(Integer) |42|
+//@[019:00021) |   |   ├─Token(NewLine) |\r\n|
+    optionalObj: { }
+//@[004:00020) |   |   ├─ObjectPropertySyntax
+//@[004:00015) |   |   | ├─IdentifierSyntax
+//@[004:00015) |   |   | | └─Token(Identifier) |optionalObj|
+//@[015:00016) |   |   | ├─Token(Colon) |:|
+//@[017:00020) |   |   | └─ObjectSyntax
+//@[017:00018) |   |   |   ├─Token(LeftBrace) |{|
+//@[019:00020) |   |   |   └─Token(RightBrace) |}|
+//@[020:00022) |   |   ├─Token(NewLine) |\r\n|
+    optionalArray: [ ]
+//@[004:00022) |   |   ├─ObjectPropertySyntax
+//@[004:00017) |   |   | ├─IdentifierSyntax
+//@[004:00017) |   |   | | └─Token(Identifier) |optionalArray|
+//@[017:00018) |   |   | ├─Token(Colon) |:|
+//@[019:00022) |   |   | └─ArraySyntax
+//@[019:00020) |   |   |   ├─Token(LeftSquare) |[|
+//@[021:00022) |   |   |   └─Token(RightSquare) |]|
+//@[022:00024) |   |   ├─Token(NewLine) |\r\n|
+  }
+//@[002:00003) |   |   └─Token(RightBrace) |}|
+//@[003:00005) |   ├─Token(NewLine) |\r\n|
+  dependsOn: [
+//@[002:00071) |   ├─ObjectPropertySyntax
+//@[002:00011) |   | ├─IdentifierSyntax
+//@[002:00011) |   | | └─Token(Identifier) |dependsOn|
+//@[011:00012) |   | ├─Token(Colon) |:|
+//@[013:00071) |   | └─ArraySyntax
+//@[013:00014) |   |   ├─Token(LeftSquare) |[|
+//@[014:00016) |   |   ├─Token(NewLine) |\r\n|
+    resWithDependencies
+//@[004:00023) |   |   ├─ArrayItemSyntax
+//@[004:00023) |   |   | └─VariableAccessSyntax
+//@[004:00023) |   |   |   └─IdentifierSyntax
+//@[004:00023) |   |   |     └─Token(Identifier) |resWithDependencies|
+//@[023:00025) |   |   ├─Token(NewLine) |\r\n|
+    optionalWithAllParams
+//@[004:00025) |   |   ├─ArrayItemSyntax
+//@[004:00025) |   |   | └─VariableAccessSyntax
+//@[004:00025) |   |   |   └─IdentifierSyntax
+//@[004:00025) |   |   |     └─Token(Identifier) |optionalWithAllParams|
+//@[025:00027) |   |   ├─Token(NewLine) |\r\n|
+  ]
+//@[002:00003) |   |   └─Token(RightSquare) |]|
+//@[003:00005) |   ├─Token(NewLine) |\r\n|
+}
+//@[000:00001) |   └─Token(RightBrace) |}|
+//@[001:00005) ├─Token(NewLine) |\r\n\r\n|
+
+module optionalWithImplicitDependency './child/optionalParams.bicep'= {
+//@[000:00300) ├─ModuleDeclarationSyntax
+//@[000:00006) | ├─Token(Identifier) |module|
+//@[007:00037) | ├─IdentifierSyntax
+//@[007:00037) | | └─Token(Identifier) |optionalWithImplicitDependency|
+//@[038:00068) | ├─StringSyntax
+//@[038:00068) | | └─Token(StringComplete) |'./child/optionalParams.bicep'|
+//@[068:00069) | ├─Token(Assignment) |=|
+//@[070:00300) | └─ObjectSyntax
+//@[070:00071) |   ├─Token(LeftBrace) |{|
+//@[071:00073) |   ├─Token(NewLine) |\r\n|
+  name: 'optionalWithImplicitDependency'
+//@[002:00040) |   ├─ObjectPropertySyntax
+//@[002:00006) |   | ├─IdentifierSyntax
+//@[002:00006) |   | | └─Token(Identifier) |name|
+//@[006:00007) |   | ├─Token(Colon) |:|
+//@[008:00040) |   | └─StringSyntax
+//@[008:00040) |   |   └─Token(StringComplete) |'optionalWithImplicitDependency'|
+//@[040:00042) |   ├─Token(NewLine) |\r\n|
+  params: {
+//@[002:00182) |   ├─ObjectPropertySyntax
+//@[002:00008) |   | ├─IdentifierSyntax
+//@[002:00008) |   | | └─Token(Identifier) |params|
+//@[008:00009) |   | ├─Token(Colon) |:|
+//@[010:00182) |   | └─ObjectSyntax
+//@[010:00011) |   |   ├─Token(LeftBrace) |{|
+//@[011:00013) |   |   ├─Token(NewLine) |\r\n|
+    optionalString: concat(resWithDependencies.id, optionalWithAllParamsAndManualDependency.name)
+//@[004:00097) |   |   ├─ObjectPropertySyntax
+//@[004:00018) |   |   | ├─IdentifierSyntax
+//@[004:00018) |   |   | | └─Token(Identifier) |optionalString|
+//@[018:00019) |   |   | ├─Token(Colon) |:|
+//@[020:00097) |   |   | └─FunctionCallSyntax
+//@[020:00026) |   |   |   ├─IdentifierSyntax
+//@[020:00026) |   |   |   | └─Token(Identifier) |concat|
+//@[026:00027) |   |   |   ├─Token(LeftParen) |(|
+//@[027:00049) |   |   |   ├─FunctionArgumentSyntax
+//@[027:00049) |   |   |   | └─PropertyAccessSyntax
+//@[027:00046) |   |   |   |   ├─VariableAccessSyntax
+//@[027:00046) |   |   |   |   | └─IdentifierSyntax
+//@[027:00046) |   |   |   |   |   └─Token(Identifier) |resWithDependencies|
+//@[046:00047) |   |   |   |   ├─Token(Dot) |.|
+//@[047:00049) |   |   |   |   └─IdentifierSyntax
+//@[047:00049) |   |   |   |     └─Token(Identifier) |id|
+//@[049:00050) |   |   |   ├─Token(Comma) |,|
+//@[051:00096) |   |   |   ├─FunctionArgumentSyntax
+//@[051:00096) |   |   |   | └─PropertyAccessSyntax
+//@[051:00091) |   |   |   |   ├─VariableAccessSyntax
+//@[051:00091) |   |   |   |   | └─IdentifierSyntax
+//@[051:00091) |   |   |   |   |   └─Token(Identifier) |optionalWithAllParamsAndManualDependency|
+//@[091:00092) |   |   |   |   ├─Token(Dot) |.|
+//@[092:00096) |   |   |   |   └─IdentifierSyntax
+//@[092:00096) |   |   |   |     └─Token(Identifier) |name|
+//@[096:00097) |   |   |   └─Token(RightParen) |)|
+//@[097:00099) |   |   ├─Token(NewLine) |\r\n|
+    optionalInt: 42
+//@[004:00019) |   |   ├─ObjectPropertySyntax
+//@[004:00015) |   |   | ├─IdentifierSyntax
+//@[004:00015) |   |   | | └─Token(Identifier) |optionalInt|
+//@[015:00016) |   |   | ├─Token(Colon) |:|
+//@[017:00019) |   |   | └─IntegerLiteralSyntax
+//@[017:00019) |   |   |   └─Token(Integer) |42|
+//@[019:00021) |   |   ├─Token(NewLine) |\r\n|
+    optionalObj: { }
+//@[004:00020) |   |   ├─ObjectPropertySyntax
+//@[004:00015) |   |   | ├─IdentifierSyntax
+//@[004:00015) |   |   | | └─Token(Identifier) |optionalObj|
+//@[015:00016) |   |   | ├─Token(Colon) |:|
+//@[017:00020) |   |   | └─ObjectSyntax
+//@[017:00018) |   |   |   ├─Token(LeftBrace) |{|
+//@[019:00020) |   |   |   └─Token(RightBrace) |}|
+//@[020:00022) |   |   ├─Token(NewLine) |\r\n|
+    optionalArray: [ ]
+//@[004:00022) |   |   ├─ObjectPropertySyntax
+//@[004:00017) |   |   | ├─IdentifierSyntax
+//@[004:00017) |   |   | | └─Token(Identifier) |optionalArray|
+//@[017:00018) |   |   | ├─Token(Colon) |:|
+//@[019:00022) |   |   | └─ArraySyntax
+//@[019:00020) |   |   |   ├─Token(LeftSquare) |[|
+//@[021:00022) |   |   |   └─Token(RightSquare) |]|
+//@[022:00024) |   |   ├─Token(NewLine) |\r\n|
+  }
+//@[002:00003) |   |   └─Token(RightBrace) |}|
+//@[003:00005) |   ├─Token(NewLine) |\r\n|
+}
+//@[000:00001) |   └─Token(RightBrace) |}|
+//@[001:00005) ├─Token(NewLine) |\r\n\r\n|
+
+module moduleWithCalculatedName './child/optionalParams.bicep'= {
+//@[000:00331) ├─ModuleDeclarationSyntax
+//@[000:00006) | ├─Token(Identifier) |module|
+//@[007:00031) | ├─IdentifierSyntax
+//@[007:00031) | | └─Token(Identifier) |moduleWithCalculatedName|
+//@[032:00062) | ├─StringSyntax
+//@[032:00062) | | └─Token(StringComplete) |'./child/optionalParams.bicep'|
+//@[062:00063) | ├─Token(Assignment) |=|
+//@[064:00331) | └─ObjectSyntax
+//@[064:00065) |   ├─Token(LeftBrace) |{|
+//@[065:00067) |   ├─Token(NewLine) |\r\n|
+  name: '${optionalWithAllParamsAndManualDependency.name}${deployTimeSuffix}'
+//@[002:00077) |   ├─ObjectPropertySyntax
+//@[002:00006) |   | ├─IdentifierSyntax
+//@[002:00006) |   | | └─Token(Identifier) |name|
+//@[006:00007) |   | ├─Token(Colon) |:|
+//@[008:00077) |   | └─StringSyntax
+//@[008:00011) |   |   ├─Token(StringLeftPiece) |'${|
+//@[011:00056) |   |   ├─PropertyAccessSyntax
+//@[011:00051) |   |   | ├─VariableAccessSyntax
+//@[011:00051) |   |   | | └─IdentifierSyntax
+//@[011:00051) |   |   | |   └─Token(Identifier) |optionalWithAllParamsAndManualDependency|
+//@[051:00052) |   |   | ├─Token(Dot) |.|
+//@[052:00056) |   |   | └─IdentifierSyntax
+//@[052:00056) |   |   |   └─Token(Identifier) |name|
+//@[056:00059) |   |   ├─Token(StringMiddlePiece) |}${|
+//@[059:00075) |   |   ├─VariableAccessSyntax
+//@[059:00075) |   |   | └─IdentifierSyntax
+//@[059:00075) |   |   |   └─Token(Identifier) |deployTimeSuffix|
+//@[075:00077) |   |   └─Token(StringRightPiece) |}'|
+//@[077:00079) |   ├─Token(NewLine) |\r\n|
+  params: {
+//@[002:00182) |   ├─ObjectPropertySyntax
+//@[002:00008) |   | ├─IdentifierSyntax
+//@[002:00008) |   | | └─Token(Identifier) |params|
+//@[008:00009) |   | ├─Token(Colon) |:|
+//@[010:00182) |   | └─ObjectSyntax
+//@[010:00011) |   |   ├─Token(LeftBrace) |{|
+//@[011:00013) |   |   ├─Token(NewLine) |\r\n|
+    optionalString: concat(resWithDependencies.id, optionalWithAllParamsAndManualDependency.name)
+//@[004:00097) |   |   ├─ObjectPropertySyntax
+//@[004:00018) |   |   | ├─IdentifierSyntax
+//@[004:00018) |   |   | | └─Token(Identifier) |optionalString|
+//@[018:00019) |   |   | ├─Token(Colon) |:|
+//@[020:00097) |   |   | └─FunctionCallSyntax
+//@[020:00026) |   |   |   ├─IdentifierSyntax
+//@[020:00026) |   |   |   | └─Token(Identifier) |concat|
+//@[026:00027) |   |   |   ├─Token(LeftParen) |(|
+//@[027:00049) |   |   |   ├─FunctionArgumentSyntax
+//@[027:00049) |   |   |   | └─PropertyAccessSyntax
+//@[027:00046) |   |   |   |   ├─VariableAccessSyntax
+//@[027:00046) |   |   |   |   | └─IdentifierSyntax
+//@[027:00046) |   |   |   |   |   └─Token(Identifier) |resWithDependencies|
+//@[046:00047) |   |   |   |   ├─Token(Dot) |.|
+//@[047:00049) |   |   |   |   └─IdentifierSyntax
+//@[047:00049) |   |   |   |     └─Token(Identifier) |id|
+//@[049:00050) |   |   |   ├─Token(Comma) |,|
+//@[051:00096) |   |   |   ├─FunctionArgumentSyntax
+//@[051:00096) |   |   |   | └─PropertyAccessSyntax
+//@[051:00091) |   |   |   |   ├─VariableAccessSyntax
+//@[051:00091) |   |   |   |   | └─IdentifierSyntax
+//@[051:00091) |   |   |   |   |   └─Token(Identifier) |optionalWithAllParamsAndManualDependency|
+//@[091:00092) |   |   |   |   ├─Token(Dot) |.|
+//@[092:00096) |   |   |   |   └─IdentifierSyntax
+//@[092:00096) |   |   |   |     └─Token(Identifier) |name|
+//@[096:00097) |   |   |   └─Token(RightParen) |)|
+//@[097:00099) |   |   ├─Token(NewLine) |\r\n|
+    optionalInt: 42
+//@[004:00019) |   |   ├─ObjectPropertySyntax
+//@[004:00015) |   |   | ├─IdentifierSyntax
+//@[004:00015) |   |   | | └─Token(Identifier) |optionalInt|
+//@[015:00016) |   |   | ├─Token(Colon) |:|
+//@[017:00019) |   |   | └─IntegerLiteralSyntax
+//@[017:00019) |   |   |   └─Token(Integer) |42|
+//@[019:00021) |   |   ├─Token(NewLine) |\r\n|
+    optionalObj: { }
+//@[004:00020) |   |   ├─ObjectPropertySyntax
+//@[004:00015) |   |   | ├─IdentifierSyntax
+//@[004:00015) |   |   | | └─Token(Identifier) |optionalObj|
+//@[015:00016) |   |   | ├─Token(Colon) |:|
+//@[017:00020) |   |   | └─ObjectSyntax
+//@[017:00018) |   |   |   ├─Token(LeftBrace) |{|
+//@[019:00020) |   |   |   └─Token(RightBrace) |}|
+//@[020:00022) |   |   ├─Token(NewLine) |\r\n|
+    optionalArray: [ ]
+//@[004:00022) |   |   ├─ObjectPropertySyntax
+//@[004:00017) |   |   | ├─IdentifierSyntax
+//@[004:00017) |   |   | | └─Token(Identifier) |optionalArray|
+//@[017:00018) |   |   | ├─Token(Colon) |:|
+//@[019:00022) |   |   | └─ArraySyntax
+//@[019:00020) |   |   |   ├─Token(LeftSquare) |[|
+//@[021:00022) |   |   |   └─Token(RightSquare) |]|
+//@[022:00024) |   |   ├─Token(NewLine) |\r\n|
+  }
+//@[002:00003) |   |   └─Token(RightBrace) |}|
+//@[003:00005) |   ├─Token(NewLine) |\r\n|
+}
+//@[000:00001) |   └─Token(RightBrace) |}|
+//@[001:00005) ├─Token(NewLine) |\r\n\r\n|
+
+resource resWithCalculatedNameDependencies 'Mock.Rp/mockResource@2020-01-01' = {
+//@[000:00241) ├─ResourceDeclarationSyntax
+//@[000:00008) | ├─Token(Identifier) |resource|
+//@[009:00042) | ├─IdentifierSyntax
+//@[009:00042) | | └─Token(Identifier) |resWithCalculatedNameDependencies|
+//@[043:00076) | ├─StringSyntax
+//@[043:00076) | | └─Token(StringComplete) |'Mock.Rp/mockResource@2020-01-01'|
+//@[077:00078) | ├─Token(Assignment) |=|
+//@[079:00241) | └─ObjectSyntax
+//@[079:00080) |   ├─Token(LeftBrace) |{|
+//@[080:00082) |   ├─Token(NewLine) |\r\n|
+  name: '${optionalWithAllParamsAndManualDependency.name}${deployTimeSuffix}'
+//@[002:00077) |   ├─ObjectPropertySyntax
+//@[002:00006) |   | ├─IdentifierSyntax
+//@[002:00006) |   | | └─Token(Identifier) |name|
+//@[006:00007) |   | ├─Token(Colon) |:|
+//@[008:00077) |   | └─StringSyntax
+//@[008:00011) |   |   ├─Token(StringLeftPiece) |'${|
+//@[011:00056) |   |   ├─PropertyAccessSyntax
+//@[011:00051) |   |   | ├─VariableAccessSyntax
+//@[011:00051) |   |   | | └─IdentifierSyntax
+//@[011:00051) |   |   | |   └─Token(Identifier) |optionalWithAllParamsAndManualDependency|
+//@[051:00052) |   |   | ├─Token(Dot) |.|
+//@[052:00056) |   |   | └─IdentifierSyntax
+//@[052:00056) |   |   |   └─Token(Identifier) |name|
+//@[056:00059) |   |   ├─Token(StringMiddlePiece) |}${|
+//@[059:00075) |   |   ├─VariableAccessSyntax
+//@[059:00075) |   |   | └─IdentifierSyntax
+//@[059:00075) |   |   |   └─Token(Identifier) |deployTimeSuffix|
+//@[075:00077) |   |   └─Token(StringRightPiece) |}'|
+//@[077:00079) |   ├─Token(NewLine) |\r\n|
+  properties: {
+//@[002:00077) |   ├─ObjectPropertySyntax
+//@[002:00012) |   | ├─IdentifierSyntax
+//@[002:00012) |   | | └─Token(Identifier) |properties|
+//@[012:00013) |   | ├─Token(Colon) |:|
+//@[014:00077) |   | └─ObjectSyntax
+//@[014:00015) |   |   ├─Token(LeftBrace) |{|
+//@[015:00017) |   |   ├─Token(NewLine) |\r\n|
+    modADep: moduleWithCalculatedName.outputs.outputObj
+//@[004:00055) |   |   ├─ObjectPropertySyntax
+//@[004:00011) |   |   | ├─IdentifierSyntax
+//@[004:00011) |   |   | | └─Token(Identifier) |modADep|
+//@[011:00012) |   |   | ├─Token(Colon) |:|
+//@[013:00055) |   |   | └─PropertyAccessSyntax
+//@[013:00045) |   |   |   ├─PropertyAccessSyntax
+//@[013:00037) |   |   |   | ├─VariableAccessSyntax
+//@[013:00037) |   |   |   | | └─IdentifierSyntax
+//@[013:00037) |   |   |   | |   └─Token(Identifier) |moduleWithCalculatedName|
+//@[037:00038) |   |   |   | ├─Token(Dot) |.|
+//@[038:00045) |   |   |   | └─IdentifierSyntax
+//@[038:00045) |   |   |   |   └─Token(Identifier) |outputs|
+//@[045:00046) |   |   |   ├─Token(Dot) |.|
+//@[046:00055) |   |   |   └─IdentifierSyntax
+//@[046:00055) |   |   |     └─Token(Identifier) |outputObj|
+//@[055:00057) |   |   ├─Token(NewLine) |\r\n|
+  }
+//@[002:00003) |   |   └─Token(RightBrace) |}|
+//@[003:00005) |   ├─Token(NewLine) |\r\n|
+}
+//@[000:00001) |   └─Token(RightBrace) |}|
+//@[001:00005) ├─Token(NewLine) |\r\n\r\n|
+
+output stringOutputA string = modATest.outputs.stringOutputA
+//@[000:00060) ├─OutputDeclarationSyntax
+//@[000:00006) | ├─Token(Identifier) |output|
+//@[007:00020) | ├─IdentifierSyntax
+//@[007:00020) | | └─Token(Identifier) |stringOutputA|
+//@[021:00027) | ├─TypeVariableAccessSyntax
+//@[021:00027) | | └─IdentifierSyntax
+//@[021:00027) | |   └─Token(Identifier) |string|
+//@[028:00029) | ├─Token(Assignment) |=|
+//@[030:00060) | └─PropertyAccessSyntax
+//@[030:00046) |   ├─PropertyAccessSyntax
+//@[030:00038) |   | ├─VariableAccessSyntax
+//@[030:00038) |   | | └─IdentifierSyntax
+//@[030:00038) |   | |   └─Token(Identifier) |modATest|
+//@[038:00039) |   | ├─Token(Dot) |.|
+//@[039:00046) |   | └─IdentifierSyntax
+//@[039:00046) |   |   └─Token(Identifier) |outputs|
+//@[046:00047) |   ├─Token(Dot) |.|
+//@[047:00060) |   └─IdentifierSyntax
+//@[047:00060) |     └─Token(Identifier) |stringOutputA|
+//@[060:00062) ├─Token(NewLine) |\r\n|
+output stringOutputB string = modATest.outputs.stringOutputB
+//@[000:00060) ├─OutputDeclarationSyntax
+//@[000:00006) | ├─Token(Identifier) |output|
+//@[007:00020) | ├─IdentifierSyntax
+//@[007:00020) | | └─Token(Identifier) |stringOutputB|
+//@[021:00027) | ├─TypeVariableAccessSyntax
+//@[021:00027) | | └─IdentifierSyntax
+//@[021:00027) | |   └─Token(Identifier) |string|
+//@[028:00029) | ├─Token(Assignment) |=|
+//@[030:00060) | └─PropertyAccessSyntax
+//@[030:00046) |   ├─PropertyAccessSyntax
+//@[030:00038) |   | ├─VariableAccessSyntax
+//@[030:00038) |   | | └─IdentifierSyntax
+//@[030:00038) |   | |   └─Token(Identifier) |modATest|
+//@[038:00039) |   | ├─Token(Dot) |.|
+//@[039:00046) |   | └─IdentifierSyntax
+//@[039:00046) |   |   └─Token(Identifier) |outputs|
+//@[046:00047) |   ├─Token(Dot) |.|
+//@[047:00060) |   └─IdentifierSyntax
+//@[047:00060) |     └─Token(Identifier) |stringOutputB|
+//@[060:00062) ├─Token(NewLine) |\r\n|
+output objOutput object = modATest.outputs.objOutput
+//@[000:00052) ├─OutputDeclarationSyntax
+//@[000:00006) | ├─Token(Identifier) |output|
+//@[007:00016) | ├─IdentifierSyntax
+//@[007:00016) | | └─Token(Identifier) |objOutput|
+//@[017:00023) | ├─TypeVariableAccessSyntax
+//@[017:00023) | | └─IdentifierSyntax
+//@[017:00023) | |   └─Token(Identifier) |object|
+//@[024:00025) | ├─Token(Assignment) |=|
+//@[026:00052) | └─PropertyAccessSyntax
+//@[026:00042) |   ├─PropertyAccessSyntax
+//@[026:00034) |   | ├─VariableAccessSyntax
+//@[026:00034) |   | | └─IdentifierSyntax
+//@[026:00034) |   | |   └─Token(Identifier) |modATest|
+//@[034:00035) |   | ├─Token(Dot) |.|
+//@[035:00042) |   | └─IdentifierSyntax
+//@[035:00042) |   |   └─Token(Identifier) |outputs|
+//@[042:00043) |   ├─Token(Dot) |.|
+//@[043:00052) |   └─IdentifierSyntax
+//@[043:00052) |     └─Token(Identifier) |objOutput|
+//@[052:00054) ├─Token(NewLine) |\r\n|
+output arrayOutput array = modATest.outputs.arrayOutput
+//@[000:00055) ├─OutputDeclarationSyntax
+//@[000:00006) | ├─Token(Identifier) |output|
+//@[007:00018) | ├─IdentifierSyntax
+//@[007:00018) | | └─Token(Identifier) |arrayOutput|
+//@[019:00024) | ├─TypeVariableAccessSyntax
+//@[019:00024) | | └─IdentifierSyntax
+//@[019:00024) | |   └─Token(Identifier) |array|
+//@[025:00026) | ├─Token(Assignment) |=|
+//@[027:00055) | └─PropertyAccessSyntax
+//@[027:00043) |   ├─PropertyAccessSyntax
+//@[027:00035) |   | ├─VariableAccessSyntax
+//@[027:00035) |   | | └─IdentifierSyntax
+//@[027:00035) |   | |   └─Token(Identifier) |modATest|
+//@[035:00036) |   | ├─Token(Dot) |.|
+//@[036:00043) |   | └─IdentifierSyntax
+//@[036:00043) |   |   └─Token(Identifier) |outputs|
+//@[043:00044) |   ├─Token(Dot) |.|
+//@[044:00055) |   └─IdentifierSyntax
+//@[044:00055) |     └─Token(Identifier) |arrayOutput|
+//@[055:00057) ├─Token(NewLine) |\r\n|
+output modCalculatedNameOutput object = moduleWithCalculatedName.outputs.outputObj
+//@[000:00082) ├─OutputDeclarationSyntax
+//@[000:00006) | ├─Token(Identifier) |output|
+//@[007:00030) | ├─IdentifierSyntax
+//@[007:00030) | | └─Token(Identifier) |modCalculatedNameOutput|
+//@[031:00037) | ├─TypeVariableAccessSyntax
+//@[031:00037) | | └─IdentifierSyntax
+//@[031:00037) | |   └─Token(Identifier) |object|
+//@[038:00039) | ├─Token(Assignment) |=|
+//@[040:00082) | └─PropertyAccessSyntax
+//@[040:00072) |   ├─PropertyAccessSyntax
+//@[040:00064) |   | ├─VariableAccessSyntax
+//@[040:00064) |   | | └─IdentifierSyntax
+//@[040:00064) |   | |   └─Token(Identifier) |moduleWithCalculatedName|
+//@[064:00065) |   | ├─Token(Dot) |.|
+//@[065:00072) |   | └─IdentifierSyntax
+//@[065:00072) |   |   └─Token(Identifier) |outputs|
+//@[072:00073) |   ├─Token(Dot) |.|
+//@[073:00082) |   └─IdentifierSyntax
+//@[073:00082) |     └─Token(Identifier) |outputObj|
+//@[082:00086) ├─Token(NewLine) |\r\n\r\n|
+
+/*
+  valid loop cases
+*/
+//@[002:00006) ├─Token(NewLine) |\r\n\r\n|
+
+@sys.description('this is myModules')
+//@[000:00162) ├─VariableDeclarationSyntax
+//@[000:00037) | ├─DecoratorSyntax
+//@[000:00001) | | ├─Token(At) |@|
+//@[001:00037) | | └─InstanceFunctionCallSyntax
+//@[001:00004) | |   ├─VariableAccessSyntax
+//@[001:00004) | |   | └─IdentifierSyntax
+//@[001:00004) | |   |   └─Token(Identifier) |sys|
+//@[004:00005) | |   ├─Token(Dot) |.|
+//@[005:00016) | |   ├─IdentifierSyntax
+//@[005:00016) | |   | └─Token(Identifier) |description|
+//@[016:00017) | |   ├─Token(LeftParen) |(|
+//@[017:00036) | |   ├─FunctionArgumentSyntax
+//@[017:00036) | |   | └─StringSyntax
+//@[017:00036) | |   |   └─Token(StringComplete) |'this is myModules'|
+//@[036:00037) | |   └─Token(RightParen) |)|
+//@[037:00039) | ├─Token(NewLine) |\r\n|
+var myModules = [
+//@[000:00003) | ├─Token(Identifier) |var|
+//@[004:00013) | ├─IdentifierSyntax
+//@[004:00013) | | └─Token(Identifier) |myModules|
+//@[014:00015) | ├─Token(Assignment) |=|
+//@[016:00123) | └─ArraySyntax
+//@[016:00017) |   ├─Token(LeftSquare) |[|
+//@[017:00019) |   ├─Token(NewLine) |\r\n|
+  {
+//@[002:00050) |   ├─ArrayItemSyntax
+//@[002:00050) |   | └─ObjectSyntax
+//@[002:00003) |   |   ├─Token(LeftBrace) |{|
+//@[003:00005) |   |   ├─Token(NewLine) |\r\n|
+    name: 'one'
+//@[004:00015) |   |   ├─ObjectPropertySyntax
+//@[004:00008) |   |   | ├─IdentifierSyntax
+//@[004:00008) |   |   | | └─Token(Identifier) |name|
+//@[008:00009) |   |   | ├─Token(Colon) |:|
+//@[010:00015) |   |   | └─StringSyntax
+//@[010:00015) |   |   |   └─Token(StringComplete) |'one'|
+//@[015:00017) |   |   ├─Token(NewLine) |\r\n|
+    location: 'eastus2'
+//@[004:00023) |   |   ├─ObjectPropertySyntax
+//@[004:00012) |   |   | ├─IdentifierSyntax
+//@[004:00012) |   |   | | └─Token(Identifier) |location|
+//@[012:00013) |   |   | ├─Token(Colon) |:|
+//@[014:00023) |   |   | └─StringSyntax
+//@[014:00023) |   |   |   └─Token(StringComplete) |'eastus2'|
+//@[023:00025) |   |   ├─Token(NewLine) |\r\n|
+  }
+//@[002:00003) |   |   └─Token(RightBrace) |}|
+//@[003:00005) |   ├─Token(NewLine) |\r\n|
+  {
+//@[002:00049) |   ├─ArrayItemSyntax
+//@[002:00049) |   | └─ObjectSyntax
+//@[002:00003) |   |   ├─Token(LeftBrace) |{|
+//@[003:00005) |   |   ├─Token(NewLine) |\r\n|
+    name: 'two'
+//@[004:00015) |   |   ├─ObjectPropertySyntax
+//@[004:00008) |   |   | ├─IdentifierSyntax
+//@[004:00008) |   |   | | └─Token(Identifier) |name|
+//@[008:00009) |   |   | ├─Token(Colon) |:|
+//@[010:00015) |   |   | └─StringSyntax
+//@[010:00015) |   |   |   └─Token(StringComplete) |'two'|
+//@[015:00017) |   |   ├─Token(NewLine) |\r\n|
+    location: 'westus'
+//@[004:00022) |   |   ├─ObjectPropertySyntax
+//@[004:00012) |   |   | ├─IdentifierSyntax
+//@[004:00012) |   |   | | └─Token(Identifier) |location|
+//@[012:00013) |   |   | ├─Token(Colon) |:|
+//@[014:00022) |   |   | └─StringSyntax
+//@[014:00022) |   |   |   └─Token(StringComplete) |'westus'|
+//@[022:00024) |   |   ├─Token(NewLine) |\r\n|
+  }
+//@[002:00003) |   |   └─Token(RightBrace) |}|
+//@[003:00005) |   ├─Token(NewLine) |\r\n|
+]
+//@[000:00001) |   └─Token(RightSquare) |]|
+//@[001:00005) ├─Token(NewLine) |\r\n\r\n|
+
+var emptyArray = []
+//@[000:00019) ├─VariableDeclarationSyntax
+//@[000:00003) | ├─Token(Identifier) |var|
+//@[004:00014) | ├─IdentifierSyntax
+//@[004:00014) | | └─Token(Identifier) |emptyArray|
+//@[015:00016) | ├─Token(Assignment) |=|
+//@[017:00019) | └─ArraySyntax
+//@[017:00018) |   ├─Token(LeftSquare) |[|
+//@[018:00019) |   └─Token(RightSquare) |]|
+//@[019:00023) ├─Token(NewLine) |\r\n\r\n|
+
+// simple module loop
+//@[021:00023) ├─Token(NewLine) |\r\n|
+module storageResources 'modulea.bicep' = [for module in myModules: {
+//@[000:00189) ├─ModuleDeclarationSyntax
+//@[000:00006) | ├─Token(Identifier) |module|
+//@[007:00023) | ├─IdentifierSyntax
+//@[007:00023) | | └─Token(Identifier) |storageResources|
+//@[024:00039) | ├─StringSyntax
+//@[024:00039) | | └─Token(StringComplete) |'modulea.bicep'|
+//@[040:00041) | ├─Token(Assignment) |=|
+//@[042:00189) | └─ForSyntax
+//@[042:00043) |   ├─Token(LeftSquare) |[|
+//@[043:00046) |   ├─Token(Identifier) |for|
+//@[047:00053) |   ├─LocalVariableSyntax
+//@[047:00053) |   | └─IdentifierSyntax
+//@[047:00053) |   |   └─Token(Identifier) |module|
+//@[054:00056) |   ├─Token(Identifier) |in|
+//@[057:00066) |   ├─VariableAccessSyntax
+//@[057:00066) |   | └─IdentifierSyntax
+//@[057:00066) |   |   └─Token(Identifier) |myModules|
+//@[066:00067) |   ├─Token(Colon) |:|
+//@[068:00188) |   ├─ObjectSyntax
+//@[068:00069) |   | ├─Token(LeftBrace) |{|
+//@[069:00071) |   | ├─Token(NewLine) |\r\n|
+  name: module.name
+//@[002:00019) |   | ├─ObjectPropertySyntax
+//@[002:00006) |   | | ├─IdentifierSyntax
+//@[002:00006) |   | | | └─Token(Identifier) |name|
+//@[006:00007) |   | | ├─Token(Colon) |:|
+//@[008:00019) |   | | └─PropertyAccessSyntax
+//@[008:00014) |   | |   ├─VariableAccessSyntax
+//@[008:00014) |   | |   | └─IdentifierSyntax
+//@[008:00014) |   | |   |   └─Token(Identifier) |module|
+//@[014:00015) |   | |   ├─Token(Dot) |.|
+//@[015:00019) |   | |   └─IdentifierSyntax
+//@[015:00019) |   | |     └─Token(Identifier) |name|
+//@[019:00021) |   | ├─Token(NewLine) |\r\n|
+  params: {
+//@[002:00093) |   | ├─ObjectPropertySyntax
+//@[002:00008) |   | | ├─IdentifierSyntax
+//@[002:00008) |   | | | └─Token(Identifier) |params|
+//@[008:00009) |   | | ├─Token(Colon) |:|
+//@[010:00093) |   | | └─ObjectSyntax
+//@[010:00011) |   | |   ├─Token(LeftBrace) |{|
+//@[011:00013) |   | |   ├─Token(NewLine) |\r\n|
+    arrayParam: []
+//@[004:00018) |   | |   ├─ObjectPropertySyntax
+//@[004:00014) |   | |   | ├─IdentifierSyntax
+//@[004:00014) |   | |   | | └─Token(Identifier) |arrayParam|
+//@[014:00015) |   | |   | ├─Token(Colon) |:|
+//@[016:00018) |   | |   | └─ArraySyntax
+//@[016:00017) |   | |   |   ├─Token(LeftSquare) |[|
+//@[017:00018) |   | |   |   └─Token(RightSquare) |]|
+//@[018:00020) |   | |   ├─Token(NewLine) |\r\n|
+    objParam: module
+//@[004:00020) |   | |   ├─ObjectPropertySyntax
+//@[004:00012) |   | |   | ├─IdentifierSyntax
+//@[004:00012) |   | |   | | └─Token(Identifier) |objParam|
+//@[012:00013) |   | |   | ├─Token(Colon) |:|
+//@[014:00020) |   | |   | └─VariableAccessSyntax
+//@[014:00020) |   | |   |   └─IdentifierSyntax
+//@[014:00020) |   | |   |     └─Token(Identifier) |module|
+//@[020:00022) |   | |   ├─Token(NewLine) |\r\n|
+    stringParamB: module.location
+//@[004:00033) |   | |   ├─ObjectPropertySyntax
+//@[004:00016) |   | |   | ├─IdentifierSyntax
+//@[004:00016) |   | |   | | └─Token(Identifier) |stringParamB|
+//@[016:00017) |   | |   | ├─Token(Colon) |:|
+//@[018:00033) |   | |   | └─PropertyAccessSyntax
+//@[018:00024) |   | |   |   ├─VariableAccessSyntax
+//@[018:00024) |   | |   |   | └─IdentifierSyntax
+//@[018:00024) |   | |   |   |   └─Token(Identifier) |module|
+//@[024:00025) |   | |   |   ├─Token(Dot) |.|
+//@[025:00033) |   | |   |   └─IdentifierSyntax
+//@[025:00033) |   | |   |     └─Token(Identifier) |location|
+//@[033:00035) |   | |   ├─Token(NewLine) |\r\n|
+  }
+//@[002:00003) |   | |   └─Token(RightBrace) |}|
+//@[003:00005) |   | ├─Token(NewLine) |\r\n|
+}]
+//@[000:00001) |   | └─Token(RightBrace) |}|
+//@[001:00002) |   └─Token(RightSquare) |]|
+//@[002:00006) ├─Token(NewLine) |\r\n\r\n|
+
+// simple indexed module loop
+//@[029:00031) ├─Token(NewLine) |\r\n|
+module storageResourcesWithIndex 'modulea.bicep' = [for (module, i) in myModules: {
+//@[000:00256) ├─ModuleDeclarationSyntax
+//@[000:00006) | ├─Token(Identifier) |module|
+//@[007:00032) | ├─IdentifierSyntax
+//@[007:00032) | | └─Token(Identifier) |storageResourcesWithIndex|
+//@[033:00048) | ├─StringSyntax
+//@[033:00048) | | └─Token(StringComplete) |'modulea.bicep'|
+//@[049:00050) | ├─Token(Assignment) |=|
+//@[051:00256) | └─ForSyntax
+//@[051:00052) |   ├─Token(LeftSquare) |[|
+//@[052:00055) |   ├─Token(Identifier) |for|
+//@[056:00067) |   ├─VariableBlockSyntax
+//@[056:00057) |   | ├─Token(LeftParen) |(|
+//@[057:00063) |   | ├─LocalVariableSyntax
+//@[057:00063) |   | | └─IdentifierSyntax
+//@[057:00063) |   | |   └─Token(Identifier) |module|
+//@[063:00064) |   | ├─Token(Comma) |,|
+//@[065:00066) |   | ├─LocalVariableSyntax
+//@[065:00066) |   | | └─IdentifierSyntax
+//@[065:00066) |   | |   └─Token(Identifier) |i|
+//@[066:00067) |   | └─Token(RightParen) |)|
+//@[068:00070) |   ├─Token(Identifier) |in|
+//@[071:00080) |   ├─VariableAccessSyntax
+//@[071:00080) |   | └─IdentifierSyntax
+//@[071:00080) |   |   └─Token(Identifier) |myModules|
+//@[080:00081) |   ├─Token(Colon) |:|
+//@[082:00255) |   ├─ObjectSyntax
+//@[082:00083) |   | ├─Token(LeftBrace) |{|
+//@[083:00085) |   | ├─Token(NewLine) |\r\n|
+  name: module.name
+//@[002:00019) |   | ├─ObjectPropertySyntax
+//@[002:00006) |   | | ├─IdentifierSyntax
+//@[002:00006) |   | | | └─Token(Identifier) |name|
+//@[006:00007) |   | | ├─Token(Colon) |:|
+//@[008:00019) |   | | └─PropertyAccessSyntax
+//@[008:00014) |   | |   ├─VariableAccessSyntax
+//@[008:00014) |   | |   | └─IdentifierSyntax
+//@[008:00014) |   | |   |   └─Token(Identifier) |module|
+//@[014:00015) |   | |   ├─Token(Dot) |.|
+//@[015:00019) |   | |   └─IdentifierSyntax
+//@[015:00019) |   | |     └─Token(Identifier) |name|
+//@[019:00021) |   | ├─Token(NewLine) |\r\n|
+  params: {
+//@[002:00146) |   | ├─ObjectPropertySyntax
+//@[002:00008) |   | | ├─IdentifierSyntax
+//@[002:00008) |   | | | └─Token(Identifier) |params|
+//@[008:00009) |   | | ├─Token(Colon) |:|
+//@[010:00146) |   | | └─ObjectSyntax
+//@[010:00011) |   | |   ├─Token(LeftBrace) |{|
+//@[011:00013) |   | |   ├─Token(NewLine) |\r\n|
+    arrayParam: [
+//@[004:00037) |   | |   ├─ObjectPropertySyntax
+//@[004:00014) |   | |   | ├─IdentifierSyntax
+//@[004:00014) |   | |   | | └─Token(Identifier) |arrayParam|
+//@[014:00015) |   | |   | ├─Token(Colon) |:|
+//@[016:00037) |   | |   | └─ArraySyntax
+//@[016:00017) |   | |   |   ├─Token(LeftSquare) |[|
+//@[017:00019) |   | |   |   ├─Token(NewLine) |\r\n|
+      i + 1
+//@[006:00011) |   | |   |   ├─ArrayItemSyntax
+//@[006:00011) |   | |   |   | └─BinaryOperationSyntax
+//@[006:00007) |   | |   |   |   ├─VariableAccessSyntax
+//@[006:00007) |   | |   |   |   | └─IdentifierSyntax
+//@[006:00007) |   | |   |   |   |   └─Token(Identifier) |i|
+//@[008:00009) |   | |   |   |   ├─Token(Plus) |+|
+//@[010:00011) |   | |   |   |   └─IntegerLiteralSyntax
+//@[010:00011) |   | |   |   |     └─Token(Integer) |1|
+//@[011:00013) |   | |   |   ├─Token(NewLine) |\r\n|
+    ]
+//@[004:00005) |   | |   |   └─Token(RightSquare) |]|
+//@[005:00007) |   | |   ├─Token(NewLine) |\r\n|
+    objParam: module
+//@[004:00020) |   | |   ├─ObjectPropertySyntax
+//@[004:00012) |   | |   | ├─IdentifierSyntax
+//@[004:00012) |   | |   | | └─Token(Identifier) |objParam|
+//@[012:00013) |   | |   | ├─Token(Colon) |:|
+//@[014:00020) |   | |   | └─VariableAccessSyntax
+//@[014:00020) |   | |   |   └─IdentifierSyntax
+//@[014:00020) |   | |   |     └─Token(Identifier) |module|
+//@[020:00022) |   | |   ├─Token(NewLine) |\r\n|
+    stringParamB: module.location
+//@[004:00033) |   | |   ├─ObjectPropertySyntax
+//@[004:00016) |   | |   | ├─IdentifierSyntax
+//@[004:00016) |   | |   | | └─Token(Identifier) |stringParamB|
+//@[016:00017) |   | |   | ├─Token(Colon) |:|
+//@[018:00033) |   | |   | └─PropertyAccessSyntax
+//@[018:00024) |   | |   |   ├─VariableAccessSyntax
+//@[018:00024) |   | |   |   | └─IdentifierSyntax
+//@[018:00024) |   | |   |   |   └─Token(Identifier) |module|
+//@[024:00025) |   | |   |   ├─Token(Dot) |.|
+//@[025:00033) |   | |   |   └─IdentifierSyntax
+//@[025:00033) |   | |   |     └─Token(Identifier) |location|
+//@[033:00035) |   | |   ├─Token(NewLine) |\r\n|
+    stringParamA: concat('a', i)
+//@[004:00032) |   | |   ├─ObjectPropertySyntax
+//@[004:00016) |   | |   | ├─IdentifierSyntax
+//@[004:00016) |   | |   | | └─Token(Identifier) |stringParamA|
+//@[016:00017) |   | |   | ├─Token(Colon) |:|
+//@[018:00032) |   | |   | └─FunctionCallSyntax
+//@[018:00024) |   | |   |   ├─IdentifierSyntax
+//@[018:00024) |   | |   |   | └─Token(Identifier) |concat|
+//@[024:00025) |   | |   |   ├─Token(LeftParen) |(|
+//@[025:00028) |   | |   |   ├─FunctionArgumentSyntax
+//@[025:00028) |   | |   |   | └─StringSyntax
+//@[025:00028) |   | |   |   |   └─Token(StringComplete) |'a'|
+//@[028:00029) |   | |   |   ├─Token(Comma) |,|
+//@[030:00031) |   | |   |   ├─FunctionArgumentSyntax
+//@[030:00031) |   | |   |   | └─VariableAccessSyntax
+//@[030:00031) |   | |   |   |   └─IdentifierSyntax
+//@[030:00031) |   | |   |   |     └─Token(Identifier) |i|
+//@[031:00032) |   | |   |   └─Token(RightParen) |)|
+//@[032:00034) |   | |   ├─Token(NewLine) |\r\n|
+  }
+//@[002:00003) |   | |   └─Token(RightBrace) |}|
+//@[003:00005) |   | ├─Token(NewLine) |\r\n|
+}]
+//@[000:00001) |   | └─Token(RightBrace) |}|
+//@[001:00002) |   └─Token(RightSquare) |]|
+//@[002:00006) ├─Token(NewLine) |\r\n\r\n|
+
+// nested module loop
+//@[021:00023) ├─Token(NewLine) |\r\n|
+module nestedModuleLoop 'modulea.bicep' = [for module in myModules: {
+//@[000:00246) ├─ModuleDeclarationSyntax
+//@[000:00006) | ├─Token(Identifier) |module|
+//@[007:00023) | ├─IdentifierSyntax
+//@[007:00023) | | └─Token(Identifier) |nestedModuleLoop|
+//@[024:00039) | ├─StringSyntax
+//@[024:00039) | | └─Token(StringComplete) |'modulea.bicep'|
+//@[040:00041) | ├─Token(Assignment) |=|
+//@[042:00246) | └─ForSyntax
+//@[042:00043) |   ├─Token(LeftSquare) |[|
+//@[043:00046) |   ├─Token(Identifier) |for|
+//@[047:00053) |   ├─LocalVariableSyntax
+//@[047:00053) |   | └─IdentifierSyntax
+//@[047:00053) |   |   └─Token(Identifier) |module|
+//@[054:00056) |   ├─Token(Identifier) |in|
+//@[057:00066) |   ├─VariableAccessSyntax
+//@[057:00066) |   | └─IdentifierSyntax
+//@[057:00066) |   |   └─Token(Identifier) |myModules|
+//@[066:00067) |   ├─Token(Colon) |:|
+//@[068:00245) |   ├─ObjectSyntax
+//@[068:00069) |   | ├─Token(LeftBrace) |{|
+//@[069:00071) |   | ├─Token(NewLine) |\r\n|
+  name: module.name
+//@[002:00019) |   | ├─ObjectPropertySyntax
+//@[002:00006) |   | | ├─IdentifierSyntax
+//@[002:00006) |   | | | └─Token(Identifier) |name|
+//@[006:00007) |   | | ├─Token(Colon) |:|
+//@[008:00019) |   | | └─PropertyAccessSyntax
+//@[008:00014) |   | |   ├─VariableAccessSyntax
+//@[008:00014) |   | |   | └─IdentifierSyntax
+//@[008:00014) |   | |   |   └─Token(Identifier) |module|
+//@[014:00015) |   | |   ├─Token(Dot) |.|
+//@[015:00019) |   | |   └─IdentifierSyntax
+//@[015:00019) |   | |     └─Token(Identifier) |name|
+//@[019:00021) |   | ├─Token(NewLine) |\r\n|
+  params: {
+//@[002:00150) |   | ├─ObjectPropertySyntax
+//@[002:00008) |   | | ├─IdentifierSyntax
+//@[002:00008) |   | | | └─Token(Identifier) |params|
+//@[008:00009) |   | | ├─Token(Colon) |:|
+//@[010:00150) |   | | └─ObjectSyntax
+//@[010:00011) |   | |   ├─Token(LeftBrace) |{|
+//@[011:00013) |   | |   ├─Token(NewLine) |\r\n|
+    arrayParam: [for i in range(0,3): concat('test-', i, '-', module.name)]
+//@[004:00075) |   | |   ├─ObjectPropertySyntax
+//@[004:00014) |   | |   | ├─IdentifierSyntax
+//@[004:00014) |   | |   | | └─Token(Identifier) |arrayParam|
+//@[014:00015) |   | |   | ├─Token(Colon) |:|
+//@[016:00075) |   | |   | └─ForSyntax
+//@[016:00017) |   | |   |   ├─Token(LeftSquare) |[|
+//@[017:00020) |   | |   |   ├─Token(Identifier) |for|
+//@[021:00022) |   | |   |   ├─LocalVariableSyntax
+//@[021:00022) |   | |   |   | └─IdentifierSyntax
+//@[021:00022) |   | |   |   |   └─Token(Identifier) |i|
+//@[023:00025) |   | |   |   ├─Token(Identifier) |in|
+//@[026:00036) |   | |   |   ├─FunctionCallSyntax
+//@[026:00031) |   | |   |   | ├─IdentifierSyntax
+//@[026:00031) |   | |   |   | | └─Token(Identifier) |range|
+//@[031:00032) |   | |   |   | ├─Token(LeftParen) |(|
+//@[032:00033) |   | |   |   | ├─FunctionArgumentSyntax
+//@[032:00033) |   | |   |   | | └─IntegerLiteralSyntax
+//@[032:00033) |   | |   |   | |   └─Token(Integer) |0|
+//@[033:00034) |   | |   |   | ├─Token(Comma) |,|
+//@[034:00035) |   | |   |   | ├─FunctionArgumentSyntax
+//@[034:00035) |   | |   |   | | └─IntegerLiteralSyntax
+//@[034:00035) |   | |   |   | |   └─Token(Integer) |3|
+//@[035:00036) |   | |   |   | └─Token(RightParen) |)|
+//@[036:00037) |   | |   |   ├─Token(Colon) |:|
+//@[038:00074) |   | |   |   ├─FunctionCallSyntax
+//@[038:00044) |   | |   |   | ├─IdentifierSyntax
+//@[038:00044) |   | |   |   | | └─Token(Identifier) |concat|
+//@[044:00045) |   | |   |   | ├─Token(LeftParen) |(|
+//@[045:00052) |   | |   |   | ├─FunctionArgumentSyntax
+//@[045:00052) |   | |   |   | | └─StringSyntax
+//@[045:00052) |   | |   |   | |   └─Token(StringComplete) |'test-'|
+//@[052:00053) |   | |   |   | ├─Token(Comma) |,|
+//@[054:00055) |   | |   |   | ├─FunctionArgumentSyntax
+//@[054:00055) |   | |   |   | | └─VariableAccessSyntax
+//@[054:00055) |   | |   |   | |   └─IdentifierSyntax
+//@[054:00055) |   | |   |   | |     └─Token(Identifier) |i|
+//@[055:00056) |   | |   |   | ├─Token(Comma) |,|
+//@[057:00060) |   | |   |   | ├─FunctionArgumentSyntax
+//@[057:00060) |   | |   |   | | └─StringSyntax
+//@[057:00060) |   | |   |   | |   └─Token(StringComplete) |'-'|
+//@[060:00061) |   | |   |   | ├─Token(Comma) |,|
+//@[062:00073) |   | |   |   | ├─FunctionArgumentSyntax
+//@[062:00073) |   | |   |   | | └─PropertyAccessSyntax
+//@[062:00068) |   | |   |   | |   ├─VariableAccessSyntax
+//@[062:00068) |   | |   |   | |   | └─IdentifierSyntax
+//@[062:00068) |   | |   |   | |   |   └─Token(Identifier) |module|
+//@[068:00069) |   | |   |   | |   ├─Token(Dot) |.|
+//@[069:00073) |   | |   |   | |   └─IdentifierSyntax
+//@[069:00073) |   | |   |   | |     └─Token(Identifier) |name|
+//@[073:00074) |   | |   |   | └─Token(RightParen) |)|
+//@[074:00075) |   | |   |   └─Token(RightSquare) |]|
+//@[075:00077) |   | |   ├─Token(NewLine) |\r\n|
+    objParam: module
+//@[004:00020) |   | |   ├─ObjectPropertySyntax
+//@[004:00012) |   | |   | ├─IdentifierSyntax
+//@[004:00012) |   | |   | | └─Token(Identifier) |objParam|
+//@[012:00013) |   | |   | ├─Token(Colon) |:|
+//@[014:00020) |   | |   | └─VariableAccessSyntax
+//@[014:00020) |   | |   |   └─IdentifierSyntax
+//@[014:00020) |   | |   |     └─Token(Identifier) |module|
+//@[020:00022) |   | |   ├─Token(NewLine) |\r\n|
+    stringParamB: module.location
+//@[004:00033) |   | |   ├─ObjectPropertySyntax
+//@[004:00016) |   | |   | ├─IdentifierSyntax
+//@[004:00016) |   | |   | | └─Token(Identifier) |stringParamB|
+//@[016:00017) |   | |   | ├─Token(Colon) |:|
+//@[018:00033) |   | |   | └─PropertyAccessSyntax
+//@[018:00024) |   | |   |   ├─VariableAccessSyntax
+//@[018:00024) |   | |   |   | └─IdentifierSyntax
+//@[018:00024) |   | |   |   |   └─Token(Identifier) |module|
+//@[024:00025) |   | |   |   ├─Token(Dot) |.|
+//@[025:00033) |   | |   |   └─IdentifierSyntax
+//@[025:00033) |   | |   |     └─Token(Identifier) |location|
+//@[033:00035) |   | |   ├─Token(NewLine) |\r\n|
+  }
+//@[002:00003) |   | |   └─Token(RightBrace) |}|
+//@[003:00005) |   | ├─Token(NewLine) |\r\n|
+}]
+//@[000:00001) |   | └─Token(RightBrace) |}|
+//@[001:00002) |   └─Token(RightSquare) |]|
+//@[002:00006) ├─Token(NewLine) |\r\n\r\n|
+
+// duplicate identifiers across scopes are allowed (inner hides the outer)
+//@[074:00076) ├─Token(NewLine) |\r\n|
+module duplicateIdentifiersWithinLoop 'modulea.bicep' = [for x in emptyArray:{
+//@[000:00234) ├─ModuleDeclarationSyntax
+//@[000:00006) | ├─Token(Identifier) |module|
+//@[007:00037) | ├─IdentifierSyntax
+//@[007:00037) | | └─Token(Identifier) |duplicateIdentifiersWithinLoop|
+//@[038:00053) | ├─StringSyntax
+//@[038:00053) | | └─Token(StringComplete) |'modulea.bicep'|
+//@[054:00055) | ├─Token(Assignment) |=|
+//@[056:00234) | └─ForSyntax
+//@[056:00057) |   ├─Token(LeftSquare) |[|
+//@[057:00060) |   ├─Token(Identifier) |for|
+//@[061:00062) |   ├─LocalVariableSyntax
+//@[061:00062) |   | └─IdentifierSyntax
+//@[061:00062) |   |   └─Token(Identifier) |x|
+//@[063:00065) |   ├─Token(Identifier) |in|
+//@[066:00076) |   ├─VariableAccessSyntax
+//@[066:00076) |   | └─IdentifierSyntax
+//@[066:00076) |   |   └─Token(Identifier) |emptyArray|
+//@[076:00077) |   ├─Token(Colon) |:|
+//@[077:00233) |   ├─ObjectSyntax
+//@[077:00078) |   | ├─Token(LeftBrace) |{|
+//@[078:00080) |   | ├─Token(NewLine) |\r\n|
+  name: 'hello-${x}'
+//@[002:00020) |   | ├─ObjectPropertySyntax
+//@[002:00006) |   | | ├─IdentifierSyntax
+//@[002:00006) |   | | | └─Token(Identifier) |name|
+//@[006:00007) |   | | ├─Token(Colon) |:|
+//@[008:00020) |   | | └─StringSyntax
+//@[008:00017) |   | |   ├─Token(StringLeftPiece) |'hello-${|
+//@[017:00018) |   | |   ├─VariableAccessSyntax
+//@[017:00018) |   | |   | └─IdentifierSyntax
+//@[017:00018) |   | |   |   └─Token(Identifier) |x|
+//@[018:00020) |   | |   └─Token(StringRightPiece) |}'|
+//@[020:00022) |   | ├─Token(NewLine) |\r\n|
+  params: {
+//@[002:00128) |   | ├─ObjectPropertySyntax
+//@[002:00008) |   | | ├─IdentifierSyntax
+//@[002:00008) |   | | | └─Token(Identifier) |params|
+//@[008:00009) |   | | ├─Token(Colon) |:|
+//@[010:00128) |   | | └─ObjectSyntax
+//@[010:00011) |   | |   ├─Token(LeftBrace) |{|
+//@[011:00013) |   | |   ├─Token(NewLine) |\r\n|
+    objParam: {}
+//@[004:00016) |   | |   ├─ObjectPropertySyntax
+//@[004:00012) |   | |   | ├─IdentifierSyntax
+//@[004:00012) |   | |   | | └─Token(Identifier) |objParam|
+//@[012:00013) |   | |   | ├─Token(Colon) |:|
+//@[014:00016) |   | |   | └─ObjectSyntax
+//@[014:00015) |   | |   |   ├─Token(LeftBrace) |{|
+//@[015:00016) |   | |   |   └─Token(RightBrace) |}|
+//@[016:00018) |   | |   ├─Token(NewLine) |\r\n|
+    stringParamA: 'test'
+//@[004:00024) |   | |   ├─ObjectPropertySyntax
+//@[004:00016) |   | |   | ├─IdentifierSyntax
+//@[004:00016) |   | |   | | └─Token(Identifier) |stringParamA|
+//@[016:00017) |   | |   | ├─Token(Colon) |:|
+//@[018:00024) |   | |   | └─StringSyntax
+//@[018:00024) |   | |   |   └─Token(StringComplete) |'test'|
+//@[024:00026) |   | |   ├─Token(NewLine) |\r\n|
+    stringParamB: 'test'
+//@[004:00024) |   | |   ├─ObjectPropertySyntax
+//@[004:00016) |   | |   | ├─IdentifierSyntax
+//@[004:00016) |   | |   | | └─Token(Identifier) |stringParamB|
+//@[016:00017) |   | |   | ├─Token(Colon) |:|
+//@[018:00024) |   | |   | └─StringSyntax
+//@[018:00024) |   | |   |   └─Token(StringComplete) |'test'|
+//@[024:00026) |   | |   ├─Token(NewLine) |\r\n|
+    arrayParam: [for x in emptyArray: x]
+//@[004:00040) |   | |   ├─ObjectPropertySyntax
+//@[004:00014) |   | |   | ├─IdentifierSyntax
+//@[004:00014) |   | |   | | └─Token(Identifier) |arrayParam|
+//@[014:00015) |   | |   | ├─Token(Colon) |:|
+//@[016:00040) |   | |   | └─ForSyntax
+//@[016:00017) |   | |   |   ├─Token(LeftSquare) |[|
+//@[017:00020) |   | |   |   ├─Token(Identifier) |for|
+//@[021:00022) |   | |   |   ├─LocalVariableSyntax
+//@[021:00022) |   | |   |   | └─IdentifierSyntax
+//@[021:00022) |   | |   |   |   └─Token(Identifier) |x|
+//@[023:00025) |   | |   |   ├─Token(Identifier) |in|
+//@[026:00036) |   | |   |   ├─VariableAccessSyntax
+//@[026:00036) |   | |   |   | └─IdentifierSyntax
+//@[026:00036) |   | |   |   |   └─Token(Identifier) |emptyArray|
+//@[036:00037) |   | |   |   ├─Token(Colon) |:|
+//@[038:00039) |   | |   |   ├─VariableAccessSyntax
+//@[038:00039) |   | |   |   | └─IdentifierSyntax
+//@[038:00039) |   | |   |   |   └─Token(Identifier) |x|
+//@[039:00040) |   | |   |   └─Token(RightSquare) |]|
+//@[040:00042) |   | |   ├─Token(NewLine) |\r\n|
+  }
+//@[002:00003) |   | |   └─Token(RightBrace) |}|
+//@[003:00005) |   | ├─Token(NewLine) |\r\n|
+}]
+//@[000:00001) |   | └─Token(RightBrace) |}|
+//@[001:00002) |   └─Token(RightSquare) |]|
+//@[002:00006) ├─Token(NewLine) |\r\n\r\n|
+
+// duplicate identifiers across scopes are allowed (inner hides the outer)
+//@[074:00076) ├─Token(NewLine) |\r\n|
+var duplicateAcrossScopes = 'hello'
+//@[000:00035) ├─VariableDeclarationSyntax
+//@[000:00003) | ├─Token(Identifier) |var|
+//@[004:00025) | ├─IdentifierSyntax
+//@[004:00025) | | └─Token(Identifier) |duplicateAcrossScopes|
+//@[026:00027) | ├─Token(Assignment) |=|
+//@[028:00035) | └─StringSyntax
+//@[028:00035) |   └─Token(StringComplete) |'hello'|
+//@[035:00037) ├─Token(NewLine) |\r\n|
+module duplicateInGlobalAndOneLoop 'modulea.bicep' = [for duplicateAcrossScopes in []: {
+//@[000:00264) ├─ModuleDeclarationSyntax
+//@[000:00006) | ├─Token(Identifier) |module|
+//@[007:00034) | ├─IdentifierSyntax
+//@[007:00034) | | └─Token(Identifier) |duplicateInGlobalAndOneLoop|
+//@[035:00050) | ├─StringSyntax
+//@[035:00050) | | └─Token(StringComplete) |'modulea.bicep'|
+//@[051:00052) | ├─Token(Assignment) |=|
+//@[053:00264) | └─ForSyntax
+//@[053:00054) |   ├─Token(LeftSquare) |[|
+//@[054:00057) |   ├─Token(Identifier) |for|
+//@[058:00079) |   ├─LocalVariableSyntax
+//@[058:00079) |   | └─IdentifierSyntax
+//@[058:00079) |   |   └─Token(Identifier) |duplicateAcrossScopes|
+//@[080:00082) |   ├─Token(Identifier) |in|
+//@[083:00085) |   ├─ArraySyntax
+//@[083:00084) |   | ├─Token(LeftSquare) |[|
+//@[084:00085) |   | └─Token(RightSquare) |]|
+//@[085:00086) |   ├─Token(Colon) |:|
+//@[087:00263) |   ├─ObjectSyntax
+//@[087:00088) |   | ├─Token(LeftBrace) |{|
+//@[088:00090) |   | ├─Token(NewLine) |\r\n|
+  name: 'hello-${duplicateAcrossScopes}'
+//@[002:00040) |   | ├─ObjectPropertySyntax
+//@[002:00006) |   | | ├─IdentifierSyntax
+//@[002:00006) |   | | | └─Token(Identifier) |name|
+//@[006:00007) |   | | ├─Token(Colon) |:|
+//@[008:00040) |   | | └─StringSyntax
+//@[008:00017) |   | |   ├─Token(StringLeftPiece) |'hello-${|
+//@[017:00038) |   | |   ├─VariableAccessSyntax
+//@[017:00038) |   | |   | └─IdentifierSyntax
+//@[017:00038) |   | |   |   └─Token(Identifier) |duplicateAcrossScopes|
+//@[038:00040) |   | |   └─Token(StringRightPiece) |}'|
+//@[040:00042) |   | ├─Token(NewLine) |\r\n|
+  params: {
+//@[002:00128) |   | ├─ObjectPropertySyntax
+//@[002:00008) |   | | ├─IdentifierSyntax
+//@[002:00008) |   | | | └─Token(Identifier) |params|
+//@[008:00009) |   | | ├─Token(Colon) |:|
+//@[010:00128) |   | | └─ObjectSyntax
+//@[010:00011) |   | |   ├─Token(LeftBrace) |{|
+//@[011:00013) |   | |   ├─Token(NewLine) |\r\n|
+    objParam: {}
+//@[004:00016) |   | |   ├─ObjectPropertySyntax
+//@[004:00012) |   | |   | ├─IdentifierSyntax
+//@[004:00012) |   | |   | | └─Token(Identifier) |objParam|
+//@[012:00013) |   | |   | ├─Token(Colon) |:|
+//@[014:00016) |   | |   | └─ObjectSyntax
+//@[014:00015) |   | |   |   ├─Token(LeftBrace) |{|
+//@[015:00016) |   | |   |   └─Token(RightBrace) |}|
+//@[016:00018) |   | |   ├─Token(NewLine) |\r\n|
+    stringParamA: 'test'
+//@[004:00024) |   | |   ├─ObjectPropertySyntax
+//@[004:00016) |   | |   | ├─IdentifierSyntax
+//@[004:00016) |   | |   | | └─Token(Identifier) |stringParamA|
+//@[016:00017) |   | |   | ├─Token(Colon) |:|
+//@[018:00024) |   | |   | └─StringSyntax
+//@[018:00024) |   | |   |   └─Token(StringComplete) |'test'|
+//@[024:00026) |   | |   ├─Token(NewLine) |\r\n|
+    stringParamB: 'test'
+//@[004:00024) |   | |   ├─ObjectPropertySyntax
+//@[004:00016) |   | |   | ├─IdentifierSyntax
+//@[004:00016) |   | |   | | └─Token(Identifier) |stringParamB|
+//@[016:00017) |   | |   | ├─Token(Colon) |:|
+//@[018:00024) |   | |   | └─StringSyntax
+//@[018:00024) |   | |   |   └─Token(StringComplete) |'test'|
+//@[024:00026) |   | |   ├─Token(NewLine) |\r\n|
+    arrayParam: [for x in emptyArray: x]
+//@[004:00040) |   | |   ├─ObjectPropertySyntax
+//@[004:00014) |   | |   | ├─IdentifierSyntax
+//@[004:00014) |   | |   | | └─Token(Identifier) |arrayParam|
+//@[014:00015) |   | |   | ├─Token(Colon) |:|
+//@[016:00040) |   | |   | └─ForSyntax
+//@[016:00017) |   | |   |   ├─Token(LeftSquare) |[|
+//@[017:00020) |   | |   |   ├─Token(Identifier) |for|
+//@[021:00022) |   | |   |   ├─LocalVariableSyntax
+//@[021:00022) |   | |   |   | └─IdentifierSyntax
+//@[021:00022) |   | |   |   |   └─Token(Identifier) |x|
+//@[023:00025) |   | |   |   ├─Token(Identifier) |in|
+//@[026:00036) |   | |   |   ├─VariableAccessSyntax
+//@[026:00036) |   | |   |   | └─IdentifierSyntax
+//@[026:00036) |   | |   |   |   └─Token(Identifier) |emptyArray|
+//@[036:00037) |   | |   |   ├─Token(Colon) |:|
+//@[038:00039) |   | |   |   ├─VariableAccessSyntax
+//@[038:00039) |   | |   |   | └─IdentifierSyntax
+//@[038:00039) |   | |   |   |   └─Token(Identifier) |x|
+//@[039:00040) |   | |   |   └─Token(RightSquare) |]|
+//@[040:00042) |   | |   ├─Token(NewLine) |\r\n|
+  }
+//@[002:00003) |   | |   └─Token(RightBrace) |}|
+//@[003:00005) |   | ├─Token(NewLine) |\r\n|
+}]
+//@[000:00001) |   | └─Token(RightBrace) |}|
+//@[001:00002) |   └─Token(RightSquare) |]|
+//@[002:00006) ├─Token(NewLine) |\r\n\r\n|
+
+var someDuplicate = true
+//@[000:00024) ├─VariableDeclarationSyntax
+//@[000:00003) | ├─Token(Identifier) |var|
+//@[004:00017) | ├─IdentifierSyntax
+//@[004:00017) | | └─Token(Identifier) |someDuplicate|
+//@[018:00019) | ├─Token(Assignment) |=|
+//@[020:00024) | └─BooleanLiteralSyntax
+//@[020:00024) |   └─Token(TrueKeyword) |true|
+//@[024:00026) ├─Token(NewLine) |\r\n|
+var otherDuplicate = false
+//@[000:00026) ├─VariableDeclarationSyntax
+//@[000:00003) | ├─Token(Identifier) |var|
+//@[004:00018) | ├─IdentifierSyntax
+//@[004:00018) | | └─Token(Identifier) |otherDuplicate|
+//@[019:00020) | ├─Token(Assignment) |=|
+//@[021:00026) | └─BooleanLiteralSyntax
+//@[021:00026) |   └─Token(FalseKeyword) |false|
+//@[026:00028) ├─Token(NewLine) |\r\n|
+module duplicatesEverywhere 'modulea.bicep' = [for someDuplicate in []: {
+//@[000:00263) ├─ModuleDeclarationSyntax
+//@[000:00006) | ├─Token(Identifier) |module|
+//@[007:00027) | ├─IdentifierSyntax
+//@[007:00027) | | └─Token(Identifier) |duplicatesEverywhere|
+//@[028:00043) | ├─StringSyntax
+//@[028:00043) | | └─Token(StringComplete) |'modulea.bicep'|
+//@[044:00045) | ├─Token(Assignment) |=|
+//@[046:00263) | └─ForSyntax
+//@[046:00047) |   ├─Token(LeftSquare) |[|
+//@[047:00050) |   ├─Token(Identifier) |for|
+//@[051:00064) |   ├─LocalVariableSyntax
+//@[051:00064) |   | └─IdentifierSyntax
+//@[051:00064) |   |   └─Token(Identifier) |someDuplicate|
+//@[065:00067) |   ├─Token(Identifier) |in|
+//@[068:00070) |   ├─ArraySyntax
+//@[068:00069) |   | ├─Token(LeftSquare) |[|
+//@[069:00070) |   | └─Token(RightSquare) |]|
+//@[070:00071) |   ├─Token(Colon) |:|
+//@[072:00262) |   ├─ObjectSyntax
+//@[072:00073) |   | ├─Token(LeftBrace) |{|
+//@[073:00075) |   | ├─Token(NewLine) |\r\n|
+  name: 'hello-${someDuplicate}'
+//@[002:00032) |   | ├─ObjectPropertySyntax
+//@[002:00006) |   | | ├─IdentifierSyntax
+//@[002:00006) |   | | | └─Token(Identifier) |name|
+//@[006:00007) |   | | ├─Token(Colon) |:|
+//@[008:00032) |   | | └─StringSyntax
+//@[008:00017) |   | |   ├─Token(StringLeftPiece) |'hello-${|
+//@[017:00030) |   | |   ├─VariableAccessSyntax
+//@[017:00030) |   | |   | └─IdentifierSyntax
+//@[017:00030) |   | |   |   └─Token(Identifier) |someDuplicate|
+//@[030:00032) |   | |   └─Token(StringRightPiece) |}'|
+//@[032:00034) |   | ├─Token(NewLine) |\r\n|
+  params: {
+//@[002:00150) |   | ├─ObjectPropertySyntax
+//@[002:00008) |   | | ├─IdentifierSyntax
+//@[002:00008) |   | | | └─Token(Identifier) |params|
+//@[008:00009) |   | | ├─Token(Colon) |:|
+//@[010:00150) |   | | └─ObjectSyntax
+//@[010:00011) |   | |   ├─Token(LeftBrace) |{|
+//@[011:00013) |   | |   ├─Token(NewLine) |\r\n|
+    objParam: {}
+//@[004:00016) |   | |   ├─ObjectPropertySyntax
+//@[004:00012) |   | |   | ├─IdentifierSyntax
+//@[004:00012) |   | |   | | └─Token(Identifier) |objParam|
+//@[012:00013) |   | |   | ├─Token(Colon) |:|
+//@[014:00016) |   | |   | └─ObjectSyntax
+//@[014:00015) |   | |   |   ├─Token(LeftBrace) |{|
+//@[015:00016) |   | |   |   └─Token(RightBrace) |}|
+//@[016:00018) |   | |   ├─Token(NewLine) |\r\n|
+    stringParamB: 'test'
+//@[004:00024) |   | |   ├─ObjectPropertySyntax
+//@[004:00016) |   | |   | ├─IdentifierSyntax
+//@[004:00016) |   | |   | | └─Token(Identifier) |stringParamB|
+//@[016:00017) |   | |   | ├─Token(Colon) |:|
+//@[018:00024) |   | |   | └─StringSyntax
+//@[018:00024) |   | |   |   └─Token(StringComplete) |'test'|
+//@[024:00026) |   | |   ├─Token(NewLine) |\r\n|
+    arrayParam: [for otherDuplicate in emptyArray: '${someDuplicate}-${otherDuplicate}']
+//@[004:00088) |   | |   ├─ObjectPropertySyntax
+//@[004:00014) |   | |   | ├─IdentifierSyntax
+//@[004:00014) |   | |   | | └─Token(Identifier) |arrayParam|
+//@[014:00015) |   | |   | ├─Token(Colon) |:|
+//@[016:00088) |   | |   | └─ForSyntax
+//@[016:00017) |   | |   |   ├─Token(LeftSquare) |[|
+//@[017:00020) |   | |   |   ├─Token(Identifier) |for|
+//@[021:00035) |   | |   |   ├─LocalVariableSyntax
+//@[021:00035) |   | |   |   | └─IdentifierSyntax
+//@[021:00035) |   | |   |   |   └─Token(Identifier) |otherDuplicate|
+//@[036:00038) |   | |   |   ├─Token(Identifier) |in|
+//@[039:00049) |   | |   |   ├─VariableAccessSyntax
+//@[039:00049) |   | |   |   | └─IdentifierSyntax
+//@[039:00049) |   | |   |   |   └─Token(Identifier) |emptyArray|
+//@[049:00050) |   | |   |   ├─Token(Colon) |:|
+//@[051:00087) |   | |   |   ├─StringSyntax
+//@[051:00054) |   | |   |   | ├─Token(StringLeftPiece) |'${|
+//@[054:00067) |   | |   |   | ├─VariableAccessSyntax
+//@[054:00067) |   | |   |   | | └─IdentifierSyntax
+//@[054:00067) |   | |   |   | |   └─Token(Identifier) |someDuplicate|
+//@[067:00071) |   | |   |   | ├─Token(StringMiddlePiece) |}-${|
+//@[071:00085) |   | |   |   | ├─VariableAccessSyntax
+//@[071:00085) |   | |   |   | | └─IdentifierSyntax
+//@[071:00085) |   | |   |   | |   └─Token(Identifier) |otherDuplicate|
+//@[085:00087) |   | |   |   | └─Token(StringRightPiece) |}'|
+//@[087:00088) |   | |   |   └─Token(RightSquare) |]|
+//@[088:00090) |   | |   ├─Token(NewLine) |\r\n|
+  }
+//@[002:00003) |   | |   └─Token(RightBrace) |}|
+//@[003:00005) |   | ├─Token(NewLine) |\r\n|
+}]
+//@[000:00001) |   | └─Token(RightBrace) |}|
+//@[001:00002) |   └─Token(RightSquare) |]|
+//@[002:00006) ├─Token(NewLine) |\r\n\r\n|
+
+module propertyLoopInsideParameterValue 'modulea.bicep' = {
+//@[000:00438) ├─ModuleDeclarationSyntax
+//@[000:00006) | ├─Token(Identifier) |module|
+//@[007:00039) | ├─IdentifierSyntax
+//@[007:00039) | | └─Token(Identifier) |propertyLoopInsideParameterValue|
+//@[040:00055) | ├─StringSyntax
+//@[040:00055) | | └─Token(StringComplete) |'modulea.bicep'|
+//@[056:00057) | ├─Token(Assignment) |=|
+//@[058:00438) | └─ObjectSyntax
+//@[058:00059) |   ├─Token(LeftBrace) |{|
+//@[059:00061) |   ├─Token(NewLine) |\r\n|
+  name: 'propertyLoopInsideParameterValue'
+//@[002:00042) |   ├─ObjectPropertySyntax
+//@[002:00006) |   | ├─IdentifierSyntax
+//@[002:00006) |   | | └─Token(Identifier) |name|
+//@[006:00007) |   | ├─Token(Colon) |:|
+//@[008:00042) |   | └─StringSyntax
+//@[008:00042) |   |   └─Token(StringComplete) |'propertyLoopInsideParameterValue'|
+//@[042:00044) |   ├─Token(NewLine) |\r\n|
+  params: {
+//@[002:00330) |   ├─ObjectPropertySyntax
+//@[002:00008) |   | ├─IdentifierSyntax
+//@[002:00008) |   | | └─Token(Identifier) |params|
+//@[008:00009) |   | ├─Token(Colon) |:|
+//@[010:00330) |   | └─ObjectSyntax
+//@[010:00011) |   |   ├─Token(LeftBrace) |{|
+//@[011:00013) |   |   ├─Token(NewLine) |\r\n|
+    objParam: {
+//@[004:00209) |   |   ├─ObjectPropertySyntax
+//@[004:00012) |   |   | ├─IdentifierSyntax
+//@[004:00012) |   |   | | └─Token(Identifier) |objParam|
+//@[012:00013) |   |   | ├─Token(Colon) |:|
+//@[014:00209) |   |   | └─ObjectSyntax
+//@[014:00015) |   |   |   ├─Token(LeftBrace) |{|
+//@[015:00017) |   |   |   ├─Token(NewLine) |\r\n|
+      a: [for i in range(0,10): i]
+//@[006:00034) |   |   |   ├─ObjectPropertySyntax
+//@[006:00007) |   |   |   | ├─IdentifierSyntax
+//@[006:00007) |   |   |   | | └─Token(Identifier) |a|
+//@[007:00008) |   |   |   | ├─Token(Colon) |:|
+//@[009:00034) |   |   |   | └─ForSyntax
+//@[009:00010) |   |   |   |   ├─Token(LeftSquare) |[|
+//@[010:00013) |   |   |   |   ├─Token(Identifier) |for|
+//@[014:00015) |   |   |   |   ├─LocalVariableSyntax
+//@[014:00015) |   |   |   |   | └─IdentifierSyntax
+//@[014:00015) |   |   |   |   |   └─Token(Identifier) |i|
+//@[016:00018) |   |   |   |   ├─Token(Identifier) |in|
+//@[019:00030) |   |   |   |   ├─FunctionCallSyntax
+//@[019:00024) |   |   |   |   | ├─IdentifierSyntax
+//@[019:00024) |   |   |   |   | | └─Token(Identifier) |range|
+//@[024:00025) |   |   |   |   | ├─Token(LeftParen) |(|
+//@[025:00026) |   |   |   |   | ├─FunctionArgumentSyntax
+//@[025:00026) |   |   |   |   | | └─IntegerLiteralSyntax
+//@[025:00026) |   |   |   |   | |   └─Token(Integer) |0|
+//@[026:00027) |   |   |   |   | ├─Token(Comma) |,|
+//@[027:00029) |   |   |   |   | ├─FunctionArgumentSyntax
+//@[027:00029) |   |   |   |   | | └─IntegerLiteralSyntax
+//@[027:00029) |   |   |   |   | |   └─Token(Integer) |10|
+//@[029:00030) |   |   |   |   | └─Token(RightParen) |)|
+//@[030:00031) |   |   |   |   ├─Token(Colon) |:|
+//@[032:00033) |   |   |   |   ├─VariableAccessSyntax
+//@[032:00033) |   |   |   |   | └─IdentifierSyntax
+//@[032:00033) |   |   |   |   |   └─Token(Identifier) |i|
+//@[033:00034) |   |   |   |   └─Token(RightSquare) |]|
+//@[034:00036) |   |   |   ├─Token(NewLine) |\r\n|
+      b: [for i in range(1,2): i]
+//@[006:00033) |   |   |   ├─ObjectPropertySyntax
+//@[006:00007) |   |   |   | ├─IdentifierSyntax
+//@[006:00007) |   |   |   | | └─Token(Identifier) |b|
+//@[007:00008) |   |   |   | ├─Token(Colon) |:|
+//@[009:00033) |   |   |   | └─ForSyntax
+//@[009:00010) |   |   |   |   ├─Token(LeftSquare) |[|
+//@[010:00013) |   |   |   |   ├─Token(Identifier) |for|
+//@[014:00015) |   |   |   |   ├─LocalVariableSyntax
+//@[014:00015) |   |   |   |   | └─IdentifierSyntax
+//@[014:00015) |   |   |   |   |   └─Token(Identifier) |i|
+//@[016:00018) |   |   |   |   ├─Token(Identifier) |in|
+//@[019:00029) |   |   |   |   ├─FunctionCallSyntax
+//@[019:00024) |   |   |   |   | ├─IdentifierSyntax
+//@[019:00024) |   |   |   |   | | └─Token(Identifier) |range|
+//@[024:00025) |   |   |   |   | ├─Token(LeftParen) |(|
+//@[025:00026) |   |   |   |   | ├─FunctionArgumentSyntax
+//@[025:00026) |   |   |   |   | | └─IntegerLiteralSyntax
+//@[025:00026) |   |   |   |   | |   └─Token(Integer) |1|
+//@[026:00027) |   |   |   |   | ├─Token(Comma) |,|
+//@[027:00028) |   |   |   |   | ├─FunctionArgumentSyntax
+//@[027:00028) |   |   |   |   | | └─IntegerLiteralSyntax
+//@[027:00028) |   |   |   |   | |   └─Token(Integer) |2|
+//@[028:00029) |   |   |   |   | └─Token(RightParen) |)|
+//@[029:00030) |   |   |   |   ├─Token(Colon) |:|
+//@[031:00032) |   |   |   |   ├─VariableAccessSyntax
+//@[031:00032) |   |   |   |   | └─IdentifierSyntax
+//@[031:00032) |   |   |   |   |   └─Token(Identifier) |i|
+//@[032:00033) |   |   |   |   └─Token(RightSquare) |]|
+//@[033:00035) |   |   |   ├─Token(NewLine) |\r\n|
+      c: {
+//@[006:00056) |   |   |   ├─ObjectPropertySyntax
+//@[006:00007) |   |   |   | ├─IdentifierSyntax
+//@[006:00007) |   |   |   | | └─Token(Identifier) |c|
+//@[007:00008) |   |   |   | ├─Token(Colon) |:|
+//@[009:00056) |   |   |   | └─ObjectSyntax
+//@[009:00010) |   |   |   |   ├─Token(LeftBrace) |{|
+//@[010:00012) |   |   |   |   ├─Token(NewLine) |\r\n|
+        d: [for j in range(2,3): j]
+//@[008:00035) |   |   |   |   ├─ObjectPropertySyntax
+//@[008:00009) |   |   |   |   | ├─IdentifierSyntax
+//@[008:00009) |   |   |   |   | | └─Token(Identifier) |d|
+//@[009:00010) |   |   |   |   | ├─Token(Colon) |:|
+//@[011:00035) |   |   |   |   | └─ForSyntax
+//@[011:00012) |   |   |   |   |   ├─Token(LeftSquare) |[|
+//@[012:00015) |   |   |   |   |   ├─Token(Identifier) |for|
+//@[016:00017) |   |   |   |   |   ├─LocalVariableSyntax
+//@[016:00017) |   |   |   |   |   | └─IdentifierSyntax
+//@[016:00017) |   |   |   |   |   |   └─Token(Identifier) |j|
+//@[018:00020) |   |   |   |   |   ├─Token(Identifier) |in|
+//@[021:00031) |   |   |   |   |   ├─FunctionCallSyntax
+//@[021:00026) |   |   |   |   |   | ├─IdentifierSyntax
+//@[021:00026) |   |   |   |   |   | | └─Token(Identifier) |range|
+//@[026:00027) |   |   |   |   |   | ├─Token(LeftParen) |(|
+//@[027:00028) |   |   |   |   |   | ├─FunctionArgumentSyntax
+//@[027:00028) |   |   |   |   |   | | └─IntegerLiteralSyntax
+//@[027:00028) |   |   |   |   |   | |   └─Token(Integer) |2|
+//@[028:00029) |   |   |   |   |   | ├─Token(Comma) |,|
+//@[029:00030) |   |   |   |   |   | ├─FunctionArgumentSyntax
+//@[029:00030) |   |   |   |   |   | | └─IntegerLiteralSyntax
+//@[029:00030) |   |   |   |   |   | |   └─Token(Integer) |3|
+//@[030:00031) |   |   |   |   |   | └─Token(RightParen) |)|
+//@[031:00032) |   |   |   |   |   ├─Token(Colon) |:|
+//@[033:00034) |   |   |   |   |   ├─VariableAccessSyntax
+//@[033:00034) |   |   |   |   |   | └─IdentifierSyntax
+//@[033:00034) |   |   |   |   |   |   └─Token(Identifier) |j|
+//@[034:00035) |   |   |   |   |   └─Token(RightSquare) |]|
+//@[035:00037) |   |   |   |   ├─Token(NewLine) |\r\n|
+      }
+//@[006:00007) |   |   |   |   └─Token(RightBrace) |}|
+//@[007:00009) |   |   |   ├─Token(NewLine) |\r\n|
+      e: [for k in range(4,4): {
+//@[006:00056) |   |   |   ├─ObjectPropertySyntax
+//@[006:00007) |   |   |   | ├─IdentifierSyntax
+//@[006:00007) |   |   |   | | └─Token(Identifier) |e|
+//@[007:00008) |   |   |   | ├─Token(Colon) |:|
+//@[009:00056) |   |   |   | └─ForSyntax
+//@[009:00010) |   |   |   |   ├─Token(LeftSquare) |[|
+//@[010:00013) |   |   |   |   ├─Token(Identifier) |for|
+//@[014:00015) |   |   |   |   ├─LocalVariableSyntax
+//@[014:00015) |   |   |   |   | └─IdentifierSyntax
+//@[014:00015) |   |   |   |   |   └─Token(Identifier) |k|
+//@[016:00018) |   |   |   |   ├─Token(Identifier) |in|
+//@[019:00029) |   |   |   |   ├─FunctionCallSyntax
+//@[019:00024) |   |   |   |   | ├─IdentifierSyntax
+//@[019:00024) |   |   |   |   | | └─Token(Identifier) |range|
+//@[024:00025) |   |   |   |   | ├─Token(LeftParen) |(|
+//@[025:00026) |   |   |   |   | ├─FunctionArgumentSyntax
+//@[025:00026) |   |   |   |   | | └─IntegerLiteralSyntax
+//@[025:00026) |   |   |   |   | |   └─Token(Integer) |4|
+//@[026:00027) |   |   |   |   | ├─Token(Comma) |,|
+//@[027:00028) |   |   |   |   | ├─FunctionArgumentSyntax
+//@[027:00028) |   |   |   |   | | └─IntegerLiteralSyntax
+//@[027:00028) |   |   |   |   | |   └─Token(Integer) |4|
+//@[028:00029) |   |   |   |   | └─Token(RightParen) |)|
+//@[029:00030) |   |   |   |   ├─Token(Colon) |:|
+//@[031:00055) |   |   |   |   ├─ObjectSyntax
+//@[031:00032) |   |   |   |   | ├─Token(LeftBrace) |{|
+//@[032:00034) |   |   |   |   | ├─Token(NewLine) |\r\n|
+        f: k
+//@[008:00012) |   |   |   |   | ├─ObjectPropertySyntax
+//@[008:00009) |   |   |   |   | | ├─IdentifierSyntax
+//@[008:00009) |   |   |   |   | | | └─Token(Identifier) |f|
+//@[009:00010) |   |   |   |   | | ├─Token(Colon) |:|
+//@[011:00012) |   |   |   |   | | └─VariableAccessSyntax
+//@[011:00012) |   |   |   |   | |   └─IdentifierSyntax
+//@[011:00012) |   |   |   |   | |     └─Token(Identifier) |k|
+//@[012:00014) |   |   |   |   | ├─Token(NewLine) |\r\n|
+      }]
+//@[006:00007) |   |   |   |   | └─Token(RightBrace) |}|
+//@[007:00008) |   |   |   |   └─Token(RightSquare) |]|
+//@[008:00010) |   |   |   ├─Token(NewLine) |\r\n|
+    }
+//@[004:00005) |   |   |   └─Token(RightBrace) |}|
+//@[005:00007) |   |   ├─Token(NewLine) |\r\n|
+    stringParamB: ''
+//@[004:00020) |   |   ├─ObjectPropertySyntax
+//@[004:00016) |   |   | ├─IdentifierSyntax
+//@[004:00016) |   |   | | └─Token(Identifier) |stringParamB|
+//@[016:00017) |   |   | ├─Token(Colon) |:|
+//@[018:00020) |   |   | └─StringSyntax
+//@[018:00020) |   |   |   └─Token(StringComplete) |''|
+//@[020:00022) |   |   ├─Token(NewLine) |\r\n|
+    arrayParam: [
+//@[004:00079) |   |   ├─ObjectPropertySyntax
+//@[004:00014) |   |   | ├─IdentifierSyntax
+//@[004:00014) |   |   | | └─Token(Identifier) |arrayParam|
+//@[014:00015) |   |   | ├─Token(Colon) |:|
+//@[016:00079) |   |   | └─ArraySyntax
+//@[016:00017) |   |   |   ├─Token(LeftSquare) |[|
+//@[017:00019) |   |   |   ├─Token(NewLine) |\r\n|
+      {
+//@[006:00053) |   |   |   ├─ArrayItemSyntax
+//@[006:00053) |   |   |   | └─ObjectSyntax
+//@[006:00007) |   |   |   |   ├─Token(LeftBrace) |{|
+//@[007:00009) |   |   |   |   ├─Token(NewLine) |\r\n|
+        e: [for j in range(7,7): j]
+//@[008:00035) |   |   |   |   ├─ObjectPropertySyntax
+//@[008:00009) |   |   |   |   | ├─IdentifierSyntax
+//@[008:00009) |   |   |   |   | | └─Token(Identifier) |e|
+//@[009:00010) |   |   |   |   | ├─Token(Colon) |:|
+//@[011:00035) |   |   |   |   | └─ForSyntax
+//@[011:00012) |   |   |   |   |   ├─Token(LeftSquare) |[|
+//@[012:00015) |   |   |   |   |   ├─Token(Identifier) |for|
+//@[016:00017) |   |   |   |   |   ├─LocalVariableSyntax
+//@[016:00017) |   |   |   |   |   | └─IdentifierSyntax
+//@[016:00017) |   |   |   |   |   |   └─Token(Identifier) |j|
+//@[018:00020) |   |   |   |   |   ├─Token(Identifier) |in|
+//@[021:00031) |   |   |   |   |   ├─FunctionCallSyntax
+//@[021:00026) |   |   |   |   |   | ├─IdentifierSyntax
+//@[021:00026) |   |   |   |   |   | | └─Token(Identifier) |range|
+//@[026:00027) |   |   |   |   |   | ├─Token(LeftParen) |(|
+//@[027:00028) |   |   |   |   |   | ├─FunctionArgumentSyntax
+//@[027:00028) |   |   |   |   |   | | └─IntegerLiteralSyntax
+//@[027:00028) |   |   |   |   |   | |   └─Token(Integer) |7|
+//@[028:00029) |   |   |   |   |   | ├─Token(Comma) |,|
+//@[029:00030) |   |   |   |   |   | ├─FunctionArgumentSyntax
+//@[029:00030) |   |   |   |   |   | | └─IntegerLiteralSyntax
+//@[029:00030) |   |   |   |   |   | |   └─Token(Integer) |7|
+//@[030:00031) |   |   |   |   |   | └─Token(RightParen) |)|
+//@[031:00032) |   |   |   |   |   ├─Token(Colon) |:|
+//@[033:00034) |   |   |   |   |   ├─VariableAccessSyntax
+//@[033:00034) |   |   |   |   |   | └─IdentifierSyntax
+//@[033:00034) |   |   |   |   |   |   └─Token(Identifier) |j|
+//@[034:00035) |   |   |   |   |   └─Token(RightSquare) |]|
+//@[035:00037) |   |   |   |   ├─Token(NewLine) |\r\n|
+      }
+//@[006:00007) |   |   |   |   └─Token(RightBrace) |}|
+//@[007:00009) |   |   |   ├─Token(NewLine) |\r\n|
+    ]
+//@[004:00005) |   |   |   └─Token(RightSquare) |]|
+//@[005:00007) |   |   ├─Token(NewLine) |\r\n|
+  }
+//@[002:00003) |   |   └─Token(RightBrace) |}|
+//@[003:00005) |   ├─Token(NewLine) |\r\n|
+}
+//@[000:00001) |   └─Token(RightBrace) |}|
+//@[001:00005) ├─Token(NewLine) |\r\n\r\n|
+
+module propertyLoopInsideParameterValueWithIndexes 'modulea.bicep' = {
+//@[000:00514) ├─ModuleDeclarationSyntax
+//@[000:00006) | ├─Token(Identifier) |module|
+//@[007:00050) | ├─IdentifierSyntax
+//@[007:00050) | | └─Token(Identifier) |propertyLoopInsideParameterValueWithIndexes|
+//@[051:00066) | ├─StringSyntax
+//@[051:00066) | | └─Token(StringComplete) |'modulea.bicep'|
+//@[067:00068) | ├─Token(Assignment) |=|
+//@[069:00514) | └─ObjectSyntax
+//@[069:00070) |   ├─Token(LeftBrace) |{|
+//@[070:00072) |   ├─Token(NewLine) |\r\n|
+  name: 'propertyLoopInsideParameterValueWithIndexes'
+//@[002:00053) |   ├─ObjectPropertySyntax
+//@[002:00006) |   | ├─IdentifierSyntax
+//@[002:00006) |   | | └─Token(Identifier) |name|
+//@[006:00007) |   | ├─Token(Colon) |:|
+//@[008:00053) |   | └─StringSyntax
+//@[008:00053) |   |   └─Token(StringComplete) |'propertyLoopInsideParameterValueWithIndexes'|
+//@[053:00055) |   ├─Token(NewLine) |\r\n|
+  params: {
+//@[002:00384) |   ├─ObjectPropertySyntax
+//@[002:00008) |   | ├─IdentifierSyntax
+//@[002:00008) |   | | └─Token(Identifier) |params|
+//@[008:00009) |   | ├─Token(Colon) |:|
+//@[010:00384) |   | └─ObjectSyntax
+//@[010:00011) |   |   ├─Token(LeftBrace) |{|
+//@[011:00013) |   |   ├─Token(NewLine) |\r\n|
+    objParam: {
+//@[004:00263) |   |   ├─ObjectPropertySyntax
+//@[004:00012) |   |   | ├─IdentifierSyntax
+//@[004:00012) |   |   | | └─Token(Identifier) |objParam|
+//@[012:00013) |   |   | ├─Token(Colon) |:|
+//@[014:00263) |   |   | └─ObjectSyntax
+//@[014:00015) |   |   |   ├─Token(LeftBrace) |{|
+//@[015:00017) |   |   |   ├─Token(NewLine) |\r\n|
+      a: [for (i, i2) in range(0,10): i + i2]
+//@[006:00045) |   |   |   ├─ObjectPropertySyntax
+//@[006:00007) |   |   |   | ├─IdentifierSyntax
+//@[006:00007) |   |   |   | | └─Token(Identifier) |a|
+//@[007:00008) |   |   |   | ├─Token(Colon) |:|
+//@[009:00045) |   |   |   | └─ForSyntax
+//@[009:00010) |   |   |   |   ├─Token(LeftSquare) |[|
+//@[010:00013) |   |   |   |   ├─Token(Identifier) |for|
+//@[014:00021) |   |   |   |   ├─VariableBlockSyntax
+//@[014:00015) |   |   |   |   | ├─Token(LeftParen) |(|
+//@[015:00016) |   |   |   |   | ├─LocalVariableSyntax
+//@[015:00016) |   |   |   |   | | └─IdentifierSyntax
+//@[015:00016) |   |   |   |   | |   └─Token(Identifier) |i|
+//@[016:00017) |   |   |   |   | ├─Token(Comma) |,|
+//@[018:00020) |   |   |   |   | ├─LocalVariableSyntax
+//@[018:00020) |   |   |   |   | | └─IdentifierSyntax
+//@[018:00020) |   |   |   |   | |   └─Token(Identifier) |i2|
+//@[020:00021) |   |   |   |   | └─Token(RightParen) |)|
+//@[022:00024) |   |   |   |   ├─Token(Identifier) |in|
+//@[025:00036) |   |   |   |   ├─FunctionCallSyntax
+//@[025:00030) |   |   |   |   | ├─IdentifierSyntax
+//@[025:00030) |   |   |   |   | | └─Token(Identifier) |range|
+//@[030:00031) |   |   |   |   | ├─Token(LeftParen) |(|
+//@[031:00032) |   |   |   |   | ├─FunctionArgumentSyntax
+//@[031:00032) |   |   |   |   | | └─IntegerLiteralSyntax
+//@[031:00032) |   |   |   |   | |   └─Token(Integer) |0|
+//@[032:00033) |   |   |   |   | ├─Token(Comma) |,|
+//@[033:00035) |   |   |   |   | ├─FunctionArgumentSyntax
+//@[033:00035) |   |   |   |   | | └─IntegerLiteralSyntax
+//@[033:00035) |   |   |   |   | |   └─Token(Integer) |10|
+//@[035:00036) |   |   |   |   | └─Token(RightParen) |)|
+//@[036:00037) |   |   |   |   ├─Token(Colon) |:|
+//@[038:00044) |   |   |   |   ├─BinaryOperationSyntax
+//@[038:00039) |   |   |   |   | ├─VariableAccessSyntax
+//@[038:00039) |   |   |   |   | | └─IdentifierSyntax
+//@[038:00039) |   |   |   |   | |   └─Token(Identifier) |i|
+//@[040:00041) |   |   |   |   | ├─Token(Plus) |+|
+//@[042:00044) |   |   |   |   | └─VariableAccessSyntax
+//@[042:00044) |   |   |   |   |   └─IdentifierSyntax
+//@[042:00044) |   |   |   |   |     └─Token(Identifier) |i2|
+//@[044:00045) |   |   |   |   └─Token(RightSquare) |]|
+//@[045:00047) |   |   |   ├─Token(NewLine) |\r\n|
+      b: [for (i, i2) in range(1,2): i / i2]
+//@[006:00044) |   |   |   ├─ObjectPropertySyntax
+//@[006:00007) |   |   |   | ├─IdentifierSyntax
+//@[006:00007) |   |   |   | | └─Token(Identifier) |b|
+//@[007:00008) |   |   |   | ├─Token(Colon) |:|
+//@[009:00044) |   |   |   | └─ForSyntax
+//@[009:00010) |   |   |   |   ├─Token(LeftSquare) |[|
+//@[010:00013) |   |   |   |   ├─Token(Identifier) |for|
+//@[014:00021) |   |   |   |   ├─VariableBlockSyntax
+//@[014:00015) |   |   |   |   | ├─Token(LeftParen) |(|
+//@[015:00016) |   |   |   |   | ├─LocalVariableSyntax
+//@[015:00016) |   |   |   |   | | └─IdentifierSyntax
+//@[015:00016) |   |   |   |   | |   └─Token(Identifier) |i|
+//@[016:00017) |   |   |   |   | ├─Token(Comma) |,|
+//@[018:00020) |   |   |   |   | ├─LocalVariableSyntax
+//@[018:00020) |   |   |   |   | | └─IdentifierSyntax
+//@[018:00020) |   |   |   |   | |   └─Token(Identifier) |i2|
+//@[020:00021) |   |   |   |   | └─Token(RightParen) |)|
+//@[022:00024) |   |   |   |   ├─Token(Identifier) |in|
+//@[025:00035) |   |   |   |   ├─FunctionCallSyntax
+//@[025:00030) |   |   |   |   | ├─IdentifierSyntax
+//@[025:00030) |   |   |   |   | | └─Token(Identifier) |range|
+//@[030:00031) |   |   |   |   | ├─Token(LeftParen) |(|
+//@[031:00032) |   |   |   |   | ├─FunctionArgumentSyntax
+//@[031:00032) |   |   |   |   | | └─IntegerLiteralSyntax
+//@[031:00032) |   |   |   |   | |   └─Token(Integer) |1|
+//@[032:00033) |   |   |   |   | ├─Token(Comma) |,|
+//@[033:00034) |   |   |   |   | ├─FunctionArgumentSyntax
+//@[033:00034) |   |   |   |   | | └─IntegerLiteralSyntax
+//@[033:00034) |   |   |   |   | |   └─Token(Integer) |2|
+//@[034:00035) |   |   |   |   | └─Token(RightParen) |)|
+//@[035:00036) |   |   |   |   ├─Token(Colon) |:|
+//@[037:00043) |   |   |   |   ├─BinaryOperationSyntax
+//@[037:00038) |   |   |   |   | ├─VariableAccessSyntax
+//@[037:00038) |   |   |   |   | | └─IdentifierSyntax
+//@[037:00038) |   |   |   |   | |   └─Token(Identifier) |i|
+//@[039:00040) |   |   |   |   | ├─Token(Slash) |/|
+//@[041:00043) |   |   |   |   | └─VariableAccessSyntax
+//@[041:00043) |   |   |   |   |   └─IdentifierSyntax
+//@[041:00043) |   |   |   |   |     └─Token(Identifier) |i2|
+//@[043:00044) |   |   |   |   └─Token(RightSquare) |]|
+//@[044:00046) |   |   |   ├─Token(NewLine) |\r\n|
+      c: {
+//@[006:00067) |   |   |   ├─ObjectPropertySyntax
+//@[006:00007) |   |   |   | ├─IdentifierSyntax
+//@[006:00007) |   |   |   | | └─Token(Identifier) |c|
+//@[007:00008) |   |   |   | ├─Token(Colon) |:|
+//@[009:00067) |   |   |   | └─ObjectSyntax
+//@[009:00010) |   |   |   |   ├─Token(LeftBrace) |{|
+//@[010:00012) |   |   |   |   ├─Token(NewLine) |\r\n|
+        d: [for (j, j2) in range(2,3): j * j2]
+//@[008:00046) |   |   |   |   ├─ObjectPropertySyntax
+//@[008:00009) |   |   |   |   | ├─IdentifierSyntax
+//@[008:00009) |   |   |   |   | | └─Token(Identifier) |d|
+//@[009:00010) |   |   |   |   | ├─Token(Colon) |:|
+//@[011:00046) |   |   |   |   | └─ForSyntax
+//@[011:00012) |   |   |   |   |   ├─Token(LeftSquare) |[|
+//@[012:00015) |   |   |   |   |   ├─Token(Identifier) |for|
+//@[016:00023) |   |   |   |   |   ├─VariableBlockSyntax
+//@[016:00017) |   |   |   |   |   | ├─Token(LeftParen) |(|
+//@[017:00018) |   |   |   |   |   | ├─LocalVariableSyntax
+//@[017:00018) |   |   |   |   |   | | └─IdentifierSyntax
+//@[017:00018) |   |   |   |   |   | |   └─Token(Identifier) |j|
+//@[018:00019) |   |   |   |   |   | ├─Token(Comma) |,|
+//@[020:00022) |   |   |   |   |   | ├─LocalVariableSyntax
+//@[020:00022) |   |   |   |   |   | | └─IdentifierSyntax
+//@[020:00022) |   |   |   |   |   | |   └─Token(Identifier) |j2|
+//@[022:00023) |   |   |   |   |   | └─Token(RightParen) |)|
+//@[024:00026) |   |   |   |   |   ├─Token(Identifier) |in|
+//@[027:00037) |   |   |   |   |   ├─FunctionCallSyntax
+//@[027:00032) |   |   |   |   |   | ├─IdentifierSyntax
+//@[027:00032) |   |   |   |   |   | | └─Token(Identifier) |range|
+//@[032:00033) |   |   |   |   |   | ├─Token(LeftParen) |(|
+//@[033:00034) |   |   |   |   |   | ├─FunctionArgumentSyntax
+//@[033:00034) |   |   |   |   |   | | └─IntegerLiteralSyntax
+//@[033:00034) |   |   |   |   |   | |   └─Token(Integer) |2|
+//@[034:00035) |   |   |   |   |   | ├─Token(Comma) |,|
+//@[035:00036) |   |   |   |   |   | ├─FunctionArgumentSyntax
+//@[035:00036) |   |   |   |   |   | | └─IntegerLiteralSyntax
+//@[035:00036) |   |   |   |   |   | |   └─Token(Integer) |3|
+//@[036:00037) |   |   |   |   |   | └─Token(RightParen) |)|
+//@[037:00038) |   |   |   |   |   ├─Token(Colon) |:|
+//@[039:00045) |   |   |   |   |   ├─BinaryOperationSyntax
+//@[039:00040) |   |   |   |   |   | ├─VariableAccessSyntax
+//@[039:00040) |   |   |   |   |   | | └─IdentifierSyntax
+//@[039:00040) |   |   |   |   |   | |   └─Token(Identifier) |j|
+//@[041:00042) |   |   |   |   |   | ├─Token(Asterisk) |*|
+//@[043:00045) |   |   |   |   |   | └─VariableAccessSyntax
+//@[043:00045) |   |   |   |   |   |   └─IdentifierSyntax
+//@[043:00045) |   |   |   |   |   |     └─Token(Identifier) |j2|
+//@[045:00046) |   |   |   |   |   └─Token(RightSquare) |]|
+//@[046:00048) |   |   |   |   ├─Token(NewLine) |\r\n|
+      }
+//@[006:00007) |   |   |   |   └─Token(RightBrace) |}|
+//@[007:00009) |   |   |   ├─Token(NewLine) |\r\n|
+      e: [for (k, k2) in range(4,4): {
+//@[006:00077) |   |   |   ├─ObjectPropertySyntax
+//@[006:00007) |   |   |   | ├─IdentifierSyntax
+//@[006:00007) |   |   |   | | └─Token(Identifier) |e|
+//@[007:00008) |   |   |   | ├─Token(Colon) |:|
+//@[009:00077) |   |   |   | └─ForSyntax
+//@[009:00010) |   |   |   |   ├─Token(LeftSquare) |[|
+//@[010:00013) |   |   |   |   ├─Token(Identifier) |for|
+//@[014:00021) |   |   |   |   ├─VariableBlockSyntax
+//@[014:00015) |   |   |   |   | ├─Token(LeftParen) |(|
+//@[015:00016) |   |   |   |   | ├─LocalVariableSyntax
+//@[015:00016) |   |   |   |   | | └─IdentifierSyntax
+//@[015:00016) |   |   |   |   | |   └─Token(Identifier) |k|
+//@[016:00017) |   |   |   |   | ├─Token(Comma) |,|
+//@[018:00020) |   |   |   |   | ├─LocalVariableSyntax
+//@[018:00020) |   |   |   |   | | └─IdentifierSyntax
+//@[018:00020) |   |   |   |   | |   └─Token(Identifier) |k2|
+//@[020:00021) |   |   |   |   | └─Token(RightParen) |)|
+//@[022:00024) |   |   |   |   ├─Token(Identifier) |in|
+//@[025:00035) |   |   |   |   ├─FunctionCallSyntax
+//@[025:00030) |   |   |   |   | ├─IdentifierSyntax
+//@[025:00030) |   |   |   |   | | └─Token(Identifier) |range|
+//@[030:00031) |   |   |   |   | ├─Token(LeftParen) |(|
+//@[031:00032) |   |   |   |   | ├─FunctionArgumentSyntax
+//@[031:00032) |   |   |   |   | | └─IntegerLiteralSyntax
+//@[031:00032) |   |   |   |   | |   └─Token(Integer) |4|
+//@[032:00033) |   |   |   |   | ├─Token(Comma) |,|
+//@[033:00034) |   |   |   |   | ├─FunctionArgumentSyntax
+//@[033:00034) |   |   |   |   | | └─IntegerLiteralSyntax
+//@[033:00034) |   |   |   |   | |   └─Token(Integer) |4|
+//@[034:00035) |   |   |   |   | └─Token(RightParen) |)|
+//@[035:00036) |   |   |   |   ├─Token(Colon) |:|
+//@[037:00076) |   |   |   |   ├─ObjectSyntax
+//@[037:00038) |   |   |   |   | ├─Token(LeftBrace) |{|
+//@[038:00040) |   |   |   |   | ├─Token(NewLine) |\r\n|
+        f: k
+//@[008:00012) |   |   |   |   | ├─ObjectPropertySyntax
+//@[008:00009) |   |   |   |   | | ├─IdentifierSyntax
+//@[008:00009) |   |   |   |   | | | └─Token(Identifier) |f|
+//@[009:00010) |   |   |   |   | | ├─Token(Colon) |:|
+//@[011:00012) |   |   |   |   | | └─VariableAccessSyntax
+//@[011:00012) |   |   |   |   | |   └─IdentifierSyntax
+//@[011:00012) |   |   |   |   | |     └─Token(Identifier) |k|
+//@[012:00014) |   |   |   |   | ├─Token(NewLine) |\r\n|
+        g: k2
+//@[008:00013) |   |   |   |   | ├─ObjectPropertySyntax
+//@[008:00009) |   |   |   |   | | ├─IdentifierSyntax
+//@[008:00009) |   |   |   |   | | | └─Token(Identifier) |g|
+//@[009:00010) |   |   |   |   | | ├─Token(Colon) |:|
+//@[011:00013) |   |   |   |   | | └─VariableAccessSyntax
+//@[011:00013) |   |   |   |   | |   └─IdentifierSyntax
+//@[011:00013) |   |   |   |   | |     └─Token(Identifier) |k2|
+//@[013:00015) |   |   |   |   | ├─Token(NewLine) |\r\n|
+      }]
+//@[006:00007) |   |   |   |   | └─Token(RightBrace) |}|
+//@[007:00008) |   |   |   |   └─Token(RightSquare) |]|
+//@[008:00010) |   |   |   ├─Token(NewLine) |\r\n|
+    }
+//@[004:00005) |   |   |   └─Token(RightBrace) |}|
+//@[005:00007) |   |   ├─Token(NewLine) |\r\n|
+    stringParamB: ''
+//@[004:00020) |   |   ├─ObjectPropertySyntax
+//@[004:00016) |   |   | ├─IdentifierSyntax
+//@[004:00016) |   |   | | └─Token(Identifier) |stringParamB|
+//@[016:00017) |   |   | ├─Token(Colon) |:|
+//@[018:00020) |   |   | └─StringSyntax
+//@[018:00020) |   |   |   └─Token(StringComplete) |''|
+//@[020:00022) |   |   ├─Token(NewLine) |\r\n|
+    arrayParam: [
+//@[004:00079) |   |   ├─ObjectPropertySyntax
+//@[004:00014) |   |   | ├─IdentifierSyntax
+//@[004:00014) |   |   | | └─Token(Identifier) |arrayParam|
+//@[014:00015) |   |   | ├─Token(Colon) |:|
+//@[016:00079) |   |   | └─ArraySyntax
+//@[016:00017) |   |   |   ├─Token(LeftSquare) |[|
+//@[017:00019) |   |   |   ├─Token(NewLine) |\r\n|
+      {
+//@[006:00053) |   |   |   ├─ArrayItemSyntax
+//@[006:00053) |   |   |   | └─ObjectSyntax
+//@[006:00007) |   |   |   |   ├─Token(LeftBrace) |{|
+//@[007:00009) |   |   |   |   ├─Token(NewLine) |\r\n|
+        e: [for j in range(7,7): j]
+//@[008:00035) |   |   |   |   ├─ObjectPropertySyntax
+//@[008:00009) |   |   |   |   | ├─IdentifierSyntax
+//@[008:00009) |   |   |   |   | | └─Token(Identifier) |e|
+//@[009:00010) |   |   |   |   | ├─Token(Colon) |:|
+//@[011:00035) |   |   |   |   | └─ForSyntax
+//@[011:00012) |   |   |   |   |   ├─Token(LeftSquare) |[|
+//@[012:00015) |   |   |   |   |   ├─Token(Identifier) |for|
+//@[016:00017) |   |   |   |   |   ├─LocalVariableSyntax
+//@[016:00017) |   |   |   |   |   | └─IdentifierSyntax
+//@[016:00017) |   |   |   |   |   |   └─Token(Identifier) |j|
+//@[018:00020) |   |   |   |   |   ├─Token(Identifier) |in|
+//@[021:00031) |   |   |   |   |   ├─FunctionCallSyntax
+//@[021:00026) |   |   |   |   |   | ├─IdentifierSyntax
+//@[021:00026) |   |   |   |   |   | | └─Token(Identifier) |range|
+//@[026:00027) |   |   |   |   |   | ├─Token(LeftParen) |(|
+//@[027:00028) |   |   |   |   |   | ├─FunctionArgumentSyntax
+//@[027:00028) |   |   |   |   |   | | └─IntegerLiteralSyntax
+//@[027:00028) |   |   |   |   |   | |   └─Token(Integer) |7|
+//@[028:00029) |   |   |   |   |   | ├─Token(Comma) |,|
+//@[029:00030) |   |   |   |   |   | ├─FunctionArgumentSyntax
+//@[029:00030) |   |   |   |   |   | | └─IntegerLiteralSyntax
+//@[029:00030) |   |   |   |   |   | |   └─Token(Integer) |7|
+//@[030:00031) |   |   |   |   |   | └─Token(RightParen) |)|
+//@[031:00032) |   |   |   |   |   ├─Token(Colon) |:|
+//@[033:00034) |   |   |   |   |   ├─VariableAccessSyntax
+//@[033:00034) |   |   |   |   |   | └─IdentifierSyntax
+//@[033:00034) |   |   |   |   |   |   └─Token(Identifier) |j|
+//@[034:00035) |   |   |   |   |   └─Token(RightSquare) |]|
+//@[035:00037) |   |   |   |   ├─Token(NewLine) |\r\n|
+      }
+//@[006:00007) |   |   |   |   └─Token(RightBrace) |}|
+//@[007:00009) |   |   |   ├─Token(NewLine) |\r\n|
+    ]
+//@[004:00005) |   |   |   └─Token(RightSquare) |]|
+//@[005:00007) |   |   ├─Token(NewLine) |\r\n|
+  }
+//@[002:00003) |   |   └─Token(RightBrace) |}|
+//@[003:00005) |   ├─Token(NewLine) |\r\n|
+}
+//@[000:00001) |   └─Token(RightBrace) |}|
+//@[001:00005) ├─Token(NewLine) |\r\n\r\n|
+
+module propertyLoopInsideParameterValueInsideModuleLoop 'modulea.bicep' = [for thing in range(0,1): {
+//@[000:00535) ├─ModuleDeclarationSyntax
+//@[000:00006) | ├─Token(Identifier) |module|
+//@[007:00055) | ├─IdentifierSyntax
+//@[007:00055) | | └─Token(Identifier) |propertyLoopInsideParameterValueInsideModuleLoop|
+//@[056:00071) | ├─StringSyntax
+//@[056:00071) | | └─Token(StringComplete) |'modulea.bicep'|
+//@[072:00073) | ├─Token(Assignment) |=|
+//@[074:00535) | └─ForSyntax
+//@[074:00075) |   ├─Token(LeftSquare) |[|
+//@[075:00078) |   ├─Token(Identifier) |for|
+//@[079:00084) |   ├─LocalVariableSyntax
+//@[079:00084) |   | └─IdentifierSyntax
+//@[079:00084) |   |   └─Token(Identifier) |thing|
+//@[085:00087) |   ├─Token(Identifier) |in|
+//@[088:00098) |   ├─FunctionCallSyntax
+//@[088:00093) |   | ├─IdentifierSyntax
+//@[088:00093) |   | | └─Token(Identifier) |range|
+//@[093:00094) |   | ├─Token(LeftParen) |(|
+//@[094:00095) |   | ├─FunctionArgumentSyntax
+//@[094:00095) |   | | └─IntegerLiteralSyntax
+//@[094:00095) |   | |   └─Token(Integer) |0|
+//@[095:00096) |   | ├─Token(Comma) |,|
+//@[096:00097) |   | ├─FunctionArgumentSyntax
+//@[096:00097) |   | | └─IntegerLiteralSyntax
+//@[096:00097) |   | |   └─Token(Integer) |1|
+//@[097:00098) |   | └─Token(RightParen) |)|
+//@[098:00099) |   ├─Token(Colon) |:|
+//@[100:00534) |   ├─ObjectSyntax
+//@[100:00101) |   | ├─Token(LeftBrace) |{|
+//@[101:00103) |   | ├─Token(NewLine) |\r\n|
+  name: 'propertyLoopInsideParameterValueInsideModuleLoop'
+//@[002:00058) |   | ├─ObjectPropertySyntax
+//@[002:00006) |   | | ├─IdentifierSyntax
+//@[002:00006) |   | | | └─Token(Identifier) |name|
+//@[006:00007) |   | | ├─Token(Colon) |:|
+//@[008:00058) |   | | └─StringSyntax
+//@[008:00058) |   | |   └─Token(StringComplete) |'propertyLoopInsideParameterValueInsideModuleLoop'|
+//@[058:00060) |   | ├─Token(NewLine) |\r\n|
+  params: {
+//@[002:00368) |   | ├─ObjectPropertySyntax
+//@[002:00008) |   | | ├─IdentifierSyntax
+//@[002:00008) |   | | | └─Token(Identifier) |params|
+//@[008:00009) |   | | ├─Token(Colon) |:|
+//@[010:00368) |   | | └─ObjectSyntax
+//@[010:00011) |   | |   ├─Token(LeftBrace) |{|
+//@[011:00013) |   | |   ├─Token(NewLine) |\r\n|
+    objParam: {
+//@[004:00233) |   | |   ├─ObjectPropertySyntax
+//@[004:00012) |   | |   | ├─IdentifierSyntax
+//@[004:00012) |   | |   | | └─Token(Identifier) |objParam|
+//@[012:00013) |   | |   | ├─Token(Colon) |:|
+//@[014:00233) |   | |   | └─ObjectSyntax
+//@[014:00015) |   | |   |   ├─Token(LeftBrace) |{|
+//@[015:00017) |   | |   |   ├─Token(NewLine) |\r\n|
+      a: [for i in range(0,10): i + thing]
+//@[006:00042) |   | |   |   ├─ObjectPropertySyntax
+//@[006:00007) |   | |   |   | ├─IdentifierSyntax
+//@[006:00007) |   | |   |   | | └─Token(Identifier) |a|
+//@[007:00008) |   | |   |   | ├─Token(Colon) |:|
+//@[009:00042) |   | |   |   | └─ForSyntax
+//@[009:00010) |   | |   |   |   ├─Token(LeftSquare) |[|
+//@[010:00013) |   | |   |   |   ├─Token(Identifier) |for|
+//@[014:00015) |   | |   |   |   ├─LocalVariableSyntax
+//@[014:00015) |   | |   |   |   | └─IdentifierSyntax
+//@[014:00015) |   | |   |   |   |   └─Token(Identifier) |i|
+//@[016:00018) |   | |   |   |   ├─Token(Identifier) |in|
+//@[019:00030) |   | |   |   |   ├─FunctionCallSyntax
+//@[019:00024) |   | |   |   |   | ├─IdentifierSyntax
+//@[019:00024) |   | |   |   |   | | └─Token(Identifier) |range|
+//@[024:00025) |   | |   |   |   | ├─Token(LeftParen) |(|
+//@[025:00026) |   | |   |   |   | ├─FunctionArgumentSyntax
+//@[025:00026) |   | |   |   |   | | └─IntegerLiteralSyntax
+//@[025:00026) |   | |   |   |   | |   └─Token(Integer) |0|
+//@[026:00027) |   | |   |   |   | ├─Token(Comma) |,|
+//@[027:00029) |   | |   |   |   | ├─FunctionArgumentSyntax
+//@[027:00029) |   | |   |   |   | | └─IntegerLiteralSyntax
+//@[027:00029) |   | |   |   |   | |   └─Token(Integer) |10|
+//@[029:00030) |   | |   |   |   | └─Token(RightParen) |)|
+//@[030:00031) |   | |   |   |   ├─Token(Colon) |:|
+//@[032:00041) |   | |   |   |   ├─BinaryOperationSyntax
+//@[032:00033) |   | |   |   |   | ├─VariableAccessSyntax
+//@[032:00033) |   | |   |   |   | | └─IdentifierSyntax
+//@[032:00033) |   | |   |   |   | |   └─Token(Identifier) |i|
+//@[034:00035) |   | |   |   |   | ├─Token(Plus) |+|
+//@[036:00041) |   | |   |   |   | └─VariableAccessSyntax
+//@[036:00041) |   | |   |   |   |   └─IdentifierSyntax
+//@[036:00041) |   | |   |   |   |     └─Token(Identifier) |thing|
+//@[041:00042) |   | |   |   |   └─Token(RightSquare) |]|
+//@[042:00044) |   | |   |   ├─Token(NewLine) |\r\n|
+      b: [for i in range(1,2): i * thing]
+//@[006:00041) |   | |   |   ├─ObjectPropertySyntax
+//@[006:00007) |   | |   |   | ├─IdentifierSyntax
+//@[006:00007) |   | |   |   | | └─Token(Identifier) |b|
+//@[007:00008) |   | |   |   | ├─Token(Colon) |:|
+//@[009:00041) |   | |   |   | └─ForSyntax
+//@[009:00010) |   | |   |   |   ├─Token(LeftSquare) |[|
+//@[010:00013) |   | |   |   |   ├─Token(Identifier) |for|
+//@[014:00015) |   | |   |   |   ├─LocalVariableSyntax
+//@[014:00015) |   | |   |   |   | └─IdentifierSyntax
+//@[014:00015) |   | |   |   |   |   └─Token(Identifier) |i|
+//@[016:00018) |   | |   |   |   ├─Token(Identifier) |in|
+//@[019:00029) |   | |   |   |   ├─FunctionCallSyntax
+//@[019:00024) |   | |   |   |   | ├─IdentifierSyntax
+//@[019:00024) |   | |   |   |   | | └─Token(Identifier) |range|
+//@[024:00025) |   | |   |   |   | ├─Token(LeftParen) |(|
+//@[025:00026) |   | |   |   |   | ├─FunctionArgumentSyntax
+//@[025:00026) |   | |   |   |   | | └─IntegerLiteralSyntax
+//@[025:00026) |   | |   |   |   | |   └─Token(Integer) |1|
+//@[026:00027) |   | |   |   |   | ├─Token(Comma) |,|
+//@[027:00028) |   | |   |   |   | ├─FunctionArgumentSyntax
+//@[027:00028) |   | |   |   |   | | └─IntegerLiteralSyntax
+//@[027:00028) |   | |   |   |   | |   └─Token(Integer) |2|
+//@[028:00029) |   | |   |   |   | └─Token(RightParen) |)|
+//@[029:00030) |   | |   |   |   ├─Token(Colon) |:|
+//@[031:00040) |   | |   |   |   ├─BinaryOperationSyntax
+//@[031:00032) |   | |   |   |   | ├─VariableAccessSyntax
+//@[031:00032) |   | |   |   |   | | └─IdentifierSyntax
+//@[031:00032) |   | |   |   |   | |   └─Token(Identifier) |i|
+//@[033:00034) |   | |   |   |   | ├─Token(Asterisk) |*|
+//@[035:00040) |   | |   |   |   | └─VariableAccessSyntax
+//@[035:00040) |   | |   |   |   |   └─IdentifierSyntax
+//@[035:00040) |   | |   |   |   |     └─Token(Identifier) |thing|
+//@[040:00041) |   | |   |   |   └─Token(RightSquare) |]|
+//@[041:00043) |   | |   |   ├─Token(NewLine) |\r\n|
+      c: {
+//@[006:00056) |   | |   |   ├─ObjectPropertySyntax
+//@[006:00007) |   | |   |   | ├─IdentifierSyntax
+//@[006:00007) |   | |   |   | | └─Token(Identifier) |c|
+//@[007:00008) |   | |   |   | ├─Token(Colon) |:|
+//@[009:00056) |   | |   |   | └─ObjectSyntax
+//@[009:00010) |   | |   |   |   ├─Token(LeftBrace) |{|
+//@[010:00012) |   | |   |   |   ├─Token(NewLine) |\r\n|
+        d: [for j in range(2,3): j]
+//@[008:00035) |   | |   |   |   ├─ObjectPropertySyntax
+//@[008:00009) |   | |   |   |   | ├─IdentifierSyntax
+//@[008:00009) |   | |   |   |   | | └─Token(Identifier) |d|
+//@[009:00010) |   | |   |   |   | ├─Token(Colon) |:|
+//@[011:00035) |   | |   |   |   | └─ForSyntax
+//@[011:00012) |   | |   |   |   |   ├─Token(LeftSquare) |[|
+//@[012:00015) |   | |   |   |   |   ├─Token(Identifier) |for|
+//@[016:00017) |   | |   |   |   |   ├─LocalVariableSyntax
+//@[016:00017) |   | |   |   |   |   | └─IdentifierSyntax
+//@[016:00017) |   | |   |   |   |   |   └─Token(Identifier) |j|
+//@[018:00020) |   | |   |   |   |   ├─Token(Identifier) |in|
+//@[021:00031) |   | |   |   |   |   ├─FunctionCallSyntax
+//@[021:00026) |   | |   |   |   |   | ├─IdentifierSyntax
+//@[021:00026) |   | |   |   |   |   | | └─Token(Identifier) |range|
+//@[026:00027) |   | |   |   |   |   | ├─Token(LeftParen) |(|
+//@[027:00028) |   | |   |   |   |   | ├─FunctionArgumentSyntax
+//@[027:00028) |   | |   |   |   |   | | └─IntegerLiteralSyntax
+//@[027:00028) |   | |   |   |   |   | |   └─Token(Integer) |2|
+//@[028:00029) |   | |   |   |   |   | ├─Token(Comma) |,|
+//@[029:00030) |   | |   |   |   |   | ├─FunctionArgumentSyntax
+//@[029:00030) |   | |   |   |   |   | | └─IntegerLiteralSyntax
+//@[029:00030) |   | |   |   |   |   | |   └─Token(Integer) |3|
+//@[030:00031) |   | |   |   |   |   | └─Token(RightParen) |)|
+//@[031:00032) |   | |   |   |   |   ├─Token(Colon) |:|
+//@[033:00034) |   | |   |   |   |   ├─VariableAccessSyntax
+//@[033:00034) |   | |   |   |   |   | └─IdentifierSyntax
+//@[033:00034) |   | |   |   |   |   |   └─Token(Identifier) |j|
+//@[034:00035) |   | |   |   |   |   └─Token(RightSquare) |]|
+//@[035:00037) |   | |   |   |   ├─Token(NewLine) |\r\n|
+      }
+//@[006:00007) |   | |   |   |   └─Token(RightBrace) |}|
+//@[007:00009) |   | |   |   ├─Token(NewLine) |\r\n|
+      e: [for k in range(4,4): {
+//@[006:00064) |   | |   |   ├─ObjectPropertySyntax
+//@[006:00007) |   | |   |   | ├─IdentifierSyntax
+//@[006:00007) |   | |   |   | | └─Token(Identifier) |e|
+//@[007:00008) |   | |   |   | ├─Token(Colon) |:|
+//@[009:00064) |   | |   |   | └─ForSyntax
+//@[009:00010) |   | |   |   |   ├─Token(LeftSquare) |[|
+//@[010:00013) |   | |   |   |   ├─Token(Identifier) |for|
+//@[014:00015) |   | |   |   |   ├─LocalVariableSyntax
+//@[014:00015) |   | |   |   |   | └─IdentifierSyntax
+//@[014:00015) |   | |   |   |   |   └─Token(Identifier) |k|
+//@[016:00018) |   | |   |   |   ├─Token(Identifier) |in|
+//@[019:00029) |   | |   |   |   ├─FunctionCallSyntax
+//@[019:00024) |   | |   |   |   | ├─IdentifierSyntax
+//@[019:00024) |   | |   |   |   | | └─Token(Identifier) |range|
+//@[024:00025) |   | |   |   |   | ├─Token(LeftParen) |(|
+//@[025:00026) |   | |   |   |   | ├─FunctionArgumentSyntax
+//@[025:00026) |   | |   |   |   | | └─IntegerLiteralSyntax
+//@[025:00026) |   | |   |   |   | |   └─Token(Integer) |4|
+//@[026:00027) |   | |   |   |   | ├─Token(Comma) |,|
+//@[027:00028) |   | |   |   |   | ├─FunctionArgumentSyntax
+//@[027:00028) |   | |   |   |   | | └─IntegerLiteralSyntax
+//@[027:00028) |   | |   |   |   | |   └─Token(Integer) |4|
+//@[028:00029) |   | |   |   |   | └─Token(RightParen) |)|
+//@[029:00030) |   | |   |   |   ├─Token(Colon) |:|
+//@[031:00063) |   | |   |   |   ├─ObjectSyntax
+//@[031:00032) |   | |   |   |   | ├─Token(LeftBrace) |{|
+//@[032:00034) |   | |   |   |   | ├─Token(NewLine) |\r\n|
+        f: k - thing
+//@[008:00020) |   | |   |   |   | ├─ObjectPropertySyntax
+//@[008:00009) |   | |   |   |   | | ├─IdentifierSyntax
+//@[008:00009) |   | |   |   |   | | | └─Token(Identifier) |f|
+//@[009:00010) |   | |   |   |   | | ├─Token(Colon) |:|
+//@[011:00020) |   | |   |   |   | | └─BinaryOperationSyntax
+//@[011:00012) |   | |   |   |   | |   ├─VariableAccessSyntax
+//@[011:00012) |   | |   |   |   | |   | └─IdentifierSyntax
+//@[011:00012) |   | |   |   |   | |   |   └─Token(Identifier) |k|
+//@[013:00014) |   | |   |   |   | |   ├─Token(Minus) |-|
+//@[015:00020) |   | |   |   |   | |   └─VariableAccessSyntax
+//@[015:00020) |   | |   |   |   | |     └─IdentifierSyntax
+//@[015:00020) |   | |   |   |   | |       └─Token(Identifier) |thing|
+//@[020:00022) |   | |   |   |   | ├─Token(NewLine) |\r\n|
+      }]
+//@[006:00007) |   | |   |   |   | └─Token(RightBrace) |}|
+//@[007:00008) |   | |   |   |   └─Token(RightSquare) |]|
+//@[008:00010) |   | |   |   ├─Token(NewLine) |\r\n|
+    }
+//@[004:00005) |   | |   |   └─Token(RightBrace) |}|
+//@[005:00007) |   | |   ├─Token(NewLine) |\r\n|
+    stringParamB: ''
+//@[004:00020) |   | |   ├─ObjectPropertySyntax
+//@[004:00016) |   | |   | ├─IdentifierSyntax
+//@[004:00016) |   | |   | | └─Token(Identifier) |stringParamB|
+//@[016:00017) |   | |   | ├─Token(Colon) |:|
+//@[018:00020) |   | |   | └─StringSyntax
+//@[018:00020) |   | |   |   └─Token(StringComplete) |''|
+//@[020:00022) |   | |   ├─Token(NewLine) |\r\n|
+    arrayParam: [
+//@[004:00093) |   | |   ├─ObjectPropertySyntax
+//@[004:00014) |   | |   | ├─IdentifierSyntax
+//@[004:00014) |   | |   | | └─Token(Identifier) |arrayParam|
+//@[014:00015) |   | |   | ├─Token(Colon) |:|
+//@[016:00093) |   | |   | └─ArraySyntax
+//@[016:00017) |   | |   |   ├─Token(LeftSquare) |[|
+//@[017:00019) |   | |   |   ├─Token(NewLine) |\r\n|
+      {
+//@[006:00067) |   | |   |   ├─ArrayItemSyntax
+//@[006:00067) |   | |   |   | └─ObjectSyntax
+//@[006:00007) |   | |   |   |   ├─Token(LeftBrace) |{|
+//@[007:00009) |   | |   |   |   ├─Token(NewLine) |\r\n|
+        e: [for j in range(7,7): j % (thing + 1)]
+//@[008:00049) |   | |   |   |   ├─ObjectPropertySyntax
+//@[008:00009) |   | |   |   |   | ├─IdentifierSyntax
+//@[008:00009) |   | |   |   |   | | └─Token(Identifier) |e|
+//@[009:00010) |   | |   |   |   | ├─Token(Colon) |:|
+//@[011:00049) |   | |   |   |   | └─ForSyntax
+//@[011:00012) |   | |   |   |   |   ├─Token(LeftSquare) |[|
+//@[012:00015) |   | |   |   |   |   ├─Token(Identifier) |for|
+//@[016:00017) |   | |   |   |   |   ├─LocalVariableSyntax
+//@[016:00017) |   | |   |   |   |   | └─IdentifierSyntax
+//@[016:00017) |   | |   |   |   |   |   └─Token(Identifier) |j|
+//@[018:00020) |   | |   |   |   |   ├─Token(Identifier) |in|
+//@[021:00031) |   | |   |   |   |   ├─FunctionCallSyntax
+//@[021:00026) |   | |   |   |   |   | ├─IdentifierSyntax
+//@[021:00026) |   | |   |   |   |   | | └─Token(Identifier) |range|
+//@[026:00027) |   | |   |   |   |   | ├─Token(LeftParen) |(|
+//@[027:00028) |   | |   |   |   |   | ├─FunctionArgumentSyntax
+//@[027:00028) |   | |   |   |   |   | | └─IntegerLiteralSyntax
+//@[027:00028) |   | |   |   |   |   | |   └─Token(Integer) |7|
+//@[028:00029) |   | |   |   |   |   | ├─Token(Comma) |,|
+//@[029:00030) |   | |   |   |   |   | ├─FunctionArgumentSyntax
+//@[029:00030) |   | |   |   |   |   | | └─IntegerLiteralSyntax
+//@[029:00030) |   | |   |   |   |   | |   └─Token(Integer) |7|
+//@[030:00031) |   | |   |   |   |   | └─Token(RightParen) |)|
+//@[031:00032) |   | |   |   |   |   ├─Token(Colon) |:|
+//@[033:00048) |   | |   |   |   |   ├─BinaryOperationSyntax
+//@[033:00034) |   | |   |   |   |   | ├─VariableAccessSyntax
+//@[033:00034) |   | |   |   |   |   | | └─IdentifierSyntax
+//@[033:00034) |   | |   |   |   |   | |   └─Token(Identifier) |j|
+//@[035:00036) |   | |   |   |   |   | ├─Token(Modulo) |%|
+//@[037:00048) |   | |   |   |   |   | └─ParenthesizedExpressionSyntax
+//@[037:00038) |   | |   |   |   |   |   ├─Token(LeftParen) |(|
+//@[038:00047) |   | |   |   |   |   |   ├─BinaryOperationSyntax
+//@[038:00043) |   | |   |   |   |   |   | ├─VariableAccessSyntax
+//@[038:00043) |   | |   |   |   |   |   | | └─IdentifierSyntax
+//@[038:00043) |   | |   |   |   |   |   | |   └─Token(Identifier) |thing|
+//@[044:00045) |   | |   |   |   |   |   | ├─Token(Plus) |+|
+//@[046:00047) |   | |   |   |   |   |   | └─IntegerLiteralSyntax
+//@[046:00047) |   | |   |   |   |   |   |   └─Token(Integer) |1|
+//@[047:00048) |   | |   |   |   |   |   └─Token(RightParen) |)|
+//@[048:00049) |   | |   |   |   |   └─Token(RightSquare) |]|
+//@[049:00051) |   | |   |   |   ├─Token(NewLine) |\r\n|
+      }
+//@[006:00007) |   | |   |   |   └─Token(RightBrace) |}|
+//@[007:00009) |   | |   |   ├─Token(NewLine) |\r\n|
+    ]
+//@[004:00005) |   | |   |   └─Token(RightSquare) |]|
+//@[005:00007) |   | |   ├─Token(NewLine) |\r\n|
+  }
+//@[002:00003) |   | |   └─Token(RightBrace) |}|
+//@[003:00005) |   | ├─Token(NewLine) |\r\n|
+}]
+//@[000:00001) |   | └─Token(RightBrace) |}|
+//@[001:00002) |   └─Token(RightSquare) |]|
+//@[002:00008) ├─Token(NewLine) |\r\n\r\n\r\n|
+
+
+// BEGIN: Key Vault Secret Reference
+//@[036:00040) ├─Token(NewLine) |\r\n\r\n|
+
+resource kv 'Microsoft.KeyVault/vaults@2019-09-01' existing = {
+//@[000:00090) ├─ResourceDeclarationSyntax
+//@[000:00008) | ├─Token(Identifier) |resource|
+//@[009:00011) | ├─IdentifierSyntax
+//@[009:00011) | | └─Token(Identifier) |kv|
+//@[012:00050) | ├─StringSyntax
+//@[012:00050) | | └─Token(StringComplete) |'Microsoft.KeyVault/vaults@2019-09-01'|
+//@[051:00059) | ├─Token(Identifier) |existing|
+//@[060:00061) | ├─Token(Assignment) |=|
+//@[062:00090) | └─ObjectSyntax
+//@[062:00063) |   ├─Token(LeftBrace) |{|
+//@[063:00065) |   ├─Token(NewLine) |\r\n|
+  name: 'testkeyvault'
+//@[002:00022) |   ├─ObjectPropertySyntax
+//@[002:00006) |   | ├─IdentifierSyntax
+//@[002:00006) |   | | └─Token(Identifier) |name|
+//@[006:00007) |   | ├─Token(Colon) |:|
+//@[008:00022) |   | └─StringSyntax
+//@[008:00022) |   |   └─Token(StringComplete) |'testkeyvault'|
+//@[022:00024) |   ├─Token(NewLine) |\r\n|
+}
+//@[000:00001) |   └─Token(RightBrace) |}|
+//@[001:00005) ├─Token(NewLine) |\r\n\r\n|
+
+module secureModule1 'child/secureParams.bicep' = {
+//@[000:00213) ├─ModuleDeclarationSyntax
+//@[000:00006) | ├─Token(Identifier) |module|
+//@[007:00020) | ├─IdentifierSyntax
+//@[007:00020) | | └─Token(Identifier) |secureModule1|
+//@[021:00047) | ├─StringSyntax
+//@[021:00047) | | └─Token(StringComplete) |'child/secureParams.bicep'|
+//@[048:00049) | ├─Token(Assignment) |=|
+//@[050:00213) | └─ObjectSyntax
+//@[050:00051) |   ├─Token(LeftBrace) |{|
+//@[051:00053) |   ├─Token(NewLine) |\r\n|
+  name: 'secureModule1'
+//@[002:00023) |   ├─ObjectPropertySyntax
+//@[002:00006) |   | ├─IdentifierSyntax
+//@[002:00006) |   | | └─Token(Identifier) |name|
+//@[006:00007) |   | ├─Token(Colon) |:|
+//@[008:00023) |   | └─StringSyntax
+//@[008:00023) |   |   └─Token(StringComplete) |'secureModule1'|
+//@[023:00025) |   ├─Token(NewLine) |\r\n|
+  params: {
+//@[002:00132) |   ├─ObjectPropertySyntax
+//@[002:00008) |   | ├─IdentifierSyntax
+//@[002:00008) |   | | └─Token(Identifier) |params|
+//@[008:00009) |   | ├─Token(Colon) |:|
+//@[010:00132) |   | └─ObjectSyntax
+//@[010:00011) |   |   ├─Token(LeftBrace) |{|
+//@[011:00013) |   |   ├─Token(NewLine) |\r\n|
+    secureStringParam1: kv.getSecret('mySecret')
+//@[004:00048) |   |   ├─ObjectPropertySyntax
+//@[004:00022) |   |   | ├─IdentifierSyntax
+//@[004:00022) |   |   | | └─Token(Identifier) |secureStringParam1|
+//@[022:00023) |   |   | ├─Token(Colon) |:|
+//@[024:00048) |   |   | └─InstanceFunctionCallSyntax
+//@[024:00026) |   |   |   ├─VariableAccessSyntax
+//@[024:00026) |   |   |   | └─IdentifierSyntax
+//@[024:00026) |   |   |   |   └─Token(Identifier) |kv|
+//@[026:00027) |   |   |   ├─Token(Dot) |.|
+//@[027:00036) |   |   |   ├─IdentifierSyntax
+//@[027:00036) |   |   |   | └─Token(Identifier) |getSecret|
+//@[036:00037) |   |   |   ├─Token(LeftParen) |(|
+//@[037:00047) |   |   |   ├─FunctionArgumentSyntax
+//@[037:00047) |   |   |   | └─StringSyntax
+//@[037:00047) |   |   |   |   └─Token(StringComplete) |'mySecret'|
+//@[047:00048) |   |   |   └─Token(RightParen) |)|
+//@[048:00050) |   |   ├─Token(NewLine) |\r\n|
+    secureStringParam2: kv.getSecret('mySecret','secretVersion')
+//@[004:00064) |   |   ├─ObjectPropertySyntax
+//@[004:00022) |   |   | ├─IdentifierSyntax
+//@[004:00022) |   |   | | └─Token(Identifier) |secureStringParam2|
+//@[022:00023) |   |   | ├─Token(Colon) |:|
+//@[024:00064) |   |   | └─InstanceFunctionCallSyntax
+//@[024:00026) |   |   |   ├─VariableAccessSyntax
+//@[024:00026) |   |   |   | └─IdentifierSyntax
+//@[024:00026) |   |   |   |   └─Token(Identifier) |kv|
+//@[026:00027) |   |   |   ├─Token(Dot) |.|
+//@[027:00036) |   |   |   ├─IdentifierSyntax
+//@[027:00036) |   |   |   | └─Token(Identifier) |getSecret|
+//@[036:00037) |   |   |   ├─Token(LeftParen) |(|
+//@[037:00047) |   |   |   ├─FunctionArgumentSyntax
+//@[037:00047) |   |   |   | └─StringSyntax
+//@[037:00047) |   |   |   |   └─Token(StringComplete) |'mySecret'|
+//@[047:00048) |   |   |   ├─Token(Comma) |,|
+//@[048:00063) |   |   |   ├─FunctionArgumentSyntax
+//@[048:00063) |   |   |   | └─StringSyntax
+//@[048:00063) |   |   |   |   └─Token(StringComplete) |'secretVersion'|
+//@[063:00064) |   |   |   └─Token(RightParen) |)|
+//@[064:00066) |   |   ├─Token(NewLine) |\r\n|
+  }
+//@[002:00003) |   |   └─Token(RightBrace) |}|
+//@[003:00005) |   ├─Token(NewLine) |\r\n|
+}
+//@[000:00001) |   └─Token(RightBrace) |}|
+//@[001:00005) ├─Token(NewLine) |\r\n\r\n|
+
+resource scopedKv 'Microsoft.KeyVault/vaults@2019-09-01' existing = {
+//@[000:00134) ├─ResourceDeclarationSyntax
+//@[000:00008) | ├─Token(Identifier) |resource|
+//@[009:00017) | ├─IdentifierSyntax
+//@[009:00017) | | └─Token(Identifier) |scopedKv|
+//@[018:00056) | ├─StringSyntax
+//@[018:00056) | | └─Token(StringComplete) |'Microsoft.KeyVault/vaults@2019-09-01'|
+//@[057:00065) | ├─Token(Identifier) |existing|
+//@[066:00067) | ├─Token(Assignment) |=|
+//@[068:00134) | └─ObjectSyntax
+//@[068:00069) |   ├─Token(LeftBrace) |{|
+//@[069:00071) |   ├─Token(NewLine) |\r\n|
+  name: 'testkeyvault'
+//@[002:00022) |   ├─ObjectPropertySyntax
+//@[002:00006) |   | ├─IdentifierSyntax
+//@[002:00006) |   | | └─Token(Identifier) |name|
+//@[006:00007) |   | ├─Token(Colon) |:|
+//@[008:00022) |   | └─StringSyntax
+//@[008:00022) |   |   └─Token(StringComplete) |'testkeyvault'|
+//@[022:00024) |   ├─Token(NewLine) |\r\n|
+  scope: resourceGroup('otherGroup')
+//@[002:00036) |   ├─ObjectPropertySyntax
+//@[002:00007) |   | ├─IdentifierSyntax
+//@[002:00007) |   | | └─Token(Identifier) |scope|
+//@[007:00008) |   | ├─Token(Colon) |:|
+//@[009:00036) |   | └─FunctionCallSyntax
+//@[009:00022) |   |   ├─IdentifierSyntax
+//@[009:00022) |   |   | └─Token(Identifier) |resourceGroup|
+//@[022:00023) |   |   ├─Token(LeftParen) |(|
+//@[023:00035) |   |   ├─FunctionArgumentSyntax
+//@[023:00035) |   |   | └─StringSyntax
+//@[023:00035) |   |   |   └─Token(StringComplete) |'otherGroup'|
+//@[035:00036) |   |   └─Token(RightParen) |)|
+//@[036:00038) |   ├─Token(NewLine) |\r\n|
+}
+//@[000:00001) |   └─Token(RightBrace) |}|
+//@[001:00005) ├─Token(NewLine) |\r\n\r\n|
+
+module secureModule2 'child/secureParams.bicep' = {
+//@[000:00225) ├─ModuleDeclarationSyntax
+//@[000:00006) | ├─Token(Identifier) |module|
+//@[007:00020) | ├─IdentifierSyntax
+//@[007:00020) | | └─Token(Identifier) |secureModule2|
+//@[021:00047) | ├─StringSyntax
+//@[021:00047) | | └─Token(StringComplete) |'child/secureParams.bicep'|
+//@[048:00049) | ├─Token(Assignment) |=|
+//@[050:00225) | └─ObjectSyntax
+//@[050:00051) |   ├─Token(LeftBrace) |{|
+//@[051:00053) |   ├─Token(NewLine) |\r\n|
+  name: 'secureModule2'
+//@[002:00023) |   ├─ObjectPropertySyntax
+//@[002:00006) |   | ├─IdentifierSyntax
+//@[002:00006) |   | | └─Token(Identifier) |name|
+//@[006:00007) |   | ├─Token(Colon) |:|
+//@[008:00023) |   | └─StringSyntax
+//@[008:00023) |   |   └─Token(StringComplete) |'secureModule2'|
+//@[023:00025) |   ├─Token(NewLine) |\r\n|
+  params: {
+//@[002:00144) |   ├─ObjectPropertySyntax
+//@[002:00008) |   | ├─IdentifierSyntax
+//@[002:00008) |   | | └─Token(Identifier) |params|
+//@[008:00009) |   | ├─Token(Colon) |:|
+//@[010:00144) |   | └─ObjectSyntax
+//@[010:00011) |   |   ├─Token(LeftBrace) |{|
+//@[011:00013) |   |   ├─Token(NewLine) |\r\n|
+    secureStringParam1: scopedKv.getSecret('mySecret')
+//@[004:00054) |   |   ├─ObjectPropertySyntax
+//@[004:00022) |   |   | ├─IdentifierSyntax
+//@[004:00022) |   |   | | └─Token(Identifier) |secureStringParam1|
+//@[022:00023) |   |   | ├─Token(Colon) |:|
+//@[024:00054) |   |   | └─InstanceFunctionCallSyntax
+//@[024:00032) |   |   |   ├─VariableAccessSyntax
+//@[024:00032) |   |   |   | └─IdentifierSyntax
+//@[024:00032) |   |   |   |   └─Token(Identifier) |scopedKv|
+//@[032:00033) |   |   |   ├─Token(Dot) |.|
+//@[033:00042) |   |   |   ├─IdentifierSyntax
+//@[033:00042) |   |   |   | └─Token(Identifier) |getSecret|
+//@[042:00043) |   |   |   ├─Token(LeftParen) |(|
+//@[043:00053) |   |   |   ├─FunctionArgumentSyntax
+//@[043:00053) |   |   |   | └─StringSyntax
+//@[043:00053) |   |   |   |   └─Token(StringComplete) |'mySecret'|
+//@[053:00054) |   |   |   └─Token(RightParen) |)|
+//@[054:00056) |   |   ├─Token(NewLine) |\r\n|
+    secureStringParam2: scopedKv.getSecret('mySecret','secretVersion')
+//@[004:00070) |   |   ├─ObjectPropertySyntax
+//@[004:00022) |   |   | ├─IdentifierSyntax
+//@[004:00022) |   |   | | └─Token(Identifier) |secureStringParam2|
+//@[022:00023) |   |   | ├─Token(Colon) |:|
+//@[024:00070) |   |   | └─InstanceFunctionCallSyntax
+//@[024:00032) |   |   |   ├─VariableAccessSyntax
+//@[024:00032) |   |   |   | └─IdentifierSyntax
+//@[024:00032) |   |   |   |   └─Token(Identifier) |scopedKv|
+//@[032:00033) |   |   |   ├─Token(Dot) |.|
+//@[033:00042) |   |   |   ├─IdentifierSyntax
+//@[033:00042) |   |   |   | └─Token(Identifier) |getSecret|
+//@[042:00043) |   |   |   ├─Token(LeftParen) |(|
+//@[043:00053) |   |   |   ├─FunctionArgumentSyntax
+//@[043:00053) |   |   |   | └─StringSyntax
+//@[043:00053) |   |   |   |   └─Token(StringComplete) |'mySecret'|
+//@[053:00054) |   |   |   ├─Token(Comma) |,|
+//@[054:00069) |   |   |   ├─FunctionArgumentSyntax
+//@[054:00069) |   |   |   | └─StringSyntax
+//@[054:00069) |   |   |   |   └─Token(StringComplete) |'secretVersion'|
+//@[069:00070) |   |   |   └─Token(RightParen) |)|
+//@[070:00072) |   |   ├─Token(NewLine) |\r\n|
+  }
+//@[002:00003) |   |   └─Token(RightBrace) |}|
+//@[003:00005) |   ├─Token(NewLine) |\r\n|
+}
+//@[000:00001) |   └─Token(RightBrace) |}|
+//@[001:00005) ├─Token(NewLine) |\r\n\r\n|
+
+//looped module with looped existing resource (Issue #2862)
+//@[059:00061) ├─Token(NewLine) |\r\n|
+var vaults = [
+//@[000:00200) ├─VariableDeclarationSyntax
+//@[000:00003) | ├─Token(Identifier) |var|
+//@[004:00010) | ├─IdentifierSyntax
+//@[004:00010) | | └─Token(Identifier) |vaults|
+//@[011:00012) | ├─Token(Assignment) |=|
+//@[013:00200) | └─ArraySyntax
+//@[013:00014) |   ├─Token(LeftSquare) |[|
+//@[014:00016) |   ├─Token(NewLine) |\r\n|
+  {
+//@[002:00089) |   ├─ArrayItemSyntax
+//@[002:00089) |   | └─ObjectSyntax
+//@[002:00003) |   |   ├─Token(LeftBrace) |{|
+//@[003:00005) |   |   ├─Token(NewLine) |\r\n|
+    vaultName: 'test-1-kv'
+//@[004:00026) |   |   ├─ObjectPropertySyntax
+//@[004:00013) |   |   | ├─IdentifierSyntax
+//@[004:00013) |   |   | | └─Token(Identifier) |vaultName|
+//@[013:00014) |   |   | ├─Token(Colon) |:|
+//@[015:00026) |   |   | └─StringSyntax
+//@[015:00026) |   |   |   └─Token(StringComplete) |'test-1-kv'|
+//@[026:00028) |   |   ├─Token(NewLine) |\r\n|
+    vaultRG: 'test-1-rg'
+//@[004:00024) |   |   ├─ObjectPropertySyntax
+//@[004:00011) |   |   | ├─IdentifierSyntax
+//@[004:00011) |   |   | | └─Token(Identifier) |vaultRG|
+//@[011:00012) |   |   | ├─Token(Colon) |:|
+//@[013:00024) |   |   | └─StringSyntax
+//@[013:00024) |   |   |   └─Token(StringComplete) |'test-1-rg'|
+//@[024:00026) |   |   ├─Token(NewLine) |\r\n|
+    vaultSub: 'abcd-efgh'
+//@[004:00025) |   |   ├─ObjectPropertySyntax
+//@[004:00012) |   |   | ├─IdentifierSyntax
+//@[004:00012) |   |   | | └─Token(Identifier) |vaultSub|
+//@[012:00013) |   |   | ├─Token(Colon) |:|
+//@[014:00025) |   |   | └─StringSyntax
+//@[014:00025) |   |   |   └─Token(StringComplete) |'abcd-efgh'|
+//@[025:00027) |   |   ├─Token(NewLine) |\r\n|
+  }
+//@[002:00003) |   |   └─Token(RightBrace) |}|
+//@[003:00005) |   ├─Token(NewLine) |\r\n|
+  {
+//@[002:00090) |   ├─ArrayItemSyntax
+//@[002:00090) |   | └─ObjectSyntax
+//@[002:00003) |   |   ├─Token(LeftBrace) |{|
+//@[003:00005) |   |   ├─Token(NewLine) |\r\n|
+    vaultName: 'test-2-kv'
+//@[004:00026) |   |   ├─ObjectPropertySyntax
+//@[004:00013) |   |   | ├─IdentifierSyntax
+//@[004:00013) |   |   | | └─Token(Identifier) |vaultName|
+//@[013:00014) |   |   | ├─Token(Colon) |:|
+//@[015:00026) |   |   | └─StringSyntax
+//@[015:00026) |   |   |   └─Token(StringComplete) |'test-2-kv'|
+//@[026:00028) |   |   ├─Token(NewLine) |\r\n|
+    vaultRG: 'test-2-rg'
+//@[004:00024) |   |   ├─ObjectPropertySyntax
+//@[004:00011) |   |   | ├─IdentifierSyntax
+//@[004:00011) |   |   | | └─Token(Identifier) |vaultRG|
+//@[011:00012) |   |   | ├─Token(Colon) |:|
+//@[013:00024) |   |   | └─StringSyntax
+//@[013:00024) |   |   |   └─Token(StringComplete) |'test-2-rg'|
+//@[024:00026) |   |   ├─Token(NewLine) |\r\n|
+    vaultSub: 'ijkl-1adg1'
+//@[004:00026) |   |   ├─ObjectPropertySyntax
+//@[004:00012) |   |   | ├─IdentifierSyntax
+//@[004:00012) |   |   | | └─Token(Identifier) |vaultSub|
+//@[012:00013) |   |   | ├─Token(Colon) |:|
+//@[014:00026) |   |   | └─StringSyntax
+//@[014:00026) |   |   |   └─Token(StringComplete) |'ijkl-1adg1'|
+//@[026:00028) |   |   ├─Token(NewLine) |\r\n|
+  }
+//@[002:00003) |   |   └─Token(RightBrace) |}|
+//@[003:00005) |   ├─Token(NewLine) |\r\n|
+]
+//@[000:00001) |   └─Token(RightSquare) |]|
+//@[001:00003) ├─Token(NewLine) |\r\n|
+var secrets = [
+//@[000:00132) ├─VariableDeclarationSyntax
+//@[000:00003) | ├─Token(Identifier) |var|
+//@[004:00011) | ├─IdentifierSyntax
+//@[004:00011) | | └─Token(Identifier) |secrets|
+//@[012:00013) | ├─Token(Assignment) |=|
+//@[014:00132) | └─ArraySyntax
+//@[014:00015) |   ├─Token(LeftSquare) |[|
+//@[015:00017) |   ├─Token(NewLine) |\r\n|
+  {
+//@[002:00055) |   ├─ArrayItemSyntax
+//@[002:00055) |   | └─ObjectSyntax
+//@[002:00003) |   |   ├─Token(LeftBrace) |{|
+//@[003:00005) |   |   ├─Token(NewLine) |\r\n|
+    name: 'secret01'
+//@[004:00020) |   |   ├─ObjectPropertySyntax
+//@[004:00008) |   |   | ├─IdentifierSyntax
+//@[004:00008) |   |   | | └─Token(Identifier) |name|
+//@[008:00009) |   |   | ├─Token(Colon) |:|
+//@[010:00020) |   |   | └─StringSyntax
+//@[010:00020) |   |   |   └─Token(StringComplete) |'secret01'|
+//@[020:00022) |   |   ├─Token(NewLine) |\r\n|
+    version: 'versionA'
+//@[004:00023) |   |   ├─ObjectPropertySyntax
+//@[004:00011) |   |   | ├─IdentifierSyntax
+//@[004:00011) |   |   | | └─Token(Identifier) |version|
+//@[011:00012) |   |   | ├─Token(Colon) |:|
+//@[013:00023) |   |   | └─StringSyntax
+//@[013:00023) |   |   |   └─Token(StringComplete) |'versionA'|
+//@[023:00025) |   |   ├─Token(NewLine) |\r\n|
+  }
+//@[002:00003) |   |   └─Token(RightBrace) |}|
+//@[003:00005) |   ├─Token(NewLine) |\r\n|
+  {
+//@[002:00055) |   ├─ArrayItemSyntax
+//@[002:00055) |   | └─ObjectSyntax
+//@[002:00003) |   |   ├─Token(LeftBrace) |{|
+//@[003:00005) |   |   ├─Token(NewLine) |\r\n|
+    name: 'secret02'
+//@[004:00020) |   |   ├─ObjectPropertySyntax
+//@[004:00008) |   |   | ├─IdentifierSyntax
+//@[004:00008) |   |   | | └─Token(Identifier) |name|
+//@[008:00009) |   |   | ├─Token(Colon) |:|
+//@[010:00020) |   |   | └─StringSyntax
+//@[010:00020) |   |   |   └─Token(StringComplete) |'secret02'|
+//@[020:00022) |   |   ├─Token(NewLine) |\r\n|
+    version: 'versionB'
+//@[004:00023) |   |   ├─ObjectPropertySyntax
+//@[004:00011) |   |   | ├─IdentifierSyntax
+//@[004:00011) |   |   | | └─Token(Identifier) |version|
+//@[011:00012) |   |   | ├─Token(Colon) |:|
+//@[013:00023) |   |   | └─StringSyntax
+//@[013:00023) |   |   |   └─Token(StringComplete) |'versionB'|
+//@[023:00025) |   |   ├─Token(NewLine) |\r\n|
+  }
+//@[002:00003) |   |   └─Token(RightBrace) |}|
+//@[003:00005) |   ├─Token(NewLine) |\r\n|
+]
+//@[000:00001) |   └─Token(RightSquare) |]|
+//@[001:00005) ├─Token(NewLine) |\r\n\r\n|
+
+resource loopedKv 'Microsoft.KeyVault/vaults@2019-09-01' existing = [for vault in vaults: {
+//@[000:00175) ├─ResourceDeclarationSyntax
+//@[000:00008) | ├─Token(Identifier) |resource|
+//@[009:00017) | ├─IdentifierSyntax
+//@[009:00017) | | └─Token(Identifier) |loopedKv|
+//@[018:00056) | ├─StringSyntax
+//@[018:00056) | | └─Token(StringComplete) |'Microsoft.KeyVault/vaults@2019-09-01'|
+//@[057:00065) | ├─Token(Identifier) |existing|
+//@[066:00067) | ├─Token(Assignment) |=|
+//@[068:00175) | └─ForSyntax
+//@[068:00069) |   ├─Token(LeftSquare) |[|
+//@[069:00072) |   ├─Token(Identifier) |for|
+//@[073:00078) |   ├─LocalVariableSyntax
+//@[073:00078) |   | └─IdentifierSyntax
+//@[073:00078) |   |   └─Token(Identifier) |vault|
+//@[079:00081) |   ├─Token(Identifier) |in|
+//@[082:00088) |   ├─VariableAccessSyntax
+//@[082:00088) |   | └─IdentifierSyntax
+//@[082:00088) |   |   └─Token(Identifier) |vaults|
+//@[088:00089) |   ├─Token(Colon) |:|
+//@[090:00174) |   ├─ObjectSyntax
+//@[090:00091) |   | ├─Token(LeftBrace) |{|
+//@[091:00093) |   | ├─Token(NewLine) |\r\n|
+  name: vault.vaultName
+//@[002:00023) |   | ├─ObjectPropertySyntax
+//@[002:00006) |   | | ├─IdentifierSyntax
+//@[002:00006) |   | | | └─Token(Identifier) |name|
+//@[006:00007) |   | | ├─Token(Colon) |:|
+//@[008:00023) |   | | └─PropertyAccessSyntax
+//@[008:00013) |   | |   ├─VariableAccessSyntax
+//@[008:00013) |   | |   | └─IdentifierSyntax
+//@[008:00013) |   | |   |   └─Token(Identifier) |vault|
+//@[013:00014) |   | |   ├─Token(Dot) |.|
+//@[014:00023) |   | |   └─IdentifierSyntax
+//@[014:00023) |   | |     └─Token(Identifier) |vaultName|
+//@[023:00025) |   | ├─Token(NewLine) |\r\n|
+  scope: resourceGroup(vault.vaultSub, vault.vaultRG)
+//@[002:00053) |   | ├─ObjectPropertySyntax
+//@[002:00007) |   | | ├─IdentifierSyntax
+//@[002:00007) |   | | | └─Token(Identifier) |scope|
+//@[007:00008) |   | | ├─Token(Colon) |:|
+//@[009:00053) |   | | └─FunctionCallSyntax
+//@[009:00022) |   | |   ├─IdentifierSyntax
+//@[009:00022) |   | |   | └─Token(Identifier) |resourceGroup|
+//@[022:00023) |   | |   ├─Token(LeftParen) |(|
+//@[023:00037) |   | |   ├─FunctionArgumentSyntax
+//@[023:00037) |   | |   | └─PropertyAccessSyntax
+//@[023:00028) |   | |   |   ├─VariableAccessSyntax
+//@[023:00028) |   | |   |   | └─IdentifierSyntax
+//@[023:00028) |   | |   |   |   └─Token(Identifier) |vault|
+//@[028:00029) |   | |   |   ├─Token(Dot) |.|
+//@[029:00037) |   | |   |   └─IdentifierSyntax
+//@[029:00037) |   | |   |     └─Token(Identifier) |vaultSub|
+//@[037:00038) |   | |   ├─Token(Comma) |,|
+//@[039:00052) |   | |   ├─FunctionArgumentSyntax
+//@[039:00052) |   | |   | └─PropertyAccessSyntax
+//@[039:00044) |   | |   |   ├─VariableAccessSyntax
+//@[039:00044) |   | |   |   | └─IdentifierSyntax
+//@[039:00044) |   | |   |   |   └─Token(Identifier) |vault|
+//@[044:00045) |   | |   |   ├─Token(Dot) |.|
+//@[045:00052) |   | |   |   └─IdentifierSyntax
+//@[045:00052) |   | |   |     └─Token(Identifier) |vaultRG|
+//@[052:00053) |   | |   └─Token(RightParen) |)|
+//@[053:00055) |   | ├─Token(NewLine) |\r\n|
+}]
+//@[000:00001) |   | └─Token(RightBrace) |}|
+//@[001:00002) |   └─Token(RightSquare) |]|
+//@[002:00006) ├─Token(NewLine) |\r\n\r\n|
+
+module secureModuleLooped 'child/secureParams.bicep' = [for (secret, i) in secrets: {
+//@[000:00278) ├─ModuleDeclarationSyntax
+//@[000:00006) | ├─Token(Identifier) |module|
+//@[007:00025) | ├─IdentifierSyntax
+//@[007:00025) | | └─Token(Identifier) |secureModuleLooped|
+//@[026:00052) | ├─StringSyntax
+//@[026:00052) | | └─Token(StringComplete) |'child/secureParams.bicep'|
+//@[053:00054) | ├─Token(Assignment) |=|
+//@[055:00278) | └─ForSyntax
+//@[055:00056) |   ├─Token(LeftSquare) |[|
+//@[056:00059) |   ├─Token(Identifier) |for|
+//@[060:00071) |   ├─VariableBlockSyntax
+//@[060:00061) |   | ├─Token(LeftParen) |(|
+//@[061:00067) |   | ├─LocalVariableSyntax
+//@[061:00067) |   | | └─IdentifierSyntax
+//@[061:00067) |   | |   └─Token(Identifier) |secret|
+//@[067:00068) |   | ├─Token(Comma) |,|
+//@[069:00070) |   | ├─LocalVariableSyntax
+//@[069:00070) |   | | └─IdentifierSyntax
+//@[069:00070) |   | |   └─Token(Identifier) |i|
+//@[070:00071) |   | └─Token(RightParen) |)|
+//@[072:00074) |   ├─Token(Identifier) |in|
+//@[075:00082) |   ├─VariableAccessSyntax
+//@[075:00082) |   | └─IdentifierSyntax
+//@[075:00082) |   |   └─Token(Identifier) |secrets|
+//@[082:00083) |   ├─Token(Colon) |:|
+//@[084:00277) |   ├─ObjectSyntax
+//@[084:00085) |   | ├─Token(LeftBrace) |{|
+//@[085:00087) |   | ├─Token(NewLine) |\r\n|
+  name: 'secureModuleLooped-${i}'
+//@[002:00033) |   | ├─ObjectPropertySyntax
+//@[002:00006) |   | | ├─IdentifierSyntax
+//@[002:00006) |   | | | └─Token(Identifier) |name|
+//@[006:00007) |   | | ├─Token(Colon) |:|
+//@[008:00033) |   | | └─StringSyntax
+//@[008:00030) |   | |   ├─Token(StringLeftPiece) |'secureModuleLooped-${|
+//@[030:00031) |   | |   ├─VariableAccessSyntax
+//@[030:00031) |   | |   | └─IdentifierSyntax
+//@[030:00031) |   | |   |   └─Token(Identifier) |i|
+//@[031:00033) |   | |   └─Token(StringRightPiece) |}'|
+//@[033:00035) |   | ├─Token(NewLine) |\r\n|
+  params: {
+//@[002:00152) |   | ├─ObjectPropertySyntax
+//@[002:00008) |   | | ├─IdentifierSyntax
+//@[002:00008) |   | | | └─Token(Identifier) |params|
+//@[008:00009) |   | | ├─Token(Colon) |:|
+//@[010:00152) |   | | └─ObjectSyntax
+//@[010:00011) |   | |   ├─Token(LeftBrace) |{|
+//@[011:00013) |   | |   ├─Token(NewLine) |\r\n|
+    secureStringParam1: loopedKv[i].getSecret(secret.name)
+//@[004:00058) |   | |   ├─ObjectPropertySyntax
+//@[004:00022) |   | |   | ├─IdentifierSyntax
+//@[004:00022) |   | |   | | └─Token(Identifier) |secureStringParam1|
+//@[022:00023) |   | |   | ├─Token(Colon) |:|
+//@[024:00058) |   | |   | └─InstanceFunctionCallSyntax
+//@[024:00035) |   | |   |   ├─ArrayAccessSyntax
+//@[024:00032) |   | |   |   | ├─VariableAccessSyntax
+//@[024:00032) |   | |   |   | | └─IdentifierSyntax
+//@[024:00032) |   | |   |   | |   └─Token(Identifier) |loopedKv|
+//@[032:00033) |   | |   |   | ├─Token(LeftSquare) |[|
+//@[033:00034) |   | |   |   | ├─VariableAccessSyntax
+//@[033:00034) |   | |   |   | | └─IdentifierSyntax
+//@[033:00034) |   | |   |   | |   └─Token(Identifier) |i|
+//@[034:00035) |   | |   |   | └─Token(RightSquare) |]|
+//@[035:00036) |   | |   |   ├─Token(Dot) |.|
+//@[036:00045) |   | |   |   ├─IdentifierSyntax
+//@[036:00045) |   | |   |   | └─Token(Identifier) |getSecret|
+//@[045:00046) |   | |   |   ├─Token(LeftParen) |(|
+//@[046:00057) |   | |   |   ├─FunctionArgumentSyntax
+//@[046:00057) |   | |   |   | └─PropertyAccessSyntax
+//@[046:00052) |   | |   |   |   ├─VariableAccessSyntax
+//@[046:00052) |   | |   |   |   | └─IdentifierSyntax
+//@[046:00052) |   | |   |   |   |   └─Token(Identifier) |secret|
+//@[052:00053) |   | |   |   |   ├─Token(Dot) |.|
+//@[053:00057) |   | |   |   |   └─IdentifierSyntax
+//@[053:00057) |   | |   |   |     └─Token(Identifier) |name|
+//@[057:00058) |   | |   |   └─Token(RightParen) |)|
+//@[058:00060) |   | |   ├─Token(NewLine) |\r\n|
+    secureStringParam2: loopedKv[i].getSecret(secret.name, secret.version)
+//@[004:00074) |   | |   ├─ObjectPropertySyntax
+//@[004:00022) |   | |   | ├─IdentifierSyntax
+//@[004:00022) |   | |   | | └─Token(Identifier) |secureStringParam2|
+//@[022:00023) |   | |   | ├─Token(Colon) |:|
+//@[024:00074) |   | |   | └─InstanceFunctionCallSyntax
+//@[024:00035) |   | |   |   ├─ArrayAccessSyntax
+//@[024:00032) |   | |   |   | ├─VariableAccessSyntax
+//@[024:00032) |   | |   |   | | └─IdentifierSyntax
+//@[024:00032) |   | |   |   | |   └─Token(Identifier) |loopedKv|
+//@[032:00033) |   | |   |   | ├─Token(LeftSquare) |[|
+//@[033:00034) |   | |   |   | ├─VariableAccessSyntax
+//@[033:00034) |   | |   |   | | └─IdentifierSyntax
+//@[033:00034) |   | |   |   | |   └─Token(Identifier) |i|
+//@[034:00035) |   | |   |   | └─Token(RightSquare) |]|
+//@[035:00036) |   | |   |   ├─Token(Dot) |.|
+//@[036:00045) |   | |   |   ├─IdentifierSyntax
+//@[036:00045) |   | |   |   | └─Token(Identifier) |getSecret|
+//@[045:00046) |   | |   |   ├─Token(LeftParen) |(|
+//@[046:00057) |   | |   |   ├─FunctionArgumentSyntax
+//@[046:00057) |   | |   |   | └─PropertyAccessSyntax
+//@[046:00052) |   | |   |   |   ├─VariableAccessSyntax
+//@[046:00052) |   | |   |   |   | └─IdentifierSyntax
+//@[046:00052) |   | |   |   |   |   └─Token(Identifier) |secret|
+//@[052:00053) |   | |   |   |   ├─Token(Dot) |.|
+//@[053:00057) |   | |   |   |   └─IdentifierSyntax
+//@[053:00057) |   | |   |   |     └─Token(Identifier) |name|
+//@[057:00058) |   | |   |   ├─Token(Comma) |,|
+//@[059:00073) |   | |   |   ├─FunctionArgumentSyntax
+//@[059:00073) |   | |   |   | └─PropertyAccessSyntax
+//@[059:00065) |   | |   |   |   ├─VariableAccessSyntax
+//@[059:00065) |   | |   |   |   | └─IdentifierSyntax
+//@[059:00065) |   | |   |   |   |   └─Token(Identifier) |secret|
+//@[065:00066) |   | |   |   |   ├─Token(Dot) |.|
+//@[066:00073) |   | |   |   |   └─IdentifierSyntax
+//@[066:00073) |   | |   |   |     └─Token(Identifier) |version|
+//@[073:00074) |   | |   |   └─Token(RightParen) |)|
+//@[074:00076) |   | |   ├─Token(NewLine) |\r\n|
+  }
+//@[002:00003) |   | |   └─Token(RightBrace) |}|
+//@[003:00005) |   | ├─Token(NewLine) |\r\n|
+}]
+//@[000:00001) |   | └─Token(RightBrace) |}|
+//@[001:00002) |   └─Token(RightSquare) |]|
+//@[002:00006) ├─Token(NewLine) |\r\n\r\n|
+
+module secureModuleCondition 'child/secureParams.bicep' = {
+//@[000:00285) ├─ModuleDeclarationSyntax
+//@[000:00006) | ├─Token(Identifier) |module|
+//@[007:00028) | ├─IdentifierSyntax
+//@[007:00028) | | └─Token(Identifier) |secureModuleCondition|
+//@[029:00055) | ├─StringSyntax
+//@[029:00055) | | └─Token(StringComplete) |'child/secureParams.bicep'|
+//@[056:00057) | ├─Token(Assignment) |=|
+//@[058:00285) | └─ObjectSyntax
+//@[058:00059) |   ├─Token(LeftBrace) |{|
+//@[059:00061) |   ├─Token(NewLine) |\r\n|
+  name: 'secureModuleCondition'
+//@[002:00031) |   ├─ObjectPropertySyntax
+//@[002:00006) |   | ├─IdentifierSyntax
+//@[002:00006) |   | | └─Token(Identifier) |name|
+//@[006:00007) |   | ├─Token(Colon) |:|
+//@[008:00031) |   | └─StringSyntax
+//@[008:00031) |   |   └─Token(StringComplete) |'secureModuleCondition'|
+//@[031:00033) |   ├─Token(NewLine) |\r\n|
+  params: {
+//@[002:00188) |   ├─ObjectPropertySyntax
+//@[002:00008) |   | ├─IdentifierSyntax
+//@[002:00008) |   | | └─Token(Identifier) |params|
+//@[008:00009) |   | ├─Token(Colon) |:|
+//@[010:00188) |   | └─ObjectSyntax
+//@[010:00011) |   |   ├─Token(LeftBrace) |{|
+//@[011:00013) |   |   ├─Token(NewLine) |\r\n|
+    secureStringParam1: true ? kv.getSecret('mySecret') : 'notTrue'
+//@[004:00067) |   |   ├─ObjectPropertySyntax
+//@[004:00022) |   |   | ├─IdentifierSyntax
+//@[004:00022) |   |   | | └─Token(Identifier) |secureStringParam1|
+//@[022:00023) |   |   | ├─Token(Colon) |:|
+//@[024:00067) |   |   | └─TernaryOperationSyntax
+//@[024:00028) |   |   |   ├─BooleanLiteralSyntax
+//@[024:00028) |   |   |   | └─Token(TrueKeyword) |true|
+//@[029:00030) |   |   |   ├─Token(Question) |?|
+//@[031:00055) |   |   |   ├─InstanceFunctionCallSyntax
+//@[031:00033) |   |   |   | ├─VariableAccessSyntax
+//@[031:00033) |   |   |   | | └─IdentifierSyntax
+//@[031:00033) |   |   |   | |   └─Token(Identifier) |kv|
+//@[033:00034) |   |   |   | ├─Token(Dot) |.|
+//@[034:00043) |   |   |   | ├─IdentifierSyntax
+//@[034:00043) |   |   |   | | └─Token(Identifier) |getSecret|
+//@[043:00044) |   |   |   | ├─Token(LeftParen) |(|
+//@[044:00054) |   |   |   | ├─FunctionArgumentSyntax
+//@[044:00054) |   |   |   | | └─StringSyntax
+//@[044:00054) |   |   |   | |   └─Token(StringComplete) |'mySecret'|
+//@[054:00055) |   |   |   | └─Token(RightParen) |)|
+//@[056:00057) |   |   |   ├─Token(Colon) |:|
+//@[058:00067) |   |   |   └─StringSyntax
+//@[058:00067) |   |   |     └─Token(StringComplete) |'notTrue'|
+//@[067:00069) |   |   ├─Token(NewLine) |\r\n|
+    secureStringParam2: true ? false ? 'false' : kv.getSecret('mySecret','secretVersion') : 'notTrue'
+//@[004:00101) |   |   ├─ObjectPropertySyntax
+//@[004:00022) |   |   | ├─IdentifierSyntax
+//@[004:00022) |   |   | | └─Token(Identifier) |secureStringParam2|
+//@[022:00023) |   |   | ├─Token(Colon) |:|
+//@[024:00101) |   |   | └─TernaryOperationSyntax
+//@[024:00028) |   |   |   ├─BooleanLiteralSyntax
+//@[024:00028) |   |   |   | └─Token(TrueKeyword) |true|
+//@[029:00030) |   |   |   ├─Token(Question) |?|
+//@[031:00089) |   |   |   ├─TernaryOperationSyntax
+//@[031:00036) |   |   |   | ├─BooleanLiteralSyntax
+//@[031:00036) |   |   |   | | └─Token(FalseKeyword) |false|
+//@[037:00038) |   |   |   | ├─Token(Question) |?|
+//@[039:00046) |   |   |   | ├─StringSyntax
+//@[039:00046) |   |   |   | | └─Token(StringComplete) |'false'|
+//@[047:00048) |   |   |   | ├─Token(Colon) |:|
+//@[049:00089) |   |   |   | └─InstanceFunctionCallSyntax
+//@[049:00051) |   |   |   |   ├─VariableAccessSyntax
+//@[049:00051) |   |   |   |   | └─IdentifierSyntax
+//@[049:00051) |   |   |   |   |   └─Token(Identifier) |kv|
+//@[051:00052) |   |   |   |   ├─Token(Dot) |.|
+//@[052:00061) |   |   |   |   ├─IdentifierSyntax
+//@[052:00061) |   |   |   |   | └─Token(Identifier) |getSecret|
+//@[061:00062) |   |   |   |   ├─Token(LeftParen) |(|
+//@[062:00072) |   |   |   |   ├─FunctionArgumentSyntax
+//@[062:00072) |   |   |   |   | └─StringSyntax
+//@[062:00072) |   |   |   |   |   └─Token(StringComplete) |'mySecret'|
+//@[072:00073) |   |   |   |   ├─Token(Comma) |,|
+//@[073:00088) |   |   |   |   ├─FunctionArgumentSyntax
+//@[073:00088) |   |   |   |   | └─StringSyntax
+//@[073:00088) |   |   |   |   |   └─Token(StringComplete) |'secretVersion'|
+//@[088:00089) |   |   |   |   └─Token(RightParen) |)|
+//@[090:00091) |   |   |   ├─Token(Colon) |:|
+//@[092:00101) |   |   |   └─StringSyntax
+//@[092:00101) |   |   |     └─Token(StringComplete) |'notTrue'|
+//@[101:00103) |   |   ├─Token(NewLine) |\r\n|
+  }
+//@[002:00003) |   |   └─Token(RightBrace) |}|
+//@[003:00005) |   ├─Token(NewLine) |\r\n|
+}
+//@[000:00001) |   └─Token(RightBrace) |}|
+//@[001:00005) ├─Token(NewLine) |\r\n\r\n|
+
+// END: Key Vault Secret Reference
+//@[034:00038) ├─Token(NewLine) |\r\n\r\n|
+
+module withSpace 'module with space.bicep' = {
+//@[000:00070) ├─ModuleDeclarationSyntax
+//@[000:00006) | ├─Token(Identifier) |module|
+//@[007:00016) | ├─IdentifierSyntax
+//@[007:00016) | | └─Token(Identifier) |withSpace|
+//@[017:00042) | ├─StringSyntax
+//@[017:00042) | | └─Token(StringComplete) |'module with space.bicep'|
+//@[043:00044) | ├─Token(Assignment) |=|
+//@[045:00070) | └─ObjectSyntax
+//@[045:00046) |   ├─Token(LeftBrace) |{|
+//@[046:00048) |   ├─Token(NewLine) |\r\n|
+  name: 'withSpace'
+//@[002:00019) |   ├─ObjectPropertySyntax
+//@[002:00006) |   | ├─IdentifierSyntax
+//@[002:00006) |   | | └─Token(Identifier) |name|
+//@[006:00007) |   | ├─Token(Colon) |:|
+//@[008:00019) |   | └─StringSyntax
+//@[008:00019) |   |   └─Token(StringComplete) |'withSpace'|
+//@[019:00021) |   ├─Token(NewLine) |\r\n|
+}
+//@[000:00001) |   └─Token(RightBrace) |}|
+//@[001:00005) ├─Token(NewLine) |\r\n\r\n|
+
+module folderWithSpace 'child/folder with space/child with space.bicep' = {
+//@[000:00104) ├─ModuleDeclarationSyntax
+//@[000:00006) | ├─Token(Identifier) |module|
+//@[007:00022) | ├─IdentifierSyntax
+//@[007:00022) | | └─Token(Identifier) |folderWithSpace|
+//@[023:00071) | ├─StringSyntax
+//@[023:00071) | | └─Token(StringComplete) |'child/folder with space/child with space.bicep'|
+//@[072:00073) | ├─Token(Assignment) |=|
+//@[074:00104) | └─ObjectSyntax
+//@[074:00075) |   ├─Token(LeftBrace) |{|
+//@[075:00077) |   ├─Token(NewLine) |\r\n|
+  name: 'childWithSpace'
+//@[002:00024) |   ├─ObjectPropertySyntax
+//@[002:00006) |   | ├─IdentifierSyntax
+//@[002:00006) |   | | └─Token(Identifier) |name|
+//@[006:00007) |   | ├─Token(Colon) |:|
+//@[008:00024) |   | └─StringSyntax
+//@[008:00024) |   |   └─Token(StringComplete) |'childWithSpace'|
+//@[024:00026) |   ├─Token(NewLine) |\r\n|
+}
+//@[000:00001) |   └─Token(RightBrace) |}|
+//@[001:00005) ├─Token(NewLine) |\r\n\r\n|
+
+// nameof
+//@[009:00013) ├─Token(NewLine) |\r\n\r\n|
+
+var nameofModule = nameof(folderWithSpace)
+//@[000:00042) ├─VariableDeclarationSyntax
+//@[000:00003) | ├─Token(Identifier) |var|
+//@[004:00016) | ├─IdentifierSyntax
+//@[004:00016) | | └─Token(Identifier) |nameofModule|
+//@[017:00018) | ├─Token(Assignment) |=|
+//@[019:00042) | └─FunctionCallSyntax
+//@[019:00025) |   ├─IdentifierSyntax
+//@[019:00025) |   | └─Token(Identifier) |nameof|
+//@[025:00026) |   ├─Token(LeftParen) |(|
+//@[026:00041) |   ├─FunctionArgumentSyntax
+//@[026:00041) |   | └─VariableAccessSyntax
+//@[026:00041) |   |   └─IdentifierSyntax
+//@[026:00041) |   |     └─Token(Identifier) |folderWithSpace|
+//@[041:00042) |   └─Token(RightParen) |)|
+//@[042:00044) ├─Token(NewLine) |\r\n|
+var nameofModuleParam = nameof(secureModuleCondition.outputs.exposedSecureString)
+//@[000:00081) ├─VariableDeclarationSyntax
+//@[000:00003) | ├─Token(Identifier) |var|
+//@[004:00021) | ├─IdentifierSyntax
+//@[004:00021) | | └─Token(Identifier) |nameofModuleParam|
+//@[022:00023) | ├─Token(Assignment) |=|
+//@[024:00081) | └─FunctionCallSyntax
+//@[024:00030) |   ├─IdentifierSyntax
+//@[024:00030) |   | └─Token(Identifier) |nameof|
+//@[030:00031) |   ├─Token(LeftParen) |(|
+//@[031:00080) |   ├─FunctionArgumentSyntax
+//@[031:00080) |   | └─PropertyAccessSyntax
+//@[031:00060) |   |   ├─PropertyAccessSyntax
+//@[031:00052) |   |   | ├─VariableAccessSyntax
+//@[031:00052) |   |   | | └─IdentifierSyntax
+//@[031:00052) |   |   | |   └─Token(Identifier) |secureModuleCondition|
+//@[052:00053) |   |   | ├─Token(Dot) |.|
+//@[053:00060) |   |   | └─IdentifierSyntax
+//@[053:00060) |   |   |   └─Token(Identifier) |outputs|
+//@[060:00061) |   |   ├─Token(Dot) |.|
+//@[061:00080) |   |   └─IdentifierSyntax
+//@[061:00080) |   |     └─Token(Identifier) |exposedSecureString|
+//@[080:00081) |   └─Token(RightParen) |)|
+//@[081:00085) ├─Token(NewLine) |\r\n\r\n|
+
+module moduleWithNameof 'modulea.bicep' = {
+//@[000:00358) ├─ModuleDeclarationSyntax
+//@[000:00006) | ├─Token(Identifier) |module|
+//@[007:00023) | ├─IdentifierSyntax
+//@[007:00023) | | └─Token(Identifier) |moduleWithNameof|
+//@[024:00039) | ├─StringSyntax
+//@[024:00039) | | └─Token(StringComplete) |'modulea.bicep'|
+//@[040:00041) | ├─Token(Assignment) |=|
+//@[042:00358) | └─ObjectSyntax
+//@[042:00043) |   ├─Token(LeftBrace) |{|
+//@[043:00045) |   ├─Token(NewLine) |\r\n|
+  name: 'nameofModule'
+//@[002:00022) |   ├─ObjectPropertySyntax
+//@[002:00006) |   | ├─IdentifierSyntax
+//@[002:00006) |   | | └─Token(Identifier) |name|
+//@[006:00007) |   | ├─Token(Colon) |:|
+//@[008:00022) |   | └─StringSyntax
+//@[008:00022) |   |   └─Token(StringComplete) |'nameofModule'|
+//@[022:00024) |   ├─Token(NewLine) |\r\n|
+  scope: resourceGroup(nameof(nameofModuleParam))
+//@[002:00049) |   ├─ObjectPropertySyntax
+//@[002:00007) |   | ├─IdentifierSyntax
+//@[002:00007) |   | | └─Token(Identifier) |scope|
+//@[007:00008) |   | ├─Token(Colon) |:|
+//@[009:00049) |   | └─FunctionCallSyntax
+//@[009:00022) |   |   ├─IdentifierSyntax
+//@[009:00022) |   |   | └─Token(Identifier) |resourceGroup|
+//@[022:00023) |   |   ├─Token(LeftParen) |(|
+//@[023:00048) |   |   ├─FunctionArgumentSyntax
+//@[023:00048) |   |   | └─FunctionCallSyntax
+//@[023:00029) |   |   |   ├─IdentifierSyntax
+//@[023:00029) |   |   |   | └─Token(Identifier) |nameof|
+//@[029:00030) |   |   |   ├─Token(LeftParen) |(|
+//@[030:00047) |   |   |   ├─FunctionArgumentSyntax
+//@[030:00047) |   |   |   | └─VariableAccessSyntax
+//@[030:00047) |   |   |   |   └─IdentifierSyntax
+//@[030:00047) |   |   |   |     └─Token(Identifier) |nameofModuleParam|
+//@[047:00048) |   |   |   └─Token(RightParen) |)|
+//@[048:00049) |   |   └─Token(RightParen) |)|
+//@[049:00051) |   ├─Token(NewLine) |\r\n|
+  params:{
+//@[002:00235) |   ├─ObjectPropertySyntax
+//@[002:00008) |   | ├─IdentifierSyntax
+//@[002:00008) |   | | └─Token(Identifier) |params|
+//@[008:00009) |   | ├─Token(Colon) |:|
+//@[009:00235) |   | └─ObjectSyntax
+//@[009:00010) |   |   ├─Token(LeftBrace) |{|
+//@[010:00012) |   |   ├─Token(NewLine) |\r\n|
+    stringParamA: nameof(withSpace)
+//@[004:00035) |   |   ├─ObjectPropertySyntax
+//@[004:00016) |   |   | ├─IdentifierSyntax
+//@[004:00016) |   |   | | └─Token(Identifier) |stringParamA|
+//@[016:00017) |   |   | ├─Token(Colon) |:|
+//@[018:00035) |   |   | └─FunctionCallSyntax
+//@[018:00024) |   |   |   ├─IdentifierSyntax
+//@[018:00024) |   |   |   | └─Token(Identifier) |nameof|
+//@[024:00025) |   |   |   ├─Token(LeftParen) |(|
+//@[025:00034) |   |   |   ├─FunctionArgumentSyntax
+//@[025:00034) |   |   |   | └─VariableAccessSyntax
+//@[025:00034) |   |   |   |   └─IdentifierSyntax
+//@[025:00034) |   |   |   |     └─Token(Identifier) |withSpace|
+//@[034:00035) |   |   |   └─Token(RightParen) |)|
+//@[035:00037) |   |   ├─Token(NewLine) |\r\n|
+    stringParamB: nameof(folderWithSpace)
+//@[004:00041) |   |   ├─ObjectPropertySyntax
+//@[004:00016) |   |   | ├─IdentifierSyntax
+//@[004:00016) |   |   | | └─Token(Identifier) |stringParamB|
+//@[016:00017) |   |   | ├─Token(Colon) |:|
+//@[018:00041) |   |   | └─FunctionCallSyntax
+//@[018:00024) |   |   |   ├─IdentifierSyntax
+//@[018:00024) |   |   |   | └─Token(Identifier) |nameof|
+//@[024:00025) |   |   |   ├─Token(LeftParen) |(|
+//@[025:00040) |   |   |   ├─FunctionArgumentSyntax
+//@[025:00040) |   |   |   | └─VariableAccessSyntax
+//@[025:00040) |   |   |   |   └─IdentifierSyntax
+//@[025:00040) |   |   |   |     └─Token(Identifier) |folderWithSpace|
+//@[040:00041) |   |   |   └─Token(RightParen) |)|
+//@[041:00043) |   |   ├─Token(NewLine) |\r\n|
+    objParam: {
+//@[004:00090) |   |   ├─ObjectPropertySyntax
+//@[004:00012) |   |   | ├─IdentifierSyntax
+//@[004:00012) |   |   | | └─Token(Identifier) |objParam|
+//@[012:00013) |   |   | ├─Token(Colon) |:|
+//@[014:00090) |   |   | └─ObjectSyntax
+//@[014:00015) |   |   |   ├─Token(LeftBrace) |{|
+//@[015:00017) |   |   |   ├─Token(NewLine) |\r\n|
+      a: nameof(secureModuleCondition.outputs.exposedSecureString)
+//@[006:00066) |   |   |   ├─ObjectPropertySyntax
+//@[006:00007) |   |   |   | ├─IdentifierSyntax
+//@[006:00007) |   |   |   | | └─Token(Identifier) |a|
+//@[007:00008) |   |   |   | ├─Token(Colon) |:|
+//@[009:00066) |   |   |   | └─FunctionCallSyntax
+//@[009:00015) |   |   |   |   ├─IdentifierSyntax
+//@[009:00015) |   |   |   |   | └─Token(Identifier) |nameof|
+//@[015:00016) |   |   |   |   ├─Token(LeftParen) |(|
+//@[016:00065) |   |   |   |   ├─FunctionArgumentSyntax
+//@[016:00065) |   |   |   |   | └─PropertyAccessSyntax
+//@[016:00045) |   |   |   |   |   ├─PropertyAccessSyntax
+//@[016:00037) |   |   |   |   |   | ├─VariableAccessSyntax
+//@[016:00037) |   |   |   |   |   | | └─IdentifierSyntax
+//@[016:00037) |   |   |   |   |   | |   └─Token(Identifier) |secureModuleCondition|
+//@[037:00038) |   |   |   |   |   | ├─Token(Dot) |.|
+//@[038:00045) |   |   |   |   |   | └─IdentifierSyntax
+//@[038:00045) |   |   |   |   |   |   └─Token(Identifier) |outputs|
+//@[045:00046) |   |   |   |   |   ├─Token(Dot) |.|
+//@[046:00065) |   |   |   |   |   └─IdentifierSyntax
+//@[046:00065) |   |   |   |   |     └─Token(Identifier) |exposedSecureString|
+//@[065:00066) |   |   |   |   └─Token(RightParen) |)|
+//@[066:00068) |   |   |   ├─Token(NewLine) |\r\n|
+    }
+//@[004:00005) |   |   |   └─Token(RightBrace) |}|
+//@[005:00007) |   |   ├─Token(NewLine) |\r\n|
+    arrayParam: [
+//@[004:00046) |   |   ├─ObjectPropertySyntax
+//@[004:00014) |   |   | ├─IdentifierSyntax
+//@[004:00014) |   |   | | └─Token(Identifier) |arrayParam|
+//@[014:00015) |   |   | ├─Token(Colon) |:|
+//@[016:00046) |   |   | └─ArraySyntax
+//@[016:00017) |   |   |   ├─Token(LeftSquare) |[|
+//@[017:00019) |   |   |   ├─Token(NewLine) |\r\n|
+      nameof(vaults)
+//@[006:00020) |   |   |   ├─ArrayItemSyntax
+//@[006:00020) |   |   |   | └─FunctionCallSyntax
+//@[006:00012) |   |   |   |   ├─IdentifierSyntax
+//@[006:00012) |   |   |   |   | └─Token(Identifier) |nameof|
+//@[012:00013) |   |   |   |   ├─Token(LeftParen) |(|
+//@[013:00019) |   |   |   |   ├─FunctionArgumentSyntax
+//@[013:00019) |   |   |   |   | └─VariableAccessSyntax
+//@[013:00019) |   |   |   |   |   └─IdentifierSyntax
+//@[013:00019) |   |   |   |   |     └─Token(Identifier) |vaults|
+//@[019:00020) |   |   |   |   └─Token(RightParen) |)|
+//@[020:00022) |   |   |   ├─Token(NewLine) |\r\n|
+    ]
+//@[004:00005) |   |   |   └─Token(RightSquare) |]|
+//@[005:00007) |   |   ├─Token(NewLine) |\r\n|
+  }
+//@[002:00003) |   |   └─Token(RightBrace) |}|
+//@[003:00005) |   ├─Token(NewLine) |\r\n|
+}
+//@[000:00001) |   └─Token(RightBrace) |}|
+//@[001:00005) ├─Token(NewLine) |\r\n\r\n|
+
+module moduleWithNullableOutputs 'child/nullableOutputs.bicep' = {
+//@[000:00096) ├─ModuleDeclarationSyntax
+//@[000:00006) | ├─Token(Identifier) |module|
+//@[007:00032) | ├─IdentifierSyntax
+//@[007:00032) | | └─Token(Identifier) |moduleWithNullableOutputs|
+//@[033:00062) | ├─StringSyntax
+//@[033:00062) | | └─Token(StringComplete) |'child/nullableOutputs.bicep'|
+//@[063:00064) | ├─Token(Assignment) |=|
+//@[065:00096) | └─ObjectSyntax
+//@[065:00066) |   ├─Token(LeftBrace) |{|
+//@[066:00068) |   ├─Token(NewLine) |\r\n|
+  name: 'nullableOutputs'
+//@[002:00025) |   ├─ObjectPropertySyntax
+//@[002:00006) |   | ├─IdentifierSyntax
+//@[002:00006) |   | | └─Token(Identifier) |name|
+//@[006:00007) |   | ├─Token(Colon) |:|
+//@[008:00025) |   | └─StringSyntax
+//@[008:00025) |   |   └─Token(StringComplete) |'nullableOutputs'|
+//@[025:00027) |   ├─Token(NewLine) |\r\n|
+}
+//@[000:00001) |   └─Token(RightBrace) |}|
+//@[001:00005) ├─Token(NewLine) |\r\n\r\n|
+
+output nullableString string? = moduleWithNullableOutputs.outputs.?nullableString
+//@[000:00081) ├─OutputDeclarationSyntax
+//@[000:00006) | ├─Token(Identifier) |output|
+//@[007:00021) | ├─IdentifierSyntax
+//@[007:00021) | | └─Token(Identifier) |nullableString|
+//@[022:00029) | ├─NullableTypeSyntax
+//@[022:00028) | | ├─TypeVariableAccessSyntax
+//@[022:00028) | | | └─IdentifierSyntax
+//@[022:00028) | | |   └─Token(Identifier) |string|
+//@[028:00029) | | └─Token(Question) |?|
+//@[030:00031) | ├─Token(Assignment) |=|
+//@[032:00081) | └─PropertyAccessSyntax
+//@[032:00065) |   ├─PropertyAccessSyntax
+//@[032:00057) |   | ├─VariableAccessSyntax
+//@[032:00057) |   | | └─IdentifierSyntax
+//@[032:00057) |   | |   └─Token(Identifier) |moduleWithNullableOutputs|
+//@[057:00058) |   | ├─Token(Dot) |.|
+//@[058:00065) |   | └─IdentifierSyntax
+//@[058:00065) |   |   └─Token(Identifier) |outputs|
+//@[065:00066) |   ├─Token(Dot) |.|
+//@[066:00067) |   ├─Token(Question) |?|
+//@[067:00081) |   └─IdentifierSyntax
+//@[067:00081) |     └─Token(Identifier) |nullableString|
+//@[081:00083) ├─Token(NewLine) |\r\n|
+output deeplyNestedProperty string? = moduleWithNullableOutputs.outputs.?nullableObj.deeply.nested.property
+//@[000:00107) ├─OutputDeclarationSyntax
+//@[000:00006) | ├─Token(Identifier) |output|
+//@[007:00027) | ├─IdentifierSyntax
+//@[007:00027) | | └─Token(Identifier) |deeplyNestedProperty|
+//@[028:00035) | ├─NullableTypeSyntax
+//@[028:00034) | | ├─TypeVariableAccessSyntax
+//@[028:00034) | | | └─IdentifierSyntax
+//@[028:00034) | | |   └─Token(Identifier) |string|
+//@[034:00035) | | └─Token(Question) |?|
+//@[036:00037) | ├─Token(Assignment) |=|
+//@[038:00107) | └─PropertyAccessSyntax
+//@[038:00098) |   ├─PropertyAccessSyntax
+//@[038:00091) |   | ├─PropertyAccessSyntax
+//@[038:00084) |   | | ├─PropertyAccessSyntax
+//@[038:00071) |   | | | ├─PropertyAccessSyntax
+//@[038:00063) |   | | | | ├─VariableAccessSyntax
+//@[038:00063) |   | | | | | └─IdentifierSyntax
+//@[038:00063) |   | | | | |   └─Token(Identifier) |moduleWithNullableOutputs|
+//@[063:00064) |   | | | | ├─Token(Dot) |.|
+//@[064:00071) |   | | | | └─IdentifierSyntax
+//@[064:00071) |   | | | |   └─Token(Identifier) |outputs|
+//@[071:00072) |   | | | ├─Token(Dot) |.|
+//@[072:00073) |   | | | ├─Token(Question) |?|
+//@[073:00084) |   | | | └─IdentifierSyntax
+//@[073:00084) |   | | |   └─Token(Identifier) |nullableObj|
+//@[084:00085) |   | | ├─Token(Dot) |.|
+//@[085:00091) |   | | └─IdentifierSyntax
+//@[085:00091) |   | |   └─Token(Identifier) |deeply|
+//@[091:00092) |   | ├─Token(Dot) |.|
+//@[092:00098) |   | └─IdentifierSyntax
+//@[092:00098) |   |   └─Token(Identifier) |nested|
+//@[098:00099) |   ├─Token(Dot) |.|
+//@[099:00107) |   └─IdentifierSyntax
+//@[099:00107) |     └─Token(Identifier) |property|
+//@[107:00109) ├─Token(NewLine) |\r\n|
+output deeplyNestedArrayItem string? = moduleWithNullableOutputs.outputs.?nullableObj.deeply.nested.array[0]
+//@[000:00108) ├─OutputDeclarationSyntax
+//@[000:00006) | ├─Token(Identifier) |output|
+//@[007:00028) | ├─IdentifierSyntax
+//@[007:00028) | | └─Token(Identifier) |deeplyNestedArrayItem|
+//@[029:00036) | ├─NullableTypeSyntax
+//@[029:00035) | | ├─TypeVariableAccessSyntax
+//@[029:00035) | | | └─IdentifierSyntax
+//@[029:00035) | | |   └─Token(Identifier) |string|
+//@[035:00036) | | └─Token(Question) |?|
+//@[037:00038) | ├─Token(Assignment) |=|
+//@[039:00108) | └─ArrayAccessSyntax
+//@[039:00105) |   ├─PropertyAccessSyntax
+//@[039:00099) |   | ├─PropertyAccessSyntax
+//@[039:00092) |   | | ├─PropertyAccessSyntax
+//@[039:00085) |   | | | ├─PropertyAccessSyntax
+//@[039:00072) |   | | | | ├─PropertyAccessSyntax
+//@[039:00064) |   | | | | | ├─VariableAccessSyntax
+//@[039:00064) |   | | | | | | └─IdentifierSyntax
+//@[039:00064) |   | | | | | |   └─Token(Identifier) |moduleWithNullableOutputs|
+//@[064:00065) |   | | | | | ├─Token(Dot) |.|
+//@[065:00072) |   | | | | | └─IdentifierSyntax
+//@[065:00072) |   | | | | |   └─Token(Identifier) |outputs|
+//@[072:00073) |   | | | | ├─Token(Dot) |.|
+//@[073:00074) |   | | | | ├─Token(Question) |?|
+//@[074:00085) |   | | | | └─IdentifierSyntax
+//@[074:00085) |   | | | |   └─Token(Identifier) |nullableObj|
+//@[085:00086) |   | | | ├─Token(Dot) |.|
+//@[086:00092) |   | | | └─IdentifierSyntax
+//@[086:00092) |   | | |   └─Token(Identifier) |deeply|
+//@[092:00093) |   | | ├─Token(Dot) |.|
+//@[093:00099) |   | | └─IdentifierSyntax
+//@[093:00099) |   | |   └─Token(Identifier) |nested|
+//@[099:00100) |   | ├─Token(Dot) |.|
+//@[100:00105) |   | └─IdentifierSyntax
+//@[100:00105) |   |   └─Token(Identifier) |array|
+//@[105:00106) |   ├─Token(LeftSquare) |[|
+//@[106:00107) |   ├─IntegerLiteralSyntax
+//@[106:00107) |   | └─Token(Integer) |0|
+//@[107:00108) |   └─Token(RightSquare) |]|
+//@[108:00110) ├─Token(NewLine) |\r\n|
+output deeplyNestedArrayItemFromEnd string? = moduleWithNullableOutputs.outputs.?nullableObj.deeply.nested.array[^1]
+//@[000:00116) ├─OutputDeclarationSyntax
+//@[000:00006) | ├─Token(Identifier) |output|
+//@[007:00035) | ├─IdentifierSyntax
+//@[007:00035) | | └─Token(Identifier) |deeplyNestedArrayItemFromEnd|
+//@[036:00043) | ├─NullableTypeSyntax
+//@[036:00042) | | ├─TypeVariableAccessSyntax
+//@[036:00042) | | | └─IdentifierSyntax
+//@[036:00042) | | |   └─Token(Identifier) |string|
+//@[042:00043) | | └─Token(Question) |?|
+//@[044:00045) | ├─Token(Assignment) |=|
+//@[046:00116) | └─ArrayAccessSyntax
+//@[046:00112) |   ├─PropertyAccessSyntax
+//@[046:00106) |   | ├─PropertyAccessSyntax
+//@[046:00099) |   | | ├─PropertyAccessSyntax
+//@[046:00092) |   | | | ├─PropertyAccessSyntax
+//@[046:00079) |   | | | | ├─PropertyAccessSyntax
+//@[046:00071) |   | | | | | ├─VariableAccessSyntax
+//@[046:00071) |   | | | | | | └─IdentifierSyntax
+//@[046:00071) |   | | | | | |   └─Token(Identifier) |moduleWithNullableOutputs|
+//@[071:00072) |   | | | | | ├─Token(Dot) |.|
+//@[072:00079) |   | | | | | └─IdentifierSyntax
+//@[072:00079) |   | | | | |   └─Token(Identifier) |outputs|
+//@[079:00080) |   | | | | ├─Token(Dot) |.|
+//@[080:00081) |   | | | | ├─Token(Question) |?|
+//@[081:00092) |   | | | | └─IdentifierSyntax
+//@[081:00092) |   | | | |   └─Token(Identifier) |nullableObj|
+//@[092:00093) |   | | | ├─Token(Dot) |.|
+//@[093:00099) |   | | | └─IdentifierSyntax
+//@[093:00099) |   | | |   └─Token(Identifier) |deeply|
+//@[099:00100) |   | | ├─Token(Dot) |.|
+//@[100:00106) |   | | └─IdentifierSyntax
+//@[100:00106) |   | |   └─Token(Identifier) |nested|
+//@[106:00107) |   | ├─Token(Dot) |.|
+//@[107:00112) |   | └─IdentifierSyntax
+//@[107:00112) |   |   └─Token(Identifier) |array|
+//@[112:00113) |   ├─Token(LeftSquare) |[|
+//@[113:00114) |   ├─Token(Hat) |^|
+//@[114:00115) |   ├─IntegerLiteralSyntax
+//@[114:00115) |   | └─Token(Integer) |1|
+//@[115:00116) |   └─Token(RightSquare) |]|
+//@[116:00118) ├─Token(NewLine) |\r\n|
+output deeplyNestedArrayItemFromEndAttempt string? = moduleWithNullableOutputs.outputs.?nullableObj.deeply.nested.array[?^1]
+//@[000:00124) ├─OutputDeclarationSyntax
+//@[000:00006) | ├─Token(Identifier) |output|
+//@[007:00042) | ├─IdentifierSyntax
+//@[007:00042) | | └─Token(Identifier) |deeplyNestedArrayItemFromEndAttempt|
+//@[043:00050) | ├─NullableTypeSyntax
+//@[043:00049) | | ├─TypeVariableAccessSyntax
+//@[043:00049) | | | └─IdentifierSyntax
+//@[043:00049) | | |   └─Token(Identifier) |string|
+//@[049:00050) | | └─Token(Question) |?|
+//@[051:00052) | ├─Token(Assignment) |=|
+//@[053:00124) | └─ArrayAccessSyntax
+//@[053:00119) |   ├─PropertyAccessSyntax
+//@[053:00113) |   | ├─PropertyAccessSyntax
+//@[053:00106) |   | | ├─PropertyAccessSyntax
+//@[053:00099) |   | | | ├─PropertyAccessSyntax
+//@[053:00086) |   | | | | ├─PropertyAccessSyntax
+//@[053:00078) |   | | | | | ├─VariableAccessSyntax
+//@[053:00078) |   | | | | | | └─IdentifierSyntax
+//@[053:00078) |   | | | | | |   └─Token(Identifier) |moduleWithNullableOutputs|
+//@[078:00079) |   | | | | | ├─Token(Dot) |.|
+//@[079:00086) |   | | | | | └─IdentifierSyntax
+//@[079:00086) |   | | | | |   └─Token(Identifier) |outputs|
+//@[086:00087) |   | | | | ├─Token(Dot) |.|
+//@[087:00088) |   | | | | ├─Token(Question) |?|
+//@[088:00099) |   | | | | └─IdentifierSyntax
+//@[088:00099) |   | | | |   └─Token(Identifier) |nullableObj|
+//@[099:00100) |   | | | ├─Token(Dot) |.|
+//@[100:00106) |   | | | └─IdentifierSyntax
+//@[100:00106) |   | | |   └─Token(Identifier) |deeply|
+//@[106:00107) |   | | ├─Token(Dot) |.|
+//@[107:00113) |   | | └─IdentifierSyntax
+//@[107:00113) |   | |   └─Token(Identifier) |nested|
+//@[113:00114) |   | ├─Token(Dot) |.|
+//@[114:00119) |   | └─IdentifierSyntax
+//@[114:00119) |   |   └─Token(Identifier) |array|
+//@[119:00120) |   ├─Token(LeftSquare) |[|
+//@[120:00121) |   ├─Token(Question) |?|
+//@[121:00122) |   ├─Token(Hat) |^|
+//@[122:00123) |   ├─IntegerLiteralSyntax
+//@[122:00123) |   | └─Token(Integer) |1|
+//@[123:00124) |   └─Token(RightSquare) |]|
+//@[124:00126) ├─Token(NewLine) |\r\n|
+
+//@[000:00000) └─Token(EndOfFile) ||