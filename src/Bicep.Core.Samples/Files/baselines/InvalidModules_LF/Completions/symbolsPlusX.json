<<<<<<< HEAD
[
  {
    "label": "any",
    "kind": "function",
    "documentation": {
      "kind": "markdown",
      "value": "```bicep\nany(value: any): any\n\n```  \nConverts the specified value to the `any` type.  \n"
    },
    "deprecated": false,
    "preselect": false,
    "sortText": "3_any",
    "insertTextFormat": "snippet",
    "insertTextMode": "adjustIndentation",
    "textEdit": {
      "range": {},
      "newText": "any($0)"
    },
    "command": {
      "title": "signature help",
      "command": "editor.action.triggerParameterHints"
    }
  },
  {
    "label": "anyTypeInScope",
    "kind": "module",
    "detail": "anyTypeInScope",
    "deprecated": false,
    "preselect": false,
    "sortText": "2_anyTypeInScope",
    "insertTextFormat": "plainText",
    "insertTextMode": "adjustIndentation",
    "textEdit": {
      "range": {},
      "newText": "anyTypeInScope"
    }
  },
  {
    "label": "anyTypeInScopeConditional",
    "kind": "module",
    "detail": "anyTypeInScopeConditional",
    "deprecated": false,
    "preselect": false,
    "sortText": "2_anyTypeInScopeConditional",
    "insertTextFormat": "plainText",
    "insertTextMode": "adjustIndentation",
    "textEdit": {
      "range": {},
      "newText": "anyTypeInScopeConditional"
    }
  },
  {
    "label": "anyTypeInScopeLoop",
    "kind": "module",
    "detail": "anyTypeInScopeLoop",
    "deprecated": false,
    "preselect": false,
    "sortText": "2_anyTypeInScopeLoop",
    "insertTextFormat": "plainText",
    "insertTextMode": "adjustIndentation",
    "textEdit": {
      "range": {},
      "newText": "anyTypeInScopeLoop"
    }
  },
  {
    "label": "array",
    "kind": "function",
    "documentation": {
      "kind": "markdown",
      "value": "```bicep\narray(valueToConvert: any): array\n\n```  \nConverts the value to an array.  \n"
    },
    "deprecated": false,
    "preselect": false,
    "sortText": "3_array",
    "insertTextFormat": "snippet",
    "insertTextMode": "adjustIndentation",
    "textEdit": {
      "range": {},
      "newText": "array($0)"
    },
    "command": {
      "title": "signature help",
      "command": "editor.action.triggerParameterHints"
    }
  },
  {
    "label": "assignToOutput",
    "kind": "module",
    "detail": "assignToOutput",
    "deprecated": false,
    "preselect": false,
    "sortText": "2_assignToOutput",
    "insertTextFormat": "plainText",
    "insertTextMode": "adjustIndentation",
    "textEdit": {
      "range": {},
      "newText": "assignToOutput"
    }
  },
  {
    "label": "az",
    "kind": "folder",
    "detail": "az",
    "deprecated": false,
    "preselect": false,
    "sortText": "3_az",
    "insertTextFormat": "plainText",
    "insertTextMode": "adjustIndentation",
    "textEdit": {
      "range": {},
      "newText": "az."
    },
    "command": {
      "title": "symbol completion",
      "command": "editor.action.triggerSuggest"
    }
  },
  {
    "label": "base64",
    "kind": "function",
    "documentation": {
      "kind": "markdown",
      "value": "```bicep\nbase64(inputString: string): string\n\n```  \nReturns the base64 representation of the input string.  \n"
    },
    "deprecated": false,
    "preselect": false,
    "sortText": "3_base64",
    "insertTextFormat": "snippet",
    "insertTextMode": "adjustIndentation",
    "textEdit": {
      "range": {},
      "newText": "base64($0)"
    },
    "command": {
      "title": "signature help",
      "command": "editor.action.triggerParameterHints"
    }
  },
  {
    "label": "base64ToJson",
    "kind": "function",
    "documentation": {
      "kind": "markdown",
      "value": "```bicep\nbase64ToJson(base64Value: string): any\n\n```  \nConverts a base64 representation to a JSON object.  \n"
    },
    "deprecated": false,
    "preselect": false,
    "sortText": "3_base64ToJson",
    "insertTextFormat": "snippet",
    "insertTextMode": "adjustIndentation",
    "textEdit": {
      "range": {},
      "newText": "base64ToJson($0)"
    },
    "command": {
      "title": "signature help",
      "command": "editor.action.triggerParameterHints"
    }
  },
  {
    "label": "base64ToString",
    "kind": "function",
    "documentation": {
      "kind": "markdown",
      "value": "```bicep\nbase64ToString(base64Value: string): string\n\n```  \nConverts a base64 representation to a string.  \n"
    },
    "deprecated": false,
    "preselect": false,
    "sortText": "3_base64ToString",
    "insertTextFormat": "snippet",
    "insertTextMode": "adjustIndentation",
    "textEdit": {
      "range": {},
      "newText": "base64ToString($0)"
    },
    "command": {
      "title": "signature help",
      "command": "editor.action.triggerParameterHints"
    }
  },
  {
    "label": "bool",
    "kind": "function",
    "documentation": {
      "kind": "markdown",
      "value": "```bicep\nbool(value: any): bool\n\n```  \nConverts the parameter to a boolean.  \n"
    },
    "deprecated": false,
    "preselect": false,
    "sortText": "3_bool",
    "insertTextFormat": "snippet",
    "insertTextMode": "adjustIndentation",
    "textEdit": {
      "range": {},
      "newText": "bool($0)"
    },
    "command": {
      "title": "signature help",
      "command": "editor.action.triggerParameterHints"
    }
  },
  {
    "label": "childCompletionA",
    "kind": "module",
    "detail": "childCompletionA",
    "deprecated": false,
    "preselect": false,
    "sortText": "2_childCompletionA",
    "insertTextFormat": "plainText",
    "insertTextMode": "adjustIndentation",
    "textEdit": {
      "range": {},
      "newText": "childCompletionA"
    }
  },
  {
    "label": "childCompletionB",
    "kind": "module",
    "detail": "childCompletionB",
    "deprecated": false,
    "preselect": false,
    "sortText": "2_childCompletionB",
    "insertTextFormat": "plainText",
    "insertTextMode": "adjustIndentation",
    "textEdit": {
      "range": {},
      "newText": "childCompletionB"
    }
  },
  {
    "label": "childCompletionC",
    "kind": "module",
    "detail": "childCompletionC",
    "deprecated": false,
    "preselect": false,
    "sortText": "2_childCompletionC",
    "insertTextFormat": "plainText",
    "insertTextMode": "adjustIndentation",
    "textEdit": {
      "range": {},
      "newText": "childCompletionC"
    }
  },
  {
    "label": "childCompletionD",
    "kind": "module",
    "detail": "childCompletionD",
    "deprecated": false,
    "preselect": false,
    "sortText": "2_childCompletionD",
    "insertTextFormat": "plainText",
    "insertTextMode": "adjustIndentation",
    "textEdit": {
      "range": {},
      "newText": "childCompletionD"
    }
  },
  {
    "label": "cidrHost",
    "kind": "function",
    "documentation": {
      "kind": "markdown",
      "value": "```bicep\ncidrHost(network: string, hostIndex: int): string\n\n```  \nCalculates the usable IP address of the host with the specified index on the specified IP address range in CIDR notation.  \n"
    },
    "deprecated": false,
    "preselect": false,
    "sortText": "3_cidrHost",
    "insertTextFormat": "snippet",
    "insertTextMode": "adjustIndentation",
    "textEdit": {
      "range": {},
      "newText": "cidrHost($0)"
    },
    "command": {
      "title": "signature help",
      "command": "editor.action.triggerParameterHints"
    }
  },
  {
    "label": "cidrSubnet",
    "kind": "function",
    "documentation": {
      "kind": "markdown",
      "value": "```bicep\ncidrSubnet(network: string, cidr: int, subnetIndex: int): string\n\n```  \nSplits the specified IP address range in CIDR notation into subnets with a new CIDR value and returns the IP address range of the subnet with the specified index.  \n"
    },
    "deprecated": false,
    "preselect": false,
    "sortText": "3_cidrSubnet",
    "insertTextFormat": "snippet",
    "insertTextMode": "adjustIndentation",
    "textEdit": {
      "range": {},
      "newText": "cidrSubnet($0)"
    },
    "command": {
      "title": "signature help",
      "command": "editor.action.triggerParameterHints"
    }
  },
  {
    "label": "completionB",
    "kind": "module",
    "detail": "completionB",
    "deprecated": false,
    "preselect": false,
    "sortText": "2_completionB",
    "insertTextFormat": "plainText",
    "insertTextMode": "adjustIndentation",
    "textEdit": {
      "range": {},
      "newText": "completionB"
    }
  },
  {
    "label": "completionC",
    "kind": "module",
    "detail": "completionC",
    "deprecated": false,
    "preselect": false,
    "sortText": "2_completionC",
    "insertTextFormat": "plainText",
    "insertTextMode": "adjustIndentation",
    "textEdit": {
      "range": {},
      "newText": "completionC"
    }
  },
  {
    "label": "completionD",
    "kind": "module",
    "detail": "completionD",
    "deprecated": false,
    "preselect": false,
    "sortText": "2_completionD",
    "insertTextFormat": "plainText",
    "insertTextMode": "adjustIndentation",
    "textEdit": {
      "range": {},
      "newText": "completionD"
    }
  },
  {
    "label": "completionE",
    "kind": "module",
    "detail": "completionE",
    "deprecated": false,
    "preselect": false,
    "sortText": "2_completionE",
    "insertTextFormat": "plainText",
    "insertTextMode": "adjustIndentation",
    "textEdit": {
      "range": {},
      "newText": "completionE"
    }
  },
  {
    "label": "concat",
    "kind": "function",
    "documentation": {
      "kind": "markdown",
      "value": "```bicep\nconcat(... : array): array\nconcat(... : bool | int | string): string\n\n```  \nCombines multiple arrays and returns the concatenated array, or combines multiple string values and returns the concatenated string.  \n"
    },
    "deprecated": false,
    "preselect": false,
    "sortText": "3_concat",
    "insertTextFormat": "snippet",
    "insertTextMode": "adjustIndentation",
    "textEdit": {
      "range": {},
      "newText": "concat($0)"
    },
    "command": {
      "title": "signature help",
      "command": "editor.action.triggerParameterHints"
    }
  },
  {
    "label": "contains",
    "kind": "function",
    "documentation": {
      "kind": "markdown",
      "value": "```bicep\ncontains(object: object, propertyName: string): bool\ncontains(array: array, itemToFind: any): bool\ncontains(string: string, itemToFind: string): bool\n\n```  \nChecks whether an array contains a value, an object contains a key, or a string contains a substring. The string comparison is case-sensitive. However, when testing if an object contains a key, the comparison is case-insensitive.  \n"
    },
    "deprecated": false,
    "preselect": false,
    "sortText": "3_contains",
    "insertTextFormat": "snippet",
    "insertTextMode": "adjustIndentation",
    "textEdit": {
      "range": {},
      "newText": "contains($0)"
    },
    "command": {
      "title": "signature help",
      "command": "editor.action.triggerParameterHints"
    }
  },
  {
    "label": "cwdFileCompletionA",
    "kind": "module",
    "detail": "cwdFileCompletionA",
    "deprecated": false,
    "preselect": false,
    "sortText": "2_cwdFileCompletionA",
    "insertTextFormat": "plainText",
    "insertTextMode": "adjustIndentation",
    "textEdit": {
      "range": {},
      "newText": "cwdFileCompletionA"
    }
  },
  {
    "label": "cwdFileCompletionB",
    "kind": "module",
    "detail": "cwdFileCompletionB",
    "deprecated": false,
    "preselect": false,
    "sortText": "2_cwdFileCompletionB",
    "insertTextFormat": "plainText",
    "insertTextMode": "adjustIndentation",
    "textEdit": {
      "range": {},
      "newText": "cwdFileCompletionB"
    }
  },
  {
    "label": "cwdFileCompletionC",
    "kind": "module",
    "detail": "cwdFileCompletionC",
    "deprecated": false,
    "preselect": false,
    "sortText": "2_cwdFileCompletionC",
    "insertTextFormat": "plainText",
    "insertTextMode": "adjustIndentation",
    "textEdit": {
      "range": {},
      "newText": "cwdFileCompletionC"
    }
  },
  {
    "label": "dataUri",
    "kind": "function",
    "documentation": {
      "kind": "markdown",
      "value": "```bicep\ndataUri(valueToConvert: any): string\n\n```  \nConverts a value to a data URI.  \n"
    },
    "deprecated": false,
    "preselect": false,
    "sortText": "3_dataUri",
    "insertTextFormat": "snippet",
    "insertTextMode": "adjustIndentation",
    "textEdit": {
      "range": {},
      "newText": "dataUri($0)"
    },
    "command": {
      "title": "signature help",
      "command": "editor.action.triggerParameterHints"
    }
  },
  {
    "label": "dataUriToString",
    "kind": "function",
    "documentation": {
      "kind": "markdown",
      "value": "```bicep\ndataUriToString(dataUriToConvert: string): string\n\n```  \nConverts a data URI formatted value to a string.  \n"
    },
    "deprecated": false,
    "preselect": false,
    "sortText": "3_dataUriToString",
    "insertTextFormat": "snippet",
    "insertTextMode": "adjustIndentation",
    "textEdit": {
      "range": {},
      "newText": "dataUriToString($0)"
    },
    "command": {
      "title": "signature help",
      "command": "editor.action.triggerParameterHints"
    }
  },
  {
    "label": "dateTimeAdd",
    "kind": "function",
    "documentation": {
      "kind": "markdown",
      "value": "```bicep\ndateTimeAdd(base: string, duration: string, [format: string]): string\n\n```  \nAdds a time duration to a base value. ISO 8601 format is expected.  \n"
    },
    "deprecated": false,
    "preselect": false,
    "sortText": "3_dateTimeAdd",
    "insertTextFormat": "snippet",
    "insertTextMode": "adjustIndentation",
    "textEdit": {
      "range": {},
      "newText": "dateTimeAdd($0)"
    },
    "command": {
      "title": "signature help",
      "command": "editor.action.triggerParameterHints"
    }
  },
  {
    "label": "dateTimeFromEpoch",
    "kind": "function",
    "documentation": {
      "kind": "markdown",
      "value": "```bicep\ndateTimeFromEpoch([epochTime: int]): string\n\n```  \nConverts an epoch time integer value to an [ISO 8601](https://en.wikipedia.org/wiki/ISO_8601) dateTime string.  \n"
    },
    "deprecated": false,
    "preselect": false,
    "sortText": "3_dateTimeFromEpoch",
    "insertTextFormat": "snippet",
    "insertTextMode": "adjustIndentation",
    "textEdit": {
      "range": {},
      "newText": "dateTimeFromEpoch($0)"
    },
    "command": {
      "title": "signature help",
      "command": "editor.action.triggerParameterHints"
    }
  },
  {
    "label": "dateTimeToEpoch",
    "kind": "function",
    "documentation": {
      "kind": "markdown",
      "value": "```bicep\ndateTimeToEpoch([dateTime: string]): int\n\n```  \nConverts an [ISO 8601](https://en.wikipedia.org/wiki/ISO_8601) dateTime string to an epoch time integer value.  \n"
    },
    "deprecated": false,
    "preselect": false,
    "sortText": "3_dateTimeToEpoch",
    "insertTextFormat": "snippet",
    "insertTextMode": "adjustIndentation",
    "textEdit": {
      "range": {},
      "newText": "dateTimeToEpoch($0)"
    },
    "command": {
      "title": "signature help",
      "command": "editor.action.triggerParameterHints"
    }
  },
  {
    "label": "deployment",
    "kind": "function",
    "documentation": {
      "kind": "markdown",
      "value": "```bicep\ndeployment(): deployment\n\n```  \nReturns information about the current deployment operation.  \n"
    },
    "deprecated": false,
    "preselect": false,
    "sortText": "3_deployment",
    "insertTextFormat": "snippet",
    "insertTextMode": "adjustIndentation",
    "textEdit": {
      "range": {},
      "newText": "deployment()$0"
    }
  },
  {
    "label": "directRefToCollectionViaLoopBody",
    "kind": "module",
    "detail": "directRefToCollectionViaLoopBody",
    "deprecated": false,
    "preselect": false,
    "sortText": "2_directRefToCollectionViaLoopBody",
    "insertTextFormat": "plainText",
    "insertTextMode": "adjustIndentation",
    "textEdit": {
      "range": {},
      "newText": "directRefToCollectionViaLoopBody"
    }
  },
  {
    "label": "directRefToCollectionViaLoopBodyWithExtraDependsOn",
    "kind": "module",
    "detail": "directRefToCollectionViaLoopBodyWithExtraDependsOn",
    "deprecated": false,
    "preselect": false,
    "sortText": "2_directRefToCollectionViaLoopBodyWithExtraDependsOn",
    "insertTextFormat": "plainText",
    "insertTextMode": "adjustIndentation",
    "textEdit": {
      "range": {},
      "newText": "directRefToCollectionViaLoopBodyWithExtraDependsOn"
    }
  },
  {
    "label": "directRefToCollectionViaSingleBody",
    "kind": "module",
    "detail": "directRefToCollectionViaSingleBody",
    "deprecated": false,
    "preselect": false,
    "sortText": "2_directRefToCollectionViaSingleBody",
    "insertTextFormat": "plainText",
    "insertTextMode": "adjustIndentation",
    "textEdit": {
      "range": {},
      "newText": "directRefToCollectionViaSingleBody"
    }
  },
  {
    "label": "directRefToCollectionViaSingleConditionalBody",
    "kind": "module",
    "detail": "directRefToCollectionViaSingleConditionalBody",
    "deprecated": false,
    "preselect": false,
    "sortText": "2_directRefToCollectionViaSingleConditionalBody",
    "insertTextFormat": "plainText",
    "insertTextMode": "adjustIndentation",
    "textEdit": {
      "range": {},
      "newText": "directRefToCollectionViaSingleConditionalBody"
    }
  },
  {
    "label": "empty",
    "kind": "function",
    "documentation": {
      "kind": "markdown",
      "value": "```bicep\nempty(itemToTest: array | null | object | string): bool\n\n```  \nDetermines if an array, object, or string is empty.  \n"
    },
    "deprecated": false,
    "preselect": false,
    "sortText": "3_empty",
    "insertTextFormat": "snippet",
    "insertTextMode": "adjustIndentation",
    "textEdit": {
      "range": {},
      "newText": "empty($0)"
    },
    "command": {
      "title": "signature help",
      "command": "editor.action.triggerParameterHints"
    }
  },
  {
    "label": "emptyArray",
    "kind": "variable",
    "detail": "emptyArray",
    "deprecated": false,
    "preselect": false,
    "sortText": "2_emptyArray",
    "insertTextFormat": "plainText",
    "insertTextMode": "adjustIndentation",
    "textEdit": {
      "range": {},
      "newText": "emptyArray"
    }
  },
  {
    "label": "endsWith",
    "kind": "function",
    "documentation": {
      "kind": "markdown",
      "value": "```bicep\nendsWith(stringToSearch: string, stringToFind: string): bool\n\n```  \nDetermines whether a string ends with a value. The comparison is case-insensitive.  \n"
    },
    "deprecated": false,
    "preselect": false,
    "sortText": "3_endsWith",
    "insertTextFormat": "snippet",
    "insertTextMode": "adjustIndentation",
    "textEdit": {
      "range": {},
      "newText": "endsWith($0)"
    },
    "command": {
      "title": "signature help",
      "command": "editor.action.triggerParameterHints"
    }
  },
  {
    "label": "environment",
    "kind": "function",
    "documentation": {
      "kind": "markdown",
      "value": "```bicep\nenvironment(): environment\n\n```  \nReturns information about the Azure environment used for deployment.  \n"
    },
    "deprecated": false,
    "preselect": false,
    "sortText": "3_environment",
    "insertTextFormat": "snippet",
    "insertTextMode": "adjustIndentation",
    "textEdit": {
      "range": {},
      "newText": "environment()$0"
    }
  },
  {
    "label": "evenMoreDuplicates",
    "kind": "variable",
    "detail": "evenMoreDuplicates",
    "deprecated": false,
    "preselect": false,
    "sortText": "2_evenMoreDuplicates",
    "insertTextFormat": "plainText",
    "insertTextMode": "adjustIndentation",
    "textEdit": {
      "range": {},
      "newText": "evenMoreDuplicates"
    }
  },
  {
    "label": "expectedArrayExpression",
    "kind": "module",
    "detail": "expectedArrayExpression",
    "deprecated": false,
    "preselect": false,
    "sortText": "2_expectedArrayExpression",
    "insertTextFormat": "plainText",
    "insertTextMode": "adjustIndentation",
    "textEdit": {
      "range": {},
      "newText": "expectedArrayExpression"
    }
  },
  {
    "label": "expectedArrayExpression2",
    "kind": "module",
    "detail": "expectedArrayExpression2",
    "deprecated": false,
    "preselect": false,
    "sortText": "2_expectedArrayExpression2",
    "insertTextFormat": "plainText",
    "insertTextMode": "adjustIndentation",
    "textEdit": {
      "range": {},
      "newText": "expectedArrayExpression2"
    }
  },
  {
    "label": "expectedColon",
    "kind": "module",
    "detail": "expectedColon",
    "deprecated": false,
    "preselect": false,
    "sortText": "2_expectedColon",
    "insertTextFormat": "plainText",
    "insertTextMode": "adjustIndentation",
    "textEdit": {
      "range": {},
      "newText": "expectedColon"
    }
  },
  {
    "label": "expectedColon2",
    "kind": "module",
    "detail": "expectedColon2",
    "deprecated": false,
    "preselect": false,
    "sortText": "2_expectedColon2",
    "insertTextFormat": "plainText",
    "insertTextMode": "adjustIndentation",
    "textEdit": {
      "range": {},
      "newText": "expectedColon2"
    }
  },
  {
    "label": "expectedComma",
    "kind": "module",
    "detail": "expectedComma",
    "deprecated": false,
    "preselect": false,
    "sortText": "2_expectedComma",
    "insertTextFormat": "plainText",
    "insertTextMode": "adjustIndentation",
    "textEdit": {
      "range": {},
      "newText": "expectedComma"
    }
  },
  {
    "label": "expectedForKeyword",
    "kind": "module",
    "detail": "expectedForKeyword",
    "deprecated": false,
    "preselect": false,
    "sortText": "2_expectedForKeyword",
    "insertTextFormat": "plainText",
    "insertTextMode": "adjustIndentation",
    "textEdit": {
      "range": {},
      "newText": "expectedForKeyword"
    }
  },
  {
    "label": "expectedForKeyword2",
    "kind": "module",
    "detail": "expectedForKeyword2",
    "deprecated": false,
    "preselect": false,
    "sortText": "2_expectedForKeyword2",
    "insertTextFormat": "plainText",
    "insertTextMode": "adjustIndentation",
    "textEdit": {
      "range": {},
      "newText": "expectedForKeyword2"
    }
  },
  {
    "label": "expectedInKeyword",
    "kind": "module",
    "detail": "expectedInKeyword",
    "deprecated": false,
    "preselect": false,
    "sortText": "2_expectedInKeyword",
    "insertTextFormat": "plainText",
    "insertTextMode": "adjustIndentation",
    "textEdit": {
      "range": {},
      "newText": "expectedInKeyword"
    }
  },
  {
    "label": "expectedInKeyword2",
    "kind": "module",
    "detail": "expectedInKeyword2",
    "deprecated": false,
    "preselect": false,
    "sortText": "2_expectedInKeyword2",
    "insertTextFormat": "plainText",
    "insertTextMode": "adjustIndentation",
    "textEdit": {
      "range": {},
      "newText": "expectedInKeyword2"
    }
  },
  {
    "label": "expectedInKeyword3",
    "kind": "module",
    "detail": "expectedInKeyword3",
    "deprecated": false,
    "preselect": false,
    "sortText": "2_expectedInKeyword3",
    "insertTextFormat": "plainText",
    "insertTextMode": "adjustIndentation",
    "textEdit": {
      "range": {},
      "newText": "expectedInKeyword3"
    }
  },
  {
    "label": "expectedIndexVarName",
    "kind": "module",
    "detail": "expectedIndexVarName",
    "deprecated": false,
    "preselect": false,
    "sortText": "2_expectedIndexVarName",
    "insertTextFormat": "plainText",
    "insertTextMode": "adjustIndentation",
    "textEdit": {
      "range": {},
      "newText": "expectedIndexVarName"
    }
  },
  {
    "label": "expectedItemVarName",
    "kind": "module",
    "detail": "expectedItemVarName",
    "deprecated": false,
    "preselect": false,
    "sortText": "2_expectedItemVarName",
    "insertTextFormat": "plainText",
    "insertTextMode": "adjustIndentation",
    "textEdit": {
      "range": {},
      "newText": "expectedItemVarName"
    }
  },
  {
    "label": "expectedLoopBody",
    "kind": "module",
    "detail": "expectedLoopBody",
    "deprecated": false,
    "preselect": false,
    "sortText": "2_expectedLoopBody",
    "insertTextFormat": "plainText",
    "insertTextMode": "adjustIndentation",
    "textEdit": {
      "range": {},
      "newText": "expectedLoopBody"
    }
  },
  {
    "label": "expectedLoopBody2",
    "kind": "module",
    "detail": "expectedLoopBody2",
    "deprecated": false,
    "preselect": false,
    "sortText": "2_expectedLoopBody2",
    "insertTextFormat": "plainText",
    "insertTextMode": "adjustIndentation",
    "textEdit": {
      "range": {},
      "newText": "expectedLoopBody2"
    }
  },
  {
    "label": "expectedLoopFilterOpenParen",
    "kind": "module",
    "detail": "expectedLoopFilterOpenParen",
    "deprecated": false,
    "preselect": false,
    "sortText": "2_expectedLoopFilterOpenParen",
    "insertTextFormat": "plainText",
    "insertTextMode": "adjustIndentation",
    "textEdit": {
      "range": {},
      "newText": "expectedLoopFilterOpenParen"
    }
  },
  {
    "label": "expectedLoopFilterOpenParen2",
    "kind": "module",
    "detail": "expectedLoopFilterOpenParen2",
    "deprecated": false,
    "preselect": false,
    "sortText": "2_expectedLoopFilterOpenParen2",
    "insertTextFormat": "plainText",
    "insertTextMode": "adjustIndentation",
    "textEdit": {
      "range": {},
      "newText": "expectedLoopFilterOpenParen2"
    }
  },
  {
    "label": "expectedLoopFilterPredicateAndBody",
    "kind": "module",
    "detail": "expectedLoopFilterPredicateAndBody",
    "deprecated": false,
    "preselect": false,
    "sortText": "2_expectedLoopFilterPredicateAndBody",
    "insertTextFormat": "plainText",
    "insertTextMode": "adjustIndentation",
    "textEdit": {
      "range": {},
      "newText": "expectedLoopFilterPredicateAndBody"
    }
  },
  {
    "label": "expectedLoopFilterPredicateAndBody2",
    "kind": "module",
    "detail": "expectedLoopFilterPredicateAndBody2",
    "deprecated": false,
    "preselect": false,
    "sortText": "2_expectedLoopFilterPredicateAndBody2",
    "insertTextFormat": "plainText",
    "insertTextMode": "adjustIndentation",
    "textEdit": {
      "range": {},
      "newText": "expectedLoopFilterPredicateAndBody2"
    }
  },
  {
    "label": "expectedLoopVar",
    "kind": "module",
    "detail": "expectedLoopVar",
    "deprecated": false,
    "preselect": false,
    "sortText": "2_expectedLoopVar",
    "insertTextFormat": "plainText",
    "insertTextMode": "adjustIndentation",
    "textEdit": {
      "range": {},
      "newText": "expectedLoopVar"
    }
  },
  {
    "label": "extensionResourceId",
    "kind": "function",
    "documentation": {
      "kind": "markdown",
      "value": "```bicep\nextensionResourceId(resourceId: string, resourceType: string, ... : string): string\n\n```  \nReturns the resource ID for an [extension](https://docs.microsoft.com/en-us/azure/azure-resource-manager/management/extension-resource-types) resource, which is a resource type that is applied to another resource to add to its capabilities.  \n"
    },
    "deprecated": false,
    "preselect": false,
    "sortText": "3_extensionResourceId",
    "insertTextFormat": "snippet",
    "insertTextMode": "adjustIndentation",
    "textEdit": {
      "range": {},
      "newText": "extensionResourceId($0)"
    },
    "command": {
      "title": "signature help",
      "command": "editor.action.triggerParameterHints"
    }
  },
  {
    "label": "filter",
    "kind": "function",
    "documentation": {
      "kind": "markdown",
      "value": "```bicep\nfilter(array: array, predicate: (any[, int]) => bool): array\n\n```  \nFilters an array with a custom filtering function.  \n"
    },
    "deprecated": false,
    "preselect": false,
    "sortText": "3_filter",
    "insertTextFormat": "snippet",
    "insertTextMode": "adjustIndentation",
    "textEdit": {
      "range": {},
      "newText": "filter($0)"
    },
    "command": {
      "title": "signature help",
      "command": "editor.action.triggerParameterHints"
    }
  },
  {
    "label": "first",
    "kind": "function",
    "documentation": {
      "kind": "markdown",
      "value": "```bicep\nfirst(array: array): any\nfirst(string: string): string\n\n```  \nReturns the first element of the array, or first character of the string.  \n"
    },
    "deprecated": false,
    "preselect": false,
    "sortText": "3_first",
    "insertTextFormat": "snippet",
    "insertTextMode": "adjustIndentation",
    "textEdit": {
      "range": {},
      "newText": "first($0)"
    },
    "command": {
      "title": "signature help",
      "command": "editor.action.triggerParameterHints"
    }
  },
  {
    "label": "flatten",
    "kind": "function",
    "documentation": {
      "kind": "markdown",
      "value": "```bicep\nflatten(array: array[]): array\n\n```  \nTakes an array of arrays, and returns an array of sub-array elements, in the original order. Sub-arrays are only flattened once, not recursively.  \n"
    },
    "deprecated": false,
    "preselect": false,
    "sortText": "3_flatten",
    "insertTextFormat": "snippet",
    "insertTextMode": "adjustIndentation",
    "textEdit": {
      "range": {},
      "newText": "flatten($0)"
    },
    "command": {
      "title": "signature help",
      "command": "editor.action.triggerParameterHints"
    }
  },
  {
    "label": "format",
    "kind": "function",
    "documentation": {
      "kind": "markdown",
      "value": "```bicep\nformat(formatString: string, ... : any): string\n\n```  \nCreates a formatted string from input values.  \n"
    },
    "deprecated": false,
    "preselect": false,
    "sortText": "3_format",
    "insertTextFormat": "snippet",
    "insertTextMode": "adjustIndentation",
    "textEdit": {
      "range": {},
      "newText": "format($0)"
    },
    "command": {
      "title": "signature help",
      "command": "editor.action.triggerParameterHints"
    }
  },
  {
    "label": "groupBy",
    "kind": "function",
    "documentation": {
      "kind": "markdown",
      "value": "```bicep\ngroupBy(array: array, keyPredicate: any => string, [valuePredicate: any => any]): object\n\n```  \nConverts an array to an object containing a lookup from key to array values filtered by said key. Values can be optionally translated using a mapping function.  \n"
    },
    "deprecated": false,
    "preselect": false,
    "sortText": "3_groupBy",
    "insertTextFormat": "snippet",
    "insertTextMode": "adjustIndentation",
    "textEdit": {
      "range": {},
      "newText": "groupBy($0)"
    },
    "command": {
      "title": "signature help",
      "command": "editor.action.triggerParameterHints"
    }
  },
  {
    "label": "guid",
    "kind": "function",
    "documentation": {
      "kind": "markdown",
      "value": "```bicep\nguid(... : string): string\n\n```  \nCreates a value in the format of a globally unique identifier based on the values provided as parameters.  \n"
    },
    "deprecated": false,
    "preselect": false,
    "sortText": "3_guid",
    "insertTextFormat": "snippet",
    "insertTextMode": "adjustIndentation",
    "textEdit": {
      "range": {},
      "newText": "guid($0)"
    },
    "command": {
      "title": "signature help",
      "command": "editor.action.triggerParameterHints"
    }
  },
  {
    "label": "if-else",
    "kind": "snippet",
    "detail": "if-else",
    "deprecated": false,
    "preselect": false,
    "sortText": "1_if-else",
    "insertTextFormat": "snippet",
    "insertTextMode": "adjustIndentation",
    "textEdit": {
      "range": {},
      "newText": "${1:condition} ? ${2:TrueValue} : ${3:FalseValue}"
    }
  },
  {
    "label": "indexOf",
    "kind": "function",
    "documentation": {
      "kind": "markdown",
      "value": "```bicep\nindexOf(stringToSearch: string, stringToFind: string): int\nindexOf(array: array, itemToFind: any): int\n\n```  \nReturns the first position of a value within a string. The comparison is case-insensitive.  \n"
    },
    "deprecated": false,
    "preselect": false,
    "sortText": "3_indexOf",
    "insertTextFormat": "snippet",
    "insertTextMode": "adjustIndentation",
    "textEdit": {
      "range": {},
      "newText": "indexOf($0)"
    },
    "command": {
      "title": "signature help",
      "command": "editor.action.triggerParameterHints"
    }
  },
  {
    "label": "int",
    "kind": "function",
    "documentation": {
      "kind": "markdown",
      "value": "```bicep\nint(valueToConvert: int | string): int\n\n```  \nConverts the specified value to an integer.  \n"
    },
    "deprecated": false,
    "preselect": false,
    "sortText": "3_int",
    "insertTextFormat": "snippet",
    "insertTextMode": "adjustIndentation",
    "textEdit": {
      "range": {},
      "newText": "int($0)"
    },
    "command": {
      "title": "signature help",
      "command": "editor.action.triggerParameterHints"
    }
  },
  {
    "label": "interp",
    "kind": "variable",
    "detail": "interp",
    "deprecated": false,
    "preselect": false,
    "sortText": "2_interp",
    "insertTextFormat": "plainText",
    "insertTextMode": "adjustIndentation",
    "textEdit": {
      "range": {},
      "newText": "interp"
    }
  },
  {
    "label": "intersection",
    "kind": "function",
    "documentation": {
      "kind": "markdown",
      "value": "```bicep\nintersection(... : object): object\nintersection(... : array): array\n\n```  \nReturns a single array or object with the common elements from the parameters.  \n"
    },
    "deprecated": false,
    "preselect": false,
    "sortText": "3_intersection",
    "insertTextFormat": "snippet",
    "insertTextMode": "adjustIndentation",
    "textEdit": {
      "range": {},
      "newText": "intersection($0)"
    },
    "command": {
      "title": "signature help",
      "command": "editor.action.triggerParameterHints"
    }
  },
  {
    "label": "invalidJsonMod",
    "kind": "module",
    "detail": "invalidJsonMod",
    "deprecated": false,
    "preselect": false,
    "sortText": "2_invalidJsonMod",
    "insertTextFormat": "plainText",
    "insertTextMode": "adjustIndentation",
    "textEdit": {
      "range": {},
      "newText": "invalidJsonMod"
    }
  },
  {
    "label": "issue3000",
    "kind": "module",
    "detail": "issue3000",
    "deprecated": false,
    "preselect": false,
    "sortText": "2_issue3000",
    "insertTextFormat": "plainText",
    "insertTextMode": "adjustIndentation",
    "textEdit": {
      "range": {},
      "newText": "issue3000"
    }
  },
  {
    "label": "items",
    "kind": "function",
    "documentation": {
      "kind": "markdown",
      "value": "```bicep\nitems(object: object): object[]\n\n```  \nReturns an array of keys and values for an object. Elements are consistently ordered alphabetically by key.  \n"
    },
    "deprecated": false,
    "preselect": false,
    "sortText": "3_items",
    "insertTextFormat": "snippet",
    "insertTextMode": "adjustIndentation",
    "textEdit": {
      "range": {},
      "newText": "items($0)"
    },
    "command": {
      "title": "signature help",
      "command": "editor.action.triggerParameterHints"
    }
  },
  {
    "label": "join",
    "kind": "function",
    "documentation": {
      "kind": "markdown",
      "value": "```bicep\njoin(inputArray: (bool | int | string)[], delimiter: string): string\n\n```  \nJoins multiple strings into a single string, separated using a delimiter.  \n"
    },
    "deprecated": false,
    "preselect": false,
    "sortText": "3_join",
    "insertTextFormat": "snippet",
    "insertTextMode": "adjustIndentation",
    "textEdit": {
      "range": {},
      "newText": "join($0)"
    },
    "command": {
      "title": "signature help",
      "command": "editor.action.triggerParameterHints"
    }
  },
  {
    "label": "json",
    "kind": "function",
    "documentation": {
      "kind": "markdown",
      "value": "```bicep\njson(json: string): any\n\n```  \nConverts a valid JSON string into a JSON data type.  \n"
    },
    "deprecated": false,
    "preselect": false,
    "sortText": "3_json",
    "insertTextFormat": "snippet",
    "insertTextMode": "adjustIndentation",
    "textEdit": {
      "range": {},
      "newText": "json($0)"
    },
    "command": {
      "title": "signature help",
      "command": "editor.action.triggerParameterHints"
    }
  },
  {
    "label": "jsonModMissingParam",
    "kind": "module",
    "detail": "jsonModMissingParam",
    "deprecated": false,
    "preselect": false,
    "sortText": "2_jsonModMissingParam",
    "insertTextFormat": "plainText",
    "insertTextMode": "adjustIndentation",
    "textEdit": {
      "range": {},
      "newText": "jsonModMissingParam"
    }
  },
  {
    "label": "kv",
    "kind": "interface",
    "detail": "kv",
    "deprecated": false,
    "preselect": false,
    "sortText": "2_kv",
    "insertTextFormat": "plainText",
    "insertTextMode": "adjustIndentation",
    "textEdit": {
      "range": {},
      "newText": "kv"
    },
    "commitCharacters": [
      ":"
    ]
  },
  {
    "label": "last",
    "kind": "function",
    "documentation": {
      "kind": "markdown",
      "value": "```bicep\nlast(array: array): any\nlast(string: string): string\n\n```  \nReturns the last element of the array, or last character of the string.  \n"
    },
    "deprecated": false,
    "preselect": false,
    "sortText": "3_last",
    "insertTextFormat": "snippet",
    "insertTextMode": "adjustIndentation",
    "textEdit": {
      "range": {},
      "newText": "last($0)"
    },
    "command": {
      "title": "signature help",
      "command": "editor.action.triggerParameterHints"
    }
  },
  {
    "label": "lastIndexOf",
    "kind": "function",
    "documentation": {
      "kind": "markdown",
      "value": "```bicep\nlastIndexOf(stringToSearch: string, stringToFind: string): int\nlastIndexOf(array: array, itemToFind: any): int\n\n```  \nReturns the last position of a value within a string. The comparison is case-insensitive.  \n"
    },
    "deprecated": false,
    "preselect": false,
    "sortText": "3_lastIndexOf",
    "insertTextFormat": "snippet",
    "insertTextMode": "adjustIndentation",
    "textEdit": {
      "range": {},
      "newText": "lastIndexOf($0)"
    },
    "command": {
      "title": "signature help",
      "command": "editor.action.triggerParameterHints"
    }
  },
  {
    "label": "length",
    "kind": "function",
    "documentation": {
      "kind": "markdown",
      "value": "```bicep\nlength(arg: object | string): int\nlength(arg: array): int\n\n```  \nReturns the number of characters in a string, elements in an array, or root-level properties in an object.  \n"
    },
    "deprecated": false,
    "preselect": false,
    "sortText": "3_length",
    "insertTextFormat": "snippet",
    "insertTextMode": "adjustIndentation",
    "textEdit": {
      "range": {},
      "newText": "length($0)"
    },
    "command": {
      "title": "signature help",
      "command": "editor.action.triggerParameterHints"
    }
  },
  {
    "label": "loadFileAsBase64",
    "kind": "function",
    "documentation": {
      "kind": "markdown",
      "value": "```bicep\nloadFileAsBase64(filePath: string): string\n\n```  \nLoads the specified file as base64 string. File loading occurs during compilation, not at runtime. The maximum allowed size is 96 Kb.  \n"
    },
    "deprecated": false,
    "preselect": false,
    "sortText": "3_loadFileAsBase64",
    "insertTextFormat": "snippet",
    "insertTextMode": "adjustIndentation",
    "textEdit": {
      "range": {},
      "newText": "loadFileAsBase64($0)"
    },
    "command": {
      "title": "signature help",
      "command": "editor.action.triggerParameterHints"
    }
  },
  {
    "label": "loadJsonContent",
    "kind": "function",
    "documentation": {
      "kind": "markdown",
      "value": "```bicep\nloadJsonContent(filePath: string, [jsonPath: string], [encoding: 'iso-8859-1' | 'us-ascii' | 'utf-16' | 'utf-16BE' | 'utf-8']): any\n\n```  \nLoads the specified JSON file as bicep object. File loading occurs during compilation, not at runtime.  \n"
    },
    "deprecated": false,
    "preselect": false,
    "sortText": "3_loadJsonContent",
    "insertTextFormat": "snippet",
    "insertTextMode": "adjustIndentation",
    "textEdit": {
      "range": {},
      "newText": "loadJsonContent($0)"
    },
    "command": {
      "title": "signature help",
      "command": "editor.action.triggerParameterHints"
    }
  },
  {
    "label": "loadTextContent",
    "kind": "function",
    "documentation": {
      "kind": "markdown",
      "value": "```bicep\nloadTextContent(filePath: string, [encoding: 'iso-8859-1' | 'us-ascii' | 'utf-16' | 'utf-16BE' | 'utf-8']): string\n\n```  \nLoads the content of the specified file into a string. Content loading occurs during compilation, not at runtime. The maximum allowed content size is 131072 characters (including line endings).  \n"
    },
    "deprecated": false,
    "preselect": false,
    "sortText": "3_loadTextContent",
    "insertTextFormat": "snippet",
    "insertTextMode": "adjustIndentation",
    "textEdit": {
      "range": {},
      "newText": "loadTextContent($0)"
    },
    "command": {
      "title": "signature help",
      "command": "editor.action.triggerParameterHints"
    }
  },
  {
    "label": "loadYamlContent",
    "kind": "function",
    "documentation": {
      "kind": "markdown",
      "value": "```bicep\nloadYamlContent(filePath: string, [pathFilter: string], [encoding: 'iso-8859-1' | 'us-ascii' | 'utf-16' | 'utf-16BE' | 'utf-8']): any\n\n```  \nLoads the specified YAML file as bicep object. File loading occurs during compilation, not at runtime.  \n"
    },
    "deprecated": false,
    "preselect": false,
    "sortText": "3_loadYamlContent",
    "insertTextFormat": "snippet",
    "insertTextMode": "adjustIndentation",
    "textEdit": {
      "range": {},
      "newText": "loadYamlContent($0)"
    },
    "command": {
      "title": "signature help",
      "command": "editor.action.triggerParameterHints"
    }
  },
  {
    "label": "managementGroup",
    "kind": "function",
    "documentation": {
      "kind": "markdown",
      "value": "```bicep\nmanagementGroup(name: string): managementGroup\n\n```  \nReturns a management group scope.  \n"
    },
    "deprecated": false,
    "preselect": false,
    "sortText": "3_managementGroup",
    "insertTextFormat": "snippet",
    "insertTextMode": "adjustIndentation",
    "textEdit": {
      "range": {},
      "newText": "managementGroup($0)"
    },
    "command": {
      "title": "signature help",
      "command": "editor.action.triggerParameterHints"
    }
  },
  {
    "label": "managementGroupResourceId",
    "kind": "function",
    "documentation": {
      "kind": "markdown",
      "value": "```bicep\nmanagementGroupResourceId(resourceType: string, ... : string): string\nmanagementGroupResourceId(managementGroupId: string, resourceType: string, ... : string): string\n\n```  \nReturns the unique identifier for a resource deployed at the management group level.  \n"
    },
    "deprecated": false,
    "preselect": false,
    "sortText": "3_managementGroupResourceId",
    "insertTextFormat": "snippet",
    "insertTextMode": "adjustIndentation",
    "textEdit": {
      "range": {},
      "newText": "managementGroupResourceId($0)"
    },
    "command": {
      "title": "signature help",
      "command": "editor.action.triggerParameterHints"
    }
  },
  {
    "label": "map",
    "kind": "function",
    "documentation": {
      "kind": "markdown",
      "value": "```bicep\nmap(array: array, predicate: (any[, int]) => any): array\n\n```  \nApplies a custom mapping function to each element of an array and returns the result array.  \n"
    },
    "deprecated": false,
    "preselect": false,
    "sortText": "3_map",
    "insertTextFormat": "snippet",
    "insertTextMode": "adjustIndentation",
    "textEdit": {
      "range": {},
      "newText": "map($0)"
    },
    "command": {
      "title": "signature help",
      "command": "editor.action.triggerParameterHints"
    }
  },
  {
    "label": "mapValues",
    "kind": "function",
    "documentation": {
      "kind": "markdown",
      "value": "```bicep\nmapValues(object: object, predicate: any => any): array\n\n```  \nApplies a custom mapping function to the values of an object and returns the result object.  \n"
    },
    "deprecated": false,
    "preselect": false,
    "sortText": "3_mapValues",
    "insertTextFormat": "snippet",
    "insertTextMode": "adjustIndentation",
    "textEdit": {
      "range": {},
      "newText": "mapValues($0)"
    },
    "command": {
      "title": "signature help",
      "command": "editor.action.triggerParameterHints"
    }
  },
  {
    "label": "max",
    "kind": "function",
    "documentation": {
      "kind": "markdown",
      "value": "```bicep\nmax(... : int): int\nmax(intArray: int[]): int\n\n```  \nReturns the maximum value from an array of integers or a comma-separated list of integers.  \n"
    },
    "deprecated": false,
    "preselect": false,
    "sortText": "3_max",
    "insertTextFormat": "snippet",
    "insertTextMode": "adjustIndentation",
    "textEdit": {
      "range": {},
      "newText": "max($0)"
    },
    "command": {
      "title": "signature help",
      "command": "editor.action.triggerParameterHints"
    }
  },
  {
    "label": "min",
    "kind": "function",
    "documentation": {
      "kind": "markdown",
      "value": "```bicep\nmin(... : int): int\nmin(intArray: int[]): int\n\n```  \nReturns the minimum value from an array of integers or a comma-separated list of integers.  \n"
    },
    "deprecated": false,
    "preselect": false,
    "sortText": "3_min",
    "insertTextFormat": "snippet",
    "insertTextMode": "adjustIndentation",
    "textEdit": {
      "range": {},
      "newText": "min($0)"
    },
    "command": {
      "title": "signature help",
      "command": "editor.action.triggerParameterHints"
    }
  },
  {
    "label": "missingFewerLoopBodyProperties",
    "kind": "module",
    "detail": "missingFewerLoopBodyProperties",
    "deprecated": false,
    "preselect": false,
    "sortText": "2_missingFewerLoopBodyProperties",
    "insertTextFormat": "plainText",
    "insertTextMode": "adjustIndentation",
    "textEdit": {
      "range": {},
      "newText": "missingFewerLoopBodyProperties"
    }
  },
  {
    "label": "missingLoopBodyProperties",
    "kind": "module",
    "detail": "missingLoopBodyProperties",
    "deprecated": false,
    "preselect": false,
    "sortText": "2_missingLoopBodyProperties",
    "insertTextFormat": "plainText",
    "insertTextMode": "adjustIndentation",
    "textEdit": {
      "range": {},
      "newText": "missingLoopBodyProperties"
    }
  },
  {
    "label": "missingLoopBodyProperties2",
    "kind": "module",
    "detail": "missingLoopBodyProperties2",
    "deprecated": false,
    "preselect": false,
    "sortText": "2_missingLoopBodyProperties2",
    "insertTextFormat": "plainText",
    "insertTextMode": "adjustIndentation",
    "textEdit": {
      "range": {},
      "newText": "missingLoopBodyProperties2"
    }
  },
  {
    "label": "missingValue",
    "kind": "module",
    "detail": "missingValue",
    "deprecated": false,
    "preselect": false,
    "sortText": "2_missingValue",
    "insertTextFormat": "plainText",
    "insertTextMode": "adjustIndentation",
    "textEdit": {
      "range": {},
      "newText": "missingValue"
    }
  },
  {
    "label": "modAEmptyInputs",
    "kind": "module",
    "detail": "modAEmptyInputs",
    "deprecated": false,
    "preselect": false,
    "sortText": "2_modAEmptyInputs",
    "insertTextFormat": "plainText",
    "insertTextMode": "adjustIndentation",
    "textEdit": {
      "range": {},
      "newText": "modAEmptyInputs"
    }
  },
  {
    "label": "modAEmptyInputsWithCondition",
    "kind": "module",
    "detail": "modAEmptyInputsWithCondition",
    "deprecated": false,
    "preselect": false,
    "sortText": "2_modAEmptyInputsWithCondition",
    "insertTextFormat": "plainText",
    "insertTextMode": "adjustIndentation",
    "textEdit": {
      "range": {},
      "newText": "modAEmptyInputsWithCondition"
    }
  },
  {
    "label": "modANoInputs",
    "kind": "module",
    "detail": "modANoInputs",
    "deprecated": false,
    "preselect": false,
    "sortText": "2_modANoInputs",
    "insertTextFormat": "plainText",
    "insertTextMode": "adjustIndentation",
    "textEdit": {
      "range": {},
      "newText": "modANoInputs"
    }
  },
  {
    "label": "modANoInputsWithCondition",
    "kind": "module",
    "detail": "modANoInputsWithCondition",
    "deprecated": false,
    "preselect": false,
    "sortText": "2_modANoInputsWithCondition",
    "insertTextFormat": "plainText",
    "insertTextMode": "adjustIndentation",
    "textEdit": {
      "range": {},
      "newText": "modANoInputsWithCondition"
    }
  },
  {
    "label": "modANoName",
    "kind": "module",
    "detail": "modANoName",
    "deprecated": false,
    "preselect": false,
    "sortText": "2_modANoName",
    "insertTextFormat": "plainText",
    "insertTextMode": "adjustIndentation",
    "textEdit": {
      "range": {},
      "newText": "modANoName"
    }
  },
  {
    "label": "modANoNameWithCondition",
    "kind": "module",
    "detail": "modANoNameWithCondition",
    "deprecated": false,
    "preselect": false,
    "sortText": "2_modANoNameWithCondition",
    "insertTextFormat": "plainText",
    "insertTextMode": "adjustIndentation",
    "textEdit": {
      "range": {},
      "newText": "modANoNameWithCondition"
    }
  },
  {
    "label": "modAUnspecifiedInputs",
    "kind": "module",
    "detail": "modAUnspecifiedInputs",
    "deprecated": false,
    "preselect": false,
    "sortText": "2_modAUnspecifiedInputs",
    "insertTextFormat": "plainText",
    "insertTextMode": "adjustIndentation",
    "textEdit": {
      "range": {},
      "newText": "modAUnspecifiedInputs"
    }
  },
  {
    "label": "modCycle",
    "kind": "module",
    "detail": "modCycle",
    "deprecated": false,
    "preselect": false,
    "sortText": "2_modCycle",
    "insertTextFormat": "plainText",
    "insertTextMode": "adjustIndentation",
    "textEdit": {
      "range": {},
      "newText": "modCycle"
    }
  },
  {
    "label": "modWithListKeysInCondition",
    "kind": "module",
    "detail": "modWithListKeysInCondition",
    "deprecated": false,
    "preselect": false,
    "sortText": "2_modWithListKeysInCondition",
    "insertTextFormat": "plainText",
    "insertTextMode": "adjustIndentation",
    "textEdit": {
      "range": {},
      "newText": "modWithListKeysInCondition"
    }
  },
  {
    "label": "modWithReferenceInCondition",
    "kind": "module",
    "detail": "modWithReferenceInCondition",
    "deprecated": false,
    "preselect": false,
    "sortText": "2_modWithReferenceInCondition",
    "insertTextFormat": "plainText",
    "insertTextMode": "adjustIndentation",
    "textEdit": {
      "range": {},
      "newText": "modWithReferenceInCondition"
    }
  },
  {
    "label": "moduleLoopForRuntimeCheck",
    "kind": "module",
    "detail": "moduleLoopForRuntimeCheck",
    "deprecated": false,
    "preselect": false,
    "sortText": "2_moduleLoopForRuntimeCheck",
    "insertTextFormat": "plainText",
    "insertTextMode": "adjustIndentation",
    "textEdit": {
      "range": {},
      "newText": "moduleLoopForRuntimeCheck"
    }
  },
  {
    "label": "moduleLoopForRuntimeCheck2",
    "kind": "module",
    "detail": "moduleLoopForRuntimeCheck2",
    "deprecated": false,
    "preselect": false,
    "sortText": "2_moduleLoopForRuntimeCheck2",
    "insertTextFormat": "plainText",
    "insertTextMode": "adjustIndentation",
    "textEdit": {
      "range": {},
      "newText": "moduleLoopForRuntimeCheck2"
    }
  },
  {
    "label": "moduleLoopForRuntimeCheck3",
    "kind": "module",
    "detail": "moduleLoopForRuntimeCheck3",
    "deprecated": false,
    "preselect": false,
    "sortText": "2_moduleLoopForRuntimeCheck3",
    "insertTextFormat": "plainText",
    "insertTextMode": "adjustIndentation",
    "textEdit": {
      "range": {},
      "newText": "moduleLoopForRuntimeCheck3"
    }
  },
  {
    "label": "moduleOutputsCompletions",
    "kind": "variable",
    "detail": "moduleOutputsCompletions",
    "deprecated": false,
    "preselect": false,
    "sortText": "2_moduleOutputsCompletions",
    "insertTextFormat": "plainText",
    "insertTextMode": "adjustIndentation",
    "textEdit": {
      "range": {},
      "newText": "moduleOutputsCompletions"
    }
  },
  {
    "label": "modulePropertyAccessCompletions",
    "kind": "variable",
    "detail": "modulePropertyAccessCompletions",
    "deprecated": false,
    "preselect": false,
    "sortText": "2_modulePropertyAccessCompletions",
    "insertTextFormat": "plainText",
    "insertTextMode": "adjustIndentation",
    "textEdit": {
      "range": {},
      "newText": "modulePropertyAccessCompletions"
    }
  },
  {
    "label": "moduleRuntimeCheck",
    "kind": "variable",
    "detail": "moduleRuntimeCheck",
    "deprecated": false,
    "preselect": false,
    "sortText": "2_moduleRuntimeCheck",
    "insertTextFormat": "plainText",
    "insertTextMode": "adjustIndentation",
    "textEdit": {
      "range": {},
      "newText": "moduleRuntimeCheck"
    }
  },
  {
    "label": "moduleRuntimeCheck2",
    "kind": "variable",
    "detail": "moduleRuntimeCheck2",
    "deprecated": false,
    "preselect": false,
    "sortText": "2_moduleRuntimeCheck2",
    "insertTextFormat": "plainText",
    "insertTextMode": "adjustIndentation",
    "textEdit": {
      "range": {},
      "newText": "moduleRuntimeCheck2"
    }
  },
  {
    "label": "moduleRuntimeCheck3",
    "kind": "variable",
    "detail": "moduleRuntimeCheck3",
    "deprecated": false,
    "preselect": false,
    "sortText": "2_moduleRuntimeCheck3",
    "insertTextFormat": "plainText",
    "insertTextMode": "adjustIndentation",
    "textEdit": {
      "range": {},
      "newText": "moduleRuntimeCheck3"
    }
  },
  {
    "label": "moduleRuntimeCheck4",
    "kind": "variable",
    "detail": "moduleRuntimeCheck4",
    "deprecated": false,
    "preselect": false,
    "sortText": "2_moduleRuntimeCheck4",
    "insertTextFormat": "plainText",
    "insertTextMode": "adjustIndentation",
    "textEdit": {
      "range": {},
      "newText": "moduleRuntimeCheck4"
    }
  },
  {
    "label": "moduleWithAbsolutePath",
    "kind": "module",
    "detail": "moduleWithAbsolutePath",
    "deprecated": false,
    "preselect": false,
    "sortText": "2_moduleWithAbsolutePath",
    "insertTextFormat": "plainText",
    "insertTextMode": "adjustIndentation",
    "textEdit": {
      "range": {},
      "newText": "moduleWithAbsolutePath"
    }
  },
  {
    "label": "moduleWithBackslash",
    "kind": "module",
    "detail": "moduleWithBackslash",
    "deprecated": false,
    "preselect": false,
    "sortText": "2_moduleWithBackslash",
    "insertTextFormat": "plainText",
    "insertTextMode": "adjustIndentation",
    "textEdit": {
      "range": {},
      "newText": "moduleWithBackslash"
    }
  },
  {
    "label": "moduleWithBadScope",
    "kind": "module",
    "detail": "moduleWithBadScope",
    "deprecated": false,
    "preselect": false,
    "sortText": "2_moduleWithBadScope",
    "insertTextFormat": "plainText",
    "insertTextMode": "adjustIndentation",
    "textEdit": {
      "range": {},
      "newText": "moduleWithBadScope"
    }
  },
  {
    "label": "moduleWithConditionAndInterpPath",
    "kind": "module",
    "detail": "moduleWithConditionAndInterpPath",
    "deprecated": false,
    "preselect": false,
    "sortText": "2_moduleWithConditionAndInterpPath",
    "insertTextFormat": "plainText",
    "insertTextMode": "adjustIndentation",
    "textEdit": {
      "range": {},
      "newText": "moduleWithConditionAndInterpPath"
    }
  },
  {
    "label": "moduleWithConditionAndSelfCycle",
    "kind": "module",
    "detail": "moduleWithConditionAndSelfCycle",
    "deprecated": false,
    "preselect": false,
    "sortText": "2_moduleWithConditionAndSelfCycle",
    "insertTextFormat": "plainText",
    "insertTextMode": "adjustIndentation",
    "textEdit": {
      "range": {},
      "newText": "moduleWithConditionAndSelfCycle"
    }
  },
  {
    "label": "moduleWithConditionOutputsCompletions",
    "kind": "variable",
    "detail": "moduleWithConditionOutputsCompletions",
    "deprecated": false,
    "preselect": false,
    "sortText": "2_moduleWithConditionOutputsCompletions",
    "insertTextFormat": "plainText",
    "insertTextMode": "adjustIndentation",
    "textEdit": {
      "range": {},
      "newText": "moduleWithConditionOutputsCompletions"
    }
  },
  {
    "label": "moduleWithConditionPropertyAccessCompletions",
    "kind": "variable",
    "detail": "moduleWithConditionPropertyAccessCompletions",
    "deprecated": false,
    "preselect": false,
    "sortText": "2_moduleWithConditionPropertyAccessCompletions",
    "insertTextFormat": "plainText",
    "insertTextMode": "adjustIndentation",
    "textEdit": {
      "range": {},
      "newText": "moduleWithConditionPropertyAccessCompletions"
    }
  },
  {
    "label": "moduleWithDuplicateName1",
    "kind": "module",
    "detail": "moduleWithDuplicateName1",
    "deprecated": false,
    "preselect": false,
    "sortText": "2_moduleWithDuplicateName1",
    "insertTextFormat": "plainText",
    "insertTextMode": "adjustIndentation",
    "textEdit": {
      "range": {},
      "newText": "moduleWithDuplicateName1"
    }
  },
  {
    "label": "moduleWithDuplicateName2",
    "kind": "module",
    "detail": "moduleWithDuplicateName2",
    "deprecated": false,
    "preselect": false,
    "sortText": "2_moduleWithDuplicateName2",
    "insertTextFormat": "plainText",
    "insertTextMode": "adjustIndentation",
    "textEdit": {
      "range": {},
      "newText": "moduleWithDuplicateName2"
    }
  },
  {
    "label": "moduleWithEmptyPath",
    "kind": "module",
    "detail": "moduleWithEmptyPath",
    "deprecated": false,
    "preselect": false,
    "sortText": "2_moduleWithEmptyPath",
    "insertTextFormat": "plainText",
    "insertTextMode": "adjustIndentation",
    "textEdit": {
      "range": {},
      "newText": "moduleWithEmptyPath"
    }
  },
  {
    "label": "moduleWithInterpPath",
    "kind": "module",
    "detail": "moduleWithInterpPath",
    "deprecated": false,
    "preselect": false,
    "sortText": "2_moduleWithInterpPath",
    "insertTextFormat": "plainText",
    "insertTextMode": "adjustIndentation",
    "textEdit": {
      "range": {},
      "newText": "moduleWithInterpPath"
    }
  },
  {
    "label": "moduleWithInvalidChar",
    "kind": "module",
    "detail": "moduleWithInvalidChar",
    "deprecated": false,
    "preselect": false,
    "sortText": "2_moduleWithInvalidChar",
    "insertTextFormat": "plainText",
    "insertTextMode": "adjustIndentation",
    "textEdit": {
      "range": {},
      "newText": "moduleWithInvalidChar"
    }
  },
  {
    "label": "moduleWithInvalidScope",
    "kind": "module",
    "detail": "moduleWithInvalidScope",
    "deprecated": false,
    "preselect": false,
    "sortText": "2_moduleWithInvalidScope",
    "insertTextFormat": "plainText",
    "insertTextMode": "adjustIndentation",
    "textEdit": {
      "range": {},
      "newText": "moduleWithInvalidScope"
    }
  },
  {
    "label": "moduleWithInvalidScope2",
    "kind": "module",
    "detail": "moduleWithInvalidScope2",
    "deprecated": false,
    "preselect": false,
    "sortText": "2_moduleWithInvalidScope2",
    "insertTextFormat": "plainText",
    "insertTextMode": "adjustIndentation",
    "textEdit": {
      "range": {},
      "newText": "moduleWithInvalidScope2"
    }
  },
  {
    "label": "moduleWithInvalidTerminatorChar",
    "kind": "module",
    "detail": "moduleWithInvalidTerminatorChar",
    "deprecated": false,
    "preselect": false,
    "sortText": "2_moduleWithInvalidTerminatorChar",
    "insertTextFormat": "plainText",
    "insertTextMode": "adjustIndentation",
    "textEdit": {
      "range": {},
      "newText": "moduleWithInvalidTerminatorChar"
    }
  },
  {
    "label": "moduleWithMissingRequiredScope",
    "kind": "module",
    "detail": "moduleWithMissingRequiredScope",
    "deprecated": false,
    "preselect": false,
    "sortText": "2_moduleWithMissingRequiredScope",
    "insertTextFormat": "plainText",
    "insertTextMode": "adjustIndentation",
    "textEdit": {
      "range": {},
      "newText": "moduleWithMissingRequiredScope"
    }
  },
  {
    "label": "moduleWithNotAttachableDecorators",
    "kind": "module",
    "detail": "moduleWithNotAttachableDecorators",
    "deprecated": false,
    "preselect": false,
    "sortText": "2_moduleWithNotAttachableDecorators",
    "insertTextFormat": "plainText",
    "insertTextMode": "adjustIndentation",
    "textEdit": {
      "range": {},
      "newText": "moduleWithNotAttachableDecorators"
    }
  },
  {
    "label": "moduleWithPath",
    "kind": "module",
    "detail": "moduleWithPath",
    "deprecated": false,
    "preselect": false,
    "sortText": "2_moduleWithPath",
    "insertTextFormat": "plainText",
    "insertTextMode": "adjustIndentation",
    "textEdit": {
      "range": {},
      "newText": "moduleWithPath"
    }
  },
  {
    "label": "moduleWithSelfCycle",
    "kind": "module",
    "detail": "moduleWithSelfCycle",
    "deprecated": false,
    "preselect": false,
    "sortText": "2_moduleWithSelfCycle",
    "insertTextFormat": "plainText",
    "insertTextMode": "adjustIndentation",
    "textEdit": {
      "range": {},
      "newText": "moduleWithSelfCycle"
    }
  },
  {
    "label": "moduleWithUnsupportedScope1",
    "kind": "module",
    "detail": "moduleWithUnsupportedScope1",
    "deprecated": false,
    "preselect": false,
    "sortText": "2_moduleWithUnsupportedScope1",
    "insertTextFormat": "plainText",
    "insertTextMode": "adjustIndentation",
    "textEdit": {
      "range": {},
      "newText": "moduleWithUnsupportedScope1"
    }
  },
  {
    "label": "moduleWithUnsupportedScope2",
    "kind": "module",
    "detail": "moduleWithUnsupportedScope2",
    "deprecated": false,
    "preselect": false,
    "sortText": "2_moduleWithUnsupportedScope2",
    "insertTextFormat": "plainText",
    "insertTextMode": "adjustIndentation",
    "textEdit": {
      "range": {},
      "newText": "moduleWithUnsupportedScope2"
    }
  },
  {
    "label": "moduleWithValidScope",
    "kind": "module",
    "detail": "moduleWithValidScope",
    "deprecated": false,
    "preselect": false,
    "sortText": "2_moduleWithValidScope",
    "insertTextFormat": "plainText",
    "insertTextMode": "adjustIndentation",
    "textEdit": {
      "range": {},
      "newText": "moduleWithValidScope"
    }
  },
  {
    "label": "moduleWithoutPath",
    "kind": "module",
    "detail": "moduleWithoutPath",
    "deprecated": false,
    "preselect": false,
    "sortText": "2_moduleWithoutPath",
    "insertTextFormat": "plainText",
    "insertTextMode": "adjustIndentation",
    "textEdit": {
      "range": {},
      "newText": "moduleWithoutPath"
    }
  },
  {
    "label": "nameof",
    "kind": "function",
    "documentation": {
      "kind": "markdown",
      "value": "```bicep\nnameof(symbol: any): string\n\n```  \nReturns the name of a declared symbol or property. Evaluation occurs during compilation, not at runtime.  \n"
    },
    "deprecated": false,
    "preselect": false,
    "sortText": "3_nameof",
    "insertTextFormat": "snippet",
    "insertTextMode": "adjustIndentation",
    "textEdit": {
      "range": {},
      "newText": "nameof($0)"
    },
    "command": {
      "title": "signature help",
      "command": "editor.action.triggerParameterHints"
    }
  },
  {
    "label": "nonExistentFileRef",
    "kind": "module",
    "detail": "nonExistentFileRef",
    "deprecated": false,
    "preselect": false,
    "sortText": "2_nonExistentFileRef",
    "insertTextFormat": "plainText",
    "insertTextMode": "adjustIndentation",
    "textEdit": {
      "range": {},
      "newText": "nonExistentFileRef"
    }
  },
  {
    "label": "nonExistentFileRefDuplicate",
    "kind": "module",
    "detail": "nonExistentFileRefDuplicate",
    "deprecated": false,
    "preselect": false,
    "sortText": "2_nonExistentFileRefDuplicate",
    "insertTextFormat": "plainText",
    "insertTextMode": "adjustIndentation",
    "textEdit": {
      "range": {},
      "newText": "nonExistentFileRefDuplicate"
    }
  },
  {
    "label": "nonExistentFileRefEquivalentPath",
    "kind": "module",
    "detail": "nonExistentFileRefEquivalentPath",
    "deprecated": false,
    "preselect": false,
    "sortText": "2_nonExistentFileRefEquivalentPath",
    "insertTextFormat": "plainText",
    "insertTextMode": "adjustIndentation",
    "textEdit": {
      "range": {},
      "newText": "nonExistentFileRefEquivalentPath"
    }
  },
  {
    "label": "nonObjectModuleBody",
    "kind": "module",
    "detail": "nonObjectModuleBody",
    "deprecated": false,
    "preselect": false,
    "sortText": "2_nonObjectModuleBody",
    "insertTextFormat": "plainText",
    "insertTextMode": "adjustIndentation",
    "textEdit": {
      "range": {},
      "newText": "nonObjectModuleBody"
    }
  },
  {
    "label": "nonObjectModuleBody2",
    "kind": "module",
    "detail": "nonObjectModuleBody2",
    "deprecated": false,
    "preselect": false,
    "sortText": "2_nonObjectModuleBody2",
    "insertTextFormat": "plainText",
    "insertTextMode": "adjustIndentation",
    "textEdit": {
      "range": {},
      "newText": "nonObjectModuleBody2"
    }
  },
  {
    "label": "nonObjectModuleBody3",
    "kind": "module",
    "detail": "nonObjectModuleBody3",
    "deprecated": false,
    "preselect": false,
    "sortText": "2_nonObjectModuleBody3",
    "insertTextFormat": "plainText",
    "insertTextMode": "adjustIndentation",
    "textEdit": {
      "range": {},
      "newText": "nonObjectModuleBody3"
    }
  },
  {
    "label": "nonObjectModuleBody4",
    "kind": "module",
    "detail": "nonObjectModuleBody4",
    "deprecated": false,
    "preselect": false,
    "sortText": "2_nonObjectModuleBody4",
    "insertTextFormat": "plainText",
    "insertTextMode": "adjustIndentation",
    "textEdit": {
      "range": {},
      "newText": "nonObjectModuleBody4"
    }
  },
  {
    "label": "nonexistentArrays",
    "kind": "module",
    "detail": "nonexistentArrays",
    "deprecated": false,
    "preselect": false,
    "sortText": "2_nonexistentArrays",
    "insertTextFormat": "plainText",
    "insertTextMode": "adjustIndentation",
    "textEdit": {
      "range": {},
      "newText": "nonexistentArrays"
    }
  },
  {
    "label": "notAnArray",
    "kind": "variable",
    "detail": "notAnArray",
    "deprecated": false,
    "preselect": false,
    "sortText": "2_notAnArray",
    "insertTextFormat": "plainText",
    "insertTextMode": "adjustIndentation",
    "textEdit": {
      "range": {},
      "newText": "notAnArray"
    }
  },
  {
    "label": "objectKeys",
    "kind": "function",
    "documentation": {
      "kind": "markdown",
      "value": "```bicep\nobjectKeys(object: object): string[]\n\n```  \nReturns an array of object keys. Elements are consistently ordered alphabetically.  \n"
    },
    "deprecated": false,
    "preselect": false,
    "sortText": "3_objectKeys",
    "insertTextFormat": "snippet",
    "insertTextMode": "adjustIndentation",
    "textEdit": {
      "range": {},
      "newText": "objectKeys($0)"
    },
    "command": {
      "title": "signature help",
      "command": "editor.action.triggerParameterHints"
    }
  },
  {
    "label": "padLeft",
    "kind": "function",
    "documentation": {
      "kind": "markdown",
      "value": "```bicep\npadLeft(valueToPad: int | string, totalLength: int, [paddingCharacter: string]): string\n\n```  \nReturns a right-aligned string by adding characters to the left until reaching the total specified length.  \n"
    },
    "deprecated": false,
    "preselect": false,
    "sortText": "3_padLeft",
    "insertTextFormat": "snippet",
    "insertTextMode": "adjustIndentation",
    "textEdit": {
      "range": {},
      "newText": "padLeft($0)"
    },
    "command": {
      "title": "signature help",
      "command": "editor.action.triggerParameterHints"
    }
  },
  {
    "label": "paramNameCompletionsInFilteredLoops",
    "kind": "module",
    "detail": "paramNameCompletionsInFilteredLoops",
    "deprecated": false,
    "preselect": false,
    "sortText": "2_paramNameCompletionsInFilteredLoops",
    "insertTextFormat": "plainText",
    "insertTextMode": "adjustIndentation",
    "textEdit": {
      "range": {},
      "newText": "paramNameCompletionsInFilteredLoops"
    }
  },
  {
    "label": "parseCidr",
    "kind": "function",
    "documentation": {
      "kind": "markdown",
      "value": "```bicep\nparseCidr(network: string): parseCidr\n\n```  \nParses an IP address range in CIDR notation to get various properties of the address range.  \n"
    },
    "deprecated": false,
    "preselect": false,
    "sortText": "3_parseCidr",
    "insertTextFormat": "snippet",
    "insertTextMode": "adjustIndentation",
    "textEdit": {
      "range": {},
      "newText": "parseCidr($0)"
    },
    "command": {
      "title": "signature help",
      "command": "editor.action.triggerParameterHints"
    }
  },
  {
    "label": "pickZones",
    "kind": "function",
    "documentation": {
      "kind": "markdown",
      "value": "```bicep\npickZones(providerNamespace: string, resourceType: string, location: string, [numberOfZones: int], [offset: int]): array\n\n```  \nDetermines whether a resource type supports zones for a region.  \n"
    },
    "deprecated": false,
    "preselect": false,
    "sortText": "3_pickZones",
    "insertTextFormat": "snippet",
    "insertTextMode": "adjustIndentation",
    "textEdit": {
      "range": {},
      "newText": "pickZones($0)"
    },
    "command": {
      "title": "signature help",
      "command": "editor.action.triggerParameterHints"
    }
  },
  {
    "label": "propertyAccessCompletionsForFilteredModuleLoop",
    "kind": "variable",
    "detail": "propertyAccessCompletionsForFilteredModuleLoop",
    "deprecated": false,
    "preselect": false,
    "sortText": "2_propertyAccessCompletionsForFilteredModuleLoop",
    "insertTextFormat": "plainText",
    "insertTextMode": "adjustIndentation",
    "textEdit": {
      "range": {},
      "newText": "propertyAccessCompletionsForFilteredModuleLoop"
    }
  },
  {
    "label": "providers",
    "kind": "function",
    "documentation": {
      "kind": "markdown",
      "value": "```bicep\nproviders(providerNamespace: string): Provider\nproviders(providerNamespace: string, resourceType: string): ProviderResource\n\n```  \nReturns information about a resource provider and its supported resource types. If you don't provide a resource type, the function returns all the supported types for the resource provider.  \n"
    },
    "deprecated": false,
    "preselect": false,
    "sortText": "3_providers",
    "insertTextFormat": "snippet",
    "insertTextMode": "adjustIndentation",
    "textEdit": {
      "range": {},
      "newText": "providers($0)"
    },
    "command": {
      "title": "signature help",
      "command": "editor.action.triggerParameterHints"
    }
  },
  {
    "label": "range",
    "kind": "function",
    "documentation": {
      "kind": "markdown",
      "value": "```bicep\nrange(startIndex: int, count: int): int[]\n\n```  \nCreates an array of integers from a starting integer and containing a number of items.  \n"
    },
    "deprecated": false,
    "preselect": false,
    "sortText": "3_range",
    "insertTextFormat": "snippet",
    "insertTextMode": "adjustIndentation",
    "textEdit": {
      "range": {},
      "newText": "range($0)"
    },
    "command": {
      "title": "signature help",
      "command": "editor.action.triggerParameterHints"
    }
  },
  {
    "label": "reduce",
    "kind": "function",
    "documentation": {
      "kind": "markdown",
      "value": "```bicep\nreduce(array: array, initialValue: any, predicate: (any, any[, int]) => any): array\n\n```  \nReduces an array with a custom reduce function.  \n"
    },
    "deprecated": false,
    "preselect": false,
    "sortText": "3_reduce",
    "insertTextFormat": "snippet",
    "insertTextMode": "adjustIndentation",
    "textEdit": {
      "range": {},
      "newText": "reduce($0)"
    },
    "command": {
      "title": "signature help",
      "command": "editor.action.triggerParameterHints"
    }
  },
  {
    "label": "reference",
    "kind": "function",
    "documentation": {
      "kind": "markdown",
      "value": "```bicep\nreference(resourceNameOrIdentifier: string, [apiVersion: string], [full: string]): object\n\n```  \nReturns an object representing a resource's runtime state.  \n"
    },
    "deprecated": false,
    "preselect": false,
    "sortText": "3_reference",
    "insertTextFormat": "snippet",
    "insertTextMode": "adjustIndentation",
    "textEdit": {
      "range": {},
      "newText": "reference($0)"
    },
    "command": {
      "title": "signature help",
      "command": "editor.action.triggerParameterHints"
    }
  },
  {
    "label": "replace",
    "kind": "function",
    "documentation": {
      "kind": "markdown",
      "value": "```bicep\nreplace(originalString: string, oldString: string, newString: string): string\n\n```  \nReturns a new string with all instances of one string replaced by another string.  \n"
    },
    "deprecated": false,
    "preselect": false,
    "sortText": "3_replace",
    "insertTextFormat": "snippet",
    "insertTextMode": "adjustIndentation",
    "textEdit": {
      "range": {},
      "newText": "replace($0)"
    },
    "command": {
      "title": "signature help",
      "command": "editor.action.triggerParameterHints"
    }
  },
  {
    "label": "resourceGroup",
    "kind": "function",
    "documentation": {
      "kind": "markdown",
      "value": "```bicep\nresourceGroup(): resourceGroup\nresourceGroup(resourceGroupName: string): resourceGroup\nresourceGroup(subscriptionId: string, resourceGroupName: string): resourceGroup\n\n```  \nReturns a resource group scope.  \n"
    },
    "deprecated": false,
    "preselect": false,
    "sortText": "3_resourceGroup",
    "insertTextFormat": "snippet",
    "insertTextMode": "adjustIndentation",
    "textEdit": {
      "range": {},
      "newText": "resourceGroup($0)"
    },
    "command": {
      "title": "signature help",
      "command": "editor.action.triggerParameterHints"
    }
  },
  {
    "label": "resourceId",
    "kind": "function",
    "documentation": {
      "kind": "markdown",
      "value": "```bicep\nresourceId(resourceType: string, ... : string): string\nresourceId(subscriptionId: string, resourceType: string, ... : string): string\nresourceId(resourceGroupName: string, resourceType: string, ... : string): string\nresourceId(subscriptionId: string, resourceGroupName: string, resourceType: string, ... : string): string\n\n```  \nReturns the unique identifier of a resource. You use this function when the resource name is ambiguous or not provisioned within the same template. The format of the returned identifier varies based on whether the deployment happens at the scope of a resource group, subscription, management group, or tenant.  \n"
    },
    "deprecated": false,
    "preselect": false,
    "sortText": "3_resourceId",
    "insertTextFormat": "snippet",
    "insertTextMode": "adjustIndentation",
    "textEdit": {
      "range": {},
      "newText": "resourceId($0)"
    },
    "command": {
      "title": "signature help",
      "command": "editor.action.triggerParameterHints"
    }
  },
  {
    "label": "runtimeInvalidModule1",
    "kind": "module",
    "detail": "runtimeInvalidModule1",
    "deprecated": false,
    "preselect": false,
    "sortText": "2_runtimeInvalidModule1",
    "insertTextFormat": "plainText",
    "insertTextMode": "adjustIndentation",
    "textEdit": {
      "range": {},
      "newText": "runtimeInvalidModule1"
    }
  },
  {
    "label": "runtimeInvalidModule2",
    "kind": "module",
    "detail": "runtimeInvalidModule2",
    "deprecated": false,
    "preselect": false,
    "sortText": "2_runtimeInvalidModule2",
    "insertTextFormat": "plainText",
    "insertTextMode": "adjustIndentation",
    "textEdit": {
      "range": {},
      "newText": "runtimeInvalidModule2"
    }
  },
  {
    "label": "runtimeInvalidModule3",
    "kind": "module",
    "detail": "runtimeInvalidModule3",
    "deprecated": false,
    "preselect": false,
    "sortText": "2_runtimeInvalidModule3",
    "insertTextFormat": "plainText",
    "insertTextMode": "adjustIndentation",
    "textEdit": {
      "range": {},
      "newText": "runtimeInvalidModule3"
    }
  },
  {
    "label": "runtimeInvalidModule4",
    "kind": "module",
    "detail": "runtimeInvalidModule4",
    "deprecated": false,
    "preselect": false,
    "sortText": "2_runtimeInvalidModule4",
    "insertTextFormat": "plainText",
    "insertTextMode": "adjustIndentation",
    "textEdit": {
      "range": {},
      "newText": "runtimeInvalidModule4"
    }
  },
  {
    "label": "runtimeInvalidModule5",
    "kind": "module",
    "detail": "runtimeInvalidModule5",
    "deprecated": false,
    "preselect": false,
    "sortText": "2_runtimeInvalidModule5",
    "insertTextFormat": "plainText",
    "insertTextMode": "adjustIndentation",
    "textEdit": {
      "range": {},
      "newText": "runtimeInvalidModule5"
    }
  },
  {
    "label": "runtimeInvalidModule6",
    "kind": "module",
    "detail": "runtimeInvalidModule6",
    "deprecated": false,
    "preselect": false,
    "sortText": "2_runtimeInvalidModule6",
    "insertTextFormat": "plainText",
    "insertTextMode": "adjustIndentation",
    "textEdit": {
      "range": {},
      "newText": "runtimeInvalidModule6"
    }
  },
  {
    "label": "runtimeValidModule1",
    "kind": "module",
    "detail": "runtimeValidModule1",
    "deprecated": false,
    "preselect": false,
    "sortText": "2_runtimeValidModule1",
    "insertTextFormat": "plainText",
    "insertTextMode": "adjustIndentation",
    "textEdit": {
      "range": {},
      "newText": "runtimeValidModule1"
    }
  },
  {
    "label": "runtimeValidRes1",
    "kind": "interface",
    "detail": "runtimeValidRes1",
    "deprecated": false,
    "preselect": false,
    "sortText": "2_runtimeValidRes1",
    "insertTextFormat": "plainText",
    "insertTextMode": "adjustIndentation",
    "textEdit": {
      "range": {},
      "newText": "runtimeValidRes1"
    },
    "commitCharacters": [
      ":"
    ]
  },
  {
    "label": "secureModule1",
    "kind": "module",
    "detail": "secureModule1",
    "deprecated": false,
    "preselect": false,
    "sortText": "2_secureModule1",
    "insertTextFormat": "plainText",
    "insertTextMode": "adjustIndentation",
    "textEdit": {
      "range": {},
      "newText": "secureModule1"
    }
  },
  {
    "label": "secureModule2",
    "kind": "module",
    "detail": "secureModule2",
    "deprecated": false,
    "preselect": false,
    "sortText": "2_secureModule2",
    "insertTextFormat": "plainText",
    "insertTextMode": "adjustIndentation",
    "textEdit": {
      "range": {},
      "newText": "secureModule2"
    }
  },
  {
    "label": "shallowMerge",
    "kind": "function",
    "documentation": {
      "kind": "markdown",
      "value": "```bicep\nshallowMerge(entries: object[]): object\n\n```  \nReturns a single array or object with all elements from the parameters. Duplicate values or keys are only included once.  \n"
    },
    "deprecated": false,
    "preselect": false,
    "sortText": "3_shallowMerge",
    "insertTextFormat": "snippet",
    "insertTextMode": "adjustIndentation",
    "textEdit": {
      "range": {},
      "newText": "shallowMerge($0)"
    },
    "command": {
      "title": "signature help",
      "command": "editor.action.triggerParameterHints"
    }
  },
  {
    "label": "singleModuleForRuntimeCheck",
    "kind": "module",
    "detail": "singleModuleForRuntimeCheck",
    "deprecated": false,
    "preselect": false,
    "sortText": "2_singleModuleForRuntimeCheck",
    "insertTextFormat": "plainText",
    "insertTextMode": "adjustIndentation",
    "textEdit": {
      "range": {},
      "newText": "singleModuleForRuntimeCheck"
    }
  },
  {
    "label": "skip",
    "kind": "function",
    "documentation": {
      "kind": "markdown",
      "value": "```bicep\nskip(originalValue: array, numberToSkip: int): array\nskip(originalValue: string, numberToSkip: int): string\n\n```  \nReturns a string with all the characters after the specified number of characters, or an array with all the elements after the specified number of elements.  \n"
    },
    "deprecated": false,
    "preselect": false,
    "sortText": "3_skip",
    "insertTextFormat": "snippet",
    "insertTextMode": "adjustIndentation",
    "textEdit": {
      "range": {},
      "newText": "skip($0)"
    },
    "command": {
      "title": "signature help",
      "command": "editor.action.triggerParameterHints"
    }
  },
  {
    "label": "sort",
    "kind": "function",
    "documentation": {
      "kind": "markdown",
      "value": "```bicep\nsort(array: array, predicate: (any, any) => bool): array\n\n```  \nSorts an array with a custom sort function.  \n"
    },
    "deprecated": false,
    "preselect": false,
    "sortText": "3_sort",
    "insertTextFormat": "snippet",
    "insertTextMode": "adjustIndentation",
    "textEdit": {
      "range": {},
      "newText": "sort($0)"
    },
    "command": {
      "title": "signature help",
      "command": "editor.action.triggerParameterHints"
    }
  },
  {
    "label": "split",
    "kind": "function",
    "documentation": {
      "kind": "markdown",
      "value": "```bicep\nsplit(inputString: string, delimiter: array | string): string[]\n\n```  \nReturns an array of strings that contains the substrings of the input string that are delimited by the specified delimiters.  \n"
    },
    "deprecated": false,
    "preselect": false,
    "sortText": "3_split",
    "insertTextFormat": "snippet",
    "insertTextMode": "adjustIndentation",
    "textEdit": {
      "range": {},
      "newText": "split($0)"
    },
    "command": {
      "title": "signature help",
      "command": "editor.action.triggerParameterHints"
    }
  },
  {
    "label": "startsWith",
    "kind": "function",
    "documentation": {
      "kind": "markdown",
      "value": "```bicep\nstartsWith(stringToSearch: string, stringToFind: string): bool\n\n```  \nDetermines whether a string starts with a value. The comparison is case-insensitive.  \n"
    },
    "deprecated": false,
    "preselect": false,
    "sortText": "3_startsWith",
    "insertTextFormat": "snippet",
    "insertTextMode": "adjustIndentation",
    "textEdit": {
      "range": {},
      "newText": "startsWith($0)"
    },
    "command": {
      "title": "signature help",
      "command": "editor.action.triggerParameterHints"
    }
  },
  {
    "label": "string",
    "kind": "function",
    "documentation": {
      "kind": "markdown",
      "value": "```bicep\nstring(valueToConvert: any): string\n\n```  \nConverts the specified value to a string.  \n"
    },
    "deprecated": false,
    "preselect": false,
    "sortText": "3_string",
    "insertTextFormat": "snippet",
    "insertTextMode": "adjustIndentation",
    "textEdit": {
      "range": {},
      "newText": "string($0)"
    },
    "command": {
      "title": "signature help",
      "command": "editor.action.triggerParameterHints"
    }
  },
  {
    "label": "subscription",
    "kind": "function",
    "documentation": {
      "kind": "markdown",
      "value": "```bicep\nsubscription(): subscription\nsubscription(subscriptionId: string): subscription\n\n```  \nReturns a subscription scope.  \n"
    },
    "deprecated": false,
    "preselect": false,
    "sortText": "3_subscription",
    "insertTextFormat": "snippet",
    "insertTextMode": "adjustIndentation",
    "textEdit": {
      "range": {},
      "newText": "subscription($0)"
    },
    "command": {
      "title": "signature help",
      "command": "editor.action.triggerParameterHints"
    }
  },
  {
    "label": "subscriptionResourceId",
    "kind": "function",
    "documentation": {
      "kind": "markdown",
      "value": "```bicep\nsubscriptionResourceId(resourceType: string, ... : string): string\nsubscriptionResourceId(subscriptionId: string, resourceType: string, ... : string): string\n\n```  \nReturns the unique identifier for a resource deployed at the subscription level.  \n"
    },
    "deprecated": false,
    "preselect": false,
    "sortText": "3_subscriptionResourceId",
    "insertTextFormat": "snippet",
    "insertTextMode": "adjustIndentation",
    "textEdit": {
      "range": {},
      "newText": "subscriptionResourceId($0)"
    },
    "command": {
      "title": "signature help",
      "command": "editor.action.triggerParameterHints"
    }
  },
  {
    "label": "substring",
    "kind": "function",
    "documentation": {
      "kind": "markdown",
      "value": "```bicep\nsubstring(stringToParse: string, startIndex: int, [length: int]): string\n\n```  \nReturns a substring that starts at the specified character position and contains the specified number of characters.  \n"
    },
    "deprecated": false,
    "preselect": false,
    "sortText": "3_substring",
    "insertTextFormat": "snippet",
    "insertTextMode": "adjustIndentation",
    "textEdit": {
      "range": {},
      "newText": "substring($0)"
    },
    "command": {
      "title": "signature help",
      "command": "editor.action.triggerParameterHints"
    }
  },
  {
    "label": "sys",
    "kind": "folder",
    "detail": "sys",
    "deprecated": false,
    "preselect": false,
    "sortText": "3_sys",
    "insertTextFormat": "plainText",
    "insertTextMode": "adjustIndentation",
    "textEdit": {
      "range": {},
      "newText": "sys."
    },
    "command": {
      "title": "symbol completion",
      "command": "editor.action.triggerSuggest"
    }
  },
  {
    "label": "take",
    "kind": "function",
    "documentation": {
      "kind": "markdown",
      "value": "```bicep\ntake(originalValue: array, numberToTake: int): array\ntake(originalValue: string, numberToTake: int): string\n\n```  \nReturns an array or string. An array has the specified number of elements from the start of the array. A string has the specified number of characters from the start of the string.  \n"
    },
    "deprecated": false,
    "preselect": false,
    "sortText": "3_take",
    "insertTextFormat": "snippet",
    "insertTextMode": "adjustIndentation",
    "textEdit": {
      "range": {},
      "newText": "take($0)"
    },
    "command": {
      "title": "signature help",
      "command": "editor.action.triggerParameterHints"
    }
  },
  {
    "label": "tenant",
    "kind": "function",
    "documentation": {
      "kind": "markdown",
      "value": "```bicep\ntenant(): tenant\n\n```  \nReturns the current tenant scope.  \n"
    },
    "deprecated": false,
    "preselect": false,
    "sortText": "3_tenant",
    "insertTextFormat": "snippet",
    "insertTextMode": "adjustIndentation",
    "textEdit": {
      "range": {},
      "newText": "tenant()$0"
    }
  },
  {
    "label": "tenantResourceId",
    "kind": "function",
    "documentation": {
      "kind": "markdown",
      "value": "```bicep\ntenantResourceId(resourceType: string, ... : string): string\n\n```  \nReturns the unique identifier for a resource deployed at the tenant level.  \n"
    },
    "deprecated": false,
    "preselect": false,
    "sortText": "3_tenantResourceId",
    "insertTextFormat": "snippet",
    "insertTextMode": "adjustIndentation",
    "textEdit": {
      "range": {},
      "newText": "tenantResourceId($0)"
    },
    "command": {
      "title": "signature help",
      "command": "editor.action.triggerParameterHints"
    }
  },
  {
    "label": "toLower",
    "kind": "function",
    "documentation": {
      "kind": "markdown",
      "value": "```bicep\ntoLower(stringToChange: string): string\n\n```  \nConverts the specified string to lower case.  \n"
    },
    "deprecated": false,
    "preselect": false,
    "sortText": "3_toLower",
    "insertTextFormat": "snippet",
    "insertTextMode": "adjustIndentation",
    "textEdit": {
      "range": {},
      "newText": "toLower($0)"
    },
    "command": {
      "title": "signature help",
      "command": "editor.action.triggerParameterHints"
    }
  },
  {
    "label": "toObject",
    "kind": "function",
    "documentation": {
      "kind": "markdown",
      "value": "```bicep\ntoObject(array: array, keyPredicate: any => string, [valuePredicate: any => any]): object\n\n```  \nConverts an array to an object with a custom key function and optional custom value function.  \n"
    },
    "deprecated": false,
    "preselect": false,
    "sortText": "3_toObject",
    "insertTextFormat": "snippet",
    "insertTextMode": "adjustIndentation",
    "textEdit": {
      "range": {},
      "newText": "toObject($0)"
    },
    "command": {
      "title": "signature help",
      "command": "editor.action.triggerParameterHints"
    }
  },
  {
    "label": "toUpper",
    "kind": "function",
    "documentation": {
      "kind": "markdown",
      "value": "```bicep\ntoUpper(stringToChange: string): string\n\n```  \nConverts the specified string to upper case.  \n"
    },
    "deprecated": false,
    "preselect": false,
    "sortText": "3_toUpper",
    "insertTextFormat": "snippet",
    "insertTextMode": "adjustIndentation",
    "textEdit": {
      "range": {},
      "newText": "toUpper($0)"
    },
    "command": {
      "title": "signature help",
      "command": "editor.action.triggerParameterHints"
    }
  },
  {
    "label": "trim",
    "kind": "function",
    "documentation": {
      "kind": "markdown",
      "value": "```bicep\ntrim(stringToTrim: string): string\n\n```  \nRemoves all leading and trailing white-space characters from the specified string.  \n"
    },
    "deprecated": false,
    "preselect": false,
    "sortText": "3_trim",
    "insertTextFormat": "snippet",
    "insertTextMode": "adjustIndentation",
    "textEdit": {
      "range": {},
      "newText": "trim($0)"
    },
    "command": {
      "title": "signature help",
      "command": "editor.action.triggerParameterHints"
    }
  },
  {
    "label": "union",
    "kind": "function",
    "documentation": {
      "kind": "markdown",
      "value": "```bicep\nunion(... : object): object\nunion(... : array): array\n\n```  \nReturns a single array or object with all elements from the parameters. Duplicate values or keys are only included once.  \n"
    },
    "deprecated": false,
    "preselect": false,
    "sortText": "3_union",
    "insertTextFormat": "snippet",
    "insertTextMode": "adjustIndentation",
    "textEdit": {
      "range": {},
      "newText": "union($0)"
    },
    "command": {
      "title": "signature help",
      "command": "editor.action.triggerParameterHints"
    }
  },
  {
    "label": "uniqueString",
    "kind": "function",
    "documentation": {
      "kind": "markdown",
      "value": "```bicep\nuniqueString(... : string): string\n\n```  \nCreates a deterministic hash string based on the values provided as parameters. The returned value is 13 characters long.  \n"
    },
    "deprecated": false,
    "preselect": false,
    "sortText": "3_uniqueString",
    "insertTextFormat": "snippet",
    "insertTextMode": "adjustIndentation",
    "textEdit": {
      "range": {},
      "newText": "uniqueString($0)"
    },
    "command": {
      "title": "signature help",
      "command": "editor.action.triggerParameterHints"
    }
  },
  {
    "label": "unspecifiedOutput",
    "kind": "variable",
    "detail": "unspecifiedOutput",
    "deprecated": false,
    "preselect": false,
    "sortText": "2_unspecifiedOutput",
    "insertTextFormat": "plainText",
    "insertTextMode": "adjustIndentation",
    "textEdit": {
      "range": {},
      "newText": "unspecifiedOutput"
    }
  },
  {
    "label": "uri",
    "kind": "function",
    "documentation": {
      "kind": "markdown",
      "value": "```bicep\nuri(baseUri: string, relativeUri: string): string\n\n```  \nCreates an absolute URI by combining the baseUri and the relativeUri string.  \n"
    },
    "deprecated": false,
    "preselect": false,
    "sortText": "3_uri",
    "insertTextFormat": "snippet",
    "insertTextMode": "adjustIndentation",
    "textEdit": {
      "range": {},
      "newText": "uri($0)"
    },
    "command": {
      "title": "signature help",
      "command": "editor.action.triggerParameterHints"
    }
  },
  {
    "label": "uriComponent",
    "kind": "function",
    "documentation": {
      "kind": "markdown",
      "value": "```bicep\nuriComponent(stringToEncode: string): string\n\n```  \nEncodes a URI.  \n"
    },
    "deprecated": false,
    "preselect": false,
    "sortText": "3_uriComponent",
    "insertTextFormat": "snippet",
    "insertTextMode": "adjustIndentation",
    "textEdit": {
      "range": {},
      "newText": "uriComponent($0)"
    },
    "command": {
      "title": "signature help",
      "command": "editor.action.triggerParameterHints"
    }
  },
  {
    "label": "uriComponentToString",
    "kind": "function",
    "documentation": {
      "kind": "markdown",
      "value": "```bicep\nuriComponentToString(uriEncodedString: string): string\n\n```  \nReturns a string of a URI encoded value.  \n"
    },
    "deprecated": false,
    "preselect": false,
    "sortText": "3_uriComponentToString",
    "insertTextFormat": "snippet",
    "insertTextMode": "adjustIndentation",
    "textEdit": {
      "range": {},
      "newText": "uriComponentToString($0)"
    },
    "command": {
      "title": "signature help",
      "command": "editor.action.triggerParameterHints"
    }
  },
  {
    "label": "wrongArrayType",
    "kind": "module",
    "detail": "wrongArrayType",
    "deprecated": false,
    "preselect": false,
    "sortText": "2_wrongArrayType",
    "insertTextFormat": "plainText",
    "insertTextMode": "adjustIndentation",
    "textEdit": {
      "range": {},
      "newText": "wrongArrayType"
    }
  },
  {
    "label": "wrongLoopBodyType",
    "kind": "module",
    "detail": "wrongLoopBodyType",
    "deprecated": false,
    "preselect": false,
    "sortText": "2_wrongLoopBodyType",
    "insertTextFormat": "plainText",
    "insertTextMode": "adjustIndentation",
    "textEdit": {
      "range": {},
      "newText": "wrongLoopBodyType"
    }
  },
  {
    "label": "wrongLoopBodyType2",
    "kind": "module",
    "detail": "wrongLoopBodyType2",
    "deprecated": false,
    "preselect": false,
    "sortText": "2_wrongLoopBodyType2",
    "insertTextFormat": "plainText",
    "insertTextMode": "adjustIndentation",
    "textEdit": {
      "range": {},
      "newText": "wrongLoopBodyType2"
    }
  },
  {
    "label": "wrongModuleParameterInFilteredLoop",
    "kind": "module",
    "detail": "wrongModuleParameterInFilteredLoop",
    "deprecated": false,
    "preselect": false,
    "sortText": "2_wrongModuleParameterInFilteredLoop",
    "insertTextFormat": "plainText",
    "insertTextMode": "adjustIndentation",
    "textEdit": {
      "range": {},
      "newText": "wrongModuleParameterInFilteredLoop"
    }
  },
  {
    "label": "wrongModuleParameterInLoop2",
    "kind": "module",
    "detail": "wrongModuleParameterInLoop2",
    "deprecated": false,
    "preselect": false,
    "sortText": "2_wrongModuleParameterInLoop2",
    "insertTextFormat": "plainText",
    "insertTextMode": "adjustIndentation",
    "textEdit": {
      "range": {},
      "newText": "wrongModuleParameterInLoop2"
    }
  },
  {
    "label": "x",
    "kind": "variable",
    "detail": "x",
    "deprecated": false,
    "preselect": false,
    "sortText": "2_x",
    "insertTextFormat": "plainText",
    "insertTextMode": "adjustIndentation",
    "textEdit": {
      "range": {},
      "newText": "x"
    }
  }
=======
[
  {
    "label": "any",
    "kind": "function",
    "documentation": {
      "kind": "markdown",
      "value": "```bicep\nany(value: any): any\n\n```  \nConverts the specified value to the `any` type.  \n"
    },
    "deprecated": false,
    "preselect": false,
    "sortText": "3_any",
    "insertTextFormat": "snippet",
    "insertTextMode": "adjustIndentation",
    "textEdit": {
      "range": {},
      "newText": "any($0)"
    },
    "command": {
      "title": "signature help",
      "command": "editor.action.triggerParameterHints"
    }
  },
  {
    "label": "anyTypeInScope",
    "kind": "module",
    "detail": "anyTypeInScope",
    "deprecated": false,
    "preselect": false,
    "sortText": "2_anyTypeInScope",
    "insertTextFormat": "plainText",
    "insertTextMode": "adjustIndentation",
    "textEdit": {
      "range": {},
      "newText": "anyTypeInScope"
    }
  },
  {
    "label": "anyTypeInScopeConditional",
    "kind": "module",
    "detail": "anyTypeInScopeConditional",
    "deprecated": false,
    "preselect": false,
    "sortText": "2_anyTypeInScopeConditional",
    "insertTextFormat": "plainText",
    "insertTextMode": "adjustIndentation",
    "textEdit": {
      "range": {},
      "newText": "anyTypeInScopeConditional"
    }
  },
  {
    "label": "anyTypeInScopeLoop",
    "kind": "module",
    "detail": "anyTypeInScopeLoop",
    "deprecated": false,
    "preselect": false,
    "sortText": "2_anyTypeInScopeLoop",
    "insertTextFormat": "plainText",
    "insertTextMode": "adjustIndentation",
    "textEdit": {
      "range": {},
      "newText": "anyTypeInScopeLoop"
    }
  },
  {
    "label": "array",
    "kind": "function",
    "documentation": {
      "kind": "markdown",
      "value": "```bicep\narray(valueToConvert: any): array\n\n```  \nConverts the value to an array.  \n"
    },
    "deprecated": false,
    "preselect": false,
    "sortText": "3_array",
    "insertTextFormat": "snippet",
    "insertTextMode": "adjustIndentation",
    "textEdit": {
      "range": {},
      "newText": "array($0)"
    },
    "command": {
      "title": "signature help",
      "command": "editor.action.triggerParameterHints"
    }
  },
  {
    "label": "assignToOutput",
    "kind": "module",
    "detail": "assignToOutput",
    "deprecated": false,
    "preselect": false,
    "sortText": "2_assignToOutput",
    "insertTextFormat": "plainText",
    "insertTextMode": "adjustIndentation",
    "textEdit": {
      "range": {},
      "newText": "assignToOutput"
    }
  },
  {
    "label": "az",
    "kind": "folder",
    "detail": "az",
    "deprecated": false,
    "preselect": false,
    "sortText": "3_az",
    "insertTextFormat": "plainText",
    "insertTextMode": "adjustIndentation",
    "textEdit": {
      "range": {},
      "newText": "az."
    },
    "command": {
      "title": "symbol completion",
      "command": "editor.action.triggerSuggest"
    }
  },
  {
    "label": "base64",
    "kind": "function",
    "documentation": {
      "kind": "markdown",
      "value": "```bicep\nbase64(inputString: string): string\n\n```  \nReturns the base64 representation of the input string.  \n"
    },
    "deprecated": false,
    "preselect": false,
    "sortText": "3_base64",
    "insertTextFormat": "snippet",
    "insertTextMode": "adjustIndentation",
    "textEdit": {
      "range": {},
      "newText": "base64($0)"
    },
    "command": {
      "title": "signature help",
      "command": "editor.action.triggerParameterHints"
    }
  },
  {
    "label": "base64ToJson",
    "kind": "function",
    "documentation": {
      "kind": "markdown",
      "value": "```bicep\nbase64ToJson(base64Value: string): any\n\n```  \nConverts a base64 representation to a JSON object.  \n"
    },
    "deprecated": false,
    "preselect": false,
    "sortText": "3_base64ToJson",
    "insertTextFormat": "snippet",
    "insertTextMode": "adjustIndentation",
    "textEdit": {
      "range": {},
      "newText": "base64ToJson($0)"
    },
    "command": {
      "title": "signature help",
      "command": "editor.action.triggerParameterHints"
    }
  },
  {
    "label": "base64ToString",
    "kind": "function",
    "documentation": {
      "kind": "markdown",
      "value": "```bicep\nbase64ToString(base64Value: string): string\n\n```  \nConverts a base64 representation to a string.  \n"
    },
    "deprecated": false,
    "preselect": false,
    "sortText": "3_base64ToString",
    "insertTextFormat": "snippet",
    "insertTextMode": "adjustIndentation",
    "textEdit": {
      "range": {},
      "newText": "base64ToString($0)"
    },
    "command": {
      "title": "signature help",
      "command": "editor.action.triggerParameterHints"
    }
  },
  {
    "label": "bool",
    "kind": "function",
    "documentation": {
      "kind": "markdown",
      "value": "```bicep\nbool(value: any): bool\n\n```  \nConverts the parameter to a boolean.  \n"
    },
    "deprecated": false,
    "preselect": false,
    "sortText": "3_bool",
    "insertTextFormat": "snippet",
    "insertTextMode": "adjustIndentation",
    "textEdit": {
      "range": {},
      "newText": "bool($0)"
    },
    "command": {
      "title": "signature help",
      "command": "editor.action.triggerParameterHints"
    }
  },
  {
    "label": "childCompletionA",
    "kind": "module",
    "detail": "childCompletionA",
    "deprecated": false,
    "preselect": false,
    "sortText": "2_childCompletionA",
    "insertTextFormat": "plainText",
    "insertTextMode": "adjustIndentation",
    "textEdit": {
      "range": {},
      "newText": "childCompletionA"
    }
  },
  {
    "label": "childCompletionB",
    "kind": "module",
    "detail": "childCompletionB",
    "deprecated": false,
    "preselect": false,
    "sortText": "2_childCompletionB",
    "insertTextFormat": "plainText",
    "insertTextMode": "adjustIndentation",
    "textEdit": {
      "range": {},
      "newText": "childCompletionB"
    }
  },
  {
    "label": "childCompletionC",
    "kind": "module",
    "detail": "childCompletionC",
    "deprecated": false,
    "preselect": false,
    "sortText": "2_childCompletionC",
    "insertTextFormat": "plainText",
    "insertTextMode": "adjustIndentation",
    "textEdit": {
      "range": {},
      "newText": "childCompletionC"
    }
  },
  {
    "label": "childCompletionD",
    "kind": "module",
    "detail": "childCompletionD",
    "deprecated": false,
    "preselect": false,
    "sortText": "2_childCompletionD",
    "insertTextFormat": "plainText",
    "insertTextMode": "adjustIndentation",
    "textEdit": {
      "range": {},
      "newText": "childCompletionD"
    }
  },
  {
    "label": "cidrHost",
    "kind": "function",
    "documentation": {
      "kind": "markdown",
      "value": "```bicep\ncidrHost(network: string, hostIndex: int): string\n\n```  \nCalculates the usable IP address of the host with the specified index on the specified IP address range in CIDR notation.  \n"
    },
    "deprecated": false,
    "preselect": false,
    "sortText": "3_cidrHost",
    "insertTextFormat": "snippet",
    "insertTextMode": "adjustIndentation",
    "textEdit": {
      "range": {},
      "newText": "cidrHost($0)"
    },
    "command": {
      "title": "signature help",
      "command": "editor.action.triggerParameterHints"
    }
  },
  {
    "label": "cidrSubnet",
    "kind": "function",
    "documentation": {
      "kind": "markdown",
      "value": "```bicep\ncidrSubnet(network: string, cidr: int, subnetIndex: int): string\n\n```  \nSplits the specified IP address range in CIDR notation into subnets with a new CIDR value and returns the IP address range of the subnet with the specified index.  \n"
    },
    "deprecated": false,
    "preselect": false,
    "sortText": "3_cidrSubnet",
    "insertTextFormat": "snippet",
    "insertTextMode": "adjustIndentation",
    "textEdit": {
      "range": {},
      "newText": "cidrSubnet($0)"
    },
    "command": {
      "title": "signature help",
      "command": "editor.action.triggerParameterHints"
    }
  },
  {
    "label": "completionB",
    "kind": "module",
    "detail": "completionB",
    "deprecated": false,
    "preselect": false,
    "sortText": "2_completionB",
    "insertTextFormat": "plainText",
    "insertTextMode": "adjustIndentation",
    "textEdit": {
      "range": {},
      "newText": "completionB"
    }
  },
  {
    "label": "completionC",
    "kind": "module",
    "detail": "completionC",
    "deprecated": false,
    "preselect": false,
    "sortText": "2_completionC",
    "insertTextFormat": "plainText",
    "insertTextMode": "adjustIndentation",
    "textEdit": {
      "range": {},
      "newText": "completionC"
    }
  },
  {
    "label": "completionD",
    "kind": "module",
    "detail": "completionD",
    "deprecated": false,
    "preselect": false,
    "sortText": "2_completionD",
    "insertTextFormat": "plainText",
    "insertTextMode": "adjustIndentation",
    "textEdit": {
      "range": {},
      "newText": "completionD"
    }
  },
  {
    "label": "completionE",
    "kind": "module",
    "detail": "completionE",
    "deprecated": false,
    "preselect": false,
    "sortText": "2_completionE",
    "insertTextFormat": "plainText",
    "insertTextMode": "adjustIndentation",
    "textEdit": {
      "range": {},
      "newText": "completionE"
    }
  },
  {
    "label": "concat",
    "kind": "function",
    "documentation": {
      "kind": "markdown",
      "value": "```bicep\nconcat(... : array): array\nconcat(... : bool | int | string): string\n\n```  \nCombines multiple arrays and returns the concatenated array, or combines multiple string values and returns the concatenated string.  \n"
    },
    "deprecated": false,
    "preselect": false,
    "sortText": "3_concat",
    "insertTextFormat": "snippet",
    "insertTextMode": "adjustIndentation",
    "textEdit": {
      "range": {},
      "newText": "concat($0)"
    },
    "command": {
      "title": "signature help",
      "command": "editor.action.triggerParameterHints"
    }
  },
  {
    "label": "contains",
    "kind": "function",
    "documentation": {
      "kind": "markdown",
      "value": "```bicep\ncontains(object: object, propertyName: string): bool\ncontains(array: array, itemToFind: any): bool\ncontains(string: string, itemToFind: string): bool\n\n```  \nChecks whether an array contains a value, an object contains a key, or a string contains a substring. The string comparison is case-sensitive. However, when testing if an object contains a key, the comparison is case-insensitive.  \n"
    },
    "deprecated": false,
    "preselect": false,
    "sortText": "3_contains",
    "insertTextFormat": "snippet",
    "insertTextMode": "adjustIndentation",
    "textEdit": {
      "range": {},
      "newText": "contains($0)"
    },
    "command": {
      "title": "signature help",
      "command": "editor.action.triggerParameterHints"
    }
  },
  {
    "label": "cwdFileCompletionA",
    "kind": "module",
    "detail": "cwdFileCompletionA",
    "deprecated": false,
    "preselect": false,
    "sortText": "2_cwdFileCompletionA",
    "insertTextFormat": "plainText",
    "insertTextMode": "adjustIndentation",
    "textEdit": {
      "range": {},
      "newText": "cwdFileCompletionA"
    }
  },
  {
    "label": "cwdFileCompletionB",
    "kind": "module",
    "detail": "cwdFileCompletionB",
    "deprecated": false,
    "preselect": false,
    "sortText": "2_cwdFileCompletionB",
    "insertTextFormat": "plainText",
    "insertTextMode": "adjustIndentation",
    "textEdit": {
      "range": {},
      "newText": "cwdFileCompletionB"
    }
  },
  {
    "label": "cwdFileCompletionC",
    "kind": "module",
    "detail": "cwdFileCompletionC",
    "deprecated": false,
    "preselect": false,
    "sortText": "2_cwdFileCompletionC",
    "insertTextFormat": "plainText",
    "insertTextMode": "adjustIndentation",
    "textEdit": {
      "range": {},
      "newText": "cwdFileCompletionC"
    }
  },
  {
    "label": "dataUri",
    "kind": "function",
    "documentation": {
      "kind": "markdown",
      "value": "```bicep\ndataUri(valueToConvert: any): string\n\n```  \nConverts a value to a data URI.  \n"
    },
    "deprecated": false,
    "preselect": false,
    "sortText": "3_dataUri",
    "insertTextFormat": "snippet",
    "insertTextMode": "adjustIndentation",
    "textEdit": {
      "range": {},
      "newText": "dataUri($0)"
    },
    "command": {
      "title": "signature help",
      "command": "editor.action.triggerParameterHints"
    }
  },
  {
    "label": "dataUriToString",
    "kind": "function",
    "documentation": {
      "kind": "markdown",
      "value": "```bicep\ndataUriToString(dataUriToConvert: string): string\n\n```  \nConverts a data URI formatted value to a string.  \n"
    },
    "deprecated": false,
    "preselect": false,
    "sortText": "3_dataUriToString",
    "insertTextFormat": "snippet",
    "insertTextMode": "adjustIndentation",
    "textEdit": {
      "range": {},
      "newText": "dataUriToString($0)"
    },
    "command": {
      "title": "signature help",
      "command": "editor.action.triggerParameterHints"
    }
  },
  {
    "label": "dateTimeAdd",
    "kind": "function",
    "documentation": {
      "kind": "markdown",
      "value": "```bicep\ndateTimeAdd(base: string, duration: string, [format: string]): string\n\n```  \nAdds a time duration to a base value. ISO 8601 format is expected.  \n"
    },
    "deprecated": false,
    "preselect": false,
    "sortText": "3_dateTimeAdd",
    "insertTextFormat": "snippet",
    "insertTextMode": "adjustIndentation",
    "textEdit": {
      "range": {},
      "newText": "dateTimeAdd($0)"
    },
    "command": {
      "title": "signature help",
      "command": "editor.action.triggerParameterHints"
    }
  },
  {
    "label": "dateTimeFromEpoch",
    "kind": "function",
    "documentation": {
      "kind": "markdown",
      "value": "```bicep\ndateTimeFromEpoch([epochTime: int]): string\n\n```  \nConverts an epoch time integer value to an [ISO 8601](https://en.wikipedia.org/wiki/ISO_8601) dateTime string.  \n"
    },
    "deprecated": false,
    "preselect": false,
    "sortText": "3_dateTimeFromEpoch",
    "insertTextFormat": "snippet",
    "insertTextMode": "adjustIndentation",
    "textEdit": {
      "range": {},
      "newText": "dateTimeFromEpoch($0)"
    },
    "command": {
      "title": "signature help",
      "command": "editor.action.triggerParameterHints"
    }
  },
  {
    "label": "dateTimeToEpoch",
    "kind": "function",
    "documentation": {
      "kind": "markdown",
      "value": "```bicep\ndateTimeToEpoch([dateTime: string]): int\n\n```  \nConverts an [ISO 8601](https://en.wikipedia.org/wiki/ISO_8601) dateTime string to an epoch time integer value.  \n"
    },
    "deprecated": false,
    "preselect": false,
    "sortText": "3_dateTimeToEpoch",
    "insertTextFormat": "snippet",
    "insertTextMode": "adjustIndentation",
    "textEdit": {
      "range": {},
      "newText": "dateTimeToEpoch($0)"
    },
    "command": {
      "title": "signature help",
      "command": "editor.action.triggerParameterHints"
    }
  },
  {
    "label": "deployment",
    "kind": "function",
    "documentation": {
      "kind": "markdown",
      "value": "```bicep\ndeployment(): deployment\n\n```  \nReturns information about the current deployment operation.  \n"
    },
    "deprecated": false,
    "preselect": false,
    "sortText": "3_deployment",
    "insertTextFormat": "snippet",
    "insertTextMode": "adjustIndentation",
    "textEdit": {
      "range": {},
      "newText": "deployment()$0"
    }
  },
  {
    "label": "directRefToCollectionViaLoopBody",
    "kind": "module",
    "detail": "directRefToCollectionViaLoopBody",
    "deprecated": false,
    "preselect": false,
    "sortText": "2_directRefToCollectionViaLoopBody",
    "insertTextFormat": "plainText",
    "insertTextMode": "adjustIndentation",
    "textEdit": {
      "range": {},
      "newText": "directRefToCollectionViaLoopBody"
    }
  },
  {
    "label": "directRefToCollectionViaLoopBodyWithExtraDependsOn",
    "kind": "module",
    "detail": "directRefToCollectionViaLoopBodyWithExtraDependsOn",
    "deprecated": false,
    "preselect": false,
    "sortText": "2_directRefToCollectionViaLoopBodyWithExtraDependsOn",
    "insertTextFormat": "plainText",
    "insertTextMode": "adjustIndentation",
    "textEdit": {
      "range": {},
      "newText": "directRefToCollectionViaLoopBodyWithExtraDependsOn"
    }
  },
  {
    "label": "directRefToCollectionViaSingleBody",
    "kind": "module",
    "detail": "directRefToCollectionViaSingleBody",
    "deprecated": false,
    "preselect": false,
    "sortText": "2_directRefToCollectionViaSingleBody",
    "insertTextFormat": "plainText",
    "insertTextMode": "adjustIndentation",
    "textEdit": {
      "range": {},
      "newText": "directRefToCollectionViaSingleBody"
    }
  },
  {
    "label": "directRefToCollectionViaSingleConditionalBody",
    "kind": "module",
    "detail": "directRefToCollectionViaSingleConditionalBody",
    "deprecated": false,
    "preselect": false,
    "sortText": "2_directRefToCollectionViaSingleConditionalBody",
    "insertTextFormat": "plainText",
    "insertTextMode": "adjustIndentation",
    "textEdit": {
      "range": {},
      "newText": "directRefToCollectionViaSingleConditionalBody"
    }
  },
  {
    "label": "empty",
    "kind": "function",
    "documentation": {
      "kind": "markdown",
      "value": "```bicep\nempty(itemToTest: array | null | object | string): bool\n\n```  \nDetermines if an array, object, or string is empty.  \n"
    },
    "deprecated": false,
    "preselect": false,
    "sortText": "3_empty",
    "insertTextFormat": "snippet",
    "insertTextMode": "adjustIndentation",
    "textEdit": {
      "range": {},
      "newText": "empty($0)"
    },
    "command": {
      "title": "signature help",
      "command": "editor.action.triggerParameterHints"
    }
  },
  {
    "label": "emptyArray",
    "kind": "variable",
    "detail": "emptyArray",
    "deprecated": false,
    "preselect": false,
    "sortText": "2_emptyArray",
    "insertTextFormat": "plainText",
    "insertTextMode": "adjustIndentation",
    "textEdit": {
      "range": {},
      "newText": "emptyArray"
    }
  },
  {
    "label": "endsWith",
    "kind": "function",
    "documentation": {
      "kind": "markdown",
      "value": "```bicep\nendsWith(stringToSearch: string, stringToFind: string): bool\n\n```  \nDetermines whether a string ends with a value. The comparison is case-insensitive.  \n"
    },
    "deprecated": false,
    "preselect": false,
    "sortText": "3_endsWith",
    "insertTextFormat": "snippet",
    "insertTextMode": "adjustIndentation",
    "textEdit": {
      "range": {},
      "newText": "endsWith($0)"
    },
    "command": {
      "title": "signature help",
      "command": "editor.action.triggerParameterHints"
    }
  },
  {
    "label": "environment",
    "kind": "function",
    "documentation": {
      "kind": "markdown",
      "value": "```bicep\nenvironment(): environment\n\n```  \nReturns information about the Azure environment used for deployment.  \n"
    },
    "deprecated": false,
    "preselect": false,
    "sortText": "3_environment",
    "insertTextFormat": "snippet",
    "insertTextMode": "adjustIndentation",
    "textEdit": {
      "range": {},
      "newText": "environment()$0"
    }
  },
  {
    "label": "evenMoreDuplicates",
    "kind": "variable",
    "detail": "evenMoreDuplicates",
    "deprecated": false,
    "preselect": false,
    "sortText": "2_evenMoreDuplicates",
    "insertTextFormat": "plainText",
    "insertTextMode": "adjustIndentation",
    "textEdit": {
      "range": {},
      "newText": "evenMoreDuplicates"
    }
  },
  {
    "label": "expectedArrayExpression",
    "kind": "module",
    "detail": "expectedArrayExpression",
    "deprecated": false,
    "preselect": false,
    "sortText": "2_expectedArrayExpression",
    "insertTextFormat": "plainText",
    "insertTextMode": "adjustIndentation",
    "textEdit": {
      "range": {},
      "newText": "expectedArrayExpression"
    }
  },
  {
    "label": "expectedArrayExpression2",
    "kind": "module",
    "detail": "expectedArrayExpression2",
    "deprecated": false,
    "preselect": false,
    "sortText": "2_expectedArrayExpression2",
    "insertTextFormat": "plainText",
    "insertTextMode": "adjustIndentation",
    "textEdit": {
      "range": {},
      "newText": "expectedArrayExpression2"
    }
  },
  {
    "label": "expectedColon",
    "kind": "module",
    "detail": "expectedColon",
    "deprecated": false,
    "preselect": false,
    "sortText": "2_expectedColon",
    "insertTextFormat": "plainText",
    "insertTextMode": "adjustIndentation",
    "textEdit": {
      "range": {},
      "newText": "expectedColon"
    }
  },
  {
    "label": "expectedColon2",
    "kind": "module",
    "detail": "expectedColon2",
    "deprecated": false,
    "preselect": false,
    "sortText": "2_expectedColon2",
    "insertTextFormat": "plainText",
    "insertTextMode": "adjustIndentation",
    "textEdit": {
      "range": {},
      "newText": "expectedColon2"
    }
  },
  {
    "label": "expectedComma",
    "kind": "module",
    "detail": "expectedComma",
    "deprecated": false,
    "preselect": false,
    "sortText": "2_expectedComma",
    "insertTextFormat": "plainText",
    "insertTextMode": "adjustIndentation",
    "textEdit": {
      "range": {},
      "newText": "expectedComma"
    }
  },
  {
    "label": "expectedForKeyword",
    "kind": "module",
    "detail": "expectedForKeyword",
    "deprecated": false,
    "preselect": false,
    "sortText": "2_expectedForKeyword",
    "insertTextFormat": "plainText",
    "insertTextMode": "adjustIndentation",
    "textEdit": {
      "range": {},
      "newText": "expectedForKeyword"
    }
  },
  {
    "label": "expectedForKeyword2",
    "kind": "module",
    "detail": "expectedForKeyword2",
    "deprecated": false,
    "preselect": false,
    "sortText": "2_expectedForKeyword2",
    "insertTextFormat": "plainText",
    "insertTextMode": "adjustIndentation",
    "textEdit": {
      "range": {},
      "newText": "expectedForKeyword2"
    }
  },
  {
    "label": "expectedInKeyword",
    "kind": "module",
    "detail": "expectedInKeyword",
    "deprecated": false,
    "preselect": false,
    "sortText": "2_expectedInKeyword",
    "insertTextFormat": "plainText",
    "insertTextMode": "adjustIndentation",
    "textEdit": {
      "range": {},
      "newText": "expectedInKeyword"
    }
  },
  {
    "label": "expectedInKeyword2",
    "kind": "module",
    "detail": "expectedInKeyword2",
    "deprecated": false,
    "preselect": false,
    "sortText": "2_expectedInKeyword2",
    "insertTextFormat": "plainText",
    "insertTextMode": "adjustIndentation",
    "textEdit": {
      "range": {},
      "newText": "expectedInKeyword2"
    }
  },
  {
    "label": "expectedInKeyword3",
    "kind": "module",
    "detail": "expectedInKeyword3",
    "deprecated": false,
    "preselect": false,
    "sortText": "2_expectedInKeyword3",
    "insertTextFormat": "plainText",
    "insertTextMode": "adjustIndentation",
    "textEdit": {
      "range": {},
      "newText": "expectedInKeyword3"
    }
  },
  {
    "label": "expectedIndexVarName",
    "kind": "module",
    "detail": "expectedIndexVarName",
    "deprecated": false,
    "preselect": false,
    "sortText": "2_expectedIndexVarName",
    "insertTextFormat": "plainText",
    "insertTextMode": "adjustIndentation",
    "textEdit": {
      "range": {},
      "newText": "expectedIndexVarName"
    }
  },
  {
    "label": "expectedItemVarName",
    "kind": "module",
    "detail": "expectedItemVarName",
    "deprecated": false,
    "preselect": false,
    "sortText": "2_expectedItemVarName",
    "insertTextFormat": "plainText",
    "insertTextMode": "adjustIndentation",
    "textEdit": {
      "range": {},
      "newText": "expectedItemVarName"
    }
  },
  {
    "label": "expectedLoopBody",
    "kind": "module",
    "detail": "expectedLoopBody",
    "deprecated": false,
    "preselect": false,
    "sortText": "2_expectedLoopBody",
    "insertTextFormat": "plainText",
    "insertTextMode": "adjustIndentation",
    "textEdit": {
      "range": {},
      "newText": "expectedLoopBody"
    }
  },
  {
    "label": "expectedLoopBody2",
    "kind": "module",
    "detail": "expectedLoopBody2",
    "deprecated": false,
    "preselect": false,
    "sortText": "2_expectedLoopBody2",
    "insertTextFormat": "plainText",
    "insertTextMode": "adjustIndentation",
    "textEdit": {
      "range": {},
      "newText": "expectedLoopBody2"
    }
  },
  {
    "label": "expectedLoopFilterOpenParen",
    "kind": "module",
    "detail": "expectedLoopFilterOpenParen",
    "deprecated": false,
    "preselect": false,
    "sortText": "2_expectedLoopFilterOpenParen",
    "insertTextFormat": "plainText",
    "insertTextMode": "adjustIndentation",
    "textEdit": {
      "range": {},
      "newText": "expectedLoopFilterOpenParen"
    }
  },
  {
    "label": "expectedLoopFilterOpenParen2",
    "kind": "module",
    "detail": "expectedLoopFilterOpenParen2",
    "deprecated": false,
    "preselect": false,
    "sortText": "2_expectedLoopFilterOpenParen2",
    "insertTextFormat": "plainText",
    "insertTextMode": "adjustIndentation",
    "textEdit": {
      "range": {},
      "newText": "expectedLoopFilterOpenParen2"
    }
  },
  {
    "label": "expectedLoopFilterPredicateAndBody",
    "kind": "module",
    "detail": "expectedLoopFilterPredicateAndBody",
    "deprecated": false,
    "preselect": false,
    "sortText": "2_expectedLoopFilterPredicateAndBody",
    "insertTextFormat": "plainText",
    "insertTextMode": "adjustIndentation",
    "textEdit": {
      "range": {},
      "newText": "expectedLoopFilterPredicateAndBody"
    }
  },
  {
    "label": "expectedLoopFilterPredicateAndBody2",
    "kind": "module",
    "detail": "expectedLoopFilterPredicateAndBody2",
    "deprecated": false,
    "preselect": false,
    "sortText": "2_expectedLoopFilterPredicateAndBody2",
    "insertTextFormat": "plainText",
    "insertTextMode": "adjustIndentation",
    "textEdit": {
      "range": {},
      "newText": "expectedLoopFilterPredicateAndBody2"
    }
  },
  {
    "label": "expectedLoopVar",
    "kind": "module",
    "detail": "expectedLoopVar",
    "deprecated": false,
    "preselect": false,
    "sortText": "2_expectedLoopVar",
    "insertTextFormat": "plainText",
    "insertTextMode": "adjustIndentation",
    "textEdit": {
      "range": {},
      "newText": "expectedLoopVar"
    }
  },
  {
    "label": "extensionResourceId",
    "kind": "function",
    "documentation": {
      "kind": "markdown",
      "value": "```bicep\nextensionResourceId(resourceId: string, resourceType: string, ... : string): string\n\n```  \nReturns the resource ID for an [extension](https://docs.microsoft.com/en-us/azure/azure-resource-manager/management/extension-resource-types) resource, which is a resource type that is applied to another resource to add to its capabilities.  \n"
    },
    "deprecated": false,
    "preselect": false,
    "sortText": "3_extensionResourceId",
    "insertTextFormat": "snippet",
    "insertTextMode": "adjustIndentation",
    "textEdit": {
      "range": {},
      "newText": "extensionResourceId($0)"
    },
    "command": {
      "title": "signature help",
      "command": "editor.action.triggerParameterHints"
    }
  },
  {
    "label": "filter",
    "kind": "function",
    "documentation": {
      "kind": "markdown",
      "value": "```bicep\nfilter(array: array, predicate: (any[, int]) => bool): array\n\n```  \nFilters an array with a custom filtering function.  \n"
    },
    "deprecated": false,
    "preselect": false,
    "sortText": "3_filter",
    "insertTextFormat": "snippet",
    "insertTextMode": "adjustIndentation",
    "textEdit": {
      "range": {},
      "newText": "filter($0)"
    },
    "command": {
      "title": "signature help",
      "command": "editor.action.triggerParameterHints"
    }
  },
  {
    "label": "first",
    "kind": "function",
    "documentation": {
      "kind": "markdown",
      "value": "```bicep\nfirst(array: array): any\nfirst(string: string): string\n\n```  \nReturns the first element of the array, or first character of the string.  \n"
    },
    "deprecated": false,
    "preselect": false,
    "sortText": "3_first",
    "insertTextFormat": "snippet",
    "insertTextMode": "adjustIndentation",
    "textEdit": {
      "range": {},
      "newText": "first($0)"
    },
    "command": {
      "title": "signature help",
      "command": "editor.action.triggerParameterHints"
    }
  },
  {
    "label": "flatten",
    "kind": "function",
    "documentation": {
      "kind": "markdown",
      "value": "```bicep\nflatten(array: array[]): array\n\n```  \nTakes an array of arrays, and returns an array of sub-array elements, in the original order. Sub-arrays are only flattened once, not recursively.  \n"
    },
    "deprecated": false,
    "preselect": false,
    "sortText": "3_flatten",
    "insertTextFormat": "snippet",
    "insertTextMode": "adjustIndentation",
    "textEdit": {
      "range": {},
      "newText": "flatten($0)"
    },
    "command": {
      "title": "signature help",
      "command": "editor.action.triggerParameterHints"
    }
  },
  {
    "label": "format",
    "kind": "function",
    "documentation": {
      "kind": "markdown",
      "value": "```bicep\nformat(formatString: string, ... : any): string\n\n```  \nCreates a formatted string from input values.  \n"
    },
    "deprecated": false,
    "preselect": false,
    "sortText": "3_format",
    "insertTextFormat": "snippet",
    "insertTextMode": "adjustIndentation",
    "textEdit": {
      "range": {},
      "newText": "format($0)"
    },
    "command": {
      "title": "signature help",
      "command": "editor.action.triggerParameterHints"
    }
  },
  {
    "label": "groupBy",
    "kind": "function",
    "documentation": {
      "kind": "markdown",
      "value": "```bicep\ngroupBy(array: array, keyPredicate: any => string, [valuePredicate: any => any]): object\n\n```  \nConverts an array to an object containing a lookup from key to array values filtered by said key. Values can be optionally translated using a mapping function.  \n"
    },
    "deprecated": false,
    "preselect": false,
    "sortText": "3_groupBy",
    "insertTextFormat": "snippet",
    "insertTextMode": "adjustIndentation",
    "textEdit": {
      "range": {},
      "newText": "groupBy($0)"
    },
    "command": {
      "title": "signature help",
      "command": "editor.action.triggerParameterHints"
    }
  },
  {
    "label": "guid",
    "kind": "function",
    "documentation": {
      "kind": "markdown",
      "value": "```bicep\nguid(... : string): string\n\n```  \nCreates a value in the format of a globally unique identifier based on the values provided as parameters.  \n"
    },
    "deprecated": false,
    "preselect": false,
    "sortText": "3_guid",
    "insertTextFormat": "snippet",
    "insertTextMode": "adjustIndentation",
    "textEdit": {
      "range": {},
      "newText": "guid($0)"
    },
    "command": {
      "title": "signature help",
      "command": "editor.action.triggerParameterHints"
    }
  },
  {
    "label": "if-else",
    "kind": "snippet",
    "detail": "if-else",
    "deprecated": false,
    "preselect": false,
    "sortText": "1_if-else",
    "insertTextFormat": "snippet",
    "insertTextMode": "adjustIndentation",
    "textEdit": {
      "range": {},
      "newText": "${1:condition} ? ${2:TrueValue} : ${3:FalseValue}"
    }
  },
  {
    "label": "indexOf",
    "kind": "function",
    "documentation": {
      "kind": "markdown",
      "value": "```bicep\nindexOf(stringToSearch: string, stringToFind: string): int\nindexOf(array: array, itemToFind: any): int\n\n```  \nReturns the first position of a value within a string. The comparison is case-insensitive.  \n"
    },
    "deprecated": false,
    "preselect": false,
    "sortText": "3_indexOf",
    "insertTextFormat": "snippet",
    "insertTextMode": "adjustIndentation",
    "textEdit": {
      "range": {},
      "newText": "indexOf($0)"
    },
    "command": {
      "title": "signature help",
      "command": "editor.action.triggerParameterHints"
    }
  },
  {
    "label": "int",
    "kind": "function",
    "documentation": {
      "kind": "markdown",
      "value": "```bicep\nint(valueToConvert: int | string): int\n\n```  \nConverts the specified value to an integer.  \n"
    },
    "deprecated": false,
    "preselect": false,
    "sortText": "3_int",
    "insertTextFormat": "snippet",
    "insertTextMode": "adjustIndentation",
    "textEdit": {
      "range": {},
      "newText": "int($0)"
    },
    "command": {
      "title": "signature help",
      "command": "editor.action.triggerParameterHints"
    }
  },
  {
    "label": "interp",
    "kind": "variable",
    "detail": "interp",
    "deprecated": false,
    "preselect": false,
    "sortText": "2_interp",
    "insertTextFormat": "plainText",
    "insertTextMode": "adjustIndentation",
    "textEdit": {
      "range": {},
      "newText": "interp"
    }
  },
  {
    "label": "intersection",
    "kind": "function",
    "documentation": {
      "kind": "markdown",
      "value": "```bicep\nintersection(... : object): object\nintersection(... : array): array\n\n```  \nReturns a single array or object with the common elements from the parameters.  \n"
    },
    "deprecated": false,
    "preselect": false,
    "sortText": "3_intersection",
    "insertTextFormat": "snippet",
    "insertTextMode": "adjustIndentation",
    "textEdit": {
      "range": {},
      "newText": "intersection($0)"
    },
    "command": {
      "title": "signature help",
      "command": "editor.action.triggerParameterHints"
    }
  },
  {
    "label": "invalidJsonMod",
    "kind": "module",
    "detail": "invalidJsonMod",
    "deprecated": false,
    "preselect": false,
    "sortText": "2_invalidJsonMod",
    "insertTextFormat": "plainText",
    "insertTextMode": "adjustIndentation",
    "textEdit": {
      "range": {},
      "newText": "invalidJsonMod"
    }
  },
  {
    "label": "issue3000",
    "kind": "module",
    "detail": "issue3000",
    "deprecated": false,
    "preselect": false,
    "sortText": "2_issue3000",
    "insertTextFormat": "plainText",
    "insertTextMode": "adjustIndentation",
    "textEdit": {
      "range": {},
      "newText": "issue3000"
    }
  },
  {
    "label": "items",
    "kind": "function",
    "documentation": {
      "kind": "markdown",
      "value": "```bicep\nitems(object: object): object[]\n\n```  \nReturns an array of keys and values for an object. Elements are consistently ordered alphabetically by key.  \n"
    },
    "deprecated": false,
    "preselect": false,
    "sortText": "3_items",
    "insertTextFormat": "snippet",
    "insertTextMode": "adjustIndentation",
    "textEdit": {
      "range": {},
      "newText": "items($0)"
    },
    "command": {
      "title": "signature help",
      "command": "editor.action.triggerParameterHints"
    }
  },
  {
    "label": "join",
    "kind": "function",
    "documentation": {
      "kind": "markdown",
      "value": "```bicep\njoin(inputArray: (bool | int | string)[], delimiter: string): string\n\n```  \nJoins multiple strings into a single string, separated using a delimiter.  \n"
    },
    "deprecated": false,
    "preselect": false,
    "sortText": "3_join",
    "insertTextFormat": "snippet",
    "insertTextMode": "adjustIndentation",
    "textEdit": {
      "range": {},
      "newText": "join($0)"
    },
    "command": {
      "title": "signature help",
      "command": "editor.action.triggerParameterHints"
    }
  },
  {
    "label": "json",
    "kind": "function",
    "documentation": {
      "kind": "markdown",
      "value": "```bicep\njson(json: string): any\n\n```  \nConverts a valid JSON string into a JSON data type.  \n"
    },
    "deprecated": false,
    "preselect": false,
    "sortText": "3_json",
    "insertTextFormat": "snippet",
    "insertTextMode": "adjustIndentation",
    "textEdit": {
      "range": {},
      "newText": "json($0)"
    },
    "command": {
      "title": "signature help",
      "command": "editor.action.triggerParameterHints"
    }
  },
  {
    "label": "jsonModMissingParam",
    "kind": "module",
    "detail": "jsonModMissingParam",
    "deprecated": false,
    "preselect": false,
    "sortText": "2_jsonModMissingParam",
    "insertTextFormat": "plainText",
    "insertTextMode": "adjustIndentation",
    "textEdit": {
      "range": {},
      "newText": "jsonModMissingParam"
    }
  },
  {
    "label": "kv",
    "kind": "interface",
    "detail": "kv",
    "deprecated": false,
    "preselect": false,
    "sortText": "2_kv",
    "insertTextFormat": "plainText",
    "insertTextMode": "adjustIndentation",
    "textEdit": {
      "range": {},
      "newText": "kv"
    },
    "commitCharacters": [
      ":"
    ]
  },
  {
    "label": "last",
    "kind": "function",
    "documentation": {
      "kind": "markdown",
      "value": "```bicep\nlast(array: array): any\nlast(string: string): string\n\n```  \nReturns the last element of the array, or last character of the string.  \n"
    },
    "deprecated": false,
    "preselect": false,
    "sortText": "3_last",
    "insertTextFormat": "snippet",
    "insertTextMode": "adjustIndentation",
    "textEdit": {
      "range": {},
      "newText": "last($0)"
    },
    "command": {
      "title": "signature help",
      "command": "editor.action.triggerParameterHints"
    }
  },
  {
    "label": "lastIndexOf",
    "kind": "function",
    "documentation": {
      "kind": "markdown",
      "value": "```bicep\nlastIndexOf(stringToSearch: string, stringToFind: string): int\nlastIndexOf(array: array, itemToFind: any): int\n\n```  \nReturns the last position of a value within a string. The comparison is case-insensitive.  \n"
    },
    "deprecated": false,
    "preselect": false,
    "sortText": "3_lastIndexOf",
    "insertTextFormat": "snippet",
    "insertTextMode": "adjustIndentation",
    "textEdit": {
      "range": {},
      "newText": "lastIndexOf($0)"
    },
    "command": {
      "title": "signature help",
      "command": "editor.action.triggerParameterHints"
    }
  },
  {
    "label": "length",
    "kind": "function",
    "documentation": {
      "kind": "markdown",
      "value": "```bicep\nlength(arg: object | string): int\nlength(arg: array): int\n\n```  \nReturns the number of characters in a string, elements in an array, or root-level properties in an object.  \n"
    },
    "deprecated": false,
    "preselect": false,
    "sortText": "3_length",
    "insertTextFormat": "snippet",
    "insertTextMode": "adjustIndentation",
    "textEdit": {
      "range": {},
      "newText": "length($0)"
    },
    "command": {
      "title": "signature help",
      "command": "editor.action.triggerParameterHints"
    }
  },
  {
    "label": "loadFileAsBase64",
    "kind": "function",
    "documentation": {
      "kind": "markdown",
      "value": "```bicep\nloadFileAsBase64(filePath: string): string\n\n```  \nLoads the specified file as base64 string. File loading occurs during compilation, not at runtime. The maximum allowed size is 96 Kb.  \n"
    },
    "deprecated": false,
    "preselect": false,
    "sortText": "3_loadFileAsBase64",
    "insertTextFormat": "snippet",
    "insertTextMode": "adjustIndentation",
    "textEdit": {
      "range": {},
      "newText": "loadFileAsBase64($0)"
    },
    "command": {
      "title": "signature help",
      "command": "editor.action.triggerParameterHints"
    }
  },
  {
    "label": "loadJsonContent",
    "kind": "function",
    "documentation": {
      "kind": "markdown",
      "value": "```bicep\nloadJsonContent(filePath: string, [jsonPath: string], [encoding: 'iso-8859-1' | 'us-ascii' | 'utf-16' | 'utf-16BE' | 'utf-8']): any\n\n```  \nLoads the specified JSON file as bicep object. File loading occurs during compilation, not at runtime.  \n"
    },
    "deprecated": false,
    "preselect": false,
    "sortText": "3_loadJsonContent",
    "insertTextFormat": "snippet",
    "insertTextMode": "adjustIndentation",
    "textEdit": {
      "range": {},
      "newText": "loadJsonContent($0)"
    },
    "command": {
      "title": "signature help",
      "command": "editor.action.triggerParameterHints"
    }
  },
  {
    "label": "loadTextContent",
    "kind": "function",
    "documentation": {
      "kind": "markdown",
      "value": "```bicep\nloadTextContent(filePath: string, [encoding: 'iso-8859-1' | 'us-ascii' | 'utf-16' | 'utf-16BE' | 'utf-8']): string\n\n```  \nLoads the content of the specified file into a string. Content loading occurs during compilation, not at runtime. The maximum allowed content size is 131072 characters (including line endings).  \n"
    },
    "deprecated": false,
    "preselect": false,
    "sortText": "3_loadTextContent",
    "insertTextFormat": "snippet",
    "insertTextMode": "adjustIndentation",
    "textEdit": {
      "range": {},
      "newText": "loadTextContent($0)"
    },
    "command": {
      "title": "signature help",
      "command": "editor.action.triggerParameterHints"
    }
  },
  {
    "label": "loadYamlContent",
    "kind": "function",
    "documentation": {
      "kind": "markdown",
      "value": "```bicep\nloadYamlContent(filePath: string, [pathFilter: string], [encoding: 'iso-8859-1' | 'us-ascii' | 'utf-16' | 'utf-16BE' | 'utf-8']): any\n\n```  \nLoads the specified YAML file as bicep object. File loading occurs during compilation, not at runtime.  \n"
    },
    "deprecated": false,
    "preselect": false,
    "sortText": "3_loadYamlContent",
    "insertTextFormat": "snippet",
    "insertTextMode": "adjustIndentation",
    "textEdit": {
      "range": {},
      "newText": "loadYamlContent($0)"
    },
    "command": {
      "title": "signature help",
      "command": "editor.action.triggerParameterHints"
    }
  },
  {
    "label": "managementGroup",
    "kind": "function",
    "documentation": {
      "kind": "markdown",
      "value": "```bicep\nmanagementGroup(name: string): managementGroup\n\n```  \nReturns a management group scope.  \n"
    },
    "deprecated": false,
    "preselect": false,
    "sortText": "3_managementGroup",
    "insertTextFormat": "snippet",
    "insertTextMode": "adjustIndentation",
    "textEdit": {
      "range": {},
      "newText": "managementGroup($0)"
    },
    "command": {
      "title": "signature help",
      "command": "editor.action.triggerParameterHints"
    }
  },
  {
    "label": "managementGroupResourceId",
    "kind": "function",
    "documentation": {
      "kind": "markdown",
      "value": "```bicep\nmanagementGroupResourceId(resourceType: string, ... : string): string\nmanagementGroupResourceId(managementGroupId: string, resourceType: string, ... : string): string\n\n```  \nReturns the unique identifier for a resource deployed at the management group level.  \n"
    },
    "deprecated": false,
    "preselect": false,
    "sortText": "3_managementGroupResourceId",
    "insertTextFormat": "snippet",
    "insertTextMode": "adjustIndentation",
    "textEdit": {
      "range": {},
      "newText": "managementGroupResourceId($0)"
    },
    "command": {
      "title": "signature help",
      "command": "editor.action.triggerParameterHints"
    }
  },
  {
    "label": "map",
    "kind": "function",
    "documentation": {
      "kind": "markdown",
      "value": "```bicep\nmap(array: array, predicate: (any[, int]) => any): array\n\n```  \nApplies a custom mapping function to each element of an array and returns the result array.  \n"
    },
    "deprecated": false,
    "preselect": false,
    "sortText": "3_map",
    "insertTextFormat": "snippet",
    "insertTextMode": "adjustIndentation",
    "textEdit": {
      "range": {},
      "newText": "map($0)"
    },
    "command": {
      "title": "signature help",
      "command": "editor.action.triggerParameterHints"
    }
  },
  {
    "label": "mapValues",
    "kind": "function",
    "documentation": {
      "kind": "markdown",
      "value": "```bicep\nmapValues(object: object, predicate: any => any): array\n\n```  \nApplies a custom mapping function to the values of an object and returns the result object.  \n"
    },
    "deprecated": false,
    "preselect": false,
    "sortText": "3_mapValues",
    "insertTextFormat": "snippet",
    "insertTextMode": "adjustIndentation",
    "textEdit": {
      "range": {},
      "newText": "mapValues($0)"
    },
    "command": {
      "title": "signature help",
      "command": "editor.action.triggerParameterHints"
    }
  },
  {
    "label": "max",
    "kind": "function",
    "documentation": {
      "kind": "markdown",
      "value": "```bicep\nmax(... : int): int\nmax(intArray: int[]): int\n\n```  \nReturns the maximum value from an array of integers or a comma-separated list of integers.  \n"
    },
    "deprecated": false,
    "preselect": false,
    "sortText": "3_max",
    "insertTextFormat": "snippet",
    "insertTextMode": "adjustIndentation",
    "textEdit": {
      "range": {},
      "newText": "max($0)"
    },
    "command": {
      "title": "signature help",
      "command": "editor.action.triggerParameterHints"
    }
  },
  {
    "label": "min",
    "kind": "function",
    "documentation": {
      "kind": "markdown",
      "value": "```bicep\nmin(... : int): int\nmin(intArray: int[]): int\n\n```  \nReturns the minimum value from an array of integers or a comma-separated list of integers.  \n"
    },
    "deprecated": false,
    "preselect": false,
    "sortText": "3_min",
    "insertTextFormat": "snippet",
    "insertTextMode": "adjustIndentation",
    "textEdit": {
      "range": {},
      "newText": "min($0)"
    },
    "command": {
      "title": "signature help",
      "command": "editor.action.triggerParameterHints"
    }
  },
  {
    "label": "missingFewerLoopBodyProperties",
    "kind": "module",
    "detail": "missingFewerLoopBodyProperties",
    "deprecated": false,
    "preselect": false,
    "sortText": "2_missingFewerLoopBodyProperties",
    "insertTextFormat": "plainText",
    "insertTextMode": "adjustIndentation",
    "textEdit": {
      "range": {},
      "newText": "missingFewerLoopBodyProperties"
    }
  },
  {
    "label": "missingLoopBodyProperties",
    "kind": "module",
    "detail": "missingLoopBodyProperties",
    "deprecated": false,
    "preselect": false,
    "sortText": "2_missingLoopBodyProperties",
    "insertTextFormat": "plainText",
    "insertTextMode": "adjustIndentation",
    "textEdit": {
      "range": {},
      "newText": "missingLoopBodyProperties"
    }
  },
  {
    "label": "missingLoopBodyProperties2",
    "kind": "module",
    "detail": "missingLoopBodyProperties2",
    "deprecated": false,
    "preselect": false,
    "sortText": "2_missingLoopBodyProperties2",
    "insertTextFormat": "plainText",
    "insertTextMode": "adjustIndentation",
    "textEdit": {
      "range": {},
      "newText": "missingLoopBodyProperties2"
    }
  },
  {
    "label": "missingValue",
    "kind": "module",
    "detail": "missingValue",
    "deprecated": false,
    "preselect": false,
    "sortText": "2_missingValue",
    "insertTextFormat": "plainText",
    "insertTextMode": "adjustIndentation",
    "textEdit": {
      "range": {},
      "newText": "missingValue"
    }
  },
  {
    "label": "modAEmptyInputs",
    "kind": "module",
    "detail": "modAEmptyInputs",
    "deprecated": false,
    "preselect": false,
    "sortText": "2_modAEmptyInputs",
    "insertTextFormat": "plainText",
    "insertTextMode": "adjustIndentation",
    "textEdit": {
      "range": {},
      "newText": "modAEmptyInputs"
    }
  },
  {
    "label": "modAEmptyInputsWithCondition",
    "kind": "module",
    "detail": "modAEmptyInputsWithCondition",
    "deprecated": false,
    "preselect": false,
    "sortText": "2_modAEmptyInputsWithCondition",
    "insertTextFormat": "plainText",
    "insertTextMode": "adjustIndentation",
    "textEdit": {
      "range": {},
      "newText": "modAEmptyInputsWithCondition"
    }
  },
  {
    "label": "modANoInputs",
    "kind": "module",
    "detail": "modANoInputs",
    "deprecated": false,
    "preselect": false,
    "sortText": "2_modANoInputs",
    "insertTextFormat": "plainText",
    "insertTextMode": "adjustIndentation",
    "textEdit": {
      "range": {},
      "newText": "modANoInputs"
    }
  },
  {
    "label": "modANoInputsWithCondition",
    "kind": "module",
    "detail": "modANoInputsWithCondition",
    "deprecated": false,
    "preselect": false,
    "sortText": "2_modANoInputsWithCondition",
    "insertTextFormat": "plainText",
    "insertTextMode": "adjustIndentation",
    "textEdit": {
      "range": {},
      "newText": "modANoInputsWithCondition"
    }
  },
  {
    "label": "modANoName",
    "kind": "module",
    "detail": "modANoName",
    "deprecated": false,
    "preselect": false,
    "sortText": "2_modANoName",
    "insertTextFormat": "plainText",
    "insertTextMode": "adjustIndentation",
    "textEdit": {
      "range": {},
      "newText": "modANoName"
    }
  },
  {
    "label": "modANoNameWithCondition",
    "kind": "module",
    "detail": "modANoNameWithCondition",
    "deprecated": false,
    "preselect": false,
    "sortText": "2_modANoNameWithCondition",
    "insertTextFormat": "plainText",
    "insertTextMode": "adjustIndentation",
    "textEdit": {
      "range": {},
      "newText": "modANoNameWithCondition"
    }
  },
  {
    "label": "modAUnspecifiedInputs",
    "kind": "module",
    "detail": "modAUnspecifiedInputs",
    "deprecated": false,
    "preselect": false,
    "sortText": "2_modAUnspecifiedInputs",
    "insertTextFormat": "plainText",
    "insertTextMode": "adjustIndentation",
    "textEdit": {
      "range": {},
      "newText": "modAUnspecifiedInputs"
    }
  },
  {
    "label": "modCycle",
    "kind": "module",
    "detail": "modCycle",
    "deprecated": false,
    "preselect": false,
    "sortText": "2_modCycle",
    "insertTextFormat": "plainText",
    "insertTextMode": "adjustIndentation",
    "textEdit": {
      "range": {},
      "newText": "modCycle"
    }
  },
  {
    "label": "modDOne",
    "kind": "module",
    "detail": "modDOne",
    "deprecated": false,
    "preselect": false,
    "sortText": "2_modDOne",
    "insertTextFormat": "plainText",
    "insertTextMode": "adjustIndentation",
    "textEdit": {
      "range": {},
      "newText": "modDOne"
    }
  },
  {
    "label": "modDTwo",
    "kind": "module",
    "detail": "modDTwo",
    "deprecated": false,
    "preselect": false,
    "sortText": "2_modDTwo",
    "insertTextFormat": "plainText",
    "insertTextMode": "adjustIndentation",
    "textEdit": {
      "range": {},
      "newText": "modDTwo"
    }
  },
  {
    "label": "modWithListKeysInCondition",
    "kind": "module",
    "detail": "modWithListKeysInCondition",
    "deprecated": false,
    "preselect": false,
    "sortText": "2_modWithListKeysInCondition",
    "insertTextFormat": "plainText",
    "insertTextMode": "adjustIndentation",
    "textEdit": {
      "range": {},
      "newText": "modWithListKeysInCondition"
    }
  },
  {
    "label": "modWithReferenceInCondition",
    "kind": "module",
    "detail": "modWithReferenceInCondition",
    "deprecated": false,
    "preselect": false,
    "sortText": "2_modWithReferenceInCondition",
    "insertTextFormat": "plainText",
    "insertTextMode": "adjustIndentation",
    "textEdit": {
      "range": {},
      "newText": "modWithReferenceInCondition"
    }
  },
  {
    "label": "moduleLoopForRuntimeCheck",
    "kind": "module",
    "detail": "moduleLoopForRuntimeCheck",
    "deprecated": false,
    "preselect": false,
    "sortText": "2_moduleLoopForRuntimeCheck",
    "insertTextFormat": "plainText",
    "insertTextMode": "adjustIndentation",
    "textEdit": {
      "range": {},
      "newText": "moduleLoopForRuntimeCheck"
    }
  },
  {
    "label": "moduleLoopForRuntimeCheck2",
    "kind": "module",
    "detail": "moduleLoopForRuntimeCheck2",
    "deprecated": false,
    "preselect": false,
    "sortText": "2_moduleLoopForRuntimeCheck2",
    "insertTextFormat": "plainText",
    "insertTextMode": "adjustIndentation",
    "textEdit": {
      "range": {},
      "newText": "moduleLoopForRuntimeCheck2"
    }
  },
  {
    "label": "moduleLoopForRuntimeCheck3",
    "kind": "module",
    "detail": "moduleLoopForRuntimeCheck3",
    "deprecated": false,
    "preselect": false,
    "sortText": "2_moduleLoopForRuntimeCheck3",
    "insertTextFormat": "plainText",
    "insertTextMode": "adjustIndentation",
    "textEdit": {
      "range": {},
      "newText": "moduleLoopForRuntimeCheck3"
    }
  },
  {
    "label": "moduleOutputsCompletions",
    "kind": "variable",
    "detail": "moduleOutputsCompletions",
    "deprecated": false,
    "preselect": false,
    "sortText": "2_moduleOutputsCompletions",
    "insertTextFormat": "plainText",
    "insertTextMode": "adjustIndentation",
    "textEdit": {
      "range": {},
      "newText": "moduleOutputsCompletions"
    }
  },
  {
    "label": "modulePropertyAccessCompletions",
    "kind": "variable",
    "detail": "modulePropertyAccessCompletions",
    "deprecated": false,
    "preselect": false,
    "sortText": "2_modulePropertyAccessCompletions",
    "insertTextFormat": "plainText",
    "insertTextMode": "adjustIndentation",
    "textEdit": {
      "range": {},
      "newText": "modulePropertyAccessCompletions"
    }
  },
  {
    "label": "moduleRuntimeCheck",
    "kind": "variable",
    "detail": "moduleRuntimeCheck",
    "deprecated": false,
    "preselect": false,
    "sortText": "2_moduleRuntimeCheck",
    "insertTextFormat": "plainText",
    "insertTextMode": "adjustIndentation",
    "textEdit": {
      "range": {},
      "newText": "moduleRuntimeCheck"
    }
  },
  {
    "label": "moduleRuntimeCheck2",
    "kind": "variable",
    "detail": "moduleRuntimeCheck2",
    "deprecated": false,
    "preselect": false,
    "sortText": "2_moduleRuntimeCheck2",
    "insertTextFormat": "plainText",
    "insertTextMode": "adjustIndentation",
    "textEdit": {
      "range": {},
      "newText": "moduleRuntimeCheck2"
    }
  },
  {
    "label": "moduleRuntimeCheck3",
    "kind": "variable",
    "detail": "moduleRuntimeCheck3",
    "deprecated": false,
    "preselect": false,
    "sortText": "2_moduleRuntimeCheck3",
    "insertTextFormat": "plainText",
    "insertTextMode": "adjustIndentation",
    "textEdit": {
      "range": {},
      "newText": "moduleRuntimeCheck3"
    }
  },
  {
    "label": "moduleRuntimeCheck4",
    "kind": "variable",
    "detail": "moduleRuntimeCheck4",
    "deprecated": false,
    "preselect": false,
    "sortText": "2_moduleRuntimeCheck4",
    "insertTextFormat": "plainText",
    "insertTextMode": "adjustIndentation",
    "textEdit": {
      "range": {},
      "newText": "moduleRuntimeCheck4"
    }
  },
  {
    "label": "moduleWithAbsolutePath",
    "kind": "module",
    "detail": "moduleWithAbsolutePath",
    "deprecated": false,
    "preselect": false,
    "sortText": "2_moduleWithAbsolutePath",
    "insertTextFormat": "plainText",
    "insertTextMode": "adjustIndentation",
    "textEdit": {
      "range": {},
      "newText": "moduleWithAbsolutePath"
    }
  },
  {
    "label": "moduleWithBackslash",
    "kind": "module",
    "detail": "moduleWithBackslash",
    "deprecated": false,
    "preselect": false,
    "sortText": "2_moduleWithBackslash",
    "insertTextFormat": "plainText",
    "insertTextMode": "adjustIndentation",
    "textEdit": {
      "range": {},
      "newText": "moduleWithBackslash"
    }
  },
  {
    "label": "moduleWithBadScope",
    "kind": "module",
    "detail": "moduleWithBadScope",
    "deprecated": false,
    "preselect": false,
    "sortText": "2_moduleWithBadScope",
    "insertTextFormat": "plainText",
    "insertTextMode": "adjustIndentation",
    "textEdit": {
      "range": {},
      "newText": "moduleWithBadScope"
    }
  },
  {
    "label": "moduleWithConditionAndInterpPath",
    "kind": "module",
    "detail": "moduleWithConditionAndInterpPath",
    "deprecated": false,
    "preselect": false,
    "sortText": "2_moduleWithConditionAndInterpPath",
    "insertTextFormat": "plainText",
    "insertTextMode": "adjustIndentation",
    "textEdit": {
      "range": {},
      "newText": "moduleWithConditionAndInterpPath"
    }
  },
  {
    "label": "moduleWithConditionAndSelfCycle",
    "kind": "module",
    "detail": "moduleWithConditionAndSelfCycle",
    "deprecated": false,
    "preselect": false,
    "sortText": "2_moduleWithConditionAndSelfCycle",
    "insertTextFormat": "plainText",
    "insertTextMode": "adjustIndentation",
    "textEdit": {
      "range": {},
      "newText": "moduleWithConditionAndSelfCycle"
    }
  },
  {
    "label": "moduleWithConditionOutputsCompletions",
    "kind": "variable",
    "detail": "moduleWithConditionOutputsCompletions",
    "deprecated": false,
    "preselect": false,
    "sortText": "2_moduleWithConditionOutputsCompletions",
    "insertTextFormat": "plainText",
    "insertTextMode": "adjustIndentation",
    "textEdit": {
      "range": {},
      "newText": "moduleWithConditionOutputsCompletions"
    }
  },
  {
    "label": "moduleWithConditionPropertyAccessCompletions",
    "kind": "variable",
    "detail": "moduleWithConditionPropertyAccessCompletions",
    "deprecated": false,
    "preselect": false,
    "sortText": "2_moduleWithConditionPropertyAccessCompletions",
    "insertTextFormat": "plainText",
    "insertTextMode": "adjustIndentation",
    "textEdit": {
      "range": {},
      "newText": "moduleWithConditionPropertyAccessCompletions"
    }
  },
  {
    "label": "moduleWithDuplicateName1",
    "kind": "module",
    "detail": "moduleWithDuplicateName1",
    "deprecated": false,
    "preselect": false,
    "sortText": "2_moduleWithDuplicateName1",
    "insertTextFormat": "plainText",
    "insertTextMode": "adjustIndentation",
    "textEdit": {
      "range": {},
      "newText": "moduleWithDuplicateName1"
    }
  },
  {
    "label": "moduleWithDuplicateName2",
    "kind": "module",
    "detail": "moduleWithDuplicateName2",
    "deprecated": false,
    "preselect": false,
    "sortText": "2_moduleWithDuplicateName2",
    "insertTextFormat": "plainText",
    "insertTextMode": "adjustIndentation",
    "textEdit": {
      "range": {},
      "newText": "moduleWithDuplicateName2"
    }
  },
  {
    "label": "moduleWithEmptyPath",
    "kind": "module",
    "detail": "moduleWithEmptyPath",
    "deprecated": false,
    "preselect": false,
    "sortText": "2_moduleWithEmptyPath",
    "insertTextFormat": "plainText",
    "insertTextMode": "adjustIndentation",
    "textEdit": {
      "range": {},
      "newText": "moduleWithEmptyPath"
    }
  },
  {
    "label": "moduleWithInterpPath",
    "kind": "module",
    "detail": "moduleWithInterpPath",
    "deprecated": false,
    "preselect": false,
    "sortText": "2_moduleWithInterpPath",
    "insertTextFormat": "plainText",
    "insertTextMode": "adjustIndentation",
    "textEdit": {
      "range": {},
      "newText": "moduleWithInterpPath"
    }
  },
  {
    "label": "moduleWithInvalidChar",
    "kind": "module",
    "detail": "moduleWithInvalidChar",
    "deprecated": false,
    "preselect": false,
    "sortText": "2_moduleWithInvalidChar",
    "insertTextFormat": "plainText",
    "insertTextMode": "adjustIndentation",
    "textEdit": {
      "range": {},
      "newText": "moduleWithInvalidChar"
    }
  },
  {
    "label": "moduleWithInvalidScope",
    "kind": "module",
    "detail": "moduleWithInvalidScope",
    "deprecated": false,
    "preselect": false,
    "sortText": "2_moduleWithInvalidScope",
    "insertTextFormat": "plainText",
    "insertTextMode": "adjustIndentation",
    "textEdit": {
      "range": {},
      "newText": "moduleWithInvalidScope"
    }
  },
  {
    "label": "moduleWithInvalidScope2",
    "kind": "module",
    "detail": "moduleWithInvalidScope2",
    "deprecated": false,
    "preselect": false,
    "sortText": "2_moduleWithInvalidScope2",
    "insertTextFormat": "plainText",
    "insertTextMode": "adjustIndentation",
    "textEdit": {
      "range": {},
      "newText": "moduleWithInvalidScope2"
    }
  },
  {
    "label": "moduleWithInvalidTerminatorChar",
    "kind": "module",
    "detail": "moduleWithInvalidTerminatorChar",
    "deprecated": false,
    "preselect": false,
    "sortText": "2_moduleWithInvalidTerminatorChar",
    "insertTextFormat": "plainText",
    "insertTextMode": "adjustIndentation",
    "textEdit": {
      "range": {},
      "newText": "moduleWithInvalidTerminatorChar"
    }
  },
  {
    "label": "moduleWithMissingRequiredScope",
    "kind": "module",
    "detail": "moduleWithMissingRequiredScope",
    "deprecated": false,
    "preselect": false,
    "sortText": "2_moduleWithMissingRequiredScope",
    "insertTextFormat": "plainText",
    "insertTextMode": "adjustIndentation",
    "textEdit": {
      "range": {},
      "newText": "moduleWithMissingRequiredScope"
    }
  },
  {
    "label": "moduleWithNotAttachableDecorators",
    "kind": "module",
    "detail": "moduleWithNotAttachableDecorators",
    "deprecated": false,
    "preselect": false,
    "sortText": "2_moduleWithNotAttachableDecorators",
    "insertTextFormat": "plainText",
    "insertTextMode": "adjustIndentation",
    "textEdit": {
      "range": {},
      "newText": "moduleWithNotAttachableDecorators"
    }
  },
  {
    "label": "moduleWithPath",
    "kind": "module",
    "detail": "moduleWithPath",
    "deprecated": false,
    "preselect": false,
    "sortText": "2_moduleWithPath",
    "insertTextFormat": "plainText",
    "insertTextMode": "adjustIndentation",
    "textEdit": {
      "range": {},
      "newText": "moduleWithPath"
    }
  },
  {
    "label": "moduleWithSelfCycle",
    "kind": "module",
    "detail": "moduleWithSelfCycle",
    "deprecated": false,
    "preselect": false,
    "sortText": "2_moduleWithSelfCycle",
    "insertTextFormat": "plainText",
    "insertTextMode": "adjustIndentation",
    "textEdit": {
      "range": {},
      "newText": "moduleWithSelfCycle"
    }
  },
  {
    "label": "moduleWithUnsupportedScope1",
    "kind": "module",
    "detail": "moduleWithUnsupportedScope1",
    "deprecated": false,
    "preselect": false,
    "sortText": "2_moduleWithUnsupportedScope1",
    "insertTextFormat": "plainText",
    "insertTextMode": "adjustIndentation",
    "textEdit": {
      "range": {},
      "newText": "moduleWithUnsupportedScope1"
    }
  },
  {
    "label": "moduleWithUnsupportedScope2",
    "kind": "module",
    "detail": "moduleWithUnsupportedScope2",
    "deprecated": false,
    "preselect": false,
    "sortText": "2_moduleWithUnsupportedScope2",
    "insertTextFormat": "plainText",
    "insertTextMode": "adjustIndentation",
    "textEdit": {
      "range": {},
      "newText": "moduleWithUnsupportedScope2"
    }
  },
  {
    "label": "moduleWithValidScope",
    "kind": "module",
    "detail": "moduleWithValidScope",
    "deprecated": false,
    "preselect": false,
    "sortText": "2_moduleWithValidScope",
    "insertTextFormat": "plainText",
    "insertTextMode": "adjustIndentation",
    "textEdit": {
      "range": {},
      "newText": "moduleWithValidScope"
    }
  },
  {
    "label": "moduleWithoutPath",
    "kind": "module",
    "detail": "moduleWithoutPath",
    "deprecated": false,
    "preselect": false,
    "sortText": "2_moduleWithoutPath",
    "insertTextFormat": "plainText",
    "insertTextMode": "adjustIndentation",
    "textEdit": {
      "range": {},
      "newText": "moduleWithoutPath"
    }
  },
  {
    "label": "nonExistentFileRef",
    "kind": "module",
    "detail": "nonExistentFileRef",
    "deprecated": false,
    "preselect": false,
    "sortText": "2_nonExistentFileRef",
    "insertTextFormat": "plainText",
    "insertTextMode": "adjustIndentation",
    "textEdit": {
      "range": {},
      "newText": "nonExistentFileRef"
    }
  },
  {
    "label": "nonExistentFileRefDuplicate",
    "kind": "module",
    "detail": "nonExistentFileRefDuplicate",
    "deprecated": false,
    "preselect": false,
    "sortText": "2_nonExistentFileRefDuplicate",
    "insertTextFormat": "plainText",
    "insertTextMode": "adjustIndentation",
    "textEdit": {
      "range": {},
      "newText": "nonExistentFileRefDuplicate"
    }
  },
  {
    "label": "nonExistentFileRefEquivalentPath",
    "kind": "module",
    "detail": "nonExistentFileRefEquivalentPath",
    "deprecated": false,
    "preselect": false,
    "sortText": "2_nonExistentFileRefEquivalentPath",
    "insertTextFormat": "plainText",
    "insertTextMode": "adjustIndentation",
    "textEdit": {
      "range": {},
      "newText": "nonExistentFileRefEquivalentPath"
    }
  },
  {
    "label": "nonObjectModuleBody",
    "kind": "module",
    "detail": "nonObjectModuleBody",
    "deprecated": false,
    "preselect": false,
    "sortText": "2_nonObjectModuleBody",
    "insertTextFormat": "plainText",
    "insertTextMode": "adjustIndentation",
    "textEdit": {
      "range": {},
      "newText": "nonObjectModuleBody"
    }
  },
  {
    "label": "nonObjectModuleBody2",
    "kind": "module",
    "detail": "nonObjectModuleBody2",
    "deprecated": false,
    "preselect": false,
    "sortText": "2_nonObjectModuleBody2",
    "insertTextFormat": "plainText",
    "insertTextMode": "adjustIndentation",
    "textEdit": {
      "range": {},
      "newText": "nonObjectModuleBody2"
    }
  },
  {
    "label": "nonObjectModuleBody3",
    "kind": "module",
    "detail": "nonObjectModuleBody3",
    "deprecated": false,
    "preselect": false,
    "sortText": "2_nonObjectModuleBody3",
    "insertTextFormat": "plainText",
    "insertTextMode": "adjustIndentation",
    "textEdit": {
      "range": {},
      "newText": "nonObjectModuleBody3"
    }
  },
  {
    "label": "nonObjectModuleBody4",
    "kind": "module",
    "detail": "nonObjectModuleBody4",
    "deprecated": false,
    "preselect": false,
    "sortText": "2_nonObjectModuleBody4",
    "insertTextFormat": "plainText",
    "insertTextMode": "adjustIndentation",
    "textEdit": {
      "range": {},
      "newText": "nonObjectModuleBody4"
    }
  },
  {
    "label": "nonexistentArrays",
    "kind": "module",
    "detail": "nonexistentArrays",
    "deprecated": false,
    "preselect": false,
    "sortText": "2_nonexistentArrays",
    "insertTextFormat": "plainText",
    "insertTextMode": "adjustIndentation",
    "textEdit": {
      "range": {},
      "newText": "nonexistentArrays"
    }
  },
  {
    "label": "notAnArray",
    "kind": "variable",
    "detail": "notAnArray",
    "deprecated": false,
    "preselect": false,
    "sortText": "2_notAnArray",
    "insertTextFormat": "plainText",
    "insertTextMode": "adjustIndentation",
    "textEdit": {
      "range": {},
      "newText": "notAnArray"
    }
  },
  {
    "label": "objectKeys",
    "kind": "function",
    "documentation": {
      "kind": "markdown",
      "value": "```bicep\nobjectKeys(object: object): string[]\n\n```  \nReturns an array of object keys. Elements are consistently ordered alphabetically.  \n"
    },
    "deprecated": false,
    "preselect": false,
    "sortText": "3_objectKeys",
    "insertTextFormat": "snippet",
    "insertTextMode": "adjustIndentation",
    "textEdit": {
      "range": {},
      "newText": "objectKeys($0)"
    },
    "command": {
      "title": "signature help",
      "command": "editor.action.triggerParameterHints"
    }
  },
  {
    "label": "padLeft",
    "kind": "function",
    "documentation": {
      "kind": "markdown",
      "value": "```bicep\npadLeft(valueToPad: int | string, totalLength: int, [paddingCharacter: string]): string\n\n```  \nReturns a right-aligned string by adding characters to the left until reaching the total specified length.  \n"
    },
    "deprecated": false,
    "preselect": false,
    "sortText": "3_padLeft",
    "insertTextFormat": "snippet",
    "insertTextMode": "adjustIndentation",
    "textEdit": {
      "range": {},
      "newText": "padLeft($0)"
    },
    "command": {
      "title": "signature help",
      "command": "editor.action.triggerParameterHints"
    }
  },
  {
    "label": "paramNameCompletionsInFilteredLoops",
    "kind": "module",
    "detail": "paramNameCompletionsInFilteredLoops",
    "deprecated": false,
    "preselect": false,
    "sortText": "2_paramNameCompletionsInFilteredLoops",
    "insertTextFormat": "plainText",
    "insertTextMode": "adjustIndentation",
    "textEdit": {
      "range": {},
      "newText": "paramNameCompletionsInFilteredLoops"
    }
  },
  {
    "label": "parseCidr",
    "kind": "function",
    "documentation": {
      "kind": "markdown",
      "value": "```bicep\nparseCidr(network: string): parseCidr\n\n```  \nParses an IP address range in CIDR notation to get various properties of the address range.  \n"
    },
    "deprecated": false,
    "preselect": false,
    "sortText": "3_parseCidr",
    "insertTextFormat": "snippet",
    "insertTextMode": "adjustIndentation",
    "textEdit": {
      "range": {},
      "newText": "parseCidr($0)"
    },
    "command": {
      "title": "signature help",
      "command": "editor.action.triggerParameterHints"
    }
  },
  {
    "label": "pickZones",
    "kind": "function",
    "documentation": {
      "kind": "markdown",
      "value": "```bicep\npickZones(providerNamespace: string, resourceType: string, location: string, [numberOfZones: int], [offset: int]): array\n\n```  \nDetermines whether a resource type supports zones for a region.  \n"
    },
    "deprecated": false,
    "preselect": false,
    "sortText": "3_pickZones",
    "insertTextFormat": "snippet",
    "insertTextMode": "adjustIndentation",
    "textEdit": {
      "range": {},
      "newText": "pickZones($0)"
    },
    "command": {
      "title": "signature help",
      "command": "editor.action.triggerParameterHints"
    }
  },
  {
    "label": "propertyAccessCompletionsForFilteredModuleLoop",
    "kind": "variable",
    "detail": "propertyAccessCompletionsForFilteredModuleLoop",
    "deprecated": false,
    "preselect": false,
    "sortText": "2_propertyAccessCompletionsForFilteredModuleLoop",
    "insertTextFormat": "plainText",
    "insertTextMode": "adjustIndentation",
    "textEdit": {
      "range": {},
      "newText": "propertyAccessCompletionsForFilteredModuleLoop"
    }
  },
  {
    "label": "providers",
    "kind": "function",
    "documentation": {
      "kind": "markdown",
      "value": "```bicep\nproviders(providerNamespace: string): Provider\nproviders(providerNamespace: string, resourceType: string): ProviderResource\n\n```  \nReturns information about a resource provider and its supported resource types. If you don't provide a resource type, the function returns all the supported types for the resource provider.  \n"
    },
    "deprecated": false,
    "preselect": false,
    "sortText": "3_providers",
    "insertTextFormat": "snippet",
    "insertTextMode": "adjustIndentation",
    "textEdit": {
      "range": {},
      "newText": "providers($0)"
    },
    "command": {
      "title": "signature help",
      "command": "editor.action.triggerParameterHints"
    }
  },
  {
    "label": "range",
    "kind": "function",
    "documentation": {
      "kind": "markdown",
      "value": "```bicep\nrange(startIndex: int, count: int): int[]\n\n```  \nCreates an array of integers from a starting integer and containing a number of items.  \n"
    },
    "deprecated": false,
    "preselect": false,
    "sortText": "3_range",
    "insertTextFormat": "snippet",
    "insertTextMode": "adjustIndentation",
    "textEdit": {
      "range": {},
      "newText": "range($0)"
    },
    "command": {
      "title": "signature help",
      "command": "editor.action.triggerParameterHints"
    }
  },
  {
    "label": "reduce",
    "kind": "function",
    "documentation": {
      "kind": "markdown",
      "value": "```bicep\nreduce(array: array, initialValue: any, predicate: (any, any[, int]) => any): array\n\n```  \nReduces an array with a custom reduce function.  \n"
    },
    "deprecated": false,
    "preselect": false,
    "sortText": "3_reduce",
    "insertTextFormat": "snippet",
    "insertTextMode": "adjustIndentation",
    "textEdit": {
      "range": {},
      "newText": "reduce($0)"
    },
    "command": {
      "title": "signature help",
      "command": "editor.action.triggerParameterHints"
    }
  },
  {
    "label": "reference",
    "kind": "function",
    "documentation": {
      "kind": "markdown",
      "value": "```bicep\nreference(resourceNameOrIdentifier: string, [apiVersion: string], [full: string]): object\n\n```  \nReturns an object representing a resource's runtime state.  \n"
    },
    "deprecated": false,
    "preselect": false,
    "sortText": "3_reference",
    "insertTextFormat": "snippet",
    "insertTextMode": "adjustIndentation",
    "textEdit": {
      "range": {},
      "newText": "reference($0)"
    },
    "command": {
      "title": "signature help",
      "command": "editor.action.triggerParameterHints"
    }
  },
  {
    "label": "replace",
    "kind": "function",
    "documentation": {
      "kind": "markdown",
      "value": "```bicep\nreplace(originalString: string, oldString: string, newString: string): string\n\n```  \nReturns a new string with all instances of one string replaced by another string.  \n"
    },
    "deprecated": false,
    "preselect": false,
    "sortText": "3_replace",
    "insertTextFormat": "snippet",
    "insertTextMode": "adjustIndentation",
    "textEdit": {
      "range": {},
      "newText": "replace($0)"
    },
    "command": {
      "title": "signature help",
      "command": "editor.action.triggerParameterHints"
    }
  },
  {
    "label": "resourceGroup",
    "kind": "function",
    "documentation": {
      "kind": "markdown",
      "value": "```bicep\nresourceGroup(): resourceGroup\nresourceGroup(resourceGroupName: string): resourceGroup\nresourceGroup(subscriptionId: string, resourceGroupName: string): resourceGroup\n\n```  \nReturns a resource group scope.  \n"
    },
    "deprecated": false,
    "preselect": false,
    "sortText": "3_resourceGroup",
    "insertTextFormat": "snippet",
    "insertTextMode": "adjustIndentation",
    "textEdit": {
      "range": {},
      "newText": "resourceGroup($0)"
    },
    "command": {
      "title": "signature help",
      "command": "editor.action.triggerParameterHints"
    }
  },
  {
    "label": "resourceId",
    "kind": "function",
    "documentation": {
      "kind": "markdown",
      "value": "```bicep\nresourceId(resourceType: string, ... : string): string\nresourceId(subscriptionId: string, resourceType: string, ... : string): string\nresourceId(resourceGroupName: string, resourceType: string, ... : string): string\nresourceId(subscriptionId: string, resourceGroupName: string, resourceType: string, ... : string): string\n\n```  \nReturns the unique identifier of a resource. You use this function when the resource name is ambiguous or not provisioned within the same template. The format of the returned identifier varies based on whether the deployment happens at the scope of a resource group, subscription, management group, or tenant.  \n"
    },
    "deprecated": false,
    "preselect": false,
    "sortText": "3_resourceId",
    "insertTextFormat": "snippet",
    "insertTextMode": "adjustIndentation",
    "textEdit": {
      "range": {},
      "newText": "resourceId($0)"
    },
    "command": {
      "title": "signature help",
      "command": "editor.action.triggerParameterHints"
    }
  },
  {
    "label": "runtimeInvalidModule1",
    "kind": "module",
    "detail": "runtimeInvalidModule1",
    "deprecated": false,
    "preselect": false,
    "sortText": "2_runtimeInvalidModule1",
    "insertTextFormat": "plainText",
    "insertTextMode": "adjustIndentation",
    "textEdit": {
      "range": {},
      "newText": "runtimeInvalidModule1"
    }
  },
  {
    "label": "runtimeInvalidModule2",
    "kind": "module",
    "detail": "runtimeInvalidModule2",
    "deprecated": false,
    "preselect": false,
    "sortText": "2_runtimeInvalidModule2",
    "insertTextFormat": "plainText",
    "insertTextMode": "adjustIndentation",
    "textEdit": {
      "range": {},
      "newText": "runtimeInvalidModule2"
    }
  },
  {
    "label": "runtimeInvalidModule3",
    "kind": "module",
    "detail": "runtimeInvalidModule3",
    "deprecated": false,
    "preselect": false,
    "sortText": "2_runtimeInvalidModule3",
    "insertTextFormat": "plainText",
    "insertTextMode": "adjustIndentation",
    "textEdit": {
      "range": {},
      "newText": "runtimeInvalidModule3"
    }
  },
  {
    "label": "runtimeInvalidModule4",
    "kind": "module",
    "detail": "runtimeInvalidModule4",
    "deprecated": false,
    "preselect": false,
    "sortText": "2_runtimeInvalidModule4",
    "insertTextFormat": "plainText",
    "insertTextMode": "adjustIndentation",
    "textEdit": {
      "range": {},
      "newText": "runtimeInvalidModule4"
    }
  },
  {
    "label": "runtimeInvalidModule5",
    "kind": "module",
    "detail": "runtimeInvalidModule5",
    "deprecated": false,
    "preselect": false,
    "sortText": "2_runtimeInvalidModule5",
    "insertTextFormat": "plainText",
    "insertTextMode": "adjustIndentation",
    "textEdit": {
      "range": {},
      "newText": "runtimeInvalidModule5"
    }
  },
  {
    "label": "runtimeInvalidModule6",
    "kind": "module",
    "detail": "runtimeInvalidModule6",
    "deprecated": false,
    "preselect": false,
    "sortText": "2_runtimeInvalidModule6",
    "insertTextFormat": "plainText",
    "insertTextMode": "adjustIndentation",
    "textEdit": {
      "range": {},
      "newText": "runtimeInvalidModule6"
    }
  },
  {
    "label": "runtimeValidModule1",
    "kind": "module",
    "detail": "runtimeValidModule1",
    "deprecated": false,
    "preselect": false,
    "sortText": "2_runtimeValidModule1",
    "insertTextFormat": "plainText",
    "insertTextMode": "adjustIndentation",
    "textEdit": {
      "range": {},
      "newText": "runtimeValidModule1"
    }
  },
  {
    "label": "runtimeValidRes1",
    "kind": "interface",
    "detail": "runtimeValidRes1",
    "deprecated": false,
    "preselect": false,
    "sortText": "2_runtimeValidRes1",
    "insertTextFormat": "plainText",
    "insertTextMode": "adjustIndentation",
    "textEdit": {
      "range": {},
      "newText": "runtimeValidRes1"
    },
    "commitCharacters": [
      ":"
    ]
  },
  {
    "label": "secureModule1",
    "kind": "module",
    "detail": "secureModule1",
    "deprecated": false,
    "preselect": false,
    "sortText": "2_secureModule1",
    "insertTextFormat": "plainText",
    "insertTextMode": "adjustIndentation",
    "textEdit": {
      "range": {},
      "newText": "secureModule1"
    }
  },
  {
    "label": "secureModule2",
    "kind": "module",
    "detail": "secureModule2",
    "deprecated": false,
    "preselect": false,
    "sortText": "2_secureModule2",
    "insertTextFormat": "plainText",
    "insertTextMode": "adjustIndentation",
    "textEdit": {
      "range": {},
      "newText": "secureModule2"
    }
  },
  {
    "label": "shallowMerge",
    "kind": "function",
    "documentation": {
      "kind": "markdown",
      "value": "```bicep\nshallowMerge(entries: object[]): object\n\n```  \nReturns a single array or object with all elements from the parameters. Duplicate values or keys are only included once.  \n"
    },
    "deprecated": false,
    "preselect": false,
    "sortText": "3_shallowMerge",
    "insertTextFormat": "snippet",
    "insertTextMode": "adjustIndentation",
    "textEdit": {
      "range": {},
      "newText": "shallowMerge($0)"
    },
    "command": {
      "title": "signature help",
      "command": "editor.action.triggerParameterHints"
    }
  },
  {
    "label": "singleModuleForRuntimeCheck",
    "kind": "module",
    "detail": "singleModuleForRuntimeCheck",
    "deprecated": false,
    "preselect": false,
    "sortText": "2_singleModuleForRuntimeCheck",
    "insertTextFormat": "plainText",
    "insertTextMode": "adjustIndentation",
    "textEdit": {
      "range": {},
      "newText": "singleModuleForRuntimeCheck"
    }
  },
  {
    "label": "skip",
    "kind": "function",
    "documentation": {
      "kind": "markdown",
      "value": "```bicep\nskip(originalValue: array, numberToSkip: int): array\nskip(originalValue: string, numberToSkip: int): string\n\n```  \nReturns a string with all the characters after the specified number of characters, or an array with all the elements after the specified number of elements.  \n"
    },
    "deprecated": false,
    "preselect": false,
    "sortText": "3_skip",
    "insertTextFormat": "snippet",
    "insertTextMode": "adjustIndentation",
    "textEdit": {
      "range": {},
      "newText": "skip($0)"
    },
    "command": {
      "title": "signature help",
      "command": "editor.action.triggerParameterHints"
    }
  },
  {
    "label": "sort",
    "kind": "function",
    "documentation": {
      "kind": "markdown",
      "value": "```bicep\nsort(array: array, predicate: (any, any) => bool): array\n\n```  \nSorts an array with a custom sort function.  \n"
    },
    "deprecated": false,
    "preselect": false,
    "sortText": "3_sort",
    "insertTextFormat": "snippet",
    "insertTextMode": "adjustIndentation",
    "textEdit": {
      "range": {},
      "newText": "sort($0)"
    },
    "command": {
      "title": "signature help",
      "command": "editor.action.triggerParameterHints"
    }
  },
  {
    "label": "split",
    "kind": "function",
    "documentation": {
      "kind": "markdown",
      "value": "```bicep\nsplit(inputString: string, delimiter: array | string): string[]\n\n```  \nReturns an array of strings that contains the substrings of the input string that are delimited by the specified delimiters.  \n"
    },
    "deprecated": false,
    "preselect": false,
    "sortText": "3_split",
    "insertTextFormat": "snippet",
    "insertTextMode": "adjustIndentation",
    "textEdit": {
      "range": {},
      "newText": "split($0)"
    },
    "command": {
      "title": "signature help",
      "command": "editor.action.triggerParameterHints"
    }
  },
  {
    "label": "startsWith",
    "kind": "function",
    "documentation": {
      "kind": "markdown",
      "value": "```bicep\nstartsWith(stringToSearch: string, stringToFind: string): bool\n\n```  \nDetermines whether a string starts with a value. The comparison is case-insensitive.  \n"
    },
    "deprecated": false,
    "preselect": false,
    "sortText": "3_startsWith",
    "insertTextFormat": "snippet",
    "insertTextMode": "adjustIndentation",
    "textEdit": {
      "range": {},
      "newText": "startsWith($0)"
    },
    "command": {
      "title": "signature help",
      "command": "editor.action.triggerParameterHints"
    }
  },
  {
    "label": "string",
    "kind": "function",
    "documentation": {
      "kind": "markdown",
      "value": "```bicep\nstring(valueToConvert: any): string\n\n```  \nConverts the specified value to a string.  \n"
    },
    "deprecated": false,
    "preselect": false,
    "sortText": "3_string",
    "insertTextFormat": "snippet",
    "insertTextMode": "adjustIndentation",
    "textEdit": {
      "range": {},
      "newText": "string($0)"
    },
    "command": {
      "title": "signature help",
      "command": "editor.action.triggerParameterHints"
    }
  },
  {
    "label": "subscription",
    "kind": "function",
    "documentation": {
      "kind": "markdown",
      "value": "```bicep\nsubscription(): subscription\nsubscription(subscriptionId: string): subscription\n\n```  \nReturns a subscription scope.  \n"
    },
    "deprecated": false,
    "preselect": false,
    "sortText": "3_subscription",
    "insertTextFormat": "snippet",
    "insertTextMode": "adjustIndentation",
    "textEdit": {
      "range": {},
      "newText": "subscription($0)"
    },
    "command": {
      "title": "signature help",
      "command": "editor.action.triggerParameterHints"
    }
  },
  {
    "label": "subscriptionResourceId",
    "kind": "function",
    "documentation": {
      "kind": "markdown",
      "value": "```bicep\nsubscriptionResourceId(resourceType: string, ... : string): string\nsubscriptionResourceId(subscriptionId: string, resourceType: string, ... : string): string\n\n```  \nReturns the unique identifier for a resource deployed at the subscription level.  \n"
    },
    "deprecated": false,
    "preselect": false,
    "sortText": "3_subscriptionResourceId",
    "insertTextFormat": "snippet",
    "insertTextMode": "adjustIndentation",
    "textEdit": {
      "range": {},
      "newText": "subscriptionResourceId($0)"
    },
    "command": {
      "title": "signature help",
      "command": "editor.action.triggerParameterHints"
    }
  },
  {
    "label": "substring",
    "kind": "function",
    "documentation": {
      "kind": "markdown",
      "value": "```bicep\nsubstring(stringToParse: string, startIndex: int, [length: int]): string\n\n```  \nReturns a substring that starts at the specified character position and contains the specified number of characters.  \n"
    },
    "deprecated": false,
    "preselect": false,
    "sortText": "3_substring",
    "insertTextFormat": "snippet",
    "insertTextMode": "adjustIndentation",
    "textEdit": {
      "range": {},
      "newText": "substring($0)"
    },
    "command": {
      "title": "signature help",
      "command": "editor.action.triggerParameterHints"
    }
  },
  {
    "label": "sys",
    "kind": "folder",
    "detail": "sys",
    "deprecated": false,
    "preselect": false,
    "sortText": "3_sys",
    "insertTextFormat": "plainText",
    "insertTextMode": "adjustIndentation",
    "textEdit": {
      "range": {},
      "newText": "sys."
    },
    "command": {
      "title": "symbol completion",
      "command": "editor.action.triggerSuggest"
    }
  },
  {
    "label": "take",
    "kind": "function",
    "documentation": {
      "kind": "markdown",
      "value": "```bicep\ntake(originalValue: array, numberToTake: int): array\ntake(originalValue: string, numberToTake: int): string\n\n```  \nReturns an array or string. An array has the specified number of elements from the start of the array. A string has the specified number of characters from the start of the string.  \n"
    },
    "deprecated": false,
    "preselect": false,
    "sortText": "3_take",
    "insertTextFormat": "snippet",
    "insertTextMode": "adjustIndentation",
    "textEdit": {
      "range": {},
      "newText": "take($0)"
    },
    "command": {
      "title": "signature help",
      "command": "editor.action.triggerParameterHints"
    }
  },
  {
    "label": "tenant",
    "kind": "function",
    "documentation": {
      "kind": "markdown",
      "value": "```bicep\ntenant(): tenant\n\n```  \nReturns the current tenant scope.  \n"
    },
    "deprecated": false,
    "preselect": false,
    "sortText": "3_tenant",
    "insertTextFormat": "snippet",
    "insertTextMode": "adjustIndentation",
    "textEdit": {
      "range": {},
      "newText": "tenant()$0"
    }
  },
  {
    "label": "tenantResourceId",
    "kind": "function",
    "documentation": {
      "kind": "markdown",
      "value": "```bicep\ntenantResourceId(resourceType: string, ... : string): string\n\n```  \nReturns the unique identifier for a resource deployed at the tenant level.  \n"
    },
    "deprecated": false,
    "preselect": false,
    "sortText": "3_tenantResourceId",
    "insertTextFormat": "snippet",
    "insertTextMode": "adjustIndentation",
    "textEdit": {
      "range": {},
      "newText": "tenantResourceId($0)"
    },
    "command": {
      "title": "signature help",
      "command": "editor.action.triggerParameterHints"
    }
  },
  {
    "label": "toLower",
    "kind": "function",
    "documentation": {
      "kind": "markdown",
      "value": "```bicep\ntoLower(stringToChange: string): string\n\n```  \nConverts the specified string to lower case.  \n"
    },
    "deprecated": false,
    "preselect": false,
    "sortText": "3_toLower",
    "insertTextFormat": "snippet",
    "insertTextMode": "adjustIndentation",
    "textEdit": {
      "range": {},
      "newText": "toLower($0)"
    },
    "command": {
      "title": "signature help",
      "command": "editor.action.triggerParameterHints"
    }
  },
  {
    "label": "toObject",
    "kind": "function",
    "documentation": {
      "kind": "markdown",
      "value": "```bicep\ntoObject(array: array, keyPredicate: any => string, [valuePredicate: any => any]): object\n\n```  \nConverts an array to an object with a custom key function and optional custom value function.  \n"
    },
    "deprecated": false,
    "preselect": false,
    "sortText": "3_toObject",
    "insertTextFormat": "snippet",
    "insertTextMode": "adjustIndentation",
    "textEdit": {
      "range": {},
      "newText": "toObject($0)"
    },
    "command": {
      "title": "signature help",
      "command": "editor.action.triggerParameterHints"
    }
  },
  {
    "label": "toUpper",
    "kind": "function",
    "documentation": {
      "kind": "markdown",
      "value": "```bicep\ntoUpper(stringToChange: string): string\n\n```  \nConverts the specified string to upper case.  \n"
    },
    "deprecated": false,
    "preselect": false,
    "sortText": "3_toUpper",
    "insertTextFormat": "snippet",
    "insertTextMode": "adjustIndentation",
    "textEdit": {
      "range": {},
      "newText": "toUpper($0)"
    },
    "command": {
      "title": "signature help",
      "command": "editor.action.triggerParameterHints"
    }
  },
  {
    "label": "trim",
    "kind": "function",
    "documentation": {
      "kind": "markdown",
      "value": "```bicep\ntrim(stringToTrim: string): string\n\n```  \nRemoves all leading and trailing white-space characters from the specified string.  \n"
    },
    "deprecated": false,
    "preselect": false,
    "sortText": "3_trim",
    "insertTextFormat": "snippet",
    "insertTextMode": "adjustIndentation",
    "textEdit": {
      "range": {},
      "newText": "trim($0)"
    },
    "command": {
      "title": "signature help",
      "command": "editor.action.triggerParameterHints"
    }
  },
  {
    "label": "union",
    "kind": "function",
    "documentation": {
      "kind": "markdown",
      "value": "```bicep\nunion(... : object): object\nunion(... : array): array\n\n```  \nReturns a single array or object with all elements from the parameters. Duplicate values or keys are only included once.  \n"
    },
    "deprecated": false,
    "preselect": false,
    "sortText": "3_union",
    "insertTextFormat": "snippet",
    "insertTextMode": "adjustIndentation",
    "textEdit": {
      "range": {},
      "newText": "union($0)"
    },
    "command": {
      "title": "signature help",
      "command": "editor.action.triggerParameterHints"
    }
  },
  {
    "label": "uniqueString",
    "kind": "function",
    "documentation": {
      "kind": "markdown",
      "value": "```bicep\nuniqueString(... : string): string\n\n```  \nCreates a deterministic hash string based on the values provided as parameters. The returned value is 13 characters long.  \n"
    },
    "deprecated": false,
    "preselect": false,
    "sortText": "3_uniqueString",
    "insertTextFormat": "snippet",
    "insertTextMode": "adjustIndentation",
    "textEdit": {
      "range": {},
      "newText": "uniqueString($0)"
    },
    "command": {
      "title": "signature help",
      "command": "editor.action.triggerParameterHints"
    }
  },
  {
    "label": "unspecifiedOutput",
    "kind": "variable",
    "detail": "unspecifiedOutput",
    "deprecated": false,
    "preselect": false,
    "sortText": "2_unspecifiedOutput",
    "insertTextFormat": "plainText",
    "insertTextMode": "adjustIndentation",
    "textEdit": {
      "range": {},
      "newText": "unspecifiedOutput"
    }
  },
  {
    "label": "uri",
    "kind": "function",
    "documentation": {
      "kind": "markdown",
      "value": "```bicep\nuri(baseUri: string, relativeUri: string): string\n\n```  \nCreates an absolute URI by combining the baseUri and the relativeUri string.  \n"
    },
    "deprecated": false,
    "preselect": false,
    "sortText": "3_uri",
    "insertTextFormat": "snippet",
    "insertTextMode": "adjustIndentation",
    "textEdit": {
      "range": {},
      "newText": "uri($0)"
    },
    "command": {
      "title": "signature help",
      "command": "editor.action.triggerParameterHints"
    }
  },
  {
    "label": "uriComponent",
    "kind": "function",
    "documentation": {
      "kind": "markdown",
      "value": "```bicep\nuriComponent(stringToEncode: string): string\n\n```  \nEncodes a URI.  \n"
    },
    "deprecated": false,
    "preselect": false,
    "sortText": "3_uriComponent",
    "insertTextFormat": "snippet",
    "insertTextMode": "adjustIndentation",
    "textEdit": {
      "range": {},
      "newText": "uriComponent($0)"
    },
    "command": {
      "title": "signature help",
      "command": "editor.action.triggerParameterHints"
    }
  },
  {
    "label": "uriComponentToString",
    "kind": "function",
    "documentation": {
      "kind": "markdown",
      "value": "```bicep\nuriComponentToString(uriEncodedString: string): string\n\n```  \nReturns a string of a URI encoded value.  \n"
    },
    "deprecated": false,
    "preselect": false,
    "sortText": "3_uriComponentToString",
    "insertTextFormat": "snippet",
    "insertTextMode": "adjustIndentation",
    "textEdit": {
      "range": {},
      "newText": "uriComponentToString($0)"
    },
    "command": {
      "title": "signature help",
      "command": "editor.action.triggerParameterHints"
    }
  },
  {
    "label": "wrongArrayType",
    "kind": "module",
    "detail": "wrongArrayType",
    "deprecated": false,
    "preselect": false,
    "sortText": "2_wrongArrayType",
    "insertTextFormat": "plainText",
    "insertTextMode": "adjustIndentation",
    "textEdit": {
      "range": {},
      "newText": "wrongArrayType"
    }
  },
  {
    "label": "wrongLoopBodyType",
    "kind": "module",
    "detail": "wrongLoopBodyType",
    "deprecated": false,
    "preselect": false,
    "sortText": "2_wrongLoopBodyType",
    "insertTextFormat": "plainText",
    "insertTextMode": "adjustIndentation",
    "textEdit": {
      "range": {},
      "newText": "wrongLoopBodyType"
    }
  },
  {
    "label": "wrongLoopBodyType2",
    "kind": "module",
    "detail": "wrongLoopBodyType2",
    "deprecated": false,
    "preselect": false,
    "sortText": "2_wrongLoopBodyType2",
    "insertTextFormat": "plainText",
    "insertTextMode": "adjustIndentation",
    "textEdit": {
      "range": {},
      "newText": "wrongLoopBodyType2"
    }
  },
  {
    "label": "wrongModuleParameterInFilteredLoop",
    "kind": "module",
    "detail": "wrongModuleParameterInFilteredLoop",
    "deprecated": false,
    "preselect": false,
    "sortText": "2_wrongModuleParameterInFilteredLoop",
    "insertTextFormat": "plainText",
    "insertTextMode": "adjustIndentation",
    "textEdit": {
      "range": {},
      "newText": "wrongModuleParameterInFilteredLoop"
    }
  },
  {
    "label": "wrongModuleParameterInLoop2",
    "kind": "module",
    "detail": "wrongModuleParameterInLoop2",
    "deprecated": false,
    "preselect": false,
    "sortText": "2_wrongModuleParameterInLoop2",
    "insertTextFormat": "plainText",
    "insertTextMode": "adjustIndentation",
    "textEdit": {
      "range": {},
      "newText": "wrongModuleParameterInLoop2"
    }
  },
  {
    "label": "x",
    "kind": "variable",
    "detail": "x",
    "deprecated": false,
    "preselect": false,
    "sortText": "2_x",
    "insertTextFormat": "plainText",
    "insertTextMode": "adjustIndentation",
    "textEdit": {
      "range": {},
      "newText": "x"
    }
  }
>>>>>>> c5e58ed4
]<|MERGE_RESOLUTION|>--- conflicted
+++ resolved
@@ -1,4 +1,3 @@
-<<<<<<< HEAD
 [
   {
     "label": "any",
@@ -1771,6 +1770,34 @@
     }
   },
   {
+    "label": "modDOne",
+    "kind": "module",
+    "detail": "modDOne",
+    "deprecated": false,
+    "preselect": false,
+    "sortText": "2_modDOne",
+    "insertTextFormat": "plainText",
+    "insertTextMode": "adjustIndentation",
+    "textEdit": {
+      "range": {},
+      "newText": "modDOne"
+    }
+  },
+  {
+    "label": "modDTwo",
+    "kind": "module",
+    "detail": "modDTwo",
+    "deprecated": false,
+    "preselect": false,
+    "sortText": "2_modDTwo",
+    "insertTextFormat": "plainText",
+    "insertTextMode": "adjustIndentation",
+    "textEdit": {
+      "range": {},
+      "newText": "modDTwo"
+    }
+  },
+  {
     "label": "modWithListKeysInCondition",
     "kind": "module",
     "detail": "modWithListKeysInCondition",
@@ -3362,3376 +3389,4 @@
       "newText": "x"
     }
   }
-=======
-[
-  {
-    "label": "any",
-    "kind": "function",
-    "documentation": {
-      "kind": "markdown",
-      "value": "```bicep\nany(value: any): any\n\n```  \nConverts the specified value to the `any` type.  \n"
-    },
-    "deprecated": false,
-    "preselect": false,
-    "sortText": "3_any",
-    "insertTextFormat": "snippet",
-    "insertTextMode": "adjustIndentation",
-    "textEdit": {
-      "range": {},
-      "newText": "any($0)"
-    },
-    "command": {
-      "title": "signature help",
-      "command": "editor.action.triggerParameterHints"
-    }
-  },
-  {
-    "label": "anyTypeInScope",
-    "kind": "module",
-    "detail": "anyTypeInScope",
-    "deprecated": false,
-    "preselect": false,
-    "sortText": "2_anyTypeInScope",
-    "insertTextFormat": "plainText",
-    "insertTextMode": "adjustIndentation",
-    "textEdit": {
-      "range": {},
-      "newText": "anyTypeInScope"
-    }
-  },
-  {
-    "label": "anyTypeInScopeConditional",
-    "kind": "module",
-    "detail": "anyTypeInScopeConditional",
-    "deprecated": false,
-    "preselect": false,
-    "sortText": "2_anyTypeInScopeConditional",
-    "insertTextFormat": "plainText",
-    "insertTextMode": "adjustIndentation",
-    "textEdit": {
-      "range": {},
-      "newText": "anyTypeInScopeConditional"
-    }
-  },
-  {
-    "label": "anyTypeInScopeLoop",
-    "kind": "module",
-    "detail": "anyTypeInScopeLoop",
-    "deprecated": false,
-    "preselect": false,
-    "sortText": "2_anyTypeInScopeLoop",
-    "insertTextFormat": "plainText",
-    "insertTextMode": "adjustIndentation",
-    "textEdit": {
-      "range": {},
-      "newText": "anyTypeInScopeLoop"
-    }
-  },
-  {
-    "label": "array",
-    "kind": "function",
-    "documentation": {
-      "kind": "markdown",
-      "value": "```bicep\narray(valueToConvert: any): array\n\n```  \nConverts the value to an array.  \n"
-    },
-    "deprecated": false,
-    "preselect": false,
-    "sortText": "3_array",
-    "insertTextFormat": "snippet",
-    "insertTextMode": "adjustIndentation",
-    "textEdit": {
-      "range": {},
-      "newText": "array($0)"
-    },
-    "command": {
-      "title": "signature help",
-      "command": "editor.action.triggerParameterHints"
-    }
-  },
-  {
-    "label": "assignToOutput",
-    "kind": "module",
-    "detail": "assignToOutput",
-    "deprecated": false,
-    "preselect": false,
-    "sortText": "2_assignToOutput",
-    "insertTextFormat": "plainText",
-    "insertTextMode": "adjustIndentation",
-    "textEdit": {
-      "range": {},
-      "newText": "assignToOutput"
-    }
-  },
-  {
-    "label": "az",
-    "kind": "folder",
-    "detail": "az",
-    "deprecated": false,
-    "preselect": false,
-    "sortText": "3_az",
-    "insertTextFormat": "plainText",
-    "insertTextMode": "adjustIndentation",
-    "textEdit": {
-      "range": {},
-      "newText": "az."
-    },
-    "command": {
-      "title": "symbol completion",
-      "command": "editor.action.triggerSuggest"
-    }
-  },
-  {
-    "label": "base64",
-    "kind": "function",
-    "documentation": {
-      "kind": "markdown",
-      "value": "```bicep\nbase64(inputString: string): string\n\n```  \nReturns the base64 representation of the input string.  \n"
-    },
-    "deprecated": false,
-    "preselect": false,
-    "sortText": "3_base64",
-    "insertTextFormat": "snippet",
-    "insertTextMode": "adjustIndentation",
-    "textEdit": {
-      "range": {},
-      "newText": "base64($0)"
-    },
-    "command": {
-      "title": "signature help",
-      "command": "editor.action.triggerParameterHints"
-    }
-  },
-  {
-    "label": "base64ToJson",
-    "kind": "function",
-    "documentation": {
-      "kind": "markdown",
-      "value": "```bicep\nbase64ToJson(base64Value: string): any\n\n```  \nConverts a base64 representation to a JSON object.  \n"
-    },
-    "deprecated": false,
-    "preselect": false,
-    "sortText": "3_base64ToJson",
-    "insertTextFormat": "snippet",
-    "insertTextMode": "adjustIndentation",
-    "textEdit": {
-      "range": {},
-      "newText": "base64ToJson($0)"
-    },
-    "command": {
-      "title": "signature help",
-      "command": "editor.action.triggerParameterHints"
-    }
-  },
-  {
-    "label": "base64ToString",
-    "kind": "function",
-    "documentation": {
-      "kind": "markdown",
-      "value": "```bicep\nbase64ToString(base64Value: string): string\n\n```  \nConverts a base64 representation to a string.  \n"
-    },
-    "deprecated": false,
-    "preselect": false,
-    "sortText": "3_base64ToString",
-    "insertTextFormat": "snippet",
-    "insertTextMode": "adjustIndentation",
-    "textEdit": {
-      "range": {},
-      "newText": "base64ToString($0)"
-    },
-    "command": {
-      "title": "signature help",
-      "command": "editor.action.triggerParameterHints"
-    }
-  },
-  {
-    "label": "bool",
-    "kind": "function",
-    "documentation": {
-      "kind": "markdown",
-      "value": "```bicep\nbool(value: any): bool\n\n```  \nConverts the parameter to a boolean.  \n"
-    },
-    "deprecated": false,
-    "preselect": false,
-    "sortText": "3_bool",
-    "insertTextFormat": "snippet",
-    "insertTextMode": "adjustIndentation",
-    "textEdit": {
-      "range": {},
-      "newText": "bool($0)"
-    },
-    "command": {
-      "title": "signature help",
-      "command": "editor.action.triggerParameterHints"
-    }
-  },
-  {
-    "label": "childCompletionA",
-    "kind": "module",
-    "detail": "childCompletionA",
-    "deprecated": false,
-    "preselect": false,
-    "sortText": "2_childCompletionA",
-    "insertTextFormat": "plainText",
-    "insertTextMode": "adjustIndentation",
-    "textEdit": {
-      "range": {},
-      "newText": "childCompletionA"
-    }
-  },
-  {
-    "label": "childCompletionB",
-    "kind": "module",
-    "detail": "childCompletionB",
-    "deprecated": false,
-    "preselect": false,
-    "sortText": "2_childCompletionB",
-    "insertTextFormat": "plainText",
-    "insertTextMode": "adjustIndentation",
-    "textEdit": {
-      "range": {},
-      "newText": "childCompletionB"
-    }
-  },
-  {
-    "label": "childCompletionC",
-    "kind": "module",
-    "detail": "childCompletionC",
-    "deprecated": false,
-    "preselect": false,
-    "sortText": "2_childCompletionC",
-    "insertTextFormat": "plainText",
-    "insertTextMode": "adjustIndentation",
-    "textEdit": {
-      "range": {},
-      "newText": "childCompletionC"
-    }
-  },
-  {
-    "label": "childCompletionD",
-    "kind": "module",
-    "detail": "childCompletionD",
-    "deprecated": false,
-    "preselect": false,
-    "sortText": "2_childCompletionD",
-    "insertTextFormat": "plainText",
-    "insertTextMode": "adjustIndentation",
-    "textEdit": {
-      "range": {},
-      "newText": "childCompletionD"
-    }
-  },
-  {
-    "label": "cidrHost",
-    "kind": "function",
-    "documentation": {
-      "kind": "markdown",
-      "value": "```bicep\ncidrHost(network: string, hostIndex: int): string\n\n```  \nCalculates the usable IP address of the host with the specified index on the specified IP address range in CIDR notation.  \n"
-    },
-    "deprecated": false,
-    "preselect": false,
-    "sortText": "3_cidrHost",
-    "insertTextFormat": "snippet",
-    "insertTextMode": "adjustIndentation",
-    "textEdit": {
-      "range": {},
-      "newText": "cidrHost($0)"
-    },
-    "command": {
-      "title": "signature help",
-      "command": "editor.action.triggerParameterHints"
-    }
-  },
-  {
-    "label": "cidrSubnet",
-    "kind": "function",
-    "documentation": {
-      "kind": "markdown",
-      "value": "```bicep\ncidrSubnet(network: string, cidr: int, subnetIndex: int): string\n\n```  \nSplits the specified IP address range in CIDR notation into subnets with a new CIDR value and returns the IP address range of the subnet with the specified index.  \n"
-    },
-    "deprecated": false,
-    "preselect": false,
-    "sortText": "3_cidrSubnet",
-    "insertTextFormat": "snippet",
-    "insertTextMode": "adjustIndentation",
-    "textEdit": {
-      "range": {},
-      "newText": "cidrSubnet($0)"
-    },
-    "command": {
-      "title": "signature help",
-      "command": "editor.action.triggerParameterHints"
-    }
-  },
-  {
-    "label": "completionB",
-    "kind": "module",
-    "detail": "completionB",
-    "deprecated": false,
-    "preselect": false,
-    "sortText": "2_completionB",
-    "insertTextFormat": "plainText",
-    "insertTextMode": "adjustIndentation",
-    "textEdit": {
-      "range": {},
-      "newText": "completionB"
-    }
-  },
-  {
-    "label": "completionC",
-    "kind": "module",
-    "detail": "completionC",
-    "deprecated": false,
-    "preselect": false,
-    "sortText": "2_completionC",
-    "insertTextFormat": "plainText",
-    "insertTextMode": "adjustIndentation",
-    "textEdit": {
-      "range": {},
-      "newText": "completionC"
-    }
-  },
-  {
-    "label": "completionD",
-    "kind": "module",
-    "detail": "completionD",
-    "deprecated": false,
-    "preselect": false,
-    "sortText": "2_completionD",
-    "insertTextFormat": "plainText",
-    "insertTextMode": "adjustIndentation",
-    "textEdit": {
-      "range": {},
-      "newText": "completionD"
-    }
-  },
-  {
-    "label": "completionE",
-    "kind": "module",
-    "detail": "completionE",
-    "deprecated": false,
-    "preselect": false,
-    "sortText": "2_completionE",
-    "insertTextFormat": "plainText",
-    "insertTextMode": "adjustIndentation",
-    "textEdit": {
-      "range": {},
-      "newText": "completionE"
-    }
-  },
-  {
-    "label": "concat",
-    "kind": "function",
-    "documentation": {
-      "kind": "markdown",
-      "value": "```bicep\nconcat(... : array): array\nconcat(... : bool | int | string): string\n\n```  \nCombines multiple arrays and returns the concatenated array, or combines multiple string values and returns the concatenated string.  \n"
-    },
-    "deprecated": false,
-    "preselect": false,
-    "sortText": "3_concat",
-    "insertTextFormat": "snippet",
-    "insertTextMode": "adjustIndentation",
-    "textEdit": {
-      "range": {},
-      "newText": "concat($0)"
-    },
-    "command": {
-      "title": "signature help",
-      "command": "editor.action.triggerParameterHints"
-    }
-  },
-  {
-    "label": "contains",
-    "kind": "function",
-    "documentation": {
-      "kind": "markdown",
-      "value": "```bicep\ncontains(object: object, propertyName: string): bool\ncontains(array: array, itemToFind: any): bool\ncontains(string: string, itemToFind: string): bool\n\n```  \nChecks whether an array contains a value, an object contains a key, or a string contains a substring. The string comparison is case-sensitive. However, when testing if an object contains a key, the comparison is case-insensitive.  \n"
-    },
-    "deprecated": false,
-    "preselect": false,
-    "sortText": "3_contains",
-    "insertTextFormat": "snippet",
-    "insertTextMode": "adjustIndentation",
-    "textEdit": {
-      "range": {},
-      "newText": "contains($0)"
-    },
-    "command": {
-      "title": "signature help",
-      "command": "editor.action.triggerParameterHints"
-    }
-  },
-  {
-    "label": "cwdFileCompletionA",
-    "kind": "module",
-    "detail": "cwdFileCompletionA",
-    "deprecated": false,
-    "preselect": false,
-    "sortText": "2_cwdFileCompletionA",
-    "insertTextFormat": "plainText",
-    "insertTextMode": "adjustIndentation",
-    "textEdit": {
-      "range": {},
-      "newText": "cwdFileCompletionA"
-    }
-  },
-  {
-    "label": "cwdFileCompletionB",
-    "kind": "module",
-    "detail": "cwdFileCompletionB",
-    "deprecated": false,
-    "preselect": false,
-    "sortText": "2_cwdFileCompletionB",
-    "insertTextFormat": "plainText",
-    "insertTextMode": "adjustIndentation",
-    "textEdit": {
-      "range": {},
-      "newText": "cwdFileCompletionB"
-    }
-  },
-  {
-    "label": "cwdFileCompletionC",
-    "kind": "module",
-    "detail": "cwdFileCompletionC",
-    "deprecated": false,
-    "preselect": false,
-    "sortText": "2_cwdFileCompletionC",
-    "insertTextFormat": "plainText",
-    "insertTextMode": "adjustIndentation",
-    "textEdit": {
-      "range": {},
-      "newText": "cwdFileCompletionC"
-    }
-  },
-  {
-    "label": "dataUri",
-    "kind": "function",
-    "documentation": {
-      "kind": "markdown",
-      "value": "```bicep\ndataUri(valueToConvert: any): string\n\n```  \nConverts a value to a data URI.  \n"
-    },
-    "deprecated": false,
-    "preselect": false,
-    "sortText": "3_dataUri",
-    "insertTextFormat": "snippet",
-    "insertTextMode": "adjustIndentation",
-    "textEdit": {
-      "range": {},
-      "newText": "dataUri($0)"
-    },
-    "command": {
-      "title": "signature help",
-      "command": "editor.action.triggerParameterHints"
-    }
-  },
-  {
-    "label": "dataUriToString",
-    "kind": "function",
-    "documentation": {
-      "kind": "markdown",
-      "value": "```bicep\ndataUriToString(dataUriToConvert: string): string\n\n```  \nConverts a data URI formatted value to a string.  \n"
-    },
-    "deprecated": false,
-    "preselect": false,
-    "sortText": "3_dataUriToString",
-    "insertTextFormat": "snippet",
-    "insertTextMode": "adjustIndentation",
-    "textEdit": {
-      "range": {},
-      "newText": "dataUriToString($0)"
-    },
-    "command": {
-      "title": "signature help",
-      "command": "editor.action.triggerParameterHints"
-    }
-  },
-  {
-    "label": "dateTimeAdd",
-    "kind": "function",
-    "documentation": {
-      "kind": "markdown",
-      "value": "```bicep\ndateTimeAdd(base: string, duration: string, [format: string]): string\n\n```  \nAdds a time duration to a base value. ISO 8601 format is expected.  \n"
-    },
-    "deprecated": false,
-    "preselect": false,
-    "sortText": "3_dateTimeAdd",
-    "insertTextFormat": "snippet",
-    "insertTextMode": "adjustIndentation",
-    "textEdit": {
-      "range": {},
-      "newText": "dateTimeAdd($0)"
-    },
-    "command": {
-      "title": "signature help",
-      "command": "editor.action.triggerParameterHints"
-    }
-  },
-  {
-    "label": "dateTimeFromEpoch",
-    "kind": "function",
-    "documentation": {
-      "kind": "markdown",
-      "value": "```bicep\ndateTimeFromEpoch([epochTime: int]): string\n\n```  \nConverts an epoch time integer value to an [ISO 8601](https://en.wikipedia.org/wiki/ISO_8601) dateTime string.  \n"
-    },
-    "deprecated": false,
-    "preselect": false,
-    "sortText": "3_dateTimeFromEpoch",
-    "insertTextFormat": "snippet",
-    "insertTextMode": "adjustIndentation",
-    "textEdit": {
-      "range": {},
-      "newText": "dateTimeFromEpoch($0)"
-    },
-    "command": {
-      "title": "signature help",
-      "command": "editor.action.triggerParameterHints"
-    }
-  },
-  {
-    "label": "dateTimeToEpoch",
-    "kind": "function",
-    "documentation": {
-      "kind": "markdown",
-      "value": "```bicep\ndateTimeToEpoch([dateTime: string]): int\n\n```  \nConverts an [ISO 8601](https://en.wikipedia.org/wiki/ISO_8601) dateTime string to an epoch time integer value.  \n"
-    },
-    "deprecated": false,
-    "preselect": false,
-    "sortText": "3_dateTimeToEpoch",
-    "insertTextFormat": "snippet",
-    "insertTextMode": "adjustIndentation",
-    "textEdit": {
-      "range": {},
-      "newText": "dateTimeToEpoch($0)"
-    },
-    "command": {
-      "title": "signature help",
-      "command": "editor.action.triggerParameterHints"
-    }
-  },
-  {
-    "label": "deployment",
-    "kind": "function",
-    "documentation": {
-      "kind": "markdown",
-      "value": "```bicep\ndeployment(): deployment\n\n```  \nReturns information about the current deployment operation.  \n"
-    },
-    "deprecated": false,
-    "preselect": false,
-    "sortText": "3_deployment",
-    "insertTextFormat": "snippet",
-    "insertTextMode": "adjustIndentation",
-    "textEdit": {
-      "range": {},
-      "newText": "deployment()$0"
-    }
-  },
-  {
-    "label": "directRefToCollectionViaLoopBody",
-    "kind": "module",
-    "detail": "directRefToCollectionViaLoopBody",
-    "deprecated": false,
-    "preselect": false,
-    "sortText": "2_directRefToCollectionViaLoopBody",
-    "insertTextFormat": "plainText",
-    "insertTextMode": "adjustIndentation",
-    "textEdit": {
-      "range": {},
-      "newText": "directRefToCollectionViaLoopBody"
-    }
-  },
-  {
-    "label": "directRefToCollectionViaLoopBodyWithExtraDependsOn",
-    "kind": "module",
-    "detail": "directRefToCollectionViaLoopBodyWithExtraDependsOn",
-    "deprecated": false,
-    "preselect": false,
-    "sortText": "2_directRefToCollectionViaLoopBodyWithExtraDependsOn",
-    "insertTextFormat": "plainText",
-    "insertTextMode": "adjustIndentation",
-    "textEdit": {
-      "range": {},
-      "newText": "directRefToCollectionViaLoopBodyWithExtraDependsOn"
-    }
-  },
-  {
-    "label": "directRefToCollectionViaSingleBody",
-    "kind": "module",
-    "detail": "directRefToCollectionViaSingleBody",
-    "deprecated": false,
-    "preselect": false,
-    "sortText": "2_directRefToCollectionViaSingleBody",
-    "insertTextFormat": "plainText",
-    "insertTextMode": "adjustIndentation",
-    "textEdit": {
-      "range": {},
-      "newText": "directRefToCollectionViaSingleBody"
-    }
-  },
-  {
-    "label": "directRefToCollectionViaSingleConditionalBody",
-    "kind": "module",
-    "detail": "directRefToCollectionViaSingleConditionalBody",
-    "deprecated": false,
-    "preselect": false,
-    "sortText": "2_directRefToCollectionViaSingleConditionalBody",
-    "insertTextFormat": "plainText",
-    "insertTextMode": "adjustIndentation",
-    "textEdit": {
-      "range": {},
-      "newText": "directRefToCollectionViaSingleConditionalBody"
-    }
-  },
-  {
-    "label": "empty",
-    "kind": "function",
-    "documentation": {
-      "kind": "markdown",
-      "value": "```bicep\nempty(itemToTest: array | null | object | string): bool\n\n```  \nDetermines if an array, object, or string is empty.  \n"
-    },
-    "deprecated": false,
-    "preselect": false,
-    "sortText": "3_empty",
-    "insertTextFormat": "snippet",
-    "insertTextMode": "adjustIndentation",
-    "textEdit": {
-      "range": {},
-      "newText": "empty($0)"
-    },
-    "command": {
-      "title": "signature help",
-      "command": "editor.action.triggerParameterHints"
-    }
-  },
-  {
-    "label": "emptyArray",
-    "kind": "variable",
-    "detail": "emptyArray",
-    "deprecated": false,
-    "preselect": false,
-    "sortText": "2_emptyArray",
-    "insertTextFormat": "plainText",
-    "insertTextMode": "adjustIndentation",
-    "textEdit": {
-      "range": {},
-      "newText": "emptyArray"
-    }
-  },
-  {
-    "label": "endsWith",
-    "kind": "function",
-    "documentation": {
-      "kind": "markdown",
-      "value": "```bicep\nendsWith(stringToSearch: string, stringToFind: string): bool\n\n```  \nDetermines whether a string ends with a value. The comparison is case-insensitive.  \n"
-    },
-    "deprecated": false,
-    "preselect": false,
-    "sortText": "3_endsWith",
-    "insertTextFormat": "snippet",
-    "insertTextMode": "adjustIndentation",
-    "textEdit": {
-      "range": {},
-      "newText": "endsWith($0)"
-    },
-    "command": {
-      "title": "signature help",
-      "command": "editor.action.triggerParameterHints"
-    }
-  },
-  {
-    "label": "environment",
-    "kind": "function",
-    "documentation": {
-      "kind": "markdown",
-      "value": "```bicep\nenvironment(): environment\n\n```  \nReturns information about the Azure environment used for deployment.  \n"
-    },
-    "deprecated": false,
-    "preselect": false,
-    "sortText": "3_environment",
-    "insertTextFormat": "snippet",
-    "insertTextMode": "adjustIndentation",
-    "textEdit": {
-      "range": {},
-      "newText": "environment()$0"
-    }
-  },
-  {
-    "label": "evenMoreDuplicates",
-    "kind": "variable",
-    "detail": "evenMoreDuplicates",
-    "deprecated": false,
-    "preselect": false,
-    "sortText": "2_evenMoreDuplicates",
-    "insertTextFormat": "plainText",
-    "insertTextMode": "adjustIndentation",
-    "textEdit": {
-      "range": {},
-      "newText": "evenMoreDuplicates"
-    }
-  },
-  {
-    "label": "expectedArrayExpression",
-    "kind": "module",
-    "detail": "expectedArrayExpression",
-    "deprecated": false,
-    "preselect": false,
-    "sortText": "2_expectedArrayExpression",
-    "insertTextFormat": "plainText",
-    "insertTextMode": "adjustIndentation",
-    "textEdit": {
-      "range": {},
-      "newText": "expectedArrayExpression"
-    }
-  },
-  {
-    "label": "expectedArrayExpression2",
-    "kind": "module",
-    "detail": "expectedArrayExpression2",
-    "deprecated": false,
-    "preselect": false,
-    "sortText": "2_expectedArrayExpression2",
-    "insertTextFormat": "plainText",
-    "insertTextMode": "adjustIndentation",
-    "textEdit": {
-      "range": {},
-      "newText": "expectedArrayExpression2"
-    }
-  },
-  {
-    "label": "expectedColon",
-    "kind": "module",
-    "detail": "expectedColon",
-    "deprecated": false,
-    "preselect": false,
-    "sortText": "2_expectedColon",
-    "insertTextFormat": "plainText",
-    "insertTextMode": "adjustIndentation",
-    "textEdit": {
-      "range": {},
-      "newText": "expectedColon"
-    }
-  },
-  {
-    "label": "expectedColon2",
-    "kind": "module",
-    "detail": "expectedColon2",
-    "deprecated": false,
-    "preselect": false,
-    "sortText": "2_expectedColon2",
-    "insertTextFormat": "plainText",
-    "insertTextMode": "adjustIndentation",
-    "textEdit": {
-      "range": {},
-      "newText": "expectedColon2"
-    }
-  },
-  {
-    "label": "expectedComma",
-    "kind": "module",
-    "detail": "expectedComma",
-    "deprecated": false,
-    "preselect": false,
-    "sortText": "2_expectedComma",
-    "insertTextFormat": "plainText",
-    "insertTextMode": "adjustIndentation",
-    "textEdit": {
-      "range": {},
-      "newText": "expectedComma"
-    }
-  },
-  {
-    "label": "expectedForKeyword",
-    "kind": "module",
-    "detail": "expectedForKeyword",
-    "deprecated": false,
-    "preselect": false,
-    "sortText": "2_expectedForKeyword",
-    "insertTextFormat": "plainText",
-    "insertTextMode": "adjustIndentation",
-    "textEdit": {
-      "range": {},
-      "newText": "expectedForKeyword"
-    }
-  },
-  {
-    "label": "expectedForKeyword2",
-    "kind": "module",
-    "detail": "expectedForKeyword2",
-    "deprecated": false,
-    "preselect": false,
-    "sortText": "2_expectedForKeyword2",
-    "insertTextFormat": "plainText",
-    "insertTextMode": "adjustIndentation",
-    "textEdit": {
-      "range": {},
-      "newText": "expectedForKeyword2"
-    }
-  },
-  {
-    "label": "expectedInKeyword",
-    "kind": "module",
-    "detail": "expectedInKeyword",
-    "deprecated": false,
-    "preselect": false,
-    "sortText": "2_expectedInKeyword",
-    "insertTextFormat": "plainText",
-    "insertTextMode": "adjustIndentation",
-    "textEdit": {
-      "range": {},
-      "newText": "expectedInKeyword"
-    }
-  },
-  {
-    "label": "expectedInKeyword2",
-    "kind": "module",
-    "detail": "expectedInKeyword2",
-    "deprecated": false,
-    "preselect": false,
-    "sortText": "2_expectedInKeyword2",
-    "insertTextFormat": "plainText",
-    "insertTextMode": "adjustIndentation",
-    "textEdit": {
-      "range": {},
-      "newText": "expectedInKeyword2"
-    }
-  },
-  {
-    "label": "expectedInKeyword3",
-    "kind": "module",
-    "detail": "expectedInKeyword3",
-    "deprecated": false,
-    "preselect": false,
-    "sortText": "2_expectedInKeyword3",
-    "insertTextFormat": "plainText",
-    "insertTextMode": "adjustIndentation",
-    "textEdit": {
-      "range": {},
-      "newText": "expectedInKeyword3"
-    }
-  },
-  {
-    "label": "expectedIndexVarName",
-    "kind": "module",
-    "detail": "expectedIndexVarName",
-    "deprecated": false,
-    "preselect": false,
-    "sortText": "2_expectedIndexVarName",
-    "insertTextFormat": "plainText",
-    "insertTextMode": "adjustIndentation",
-    "textEdit": {
-      "range": {},
-      "newText": "expectedIndexVarName"
-    }
-  },
-  {
-    "label": "expectedItemVarName",
-    "kind": "module",
-    "detail": "expectedItemVarName",
-    "deprecated": false,
-    "preselect": false,
-    "sortText": "2_expectedItemVarName",
-    "insertTextFormat": "plainText",
-    "insertTextMode": "adjustIndentation",
-    "textEdit": {
-      "range": {},
-      "newText": "expectedItemVarName"
-    }
-  },
-  {
-    "label": "expectedLoopBody",
-    "kind": "module",
-    "detail": "expectedLoopBody",
-    "deprecated": false,
-    "preselect": false,
-    "sortText": "2_expectedLoopBody",
-    "insertTextFormat": "plainText",
-    "insertTextMode": "adjustIndentation",
-    "textEdit": {
-      "range": {},
-      "newText": "expectedLoopBody"
-    }
-  },
-  {
-    "label": "expectedLoopBody2",
-    "kind": "module",
-    "detail": "expectedLoopBody2",
-    "deprecated": false,
-    "preselect": false,
-    "sortText": "2_expectedLoopBody2",
-    "insertTextFormat": "plainText",
-    "insertTextMode": "adjustIndentation",
-    "textEdit": {
-      "range": {},
-      "newText": "expectedLoopBody2"
-    }
-  },
-  {
-    "label": "expectedLoopFilterOpenParen",
-    "kind": "module",
-    "detail": "expectedLoopFilterOpenParen",
-    "deprecated": false,
-    "preselect": false,
-    "sortText": "2_expectedLoopFilterOpenParen",
-    "insertTextFormat": "plainText",
-    "insertTextMode": "adjustIndentation",
-    "textEdit": {
-      "range": {},
-      "newText": "expectedLoopFilterOpenParen"
-    }
-  },
-  {
-    "label": "expectedLoopFilterOpenParen2",
-    "kind": "module",
-    "detail": "expectedLoopFilterOpenParen2",
-    "deprecated": false,
-    "preselect": false,
-    "sortText": "2_expectedLoopFilterOpenParen2",
-    "insertTextFormat": "plainText",
-    "insertTextMode": "adjustIndentation",
-    "textEdit": {
-      "range": {},
-      "newText": "expectedLoopFilterOpenParen2"
-    }
-  },
-  {
-    "label": "expectedLoopFilterPredicateAndBody",
-    "kind": "module",
-    "detail": "expectedLoopFilterPredicateAndBody",
-    "deprecated": false,
-    "preselect": false,
-    "sortText": "2_expectedLoopFilterPredicateAndBody",
-    "insertTextFormat": "plainText",
-    "insertTextMode": "adjustIndentation",
-    "textEdit": {
-      "range": {},
-      "newText": "expectedLoopFilterPredicateAndBody"
-    }
-  },
-  {
-    "label": "expectedLoopFilterPredicateAndBody2",
-    "kind": "module",
-    "detail": "expectedLoopFilterPredicateAndBody2",
-    "deprecated": false,
-    "preselect": false,
-    "sortText": "2_expectedLoopFilterPredicateAndBody2",
-    "insertTextFormat": "plainText",
-    "insertTextMode": "adjustIndentation",
-    "textEdit": {
-      "range": {},
-      "newText": "expectedLoopFilterPredicateAndBody2"
-    }
-  },
-  {
-    "label": "expectedLoopVar",
-    "kind": "module",
-    "detail": "expectedLoopVar",
-    "deprecated": false,
-    "preselect": false,
-    "sortText": "2_expectedLoopVar",
-    "insertTextFormat": "plainText",
-    "insertTextMode": "adjustIndentation",
-    "textEdit": {
-      "range": {},
-      "newText": "expectedLoopVar"
-    }
-  },
-  {
-    "label": "extensionResourceId",
-    "kind": "function",
-    "documentation": {
-      "kind": "markdown",
-      "value": "```bicep\nextensionResourceId(resourceId: string, resourceType: string, ... : string): string\n\n```  \nReturns the resource ID for an [extension](https://docs.microsoft.com/en-us/azure/azure-resource-manager/management/extension-resource-types) resource, which is a resource type that is applied to another resource to add to its capabilities.  \n"
-    },
-    "deprecated": false,
-    "preselect": false,
-    "sortText": "3_extensionResourceId",
-    "insertTextFormat": "snippet",
-    "insertTextMode": "adjustIndentation",
-    "textEdit": {
-      "range": {},
-      "newText": "extensionResourceId($0)"
-    },
-    "command": {
-      "title": "signature help",
-      "command": "editor.action.triggerParameterHints"
-    }
-  },
-  {
-    "label": "filter",
-    "kind": "function",
-    "documentation": {
-      "kind": "markdown",
-      "value": "```bicep\nfilter(array: array, predicate: (any[, int]) => bool): array\n\n```  \nFilters an array with a custom filtering function.  \n"
-    },
-    "deprecated": false,
-    "preselect": false,
-    "sortText": "3_filter",
-    "insertTextFormat": "snippet",
-    "insertTextMode": "adjustIndentation",
-    "textEdit": {
-      "range": {},
-      "newText": "filter($0)"
-    },
-    "command": {
-      "title": "signature help",
-      "command": "editor.action.triggerParameterHints"
-    }
-  },
-  {
-    "label": "first",
-    "kind": "function",
-    "documentation": {
-      "kind": "markdown",
-      "value": "```bicep\nfirst(array: array): any\nfirst(string: string): string\n\n```  \nReturns the first element of the array, or first character of the string.  \n"
-    },
-    "deprecated": false,
-    "preselect": false,
-    "sortText": "3_first",
-    "insertTextFormat": "snippet",
-    "insertTextMode": "adjustIndentation",
-    "textEdit": {
-      "range": {},
-      "newText": "first($0)"
-    },
-    "command": {
-      "title": "signature help",
-      "command": "editor.action.triggerParameterHints"
-    }
-  },
-  {
-    "label": "flatten",
-    "kind": "function",
-    "documentation": {
-      "kind": "markdown",
-      "value": "```bicep\nflatten(array: array[]): array\n\n```  \nTakes an array of arrays, and returns an array of sub-array elements, in the original order. Sub-arrays are only flattened once, not recursively.  \n"
-    },
-    "deprecated": false,
-    "preselect": false,
-    "sortText": "3_flatten",
-    "insertTextFormat": "snippet",
-    "insertTextMode": "adjustIndentation",
-    "textEdit": {
-      "range": {},
-      "newText": "flatten($0)"
-    },
-    "command": {
-      "title": "signature help",
-      "command": "editor.action.triggerParameterHints"
-    }
-  },
-  {
-    "label": "format",
-    "kind": "function",
-    "documentation": {
-      "kind": "markdown",
-      "value": "```bicep\nformat(formatString: string, ... : any): string\n\n```  \nCreates a formatted string from input values.  \n"
-    },
-    "deprecated": false,
-    "preselect": false,
-    "sortText": "3_format",
-    "insertTextFormat": "snippet",
-    "insertTextMode": "adjustIndentation",
-    "textEdit": {
-      "range": {},
-      "newText": "format($0)"
-    },
-    "command": {
-      "title": "signature help",
-      "command": "editor.action.triggerParameterHints"
-    }
-  },
-  {
-    "label": "groupBy",
-    "kind": "function",
-    "documentation": {
-      "kind": "markdown",
-      "value": "```bicep\ngroupBy(array: array, keyPredicate: any => string, [valuePredicate: any => any]): object\n\n```  \nConverts an array to an object containing a lookup from key to array values filtered by said key. Values can be optionally translated using a mapping function.  \n"
-    },
-    "deprecated": false,
-    "preselect": false,
-    "sortText": "3_groupBy",
-    "insertTextFormat": "snippet",
-    "insertTextMode": "adjustIndentation",
-    "textEdit": {
-      "range": {},
-      "newText": "groupBy($0)"
-    },
-    "command": {
-      "title": "signature help",
-      "command": "editor.action.triggerParameterHints"
-    }
-  },
-  {
-    "label": "guid",
-    "kind": "function",
-    "documentation": {
-      "kind": "markdown",
-      "value": "```bicep\nguid(... : string): string\n\n```  \nCreates a value in the format of a globally unique identifier based on the values provided as parameters.  \n"
-    },
-    "deprecated": false,
-    "preselect": false,
-    "sortText": "3_guid",
-    "insertTextFormat": "snippet",
-    "insertTextMode": "adjustIndentation",
-    "textEdit": {
-      "range": {},
-      "newText": "guid($0)"
-    },
-    "command": {
-      "title": "signature help",
-      "command": "editor.action.triggerParameterHints"
-    }
-  },
-  {
-    "label": "if-else",
-    "kind": "snippet",
-    "detail": "if-else",
-    "deprecated": false,
-    "preselect": false,
-    "sortText": "1_if-else",
-    "insertTextFormat": "snippet",
-    "insertTextMode": "adjustIndentation",
-    "textEdit": {
-      "range": {},
-      "newText": "${1:condition} ? ${2:TrueValue} : ${3:FalseValue}"
-    }
-  },
-  {
-    "label": "indexOf",
-    "kind": "function",
-    "documentation": {
-      "kind": "markdown",
-      "value": "```bicep\nindexOf(stringToSearch: string, stringToFind: string): int\nindexOf(array: array, itemToFind: any): int\n\n```  \nReturns the first position of a value within a string. The comparison is case-insensitive.  \n"
-    },
-    "deprecated": false,
-    "preselect": false,
-    "sortText": "3_indexOf",
-    "insertTextFormat": "snippet",
-    "insertTextMode": "adjustIndentation",
-    "textEdit": {
-      "range": {},
-      "newText": "indexOf($0)"
-    },
-    "command": {
-      "title": "signature help",
-      "command": "editor.action.triggerParameterHints"
-    }
-  },
-  {
-    "label": "int",
-    "kind": "function",
-    "documentation": {
-      "kind": "markdown",
-      "value": "```bicep\nint(valueToConvert: int | string): int\n\n```  \nConverts the specified value to an integer.  \n"
-    },
-    "deprecated": false,
-    "preselect": false,
-    "sortText": "3_int",
-    "insertTextFormat": "snippet",
-    "insertTextMode": "adjustIndentation",
-    "textEdit": {
-      "range": {},
-      "newText": "int($0)"
-    },
-    "command": {
-      "title": "signature help",
-      "command": "editor.action.triggerParameterHints"
-    }
-  },
-  {
-    "label": "interp",
-    "kind": "variable",
-    "detail": "interp",
-    "deprecated": false,
-    "preselect": false,
-    "sortText": "2_interp",
-    "insertTextFormat": "plainText",
-    "insertTextMode": "adjustIndentation",
-    "textEdit": {
-      "range": {},
-      "newText": "interp"
-    }
-  },
-  {
-    "label": "intersection",
-    "kind": "function",
-    "documentation": {
-      "kind": "markdown",
-      "value": "```bicep\nintersection(... : object): object\nintersection(... : array): array\n\n```  \nReturns a single array or object with the common elements from the parameters.  \n"
-    },
-    "deprecated": false,
-    "preselect": false,
-    "sortText": "3_intersection",
-    "insertTextFormat": "snippet",
-    "insertTextMode": "adjustIndentation",
-    "textEdit": {
-      "range": {},
-      "newText": "intersection($0)"
-    },
-    "command": {
-      "title": "signature help",
-      "command": "editor.action.triggerParameterHints"
-    }
-  },
-  {
-    "label": "invalidJsonMod",
-    "kind": "module",
-    "detail": "invalidJsonMod",
-    "deprecated": false,
-    "preselect": false,
-    "sortText": "2_invalidJsonMod",
-    "insertTextFormat": "plainText",
-    "insertTextMode": "adjustIndentation",
-    "textEdit": {
-      "range": {},
-      "newText": "invalidJsonMod"
-    }
-  },
-  {
-    "label": "issue3000",
-    "kind": "module",
-    "detail": "issue3000",
-    "deprecated": false,
-    "preselect": false,
-    "sortText": "2_issue3000",
-    "insertTextFormat": "plainText",
-    "insertTextMode": "adjustIndentation",
-    "textEdit": {
-      "range": {},
-      "newText": "issue3000"
-    }
-  },
-  {
-    "label": "items",
-    "kind": "function",
-    "documentation": {
-      "kind": "markdown",
-      "value": "```bicep\nitems(object: object): object[]\n\n```  \nReturns an array of keys and values for an object. Elements are consistently ordered alphabetically by key.  \n"
-    },
-    "deprecated": false,
-    "preselect": false,
-    "sortText": "3_items",
-    "insertTextFormat": "snippet",
-    "insertTextMode": "adjustIndentation",
-    "textEdit": {
-      "range": {},
-      "newText": "items($0)"
-    },
-    "command": {
-      "title": "signature help",
-      "command": "editor.action.triggerParameterHints"
-    }
-  },
-  {
-    "label": "join",
-    "kind": "function",
-    "documentation": {
-      "kind": "markdown",
-      "value": "```bicep\njoin(inputArray: (bool | int | string)[], delimiter: string): string\n\n```  \nJoins multiple strings into a single string, separated using a delimiter.  \n"
-    },
-    "deprecated": false,
-    "preselect": false,
-    "sortText": "3_join",
-    "insertTextFormat": "snippet",
-    "insertTextMode": "adjustIndentation",
-    "textEdit": {
-      "range": {},
-      "newText": "join($0)"
-    },
-    "command": {
-      "title": "signature help",
-      "command": "editor.action.triggerParameterHints"
-    }
-  },
-  {
-    "label": "json",
-    "kind": "function",
-    "documentation": {
-      "kind": "markdown",
-      "value": "```bicep\njson(json: string): any\n\n```  \nConverts a valid JSON string into a JSON data type.  \n"
-    },
-    "deprecated": false,
-    "preselect": false,
-    "sortText": "3_json",
-    "insertTextFormat": "snippet",
-    "insertTextMode": "adjustIndentation",
-    "textEdit": {
-      "range": {},
-      "newText": "json($0)"
-    },
-    "command": {
-      "title": "signature help",
-      "command": "editor.action.triggerParameterHints"
-    }
-  },
-  {
-    "label": "jsonModMissingParam",
-    "kind": "module",
-    "detail": "jsonModMissingParam",
-    "deprecated": false,
-    "preselect": false,
-    "sortText": "2_jsonModMissingParam",
-    "insertTextFormat": "plainText",
-    "insertTextMode": "adjustIndentation",
-    "textEdit": {
-      "range": {},
-      "newText": "jsonModMissingParam"
-    }
-  },
-  {
-    "label": "kv",
-    "kind": "interface",
-    "detail": "kv",
-    "deprecated": false,
-    "preselect": false,
-    "sortText": "2_kv",
-    "insertTextFormat": "plainText",
-    "insertTextMode": "adjustIndentation",
-    "textEdit": {
-      "range": {},
-      "newText": "kv"
-    },
-    "commitCharacters": [
-      ":"
-    ]
-  },
-  {
-    "label": "last",
-    "kind": "function",
-    "documentation": {
-      "kind": "markdown",
-      "value": "```bicep\nlast(array: array): any\nlast(string: string): string\n\n```  \nReturns the last element of the array, or last character of the string.  \n"
-    },
-    "deprecated": false,
-    "preselect": false,
-    "sortText": "3_last",
-    "insertTextFormat": "snippet",
-    "insertTextMode": "adjustIndentation",
-    "textEdit": {
-      "range": {},
-      "newText": "last($0)"
-    },
-    "command": {
-      "title": "signature help",
-      "command": "editor.action.triggerParameterHints"
-    }
-  },
-  {
-    "label": "lastIndexOf",
-    "kind": "function",
-    "documentation": {
-      "kind": "markdown",
-      "value": "```bicep\nlastIndexOf(stringToSearch: string, stringToFind: string): int\nlastIndexOf(array: array, itemToFind: any): int\n\n```  \nReturns the last position of a value within a string. The comparison is case-insensitive.  \n"
-    },
-    "deprecated": false,
-    "preselect": false,
-    "sortText": "3_lastIndexOf",
-    "insertTextFormat": "snippet",
-    "insertTextMode": "adjustIndentation",
-    "textEdit": {
-      "range": {},
-      "newText": "lastIndexOf($0)"
-    },
-    "command": {
-      "title": "signature help",
-      "command": "editor.action.triggerParameterHints"
-    }
-  },
-  {
-    "label": "length",
-    "kind": "function",
-    "documentation": {
-      "kind": "markdown",
-      "value": "```bicep\nlength(arg: object | string): int\nlength(arg: array): int\n\n```  \nReturns the number of characters in a string, elements in an array, or root-level properties in an object.  \n"
-    },
-    "deprecated": false,
-    "preselect": false,
-    "sortText": "3_length",
-    "insertTextFormat": "snippet",
-    "insertTextMode": "adjustIndentation",
-    "textEdit": {
-      "range": {},
-      "newText": "length($0)"
-    },
-    "command": {
-      "title": "signature help",
-      "command": "editor.action.triggerParameterHints"
-    }
-  },
-  {
-    "label": "loadFileAsBase64",
-    "kind": "function",
-    "documentation": {
-      "kind": "markdown",
-      "value": "```bicep\nloadFileAsBase64(filePath: string): string\n\n```  \nLoads the specified file as base64 string. File loading occurs during compilation, not at runtime. The maximum allowed size is 96 Kb.  \n"
-    },
-    "deprecated": false,
-    "preselect": false,
-    "sortText": "3_loadFileAsBase64",
-    "insertTextFormat": "snippet",
-    "insertTextMode": "adjustIndentation",
-    "textEdit": {
-      "range": {},
-      "newText": "loadFileAsBase64($0)"
-    },
-    "command": {
-      "title": "signature help",
-      "command": "editor.action.triggerParameterHints"
-    }
-  },
-  {
-    "label": "loadJsonContent",
-    "kind": "function",
-    "documentation": {
-      "kind": "markdown",
-      "value": "```bicep\nloadJsonContent(filePath: string, [jsonPath: string], [encoding: 'iso-8859-1' | 'us-ascii' | 'utf-16' | 'utf-16BE' | 'utf-8']): any\n\n```  \nLoads the specified JSON file as bicep object. File loading occurs during compilation, not at runtime.  \n"
-    },
-    "deprecated": false,
-    "preselect": false,
-    "sortText": "3_loadJsonContent",
-    "insertTextFormat": "snippet",
-    "insertTextMode": "adjustIndentation",
-    "textEdit": {
-      "range": {},
-      "newText": "loadJsonContent($0)"
-    },
-    "command": {
-      "title": "signature help",
-      "command": "editor.action.triggerParameterHints"
-    }
-  },
-  {
-    "label": "loadTextContent",
-    "kind": "function",
-    "documentation": {
-      "kind": "markdown",
-      "value": "```bicep\nloadTextContent(filePath: string, [encoding: 'iso-8859-1' | 'us-ascii' | 'utf-16' | 'utf-16BE' | 'utf-8']): string\n\n```  \nLoads the content of the specified file into a string. Content loading occurs during compilation, not at runtime. The maximum allowed content size is 131072 characters (including line endings).  \n"
-    },
-    "deprecated": false,
-    "preselect": false,
-    "sortText": "3_loadTextContent",
-    "insertTextFormat": "snippet",
-    "insertTextMode": "adjustIndentation",
-    "textEdit": {
-      "range": {},
-      "newText": "loadTextContent($0)"
-    },
-    "command": {
-      "title": "signature help",
-      "command": "editor.action.triggerParameterHints"
-    }
-  },
-  {
-    "label": "loadYamlContent",
-    "kind": "function",
-    "documentation": {
-      "kind": "markdown",
-      "value": "```bicep\nloadYamlContent(filePath: string, [pathFilter: string], [encoding: 'iso-8859-1' | 'us-ascii' | 'utf-16' | 'utf-16BE' | 'utf-8']): any\n\n```  \nLoads the specified YAML file as bicep object. File loading occurs during compilation, not at runtime.  \n"
-    },
-    "deprecated": false,
-    "preselect": false,
-    "sortText": "3_loadYamlContent",
-    "insertTextFormat": "snippet",
-    "insertTextMode": "adjustIndentation",
-    "textEdit": {
-      "range": {},
-      "newText": "loadYamlContent($0)"
-    },
-    "command": {
-      "title": "signature help",
-      "command": "editor.action.triggerParameterHints"
-    }
-  },
-  {
-    "label": "managementGroup",
-    "kind": "function",
-    "documentation": {
-      "kind": "markdown",
-      "value": "```bicep\nmanagementGroup(name: string): managementGroup\n\n```  \nReturns a management group scope.  \n"
-    },
-    "deprecated": false,
-    "preselect": false,
-    "sortText": "3_managementGroup",
-    "insertTextFormat": "snippet",
-    "insertTextMode": "adjustIndentation",
-    "textEdit": {
-      "range": {},
-      "newText": "managementGroup($0)"
-    },
-    "command": {
-      "title": "signature help",
-      "command": "editor.action.triggerParameterHints"
-    }
-  },
-  {
-    "label": "managementGroupResourceId",
-    "kind": "function",
-    "documentation": {
-      "kind": "markdown",
-      "value": "```bicep\nmanagementGroupResourceId(resourceType: string, ... : string): string\nmanagementGroupResourceId(managementGroupId: string, resourceType: string, ... : string): string\n\n```  \nReturns the unique identifier for a resource deployed at the management group level.  \n"
-    },
-    "deprecated": false,
-    "preselect": false,
-    "sortText": "3_managementGroupResourceId",
-    "insertTextFormat": "snippet",
-    "insertTextMode": "adjustIndentation",
-    "textEdit": {
-      "range": {},
-      "newText": "managementGroupResourceId($0)"
-    },
-    "command": {
-      "title": "signature help",
-      "command": "editor.action.triggerParameterHints"
-    }
-  },
-  {
-    "label": "map",
-    "kind": "function",
-    "documentation": {
-      "kind": "markdown",
-      "value": "```bicep\nmap(array: array, predicate: (any[, int]) => any): array\n\n```  \nApplies a custom mapping function to each element of an array and returns the result array.  \n"
-    },
-    "deprecated": false,
-    "preselect": false,
-    "sortText": "3_map",
-    "insertTextFormat": "snippet",
-    "insertTextMode": "adjustIndentation",
-    "textEdit": {
-      "range": {},
-      "newText": "map($0)"
-    },
-    "command": {
-      "title": "signature help",
-      "command": "editor.action.triggerParameterHints"
-    }
-  },
-  {
-    "label": "mapValues",
-    "kind": "function",
-    "documentation": {
-      "kind": "markdown",
-      "value": "```bicep\nmapValues(object: object, predicate: any => any): array\n\n```  \nApplies a custom mapping function to the values of an object and returns the result object.  \n"
-    },
-    "deprecated": false,
-    "preselect": false,
-    "sortText": "3_mapValues",
-    "insertTextFormat": "snippet",
-    "insertTextMode": "adjustIndentation",
-    "textEdit": {
-      "range": {},
-      "newText": "mapValues($0)"
-    },
-    "command": {
-      "title": "signature help",
-      "command": "editor.action.triggerParameterHints"
-    }
-  },
-  {
-    "label": "max",
-    "kind": "function",
-    "documentation": {
-      "kind": "markdown",
-      "value": "```bicep\nmax(... : int): int\nmax(intArray: int[]): int\n\n```  \nReturns the maximum value from an array of integers or a comma-separated list of integers.  \n"
-    },
-    "deprecated": false,
-    "preselect": false,
-    "sortText": "3_max",
-    "insertTextFormat": "snippet",
-    "insertTextMode": "adjustIndentation",
-    "textEdit": {
-      "range": {},
-      "newText": "max($0)"
-    },
-    "command": {
-      "title": "signature help",
-      "command": "editor.action.triggerParameterHints"
-    }
-  },
-  {
-    "label": "min",
-    "kind": "function",
-    "documentation": {
-      "kind": "markdown",
-      "value": "```bicep\nmin(... : int): int\nmin(intArray: int[]): int\n\n```  \nReturns the minimum value from an array of integers or a comma-separated list of integers.  \n"
-    },
-    "deprecated": false,
-    "preselect": false,
-    "sortText": "3_min",
-    "insertTextFormat": "snippet",
-    "insertTextMode": "adjustIndentation",
-    "textEdit": {
-      "range": {},
-      "newText": "min($0)"
-    },
-    "command": {
-      "title": "signature help",
-      "command": "editor.action.triggerParameterHints"
-    }
-  },
-  {
-    "label": "missingFewerLoopBodyProperties",
-    "kind": "module",
-    "detail": "missingFewerLoopBodyProperties",
-    "deprecated": false,
-    "preselect": false,
-    "sortText": "2_missingFewerLoopBodyProperties",
-    "insertTextFormat": "plainText",
-    "insertTextMode": "adjustIndentation",
-    "textEdit": {
-      "range": {},
-      "newText": "missingFewerLoopBodyProperties"
-    }
-  },
-  {
-    "label": "missingLoopBodyProperties",
-    "kind": "module",
-    "detail": "missingLoopBodyProperties",
-    "deprecated": false,
-    "preselect": false,
-    "sortText": "2_missingLoopBodyProperties",
-    "insertTextFormat": "plainText",
-    "insertTextMode": "adjustIndentation",
-    "textEdit": {
-      "range": {},
-      "newText": "missingLoopBodyProperties"
-    }
-  },
-  {
-    "label": "missingLoopBodyProperties2",
-    "kind": "module",
-    "detail": "missingLoopBodyProperties2",
-    "deprecated": false,
-    "preselect": false,
-    "sortText": "2_missingLoopBodyProperties2",
-    "insertTextFormat": "plainText",
-    "insertTextMode": "adjustIndentation",
-    "textEdit": {
-      "range": {},
-      "newText": "missingLoopBodyProperties2"
-    }
-  },
-  {
-    "label": "missingValue",
-    "kind": "module",
-    "detail": "missingValue",
-    "deprecated": false,
-    "preselect": false,
-    "sortText": "2_missingValue",
-    "insertTextFormat": "plainText",
-    "insertTextMode": "adjustIndentation",
-    "textEdit": {
-      "range": {},
-      "newText": "missingValue"
-    }
-  },
-  {
-    "label": "modAEmptyInputs",
-    "kind": "module",
-    "detail": "modAEmptyInputs",
-    "deprecated": false,
-    "preselect": false,
-    "sortText": "2_modAEmptyInputs",
-    "insertTextFormat": "plainText",
-    "insertTextMode": "adjustIndentation",
-    "textEdit": {
-      "range": {},
-      "newText": "modAEmptyInputs"
-    }
-  },
-  {
-    "label": "modAEmptyInputsWithCondition",
-    "kind": "module",
-    "detail": "modAEmptyInputsWithCondition",
-    "deprecated": false,
-    "preselect": false,
-    "sortText": "2_modAEmptyInputsWithCondition",
-    "insertTextFormat": "plainText",
-    "insertTextMode": "adjustIndentation",
-    "textEdit": {
-      "range": {},
-      "newText": "modAEmptyInputsWithCondition"
-    }
-  },
-  {
-    "label": "modANoInputs",
-    "kind": "module",
-    "detail": "modANoInputs",
-    "deprecated": false,
-    "preselect": false,
-    "sortText": "2_modANoInputs",
-    "insertTextFormat": "plainText",
-    "insertTextMode": "adjustIndentation",
-    "textEdit": {
-      "range": {},
-      "newText": "modANoInputs"
-    }
-  },
-  {
-    "label": "modANoInputsWithCondition",
-    "kind": "module",
-    "detail": "modANoInputsWithCondition",
-    "deprecated": false,
-    "preselect": false,
-    "sortText": "2_modANoInputsWithCondition",
-    "insertTextFormat": "plainText",
-    "insertTextMode": "adjustIndentation",
-    "textEdit": {
-      "range": {},
-      "newText": "modANoInputsWithCondition"
-    }
-  },
-  {
-    "label": "modANoName",
-    "kind": "module",
-    "detail": "modANoName",
-    "deprecated": false,
-    "preselect": false,
-    "sortText": "2_modANoName",
-    "insertTextFormat": "plainText",
-    "insertTextMode": "adjustIndentation",
-    "textEdit": {
-      "range": {},
-      "newText": "modANoName"
-    }
-  },
-  {
-    "label": "modANoNameWithCondition",
-    "kind": "module",
-    "detail": "modANoNameWithCondition",
-    "deprecated": false,
-    "preselect": false,
-    "sortText": "2_modANoNameWithCondition",
-    "insertTextFormat": "plainText",
-    "insertTextMode": "adjustIndentation",
-    "textEdit": {
-      "range": {},
-      "newText": "modANoNameWithCondition"
-    }
-  },
-  {
-    "label": "modAUnspecifiedInputs",
-    "kind": "module",
-    "detail": "modAUnspecifiedInputs",
-    "deprecated": false,
-    "preselect": false,
-    "sortText": "2_modAUnspecifiedInputs",
-    "insertTextFormat": "plainText",
-    "insertTextMode": "adjustIndentation",
-    "textEdit": {
-      "range": {},
-      "newText": "modAUnspecifiedInputs"
-    }
-  },
-  {
-    "label": "modCycle",
-    "kind": "module",
-    "detail": "modCycle",
-    "deprecated": false,
-    "preselect": false,
-    "sortText": "2_modCycle",
-    "insertTextFormat": "plainText",
-    "insertTextMode": "adjustIndentation",
-    "textEdit": {
-      "range": {},
-      "newText": "modCycle"
-    }
-  },
-  {
-    "label": "modDOne",
-    "kind": "module",
-    "detail": "modDOne",
-    "deprecated": false,
-    "preselect": false,
-    "sortText": "2_modDOne",
-    "insertTextFormat": "plainText",
-    "insertTextMode": "adjustIndentation",
-    "textEdit": {
-      "range": {},
-      "newText": "modDOne"
-    }
-  },
-  {
-    "label": "modDTwo",
-    "kind": "module",
-    "detail": "modDTwo",
-    "deprecated": false,
-    "preselect": false,
-    "sortText": "2_modDTwo",
-    "insertTextFormat": "plainText",
-    "insertTextMode": "adjustIndentation",
-    "textEdit": {
-      "range": {},
-      "newText": "modDTwo"
-    }
-  },
-  {
-    "label": "modWithListKeysInCondition",
-    "kind": "module",
-    "detail": "modWithListKeysInCondition",
-    "deprecated": false,
-    "preselect": false,
-    "sortText": "2_modWithListKeysInCondition",
-    "insertTextFormat": "plainText",
-    "insertTextMode": "adjustIndentation",
-    "textEdit": {
-      "range": {},
-      "newText": "modWithListKeysInCondition"
-    }
-  },
-  {
-    "label": "modWithReferenceInCondition",
-    "kind": "module",
-    "detail": "modWithReferenceInCondition",
-    "deprecated": false,
-    "preselect": false,
-    "sortText": "2_modWithReferenceInCondition",
-    "insertTextFormat": "plainText",
-    "insertTextMode": "adjustIndentation",
-    "textEdit": {
-      "range": {},
-      "newText": "modWithReferenceInCondition"
-    }
-  },
-  {
-    "label": "moduleLoopForRuntimeCheck",
-    "kind": "module",
-    "detail": "moduleLoopForRuntimeCheck",
-    "deprecated": false,
-    "preselect": false,
-    "sortText": "2_moduleLoopForRuntimeCheck",
-    "insertTextFormat": "plainText",
-    "insertTextMode": "adjustIndentation",
-    "textEdit": {
-      "range": {},
-      "newText": "moduleLoopForRuntimeCheck"
-    }
-  },
-  {
-    "label": "moduleLoopForRuntimeCheck2",
-    "kind": "module",
-    "detail": "moduleLoopForRuntimeCheck2",
-    "deprecated": false,
-    "preselect": false,
-    "sortText": "2_moduleLoopForRuntimeCheck2",
-    "insertTextFormat": "plainText",
-    "insertTextMode": "adjustIndentation",
-    "textEdit": {
-      "range": {},
-      "newText": "moduleLoopForRuntimeCheck2"
-    }
-  },
-  {
-    "label": "moduleLoopForRuntimeCheck3",
-    "kind": "module",
-    "detail": "moduleLoopForRuntimeCheck3",
-    "deprecated": false,
-    "preselect": false,
-    "sortText": "2_moduleLoopForRuntimeCheck3",
-    "insertTextFormat": "plainText",
-    "insertTextMode": "adjustIndentation",
-    "textEdit": {
-      "range": {},
-      "newText": "moduleLoopForRuntimeCheck3"
-    }
-  },
-  {
-    "label": "moduleOutputsCompletions",
-    "kind": "variable",
-    "detail": "moduleOutputsCompletions",
-    "deprecated": false,
-    "preselect": false,
-    "sortText": "2_moduleOutputsCompletions",
-    "insertTextFormat": "plainText",
-    "insertTextMode": "adjustIndentation",
-    "textEdit": {
-      "range": {},
-      "newText": "moduleOutputsCompletions"
-    }
-  },
-  {
-    "label": "modulePropertyAccessCompletions",
-    "kind": "variable",
-    "detail": "modulePropertyAccessCompletions",
-    "deprecated": false,
-    "preselect": false,
-    "sortText": "2_modulePropertyAccessCompletions",
-    "insertTextFormat": "plainText",
-    "insertTextMode": "adjustIndentation",
-    "textEdit": {
-      "range": {},
-      "newText": "modulePropertyAccessCompletions"
-    }
-  },
-  {
-    "label": "moduleRuntimeCheck",
-    "kind": "variable",
-    "detail": "moduleRuntimeCheck",
-    "deprecated": false,
-    "preselect": false,
-    "sortText": "2_moduleRuntimeCheck",
-    "insertTextFormat": "plainText",
-    "insertTextMode": "adjustIndentation",
-    "textEdit": {
-      "range": {},
-      "newText": "moduleRuntimeCheck"
-    }
-  },
-  {
-    "label": "moduleRuntimeCheck2",
-    "kind": "variable",
-    "detail": "moduleRuntimeCheck2",
-    "deprecated": false,
-    "preselect": false,
-    "sortText": "2_moduleRuntimeCheck2",
-    "insertTextFormat": "plainText",
-    "insertTextMode": "adjustIndentation",
-    "textEdit": {
-      "range": {},
-      "newText": "moduleRuntimeCheck2"
-    }
-  },
-  {
-    "label": "moduleRuntimeCheck3",
-    "kind": "variable",
-    "detail": "moduleRuntimeCheck3",
-    "deprecated": false,
-    "preselect": false,
-    "sortText": "2_moduleRuntimeCheck3",
-    "insertTextFormat": "plainText",
-    "insertTextMode": "adjustIndentation",
-    "textEdit": {
-      "range": {},
-      "newText": "moduleRuntimeCheck3"
-    }
-  },
-  {
-    "label": "moduleRuntimeCheck4",
-    "kind": "variable",
-    "detail": "moduleRuntimeCheck4",
-    "deprecated": false,
-    "preselect": false,
-    "sortText": "2_moduleRuntimeCheck4",
-    "insertTextFormat": "plainText",
-    "insertTextMode": "adjustIndentation",
-    "textEdit": {
-      "range": {},
-      "newText": "moduleRuntimeCheck4"
-    }
-  },
-  {
-    "label": "moduleWithAbsolutePath",
-    "kind": "module",
-    "detail": "moduleWithAbsolutePath",
-    "deprecated": false,
-    "preselect": false,
-    "sortText": "2_moduleWithAbsolutePath",
-    "insertTextFormat": "plainText",
-    "insertTextMode": "adjustIndentation",
-    "textEdit": {
-      "range": {},
-      "newText": "moduleWithAbsolutePath"
-    }
-  },
-  {
-    "label": "moduleWithBackslash",
-    "kind": "module",
-    "detail": "moduleWithBackslash",
-    "deprecated": false,
-    "preselect": false,
-    "sortText": "2_moduleWithBackslash",
-    "insertTextFormat": "plainText",
-    "insertTextMode": "adjustIndentation",
-    "textEdit": {
-      "range": {},
-      "newText": "moduleWithBackslash"
-    }
-  },
-  {
-    "label": "moduleWithBadScope",
-    "kind": "module",
-    "detail": "moduleWithBadScope",
-    "deprecated": false,
-    "preselect": false,
-    "sortText": "2_moduleWithBadScope",
-    "insertTextFormat": "plainText",
-    "insertTextMode": "adjustIndentation",
-    "textEdit": {
-      "range": {},
-      "newText": "moduleWithBadScope"
-    }
-  },
-  {
-    "label": "moduleWithConditionAndInterpPath",
-    "kind": "module",
-    "detail": "moduleWithConditionAndInterpPath",
-    "deprecated": false,
-    "preselect": false,
-    "sortText": "2_moduleWithConditionAndInterpPath",
-    "insertTextFormat": "plainText",
-    "insertTextMode": "adjustIndentation",
-    "textEdit": {
-      "range": {},
-      "newText": "moduleWithConditionAndInterpPath"
-    }
-  },
-  {
-    "label": "moduleWithConditionAndSelfCycle",
-    "kind": "module",
-    "detail": "moduleWithConditionAndSelfCycle",
-    "deprecated": false,
-    "preselect": false,
-    "sortText": "2_moduleWithConditionAndSelfCycle",
-    "insertTextFormat": "plainText",
-    "insertTextMode": "adjustIndentation",
-    "textEdit": {
-      "range": {},
-      "newText": "moduleWithConditionAndSelfCycle"
-    }
-  },
-  {
-    "label": "moduleWithConditionOutputsCompletions",
-    "kind": "variable",
-    "detail": "moduleWithConditionOutputsCompletions",
-    "deprecated": false,
-    "preselect": false,
-    "sortText": "2_moduleWithConditionOutputsCompletions",
-    "insertTextFormat": "plainText",
-    "insertTextMode": "adjustIndentation",
-    "textEdit": {
-      "range": {},
-      "newText": "moduleWithConditionOutputsCompletions"
-    }
-  },
-  {
-    "label": "moduleWithConditionPropertyAccessCompletions",
-    "kind": "variable",
-    "detail": "moduleWithConditionPropertyAccessCompletions",
-    "deprecated": false,
-    "preselect": false,
-    "sortText": "2_moduleWithConditionPropertyAccessCompletions",
-    "insertTextFormat": "plainText",
-    "insertTextMode": "adjustIndentation",
-    "textEdit": {
-      "range": {},
-      "newText": "moduleWithConditionPropertyAccessCompletions"
-    }
-  },
-  {
-    "label": "moduleWithDuplicateName1",
-    "kind": "module",
-    "detail": "moduleWithDuplicateName1",
-    "deprecated": false,
-    "preselect": false,
-    "sortText": "2_moduleWithDuplicateName1",
-    "insertTextFormat": "plainText",
-    "insertTextMode": "adjustIndentation",
-    "textEdit": {
-      "range": {},
-      "newText": "moduleWithDuplicateName1"
-    }
-  },
-  {
-    "label": "moduleWithDuplicateName2",
-    "kind": "module",
-    "detail": "moduleWithDuplicateName2",
-    "deprecated": false,
-    "preselect": false,
-    "sortText": "2_moduleWithDuplicateName2",
-    "insertTextFormat": "plainText",
-    "insertTextMode": "adjustIndentation",
-    "textEdit": {
-      "range": {},
-      "newText": "moduleWithDuplicateName2"
-    }
-  },
-  {
-    "label": "moduleWithEmptyPath",
-    "kind": "module",
-    "detail": "moduleWithEmptyPath",
-    "deprecated": false,
-    "preselect": false,
-    "sortText": "2_moduleWithEmptyPath",
-    "insertTextFormat": "plainText",
-    "insertTextMode": "adjustIndentation",
-    "textEdit": {
-      "range": {},
-      "newText": "moduleWithEmptyPath"
-    }
-  },
-  {
-    "label": "moduleWithInterpPath",
-    "kind": "module",
-    "detail": "moduleWithInterpPath",
-    "deprecated": false,
-    "preselect": false,
-    "sortText": "2_moduleWithInterpPath",
-    "insertTextFormat": "plainText",
-    "insertTextMode": "adjustIndentation",
-    "textEdit": {
-      "range": {},
-      "newText": "moduleWithInterpPath"
-    }
-  },
-  {
-    "label": "moduleWithInvalidChar",
-    "kind": "module",
-    "detail": "moduleWithInvalidChar",
-    "deprecated": false,
-    "preselect": false,
-    "sortText": "2_moduleWithInvalidChar",
-    "insertTextFormat": "plainText",
-    "insertTextMode": "adjustIndentation",
-    "textEdit": {
-      "range": {},
-      "newText": "moduleWithInvalidChar"
-    }
-  },
-  {
-    "label": "moduleWithInvalidScope",
-    "kind": "module",
-    "detail": "moduleWithInvalidScope",
-    "deprecated": false,
-    "preselect": false,
-    "sortText": "2_moduleWithInvalidScope",
-    "insertTextFormat": "plainText",
-    "insertTextMode": "adjustIndentation",
-    "textEdit": {
-      "range": {},
-      "newText": "moduleWithInvalidScope"
-    }
-  },
-  {
-    "label": "moduleWithInvalidScope2",
-    "kind": "module",
-    "detail": "moduleWithInvalidScope2",
-    "deprecated": false,
-    "preselect": false,
-    "sortText": "2_moduleWithInvalidScope2",
-    "insertTextFormat": "plainText",
-    "insertTextMode": "adjustIndentation",
-    "textEdit": {
-      "range": {},
-      "newText": "moduleWithInvalidScope2"
-    }
-  },
-  {
-    "label": "moduleWithInvalidTerminatorChar",
-    "kind": "module",
-    "detail": "moduleWithInvalidTerminatorChar",
-    "deprecated": false,
-    "preselect": false,
-    "sortText": "2_moduleWithInvalidTerminatorChar",
-    "insertTextFormat": "plainText",
-    "insertTextMode": "adjustIndentation",
-    "textEdit": {
-      "range": {},
-      "newText": "moduleWithInvalidTerminatorChar"
-    }
-  },
-  {
-    "label": "moduleWithMissingRequiredScope",
-    "kind": "module",
-    "detail": "moduleWithMissingRequiredScope",
-    "deprecated": false,
-    "preselect": false,
-    "sortText": "2_moduleWithMissingRequiredScope",
-    "insertTextFormat": "plainText",
-    "insertTextMode": "adjustIndentation",
-    "textEdit": {
-      "range": {},
-      "newText": "moduleWithMissingRequiredScope"
-    }
-  },
-  {
-    "label": "moduleWithNotAttachableDecorators",
-    "kind": "module",
-    "detail": "moduleWithNotAttachableDecorators",
-    "deprecated": false,
-    "preselect": false,
-    "sortText": "2_moduleWithNotAttachableDecorators",
-    "insertTextFormat": "plainText",
-    "insertTextMode": "adjustIndentation",
-    "textEdit": {
-      "range": {},
-      "newText": "moduleWithNotAttachableDecorators"
-    }
-  },
-  {
-    "label": "moduleWithPath",
-    "kind": "module",
-    "detail": "moduleWithPath",
-    "deprecated": false,
-    "preselect": false,
-    "sortText": "2_moduleWithPath",
-    "insertTextFormat": "plainText",
-    "insertTextMode": "adjustIndentation",
-    "textEdit": {
-      "range": {},
-      "newText": "moduleWithPath"
-    }
-  },
-  {
-    "label": "moduleWithSelfCycle",
-    "kind": "module",
-    "detail": "moduleWithSelfCycle",
-    "deprecated": false,
-    "preselect": false,
-    "sortText": "2_moduleWithSelfCycle",
-    "insertTextFormat": "plainText",
-    "insertTextMode": "adjustIndentation",
-    "textEdit": {
-      "range": {},
-      "newText": "moduleWithSelfCycle"
-    }
-  },
-  {
-    "label": "moduleWithUnsupportedScope1",
-    "kind": "module",
-    "detail": "moduleWithUnsupportedScope1",
-    "deprecated": false,
-    "preselect": false,
-    "sortText": "2_moduleWithUnsupportedScope1",
-    "insertTextFormat": "plainText",
-    "insertTextMode": "adjustIndentation",
-    "textEdit": {
-      "range": {},
-      "newText": "moduleWithUnsupportedScope1"
-    }
-  },
-  {
-    "label": "moduleWithUnsupportedScope2",
-    "kind": "module",
-    "detail": "moduleWithUnsupportedScope2",
-    "deprecated": false,
-    "preselect": false,
-    "sortText": "2_moduleWithUnsupportedScope2",
-    "insertTextFormat": "plainText",
-    "insertTextMode": "adjustIndentation",
-    "textEdit": {
-      "range": {},
-      "newText": "moduleWithUnsupportedScope2"
-    }
-  },
-  {
-    "label": "moduleWithValidScope",
-    "kind": "module",
-    "detail": "moduleWithValidScope",
-    "deprecated": false,
-    "preselect": false,
-    "sortText": "2_moduleWithValidScope",
-    "insertTextFormat": "plainText",
-    "insertTextMode": "adjustIndentation",
-    "textEdit": {
-      "range": {},
-      "newText": "moduleWithValidScope"
-    }
-  },
-  {
-    "label": "moduleWithoutPath",
-    "kind": "module",
-    "detail": "moduleWithoutPath",
-    "deprecated": false,
-    "preselect": false,
-    "sortText": "2_moduleWithoutPath",
-    "insertTextFormat": "plainText",
-    "insertTextMode": "adjustIndentation",
-    "textEdit": {
-      "range": {},
-      "newText": "moduleWithoutPath"
-    }
-  },
-  {
-    "label": "nonExistentFileRef",
-    "kind": "module",
-    "detail": "nonExistentFileRef",
-    "deprecated": false,
-    "preselect": false,
-    "sortText": "2_nonExistentFileRef",
-    "insertTextFormat": "plainText",
-    "insertTextMode": "adjustIndentation",
-    "textEdit": {
-      "range": {},
-      "newText": "nonExistentFileRef"
-    }
-  },
-  {
-    "label": "nonExistentFileRefDuplicate",
-    "kind": "module",
-    "detail": "nonExistentFileRefDuplicate",
-    "deprecated": false,
-    "preselect": false,
-    "sortText": "2_nonExistentFileRefDuplicate",
-    "insertTextFormat": "plainText",
-    "insertTextMode": "adjustIndentation",
-    "textEdit": {
-      "range": {},
-      "newText": "nonExistentFileRefDuplicate"
-    }
-  },
-  {
-    "label": "nonExistentFileRefEquivalentPath",
-    "kind": "module",
-    "detail": "nonExistentFileRefEquivalentPath",
-    "deprecated": false,
-    "preselect": false,
-    "sortText": "2_nonExistentFileRefEquivalentPath",
-    "insertTextFormat": "plainText",
-    "insertTextMode": "adjustIndentation",
-    "textEdit": {
-      "range": {},
-      "newText": "nonExistentFileRefEquivalentPath"
-    }
-  },
-  {
-    "label": "nonObjectModuleBody",
-    "kind": "module",
-    "detail": "nonObjectModuleBody",
-    "deprecated": false,
-    "preselect": false,
-    "sortText": "2_nonObjectModuleBody",
-    "insertTextFormat": "plainText",
-    "insertTextMode": "adjustIndentation",
-    "textEdit": {
-      "range": {},
-      "newText": "nonObjectModuleBody"
-    }
-  },
-  {
-    "label": "nonObjectModuleBody2",
-    "kind": "module",
-    "detail": "nonObjectModuleBody2",
-    "deprecated": false,
-    "preselect": false,
-    "sortText": "2_nonObjectModuleBody2",
-    "insertTextFormat": "plainText",
-    "insertTextMode": "adjustIndentation",
-    "textEdit": {
-      "range": {},
-      "newText": "nonObjectModuleBody2"
-    }
-  },
-  {
-    "label": "nonObjectModuleBody3",
-    "kind": "module",
-    "detail": "nonObjectModuleBody3",
-    "deprecated": false,
-    "preselect": false,
-    "sortText": "2_nonObjectModuleBody3",
-    "insertTextFormat": "plainText",
-    "insertTextMode": "adjustIndentation",
-    "textEdit": {
-      "range": {},
-      "newText": "nonObjectModuleBody3"
-    }
-  },
-  {
-    "label": "nonObjectModuleBody4",
-    "kind": "module",
-    "detail": "nonObjectModuleBody4",
-    "deprecated": false,
-    "preselect": false,
-    "sortText": "2_nonObjectModuleBody4",
-    "insertTextFormat": "plainText",
-    "insertTextMode": "adjustIndentation",
-    "textEdit": {
-      "range": {},
-      "newText": "nonObjectModuleBody4"
-    }
-  },
-  {
-    "label": "nonexistentArrays",
-    "kind": "module",
-    "detail": "nonexistentArrays",
-    "deprecated": false,
-    "preselect": false,
-    "sortText": "2_nonexistentArrays",
-    "insertTextFormat": "plainText",
-    "insertTextMode": "adjustIndentation",
-    "textEdit": {
-      "range": {},
-      "newText": "nonexistentArrays"
-    }
-  },
-  {
-    "label": "notAnArray",
-    "kind": "variable",
-    "detail": "notAnArray",
-    "deprecated": false,
-    "preselect": false,
-    "sortText": "2_notAnArray",
-    "insertTextFormat": "plainText",
-    "insertTextMode": "adjustIndentation",
-    "textEdit": {
-      "range": {},
-      "newText": "notAnArray"
-    }
-  },
-  {
-    "label": "objectKeys",
-    "kind": "function",
-    "documentation": {
-      "kind": "markdown",
-      "value": "```bicep\nobjectKeys(object: object): string[]\n\n```  \nReturns an array of object keys. Elements are consistently ordered alphabetically.  \n"
-    },
-    "deprecated": false,
-    "preselect": false,
-    "sortText": "3_objectKeys",
-    "insertTextFormat": "snippet",
-    "insertTextMode": "adjustIndentation",
-    "textEdit": {
-      "range": {},
-      "newText": "objectKeys($0)"
-    },
-    "command": {
-      "title": "signature help",
-      "command": "editor.action.triggerParameterHints"
-    }
-  },
-  {
-    "label": "padLeft",
-    "kind": "function",
-    "documentation": {
-      "kind": "markdown",
-      "value": "```bicep\npadLeft(valueToPad: int | string, totalLength: int, [paddingCharacter: string]): string\n\n```  \nReturns a right-aligned string by adding characters to the left until reaching the total specified length.  \n"
-    },
-    "deprecated": false,
-    "preselect": false,
-    "sortText": "3_padLeft",
-    "insertTextFormat": "snippet",
-    "insertTextMode": "adjustIndentation",
-    "textEdit": {
-      "range": {},
-      "newText": "padLeft($0)"
-    },
-    "command": {
-      "title": "signature help",
-      "command": "editor.action.triggerParameterHints"
-    }
-  },
-  {
-    "label": "paramNameCompletionsInFilteredLoops",
-    "kind": "module",
-    "detail": "paramNameCompletionsInFilteredLoops",
-    "deprecated": false,
-    "preselect": false,
-    "sortText": "2_paramNameCompletionsInFilteredLoops",
-    "insertTextFormat": "plainText",
-    "insertTextMode": "adjustIndentation",
-    "textEdit": {
-      "range": {},
-      "newText": "paramNameCompletionsInFilteredLoops"
-    }
-  },
-  {
-    "label": "parseCidr",
-    "kind": "function",
-    "documentation": {
-      "kind": "markdown",
-      "value": "```bicep\nparseCidr(network: string): parseCidr\n\n```  \nParses an IP address range in CIDR notation to get various properties of the address range.  \n"
-    },
-    "deprecated": false,
-    "preselect": false,
-    "sortText": "3_parseCidr",
-    "insertTextFormat": "snippet",
-    "insertTextMode": "adjustIndentation",
-    "textEdit": {
-      "range": {},
-      "newText": "parseCidr($0)"
-    },
-    "command": {
-      "title": "signature help",
-      "command": "editor.action.triggerParameterHints"
-    }
-  },
-  {
-    "label": "pickZones",
-    "kind": "function",
-    "documentation": {
-      "kind": "markdown",
-      "value": "```bicep\npickZones(providerNamespace: string, resourceType: string, location: string, [numberOfZones: int], [offset: int]): array\n\n```  \nDetermines whether a resource type supports zones for a region.  \n"
-    },
-    "deprecated": false,
-    "preselect": false,
-    "sortText": "3_pickZones",
-    "insertTextFormat": "snippet",
-    "insertTextMode": "adjustIndentation",
-    "textEdit": {
-      "range": {},
-      "newText": "pickZones($0)"
-    },
-    "command": {
-      "title": "signature help",
-      "command": "editor.action.triggerParameterHints"
-    }
-  },
-  {
-    "label": "propertyAccessCompletionsForFilteredModuleLoop",
-    "kind": "variable",
-    "detail": "propertyAccessCompletionsForFilteredModuleLoop",
-    "deprecated": false,
-    "preselect": false,
-    "sortText": "2_propertyAccessCompletionsForFilteredModuleLoop",
-    "insertTextFormat": "plainText",
-    "insertTextMode": "adjustIndentation",
-    "textEdit": {
-      "range": {},
-      "newText": "propertyAccessCompletionsForFilteredModuleLoop"
-    }
-  },
-  {
-    "label": "providers",
-    "kind": "function",
-    "documentation": {
-      "kind": "markdown",
-      "value": "```bicep\nproviders(providerNamespace: string): Provider\nproviders(providerNamespace: string, resourceType: string): ProviderResource\n\n```  \nReturns information about a resource provider and its supported resource types. If you don't provide a resource type, the function returns all the supported types for the resource provider.  \n"
-    },
-    "deprecated": false,
-    "preselect": false,
-    "sortText": "3_providers",
-    "insertTextFormat": "snippet",
-    "insertTextMode": "adjustIndentation",
-    "textEdit": {
-      "range": {},
-      "newText": "providers($0)"
-    },
-    "command": {
-      "title": "signature help",
-      "command": "editor.action.triggerParameterHints"
-    }
-  },
-  {
-    "label": "range",
-    "kind": "function",
-    "documentation": {
-      "kind": "markdown",
-      "value": "```bicep\nrange(startIndex: int, count: int): int[]\n\n```  \nCreates an array of integers from a starting integer and containing a number of items.  \n"
-    },
-    "deprecated": false,
-    "preselect": false,
-    "sortText": "3_range",
-    "insertTextFormat": "snippet",
-    "insertTextMode": "adjustIndentation",
-    "textEdit": {
-      "range": {},
-      "newText": "range($0)"
-    },
-    "command": {
-      "title": "signature help",
-      "command": "editor.action.triggerParameterHints"
-    }
-  },
-  {
-    "label": "reduce",
-    "kind": "function",
-    "documentation": {
-      "kind": "markdown",
-      "value": "```bicep\nreduce(array: array, initialValue: any, predicate: (any, any[, int]) => any): array\n\n```  \nReduces an array with a custom reduce function.  \n"
-    },
-    "deprecated": false,
-    "preselect": false,
-    "sortText": "3_reduce",
-    "insertTextFormat": "snippet",
-    "insertTextMode": "adjustIndentation",
-    "textEdit": {
-      "range": {},
-      "newText": "reduce($0)"
-    },
-    "command": {
-      "title": "signature help",
-      "command": "editor.action.triggerParameterHints"
-    }
-  },
-  {
-    "label": "reference",
-    "kind": "function",
-    "documentation": {
-      "kind": "markdown",
-      "value": "```bicep\nreference(resourceNameOrIdentifier: string, [apiVersion: string], [full: string]): object\n\n```  \nReturns an object representing a resource's runtime state.  \n"
-    },
-    "deprecated": false,
-    "preselect": false,
-    "sortText": "3_reference",
-    "insertTextFormat": "snippet",
-    "insertTextMode": "adjustIndentation",
-    "textEdit": {
-      "range": {},
-      "newText": "reference($0)"
-    },
-    "command": {
-      "title": "signature help",
-      "command": "editor.action.triggerParameterHints"
-    }
-  },
-  {
-    "label": "replace",
-    "kind": "function",
-    "documentation": {
-      "kind": "markdown",
-      "value": "```bicep\nreplace(originalString: string, oldString: string, newString: string): string\n\n```  \nReturns a new string with all instances of one string replaced by another string.  \n"
-    },
-    "deprecated": false,
-    "preselect": false,
-    "sortText": "3_replace",
-    "insertTextFormat": "snippet",
-    "insertTextMode": "adjustIndentation",
-    "textEdit": {
-      "range": {},
-      "newText": "replace($0)"
-    },
-    "command": {
-      "title": "signature help",
-      "command": "editor.action.triggerParameterHints"
-    }
-  },
-  {
-    "label": "resourceGroup",
-    "kind": "function",
-    "documentation": {
-      "kind": "markdown",
-      "value": "```bicep\nresourceGroup(): resourceGroup\nresourceGroup(resourceGroupName: string): resourceGroup\nresourceGroup(subscriptionId: string, resourceGroupName: string): resourceGroup\n\n```  \nReturns a resource group scope.  \n"
-    },
-    "deprecated": false,
-    "preselect": false,
-    "sortText": "3_resourceGroup",
-    "insertTextFormat": "snippet",
-    "insertTextMode": "adjustIndentation",
-    "textEdit": {
-      "range": {},
-      "newText": "resourceGroup($0)"
-    },
-    "command": {
-      "title": "signature help",
-      "command": "editor.action.triggerParameterHints"
-    }
-  },
-  {
-    "label": "resourceId",
-    "kind": "function",
-    "documentation": {
-      "kind": "markdown",
-      "value": "```bicep\nresourceId(resourceType: string, ... : string): string\nresourceId(subscriptionId: string, resourceType: string, ... : string): string\nresourceId(resourceGroupName: string, resourceType: string, ... : string): string\nresourceId(subscriptionId: string, resourceGroupName: string, resourceType: string, ... : string): string\n\n```  \nReturns the unique identifier of a resource. You use this function when the resource name is ambiguous or not provisioned within the same template. The format of the returned identifier varies based on whether the deployment happens at the scope of a resource group, subscription, management group, or tenant.  \n"
-    },
-    "deprecated": false,
-    "preselect": false,
-    "sortText": "3_resourceId",
-    "insertTextFormat": "snippet",
-    "insertTextMode": "adjustIndentation",
-    "textEdit": {
-      "range": {},
-      "newText": "resourceId($0)"
-    },
-    "command": {
-      "title": "signature help",
-      "command": "editor.action.triggerParameterHints"
-    }
-  },
-  {
-    "label": "runtimeInvalidModule1",
-    "kind": "module",
-    "detail": "runtimeInvalidModule1",
-    "deprecated": false,
-    "preselect": false,
-    "sortText": "2_runtimeInvalidModule1",
-    "insertTextFormat": "plainText",
-    "insertTextMode": "adjustIndentation",
-    "textEdit": {
-      "range": {},
-      "newText": "runtimeInvalidModule1"
-    }
-  },
-  {
-    "label": "runtimeInvalidModule2",
-    "kind": "module",
-    "detail": "runtimeInvalidModule2",
-    "deprecated": false,
-    "preselect": false,
-    "sortText": "2_runtimeInvalidModule2",
-    "insertTextFormat": "plainText",
-    "insertTextMode": "adjustIndentation",
-    "textEdit": {
-      "range": {},
-      "newText": "runtimeInvalidModule2"
-    }
-  },
-  {
-    "label": "runtimeInvalidModule3",
-    "kind": "module",
-    "detail": "runtimeInvalidModule3",
-    "deprecated": false,
-    "preselect": false,
-    "sortText": "2_runtimeInvalidModule3",
-    "insertTextFormat": "plainText",
-    "insertTextMode": "adjustIndentation",
-    "textEdit": {
-      "range": {},
-      "newText": "runtimeInvalidModule3"
-    }
-  },
-  {
-    "label": "runtimeInvalidModule4",
-    "kind": "module",
-    "detail": "runtimeInvalidModule4",
-    "deprecated": false,
-    "preselect": false,
-    "sortText": "2_runtimeInvalidModule4",
-    "insertTextFormat": "plainText",
-    "insertTextMode": "adjustIndentation",
-    "textEdit": {
-      "range": {},
-      "newText": "runtimeInvalidModule4"
-    }
-  },
-  {
-    "label": "runtimeInvalidModule5",
-    "kind": "module",
-    "detail": "runtimeInvalidModule5",
-    "deprecated": false,
-    "preselect": false,
-    "sortText": "2_runtimeInvalidModule5",
-    "insertTextFormat": "plainText",
-    "insertTextMode": "adjustIndentation",
-    "textEdit": {
-      "range": {},
-      "newText": "runtimeInvalidModule5"
-    }
-  },
-  {
-    "label": "runtimeInvalidModule6",
-    "kind": "module",
-    "detail": "runtimeInvalidModule6",
-    "deprecated": false,
-    "preselect": false,
-    "sortText": "2_runtimeInvalidModule6",
-    "insertTextFormat": "plainText",
-    "insertTextMode": "adjustIndentation",
-    "textEdit": {
-      "range": {},
-      "newText": "runtimeInvalidModule6"
-    }
-  },
-  {
-    "label": "runtimeValidModule1",
-    "kind": "module",
-    "detail": "runtimeValidModule1",
-    "deprecated": false,
-    "preselect": false,
-    "sortText": "2_runtimeValidModule1",
-    "insertTextFormat": "plainText",
-    "insertTextMode": "adjustIndentation",
-    "textEdit": {
-      "range": {},
-      "newText": "runtimeValidModule1"
-    }
-  },
-  {
-    "label": "runtimeValidRes1",
-    "kind": "interface",
-    "detail": "runtimeValidRes1",
-    "deprecated": false,
-    "preselect": false,
-    "sortText": "2_runtimeValidRes1",
-    "insertTextFormat": "plainText",
-    "insertTextMode": "adjustIndentation",
-    "textEdit": {
-      "range": {},
-      "newText": "runtimeValidRes1"
-    },
-    "commitCharacters": [
-      ":"
-    ]
-  },
-  {
-    "label": "secureModule1",
-    "kind": "module",
-    "detail": "secureModule1",
-    "deprecated": false,
-    "preselect": false,
-    "sortText": "2_secureModule1",
-    "insertTextFormat": "plainText",
-    "insertTextMode": "adjustIndentation",
-    "textEdit": {
-      "range": {},
-      "newText": "secureModule1"
-    }
-  },
-  {
-    "label": "secureModule2",
-    "kind": "module",
-    "detail": "secureModule2",
-    "deprecated": false,
-    "preselect": false,
-    "sortText": "2_secureModule2",
-    "insertTextFormat": "plainText",
-    "insertTextMode": "adjustIndentation",
-    "textEdit": {
-      "range": {},
-      "newText": "secureModule2"
-    }
-  },
-  {
-    "label": "shallowMerge",
-    "kind": "function",
-    "documentation": {
-      "kind": "markdown",
-      "value": "```bicep\nshallowMerge(entries: object[]): object\n\n```  \nReturns a single array or object with all elements from the parameters. Duplicate values or keys are only included once.  \n"
-    },
-    "deprecated": false,
-    "preselect": false,
-    "sortText": "3_shallowMerge",
-    "insertTextFormat": "snippet",
-    "insertTextMode": "adjustIndentation",
-    "textEdit": {
-      "range": {},
-      "newText": "shallowMerge($0)"
-    },
-    "command": {
-      "title": "signature help",
-      "command": "editor.action.triggerParameterHints"
-    }
-  },
-  {
-    "label": "singleModuleForRuntimeCheck",
-    "kind": "module",
-    "detail": "singleModuleForRuntimeCheck",
-    "deprecated": false,
-    "preselect": false,
-    "sortText": "2_singleModuleForRuntimeCheck",
-    "insertTextFormat": "plainText",
-    "insertTextMode": "adjustIndentation",
-    "textEdit": {
-      "range": {},
-      "newText": "singleModuleForRuntimeCheck"
-    }
-  },
-  {
-    "label": "skip",
-    "kind": "function",
-    "documentation": {
-      "kind": "markdown",
-      "value": "```bicep\nskip(originalValue: array, numberToSkip: int): array\nskip(originalValue: string, numberToSkip: int): string\n\n```  \nReturns a string with all the characters after the specified number of characters, or an array with all the elements after the specified number of elements.  \n"
-    },
-    "deprecated": false,
-    "preselect": false,
-    "sortText": "3_skip",
-    "insertTextFormat": "snippet",
-    "insertTextMode": "adjustIndentation",
-    "textEdit": {
-      "range": {},
-      "newText": "skip($0)"
-    },
-    "command": {
-      "title": "signature help",
-      "command": "editor.action.triggerParameterHints"
-    }
-  },
-  {
-    "label": "sort",
-    "kind": "function",
-    "documentation": {
-      "kind": "markdown",
-      "value": "```bicep\nsort(array: array, predicate: (any, any) => bool): array\n\n```  \nSorts an array with a custom sort function.  \n"
-    },
-    "deprecated": false,
-    "preselect": false,
-    "sortText": "3_sort",
-    "insertTextFormat": "snippet",
-    "insertTextMode": "adjustIndentation",
-    "textEdit": {
-      "range": {},
-      "newText": "sort($0)"
-    },
-    "command": {
-      "title": "signature help",
-      "command": "editor.action.triggerParameterHints"
-    }
-  },
-  {
-    "label": "split",
-    "kind": "function",
-    "documentation": {
-      "kind": "markdown",
-      "value": "```bicep\nsplit(inputString: string, delimiter: array | string): string[]\n\n```  \nReturns an array of strings that contains the substrings of the input string that are delimited by the specified delimiters.  \n"
-    },
-    "deprecated": false,
-    "preselect": false,
-    "sortText": "3_split",
-    "insertTextFormat": "snippet",
-    "insertTextMode": "adjustIndentation",
-    "textEdit": {
-      "range": {},
-      "newText": "split($0)"
-    },
-    "command": {
-      "title": "signature help",
-      "command": "editor.action.triggerParameterHints"
-    }
-  },
-  {
-    "label": "startsWith",
-    "kind": "function",
-    "documentation": {
-      "kind": "markdown",
-      "value": "```bicep\nstartsWith(stringToSearch: string, stringToFind: string): bool\n\n```  \nDetermines whether a string starts with a value. The comparison is case-insensitive.  \n"
-    },
-    "deprecated": false,
-    "preselect": false,
-    "sortText": "3_startsWith",
-    "insertTextFormat": "snippet",
-    "insertTextMode": "adjustIndentation",
-    "textEdit": {
-      "range": {},
-      "newText": "startsWith($0)"
-    },
-    "command": {
-      "title": "signature help",
-      "command": "editor.action.triggerParameterHints"
-    }
-  },
-  {
-    "label": "string",
-    "kind": "function",
-    "documentation": {
-      "kind": "markdown",
-      "value": "```bicep\nstring(valueToConvert: any): string\n\n```  \nConverts the specified value to a string.  \n"
-    },
-    "deprecated": false,
-    "preselect": false,
-    "sortText": "3_string",
-    "insertTextFormat": "snippet",
-    "insertTextMode": "adjustIndentation",
-    "textEdit": {
-      "range": {},
-      "newText": "string($0)"
-    },
-    "command": {
-      "title": "signature help",
-      "command": "editor.action.triggerParameterHints"
-    }
-  },
-  {
-    "label": "subscription",
-    "kind": "function",
-    "documentation": {
-      "kind": "markdown",
-      "value": "```bicep\nsubscription(): subscription\nsubscription(subscriptionId: string): subscription\n\n```  \nReturns a subscription scope.  \n"
-    },
-    "deprecated": false,
-    "preselect": false,
-    "sortText": "3_subscription",
-    "insertTextFormat": "snippet",
-    "insertTextMode": "adjustIndentation",
-    "textEdit": {
-      "range": {},
-      "newText": "subscription($0)"
-    },
-    "command": {
-      "title": "signature help",
-      "command": "editor.action.triggerParameterHints"
-    }
-  },
-  {
-    "label": "subscriptionResourceId",
-    "kind": "function",
-    "documentation": {
-      "kind": "markdown",
-      "value": "```bicep\nsubscriptionResourceId(resourceType: string, ... : string): string\nsubscriptionResourceId(subscriptionId: string, resourceType: string, ... : string): string\n\n```  \nReturns the unique identifier for a resource deployed at the subscription level.  \n"
-    },
-    "deprecated": false,
-    "preselect": false,
-    "sortText": "3_subscriptionResourceId",
-    "insertTextFormat": "snippet",
-    "insertTextMode": "adjustIndentation",
-    "textEdit": {
-      "range": {},
-      "newText": "subscriptionResourceId($0)"
-    },
-    "command": {
-      "title": "signature help",
-      "command": "editor.action.triggerParameterHints"
-    }
-  },
-  {
-    "label": "substring",
-    "kind": "function",
-    "documentation": {
-      "kind": "markdown",
-      "value": "```bicep\nsubstring(stringToParse: string, startIndex: int, [length: int]): string\n\n```  \nReturns a substring that starts at the specified character position and contains the specified number of characters.  \n"
-    },
-    "deprecated": false,
-    "preselect": false,
-    "sortText": "3_substring",
-    "insertTextFormat": "snippet",
-    "insertTextMode": "adjustIndentation",
-    "textEdit": {
-      "range": {},
-      "newText": "substring($0)"
-    },
-    "command": {
-      "title": "signature help",
-      "command": "editor.action.triggerParameterHints"
-    }
-  },
-  {
-    "label": "sys",
-    "kind": "folder",
-    "detail": "sys",
-    "deprecated": false,
-    "preselect": false,
-    "sortText": "3_sys",
-    "insertTextFormat": "plainText",
-    "insertTextMode": "adjustIndentation",
-    "textEdit": {
-      "range": {},
-      "newText": "sys."
-    },
-    "command": {
-      "title": "symbol completion",
-      "command": "editor.action.triggerSuggest"
-    }
-  },
-  {
-    "label": "take",
-    "kind": "function",
-    "documentation": {
-      "kind": "markdown",
-      "value": "```bicep\ntake(originalValue: array, numberToTake: int): array\ntake(originalValue: string, numberToTake: int): string\n\n```  \nReturns an array or string. An array has the specified number of elements from the start of the array. A string has the specified number of characters from the start of the string.  \n"
-    },
-    "deprecated": false,
-    "preselect": false,
-    "sortText": "3_take",
-    "insertTextFormat": "snippet",
-    "insertTextMode": "adjustIndentation",
-    "textEdit": {
-      "range": {},
-      "newText": "take($0)"
-    },
-    "command": {
-      "title": "signature help",
-      "command": "editor.action.triggerParameterHints"
-    }
-  },
-  {
-    "label": "tenant",
-    "kind": "function",
-    "documentation": {
-      "kind": "markdown",
-      "value": "```bicep\ntenant(): tenant\n\n```  \nReturns the current tenant scope.  \n"
-    },
-    "deprecated": false,
-    "preselect": false,
-    "sortText": "3_tenant",
-    "insertTextFormat": "snippet",
-    "insertTextMode": "adjustIndentation",
-    "textEdit": {
-      "range": {},
-      "newText": "tenant()$0"
-    }
-  },
-  {
-    "label": "tenantResourceId",
-    "kind": "function",
-    "documentation": {
-      "kind": "markdown",
-      "value": "```bicep\ntenantResourceId(resourceType: string, ... : string): string\n\n```  \nReturns the unique identifier for a resource deployed at the tenant level.  \n"
-    },
-    "deprecated": false,
-    "preselect": false,
-    "sortText": "3_tenantResourceId",
-    "insertTextFormat": "snippet",
-    "insertTextMode": "adjustIndentation",
-    "textEdit": {
-      "range": {},
-      "newText": "tenantResourceId($0)"
-    },
-    "command": {
-      "title": "signature help",
-      "command": "editor.action.triggerParameterHints"
-    }
-  },
-  {
-    "label": "toLower",
-    "kind": "function",
-    "documentation": {
-      "kind": "markdown",
-      "value": "```bicep\ntoLower(stringToChange: string): string\n\n```  \nConverts the specified string to lower case.  \n"
-    },
-    "deprecated": false,
-    "preselect": false,
-    "sortText": "3_toLower",
-    "insertTextFormat": "snippet",
-    "insertTextMode": "adjustIndentation",
-    "textEdit": {
-      "range": {},
-      "newText": "toLower($0)"
-    },
-    "command": {
-      "title": "signature help",
-      "command": "editor.action.triggerParameterHints"
-    }
-  },
-  {
-    "label": "toObject",
-    "kind": "function",
-    "documentation": {
-      "kind": "markdown",
-      "value": "```bicep\ntoObject(array: array, keyPredicate: any => string, [valuePredicate: any => any]): object\n\n```  \nConverts an array to an object with a custom key function and optional custom value function.  \n"
-    },
-    "deprecated": false,
-    "preselect": false,
-    "sortText": "3_toObject",
-    "insertTextFormat": "snippet",
-    "insertTextMode": "adjustIndentation",
-    "textEdit": {
-      "range": {},
-      "newText": "toObject($0)"
-    },
-    "command": {
-      "title": "signature help",
-      "command": "editor.action.triggerParameterHints"
-    }
-  },
-  {
-    "label": "toUpper",
-    "kind": "function",
-    "documentation": {
-      "kind": "markdown",
-      "value": "```bicep\ntoUpper(stringToChange: string): string\n\n```  \nConverts the specified string to upper case.  \n"
-    },
-    "deprecated": false,
-    "preselect": false,
-    "sortText": "3_toUpper",
-    "insertTextFormat": "snippet",
-    "insertTextMode": "adjustIndentation",
-    "textEdit": {
-      "range": {},
-      "newText": "toUpper($0)"
-    },
-    "command": {
-      "title": "signature help",
-      "command": "editor.action.triggerParameterHints"
-    }
-  },
-  {
-    "label": "trim",
-    "kind": "function",
-    "documentation": {
-      "kind": "markdown",
-      "value": "```bicep\ntrim(stringToTrim: string): string\n\n```  \nRemoves all leading and trailing white-space characters from the specified string.  \n"
-    },
-    "deprecated": false,
-    "preselect": false,
-    "sortText": "3_trim",
-    "insertTextFormat": "snippet",
-    "insertTextMode": "adjustIndentation",
-    "textEdit": {
-      "range": {},
-      "newText": "trim($0)"
-    },
-    "command": {
-      "title": "signature help",
-      "command": "editor.action.triggerParameterHints"
-    }
-  },
-  {
-    "label": "union",
-    "kind": "function",
-    "documentation": {
-      "kind": "markdown",
-      "value": "```bicep\nunion(... : object): object\nunion(... : array): array\n\n```  \nReturns a single array or object with all elements from the parameters. Duplicate values or keys are only included once.  \n"
-    },
-    "deprecated": false,
-    "preselect": false,
-    "sortText": "3_union",
-    "insertTextFormat": "snippet",
-    "insertTextMode": "adjustIndentation",
-    "textEdit": {
-      "range": {},
-      "newText": "union($0)"
-    },
-    "command": {
-      "title": "signature help",
-      "command": "editor.action.triggerParameterHints"
-    }
-  },
-  {
-    "label": "uniqueString",
-    "kind": "function",
-    "documentation": {
-      "kind": "markdown",
-      "value": "```bicep\nuniqueString(... : string): string\n\n```  \nCreates a deterministic hash string based on the values provided as parameters. The returned value is 13 characters long.  \n"
-    },
-    "deprecated": false,
-    "preselect": false,
-    "sortText": "3_uniqueString",
-    "insertTextFormat": "snippet",
-    "insertTextMode": "adjustIndentation",
-    "textEdit": {
-      "range": {},
-      "newText": "uniqueString($0)"
-    },
-    "command": {
-      "title": "signature help",
-      "command": "editor.action.triggerParameterHints"
-    }
-  },
-  {
-    "label": "unspecifiedOutput",
-    "kind": "variable",
-    "detail": "unspecifiedOutput",
-    "deprecated": false,
-    "preselect": false,
-    "sortText": "2_unspecifiedOutput",
-    "insertTextFormat": "plainText",
-    "insertTextMode": "adjustIndentation",
-    "textEdit": {
-      "range": {},
-      "newText": "unspecifiedOutput"
-    }
-  },
-  {
-    "label": "uri",
-    "kind": "function",
-    "documentation": {
-      "kind": "markdown",
-      "value": "```bicep\nuri(baseUri: string, relativeUri: string): string\n\n```  \nCreates an absolute URI by combining the baseUri and the relativeUri string.  \n"
-    },
-    "deprecated": false,
-    "preselect": false,
-    "sortText": "3_uri",
-    "insertTextFormat": "snippet",
-    "insertTextMode": "adjustIndentation",
-    "textEdit": {
-      "range": {},
-      "newText": "uri($0)"
-    },
-    "command": {
-      "title": "signature help",
-      "command": "editor.action.triggerParameterHints"
-    }
-  },
-  {
-    "label": "uriComponent",
-    "kind": "function",
-    "documentation": {
-      "kind": "markdown",
-      "value": "```bicep\nuriComponent(stringToEncode: string): string\n\n```  \nEncodes a URI.  \n"
-    },
-    "deprecated": false,
-    "preselect": false,
-    "sortText": "3_uriComponent",
-    "insertTextFormat": "snippet",
-    "insertTextMode": "adjustIndentation",
-    "textEdit": {
-      "range": {},
-      "newText": "uriComponent($0)"
-    },
-    "command": {
-      "title": "signature help",
-      "command": "editor.action.triggerParameterHints"
-    }
-  },
-  {
-    "label": "uriComponentToString",
-    "kind": "function",
-    "documentation": {
-      "kind": "markdown",
-      "value": "```bicep\nuriComponentToString(uriEncodedString: string): string\n\n```  \nReturns a string of a URI encoded value.  \n"
-    },
-    "deprecated": false,
-    "preselect": false,
-    "sortText": "3_uriComponentToString",
-    "insertTextFormat": "snippet",
-    "insertTextMode": "adjustIndentation",
-    "textEdit": {
-      "range": {},
-      "newText": "uriComponentToString($0)"
-    },
-    "command": {
-      "title": "signature help",
-      "command": "editor.action.triggerParameterHints"
-    }
-  },
-  {
-    "label": "wrongArrayType",
-    "kind": "module",
-    "detail": "wrongArrayType",
-    "deprecated": false,
-    "preselect": false,
-    "sortText": "2_wrongArrayType",
-    "insertTextFormat": "plainText",
-    "insertTextMode": "adjustIndentation",
-    "textEdit": {
-      "range": {},
-      "newText": "wrongArrayType"
-    }
-  },
-  {
-    "label": "wrongLoopBodyType",
-    "kind": "module",
-    "detail": "wrongLoopBodyType",
-    "deprecated": false,
-    "preselect": false,
-    "sortText": "2_wrongLoopBodyType",
-    "insertTextFormat": "plainText",
-    "insertTextMode": "adjustIndentation",
-    "textEdit": {
-      "range": {},
-      "newText": "wrongLoopBodyType"
-    }
-  },
-  {
-    "label": "wrongLoopBodyType2",
-    "kind": "module",
-    "detail": "wrongLoopBodyType2",
-    "deprecated": false,
-    "preselect": false,
-    "sortText": "2_wrongLoopBodyType2",
-    "insertTextFormat": "plainText",
-    "insertTextMode": "adjustIndentation",
-    "textEdit": {
-      "range": {},
-      "newText": "wrongLoopBodyType2"
-    }
-  },
-  {
-    "label": "wrongModuleParameterInFilteredLoop",
-    "kind": "module",
-    "detail": "wrongModuleParameterInFilteredLoop",
-    "deprecated": false,
-    "preselect": false,
-    "sortText": "2_wrongModuleParameterInFilteredLoop",
-    "insertTextFormat": "plainText",
-    "insertTextMode": "adjustIndentation",
-    "textEdit": {
-      "range": {},
-      "newText": "wrongModuleParameterInFilteredLoop"
-    }
-  },
-  {
-    "label": "wrongModuleParameterInLoop2",
-    "kind": "module",
-    "detail": "wrongModuleParameterInLoop2",
-    "deprecated": false,
-    "preselect": false,
-    "sortText": "2_wrongModuleParameterInLoop2",
-    "insertTextFormat": "plainText",
-    "insertTextMode": "adjustIndentation",
-    "textEdit": {
-      "range": {},
-      "newText": "wrongModuleParameterInLoop2"
-    }
-  },
-  {
-    "label": "x",
-    "kind": "variable",
-    "detail": "x",
-    "deprecated": false,
-    "preselect": false,
-    "sortText": "2_x",
-    "insertTextFormat": "plainText",
-    "insertTextMode": "adjustIndentation",
-    "textEdit": {
-      "range": {},
-      "newText": "x"
-    }
-  }
->>>>>>> c5e58ed4
 ]