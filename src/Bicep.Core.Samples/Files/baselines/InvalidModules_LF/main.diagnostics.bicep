--- conflicted
+++ resolved
@@ -817,10 +817,5 @@
 module assignToOutput 'empty.bicep' = {
   name: 'assignToOutput'
   outputs: {}
-<<<<<<< HEAD
-//@[002:009) [BCP073 (Error)] The property "outputs" is read-only. Expressions cannot be assigned to read-only properties. (CodeDescription: none) |outputs|
-}
-=======
 //@[002:009) [BCP073 (Error)] The property "outputs" is read-only. Expressions cannot be assigned to read-only properties. (bicep https://aka.ms/bicep/core-diagnostics#BCP073) |outputs|
 }
->>>>>>> f5a29844
