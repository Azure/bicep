--- conflicted
+++ resolved
@@ -10,11 +10,7 @@
     "_generator": {
       "name": "bicep",
       "version": "dev",
-<<<<<<< HEAD
-      "templateHash": "7406773427041319138"
-=======
       "templateHash": "633794422626772510"
->>>>>>> b3c9a3a8
     }
   },
   "parameters": {
@@ -27,9 +23,6 @@
     "boolParam1": {
       "type": "bool"
     }
-  },
-  "variables": {
-    "strVar1": "strVar1Value"
   },
   "extensions": {
     "az": {
@@ -74,7 +67,7 @@
     "moduleWithExtsWithAliases": {
       "type": "Microsoft.Resources/deployments",
       "apiVersion": "2025-03-01",
-      "name": "[format('moduleWithExtsWithAliases-{0}', uniqueString('moduleWithExtsWithAliases', deployment().name))]",
+      "name": "moduleWithExtsWithAliases",
       "properties": {
         "expressionEvaluationOptions": {
           "scope": "inner"
@@ -118,7 +111,7 @@
     "moduleWithExtsWithoutAliases": {
       "type": "Microsoft.Resources/deployments",
       "apiVersion": "2025-03-01",
-      "name": "[format('moduleWithExtsWithoutAliases-{0}', uniqueString('moduleWithExtsWithoutAliases', deployment().name))]",
+      "name": "moduleWithExtsWithoutAliases",
       "properties": {
         "expressionEvaluationOptions": {
           "scope": "inner"
@@ -164,7 +157,7 @@
     "moduleExtConfigsFromParams": {
       "type": "Microsoft.Resources/deployments",
       "apiVersion": "2025-03-01",
-      "name": "[format('moduleExtConfigsFromParams-{0}', uniqueString('moduleExtConfigsFromParams', deployment().name))]",
+      "name": "moduleExtConfigsFromParams",
       "properties": {
         "expressionEvaluationOptions": {
           "scope": "inner"
@@ -204,7 +197,7 @@
     "moduleExtConfigFromKeyVaultReference": {
       "type": "Microsoft.Resources/deployments",
       "apiVersion": "2025-03-01",
-      "name": "[format('moduleExtConfigFromKeyVaultReference-{0}', uniqueString('moduleExtConfigFromKeyVaultReference', deployment().name))]",
+      "name": "moduleExtConfigKeyVaultReference",
       "properties": {
         "expressionEvaluationOptions": {
           "scope": "inner"
@@ -221,7 +214,7 @@
               }
             },
             "namespace": {
-              "value": "[variables('strVar1')]"
+              "value": "default"
             }
           }
         },
@@ -253,7 +246,7 @@
     "moduleExtConfigFromReferences": {
       "type": "Microsoft.Resources/deployments",
       "apiVersion": "2025-03-01",
-      "name": "[format('moduleExtConfigFromReferences-{0}', uniqueString('moduleExtConfigFromReferences', deployment().name))]",
+      "name": "moduleExtConfigFromReferences",
       "properties": {
         "expressionEvaluationOptions": {
           "scope": "inner"
@@ -301,7 +294,7 @@
     "moduleWithExtsUsingFullInheritance": {
       "type": "Microsoft.Resources/deployments",
       "apiVersion": "2025-03-01",
-      "name": "[format('moduleWithExtsUsingFullInheritance-{0}', uniqueString('moduleWithExtsUsingFullInheritance', deployment().name))]",
+      "name": "moduleWithExtsFullInheritance",
       "properties": {
         "expressionEvaluationOptions": {
           "scope": "inner"
@@ -338,7 +331,7 @@
     "moduleWithExtsUsingPiecemealInheritance": {
       "type": "Microsoft.Resources/deployments",
       "apiVersion": "2025-03-01",
-      "name": "[format('moduleWithExtsUsingPiecemealInheritance-{0}', uniqueString('moduleWithExtsUsingPiecemealInheritance', deployment().name))]",
+      "name": "moduleWithExtsPiecemealInheritance",
       "properties": {
         "expressionEvaluationOptions": {
           "scope": "inner"
@@ -422,7 +415,7 @@
     "moduleExtConfigsConditionalMixed": {
       "type": "Microsoft.Resources/deployments",
       "apiVersion": "2025-03-01",
-      "name": "[format('moduleExtConfigsConditionalMixed-{0}', uniqueString('moduleExtConfigsConditionalMixed', deployment().name))]",
+      "name": "moduleExtConfigsConditionalMixedValueAndInheritance",
       "properties": {
         "expressionEvaluationOptions": {
           "scope": "inner"
