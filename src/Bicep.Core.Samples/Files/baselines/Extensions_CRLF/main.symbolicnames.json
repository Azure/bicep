--- conflicted
+++ resolved
@@ -10,11 +10,7 @@
     "_generator": {
       "name": "bicep",
       "version": "dev",
-<<<<<<< HEAD
-      "templateHash": "2229525394832461072"
-=======
       "templateHash": "18149607106871916388"
->>>>>>> d8d42e94
     }
   },
   "parameters": {
