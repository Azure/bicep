--- conflicted
+++ resolved
@@ -10,11 +10,7 @@
     "_generator": {
       "name": "bicep",
       "version": "dev",
-<<<<<<< HEAD
-      "templateHash": "16063942429407290588"
-=======
       "templateHash": "14300936452791949961"
->>>>>>> 3b0de472
     }
   },
   "parameters": {
