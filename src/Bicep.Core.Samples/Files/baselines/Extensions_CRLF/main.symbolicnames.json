--- conflicted
+++ resolved
@@ -10,11 +10,7 @@
     "_generator": {
       "name": "bicep",
       "version": "dev",
-<<<<<<< HEAD
-      "templateHash": "18215674219181288483"
-=======
-      "templateHash": "9460285509354067037"
->>>>>>> a727ed08
+      "templateHash": "9917811382712767337"
     }
   },
   "parameters": {
