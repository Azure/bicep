<<<<<<< HEAD
{
  "$schema": "https://schema.management.azure.com/schemas/2019-04-01/deploymentTemplate.json#",
  "languageVersion": "2.2-experimental",
  "contentVersion": "1.0.0.0",
  "metadata": {
    "_EXPERIMENTAL_WARNING": "This template uses ARM features that are experimental. Experimental features should be enabled for testing purposes only, as there are no guarantees about the quality or stability of these features. Do not enable these settings for any production usage, or your production environment may be subject to breaking.",
    "_EXPERIMENTAL_FEATURES_ENABLED": [
      "Enable defining extension configs for modules"
    ],
    "_generator": {
      "name": "bicep",
      "version": "dev",
      "templateHash": "7406773427041319138"
    }
  },
  "parameters": {
    "strParam1": {
      "type": "string"
    },
    "secureStrParam1": {
      "type": "securestring"
    },
    "boolParam1": {
      "type": "bool"
    }
  },
  "variables": {
    "strVar1": "strVar1Value"
  },
  "extensions": {
    "az": {
      "name": "AzureResourceManager",
      "version": "0.2.784"
    },
    "k8s": {
      "name": "Kubernetes",
      "version": "1.0.0"
    }
  },
  "resources": {
    "kv1": {
      "existing": true,
      "extension": "az",
      "type": "Microsoft.KeyVault/vaults",
      "apiVersion": "2019-09-01",
      "name": "kv1"
    },
    "scopedKv1": {
      "existing": true,
      "extension": "az",
      "type": "Microsoft.KeyVault/vaults",
      "apiVersion": "2019-09-01",
      "resourceGroup": "otherGroup",
      "name": "scopedKv1"
    },
    "testResource1": {
      "extension": "az",
      "type": "My.Rp/TestType",
      "apiVersion": "2020-01-01",
      "name": "testResource1",
      "properties": {}
    },
    "aks": {
      "extension": "az",
      "type": "Microsoft.ContainerService/managedClusters",
      "apiVersion": "2024-02-01",
      "name": "aksCluster",
      "location": "[resourceGroup().location]"
    },
    "moduleWithExtsWithAliases": {
      "type": "Microsoft.Resources/deployments",
      "apiVersion": "2025-03-01",
      "name": "[format('moduleWithExtsWithAliases-{0}', uniqueString('moduleWithExtsWithAliases', deployment().name))]",
      "properties": {
        "expressionEvaluationOptions": {
          "scope": "inner"
        },
        "mode": "Incremental",
        "extensionConfigs": {
          "k8s": {
            "kubeConfig": {
              "value": "kubeConfig2"
            },
            "namespace": {
              "value": "ns2"
            }
          }
        },
        "template": {
          "$schema": "https://schema.management.azure.com/schemas/2019-04-01/deploymentTemplate.json#",
          "languageVersion": "2.2-experimental",
          "contentVersion": "1.0.0.0",
          "metadata": {
            "_EXPERIMENTAL_WARNING": "This template uses ARM features that are experimental. Experimental features should be enabled for testing purposes only, as there are no guarantees about the quality or stability of these features. Do not enable these settings for any production usage, or your production environment may be subject to breaking.",
            "_EXPERIMENTAL_FEATURES_ENABLED": [
              "Enable defining extension configs for modules"
            ],
            "_generator": {
              "name": "bicep",
              "version": "dev",
              "templateHash": "15850125793643788204"
            }
          },
          "extensions": {
            "k8s": {
              "name": "Kubernetes",
              "version": "1.0.0"
            }
          },
          "resources": {}
        }
      }
    },
    "moduleWithExtsWithoutAliases": {
      "type": "Microsoft.Resources/deployments",
      "apiVersion": "2025-03-01",
      "name": "[format('moduleWithExtsWithoutAliases-{0}', uniqueString('moduleWithExtsWithoutAliases', deployment().name))]",
      "properties": {
        "expressionEvaluationOptions": {
          "scope": "inner"
        },
        "mode": "Incremental",
        "extensionConfigs": {
          "kubernetes": {
            "kubeConfig": {
              "value": "kubeConfig2"
            }
          }
        },
        "template": {
          "$schema": "https://schema.management.azure.com/schemas/2019-04-01/deploymentTemplate.json#",
          "languageVersion": "2.2-experimental",
          "contentVersion": "1.0.0.0",
          "metadata": {
            "_EXPERIMENTAL_WARNING": "This template uses ARM features that are experimental. Experimental features should be enabled for testing purposes only, as there are no guarantees about the quality or stability of these features. Do not enable these settings for any production usage, or your production environment may be subject to breaking.",
            "_EXPERIMENTAL_FEATURES_ENABLED": [
              "Enable defining extension configs for modules"
            ],
            "_generator": {
              "name": "bicep",
              "version": "dev",
              "templateHash": "12485839995628084055"
            }
          },
          "extensions": {
            "kubernetes": {
              "name": "Kubernetes",
              "version": "1.0.0",
              "config": {
                "namespace": {
                  "defaultValue": "nsInsideModule"
                }
              }
            }
          },
          "resources": {}
        }
      }
    },
    "moduleExtConfigsFromParams": {
      "type": "Microsoft.Resources/deployments",
      "apiVersion": "2025-03-01",
      "name": "[format('moduleExtConfigsFromParams-{0}', uniqueString('moduleExtConfigsFromParams', deployment().name))]",
      "properties": {
        "expressionEvaluationOptions": {
          "scope": "inner"
        },
        "mode": "Incremental",
        "extensionConfigs": {
          "k8s": {
            "kubeConfig": "[if(parameters('boolParam1'), createObject('value', parameters('secureStrParam1')), createObject('value', parameters('strParam1')))]",
            "namespace": "[if(parameters('boolParam1'), createObject('value', parameters('strParam1')), createObject('value', 'falseCond'))]"
          }
        },
        "template": {
          "$schema": "https://schema.management.azure.com/schemas/2019-04-01/deploymentTemplate.json#",
          "languageVersion": "2.2-experimental",
          "contentVersion": "1.0.0.0",
          "metadata": {
            "_EXPERIMENTAL_WARNING": "This template uses ARM features that are experimental. Experimental features should be enabled for testing purposes only, as there are no guarantees about the quality or stability of these features. Do not enable these settings for any production usage, or your production environment may be subject to breaking.",
            "_EXPERIMENTAL_FEATURES_ENABLED": [
              "Enable defining extension configs for modules"
            ],
            "_generator": {
              "name": "bicep",
              "version": "dev",
              "templateHash": "15850125793643788204"
            }
          },
          "extensions": {
            "k8s": {
              "name": "Kubernetes",
              "version": "1.0.0"
            }
          },
          "resources": {}
        }
      }
    },
    "moduleExtConfigFromKeyVaultReference": {
      "type": "Microsoft.Resources/deployments",
      "apiVersion": "2025-03-01",
      "name": "[format('moduleExtConfigFromKeyVaultReference-{0}', uniqueString('moduleExtConfigFromKeyVaultReference', deployment().name))]",
      "properties": {
        "expressionEvaluationOptions": {
          "scope": "inner"
        },
        "mode": "Incremental",
        "extensionConfigs": {
          "k8s": {
            "kubeConfig": {
              "keyVaultReference": {
                "keyVault": {
                  "id": "[resourceId('Microsoft.KeyVault/vaults', 'kv1')]"
                },
                "secretName": "myKubeConfig"
              }
            },
            "namespace": {
              "value": "[variables('strVar1')]"
            }
          }
        },
        "template": {
          "$schema": "https://schema.management.azure.com/schemas/2019-04-01/deploymentTemplate.json#",
          "languageVersion": "2.2-experimental",
          "contentVersion": "1.0.0.0",
          "metadata": {
            "_EXPERIMENTAL_WARNING": "This template uses ARM features that are experimental. Experimental features should be enabled for testing purposes only, as there are no guarantees about the quality or stability of these features. Do not enable these settings for any production usage, or your production environment may be subject to breaking.",
            "_EXPERIMENTAL_FEATURES_ENABLED": [
              "Enable defining extension configs for modules"
            ],
            "_generator": {
              "name": "bicep",
              "version": "dev",
              "templateHash": "15850125793643788204"
            }
          },
          "extensions": {
            "k8s": {
              "name": "Kubernetes",
              "version": "1.0.0"
            }
          },
          "resources": {}
        }
      }
    },
    "moduleExtConfigFromReferences": {
      "type": "Microsoft.Resources/deployments",
      "apiVersion": "2025-03-01",
      "name": "[format('moduleExtConfigFromReferences-{0}', uniqueString('moduleExtConfigFromReferences', deployment().name))]",
      "properties": {
        "expressionEvaluationOptions": {
          "scope": "inner"
        },
        "mode": "Incremental",
        "extensionConfigs": {
          "k8s": {
            "kubeConfig": {
              "value": "[listClusterAdminCredential('aks', '2024-02-01').kubeconfigs[0].value]"
            },
            "namespace": {
              "value": "[reference('testResource1').namespace]"
            }
          }
        },
        "template": {
          "$schema": "https://schema.management.azure.com/schemas/2019-04-01/deploymentTemplate.json#",
          "languageVersion": "2.2-experimental",
          "contentVersion": "1.0.0.0",
          "metadata": {
            "_EXPERIMENTAL_WARNING": "This template uses ARM features that are experimental. Experimental features should be enabled for testing purposes only, as there are no guarantees about the quality or stability of these features. Do not enable these settings for any production usage, or your production environment may be subject to breaking.",
            "_EXPERIMENTAL_FEATURES_ENABLED": [
              "Enable defining extension configs for modules"
            ],
            "_generator": {
              "name": "bicep",
              "version": "dev",
              "templateHash": "15850125793643788204"
            }
          },
          "extensions": {
            "k8s": {
              "name": "Kubernetes",
              "version": "1.0.0"
            }
          },
          "resources": {}
        }
      },
      "dependsOn": [
        "aks",
        "testResource1"
      ]
    },
    "moduleWithExtsUsingFullInheritance": {
      "type": "Microsoft.Resources/deployments",
      "apiVersion": "2025-03-01",
      "name": "[format('moduleWithExtsUsingFullInheritance-{0}', uniqueString('moduleWithExtsUsingFullInheritance', deployment().name))]",
      "properties": {
        "expressionEvaluationOptions": {
          "scope": "inner"
        },
        "mode": "Incremental",
        "extensionConfigs": {
          "k8s": "[extensions('k8s').config]"
        },
        "template": {
          "$schema": "https://schema.management.azure.com/schemas/2019-04-01/deploymentTemplate.json#",
          "languageVersion": "2.2-experimental",
          "contentVersion": "1.0.0.0",
          "metadata": {
            "_EXPERIMENTAL_WARNING": "This template uses ARM features that are experimental. Experimental features should be enabled for testing purposes only, as there are no guarantees about the quality or stability of these features. Do not enable these settings for any production usage, or your production environment may be subject to breaking.",
            "_EXPERIMENTAL_FEATURES_ENABLED": [
              "Enable defining extension configs for modules"
            ],
            "_generator": {
              "name": "bicep",
              "version": "dev",
              "templateHash": "15850125793643788204"
            }
          },
          "extensions": {
            "k8s": {
              "name": "Kubernetes",
              "version": "1.0.0"
            }
          },
          "resources": {}
        }
      }
    },
    "moduleWithExtsUsingPiecemealInheritance": {
      "type": "Microsoft.Resources/deployments",
      "apiVersion": "2025-03-01",
      "name": "[format('moduleWithExtsUsingPiecemealInheritance-{0}', uniqueString('moduleWithExtsUsingPiecemealInheritance', deployment().name))]",
      "properties": {
        "expressionEvaluationOptions": {
          "scope": "inner"
        },
        "mode": "Incremental",
        "extensionConfigs": {
          "k8s": {
            "kubeConfig": "[extensions('k8s').config.kubeConfig]",
            "namespace": "[extensions('k8s').config.namespace]"
          }
        },
        "template": {
          "$schema": "https://schema.management.azure.com/schemas/2019-04-01/deploymentTemplate.json#",
          "languageVersion": "2.2-experimental",
          "contentVersion": "1.0.0.0",
          "metadata": {
            "_EXPERIMENTAL_WARNING": "This template uses ARM features that are experimental. Experimental features should be enabled for testing purposes only, as there are no guarantees about the quality or stability of these features. Do not enable these settings for any production usage, or your production environment may be subject to breaking.",
            "_EXPERIMENTAL_FEATURES_ENABLED": [
              "Enable defining extension configs for modules"
            ],
            "_generator": {
              "name": "bicep",
              "version": "dev",
              "templateHash": "15850125793643788204"
            }
          },
          "extensions": {
            "k8s": {
              "name": "Kubernetes",
              "version": "1.0.0"
            }
          },
          "resources": {}
        }
      }
    },
    "moduleWithExtsUsingPiecemealInheritanceLooped": {
      "copy": {
        "name": "moduleWithExtsUsingPiecemealInheritanceLooped",
        "count": "[length(range(0, 4))]"
      },
      "type": "Microsoft.Resources/deployments",
      "apiVersion": "2025-03-01",
      "name": "[format('moduleWithExtsPiecemealInheritanceLooped{0}', range(0, 4)[copyIndex()])]",
      "properties": {
        "expressionEvaluationOptions": {
          "scope": "inner"
        },
        "mode": "Incremental",
        "extensionConfigs": {
          "k8s": {
            "kubeConfig": "[extensions('k8s').config.kubeConfig]",
            "namespace": "[extensions('k8s').config.namespace]"
          }
        },
        "template": {
          "$schema": "https://schema.management.azure.com/schemas/2019-04-01/deploymentTemplate.json#",
          "languageVersion": "2.2-experimental",
          "contentVersion": "1.0.0.0",
          "metadata": {
            "_EXPERIMENTAL_WARNING": "This template uses ARM features that are experimental. Experimental features should be enabled for testing purposes only, as there are no guarantees about the quality or stability of these features. Do not enable these settings for any production usage, or your production environment may be subject to breaking.",
            "_EXPERIMENTAL_FEATURES_ENABLED": [
              "Enable defining extension configs for modules"
            ],
            "_generator": {
              "name": "bicep",
              "version": "dev",
              "templateHash": "15850125793643788204"
            }
          },
          "extensions": {
            "k8s": {
              "name": "Kubernetes",
              "version": "1.0.0"
            }
          },
          "resources": {}
        }
      }
    },
    "moduleExtConfigsConditionalMixed": {
      "type": "Microsoft.Resources/deployments",
      "apiVersion": "2025-03-01",
      "name": "[format('moduleExtConfigsConditionalMixed-{0}', uniqueString('moduleExtConfigsConditionalMixed', deployment().name))]",
      "properties": {
        "expressionEvaluationOptions": {
          "scope": "inner"
        },
        "mode": "Incremental",
        "extensionConfigs": {
          "k8s": {
            "kubeConfig": "[if(parameters('boolParam1'), createObject('value', parameters('secureStrParam1')), extensions('k8s').config.kubeConfig)]",
            "namespace": "[if(parameters('boolParam1'), createObject('value', resourceGroup().location), extensions('k8s').config.namespace)]"
          }
        },
        "template": {
          "$schema": "https://schema.management.azure.com/schemas/2019-04-01/deploymentTemplate.json#",
          "languageVersion": "2.2-experimental",
          "contentVersion": "1.0.0.0",
          "metadata": {
            "_EXPERIMENTAL_WARNING": "This template uses ARM features that are experimental. Experimental features should be enabled for testing purposes only, as there are no guarantees about the quality or stability of these features. Do not enable these settings for any production usage, or your production environment may be subject to breaking.",
            "_EXPERIMENTAL_FEATURES_ENABLED": [
              "Enable defining extension configs for modules"
            ],
            "_generator": {
              "name": "bicep",
              "version": "dev",
              "templateHash": "15850125793643788204"
            }
          },
          "extensions": {
            "k8s": {
              "name": "Kubernetes",
              "version": "1.0.0"
            }
          },
          "resources": {}
        }
      }
    }
  }
=======
{
  "$schema": "https://schema.management.azure.com/schemas/2019-04-01/deploymentTemplate.json#",
  "languageVersion": "2.2-experimental",
  "contentVersion": "1.0.0.0",
  "metadata": {
    "_EXPERIMENTAL_WARNING": "This template uses ARM features that are experimental. Experimental features should be enabled for testing purposes only, as there are no guarantees about the quality or stability of these features. Do not enable these settings for any production usage, or your production environment may be subject to breaking.",
    "_EXPERIMENTAL_FEATURES_ENABLED": [
      "Enable defining extension configs for modules"
    ],
    "_generator": {
      "name": "bicep",
      "version": "dev",
      "templateHash": "633794422626772510"
    }
  },
  "parameters": {
    "strParam1": {
      "type": "string"
    },
    "secureStrParam1": {
      "type": "securestring"
    },
    "boolParam1": {
      "type": "bool"
    }
  },
  "extensions": {
    "az": {
      "name": "AzureResourceManager",
      "version": "0.2.789"
    },
    "k8s": {
      "name": "Kubernetes",
      "version": "1.0.0"
    }
  },
  "resources": {
    "kv1": {
      "existing": true,
      "extension": "az",
      "type": "Microsoft.KeyVault/vaults",
      "apiVersion": "2019-09-01",
      "name": "kv1"
    },
    "scopedKv1": {
      "existing": true,
      "extension": "az",
      "type": "Microsoft.KeyVault/vaults",
      "apiVersion": "2019-09-01",
      "resourceGroup": "otherGroup",
      "name": "scopedKv1"
    },
    "testResource1": {
      "extension": "az",
      "type": "My.Rp/TestType",
      "apiVersion": "2020-01-01",
      "name": "testResource1",
      "properties": {}
    },
    "aks": {
      "extension": "az",
      "type": "Microsoft.ContainerService/managedClusters",
      "apiVersion": "2024-02-01",
      "name": "aksCluster",
      "location": "[resourceGroup().location]"
    },
    "moduleWithExtsWithAliases": {
      "type": "Microsoft.Resources/deployments",
      "apiVersion": "2025-03-01",
      "name": "moduleWithExtsWithAliases",
      "properties": {
        "expressionEvaluationOptions": {
          "scope": "inner"
        },
        "mode": "Incremental",
        "extensionConfigs": {
          "k8s": {
            "kubeConfig": {
              "value": "kubeConfig2"
            },
            "namespace": {
              "value": "ns2"
            }
          }
        },
        "template": {
          "$schema": "https://schema.management.azure.com/schemas/2019-04-01/deploymentTemplate.json#",
          "languageVersion": "2.2-experimental",
          "contentVersion": "1.0.0.0",
          "metadata": {
            "_EXPERIMENTAL_WARNING": "This template uses ARM features that are experimental. Experimental features should be enabled for testing purposes only, as there are no guarantees about the quality or stability of these features. Do not enable these settings for any production usage, or your production environment may be subject to breaking.",
            "_EXPERIMENTAL_FEATURES_ENABLED": [
              "Enable defining extension configs for modules"
            ],
            "_generator": {
              "name": "bicep",
              "version": "dev",
              "templateHash": "15850125793643788204"
            }
          },
          "extensions": {
            "k8s": {
              "name": "Kubernetes",
              "version": "1.0.0"
            }
          },
          "resources": {}
        }
      }
    },
    "moduleWithExtsWithoutAliases": {
      "type": "Microsoft.Resources/deployments",
      "apiVersion": "2025-03-01",
      "name": "moduleWithExtsWithoutAliases",
      "properties": {
        "expressionEvaluationOptions": {
          "scope": "inner"
        },
        "mode": "Incremental",
        "extensionConfigs": {
          "kubernetes": {
            "kubeConfig": {
              "value": "kubeConfig2"
            }
          }
        },
        "template": {
          "$schema": "https://schema.management.azure.com/schemas/2019-04-01/deploymentTemplate.json#",
          "languageVersion": "2.2-experimental",
          "contentVersion": "1.0.0.0",
          "metadata": {
            "_EXPERIMENTAL_WARNING": "This template uses ARM features that are experimental. Experimental features should be enabled for testing purposes only, as there are no guarantees about the quality or stability of these features. Do not enable these settings for any production usage, or your production environment may be subject to breaking.",
            "_EXPERIMENTAL_FEATURES_ENABLED": [
              "Enable defining extension configs for modules"
            ],
            "_generator": {
              "name": "bicep",
              "version": "dev",
              "templateHash": "12485839995628084055"
            }
          },
          "extensions": {
            "kubernetes": {
              "name": "Kubernetes",
              "version": "1.0.0",
              "config": {
                "namespace": {
                  "defaultValue": "nsInsideModule"
                }
              }
            }
          },
          "resources": {}
        }
      }
    },
    "moduleExtConfigsFromParams": {
      "type": "Microsoft.Resources/deployments",
      "apiVersion": "2025-03-01",
      "name": "moduleExtConfigsFromParams",
      "properties": {
        "expressionEvaluationOptions": {
          "scope": "inner"
        },
        "mode": "Incremental",
        "extensionConfigs": {
          "k8s": {
            "kubeConfig": "[if(parameters('boolParam1'), createObject('value', parameters('secureStrParam1')), createObject('value', parameters('strParam1')))]",
            "namespace": "[if(parameters('boolParam1'), createObject('value', parameters('strParam1')), createObject('value', 'falseCond'))]"
          }
        },
        "template": {
          "$schema": "https://schema.management.azure.com/schemas/2019-04-01/deploymentTemplate.json#",
          "languageVersion": "2.2-experimental",
          "contentVersion": "1.0.0.0",
          "metadata": {
            "_EXPERIMENTAL_WARNING": "This template uses ARM features that are experimental. Experimental features should be enabled for testing purposes only, as there are no guarantees about the quality or stability of these features. Do not enable these settings for any production usage, or your production environment may be subject to breaking.",
            "_EXPERIMENTAL_FEATURES_ENABLED": [
              "Enable defining extension configs for modules"
            ],
            "_generator": {
              "name": "bicep",
              "version": "dev",
              "templateHash": "15850125793643788204"
            }
          },
          "extensions": {
            "k8s": {
              "name": "Kubernetes",
              "version": "1.0.0"
            }
          },
          "resources": {}
        }
      }
    },
    "moduleExtConfigFromKeyVaultReference": {
      "type": "Microsoft.Resources/deployments",
      "apiVersion": "2025-03-01",
      "name": "moduleExtConfigKeyVaultReference",
      "properties": {
        "expressionEvaluationOptions": {
          "scope": "inner"
        },
        "mode": "Incremental",
        "extensionConfigs": {
          "k8s": {
            "kubeConfig": {
              "keyVaultReference": {
                "keyVault": {
                  "id": "[resourceId('Microsoft.KeyVault/vaults', 'kv1')]"
                },
                "secretName": "myKubeConfig"
              }
            },
            "namespace": {
              "value": "default"
            }
          }
        },
        "template": {
          "$schema": "https://schema.management.azure.com/schemas/2019-04-01/deploymentTemplate.json#",
          "languageVersion": "2.2-experimental",
          "contentVersion": "1.0.0.0",
          "metadata": {
            "_EXPERIMENTAL_WARNING": "This template uses ARM features that are experimental. Experimental features should be enabled for testing purposes only, as there are no guarantees about the quality or stability of these features. Do not enable these settings for any production usage, or your production environment may be subject to breaking.",
            "_EXPERIMENTAL_FEATURES_ENABLED": [
              "Enable defining extension configs for modules"
            ],
            "_generator": {
              "name": "bicep",
              "version": "dev",
              "templateHash": "15850125793643788204"
            }
          },
          "extensions": {
            "k8s": {
              "name": "Kubernetes",
              "version": "1.0.0"
            }
          },
          "resources": {}
        }
      }
    },
    "moduleExtConfigFromReferences": {
      "type": "Microsoft.Resources/deployments",
      "apiVersion": "2025-03-01",
      "name": "moduleExtConfigFromReferences",
      "properties": {
        "expressionEvaluationOptions": {
          "scope": "inner"
        },
        "mode": "Incremental",
        "extensionConfigs": {
          "k8s": {
            "kubeConfig": {
              "value": "[listClusterAdminCredential('aks', '2024-02-01').kubeconfigs[0].value]"
            },
            "namespace": {
              "value": "[reference('testResource1').namespace]"
            }
          }
        },
        "template": {
          "$schema": "https://schema.management.azure.com/schemas/2019-04-01/deploymentTemplate.json#",
          "languageVersion": "2.2-experimental",
          "contentVersion": "1.0.0.0",
          "metadata": {
            "_EXPERIMENTAL_WARNING": "This template uses ARM features that are experimental. Experimental features should be enabled for testing purposes only, as there are no guarantees about the quality or stability of these features. Do not enable these settings for any production usage, or your production environment may be subject to breaking.",
            "_EXPERIMENTAL_FEATURES_ENABLED": [
              "Enable defining extension configs for modules"
            ],
            "_generator": {
              "name": "bicep",
              "version": "dev",
              "templateHash": "15850125793643788204"
            }
          },
          "extensions": {
            "k8s": {
              "name": "Kubernetes",
              "version": "1.0.0"
            }
          },
          "resources": {}
        }
      },
      "dependsOn": [
        "aks",
        "testResource1"
      ]
    },
    "moduleWithExtsUsingFullInheritance": {
      "type": "Microsoft.Resources/deployments",
      "apiVersion": "2025-03-01",
      "name": "moduleWithExtsFullInheritance",
      "properties": {
        "expressionEvaluationOptions": {
          "scope": "inner"
        },
        "mode": "Incremental",
        "extensionConfigs": {
          "k8s": "[extensions('k8s').config]"
        },
        "template": {
          "$schema": "https://schema.management.azure.com/schemas/2019-04-01/deploymentTemplate.json#",
          "languageVersion": "2.2-experimental",
          "contentVersion": "1.0.0.0",
          "metadata": {
            "_EXPERIMENTAL_WARNING": "This template uses ARM features that are experimental. Experimental features should be enabled for testing purposes only, as there are no guarantees about the quality or stability of these features. Do not enable these settings for any production usage, or your production environment may be subject to breaking.",
            "_EXPERIMENTAL_FEATURES_ENABLED": [
              "Enable defining extension configs for modules"
            ],
            "_generator": {
              "name": "bicep",
              "version": "dev",
              "templateHash": "15850125793643788204"
            }
          },
          "extensions": {
            "k8s": {
              "name": "Kubernetes",
              "version": "1.0.0"
            }
          },
          "resources": {}
        }
      }
    },
    "moduleWithExtsUsingPiecemealInheritance": {
      "type": "Microsoft.Resources/deployments",
      "apiVersion": "2025-03-01",
      "name": "moduleWithExtsPiecemealInheritance",
      "properties": {
        "expressionEvaluationOptions": {
          "scope": "inner"
        },
        "mode": "Incremental",
        "extensionConfigs": {
          "k8s": {
            "kubeConfig": "[extensions('k8s').config.kubeConfig]",
            "namespace": "[extensions('k8s').config.namespace]"
          }
        },
        "template": {
          "$schema": "https://schema.management.azure.com/schemas/2019-04-01/deploymentTemplate.json#",
          "languageVersion": "2.2-experimental",
          "contentVersion": "1.0.0.0",
          "metadata": {
            "_EXPERIMENTAL_WARNING": "This template uses ARM features that are experimental. Experimental features should be enabled for testing purposes only, as there are no guarantees about the quality or stability of these features. Do not enable these settings for any production usage, or your production environment may be subject to breaking.",
            "_EXPERIMENTAL_FEATURES_ENABLED": [
              "Enable defining extension configs for modules"
            ],
            "_generator": {
              "name": "bicep",
              "version": "dev",
              "templateHash": "15850125793643788204"
            }
          },
          "extensions": {
            "k8s": {
              "name": "Kubernetes",
              "version": "1.0.0"
            }
          },
          "resources": {}
        }
      }
    },
    "moduleWithExtsUsingPiecemealInheritanceLooped": {
      "copy": {
        "name": "moduleWithExtsUsingPiecemealInheritanceLooped",
        "count": "[length(range(0, 4))]"
      },
      "type": "Microsoft.Resources/deployments",
      "apiVersion": "2025-03-01",
      "name": "[format('moduleWithExtsPiecemealInheritanceLooped{0}', range(0, 4)[copyIndex()])]",
      "properties": {
        "expressionEvaluationOptions": {
          "scope": "inner"
        },
        "mode": "Incremental",
        "extensionConfigs": {
          "k8s": {
            "kubeConfig": "[extensions('k8s').config.kubeConfig]",
            "namespace": "[extensions('k8s').config.namespace]"
          }
        },
        "template": {
          "$schema": "https://schema.management.azure.com/schemas/2019-04-01/deploymentTemplate.json#",
          "languageVersion": "2.2-experimental",
          "contentVersion": "1.0.0.0",
          "metadata": {
            "_EXPERIMENTAL_WARNING": "This template uses ARM features that are experimental. Experimental features should be enabled for testing purposes only, as there are no guarantees about the quality or stability of these features. Do not enable these settings for any production usage, or your production environment may be subject to breaking.",
            "_EXPERIMENTAL_FEATURES_ENABLED": [
              "Enable defining extension configs for modules"
            ],
            "_generator": {
              "name": "bicep",
              "version": "dev",
              "templateHash": "15850125793643788204"
            }
          },
          "extensions": {
            "k8s": {
              "name": "Kubernetes",
              "version": "1.0.0"
            }
          },
          "resources": {}
        }
      }
    },
    "moduleExtConfigsConditionalMixed": {
      "type": "Microsoft.Resources/deployments",
      "apiVersion": "2025-03-01",
      "name": "moduleExtConfigsConditionalMixedValueAndInheritance",
      "properties": {
        "expressionEvaluationOptions": {
          "scope": "inner"
        },
        "mode": "Incremental",
        "extensionConfigs": {
          "k8s": {
            "kubeConfig": "[if(parameters('boolParam1'), createObject('value', parameters('secureStrParam1')), extensions('k8s').config.kubeConfig)]",
            "namespace": "[if(parameters('boolParam1'), createObject('value', resourceGroup().location), extensions('k8s').config.namespace)]"
          }
        },
        "template": {
          "$schema": "https://schema.management.azure.com/schemas/2019-04-01/deploymentTemplate.json#",
          "languageVersion": "2.2-experimental",
          "contentVersion": "1.0.0.0",
          "metadata": {
            "_EXPERIMENTAL_WARNING": "This template uses ARM features that are experimental. Experimental features should be enabled for testing purposes only, as there are no guarantees about the quality or stability of these features. Do not enable these settings for any production usage, or your production environment may be subject to breaking.",
            "_EXPERIMENTAL_FEATURES_ENABLED": [
              "Enable defining extension configs for modules"
            ],
            "_generator": {
              "name": "bicep",
              "version": "dev",
              "templateHash": "15850125793643788204"
            }
          },
          "extensions": {
            "k8s": {
              "name": "Kubernetes",
              "version": "1.0.0"
            }
          },
          "resources": {}
        }
      }
    }
  }
>>>>>>> b3c9a3a8
}<|MERGE_RESOLUTION|>--- conflicted
+++ resolved
@@ -1,917 +1,456 @@
-<<<<<<< HEAD
-{
-  "$schema": "https://schema.management.azure.com/schemas/2019-04-01/deploymentTemplate.json#",
-  "languageVersion": "2.2-experimental",
-  "contentVersion": "1.0.0.0",
-  "metadata": {
-    "_EXPERIMENTAL_WARNING": "This template uses ARM features that are experimental. Experimental features should be enabled for testing purposes only, as there are no guarantees about the quality or stability of these features. Do not enable these settings for any production usage, or your production environment may be subject to breaking.",
-    "_EXPERIMENTAL_FEATURES_ENABLED": [
-      "Enable defining extension configs for modules"
-    ],
-    "_generator": {
-      "name": "bicep",
-      "version": "dev",
-      "templateHash": "7406773427041319138"
-    }
-  },
-  "parameters": {
-    "strParam1": {
-      "type": "string"
-    },
-    "secureStrParam1": {
-      "type": "securestring"
-    },
-    "boolParam1": {
-      "type": "bool"
-    }
-  },
-  "variables": {
-    "strVar1": "strVar1Value"
-  },
-  "extensions": {
-    "az": {
-      "name": "AzureResourceManager",
-      "version": "0.2.784"
-    },
-    "k8s": {
-      "name": "Kubernetes",
-      "version": "1.0.0"
-    }
-  },
-  "resources": {
-    "kv1": {
-      "existing": true,
-      "extension": "az",
-      "type": "Microsoft.KeyVault/vaults",
-      "apiVersion": "2019-09-01",
-      "name": "kv1"
-    },
-    "scopedKv1": {
-      "existing": true,
-      "extension": "az",
-      "type": "Microsoft.KeyVault/vaults",
-      "apiVersion": "2019-09-01",
-      "resourceGroup": "otherGroup",
-      "name": "scopedKv1"
-    },
-    "testResource1": {
-      "extension": "az",
-      "type": "My.Rp/TestType",
-      "apiVersion": "2020-01-01",
-      "name": "testResource1",
-      "properties": {}
-    },
-    "aks": {
-      "extension": "az",
-      "type": "Microsoft.ContainerService/managedClusters",
-      "apiVersion": "2024-02-01",
-      "name": "aksCluster",
-      "location": "[resourceGroup().location]"
-    },
-    "moduleWithExtsWithAliases": {
-      "type": "Microsoft.Resources/deployments",
-      "apiVersion": "2025-03-01",
-      "name": "[format('moduleWithExtsWithAliases-{0}', uniqueString('moduleWithExtsWithAliases', deployment().name))]",
-      "properties": {
-        "expressionEvaluationOptions": {
-          "scope": "inner"
-        },
-        "mode": "Incremental",
-        "extensionConfigs": {
-          "k8s": {
-            "kubeConfig": {
-              "value": "kubeConfig2"
-            },
-            "namespace": {
-              "value": "ns2"
-            }
-          }
-        },
-        "template": {
-          "$schema": "https://schema.management.azure.com/schemas/2019-04-01/deploymentTemplate.json#",
-          "languageVersion": "2.2-experimental",
-          "contentVersion": "1.0.0.0",
-          "metadata": {
-            "_EXPERIMENTAL_WARNING": "This template uses ARM features that are experimental. Experimental features should be enabled for testing purposes only, as there are no guarantees about the quality or stability of these features. Do not enable these settings for any production usage, or your production environment may be subject to breaking.",
-            "_EXPERIMENTAL_FEATURES_ENABLED": [
-              "Enable defining extension configs for modules"
-            ],
-            "_generator": {
-              "name": "bicep",
-              "version": "dev",
-              "templateHash": "15850125793643788204"
-            }
-          },
-          "extensions": {
-            "k8s": {
-              "name": "Kubernetes",
-              "version": "1.0.0"
-            }
-          },
-          "resources": {}
-        }
-      }
-    },
-    "moduleWithExtsWithoutAliases": {
-      "type": "Microsoft.Resources/deployments",
-      "apiVersion": "2025-03-01",
-      "name": "[format('moduleWithExtsWithoutAliases-{0}', uniqueString('moduleWithExtsWithoutAliases', deployment().name))]",
-      "properties": {
-        "expressionEvaluationOptions": {
-          "scope": "inner"
-        },
-        "mode": "Incremental",
-        "extensionConfigs": {
-          "kubernetes": {
-            "kubeConfig": {
-              "value": "kubeConfig2"
-            }
-          }
-        },
-        "template": {
-          "$schema": "https://schema.management.azure.com/schemas/2019-04-01/deploymentTemplate.json#",
-          "languageVersion": "2.2-experimental",
-          "contentVersion": "1.0.0.0",
-          "metadata": {
-            "_EXPERIMENTAL_WARNING": "This template uses ARM features that are experimental. Experimental features should be enabled for testing purposes only, as there are no guarantees about the quality or stability of these features. Do not enable these settings for any production usage, or your production environment may be subject to breaking.",
-            "_EXPERIMENTAL_FEATURES_ENABLED": [
-              "Enable defining extension configs for modules"
-            ],
-            "_generator": {
-              "name": "bicep",
-              "version": "dev",
-              "templateHash": "12485839995628084055"
-            }
-          },
-          "extensions": {
-            "kubernetes": {
-              "name": "Kubernetes",
-              "version": "1.0.0",
-              "config": {
-                "namespace": {
-                  "defaultValue": "nsInsideModule"
-                }
-              }
-            }
-          },
-          "resources": {}
-        }
-      }
-    },
-    "moduleExtConfigsFromParams": {
-      "type": "Microsoft.Resources/deployments",
-      "apiVersion": "2025-03-01",
-      "name": "[format('moduleExtConfigsFromParams-{0}', uniqueString('moduleExtConfigsFromParams', deployment().name))]",
-      "properties": {
-        "expressionEvaluationOptions": {
-          "scope": "inner"
-        },
-        "mode": "Incremental",
-        "extensionConfigs": {
-          "k8s": {
-            "kubeConfig": "[if(parameters('boolParam1'), createObject('value', parameters('secureStrParam1')), createObject('value', parameters('strParam1')))]",
-            "namespace": "[if(parameters('boolParam1'), createObject('value', parameters('strParam1')), createObject('value', 'falseCond'))]"
-          }
-        },
-        "template": {
-          "$schema": "https://schema.management.azure.com/schemas/2019-04-01/deploymentTemplate.json#",
-          "languageVersion": "2.2-experimental",
-          "contentVersion": "1.0.0.0",
-          "metadata": {
-            "_EXPERIMENTAL_WARNING": "This template uses ARM features that are experimental. Experimental features should be enabled for testing purposes only, as there are no guarantees about the quality or stability of these features. Do not enable these settings for any production usage, or your production environment may be subject to breaking.",
-            "_EXPERIMENTAL_FEATURES_ENABLED": [
-              "Enable defining extension configs for modules"
-            ],
-            "_generator": {
-              "name": "bicep",
-              "version": "dev",
-              "templateHash": "15850125793643788204"
-            }
-          },
-          "extensions": {
-            "k8s": {
-              "name": "Kubernetes",
-              "version": "1.0.0"
-            }
-          },
-          "resources": {}
-        }
-      }
-    },
-    "moduleExtConfigFromKeyVaultReference": {
-      "type": "Microsoft.Resources/deployments",
-      "apiVersion": "2025-03-01",
-      "name": "[format('moduleExtConfigFromKeyVaultReference-{0}', uniqueString('moduleExtConfigFromKeyVaultReference', deployment().name))]",
-      "properties": {
-        "expressionEvaluationOptions": {
-          "scope": "inner"
-        },
-        "mode": "Incremental",
-        "extensionConfigs": {
-          "k8s": {
-            "kubeConfig": {
-              "keyVaultReference": {
-                "keyVault": {
-                  "id": "[resourceId('Microsoft.KeyVault/vaults', 'kv1')]"
-                },
-                "secretName": "myKubeConfig"
-              }
-            },
-            "namespace": {
-              "value": "[variables('strVar1')]"
-            }
-          }
-        },
-        "template": {
-          "$schema": "https://schema.management.azure.com/schemas/2019-04-01/deploymentTemplate.json#",
-          "languageVersion": "2.2-experimental",
-          "contentVersion": "1.0.0.0",
-          "metadata": {
-            "_EXPERIMENTAL_WARNING": "This template uses ARM features that are experimental. Experimental features should be enabled for testing purposes only, as there are no guarantees about the quality or stability of these features. Do not enable these settings for any production usage, or your production environment may be subject to breaking.",
-            "_EXPERIMENTAL_FEATURES_ENABLED": [
-              "Enable defining extension configs for modules"
-            ],
-            "_generator": {
-              "name": "bicep",
-              "version": "dev",
-              "templateHash": "15850125793643788204"
-            }
-          },
-          "extensions": {
-            "k8s": {
-              "name": "Kubernetes",
-              "version": "1.0.0"
-            }
-          },
-          "resources": {}
-        }
-      }
-    },
-    "moduleExtConfigFromReferences": {
-      "type": "Microsoft.Resources/deployments",
-      "apiVersion": "2025-03-01",
-      "name": "[format('moduleExtConfigFromReferences-{0}', uniqueString('moduleExtConfigFromReferences', deployment().name))]",
-      "properties": {
-        "expressionEvaluationOptions": {
-          "scope": "inner"
-        },
-        "mode": "Incremental",
-        "extensionConfigs": {
-          "k8s": {
-            "kubeConfig": {
-              "value": "[listClusterAdminCredential('aks', '2024-02-01').kubeconfigs[0].value]"
-            },
-            "namespace": {
-              "value": "[reference('testResource1').namespace]"
-            }
-          }
-        },
-        "template": {
-          "$schema": "https://schema.management.azure.com/schemas/2019-04-01/deploymentTemplate.json#",
-          "languageVersion": "2.2-experimental",
-          "contentVersion": "1.0.0.0",
-          "metadata": {
-            "_EXPERIMENTAL_WARNING": "This template uses ARM features that are experimental. Experimental features should be enabled for testing purposes only, as there are no guarantees about the quality or stability of these features. Do not enable these settings for any production usage, or your production environment may be subject to breaking.",
-            "_EXPERIMENTAL_FEATURES_ENABLED": [
-              "Enable defining extension configs for modules"
-            ],
-            "_generator": {
-              "name": "bicep",
-              "version": "dev",
-              "templateHash": "15850125793643788204"
-            }
-          },
-          "extensions": {
-            "k8s": {
-              "name": "Kubernetes",
-              "version": "1.0.0"
-            }
-          },
-          "resources": {}
-        }
-      },
-      "dependsOn": [
-        "aks",
-        "testResource1"
-      ]
-    },
-    "moduleWithExtsUsingFullInheritance": {
-      "type": "Microsoft.Resources/deployments",
-      "apiVersion": "2025-03-01",
-      "name": "[format('moduleWithExtsUsingFullInheritance-{0}', uniqueString('moduleWithExtsUsingFullInheritance', deployment().name))]",
-      "properties": {
-        "expressionEvaluationOptions": {
-          "scope": "inner"
-        },
-        "mode": "Incremental",
-        "extensionConfigs": {
-          "k8s": "[extensions('k8s').config]"
-        },
-        "template": {
-          "$schema": "https://schema.management.azure.com/schemas/2019-04-01/deploymentTemplate.json#",
-          "languageVersion": "2.2-experimental",
-          "contentVersion": "1.0.0.0",
-          "metadata": {
-            "_EXPERIMENTAL_WARNING": "This template uses ARM features that are experimental. Experimental features should be enabled for testing purposes only, as there are no guarantees about the quality or stability of these features. Do not enable these settings for any production usage, or your production environment may be subject to breaking.",
-            "_EXPERIMENTAL_FEATURES_ENABLED": [
-              "Enable defining extension configs for modules"
-            ],
-            "_generator": {
-              "name": "bicep",
-              "version": "dev",
-              "templateHash": "15850125793643788204"
-            }
-          },
-          "extensions": {
-            "k8s": {
-              "name": "Kubernetes",
-              "version": "1.0.0"
-            }
-          },
-          "resources": {}
-        }
-      }
-    },
-    "moduleWithExtsUsingPiecemealInheritance": {
-      "type": "Microsoft.Resources/deployments",
-      "apiVersion": "2025-03-01",
-      "name": "[format('moduleWithExtsUsingPiecemealInheritance-{0}', uniqueString('moduleWithExtsUsingPiecemealInheritance', deployment().name))]",
-      "properties": {
-        "expressionEvaluationOptions": {
-          "scope": "inner"
-        },
-        "mode": "Incremental",
-        "extensionConfigs": {
-          "k8s": {
-            "kubeConfig": "[extensions('k8s').config.kubeConfig]",
-            "namespace": "[extensions('k8s').config.namespace]"
-          }
-        },
-        "template": {
-          "$schema": "https://schema.management.azure.com/schemas/2019-04-01/deploymentTemplate.json#",
-          "languageVersion": "2.2-experimental",
-          "contentVersion": "1.0.0.0",
-          "metadata": {
-            "_EXPERIMENTAL_WARNING": "This template uses ARM features that are experimental. Experimental features should be enabled for testing purposes only, as there are no guarantees about the quality or stability of these features. Do not enable these settings for any production usage, or your production environment may be subject to breaking.",
-            "_EXPERIMENTAL_FEATURES_ENABLED": [
-              "Enable defining extension configs for modules"
-            ],
-            "_generator": {
-              "name": "bicep",
-              "version": "dev",
-              "templateHash": "15850125793643788204"
-            }
-          },
-          "extensions": {
-            "k8s": {
-              "name": "Kubernetes",
-              "version": "1.0.0"
-            }
-          },
-          "resources": {}
-        }
-      }
-    },
-    "moduleWithExtsUsingPiecemealInheritanceLooped": {
-      "copy": {
-        "name": "moduleWithExtsUsingPiecemealInheritanceLooped",
-        "count": "[length(range(0, 4))]"
-      },
-      "type": "Microsoft.Resources/deployments",
-      "apiVersion": "2025-03-01",
-      "name": "[format('moduleWithExtsPiecemealInheritanceLooped{0}', range(0, 4)[copyIndex()])]",
-      "properties": {
-        "expressionEvaluationOptions": {
-          "scope": "inner"
-        },
-        "mode": "Incremental",
-        "extensionConfigs": {
-          "k8s": {
-            "kubeConfig": "[extensions('k8s').config.kubeConfig]",
-            "namespace": "[extensions('k8s').config.namespace]"
-          }
-        },
-        "template": {
-          "$schema": "https://schema.management.azure.com/schemas/2019-04-01/deploymentTemplate.json#",
-          "languageVersion": "2.2-experimental",
-          "contentVersion": "1.0.0.0",
-          "metadata": {
-            "_EXPERIMENTAL_WARNING": "This template uses ARM features that are experimental. Experimental features should be enabled for testing purposes only, as there are no guarantees about the quality or stability of these features. Do not enable these settings for any production usage, or your production environment may be subject to breaking.",
-            "_EXPERIMENTAL_FEATURES_ENABLED": [
-              "Enable defining extension configs for modules"
-            ],
-            "_generator": {
-              "name": "bicep",
-              "version": "dev",
-              "templateHash": "15850125793643788204"
-            }
-          },
-          "extensions": {
-            "k8s": {
-              "name": "Kubernetes",
-              "version": "1.0.0"
-            }
-          },
-          "resources": {}
-        }
-      }
-    },
-    "moduleExtConfigsConditionalMixed": {
-      "type": "Microsoft.Resources/deployments",
-      "apiVersion": "2025-03-01",
-      "name": "[format('moduleExtConfigsConditionalMixed-{0}', uniqueString('moduleExtConfigsConditionalMixed', deployment().name))]",
-      "properties": {
-        "expressionEvaluationOptions": {
-          "scope": "inner"
-        },
-        "mode": "Incremental",
-        "extensionConfigs": {
-          "k8s": {
-            "kubeConfig": "[if(parameters('boolParam1'), createObject('value', parameters('secureStrParam1')), extensions('k8s').config.kubeConfig)]",
-            "namespace": "[if(parameters('boolParam1'), createObject('value', resourceGroup().location), extensions('k8s').config.namespace)]"
-          }
-        },
-        "template": {
-          "$schema": "https://schema.management.azure.com/schemas/2019-04-01/deploymentTemplate.json#",
-          "languageVersion": "2.2-experimental",
-          "contentVersion": "1.0.0.0",
-          "metadata": {
-            "_EXPERIMENTAL_WARNING": "This template uses ARM features that are experimental. Experimental features should be enabled for testing purposes only, as there are no guarantees about the quality or stability of these features. Do not enable these settings for any production usage, or your production environment may be subject to breaking.",
-            "_EXPERIMENTAL_FEATURES_ENABLED": [
-              "Enable defining extension configs for modules"
-            ],
-            "_generator": {
-              "name": "bicep",
-              "version": "dev",
-              "templateHash": "15850125793643788204"
-            }
-          },
-          "extensions": {
-            "k8s": {
-              "name": "Kubernetes",
-              "version": "1.0.0"
-            }
-          },
-          "resources": {}
-        }
-      }
-    }
-  }
-=======
-{
-  "$schema": "https://schema.management.azure.com/schemas/2019-04-01/deploymentTemplate.json#",
-  "languageVersion": "2.2-experimental",
-  "contentVersion": "1.0.0.0",
-  "metadata": {
-    "_EXPERIMENTAL_WARNING": "This template uses ARM features that are experimental. Experimental features should be enabled for testing purposes only, as there are no guarantees about the quality or stability of these features. Do not enable these settings for any production usage, or your production environment may be subject to breaking.",
-    "_EXPERIMENTAL_FEATURES_ENABLED": [
-      "Enable defining extension configs for modules"
-    ],
-    "_generator": {
-      "name": "bicep",
-      "version": "dev",
-      "templateHash": "633794422626772510"
-    }
-  },
-  "parameters": {
-    "strParam1": {
-      "type": "string"
-    },
-    "secureStrParam1": {
-      "type": "securestring"
-    },
-    "boolParam1": {
-      "type": "bool"
-    }
-  },
-  "extensions": {
-    "az": {
-      "name": "AzureResourceManager",
-      "version": "0.2.789"
-    },
-    "k8s": {
-      "name": "Kubernetes",
-      "version": "1.0.0"
-    }
-  },
-  "resources": {
-    "kv1": {
-      "existing": true,
-      "extension": "az",
-      "type": "Microsoft.KeyVault/vaults",
-      "apiVersion": "2019-09-01",
-      "name": "kv1"
-    },
-    "scopedKv1": {
-      "existing": true,
-      "extension": "az",
-      "type": "Microsoft.KeyVault/vaults",
-      "apiVersion": "2019-09-01",
-      "resourceGroup": "otherGroup",
-      "name": "scopedKv1"
-    },
-    "testResource1": {
-      "extension": "az",
-      "type": "My.Rp/TestType",
-      "apiVersion": "2020-01-01",
-      "name": "testResource1",
-      "properties": {}
-    },
-    "aks": {
-      "extension": "az",
-      "type": "Microsoft.ContainerService/managedClusters",
-      "apiVersion": "2024-02-01",
-      "name": "aksCluster",
-      "location": "[resourceGroup().location]"
-    },
-    "moduleWithExtsWithAliases": {
-      "type": "Microsoft.Resources/deployments",
-      "apiVersion": "2025-03-01",
-      "name": "moduleWithExtsWithAliases",
-      "properties": {
-        "expressionEvaluationOptions": {
-          "scope": "inner"
-        },
-        "mode": "Incremental",
-        "extensionConfigs": {
-          "k8s": {
-            "kubeConfig": {
-              "value": "kubeConfig2"
-            },
-            "namespace": {
-              "value": "ns2"
-            }
-          }
-        },
-        "template": {
-          "$schema": "https://schema.management.azure.com/schemas/2019-04-01/deploymentTemplate.json#",
-          "languageVersion": "2.2-experimental",
-          "contentVersion": "1.0.0.0",
-          "metadata": {
-            "_EXPERIMENTAL_WARNING": "This template uses ARM features that are experimental. Experimental features should be enabled for testing purposes only, as there are no guarantees about the quality or stability of these features. Do not enable these settings for any production usage, or your production environment may be subject to breaking.",
-            "_EXPERIMENTAL_FEATURES_ENABLED": [
-              "Enable defining extension configs for modules"
-            ],
-            "_generator": {
-              "name": "bicep",
-              "version": "dev",
-              "templateHash": "15850125793643788204"
-            }
-          },
-          "extensions": {
-            "k8s": {
-              "name": "Kubernetes",
-              "version": "1.0.0"
-            }
-          },
-          "resources": {}
-        }
-      }
-    },
-    "moduleWithExtsWithoutAliases": {
-      "type": "Microsoft.Resources/deployments",
-      "apiVersion": "2025-03-01",
-      "name": "moduleWithExtsWithoutAliases",
-      "properties": {
-        "expressionEvaluationOptions": {
-          "scope": "inner"
-        },
-        "mode": "Incremental",
-        "extensionConfigs": {
-          "kubernetes": {
-            "kubeConfig": {
-              "value": "kubeConfig2"
-            }
-          }
-        },
-        "template": {
-          "$schema": "https://schema.management.azure.com/schemas/2019-04-01/deploymentTemplate.json#",
-          "languageVersion": "2.2-experimental",
-          "contentVersion": "1.0.0.0",
-          "metadata": {
-            "_EXPERIMENTAL_WARNING": "This template uses ARM features that are experimental. Experimental features should be enabled for testing purposes only, as there are no guarantees about the quality or stability of these features. Do not enable these settings for any production usage, or your production environment may be subject to breaking.",
-            "_EXPERIMENTAL_FEATURES_ENABLED": [
-              "Enable defining extension configs for modules"
-            ],
-            "_generator": {
-              "name": "bicep",
-              "version": "dev",
-              "templateHash": "12485839995628084055"
-            }
-          },
-          "extensions": {
-            "kubernetes": {
-              "name": "Kubernetes",
-              "version": "1.0.0",
-              "config": {
-                "namespace": {
-                  "defaultValue": "nsInsideModule"
-                }
-              }
-            }
-          },
-          "resources": {}
-        }
-      }
-    },
-    "moduleExtConfigsFromParams": {
-      "type": "Microsoft.Resources/deployments",
-      "apiVersion": "2025-03-01",
-      "name": "moduleExtConfigsFromParams",
-      "properties": {
-        "expressionEvaluationOptions": {
-          "scope": "inner"
-        },
-        "mode": "Incremental",
-        "extensionConfigs": {
-          "k8s": {
-            "kubeConfig": "[if(parameters('boolParam1'), createObject('value', parameters('secureStrParam1')), createObject('value', parameters('strParam1')))]",
-            "namespace": "[if(parameters('boolParam1'), createObject('value', parameters('strParam1')), createObject('value', 'falseCond'))]"
-          }
-        },
-        "template": {
-          "$schema": "https://schema.management.azure.com/schemas/2019-04-01/deploymentTemplate.json#",
-          "languageVersion": "2.2-experimental",
-          "contentVersion": "1.0.0.0",
-          "metadata": {
-            "_EXPERIMENTAL_WARNING": "This template uses ARM features that are experimental. Experimental features should be enabled for testing purposes only, as there are no guarantees about the quality or stability of these features. Do not enable these settings for any production usage, or your production environment may be subject to breaking.",
-            "_EXPERIMENTAL_FEATURES_ENABLED": [
-              "Enable defining extension configs for modules"
-            ],
-            "_generator": {
-              "name": "bicep",
-              "version": "dev",
-              "templateHash": "15850125793643788204"
-            }
-          },
-          "extensions": {
-            "k8s": {
-              "name": "Kubernetes",
-              "version": "1.0.0"
-            }
-          },
-          "resources": {}
-        }
-      }
-    },
-    "moduleExtConfigFromKeyVaultReference": {
-      "type": "Microsoft.Resources/deployments",
-      "apiVersion": "2025-03-01",
-      "name": "moduleExtConfigKeyVaultReference",
-      "properties": {
-        "expressionEvaluationOptions": {
-          "scope": "inner"
-        },
-        "mode": "Incremental",
-        "extensionConfigs": {
-          "k8s": {
-            "kubeConfig": {
-              "keyVaultReference": {
-                "keyVault": {
-                  "id": "[resourceId('Microsoft.KeyVault/vaults', 'kv1')]"
-                },
-                "secretName": "myKubeConfig"
-              }
-            },
-            "namespace": {
-              "value": "default"
-            }
-          }
-        },
-        "template": {
-          "$schema": "https://schema.management.azure.com/schemas/2019-04-01/deploymentTemplate.json#",
-          "languageVersion": "2.2-experimental",
-          "contentVersion": "1.0.0.0",
-          "metadata": {
-            "_EXPERIMENTAL_WARNING": "This template uses ARM features that are experimental. Experimental features should be enabled for testing purposes only, as there are no guarantees about the quality or stability of these features. Do not enable these settings for any production usage, or your production environment may be subject to breaking.",
-            "_EXPERIMENTAL_FEATURES_ENABLED": [
-              "Enable defining extension configs for modules"
-            ],
-            "_generator": {
-              "name": "bicep",
-              "version": "dev",
-              "templateHash": "15850125793643788204"
-            }
-          },
-          "extensions": {
-            "k8s": {
-              "name": "Kubernetes",
-              "version": "1.0.0"
-            }
-          },
-          "resources": {}
-        }
-      }
-    },
-    "moduleExtConfigFromReferences": {
-      "type": "Microsoft.Resources/deployments",
-      "apiVersion": "2025-03-01",
-      "name": "moduleExtConfigFromReferences",
-      "properties": {
-        "expressionEvaluationOptions": {
-          "scope": "inner"
-        },
-        "mode": "Incremental",
-        "extensionConfigs": {
-          "k8s": {
-            "kubeConfig": {
-              "value": "[listClusterAdminCredential('aks', '2024-02-01').kubeconfigs[0].value]"
-            },
-            "namespace": {
-              "value": "[reference('testResource1').namespace]"
-            }
-          }
-        },
-        "template": {
-          "$schema": "https://schema.management.azure.com/schemas/2019-04-01/deploymentTemplate.json#",
-          "languageVersion": "2.2-experimental",
-          "contentVersion": "1.0.0.0",
-          "metadata": {
-            "_EXPERIMENTAL_WARNING": "This template uses ARM features that are experimental. Experimental features should be enabled for testing purposes only, as there are no guarantees about the quality or stability of these features. Do not enable these settings for any production usage, or your production environment may be subject to breaking.",
-            "_EXPERIMENTAL_FEATURES_ENABLED": [
-              "Enable defining extension configs for modules"
-            ],
-            "_generator": {
-              "name": "bicep",
-              "version": "dev",
-              "templateHash": "15850125793643788204"
-            }
-          },
-          "extensions": {
-            "k8s": {
-              "name": "Kubernetes",
-              "version": "1.0.0"
-            }
-          },
-          "resources": {}
-        }
-      },
-      "dependsOn": [
-        "aks",
-        "testResource1"
-      ]
-    },
-    "moduleWithExtsUsingFullInheritance": {
-      "type": "Microsoft.Resources/deployments",
-      "apiVersion": "2025-03-01",
-      "name": "moduleWithExtsFullInheritance",
-      "properties": {
-        "expressionEvaluationOptions": {
-          "scope": "inner"
-        },
-        "mode": "Incremental",
-        "extensionConfigs": {
-          "k8s": "[extensions('k8s').config]"
-        },
-        "template": {
-          "$schema": "https://schema.management.azure.com/schemas/2019-04-01/deploymentTemplate.json#",
-          "languageVersion": "2.2-experimental",
-          "contentVersion": "1.0.0.0",
-          "metadata": {
-            "_EXPERIMENTAL_WARNING": "This template uses ARM features that are experimental. Experimental features should be enabled for testing purposes only, as there are no guarantees about the quality or stability of these features. Do not enable these settings for any production usage, or your production environment may be subject to breaking.",
-            "_EXPERIMENTAL_FEATURES_ENABLED": [
-              "Enable defining extension configs for modules"
-            ],
-            "_generator": {
-              "name": "bicep",
-              "version": "dev",
-              "templateHash": "15850125793643788204"
-            }
-          },
-          "extensions": {
-            "k8s": {
-              "name": "Kubernetes",
-              "version": "1.0.0"
-            }
-          },
-          "resources": {}
-        }
-      }
-    },
-    "moduleWithExtsUsingPiecemealInheritance": {
-      "type": "Microsoft.Resources/deployments",
-      "apiVersion": "2025-03-01",
-      "name": "moduleWithExtsPiecemealInheritance",
-      "properties": {
-        "expressionEvaluationOptions": {
-          "scope": "inner"
-        },
-        "mode": "Incremental",
-        "extensionConfigs": {
-          "k8s": {
-            "kubeConfig": "[extensions('k8s').config.kubeConfig]",
-            "namespace": "[extensions('k8s').config.namespace]"
-          }
-        },
-        "template": {
-          "$schema": "https://schema.management.azure.com/schemas/2019-04-01/deploymentTemplate.json#",
-          "languageVersion": "2.2-experimental",
-          "contentVersion": "1.0.0.0",
-          "metadata": {
-            "_EXPERIMENTAL_WARNING": "This template uses ARM features that are experimental. Experimental features should be enabled for testing purposes only, as there are no guarantees about the quality or stability of these features. Do not enable these settings for any production usage, or your production environment may be subject to breaking.",
-            "_EXPERIMENTAL_FEATURES_ENABLED": [
-              "Enable defining extension configs for modules"
-            ],
-            "_generator": {
-              "name": "bicep",
-              "version": "dev",
-              "templateHash": "15850125793643788204"
-            }
-          },
-          "extensions": {
-            "k8s": {
-              "name": "Kubernetes",
-              "version": "1.0.0"
-            }
-          },
-          "resources": {}
-        }
-      }
-    },
-    "moduleWithExtsUsingPiecemealInheritanceLooped": {
-      "copy": {
-        "name": "moduleWithExtsUsingPiecemealInheritanceLooped",
-        "count": "[length(range(0, 4))]"
-      },
-      "type": "Microsoft.Resources/deployments",
-      "apiVersion": "2025-03-01",
-      "name": "[format('moduleWithExtsPiecemealInheritanceLooped{0}', range(0, 4)[copyIndex()])]",
-      "properties": {
-        "expressionEvaluationOptions": {
-          "scope": "inner"
-        },
-        "mode": "Incremental",
-        "extensionConfigs": {
-          "k8s": {
-            "kubeConfig": "[extensions('k8s').config.kubeConfig]",
-            "namespace": "[extensions('k8s').config.namespace]"
-          }
-        },
-        "template": {
-          "$schema": "https://schema.management.azure.com/schemas/2019-04-01/deploymentTemplate.json#",
-          "languageVersion": "2.2-experimental",
-          "contentVersion": "1.0.0.0",
-          "metadata": {
-            "_EXPERIMENTAL_WARNING": "This template uses ARM features that are experimental. Experimental features should be enabled for testing purposes only, as there are no guarantees about the quality or stability of these features. Do not enable these settings for any production usage, or your production environment may be subject to breaking.",
-            "_EXPERIMENTAL_FEATURES_ENABLED": [
-              "Enable defining extension configs for modules"
-            ],
-            "_generator": {
-              "name": "bicep",
-              "version": "dev",
-              "templateHash": "15850125793643788204"
-            }
-          },
-          "extensions": {
-            "k8s": {
-              "name": "Kubernetes",
-              "version": "1.0.0"
-            }
-          },
-          "resources": {}
-        }
-      }
-    },
-    "moduleExtConfigsConditionalMixed": {
-      "type": "Microsoft.Resources/deployments",
-      "apiVersion": "2025-03-01",
-      "name": "moduleExtConfigsConditionalMixedValueAndInheritance",
-      "properties": {
-        "expressionEvaluationOptions": {
-          "scope": "inner"
-        },
-        "mode": "Incremental",
-        "extensionConfigs": {
-          "k8s": {
-            "kubeConfig": "[if(parameters('boolParam1'), createObject('value', parameters('secureStrParam1')), extensions('k8s').config.kubeConfig)]",
-            "namespace": "[if(parameters('boolParam1'), createObject('value', resourceGroup().location), extensions('k8s').config.namespace)]"
-          }
-        },
-        "template": {
-          "$schema": "https://schema.management.azure.com/schemas/2019-04-01/deploymentTemplate.json#",
-          "languageVersion": "2.2-experimental",
-          "contentVersion": "1.0.0.0",
-          "metadata": {
-            "_EXPERIMENTAL_WARNING": "This template uses ARM features that are experimental. Experimental features should be enabled for testing purposes only, as there are no guarantees about the quality or stability of these features. Do not enable these settings for any production usage, or your production environment may be subject to breaking.",
-            "_EXPERIMENTAL_FEATURES_ENABLED": [
-              "Enable defining extension configs for modules"
-            ],
-            "_generator": {
-              "name": "bicep",
-              "version": "dev",
-              "templateHash": "15850125793643788204"
-            }
-          },
-          "extensions": {
-            "k8s": {
-              "name": "Kubernetes",
-              "version": "1.0.0"
-            }
-          },
-          "resources": {}
-        }
-      }
-    }
-  }
->>>>>>> b3c9a3a8
+{
+  "$schema": "https://schema.management.azure.com/schemas/2019-04-01/deploymentTemplate.json#",
+  "languageVersion": "2.2-experimental",
+  "contentVersion": "1.0.0.0",
+  "metadata": {
+    "_EXPERIMENTAL_WARNING": "This template uses ARM features that are experimental. Experimental features should be enabled for testing purposes only, as there are no guarantees about the quality or stability of these features. Do not enable these settings for any production usage, or your production environment may be subject to breaking.",
+    "_EXPERIMENTAL_FEATURES_ENABLED": [
+      "Enable defining extension configs for modules"
+    ],
+    "_generator": {
+      "name": "bicep",
+      "version": "dev",
+      "templateHash": "633794422626772510"
+    }
+  },
+  "parameters": {
+    "strParam1": {
+      "type": "string"
+    },
+    "secureStrParam1": {
+      "type": "securestring"
+    },
+    "boolParam1": {
+      "type": "bool"
+    }
+  },
+  "extensions": {
+    "az": {
+      "name": "AzureResourceManager",
+      "version": "0.2.789"
+    },
+    "k8s": {
+      "name": "Kubernetes",
+      "version": "1.0.0"
+    }
+  },
+  "resources": {
+    "kv1": {
+      "existing": true,
+      "extension": "az",
+      "type": "Microsoft.KeyVault/vaults",
+      "apiVersion": "2019-09-01",
+      "name": "kv1"
+    },
+    "scopedKv1": {
+      "existing": true,
+      "extension": "az",
+      "type": "Microsoft.KeyVault/vaults",
+      "apiVersion": "2019-09-01",
+      "resourceGroup": "otherGroup",
+      "name": "scopedKv1"
+    },
+    "testResource1": {
+      "extension": "az",
+      "type": "My.Rp/TestType",
+      "apiVersion": "2020-01-01",
+      "name": "testResource1",
+      "properties": {}
+    },
+    "aks": {
+      "extension": "az",
+      "type": "Microsoft.ContainerService/managedClusters",
+      "apiVersion": "2024-02-01",
+      "name": "aksCluster",
+      "location": "[resourceGroup().location]"
+    },
+    "moduleWithExtsWithAliases": {
+      "type": "Microsoft.Resources/deployments",
+      "apiVersion": "2025-03-01",
+      "name": "moduleWithExtsWithAliases",
+      "properties": {
+        "expressionEvaluationOptions": {
+          "scope": "inner"
+        },
+        "mode": "Incremental",
+        "extensionConfigs": {
+          "k8s": {
+            "kubeConfig": {
+              "value": "kubeConfig2"
+            },
+            "namespace": {
+              "value": "ns2"
+            }
+          }
+        },
+        "template": {
+          "$schema": "https://schema.management.azure.com/schemas/2019-04-01/deploymentTemplate.json#",
+          "languageVersion": "2.2-experimental",
+          "contentVersion": "1.0.0.0",
+          "metadata": {
+            "_EXPERIMENTAL_WARNING": "This template uses ARM features that are experimental. Experimental features should be enabled for testing purposes only, as there are no guarantees about the quality or stability of these features. Do not enable these settings for any production usage, or your production environment may be subject to breaking.",
+            "_EXPERIMENTAL_FEATURES_ENABLED": [
+              "Enable defining extension configs for modules"
+            ],
+            "_generator": {
+              "name": "bicep",
+              "version": "dev",
+              "templateHash": "15850125793643788204"
+            }
+          },
+          "extensions": {
+            "k8s": {
+              "name": "Kubernetes",
+              "version": "1.0.0"
+            }
+          },
+          "resources": {}
+        }
+      }
+    },
+    "moduleWithExtsWithoutAliases": {
+      "type": "Microsoft.Resources/deployments",
+      "apiVersion": "2025-03-01",
+      "name": "moduleWithExtsWithoutAliases",
+      "properties": {
+        "expressionEvaluationOptions": {
+          "scope": "inner"
+        },
+        "mode": "Incremental",
+        "extensionConfigs": {
+          "kubernetes": {
+            "kubeConfig": {
+              "value": "kubeConfig2"
+            }
+          }
+        },
+        "template": {
+          "$schema": "https://schema.management.azure.com/schemas/2019-04-01/deploymentTemplate.json#",
+          "languageVersion": "2.2-experimental",
+          "contentVersion": "1.0.0.0",
+          "metadata": {
+            "_EXPERIMENTAL_WARNING": "This template uses ARM features that are experimental. Experimental features should be enabled for testing purposes only, as there are no guarantees about the quality or stability of these features. Do not enable these settings for any production usage, or your production environment may be subject to breaking.",
+            "_EXPERIMENTAL_FEATURES_ENABLED": [
+              "Enable defining extension configs for modules"
+            ],
+            "_generator": {
+              "name": "bicep",
+              "version": "dev",
+              "templateHash": "12485839995628084055"
+            }
+          },
+          "extensions": {
+            "kubernetes": {
+              "name": "Kubernetes",
+              "version": "1.0.0",
+              "config": {
+                "namespace": {
+                  "defaultValue": "nsInsideModule"
+                }
+              }
+            }
+          },
+          "resources": {}
+        }
+      }
+    },
+    "moduleExtConfigsFromParams": {
+      "type": "Microsoft.Resources/deployments",
+      "apiVersion": "2025-03-01",
+      "name": "moduleExtConfigsFromParams",
+      "properties": {
+        "expressionEvaluationOptions": {
+          "scope": "inner"
+        },
+        "mode": "Incremental",
+        "extensionConfigs": {
+          "k8s": {
+            "kubeConfig": "[if(parameters('boolParam1'), createObject('value', parameters('secureStrParam1')), createObject('value', parameters('strParam1')))]",
+            "namespace": "[if(parameters('boolParam1'), createObject('value', parameters('strParam1')), createObject('value', 'falseCond'))]"
+          }
+        },
+        "template": {
+          "$schema": "https://schema.management.azure.com/schemas/2019-04-01/deploymentTemplate.json#",
+          "languageVersion": "2.2-experimental",
+          "contentVersion": "1.0.0.0",
+          "metadata": {
+            "_EXPERIMENTAL_WARNING": "This template uses ARM features that are experimental. Experimental features should be enabled for testing purposes only, as there are no guarantees about the quality or stability of these features. Do not enable these settings for any production usage, or your production environment may be subject to breaking.",
+            "_EXPERIMENTAL_FEATURES_ENABLED": [
+              "Enable defining extension configs for modules"
+            ],
+            "_generator": {
+              "name": "bicep",
+              "version": "dev",
+              "templateHash": "15850125793643788204"
+            }
+          },
+          "extensions": {
+            "k8s": {
+              "name": "Kubernetes",
+              "version": "1.0.0"
+            }
+          },
+          "resources": {}
+        }
+      }
+    },
+    "moduleExtConfigFromKeyVaultReference": {
+      "type": "Microsoft.Resources/deployments",
+      "apiVersion": "2025-03-01",
+      "name": "moduleExtConfigKeyVaultReference",
+      "properties": {
+        "expressionEvaluationOptions": {
+          "scope": "inner"
+        },
+        "mode": "Incremental",
+        "extensionConfigs": {
+          "k8s": {
+            "kubeConfig": {
+              "keyVaultReference": {
+                "keyVault": {
+                  "id": "[resourceId('Microsoft.KeyVault/vaults', 'kv1')]"
+                },
+                "secretName": "myKubeConfig"
+              }
+            },
+            "namespace": {
+              "value": "default"
+            }
+          }
+        },
+        "template": {
+          "$schema": "https://schema.management.azure.com/schemas/2019-04-01/deploymentTemplate.json#",
+          "languageVersion": "2.2-experimental",
+          "contentVersion": "1.0.0.0",
+          "metadata": {
+            "_EXPERIMENTAL_WARNING": "This template uses ARM features that are experimental. Experimental features should be enabled for testing purposes only, as there are no guarantees about the quality or stability of these features. Do not enable these settings for any production usage, or your production environment may be subject to breaking.",
+            "_EXPERIMENTAL_FEATURES_ENABLED": [
+              "Enable defining extension configs for modules"
+            ],
+            "_generator": {
+              "name": "bicep",
+              "version": "dev",
+              "templateHash": "15850125793643788204"
+            }
+          },
+          "extensions": {
+            "k8s": {
+              "name": "Kubernetes",
+              "version": "1.0.0"
+            }
+          },
+          "resources": {}
+        }
+      }
+    },
+    "moduleExtConfigFromReferences": {
+      "type": "Microsoft.Resources/deployments",
+      "apiVersion": "2025-03-01",
+      "name": "moduleExtConfigFromReferences",
+      "properties": {
+        "expressionEvaluationOptions": {
+          "scope": "inner"
+        },
+        "mode": "Incremental",
+        "extensionConfigs": {
+          "k8s": {
+            "kubeConfig": {
+              "value": "[listClusterAdminCredential('aks', '2024-02-01').kubeconfigs[0].value]"
+            },
+            "namespace": {
+              "value": "[reference('testResource1').namespace]"
+            }
+          }
+        },
+        "template": {
+          "$schema": "https://schema.management.azure.com/schemas/2019-04-01/deploymentTemplate.json#",
+          "languageVersion": "2.2-experimental",
+          "contentVersion": "1.0.0.0",
+          "metadata": {
+            "_EXPERIMENTAL_WARNING": "This template uses ARM features that are experimental. Experimental features should be enabled for testing purposes only, as there are no guarantees about the quality or stability of these features. Do not enable these settings for any production usage, or your production environment may be subject to breaking.",
+            "_EXPERIMENTAL_FEATURES_ENABLED": [
+              "Enable defining extension configs for modules"
+            ],
+            "_generator": {
+              "name": "bicep",
+              "version": "dev",
+              "templateHash": "15850125793643788204"
+            }
+          },
+          "extensions": {
+            "k8s": {
+              "name": "Kubernetes",
+              "version": "1.0.0"
+            }
+          },
+          "resources": {}
+        }
+      },
+      "dependsOn": [
+        "aks",
+        "testResource1"
+      ]
+    },
+    "moduleWithExtsUsingFullInheritance": {
+      "type": "Microsoft.Resources/deployments",
+      "apiVersion": "2025-03-01",
+      "name": "moduleWithExtsFullInheritance",
+      "properties": {
+        "expressionEvaluationOptions": {
+          "scope": "inner"
+        },
+        "mode": "Incremental",
+        "extensionConfigs": {
+          "k8s": "[extensions('k8s').config]"
+        },
+        "template": {
+          "$schema": "https://schema.management.azure.com/schemas/2019-04-01/deploymentTemplate.json#",
+          "languageVersion": "2.2-experimental",
+          "contentVersion": "1.0.0.0",
+          "metadata": {
+            "_EXPERIMENTAL_WARNING": "This template uses ARM features that are experimental. Experimental features should be enabled for testing purposes only, as there are no guarantees about the quality or stability of these features. Do not enable these settings for any production usage, or your production environment may be subject to breaking.",
+            "_EXPERIMENTAL_FEATURES_ENABLED": [
+              "Enable defining extension configs for modules"
+            ],
+            "_generator": {
+              "name": "bicep",
+              "version": "dev",
+              "templateHash": "15850125793643788204"
+            }
+          },
+          "extensions": {
+            "k8s": {
+              "name": "Kubernetes",
+              "version": "1.0.0"
+            }
+          },
+          "resources": {}
+        }
+      }
+    },
+    "moduleWithExtsUsingPiecemealInheritance": {
+      "type": "Microsoft.Resources/deployments",
+      "apiVersion": "2025-03-01",
+      "name": "moduleWithExtsPiecemealInheritance",
+      "properties": {
+        "expressionEvaluationOptions": {
+          "scope": "inner"
+        },
+        "mode": "Incremental",
+        "extensionConfigs": {
+          "k8s": {
+            "kubeConfig": "[extensions('k8s').config.kubeConfig]",
+            "namespace": "[extensions('k8s').config.namespace]"
+          }
+        },
+        "template": {
+          "$schema": "https://schema.management.azure.com/schemas/2019-04-01/deploymentTemplate.json#",
+          "languageVersion": "2.2-experimental",
+          "contentVersion": "1.0.0.0",
+          "metadata": {
+            "_EXPERIMENTAL_WARNING": "This template uses ARM features that are experimental. Experimental features should be enabled for testing purposes only, as there are no guarantees about the quality or stability of these features. Do not enable these settings for any production usage, or your production environment may be subject to breaking.",
+            "_EXPERIMENTAL_FEATURES_ENABLED": [
+              "Enable defining extension configs for modules"
+            ],
+            "_generator": {
+              "name": "bicep",
+              "version": "dev",
+              "templateHash": "15850125793643788204"
+            }
+          },
+          "extensions": {
+            "k8s": {
+              "name": "Kubernetes",
+              "version": "1.0.0"
+            }
+          },
+          "resources": {}
+        }
+      }
+    },
+    "moduleWithExtsUsingPiecemealInheritanceLooped": {
+      "copy": {
+        "name": "moduleWithExtsUsingPiecemealInheritanceLooped",
+        "count": "[length(range(0, 4))]"
+      },
+      "type": "Microsoft.Resources/deployments",
+      "apiVersion": "2025-03-01",
+      "name": "[format('moduleWithExtsPiecemealInheritanceLooped{0}', range(0, 4)[copyIndex()])]",
+      "properties": {
+        "expressionEvaluationOptions": {
+          "scope": "inner"
+        },
+        "mode": "Incremental",
+        "extensionConfigs": {
+          "k8s": {
+            "kubeConfig": "[extensions('k8s').config.kubeConfig]",
+            "namespace": "[extensions('k8s').config.namespace]"
+          }
+        },
+        "template": {
+          "$schema": "https://schema.management.azure.com/schemas/2019-04-01/deploymentTemplate.json#",
+          "languageVersion": "2.2-experimental",
+          "contentVersion": "1.0.0.0",
+          "metadata": {
+            "_EXPERIMENTAL_WARNING": "This template uses ARM features that are experimental. Experimental features should be enabled for testing purposes only, as there are no guarantees about the quality or stability of these features. Do not enable these settings for any production usage, or your production environment may be subject to breaking.",
+            "_EXPERIMENTAL_FEATURES_ENABLED": [
+              "Enable defining extension configs for modules"
+            ],
+            "_generator": {
+              "name": "bicep",
+              "version": "dev",
+              "templateHash": "15850125793643788204"
+            }
+          },
+          "extensions": {
+            "k8s": {
+              "name": "Kubernetes",
+              "version": "1.0.0"
+            }
+          },
+          "resources": {}
+        }
+      }
+    },
+    "moduleExtConfigsConditionalMixed": {
+      "type": "Microsoft.Resources/deployments",
+      "apiVersion": "2025-03-01",
+      "name": "moduleExtConfigsConditionalMixedValueAndInheritance",
+      "properties": {
+        "expressionEvaluationOptions": {
+          "scope": "inner"
+        },
+        "mode": "Incremental",
+        "extensionConfigs": {
+          "k8s": {
+            "kubeConfig": "[if(parameters('boolParam1'), createObject('value', parameters('secureStrParam1')), extensions('k8s').config.kubeConfig)]",
+            "namespace": "[if(parameters('boolParam1'), createObject('value', resourceGroup().location), extensions('k8s').config.namespace)]"
+          }
+        },
+        "template": {
+          "$schema": "https://schema.management.azure.com/schemas/2019-04-01/deploymentTemplate.json#",
+          "languageVersion": "2.2-experimental",
+          "contentVersion": "1.0.0.0",
+          "metadata": {
+            "_EXPERIMENTAL_WARNING": "This template uses ARM features that are experimental. Experimental features should be enabled for testing purposes only, as there are no guarantees about the quality or stability of these features. Do not enable these settings for any production usage, or your production environment may be subject to breaking.",
+            "_EXPERIMENTAL_FEATURES_ENABLED": [
+              "Enable defining extension configs for modules"
+            ],
+            "_generator": {
+              "name": "bicep",
+              "version": "dev",
+              "templateHash": "15850125793643788204"
+            }
+          },
+          "extensions": {
+            "k8s": {
+              "name": "Kubernetes",
+              "version": "1.0.0"
+            }
+          },
+          "resources": {}
+        }
+      }
+    }
+  }
 }