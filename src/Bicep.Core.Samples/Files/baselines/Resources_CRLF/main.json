--- conflicted
+++ resolved
@@ -5,11 +5,7 @@
     "_generator": {
       "name": "bicep",
       "version": "dev",
-<<<<<<< HEAD
-      "templateHash": "9548330705517747086"
-=======
-      "templateHash": "10727609760574024345"
->>>>>>> b7321550
+      "templateHash": "3313850547374953435"
     }
   },
   "parameters": {
