<<<<<<< HEAD

@sys.description('this is basicStorage')
resource basicStorage 'Microsoft.Storage/storageAccounts@2019-06-01' = {
  name: 'basicblobs'
  location: 'westus'
  kind: 'BlobStorage'
  sku: {
    name: 'Standard_GRS'
  }
}

@sys.description('this is dnsZone')
resource dnsZone 'Microsoft.Network/dnszones@2018-05-01' = {
  name: 'myZone'
  location: 'global'
}

resource myStorageAccount 'Microsoft.Storage/storageAccounts@2017-10-01' = {
  name: 'myencryptedone'
  location: 'eastus2'
  properties: {
    supportsHttpsTrafficOnly: true
    accessTier: 'Hot'
    encryption: {
      keySource: 'Microsoft.Storage'
      services: {
        blob: {
          enabled: true
        }
        file: {
          enabled: true
        }
      }
    }
  }
  kind: 'StorageV2'
  sku: {
    name: 'Standard_LRS'
  }
}

resource withExpressions 'Microsoft.Storage/storageAccounts@2017-10-01' = {
  name: 'myencryptedone2'
  location: 'eastus2'
  properties: {
    supportsHttpsTrafficOnly: !false
    accessTier: true ? 'Hot' : 'Cold'
    encryption: {
      keySource: 'Microsoft.Storage'
      services: {
        blob: {
          enabled: true || false
        }
        file: {
          enabled: true
        }
      }
    }
  }
  kind: 'StorageV2'
  sku: {
    name: 'Standard_LRS'
  }
  dependsOn: [
    myStorageAccount
  ]
}

param applicationName string = 'to-do-app${uniqueString(resourceGroup().id)}'
var hostingPlanName = applicationName // why not just use the param directly?

param appServicePlanTier string
param appServicePlanInstances int

var location = resourceGroup().location

resource farm 'Microsoft.Web/serverFarms@2019-08-01' = {
  // dependsOn: resourceId('Microsoft.DocumentDB/databaseAccounts', cosmosAccountName)
  name: hostingPlanName
  location: location
  sku: {
    name: appServicePlanTier
    capacity: appServicePlanInstances
  }
  properties: {
    name: hostingPlanName // just hostingPlanName results in an error
  }
}

var cosmosDbResourceId = resourceId('Microsoft.DocumentDB/databaseAccounts',
// comment
cosmosDb.account)
var cosmosDbRef = reference(cosmosDbResourceId).documentEndpoint

// this variable is not accessed anywhere in this template and depends on a run-time reference
// it should not be present at all in the template output as there is nowhere logical to put it
var cosmosDbEndpoint = cosmosDbRef.documentEndpoint

param webSiteName string
param cosmosDb object
resource site 'Microsoft.Web/sites@2019-08-01' = {
  name: webSiteName
  location: location
  properties: {
    // not yet supported // serverFarmId: farm.id
    siteConfig: {
      appSettings: [
        {
          name: 'CosmosDb:Account'
          value: reference(cosmosDbResourceId).documentEndpoint
        }
        {
          name: 'CosmosDb:Key'
          value: listKeys(cosmosDbResourceId, '2020-04-01').primaryMasterKey
        }
        {
          name: 'CosmosDb:DatabaseName'
          value: cosmosDb.databaseName
        }
        {
          name: 'CosmosDb:ContainerName'
          value: cosmosDb.containerName
        }
      ]
    }
  }
}

var _siteApiVersion = site.apiVersion
var _siteType = site.type

output siteApiVersion string = site.apiVersion
output siteType string = site.type

resource nested 'Microsoft.Resources/deployments@2019-10-01' = {
  name: 'nestedTemplate1'
  properties: {
    mode: 'Incremental'
    template: {
      // string key value
      '$schema': 'https://schema.management.azure.com/schemas/2019-04-01/deploymentTemplate.json#'
      contentVersion: '1.0.0.0'
      resources: [
      ]
    }
  }
}

// should be able to access the read only properties
resource accessingReadOnlyProperties 'Microsoft.Foo/foos@2019-10-01' = {
  name: 'nestedTemplate1'
  properties: {
    otherId: nested.id
    otherName: nested.name
    otherVersion: nested.apiVersion
    otherType: nested.type

    otherThings: nested.properties.mode
  }
}

resource resourceA 'My.Rp/typeA@2020-01-01' = {
  name: 'resourceA'
}

resource resourceB 'My.Rp/typeA/typeB@2020-01-01' = {
  name: '${resourceA.name}/myName'
}

resource resourceC 'My.Rp/typeA/typeB@2020-01-01' = {
  name: '${resourceA.name}/myName'
  properties: {
    aId: resourceA.id
    aType: resourceA.type
    aName: resourceA.name
    aApiVersion: resourceA.apiVersion
    bProperties: resourceB.properties
  }
}

var varARuntime = {
  bId: resourceB.id
  bType: resourceB.type
  bName: resourceB.name
  bApiVersion: resourceB.apiVersion
  aKind: resourceA.kind
}

var varBRuntime = [
  varARuntime
]

var resourceCRef = {
  id: resourceC.id
}
var setResourceCRef = true

resource resourceD 'My.Rp/typeD@2020-01-01' = {
  name: 'constant'
  properties: {
    runtime: varBRuntime
    // repro for https://github.com/Azure/bicep/issues/316
    repro316: setResourceCRef ? resourceCRef : null
  }
}

var myInterpKey = 'abc'
resource resourceWithInterp 'My.Rp/interp@2020-01-01' = {
  name: 'interpTest'
  properties: {
    '${myInterpKey}': 1
    'abc${myInterpKey}def': 2
    '${myInterpKey}abc${myInterpKey}': 3
  }
}

resource resourceWithEscaping 'My.Rp/mockResource@2020-01-01' = {
  name: 'test'
  properties: {
    // both key and value should be escaped in template output
    '[resourceGroup().location]': '[resourceGroup().location]'
  }
}

param shouldDeployVm bool = true

@sys.description('this is vmWithCondition')
resource vmWithCondition 'Microsoft.Compute/virtualMachines@2020-06-01' = if (shouldDeployVm) {
  name: 'vmName'
  location: 'westus'
  properties: {
    osProfile: {
      windowsConfiguration: {
        enableAutomaticUpdates: true
      }
    }
  }
}

@sys.description('this is another vmWithCondition')
resource vmWithCondition2 'Microsoft.Compute/virtualMachines@2020-06-01' =
                    if (shouldDeployVm) {
  name: 'vmName2'
  location: 'westus'
  properties: {
    osProfile: {
      windowsConfiguration: {
        enableAutomaticUpdates: true
      }
    }
  }
}

resource extension1 'My.Rp/extensionResource@2020-12-01' = {
  name: 'extension'
  scope: vmWithCondition
}

resource extension2 'My.Rp/extensionResource@2020-12-01' = {
  name: 'extension'
  scope: extension1
}

resource extensionDependencies 'My.Rp/mockResource@2020-01-01' = {
  name: 'extensionDependencies'
  properties: {
    res1: vmWithCondition.id
    res1runtime: vmWithCondition.properties.something
    res2: extension1.id
    res2runtime: extension1.properties.something
    res3: extension2.id
    res3runtime: extension2.properties.something
  }
}

@sys.description('this is existing1')
resource existing1 'Mock.Rp/existingExtensionResource@2020-01-01' existing = {
  name: 'existing1'
  scope: extension1
}

resource existing2 'Mock.Rp/existingExtensionResource@2020-01-01' existing = {
  name: 'existing2'
  scope: existing1
}

resource extension3 'My.Rp/extensionResource@2020-12-01' = {
  name: 'extension3'
  scope: existing1
}

/*
  valid loop cases
*/
var storageAccounts = [
  {
    name: 'one'
    location: 'eastus2'
  }
  {
    name: 'two'
    location: 'westus'
  }
]

// just a storage account loop
@sys.description('this is just a storage account loop')
resource storageResources 'Microsoft.Storage/storageAccounts@2019-06-01' = [for account in storageAccounts: {
  name: account.name
  location: account.location
  sku: {
    name: 'Standard_LRS'
  }
  kind: 'StorageV2'
}]

// storage account loop with index
@sys.description('this is just a storage account loop with index')
resource storageResourcesWithIndex 'Microsoft.Storage/storageAccounts@2019-06-01' = [for (account, i) in storageAccounts: {
  name: '${account.name}${i}'
  location: account.location
  sku: {
    name: 'Standard_LRS'
  }
  kind: 'StorageV2'
}]

// basic nested loop
@sys.description('this is just a basic nested loop')
resource vnet 'Microsoft.Network/virtualNetworks@2020-06-01' = [for i in range(0, 3): {
  name: 'vnet-${i}'
  properties: {
    subnets: [for j in range(0, 4): {
      // #completionTest(0,1,2,3,4,5) -> subnetIdAndProperties

      // #completionTest(6) -> subnetIdAndPropertiesNoColon
      name: 'subnet-${i}-${j}'
    }]
  }
}]

// duplicate identifiers within the loop are allowed
resource duplicateIdentifiersWithinLoop 'Microsoft.Network/virtualNetworks@2020-06-01' = [for i in range(0, 3): {
  name: 'vnet-${i}'
  properties: {
    subnets: [for i in range(0, 4): {
      name: 'subnet-${i}-${i}'
    }]
  }
}]

// duplicate identifers in global and single loop scope are allowed (inner variable hides the outer)
var canHaveDuplicatesAcrossScopes = 'hello'
resource duplicateInGlobalAndOneLoop 'Microsoft.Network/virtualNetworks@2020-06-01' = [for canHaveDuplicatesAcrossScopes in range(0, 3): {
  name: 'vnet-${canHaveDuplicatesAcrossScopes}'
  properties: {
    subnets: [for i in range(0, 4): {
      name: 'subnet-${i}-${i}'
    }]
  }
}]

// duplicate in global and multiple loop scopes are allowed (inner hides the outer)
var duplicatesEverywhere = 'hello'
resource duplicateInGlobalAndTwoLoops 'Microsoft.Network/virtualNetworks@2020-06-01' = [for duplicatesEverywhere in range(0, 3): {
  name: 'vnet-${duplicatesEverywhere}'
  properties: {
    subnets: [for duplicatesEverywhere in range(0, 4): {
      name: 'subnet-${duplicatesEverywhere}'
    }]
  }
}]

/*
  Scope values created via array access on a resource collection
*/
resource dnsZones 'Microsoft.Network/dnsZones@2018-05-01' = [for zone in range(0,4): {
  name: 'zone${zone}'
  location: 'global'
}]

resource locksOnZones 'Microsoft.Authorization/locks@2016-09-01' = [for lock in range(0,2): {
  name: 'lock${lock}'
  properties: {
    level: 'CanNotDelete'
  }
  scope: dnsZones[lock]
}]

resource moreLocksOnZones 'Microsoft.Authorization/locks@2016-09-01' = [for (lock, i) in range(0,3): {
  name: 'another${i}'
  properties: {
    level: 'ReadOnly'
  }
  scope: dnsZones[i]
}]

resource singleLockOnFirstZone 'Microsoft.Authorization/locks@2016-09-01' = {
  name: 'single-lock'
  properties: {
    level: 'ReadOnly'
  }
  scope: dnsZones[0]
}


resource p1_vnet 'Microsoft.Network/virtualNetworks@2020-06-01' = {
  location: resourceGroup().location
  name: 'myVnet'
  properties: {
    addressSpace: {
      addressPrefixes: [
        '10.0.0.0/20'
      ]
    }
  }
}

resource p1_subnet1 'Microsoft.Network/virtualNetworks/subnets@2020-06-01' = {
  parent: p1_vnet
  name: 'subnet1'
  properties: {
    addressPrefix: '10.0.0.0/24'
  }
}

resource p1_subnet2 'Microsoft.Network/virtualNetworks/subnets@2020-06-01' = {
  parent: p1_vnet
  name: 'subnet2'
  properties: {
    addressPrefix: '10.0.1.0/24'
  }
}

output p1_subnet1prefix string = p1_subnet1.properties.addressPrefix
output p1_subnet1name string = p1_subnet1.name
output p1_subnet1type string = p1_subnet1.type
output p1_subnet1id string = p1_subnet1.id

// parent property with extension resource
resource p2_res1 'Microsoft.Rp1/resource1@2020-06-01' = {
  name: 'res1'
}

resource p2_res1child 'Microsoft.Rp1/resource1/child1@2020-06-01' = {
  parent: p2_res1
  name: 'child1'
}

resource p2_res2 'Microsoft.Rp2/resource2@2020-06-01' = {
  scope: p2_res1child
  name: 'res2'
}

resource p2_res2child 'Microsoft.Rp2/resource2/child2@2020-06-01' = {
  parent: p2_res2
  name: 'child2'
}

output p2_res2childprop string = p2_res2child.properties.someProp
output p2_res2childname string = p2_res2child.name
output p2_res2childtype string = p2_res2child.type
output p2_res2childid string = p2_res2child.id

// parent property with 'existing' resource
resource p3_res1 'Microsoft.Rp1/resource1@2020-06-01' existing = {
  name: 'res1'
}

resource p3_child1 'Microsoft.Rp1/resource1/child1@2020-06-01' = {
  parent: p3_res1
  name: 'child1'
}

output p3_res1childprop string = p3_child1.properties.someProp
output p3_res1childname string = p3_child1.name
output p3_res1childtype string = p3_child1.type
output p3_res1childid string = p3_child1.id

// parent & child with 'existing'
resource p4_res1 'Microsoft.Rp1/resource1@2020-06-01' existing = {
  scope: tenant()
  name: 'res1'
}

resource p4_child1 'Microsoft.Rp1/resource1/child1@2020-06-01' existing = {
  parent: p4_res1
  name: 'child1'
}

output p4_res1childprop string = p4_child1.properties.someProp
output p4_res1childname string = p4_child1.name
output p4_res1childtype string = p4_child1.type
output p4_res1childid string = p4_child1.id

// parent & nested child with decorators https://github.com/Azure/bicep/issues/10970
var dbs = ['db1', 'db2','db3']
resource sqlServer 'Microsoft.Sql/servers@2021-11-01' = {
  name: 'sql-server-name'
  location: 'polandcentral'

  @batchSize(1)
  @description('Sql Databases')
  resource sqlDatabases 'databases' = [for db in dbs: {
    name: db
    location: 'polandcentral'
  }]

  @description('Primary Sql Database')
  resource primaryDb 'databases' = {
    name: 'primary-db'
    location: 'polandcentral'

    resource threatProtection 'advancedThreatProtectionSettings' = {
      name: 'Default'
      properties: {
        state: 'Enabled'
      }
    }
  }
}

//nameof
var nameof1 = nameof(sqlServer)
var nameof2 = nameof(sqlServer.location)
var nameof3 = nameof(sqlServer::primaryDb.properties.minCapacity)
var nameof4 = nameof(sqlServer::primaryDb::threatProtection.properties.creationTime)
var nameof5 = nameof(sqlServer::sqlDatabases[0].id)

var sqlConfig = {
  westus: {}
  'server-name': {}
}

resource sqlServerWithNameof 'Microsoft.Sql/servers@2021-11-01' = {
  name: 'sql-server-nameof-${nameof(sqlConfig['server-name'])}'
  location: nameof(sqlConfig.westus)
}

//@[000:13471) ProgramSyntax
//@[000:00001) ├─Token(NewLine) |\n|
=======

//@[000:13327) ProgramSyntax
//@[000:00002) ├─Token(NewLine) |\r\n|
@sys.description('this is basicStorage')
//@[000:00225) ├─ResourceDeclarationSyntax
//@[000:00040) | ├─DecoratorSyntax
//@[000:00001) | | ├─Token(At) |@|
//@[001:00040) | | └─InstanceFunctionCallSyntax
//@[001:00004) | |   ├─VariableAccessSyntax
//@[001:00004) | |   | └─IdentifierSyntax
//@[001:00004) | |   |   └─Token(Identifier) |sys|
//@[004:00005) | |   ├─Token(Dot) |.|
//@[005:00016) | |   ├─IdentifierSyntax
//@[005:00016) | |   | └─Token(Identifier) |description|
//@[016:00017) | |   ├─Token(LeftParen) |(|
//@[017:00039) | |   ├─FunctionArgumentSyntax
//@[017:00039) | |   | └─StringSyntax
//@[017:00039) | |   |   └─Token(StringComplete) |'this is basicStorage'|
//@[039:00040) | |   └─Token(RightParen) |)|
//@[040:00042) | ├─Token(NewLine) |\r\n|
resource basicStorage 'Microsoft.Storage/storageAccounts@2019-06-01' = {
//@[000:00008) | ├─Token(Identifier) |resource|
//@[009:00021) | ├─IdentifierSyntax
//@[009:00021) | | └─Token(Identifier) |basicStorage|
//@[022:00068) | ├─StringSyntax
//@[022:00068) | | └─Token(StringComplete) |'Microsoft.Storage/storageAccounts@2019-06-01'|
//@[069:00070) | ├─Token(Assignment) |=|
//@[071:00183) | └─ObjectSyntax
//@[071:00072) |   ├─Token(LeftBrace) |{|
//@[072:00074) |   ├─Token(NewLine) |\r\n|
  name: 'basicblobs'
//@[002:00020) |   ├─ObjectPropertySyntax
//@[002:00006) |   | ├─IdentifierSyntax
//@[002:00006) |   | | └─Token(Identifier) |name|
//@[006:00007) |   | ├─Token(Colon) |:|
//@[008:00020) |   | └─StringSyntax
//@[008:00020) |   |   └─Token(StringComplete) |'basicblobs'|
//@[020:00022) |   ├─Token(NewLine) |\r\n|
  location: 'westus'
//@[002:00020) |   ├─ObjectPropertySyntax
//@[002:00010) |   | ├─IdentifierSyntax
//@[002:00010) |   | | └─Token(Identifier) |location|
//@[010:00011) |   | ├─Token(Colon) |:|
//@[012:00020) |   | └─StringSyntax
//@[012:00020) |   |   └─Token(StringComplete) |'westus'|
//@[020:00022) |   ├─Token(NewLine) |\r\n|
  kind: 'BlobStorage'
//@[002:00021) |   ├─ObjectPropertySyntax
//@[002:00006) |   | ├─IdentifierSyntax
//@[002:00006) |   | | └─Token(Identifier) |kind|
//@[006:00007) |   | ├─Token(Colon) |:|
//@[008:00021) |   | └─StringSyntax
//@[008:00021) |   |   └─Token(StringComplete) |'BlobStorage'|
//@[021:00023) |   ├─Token(NewLine) |\r\n|
  sku: {
//@[002:00039) |   ├─ObjectPropertySyntax
//@[002:00005) |   | ├─IdentifierSyntax
//@[002:00005) |   | | └─Token(Identifier) |sku|
//@[005:00006) |   | ├─Token(Colon) |:|
//@[007:00039) |   | └─ObjectSyntax
//@[007:00008) |   |   ├─Token(LeftBrace) |{|
//@[008:00010) |   |   ├─Token(NewLine) |\r\n|
    name: 'Standard_GRS'
//@[004:00024) |   |   ├─ObjectPropertySyntax
//@[004:00008) |   |   | ├─IdentifierSyntax
//@[004:00008) |   |   | | └─Token(Identifier) |name|
//@[008:00009) |   |   | ├─Token(Colon) |:|
//@[010:00024) |   |   | └─StringSyntax
//@[010:00024) |   |   |   └─Token(StringComplete) |'Standard_GRS'|
//@[024:00026) |   |   ├─Token(NewLine) |\r\n|
  }
//@[002:00003) |   |   └─Token(RightBrace) |}|
//@[003:00005) |   ├─Token(NewLine) |\r\n|
}
//@[000:00001) |   └─Token(RightBrace) |}|
//@[001:00005) ├─Token(NewLine) |\r\n\r\n|

@sys.description('this is dnsZone')
//@[000:00140) ├─ResourceDeclarationSyntax
//@[000:00035) | ├─DecoratorSyntax
//@[000:00001) | | ├─Token(At) |@|
//@[001:00035) | | └─InstanceFunctionCallSyntax
//@[001:00004) | |   ├─VariableAccessSyntax
//@[001:00004) | |   | └─IdentifierSyntax
//@[001:00004) | |   |   └─Token(Identifier) |sys|
//@[004:00005) | |   ├─Token(Dot) |.|
//@[005:00016) | |   ├─IdentifierSyntax
//@[005:00016) | |   | └─Token(Identifier) |description|
//@[016:00017) | |   ├─Token(LeftParen) |(|
//@[017:00034) | |   ├─FunctionArgumentSyntax
//@[017:00034) | |   | └─StringSyntax
//@[017:00034) | |   |   └─Token(StringComplete) |'this is dnsZone'|
//@[034:00035) | |   └─Token(RightParen) |)|
//@[035:00037) | ├─Token(NewLine) |\r\n|
resource dnsZone 'Microsoft.Network/dnszones@2018-05-01' = {
//@[000:00008) | ├─Token(Identifier) |resource|
//@[009:00016) | ├─IdentifierSyntax
//@[009:00016) | | └─Token(Identifier) |dnsZone|
//@[017:00056) | ├─StringSyntax
//@[017:00056) | | └─Token(StringComplete) |'Microsoft.Network/dnszones@2018-05-01'|
//@[057:00058) | ├─Token(Assignment) |=|
//@[059:00103) | └─ObjectSyntax
//@[059:00060) |   ├─Token(LeftBrace) |{|
//@[060:00062) |   ├─Token(NewLine) |\r\n|
  name: 'myZone'
//@[002:00016) |   ├─ObjectPropertySyntax
//@[002:00006) |   | ├─IdentifierSyntax
//@[002:00006) |   | | └─Token(Identifier) |name|
//@[006:00007) |   | ├─Token(Colon) |:|
//@[008:00016) |   | └─StringSyntax
//@[008:00016) |   |   └─Token(StringComplete) |'myZone'|
//@[016:00018) |   ├─Token(NewLine) |\r\n|
  location: 'global'
//@[002:00020) |   ├─ObjectPropertySyntax
//@[002:00010) |   | ├─IdentifierSyntax
//@[002:00010) |   | | └─Token(Identifier) |location|
//@[010:00011) |   | ├─Token(Colon) |:|
//@[012:00020) |   | └─StringSyntax
//@[012:00020) |   |   └─Token(StringComplete) |'global'|
//@[020:00022) |   ├─Token(NewLine) |\r\n|
}
//@[000:00001) |   └─Token(RightBrace) |}|
//@[001:00005) ├─Token(NewLine) |\r\n\r\n|

resource myStorageAccount 'Microsoft.Storage/storageAccounts@2017-10-01' = {
//@[000:00469) ├─ResourceDeclarationSyntax
//@[000:00008) | ├─Token(Identifier) |resource|
//@[009:00025) | ├─IdentifierSyntax
//@[009:00025) | | └─Token(Identifier) |myStorageAccount|
//@[026:00072) | ├─StringSyntax
//@[026:00072) | | └─Token(StringComplete) |'Microsoft.Storage/storageAccounts@2017-10-01'|
//@[073:00074) | ├─Token(Assignment) |=|
//@[075:00469) | └─ObjectSyntax
//@[075:00076) |   ├─Token(LeftBrace) |{|
//@[076:00078) |   ├─Token(NewLine) |\r\n|
  name: 'myencryptedone'
//@[002:00024) |   ├─ObjectPropertySyntax
//@[002:00006) |   | ├─IdentifierSyntax
//@[002:00006) |   | | └─Token(Identifier) |name|
//@[006:00007) |   | ├─Token(Colon) |:|
//@[008:00024) |   | └─StringSyntax
//@[008:00024) |   |   └─Token(StringComplete) |'myencryptedone'|
//@[024:00026) |   ├─Token(NewLine) |\r\n|
  location: 'eastus2'
//@[002:00021) |   ├─ObjectPropertySyntax
//@[002:00010) |   | ├─IdentifierSyntax
//@[002:00010) |   | | └─Token(Identifier) |location|
//@[010:00011) |   | ├─Token(Colon) |:|
//@[012:00021) |   | └─StringSyntax
//@[012:00021) |   |   └─Token(StringComplete) |'eastus2'|
//@[021:00023) |   ├─Token(NewLine) |\r\n|
  properties: {
//@[002:00277) |   ├─ObjectPropertySyntax
//@[002:00012) |   | ├─IdentifierSyntax
//@[002:00012) |   | | └─Token(Identifier) |properties|
//@[012:00013) |   | ├─Token(Colon) |:|
//@[014:00277) |   | └─ObjectSyntax
//@[014:00015) |   |   ├─Token(LeftBrace) |{|
//@[015:00017) |   |   ├─Token(NewLine) |\r\n|
    supportsHttpsTrafficOnly: true
//@[004:00034) |   |   ├─ObjectPropertySyntax
//@[004:00028) |   |   | ├─IdentifierSyntax
//@[004:00028) |   |   | | └─Token(Identifier) |supportsHttpsTrafficOnly|
//@[028:00029) |   |   | ├─Token(Colon) |:|
//@[030:00034) |   |   | └─BooleanLiteralSyntax
//@[030:00034) |   |   |   └─Token(TrueKeyword) |true|
//@[034:00036) |   |   ├─Token(NewLine) |\r\n|
    accessTier: 'Hot'
//@[004:00021) |   |   ├─ObjectPropertySyntax
//@[004:00014) |   |   | ├─IdentifierSyntax
//@[004:00014) |   |   | | └─Token(Identifier) |accessTier|
//@[014:00015) |   |   | ├─Token(Colon) |:|
//@[016:00021) |   |   | └─StringSyntax
//@[016:00021) |   |   |   └─Token(StringComplete) |'Hot'|
//@[021:00023) |   |   ├─Token(NewLine) |\r\n|
    encryption: {
//@[004:00196) |   |   ├─ObjectPropertySyntax
//@[004:00014) |   |   | ├─IdentifierSyntax
//@[004:00014) |   |   | | └─Token(Identifier) |encryption|
//@[014:00015) |   |   | ├─Token(Colon) |:|
//@[016:00196) |   |   | └─ObjectSyntax
//@[016:00017) |   |   |   ├─Token(LeftBrace) |{|
//@[017:00019) |   |   |   ├─Token(NewLine) |\r\n|
      keySource: 'Microsoft.Storage'
//@[006:00036) |   |   |   ├─ObjectPropertySyntax
//@[006:00015) |   |   |   | ├─IdentifierSyntax
//@[006:00015) |   |   |   | | └─Token(Identifier) |keySource|
//@[015:00016) |   |   |   | ├─Token(Colon) |:|
//@[017:00036) |   |   |   | └─StringSyntax
//@[017:00036) |   |   |   |   └─Token(StringComplete) |'Microsoft.Storage'|
//@[036:00038) |   |   |   ├─Token(NewLine) |\r\n|
      services: {
//@[006:00132) |   |   |   ├─ObjectPropertySyntax
//@[006:00014) |   |   |   | ├─IdentifierSyntax
//@[006:00014) |   |   |   | | └─Token(Identifier) |services|
//@[014:00015) |   |   |   | ├─Token(Colon) |:|
//@[016:00132) |   |   |   | └─ObjectSyntax
//@[016:00017) |   |   |   |   ├─Token(LeftBrace) |{|
//@[017:00019) |   |   |   |   ├─Token(NewLine) |\r\n|
        blob: {
//@[008:00051) |   |   |   |   ├─ObjectPropertySyntax
//@[008:00012) |   |   |   |   | ├─IdentifierSyntax
//@[008:00012) |   |   |   |   | | └─Token(Identifier) |blob|
//@[012:00013) |   |   |   |   | ├─Token(Colon) |:|
//@[014:00051) |   |   |   |   | └─ObjectSyntax
//@[014:00015) |   |   |   |   |   ├─Token(LeftBrace) |{|
//@[015:00017) |   |   |   |   |   ├─Token(NewLine) |\r\n|
          enabled: true
//@[010:00023) |   |   |   |   |   ├─ObjectPropertySyntax
//@[010:00017) |   |   |   |   |   | ├─IdentifierSyntax
//@[010:00017) |   |   |   |   |   | | └─Token(Identifier) |enabled|
//@[017:00018) |   |   |   |   |   | ├─Token(Colon) |:|
//@[019:00023) |   |   |   |   |   | └─BooleanLiteralSyntax
//@[019:00023) |   |   |   |   |   |   └─Token(TrueKeyword) |true|
//@[023:00025) |   |   |   |   |   ├─Token(NewLine) |\r\n|
        }
//@[008:00009) |   |   |   |   |   └─Token(RightBrace) |}|
//@[009:00011) |   |   |   |   ├─Token(NewLine) |\r\n|
        file: {
//@[008:00051) |   |   |   |   ├─ObjectPropertySyntax
//@[008:00012) |   |   |   |   | ├─IdentifierSyntax
//@[008:00012) |   |   |   |   | | └─Token(Identifier) |file|
//@[012:00013) |   |   |   |   | ├─Token(Colon) |:|
//@[014:00051) |   |   |   |   | └─ObjectSyntax
//@[014:00015) |   |   |   |   |   ├─Token(LeftBrace) |{|
//@[015:00017) |   |   |   |   |   ├─Token(NewLine) |\r\n|
          enabled: true
//@[010:00023) |   |   |   |   |   ├─ObjectPropertySyntax
//@[010:00017) |   |   |   |   |   | ├─IdentifierSyntax
//@[010:00017) |   |   |   |   |   | | └─Token(Identifier) |enabled|
//@[017:00018) |   |   |   |   |   | ├─Token(Colon) |:|
//@[019:00023) |   |   |   |   |   | └─BooleanLiteralSyntax
//@[019:00023) |   |   |   |   |   |   └─Token(TrueKeyword) |true|
//@[023:00025) |   |   |   |   |   ├─Token(NewLine) |\r\n|
        }
//@[008:00009) |   |   |   |   |   └─Token(RightBrace) |}|
//@[009:00011) |   |   |   |   ├─Token(NewLine) |\r\n|
      }
//@[006:00007) |   |   |   |   └─Token(RightBrace) |}|
//@[007:00009) |   |   |   ├─Token(NewLine) |\r\n|
    }
//@[004:00005) |   |   |   └─Token(RightBrace) |}|
//@[005:00007) |   |   ├─Token(NewLine) |\r\n|
  }
//@[002:00003) |   |   └─Token(RightBrace) |}|
//@[003:00005) |   ├─Token(NewLine) |\r\n|
  kind: 'StorageV2'
//@[002:00019) |   ├─ObjectPropertySyntax
//@[002:00006) |   | ├─IdentifierSyntax
//@[002:00006) |   | | └─Token(Identifier) |kind|
//@[006:00007) |   | ├─Token(Colon) |:|
//@[008:00019) |   | └─StringSyntax
//@[008:00019) |   |   └─Token(StringComplete) |'StorageV2'|
//@[019:00021) |   ├─Token(NewLine) |\r\n|
  sku: {
//@[002:00039) |   ├─ObjectPropertySyntax
//@[002:00005) |   | ├─IdentifierSyntax
//@[002:00005) |   | | └─Token(Identifier) |sku|
//@[005:00006) |   | ├─Token(Colon) |:|
//@[007:00039) |   | └─ObjectSyntax
//@[007:00008) |   |   ├─Token(LeftBrace) |{|
//@[008:00010) |   |   ├─Token(NewLine) |\r\n|
    name: 'Standard_LRS'
//@[004:00024) |   |   ├─ObjectPropertySyntax
//@[004:00008) |   |   | ├─IdentifierSyntax
//@[004:00008) |   |   | | └─Token(Identifier) |name|
//@[008:00009) |   |   | ├─Token(Colon) |:|
//@[010:00024) |   |   | └─StringSyntax
//@[010:00024) |   |   |   └─Token(StringComplete) |'Standard_LRS'|
//@[024:00026) |   |   ├─Token(NewLine) |\r\n|
  }
//@[002:00003) |   |   └─Token(RightBrace) |}|
//@[003:00005) |   ├─Token(NewLine) |\r\n|
}
//@[000:00001) |   └─Token(RightBrace) |}|
//@[001:00005) ├─Token(NewLine) |\r\n\r\n|

resource withExpressions 'Microsoft.Storage/storageAccounts@2017-10-01' = {
//@[000:00539) ├─ResourceDeclarationSyntax
//@[000:00008) | ├─Token(Identifier) |resource|
//@[009:00024) | ├─IdentifierSyntax
//@[009:00024) | | └─Token(Identifier) |withExpressions|
//@[025:00071) | ├─StringSyntax
//@[025:00071) | | └─Token(StringComplete) |'Microsoft.Storage/storageAccounts@2017-10-01'|
//@[072:00073) | ├─Token(Assignment) |=|
//@[074:00539) | └─ObjectSyntax
//@[074:00075) |   ├─Token(LeftBrace) |{|
//@[075:00077) |   ├─Token(NewLine) |\r\n|
  name: 'myencryptedone2'
//@[002:00025) |   ├─ObjectPropertySyntax
//@[002:00006) |   | ├─IdentifierSyntax
//@[002:00006) |   | | └─Token(Identifier) |name|
//@[006:00007) |   | ├─Token(Colon) |:|
//@[008:00025) |   | └─StringSyntax
//@[008:00025) |   |   └─Token(StringComplete) |'myencryptedone2'|
//@[025:00027) |   ├─Token(NewLine) |\r\n|
  location: 'eastus2'
//@[002:00021) |   ├─ObjectPropertySyntax
//@[002:00010) |   | ├─IdentifierSyntax
//@[002:00010) |   | | └─Token(Identifier) |location|
//@[010:00011) |   | ├─Token(Colon) |:|
//@[012:00021) |   | └─StringSyntax
//@[012:00021) |   |   └─Token(StringComplete) |'eastus2'|
//@[021:00023) |   ├─Token(NewLine) |\r\n|
  properties: {
//@[002:00304) |   ├─ObjectPropertySyntax
//@[002:00012) |   | ├─IdentifierSyntax
//@[002:00012) |   | | └─Token(Identifier) |properties|
//@[012:00013) |   | ├─Token(Colon) |:|
//@[014:00304) |   | └─ObjectSyntax
//@[014:00015) |   |   ├─Token(LeftBrace) |{|
//@[015:00017) |   |   ├─Token(NewLine) |\r\n|
    supportsHttpsTrafficOnly: !false
//@[004:00036) |   |   ├─ObjectPropertySyntax
//@[004:00028) |   |   | ├─IdentifierSyntax
//@[004:00028) |   |   | | └─Token(Identifier) |supportsHttpsTrafficOnly|
//@[028:00029) |   |   | ├─Token(Colon) |:|
//@[030:00036) |   |   | └─UnaryOperationSyntax
//@[030:00031) |   |   |   ├─Token(Exclamation) |!|
//@[031:00036) |   |   |   └─BooleanLiteralSyntax
//@[031:00036) |   |   |     └─Token(FalseKeyword) |false|
//@[036:00038) |   |   ├─Token(NewLine) |\r\n|
    accessTier: true ? 'Hot' : 'Cold'
//@[004:00037) |   |   ├─ObjectPropertySyntax
//@[004:00014) |   |   | ├─IdentifierSyntax
//@[004:00014) |   |   | | └─Token(Identifier) |accessTier|
//@[014:00015) |   |   | ├─Token(Colon) |:|
//@[016:00037) |   |   | └─TernaryOperationSyntax
//@[016:00020) |   |   |   ├─BooleanLiteralSyntax
//@[016:00020) |   |   |   | └─Token(TrueKeyword) |true|
//@[021:00022) |   |   |   ├─Token(Question) |?|
//@[023:00028) |   |   |   ├─StringSyntax
//@[023:00028) |   |   |   | └─Token(StringComplete) |'Hot'|
//@[029:00030) |   |   |   ├─Token(Colon) |:|
//@[031:00037) |   |   |   └─StringSyntax
//@[031:00037) |   |   |     └─Token(StringComplete) |'Cold'|
//@[037:00039) |   |   ├─Token(NewLine) |\r\n|
    encryption: {
//@[004:00205) |   |   ├─ObjectPropertySyntax
//@[004:00014) |   |   | ├─IdentifierSyntax
//@[004:00014) |   |   | | └─Token(Identifier) |encryption|
//@[014:00015) |   |   | ├─Token(Colon) |:|
//@[016:00205) |   |   | └─ObjectSyntax
//@[016:00017) |   |   |   ├─Token(LeftBrace) |{|
//@[017:00019) |   |   |   ├─Token(NewLine) |\r\n|
      keySource: 'Microsoft.Storage'
//@[006:00036) |   |   |   ├─ObjectPropertySyntax
//@[006:00015) |   |   |   | ├─IdentifierSyntax
//@[006:00015) |   |   |   | | └─Token(Identifier) |keySource|
//@[015:00016) |   |   |   | ├─Token(Colon) |:|
//@[017:00036) |   |   |   | └─StringSyntax
//@[017:00036) |   |   |   |   └─Token(StringComplete) |'Microsoft.Storage'|
//@[036:00038) |   |   |   ├─Token(NewLine) |\r\n|
      services: {
//@[006:00141) |   |   |   ├─ObjectPropertySyntax
//@[006:00014) |   |   |   | ├─IdentifierSyntax
//@[006:00014) |   |   |   | | └─Token(Identifier) |services|
//@[014:00015) |   |   |   | ├─Token(Colon) |:|
//@[016:00141) |   |   |   | └─ObjectSyntax
//@[016:00017) |   |   |   |   ├─Token(LeftBrace) |{|
//@[017:00019) |   |   |   |   ├─Token(NewLine) |\r\n|
        blob: {
//@[008:00060) |   |   |   |   ├─ObjectPropertySyntax
//@[008:00012) |   |   |   |   | ├─IdentifierSyntax
//@[008:00012) |   |   |   |   | | └─Token(Identifier) |blob|
//@[012:00013) |   |   |   |   | ├─Token(Colon) |:|
//@[014:00060) |   |   |   |   | └─ObjectSyntax
//@[014:00015) |   |   |   |   |   ├─Token(LeftBrace) |{|
//@[015:00017) |   |   |   |   |   ├─Token(NewLine) |\r\n|
          enabled: true || false
//@[010:00032) |   |   |   |   |   ├─ObjectPropertySyntax
//@[010:00017) |   |   |   |   |   | ├─IdentifierSyntax
//@[010:00017) |   |   |   |   |   | | └─Token(Identifier) |enabled|
//@[017:00018) |   |   |   |   |   | ├─Token(Colon) |:|
//@[019:00032) |   |   |   |   |   | └─BinaryOperationSyntax
//@[019:00023) |   |   |   |   |   |   ├─BooleanLiteralSyntax
//@[019:00023) |   |   |   |   |   |   | └─Token(TrueKeyword) |true|
//@[024:00026) |   |   |   |   |   |   ├─Token(LogicalOr) ||||
//@[027:00032) |   |   |   |   |   |   └─BooleanLiteralSyntax
//@[027:00032) |   |   |   |   |   |     └─Token(FalseKeyword) |false|
//@[032:00034) |   |   |   |   |   ├─Token(NewLine) |\r\n|
        }
//@[008:00009) |   |   |   |   |   └─Token(RightBrace) |}|
//@[009:00011) |   |   |   |   ├─Token(NewLine) |\r\n|
        file: {
//@[008:00051) |   |   |   |   ├─ObjectPropertySyntax
//@[008:00012) |   |   |   |   | ├─IdentifierSyntax
//@[008:00012) |   |   |   |   | | └─Token(Identifier) |file|
//@[012:00013) |   |   |   |   | ├─Token(Colon) |:|
//@[014:00051) |   |   |   |   | └─ObjectSyntax
//@[014:00015) |   |   |   |   |   ├─Token(LeftBrace) |{|
//@[015:00017) |   |   |   |   |   ├─Token(NewLine) |\r\n|
          enabled: true
//@[010:00023) |   |   |   |   |   ├─ObjectPropertySyntax
//@[010:00017) |   |   |   |   |   | ├─IdentifierSyntax
//@[010:00017) |   |   |   |   |   | | └─Token(Identifier) |enabled|
//@[017:00018) |   |   |   |   |   | ├─Token(Colon) |:|
//@[019:00023) |   |   |   |   |   | └─BooleanLiteralSyntax
//@[019:00023) |   |   |   |   |   |   └─Token(TrueKeyword) |true|
//@[023:00025) |   |   |   |   |   ├─Token(NewLine) |\r\n|
        }
//@[008:00009) |   |   |   |   |   └─Token(RightBrace) |}|
//@[009:00011) |   |   |   |   ├─Token(NewLine) |\r\n|
      }
//@[006:00007) |   |   |   |   └─Token(RightBrace) |}|
//@[007:00009) |   |   |   ├─Token(NewLine) |\r\n|
    }
//@[004:00005) |   |   |   └─Token(RightBrace) |}|
//@[005:00007) |   |   ├─Token(NewLine) |\r\n|
  }
//@[002:00003) |   |   └─Token(RightBrace) |}|
//@[003:00005) |   ├─Token(NewLine) |\r\n|
  kind: 'StorageV2'
//@[002:00019) |   ├─ObjectPropertySyntax
//@[002:00006) |   | ├─IdentifierSyntax
//@[002:00006) |   | | └─Token(Identifier) |kind|
//@[006:00007) |   | ├─Token(Colon) |:|
//@[008:00019) |   | └─StringSyntax
//@[008:00019) |   |   └─Token(StringComplete) |'StorageV2'|
//@[019:00021) |   ├─Token(NewLine) |\r\n|
  sku: {
//@[002:00039) |   ├─ObjectPropertySyntax
//@[002:00005) |   | ├─IdentifierSyntax
//@[002:00005) |   | | └─Token(Identifier) |sku|
//@[005:00006) |   | ├─Token(Colon) |:|
//@[007:00039) |   | └─ObjectSyntax
//@[007:00008) |   |   ├─Token(LeftBrace) |{|
//@[008:00010) |   |   ├─Token(NewLine) |\r\n|
    name: 'Standard_LRS'
//@[004:00024) |   |   ├─ObjectPropertySyntax
//@[004:00008) |   |   | ├─IdentifierSyntax
//@[004:00008) |   |   | | └─Token(Identifier) |name|
//@[008:00009) |   |   | ├─Token(Colon) |:|
//@[010:00024) |   |   | └─StringSyntax
//@[010:00024) |   |   |   └─Token(StringComplete) |'Standard_LRS'|
//@[024:00026) |   |   ├─Token(NewLine) |\r\n|
  }
//@[002:00003) |   |   └─Token(RightBrace) |}|
//@[003:00005) |   ├─Token(NewLine) |\r\n|
  dependsOn: [
//@[002:00041) |   ├─ObjectPropertySyntax
//@[002:00011) |   | ├─IdentifierSyntax
//@[002:00011) |   | | └─Token(Identifier) |dependsOn|
//@[011:00012) |   | ├─Token(Colon) |:|
//@[013:00041) |   | └─ArraySyntax
//@[013:00014) |   |   ├─Token(LeftSquare) |[|
//@[014:00016) |   |   ├─Token(NewLine) |\r\n|
    myStorageAccount
//@[004:00020) |   |   ├─ArrayItemSyntax
//@[004:00020) |   |   | └─VariableAccessSyntax
//@[004:00020) |   |   |   └─IdentifierSyntax
//@[004:00020) |   |   |     └─Token(Identifier) |myStorageAccount|
//@[020:00022) |   |   ├─Token(NewLine) |\r\n|
  ]
//@[002:00003) |   |   └─Token(RightSquare) |]|
//@[003:00005) |   ├─Token(NewLine) |\r\n|
}
//@[000:00001) |   └─Token(RightBrace) |}|
//@[001:00005) ├─Token(NewLine) |\r\n\r\n|

param applicationName string = 'to-do-app${uniqueString(resourceGroup().id)}'
//@[000:00077) ├─ParameterDeclarationSyntax
//@[000:00005) | ├─Token(Identifier) |param|
//@[006:00021) | ├─IdentifierSyntax
//@[006:00021) | | └─Token(Identifier) |applicationName|
//@[022:00028) | ├─TypeVariableAccessSyntax
//@[022:00028) | | └─IdentifierSyntax
//@[022:00028) | |   └─Token(Identifier) |string|
//@[029:00077) | └─ParameterDefaultValueSyntax
//@[029:00030) |   ├─Token(Assignment) |=|
//@[031:00077) |   └─StringSyntax
//@[031:00043) |     ├─Token(StringLeftPiece) |'to-do-app${|
//@[043:00075) |     ├─FunctionCallSyntax
//@[043:00055) |     | ├─IdentifierSyntax
//@[043:00055) |     | | └─Token(Identifier) |uniqueString|
//@[055:00056) |     | ├─Token(LeftParen) |(|
//@[056:00074) |     | ├─FunctionArgumentSyntax
//@[056:00074) |     | | └─PropertyAccessSyntax
//@[056:00071) |     | |   ├─FunctionCallSyntax
//@[056:00069) |     | |   | ├─IdentifierSyntax
//@[056:00069) |     | |   | | └─Token(Identifier) |resourceGroup|
//@[069:00070) |     | |   | ├─Token(LeftParen) |(|
//@[070:00071) |     | |   | └─Token(RightParen) |)|
//@[071:00072) |     | |   ├─Token(Dot) |.|
//@[072:00074) |     | |   └─IdentifierSyntax
//@[072:00074) |     | |     └─Token(Identifier) |id|
//@[074:00075) |     | └─Token(RightParen) |)|
//@[075:00077) |     └─Token(StringRightPiece) |}'|
//@[077:00079) ├─Token(NewLine) |\r\n|
var hostingPlanName = applicationName // why not just use the param directly?
//@[000:00037) ├─VariableDeclarationSyntax
//@[000:00003) | ├─Token(Identifier) |var|
//@[004:00019) | ├─IdentifierSyntax
//@[004:00019) | | └─Token(Identifier) |hostingPlanName|
//@[020:00021) | ├─Token(Assignment) |=|
//@[022:00037) | └─VariableAccessSyntax
//@[022:00037) |   └─IdentifierSyntax
//@[022:00037) |     └─Token(Identifier) |applicationName|
//@[077:00081) ├─Token(NewLine) |\r\n\r\n|

param appServicePlanTier string
//@[000:00031) ├─ParameterDeclarationSyntax
//@[000:00005) | ├─Token(Identifier) |param|
//@[006:00024) | ├─IdentifierSyntax
//@[006:00024) | | └─Token(Identifier) |appServicePlanTier|
//@[025:00031) | └─TypeVariableAccessSyntax
//@[025:00031) |   └─IdentifierSyntax
//@[025:00031) |     └─Token(Identifier) |string|
//@[031:00033) ├─Token(NewLine) |\r\n|
param appServicePlanInstances int
//@[000:00033) ├─ParameterDeclarationSyntax
//@[000:00005) | ├─Token(Identifier) |param|
//@[006:00029) | ├─IdentifierSyntax
//@[006:00029) | | └─Token(Identifier) |appServicePlanInstances|
//@[030:00033) | └─TypeVariableAccessSyntax
//@[030:00033) |   └─IdentifierSyntax
//@[030:00033) |     └─Token(Identifier) |int|
//@[033:00037) ├─Token(NewLine) |\r\n\r\n|

var location = resourceGroup().location
//@[000:00039) ├─VariableDeclarationSyntax
//@[000:00003) | ├─Token(Identifier) |var|
//@[004:00012) | ├─IdentifierSyntax
//@[004:00012) | | └─Token(Identifier) |location|
//@[013:00014) | ├─Token(Assignment) |=|
//@[015:00039) | └─PropertyAccessSyntax
//@[015:00030) |   ├─FunctionCallSyntax
//@[015:00028) |   | ├─IdentifierSyntax
//@[015:00028) |   | | └─Token(Identifier) |resourceGroup|
//@[028:00029) |   | ├─Token(LeftParen) |(|
//@[029:00030) |   | └─Token(RightParen) |)|
//@[030:00031) |   ├─Token(Dot) |.|
//@[031:00039) |   └─IdentifierSyntax
//@[031:00039) |     └─Token(Identifier) |location|
//@[039:00043) ├─Token(NewLine) |\r\n\r\n|

resource farm 'Microsoft.Web/serverFarms@2019-08-01' = {
//@[000:00371) ├─ResourceDeclarationSyntax
//@[000:00008) | ├─Token(Identifier) |resource|
//@[009:00013) | ├─IdentifierSyntax
//@[009:00013) | | └─Token(Identifier) |farm|
//@[014:00052) | ├─StringSyntax
//@[014:00052) | | └─Token(StringComplete) |'Microsoft.Web/serverFarms@2019-08-01'|
//@[053:00054) | ├─Token(Assignment) |=|
//@[055:00371) | └─ObjectSyntax
//@[055:00056) |   ├─Token(LeftBrace) |{|
//@[056:00058) |   ├─Token(NewLine) |\r\n|
  // dependsOn: resourceId('Microsoft.DocumentDB/databaseAccounts', cosmosAccountName)
//@[086:00088) |   ├─Token(NewLine) |\r\n|
  name: hostingPlanName
//@[002:00023) |   ├─ObjectPropertySyntax
//@[002:00006) |   | ├─IdentifierSyntax
//@[002:00006) |   | | └─Token(Identifier) |name|
//@[006:00007) |   | ├─Token(Colon) |:|
//@[008:00023) |   | └─VariableAccessSyntax
//@[008:00023) |   |   └─IdentifierSyntax
//@[008:00023) |   |     └─Token(Identifier) |hostingPlanName|
//@[023:00025) |   ├─Token(NewLine) |\r\n|
  location: location
//@[002:00020) |   ├─ObjectPropertySyntax
//@[002:00010) |   | ├─IdentifierSyntax
//@[002:00010) |   | | └─Token(Identifier) |location|
//@[010:00011) |   | ├─Token(Colon) |:|
//@[012:00020) |   | └─VariableAccessSyntax
//@[012:00020) |   |   └─IdentifierSyntax
//@[012:00020) |   |     └─Token(Identifier) |location|
//@[020:00022) |   ├─Token(NewLine) |\r\n|
  sku: {
//@[002:00082) |   ├─ObjectPropertySyntax
//@[002:00005) |   | ├─IdentifierSyntax
//@[002:00005) |   | | └─Token(Identifier) |sku|
//@[005:00006) |   | ├─Token(Colon) |:|
//@[007:00082) |   | └─ObjectSyntax
//@[007:00008) |   |   ├─Token(LeftBrace) |{|
//@[008:00010) |   |   ├─Token(NewLine) |\r\n|
    name: appServicePlanTier
//@[004:00028) |   |   ├─ObjectPropertySyntax
//@[004:00008) |   |   | ├─IdentifierSyntax
//@[004:00008) |   |   | | └─Token(Identifier) |name|
//@[008:00009) |   |   | ├─Token(Colon) |:|
//@[010:00028) |   |   | └─VariableAccessSyntax
//@[010:00028) |   |   |   └─IdentifierSyntax
//@[010:00028) |   |   |     └─Token(Identifier) |appServicePlanTier|
//@[028:00030) |   |   ├─Token(NewLine) |\r\n|
    capacity: appServicePlanInstances
//@[004:00037) |   |   ├─ObjectPropertySyntax
//@[004:00012) |   |   | ├─IdentifierSyntax
//@[004:00012) |   |   | | └─Token(Identifier) |capacity|
//@[012:00013) |   |   | ├─Token(Colon) |:|
//@[014:00037) |   |   | └─VariableAccessSyntax
//@[014:00037) |   |   |   └─IdentifierSyntax
//@[014:00037) |   |   |     └─Token(Identifier) |appServicePlanInstances|
//@[037:00039) |   |   ├─Token(NewLine) |\r\n|
  }
//@[002:00003) |   |   └─Token(RightBrace) |}|
//@[003:00005) |   ├─Token(NewLine) |\r\n|
  properties: {
//@[002:00091) |   ├─ObjectPropertySyntax
//@[002:00012) |   | ├─IdentifierSyntax
//@[002:00012) |   | | └─Token(Identifier) |properties|
//@[012:00013) |   | ├─Token(Colon) |:|
//@[014:00091) |   | └─ObjectSyntax
//@[014:00015) |   |   ├─Token(LeftBrace) |{|
//@[015:00017) |   |   ├─Token(NewLine) |\r\n|
    name: hostingPlanName // just hostingPlanName results in an error
//@[004:00025) |   |   ├─ObjectPropertySyntax
//@[004:00008) |   |   | ├─IdentifierSyntax
//@[004:00008) |   |   | | └─Token(Identifier) |name|
//@[008:00009) |   |   | ├─Token(Colon) |:|
//@[010:00025) |   |   | └─VariableAccessSyntax
//@[010:00025) |   |   |   └─IdentifierSyntax
//@[010:00025) |   |   |     └─Token(Identifier) |hostingPlanName|
//@[069:00071) |   |   ├─Token(NewLine) |\r\n|
  }
//@[002:00003) |   |   └─Token(RightBrace) |}|
//@[003:00005) |   ├─Token(NewLine) |\r\n|
}
//@[000:00001) |   └─Token(RightBrace) |}|
//@[001:00005) ├─Token(NewLine) |\r\n\r\n|

var cosmosDbResourceId = resourceId('Microsoft.DocumentDB/databaseAccounts',
//@[000:00107) ├─VariableDeclarationSyntax
//@[000:00003) | ├─Token(Identifier) |var|
//@[004:00022) | ├─IdentifierSyntax
//@[004:00022) | | └─Token(Identifier) |cosmosDbResourceId|
//@[023:00024) | ├─Token(Assignment) |=|
//@[025:00107) | └─FunctionCallSyntax
//@[025:00035) |   ├─IdentifierSyntax
//@[025:00035) |   | └─Token(Identifier) |resourceId|
//@[035:00036) |   ├─Token(LeftParen) |(|
//@[036:00075) |   ├─FunctionArgumentSyntax
//@[036:00075) |   | └─StringSyntax
//@[036:00075) |   |   └─Token(StringComplete) |'Microsoft.DocumentDB/databaseAccounts'|
//@[075:00076) |   ├─Token(Comma) |,|
//@[076:00078) |   ├─Token(NewLine) |\r\n|
// comment
//@[010:00012) |   ├─Token(NewLine) |\r\n|
cosmosDb.account)
//@[000:00016) |   ├─FunctionArgumentSyntax
//@[000:00016) |   | └─PropertyAccessSyntax
//@[000:00008) |   |   ├─VariableAccessSyntax
//@[000:00008) |   |   | └─IdentifierSyntax
//@[000:00008) |   |   |   └─Token(Identifier) |cosmosDb|
//@[008:00009) |   |   ├─Token(Dot) |.|
//@[009:00016) |   |   └─IdentifierSyntax
//@[009:00016) |   |     └─Token(Identifier) |account|
//@[016:00017) |   └─Token(RightParen) |)|
//@[017:00019) ├─Token(NewLine) |\r\n|
var cosmosDbRef = reference(cosmosDbResourceId).documentEndpoint
//@[000:00064) ├─VariableDeclarationSyntax
//@[000:00003) | ├─Token(Identifier) |var|
//@[004:00015) | ├─IdentifierSyntax
//@[004:00015) | | └─Token(Identifier) |cosmosDbRef|
//@[016:00017) | ├─Token(Assignment) |=|
//@[018:00064) | └─PropertyAccessSyntax
//@[018:00047) |   ├─FunctionCallSyntax
//@[018:00027) |   | ├─IdentifierSyntax
//@[018:00027) |   | | └─Token(Identifier) |reference|
//@[027:00028) |   | ├─Token(LeftParen) |(|
//@[028:00046) |   | ├─FunctionArgumentSyntax
//@[028:00046) |   | | └─VariableAccessSyntax
//@[028:00046) |   | |   └─IdentifierSyntax
//@[028:00046) |   | |     └─Token(Identifier) |cosmosDbResourceId|
//@[046:00047) |   | └─Token(RightParen) |)|
//@[047:00048) |   ├─Token(Dot) |.|
//@[048:00064) |   └─IdentifierSyntax
//@[048:00064) |     └─Token(Identifier) |documentEndpoint|
//@[064:00068) ├─Token(NewLine) |\r\n\r\n|

// this variable is not accessed anywhere in this template and depends on a run-time reference
//@[094:00096) ├─Token(NewLine) |\r\n|
// it should not be present at all in the template output as there is nowhere logical to put it
//@[095:00097) ├─Token(NewLine) |\r\n|
var cosmosDbEndpoint = cosmosDbRef.documentEndpoint
//@[000:00051) ├─VariableDeclarationSyntax
//@[000:00003) | ├─Token(Identifier) |var|
//@[004:00020) | ├─IdentifierSyntax
//@[004:00020) | | └─Token(Identifier) |cosmosDbEndpoint|
//@[021:00022) | ├─Token(Assignment) |=|
//@[023:00051) | └─PropertyAccessSyntax
//@[023:00034) |   ├─VariableAccessSyntax
//@[023:00034) |   | └─IdentifierSyntax
//@[023:00034) |   |   └─Token(Identifier) |cosmosDbRef|
//@[034:00035) |   ├─Token(Dot) |.|
//@[035:00051) |   └─IdentifierSyntax
//@[035:00051) |     └─Token(Identifier) |documentEndpoint|
//@[051:00055) ├─Token(NewLine) |\r\n\r\n|

param webSiteName string
//@[000:00024) ├─ParameterDeclarationSyntax
//@[000:00005) | ├─Token(Identifier) |param|
//@[006:00017) | ├─IdentifierSyntax
//@[006:00017) | | └─Token(Identifier) |webSiteName|
//@[018:00024) | └─TypeVariableAccessSyntax
//@[018:00024) |   └─IdentifierSyntax
//@[018:00024) |     └─Token(Identifier) |string|
//@[024:00026) ├─Token(NewLine) |\r\n|
param cosmosDb object
//@[000:00021) ├─ParameterDeclarationSyntax
//@[000:00005) | ├─Token(Identifier) |param|
//@[006:00014) | ├─IdentifierSyntax
//@[006:00014) | | └─Token(Identifier) |cosmosDb|
//@[015:00021) | └─TypeVariableAccessSyntax
//@[015:00021) |   └─IdentifierSyntax
//@[015:00021) |     └─Token(Identifier) |object|
//@[021:00023) ├─Token(NewLine) |\r\n|
resource site 'Microsoft.Web/sites@2019-08-01' = {
//@[000:00689) ├─ResourceDeclarationSyntax
//@[000:00008) | ├─Token(Identifier) |resource|
//@[009:00013) | ├─IdentifierSyntax
//@[009:00013) | | └─Token(Identifier) |site|
//@[014:00046) | ├─StringSyntax
//@[014:00046) | | └─Token(StringComplete) |'Microsoft.Web/sites@2019-08-01'|
//@[047:00048) | ├─Token(Assignment) |=|
//@[049:00689) | └─ObjectSyntax
//@[049:00050) |   ├─Token(LeftBrace) |{|
//@[050:00052) |   ├─Token(NewLine) |\r\n|
  name: webSiteName
//@[002:00019) |   ├─ObjectPropertySyntax
//@[002:00006) |   | ├─IdentifierSyntax
//@[002:00006) |   | | └─Token(Identifier) |name|
//@[006:00007) |   | ├─Token(Colon) |:|
//@[008:00019) |   | └─VariableAccessSyntax
//@[008:00019) |   |   └─IdentifierSyntax
//@[008:00019) |   |     └─Token(Identifier) |webSiteName|
//@[019:00021) |   ├─Token(NewLine) |\r\n|
  location: location
//@[002:00020) |   ├─ObjectPropertySyntax
//@[002:00010) |   | ├─IdentifierSyntax
//@[002:00010) |   | | └─Token(Identifier) |location|
//@[010:00011) |   | ├─Token(Colon) |:|
//@[012:00020) |   | └─VariableAccessSyntax
//@[012:00020) |   |   └─IdentifierSyntax
//@[012:00020) |   |     └─Token(Identifier) |location|
//@[020:00022) |   ├─Token(NewLine) |\r\n|
  properties: {
//@[002:00591) |   ├─ObjectPropertySyntax
//@[002:00012) |   | ├─IdentifierSyntax
//@[002:00012) |   | | └─Token(Identifier) |properties|
//@[012:00013) |   | ├─Token(Colon) |:|
//@[014:00591) |   | └─ObjectSyntax
//@[014:00015) |   |   ├─Token(LeftBrace) |{|
//@[015:00017) |   |   ├─Token(NewLine) |\r\n|
    // not yet supported // serverFarmId: farm.id
//@[049:00051) |   |   ├─Token(NewLine) |\r\n|
    siteConfig: {
//@[004:00518) |   |   ├─ObjectPropertySyntax
//@[004:00014) |   |   | ├─IdentifierSyntax
//@[004:00014) |   |   | | └─Token(Identifier) |siteConfig|
//@[014:00015) |   |   | ├─Token(Colon) |:|
//@[016:00518) |   |   | └─ObjectSyntax
//@[016:00017) |   |   |   ├─Token(LeftBrace) |{|
//@[017:00019) |   |   |   ├─Token(NewLine) |\r\n|
      appSettings: [
//@[006:00492) |   |   |   ├─ObjectPropertySyntax
//@[006:00017) |   |   |   | ├─IdentifierSyntax
//@[006:00017) |   |   |   | | └─Token(Identifier) |appSettings|
//@[017:00018) |   |   |   | ├─Token(Colon) |:|
//@[019:00492) |   |   |   | └─ArraySyntax
//@[019:00020) |   |   |   |   ├─Token(LeftSquare) |[|
//@[020:00022) |   |   |   |   ├─Token(NewLine) |\r\n|
        {
//@[008:00121) |   |   |   |   ├─ArrayItemSyntax
//@[008:00121) |   |   |   |   | └─ObjectSyntax
//@[008:00009) |   |   |   |   |   ├─Token(LeftBrace) |{|
//@[009:00011) |   |   |   |   |   ├─Token(NewLine) |\r\n|
          name: 'CosmosDb:Account'
//@[010:00034) |   |   |   |   |   ├─ObjectPropertySyntax
//@[010:00014) |   |   |   |   |   | ├─IdentifierSyntax
//@[010:00014) |   |   |   |   |   | | └─Token(Identifier) |name|
//@[014:00015) |   |   |   |   |   | ├─Token(Colon) |:|
//@[016:00034) |   |   |   |   |   | └─StringSyntax
//@[016:00034) |   |   |   |   |   |   └─Token(StringComplete) |'CosmosDb:Account'|
//@[034:00036) |   |   |   |   |   ├─Token(NewLine) |\r\n|
          value: reference(cosmosDbResourceId).documentEndpoint
//@[010:00063) |   |   |   |   |   ├─ObjectPropertySyntax
//@[010:00015) |   |   |   |   |   | ├─IdentifierSyntax
//@[010:00015) |   |   |   |   |   | | └─Token(Identifier) |value|
//@[015:00016) |   |   |   |   |   | ├─Token(Colon) |:|
//@[017:00063) |   |   |   |   |   | └─PropertyAccessSyntax
//@[017:00046) |   |   |   |   |   |   ├─FunctionCallSyntax
//@[017:00026) |   |   |   |   |   |   | ├─IdentifierSyntax
//@[017:00026) |   |   |   |   |   |   | | └─Token(Identifier) |reference|
//@[026:00027) |   |   |   |   |   |   | ├─Token(LeftParen) |(|
//@[027:00045) |   |   |   |   |   |   | ├─FunctionArgumentSyntax
//@[027:00045) |   |   |   |   |   |   | | └─VariableAccessSyntax
//@[027:00045) |   |   |   |   |   |   | |   └─IdentifierSyntax
//@[027:00045) |   |   |   |   |   |   | |     └─Token(Identifier) |cosmosDbResourceId|
//@[045:00046) |   |   |   |   |   |   | └─Token(RightParen) |)|
//@[046:00047) |   |   |   |   |   |   ├─Token(Dot) |.|
//@[047:00063) |   |   |   |   |   |   └─IdentifierSyntax
//@[047:00063) |   |   |   |   |   |     └─Token(Identifier) |documentEndpoint|
//@[063:00065) |   |   |   |   |   ├─Token(NewLine) |\r\n|
        }
//@[008:00009) |   |   |   |   |   └─Token(RightBrace) |}|
//@[009:00011) |   |   |   |   ├─Token(NewLine) |\r\n|
        {
//@[008:00130) |   |   |   |   ├─ArrayItemSyntax
//@[008:00130) |   |   |   |   | └─ObjectSyntax
//@[008:00009) |   |   |   |   |   ├─Token(LeftBrace) |{|
//@[009:00011) |   |   |   |   |   ├─Token(NewLine) |\r\n|
          name: 'CosmosDb:Key'
//@[010:00030) |   |   |   |   |   ├─ObjectPropertySyntax
//@[010:00014) |   |   |   |   |   | ├─IdentifierSyntax
//@[010:00014) |   |   |   |   |   | | └─Token(Identifier) |name|
//@[014:00015) |   |   |   |   |   | ├─Token(Colon) |:|
//@[016:00030) |   |   |   |   |   | └─StringSyntax
//@[016:00030) |   |   |   |   |   |   └─Token(StringComplete) |'CosmosDb:Key'|
//@[030:00032) |   |   |   |   |   ├─Token(NewLine) |\r\n|
          value: listKeys(cosmosDbResourceId, '2020-04-01').primaryMasterKey
//@[010:00076) |   |   |   |   |   ├─ObjectPropertySyntax
//@[010:00015) |   |   |   |   |   | ├─IdentifierSyntax
//@[010:00015) |   |   |   |   |   | | └─Token(Identifier) |value|
//@[015:00016) |   |   |   |   |   | ├─Token(Colon) |:|
//@[017:00076) |   |   |   |   |   | └─PropertyAccessSyntax
//@[017:00059) |   |   |   |   |   |   ├─FunctionCallSyntax
//@[017:00025) |   |   |   |   |   |   | ├─IdentifierSyntax
//@[017:00025) |   |   |   |   |   |   | | └─Token(Identifier) |listKeys|
//@[025:00026) |   |   |   |   |   |   | ├─Token(LeftParen) |(|
//@[026:00044) |   |   |   |   |   |   | ├─FunctionArgumentSyntax
//@[026:00044) |   |   |   |   |   |   | | └─VariableAccessSyntax
//@[026:00044) |   |   |   |   |   |   | |   └─IdentifierSyntax
//@[026:00044) |   |   |   |   |   |   | |     └─Token(Identifier) |cosmosDbResourceId|
//@[044:00045) |   |   |   |   |   |   | ├─Token(Comma) |,|
//@[046:00058) |   |   |   |   |   |   | ├─FunctionArgumentSyntax
//@[046:00058) |   |   |   |   |   |   | | └─StringSyntax
//@[046:00058) |   |   |   |   |   |   | |   └─Token(StringComplete) |'2020-04-01'|
//@[058:00059) |   |   |   |   |   |   | └─Token(RightParen) |)|
//@[059:00060) |   |   |   |   |   |   ├─Token(Dot) |.|
//@[060:00076) |   |   |   |   |   |   └─IdentifierSyntax
//@[060:00076) |   |   |   |   |   |     └─Token(Identifier) |primaryMasterKey|
//@[076:00078) |   |   |   |   |   ├─Token(NewLine) |\r\n|
        }
//@[008:00009) |   |   |   |   |   └─Token(RightBrace) |}|
//@[009:00011) |   |   |   |   ├─Token(NewLine) |\r\n|
        {
//@[008:00101) |   |   |   |   ├─ArrayItemSyntax
//@[008:00101) |   |   |   |   | └─ObjectSyntax
//@[008:00009) |   |   |   |   |   ├─Token(LeftBrace) |{|
//@[009:00011) |   |   |   |   |   ├─Token(NewLine) |\r\n|
          name: 'CosmosDb:DatabaseName'
//@[010:00039) |   |   |   |   |   ├─ObjectPropertySyntax
//@[010:00014) |   |   |   |   |   | ├─IdentifierSyntax
//@[010:00014) |   |   |   |   |   | | └─Token(Identifier) |name|
//@[014:00015) |   |   |   |   |   | ├─Token(Colon) |:|
//@[016:00039) |   |   |   |   |   | └─StringSyntax
//@[016:00039) |   |   |   |   |   |   └─Token(StringComplete) |'CosmosDb:DatabaseName'|
//@[039:00041) |   |   |   |   |   ├─Token(NewLine) |\r\n|
          value: cosmosDb.databaseName
//@[010:00038) |   |   |   |   |   ├─ObjectPropertySyntax
//@[010:00015) |   |   |   |   |   | ├─IdentifierSyntax
//@[010:00015) |   |   |   |   |   | | └─Token(Identifier) |value|
//@[015:00016) |   |   |   |   |   | ├─Token(Colon) |:|
//@[017:00038) |   |   |   |   |   | └─PropertyAccessSyntax
//@[017:00025) |   |   |   |   |   |   ├─VariableAccessSyntax
//@[017:00025) |   |   |   |   |   |   | └─IdentifierSyntax
//@[017:00025) |   |   |   |   |   |   |   └─Token(Identifier) |cosmosDb|
//@[025:00026) |   |   |   |   |   |   ├─Token(Dot) |.|
//@[026:00038) |   |   |   |   |   |   └─IdentifierSyntax
//@[026:00038) |   |   |   |   |   |     └─Token(Identifier) |databaseName|
//@[038:00040) |   |   |   |   |   ├─Token(NewLine) |\r\n|
        }
//@[008:00009) |   |   |   |   |   └─Token(RightBrace) |}|
//@[009:00011) |   |   |   |   ├─Token(NewLine) |\r\n|
        {
//@[008:00103) |   |   |   |   ├─ArrayItemSyntax
//@[008:00103) |   |   |   |   | └─ObjectSyntax
//@[008:00009) |   |   |   |   |   ├─Token(LeftBrace) |{|
//@[009:00011) |   |   |   |   |   ├─Token(NewLine) |\r\n|
          name: 'CosmosDb:ContainerName'
//@[010:00040) |   |   |   |   |   ├─ObjectPropertySyntax
//@[010:00014) |   |   |   |   |   | ├─IdentifierSyntax
//@[010:00014) |   |   |   |   |   | | └─Token(Identifier) |name|
//@[014:00015) |   |   |   |   |   | ├─Token(Colon) |:|
//@[016:00040) |   |   |   |   |   | └─StringSyntax
//@[016:00040) |   |   |   |   |   |   └─Token(StringComplete) |'CosmosDb:ContainerName'|
//@[040:00042) |   |   |   |   |   ├─Token(NewLine) |\r\n|
          value: cosmosDb.containerName
//@[010:00039) |   |   |   |   |   ├─ObjectPropertySyntax
//@[010:00015) |   |   |   |   |   | ├─IdentifierSyntax
//@[010:00015) |   |   |   |   |   | | └─Token(Identifier) |value|
//@[015:00016) |   |   |   |   |   | ├─Token(Colon) |:|
//@[017:00039) |   |   |   |   |   | └─PropertyAccessSyntax
//@[017:00025) |   |   |   |   |   |   ├─VariableAccessSyntax
//@[017:00025) |   |   |   |   |   |   | └─IdentifierSyntax
//@[017:00025) |   |   |   |   |   |   |   └─Token(Identifier) |cosmosDb|
//@[025:00026) |   |   |   |   |   |   ├─Token(Dot) |.|
//@[026:00039) |   |   |   |   |   |   └─IdentifierSyntax
//@[026:00039) |   |   |   |   |   |     └─Token(Identifier) |containerName|
//@[039:00041) |   |   |   |   |   ├─Token(NewLine) |\r\n|
        }
//@[008:00009) |   |   |   |   |   └─Token(RightBrace) |}|
//@[009:00011) |   |   |   |   ├─Token(NewLine) |\r\n|
      ]
//@[006:00007) |   |   |   |   └─Token(RightSquare) |]|
//@[007:00009) |   |   |   ├─Token(NewLine) |\r\n|
    }
//@[004:00005) |   |   |   └─Token(RightBrace) |}|
//@[005:00007) |   |   ├─Token(NewLine) |\r\n|
  }
//@[002:00003) |   |   └─Token(RightBrace) |}|
//@[003:00005) |   ├─Token(NewLine) |\r\n|
}
//@[000:00001) |   └─Token(RightBrace) |}|
//@[001:00005) ├─Token(NewLine) |\r\n\r\n|

var _siteApiVersion = site.apiVersion
//@[000:00037) ├─VariableDeclarationSyntax
//@[000:00003) | ├─Token(Identifier) |var|
//@[004:00019) | ├─IdentifierSyntax
//@[004:00019) | | └─Token(Identifier) |_siteApiVersion|
//@[020:00021) | ├─Token(Assignment) |=|
//@[022:00037) | └─PropertyAccessSyntax
//@[022:00026) |   ├─VariableAccessSyntax
//@[022:00026) |   | └─IdentifierSyntax
//@[022:00026) |   |   └─Token(Identifier) |site|
//@[026:00027) |   ├─Token(Dot) |.|
//@[027:00037) |   └─IdentifierSyntax
//@[027:00037) |     └─Token(Identifier) |apiVersion|
//@[037:00039) ├─Token(NewLine) |\r\n|
var _siteType = site.type
//@[000:00025) ├─VariableDeclarationSyntax
//@[000:00003) | ├─Token(Identifier) |var|
//@[004:00013) | ├─IdentifierSyntax
//@[004:00013) | | └─Token(Identifier) |_siteType|
//@[014:00015) | ├─Token(Assignment) |=|
//@[016:00025) | └─PropertyAccessSyntax
//@[016:00020) |   ├─VariableAccessSyntax
//@[016:00020) |   | └─IdentifierSyntax
//@[016:00020) |   |   └─Token(Identifier) |site|
//@[020:00021) |   ├─Token(Dot) |.|
//@[021:00025) |   └─IdentifierSyntax
//@[021:00025) |     └─Token(Identifier) |type|
//@[025:00029) ├─Token(NewLine) |\r\n\r\n|

output siteApiVersion string = site.apiVersion
//@[000:00046) ├─OutputDeclarationSyntax
//@[000:00006) | ├─Token(Identifier) |output|
//@[007:00021) | ├─IdentifierSyntax
//@[007:00021) | | └─Token(Identifier) |siteApiVersion|
//@[022:00028) | ├─TypeVariableAccessSyntax
//@[022:00028) | | └─IdentifierSyntax
//@[022:00028) | |   └─Token(Identifier) |string|
//@[029:00030) | ├─Token(Assignment) |=|
//@[031:00046) | └─PropertyAccessSyntax
//@[031:00035) |   ├─VariableAccessSyntax
//@[031:00035) |   | └─IdentifierSyntax
//@[031:00035) |   |   └─Token(Identifier) |site|
//@[035:00036) |   ├─Token(Dot) |.|
//@[036:00046) |   └─IdentifierSyntax
//@[036:00046) |     └─Token(Identifier) |apiVersion|
//@[046:00048) ├─Token(NewLine) |\r\n|
output siteType string = site.type
//@[000:00034) ├─OutputDeclarationSyntax
//@[000:00006) | ├─Token(Identifier) |output|
//@[007:00015) | ├─IdentifierSyntax
//@[007:00015) | | └─Token(Identifier) |siteType|
//@[016:00022) | ├─TypeVariableAccessSyntax
//@[016:00022) | | └─IdentifierSyntax
//@[016:00022) | |   └─Token(Identifier) |string|
//@[023:00024) | ├─Token(Assignment) |=|
//@[025:00034) | └─PropertyAccessSyntax
//@[025:00029) |   ├─VariableAccessSyntax
//@[025:00029) |   | └─IdentifierSyntax
//@[025:00029) |   |   └─Token(Identifier) |site|
//@[029:00030) |   ├─Token(Dot) |.|
//@[030:00034) |   └─IdentifierSyntax
//@[030:00034) |     └─Token(Identifier) |type|
//@[034:00038) ├─Token(NewLine) |\r\n\r\n|

resource nested 'Microsoft.Resources/deployments@2019-10-01' = {
//@[000:00354) ├─ResourceDeclarationSyntax
//@[000:00008) | ├─Token(Identifier) |resource|
//@[009:00015) | ├─IdentifierSyntax
//@[009:00015) | | └─Token(Identifier) |nested|
//@[016:00060) | ├─StringSyntax
//@[016:00060) | | └─Token(StringComplete) |'Microsoft.Resources/deployments@2019-10-01'|
//@[061:00062) | ├─Token(Assignment) |=|
//@[063:00354) | └─ObjectSyntax
//@[063:00064) |   ├─Token(LeftBrace) |{|
//@[064:00066) |   ├─Token(NewLine) |\r\n|
  name: 'nestedTemplate1'
//@[002:00025) |   ├─ObjectPropertySyntax
//@[002:00006) |   | ├─IdentifierSyntax
//@[002:00006) |   | | └─Token(Identifier) |name|
//@[006:00007) |   | ├─Token(Colon) |:|
//@[008:00025) |   | └─StringSyntax
//@[008:00025) |   |   └─Token(StringComplete) |'nestedTemplate1'|
//@[025:00027) |   ├─Token(NewLine) |\r\n|
  properties: {
//@[002:00258) |   ├─ObjectPropertySyntax
//@[002:00012) |   | ├─IdentifierSyntax
//@[002:00012) |   | | └─Token(Identifier) |properties|
//@[012:00013) |   | ├─Token(Colon) |:|
//@[014:00258) |   | └─ObjectSyntax
//@[014:00015) |   |   ├─Token(LeftBrace) |{|
//@[015:00017) |   |   ├─Token(NewLine) |\r\n|
    mode: 'Incremental'
//@[004:00023) |   |   ├─ObjectPropertySyntax
//@[004:00008) |   |   | ├─IdentifierSyntax
//@[004:00008) |   |   | | └─Token(Identifier) |mode|
//@[008:00009) |   |   | ├─Token(Colon) |:|
//@[010:00023) |   |   | └─StringSyntax
//@[010:00023) |   |   |   └─Token(StringComplete) |'Incremental'|
//@[023:00025) |   |   ├─Token(NewLine) |\r\n|
    template: {
//@[004:00211) |   |   ├─ObjectPropertySyntax
//@[004:00012) |   |   | ├─IdentifierSyntax
//@[004:00012) |   |   | | └─Token(Identifier) |template|
//@[012:00013) |   |   | ├─Token(Colon) |:|
//@[014:00211) |   |   | └─ObjectSyntax
//@[014:00015) |   |   |   ├─Token(LeftBrace) |{|
//@[015:00017) |   |   |   ├─Token(NewLine) |\r\n|
      // string key value
//@[025:00027) |   |   |   ├─Token(NewLine) |\r\n|
      '$schema': 'https://schema.management.azure.com/schemas/2019-04-01/deploymentTemplate.json#'
//@[006:00098) |   |   |   ├─ObjectPropertySyntax
//@[006:00015) |   |   |   | ├─StringSyntax
//@[006:00015) |   |   |   | | └─Token(StringComplete) |'$schema'|
//@[015:00016) |   |   |   | ├─Token(Colon) |:|
//@[017:00098) |   |   |   | └─StringSyntax
//@[017:00098) |   |   |   |   └─Token(StringComplete) |'https://schema.management.azure.com/schemas/2019-04-01/deploymentTemplate.json#'|
//@[098:00100) |   |   |   ├─Token(NewLine) |\r\n|
      contentVersion: '1.0.0.0'
//@[006:00031) |   |   |   ├─ObjectPropertySyntax
//@[006:00020) |   |   |   | ├─IdentifierSyntax
//@[006:00020) |   |   |   | | └─Token(Identifier) |contentVersion|
//@[020:00021) |   |   |   | ├─Token(Colon) |:|
//@[022:00031) |   |   |   | └─StringSyntax
//@[022:00031) |   |   |   |   └─Token(StringComplete) |'1.0.0.0'|
//@[031:00033) |   |   |   ├─Token(NewLine) |\r\n|
      resources: [
//@[006:00027) |   |   |   ├─ObjectPropertySyntax
//@[006:00015) |   |   |   | ├─IdentifierSyntax
//@[006:00015) |   |   |   | | └─Token(Identifier) |resources|
//@[015:00016) |   |   |   | ├─Token(Colon) |:|
//@[017:00027) |   |   |   | └─ArraySyntax
//@[017:00018) |   |   |   |   ├─Token(LeftSquare) |[|
//@[018:00020) |   |   |   |   ├─Token(NewLine) |\r\n|
      ]
//@[006:00007) |   |   |   |   └─Token(RightSquare) |]|
//@[007:00009) |   |   |   ├─Token(NewLine) |\r\n|
    }
//@[004:00005) |   |   |   └─Token(RightBrace) |}|
//@[005:00007) |   |   ├─Token(NewLine) |\r\n|
  }
//@[002:00003) |   |   └─Token(RightBrace) |}|
//@[003:00005) |   ├─Token(NewLine) |\r\n|
}
//@[000:00001) |   └─Token(RightBrace) |}|
//@[001:00005) ├─Token(NewLine) |\r\n\r\n|

// should be able to access the read only properties
//@[052:00054) ├─Token(NewLine) |\r\n|
resource accessingReadOnlyProperties 'Microsoft.Foo/foos@2019-10-01' = {
//@[000:00284) ├─ResourceDeclarationSyntax
//@[000:00008) | ├─Token(Identifier) |resource|
//@[009:00036) | ├─IdentifierSyntax
//@[009:00036) | | └─Token(Identifier) |accessingReadOnlyProperties|
//@[037:00068) | ├─StringSyntax
//@[037:00068) | | └─Token(StringComplete) |'Microsoft.Foo/foos@2019-10-01'|
//@[069:00070) | ├─Token(Assignment) |=|
//@[071:00284) | └─ObjectSyntax
//@[071:00072) |   ├─Token(LeftBrace) |{|
//@[072:00074) |   ├─Token(NewLine) |\r\n|
  name: 'nestedTemplate1'
//@[002:00025) |   ├─ObjectPropertySyntax
//@[002:00006) |   | ├─IdentifierSyntax
//@[002:00006) |   | | └─Token(Identifier) |name|
//@[006:00007) |   | ├─Token(Colon) |:|
//@[008:00025) |   | └─StringSyntax
//@[008:00025) |   |   └─Token(StringComplete) |'nestedTemplate1'|
//@[025:00027) |   ├─Token(NewLine) |\r\n|
  properties: {
//@[002:00180) |   ├─ObjectPropertySyntax
//@[002:00012) |   | ├─IdentifierSyntax
//@[002:00012) |   | | └─Token(Identifier) |properties|
//@[012:00013) |   | ├─Token(Colon) |:|
//@[014:00180) |   | └─ObjectSyntax
//@[014:00015) |   |   ├─Token(LeftBrace) |{|
//@[015:00017) |   |   ├─Token(NewLine) |\r\n|
    otherId: nested.id
//@[004:00022) |   |   ├─ObjectPropertySyntax
//@[004:00011) |   |   | ├─IdentifierSyntax
//@[004:00011) |   |   | | └─Token(Identifier) |otherId|
//@[011:00012) |   |   | ├─Token(Colon) |:|
//@[013:00022) |   |   | └─PropertyAccessSyntax
//@[013:00019) |   |   |   ├─VariableAccessSyntax
//@[013:00019) |   |   |   | └─IdentifierSyntax
//@[013:00019) |   |   |   |   └─Token(Identifier) |nested|
//@[019:00020) |   |   |   ├─Token(Dot) |.|
//@[020:00022) |   |   |   └─IdentifierSyntax
//@[020:00022) |   |   |     └─Token(Identifier) |id|
//@[022:00024) |   |   ├─Token(NewLine) |\r\n|
    otherName: nested.name
//@[004:00026) |   |   ├─ObjectPropertySyntax
//@[004:00013) |   |   | ├─IdentifierSyntax
//@[004:00013) |   |   | | └─Token(Identifier) |otherName|
//@[013:00014) |   |   | ├─Token(Colon) |:|
//@[015:00026) |   |   | └─PropertyAccessSyntax
//@[015:00021) |   |   |   ├─VariableAccessSyntax
//@[015:00021) |   |   |   | └─IdentifierSyntax
//@[015:00021) |   |   |   |   └─Token(Identifier) |nested|
//@[021:00022) |   |   |   ├─Token(Dot) |.|
//@[022:00026) |   |   |   └─IdentifierSyntax
//@[022:00026) |   |   |     └─Token(Identifier) |name|
//@[026:00028) |   |   ├─Token(NewLine) |\r\n|
    otherVersion: nested.apiVersion
//@[004:00035) |   |   ├─ObjectPropertySyntax
//@[004:00016) |   |   | ├─IdentifierSyntax
//@[004:00016) |   |   | | └─Token(Identifier) |otherVersion|
//@[016:00017) |   |   | ├─Token(Colon) |:|
//@[018:00035) |   |   | └─PropertyAccessSyntax
//@[018:00024) |   |   |   ├─VariableAccessSyntax
//@[018:00024) |   |   |   | └─IdentifierSyntax
//@[018:00024) |   |   |   |   └─Token(Identifier) |nested|
//@[024:00025) |   |   |   ├─Token(Dot) |.|
//@[025:00035) |   |   |   └─IdentifierSyntax
//@[025:00035) |   |   |     └─Token(Identifier) |apiVersion|
//@[035:00037) |   |   ├─Token(NewLine) |\r\n|
    otherType: nested.type
//@[004:00026) |   |   ├─ObjectPropertySyntax
//@[004:00013) |   |   | ├─IdentifierSyntax
//@[004:00013) |   |   | | └─Token(Identifier) |otherType|
//@[013:00014) |   |   | ├─Token(Colon) |:|
//@[015:00026) |   |   | └─PropertyAccessSyntax
//@[015:00021) |   |   |   ├─VariableAccessSyntax
//@[015:00021) |   |   |   | └─IdentifierSyntax
//@[015:00021) |   |   |   |   └─Token(Identifier) |nested|
//@[021:00022) |   |   |   ├─Token(Dot) |.|
//@[022:00026) |   |   |   └─IdentifierSyntax
//@[022:00026) |   |   |     └─Token(Identifier) |type|
//@[026:00030) |   |   ├─Token(NewLine) |\r\n\r\n|

    otherThings: nested.properties.mode
//@[004:00039) |   |   ├─ObjectPropertySyntax
//@[004:00015) |   |   | ├─IdentifierSyntax
//@[004:00015) |   |   | | └─Token(Identifier) |otherThings|
//@[015:00016) |   |   | ├─Token(Colon) |:|
//@[017:00039) |   |   | └─PropertyAccessSyntax
//@[017:00034) |   |   |   ├─PropertyAccessSyntax
//@[017:00023) |   |   |   | ├─VariableAccessSyntax
//@[017:00023) |   |   |   | | └─IdentifierSyntax
//@[017:00023) |   |   |   | |   └─Token(Identifier) |nested|
//@[023:00024) |   |   |   | ├─Token(Dot) |.|
//@[024:00034) |   |   |   | └─IdentifierSyntax
//@[024:00034) |   |   |   |   └─Token(Identifier) |properties|
//@[034:00035) |   |   |   ├─Token(Dot) |.|
//@[035:00039) |   |   |   └─IdentifierSyntax
//@[035:00039) |   |   |     └─Token(Identifier) |mode|
//@[039:00041) |   |   ├─Token(NewLine) |\r\n|
  }
//@[002:00003) |   |   └─Token(RightBrace) |}|
//@[003:00005) |   ├─Token(NewLine) |\r\n|
}
//@[000:00001) |   └─Token(RightBrace) |}|
//@[001:00005) ├─Token(NewLine) |\r\n\r\n|

resource resourceA 'My.Rp/typeA@2020-01-01' = {
//@[000:00071) ├─ResourceDeclarationSyntax
//@[000:00008) | ├─Token(Identifier) |resource|
//@[009:00018) | ├─IdentifierSyntax
//@[009:00018) | | └─Token(Identifier) |resourceA|
//@[019:00043) | ├─StringSyntax
//@[019:00043) | | └─Token(StringComplete) |'My.Rp/typeA@2020-01-01'|
//@[044:00045) | ├─Token(Assignment) |=|
//@[046:00071) | └─ObjectSyntax
//@[046:00047) |   ├─Token(LeftBrace) |{|
//@[047:00049) |   ├─Token(NewLine) |\r\n|
  name: 'resourceA'
//@[002:00019) |   ├─ObjectPropertySyntax
//@[002:00006) |   | ├─IdentifierSyntax
//@[002:00006) |   | | └─Token(Identifier) |name|
//@[006:00007) |   | ├─Token(Colon) |:|
//@[008:00019) |   | └─StringSyntax
//@[008:00019) |   |   └─Token(StringComplete) |'resourceA'|
//@[019:00021) |   ├─Token(NewLine) |\r\n|
}
//@[000:00001) |   └─Token(RightBrace) |}|
//@[001:00005) ├─Token(NewLine) |\r\n\r\n|

resource resourceB 'My.Rp/typeA/typeB@2020-01-01' = {
//@[000:00092) ├─ResourceDeclarationSyntax
//@[000:00008) | ├─Token(Identifier) |resource|
//@[009:00018) | ├─IdentifierSyntax
//@[009:00018) | | └─Token(Identifier) |resourceB|
//@[019:00049) | ├─StringSyntax
//@[019:00049) | | └─Token(StringComplete) |'My.Rp/typeA/typeB@2020-01-01'|
//@[050:00051) | ├─Token(Assignment) |=|
//@[052:00092) | └─ObjectSyntax
//@[052:00053) |   ├─Token(LeftBrace) |{|
//@[053:00055) |   ├─Token(NewLine) |\r\n|
  name: '${resourceA.name}/myName'
//@[002:00034) |   ├─ObjectPropertySyntax
//@[002:00006) |   | ├─IdentifierSyntax
//@[002:00006) |   | | └─Token(Identifier) |name|
//@[006:00007) |   | ├─Token(Colon) |:|
//@[008:00034) |   | └─StringSyntax
//@[008:00011) |   |   ├─Token(StringLeftPiece) |'${|
//@[011:00025) |   |   ├─PropertyAccessSyntax
//@[011:00020) |   |   | ├─VariableAccessSyntax
//@[011:00020) |   |   | | └─IdentifierSyntax
//@[011:00020) |   |   | |   └─Token(Identifier) |resourceA|
//@[020:00021) |   |   | ├─Token(Dot) |.|
//@[021:00025) |   |   | └─IdentifierSyntax
//@[021:00025) |   |   |   └─Token(Identifier) |name|
//@[025:00034) |   |   └─Token(StringRightPiece) |}/myName'|
//@[034:00036) |   ├─Token(NewLine) |\r\n|
}
//@[000:00001) |   └─Token(RightBrace) |}|
//@[001:00005) ├─Token(NewLine) |\r\n\r\n|

resource resourceC 'My.Rp/typeA/typeB@2020-01-01' = {
//@[000:00269) ├─ResourceDeclarationSyntax
//@[000:00008) | ├─Token(Identifier) |resource|
//@[009:00018) | ├─IdentifierSyntax
//@[009:00018) | | └─Token(Identifier) |resourceC|
//@[019:00049) | ├─StringSyntax
//@[019:00049) | | └─Token(StringComplete) |'My.Rp/typeA/typeB@2020-01-01'|
//@[050:00051) | ├─Token(Assignment) |=|
//@[052:00269) | └─ObjectSyntax
//@[052:00053) |   ├─Token(LeftBrace) |{|
//@[053:00055) |   ├─Token(NewLine) |\r\n|
  name: '${resourceA.name}/myName'
//@[002:00034) |   ├─ObjectPropertySyntax
//@[002:00006) |   | ├─IdentifierSyntax
//@[002:00006) |   | | └─Token(Identifier) |name|
//@[006:00007) |   | ├─Token(Colon) |:|
//@[008:00034) |   | └─StringSyntax
//@[008:00011) |   |   ├─Token(StringLeftPiece) |'${|
//@[011:00025) |   |   ├─PropertyAccessSyntax
//@[011:00020) |   |   | ├─VariableAccessSyntax
//@[011:00020) |   |   | | └─IdentifierSyntax
//@[011:00020) |   |   | |   └─Token(Identifier) |resourceA|
//@[020:00021) |   |   | ├─Token(Dot) |.|
//@[021:00025) |   |   | └─IdentifierSyntax
//@[021:00025) |   |   |   └─Token(Identifier) |name|
//@[025:00034) |   |   └─Token(StringRightPiece) |}/myName'|
//@[034:00036) |   ├─Token(NewLine) |\r\n|
  properties: {
//@[002:00175) |   ├─ObjectPropertySyntax
//@[002:00012) |   | ├─IdentifierSyntax
//@[002:00012) |   | | └─Token(Identifier) |properties|
//@[012:00013) |   | ├─Token(Colon) |:|
//@[014:00175) |   | └─ObjectSyntax
//@[014:00015) |   |   ├─Token(LeftBrace) |{|
//@[015:00017) |   |   ├─Token(NewLine) |\r\n|
    aId: resourceA.id
//@[004:00021) |   |   ├─ObjectPropertySyntax
//@[004:00007) |   |   | ├─IdentifierSyntax
//@[004:00007) |   |   | | └─Token(Identifier) |aId|
//@[007:00008) |   |   | ├─Token(Colon) |:|
//@[009:00021) |   |   | └─PropertyAccessSyntax
//@[009:00018) |   |   |   ├─VariableAccessSyntax
//@[009:00018) |   |   |   | └─IdentifierSyntax
//@[009:00018) |   |   |   |   └─Token(Identifier) |resourceA|
//@[018:00019) |   |   |   ├─Token(Dot) |.|
//@[019:00021) |   |   |   └─IdentifierSyntax
//@[019:00021) |   |   |     └─Token(Identifier) |id|
//@[021:00023) |   |   ├─Token(NewLine) |\r\n|
    aType: resourceA.type
//@[004:00025) |   |   ├─ObjectPropertySyntax
//@[004:00009) |   |   | ├─IdentifierSyntax
//@[004:00009) |   |   | | └─Token(Identifier) |aType|
//@[009:00010) |   |   | ├─Token(Colon) |:|
//@[011:00025) |   |   | └─PropertyAccessSyntax
//@[011:00020) |   |   |   ├─VariableAccessSyntax
//@[011:00020) |   |   |   | └─IdentifierSyntax
//@[011:00020) |   |   |   |   └─Token(Identifier) |resourceA|
//@[020:00021) |   |   |   ├─Token(Dot) |.|
//@[021:00025) |   |   |   └─IdentifierSyntax
//@[021:00025) |   |   |     └─Token(Identifier) |type|
//@[025:00027) |   |   ├─Token(NewLine) |\r\n|
    aName: resourceA.name
//@[004:00025) |   |   ├─ObjectPropertySyntax
//@[004:00009) |   |   | ├─IdentifierSyntax
//@[004:00009) |   |   | | └─Token(Identifier) |aName|
//@[009:00010) |   |   | ├─Token(Colon) |:|
//@[011:00025) |   |   | └─PropertyAccessSyntax
//@[011:00020) |   |   |   ├─VariableAccessSyntax
//@[011:00020) |   |   |   | └─IdentifierSyntax
//@[011:00020) |   |   |   |   └─Token(Identifier) |resourceA|
//@[020:00021) |   |   |   ├─Token(Dot) |.|
//@[021:00025) |   |   |   └─IdentifierSyntax
//@[021:00025) |   |   |     └─Token(Identifier) |name|
//@[025:00027) |   |   ├─Token(NewLine) |\r\n|
    aApiVersion: resourceA.apiVersion
//@[004:00037) |   |   ├─ObjectPropertySyntax
//@[004:00015) |   |   | ├─IdentifierSyntax
//@[004:00015) |   |   | | └─Token(Identifier) |aApiVersion|
//@[015:00016) |   |   | ├─Token(Colon) |:|
//@[017:00037) |   |   | └─PropertyAccessSyntax
//@[017:00026) |   |   |   ├─VariableAccessSyntax
//@[017:00026) |   |   |   | └─IdentifierSyntax
//@[017:00026) |   |   |   |   └─Token(Identifier) |resourceA|
//@[026:00027) |   |   |   ├─Token(Dot) |.|
//@[027:00037) |   |   |   └─IdentifierSyntax
//@[027:00037) |   |   |     └─Token(Identifier) |apiVersion|
//@[037:00039) |   |   ├─Token(NewLine) |\r\n|
    bProperties: resourceB.properties
//@[004:00037) |   |   ├─ObjectPropertySyntax
//@[004:00015) |   |   | ├─IdentifierSyntax
//@[004:00015) |   |   | | └─Token(Identifier) |bProperties|
//@[015:00016) |   |   | ├─Token(Colon) |:|
//@[017:00037) |   |   | └─PropertyAccessSyntax
//@[017:00026) |   |   |   ├─VariableAccessSyntax
//@[017:00026) |   |   |   | └─IdentifierSyntax
//@[017:00026) |   |   |   |   └─Token(Identifier) |resourceB|
//@[026:00027) |   |   |   ├─Token(Dot) |.|
//@[027:00037) |   |   |   └─IdentifierSyntax
//@[027:00037) |   |   |     └─Token(Identifier) |properties|
//@[037:00039) |   |   ├─Token(NewLine) |\r\n|
  }
//@[002:00003) |   |   └─Token(RightBrace) |}|
//@[003:00005) |   ├─Token(NewLine) |\r\n|
}
//@[000:00001) |   └─Token(RightBrace) |}|
//@[001:00005) ├─Token(NewLine) |\r\n\r\n|

var varARuntime = {
//@[000:00155) ├─VariableDeclarationSyntax
//@[000:00003) | ├─Token(Identifier) |var|
//@[004:00015) | ├─IdentifierSyntax
//@[004:00015) | | └─Token(Identifier) |varARuntime|
//@[016:00017) | ├─Token(Assignment) |=|
//@[018:00155) | └─ObjectSyntax
//@[018:00019) |   ├─Token(LeftBrace) |{|
//@[019:00021) |   ├─Token(NewLine) |\r\n|
  bId: resourceB.id
//@[002:00019) |   ├─ObjectPropertySyntax
//@[002:00005) |   | ├─IdentifierSyntax
//@[002:00005) |   | | └─Token(Identifier) |bId|
//@[005:00006) |   | ├─Token(Colon) |:|
//@[007:00019) |   | └─PropertyAccessSyntax
//@[007:00016) |   |   ├─VariableAccessSyntax
//@[007:00016) |   |   | └─IdentifierSyntax
//@[007:00016) |   |   |   └─Token(Identifier) |resourceB|
//@[016:00017) |   |   ├─Token(Dot) |.|
//@[017:00019) |   |   └─IdentifierSyntax
//@[017:00019) |   |     └─Token(Identifier) |id|
//@[019:00021) |   ├─Token(NewLine) |\r\n|
  bType: resourceB.type
//@[002:00023) |   ├─ObjectPropertySyntax
//@[002:00007) |   | ├─IdentifierSyntax
//@[002:00007) |   | | └─Token(Identifier) |bType|
//@[007:00008) |   | ├─Token(Colon) |:|
//@[009:00023) |   | └─PropertyAccessSyntax
//@[009:00018) |   |   ├─VariableAccessSyntax
//@[009:00018) |   |   | └─IdentifierSyntax
//@[009:00018) |   |   |   └─Token(Identifier) |resourceB|
//@[018:00019) |   |   ├─Token(Dot) |.|
//@[019:00023) |   |   └─IdentifierSyntax
//@[019:00023) |   |     └─Token(Identifier) |type|
//@[023:00025) |   ├─Token(NewLine) |\r\n|
  bName: resourceB.name
//@[002:00023) |   ├─ObjectPropertySyntax
//@[002:00007) |   | ├─IdentifierSyntax
//@[002:00007) |   | | └─Token(Identifier) |bName|
//@[007:00008) |   | ├─Token(Colon) |:|
//@[009:00023) |   | └─PropertyAccessSyntax
//@[009:00018) |   |   ├─VariableAccessSyntax
//@[009:00018) |   |   | └─IdentifierSyntax
//@[009:00018) |   |   |   └─Token(Identifier) |resourceB|
//@[018:00019) |   |   ├─Token(Dot) |.|
//@[019:00023) |   |   └─IdentifierSyntax
//@[019:00023) |   |     └─Token(Identifier) |name|
//@[023:00025) |   ├─Token(NewLine) |\r\n|
  bApiVersion: resourceB.apiVersion
//@[002:00035) |   ├─ObjectPropertySyntax
//@[002:00013) |   | ├─IdentifierSyntax
//@[002:00013) |   | | └─Token(Identifier) |bApiVersion|
//@[013:00014) |   | ├─Token(Colon) |:|
//@[015:00035) |   | └─PropertyAccessSyntax
//@[015:00024) |   |   ├─VariableAccessSyntax
//@[015:00024) |   |   | └─IdentifierSyntax
//@[015:00024) |   |   |   └─Token(Identifier) |resourceB|
//@[024:00025) |   |   ├─Token(Dot) |.|
//@[025:00035) |   |   └─IdentifierSyntax
//@[025:00035) |   |     └─Token(Identifier) |apiVersion|
//@[035:00037) |   ├─Token(NewLine) |\r\n|
  aKind: resourceA.kind
//@[002:00023) |   ├─ObjectPropertySyntax
//@[002:00007) |   | ├─IdentifierSyntax
//@[002:00007) |   | | └─Token(Identifier) |aKind|
//@[007:00008) |   | ├─Token(Colon) |:|
//@[009:00023) |   | └─PropertyAccessSyntax
//@[009:00018) |   |   ├─VariableAccessSyntax
//@[009:00018) |   |   | └─IdentifierSyntax
//@[009:00018) |   |   |   └─Token(Identifier) |resourceA|
//@[018:00019) |   |   ├─Token(Dot) |.|
//@[019:00023) |   |   └─IdentifierSyntax
//@[019:00023) |   |     └─Token(Identifier) |kind|
//@[023:00025) |   ├─Token(NewLine) |\r\n|
}
//@[000:00001) |   └─Token(RightBrace) |}|
//@[001:00005) ├─Token(NewLine) |\r\n\r\n|

var varBRuntime = [
//@[000:00037) ├─VariableDeclarationSyntax
//@[000:00003) | ├─Token(Identifier) |var|
//@[004:00015) | ├─IdentifierSyntax
//@[004:00015) | | └─Token(Identifier) |varBRuntime|
//@[016:00017) | ├─Token(Assignment) |=|
//@[018:00037) | └─ArraySyntax
//@[018:00019) |   ├─Token(LeftSquare) |[|
//@[019:00021) |   ├─Token(NewLine) |\r\n|
  varARuntime
//@[002:00013) |   ├─ArrayItemSyntax
//@[002:00013) |   | └─VariableAccessSyntax
//@[002:00013) |   |   └─IdentifierSyntax
//@[002:00013) |   |     └─Token(Identifier) |varARuntime|
//@[013:00015) |   ├─Token(NewLine) |\r\n|
]
//@[000:00001) |   └─Token(RightSquare) |]|
//@[001:00005) ├─Token(NewLine) |\r\n\r\n|

var resourceCRef = {
//@[000:00043) ├─VariableDeclarationSyntax
//@[000:00003) | ├─Token(Identifier) |var|
//@[004:00016) | ├─IdentifierSyntax
//@[004:00016) | | └─Token(Identifier) |resourceCRef|
//@[017:00018) | ├─Token(Assignment) |=|
//@[019:00043) | └─ObjectSyntax
//@[019:00020) |   ├─Token(LeftBrace) |{|
//@[020:00022) |   ├─Token(NewLine) |\r\n|
  id: resourceC.id
//@[002:00018) |   ├─ObjectPropertySyntax
//@[002:00004) |   | ├─IdentifierSyntax
//@[002:00004) |   | | └─Token(Identifier) |id|
//@[004:00005) |   | ├─Token(Colon) |:|
//@[006:00018) |   | └─PropertyAccessSyntax
//@[006:00015) |   |   ├─VariableAccessSyntax
//@[006:00015) |   |   | └─IdentifierSyntax
//@[006:00015) |   |   |   └─Token(Identifier) |resourceC|
//@[015:00016) |   |   ├─Token(Dot) |.|
//@[016:00018) |   |   └─IdentifierSyntax
//@[016:00018) |   |     └─Token(Identifier) |id|
//@[018:00020) |   ├─Token(NewLine) |\r\n|
}
//@[000:00001) |   └─Token(RightBrace) |}|
//@[001:00003) ├─Token(NewLine) |\r\n|
var setResourceCRef = true
//@[000:00026) ├─VariableDeclarationSyntax
//@[000:00003) | ├─Token(Identifier) |var|
//@[004:00019) | ├─IdentifierSyntax
//@[004:00019) | | └─Token(Identifier) |setResourceCRef|
//@[020:00021) | ├─Token(Assignment) |=|
//@[022:00026) | └─BooleanLiteralSyntax
//@[022:00026) |   └─Token(TrueKeyword) |true|
//@[026:00030) ├─Token(NewLine) |\r\n\r\n|

resource resourceD 'My.Rp/typeD@2020-01-01' = {
//@[000:00231) ├─ResourceDeclarationSyntax
//@[000:00008) | ├─Token(Identifier) |resource|
//@[009:00018) | ├─IdentifierSyntax
//@[009:00018) | | └─Token(Identifier) |resourceD|
//@[019:00043) | ├─StringSyntax
//@[019:00043) | | └─Token(StringComplete) |'My.Rp/typeD@2020-01-01'|
//@[044:00045) | ├─Token(Assignment) |=|
//@[046:00231) | └─ObjectSyntax
//@[046:00047) |   ├─Token(LeftBrace) |{|
//@[047:00049) |   ├─Token(NewLine) |\r\n|
  name: 'constant'
//@[002:00018) |   ├─ObjectPropertySyntax
//@[002:00006) |   | ├─IdentifierSyntax
//@[002:00006) |   | | └─Token(Identifier) |name|
//@[006:00007) |   | ├─Token(Colon) |:|
//@[008:00018) |   | └─StringSyntax
//@[008:00018) |   |   └─Token(StringComplete) |'constant'|
//@[018:00020) |   ├─Token(NewLine) |\r\n|
  properties: {
//@[002:00159) |   ├─ObjectPropertySyntax
//@[002:00012) |   | ├─IdentifierSyntax
//@[002:00012) |   | | └─Token(Identifier) |properties|
//@[012:00013) |   | ├─Token(Colon) |:|
//@[014:00159) |   | └─ObjectSyntax
//@[014:00015) |   |   ├─Token(LeftBrace) |{|
//@[015:00017) |   |   ├─Token(NewLine) |\r\n|
    runtime: varBRuntime
//@[004:00024) |   |   ├─ObjectPropertySyntax
//@[004:00011) |   |   | ├─IdentifierSyntax
//@[004:00011) |   |   | | └─Token(Identifier) |runtime|
//@[011:00012) |   |   | ├─Token(Colon) |:|
//@[013:00024) |   |   | └─VariableAccessSyntax
//@[013:00024) |   |   |   └─IdentifierSyntax
//@[013:00024) |   |   |     └─Token(Identifier) |varBRuntime|
//@[024:00026) |   |   ├─Token(NewLine) |\r\n|
    // repro for https://github.com/Azure/bicep/issues/316
//@[058:00060) |   |   ├─Token(NewLine) |\r\n|
    repro316: setResourceCRef ? resourceCRef : null
//@[004:00051) |   |   ├─ObjectPropertySyntax
//@[004:00012) |   |   | ├─IdentifierSyntax
//@[004:00012) |   |   | | └─Token(Identifier) |repro316|
//@[012:00013) |   |   | ├─Token(Colon) |:|
//@[014:00051) |   |   | └─TernaryOperationSyntax
//@[014:00029) |   |   |   ├─VariableAccessSyntax
//@[014:00029) |   |   |   | └─IdentifierSyntax
//@[014:00029) |   |   |   |   └─Token(Identifier) |setResourceCRef|
//@[030:00031) |   |   |   ├─Token(Question) |?|
//@[032:00044) |   |   |   ├─VariableAccessSyntax
//@[032:00044) |   |   |   | └─IdentifierSyntax
//@[032:00044) |   |   |   |   └─Token(Identifier) |resourceCRef|
//@[045:00046) |   |   |   ├─Token(Colon) |:|
//@[047:00051) |   |   |   └─NullLiteralSyntax
//@[047:00051) |   |   |     └─Token(NullKeyword) |null|
//@[051:00053) |   |   ├─Token(NewLine) |\r\n|
  }
//@[002:00003) |   |   └─Token(RightBrace) |}|
//@[003:00005) |   ├─Token(NewLine) |\r\n|
}
//@[000:00001) |   └─Token(RightBrace) |}|
//@[001:00005) ├─Token(NewLine) |\r\n\r\n|

var myInterpKey = 'abc'
//@[000:00023) ├─VariableDeclarationSyntax
//@[000:00003) | ├─Token(Identifier) |var|
//@[004:00015) | ├─IdentifierSyntax
//@[004:00015) | | └─Token(Identifier) |myInterpKey|
//@[016:00017) | ├─Token(Assignment) |=|
//@[018:00023) | └─StringSyntax
//@[018:00023) |   └─Token(StringComplete) |'abc'|
//@[023:00025) ├─Token(NewLine) |\r\n|
resource resourceWithInterp 'My.Rp/interp@2020-01-01' = {
//@[000:00202) ├─ResourceDeclarationSyntax
//@[000:00008) | ├─Token(Identifier) |resource|
//@[009:00027) | ├─IdentifierSyntax
//@[009:00027) | | └─Token(Identifier) |resourceWithInterp|
//@[028:00053) | ├─StringSyntax
//@[028:00053) | | └─Token(StringComplete) |'My.Rp/interp@2020-01-01'|
//@[054:00055) | ├─Token(Assignment) |=|
//@[056:00202) | └─ObjectSyntax
//@[056:00057) |   ├─Token(LeftBrace) |{|
//@[057:00059) |   ├─Token(NewLine) |\r\n|
  name: 'interpTest'
//@[002:00020) |   ├─ObjectPropertySyntax
//@[002:00006) |   | ├─IdentifierSyntax
//@[002:00006) |   | | └─Token(Identifier) |name|
//@[006:00007) |   | ├─Token(Colon) |:|
//@[008:00020) |   | └─StringSyntax
//@[008:00020) |   |   └─Token(StringComplete) |'interpTest'|
//@[020:00022) |   ├─Token(NewLine) |\r\n|
  properties: {
//@[002:00118) |   ├─ObjectPropertySyntax
//@[002:00012) |   | ├─IdentifierSyntax
//@[002:00012) |   | | └─Token(Identifier) |properties|
//@[012:00013) |   | ├─Token(Colon) |:|
//@[014:00118) |   | └─ObjectSyntax
//@[014:00015) |   |   ├─Token(LeftBrace) |{|
//@[015:00017) |   |   ├─Token(NewLine) |\r\n|
    '${myInterpKey}': 1
//@[004:00023) |   |   ├─ObjectPropertySyntax
//@[004:00020) |   |   | ├─StringSyntax
//@[004:00007) |   |   | | ├─Token(StringLeftPiece) |'${|
//@[007:00018) |   |   | | ├─VariableAccessSyntax
//@[007:00018) |   |   | | | └─IdentifierSyntax
//@[007:00018) |   |   | | |   └─Token(Identifier) |myInterpKey|
//@[018:00020) |   |   | | └─Token(StringRightPiece) |}'|
//@[020:00021) |   |   | ├─Token(Colon) |:|
//@[022:00023) |   |   | └─IntegerLiteralSyntax
//@[022:00023) |   |   |   └─Token(Integer) |1|
//@[023:00025) |   |   ├─Token(NewLine) |\r\n|
    'abc${myInterpKey}def': 2
//@[004:00029) |   |   ├─ObjectPropertySyntax
//@[004:00026) |   |   | ├─StringSyntax
//@[004:00010) |   |   | | ├─Token(StringLeftPiece) |'abc${|
//@[010:00021) |   |   | | ├─VariableAccessSyntax
//@[010:00021) |   |   | | | └─IdentifierSyntax
//@[010:00021) |   |   | | |   └─Token(Identifier) |myInterpKey|
//@[021:00026) |   |   | | └─Token(StringRightPiece) |}def'|
//@[026:00027) |   |   | ├─Token(Colon) |:|
//@[028:00029) |   |   | └─IntegerLiteralSyntax
//@[028:00029) |   |   |   └─Token(Integer) |2|
//@[029:00031) |   |   ├─Token(NewLine) |\r\n|
    '${myInterpKey}abc${myInterpKey}': 3
//@[004:00040) |   |   ├─ObjectPropertySyntax
//@[004:00037) |   |   | ├─StringSyntax
//@[004:00007) |   |   | | ├─Token(StringLeftPiece) |'${|
//@[007:00018) |   |   | | ├─VariableAccessSyntax
//@[007:00018) |   |   | | | └─IdentifierSyntax
//@[007:00018) |   |   | | |   └─Token(Identifier) |myInterpKey|
//@[018:00024) |   |   | | ├─Token(StringMiddlePiece) |}abc${|
//@[024:00035) |   |   | | ├─VariableAccessSyntax
//@[024:00035) |   |   | | | └─IdentifierSyntax
//@[024:00035) |   |   | | |   └─Token(Identifier) |myInterpKey|
//@[035:00037) |   |   | | └─Token(StringRightPiece) |}'|
//@[037:00038) |   |   | ├─Token(Colon) |:|
//@[039:00040) |   |   | └─IntegerLiteralSyntax
//@[039:00040) |   |   |   └─Token(Integer) |3|
//@[040:00042) |   |   ├─Token(NewLine) |\r\n|
  }
//@[002:00003) |   |   └─Token(RightBrace) |}|
//@[003:00005) |   ├─Token(NewLine) |\r\n|
}
//@[000:00001) |   └─Token(RightBrace) |}|
//@[001:00005) ├─Token(NewLine) |\r\n\r\n|

resource resourceWithEscaping 'My.Rp/mockResource@2020-01-01' = {
//@[000:00234) ├─ResourceDeclarationSyntax
//@[000:00008) | ├─Token(Identifier) |resource|
//@[009:00029) | ├─IdentifierSyntax
//@[009:00029) | | └─Token(Identifier) |resourceWithEscaping|
//@[030:00061) | ├─StringSyntax
//@[030:00061) | | └─Token(StringComplete) |'My.Rp/mockResource@2020-01-01'|
//@[062:00063) | ├─Token(Assignment) |=|
//@[064:00234) | └─ObjectSyntax
//@[064:00065) |   ├─Token(LeftBrace) |{|
//@[065:00067) |   ├─Token(NewLine) |\r\n|
  name: 'test'
//@[002:00014) |   ├─ObjectPropertySyntax
//@[002:00006) |   | ├─IdentifierSyntax
//@[002:00006) |   | | └─Token(Identifier) |name|
//@[006:00007) |   | ├─Token(Colon) |:|
//@[008:00014) |   | └─StringSyntax
//@[008:00014) |   |   └─Token(StringComplete) |'test'|
//@[014:00016) |   ├─Token(NewLine) |\r\n|
  properties: {
//@[002:00148) |   ├─ObjectPropertySyntax
//@[002:00012) |   | ├─IdentifierSyntax
//@[002:00012) |   | | └─Token(Identifier) |properties|
//@[012:00013) |   | ├─Token(Colon) |:|
//@[014:00148) |   | └─ObjectSyntax
//@[014:00015) |   |   ├─Token(LeftBrace) |{|
//@[015:00017) |   |   ├─Token(NewLine) |\r\n|
    // both key and value should be escaped in template output
//@[062:00064) |   |   ├─Token(NewLine) |\r\n|
    '[resourceGroup().location]': '[resourceGroup().location]'
//@[004:00062) |   |   ├─ObjectPropertySyntax
//@[004:00032) |   |   | ├─StringSyntax
//@[004:00032) |   |   | | └─Token(StringComplete) |'[resourceGroup().location]'|
//@[032:00033) |   |   | ├─Token(Colon) |:|
//@[034:00062) |   |   | └─StringSyntax
//@[034:00062) |   |   |   └─Token(StringComplete) |'[resourceGroup().location]'|
//@[062:00064) |   |   ├─Token(NewLine) |\r\n|
  }
//@[002:00003) |   |   └─Token(RightBrace) |}|
//@[003:00005) |   ├─Token(NewLine) |\r\n|
}
//@[000:00001) |   └─Token(RightBrace) |}|
//@[001:00005) ├─Token(NewLine) |\r\n\r\n|

param shouldDeployVm bool = true
//@[000:00032) ├─ParameterDeclarationSyntax
//@[000:00005) | ├─Token(Identifier) |param|
//@[006:00020) | ├─IdentifierSyntax
//@[006:00020) | | └─Token(Identifier) |shouldDeployVm|
//@[021:00025) | ├─TypeVariableAccessSyntax
//@[021:00025) | | └─IdentifierSyntax
//@[021:00025) | |   └─Token(Identifier) |bool|
//@[026:00032) | └─ParameterDefaultValueSyntax
//@[026:00027) |   ├─Token(Assignment) |=|
//@[028:00032) |   └─BooleanLiteralSyntax
//@[028:00032) |     └─Token(TrueKeyword) |true|
//@[032:00036) ├─Token(NewLine) |\r\n\r\n|

@sys.description('this is vmWithCondition')
//@[000:00308) ├─ResourceDeclarationSyntax
//@[000:00043) | ├─DecoratorSyntax
//@[000:00001) | | ├─Token(At) |@|
//@[001:00043) | | └─InstanceFunctionCallSyntax
//@[001:00004) | |   ├─VariableAccessSyntax
//@[001:00004) | |   | └─IdentifierSyntax
//@[001:00004) | |   |   └─Token(Identifier) |sys|
//@[004:00005) | |   ├─Token(Dot) |.|
//@[005:00016) | |   ├─IdentifierSyntax
//@[005:00016) | |   | └─Token(Identifier) |description|
//@[016:00017) | |   ├─Token(LeftParen) |(|
//@[017:00042) | |   ├─FunctionArgumentSyntax
//@[017:00042) | |   | └─StringSyntax
//@[017:00042) | |   |   └─Token(StringComplete) |'this is vmWithCondition'|
//@[042:00043) | |   └─Token(RightParen) |)|
//@[043:00045) | ├─Token(NewLine) |\r\n|
resource vmWithCondition 'Microsoft.Compute/virtualMachines@2020-06-01' = if (shouldDeployVm) {
//@[000:00008) | ├─Token(Identifier) |resource|
//@[009:00024) | ├─IdentifierSyntax
//@[009:00024) | | └─Token(Identifier) |vmWithCondition|
//@[025:00071) | ├─StringSyntax
//@[025:00071) | | └─Token(StringComplete) |'Microsoft.Compute/virtualMachines@2020-06-01'|
//@[072:00073) | ├─Token(Assignment) |=|
//@[074:00263) | └─IfConditionSyntax
//@[074:00076) |   ├─Token(Identifier) |if|
//@[077:00093) |   ├─ParenthesizedExpressionSyntax
//@[077:00078) |   | ├─Token(LeftParen) |(|
//@[078:00092) |   | ├─VariableAccessSyntax
//@[078:00092) |   | | └─IdentifierSyntax
//@[078:00092) |   | |   └─Token(Identifier) |shouldDeployVm|
//@[092:00093) |   | └─Token(RightParen) |)|
//@[094:00263) |   └─ObjectSyntax
//@[094:00095) |     ├─Token(LeftBrace) |{|
//@[095:00097) |     ├─Token(NewLine) |\r\n|
  name: 'vmName'
//@[002:00016) |     ├─ObjectPropertySyntax
//@[002:00006) |     | ├─IdentifierSyntax
//@[002:00006) |     | | └─Token(Identifier) |name|
//@[006:00007) |     | ├─Token(Colon) |:|
//@[008:00016) |     | └─StringSyntax
//@[008:00016) |     |   └─Token(StringComplete) |'vmName'|
//@[016:00018) |     ├─Token(NewLine) |\r\n|
  location: 'westus'
//@[002:00020) |     ├─ObjectPropertySyntax
//@[002:00010) |     | ├─IdentifierSyntax
//@[002:00010) |     | | └─Token(Identifier) |location|
//@[010:00011) |     | ├─Token(Colon) |:|
//@[012:00020) |     | └─StringSyntax
//@[012:00020) |     |   └─Token(StringComplete) |'westus'|
//@[020:00022) |     ├─Token(NewLine) |\r\n|
  properties: {
//@[002:00123) |     ├─ObjectPropertySyntax
//@[002:00012) |     | ├─IdentifierSyntax
//@[002:00012) |     | | └─Token(Identifier) |properties|
//@[012:00013) |     | ├─Token(Colon) |:|
//@[014:00123) |     | └─ObjectSyntax
//@[014:00015) |     |   ├─Token(LeftBrace) |{|
//@[015:00017) |     |   ├─Token(NewLine) |\r\n|
    osProfile: {
//@[004:00101) |     |   ├─ObjectPropertySyntax
//@[004:00013) |     |   | ├─IdentifierSyntax
//@[004:00013) |     |   | | └─Token(Identifier) |osProfile|
//@[013:00014) |     |   | ├─Token(Colon) |:|
//@[015:00101) |     |   | └─ObjectSyntax
//@[015:00016) |     |   |   ├─Token(LeftBrace) |{|
//@[016:00018) |     |   |   ├─Token(NewLine) |\r\n|
      windowsConfiguration: {
//@[006:00076) |     |   |   ├─ObjectPropertySyntax
//@[006:00026) |     |   |   | ├─IdentifierSyntax
//@[006:00026) |     |   |   | | └─Token(Identifier) |windowsConfiguration|
//@[026:00027) |     |   |   | ├─Token(Colon) |:|
//@[028:00076) |     |   |   | └─ObjectSyntax
//@[028:00029) |     |   |   |   ├─Token(LeftBrace) |{|
//@[029:00031) |     |   |   |   ├─Token(NewLine) |\r\n|
        enableAutomaticUpdates: true
//@[008:00036) |     |   |   |   ├─ObjectPropertySyntax
//@[008:00030) |     |   |   |   | ├─IdentifierSyntax
//@[008:00030) |     |   |   |   | | └─Token(Identifier) |enableAutomaticUpdates|
//@[030:00031) |     |   |   |   | ├─Token(Colon) |:|
//@[032:00036) |     |   |   |   | └─BooleanLiteralSyntax
//@[032:00036) |     |   |   |   |   └─Token(TrueKeyword) |true|
//@[036:00038) |     |   |   |   ├─Token(NewLine) |\r\n|
      }
//@[006:00007) |     |   |   |   └─Token(RightBrace) |}|
//@[007:00009) |     |   |   ├─Token(NewLine) |\r\n|
    }
//@[004:00005) |     |   |   └─Token(RightBrace) |}|
//@[005:00007) |     |   ├─Token(NewLine) |\r\n|
  }
//@[002:00003) |     |   └─Token(RightBrace) |}|
//@[003:00005) |     ├─Token(NewLine) |\r\n|
}
//@[000:00001) |     └─Token(RightBrace) |}|
//@[001:00005) ├─Token(NewLine) |\r\n\r\n|

@sys.description('this is another vmWithCondition')
//@[000:00339) ├─ResourceDeclarationSyntax
//@[000:00051) | ├─DecoratorSyntax
//@[000:00001) | | ├─Token(At) |@|
//@[001:00051) | | └─InstanceFunctionCallSyntax
//@[001:00004) | |   ├─VariableAccessSyntax
//@[001:00004) | |   | └─IdentifierSyntax
//@[001:00004) | |   |   └─Token(Identifier) |sys|
//@[004:00005) | |   ├─Token(Dot) |.|
//@[005:00016) | |   ├─IdentifierSyntax
//@[005:00016) | |   | └─Token(Identifier) |description|
//@[016:00017) | |   ├─Token(LeftParen) |(|
//@[017:00050) | |   ├─FunctionArgumentSyntax
//@[017:00050) | |   | └─StringSyntax
//@[017:00050) | |   |   └─Token(StringComplete) |'this is another vmWithCondition'|
//@[050:00051) | |   └─Token(RightParen) |)|
//@[051:00053) | ├─Token(NewLine) |\r\n|
resource vmWithCondition2 'Microsoft.Compute/virtualMachines@2020-06-01' =
//@[000:00008) | ├─Token(Identifier) |resource|
//@[009:00025) | ├─IdentifierSyntax
//@[009:00025) | | └─Token(Identifier) |vmWithCondition2|
//@[026:00072) | ├─StringSyntax
//@[026:00072) | | └─Token(StringComplete) |'Microsoft.Compute/virtualMachines@2020-06-01'|
//@[073:00074) | ├─Token(Assignment) |=|
//@[074:00076) | ├─Token(NewLine) |\r\n|
                    if (shouldDeployVm) {
//@[020:00210) | └─IfConditionSyntax
//@[020:00022) |   ├─Token(Identifier) |if|
//@[023:00039) |   ├─ParenthesizedExpressionSyntax
//@[023:00024) |   | ├─Token(LeftParen) |(|
//@[024:00038) |   | ├─VariableAccessSyntax
//@[024:00038) |   | | └─IdentifierSyntax
//@[024:00038) |   | |   └─Token(Identifier) |shouldDeployVm|
//@[038:00039) |   | └─Token(RightParen) |)|
//@[040:00210) |   └─ObjectSyntax
//@[040:00041) |     ├─Token(LeftBrace) |{|
//@[041:00043) |     ├─Token(NewLine) |\r\n|
  name: 'vmName2'
//@[002:00017) |     ├─ObjectPropertySyntax
//@[002:00006) |     | ├─IdentifierSyntax
//@[002:00006) |     | | └─Token(Identifier) |name|
//@[006:00007) |     | ├─Token(Colon) |:|
//@[008:00017) |     | └─StringSyntax
//@[008:00017) |     |   └─Token(StringComplete) |'vmName2'|
//@[017:00019) |     ├─Token(NewLine) |\r\n|
  location: 'westus'
//@[002:00020) |     ├─ObjectPropertySyntax
//@[002:00010) |     | ├─IdentifierSyntax
//@[002:00010) |     | | └─Token(Identifier) |location|
//@[010:00011) |     | ├─Token(Colon) |:|
//@[012:00020) |     | └─StringSyntax
//@[012:00020) |     |   └─Token(StringComplete) |'westus'|
//@[020:00022) |     ├─Token(NewLine) |\r\n|
  properties: {
//@[002:00123) |     ├─ObjectPropertySyntax
//@[002:00012) |     | ├─IdentifierSyntax
//@[002:00012) |     | | └─Token(Identifier) |properties|
//@[012:00013) |     | ├─Token(Colon) |:|
//@[014:00123) |     | └─ObjectSyntax
//@[014:00015) |     |   ├─Token(LeftBrace) |{|
//@[015:00017) |     |   ├─Token(NewLine) |\r\n|
    osProfile: {
//@[004:00101) |     |   ├─ObjectPropertySyntax
//@[004:00013) |     |   | ├─IdentifierSyntax
//@[004:00013) |     |   | | └─Token(Identifier) |osProfile|
//@[013:00014) |     |   | ├─Token(Colon) |:|
//@[015:00101) |     |   | └─ObjectSyntax
//@[015:00016) |     |   |   ├─Token(LeftBrace) |{|
//@[016:00018) |     |   |   ├─Token(NewLine) |\r\n|
      windowsConfiguration: {
//@[006:00076) |     |   |   ├─ObjectPropertySyntax
//@[006:00026) |     |   |   | ├─IdentifierSyntax
//@[006:00026) |     |   |   | | └─Token(Identifier) |windowsConfiguration|
//@[026:00027) |     |   |   | ├─Token(Colon) |:|
//@[028:00076) |     |   |   | └─ObjectSyntax
//@[028:00029) |     |   |   |   ├─Token(LeftBrace) |{|
//@[029:00031) |     |   |   |   ├─Token(NewLine) |\r\n|
        enableAutomaticUpdates: true
//@[008:00036) |     |   |   |   ├─ObjectPropertySyntax
//@[008:00030) |     |   |   |   | ├─IdentifierSyntax
//@[008:00030) |     |   |   |   | | └─Token(Identifier) |enableAutomaticUpdates|
//@[030:00031) |     |   |   |   | ├─Token(Colon) |:|
//@[032:00036) |     |   |   |   | └─BooleanLiteralSyntax
//@[032:00036) |     |   |   |   |   └─Token(TrueKeyword) |true|
//@[036:00038) |     |   |   |   ├─Token(NewLine) |\r\n|
      }
//@[006:00007) |     |   |   |   └─Token(RightBrace) |}|
//@[007:00009) |     |   |   ├─Token(NewLine) |\r\n|
    }
//@[004:00005) |     |   |   └─Token(RightBrace) |}|
//@[005:00007) |     |   ├─Token(NewLine) |\r\n|
  }
//@[002:00003) |     |   └─Token(RightBrace) |}|
//@[003:00005) |     ├─Token(NewLine) |\r\n|
}
//@[000:00001) |     └─Token(RightBrace) |}|
//@[001:00005) ├─Token(NewLine) |\r\n\r\n|

resource extension1 'My.Rp/extensionResource@2020-12-01' = {
//@[000:00110) ├─ResourceDeclarationSyntax
//@[000:00008) | ├─Token(Identifier) |resource|
//@[009:00019) | ├─IdentifierSyntax
//@[009:00019) | | └─Token(Identifier) |extension1|
//@[020:00056) | ├─StringSyntax
//@[020:00056) | | └─Token(StringComplete) |'My.Rp/extensionResource@2020-12-01'|
//@[057:00058) | ├─Token(Assignment) |=|
//@[059:00110) | └─ObjectSyntax
//@[059:00060) |   ├─Token(LeftBrace) |{|
//@[060:00062) |   ├─Token(NewLine) |\r\n|
  name: 'extension'
//@[002:00019) |   ├─ObjectPropertySyntax
//@[002:00006) |   | ├─IdentifierSyntax
//@[002:00006) |   | | └─Token(Identifier) |name|
//@[006:00007) |   | ├─Token(Colon) |:|
//@[008:00019) |   | └─StringSyntax
//@[008:00019) |   |   └─Token(StringComplete) |'extension'|
//@[019:00021) |   ├─Token(NewLine) |\r\n|
  scope: vmWithCondition
//@[002:00024) |   ├─ObjectPropertySyntax
//@[002:00007) |   | ├─IdentifierSyntax
//@[002:00007) |   | | └─Token(Identifier) |scope|
//@[007:00008) |   | ├─Token(Colon) |:|
//@[009:00024) |   | └─VariableAccessSyntax
//@[009:00024) |   |   └─IdentifierSyntax
//@[009:00024) |   |     └─Token(Identifier) |vmWithCondition|
//@[024:00026) |   ├─Token(NewLine) |\r\n|
}
//@[000:00001) |   └─Token(RightBrace) |}|
//@[001:00005) ├─Token(NewLine) |\r\n\r\n|

resource extension2 'My.Rp/extensionResource@2020-12-01' = {
//@[000:00105) ├─ResourceDeclarationSyntax
//@[000:00008) | ├─Token(Identifier) |resource|
//@[009:00019) | ├─IdentifierSyntax
//@[009:00019) | | └─Token(Identifier) |extension2|
//@[020:00056) | ├─StringSyntax
//@[020:00056) | | └─Token(StringComplete) |'My.Rp/extensionResource@2020-12-01'|
//@[057:00058) | ├─Token(Assignment) |=|
//@[059:00105) | └─ObjectSyntax
//@[059:00060) |   ├─Token(LeftBrace) |{|
//@[060:00062) |   ├─Token(NewLine) |\r\n|
  name: 'extension'
//@[002:00019) |   ├─ObjectPropertySyntax
//@[002:00006) |   | ├─IdentifierSyntax
//@[002:00006) |   | | └─Token(Identifier) |name|
//@[006:00007) |   | ├─Token(Colon) |:|
//@[008:00019) |   | └─StringSyntax
//@[008:00019) |   |   └─Token(StringComplete) |'extension'|
//@[019:00021) |   ├─Token(NewLine) |\r\n|
  scope: extension1
//@[002:00019) |   ├─ObjectPropertySyntax
//@[002:00007) |   | ├─IdentifierSyntax
//@[002:00007) |   | | └─Token(Identifier) |scope|
//@[007:00008) |   | ├─Token(Colon) |:|
//@[009:00019) |   | └─VariableAccessSyntax
//@[009:00019) |   |   └─IdentifierSyntax
//@[009:00019) |   |     └─Token(Identifier) |extension1|
//@[019:00021) |   ├─Token(NewLine) |\r\n|
}
//@[000:00001) |   └─Token(RightBrace) |}|
//@[001:00005) ├─Token(NewLine) |\r\n\r\n|

resource extensionDependencies 'My.Rp/mockResource@2020-01-01' = {
//@[000:00359) ├─ResourceDeclarationSyntax
//@[000:00008) | ├─Token(Identifier) |resource|
//@[009:00030) | ├─IdentifierSyntax
//@[009:00030) | | └─Token(Identifier) |extensionDependencies|
//@[031:00062) | ├─StringSyntax
//@[031:00062) | | └─Token(StringComplete) |'My.Rp/mockResource@2020-01-01'|
//@[063:00064) | ├─Token(Assignment) |=|
//@[065:00359) | └─ObjectSyntax
//@[065:00066) |   ├─Token(LeftBrace) |{|
//@[066:00068) |   ├─Token(NewLine) |\r\n|
  name: 'extensionDependencies'
//@[002:00031) |   ├─ObjectPropertySyntax
//@[002:00006) |   | ├─IdentifierSyntax
//@[002:00006) |   | | └─Token(Identifier) |name|
//@[006:00007) |   | ├─Token(Colon) |:|
//@[008:00031) |   | └─StringSyntax
//@[008:00031) |   |   └─Token(StringComplete) |'extensionDependencies'|
//@[031:00033) |   ├─Token(NewLine) |\r\n|
  properties: {
//@[002:00255) |   ├─ObjectPropertySyntax
//@[002:00012) |   | ├─IdentifierSyntax
//@[002:00012) |   | | └─Token(Identifier) |properties|
//@[012:00013) |   | ├─Token(Colon) |:|
//@[014:00255) |   | └─ObjectSyntax
//@[014:00015) |   |   ├─Token(LeftBrace) |{|
//@[015:00017) |   |   ├─Token(NewLine) |\r\n|
    res1: vmWithCondition.id
//@[004:00028) |   |   ├─ObjectPropertySyntax
//@[004:00008) |   |   | ├─IdentifierSyntax
//@[004:00008) |   |   | | └─Token(Identifier) |res1|
//@[008:00009) |   |   | ├─Token(Colon) |:|
//@[010:00028) |   |   | └─PropertyAccessSyntax
//@[010:00025) |   |   |   ├─VariableAccessSyntax
//@[010:00025) |   |   |   | └─IdentifierSyntax
//@[010:00025) |   |   |   |   └─Token(Identifier) |vmWithCondition|
//@[025:00026) |   |   |   ├─Token(Dot) |.|
//@[026:00028) |   |   |   └─IdentifierSyntax
//@[026:00028) |   |   |     └─Token(Identifier) |id|
//@[028:00030) |   |   ├─Token(NewLine) |\r\n|
    res1runtime: vmWithCondition.properties.something
//@[004:00053) |   |   ├─ObjectPropertySyntax
//@[004:00015) |   |   | ├─IdentifierSyntax
//@[004:00015) |   |   | | └─Token(Identifier) |res1runtime|
//@[015:00016) |   |   | ├─Token(Colon) |:|
//@[017:00053) |   |   | └─PropertyAccessSyntax
//@[017:00043) |   |   |   ├─PropertyAccessSyntax
//@[017:00032) |   |   |   | ├─VariableAccessSyntax
//@[017:00032) |   |   |   | | └─IdentifierSyntax
//@[017:00032) |   |   |   | |   └─Token(Identifier) |vmWithCondition|
//@[032:00033) |   |   |   | ├─Token(Dot) |.|
//@[033:00043) |   |   |   | └─IdentifierSyntax
//@[033:00043) |   |   |   |   └─Token(Identifier) |properties|
//@[043:00044) |   |   |   ├─Token(Dot) |.|
//@[044:00053) |   |   |   └─IdentifierSyntax
//@[044:00053) |   |   |     └─Token(Identifier) |something|
//@[053:00055) |   |   ├─Token(NewLine) |\r\n|
    res2: extension1.id
//@[004:00023) |   |   ├─ObjectPropertySyntax
//@[004:00008) |   |   | ├─IdentifierSyntax
//@[004:00008) |   |   | | └─Token(Identifier) |res2|
//@[008:00009) |   |   | ├─Token(Colon) |:|
//@[010:00023) |   |   | └─PropertyAccessSyntax
//@[010:00020) |   |   |   ├─VariableAccessSyntax
//@[010:00020) |   |   |   | └─IdentifierSyntax
//@[010:00020) |   |   |   |   └─Token(Identifier) |extension1|
//@[020:00021) |   |   |   ├─Token(Dot) |.|
//@[021:00023) |   |   |   └─IdentifierSyntax
//@[021:00023) |   |   |     └─Token(Identifier) |id|
//@[023:00025) |   |   ├─Token(NewLine) |\r\n|
    res2runtime: extension1.properties.something
//@[004:00048) |   |   ├─ObjectPropertySyntax
//@[004:00015) |   |   | ├─IdentifierSyntax
//@[004:00015) |   |   | | └─Token(Identifier) |res2runtime|
//@[015:00016) |   |   | ├─Token(Colon) |:|
//@[017:00048) |   |   | └─PropertyAccessSyntax
//@[017:00038) |   |   |   ├─PropertyAccessSyntax
//@[017:00027) |   |   |   | ├─VariableAccessSyntax
//@[017:00027) |   |   |   | | └─IdentifierSyntax
//@[017:00027) |   |   |   | |   └─Token(Identifier) |extension1|
//@[027:00028) |   |   |   | ├─Token(Dot) |.|
//@[028:00038) |   |   |   | └─IdentifierSyntax
//@[028:00038) |   |   |   |   └─Token(Identifier) |properties|
//@[038:00039) |   |   |   ├─Token(Dot) |.|
//@[039:00048) |   |   |   └─IdentifierSyntax
//@[039:00048) |   |   |     └─Token(Identifier) |something|
//@[048:00050) |   |   ├─Token(NewLine) |\r\n|
    res3: extension2.id
//@[004:00023) |   |   ├─ObjectPropertySyntax
//@[004:00008) |   |   | ├─IdentifierSyntax
//@[004:00008) |   |   | | └─Token(Identifier) |res3|
//@[008:00009) |   |   | ├─Token(Colon) |:|
//@[010:00023) |   |   | └─PropertyAccessSyntax
//@[010:00020) |   |   |   ├─VariableAccessSyntax
//@[010:00020) |   |   |   | └─IdentifierSyntax
//@[010:00020) |   |   |   |   └─Token(Identifier) |extension2|
//@[020:00021) |   |   |   ├─Token(Dot) |.|
//@[021:00023) |   |   |   └─IdentifierSyntax
//@[021:00023) |   |   |     └─Token(Identifier) |id|
//@[023:00025) |   |   ├─Token(NewLine) |\r\n|
    res3runtime: extension2.properties.something
//@[004:00048) |   |   ├─ObjectPropertySyntax
//@[004:00015) |   |   | ├─IdentifierSyntax
//@[004:00015) |   |   | | └─Token(Identifier) |res3runtime|
//@[015:00016) |   |   | ├─Token(Colon) |:|
//@[017:00048) |   |   | └─PropertyAccessSyntax
//@[017:00038) |   |   |   ├─PropertyAccessSyntax
//@[017:00027) |   |   |   | ├─VariableAccessSyntax
//@[017:00027) |   |   |   | | └─IdentifierSyntax
//@[017:00027) |   |   |   | |   └─Token(Identifier) |extension2|
//@[027:00028) |   |   |   | ├─Token(Dot) |.|
//@[028:00038) |   |   |   | └─IdentifierSyntax
//@[028:00038) |   |   |   |   └─Token(Identifier) |properties|
//@[038:00039) |   |   |   ├─Token(Dot) |.|
//@[039:00048) |   |   |   └─IdentifierSyntax
//@[039:00048) |   |   |     └─Token(Identifier) |something|
//@[048:00050) |   |   ├─Token(NewLine) |\r\n|
  }
//@[002:00003) |   |   └─Token(RightBrace) |}|
//@[003:00005) |   ├─Token(NewLine) |\r\n|
}
//@[000:00001) |   └─Token(RightBrace) |}|
//@[001:00005) ├─Token(NewLine) |\r\n\r\n|

@sys.description('this is existing1')
//@[000:00162) ├─ResourceDeclarationSyntax
//@[000:00037) | ├─DecoratorSyntax
//@[000:00001) | | ├─Token(At) |@|
//@[001:00037) | | └─InstanceFunctionCallSyntax
//@[001:00004) | |   ├─VariableAccessSyntax
//@[001:00004) | |   | └─IdentifierSyntax
//@[001:00004) | |   |   └─Token(Identifier) |sys|
//@[004:00005) | |   ├─Token(Dot) |.|
//@[005:00016) | |   ├─IdentifierSyntax
//@[005:00016) | |   | └─Token(Identifier) |description|
//@[016:00017) | |   ├─Token(LeftParen) |(|
//@[017:00036) | |   ├─FunctionArgumentSyntax
//@[017:00036) | |   | └─StringSyntax
//@[017:00036) | |   |   └─Token(StringComplete) |'this is existing1'|
//@[036:00037) | |   └─Token(RightParen) |)|
//@[037:00039) | ├─Token(NewLine) |\r\n|
resource existing1 'Mock.Rp/existingExtensionResource@2020-01-01' existing = {
//@[000:00008) | ├─Token(Identifier) |resource|
//@[009:00018) | ├─IdentifierSyntax
//@[009:00018) | | └─Token(Identifier) |existing1|
//@[019:00065) | ├─StringSyntax
//@[019:00065) | | └─Token(StringComplete) |'Mock.Rp/existingExtensionResource@2020-01-01'|
//@[066:00074) | ├─Token(Identifier) |existing|
//@[075:00076) | ├─Token(Assignment) |=|
//@[077:00123) | └─ObjectSyntax
//@[077:00078) |   ├─Token(LeftBrace) |{|
//@[078:00080) |   ├─Token(NewLine) |\r\n|
  name: 'existing1'
//@[002:00019) |   ├─ObjectPropertySyntax
//@[002:00006) |   | ├─IdentifierSyntax
//@[002:00006) |   | | └─Token(Identifier) |name|
//@[006:00007) |   | ├─Token(Colon) |:|
//@[008:00019) |   | └─StringSyntax
//@[008:00019) |   |   └─Token(StringComplete) |'existing1'|
//@[019:00021) |   ├─Token(NewLine) |\r\n|
  scope: extension1
//@[002:00019) |   ├─ObjectPropertySyntax
//@[002:00007) |   | ├─IdentifierSyntax
//@[002:00007) |   | | └─Token(Identifier) |scope|
//@[007:00008) |   | ├─Token(Colon) |:|
//@[009:00019) |   | └─VariableAccessSyntax
//@[009:00019) |   |   └─IdentifierSyntax
//@[009:00019) |   |     └─Token(Identifier) |extension1|
//@[019:00021) |   ├─Token(NewLine) |\r\n|
}
//@[000:00001) |   └─Token(RightBrace) |}|
//@[001:00005) ├─Token(NewLine) |\r\n\r\n|

resource existing2 'Mock.Rp/existingExtensionResource@2020-01-01' existing = {
//@[000:00122) ├─ResourceDeclarationSyntax
//@[000:00008) | ├─Token(Identifier) |resource|
//@[009:00018) | ├─IdentifierSyntax
//@[009:00018) | | └─Token(Identifier) |existing2|
//@[019:00065) | ├─StringSyntax
//@[019:00065) | | └─Token(StringComplete) |'Mock.Rp/existingExtensionResource@2020-01-01'|
//@[066:00074) | ├─Token(Identifier) |existing|
//@[075:00076) | ├─Token(Assignment) |=|
//@[077:00122) | └─ObjectSyntax
//@[077:00078) |   ├─Token(LeftBrace) |{|
//@[078:00080) |   ├─Token(NewLine) |\r\n|
  name: 'existing2'
//@[002:00019) |   ├─ObjectPropertySyntax
//@[002:00006) |   | ├─IdentifierSyntax
//@[002:00006) |   | | └─Token(Identifier) |name|
//@[006:00007) |   | ├─Token(Colon) |:|
//@[008:00019) |   | └─StringSyntax
//@[008:00019) |   |   └─Token(StringComplete) |'existing2'|
//@[019:00021) |   ├─Token(NewLine) |\r\n|
  scope: existing1
//@[002:00018) |   ├─ObjectPropertySyntax
//@[002:00007) |   | ├─IdentifierSyntax
//@[002:00007) |   | | └─Token(Identifier) |scope|
//@[007:00008) |   | ├─Token(Colon) |:|
//@[009:00018) |   | └─VariableAccessSyntax
//@[009:00018) |   |   └─IdentifierSyntax
//@[009:00018) |   |     └─Token(Identifier) |existing1|
//@[018:00020) |   ├─Token(NewLine) |\r\n|
}
//@[000:00001) |   └─Token(RightBrace) |}|
//@[001:00005) ├─Token(NewLine) |\r\n\r\n|

resource extension3 'My.Rp/extensionResource@2020-12-01' = {
//@[000:00105) ├─ResourceDeclarationSyntax
//@[000:00008) | ├─Token(Identifier) |resource|
//@[009:00019) | ├─IdentifierSyntax
//@[009:00019) | | └─Token(Identifier) |extension3|
//@[020:00056) | ├─StringSyntax
//@[020:00056) | | └─Token(StringComplete) |'My.Rp/extensionResource@2020-12-01'|
//@[057:00058) | ├─Token(Assignment) |=|
//@[059:00105) | └─ObjectSyntax
//@[059:00060) |   ├─Token(LeftBrace) |{|
//@[060:00062) |   ├─Token(NewLine) |\r\n|
  name: 'extension3'
//@[002:00020) |   ├─ObjectPropertySyntax
//@[002:00006) |   | ├─IdentifierSyntax
//@[002:00006) |   | | └─Token(Identifier) |name|
//@[006:00007) |   | ├─Token(Colon) |:|
//@[008:00020) |   | └─StringSyntax
//@[008:00020) |   |   └─Token(StringComplete) |'extension3'|
//@[020:00022) |   ├─Token(NewLine) |\r\n|
  scope: existing1
//@[002:00018) |   ├─ObjectPropertySyntax
//@[002:00007) |   | ├─IdentifierSyntax
//@[002:00007) |   | | └─Token(Identifier) |scope|
//@[007:00008) |   | ├─Token(Colon) |:|
//@[009:00018) |   | └─VariableAccessSyntax
//@[009:00018) |   |   └─IdentifierSyntax
//@[009:00018) |   |     └─Token(Identifier) |existing1|
//@[018:00020) |   ├─Token(NewLine) |\r\n|
}
//@[000:00001) |   └─Token(RightBrace) |}|
//@[001:00005) ├─Token(NewLine) |\r\n\r\n|

/*
  valid loop cases
*/ 
//@[003:00005) ├─Token(NewLine) |\r\n|
var storageAccounts = [
//@[000:00129) ├─VariableDeclarationSyntax
//@[000:00003) | ├─Token(Identifier) |var|
//@[004:00019) | ├─IdentifierSyntax
//@[004:00019) | | └─Token(Identifier) |storageAccounts|
//@[020:00021) | ├─Token(Assignment) |=|
//@[022:00129) | └─ArraySyntax
//@[022:00023) |   ├─Token(LeftSquare) |[|
//@[023:00025) |   ├─Token(NewLine) |\r\n|
  {
//@[002:00050) |   ├─ArrayItemSyntax
//@[002:00050) |   | └─ObjectSyntax
//@[002:00003) |   |   ├─Token(LeftBrace) |{|
//@[003:00005) |   |   ├─Token(NewLine) |\r\n|
    name: 'one'
//@[004:00015) |   |   ├─ObjectPropertySyntax
//@[004:00008) |   |   | ├─IdentifierSyntax
//@[004:00008) |   |   | | └─Token(Identifier) |name|
//@[008:00009) |   |   | ├─Token(Colon) |:|
//@[010:00015) |   |   | └─StringSyntax
//@[010:00015) |   |   |   └─Token(StringComplete) |'one'|
//@[015:00017) |   |   ├─Token(NewLine) |\r\n|
    location: 'eastus2'
//@[004:00023) |   |   ├─ObjectPropertySyntax
//@[004:00012) |   |   | ├─IdentifierSyntax
//@[004:00012) |   |   | | └─Token(Identifier) |location|
//@[012:00013) |   |   | ├─Token(Colon) |:|
//@[014:00023) |   |   | └─StringSyntax
//@[014:00023) |   |   |   └─Token(StringComplete) |'eastus2'|
//@[023:00025) |   |   ├─Token(NewLine) |\r\n|
  }
//@[002:00003) |   |   └─Token(RightBrace) |}|
//@[003:00005) |   ├─Token(NewLine) |\r\n|
  {
//@[002:00049) |   ├─ArrayItemSyntax
//@[002:00049) |   | └─ObjectSyntax
//@[002:00003) |   |   ├─Token(LeftBrace) |{|
//@[003:00005) |   |   ├─Token(NewLine) |\r\n|
    name: 'two'
//@[004:00015) |   |   ├─ObjectPropertySyntax
//@[004:00008) |   |   | ├─IdentifierSyntax
//@[004:00008) |   |   | | └─Token(Identifier) |name|
//@[008:00009) |   |   | ├─Token(Colon) |:|
//@[010:00015) |   |   | └─StringSyntax
//@[010:00015) |   |   |   └─Token(StringComplete) |'two'|
//@[015:00017) |   |   ├─Token(NewLine) |\r\n|
    location: 'westus'
//@[004:00022) |   |   ├─ObjectPropertySyntax
//@[004:00012) |   |   | ├─IdentifierSyntax
//@[004:00012) |   |   | | └─Token(Identifier) |location|
//@[012:00013) |   |   | ├─Token(Colon) |:|
//@[014:00022) |   |   | └─StringSyntax
//@[014:00022) |   |   |   └─Token(StringComplete) |'westus'|
//@[022:00024) |   |   ├─Token(NewLine) |\r\n|
  }
//@[002:00003) |   |   └─Token(RightBrace) |}|
//@[003:00005) |   ├─Token(NewLine) |\r\n|
]
//@[000:00001) |   └─Token(RightSquare) |]|
//@[001:00005) ├─Token(NewLine) |\r\n\r\n|

// just a storage account loop
//@[030:00032) ├─Token(NewLine) |\r\n|
@sys.description('this is just a storage account loop')
//@[000:00284) ├─ResourceDeclarationSyntax
//@[000:00055) | ├─DecoratorSyntax
//@[000:00001) | | ├─Token(At) |@|
//@[001:00055) | | └─InstanceFunctionCallSyntax
//@[001:00004) | |   ├─VariableAccessSyntax
//@[001:00004) | |   | └─IdentifierSyntax
//@[001:00004) | |   |   └─Token(Identifier) |sys|
//@[004:00005) | |   ├─Token(Dot) |.|
//@[005:00016) | |   ├─IdentifierSyntax
//@[005:00016) | |   | └─Token(Identifier) |description|
//@[016:00017) | |   ├─Token(LeftParen) |(|
//@[017:00054) | |   ├─FunctionArgumentSyntax
//@[017:00054) | |   | └─StringSyntax
//@[017:00054) | |   |   └─Token(StringComplete) |'this is just a storage account loop'|
//@[054:00055) | |   └─Token(RightParen) |)|
//@[055:00057) | ├─Token(NewLine) |\r\n|
resource storageResources 'Microsoft.Storage/storageAccounts@2019-06-01' = [for account in storageAccounts: {
//@[000:00008) | ├─Token(Identifier) |resource|
//@[009:00025) | ├─IdentifierSyntax
//@[009:00025) | | └─Token(Identifier) |storageResources|
//@[026:00072) | ├─StringSyntax
//@[026:00072) | | └─Token(StringComplete) |'Microsoft.Storage/storageAccounts@2019-06-01'|
//@[073:00074) | ├─Token(Assignment) |=|
//@[075:00227) | └─ForSyntax
//@[075:00076) |   ├─Token(LeftSquare) |[|
//@[076:00079) |   ├─Token(Identifier) |for|
//@[080:00087) |   ├─LocalVariableSyntax
//@[080:00087) |   | └─IdentifierSyntax
//@[080:00087) |   |   └─Token(Identifier) |account|
//@[088:00090) |   ├─Token(Identifier) |in|
//@[091:00106) |   ├─VariableAccessSyntax
//@[091:00106) |   | └─IdentifierSyntax
//@[091:00106) |   |   └─Token(Identifier) |storageAccounts|
//@[106:00107) |   ├─Token(Colon) |:|
//@[108:00226) |   ├─ObjectSyntax
//@[108:00109) |   | ├─Token(LeftBrace) |{|
//@[109:00111) |   | ├─Token(NewLine) |\r\n|
  name: account.name
//@[002:00020) |   | ├─ObjectPropertySyntax
//@[002:00006) |   | | ├─IdentifierSyntax
//@[002:00006) |   | | | └─Token(Identifier) |name|
//@[006:00007) |   | | ├─Token(Colon) |:|
//@[008:00020) |   | | └─PropertyAccessSyntax
//@[008:00015) |   | |   ├─VariableAccessSyntax
//@[008:00015) |   | |   | └─IdentifierSyntax
//@[008:00015) |   | |   |   └─Token(Identifier) |account|
//@[015:00016) |   | |   ├─Token(Dot) |.|
//@[016:00020) |   | |   └─IdentifierSyntax
//@[016:00020) |   | |     └─Token(Identifier) |name|
//@[020:00022) |   | ├─Token(NewLine) |\r\n|
  location: account.location
//@[002:00028) |   | ├─ObjectPropertySyntax
//@[002:00010) |   | | ├─IdentifierSyntax
//@[002:00010) |   | | | └─Token(Identifier) |location|
//@[010:00011) |   | | ├─Token(Colon) |:|
//@[012:00028) |   | | └─PropertyAccessSyntax
//@[012:00019) |   | |   ├─VariableAccessSyntax
//@[012:00019) |   | |   | └─IdentifierSyntax
//@[012:00019) |   | |   |   └─Token(Identifier) |account|
//@[019:00020) |   | |   ├─Token(Dot) |.|
//@[020:00028) |   | |   └─IdentifierSyntax
//@[020:00028) |   | |     └─Token(Identifier) |location|
//@[028:00030) |   | ├─Token(NewLine) |\r\n|
  sku: {
//@[002:00039) |   | ├─ObjectPropertySyntax
//@[002:00005) |   | | ├─IdentifierSyntax
//@[002:00005) |   | | | └─Token(Identifier) |sku|
//@[005:00006) |   | | ├─Token(Colon) |:|
//@[007:00039) |   | | └─ObjectSyntax
//@[007:00008) |   | |   ├─Token(LeftBrace) |{|
//@[008:00010) |   | |   ├─Token(NewLine) |\r\n|
    name: 'Standard_LRS'
//@[004:00024) |   | |   ├─ObjectPropertySyntax
//@[004:00008) |   | |   | ├─IdentifierSyntax
//@[004:00008) |   | |   | | └─Token(Identifier) |name|
//@[008:00009) |   | |   | ├─Token(Colon) |:|
//@[010:00024) |   | |   | └─StringSyntax
//@[010:00024) |   | |   |   └─Token(StringComplete) |'Standard_LRS'|
//@[024:00026) |   | |   ├─Token(NewLine) |\r\n|
  }
//@[002:00003) |   | |   └─Token(RightBrace) |}|
//@[003:00005) |   | ├─Token(NewLine) |\r\n|
  kind: 'StorageV2'
//@[002:00019) |   | ├─ObjectPropertySyntax
//@[002:00006) |   | | ├─IdentifierSyntax
//@[002:00006) |   | | | └─Token(Identifier) |kind|
//@[006:00007) |   | | ├─Token(Colon) |:|
//@[008:00019) |   | | └─StringSyntax
//@[008:00019) |   | |   └─Token(StringComplete) |'StorageV2'|
//@[019:00021) |   | ├─Token(NewLine) |\r\n|
}]
//@[000:00001) |   | └─Token(RightBrace) |}|
//@[001:00002) |   └─Token(RightSquare) |]|
//@[002:00006) ├─Token(NewLine) |\r\n\r\n|

// storage account loop with index
//@[034:00036) ├─Token(NewLine) |\r\n|
@sys.description('this is just a storage account loop with index')
//@[000:00318) ├─ResourceDeclarationSyntax
//@[000:00066) | ├─DecoratorSyntax
//@[000:00001) | | ├─Token(At) |@|
//@[001:00066) | | └─InstanceFunctionCallSyntax
//@[001:00004) | |   ├─VariableAccessSyntax
//@[001:00004) | |   | └─IdentifierSyntax
//@[001:00004) | |   |   └─Token(Identifier) |sys|
//@[004:00005) | |   ├─Token(Dot) |.|
//@[005:00016) | |   ├─IdentifierSyntax
//@[005:00016) | |   | └─Token(Identifier) |description|
//@[016:00017) | |   ├─Token(LeftParen) |(|
//@[017:00065) | |   ├─FunctionArgumentSyntax
//@[017:00065) | |   | └─StringSyntax
//@[017:00065) | |   |   └─Token(StringComplete) |'this is just a storage account loop with index'|
//@[065:00066) | |   └─Token(RightParen) |)|
//@[066:00068) | ├─Token(NewLine) |\r\n|
resource storageResourcesWithIndex 'Microsoft.Storage/storageAccounts@2019-06-01' = [for (account, i) in storageAccounts: {
//@[000:00008) | ├─Token(Identifier) |resource|
//@[009:00034) | ├─IdentifierSyntax
//@[009:00034) | | └─Token(Identifier) |storageResourcesWithIndex|
//@[035:00081) | ├─StringSyntax
//@[035:00081) | | └─Token(StringComplete) |'Microsoft.Storage/storageAccounts@2019-06-01'|
//@[082:00083) | ├─Token(Assignment) |=|
//@[084:00250) | └─ForSyntax
//@[084:00085) |   ├─Token(LeftSquare) |[|
//@[085:00088) |   ├─Token(Identifier) |for|
//@[089:00101) |   ├─VariableBlockSyntax
//@[089:00090) |   | ├─Token(LeftParen) |(|
//@[090:00097) |   | ├─LocalVariableSyntax
//@[090:00097) |   | | └─IdentifierSyntax
//@[090:00097) |   | |   └─Token(Identifier) |account|
//@[097:00098) |   | ├─Token(Comma) |,|
//@[099:00100) |   | ├─LocalVariableSyntax
//@[099:00100) |   | | └─IdentifierSyntax
//@[099:00100) |   | |   └─Token(Identifier) |i|
//@[100:00101) |   | └─Token(RightParen) |)|
//@[102:00104) |   ├─Token(Identifier) |in|
//@[105:00120) |   ├─VariableAccessSyntax
//@[105:00120) |   | └─IdentifierSyntax
//@[105:00120) |   |   └─Token(Identifier) |storageAccounts|
//@[120:00121) |   ├─Token(Colon) |:|
//@[122:00249) |   ├─ObjectSyntax
//@[122:00123) |   | ├─Token(LeftBrace) |{|
//@[123:00125) |   | ├─Token(NewLine) |\r\n|
  name: '${account.name}${i}'
//@[002:00029) |   | ├─ObjectPropertySyntax
//@[002:00006) |   | | ├─IdentifierSyntax
//@[002:00006) |   | | | └─Token(Identifier) |name|
//@[006:00007) |   | | ├─Token(Colon) |:|
//@[008:00029) |   | | └─StringSyntax
//@[008:00011) |   | |   ├─Token(StringLeftPiece) |'${|
//@[011:00023) |   | |   ├─PropertyAccessSyntax
//@[011:00018) |   | |   | ├─VariableAccessSyntax
//@[011:00018) |   | |   | | └─IdentifierSyntax
//@[011:00018) |   | |   | |   └─Token(Identifier) |account|
//@[018:00019) |   | |   | ├─Token(Dot) |.|
//@[019:00023) |   | |   | └─IdentifierSyntax
//@[019:00023) |   | |   |   └─Token(Identifier) |name|
//@[023:00026) |   | |   ├─Token(StringMiddlePiece) |}${|
//@[026:00027) |   | |   ├─VariableAccessSyntax
//@[026:00027) |   | |   | └─IdentifierSyntax
//@[026:00027) |   | |   |   └─Token(Identifier) |i|
//@[027:00029) |   | |   └─Token(StringRightPiece) |}'|
//@[029:00031) |   | ├─Token(NewLine) |\r\n|
  location: account.location
//@[002:00028) |   | ├─ObjectPropertySyntax
//@[002:00010) |   | | ├─IdentifierSyntax
//@[002:00010) |   | | | └─Token(Identifier) |location|
//@[010:00011) |   | | ├─Token(Colon) |:|
//@[012:00028) |   | | └─PropertyAccessSyntax
//@[012:00019) |   | |   ├─VariableAccessSyntax
//@[012:00019) |   | |   | └─IdentifierSyntax
//@[012:00019) |   | |   |   └─Token(Identifier) |account|
//@[019:00020) |   | |   ├─Token(Dot) |.|
//@[020:00028) |   | |   └─IdentifierSyntax
//@[020:00028) |   | |     └─Token(Identifier) |location|
//@[028:00030) |   | ├─Token(NewLine) |\r\n|
  sku: {
//@[002:00039) |   | ├─ObjectPropertySyntax
//@[002:00005) |   | | ├─IdentifierSyntax
//@[002:00005) |   | | | └─Token(Identifier) |sku|
//@[005:00006) |   | | ├─Token(Colon) |:|
//@[007:00039) |   | | └─ObjectSyntax
//@[007:00008) |   | |   ├─Token(LeftBrace) |{|
//@[008:00010) |   | |   ├─Token(NewLine) |\r\n|
    name: 'Standard_LRS'
//@[004:00024) |   | |   ├─ObjectPropertySyntax
//@[004:00008) |   | |   | ├─IdentifierSyntax
//@[004:00008) |   | |   | | └─Token(Identifier) |name|
//@[008:00009) |   | |   | ├─Token(Colon) |:|
//@[010:00024) |   | |   | └─StringSyntax
//@[010:00024) |   | |   |   └─Token(StringComplete) |'Standard_LRS'|
//@[024:00026) |   | |   ├─Token(NewLine) |\r\n|
  }
//@[002:00003) |   | |   └─Token(RightBrace) |}|
//@[003:00005) |   | ├─Token(NewLine) |\r\n|
  kind: 'StorageV2'
//@[002:00019) |   | ├─ObjectPropertySyntax
//@[002:00006) |   | | ├─IdentifierSyntax
//@[002:00006) |   | | | └─Token(Identifier) |kind|
//@[006:00007) |   | | ├─Token(Colon) |:|
//@[008:00019) |   | | └─StringSyntax
//@[008:00019) |   | |   └─Token(StringComplete) |'StorageV2'|
//@[019:00021) |   | ├─Token(NewLine) |\r\n|
}]
//@[000:00001) |   | └─Token(RightBrace) |}|
//@[001:00002) |   └─Token(RightSquare) |]|
//@[002:00006) ├─Token(NewLine) |\r\n\r\n|

// basic nested loop
//@[020:00022) ├─Token(NewLine) |\r\n|
@sys.description('this is just a basic nested loop')
//@[000:00399) ├─ResourceDeclarationSyntax
//@[000:00052) | ├─DecoratorSyntax
//@[000:00001) | | ├─Token(At) |@|
//@[001:00052) | | └─InstanceFunctionCallSyntax
//@[001:00004) | |   ├─VariableAccessSyntax
//@[001:00004) | |   | └─IdentifierSyntax
//@[001:00004) | |   |   └─Token(Identifier) |sys|
//@[004:00005) | |   ├─Token(Dot) |.|
//@[005:00016) | |   ├─IdentifierSyntax
//@[005:00016) | |   | └─Token(Identifier) |description|
//@[016:00017) | |   ├─Token(LeftParen) |(|
//@[017:00051) | |   ├─FunctionArgumentSyntax
//@[017:00051) | |   | └─StringSyntax
//@[017:00051) | |   |   └─Token(StringComplete) |'this is just a basic nested loop'|
//@[051:00052) | |   └─Token(RightParen) |)|
//@[052:00054) | ├─Token(NewLine) |\r\n|
resource vnet 'Microsoft.Network/virtualNetworks@2020-06-01' = [for i in range(0, 3): {
//@[000:00008) | ├─Token(Identifier) |resource|
//@[009:00013) | ├─IdentifierSyntax
//@[009:00013) | | └─Token(Identifier) |vnet|
//@[014:00060) | ├─StringSyntax
//@[014:00060) | | └─Token(StringComplete) |'Microsoft.Network/virtualNetworks@2020-06-01'|
//@[061:00062) | ├─Token(Assignment) |=|
//@[063:00345) | └─ForSyntax
//@[063:00064) |   ├─Token(LeftSquare) |[|
//@[064:00067) |   ├─Token(Identifier) |for|
//@[068:00069) |   ├─LocalVariableSyntax
//@[068:00069) |   | └─IdentifierSyntax
//@[068:00069) |   |   └─Token(Identifier) |i|
//@[070:00072) |   ├─Token(Identifier) |in|
//@[073:00084) |   ├─FunctionCallSyntax
//@[073:00078) |   | ├─IdentifierSyntax
//@[073:00078) |   | | └─Token(Identifier) |range|
//@[078:00079) |   | ├─Token(LeftParen) |(|
//@[079:00080) |   | ├─FunctionArgumentSyntax
//@[079:00080) |   | | └─IntegerLiteralSyntax
//@[079:00080) |   | |   └─Token(Integer) |0|
//@[080:00081) |   | ├─Token(Comma) |,|
//@[082:00083) |   | ├─FunctionArgumentSyntax
//@[082:00083) |   | | └─IntegerLiteralSyntax
//@[082:00083) |   | |   └─Token(Integer) |3|
//@[083:00084) |   | └─Token(RightParen) |)|
//@[084:00085) |   ├─Token(Colon) |:|
//@[086:00344) |   ├─ObjectSyntax
//@[086:00087) |   | ├─Token(LeftBrace) |{|
//@[087:00089) |   | ├─Token(NewLine) |\r\n|
  name: 'vnet-${i}'
//@[002:00019) |   | ├─ObjectPropertySyntax
//@[002:00006) |   | | ├─IdentifierSyntax
//@[002:00006) |   | | | └─Token(Identifier) |name|
//@[006:00007) |   | | ├─Token(Colon) |:|
//@[008:00019) |   | | └─StringSyntax
//@[008:00016) |   | |   ├─Token(StringLeftPiece) |'vnet-${|
//@[016:00017) |   | |   ├─VariableAccessSyntax
//@[016:00017) |   | |   | └─IdentifierSyntax
//@[016:00017) |   | |   |   └─Token(Identifier) |i|
//@[017:00019) |   | |   └─Token(StringRightPiece) |}'|
//@[019:00021) |   | ├─Token(NewLine) |\r\n|
  properties: {
//@[002:00231) |   | ├─ObjectPropertySyntax
//@[002:00012) |   | | ├─IdentifierSyntax
//@[002:00012) |   | | | └─Token(Identifier) |properties|
//@[012:00013) |   | | ├─Token(Colon) |:|
//@[014:00231) |   | | └─ObjectSyntax
//@[014:00015) |   | |   ├─Token(LeftBrace) |{|
//@[015:00017) |   | |   ├─Token(NewLine) |\r\n|
    subnets: [for j in range(0, 4): {
//@[004:00209) |   | |   ├─ObjectPropertySyntax
//@[004:00011) |   | |   | ├─IdentifierSyntax
//@[004:00011) |   | |   | | └─Token(Identifier) |subnets|
//@[011:00012) |   | |   | ├─Token(Colon) |:|
//@[013:00209) |   | |   | └─ForSyntax
//@[013:00014) |   | |   |   ├─Token(LeftSquare) |[|
//@[014:00017) |   | |   |   ├─Token(Identifier) |for|
//@[018:00019) |   | |   |   ├─LocalVariableSyntax
//@[018:00019) |   | |   |   | └─IdentifierSyntax
//@[018:00019) |   | |   |   |   └─Token(Identifier) |j|
//@[020:00022) |   | |   |   ├─Token(Identifier) |in|
//@[023:00034) |   | |   |   ├─FunctionCallSyntax
//@[023:00028) |   | |   |   | ├─IdentifierSyntax
//@[023:00028) |   | |   |   | | └─Token(Identifier) |range|
//@[028:00029) |   | |   |   | ├─Token(LeftParen) |(|
//@[029:00030) |   | |   |   | ├─FunctionArgumentSyntax
//@[029:00030) |   | |   |   | | └─IntegerLiteralSyntax
//@[029:00030) |   | |   |   | |   └─Token(Integer) |0|
//@[030:00031) |   | |   |   | ├─Token(Comma) |,|
//@[032:00033) |   | |   |   | ├─FunctionArgumentSyntax
//@[032:00033) |   | |   |   | | └─IntegerLiteralSyntax
//@[032:00033) |   | |   |   | |   └─Token(Integer) |4|
//@[033:00034) |   | |   |   | └─Token(RightParen) |)|
//@[034:00035) |   | |   |   ├─Token(Colon) |:|
//@[036:00208) |   | |   |   ├─ObjectSyntax
//@[036:00037) |   | |   |   | ├─Token(LeftBrace) |{|
//@[037:00039) |   | |   |   | ├─Token(NewLine) |\r\n|
      // #completionTest(0,1,2,3,4,5) -> subnetIdAndProperties
//@[062:00064) |   | |   |   | ├─Token(NewLine) |\r\n|
     
//@[005:00007) |   | |   |   | ├─Token(NewLine) |\r\n|
      // #completionTest(6) -> subnetIdAndPropertiesNoColon
//@[059:00061) |   | |   |   | ├─Token(NewLine) |\r\n|
      name: 'subnet-${i}-${j}'
//@[006:00030) |   | |   |   | ├─ObjectPropertySyntax
//@[006:00010) |   | |   |   | | ├─IdentifierSyntax
//@[006:00010) |   | |   |   | | | └─Token(Identifier) |name|
//@[010:00011) |   | |   |   | | ├─Token(Colon) |:|
//@[012:00030) |   | |   |   | | └─StringSyntax
//@[012:00022) |   | |   |   | |   ├─Token(StringLeftPiece) |'subnet-${|
//@[022:00023) |   | |   |   | |   ├─VariableAccessSyntax
//@[022:00023) |   | |   |   | |   | └─IdentifierSyntax
//@[022:00023) |   | |   |   | |   |   └─Token(Identifier) |i|
//@[023:00027) |   | |   |   | |   ├─Token(StringMiddlePiece) |}-${|
//@[027:00028) |   | |   |   | |   ├─VariableAccessSyntax
//@[027:00028) |   | |   |   | |   | └─IdentifierSyntax
//@[027:00028) |   | |   |   | |   |   └─Token(Identifier) |j|
//@[028:00030) |   | |   |   | |   └─Token(StringRightPiece) |}'|
//@[030:00032) |   | |   |   | ├─Token(NewLine) |\r\n|
    }]
//@[004:00005) |   | |   |   | └─Token(RightBrace) |}|
//@[005:00006) |   | |   |   └─Token(RightSquare) |]|
//@[006:00008) |   | |   ├─Token(NewLine) |\r\n|
  }
//@[002:00003) |   | |   └─Token(RightBrace) |}|
//@[003:00005) |   | ├─Token(NewLine) |\r\n|
}]
//@[000:00001) |   | └─Token(RightBrace) |}|
//@[001:00002) |   └─Token(RightSquare) |]|
//@[002:00006) ├─Token(NewLine) |\r\n\r\n|

// duplicate identifiers within the loop are allowed
//@[052:00054) ├─Token(NewLine) |\r\n|
resource duplicateIdentifiersWithinLoop 'Microsoft.Network/virtualNetworks@2020-06-01' = [for i in range(0, 3): {
//@[000:00239) ├─ResourceDeclarationSyntax
//@[000:00008) | ├─Token(Identifier) |resource|
//@[009:00039) | ├─IdentifierSyntax
//@[009:00039) | | └─Token(Identifier) |duplicateIdentifiersWithinLoop|
//@[040:00086) | ├─StringSyntax
//@[040:00086) | | └─Token(StringComplete) |'Microsoft.Network/virtualNetworks@2020-06-01'|
//@[087:00088) | ├─Token(Assignment) |=|
//@[089:00239) | └─ForSyntax
//@[089:00090) |   ├─Token(LeftSquare) |[|
//@[090:00093) |   ├─Token(Identifier) |for|
//@[094:00095) |   ├─LocalVariableSyntax
//@[094:00095) |   | └─IdentifierSyntax
//@[094:00095) |   |   └─Token(Identifier) |i|
//@[096:00098) |   ├─Token(Identifier) |in|
//@[099:00110) |   ├─FunctionCallSyntax
//@[099:00104) |   | ├─IdentifierSyntax
//@[099:00104) |   | | └─Token(Identifier) |range|
//@[104:00105) |   | ├─Token(LeftParen) |(|
//@[105:00106) |   | ├─FunctionArgumentSyntax
//@[105:00106) |   | | └─IntegerLiteralSyntax
//@[105:00106) |   | |   └─Token(Integer) |0|
//@[106:00107) |   | ├─Token(Comma) |,|
//@[108:00109) |   | ├─FunctionArgumentSyntax
//@[108:00109) |   | | └─IntegerLiteralSyntax
//@[108:00109) |   | |   └─Token(Integer) |3|
//@[109:00110) |   | └─Token(RightParen) |)|
//@[110:00111) |   ├─Token(Colon) |:|
//@[112:00238) |   ├─ObjectSyntax
//@[112:00113) |   | ├─Token(LeftBrace) |{|
//@[113:00115) |   | ├─Token(NewLine) |\r\n|
  name: 'vnet-${i}'
//@[002:00019) |   | ├─ObjectPropertySyntax
//@[002:00006) |   | | ├─IdentifierSyntax
//@[002:00006) |   | | | └─Token(Identifier) |name|
//@[006:00007) |   | | ├─Token(Colon) |:|
//@[008:00019) |   | | └─StringSyntax
//@[008:00016) |   | |   ├─Token(StringLeftPiece) |'vnet-${|
//@[016:00017) |   | |   ├─VariableAccessSyntax
//@[016:00017) |   | |   | └─IdentifierSyntax
//@[016:00017) |   | |   |   └─Token(Identifier) |i|
//@[017:00019) |   | |   └─Token(StringRightPiece) |}'|
//@[019:00021) |   | ├─Token(NewLine) |\r\n|
  properties: {
//@[002:00099) |   | ├─ObjectPropertySyntax
//@[002:00012) |   | | ├─IdentifierSyntax
//@[002:00012) |   | | | └─Token(Identifier) |properties|
//@[012:00013) |   | | ├─Token(Colon) |:|
//@[014:00099) |   | | └─ObjectSyntax
//@[014:00015) |   | |   ├─Token(LeftBrace) |{|
//@[015:00017) |   | |   ├─Token(NewLine) |\r\n|
    subnets: [for i in range(0, 4): {
//@[004:00077) |   | |   ├─ObjectPropertySyntax
//@[004:00011) |   | |   | ├─IdentifierSyntax
//@[004:00011) |   | |   | | └─Token(Identifier) |subnets|
//@[011:00012) |   | |   | ├─Token(Colon) |:|
//@[013:00077) |   | |   | └─ForSyntax
//@[013:00014) |   | |   |   ├─Token(LeftSquare) |[|
//@[014:00017) |   | |   |   ├─Token(Identifier) |for|
//@[018:00019) |   | |   |   ├─LocalVariableSyntax
//@[018:00019) |   | |   |   | └─IdentifierSyntax
//@[018:00019) |   | |   |   |   └─Token(Identifier) |i|
//@[020:00022) |   | |   |   ├─Token(Identifier) |in|
//@[023:00034) |   | |   |   ├─FunctionCallSyntax
//@[023:00028) |   | |   |   | ├─IdentifierSyntax
//@[023:00028) |   | |   |   | | └─Token(Identifier) |range|
//@[028:00029) |   | |   |   | ├─Token(LeftParen) |(|
//@[029:00030) |   | |   |   | ├─FunctionArgumentSyntax
//@[029:00030) |   | |   |   | | └─IntegerLiteralSyntax
//@[029:00030) |   | |   |   | |   └─Token(Integer) |0|
//@[030:00031) |   | |   |   | ├─Token(Comma) |,|
//@[032:00033) |   | |   |   | ├─FunctionArgumentSyntax
//@[032:00033) |   | |   |   | | └─IntegerLiteralSyntax
//@[032:00033) |   | |   |   | |   └─Token(Integer) |4|
//@[033:00034) |   | |   |   | └─Token(RightParen) |)|
//@[034:00035) |   | |   |   ├─Token(Colon) |:|
//@[036:00076) |   | |   |   ├─ObjectSyntax
//@[036:00037) |   | |   |   | ├─Token(LeftBrace) |{|
//@[037:00039) |   | |   |   | ├─Token(NewLine) |\r\n|
      name: 'subnet-${i}-${i}'
//@[006:00030) |   | |   |   | ├─ObjectPropertySyntax
//@[006:00010) |   | |   |   | | ├─IdentifierSyntax
//@[006:00010) |   | |   |   | | | └─Token(Identifier) |name|
//@[010:00011) |   | |   |   | | ├─Token(Colon) |:|
//@[012:00030) |   | |   |   | | └─StringSyntax
//@[012:00022) |   | |   |   | |   ├─Token(StringLeftPiece) |'subnet-${|
//@[022:00023) |   | |   |   | |   ├─VariableAccessSyntax
//@[022:00023) |   | |   |   | |   | └─IdentifierSyntax
//@[022:00023) |   | |   |   | |   |   └─Token(Identifier) |i|
//@[023:00027) |   | |   |   | |   ├─Token(StringMiddlePiece) |}-${|
//@[027:00028) |   | |   |   | |   ├─VariableAccessSyntax
//@[027:00028) |   | |   |   | |   | └─IdentifierSyntax
//@[027:00028) |   | |   |   | |   |   └─Token(Identifier) |i|
//@[028:00030) |   | |   |   | |   └─Token(StringRightPiece) |}'|
//@[030:00032) |   | |   |   | ├─Token(NewLine) |\r\n|
    }]
//@[004:00005) |   | |   |   | └─Token(RightBrace) |}|
//@[005:00006) |   | |   |   └─Token(RightSquare) |]|
//@[006:00008) |   | |   ├─Token(NewLine) |\r\n|
  }
//@[002:00003) |   | |   └─Token(RightBrace) |}|
//@[003:00005) |   | ├─Token(NewLine) |\r\n|
}]
//@[000:00001) |   | └─Token(RightBrace) |}|
//@[001:00002) |   └─Token(RightSquare) |]|
//@[002:00006) ├─Token(NewLine) |\r\n\r\n|

// duplicate identifiers in global and single loop scope are allowed (inner variable hides the outer)
//@[101:00103) ├─Token(NewLine) |\r\n|
var canHaveDuplicatesAcrossScopes = 'hello'
//@[000:00043) ├─VariableDeclarationSyntax
//@[000:00003) | ├─Token(Identifier) |var|
//@[004:00033) | ├─IdentifierSyntax
//@[004:00033) | | └─Token(Identifier) |canHaveDuplicatesAcrossScopes|
//@[034:00035) | ├─Token(Assignment) |=|
//@[036:00043) | └─StringSyntax
//@[036:00043) |   └─Token(StringComplete) |'hello'|
//@[043:00045) ├─Token(NewLine) |\r\n|
resource duplicateInGlobalAndOneLoop 'Microsoft.Network/virtualNetworks@2020-06-01' = [for canHaveDuplicatesAcrossScopes in range(0, 3): {
//@[000:00292) ├─ResourceDeclarationSyntax
//@[000:00008) | ├─Token(Identifier) |resource|
//@[009:00036) | ├─IdentifierSyntax
//@[009:00036) | | └─Token(Identifier) |duplicateInGlobalAndOneLoop|
//@[037:00083) | ├─StringSyntax
//@[037:00083) | | └─Token(StringComplete) |'Microsoft.Network/virtualNetworks@2020-06-01'|
//@[084:00085) | ├─Token(Assignment) |=|
//@[086:00292) | └─ForSyntax
//@[086:00087) |   ├─Token(LeftSquare) |[|
//@[087:00090) |   ├─Token(Identifier) |for|
//@[091:00120) |   ├─LocalVariableSyntax
//@[091:00120) |   | └─IdentifierSyntax
//@[091:00120) |   |   └─Token(Identifier) |canHaveDuplicatesAcrossScopes|
//@[121:00123) |   ├─Token(Identifier) |in|
//@[124:00135) |   ├─FunctionCallSyntax
//@[124:00129) |   | ├─IdentifierSyntax
//@[124:00129) |   | | └─Token(Identifier) |range|
//@[129:00130) |   | ├─Token(LeftParen) |(|
//@[130:00131) |   | ├─FunctionArgumentSyntax
//@[130:00131) |   | | └─IntegerLiteralSyntax
//@[130:00131) |   | |   └─Token(Integer) |0|
//@[131:00132) |   | ├─Token(Comma) |,|
//@[133:00134) |   | ├─FunctionArgumentSyntax
//@[133:00134) |   | | └─IntegerLiteralSyntax
//@[133:00134) |   | |   └─Token(Integer) |3|
//@[134:00135) |   | └─Token(RightParen) |)|
//@[135:00136) |   ├─Token(Colon) |:|
//@[137:00291) |   ├─ObjectSyntax
//@[137:00138) |   | ├─Token(LeftBrace) |{|
//@[138:00140) |   | ├─Token(NewLine) |\r\n|
  name: 'vnet-${canHaveDuplicatesAcrossScopes}'
//@[002:00047) |   | ├─ObjectPropertySyntax
//@[002:00006) |   | | ├─IdentifierSyntax
//@[002:00006) |   | | | └─Token(Identifier) |name|
//@[006:00007) |   | | ├─Token(Colon) |:|
//@[008:00047) |   | | └─StringSyntax
//@[008:00016) |   | |   ├─Token(StringLeftPiece) |'vnet-${|
//@[016:00045) |   | |   ├─VariableAccessSyntax
//@[016:00045) |   | |   | └─IdentifierSyntax
//@[016:00045) |   | |   |   └─Token(Identifier) |canHaveDuplicatesAcrossScopes|
//@[045:00047) |   | |   └─Token(StringRightPiece) |}'|
//@[047:00049) |   | ├─Token(NewLine) |\r\n|
  properties: {
//@[002:00099) |   | ├─ObjectPropertySyntax
//@[002:00012) |   | | ├─IdentifierSyntax
//@[002:00012) |   | | | └─Token(Identifier) |properties|
//@[012:00013) |   | | ├─Token(Colon) |:|
//@[014:00099) |   | | └─ObjectSyntax
//@[014:00015) |   | |   ├─Token(LeftBrace) |{|
//@[015:00017) |   | |   ├─Token(NewLine) |\r\n|
    subnets: [for i in range(0, 4): {
//@[004:00077) |   | |   ├─ObjectPropertySyntax
//@[004:00011) |   | |   | ├─IdentifierSyntax
//@[004:00011) |   | |   | | └─Token(Identifier) |subnets|
//@[011:00012) |   | |   | ├─Token(Colon) |:|
//@[013:00077) |   | |   | └─ForSyntax
//@[013:00014) |   | |   |   ├─Token(LeftSquare) |[|
//@[014:00017) |   | |   |   ├─Token(Identifier) |for|
//@[018:00019) |   | |   |   ├─LocalVariableSyntax
//@[018:00019) |   | |   |   | └─IdentifierSyntax
//@[018:00019) |   | |   |   |   └─Token(Identifier) |i|
//@[020:00022) |   | |   |   ├─Token(Identifier) |in|
//@[023:00034) |   | |   |   ├─FunctionCallSyntax
//@[023:00028) |   | |   |   | ├─IdentifierSyntax
//@[023:00028) |   | |   |   | | └─Token(Identifier) |range|
//@[028:00029) |   | |   |   | ├─Token(LeftParen) |(|
//@[029:00030) |   | |   |   | ├─FunctionArgumentSyntax
//@[029:00030) |   | |   |   | | └─IntegerLiteralSyntax
//@[029:00030) |   | |   |   | |   └─Token(Integer) |0|
//@[030:00031) |   | |   |   | ├─Token(Comma) |,|
//@[032:00033) |   | |   |   | ├─FunctionArgumentSyntax
//@[032:00033) |   | |   |   | | └─IntegerLiteralSyntax
//@[032:00033) |   | |   |   | |   └─Token(Integer) |4|
//@[033:00034) |   | |   |   | └─Token(RightParen) |)|
//@[034:00035) |   | |   |   ├─Token(Colon) |:|
//@[036:00076) |   | |   |   ├─ObjectSyntax
//@[036:00037) |   | |   |   | ├─Token(LeftBrace) |{|
//@[037:00039) |   | |   |   | ├─Token(NewLine) |\r\n|
      name: 'subnet-${i}-${i}'
//@[006:00030) |   | |   |   | ├─ObjectPropertySyntax
//@[006:00010) |   | |   |   | | ├─IdentifierSyntax
//@[006:00010) |   | |   |   | | | └─Token(Identifier) |name|
//@[010:00011) |   | |   |   | | ├─Token(Colon) |:|
//@[012:00030) |   | |   |   | | └─StringSyntax
//@[012:00022) |   | |   |   | |   ├─Token(StringLeftPiece) |'subnet-${|
//@[022:00023) |   | |   |   | |   ├─VariableAccessSyntax
//@[022:00023) |   | |   |   | |   | └─IdentifierSyntax
//@[022:00023) |   | |   |   | |   |   └─Token(Identifier) |i|
//@[023:00027) |   | |   |   | |   ├─Token(StringMiddlePiece) |}-${|
//@[027:00028) |   | |   |   | |   ├─VariableAccessSyntax
//@[027:00028) |   | |   |   | |   | └─IdentifierSyntax
//@[027:00028) |   | |   |   | |   |   └─Token(Identifier) |i|
//@[028:00030) |   | |   |   | |   └─Token(StringRightPiece) |}'|
//@[030:00032) |   | |   |   | ├─Token(NewLine) |\r\n|
    }]
//@[004:00005) |   | |   |   | └─Token(RightBrace) |}|
//@[005:00006) |   | |   |   └─Token(RightSquare) |]|
//@[006:00008) |   | |   ├─Token(NewLine) |\r\n|
  }
//@[002:00003) |   | |   └─Token(RightBrace) |}|
//@[003:00005) |   | ├─Token(NewLine) |\r\n|
}]
//@[000:00001) |   | └─Token(RightBrace) |}|
//@[001:00002) |   └─Token(RightSquare) |]|
//@[002:00006) ├─Token(NewLine) |\r\n\r\n|

// duplicate in global and multiple loop scopes are allowed (inner hides the outer)
//@[083:00085) ├─Token(NewLine) |\r\n|
var duplicatesEverywhere = 'hello'
//@[000:00034) ├─VariableDeclarationSyntax
//@[000:00003) | ├─Token(Identifier) |var|
//@[004:00024) | ├─IdentifierSyntax
//@[004:00024) | | └─Token(Identifier) |duplicatesEverywhere|
//@[025:00026) | ├─Token(Assignment) |=|
//@[027:00034) | └─StringSyntax
//@[027:00034) |   └─Token(StringComplete) |'hello'|
//@[034:00036) ├─Token(NewLine) |\r\n|
resource duplicateInGlobalAndTwoLoops 'Microsoft.Network/virtualNetworks@2020-06-01' = [for duplicatesEverywhere in range(0, 3): {
//@[000:00308) ├─ResourceDeclarationSyntax
//@[000:00008) | ├─Token(Identifier) |resource|
//@[009:00037) | ├─IdentifierSyntax
//@[009:00037) | | └─Token(Identifier) |duplicateInGlobalAndTwoLoops|
//@[038:00084) | ├─StringSyntax
//@[038:00084) | | └─Token(StringComplete) |'Microsoft.Network/virtualNetworks@2020-06-01'|
//@[085:00086) | ├─Token(Assignment) |=|
//@[087:00308) | └─ForSyntax
//@[087:00088) |   ├─Token(LeftSquare) |[|
//@[088:00091) |   ├─Token(Identifier) |for|
//@[092:00112) |   ├─LocalVariableSyntax
//@[092:00112) |   | └─IdentifierSyntax
//@[092:00112) |   |   └─Token(Identifier) |duplicatesEverywhere|
//@[113:00115) |   ├─Token(Identifier) |in|
//@[116:00127) |   ├─FunctionCallSyntax
//@[116:00121) |   | ├─IdentifierSyntax
//@[116:00121) |   | | └─Token(Identifier) |range|
//@[121:00122) |   | ├─Token(LeftParen) |(|
//@[122:00123) |   | ├─FunctionArgumentSyntax
//@[122:00123) |   | | └─IntegerLiteralSyntax
//@[122:00123) |   | |   └─Token(Integer) |0|
//@[123:00124) |   | ├─Token(Comma) |,|
//@[125:00126) |   | ├─FunctionArgumentSyntax
//@[125:00126) |   | | └─IntegerLiteralSyntax
//@[125:00126) |   | |   └─Token(Integer) |3|
//@[126:00127) |   | └─Token(RightParen) |)|
//@[127:00128) |   ├─Token(Colon) |:|
//@[129:00307) |   ├─ObjectSyntax
//@[129:00130) |   | ├─Token(LeftBrace) |{|
//@[130:00132) |   | ├─Token(NewLine) |\r\n|
  name: 'vnet-${duplicatesEverywhere}'
//@[002:00038) |   | ├─ObjectPropertySyntax
//@[002:00006) |   | | ├─IdentifierSyntax
//@[002:00006) |   | | | └─Token(Identifier) |name|
//@[006:00007) |   | | ├─Token(Colon) |:|
//@[008:00038) |   | | └─StringSyntax
//@[008:00016) |   | |   ├─Token(StringLeftPiece) |'vnet-${|
//@[016:00036) |   | |   ├─VariableAccessSyntax
//@[016:00036) |   | |   | └─IdentifierSyntax
//@[016:00036) |   | |   |   └─Token(Identifier) |duplicatesEverywhere|
//@[036:00038) |   | |   └─Token(StringRightPiece) |}'|
//@[038:00040) |   | ├─Token(NewLine) |\r\n|
  properties: {
//@[002:00132) |   | ├─ObjectPropertySyntax
//@[002:00012) |   | | ├─IdentifierSyntax
//@[002:00012) |   | | | └─Token(Identifier) |properties|
//@[012:00013) |   | | ├─Token(Colon) |:|
//@[014:00132) |   | | └─ObjectSyntax
//@[014:00015) |   | |   ├─Token(LeftBrace) |{|
//@[015:00017) |   | |   ├─Token(NewLine) |\r\n|
    subnets: [for duplicatesEverywhere in range(0, 4): {
//@[004:00110) |   | |   ├─ObjectPropertySyntax
//@[004:00011) |   | |   | ├─IdentifierSyntax
//@[004:00011) |   | |   | | └─Token(Identifier) |subnets|
//@[011:00012) |   | |   | ├─Token(Colon) |:|
//@[013:00110) |   | |   | └─ForSyntax
//@[013:00014) |   | |   |   ├─Token(LeftSquare) |[|
//@[014:00017) |   | |   |   ├─Token(Identifier) |for|
//@[018:00038) |   | |   |   ├─LocalVariableSyntax
//@[018:00038) |   | |   |   | └─IdentifierSyntax
//@[018:00038) |   | |   |   |   └─Token(Identifier) |duplicatesEverywhere|
//@[039:00041) |   | |   |   ├─Token(Identifier) |in|
//@[042:00053) |   | |   |   ├─FunctionCallSyntax
//@[042:00047) |   | |   |   | ├─IdentifierSyntax
//@[042:00047) |   | |   |   | | └─Token(Identifier) |range|
//@[047:00048) |   | |   |   | ├─Token(LeftParen) |(|
//@[048:00049) |   | |   |   | ├─FunctionArgumentSyntax
//@[048:00049) |   | |   |   | | └─IntegerLiteralSyntax
//@[048:00049) |   | |   |   | |   └─Token(Integer) |0|
//@[049:00050) |   | |   |   | ├─Token(Comma) |,|
//@[051:00052) |   | |   |   | ├─FunctionArgumentSyntax
//@[051:00052) |   | |   |   | | └─IntegerLiteralSyntax
//@[051:00052) |   | |   |   | |   └─Token(Integer) |4|
//@[052:00053) |   | |   |   | └─Token(RightParen) |)|
//@[053:00054) |   | |   |   ├─Token(Colon) |:|
//@[055:00109) |   | |   |   ├─ObjectSyntax
//@[055:00056) |   | |   |   | ├─Token(LeftBrace) |{|
//@[056:00058) |   | |   |   | ├─Token(NewLine) |\r\n|
      name: 'subnet-${duplicatesEverywhere}'
//@[006:00044) |   | |   |   | ├─ObjectPropertySyntax
//@[006:00010) |   | |   |   | | ├─IdentifierSyntax
//@[006:00010) |   | |   |   | | | └─Token(Identifier) |name|
//@[010:00011) |   | |   |   | | ├─Token(Colon) |:|
//@[012:00044) |   | |   |   | | └─StringSyntax
//@[012:00022) |   | |   |   | |   ├─Token(StringLeftPiece) |'subnet-${|
//@[022:00042) |   | |   |   | |   ├─VariableAccessSyntax
//@[022:00042) |   | |   |   | |   | └─IdentifierSyntax
//@[022:00042) |   | |   |   | |   |   └─Token(Identifier) |duplicatesEverywhere|
//@[042:00044) |   | |   |   | |   └─Token(StringRightPiece) |}'|
//@[044:00046) |   | |   |   | ├─Token(NewLine) |\r\n|
    }]
//@[004:00005) |   | |   |   | └─Token(RightBrace) |}|
//@[005:00006) |   | |   |   └─Token(RightSquare) |]|
//@[006:00008) |   | |   ├─Token(NewLine) |\r\n|
  }
//@[002:00003) |   | |   └─Token(RightBrace) |}|
//@[003:00005) |   | ├─Token(NewLine) |\r\n|
}]
//@[000:00001) |   | └─Token(RightBrace) |}|
//@[001:00002) |   └─Token(RightSquare) |]|
//@[002:00006) ├─Token(NewLine) |\r\n\r\n|

/*
  Scope values created via array access on a resource collection
*/
//@[002:00004) ├─Token(NewLine) |\r\n|
resource dnsZones 'Microsoft.Network/dnsZones@2018-05-01' = [for zone in range(0,4): {
//@[000:00135) ├─ResourceDeclarationSyntax
//@[000:00008) | ├─Token(Identifier) |resource|
//@[009:00017) | ├─IdentifierSyntax
//@[009:00017) | | └─Token(Identifier) |dnsZones|
//@[018:00057) | ├─StringSyntax
//@[018:00057) | | └─Token(StringComplete) |'Microsoft.Network/dnsZones@2018-05-01'|
//@[058:00059) | ├─Token(Assignment) |=|
//@[060:00135) | └─ForSyntax
//@[060:00061) |   ├─Token(LeftSquare) |[|
//@[061:00064) |   ├─Token(Identifier) |for|
//@[065:00069) |   ├─LocalVariableSyntax
//@[065:00069) |   | └─IdentifierSyntax
//@[065:00069) |   |   └─Token(Identifier) |zone|
//@[070:00072) |   ├─Token(Identifier) |in|
//@[073:00083) |   ├─FunctionCallSyntax
//@[073:00078) |   | ├─IdentifierSyntax
//@[073:00078) |   | | └─Token(Identifier) |range|
//@[078:00079) |   | ├─Token(LeftParen) |(|
//@[079:00080) |   | ├─FunctionArgumentSyntax
//@[079:00080) |   | | └─IntegerLiteralSyntax
//@[079:00080) |   | |   └─Token(Integer) |0|
//@[080:00081) |   | ├─Token(Comma) |,|
//@[081:00082) |   | ├─FunctionArgumentSyntax
//@[081:00082) |   | | └─IntegerLiteralSyntax
//@[081:00082) |   | |   └─Token(Integer) |4|
//@[082:00083) |   | └─Token(RightParen) |)|
//@[083:00084) |   ├─Token(Colon) |:|
//@[085:00134) |   ├─ObjectSyntax
//@[085:00086) |   | ├─Token(LeftBrace) |{|
//@[086:00088) |   | ├─Token(NewLine) |\r\n|
  name: 'zone${zone}'
//@[002:00021) |   | ├─ObjectPropertySyntax
//@[002:00006) |   | | ├─IdentifierSyntax
//@[002:00006) |   | | | └─Token(Identifier) |name|
//@[006:00007) |   | | ├─Token(Colon) |:|
//@[008:00021) |   | | └─StringSyntax
//@[008:00015) |   | |   ├─Token(StringLeftPiece) |'zone${|
//@[015:00019) |   | |   ├─VariableAccessSyntax
//@[015:00019) |   | |   | └─IdentifierSyntax
//@[015:00019) |   | |   |   └─Token(Identifier) |zone|
//@[019:00021) |   | |   └─Token(StringRightPiece) |}'|
//@[021:00023) |   | ├─Token(NewLine) |\r\n|
  location: 'global'
//@[002:00020) |   | ├─ObjectPropertySyntax
//@[002:00010) |   | | ├─IdentifierSyntax
//@[002:00010) |   | | | └─Token(Identifier) |location|
//@[010:00011) |   | | ├─Token(Colon) |:|
//@[012:00020) |   | | └─StringSyntax
//@[012:00020) |   | |   └─Token(StringComplete) |'global'|
//@[020:00022) |   | ├─Token(NewLine) |\r\n|
}]
//@[000:00001) |   | └─Token(RightBrace) |}|
//@[001:00002) |   └─Token(RightSquare) |]|
//@[002:00006) ├─Token(NewLine) |\r\n\r\n|

resource locksOnZones 'Microsoft.Authorization/locks@2016-09-01' = [for lock in range(0,2): {
//@[000:00194) ├─ResourceDeclarationSyntax
//@[000:00008) | ├─Token(Identifier) |resource|
//@[009:00021) | ├─IdentifierSyntax
//@[009:00021) | | └─Token(Identifier) |locksOnZones|
//@[022:00064) | ├─StringSyntax
//@[022:00064) | | └─Token(StringComplete) |'Microsoft.Authorization/locks@2016-09-01'|
//@[065:00066) | ├─Token(Assignment) |=|
//@[067:00194) | └─ForSyntax
//@[067:00068) |   ├─Token(LeftSquare) |[|
//@[068:00071) |   ├─Token(Identifier) |for|
//@[072:00076) |   ├─LocalVariableSyntax
//@[072:00076) |   | └─IdentifierSyntax
//@[072:00076) |   |   └─Token(Identifier) |lock|
//@[077:00079) |   ├─Token(Identifier) |in|
//@[080:00090) |   ├─FunctionCallSyntax
//@[080:00085) |   | ├─IdentifierSyntax
//@[080:00085) |   | | └─Token(Identifier) |range|
//@[085:00086) |   | ├─Token(LeftParen) |(|
//@[086:00087) |   | ├─FunctionArgumentSyntax
//@[086:00087) |   | | └─IntegerLiteralSyntax
//@[086:00087) |   | |   └─Token(Integer) |0|
//@[087:00088) |   | ├─Token(Comma) |,|
//@[088:00089) |   | ├─FunctionArgumentSyntax
//@[088:00089) |   | | └─IntegerLiteralSyntax
//@[088:00089) |   | |   └─Token(Integer) |2|
//@[089:00090) |   | └─Token(RightParen) |)|
//@[090:00091) |   ├─Token(Colon) |:|
//@[092:00193) |   ├─ObjectSyntax
//@[092:00093) |   | ├─Token(LeftBrace) |{|
//@[093:00095) |   | ├─Token(NewLine) |\r\n|
  name: 'lock${lock}'
//@[002:00021) |   | ├─ObjectPropertySyntax
//@[002:00006) |   | | ├─IdentifierSyntax
//@[002:00006) |   | | | └─Token(Identifier) |name|
//@[006:00007) |   | | ├─Token(Colon) |:|
//@[008:00021) |   | | └─StringSyntax
//@[008:00015) |   | |   ├─Token(StringLeftPiece) |'lock${|
//@[015:00019) |   | |   ├─VariableAccessSyntax
//@[015:00019) |   | |   | └─IdentifierSyntax
//@[015:00019) |   | |   |   └─Token(Identifier) |lock|
//@[019:00021) |   | |   └─Token(StringRightPiece) |}'|
//@[021:00023) |   | ├─Token(NewLine) |\r\n|
  properties: {
//@[002:00047) |   | ├─ObjectPropertySyntax
//@[002:00012) |   | | ├─IdentifierSyntax
//@[002:00012) |   | | | └─Token(Identifier) |properties|
//@[012:00013) |   | | ├─Token(Colon) |:|
//@[014:00047) |   | | └─ObjectSyntax
//@[014:00015) |   | |   ├─Token(LeftBrace) |{|
//@[015:00017) |   | |   ├─Token(NewLine) |\r\n|
    level: 'CanNotDelete'
//@[004:00025) |   | |   ├─ObjectPropertySyntax
//@[004:00009) |   | |   | ├─IdentifierSyntax
//@[004:00009) |   | |   | | └─Token(Identifier) |level|
//@[009:00010) |   | |   | ├─Token(Colon) |:|
//@[011:00025) |   | |   | └─StringSyntax
//@[011:00025) |   | |   |   └─Token(StringComplete) |'CanNotDelete'|
//@[025:00027) |   | |   ├─Token(NewLine) |\r\n|
  }
//@[002:00003) |   | |   └─Token(RightBrace) |}|
//@[003:00005) |   | ├─Token(NewLine) |\r\n|
  scope: dnsZones[lock]
//@[002:00023) |   | ├─ObjectPropertySyntax
//@[002:00007) |   | | ├─IdentifierSyntax
//@[002:00007) |   | | | └─Token(Identifier) |scope|
//@[007:00008) |   | | ├─Token(Colon) |:|
//@[009:00023) |   | | └─ArrayAccessSyntax
//@[009:00017) |   | |   ├─VariableAccessSyntax
//@[009:00017) |   | |   | └─IdentifierSyntax
//@[009:00017) |   | |   |   └─Token(Identifier) |dnsZones|
//@[017:00018) |   | |   ├─Token(LeftSquare) |[|
//@[018:00022) |   | |   ├─VariableAccessSyntax
//@[018:00022) |   | |   | └─IdentifierSyntax
//@[018:00022) |   | |   |   └─Token(Identifier) |lock|
//@[022:00023) |   | |   └─Token(RightSquare) |]|
//@[023:00025) |   | ├─Token(NewLine) |\r\n|
}]
//@[000:00001) |   | └─Token(RightBrace) |}|
//@[001:00002) |   └─Token(RightSquare) |]|
//@[002:00006) ├─Token(NewLine) |\r\n\r\n|

resource moreLocksOnZones 'Microsoft.Authorization/locks@2016-09-01' = [for (lock, i) in range(0,3): {
//@[000:00196) ├─ResourceDeclarationSyntax
//@[000:00008) | ├─Token(Identifier) |resource|
//@[009:00025) | ├─IdentifierSyntax
//@[009:00025) | | └─Token(Identifier) |moreLocksOnZones|
//@[026:00068) | ├─StringSyntax
//@[026:00068) | | └─Token(StringComplete) |'Microsoft.Authorization/locks@2016-09-01'|
//@[069:00070) | ├─Token(Assignment) |=|
//@[071:00196) | └─ForSyntax
//@[071:00072) |   ├─Token(LeftSquare) |[|
//@[072:00075) |   ├─Token(Identifier) |for|
//@[076:00085) |   ├─VariableBlockSyntax
//@[076:00077) |   | ├─Token(LeftParen) |(|
//@[077:00081) |   | ├─LocalVariableSyntax
//@[077:00081) |   | | └─IdentifierSyntax
//@[077:00081) |   | |   └─Token(Identifier) |lock|
//@[081:00082) |   | ├─Token(Comma) |,|
//@[083:00084) |   | ├─LocalVariableSyntax
//@[083:00084) |   | | └─IdentifierSyntax
//@[083:00084) |   | |   └─Token(Identifier) |i|
//@[084:00085) |   | └─Token(RightParen) |)|
//@[086:00088) |   ├─Token(Identifier) |in|
//@[089:00099) |   ├─FunctionCallSyntax
//@[089:00094) |   | ├─IdentifierSyntax
//@[089:00094) |   | | └─Token(Identifier) |range|
//@[094:00095) |   | ├─Token(LeftParen) |(|
//@[095:00096) |   | ├─FunctionArgumentSyntax
//@[095:00096) |   | | └─IntegerLiteralSyntax
//@[095:00096) |   | |   └─Token(Integer) |0|
//@[096:00097) |   | ├─Token(Comma) |,|
//@[097:00098) |   | ├─FunctionArgumentSyntax
//@[097:00098) |   | | └─IntegerLiteralSyntax
//@[097:00098) |   | |   └─Token(Integer) |3|
//@[098:00099) |   | └─Token(RightParen) |)|
//@[099:00100) |   ├─Token(Colon) |:|
//@[101:00195) |   ├─ObjectSyntax
//@[101:00102) |   | ├─Token(LeftBrace) |{|
//@[102:00104) |   | ├─Token(NewLine) |\r\n|
  name: 'another${i}'
//@[002:00021) |   | ├─ObjectPropertySyntax
//@[002:00006) |   | | ├─IdentifierSyntax
//@[002:00006) |   | | | └─Token(Identifier) |name|
//@[006:00007) |   | | ├─Token(Colon) |:|
//@[008:00021) |   | | └─StringSyntax
//@[008:00018) |   | |   ├─Token(StringLeftPiece) |'another${|
//@[018:00019) |   | |   ├─VariableAccessSyntax
//@[018:00019) |   | |   | └─IdentifierSyntax
//@[018:00019) |   | |   |   └─Token(Identifier) |i|
//@[019:00021) |   | |   └─Token(StringRightPiece) |}'|
//@[021:00023) |   | ├─Token(NewLine) |\r\n|
  properties: {
//@[002:00043) |   | ├─ObjectPropertySyntax
//@[002:00012) |   | | ├─IdentifierSyntax
//@[002:00012) |   | | | └─Token(Identifier) |properties|
//@[012:00013) |   | | ├─Token(Colon) |:|
//@[014:00043) |   | | └─ObjectSyntax
//@[014:00015) |   | |   ├─Token(LeftBrace) |{|
//@[015:00017) |   | |   ├─Token(NewLine) |\r\n|
    level: 'ReadOnly'
//@[004:00021) |   | |   ├─ObjectPropertySyntax
//@[004:00009) |   | |   | ├─IdentifierSyntax
//@[004:00009) |   | |   | | └─Token(Identifier) |level|
//@[009:00010) |   | |   | ├─Token(Colon) |:|
//@[011:00021) |   | |   | └─StringSyntax
//@[011:00021) |   | |   |   └─Token(StringComplete) |'ReadOnly'|
//@[021:00023) |   | |   ├─Token(NewLine) |\r\n|
  }
//@[002:00003) |   | |   └─Token(RightBrace) |}|
//@[003:00005) |   | ├─Token(NewLine) |\r\n|
  scope: dnsZones[i]
//@[002:00020) |   | ├─ObjectPropertySyntax
//@[002:00007) |   | | ├─IdentifierSyntax
//@[002:00007) |   | | | └─Token(Identifier) |scope|
//@[007:00008) |   | | ├─Token(Colon) |:|
//@[009:00020) |   | | └─ArrayAccessSyntax
//@[009:00017) |   | |   ├─VariableAccessSyntax
//@[009:00017) |   | |   | └─IdentifierSyntax
//@[009:00017) |   | |   |   └─Token(Identifier) |dnsZones|
//@[017:00018) |   | |   ├─Token(LeftSquare) |[|
//@[018:00019) |   | |   ├─VariableAccessSyntax
//@[018:00019) |   | |   | └─IdentifierSyntax
//@[018:00019) |   | |   |   └─Token(Identifier) |i|
//@[019:00020) |   | |   └─Token(RightSquare) |]|
//@[020:00022) |   | ├─Token(NewLine) |\r\n|
}]
//@[000:00001) |   | └─Token(RightBrace) |}|
//@[001:00002) |   └─Token(RightSquare) |]|
//@[002:00006) ├─Token(NewLine) |\r\n\r\n|

resource singleLockOnFirstZone 'Microsoft.Authorization/locks@2016-09-01' = {
//@[000:00170) ├─ResourceDeclarationSyntax
//@[000:00008) | ├─Token(Identifier) |resource|
//@[009:00030) | ├─IdentifierSyntax
//@[009:00030) | | └─Token(Identifier) |singleLockOnFirstZone|
//@[031:00073) | ├─StringSyntax
//@[031:00073) | | └─Token(StringComplete) |'Microsoft.Authorization/locks@2016-09-01'|
//@[074:00075) | ├─Token(Assignment) |=|
//@[076:00170) | └─ObjectSyntax
//@[076:00077) |   ├─Token(LeftBrace) |{|
//@[077:00079) |   ├─Token(NewLine) |\r\n|
  name: 'single-lock'
//@[002:00021) |   ├─ObjectPropertySyntax
//@[002:00006) |   | ├─IdentifierSyntax
//@[002:00006) |   | | └─Token(Identifier) |name|
//@[006:00007) |   | ├─Token(Colon) |:|
//@[008:00021) |   | └─StringSyntax
//@[008:00021) |   |   └─Token(StringComplete) |'single-lock'|
//@[021:00023) |   ├─Token(NewLine) |\r\n|
  properties: {
//@[002:00043) |   ├─ObjectPropertySyntax
//@[002:00012) |   | ├─IdentifierSyntax
//@[002:00012) |   | | └─Token(Identifier) |properties|
//@[012:00013) |   | ├─Token(Colon) |:|
//@[014:00043) |   | └─ObjectSyntax
//@[014:00015) |   |   ├─Token(LeftBrace) |{|
//@[015:00017) |   |   ├─Token(NewLine) |\r\n|
    level: 'ReadOnly'
//@[004:00021) |   |   ├─ObjectPropertySyntax
//@[004:00009) |   |   | ├─IdentifierSyntax
//@[004:00009) |   |   | | └─Token(Identifier) |level|
//@[009:00010) |   |   | ├─Token(Colon) |:|
//@[011:00021) |   |   | └─StringSyntax
//@[011:00021) |   |   |   └─Token(StringComplete) |'ReadOnly'|
//@[021:00023) |   |   ├─Token(NewLine) |\r\n|
  }
//@[002:00003) |   |   └─Token(RightBrace) |}|
//@[003:00005) |   ├─Token(NewLine) |\r\n|
  scope: dnsZones[0]
//@[002:00020) |   ├─ObjectPropertySyntax
//@[002:00007) |   | ├─IdentifierSyntax
//@[002:00007) |   | | └─Token(Identifier) |scope|
//@[007:00008) |   | ├─Token(Colon) |:|
//@[009:00020) |   | └─ArrayAccessSyntax
//@[009:00017) |   |   ├─VariableAccessSyntax
//@[009:00017) |   |   | └─IdentifierSyntax
//@[009:00017) |   |   |   └─Token(Identifier) |dnsZones|
//@[017:00018) |   |   ├─Token(LeftSquare) |[|
//@[018:00019) |   |   ├─IntegerLiteralSyntax
//@[018:00019) |   |   | └─Token(Integer) |0|
//@[019:00020) |   |   └─Token(RightSquare) |]|
//@[020:00022) |   ├─Token(NewLine) |\r\n|
}
//@[000:00001) |   └─Token(RightBrace) |}|
//@[001:00007) ├─Token(NewLine) |\r\n\r\n\r\n|


resource p1_vnet 'Microsoft.Network/virtualNetworks@2020-06-01' = {
//@[000:00234) ├─ResourceDeclarationSyntax
//@[000:00008) | ├─Token(Identifier) |resource|
//@[009:00016) | ├─IdentifierSyntax
//@[009:00016) | | └─Token(Identifier) |p1_vnet|
//@[017:00063) | ├─StringSyntax
//@[017:00063) | | └─Token(StringComplete) |'Microsoft.Network/virtualNetworks@2020-06-01'|
//@[064:00065) | ├─Token(Assignment) |=|
//@[066:00234) | └─ObjectSyntax
//@[066:00067) |   ├─Token(LeftBrace) |{|
//@[067:00069) |   ├─Token(NewLine) |\r\n|
  location: resourceGroup().location
//@[002:00036) |   ├─ObjectPropertySyntax
//@[002:00010) |   | ├─IdentifierSyntax
//@[002:00010) |   | | └─Token(Identifier) |location|
//@[010:00011) |   | ├─Token(Colon) |:|
//@[012:00036) |   | └─PropertyAccessSyntax
//@[012:00027) |   |   ├─FunctionCallSyntax
//@[012:00025) |   |   | ├─IdentifierSyntax
//@[012:00025) |   |   | | └─Token(Identifier) |resourceGroup|
//@[025:00026) |   |   | ├─Token(LeftParen) |(|
//@[026:00027) |   |   | └─Token(RightParen) |)|
//@[027:00028) |   |   ├─Token(Dot) |.|
//@[028:00036) |   |   └─IdentifierSyntax
//@[028:00036) |   |     └─Token(Identifier) |location|
//@[036:00038) |   ├─Token(NewLine) |\r\n|
  name: 'myVnet'
//@[002:00016) |   ├─ObjectPropertySyntax
//@[002:00006) |   | ├─IdentifierSyntax
//@[002:00006) |   | | └─Token(Identifier) |name|
//@[006:00007) |   | ├─Token(Colon) |:|
//@[008:00016) |   | └─StringSyntax
//@[008:00016) |   |   └─Token(StringComplete) |'myVnet'|
//@[016:00018) |   ├─Token(NewLine) |\r\n|
  properties: {
//@[002:00106) |   ├─ObjectPropertySyntax
//@[002:00012) |   | ├─IdentifierSyntax
//@[002:00012) |   | | └─Token(Identifier) |properties|
//@[012:00013) |   | ├─Token(Colon) |:|
//@[014:00106) |   | └─ObjectSyntax
//@[014:00015) |   |   ├─Token(LeftBrace) |{|
//@[015:00017) |   |   ├─Token(NewLine) |\r\n|
    addressSpace: {
//@[004:00084) |   |   ├─ObjectPropertySyntax
//@[004:00016) |   |   | ├─IdentifierSyntax
//@[004:00016) |   |   | | └─Token(Identifier) |addressSpace|
//@[016:00017) |   |   | ├─Token(Colon) |:|
//@[018:00084) |   |   | └─ObjectSyntax
//@[018:00019) |   |   |   ├─Token(LeftBrace) |{|
//@[019:00021) |   |   |   ├─Token(NewLine) |\r\n|
      addressPrefixes: [
//@[006:00056) |   |   |   ├─ObjectPropertySyntax
//@[006:00021) |   |   |   | ├─IdentifierSyntax
//@[006:00021) |   |   |   | | └─Token(Identifier) |addressPrefixes|
//@[021:00022) |   |   |   | ├─Token(Colon) |:|
//@[023:00056) |   |   |   | └─ArraySyntax
//@[023:00024) |   |   |   |   ├─Token(LeftSquare) |[|
//@[024:00026) |   |   |   |   ├─Token(NewLine) |\r\n|
        '10.0.0.0/20'
//@[008:00021) |   |   |   |   ├─ArrayItemSyntax
//@[008:00021) |   |   |   |   | └─StringSyntax
//@[008:00021) |   |   |   |   |   └─Token(StringComplete) |'10.0.0.0/20'|
//@[021:00023) |   |   |   |   ├─Token(NewLine) |\r\n|
      ]
//@[006:00007) |   |   |   |   └─Token(RightSquare) |]|
//@[007:00009) |   |   |   ├─Token(NewLine) |\r\n|
    }
//@[004:00005) |   |   |   └─Token(RightBrace) |}|
//@[005:00007) |   |   ├─Token(NewLine) |\r\n|
  }
//@[002:00003) |   |   └─Token(RightBrace) |}|
//@[003:00005) |   ├─Token(NewLine) |\r\n|
}
//@[000:00001) |   └─Token(RightBrace) |}|
//@[001:00005) ├─Token(NewLine) |\r\n\r\n|

resource p1_subnet1 'Microsoft.Network/virtualNetworks/subnets@2020-06-01' = {
//@[000:00175) ├─ResourceDeclarationSyntax
//@[000:00008) | ├─Token(Identifier) |resource|
//@[009:00019) | ├─IdentifierSyntax
//@[009:00019) | | └─Token(Identifier) |p1_subnet1|
//@[020:00074) | ├─StringSyntax
//@[020:00074) | | └─Token(StringComplete) |'Microsoft.Network/virtualNetworks/subnets@2020-06-01'|
//@[075:00076) | ├─Token(Assignment) |=|
//@[077:00175) | └─ObjectSyntax
//@[077:00078) |   ├─Token(LeftBrace) |{|
//@[078:00080) |   ├─Token(NewLine) |\r\n|
  parent: p1_vnet
//@[002:00017) |   ├─ObjectPropertySyntax
//@[002:00008) |   | ├─IdentifierSyntax
//@[002:00008) |   | | └─Token(Identifier) |parent|
//@[008:00009) |   | ├─Token(Colon) |:|
//@[010:00017) |   | └─VariableAccessSyntax
//@[010:00017) |   |   └─IdentifierSyntax
//@[010:00017) |   |     └─Token(Identifier) |p1_vnet|
//@[017:00019) |   ├─Token(NewLine) |\r\n|
  name: 'subnet1'
//@[002:00017) |   ├─ObjectPropertySyntax
//@[002:00006) |   | ├─IdentifierSyntax
//@[002:00006) |   | | └─Token(Identifier) |name|
//@[006:00007) |   | ├─Token(Colon) |:|
//@[008:00017) |   | └─StringSyntax
//@[008:00017) |   |   └─Token(StringComplete) |'subnet1'|
//@[017:00019) |   ├─Token(NewLine) |\r\n|
  properties: {
//@[002:00054) |   ├─ObjectPropertySyntax
//@[002:00012) |   | ├─IdentifierSyntax
//@[002:00012) |   | | └─Token(Identifier) |properties|
//@[012:00013) |   | ├─Token(Colon) |:|
//@[014:00054) |   | └─ObjectSyntax
//@[014:00015) |   |   ├─Token(LeftBrace) |{|
//@[015:00017) |   |   ├─Token(NewLine) |\r\n|
    addressPrefix: '10.0.0.0/24'
//@[004:00032) |   |   ├─ObjectPropertySyntax
//@[004:00017) |   |   | ├─IdentifierSyntax
//@[004:00017) |   |   | | └─Token(Identifier) |addressPrefix|
//@[017:00018) |   |   | ├─Token(Colon) |:|
//@[019:00032) |   |   | └─StringSyntax
//@[019:00032) |   |   |   └─Token(StringComplete) |'10.0.0.0/24'|
//@[032:00034) |   |   ├─Token(NewLine) |\r\n|
  }
//@[002:00003) |   |   └─Token(RightBrace) |}|
//@[003:00005) |   ├─Token(NewLine) |\r\n|
}
//@[000:00001) |   └─Token(RightBrace) |}|
//@[001:00005) ├─Token(NewLine) |\r\n\r\n|

resource p1_subnet2 'Microsoft.Network/virtualNetworks/subnets@2020-06-01' = {
//@[000:00175) ├─ResourceDeclarationSyntax
//@[000:00008) | ├─Token(Identifier) |resource|
//@[009:00019) | ├─IdentifierSyntax
//@[009:00019) | | └─Token(Identifier) |p1_subnet2|
//@[020:00074) | ├─StringSyntax
//@[020:00074) | | └─Token(StringComplete) |'Microsoft.Network/virtualNetworks/subnets@2020-06-01'|
//@[075:00076) | ├─Token(Assignment) |=|
//@[077:00175) | └─ObjectSyntax
//@[077:00078) |   ├─Token(LeftBrace) |{|
//@[078:00080) |   ├─Token(NewLine) |\r\n|
  parent: p1_vnet
//@[002:00017) |   ├─ObjectPropertySyntax
//@[002:00008) |   | ├─IdentifierSyntax
//@[002:00008) |   | | └─Token(Identifier) |parent|
//@[008:00009) |   | ├─Token(Colon) |:|
//@[010:00017) |   | └─VariableAccessSyntax
//@[010:00017) |   |   └─IdentifierSyntax
//@[010:00017) |   |     └─Token(Identifier) |p1_vnet|
//@[017:00019) |   ├─Token(NewLine) |\r\n|
  name: 'subnet2'
//@[002:00017) |   ├─ObjectPropertySyntax
//@[002:00006) |   | ├─IdentifierSyntax
//@[002:00006) |   | | └─Token(Identifier) |name|
//@[006:00007) |   | ├─Token(Colon) |:|
//@[008:00017) |   | └─StringSyntax
//@[008:00017) |   |   └─Token(StringComplete) |'subnet2'|
//@[017:00019) |   ├─Token(NewLine) |\r\n|
  properties: {
//@[002:00054) |   ├─ObjectPropertySyntax
//@[002:00012) |   | ├─IdentifierSyntax
//@[002:00012) |   | | └─Token(Identifier) |properties|
//@[012:00013) |   | ├─Token(Colon) |:|
//@[014:00054) |   | └─ObjectSyntax
//@[014:00015) |   |   ├─Token(LeftBrace) |{|
//@[015:00017) |   |   ├─Token(NewLine) |\r\n|
    addressPrefix: '10.0.1.0/24'
//@[004:00032) |   |   ├─ObjectPropertySyntax
//@[004:00017) |   |   | ├─IdentifierSyntax
//@[004:00017) |   |   | | └─Token(Identifier) |addressPrefix|
//@[017:00018) |   |   | ├─Token(Colon) |:|
//@[019:00032) |   |   | └─StringSyntax
//@[019:00032) |   |   |   └─Token(StringComplete) |'10.0.1.0/24'|
//@[032:00034) |   |   ├─Token(NewLine) |\r\n|
  }
//@[002:00003) |   |   └─Token(RightBrace) |}|
//@[003:00005) |   ├─Token(NewLine) |\r\n|
}
//@[000:00001) |   └─Token(RightBrace) |}|
//@[001:00005) ├─Token(NewLine) |\r\n\r\n|

output p1_subnet1prefix string = p1_subnet1.properties.addressPrefix
//@[000:00068) ├─OutputDeclarationSyntax
//@[000:00006) | ├─Token(Identifier) |output|
//@[007:00023) | ├─IdentifierSyntax
//@[007:00023) | | └─Token(Identifier) |p1_subnet1prefix|
//@[024:00030) | ├─TypeVariableAccessSyntax
//@[024:00030) | | └─IdentifierSyntax
//@[024:00030) | |   └─Token(Identifier) |string|
//@[031:00032) | ├─Token(Assignment) |=|
//@[033:00068) | └─PropertyAccessSyntax
//@[033:00054) |   ├─PropertyAccessSyntax
//@[033:00043) |   | ├─VariableAccessSyntax
//@[033:00043) |   | | └─IdentifierSyntax
//@[033:00043) |   | |   └─Token(Identifier) |p1_subnet1|
//@[043:00044) |   | ├─Token(Dot) |.|
//@[044:00054) |   | └─IdentifierSyntax
//@[044:00054) |   |   └─Token(Identifier) |properties|
//@[054:00055) |   ├─Token(Dot) |.|
//@[055:00068) |   └─IdentifierSyntax
//@[055:00068) |     └─Token(Identifier) |addressPrefix|
//@[068:00070) ├─Token(NewLine) |\r\n|
output p1_subnet1name string = p1_subnet1.name
//@[000:00046) ├─OutputDeclarationSyntax
//@[000:00006) | ├─Token(Identifier) |output|
//@[007:00021) | ├─IdentifierSyntax
//@[007:00021) | | └─Token(Identifier) |p1_subnet1name|
//@[022:00028) | ├─TypeVariableAccessSyntax
//@[022:00028) | | └─IdentifierSyntax
//@[022:00028) | |   └─Token(Identifier) |string|
//@[029:00030) | ├─Token(Assignment) |=|
//@[031:00046) | └─PropertyAccessSyntax
//@[031:00041) |   ├─VariableAccessSyntax
//@[031:00041) |   | └─IdentifierSyntax
//@[031:00041) |   |   └─Token(Identifier) |p1_subnet1|
//@[041:00042) |   ├─Token(Dot) |.|
//@[042:00046) |   └─IdentifierSyntax
//@[042:00046) |     └─Token(Identifier) |name|
//@[046:00048) ├─Token(NewLine) |\r\n|
output p1_subnet1type string = p1_subnet1.type
//@[000:00046) ├─OutputDeclarationSyntax
//@[000:00006) | ├─Token(Identifier) |output|
//@[007:00021) | ├─IdentifierSyntax
//@[007:00021) | | └─Token(Identifier) |p1_subnet1type|
//@[022:00028) | ├─TypeVariableAccessSyntax
//@[022:00028) | | └─IdentifierSyntax
//@[022:00028) | |   └─Token(Identifier) |string|
//@[029:00030) | ├─Token(Assignment) |=|
//@[031:00046) | └─PropertyAccessSyntax
//@[031:00041) |   ├─VariableAccessSyntax
//@[031:00041) |   | └─IdentifierSyntax
//@[031:00041) |   |   └─Token(Identifier) |p1_subnet1|
//@[041:00042) |   ├─Token(Dot) |.|
//@[042:00046) |   └─IdentifierSyntax
//@[042:00046) |     └─Token(Identifier) |type|
//@[046:00048) ├─Token(NewLine) |\r\n|
output p1_subnet1id string = p1_subnet1.id
//@[000:00042) ├─OutputDeclarationSyntax
//@[000:00006) | ├─Token(Identifier) |output|
//@[007:00019) | ├─IdentifierSyntax
//@[007:00019) | | └─Token(Identifier) |p1_subnet1id|
//@[020:00026) | ├─TypeVariableAccessSyntax
//@[020:00026) | | └─IdentifierSyntax
//@[020:00026) | |   └─Token(Identifier) |string|
//@[027:00028) | ├─Token(Assignment) |=|
//@[029:00042) | └─PropertyAccessSyntax
//@[029:00039) |   ├─VariableAccessSyntax
//@[029:00039) |   | └─IdentifierSyntax
//@[029:00039) |   |   └─Token(Identifier) |p1_subnet1|
//@[039:00040) |   ├─Token(Dot) |.|
//@[040:00042) |   └─IdentifierSyntax
//@[040:00042) |     └─Token(Identifier) |id|
//@[042:00046) ├─Token(NewLine) |\r\n\r\n|

// parent property with extension resource
//@[042:00044) ├─Token(NewLine) |\r\n|
resource p2_res1 'Microsoft.Rp1/resource1@2020-06-01' = {
//@[000:00076) ├─ResourceDeclarationSyntax
//@[000:00008) | ├─Token(Identifier) |resource|
//@[009:00016) | ├─IdentifierSyntax
//@[009:00016) | | └─Token(Identifier) |p2_res1|
//@[017:00053) | ├─StringSyntax
//@[017:00053) | | └─Token(StringComplete) |'Microsoft.Rp1/resource1@2020-06-01'|
//@[054:00055) | ├─Token(Assignment) |=|
//@[056:00076) | └─ObjectSyntax
//@[056:00057) |   ├─Token(LeftBrace) |{|
//@[057:00059) |   ├─Token(NewLine) |\r\n|
  name: 'res1'
//@[002:00014) |   ├─ObjectPropertySyntax
//@[002:00006) |   | ├─IdentifierSyntax
//@[002:00006) |   | | └─Token(Identifier) |name|
//@[006:00007) |   | ├─Token(Colon) |:|
//@[008:00014) |   | └─StringSyntax
//@[008:00014) |   |   └─Token(StringComplete) |'res1'|
//@[014:00016) |   ├─Token(NewLine) |\r\n|
}
//@[000:00001) |   └─Token(RightBrace) |}|
//@[001:00005) ├─Token(NewLine) |\r\n\r\n|

resource p2_res1child 'Microsoft.Rp1/resource1/child1@2020-06-01' = {
//@[000:00109) ├─ResourceDeclarationSyntax
//@[000:00008) | ├─Token(Identifier) |resource|
//@[009:00021) | ├─IdentifierSyntax
//@[009:00021) | | └─Token(Identifier) |p2_res1child|
//@[022:00065) | ├─StringSyntax
//@[022:00065) | | └─Token(StringComplete) |'Microsoft.Rp1/resource1/child1@2020-06-01'|
//@[066:00067) | ├─Token(Assignment) |=|
//@[068:00109) | └─ObjectSyntax
//@[068:00069) |   ├─Token(LeftBrace) |{|
//@[069:00071) |   ├─Token(NewLine) |\r\n|
  parent: p2_res1
//@[002:00017) |   ├─ObjectPropertySyntax
//@[002:00008) |   | ├─IdentifierSyntax
//@[002:00008) |   | | └─Token(Identifier) |parent|
//@[008:00009) |   | ├─Token(Colon) |:|
//@[010:00017) |   | └─VariableAccessSyntax
//@[010:00017) |   |   └─IdentifierSyntax
//@[010:00017) |   |     └─Token(Identifier) |p2_res1|
//@[017:00019) |   ├─Token(NewLine) |\r\n|
  name: 'child1'
//@[002:00016) |   ├─ObjectPropertySyntax
//@[002:00006) |   | ├─IdentifierSyntax
//@[002:00006) |   | | └─Token(Identifier) |name|
//@[006:00007) |   | ├─Token(Colon) |:|
//@[008:00016) |   | └─StringSyntax
//@[008:00016) |   |   └─Token(StringComplete) |'child1'|
//@[016:00018) |   ├─Token(NewLine) |\r\n|
}
//@[000:00001) |   └─Token(RightBrace) |}|
//@[001:00005) ├─Token(NewLine) |\r\n\r\n|

resource p2_res2 'Microsoft.Rp2/resource2@2020-06-01' = {
//@[000:00099) ├─ResourceDeclarationSyntax
//@[000:00008) | ├─Token(Identifier) |resource|
//@[009:00016) | ├─IdentifierSyntax
//@[009:00016) | | └─Token(Identifier) |p2_res2|
//@[017:00053) | ├─StringSyntax
//@[017:00053) | | └─Token(StringComplete) |'Microsoft.Rp2/resource2@2020-06-01'|
//@[054:00055) | ├─Token(Assignment) |=|
//@[056:00099) | └─ObjectSyntax
//@[056:00057) |   ├─Token(LeftBrace) |{|
//@[057:00059) |   ├─Token(NewLine) |\r\n|
  scope: p2_res1child
//@[002:00021) |   ├─ObjectPropertySyntax
//@[002:00007) |   | ├─IdentifierSyntax
//@[002:00007) |   | | └─Token(Identifier) |scope|
//@[007:00008) |   | ├─Token(Colon) |:|
//@[009:00021) |   | └─VariableAccessSyntax
//@[009:00021) |   |   └─IdentifierSyntax
//@[009:00021) |   |     └─Token(Identifier) |p2_res1child|
//@[021:00023) |   ├─Token(NewLine) |\r\n|
  name: 'res2'
//@[002:00014) |   ├─ObjectPropertySyntax
//@[002:00006) |   | ├─IdentifierSyntax
//@[002:00006) |   | | └─Token(Identifier) |name|
//@[006:00007) |   | ├─Token(Colon) |:|
//@[008:00014) |   | └─StringSyntax
//@[008:00014) |   |   └─Token(StringComplete) |'res2'|
//@[014:00016) |   ├─Token(NewLine) |\r\n|
}
//@[000:00001) |   └─Token(RightBrace) |}|
//@[001:00005) ├─Token(NewLine) |\r\n\r\n|

resource p2_res2child 'Microsoft.Rp2/resource2/child2@2020-06-01' = {
//@[000:00109) ├─ResourceDeclarationSyntax
//@[000:00008) | ├─Token(Identifier) |resource|
//@[009:00021) | ├─IdentifierSyntax
//@[009:00021) | | └─Token(Identifier) |p2_res2child|
//@[022:00065) | ├─StringSyntax
//@[022:00065) | | └─Token(StringComplete) |'Microsoft.Rp2/resource2/child2@2020-06-01'|
//@[066:00067) | ├─Token(Assignment) |=|
//@[068:00109) | └─ObjectSyntax
//@[068:00069) |   ├─Token(LeftBrace) |{|
//@[069:00071) |   ├─Token(NewLine) |\r\n|
  parent: p2_res2
//@[002:00017) |   ├─ObjectPropertySyntax
//@[002:00008) |   | ├─IdentifierSyntax
//@[002:00008) |   | | └─Token(Identifier) |parent|
//@[008:00009) |   | ├─Token(Colon) |:|
//@[010:00017) |   | └─VariableAccessSyntax
//@[010:00017) |   |   └─IdentifierSyntax
//@[010:00017) |   |     └─Token(Identifier) |p2_res2|
//@[017:00019) |   ├─Token(NewLine) |\r\n|
  name: 'child2'
//@[002:00016) |   ├─ObjectPropertySyntax
//@[002:00006) |   | ├─IdentifierSyntax
//@[002:00006) |   | | └─Token(Identifier) |name|
//@[006:00007) |   | ├─Token(Colon) |:|
//@[008:00016) |   | └─StringSyntax
//@[008:00016) |   |   └─Token(StringComplete) |'child2'|
//@[016:00018) |   ├─Token(NewLine) |\r\n|
}
//@[000:00001) |   └─Token(RightBrace) |}|
//@[001:00005) ├─Token(NewLine) |\r\n\r\n|

output p2_res2childprop string = p2_res2child.properties.someProp
//@[000:00065) ├─OutputDeclarationSyntax
//@[000:00006) | ├─Token(Identifier) |output|
//@[007:00023) | ├─IdentifierSyntax
//@[007:00023) | | └─Token(Identifier) |p2_res2childprop|
//@[024:00030) | ├─TypeVariableAccessSyntax
//@[024:00030) | | └─IdentifierSyntax
//@[024:00030) | |   └─Token(Identifier) |string|
//@[031:00032) | ├─Token(Assignment) |=|
//@[033:00065) | └─PropertyAccessSyntax
//@[033:00056) |   ├─PropertyAccessSyntax
//@[033:00045) |   | ├─VariableAccessSyntax
//@[033:00045) |   | | └─IdentifierSyntax
//@[033:00045) |   | |   └─Token(Identifier) |p2_res2child|
//@[045:00046) |   | ├─Token(Dot) |.|
//@[046:00056) |   | └─IdentifierSyntax
//@[046:00056) |   |   └─Token(Identifier) |properties|
//@[056:00057) |   ├─Token(Dot) |.|
//@[057:00065) |   └─IdentifierSyntax
//@[057:00065) |     └─Token(Identifier) |someProp|
//@[065:00067) ├─Token(NewLine) |\r\n|
output p2_res2childname string = p2_res2child.name
//@[000:00050) ├─OutputDeclarationSyntax
//@[000:00006) | ├─Token(Identifier) |output|
//@[007:00023) | ├─IdentifierSyntax
//@[007:00023) | | └─Token(Identifier) |p2_res2childname|
//@[024:00030) | ├─TypeVariableAccessSyntax
//@[024:00030) | | └─IdentifierSyntax
//@[024:00030) | |   └─Token(Identifier) |string|
//@[031:00032) | ├─Token(Assignment) |=|
//@[033:00050) | └─PropertyAccessSyntax
//@[033:00045) |   ├─VariableAccessSyntax
//@[033:00045) |   | └─IdentifierSyntax
//@[033:00045) |   |   └─Token(Identifier) |p2_res2child|
//@[045:00046) |   ├─Token(Dot) |.|
//@[046:00050) |   └─IdentifierSyntax
//@[046:00050) |     └─Token(Identifier) |name|
//@[050:00052) ├─Token(NewLine) |\r\n|
output p2_res2childtype string = p2_res2child.type
//@[000:00050) ├─OutputDeclarationSyntax
//@[000:00006) | ├─Token(Identifier) |output|
//@[007:00023) | ├─IdentifierSyntax
//@[007:00023) | | └─Token(Identifier) |p2_res2childtype|
//@[024:00030) | ├─TypeVariableAccessSyntax
//@[024:00030) | | └─IdentifierSyntax
//@[024:00030) | |   └─Token(Identifier) |string|
//@[031:00032) | ├─Token(Assignment) |=|
//@[033:00050) | └─PropertyAccessSyntax
//@[033:00045) |   ├─VariableAccessSyntax
//@[033:00045) |   | └─IdentifierSyntax
//@[033:00045) |   |   └─Token(Identifier) |p2_res2child|
//@[045:00046) |   ├─Token(Dot) |.|
//@[046:00050) |   └─IdentifierSyntax
//@[046:00050) |     └─Token(Identifier) |type|
//@[050:00052) ├─Token(NewLine) |\r\n|
output p2_res2childid string = p2_res2child.id
//@[000:00046) ├─OutputDeclarationSyntax
//@[000:00006) | ├─Token(Identifier) |output|
//@[007:00021) | ├─IdentifierSyntax
//@[007:00021) | | └─Token(Identifier) |p2_res2childid|
//@[022:00028) | ├─TypeVariableAccessSyntax
//@[022:00028) | | └─IdentifierSyntax
//@[022:00028) | |   └─Token(Identifier) |string|
//@[029:00030) | ├─Token(Assignment) |=|
//@[031:00046) | └─PropertyAccessSyntax
//@[031:00043) |   ├─VariableAccessSyntax
//@[031:00043) |   | └─IdentifierSyntax
//@[031:00043) |   |   └─Token(Identifier) |p2_res2child|
//@[043:00044) |   ├─Token(Dot) |.|
//@[044:00046) |   └─IdentifierSyntax
//@[044:00046) |     └─Token(Identifier) |id|
//@[046:00050) ├─Token(NewLine) |\r\n\r\n|

// parent property with 'existing' resource
//@[043:00045) ├─Token(NewLine) |\r\n|
resource p3_res1 'Microsoft.Rp1/resource1@2020-06-01' existing = {
//@[000:00085) ├─ResourceDeclarationSyntax
//@[000:00008) | ├─Token(Identifier) |resource|
//@[009:00016) | ├─IdentifierSyntax
//@[009:00016) | | └─Token(Identifier) |p3_res1|
//@[017:00053) | ├─StringSyntax
//@[017:00053) | | └─Token(StringComplete) |'Microsoft.Rp1/resource1@2020-06-01'|
//@[054:00062) | ├─Token(Identifier) |existing|
//@[063:00064) | ├─Token(Assignment) |=|
//@[065:00085) | └─ObjectSyntax
//@[065:00066) |   ├─Token(LeftBrace) |{|
//@[066:00068) |   ├─Token(NewLine) |\r\n|
  name: 'res1'
//@[002:00014) |   ├─ObjectPropertySyntax
//@[002:00006) |   | ├─IdentifierSyntax
//@[002:00006) |   | | └─Token(Identifier) |name|
//@[006:00007) |   | ├─Token(Colon) |:|
//@[008:00014) |   | └─StringSyntax
//@[008:00014) |   |   └─Token(StringComplete) |'res1'|
//@[014:00016) |   ├─Token(NewLine) |\r\n|
}
//@[000:00001) |   └─Token(RightBrace) |}|
//@[001:00005) ├─Token(NewLine) |\r\n\r\n|

resource p3_child1 'Microsoft.Rp1/resource1/child1@2020-06-01' = {
//@[000:00106) ├─ResourceDeclarationSyntax
//@[000:00008) | ├─Token(Identifier) |resource|
//@[009:00018) | ├─IdentifierSyntax
//@[009:00018) | | └─Token(Identifier) |p3_child1|
//@[019:00062) | ├─StringSyntax
//@[019:00062) | | └─Token(StringComplete) |'Microsoft.Rp1/resource1/child1@2020-06-01'|
//@[063:00064) | ├─Token(Assignment) |=|
//@[065:00106) | └─ObjectSyntax
//@[065:00066) |   ├─Token(LeftBrace) |{|
//@[066:00068) |   ├─Token(NewLine) |\r\n|
  parent: p3_res1
//@[002:00017) |   ├─ObjectPropertySyntax
//@[002:00008) |   | ├─IdentifierSyntax
//@[002:00008) |   | | └─Token(Identifier) |parent|
//@[008:00009) |   | ├─Token(Colon) |:|
//@[010:00017) |   | └─VariableAccessSyntax
//@[010:00017) |   |   └─IdentifierSyntax
//@[010:00017) |   |     └─Token(Identifier) |p3_res1|
//@[017:00019) |   ├─Token(NewLine) |\r\n|
  name: 'child1'
//@[002:00016) |   ├─ObjectPropertySyntax
//@[002:00006) |   | ├─IdentifierSyntax
//@[002:00006) |   | | └─Token(Identifier) |name|
//@[006:00007) |   | ├─Token(Colon) |:|
//@[008:00016) |   | └─StringSyntax
//@[008:00016) |   |   └─Token(StringComplete) |'child1'|
//@[016:00018) |   ├─Token(NewLine) |\r\n|
}
//@[000:00001) |   └─Token(RightBrace) |}|
//@[001:00005) ├─Token(NewLine) |\r\n\r\n|

output p3_res1childprop string = p3_child1.properties.someProp
//@[000:00062) ├─OutputDeclarationSyntax
//@[000:00006) | ├─Token(Identifier) |output|
//@[007:00023) | ├─IdentifierSyntax
//@[007:00023) | | └─Token(Identifier) |p3_res1childprop|
//@[024:00030) | ├─TypeVariableAccessSyntax
//@[024:00030) | | └─IdentifierSyntax
//@[024:00030) | |   └─Token(Identifier) |string|
//@[031:00032) | ├─Token(Assignment) |=|
//@[033:00062) | └─PropertyAccessSyntax
//@[033:00053) |   ├─PropertyAccessSyntax
//@[033:00042) |   | ├─VariableAccessSyntax
//@[033:00042) |   | | └─IdentifierSyntax
//@[033:00042) |   | |   └─Token(Identifier) |p3_child1|
//@[042:00043) |   | ├─Token(Dot) |.|
//@[043:00053) |   | └─IdentifierSyntax
//@[043:00053) |   |   └─Token(Identifier) |properties|
//@[053:00054) |   ├─Token(Dot) |.|
//@[054:00062) |   └─IdentifierSyntax
//@[054:00062) |     └─Token(Identifier) |someProp|
//@[062:00064) ├─Token(NewLine) |\r\n|
output p3_res1childname string = p3_child1.name
//@[000:00047) ├─OutputDeclarationSyntax
//@[000:00006) | ├─Token(Identifier) |output|
//@[007:00023) | ├─IdentifierSyntax
//@[007:00023) | | └─Token(Identifier) |p3_res1childname|
//@[024:00030) | ├─TypeVariableAccessSyntax
//@[024:00030) | | └─IdentifierSyntax
//@[024:00030) | |   └─Token(Identifier) |string|
//@[031:00032) | ├─Token(Assignment) |=|
//@[033:00047) | └─PropertyAccessSyntax
//@[033:00042) |   ├─VariableAccessSyntax
//@[033:00042) |   | └─IdentifierSyntax
//@[033:00042) |   |   └─Token(Identifier) |p3_child1|
//@[042:00043) |   ├─Token(Dot) |.|
//@[043:00047) |   └─IdentifierSyntax
//@[043:00047) |     └─Token(Identifier) |name|
//@[047:00049) ├─Token(NewLine) |\r\n|
output p3_res1childtype string = p3_child1.type
//@[000:00047) ├─OutputDeclarationSyntax
//@[000:00006) | ├─Token(Identifier) |output|
//@[007:00023) | ├─IdentifierSyntax
//@[007:00023) | | └─Token(Identifier) |p3_res1childtype|
//@[024:00030) | ├─TypeVariableAccessSyntax
//@[024:00030) | | └─IdentifierSyntax
//@[024:00030) | |   └─Token(Identifier) |string|
//@[031:00032) | ├─Token(Assignment) |=|
//@[033:00047) | └─PropertyAccessSyntax
//@[033:00042) |   ├─VariableAccessSyntax
//@[033:00042) |   | └─IdentifierSyntax
//@[033:00042) |   |   └─Token(Identifier) |p3_child1|
//@[042:00043) |   ├─Token(Dot) |.|
//@[043:00047) |   └─IdentifierSyntax
//@[043:00047) |     └─Token(Identifier) |type|
//@[047:00049) ├─Token(NewLine) |\r\n|
output p3_res1childid string = p3_child1.id
//@[000:00043) ├─OutputDeclarationSyntax
//@[000:00006) | ├─Token(Identifier) |output|
//@[007:00021) | ├─IdentifierSyntax
//@[007:00021) | | └─Token(Identifier) |p3_res1childid|
//@[022:00028) | ├─TypeVariableAccessSyntax
//@[022:00028) | | └─IdentifierSyntax
//@[022:00028) | |   └─Token(Identifier) |string|
//@[029:00030) | ├─Token(Assignment) |=|
//@[031:00043) | └─PropertyAccessSyntax
//@[031:00040) |   ├─VariableAccessSyntax
//@[031:00040) |   | └─IdentifierSyntax
//@[031:00040) |   |   └─Token(Identifier) |p3_child1|
//@[040:00041) |   ├─Token(Dot) |.|
//@[041:00043) |   └─IdentifierSyntax
//@[041:00043) |     └─Token(Identifier) |id|
//@[043:00047) ├─Token(NewLine) |\r\n\r\n|

// parent & child with 'existing'
//@[033:00035) ├─Token(NewLine) |\r\n|
resource p4_res1 'Microsoft.Rp1/resource1@2020-06-01' existing = {
//@[000:00104) ├─ResourceDeclarationSyntax
//@[000:00008) | ├─Token(Identifier) |resource|
//@[009:00016) | ├─IdentifierSyntax
//@[009:00016) | | └─Token(Identifier) |p4_res1|
//@[017:00053) | ├─StringSyntax
//@[017:00053) | | └─Token(StringComplete) |'Microsoft.Rp1/resource1@2020-06-01'|
//@[054:00062) | ├─Token(Identifier) |existing|
//@[063:00064) | ├─Token(Assignment) |=|
//@[065:00104) | └─ObjectSyntax
//@[065:00066) |   ├─Token(LeftBrace) |{|
//@[066:00068) |   ├─Token(NewLine) |\r\n|
  scope: tenant()
//@[002:00017) |   ├─ObjectPropertySyntax
//@[002:00007) |   | ├─IdentifierSyntax
//@[002:00007) |   | | └─Token(Identifier) |scope|
//@[007:00008) |   | ├─Token(Colon) |:|
//@[009:00017) |   | └─FunctionCallSyntax
//@[009:00015) |   |   ├─IdentifierSyntax
//@[009:00015) |   |   | └─Token(Identifier) |tenant|
//@[015:00016) |   |   ├─Token(LeftParen) |(|
//@[016:00017) |   |   └─Token(RightParen) |)|
//@[017:00019) |   ├─Token(NewLine) |\r\n|
  name: 'res1'
//@[002:00014) |   ├─ObjectPropertySyntax
//@[002:00006) |   | ├─IdentifierSyntax
//@[002:00006) |   | | └─Token(Identifier) |name|
//@[006:00007) |   | ├─Token(Colon) |:|
//@[008:00014) |   | └─StringSyntax
//@[008:00014) |   |   └─Token(StringComplete) |'res1'|
//@[014:00016) |   ├─Token(NewLine) |\r\n|
}
//@[000:00001) |   └─Token(RightBrace) |}|
//@[001:00005) ├─Token(NewLine) |\r\n\r\n|

resource p4_child1 'Microsoft.Rp1/resource1/child1@2020-06-01' existing = {
//@[000:00115) ├─ResourceDeclarationSyntax
//@[000:00008) | ├─Token(Identifier) |resource|
//@[009:00018) | ├─IdentifierSyntax
//@[009:00018) | | └─Token(Identifier) |p4_child1|
//@[019:00062) | ├─StringSyntax
//@[019:00062) | | └─Token(StringComplete) |'Microsoft.Rp1/resource1/child1@2020-06-01'|
//@[063:00071) | ├─Token(Identifier) |existing|
//@[072:00073) | ├─Token(Assignment) |=|
//@[074:00115) | └─ObjectSyntax
//@[074:00075) |   ├─Token(LeftBrace) |{|
//@[075:00077) |   ├─Token(NewLine) |\r\n|
  parent: p4_res1
//@[002:00017) |   ├─ObjectPropertySyntax
//@[002:00008) |   | ├─IdentifierSyntax
//@[002:00008) |   | | └─Token(Identifier) |parent|
//@[008:00009) |   | ├─Token(Colon) |:|
//@[010:00017) |   | └─VariableAccessSyntax
//@[010:00017) |   |   └─IdentifierSyntax
//@[010:00017) |   |     └─Token(Identifier) |p4_res1|
//@[017:00019) |   ├─Token(NewLine) |\r\n|
  name: 'child1'
//@[002:00016) |   ├─ObjectPropertySyntax
//@[002:00006) |   | ├─IdentifierSyntax
//@[002:00006) |   | | └─Token(Identifier) |name|
//@[006:00007) |   | ├─Token(Colon) |:|
//@[008:00016) |   | └─StringSyntax
//@[008:00016) |   |   └─Token(StringComplete) |'child1'|
//@[016:00018) |   ├─Token(NewLine) |\r\n|
}
//@[000:00001) |   └─Token(RightBrace) |}|
//@[001:00005) ├─Token(NewLine) |\r\n\r\n|

output p4_res1childprop string = p4_child1.properties.someProp
//@[000:00062) ├─OutputDeclarationSyntax
//@[000:00006) | ├─Token(Identifier) |output|
//@[007:00023) | ├─IdentifierSyntax
//@[007:00023) | | └─Token(Identifier) |p4_res1childprop|
//@[024:00030) | ├─TypeVariableAccessSyntax
//@[024:00030) | | └─IdentifierSyntax
//@[024:00030) | |   └─Token(Identifier) |string|
//@[031:00032) | ├─Token(Assignment) |=|
//@[033:00062) | └─PropertyAccessSyntax
//@[033:00053) |   ├─PropertyAccessSyntax
//@[033:00042) |   | ├─VariableAccessSyntax
//@[033:00042) |   | | └─IdentifierSyntax
//@[033:00042) |   | |   └─Token(Identifier) |p4_child1|
//@[042:00043) |   | ├─Token(Dot) |.|
//@[043:00053) |   | └─IdentifierSyntax
//@[043:00053) |   |   └─Token(Identifier) |properties|
//@[053:00054) |   ├─Token(Dot) |.|
//@[054:00062) |   └─IdentifierSyntax
//@[054:00062) |     └─Token(Identifier) |someProp|
//@[062:00064) ├─Token(NewLine) |\r\n|
output p4_res1childname string = p4_child1.name
//@[000:00047) ├─OutputDeclarationSyntax
//@[000:00006) | ├─Token(Identifier) |output|
//@[007:00023) | ├─IdentifierSyntax
//@[007:00023) | | └─Token(Identifier) |p4_res1childname|
//@[024:00030) | ├─TypeVariableAccessSyntax
//@[024:00030) | | └─IdentifierSyntax
//@[024:00030) | |   └─Token(Identifier) |string|
//@[031:00032) | ├─Token(Assignment) |=|
//@[033:00047) | └─PropertyAccessSyntax
//@[033:00042) |   ├─VariableAccessSyntax
//@[033:00042) |   | └─IdentifierSyntax
//@[033:00042) |   |   └─Token(Identifier) |p4_child1|
//@[042:00043) |   ├─Token(Dot) |.|
//@[043:00047) |   └─IdentifierSyntax
//@[043:00047) |     └─Token(Identifier) |name|
//@[047:00049) ├─Token(NewLine) |\r\n|
output p4_res1childtype string = p4_child1.type
//@[000:00047) ├─OutputDeclarationSyntax
//@[000:00006) | ├─Token(Identifier) |output|
//@[007:00023) | ├─IdentifierSyntax
//@[007:00023) | | └─Token(Identifier) |p4_res1childtype|
//@[024:00030) | ├─TypeVariableAccessSyntax
//@[024:00030) | | └─IdentifierSyntax
//@[024:00030) | |   └─Token(Identifier) |string|
//@[031:00032) | ├─Token(Assignment) |=|
//@[033:00047) | └─PropertyAccessSyntax
//@[033:00042) |   ├─VariableAccessSyntax
//@[033:00042) |   | └─IdentifierSyntax
//@[033:00042) |   |   └─Token(Identifier) |p4_child1|
//@[042:00043) |   ├─Token(Dot) |.|
//@[043:00047) |   └─IdentifierSyntax
//@[043:00047) |     └─Token(Identifier) |type|
//@[047:00049) ├─Token(NewLine) |\r\n|
output p4_res1childid string = p4_child1.id
//@[000:00043) ├─OutputDeclarationSyntax
//@[000:00006) | ├─Token(Identifier) |output|
//@[007:00021) | ├─IdentifierSyntax
//@[007:00021) | | └─Token(Identifier) |p4_res1childid|
//@[022:00028) | ├─TypeVariableAccessSyntax
//@[022:00028) | | └─IdentifierSyntax
//@[022:00028) | |   └─Token(Identifier) |string|
//@[029:00030) | ├─Token(Assignment) |=|
//@[031:00043) | └─PropertyAccessSyntax
//@[031:00040) |   ├─VariableAccessSyntax
//@[031:00040) |   | └─IdentifierSyntax
//@[031:00040) |   |   └─Token(Identifier) |p4_child1|
//@[040:00041) |   ├─Token(Dot) |.|
//@[041:00043) |   └─IdentifierSyntax
//@[041:00043) |     └─Token(Identifier) |id|
//@[043:00047) ├─Token(NewLine) |\r\n\r\n|

// parent & nested child with decorators https://github.com/Azure/bicep/issues/10970
//@[084:00086) ├─Token(NewLine) |\r\n|
var dbs = ['db1', 'db2','db3']
//@[000:00030) ├─VariableDeclarationSyntax
//@[000:00003) | ├─Token(Identifier) |var|
//@[004:00007) | ├─IdentifierSyntax
//@[004:00007) | | └─Token(Identifier) |dbs|
//@[008:00009) | ├─Token(Assignment) |=|
//@[010:00030) | └─ArraySyntax
//@[010:00011) |   ├─Token(LeftSquare) |[|
//@[011:00016) |   ├─ArrayItemSyntax
//@[011:00016) |   | └─StringSyntax
//@[011:00016) |   |   └─Token(StringComplete) |'db1'|
//@[016:00017) |   ├─Token(Comma) |,|
//@[018:00023) |   ├─ArrayItemSyntax
//@[018:00023) |   | └─StringSyntax
//@[018:00023) |   |   └─Token(StringComplete) |'db2'|
//@[023:00024) |   ├─Token(Comma) |,|
//@[024:00029) |   ├─ArrayItemSyntax
//@[024:00029) |   | └─StringSyntax
//@[024:00029) |   |   └─Token(StringComplete) |'db3'|
//@[029:00030) |   └─Token(RightSquare) |]|
//@[030:00032) ├─Token(NewLine) |\r\n|
resource sqlServer 'Microsoft.Sql/servers@2021-11-01' = {
//@[000:00416) ├─ResourceDeclarationSyntax
//@[000:00008) | ├─Token(Identifier) |resource|
//@[009:00018) | ├─IdentifierSyntax
//@[009:00018) | | └─Token(Identifier) |sqlServer|
//@[019:00053) | ├─StringSyntax
//@[019:00053) | | └─Token(StringComplete) |'Microsoft.Sql/servers@2021-11-01'|
//@[054:00055) | ├─Token(Assignment) |=|
//@[056:00416) | └─ObjectSyntax
//@[056:00057) |   ├─Token(LeftBrace) |{|
//@[057:00059) |   ├─Token(NewLine) |\r\n|
  name: 'sql-server-name'
//@[002:00025) |   ├─ObjectPropertySyntax
//@[002:00006) |   | ├─IdentifierSyntax
//@[002:00006) |   | | └─Token(Identifier) |name|
//@[006:00007) |   | ├─Token(Colon) |:|
//@[008:00025) |   | └─StringSyntax
//@[008:00025) |   |   └─Token(StringComplete) |'sql-server-name'|
//@[025:00027) |   ├─Token(NewLine) |\r\n|
  location: 'polandcentral'
//@[002:00027) |   ├─ObjectPropertySyntax
//@[002:00010) |   | ├─IdentifierSyntax
//@[002:00010) |   | | └─Token(Identifier) |location|
//@[010:00011) |   | ├─Token(Colon) |:|
//@[012:00027) |   | └─StringSyntax
//@[012:00027) |   |   └─Token(StringComplete) |'polandcentral'|
//@[027:00031) |   ├─Token(NewLine) |\r\n\r\n|

  @batchSize(1)
//@[002:00156) |   ├─ResourceDeclarationSyntax
//@[002:00015) |   | ├─DecoratorSyntax
//@[002:00003) |   | | ├─Token(At) |@|
//@[003:00015) |   | | └─FunctionCallSyntax
//@[003:00012) |   | |   ├─IdentifierSyntax
//@[003:00012) |   | |   | └─Token(Identifier) |batchSize|
//@[012:00013) |   | |   ├─Token(LeftParen) |(|
//@[013:00014) |   | |   ├─FunctionArgumentSyntax
//@[013:00014) |   | |   | └─IntegerLiteralSyntax
//@[013:00014) |   | |   |   └─Token(Integer) |1|
//@[014:00015) |   | |   └─Token(RightParen) |)|
//@[015:00017) |   | ├─Token(NewLine) |\r\n|
  @description('Sql Databases')
//@[002:00031) |   | ├─DecoratorSyntax
//@[002:00003) |   | | ├─Token(At) |@|
//@[003:00031) |   | | └─FunctionCallSyntax
//@[003:00014) |   | |   ├─IdentifierSyntax
//@[003:00014) |   | |   | └─Token(Identifier) |description|
//@[014:00015) |   | |   ├─Token(LeftParen) |(|
//@[015:00030) |   | |   ├─FunctionArgumentSyntax
//@[015:00030) |   | |   | └─StringSyntax
//@[015:00030) |   | |   |   └─Token(StringComplete) |'Sql Databases'|
//@[030:00031) |   | |   └─Token(RightParen) |)|
//@[031:00033) |   | ├─Token(NewLine) |\r\n|
  resource sqlDatabases 'databases' = [for db in dbs: {
//@[002:00010) |   | ├─Token(Identifier) |resource|
//@[011:00023) |   | ├─IdentifierSyntax
//@[011:00023) |   | | └─Token(Identifier) |sqlDatabases|
//@[024:00035) |   | ├─StringSyntax
//@[024:00035) |   | | └─Token(StringComplete) |'databases'|
//@[036:00037) |   | ├─Token(Assignment) |=|
//@[038:00106) |   | └─ForSyntax
//@[038:00039) |   |   ├─Token(LeftSquare) |[|
//@[039:00042) |   |   ├─Token(Identifier) |for|
//@[043:00045) |   |   ├─LocalVariableSyntax
//@[043:00045) |   |   | └─IdentifierSyntax
//@[043:00045) |   |   |   └─Token(Identifier) |db|
//@[046:00048) |   |   ├─Token(Identifier) |in|
//@[049:00052) |   |   ├─VariableAccessSyntax
//@[049:00052) |   |   | └─IdentifierSyntax
//@[049:00052) |   |   |   └─Token(Identifier) |dbs|
//@[052:00053) |   |   ├─Token(Colon) |:|
//@[054:00105) |   |   ├─ObjectSyntax
//@[054:00055) |   |   | ├─Token(LeftBrace) |{|
//@[055:00057) |   |   | ├─Token(NewLine) |\r\n|
    name: db
//@[004:00012) |   |   | ├─ObjectPropertySyntax
//@[004:00008) |   |   | | ├─IdentifierSyntax
//@[004:00008) |   |   | | | └─Token(Identifier) |name|
//@[008:00009) |   |   | | ├─Token(Colon) |:|
//@[010:00012) |   |   | | └─VariableAccessSyntax
//@[010:00012) |   |   | |   └─IdentifierSyntax
//@[010:00012) |   |   | |     └─Token(Identifier) |db|
//@[012:00014) |   |   | ├─Token(NewLine) |\r\n|
    location: 'polandcentral'
//@[004:00029) |   |   | ├─ObjectPropertySyntax
//@[004:00012) |   |   | | ├─IdentifierSyntax
//@[004:00012) |   |   | | | └─Token(Identifier) |location|
//@[012:00013) |   |   | | ├─Token(Colon) |:|
//@[014:00029) |   |   | | └─StringSyntax
//@[014:00029) |   |   | |   └─Token(StringComplete) |'polandcentral'|
//@[029:00031) |   |   | ├─Token(NewLine) |\r\n|
  }]
//@[002:00003) |   |   | └─Token(RightBrace) |}|
//@[003:00004) |   |   └─Token(RightSquare) |]|
//@[004:00008) |   ├─Token(NewLine) |\r\n\r\n|

  @description('Primary Sql Database')
//@[002:00136) |   ├─ResourceDeclarationSyntax
//@[002:00038) |   | ├─DecoratorSyntax
//@[002:00003) |   | | ├─Token(At) |@|
//@[003:00038) |   | | └─FunctionCallSyntax
//@[003:00014) |   | |   ├─IdentifierSyntax
//@[003:00014) |   | |   | └─Token(Identifier) |description|
//@[014:00015) |   | |   ├─Token(LeftParen) |(|
//@[015:00037) |   | |   ├─FunctionArgumentSyntax
//@[015:00037) |   | |   | └─StringSyntax
//@[015:00037) |   | |   |   └─Token(StringComplete) |'Primary Sql Database'|
//@[037:00038) |   | |   └─Token(RightParen) |)|
//@[038:00040) |   | ├─Token(NewLine) |\r\n|
  resource primaryDb 'databases' = {
//@[002:00010) |   | ├─Token(Identifier) |resource|
//@[011:00020) |   | ├─IdentifierSyntax
//@[011:00020) |   | | └─Token(Identifier) |primaryDb|
//@[021:00032) |   | ├─StringSyntax
//@[021:00032) |   | | └─Token(StringComplete) |'databases'|
//@[033:00034) |   | ├─Token(Assignment) |=|
//@[035:00096) |   | └─ObjectSyntax
//@[035:00036) |   |   ├─Token(LeftBrace) |{|
//@[036:00038) |   |   ├─Token(NewLine) |\r\n|
    name: 'primary-db'
//@[004:00022) |   |   ├─ObjectPropertySyntax
//@[004:00008) |   |   | ├─IdentifierSyntax
//@[004:00008) |   |   | | └─Token(Identifier) |name|
//@[008:00009) |   |   | ├─Token(Colon) |:|
//@[010:00022) |   |   | └─StringSyntax
//@[010:00022) |   |   |   └─Token(StringComplete) |'primary-db'|
//@[022:00024) |   |   ├─Token(NewLine) |\r\n|
    location: 'polandcentral'
//@[004:00029) |   |   ├─ObjectPropertySyntax
//@[004:00012) |   |   | ├─IdentifierSyntax
//@[004:00012) |   |   | | └─Token(Identifier) |location|
//@[012:00013) |   |   | ├─Token(Colon) |:|
//@[014:00029) |   |   | └─StringSyntax
//@[014:00029) |   |   |   └─Token(StringComplete) |'polandcentral'|
//@[029:00031) |   |   ├─Token(NewLine) |\r\n|
  }
//@[002:00003) |   |   └─Token(RightBrace) |}|
//@[003:00005) |   ├─Token(NewLine) |\r\n|
}
//@[000:00001) |   └─Token(RightBrace) |}|
//@[001:00001) └─Token(EndOfFile) ||
>>>>>>> 0aa6523f
<|MERGE_RESOLUTION|>--- conflicted
+++ resolved
@@ -1,4612 +1,4068 @@
-<<<<<<< HEAD
-
-@sys.description('this is basicStorage')
-resource basicStorage 'Microsoft.Storage/storageAccounts@2019-06-01' = {
-  name: 'basicblobs'
-  location: 'westus'
-  kind: 'BlobStorage'
-  sku: {
-    name: 'Standard_GRS'
-  }
-}
-
-@sys.description('this is dnsZone')
-resource dnsZone 'Microsoft.Network/dnszones@2018-05-01' = {
-  name: 'myZone'
-  location: 'global'
-}
-
-resource myStorageAccount 'Microsoft.Storage/storageAccounts@2017-10-01' = {
-  name: 'myencryptedone'
-  location: 'eastus2'
-  properties: {
-    supportsHttpsTrafficOnly: true
-    accessTier: 'Hot'
-    encryption: {
-      keySource: 'Microsoft.Storage'
-      services: {
-        blob: {
-          enabled: true
-        }
-        file: {
-          enabled: true
-        }
-      }
-    }
-  }
-  kind: 'StorageV2'
-  sku: {
-    name: 'Standard_LRS'
-  }
-}
-
-resource withExpressions 'Microsoft.Storage/storageAccounts@2017-10-01' = {
-  name: 'myencryptedone2'
-  location: 'eastus2'
-  properties: {
-    supportsHttpsTrafficOnly: !false
-    accessTier: true ? 'Hot' : 'Cold'
-    encryption: {
-      keySource: 'Microsoft.Storage'
-      services: {
-        blob: {
-          enabled: true || false
-        }
-        file: {
-          enabled: true
-        }
-      }
-    }
-  }
-  kind: 'StorageV2'
-  sku: {
-    name: 'Standard_LRS'
-  }
-  dependsOn: [
-    myStorageAccount
-  ]
-}
-
-param applicationName string = 'to-do-app${uniqueString(resourceGroup().id)}'
-var hostingPlanName = applicationName // why not just use the param directly?
-
-param appServicePlanTier string
-param appServicePlanInstances int
-
-var location = resourceGroup().location
-
-resource farm 'Microsoft.Web/serverFarms@2019-08-01' = {
-  // dependsOn: resourceId('Microsoft.DocumentDB/databaseAccounts', cosmosAccountName)
-  name: hostingPlanName
-  location: location
-  sku: {
-    name: appServicePlanTier
-    capacity: appServicePlanInstances
-  }
-  properties: {
-    name: hostingPlanName // just hostingPlanName results in an error
-  }
-}
-
-var cosmosDbResourceId = resourceId('Microsoft.DocumentDB/databaseAccounts',
-// comment
-cosmosDb.account)
-var cosmosDbRef = reference(cosmosDbResourceId).documentEndpoint
-
-// this variable is not accessed anywhere in this template and depends on a run-time reference
-// it should not be present at all in the template output as there is nowhere logical to put it
-var cosmosDbEndpoint = cosmosDbRef.documentEndpoint
-
-param webSiteName string
-param cosmosDb object
-resource site 'Microsoft.Web/sites@2019-08-01' = {
-  name: webSiteName
-  location: location
-  properties: {
-    // not yet supported // serverFarmId: farm.id
-    siteConfig: {
-      appSettings: [
-        {
-          name: 'CosmosDb:Account'
-          value: reference(cosmosDbResourceId).documentEndpoint
-        }
-        {
-          name: 'CosmosDb:Key'
-          value: listKeys(cosmosDbResourceId, '2020-04-01').primaryMasterKey
-        }
-        {
-          name: 'CosmosDb:DatabaseName'
-          value: cosmosDb.databaseName
-        }
-        {
-          name: 'CosmosDb:ContainerName'
-          value: cosmosDb.containerName
-        }
-      ]
-    }
-  }
-}
-
-var _siteApiVersion = site.apiVersion
-var _siteType = site.type
-
-output siteApiVersion string = site.apiVersion
-output siteType string = site.type
-
-resource nested 'Microsoft.Resources/deployments@2019-10-01' = {
-  name: 'nestedTemplate1'
-  properties: {
-    mode: 'Incremental'
-    template: {
-      // string key value
-      '$schema': 'https://schema.management.azure.com/schemas/2019-04-01/deploymentTemplate.json#'
-      contentVersion: '1.0.0.0'
-      resources: [
-      ]
-    }
-  }
-}
-
-// should be able to access the read only properties
-resource accessingReadOnlyProperties 'Microsoft.Foo/foos@2019-10-01' = {
-  name: 'nestedTemplate1'
-  properties: {
-    otherId: nested.id
-    otherName: nested.name
-    otherVersion: nested.apiVersion
-    otherType: nested.type
-
-    otherThings: nested.properties.mode
-  }
-}
-
-resource resourceA 'My.Rp/typeA@2020-01-01' = {
-  name: 'resourceA'
-}
-
-resource resourceB 'My.Rp/typeA/typeB@2020-01-01' = {
-  name: '${resourceA.name}/myName'
-}
-
-resource resourceC 'My.Rp/typeA/typeB@2020-01-01' = {
-  name: '${resourceA.name}/myName'
-  properties: {
-    aId: resourceA.id
-    aType: resourceA.type
-    aName: resourceA.name
-    aApiVersion: resourceA.apiVersion
-    bProperties: resourceB.properties
-  }
-}
-
-var varARuntime = {
-  bId: resourceB.id
-  bType: resourceB.type
-  bName: resourceB.name
-  bApiVersion: resourceB.apiVersion
-  aKind: resourceA.kind
-}
-
-var varBRuntime = [
-  varARuntime
-]
-
-var resourceCRef = {
-  id: resourceC.id
-}
-var setResourceCRef = true
-
-resource resourceD 'My.Rp/typeD@2020-01-01' = {
-  name: 'constant'
-  properties: {
-    runtime: varBRuntime
-    // repro for https://github.com/Azure/bicep/issues/316
-    repro316: setResourceCRef ? resourceCRef : null
-  }
-}
-
-var myInterpKey = 'abc'
-resource resourceWithInterp 'My.Rp/interp@2020-01-01' = {
-  name: 'interpTest'
-  properties: {
-    '${myInterpKey}': 1
-    'abc${myInterpKey}def': 2
-    '${myInterpKey}abc${myInterpKey}': 3
-  }
-}
-
-resource resourceWithEscaping 'My.Rp/mockResource@2020-01-01' = {
-  name: 'test'
-  properties: {
-    // both key and value should be escaped in template output
-    '[resourceGroup().location]': '[resourceGroup().location]'
-  }
-}
-
-param shouldDeployVm bool = true
-
-@sys.description('this is vmWithCondition')
-resource vmWithCondition 'Microsoft.Compute/virtualMachines@2020-06-01' = if (shouldDeployVm) {
-  name: 'vmName'
-  location: 'westus'
-  properties: {
-    osProfile: {
-      windowsConfiguration: {
-        enableAutomaticUpdates: true
-      }
-    }
-  }
-}
-
-@sys.description('this is another vmWithCondition')
-resource vmWithCondition2 'Microsoft.Compute/virtualMachines@2020-06-01' =
-                    if (shouldDeployVm) {
-  name: 'vmName2'
-  location: 'westus'
-  properties: {
-    osProfile: {
-      windowsConfiguration: {
-        enableAutomaticUpdates: true
-      }
-    }
-  }
-}
-
-resource extension1 'My.Rp/extensionResource@2020-12-01' = {
-  name: 'extension'
-  scope: vmWithCondition
-}
-
-resource extension2 'My.Rp/extensionResource@2020-12-01' = {
-  name: 'extension'
-  scope: extension1
-}
-
-resource extensionDependencies 'My.Rp/mockResource@2020-01-01' = {
-  name: 'extensionDependencies'
-  properties: {
-    res1: vmWithCondition.id
-    res1runtime: vmWithCondition.properties.something
-    res2: extension1.id
-    res2runtime: extension1.properties.something
-    res3: extension2.id
-    res3runtime: extension2.properties.something
-  }
-}
-
-@sys.description('this is existing1')
-resource existing1 'Mock.Rp/existingExtensionResource@2020-01-01' existing = {
-  name: 'existing1'
-  scope: extension1
-}
-
-resource existing2 'Mock.Rp/existingExtensionResource@2020-01-01' existing = {
-  name: 'existing2'
-  scope: existing1
-}
-
-resource extension3 'My.Rp/extensionResource@2020-12-01' = {
-  name: 'extension3'
-  scope: existing1
-}
-
-/*
-  valid loop cases
-*/
-var storageAccounts = [
-  {
-    name: 'one'
-    location: 'eastus2'
-  }
-  {
-    name: 'two'
-    location: 'westus'
-  }
-]
-
-// just a storage account loop
-@sys.description('this is just a storage account loop')
-resource storageResources 'Microsoft.Storage/storageAccounts@2019-06-01' = [for account in storageAccounts: {
-  name: account.name
-  location: account.location
-  sku: {
-    name: 'Standard_LRS'
-  }
-  kind: 'StorageV2'
-}]
-
-// storage account loop with index
-@sys.description('this is just a storage account loop with index')
-resource storageResourcesWithIndex 'Microsoft.Storage/storageAccounts@2019-06-01' = [for (account, i) in storageAccounts: {
-  name: '${account.name}${i}'
-  location: account.location
-  sku: {
-    name: 'Standard_LRS'
-  }
-  kind: 'StorageV2'
-}]
-
-// basic nested loop
-@sys.description('this is just a basic nested loop')
-resource vnet 'Microsoft.Network/virtualNetworks@2020-06-01' = [for i in range(0, 3): {
-  name: 'vnet-${i}'
-  properties: {
-    subnets: [for j in range(0, 4): {
-      // #completionTest(0,1,2,3,4,5) -> subnetIdAndProperties
-
-      // #completionTest(6) -> subnetIdAndPropertiesNoColon
-      name: 'subnet-${i}-${j}'
-    }]
-  }
-}]
-
-// duplicate identifiers within the loop are allowed
-resource duplicateIdentifiersWithinLoop 'Microsoft.Network/virtualNetworks@2020-06-01' = [for i in range(0, 3): {
-  name: 'vnet-${i}'
-  properties: {
-    subnets: [for i in range(0, 4): {
-      name: 'subnet-${i}-${i}'
-    }]
-  }
-}]
-
-// duplicate identifers in global and single loop scope are allowed (inner variable hides the outer)
-var canHaveDuplicatesAcrossScopes = 'hello'
-resource duplicateInGlobalAndOneLoop 'Microsoft.Network/virtualNetworks@2020-06-01' = [for canHaveDuplicatesAcrossScopes in range(0, 3): {
-  name: 'vnet-${canHaveDuplicatesAcrossScopes}'
-  properties: {
-    subnets: [for i in range(0, 4): {
-      name: 'subnet-${i}-${i}'
-    }]
-  }
-}]
-
-// duplicate in global and multiple loop scopes are allowed (inner hides the outer)
-var duplicatesEverywhere = 'hello'
-resource duplicateInGlobalAndTwoLoops 'Microsoft.Network/virtualNetworks@2020-06-01' = [for duplicatesEverywhere in range(0, 3): {
-  name: 'vnet-${duplicatesEverywhere}'
-  properties: {
-    subnets: [for duplicatesEverywhere in range(0, 4): {
-      name: 'subnet-${duplicatesEverywhere}'
-    }]
-  }
-}]
-
-/*
-  Scope values created via array access on a resource collection
-*/
-resource dnsZones 'Microsoft.Network/dnsZones@2018-05-01' = [for zone in range(0,4): {
-  name: 'zone${zone}'
-  location: 'global'
-}]
-
-resource locksOnZones 'Microsoft.Authorization/locks@2016-09-01' = [for lock in range(0,2): {
-  name: 'lock${lock}'
-  properties: {
-    level: 'CanNotDelete'
-  }
-  scope: dnsZones[lock]
-}]
-
-resource moreLocksOnZones 'Microsoft.Authorization/locks@2016-09-01' = [for (lock, i) in range(0,3): {
-  name: 'another${i}'
-  properties: {
-    level: 'ReadOnly'
-  }
-  scope: dnsZones[i]
-}]
-
-resource singleLockOnFirstZone 'Microsoft.Authorization/locks@2016-09-01' = {
-  name: 'single-lock'
-  properties: {
-    level: 'ReadOnly'
-  }
-  scope: dnsZones[0]
-}
-
-
-resource p1_vnet 'Microsoft.Network/virtualNetworks@2020-06-01' = {
-  location: resourceGroup().location
-  name: 'myVnet'
-  properties: {
-    addressSpace: {
-      addressPrefixes: [
-        '10.0.0.0/20'
-      ]
-    }
-  }
-}
-
-resource p1_subnet1 'Microsoft.Network/virtualNetworks/subnets@2020-06-01' = {
-  parent: p1_vnet
-  name: 'subnet1'
-  properties: {
-    addressPrefix: '10.0.0.0/24'
-  }
-}
-
-resource p1_subnet2 'Microsoft.Network/virtualNetworks/subnets@2020-06-01' = {
-  parent: p1_vnet
-  name: 'subnet2'
-  properties: {
-    addressPrefix: '10.0.1.0/24'
-  }
-}
-
-output p1_subnet1prefix string = p1_subnet1.properties.addressPrefix
-output p1_subnet1name string = p1_subnet1.name
-output p1_subnet1type string = p1_subnet1.type
-output p1_subnet1id string = p1_subnet1.id
-
-// parent property with extension resource
-resource p2_res1 'Microsoft.Rp1/resource1@2020-06-01' = {
-  name: 'res1'
-}
-
-resource p2_res1child 'Microsoft.Rp1/resource1/child1@2020-06-01' = {
-  parent: p2_res1
-  name: 'child1'
-}
-
-resource p2_res2 'Microsoft.Rp2/resource2@2020-06-01' = {
-  scope: p2_res1child
-  name: 'res2'
-}
-
-resource p2_res2child 'Microsoft.Rp2/resource2/child2@2020-06-01' = {
-  parent: p2_res2
-  name: 'child2'
-}
-
-output p2_res2childprop string = p2_res2child.properties.someProp
-output p2_res2childname string = p2_res2child.name
-output p2_res2childtype string = p2_res2child.type
-output p2_res2childid string = p2_res2child.id
-
-// parent property with 'existing' resource
-resource p3_res1 'Microsoft.Rp1/resource1@2020-06-01' existing = {
-  name: 'res1'
-}
-
-resource p3_child1 'Microsoft.Rp1/resource1/child1@2020-06-01' = {
-  parent: p3_res1
-  name: 'child1'
-}
-
-output p3_res1childprop string = p3_child1.properties.someProp
-output p3_res1childname string = p3_child1.name
-output p3_res1childtype string = p3_child1.type
-output p3_res1childid string = p3_child1.id
-
-// parent & child with 'existing'
-resource p4_res1 'Microsoft.Rp1/resource1@2020-06-01' existing = {
-  scope: tenant()
-  name: 'res1'
-}
-
-resource p4_child1 'Microsoft.Rp1/resource1/child1@2020-06-01' existing = {
-  parent: p4_res1
-  name: 'child1'
-}
-
-output p4_res1childprop string = p4_child1.properties.someProp
-output p4_res1childname string = p4_child1.name
-output p4_res1childtype string = p4_child1.type
-output p4_res1childid string = p4_child1.id
-
-// parent & nested child with decorators https://github.com/Azure/bicep/issues/10970
-var dbs = ['db1', 'db2','db3']
-resource sqlServer 'Microsoft.Sql/servers@2021-11-01' = {
-  name: 'sql-server-name'
-  location: 'polandcentral'
-
-  @batchSize(1)
-  @description('Sql Databases')
-  resource sqlDatabases 'databases' = [for db in dbs: {
-    name: db
-    location: 'polandcentral'
-  }]
-
-  @description('Primary Sql Database')
-  resource primaryDb 'databases' = {
-    name: 'primary-db'
-    location: 'polandcentral'
-
-    resource threatProtection 'advancedThreatProtectionSettings' = {
-      name: 'Default'
-      properties: {
-        state: 'Enabled'
-      }
-    }
-  }
-}
-
-//nameof
-var nameof1 = nameof(sqlServer)
-var nameof2 = nameof(sqlServer.location)
-var nameof3 = nameof(sqlServer::primaryDb.properties.minCapacity)
-var nameof4 = nameof(sqlServer::primaryDb::threatProtection.properties.creationTime)
-var nameof5 = nameof(sqlServer::sqlDatabases[0].id)
-
-var sqlConfig = {
-  westus: {}
-  'server-name': {}
-}
-
-resource sqlServerWithNameof 'Microsoft.Sql/servers@2021-11-01' = {
-  name: 'sql-server-nameof-${nameof(sqlConfig['server-name'])}'
-  location: nameof(sqlConfig.westus)
-}
-
-//@[000:13471) ProgramSyntax
-//@[000:00001) ├─Token(NewLine) |\n|
-=======
-
-//@[000:13327) ProgramSyntax
-//@[000:00002) ├─Token(NewLine) |\r\n|
-@sys.description('this is basicStorage')
-//@[000:00225) ├─ResourceDeclarationSyntax
-//@[000:00040) | ├─DecoratorSyntax
-//@[000:00001) | | ├─Token(At) |@|
-//@[001:00040) | | └─InstanceFunctionCallSyntax
-//@[001:00004) | |   ├─VariableAccessSyntax
-//@[001:00004) | |   | └─IdentifierSyntax
-//@[001:00004) | |   |   └─Token(Identifier) |sys|
-//@[004:00005) | |   ├─Token(Dot) |.|
-//@[005:00016) | |   ├─IdentifierSyntax
-//@[005:00016) | |   | └─Token(Identifier) |description|
-//@[016:00017) | |   ├─Token(LeftParen) |(|
-//@[017:00039) | |   ├─FunctionArgumentSyntax
-//@[017:00039) | |   | └─StringSyntax
-//@[017:00039) | |   |   └─Token(StringComplete) |'this is basicStorage'|
-//@[039:00040) | |   └─Token(RightParen) |)|
-//@[040:00042) | ├─Token(NewLine) |\r\n|
-resource basicStorage 'Microsoft.Storage/storageAccounts@2019-06-01' = {
-//@[000:00008) | ├─Token(Identifier) |resource|
-//@[009:00021) | ├─IdentifierSyntax
-//@[009:00021) | | └─Token(Identifier) |basicStorage|
-//@[022:00068) | ├─StringSyntax
-//@[022:00068) | | └─Token(StringComplete) |'Microsoft.Storage/storageAccounts@2019-06-01'|
-//@[069:00070) | ├─Token(Assignment) |=|
-//@[071:00183) | └─ObjectSyntax
-//@[071:00072) |   ├─Token(LeftBrace) |{|
-//@[072:00074) |   ├─Token(NewLine) |\r\n|
-  name: 'basicblobs'
-//@[002:00020) |   ├─ObjectPropertySyntax
-//@[002:00006) |   | ├─IdentifierSyntax
-//@[002:00006) |   | | └─Token(Identifier) |name|
-//@[006:00007) |   | ├─Token(Colon) |:|
-//@[008:00020) |   | └─StringSyntax
-//@[008:00020) |   |   └─Token(StringComplete) |'basicblobs'|
-//@[020:00022) |   ├─Token(NewLine) |\r\n|
-  location: 'westus'
-//@[002:00020) |   ├─ObjectPropertySyntax
-//@[002:00010) |   | ├─IdentifierSyntax
-//@[002:00010) |   | | └─Token(Identifier) |location|
-//@[010:00011) |   | ├─Token(Colon) |:|
-//@[012:00020) |   | └─StringSyntax
-//@[012:00020) |   |   └─Token(StringComplete) |'westus'|
-//@[020:00022) |   ├─Token(NewLine) |\r\n|
-  kind: 'BlobStorage'
-//@[002:00021) |   ├─ObjectPropertySyntax
-//@[002:00006) |   | ├─IdentifierSyntax
-//@[002:00006) |   | | └─Token(Identifier) |kind|
-//@[006:00007) |   | ├─Token(Colon) |:|
-//@[008:00021) |   | └─StringSyntax
-//@[008:00021) |   |   └─Token(StringComplete) |'BlobStorage'|
-//@[021:00023) |   ├─Token(NewLine) |\r\n|
-  sku: {
-//@[002:00039) |   ├─ObjectPropertySyntax
-//@[002:00005) |   | ├─IdentifierSyntax
-//@[002:00005) |   | | └─Token(Identifier) |sku|
-//@[005:00006) |   | ├─Token(Colon) |:|
-//@[007:00039) |   | └─ObjectSyntax
-//@[007:00008) |   |   ├─Token(LeftBrace) |{|
-//@[008:00010) |   |   ├─Token(NewLine) |\r\n|
-    name: 'Standard_GRS'
-//@[004:00024) |   |   ├─ObjectPropertySyntax
-//@[004:00008) |   |   | ├─IdentifierSyntax
-//@[004:00008) |   |   | | └─Token(Identifier) |name|
-//@[008:00009) |   |   | ├─Token(Colon) |:|
-//@[010:00024) |   |   | └─StringSyntax
-//@[010:00024) |   |   |   └─Token(StringComplete) |'Standard_GRS'|
-//@[024:00026) |   |   ├─Token(NewLine) |\r\n|
-  }
-//@[002:00003) |   |   └─Token(RightBrace) |}|
-//@[003:00005) |   ├─Token(NewLine) |\r\n|
-}
-//@[000:00001) |   └─Token(RightBrace) |}|
-//@[001:00005) ├─Token(NewLine) |\r\n\r\n|
-
-@sys.description('this is dnsZone')
-//@[000:00140) ├─ResourceDeclarationSyntax
-//@[000:00035) | ├─DecoratorSyntax
-//@[000:00001) | | ├─Token(At) |@|
-//@[001:00035) | | └─InstanceFunctionCallSyntax
-//@[001:00004) | |   ├─VariableAccessSyntax
-//@[001:00004) | |   | └─IdentifierSyntax
-//@[001:00004) | |   |   └─Token(Identifier) |sys|
-//@[004:00005) | |   ├─Token(Dot) |.|
-//@[005:00016) | |   ├─IdentifierSyntax
-//@[005:00016) | |   | └─Token(Identifier) |description|
-//@[016:00017) | |   ├─Token(LeftParen) |(|
-//@[017:00034) | |   ├─FunctionArgumentSyntax
-//@[017:00034) | |   | └─StringSyntax
-//@[017:00034) | |   |   └─Token(StringComplete) |'this is dnsZone'|
-//@[034:00035) | |   └─Token(RightParen) |)|
-//@[035:00037) | ├─Token(NewLine) |\r\n|
-resource dnsZone 'Microsoft.Network/dnszones@2018-05-01' = {
-//@[000:00008) | ├─Token(Identifier) |resource|
-//@[009:00016) | ├─IdentifierSyntax
-//@[009:00016) | | └─Token(Identifier) |dnsZone|
-//@[017:00056) | ├─StringSyntax
-//@[017:00056) | | └─Token(StringComplete) |'Microsoft.Network/dnszones@2018-05-01'|
-//@[057:00058) | ├─Token(Assignment) |=|
-//@[059:00103) | └─ObjectSyntax
-//@[059:00060) |   ├─Token(LeftBrace) |{|
-//@[060:00062) |   ├─Token(NewLine) |\r\n|
-  name: 'myZone'
-//@[002:00016) |   ├─ObjectPropertySyntax
-//@[002:00006) |   | ├─IdentifierSyntax
-//@[002:00006) |   | | └─Token(Identifier) |name|
-//@[006:00007) |   | ├─Token(Colon) |:|
-//@[008:00016) |   | └─StringSyntax
-//@[008:00016) |   |   └─Token(StringComplete) |'myZone'|
-//@[016:00018) |   ├─Token(NewLine) |\r\n|
-  location: 'global'
-//@[002:00020) |   ├─ObjectPropertySyntax
-//@[002:00010) |   | ├─IdentifierSyntax
-//@[002:00010) |   | | └─Token(Identifier) |location|
-//@[010:00011) |   | ├─Token(Colon) |:|
-//@[012:00020) |   | └─StringSyntax
-//@[012:00020) |   |   └─Token(StringComplete) |'global'|
-//@[020:00022) |   ├─Token(NewLine) |\r\n|
-}
-//@[000:00001) |   └─Token(RightBrace) |}|
-//@[001:00005) ├─Token(NewLine) |\r\n\r\n|
-
-resource myStorageAccount 'Microsoft.Storage/storageAccounts@2017-10-01' = {
-//@[000:00469) ├─ResourceDeclarationSyntax
-//@[000:00008) | ├─Token(Identifier) |resource|
-//@[009:00025) | ├─IdentifierSyntax
-//@[009:00025) | | └─Token(Identifier) |myStorageAccount|
-//@[026:00072) | ├─StringSyntax
-//@[026:00072) | | └─Token(StringComplete) |'Microsoft.Storage/storageAccounts@2017-10-01'|
-//@[073:00074) | ├─Token(Assignment) |=|
-//@[075:00469) | └─ObjectSyntax
-//@[075:00076) |   ├─Token(LeftBrace) |{|
-//@[076:00078) |   ├─Token(NewLine) |\r\n|
-  name: 'myencryptedone'
-//@[002:00024) |   ├─ObjectPropertySyntax
-//@[002:00006) |   | ├─IdentifierSyntax
-//@[002:00006) |   | | └─Token(Identifier) |name|
-//@[006:00007) |   | ├─Token(Colon) |:|
-//@[008:00024) |   | └─StringSyntax
-//@[008:00024) |   |   └─Token(StringComplete) |'myencryptedone'|
-//@[024:00026) |   ├─Token(NewLine) |\r\n|
-  location: 'eastus2'
-//@[002:00021) |   ├─ObjectPropertySyntax
-//@[002:00010) |   | ├─IdentifierSyntax
-//@[002:00010) |   | | └─Token(Identifier) |location|
-//@[010:00011) |   | ├─Token(Colon) |:|
-//@[012:00021) |   | └─StringSyntax
-//@[012:00021) |   |   └─Token(StringComplete) |'eastus2'|
-//@[021:00023) |   ├─Token(NewLine) |\r\n|
-  properties: {
-//@[002:00277) |   ├─ObjectPropertySyntax
-//@[002:00012) |   | ├─IdentifierSyntax
-//@[002:00012) |   | | └─Token(Identifier) |properties|
-//@[012:00013) |   | ├─Token(Colon) |:|
-//@[014:00277) |   | └─ObjectSyntax
-//@[014:00015) |   |   ├─Token(LeftBrace) |{|
-//@[015:00017) |   |   ├─Token(NewLine) |\r\n|
-    supportsHttpsTrafficOnly: true
-//@[004:00034) |   |   ├─ObjectPropertySyntax
-//@[004:00028) |   |   | ├─IdentifierSyntax
-//@[004:00028) |   |   | | └─Token(Identifier) |supportsHttpsTrafficOnly|
-//@[028:00029) |   |   | ├─Token(Colon) |:|
-//@[030:00034) |   |   | └─BooleanLiteralSyntax
-//@[030:00034) |   |   |   └─Token(TrueKeyword) |true|
-//@[034:00036) |   |   ├─Token(NewLine) |\r\n|
-    accessTier: 'Hot'
-//@[004:00021) |   |   ├─ObjectPropertySyntax
-//@[004:00014) |   |   | ├─IdentifierSyntax
-//@[004:00014) |   |   | | └─Token(Identifier) |accessTier|
-//@[014:00015) |   |   | ├─Token(Colon) |:|
-//@[016:00021) |   |   | └─StringSyntax
-//@[016:00021) |   |   |   └─Token(StringComplete) |'Hot'|
-//@[021:00023) |   |   ├─Token(NewLine) |\r\n|
-    encryption: {
-//@[004:00196) |   |   ├─ObjectPropertySyntax
-//@[004:00014) |   |   | ├─IdentifierSyntax
-//@[004:00014) |   |   | | └─Token(Identifier) |encryption|
-//@[014:00015) |   |   | ├─Token(Colon) |:|
-//@[016:00196) |   |   | └─ObjectSyntax
-//@[016:00017) |   |   |   ├─Token(LeftBrace) |{|
-//@[017:00019) |   |   |   ├─Token(NewLine) |\r\n|
-      keySource: 'Microsoft.Storage'
-//@[006:00036) |   |   |   ├─ObjectPropertySyntax
-//@[006:00015) |   |   |   | ├─IdentifierSyntax
-//@[006:00015) |   |   |   | | └─Token(Identifier) |keySource|
-//@[015:00016) |   |   |   | ├─Token(Colon) |:|
-//@[017:00036) |   |   |   | └─StringSyntax
-//@[017:00036) |   |   |   |   └─Token(StringComplete) |'Microsoft.Storage'|
-//@[036:00038) |   |   |   ├─Token(NewLine) |\r\n|
-      services: {
-//@[006:00132) |   |   |   ├─ObjectPropertySyntax
-//@[006:00014) |   |   |   | ├─IdentifierSyntax
-//@[006:00014) |   |   |   | | └─Token(Identifier) |services|
-//@[014:00015) |   |   |   | ├─Token(Colon) |:|
-//@[016:00132) |   |   |   | └─ObjectSyntax
-//@[016:00017) |   |   |   |   ├─Token(LeftBrace) |{|
-//@[017:00019) |   |   |   |   ├─Token(NewLine) |\r\n|
-        blob: {
-//@[008:00051) |   |   |   |   ├─ObjectPropertySyntax
-//@[008:00012) |   |   |   |   | ├─IdentifierSyntax
-//@[008:00012) |   |   |   |   | | └─Token(Identifier) |blob|
-//@[012:00013) |   |   |   |   | ├─Token(Colon) |:|
-//@[014:00051) |   |   |   |   | └─ObjectSyntax
-//@[014:00015) |   |   |   |   |   ├─Token(LeftBrace) |{|
-//@[015:00017) |   |   |   |   |   ├─Token(NewLine) |\r\n|
-          enabled: true
-//@[010:00023) |   |   |   |   |   ├─ObjectPropertySyntax
-//@[010:00017) |   |   |   |   |   | ├─IdentifierSyntax
-//@[010:00017) |   |   |   |   |   | | └─Token(Identifier) |enabled|
-//@[017:00018) |   |   |   |   |   | ├─Token(Colon) |:|
-//@[019:00023) |   |   |   |   |   | └─BooleanLiteralSyntax
-//@[019:00023) |   |   |   |   |   |   └─Token(TrueKeyword) |true|
-//@[023:00025) |   |   |   |   |   ├─Token(NewLine) |\r\n|
-        }
-//@[008:00009) |   |   |   |   |   └─Token(RightBrace) |}|
-//@[009:00011) |   |   |   |   ├─Token(NewLine) |\r\n|
-        file: {
-//@[008:00051) |   |   |   |   ├─ObjectPropertySyntax
-//@[008:00012) |   |   |   |   | ├─IdentifierSyntax
-//@[008:00012) |   |   |   |   | | └─Token(Identifier) |file|
-//@[012:00013) |   |   |   |   | ├─Token(Colon) |:|
-//@[014:00051) |   |   |   |   | └─ObjectSyntax
-//@[014:00015) |   |   |   |   |   ├─Token(LeftBrace) |{|
-//@[015:00017) |   |   |   |   |   ├─Token(NewLine) |\r\n|
-          enabled: true
-//@[010:00023) |   |   |   |   |   ├─ObjectPropertySyntax
-//@[010:00017) |   |   |   |   |   | ├─IdentifierSyntax
-//@[010:00017) |   |   |   |   |   | | └─Token(Identifier) |enabled|
-//@[017:00018) |   |   |   |   |   | ├─Token(Colon) |:|
-//@[019:00023) |   |   |   |   |   | └─BooleanLiteralSyntax
-//@[019:00023) |   |   |   |   |   |   └─Token(TrueKeyword) |true|
-//@[023:00025) |   |   |   |   |   ├─Token(NewLine) |\r\n|
-        }
-//@[008:00009) |   |   |   |   |   └─Token(RightBrace) |}|
-//@[009:00011) |   |   |   |   ├─Token(NewLine) |\r\n|
-      }
-//@[006:00007) |   |   |   |   └─Token(RightBrace) |}|
-//@[007:00009) |   |   |   ├─Token(NewLine) |\r\n|
-    }
-//@[004:00005) |   |   |   └─Token(RightBrace) |}|
-//@[005:00007) |   |   ├─Token(NewLine) |\r\n|
-  }
-//@[002:00003) |   |   └─Token(RightBrace) |}|
-//@[003:00005) |   ├─Token(NewLine) |\r\n|
-  kind: 'StorageV2'
-//@[002:00019) |   ├─ObjectPropertySyntax
-//@[002:00006) |   | ├─IdentifierSyntax
-//@[002:00006) |   | | └─Token(Identifier) |kind|
-//@[006:00007) |   | ├─Token(Colon) |:|
-//@[008:00019) |   | └─StringSyntax
-//@[008:00019) |   |   └─Token(StringComplete) |'StorageV2'|
-//@[019:00021) |   ├─Token(NewLine) |\r\n|
-  sku: {
-//@[002:00039) |   ├─ObjectPropertySyntax
-//@[002:00005) |   | ├─IdentifierSyntax
-//@[002:00005) |   | | └─Token(Identifier) |sku|
-//@[005:00006) |   | ├─Token(Colon) |:|
-//@[007:00039) |   | └─ObjectSyntax
-//@[007:00008) |   |   ├─Token(LeftBrace) |{|
-//@[008:00010) |   |   ├─Token(NewLine) |\r\n|
-    name: 'Standard_LRS'
-//@[004:00024) |   |   ├─ObjectPropertySyntax
-//@[004:00008) |   |   | ├─IdentifierSyntax
-//@[004:00008) |   |   | | └─Token(Identifier) |name|
-//@[008:00009) |   |   | ├─Token(Colon) |:|
-//@[010:00024) |   |   | └─StringSyntax
-//@[010:00024) |   |   |   └─Token(StringComplete) |'Standard_LRS'|
-//@[024:00026) |   |   ├─Token(NewLine) |\r\n|
-  }
-//@[002:00003) |   |   └─Token(RightBrace) |}|
-//@[003:00005) |   ├─Token(NewLine) |\r\n|
-}
-//@[000:00001) |   └─Token(RightBrace) |}|
-//@[001:00005) ├─Token(NewLine) |\r\n\r\n|
-
-resource withExpressions 'Microsoft.Storage/storageAccounts@2017-10-01' = {
-//@[000:00539) ├─ResourceDeclarationSyntax
-//@[000:00008) | ├─Token(Identifier) |resource|
-//@[009:00024) | ├─IdentifierSyntax
-//@[009:00024) | | └─Token(Identifier) |withExpressions|
-//@[025:00071) | ├─StringSyntax
-//@[025:00071) | | └─Token(StringComplete) |'Microsoft.Storage/storageAccounts@2017-10-01'|
-//@[072:00073) | ├─Token(Assignment) |=|
-//@[074:00539) | └─ObjectSyntax
-//@[074:00075) |   ├─Token(LeftBrace) |{|
-//@[075:00077) |   ├─Token(NewLine) |\r\n|
-  name: 'myencryptedone2'
-//@[002:00025) |   ├─ObjectPropertySyntax
-//@[002:00006) |   | ├─IdentifierSyntax
-//@[002:00006) |   | | └─Token(Identifier) |name|
-//@[006:00007) |   | ├─Token(Colon) |:|
-//@[008:00025) |   | └─StringSyntax
-//@[008:00025) |   |   └─Token(StringComplete) |'myencryptedone2'|
-//@[025:00027) |   ├─Token(NewLine) |\r\n|
-  location: 'eastus2'
-//@[002:00021) |   ├─ObjectPropertySyntax
-//@[002:00010) |   | ├─IdentifierSyntax
-//@[002:00010) |   | | └─Token(Identifier) |location|
-//@[010:00011) |   | ├─Token(Colon) |:|
-//@[012:00021) |   | └─StringSyntax
-//@[012:00021) |   |   └─Token(StringComplete) |'eastus2'|
-//@[021:00023) |   ├─Token(NewLine) |\r\n|
-  properties: {
-//@[002:00304) |   ├─ObjectPropertySyntax
-//@[002:00012) |   | ├─IdentifierSyntax
-//@[002:00012) |   | | └─Token(Identifier) |properties|
-//@[012:00013) |   | ├─Token(Colon) |:|
-//@[014:00304) |   | └─ObjectSyntax
-//@[014:00015) |   |   ├─Token(LeftBrace) |{|
-//@[015:00017) |   |   ├─Token(NewLine) |\r\n|
-    supportsHttpsTrafficOnly: !false
-//@[004:00036) |   |   ├─ObjectPropertySyntax
-//@[004:00028) |   |   | ├─IdentifierSyntax
-//@[004:00028) |   |   | | └─Token(Identifier) |supportsHttpsTrafficOnly|
-//@[028:00029) |   |   | ├─Token(Colon) |:|
-//@[030:00036) |   |   | └─UnaryOperationSyntax
-//@[030:00031) |   |   |   ├─Token(Exclamation) |!|
-//@[031:00036) |   |   |   └─BooleanLiteralSyntax
-//@[031:00036) |   |   |     └─Token(FalseKeyword) |false|
-//@[036:00038) |   |   ├─Token(NewLine) |\r\n|
-    accessTier: true ? 'Hot' : 'Cold'
-//@[004:00037) |   |   ├─ObjectPropertySyntax
-//@[004:00014) |   |   | ├─IdentifierSyntax
-//@[004:00014) |   |   | | └─Token(Identifier) |accessTier|
-//@[014:00015) |   |   | ├─Token(Colon) |:|
-//@[016:00037) |   |   | └─TernaryOperationSyntax
-//@[016:00020) |   |   |   ├─BooleanLiteralSyntax
-//@[016:00020) |   |   |   | └─Token(TrueKeyword) |true|
-//@[021:00022) |   |   |   ├─Token(Question) |?|
-//@[023:00028) |   |   |   ├─StringSyntax
-//@[023:00028) |   |   |   | └─Token(StringComplete) |'Hot'|
-//@[029:00030) |   |   |   ├─Token(Colon) |:|
-//@[031:00037) |   |   |   └─StringSyntax
-//@[031:00037) |   |   |     └─Token(StringComplete) |'Cold'|
-//@[037:00039) |   |   ├─Token(NewLine) |\r\n|
-    encryption: {
-//@[004:00205) |   |   ├─ObjectPropertySyntax
-//@[004:00014) |   |   | ├─IdentifierSyntax
-//@[004:00014) |   |   | | └─Token(Identifier) |encryption|
-//@[014:00015) |   |   | ├─Token(Colon) |:|
-//@[016:00205) |   |   | └─ObjectSyntax
-//@[016:00017) |   |   |   ├─Token(LeftBrace) |{|
-//@[017:00019) |   |   |   ├─Token(NewLine) |\r\n|
-      keySource: 'Microsoft.Storage'
-//@[006:00036) |   |   |   ├─ObjectPropertySyntax
-//@[006:00015) |   |   |   | ├─IdentifierSyntax
-//@[006:00015) |   |   |   | | └─Token(Identifier) |keySource|
-//@[015:00016) |   |   |   | ├─Token(Colon) |:|
-//@[017:00036) |   |   |   | └─StringSyntax
-//@[017:00036) |   |   |   |   └─Token(StringComplete) |'Microsoft.Storage'|
-//@[036:00038) |   |   |   ├─Token(NewLine) |\r\n|
-      services: {
-//@[006:00141) |   |   |   ├─ObjectPropertySyntax
-//@[006:00014) |   |   |   | ├─IdentifierSyntax
-//@[006:00014) |   |   |   | | └─Token(Identifier) |services|
-//@[014:00015) |   |   |   | ├─Token(Colon) |:|
-//@[016:00141) |   |   |   | └─ObjectSyntax
-//@[016:00017) |   |   |   |   ├─Token(LeftBrace) |{|
-//@[017:00019) |   |   |   |   ├─Token(NewLine) |\r\n|
-        blob: {
-//@[008:00060) |   |   |   |   ├─ObjectPropertySyntax
-//@[008:00012) |   |   |   |   | ├─IdentifierSyntax
-//@[008:00012) |   |   |   |   | | └─Token(Identifier) |blob|
-//@[012:00013) |   |   |   |   | ├─Token(Colon) |:|
-//@[014:00060) |   |   |   |   | └─ObjectSyntax
-//@[014:00015) |   |   |   |   |   ├─Token(LeftBrace) |{|
-//@[015:00017) |   |   |   |   |   ├─Token(NewLine) |\r\n|
-          enabled: true || false
-//@[010:00032) |   |   |   |   |   ├─ObjectPropertySyntax
-//@[010:00017) |   |   |   |   |   | ├─IdentifierSyntax
-//@[010:00017) |   |   |   |   |   | | └─Token(Identifier) |enabled|
-//@[017:00018) |   |   |   |   |   | ├─Token(Colon) |:|
-//@[019:00032) |   |   |   |   |   | └─BinaryOperationSyntax
-//@[019:00023) |   |   |   |   |   |   ├─BooleanLiteralSyntax
-//@[019:00023) |   |   |   |   |   |   | └─Token(TrueKeyword) |true|
-//@[024:00026) |   |   |   |   |   |   ├─Token(LogicalOr) ||||
-//@[027:00032) |   |   |   |   |   |   └─BooleanLiteralSyntax
-//@[027:00032) |   |   |   |   |   |     └─Token(FalseKeyword) |false|
-//@[032:00034) |   |   |   |   |   ├─Token(NewLine) |\r\n|
-        }
-//@[008:00009) |   |   |   |   |   └─Token(RightBrace) |}|
-//@[009:00011) |   |   |   |   ├─Token(NewLine) |\r\n|
-        file: {
-//@[008:00051) |   |   |   |   ├─ObjectPropertySyntax
-//@[008:00012) |   |   |   |   | ├─IdentifierSyntax
-//@[008:00012) |   |   |   |   | | └─Token(Identifier) |file|
-//@[012:00013) |   |   |   |   | ├─Token(Colon) |:|
-//@[014:00051) |   |   |   |   | └─ObjectSyntax
-//@[014:00015) |   |   |   |   |   ├─Token(LeftBrace) |{|
-//@[015:00017) |   |   |   |   |   ├─Token(NewLine) |\r\n|
-          enabled: true
-//@[010:00023) |   |   |   |   |   ├─ObjectPropertySyntax
-//@[010:00017) |   |   |   |   |   | ├─IdentifierSyntax
-//@[010:00017) |   |   |   |   |   | | └─Token(Identifier) |enabled|
-//@[017:00018) |   |   |   |   |   | ├─Token(Colon) |:|
-//@[019:00023) |   |   |   |   |   | └─BooleanLiteralSyntax
-//@[019:00023) |   |   |   |   |   |   └─Token(TrueKeyword) |true|
-//@[023:00025) |   |   |   |   |   ├─Token(NewLine) |\r\n|
-        }
-//@[008:00009) |   |   |   |   |   └─Token(RightBrace) |}|
-//@[009:00011) |   |   |   |   ├─Token(NewLine) |\r\n|
-      }
-//@[006:00007) |   |   |   |   └─Token(RightBrace) |}|
-//@[007:00009) |   |   |   ├─Token(NewLine) |\r\n|
-    }
-//@[004:00005) |   |   |   └─Token(RightBrace) |}|
-//@[005:00007) |   |   ├─Token(NewLine) |\r\n|
-  }
-//@[002:00003) |   |   └─Token(RightBrace) |}|
-//@[003:00005) |   ├─Token(NewLine) |\r\n|
-  kind: 'StorageV2'
-//@[002:00019) |   ├─ObjectPropertySyntax
-//@[002:00006) |   | ├─IdentifierSyntax
-//@[002:00006) |   | | └─Token(Identifier) |kind|
-//@[006:00007) |   | ├─Token(Colon) |:|
-//@[008:00019) |   | └─StringSyntax
-//@[008:00019) |   |   └─Token(StringComplete) |'StorageV2'|
-//@[019:00021) |   ├─Token(NewLine) |\r\n|
-  sku: {
-//@[002:00039) |   ├─ObjectPropertySyntax
-//@[002:00005) |   | ├─IdentifierSyntax
-//@[002:00005) |   | | └─Token(Identifier) |sku|
-//@[005:00006) |   | ├─Token(Colon) |:|
-//@[007:00039) |   | └─ObjectSyntax
-//@[007:00008) |   |   ├─Token(LeftBrace) |{|
-//@[008:00010) |   |   ├─Token(NewLine) |\r\n|
-    name: 'Standard_LRS'
-//@[004:00024) |   |   ├─ObjectPropertySyntax
-//@[004:00008) |   |   | ├─IdentifierSyntax
-//@[004:00008) |   |   | | └─Token(Identifier) |name|
-//@[008:00009) |   |   | ├─Token(Colon) |:|
-//@[010:00024) |   |   | └─StringSyntax
-//@[010:00024) |   |   |   └─Token(StringComplete) |'Standard_LRS'|
-//@[024:00026) |   |   ├─Token(NewLine) |\r\n|
-  }
-//@[002:00003) |   |   └─Token(RightBrace) |}|
-//@[003:00005) |   ├─Token(NewLine) |\r\n|
-  dependsOn: [
-//@[002:00041) |   ├─ObjectPropertySyntax
-//@[002:00011) |   | ├─IdentifierSyntax
-//@[002:00011) |   | | └─Token(Identifier) |dependsOn|
-//@[011:00012) |   | ├─Token(Colon) |:|
-//@[013:00041) |   | └─ArraySyntax
-//@[013:00014) |   |   ├─Token(LeftSquare) |[|
-//@[014:00016) |   |   ├─Token(NewLine) |\r\n|
-    myStorageAccount
-//@[004:00020) |   |   ├─ArrayItemSyntax
-//@[004:00020) |   |   | └─VariableAccessSyntax
-//@[004:00020) |   |   |   └─IdentifierSyntax
-//@[004:00020) |   |   |     └─Token(Identifier) |myStorageAccount|
-//@[020:00022) |   |   ├─Token(NewLine) |\r\n|
-  ]
-//@[002:00003) |   |   └─Token(RightSquare) |]|
-//@[003:00005) |   ├─Token(NewLine) |\r\n|
-}
-//@[000:00001) |   └─Token(RightBrace) |}|
-//@[001:00005) ├─Token(NewLine) |\r\n\r\n|
-
-param applicationName string = 'to-do-app${uniqueString(resourceGroup().id)}'
-//@[000:00077) ├─ParameterDeclarationSyntax
-//@[000:00005) | ├─Token(Identifier) |param|
-//@[006:00021) | ├─IdentifierSyntax
-//@[006:00021) | | └─Token(Identifier) |applicationName|
-//@[022:00028) | ├─TypeVariableAccessSyntax
-//@[022:00028) | | └─IdentifierSyntax
-//@[022:00028) | |   └─Token(Identifier) |string|
-//@[029:00077) | └─ParameterDefaultValueSyntax
-//@[029:00030) |   ├─Token(Assignment) |=|
-//@[031:00077) |   └─StringSyntax
-//@[031:00043) |     ├─Token(StringLeftPiece) |'to-do-app${|
-//@[043:00075) |     ├─FunctionCallSyntax
-//@[043:00055) |     | ├─IdentifierSyntax
-//@[043:00055) |     | | └─Token(Identifier) |uniqueString|
-//@[055:00056) |     | ├─Token(LeftParen) |(|
-//@[056:00074) |     | ├─FunctionArgumentSyntax
-//@[056:00074) |     | | └─PropertyAccessSyntax
-//@[056:00071) |     | |   ├─FunctionCallSyntax
-//@[056:00069) |     | |   | ├─IdentifierSyntax
-//@[056:00069) |     | |   | | └─Token(Identifier) |resourceGroup|
-//@[069:00070) |     | |   | ├─Token(LeftParen) |(|
-//@[070:00071) |     | |   | └─Token(RightParen) |)|
-//@[071:00072) |     | |   ├─Token(Dot) |.|
-//@[072:00074) |     | |   └─IdentifierSyntax
-//@[072:00074) |     | |     └─Token(Identifier) |id|
-//@[074:00075) |     | └─Token(RightParen) |)|
-//@[075:00077) |     └─Token(StringRightPiece) |}'|
-//@[077:00079) ├─Token(NewLine) |\r\n|
-var hostingPlanName = applicationName // why not just use the param directly?
-//@[000:00037) ├─VariableDeclarationSyntax
-//@[000:00003) | ├─Token(Identifier) |var|
-//@[004:00019) | ├─IdentifierSyntax
-//@[004:00019) | | └─Token(Identifier) |hostingPlanName|
-//@[020:00021) | ├─Token(Assignment) |=|
-//@[022:00037) | └─VariableAccessSyntax
-//@[022:00037) |   └─IdentifierSyntax
-//@[022:00037) |     └─Token(Identifier) |applicationName|
-//@[077:00081) ├─Token(NewLine) |\r\n\r\n|
-
-param appServicePlanTier string
-//@[000:00031) ├─ParameterDeclarationSyntax
-//@[000:00005) | ├─Token(Identifier) |param|
-//@[006:00024) | ├─IdentifierSyntax
-//@[006:00024) | | └─Token(Identifier) |appServicePlanTier|
-//@[025:00031) | └─TypeVariableAccessSyntax
-//@[025:00031) |   └─IdentifierSyntax
-//@[025:00031) |     └─Token(Identifier) |string|
-//@[031:00033) ├─Token(NewLine) |\r\n|
-param appServicePlanInstances int
-//@[000:00033) ├─ParameterDeclarationSyntax
-//@[000:00005) | ├─Token(Identifier) |param|
-//@[006:00029) | ├─IdentifierSyntax
-//@[006:00029) | | └─Token(Identifier) |appServicePlanInstances|
-//@[030:00033) | └─TypeVariableAccessSyntax
-//@[030:00033) |   └─IdentifierSyntax
-//@[030:00033) |     └─Token(Identifier) |int|
-//@[033:00037) ├─Token(NewLine) |\r\n\r\n|
-
-var location = resourceGroup().location
-//@[000:00039) ├─VariableDeclarationSyntax
-//@[000:00003) | ├─Token(Identifier) |var|
-//@[004:00012) | ├─IdentifierSyntax
-//@[004:00012) | | └─Token(Identifier) |location|
-//@[013:00014) | ├─Token(Assignment) |=|
-//@[015:00039) | └─PropertyAccessSyntax
-//@[015:00030) |   ├─FunctionCallSyntax
-//@[015:00028) |   | ├─IdentifierSyntax
-//@[015:00028) |   | | └─Token(Identifier) |resourceGroup|
-//@[028:00029) |   | ├─Token(LeftParen) |(|
-//@[029:00030) |   | └─Token(RightParen) |)|
-//@[030:00031) |   ├─Token(Dot) |.|
-//@[031:00039) |   └─IdentifierSyntax
-//@[031:00039) |     └─Token(Identifier) |location|
-//@[039:00043) ├─Token(NewLine) |\r\n\r\n|
-
-resource farm 'Microsoft.Web/serverFarms@2019-08-01' = {
-//@[000:00371) ├─ResourceDeclarationSyntax
-//@[000:00008) | ├─Token(Identifier) |resource|
-//@[009:00013) | ├─IdentifierSyntax
-//@[009:00013) | | └─Token(Identifier) |farm|
-//@[014:00052) | ├─StringSyntax
-//@[014:00052) | | └─Token(StringComplete) |'Microsoft.Web/serverFarms@2019-08-01'|
-//@[053:00054) | ├─Token(Assignment) |=|
-//@[055:00371) | └─ObjectSyntax
-//@[055:00056) |   ├─Token(LeftBrace) |{|
-//@[056:00058) |   ├─Token(NewLine) |\r\n|
-  // dependsOn: resourceId('Microsoft.DocumentDB/databaseAccounts', cosmosAccountName)
-//@[086:00088) |   ├─Token(NewLine) |\r\n|
-  name: hostingPlanName
-//@[002:00023) |   ├─ObjectPropertySyntax
-//@[002:00006) |   | ├─IdentifierSyntax
-//@[002:00006) |   | | └─Token(Identifier) |name|
-//@[006:00007) |   | ├─Token(Colon) |:|
-//@[008:00023) |   | └─VariableAccessSyntax
-//@[008:00023) |   |   └─IdentifierSyntax
-//@[008:00023) |   |     └─Token(Identifier) |hostingPlanName|
-//@[023:00025) |   ├─Token(NewLine) |\r\n|
-  location: location
-//@[002:00020) |   ├─ObjectPropertySyntax
-//@[002:00010) |   | ├─IdentifierSyntax
-//@[002:00010) |   | | └─Token(Identifier) |location|
-//@[010:00011) |   | ├─Token(Colon) |:|
-//@[012:00020) |   | └─VariableAccessSyntax
-//@[012:00020) |   |   └─IdentifierSyntax
-//@[012:00020) |   |     └─Token(Identifier) |location|
-//@[020:00022) |   ├─Token(NewLine) |\r\n|
-  sku: {
-//@[002:00082) |   ├─ObjectPropertySyntax
-//@[002:00005) |   | ├─IdentifierSyntax
-//@[002:00005) |   | | └─Token(Identifier) |sku|
-//@[005:00006) |   | ├─Token(Colon) |:|
-//@[007:00082) |   | └─ObjectSyntax
-//@[007:00008) |   |   ├─Token(LeftBrace) |{|
-//@[008:00010) |   |   ├─Token(NewLine) |\r\n|
-    name: appServicePlanTier
-//@[004:00028) |   |   ├─ObjectPropertySyntax
-//@[004:00008) |   |   | ├─IdentifierSyntax
-//@[004:00008) |   |   | | └─Token(Identifier) |name|
-//@[008:00009) |   |   | ├─Token(Colon) |:|
-//@[010:00028) |   |   | └─VariableAccessSyntax
-//@[010:00028) |   |   |   └─IdentifierSyntax
-//@[010:00028) |   |   |     └─Token(Identifier) |appServicePlanTier|
-//@[028:00030) |   |   ├─Token(NewLine) |\r\n|
-    capacity: appServicePlanInstances
-//@[004:00037) |   |   ├─ObjectPropertySyntax
-//@[004:00012) |   |   | ├─IdentifierSyntax
-//@[004:00012) |   |   | | └─Token(Identifier) |capacity|
-//@[012:00013) |   |   | ├─Token(Colon) |:|
-//@[014:00037) |   |   | └─VariableAccessSyntax
-//@[014:00037) |   |   |   └─IdentifierSyntax
-//@[014:00037) |   |   |     └─Token(Identifier) |appServicePlanInstances|
-//@[037:00039) |   |   ├─Token(NewLine) |\r\n|
-  }
-//@[002:00003) |   |   └─Token(RightBrace) |}|
-//@[003:00005) |   ├─Token(NewLine) |\r\n|
-  properties: {
-//@[002:00091) |   ├─ObjectPropertySyntax
-//@[002:00012) |   | ├─IdentifierSyntax
-//@[002:00012) |   | | └─Token(Identifier) |properties|
-//@[012:00013) |   | ├─Token(Colon) |:|
-//@[014:00091) |   | └─ObjectSyntax
-//@[014:00015) |   |   ├─Token(LeftBrace) |{|
-//@[015:00017) |   |   ├─Token(NewLine) |\r\n|
-    name: hostingPlanName // just hostingPlanName results in an error
-//@[004:00025) |   |   ├─ObjectPropertySyntax
-//@[004:00008) |   |   | ├─IdentifierSyntax
-//@[004:00008) |   |   | | └─Token(Identifier) |name|
-//@[008:00009) |   |   | ├─Token(Colon) |:|
-//@[010:00025) |   |   | └─VariableAccessSyntax
-//@[010:00025) |   |   |   └─IdentifierSyntax
-//@[010:00025) |   |   |     └─Token(Identifier) |hostingPlanName|
-//@[069:00071) |   |   ├─Token(NewLine) |\r\n|
-  }
-//@[002:00003) |   |   └─Token(RightBrace) |}|
-//@[003:00005) |   ├─Token(NewLine) |\r\n|
-}
-//@[000:00001) |   └─Token(RightBrace) |}|
-//@[001:00005) ├─Token(NewLine) |\r\n\r\n|
-
-var cosmosDbResourceId = resourceId('Microsoft.DocumentDB/databaseAccounts',
-//@[000:00107) ├─VariableDeclarationSyntax
-//@[000:00003) | ├─Token(Identifier) |var|
-//@[004:00022) | ├─IdentifierSyntax
-//@[004:00022) | | └─Token(Identifier) |cosmosDbResourceId|
-//@[023:00024) | ├─Token(Assignment) |=|
-//@[025:00107) | └─FunctionCallSyntax
-//@[025:00035) |   ├─IdentifierSyntax
-//@[025:00035) |   | └─Token(Identifier) |resourceId|
-//@[035:00036) |   ├─Token(LeftParen) |(|
-//@[036:00075) |   ├─FunctionArgumentSyntax
-//@[036:00075) |   | └─StringSyntax
-//@[036:00075) |   |   └─Token(StringComplete) |'Microsoft.DocumentDB/databaseAccounts'|
-//@[075:00076) |   ├─Token(Comma) |,|
-//@[076:00078) |   ├─Token(NewLine) |\r\n|
-// comment
-//@[010:00012) |   ├─Token(NewLine) |\r\n|
-cosmosDb.account)
-//@[000:00016) |   ├─FunctionArgumentSyntax
-//@[000:00016) |   | └─PropertyAccessSyntax
-//@[000:00008) |   |   ├─VariableAccessSyntax
-//@[000:00008) |   |   | └─IdentifierSyntax
-//@[000:00008) |   |   |   └─Token(Identifier) |cosmosDb|
-//@[008:00009) |   |   ├─Token(Dot) |.|
-//@[009:00016) |   |   └─IdentifierSyntax
-//@[009:00016) |   |     └─Token(Identifier) |account|
-//@[016:00017) |   └─Token(RightParen) |)|
-//@[017:00019) ├─Token(NewLine) |\r\n|
-var cosmosDbRef = reference(cosmosDbResourceId).documentEndpoint
-//@[000:00064) ├─VariableDeclarationSyntax
-//@[000:00003) | ├─Token(Identifier) |var|
-//@[004:00015) | ├─IdentifierSyntax
-//@[004:00015) | | └─Token(Identifier) |cosmosDbRef|
-//@[016:00017) | ├─Token(Assignment) |=|
-//@[018:00064) | └─PropertyAccessSyntax
-//@[018:00047) |   ├─FunctionCallSyntax
-//@[018:00027) |   | ├─IdentifierSyntax
-//@[018:00027) |   | | └─Token(Identifier) |reference|
-//@[027:00028) |   | ├─Token(LeftParen) |(|
-//@[028:00046) |   | ├─FunctionArgumentSyntax
-//@[028:00046) |   | | └─VariableAccessSyntax
-//@[028:00046) |   | |   └─IdentifierSyntax
-//@[028:00046) |   | |     └─Token(Identifier) |cosmosDbResourceId|
-//@[046:00047) |   | └─Token(RightParen) |)|
-//@[047:00048) |   ├─Token(Dot) |.|
-//@[048:00064) |   └─IdentifierSyntax
-//@[048:00064) |     └─Token(Identifier) |documentEndpoint|
-//@[064:00068) ├─Token(NewLine) |\r\n\r\n|
-
-// this variable is not accessed anywhere in this template and depends on a run-time reference
-//@[094:00096) ├─Token(NewLine) |\r\n|
-// it should not be present at all in the template output as there is nowhere logical to put it
-//@[095:00097) ├─Token(NewLine) |\r\n|
-var cosmosDbEndpoint = cosmosDbRef.documentEndpoint
-//@[000:00051) ├─VariableDeclarationSyntax
-//@[000:00003) | ├─Token(Identifier) |var|
-//@[004:00020) | ├─IdentifierSyntax
-//@[004:00020) | | └─Token(Identifier) |cosmosDbEndpoint|
-//@[021:00022) | ├─Token(Assignment) |=|
-//@[023:00051) | └─PropertyAccessSyntax
-//@[023:00034) |   ├─VariableAccessSyntax
-//@[023:00034) |   | └─IdentifierSyntax
-//@[023:00034) |   |   └─Token(Identifier) |cosmosDbRef|
-//@[034:00035) |   ├─Token(Dot) |.|
-//@[035:00051) |   └─IdentifierSyntax
-//@[035:00051) |     └─Token(Identifier) |documentEndpoint|
-//@[051:00055) ├─Token(NewLine) |\r\n\r\n|
-
-param webSiteName string
-//@[000:00024) ├─ParameterDeclarationSyntax
-//@[000:00005) | ├─Token(Identifier) |param|
-//@[006:00017) | ├─IdentifierSyntax
-//@[006:00017) | | └─Token(Identifier) |webSiteName|
-//@[018:00024) | └─TypeVariableAccessSyntax
-//@[018:00024) |   └─IdentifierSyntax
-//@[018:00024) |     └─Token(Identifier) |string|
-//@[024:00026) ├─Token(NewLine) |\r\n|
-param cosmosDb object
-//@[000:00021) ├─ParameterDeclarationSyntax
-//@[000:00005) | ├─Token(Identifier) |param|
-//@[006:00014) | ├─IdentifierSyntax
-//@[006:00014) | | └─Token(Identifier) |cosmosDb|
-//@[015:00021) | └─TypeVariableAccessSyntax
-//@[015:00021) |   └─IdentifierSyntax
-//@[015:00021) |     └─Token(Identifier) |object|
-//@[021:00023) ├─Token(NewLine) |\r\n|
-resource site 'Microsoft.Web/sites@2019-08-01' = {
-//@[000:00689) ├─ResourceDeclarationSyntax
-//@[000:00008) | ├─Token(Identifier) |resource|
-//@[009:00013) | ├─IdentifierSyntax
-//@[009:00013) | | └─Token(Identifier) |site|
-//@[014:00046) | ├─StringSyntax
-//@[014:00046) | | └─Token(StringComplete) |'Microsoft.Web/sites@2019-08-01'|
-//@[047:00048) | ├─Token(Assignment) |=|
-//@[049:00689) | └─ObjectSyntax
-//@[049:00050) |   ├─Token(LeftBrace) |{|
-//@[050:00052) |   ├─Token(NewLine) |\r\n|
-  name: webSiteName
-//@[002:00019) |   ├─ObjectPropertySyntax
-//@[002:00006) |   | ├─IdentifierSyntax
-//@[002:00006) |   | | └─Token(Identifier) |name|
-//@[006:00007) |   | ├─Token(Colon) |:|
-//@[008:00019) |   | └─VariableAccessSyntax
-//@[008:00019) |   |   └─IdentifierSyntax
-//@[008:00019) |   |     └─Token(Identifier) |webSiteName|
-//@[019:00021) |   ├─Token(NewLine) |\r\n|
-  location: location
-//@[002:00020) |   ├─ObjectPropertySyntax
-//@[002:00010) |   | ├─IdentifierSyntax
-//@[002:00010) |   | | └─Token(Identifier) |location|
-//@[010:00011) |   | ├─Token(Colon) |:|
-//@[012:00020) |   | └─VariableAccessSyntax
-//@[012:00020) |   |   └─IdentifierSyntax
-//@[012:00020) |   |     └─Token(Identifier) |location|
-//@[020:00022) |   ├─Token(NewLine) |\r\n|
-  properties: {
-//@[002:00591) |   ├─ObjectPropertySyntax
-//@[002:00012) |   | ├─IdentifierSyntax
-//@[002:00012) |   | | └─Token(Identifier) |properties|
-//@[012:00013) |   | ├─Token(Colon) |:|
-//@[014:00591) |   | └─ObjectSyntax
-//@[014:00015) |   |   ├─Token(LeftBrace) |{|
-//@[015:00017) |   |   ├─Token(NewLine) |\r\n|
-    // not yet supported // serverFarmId: farm.id
-//@[049:00051) |   |   ├─Token(NewLine) |\r\n|
-    siteConfig: {
-//@[004:00518) |   |   ├─ObjectPropertySyntax
-//@[004:00014) |   |   | ├─IdentifierSyntax
-//@[004:00014) |   |   | | └─Token(Identifier) |siteConfig|
-//@[014:00015) |   |   | ├─Token(Colon) |:|
-//@[016:00518) |   |   | └─ObjectSyntax
-//@[016:00017) |   |   |   ├─Token(LeftBrace) |{|
-//@[017:00019) |   |   |   ├─Token(NewLine) |\r\n|
-      appSettings: [
-//@[006:00492) |   |   |   ├─ObjectPropertySyntax
-//@[006:00017) |   |   |   | ├─IdentifierSyntax
-//@[006:00017) |   |   |   | | └─Token(Identifier) |appSettings|
-//@[017:00018) |   |   |   | ├─Token(Colon) |:|
-//@[019:00492) |   |   |   | └─ArraySyntax
-//@[019:00020) |   |   |   |   ├─Token(LeftSquare) |[|
-//@[020:00022) |   |   |   |   ├─Token(NewLine) |\r\n|
-        {
-//@[008:00121) |   |   |   |   ├─ArrayItemSyntax
-//@[008:00121) |   |   |   |   | └─ObjectSyntax
-//@[008:00009) |   |   |   |   |   ├─Token(LeftBrace) |{|
-//@[009:00011) |   |   |   |   |   ├─Token(NewLine) |\r\n|
-          name: 'CosmosDb:Account'
-//@[010:00034) |   |   |   |   |   ├─ObjectPropertySyntax
-//@[010:00014) |   |   |   |   |   | ├─IdentifierSyntax
-//@[010:00014) |   |   |   |   |   | | └─Token(Identifier) |name|
-//@[014:00015) |   |   |   |   |   | ├─Token(Colon) |:|
-//@[016:00034) |   |   |   |   |   | └─StringSyntax
-//@[016:00034) |   |   |   |   |   |   └─Token(StringComplete) |'CosmosDb:Account'|
-//@[034:00036) |   |   |   |   |   ├─Token(NewLine) |\r\n|
-          value: reference(cosmosDbResourceId).documentEndpoint
-//@[010:00063) |   |   |   |   |   ├─ObjectPropertySyntax
-//@[010:00015) |   |   |   |   |   | ├─IdentifierSyntax
-//@[010:00015) |   |   |   |   |   | | └─Token(Identifier) |value|
-//@[015:00016) |   |   |   |   |   | ├─Token(Colon) |:|
-//@[017:00063) |   |   |   |   |   | └─PropertyAccessSyntax
-//@[017:00046) |   |   |   |   |   |   ├─FunctionCallSyntax
-//@[017:00026) |   |   |   |   |   |   | ├─IdentifierSyntax
-//@[017:00026) |   |   |   |   |   |   | | └─Token(Identifier) |reference|
-//@[026:00027) |   |   |   |   |   |   | ├─Token(LeftParen) |(|
-//@[027:00045) |   |   |   |   |   |   | ├─FunctionArgumentSyntax
-//@[027:00045) |   |   |   |   |   |   | | └─VariableAccessSyntax
-//@[027:00045) |   |   |   |   |   |   | |   └─IdentifierSyntax
-//@[027:00045) |   |   |   |   |   |   | |     └─Token(Identifier) |cosmosDbResourceId|
-//@[045:00046) |   |   |   |   |   |   | └─Token(RightParen) |)|
-//@[046:00047) |   |   |   |   |   |   ├─Token(Dot) |.|
-//@[047:00063) |   |   |   |   |   |   └─IdentifierSyntax
-//@[047:00063) |   |   |   |   |   |     └─Token(Identifier) |documentEndpoint|
-//@[063:00065) |   |   |   |   |   ├─Token(NewLine) |\r\n|
-        }
-//@[008:00009) |   |   |   |   |   └─Token(RightBrace) |}|
-//@[009:00011) |   |   |   |   ├─Token(NewLine) |\r\n|
-        {
-//@[008:00130) |   |   |   |   ├─ArrayItemSyntax
-//@[008:00130) |   |   |   |   | └─ObjectSyntax
-//@[008:00009) |   |   |   |   |   ├─Token(LeftBrace) |{|
-//@[009:00011) |   |   |   |   |   ├─Token(NewLine) |\r\n|
-          name: 'CosmosDb:Key'
-//@[010:00030) |   |   |   |   |   ├─ObjectPropertySyntax
-//@[010:00014) |   |   |   |   |   | ├─IdentifierSyntax
-//@[010:00014) |   |   |   |   |   | | └─Token(Identifier) |name|
-//@[014:00015) |   |   |   |   |   | ├─Token(Colon) |:|
-//@[016:00030) |   |   |   |   |   | └─StringSyntax
-//@[016:00030) |   |   |   |   |   |   └─Token(StringComplete) |'CosmosDb:Key'|
-//@[030:00032) |   |   |   |   |   ├─Token(NewLine) |\r\n|
-          value: listKeys(cosmosDbResourceId, '2020-04-01').primaryMasterKey
-//@[010:00076) |   |   |   |   |   ├─ObjectPropertySyntax
-//@[010:00015) |   |   |   |   |   | ├─IdentifierSyntax
-//@[010:00015) |   |   |   |   |   | | └─Token(Identifier) |value|
-//@[015:00016) |   |   |   |   |   | ├─Token(Colon) |:|
-//@[017:00076) |   |   |   |   |   | └─PropertyAccessSyntax
-//@[017:00059) |   |   |   |   |   |   ├─FunctionCallSyntax
-//@[017:00025) |   |   |   |   |   |   | ├─IdentifierSyntax
-//@[017:00025) |   |   |   |   |   |   | | └─Token(Identifier) |listKeys|
-//@[025:00026) |   |   |   |   |   |   | ├─Token(LeftParen) |(|
-//@[026:00044) |   |   |   |   |   |   | ├─FunctionArgumentSyntax
-//@[026:00044) |   |   |   |   |   |   | | └─VariableAccessSyntax
-//@[026:00044) |   |   |   |   |   |   | |   └─IdentifierSyntax
-//@[026:00044) |   |   |   |   |   |   | |     └─Token(Identifier) |cosmosDbResourceId|
-//@[044:00045) |   |   |   |   |   |   | ├─Token(Comma) |,|
-//@[046:00058) |   |   |   |   |   |   | ├─FunctionArgumentSyntax
-//@[046:00058) |   |   |   |   |   |   | | └─StringSyntax
-//@[046:00058) |   |   |   |   |   |   | |   └─Token(StringComplete) |'2020-04-01'|
-//@[058:00059) |   |   |   |   |   |   | └─Token(RightParen) |)|
-//@[059:00060) |   |   |   |   |   |   ├─Token(Dot) |.|
-//@[060:00076) |   |   |   |   |   |   └─IdentifierSyntax
-//@[060:00076) |   |   |   |   |   |     └─Token(Identifier) |primaryMasterKey|
-//@[076:00078) |   |   |   |   |   ├─Token(NewLine) |\r\n|
-        }
-//@[008:00009) |   |   |   |   |   └─Token(RightBrace) |}|
-//@[009:00011) |   |   |   |   ├─Token(NewLine) |\r\n|
-        {
-//@[008:00101) |   |   |   |   ├─ArrayItemSyntax
-//@[008:00101) |   |   |   |   | └─ObjectSyntax
-//@[008:00009) |   |   |   |   |   ├─Token(LeftBrace) |{|
-//@[009:00011) |   |   |   |   |   ├─Token(NewLine) |\r\n|
-          name: 'CosmosDb:DatabaseName'
-//@[010:00039) |   |   |   |   |   ├─ObjectPropertySyntax
-//@[010:00014) |   |   |   |   |   | ├─IdentifierSyntax
-//@[010:00014) |   |   |   |   |   | | └─Token(Identifier) |name|
-//@[014:00015) |   |   |   |   |   | ├─Token(Colon) |:|
-//@[016:00039) |   |   |   |   |   | └─StringSyntax
-//@[016:00039) |   |   |   |   |   |   └─Token(StringComplete) |'CosmosDb:DatabaseName'|
-//@[039:00041) |   |   |   |   |   ├─Token(NewLine) |\r\n|
-          value: cosmosDb.databaseName
-//@[010:00038) |   |   |   |   |   ├─ObjectPropertySyntax
-//@[010:00015) |   |   |   |   |   | ├─IdentifierSyntax
-//@[010:00015) |   |   |   |   |   | | └─Token(Identifier) |value|
-//@[015:00016) |   |   |   |   |   | ├─Token(Colon) |:|
-//@[017:00038) |   |   |   |   |   | └─PropertyAccessSyntax
-//@[017:00025) |   |   |   |   |   |   ├─VariableAccessSyntax
-//@[017:00025) |   |   |   |   |   |   | └─IdentifierSyntax
-//@[017:00025) |   |   |   |   |   |   |   └─Token(Identifier) |cosmosDb|
-//@[025:00026) |   |   |   |   |   |   ├─Token(Dot) |.|
-//@[026:00038) |   |   |   |   |   |   └─IdentifierSyntax
-//@[026:00038) |   |   |   |   |   |     └─Token(Identifier) |databaseName|
-//@[038:00040) |   |   |   |   |   ├─Token(NewLine) |\r\n|
-        }
-//@[008:00009) |   |   |   |   |   └─Token(RightBrace) |}|
-//@[009:00011) |   |   |   |   ├─Token(NewLine) |\r\n|
-        {
-//@[008:00103) |   |   |   |   ├─ArrayItemSyntax
-//@[008:00103) |   |   |   |   | └─ObjectSyntax
-//@[008:00009) |   |   |   |   |   ├─Token(LeftBrace) |{|
-//@[009:00011) |   |   |   |   |   ├─Token(NewLine) |\r\n|
-          name: 'CosmosDb:ContainerName'
-//@[010:00040) |   |   |   |   |   ├─ObjectPropertySyntax
-//@[010:00014) |   |   |   |   |   | ├─IdentifierSyntax
-//@[010:00014) |   |   |   |   |   | | └─Token(Identifier) |name|
-//@[014:00015) |   |   |   |   |   | ├─Token(Colon) |:|
-//@[016:00040) |   |   |   |   |   | └─StringSyntax
-//@[016:00040) |   |   |   |   |   |   └─Token(StringComplete) |'CosmosDb:ContainerName'|
-//@[040:00042) |   |   |   |   |   ├─Token(NewLine) |\r\n|
-          value: cosmosDb.containerName
-//@[010:00039) |   |   |   |   |   ├─ObjectPropertySyntax
-//@[010:00015) |   |   |   |   |   | ├─IdentifierSyntax
-//@[010:00015) |   |   |   |   |   | | └─Token(Identifier) |value|
-//@[015:00016) |   |   |   |   |   | ├─Token(Colon) |:|
-//@[017:00039) |   |   |   |   |   | └─PropertyAccessSyntax
-//@[017:00025) |   |   |   |   |   |   ├─VariableAccessSyntax
-//@[017:00025) |   |   |   |   |   |   | └─IdentifierSyntax
-//@[017:00025) |   |   |   |   |   |   |   └─Token(Identifier) |cosmosDb|
-//@[025:00026) |   |   |   |   |   |   ├─Token(Dot) |.|
-//@[026:00039) |   |   |   |   |   |   └─IdentifierSyntax
-//@[026:00039) |   |   |   |   |   |     └─Token(Identifier) |containerName|
-//@[039:00041) |   |   |   |   |   ├─Token(NewLine) |\r\n|
-        }
-//@[008:00009) |   |   |   |   |   └─Token(RightBrace) |}|
-//@[009:00011) |   |   |   |   ├─Token(NewLine) |\r\n|
-      ]
-//@[006:00007) |   |   |   |   └─Token(RightSquare) |]|
-//@[007:00009) |   |   |   ├─Token(NewLine) |\r\n|
-    }
-//@[004:00005) |   |   |   └─Token(RightBrace) |}|
-//@[005:00007) |   |   ├─Token(NewLine) |\r\n|
-  }
-//@[002:00003) |   |   └─Token(RightBrace) |}|
-//@[003:00005) |   ├─Token(NewLine) |\r\n|
-}
-//@[000:00001) |   └─Token(RightBrace) |}|
-//@[001:00005) ├─Token(NewLine) |\r\n\r\n|
-
-var _siteApiVersion = site.apiVersion
-//@[000:00037) ├─VariableDeclarationSyntax
-//@[000:00003) | ├─Token(Identifier) |var|
-//@[004:00019) | ├─IdentifierSyntax
-//@[004:00019) | | └─Token(Identifier) |_siteApiVersion|
-//@[020:00021) | ├─Token(Assignment) |=|
-//@[022:00037) | └─PropertyAccessSyntax
-//@[022:00026) |   ├─VariableAccessSyntax
-//@[022:00026) |   | └─IdentifierSyntax
-//@[022:00026) |   |   └─Token(Identifier) |site|
-//@[026:00027) |   ├─Token(Dot) |.|
-//@[027:00037) |   └─IdentifierSyntax
-//@[027:00037) |     └─Token(Identifier) |apiVersion|
-//@[037:00039) ├─Token(NewLine) |\r\n|
-var _siteType = site.type
-//@[000:00025) ├─VariableDeclarationSyntax
-//@[000:00003) | ├─Token(Identifier) |var|
-//@[004:00013) | ├─IdentifierSyntax
-//@[004:00013) | | └─Token(Identifier) |_siteType|
-//@[014:00015) | ├─Token(Assignment) |=|
-//@[016:00025) | └─PropertyAccessSyntax
-//@[016:00020) |   ├─VariableAccessSyntax
-//@[016:00020) |   | └─IdentifierSyntax
-//@[016:00020) |   |   └─Token(Identifier) |site|
-//@[020:00021) |   ├─Token(Dot) |.|
-//@[021:00025) |   └─IdentifierSyntax
-//@[021:00025) |     └─Token(Identifier) |type|
-//@[025:00029) ├─Token(NewLine) |\r\n\r\n|
-
-output siteApiVersion string = site.apiVersion
-//@[000:00046) ├─OutputDeclarationSyntax
-//@[000:00006) | ├─Token(Identifier) |output|
-//@[007:00021) | ├─IdentifierSyntax
-//@[007:00021) | | └─Token(Identifier) |siteApiVersion|
-//@[022:00028) | ├─TypeVariableAccessSyntax
-//@[022:00028) | | └─IdentifierSyntax
-//@[022:00028) | |   └─Token(Identifier) |string|
-//@[029:00030) | ├─Token(Assignment) |=|
-//@[031:00046) | └─PropertyAccessSyntax
-//@[031:00035) |   ├─VariableAccessSyntax
-//@[031:00035) |   | └─IdentifierSyntax
-//@[031:00035) |   |   └─Token(Identifier) |site|
-//@[035:00036) |   ├─Token(Dot) |.|
-//@[036:00046) |   └─IdentifierSyntax
-//@[036:00046) |     └─Token(Identifier) |apiVersion|
-//@[046:00048) ├─Token(NewLine) |\r\n|
-output siteType string = site.type
-//@[000:00034) ├─OutputDeclarationSyntax
-//@[000:00006) | ├─Token(Identifier) |output|
-//@[007:00015) | ├─IdentifierSyntax
-//@[007:00015) | | └─Token(Identifier) |siteType|
-//@[016:00022) | ├─TypeVariableAccessSyntax
-//@[016:00022) | | └─IdentifierSyntax
-//@[016:00022) | |   └─Token(Identifier) |string|
-//@[023:00024) | ├─Token(Assignment) |=|
-//@[025:00034) | └─PropertyAccessSyntax
-//@[025:00029) |   ├─VariableAccessSyntax
-//@[025:00029) |   | └─IdentifierSyntax
-//@[025:00029) |   |   └─Token(Identifier) |site|
-//@[029:00030) |   ├─Token(Dot) |.|
-//@[030:00034) |   └─IdentifierSyntax
-//@[030:00034) |     └─Token(Identifier) |type|
-//@[034:00038) ├─Token(NewLine) |\r\n\r\n|
-
-resource nested 'Microsoft.Resources/deployments@2019-10-01' = {
-//@[000:00354) ├─ResourceDeclarationSyntax
-//@[000:00008) | ├─Token(Identifier) |resource|
-//@[009:00015) | ├─IdentifierSyntax
-//@[009:00015) | | └─Token(Identifier) |nested|
-//@[016:00060) | ├─StringSyntax
-//@[016:00060) | | └─Token(StringComplete) |'Microsoft.Resources/deployments@2019-10-01'|
-//@[061:00062) | ├─Token(Assignment) |=|
-//@[063:00354) | └─ObjectSyntax
-//@[063:00064) |   ├─Token(LeftBrace) |{|
-//@[064:00066) |   ├─Token(NewLine) |\r\n|
-  name: 'nestedTemplate1'
-//@[002:00025) |   ├─ObjectPropertySyntax
-//@[002:00006) |   | ├─IdentifierSyntax
-//@[002:00006) |   | | └─Token(Identifier) |name|
-//@[006:00007) |   | ├─Token(Colon) |:|
-//@[008:00025) |   | └─StringSyntax
-//@[008:00025) |   |   └─Token(StringComplete) |'nestedTemplate1'|
-//@[025:00027) |   ├─Token(NewLine) |\r\n|
-  properties: {
-//@[002:00258) |   ├─ObjectPropertySyntax
-//@[002:00012) |   | ├─IdentifierSyntax
-//@[002:00012) |   | | └─Token(Identifier) |properties|
-//@[012:00013) |   | ├─Token(Colon) |:|
-//@[014:00258) |   | └─ObjectSyntax
-//@[014:00015) |   |   ├─Token(LeftBrace) |{|
-//@[015:00017) |   |   ├─Token(NewLine) |\r\n|
-    mode: 'Incremental'
-//@[004:00023) |   |   ├─ObjectPropertySyntax
-//@[004:00008) |   |   | ├─IdentifierSyntax
-//@[004:00008) |   |   | | └─Token(Identifier) |mode|
-//@[008:00009) |   |   | ├─Token(Colon) |:|
-//@[010:00023) |   |   | └─StringSyntax
-//@[010:00023) |   |   |   └─Token(StringComplete) |'Incremental'|
-//@[023:00025) |   |   ├─Token(NewLine) |\r\n|
-    template: {
-//@[004:00211) |   |   ├─ObjectPropertySyntax
-//@[004:00012) |   |   | ├─IdentifierSyntax
-//@[004:00012) |   |   | | └─Token(Identifier) |template|
-//@[012:00013) |   |   | ├─Token(Colon) |:|
-//@[014:00211) |   |   | └─ObjectSyntax
-//@[014:00015) |   |   |   ├─Token(LeftBrace) |{|
-//@[015:00017) |   |   |   ├─Token(NewLine) |\r\n|
-      // string key value
-//@[025:00027) |   |   |   ├─Token(NewLine) |\r\n|
-      '$schema': 'https://schema.management.azure.com/schemas/2019-04-01/deploymentTemplate.json#'
-//@[006:00098) |   |   |   ├─ObjectPropertySyntax
-//@[006:00015) |   |   |   | ├─StringSyntax
-//@[006:00015) |   |   |   | | └─Token(StringComplete) |'$schema'|
-//@[015:00016) |   |   |   | ├─Token(Colon) |:|
-//@[017:00098) |   |   |   | └─StringSyntax
-//@[017:00098) |   |   |   |   └─Token(StringComplete) |'https://schema.management.azure.com/schemas/2019-04-01/deploymentTemplate.json#'|
-//@[098:00100) |   |   |   ├─Token(NewLine) |\r\n|
-      contentVersion: '1.0.0.0'
-//@[006:00031) |   |   |   ├─ObjectPropertySyntax
-//@[006:00020) |   |   |   | ├─IdentifierSyntax
-//@[006:00020) |   |   |   | | └─Token(Identifier) |contentVersion|
-//@[020:00021) |   |   |   | ├─Token(Colon) |:|
-//@[022:00031) |   |   |   | └─StringSyntax
-//@[022:00031) |   |   |   |   └─Token(StringComplete) |'1.0.0.0'|
-//@[031:00033) |   |   |   ├─Token(NewLine) |\r\n|
-      resources: [
-//@[006:00027) |   |   |   ├─ObjectPropertySyntax
-//@[006:00015) |   |   |   | ├─IdentifierSyntax
-//@[006:00015) |   |   |   | | └─Token(Identifier) |resources|
-//@[015:00016) |   |   |   | ├─Token(Colon) |:|
-//@[017:00027) |   |   |   | └─ArraySyntax
-//@[017:00018) |   |   |   |   ├─Token(LeftSquare) |[|
-//@[018:00020) |   |   |   |   ├─Token(NewLine) |\r\n|
-      ]
-//@[006:00007) |   |   |   |   └─Token(RightSquare) |]|
-//@[007:00009) |   |   |   ├─Token(NewLine) |\r\n|
-    }
-//@[004:00005) |   |   |   └─Token(RightBrace) |}|
-//@[005:00007) |   |   ├─Token(NewLine) |\r\n|
-  }
-//@[002:00003) |   |   └─Token(RightBrace) |}|
-//@[003:00005) |   ├─Token(NewLine) |\r\n|
-}
-//@[000:00001) |   └─Token(RightBrace) |}|
-//@[001:00005) ├─Token(NewLine) |\r\n\r\n|
-
-// should be able to access the read only properties
-//@[052:00054) ├─Token(NewLine) |\r\n|
-resource accessingReadOnlyProperties 'Microsoft.Foo/foos@2019-10-01' = {
-//@[000:00284) ├─ResourceDeclarationSyntax
-//@[000:00008) | ├─Token(Identifier) |resource|
-//@[009:00036) | ├─IdentifierSyntax
-//@[009:00036) | | └─Token(Identifier) |accessingReadOnlyProperties|
-//@[037:00068) | ├─StringSyntax
-//@[037:00068) | | └─Token(StringComplete) |'Microsoft.Foo/foos@2019-10-01'|
-//@[069:00070) | ├─Token(Assignment) |=|
-//@[071:00284) | └─ObjectSyntax
-//@[071:00072) |   ├─Token(LeftBrace) |{|
-//@[072:00074) |   ├─Token(NewLine) |\r\n|
-  name: 'nestedTemplate1'
-//@[002:00025) |   ├─ObjectPropertySyntax
-//@[002:00006) |   | ├─IdentifierSyntax
-//@[002:00006) |   | | └─Token(Identifier) |name|
-//@[006:00007) |   | ├─Token(Colon) |:|
-//@[008:00025) |   | └─StringSyntax
-//@[008:00025) |   |   └─Token(StringComplete) |'nestedTemplate1'|
-//@[025:00027) |   ├─Token(NewLine) |\r\n|
-  properties: {
-//@[002:00180) |   ├─ObjectPropertySyntax
-//@[002:00012) |   | ├─IdentifierSyntax
-//@[002:00012) |   | | └─Token(Identifier) |properties|
-//@[012:00013) |   | ├─Token(Colon) |:|
-//@[014:00180) |   | └─ObjectSyntax
-//@[014:00015) |   |   ├─Token(LeftBrace) |{|
-//@[015:00017) |   |   ├─Token(NewLine) |\r\n|
-    otherId: nested.id
-//@[004:00022) |   |   ├─ObjectPropertySyntax
-//@[004:00011) |   |   | ├─IdentifierSyntax
-//@[004:00011) |   |   | | └─Token(Identifier) |otherId|
-//@[011:00012) |   |   | ├─Token(Colon) |:|
-//@[013:00022) |   |   | └─PropertyAccessSyntax
-//@[013:00019) |   |   |   ├─VariableAccessSyntax
-//@[013:00019) |   |   |   | └─IdentifierSyntax
-//@[013:00019) |   |   |   |   └─Token(Identifier) |nested|
-//@[019:00020) |   |   |   ├─Token(Dot) |.|
-//@[020:00022) |   |   |   └─IdentifierSyntax
-//@[020:00022) |   |   |     └─Token(Identifier) |id|
-//@[022:00024) |   |   ├─Token(NewLine) |\r\n|
-    otherName: nested.name
-//@[004:00026) |   |   ├─ObjectPropertySyntax
-//@[004:00013) |   |   | ├─IdentifierSyntax
-//@[004:00013) |   |   | | └─Token(Identifier) |otherName|
-//@[013:00014) |   |   | ├─Token(Colon) |:|
-//@[015:00026) |   |   | └─PropertyAccessSyntax
-//@[015:00021) |   |   |   ├─VariableAccessSyntax
-//@[015:00021) |   |   |   | └─IdentifierSyntax
-//@[015:00021) |   |   |   |   └─Token(Identifier) |nested|
-//@[021:00022) |   |   |   ├─Token(Dot) |.|
-//@[022:00026) |   |   |   └─IdentifierSyntax
-//@[022:00026) |   |   |     └─Token(Identifier) |name|
-//@[026:00028) |   |   ├─Token(NewLine) |\r\n|
-    otherVersion: nested.apiVersion
-//@[004:00035) |   |   ├─ObjectPropertySyntax
-//@[004:00016) |   |   | ├─IdentifierSyntax
-//@[004:00016) |   |   | | └─Token(Identifier) |otherVersion|
-//@[016:00017) |   |   | ├─Token(Colon) |:|
-//@[018:00035) |   |   | └─PropertyAccessSyntax
-//@[018:00024) |   |   |   ├─VariableAccessSyntax
-//@[018:00024) |   |   |   | └─IdentifierSyntax
-//@[018:00024) |   |   |   |   └─Token(Identifier) |nested|
-//@[024:00025) |   |   |   ├─Token(Dot) |.|
-//@[025:00035) |   |   |   └─IdentifierSyntax
-//@[025:00035) |   |   |     └─Token(Identifier) |apiVersion|
-//@[035:00037) |   |   ├─Token(NewLine) |\r\n|
-    otherType: nested.type
-//@[004:00026) |   |   ├─ObjectPropertySyntax
-//@[004:00013) |   |   | ├─IdentifierSyntax
-//@[004:00013) |   |   | | └─Token(Identifier) |otherType|
-//@[013:00014) |   |   | ├─Token(Colon) |:|
-//@[015:00026) |   |   | └─PropertyAccessSyntax
-//@[015:00021) |   |   |   ├─VariableAccessSyntax
-//@[015:00021) |   |   |   | └─IdentifierSyntax
-//@[015:00021) |   |   |   |   └─Token(Identifier) |nested|
-//@[021:00022) |   |   |   ├─Token(Dot) |.|
-//@[022:00026) |   |   |   └─IdentifierSyntax
-//@[022:00026) |   |   |     └─Token(Identifier) |type|
-//@[026:00030) |   |   ├─Token(NewLine) |\r\n\r\n|
-
-    otherThings: nested.properties.mode
-//@[004:00039) |   |   ├─ObjectPropertySyntax
-//@[004:00015) |   |   | ├─IdentifierSyntax
-//@[004:00015) |   |   | | └─Token(Identifier) |otherThings|
-//@[015:00016) |   |   | ├─Token(Colon) |:|
-//@[017:00039) |   |   | └─PropertyAccessSyntax
-//@[017:00034) |   |   |   ├─PropertyAccessSyntax
-//@[017:00023) |   |   |   | ├─VariableAccessSyntax
-//@[017:00023) |   |   |   | | └─IdentifierSyntax
-//@[017:00023) |   |   |   | |   └─Token(Identifier) |nested|
-//@[023:00024) |   |   |   | ├─Token(Dot) |.|
-//@[024:00034) |   |   |   | └─IdentifierSyntax
-//@[024:00034) |   |   |   |   └─Token(Identifier) |properties|
-//@[034:00035) |   |   |   ├─Token(Dot) |.|
-//@[035:00039) |   |   |   └─IdentifierSyntax
-//@[035:00039) |   |   |     └─Token(Identifier) |mode|
-//@[039:00041) |   |   ├─Token(NewLine) |\r\n|
-  }
-//@[002:00003) |   |   └─Token(RightBrace) |}|
-//@[003:00005) |   ├─Token(NewLine) |\r\n|
-}
-//@[000:00001) |   └─Token(RightBrace) |}|
-//@[001:00005) ├─Token(NewLine) |\r\n\r\n|
-
-resource resourceA 'My.Rp/typeA@2020-01-01' = {
-//@[000:00071) ├─ResourceDeclarationSyntax
-//@[000:00008) | ├─Token(Identifier) |resource|
-//@[009:00018) | ├─IdentifierSyntax
-//@[009:00018) | | └─Token(Identifier) |resourceA|
-//@[019:00043) | ├─StringSyntax
-//@[019:00043) | | └─Token(StringComplete) |'My.Rp/typeA@2020-01-01'|
-//@[044:00045) | ├─Token(Assignment) |=|
-//@[046:00071) | └─ObjectSyntax
-//@[046:00047) |   ├─Token(LeftBrace) |{|
-//@[047:00049) |   ├─Token(NewLine) |\r\n|
-  name: 'resourceA'
-//@[002:00019) |   ├─ObjectPropertySyntax
-//@[002:00006) |   | ├─IdentifierSyntax
-//@[002:00006) |   | | └─Token(Identifier) |name|
-//@[006:00007) |   | ├─Token(Colon) |:|
-//@[008:00019) |   | └─StringSyntax
-//@[008:00019) |   |   └─Token(StringComplete) |'resourceA'|
-//@[019:00021) |   ├─Token(NewLine) |\r\n|
-}
-//@[000:00001) |   └─Token(RightBrace) |}|
-//@[001:00005) ├─Token(NewLine) |\r\n\r\n|
-
-resource resourceB 'My.Rp/typeA/typeB@2020-01-01' = {
-//@[000:00092) ├─ResourceDeclarationSyntax
-//@[000:00008) | ├─Token(Identifier) |resource|
-//@[009:00018) | ├─IdentifierSyntax
-//@[009:00018) | | └─Token(Identifier) |resourceB|
-//@[019:00049) | ├─StringSyntax
-//@[019:00049) | | └─Token(StringComplete) |'My.Rp/typeA/typeB@2020-01-01'|
-//@[050:00051) | ├─Token(Assignment) |=|
-//@[052:00092) | └─ObjectSyntax
-//@[052:00053) |   ├─Token(LeftBrace) |{|
-//@[053:00055) |   ├─Token(NewLine) |\r\n|
-  name: '${resourceA.name}/myName'
-//@[002:00034) |   ├─ObjectPropertySyntax
-//@[002:00006) |   | ├─IdentifierSyntax
-//@[002:00006) |   | | └─Token(Identifier) |name|
-//@[006:00007) |   | ├─Token(Colon) |:|
-//@[008:00034) |   | └─StringSyntax
-//@[008:00011) |   |   ├─Token(StringLeftPiece) |'${|
-//@[011:00025) |   |   ├─PropertyAccessSyntax
-//@[011:00020) |   |   | ├─VariableAccessSyntax
-//@[011:00020) |   |   | | └─IdentifierSyntax
-//@[011:00020) |   |   | |   └─Token(Identifier) |resourceA|
-//@[020:00021) |   |   | ├─Token(Dot) |.|
-//@[021:00025) |   |   | └─IdentifierSyntax
-//@[021:00025) |   |   |   └─Token(Identifier) |name|
-//@[025:00034) |   |   └─Token(StringRightPiece) |}/myName'|
-//@[034:00036) |   ├─Token(NewLine) |\r\n|
-}
-//@[000:00001) |   └─Token(RightBrace) |}|
-//@[001:00005) ├─Token(NewLine) |\r\n\r\n|
-
-resource resourceC 'My.Rp/typeA/typeB@2020-01-01' = {
-//@[000:00269) ├─ResourceDeclarationSyntax
-//@[000:00008) | ├─Token(Identifier) |resource|
-//@[009:00018) | ├─IdentifierSyntax
-//@[009:00018) | | └─Token(Identifier) |resourceC|
-//@[019:00049) | ├─StringSyntax
-//@[019:00049) | | └─Token(StringComplete) |'My.Rp/typeA/typeB@2020-01-01'|
-//@[050:00051) | ├─Token(Assignment) |=|
-//@[052:00269) | └─ObjectSyntax
-//@[052:00053) |   ├─Token(LeftBrace) |{|
-//@[053:00055) |   ├─Token(NewLine) |\r\n|
-  name: '${resourceA.name}/myName'
-//@[002:00034) |   ├─ObjectPropertySyntax
-//@[002:00006) |   | ├─IdentifierSyntax
-//@[002:00006) |   | | └─Token(Identifier) |name|
-//@[006:00007) |   | ├─Token(Colon) |:|
-//@[008:00034) |   | └─StringSyntax
-//@[008:00011) |   |   ├─Token(StringLeftPiece) |'${|
-//@[011:00025) |   |   ├─PropertyAccessSyntax
-//@[011:00020) |   |   | ├─VariableAccessSyntax
-//@[011:00020) |   |   | | └─IdentifierSyntax
-//@[011:00020) |   |   | |   └─Token(Identifier) |resourceA|
-//@[020:00021) |   |   | ├─Token(Dot) |.|
-//@[021:00025) |   |   | └─IdentifierSyntax
-//@[021:00025) |   |   |   └─Token(Identifier) |name|
-//@[025:00034) |   |   └─Token(StringRightPiece) |}/myName'|
-//@[034:00036) |   ├─Token(NewLine) |\r\n|
-  properties: {
-//@[002:00175) |   ├─ObjectPropertySyntax
-//@[002:00012) |   | ├─IdentifierSyntax
-//@[002:00012) |   | | └─Token(Identifier) |properties|
-//@[012:00013) |   | ├─Token(Colon) |:|
-//@[014:00175) |   | └─ObjectSyntax
-//@[014:00015) |   |   ├─Token(LeftBrace) |{|
-//@[015:00017) |   |   ├─Token(NewLine) |\r\n|
-    aId: resourceA.id
-//@[004:00021) |   |   ├─ObjectPropertySyntax
-//@[004:00007) |   |   | ├─IdentifierSyntax
-//@[004:00007) |   |   | | └─Token(Identifier) |aId|
-//@[007:00008) |   |   | ├─Token(Colon) |:|
-//@[009:00021) |   |   | └─PropertyAccessSyntax
-//@[009:00018) |   |   |   ├─VariableAccessSyntax
-//@[009:00018) |   |   |   | └─IdentifierSyntax
-//@[009:00018) |   |   |   |   └─Token(Identifier) |resourceA|
-//@[018:00019) |   |   |   ├─Token(Dot) |.|
-//@[019:00021) |   |   |   └─IdentifierSyntax
-//@[019:00021) |   |   |     └─Token(Identifier) |id|
-//@[021:00023) |   |   ├─Token(NewLine) |\r\n|
-    aType: resourceA.type
-//@[004:00025) |   |   ├─ObjectPropertySyntax
-//@[004:00009) |   |   | ├─IdentifierSyntax
-//@[004:00009) |   |   | | └─Token(Identifier) |aType|
-//@[009:00010) |   |   | ├─Token(Colon) |:|
-//@[011:00025) |   |   | └─PropertyAccessSyntax
-//@[011:00020) |   |   |   ├─VariableAccessSyntax
-//@[011:00020) |   |   |   | └─IdentifierSyntax
-//@[011:00020) |   |   |   |   └─Token(Identifier) |resourceA|
-//@[020:00021) |   |   |   ├─Token(Dot) |.|
-//@[021:00025) |   |   |   └─IdentifierSyntax
-//@[021:00025) |   |   |     └─Token(Identifier) |type|
-//@[025:00027) |   |   ├─Token(NewLine) |\r\n|
-    aName: resourceA.name
-//@[004:00025) |   |   ├─ObjectPropertySyntax
-//@[004:00009) |   |   | ├─IdentifierSyntax
-//@[004:00009) |   |   | | └─Token(Identifier) |aName|
-//@[009:00010) |   |   | ├─Token(Colon) |:|
-//@[011:00025) |   |   | └─PropertyAccessSyntax
-//@[011:00020) |   |   |   ├─VariableAccessSyntax
-//@[011:00020) |   |   |   | └─IdentifierSyntax
-//@[011:00020) |   |   |   |   └─Token(Identifier) |resourceA|
-//@[020:00021) |   |   |   ├─Token(Dot) |.|
-//@[021:00025) |   |   |   └─IdentifierSyntax
-//@[021:00025) |   |   |     └─Token(Identifier) |name|
-//@[025:00027) |   |   ├─Token(NewLine) |\r\n|
-    aApiVersion: resourceA.apiVersion
-//@[004:00037) |   |   ├─ObjectPropertySyntax
-//@[004:00015) |   |   | ├─IdentifierSyntax
-//@[004:00015) |   |   | | └─Token(Identifier) |aApiVersion|
-//@[015:00016) |   |   | ├─Token(Colon) |:|
-//@[017:00037) |   |   | └─PropertyAccessSyntax
-//@[017:00026) |   |   |   ├─VariableAccessSyntax
-//@[017:00026) |   |   |   | └─IdentifierSyntax
-//@[017:00026) |   |   |   |   └─Token(Identifier) |resourceA|
-//@[026:00027) |   |   |   ├─Token(Dot) |.|
-//@[027:00037) |   |   |   └─IdentifierSyntax
-//@[027:00037) |   |   |     └─Token(Identifier) |apiVersion|
-//@[037:00039) |   |   ├─Token(NewLine) |\r\n|
-    bProperties: resourceB.properties
-//@[004:00037) |   |   ├─ObjectPropertySyntax
-//@[004:00015) |   |   | ├─IdentifierSyntax
-//@[004:00015) |   |   | | └─Token(Identifier) |bProperties|
-//@[015:00016) |   |   | ├─Token(Colon) |:|
-//@[017:00037) |   |   | └─PropertyAccessSyntax
-//@[017:00026) |   |   |   ├─VariableAccessSyntax
-//@[017:00026) |   |   |   | └─IdentifierSyntax
-//@[017:00026) |   |   |   |   └─Token(Identifier) |resourceB|
-//@[026:00027) |   |   |   ├─Token(Dot) |.|
-//@[027:00037) |   |   |   └─IdentifierSyntax
-//@[027:00037) |   |   |     └─Token(Identifier) |properties|
-//@[037:00039) |   |   ├─Token(NewLine) |\r\n|
-  }
-//@[002:00003) |   |   └─Token(RightBrace) |}|
-//@[003:00005) |   ├─Token(NewLine) |\r\n|
-}
-//@[000:00001) |   └─Token(RightBrace) |}|
-//@[001:00005) ├─Token(NewLine) |\r\n\r\n|
-
-var varARuntime = {
-//@[000:00155) ├─VariableDeclarationSyntax
-//@[000:00003) | ├─Token(Identifier) |var|
-//@[004:00015) | ├─IdentifierSyntax
-//@[004:00015) | | └─Token(Identifier) |varARuntime|
-//@[016:00017) | ├─Token(Assignment) |=|
-//@[018:00155) | └─ObjectSyntax
-//@[018:00019) |   ├─Token(LeftBrace) |{|
-//@[019:00021) |   ├─Token(NewLine) |\r\n|
-  bId: resourceB.id
-//@[002:00019) |   ├─ObjectPropertySyntax
-//@[002:00005) |   | ├─IdentifierSyntax
-//@[002:00005) |   | | └─Token(Identifier) |bId|
-//@[005:00006) |   | ├─Token(Colon) |:|
-//@[007:00019) |   | └─PropertyAccessSyntax
-//@[007:00016) |   |   ├─VariableAccessSyntax
-//@[007:00016) |   |   | └─IdentifierSyntax
-//@[007:00016) |   |   |   └─Token(Identifier) |resourceB|
-//@[016:00017) |   |   ├─Token(Dot) |.|
-//@[017:00019) |   |   └─IdentifierSyntax
-//@[017:00019) |   |     └─Token(Identifier) |id|
-//@[019:00021) |   ├─Token(NewLine) |\r\n|
-  bType: resourceB.type
-//@[002:00023) |   ├─ObjectPropertySyntax
-//@[002:00007) |   | ├─IdentifierSyntax
-//@[002:00007) |   | | └─Token(Identifier) |bType|
-//@[007:00008) |   | ├─Token(Colon) |:|
-//@[009:00023) |   | └─PropertyAccessSyntax
-//@[009:00018) |   |   ├─VariableAccessSyntax
-//@[009:00018) |   |   | └─IdentifierSyntax
-//@[009:00018) |   |   |   └─Token(Identifier) |resourceB|
-//@[018:00019) |   |   ├─Token(Dot) |.|
-//@[019:00023) |   |   └─IdentifierSyntax
-//@[019:00023) |   |     └─Token(Identifier) |type|
-//@[023:00025) |   ├─Token(NewLine) |\r\n|
-  bName: resourceB.name
-//@[002:00023) |   ├─ObjectPropertySyntax
-//@[002:00007) |   | ├─IdentifierSyntax
-//@[002:00007) |   | | └─Token(Identifier) |bName|
-//@[007:00008) |   | ├─Token(Colon) |:|
-//@[009:00023) |   | └─PropertyAccessSyntax
-//@[009:00018) |   |   ├─VariableAccessSyntax
-//@[009:00018) |   |   | └─IdentifierSyntax
-//@[009:00018) |   |   |   └─Token(Identifier) |resourceB|
-//@[018:00019) |   |   ├─Token(Dot) |.|
-//@[019:00023) |   |   └─IdentifierSyntax
-//@[019:00023) |   |     └─Token(Identifier) |name|
-//@[023:00025) |   ├─Token(NewLine) |\r\n|
-  bApiVersion: resourceB.apiVersion
-//@[002:00035) |   ├─ObjectPropertySyntax
-//@[002:00013) |   | ├─IdentifierSyntax
-//@[002:00013) |   | | └─Token(Identifier) |bApiVersion|
-//@[013:00014) |   | ├─Token(Colon) |:|
-//@[015:00035) |   | └─PropertyAccessSyntax
-//@[015:00024) |   |   ├─VariableAccessSyntax
-//@[015:00024) |   |   | └─IdentifierSyntax
-//@[015:00024) |   |   |   └─Token(Identifier) |resourceB|
-//@[024:00025) |   |   ├─Token(Dot) |.|
-//@[025:00035) |   |   └─IdentifierSyntax
-//@[025:00035) |   |     └─Token(Identifier) |apiVersion|
-//@[035:00037) |   ├─Token(NewLine) |\r\n|
-  aKind: resourceA.kind
-//@[002:00023) |   ├─ObjectPropertySyntax
-//@[002:00007) |   | ├─IdentifierSyntax
-//@[002:00007) |   | | └─Token(Identifier) |aKind|
-//@[007:00008) |   | ├─Token(Colon) |:|
-//@[009:00023) |   | └─PropertyAccessSyntax
-//@[009:00018) |   |   ├─VariableAccessSyntax
-//@[009:00018) |   |   | └─IdentifierSyntax
-//@[009:00018) |   |   |   └─Token(Identifier) |resourceA|
-//@[018:00019) |   |   ├─Token(Dot) |.|
-//@[019:00023) |   |   └─IdentifierSyntax
-//@[019:00023) |   |     └─Token(Identifier) |kind|
-//@[023:00025) |   ├─Token(NewLine) |\r\n|
-}
-//@[000:00001) |   └─Token(RightBrace) |}|
-//@[001:00005) ├─Token(NewLine) |\r\n\r\n|
-
-var varBRuntime = [
-//@[000:00037) ├─VariableDeclarationSyntax
-//@[000:00003) | ├─Token(Identifier) |var|
-//@[004:00015) | ├─IdentifierSyntax
-//@[004:00015) | | └─Token(Identifier) |varBRuntime|
-//@[016:00017) | ├─Token(Assignment) |=|
-//@[018:00037) | └─ArraySyntax
-//@[018:00019) |   ├─Token(LeftSquare) |[|
-//@[019:00021) |   ├─Token(NewLine) |\r\n|
-  varARuntime
-//@[002:00013) |   ├─ArrayItemSyntax
-//@[002:00013) |   | └─VariableAccessSyntax
-//@[002:00013) |   |   └─IdentifierSyntax
-//@[002:00013) |   |     └─Token(Identifier) |varARuntime|
-//@[013:00015) |   ├─Token(NewLine) |\r\n|
-]
-//@[000:00001) |   └─Token(RightSquare) |]|
-//@[001:00005) ├─Token(NewLine) |\r\n\r\n|
-
-var resourceCRef = {
-//@[000:00043) ├─VariableDeclarationSyntax
-//@[000:00003) | ├─Token(Identifier) |var|
-//@[004:00016) | ├─IdentifierSyntax
-//@[004:00016) | | └─Token(Identifier) |resourceCRef|
-//@[017:00018) | ├─Token(Assignment) |=|
-//@[019:00043) | └─ObjectSyntax
-//@[019:00020) |   ├─Token(LeftBrace) |{|
-//@[020:00022) |   ├─Token(NewLine) |\r\n|
-  id: resourceC.id
-//@[002:00018) |   ├─ObjectPropertySyntax
-//@[002:00004) |   | ├─IdentifierSyntax
-//@[002:00004) |   | | └─Token(Identifier) |id|
-//@[004:00005) |   | ├─Token(Colon) |:|
-//@[006:00018) |   | └─PropertyAccessSyntax
-//@[006:00015) |   |   ├─VariableAccessSyntax
-//@[006:00015) |   |   | └─IdentifierSyntax
-//@[006:00015) |   |   |   └─Token(Identifier) |resourceC|
-//@[015:00016) |   |   ├─Token(Dot) |.|
-//@[016:00018) |   |   └─IdentifierSyntax
-//@[016:00018) |   |     └─Token(Identifier) |id|
-//@[018:00020) |   ├─Token(NewLine) |\r\n|
-}
-//@[000:00001) |   └─Token(RightBrace) |}|
-//@[001:00003) ├─Token(NewLine) |\r\n|
-var setResourceCRef = true
-//@[000:00026) ├─VariableDeclarationSyntax
-//@[000:00003) | ├─Token(Identifier) |var|
-//@[004:00019) | ├─IdentifierSyntax
-//@[004:00019) | | └─Token(Identifier) |setResourceCRef|
-//@[020:00021) | ├─Token(Assignment) |=|
-//@[022:00026) | └─BooleanLiteralSyntax
-//@[022:00026) |   └─Token(TrueKeyword) |true|
-//@[026:00030) ├─Token(NewLine) |\r\n\r\n|
-
-resource resourceD 'My.Rp/typeD@2020-01-01' = {
-//@[000:00231) ├─ResourceDeclarationSyntax
-//@[000:00008) | ├─Token(Identifier) |resource|
-//@[009:00018) | ├─IdentifierSyntax
-//@[009:00018) | | └─Token(Identifier) |resourceD|
-//@[019:00043) | ├─StringSyntax
-//@[019:00043) | | └─Token(StringComplete) |'My.Rp/typeD@2020-01-01'|
-//@[044:00045) | ├─Token(Assignment) |=|
-//@[046:00231) | └─ObjectSyntax
-//@[046:00047) |   ├─Token(LeftBrace) |{|
-//@[047:00049) |   ├─Token(NewLine) |\r\n|
-  name: 'constant'
-//@[002:00018) |   ├─ObjectPropertySyntax
-//@[002:00006) |   | ├─IdentifierSyntax
-//@[002:00006) |   | | └─Token(Identifier) |name|
-//@[006:00007) |   | ├─Token(Colon) |:|
-//@[008:00018) |   | └─StringSyntax
-//@[008:00018) |   |   └─Token(StringComplete) |'constant'|
-//@[018:00020) |   ├─Token(NewLine) |\r\n|
-  properties: {
-//@[002:00159) |   ├─ObjectPropertySyntax
-//@[002:00012) |   | ├─IdentifierSyntax
-//@[002:00012) |   | | └─Token(Identifier) |properties|
-//@[012:00013) |   | ├─Token(Colon) |:|
-//@[014:00159) |   | └─ObjectSyntax
-//@[014:00015) |   |   ├─Token(LeftBrace) |{|
-//@[015:00017) |   |   ├─Token(NewLine) |\r\n|
-    runtime: varBRuntime
-//@[004:00024) |   |   ├─ObjectPropertySyntax
-//@[004:00011) |   |   | ├─IdentifierSyntax
-//@[004:00011) |   |   | | └─Token(Identifier) |runtime|
-//@[011:00012) |   |   | ├─Token(Colon) |:|
-//@[013:00024) |   |   | └─VariableAccessSyntax
-//@[013:00024) |   |   |   └─IdentifierSyntax
-//@[013:00024) |   |   |     └─Token(Identifier) |varBRuntime|
-//@[024:00026) |   |   ├─Token(NewLine) |\r\n|
-    // repro for https://github.com/Azure/bicep/issues/316
-//@[058:00060) |   |   ├─Token(NewLine) |\r\n|
-    repro316: setResourceCRef ? resourceCRef : null
-//@[004:00051) |   |   ├─ObjectPropertySyntax
-//@[004:00012) |   |   | ├─IdentifierSyntax
-//@[004:00012) |   |   | | └─Token(Identifier) |repro316|
-//@[012:00013) |   |   | ├─Token(Colon) |:|
-//@[014:00051) |   |   | └─TernaryOperationSyntax
-//@[014:00029) |   |   |   ├─VariableAccessSyntax
-//@[014:00029) |   |   |   | └─IdentifierSyntax
-//@[014:00029) |   |   |   |   └─Token(Identifier) |setResourceCRef|
-//@[030:00031) |   |   |   ├─Token(Question) |?|
-//@[032:00044) |   |   |   ├─VariableAccessSyntax
-//@[032:00044) |   |   |   | └─IdentifierSyntax
-//@[032:00044) |   |   |   |   └─Token(Identifier) |resourceCRef|
-//@[045:00046) |   |   |   ├─Token(Colon) |:|
-//@[047:00051) |   |   |   └─NullLiteralSyntax
-//@[047:00051) |   |   |     └─Token(NullKeyword) |null|
-//@[051:00053) |   |   ├─Token(NewLine) |\r\n|
-  }
-//@[002:00003) |   |   └─Token(RightBrace) |}|
-//@[003:00005) |   ├─Token(NewLine) |\r\n|
-}
-//@[000:00001) |   └─Token(RightBrace) |}|
-//@[001:00005) ├─Token(NewLine) |\r\n\r\n|
-
-var myInterpKey = 'abc'
-//@[000:00023) ├─VariableDeclarationSyntax
-//@[000:00003) | ├─Token(Identifier) |var|
-//@[004:00015) | ├─IdentifierSyntax
-//@[004:00015) | | └─Token(Identifier) |myInterpKey|
-//@[016:00017) | ├─Token(Assignment) |=|
-//@[018:00023) | └─StringSyntax
-//@[018:00023) |   └─Token(StringComplete) |'abc'|
-//@[023:00025) ├─Token(NewLine) |\r\n|
-resource resourceWithInterp 'My.Rp/interp@2020-01-01' = {
-//@[000:00202) ├─ResourceDeclarationSyntax
-//@[000:00008) | ├─Token(Identifier) |resource|
-//@[009:00027) | ├─IdentifierSyntax
-//@[009:00027) | | └─Token(Identifier) |resourceWithInterp|
-//@[028:00053) | ├─StringSyntax
-//@[028:00053) | | └─Token(StringComplete) |'My.Rp/interp@2020-01-01'|
-//@[054:00055) | ├─Token(Assignment) |=|
-//@[056:00202) | └─ObjectSyntax
-//@[056:00057) |   ├─Token(LeftBrace) |{|
-//@[057:00059) |   ├─Token(NewLine) |\r\n|
-  name: 'interpTest'
-//@[002:00020) |   ├─ObjectPropertySyntax
-//@[002:00006) |   | ├─IdentifierSyntax
-//@[002:00006) |   | | └─Token(Identifier) |name|
-//@[006:00007) |   | ├─Token(Colon) |:|
-//@[008:00020) |   | └─StringSyntax
-//@[008:00020) |   |   └─Token(StringComplete) |'interpTest'|
-//@[020:00022) |   ├─Token(NewLine) |\r\n|
-  properties: {
-//@[002:00118) |   ├─ObjectPropertySyntax
-//@[002:00012) |   | ├─IdentifierSyntax
-//@[002:00012) |   | | └─Token(Identifier) |properties|
-//@[012:00013) |   | ├─Token(Colon) |:|
-//@[014:00118) |   | └─ObjectSyntax
-//@[014:00015) |   |   ├─Token(LeftBrace) |{|
-//@[015:00017) |   |   ├─Token(NewLine) |\r\n|
-    '${myInterpKey}': 1
-//@[004:00023) |   |   ├─ObjectPropertySyntax
-//@[004:00020) |   |   | ├─StringSyntax
-//@[004:00007) |   |   | | ├─Token(StringLeftPiece) |'${|
-//@[007:00018) |   |   | | ├─VariableAccessSyntax
-//@[007:00018) |   |   | | | └─IdentifierSyntax
-//@[007:00018) |   |   | | |   └─Token(Identifier) |myInterpKey|
-//@[018:00020) |   |   | | └─Token(StringRightPiece) |}'|
-//@[020:00021) |   |   | ├─Token(Colon) |:|
-//@[022:00023) |   |   | └─IntegerLiteralSyntax
-//@[022:00023) |   |   |   └─Token(Integer) |1|
-//@[023:00025) |   |   ├─Token(NewLine) |\r\n|
-    'abc${myInterpKey}def': 2
-//@[004:00029) |   |   ├─ObjectPropertySyntax
-//@[004:00026) |   |   | ├─StringSyntax
-//@[004:00010) |   |   | | ├─Token(StringLeftPiece) |'abc${|
-//@[010:00021) |   |   | | ├─VariableAccessSyntax
-//@[010:00021) |   |   | | | └─IdentifierSyntax
-//@[010:00021) |   |   | | |   └─Token(Identifier) |myInterpKey|
-//@[021:00026) |   |   | | └─Token(StringRightPiece) |}def'|
-//@[026:00027) |   |   | ├─Token(Colon) |:|
-//@[028:00029) |   |   | └─IntegerLiteralSyntax
-//@[028:00029) |   |   |   └─Token(Integer) |2|
-//@[029:00031) |   |   ├─Token(NewLine) |\r\n|
-    '${myInterpKey}abc${myInterpKey}': 3
-//@[004:00040) |   |   ├─ObjectPropertySyntax
-//@[004:00037) |   |   | ├─StringSyntax
-//@[004:00007) |   |   | | ├─Token(StringLeftPiece) |'${|
-//@[007:00018) |   |   | | ├─VariableAccessSyntax
-//@[007:00018) |   |   | | | └─IdentifierSyntax
-//@[007:00018) |   |   | | |   └─Token(Identifier) |myInterpKey|
-//@[018:00024) |   |   | | ├─Token(StringMiddlePiece) |}abc${|
-//@[024:00035) |   |   | | ├─VariableAccessSyntax
-//@[024:00035) |   |   | | | └─IdentifierSyntax
-//@[024:00035) |   |   | | |   └─Token(Identifier) |myInterpKey|
-//@[035:00037) |   |   | | └─Token(StringRightPiece) |}'|
-//@[037:00038) |   |   | ├─Token(Colon) |:|
-//@[039:00040) |   |   | └─IntegerLiteralSyntax
-//@[039:00040) |   |   |   └─Token(Integer) |3|
-//@[040:00042) |   |   ├─Token(NewLine) |\r\n|
-  }
-//@[002:00003) |   |   └─Token(RightBrace) |}|
-//@[003:00005) |   ├─Token(NewLine) |\r\n|
-}
-//@[000:00001) |   └─Token(RightBrace) |}|
-//@[001:00005) ├─Token(NewLine) |\r\n\r\n|
-
-resource resourceWithEscaping 'My.Rp/mockResource@2020-01-01' = {
-//@[000:00234) ├─ResourceDeclarationSyntax
-//@[000:00008) | ├─Token(Identifier) |resource|
-//@[009:00029) | ├─IdentifierSyntax
-//@[009:00029) | | └─Token(Identifier) |resourceWithEscaping|
-//@[030:00061) | ├─StringSyntax
-//@[030:00061) | | └─Token(StringComplete) |'My.Rp/mockResource@2020-01-01'|
-//@[062:00063) | ├─Token(Assignment) |=|
-//@[064:00234) | └─ObjectSyntax
-//@[064:00065) |   ├─Token(LeftBrace) |{|
-//@[065:00067) |   ├─Token(NewLine) |\r\n|
-  name: 'test'
-//@[002:00014) |   ├─ObjectPropertySyntax
-//@[002:00006) |   | ├─IdentifierSyntax
-//@[002:00006) |   | | └─Token(Identifier) |name|
-//@[006:00007) |   | ├─Token(Colon) |:|
-//@[008:00014) |   | └─StringSyntax
-//@[008:00014) |   |   └─Token(StringComplete) |'test'|
-//@[014:00016) |   ├─Token(NewLine) |\r\n|
-  properties: {
-//@[002:00148) |   ├─ObjectPropertySyntax
-//@[002:00012) |   | ├─IdentifierSyntax
-//@[002:00012) |   | | └─Token(Identifier) |properties|
-//@[012:00013) |   | ├─Token(Colon) |:|
-//@[014:00148) |   | └─ObjectSyntax
-//@[014:00015) |   |   ├─Token(LeftBrace) |{|
-//@[015:00017) |   |   ├─Token(NewLine) |\r\n|
-    // both key and value should be escaped in template output
-//@[062:00064) |   |   ├─Token(NewLine) |\r\n|
-    '[resourceGroup().location]': '[resourceGroup().location]'
-//@[004:00062) |   |   ├─ObjectPropertySyntax
-//@[004:00032) |   |   | ├─StringSyntax
-//@[004:00032) |   |   | | └─Token(StringComplete) |'[resourceGroup().location]'|
-//@[032:00033) |   |   | ├─Token(Colon) |:|
-//@[034:00062) |   |   | └─StringSyntax
-//@[034:00062) |   |   |   └─Token(StringComplete) |'[resourceGroup().location]'|
-//@[062:00064) |   |   ├─Token(NewLine) |\r\n|
-  }
-//@[002:00003) |   |   └─Token(RightBrace) |}|
-//@[003:00005) |   ├─Token(NewLine) |\r\n|
-}
-//@[000:00001) |   └─Token(RightBrace) |}|
-//@[001:00005) ├─Token(NewLine) |\r\n\r\n|
-
-param shouldDeployVm bool = true
-//@[000:00032) ├─ParameterDeclarationSyntax
-//@[000:00005) | ├─Token(Identifier) |param|
-//@[006:00020) | ├─IdentifierSyntax
-//@[006:00020) | | └─Token(Identifier) |shouldDeployVm|
-//@[021:00025) | ├─TypeVariableAccessSyntax
-//@[021:00025) | | └─IdentifierSyntax
-//@[021:00025) | |   └─Token(Identifier) |bool|
-//@[026:00032) | └─ParameterDefaultValueSyntax
-//@[026:00027) |   ├─Token(Assignment) |=|
-//@[028:00032) |   └─BooleanLiteralSyntax
-//@[028:00032) |     └─Token(TrueKeyword) |true|
-//@[032:00036) ├─Token(NewLine) |\r\n\r\n|
-
-@sys.description('this is vmWithCondition')
-//@[000:00308) ├─ResourceDeclarationSyntax
-//@[000:00043) | ├─DecoratorSyntax
-//@[000:00001) | | ├─Token(At) |@|
-//@[001:00043) | | └─InstanceFunctionCallSyntax
-//@[001:00004) | |   ├─VariableAccessSyntax
-//@[001:00004) | |   | └─IdentifierSyntax
-//@[001:00004) | |   |   └─Token(Identifier) |sys|
-//@[004:00005) | |   ├─Token(Dot) |.|
-//@[005:00016) | |   ├─IdentifierSyntax
-//@[005:00016) | |   | └─Token(Identifier) |description|
-//@[016:00017) | |   ├─Token(LeftParen) |(|
-//@[017:00042) | |   ├─FunctionArgumentSyntax
-//@[017:00042) | |   | └─StringSyntax
-//@[017:00042) | |   |   └─Token(StringComplete) |'this is vmWithCondition'|
-//@[042:00043) | |   └─Token(RightParen) |)|
-//@[043:00045) | ├─Token(NewLine) |\r\n|
-resource vmWithCondition 'Microsoft.Compute/virtualMachines@2020-06-01' = if (shouldDeployVm) {
-//@[000:00008) | ├─Token(Identifier) |resource|
-//@[009:00024) | ├─IdentifierSyntax
-//@[009:00024) | | └─Token(Identifier) |vmWithCondition|
-//@[025:00071) | ├─StringSyntax
-//@[025:00071) | | └─Token(StringComplete) |'Microsoft.Compute/virtualMachines@2020-06-01'|
-//@[072:00073) | ├─Token(Assignment) |=|
-//@[074:00263) | └─IfConditionSyntax
-//@[074:00076) |   ├─Token(Identifier) |if|
-//@[077:00093) |   ├─ParenthesizedExpressionSyntax
-//@[077:00078) |   | ├─Token(LeftParen) |(|
-//@[078:00092) |   | ├─VariableAccessSyntax
-//@[078:00092) |   | | └─IdentifierSyntax
-//@[078:00092) |   | |   └─Token(Identifier) |shouldDeployVm|
-//@[092:00093) |   | └─Token(RightParen) |)|
-//@[094:00263) |   └─ObjectSyntax
-//@[094:00095) |     ├─Token(LeftBrace) |{|
-//@[095:00097) |     ├─Token(NewLine) |\r\n|
-  name: 'vmName'
-//@[002:00016) |     ├─ObjectPropertySyntax
-//@[002:00006) |     | ├─IdentifierSyntax
-//@[002:00006) |     | | └─Token(Identifier) |name|
-//@[006:00007) |     | ├─Token(Colon) |:|
-//@[008:00016) |     | └─StringSyntax
-//@[008:00016) |     |   └─Token(StringComplete) |'vmName'|
-//@[016:00018) |     ├─Token(NewLine) |\r\n|
-  location: 'westus'
-//@[002:00020) |     ├─ObjectPropertySyntax
-//@[002:00010) |     | ├─IdentifierSyntax
-//@[002:00010) |     | | └─Token(Identifier) |location|
-//@[010:00011) |     | ├─Token(Colon) |:|
-//@[012:00020) |     | └─StringSyntax
-//@[012:00020) |     |   └─Token(StringComplete) |'westus'|
-//@[020:00022) |     ├─Token(NewLine) |\r\n|
-  properties: {
-//@[002:00123) |     ├─ObjectPropertySyntax
-//@[002:00012) |     | ├─IdentifierSyntax
-//@[002:00012) |     | | └─Token(Identifier) |properties|
-//@[012:00013) |     | ├─Token(Colon) |:|
-//@[014:00123) |     | └─ObjectSyntax
-//@[014:00015) |     |   ├─Token(LeftBrace) |{|
-//@[015:00017) |     |   ├─Token(NewLine) |\r\n|
-    osProfile: {
-//@[004:00101) |     |   ├─ObjectPropertySyntax
-//@[004:00013) |     |   | ├─IdentifierSyntax
-//@[004:00013) |     |   | | └─Token(Identifier) |osProfile|
-//@[013:00014) |     |   | ├─Token(Colon) |:|
-//@[015:00101) |     |   | └─ObjectSyntax
-//@[015:00016) |     |   |   ├─Token(LeftBrace) |{|
-//@[016:00018) |     |   |   ├─Token(NewLine) |\r\n|
-      windowsConfiguration: {
-//@[006:00076) |     |   |   ├─ObjectPropertySyntax
-//@[006:00026) |     |   |   | ├─IdentifierSyntax
-//@[006:00026) |     |   |   | | └─Token(Identifier) |windowsConfiguration|
-//@[026:00027) |     |   |   | ├─Token(Colon) |:|
-//@[028:00076) |     |   |   | └─ObjectSyntax
-//@[028:00029) |     |   |   |   ├─Token(LeftBrace) |{|
-//@[029:00031) |     |   |   |   ├─Token(NewLine) |\r\n|
-        enableAutomaticUpdates: true
-//@[008:00036) |     |   |   |   ├─ObjectPropertySyntax
-//@[008:00030) |     |   |   |   | ├─IdentifierSyntax
-//@[008:00030) |     |   |   |   | | └─Token(Identifier) |enableAutomaticUpdates|
-//@[030:00031) |     |   |   |   | ├─Token(Colon) |:|
-//@[032:00036) |     |   |   |   | └─BooleanLiteralSyntax
-//@[032:00036) |     |   |   |   |   └─Token(TrueKeyword) |true|
-//@[036:00038) |     |   |   |   ├─Token(NewLine) |\r\n|
-      }
-//@[006:00007) |     |   |   |   └─Token(RightBrace) |}|
-//@[007:00009) |     |   |   ├─Token(NewLine) |\r\n|
-    }
-//@[004:00005) |     |   |   └─Token(RightBrace) |}|
-//@[005:00007) |     |   ├─Token(NewLine) |\r\n|
-  }
-//@[002:00003) |     |   └─Token(RightBrace) |}|
-//@[003:00005) |     ├─Token(NewLine) |\r\n|
-}
-//@[000:00001) |     └─Token(RightBrace) |}|
-//@[001:00005) ├─Token(NewLine) |\r\n\r\n|
-
-@sys.description('this is another vmWithCondition')
-//@[000:00339) ├─ResourceDeclarationSyntax
-//@[000:00051) | ├─DecoratorSyntax
-//@[000:00001) | | ├─Token(At) |@|
-//@[001:00051) | | └─InstanceFunctionCallSyntax
-//@[001:00004) | |   ├─VariableAccessSyntax
-//@[001:00004) | |   | └─IdentifierSyntax
-//@[001:00004) | |   |   └─Token(Identifier) |sys|
-//@[004:00005) | |   ├─Token(Dot) |.|
-//@[005:00016) | |   ├─IdentifierSyntax
-//@[005:00016) | |   | └─Token(Identifier) |description|
-//@[016:00017) | |   ├─Token(LeftParen) |(|
-//@[017:00050) | |   ├─FunctionArgumentSyntax
-//@[017:00050) | |   | └─StringSyntax
-//@[017:00050) | |   |   └─Token(StringComplete) |'this is another vmWithCondition'|
-//@[050:00051) | |   └─Token(RightParen) |)|
-//@[051:00053) | ├─Token(NewLine) |\r\n|
-resource vmWithCondition2 'Microsoft.Compute/virtualMachines@2020-06-01' =
-//@[000:00008) | ├─Token(Identifier) |resource|
-//@[009:00025) | ├─IdentifierSyntax
-//@[009:00025) | | └─Token(Identifier) |vmWithCondition2|
-//@[026:00072) | ├─StringSyntax
-//@[026:00072) | | └─Token(StringComplete) |'Microsoft.Compute/virtualMachines@2020-06-01'|
-//@[073:00074) | ├─Token(Assignment) |=|
-//@[074:00076) | ├─Token(NewLine) |\r\n|
-                    if (shouldDeployVm) {
-//@[020:00210) | └─IfConditionSyntax
-//@[020:00022) |   ├─Token(Identifier) |if|
-//@[023:00039) |   ├─ParenthesizedExpressionSyntax
-//@[023:00024) |   | ├─Token(LeftParen) |(|
-//@[024:00038) |   | ├─VariableAccessSyntax
-//@[024:00038) |   | | └─IdentifierSyntax
-//@[024:00038) |   | |   └─Token(Identifier) |shouldDeployVm|
-//@[038:00039) |   | └─Token(RightParen) |)|
-//@[040:00210) |   └─ObjectSyntax
-//@[040:00041) |     ├─Token(LeftBrace) |{|
-//@[041:00043) |     ├─Token(NewLine) |\r\n|
-  name: 'vmName2'
-//@[002:00017) |     ├─ObjectPropertySyntax
-//@[002:00006) |     | ├─IdentifierSyntax
-//@[002:00006) |     | | └─Token(Identifier) |name|
-//@[006:00007) |     | ├─Token(Colon) |:|
-//@[008:00017) |     | └─StringSyntax
-//@[008:00017) |     |   └─Token(StringComplete) |'vmName2'|
-//@[017:00019) |     ├─Token(NewLine) |\r\n|
-  location: 'westus'
-//@[002:00020) |     ├─ObjectPropertySyntax
-//@[002:00010) |     | ├─IdentifierSyntax
-//@[002:00010) |     | | └─Token(Identifier) |location|
-//@[010:00011) |     | ├─Token(Colon) |:|
-//@[012:00020) |     | └─StringSyntax
-//@[012:00020) |     |   └─Token(StringComplete) |'westus'|
-//@[020:00022) |     ├─Token(NewLine) |\r\n|
-  properties: {
-//@[002:00123) |     ├─ObjectPropertySyntax
-//@[002:00012) |     | ├─IdentifierSyntax
-//@[002:00012) |     | | └─Token(Identifier) |properties|
-//@[012:00013) |     | ├─Token(Colon) |:|
-//@[014:00123) |     | └─ObjectSyntax
-//@[014:00015) |     |   ├─Token(LeftBrace) |{|
-//@[015:00017) |     |   ├─Token(NewLine) |\r\n|
-    osProfile: {
-//@[004:00101) |     |   ├─ObjectPropertySyntax
-//@[004:00013) |     |   | ├─IdentifierSyntax
-//@[004:00013) |     |   | | └─Token(Identifier) |osProfile|
-//@[013:00014) |     |   | ├─Token(Colon) |:|
-//@[015:00101) |     |   | └─ObjectSyntax
-//@[015:00016) |     |   |   ├─Token(LeftBrace) |{|
-//@[016:00018) |     |   |   ├─Token(NewLine) |\r\n|
-      windowsConfiguration: {
-//@[006:00076) |     |   |   ├─ObjectPropertySyntax
-//@[006:00026) |     |   |   | ├─IdentifierSyntax
-//@[006:00026) |     |   |   | | └─Token(Identifier) |windowsConfiguration|
-//@[026:00027) |     |   |   | ├─Token(Colon) |:|
-//@[028:00076) |     |   |   | └─ObjectSyntax
-//@[028:00029) |     |   |   |   ├─Token(LeftBrace) |{|
-//@[029:00031) |     |   |   |   ├─Token(NewLine) |\r\n|
-        enableAutomaticUpdates: true
-//@[008:00036) |     |   |   |   ├─ObjectPropertySyntax
-//@[008:00030) |     |   |   |   | ├─IdentifierSyntax
-//@[008:00030) |     |   |   |   | | └─Token(Identifier) |enableAutomaticUpdates|
-//@[030:00031) |     |   |   |   | ├─Token(Colon) |:|
-//@[032:00036) |     |   |   |   | └─BooleanLiteralSyntax
-//@[032:00036) |     |   |   |   |   └─Token(TrueKeyword) |true|
-//@[036:00038) |     |   |   |   ├─Token(NewLine) |\r\n|
-      }
-//@[006:00007) |     |   |   |   └─Token(RightBrace) |}|
-//@[007:00009) |     |   |   ├─Token(NewLine) |\r\n|
-    }
-//@[004:00005) |     |   |   └─Token(RightBrace) |}|
-//@[005:00007) |     |   ├─Token(NewLine) |\r\n|
-  }
-//@[002:00003) |     |   └─Token(RightBrace) |}|
-//@[003:00005) |     ├─Token(NewLine) |\r\n|
-}
-//@[000:00001) |     └─Token(RightBrace) |}|
-//@[001:00005) ├─Token(NewLine) |\r\n\r\n|
-
-resource extension1 'My.Rp/extensionResource@2020-12-01' = {
-//@[000:00110) ├─ResourceDeclarationSyntax
-//@[000:00008) | ├─Token(Identifier) |resource|
-//@[009:00019) | ├─IdentifierSyntax
-//@[009:00019) | | └─Token(Identifier) |extension1|
-//@[020:00056) | ├─StringSyntax
-//@[020:00056) | | └─Token(StringComplete) |'My.Rp/extensionResource@2020-12-01'|
-//@[057:00058) | ├─Token(Assignment) |=|
-//@[059:00110) | └─ObjectSyntax
-//@[059:00060) |   ├─Token(LeftBrace) |{|
-//@[060:00062) |   ├─Token(NewLine) |\r\n|
-  name: 'extension'
-//@[002:00019) |   ├─ObjectPropertySyntax
-//@[002:00006) |   | ├─IdentifierSyntax
-//@[002:00006) |   | | └─Token(Identifier) |name|
-//@[006:00007) |   | ├─Token(Colon) |:|
-//@[008:00019) |   | └─StringSyntax
-//@[008:00019) |   |   └─Token(StringComplete) |'extension'|
-//@[019:00021) |   ├─Token(NewLine) |\r\n|
-  scope: vmWithCondition
-//@[002:00024) |   ├─ObjectPropertySyntax
-//@[002:00007) |   | ├─IdentifierSyntax
-//@[002:00007) |   | | └─Token(Identifier) |scope|
-//@[007:00008) |   | ├─Token(Colon) |:|
-//@[009:00024) |   | └─VariableAccessSyntax
-//@[009:00024) |   |   └─IdentifierSyntax
-//@[009:00024) |   |     └─Token(Identifier) |vmWithCondition|
-//@[024:00026) |   ├─Token(NewLine) |\r\n|
-}
-//@[000:00001) |   └─Token(RightBrace) |}|
-//@[001:00005) ├─Token(NewLine) |\r\n\r\n|
-
-resource extension2 'My.Rp/extensionResource@2020-12-01' = {
-//@[000:00105) ├─ResourceDeclarationSyntax
-//@[000:00008) | ├─Token(Identifier) |resource|
-//@[009:00019) | ├─IdentifierSyntax
-//@[009:00019) | | └─Token(Identifier) |extension2|
-//@[020:00056) | ├─StringSyntax
-//@[020:00056) | | └─Token(StringComplete) |'My.Rp/extensionResource@2020-12-01'|
-//@[057:00058) | ├─Token(Assignment) |=|
-//@[059:00105) | └─ObjectSyntax
-//@[059:00060) |   ├─Token(LeftBrace) |{|
-//@[060:00062) |   ├─Token(NewLine) |\r\n|
-  name: 'extension'
-//@[002:00019) |   ├─ObjectPropertySyntax
-//@[002:00006) |   | ├─IdentifierSyntax
-//@[002:00006) |   | | └─Token(Identifier) |name|
-//@[006:00007) |   | ├─Token(Colon) |:|
-//@[008:00019) |   | └─StringSyntax
-//@[008:00019) |   |   └─Token(StringComplete) |'extension'|
-//@[019:00021) |   ├─Token(NewLine) |\r\n|
-  scope: extension1
-//@[002:00019) |   ├─ObjectPropertySyntax
-//@[002:00007) |   | ├─IdentifierSyntax
-//@[002:00007) |   | | └─Token(Identifier) |scope|
-//@[007:00008) |   | ├─Token(Colon) |:|
-//@[009:00019) |   | └─VariableAccessSyntax
-//@[009:00019) |   |   └─IdentifierSyntax
-//@[009:00019) |   |     └─Token(Identifier) |extension1|
-//@[019:00021) |   ├─Token(NewLine) |\r\n|
-}
-//@[000:00001) |   └─Token(RightBrace) |}|
-//@[001:00005) ├─Token(NewLine) |\r\n\r\n|
-
-resource extensionDependencies 'My.Rp/mockResource@2020-01-01' = {
-//@[000:00359) ├─ResourceDeclarationSyntax
-//@[000:00008) | ├─Token(Identifier) |resource|
-//@[009:00030) | ├─IdentifierSyntax
-//@[009:00030) | | └─Token(Identifier) |extensionDependencies|
-//@[031:00062) | ├─StringSyntax
-//@[031:00062) | | └─Token(StringComplete) |'My.Rp/mockResource@2020-01-01'|
-//@[063:00064) | ├─Token(Assignment) |=|
-//@[065:00359) | └─ObjectSyntax
-//@[065:00066) |   ├─Token(LeftBrace) |{|
-//@[066:00068) |   ├─Token(NewLine) |\r\n|
-  name: 'extensionDependencies'
-//@[002:00031) |   ├─ObjectPropertySyntax
-//@[002:00006) |   | ├─IdentifierSyntax
-//@[002:00006) |   | | └─Token(Identifier) |name|
-//@[006:00007) |   | ├─Token(Colon) |:|
-//@[008:00031) |   | └─StringSyntax
-//@[008:00031) |   |   └─Token(StringComplete) |'extensionDependencies'|
-//@[031:00033) |   ├─Token(NewLine) |\r\n|
-  properties: {
-//@[002:00255) |   ├─ObjectPropertySyntax
-//@[002:00012) |   | ├─IdentifierSyntax
-//@[002:00012) |   | | └─Token(Identifier) |properties|
-//@[012:00013) |   | ├─Token(Colon) |:|
-//@[014:00255) |   | └─ObjectSyntax
-//@[014:00015) |   |   ├─Token(LeftBrace) |{|
-//@[015:00017) |   |   ├─Token(NewLine) |\r\n|
-    res1: vmWithCondition.id
-//@[004:00028) |   |   ├─ObjectPropertySyntax
-//@[004:00008) |   |   | ├─IdentifierSyntax
-//@[004:00008) |   |   | | └─Token(Identifier) |res1|
-//@[008:00009) |   |   | ├─Token(Colon) |:|
-//@[010:00028) |   |   | └─PropertyAccessSyntax
-//@[010:00025) |   |   |   ├─VariableAccessSyntax
-//@[010:00025) |   |   |   | └─IdentifierSyntax
-//@[010:00025) |   |   |   |   └─Token(Identifier) |vmWithCondition|
-//@[025:00026) |   |   |   ├─Token(Dot) |.|
-//@[026:00028) |   |   |   └─IdentifierSyntax
-//@[026:00028) |   |   |     └─Token(Identifier) |id|
-//@[028:00030) |   |   ├─Token(NewLine) |\r\n|
-    res1runtime: vmWithCondition.properties.something
-//@[004:00053) |   |   ├─ObjectPropertySyntax
-//@[004:00015) |   |   | ├─IdentifierSyntax
-//@[004:00015) |   |   | | └─Token(Identifier) |res1runtime|
-//@[015:00016) |   |   | ├─Token(Colon) |:|
-//@[017:00053) |   |   | └─PropertyAccessSyntax
-//@[017:00043) |   |   |   ├─PropertyAccessSyntax
-//@[017:00032) |   |   |   | ├─VariableAccessSyntax
-//@[017:00032) |   |   |   | | └─IdentifierSyntax
-//@[017:00032) |   |   |   | |   └─Token(Identifier) |vmWithCondition|
-//@[032:00033) |   |   |   | ├─Token(Dot) |.|
-//@[033:00043) |   |   |   | └─IdentifierSyntax
-//@[033:00043) |   |   |   |   └─Token(Identifier) |properties|
-//@[043:00044) |   |   |   ├─Token(Dot) |.|
-//@[044:00053) |   |   |   └─IdentifierSyntax
-//@[044:00053) |   |   |     └─Token(Identifier) |something|
-//@[053:00055) |   |   ├─Token(NewLine) |\r\n|
-    res2: extension1.id
-//@[004:00023) |   |   ├─ObjectPropertySyntax
-//@[004:00008) |   |   | ├─IdentifierSyntax
-//@[004:00008) |   |   | | └─Token(Identifier) |res2|
-//@[008:00009) |   |   | ├─Token(Colon) |:|
-//@[010:00023) |   |   | └─PropertyAccessSyntax
-//@[010:00020) |   |   |   ├─VariableAccessSyntax
-//@[010:00020) |   |   |   | └─IdentifierSyntax
-//@[010:00020) |   |   |   |   └─Token(Identifier) |extension1|
-//@[020:00021) |   |   |   ├─Token(Dot) |.|
-//@[021:00023) |   |   |   └─IdentifierSyntax
-//@[021:00023) |   |   |     └─Token(Identifier) |id|
-//@[023:00025) |   |   ├─Token(NewLine) |\r\n|
-    res2runtime: extension1.properties.something
-//@[004:00048) |   |   ├─ObjectPropertySyntax
-//@[004:00015) |   |   | ├─IdentifierSyntax
-//@[004:00015) |   |   | | └─Token(Identifier) |res2runtime|
-//@[015:00016) |   |   | ├─Token(Colon) |:|
-//@[017:00048) |   |   | └─PropertyAccessSyntax
-//@[017:00038) |   |   |   ├─PropertyAccessSyntax
-//@[017:00027) |   |   |   | ├─VariableAccessSyntax
-//@[017:00027) |   |   |   | | └─IdentifierSyntax
-//@[017:00027) |   |   |   | |   └─Token(Identifier) |extension1|
-//@[027:00028) |   |   |   | ├─Token(Dot) |.|
-//@[028:00038) |   |   |   | └─IdentifierSyntax
-//@[028:00038) |   |   |   |   └─Token(Identifier) |properties|
-//@[038:00039) |   |   |   ├─Token(Dot) |.|
-//@[039:00048) |   |   |   └─IdentifierSyntax
-//@[039:00048) |   |   |     └─Token(Identifier) |something|
-//@[048:00050) |   |   ├─Token(NewLine) |\r\n|
-    res3: extension2.id
-//@[004:00023) |   |   ├─ObjectPropertySyntax
-//@[004:00008) |   |   | ├─IdentifierSyntax
-//@[004:00008) |   |   | | └─Token(Identifier) |res3|
-//@[008:00009) |   |   | ├─Token(Colon) |:|
-//@[010:00023) |   |   | └─PropertyAccessSyntax
-//@[010:00020) |   |   |   ├─VariableAccessSyntax
-//@[010:00020) |   |   |   | └─IdentifierSyntax
-//@[010:00020) |   |   |   |   └─Token(Identifier) |extension2|
-//@[020:00021) |   |   |   ├─Token(Dot) |.|
-//@[021:00023) |   |   |   └─IdentifierSyntax
-//@[021:00023) |   |   |     └─Token(Identifier) |id|
-//@[023:00025) |   |   ├─Token(NewLine) |\r\n|
-    res3runtime: extension2.properties.something
-//@[004:00048) |   |   ├─ObjectPropertySyntax
-//@[004:00015) |   |   | ├─IdentifierSyntax
-//@[004:00015) |   |   | | └─Token(Identifier) |res3runtime|
-//@[015:00016) |   |   | ├─Token(Colon) |:|
-//@[017:00048) |   |   | └─PropertyAccessSyntax
-//@[017:00038) |   |   |   ├─PropertyAccessSyntax
-//@[017:00027) |   |   |   | ├─VariableAccessSyntax
-//@[017:00027) |   |   |   | | └─IdentifierSyntax
-//@[017:00027) |   |   |   | |   └─Token(Identifier) |extension2|
-//@[027:00028) |   |   |   | ├─Token(Dot) |.|
-//@[028:00038) |   |   |   | └─IdentifierSyntax
-//@[028:00038) |   |   |   |   └─Token(Identifier) |properties|
-//@[038:00039) |   |   |   ├─Token(Dot) |.|
-//@[039:00048) |   |   |   └─IdentifierSyntax
-//@[039:00048) |   |   |     └─Token(Identifier) |something|
-//@[048:00050) |   |   ├─Token(NewLine) |\r\n|
-  }
-//@[002:00003) |   |   └─Token(RightBrace) |}|
-//@[003:00005) |   ├─Token(NewLine) |\r\n|
-}
-//@[000:00001) |   └─Token(RightBrace) |}|
-//@[001:00005) ├─Token(NewLine) |\r\n\r\n|
-
-@sys.description('this is existing1')
-//@[000:00162) ├─ResourceDeclarationSyntax
-//@[000:00037) | ├─DecoratorSyntax
-//@[000:00001) | | ├─Token(At) |@|
-//@[001:00037) | | └─InstanceFunctionCallSyntax
-//@[001:00004) | |   ├─VariableAccessSyntax
-//@[001:00004) | |   | └─IdentifierSyntax
-//@[001:00004) | |   |   └─Token(Identifier) |sys|
-//@[004:00005) | |   ├─Token(Dot) |.|
-//@[005:00016) | |   ├─IdentifierSyntax
-//@[005:00016) | |   | └─Token(Identifier) |description|
-//@[016:00017) | |   ├─Token(LeftParen) |(|
-//@[017:00036) | |   ├─FunctionArgumentSyntax
-//@[017:00036) | |   | └─StringSyntax
-//@[017:00036) | |   |   └─Token(StringComplete) |'this is existing1'|
-//@[036:00037) | |   └─Token(RightParen) |)|
-//@[037:00039) | ├─Token(NewLine) |\r\n|
-resource existing1 'Mock.Rp/existingExtensionResource@2020-01-01' existing = {
-//@[000:00008) | ├─Token(Identifier) |resource|
-//@[009:00018) | ├─IdentifierSyntax
-//@[009:00018) | | └─Token(Identifier) |existing1|
-//@[019:00065) | ├─StringSyntax
-//@[019:00065) | | └─Token(StringComplete) |'Mock.Rp/existingExtensionResource@2020-01-01'|
-//@[066:00074) | ├─Token(Identifier) |existing|
-//@[075:00076) | ├─Token(Assignment) |=|
-//@[077:00123) | └─ObjectSyntax
-//@[077:00078) |   ├─Token(LeftBrace) |{|
-//@[078:00080) |   ├─Token(NewLine) |\r\n|
-  name: 'existing1'
-//@[002:00019) |   ├─ObjectPropertySyntax
-//@[002:00006) |   | ├─IdentifierSyntax
-//@[002:00006) |   | | └─Token(Identifier) |name|
-//@[006:00007) |   | ├─Token(Colon) |:|
-//@[008:00019) |   | └─StringSyntax
-//@[008:00019) |   |   └─Token(StringComplete) |'existing1'|
-//@[019:00021) |   ├─Token(NewLine) |\r\n|
-  scope: extension1
-//@[002:00019) |   ├─ObjectPropertySyntax
-//@[002:00007) |   | ├─IdentifierSyntax
-//@[002:00007) |   | | └─Token(Identifier) |scope|
-//@[007:00008) |   | ├─Token(Colon) |:|
-//@[009:00019) |   | └─VariableAccessSyntax
-//@[009:00019) |   |   └─IdentifierSyntax
-//@[009:00019) |   |     └─Token(Identifier) |extension1|
-//@[019:00021) |   ├─Token(NewLine) |\r\n|
-}
-//@[000:00001) |   └─Token(RightBrace) |}|
-//@[001:00005) ├─Token(NewLine) |\r\n\r\n|
-
-resource existing2 'Mock.Rp/existingExtensionResource@2020-01-01' existing = {
-//@[000:00122) ├─ResourceDeclarationSyntax
-//@[000:00008) | ├─Token(Identifier) |resource|
-//@[009:00018) | ├─IdentifierSyntax
-//@[009:00018) | | └─Token(Identifier) |existing2|
-//@[019:00065) | ├─StringSyntax
-//@[019:00065) | | └─Token(StringComplete) |'Mock.Rp/existingExtensionResource@2020-01-01'|
-//@[066:00074) | ├─Token(Identifier) |existing|
-//@[075:00076) | ├─Token(Assignment) |=|
-//@[077:00122) | └─ObjectSyntax
-//@[077:00078) |   ├─Token(LeftBrace) |{|
-//@[078:00080) |   ├─Token(NewLine) |\r\n|
-  name: 'existing2'
-//@[002:00019) |   ├─ObjectPropertySyntax
-//@[002:00006) |   | ├─IdentifierSyntax
-//@[002:00006) |   | | └─Token(Identifier) |name|
-//@[006:00007) |   | ├─Token(Colon) |:|
-//@[008:00019) |   | └─StringSyntax
-//@[008:00019) |   |   └─Token(StringComplete) |'existing2'|
-//@[019:00021) |   ├─Token(NewLine) |\r\n|
-  scope: existing1
-//@[002:00018) |   ├─ObjectPropertySyntax
-//@[002:00007) |   | ├─IdentifierSyntax
-//@[002:00007) |   | | └─Token(Identifier) |scope|
-//@[007:00008) |   | ├─Token(Colon) |:|
-//@[009:00018) |   | └─VariableAccessSyntax
-//@[009:00018) |   |   └─IdentifierSyntax
-//@[009:00018) |   |     └─Token(Identifier) |existing1|
-//@[018:00020) |   ├─Token(NewLine) |\r\n|
-}
-//@[000:00001) |   └─Token(RightBrace) |}|
-//@[001:00005) ├─Token(NewLine) |\r\n\r\n|
-
-resource extension3 'My.Rp/extensionResource@2020-12-01' = {
-//@[000:00105) ├─ResourceDeclarationSyntax
-//@[000:00008) | ├─Token(Identifier) |resource|
-//@[009:00019) | ├─IdentifierSyntax
-//@[009:00019) | | └─Token(Identifier) |extension3|
-//@[020:00056) | ├─StringSyntax
-//@[020:00056) | | └─Token(StringComplete) |'My.Rp/extensionResource@2020-12-01'|
-//@[057:00058) | ├─Token(Assignment) |=|
-//@[059:00105) | └─ObjectSyntax
-//@[059:00060) |   ├─Token(LeftBrace) |{|
-//@[060:00062) |   ├─Token(NewLine) |\r\n|
-  name: 'extension3'
-//@[002:00020) |   ├─ObjectPropertySyntax
-//@[002:00006) |   | ├─IdentifierSyntax
-//@[002:00006) |   | | └─Token(Identifier) |name|
-//@[006:00007) |   | ├─Token(Colon) |:|
-//@[008:00020) |   | └─StringSyntax
-//@[008:00020) |   |   └─Token(StringComplete) |'extension3'|
-//@[020:00022) |   ├─Token(NewLine) |\r\n|
-  scope: existing1
-//@[002:00018) |   ├─ObjectPropertySyntax
-//@[002:00007) |   | ├─IdentifierSyntax
-//@[002:00007) |   | | └─Token(Identifier) |scope|
-//@[007:00008) |   | ├─Token(Colon) |:|
-//@[009:00018) |   | └─VariableAccessSyntax
-//@[009:00018) |   |   └─IdentifierSyntax
-//@[009:00018) |   |     └─Token(Identifier) |existing1|
-//@[018:00020) |   ├─Token(NewLine) |\r\n|
-}
-//@[000:00001) |   └─Token(RightBrace) |}|
-//@[001:00005) ├─Token(NewLine) |\r\n\r\n|
-
-/*
-  valid loop cases
-*/ 
-//@[003:00005) ├─Token(NewLine) |\r\n|
-var storageAccounts = [
-//@[000:00129) ├─VariableDeclarationSyntax
-//@[000:00003) | ├─Token(Identifier) |var|
-//@[004:00019) | ├─IdentifierSyntax
-//@[004:00019) | | └─Token(Identifier) |storageAccounts|
-//@[020:00021) | ├─Token(Assignment) |=|
-//@[022:00129) | └─ArraySyntax
-//@[022:00023) |   ├─Token(LeftSquare) |[|
-//@[023:00025) |   ├─Token(NewLine) |\r\n|
-  {
-//@[002:00050) |   ├─ArrayItemSyntax
-//@[002:00050) |   | └─ObjectSyntax
-//@[002:00003) |   |   ├─Token(LeftBrace) |{|
-//@[003:00005) |   |   ├─Token(NewLine) |\r\n|
-    name: 'one'
-//@[004:00015) |   |   ├─ObjectPropertySyntax
-//@[004:00008) |   |   | ├─IdentifierSyntax
-//@[004:00008) |   |   | | └─Token(Identifier) |name|
-//@[008:00009) |   |   | ├─Token(Colon) |:|
-//@[010:00015) |   |   | └─StringSyntax
-//@[010:00015) |   |   |   └─Token(StringComplete) |'one'|
-//@[015:00017) |   |   ├─Token(NewLine) |\r\n|
-    location: 'eastus2'
-//@[004:00023) |   |   ├─ObjectPropertySyntax
-//@[004:00012) |   |   | ├─IdentifierSyntax
-//@[004:00012) |   |   | | └─Token(Identifier) |location|
-//@[012:00013) |   |   | ├─Token(Colon) |:|
-//@[014:00023) |   |   | └─StringSyntax
-//@[014:00023) |   |   |   └─Token(StringComplete) |'eastus2'|
-//@[023:00025) |   |   ├─Token(NewLine) |\r\n|
-  }
-//@[002:00003) |   |   └─Token(RightBrace) |}|
-//@[003:00005) |   ├─Token(NewLine) |\r\n|
-  {
-//@[002:00049) |   ├─ArrayItemSyntax
-//@[002:00049) |   | └─ObjectSyntax
-//@[002:00003) |   |   ├─Token(LeftBrace) |{|
-//@[003:00005) |   |   ├─Token(NewLine) |\r\n|
-    name: 'two'
-//@[004:00015) |   |   ├─ObjectPropertySyntax
-//@[004:00008) |   |   | ├─IdentifierSyntax
-//@[004:00008) |   |   | | └─Token(Identifier) |name|
-//@[008:00009) |   |   | ├─Token(Colon) |:|
-//@[010:00015) |   |   | └─StringSyntax
-//@[010:00015) |   |   |   └─Token(StringComplete) |'two'|
-//@[015:00017) |   |   ├─Token(NewLine) |\r\n|
-    location: 'westus'
-//@[004:00022) |   |   ├─ObjectPropertySyntax
-//@[004:00012) |   |   | ├─IdentifierSyntax
-//@[004:00012) |   |   | | └─Token(Identifier) |location|
-//@[012:00013) |   |   | ├─Token(Colon) |:|
-//@[014:00022) |   |   | └─StringSyntax
-//@[014:00022) |   |   |   └─Token(StringComplete) |'westus'|
-//@[022:00024) |   |   ├─Token(NewLine) |\r\n|
-  }
-//@[002:00003) |   |   └─Token(RightBrace) |}|
-//@[003:00005) |   ├─Token(NewLine) |\r\n|
-]
-//@[000:00001) |   └─Token(RightSquare) |]|
-//@[001:00005) ├─Token(NewLine) |\r\n\r\n|
-
-// just a storage account loop
-//@[030:00032) ├─Token(NewLine) |\r\n|
-@sys.description('this is just a storage account loop')
-//@[000:00284) ├─ResourceDeclarationSyntax
-//@[000:00055) | ├─DecoratorSyntax
-//@[000:00001) | | ├─Token(At) |@|
-//@[001:00055) | | └─InstanceFunctionCallSyntax
-//@[001:00004) | |   ├─VariableAccessSyntax
-//@[001:00004) | |   | └─IdentifierSyntax
-//@[001:00004) | |   |   └─Token(Identifier) |sys|
-//@[004:00005) | |   ├─Token(Dot) |.|
-//@[005:00016) | |   ├─IdentifierSyntax
-//@[005:00016) | |   | └─Token(Identifier) |description|
-//@[016:00017) | |   ├─Token(LeftParen) |(|
-//@[017:00054) | |   ├─FunctionArgumentSyntax
-//@[017:00054) | |   | └─StringSyntax
-//@[017:00054) | |   |   └─Token(StringComplete) |'this is just a storage account loop'|
-//@[054:00055) | |   └─Token(RightParen) |)|
-//@[055:00057) | ├─Token(NewLine) |\r\n|
-resource storageResources 'Microsoft.Storage/storageAccounts@2019-06-01' = [for account in storageAccounts: {
-//@[000:00008) | ├─Token(Identifier) |resource|
-//@[009:00025) | ├─IdentifierSyntax
-//@[009:00025) | | └─Token(Identifier) |storageResources|
-//@[026:00072) | ├─StringSyntax
-//@[026:00072) | | └─Token(StringComplete) |'Microsoft.Storage/storageAccounts@2019-06-01'|
-//@[073:00074) | ├─Token(Assignment) |=|
-//@[075:00227) | └─ForSyntax
-//@[075:00076) |   ├─Token(LeftSquare) |[|
-//@[076:00079) |   ├─Token(Identifier) |for|
-//@[080:00087) |   ├─LocalVariableSyntax
-//@[080:00087) |   | └─IdentifierSyntax
-//@[080:00087) |   |   └─Token(Identifier) |account|
-//@[088:00090) |   ├─Token(Identifier) |in|
-//@[091:00106) |   ├─VariableAccessSyntax
-//@[091:00106) |   | └─IdentifierSyntax
-//@[091:00106) |   |   └─Token(Identifier) |storageAccounts|
-//@[106:00107) |   ├─Token(Colon) |:|
-//@[108:00226) |   ├─ObjectSyntax
-//@[108:00109) |   | ├─Token(LeftBrace) |{|
-//@[109:00111) |   | ├─Token(NewLine) |\r\n|
-  name: account.name
-//@[002:00020) |   | ├─ObjectPropertySyntax
-//@[002:00006) |   | | ├─IdentifierSyntax
-//@[002:00006) |   | | | └─Token(Identifier) |name|
-//@[006:00007) |   | | ├─Token(Colon) |:|
-//@[008:00020) |   | | └─PropertyAccessSyntax
-//@[008:00015) |   | |   ├─VariableAccessSyntax
-//@[008:00015) |   | |   | └─IdentifierSyntax
-//@[008:00015) |   | |   |   └─Token(Identifier) |account|
-//@[015:00016) |   | |   ├─Token(Dot) |.|
-//@[016:00020) |   | |   └─IdentifierSyntax
-//@[016:00020) |   | |     └─Token(Identifier) |name|
-//@[020:00022) |   | ├─Token(NewLine) |\r\n|
-  location: account.location
-//@[002:00028) |   | ├─ObjectPropertySyntax
-//@[002:00010) |   | | ├─IdentifierSyntax
-//@[002:00010) |   | | | └─Token(Identifier) |location|
-//@[010:00011) |   | | ├─Token(Colon) |:|
-//@[012:00028) |   | | └─PropertyAccessSyntax
-//@[012:00019) |   | |   ├─VariableAccessSyntax
-//@[012:00019) |   | |   | └─IdentifierSyntax
-//@[012:00019) |   | |   |   └─Token(Identifier) |account|
-//@[019:00020) |   | |   ├─Token(Dot) |.|
-//@[020:00028) |   | |   └─IdentifierSyntax
-//@[020:00028) |   | |     └─Token(Identifier) |location|
-//@[028:00030) |   | ├─Token(NewLine) |\r\n|
-  sku: {
-//@[002:00039) |   | ├─ObjectPropertySyntax
-//@[002:00005) |   | | ├─IdentifierSyntax
-//@[002:00005) |   | | | └─Token(Identifier) |sku|
-//@[005:00006) |   | | ├─Token(Colon) |:|
-//@[007:00039) |   | | └─ObjectSyntax
-//@[007:00008) |   | |   ├─Token(LeftBrace) |{|
-//@[008:00010) |   | |   ├─Token(NewLine) |\r\n|
-    name: 'Standard_LRS'
-//@[004:00024) |   | |   ├─ObjectPropertySyntax
-//@[004:00008) |   | |   | ├─IdentifierSyntax
-//@[004:00008) |   | |   | | └─Token(Identifier) |name|
-//@[008:00009) |   | |   | ├─Token(Colon) |:|
-//@[010:00024) |   | |   | └─StringSyntax
-//@[010:00024) |   | |   |   └─Token(StringComplete) |'Standard_LRS'|
-//@[024:00026) |   | |   ├─Token(NewLine) |\r\n|
-  }
-//@[002:00003) |   | |   └─Token(RightBrace) |}|
-//@[003:00005) |   | ├─Token(NewLine) |\r\n|
-  kind: 'StorageV2'
-//@[002:00019) |   | ├─ObjectPropertySyntax
-//@[002:00006) |   | | ├─IdentifierSyntax
-//@[002:00006) |   | | | └─Token(Identifier) |kind|
-//@[006:00007) |   | | ├─Token(Colon) |:|
-//@[008:00019) |   | | └─StringSyntax
-//@[008:00019) |   | |   └─Token(StringComplete) |'StorageV2'|
-//@[019:00021) |   | ├─Token(NewLine) |\r\n|
-}]
-//@[000:00001) |   | └─Token(RightBrace) |}|
-//@[001:00002) |   └─Token(RightSquare) |]|
-//@[002:00006) ├─Token(NewLine) |\r\n\r\n|
-
-// storage account loop with index
-//@[034:00036) ├─Token(NewLine) |\r\n|
-@sys.description('this is just a storage account loop with index')
-//@[000:00318) ├─ResourceDeclarationSyntax
-//@[000:00066) | ├─DecoratorSyntax
-//@[000:00001) | | ├─Token(At) |@|
-//@[001:00066) | | └─InstanceFunctionCallSyntax
-//@[001:00004) | |   ├─VariableAccessSyntax
-//@[001:00004) | |   | └─IdentifierSyntax
-//@[001:00004) | |   |   └─Token(Identifier) |sys|
-//@[004:00005) | |   ├─Token(Dot) |.|
-//@[005:00016) | |   ├─IdentifierSyntax
-//@[005:00016) | |   | └─Token(Identifier) |description|
-//@[016:00017) | |   ├─Token(LeftParen) |(|
-//@[017:00065) | |   ├─FunctionArgumentSyntax
-//@[017:00065) | |   | └─StringSyntax
-//@[017:00065) | |   |   └─Token(StringComplete) |'this is just a storage account loop with index'|
-//@[065:00066) | |   └─Token(RightParen) |)|
-//@[066:00068) | ├─Token(NewLine) |\r\n|
-resource storageResourcesWithIndex 'Microsoft.Storage/storageAccounts@2019-06-01' = [for (account, i) in storageAccounts: {
-//@[000:00008) | ├─Token(Identifier) |resource|
-//@[009:00034) | ├─IdentifierSyntax
-//@[009:00034) | | └─Token(Identifier) |storageResourcesWithIndex|
-//@[035:00081) | ├─StringSyntax
-//@[035:00081) | | └─Token(StringComplete) |'Microsoft.Storage/storageAccounts@2019-06-01'|
-//@[082:00083) | ├─Token(Assignment) |=|
-//@[084:00250) | └─ForSyntax
-//@[084:00085) |   ├─Token(LeftSquare) |[|
-//@[085:00088) |   ├─Token(Identifier) |for|
-//@[089:00101) |   ├─VariableBlockSyntax
-//@[089:00090) |   | ├─Token(LeftParen) |(|
-//@[090:00097) |   | ├─LocalVariableSyntax
-//@[090:00097) |   | | └─IdentifierSyntax
-//@[090:00097) |   | |   └─Token(Identifier) |account|
-//@[097:00098) |   | ├─Token(Comma) |,|
-//@[099:00100) |   | ├─LocalVariableSyntax
-//@[099:00100) |   | | └─IdentifierSyntax
-//@[099:00100) |   | |   └─Token(Identifier) |i|
-//@[100:00101) |   | └─Token(RightParen) |)|
-//@[102:00104) |   ├─Token(Identifier) |in|
-//@[105:00120) |   ├─VariableAccessSyntax
-//@[105:00120) |   | └─IdentifierSyntax
-//@[105:00120) |   |   └─Token(Identifier) |storageAccounts|
-//@[120:00121) |   ├─Token(Colon) |:|
-//@[122:00249) |   ├─ObjectSyntax
-//@[122:00123) |   | ├─Token(LeftBrace) |{|
-//@[123:00125) |   | ├─Token(NewLine) |\r\n|
-  name: '${account.name}${i}'
-//@[002:00029) |   | ├─ObjectPropertySyntax
-//@[002:00006) |   | | ├─IdentifierSyntax
-//@[002:00006) |   | | | └─Token(Identifier) |name|
-//@[006:00007) |   | | ├─Token(Colon) |:|
-//@[008:00029) |   | | └─StringSyntax
-//@[008:00011) |   | |   ├─Token(StringLeftPiece) |'${|
-//@[011:00023) |   | |   ├─PropertyAccessSyntax
-//@[011:00018) |   | |   | ├─VariableAccessSyntax
-//@[011:00018) |   | |   | | └─IdentifierSyntax
-//@[011:00018) |   | |   | |   └─Token(Identifier) |account|
-//@[018:00019) |   | |   | ├─Token(Dot) |.|
-//@[019:00023) |   | |   | └─IdentifierSyntax
-//@[019:00023) |   | |   |   └─Token(Identifier) |name|
-//@[023:00026) |   | |   ├─Token(StringMiddlePiece) |}${|
-//@[026:00027) |   | |   ├─VariableAccessSyntax
-//@[026:00027) |   | |   | └─IdentifierSyntax
-//@[026:00027) |   | |   |   └─Token(Identifier) |i|
-//@[027:00029) |   | |   └─Token(StringRightPiece) |}'|
-//@[029:00031) |   | ├─Token(NewLine) |\r\n|
-  location: account.location
-//@[002:00028) |   | ├─ObjectPropertySyntax
-//@[002:00010) |   | | ├─IdentifierSyntax
-//@[002:00010) |   | | | └─Token(Identifier) |location|
-//@[010:00011) |   | | ├─Token(Colon) |:|
-//@[012:00028) |   | | └─PropertyAccessSyntax
-//@[012:00019) |   | |   ├─VariableAccessSyntax
-//@[012:00019) |   | |   | └─IdentifierSyntax
-//@[012:00019) |   | |   |   └─Token(Identifier) |account|
-//@[019:00020) |   | |   ├─Token(Dot) |.|
-//@[020:00028) |   | |   └─IdentifierSyntax
-//@[020:00028) |   | |     └─Token(Identifier) |location|
-//@[028:00030) |   | ├─Token(NewLine) |\r\n|
-  sku: {
-//@[002:00039) |   | ├─ObjectPropertySyntax
-//@[002:00005) |   | | ├─IdentifierSyntax
-//@[002:00005) |   | | | └─Token(Identifier) |sku|
-//@[005:00006) |   | | ├─Token(Colon) |:|
-//@[007:00039) |   | | └─ObjectSyntax
-//@[007:00008) |   | |   ├─Token(LeftBrace) |{|
-//@[008:00010) |   | |   ├─Token(NewLine) |\r\n|
-    name: 'Standard_LRS'
-//@[004:00024) |   | |   ├─ObjectPropertySyntax
-//@[004:00008) |   | |   | ├─IdentifierSyntax
-//@[004:00008) |   | |   | | └─Token(Identifier) |name|
-//@[008:00009) |   | |   | ├─Token(Colon) |:|
-//@[010:00024) |   | |   | └─StringSyntax
-//@[010:00024) |   | |   |   └─Token(StringComplete) |'Standard_LRS'|
-//@[024:00026) |   | |   ├─Token(NewLine) |\r\n|
-  }
-//@[002:00003) |   | |   └─Token(RightBrace) |}|
-//@[003:00005) |   | ├─Token(NewLine) |\r\n|
-  kind: 'StorageV2'
-//@[002:00019) |   | ├─ObjectPropertySyntax
-//@[002:00006) |   | | ├─IdentifierSyntax
-//@[002:00006) |   | | | └─Token(Identifier) |kind|
-//@[006:00007) |   | | ├─Token(Colon) |:|
-//@[008:00019) |   | | └─StringSyntax
-//@[008:00019) |   | |   └─Token(StringComplete) |'StorageV2'|
-//@[019:00021) |   | ├─Token(NewLine) |\r\n|
-}]
-//@[000:00001) |   | └─Token(RightBrace) |}|
-//@[001:00002) |   └─Token(RightSquare) |]|
-//@[002:00006) ├─Token(NewLine) |\r\n\r\n|
-
-// basic nested loop
-//@[020:00022) ├─Token(NewLine) |\r\n|
-@sys.description('this is just a basic nested loop')
-//@[000:00399) ├─ResourceDeclarationSyntax
-//@[000:00052) | ├─DecoratorSyntax
-//@[000:00001) | | ├─Token(At) |@|
-//@[001:00052) | | └─InstanceFunctionCallSyntax
-//@[001:00004) | |   ├─VariableAccessSyntax
-//@[001:00004) | |   | └─IdentifierSyntax
-//@[001:00004) | |   |   └─Token(Identifier) |sys|
-//@[004:00005) | |   ├─Token(Dot) |.|
-//@[005:00016) | |   ├─IdentifierSyntax
-//@[005:00016) | |   | └─Token(Identifier) |description|
-//@[016:00017) | |   ├─Token(LeftParen) |(|
-//@[017:00051) | |   ├─FunctionArgumentSyntax
-//@[017:00051) | |   | └─StringSyntax
-//@[017:00051) | |   |   └─Token(StringComplete) |'this is just a basic nested loop'|
-//@[051:00052) | |   └─Token(RightParen) |)|
-//@[052:00054) | ├─Token(NewLine) |\r\n|
-resource vnet 'Microsoft.Network/virtualNetworks@2020-06-01' = [for i in range(0, 3): {
-//@[000:00008) | ├─Token(Identifier) |resource|
-//@[009:00013) | ├─IdentifierSyntax
-//@[009:00013) | | └─Token(Identifier) |vnet|
-//@[014:00060) | ├─StringSyntax
-//@[014:00060) | | └─Token(StringComplete) |'Microsoft.Network/virtualNetworks@2020-06-01'|
-//@[061:00062) | ├─Token(Assignment) |=|
-//@[063:00345) | └─ForSyntax
-//@[063:00064) |   ├─Token(LeftSquare) |[|
-//@[064:00067) |   ├─Token(Identifier) |for|
-//@[068:00069) |   ├─LocalVariableSyntax
-//@[068:00069) |   | └─IdentifierSyntax
-//@[068:00069) |   |   └─Token(Identifier) |i|
-//@[070:00072) |   ├─Token(Identifier) |in|
-//@[073:00084) |   ├─FunctionCallSyntax
-//@[073:00078) |   | ├─IdentifierSyntax
-//@[073:00078) |   | | └─Token(Identifier) |range|
-//@[078:00079) |   | ├─Token(LeftParen) |(|
-//@[079:00080) |   | ├─FunctionArgumentSyntax
-//@[079:00080) |   | | └─IntegerLiteralSyntax
-//@[079:00080) |   | |   └─Token(Integer) |0|
-//@[080:00081) |   | ├─Token(Comma) |,|
-//@[082:00083) |   | ├─FunctionArgumentSyntax
-//@[082:00083) |   | | └─IntegerLiteralSyntax
-//@[082:00083) |   | |   └─Token(Integer) |3|
-//@[083:00084) |   | └─Token(RightParen) |)|
-//@[084:00085) |   ├─Token(Colon) |:|
-//@[086:00344) |   ├─ObjectSyntax
-//@[086:00087) |   | ├─Token(LeftBrace) |{|
-//@[087:00089) |   | ├─Token(NewLine) |\r\n|
-  name: 'vnet-${i}'
-//@[002:00019) |   | ├─ObjectPropertySyntax
-//@[002:00006) |   | | ├─IdentifierSyntax
-//@[002:00006) |   | | | └─Token(Identifier) |name|
-//@[006:00007) |   | | ├─Token(Colon) |:|
-//@[008:00019) |   | | └─StringSyntax
-//@[008:00016) |   | |   ├─Token(StringLeftPiece) |'vnet-${|
-//@[016:00017) |   | |   ├─VariableAccessSyntax
-//@[016:00017) |   | |   | └─IdentifierSyntax
-//@[016:00017) |   | |   |   └─Token(Identifier) |i|
-//@[017:00019) |   | |   └─Token(StringRightPiece) |}'|
-//@[019:00021) |   | ├─Token(NewLine) |\r\n|
-  properties: {
-//@[002:00231) |   | ├─ObjectPropertySyntax
-//@[002:00012) |   | | ├─IdentifierSyntax
-//@[002:00012) |   | | | └─Token(Identifier) |properties|
-//@[012:00013) |   | | ├─Token(Colon) |:|
-//@[014:00231) |   | | └─ObjectSyntax
-//@[014:00015) |   | |   ├─Token(LeftBrace) |{|
-//@[015:00017) |   | |   ├─Token(NewLine) |\r\n|
-    subnets: [for j in range(0, 4): {
-//@[004:00209) |   | |   ├─ObjectPropertySyntax
-//@[004:00011) |   | |   | ├─IdentifierSyntax
-//@[004:00011) |   | |   | | └─Token(Identifier) |subnets|
-//@[011:00012) |   | |   | ├─Token(Colon) |:|
-//@[013:00209) |   | |   | └─ForSyntax
-//@[013:00014) |   | |   |   ├─Token(LeftSquare) |[|
-//@[014:00017) |   | |   |   ├─Token(Identifier) |for|
-//@[018:00019) |   | |   |   ├─LocalVariableSyntax
-//@[018:00019) |   | |   |   | └─IdentifierSyntax
-//@[018:00019) |   | |   |   |   └─Token(Identifier) |j|
-//@[020:00022) |   | |   |   ├─Token(Identifier) |in|
-//@[023:00034) |   | |   |   ├─FunctionCallSyntax
-//@[023:00028) |   | |   |   | ├─IdentifierSyntax
-//@[023:00028) |   | |   |   | | └─Token(Identifier) |range|
-//@[028:00029) |   | |   |   | ├─Token(LeftParen) |(|
-//@[029:00030) |   | |   |   | ├─FunctionArgumentSyntax
-//@[029:00030) |   | |   |   | | └─IntegerLiteralSyntax
-//@[029:00030) |   | |   |   | |   └─Token(Integer) |0|
-//@[030:00031) |   | |   |   | ├─Token(Comma) |,|
-//@[032:00033) |   | |   |   | ├─FunctionArgumentSyntax
-//@[032:00033) |   | |   |   | | └─IntegerLiteralSyntax
-//@[032:00033) |   | |   |   | |   └─Token(Integer) |4|
-//@[033:00034) |   | |   |   | └─Token(RightParen) |)|
-//@[034:00035) |   | |   |   ├─Token(Colon) |:|
-//@[036:00208) |   | |   |   ├─ObjectSyntax
-//@[036:00037) |   | |   |   | ├─Token(LeftBrace) |{|
-//@[037:00039) |   | |   |   | ├─Token(NewLine) |\r\n|
-      // #completionTest(0,1,2,3,4,5) -> subnetIdAndProperties
-//@[062:00064) |   | |   |   | ├─Token(NewLine) |\r\n|
-     
-//@[005:00007) |   | |   |   | ├─Token(NewLine) |\r\n|
-      // #completionTest(6) -> subnetIdAndPropertiesNoColon
-//@[059:00061) |   | |   |   | ├─Token(NewLine) |\r\n|
-      name: 'subnet-${i}-${j}'
-//@[006:00030) |   | |   |   | ├─ObjectPropertySyntax
-//@[006:00010) |   | |   |   | | ├─IdentifierSyntax
-//@[006:00010) |   | |   |   | | | └─Token(Identifier) |name|
-//@[010:00011) |   | |   |   | | ├─Token(Colon) |:|
-//@[012:00030) |   | |   |   | | └─StringSyntax
-//@[012:00022) |   | |   |   | |   ├─Token(StringLeftPiece) |'subnet-${|
-//@[022:00023) |   | |   |   | |   ├─VariableAccessSyntax
-//@[022:00023) |   | |   |   | |   | └─IdentifierSyntax
-//@[022:00023) |   | |   |   | |   |   └─Token(Identifier) |i|
-//@[023:00027) |   | |   |   | |   ├─Token(StringMiddlePiece) |}-${|
-//@[027:00028) |   | |   |   | |   ├─VariableAccessSyntax
-//@[027:00028) |   | |   |   | |   | └─IdentifierSyntax
-//@[027:00028) |   | |   |   | |   |   └─Token(Identifier) |j|
-//@[028:00030) |   | |   |   | |   └─Token(StringRightPiece) |}'|
-//@[030:00032) |   | |   |   | ├─Token(NewLine) |\r\n|
-    }]
-//@[004:00005) |   | |   |   | └─Token(RightBrace) |}|
-//@[005:00006) |   | |   |   └─Token(RightSquare) |]|
-//@[006:00008) |   | |   ├─Token(NewLine) |\r\n|
-  }
-//@[002:00003) |   | |   └─Token(RightBrace) |}|
-//@[003:00005) |   | ├─Token(NewLine) |\r\n|
-}]
-//@[000:00001) |   | └─Token(RightBrace) |}|
-//@[001:00002) |   └─Token(RightSquare) |]|
-//@[002:00006) ├─Token(NewLine) |\r\n\r\n|
-
-// duplicate identifiers within the loop are allowed
-//@[052:00054) ├─Token(NewLine) |\r\n|
-resource duplicateIdentifiersWithinLoop 'Microsoft.Network/virtualNetworks@2020-06-01' = [for i in range(0, 3): {
-//@[000:00239) ├─ResourceDeclarationSyntax
-//@[000:00008) | ├─Token(Identifier) |resource|
-//@[009:00039) | ├─IdentifierSyntax
-//@[009:00039) | | └─Token(Identifier) |duplicateIdentifiersWithinLoop|
-//@[040:00086) | ├─StringSyntax
-//@[040:00086) | | └─Token(StringComplete) |'Microsoft.Network/virtualNetworks@2020-06-01'|
-//@[087:00088) | ├─Token(Assignment) |=|
-//@[089:00239) | └─ForSyntax
-//@[089:00090) |   ├─Token(LeftSquare) |[|
-//@[090:00093) |   ├─Token(Identifier) |for|
-//@[094:00095) |   ├─LocalVariableSyntax
-//@[094:00095) |   | └─IdentifierSyntax
-//@[094:00095) |   |   └─Token(Identifier) |i|
-//@[096:00098) |   ├─Token(Identifier) |in|
-//@[099:00110) |   ├─FunctionCallSyntax
-//@[099:00104) |   | ├─IdentifierSyntax
-//@[099:00104) |   | | └─Token(Identifier) |range|
-//@[104:00105) |   | ├─Token(LeftParen) |(|
-//@[105:00106) |   | ├─FunctionArgumentSyntax
-//@[105:00106) |   | | └─IntegerLiteralSyntax
-//@[105:00106) |   | |   └─Token(Integer) |0|
-//@[106:00107) |   | ├─Token(Comma) |,|
-//@[108:00109) |   | ├─FunctionArgumentSyntax
-//@[108:00109) |   | | └─IntegerLiteralSyntax
-//@[108:00109) |   | |   └─Token(Integer) |3|
-//@[109:00110) |   | └─Token(RightParen) |)|
-//@[110:00111) |   ├─Token(Colon) |:|
-//@[112:00238) |   ├─ObjectSyntax
-//@[112:00113) |   | ├─Token(LeftBrace) |{|
-//@[113:00115) |   | ├─Token(NewLine) |\r\n|
-  name: 'vnet-${i}'
-//@[002:00019) |   | ├─ObjectPropertySyntax
-//@[002:00006) |   | | ├─IdentifierSyntax
-//@[002:00006) |   | | | └─Token(Identifier) |name|
-//@[006:00007) |   | | ├─Token(Colon) |:|
-//@[008:00019) |   | | └─StringSyntax
-//@[008:00016) |   | |   ├─Token(StringLeftPiece) |'vnet-${|
-//@[016:00017) |   | |   ├─VariableAccessSyntax
-//@[016:00017) |   | |   | └─IdentifierSyntax
-//@[016:00017) |   | |   |   └─Token(Identifier) |i|
-//@[017:00019) |   | |   └─Token(StringRightPiece) |}'|
-//@[019:00021) |   | ├─Token(NewLine) |\r\n|
-  properties: {
-//@[002:00099) |   | ├─ObjectPropertySyntax
-//@[002:00012) |   | | ├─IdentifierSyntax
-//@[002:00012) |   | | | └─Token(Identifier) |properties|
-//@[012:00013) |   | | ├─Token(Colon) |:|
-//@[014:00099) |   | | └─ObjectSyntax
-//@[014:00015) |   | |   ├─Token(LeftBrace) |{|
-//@[015:00017) |   | |   ├─Token(NewLine) |\r\n|
-    subnets: [for i in range(0, 4): {
-//@[004:00077) |   | |   ├─ObjectPropertySyntax
-//@[004:00011) |   | |   | ├─IdentifierSyntax
-//@[004:00011) |   | |   | | └─Token(Identifier) |subnets|
-//@[011:00012) |   | |   | ├─Token(Colon) |:|
-//@[013:00077) |   | |   | └─ForSyntax
-//@[013:00014) |   | |   |   ├─Token(LeftSquare) |[|
-//@[014:00017) |   | |   |   ├─Token(Identifier) |for|
-//@[018:00019) |   | |   |   ├─LocalVariableSyntax
-//@[018:00019) |   | |   |   | └─IdentifierSyntax
-//@[018:00019) |   | |   |   |   └─Token(Identifier) |i|
-//@[020:00022) |   | |   |   ├─Token(Identifier) |in|
-//@[023:00034) |   | |   |   ├─FunctionCallSyntax
-//@[023:00028) |   | |   |   | ├─IdentifierSyntax
-//@[023:00028) |   | |   |   | | └─Token(Identifier) |range|
-//@[028:00029) |   | |   |   | ├─Token(LeftParen) |(|
-//@[029:00030) |   | |   |   | ├─FunctionArgumentSyntax
-//@[029:00030) |   | |   |   | | └─IntegerLiteralSyntax
-//@[029:00030) |   | |   |   | |   └─Token(Integer) |0|
-//@[030:00031) |   | |   |   | ├─Token(Comma) |,|
-//@[032:00033) |   | |   |   | ├─FunctionArgumentSyntax
-//@[032:00033) |   | |   |   | | └─IntegerLiteralSyntax
-//@[032:00033) |   | |   |   | |   └─Token(Integer) |4|
-//@[033:00034) |   | |   |   | └─Token(RightParen) |)|
-//@[034:00035) |   | |   |   ├─Token(Colon) |:|
-//@[036:00076) |   | |   |   ├─ObjectSyntax
-//@[036:00037) |   | |   |   | ├─Token(LeftBrace) |{|
-//@[037:00039) |   | |   |   | ├─Token(NewLine) |\r\n|
-      name: 'subnet-${i}-${i}'
-//@[006:00030) |   | |   |   | ├─ObjectPropertySyntax
-//@[006:00010) |   | |   |   | | ├─IdentifierSyntax
-//@[006:00010) |   | |   |   | | | └─Token(Identifier) |name|
-//@[010:00011) |   | |   |   | | ├─Token(Colon) |:|
-//@[012:00030) |   | |   |   | | └─StringSyntax
-//@[012:00022) |   | |   |   | |   ├─Token(StringLeftPiece) |'subnet-${|
-//@[022:00023) |   | |   |   | |   ├─VariableAccessSyntax
-//@[022:00023) |   | |   |   | |   | └─IdentifierSyntax
-//@[022:00023) |   | |   |   | |   |   └─Token(Identifier) |i|
-//@[023:00027) |   | |   |   | |   ├─Token(StringMiddlePiece) |}-${|
-//@[027:00028) |   | |   |   | |   ├─VariableAccessSyntax
-//@[027:00028) |   | |   |   | |   | └─IdentifierSyntax
-//@[027:00028) |   | |   |   | |   |   └─Token(Identifier) |i|
-//@[028:00030) |   | |   |   | |   └─Token(StringRightPiece) |}'|
-//@[030:00032) |   | |   |   | ├─Token(NewLine) |\r\n|
-    }]
-//@[004:00005) |   | |   |   | └─Token(RightBrace) |}|
-//@[005:00006) |   | |   |   └─Token(RightSquare) |]|
-//@[006:00008) |   | |   ├─Token(NewLine) |\r\n|
-  }
-//@[002:00003) |   | |   └─Token(RightBrace) |}|
-//@[003:00005) |   | ├─Token(NewLine) |\r\n|
-}]
-//@[000:00001) |   | └─Token(RightBrace) |}|
-//@[001:00002) |   └─Token(RightSquare) |]|
-//@[002:00006) ├─Token(NewLine) |\r\n\r\n|
-
-// duplicate identifiers in global and single loop scope are allowed (inner variable hides the outer)
-//@[101:00103) ├─Token(NewLine) |\r\n|
-var canHaveDuplicatesAcrossScopes = 'hello'
-//@[000:00043) ├─VariableDeclarationSyntax
-//@[000:00003) | ├─Token(Identifier) |var|
-//@[004:00033) | ├─IdentifierSyntax
-//@[004:00033) | | └─Token(Identifier) |canHaveDuplicatesAcrossScopes|
-//@[034:00035) | ├─Token(Assignment) |=|
-//@[036:00043) | └─StringSyntax
-//@[036:00043) |   └─Token(StringComplete) |'hello'|
-//@[043:00045) ├─Token(NewLine) |\r\n|
-resource duplicateInGlobalAndOneLoop 'Microsoft.Network/virtualNetworks@2020-06-01' = [for canHaveDuplicatesAcrossScopes in range(0, 3): {
-//@[000:00292) ├─ResourceDeclarationSyntax
-//@[000:00008) | ├─Token(Identifier) |resource|
-//@[009:00036) | ├─IdentifierSyntax
-//@[009:00036) | | └─Token(Identifier) |duplicateInGlobalAndOneLoop|
-//@[037:00083) | ├─StringSyntax
-//@[037:00083) | | └─Token(StringComplete) |'Microsoft.Network/virtualNetworks@2020-06-01'|
-//@[084:00085) | ├─Token(Assignment) |=|
-//@[086:00292) | └─ForSyntax
-//@[086:00087) |   ├─Token(LeftSquare) |[|
-//@[087:00090) |   ├─Token(Identifier) |for|
-//@[091:00120) |   ├─LocalVariableSyntax
-//@[091:00120) |   | └─IdentifierSyntax
-//@[091:00120) |   |   └─Token(Identifier) |canHaveDuplicatesAcrossScopes|
-//@[121:00123) |   ├─Token(Identifier) |in|
-//@[124:00135) |   ├─FunctionCallSyntax
-//@[124:00129) |   | ├─IdentifierSyntax
-//@[124:00129) |   | | └─Token(Identifier) |range|
-//@[129:00130) |   | ├─Token(LeftParen) |(|
-//@[130:00131) |   | ├─FunctionArgumentSyntax
-//@[130:00131) |   | | └─IntegerLiteralSyntax
-//@[130:00131) |   | |   └─Token(Integer) |0|
-//@[131:00132) |   | ├─Token(Comma) |,|
-//@[133:00134) |   | ├─FunctionArgumentSyntax
-//@[133:00134) |   | | └─IntegerLiteralSyntax
-//@[133:00134) |   | |   └─Token(Integer) |3|
-//@[134:00135) |   | └─Token(RightParen) |)|
-//@[135:00136) |   ├─Token(Colon) |:|
-//@[137:00291) |   ├─ObjectSyntax
-//@[137:00138) |   | ├─Token(LeftBrace) |{|
-//@[138:00140) |   | ├─Token(NewLine) |\r\n|
-  name: 'vnet-${canHaveDuplicatesAcrossScopes}'
-//@[002:00047) |   | ├─ObjectPropertySyntax
-//@[002:00006) |   | | ├─IdentifierSyntax
-//@[002:00006) |   | | | └─Token(Identifier) |name|
-//@[006:00007) |   | | ├─Token(Colon) |:|
-//@[008:00047) |   | | └─StringSyntax
-//@[008:00016) |   | |   ├─Token(StringLeftPiece) |'vnet-${|
-//@[016:00045) |   | |   ├─VariableAccessSyntax
-//@[016:00045) |   | |   | └─IdentifierSyntax
-//@[016:00045) |   | |   |   └─Token(Identifier) |canHaveDuplicatesAcrossScopes|
-//@[045:00047) |   | |   └─Token(StringRightPiece) |}'|
-//@[047:00049) |   | ├─Token(NewLine) |\r\n|
-  properties: {
-//@[002:00099) |   | ├─ObjectPropertySyntax
-//@[002:00012) |   | | ├─IdentifierSyntax
-//@[002:00012) |   | | | └─Token(Identifier) |properties|
-//@[012:00013) |   | | ├─Token(Colon) |:|
-//@[014:00099) |   | | └─ObjectSyntax
-//@[014:00015) |   | |   ├─Token(LeftBrace) |{|
-//@[015:00017) |   | |   ├─Token(NewLine) |\r\n|
-    subnets: [for i in range(0, 4): {
-//@[004:00077) |   | |   ├─ObjectPropertySyntax
-//@[004:00011) |   | |   | ├─IdentifierSyntax
-//@[004:00011) |   | |   | | └─Token(Identifier) |subnets|
-//@[011:00012) |   | |   | ├─Token(Colon) |:|
-//@[013:00077) |   | |   | └─ForSyntax
-//@[013:00014) |   | |   |   ├─Token(LeftSquare) |[|
-//@[014:00017) |   | |   |   ├─Token(Identifier) |for|
-//@[018:00019) |   | |   |   ├─LocalVariableSyntax
-//@[018:00019) |   | |   |   | └─IdentifierSyntax
-//@[018:00019) |   | |   |   |   └─Token(Identifier) |i|
-//@[020:00022) |   | |   |   ├─Token(Identifier) |in|
-//@[023:00034) |   | |   |   ├─FunctionCallSyntax
-//@[023:00028) |   | |   |   | ├─IdentifierSyntax
-//@[023:00028) |   | |   |   | | └─Token(Identifier) |range|
-//@[028:00029) |   | |   |   | ├─Token(LeftParen) |(|
-//@[029:00030) |   | |   |   | ├─FunctionArgumentSyntax
-//@[029:00030) |   | |   |   | | └─IntegerLiteralSyntax
-//@[029:00030) |   | |   |   | |   └─Token(Integer) |0|
-//@[030:00031) |   | |   |   | ├─Token(Comma) |,|
-//@[032:00033) |   | |   |   | ├─FunctionArgumentSyntax
-//@[032:00033) |   | |   |   | | └─IntegerLiteralSyntax
-//@[032:00033) |   | |   |   | |   └─Token(Integer) |4|
-//@[033:00034) |   | |   |   | └─Token(RightParen) |)|
-//@[034:00035) |   | |   |   ├─Token(Colon) |:|
-//@[036:00076) |   | |   |   ├─ObjectSyntax
-//@[036:00037) |   | |   |   | ├─Token(LeftBrace) |{|
-//@[037:00039) |   | |   |   | ├─Token(NewLine) |\r\n|
-      name: 'subnet-${i}-${i}'
-//@[006:00030) |   | |   |   | ├─ObjectPropertySyntax
-//@[006:00010) |   | |   |   | | ├─IdentifierSyntax
-//@[006:00010) |   | |   |   | | | └─Token(Identifier) |name|
-//@[010:00011) |   | |   |   | | ├─Token(Colon) |:|
-//@[012:00030) |   | |   |   | | └─StringSyntax
-//@[012:00022) |   | |   |   | |   ├─Token(StringLeftPiece) |'subnet-${|
-//@[022:00023) |   | |   |   | |   ├─VariableAccessSyntax
-//@[022:00023) |   | |   |   | |   | └─IdentifierSyntax
-//@[022:00023) |   | |   |   | |   |   └─Token(Identifier) |i|
-//@[023:00027) |   | |   |   | |   ├─Token(StringMiddlePiece) |}-${|
-//@[027:00028) |   | |   |   | |   ├─VariableAccessSyntax
-//@[027:00028) |   | |   |   | |   | └─IdentifierSyntax
-//@[027:00028) |   | |   |   | |   |   └─Token(Identifier) |i|
-//@[028:00030) |   | |   |   | |   └─Token(StringRightPiece) |}'|
-//@[030:00032) |   | |   |   | ├─Token(NewLine) |\r\n|
-    }]
-//@[004:00005) |   | |   |   | └─Token(RightBrace) |}|
-//@[005:00006) |   | |   |   └─Token(RightSquare) |]|
-//@[006:00008) |   | |   ├─Token(NewLine) |\r\n|
-  }
-//@[002:00003) |   | |   └─Token(RightBrace) |}|
-//@[003:00005) |   | ├─Token(NewLine) |\r\n|
-}]
-//@[000:00001) |   | └─Token(RightBrace) |}|
-//@[001:00002) |   └─Token(RightSquare) |]|
-//@[002:00006) ├─Token(NewLine) |\r\n\r\n|
-
-// duplicate in global and multiple loop scopes are allowed (inner hides the outer)
-//@[083:00085) ├─Token(NewLine) |\r\n|
-var duplicatesEverywhere = 'hello'
-//@[000:00034) ├─VariableDeclarationSyntax
-//@[000:00003) | ├─Token(Identifier) |var|
-//@[004:00024) | ├─IdentifierSyntax
-//@[004:00024) | | └─Token(Identifier) |duplicatesEverywhere|
-//@[025:00026) | ├─Token(Assignment) |=|
-//@[027:00034) | └─StringSyntax
-//@[027:00034) |   └─Token(StringComplete) |'hello'|
-//@[034:00036) ├─Token(NewLine) |\r\n|
-resource duplicateInGlobalAndTwoLoops 'Microsoft.Network/virtualNetworks@2020-06-01' = [for duplicatesEverywhere in range(0, 3): {
-//@[000:00308) ├─ResourceDeclarationSyntax
-//@[000:00008) | ├─Token(Identifier) |resource|
-//@[009:00037) | ├─IdentifierSyntax
-//@[009:00037) | | └─Token(Identifier) |duplicateInGlobalAndTwoLoops|
-//@[038:00084) | ├─StringSyntax
-//@[038:00084) | | └─Token(StringComplete) |'Microsoft.Network/virtualNetworks@2020-06-01'|
-//@[085:00086) | ├─Token(Assignment) |=|
-//@[087:00308) | └─ForSyntax
-//@[087:00088) |   ├─Token(LeftSquare) |[|
-//@[088:00091) |   ├─Token(Identifier) |for|
-//@[092:00112) |   ├─LocalVariableSyntax
-//@[092:00112) |   | └─IdentifierSyntax
-//@[092:00112) |   |   └─Token(Identifier) |duplicatesEverywhere|
-//@[113:00115) |   ├─Token(Identifier) |in|
-//@[116:00127) |   ├─FunctionCallSyntax
-//@[116:00121) |   | ├─IdentifierSyntax
-//@[116:00121) |   | | └─Token(Identifier) |range|
-//@[121:00122) |   | ├─Token(LeftParen) |(|
-//@[122:00123) |   | ├─FunctionArgumentSyntax
-//@[122:00123) |   | | └─IntegerLiteralSyntax
-//@[122:00123) |   | |   └─Token(Integer) |0|
-//@[123:00124) |   | ├─Token(Comma) |,|
-//@[125:00126) |   | ├─FunctionArgumentSyntax
-//@[125:00126) |   | | └─IntegerLiteralSyntax
-//@[125:00126) |   | |   └─Token(Integer) |3|
-//@[126:00127) |   | └─Token(RightParen) |)|
-//@[127:00128) |   ├─Token(Colon) |:|
-//@[129:00307) |   ├─ObjectSyntax
-//@[129:00130) |   | ├─Token(LeftBrace) |{|
-//@[130:00132) |   | ├─Token(NewLine) |\r\n|
-  name: 'vnet-${duplicatesEverywhere}'
-//@[002:00038) |   | ├─ObjectPropertySyntax
-//@[002:00006) |   | | ├─IdentifierSyntax
-//@[002:00006) |   | | | └─Token(Identifier) |name|
-//@[006:00007) |   | | ├─Token(Colon) |:|
-//@[008:00038) |   | | └─StringSyntax
-//@[008:00016) |   | |   ├─Token(StringLeftPiece) |'vnet-${|
-//@[016:00036) |   | |   ├─VariableAccessSyntax
-//@[016:00036) |   | |   | └─IdentifierSyntax
-//@[016:00036) |   | |   |   └─Token(Identifier) |duplicatesEverywhere|
-//@[036:00038) |   | |   └─Token(StringRightPiece) |}'|
-//@[038:00040) |   | ├─Token(NewLine) |\r\n|
-  properties: {
-//@[002:00132) |   | ├─ObjectPropertySyntax
-//@[002:00012) |   | | ├─IdentifierSyntax
-//@[002:00012) |   | | | └─Token(Identifier) |properties|
-//@[012:00013) |   | | ├─Token(Colon) |:|
-//@[014:00132) |   | | └─ObjectSyntax
-//@[014:00015) |   | |   ├─Token(LeftBrace) |{|
-//@[015:00017) |   | |   ├─Token(NewLine) |\r\n|
-    subnets: [for duplicatesEverywhere in range(0, 4): {
-//@[004:00110) |   | |   ├─ObjectPropertySyntax
-//@[004:00011) |   | |   | ├─IdentifierSyntax
-//@[004:00011) |   | |   | | └─Token(Identifier) |subnets|
-//@[011:00012) |   | |   | ├─Token(Colon) |:|
-//@[013:00110) |   | |   | └─ForSyntax
-//@[013:00014) |   | |   |   ├─Token(LeftSquare) |[|
-//@[014:00017) |   | |   |   ├─Token(Identifier) |for|
-//@[018:00038) |   | |   |   ├─LocalVariableSyntax
-//@[018:00038) |   | |   |   | └─IdentifierSyntax
-//@[018:00038) |   | |   |   |   └─Token(Identifier) |duplicatesEverywhere|
-//@[039:00041) |   | |   |   ├─Token(Identifier) |in|
-//@[042:00053) |   | |   |   ├─FunctionCallSyntax
-//@[042:00047) |   | |   |   | ├─IdentifierSyntax
-//@[042:00047) |   | |   |   | | └─Token(Identifier) |range|
-//@[047:00048) |   | |   |   | ├─Token(LeftParen) |(|
-//@[048:00049) |   | |   |   | ├─FunctionArgumentSyntax
-//@[048:00049) |   | |   |   | | └─IntegerLiteralSyntax
-//@[048:00049) |   | |   |   | |   └─Token(Integer) |0|
-//@[049:00050) |   | |   |   | ├─Token(Comma) |,|
-//@[051:00052) |   | |   |   | ├─FunctionArgumentSyntax
-//@[051:00052) |   | |   |   | | └─IntegerLiteralSyntax
-//@[051:00052) |   | |   |   | |   └─Token(Integer) |4|
-//@[052:00053) |   | |   |   | └─Token(RightParen) |)|
-//@[053:00054) |   | |   |   ├─Token(Colon) |:|
-//@[055:00109) |   | |   |   ├─ObjectSyntax
-//@[055:00056) |   | |   |   | ├─Token(LeftBrace) |{|
-//@[056:00058) |   | |   |   | ├─Token(NewLine) |\r\n|
-      name: 'subnet-${duplicatesEverywhere}'
-//@[006:00044) |   | |   |   | ├─ObjectPropertySyntax
-//@[006:00010) |   | |   |   | | ├─IdentifierSyntax
-//@[006:00010) |   | |   |   | | | └─Token(Identifier) |name|
-//@[010:00011) |   | |   |   | | ├─Token(Colon) |:|
-//@[012:00044) |   | |   |   | | └─StringSyntax
-//@[012:00022) |   | |   |   | |   ├─Token(StringLeftPiece) |'subnet-${|
-//@[022:00042) |   | |   |   | |   ├─VariableAccessSyntax
-//@[022:00042) |   | |   |   | |   | └─IdentifierSyntax
-//@[022:00042) |   | |   |   | |   |   └─Token(Identifier) |duplicatesEverywhere|
-//@[042:00044) |   | |   |   | |   └─Token(StringRightPiece) |}'|
-//@[044:00046) |   | |   |   | ├─Token(NewLine) |\r\n|
-    }]
-//@[004:00005) |   | |   |   | └─Token(RightBrace) |}|
-//@[005:00006) |   | |   |   └─Token(RightSquare) |]|
-//@[006:00008) |   | |   ├─Token(NewLine) |\r\n|
-  }
-//@[002:00003) |   | |   └─Token(RightBrace) |}|
-//@[003:00005) |   | ├─Token(NewLine) |\r\n|
-}]
-//@[000:00001) |   | └─Token(RightBrace) |}|
-//@[001:00002) |   └─Token(RightSquare) |]|
-//@[002:00006) ├─Token(NewLine) |\r\n\r\n|
-
-/*
-  Scope values created via array access on a resource collection
-*/
-//@[002:00004) ├─Token(NewLine) |\r\n|
-resource dnsZones 'Microsoft.Network/dnsZones@2018-05-01' = [for zone in range(0,4): {
-//@[000:00135) ├─ResourceDeclarationSyntax
-//@[000:00008) | ├─Token(Identifier) |resource|
-//@[009:00017) | ├─IdentifierSyntax
-//@[009:00017) | | └─Token(Identifier) |dnsZones|
-//@[018:00057) | ├─StringSyntax
-//@[018:00057) | | └─Token(StringComplete) |'Microsoft.Network/dnsZones@2018-05-01'|
-//@[058:00059) | ├─Token(Assignment) |=|
-//@[060:00135) | └─ForSyntax
-//@[060:00061) |   ├─Token(LeftSquare) |[|
-//@[061:00064) |   ├─Token(Identifier) |for|
-//@[065:00069) |   ├─LocalVariableSyntax
-//@[065:00069) |   | └─IdentifierSyntax
-//@[065:00069) |   |   └─Token(Identifier) |zone|
-//@[070:00072) |   ├─Token(Identifier) |in|
-//@[073:00083) |   ├─FunctionCallSyntax
-//@[073:00078) |   | ├─IdentifierSyntax
-//@[073:00078) |   | | └─Token(Identifier) |range|
-//@[078:00079) |   | ├─Token(LeftParen) |(|
-//@[079:00080) |   | ├─FunctionArgumentSyntax
-//@[079:00080) |   | | └─IntegerLiteralSyntax
-//@[079:00080) |   | |   └─Token(Integer) |0|
-//@[080:00081) |   | ├─Token(Comma) |,|
-//@[081:00082) |   | ├─FunctionArgumentSyntax
-//@[081:00082) |   | | └─IntegerLiteralSyntax
-//@[081:00082) |   | |   └─Token(Integer) |4|
-//@[082:00083) |   | └─Token(RightParen) |)|
-//@[083:00084) |   ├─Token(Colon) |:|
-//@[085:00134) |   ├─ObjectSyntax
-//@[085:00086) |   | ├─Token(LeftBrace) |{|
-//@[086:00088) |   | ├─Token(NewLine) |\r\n|
-  name: 'zone${zone}'
-//@[002:00021) |   | ├─ObjectPropertySyntax
-//@[002:00006) |   | | ├─IdentifierSyntax
-//@[002:00006) |   | | | └─Token(Identifier) |name|
-//@[006:00007) |   | | ├─Token(Colon) |:|
-//@[008:00021) |   | | └─StringSyntax
-//@[008:00015) |   | |   ├─Token(StringLeftPiece) |'zone${|
-//@[015:00019) |   | |   ├─VariableAccessSyntax
-//@[015:00019) |   | |   | └─IdentifierSyntax
-//@[015:00019) |   | |   |   └─Token(Identifier) |zone|
-//@[019:00021) |   | |   └─Token(StringRightPiece) |}'|
-//@[021:00023) |   | ├─Token(NewLine) |\r\n|
-  location: 'global'
-//@[002:00020) |   | ├─ObjectPropertySyntax
-//@[002:00010) |   | | ├─IdentifierSyntax
-//@[002:00010) |   | | | └─Token(Identifier) |location|
-//@[010:00011) |   | | ├─Token(Colon) |:|
-//@[012:00020) |   | | └─StringSyntax
-//@[012:00020) |   | |   └─Token(StringComplete) |'global'|
-//@[020:00022) |   | ├─Token(NewLine) |\r\n|
-}]
-//@[000:00001) |   | └─Token(RightBrace) |}|
-//@[001:00002) |   └─Token(RightSquare) |]|
-//@[002:00006) ├─Token(NewLine) |\r\n\r\n|
-
-resource locksOnZones 'Microsoft.Authorization/locks@2016-09-01' = [for lock in range(0,2): {
-//@[000:00194) ├─ResourceDeclarationSyntax
-//@[000:00008) | ├─Token(Identifier) |resource|
-//@[009:00021) | ├─IdentifierSyntax
-//@[009:00021) | | └─Token(Identifier) |locksOnZones|
-//@[022:00064) | ├─StringSyntax
-//@[022:00064) | | └─Token(StringComplete) |'Microsoft.Authorization/locks@2016-09-01'|
-//@[065:00066) | ├─Token(Assignment) |=|
-//@[067:00194) | └─ForSyntax
-//@[067:00068) |   ├─Token(LeftSquare) |[|
-//@[068:00071) |   ├─Token(Identifier) |for|
-//@[072:00076) |   ├─LocalVariableSyntax
-//@[072:00076) |   | └─IdentifierSyntax
-//@[072:00076) |   |   └─Token(Identifier) |lock|
-//@[077:00079) |   ├─Token(Identifier) |in|
-//@[080:00090) |   ├─FunctionCallSyntax
-//@[080:00085) |   | ├─IdentifierSyntax
-//@[080:00085) |   | | └─Token(Identifier) |range|
-//@[085:00086) |   | ├─Token(LeftParen) |(|
-//@[086:00087) |   | ├─FunctionArgumentSyntax
-//@[086:00087) |   | | └─IntegerLiteralSyntax
-//@[086:00087) |   | |   └─Token(Integer) |0|
-//@[087:00088) |   | ├─Token(Comma) |,|
-//@[088:00089) |   | ├─FunctionArgumentSyntax
-//@[088:00089) |   | | └─IntegerLiteralSyntax
-//@[088:00089) |   | |   └─Token(Integer) |2|
-//@[089:00090) |   | └─Token(RightParen) |)|
-//@[090:00091) |   ├─Token(Colon) |:|
-//@[092:00193) |   ├─ObjectSyntax
-//@[092:00093) |   | ├─Token(LeftBrace) |{|
-//@[093:00095) |   | ├─Token(NewLine) |\r\n|
-  name: 'lock${lock}'
-//@[002:00021) |   | ├─ObjectPropertySyntax
-//@[002:00006) |   | | ├─IdentifierSyntax
-//@[002:00006) |   | | | └─Token(Identifier) |name|
-//@[006:00007) |   | | ├─Token(Colon) |:|
-//@[008:00021) |   | | └─StringSyntax
-//@[008:00015) |   | |   ├─Token(StringLeftPiece) |'lock${|
-//@[015:00019) |   | |   ├─VariableAccessSyntax
-//@[015:00019) |   | |   | └─IdentifierSyntax
-//@[015:00019) |   | |   |   └─Token(Identifier) |lock|
-//@[019:00021) |   | |   └─Token(StringRightPiece) |}'|
-//@[021:00023) |   | ├─Token(NewLine) |\r\n|
-  properties: {
-//@[002:00047) |   | ├─ObjectPropertySyntax
-//@[002:00012) |   | | ├─IdentifierSyntax
-//@[002:00012) |   | | | └─Token(Identifier) |properties|
-//@[012:00013) |   | | ├─Token(Colon) |:|
-//@[014:00047) |   | | └─ObjectSyntax
-//@[014:00015) |   | |   ├─Token(LeftBrace) |{|
-//@[015:00017) |   | |   ├─Token(NewLine) |\r\n|
-    level: 'CanNotDelete'
-//@[004:00025) |   | |   ├─ObjectPropertySyntax
-//@[004:00009) |   | |   | ├─IdentifierSyntax
-//@[004:00009) |   | |   | | └─Token(Identifier) |level|
-//@[009:00010) |   | |   | ├─Token(Colon) |:|
-//@[011:00025) |   | |   | └─StringSyntax
-//@[011:00025) |   | |   |   └─Token(StringComplete) |'CanNotDelete'|
-//@[025:00027) |   | |   ├─Token(NewLine) |\r\n|
-  }
-//@[002:00003) |   | |   └─Token(RightBrace) |}|
-//@[003:00005) |   | ├─Token(NewLine) |\r\n|
-  scope: dnsZones[lock]
-//@[002:00023) |   | ├─ObjectPropertySyntax
-//@[002:00007) |   | | ├─IdentifierSyntax
-//@[002:00007) |   | | | └─Token(Identifier) |scope|
-//@[007:00008) |   | | ├─Token(Colon) |:|
-//@[009:00023) |   | | └─ArrayAccessSyntax
-//@[009:00017) |   | |   ├─VariableAccessSyntax
-//@[009:00017) |   | |   | └─IdentifierSyntax
-//@[009:00017) |   | |   |   └─Token(Identifier) |dnsZones|
-//@[017:00018) |   | |   ├─Token(LeftSquare) |[|
-//@[018:00022) |   | |   ├─VariableAccessSyntax
-//@[018:00022) |   | |   | └─IdentifierSyntax
-//@[018:00022) |   | |   |   └─Token(Identifier) |lock|
-//@[022:00023) |   | |   └─Token(RightSquare) |]|
-//@[023:00025) |   | ├─Token(NewLine) |\r\n|
-}]
-//@[000:00001) |   | └─Token(RightBrace) |}|
-//@[001:00002) |   └─Token(RightSquare) |]|
-//@[002:00006) ├─Token(NewLine) |\r\n\r\n|
-
-resource moreLocksOnZones 'Microsoft.Authorization/locks@2016-09-01' = [for (lock, i) in range(0,3): {
-//@[000:00196) ├─ResourceDeclarationSyntax
-//@[000:00008) | ├─Token(Identifier) |resource|
-//@[009:00025) | ├─IdentifierSyntax
-//@[009:00025) | | └─Token(Identifier) |moreLocksOnZones|
-//@[026:00068) | ├─StringSyntax
-//@[026:00068) | | └─Token(StringComplete) |'Microsoft.Authorization/locks@2016-09-01'|
-//@[069:00070) | ├─Token(Assignment) |=|
-//@[071:00196) | └─ForSyntax
-//@[071:00072) |   ├─Token(LeftSquare) |[|
-//@[072:00075) |   ├─Token(Identifier) |for|
-//@[076:00085) |   ├─VariableBlockSyntax
-//@[076:00077) |   | ├─Token(LeftParen) |(|
-//@[077:00081) |   | ├─LocalVariableSyntax
-//@[077:00081) |   | | └─IdentifierSyntax
-//@[077:00081) |   | |   └─Token(Identifier) |lock|
-//@[081:00082) |   | ├─Token(Comma) |,|
-//@[083:00084) |   | ├─LocalVariableSyntax
-//@[083:00084) |   | | └─IdentifierSyntax
-//@[083:00084) |   | |   └─Token(Identifier) |i|
-//@[084:00085) |   | └─Token(RightParen) |)|
-//@[086:00088) |   ├─Token(Identifier) |in|
-//@[089:00099) |   ├─FunctionCallSyntax
-//@[089:00094) |   | ├─IdentifierSyntax
-//@[089:00094) |   | | └─Token(Identifier) |range|
-//@[094:00095) |   | ├─Token(LeftParen) |(|
-//@[095:00096) |   | ├─FunctionArgumentSyntax
-//@[095:00096) |   | | └─IntegerLiteralSyntax
-//@[095:00096) |   | |   └─Token(Integer) |0|
-//@[096:00097) |   | ├─Token(Comma) |,|
-//@[097:00098) |   | ├─FunctionArgumentSyntax
-//@[097:00098) |   | | └─IntegerLiteralSyntax
-//@[097:00098) |   | |   └─Token(Integer) |3|
-//@[098:00099) |   | └─Token(RightParen) |)|
-//@[099:00100) |   ├─Token(Colon) |:|
-//@[101:00195) |   ├─ObjectSyntax
-//@[101:00102) |   | ├─Token(LeftBrace) |{|
-//@[102:00104) |   | ├─Token(NewLine) |\r\n|
-  name: 'another${i}'
-//@[002:00021) |   | ├─ObjectPropertySyntax
-//@[002:00006) |   | | ├─IdentifierSyntax
-//@[002:00006) |   | | | └─Token(Identifier) |name|
-//@[006:00007) |   | | ├─Token(Colon) |:|
-//@[008:00021) |   | | └─StringSyntax
-//@[008:00018) |   | |   ├─Token(StringLeftPiece) |'another${|
-//@[018:00019) |   | |   ├─VariableAccessSyntax
-//@[018:00019) |   | |   | └─IdentifierSyntax
-//@[018:00019) |   | |   |   └─Token(Identifier) |i|
-//@[019:00021) |   | |   └─Token(StringRightPiece) |}'|
-//@[021:00023) |   | ├─Token(NewLine) |\r\n|
-  properties: {
-//@[002:00043) |   | ├─ObjectPropertySyntax
-//@[002:00012) |   | | ├─IdentifierSyntax
-//@[002:00012) |   | | | └─Token(Identifier) |properties|
-//@[012:00013) |   | | ├─Token(Colon) |:|
-//@[014:00043) |   | | └─ObjectSyntax
-//@[014:00015) |   | |   ├─Token(LeftBrace) |{|
-//@[015:00017) |   | |   ├─Token(NewLine) |\r\n|
-    level: 'ReadOnly'
-//@[004:00021) |   | |   ├─ObjectPropertySyntax
-//@[004:00009) |   | |   | ├─IdentifierSyntax
-//@[004:00009) |   | |   | | └─Token(Identifier) |level|
-//@[009:00010) |   | |   | ├─Token(Colon) |:|
-//@[011:00021) |   | |   | └─StringSyntax
-//@[011:00021) |   | |   |   └─Token(StringComplete) |'ReadOnly'|
-//@[021:00023) |   | |   ├─Token(NewLine) |\r\n|
-  }
-//@[002:00003) |   | |   └─Token(RightBrace) |}|
-//@[003:00005) |   | ├─Token(NewLine) |\r\n|
-  scope: dnsZones[i]
-//@[002:00020) |   | ├─ObjectPropertySyntax
-//@[002:00007) |   | | ├─IdentifierSyntax
-//@[002:00007) |   | | | └─Token(Identifier) |scope|
-//@[007:00008) |   | | ├─Token(Colon) |:|
-//@[009:00020) |   | | └─ArrayAccessSyntax
-//@[009:00017) |   | |   ├─VariableAccessSyntax
-//@[009:00017) |   | |   | └─IdentifierSyntax
-//@[009:00017) |   | |   |   └─Token(Identifier) |dnsZones|
-//@[017:00018) |   | |   ├─Token(LeftSquare) |[|
-//@[018:00019) |   | |   ├─VariableAccessSyntax
-//@[018:00019) |   | |   | └─IdentifierSyntax
-//@[018:00019) |   | |   |   └─Token(Identifier) |i|
-//@[019:00020) |   | |   └─Token(RightSquare) |]|
-//@[020:00022) |   | ├─Token(NewLine) |\r\n|
-}]
-//@[000:00001) |   | └─Token(RightBrace) |}|
-//@[001:00002) |   └─Token(RightSquare) |]|
-//@[002:00006) ├─Token(NewLine) |\r\n\r\n|
-
-resource singleLockOnFirstZone 'Microsoft.Authorization/locks@2016-09-01' = {
-//@[000:00170) ├─ResourceDeclarationSyntax
-//@[000:00008) | ├─Token(Identifier) |resource|
-//@[009:00030) | ├─IdentifierSyntax
-//@[009:00030) | | └─Token(Identifier) |singleLockOnFirstZone|
-//@[031:00073) | ├─StringSyntax
-//@[031:00073) | | └─Token(StringComplete) |'Microsoft.Authorization/locks@2016-09-01'|
-//@[074:00075) | ├─Token(Assignment) |=|
-//@[076:00170) | └─ObjectSyntax
-//@[076:00077) |   ├─Token(LeftBrace) |{|
-//@[077:00079) |   ├─Token(NewLine) |\r\n|
-  name: 'single-lock'
-//@[002:00021) |   ├─ObjectPropertySyntax
-//@[002:00006) |   | ├─IdentifierSyntax
-//@[002:00006) |   | | └─Token(Identifier) |name|
-//@[006:00007) |   | ├─Token(Colon) |:|
-//@[008:00021) |   | └─StringSyntax
-//@[008:00021) |   |   └─Token(StringComplete) |'single-lock'|
-//@[021:00023) |   ├─Token(NewLine) |\r\n|
-  properties: {
-//@[002:00043) |   ├─ObjectPropertySyntax
-//@[002:00012) |   | ├─IdentifierSyntax
-//@[002:00012) |   | | └─Token(Identifier) |properties|
-//@[012:00013) |   | ├─Token(Colon) |:|
-//@[014:00043) |   | └─ObjectSyntax
-//@[014:00015) |   |   ├─Token(LeftBrace) |{|
-//@[015:00017) |   |   ├─Token(NewLine) |\r\n|
-    level: 'ReadOnly'
-//@[004:00021) |   |   ├─ObjectPropertySyntax
-//@[004:00009) |   |   | ├─IdentifierSyntax
-//@[004:00009) |   |   | | └─Token(Identifier) |level|
-//@[009:00010) |   |   | ├─Token(Colon) |:|
-//@[011:00021) |   |   | └─StringSyntax
-//@[011:00021) |   |   |   └─Token(StringComplete) |'ReadOnly'|
-//@[021:00023) |   |   ├─Token(NewLine) |\r\n|
-  }
-//@[002:00003) |   |   └─Token(RightBrace) |}|
-//@[003:00005) |   ├─Token(NewLine) |\r\n|
-  scope: dnsZones[0]
-//@[002:00020) |   ├─ObjectPropertySyntax
-//@[002:00007) |   | ├─IdentifierSyntax
-//@[002:00007) |   | | └─Token(Identifier) |scope|
-//@[007:00008) |   | ├─Token(Colon) |:|
-//@[009:00020) |   | └─ArrayAccessSyntax
-//@[009:00017) |   |   ├─VariableAccessSyntax
-//@[009:00017) |   |   | └─IdentifierSyntax
-//@[009:00017) |   |   |   └─Token(Identifier) |dnsZones|
-//@[017:00018) |   |   ├─Token(LeftSquare) |[|
-//@[018:00019) |   |   ├─IntegerLiteralSyntax
-//@[018:00019) |   |   | └─Token(Integer) |0|
-//@[019:00020) |   |   └─Token(RightSquare) |]|
-//@[020:00022) |   ├─Token(NewLine) |\r\n|
-}
-//@[000:00001) |   └─Token(RightBrace) |}|
-//@[001:00007) ├─Token(NewLine) |\r\n\r\n\r\n|
-
-
-resource p1_vnet 'Microsoft.Network/virtualNetworks@2020-06-01' = {
-//@[000:00234) ├─ResourceDeclarationSyntax
-//@[000:00008) | ├─Token(Identifier) |resource|
-//@[009:00016) | ├─IdentifierSyntax
-//@[009:00016) | | └─Token(Identifier) |p1_vnet|
-//@[017:00063) | ├─StringSyntax
-//@[017:00063) | | └─Token(StringComplete) |'Microsoft.Network/virtualNetworks@2020-06-01'|
-//@[064:00065) | ├─Token(Assignment) |=|
-//@[066:00234) | └─ObjectSyntax
-//@[066:00067) |   ├─Token(LeftBrace) |{|
-//@[067:00069) |   ├─Token(NewLine) |\r\n|
-  location: resourceGroup().location
-//@[002:00036) |   ├─ObjectPropertySyntax
-//@[002:00010) |   | ├─IdentifierSyntax
-//@[002:00010) |   | | └─Token(Identifier) |location|
-//@[010:00011) |   | ├─Token(Colon) |:|
-//@[012:00036) |   | └─PropertyAccessSyntax
-//@[012:00027) |   |   ├─FunctionCallSyntax
-//@[012:00025) |   |   | ├─IdentifierSyntax
-//@[012:00025) |   |   | | └─Token(Identifier) |resourceGroup|
-//@[025:00026) |   |   | ├─Token(LeftParen) |(|
-//@[026:00027) |   |   | └─Token(RightParen) |)|
-//@[027:00028) |   |   ├─Token(Dot) |.|
-//@[028:00036) |   |   └─IdentifierSyntax
-//@[028:00036) |   |     └─Token(Identifier) |location|
-//@[036:00038) |   ├─Token(NewLine) |\r\n|
-  name: 'myVnet'
-//@[002:00016) |   ├─ObjectPropertySyntax
-//@[002:00006) |   | ├─IdentifierSyntax
-//@[002:00006) |   | | └─Token(Identifier) |name|
-//@[006:00007) |   | ├─Token(Colon) |:|
-//@[008:00016) |   | └─StringSyntax
-//@[008:00016) |   |   └─Token(StringComplete) |'myVnet'|
-//@[016:00018) |   ├─Token(NewLine) |\r\n|
-  properties: {
-//@[002:00106) |   ├─ObjectPropertySyntax
-//@[002:00012) |   | ├─IdentifierSyntax
-//@[002:00012) |   | | └─Token(Identifier) |properties|
-//@[012:00013) |   | ├─Token(Colon) |:|
-//@[014:00106) |   | └─ObjectSyntax
-//@[014:00015) |   |   ├─Token(LeftBrace) |{|
-//@[015:00017) |   |   ├─Token(NewLine) |\r\n|
-    addressSpace: {
-//@[004:00084) |   |   ├─ObjectPropertySyntax
-//@[004:00016) |   |   | ├─IdentifierSyntax
-//@[004:00016) |   |   | | └─Token(Identifier) |addressSpace|
-//@[016:00017) |   |   | ├─Token(Colon) |:|
-//@[018:00084) |   |   | └─ObjectSyntax
-//@[018:00019) |   |   |   ├─Token(LeftBrace) |{|
-//@[019:00021) |   |   |   ├─Token(NewLine) |\r\n|
-      addressPrefixes: [
-//@[006:00056) |   |   |   ├─ObjectPropertySyntax
-//@[006:00021) |   |   |   | ├─IdentifierSyntax
-//@[006:00021) |   |   |   | | └─Token(Identifier) |addressPrefixes|
-//@[021:00022) |   |   |   | ├─Token(Colon) |:|
-//@[023:00056) |   |   |   | └─ArraySyntax
-//@[023:00024) |   |   |   |   ├─Token(LeftSquare) |[|
-//@[024:00026) |   |   |   |   ├─Token(NewLine) |\r\n|
-        '10.0.0.0/20'
-//@[008:00021) |   |   |   |   ├─ArrayItemSyntax
-//@[008:00021) |   |   |   |   | └─StringSyntax
-//@[008:00021) |   |   |   |   |   └─Token(StringComplete) |'10.0.0.0/20'|
-//@[021:00023) |   |   |   |   ├─Token(NewLine) |\r\n|
-      ]
-//@[006:00007) |   |   |   |   └─Token(RightSquare) |]|
-//@[007:00009) |   |   |   ├─Token(NewLine) |\r\n|
-    }
-//@[004:00005) |   |   |   └─Token(RightBrace) |}|
-//@[005:00007) |   |   ├─Token(NewLine) |\r\n|
-  }
-//@[002:00003) |   |   └─Token(RightBrace) |}|
-//@[003:00005) |   ├─Token(NewLine) |\r\n|
-}
-//@[000:00001) |   └─Token(RightBrace) |}|
-//@[001:00005) ├─Token(NewLine) |\r\n\r\n|
-
-resource p1_subnet1 'Microsoft.Network/virtualNetworks/subnets@2020-06-01' = {
-//@[000:00175) ├─ResourceDeclarationSyntax
-//@[000:00008) | ├─Token(Identifier) |resource|
-//@[009:00019) | ├─IdentifierSyntax
-//@[009:00019) | | └─Token(Identifier) |p1_subnet1|
-//@[020:00074) | ├─StringSyntax
-//@[020:00074) | | └─Token(StringComplete) |'Microsoft.Network/virtualNetworks/subnets@2020-06-01'|
-//@[075:00076) | ├─Token(Assignment) |=|
-//@[077:00175) | └─ObjectSyntax
-//@[077:00078) |   ├─Token(LeftBrace) |{|
-//@[078:00080) |   ├─Token(NewLine) |\r\n|
-  parent: p1_vnet
-//@[002:00017) |   ├─ObjectPropertySyntax
-//@[002:00008) |   | ├─IdentifierSyntax
-//@[002:00008) |   | | └─Token(Identifier) |parent|
-//@[008:00009) |   | ├─Token(Colon) |:|
-//@[010:00017) |   | └─VariableAccessSyntax
-//@[010:00017) |   |   └─IdentifierSyntax
-//@[010:00017) |   |     └─Token(Identifier) |p1_vnet|
-//@[017:00019) |   ├─Token(NewLine) |\r\n|
-  name: 'subnet1'
-//@[002:00017) |   ├─ObjectPropertySyntax
-//@[002:00006) |   | ├─IdentifierSyntax
-//@[002:00006) |   | | └─Token(Identifier) |name|
-//@[006:00007) |   | ├─Token(Colon) |:|
-//@[008:00017) |   | └─StringSyntax
-//@[008:00017) |   |   └─Token(StringComplete) |'subnet1'|
-//@[017:00019) |   ├─Token(NewLine) |\r\n|
-  properties: {
-//@[002:00054) |   ├─ObjectPropertySyntax
-//@[002:00012) |   | ├─IdentifierSyntax
-//@[002:00012) |   | | └─Token(Identifier) |properties|
-//@[012:00013) |   | ├─Token(Colon) |:|
-//@[014:00054) |   | └─ObjectSyntax
-//@[014:00015) |   |   ├─Token(LeftBrace) |{|
-//@[015:00017) |   |   ├─Token(NewLine) |\r\n|
-    addressPrefix: '10.0.0.0/24'
-//@[004:00032) |   |   ├─ObjectPropertySyntax
-//@[004:00017) |   |   | ├─IdentifierSyntax
-//@[004:00017) |   |   | | └─Token(Identifier) |addressPrefix|
-//@[017:00018) |   |   | ├─Token(Colon) |:|
-//@[019:00032) |   |   | └─StringSyntax
-//@[019:00032) |   |   |   └─Token(StringComplete) |'10.0.0.0/24'|
-//@[032:00034) |   |   ├─Token(NewLine) |\r\n|
-  }
-//@[002:00003) |   |   └─Token(RightBrace) |}|
-//@[003:00005) |   ├─Token(NewLine) |\r\n|
-}
-//@[000:00001) |   └─Token(RightBrace) |}|
-//@[001:00005) ├─Token(NewLine) |\r\n\r\n|
-
-resource p1_subnet2 'Microsoft.Network/virtualNetworks/subnets@2020-06-01' = {
-//@[000:00175) ├─ResourceDeclarationSyntax
-//@[000:00008) | ├─Token(Identifier) |resource|
-//@[009:00019) | ├─IdentifierSyntax
-//@[009:00019) | | └─Token(Identifier) |p1_subnet2|
-//@[020:00074) | ├─StringSyntax
-//@[020:00074) | | └─Token(StringComplete) |'Microsoft.Network/virtualNetworks/subnets@2020-06-01'|
-//@[075:00076) | ├─Token(Assignment) |=|
-//@[077:00175) | └─ObjectSyntax
-//@[077:00078) |   ├─Token(LeftBrace) |{|
-//@[078:00080) |   ├─Token(NewLine) |\r\n|
-  parent: p1_vnet
-//@[002:00017) |   ├─ObjectPropertySyntax
-//@[002:00008) |   | ├─IdentifierSyntax
-//@[002:00008) |   | | └─Token(Identifier) |parent|
-//@[008:00009) |   | ├─Token(Colon) |:|
-//@[010:00017) |   | └─VariableAccessSyntax
-//@[010:00017) |   |   └─IdentifierSyntax
-//@[010:00017) |   |     └─Token(Identifier) |p1_vnet|
-//@[017:00019) |   ├─Token(NewLine) |\r\n|
-  name: 'subnet2'
-//@[002:00017) |   ├─ObjectPropertySyntax
-//@[002:00006) |   | ├─IdentifierSyntax
-//@[002:00006) |   | | └─Token(Identifier) |name|
-//@[006:00007) |   | ├─Token(Colon) |:|
-//@[008:00017) |   | └─StringSyntax
-//@[008:00017) |   |   └─Token(StringComplete) |'subnet2'|
-//@[017:00019) |   ├─Token(NewLine) |\r\n|
-  properties: {
-//@[002:00054) |   ├─ObjectPropertySyntax
-//@[002:00012) |   | ├─IdentifierSyntax
-//@[002:00012) |   | | └─Token(Identifier) |properties|
-//@[012:00013) |   | ├─Token(Colon) |:|
-//@[014:00054) |   | └─ObjectSyntax
-//@[014:00015) |   |   ├─Token(LeftBrace) |{|
-//@[015:00017) |   |   ├─Token(NewLine) |\r\n|
-    addressPrefix: '10.0.1.0/24'
-//@[004:00032) |   |   ├─ObjectPropertySyntax
-//@[004:00017) |   |   | ├─IdentifierSyntax
-//@[004:00017) |   |   | | └─Token(Identifier) |addressPrefix|
-//@[017:00018) |   |   | ├─Token(Colon) |:|
-//@[019:00032) |   |   | └─StringSyntax
-//@[019:00032) |   |   |   └─Token(StringComplete) |'10.0.1.0/24'|
-//@[032:00034) |   |   ├─Token(NewLine) |\r\n|
-  }
-//@[002:00003) |   |   └─Token(RightBrace) |}|
-//@[003:00005) |   ├─Token(NewLine) |\r\n|
-}
-//@[000:00001) |   └─Token(RightBrace) |}|
-//@[001:00005) ├─Token(NewLine) |\r\n\r\n|
-
-output p1_subnet1prefix string = p1_subnet1.properties.addressPrefix
-//@[000:00068) ├─OutputDeclarationSyntax
-//@[000:00006) | ├─Token(Identifier) |output|
-//@[007:00023) | ├─IdentifierSyntax
-//@[007:00023) | | └─Token(Identifier) |p1_subnet1prefix|
-//@[024:00030) | ├─TypeVariableAccessSyntax
-//@[024:00030) | | └─IdentifierSyntax
-//@[024:00030) | |   └─Token(Identifier) |string|
-//@[031:00032) | ├─Token(Assignment) |=|
-//@[033:00068) | └─PropertyAccessSyntax
-//@[033:00054) |   ├─PropertyAccessSyntax
-//@[033:00043) |   | ├─VariableAccessSyntax
-//@[033:00043) |   | | └─IdentifierSyntax
-//@[033:00043) |   | |   └─Token(Identifier) |p1_subnet1|
-//@[043:00044) |   | ├─Token(Dot) |.|
-//@[044:00054) |   | └─IdentifierSyntax
-//@[044:00054) |   |   └─Token(Identifier) |properties|
-//@[054:00055) |   ├─Token(Dot) |.|
-//@[055:00068) |   └─IdentifierSyntax
-//@[055:00068) |     └─Token(Identifier) |addressPrefix|
-//@[068:00070) ├─Token(NewLine) |\r\n|
-output p1_subnet1name string = p1_subnet1.name
-//@[000:00046) ├─OutputDeclarationSyntax
-//@[000:00006) | ├─Token(Identifier) |output|
-//@[007:00021) | ├─IdentifierSyntax
-//@[007:00021) | | └─Token(Identifier) |p1_subnet1name|
-//@[022:00028) | ├─TypeVariableAccessSyntax
-//@[022:00028) | | └─IdentifierSyntax
-//@[022:00028) | |   └─Token(Identifier) |string|
-//@[029:00030) | ├─Token(Assignment) |=|
-//@[031:00046) | └─PropertyAccessSyntax
-//@[031:00041) |   ├─VariableAccessSyntax
-//@[031:00041) |   | └─IdentifierSyntax
-//@[031:00041) |   |   └─Token(Identifier) |p1_subnet1|
-//@[041:00042) |   ├─Token(Dot) |.|
-//@[042:00046) |   └─IdentifierSyntax
-//@[042:00046) |     └─Token(Identifier) |name|
-//@[046:00048) ├─Token(NewLine) |\r\n|
-output p1_subnet1type string = p1_subnet1.type
-//@[000:00046) ├─OutputDeclarationSyntax
-//@[000:00006) | ├─Token(Identifier) |output|
-//@[007:00021) | ├─IdentifierSyntax
-//@[007:00021) | | └─Token(Identifier) |p1_subnet1type|
-//@[022:00028) | ├─TypeVariableAccessSyntax
-//@[022:00028) | | └─IdentifierSyntax
-//@[022:00028) | |   └─Token(Identifier) |string|
-//@[029:00030) | ├─Token(Assignment) |=|
-//@[031:00046) | └─PropertyAccessSyntax
-//@[031:00041) |   ├─VariableAccessSyntax
-//@[031:00041) |   | └─IdentifierSyntax
-//@[031:00041) |   |   └─Token(Identifier) |p1_subnet1|
-//@[041:00042) |   ├─Token(Dot) |.|
-//@[042:00046) |   └─IdentifierSyntax
-//@[042:00046) |     └─Token(Identifier) |type|
-//@[046:00048) ├─Token(NewLine) |\r\n|
-output p1_subnet1id string = p1_subnet1.id
-//@[000:00042) ├─OutputDeclarationSyntax
-//@[000:00006) | ├─Token(Identifier) |output|
-//@[007:00019) | ├─IdentifierSyntax
-//@[007:00019) | | └─Token(Identifier) |p1_subnet1id|
-//@[020:00026) | ├─TypeVariableAccessSyntax
-//@[020:00026) | | └─IdentifierSyntax
-//@[020:00026) | |   └─Token(Identifier) |string|
-//@[027:00028) | ├─Token(Assignment) |=|
-//@[029:00042) | └─PropertyAccessSyntax
-//@[029:00039) |   ├─VariableAccessSyntax
-//@[029:00039) |   | └─IdentifierSyntax
-//@[029:00039) |   |   └─Token(Identifier) |p1_subnet1|
-//@[039:00040) |   ├─Token(Dot) |.|
-//@[040:00042) |   └─IdentifierSyntax
-//@[040:00042) |     └─Token(Identifier) |id|
-//@[042:00046) ├─Token(NewLine) |\r\n\r\n|
-
-// parent property with extension resource
-//@[042:00044) ├─Token(NewLine) |\r\n|
-resource p2_res1 'Microsoft.Rp1/resource1@2020-06-01' = {
-//@[000:00076) ├─ResourceDeclarationSyntax
-//@[000:00008) | ├─Token(Identifier) |resource|
-//@[009:00016) | ├─IdentifierSyntax
-//@[009:00016) | | └─Token(Identifier) |p2_res1|
-//@[017:00053) | ├─StringSyntax
-//@[017:00053) | | └─Token(StringComplete) |'Microsoft.Rp1/resource1@2020-06-01'|
-//@[054:00055) | ├─Token(Assignment) |=|
-//@[056:00076) | └─ObjectSyntax
-//@[056:00057) |   ├─Token(LeftBrace) |{|
-//@[057:00059) |   ├─Token(NewLine) |\r\n|
-  name: 'res1'
-//@[002:00014) |   ├─ObjectPropertySyntax
-//@[002:00006) |   | ├─IdentifierSyntax
-//@[002:00006) |   | | └─Token(Identifier) |name|
-//@[006:00007) |   | ├─Token(Colon) |:|
-//@[008:00014) |   | └─StringSyntax
-//@[008:00014) |   |   └─Token(StringComplete) |'res1'|
-//@[014:00016) |   ├─Token(NewLine) |\r\n|
-}
-//@[000:00001) |   └─Token(RightBrace) |}|
-//@[001:00005) ├─Token(NewLine) |\r\n\r\n|
-
-resource p2_res1child 'Microsoft.Rp1/resource1/child1@2020-06-01' = {
-//@[000:00109) ├─ResourceDeclarationSyntax
-//@[000:00008) | ├─Token(Identifier) |resource|
-//@[009:00021) | ├─IdentifierSyntax
-//@[009:00021) | | └─Token(Identifier) |p2_res1child|
-//@[022:00065) | ├─StringSyntax
-//@[022:00065) | | └─Token(StringComplete) |'Microsoft.Rp1/resource1/child1@2020-06-01'|
-//@[066:00067) | ├─Token(Assignment) |=|
-//@[068:00109) | └─ObjectSyntax
-//@[068:00069) |   ├─Token(LeftBrace) |{|
-//@[069:00071) |   ├─Token(NewLine) |\r\n|
-  parent: p2_res1
-//@[002:00017) |   ├─ObjectPropertySyntax
-//@[002:00008) |   | ├─IdentifierSyntax
-//@[002:00008) |   | | └─Token(Identifier) |parent|
-//@[008:00009) |   | ├─Token(Colon) |:|
-//@[010:00017) |   | └─VariableAccessSyntax
-//@[010:00017) |   |   └─IdentifierSyntax
-//@[010:00017) |   |     └─Token(Identifier) |p2_res1|
-//@[017:00019) |   ├─Token(NewLine) |\r\n|
-  name: 'child1'
-//@[002:00016) |   ├─ObjectPropertySyntax
-//@[002:00006) |   | ├─IdentifierSyntax
-//@[002:00006) |   | | └─Token(Identifier) |name|
-//@[006:00007) |   | ├─Token(Colon) |:|
-//@[008:00016) |   | └─StringSyntax
-//@[008:00016) |   |   └─Token(StringComplete) |'child1'|
-//@[016:00018) |   ├─Token(NewLine) |\r\n|
-}
-//@[000:00001) |   └─Token(RightBrace) |}|
-//@[001:00005) ├─Token(NewLine) |\r\n\r\n|
-
-resource p2_res2 'Microsoft.Rp2/resource2@2020-06-01' = {
-//@[000:00099) ├─ResourceDeclarationSyntax
-//@[000:00008) | ├─Token(Identifier) |resource|
-//@[009:00016) | ├─IdentifierSyntax
-//@[009:00016) | | └─Token(Identifier) |p2_res2|
-//@[017:00053) | ├─StringSyntax
-//@[017:00053) | | └─Token(StringComplete) |'Microsoft.Rp2/resource2@2020-06-01'|
-//@[054:00055) | ├─Token(Assignment) |=|
-//@[056:00099) | └─ObjectSyntax
-//@[056:00057) |   ├─Token(LeftBrace) |{|
-//@[057:00059) |   ├─Token(NewLine) |\r\n|
-  scope: p2_res1child
-//@[002:00021) |   ├─ObjectPropertySyntax
-//@[002:00007) |   | ├─IdentifierSyntax
-//@[002:00007) |   | | └─Token(Identifier) |scope|
-//@[007:00008) |   | ├─Token(Colon) |:|
-//@[009:00021) |   | └─VariableAccessSyntax
-//@[009:00021) |   |   └─IdentifierSyntax
-//@[009:00021) |   |     └─Token(Identifier) |p2_res1child|
-//@[021:00023) |   ├─Token(NewLine) |\r\n|
-  name: 'res2'
-//@[002:00014) |   ├─ObjectPropertySyntax
-//@[002:00006) |   | ├─IdentifierSyntax
-//@[002:00006) |   | | └─Token(Identifier) |name|
-//@[006:00007) |   | ├─Token(Colon) |:|
-//@[008:00014) |   | └─StringSyntax
-//@[008:00014) |   |   └─Token(StringComplete) |'res2'|
-//@[014:00016) |   ├─Token(NewLine) |\r\n|
-}
-//@[000:00001) |   └─Token(RightBrace) |}|
-//@[001:00005) ├─Token(NewLine) |\r\n\r\n|
-
-resource p2_res2child 'Microsoft.Rp2/resource2/child2@2020-06-01' = {
-//@[000:00109) ├─ResourceDeclarationSyntax
-//@[000:00008) | ├─Token(Identifier) |resource|
-//@[009:00021) | ├─IdentifierSyntax
-//@[009:00021) | | └─Token(Identifier) |p2_res2child|
-//@[022:00065) | ├─StringSyntax
-//@[022:00065) | | └─Token(StringComplete) |'Microsoft.Rp2/resource2/child2@2020-06-01'|
-//@[066:00067) | ├─Token(Assignment) |=|
-//@[068:00109) | └─ObjectSyntax
-//@[068:00069) |   ├─Token(LeftBrace) |{|
-//@[069:00071) |   ├─Token(NewLine) |\r\n|
-  parent: p2_res2
-//@[002:00017) |   ├─ObjectPropertySyntax
-//@[002:00008) |   | ├─IdentifierSyntax
-//@[002:00008) |   | | └─Token(Identifier) |parent|
-//@[008:00009) |   | ├─Token(Colon) |:|
-//@[010:00017) |   | └─VariableAccessSyntax
-//@[010:00017) |   |   └─IdentifierSyntax
-//@[010:00017) |   |     └─Token(Identifier) |p2_res2|
-//@[017:00019) |   ├─Token(NewLine) |\r\n|
-  name: 'child2'
-//@[002:00016) |   ├─ObjectPropertySyntax
-//@[002:00006) |   | ├─IdentifierSyntax
-//@[002:00006) |   | | └─Token(Identifier) |name|
-//@[006:00007) |   | ├─Token(Colon) |:|
-//@[008:00016) |   | └─StringSyntax
-//@[008:00016) |   |   └─Token(StringComplete) |'child2'|
-//@[016:00018) |   ├─Token(NewLine) |\r\n|
-}
-//@[000:00001) |   └─Token(RightBrace) |}|
-//@[001:00005) ├─Token(NewLine) |\r\n\r\n|
-
-output p2_res2childprop string = p2_res2child.properties.someProp
-//@[000:00065) ├─OutputDeclarationSyntax
-//@[000:00006) | ├─Token(Identifier) |output|
-//@[007:00023) | ├─IdentifierSyntax
-//@[007:00023) | | └─Token(Identifier) |p2_res2childprop|
-//@[024:00030) | ├─TypeVariableAccessSyntax
-//@[024:00030) | | └─IdentifierSyntax
-//@[024:00030) | |   └─Token(Identifier) |string|
-//@[031:00032) | ├─Token(Assignment) |=|
-//@[033:00065) | └─PropertyAccessSyntax
-//@[033:00056) |   ├─PropertyAccessSyntax
-//@[033:00045) |   | ├─VariableAccessSyntax
-//@[033:00045) |   | | └─IdentifierSyntax
-//@[033:00045) |   | |   └─Token(Identifier) |p2_res2child|
-//@[045:00046) |   | ├─Token(Dot) |.|
-//@[046:00056) |   | └─IdentifierSyntax
-//@[046:00056) |   |   └─Token(Identifier) |properties|
-//@[056:00057) |   ├─Token(Dot) |.|
-//@[057:00065) |   └─IdentifierSyntax
-//@[057:00065) |     └─Token(Identifier) |someProp|
-//@[065:00067) ├─Token(NewLine) |\r\n|
-output p2_res2childname string = p2_res2child.name
-//@[000:00050) ├─OutputDeclarationSyntax
-//@[000:00006) | ├─Token(Identifier) |output|
-//@[007:00023) | ├─IdentifierSyntax
-//@[007:00023) | | └─Token(Identifier) |p2_res2childname|
-//@[024:00030) | ├─TypeVariableAccessSyntax
-//@[024:00030) | | └─IdentifierSyntax
-//@[024:00030) | |   └─Token(Identifier) |string|
-//@[031:00032) | ├─Token(Assignment) |=|
-//@[033:00050) | └─PropertyAccessSyntax
-//@[033:00045) |   ├─VariableAccessSyntax
-//@[033:00045) |   | └─IdentifierSyntax
-//@[033:00045) |   |   └─Token(Identifier) |p2_res2child|
-//@[045:00046) |   ├─Token(Dot) |.|
-//@[046:00050) |   └─IdentifierSyntax
-//@[046:00050) |     └─Token(Identifier) |name|
-//@[050:00052) ├─Token(NewLine) |\r\n|
-output p2_res2childtype string = p2_res2child.type
-//@[000:00050) ├─OutputDeclarationSyntax
-//@[000:00006) | ├─Token(Identifier) |output|
-//@[007:00023) | ├─IdentifierSyntax
-//@[007:00023) | | └─Token(Identifier) |p2_res2childtype|
-//@[024:00030) | ├─TypeVariableAccessSyntax
-//@[024:00030) | | └─IdentifierSyntax
-//@[024:00030) | |   └─Token(Identifier) |string|
-//@[031:00032) | ├─Token(Assignment) |=|
-//@[033:00050) | └─PropertyAccessSyntax
-//@[033:00045) |   ├─VariableAccessSyntax
-//@[033:00045) |   | └─IdentifierSyntax
-//@[033:00045) |   |   └─Token(Identifier) |p2_res2child|
-//@[045:00046) |   ├─Token(Dot) |.|
-//@[046:00050) |   └─IdentifierSyntax
-//@[046:00050) |     └─Token(Identifier) |type|
-//@[050:00052) ├─Token(NewLine) |\r\n|
-output p2_res2childid string = p2_res2child.id
-//@[000:00046) ├─OutputDeclarationSyntax
-//@[000:00006) | ├─Token(Identifier) |output|
-//@[007:00021) | ├─IdentifierSyntax
-//@[007:00021) | | └─Token(Identifier) |p2_res2childid|
-//@[022:00028) | ├─TypeVariableAccessSyntax
-//@[022:00028) | | └─IdentifierSyntax
-//@[022:00028) | |   └─Token(Identifier) |string|
-//@[029:00030) | ├─Token(Assignment) |=|
-//@[031:00046) | └─PropertyAccessSyntax
-//@[031:00043) |   ├─VariableAccessSyntax
-//@[031:00043) |   | └─IdentifierSyntax
-//@[031:00043) |   |   └─Token(Identifier) |p2_res2child|
-//@[043:00044) |   ├─Token(Dot) |.|
-//@[044:00046) |   └─IdentifierSyntax
-//@[044:00046) |     └─Token(Identifier) |id|
-//@[046:00050) ├─Token(NewLine) |\r\n\r\n|
-
-// parent property with 'existing' resource
-//@[043:00045) ├─Token(NewLine) |\r\n|
-resource p3_res1 'Microsoft.Rp1/resource1@2020-06-01' existing = {
-//@[000:00085) ├─ResourceDeclarationSyntax
-//@[000:00008) | ├─Token(Identifier) |resource|
-//@[009:00016) | ├─IdentifierSyntax
-//@[009:00016) | | └─Token(Identifier) |p3_res1|
-//@[017:00053) | ├─StringSyntax
-//@[017:00053) | | └─Token(StringComplete) |'Microsoft.Rp1/resource1@2020-06-01'|
-//@[054:00062) | ├─Token(Identifier) |existing|
-//@[063:00064) | ├─Token(Assignment) |=|
-//@[065:00085) | └─ObjectSyntax
-//@[065:00066) |   ├─Token(LeftBrace) |{|
-//@[066:00068) |   ├─Token(NewLine) |\r\n|
-  name: 'res1'
-//@[002:00014) |   ├─ObjectPropertySyntax
-//@[002:00006) |   | ├─IdentifierSyntax
-//@[002:00006) |   | | └─Token(Identifier) |name|
-//@[006:00007) |   | ├─Token(Colon) |:|
-//@[008:00014) |   | └─StringSyntax
-//@[008:00014) |   |   └─Token(StringComplete) |'res1'|
-//@[014:00016) |   ├─Token(NewLine) |\r\n|
-}
-//@[000:00001) |   └─Token(RightBrace) |}|
-//@[001:00005) ├─Token(NewLine) |\r\n\r\n|
-
-resource p3_child1 'Microsoft.Rp1/resource1/child1@2020-06-01' = {
-//@[000:00106) ├─ResourceDeclarationSyntax
-//@[000:00008) | ├─Token(Identifier) |resource|
-//@[009:00018) | ├─IdentifierSyntax
-//@[009:00018) | | └─Token(Identifier) |p3_child1|
-//@[019:00062) | ├─StringSyntax
-//@[019:00062) | | └─Token(StringComplete) |'Microsoft.Rp1/resource1/child1@2020-06-01'|
-//@[063:00064) | ├─Token(Assignment) |=|
-//@[065:00106) | └─ObjectSyntax
-//@[065:00066) |   ├─Token(LeftBrace) |{|
-//@[066:00068) |   ├─Token(NewLine) |\r\n|
-  parent: p3_res1
-//@[002:00017) |   ├─ObjectPropertySyntax
-//@[002:00008) |   | ├─IdentifierSyntax
-//@[002:00008) |   | | └─Token(Identifier) |parent|
-//@[008:00009) |   | ├─Token(Colon) |:|
-//@[010:00017) |   | └─VariableAccessSyntax
-//@[010:00017) |   |   └─IdentifierSyntax
-//@[010:00017) |   |     └─Token(Identifier) |p3_res1|
-//@[017:00019) |   ├─Token(NewLine) |\r\n|
-  name: 'child1'
-//@[002:00016) |   ├─ObjectPropertySyntax
-//@[002:00006) |   | ├─IdentifierSyntax
-//@[002:00006) |   | | └─Token(Identifier) |name|
-//@[006:00007) |   | ├─Token(Colon) |:|
-//@[008:00016) |   | └─StringSyntax
-//@[008:00016) |   |   └─Token(StringComplete) |'child1'|
-//@[016:00018) |   ├─Token(NewLine) |\r\n|
-}
-//@[000:00001) |   └─Token(RightBrace) |}|
-//@[001:00005) ├─Token(NewLine) |\r\n\r\n|
-
-output p3_res1childprop string = p3_child1.properties.someProp
-//@[000:00062) ├─OutputDeclarationSyntax
-//@[000:00006) | ├─Token(Identifier) |output|
-//@[007:00023) | ├─IdentifierSyntax
-//@[007:00023) | | └─Token(Identifier) |p3_res1childprop|
-//@[024:00030) | ├─TypeVariableAccessSyntax
-//@[024:00030) | | └─IdentifierSyntax
-//@[024:00030) | |   └─Token(Identifier) |string|
-//@[031:00032) | ├─Token(Assignment) |=|
-//@[033:00062) | └─PropertyAccessSyntax
-//@[033:00053) |   ├─PropertyAccessSyntax
-//@[033:00042) |   | ├─VariableAccessSyntax
-//@[033:00042) |   | | └─IdentifierSyntax
-//@[033:00042) |   | |   └─Token(Identifier) |p3_child1|
-//@[042:00043) |   | ├─Token(Dot) |.|
-//@[043:00053) |   | └─IdentifierSyntax
-//@[043:00053) |   |   └─Token(Identifier) |properties|
-//@[053:00054) |   ├─Token(Dot) |.|
-//@[054:00062) |   └─IdentifierSyntax
-//@[054:00062) |     └─Token(Identifier) |someProp|
-//@[062:00064) ├─Token(NewLine) |\r\n|
-output p3_res1childname string = p3_child1.name
-//@[000:00047) ├─OutputDeclarationSyntax
-//@[000:00006) | ├─Token(Identifier) |output|
-//@[007:00023) | ├─IdentifierSyntax
-//@[007:00023) | | └─Token(Identifier) |p3_res1childname|
-//@[024:00030) | ├─TypeVariableAccessSyntax
-//@[024:00030) | | └─IdentifierSyntax
-//@[024:00030) | |   └─Token(Identifier) |string|
-//@[031:00032) | ├─Token(Assignment) |=|
-//@[033:00047) | └─PropertyAccessSyntax
-//@[033:00042) |   ├─VariableAccessSyntax
-//@[033:00042) |   | └─IdentifierSyntax
-//@[033:00042) |   |   └─Token(Identifier) |p3_child1|
-//@[042:00043) |   ├─Token(Dot) |.|
-//@[043:00047) |   └─IdentifierSyntax
-//@[043:00047) |     └─Token(Identifier) |name|
-//@[047:00049) ├─Token(NewLine) |\r\n|
-output p3_res1childtype string = p3_child1.type
-//@[000:00047) ├─OutputDeclarationSyntax
-//@[000:00006) | ├─Token(Identifier) |output|
-//@[007:00023) | ├─IdentifierSyntax
-//@[007:00023) | | └─Token(Identifier) |p3_res1childtype|
-//@[024:00030) | ├─TypeVariableAccessSyntax
-//@[024:00030) | | └─IdentifierSyntax
-//@[024:00030) | |   └─Token(Identifier) |string|
-//@[031:00032) | ├─Token(Assignment) |=|
-//@[033:00047) | └─PropertyAccessSyntax
-//@[033:00042) |   ├─VariableAccessSyntax
-//@[033:00042) |   | └─IdentifierSyntax
-//@[033:00042) |   |   └─Token(Identifier) |p3_child1|
-//@[042:00043) |   ├─Token(Dot) |.|
-//@[043:00047) |   └─IdentifierSyntax
-//@[043:00047) |     └─Token(Identifier) |type|
-//@[047:00049) ├─Token(NewLine) |\r\n|
-output p3_res1childid string = p3_child1.id
-//@[000:00043) ├─OutputDeclarationSyntax
-//@[000:00006) | ├─Token(Identifier) |output|
-//@[007:00021) | ├─IdentifierSyntax
-//@[007:00021) | | └─Token(Identifier) |p3_res1childid|
-//@[022:00028) | ├─TypeVariableAccessSyntax
-//@[022:00028) | | └─IdentifierSyntax
-//@[022:00028) | |   └─Token(Identifier) |string|
-//@[029:00030) | ├─Token(Assignment) |=|
-//@[031:00043) | └─PropertyAccessSyntax
-//@[031:00040) |   ├─VariableAccessSyntax
-//@[031:00040) |   | └─IdentifierSyntax
-//@[031:00040) |   |   └─Token(Identifier) |p3_child1|
-//@[040:00041) |   ├─Token(Dot) |.|
-//@[041:00043) |   └─IdentifierSyntax
-//@[041:00043) |     └─Token(Identifier) |id|
-//@[043:00047) ├─Token(NewLine) |\r\n\r\n|
-
-// parent & child with 'existing'
-//@[033:00035) ├─Token(NewLine) |\r\n|
-resource p4_res1 'Microsoft.Rp1/resource1@2020-06-01' existing = {
-//@[000:00104) ├─ResourceDeclarationSyntax
-//@[000:00008) | ├─Token(Identifier) |resource|
-//@[009:00016) | ├─IdentifierSyntax
-//@[009:00016) | | └─Token(Identifier) |p4_res1|
-//@[017:00053) | ├─StringSyntax
-//@[017:00053) | | └─Token(StringComplete) |'Microsoft.Rp1/resource1@2020-06-01'|
-//@[054:00062) | ├─Token(Identifier) |existing|
-//@[063:00064) | ├─Token(Assignment) |=|
-//@[065:00104) | └─ObjectSyntax
-//@[065:00066) |   ├─Token(LeftBrace) |{|
-//@[066:00068) |   ├─Token(NewLine) |\r\n|
-  scope: tenant()
-//@[002:00017) |   ├─ObjectPropertySyntax
-//@[002:00007) |   | ├─IdentifierSyntax
-//@[002:00007) |   | | └─Token(Identifier) |scope|
-//@[007:00008) |   | ├─Token(Colon) |:|
-//@[009:00017) |   | └─FunctionCallSyntax
-//@[009:00015) |   |   ├─IdentifierSyntax
-//@[009:00015) |   |   | └─Token(Identifier) |tenant|
-//@[015:00016) |   |   ├─Token(LeftParen) |(|
-//@[016:00017) |   |   └─Token(RightParen) |)|
-//@[017:00019) |   ├─Token(NewLine) |\r\n|
-  name: 'res1'
-//@[002:00014) |   ├─ObjectPropertySyntax
-//@[002:00006) |   | ├─IdentifierSyntax
-//@[002:00006) |   | | └─Token(Identifier) |name|
-//@[006:00007) |   | ├─Token(Colon) |:|
-//@[008:00014) |   | └─StringSyntax
-//@[008:00014) |   |   └─Token(StringComplete) |'res1'|
-//@[014:00016) |   ├─Token(NewLine) |\r\n|
-}
-//@[000:00001) |   └─Token(RightBrace) |}|
-//@[001:00005) ├─Token(NewLine) |\r\n\r\n|
-
-resource p4_child1 'Microsoft.Rp1/resource1/child1@2020-06-01' existing = {
-//@[000:00115) ├─ResourceDeclarationSyntax
-//@[000:00008) | ├─Token(Identifier) |resource|
-//@[009:00018) | ├─IdentifierSyntax
-//@[009:00018) | | └─Token(Identifier) |p4_child1|
-//@[019:00062) | ├─StringSyntax
-//@[019:00062) | | └─Token(StringComplete) |'Microsoft.Rp1/resource1/child1@2020-06-01'|
-//@[063:00071) | ├─Token(Identifier) |existing|
-//@[072:00073) | ├─Token(Assignment) |=|
-//@[074:00115) | └─ObjectSyntax
-//@[074:00075) |   ├─Token(LeftBrace) |{|
-//@[075:00077) |   ├─Token(NewLine) |\r\n|
-  parent: p4_res1
-//@[002:00017) |   ├─ObjectPropertySyntax
-//@[002:00008) |   | ├─IdentifierSyntax
-//@[002:00008) |   | | └─Token(Identifier) |parent|
-//@[008:00009) |   | ├─Token(Colon) |:|
-//@[010:00017) |   | └─VariableAccessSyntax
-//@[010:00017) |   |   └─IdentifierSyntax
-//@[010:00017) |   |     └─Token(Identifier) |p4_res1|
-//@[017:00019) |   ├─Token(NewLine) |\r\n|
-  name: 'child1'
-//@[002:00016) |   ├─ObjectPropertySyntax
-//@[002:00006) |   | ├─IdentifierSyntax
-//@[002:00006) |   | | └─Token(Identifier) |name|
-//@[006:00007) |   | ├─Token(Colon) |:|
-//@[008:00016) |   | └─StringSyntax
-//@[008:00016) |   |   └─Token(StringComplete) |'child1'|
-//@[016:00018) |   ├─Token(NewLine) |\r\n|
-}
-//@[000:00001) |   └─Token(RightBrace) |}|
-//@[001:00005) ├─Token(NewLine) |\r\n\r\n|
-
-output p4_res1childprop string = p4_child1.properties.someProp
-//@[000:00062) ├─OutputDeclarationSyntax
-//@[000:00006) | ├─Token(Identifier) |output|
-//@[007:00023) | ├─IdentifierSyntax
-//@[007:00023) | | └─Token(Identifier) |p4_res1childprop|
-//@[024:00030) | ├─TypeVariableAccessSyntax
-//@[024:00030) | | └─IdentifierSyntax
-//@[024:00030) | |   └─Token(Identifier) |string|
-//@[031:00032) | ├─Token(Assignment) |=|
-//@[033:00062) | └─PropertyAccessSyntax
-//@[033:00053) |   ├─PropertyAccessSyntax
-//@[033:00042) |   | ├─VariableAccessSyntax
-//@[033:00042) |   | | └─IdentifierSyntax
-//@[033:00042) |   | |   └─Token(Identifier) |p4_child1|
-//@[042:00043) |   | ├─Token(Dot) |.|
-//@[043:00053) |   | └─IdentifierSyntax
-//@[043:00053) |   |   └─Token(Identifier) |properties|
-//@[053:00054) |   ├─Token(Dot) |.|
-//@[054:00062) |   └─IdentifierSyntax
-//@[054:00062) |     └─Token(Identifier) |someProp|
-//@[062:00064) ├─Token(NewLine) |\r\n|
-output p4_res1childname string = p4_child1.name
-//@[000:00047) ├─OutputDeclarationSyntax
-//@[000:00006) | ├─Token(Identifier) |output|
-//@[007:00023) | ├─IdentifierSyntax
-//@[007:00023) | | └─Token(Identifier) |p4_res1childname|
-//@[024:00030) | ├─TypeVariableAccessSyntax
-//@[024:00030) | | └─IdentifierSyntax
-//@[024:00030) | |   └─Token(Identifier) |string|
-//@[031:00032) | ├─Token(Assignment) |=|
-//@[033:00047) | └─PropertyAccessSyntax
-//@[033:00042) |   ├─VariableAccessSyntax
-//@[033:00042) |   | └─IdentifierSyntax
-//@[033:00042) |   |   └─Token(Identifier) |p4_child1|
-//@[042:00043) |   ├─Token(Dot) |.|
-//@[043:00047) |   └─IdentifierSyntax
-//@[043:00047) |     └─Token(Identifier) |name|
-//@[047:00049) ├─Token(NewLine) |\r\n|
-output p4_res1childtype string = p4_child1.type
-//@[000:00047) ├─OutputDeclarationSyntax
-//@[000:00006) | ├─Token(Identifier) |output|
-//@[007:00023) | ├─IdentifierSyntax
-//@[007:00023) | | └─Token(Identifier) |p4_res1childtype|
-//@[024:00030) | ├─TypeVariableAccessSyntax
-//@[024:00030) | | └─IdentifierSyntax
-//@[024:00030) | |   └─Token(Identifier) |string|
-//@[031:00032) | ├─Token(Assignment) |=|
-//@[033:00047) | └─PropertyAccessSyntax
-//@[033:00042) |   ├─VariableAccessSyntax
-//@[033:00042) |   | └─IdentifierSyntax
-//@[033:00042) |   |   └─Token(Identifier) |p4_child1|
-//@[042:00043) |   ├─Token(Dot) |.|
-//@[043:00047) |   └─IdentifierSyntax
-//@[043:00047) |     └─Token(Identifier) |type|
-//@[047:00049) ├─Token(NewLine) |\r\n|
-output p4_res1childid string = p4_child1.id
-//@[000:00043) ├─OutputDeclarationSyntax
-//@[000:00006) | ├─Token(Identifier) |output|
-//@[007:00021) | ├─IdentifierSyntax
-//@[007:00021) | | └─Token(Identifier) |p4_res1childid|
-//@[022:00028) | ├─TypeVariableAccessSyntax
-//@[022:00028) | | └─IdentifierSyntax
-//@[022:00028) | |   └─Token(Identifier) |string|
-//@[029:00030) | ├─Token(Assignment) |=|
-//@[031:00043) | └─PropertyAccessSyntax
-//@[031:00040) |   ├─VariableAccessSyntax
-//@[031:00040) |   | └─IdentifierSyntax
-//@[031:00040) |   |   └─Token(Identifier) |p4_child1|
-//@[040:00041) |   ├─Token(Dot) |.|
-//@[041:00043) |   └─IdentifierSyntax
-//@[041:00043) |     └─Token(Identifier) |id|
-//@[043:00047) ├─Token(NewLine) |\r\n\r\n|
-
-// parent & nested child with decorators https://github.com/Azure/bicep/issues/10970
-//@[084:00086) ├─Token(NewLine) |\r\n|
-var dbs = ['db1', 'db2','db3']
-//@[000:00030) ├─VariableDeclarationSyntax
-//@[000:00003) | ├─Token(Identifier) |var|
-//@[004:00007) | ├─IdentifierSyntax
-//@[004:00007) | | └─Token(Identifier) |dbs|
-//@[008:00009) | ├─Token(Assignment) |=|
-//@[010:00030) | └─ArraySyntax
-//@[010:00011) |   ├─Token(LeftSquare) |[|
-//@[011:00016) |   ├─ArrayItemSyntax
-//@[011:00016) |   | └─StringSyntax
-//@[011:00016) |   |   └─Token(StringComplete) |'db1'|
-//@[016:00017) |   ├─Token(Comma) |,|
-//@[018:00023) |   ├─ArrayItemSyntax
-//@[018:00023) |   | └─StringSyntax
-//@[018:00023) |   |   └─Token(StringComplete) |'db2'|
-//@[023:00024) |   ├─Token(Comma) |,|
-//@[024:00029) |   ├─ArrayItemSyntax
-//@[024:00029) |   | └─StringSyntax
-//@[024:00029) |   |   └─Token(StringComplete) |'db3'|
-//@[029:00030) |   └─Token(RightSquare) |]|
-//@[030:00032) ├─Token(NewLine) |\r\n|
-resource sqlServer 'Microsoft.Sql/servers@2021-11-01' = {
-//@[000:00416) ├─ResourceDeclarationSyntax
-//@[000:00008) | ├─Token(Identifier) |resource|
-//@[009:00018) | ├─IdentifierSyntax
-//@[009:00018) | | └─Token(Identifier) |sqlServer|
-//@[019:00053) | ├─StringSyntax
-//@[019:00053) | | └─Token(StringComplete) |'Microsoft.Sql/servers@2021-11-01'|
-//@[054:00055) | ├─Token(Assignment) |=|
-//@[056:00416) | └─ObjectSyntax
-//@[056:00057) |   ├─Token(LeftBrace) |{|
-//@[057:00059) |   ├─Token(NewLine) |\r\n|
-  name: 'sql-server-name'
-//@[002:00025) |   ├─ObjectPropertySyntax
-//@[002:00006) |   | ├─IdentifierSyntax
-//@[002:00006) |   | | └─Token(Identifier) |name|
-//@[006:00007) |   | ├─Token(Colon) |:|
-//@[008:00025) |   | └─StringSyntax
-//@[008:00025) |   |   └─Token(StringComplete) |'sql-server-name'|
-//@[025:00027) |   ├─Token(NewLine) |\r\n|
-  location: 'polandcentral'
-//@[002:00027) |   ├─ObjectPropertySyntax
-//@[002:00010) |   | ├─IdentifierSyntax
-//@[002:00010) |   | | └─Token(Identifier) |location|
-//@[010:00011) |   | ├─Token(Colon) |:|
-//@[012:00027) |   | └─StringSyntax
-//@[012:00027) |   |   └─Token(StringComplete) |'polandcentral'|
-//@[027:00031) |   ├─Token(NewLine) |\r\n\r\n|
-
-  @batchSize(1)
-//@[002:00156) |   ├─ResourceDeclarationSyntax
-//@[002:00015) |   | ├─DecoratorSyntax
-//@[002:00003) |   | | ├─Token(At) |@|
-//@[003:00015) |   | | └─FunctionCallSyntax
-//@[003:00012) |   | |   ├─IdentifierSyntax
-//@[003:00012) |   | |   | └─Token(Identifier) |batchSize|
-//@[012:00013) |   | |   ├─Token(LeftParen) |(|
-//@[013:00014) |   | |   ├─FunctionArgumentSyntax
-//@[013:00014) |   | |   | └─IntegerLiteralSyntax
-//@[013:00014) |   | |   |   └─Token(Integer) |1|
-//@[014:00015) |   | |   └─Token(RightParen) |)|
-//@[015:00017) |   | ├─Token(NewLine) |\r\n|
-  @description('Sql Databases')
-//@[002:00031) |   | ├─DecoratorSyntax
-//@[002:00003) |   | | ├─Token(At) |@|
-//@[003:00031) |   | | └─FunctionCallSyntax
-//@[003:00014) |   | |   ├─IdentifierSyntax
-//@[003:00014) |   | |   | └─Token(Identifier) |description|
-//@[014:00015) |   | |   ├─Token(LeftParen) |(|
-//@[015:00030) |   | |   ├─FunctionArgumentSyntax
-//@[015:00030) |   | |   | └─StringSyntax
-//@[015:00030) |   | |   |   └─Token(StringComplete) |'Sql Databases'|
-//@[030:00031) |   | |   └─Token(RightParen) |)|
-//@[031:00033) |   | ├─Token(NewLine) |\r\n|
-  resource sqlDatabases 'databases' = [for db in dbs: {
-//@[002:00010) |   | ├─Token(Identifier) |resource|
-//@[011:00023) |   | ├─IdentifierSyntax
-//@[011:00023) |   | | └─Token(Identifier) |sqlDatabases|
-//@[024:00035) |   | ├─StringSyntax
-//@[024:00035) |   | | └─Token(StringComplete) |'databases'|
-//@[036:00037) |   | ├─Token(Assignment) |=|
-//@[038:00106) |   | └─ForSyntax
-//@[038:00039) |   |   ├─Token(LeftSquare) |[|
-//@[039:00042) |   |   ├─Token(Identifier) |for|
-//@[043:00045) |   |   ├─LocalVariableSyntax
-//@[043:00045) |   |   | └─IdentifierSyntax
-//@[043:00045) |   |   |   └─Token(Identifier) |db|
-//@[046:00048) |   |   ├─Token(Identifier) |in|
-//@[049:00052) |   |   ├─VariableAccessSyntax
-//@[049:00052) |   |   | └─IdentifierSyntax
-//@[049:00052) |   |   |   └─Token(Identifier) |dbs|
-//@[052:00053) |   |   ├─Token(Colon) |:|
-//@[054:00105) |   |   ├─ObjectSyntax
-//@[054:00055) |   |   | ├─Token(LeftBrace) |{|
-//@[055:00057) |   |   | ├─Token(NewLine) |\r\n|
-    name: db
-//@[004:00012) |   |   | ├─ObjectPropertySyntax
-//@[004:00008) |   |   | | ├─IdentifierSyntax
-//@[004:00008) |   |   | | | └─Token(Identifier) |name|
-//@[008:00009) |   |   | | ├─Token(Colon) |:|
-//@[010:00012) |   |   | | └─VariableAccessSyntax
-//@[010:00012) |   |   | |   └─IdentifierSyntax
-//@[010:00012) |   |   | |     └─Token(Identifier) |db|
-//@[012:00014) |   |   | ├─Token(NewLine) |\r\n|
-    location: 'polandcentral'
-//@[004:00029) |   |   | ├─ObjectPropertySyntax
-//@[004:00012) |   |   | | ├─IdentifierSyntax
-//@[004:00012) |   |   | | | └─Token(Identifier) |location|
-//@[012:00013) |   |   | | ├─Token(Colon) |:|
-//@[014:00029) |   |   | | └─StringSyntax
-//@[014:00029) |   |   | |   └─Token(StringComplete) |'polandcentral'|
-//@[029:00031) |   |   | ├─Token(NewLine) |\r\n|
-  }]
-//@[002:00003) |   |   | └─Token(RightBrace) |}|
-//@[003:00004) |   |   └─Token(RightSquare) |]|
-//@[004:00008) |   ├─Token(NewLine) |\r\n\r\n|
-
-  @description('Primary Sql Database')
-//@[002:00136) |   ├─ResourceDeclarationSyntax
-//@[002:00038) |   | ├─DecoratorSyntax
-//@[002:00003) |   | | ├─Token(At) |@|
-//@[003:00038) |   | | └─FunctionCallSyntax
-//@[003:00014) |   | |   ├─IdentifierSyntax
-//@[003:00014) |   | |   | └─Token(Identifier) |description|
-//@[014:00015) |   | |   ├─Token(LeftParen) |(|
-//@[015:00037) |   | |   ├─FunctionArgumentSyntax
-//@[015:00037) |   | |   | └─StringSyntax
-//@[015:00037) |   | |   |   └─Token(StringComplete) |'Primary Sql Database'|
-//@[037:00038) |   | |   └─Token(RightParen) |)|
-//@[038:00040) |   | ├─Token(NewLine) |\r\n|
-  resource primaryDb 'databases' = {
-//@[002:00010) |   | ├─Token(Identifier) |resource|
-//@[011:00020) |   | ├─IdentifierSyntax
-//@[011:00020) |   | | └─Token(Identifier) |primaryDb|
-//@[021:00032) |   | ├─StringSyntax
-//@[021:00032) |   | | └─Token(StringComplete) |'databases'|
-//@[033:00034) |   | ├─Token(Assignment) |=|
-//@[035:00096) |   | └─ObjectSyntax
-//@[035:00036) |   |   ├─Token(LeftBrace) |{|
-//@[036:00038) |   |   ├─Token(NewLine) |\r\n|
-    name: 'primary-db'
-//@[004:00022) |   |   ├─ObjectPropertySyntax
-//@[004:00008) |   |   | ├─IdentifierSyntax
-//@[004:00008) |   |   | | └─Token(Identifier) |name|
-//@[008:00009) |   |   | ├─Token(Colon) |:|
-//@[010:00022) |   |   | └─StringSyntax
-//@[010:00022) |   |   |   └─Token(StringComplete) |'primary-db'|
-//@[022:00024) |   |   ├─Token(NewLine) |\r\n|
-    location: 'polandcentral'
-//@[004:00029) |   |   ├─ObjectPropertySyntax
-//@[004:00012) |   |   | ├─IdentifierSyntax
-//@[004:00012) |   |   | | └─Token(Identifier) |location|
-//@[012:00013) |   |   | ├─Token(Colon) |:|
-//@[014:00029) |   |   | └─StringSyntax
-//@[014:00029) |   |   |   └─Token(StringComplete) |'polandcentral'|
-//@[029:00031) |   |   ├─Token(NewLine) |\r\n|
-  }
-//@[002:00003) |   |   └─Token(RightBrace) |}|
-//@[003:00005) |   ├─Token(NewLine) |\r\n|
-}
-//@[000:00001) |   └─Token(RightBrace) |}|
-//@[001:00001) └─Token(EndOfFile) ||
->>>>>>> 0aa6523f
+
+//@[000:13327) ProgramSyntax
+//@[000:00002) ├─Token(NewLine) |\r\n|
+@sys.description('this is basicStorage')
+//@[000:00225) ├─ResourceDeclarationSyntax
+//@[000:00040) | ├─DecoratorSyntax
+//@[000:00001) | | ├─Token(At) |@|
+//@[001:00040) | | └─InstanceFunctionCallSyntax
+//@[001:00004) | |   ├─VariableAccessSyntax
+//@[001:00004) | |   | └─IdentifierSyntax
+//@[001:00004) | |   |   └─Token(Identifier) |sys|
+//@[004:00005) | |   ├─Token(Dot) |.|
+//@[005:00016) | |   ├─IdentifierSyntax
+//@[005:00016) | |   | └─Token(Identifier) |description|
+//@[016:00017) | |   ├─Token(LeftParen) |(|
+//@[017:00039) | |   ├─FunctionArgumentSyntax
+//@[017:00039) | |   | └─StringSyntax
+//@[017:00039) | |   |   └─Token(StringComplete) |'this is basicStorage'|
+//@[039:00040) | |   └─Token(RightParen) |)|
+//@[040:00042) | ├─Token(NewLine) |\r\n|
+resource basicStorage 'Microsoft.Storage/storageAccounts@2019-06-01' = {
+//@[000:00008) | ├─Token(Identifier) |resource|
+//@[009:00021) | ├─IdentifierSyntax
+//@[009:00021) | | └─Token(Identifier) |basicStorage|
+//@[022:00068) | ├─StringSyntax
+//@[022:00068) | | └─Token(StringComplete) |'Microsoft.Storage/storageAccounts@2019-06-01'|
+//@[069:00070) | ├─Token(Assignment) |=|
+//@[071:00183) | └─ObjectSyntax
+//@[071:00072) |   ├─Token(LeftBrace) |{|
+//@[072:00074) |   ├─Token(NewLine) |\r\n|
+  name: 'basicblobs'
+//@[002:00020) |   ├─ObjectPropertySyntax
+//@[002:00006) |   | ├─IdentifierSyntax
+//@[002:00006) |   | | └─Token(Identifier) |name|
+//@[006:00007) |   | ├─Token(Colon) |:|
+//@[008:00020) |   | └─StringSyntax
+//@[008:00020) |   |   └─Token(StringComplete) |'basicblobs'|
+//@[020:00022) |   ├─Token(NewLine) |\r\n|
+  location: 'westus'
+//@[002:00020) |   ├─ObjectPropertySyntax
+//@[002:00010) |   | ├─IdentifierSyntax
+//@[002:00010) |   | | └─Token(Identifier) |location|
+//@[010:00011) |   | ├─Token(Colon) |:|
+//@[012:00020) |   | └─StringSyntax
+//@[012:00020) |   |   └─Token(StringComplete) |'westus'|
+//@[020:00022) |   ├─Token(NewLine) |\r\n|
+  kind: 'BlobStorage'
+//@[002:00021) |   ├─ObjectPropertySyntax
+//@[002:00006) |   | ├─IdentifierSyntax
+//@[002:00006) |   | | └─Token(Identifier) |kind|
+//@[006:00007) |   | ├─Token(Colon) |:|
+//@[008:00021) |   | └─StringSyntax
+//@[008:00021) |   |   └─Token(StringComplete) |'BlobStorage'|
+//@[021:00023) |   ├─Token(NewLine) |\r\n|
+  sku: {
+//@[002:00039) |   ├─ObjectPropertySyntax
+//@[002:00005) |   | ├─IdentifierSyntax
+//@[002:00005) |   | | └─Token(Identifier) |sku|
+//@[005:00006) |   | ├─Token(Colon) |:|
+//@[007:00039) |   | └─ObjectSyntax
+//@[007:00008) |   |   ├─Token(LeftBrace) |{|
+//@[008:00010) |   |   ├─Token(NewLine) |\r\n|
+    name: 'Standard_GRS'
+//@[004:00024) |   |   ├─ObjectPropertySyntax
+//@[004:00008) |   |   | ├─IdentifierSyntax
+//@[004:00008) |   |   | | └─Token(Identifier) |name|
+//@[008:00009) |   |   | ├─Token(Colon) |:|
+//@[010:00024) |   |   | └─StringSyntax
+//@[010:00024) |   |   |   └─Token(StringComplete) |'Standard_GRS'|
+//@[024:00026) |   |   ├─Token(NewLine) |\r\n|
+  }
+//@[002:00003) |   |   └─Token(RightBrace) |}|
+//@[003:00005) |   ├─Token(NewLine) |\r\n|
+}
+//@[000:00001) |   └─Token(RightBrace) |}|
+//@[001:00005) ├─Token(NewLine) |\r\n\r\n|
+
+@sys.description('this is dnsZone')
+//@[000:00140) ├─ResourceDeclarationSyntax
+//@[000:00035) | ├─DecoratorSyntax
+//@[000:00001) | | ├─Token(At) |@|
+//@[001:00035) | | └─InstanceFunctionCallSyntax
+//@[001:00004) | |   ├─VariableAccessSyntax
+//@[001:00004) | |   | └─IdentifierSyntax
+//@[001:00004) | |   |   └─Token(Identifier) |sys|
+//@[004:00005) | |   ├─Token(Dot) |.|
+//@[005:00016) | |   ├─IdentifierSyntax
+//@[005:00016) | |   | └─Token(Identifier) |description|
+//@[016:00017) | |   ├─Token(LeftParen) |(|
+//@[017:00034) | |   ├─FunctionArgumentSyntax
+//@[017:00034) | |   | └─StringSyntax
+//@[017:00034) | |   |   └─Token(StringComplete) |'this is dnsZone'|
+//@[034:00035) | |   └─Token(RightParen) |)|
+//@[035:00037) | ├─Token(NewLine) |\r\n|
+resource dnsZone 'Microsoft.Network/dnszones@2018-05-01' = {
+//@[000:00008) | ├─Token(Identifier) |resource|
+//@[009:00016) | ├─IdentifierSyntax
+//@[009:00016) | | └─Token(Identifier) |dnsZone|
+//@[017:00056) | ├─StringSyntax
+//@[017:00056) | | └─Token(StringComplete) |'Microsoft.Network/dnszones@2018-05-01'|
+//@[057:00058) | ├─Token(Assignment) |=|
+//@[059:00103) | └─ObjectSyntax
+//@[059:00060) |   ├─Token(LeftBrace) |{|
+//@[060:00062) |   ├─Token(NewLine) |\r\n|
+  name: 'myZone'
+//@[002:00016) |   ├─ObjectPropertySyntax
+//@[002:00006) |   | ├─IdentifierSyntax
+//@[002:00006) |   | | └─Token(Identifier) |name|
+//@[006:00007) |   | ├─Token(Colon) |:|
+//@[008:00016) |   | └─StringSyntax
+//@[008:00016) |   |   └─Token(StringComplete) |'myZone'|
+//@[016:00018) |   ├─Token(NewLine) |\r\n|
+  location: 'global'
+//@[002:00020) |   ├─ObjectPropertySyntax
+//@[002:00010) |   | ├─IdentifierSyntax
+//@[002:00010) |   | | └─Token(Identifier) |location|
+//@[010:00011) |   | ├─Token(Colon) |:|
+//@[012:00020) |   | └─StringSyntax
+//@[012:00020) |   |   └─Token(StringComplete) |'global'|
+//@[020:00022) |   ├─Token(NewLine) |\r\n|
+}
+//@[000:00001) |   └─Token(RightBrace) |}|
+//@[001:00005) ├─Token(NewLine) |\r\n\r\n|
+
+resource myStorageAccount 'Microsoft.Storage/storageAccounts@2017-10-01' = {
+//@[000:00469) ├─ResourceDeclarationSyntax
+//@[000:00008) | ├─Token(Identifier) |resource|
+//@[009:00025) | ├─IdentifierSyntax
+//@[009:00025) | | └─Token(Identifier) |myStorageAccount|
+//@[026:00072) | ├─StringSyntax
+//@[026:00072) | | └─Token(StringComplete) |'Microsoft.Storage/storageAccounts@2017-10-01'|
+//@[073:00074) | ├─Token(Assignment) |=|
+//@[075:00469) | └─ObjectSyntax
+//@[075:00076) |   ├─Token(LeftBrace) |{|
+//@[076:00078) |   ├─Token(NewLine) |\r\n|
+  name: 'myencryptedone'
+//@[002:00024) |   ├─ObjectPropertySyntax
+//@[002:00006) |   | ├─IdentifierSyntax
+//@[002:00006) |   | | └─Token(Identifier) |name|
+//@[006:00007) |   | ├─Token(Colon) |:|
+//@[008:00024) |   | └─StringSyntax
+//@[008:00024) |   |   └─Token(StringComplete) |'myencryptedone'|
+//@[024:00026) |   ├─Token(NewLine) |\r\n|
+  location: 'eastus2'
+//@[002:00021) |   ├─ObjectPropertySyntax
+//@[002:00010) |   | ├─IdentifierSyntax
+//@[002:00010) |   | | └─Token(Identifier) |location|
+//@[010:00011) |   | ├─Token(Colon) |:|
+//@[012:00021) |   | └─StringSyntax
+//@[012:00021) |   |   └─Token(StringComplete) |'eastus2'|
+//@[021:00023) |   ├─Token(NewLine) |\r\n|
+  properties: {
+//@[002:00277) |   ├─ObjectPropertySyntax
+//@[002:00012) |   | ├─IdentifierSyntax
+//@[002:00012) |   | | └─Token(Identifier) |properties|
+//@[012:00013) |   | ├─Token(Colon) |:|
+//@[014:00277) |   | └─ObjectSyntax
+//@[014:00015) |   |   ├─Token(LeftBrace) |{|
+//@[015:00017) |   |   ├─Token(NewLine) |\r\n|
+    supportsHttpsTrafficOnly: true
+//@[004:00034) |   |   ├─ObjectPropertySyntax
+//@[004:00028) |   |   | ├─IdentifierSyntax
+//@[004:00028) |   |   | | └─Token(Identifier) |supportsHttpsTrafficOnly|
+//@[028:00029) |   |   | ├─Token(Colon) |:|
+//@[030:00034) |   |   | └─BooleanLiteralSyntax
+//@[030:00034) |   |   |   └─Token(TrueKeyword) |true|
+//@[034:00036) |   |   ├─Token(NewLine) |\r\n|
+    accessTier: 'Hot'
+//@[004:00021) |   |   ├─ObjectPropertySyntax
+//@[004:00014) |   |   | ├─IdentifierSyntax
+//@[004:00014) |   |   | | └─Token(Identifier) |accessTier|
+//@[014:00015) |   |   | ├─Token(Colon) |:|
+//@[016:00021) |   |   | └─StringSyntax
+//@[016:00021) |   |   |   └─Token(StringComplete) |'Hot'|
+//@[021:00023) |   |   ├─Token(NewLine) |\r\n|
+    encryption: {
+//@[004:00196) |   |   ├─ObjectPropertySyntax
+//@[004:00014) |   |   | ├─IdentifierSyntax
+//@[004:00014) |   |   | | └─Token(Identifier) |encryption|
+//@[014:00015) |   |   | ├─Token(Colon) |:|
+//@[016:00196) |   |   | └─ObjectSyntax
+//@[016:00017) |   |   |   ├─Token(LeftBrace) |{|
+//@[017:00019) |   |   |   ├─Token(NewLine) |\r\n|
+      keySource: 'Microsoft.Storage'
+//@[006:00036) |   |   |   ├─ObjectPropertySyntax
+//@[006:00015) |   |   |   | ├─IdentifierSyntax
+//@[006:00015) |   |   |   | | └─Token(Identifier) |keySource|
+//@[015:00016) |   |   |   | ├─Token(Colon) |:|
+//@[017:00036) |   |   |   | └─StringSyntax
+//@[017:00036) |   |   |   |   └─Token(StringComplete) |'Microsoft.Storage'|
+//@[036:00038) |   |   |   ├─Token(NewLine) |\r\n|
+      services: {
+//@[006:00132) |   |   |   ├─ObjectPropertySyntax
+//@[006:00014) |   |   |   | ├─IdentifierSyntax
+//@[006:00014) |   |   |   | | └─Token(Identifier) |services|
+//@[014:00015) |   |   |   | ├─Token(Colon) |:|
+//@[016:00132) |   |   |   | └─ObjectSyntax
+//@[016:00017) |   |   |   |   ├─Token(LeftBrace) |{|
+//@[017:00019) |   |   |   |   ├─Token(NewLine) |\r\n|
+        blob: {
+//@[008:00051) |   |   |   |   ├─ObjectPropertySyntax
+//@[008:00012) |   |   |   |   | ├─IdentifierSyntax
+//@[008:00012) |   |   |   |   | | └─Token(Identifier) |blob|
+//@[012:00013) |   |   |   |   | ├─Token(Colon) |:|
+//@[014:00051) |   |   |   |   | └─ObjectSyntax
+//@[014:00015) |   |   |   |   |   ├─Token(LeftBrace) |{|
+//@[015:00017) |   |   |   |   |   ├─Token(NewLine) |\r\n|
+          enabled: true
+//@[010:00023) |   |   |   |   |   ├─ObjectPropertySyntax
+//@[010:00017) |   |   |   |   |   | ├─IdentifierSyntax
+//@[010:00017) |   |   |   |   |   | | └─Token(Identifier) |enabled|
+//@[017:00018) |   |   |   |   |   | ├─Token(Colon) |:|
+//@[019:00023) |   |   |   |   |   | └─BooleanLiteralSyntax
+//@[019:00023) |   |   |   |   |   |   └─Token(TrueKeyword) |true|
+//@[023:00025) |   |   |   |   |   ├─Token(NewLine) |\r\n|
+        }
+//@[008:00009) |   |   |   |   |   └─Token(RightBrace) |}|
+//@[009:00011) |   |   |   |   ├─Token(NewLine) |\r\n|
+        file: {
+//@[008:00051) |   |   |   |   ├─ObjectPropertySyntax
+//@[008:00012) |   |   |   |   | ├─IdentifierSyntax
+//@[008:00012) |   |   |   |   | | └─Token(Identifier) |file|
+//@[012:00013) |   |   |   |   | ├─Token(Colon) |:|
+//@[014:00051) |   |   |   |   | └─ObjectSyntax
+//@[014:00015) |   |   |   |   |   ├─Token(LeftBrace) |{|
+//@[015:00017) |   |   |   |   |   ├─Token(NewLine) |\r\n|
+          enabled: true
+//@[010:00023) |   |   |   |   |   ├─ObjectPropertySyntax
+//@[010:00017) |   |   |   |   |   | ├─IdentifierSyntax
+//@[010:00017) |   |   |   |   |   | | └─Token(Identifier) |enabled|
+//@[017:00018) |   |   |   |   |   | ├─Token(Colon) |:|
+//@[019:00023) |   |   |   |   |   | └─BooleanLiteralSyntax
+//@[019:00023) |   |   |   |   |   |   └─Token(TrueKeyword) |true|
+//@[023:00025) |   |   |   |   |   ├─Token(NewLine) |\r\n|
+        }
+//@[008:00009) |   |   |   |   |   └─Token(RightBrace) |}|
+//@[009:00011) |   |   |   |   ├─Token(NewLine) |\r\n|
+      }
+//@[006:00007) |   |   |   |   └─Token(RightBrace) |}|
+//@[007:00009) |   |   |   ├─Token(NewLine) |\r\n|
+    }
+//@[004:00005) |   |   |   └─Token(RightBrace) |}|
+//@[005:00007) |   |   ├─Token(NewLine) |\r\n|
+  }
+//@[002:00003) |   |   └─Token(RightBrace) |}|
+//@[003:00005) |   ├─Token(NewLine) |\r\n|
+  kind: 'StorageV2'
+//@[002:00019) |   ├─ObjectPropertySyntax
+//@[002:00006) |   | ├─IdentifierSyntax
+//@[002:00006) |   | | └─Token(Identifier) |kind|
+//@[006:00007) |   | ├─Token(Colon) |:|
+//@[008:00019) |   | └─StringSyntax
+//@[008:00019) |   |   └─Token(StringComplete) |'StorageV2'|
+//@[019:00021) |   ├─Token(NewLine) |\r\n|
+  sku: {
+//@[002:00039) |   ├─ObjectPropertySyntax
+//@[002:00005) |   | ├─IdentifierSyntax
+//@[002:00005) |   | | └─Token(Identifier) |sku|
+//@[005:00006) |   | ├─Token(Colon) |:|
+//@[007:00039) |   | └─ObjectSyntax
+//@[007:00008) |   |   ├─Token(LeftBrace) |{|
+//@[008:00010) |   |   ├─Token(NewLine) |\r\n|
+    name: 'Standard_LRS'
+//@[004:00024) |   |   ├─ObjectPropertySyntax
+//@[004:00008) |   |   | ├─IdentifierSyntax
+//@[004:00008) |   |   | | └─Token(Identifier) |name|
+//@[008:00009) |   |   | ├─Token(Colon) |:|
+//@[010:00024) |   |   | └─StringSyntax
+//@[010:00024) |   |   |   └─Token(StringComplete) |'Standard_LRS'|
+//@[024:00026) |   |   ├─Token(NewLine) |\r\n|
+  }
+//@[002:00003) |   |   └─Token(RightBrace) |}|
+//@[003:00005) |   ├─Token(NewLine) |\r\n|
+}
+//@[000:00001) |   └─Token(RightBrace) |}|
+//@[001:00005) ├─Token(NewLine) |\r\n\r\n|
+
+resource withExpressions 'Microsoft.Storage/storageAccounts@2017-10-01' = {
+//@[000:00539) ├─ResourceDeclarationSyntax
+//@[000:00008) | ├─Token(Identifier) |resource|
+//@[009:00024) | ├─IdentifierSyntax
+//@[009:00024) | | └─Token(Identifier) |withExpressions|
+//@[025:00071) | ├─StringSyntax
+//@[025:00071) | | └─Token(StringComplete) |'Microsoft.Storage/storageAccounts@2017-10-01'|
+//@[072:00073) | ├─Token(Assignment) |=|
+//@[074:00539) | └─ObjectSyntax
+//@[074:00075) |   ├─Token(LeftBrace) |{|
+//@[075:00077) |   ├─Token(NewLine) |\r\n|
+  name: 'myencryptedone2'
+//@[002:00025) |   ├─ObjectPropertySyntax
+//@[002:00006) |   | ├─IdentifierSyntax
+//@[002:00006) |   | | └─Token(Identifier) |name|
+//@[006:00007) |   | ├─Token(Colon) |:|
+//@[008:00025) |   | └─StringSyntax
+//@[008:00025) |   |   └─Token(StringComplete) |'myencryptedone2'|
+//@[025:00027) |   ├─Token(NewLine) |\r\n|
+  location: 'eastus2'
+//@[002:00021) |   ├─ObjectPropertySyntax
+//@[002:00010) |   | ├─IdentifierSyntax
+//@[002:00010) |   | | └─Token(Identifier) |location|
+//@[010:00011) |   | ├─Token(Colon) |:|
+//@[012:00021) |   | └─StringSyntax
+//@[012:00021) |   |   └─Token(StringComplete) |'eastus2'|
+//@[021:00023) |   ├─Token(NewLine) |\r\n|
+  properties: {
+//@[002:00304) |   ├─ObjectPropertySyntax
+//@[002:00012) |   | ├─IdentifierSyntax
+//@[002:00012) |   | | └─Token(Identifier) |properties|
+//@[012:00013) |   | ├─Token(Colon) |:|
+//@[014:00304) |   | └─ObjectSyntax
+//@[014:00015) |   |   ├─Token(LeftBrace) |{|
+//@[015:00017) |   |   ├─Token(NewLine) |\r\n|
+    supportsHttpsTrafficOnly: !false
+//@[004:00036) |   |   ├─ObjectPropertySyntax
+//@[004:00028) |   |   | ├─IdentifierSyntax
+//@[004:00028) |   |   | | └─Token(Identifier) |supportsHttpsTrafficOnly|
+//@[028:00029) |   |   | ├─Token(Colon) |:|
+//@[030:00036) |   |   | └─UnaryOperationSyntax
+//@[030:00031) |   |   |   ├─Token(Exclamation) |!|
+//@[031:00036) |   |   |   └─BooleanLiteralSyntax
+//@[031:00036) |   |   |     └─Token(FalseKeyword) |false|
+//@[036:00038) |   |   ├─Token(NewLine) |\r\n|
+    accessTier: true ? 'Hot' : 'Cold'
+//@[004:00037) |   |   ├─ObjectPropertySyntax
+//@[004:00014) |   |   | ├─IdentifierSyntax
+//@[004:00014) |   |   | | └─Token(Identifier) |accessTier|
+//@[014:00015) |   |   | ├─Token(Colon) |:|
+//@[016:00037) |   |   | └─TernaryOperationSyntax
+//@[016:00020) |   |   |   ├─BooleanLiteralSyntax
+//@[016:00020) |   |   |   | └─Token(TrueKeyword) |true|
+//@[021:00022) |   |   |   ├─Token(Question) |?|
+//@[023:00028) |   |   |   ├─StringSyntax
+//@[023:00028) |   |   |   | └─Token(StringComplete) |'Hot'|
+//@[029:00030) |   |   |   ├─Token(Colon) |:|
+//@[031:00037) |   |   |   └─StringSyntax
+//@[031:00037) |   |   |     └─Token(StringComplete) |'Cold'|
+//@[037:00039) |   |   ├─Token(NewLine) |\r\n|
+    encryption: {
+//@[004:00205) |   |   ├─ObjectPropertySyntax
+//@[004:00014) |   |   | ├─IdentifierSyntax
+//@[004:00014) |   |   | | └─Token(Identifier) |encryption|
+//@[014:00015) |   |   | ├─Token(Colon) |:|
+//@[016:00205) |   |   | └─ObjectSyntax
+//@[016:00017) |   |   |   ├─Token(LeftBrace) |{|
+//@[017:00019) |   |   |   ├─Token(NewLine) |\r\n|
+      keySource: 'Microsoft.Storage'
+//@[006:00036) |   |   |   ├─ObjectPropertySyntax
+//@[006:00015) |   |   |   | ├─IdentifierSyntax
+//@[006:00015) |   |   |   | | └─Token(Identifier) |keySource|
+//@[015:00016) |   |   |   | ├─Token(Colon) |:|
+//@[017:00036) |   |   |   | └─StringSyntax
+//@[017:00036) |   |   |   |   └─Token(StringComplete) |'Microsoft.Storage'|
+//@[036:00038) |   |   |   ├─Token(NewLine) |\r\n|
+      services: {
+//@[006:00141) |   |   |   ├─ObjectPropertySyntax
+//@[006:00014) |   |   |   | ├─IdentifierSyntax
+//@[006:00014) |   |   |   | | └─Token(Identifier) |services|
+//@[014:00015) |   |   |   | ├─Token(Colon) |:|
+//@[016:00141) |   |   |   | └─ObjectSyntax
+//@[016:00017) |   |   |   |   ├─Token(LeftBrace) |{|
+//@[017:00019) |   |   |   |   ├─Token(NewLine) |\r\n|
+        blob: {
+//@[008:00060) |   |   |   |   ├─ObjectPropertySyntax
+//@[008:00012) |   |   |   |   | ├─IdentifierSyntax
+//@[008:00012) |   |   |   |   | | └─Token(Identifier) |blob|
+//@[012:00013) |   |   |   |   | ├─Token(Colon) |:|
+//@[014:00060) |   |   |   |   | └─ObjectSyntax
+//@[014:00015) |   |   |   |   |   ├─Token(LeftBrace) |{|
+//@[015:00017) |   |   |   |   |   ├─Token(NewLine) |\r\n|
+          enabled: true || false
+//@[010:00032) |   |   |   |   |   ├─ObjectPropertySyntax
+//@[010:00017) |   |   |   |   |   | ├─IdentifierSyntax
+//@[010:00017) |   |   |   |   |   | | └─Token(Identifier) |enabled|
+//@[017:00018) |   |   |   |   |   | ├─Token(Colon) |:|
+//@[019:00032) |   |   |   |   |   | └─BinaryOperationSyntax
+//@[019:00023) |   |   |   |   |   |   ├─BooleanLiteralSyntax
+//@[019:00023) |   |   |   |   |   |   | └─Token(TrueKeyword) |true|
+//@[024:00026) |   |   |   |   |   |   ├─Token(LogicalOr) ||||
+//@[027:00032) |   |   |   |   |   |   └─BooleanLiteralSyntax
+//@[027:00032) |   |   |   |   |   |     └─Token(FalseKeyword) |false|
+//@[032:00034) |   |   |   |   |   ├─Token(NewLine) |\r\n|
+        }
+//@[008:00009) |   |   |   |   |   └─Token(RightBrace) |}|
+//@[009:00011) |   |   |   |   ├─Token(NewLine) |\r\n|
+        file: {
+//@[008:00051) |   |   |   |   ├─ObjectPropertySyntax
+//@[008:00012) |   |   |   |   | ├─IdentifierSyntax
+//@[008:00012) |   |   |   |   | | └─Token(Identifier) |file|
+//@[012:00013) |   |   |   |   | ├─Token(Colon) |:|
+//@[014:00051) |   |   |   |   | └─ObjectSyntax
+//@[014:00015) |   |   |   |   |   ├─Token(LeftBrace) |{|
+//@[015:00017) |   |   |   |   |   ├─Token(NewLine) |\r\n|
+          enabled: true
+//@[010:00023) |   |   |   |   |   ├─ObjectPropertySyntax
+//@[010:00017) |   |   |   |   |   | ├─IdentifierSyntax
+//@[010:00017) |   |   |   |   |   | | └─Token(Identifier) |enabled|
+//@[017:00018) |   |   |   |   |   | ├─Token(Colon) |:|
+//@[019:00023) |   |   |   |   |   | └─BooleanLiteralSyntax
+//@[019:00023) |   |   |   |   |   |   └─Token(TrueKeyword) |true|
+//@[023:00025) |   |   |   |   |   ├─Token(NewLine) |\r\n|
+        }
+//@[008:00009) |   |   |   |   |   └─Token(RightBrace) |}|
+//@[009:00011) |   |   |   |   ├─Token(NewLine) |\r\n|
+      }
+//@[006:00007) |   |   |   |   └─Token(RightBrace) |}|
+//@[007:00009) |   |   |   ├─Token(NewLine) |\r\n|
+    }
+//@[004:00005) |   |   |   └─Token(RightBrace) |}|
+//@[005:00007) |   |   ├─Token(NewLine) |\r\n|
+  }
+//@[002:00003) |   |   └─Token(RightBrace) |}|
+//@[003:00005) |   ├─Token(NewLine) |\r\n|
+  kind: 'StorageV2'
+//@[002:00019) |   ├─ObjectPropertySyntax
+//@[002:00006) |   | ├─IdentifierSyntax
+//@[002:00006) |   | | └─Token(Identifier) |kind|
+//@[006:00007) |   | ├─Token(Colon) |:|
+//@[008:00019) |   | └─StringSyntax
+//@[008:00019) |   |   └─Token(StringComplete) |'StorageV2'|
+//@[019:00021) |   ├─Token(NewLine) |\r\n|
+  sku: {
+//@[002:00039) |   ├─ObjectPropertySyntax
+//@[002:00005) |   | ├─IdentifierSyntax
+//@[002:00005) |   | | └─Token(Identifier) |sku|
+//@[005:00006) |   | ├─Token(Colon) |:|
+//@[007:00039) |   | └─ObjectSyntax
+//@[007:00008) |   |   ├─Token(LeftBrace) |{|
+//@[008:00010) |   |   ├─Token(NewLine) |\r\n|
+    name: 'Standard_LRS'
+//@[004:00024) |   |   ├─ObjectPropertySyntax
+//@[004:00008) |   |   | ├─IdentifierSyntax
+//@[004:00008) |   |   | | └─Token(Identifier) |name|
+//@[008:00009) |   |   | ├─Token(Colon) |:|
+//@[010:00024) |   |   | └─StringSyntax
+//@[010:00024) |   |   |   └─Token(StringComplete) |'Standard_LRS'|
+//@[024:00026) |   |   ├─Token(NewLine) |\r\n|
+  }
+//@[002:00003) |   |   └─Token(RightBrace) |}|
+//@[003:00005) |   ├─Token(NewLine) |\r\n|
+  dependsOn: [
+//@[002:00041) |   ├─ObjectPropertySyntax
+//@[002:00011) |   | ├─IdentifierSyntax
+//@[002:00011) |   | | └─Token(Identifier) |dependsOn|
+//@[011:00012) |   | ├─Token(Colon) |:|
+//@[013:00041) |   | └─ArraySyntax
+//@[013:00014) |   |   ├─Token(LeftSquare) |[|
+//@[014:00016) |   |   ├─Token(NewLine) |\r\n|
+    myStorageAccount
+//@[004:00020) |   |   ├─ArrayItemSyntax
+//@[004:00020) |   |   | └─VariableAccessSyntax
+//@[004:00020) |   |   |   └─IdentifierSyntax
+//@[004:00020) |   |   |     └─Token(Identifier) |myStorageAccount|
+//@[020:00022) |   |   ├─Token(NewLine) |\r\n|
+  ]
+//@[002:00003) |   |   └─Token(RightSquare) |]|
+//@[003:00005) |   ├─Token(NewLine) |\r\n|
+}
+//@[000:00001) |   └─Token(RightBrace) |}|
+//@[001:00005) ├─Token(NewLine) |\r\n\r\n|
+
+param applicationName string = 'to-do-app${uniqueString(resourceGroup().id)}'
+//@[000:00077) ├─ParameterDeclarationSyntax
+//@[000:00005) | ├─Token(Identifier) |param|
+//@[006:00021) | ├─IdentifierSyntax
+//@[006:00021) | | └─Token(Identifier) |applicationName|
+//@[022:00028) | ├─TypeVariableAccessSyntax
+//@[022:00028) | | └─IdentifierSyntax
+//@[022:00028) | |   └─Token(Identifier) |string|
+//@[029:00077) | └─ParameterDefaultValueSyntax
+//@[029:00030) |   ├─Token(Assignment) |=|
+//@[031:00077) |   └─StringSyntax
+//@[031:00043) |     ├─Token(StringLeftPiece) |'to-do-app${|
+//@[043:00075) |     ├─FunctionCallSyntax
+//@[043:00055) |     | ├─IdentifierSyntax
+//@[043:00055) |     | | └─Token(Identifier) |uniqueString|
+//@[055:00056) |     | ├─Token(LeftParen) |(|
+//@[056:00074) |     | ├─FunctionArgumentSyntax
+//@[056:00074) |     | | └─PropertyAccessSyntax
+//@[056:00071) |     | |   ├─FunctionCallSyntax
+//@[056:00069) |     | |   | ├─IdentifierSyntax
+//@[056:00069) |     | |   | | └─Token(Identifier) |resourceGroup|
+//@[069:00070) |     | |   | ├─Token(LeftParen) |(|
+//@[070:00071) |     | |   | └─Token(RightParen) |)|
+//@[071:00072) |     | |   ├─Token(Dot) |.|
+//@[072:00074) |     | |   └─IdentifierSyntax
+//@[072:00074) |     | |     └─Token(Identifier) |id|
+//@[074:00075) |     | └─Token(RightParen) |)|
+//@[075:00077) |     └─Token(StringRightPiece) |}'|
+//@[077:00079) ├─Token(NewLine) |\r\n|
+var hostingPlanName = applicationName // why not just use the param directly?
+//@[000:00037) ├─VariableDeclarationSyntax
+//@[000:00003) | ├─Token(Identifier) |var|
+//@[004:00019) | ├─IdentifierSyntax
+//@[004:00019) | | └─Token(Identifier) |hostingPlanName|
+//@[020:00021) | ├─Token(Assignment) |=|
+//@[022:00037) | └─VariableAccessSyntax
+//@[022:00037) |   └─IdentifierSyntax
+//@[022:00037) |     └─Token(Identifier) |applicationName|
+//@[077:00081) ├─Token(NewLine) |\r\n\r\n|
+
+param appServicePlanTier string
+//@[000:00031) ├─ParameterDeclarationSyntax
+//@[000:00005) | ├─Token(Identifier) |param|
+//@[006:00024) | ├─IdentifierSyntax
+//@[006:00024) | | └─Token(Identifier) |appServicePlanTier|
+//@[025:00031) | └─TypeVariableAccessSyntax
+//@[025:00031) |   └─IdentifierSyntax
+//@[025:00031) |     └─Token(Identifier) |string|
+//@[031:00033) ├─Token(NewLine) |\r\n|
+param appServicePlanInstances int
+//@[000:00033) ├─ParameterDeclarationSyntax
+//@[000:00005) | ├─Token(Identifier) |param|
+//@[006:00029) | ├─IdentifierSyntax
+//@[006:00029) | | └─Token(Identifier) |appServicePlanInstances|
+//@[030:00033) | └─TypeVariableAccessSyntax
+//@[030:00033) |   └─IdentifierSyntax
+//@[030:00033) |     └─Token(Identifier) |int|
+//@[033:00037) ├─Token(NewLine) |\r\n\r\n|
+
+var location = resourceGroup().location
+//@[000:00039) ├─VariableDeclarationSyntax
+//@[000:00003) | ├─Token(Identifier) |var|
+//@[004:00012) | ├─IdentifierSyntax
+//@[004:00012) | | └─Token(Identifier) |location|
+//@[013:00014) | ├─Token(Assignment) |=|
+//@[015:00039) | └─PropertyAccessSyntax
+//@[015:00030) |   ├─FunctionCallSyntax
+//@[015:00028) |   | ├─IdentifierSyntax
+//@[015:00028) |   | | └─Token(Identifier) |resourceGroup|
+//@[028:00029) |   | ├─Token(LeftParen) |(|
+//@[029:00030) |   | └─Token(RightParen) |)|
+//@[030:00031) |   ├─Token(Dot) |.|
+//@[031:00039) |   └─IdentifierSyntax
+//@[031:00039) |     └─Token(Identifier) |location|
+//@[039:00043) ├─Token(NewLine) |\r\n\r\n|
+
+resource farm 'Microsoft.Web/serverFarms@2019-08-01' = {
+//@[000:00371) ├─ResourceDeclarationSyntax
+//@[000:00008) | ├─Token(Identifier) |resource|
+//@[009:00013) | ├─IdentifierSyntax
+//@[009:00013) | | └─Token(Identifier) |farm|
+//@[014:00052) | ├─StringSyntax
+//@[014:00052) | | └─Token(StringComplete) |'Microsoft.Web/serverFarms@2019-08-01'|
+//@[053:00054) | ├─Token(Assignment) |=|
+//@[055:00371) | └─ObjectSyntax
+//@[055:00056) |   ├─Token(LeftBrace) |{|
+//@[056:00058) |   ├─Token(NewLine) |\r\n|
+  // dependsOn: resourceId('Microsoft.DocumentDB/databaseAccounts', cosmosAccountName)
+//@[086:00088) |   ├─Token(NewLine) |\r\n|
+  name: hostingPlanName
+//@[002:00023) |   ├─ObjectPropertySyntax
+//@[002:00006) |   | ├─IdentifierSyntax
+//@[002:00006) |   | | └─Token(Identifier) |name|
+//@[006:00007) |   | ├─Token(Colon) |:|
+//@[008:00023) |   | └─VariableAccessSyntax
+//@[008:00023) |   |   └─IdentifierSyntax
+//@[008:00023) |   |     └─Token(Identifier) |hostingPlanName|
+//@[023:00025) |   ├─Token(NewLine) |\r\n|
+  location: location
+//@[002:00020) |   ├─ObjectPropertySyntax
+//@[002:00010) |   | ├─IdentifierSyntax
+//@[002:00010) |   | | └─Token(Identifier) |location|
+//@[010:00011) |   | ├─Token(Colon) |:|
+//@[012:00020) |   | └─VariableAccessSyntax
+//@[012:00020) |   |   └─IdentifierSyntax
+//@[012:00020) |   |     └─Token(Identifier) |location|
+//@[020:00022) |   ├─Token(NewLine) |\r\n|
+  sku: {
+//@[002:00082) |   ├─ObjectPropertySyntax
+//@[002:00005) |   | ├─IdentifierSyntax
+//@[002:00005) |   | | └─Token(Identifier) |sku|
+//@[005:00006) |   | ├─Token(Colon) |:|
+//@[007:00082) |   | └─ObjectSyntax
+//@[007:00008) |   |   ├─Token(LeftBrace) |{|
+//@[008:00010) |   |   ├─Token(NewLine) |\r\n|
+    name: appServicePlanTier
+//@[004:00028) |   |   ├─ObjectPropertySyntax
+//@[004:00008) |   |   | ├─IdentifierSyntax
+//@[004:00008) |   |   | | └─Token(Identifier) |name|
+//@[008:00009) |   |   | ├─Token(Colon) |:|
+//@[010:00028) |   |   | └─VariableAccessSyntax
+//@[010:00028) |   |   |   └─IdentifierSyntax
+//@[010:00028) |   |   |     └─Token(Identifier) |appServicePlanTier|
+//@[028:00030) |   |   ├─Token(NewLine) |\r\n|
+    capacity: appServicePlanInstances
+//@[004:00037) |   |   ├─ObjectPropertySyntax
+//@[004:00012) |   |   | ├─IdentifierSyntax
+//@[004:00012) |   |   | | └─Token(Identifier) |capacity|
+//@[012:00013) |   |   | ├─Token(Colon) |:|
+//@[014:00037) |   |   | └─VariableAccessSyntax
+//@[014:00037) |   |   |   └─IdentifierSyntax
+//@[014:00037) |   |   |     └─Token(Identifier) |appServicePlanInstances|
+//@[037:00039) |   |   ├─Token(NewLine) |\r\n|
+  }
+//@[002:00003) |   |   └─Token(RightBrace) |}|
+//@[003:00005) |   ├─Token(NewLine) |\r\n|
+  properties: {
+//@[002:00091) |   ├─ObjectPropertySyntax
+//@[002:00012) |   | ├─IdentifierSyntax
+//@[002:00012) |   | | └─Token(Identifier) |properties|
+//@[012:00013) |   | ├─Token(Colon) |:|
+//@[014:00091) |   | └─ObjectSyntax
+//@[014:00015) |   |   ├─Token(LeftBrace) |{|
+//@[015:00017) |   |   ├─Token(NewLine) |\r\n|
+    name: hostingPlanName // just hostingPlanName results in an error
+//@[004:00025) |   |   ├─ObjectPropertySyntax
+//@[004:00008) |   |   | ├─IdentifierSyntax
+//@[004:00008) |   |   | | └─Token(Identifier) |name|
+//@[008:00009) |   |   | ├─Token(Colon) |:|
+//@[010:00025) |   |   | └─VariableAccessSyntax
+//@[010:00025) |   |   |   └─IdentifierSyntax
+//@[010:00025) |   |   |     └─Token(Identifier) |hostingPlanName|
+//@[069:00071) |   |   ├─Token(NewLine) |\r\n|
+  }
+//@[002:00003) |   |   └─Token(RightBrace) |}|
+//@[003:00005) |   ├─Token(NewLine) |\r\n|
+}
+//@[000:00001) |   └─Token(RightBrace) |}|
+//@[001:00005) ├─Token(NewLine) |\r\n\r\n|
+
+var cosmosDbResourceId = resourceId('Microsoft.DocumentDB/databaseAccounts',
+//@[000:00107) ├─VariableDeclarationSyntax
+//@[000:00003) | ├─Token(Identifier) |var|
+//@[004:00022) | ├─IdentifierSyntax
+//@[004:00022) | | └─Token(Identifier) |cosmosDbResourceId|
+//@[023:00024) | ├─Token(Assignment) |=|
+//@[025:00107) | └─FunctionCallSyntax
+//@[025:00035) |   ├─IdentifierSyntax
+//@[025:00035) |   | └─Token(Identifier) |resourceId|
+//@[035:00036) |   ├─Token(LeftParen) |(|
+//@[036:00075) |   ├─FunctionArgumentSyntax
+//@[036:00075) |   | └─StringSyntax
+//@[036:00075) |   |   └─Token(StringComplete) |'Microsoft.DocumentDB/databaseAccounts'|
+//@[075:00076) |   ├─Token(Comma) |,|
+//@[076:00078) |   ├─Token(NewLine) |\r\n|
+// comment
+//@[010:00012) |   ├─Token(NewLine) |\r\n|
+cosmosDb.account)
+//@[000:00016) |   ├─FunctionArgumentSyntax
+//@[000:00016) |   | └─PropertyAccessSyntax
+//@[000:00008) |   |   ├─VariableAccessSyntax
+//@[000:00008) |   |   | └─IdentifierSyntax
+//@[000:00008) |   |   |   └─Token(Identifier) |cosmosDb|
+//@[008:00009) |   |   ├─Token(Dot) |.|
+//@[009:00016) |   |   └─IdentifierSyntax
+//@[009:00016) |   |     └─Token(Identifier) |account|
+//@[016:00017) |   └─Token(RightParen) |)|
+//@[017:00019) ├─Token(NewLine) |\r\n|
+var cosmosDbRef = reference(cosmosDbResourceId).documentEndpoint
+//@[000:00064) ├─VariableDeclarationSyntax
+//@[000:00003) | ├─Token(Identifier) |var|
+//@[004:00015) | ├─IdentifierSyntax
+//@[004:00015) | | └─Token(Identifier) |cosmosDbRef|
+//@[016:00017) | ├─Token(Assignment) |=|
+//@[018:00064) | └─PropertyAccessSyntax
+//@[018:00047) |   ├─FunctionCallSyntax
+//@[018:00027) |   | ├─IdentifierSyntax
+//@[018:00027) |   | | └─Token(Identifier) |reference|
+//@[027:00028) |   | ├─Token(LeftParen) |(|
+//@[028:00046) |   | ├─FunctionArgumentSyntax
+//@[028:00046) |   | | └─VariableAccessSyntax
+//@[028:00046) |   | |   └─IdentifierSyntax
+//@[028:00046) |   | |     └─Token(Identifier) |cosmosDbResourceId|
+//@[046:00047) |   | └─Token(RightParen) |)|
+//@[047:00048) |   ├─Token(Dot) |.|
+//@[048:00064) |   └─IdentifierSyntax
+//@[048:00064) |     └─Token(Identifier) |documentEndpoint|
+//@[064:00068) ├─Token(NewLine) |\r\n\r\n|
+
+// this variable is not accessed anywhere in this template and depends on a run-time reference
+//@[094:00096) ├─Token(NewLine) |\r\n|
+// it should not be present at all in the template output as there is nowhere logical to put it
+//@[095:00097) ├─Token(NewLine) |\r\n|
+var cosmosDbEndpoint = cosmosDbRef.documentEndpoint
+//@[000:00051) ├─VariableDeclarationSyntax
+//@[000:00003) | ├─Token(Identifier) |var|
+//@[004:00020) | ├─IdentifierSyntax
+//@[004:00020) | | └─Token(Identifier) |cosmosDbEndpoint|
+//@[021:00022) | ├─Token(Assignment) |=|
+//@[023:00051) | └─PropertyAccessSyntax
+//@[023:00034) |   ├─VariableAccessSyntax
+//@[023:00034) |   | └─IdentifierSyntax
+//@[023:00034) |   |   └─Token(Identifier) |cosmosDbRef|
+//@[034:00035) |   ├─Token(Dot) |.|
+//@[035:00051) |   └─IdentifierSyntax
+//@[035:00051) |     └─Token(Identifier) |documentEndpoint|
+//@[051:00055) ├─Token(NewLine) |\r\n\r\n|
+
+param webSiteName string
+//@[000:00024) ├─ParameterDeclarationSyntax
+//@[000:00005) | ├─Token(Identifier) |param|
+//@[006:00017) | ├─IdentifierSyntax
+//@[006:00017) | | └─Token(Identifier) |webSiteName|
+//@[018:00024) | └─TypeVariableAccessSyntax
+//@[018:00024) |   └─IdentifierSyntax
+//@[018:00024) |     └─Token(Identifier) |string|
+//@[024:00026) ├─Token(NewLine) |\r\n|
+param cosmosDb object
+//@[000:00021) ├─ParameterDeclarationSyntax
+//@[000:00005) | ├─Token(Identifier) |param|
+//@[006:00014) | ├─IdentifierSyntax
+//@[006:00014) | | └─Token(Identifier) |cosmosDb|
+//@[015:00021) | └─TypeVariableAccessSyntax
+//@[015:00021) |   └─IdentifierSyntax
+//@[015:00021) |     └─Token(Identifier) |object|
+//@[021:00023) ├─Token(NewLine) |\r\n|
+resource site 'Microsoft.Web/sites@2019-08-01' = {
+//@[000:00689) ├─ResourceDeclarationSyntax
+//@[000:00008) | ├─Token(Identifier) |resource|
+//@[009:00013) | ├─IdentifierSyntax
+//@[009:00013) | | └─Token(Identifier) |site|
+//@[014:00046) | ├─StringSyntax
+//@[014:00046) | | └─Token(StringComplete) |'Microsoft.Web/sites@2019-08-01'|
+//@[047:00048) | ├─Token(Assignment) |=|
+//@[049:00689) | └─ObjectSyntax
+//@[049:00050) |   ├─Token(LeftBrace) |{|
+//@[050:00052) |   ├─Token(NewLine) |\r\n|
+  name: webSiteName
+//@[002:00019) |   ├─ObjectPropertySyntax
+//@[002:00006) |   | ├─IdentifierSyntax
+//@[002:00006) |   | | └─Token(Identifier) |name|
+//@[006:00007) |   | ├─Token(Colon) |:|
+//@[008:00019) |   | └─VariableAccessSyntax
+//@[008:00019) |   |   └─IdentifierSyntax
+//@[008:00019) |   |     └─Token(Identifier) |webSiteName|
+//@[019:00021) |   ├─Token(NewLine) |\r\n|
+  location: location
+//@[002:00020) |   ├─ObjectPropertySyntax
+//@[002:00010) |   | ├─IdentifierSyntax
+//@[002:00010) |   | | └─Token(Identifier) |location|
+//@[010:00011) |   | ├─Token(Colon) |:|
+//@[012:00020) |   | └─VariableAccessSyntax
+//@[012:00020) |   |   └─IdentifierSyntax
+//@[012:00020) |   |     └─Token(Identifier) |location|
+//@[020:00022) |   ├─Token(NewLine) |\r\n|
+  properties: {
+//@[002:00591) |   ├─ObjectPropertySyntax
+//@[002:00012) |   | ├─IdentifierSyntax
+//@[002:00012) |   | | └─Token(Identifier) |properties|
+//@[012:00013) |   | ├─Token(Colon) |:|
+//@[014:00591) |   | └─ObjectSyntax
+//@[014:00015) |   |   ├─Token(LeftBrace) |{|
+//@[015:00017) |   |   ├─Token(NewLine) |\r\n|
+    // not yet supported // serverFarmId: farm.id
+//@[049:00051) |   |   ├─Token(NewLine) |\r\n|
+    siteConfig: {
+//@[004:00518) |   |   ├─ObjectPropertySyntax
+//@[004:00014) |   |   | ├─IdentifierSyntax
+//@[004:00014) |   |   | | └─Token(Identifier) |siteConfig|
+//@[014:00015) |   |   | ├─Token(Colon) |:|
+//@[016:00518) |   |   | └─ObjectSyntax
+//@[016:00017) |   |   |   ├─Token(LeftBrace) |{|
+//@[017:00019) |   |   |   ├─Token(NewLine) |\r\n|
+      appSettings: [
+//@[006:00492) |   |   |   ├─ObjectPropertySyntax
+//@[006:00017) |   |   |   | ├─IdentifierSyntax
+//@[006:00017) |   |   |   | | └─Token(Identifier) |appSettings|
+//@[017:00018) |   |   |   | ├─Token(Colon) |:|
+//@[019:00492) |   |   |   | └─ArraySyntax
+//@[019:00020) |   |   |   |   ├─Token(LeftSquare) |[|
+//@[020:00022) |   |   |   |   ├─Token(NewLine) |\r\n|
+        {
+//@[008:00121) |   |   |   |   ├─ArrayItemSyntax
+//@[008:00121) |   |   |   |   | └─ObjectSyntax
+//@[008:00009) |   |   |   |   |   ├─Token(LeftBrace) |{|
+//@[009:00011) |   |   |   |   |   ├─Token(NewLine) |\r\n|
+          name: 'CosmosDb:Account'
+//@[010:00034) |   |   |   |   |   ├─ObjectPropertySyntax
+//@[010:00014) |   |   |   |   |   | ├─IdentifierSyntax
+//@[010:00014) |   |   |   |   |   | | └─Token(Identifier) |name|
+//@[014:00015) |   |   |   |   |   | ├─Token(Colon) |:|
+//@[016:00034) |   |   |   |   |   | └─StringSyntax
+//@[016:00034) |   |   |   |   |   |   └─Token(StringComplete) |'CosmosDb:Account'|
+//@[034:00036) |   |   |   |   |   ├─Token(NewLine) |\r\n|
+          value: reference(cosmosDbResourceId).documentEndpoint
+//@[010:00063) |   |   |   |   |   ├─ObjectPropertySyntax
+//@[010:00015) |   |   |   |   |   | ├─IdentifierSyntax
+//@[010:00015) |   |   |   |   |   | | └─Token(Identifier) |value|
+//@[015:00016) |   |   |   |   |   | ├─Token(Colon) |:|
+//@[017:00063) |   |   |   |   |   | └─PropertyAccessSyntax
+//@[017:00046) |   |   |   |   |   |   ├─FunctionCallSyntax
+//@[017:00026) |   |   |   |   |   |   | ├─IdentifierSyntax
+//@[017:00026) |   |   |   |   |   |   | | └─Token(Identifier) |reference|
+//@[026:00027) |   |   |   |   |   |   | ├─Token(LeftParen) |(|
+//@[027:00045) |   |   |   |   |   |   | ├─FunctionArgumentSyntax
+//@[027:00045) |   |   |   |   |   |   | | └─VariableAccessSyntax
+//@[027:00045) |   |   |   |   |   |   | |   └─IdentifierSyntax
+//@[027:00045) |   |   |   |   |   |   | |     └─Token(Identifier) |cosmosDbResourceId|
+//@[045:00046) |   |   |   |   |   |   | └─Token(RightParen) |)|
+//@[046:00047) |   |   |   |   |   |   ├─Token(Dot) |.|
+//@[047:00063) |   |   |   |   |   |   └─IdentifierSyntax
+//@[047:00063) |   |   |   |   |   |     └─Token(Identifier) |documentEndpoint|
+//@[063:00065) |   |   |   |   |   ├─Token(NewLine) |\r\n|
+        }
+//@[008:00009) |   |   |   |   |   └─Token(RightBrace) |}|
+//@[009:00011) |   |   |   |   ├─Token(NewLine) |\r\n|
+        {
+//@[008:00130) |   |   |   |   ├─ArrayItemSyntax
+//@[008:00130) |   |   |   |   | └─ObjectSyntax
+//@[008:00009) |   |   |   |   |   ├─Token(LeftBrace) |{|
+//@[009:00011) |   |   |   |   |   ├─Token(NewLine) |\r\n|
+          name: 'CosmosDb:Key'
+//@[010:00030) |   |   |   |   |   ├─ObjectPropertySyntax
+//@[010:00014) |   |   |   |   |   | ├─IdentifierSyntax
+//@[010:00014) |   |   |   |   |   | | └─Token(Identifier) |name|
+//@[014:00015) |   |   |   |   |   | ├─Token(Colon) |:|
+//@[016:00030) |   |   |   |   |   | └─StringSyntax
+//@[016:00030) |   |   |   |   |   |   └─Token(StringComplete) |'CosmosDb:Key'|
+//@[030:00032) |   |   |   |   |   ├─Token(NewLine) |\r\n|
+          value: listKeys(cosmosDbResourceId, '2020-04-01').primaryMasterKey
+//@[010:00076) |   |   |   |   |   ├─ObjectPropertySyntax
+//@[010:00015) |   |   |   |   |   | ├─IdentifierSyntax
+//@[010:00015) |   |   |   |   |   | | └─Token(Identifier) |value|
+//@[015:00016) |   |   |   |   |   | ├─Token(Colon) |:|
+//@[017:00076) |   |   |   |   |   | └─PropertyAccessSyntax
+//@[017:00059) |   |   |   |   |   |   ├─FunctionCallSyntax
+//@[017:00025) |   |   |   |   |   |   | ├─IdentifierSyntax
+//@[017:00025) |   |   |   |   |   |   | | └─Token(Identifier) |listKeys|
+//@[025:00026) |   |   |   |   |   |   | ├─Token(LeftParen) |(|
+//@[026:00044) |   |   |   |   |   |   | ├─FunctionArgumentSyntax
+//@[026:00044) |   |   |   |   |   |   | | └─VariableAccessSyntax
+//@[026:00044) |   |   |   |   |   |   | |   └─IdentifierSyntax
+//@[026:00044) |   |   |   |   |   |   | |     └─Token(Identifier) |cosmosDbResourceId|
+//@[044:00045) |   |   |   |   |   |   | ├─Token(Comma) |,|
+//@[046:00058) |   |   |   |   |   |   | ├─FunctionArgumentSyntax
+//@[046:00058) |   |   |   |   |   |   | | └─StringSyntax
+//@[046:00058) |   |   |   |   |   |   | |   └─Token(StringComplete) |'2020-04-01'|
+//@[058:00059) |   |   |   |   |   |   | └─Token(RightParen) |)|
+//@[059:00060) |   |   |   |   |   |   ├─Token(Dot) |.|
+//@[060:00076) |   |   |   |   |   |   └─IdentifierSyntax
+//@[060:00076) |   |   |   |   |   |     └─Token(Identifier) |primaryMasterKey|
+//@[076:00078) |   |   |   |   |   ├─Token(NewLine) |\r\n|
+        }
+//@[008:00009) |   |   |   |   |   └─Token(RightBrace) |}|
+//@[009:00011) |   |   |   |   ├─Token(NewLine) |\r\n|
+        {
+//@[008:00101) |   |   |   |   ├─ArrayItemSyntax
+//@[008:00101) |   |   |   |   | └─ObjectSyntax
+//@[008:00009) |   |   |   |   |   ├─Token(LeftBrace) |{|
+//@[009:00011) |   |   |   |   |   ├─Token(NewLine) |\r\n|
+          name: 'CosmosDb:DatabaseName'
+//@[010:00039) |   |   |   |   |   ├─ObjectPropertySyntax
+//@[010:00014) |   |   |   |   |   | ├─IdentifierSyntax
+//@[010:00014) |   |   |   |   |   | | └─Token(Identifier) |name|
+//@[014:00015) |   |   |   |   |   | ├─Token(Colon) |:|
+//@[016:00039) |   |   |   |   |   | └─StringSyntax
+//@[016:00039) |   |   |   |   |   |   └─Token(StringComplete) |'CosmosDb:DatabaseName'|
+//@[039:00041) |   |   |   |   |   ├─Token(NewLine) |\r\n|
+          value: cosmosDb.databaseName
+//@[010:00038) |   |   |   |   |   ├─ObjectPropertySyntax
+//@[010:00015) |   |   |   |   |   | ├─IdentifierSyntax
+//@[010:00015) |   |   |   |   |   | | └─Token(Identifier) |value|
+//@[015:00016) |   |   |   |   |   | ├─Token(Colon) |:|
+//@[017:00038) |   |   |   |   |   | └─PropertyAccessSyntax
+//@[017:00025) |   |   |   |   |   |   ├─VariableAccessSyntax
+//@[017:00025) |   |   |   |   |   |   | └─IdentifierSyntax
+//@[017:00025) |   |   |   |   |   |   |   └─Token(Identifier) |cosmosDb|
+//@[025:00026) |   |   |   |   |   |   ├─Token(Dot) |.|
+//@[026:00038) |   |   |   |   |   |   └─IdentifierSyntax
+//@[026:00038) |   |   |   |   |   |     └─Token(Identifier) |databaseName|
+//@[038:00040) |   |   |   |   |   ├─Token(NewLine) |\r\n|
+        }
+//@[008:00009) |   |   |   |   |   └─Token(RightBrace) |}|
+//@[009:00011) |   |   |   |   ├─Token(NewLine) |\r\n|
+        {
+//@[008:00103) |   |   |   |   ├─ArrayItemSyntax
+//@[008:00103) |   |   |   |   | └─ObjectSyntax
+//@[008:00009) |   |   |   |   |   ├─Token(LeftBrace) |{|
+//@[009:00011) |   |   |   |   |   ├─Token(NewLine) |\r\n|
+          name: 'CosmosDb:ContainerName'
+//@[010:00040) |   |   |   |   |   ├─ObjectPropertySyntax
+//@[010:00014) |   |   |   |   |   | ├─IdentifierSyntax
+//@[010:00014) |   |   |   |   |   | | └─Token(Identifier) |name|
+//@[014:00015) |   |   |   |   |   | ├─Token(Colon) |:|
+//@[016:00040) |   |   |   |   |   | └─StringSyntax
+//@[016:00040) |   |   |   |   |   |   └─Token(StringComplete) |'CosmosDb:ContainerName'|
+//@[040:00042) |   |   |   |   |   ├─Token(NewLine) |\r\n|
+          value: cosmosDb.containerName
+//@[010:00039) |   |   |   |   |   ├─ObjectPropertySyntax
+//@[010:00015) |   |   |   |   |   | ├─IdentifierSyntax
+//@[010:00015) |   |   |   |   |   | | └─Token(Identifier) |value|
+//@[015:00016) |   |   |   |   |   | ├─Token(Colon) |:|
+//@[017:00039) |   |   |   |   |   | └─PropertyAccessSyntax
+//@[017:00025) |   |   |   |   |   |   ├─VariableAccessSyntax
+//@[017:00025) |   |   |   |   |   |   | └─IdentifierSyntax
+//@[017:00025) |   |   |   |   |   |   |   └─Token(Identifier) |cosmosDb|
+//@[025:00026) |   |   |   |   |   |   ├─Token(Dot) |.|
+//@[026:00039) |   |   |   |   |   |   └─IdentifierSyntax
+//@[026:00039) |   |   |   |   |   |     └─Token(Identifier) |containerName|
+//@[039:00041) |   |   |   |   |   ├─Token(NewLine) |\r\n|
+        }
+//@[008:00009) |   |   |   |   |   └─Token(RightBrace) |}|
+//@[009:00011) |   |   |   |   ├─Token(NewLine) |\r\n|
+      ]
+//@[006:00007) |   |   |   |   └─Token(RightSquare) |]|
+//@[007:00009) |   |   |   ├─Token(NewLine) |\r\n|
+    }
+//@[004:00005) |   |   |   └─Token(RightBrace) |}|
+//@[005:00007) |   |   ├─Token(NewLine) |\r\n|
+  }
+//@[002:00003) |   |   └─Token(RightBrace) |}|
+//@[003:00005) |   ├─Token(NewLine) |\r\n|
+}
+//@[000:00001) |   └─Token(RightBrace) |}|
+//@[001:00005) ├─Token(NewLine) |\r\n\r\n|
+
+var _siteApiVersion = site.apiVersion
+//@[000:00037) ├─VariableDeclarationSyntax
+//@[000:00003) | ├─Token(Identifier) |var|
+//@[004:00019) | ├─IdentifierSyntax
+//@[004:00019) | | └─Token(Identifier) |_siteApiVersion|
+//@[020:00021) | ├─Token(Assignment) |=|
+//@[022:00037) | └─PropertyAccessSyntax
+//@[022:00026) |   ├─VariableAccessSyntax
+//@[022:00026) |   | └─IdentifierSyntax
+//@[022:00026) |   |   └─Token(Identifier) |site|
+//@[026:00027) |   ├─Token(Dot) |.|
+//@[027:00037) |   └─IdentifierSyntax
+//@[027:00037) |     └─Token(Identifier) |apiVersion|
+//@[037:00039) ├─Token(NewLine) |\r\n|
+var _siteType = site.type
+//@[000:00025) ├─VariableDeclarationSyntax
+//@[000:00003) | ├─Token(Identifier) |var|
+//@[004:00013) | ├─IdentifierSyntax
+//@[004:00013) | | └─Token(Identifier) |_siteType|
+//@[014:00015) | ├─Token(Assignment) |=|
+//@[016:00025) | └─PropertyAccessSyntax
+//@[016:00020) |   ├─VariableAccessSyntax
+//@[016:00020) |   | └─IdentifierSyntax
+//@[016:00020) |   |   └─Token(Identifier) |site|
+//@[020:00021) |   ├─Token(Dot) |.|
+//@[021:00025) |   └─IdentifierSyntax
+//@[021:00025) |     └─Token(Identifier) |type|
+//@[025:00029) ├─Token(NewLine) |\r\n\r\n|
+
+output siteApiVersion string = site.apiVersion
+//@[000:00046) ├─OutputDeclarationSyntax
+//@[000:00006) | ├─Token(Identifier) |output|
+//@[007:00021) | ├─IdentifierSyntax
+//@[007:00021) | | └─Token(Identifier) |siteApiVersion|
+//@[022:00028) | ├─TypeVariableAccessSyntax
+//@[022:00028) | | └─IdentifierSyntax
+//@[022:00028) | |   └─Token(Identifier) |string|
+//@[029:00030) | ├─Token(Assignment) |=|
+//@[031:00046) | └─PropertyAccessSyntax
+//@[031:00035) |   ├─VariableAccessSyntax
+//@[031:00035) |   | └─IdentifierSyntax
+//@[031:00035) |   |   └─Token(Identifier) |site|
+//@[035:00036) |   ├─Token(Dot) |.|
+//@[036:00046) |   └─IdentifierSyntax
+//@[036:00046) |     └─Token(Identifier) |apiVersion|
+//@[046:00048) ├─Token(NewLine) |\r\n|
+output siteType string = site.type
+//@[000:00034) ├─OutputDeclarationSyntax
+//@[000:00006) | ├─Token(Identifier) |output|
+//@[007:00015) | ├─IdentifierSyntax
+//@[007:00015) | | └─Token(Identifier) |siteType|
+//@[016:00022) | ├─TypeVariableAccessSyntax
+//@[016:00022) | | └─IdentifierSyntax
+//@[016:00022) | |   └─Token(Identifier) |string|
+//@[023:00024) | ├─Token(Assignment) |=|
+//@[025:00034) | └─PropertyAccessSyntax
+//@[025:00029) |   ├─VariableAccessSyntax
+//@[025:00029) |   | └─IdentifierSyntax
+//@[025:00029) |   |   └─Token(Identifier) |site|
+//@[029:00030) |   ├─Token(Dot) |.|
+//@[030:00034) |   └─IdentifierSyntax
+//@[030:00034) |     └─Token(Identifier) |type|
+//@[034:00038) ├─Token(NewLine) |\r\n\r\n|
+
+resource nested 'Microsoft.Resources/deployments@2019-10-01' = {
+//@[000:00354) ├─ResourceDeclarationSyntax
+//@[000:00008) | ├─Token(Identifier) |resource|
+//@[009:00015) | ├─IdentifierSyntax
+//@[009:00015) | | └─Token(Identifier) |nested|
+//@[016:00060) | ├─StringSyntax
+//@[016:00060) | | └─Token(StringComplete) |'Microsoft.Resources/deployments@2019-10-01'|
+//@[061:00062) | ├─Token(Assignment) |=|
+//@[063:00354) | └─ObjectSyntax
+//@[063:00064) |   ├─Token(LeftBrace) |{|
+//@[064:00066) |   ├─Token(NewLine) |\r\n|
+  name: 'nestedTemplate1'
+//@[002:00025) |   ├─ObjectPropertySyntax
+//@[002:00006) |   | ├─IdentifierSyntax
+//@[002:00006) |   | | └─Token(Identifier) |name|
+//@[006:00007) |   | ├─Token(Colon) |:|
+//@[008:00025) |   | └─StringSyntax
+//@[008:00025) |   |   └─Token(StringComplete) |'nestedTemplate1'|
+//@[025:00027) |   ├─Token(NewLine) |\r\n|
+  properties: {
+//@[002:00258) |   ├─ObjectPropertySyntax
+//@[002:00012) |   | ├─IdentifierSyntax
+//@[002:00012) |   | | └─Token(Identifier) |properties|
+//@[012:00013) |   | ├─Token(Colon) |:|
+//@[014:00258) |   | └─ObjectSyntax
+//@[014:00015) |   |   ├─Token(LeftBrace) |{|
+//@[015:00017) |   |   ├─Token(NewLine) |\r\n|
+    mode: 'Incremental'
+//@[004:00023) |   |   ├─ObjectPropertySyntax
+//@[004:00008) |   |   | ├─IdentifierSyntax
+//@[004:00008) |   |   | | └─Token(Identifier) |mode|
+//@[008:00009) |   |   | ├─Token(Colon) |:|
+//@[010:00023) |   |   | └─StringSyntax
+//@[010:00023) |   |   |   └─Token(StringComplete) |'Incremental'|
+//@[023:00025) |   |   ├─Token(NewLine) |\r\n|
+    template: {
+//@[004:00211) |   |   ├─ObjectPropertySyntax
+//@[004:00012) |   |   | ├─IdentifierSyntax
+//@[004:00012) |   |   | | └─Token(Identifier) |template|
+//@[012:00013) |   |   | ├─Token(Colon) |:|
+//@[014:00211) |   |   | └─ObjectSyntax
+//@[014:00015) |   |   |   ├─Token(LeftBrace) |{|
+//@[015:00017) |   |   |   ├─Token(NewLine) |\r\n|
+      // string key value
+//@[025:00027) |   |   |   ├─Token(NewLine) |\r\n|
+      '$schema': 'https://schema.management.azure.com/schemas/2019-04-01/deploymentTemplate.json#'
+//@[006:00098) |   |   |   ├─ObjectPropertySyntax
+//@[006:00015) |   |   |   | ├─StringSyntax
+//@[006:00015) |   |   |   | | └─Token(StringComplete) |'$schema'|
+//@[015:00016) |   |   |   | ├─Token(Colon) |:|
+//@[017:00098) |   |   |   | └─StringSyntax
+//@[017:00098) |   |   |   |   └─Token(StringComplete) |'https://schema.management.azure.com/schemas/2019-04-01/deploymentTemplate.json#'|
+//@[098:00100) |   |   |   ├─Token(NewLine) |\r\n|
+      contentVersion: '1.0.0.0'
+//@[006:00031) |   |   |   ├─ObjectPropertySyntax
+//@[006:00020) |   |   |   | ├─IdentifierSyntax
+//@[006:00020) |   |   |   | | └─Token(Identifier) |contentVersion|
+//@[020:00021) |   |   |   | ├─Token(Colon) |:|
+//@[022:00031) |   |   |   | └─StringSyntax
+//@[022:00031) |   |   |   |   └─Token(StringComplete) |'1.0.0.0'|
+//@[031:00033) |   |   |   ├─Token(NewLine) |\r\n|
+      resources: [
+//@[006:00027) |   |   |   ├─ObjectPropertySyntax
+//@[006:00015) |   |   |   | ├─IdentifierSyntax
+//@[006:00015) |   |   |   | | └─Token(Identifier) |resources|
+//@[015:00016) |   |   |   | ├─Token(Colon) |:|
+//@[017:00027) |   |   |   | └─ArraySyntax
+//@[017:00018) |   |   |   |   ├─Token(LeftSquare) |[|
+//@[018:00020) |   |   |   |   ├─Token(NewLine) |\r\n|
+      ]
+//@[006:00007) |   |   |   |   └─Token(RightSquare) |]|
+//@[007:00009) |   |   |   ├─Token(NewLine) |\r\n|
+    }
+//@[004:00005) |   |   |   └─Token(RightBrace) |}|
+//@[005:00007) |   |   ├─Token(NewLine) |\r\n|
+  }
+//@[002:00003) |   |   └─Token(RightBrace) |}|
+//@[003:00005) |   ├─Token(NewLine) |\r\n|
+}
+//@[000:00001) |   └─Token(RightBrace) |}|
+//@[001:00005) ├─Token(NewLine) |\r\n\r\n|
+
+// should be able to access the read only properties
+//@[052:00054) ├─Token(NewLine) |\r\n|
+resource accessingReadOnlyProperties 'Microsoft.Foo/foos@2019-10-01' = {
+//@[000:00284) ├─ResourceDeclarationSyntax
+//@[000:00008) | ├─Token(Identifier) |resource|
+//@[009:00036) | ├─IdentifierSyntax
+//@[009:00036) | | └─Token(Identifier) |accessingReadOnlyProperties|
+//@[037:00068) | ├─StringSyntax
+//@[037:00068) | | └─Token(StringComplete) |'Microsoft.Foo/foos@2019-10-01'|
+//@[069:00070) | ├─Token(Assignment) |=|
+//@[071:00284) | └─ObjectSyntax
+//@[071:00072) |   ├─Token(LeftBrace) |{|
+//@[072:00074) |   ├─Token(NewLine) |\r\n|
+  name: 'nestedTemplate1'
+//@[002:00025) |   ├─ObjectPropertySyntax
+//@[002:00006) |   | ├─IdentifierSyntax
+//@[002:00006) |   | | └─Token(Identifier) |name|
+//@[006:00007) |   | ├─Token(Colon) |:|
+//@[008:00025) |   | └─StringSyntax
+//@[008:00025) |   |   └─Token(StringComplete) |'nestedTemplate1'|
+//@[025:00027) |   ├─Token(NewLine) |\r\n|
+  properties: {
+//@[002:00180) |   ├─ObjectPropertySyntax
+//@[002:00012) |   | ├─IdentifierSyntax
+//@[002:00012) |   | | └─Token(Identifier) |properties|
+//@[012:00013) |   | ├─Token(Colon) |:|
+//@[014:00180) |   | └─ObjectSyntax
+//@[014:00015) |   |   ├─Token(LeftBrace) |{|
+//@[015:00017) |   |   ├─Token(NewLine) |\r\n|
+    otherId: nested.id
+//@[004:00022) |   |   ├─ObjectPropertySyntax
+//@[004:00011) |   |   | ├─IdentifierSyntax
+//@[004:00011) |   |   | | └─Token(Identifier) |otherId|
+//@[011:00012) |   |   | ├─Token(Colon) |:|
+//@[013:00022) |   |   | └─PropertyAccessSyntax
+//@[013:00019) |   |   |   ├─VariableAccessSyntax
+//@[013:00019) |   |   |   | └─IdentifierSyntax
+//@[013:00019) |   |   |   |   └─Token(Identifier) |nested|
+//@[019:00020) |   |   |   ├─Token(Dot) |.|
+//@[020:00022) |   |   |   └─IdentifierSyntax
+//@[020:00022) |   |   |     └─Token(Identifier) |id|
+//@[022:00024) |   |   ├─Token(NewLine) |\r\n|
+    otherName: nested.name
+//@[004:00026) |   |   ├─ObjectPropertySyntax
+//@[004:00013) |   |   | ├─IdentifierSyntax
+//@[004:00013) |   |   | | └─Token(Identifier) |otherName|
+//@[013:00014) |   |   | ├─Token(Colon) |:|
+//@[015:00026) |   |   | └─PropertyAccessSyntax
+//@[015:00021) |   |   |   ├─VariableAccessSyntax
+//@[015:00021) |   |   |   | └─IdentifierSyntax
+//@[015:00021) |   |   |   |   └─Token(Identifier) |nested|
+//@[021:00022) |   |   |   ├─Token(Dot) |.|
+//@[022:00026) |   |   |   └─IdentifierSyntax
+//@[022:00026) |   |   |     └─Token(Identifier) |name|
+//@[026:00028) |   |   ├─Token(NewLine) |\r\n|
+    otherVersion: nested.apiVersion
+//@[004:00035) |   |   ├─ObjectPropertySyntax
+//@[004:00016) |   |   | ├─IdentifierSyntax
+//@[004:00016) |   |   | | └─Token(Identifier) |otherVersion|
+//@[016:00017) |   |   | ├─Token(Colon) |:|
+//@[018:00035) |   |   | └─PropertyAccessSyntax
+//@[018:00024) |   |   |   ├─VariableAccessSyntax
+//@[018:00024) |   |   |   | └─IdentifierSyntax
+//@[018:00024) |   |   |   |   └─Token(Identifier) |nested|
+//@[024:00025) |   |   |   ├─Token(Dot) |.|
+//@[025:00035) |   |   |   └─IdentifierSyntax
+//@[025:00035) |   |   |     └─Token(Identifier) |apiVersion|
+//@[035:00037) |   |   ├─Token(NewLine) |\r\n|
+    otherType: nested.type
+//@[004:00026) |   |   ├─ObjectPropertySyntax
+//@[004:00013) |   |   | ├─IdentifierSyntax
+//@[004:00013) |   |   | | └─Token(Identifier) |otherType|
+//@[013:00014) |   |   | ├─Token(Colon) |:|
+//@[015:00026) |   |   | └─PropertyAccessSyntax
+//@[015:00021) |   |   |   ├─VariableAccessSyntax
+//@[015:00021) |   |   |   | └─IdentifierSyntax
+//@[015:00021) |   |   |   |   └─Token(Identifier) |nested|
+//@[021:00022) |   |   |   ├─Token(Dot) |.|
+//@[022:00026) |   |   |   └─IdentifierSyntax
+//@[022:00026) |   |   |     └─Token(Identifier) |type|
+//@[026:00030) |   |   ├─Token(NewLine) |\r\n\r\n|
+
+    otherThings: nested.properties.mode
+//@[004:00039) |   |   ├─ObjectPropertySyntax
+//@[004:00015) |   |   | ├─IdentifierSyntax
+//@[004:00015) |   |   | | └─Token(Identifier) |otherThings|
+//@[015:00016) |   |   | ├─Token(Colon) |:|
+//@[017:00039) |   |   | └─PropertyAccessSyntax
+//@[017:00034) |   |   |   ├─PropertyAccessSyntax
+//@[017:00023) |   |   |   | ├─VariableAccessSyntax
+//@[017:00023) |   |   |   | | └─IdentifierSyntax
+//@[017:00023) |   |   |   | |   └─Token(Identifier) |nested|
+//@[023:00024) |   |   |   | ├─Token(Dot) |.|
+//@[024:00034) |   |   |   | └─IdentifierSyntax
+//@[024:00034) |   |   |   |   └─Token(Identifier) |properties|
+//@[034:00035) |   |   |   ├─Token(Dot) |.|
+//@[035:00039) |   |   |   └─IdentifierSyntax
+//@[035:00039) |   |   |     └─Token(Identifier) |mode|
+//@[039:00041) |   |   ├─Token(NewLine) |\r\n|
+  }
+//@[002:00003) |   |   └─Token(RightBrace) |}|
+//@[003:00005) |   ├─Token(NewLine) |\r\n|
+}
+//@[000:00001) |   └─Token(RightBrace) |}|
+//@[001:00005) ├─Token(NewLine) |\r\n\r\n|
+
+resource resourceA 'My.Rp/typeA@2020-01-01' = {
+//@[000:00071) ├─ResourceDeclarationSyntax
+//@[000:00008) | ├─Token(Identifier) |resource|
+//@[009:00018) | ├─IdentifierSyntax
+//@[009:00018) | | └─Token(Identifier) |resourceA|
+//@[019:00043) | ├─StringSyntax
+//@[019:00043) | | └─Token(StringComplete) |'My.Rp/typeA@2020-01-01'|
+//@[044:00045) | ├─Token(Assignment) |=|
+//@[046:00071) | └─ObjectSyntax
+//@[046:00047) |   ├─Token(LeftBrace) |{|
+//@[047:00049) |   ├─Token(NewLine) |\r\n|
+  name: 'resourceA'
+//@[002:00019) |   ├─ObjectPropertySyntax
+//@[002:00006) |   | ├─IdentifierSyntax
+//@[002:00006) |   | | └─Token(Identifier) |name|
+//@[006:00007) |   | ├─Token(Colon) |:|
+//@[008:00019) |   | └─StringSyntax
+//@[008:00019) |   |   └─Token(StringComplete) |'resourceA'|
+//@[019:00021) |   ├─Token(NewLine) |\r\n|
+}
+//@[000:00001) |   └─Token(RightBrace) |}|
+//@[001:00005) ├─Token(NewLine) |\r\n\r\n|
+
+resource resourceB 'My.Rp/typeA/typeB@2020-01-01' = {
+//@[000:00092) ├─ResourceDeclarationSyntax
+//@[000:00008) | ├─Token(Identifier) |resource|
+//@[009:00018) | ├─IdentifierSyntax
+//@[009:00018) | | └─Token(Identifier) |resourceB|
+//@[019:00049) | ├─StringSyntax
+//@[019:00049) | | └─Token(StringComplete) |'My.Rp/typeA/typeB@2020-01-01'|
+//@[050:00051) | ├─Token(Assignment) |=|
+//@[052:00092) | └─ObjectSyntax
+//@[052:00053) |   ├─Token(LeftBrace) |{|
+//@[053:00055) |   ├─Token(NewLine) |\r\n|
+  name: '${resourceA.name}/myName'
+//@[002:00034) |   ├─ObjectPropertySyntax
+//@[002:00006) |   | ├─IdentifierSyntax
+//@[002:00006) |   | | └─Token(Identifier) |name|
+//@[006:00007) |   | ├─Token(Colon) |:|
+//@[008:00034) |   | └─StringSyntax
+//@[008:00011) |   |   ├─Token(StringLeftPiece) |'${|
+//@[011:00025) |   |   ├─PropertyAccessSyntax
+//@[011:00020) |   |   | ├─VariableAccessSyntax
+//@[011:00020) |   |   | | └─IdentifierSyntax
+//@[011:00020) |   |   | |   └─Token(Identifier) |resourceA|
+//@[020:00021) |   |   | ├─Token(Dot) |.|
+//@[021:00025) |   |   | └─IdentifierSyntax
+//@[021:00025) |   |   |   └─Token(Identifier) |name|
+//@[025:00034) |   |   └─Token(StringRightPiece) |}/myName'|
+//@[034:00036) |   ├─Token(NewLine) |\r\n|
+}
+//@[000:00001) |   └─Token(RightBrace) |}|
+//@[001:00005) ├─Token(NewLine) |\r\n\r\n|
+
+resource resourceC 'My.Rp/typeA/typeB@2020-01-01' = {
+//@[000:00269) ├─ResourceDeclarationSyntax
+//@[000:00008) | ├─Token(Identifier) |resource|
+//@[009:00018) | ├─IdentifierSyntax
+//@[009:00018) | | └─Token(Identifier) |resourceC|
+//@[019:00049) | ├─StringSyntax
+//@[019:00049) | | └─Token(StringComplete) |'My.Rp/typeA/typeB@2020-01-01'|
+//@[050:00051) | ├─Token(Assignment) |=|
+//@[052:00269) | └─ObjectSyntax
+//@[052:00053) |   ├─Token(LeftBrace) |{|
+//@[053:00055) |   ├─Token(NewLine) |\r\n|
+  name: '${resourceA.name}/myName'
+//@[002:00034) |   ├─ObjectPropertySyntax
+//@[002:00006) |   | ├─IdentifierSyntax
+//@[002:00006) |   | | └─Token(Identifier) |name|
+//@[006:00007) |   | ├─Token(Colon) |:|
+//@[008:00034) |   | └─StringSyntax
+//@[008:00011) |   |   ├─Token(StringLeftPiece) |'${|
+//@[011:00025) |   |   ├─PropertyAccessSyntax
+//@[011:00020) |   |   | ├─VariableAccessSyntax
+//@[011:00020) |   |   | | └─IdentifierSyntax
+//@[011:00020) |   |   | |   └─Token(Identifier) |resourceA|
+//@[020:00021) |   |   | ├─Token(Dot) |.|
+//@[021:00025) |   |   | └─IdentifierSyntax
+//@[021:00025) |   |   |   └─Token(Identifier) |name|
+//@[025:00034) |   |   └─Token(StringRightPiece) |}/myName'|
+//@[034:00036) |   ├─Token(NewLine) |\r\n|
+  properties: {
+//@[002:00175) |   ├─ObjectPropertySyntax
+//@[002:00012) |   | ├─IdentifierSyntax
+//@[002:00012) |   | | └─Token(Identifier) |properties|
+//@[012:00013) |   | ├─Token(Colon) |:|
+//@[014:00175) |   | └─ObjectSyntax
+//@[014:00015) |   |   ├─Token(LeftBrace) |{|
+//@[015:00017) |   |   ├─Token(NewLine) |\r\n|
+    aId: resourceA.id
+//@[004:00021) |   |   ├─ObjectPropertySyntax
+//@[004:00007) |   |   | ├─IdentifierSyntax
+//@[004:00007) |   |   | | └─Token(Identifier) |aId|
+//@[007:00008) |   |   | ├─Token(Colon) |:|
+//@[009:00021) |   |   | └─PropertyAccessSyntax
+//@[009:00018) |   |   |   ├─VariableAccessSyntax
+//@[009:00018) |   |   |   | └─IdentifierSyntax
+//@[009:00018) |   |   |   |   └─Token(Identifier) |resourceA|
+//@[018:00019) |   |   |   ├─Token(Dot) |.|
+//@[019:00021) |   |   |   └─IdentifierSyntax
+//@[019:00021) |   |   |     └─Token(Identifier) |id|
+//@[021:00023) |   |   ├─Token(NewLine) |\r\n|
+    aType: resourceA.type
+//@[004:00025) |   |   ├─ObjectPropertySyntax
+//@[004:00009) |   |   | ├─IdentifierSyntax
+//@[004:00009) |   |   | | └─Token(Identifier) |aType|
+//@[009:00010) |   |   | ├─Token(Colon) |:|
+//@[011:00025) |   |   | └─PropertyAccessSyntax
+//@[011:00020) |   |   |   ├─VariableAccessSyntax
+//@[011:00020) |   |   |   | └─IdentifierSyntax
+//@[011:00020) |   |   |   |   └─Token(Identifier) |resourceA|
+//@[020:00021) |   |   |   ├─Token(Dot) |.|
+//@[021:00025) |   |   |   └─IdentifierSyntax
+//@[021:00025) |   |   |     └─Token(Identifier) |type|
+//@[025:00027) |   |   ├─Token(NewLine) |\r\n|
+    aName: resourceA.name
+//@[004:00025) |   |   ├─ObjectPropertySyntax
+//@[004:00009) |   |   | ├─IdentifierSyntax
+//@[004:00009) |   |   | | └─Token(Identifier) |aName|
+//@[009:00010) |   |   | ├─Token(Colon) |:|
+//@[011:00025) |   |   | └─PropertyAccessSyntax
+//@[011:00020) |   |   |   ├─VariableAccessSyntax
+//@[011:00020) |   |   |   | └─IdentifierSyntax
+//@[011:00020) |   |   |   |   └─Token(Identifier) |resourceA|
+//@[020:00021) |   |   |   ├─Token(Dot) |.|
+//@[021:00025) |   |   |   └─IdentifierSyntax
+//@[021:00025) |   |   |     └─Token(Identifier) |name|
+//@[025:00027) |   |   ├─Token(NewLine) |\r\n|
+    aApiVersion: resourceA.apiVersion
+//@[004:00037) |   |   ├─ObjectPropertySyntax
+//@[004:00015) |   |   | ├─IdentifierSyntax
+//@[004:00015) |   |   | | └─Token(Identifier) |aApiVersion|
+//@[015:00016) |   |   | ├─Token(Colon) |:|
+//@[017:00037) |   |   | └─PropertyAccessSyntax
+//@[017:00026) |   |   |   ├─VariableAccessSyntax
+//@[017:00026) |   |   |   | └─IdentifierSyntax
+//@[017:00026) |   |   |   |   └─Token(Identifier) |resourceA|
+//@[026:00027) |   |   |   ├─Token(Dot) |.|
+//@[027:00037) |   |   |   └─IdentifierSyntax
+//@[027:00037) |   |   |     └─Token(Identifier) |apiVersion|
+//@[037:00039) |   |   ├─Token(NewLine) |\r\n|
+    bProperties: resourceB.properties
+//@[004:00037) |   |   ├─ObjectPropertySyntax
+//@[004:00015) |   |   | ├─IdentifierSyntax
+//@[004:00015) |   |   | | └─Token(Identifier) |bProperties|
+//@[015:00016) |   |   | ├─Token(Colon) |:|
+//@[017:00037) |   |   | └─PropertyAccessSyntax
+//@[017:00026) |   |   |   ├─VariableAccessSyntax
+//@[017:00026) |   |   |   | └─IdentifierSyntax
+//@[017:00026) |   |   |   |   └─Token(Identifier) |resourceB|
+//@[026:00027) |   |   |   ├─Token(Dot) |.|
+//@[027:00037) |   |   |   └─IdentifierSyntax
+//@[027:00037) |   |   |     └─Token(Identifier) |properties|
+//@[037:00039) |   |   ├─Token(NewLine) |\r\n|
+  }
+//@[002:00003) |   |   └─Token(RightBrace) |}|
+//@[003:00005) |   ├─Token(NewLine) |\r\n|
+}
+//@[000:00001) |   └─Token(RightBrace) |}|
+//@[001:00005) ├─Token(NewLine) |\r\n\r\n|
+
+var varARuntime = {
+//@[000:00155) ├─VariableDeclarationSyntax
+//@[000:00003) | ├─Token(Identifier) |var|
+//@[004:00015) | ├─IdentifierSyntax
+//@[004:00015) | | └─Token(Identifier) |varARuntime|
+//@[016:00017) | ├─Token(Assignment) |=|
+//@[018:00155) | └─ObjectSyntax
+//@[018:00019) |   ├─Token(LeftBrace) |{|
+//@[019:00021) |   ├─Token(NewLine) |\r\n|
+  bId: resourceB.id
+//@[002:00019) |   ├─ObjectPropertySyntax
+//@[002:00005) |   | ├─IdentifierSyntax
+//@[002:00005) |   | | └─Token(Identifier) |bId|
+//@[005:00006) |   | ├─Token(Colon) |:|
+//@[007:00019) |   | └─PropertyAccessSyntax
+//@[007:00016) |   |   ├─VariableAccessSyntax
+//@[007:00016) |   |   | └─IdentifierSyntax
+//@[007:00016) |   |   |   └─Token(Identifier) |resourceB|
+//@[016:00017) |   |   ├─Token(Dot) |.|
+//@[017:00019) |   |   └─IdentifierSyntax
+//@[017:00019) |   |     └─Token(Identifier) |id|
+//@[019:00021) |   ├─Token(NewLine) |\r\n|
+  bType: resourceB.type
+//@[002:00023) |   ├─ObjectPropertySyntax
+//@[002:00007) |   | ├─IdentifierSyntax
+//@[002:00007) |   | | └─Token(Identifier) |bType|
+//@[007:00008) |   | ├─Token(Colon) |:|
+//@[009:00023) |   | └─PropertyAccessSyntax
+//@[009:00018) |   |   ├─VariableAccessSyntax
+//@[009:00018) |   |   | └─IdentifierSyntax
+//@[009:00018) |   |   |   └─Token(Identifier) |resourceB|
+//@[018:00019) |   |   ├─Token(Dot) |.|
+//@[019:00023) |   |   └─IdentifierSyntax
+//@[019:00023) |   |     └─Token(Identifier) |type|
+//@[023:00025) |   ├─Token(NewLine) |\r\n|
+  bName: resourceB.name
+//@[002:00023) |   ├─ObjectPropertySyntax
+//@[002:00007) |   | ├─IdentifierSyntax
+//@[002:00007) |   | | └─Token(Identifier) |bName|
+//@[007:00008) |   | ├─Token(Colon) |:|
+//@[009:00023) |   | └─PropertyAccessSyntax
+//@[009:00018) |   |   ├─VariableAccessSyntax
+//@[009:00018) |   |   | └─IdentifierSyntax
+//@[009:00018) |   |   |   └─Token(Identifier) |resourceB|
+//@[018:00019) |   |   ├─Token(Dot) |.|
+//@[019:00023) |   |   └─IdentifierSyntax
+//@[019:00023) |   |     └─Token(Identifier) |name|
+//@[023:00025) |   ├─Token(NewLine) |\r\n|
+  bApiVersion: resourceB.apiVersion
+//@[002:00035) |   ├─ObjectPropertySyntax
+//@[002:00013) |   | ├─IdentifierSyntax
+//@[002:00013) |   | | └─Token(Identifier) |bApiVersion|
+//@[013:00014) |   | ├─Token(Colon) |:|
+//@[015:00035) |   | └─PropertyAccessSyntax
+//@[015:00024) |   |   ├─VariableAccessSyntax
+//@[015:00024) |   |   | └─IdentifierSyntax
+//@[015:00024) |   |   |   └─Token(Identifier) |resourceB|
+//@[024:00025) |   |   ├─Token(Dot) |.|
+//@[025:00035) |   |   └─IdentifierSyntax
+//@[025:00035) |   |     └─Token(Identifier) |apiVersion|
+//@[035:00037) |   ├─Token(NewLine) |\r\n|
+  aKind: resourceA.kind
+//@[002:00023) |   ├─ObjectPropertySyntax
+//@[002:00007) |   | ├─IdentifierSyntax
+//@[002:00007) |   | | └─Token(Identifier) |aKind|
+//@[007:00008) |   | ├─Token(Colon) |:|
+//@[009:00023) |   | └─PropertyAccessSyntax
+//@[009:00018) |   |   ├─VariableAccessSyntax
+//@[009:00018) |   |   | └─IdentifierSyntax
+//@[009:00018) |   |   |   └─Token(Identifier) |resourceA|
+//@[018:00019) |   |   ├─Token(Dot) |.|
+//@[019:00023) |   |   └─IdentifierSyntax
+//@[019:00023) |   |     └─Token(Identifier) |kind|
+//@[023:00025) |   ├─Token(NewLine) |\r\n|
+}
+//@[000:00001) |   └─Token(RightBrace) |}|
+//@[001:00005) ├─Token(NewLine) |\r\n\r\n|
+
+var varBRuntime = [
+//@[000:00037) ├─VariableDeclarationSyntax
+//@[000:00003) | ├─Token(Identifier) |var|
+//@[004:00015) | ├─IdentifierSyntax
+//@[004:00015) | | └─Token(Identifier) |varBRuntime|
+//@[016:00017) | ├─Token(Assignment) |=|
+//@[018:00037) | └─ArraySyntax
+//@[018:00019) |   ├─Token(LeftSquare) |[|
+//@[019:00021) |   ├─Token(NewLine) |\r\n|
+  varARuntime
+//@[002:00013) |   ├─ArrayItemSyntax
+//@[002:00013) |   | └─VariableAccessSyntax
+//@[002:00013) |   |   └─IdentifierSyntax
+//@[002:00013) |   |     └─Token(Identifier) |varARuntime|
+//@[013:00015) |   ├─Token(NewLine) |\r\n|
+]
+//@[000:00001) |   └─Token(RightSquare) |]|
+//@[001:00005) ├─Token(NewLine) |\r\n\r\n|
+
+var resourceCRef = {
+//@[000:00043) ├─VariableDeclarationSyntax
+//@[000:00003) | ├─Token(Identifier) |var|
+//@[004:00016) | ├─IdentifierSyntax
+//@[004:00016) | | └─Token(Identifier) |resourceCRef|
+//@[017:00018) | ├─Token(Assignment) |=|
+//@[019:00043) | └─ObjectSyntax
+//@[019:00020) |   ├─Token(LeftBrace) |{|
+//@[020:00022) |   ├─Token(NewLine) |\r\n|
+  id: resourceC.id
+//@[002:00018) |   ├─ObjectPropertySyntax
+//@[002:00004) |   | ├─IdentifierSyntax
+//@[002:00004) |   | | └─Token(Identifier) |id|
+//@[004:00005) |   | ├─Token(Colon) |:|
+//@[006:00018) |   | └─PropertyAccessSyntax
+//@[006:00015) |   |   ├─VariableAccessSyntax
+//@[006:00015) |   |   | └─IdentifierSyntax
+//@[006:00015) |   |   |   └─Token(Identifier) |resourceC|
+//@[015:00016) |   |   ├─Token(Dot) |.|
+//@[016:00018) |   |   └─IdentifierSyntax
+//@[016:00018) |   |     └─Token(Identifier) |id|
+//@[018:00020) |   ├─Token(NewLine) |\r\n|
+}
+//@[000:00001) |   └─Token(RightBrace) |}|
+//@[001:00003) ├─Token(NewLine) |\r\n|
+var setResourceCRef = true
+//@[000:00026) ├─VariableDeclarationSyntax
+//@[000:00003) | ├─Token(Identifier) |var|
+//@[004:00019) | ├─IdentifierSyntax
+//@[004:00019) | | └─Token(Identifier) |setResourceCRef|
+//@[020:00021) | ├─Token(Assignment) |=|
+//@[022:00026) | └─BooleanLiteralSyntax
+//@[022:00026) |   └─Token(TrueKeyword) |true|
+//@[026:00030) ├─Token(NewLine) |\r\n\r\n|
+
+resource resourceD 'My.Rp/typeD@2020-01-01' = {
+//@[000:00231) ├─ResourceDeclarationSyntax
+//@[000:00008) | ├─Token(Identifier) |resource|
+//@[009:00018) | ├─IdentifierSyntax
+//@[009:00018) | | └─Token(Identifier) |resourceD|
+//@[019:00043) | ├─StringSyntax
+//@[019:00043) | | └─Token(StringComplete) |'My.Rp/typeD@2020-01-01'|
+//@[044:00045) | ├─Token(Assignment) |=|
+//@[046:00231) | └─ObjectSyntax
+//@[046:00047) |   ├─Token(LeftBrace) |{|
+//@[047:00049) |   ├─Token(NewLine) |\r\n|
+  name: 'constant'
+//@[002:00018) |   ├─ObjectPropertySyntax
+//@[002:00006) |   | ├─IdentifierSyntax
+//@[002:00006) |   | | └─Token(Identifier) |name|
+//@[006:00007) |   | ├─Token(Colon) |:|
+//@[008:00018) |   | └─StringSyntax
+//@[008:00018) |   |   └─Token(StringComplete) |'constant'|
+//@[018:00020) |   ├─Token(NewLine) |\r\n|
+  properties: {
+//@[002:00159) |   ├─ObjectPropertySyntax
+//@[002:00012) |   | ├─IdentifierSyntax
+//@[002:00012) |   | | └─Token(Identifier) |properties|
+//@[012:00013) |   | ├─Token(Colon) |:|
+//@[014:00159) |   | └─ObjectSyntax
+//@[014:00015) |   |   ├─Token(LeftBrace) |{|
+//@[015:00017) |   |   ├─Token(NewLine) |\r\n|
+    runtime: varBRuntime
+//@[004:00024) |   |   ├─ObjectPropertySyntax
+//@[004:00011) |   |   | ├─IdentifierSyntax
+//@[004:00011) |   |   | | └─Token(Identifier) |runtime|
+//@[011:00012) |   |   | ├─Token(Colon) |:|
+//@[013:00024) |   |   | └─VariableAccessSyntax
+//@[013:00024) |   |   |   └─IdentifierSyntax
+//@[013:00024) |   |   |     └─Token(Identifier) |varBRuntime|
+//@[024:00026) |   |   ├─Token(NewLine) |\r\n|
+    // repro for https://github.com/Azure/bicep/issues/316
+//@[058:00060) |   |   ├─Token(NewLine) |\r\n|
+    repro316: setResourceCRef ? resourceCRef : null
+//@[004:00051) |   |   ├─ObjectPropertySyntax
+//@[004:00012) |   |   | ├─IdentifierSyntax
+//@[004:00012) |   |   | | └─Token(Identifier) |repro316|
+//@[012:00013) |   |   | ├─Token(Colon) |:|
+//@[014:00051) |   |   | └─TernaryOperationSyntax
+//@[014:00029) |   |   |   ├─VariableAccessSyntax
+//@[014:00029) |   |   |   | └─IdentifierSyntax
+//@[014:00029) |   |   |   |   └─Token(Identifier) |setResourceCRef|
+//@[030:00031) |   |   |   ├─Token(Question) |?|
+//@[032:00044) |   |   |   ├─VariableAccessSyntax
+//@[032:00044) |   |   |   | └─IdentifierSyntax
+//@[032:00044) |   |   |   |   └─Token(Identifier) |resourceCRef|
+//@[045:00046) |   |   |   ├─Token(Colon) |:|
+//@[047:00051) |   |   |   └─NullLiteralSyntax
+//@[047:00051) |   |   |     └─Token(NullKeyword) |null|
+//@[051:00053) |   |   ├─Token(NewLine) |\r\n|
+  }
+//@[002:00003) |   |   └─Token(RightBrace) |}|
+//@[003:00005) |   ├─Token(NewLine) |\r\n|
+}
+//@[000:00001) |   └─Token(RightBrace) |}|
+//@[001:00005) ├─Token(NewLine) |\r\n\r\n|
+
+var myInterpKey = 'abc'
+//@[000:00023) ├─VariableDeclarationSyntax
+//@[000:00003) | ├─Token(Identifier) |var|
+//@[004:00015) | ├─IdentifierSyntax
+//@[004:00015) | | └─Token(Identifier) |myInterpKey|
+//@[016:00017) | ├─Token(Assignment) |=|
+//@[018:00023) | └─StringSyntax
+//@[018:00023) |   └─Token(StringComplete) |'abc'|
+//@[023:00025) ├─Token(NewLine) |\r\n|
+resource resourceWithInterp 'My.Rp/interp@2020-01-01' = {
+//@[000:00202) ├─ResourceDeclarationSyntax
+//@[000:00008) | ├─Token(Identifier) |resource|
+//@[009:00027) | ├─IdentifierSyntax
+//@[009:00027) | | └─Token(Identifier) |resourceWithInterp|
+//@[028:00053) | ├─StringSyntax
+//@[028:00053) | | └─Token(StringComplete) |'My.Rp/interp@2020-01-01'|
+//@[054:00055) | ├─Token(Assignment) |=|
+//@[056:00202) | └─ObjectSyntax
+//@[056:00057) |   ├─Token(LeftBrace) |{|
+//@[057:00059) |   ├─Token(NewLine) |\r\n|
+  name: 'interpTest'
+//@[002:00020) |   ├─ObjectPropertySyntax
+//@[002:00006) |   | ├─IdentifierSyntax
+//@[002:00006) |   | | └─Token(Identifier) |name|
+//@[006:00007) |   | ├─Token(Colon) |:|
+//@[008:00020) |   | └─StringSyntax
+//@[008:00020) |   |   └─Token(StringComplete) |'interpTest'|
+//@[020:00022) |   ├─Token(NewLine) |\r\n|
+  properties: {
+//@[002:00118) |   ├─ObjectPropertySyntax
+//@[002:00012) |   | ├─IdentifierSyntax
+//@[002:00012) |   | | └─Token(Identifier) |properties|
+//@[012:00013) |   | ├─Token(Colon) |:|
+//@[014:00118) |   | └─ObjectSyntax
+//@[014:00015) |   |   ├─Token(LeftBrace) |{|
+//@[015:00017) |   |   ├─Token(NewLine) |\r\n|
+    '${myInterpKey}': 1
+//@[004:00023) |   |   ├─ObjectPropertySyntax
+//@[004:00020) |   |   | ├─StringSyntax
+//@[004:00007) |   |   | | ├─Token(StringLeftPiece) |'${|
+//@[007:00018) |   |   | | ├─VariableAccessSyntax
+//@[007:00018) |   |   | | | └─IdentifierSyntax
+//@[007:00018) |   |   | | |   └─Token(Identifier) |myInterpKey|
+//@[018:00020) |   |   | | └─Token(StringRightPiece) |}'|
+//@[020:00021) |   |   | ├─Token(Colon) |:|
+//@[022:00023) |   |   | └─IntegerLiteralSyntax
+//@[022:00023) |   |   |   └─Token(Integer) |1|
+//@[023:00025) |   |   ├─Token(NewLine) |\r\n|
+    'abc${myInterpKey}def': 2
+//@[004:00029) |   |   ├─ObjectPropertySyntax
+//@[004:00026) |   |   | ├─StringSyntax
+//@[004:00010) |   |   | | ├─Token(StringLeftPiece) |'abc${|
+//@[010:00021) |   |   | | ├─VariableAccessSyntax
+//@[010:00021) |   |   | | | └─IdentifierSyntax
+//@[010:00021) |   |   | | |   └─Token(Identifier) |myInterpKey|
+//@[021:00026) |   |   | | └─Token(StringRightPiece) |}def'|
+//@[026:00027) |   |   | ├─Token(Colon) |:|
+//@[028:00029) |   |   | └─IntegerLiteralSyntax
+//@[028:00029) |   |   |   └─Token(Integer) |2|
+//@[029:00031) |   |   ├─Token(NewLine) |\r\n|
+    '${myInterpKey}abc${myInterpKey}': 3
+//@[004:00040) |   |   ├─ObjectPropertySyntax
+//@[004:00037) |   |   | ├─StringSyntax
+//@[004:00007) |   |   | | ├─Token(StringLeftPiece) |'${|
+//@[007:00018) |   |   | | ├─VariableAccessSyntax
+//@[007:00018) |   |   | | | └─IdentifierSyntax
+//@[007:00018) |   |   | | |   └─Token(Identifier) |myInterpKey|
+//@[018:00024) |   |   | | ├─Token(StringMiddlePiece) |}abc${|
+//@[024:00035) |   |   | | ├─VariableAccessSyntax
+//@[024:00035) |   |   | | | └─IdentifierSyntax
+//@[024:00035) |   |   | | |   └─Token(Identifier) |myInterpKey|
+//@[035:00037) |   |   | | └─Token(StringRightPiece) |}'|
+//@[037:00038) |   |   | ├─Token(Colon) |:|
+//@[039:00040) |   |   | └─IntegerLiteralSyntax
+//@[039:00040) |   |   |   └─Token(Integer) |3|
+//@[040:00042) |   |   ├─Token(NewLine) |\r\n|
+  }
+//@[002:00003) |   |   └─Token(RightBrace) |}|
+//@[003:00005) |   ├─Token(NewLine) |\r\n|
+}
+//@[000:00001) |   └─Token(RightBrace) |}|
+//@[001:00005) ├─Token(NewLine) |\r\n\r\n|
+
+resource resourceWithEscaping 'My.Rp/mockResource@2020-01-01' = {
+//@[000:00234) ├─ResourceDeclarationSyntax
+//@[000:00008) | ├─Token(Identifier) |resource|
+//@[009:00029) | ├─IdentifierSyntax
+//@[009:00029) | | └─Token(Identifier) |resourceWithEscaping|
+//@[030:00061) | ├─StringSyntax
+//@[030:00061) | | └─Token(StringComplete) |'My.Rp/mockResource@2020-01-01'|
+//@[062:00063) | ├─Token(Assignment) |=|
+//@[064:00234) | └─ObjectSyntax
+//@[064:00065) |   ├─Token(LeftBrace) |{|
+//@[065:00067) |   ├─Token(NewLine) |\r\n|
+  name: 'test'
+//@[002:00014) |   ├─ObjectPropertySyntax
+//@[002:00006) |   | ├─IdentifierSyntax
+//@[002:00006) |   | | └─Token(Identifier) |name|
+//@[006:00007) |   | ├─Token(Colon) |:|
+//@[008:00014) |   | └─StringSyntax
+//@[008:00014) |   |   └─Token(StringComplete) |'test'|
+//@[014:00016) |   ├─Token(NewLine) |\r\n|
+  properties: {
+//@[002:00148) |   ├─ObjectPropertySyntax
+//@[002:00012) |   | ├─IdentifierSyntax
+//@[002:00012) |   | | └─Token(Identifier) |properties|
+//@[012:00013) |   | ├─Token(Colon) |:|
+//@[014:00148) |   | └─ObjectSyntax
+//@[014:00015) |   |   ├─Token(LeftBrace) |{|
+//@[015:00017) |   |   ├─Token(NewLine) |\r\n|
+    // both key and value should be escaped in template output
+//@[062:00064) |   |   ├─Token(NewLine) |\r\n|
+    '[resourceGroup().location]': '[resourceGroup().location]'
+//@[004:00062) |   |   ├─ObjectPropertySyntax
+//@[004:00032) |   |   | ├─StringSyntax
+//@[004:00032) |   |   | | └─Token(StringComplete) |'[resourceGroup().location]'|
+//@[032:00033) |   |   | ├─Token(Colon) |:|
+//@[034:00062) |   |   | └─StringSyntax
+//@[034:00062) |   |   |   └─Token(StringComplete) |'[resourceGroup().location]'|
+//@[062:00064) |   |   ├─Token(NewLine) |\r\n|
+  }
+//@[002:00003) |   |   └─Token(RightBrace) |}|
+//@[003:00005) |   ├─Token(NewLine) |\r\n|
+}
+//@[000:00001) |   └─Token(RightBrace) |}|
+//@[001:00005) ├─Token(NewLine) |\r\n\r\n|
+
+param shouldDeployVm bool = true
+//@[000:00032) ├─ParameterDeclarationSyntax
+//@[000:00005) | ├─Token(Identifier) |param|
+//@[006:00020) | ├─IdentifierSyntax
+//@[006:00020) | | └─Token(Identifier) |shouldDeployVm|
+//@[021:00025) | ├─TypeVariableAccessSyntax
+//@[021:00025) | | └─IdentifierSyntax
+//@[021:00025) | |   └─Token(Identifier) |bool|
+//@[026:00032) | └─ParameterDefaultValueSyntax
+//@[026:00027) |   ├─Token(Assignment) |=|
+//@[028:00032) |   └─BooleanLiteralSyntax
+//@[028:00032) |     └─Token(TrueKeyword) |true|
+//@[032:00036) ├─Token(NewLine) |\r\n\r\n|
+
+@sys.description('this is vmWithCondition')
+//@[000:00308) ├─ResourceDeclarationSyntax
+//@[000:00043) | ├─DecoratorSyntax
+//@[000:00001) | | ├─Token(At) |@|
+//@[001:00043) | | └─InstanceFunctionCallSyntax
+//@[001:00004) | |   ├─VariableAccessSyntax
+//@[001:00004) | |   | └─IdentifierSyntax
+//@[001:00004) | |   |   └─Token(Identifier) |sys|
+//@[004:00005) | |   ├─Token(Dot) |.|
+//@[005:00016) | |   ├─IdentifierSyntax
+//@[005:00016) | |   | └─Token(Identifier) |description|
+//@[016:00017) | |   ├─Token(LeftParen) |(|
+//@[017:00042) | |   ├─FunctionArgumentSyntax
+//@[017:00042) | |   | └─StringSyntax
+//@[017:00042) | |   |   └─Token(StringComplete) |'this is vmWithCondition'|
+//@[042:00043) | |   └─Token(RightParen) |)|
+//@[043:00045) | ├─Token(NewLine) |\r\n|
+resource vmWithCondition 'Microsoft.Compute/virtualMachines@2020-06-01' = if (shouldDeployVm) {
+//@[000:00008) | ├─Token(Identifier) |resource|
+//@[009:00024) | ├─IdentifierSyntax
+//@[009:00024) | | └─Token(Identifier) |vmWithCondition|
+//@[025:00071) | ├─StringSyntax
+//@[025:00071) | | └─Token(StringComplete) |'Microsoft.Compute/virtualMachines@2020-06-01'|
+//@[072:00073) | ├─Token(Assignment) |=|
+//@[074:00263) | └─IfConditionSyntax
+//@[074:00076) |   ├─Token(Identifier) |if|
+//@[077:00093) |   ├─ParenthesizedExpressionSyntax
+//@[077:00078) |   | ├─Token(LeftParen) |(|
+//@[078:00092) |   | ├─VariableAccessSyntax
+//@[078:00092) |   | | └─IdentifierSyntax
+//@[078:00092) |   | |   └─Token(Identifier) |shouldDeployVm|
+//@[092:00093) |   | └─Token(RightParen) |)|
+//@[094:00263) |   └─ObjectSyntax
+//@[094:00095) |     ├─Token(LeftBrace) |{|
+//@[095:00097) |     ├─Token(NewLine) |\r\n|
+  name: 'vmName'
+//@[002:00016) |     ├─ObjectPropertySyntax
+//@[002:00006) |     | ├─IdentifierSyntax
+//@[002:00006) |     | | └─Token(Identifier) |name|
+//@[006:00007) |     | ├─Token(Colon) |:|
+//@[008:00016) |     | └─StringSyntax
+//@[008:00016) |     |   └─Token(StringComplete) |'vmName'|
+//@[016:00018) |     ├─Token(NewLine) |\r\n|
+  location: 'westus'
+//@[002:00020) |     ├─ObjectPropertySyntax
+//@[002:00010) |     | ├─IdentifierSyntax
+//@[002:00010) |     | | └─Token(Identifier) |location|
+//@[010:00011) |     | ├─Token(Colon) |:|
+//@[012:00020) |     | └─StringSyntax
+//@[012:00020) |     |   └─Token(StringComplete) |'westus'|
+//@[020:00022) |     ├─Token(NewLine) |\r\n|
+  properties: {
+//@[002:00123) |     ├─ObjectPropertySyntax
+//@[002:00012) |     | ├─IdentifierSyntax
+//@[002:00012) |     | | └─Token(Identifier) |properties|
+//@[012:00013) |     | ├─Token(Colon) |:|
+//@[014:00123) |     | └─ObjectSyntax
+//@[014:00015) |     |   ├─Token(LeftBrace) |{|
+//@[015:00017) |     |   ├─Token(NewLine) |\r\n|
+    osProfile: {
+//@[004:00101) |     |   ├─ObjectPropertySyntax
+//@[004:00013) |     |   | ├─IdentifierSyntax
+//@[004:00013) |     |   | | └─Token(Identifier) |osProfile|
+//@[013:00014) |     |   | ├─Token(Colon) |:|
+//@[015:00101) |     |   | └─ObjectSyntax
+//@[015:00016) |     |   |   ├─Token(LeftBrace) |{|
+//@[016:00018) |     |   |   ├─Token(NewLine) |\r\n|
+      windowsConfiguration: {
+//@[006:00076) |     |   |   ├─ObjectPropertySyntax
+//@[006:00026) |     |   |   | ├─IdentifierSyntax
+//@[006:00026) |     |   |   | | └─Token(Identifier) |windowsConfiguration|
+//@[026:00027) |     |   |   | ├─Token(Colon) |:|
+//@[028:00076) |     |   |   | └─ObjectSyntax
+//@[028:00029) |     |   |   |   ├─Token(LeftBrace) |{|
+//@[029:00031) |     |   |   |   ├─Token(NewLine) |\r\n|
+        enableAutomaticUpdates: true
+//@[008:00036) |     |   |   |   ├─ObjectPropertySyntax
+//@[008:00030) |     |   |   |   | ├─IdentifierSyntax
+//@[008:00030) |     |   |   |   | | └─Token(Identifier) |enableAutomaticUpdates|
+//@[030:00031) |     |   |   |   | ├─Token(Colon) |:|
+//@[032:00036) |     |   |   |   | └─BooleanLiteralSyntax
+//@[032:00036) |     |   |   |   |   └─Token(TrueKeyword) |true|
+//@[036:00038) |     |   |   |   ├─Token(NewLine) |\r\n|
+      }
+//@[006:00007) |     |   |   |   └─Token(RightBrace) |}|
+//@[007:00009) |     |   |   ├─Token(NewLine) |\r\n|
+    }
+//@[004:00005) |     |   |   └─Token(RightBrace) |}|
+//@[005:00007) |     |   ├─Token(NewLine) |\r\n|
+  }
+//@[002:00003) |     |   └─Token(RightBrace) |}|
+//@[003:00005) |     ├─Token(NewLine) |\r\n|
+}
+//@[000:00001) |     └─Token(RightBrace) |}|
+//@[001:00005) ├─Token(NewLine) |\r\n\r\n|
+
+@sys.description('this is another vmWithCondition')
+//@[000:00339) ├─ResourceDeclarationSyntax
+//@[000:00051) | ├─DecoratorSyntax
+//@[000:00001) | | ├─Token(At) |@|
+//@[001:00051) | | └─InstanceFunctionCallSyntax
+//@[001:00004) | |   ├─VariableAccessSyntax
+//@[001:00004) | |   | └─IdentifierSyntax
+//@[001:00004) | |   |   └─Token(Identifier) |sys|
+//@[004:00005) | |   ├─Token(Dot) |.|
+//@[005:00016) | |   ├─IdentifierSyntax
+//@[005:00016) | |   | └─Token(Identifier) |description|
+//@[016:00017) | |   ├─Token(LeftParen) |(|
+//@[017:00050) | |   ├─FunctionArgumentSyntax
+//@[017:00050) | |   | └─StringSyntax
+//@[017:00050) | |   |   └─Token(StringComplete) |'this is another vmWithCondition'|
+//@[050:00051) | |   └─Token(RightParen) |)|
+//@[051:00053) | ├─Token(NewLine) |\r\n|
+resource vmWithCondition2 'Microsoft.Compute/virtualMachines@2020-06-01' =
+//@[000:00008) | ├─Token(Identifier) |resource|
+//@[009:00025) | ├─IdentifierSyntax
+//@[009:00025) | | └─Token(Identifier) |vmWithCondition2|
+//@[026:00072) | ├─StringSyntax
+//@[026:00072) | | └─Token(StringComplete) |'Microsoft.Compute/virtualMachines@2020-06-01'|
+//@[073:00074) | ├─Token(Assignment) |=|
+//@[074:00076) | ├─Token(NewLine) |\r\n|
+                    if (shouldDeployVm) {
+//@[020:00210) | └─IfConditionSyntax
+//@[020:00022) |   ├─Token(Identifier) |if|
+//@[023:00039) |   ├─ParenthesizedExpressionSyntax
+//@[023:00024) |   | ├─Token(LeftParen) |(|
+//@[024:00038) |   | ├─VariableAccessSyntax
+//@[024:00038) |   | | └─IdentifierSyntax
+//@[024:00038) |   | |   └─Token(Identifier) |shouldDeployVm|
+//@[038:00039) |   | └─Token(RightParen) |)|
+//@[040:00210) |   └─ObjectSyntax
+//@[040:00041) |     ├─Token(LeftBrace) |{|
+//@[041:00043) |     ├─Token(NewLine) |\r\n|
+  name: 'vmName2'
+//@[002:00017) |     ├─ObjectPropertySyntax
+//@[002:00006) |     | ├─IdentifierSyntax
+//@[002:00006) |     | | └─Token(Identifier) |name|
+//@[006:00007) |     | ├─Token(Colon) |:|
+//@[008:00017) |     | └─StringSyntax
+//@[008:00017) |     |   └─Token(StringComplete) |'vmName2'|
+//@[017:00019) |     ├─Token(NewLine) |\r\n|
+  location: 'westus'
+//@[002:00020) |     ├─ObjectPropertySyntax
+//@[002:00010) |     | ├─IdentifierSyntax
+//@[002:00010) |     | | └─Token(Identifier) |location|
+//@[010:00011) |     | ├─Token(Colon) |:|
+//@[012:00020) |     | └─StringSyntax
+//@[012:00020) |     |   └─Token(StringComplete) |'westus'|
+//@[020:00022) |     ├─Token(NewLine) |\r\n|
+  properties: {
+//@[002:00123) |     ├─ObjectPropertySyntax
+//@[002:00012) |     | ├─IdentifierSyntax
+//@[002:00012) |     | | └─Token(Identifier) |properties|
+//@[012:00013) |     | ├─Token(Colon) |:|
+//@[014:00123) |     | └─ObjectSyntax
+//@[014:00015) |     |   ├─Token(LeftBrace) |{|
+//@[015:00017) |     |   ├─Token(NewLine) |\r\n|
+    osProfile: {
+//@[004:00101) |     |   ├─ObjectPropertySyntax
+//@[004:00013) |     |   | ├─IdentifierSyntax
+//@[004:00013) |     |   | | └─Token(Identifier) |osProfile|
+//@[013:00014) |     |   | ├─Token(Colon) |:|
+//@[015:00101) |     |   | └─ObjectSyntax
+//@[015:00016) |     |   |   ├─Token(LeftBrace) |{|
+//@[016:00018) |     |   |   ├─Token(NewLine) |\r\n|
+      windowsConfiguration: {
+//@[006:00076) |     |   |   ├─ObjectPropertySyntax
+//@[006:00026) |     |   |   | ├─IdentifierSyntax
+//@[006:00026) |     |   |   | | └─Token(Identifier) |windowsConfiguration|
+//@[026:00027) |     |   |   | ├─Token(Colon) |:|
+//@[028:00076) |     |   |   | └─ObjectSyntax
+//@[028:00029) |     |   |   |   ├─Token(LeftBrace) |{|
+//@[029:00031) |     |   |   |   ├─Token(NewLine) |\r\n|
+        enableAutomaticUpdates: true
+//@[008:00036) |     |   |   |   ├─ObjectPropertySyntax
+//@[008:00030) |     |   |   |   | ├─IdentifierSyntax
+//@[008:00030) |     |   |   |   | | └─Token(Identifier) |enableAutomaticUpdates|
+//@[030:00031) |     |   |   |   | ├─Token(Colon) |:|
+//@[032:00036) |     |   |   |   | └─BooleanLiteralSyntax
+//@[032:00036) |     |   |   |   |   └─Token(TrueKeyword) |true|
+//@[036:00038) |     |   |   |   ├─Token(NewLine) |\r\n|
+      }
+//@[006:00007) |     |   |   |   └─Token(RightBrace) |}|
+//@[007:00009) |     |   |   ├─Token(NewLine) |\r\n|
+    }
+//@[004:00005) |     |   |   └─Token(RightBrace) |}|
+//@[005:00007) |     |   ├─Token(NewLine) |\r\n|
+  }
+//@[002:00003) |     |   └─Token(RightBrace) |}|
+//@[003:00005) |     ├─Token(NewLine) |\r\n|
+}
+//@[000:00001) |     └─Token(RightBrace) |}|
+//@[001:00005) ├─Token(NewLine) |\r\n\r\n|
+
+resource extension1 'My.Rp/extensionResource@2020-12-01' = {
+//@[000:00110) ├─ResourceDeclarationSyntax
+//@[000:00008) | ├─Token(Identifier) |resource|
+//@[009:00019) | ├─IdentifierSyntax
+//@[009:00019) | | └─Token(Identifier) |extension1|
+//@[020:00056) | ├─StringSyntax
+//@[020:00056) | | └─Token(StringComplete) |'My.Rp/extensionResource@2020-12-01'|
+//@[057:00058) | ├─Token(Assignment) |=|
+//@[059:00110) | └─ObjectSyntax
+//@[059:00060) |   ├─Token(LeftBrace) |{|
+//@[060:00062) |   ├─Token(NewLine) |\r\n|
+  name: 'extension'
+//@[002:00019) |   ├─ObjectPropertySyntax
+//@[002:00006) |   | ├─IdentifierSyntax
+//@[002:00006) |   | | └─Token(Identifier) |name|
+//@[006:00007) |   | ├─Token(Colon) |:|
+//@[008:00019) |   | └─StringSyntax
+//@[008:00019) |   |   └─Token(StringComplete) |'extension'|
+//@[019:00021) |   ├─Token(NewLine) |\r\n|
+  scope: vmWithCondition
+//@[002:00024) |   ├─ObjectPropertySyntax
+//@[002:00007) |   | ├─IdentifierSyntax
+//@[002:00007) |   | | └─Token(Identifier) |scope|
+//@[007:00008) |   | ├─Token(Colon) |:|
+//@[009:00024) |   | └─VariableAccessSyntax
+//@[009:00024) |   |   └─IdentifierSyntax
+//@[009:00024) |   |     └─Token(Identifier) |vmWithCondition|
+//@[024:00026) |   ├─Token(NewLine) |\r\n|
+}
+//@[000:00001) |   └─Token(RightBrace) |}|
+//@[001:00005) ├─Token(NewLine) |\r\n\r\n|
+
+resource extension2 'My.Rp/extensionResource@2020-12-01' = {
+//@[000:00105) ├─ResourceDeclarationSyntax
+//@[000:00008) | ├─Token(Identifier) |resource|
+//@[009:00019) | ├─IdentifierSyntax
+//@[009:00019) | | └─Token(Identifier) |extension2|
+//@[020:00056) | ├─StringSyntax
+//@[020:00056) | | └─Token(StringComplete) |'My.Rp/extensionResource@2020-12-01'|
+//@[057:00058) | ├─Token(Assignment) |=|
+//@[059:00105) | └─ObjectSyntax
+//@[059:00060) |   ├─Token(LeftBrace) |{|
+//@[060:00062) |   ├─Token(NewLine) |\r\n|
+  name: 'extension'
+//@[002:00019) |   ├─ObjectPropertySyntax
+//@[002:00006) |   | ├─IdentifierSyntax
+//@[002:00006) |   | | └─Token(Identifier) |name|
+//@[006:00007) |   | ├─Token(Colon) |:|
+//@[008:00019) |   | └─StringSyntax
+//@[008:00019) |   |   └─Token(StringComplete) |'extension'|
+//@[019:00021) |   ├─Token(NewLine) |\r\n|
+  scope: extension1
+//@[002:00019) |   ├─ObjectPropertySyntax
+//@[002:00007) |   | ├─IdentifierSyntax
+//@[002:00007) |   | | └─Token(Identifier) |scope|
+//@[007:00008) |   | ├─Token(Colon) |:|
+//@[009:00019) |   | └─VariableAccessSyntax
+//@[009:00019) |   |   └─IdentifierSyntax
+//@[009:00019) |   |     └─Token(Identifier) |extension1|
+//@[019:00021) |   ├─Token(NewLine) |\r\n|
+}
+//@[000:00001) |   └─Token(RightBrace) |}|
+//@[001:00005) ├─Token(NewLine) |\r\n\r\n|
+
+resource extensionDependencies 'My.Rp/mockResource@2020-01-01' = {
+//@[000:00359) ├─ResourceDeclarationSyntax
+//@[000:00008) | ├─Token(Identifier) |resource|
+//@[009:00030) | ├─IdentifierSyntax
+//@[009:00030) | | └─Token(Identifier) |extensionDependencies|
+//@[031:00062) | ├─StringSyntax
+//@[031:00062) | | └─Token(StringComplete) |'My.Rp/mockResource@2020-01-01'|
+//@[063:00064) | ├─Token(Assignment) |=|
+//@[065:00359) | └─ObjectSyntax
+//@[065:00066) |   ├─Token(LeftBrace) |{|
+//@[066:00068) |   ├─Token(NewLine) |\r\n|
+  name: 'extensionDependencies'
+//@[002:00031) |   ├─ObjectPropertySyntax
+//@[002:00006) |   | ├─IdentifierSyntax
+//@[002:00006) |   | | └─Token(Identifier) |name|
+//@[006:00007) |   | ├─Token(Colon) |:|
+//@[008:00031) |   | └─StringSyntax
+//@[008:00031) |   |   └─Token(StringComplete) |'extensionDependencies'|
+//@[031:00033) |   ├─Token(NewLine) |\r\n|
+  properties: {
+//@[002:00255) |   ├─ObjectPropertySyntax
+//@[002:00012) |   | ├─IdentifierSyntax
+//@[002:00012) |   | | └─Token(Identifier) |properties|
+//@[012:00013) |   | ├─Token(Colon) |:|
+//@[014:00255) |   | └─ObjectSyntax
+//@[014:00015) |   |   ├─Token(LeftBrace) |{|
+//@[015:00017) |   |   ├─Token(NewLine) |\r\n|
+    res1: vmWithCondition.id
+//@[004:00028) |   |   ├─ObjectPropertySyntax
+//@[004:00008) |   |   | ├─IdentifierSyntax
+//@[004:00008) |   |   | | └─Token(Identifier) |res1|
+//@[008:00009) |   |   | ├─Token(Colon) |:|
+//@[010:00028) |   |   | └─PropertyAccessSyntax
+//@[010:00025) |   |   |   ├─VariableAccessSyntax
+//@[010:00025) |   |   |   | └─IdentifierSyntax
+//@[010:00025) |   |   |   |   └─Token(Identifier) |vmWithCondition|
+//@[025:00026) |   |   |   ├─Token(Dot) |.|
+//@[026:00028) |   |   |   └─IdentifierSyntax
+//@[026:00028) |   |   |     └─Token(Identifier) |id|
+//@[028:00030) |   |   ├─Token(NewLine) |\r\n|
+    res1runtime: vmWithCondition.properties.something
+//@[004:00053) |   |   ├─ObjectPropertySyntax
+//@[004:00015) |   |   | ├─IdentifierSyntax
+//@[004:00015) |   |   | | └─Token(Identifier) |res1runtime|
+//@[015:00016) |   |   | ├─Token(Colon) |:|
+//@[017:00053) |   |   | └─PropertyAccessSyntax
+//@[017:00043) |   |   |   ├─PropertyAccessSyntax
+//@[017:00032) |   |   |   | ├─VariableAccessSyntax
+//@[017:00032) |   |   |   | | └─IdentifierSyntax
+//@[017:00032) |   |   |   | |   └─Token(Identifier) |vmWithCondition|
+//@[032:00033) |   |   |   | ├─Token(Dot) |.|
+//@[033:00043) |   |   |   | └─IdentifierSyntax
+//@[033:00043) |   |   |   |   └─Token(Identifier) |properties|
+//@[043:00044) |   |   |   ├─Token(Dot) |.|
+//@[044:00053) |   |   |   └─IdentifierSyntax
+//@[044:00053) |   |   |     └─Token(Identifier) |something|
+//@[053:00055) |   |   ├─Token(NewLine) |\r\n|
+    res2: extension1.id
+//@[004:00023) |   |   ├─ObjectPropertySyntax
+//@[004:00008) |   |   | ├─IdentifierSyntax
+//@[004:00008) |   |   | | └─Token(Identifier) |res2|
+//@[008:00009) |   |   | ├─Token(Colon) |:|
+//@[010:00023) |   |   | └─PropertyAccessSyntax
+//@[010:00020) |   |   |   ├─VariableAccessSyntax
+//@[010:00020) |   |   |   | └─IdentifierSyntax
+//@[010:00020) |   |   |   |   └─Token(Identifier) |extension1|
+//@[020:00021) |   |   |   ├─Token(Dot) |.|
+//@[021:00023) |   |   |   └─IdentifierSyntax
+//@[021:00023) |   |   |     └─Token(Identifier) |id|
+//@[023:00025) |   |   ├─Token(NewLine) |\r\n|
+    res2runtime: extension1.properties.something
+//@[004:00048) |   |   ├─ObjectPropertySyntax
+//@[004:00015) |   |   | ├─IdentifierSyntax
+//@[004:00015) |   |   | | └─Token(Identifier) |res2runtime|
+//@[015:00016) |   |   | ├─Token(Colon) |:|
+//@[017:00048) |   |   | └─PropertyAccessSyntax
+//@[017:00038) |   |   |   ├─PropertyAccessSyntax
+//@[017:00027) |   |   |   | ├─VariableAccessSyntax
+//@[017:00027) |   |   |   | | └─IdentifierSyntax
+//@[017:00027) |   |   |   | |   └─Token(Identifier) |extension1|
+//@[027:00028) |   |   |   | ├─Token(Dot) |.|
+//@[028:00038) |   |   |   | └─IdentifierSyntax
+//@[028:00038) |   |   |   |   └─Token(Identifier) |properties|
+//@[038:00039) |   |   |   ├─Token(Dot) |.|
+//@[039:00048) |   |   |   └─IdentifierSyntax
+//@[039:00048) |   |   |     └─Token(Identifier) |something|
+//@[048:00050) |   |   ├─Token(NewLine) |\r\n|
+    res3: extension2.id
+//@[004:00023) |   |   ├─ObjectPropertySyntax
+//@[004:00008) |   |   | ├─IdentifierSyntax
+//@[004:00008) |   |   | | └─Token(Identifier) |res3|
+//@[008:00009) |   |   | ├─Token(Colon) |:|
+//@[010:00023) |   |   | └─PropertyAccessSyntax
+//@[010:00020) |   |   |   ├─VariableAccessSyntax
+//@[010:00020) |   |   |   | └─IdentifierSyntax
+//@[010:00020) |   |   |   |   └─Token(Identifier) |extension2|
+//@[020:00021) |   |   |   ├─Token(Dot) |.|
+//@[021:00023) |   |   |   └─IdentifierSyntax
+//@[021:00023) |   |   |     └─Token(Identifier) |id|
+//@[023:00025) |   |   ├─Token(NewLine) |\r\n|
+    res3runtime: extension2.properties.something
+//@[004:00048) |   |   ├─ObjectPropertySyntax
+//@[004:00015) |   |   | ├─IdentifierSyntax
+//@[004:00015) |   |   | | └─Token(Identifier) |res3runtime|
+//@[015:00016) |   |   | ├─Token(Colon) |:|
+//@[017:00048) |   |   | └─PropertyAccessSyntax
+//@[017:00038) |   |   |   ├─PropertyAccessSyntax
+//@[017:00027) |   |   |   | ├─VariableAccessSyntax
+//@[017:00027) |   |   |   | | └─IdentifierSyntax
+//@[017:00027) |   |   |   | |   └─Token(Identifier) |extension2|
+//@[027:00028) |   |   |   | ├─Token(Dot) |.|
+//@[028:00038) |   |   |   | └─IdentifierSyntax
+//@[028:00038) |   |   |   |   └─Token(Identifier) |properties|
+//@[038:00039) |   |   |   ├─Token(Dot) |.|
+//@[039:00048) |   |   |   └─IdentifierSyntax
+//@[039:00048) |   |   |     └─Token(Identifier) |something|
+//@[048:00050) |   |   ├─Token(NewLine) |\r\n|
+  }
+//@[002:00003) |   |   └─Token(RightBrace) |}|
+//@[003:00005) |   ├─Token(NewLine) |\r\n|
+}
+//@[000:00001) |   └─Token(RightBrace) |}|
+//@[001:00005) ├─Token(NewLine) |\r\n\r\n|
+
+@sys.description('this is existing1')
+//@[000:00162) ├─ResourceDeclarationSyntax
+//@[000:00037) | ├─DecoratorSyntax
+//@[000:00001) | | ├─Token(At) |@|
+//@[001:00037) | | └─InstanceFunctionCallSyntax
+//@[001:00004) | |   ├─VariableAccessSyntax
+//@[001:00004) | |   | └─IdentifierSyntax
+//@[001:00004) | |   |   └─Token(Identifier) |sys|
+//@[004:00005) | |   ├─Token(Dot) |.|
+//@[005:00016) | |   ├─IdentifierSyntax
+//@[005:00016) | |   | └─Token(Identifier) |description|
+//@[016:00017) | |   ├─Token(LeftParen) |(|
+//@[017:00036) | |   ├─FunctionArgumentSyntax
+//@[017:00036) | |   | └─StringSyntax
+//@[017:00036) | |   |   └─Token(StringComplete) |'this is existing1'|
+//@[036:00037) | |   └─Token(RightParen) |)|
+//@[037:00039) | ├─Token(NewLine) |\r\n|
+resource existing1 'Mock.Rp/existingExtensionResource@2020-01-01' existing = {
+//@[000:00008) | ├─Token(Identifier) |resource|
+//@[009:00018) | ├─IdentifierSyntax
+//@[009:00018) | | └─Token(Identifier) |existing1|
+//@[019:00065) | ├─StringSyntax
+//@[019:00065) | | └─Token(StringComplete) |'Mock.Rp/existingExtensionResource@2020-01-01'|
+//@[066:00074) | ├─Token(Identifier) |existing|
+//@[075:00076) | ├─Token(Assignment) |=|
+//@[077:00123) | └─ObjectSyntax
+//@[077:00078) |   ├─Token(LeftBrace) |{|
+//@[078:00080) |   ├─Token(NewLine) |\r\n|
+  name: 'existing1'
+//@[002:00019) |   ├─ObjectPropertySyntax
+//@[002:00006) |   | ├─IdentifierSyntax
+//@[002:00006) |   | | └─Token(Identifier) |name|
+//@[006:00007) |   | ├─Token(Colon) |:|
+//@[008:00019) |   | └─StringSyntax
+//@[008:00019) |   |   └─Token(StringComplete) |'existing1'|
+//@[019:00021) |   ├─Token(NewLine) |\r\n|
+  scope: extension1
+//@[002:00019) |   ├─ObjectPropertySyntax
+//@[002:00007) |   | ├─IdentifierSyntax
+//@[002:00007) |   | | └─Token(Identifier) |scope|
+//@[007:00008) |   | ├─Token(Colon) |:|
+//@[009:00019) |   | └─VariableAccessSyntax
+//@[009:00019) |   |   └─IdentifierSyntax
+//@[009:00019) |   |     └─Token(Identifier) |extension1|
+//@[019:00021) |   ├─Token(NewLine) |\r\n|
+}
+//@[000:00001) |   └─Token(RightBrace) |}|
+//@[001:00005) ├─Token(NewLine) |\r\n\r\n|
+
+resource existing2 'Mock.Rp/existingExtensionResource@2020-01-01' existing = {
+//@[000:00122) ├─ResourceDeclarationSyntax
+//@[000:00008) | ├─Token(Identifier) |resource|
+//@[009:00018) | ├─IdentifierSyntax
+//@[009:00018) | | └─Token(Identifier) |existing2|
+//@[019:00065) | ├─StringSyntax
+//@[019:00065) | | └─Token(StringComplete) |'Mock.Rp/existingExtensionResource@2020-01-01'|
+//@[066:00074) | ├─Token(Identifier) |existing|
+//@[075:00076) | ├─Token(Assignment) |=|
+//@[077:00122) | └─ObjectSyntax
+//@[077:00078) |   ├─Token(LeftBrace) |{|
+//@[078:00080) |   ├─Token(NewLine) |\r\n|
+  name: 'existing2'
+//@[002:00019) |   ├─ObjectPropertySyntax
+//@[002:00006) |   | ├─IdentifierSyntax
+//@[002:00006) |   | | └─Token(Identifier) |name|
+//@[006:00007) |   | ├─Token(Colon) |:|
+//@[008:00019) |   | └─StringSyntax
+//@[008:00019) |   |   └─Token(StringComplete) |'existing2'|
+//@[019:00021) |   ├─Token(NewLine) |\r\n|
+  scope: existing1
+//@[002:00018) |   ├─ObjectPropertySyntax
+//@[002:00007) |   | ├─IdentifierSyntax
+//@[002:00007) |   | | └─Token(Identifier) |scope|
+//@[007:00008) |   | ├─Token(Colon) |:|
+//@[009:00018) |   | └─VariableAccessSyntax
+//@[009:00018) |   |   └─IdentifierSyntax
+//@[009:00018) |   |     └─Token(Identifier) |existing1|
+//@[018:00020) |   ├─Token(NewLine) |\r\n|
+}
+//@[000:00001) |   └─Token(RightBrace) |}|
+//@[001:00005) ├─Token(NewLine) |\r\n\r\n|
+
+resource extension3 'My.Rp/extensionResource@2020-12-01' = {
+//@[000:00105) ├─ResourceDeclarationSyntax
+//@[000:00008) | ├─Token(Identifier) |resource|
+//@[009:00019) | ├─IdentifierSyntax
+//@[009:00019) | | └─Token(Identifier) |extension3|
+//@[020:00056) | ├─StringSyntax
+//@[020:00056) | | └─Token(StringComplete) |'My.Rp/extensionResource@2020-12-01'|
+//@[057:00058) | ├─Token(Assignment) |=|
+//@[059:00105) | └─ObjectSyntax
+//@[059:00060) |   ├─Token(LeftBrace) |{|
+//@[060:00062) |   ├─Token(NewLine) |\r\n|
+  name: 'extension3'
+//@[002:00020) |   ├─ObjectPropertySyntax
+//@[002:00006) |   | ├─IdentifierSyntax
+//@[002:00006) |   | | └─Token(Identifier) |name|
+//@[006:00007) |   | ├─Token(Colon) |:|
+//@[008:00020) |   | └─StringSyntax
+//@[008:00020) |   |   └─Token(StringComplete) |'extension3'|
+//@[020:00022) |   ├─Token(NewLine) |\r\n|
+  scope: existing1
+//@[002:00018) |   ├─ObjectPropertySyntax
+//@[002:00007) |   | ├─IdentifierSyntax
+//@[002:00007) |   | | └─Token(Identifier) |scope|
+//@[007:00008) |   | ├─Token(Colon) |:|
+//@[009:00018) |   | └─VariableAccessSyntax
+//@[009:00018) |   |   └─IdentifierSyntax
+//@[009:00018) |   |     └─Token(Identifier) |existing1|
+//@[018:00020) |   ├─Token(NewLine) |\r\n|
+}
+//@[000:00001) |   └─Token(RightBrace) |}|
+//@[001:00005) ├─Token(NewLine) |\r\n\r\n|
+
+/*
+  valid loop cases
+*/ 
+//@[003:00005) ├─Token(NewLine) |\r\n|
+var storageAccounts = [
+//@[000:00129) ├─VariableDeclarationSyntax
+//@[000:00003) | ├─Token(Identifier) |var|
+//@[004:00019) | ├─IdentifierSyntax
+//@[004:00019) | | └─Token(Identifier) |storageAccounts|
+//@[020:00021) | ├─Token(Assignment) |=|
+//@[022:00129) | └─ArraySyntax
+//@[022:00023) |   ├─Token(LeftSquare) |[|
+//@[023:00025) |   ├─Token(NewLine) |\r\n|
+  {
+//@[002:00050) |   ├─ArrayItemSyntax
+//@[002:00050) |   | └─ObjectSyntax
+//@[002:00003) |   |   ├─Token(LeftBrace) |{|
+//@[003:00005) |   |   ├─Token(NewLine) |\r\n|
+    name: 'one'
+//@[004:00015) |   |   ├─ObjectPropertySyntax
+//@[004:00008) |   |   | ├─IdentifierSyntax
+//@[004:00008) |   |   | | └─Token(Identifier) |name|
+//@[008:00009) |   |   | ├─Token(Colon) |:|
+//@[010:00015) |   |   | └─StringSyntax
+//@[010:00015) |   |   |   └─Token(StringComplete) |'one'|
+//@[015:00017) |   |   ├─Token(NewLine) |\r\n|
+    location: 'eastus2'
+//@[004:00023) |   |   ├─ObjectPropertySyntax
+//@[004:00012) |   |   | ├─IdentifierSyntax
+//@[004:00012) |   |   | | └─Token(Identifier) |location|
+//@[012:00013) |   |   | ├─Token(Colon) |:|
+//@[014:00023) |   |   | └─StringSyntax
+//@[014:00023) |   |   |   └─Token(StringComplete) |'eastus2'|
+//@[023:00025) |   |   ├─Token(NewLine) |\r\n|
+  }
+//@[002:00003) |   |   └─Token(RightBrace) |}|
+//@[003:00005) |   ├─Token(NewLine) |\r\n|
+  {
+//@[002:00049) |   ├─ArrayItemSyntax
+//@[002:00049) |   | └─ObjectSyntax
+//@[002:00003) |   |   ├─Token(LeftBrace) |{|
+//@[003:00005) |   |   ├─Token(NewLine) |\r\n|
+    name: 'two'
+//@[004:00015) |   |   ├─ObjectPropertySyntax
+//@[004:00008) |   |   | ├─IdentifierSyntax
+//@[004:00008) |   |   | | └─Token(Identifier) |name|
+//@[008:00009) |   |   | ├─Token(Colon) |:|
+//@[010:00015) |   |   | └─StringSyntax
+//@[010:00015) |   |   |   └─Token(StringComplete) |'two'|
+//@[015:00017) |   |   ├─Token(NewLine) |\r\n|
+    location: 'westus'
+//@[004:00022) |   |   ├─ObjectPropertySyntax
+//@[004:00012) |   |   | ├─IdentifierSyntax
+//@[004:00012) |   |   | | └─Token(Identifier) |location|
+//@[012:00013) |   |   | ├─Token(Colon) |:|
+//@[014:00022) |   |   | └─StringSyntax
+//@[014:00022) |   |   |   └─Token(StringComplete) |'westus'|
+//@[022:00024) |   |   ├─Token(NewLine) |\r\n|
+  }
+//@[002:00003) |   |   └─Token(RightBrace) |}|
+//@[003:00005) |   ├─Token(NewLine) |\r\n|
+]
+//@[000:00001) |   └─Token(RightSquare) |]|
+//@[001:00005) ├─Token(NewLine) |\r\n\r\n|
+
+// just a storage account loop
+//@[030:00032) ├─Token(NewLine) |\r\n|
+@sys.description('this is just a storage account loop')
+//@[000:00284) ├─ResourceDeclarationSyntax
+//@[000:00055) | ├─DecoratorSyntax
+//@[000:00001) | | ├─Token(At) |@|
+//@[001:00055) | | └─InstanceFunctionCallSyntax
+//@[001:00004) | |   ├─VariableAccessSyntax
+//@[001:00004) | |   | └─IdentifierSyntax
+//@[001:00004) | |   |   └─Token(Identifier) |sys|
+//@[004:00005) | |   ├─Token(Dot) |.|
+//@[005:00016) | |   ├─IdentifierSyntax
+//@[005:00016) | |   | └─Token(Identifier) |description|
+//@[016:00017) | |   ├─Token(LeftParen) |(|
+//@[017:00054) | |   ├─FunctionArgumentSyntax
+//@[017:00054) | |   | └─StringSyntax
+//@[017:00054) | |   |   └─Token(StringComplete) |'this is just a storage account loop'|
+//@[054:00055) | |   └─Token(RightParen) |)|
+//@[055:00057) | ├─Token(NewLine) |\r\n|
+resource storageResources 'Microsoft.Storage/storageAccounts@2019-06-01' = [for account in storageAccounts: {
+//@[000:00008) | ├─Token(Identifier) |resource|
+//@[009:00025) | ├─IdentifierSyntax
+//@[009:00025) | | └─Token(Identifier) |storageResources|
+//@[026:00072) | ├─StringSyntax
+//@[026:00072) | | └─Token(StringComplete) |'Microsoft.Storage/storageAccounts@2019-06-01'|
+//@[073:00074) | ├─Token(Assignment) |=|
+//@[075:00227) | └─ForSyntax
+//@[075:00076) |   ├─Token(LeftSquare) |[|
+//@[076:00079) |   ├─Token(Identifier) |for|
+//@[080:00087) |   ├─LocalVariableSyntax
+//@[080:00087) |   | └─IdentifierSyntax
+//@[080:00087) |   |   └─Token(Identifier) |account|
+//@[088:00090) |   ├─Token(Identifier) |in|
+//@[091:00106) |   ├─VariableAccessSyntax
+//@[091:00106) |   | └─IdentifierSyntax
+//@[091:00106) |   |   └─Token(Identifier) |storageAccounts|
+//@[106:00107) |   ├─Token(Colon) |:|
+//@[108:00226) |   ├─ObjectSyntax
+//@[108:00109) |   | ├─Token(LeftBrace) |{|
+//@[109:00111) |   | ├─Token(NewLine) |\r\n|
+  name: account.name
+//@[002:00020) |   | ├─ObjectPropertySyntax
+//@[002:00006) |   | | ├─IdentifierSyntax
+//@[002:00006) |   | | | └─Token(Identifier) |name|
+//@[006:00007) |   | | ├─Token(Colon) |:|
+//@[008:00020) |   | | └─PropertyAccessSyntax
+//@[008:00015) |   | |   ├─VariableAccessSyntax
+//@[008:00015) |   | |   | └─IdentifierSyntax
+//@[008:00015) |   | |   |   └─Token(Identifier) |account|
+//@[015:00016) |   | |   ├─Token(Dot) |.|
+//@[016:00020) |   | |   └─IdentifierSyntax
+//@[016:00020) |   | |     └─Token(Identifier) |name|
+//@[020:00022) |   | ├─Token(NewLine) |\r\n|
+  location: account.location
+//@[002:00028) |   | ├─ObjectPropertySyntax
+//@[002:00010) |   | | ├─IdentifierSyntax
+//@[002:00010) |   | | | └─Token(Identifier) |location|
+//@[010:00011) |   | | ├─Token(Colon) |:|
+//@[012:00028) |   | | └─PropertyAccessSyntax
+//@[012:00019) |   | |   ├─VariableAccessSyntax
+//@[012:00019) |   | |   | └─IdentifierSyntax
+//@[012:00019) |   | |   |   └─Token(Identifier) |account|
+//@[019:00020) |   | |   ├─Token(Dot) |.|
+//@[020:00028) |   | |   └─IdentifierSyntax
+//@[020:00028) |   | |     └─Token(Identifier) |location|
+//@[028:00030) |   | ├─Token(NewLine) |\r\n|
+  sku: {
+//@[002:00039) |   | ├─ObjectPropertySyntax
+//@[002:00005) |   | | ├─IdentifierSyntax
+//@[002:00005) |   | | | └─Token(Identifier) |sku|
+//@[005:00006) |   | | ├─Token(Colon) |:|
+//@[007:00039) |   | | └─ObjectSyntax
+//@[007:00008) |   | |   ├─Token(LeftBrace) |{|
+//@[008:00010) |   | |   ├─Token(NewLine) |\r\n|
+    name: 'Standard_LRS'
+//@[004:00024) |   | |   ├─ObjectPropertySyntax
+//@[004:00008) |   | |   | ├─IdentifierSyntax
+//@[004:00008) |   | |   | | └─Token(Identifier) |name|
+//@[008:00009) |   | |   | ├─Token(Colon) |:|
+//@[010:00024) |   | |   | └─StringSyntax
+//@[010:00024) |   | |   |   └─Token(StringComplete) |'Standard_LRS'|
+//@[024:00026) |   | |   ├─Token(NewLine) |\r\n|
+  }
+//@[002:00003) |   | |   └─Token(RightBrace) |}|
+//@[003:00005) |   | ├─Token(NewLine) |\r\n|
+  kind: 'StorageV2'
+//@[002:00019) |   | ├─ObjectPropertySyntax
+//@[002:00006) |   | | ├─IdentifierSyntax
+//@[002:00006) |   | | | └─Token(Identifier) |kind|
+//@[006:00007) |   | | ├─Token(Colon) |:|
+//@[008:00019) |   | | └─StringSyntax
+//@[008:00019) |   | |   └─Token(StringComplete) |'StorageV2'|
+//@[019:00021) |   | ├─Token(NewLine) |\r\n|
+}]
+//@[000:00001) |   | └─Token(RightBrace) |}|
+//@[001:00002) |   └─Token(RightSquare) |]|
+//@[002:00006) ├─Token(NewLine) |\r\n\r\n|
+
+// storage account loop with index
+//@[034:00036) ├─Token(NewLine) |\r\n|
+@sys.description('this is just a storage account loop with index')
+//@[000:00318) ├─ResourceDeclarationSyntax
+//@[000:00066) | ├─DecoratorSyntax
+//@[000:00001) | | ├─Token(At) |@|
+//@[001:00066) | | └─InstanceFunctionCallSyntax
+//@[001:00004) | |   ├─VariableAccessSyntax
+//@[001:00004) | |   | └─IdentifierSyntax
+//@[001:00004) | |   |   └─Token(Identifier) |sys|
+//@[004:00005) | |   ├─Token(Dot) |.|
+//@[005:00016) | |   ├─IdentifierSyntax
+//@[005:00016) | |   | └─Token(Identifier) |description|
+//@[016:00017) | |   ├─Token(LeftParen) |(|
+//@[017:00065) | |   ├─FunctionArgumentSyntax
+//@[017:00065) | |   | └─StringSyntax
+//@[017:00065) | |   |   └─Token(StringComplete) |'this is just a storage account loop with index'|
+//@[065:00066) | |   └─Token(RightParen) |)|
+//@[066:00068) | ├─Token(NewLine) |\r\n|
+resource storageResourcesWithIndex 'Microsoft.Storage/storageAccounts@2019-06-01' = [for (account, i) in storageAccounts: {
+//@[000:00008) | ├─Token(Identifier) |resource|
+//@[009:00034) | ├─IdentifierSyntax
+//@[009:00034) | | └─Token(Identifier) |storageResourcesWithIndex|
+//@[035:00081) | ├─StringSyntax
+//@[035:00081) | | └─Token(StringComplete) |'Microsoft.Storage/storageAccounts@2019-06-01'|
+//@[082:00083) | ├─Token(Assignment) |=|
+//@[084:00250) | └─ForSyntax
+//@[084:00085) |   ├─Token(LeftSquare) |[|
+//@[085:00088) |   ├─Token(Identifier) |for|
+//@[089:00101) |   ├─VariableBlockSyntax
+//@[089:00090) |   | ├─Token(LeftParen) |(|
+//@[090:00097) |   | ├─LocalVariableSyntax
+//@[090:00097) |   | | └─IdentifierSyntax
+//@[090:00097) |   | |   └─Token(Identifier) |account|
+//@[097:00098) |   | ├─Token(Comma) |,|
+//@[099:00100) |   | ├─LocalVariableSyntax
+//@[099:00100) |   | | └─IdentifierSyntax
+//@[099:00100) |   | |   └─Token(Identifier) |i|
+//@[100:00101) |   | └─Token(RightParen) |)|
+//@[102:00104) |   ├─Token(Identifier) |in|
+//@[105:00120) |   ├─VariableAccessSyntax
+//@[105:00120) |   | └─IdentifierSyntax
+//@[105:00120) |   |   └─Token(Identifier) |storageAccounts|
+//@[120:00121) |   ├─Token(Colon) |:|
+//@[122:00249) |   ├─ObjectSyntax
+//@[122:00123) |   | ├─Token(LeftBrace) |{|
+//@[123:00125) |   | ├─Token(NewLine) |\r\n|
+  name: '${account.name}${i}'
+//@[002:00029) |   | ├─ObjectPropertySyntax
+//@[002:00006) |   | | ├─IdentifierSyntax
+//@[002:00006) |   | | | └─Token(Identifier) |name|
+//@[006:00007) |   | | ├─Token(Colon) |:|
+//@[008:00029) |   | | └─StringSyntax
+//@[008:00011) |   | |   ├─Token(StringLeftPiece) |'${|
+//@[011:00023) |   | |   ├─PropertyAccessSyntax
+//@[011:00018) |   | |   | ├─VariableAccessSyntax
+//@[011:00018) |   | |   | | └─IdentifierSyntax
+//@[011:00018) |   | |   | |   └─Token(Identifier) |account|
+//@[018:00019) |   | |   | ├─Token(Dot) |.|
+//@[019:00023) |   | |   | └─IdentifierSyntax
+//@[019:00023) |   | |   |   └─Token(Identifier) |name|
+//@[023:00026) |   | |   ├─Token(StringMiddlePiece) |}${|
+//@[026:00027) |   | |   ├─VariableAccessSyntax
+//@[026:00027) |   | |   | └─IdentifierSyntax
+//@[026:00027) |   | |   |   └─Token(Identifier) |i|
+//@[027:00029) |   | |   └─Token(StringRightPiece) |}'|
+//@[029:00031) |   | ├─Token(NewLine) |\r\n|
+  location: account.location
+//@[002:00028) |   | ├─ObjectPropertySyntax
+//@[002:00010) |   | | ├─IdentifierSyntax
+//@[002:00010) |   | | | └─Token(Identifier) |location|
+//@[010:00011) |   | | ├─Token(Colon) |:|
+//@[012:00028) |   | | └─PropertyAccessSyntax
+//@[012:00019) |   | |   ├─VariableAccessSyntax
+//@[012:00019) |   | |   | └─IdentifierSyntax
+//@[012:00019) |   | |   |   └─Token(Identifier) |account|
+//@[019:00020) |   | |   ├─Token(Dot) |.|
+//@[020:00028) |   | |   └─IdentifierSyntax
+//@[020:00028) |   | |     └─Token(Identifier) |location|
+//@[028:00030) |   | ├─Token(NewLine) |\r\n|
+  sku: {
+//@[002:00039) |   | ├─ObjectPropertySyntax
+//@[002:00005) |   | | ├─IdentifierSyntax
+//@[002:00005) |   | | | └─Token(Identifier) |sku|
+//@[005:00006) |   | | ├─Token(Colon) |:|
+//@[007:00039) |   | | └─ObjectSyntax
+//@[007:00008) |   | |   ├─Token(LeftBrace) |{|
+//@[008:00010) |   | |   ├─Token(NewLine) |\r\n|
+    name: 'Standard_LRS'
+//@[004:00024) |   | |   ├─ObjectPropertySyntax
+//@[004:00008) |   | |   | ├─IdentifierSyntax
+//@[004:00008) |   | |   | | └─Token(Identifier) |name|
+//@[008:00009) |   | |   | ├─Token(Colon) |:|
+//@[010:00024) |   | |   | └─StringSyntax
+//@[010:00024) |   | |   |   └─Token(StringComplete) |'Standard_LRS'|
+//@[024:00026) |   | |   ├─Token(NewLine) |\r\n|
+  }
+//@[002:00003) |   | |   └─Token(RightBrace) |}|
+//@[003:00005) |   | ├─Token(NewLine) |\r\n|
+  kind: 'StorageV2'
+//@[002:00019) |   | ├─ObjectPropertySyntax
+//@[002:00006) |   | | ├─IdentifierSyntax
+//@[002:00006) |   | | | └─Token(Identifier) |kind|
+//@[006:00007) |   | | ├─Token(Colon) |:|
+//@[008:00019) |   | | └─StringSyntax
+//@[008:00019) |   | |   └─Token(StringComplete) |'StorageV2'|
+//@[019:00021) |   | ├─Token(NewLine) |\r\n|
+}]
+//@[000:00001) |   | └─Token(RightBrace) |}|
+//@[001:00002) |   └─Token(RightSquare) |]|
+//@[002:00006) ├─Token(NewLine) |\r\n\r\n|
+
+// basic nested loop
+//@[020:00022) ├─Token(NewLine) |\r\n|
+@sys.description('this is just a basic nested loop')
+//@[000:00399) ├─ResourceDeclarationSyntax
+//@[000:00052) | ├─DecoratorSyntax
+//@[000:00001) | | ├─Token(At) |@|
+//@[001:00052) | | └─InstanceFunctionCallSyntax
+//@[001:00004) | |   ├─VariableAccessSyntax
+//@[001:00004) | |   | └─IdentifierSyntax
+//@[001:00004) | |   |   └─Token(Identifier) |sys|
+//@[004:00005) | |   ├─Token(Dot) |.|
+//@[005:00016) | |   ├─IdentifierSyntax
+//@[005:00016) | |   | └─Token(Identifier) |description|
+//@[016:00017) | |   ├─Token(LeftParen) |(|
+//@[017:00051) | |   ├─FunctionArgumentSyntax
+//@[017:00051) | |   | └─StringSyntax
+//@[017:00051) | |   |   └─Token(StringComplete) |'this is just a basic nested loop'|
+//@[051:00052) | |   └─Token(RightParen) |)|
+//@[052:00054) | ├─Token(NewLine) |\r\n|
+resource vnet 'Microsoft.Network/virtualNetworks@2020-06-01' = [for i in range(0, 3): {
+//@[000:00008) | ├─Token(Identifier) |resource|
+//@[009:00013) | ├─IdentifierSyntax
+//@[009:00013) | | └─Token(Identifier) |vnet|
+//@[014:00060) | ├─StringSyntax
+//@[014:00060) | | └─Token(StringComplete) |'Microsoft.Network/virtualNetworks@2020-06-01'|
+//@[061:00062) | ├─Token(Assignment) |=|
+//@[063:00345) | └─ForSyntax
+//@[063:00064) |   ├─Token(LeftSquare) |[|
+//@[064:00067) |   ├─Token(Identifier) |for|
+//@[068:00069) |   ├─LocalVariableSyntax
+//@[068:00069) |   | └─IdentifierSyntax
+//@[068:00069) |   |   └─Token(Identifier) |i|
+//@[070:00072) |   ├─Token(Identifier) |in|
+//@[073:00084) |   ├─FunctionCallSyntax
+//@[073:00078) |   | ├─IdentifierSyntax
+//@[073:00078) |   | | └─Token(Identifier) |range|
+//@[078:00079) |   | ├─Token(LeftParen) |(|
+//@[079:00080) |   | ├─FunctionArgumentSyntax
+//@[079:00080) |   | | └─IntegerLiteralSyntax
+//@[079:00080) |   | |   └─Token(Integer) |0|
+//@[080:00081) |   | ├─Token(Comma) |,|
+//@[082:00083) |   | ├─FunctionArgumentSyntax
+//@[082:00083) |   | | └─IntegerLiteralSyntax
+//@[082:00083) |   | |   └─Token(Integer) |3|
+//@[083:00084) |   | └─Token(RightParen) |)|
+//@[084:00085) |   ├─Token(Colon) |:|
+//@[086:00344) |   ├─ObjectSyntax
+//@[086:00087) |   | ├─Token(LeftBrace) |{|
+//@[087:00089) |   | ├─Token(NewLine) |\r\n|
+  name: 'vnet-${i}'
+//@[002:00019) |   | ├─ObjectPropertySyntax
+//@[002:00006) |   | | ├─IdentifierSyntax
+//@[002:00006) |   | | | └─Token(Identifier) |name|
+//@[006:00007) |   | | ├─Token(Colon) |:|
+//@[008:00019) |   | | └─StringSyntax
+//@[008:00016) |   | |   ├─Token(StringLeftPiece) |'vnet-${|
+//@[016:00017) |   | |   ├─VariableAccessSyntax
+//@[016:00017) |   | |   | └─IdentifierSyntax
+//@[016:00017) |   | |   |   └─Token(Identifier) |i|
+//@[017:00019) |   | |   └─Token(StringRightPiece) |}'|
+//@[019:00021) |   | ├─Token(NewLine) |\r\n|
+  properties: {
+//@[002:00231) |   | ├─ObjectPropertySyntax
+//@[002:00012) |   | | ├─IdentifierSyntax
+//@[002:00012) |   | | | └─Token(Identifier) |properties|
+//@[012:00013) |   | | ├─Token(Colon) |:|
+//@[014:00231) |   | | └─ObjectSyntax
+//@[014:00015) |   | |   ├─Token(LeftBrace) |{|
+//@[015:00017) |   | |   ├─Token(NewLine) |\r\n|
+    subnets: [for j in range(0, 4): {
+//@[004:00209) |   | |   ├─ObjectPropertySyntax
+//@[004:00011) |   | |   | ├─IdentifierSyntax
+//@[004:00011) |   | |   | | └─Token(Identifier) |subnets|
+//@[011:00012) |   | |   | ├─Token(Colon) |:|
+//@[013:00209) |   | |   | └─ForSyntax
+//@[013:00014) |   | |   |   ├─Token(LeftSquare) |[|
+//@[014:00017) |   | |   |   ├─Token(Identifier) |for|
+//@[018:00019) |   | |   |   ├─LocalVariableSyntax
+//@[018:00019) |   | |   |   | └─IdentifierSyntax
+//@[018:00019) |   | |   |   |   └─Token(Identifier) |j|
+//@[020:00022) |   | |   |   ├─Token(Identifier) |in|
+//@[023:00034) |   | |   |   ├─FunctionCallSyntax
+//@[023:00028) |   | |   |   | ├─IdentifierSyntax
+//@[023:00028) |   | |   |   | | └─Token(Identifier) |range|
+//@[028:00029) |   | |   |   | ├─Token(LeftParen) |(|
+//@[029:00030) |   | |   |   | ├─FunctionArgumentSyntax
+//@[029:00030) |   | |   |   | | └─IntegerLiteralSyntax
+//@[029:00030) |   | |   |   | |   └─Token(Integer) |0|
+//@[030:00031) |   | |   |   | ├─Token(Comma) |,|
+//@[032:00033) |   | |   |   | ├─FunctionArgumentSyntax
+//@[032:00033) |   | |   |   | | └─IntegerLiteralSyntax
+//@[032:00033) |   | |   |   | |   └─Token(Integer) |4|
+//@[033:00034) |   | |   |   | └─Token(RightParen) |)|
+//@[034:00035) |   | |   |   ├─Token(Colon) |:|
+//@[036:00208) |   | |   |   ├─ObjectSyntax
+//@[036:00037) |   | |   |   | ├─Token(LeftBrace) |{|
+//@[037:00039) |   | |   |   | ├─Token(NewLine) |\r\n|
+      // #completionTest(0,1,2,3,4,5) -> subnetIdAndProperties
+//@[062:00064) |   | |   |   | ├─Token(NewLine) |\r\n|
+     
+//@[005:00007) |   | |   |   | ├─Token(NewLine) |\r\n|
+      // #completionTest(6) -> subnetIdAndPropertiesNoColon
+//@[059:00061) |   | |   |   | ├─Token(NewLine) |\r\n|
+      name: 'subnet-${i}-${j}'
+//@[006:00030) |   | |   |   | ├─ObjectPropertySyntax
+//@[006:00010) |   | |   |   | | ├─IdentifierSyntax
+//@[006:00010) |   | |   |   | | | └─Token(Identifier) |name|
+//@[010:00011) |   | |   |   | | ├─Token(Colon) |:|
+//@[012:00030) |   | |   |   | | └─StringSyntax
+//@[012:00022) |   | |   |   | |   ├─Token(StringLeftPiece) |'subnet-${|
+//@[022:00023) |   | |   |   | |   ├─VariableAccessSyntax
+//@[022:00023) |   | |   |   | |   | └─IdentifierSyntax
+//@[022:00023) |   | |   |   | |   |   └─Token(Identifier) |i|
+//@[023:00027) |   | |   |   | |   ├─Token(StringMiddlePiece) |}-${|
+//@[027:00028) |   | |   |   | |   ├─VariableAccessSyntax
+//@[027:00028) |   | |   |   | |   | └─IdentifierSyntax
+//@[027:00028) |   | |   |   | |   |   └─Token(Identifier) |j|
+//@[028:00030) |   | |   |   | |   └─Token(StringRightPiece) |}'|
+//@[030:00032) |   | |   |   | ├─Token(NewLine) |\r\n|
+    }]
+//@[004:00005) |   | |   |   | └─Token(RightBrace) |}|
+//@[005:00006) |   | |   |   └─Token(RightSquare) |]|
+//@[006:00008) |   | |   ├─Token(NewLine) |\r\n|
+  }
+//@[002:00003) |   | |   └─Token(RightBrace) |}|
+//@[003:00005) |   | ├─Token(NewLine) |\r\n|
+}]
+//@[000:00001) |   | └─Token(RightBrace) |}|
+//@[001:00002) |   └─Token(RightSquare) |]|
+//@[002:00006) ├─Token(NewLine) |\r\n\r\n|
+
+// duplicate identifiers within the loop are allowed
+//@[052:00054) ├─Token(NewLine) |\r\n|
+resource duplicateIdentifiersWithinLoop 'Microsoft.Network/virtualNetworks@2020-06-01' = [for i in range(0, 3): {
+//@[000:00239) ├─ResourceDeclarationSyntax
+//@[000:00008) | ├─Token(Identifier) |resource|
+//@[009:00039) | ├─IdentifierSyntax
+//@[009:00039) | | └─Token(Identifier) |duplicateIdentifiersWithinLoop|
+//@[040:00086) | ├─StringSyntax
+//@[040:00086) | | └─Token(StringComplete) |'Microsoft.Network/virtualNetworks@2020-06-01'|
+//@[087:00088) | ├─Token(Assignment) |=|
+//@[089:00239) | └─ForSyntax
+//@[089:00090) |   ├─Token(LeftSquare) |[|
+//@[090:00093) |   ├─Token(Identifier) |for|
+//@[094:00095) |   ├─LocalVariableSyntax
+//@[094:00095) |   | └─IdentifierSyntax
+//@[094:00095) |   |   └─Token(Identifier) |i|
+//@[096:00098) |   ├─Token(Identifier) |in|
+//@[099:00110) |   ├─FunctionCallSyntax
+//@[099:00104) |   | ├─IdentifierSyntax
+//@[099:00104) |   | | └─Token(Identifier) |range|
+//@[104:00105) |   | ├─Token(LeftParen) |(|
+//@[105:00106) |   | ├─FunctionArgumentSyntax
+//@[105:00106) |   | | └─IntegerLiteralSyntax
+//@[105:00106) |   | |   └─Token(Integer) |0|
+//@[106:00107) |   | ├─Token(Comma) |,|
+//@[108:00109) |   | ├─FunctionArgumentSyntax
+//@[108:00109) |   | | └─IntegerLiteralSyntax
+//@[108:00109) |   | |   └─Token(Integer) |3|
+//@[109:00110) |   | └─Token(RightParen) |)|
+//@[110:00111) |   ├─Token(Colon) |:|
+//@[112:00238) |   ├─ObjectSyntax
+//@[112:00113) |   | ├─Token(LeftBrace) |{|
+//@[113:00115) |   | ├─Token(NewLine) |\r\n|
+  name: 'vnet-${i}'
+//@[002:00019) |   | ├─ObjectPropertySyntax
+//@[002:00006) |   | | ├─IdentifierSyntax
+//@[002:00006) |   | | | └─Token(Identifier) |name|
+//@[006:00007) |   | | ├─Token(Colon) |:|
+//@[008:00019) |   | | └─StringSyntax
+//@[008:00016) |   | |   ├─Token(StringLeftPiece) |'vnet-${|
+//@[016:00017) |   | |   ├─VariableAccessSyntax
+//@[016:00017) |   | |   | └─IdentifierSyntax
+//@[016:00017) |   | |   |   └─Token(Identifier) |i|
+//@[017:00019) |   | |   └─Token(StringRightPiece) |}'|
+//@[019:00021) |   | ├─Token(NewLine) |\r\n|
+  properties: {
+//@[002:00099) |   | ├─ObjectPropertySyntax
+//@[002:00012) |   | | ├─IdentifierSyntax
+//@[002:00012) |   | | | └─Token(Identifier) |properties|
+//@[012:00013) |   | | ├─Token(Colon) |:|
+//@[014:00099) |   | | └─ObjectSyntax
+//@[014:00015) |   | |   ├─Token(LeftBrace) |{|
+//@[015:00017) |   | |   ├─Token(NewLine) |\r\n|
+    subnets: [for i in range(0, 4): {
+//@[004:00077) |   | |   ├─ObjectPropertySyntax
+//@[004:00011) |   | |   | ├─IdentifierSyntax
+//@[004:00011) |   | |   | | └─Token(Identifier) |subnets|
+//@[011:00012) |   | |   | ├─Token(Colon) |:|
+//@[013:00077) |   | |   | └─ForSyntax
+//@[013:00014) |   | |   |   ├─Token(LeftSquare) |[|
+//@[014:00017) |   | |   |   ├─Token(Identifier) |for|
+//@[018:00019) |   | |   |   ├─LocalVariableSyntax
+//@[018:00019) |   | |   |   | └─IdentifierSyntax
+//@[018:00019) |   | |   |   |   └─Token(Identifier) |i|
+//@[020:00022) |   | |   |   ├─Token(Identifier) |in|
+//@[023:00034) |   | |   |   ├─FunctionCallSyntax
+//@[023:00028) |   | |   |   | ├─IdentifierSyntax
+//@[023:00028) |   | |   |   | | └─Token(Identifier) |range|
+//@[028:00029) |   | |   |   | ├─Token(LeftParen) |(|
+//@[029:00030) |   | |   |   | ├─FunctionArgumentSyntax
+//@[029:00030) |   | |   |   | | └─IntegerLiteralSyntax
+//@[029:00030) |   | |   |   | |   └─Token(Integer) |0|
+//@[030:00031) |   | |   |   | ├─Token(Comma) |,|
+//@[032:00033) |   | |   |   | ├─FunctionArgumentSyntax
+//@[032:00033) |   | |   |   | | └─IntegerLiteralSyntax
+//@[032:00033) |   | |   |   | |   └─Token(Integer) |4|
+//@[033:00034) |   | |   |   | └─Token(RightParen) |)|
+//@[034:00035) |   | |   |   ├─Token(Colon) |:|
+//@[036:00076) |   | |   |   ├─ObjectSyntax
+//@[036:00037) |   | |   |   | ├─Token(LeftBrace) |{|
+//@[037:00039) |   | |   |   | ├─Token(NewLine) |\r\n|
+      name: 'subnet-${i}-${i}'
+//@[006:00030) |   | |   |   | ├─ObjectPropertySyntax
+//@[006:00010) |   | |   |   | | ├─IdentifierSyntax
+//@[006:00010) |   | |   |   | | | └─Token(Identifier) |name|
+//@[010:00011) |   | |   |   | | ├─Token(Colon) |:|
+//@[012:00030) |   | |   |   | | └─StringSyntax
+//@[012:00022) |   | |   |   | |   ├─Token(StringLeftPiece) |'subnet-${|
+//@[022:00023) |   | |   |   | |   ├─VariableAccessSyntax
+//@[022:00023) |   | |   |   | |   | └─IdentifierSyntax
+//@[022:00023) |   | |   |   | |   |   └─Token(Identifier) |i|
+//@[023:00027) |   | |   |   | |   ├─Token(StringMiddlePiece) |}-${|
+//@[027:00028) |   | |   |   | |   ├─VariableAccessSyntax
+//@[027:00028) |   | |   |   | |   | └─IdentifierSyntax
+//@[027:00028) |   | |   |   | |   |   └─Token(Identifier) |i|
+//@[028:00030) |   | |   |   | |   └─Token(StringRightPiece) |}'|
+//@[030:00032) |   | |   |   | ├─Token(NewLine) |\r\n|
+    }]
+//@[004:00005) |   | |   |   | └─Token(RightBrace) |}|
+//@[005:00006) |   | |   |   └─Token(RightSquare) |]|
+//@[006:00008) |   | |   ├─Token(NewLine) |\r\n|
+  }
+//@[002:00003) |   | |   └─Token(RightBrace) |}|
+//@[003:00005) |   | ├─Token(NewLine) |\r\n|
+}]
+//@[000:00001) |   | └─Token(RightBrace) |}|
+//@[001:00002) |   └─Token(RightSquare) |]|
+//@[002:00006) ├─Token(NewLine) |\r\n\r\n|
+
+// duplicate identifiers in global and single loop scope are allowed (inner variable hides the outer)
+//@[101:00103) ├─Token(NewLine) |\r\n|
+var canHaveDuplicatesAcrossScopes = 'hello'
+//@[000:00043) ├─VariableDeclarationSyntax
+//@[000:00003) | ├─Token(Identifier) |var|
+//@[004:00033) | ├─IdentifierSyntax
+//@[004:00033) | | └─Token(Identifier) |canHaveDuplicatesAcrossScopes|
+//@[034:00035) | ├─Token(Assignment) |=|
+//@[036:00043) | └─StringSyntax
+//@[036:00043) |   └─Token(StringComplete) |'hello'|
+//@[043:00045) ├─Token(NewLine) |\r\n|
+resource duplicateInGlobalAndOneLoop 'Microsoft.Network/virtualNetworks@2020-06-01' = [for canHaveDuplicatesAcrossScopes in range(0, 3): {
+//@[000:00292) ├─ResourceDeclarationSyntax
+//@[000:00008) | ├─Token(Identifier) |resource|
+//@[009:00036) | ├─IdentifierSyntax
+//@[009:00036) | | └─Token(Identifier) |duplicateInGlobalAndOneLoop|
+//@[037:00083) | ├─StringSyntax
+//@[037:00083) | | └─Token(StringComplete) |'Microsoft.Network/virtualNetworks@2020-06-01'|
+//@[084:00085) | ├─Token(Assignment) |=|
+//@[086:00292) | └─ForSyntax
+//@[086:00087) |   ├─Token(LeftSquare) |[|
+//@[087:00090) |   ├─Token(Identifier) |for|
+//@[091:00120) |   ├─LocalVariableSyntax
+//@[091:00120) |   | └─IdentifierSyntax
+//@[091:00120) |   |   └─Token(Identifier) |canHaveDuplicatesAcrossScopes|
+//@[121:00123) |   ├─Token(Identifier) |in|
+//@[124:00135) |   ├─FunctionCallSyntax
+//@[124:00129) |   | ├─IdentifierSyntax
+//@[124:00129) |   | | └─Token(Identifier) |range|
+//@[129:00130) |   | ├─Token(LeftParen) |(|
+//@[130:00131) |   | ├─FunctionArgumentSyntax
+//@[130:00131) |   | | └─IntegerLiteralSyntax
+//@[130:00131) |   | |   └─Token(Integer) |0|
+//@[131:00132) |   | ├─Token(Comma) |,|
+//@[133:00134) |   | ├─FunctionArgumentSyntax
+//@[133:00134) |   | | └─IntegerLiteralSyntax
+//@[133:00134) |   | |   └─Token(Integer) |3|
+//@[134:00135) |   | └─Token(RightParen) |)|
+//@[135:00136) |   ├─Token(Colon) |:|
+//@[137:00291) |   ├─ObjectSyntax
+//@[137:00138) |   | ├─Token(LeftBrace) |{|
+//@[138:00140) |   | ├─Token(NewLine) |\r\n|
+  name: 'vnet-${canHaveDuplicatesAcrossScopes}'
+//@[002:00047) |   | ├─ObjectPropertySyntax
+//@[002:00006) |   | | ├─IdentifierSyntax
+//@[002:00006) |   | | | └─Token(Identifier) |name|
+//@[006:00007) |   | | ├─Token(Colon) |:|
+//@[008:00047) |   | | └─StringSyntax
+//@[008:00016) |   | |   ├─Token(StringLeftPiece) |'vnet-${|
+//@[016:00045) |   | |   ├─VariableAccessSyntax
+//@[016:00045) |   | |   | └─IdentifierSyntax
+//@[016:00045) |   | |   |   └─Token(Identifier) |canHaveDuplicatesAcrossScopes|
+//@[045:00047) |   | |   └─Token(StringRightPiece) |}'|
+//@[047:00049) |   | ├─Token(NewLine) |\r\n|
+  properties: {
+//@[002:00099) |   | ├─ObjectPropertySyntax
+//@[002:00012) |   | | ├─IdentifierSyntax
+//@[002:00012) |   | | | └─Token(Identifier) |properties|
+//@[012:00013) |   | | ├─Token(Colon) |:|
+//@[014:00099) |   | | └─ObjectSyntax
+//@[014:00015) |   | |   ├─Token(LeftBrace) |{|
+//@[015:00017) |   | |   ├─Token(NewLine) |\r\n|
+    subnets: [for i in range(0, 4): {
+//@[004:00077) |   | |   ├─ObjectPropertySyntax
+//@[004:00011) |   | |   | ├─IdentifierSyntax
+//@[004:00011) |   | |   | | └─Token(Identifier) |subnets|
+//@[011:00012) |   | |   | ├─Token(Colon) |:|
+//@[013:00077) |   | |   | └─ForSyntax
+//@[013:00014) |   | |   |   ├─Token(LeftSquare) |[|
+//@[014:00017) |   | |   |   ├─Token(Identifier) |for|
+//@[018:00019) |   | |   |   ├─LocalVariableSyntax
+//@[018:00019) |   | |   |   | └─IdentifierSyntax
+//@[018:00019) |   | |   |   |   └─Token(Identifier) |i|
+//@[020:00022) |   | |   |   ├─Token(Identifier) |in|
+//@[023:00034) |   | |   |   ├─FunctionCallSyntax
+//@[023:00028) |   | |   |   | ├─IdentifierSyntax
+//@[023:00028) |   | |   |   | | └─Token(Identifier) |range|
+//@[028:00029) |   | |   |   | ├─Token(LeftParen) |(|
+//@[029:00030) |   | |   |   | ├─FunctionArgumentSyntax
+//@[029:00030) |   | |   |   | | └─IntegerLiteralSyntax
+//@[029:00030) |   | |   |   | |   └─Token(Integer) |0|
+//@[030:00031) |   | |   |   | ├─Token(Comma) |,|
+//@[032:00033) |   | |   |   | ├─FunctionArgumentSyntax
+//@[032:00033) |   | |   |   | | └─IntegerLiteralSyntax
+//@[032:00033) |   | |   |   | |   └─Token(Integer) |4|
+//@[033:00034) |   | |   |   | └─Token(RightParen) |)|
+//@[034:00035) |   | |   |   ├─Token(Colon) |:|
+//@[036:00076) |   | |   |   ├─ObjectSyntax
+//@[036:00037) |   | |   |   | ├─Token(LeftBrace) |{|
+//@[037:00039) |   | |   |   | ├─Token(NewLine) |\r\n|
+      name: 'subnet-${i}-${i}'
+//@[006:00030) |   | |   |   | ├─ObjectPropertySyntax
+//@[006:00010) |   | |   |   | | ├─IdentifierSyntax
+//@[006:00010) |   | |   |   | | | └─Token(Identifier) |name|
+//@[010:00011) |   | |   |   | | ├─Token(Colon) |:|
+//@[012:00030) |   | |   |   | | └─StringSyntax
+//@[012:00022) |   | |   |   | |   ├─Token(StringLeftPiece) |'subnet-${|
+//@[022:00023) |   | |   |   | |   ├─VariableAccessSyntax
+//@[022:00023) |   | |   |   | |   | └─IdentifierSyntax
+//@[022:00023) |   | |   |   | |   |   └─Token(Identifier) |i|
+//@[023:00027) |   | |   |   | |   ├─Token(StringMiddlePiece) |}-${|
+//@[027:00028) |   | |   |   | |   ├─VariableAccessSyntax
+//@[027:00028) |   | |   |   | |   | └─IdentifierSyntax
+//@[027:00028) |   | |   |   | |   |   └─Token(Identifier) |i|
+//@[028:00030) |   | |   |   | |   └─Token(StringRightPiece) |}'|
+//@[030:00032) |   | |   |   | ├─Token(NewLine) |\r\n|
+    }]
+//@[004:00005) |   | |   |   | └─Token(RightBrace) |}|
+//@[005:00006) |   | |   |   └─Token(RightSquare) |]|
+//@[006:00008) |   | |   ├─Token(NewLine) |\r\n|
+  }
+//@[002:00003) |   | |   └─Token(RightBrace) |}|
+//@[003:00005) |   | ├─Token(NewLine) |\r\n|
+}]
+//@[000:00001) |   | └─Token(RightBrace) |}|
+//@[001:00002) |   └─Token(RightSquare) |]|
+//@[002:00006) ├─Token(NewLine) |\r\n\r\n|
+
+// duplicate in global and multiple loop scopes are allowed (inner hides the outer)
+//@[083:00085) ├─Token(NewLine) |\r\n|
+var duplicatesEverywhere = 'hello'
+//@[000:00034) ├─VariableDeclarationSyntax
+//@[000:00003) | ├─Token(Identifier) |var|
+//@[004:00024) | ├─IdentifierSyntax
+//@[004:00024) | | └─Token(Identifier) |duplicatesEverywhere|
+//@[025:00026) | ├─Token(Assignment) |=|
+//@[027:00034) | └─StringSyntax
+//@[027:00034) |   └─Token(StringComplete) |'hello'|
+//@[034:00036) ├─Token(NewLine) |\r\n|
+resource duplicateInGlobalAndTwoLoops 'Microsoft.Network/virtualNetworks@2020-06-01' = [for duplicatesEverywhere in range(0, 3): {
+//@[000:00308) ├─ResourceDeclarationSyntax
+//@[000:00008) | ├─Token(Identifier) |resource|
+//@[009:00037) | ├─IdentifierSyntax
+//@[009:00037) | | └─Token(Identifier) |duplicateInGlobalAndTwoLoops|
+//@[038:00084) | ├─StringSyntax
+//@[038:00084) | | └─Token(StringComplete) |'Microsoft.Network/virtualNetworks@2020-06-01'|
+//@[085:00086) | ├─Token(Assignment) |=|
+//@[087:00308) | └─ForSyntax
+//@[087:00088) |   ├─Token(LeftSquare) |[|
+//@[088:00091) |   ├─Token(Identifier) |for|
+//@[092:00112) |   ├─LocalVariableSyntax
+//@[092:00112) |   | └─IdentifierSyntax
+//@[092:00112) |   |   └─Token(Identifier) |duplicatesEverywhere|
+//@[113:00115) |   ├─Token(Identifier) |in|
+//@[116:00127) |   ├─FunctionCallSyntax
+//@[116:00121) |   | ├─IdentifierSyntax
+//@[116:00121) |   | | └─Token(Identifier) |range|
+//@[121:00122) |   | ├─Token(LeftParen) |(|
+//@[122:00123) |   | ├─FunctionArgumentSyntax
+//@[122:00123) |   | | └─IntegerLiteralSyntax
+//@[122:00123) |   | |   └─Token(Integer) |0|
+//@[123:00124) |   | ├─Token(Comma) |,|
+//@[125:00126) |   | ├─FunctionArgumentSyntax
+//@[125:00126) |   | | └─IntegerLiteralSyntax
+//@[125:00126) |   | |   └─Token(Integer) |3|
+//@[126:00127) |   | └─Token(RightParen) |)|
+//@[127:00128) |   ├─Token(Colon) |:|
+//@[129:00307) |   ├─ObjectSyntax
+//@[129:00130) |   | ├─Token(LeftBrace) |{|
+//@[130:00132) |   | ├─Token(NewLine) |\r\n|
+  name: 'vnet-${duplicatesEverywhere}'
+//@[002:00038) |   | ├─ObjectPropertySyntax
+//@[002:00006) |   | | ├─IdentifierSyntax
+//@[002:00006) |   | | | └─Token(Identifier) |name|
+//@[006:00007) |   | | ├─Token(Colon) |:|
+//@[008:00038) |   | | └─StringSyntax
+//@[008:00016) |   | |   ├─Token(StringLeftPiece) |'vnet-${|
+//@[016:00036) |   | |   ├─VariableAccessSyntax
+//@[016:00036) |   | |   | └─IdentifierSyntax
+//@[016:00036) |   | |   |   └─Token(Identifier) |duplicatesEverywhere|
+//@[036:00038) |   | |   └─Token(StringRightPiece) |}'|
+//@[038:00040) |   | ├─Token(NewLine) |\r\n|
+  properties: {
+//@[002:00132) |   | ├─ObjectPropertySyntax
+//@[002:00012) |   | | ├─IdentifierSyntax
+//@[002:00012) |   | | | └─Token(Identifier) |properties|
+//@[012:00013) |   | | ├─Token(Colon) |:|
+//@[014:00132) |   | | └─ObjectSyntax
+//@[014:00015) |   | |   ├─Token(LeftBrace) |{|
+//@[015:00017) |   | |   ├─Token(NewLine) |\r\n|
+    subnets: [for duplicatesEverywhere in range(0, 4): {
+//@[004:00110) |   | |   ├─ObjectPropertySyntax
+//@[004:00011) |   | |   | ├─IdentifierSyntax
+//@[004:00011) |   | |   | | └─Token(Identifier) |subnets|
+//@[011:00012) |   | |   | ├─Token(Colon) |:|
+//@[013:00110) |   | |   | └─ForSyntax
+//@[013:00014) |   | |   |   ├─Token(LeftSquare) |[|
+//@[014:00017) |   | |   |   ├─Token(Identifier) |for|
+//@[018:00038) |   | |   |   ├─LocalVariableSyntax
+//@[018:00038) |   | |   |   | └─IdentifierSyntax
+//@[018:00038) |   | |   |   |   └─Token(Identifier) |duplicatesEverywhere|
+//@[039:00041) |   | |   |   ├─Token(Identifier) |in|
+//@[042:00053) |   | |   |   ├─FunctionCallSyntax
+//@[042:00047) |   | |   |   | ├─IdentifierSyntax
+//@[042:00047) |   | |   |   | | └─Token(Identifier) |range|
+//@[047:00048) |   | |   |   | ├─Token(LeftParen) |(|
+//@[048:00049) |   | |   |   | ├─FunctionArgumentSyntax
+//@[048:00049) |   | |   |   | | └─IntegerLiteralSyntax
+//@[048:00049) |   | |   |   | |   └─Token(Integer) |0|
+//@[049:00050) |   | |   |   | ├─Token(Comma) |,|
+//@[051:00052) |   | |   |   | ├─FunctionArgumentSyntax
+//@[051:00052) |   | |   |   | | └─IntegerLiteralSyntax
+//@[051:00052) |   | |   |   | |   └─Token(Integer) |4|
+//@[052:00053) |   | |   |   | └─Token(RightParen) |)|
+//@[053:00054) |   | |   |   ├─Token(Colon) |:|
+//@[055:00109) |   | |   |   ├─ObjectSyntax
+//@[055:00056) |   | |   |   | ├─Token(LeftBrace) |{|
+//@[056:00058) |   | |   |   | ├─Token(NewLine) |\r\n|
+      name: 'subnet-${duplicatesEverywhere}'
+//@[006:00044) |   | |   |   | ├─ObjectPropertySyntax
+//@[006:00010) |   | |   |   | | ├─IdentifierSyntax
+//@[006:00010) |   | |   |   | | | └─Token(Identifier) |name|
+//@[010:00011) |   | |   |   | | ├─Token(Colon) |:|
+//@[012:00044) |   | |   |   | | └─StringSyntax
+//@[012:00022) |   | |   |   | |   ├─Token(StringLeftPiece) |'subnet-${|
+//@[022:00042) |   | |   |   | |   ├─VariableAccessSyntax
+//@[022:00042) |   | |   |   | |   | └─IdentifierSyntax
+//@[022:00042) |   | |   |   | |   |   └─Token(Identifier) |duplicatesEverywhere|
+//@[042:00044) |   | |   |   | |   └─Token(StringRightPiece) |}'|
+//@[044:00046) |   | |   |   | ├─Token(NewLine) |\r\n|
+    }]
+//@[004:00005) |   | |   |   | └─Token(RightBrace) |}|
+//@[005:00006) |   | |   |   └─Token(RightSquare) |]|
+//@[006:00008) |   | |   ├─Token(NewLine) |\r\n|
+  }
+//@[002:00003) |   | |   └─Token(RightBrace) |}|
+//@[003:00005) |   | ├─Token(NewLine) |\r\n|
+}]
+//@[000:00001) |   | └─Token(RightBrace) |}|
+//@[001:00002) |   └─Token(RightSquare) |]|
+//@[002:00006) ├─Token(NewLine) |\r\n\r\n|
+
+/*
+  Scope values created via array access on a resource collection
+*/
+//@[002:00004) ├─Token(NewLine) |\r\n|
+resource dnsZones 'Microsoft.Network/dnsZones@2018-05-01' = [for zone in range(0,4): {
+//@[000:00135) ├─ResourceDeclarationSyntax
+//@[000:00008) | ├─Token(Identifier) |resource|
+//@[009:00017) | ├─IdentifierSyntax
+//@[009:00017) | | └─Token(Identifier) |dnsZones|
+//@[018:00057) | ├─StringSyntax
+//@[018:00057) | | └─Token(StringComplete) |'Microsoft.Network/dnsZones@2018-05-01'|
+//@[058:00059) | ├─Token(Assignment) |=|
+//@[060:00135) | └─ForSyntax
+//@[060:00061) |   ├─Token(LeftSquare) |[|
+//@[061:00064) |   ├─Token(Identifier) |for|
+//@[065:00069) |   ├─LocalVariableSyntax
+//@[065:00069) |   | └─IdentifierSyntax
+//@[065:00069) |   |   └─Token(Identifier) |zone|
+//@[070:00072) |   ├─Token(Identifier) |in|
+//@[073:00083) |   ├─FunctionCallSyntax
+//@[073:00078) |   | ├─IdentifierSyntax
+//@[073:00078) |   | | └─Token(Identifier) |range|
+//@[078:00079) |   | ├─Token(LeftParen) |(|
+//@[079:00080) |   | ├─FunctionArgumentSyntax
+//@[079:00080) |   | | └─IntegerLiteralSyntax
+//@[079:00080) |   | |   └─Token(Integer) |0|
+//@[080:00081) |   | ├─Token(Comma) |,|
+//@[081:00082) |   | ├─FunctionArgumentSyntax
+//@[081:00082) |   | | └─IntegerLiteralSyntax
+//@[081:00082) |   | |   └─Token(Integer) |4|
+//@[082:00083) |   | └─Token(RightParen) |)|
+//@[083:00084) |   ├─Token(Colon) |:|
+//@[085:00134) |   ├─ObjectSyntax
+//@[085:00086) |   | ├─Token(LeftBrace) |{|
+//@[086:00088) |   | ├─Token(NewLine) |\r\n|
+  name: 'zone${zone}'
+//@[002:00021) |   | ├─ObjectPropertySyntax
+//@[002:00006) |   | | ├─IdentifierSyntax
+//@[002:00006) |   | | | └─Token(Identifier) |name|
+//@[006:00007) |   | | ├─Token(Colon) |:|
+//@[008:00021) |   | | └─StringSyntax
+//@[008:00015) |   | |   ├─Token(StringLeftPiece) |'zone${|
+//@[015:00019) |   | |   ├─VariableAccessSyntax
+//@[015:00019) |   | |   | └─IdentifierSyntax
+//@[015:00019) |   | |   |   └─Token(Identifier) |zone|
+//@[019:00021) |   | |   └─Token(StringRightPiece) |}'|
+//@[021:00023) |   | ├─Token(NewLine) |\r\n|
+  location: 'global'
+//@[002:00020) |   | ├─ObjectPropertySyntax
+//@[002:00010) |   | | ├─IdentifierSyntax
+//@[002:00010) |   | | | └─Token(Identifier) |location|
+//@[010:00011) |   | | ├─Token(Colon) |:|
+//@[012:00020) |   | | └─StringSyntax
+//@[012:00020) |   | |   └─Token(StringComplete) |'global'|
+//@[020:00022) |   | ├─Token(NewLine) |\r\n|
+}]
+//@[000:00001) |   | └─Token(RightBrace) |}|
+//@[001:00002) |   └─Token(RightSquare) |]|
+//@[002:00006) ├─Token(NewLine) |\r\n\r\n|
+
+resource locksOnZones 'Microsoft.Authorization/locks@2016-09-01' = [for lock in range(0,2): {
+//@[000:00194) ├─ResourceDeclarationSyntax
+//@[000:00008) | ├─Token(Identifier) |resource|
+//@[009:00021) | ├─IdentifierSyntax
+//@[009:00021) | | └─Token(Identifier) |locksOnZones|
+//@[022:00064) | ├─StringSyntax
+//@[022:00064) | | └─Token(StringComplete) |'Microsoft.Authorization/locks@2016-09-01'|
+//@[065:00066) | ├─Token(Assignment) |=|
+//@[067:00194) | └─ForSyntax
+//@[067:00068) |   ├─Token(LeftSquare) |[|
+//@[068:00071) |   ├─Token(Identifier) |for|
+//@[072:00076) |   ├─LocalVariableSyntax
+//@[072:00076) |   | └─IdentifierSyntax
+//@[072:00076) |   |   └─Token(Identifier) |lock|
+//@[077:00079) |   ├─Token(Identifier) |in|
+//@[080:00090) |   ├─FunctionCallSyntax
+//@[080:00085) |   | ├─IdentifierSyntax
+//@[080:00085) |   | | └─Token(Identifier) |range|
+//@[085:00086) |   | ├─Token(LeftParen) |(|
+//@[086:00087) |   | ├─FunctionArgumentSyntax
+//@[086:00087) |   | | └─IntegerLiteralSyntax
+//@[086:00087) |   | |   └─Token(Integer) |0|
+//@[087:00088) |   | ├─Token(Comma) |,|
+//@[088:00089) |   | ├─FunctionArgumentSyntax
+//@[088:00089) |   | | └─IntegerLiteralSyntax
+//@[088:00089) |   | |   └─Token(Integer) |2|
+//@[089:00090) |   | └─Token(RightParen) |)|
+//@[090:00091) |   ├─Token(Colon) |:|
+//@[092:00193) |   ├─ObjectSyntax
+//@[092:00093) |   | ├─Token(LeftBrace) |{|
+//@[093:00095) |   | ├─Token(NewLine) |\r\n|
+  name: 'lock${lock}'
+//@[002:00021) |   | ├─ObjectPropertySyntax
+//@[002:00006) |   | | ├─IdentifierSyntax
+//@[002:00006) |   | | | └─Token(Identifier) |name|
+//@[006:00007) |   | | ├─Token(Colon) |:|
+//@[008:00021) |   | | └─StringSyntax
+//@[008:00015) |   | |   ├─Token(StringLeftPiece) |'lock${|
+//@[015:00019) |   | |   ├─VariableAccessSyntax
+//@[015:00019) |   | |   | └─IdentifierSyntax
+//@[015:00019) |   | |   |   └─Token(Identifier) |lock|
+//@[019:00021) |   | |   └─Token(StringRightPiece) |}'|
+//@[021:00023) |   | ├─Token(NewLine) |\r\n|
+  properties: {
+//@[002:00047) |   | ├─ObjectPropertySyntax
+//@[002:00012) |   | | ├─IdentifierSyntax
+//@[002:00012) |   | | | └─Token(Identifier) |properties|
+//@[012:00013) |   | | ├─Token(Colon) |:|
+//@[014:00047) |   | | └─ObjectSyntax
+//@[014:00015) |   | |   ├─Token(LeftBrace) |{|
+//@[015:00017) |   | |   ├─Token(NewLine) |\r\n|
+    level: 'CanNotDelete'
+//@[004:00025) |   | |   ├─ObjectPropertySyntax
+//@[004:00009) |   | |   | ├─IdentifierSyntax
+//@[004:00009) |   | |   | | └─Token(Identifier) |level|
+//@[009:00010) |   | |   | ├─Token(Colon) |:|
+//@[011:00025) |   | |   | └─StringSyntax
+//@[011:00025) |   | |   |   └─Token(StringComplete) |'CanNotDelete'|
+//@[025:00027) |   | |   ├─Token(NewLine) |\r\n|
+  }
+//@[002:00003) |   | |   └─Token(RightBrace) |}|
+//@[003:00005) |   | ├─Token(NewLine) |\r\n|
+  scope: dnsZones[lock]
+//@[002:00023) |   | ├─ObjectPropertySyntax
+//@[002:00007) |   | | ├─IdentifierSyntax
+//@[002:00007) |   | | | └─Token(Identifier) |scope|
+//@[007:00008) |   | | ├─Token(Colon) |:|
+//@[009:00023) |   | | └─ArrayAccessSyntax
+//@[009:00017) |   | |   ├─VariableAccessSyntax
+//@[009:00017) |   | |   | └─IdentifierSyntax
+//@[009:00017) |   | |   |   └─Token(Identifier) |dnsZones|
+//@[017:00018) |   | |   ├─Token(LeftSquare) |[|
+//@[018:00022) |   | |   ├─VariableAccessSyntax
+//@[018:00022) |   | |   | └─IdentifierSyntax
+//@[018:00022) |   | |   |   └─Token(Identifier) |lock|
+//@[022:00023) |   | |   └─Token(RightSquare) |]|
+//@[023:00025) |   | ├─Token(NewLine) |\r\n|
+}]
+//@[000:00001) |   | └─Token(RightBrace) |}|
+//@[001:00002) |   └─Token(RightSquare) |]|
+//@[002:00006) ├─Token(NewLine) |\r\n\r\n|
+
+resource moreLocksOnZones 'Microsoft.Authorization/locks@2016-09-01' = [for (lock, i) in range(0,3): {
+//@[000:00196) ├─ResourceDeclarationSyntax
+//@[000:00008) | ├─Token(Identifier) |resource|
+//@[009:00025) | ├─IdentifierSyntax
+//@[009:00025) | | └─Token(Identifier) |moreLocksOnZones|
+//@[026:00068) | ├─StringSyntax
+//@[026:00068) | | └─Token(StringComplete) |'Microsoft.Authorization/locks@2016-09-01'|
+//@[069:00070) | ├─Token(Assignment) |=|
+//@[071:00196) | └─ForSyntax
+//@[071:00072) |   ├─Token(LeftSquare) |[|
+//@[072:00075) |   ├─Token(Identifier) |for|
+//@[076:00085) |   ├─VariableBlockSyntax
+//@[076:00077) |   | ├─Token(LeftParen) |(|
+//@[077:00081) |   | ├─LocalVariableSyntax
+//@[077:00081) |   | | └─IdentifierSyntax
+//@[077:00081) |   | |   └─Token(Identifier) |lock|
+//@[081:00082) |   | ├─Token(Comma) |,|
+//@[083:00084) |   | ├─LocalVariableSyntax
+//@[083:00084) |   | | └─IdentifierSyntax
+//@[083:00084) |   | |   └─Token(Identifier) |i|
+//@[084:00085) |   | └─Token(RightParen) |)|
+//@[086:00088) |   ├─Token(Identifier) |in|
+//@[089:00099) |   ├─FunctionCallSyntax
+//@[089:00094) |   | ├─IdentifierSyntax
+//@[089:00094) |   | | └─Token(Identifier) |range|
+//@[094:00095) |   | ├─Token(LeftParen) |(|
+//@[095:00096) |   | ├─FunctionArgumentSyntax
+//@[095:00096) |   | | └─IntegerLiteralSyntax
+//@[095:00096) |   | |   └─Token(Integer) |0|
+//@[096:00097) |   | ├─Token(Comma) |,|
+//@[097:00098) |   | ├─FunctionArgumentSyntax
+//@[097:00098) |   | | └─IntegerLiteralSyntax
+//@[097:00098) |   | |   └─Token(Integer) |3|
+//@[098:00099) |   | └─Token(RightParen) |)|
+//@[099:00100) |   ├─Token(Colon) |:|
+//@[101:00195) |   ├─ObjectSyntax
+//@[101:00102) |   | ├─Token(LeftBrace) |{|
+//@[102:00104) |   | ├─Token(NewLine) |\r\n|
+  name: 'another${i}'
+//@[002:00021) |   | ├─ObjectPropertySyntax
+//@[002:00006) |   | | ├─IdentifierSyntax
+//@[002:00006) |   | | | └─Token(Identifier) |name|
+//@[006:00007) |   | | ├─Token(Colon) |:|
+//@[008:00021) |   | | └─StringSyntax
+//@[008:00018) |   | |   ├─Token(StringLeftPiece) |'another${|
+//@[018:00019) |   | |   ├─VariableAccessSyntax
+//@[018:00019) |   | |   | └─IdentifierSyntax
+//@[018:00019) |   | |   |   └─Token(Identifier) |i|
+//@[019:00021) |   | |   └─Token(StringRightPiece) |}'|
+//@[021:00023) |   | ├─Token(NewLine) |\r\n|
+  properties: {
+//@[002:00043) |   | ├─ObjectPropertySyntax
+//@[002:00012) |   | | ├─IdentifierSyntax
+//@[002:00012) |   | | | └─Token(Identifier) |properties|
+//@[012:00013) |   | | ├─Token(Colon) |:|
+//@[014:00043) |   | | └─ObjectSyntax
+//@[014:00015) |   | |   ├─Token(LeftBrace) |{|
+//@[015:00017) |   | |   ├─Token(NewLine) |\r\n|
+    level: 'ReadOnly'
+//@[004:00021) |   | |   ├─ObjectPropertySyntax
+//@[004:00009) |   | |   | ├─IdentifierSyntax
+//@[004:00009) |   | |   | | └─Token(Identifier) |level|
+//@[009:00010) |   | |   | ├─Token(Colon) |:|
+//@[011:00021) |   | |   | └─StringSyntax
+//@[011:00021) |   | |   |   └─Token(StringComplete) |'ReadOnly'|
+//@[021:00023) |   | |   ├─Token(NewLine) |\r\n|
+  }
+//@[002:00003) |   | |   └─Token(RightBrace) |}|
+//@[003:00005) |   | ├─Token(NewLine) |\r\n|
+  scope: dnsZones[i]
+//@[002:00020) |   | ├─ObjectPropertySyntax
+//@[002:00007) |   | | ├─IdentifierSyntax
+//@[002:00007) |   | | | └─Token(Identifier) |scope|
+//@[007:00008) |   | | ├─Token(Colon) |:|
+//@[009:00020) |   | | └─ArrayAccessSyntax
+//@[009:00017) |   | |   ├─VariableAccessSyntax
+//@[009:00017) |   | |   | └─IdentifierSyntax
+//@[009:00017) |   | |   |   └─Token(Identifier) |dnsZones|
+//@[017:00018) |   | |   ├─Token(LeftSquare) |[|
+//@[018:00019) |   | |   ├─VariableAccessSyntax
+//@[018:00019) |   | |   | └─IdentifierSyntax
+//@[018:00019) |   | |   |   └─Token(Identifier) |i|
+//@[019:00020) |   | |   └─Token(RightSquare) |]|
+//@[020:00022) |   | ├─Token(NewLine) |\r\n|
+}]
+//@[000:00001) |   | └─Token(RightBrace) |}|
+//@[001:00002) |   └─Token(RightSquare) |]|
+//@[002:00006) ├─Token(NewLine) |\r\n\r\n|
+
+resource singleLockOnFirstZone 'Microsoft.Authorization/locks@2016-09-01' = {
+//@[000:00170) ├─ResourceDeclarationSyntax
+//@[000:00008) | ├─Token(Identifier) |resource|
+//@[009:00030) | ├─IdentifierSyntax
+//@[009:00030) | | └─Token(Identifier) |singleLockOnFirstZone|
+//@[031:00073) | ├─StringSyntax
+//@[031:00073) | | └─Token(StringComplete) |'Microsoft.Authorization/locks@2016-09-01'|
+//@[074:00075) | ├─Token(Assignment) |=|
+//@[076:00170) | └─ObjectSyntax
+//@[076:00077) |   ├─Token(LeftBrace) |{|
+//@[077:00079) |   ├─Token(NewLine) |\r\n|
+  name: 'single-lock'
+//@[002:00021) |   ├─ObjectPropertySyntax
+//@[002:00006) |   | ├─IdentifierSyntax
+//@[002:00006) |   | | └─Token(Identifier) |name|
+//@[006:00007) |   | ├─Token(Colon) |:|
+//@[008:00021) |   | └─StringSyntax
+//@[008:00021) |   |   └─Token(StringComplete) |'single-lock'|
+//@[021:00023) |   ├─Token(NewLine) |\r\n|
+  properties: {
+//@[002:00043) |   ├─ObjectPropertySyntax
+//@[002:00012) |   | ├─IdentifierSyntax
+//@[002:00012) |   | | └─Token(Identifier) |properties|
+//@[012:00013) |   | ├─Token(Colon) |:|
+//@[014:00043) |   | └─ObjectSyntax
+//@[014:00015) |   |   ├─Token(LeftBrace) |{|
+//@[015:00017) |   |   ├─Token(NewLine) |\r\n|
+    level: 'ReadOnly'
+//@[004:00021) |   |   ├─ObjectPropertySyntax
+//@[004:00009) |   |   | ├─IdentifierSyntax
+//@[004:00009) |   |   | | └─Token(Identifier) |level|
+//@[009:00010) |   |   | ├─Token(Colon) |:|
+//@[011:00021) |   |   | └─StringSyntax
+//@[011:00021) |   |   |   └─Token(StringComplete) |'ReadOnly'|
+//@[021:00023) |   |   ├─Token(NewLine) |\r\n|
+  }
+//@[002:00003) |   |   └─Token(RightBrace) |}|
+//@[003:00005) |   ├─Token(NewLine) |\r\n|
+  scope: dnsZones[0]
+//@[002:00020) |   ├─ObjectPropertySyntax
+//@[002:00007) |   | ├─IdentifierSyntax
+//@[002:00007) |   | | └─Token(Identifier) |scope|
+//@[007:00008) |   | ├─Token(Colon) |:|
+//@[009:00020) |   | └─ArrayAccessSyntax
+//@[009:00017) |   |   ├─VariableAccessSyntax
+//@[009:00017) |   |   | └─IdentifierSyntax
+//@[009:00017) |   |   |   └─Token(Identifier) |dnsZones|
+//@[017:00018) |   |   ├─Token(LeftSquare) |[|
+//@[018:00019) |   |   ├─IntegerLiteralSyntax
+//@[018:00019) |   |   | └─Token(Integer) |0|
+//@[019:00020) |   |   └─Token(RightSquare) |]|
+//@[020:00022) |   ├─Token(NewLine) |\r\n|
+}
+//@[000:00001) |   └─Token(RightBrace) |}|
+//@[001:00007) ├─Token(NewLine) |\r\n\r\n\r\n|
+
+
+resource p1_vnet 'Microsoft.Network/virtualNetworks@2020-06-01' = {
+//@[000:00234) ├─ResourceDeclarationSyntax
+//@[000:00008) | ├─Token(Identifier) |resource|
+//@[009:00016) | ├─IdentifierSyntax
+//@[009:00016) | | └─Token(Identifier) |p1_vnet|
+//@[017:00063) | ├─StringSyntax
+//@[017:00063) | | └─Token(StringComplete) |'Microsoft.Network/virtualNetworks@2020-06-01'|
+//@[064:00065) | ├─Token(Assignment) |=|
+//@[066:00234) | └─ObjectSyntax
+//@[066:00067) |   ├─Token(LeftBrace) |{|
+//@[067:00069) |   ├─Token(NewLine) |\r\n|
+  location: resourceGroup().location
+//@[002:00036) |   ├─ObjectPropertySyntax
+//@[002:00010) |   | ├─IdentifierSyntax
+//@[002:00010) |   | | └─Token(Identifier) |location|
+//@[010:00011) |   | ├─Token(Colon) |:|
+//@[012:00036) |   | └─PropertyAccessSyntax
+//@[012:00027) |   |   ├─FunctionCallSyntax
+//@[012:00025) |   |   | ├─IdentifierSyntax
+//@[012:00025) |   |   | | └─Token(Identifier) |resourceGroup|
+//@[025:00026) |   |   | ├─Token(LeftParen) |(|
+//@[026:00027) |   |   | └─Token(RightParen) |)|
+//@[027:00028) |   |   ├─Token(Dot) |.|
+//@[028:00036) |   |   └─IdentifierSyntax
+//@[028:00036) |   |     └─Token(Identifier) |location|
+//@[036:00038) |   ├─Token(NewLine) |\r\n|
+  name: 'myVnet'
+//@[002:00016) |   ├─ObjectPropertySyntax
+//@[002:00006) |   | ├─IdentifierSyntax
+//@[002:00006) |   | | └─Token(Identifier) |name|
+//@[006:00007) |   | ├─Token(Colon) |:|
+//@[008:00016) |   | └─StringSyntax
+//@[008:00016) |   |   └─Token(StringComplete) |'myVnet'|
+//@[016:00018) |   ├─Token(NewLine) |\r\n|
+  properties: {
+//@[002:00106) |   ├─ObjectPropertySyntax
+//@[002:00012) |   | ├─IdentifierSyntax
+//@[002:00012) |   | | └─Token(Identifier) |properties|
+//@[012:00013) |   | ├─Token(Colon) |:|
+//@[014:00106) |   | └─ObjectSyntax
+//@[014:00015) |   |   ├─Token(LeftBrace) |{|
+//@[015:00017) |   |   ├─Token(NewLine) |\r\n|
+    addressSpace: {
+//@[004:00084) |   |   ├─ObjectPropertySyntax
+//@[004:00016) |   |   | ├─IdentifierSyntax
+//@[004:00016) |   |   | | └─Token(Identifier) |addressSpace|
+//@[016:00017) |   |   | ├─Token(Colon) |:|
+//@[018:00084) |   |   | └─ObjectSyntax
+//@[018:00019) |   |   |   ├─Token(LeftBrace) |{|
+//@[019:00021) |   |   |   ├─Token(NewLine) |\r\n|
+      addressPrefixes: [
+//@[006:00056) |   |   |   ├─ObjectPropertySyntax
+//@[006:00021) |   |   |   | ├─IdentifierSyntax
+//@[006:00021) |   |   |   | | └─Token(Identifier) |addressPrefixes|
+//@[021:00022) |   |   |   | ├─Token(Colon) |:|
+//@[023:00056) |   |   |   | └─ArraySyntax
+//@[023:00024) |   |   |   |   ├─Token(LeftSquare) |[|
+//@[024:00026) |   |   |   |   ├─Token(NewLine) |\r\n|
+        '10.0.0.0/20'
+//@[008:00021) |   |   |   |   ├─ArrayItemSyntax
+//@[008:00021) |   |   |   |   | └─StringSyntax
+//@[008:00021) |   |   |   |   |   └─Token(StringComplete) |'10.0.0.0/20'|
+//@[021:00023) |   |   |   |   ├─Token(NewLine) |\r\n|
+      ]
+//@[006:00007) |   |   |   |   └─Token(RightSquare) |]|
+//@[007:00009) |   |   |   ├─Token(NewLine) |\r\n|
+    }
+//@[004:00005) |   |   |   └─Token(RightBrace) |}|
+//@[005:00007) |   |   ├─Token(NewLine) |\r\n|
+  }
+//@[002:00003) |   |   └─Token(RightBrace) |}|
+//@[003:00005) |   ├─Token(NewLine) |\r\n|
+}
+//@[000:00001) |   └─Token(RightBrace) |}|
+//@[001:00005) ├─Token(NewLine) |\r\n\r\n|
+
+resource p1_subnet1 'Microsoft.Network/virtualNetworks/subnets@2020-06-01' = {
+//@[000:00175) ├─ResourceDeclarationSyntax
+//@[000:00008) | ├─Token(Identifier) |resource|
+//@[009:00019) | ├─IdentifierSyntax
+//@[009:00019) | | └─Token(Identifier) |p1_subnet1|
+//@[020:00074) | ├─StringSyntax
+//@[020:00074) | | └─Token(StringComplete) |'Microsoft.Network/virtualNetworks/subnets@2020-06-01'|
+//@[075:00076) | ├─Token(Assignment) |=|
+//@[077:00175) | └─ObjectSyntax
+//@[077:00078) |   ├─Token(LeftBrace) |{|
+//@[078:00080) |   ├─Token(NewLine) |\r\n|
+  parent: p1_vnet
+//@[002:00017) |   ├─ObjectPropertySyntax
+//@[002:00008) |   | ├─IdentifierSyntax
+//@[002:00008) |   | | └─Token(Identifier) |parent|
+//@[008:00009) |   | ├─Token(Colon) |:|
+//@[010:00017) |   | └─VariableAccessSyntax
+//@[010:00017) |   |   └─IdentifierSyntax
+//@[010:00017) |   |     └─Token(Identifier) |p1_vnet|
+//@[017:00019) |   ├─Token(NewLine) |\r\n|
+  name: 'subnet1'
+//@[002:00017) |   ├─ObjectPropertySyntax
+//@[002:00006) |   | ├─IdentifierSyntax
+//@[002:00006) |   | | └─Token(Identifier) |name|
+//@[006:00007) |   | ├─Token(Colon) |:|
+//@[008:00017) |   | └─StringSyntax
+//@[008:00017) |   |   └─Token(StringComplete) |'subnet1'|
+//@[017:00019) |   ├─Token(NewLine) |\r\n|
+  properties: {
+//@[002:00054) |   ├─ObjectPropertySyntax
+//@[002:00012) |   | ├─IdentifierSyntax
+//@[002:00012) |   | | └─Token(Identifier) |properties|
+//@[012:00013) |   | ├─Token(Colon) |:|
+//@[014:00054) |   | └─ObjectSyntax
+//@[014:00015) |   |   ├─Token(LeftBrace) |{|
+//@[015:00017) |   |   ├─Token(NewLine) |\r\n|
+    addressPrefix: '10.0.0.0/24'
+//@[004:00032) |   |   ├─ObjectPropertySyntax
+//@[004:00017) |   |   | ├─IdentifierSyntax
+//@[004:00017) |   |   | | └─Token(Identifier) |addressPrefix|
+//@[017:00018) |   |   | ├─Token(Colon) |:|
+//@[019:00032) |   |   | └─StringSyntax
+//@[019:00032) |   |   |   └─Token(StringComplete) |'10.0.0.0/24'|
+//@[032:00034) |   |   ├─Token(NewLine) |\r\n|
+  }
+//@[002:00003) |   |   └─Token(RightBrace) |}|
+//@[003:00005) |   ├─Token(NewLine) |\r\n|
+}
+//@[000:00001) |   └─Token(RightBrace) |}|
+//@[001:00005) ├─Token(NewLine) |\r\n\r\n|
+
+resource p1_subnet2 'Microsoft.Network/virtualNetworks/subnets@2020-06-01' = {
+//@[000:00175) ├─ResourceDeclarationSyntax
+//@[000:00008) | ├─Token(Identifier) |resource|
+//@[009:00019) | ├─IdentifierSyntax
+//@[009:00019) | | └─Token(Identifier) |p1_subnet2|
+//@[020:00074) | ├─StringSyntax
+//@[020:00074) | | └─Token(StringComplete) |'Microsoft.Network/virtualNetworks/subnets@2020-06-01'|
+//@[075:00076) | ├─Token(Assignment) |=|
+//@[077:00175) | └─ObjectSyntax
+//@[077:00078) |   ├─Token(LeftBrace) |{|
+//@[078:00080) |   ├─Token(NewLine) |\r\n|
+  parent: p1_vnet
+//@[002:00017) |   ├─ObjectPropertySyntax
+//@[002:00008) |   | ├─IdentifierSyntax
+//@[002:00008) |   | | └─Token(Identifier) |parent|
+//@[008:00009) |   | ├─Token(Colon) |:|
+//@[010:00017) |   | └─VariableAccessSyntax
+//@[010:00017) |   |   └─IdentifierSyntax
+//@[010:00017) |   |     └─Token(Identifier) |p1_vnet|
+//@[017:00019) |   ├─Token(NewLine) |\r\n|
+  name: 'subnet2'
+//@[002:00017) |   ├─ObjectPropertySyntax
+//@[002:00006) |   | ├─IdentifierSyntax
+//@[002:00006) |   | | └─Token(Identifier) |name|
+//@[006:00007) |   | ├─Token(Colon) |:|
+//@[008:00017) |   | └─StringSyntax
+//@[008:00017) |   |   └─Token(StringComplete) |'subnet2'|
+//@[017:00019) |   ├─Token(NewLine) |\r\n|
+  properties: {
+//@[002:00054) |   ├─ObjectPropertySyntax
+//@[002:00012) |   | ├─IdentifierSyntax
+//@[002:00012) |   | | └─Token(Identifier) |properties|
+//@[012:00013) |   | ├─Token(Colon) |:|
+//@[014:00054) |   | └─ObjectSyntax
+//@[014:00015) |   |   ├─Token(LeftBrace) |{|
+//@[015:00017) |   |   ├─Token(NewLine) |\r\n|
+    addressPrefix: '10.0.1.0/24'
+//@[004:00032) |   |   ├─ObjectPropertySyntax
+//@[004:00017) |   |   | ├─IdentifierSyntax
+//@[004:00017) |   |   | | └─Token(Identifier) |addressPrefix|
+//@[017:00018) |   |   | ├─Token(Colon) |:|
+//@[019:00032) |   |   | └─StringSyntax
+//@[019:00032) |   |   |   └─Token(StringComplete) |'10.0.1.0/24'|
+//@[032:00034) |   |   ├─Token(NewLine) |\r\n|
+  }
+//@[002:00003) |   |   └─Token(RightBrace) |}|
+//@[003:00005) |   ├─Token(NewLine) |\r\n|
+}
+//@[000:00001) |   └─Token(RightBrace) |}|
+//@[001:00005) ├─Token(NewLine) |\r\n\r\n|
+
+output p1_subnet1prefix string = p1_subnet1.properties.addressPrefix
+//@[000:00068) ├─OutputDeclarationSyntax
+//@[000:00006) | ├─Token(Identifier) |output|
+//@[007:00023) | ├─IdentifierSyntax
+//@[007:00023) | | └─Token(Identifier) |p1_subnet1prefix|
+//@[024:00030) | ├─TypeVariableAccessSyntax
+//@[024:00030) | | └─IdentifierSyntax
+//@[024:00030) | |   └─Token(Identifier) |string|
+//@[031:00032) | ├─Token(Assignment) |=|
+//@[033:00068) | └─PropertyAccessSyntax
+//@[033:00054) |   ├─PropertyAccessSyntax
+//@[033:00043) |   | ├─VariableAccessSyntax
+//@[033:00043) |   | | └─IdentifierSyntax
+//@[033:00043) |   | |   └─Token(Identifier) |p1_subnet1|
+//@[043:00044) |   | ├─Token(Dot) |.|
+//@[044:00054) |   | └─IdentifierSyntax
+//@[044:00054) |   |   └─Token(Identifier) |properties|
+//@[054:00055) |   ├─Token(Dot) |.|
+//@[055:00068) |   └─IdentifierSyntax
+//@[055:00068) |     └─Token(Identifier) |addressPrefix|
+//@[068:00070) ├─Token(NewLine) |\r\n|
+output p1_subnet1name string = p1_subnet1.name
+//@[000:00046) ├─OutputDeclarationSyntax
+//@[000:00006) | ├─Token(Identifier) |output|
+//@[007:00021) | ├─IdentifierSyntax
+//@[007:00021) | | └─Token(Identifier) |p1_subnet1name|
+//@[022:00028) | ├─TypeVariableAccessSyntax
+//@[022:00028) | | └─IdentifierSyntax
+//@[022:00028) | |   └─Token(Identifier) |string|
+//@[029:00030) | ├─Token(Assignment) |=|
+//@[031:00046) | └─PropertyAccessSyntax
+//@[031:00041) |   ├─VariableAccessSyntax
+//@[031:00041) |   | └─IdentifierSyntax
+//@[031:00041) |   |   └─Token(Identifier) |p1_subnet1|
+//@[041:00042) |   ├─Token(Dot) |.|
+//@[042:00046) |   └─IdentifierSyntax
+//@[042:00046) |     └─Token(Identifier) |name|
+//@[046:00048) ├─Token(NewLine) |\r\n|
+output p1_subnet1type string = p1_subnet1.type
+//@[000:00046) ├─OutputDeclarationSyntax
+//@[000:00006) | ├─Token(Identifier) |output|
+//@[007:00021) | ├─IdentifierSyntax
+//@[007:00021) | | └─Token(Identifier) |p1_subnet1type|
+//@[022:00028) | ├─TypeVariableAccessSyntax
+//@[022:00028) | | └─IdentifierSyntax
+//@[022:00028) | |   └─Token(Identifier) |string|
+//@[029:00030) | ├─Token(Assignment) |=|
+//@[031:00046) | └─PropertyAccessSyntax
+//@[031:00041) |   ├─VariableAccessSyntax
+//@[031:00041) |   | └─IdentifierSyntax
+//@[031:00041) |   |   └─Token(Identifier) |p1_subnet1|
+//@[041:00042) |   ├─Token(Dot) |.|
+//@[042:00046) |   └─IdentifierSyntax
+//@[042:00046) |     └─Token(Identifier) |type|
+//@[046:00048) ├─Token(NewLine) |\r\n|
+output p1_subnet1id string = p1_subnet1.id
+//@[000:00042) ├─OutputDeclarationSyntax
+//@[000:00006) | ├─Token(Identifier) |output|
+//@[007:00019) | ├─IdentifierSyntax
+//@[007:00019) | | └─Token(Identifier) |p1_subnet1id|
+//@[020:00026) | ├─TypeVariableAccessSyntax
+//@[020:00026) | | └─IdentifierSyntax
+//@[020:00026) | |   └─Token(Identifier) |string|
+//@[027:00028) | ├─Token(Assignment) |=|
+//@[029:00042) | └─PropertyAccessSyntax
+//@[029:00039) |   ├─VariableAccessSyntax
+//@[029:00039) |   | └─IdentifierSyntax
+//@[029:00039) |   |   └─Token(Identifier) |p1_subnet1|
+//@[039:00040) |   ├─Token(Dot) |.|
+//@[040:00042) |   └─IdentifierSyntax
+//@[040:00042) |     └─Token(Identifier) |id|
+//@[042:00046) ├─Token(NewLine) |\r\n\r\n|
+
+// parent property with extension resource
+//@[042:00044) ├─Token(NewLine) |\r\n|
+resource p2_res1 'Microsoft.Rp1/resource1@2020-06-01' = {
+//@[000:00076) ├─ResourceDeclarationSyntax
+//@[000:00008) | ├─Token(Identifier) |resource|
+//@[009:00016) | ├─IdentifierSyntax
+//@[009:00016) | | └─Token(Identifier) |p2_res1|
+//@[017:00053) | ├─StringSyntax
+//@[017:00053) | | └─Token(StringComplete) |'Microsoft.Rp1/resource1@2020-06-01'|
+//@[054:00055) | ├─Token(Assignment) |=|
+//@[056:00076) | └─ObjectSyntax
+//@[056:00057) |   ├─Token(LeftBrace) |{|
+//@[057:00059) |   ├─Token(NewLine) |\r\n|
+  name: 'res1'
+//@[002:00014) |   ├─ObjectPropertySyntax
+//@[002:00006) |   | ├─IdentifierSyntax
+//@[002:00006) |   | | └─Token(Identifier) |name|
+//@[006:00007) |   | ├─Token(Colon) |:|
+//@[008:00014) |   | └─StringSyntax
+//@[008:00014) |   |   └─Token(StringComplete) |'res1'|
+//@[014:00016) |   ├─Token(NewLine) |\r\n|
+}
+//@[000:00001) |   └─Token(RightBrace) |}|
+//@[001:00005) ├─Token(NewLine) |\r\n\r\n|
+
+resource p2_res1child 'Microsoft.Rp1/resource1/child1@2020-06-01' = {
+//@[000:00109) ├─ResourceDeclarationSyntax
+//@[000:00008) | ├─Token(Identifier) |resource|
+//@[009:00021) | ├─IdentifierSyntax
+//@[009:00021) | | └─Token(Identifier) |p2_res1child|
+//@[022:00065) | ├─StringSyntax
+//@[022:00065) | | └─Token(StringComplete) |'Microsoft.Rp1/resource1/child1@2020-06-01'|
+//@[066:00067) | ├─Token(Assignment) |=|
+//@[068:00109) | └─ObjectSyntax
+//@[068:00069) |   ├─Token(LeftBrace) |{|
+//@[069:00071) |   ├─Token(NewLine) |\r\n|
+  parent: p2_res1
+//@[002:00017) |   ├─ObjectPropertySyntax
+//@[002:00008) |   | ├─IdentifierSyntax
+//@[002:00008) |   | | └─Token(Identifier) |parent|
+//@[008:00009) |   | ├─Token(Colon) |:|
+//@[010:00017) |   | └─VariableAccessSyntax
+//@[010:00017) |   |   └─IdentifierSyntax
+//@[010:00017) |   |     └─Token(Identifier) |p2_res1|
+//@[017:00019) |   ├─Token(NewLine) |\r\n|
+  name: 'child1'
+//@[002:00016) |   ├─ObjectPropertySyntax
+//@[002:00006) |   | ├─IdentifierSyntax
+//@[002:00006) |   | | └─Token(Identifier) |name|
+//@[006:00007) |   | ├─Token(Colon) |:|
+//@[008:00016) |   | └─StringSyntax
+//@[008:00016) |   |   └─Token(StringComplete) |'child1'|
+//@[016:00018) |   ├─Token(NewLine) |\r\n|
+}
+//@[000:00001) |   └─Token(RightBrace) |}|
+//@[001:00005) ├─Token(NewLine) |\r\n\r\n|
+
+resource p2_res2 'Microsoft.Rp2/resource2@2020-06-01' = {
+//@[000:00099) ├─ResourceDeclarationSyntax
+//@[000:00008) | ├─Token(Identifier) |resource|
+//@[009:00016) | ├─IdentifierSyntax
+//@[009:00016) | | └─Token(Identifier) |p2_res2|
+//@[017:00053) | ├─StringSyntax
+//@[017:00053) | | └─Token(StringComplete) |'Microsoft.Rp2/resource2@2020-06-01'|
+//@[054:00055) | ├─Token(Assignment) |=|
+//@[056:00099) | └─ObjectSyntax
+//@[056:00057) |   ├─Token(LeftBrace) |{|
+//@[057:00059) |   ├─Token(NewLine) |\r\n|
+  scope: p2_res1child
+//@[002:00021) |   ├─ObjectPropertySyntax
+//@[002:00007) |   | ├─IdentifierSyntax
+//@[002:00007) |   | | └─Token(Identifier) |scope|
+//@[007:00008) |   | ├─Token(Colon) |:|
+//@[009:00021) |   | └─VariableAccessSyntax
+//@[009:00021) |   |   └─IdentifierSyntax
+//@[009:00021) |   |     └─Token(Identifier) |p2_res1child|
+//@[021:00023) |   ├─Token(NewLine) |\r\n|
+  name: 'res2'
+//@[002:00014) |   ├─ObjectPropertySyntax
+//@[002:00006) |   | ├─IdentifierSyntax
+//@[002:00006) |   | | └─Token(Identifier) |name|
+//@[006:00007) |   | ├─Token(Colon) |:|
+//@[008:00014) |   | └─StringSyntax
+//@[008:00014) |   |   └─Token(StringComplete) |'res2'|
+//@[014:00016) |   ├─Token(NewLine) |\r\n|
+}
+//@[000:00001) |   └─Token(RightBrace) |}|
+//@[001:00005) ├─Token(NewLine) |\r\n\r\n|
+
+resource p2_res2child 'Microsoft.Rp2/resource2/child2@2020-06-01' = {
+//@[000:00109) ├─ResourceDeclarationSyntax
+//@[000:00008) | ├─Token(Identifier) |resource|
+//@[009:00021) | ├─IdentifierSyntax
+//@[009:00021) | | └─Token(Identifier) |p2_res2child|
+//@[022:00065) | ├─StringSyntax
+//@[022:00065) | | └─Token(StringComplete) |'Microsoft.Rp2/resource2/child2@2020-06-01'|
+//@[066:00067) | ├─Token(Assignment) |=|
+//@[068:00109) | └─ObjectSyntax
+//@[068:00069) |   ├─Token(LeftBrace) |{|
+//@[069:00071) |   ├─Token(NewLine) |\r\n|
+  parent: p2_res2
+//@[002:00017) |   ├─ObjectPropertySyntax
+//@[002:00008) |   | ├─IdentifierSyntax
+//@[002:00008) |   | | └─Token(Identifier) |parent|
+//@[008:00009) |   | ├─Token(Colon) |:|
+//@[010:00017) |   | └─VariableAccessSyntax
+//@[010:00017) |   |   └─IdentifierSyntax
+//@[010:00017) |   |     └─Token(Identifier) |p2_res2|
+//@[017:00019) |   ├─Token(NewLine) |\r\n|
+  name: 'child2'
+//@[002:00016) |   ├─ObjectPropertySyntax
+//@[002:00006) |   | ├─IdentifierSyntax
+//@[002:00006) |   | | └─Token(Identifier) |name|
+//@[006:00007) |   | ├─Token(Colon) |:|
+//@[008:00016) |   | └─StringSyntax
+//@[008:00016) |   |   └─Token(StringComplete) |'child2'|
+//@[016:00018) |   ├─Token(NewLine) |\r\n|
+}
+//@[000:00001) |   └─Token(RightBrace) |}|
+//@[001:00005) ├─Token(NewLine) |\r\n\r\n|
+
+output p2_res2childprop string = p2_res2child.properties.someProp
+//@[000:00065) ├─OutputDeclarationSyntax
+//@[000:00006) | ├─Token(Identifier) |output|
+//@[007:00023) | ├─IdentifierSyntax
+//@[007:00023) | | └─Token(Identifier) |p2_res2childprop|
+//@[024:00030) | ├─TypeVariableAccessSyntax
+//@[024:00030) | | └─IdentifierSyntax
+//@[024:00030) | |   └─Token(Identifier) |string|
+//@[031:00032) | ├─Token(Assignment) |=|
+//@[033:00065) | └─PropertyAccessSyntax
+//@[033:00056) |   ├─PropertyAccessSyntax
+//@[033:00045) |   | ├─VariableAccessSyntax
+//@[033:00045) |   | | └─IdentifierSyntax
+//@[033:00045) |   | |   └─Token(Identifier) |p2_res2child|
+//@[045:00046) |   | ├─Token(Dot) |.|
+//@[046:00056) |   | └─IdentifierSyntax
+//@[046:00056) |   |   └─Token(Identifier) |properties|
+//@[056:00057) |   ├─Token(Dot) |.|
+//@[057:00065) |   └─IdentifierSyntax
+//@[057:00065) |     └─Token(Identifier) |someProp|
+//@[065:00067) ├─Token(NewLine) |\r\n|
+output p2_res2childname string = p2_res2child.name
+//@[000:00050) ├─OutputDeclarationSyntax
+//@[000:00006) | ├─Token(Identifier) |output|
+//@[007:00023) | ├─IdentifierSyntax
+//@[007:00023) | | └─Token(Identifier) |p2_res2childname|
+//@[024:00030) | ├─TypeVariableAccessSyntax
+//@[024:00030) | | └─IdentifierSyntax
+//@[024:00030) | |   └─Token(Identifier) |string|
+//@[031:00032) | ├─Token(Assignment) |=|
+//@[033:00050) | └─PropertyAccessSyntax
+//@[033:00045) |   ├─VariableAccessSyntax
+//@[033:00045) |   | └─IdentifierSyntax
+//@[033:00045) |   |   └─Token(Identifier) |p2_res2child|
+//@[045:00046) |   ├─Token(Dot) |.|
+//@[046:00050) |   └─IdentifierSyntax
+//@[046:00050) |     └─Token(Identifier) |name|
+//@[050:00052) ├─Token(NewLine) |\r\n|
+output p2_res2childtype string = p2_res2child.type
+//@[000:00050) ├─OutputDeclarationSyntax
+//@[000:00006) | ├─Token(Identifier) |output|
+//@[007:00023) | ├─IdentifierSyntax
+//@[007:00023) | | └─Token(Identifier) |p2_res2childtype|
+//@[024:00030) | ├─TypeVariableAccessSyntax
+//@[024:00030) | | └─IdentifierSyntax
+//@[024:00030) | |   └─Token(Identifier) |string|
+//@[031:00032) | ├─Token(Assignment) |=|
+//@[033:00050) | └─PropertyAccessSyntax
+//@[033:00045) |   ├─VariableAccessSyntax
+//@[033:00045) |   | └─IdentifierSyntax
+//@[033:00045) |   |   └─Token(Identifier) |p2_res2child|
+//@[045:00046) |   ├─Token(Dot) |.|
+//@[046:00050) |   └─IdentifierSyntax
+//@[046:00050) |     └─Token(Identifier) |type|
+//@[050:00052) ├─Token(NewLine) |\r\n|
+output p2_res2childid string = p2_res2child.id
+//@[000:00046) ├─OutputDeclarationSyntax
+//@[000:00006) | ├─Token(Identifier) |output|
+//@[007:00021) | ├─IdentifierSyntax
+//@[007:00021) | | └─Token(Identifier) |p2_res2childid|
+//@[022:00028) | ├─TypeVariableAccessSyntax
+//@[022:00028) | | └─IdentifierSyntax
+//@[022:00028) | |   └─Token(Identifier) |string|
+//@[029:00030) | ├─Token(Assignment) |=|
+//@[031:00046) | └─PropertyAccessSyntax
+//@[031:00043) |   ├─VariableAccessSyntax
+//@[031:00043) |   | └─IdentifierSyntax
+//@[031:00043) |   |   └─Token(Identifier) |p2_res2child|
+//@[043:00044) |   ├─Token(Dot) |.|
+//@[044:00046) |   └─IdentifierSyntax
+//@[044:00046) |     └─Token(Identifier) |id|
+//@[046:00050) ├─Token(NewLine) |\r\n\r\n|
+
+// parent property with 'existing' resource
+//@[043:00045) ├─Token(NewLine) |\r\n|
+resource p3_res1 'Microsoft.Rp1/resource1@2020-06-01' existing = {
+//@[000:00085) ├─ResourceDeclarationSyntax
+//@[000:00008) | ├─Token(Identifier) |resource|
+//@[009:00016) | ├─IdentifierSyntax
+//@[009:00016) | | └─Token(Identifier) |p3_res1|
+//@[017:00053) | ├─StringSyntax
+//@[017:00053) | | └─Token(StringComplete) |'Microsoft.Rp1/resource1@2020-06-01'|
+//@[054:00062) | ├─Token(Identifier) |existing|
+//@[063:00064) | ├─Token(Assignment) |=|
+//@[065:00085) | └─ObjectSyntax
+//@[065:00066) |   ├─Token(LeftBrace) |{|
+//@[066:00068) |   ├─Token(NewLine) |\r\n|
+  name: 'res1'
+//@[002:00014) |   ├─ObjectPropertySyntax
+//@[002:00006) |   | ├─IdentifierSyntax
+//@[002:00006) |   | | └─Token(Identifier) |name|
+//@[006:00007) |   | ├─Token(Colon) |:|
+//@[008:00014) |   | └─StringSyntax
+//@[008:00014) |   |   └─Token(StringComplete) |'res1'|
+//@[014:00016) |   ├─Token(NewLine) |\r\n|
+}
+//@[000:00001) |   └─Token(RightBrace) |}|
+//@[001:00005) ├─Token(NewLine) |\r\n\r\n|
+
+resource p3_child1 'Microsoft.Rp1/resource1/child1@2020-06-01' = {
+//@[000:00106) ├─ResourceDeclarationSyntax
+//@[000:00008) | ├─Token(Identifier) |resource|
+//@[009:00018) | ├─IdentifierSyntax
+//@[009:00018) | | └─Token(Identifier) |p3_child1|
+//@[019:00062) | ├─StringSyntax
+//@[019:00062) | | └─Token(StringComplete) |'Microsoft.Rp1/resource1/child1@2020-06-01'|
+//@[063:00064) | ├─Token(Assignment) |=|
+//@[065:00106) | └─ObjectSyntax
+//@[065:00066) |   ├─Token(LeftBrace) |{|
+//@[066:00068) |   ├─Token(NewLine) |\r\n|
+  parent: p3_res1
+//@[002:00017) |   ├─ObjectPropertySyntax
+//@[002:00008) |   | ├─IdentifierSyntax
+//@[002:00008) |   | | └─Token(Identifier) |parent|
+//@[008:00009) |   | ├─Token(Colon) |:|
+//@[010:00017) |   | └─VariableAccessSyntax
+//@[010:00017) |   |   └─IdentifierSyntax
+//@[010:00017) |   |     └─Token(Identifier) |p3_res1|
+//@[017:00019) |   ├─Token(NewLine) |\r\n|
+  name: 'child1'
+//@[002:00016) |   ├─ObjectPropertySyntax
+//@[002:00006) |   | ├─IdentifierSyntax
+//@[002:00006) |   | | └─Token(Identifier) |name|
+//@[006:00007) |   | ├─Token(Colon) |:|
+//@[008:00016) |   | └─StringSyntax
+//@[008:00016) |   |   └─Token(StringComplete) |'child1'|
+//@[016:00018) |   ├─Token(NewLine) |\r\n|
+}
+//@[000:00001) |   └─Token(RightBrace) |}|
+//@[001:00005) ├─Token(NewLine) |\r\n\r\n|
+
+output p3_res1childprop string = p3_child1.properties.someProp
+//@[000:00062) ├─OutputDeclarationSyntax
+//@[000:00006) | ├─Token(Identifier) |output|
+//@[007:00023) | ├─IdentifierSyntax
+//@[007:00023) | | └─Token(Identifier) |p3_res1childprop|
+//@[024:00030) | ├─TypeVariableAccessSyntax
+//@[024:00030) | | └─IdentifierSyntax
+//@[024:00030) | |   └─Token(Identifier) |string|
+//@[031:00032) | ├─Token(Assignment) |=|
+//@[033:00062) | └─PropertyAccessSyntax
+//@[033:00053) |   ├─PropertyAccessSyntax
+//@[033:00042) |   | ├─VariableAccessSyntax
+//@[033:00042) |   | | └─IdentifierSyntax
+//@[033:00042) |   | |   └─Token(Identifier) |p3_child1|
+//@[042:00043) |   | ├─Token(Dot) |.|
+//@[043:00053) |   | └─IdentifierSyntax
+//@[043:00053) |   |   └─Token(Identifier) |properties|
+//@[053:00054) |   ├─Token(Dot) |.|
+//@[054:00062) |   └─IdentifierSyntax
+//@[054:00062) |     └─Token(Identifier) |someProp|
+//@[062:00064) ├─Token(NewLine) |\r\n|
+output p3_res1childname string = p3_child1.name
+//@[000:00047) ├─OutputDeclarationSyntax
+//@[000:00006) | ├─Token(Identifier) |output|
+//@[007:00023) | ├─IdentifierSyntax
+//@[007:00023) | | └─Token(Identifier) |p3_res1childname|
+//@[024:00030) | ├─TypeVariableAccessSyntax
+//@[024:00030) | | └─IdentifierSyntax
+//@[024:00030) | |   └─Token(Identifier) |string|
+//@[031:00032) | ├─Token(Assignment) |=|
+//@[033:00047) | └─PropertyAccessSyntax
+//@[033:00042) |   ├─VariableAccessSyntax
+//@[033:00042) |   | └─IdentifierSyntax
+//@[033:00042) |   |   └─Token(Identifier) |p3_child1|
+//@[042:00043) |   ├─Token(Dot) |.|
+//@[043:00047) |   └─IdentifierSyntax
+//@[043:00047) |     └─Token(Identifier) |name|
+//@[047:00049) ├─Token(NewLine) |\r\n|
+output p3_res1childtype string = p3_child1.type
+//@[000:00047) ├─OutputDeclarationSyntax
+//@[000:00006) | ├─Token(Identifier) |output|
+//@[007:00023) | ├─IdentifierSyntax
+//@[007:00023) | | └─Token(Identifier) |p3_res1childtype|
+//@[024:00030) | ├─TypeVariableAccessSyntax
+//@[024:00030) | | └─IdentifierSyntax
+//@[024:00030) | |   └─Token(Identifier) |string|
+//@[031:00032) | ├─Token(Assignment) |=|
+//@[033:00047) | └─PropertyAccessSyntax
+//@[033:00042) |   ├─VariableAccessSyntax
+//@[033:00042) |   | └─IdentifierSyntax
+//@[033:00042) |   |   └─Token(Identifier) |p3_child1|
+//@[042:00043) |   ├─Token(Dot) |.|
+//@[043:00047) |   └─IdentifierSyntax
+//@[043:00047) |     └─Token(Identifier) |type|
+//@[047:00049) ├─Token(NewLine) |\r\n|
+output p3_res1childid string = p3_child1.id
+//@[000:00043) ├─OutputDeclarationSyntax
+//@[000:00006) | ├─Token(Identifier) |output|
+//@[007:00021) | ├─IdentifierSyntax
+//@[007:00021) | | └─Token(Identifier) |p3_res1childid|
+//@[022:00028) | ├─TypeVariableAccessSyntax
+//@[022:00028) | | └─IdentifierSyntax
+//@[022:00028) | |   └─Token(Identifier) |string|
+//@[029:00030) | ├─Token(Assignment) |=|
+//@[031:00043) | └─PropertyAccessSyntax
+//@[031:00040) |   ├─VariableAccessSyntax
+//@[031:00040) |   | └─IdentifierSyntax
+//@[031:00040) |   |   └─Token(Identifier) |p3_child1|
+//@[040:00041) |   ├─Token(Dot) |.|
+//@[041:00043) |   └─IdentifierSyntax
+//@[041:00043) |     └─Token(Identifier) |id|
+//@[043:00047) ├─Token(NewLine) |\r\n\r\n|
+
+// parent & child with 'existing'
+//@[033:00035) ├─Token(NewLine) |\r\n|
+resource p4_res1 'Microsoft.Rp1/resource1@2020-06-01' existing = {
+//@[000:00104) ├─ResourceDeclarationSyntax
+//@[000:00008) | ├─Token(Identifier) |resource|
+//@[009:00016) | ├─IdentifierSyntax
+//@[009:00016) | | └─Token(Identifier) |p4_res1|
+//@[017:00053) | ├─StringSyntax
+//@[017:00053) | | └─Token(StringComplete) |'Microsoft.Rp1/resource1@2020-06-01'|
+//@[054:00062) | ├─Token(Identifier) |existing|
+//@[063:00064) | ├─Token(Assignment) |=|
+//@[065:00104) | └─ObjectSyntax
+//@[065:00066) |   ├─Token(LeftBrace) |{|
+//@[066:00068) |   ├─Token(NewLine) |\r\n|
+  scope: tenant()
+//@[002:00017) |   ├─ObjectPropertySyntax
+//@[002:00007) |   | ├─IdentifierSyntax
+//@[002:00007) |   | | └─Token(Identifier) |scope|
+//@[007:00008) |   | ├─Token(Colon) |:|
+//@[009:00017) |   | └─FunctionCallSyntax
+//@[009:00015) |   |   ├─IdentifierSyntax
+//@[009:00015) |   |   | └─Token(Identifier) |tenant|
+//@[015:00016) |   |   ├─Token(LeftParen) |(|
+//@[016:00017) |   |   └─Token(RightParen) |)|
+//@[017:00019) |   ├─Token(NewLine) |\r\n|
+  name: 'res1'
+//@[002:00014) |   ├─ObjectPropertySyntax
+//@[002:00006) |   | ├─IdentifierSyntax
+//@[002:00006) |   | | └─Token(Identifier) |name|
+//@[006:00007) |   | ├─Token(Colon) |:|
+//@[008:00014) |   | └─StringSyntax
+//@[008:00014) |   |   └─Token(StringComplete) |'res1'|
+//@[014:00016) |   ├─Token(NewLine) |\r\n|
+}
+//@[000:00001) |   └─Token(RightBrace) |}|
+//@[001:00005) ├─Token(NewLine) |\r\n\r\n|
+
+resource p4_child1 'Microsoft.Rp1/resource1/child1@2020-06-01' existing = {
+//@[000:00115) ├─ResourceDeclarationSyntax
+//@[000:00008) | ├─Token(Identifier) |resource|
+//@[009:00018) | ├─IdentifierSyntax
+//@[009:00018) | | └─Token(Identifier) |p4_child1|
+//@[019:00062) | ├─StringSyntax
+//@[019:00062) | | └─Token(StringComplete) |'Microsoft.Rp1/resource1/child1@2020-06-01'|
+//@[063:00071) | ├─Token(Identifier) |existing|
+//@[072:00073) | ├─Token(Assignment) |=|
+//@[074:00115) | └─ObjectSyntax
+//@[074:00075) |   ├─Token(LeftBrace) |{|
+//@[075:00077) |   ├─Token(NewLine) |\r\n|
+  parent: p4_res1
+//@[002:00017) |   ├─ObjectPropertySyntax
+//@[002:00008) |   | ├─IdentifierSyntax
+//@[002:00008) |   | | └─Token(Identifier) |parent|
+//@[008:00009) |   | ├─Token(Colon) |:|
+//@[010:00017) |   | └─VariableAccessSyntax
+//@[010:00017) |   |   └─IdentifierSyntax
+//@[010:00017) |   |     └─Token(Identifier) |p4_res1|
+//@[017:00019) |   ├─Token(NewLine) |\r\n|
+  name: 'child1'
+//@[002:00016) |   ├─ObjectPropertySyntax
+//@[002:00006) |   | ├─IdentifierSyntax
+//@[002:00006) |   | | └─Token(Identifier) |name|
+//@[006:00007) |   | ├─Token(Colon) |:|
+//@[008:00016) |   | └─StringSyntax
+//@[008:00016) |   |   └─Token(StringComplete) |'child1'|
+//@[016:00018) |   ├─Token(NewLine) |\r\n|
+}
+//@[000:00001) |   └─Token(RightBrace) |}|
+//@[001:00005) ├─Token(NewLine) |\r\n\r\n|
+
+output p4_res1childprop string = p4_child1.properties.someProp
+//@[000:00062) ├─OutputDeclarationSyntax
+//@[000:00006) | ├─Token(Identifier) |output|
+//@[007:00023) | ├─IdentifierSyntax
+//@[007:00023) | | └─Token(Identifier) |p4_res1childprop|
+//@[024:00030) | ├─TypeVariableAccessSyntax
+//@[024:00030) | | └─IdentifierSyntax
+//@[024:00030) | |   └─Token(Identifier) |string|
+//@[031:00032) | ├─Token(Assignment) |=|
+//@[033:00062) | └─PropertyAccessSyntax
+//@[033:00053) |   ├─PropertyAccessSyntax
+//@[033:00042) |   | ├─VariableAccessSyntax
+//@[033:00042) |   | | └─IdentifierSyntax
+//@[033:00042) |   | |   └─Token(Identifier) |p4_child1|
+//@[042:00043) |   | ├─Token(Dot) |.|
+//@[043:00053) |   | └─IdentifierSyntax
+//@[043:00053) |   |   └─Token(Identifier) |properties|
+//@[053:00054) |   ├─Token(Dot) |.|
+//@[054:00062) |   └─IdentifierSyntax
+//@[054:00062) |     └─Token(Identifier) |someProp|
+//@[062:00064) ├─Token(NewLine) |\r\n|
+output p4_res1childname string = p4_child1.name
+//@[000:00047) ├─OutputDeclarationSyntax
+//@[000:00006) | ├─Token(Identifier) |output|
+//@[007:00023) | ├─IdentifierSyntax
+//@[007:00023) | | └─Token(Identifier) |p4_res1childname|
+//@[024:00030) | ├─TypeVariableAccessSyntax
+//@[024:00030) | | └─IdentifierSyntax
+//@[024:00030) | |   └─Token(Identifier) |string|
+//@[031:00032) | ├─Token(Assignment) |=|
+//@[033:00047) | └─PropertyAccessSyntax
+//@[033:00042) |   ├─VariableAccessSyntax
+//@[033:00042) |   | └─IdentifierSyntax
+//@[033:00042) |   |   └─Token(Identifier) |p4_child1|
+//@[042:00043) |   ├─Token(Dot) |.|
+//@[043:00047) |   └─IdentifierSyntax
+//@[043:00047) |     └─Token(Identifier) |name|
+//@[047:00049) ├─Token(NewLine) |\r\n|
+output p4_res1childtype string = p4_child1.type
+//@[000:00047) ├─OutputDeclarationSyntax
+//@[000:00006) | ├─Token(Identifier) |output|
+//@[007:00023) | ├─IdentifierSyntax
+//@[007:00023) | | └─Token(Identifier) |p4_res1childtype|
+//@[024:00030) | ├─TypeVariableAccessSyntax
+//@[024:00030) | | └─IdentifierSyntax
+//@[024:00030) | |   └─Token(Identifier) |string|
+//@[031:00032) | ├─Token(Assignment) |=|
+//@[033:00047) | └─PropertyAccessSyntax
+//@[033:00042) |   ├─VariableAccessSyntax
+//@[033:00042) |   | └─IdentifierSyntax
+//@[033:00042) |   |   └─Token(Identifier) |p4_child1|
+//@[042:00043) |   ├─Token(Dot) |.|
+//@[043:00047) |   └─IdentifierSyntax
+//@[043:00047) |     └─Token(Identifier) |type|
+//@[047:00049) ├─Token(NewLine) |\r\n|
+output p4_res1childid string = p4_child1.id
+//@[000:00043) ├─OutputDeclarationSyntax
+//@[000:00006) | ├─Token(Identifier) |output|
+//@[007:00021) | ├─IdentifierSyntax
+//@[007:00021) | | └─Token(Identifier) |p4_res1childid|
+//@[022:00028) | ├─TypeVariableAccessSyntax
+//@[022:00028) | | └─IdentifierSyntax
+//@[022:00028) | |   └─Token(Identifier) |string|
+//@[029:00030) | ├─Token(Assignment) |=|
+//@[031:00043) | └─PropertyAccessSyntax
+//@[031:00040) |   ├─VariableAccessSyntax
+//@[031:00040) |   | └─IdentifierSyntax
+//@[031:00040) |   |   └─Token(Identifier) |p4_child1|
+//@[040:00041) |   ├─Token(Dot) |.|
+//@[041:00043) |   └─IdentifierSyntax
+//@[041:00043) |     └─Token(Identifier) |id|
+//@[043:00047) ├─Token(NewLine) |\r\n\r\n|
+
+// parent & nested child with decorators https://github.com/Azure/bicep/issues/10970
+//@[084:00086) ├─Token(NewLine) |\r\n|
+var dbs = ['db1', 'db2','db3']
+//@[000:00030) ├─VariableDeclarationSyntax
+//@[000:00003) | ├─Token(Identifier) |var|
+//@[004:00007) | ├─IdentifierSyntax
+//@[004:00007) | | └─Token(Identifier) |dbs|
+//@[008:00009) | ├─Token(Assignment) |=|
+//@[010:00030) | └─ArraySyntax
+//@[010:00011) |   ├─Token(LeftSquare) |[|
+//@[011:00016) |   ├─ArrayItemSyntax
+//@[011:00016) |   | └─StringSyntax
+//@[011:00016) |   |   └─Token(StringComplete) |'db1'|
+//@[016:00017) |   ├─Token(Comma) |,|
+//@[018:00023) |   ├─ArrayItemSyntax
+//@[018:00023) |   | └─StringSyntax
+//@[018:00023) |   |   └─Token(StringComplete) |'db2'|
+//@[023:00024) |   ├─Token(Comma) |,|
+//@[024:00029) |   ├─ArrayItemSyntax
+//@[024:00029) |   | └─StringSyntax
+//@[024:00029) |   |   └─Token(StringComplete) |'db3'|
+//@[029:00030) |   └─Token(RightSquare) |]|
+//@[030:00032) ├─Token(NewLine) |\r\n|
+resource sqlServer 'Microsoft.Sql/servers@2021-11-01' = {
+//@[000:00416) ├─ResourceDeclarationSyntax
+//@[000:00008) | ├─Token(Identifier) |resource|
+//@[009:00018) | ├─IdentifierSyntax
+//@[009:00018) | | └─Token(Identifier) |sqlServer|
+//@[019:00053) | ├─StringSyntax
+//@[019:00053) | | └─Token(StringComplete) |'Microsoft.Sql/servers@2021-11-01'|
+//@[054:00055) | ├─Token(Assignment) |=|
+//@[056:00416) | └─ObjectSyntax
+//@[056:00057) |   ├─Token(LeftBrace) |{|
+//@[057:00059) |   ├─Token(NewLine) |\r\n|
+  name: 'sql-server-name'
+//@[002:00025) |   ├─ObjectPropertySyntax
+//@[002:00006) |   | ├─IdentifierSyntax
+//@[002:00006) |   | | └─Token(Identifier) |name|
+//@[006:00007) |   | ├─Token(Colon) |:|
+//@[008:00025) |   | └─StringSyntax
+//@[008:00025) |   |   └─Token(StringComplete) |'sql-server-name'|
+//@[025:00027) |   ├─Token(NewLine) |\r\n|
+  location: 'polandcentral'
+//@[002:00027) |   ├─ObjectPropertySyntax
+//@[002:00010) |   | ├─IdentifierSyntax
+//@[002:00010) |   | | └─Token(Identifier) |location|
+//@[010:00011) |   | ├─Token(Colon) |:|
+//@[012:00027) |   | └─StringSyntax
+//@[012:00027) |   |   └─Token(StringComplete) |'polandcentral'|
+//@[027:00031) |   ├─Token(NewLine) |\r\n\r\n|
+
+  @batchSize(1)
+//@[002:00156) |   ├─ResourceDeclarationSyntax
+//@[002:00015) |   | ├─DecoratorSyntax
+//@[002:00003) |   | | ├─Token(At) |@|
+//@[003:00015) |   | | └─FunctionCallSyntax
+//@[003:00012) |   | |   ├─IdentifierSyntax
+//@[003:00012) |   | |   | └─Token(Identifier) |batchSize|
+//@[012:00013) |   | |   ├─Token(LeftParen) |(|
+//@[013:00014) |   | |   ├─FunctionArgumentSyntax
+//@[013:00014) |   | |   | └─IntegerLiteralSyntax
+//@[013:00014) |   | |   |   └─Token(Integer) |1|
+//@[014:00015) |   | |   └─Token(RightParen) |)|
+//@[015:00017) |   | ├─Token(NewLine) |\r\n|
+  @description('Sql Databases')
+//@[002:00031) |   | ├─DecoratorSyntax
+//@[002:00003) |   | | ├─Token(At) |@|
+//@[003:00031) |   | | └─FunctionCallSyntax
+//@[003:00014) |   | |   ├─IdentifierSyntax
+//@[003:00014) |   | |   | └─Token(Identifier) |description|
+//@[014:00015) |   | |   ├─Token(LeftParen) |(|
+//@[015:00030) |   | |   ├─FunctionArgumentSyntax
+//@[015:00030) |   | |   | └─StringSyntax
+//@[015:00030) |   | |   |   └─Token(StringComplete) |'Sql Databases'|
+//@[030:00031) |   | |   └─Token(RightParen) |)|
+//@[031:00033) |   | ├─Token(NewLine) |\r\n|
+  resource sqlDatabases 'databases' = [for db in dbs: {
+//@[002:00010) |   | ├─Token(Identifier) |resource|
+//@[011:00023) |   | ├─IdentifierSyntax
+//@[011:00023) |   | | └─Token(Identifier) |sqlDatabases|
+//@[024:00035) |   | ├─StringSyntax
+//@[024:00035) |   | | └─Token(StringComplete) |'databases'|
+//@[036:00037) |   | ├─Token(Assignment) |=|
+//@[038:00106) |   | └─ForSyntax
+//@[038:00039) |   |   ├─Token(LeftSquare) |[|
+//@[039:00042) |   |   ├─Token(Identifier) |for|
+//@[043:00045) |   |   ├─LocalVariableSyntax
+//@[043:00045) |   |   | └─IdentifierSyntax
+//@[043:00045) |   |   |   └─Token(Identifier) |db|
+//@[046:00048) |   |   ├─Token(Identifier) |in|
+//@[049:00052) |   |   ├─VariableAccessSyntax
+//@[049:00052) |   |   | └─IdentifierSyntax
+//@[049:00052) |   |   |   └─Token(Identifier) |dbs|
+//@[052:00053) |   |   ├─Token(Colon) |:|
+//@[054:00105) |   |   ├─ObjectSyntax
+//@[054:00055) |   |   | ├─Token(LeftBrace) |{|
+//@[055:00057) |   |   | ├─Token(NewLine) |\r\n|
+    name: db
+//@[004:00012) |   |   | ├─ObjectPropertySyntax
+//@[004:00008) |   |   | | ├─IdentifierSyntax
+//@[004:00008) |   |   | | | └─Token(Identifier) |name|
+//@[008:00009) |   |   | | ├─Token(Colon) |:|
+//@[010:00012) |   |   | | └─VariableAccessSyntax
+//@[010:00012) |   |   | |   └─IdentifierSyntax
+//@[010:00012) |   |   | |     └─Token(Identifier) |db|
+//@[012:00014) |   |   | ├─Token(NewLine) |\r\n|
+    location: 'polandcentral'
+//@[004:00029) |   |   | ├─ObjectPropertySyntax
+//@[004:00012) |   |   | | ├─IdentifierSyntax
+//@[004:00012) |   |   | | | └─Token(Identifier) |location|
+//@[012:00013) |   |   | | ├─Token(Colon) |:|
+//@[014:00029) |   |   | | └─StringSyntax
+//@[014:00029) |   |   | |   └─Token(StringComplete) |'polandcentral'|
+//@[029:00031) |   |   | ├─Token(NewLine) |\r\n|
+  }]
+//@[002:00003) |   |   | └─Token(RightBrace) |}|
+//@[003:00004) |   |   └─Token(RightSquare) |]|
+//@[004:00008) |   ├─Token(NewLine) |\r\n\r\n|
+
+  @description('Primary Sql Database')
+//@[002:00136) |   ├─ResourceDeclarationSyntax
+//@[002:00038) |   | ├─DecoratorSyntax
+//@[002:00003) |   | | ├─Token(At) |@|
+//@[003:00038) |   | | └─FunctionCallSyntax
+//@[003:00014) |   | |   ├─IdentifierSyntax
+//@[003:00014) |   | |   | └─Token(Identifier) |description|
+//@[014:00015) |   | |   ├─Token(LeftParen) |(|
+//@[015:00037) |   | |   ├─FunctionArgumentSyntax
+//@[015:00037) |   | |   | └─StringSyntax
+//@[015:00037) |   | |   |   └─Token(StringComplete) |'Primary Sql Database'|
+//@[037:00038) |   | |   └─Token(RightParen) |)|
+//@[038:00040) |   | ├─Token(NewLine) |\r\n|
+  resource primaryDb 'databases' = {
+//@[002:00010) |   | ├─Token(Identifier) |resource|
+//@[011:00020) |   | ├─IdentifierSyntax
+//@[011:00020) |   | | └─Token(Identifier) |primaryDb|
+//@[021:00032) |   | ├─StringSyntax
+//@[021:00032) |   | | └─Token(StringComplete) |'databases'|
+//@[033:00034) |   | ├─Token(Assignment) |=|
+//@[035:00096) |   | └─ObjectSyntax
+//@[035:00036) |   |   ├─Token(LeftBrace) |{|
+//@[036:00038) |   |   ├─Token(NewLine) |\r\n|
+    name: 'primary-db'
+//@[004:00022) |   |   ├─ObjectPropertySyntax
+//@[004:00008) |   |   | ├─IdentifierSyntax
+//@[004:00008) |   |   | | └─Token(Identifier) |name|
+//@[008:00009) |   |   | ├─Token(Colon) |:|
+//@[010:00022) |   |   | └─StringSyntax
+//@[010:00022) |   |   |   └─Token(StringComplete) |'primary-db'|
+//@[022:00024) |   |   ├─Token(NewLine) |\r\n|
+    location: 'polandcentral'
+//@[004:00029) |   |   ├─ObjectPropertySyntax
+//@[004:00012) |   |   | ├─IdentifierSyntax
+//@[004:00012) |   |   | | └─Token(Identifier) |location|
+//@[012:00013) |   |   | ├─Token(Colon) |:|
+//@[014:00029) |   |   | └─StringSyntax
+//@[014:00029) |   |   |   └─Token(StringComplete) |'polandcentral'|
+//@[029:00031) |   |   ├─Token(NewLine) |\r\n|
+  }
+//@[002:00003) |   |   └─Token(RightBrace) |}|
+//@[003:00005) |   ├─Token(NewLine) |\r\n|
+}
+//@[000:00001) |   └─Token(RightBrace) |}|
+//@[001:00001) └─Token(EndOfFile) ||