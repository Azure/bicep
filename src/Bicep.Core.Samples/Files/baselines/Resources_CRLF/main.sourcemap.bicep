<<<<<<< HEAD

@sys.description('this is basicStorage')
resource basicStorage 'Microsoft.Storage/storageAccounts@2019-06-01' = {
  name: 'basicblobs'
  location: 'westus'
  kind: 'BlobStorage'
  sku: {
    name: 'Standard_GRS'
  }
}

@sys.description('this is dnsZone')
resource dnsZone 'Microsoft.Network/dnszones@2018-05-01' = {
  name: 'myZone'
  location: 'global'
}

resource myStorageAccount 'Microsoft.Storage/storageAccounts@2017-10-01' = {
  name: 'myencryptedone'
  location: 'eastus2'
  properties: {
    supportsHttpsTrafficOnly: true
    accessTier: 'Hot'
    encryption: {
      keySource: 'Microsoft.Storage'
      services: {
        blob: {
          enabled: true
        }
        file: {
          enabled: true
        }
      }
    }
  }
  kind: 'StorageV2'
  sku: {
    name: 'Standard_LRS'
  }
}

resource withExpressions 'Microsoft.Storage/storageAccounts@2017-10-01' = {
  name: 'myencryptedone2'
  location: 'eastus2'
  properties: {
    supportsHttpsTrafficOnly: !false
    accessTier: true ? 'Hot' : 'Cold'
    encryption: {
      keySource: 'Microsoft.Storage'
      services: {
        blob: {
          enabled: true || false
        }
        file: {
          enabled: true
        }
      }
    }
  }
  kind: 'StorageV2'
  sku: {
    name: 'Standard_LRS'
  }
  dependsOn: [
    myStorageAccount
  ]
}

param applicationName string = 'to-do-app${uniqueString(resourceGroup().id)}'
var hostingPlanName = applicationName // why not just use the param directly?

param appServicePlanTier string
param appServicePlanInstances int

var location = resourceGroup().location

resource farm 'Microsoft.Web/serverFarms@2019-08-01' = {
  // dependsOn: resourceId('Microsoft.DocumentDB/databaseAccounts', cosmosAccountName)
  name: hostingPlanName
  location: location
  sku: {
    name: appServicePlanTier
    capacity: appServicePlanInstances
  }
  properties: {
    name: hostingPlanName // just hostingPlanName results in an error
  }
}

var cosmosDbResourceId = resourceId('Microsoft.DocumentDB/databaseAccounts',
// comment
cosmosDb.account)
var cosmosDbRef = reference(cosmosDbResourceId).documentEndpoint

// this variable is not accessed anywhere in this template and depends on a run-time reference
// it should not be present at all in the template output as there is nowhere logical to put it
var cosmosDbEndpoint = cosmosDbRef.documentEndpoint

param webSiteName string
param cosmosDb object
resource site 'Microsoft.Web/sites@2019-08-01' = {
  name: webSiteName
  location: location
  properties: {
    // not yet supported // serverFarmId: farm.id
    siteConfig: {
      appSettings: [
        {
          name: 'CosmosDb:Account'
          value: reference(cosmosDbResourceId).documentEndpoint
        }
        {
          name: 'CosmosDb:Key'
          value: listKeys(cosmosDbResourceId, '2020-04-01').primaryMasterKey
        }
        {
          name: 'CosmosDb:DatabaseName'
          value: cosmosDb.databaseName
        }
        {
          name: 'CosmosDb:ContainerName'
          value: cosmosDb.containerName
        }
      ]
    }
  }
}

var _siteApiVersion = site.apiVersion
var _siteType = site.type

output siteApiVersion string = site.apiVersion
output siteType string = site.type

resource nested 'Microsoft.Resources/deployments@2019-10-01' = {
  name: 'nestedTemplate1'
  properties: {
    mode: 'Incremental'
    template: {
      // string key value
      '$schema': 'https://schema.management.azure.com/schemas/2019-04-01/deploymentTemplate.json#'
      contentVersion: '1.0.0.0'
      resources: [
      ]
    }
  }
}

// should be able to access the read only properties
resource accessingReadOnlyProperties 'Microsoft.Foo/foos@2019-10-01' = {
  name: 'nestedTemplate1'
  properties: {
    otherId: nested.id
    otherName: nested.name
    otherVersion: nested.apiVersion
    otherType: nested.type

    otherThings: nested.properties.mode
  }
}

resource resourceA 'My.Rp/typeA@2020-01-01' = {
  name: 'resourceA'
}

resource resourceB 'My.Rp/typeA/typeB@2020-01-01' = {
  name: '${resourceA.name}/myName'
}

resource resourceC 'My.Rp/typeA/typeB@2020-01-01' = {
  name: '${resourceA.name}/myName'
  properties: {
    aId: resourceA.id
    aType: resourceA.type
    aName: resourceA.name
    aApiVersion: resourceA.apiVersion
    bProperties: resourceB.properties
  }
}

var varARuntime = {
  bId: resourceB.id
  bType: resourceB.type
  bName: resourceB.name
  bApiVersion: resourceB.apiVersion
  aKind: resourceA.kind
}

var varBRuntime = [
  varARuntime
]

var resourceCRef = {
  id: resourceC.id
}
var setResourceCRef = true

resource resourceD 'My.Rp/typeD@2020-01-01' = {
  name: 'constant'
  properties: {
    runtime: varBRuntime
    // repro for https://github.com/Azure/bicep/issues/316
    repro316: setResourceCRef ? resourceCRef : null
  }
}

var myInterpKey = 'abc'
resource resourceWithInterp 'My.Rp/interp@2020-01-01' = {
  name: 'interpTest'
  properties: {
    '${myInterpKey}': 1
    'abc${myInterpKey}def': 2
    '${myInterpKey}abc${myInterpKey}': 3
  }
}

resource resourceWithEscaping 'My.Rp/mockResource@2020-01-01' = {
  name: 'test'
  properties: {
    // both key and value should be escaped in template output
    '[resourceGroup().location]': '[resourceGroup().location]'
  }
}

param shouldDeployVm bool = true

@sys.description('this is vmWithCondition')
resource vmWithCondition 'Microsoft.Compute/virtualMachines@2020-06-01' = if (shouldDeployVm) {
  name: 'vmName'
  location: 'westus'
  properties: {
    osProfile: {
      windowsConfiguration: {
        enableAutomaticUpdates: true
      }
    }
  }
}

@sys.description('this is another vmWithCondition')
resource vmWithCondition2 'Microsoft.Compute/virtualMachines@2020-06-01' =
                    if (shouldDeployVm) {
  name: 'vmName2'
  location: 'westus'
  properties: {
    osProfile: {
      windowsConfiguration: {
        enableAutomaticUpdates: true
      }
    }
  }
}

resource extension1 'My.Rp/extensionResource@2020-12-01' = {
  name: 'extension'
  scope: vmWithCondition
}

resource extension2 'My.Rp/extensionResource@2020-12-01' = {
  name: 'extension'
  scope: extension1
}

resource extensionDependencies 'My.Rp/mockResource@2020-01-01' = {
  name: 'extensionDependencies'
  properties: {
    res1: vmWithCondition.id
    res1runtime: vmWithCondition.properties.something
    res2: extension1.id
    res2runtime: extension1.properties.something
    res3: extension2.id
    res3runtime: extension2.properties.something
  }
}

@sys.description('this is existing1')
resource existing1 'Mock.Rp/existingExtensionResource@2020-01-01' existing = {
  name: 'existing1'
  scope: extension1
}

resource existing2 'Mock.Rp/existingExtensionResource@2020-01-01' existing = {
  name: 'existing2'
  scope: existing1
}

resource extension3 'My.Rp/extensionResource@2020-12-01' = {
  name: 'extension3'
  scope: existing1
}

/*
  valid loop cases
*/
var storageAccounts = [
  {
    name: 'one'
    location: 'eastus2'
  }
  {
    name: 'two'
    location: 'westus'
  }
]

// just a storage account loop
@sys.description('this is just a storage account loop')
resource storageResources 'Microsoft.Storage/storageAccounts@2019-06-01' = [for account in storageAccounts: {
  name: account.name
  location: account.location
  sku: {
    name: 'Standard_LRS'
  }
  kind: 'StorageV2'
}]

// storage account loop with index
@sys.description('this is just a storage account loop with index')
resource storageResourcesWithIndex 'Microsoft.Storage/storageAccounts@2019-06-01' = [for (account, i) in storageAccounts: {
  name: '${account.name}${i}'
  location: account.location
  sku: {
    name: 'Standard_LRS'
  }
  kind: 'StorageV2'
}]

// basic nested loop
@sys.description('this is just a basic nested loop')
resource vnet 'Microsoft.Network/virtualNetworks@2020-06-01' = [for i in range(0, 3): {
  name: 'vnet-${i}'
  properties: {
    subnets: [for j in range(0, 4): {
      // #completionTest(0,1,2,3,4,5) -> subnetIdAndProperties

      // #completionTest(6) -> subnetIdAndPropertiesNoColon
      name: 'subnet-${i}-${j}'
    }]
  }
}]

// duplicate identifiers within the loop are allowed
resource duplicateIdentifiersWithinLoop 'Microsoft.Network/virtualNetworks@2020-06-01' = [for i in range(0, 3): {
  name: 'vnet-${i}'
  properties: {
    subnets: [for i in range(0, 4): {
      name: 'subnet-${i}-${i}'
    }]
  }
}]

// duplicate identifers in global and single loop scope are allowed (inner variable hides the outer)
var canHaveDuplicatesAcrossScopes = 'hello'
resource duplicateInGlobalAndOneLoop 'Microsoft.Network/virtualNetworks@2020-06-01' = [for canHaveDuplicatesAcrossScopes in range(0, 3): {
  name: 'vnet-${canHaveDuplicatesAcrossScopes}'
  properties: {
    subnets: [for i in range(0, 4): {
      name: 'subnet-${i}-${i}'
    }]
  }
}]

// duplicate in global and multiple loop scopes are allowed (inner hides the outer)
var duplicatesEverywhere = 'hello'
resource duplicateInGlobalAndTwoLoops 'Microsoft.Network/virtualNetworks@2020-06-01' = [for duplicatesEverywhere in range(0, 3): {
  name: 'vnet-${duplicatesEverywhere}'
  properties: {
    subnets: [for duplicatesEverywhere in range(0, 4): {
      name: 'subnet-${duplicatesEverywhere}'
    }]
  }
}]

/*
  Scope values created via array access on a resource collection
*/
resource dnsZones 'Microsoft.Network/dnsZones@2018-05-01' = [for zone in range(0,4): {
  name: 'zone${zone}'
  location: 'global'
}]

resource locksOnZones 'Microsoft.Authorization/locks@2016-09-01' = [for lock in range(0,2): {
  name: 'lock${lock}'
  properties: {
    level: 'CanNotDelete'
  }
  scope: dnsZones[lock]
}]

resource moreLocksOnZones 'Microsoft.Authorization/locks@2016-09-01' = [for (lock, i) in range(0,3): {
  name: 'another${i}'
  properties: {
    level: 'ReadOnly'
  }
  scope: dnsZones[i]
}]

resource singleLockOnFirstZone 'Microsoft.Authorization/locks@2016-09-01' = {
  name: 'single-lock'
  properties: {
    level: 'ReadOnly'
  }
  scope: dnsZones[0]
}


resource p1_vnet 'Microsoft.Network/virtualNetworks@2020-06-01' = {
  location: resourceGroup().location
  name: 'myVnet'
  properties: {
    addressSpace: {
      addressPrefixes: [
        '10.0.0.0/20'
      ]
    }
  }
}

resource p1_subnet1 'Microsoft.Network/virtualNetworks/subnets@2020-06-01' = {
  parent: p1_vnet
  name: 'subnet1'
  properties: {
    addressPrefix: '10.0.0.0/24'
  }
}

resource p1_subnet2 'Microsoft.Network/virtualNetworks/subnets@2020-06-01' = {
  parent: p1_vnet
  name: 'subnet2'
  properties: {
    addressPrefix: '10.0.1.0/24'
  }
}

output p1_subnet1prefix string = p1_subnet1.properties.addressPrefix
output p1_subnet1name string = p1_subnet1.name
output p1_subnet1type string = p1_subnet1.type
output p1_subnet1id string = p1_subnet1.id

// parent property with extension resource
resource p2_res1 'Microsoft.Rp1/resource1@2020-06-01' = {
  name: 'res1'
}

resource p2_res1child 'Microsoft.Rp1/resource1/child1@2020-06-01' = {
  parent: p2_res1
  name: 'child1'
}

resource p2_res2 'Microsoft.Rp2/resource2@2020-06-01' = {
  scope: p2_res1child
  name: 'res2'
}

resource p2_res2child 'Microsoft.Rp2/resource2/child2@2020-06-01' = {
  parent: p2_res2
  name: 'child2'
}

output p2_res2childprop string = p2_res2child.properties.someProp
output p2_res2childname string = p2_res2child.name
output p2_res2childtype string = p2_res2child.type
output p2_res2childid string = p2_res2child.id

// parent property with 'existing' resource
resource p3_res1 'Microsoft.Rp1/resource1@2020-06-01' existing = {
  name: 'res1'
}

resource p3_child1 'Microsoft.Rp1/resource1/child1@2020-06-01' = {
  parent: p3_res1
  name: 'child1'
}

output p3_res1childprop string = p3_child1.properties.someProp
output p3_res1childname string = p3_child1.name
output p3_res1childtype string = p3_child1.type
output p3_res1childid string = p3_child1.id

// parent & child with 'existing'
resource p4_res1 'Microsoft.Rp1/resource1@2020-06-01' existing = {
  scope: tenant()
  name: 'res1'
}

resource p4_child1 'Microsoft.Rp1/resource1/child1@2020-06-01' existing = {
  parent: p4_res1
  name: 'child1'
}

output p4_res1childprop string = p4_child1.properties.someProp
output p4_res1childname string = p4_child1.name
output p4_res1childtype string = p4_child1.type
output p4_res1childid string = p4_child1.id

// parent & nested child with decorators https://github.com/Azure/bicep/issues/10970
var dbs = ['db1', 'db2','db3']
resource sqlServer 'Microsoft.Sql/servers@2021-11-01' = {
  name: 'sql-server-name'
  location: 'polandcentral'

  @batchSize(1)
  @description('Sql Databases')
  resource sqlDatabases 'databases' = [for db in dbs: {
    name: db
    location: 'polandcentral'
  }]

  @description('Primary Sql Database')
  resource primaryDb 'databases' = {
    name: 'primary-db'
    location: 'polandcentral'

    resource threatProtection 'advancedThreatProtectionSettings' = {
      name: 'Default'
      properties: {
        state: 'Enabled'
      }
    }
  }
}

//nameof
var nameof1 = nameof(sqlServer)
var nameof2 = nameof(sqlServer.location)
var nameof3 = nameof(sqlServer::primaryDb.properties.minCapacity)
var nameof4 = nameof(sqlServer::primaryDb::threatProtection.properties.creationTime)
var nameof5 = nameof(sqlServer::sqlDatabases[0].id)

var sqlConfig = {
  westus: {}
  'server-name': {}
}

resource sqlServerWithNameof 'Microsoft.Sql/servers@2021-11-01' = {
  name: 'sql-server-nameof-${nameof(sqlConfig['server-name'])}'
  location: nameof(sqlConfig.westus)
}

=======

@sys.description('this is basicStorage')
//@        "description": "this is basicStorage"
resource basicStorage 'Microsoft.Storage/storageAccounts@2019-06-01' = {
//@    {
//@      "type": "Microsoft.Storage/storageAccounts",
//@      "apiVersion": "2019-06-01",
//@      "name": "basicblobs",
//@      "metadata": {
//@      }
//@    },
  name: 'basicblobs'
  location: 'westus'
//@      "location": "westus",
  kind: 'BlobStorage'
//@      "kind": "BlobStorage",
  sku: {
//@      "sku": {
//@      },
    name: 'Standard_GRS'
//@        "name": "Standard_GRS"
  }
}

@sys.description('this is dnsZone')
//@        "description": "this is dnsZone"
resource dnsZone 'Microsoft.Network/dnszones@2018-05-01' = {
//@    {
//@      "type": "Microsoft.Network/dnsZones",
//@      "apiVersion": "2018-05-01",
//@      "name": "myZone",
//@      "metadata": {
//@      }
//@    },
  name: 'myZone'
  location: 'global'
//@      "location": "global",
}

resource myStorageAccount 'Microsoft.Storage/storageAccounts@2017-10-01' = {
//@    {
//@      "type": "Microsoft.Storage/storageAccounts",
//@      "apiVersion": "2017-10-01",
//@      "name": "myencryptedone",
//@    },
  name: 'myencryptedone'
  location: 'eastus2'
//@      "location": "eastus2",
  properties: {
//@      "properties": {
//@      },
    supportsHttpsTrafficOnly: true
//@        "supportsHttpsTrafficOnly": true,
    accessTier: 'Hot'
//@        "accessTier": "Hot",
    encryption: {
//@        "encryption": {
//@        }
      keySource: 'Microsoft.Storage'
//@          "keySource": "Microsoft.Storage",
      services: {
//@          "services": {
//@          }
        blob: {
//@            "blob": {
//@            },
          enabled: true
//@              "enabled": true
        }
        file: {
//@            "file": {
//@            }
          enabled: true
//@              "enabled": true
        }
      }
    }
  }
  kind: 'StorageV2'
//@      "kind": "StorageV2",
  sku: {
//@      "sku": {
//@      }
    name: 'Standard_LRS'
//@        "name": "Standard_LRS"
  }
}

resource withExpressions 'Microsoft.Storage/storageAccounts@2017-10-01' = {
//@    {
//@      "type": "Microsoft.Storage/storageAccounts",
//@      "apiVersion": "2017-10-01",
//@      "name": "myencryptedone2",
//@      "dependsOn": [
//@        "[resourceId('Microsoft.Storage/storageAccounts', 'myencryptedone')]"
//@      ]
//@    },
  name: 'myencryptedone2'
  location: 'eastus2'
//@      "location": "eastus2",
  properties: {
//@      "properties": {
//@      },
    supportsHttpsTrafficOnly: !false
//@        "supportsHttpsTrafficOnly": "[not(false())]",
    accessTier: true ? 'Hot' : 'Cold'
//@        "accessTier": "[if(true(), 'Hot', 'Cold')]",
    encryption: {
//@        "encryption": {
//@        }
      keySource: 'Microsoft.Storage'
//@          "keySource": "Microsoft.Storage",
      services: {
//@          "services": {
//@          }
        blob: {
//@            "blob": {
//@            },
          enabled: true || false
//@              "enabled": "[or(true(), false())]"
        }
        file: {
//@            "file": {
//@            }
          enabled: true
//@              "enabled": true
        }
      }
    }
  }
  kind: 'StorageV2'
//@      "kind": "StorageV2",
  sku: {
//@      "sku": {
//@      },
    name: 'Standard_LRS'
//@        "name": "Standard_LRS"
  }
  dependsOn: [
    myStorageAccount
  ]
}

param applicationName string = 'to-do-app${uniqueString(resourceGroup().id)}'
//@    "applicationName": {
//@      "type": "string",
//@      "defaultValue": "[format('to-do-app{0}', uniqueString(resourceGroup().id))]"
//@    },
var hostingPlanName = applicationName // why not just use the param directly?
//@    "hostingPlanName": "[parameters('applicationName')]",

param appServicePlanTier string
//@    "appServicePlanTier": {
//@      "type": "string"
//@    },
param appServicePlanInstances int
//@    "appServicePlanInstances": {
//@      "type": "int"
//@    },

var location = resourceGroup().location
//@    "location": "[resourceGroup().location]",

resource farm 'Microsoft.Web/serverFarms@2019-08-01' = {
//@    {
//@      "type": "Microsoft.Web/serverfarms",
//@      "apiVersion": "2019-08-01",
//@      "name": "[variables('hostingPlanName')]",
//@    },
  // dependsOn: resourceId('Microsoft.DocumentDB/databaseAccounts', cosmosAccountName)
  name: hostingPlanName
  location: location
//@      "location": "[variables('location')]",
  sku: {
//@      "sku": {
//@      },
    name: appServicePlanTier
//@        "name": "[parameters('appServicePlanTier')]",
    capacity: appServicePlanInstances
//@        "capacity": "[parameters('appServicePlanInstances')]"
  }
  properties: {
//@      "properties": {
//@      }
    name: hostingPlanName // just hostingPlanName results in an error
//@        "name": "[variables('hostingPlanName')]"
  }
}

var cosmosDbResourceId = resourceId('Microsoft.DocumentDB/databaseAccounts',
//@    "cosmosDbResourceId": "[resourceId('Microsoft.DocumentDB/databaseAccounts', parameters('cosmosDb').account)]",
// comment
cosmosDb.account)
var cosmosDbRef = reference(cosmosDbResourceId).documentEndpoint

// this variable is not accessed anywhere in this template and depends on a run-time reference
// it should not be present at all in the template output as there is nowhere logical to put it
var cosmosDbEndpoint = cosmosDbRef.documentEndpoint

param webSiteName string
//@    "webSiteName": {
//@      "type": "string"
//@    },
param cosmosDb object
//@    "cosmosDb": {
//@      "type": "object"
//@    },
resource site 'Microsoft.Web/sites@2019-08-01' = {
//@    {
//@      "type": "Microsoft.Web/sites",
//@      "apiVersion": "2019-08-01",
//@      "name": "[parameters('webSiteName')]",
//@    },
  name: webSiteName
  location: location
//@      "location": "[variables('location')]",
  properties: {
//@      "properties": {
//@      }
    // not yet supported // serverFarmId: farm.id
    siteConfig: {
//@        "siteConfig": {
//@        }
      appSettings: [
//@          "appSettings": [
//@          ]
        {
//@            {
//@            },
          name: 'CosmosDb:Account'
//@              "name": "CosmosDb:Account",
          value: reference(cosmosDbResourceId).documentEndpoint
//@              "value": "[reference(variables('cosmosDbResourceId')).documentEndpoint]"
        }
        {
//@            {
//@            },
          name: 'CosmosDb:Key'
//@              "name": "CosmosDb:Key",
          value: listKeys(cosmosDbResourceId, '2020-04-01').primaryMasterKey
//@              "value": "[listKeys(variables('cosmosDbResourceId'), '2020-04-01').primaryMasterKey]"
        }
        {
//@            {
//@            },
          name: 'CosmosDb:DatabaseName'
//@              "name": "CosmosDb:DatabaseName",
          value: cosmosDb.databaseName
//@              "value": "[parameters('cosmosDb').databaseName]"
        }
        {
//@            {
//@            }
          name: 'CosmosDb:ContainerName'
//@              "name": "CosmosDb:ContainerName",
          value: cosmosDb.containerName
//@              "value": "[parameters('cosmosDb').containerName]"
        }
      ]
    }
  }
}

var _siteApiVersion = site.apiVersion
//@    "_siteApiVersion": "2019-08-01",
var _siteType = site.type
//@    "_siteType": "Microsoft.Web/sites",

output siteApiVersion string = site.apiVersion
//@    "siteApiVersion": {
//@      "type": "string",
//@      "value": "2019-08-01"
//@    },
output siteType string = site.type
//@    "siteType": {
//@      "type": "string",
//@      "value": "Microsoft.Web/sites"
//@    },

resource nested 'Microsoft.Resources/deployments@2019-10-01' = {
//@    {
//@      "type": "Microsoft.Resources/deployments",
//@      "apiVersion": "2019-10-01",
//@      "name": "nestedTemplate1",
//@    },
  name: 'nestedTemplate1'
  properties: {
//@      "properties": {
//@      }
    mode: 'Incremental'
//@        "mode": "Incremental",
    template: {
//@        "template": {
//@        }
      // string key value
      '$schema': 'https://schema.management.azure.com/schemas/2019-04-01/deploymentTemplate.json#'
//@          "$schema": "https://schema.management.azure.com/schemas/2019-04-01/deploymentTemplate.json#",
      contentVersion: '1.0.0.0'
//@          "contentVersion": "1.0.0.0",
      resources: [
//@          "resources": []
      ]
    }
  }
}

// should be able to access the read only properties
resource accessingReadOnlyProperties 'Microsoft.Foo/foos@2019-10-01' = {
//@    {
//@      "type": "Microsoft.Foo/foos",
//@      "apiVersion": "2019-10-01",
//@      "name": "nestedTemplate1",
//@      "dependsOn": [
//@        "[resourceId('Microsoft.Resources/deployments', 'nestedTemplate1')]"
//@      ]
//@    },
  name: 'nestedTemplate1'
  properties: {
//@      "properties": {
//@      },
    otherId: nested.id
//@        "otherId": "[resourceId('Microsoft.Resources/deployments', 'nestedTemplate1')]",
    otherName: nested.name
//@        "otherName": "nestedTemplate1",
    otherVersion: nested.apiVersion
//@        "otherVersion": "2019-10-01",
    otherType: nested.type
//@        "otherType": "Microsoft.Resources/deployments",

    otherThings: nested.properties.mode
//@        "otherThings": "[reference(resourceId('Microsoft.Resources/deployments', 'nestedTemplate1'), '2019-10-01').mode]"
  }
}

resource resourceA 'My.Rp/typeA@2020-01-01' = {
//@    {
//@      "type": "My.Rp/typeA",
//@      "apiVersion": "2020-01-01",
//@      "name": "resourceA"
//@    },
  name: 'resourceA'
}

resource resourceB 'My.Rp/typeA/typeB@2020-01-01' = {
//@    {
//@      "type": "My.Rp/typeA/typeB",
//@      "apiVersion": "2020-01-01",
//@      "name": "[format('{0}/myName', 'resourceA')]",
//@      "dependsOn": [
//@        "[resourceId('My.Rp/typeA', 'resourceA')]"
//@      ]
//@    },
  name: '${resourceA.name}/myName'
}

resource resourceC 'My.Rp/typeA/typeB@2020-01-01' = {
//@    {
//@      "type": "My.Rp/typeA/typeB",
//@      "apiVersion": "2020-01-01",
//@      "name": "[format('{0}/myName', 'resourceA')]",
//@      "dependsOn": [
//@        "[resourceId('My.Rp/typeA', 'resourceA')]",
//@        "[resourceId('My.Rp/typeA/typeB', split(format('{0}/myName', 'resourceA'), '/')[0], split(format('{0}/myName', 'resourceA'), '/')[1])]"
//@      ]
//@    },
  name: '${resourceA.name}/myName'
  properties: {
//@      "properties": {
//@      },
    aId: resourceA.id
//@        "aId": "[resourceId('My.Rp/typeA', 'resourceA')]",
    aType: resourceA.type
//@        "aType": "My.Rp/typeA",
    aName: resourceA.name
//@        "aName": "resourceA",
    aApiVersion: resourceA.apiVersion
//@        "aApiVersion": "2020-01-01",
    bProperties: resourceB.properties
//@        "bProperties": "[reference(resourceId('My.Rp/typeA/typeB', split(format('{0}/myName', 'resourceA'), '/')[0], split(format('{0}/myName', 'resourceA'), '/')[1]), '2020-01-01')]"
  }
}

var varARuntime = {
//@          {
//@          }
  bId: resourceB.id
//@            "bId": "[resourceId('My.Rp/typeA/typeB', split(format('{0}/myName', 'resourceA'), '/')[0], split(format('{0}/myName', 'resourceA'), '/')[1])]",
  bType: resourceB.type
//@            "bType": "My.Rp/typeA/typeB",
  bName: resourceB.name
//@            "bName": "[format('{0}/myName', 'resourceA')]",
  bApiVersion: resourceB.apiVersion
//@            "bApiVersion": "2020-01-01",
  aKind: resourceA.kind
//@            "aKind": "[reference(resourceId('My.Rp/typeA', 'resourceA'), '2020-01-01', 'full').kind]"
}

var varBRuntime = [
//@        "runtime": [
//@        ],
  varARuntime
]

var resourceCRef = {
//@    "resourceCRef": {
//@    },
  id: resourceC.id
//@      "id": "[resourceId('My.Rp/typeA/typeB', split(format('{0}/myName', 'resourceA'), '/')[0], split(format('{0}/myName', 'resourceA'), '/')[1])]"
}
var setResourceCRef = true
//@    "setResourceCRef": true,

resource resourceD 'My.Rp/typeD@2020-01-01' = {
//@    {
//@      "type": "My.Rp/typeD",
//@      "apiVersion": "2020-01-01",
//@      "name": "constant",
//@      "dependsOn": [
//@        "[resourceId('My.Rp/typeA', 'resourceA')]",
//@        "[resourceId('My.Rp/typeA/typeB', split(format('{0}/myName', 'resourceA'), '/')[0], split(format('{0}/myName', 'resourceA'), '/')[1])]",
//@        "[resourceId('My.Rp/typeA/typeB', split(format('{0}/myName', 'resourceA'), '/')[0], split(format('{0}/myName', 'resourceA'), '/')[1])]"
//@      ]
//@    },
  name: 'constant'
  properties: {
//@      "properties": {
//@      },
    runtime: varBRuntime
    // repro for https://github.com/Azure/bicep/issues/316
    repro316: setResourceCRef ? resourceCRef : null
//@        "repro316": "[if(variables('setResourceCRef'), variables('resourceCRef'), null())]"
  }
}

var myInterpKey = 'abc'
//@    "myInterpKey": "abc",
resource resourceWithInterp 'My.Rp/interp@2020-01-01' = {
//@    {
//@      "type": "My.Rp/interp",
//@      "apiVersion": "2020-01-01",
//@      "name": "interpTest",
//@    },
  name: 'interpTest'
  properties: {
//@      "properties": {
//@      }
    '${myInterpKey}': 1
//@        "[format('{0}', variables('myInterpKey'))]": 1,
    'abc${myInterpKey}def': 2
//@        "[format('abc{0}def', variables('myInterpKey'))]": 2,
    '${myInterpKey}abc${myInterpKey}': 3
//@        "[format('{0}abc{1}', variables('myInterpKey'), variables('myInterpKey'))]": 3
  }
}

resource resourceWithEscaping 'My.Rp/mockResource@2020-01-01' = {
//@    {
//@      "type": "My.Rp/mockResource",
//@      "apiVersion": "2020-01-01",
//@      "name": "test",
//@    },
  name: 'test'
  properties: {
//@      "properties": {
//@      }
    // both key and value should be escaped in template output
    '[resourceGroup().location]': '[resourceGroup().location]'
//@        "[[resourceGroup().location]": "[[resourceGroup().location]"
  }
}

param shouldDeployVm bool = true
//@    "shouldDeployVm": {
//@      "type": "bool",
//@      "defaultValue": true
//@    }

@sys.description('this is vmWithCondition')
//@        "description": "this is vmWithCondition"
resource vmWithCondition 'Microsoft.Compute/virtualMachines@2020-06-01' = if (shouldDeployVm) {
//@    {
//@      "condition": "[parameters('shouldDeployVm')]",
//@      "type": "Microsoft.Compute/virtualMachines",
//@      "apiVersion": "2020-06-01",
//@      "name": "vmName",
//@      "metadata": {
//@      }
//@    },
  name: 'vmName'
  location: 'westus'
//@      "location": "westus",
  properties: {
//@      "properties": {
//@      },
    osProfile: {
//@        "osProfile": {
//@        }
      windowsConfiguration: {
//@          "windowsConfiguration": {
//@          }
        enableAutomaticUpdates: true
//@            "enableAutomaticUpdates": true
      }
    }
  }
}

@sys.description('this is another vmWithCondition')
//@        "description": "this is another vmWithCondition"
resource vmWithCondition2 'Microsoft.Compute/virtualMachines@2020-06-01' =
//@    {
//@      "type": "Microsoft.Compute/virtualMachines",
//@      "apiVersion": "2020-06-01",
//@      "name": "vmName2",
//@      "metadata": {
//@      }
//@    },
                    if (shouldDeployVm) {
//@      "condition": "[parameters('shouldDeployVm')]",
  name: 'vmName2'
  location: 'westus'
//@      "location": "westus",
  properties: {
//@      "properties": {
//@      },
    osProfile: {
//@        "osProfile": {
//@        }
      windowsConfiguration: {
//@          "windowsConfiguration": {
//@          }
        enableAutomaticUpdates: true
//@            "enableAutomaticUpdates": true
      }
    }
  }
}

resource extension1 'My.Rp/extensionResource@2020-12-01' = {
//@    {
//@      "type": "My.Rp/extensionResource",
//@      "apiVersion": "2020-12-01",
//@      "scope": "[format('Microsoft.Compute/virtualMachines/{0}', 'vmName')]",
//@      "name": "extension",
//@      "dependsOn": [
//@        "[resourceId('Microsoft.Compute/virtualMachines', 'vmName')]"
//@      ]
//@    },
  name: 'extension'
  scope: vmWithCondition
}

resource extension2 'My.Rp/extensionResource@2020-12-01' = {
//@    {
//@      "type": "My.Rp/extensionResource",
//@      "apiVersion": "2020-12-01",
//@      "scope": "[extensionResourceId(format('Microsoft.Compute/virtualMachines/{0}', 'vmName'), 'My.Rp/extensionResource', 'extension')]",
//@      "name": "extension",
//@      "dependsOn": [
//@        "[extensionResourceId(resourceId('Microsoft.Compute/virtualMachines', 'vmName'), 'My.Rp/extensionResource', 'extension')]"
//@      ]
//@    },
  name: 'extension'
  scope: extension1
}

resource extensionDependencies 'My.Rp/mockResource@2020-01-01' = {
//@    {
//@      "type": "My.Rp/mockResource",
//@      "apiVersion": "2020-01-01",
//@      "name": "extensionDependencies",
//@      "dependsOn": [
//@        "[extensionResourceId(resourceId('Microsoft.Compute/virtualMachines', 'vmName'), 'My.Rp/extensionResource', 'extension')]",
//@        "[extensionResourceId(extensionResourceId(resourceId('Microsoft.Compute/virtualMachines', 'vmName'), 'My.Rp/extensionResource', 'extension'), 'My.Rp/extensionResource', 'extension')]",
//@        "[resourceId('Microsoft.Compute/virtualMachines', 'vmName')]"
//@      ]
//@    },
  name: 'extensionDependencies'
  properties: {
//@      "properties": {
//@      },
    res1: vmWithCondition.id
//@        "res1": "[resourceId('Microsoft.Compute/virtualMachines', 'vmName')]",
    res1runtime: vmWithCondition.properties.something
//@        "res1runtime": "[reference(resourceId('Microsoft.Compute/virtualMachines', 'vmName'), '2020-06-01').something]",
    res2: extension1.id
//@        "res2": "[extensionResourceId(resourceId('Microsoft.Compute/virtualMachines', 'vmName'), 'My.Rp/extensionResource', 'extension')]",
    res2runtime: extension1.properties.something
//@        "res2runtime": "[reference(extensionResourceId(resourceId('Microsoft.Compute/virtualMachines', 'vmName'), 'My.Rp/extensionResource', 'extension'), '2020-12-01').something]",
    res3: extension2.id
//@        "res3": "[extensionResourceId(extensionResourceId(resourceId('Microsoft.Compute/virtualMachines', 'vmName'), 'My.Rp/extensionResource', 'extension'), 'My.Rp/extensionResource', 'extension')]",
    res3runtime: extension2.properties.something
//@        "res3runtime": "[reference(extensionResourceId(extensionResourceId(resourceId('Microsoft.Compute/virtualMachines', 'vmName'), 'My.Rp/extensionResource', 'extension'), 'My.Rp/extensionResource', 'extension'), '2020-12-01').something]"
  }
}

@sys.description('this is existing1')
resource existing1 'Mock.Rp/existingExtensionResource@2020-01-01' existing = {
  name: 'existing1'
  scope: extension1
}

resource existing2 'Mock.Rp/existingExtensionResource@2020-01-01' existing = {
  name: 'existing2'
  scope: existing1
}

resource extension3 'My.Rp/extensionResource@2020-12-01' = {
//@    {
//@      "type": "My.Rp/extensionResource",
//@      "apiVersion": "2020-12-01",
//@      "scope": "[extensionResourceId(extensionResourceId(format('Microsoft.Compute/virtualMachines/{0}', 'vmName'), 'My.Rp/extensionResource', 'extension'), 'Mock.Rp/existingExtensionResource', 'existing1')]",
//@      "name": "extension3",
//@      "dependsOn": [
//@        "[extensionResourceId(resourceId('Microsoft.Compute/virtualMachines', 'vmName'), 'My.Rp/extensionResource', 'extension')]"
//@      ]
//@    },
  name: 'extension3'
  scope: existing1
}

/*
  valid loop cases
*/ 
var storageAccounts = [
//@    "storageAccounts": [
//@    ],
  {
//@      {
//@      },
    name: 'one'
//@        "name": "one",
    location: 'eastus2'
//@        "location": "eastus2"
  }
  {
//@      {
//@      }
    name: 'two'
//@        "name": "two",
    location: 'westus'
//@        "location": "westus"
  }
]

// just a storage account loop
@sys.description('this is just a storage account loop')
//@        "description": "this is just a storage account loop"
resource storageResources 'Microsoft.Storage/storageAccounts@2019-06-01' = [for account in storageAccounts: {
//@    {
//@      "copy": {
//@        "name": "storageResources",
//@        "count": "[length(variables('storageAccounts'))]"
//@      },
//@      "type": "Microsoft.Storage/storageAccounts",
//@      "apiVersion": "2019-06-01",
//@      "name": "[variables('storageAccounts')[copyIndex()].name]",
//@      "metadata": {
//@      }
//@    },
  name: account.name
  location: account.location
//@      "location": "[variables('storageAccounts')[copyIndex()].location]",
  sku: {
//@      "sku": {
//@      },
    name: 'Standard_LRS'
//@        "name": "Standard_LRS"
  }
  kind: 'StorageV2'
//@      "kind": "StorageV2",
}]

// storage account loop with index
@sys.description('this is just a storage account loop with index')
//@        "description": "this is just a storage account loop with index"
resource storageResourcesWithIndex 'Microsoft.Storage/storageAccounts@2019-06-01' = [for (account, i) in storageAccounts: {
//@    {
//@      "copy": {
//@        "name": "storageResourcesWithIndex",
//@        "count": "[length(variables('storageAccounts'))]"
//@      },
//@      "type": "Microsoft.Storage/storageAccounts",
//@      "apiVersion": "2019-06-01",
//@      "name": "[format('{0}{1}', variables('storageAccounts')[copyIndex()].name, copyIndex())]",
//@      "metadata": {
//@      }
//@    },
  name: '${account.name}${i}'
  location: account.location
//@      "location": "[variables('storageAccounts')[copyIndex()].location]",
  sku: {
//@      "sku": {
//@      },
    name: 'Standard_LRS'
//@        "name": "Standard_LRS"
  }
  kind: 'StorageV2'
//@      "kind": "StorageV2",
}]

// basic nested loop
@sys.description('this is just a basic nested loop')
//@        "description": "this is just a basic nested loop"
resource vnet 'Microsoft.Network/virtualNetworks@2020-06-01' = [for i in range(0, 3): {
//@    {
//@      "copy": {
//@        "name": "vnet",
//@        "count": "[length(range(0, 3))]"
//@      },
//@      "type": "Microsoft.Network/virtualNetworks",
//@      "apiVersion": "2020-06-01",
//@      "name": "[format('vnet-{0}', range(0, 3)[copyIndex()])]",
//@      "metadata": {
//@      }
//@    },
  name: 'vnet-${i}'
  properties: {
//@      "properties": {
//@        "copy": [
//@        ]
//@      },
    subnets: [for j in range(0, 4): {
//@          {
//@            "name": "subnets",
//@            "count": "[length(range(0, 4))]",
//@            "input": {
//@            }
//@          }
      // #completionTest(0,1,2,3,4,5) -> subnetIdAndProperties
     
      // #completionTest(6) -> subnetIdAndPropertiesNoColon
      name: 'subnet-${i}-${j}'
//@              "name": "[format('subnet-{0}-{1}', range(0, 3)[copyIndex()], range(0, 4)[copyIndex('subnets')])]"
    }]
  }
}]

// duplicate identifiers within the loop are allowed
resource duplicateIdentifiersWithinLoop 'Microsoft.Network/virtualNetworks@2020-06-01' = [for i in range(0, 3): {
//@    {
//@      "copy": {
//@        "name": "duplicateIdentifiersWithinLoop",
//@        "count": "[length(range(0, 3))]"
//@      },
//@      "type": "Microsoft.Network/virtualNetworks",
//@      "apiVersion": "2020-06-01",
//@      "name": "[format('vnet-{0}', range(0, 3)[copyIndex()])]",
//@    },
  name: 'vnet-${i}'
  properties: {
//@      "properties": {
//@        "copy": [
//@        ]
//@      }
    subnets: [for i in range(0, 4): {
//@          {
//@            "name": "subnets",
//@            "count": "[length(range(0, 4))]",
//@            "input": {
//@            }
//@          }
      name: 'subnet-${i}-${i}'
//@              "name": "[format('subnet-{0}-{1}', range(0, 4)[copyIndex('subnets')], range(0, 4)[copyIndex('subnets')])]"
    }]
  }
}]

// duplicate identifiers in global and single loop scope are allowed (inner variable hides the outer)
var canHaveDuplicatesAcrossScopes = 'hello'
//@    "canHaveDuplicatesAcrossScopes": "hello",
resource duplicateInGlobalAndOneLoop 'Microsoft.Network/virtualNetworks@2020-06-01' = [for canHaveDuplicatesAcrossScopes in range(0, 3): {
//@    {
//@      "copy": {
//@        "name": "duplicateInGlobalAndOneLoop",
//@        "count": "[length(range(0, 3))]"
//@      },
//@      "type": "Microsoft.Network/virtualNetworks",
//@      "apiVersion": "2020-06-01",
//@      "name": "[format('vnet-{0}', range(0, 3)[copyIndex()])]",
//@    },
  name: 'vnet-${canHaveDuplicatesAcrossScopes}'
  properties: {
//@      "properties": {
//@        "copy": [
//@        ]
//@      }
    subnets: [for i in range(0, 4): {
//@          {
//@            "name": "subnets",
//@            "count": "[length(range(0, 4))]",
//@            "input": {
//@            }
//@          }
      name: 'subnet-${i}-${i}'
//@              "name": "[format('subnet-{0}-{1}', range(0, 4)[copyIndex('subnets')], range(0, 4)[copyIndex('subnets')])]"
    }]
  }
}]

// duplicate in global and multiple loop scopes are allowed (inner hides the outer)
var duplicatesEverywhere = 'hello'
//@    "duplicatesEverywhere": "hello",
resource duplicateInGlobalAndTwoLoops 'Microsoft.Network/virtualNetworks@2020-06-01' = [for duplicatesEverywhere in range(0, 3): {
//@    {
//@      "copy": {
//@        "name": "duplicateInGlobalAndTwoLoops",
//@        "count": "[length(range(0, 3))]"
//@      },
//@      "type": "Microsoft.Network/virtualNetworks",
//@      "apiVersion": "2020-06-01",
//@      "name": "[format('vnet-{0}', range(0, 3)[copyIndex()])]",
//@    },
  name: 'vnet-${duplicatesEverywhere}'
  properties: {
//@      "properties": {
//@        "copy": [
//@        ]
//@      }
    subnets: [for duplicatesEverywhere in range(0, 4): {
//@          {
//@            "name": "subnets",
//@            "count": "[length(range(0, 4))]",
//@            "input": {
//@            }
//@          }
      name: 'subnet-${duplicatesEverywhere}'
//@              "name": "[format('subnet-{0}', range(0, 4)[copyIndex('subnets')])]"
    }]
  }
}]

/*
  Scope values created via array access on a resource collection
*/
resource dnsZones 'Microsoft.Network/dnsZones@2018-05-01' = [for zone in range(0,4): {
//@    {
//@      "copy": {
//@        "name": "dnsZones",
//@        "count": "[length(range(0, 4))]"
//@      },
//@      "type": "Microsoft.Network/dnsZones",
//@      "apiVersion": "2018-05-01",
//@      "name": "[format('zone{0}', range(0, 4)[copyIndex()])]",
//@    },
  name: 'zone${zone}'
  location: 'global'
//@      "location": "global"
}]

resource locksOnZones 'Microsoft.Authorization/locks@2016-09-01' = [for lock in range(0,2): {
//@    {
//@      "copy": {
//@        "name": "locksOnZones",
//@        "count": "[length(range(0, 2))]"
//@      },
//@      "type": "Microsoft.Authorization/locks",
//@      "apiVersion": "2016-09-01",
//@      "scope": "[format('Microsoft.Network/dnsZones/{0}', format('zone{0}', range(0, 4)[range(0, 2)[copyIndex()]]))]",
//@      "name": "[format('lock{0}', range(0, 2)[copyIndex()])]",
//@      "dependsOn": [
//@        "[resourceId('Microsoft.Network/dnsZones', format('zone{0}', range(0, 4)[range(0, 2)[copyIndex()]]))]"
//@      ]
//@    },
  name: 'lock${lock}'
  properties: {
//@      "properties": {
//@      },
    level: 'CanNotDelete'
//@        "level": "CanNotDelete"
  }
  scope: dnsZones[lock]
}]

resource moreLocksOnZones 'Microsoft.Authorization/locks@2016-09-01' = [for (lock, i) in range(0,3): {
//@    {
//@      "copy": {
//@        "name": "moreLocksOnZones",
//@        "count": "[length(range(0, 3))]"
//@      },
//@      "type": "Microsoft.Authorization/locks",
//@      "apiVersion": "2016-09-01",
//@      "scope": "[format('Microsoft.Network/dnsZones/{0}', format('zone{0}', range(0, 4)[copyIndex()]))]",
//@      "name": "[format('another{0}', copyIndex())]",
//@      "dependsOn": [
//@        "[resourceId('Microsoft.Network/dnsZones', format('zone{0}', range(0, 4)[copyIndex()]))]"
//@      ]
//@    },
  name: 'another${i}'
  properties: {
//@      "properties": {
//@      },
    level: 'ReadOnly'
//@        "level": "ReadOnly"
  }
  scope: dnsZones[i]
}]

resource singleLockOnFirstZone 'Microsoft.Authorization/locks@2016-09-01' = {
//@    {
//@      "type": "Microsoft.Authorization/locks",
//@      "apiVersion": "2016-09-01",
//@      "scope": "[format('Microsoft.Network/dnsZones/{0}', format('zone{0}', range(0, 4)[0]))]",
//@      "name": "single-lock",
//@      "dependsOn": [
//@        "[resourceId('Microsoft.Network/dnsZones', format('zone{0}', range(0, 4)[0]))]"
//@      ]
//@    },
  name: 'single-lock'
  properties: {
//@      "properties": {
//@      },
    level: 'ReadOnly'
//@        "level": "ReadOnly"
  }
  scope: dnsZones[0]
}


resource p1_vnet 'Microsoft.Network/virtualNetworks@2020-06-01' = {
//@    {
//@      "type": "Microsoft.Network/virtualNetworks",
//@      "apiVersion": "2020-06-01",
//@      "name": "myVnet",
//@    },
  location: resourceGroup().location
//@      "location": "[resourceGroup().location]",
  name: 'myVnet'
  properties: {
//@      "properties": {
//@      }
    addressSpace: {
//@        "addressSpace": {
//@        }
      addressPrefixes: [
//@          "addressPrefixes": [
//@          ]
        '10.0.0.0/20'
//@            "10.0.0.0/20"
      ]
    }
  }
}

resource p1_subnet1 'Microsoft.Network/virtualNetworks/subnets@2020-06-01' = {
//@    {
//@      "type": "Microsoft.Network/virtualNetworks/subnets",
//@      "apiVersion": "2020-06-01",
//@      "name": "[format('{0}/{1}', 'myVnet', 'subnet1')]",
//@      "dependsOn": [
//@        "[resourceId('Microsoft.Network/virtualNetworks', 'myVnet')]"
//@      ]
//@    },
  parent: p1_vnet
  name: 'subnet1'
  properties: {
//@      "properties": {
//@      },
    addressPrefix: '10.0.0.0/24'
//@        "addressPrefix": "10.0.0.0/24"
  }
}

resource p1_subnet2 'Microsoft.Network/virtualNetworks/subnets@2020-06-01' = {
//@    {
//@      "type": "Microsoft.Network/virtualNetworks/subnets",
//@      "apiVersion": "2020-06-01",
//@      "name": "[format('{0}/{1}', 'myVnet', 'subnet2')]",
//@      "dependsOn": [
//@        "[resourceId('Microsoft.Network/virtualNetworks', 'myVnet')]"
//@      ]
//@    },
  parent: p1_vnet
  name: 'subnet2'
  properties: {
//@      "properties": {
//@      },
    addressPrefix: '10.0.1.0/24'
//@        "addressPrefix": "10.0.1.0/24"
  }
}

output p1_subnet1prefix string = p1_subnet1.properties.addressPrefix
//@    "p1_subnet1prefix": {
//@      "type": "string",
//@      "value": "[reference(resourceId('Microsoft.Network/virtualNetworks/subnets', 'myVnet', 'subnet1'), '2020-06-01').addressPrefix]"
//@    },
output p1_subnet1name string = p1_subnet1.name
//@    "p1_subnet1name": {
//@      "type": "string",
//@      "value": "subnet1"
//@    },
output p1_subnet1type string = p1_subnet1.type
//@    "p1_subnet1type": {
//@      "type": "string",
//@      "value": "Microsoft.Network/virtualNetworks/subnets"
//@    },
output p1_subnet1id string = p1_subnet1.id
//@    "p1_subnet1id": {
//@      "type": "string",
//@      "value": "[resourceId('Microsoft.Network/virtualNetworks/subnets', 'myVnet', 'subnet1')]"
//@    },

// parent property with extension resource
resource p2_res1 'Microsoft.Rp1/resource1@2020-06-01' = {
//@    {
//@      "type": "Microsoft.Rp1/resource1",
//@      "apiVersion": "2020-06-01",
//@      "name": "res1"
//@    },
  name: 'res1'
}

resource p2_res1child 'Microsoft.Rp1/resource1/child1@2020-06-01' = {
//@    {
//@      "type": "Microsoft.Rp1/resource1/child1",
//@      "apiVersion": "2020-06-01",
//@      "name": "[format('{0}/{1}', 'res1', 'child1')]",
//@      "dependsOn": [
//@        "[resourceId('Microsoft.Rp1/resource1', 'res1')]"
//@      ]
//@    },
  parent: p2_res1
  name: 'child1'
}

resource p2_res2 'Microsoft.Rp2/resource2@2020-06-01' = {
//@    {
//@      "type": "Microsoft.Rp2/resource2",
//@      "apiVersion": "2020-06-01",
//@      "scope": "[format('Microsoft.Rp1/resource1/{0}/child1/{1}', 'res1', 'child1')]",
//@      "name": "res2",
//@      "dependsOn": [
//@        "[resourceId('Microsoft.Rp1/resource1/child1', 'res1', 'child1')]"
//@      ]
//@    },
  scope: p2_res1child
  name: 'res2'
}

resource p2_res2child 'Microsoft.Rp2/resource2/child2@2020-06-01' = {
//@    {
//@      "type": "Microsoft.Rp2/resource2/child2",
//@      "apiVersion": "2020-06-01",
//@      "scope": "[format('Microsoft.Rp1/resource1/{0}/child1/{1}', 'res1', 'child1')]",
//@      "name": "[format('{0}/{1}', 'res2', 'child2')]",
//@      "dependsOn": [
//@        "[extensionResourceId(resourceId('Microsoft.Rp1/resource1/child1', 'res1', 'child1'), 'Microsoft.Rp2/resource2', 'res2')]"
//@      ]
//@    },
  parent: p2_res2
  name: 'child2'
}

output p2_res2childprop string = p2_res2child.properties.someProp
//@    "p2_res2childprop": {
//@      "type": "string",
//@      "value": "[reference(extensionResourceId(resourceId('Microsoft.Rp1/resource1/child1', 'res1', 'child1'), 'Microsoft.Rp2/resource2/child2', 'res2', 'child2'), '2020-06-01').someProp]"
//@    },
output p2_res2childname string = p2_res2child.name
//@    "p2_res2childname": {
//@      "type": "string",
//@      "value": "child2"
//@    },
output p2_res2childtype string = p2_res2child.type
//@    "p2_res2childtype": {
//@      "type": "string",
//@      "value": "Microsoft.Rp2/resource2/child2"
//@    },
output p2_res2childid string = p2_res2child.id
//@    "p2_res2childid": {
//@      "type": "string",
//@      "value": "[extensionResourceId(resourceId('Microsoft.Rp1/resource1/child1', 'res1', 'child1'), 'Microsoft.Rp2/resource2/child2', 'res2', 'child2')]"
//@    },

// parent property with 'existing' resource
resource p3_res1 'Microsoft.Rp1/resource1@2020-06-01' existing = {
  name: 'res1'
}

resource p3_child1 'Microsoft.Rp1/resource1/child1@2020-06-01' = {
//@    {
//@      "type": "Microsoft.Rp1/resource1/child1",
//@      "apiVersion": "2020-06-01",
//@      "name": "[format('{0}/{1}', 'res1', 'child1')]"
//@    },
  parent: p3_res1
  name: 'child1'
}

output p3_res1childprop string = p3_child1.properties.someProp
//@    "p3_res1childprop": {
//@      "type": "string",
//@      "value": "[reference(resourceId('Microsoft.Rp1/resource1/child1', 'res1', 'child1'), '2020-06-01').someProp]"
//@    },
output p3_res1childname string = p3_child1.name
//@    "p3_res1childname": {
//@      "type": "string",
//@      "value": "child1"
//@    },
output p3_res1childtype string = p3_child1.type
//@    "p3_res1childtype": {
//@      "type": "string",
//@      "value": "Microsoft.Rp1/resource1/child1"
//@    },
output p3_res1childid string = p3_child1.id
//@    "p3_res1childid": {
//@      "type": "string",
//@      "value": "[resourceId('Microsoft.Rp1/resource1/child1', 'res1', 'child1')]"
//@    },

// parent & child with 'existing'
resource p4_res1 'Microsoft.Rp1/resource1@2020-06-01' existing = {
  scope: tenant()
  name: 'res1'
}

resource p4_child1 'Microsoft.Rp1/resource1/child1@2020-06-01' existing = {
  parent: p4_res1
  name: 'child1'
}

output p4_res1childprop string = p4_child1.properties.someProp
//@    "p4_res1childprop": {
//@      "type": "string",
//@      "value": "[reference(tenantResourceId('Microsoft.Rp1/resource1/child1', 'res1', 'child1'), '2020-06-01').someProp]"
//@    },
output p4_res1childname string = p4_child1.name
//@    "p4_res1childname": {
//@      "type": "string",
//@      "value": "child1"
//@    },
output p4_res1childtype string = p4_child1.type
//@    "p4_res1childtype": {
//@      "type": "string",
//@      "value": "Microsoft.Rp1/resource1/child1"
//@    },
output p4_res1childid string = p4_child1.id
//@    "p4_res1childid": {
//@      "type": "string",
//@      "value": "[tenantResourceId('Microsoft.Rp1/resource1/child1', 'res1', 'child1')]"
//@    }

// parent & nested child with decorators https://github.com/Azure/bicep/issues/10970
var dbs = ['db1', 'db2','db3']
//@    "dbs": [
//@      "db1",
//@      "db2",
//@      "db3"
//@    ]
resource sqlServer 'Microsoft.Sql/servers@2021-11-01' = {
//@    {
//@      "type": "Microsoft.Sql/servers",
//@      "apiVersion": "2021-11-01",
//@      "name": "sql-server-name",
//@    }
  name: 'sql-server-name'
  location: 'polandcentral'
//@      "location": "polandcentral"

  @batchSize(1)
  @description('Sql Databases')
//@        "description": "Sql Databases"
  resource sqlDatabases 'databases' = [for db in dbs: {
//@    {
//@      "copy": {
//@        "name": "sqlDatabases",
//@        "count": "[length(variables('dbs'))]",
//@        "mode": "serial",
//@        "batchSize": 1
//@      },
//@      "type": "Microsoft.Sql/servers/databases",
//@      "apiVersion": "2021-11-01",
//@      "name": "[format('{0}/{1}', 'sql-server-name', variables('dbs')[copyIndex()])]",
//@      "dependsOn": [
//@        "[resourceId('Microsoft.Sql/servers', 'sql-server-name')]"
//@      ],
//@      "metadata": {
//@      }
//@    },
    name: db
    location: 'polandcentral'
//@      "location": "polandcentral",
  }]

  @description('Primary Sql Database')
//@        "description": "Primary Sql Database"
  resource primaryDb 'databases' = {
//@    {
//@      "type": "Microsoft.Sql/servers/databases",
//@      "apiVersion": "2021-11-01",
//@      "name": "[format('{0}/{1}', 'sql-server-name', 'primary-db')]",
//@      "dependsOn": [
//@        "[resourceId('Microsoft.Sql/servers', 'sql-server-name')]"
//@      ],
//@      "metadata": {
//@      }
//@    },
    name: 'primary-db'
    location: 'polandcentral'
//@      "location": "polandcentral",
  }
}
>>>>>>> 0aa6523f
<|MERGE_RESOLUTION|>--- conflicted
+++ resolved
@@ -1,1745 +1,1203 @@
-<<<<<<< HEAD
-
-@sys.description('this is basicStorage')
-resource basicStorage 'Microsoft.Storage/storageAccounts@2019-06-01' = {
-  name: 'basicblobs'
-  location: 'westus'
-  kind: 'BlobStorage'
-  sku: {
-    name: 'Standard_GRS'
-  }
-}
-
-@sys.description('this is dnsZone')
-resource dnsZone 'Microsoft.Network/dnszones@2018-05-01' = {
-  name: 'myZone'
-  location: 'global'
-}
-
-resource myStorageAccount 'Microsoft.Storage/storageAccounts@2017-10-01' = {
-  name: 'myencryptedone'
-  location: 'eastus2'
-  properties: {
-    supportsHttpsTrafficOnly: true
-    accessTier: 'Hot'
-    encryption: {
-      keySource: 'Microsoft.Storage'
-      services: {
-        blob: {
-          enabled: true
-        }
-        file: {
-          enabled: true
-        }
-      }
-    }
-  }
-  kind: 'StorageV2'
-  sku: {
-    name: 'Standard_LRS'
-  }
-}
-
-resource withExpressions 'Microsoft.Storage/storageAccounts@2017-10-01' = {
-  name: 'myencryptedone2'
-  location: 'eastus2'
-  properties: {
-    supportsHttpsTrafficOnly: !false
-    accessTier: true ? 'Hot' : 'Cold'
-    encryption: {
-      keySource: 'Microsoft.Storage'
-      services: {
-        blob: {
-          enabled: true || false
-        }
-        file: {
-          enabled: true
-        }
-      }
-    }
-  }
-  kind: 'StorageV2'
-  sku: {
-    name: 'Standard_LRS'
-  }
-  dependsOn: [
-    myStorageAccount
-  ]
-}
-
-param applicationName string = 'to-do-app${uniqueString(resourceGroup().id)}'
-var hostingPlanName = applicationName // why not just use the param directly?
-
-param appServicePlanTier string
-param appServicePlanInstances int
-
-var location = resourceGroup().location
-
-resource farm 'Microsoft.Web/serverFarms@2019-08-01' = {
-  // dependsOn: resourceId('Microsoft.DocumentDB/databaseAccounts', cosmosAccountName)
-  name: hostingPlanName
-  location: location
-  sku: {
-    name: appServicePlanTier
-    capacity: appServicePlanInstances
-  }
-  properties: {
-    name: hostingPlanName // just hostingPlanName results in an error
-  }
-}
-
-var cosmosDbResourceId = resourceId('Microsoft.DocumentDB/databaseAccounts',
-// comment
-cosmosDb.account)
-var cosmosDbRef = reference(cosmosDbResourceId).documentEndpoint
-
-// this variable is not accessed anywhere in this template and depends on a run-time reference
-// it should not be present at all in the template output as there is nowhere logical to put it
-var cosmosDbEndpoint = cosmosDbRef.documentEndpoint
-
-param webSiteName string
-param cosmosDb object
-resource site 'Microsoft.Web/sites@2019-08-01' = {
-  name: webSiteName
-  location: location
-  properties: {
-    // not yet supported // serverFarmId: farm.id
-    siteConfig: {
-      appSettings: [
-        {
-          name: 'CosmosDb:Account'
-          value: reference(cosmosDbResourceId).documentEndpoint
-        }
-        {
-          name: 'CosmosDb:Key'
-          value: listKeys(cosmosDbResourceId, '2020-04-01').primaryMasterKey
-        }
-        {
-          name: 'CosmosDb:DatabaseName'
-          value: cosmosDb.databaseName
-        }
-        {
-          name: 'CosmosDb:ContainerName'
-          value: cosmosDb.containerName
-        }
-      ]
-    }
-  }
-}
-
-var _siteApiVersion = site.apiVersion
-var _siteType = site.type
-
-output siteApiVersion string = site.apiVersion
-output siteType string = site.type
-
-resource nested 'Microsoft.Resources/deployments@2019-10-01' = {
-  name: 'nestedTemplate1'
-  properties: {
-    mode: 'Incremental'
-    template: {
-      // string key value
-      '$schema': 'https://schema.management.azure.com/schemas/2019-04-01/deploymentTemplate.json#'
-      contentVersion: '1.0.0.0'
-      resources: [
-      ]
-    }
-  }
-}
-
-// should be able to access the read only properties
-resource accessingReadOnlyProperties 'Microsoft.Foo/foos@2019-10-01' = {
-  name: 'nestedTemplate1'
-  properties: {
-    otherId: nested.id
-    otherName: nested.name
-    otherVersion: nested.apiVersion
-    otherType: nested.type
-
-    otherThings: nested.properties.mode
-  }
-}
-
-resource resourceA 'My.Rp/typeA@2020-01-01' = {
-  name: 'resourceA'
-}
-
-resource resourceB 'My.Rp/typeA/typeB@2020-01-01' = {
-  name: '${resourceA.name}/myName'
-}
-
-resource resourceC 'My.Rp/typeA/typeB@2020-01-01' = {
-  name: '${resourceA.name}/myName'
-  properties: {
-    aId: resourceA.id
-    aType: resourceA.type
-    aName: resourceA.name
-    aApiVersion: resourceA.apiVersion
-    bProperties: resourceB.properties
-  }
-}
-
-var varARuntime = {
-  bId: resourceB.id
-  bType: resourceB.type
-  bName: resourceB.name
-  bApiVersion: resourceB.apiVersion
-  aKind: resourceA.kind
-}
-
-var varBRuntime = [
-  varARuntime
-]
-
-var resourceCRef = {
-  id: resourceC.id
-}
-var setResourceCRef = true
-
-resource resourceD 'My.Rp/typeD@2020-01-01' = {
-  name: 'constant'
-  properties: {
-    runtime: varBRuntime
-    // repro for https://github.com/Azure/bicep/issues/316
-    repro316: setResourceCRef ? resourceCRef : null
-  }
-}
-
-var myInterpKey = 'abc'
-resource resourceWithInterp 'My.Rp/interp@2020-01-01' = {
-  name: 'interpTest'
-  properties: {
-    '${myInterpKey}': 1
-    'abc${myInterpKey}def': 2
-    '${myInterpKey}abc${myInterpKey}': 3
-  }
-}
-
-resource resourceWithEscaping 'My.Rp/mockResource@2020-01-01' = {
-  name: 'test'
-  properties: {
-    // both key and value should be escaped in template output
-    '[resourceGroup().location]': '[resourceGroup().location]'
-  }
-}
-
-param shouldDeployVm bool = true
-
-@sys.description('this is vmWithCondition')
-resource vmWithCondition 'Microsoft.Compute/virtualMachines@2020-06-01' = if (shouldDeployVm) {
-  name: 'vmName'
-  location: 'westus'
-  properties: {
-    osProfile: {
-      windowsConfiguration: {
-        enableAutomaticUpdates: true
-      }
-    }
-  }
-}
-
-@sys.description('this is another vmWithCondition')
-resource vmWithCondition2 'Microsoft.Compute/virtualMachines@2020-06-01' =
-                    if (shouldDeployVm) {
-  name: 'vmName2'
-  location: 'westus'
-  properties: {
-    osProfile: {
-      windowsConfiguration: {
-        enableAutomaticUpdates: true
-      }
-    }
-  }
-}
-
-resource extension1 'My.Rp/extensionResource@2020-12-01' = {
-  name: 'extension'
-  scope: vmWithCondition
-}
-
-resource extension2 'My.Rp/extensionResource@2020-12-01' = {
-  name: 'extension'
-  scope: extension1
-}
-
-resource extensionDependencies 'My.Rp/mockResource@2020-01-01' = {
-  name: 'extensionDependencies'
-  properties: {
-    res1: vmWithCondition.id
-    res1runtime: vmWithCondition.properties.something
-    res2: extension1.id
-    res2runtime: extension1.properties.something
-    res3: extension2.id
-    res3runtime: extension2.properties.something
-  }
-}
-
-@sys.description('this is existing1')
-resource existing1 'Mock.Rp/existingExtensionResource@2020-01-01' existing = {
-  name: 'existing1'
-  scope: extension1
-}
-
-resource existing2 'Mock.Rp/existingExtensionResource@2020-01-01' existing = {
-  name: 'existing2'
-  scope: existing1
-}
-
-resource extension3 'My.Rp/extensionResource@2020-12-01' = {
-  name: 'extension3'
-  scope: existing1
-}
-
-/*
-  valid loop cases
-*/
-var storageAccounts = [
-  {
-    name: 'one'
-    location: 'eastus2'
-  }
-  {
-    name: 'two'
-    location: 'westus'
-  }
-]
-
-// just a storage account loop
-@sys.description('this is just a storage account loop')
-resource storageResources 'Microsoft.Storage/storageAccounts@2019-06-01' = [for account in storageAccounts: {
-  name: account.name
-  location: account.location
-  sku: {
-    name: 'Standard_LRS'
-  }
-  kind: 'StorageV2'
-}]
-
-// storage account loop with index
-@sys.description('this is just a storage account loop with index')
-resource storageResourcesWithIndex 'Microsoft.Storage/storageAccounts@2019-06-01' = [for (account, i) in storageAccounts: {
-  name: '${account.name}${i}'
-  location: account.location
-  sku: {
-    name: 'Standard_LRS'
-  }
-  kind: 'StorageV2'
-}]
-
-// basic nested loop
-@sys.description('this is just a basic nested loop')
-resource vnet 'Microsoft.Network/virtualNetworks@2020-06-01' = [for i in range(0, 3): {
-  name: 'vnet-${i}'
-  properties: {
-    subnets: [for j in range(0, 4): {
-      // #completionTest(0,1,2,3,4,5) -> subnetIdAndProperties
-
-      // #completionTest(6) -> subnetIdAndPropertiesNoColon
-      name: 'subnet-${i}-${j}'
-    }]
-  }
-}]
-
-// duplicate identifiers within the loop are allowed
-resource duplicateIdentifiersWithinLoop 'Microsoft.Network/virtualNetworks@2020-06-01' = [for i in range(0, 3): {
-  name: 'vnet-${i}'
-  properties: {
-    subnets: [for i in range(0, 4): {
-      name: 'subnet-${i}-${i}'
-    }]
-  }
-}]
-
-// duplicate identifers in global and single loop scope are allowed (inner variable hides the outer)
-var canHaveDuplicatesAcrossScopes = 'hello'
-resource duplicateInGlobalAndOneLoop 'Microsoft.Network/virtualNetworks@2020-06-01' = [for canHaveDuplicatesAcrossScopes in range(0, 3): {
-  name: 'vnet-${canHaveDuplicatesAcrossScopes}'
-  properties: {
-    subnets: [for i in range(0, 4): {
-      name: 'subnet-${i}-${i}'
-    }]
-  }
-}]
-
-// duplicate in global and multiple loop scopes are allowed (inner hides the outer)
-var duplicatesEverywhere = 'hello'
-resource duplicateInGlobalAndTwoLoops 'Microsoft.Network/virtualNetworks@2020-06-01' = [for duplicatesEverywhere in range(0, 3): {
-  name: 'vnet-${duplicatesEverywhere}'
-  properties: {
-    subnets: [for duplicatesEverywhere in range(0, 4): {
-      name: 'subnet-${duplicatesEverywhere}'
-    }]
-  }
-}]
-
-/*
-  Scope values created via array access on a resource collection
-*/
-resource dnsZones 'Microsoft.Network/dnsZones@2018-05-01' = [for zone in range(0,4): {
-  name: 'zone${zone}'
-  location: 'global'
-}]
-
-resource locksOnZones 'Microsoft.Authorization/locks@2016-09-01' = [for lock in range(0,2): {
-  name: 'lock${lock}'
-  properties: {
-    level: 'CanNotDelete'
-  }
-  scope: dnsZones[lock]
-}]
-
-resource moreLocksOnZones 'Microsoft.Authorization/locks@2016-09-01' = [for (lock, i) in range(0,3): {
-  name: 'another${i}'
-  properties: {
-    level: 'ReadOnly'
-  }
-  scope: dnsZones[i]
-}]
-
-resource singleLockOnFirstZone 'Microsoft.Authorization/locks@2016-09-01' = {
-  name: 'single-lock'
-  properties: {
-    level: 'ReadOnly'
-  }
-  scope: dnsZones[0]
-}
-
-
-resource p1_vnet 'Microsoft.Network/virtualNetworks@2020-06-01' = {
-  location: resourceGroup().location
-  name: 'myVnet'
-  properties: {
-    addressSpace: {
-      addressPrefixes: [
-        '10.0.0.0/20'
-      ]
-    }
-  }
-}
-
-resource p1_subnet1 'Microsoft.Network/virtualNetworks/subnets@2020-06-01' = {
-  parent: p1_vnet
-  name: 'subnet1'
-  properties: {
-    addressPrefix: '10.0.0.0/24'
-  }
-}
-
-resource p1_subnet2 'Microsoft.Network/virtualNetworks/subnets@2020-06-01' = {
-  parent: p1_vnet
-  name: 'subnet2'
-  properties: {
-    addressPrefix: '10.0.1.0/24'
-  }
-}
-
-output p1_subnet1prefix string = p1_subnet1.properties.addressPrefix
-output p1_subnet1name string = p1_subnet1.name
-output p1_subnet1type string = p1_subnet1.type
-output p1_subnet1id string = p1_subnet1.id
-
-// parent property with extension resource
-resource p2_res1 'Microsoft.Rp1/resource1@2020-06-01' = {
-  name: 'res1'
-}
-
-resource p2_res1child 'Microsoft.Rp1/resource1/child1@2020-06-01' = {
-  parent: p2_res1
-  name: 'child1'
-}
-
-resource p2_res2 'Microsoft.Rp2/resource2@2020-06-01' = {
-  scope: p2_res1child
-  name: 'res2'
-}
-
-resource p2_res2child 'Microsoft.Rp2/resource2/child2@2020-06-01' = {
-  parent: p2_res2
-  name: 'child2'
-}
-
-output p2_res2childprop string = p2_res2child.properties.someProp
-output p2_res2childname string = p2_res2child.name
-output p2_res2childtype string = p2_res2child.type
-output p2_res2childid string = p2_res2child.id
-
-// parent property with 'existing' resource
-resource p3_res1 'Microsoft.Rp1/resource1@2020-06-01' existing = {
-  name: 'res1'
-}
-
-resource p3_child1 'Microsoft.Rp1/resource1/child1@2020-06-01' = {
-  parent: p3_res1
-  name: 'child1'
-}
-
-output p3_res1childprop string = p3_child1.properties.someProp
-output p3_res1childname string = p3_child1.name
-output p3_res1childtype string = p3_child1.type
-output p3_res1childid string = p3_child1.id
-
-// parent & child with 'existing'
-resource p4_res1 'Microsoft.Rp1/resource1@2020-06-01' existing = {
-  scope: tenant()
-  name: 'res1'
-}
-
-resource p4_child1 'Microsoft.Rp1/resource1/child1@2020-06-01' existing = {
-  parent: p4_res1
-  name: 'child1'
-}
-
-output p4_res1childprop string = p4_child1.properties.someProp
-output p4_res1childname string = p4_child1.name
-output p4_res1childtype string = p4_child1.type
-output p4_res1childid string = p4_child1.id
-
-// parent & nested child with decorators https://github.com/Azure/bicep/issues/10970
-var dbs = ['db1', 'db2','db3']
-resource sqlServer 'Microsoft.Sql/servers@2021-11-01' = {
-  name: 'sql-server-name'
-  location: 'polandcentral'
-
-  @batchSize(1)
-  @description('Sql Databases')
-  resource sqlDatabases 'databases' = [for db in dbs: {
-    name: db
-    location: 'polandcentral'
-  }]
-
-  @description('Primary Sql Database')
-  resource primaryDb 'databases' = {
-    name: 'primary-db'
-    location: 'polandcentral'
-
-    resource threatProtection 'advancedThreatProtectionSettings' = {
-      name: 'Default'
-      properties: {
-        state: 'Enabled'
-      }
-    }
-  }
-}
-
-//nameof
-var nameof1 = nameof(sqlServer)
-var nameof2 = nameof(sqlServer.location)
-var nameof3 = nameof(sqlServer::primaryDb.properties.minCapacity)
-var nameof4 = nameof(sqlServer::primaryDb::threatProtection.properties.creationTime)
-var nameof5 = nameof(sqlServer::sqlDatabases[0].id)
-
-var sqlConfig = {
-  westus: {}
-  'server-name': {}
-}
-
-resource sqlServerWithNameof 'Microsoft.Sql/servers@2021-11-01' = {
-  name: 'sql-server-nameof-${nameof(sqlConfig['server-name'])}'
-  location: nameof(sqlConfig.westus)
-}
-
-=======
-
-@sys.description('this is basicStorage')
-//@        "description": "this is basicStorage"
-resource basicStorage 'Microsoft.Storage/storageAccounts@2019-06-01' = {
-//@    {
-//@      "type": "Microsoft.Storage/storageAccounts",
-//@      "apiVersion": "2019-06-01",
-//@      "name": "basicblobs",
-//@      "metadata": {
-//@      }
-//@    },
-  name: 'basicblobs'
-  location: 'westus'
-//@      "location": "westus",
-  kind: 'BlobStorage'
-//@      "kind": "BlobStorage",
-  sku: {
-//@      "sku": {
-//@      },
-    name: 'Standard_GRS'
-//@        "name": "Standard_GRS"
-  }
-}
-
-@sys.description('this is dnsZone')
-//@        "description": "this is dnsZone"
-resource dnsZone 'Microsoft.Network/dnszones@2018-05-01' = {
-//@    {
-//@      "type": "Microsoft.Network/dnsZones",
-//@      "apiVersion": "2018-05-01",
-//@      "name": "myZone",
-//@      "metadata": {
-//@      }
-//@    },
-  name: 'myZone'
-  location: 'global'
-//@      "location": "global",
-}
-
-resource myStorageAccount 'Microsoft.Storage/storageAccounts@2017-10-01' = {
-//@    {
-//@      "type": "Microsoft.Storage/storageAccounts",
-//@      "apiVersion": "2017-10-01",
-//@      "name": "myencryptedone",
-//@    },
-  name: 'myencryptedone'
-  location: 'eastus2'
-//@      "location": "eastus2",
-  properties: {
-//@      "properties": {
-//@      },
-    supportsHttpsTrafficOnly: true
-//@        "supportsHttpsTrafficOnly": true,
-    accessTier: 'Hot'
-//@        "accessTier": "Hot",
-    encryption: {
-//@        "encryption": {
-//@        }
-      keySource: 'Microsoft.Storage'
-//@          "keySource": "Microsoft.Storage",
-      services: {
-//@          "services": {
-//@          }
-        blob: {
-//@            "blob": {
-//@            },
-          enabled: true
-//@              "enabled": true
-        }
-        file: {
-//@            "file": {
-//@            }
-          enabled: true
-//@              "enabled": true
-        }
-      }
-    }
-  }
-  kind: 'StorageV2'
-//@      "kind": "StorageV2",
-  sku: {
-//@      "sku": {
-//@      }
-    name: 'Standard_LRS'
-//@        "name": "Standard_LRS"
-  }
-}
-
-resource withExpressions 'Microsoft.Storage/storageAccounts@2017-10-01' = {
-//@    {
-//@      "type": "Microsoft.Storage/storageAccounts",
-//@      "apiVersion": "2017-10-01",
-//@      "name": "myencryptedone2",
-//@      "dependsOn": [
-//@        "[resourceId('Microsoft.Storage/storageAccounts', 'myencryptedone')]"
-//@      ]
-//@    },
-  name: 'myencryptedone2'
-  location: 'eastus2'
-//@      "location": "eastus2",
-  properties: {
-//@      "properties": {
-//@      },
-    supportsHttpsTrafficOnly: !false
-//@        "supportsHttpsTrafficOnly": "[not(false())]",
-    accessTier: true ? 'Hot' : 'Cold'
-//@        "accessTier": "[if(true(), 'Hot', 'Cold')]",
-    encryption: {
-//@        "encryption": {
-//@        }
-      keySource: 'Microsoft.Storage'
-//@          "keySource": "Microsoft.Storage",
-      services: {
-//@          "services": {
-//@          }
-        blob: {
-//@            "blob": {
-//@            },
-          enabled: true || false
-//@              "enabled": "[or(true(), false())]"
-        }
-        file: {
-//@            "file": {
-//@            }
-          enabled: true
-//@              "enabled": true
-        }
-      }
-    }
-  }
-  kind: 'StorageV2'
-//@      "kind": "StorageV2",
-  sku: {
-//@      "sku": {
-//@      },
-    name: 'Standard_LRS'
-//@        "name": "Standard_LRS"
-  }
-  dependsOn: [
-    myStorageAccount
-  ]
-}
-
-param applicationName string = 'to-do-app${uniqueString(resourceGroup().id)}'
-//@    "applicationName": {
-//@      "type": "string",
-//@      "defaultValue": "[format('to-do-app{0}', uniqueString(resourceGroup().id))]"
-//@    },
-var hostingPlanName = applicationName // why not just use the param directly?
-//@    "hostingPlanName": "[parameters('applicationName')]",
-
-param appServicePlanTier string
-//@    "appServicePlanTier": {
-//@      "type": "string"
-//@    },
-param appServicePlanInstances int
-//@    "appServicePlanInstances": {
-//@      "type": "int"
-//@    },
-
-var location = resourceGroup().location
-//@    "location": "[resourceGroup().location]",
-
-resource farm 'Microsoft.Web/serverFarms@2019-08-01' = {
-//@    {
-//@      "type": "Microsoft.Web/serverfarms",
-//@      "apiVersion": "2019-08-01",
-//@      "name": "[variables('hostingPlanName')]",
-//@    },
-  // dependsOn: resourceId('Microsoft.DocumentDB/databaseAccounts', cosmosAccountName)
-  name: hostingPlanName
-  location: location
-//@      "location": "[variables('location')]",
-  sku: {
-//@      "sku": {
-//@      },
-    name: appServicePlanTier
-//@        "name": "[parameters('appServicePlanTier')]",
-    capacity: appServicePlanInstances
-//@        "capacity": "[parameters('appServicePlanInstances')]"
-  }
-  properties: {
-//@      "properties": {
-//@      }
-    name: hostingPlanName // just hostingPlanName results in an error
-//@        "name": "[variables('hostingPlanName')]"
-  }
-}
-
-var cosmosDbResourceId = resourceId('Microsoft.DocumentDB/databaseAccounts',
-//@    "cosmosDbResourceId": "[resourceId('Microsoft.DocumentDB/databaseAccounts', parameters('cosmosDb').account)]",
-// comment
-cosmosDb.account)
-var cosmosDbRef = reference(cosmosDbResourceId).documentEndpoint
-
-// this variable is not accessed anywhere in this template and depends on a run-time reference
-// it should not be present at all in the template output as there is nowhere logical to put it
-var cosmosDbEndpoint = cosmosDbRef.documentEndpoint
-
-param webSiteName string
-//@    "webSiteName": {
-//@      "type": "string"
-//@    },
-param cosmosDb object
-//@    "cosmosDb": {
-//@      "type": "object"
-//@    },
-resource site 'Microsoft.Web/sites@2019-08-01' = {
-//@    {
-//@      "type": "Microsoft.Web/sites",
-//@      "apiVersion": "2019-08-01",
-//@      "name": "[parameters('webSiteName')]",
-//@    },
-  name: webSiteName
-  location: location
-//@      "location": "[variables('location')]",
-  properties: {
-//@      "properties": {
-//@      }
-    // not yet supported // serverFarmId: farm.id
-    siteConfig: {
-//@        "siteConfig": {
-//@        }
-      appSettings: [
-//@          "appSettings": [
-//@          ]
-        {
-//@            {
-//@            },
-          name: 'CosmosDb:Account'
-//@              "name": "CosmosDb:Account",
-          value: reference(cosmosDbResourceId).documentEndpoint
-//@              "value": "[reference(variables('cosmosDbResourceId')).documentEndpoint]"
-        }
-        {
-//@            {
-//@            },
-          name: 'CosmosDb:Key'
-//@              "name": "CosmosDb:Key",
-          value: listKeys(cosmosDbResourceId, '2020-04-01').primaryMasterKey
-//@              "value": "[listKeys(variables('cosmosDbResourceId'), '2020-04-01').primaryMasterKey]"
-        }
-        {
-//@            {
-//@            },
-          name: 'CosmosDb:DatabaseName'
-//@              "name": "CosmosDb:DatabaseName",
-          value: cosmosDb.databaseName
-//@              "value": "[parameters('cosmosDb').databaseName]"
-        }
-        {
-//@            {
-//@            }
-          name: 'CosmosDb:ContainerName'
-//@              "name": "CosmosDb:ContainerName",
-          value: cosmosDb.containerName
-//@              "value": "[parameters('cosmosDb').containerName]"
-        }
-      ]
-    }
-  }
-}
-
-var _siteApiVersion = site.apiVersion
-//@    "_siteApiVersion": "2019-08-01",
-var _siteType = site.type
-//@    "_siteType": "Microsoft.Web/sites",
-
-output siteApiVersion string = site.apiVersion
-//@    "siteApiVersion": {
-//@      "type": "string",
-//@      "value": "2019-08-01"
-//@    },
-output siteType string = site.type
-//@    "siteType": {
-//@      "type": "string",
-//@      "value": "Microsoft.Web/sites"
-//@    },
-
-resource nested 'Microsoft.Resources/deployments@2019-10-01' = {
-//@    {
-//@      "type": "Microsoft.Resources/deployments",
-//@      "apiVersion": "2019-10-01",
-//@      "name": "nestedTemplate1",
-//@    },
-  name: 'nestedTemplate1'
-  properties: {
-//@      "properties": {
-//@      }
-    mode: 'Incremental'
-//@        "mode": "Incremental",
-    template: {
-//@        "template": {
-//@        }
-      // string key value
-      '$schema': 'https://schema.management.azure.com/schemas/2019-04-01/deploymentTemplate.json#'
-//@          "$schema": "https://schema.management.azure.com/schemas/2019-04-01/deploymentTemplate.json#",
-      contentVersion: '1.0.0.0'
-//@          "contentVersion": "1.0.0.0",
-      resources: [
-//@          "resources": []
-      ]
-    }
-  }
-}
-
-// should be able to access the read only properties
-resource accessingReadOnlyProperties 'Microsoft.Foo/foos@2019-10-01' = {
-//@    {
-//@      "type": "Microsoft.Foo/foos",
-//@      "apiVersion": "2019-10-01",
-//@      "name": "nestedTemplate1",
-//@      "dependsOn": [
-//@        "[resourceId('Microsoft.Resources/deployments', 'nestedTemplate1')]"
-//@      ]
-//@    },
-  name: 'nestedTemplate1'
-  properties: {
-//@      "properties": {
-//@      },
-    otherId: nested.id
-//@        "otherId": "[resourceId('Microsoft.Resources/deployments', 'nestedTemplate1')]",
-    otherName: nested.name
-//@        "otherName": "nestedTemplate1",
-    otherVersion: nested.apiVersion
-//@        "otherVersion": "2019-10-01",
-    otherType: nested.type
-//@        "otherType": "Microsoft.Resources/deployments",
-
-    otherThings: nested.properties.mode
-//@        "otherThings": "[reference(resourceId('Microsoft.Resources/deployments', 'nestedTemplate1'), '2019-10-01').mode]"
-  }
-}
-
-resource resourceA 'My.Rp/typeA@2020-01-01' = {
-//@    {
-//@      "type": "My.Rp/typeA",
-//@      "apiVersion": "2020-01-01",
-//@      "name": "resourceA"
-//@    },
-  name: 'resourceA'
-}
-
-resource resourceB 'My.Rp/typeA/typeB@2020-01-01' = {
-//@    {
-//@      "type": "My.Rp/typeA/typeB",
-//@      "apiVersion": "2020-01-01",
-//@      "name": "[format('{0}/myName', 'resourceA')]",
-//@      "dependsOn": [
-//@        "[resourceId('My.Rp/typeA', 'resourceA')]"
-//@      ]
-//@    },
-  name: '${resourceA.name}/myName'
-}
-
-resource resourceC 'My.Rp/typeA/typeB@2020-01-01' = {
-//@    {
-//@      "type": "My.Rp/typeA/typeB",
-//@      "apiVersion": "2020-01-01",
-//@      "name": "[format('{0}/myName', 'resourceA')]",
-//@      "dependsOn": [
-//@        "[resourceId('My.Rp/typeA', 'resourceA')]",
-//@        "[resourceId('My.Rp/typeA/typeB', split(format('{0}/myName', 'resourceA'), '/')[0], split(format('{0}/myName', 'resourceA'), '/')[1])]"
-//@      ]
-//@    },
-  name: '${resourceA.name}/myName'
-  properties: {
-//@      "properties": {
-//@      },
-    aId: resourceA.id
-//@        "aId": "[resourceId('My.Rp/typeA', 'resourceA')]",
-    aType: resourceA.type
-//@        "aType": "My.Rp/typeA",
-    aName: resourceA.name
-//@        "aName": "resourceA",
-    aApiVersion: resourceA.apiVersion
-//@        "aApiVersion": "2020-01-01",
-    bProperties: resourceB.properties
-//@        "bProperties": "[reference(resourceId('My.Rp/typeA/typeB', split(format('{0}/myName', 'resourceA'), '/')[0], split(format('{0}/myName', 'resourceA'), '/')[1]), '2020-01-01')]"
-  }
-}
-
-var varARuntime = {
-//@          {
-//@          }
-  bId: resourceB.id
-//@            "bId": "[resourceId('My.Rp/typeA/typeB', split(format('{0}/myName', 'resourceA'), '/')[0], split(format('{0}/myName', 'resourceA'), '/')[1])]",
-  bType: resourceB.type
-//@            "bType": "My.Rp/typeA/typeB",
-  bName: resourceB.name
-//@            "bName": "[format('{0}/myName', 'resourceA')]",
-  bApiVersion: resourceB.apiVersion
-//@            "bApiVersion": "2020-01-01",
-  aKind: resourceA.kind
-//@            "aKind": "[reference(resourceId('My.Rp/typeA', 'resourceA'), '2020-01-01', 'full').kind]"
-}
-
-var varBRuntime = [
-//@        "runtime": [
-//@        ],
-  varARuntime
-]
-
-var resourceCRef = {
-//@    "resourceCRef": {
-//@    },
-  id: resourceC.id
-//@      "id": "[resourceId('My.Rp/typeA/typeB', split(format('{0}/myName', 'resourceA'), '/')[0], split(format('{0}/myName', 'resourceA'), '/')[1])]"
-}
-var setResourceCRef = true
-//@    "setResourceCRef": true,
-
-resource resourceD 'My.Rp/typeD@2020-01-01' = {
-//@    {
-//@      "type": "My.Rp/typeD",
-//@      "apiVersion": "2020-01-01",
-//@      "name": "constant",
-//@      "dependsOn": [
-//@        "[resourceId('My.Rp/typeA', 'resourceA')]",
-//@        "[resourceId('My.Rp/typeA/typeB', split(format('{0}/myName', 'resourceA'), '/')[0], split(format('{0}/myName', 'resourceA'), '/')[1])]",
-//@        "[resourceId('My.Rp/typeA/typeB', split(format('{0}/myName', 'resourceA'), '/')[0], split(format('{0}/myName', 'resourceA'), '/')[1])]"
-//@      ]
-//@    },
-  name: 'constant'
-  properties: {
-//@      "properties": {
-//@      },
-    runtime: varBRuntime
-    // repro for https://github.com/Azure/bicep/issues/316
-    repro316: setResourceCRef ? resourceCRef : null
-//@        "repro316": "[if(variables('setResourceCRef'), variables('resourceCRef'), null())]"
-  }
-}
-
-var myInterpKey = 'abc'
-//@    "myInterpKey": "abc",
-resource resourceWithInterp 'My.Rp/interp@2020-01-01' = {
-//@    {
-//@      "type": "My.Rp/interp",
-//@      "apiVersion": "2020-01-01",
-//@      "name": "interpTest",
-//@    },
-  name: 'interpTest'
-  properties: {
-//@      "properties": {
-//@      }
-    '${myInterpKey}': 1
-//@        "[format('{0}', variables('myInterpKey'))]": 1,
-    'abc${myInterpKey}def': 2
-//@        "[format('abc{0}def', variables('myInterpKey'))]": 2,
-    '${myInterpKey}abc${myInterpKey}': 3
-//@        "[format('{0}abc{1}', variables('myInterpKey'), variables('myInterpKey'))]": 3
-  }
-}
-
-resource resourceWithEscaping 'My.Rp/mockResource@2020-01-01' = {
-//@    {
-//@      "type": "My.Rp/mockResource",
-//@      "apiVersion": "2020-01-01",
-//@      "name": "test",
-//@    },
-  name: 'test'
-  properties: {
-//@      "properties": {
-//@      }
-    // both key and value should be escaped in template output
-    '[resourceGroup().location]': '[resourceGroup().location]'
-//@        "[[resourceGroup().location]": "[[resourceGroup().location]"
-  }
-}
-
-param shouldDeployVm bool = true
-//@    "shouldDeployVm": {
-//@      "type": "bool",
-//@      "defaultValue": true
-//@    }
-
-@sys.description('this is vmWithCondition')
-//@        "description": "this is vmWithCondition"
-resource vmWithCondition 'Microsoft.Compute/virtualMachines@2020-06-01' = if (shouldDeployVm) {
-//@    {
-//@      "condition": "[parameters('shouldDeployVm')]",
-//@      "type": "Microsoft.Compute/virtualMachines",
-//@      "apiVersion": "2020-06-01",
-//@      "name": "vmName",
-//@      "metadata": {
-//@      }
-//@    },
-  name: 'vmName'
-  location: 'westus'
-//@      "location": "westus",
-  properties: {
-//@      "properties": {
-//@      },
-    osProfile: {
-//@        "osProfile": {
-//@        }
-      windowsConfiguration: {
-//@          "windowsConfiguration": {
-//@          }
-        enableAutomaticUpdates: true
-//@            "enableAutomaticUpdates": true
-      }
-    }
-  }
-}
-
-@sys.description('this is another vmWithCondition')
-//@        "description": "this is another vmWithCondition"
-resource vmWithCondition2 'Microsoft.Compute/virtualMachines@2020-06-01' =
-//@    {
-//@      "type": "Microsoft.Compute/virtualMachines",
-//@      "apiVersion": "2020-06-01",
-//@      "name": "vmName2",
-//@      "metadata": {
-//@      }
-//@    },
-                    if (shouldDeployVm) {
-//@      "condition": "[parameters('shouldDeployVm')]",
-  name: 'vmName2'
-  location: 'westus'
-//@      "location": "westus",
-  properties: {
-//@      "properties": {
-//@      },
-    osProfile: {
-//@        "osProfile": {
-//@        }
-      windowsConfiguration: {
-//@          "windowsConfiguration": {
-//@          }
-        enableAutomaticUpdates: true
-//@            "enableAutomaticUpdates": true
-      }
-    }
-  }
-}
-
-resource extension1 'My.Rp/extensionResource@2020-12-01' = {
-//@    {
-//@      "type": "My.Rp/extensionResource",
-//@      "apiVersion": "2020-12-01",
-//@      "scope": "[format('Microsoft.Compute/virtualMachines/{0}', 'vmName')]",
-//@      "name": "extension",
-//@      "dependsOn": [
-//@        "[resourceId('Microsoft.Compute/virtualMachines', 'vmName')]"
-//@      ]
-//@    },
-  name: 'extension'
-  scope: vmWithCondition
-}
-
-resource extension2 'My.Rp/extensionResource@2020-12-01' = {
-//@    {
-//@      "type": "My.Rp/extensionResource",
-//@      "apiVersion": "2020-12-01",
-//@      "scope": "[extensionResourceId(format('Microsoft.Compute/virtualMachines/{0}', 'vmName'), 'My.Rp/extensionResource', 'extension')]",
-//@      "name": "extension",
-//@      "dependsOn": [
-//@        "[extensionResourceId(resourceId('Microsoft.Compute/virtualMachines', 'vmName'), 'My.Rp/extensionResource', 'extension')]"
-//@      ]
-//@    },
-  name: 'extension'
-  scope: extension1
-}
-
-resource extensionDependencies 'My.Rp/mockResource@2020-01-01' = {
-//@    {
-//@      "type": "My.Rp/mockResource",
-//@      "apiVersion": "2020-01-01",
-//@      "name": "extensionDependencies",
-//@      "dependsOn": [
-//@        "[extensionResourceId(resourceId('Microsoft.Compute/virtualMachines', 'vmName'), 'My.Rp/extensionResource', 'extension')]",
-//@        "[extensionResourceId(extensionResourceId(resourceId('Microsoft.Compute/virtualMachines', 'vmName'), 'My.Rp/extensionResource', 'extension'), 'My.Rp/extensionResource', 'extension')]",
-//@        "[resourceId('Microsoft.Compute/virtualMachines', 'vmName')]"
-//@      ]
-//@    },
-  name: 'extensionDependencies'
-  properties: {
-//@      "properties": {
-//@      },
-    res1: vmWithCondition.id
-//@        "res1": "[resourceId('Microsoft.Compute/virtualMachines', 'vmName')]",
-    res1runtime: vmWithCondition.properties.something
-//@        "res1runtime": "[reference(resourceId('Microsoft.Compute/virtualMachines', 'vmName'), '2020-06-01').something]",
-    res2: extension1.id
-//@        "res2": "[extensionResourceId(resourceId('Microsoft.Compute/virtualMachines', 'vmName'), 'My.Rp/extensionResource', 'extension')]",
-    res2runtime: extension1.properties.something
-//@        "res2runtime": "[reference(extensionResourceId(resourceId('Microsoft.Compute/virtualMachines', 'vmName'), 'My.Rp/extensionResource', 'extension'), '2020-12-01').something]",
-    res3: extension2.id
-//@        "res3": "[extensionResourceId(extensionResourceId(resourceId('Microsoft.Compute/virtualMachines', 'vmName'), 'My.Rp/extensionResource', 'extension'), 'My.Rp/extensionResource', 'extension')]",
-    res3runtime: extension2.properties.something
-//@        "res3runtime": "[reference(extensionResourceId(extensionResourceId(resourceId('Microsoft.Compute/virtualMachines', 'vmName'), 'My.Rp/extensionResource', 'extension'), 'My.Rp/extensionResource', 'extension'), '2020-12-01').something]"
-  }
-}
-
-@sys.description('this is existing1')
-resource existing1 'Mock.Rp/existingExtensionResource@2020-01-01' existing = {
-  name: 'existing1'
-  scope: extension1
-}
-
-resource existing2 'Mock.Rp/existingExtensionResource@2020-01-01' existing = {
-  name: 'existing2'
-  scope: existing1
-}
-
-resource extension3 'My.Rp/extensionResource@2020-12-01' = {
-//@    {
-//@      "type": "My.Rp/extensionResource",
-//@      "apiVersion": "2020-12-01",
-//@      "scope": "[extensionResourceId(extensionResourceId(format('Microsoft.Compute/virtualMachines/{0}', 'vmName'), 'My.Rp/extensionResource', 'extension'), 'Mock.Rp/existingExtensionResource', 'existing1')]",
-//@      "name": "extension3",
-//@      "dependsOn": [
-//@        "[extensionResourceId(resourceId('Microsoft.Compute/virtualMachines', 'vmName'), 'My.Rp/extensionResource', 'extension')]"
-//@      ]
-//@    },
-  name: 'extension3'
-  scope: existing1
-}
-
-/*
-  valid loop cases
-*/ 
-var storageAccounts = [
-//@    "storageAccounts": [
-//@    ],
-  {
-//@      {
-//@      },
-    name: 'one'
-//@        "name": "one",
-    location: 'eastus2'
-//@        "location": "eastus2"
-  }
-  {
-//@      {
-//@      }
-    name: 'two'
-//@        "name": "two",
-    location: 'westus'
-//@        "location": "westus"
-  }
-]
-
-// just a storage account loop
-@sys.description('this is just a storage account loop')
-//@        "description": "this is just a storage account loop"
-resource storageResources 'Microsoft.Storage/storageAccounts@2019-06-01' = [for account in storageAccounts: {
-//@    {
-//@      "copy": {
-//@        "name": "storageResources",
-//@        "count": "[length(variables('storageAccounts'))]"
-//@      },
-//@      "type": "Microsoft.Storage/storageAccounts",
-//@      "apiVersion": "2019-06-01",
-//@      "name": "[variables('storageAccounts')[copyIndex()].name]",
-//@      "metadata": {
-//@      }
-//@    },
-  name: account.name
-  location: account.location
-//@      "location": "[variables('storageAccounts')[copyIndex()].location]",
-  sku: {
-//@      "sku": {
-//@      },
-    name: 'Standard_LRS'
-//@        "name": "Standard_LRS"
-  }
-  kind: 'StorageV2'
-//@      "kind": "StorageV2",
-}]
-
-// storage account loop with index
-@sys.description('this is just a storage account loop with index')
-//@        "description": "this is just a storage account loop with index"
-resource storageResourcesWithIndex 'Microsoft.Storage/storageAccounts@2019-06-01' = [for (account, i) in storageAccounts: {
-//@    {
-//@      "copy": {
-//@        "name": "storageResourcesWithIndex",
-//@        "count": "[length(variables('storageAccounts'))]"
-//@      },
-//@      "type": "Microsoft.Storage/storageAccounts",
-//@      "apiVersion": "2019-06-01",
-//@      "name": "[format('{0}{1}', variables('storageAccounts')[copyIndex()].name, copyIndex())]",
-//@      "metadata": {
-//@      }
-//@    },
-  name: '${account.name}${i}'
-  location: account.location
-//@      "location": "[variables('storageAccounts')[copyIndex()].location]",
-  sku: {
-//@      "sku": {
-//@      },
-    name: 'Standard_LRS'
-//@        "name": "Standard_LRS"
-  }
-  kind: 'StorageV2'
-//@      "kind": "StorageV2",
-}]
-
-// basic nested loop
-@sys.description('this is just a basic nested loop')
-//@        "description": "this is just a basic nested loop"
-resource vnet 'Microsoft.Network/virtualNetworks@2020-06-01' = [for i in range(0, 3): {
-//@    {
-//@      "copy": {
-//@        "name": "vnet",
-//@        "count": "[length(range(0, 3))]"
-//@      },
-//@      "type": "Microsoft.Network/virtualNetworks",
-//@      "apiVersion": "2020-06-01",
-//@      "name": "[format('vnet-{0}', range(0, 3)[copyIndex()])]",
-//@      "metadata": {
-//@      }
-//@    },
-  name: 'vnet-${i}'
-  properties: {
-//@      "properties": {
-//@        "copy": [
-//@        ]
-//@      },
-    subnets: [for j in range(0, 4): {
-//@          {
-//@            "name": "subnets",
-//@            "count": "[length(range(0, 4))]",
-//@            "input": {
-//@            }
-//@          }
-      // #completionTest(0,1,2,3,4,5) -> subnetIdAndProperties
-     
-      // #completionTest(6) -> subnetIdAndPropertiesNoColon
-      name: 'subnet-${i}-${j}'
-//@              "name": "[format('subnet-{0}-{1}', range(0, 3)[copyIndex()], range(0, 4)[copyIndex('subnets')])]"
-    }]
-  }
-}]
-
-// duplicate identifiers within the loop are allowed
-resource duplicateIdentifiersWithinLoop 'Microsoft.Network/virtualNetworks@2020-06-01' = [for i in range(0, 3): {
-//@    {
-//@      "copy": {
-//@        "name": "duplicateIdentifiersWithinLoop",
-//@        "count": "[length(range(0, 3))]"
-//@      },
-//@      "type": "Microsoft.Network/virtualNetworks",
-//@      "apiVersion": "2020-06-01",
-//@      "name": "[format('vnet-{0}', range(0, 3)[copyIndex()])]",
-//@    },
-  name: 'vnet-${i}'
-  properties: {
-//@      "properties": {
-//@        "copy": [
-//@        ]
-//@      }
-    subnets: [for i in range(0, 4): {
-//@          {
-//@            "name": "subnets",
-//@            "count": "[length(range(0, 4))]",
-//@            "input": {
-//@            }
-//@          }
-      name: 'subnet-${i}-${i}'
-//@              "name": "[format('subnet-{0}-{1}', range(0, 4)[copyIndex('subnets')], range(0, 4)[copyIndex('subnets')])]"
-    }]
-  }
-}]
-
-// duplicate identifiers in global and single loop scope are allowed (inner variable hides the outer)
-var canHaveDuplicatesAcrossScopes = 'hello'
-//@    "canHaveDuplicatesAcrossScopes": "hello",
-resource duplicateInGlobalAndOneLoop 'Microsoft.Network/virtualNetworks@2020-06-01' = [for canHaveDuplicatesAcrossScopes in range(0, 3): {
-//@    {
-//@      "copy": {
-//@        "name": "duplicateInGlobalAndOneLoop",
-//@        "count": "[length(range(0, 3))]"
-//@      },
-//@      "type": "Microsoft.Network/virtualNetworks",
-//@      "apiVersion": "2020-06-01",
-//@      "name": "[format('vnet-{0}', range(0, 3)[copyIndex()])]",
-//@    },
-  name: 'vnet-${canHaveDuplicatesAcrossScopes}'
-  properties: {
-//@      "properties": {
-//@        "copy": [
-//@        ]
-//@      }
-    subnets: [for i in range(0, 4): {
-//@          {
-//@            "name": "subnets",
-//@            "count": "[length(range(0, 4))]",
-//@            "input": {
-//@            }
-//@          }
-      name: 'subnet-${i}-${i}'
-//@              "name": "[format('subnet-{0}-{1}', range(0, 4)[copyIndex('subnets')], range(0, 4)[copyIndex('subnets')])]"
-    }]
-  }
-}]
-
-// duplicate in global and multiple loop scopes are allowed (inner hides the outer)
-var duplicatesEverywhere = 'hello'
-//@    "duplicatesEverywhere": "hello",
-resource duplicateInGlobalAndTwoLoops 'Microsoft.Network/virtualNetworks@2020-06-01' = [for duplicatesEverywhere in range(0, 3): {
-//@    {
-//@      "copy": {
-//@        "name": "duplicateInGlobalAndTwoLoops",
-//@        "count": "[length(range(0, 3))]"
-//@      },
-//@      "type": "Microsoft.Network/virtualNetworks",
-//@      "apiVersion": "2020-06-01",
-//@      "name": "[format('vnet-{0}', range(0, 3)[copyIndex()])]",
-//@    },
-  name: 'vnet-${duplicatesEverywhere}'
-  properties: {
-//@      "properties": {
-//@        "copy": [
-//@        ]
-//@      }
-    subnets: [for duplicatesEverywhere in range(0, 4): {
-//@          {
-//@            "name": "subnets",
-//@            "count": "[length(range(0, 4))]",
-//@            "input": {
-//@            }
-//@          }
-      name: 'subnet-${duplicatesEverywhere}'
-//@              "name": "[format('subnet-{0}', range(0, 4)[copyIndex('subnets')])]"
-    }]
-  }
-}]
-
-/*
-  Scope values created via array access on a resource collection
-*/
-resource dnsZones 'Microsoft.Network/dnsZones@2018-05-01' = [for zone in range(0,4): {
-//@    {
-//@      "copy": {
-//@        "name": "dnsZones",
-//@        "count": "[length(range(0, 4))]"
-//@      },
-//@      "type": "Microsoft.Network/dnsZones",
-//@      "apiVersion": "2018-05-01",
-//@      "name": "[format('zone{0}', range(0, 4)[copyIndex()])]",
-//@    },
-  name: 'zone${zone}'
-  location: 'global'
-//@      "location": "global"
-}]
-
-resource locksOnZones 'Microsoft.Authorization/locks@2016-09-01' = [for lock in range(0,2): {
-//@    {
-//@      "copy": {
-//@        "name": "locksOnZones",
-//@        "count": "[length(range(0, 2))]"
-//@      },
-//@      "type": "Microsoft.Authorization/locks",
-//@      "apiVersion": "2016-09-01",
-//@      "scope": "[format('Microsoft.Network/dnsZones/{0}', format('zone{0}', range(0, 4)[range(0, 2)[copyIndex()]]))]",
-//@      "name": "[format('lock{0}', range(0, 2)[copyIndex()])]",
-//@      "dependsOn": [
-//@        "[resourceId('Microsoft.Network/dnsZones', format('zone{0}', range(0, 4)[range(0, 2)[copyIndex()]]))]"
-//@      ]
-//@    },
-  name: 'lock${lock}'
-  properties: {
-//@      "properties": {
-//@      },
-    level: 'CanNotDelete'
-//@        "level": "CanNotDelete"
-  }
-  scope: dnsZones[lock]
-}]
-
-resource moreLocksOnZones 'Microsoft.Authorization/locks@2016-09-01' = [for (lock, i) in range(0,3): {
-//@    {
-//@      "copy": {
-//@        "name": "moreLocksOnZones",
-//@        "count": "[length(range(0, 3))]"
-//@      },
-//@      "type": "Microsoft.Authorization/locks",
-//@      "apiVersion": "2016-09-01",
-//@      "scope": "[format('Microsoft.Network/dnsZones/{0}', format('zone{0}', range(0, 4)[copyIndex()]))]",
-//@      "name": "[format('another{0}', copyIndex())]",
-//@      "dependsOn": [
-//@        "[resourceId('Microsoft.Network/dnsZones', format('zone{0}', range(0, 4)[copyIndex()]))]"
-//@      ]
-//@    },
-  name: 'another${i}'
-  properties: {
-//@      "properties": {
-//@      },
-    level: 'ReadOnly'
-//@        "level": "ReadOnly"
-  }
-  scope: dnsZones[i]
-}]
-
-resource singleLockOnFirstZone 'Microsoft.Authorization/locks@2016-09-01' = {
-//@    {
-//@      "type": "Microsoft.Authorization/locks",
-//@      "apiVersion": "2016-09-01",
-//@      "scope": "[format('Microsoft.Network/dnsZones/{0}', format('zone{0}', range(0, 4)[0]))]",
-//@      "name": "single-lock",
-//@      "dependsOn": [
-//@        "[resourceId('Microsoft.Network/dnsZones', format('zone{0}', range(0, 4)[0]))]"
-//@      ]
-//@    },
-  name: 'single-lock'
-  properties: {
-//@      "properties": {
-//@      },
-    level: 'ReadOnly'
-//@        "level": "ReadOnly"
-  }
-  scope: dnsZones[0]
-}
-
-
-resource p1_vnet 'Microsoft.Network/virtualNetworks@2020-06-01' = {
-//@    {
-//@      "type": "Microsoft.Network/virtualNetworks",
-//@      "apiVersion": "2020-06-01",
-//@      "name": "myVnet",
-//@    },
-  location: resourceGroup().location
-//@      "location": "[resourceGroup().location]",
-  name: 'myVnet'
-  properties: {
-//@      "properties": {
-//@      }
-    addressSpace: {
-//@        "addressSpace": {
-//@        }
-      addressPrefixes: [
-//@          "addressPrefixes": [
-//@          ]
-        '10.0.0.0/20'
-//@            "10.0.0.0/20"
-      ]
-    }
-  }
-}
-
-resource p1_subnet1 'Microsoft.Network/virtualNetworks/subnets@2020-06-01' = {
-//@    {
-//@      "type": "Microsoft.Network/virtualNetworks/subnets",
-//@      "apiVersion": "2020-06-01",
-//@      "name": "[format('{0}/{1}', 'myVnet', 'subnet1')]",
-//@      "dependsOn": [
-//@        "[resourceId('Microsoft.Network/virtualNetworks', 'myVnet')]"
-//@      ]
-//@    },
-  parent: p1_vnet
-  name: 'subnet1'
-  properties: {
-//@      "properties": {
-//@      },
-    addressPrefix: '10.0.0.0/24'
-//@        "addressPrefix": "10.0.0.0/24"
-  }
-}
-
-resource p1_subnet2 'Microsoft.Network/virtualNetworks/subnets@2020-06-01' = {
-//@    {
-//@      "type": "Microsoft.Network/virtualNetworks/subnets",
-//@      "apiVersion": "2020-06-01",
-//@      "name": "[format('{0}/{1}', 'myVnet', 'subnet2')]",
-//@      "dependsOn": [
-//@        "[resourceId('Microsoft.Network/virtualNetworks', 'myVnet')]"
-//@      ]
-//@    },
-  parent: p1_vnet
-  name: 'subnet2'
-  properties: {
-//@      "properties": {
-//@      },
-    addressPrefix: '10.0.1.0/24'
-//@        "addressPrefix": "10.0.1.0/24"
-  }
-}
-
-output p1_subnet1prefix string = p1_subnet1.properties.addressPrefix
-//@    "p1_subnet1prefix": {
-//@      "type": "string",
-//@      "value": "[reference(resourceId('Microsoft.Network/virtualNetworks/subnets', 'myVnet', 'subnet1'), '2020-06-01').addressPrefix]"
-//@    },
-output p1_subnet1name string = p1_subnet1.name
-//@    "p1_subnet1name": {
-//@      "type": "string",
-//@      "value": "subnet1"
-//@    },
-output p1_subnet1type string = p1_subnet1.type
-//@    "p1_subnet1type": {
-//@      "type": "string",
-//@      "value": "Microsoft.Network/virtualNetworks/subnets"
-//@    },
-output p1_subnet1id string = p1_subnet1.id
-//@    "p1_subnet1id": {
-//@      "type": "string",
-//@      "value": "[resourceId('Microsoft.Network/virtualNetworks/subnets', 'myVnet', 'subnet1')]"
-//@    },
-
-// parent property with extension resource
-resource p2_res1 'Microsoft.Rp1/resource1@2020-06-01' = {
-//@    {
-//@      "type": "Microsoft.Rp1/resource1",
-//@      "apiVersion": "2020-06-01",
-//@      "name": "res1"
-//@    },
-  name: 'res1'
-}
-
-resource p2_res1child 'Microsoft.Rp1/resource1/child1@2020-06-01' = {
-//@    {
-//@      "type": "Microsoft.Rp1/resource1/child1",
-//@      "apiVersion": "2020-06-01",
-//@      "name": "[format('{0}/{1}', 'res1', 'child1')]",
-//@      "dependsOn": [
-//@        "[resourceId('Microsoft.Rp1/resource1', 'res1')]"
-//@      ]
-//@    },
-  parent: p2_res1
-  name: 'child1'
-}
-
-resource p2_res2 'Microsoft.Rp2/resource2@2020-06-01' = {
-//@    {
-//@      "type": "Microsoft.Rp2/resource2",
-//@      "apiVersion": "2020-06-01",
-//@      "scope": "[format('Microsoft.Rp1/resource1/{0}/child1/{1}', 'res1', 'child1')]",
-//@      "name": "res2",
-//@      "dependsOn": [
-//@        "[resourceId('Microsoft.Rp1/resource1/child1', 'res1', 'child1')]"
-//@      ]
-//@    },
-  scope: p2_res1child
-  name: 'res2'
-}
-
-resource p2_res2child 'Microsoft.Rp2/resource2/child2@2020-06-01' = {
-//@    {
-//@      "type": "Microsoft.Rp2/resource2/child2",
-//@      "apiVersion": "2020-06-01",
-//@      "scope": "[format('Microsoft.Rp1/resource1/{0}/child1/{1}', 'res1', 'child1')]",
-//@      "name": "[format('{0}/{1}', 'res2', 'child2')]",
-//@      "dependsOn": [
-//@        "[extensionResourceId(resourceId('Microsoft.Rp1/resource1/child1', 'res1', 'child1'), 'Microsoft.Rp2/resource2', 'res2')]"
-//@      ]
-//@    },
-  parent: p2_res2
-  name: 'child2'
-}
-
-output p2_res2childprop string = p2_res2child.properties.someProp
-//@    "p2_res2childprop": {
-//@      "type": "string",
-//@      "value": "[reference(extensionResourceId(resourceId('Microsoft.Rp1/resource1/child1', 'res1', 'child1'), 'Microsoft.Rp2/resource2/child2', 'res2', 'child2'), '2020-06-01').someProp]"
-//@    },
-output p2_res2childname string = p2_res2child.name
-//@    "p2_res2childname": {
-//@      "type": "string",
-//@      "value": "child2"
-//@    },
-output p2_res2childtype string = p2_res2child.type
-//@    "p2_res2childtype": {
-//@      "type": "string",
-//@      "value": "Microsoft.Rp2/resource2/child2"
-//@    },
-output p2_res2childid string = p2_res2child.id
-//@    "p2_res2childid": {
-//@      "type": "string",
-//@      "value": "[extensionResourceId(resourceId('Microsoft.Rp1/resource1/child1', 'res1', 'child1'), 'Microsoft.Rp2/resource2/child2', 'res2', 'child2')]"
-//@    },
-
-// parent property with 'existing' resource
-resource p3_res1 'Microsoft.Rp1/resource1@2020-06-01' existing = {
-  name: 'res1'
-}
-
-resource p3_child1 'Microsoft.Rp1/resource1/child1@2020-06-01' = {
-//@    {
-//@      "type": "Microsoft.Rp1/resource1/child1",
-//@      "apiVersion": "2020-06-01",
-//@      "name": "[format('{0}/{1}', 'res1', 'child1')]"
-//@    },
-  parent: p3_res1
-  name: 'child1'
-}
-
-output p3_res1childprop string = p3_child1.properties.someProp
-//@    "p3_res1childprop": {
-//@      "type": "string",
-//@      "value": "[reference(resourceId('Microsoft.Rp1/resource1/child1', 'res1', 'child1'), '2020-06-01').someProp]"
-//@    },
-output p3_res1childname string = p3_child1.name
-//@    "p3_res1childname": {
-//@      "type": "string",
-//@      "value": "child1"
-//@    },
-output p3_res1childtype string = p3_child1.type
-//@    "p3_res1childtype": {
-//@      "type": "string",
-//@      "value": "Microsoft.Rp1/resource1/child1"
-//@    },
-output p3_res1childid string = p3_child1.id
-//@    "p3_res1childid": {
-//@      "type": "string",
-//@      "value": "[resourceId('Microsoft.Rp1/resource1/child1', 'res1', 'child1')]"
-//@    },
-
-// parent & child with 'existing'
-resource p4_res1 'Microsoft.Rp1/resource1@2020-06-01' existing = {
-  scope: tenant()
-  name: 'res1'
-}
-
-resource p4_child1 'Microsoft.Rp1/resource1/child1@2020-06-01' existing = {
-  parent: p4_res1
-  name: 'child1'
-}
-
-output p4_res1childprop string = p4_child1.properties.someProp
-//@    "p4_res1childprop": {
-//@      "type": "string",
-//@      "value": "[reference(tenantResourceId('Microsoft.Rp1/resource1/child1', 'res1', 'child1'), '2020-06-01').someProp]"
-//@    },
-output p4_res1childname string = p4_child1.name
-//@    "p4_res1childname": {
-//@      "type": "string",
-//@      "value": "child1"
-//@    },
-output p4_res1childtype string = p4_child1.type
-//@    "p4_res1childtype": {
-//@      "type": "string",
-//@      "value": "Microsoft.Rp1/resource1/child1"
-//@    },
-output p4_res1childid string = p4_child1.id
-//@    "p4_res1childid": {
-//@      "type": "string",
-//@      "value": "[tenantResourceId('Microsoft.Rp1/resource1/child1', 'res1', 'child1')]"
-//@    }
-
-// parent & nested child with decorators https://github.com/Azure/bicep/issues/10970
-var dbs = ['db1', 'db2','db3']
-//@    "dbs": [
-//@      "db1",
-//@      "db2",
-//@      "db3"
-//@    ]
-resource sqlServer 'Microsoft.Sql/servers@2021-11-01' = {
-//@    {
-//@      "type": "Microsoft.Sql/servers",
-//@      "apiVersion": "2021-11-01",
-//@      "name": "sql-server-name",
-//@    }
-  name: 'sql-server-name'
-  location: 'polandcentral'
-//@      "location": "polandcentral"
-
-  @batchSize(1)
-  @description('Sql Databases')
-//@        "description": "Sql Databases"
-  resource sqlDatabases 'databases' = [for db in dbs: {
-//@    {
-//@      "copy": {
-//@        "name": "sqlDatabases",
-//@        "count": "[length(variables('dbs'))]",
-//@        "mode": "serial",
-//@        "batchSize": 1
-//@      },
-//@      "type": "Microsoft.Sql/servers/databases",
-//@      "apiVersion": "2021-11-01",
-//@      "name": "[format('{0}/{1}', 'sql-server-name', variables('dbs')[copyIndex()])]",
-//@      "dependsOn": [
-//@        "[resourceId('Microsoft.Sql/servers', 'sql-server-name')]"
-//@      ],
-//@      "metadata": {
-//@      }
-//@    },
-    name: db
-    location: 'polandcentral'
-//@      "location": "polandcentral",
-  }]
-
-  @description('Primary Sql Database')
-//@        "description": "Primary Sql Database"
-  resource primaryDb 'databases' = {
-//@    {
-//@      "type": "Microsoft.Sql/servers/databases",
-//@      "apiVersion": "2021-11-01",
-//@      "name": "[format('{0}/{1}', 'sql-server-name', 'primary-db')]",
-//@      "dependsOn": [
-//@        "[resourceId('Microsoft.Sql/servers', 'sql-server-name')]"
-//@      ],
-//@      "metadata": {
-//@      }
-//@    },
-    name: 'primary-db'
-    location: 'polandcentral'
-//@      "location": "polandcentral",
-  }
-}
->>>>>>> 0aa6523f
+
+@sys.description('this is basicStorage')
+//@        "description": "this is basicStorage"
+resource basicStorage 'Microsoft.Storage/storageAccounts@2019-06-01' = {
+//@    {
+//@      "type": "Microsoft.Storage/storageAccounts",
+//@      "apiVersion": "2019-06-01",
+//@      "name": "basicblobs",
+//@      "metadata": {
+//@      }
+//@    },
+  name: 'basicblobs'
+  location: 'westus'
+//@      "location": "westus",
+  kind: 'BlobStorage'
+//@      "kind": "BlobStorage",
+  sku: {
+//@      "sku": {
+//@      },
+    name: 'Standard_GRS'
+//@        "name": "Standard_GRS"
+  }
+}
+
+@sys.description('this is dnsZone')
+//@        "description": "this is dnsZone"
+resource dnsZone 'Microsoft.Network/dnszones@2018-05-01' = {
+//@    {
+//@      "type": "Microsoft.Network/dnsZones",
+//@      "apiVersion": "2018-05-01",
+//@      "name": "myZone",
+//@      "metadata": {
+//@      }
+//@    },
+  name: 'myZone'
+  location: 'global'
+//@      "location": "global",
+}
+
+resource myStorageAccount 'Microsoft.Storage/storageAccounts@2017-10-01' = {
+//@    {
+//@      "type": "Microsoft.Storage/storageAccounts",
+//@      "apiVersion": "2017-10-01",
+//@      "name": "myencryptedone",
+//@    },
+  name: 'myencryptedone'
+  location: 'eastus2'
+//@      "location": "eastus2",
+  properties: {
+//@      "properties": {
+//@      },
+    supportsHttpsTrafficOnly: true
+//@        "supportsHttpsTrafficOnly": true,
+    accessTier: 'Hot'
+//@        "accessTier": "Hot",
+    encryption: {
+//@        "encryption": {
+//@        }
+      keySource: 'Microsoft.Storage'
+//@          "keySource": "Microsoft.Storage",
+      services: {
+//@          "services": {
+//@          }
+        blob: {
+//@            "blob": {
+//@            },
+          enabled: true
+//@              "enabled": true
+        }
+        file: {
+//@            "file": {
+//@            }
+          enabled: true
+//@              "enabled": true
+        }
+      }
+    }
+  }
+  kind: 'StorageV2'
+//@      "kind": "StorageV2",
+  sku: {
+//@      "sku": {
+//@      }
+    name: 'Standard_LRS'
+//@        "name": "Standard_LRS"
+  }
+}
+
+resource withExpressions 'Microsoft.Storage/storageAccounts@2017-10-01' = {
+//@    {
+//@      "type": "Microsoft.Storage/storageAccounts",
+//@      "apiVersion": "2017-10-01",
+//@      "name": "myencryptedone2",
+//@      "dependsOn": [
+//@        "[resourceId('Microsoft.Storage/storageAccounts', 'myencryptedone')]"
+//@      ]
+//@    },
+  name: 'myencryptedone2'
+  location: 'eastus2'
+//@      "location": "eastus2",
+  properties: {
+//@      "properties": {
+//@      },
+    supportsHttpsTrafficOnly: !false
+//@        "supportsHttpsTrafficOnly": "[not(false())]",
+    accessTier: true ? 'Hot' : 'Cold'
+//@        "accessTier": "[if(true(), 'Hot', 'Cold')]",
+    encryption: {
+//@        "encryption": {
+//@        }
+      keySource: 'Microsoft.Storage'
+//@          "keySource": "Microsoft.Storage",
+      services: {
+//@          "services": {
+//@          }
+        blob: {
+//@            "blob": {
+//@            },
+          enabled: true || false
+//@              "enabled": "[or(true(), false())]"
+        }
+        file: {
+//@            "file": {
+//@            }
+          enabled: true
+//@              "enabled": true
+        }
+      }
+    }
+  }
+  kind: 'StorageV2'
+//@      "kind": "StorageV2",
+  sku: {
+//@      "sku": {
+//@      },
+    name: 'Standard_LRS'
+//@        "name": "Standard_LRS"
+  }
+  dependsOn: [
+    myStorageAccount
+  ]
+}
+
+param applicationName string = 'to-do-app${uniqueString(resourceGroup().id)}'
+//@    "applicationName": {
+//@      "type": "string",
+//@      "defaultValue": "[format('to-do-app{0}', uniqueString(resourceGroup().id))]"
+//@    },
+var hostingPlanName = applicationName // why not just use the param directly?
+//@    "hostingPlanName": "[parameters('applicationName')]",
+
+param appServicePlanTier string
+//@    "appServicePlanTier": {
+//@      "type": "string"
+//@    },
+param appServicePlanInstances int
+//@    "appServicePlanInstances": {
+//@      "type": "int"
+//@    },
+
+var location = resourceGroup().location
+//@    "location": "[resourceGroup().location]",
+
+resource farm 'Microsoft.Web/serverFarms@2019-08-01' = {
+//@    {
+//@      "type": "Microsoft.Web/serverfarms",
+//@      "apiVersion": "2019-08-01",
+//@      "name": "[variables('hostingPlanName')]",
+//@    },
+  // dependsOn: resourceId('Microsoft.DocumentDB/databaseAccounts', cosmosAccountName)
+  name: hostingPlanName
+  location: location
+//@      "location": "[variables('location')]",
+  sku: {
+//@      "sku": {
+//@      },
+    name: appServicePlanTier
+//@        "name": "[parameters('appServicePlanTier')]",
+    capacity: appServicePlanInstances
+//@        "capacity": "[parameters('appServicePlanInstances')]"
+  }
+  properties: {
+//@      "properties": {
+//@      }
+    name: hostingPlanName // just hostingPlanName results in an error
+//@        "name": "[variables('hostingPlanName')]"
+  }
+}
+
+var cosmosDbResourceId = resourceId('Microsoft.DocumentDB/databaseAccounts',
+//@    "cosmosDbResourceId": "[resourceId('Microsoft.DocumentDB/databaseAccounts', parameters('cosmosDb').account)]",
+// comment
+cosmosDb.account)
+var cosmosDbRef = reference(cosmosDbResourceId).documentEndpoint
+
+// this variable is not accessed anywhere in this template and depends on a run-time reference
+// it should not be present at all in the template output as there is nowhere logical to put it
+var cosmosDbEndpoint = cosmosDbRef.documentEndpoint
+
+param webSiteName string
+//@    "webSiteName": {
+//@      "type": "string"
+//@    },
+param cosmosDb object
+//@    "cosmosDb": {
+//@      "type": "object"
+//@    },
+resource site 'Microsoft.Web/sites@2019-08-01' = {
+//@    {
+//@      "type": "Microsoft.Web/sites",
+//@      "apiVersion": "2019-08-01",
+//@      "name": "[parameters('webSiteName')]",
+//@    },
+  name: webSiteName
+  location: location
+//@      "location": "[variables('location')]",
+  properties: {
+//@      "properties": {
+//@      }
+    // not yet supported // serverFarmId: farm.id
+    siteConfig: {
+//@        "siteConfig": {
+//@        }
+      appSettings: [
+//@          "appSettings": [
+//@          ]
+        {
+//@            {
+//@            },
+          name: 'CosmosDb:Account'
+//@              "name": "CosmosDb:Account",
+          value: reference(cosmosDbResourceId).documentEndpoint
+//@              "value": "[reference(variables('cosmosDbResourceId')).documentEndpoint]"
+        }
+        {
+//@            {
+//@            },
+          name: 'CosmosDb:Key'
+//@              "name": "CosmosDb:Key",
+          value: listKeys(cosmosDbResourceId, '2020-04-01').primaryMasterKey
+//@              "value": "[listKeys(variables('cosmosDbResourceId'), '2020-04-01').primaryMasterKey]"
+        }
+        {
+//@            {
+//@            },
+          name: 'CosmosDb:DatabaseName'
+//@              "name": "CosmosDb:DatabaseName",
+          value: cosmosDb.databaseName
+//@              "value": "[parameters('cosmosDb').databaseName]"
+        }
+        {
+//@            {
+//@            }
+          name: 'CosmosDb:ContainerName'
+//@              "name": "CosmosDb:ContainerName",
+          value: cosmosDb.containerName
+//@              "value": "[parameters('cosmosDb').containerName]"
+        }
+      ]
+    }
+  }
+}
+
+var _siteApiVersion = site.apiVersion
+//@    "_siteApiVersion": "2019-08-01",
+var _siteType = site.type
+//@    "_siteType": "Microsoft.Web/sites",
+
+output siteApiVersion string = site.apiVersion
+//@    "siteApiVersion": {
+//@      "type": "string",
+//@      "value": "2019-08-01"
+//@    },
+output siteType string = site.type
+//@    "siteType": {
+//@      "type": "string",
+//@      "value": "Microsoft.Web/sites"
+//@    },
+
+resource nested 'Microsoft.Resources/deployments@2019-10-01' = {
+//@    {
+//@      "type": "Microsoft.Resources/deployments",
+//@      "apiVersion": "2019-10-01",
+//@      "name": "nestedTemplate1",
+//@    },
+  name: 'nestedTemplate1'
+  properties: {
+//@      "properties": {
+//@      }
+    mode: 'Incremental'
+//@        "mode": "Incremental",
+    template: {
+//@        "template": {
+//@        }
+      // string key value
+      '$schema': 'https://schema.management.azure.com/schemas/2019-04-01/deploymentTemplate.json#'
+//@          "$schema": "https://schema.management.azure.com/schemas/2019-04-01/deploymentTemplate.json#",
+      contentVersion: '1.0.0.0'
+//@          "contentVersion": "1.0.0.0",
+      resources: [
+//@          "resources": []
+      ]
+    }
+  }
+}
+
+// should be able to access the read only properties
+resource accessingReadOnlyProperties 'Microsoft.Foo/foos@2019-10-01' = {
+//@    {
+//@      "type": "Microsoft.Foo/foos",
+//@      "apiVersion": "2019-10-01",
+//@      "name": "nestedTemplate1",
+//@      "dependsOn": [
+//@        "[resourceId('Microsoft.Resources/deployments', 'nestedTemplate1')]"
+//@      ]
+//@    },
+  name: 'nestedTemplate1'
+  properties: {
+//@      "properties": {
+//@      },
+    otherId: nested.id
+//@        "otherId": "[resourceId('Microsoft.Resources/deployments', 'nestedTemplate1')]",
+    otherName: nested.name
+//@        "otherName": "nestedTemplate1",
+    otherVersion: nested.apiVersion
+//@        "otherVersion": "2019-10-01",
+    otherType: nested.type
+//@        "otherType": "Microsoft.Resources/deployments",
+
+    otherThings: nested.properties.mode
+//@        "otherThings": "[reference(resourceId('Microsoft.Resources/deployments', 'nestedTemplate1'), '2019-10-01').mode]"
+  }
+}
+
+resource resourceA 'My.Rp/typeA@2020-01-01' = {
+//@    {
+//@      "type": "My.Rp/typeA",
+//@      "apiVersion": "2020-01-01",
+//@      "name": "resourceA"
+//@    },
+  name: 'resourceA'
+}
+
+resource resourceB 'My.Rp/typeA/typeB@2020-01-01' = {
+//@    {
+//@      "type": "My.Rp/typeA/typeB",
+//@      "apiVersion": "2020-01-01",
+//@      "name": "[format('{0}/myName', 'resourceA')]",
+//@      "dependsOn": [
+//@        "[resourceId('My.Rp/typeA', 'resourceA')]"
+//@      ]
+//@    },
+  name: '${resourceA.name}/myName'
+}
+
+resource resourceC 'My.Rp/typeA/typeB@2020-01-01' = {
+//@    {
+//@      "type": "My.Rp/typeA/typeB",
+//@      "apiVersion": "2020-01-01",
+//@      "name": "[format('{0}/myName', 'resourceA')]",
+//@      "dependsOn": [
+//@        "[resourceId('My.Rp/typeA', 'resourceA')]",
+//@        "[resourceId('My.Rp/typeA/typeB', split(format('{0}/myName', 'resourceA'), '/')[0], split(format('{0}/myName', 'resourceA'), '/')[1])]"
+//@      ]
+//@    },
+  name: '${resourceA.name}/myName'
+  properties: {
+//@      "properties": {
+//@      },
+    aId: resourceA.id
+//@        "aId": "[resourceId('My.Rp/typeA', 'resourceA')]",
+    aType: resourceA.type
+//@        "aType": "My.Rp/typeA",
+    aName: resourceA.name
+//@        "aName": "resourceA",
+    aApiVersion: resourceA.apiVersion
+//@        "aApiVersion": "2020-01-01",
+    bProperties: resourceB.properties
+//@        "bProperties": "[reference(resourceId('My.Rp/typeA/typeB', split(format('{0}/myName', 'resourceA'), '/')[0], split(format('{0}/myName', 'resourceA'), '/')[1]), '2020-01-01')]"
+  }
+}
+
+var varARuntime = {
+//@          {
+//@          }
+  bId: resourceB.id
+//@            "bId": "[resourceId('My.Rp/typeA/typeB', split(format('{0}/myName', 'resourceA'), '/')[0], split(format('{0}/myName', 'resourceA'), '/')[1])]",
+  bType: resourceB.type
+//@            "bType": "My.Rp/typeA/typeB",
+  bName: resourceB.name
+//@            "bName": "[format('{0}/myName', 'resourceA')]",
+  bApiVersion: resourceB.apiVersion
+//@            "bApiVersion": "2020-01-01",
+  aKind: resourceA.kind
+//@            "aKind": "[reference(resourceId('My.Rp/typeA', 'resourceA'), '2020-01-01', 'full').kind]"
+}
+
+var varBRuntime = [
+//@        "runtime": [
+//@        ],
+  varARuntime
+]
+
+var resourceCRef = {
+//@    "resourceCRef": {
+//@    },
+  id: resourceC.id
+//@      "id": "[resourceId('My.Rp/typeA/typeB', split(format('{0}/myName', 'resourceA'), '/')[0], split(format('{0}/myName', 'resourceA'), '/')[1])]"
+}
+var setResourceCRef = true
+//@    "setResourceCRef": true,
+
+resource resourceD 'My.Rp/typeD@2020-01-01' = {
+//@    {
+//@      "type": "My.Rp/typeD",
+//@      "apiVersion": "2020-01-01",
+//@      "name": "constant",
+//@      "dependsOn": [
+//@        "[resourceId('My.Rp/typeA', 'resourceA')]",
+//@        "[resourceId('My.Rp/typeA/typeB', split(format('{0}/myName', 'resourceA'), '/')[0], split(format('{0}/myName', 'resourceA'), '/')[1])]",
+//@        "[resourceId('My.Rp/typeA/typeB', split(format('{0}/myName', 'resourceA'), '/')[0], split(format('{0}/myName', 'resourceA'), '/')[1])]"
+//@      ]
+//@    },
+  name: 'constant'
+  properties: {
+//@      "properties": {
+//@      },
+    runtime: varBRuntime
+    // repro for https://github.com/Azure/bicep/issues/316
+    repro316: setResourceCRef ? resourceCRef : null
+//@        "repro316": "[if(variables('setResourceCRef'), variables('resourceCRef'), null())]"
+  }
+}
+
+var myInterpKey = 'abc'
+//@    "myInterpKey": "abc",
+resource resourceWithInterp 'My.Rp/interp@2020-01-01' = {
+//@    {
+//@      "type": "My.Rp/interp",
+//@      "apiVersion": "2020-01-01",
+//@      "name": "interpTest",
+//@    },
+  name: 'interpTest'
+  properties: {
+//@      "properties": {
+//@      }
+    '${myInterpKey}': 1
+//@        "[format('{0}', variables('myInterpKey'))]": 1,
+    'abc${myInterpKey}def': 2
+//@        "[format('abc{0}def', variables('myInterpKey'))]": 2,
+    '${myInterpKey}abc${myInterpKey}': 3
+//@        "[format('{0}abc{1}', variables('myInterpKey'), variables('myInterpKey'))]": 3
+  }
+}
+
+resource resourceWithEscaping 'My.Rp/mockResource@2020-01-01' = {
+//@    {
+//@      "type": "My.Rp/mockResource",
+//@      "apiVersion": "2020-01-01",
+//@      "name": "test",
+//@    },
+  name: 'test'
+  properties: {
+//@      "properties": {
+//@      }
+    // both key and value should be escaped in template output
+    '[resourceGroup().location]': '[resourceGroup().location]'
+//@        "[[resourceGroup().location]": "[[resourceGroup().location]"
+  }
+}
+
+param shouldDeployVm bool = true
+//@    "shouldDeployVm": {
+//@      "type": "bool",
+//@      "defaultValue": true
+//@    }
+
+@sys.description('this is vmWithCondition')
+//@        "description": "this is vmWithCondition"
+resource vmWithCondition 'Microsoft.Compute/virtualMachines@2020-06-01' = if (shouldDeployVm) {
+//@    {
+//@      "condition": "[parameters('shouldDeployVm')]",
+//@      "type": "Microsoft.Compute/virtualMachines",
+//@      "apiVersion": "2020-06-01",
+//@      "name": "vmName",
+//@      "metadata": {
+//@      }
+//@    },
+  name: 'vmName'
+  location: 'westus'
+//@      "location": "westus",
+  properties: {
+//@      "properties": {
+//@      },
+    osProfile: {
+//@        "osProfile": {
+//@        }
+      windowsConfiguration: {
+//@          "windowsConfiguration": {
+//@          }
+        enableAutomaticUpdates: true
+//@            "enableAutomaticUpdates": true
+      }
+    }
+  }
+}
+
+@sys.description('this is another vmWithCondition')
+//@        "description": "this is another vmWithCondition"
+resource vmWithCondition2 'Microsoft.Compute/virtualMachines@2020-06-01' =
+//@    {
+//@      "type": "Microsoft.Compute/virtualMachines",
+//@      "apiVersion": "2020-06-01",
+//@      "name": "vmName2",
+//@      "metadata": {
+//@      }
+//@    },
+                    if (shouldDeployVm) {
+//@      "condition": "[parameters('shouldDeployVm')]",
+  name: 'vmName2'
+  location: 'westus'
+//@      "location": "westus",
+  properties: {
+//@      "properties": {
+//@      },
+    osProfile: {
+//@        "osProfile": {
+//@        }
+      windowsConfiguration: {
+//@          "windowsConfiguration": {
+//@          }
+        enableAutomaticUpdates: true
+//@            "enableAutomaticUpdates": true
+      }
+    }
+  }
+}
+
+resource extension1 'My.Rp/extensionResource@2020-12-01' = {
+//@    {
+//@      "type": "My.Rp/extensionResource",
+//@      "apiVersion": "2020-12-01",
+//@      "scope": "[format('Microsoft.Compute/virtualMachines/{0}', 'vmName')]",
+//@      "name": "extension",
+//@      "dependsOn": [
+//@        "[resourceId('Microsoft.Compute/virtualMachines', 'vmName')]"
+//@      ]
+//@    },
+  name: 'extension'
+  scope: vmWithCondition
+}
+
+resource extension2 'My.Rp/extensionResource@2020-12-01' = {
+//@    {
+//@      "type": "My.Rp/extensionResource",
+//@      "apiVersion": "2020-12-01",
+//@      "scope": "[extensionResourceId(format('Microsoft.Compute/virtualMachines/{0}', 'vmName'), 'My.Rp/extensionResource', 'extension')]",
+//@      "name": "extension",
+//@      "dependsOn": [
+//@        "[extensionResourceId(resourceId('Microsoft.Compute/virtualMachines', 'vmName'), 'My.Rp/extensionResource', 'extension')]"
+//@      ]
+//@    },
+  name: 'extension'
+  scope: extension1
+}
+
+resource extensionDependencies 'My.Rp/mockResource@2020-01-01' = {
+//@    {
+//@      "type": "My.Rp/mockResource",
+//@      "apiVersion": "2020-01-01",
+//@      "name": "extensionDependencies",
+//@      "dependsOn": [
+//@        "[extensionResourceId(resourceId('Microsoft.Compute/virtualMachines', 'vmName'), 'My.Rp/extensionResource', 'extension')]",
+//@        "[extensionResourceId(extensionResourceId(resourceId('Microsoft.Compute/virtualMachines', 'vmName'), 'My.Rp/extensionResource', 'extension'), 'My.Rp/extensionResource', 'extension')]",
+//@        "[resourceId('Microsoft.Compute/virtualMachines', 'vmName')]"
+//@      ]
+//@    },
+  name: 'extensionDependencies'
+  properties: {
+//@      "properties": {
+//@      },
+    res1: vmWithCondition.id
+//@        "res1": "[resourceId('Microsoft.Compute/virtualMachines', 'vmName')]",
+    res1runtime: vmWithCondition.properties.something
+//@        "res1runtime": "[reference(resourceId('Microsoft.Compute/virtualMachines', 'vmName'), '2020-06-01').something]",
+    res2: extension1.id
+//@        "res2": "[extensionResourceId(resourceId('Microsoft.Compute/virtualMachines', 'vmName'), 'My.Rp/extensionResource', 'extension')]",
+    res2runtime: extension1.properties.something
+//@        "res2runtime": "[reference(extensionResourceId(resourceId('Microsoft.Compute/virtualMachines', 'vmName'), 'My.Rp/extensionResource', 'extension'), '2020-12-01').something]",
+    res3: extension2.id
+//@        "res3": "[extensionResourceId(extensionResourceId(resourceId('Microsoft.Compute/virtualMachines', 'vmName'), 'My.Rp/extensionResource', 'extension'), 'My.Rp/extensionResource', 'extension')]",
+    res3runtime: extension2.properties.something
+//@        "res3runtime": "[reference(extensionResourceId(extensionResourceId(resourceId('Microsoft.Compute/virtualMachines', 'vmName'), 'My.Rp/extensionResource', 'extension'), 'My.Rp/extensionResource', 'extension'), '2020-12-01').something]"
+  }
+}
+
+@sys.description('this is existing1')
+resource existing1 'Mock.Rp/existingExtensionResource@2020-01-01' existing = {
+  name: 'existing1'
+  scope: extension1
+}
+
+resource existing2 'Mock.Rp/existingExtensionResource@2020-01-01' existing = {
+  name: 'existing2'
+  scope: existing1
+}
+
+resource extension3 'My.Rp/extensionResource@2020-12-01' = {
+//@    {
+//@      "type": "My.Rp/extensionResource",
+//@      "apiVersion": "2020-12-01",
+//@      "scope": "[extensionResourceId(extensionResourceId(format('Microsoft.Compute/virtualMachines/{0}', 'vmName'), 'My.Rp/extensionResource', 'extension'), 'Mock.Rp/existingExtensionResource', 'existing1')]",
+//@      "name": "extension3",
+//@      "dependsOn": [
+//@        "[extensionResourceId(resourceId('Microsoft.Compute/virtualMachines', 'vmName'), 'My.Rp/extensionResource', 'extension')]"
+//@      ]
+//@    },
+  name: 'extension3'
+  scope: existing1
+}
+
+/*
+  valid loop cases
+*/ 
+var storageAccounts = [
+//@    "storageAccounts": [
+//@    ],
+  {
+//@      {
+//@      },
+    name: 'one'
+//@        "name": "one",
+    location: 'eastus2'
+//@        "location": "eastus2"
+  }
+  {
+//@      {
+//@      }
+    name: 'two'
+//@        "name": "two",
+    location: 'westus'
+//@        "location": "westus"
+  }
+]
+
+// just a storage account loop
+@sys.description('this is just a storage account loop')
+//@        "description": "this is just a storage account loop"
+resource storageResources 'Microsoft.Storage/storageAccounts@2019-06-01' = [for account in storageAccounts: {
+//@    {
+//@      "copy": {
+//@        "name": "storageResources",
+//@        "count": "[length(variables('storageAccounts'))]"
+//@      },
+//@      "type": "Microsoft.Storage/storageAccounts",
+//@      "apiVersion": "2019-06-01",
+//@      "name": "[variables('storageAccounts')[copyIndex()].name]",
+//@      "metadata": {
+//@      }
+//@    },
+  name: account.name
+  location: account.location
+//@      "location": "[variables('storageAccounts')[copyIndex()].location]",
+  sku: {
+//@      "sku": {
+//@      },
+    name: 'Standard_LRS'
+//@        "name": "Standard_LRS"
+  }
+  kind: 'StorageV2'
+//@      "kind": "StorageV2",
+}]
+
+// storage account loop with index
+@sys.description('this is just a storage account loop with index')
+//@        "description": "this is just a storage account loop with index"
+resource storageResourcesWithIndex 'Microsoft.Storage/storageAccounts@2019-06-01' = [for (account, i) in storageAccounts: {
+//@    {
+//@      "copy": {
+//@        "name": "storageResourcesWithIndex",
+//@        "count": "[length(variables('storageAccounts'))]"
+//@      },
+//@      "type": "Microsoft.Storage/storageAccounts",
+//@      "apiVersion": "2019-06-01",
+//@      "name": "[format('{0}{1}', variables('storageAccounts')[copyIndex()].name, copyIndex())]",
+//@      "metadata": {
+//@      }
+//@    },
+  name: '${account.name}${i}'
+  location: account.location
+//@      "location": "[variables('storageAccounts')[copyIndex()].location]",
+  sku: {
+//@      "sku": {
+//@      },
+    name: 'Standard_LRS'
+//@        "name": "Standard_LRS"
+  }
+  kind: 'StorageV2'
+//@      "kind": "StorageV2",
+}]
+
+// basic nested loop
+@sys.description('this is just a basic nested loop')
+//@        "description": "this is just a basic nested loop"
+resource vnet 'Microsoft.Network/virtualNetworks@2020-06-01' = [for i in range(0, 3): {
+//@    {
+//@      "copy": {
+//@        "name": "vnet",
+//@        "count": "[length(range(0, 3))]"
+//@      },
+//@      "type": "Microsoft.Network/virtualNetworks",
+//@      "apiVersion": "2020-06-01",
+//@      "name": "[format('vnet-{0}', range(0, 3)[copyIndex()])]",
+//@      "metadata": {
+//@      }
+//@    },
+  name: 'vnet-${i}'
+  properties: {
+//@      "properties": {
+//@        "copy": [
+//@        ]
+//@      },
+    subnets: [for j in range(0, 4): {
+//@          {
+//@            "name": "subnets",
+//@            "count": "[length(range(0, 4))]",
+//@            "input": {
+//@            }
+//@          }
+      // #completionTest(0,1,2,3,4,5) -> subnetIdAndProperties
+     
+      // #completionTest(6) -> subnetIdAndPropertiesNoColon
+      name: 'subnet-${i}-${j}'
+//@              "name": "[format('subnet-{0}-{1}', range(0, 3)[copyIndex()], range(0, 4)[copyIndex('subnets')])]"
+    }]
+  }
+}]
+
+// duplicate identifiers within the loop are allowed
+resource duplicateIdentifiersWithinLoop 'Microsoft.Network/virtualNetworks@2020-06-01' = [for i in range(0, 3): {
+//@    {
+//@      "copy": {
+//@        "name": "duplicateIdentifiersWithinLoop",
+//@        "count": "[length(range(0, 3))]"
+//@      },
+//@      "type": "Microsoft.Network/virtualNetworks",
+//@      "apiVersion": "2020-06-01",
+//@      "name": "[format('vnet-{0}', range(0, 3)[copyIndex()])]",
+//@    },
+  name: 'vnet-${i}'
+  properties: {
+//@      "properties": {
+//@        "copy": [
+//@        ]
+//@      }
+    subnets: [for i in range(0, 4): {
+//@          {
+//@            "name": "subnets",
+//@            "count": "[length(range(0, 4))]",
+//@            "input": {
+//@            }
+//@          }
+      name: 'subnet-${i}-${i}'
+//@              "name": "[format('subnet-{0}-{1}', range(0, 4)[copyIndex('subnets')], range(0, 4)[copyIndex('subnets')])]"
+    }]
+  }
+}]
+
+// duplicate identifiers in global and single loop scope are allowed (inner variable hides the outer)
+var canHaveDuplicatesAcrossScopes = 'hello'
+//@    "canHaveDuplicatesAcrossScopes": "hello",
+resource duplicateInGlobalAndOneLoop 'Microsoft.Network/virtualNetworks@2020-06-01' = [for canHaveDuplicatesAcrossScopes in range(0, 3): {
+//@    {
+//@      "copy": {
+//@        "name": "duplicateInGlobalAndOneLoop",
+//@        "count": "[length(range(0, 3))]"
+//@      },
+//@      "type": "Microsoft.Network/virtualNetworks",
+//@      "apiVersion": "2020-06-01",
+//@      "name": "[format('vnet-{0}', range(0, 3)[copyIndex()])]",
+//@    },
+  name: 'vnet-${canHaveDuplicatesAcrossScopes}'
+  properties: {
+//@      "properties": {
+//@        "copy": [
+//@        ]
+//@      }
+    subnets: [for i in range(0, 4): {
+//@          {
+//@            "name": "subnets",
+//@            "count": "[length(range(0, 4))]",
+//@            "input": {
+//@            }
+//@          }
+      name: 'subnet-${i}-${i}'
+//@              "name": "[format('subnet-{0}-{1}', range(0, 4)[copyIndex('subnets')], range(0, 4)[copyIndex('subnets')])]"
+    }]
+  }
+}]
+
+// duplicate in global and multiple loop scopes are allowed (inner hides the outer)
+var duplicatesEverywhere = 'hello'
+//@    "duplicatesEverywhere": "hello",
+resource duplicateInGlobalAndTwoLoops 'Microsoft.Network/virtualNetworks@2020-06-01' = [for duplicatesEverywhere in range(0, 3): {
+//@    {
+//@      "copy": {
+//@        "name": "duplicateInGlobalAndTwoLoops",
+//@        "count": "[length(range(0, 3))]"
+//@      },
+//@      "type": "Microsoft.Network/virtualNetworks",
+//@      "apiVersion": "2020-06-01",
+//@      "name": "[format('vnet-{0}', range(0, 3)[copyIndex()])]",
+//@    },
+  name: 'vnet-${duplicatesEverywhere}'
+  properties: {
+//@      "properties": {
+//@        "copy": [
+//@        ]
+//@      }
+    subnets: [for duplicatesEverywhere in range(0, 4): {
+//@          {
+//@            "name": "subnets",
+//@            "count": "[length(range(0, 4))]",
+//@            "input": {
+//@            }
+//@          }
+      name: 'subnet-${duplicatesEverywhere}'
+//@              "name": "[format('subnet-{0}', range(0, 4)[copyIndex('subnets')])]"
+    }]
+  }
+}]
+
+/*
+  Scope values created via array access on a resource collection
+*/
+resource dnsZones 'Microsoft.Network/dnsZones@2018-05-01' = [for zone in range(0,4): {
+//@    {
+//@      "copy": {
+//@        "name": "dnsZones",
+//@        "count": "[length(range(0, 4))]"
+//@      },
+//@      "type": "Microsoft.Network/dnsZones",
+//@      "apiVersion": "2018-05-01",
+//@      "name": "[format('zone{0}', range(0, 4)[copyIndex()])]",
+//@    },
+  name: 'zone${zone}'
+  location: 'global'
+//@      "location": "global"
+}]
+
+resource locksOnZones 'Microsoft.Authorization/locks@2016-09-01' = [for lock in range(0,2): {
+//@    {
+//@      "copy": {
+//@        "name": "locksOnZones",
+//@        "count": "[length(range(0, 2))]"
+//@      },
+//@      "type": "Microsoft.Authorization/locks",
+//@      "apiVersion": "2016-09-01",
+//@      "scope": "[format('Microsoft.Network/dnsZones/{0}', format('zone{0}', range(0, 4)[range(0, 2)[copyIndex()]]))]",
+//@      "name": "[format('lock{0}', range(0, 2)[copyIndex()])]",
+//@      "dependsOn": [
+//@        "[resourceId('Microsoft.Network/dnsZones', format('zone{0}', range(0, 4)[range(0, 2)[copyIndex()]]))]"
+//@      ]
+//@    },
+  name: 'lock${lock}'
+  properties: {
+//@      "properties": {
+//@      },
+    level: 'CanNotDelete'
+//@        "level": "CanNotDelete"
+  }
+  scope: dnsZones[lock]
+}]
+
+resource moreLocksOnZones 'Microsoft.Authorization/locks@2016-09-01' = [for (lock, i) in range(0,3): {
+//@    {
+//@      "copy": {
+//@        "name": "moreLocksOnZones",
+//@        "count": "[length(range(0, 3))]"
+//@      },
+//@      "type": "Microsoft.Authorization/locks",
+//@      "apiVersion": "2016-09-01",
+//@      "scope": "[format('Microsoft.Network/dnsZones/{0}', format('zone{0}', range(0, 4)[copyIndex()]))]",
+//@      "name": "[format('another{0}', copyIndex())]",
+//@      "dependsOn": [
+//@        "[resourceId('Microsoft.Network/dnsZones', format('zone{0}', range(0, 4)[copyIndex()]))]"
+//@      ]
+//@    },
+  name: 'another${i}'
+  properties: {
+//@      "properties": {
+//@      },
+    level: 'ReadOnly'
+//@        "level": "ReadOnly"
+  }
+  scope: dnsZones[i]
+}]
+
+resource singleLockOnFirstZone 'Microsoft.Authorization/locks@2016-09-01' = {
+//@    {
+//@      "type": "Microsoft.Authorization/locks",
+//@      "apiVersion": "2016-09-01",
+//@      "scope": "[format('Microsoft.Network/dnsZones/{0}', format('zone{0}', range(0, 4)[0]))]",
+//@      "name": "single-lock",
+//@      "dependsOn": [
+//@        "[resourceId('Microsoft.Network/dnsZones', format('zone{0}', range(0, 4)[0]))]"
+//@      ]
+//@    },
+  name: 'single-lock'
+  properties: {
+//@      "properties": {
+//@      },
+    level: 'ReadOnly'
+//@        "level": "ReadOnly"
+  }
+  scope: dnsZones[0]
+}
+
+
+resource p1_vnet 'Microsoft.Network/virtualNetworks@2020-06-01' = {
+//@    {
+//@      "type": "Microsoft.Network/virtualNetworks",
+//@      "apiVersion": "2020-06-01",
+//@      "name": "myVnet",
+//@    },
+  location: resourceGroup().location
+//@      "location": "[resourceGroup().location]",
+  name: 'myVnet'
+  properties: {
+//@      "properties": {
+//@      }
+    addressSpace: {
+//@        "addressSpace": {
+//@        }
+      addressPrefixes: [
+//@          "addressPrefixes": [
+//@          ]
+        '10.0.0.0/20'
+//@            "10.0.0.0/20"
+      ]
+    }
+  }
+}
+
+resource p1_subnet1 'Microsoft.Network/virtualNetworks/subnets@2020-06-01' = {
+//@    {
+//@      "type": "Microsoft.Network/virtualNetworks/subnets",
+//@      "apiVersion": "2020-06-01",
+//@      "name": "[format('{0}/{1}', 'myVnet', 'subnet1')]",
+//@      "dependsOn": [
+//@        "[resourceId('Microsoft.Network/virtualNetworks', 'myVnet')]"
+//@      ]
+//@    },
+  parent: p1_vnet
+  name: 'subnet1'
+  properties: {
+//@      "properties": {
+//@      },
+    addressPrefix: '10.0.0.0/24'
+//@        "addressPrefix": "10.0.0.0/24"
+  }
+}
+
+resource p1_subnet2 'Microsoft.Network/virtualNetworks/subnets@2020-06-01' = {
+//@    {
+//@      "type": "Microsoft.Network/virtualNetworks/subnets",
+//@      "apiVersion": "2020-06-01",
+//@      "name": "[format('{0}/{1}', 'myVnet', 'subnet2')]",
+//@      "dependsOn": [
+//@        "[resourceId('Microsoft.Network/virtualNetworks', 'myVnet')]"
+//@      ]
+//@    },
+  parent: p1_vnet
+  name: 'subnet2'
+  properties: {
+//@      "properties": {
+//@      },
+    addressPrefix: '10.0.1.0/24'
+//@        "addressPrefix": "10.0.1.0/24"
+  }
+}
+
+output p1_subnet1prefix string = p1_subnet1.properties.addressPrefix
+//@    "p1_subnet1prefix": {
+//@      "type": "string",
+//@      "value": "[reference(resourceId('Microsoft.Network/virtualNetworks/subnets', 'myVnet', 'subnet1'), '2020-06-01').addressPrefix]"
+//@    },
+output p1_subnet1name string = p1_subnet1.name
+//@    "p1_subnet1name": {
+//@      "type": "string",
+//@      "value": "subnet1"
+//@    },
+output p1_subnet1type string = p1_subnet1.type
+//@    "p1_subnet1type": {
+//@      "type": "string",
+//@      "value": "Microsoft.Network/virtualNetworks/subnets"
+//@    },
+output p1_subnet1id string = p1_subnet1.id
+//@    "p1_subnet1id": {
+//@      "type": "string",
+//@      "value": "[resourceId('Microsoft.Network/virtualNetworks/subnets', 'myVnet', 'subnet1')]"
+//@    },
+
+// parent property with extension resource
+resource p2_res1 'Microsoft.Rp1/resource1@2020-06-01' = {
+//@    {
+//@      "type": "Microsoft.Rp1/resource1",
+//@      "apiVersion": "2020-06-01",
+//@      "name": "res1"
+//@    },
+  name: 'res1'
+}
+
+resource p2_res1child 'Microsoft.Rp1/resource1/child1@2020-06-01' = {
+//@    {
+//@      "type": "Microsoft.Rp1/resource1/child1",
+//@      "apiVersion": "2020-06-01",
+//@      "name": "[format('{0}/{1}', 'res1', 'child1')]",
+//@      "dependsOn": [
+//@        "[resourceId('Microsoft.Rp1/resource1', 'res1')]"
+//@      ]
+//@    },
+  parent: p2_res1
+  name: 'child1'
+}
+
+resource p2_res2 'Microsoft.Rp2/resource2@2020-06-01' = {
+//@    {
+//@      "type": "Microsoft.Rp2/resource2",
+//@      "apiVersion": "2020-06-01",
+//@      "scope": "[format('Microsoft.Rp1/resource1/{0}/child1/{1}', 'res1', 'child1')]",
+//@      "name": "res2",
+//@      "dependsOn": [
+//@        "[resourceId('Microsoft.Rp1/resource1/child1', 'res1', 'child1')]"
+//@      ]
+//@    },
+  scope: p2_res1child
+  name: 'res2'
+}
+
+resource p2_res2child 'Microsoft.Rp2/resource2/child2@2020-06-01' = {
+//@    {
+//@      "type": "Microsoft.Rp2/resource2/child2",
+//@      "apiVersion": "2020-06-01",
+//@      "scope": "[format('Microsoft.Rp1/resource1/{0}/child1/{1}', 'res1', 'child1')]",
+//@      "name": "[format('{0}/{1}', 'res2', 'child2')]",
+//@      "dependsOn": [
+//@        "[extensionResourceId(resourceId('Microsoft.Rp1/resource1/child1', 'res1', 'child1'), 'Microsoft.Rp2/resource2', 'res2')]"
+//@      ]
+//@    },
+  parent: p2_res2
+  name: 'child2'
+}
+
+output p2_res2childprop string = p2_res2child.properties.someProp
+//@    "p2_res2childprop": {
+//@      "type": "string",
+//@      "value": "[reference(extensionResourceId(resourceId('Microsoft.Rp1/resource1/child1', 'res1', 'child1'), 'Microsoft.Rp2/resource2/child2', 'res2', 'child2'), '2020-06-01').someProp]"
+//@    },
+output p2_res2childname string = p2_res2child.name
+//@    "p2_res2childname": {
+//@      "type": "string",
+//@      "value": "child2"
+//@    },
+output p2_res2childtype string = p2_res2child.type
+//@    "p2_res2childtype": {
+//@      "type": "string",
+//@      "value": "Microsoft.Rp2/resource2/child2"
+//@    },
+output p2_res2childid string = p2_res2child.id
+//@    "p2_res2childid": {
+//@      "type": "string",
+//@      "value": "[extensionResourceId(resourceId('Microsoft.Rp1/resource1/child1', 'res1', 'child1'), 'Microsoft.Rp2/resource2/child2', 'res2', 'child2')]"
+//@    },
+
+// parent property with 'existing' resource
+resource p3_res1 'Microsoft.Rp1/resource1@2020-06-01' existing = {
+  name: 'res1'
+}
+
+resource p3_child1 'Microsoft.Rp1/resource1/child1@2020-06-01' = {
+//@    {
+//@      "type": "Microsoft.Rp1/resource1/child1",
+//@      "apiVersion": "2020-06-01",
+//@      "name": "[format('{0}/{1}', 'res1', 'child1')]"
+//@    },
+  parent: p3_res1
+  name: 'child1'
+}
+
+output p3_res1childprop string = p3_child1.properties.someProp
+//@    "p3_res1childprop": {
+//@      "type": "string",
+//@      "value": "[reference(resourceId('Microsoft.Rp1/resource1/child1', 'res1', 'child1'), '2020-06-01').someProp]"
+//@    },
+output p3_res1childname string = p3_child1.name
+//@    "p3_res1childname": {
+//@      "type": "string",
+//@      "value": "child1"
+//@    },
+output p3_res1childtype string = p3_child1.type
+//@    "p3_res1childtype": {
+//@      "type": "string",
+//@      "value": "Microsoft.Rp1/resource1/child1"
+//@    },
+output p3_res1childid string = p3_child1.id
+//@    "p3_res1childid": {
+//@      "type": "string",
+//@      "value": "[resourceId('Microsoft.Rp1/resource1/child1', 'res1', 'child1')]"
+//@    },
+
+// parent & child with 'existing'
+resource p4_res1 'Microsoft.Rp1/resource1@2020-06-01' existing = {
+  scope: tenant()
+  name: 'res1'
+}
+
+resource p4_child1 'Microsoft.Rp1/resource1/child1@2020-06-01' existing = {
+  parent: p4_res1
+  name: 'child1'
+}
+
+output p4_res1childprop string = p4_child1.properties.someProp
+//@    "p4_res1childprop": {
+//@      "type": "string",
+//@      "value": "[reference(tenantResourceId('Microsoft.Rp1/resource1/child1', 'res1', 'child1'), '2020-06-01').someProp]"
+//@    },
+output p4_res1childname string = p4_child1.name
+//@    "p4_res1childname": {
+//@      "type": "string",
+//@      "value": "child1"
+//@    },
+output p4_res1childtype string = p4_child1.type
+//@    "p4_res1childtype": {
+//@      "type": "string",
+//@      "value": "Microsoft.Rp1/resource1/child1"
+//@    },
+output p4_res1childid string = p4_child1.id
+//@    "p4_res1childid": {
+//@      "type": "string",
+//@      "value": "[tenantResourceId('Microsoft.Rp1/resource1/child1', 'res1', 'child1')]"
+//@    }
+
+// parent & nested child with decorators https://github.com/Azure/bicep/issues/10970
+var dbs = ['db1', 'db2','db3']
+//@    "dbs": [
+//@      "db1",
+//@      "db2",
+//@      "db3"
+//@    ]
+resource sqlServer 'Microsoft.Sql/servers@2021-11-01' = {
+//@    {
+//@      "type": "Microsoft.Sql/servers",
+//@      "apiVersion": "2021-11-01",
+//@      "name": "sql-server-name",
+//@    }
+  name: 'sql-server-name'
+  location: 'polandcentral'
+//@      "location": "polandcentral"
+
+  @batchSize(1)
+  @description('Sql Databases')
+//@        "description": "Sql Databases"
+  resource sqlDatabases 'databases' = [for db in dbs: {
+//@    {
+//@      "copy": {
+//@        "name": "sqlDatabases",
+//@        "count": "[length(variables('dbs'))]",
+//@        "mode": "serial",
+//@        "batchSize": 1
+//@      },
+//@      "type": "Microsoft.Sql/servers/databases",
+//@      "apiVersion": "2021-11-01",
+//@      "name": "[format('{0}/{1}', 'sql-server-name', variables('dbs')[copyIndex()])]",
+//@      "dependsOn": [
+//@        "[resourceId('Microsoft.Sql/servers', 'sql-server-name')]"
+//@      ],
+//@      "metadata": {
+//@      }
+//@    },
+    name: db
+    location: 'polandcentral'
+//@      "location": "polandcentral",
+  }]
+
+  @description('Primary Sql Database')
+//@        "description": "Primary Sql Database"
+  resource primaryDb 'databases' = {
+//@    {
+//@      "type": "Microsoft.Sql/servers/databases",
+//@      "apiVersion": "2021-11-01",
+//@      "name": "[format('{0}/{1}', 'sql-server-name', 'primary-db')]",
+//@      "dependsOn": [
+//@        "[resourceId('Microsoft.Sql/servers', 'sql-server-name')]"
+//@      ],
+//@      "metadata": {
+//@      }
+//@    },
+    name: 'primary-db'
+    location: 'polandcentral'
+//@      "location": "polandcentral",
+  }
+}