--- conflicted
+++ resolved
@@ -1,1933 +1,1382 @@
-<<<<<<< HEAD
-
-@sys.description('this is basicStorage')
-resource basicStorage 'Microsoft.Storage/storageAccounts@2019-06-01' = {
-  name: 'basicblobs'
-  location: 'westus'
-  kind: 'BlobStorage'
-  sku: {
-    name: 'Standard_GRS'
-  }
-}
-
-@sys.description('this is dnsZone')
-resource dnsZone 'Microsoft.Network/dnszones@2018-05-01' = {
-  name: 'myZone'
-  location: 'global'
-}
-
-resource myStorageAccount 'Microsoft.Storage/storageAccounts@2017-10-01' = {
-  name: 'myencryptedone'
-  location: 'eastus2'
-  properties: {
-    supportsHttpsTrafficOnly: true
-    accessTier: 'Hot'
-    encryption: {
-      keySource: 'Microsoft.Storage'
-      services: {
-        blob: {
-          enabled: true
-        }
-        file: {
-          enabled: true
-        }
-      }
-    }
-  }
-  kind: 'StorageV2'
-  sku: {
-    name: 'Standard_LRS'
-  }
-}
-
-resource withExpressions 'Microsoft.Storage/storageAccounts@2017-10-01' = {
-  name: 'myencryptedone2'
-  location: 'eastus2'
-  properties: {
-    supportsHttpsTrafficOnly: !false
-    accessTier: true ? 'Hot' : 'Cold'
-    encryption: {
-      keySource: 'Microsoft.Storage'
-      services: {
-        blob: {
-          enabled: true || false
-        }
-        file: {
-          enabled: true
-        }
-      }
-    }
-  }
-  kind: 'StorageV2'
-  sku: {
-    name: 'Standard_LRS'
-  }
-  dependsOn: [
-    myStorageAccount
-  ]
-}
-
-param applicationName string = 'to-do-app${uniqueString(resourceGroup().id)}'
-var hostingPlanName = applicationName // why not just use the param directly?
-
-param appServicePlanTier string
-param appServicePlanInstances int
-
-var location = resourceGroup().location
-
-resource farm 'Microsoft.Web/serverFarms@2019-08-01' = {
-  // dependsOn: resourceId('Microsoft.DocumentDB/databaseAccounts', cosmosAccountName)
-  name: hostingPlanName
-  location: location
-  sku: {
-    name: appServicePlanTier
-    capacity: appServicePlanInstances
-  }
-  properties: {
-    name: hostingPlanName // just hostingPlanName results in an error
-  }
-}
-
-var cosmosDbResourceId = resourceId('Microsoft.DocumentDB/databaseAccounts',
-// comment
-cosmosDb.account)
-var cosmosDbRef = reference(cosmosDbResourceId).documentEndpoint
-
-// this variable is not accessed anywhere in this template and depends on a run-time reference
-// it should not be present at all in the template output as there is nowhere logical to put it
-var cosmosDbEndpoint = cosmosDbRef.documentEndpoint
-
-param webSiteName string
-param cosmosDb object
-resource site 'Microsoft.Web/sites@2019-08-01' = {
-  name: webSiteName
-  location: location
-  properties: {
-    // not yet supported // serverFarmId: farm.id
-    siteConfig: {
-      appSettings: [
-        {
-          name: 'CosmosDb:Account'
-          value: reference(cosmosDbResourceId).documentEndpoint
-        }
-        {
-          name: 'CosmosDb:Key'
-          value: listKeys(cosmosDbResourceId, '2020-04-01').primaryMasterKey
-        }
-        {
-          name: 'CosmosDb:DatabaseName'
-          value: cosmosDb.databaseName
-        }
-        {
-          name: 'CosmosDb:ContainerName'
-          value: cosmosDb.containerName
-        }
-      ]
-    }
-  }
-}
-
-var _siteApiVersion = site.apiVersion
-var _siteType = site.type
-
-output siteApiVersion string = site.apiVersion
-output siteType string = site.type
-
-resource nested 'Microsoft.Resources/deployments@2019-10-01' = {
-  name: 'nestedTemplate1'
-  properties: {
-    mode: 'Incremental'
-    template: {
-      // string key value
-      '$schema': 'https://schema.management.azure.com/schemas/2019-04-01/deploymentTemplate.json#'
-      contentVersion: '1.0.0.0'
-      resources: [
-      ]
-    }
-  }
-}
-
-// should be able to access the read only properties
-resource accessingReadOnlyProperties 'Microsoft.Foo/foos@2019-10-01' = {
-  name: 'nestedTemplate1'
-  properties: {
-    otherId: nested.id
-    otherName: nested.name
-    otherVersion: nested.apiVersion
-    otherType: nested.type
-
-    otherThings: nested.properties.mode
-  }
-}
-
-resource resourceA 'My.Rp/typeA@2020-01-01' = {
-  name: 'resourceA'
-}
-
-resource resourceB 'My.Rp/typeA/typeB@2020-01-01' = {
-  name: '${resourceA.name}/myName'
-}
-
-resource resourceC 'My.Rp/typeA/typeB@2020-01-01' = {
-  name: '${resourceA.name}/myName'
-  properties: {
-    aId: resourceA.id
-    aType: resourceA.type
-    aName: resourceA.name
-    aApiVersion: resourceA.apiVersion
-    bProperties: resourceB.properties
-  }
-}
-
-var varARuntime = {
-  bId: resourceB.id
-  bType: resourceB.type
-  bName: resourceB.name
-  bApiVersion: resourceB.apiVersion
-  aKind: resourceA.kind
-}
-
-var varBRuntime = [
-  varARuntime
-]
-
-var resourceCRef = {
-  id: resourceC.id
-}
-var setResourceCRef = true
-
-resource resourceD 'My.Rp/typeD@2020-01-01' = {
-  name: 'constant'
-  properties: {
-    runtime: varBRuntime
-    // repro for https://github.com/Azure/bicep/issues/316
-    repro316: setResourceCRef ? resourceCRef : null
-  }
-}
-
-var myInterpKey = 'abc'
-resource resourceWithInterp 'My.Rp/interp@2020-01-01' = {
-  name: 'interpTest'
-  properties: {
-    '${myInterpKey}': 1
-    'abc${myInterpKey}def': 2
-    '${myInterpKey}abc${myInterpKey}': 3
-  }
-}
-
-resource resourceWithEscaping 'My.Rp/mockResource@2020-01-01' = {
-  name: 'test'
-  properties: {
-    // both key and value should be escaped in template output
-    '[resourceGroup().location]': '[resourceGroup().location]'
-  }
-}
-
-param shouldDeployVm bool = true
-
-@sys.description('this is vmWithCondition')
-resource vmWithCondition 'Microsoft.Compute/virtualMachines@2020-06-01' = if (shouldDeployVm) {
-  name: 'vmName'
-  location: 'westus'
-  properties: {
-    osProfile: {
-      windowsConfiguration: {
-        enableAutomaticUpdates: true
-      }
-    }
-  }
-}
-
-@sys.description('this is another vmWithCondition')
-resource vmWithCondition2 'Microsoft.Compute/virtualMachines@2020-06-01' =
-                    if (shouldDeployVm) {
-  name: 'vmName2'
-  location: 'westus'
-  properties: {
-    osProfile: {
-      windowsConfiguration: {
-        enableAutomaticUpdates: true
-      }
-    }
-  }
-}
-
-resource extension1 'My.Rp/extensionResource@2020-12-01' = {
-  name: 'extension'
-  scope: vmWithCondition
-}
-
-resource extension2 'My.Rp/extensionResource@2020-12-01' = {
-  name: 'extension'
-  scope: extension1
-}
-
-resource extensionDependencies 'My.Rp/mockResource@2020-01-01' = {
-  name: 'extensionDependencies'
-  properties: {
-    res1: vmWithCondition.id
-    res1runtime: vmWithCondition.properties.something
-    res2: extension1.id
-    res2runtime: extension1.properties.something
-    res3: extension2.id
-    res3runtime: extension2.properties.something
-  }
-}
-
-@sys.description('this is existing1')
-resource existing1 'Mock.Rp/existingExtensionResource@2020-01-01' existing = {
-  name: 'existing1'
-  scope: extension1
-}
-
-resource existing2 'Mock.Rp/existingExtensionResource@2020-01-01' existing = {
-  name: 'existing2'
-  scope: existing1
-}
-
-resource extension3 'My.Rp/extensionResource@2020-12-01' = {
-  name: 'extension3'
-  scope: existing1
-}
-
-/*
-  valid loop cases
-*/
-var storageAccounts = [
-  {
-    name: 'one'
-    location: 'eastus2'
-  }
-  {
-    name: 'two'
-    location: 'westus'
-  }
-]
-
-// just a storage account loop
-@sys.description('this is just a storage account loop')
-resource storageResources 'Microsoft.Storage/storageAccounts@2019-06-01' = [for account in storageAccounts: {
-  name: account.name
-  location: account.location
-  sku: {
-    name: 'Standard_LRS'
-  }
-  kind: 'StorageV2'
-}]
-
-// storage account loop with index
-@sys.description('this is just a storage account loop with index')
-resource storageResourcesWithIndex 'Microsoft.Storage/storageAccounts@2019-06-01' = [for (account, i) in storageAccounts: {
-  name: '${account.name}${i}'
-  location: account.location
-  sku: {
-    name: 'Standard_LRS'
-  }
-  kind: 'StorageV2'
-}]
-
-// basic nested loop
-@sys.description('this is just a basic nested loop')
-resource vnet 'Microsoft.Network/virtualNetworks@2020-06-01' = [for i in range(0, 3): {
-  name: 'vnet-${i}'
-  properties: {
-    subnets: [for j in range(0, 4): {
-      // #completionTest(0,1,2,3,4,5) -> subnetIdAndProperties
-
-      // #completionTest(6) -> subnetIdAndPropertiesNoColon
-      name: 'subnet-${i}-${j}'
-    }]
-  }
-}]
-
-// duplicate identifiers within the loop are allowed
-resource duplicateIdentifiersWithinLoop 'Microsoft.Network/virtualNetworks@2020-06-01' = [for i in range(0, 3): {
-  name: 'vnet-${i}'
-  properties: {
-    subnets: [for i in range(0, 4): {
-      name: 'subnet-${i}-${i}'
-    }]
-  }
-}]
-
-// duplicate identifers in global and single loop scope are allowed (inner variable hides the outer)
-var canHaveDuplicatesAcrossScopes = 'hello'
-resource duplicateInGlobalAndOneLoop 'Microsoft.Network/virtualNetworks@2020-06-01' = [for canHaveDuplicatesAcrossScopes in range(0, 3): {
-  name: 'vnet-${canHaveDuplicatesAcrossScopes}'
-  properties: {
-    subnets: [for i in range(0, 4): {
-      name: 'subnet-${i}-${i}'
-    }]
-  }
-}]
-
-// duplicate in global and multiple loop scopes are allowed (inner hides the outer)
-var duplicatesEverywhere = 'hello'
-resource duplicateInGlobalAndTwoLoops 'Microsoft.Network/virtualNetworks@2020-06-01' = [for duplicatesEverywhere in range(0, 3): {
-  name: 'vnet-${duplicatesEverywhere}'
-  properties: {
-    subnets: [for duplicatesEverywhere in range(0, 4): {
-      name: 'subnet-${duplicatesEverywhere}'
-    }]
-  }
-}]
-
-/*
-  Scope values created via array access on a resource collection
-*/
-resource dnsZones 'Microsoft.Network/dnsZones@2018-05-01' = [for zone in range(0,4): {
-  name: 'zone${zone}'
-  location: 'global'
-}]
-
-resource locksOnZones 'Microsoft.Authorization/locks@2016-09-01' = [for lock in range(0,2): {
-  name: 'lock${lock}'
-  properties: {
-    level: 'CanNotDelete'
-  }
-  scope: dnsZones[lock]
-}]
-
-resource moreLocksOnZones 'Microsoft.Authorization/locks@2016-09-01' = [for (lock, i) in range(0,3): {
-  name: 'another${i}'
-  properties: {
-    level: 'ReadOnly'
-  }
-  scope: dnsZones[i]
-}]
-
-resource singleLockOnFirstZone 'Microsoft.Authorization/locks@2016-09-01' = {
-  name: 'single-lock'
-  properties: {
-    level: 'ReadOnly'
-  }
-  scope: dnsZones[0]
-}
-
-
-resource p1_vnet 'Microsoft.Network/virtualNetworks@2020-06-01' = {
-  location: resourceGroup().location
-  name: 'myVnet'
-  properties: {
-    addressSpace: {
-      addressPrefixes: [
-        '10.0.0.0/20'
-      ]
-    }
-  }
-}
-
-resource p1_subnet1 'Microsoft.Network/virtualNetworks/subnets@2020-06-01' = {
-  parent: p1_vnet
-  name: 'subnet1'
-  properties: {
-    addressPrefix: '10.0.0.0/24'
-  }
-}
-
-resource p1_subnet2 'Microsoft.Network/virtualNetworks/subnets@2020-06-01' = {
-  parent: p1_vnet
-  name: 'subnet2'
-  properties: {
-    addressPrefix: '10.0.1.0/24'
-  }
-}
-
-output p1_subnet1prefix string = p1_subnet1.properties.addressPrefix
-output p1_subnet1name string = p1_subnet1.name
-output p1_subnet1type string = p1_subnet1.type
-output p1_subnet1id string = p1_subnet1.id
-
-// parent property with extension resource
-resource p2_res1 'Microsoft.Rp1/resource1@2020-06-01' = {
-  name: 'res1'
-}
-
-resource p2_res1child 'Microsoft.Rp1/resource1/child1@2020-06-01' = {
-  parent: p2_res1
-  name: 'child1'
-}
-
-resource p2_res2 'Microsoft.Rp2/resource2@2020-06-01' = {
-  scope: p2_res1child
-  name: 'res2'
-}
-
-resource p2_res2child 'Microsoft.Rp2/resource2/child2@2020-06-01' = {
-  parent: p2_res2
-  name: 'child2'
-}
-
-output p2_res2childprop string = p2_res2child.properties.someProp
-output p2_res2childname string = p2_res2child.name
-output p2_res2childtype string = p2_res2child.type
-output p2_res2childid string = p2_res2child.id
-
-// parent property with 'existing' resource
-resource p3_res1 'Microsoft.Rp1/resource1@2020-06-01' existing = {
-  name: 'res1'
-}
-
-resource p3_child1 'Microsoft.Rp1/resource1/child1@2020-06-01' = {
-  parent: p3_res1
-  name: 'child1'
-}
-
-output p3_res1childprop string = p3_child1.properties.someProp
-output p3_res1childname string = p3_child1.name
-output p3_res1childtype string = p3_child1.type
-output p3_res1childid string = p3_child1.id
-
-// parent & child with 'existing'
-resource p4_res1 'Microsoft.Rp1/resource1@2020-06-01' existing = {
-  scope: tenant()
-  name: 'res1'
-}
-
-resource p4_child1 'Microsoft.Rp1/resource1/child1@2020-06-01' existing = {
-  parent: p4_res1
-  name: 'child1'
-}
-
-output p4_res1childprop string = p4_child1.properties.someProp
-output p4_res1childname string = p4_child1.name
-output p4_res1childtype string = p4_child1.type
-output p4_res1childid string = p4_child1.id
-
-// parent & nested child with decorators https://github.com/Azure/bicep/issues/10970
-var dbs = ['db1', 'db2','db3']
-resource sqlServer 'Microsoft.Sql/servers@2021-11-01' = {
-  name: 'sql-server-name'
-  location: 'polandcentral'
-
-  @batchSize(1)
-  @description('Sql Databases')
-  resource sqlDatabases 'databases' = [for db in dbs: {
-    name: db
-    location: 'polandcentral'
-  }]
-
-  @description('Primary Sql Database')
-  resource primaryDb 'databases' = {
-    name: 'primary-db'
-    location: 'polandcentral'
-
-    resource threatProtection 'advancedThreatProtectionSettings' = {
-      name: 'Default'
-      properties: {
-        state: 'Enabled'
-      }
-    }
-  }
-}
-
-//nameof
-var nameof1 = nameof(sqlServer)
-var nameof2 = nameof(sqlServer.location)
-var nameof3 = nameof(sqlServer::primaryDb.properties.minCapacity)
-var nameof4 = nameof(sqlServer::primaryDb::threatProtection.properties.creationTime)
-var nameof5 = nameof(sqlServer::sqlDatabases[0].id)
-
-var sqlConfig = {
-  westus: {}
-  'server-name': {}
-}
-
-resource sqlServerWithNameof 'Microsoft.Sql/servers@2021-11-01' = {
-  name: 'sql-server-nameof-${nameof(sqlConfig['server-name'])}'
-  location: nameof(sqlConfig.westus)
-}
-
-//@[000:13471) ProgramExpression
-//@[000:00000) | └─ResourceDependencyExpression [UNPARENTED]
-//@[000:00000) |   └─ResourceReferenceExpression [UNPARENTED]
-=======
-
-//@[000:13327) ProgramExpression
->>>>>>> 0aa6523f
-//@[000:00000) | └─ResourceDependencyExpression [UNPARENTED]
-//@[000:00000) |   └─ResourceReferenceExpression [UNPARENTED]
-//@[000:00000) | └─ResourceDependencyExpression [UNPARENTED]
-//@[000:00000) |   └─ResourceReferenceExpression [UNPARENTED]
-//@[000:00000) | └─ResourceDependencyExpression [UNPARENTED]
-//@[000:00000) |   └─ResourceReferenceExpression [UNPARENTED]
-//@[000:00000) | └─ResourceDependencyExpression [UNPARENTED]
-//@[000:00000) |   └─ResourceReferenceExpression [UNPARENTED]
-//@[000:00000) | └─ResourceDependencyExpression [UNPARENTED]
-//@[000:00000) |   └─ResourceReferenceExpression [UNPARENTED]
-//@[000:00000) | ├─ResourceDependencyExpression [UNPARENTED]
-//@[000:00000) | | └─ResourceReferenceExpression [UNPARENTED]
-//@[000:00000) | └─ResourceDependencyExpression [UNPARENTED]
-//@[000:00000) |   └─ResourceReferenceExpression [UNPARENTED]
-//@[000:00000) | ├─ResourceDependencyExpression [UNPARENTED]
-//@[000:00000) | | └─ResourceReferenceExpression [UNPARENTED]
-//@[000:00000) | ├─ResourceDependencyExpression [UNPARENTED]
-//@[000:00000) | | └─ResourceReferenceExpression [UNPARENTED]
-//@[000:00000) | └─ResourceDependencyExpression [UNPARENTED]
-//@[000:00000) |   └─ResourceReferenceExpression [UNPARENTED]
-//@[000:00000) | └─ResourceDependencyExpression [UNPARENTED]
-//@[000:00000) |   └─ResourceReferenceExpression [UNPARENTED]
-//@[000:00000) | └─ResourceDependencyExpression [UNPARENTED]
-//@[000:00000) |   └─ResourceReferenceExpression [UNPARENTED]
-//@[000:00000) | ├─ResourceDependencyExpression [UNPARENTED]
-//@[000:00000) | | └─ResourceReferenceExpression [UNPARENTED]
-//@[000:00000) | ├─ResourceDependencyExpression [UNPARENTED]
-//@[000:00000) | | └─ResourceReferenceExpression [UNPARENTED]
-//@[000:00000) | └─ResourceDependencyExpression [UNPARENTED]
-//@[000:00000) |   └─ResourceReferenceExpression [UNPARENTED]
-//@[000:00000) | └─ResourceDependencyExpression [UNPARENTED]
-//@[000:00000) |   └─ResourceReferenceExpression [UNPARENTED]
-//@[000:00000) | └─ResourceDependencyExpression [UNPARENTED]
-//@[000:00000) |   └─ResourceReferenceExpression [UNPARENTED]
-//@[000:00000) | └─ResourceDependencyExpression [UNPARENTED]
-//@[000:00000) |   └─ResourceReferenceExpression [UNPARENTED]
-//@[000:00000) | └─ResourceDependencyExpression [UNPARENTED]
-//@[000:00000) |   └─ResourceReferenceExpression [UNPARENTED]
-//@[000:00000) | └─ResourceDependencyExpression [UNPARENTED]
-//@[000:00000) |   └─ResourceReferenceExpression [UNPARENTED]
-//@[000:00000) | └─ResourceDependencyExpression [UNPARENTED]
-//@[000:00000) |   └─ResourceReferenceExpression [UNPARENTED]
-//@[000:00000) | └─ResourceDependencyExpression [UNPARENTED]
-//@[000:00000) |   └─ResourceReferenceExpression [UNPARENTED]
-//@[000:00000) | └─ResourceDependencyExpression [UNPARENTED]
-//@[000:00000) |   └─ResourceReferenceExpression [UNPARENTED]
-//@[000:00000) | └─ResourceDependencyExpression [UNPARENTED]
-//@[000:00000) |   └─ResourceReferenceExpression [UNPARENTED]
-//@[000:00000) | └─ResourceDependencyExpression [UNPARENTED]
-//@[000:00000) |   └─ResourceReferenceExpression [UNPARENTED]
-//@[000:00000) | └─ResourceDependencyExpression [UNPARENTED]
-<<<<<<< HEAD
-//@[000:00000) |   └─ResourceReferenceExpression [UNPARENTED]
-
-=======
-//@[000:00000) |   └─ResourceReferenceExpression [UNPARENTED]
-@sys.description('this is basicStorage')
-//@[000:00225) ├─DeclaredResourceExpression
-//@[017:00039) | ├─StringLiteralExpression { Value = this is basicStorage }
-resource basicStorage 'Microsoft.Storage/storageAccounts@2019-06-01' = {
-//@[071:00183) | └─ObjectExpression
-  name: 'basicblobs'
-  location: 'westus'
-//@[002:00020) |   ├─ObjectPropertyExpression
-//@[002:00010) |   | ├─StringLiteralExpression { Value = location }
-//@[012:00020) |   | └─StringLiteralExpression { Value = westus }
-  kind: 'BlobStorage'
-//@[002:00021) |   ├─ObjectPropertyExpression
-//@[002:00006) |   | ├─StringLiteralExpression { Value = kind }
-//@[008:00021) |   | └─StringLiteralExpression { Value = BlobStorage }
-  sku: {
-//@[002:00039) |   └─ObjectPropertyExpression
-//@[002:00005) |     ├─StringLiteralExpression { Value = sku }
-//@[007:00039) |     └─ObjectExpression
-    name: 'Standard_GRS'
-//@[004:00024) |       └─ObjectPropertyExpression
-//@[004:00008) |         ├─StringLiteralExpression { Value = name }
-//@[010:00024) |         └─StringLiteralExpression { Value = Standard_GRS }
-  }
-}
-
-@sys.description('this is dnsZone')
-//@[000:00140) ├─DeclaredResourceExpression
-//@[017:00034) | ├─StringLiteralExpression { Value = this is dnsZone }
-resource dnsZone 'Microsoft.Network/dnszones@2018-05-01' = {
-//@[059:00103) | └─ObjectExpression
-  name: 'myZone'
-  location: 'global'
-//@[002:00020) |   └─ObjectPropertyExpression
-//@[002:00010) |     ├─StringLiteralExpression { Value = location }
-//@[012:00020) |     └─StringLiteralExpression { Value = global }
-}
-
-resource myStorageAccount 'Microsoft.Storage/storageAccounts@2017-10-01' = {
-//@[000:00469) ├─DeclaredResourceExpression
-//@[075:00469) | └─ObjectExpression
-  name: 'myencryptedone'
-  location: 'eastus2'
-//@[002:00021) |   ├─ObjectPropertyExpression
-//@[002:00010) |   | ├─StringLiteralExpression { Value = location }
-//@[012:00021) |   | └─StringLiteralExpression { Value = eastus2 }
-  properties: {
-//@[002:00277) |   ├─ObjectPropertyExpression
-//@[002:00012) |   | ├─StringLiteralExpression { Value = properties }
-//@[014:00277) |   | └─ObjectExpression
-    supportsHttpsTrafficOnly: true
-//@[004:00034) |   |   ├─ObjectPropertyExpression
-//@[004:00028) |   |   | ├─StringLiteralExpression { Value = supportsHttpsTrafficOnly }
-//@[030:00034) |   |   | └─BooleanLiteralExpression { Value = True }
-    accessTier: 'Hot'
-//@[004:00021) |   |   ├─ObjectPropertyExpression
-//@[004:00014) |   |   | ├─StringLiteralExpression { Value = accessTier }
-//@[016:00021) |   |   | └─StringLiteralExpression { Value = Hot }
-    encryption: {
-//@[004:00196) |   |   └─ObjectPropertyExpression
-//@[004:00014) |   |     ├─StringLiteralExpression { Value = encryption }
-//@[016:00196) |   |     └─ObjectExpression
-      keySource: 'Microsoft.Storage'
-//@[006:00036) |   |       ├─ObjectPropertyExpression
-//@[006:00015) |   |       | ├─StringLiteralExpression { Value = keySource }
-//@[017:00036) |   |       | └─StringLiteralExpression { Value = Microsoft.Storage }
-      services: {
-//@[006:00132) |   |       └─ObjectPropertyExpression
-//@[006:00014) |   |         ├─StringLiteralExpression { Value = services }
-//@[016:00132) |   |         └─ObjectExpression
-        blob: {
-//@[008:00051) |   |           ├─ObjectPropertyExpression
-//@[008:00012) |   |           | ├─StringLiteralExpression { Value = blob }
-//@[014:00051) |   |           | └─ObjectExpression
-          enabled: true
-//@[010:00023) |   |           |   └─ObjectPropertyExpression
-//@[010:00017) |   |           |     ├─StringLiteralExpression { Value = enabled }
-//@[019:00023) |   |           |     └─BooleanLiteralExpression { Value = True }
-        }
-        file: {
-//@[008:00051) |   |           └─ObjectPropertyExpression
-//@[008:00012) |   |             ├─StringLiteralExpression { Value = file }
-//@[014:00051) |   |             └─ObjectExpression
-          enabled: true
-//@[010:00023) |   |               └─ObjectPropertyExpression
-//@[010:00017) |   |                 ├─StringLiteralExpression { Value = enabled }
-//@[019:00023) |   |                 └─BooleanLiteralExpression { Value = True }
-        }
-      }
-    }
-  }
-  kind: 'StorageV2'
-//@[002:00019) |   ├─ObjectPropertyExpression
-//@[002:00006) |   | ├─StringLiteralExpression { Value = kind }
-//@[008:00019) |   | └─StringLiteralExpression { Value = StorageV2 }
-  sku: {
-//@[002:00039) |   └─ObjectPropertyExpression
-//@[002:00005) |     ├─StringLiteralExpression { Value = sku }
-//@[007:00039) |     └─ObjectExpression
-    name: 'Standard_LRS'
-//@[004:00024) |       └─ObjectPropertyExpression
-//@[004:00008) |         ├─StringLiteralExpression { Value = name }
-//@[010:00024) |         └─StringLiteralExpression { Value = Standard_LRS }
-  }
-}
-
-resource withExpressions 'Microsoft.Storage/storageAccounts@2017-10-01' = {
-//@[000:00539) ├─DeclaredResourceExpression
-//@[074:00539) | ├─ObjectExpression
-  name: 'myencryptedone2'
-  location: 'eastus2'
-//@[002:00021) | | ├─ObjectPropertyExpression
-//@[002:00010) | | | ├─StringLiteralExpression { Value = location }
-//@[012:00021) | | | └─StringLiteralExpression { Value = eastus2 }
-  properties: {
-//@[002:00304) | | ├─ObjectPropertyExpression
-//@[002:00012) | | | ├─StringLiteralExpression { Value = properties }
-//@[014:00304) | | | └─ObjectExpression
-    supportsHttpsTrafficOnly: !false
-//@[004:00036) | | |   ├─ObjectPropertyExpression
-//@[004:00028) | | |   | ├─StringLiteralExpression { Value = supportsHttpsTrafficOnly }
-//@[030:00036) | | |   | └─UnaryExpression { Operator = Not }
-//@[031:00036) | | |   |   └─BooleanLiteralExpression { Value = False }
-    accessTier: true ? 'Hot' : 'Cold'
-//@[004:00037) | | |   ├─ObjectPropertyExpression
-//@[004:00014) | | |   | ├─StringLiteralExpression { Value = accessTier }
-//@[016:00037) | | |   | └─TernaryExpression
-//@[016:00020) | | |   |   ├─BooleanLiteralExpression { Value = True }
-//@[023:00028) | | |   |   ├─StringLiteralExpression { Value = Hot }
-//@[031:00037) | | |   |   └─StringLiteralExpression { Value = Cold }
-    encryption: {
-//@[004:00205) | | |   └─ObjectPropertyExpression
-//@[004:00014) | | |     ├─StringLiteralExpression { Value = encryption }
-//@[016:00205) | | |     └─ObjectExpression
-      keySource: 'Microsoft.Storage'
-//@[006:00036) | | |       ├─ObjectPropertyExpression
-//@[006:00015) | | |       | ├─StringLiteralExpression { Value = keySource }
-//@[017:00036) | | |       | └─StringLiteralExpression { Value = Microsoft.Storage }
-      services: {
-//@[006:00141) | | |       └─ObjectPropertyExpression
-//@[006:00014) | | |         ├─StringLiteralExpression { Value = services }
-//@[016:00141) | | |         └─ObjectExpression
-        blob: {
-//@[008:00060) | | |           ├─ObjectPropertyExpression
-//@[008:00012) | | |           | ├─StringLiteralExpression { Value = blob }
-//@[014:00060) | | |           | └─ObjectExpression
-          enabled: true || false
-//@[010:00032) | | |           |   └─ObjectPropertyExpression
-//@[010:00017) | | |           |     ├─StringLiteralExpression { Value = enabled }
-//@[019:00032) | | |           |     └─BinaryExpression { Operator = LogicalOr }
-//@[019:00023) | | |           |       ├─BooleanLiteralExpression { Value = True }
-//@[027:00032) | | |           |       └─BooleanLiteralExpression { Value = False }
-        }
-        file: {
-//@[008:00051) | | |           └─ObjectPropertyExpression
-//@[008:00012) | | |             ├─StringLiteralExpression { Value = file }
-//@[014:00051) | | |             └─ObjectExpression
-          enabled: true
-//@[010:00023) | | |               └─ObjectPropertyExpression
-//@[010:00017) | | |                 ├─StringLiteralExpression { Value = enabled }
-//@[019:00023) | | |                 └─BooleanLiteralExpression { Value = True }
-        }
-      }
-    }
-  }
-  kind: 'StorageV2'
-//@[002:00019) | | ├─ObjectPropertyExpression
-//@[002:00006) | | | ├─StringLiteralExpression { Value = kind }
-//@[008:00019) | | | └─StringLiteralExpression { Value = StorageV2 }
-  sku: {
-//@[002:00039) | | └─ObjectPropertyExpression
-//@[002:00005) | |   ├─StringLiteralExpression { Value = sku }
-//@[007:00039) | |   └─ObjectExpression
-    name: 'Standard_LRS'
-//@[004:00024) | |     └─ObjectPropertyExpression
-//@[004:00008) | |       ├─StringLiteralExpression { Value = name }
-//@[010:00024) | |       └─StringLiteralExpression { Value = Standard_LRS }
-  }
-  dependsOn: [
-    myStorageAccount
-  ]
-}
-
-param applicationName string = 'to-do-app${uniqueString(resourceGroup().id)}'
-//@[000:00077) ├─DeclaredParameterExpression { Name = applicationName }
-//@[022:00028) | ├─AmbientTypeReferenceExpression { Name = string }
-//@[031:00077) | └─InterpolatedStringExpression
-//@[043:00075) |   └─FunctionCallExpression { Name = uniqueString }
-//@[056:00074) |     └─PropertyAccessExpression { PropertyName = id }
-//@[056:00071) |       └─FunctionCallExpression { Name = resourceGroup }
-var hostingPlanName = applicationName // why not just use the param directly?
-//@[000:00037) ├─DeclaredVariableExpression { Name = hostingPlanName }
-//@[022:00037) | └─ParametersReferenceExpression { Parameter = applicationName }
-
-param appServicePlanTier string
-//@[000:00031) ├─DeclaredParameterExpression { Name = appServicePlanTier }
-//@[025:00031) | └─AmbientTypeReferenceExpression { Name = string }
-param appServicePlanInstances int
-//@[000:00033) ├─DeclaredParameterExpression { Name = appServicePlanInstances }
-//@[030:00033) | └─AmbientTypeReferenceExpression { Name = int }
-
-var location = resourceGroup().location
-//@[000:00039) ├─DeclaredVariableExpression { Name = location }
-//@[015:00039) | └─PropertyAccessExpression { PropertyName = location }
-//@[015:00030) |   └─FunctionCallExpression { Name = resourceGroup }
-
-resource farm 'Microsoft.Web/serverFarms@2019-08-01' = {
-//@[000:00371) ├─DeclaredResourceExpression
-//@[055:00371) | └─ObjectExpression
-  // dependsOn: resourceId('Microsoft.DocumentDB/databaseAccounts', cosmosAccountName)
-  name: hostingPlanName
-  location: location
-//@[002:00020) |   ├─ObjectPropertyExpression
-//@[002:00010) |   | ├─StringLiteralExpression { Value = location }
-//@[012:00020) |   | └─VariableReferenceExpression { Variable = location }
-  sku: {
-//@[002:00082) |   ├─ObjectPropertyExpression
-//@[002:00005) |   | ├─StringLiteralExpression { Value = sku }
-//@[007:00082) |   | └─ObjectExpression
-    name: appServicePlanTier
-//@[004:00028) |   |   ├─ObjectPropertyExpression
-//@[004:00008) |   |   | ├─StringLiteralExpression { Value = name }
-//@[010:00028) |   |   | └─ParametersReferenceExpression { Parameter = appServicePlanTier }
-    capacity: appServicePlanInstances
-//@[004:00037) |   |   └─ObjectPropertyExpression
-//@[004:00012) |   |     ├─StringLiteralExpression { Value = capacity }
-//@[014:00037) |   |     └─ParametersReferenceExpression { Parameter = appServicePlanInstances }
-  }
-  properties: {
-//@[002:00091) |   └─ObjectPropertyExpression
-//@[002:00012) |     ├─StringLiteralExpression { Value = properties }
-//@[014:00091) |     └─ObjectExpression
-    name: hostingPlanName // just hostingPlanName results in an error
-//@[004:00025) |       └─ObjectPropertyExpression
-//@[004:00008) |         ├─StringLiteralExpression { Value = name }
-//@[010:00025) |         └─VariableReferenceExpression { Variable = hostingPlanName }
-  }
-}
-
-var cosmosDbResourceId = resourceId('Microsoft.DocumentDB/databaseAccounts',
-//@[000:00107) ├─DeclaredVariableExpression { Name = cosmosDbResourceId }
-//@[025:00107) | └─FunctionCallExpression { Name = resourceId }
-//@[036:00075) |   ├─StringLiteralExpression { Value = Microsoft.DocumentDB/databaseAccounts }
-// comment
-cosmosDb.account)
-//@[000:00016) |   └─PropertyAccessExpression { PropertyName = account }
-//@[000:00008) |     └─ParametersReferenceExpression { Parameter = cosmosDb }
-var cosmosDbRef = reference(cosmosDbResourceId).documentEndpoint
-
-// this variable is not accessed anywhere in this template and depends on a run-time reference
-// it should not be present at all in the template output as there is nowhere logical to put it
-var cosmosDbEndpoint = cosmosDbRef.documentEndpoint
-
-param webSiteName string
-//@[000:00024) ├─DeclaredParameterExpression { Name = webSiteName }
-//@[018:00024) | └─AmbientTypeReferenceExpression { Name = string }
-param cosmosDb object
-//@[000:00021) ├─DeclaredParameterExpression { Name = cosmosDb }
-//@[015:00021) | └─AmbientTypeReferenceExpression { Name = object }
-resource site 'Microsoft.Web/sites@2019-08-01' = {
-//@[000:00689) ├─DeclaredResourceExpression
-//@[049:00689) | └─ObjectExpression
-  name: webSiteName
-  location: location
-//@[002:00020) |   ├─ObjectPropertyExpression
-//@[002:00010) |   | ├─StringLiteralExpression { Value = location }
-//@[012:00020) |   | └─VariableReferenceExpression { Variable = location }
-  properties: {
-//@[002:00591) |   └─ObjectPropertyExpression
-//@[002:00012) |     ├─StringLiteralExpression { Value = properties }
-//@[014:00591) |     └─ObjectExpression
-    // not yet supported // serverFarmId: farm.id
-    siteConfig: {
-//@[004:00518) |       └─ObjectPropertyExpression
-//@[004:00014) |         ├─StringLiteralExpression { Value = siteConfig }
-//@[016:00518) |         └─ObjectExpression
-      appSettings: [
-//@[006:00492) |           └─ObjectPropertyExpression
-//@[006:00017) |             ├─StringLiteralExpression { Value = appSettings }
-//@[019:00492) |             └─ArrayExpression
-        {
-//@[008:00121) |               ├─ObjectExpression
-          name: 'CosmosDb:Account'
-//@[010:00034) |               | ├─ObjectPropertyExpression
-//@[010:00014) |               | | ├─StringLiteralExpression { Value = name }
-//@[016:00034) |               | | └─StringLiteralExpression { Value = CosmosDb:Account }
-          value: reference(cosmosDbResourceId).documentEndpoint
-//@[010:00063) |               | └─ObjectPropertyExpression
-//@[010:00015) |               |   ├─StringLiteralExpression { Value = value }
-//@[017:00063) |               |   └─PropertyAccessExpression { PropertyName = documentEndpoint }
-//@[017:00046) |               |     └─FunctionCallExpression { Name = reference }
-//@[027:00045) |               |       └─VariableReferenceExpression { Variable = cosmosDbResourceId }
-        }
-        {
-//@[008:00130) |               ├─ObjectExpression
-          name: 'CosmosDb:Key'
-//@[010:00030) |               | ├─ObjectPropertyExpression
-//@[010:00014) |               | | ├─StringLiteralExpression { Value = name }
-//@[016:00030) |               | | └─StringLiteralExpression { Value = CosmosDb:Key }
-          value: listKeys(cosmosDbResourceId, '2020-04-01').primaryMasterKey
-//@[010:00076) |               | └─ObjectPropertyExpression
-//@[010:00015) |               |   ├─StringLiteralExpression { Value = value }
-//@[017:00076) |               |   └─PropertyAccessExpression { PropertyName = primaryMasterKey }
-//@[017:00059) |               |     └─FunctionCallExpression { Name = listKeys }
-//@[026:00044) |               |       ├─VariableReferenceExpression { Variable = cosmosDbResourceId }
-//@[046:00058) |               |       └─StringLiteralExpression { Value = 2020-04-01 }
-        }
-        {
-//@[008:00101) |               ├─ObjectExpression
-          name: 'CosmosDb:DatabaseName'
-//@[010:00039) |               | ├─ObjectPropertyExpression
-//@[010:00014) |               | | ├─StringLiteralExpression { Value = name }
-//@[016:00039) |               | | └─StringLiteralExpression { Value = CosmosDb:DatabaseName }
-          value: cosmosDb.databaseName
-//@[010:00038) |               | └─ObjectPropertyExpression
-//@[010:00015) |               |   ├─StringLiteralExpression { Value = value }
-//@[017:00038) |               |   └─PropertyAccessExpression { PropertyName = databaseName }
-//@[017:00025) |               |     └─ParametersReferenceExpression { Parameter = cosmosDb }
-        }
-        {
-//@[008:00103) |               └─ObjectExpression
-          name: 'CosmosDb:ContainerName'
-//@[010:00040) |                 ├─ObjectPropertyExpression
-//@[010:00014) |                 | ├─StringLiteralExpression { Value = name }
-//@[016:00040) |                 | └─StringLiteralExpression { Value = CosmosDb:ContainerName }
-          value: cosmosDb.containerName
-//@[010:00039) |                 └─ObjectPropertyExpression
-//@[010:00015) |                   ├─StringLiteralExpression { Value = value }
-//@[017:00039) |                   └─PropertyAccessExpression { PropertyName = containerName }
-//@[017:00025) |                     └─ParametersReferenceExpression { Parameter = cosmosDb }
-        }
-      ]
-    }
-  }
-}
-
-var _siteApiVersion = site.apiVersion
-//@[000:00037) ├─DeclaredVariableExpression { Name = _siteApiVersion }
-//@[022:00037) | └─PropertyAccessExpression { PropertyName = apiVersion }
-//@[022:00026) |   └─ResourceReferenceExpression
-var _siteType = site.type
-//@[000:00025) ├─DeclaredVariableExpression { Name = _siteType }
-//@[016:00025) | └─PropertyAccessExpression { PropertyName = type }
-//@[016:00020) |   └─ResourceReferenceExpression
-
-output siteApiVersion string = site.apiVersion
-//@[000:00046) ├─DeclaredOutputExpression { Name = siteApiVersion }
-//@[022:00028) | ├─AmbientTypeReferenceExpression { Name = string }
-//@[031:00046) | └─PropertyAccessExpression { PropertyName = apiVersion }
-//@[031:00035) |   └─ResourceReferenceExpression
-output siteType string = site.type
-//@[000:00034) ├─DeclaredOutputExpression { Name = siteType }
-//@[016:00022) | ├─AmbientTypeReferenceExpression { Name = string }
-//@[025:00034) | └─PropertyAccessExpression { PropertyName = type }
-//@[025:00029) |   └─ResourceReferenceExpression
-
-resource nested 'Microsoft.Resources/deployments@2019-10-01' = {
-//@[000:00354) ├─DeclaredResourceExpression
-//@[063:00354) | └─ObjectExpression
-  name: 'nestedTemplate1'
-  properties: {
-//@[002:00258) |   └─ObjectPropertyExpression
-//@[002:00012) |     ├─StringLiteralExpression { Value = properties }
-//@[014:00258) |     └─ObjectExpression
-    mode: 'Incremental'
-//@[004:00023) |       ├─ObjectPropertyExpression
-//@[004:00008) |       | ├─StringLiteralExpression { Value = mode }
-//@[010:00023) |       | └─StringLiteralExpression { Value = Incremental }
-    template: {
-//@[004:00211) |       └─ObjectPropertyExpression
-//@[004:00012) |         ├─StringLiteralExpression { Value = template }
-//@[014:00211) |         └─ObjectExpression
-      // string key value
-      '$schema': 'https://schema.management.azure.com/schemas/2019-04-01/deploymentTemplate.json#'
-//@[006:00098) |           ├─ObjectPropertyExpression
-//@[006:00015) |           | ├─StringLiteralExpression { Value = $schema }
-//@[017:00098) |           | └─StringLiteralExpression { Value = https://schema.management.azure.com/schemas/2019-04-01/deploymentTemplate.json# }
-      contentVersion: '1.0.0.0'
-//@[006:00031) |           ├─ObjectPropertyExpression
-//@[006:00020) |           | ├─StringLiteralExpression { Value = contentVersion }
-//@[022:00031) |           | └─StringLiteralExpression { Value = 1.0.0.0 }
-      resources: [
-//@[006:00027) |           └─ObjectPropertyExpression
-//@[006:00015) |             ├─StringLiteralExpression { Value = resources }
-//@[017:00027) |             └─ArrayExpression
-      ]
-    }
-  }
-}
-
-// should be able to access the read only properties
-resource accessingReadOnlyProperties 'Microsoft.Foo/foos@2019-10-01' = {
-//@[000:00284) ├─DeclaredResourceExpression
-//@[071:00284) | ├─ObjectExpression
-  name: 'nestedTemplate1'
-  properties: {
-//@[002:00180) | | └─ObjectPropertyExpression
-//@[002:00012) | |   ├─StringLiteralExpression { Value = properties }
-//@[014:00180) | |   └─ObjectExpression
-    otherId: nested.id
-//@[004:00022) | |     ├─ObjectPropertyExpression
-//@[004:00011) | |     | ├─StringLiteralExpression { Value = otherId }
-//@[013:00022) | |     | └─PropertyAccessExpression { PropertyName = id }
-//@[013:00019) | |     |   └─ResourceReferenceExpression
-    otherName: nested.name
-//@[004:00026) | |     ├─ObjectPropertyExpression
-//@[004:00013) | |     | ├─StringLiteralExpression { Value = otherName }
-//@[015:00026) | |     | └─PropertyAccessExpression { PropertyName = name }
-//@[015:00021) | |     |   └─ResourceReferenceExpression
-    otherVersion: nested.apiVersion
-//@[004:00035) | |     ├─ObjectPropertyExpression
-//@[004:00016) | |     | ├─StringLiteralExpression { Value = otherVersion }
-//@[018:00035) | |     | └─PropertyAccessExpression { PropertyName = apiVersion }
-//@[018:00024) | |     |   └─ResourceReferenceExpression
-    otherType: nested.type
-//@[004:00026) | |     ├─ObjectPropertyExpression
-//@[004:00013) | |     | ├─StringLiteralExpression { Value = otherType }
-//@[015:00026) | |     | └─PropertyAccessExpression { PropertyName = type }
-//@[015:00021) | |     |   └─ResourceReferenceExpression
-
-    otherThings: nested.properties.mode
-//@[004:00039) | |     └─ObjectPropertyExpression
-//@[004:00015) | |       ├─StringLiteralExpression { Value = otherThings }
-//@[017:00039) | |       └─AccessChainExpression
-//@[017:00034) | |         ├─PropertyAccessExpression { PropertyName = properties }
-//@[017:00023) | |         | └─ResourceReferenceExpression
-//@[035:00039) | |         └─StringLiteralExpression { Value = mode }
-  }
-}
-
-resource resourceA 'My.Rp/typeA@2020-01-01' = {
-//@[000:00071) ├─DeclaredResourceExpression
-//@[046:00071) | └─ObjectExpression
-  name: 'resourceA'
-}
-
-resource resourceB 'My.Rp/typeA/typeB@2020-01-01' = {
-//@[000:00092) ├─DeclaredResourceExpression
-//@[052:00092) | ├─ObjectExpression
-  name: '${resourceA.name}/myName'
-}
-
-resource resourceC 'My.Rp/typeA/typeB@2020-01-01' = {
-//@[000:00269) ├─DeclaredResourceExpression
-//@[052:00269) | ├─ObjectExpression
-  name: '${resourceA.name}/myName'
-  properties: {
-//@[002:00175) | | └─ObjectPropertyExpression
-//@[002:00012) | |   ├─StringLiteralExpression { Value = properties }
-//@[014:00175) | |   └─ObjectExpression
-    aId: resourceA.id
-//@[004:00021) | |     ├─ObjectPropertyExpression
-//@[004:00007) | |     | ├─StringLiteralExpression { Value = aId }
-//@[009:00021) | |     | └─PropertyAccessExpression { PropertyName = id }
-//@[009:00018) | |     |   └─ResourceReferenceExpression
-    aType: resourceA.type
-//@[004:00025) | |     ├─ObjectPropertyExpression
-//@[004:00009) | |     | ├─StringLiteralExpression { Value = aType }
-//@[011:00025) | |     | └─PropertyAccessExpression { PropertyName = type }
-//@[011:00020) | |     |   └─ResourceReferenceExpression
-    aName: resourceA.name
-//@[004:00025) | |     ├─ObjectPropertyExpression
-//@[004:00009) | |     | ├─StringLiteralExpression { Value = aName }
-//@[011:00025) | |     | └─PropertyAccessExpression { PropertyName = name }
-//@[011:00020) | |     |   └─ResourceReferenceExpression
-    aApiVersion: resourceA.apiVersion
-//@[004:00037) | |     ├─ObjectPropertyExpression
-//@[004:00015) | |     | ├─StringLiteralExpression { Value = aApiVersion }
-//@[017:00037) | |     | └─PropertyAccessExpression { PropertyName = apiVersion }
-//@[017:00026) | |     |   └─ResourceReferenceExpression
-    bProperties: resourceB.properties
-//@[004:00037) | |     └─ObjectPropertyExpression
-//@[004:00015) | |       ├─StringLiteralExpression { Value = bProperties }
-//@[017:00037) | |       └─PropertyAccessExpression { PropertyName = properties }
-//@[017:00026) | |         └─ResourceReferenceExpression
-  }
-}
-
-var varARuntime = {
-//@[018:00155) | |     |   └─ObjectExpression
-  bId: resourceB.id
-//@[002:00019) | |     |     ├─ObjectPropertyExpression
-//@[002:00005) | |     |     | ├─StringLiteralExpression { Value = bId }
-//@[007:00019) | |     |     | └─PropertyAccessExpression { PropertyName = id }
-//@[007:00016) | |     |     |   └─ResourceReferenceExpression
-  bType: resourceB.type
-//@[002:00023) | |     |     ├─ObjectPropertyExpression
-//@[002:00007) | |     |     | ├─StringLiteralExpression { Value = bType }
-//@[009:00023) | |     |     | └─PropertyAccessExpression { PropertyName = type }
-//@[009:00018) | |     |     |   └─ResourceReferenceExpression
-  bName: resourceB.name
-//@[002:00023) | |     |     ├─ObjectPropertyExpression
-//@[002:00007) | |     |     | ├─StringLiteralExpression { Value = bName }
-//@[009:00023) | |     |     | └─PropertyAccessExpression { PropertyName = name }
-//@[009:00018) | |     |     |   └─ResourceReferenceExpression
-  bApiVersion: resourceB.apiVersion
-//@[002:00035) | |     |     ├─ObjectPropertyExpression
-//@[002:00013) | |     |     | ├─StringLiteralExpression { Value = bApiVersion }
-//@[015:00035) | |     |     | └─PropertyAccessExpression { PropertyName = apiVersion }
-//@[015:00024) | |     |     |   └─ResourceReferenceExpression
-  aKind: resourceA.kind
-//@[002:00023) | |     |     └─ObjectPropertyExpression
-//@[002:00007) | |     |       ├─StringLiteralExpression { Value = aKind }
-//@[009:00023) | |     |       └─PropertyAccessExpression { PropertyName = kind }
-//@[009:00018) | |     |         └─ResourceReferenceExpression
-}
-
-var varBRuntime = [
-//@[018:00037) | |     | └─ArrayExpression
-  varARuntime
-]
-
-var resourceCRef = {
-//@[000:00043) ├─DeclaredVariableExpression { Name = resourceCRef }
-//@[019:00043) | └─ObjectExpression
-  id: resourceC.id
-//@[002:00018) |   └─ObjectPropertyExpression
-//@[002:00004) |     ├─StringLiteralExpression { Value = id }
-//@[006:00018) |     └─PropertyAccessExpression { PropertyName = id }
-//@[006:00015) |       └─ResourceReferenceExpression
-}
-var setResourceCRef = true
-//@[000:00026) ├─DeclaredVariableExpression { Name = setResourceCRef }
-//@[022:00026) | └─BooleanLiteralExpression { Value = True }
-
-resource resourceD 'My.Rp/typeD@2020-01-01' = {
-//@[000:00231) ├─DeclaredResourceExpression
-//@[046:00231) | ├─ObjectExpression
-  name: 'constant'
-  properties: {
-//@[002:00159) | | └─ObjectPropertyExpression
-//@[002:00012) | |   ├─StringLiteralExpression { Value = properties }
-//@[014:00159) | |   └─ObjectExpression
-    runtime: varBRuntime
-//@[004:00024) | |     ├─ObjectPropertyExpression
-//@[004:00011) | |     | ├─StringLiteralExpression { Value = runtime }
-    // repro for https://github.com/Azure/bicep/issues/316
-    repro316: setResourceCRef ? resourceCRef : null
-//@[004:00051) | |     └─ObjectPropertyExpression
-//@[004:00012) | |       ├─StringLiteralExpression { Value = repro316 }
-//@[014:00051) | |       └─TernaryExpression
-//@[014:00029) | |         ├─VariableReferenceExpression { Variable = setResourceCRef }
-//@[032:00044) | |         ├─VariableReferenceExpression { Variable = resourceCRef }
-//@[047:00051) | |         └─NullLiteralExpression
-  }
-}
-
-var myInterpKey = 'abc'
-//@[000:00023) ├─DeclaredVariableExpression { Name = myInterpKey }
-//@[018:00023) | └─StringLiteralExpression { Value = abc }
-resource resourceWithInterp 'My.Rp/interp@2020-01-01' = {
-//@[000:00202) ├─DeclaredResourceExpression
-//@[056:00202) | └─ObjectExpression
-  name: 'interpTest'
-  properties: {
-//@[002:00118) |   └─ObjectPropertyExpression
-//@[002:00012) |     ├─StringLiteralExpression { Value = properties }
-//@[014:00118) |     └─ObjectExpression
-    '${myInterpKey}': 1
-//@[004:00023) |       ├─ObjectPropertyExpression
-//@[004:00020) |       | ├─InterpolatedStringExpression
-//@[007:00018) |       | | └─VariableReferenceExpression { Variable = myInterpKey }
-//@[022:00023) |       | └─IntegerLiteralExpression { Value = 1 }
-    'abc${myInterpKey}def': 2
-//@[004:00029) |       ├─ObjectPropertyExpression
-//@[004:00026) |       | ├─InterpolatedStringExpression
-//@[010:00021) |       | | └─VariableReferenceExpression { Variable = myInterpKey }
-//@[028:00029) |       | └─IntegerLiteralExpression { Value = 2 }
-    '${myInterpKey}abc${myInterpKey}': 3
-//@[004:00040) |       └─ObjectPropertyExpression
-//@[004:00037) |         ├─InterpolatedStringExpression
-//@[007:00018) |         | ├─VariableReferenceExpression { Variable = myInterpKey }
-//@[024:00035) |         | └─VariableReferenceExpression { Variable = myInterpKey }
-//@[039:00040) |         └─IntegerLiteralExpression { Value = 3 }
-  }
-}
-
-resource resourceWithEscaping 'My.Rp/mockResource@2020-01-01' = {
-//@[000:00234) ├─DeclaredResourceExpression
-//@[064:00234) | └─ObjectExpression
-  name: 'test'
-  properties: {
-//@[002:00148) |   └─ObjectPropertyExpression
-//@[002:00012) |     ├─StringLiteralExpression { Value = properties }
-//@[014:00148) |     └─ObjectExpression
-    // both key and value should be escaped in template output
-    '[resourceGroup().location]': '[resourceGroup().location]'
-//@[004:00062) |       └─ObjectPropertyExpression
-//@[004:00032) |         ├─StringLiteralExpression { Value = [resourceGroup().location] }
-//@[034:00062) |         └─StringLiteralExpression { Value = [resourceGroup().location] }
-  }
-}
-
-param shouldDeployVm bool = true
-//@[000:00032) ├─DeclaredParameterExpression { Name = shouldDeployVm }
-//@[021:00025) | ├─AmbientTypeReferenceExpression { Name = bool }
-//@[028:00032) | └─BooleanLiteralExpression { Value = True }
-
-@sys.description('this is vmWithCondition')
-//@[000:00308) ├─DeclaredResourceExpression
-//@[017:00042) | ├─StringLiteralExpression { Value = this is vmWithCondition }
-resource vmWithCondition 'Microsoft.Compute/virtualMachines@2020-06-01' = if (shouldDeployVm) {
-//@[078:00092) | └─ConditionExpression
-//@[078:00092) |   ├─ParametersReferenceExpression { Parameter = shouldDeployVm }
-//@[094:00263) |   └─ObjectExpression
-  name: 'vmName'
-  location: 'westus'
-//@[002:00020) |     ├─ObjectPropertyExpression
-//@[002:00010) |     | ├─StringLiteralExpression { Value = location }
-//@[012:00020) |     | └─StringLiteralExpression { Value = westus }
-  properties: {
-//@[002:00123) |     └─ObjectPropertyExpression
-//@[002:00012) |       ├─StringLiteralExpression { Value = properties }
-//@[014:00123) |       └─ObjectExpression
-    osProfile: {
-//@[004:00101) |         └─ObjectPropertyExpression
-//@[004:00013) |           ├─StringLiteralExpression { Value = osProfile }
-//@[015:00101) |           └─ObjectExpression
-      windowsConfiguration: {
-//@[006:00076) |             └─ObjectPropertyExpression
-//@[006:00026) |               ├─StringLiteralExpression { Value = windowsConfiguration }
-//@[028:00076) |               └─ObjectExpression
-        enableAutomaticUpdates: true
-//@[008:00036) |                 └─ObjectPropertyExpression
-//@[008:00030) |                   ├─StringLiteralExpression { Value = enableAutomaticUpdates }
-//@[032:00036) |                   └─BooleanLiteralExpression { Value = True }
-      }
-    }
-  }
-}
-
-@sys.description('this is another vmWithCondition')
-//@[000:00339) ├─DeclaredResourceExpression
-//@[017:00050) | ├─StringLiteralExpression { Value = this is another vmWithCondition }
-resource vmWithCondition2 'Microsoft.Compute/virtualMachines@2020-06-01' =
-                    if (shouldDeployVm) {
-//@[024:00038) | └─ConditionExpression
-//@[024:00038) |   ├─ParametersReferenceExpression { Parameter = shouldDeployVm }
-//@[040:00210) |   └─ObjectExpression
-  name: 'vmName2'
-  location: 'westus'
-//@[002:00020) |     ├─ObjectPropertyExpression
-//@[002:00010) |     | ├─StringLiteralExpression { Value = location }
-//@[012:00020) |     | └─StringLiteralExpression { Value = westus }
-  properties: {
-//@[002:00123) |     └─ObjectPropertyExpression
-//@[002:00012) |       ├─StringLiteralExpression { Value = properties }
-//@[014:00123) |       └─ObjectExpression
-    osProfile: {
-//@[004:00101) |         └─ObjectPropertyExpression
-//@[004:00013) |           ├─StringLiteralExpression { Value = osProfile }
-//@[015:00101) |           └─ObjectExpression
-      windowsConfiguration: {
-//@[006:00076) |             └─ObjectPropertyExpression
-//@[006:00026) |               ├─StringLiteralExpression { Value = windowsConfiguration }
-//@[028:00076) |               └─ObjectExpression
-        enableAutomaticUpdates: true
-//@[008:00036) |                 └─ObjectPropertyExpression
-//@[008:00030) |                   ├─StringLiteralExpression { Value = enableAutomaticUpdates }
-//@[032:00036) |                   └─BooleanLiteralExpression { Value = True }
-      }
-    }
-  }
-}
-
-resource extension1 'My.Rp/extensionResource@2020-12-01' = {
-//@[000:00110) ├─DeclaredResourceExpression
-//@[059:00110) | ├─ObjectExpression
-  name: 'extension'
-  scope: vmWithCondition
-}
-
-resource extension2 'My.Rp/extensionResource@2020-12-01' = {
-//@[000:00105) ├─DeclaredResourceExpression
-//@[059:00105) | ├─ObjectExpression
-  name: 'extension'
-  scope: extension1
-}
-
-resource extensionDependencies 'My.Rp/mockResource@2020-01-01' = {
-//@[000:00359) ├─DeclaredResourceExpression
-//@[065:00359) | ├─ObjectExpression
-  name: 'extensionDependencies'
-  properties: {
-//@[002:00255) | | └─ObjectPropertyExpression
-//@[002:00012) | |   ├─StringLiteralExpression { Value = properties }
-//@[014:00255) | |   └─ObjectExpression
-    res1: vmWithCondition.id
-//@[004:00028) | |     ├─ObjectPropertyExpression
-//@[004:00008) | |     | ├─StringLiteralExpression { Value = res1 }
-//@[010:00028) | |     | └─PropertyAccessExpression { PropertyName = id }
-//@[010:00025) | |     |   └─ResourceReferenceExpression
-    res1runtime: vmWithCondition.properties.something
-//@[004:00053) | |     ├─ObjectPropertyExpression
-//@[004:00015) | |     | ├─StringLiteralExpression { Value = res1runtime }
-//@[017:00053) | |     | └─AccessChainExpression
-//@[017:00043) | |     |   ├─PropertyAccessExpression { PropertyName = properties }
-//@[017:00032) | |     |   | └─ResourceReferenceExpression
-//@[044:00053) | |     |   └─StringLiteralExpression { Value = something }
-    res2: extension1.id
-//@[004:00023) | |     ├─ObjectPropertyExpression
-//@[004:00008) | |     | ├─StringLiteralExpression { Value = res2 }
-//@[010:00023) | |     | └─PropertyAccessExpression { PropertyName = id }
-//@[010:00020) | |     |   └─ResourceReferenceExpression
-    res2runtime: extension1.properties.something
-//@[004:00048) | |     ├─ObjectPropertyExpression
-//@[004:00015) | |     | ├─StringLiteralExpression { Value = res2runtime }
-//@[017:00048) | |     | └─AccessChainExpression
-//@[017:00038) | |     |   ├─PropertyAccessExpression { PropertyName = properties }
-//@[017:00027) | |     |   | └─ResourceReferenceExpression
-//@[039:00048) | |     |   └─StringLiteralExpression { Value = something }
-    res3: extension2.id
-//@[004:00023) | |     ├─ObjectPropertyExpression
-//@[004:00008) | |     | ├─StringLiteralExpression { Value = res3 }
-//@[010:00023) | |     | └─PropertyAccessExpression { PropertyName = id }
-//@[010:00020) | |     |   └─ResourceReferenceExpression
-    res3runtime: extension2.properties.something
-//@[004:00048) | |     └─ObjectPropertyExpression
-//@[004:00015) | |       ├─StringLiteralExpression { Value = res3runtime }
-//@[017:00048) | |       └─AccessChainExpression
-//@[017:00038) | |         ├─PropertyAccessExpression { PropertyName = properties }
-//@[017:00027) | |         | └─ResourceReferenceExpression
-//@[039:00048) | |         └─StringLiteralExpression { Value = something }
-  }
-}
-
-@sys.description('this is existing1')
-//@[000:00162) ├─DeclaredResourceExpression
-//@[017:00036) | ├─StringLiteralExpression { Value = this is existing1 }
-resource existing1 'Mock.Rp/existingExtensionResource@2020-01-01' existing = {
-//@[077:00123) | ├─ObjectExpression
-  name: 'existing1'
-  scope: extension1
-}
-
-resource existing2 'Mock.Rp/existingExtensionResource@2020-01-01' existing = {
-//@[000:00122) ├─DeclaredResourceExpression
-//@[077:00122) | ├─ObjectExpression
-  name: 'existing2'
-  scope: existing1
-}
-
-resource extension3 'My.Rp/extensionResource@2020-12-01' = {
-//@[000:00105) ├─DeclaredResourceExpression
-//@[059:00105) | ├─ObjectExpression
-  name: 'extension3'
-  scope: existing1
-}
-
-/*
-  valid loop cases
-*/ 
-var storageAccounts = [
-//@[000:00129) ├─DeclaredVariableExpression { Name = storageAccounts }
-//@[022:00129) | └─ArrayExpression
-  {
-//@[002:00050) |   ├─ObjectExpression
-    name: 'one'
-//@[004:00015) |   | ├─ObjectPropertyExpression
-//@[004:00008) |   | | ├─StringLiteralExpression { Value = name }
-//@[010:00015) |   | | └─StringLiteralExpression { Value = one }
-    location: 'eastus2'
-//@[004:00023) |   | └─ObjectPropertyExpression
-//@[004:00012) |   |   ├─StringLiteralExpression { Value = location }
-//@[014:00023) |   |   └─StringLiteralExpression { Value = eastus2 }
-  }
-  {
-//@[002:00049) |   └─ObjectExpression
-    name: 'two'
-//@[004:00015) |     ├─ObjectPropertyExpression
-//@[004:00008) |     | ├─StringLiteralExpression { Value = name }
-//@[010:00015) |     | └─StringLiteralExpression { Value = two }
-    location: 'westus'
-//@[004:00022) |     └─ObjectPropertyExpression
-//@[004:00012) |       ├─StringLiteralExpression { Value = location }
-//@[014:00022) |       └─StringLiteralExpression { Value = westus }
-  }
-]
-
-// just a storage account loop
-@sys.description('this is just a storage account loop')
-//@[000:00284) ├─DeclaredResourceExpression
-//@[017:00054) | ├─StringLiteralExpression { Value = this is just a storage account loop }
-resource storageResources 'Microsoft.Storage/storageAccounts@2019-06-01' = [for account in storageAccounts: {
-//@[075:00227) | └─ForLoopExpression
-//@[091:00106) |   ├─VariableReferenceExpression { Variable = storageAccounts }
-//@[108:00226) |   └─ObjectExpression
-//@[091:00106) |     |     └─VariableReferenceExpression { Variable = storageAccounts }
-  name: account.name
-  location: account.location
-//@[002:00028) |     ├─ObjectPropertyExpression
-//@[002:00010) |     | ├─StringLiteralExpression { Value = location }
-//@[012:00028) |     | └─PropertyAccessExpression { PropertyName = location }
-//@[012:00019) |     |   └─ArrayAccessExpression
-//@[012:00019) |     |     ├─CopyIndexExpression
-  sku: {
-//@[002:00039) |     ├─ObjectPropertyExpression
-//@[002:00005) |     | ├─StringLiteralExpression { Value = sku }
-//@[007:00039) |     | └─ObjectExpression
-    name: 'Standard_LRS'
-//@[004:00024) |     |   └─ObjectPropertyExpression
-//@[004:00008) |     |     ├─StringLiteralExpression { Value = name }
-//@[010:00024) |     |     └─StringLiteralExpression { Value = Standard_LRS }
-  }
-  kind: 'StorageV2'
-//@[002:00019) |     └─ObjectPropertyExpression
-//@[002:00006) |       ├─StringLiteralExpression { Value = kind }
-//@[008:00019) |       └─StringLiteralExpression { Value = StorageV2 }
-}]
-
-// storage account loop with index
-@sys.description('this is just a storage account loop with index')
-//@[000:00318) ├─DeclaredResourceExpression
-//@[017:00065) | ├─StringLiteralExpression { Value = this is just a storage account loop with index }
-resource storageResourcesWithIndex 'Microsoft.Storage/storageAccounts@2019-06-01' = [for (account, i) in storageAccounts: {
-//@[084:00250) | └─ForLoopExpression
-//@[105:00120) |   ├─VariableReferenceExpression { Variable = storageAccounts }
-//@[122:00249) |   └─ObjectExpression
-//@[105:00120) |     |     └─VariableReferenceExpression { Variable = storageAccounts }
-  name: '${account.name}${i}'
-  location: account.location
-//@[002:00028) |     ├─ObjectPropertyExpression
-//@[002:00010) |     | ├─StringLiteralExpression { Value = location }
-//@[012:00028) |     | └─PropertyAccessExpression { PropertyName = location }
-//@[012:00019) |     |   └─ArrayAccessExpression
-//@[012:00019) |     |     ├─CopyIndexExpression
-  sku: {
-//@[002:00039) |     ├─ObjectPropertyExpression
-//@[002:00005) |     | ├─StringLiteralExpression { Value = sku }
-//@[007:00039) |     | └─ObjectExpression
-    name: 'Standard_LRS'
-//@[004:00024) |     |   └─ObjectPropertyExpression
-//@[004:00008) |     |     ├─StringLiteralExpression { Value = name }
-//@[010:00024) |     |     └─StringLiteralExpression { Value = Standard_LRS }
-  }
-  kind: 'StorageV2'
-//@[002:00019) |     └─ObjectPropertyExpression
-//@[002:00006) |       ├─StringLiteralExpression { Value = kind }
-//@[008:00019) |       └─StringLiteralExpression { Value = StorageV2 }
-}]
-
-// basic nested loop
-@sys.description('this is just a basic nested loop')
-//@[000:00399) ├─DeclaredResourceExpression
-//@[017:00051) | ├─StringLiteralExpression { Value = this is just a basic nested loop }
-resource vnet 'Microsoft.Network/virtualNetworks@2020-06-01' = [for i in range(0, 3): {
-//@[063:00345) | └─ForLoopExpression
-//@[073:00084) |   ├─FunctionCallExpression { Name = range }
-//@[079:00080) |   | ├─IntegerLiteralExpression { Value = 0 }
-//@[082:00083) |   | └─IntegerLiteralExpression { Value = 3 }
-//@[086:00344) |   └─ObjectExpression
-//@[073:00084) |                   | └─FunctionCallExpression { Name = range }
-//@[079:00080) |                   |   ├─IntegerLiteralExpression { Value = 0 }
-//@[082:00083) |                   |   └─IntegerLiteralExpression { Value = 3 }
-  name: 'vnet-${i}'
-  properties: {
-//@[002:00231) |     └─ObjectPropertyExpression
-//@[002:00012) |       ├─StringLiteralExpression { Value = properties }
-//@[014:00231) |       └─ObjectExpression
-    subnets: [for j in range(0, 4): {
-//@[004:00209) |         └─ObjectPropertyExpression
-//@[004:00011) |           ├─StringLiteralExpression { Value = subnets }
-//@[013:00209) |           └─ForLoopExpression
-//@[023:00034) |             ├─FunctionCallExpression { Name = range }
-//@[029:00030) |             | ├─IntegerLiteralExpression { Value = 0 }
-//@[032:00033) |             | └─IntegerLiteralExpression { Value = 4 }
-//@[036:00208) |             └─ObjectExpression
-//@[023:00034) |                     └─FunctionCallExpression { Name = range }
-//@[029:00030) |                       ├─IntegerLiteralExpression { Value = 0 }
-//@[032:00033) |                       └─IntegerLiteralExpression { Value = 4 }
-      // #completionTest(0,1,2,3,4,5) -> subnetIdAndProperties
-     
-      // #completionTest(6) -> subnetIdAndPropertiesNoColon
-      name: 'subnet-${i}-${j}'
-//@[006:00030) |               └─ObjectPropertyExpression
-//@[006:00010) |                 ├─StringLiteralExpression { Value = name }
-//@[012:00030) |                 └─InterpolatedStringExpression
-//@[022:00023) |                   ├─ArrayAccessExpression
-//@[022:00023) |                   | ├─CopyIndexExpression
-//@[027:00028) |                   └─ArrayAccessExpression
-//@[027:00028) |                     ├─CopyIndexExpression
-    }]
-  }
-}]
-
-// duplicate identifiers within the loop are allowed
-resource duplicateIdentifiersWithinLoop 'Microsoft.Network/virtualNetworks@2020-06-01' = [for i in range(0, 3): {
-//@[000:00239) ├─DeclaredResourceExpression
-//@[089:00239) | └─ForLoopExpression
-//@[099:00110) |   ├─FunctionCallExpression { Name = range }
-//@[105:00106) |   | ├─IntegerLiteralExpression { Value = 0 }
-//@[108:00109) |   | └─IntegerLiteralExpression { Value = 3 }
-//@[112:00238) |   └─ObjectExpression
-  name: 'vnet-${i}'
-  properties: {
-//@[002:00099) |     └─ObjectPropertyExpression
-//@[002:00012) |       ├─StringLiteralExpression { Value = properties }
-//@[014:00099) |       └─ObjectExpression
-    subnets: [for i in range(0, 4): {
-//@[004:00077) |         └─ObjectPropertyExpression
-//@[004:00011) |           ├─StringLiteralExpression { Value = subnets }
-//@[013:00077) |           └─ForLoopExpression
-//@[023:00034) |             ├─FunctionCallExpression { Name = range }
-//@[029:00030) |             | ├─IntegerLiteralExpression { Value = 0 }
-//@[032:00033) |             | └─IntegerLiteralExpression { Value = 4 }
-//@[036:00076) |             └─ObjectExpression
-//@[023:00034) |                   | └─FunctionCallExpression { Name = range }
-//@[029:00030) |                   |   ├─IntegerLiteralExpression { Value = 0 }
-//@[032:00033) |                   |   └─IntegerLiteralExpression { Value = 4 }
-//@[023:00034) |                     └─FunctionCallExpression { Name = range }
-//@[029:00030) |                       ├─IntegerLiteralExpression { Value = 0 }
-//@[032:00033) |                       └─IntegerLiteralExpression { Value = 4 }
-      name: 'subnet-${i}-${i}'
-//@[006:00030) |               └─ObjectPropertyExpression
-//@[006:00010) |                 ├─StringLiteralExpression { Value = name }
-//@[012:00030) |                 └─InterpolatedStringExpression
-//@[022:00023) |                   ├─ArrayAccessExpression
-//@[022:00023) |                   | ├─CopyIndexExpression
-//@[027:00028) |                   └─ArrayAccessExpression
-//@[027:00028) |                     ├─CopyIndexExpression
-    }]
-  }
-}]
-
-// duplicate identifiers in global and single loop scope are allowed (inner variable hides the outer)
-var canHaveDuplicatesAcrossScopes = 'hello'
-//@[000:00043) ├─DeclaredVariableExpression { Name = canHaveDuplicatesAcrossScopes }
-//@[036:00043) | └─StringLiteralExpression { Value = hello }
-resource duplicateInGlobalAndOneLoop 'Microsoft.Network/virtualNetworks@2020-06-01' = [for canHaveDuplicatesAcrossScopes in range(0, 3): {
-//@[000:00292) ├─DeclaredResourceExpression
-//@[086:00292) | └─ForLoopExpression
-//@[124:00135) |   ├─FunctionCallExpression { Name = range }
-//@[130:00131) |   | ├─IntegerLiteralExpression { Value = 0 }
-//@[133:00134) |   | └─IntegerLiteralExpression { Value = 3 }
-//@[137:00291) |   └─ObjectExpression
-  name: 'vnet-${canHaveDuplicatesAcrossScopes}'
-  properties: {
-//@[002:00099) |     └─ObjectPropertyExpression
-//@[002:00012) |       ├─StringLiteralExpression { Value = properties }
-//@[014:00099) |       └─ObjectExpression
-    subnets: [for i in range(0, 4): {
-//@[004:00077) |         └─ObjectPropertyExpression
-//@[004:00011) |           ├─StringLiteralExpression { Value = subnets }
-//@[013:00077) |           └─ForLoopExpression
-//@[023:00034) |             ├─FunctionCallExpression { Name = range }
-//@[029:00030) |             | ├─IntegerLiteralExpression { Value = 0 }
-//@[032:00033) |             | └─IntegerLiteralExpression { Value = 4 }
-//@[036:00076) |             └─ObjectExpression
-//@[023:00034) |                   | └─FunctionCallExpression { Name = range }
-//@[029:00030) |                   |   ├─IntegerLiteralExpression { Value = 0 }
-//@[032:00033) |                   |   └─IntegerLiteralExpression { Value = 4 }
-//@[023:00034) |                     └─FunctionCallExpression { Name = range }
-//@[029:00030) |                       ├─IntegerLiteralExpression { Value = 0 }
-//@[032:00033) |                       └─IntegerLiteralExpression { Value = 4 }
-      name: 'subnet-${i}-${i}'
-//@[006:00030) |               └─ObjectPropertyExpression
-//@[006:00010) |                 ├─StringLiteralExpression { Value = name }
-//@[012:00030) |                 └─InterpolatedStringExpression
-//@[022:00023) |                   ├─ArrayAccessExpression
-//@[022:00023) |                   | ├─CopyIndexExpression
-//@[027:00028) |                   └─ArrayAccessExpression
-//@[027:00028) |                     ├─CopyIndexExpression
-    }]
-  }
-}]
-
-// duplicate in global and multiple loop scopes are allowed (inner hides the outer)
-var duplicatesEverywhere = 'hello'
-//@[000:00034) ├─DeclaredVariableExpression { Name = duplicatesEverywhere }
-//@[027:00034) | └─StringLiteralExpression { Value = hello }
-resource duplicateInGlobalAndTwoLoops 'Microsoft.Network/virtualNetworks@2020-06-01' = [for duplicatesEverywhere in range(0, 3): {
-//@[000:00308) ├─DeclaredResourceExpression
-//@[087:00308) | └─ForLoopExpression
-//@[116:00127) |   ├─FunctionCallExpression { Name = range }
-//@[122:00123) |   | ├─IntegerLiteralExpression { Value = 0 }
-//@[125:00126) |   | └─IntegerLiteralExpression { Value = 3 }
-//@[129:00307) |   └─ObjectExpression
-  name: 'vnet-${duplicatesEverywhere}'
-  properties: {
-//@[002:00132) |     └─ObjectPropertyExpression
-//@[002:00012) |       ├─StringLiteralExpression { Value = properties }
-//@[014:00132) |       └─ObjectExpression
-    subnets: [for duplicatesEverywhere in range(0, 4): {
-//@[004:00110) |         └─ObjectPropertyExpression
-//@[004:00011) |           ├─StringLiteralExpression { Value = subnets }
-//@[013:00110) |           └─ForLoopExpression
-//@[042:00053) |             ├─FunctionCallExpression { Name = range }
-//@[048:00049) |             | ├─IntegerLiteralExpression { Value = 0 }
-//@[051:00052) |             | └─IntegerLiteralExpression { Value = 4 }
-//@[055:00109) |             └─ObjectExpression
-//@[042:00053) |                     └─FunctionCallExpression { Name = range }
-//@[048:00049) |                       ├─IntegerLiteralExpression { Value = 0 }
-//@[051:00052) |                       └─IntegerLiteralExpression { Value = 4 }
-      name: 'subnet-${duplicatesEverywhere}'
-//@[006:00044) |               └─ObjectPropertyExpression
-//@[006:00010) |                 ├─StringLiteralExpression { Value = name }
-//@[012:00044) |                 └─InterpolatedStringExpression
-//@[022:00042) |                   └─ArrayAccessExpression
-//@[022:00042) |                     ├─CopyIndexExpression
-    }]
-  }
-}]
-
-/*
-  Scope values created via array access on a resource collection
-*/
-resource dnsZones 'Microsoft.Network/dnsZones@2018-05-01' = [for zone in range(0,4): {
-//@[000:00135) ├─DeclaredResourceExpression
-//@[060:00135) | └─ForLoopExpression
-//@[073:00083) |   ├─FunctionCallExpression { Name = range }
-//@[079:00080) |   | ├─IntegerLiteralExpression { Value = 0 }
-//@[081:00082) |   | └─IntegerLiteralExpression { Value = 4 }
-//@[085:00134) |   └─ObjectExpression
-  name: 'zone${zone}'
-  location: 'global'
-//@[002:00020) |     └─ObjectPropertyExpression
-//@[002:00010) |       ├─StringLiteralExpression { Value = location }
-//@[012:00020) |       └─StringLiteralExpression { Value = global }
-}]
-
-resource locksOnZones 'Microsoft.Authorization/locks@2016-09-01' = [for lock in range(0,2): {
-//@[000:00194) ├─DeclaredResourceExpression
-//@[067:00194) | ├─ForLoopExpression
-//@[080:00090) | | ├─FunctionCallExpression { Name = range }
-//@[086:00087) | | | ├─IntegerLiteralExpression { Value = 0 }
-//@[088:00089) | | | └─IntegerLiteralExpression { Value = 2 }
-//@[092:00193) | | └─ObjectExpression
-  name: 'lock${lock}'
-  properties: {
-//@[002:00047) | |   └─ObjectPropertyExpression
-//@[002:00012) | |     ├─StringLiteralExpression { Value = properties }
-//@[014:00047) | |     └─ObjectExpression
-    level: 'CanNotDelete'
-//@[004:00025) | |       └─ObjectPropertyExpression
-//@[004:00009) | |         ├─StringLiteralExpression { Value = level }
-//@[011:00025) | |         └─StringLiteralExpression { Value = CanNotDelete }
-  }
-  scope: dnsZones[lock]
-}]
-
-resource moreLocksOnZones 'Microsoft.Authorization/locks@2016-09-01' = [for (lock, i) in range(0,3): {
-//@[000:00196) ├─DeclaredResourceExpression
-//@[071:00196) | ├─ForLoopExpression
-//@[089:00099) | | ├─FunctionCallExpression { Name = range }
-//@[095:00096) | | | ├─IntegerLiteralExpression { Value = 0 }
-//@[097:00098) | | | └─IntegerLiteralExpression { Value = 3 }
-//@[101:00195) | | └─ObjectExpression
-  name: 'another${i}'
-  properties: {
-//@[002:00043) | |   └─ObjectPropertyExpression
-//@[002:00012) | |     ├─StringLiteralExpression { Value = properties }
-//@[014:00043) | |     └─ObjectExpression
-    level: 'ReadOnly'
-//@[004:00021) | |       └─ObjectPropertyExpression
-//@[004:00009) | |         ├─StringLiteralExpression { Value = level }
-//@[011:00021) | |         └─StringLiteralExpression { Value = ReadOnly }
-  }
-  scope: dnsZones[i]
-}]
-
-resource singleLockOnFirstZone 'Microsoft.Authorization/locks@2016-09-01' = {
-//@[000:00170) ├─DeclaredResourceExpression
-//@[076:00170) | ├─ObjectExpression
-  name: 'single-lock'
-  properties: {
-//@[002:00043) | | └─ObjectPropertyExpression
-//@[002:00012) | |   ├─StringLiteralExpression { Value = properties }
-//@[014:00043) | |   └─ObjectExpression
-    level: 'ReadOnly'
-//@[004:00021) | |     └─ObjectPropertyExpression
-//@[004:00009) | |       ├─StringLiteralExpression { Value = level }
-//@[011:00021) | |       └─StringLiteralExpression { Value = ReadOnly }
-  }
-  scope: dnsZones[0]
-}
-
-
-resource p1_vnet 'Microsoft.Network/virtualNetworks@2020-06-01' = {
-//@[000:00234) ├─DeclaredResourceExpression
-//@[066:00234) | └─ObjectExpression
-  location: resourceGroup().location
-//@[002:00036) |   ├─ObjectPropertyExpression
-//@[002:00010) |   | ├─StringLiteralExpression { Value = location }
-//@[012:00036) |   | └─PropertyAccessExpression { PropertyName = location }
-//@[012:00027) |   |   └─FunctionCallExpression { Name = resourceGroup }
-  name: 'myVnet'
-  properties: {
-//@[002:00106) |   └─ObjectPropertyExpression
-//@[002:00012) |     ├─StringLiteralExpression { Value = properties }
-//@[014:00106) |     └─ObjectExpression
-    addressSpace: {
-//@[004:00084) |       └─ObjectPropertyExpression
-//@[004:00016) |         ├─StringLiteralExpression { Value = addressSpace }
-//@[018:00084) |         └─ObjectExpression
-      addressPrefixes: [
-//@[006:00056) |           └─ObjectPropertyExpression
-//@[006:00021) |             ├─StringLiteralExpression { Value = addressPrefixes }
-//@[023:00056) |             └─ArrayExpression
-        '10.0.0.0/20'
-//@[008:00021) |               └─StringLiteralExpression { Value = 10.0.0.0/20 }
-      ]
-    }
-  }
-}
-
-resource p1_subnet1 'Microsoft.Network/virtualNetworks/subnets@2020-06-01' = {
-//@[000:00175) ├─DeclaredResourceExpression
-//@[077:00175) | ├─ObjectExpression
-  parent: p1_vnet
-  name: 'subnet1'
-  properties: {
-//@[002:00054) | | └─ObjectPropertyExpression
-//@[002:00012) | |   ├─StringLiteralExpression { Value = properties }
-//@[014:00054) | |   └─ObjectExpression
-    addressPrefix: '10.0.0.0/24'
-//@[004:00032) | |     └─ObjectPropertyExpression
-//@[004:00017) | |       ├─StringLiteralExpression { Value = addressPrefix }
-//@[019:00032) | |       └─StringLiteralExpression { Value = 10.0.0.0/24 }
-  }
-}
-
-resource p1_subnet2 'Microsoft.Network/virtualNetworks/subnets@2020-06-01' = {
-//@[000:00175) ├─DeclaredResourceExpression
-//@[077:00175) | ├─ObjectExpression
-  parent: p1_vnet
-  name: 'subnet2'
-  properties: {
-//@[002:00054) | | └─ObjectPropertyExpression
-//@[002:00012) | |   ├─StringLiteralExpression { Value = properties }
-//@[014:00054) | |   └─ObjectExpression
-    addressPrefix: '10.0.1.0/24'
-//@[004:00032) | |     └─ObjectPropertyExpression
-//@[004:00017) | |       ├─StringLiteralExpression { Value = addressPrefix }
-//@[019:00032) | |       └─StringLiteralExpression { Value = 10.0.1.0/24 }
-  }
-}
-
-output p1_subnet1prefix string = p1_subnet1.properties.addressPrefix
-//@[000:00068) ├─DeclaredOutputExpression { Name = p1_subnet1prefix }
-//@[024:00030) | ├─AmbientTypeReferenceExpression { Name = string }
-//@[033:00068) | └─AccessChainExpression
-//@[033:00054) |   ├─PropertyAccessExpression { PropertyName = properties }
-//@[033:00043) |   | └─ResourceReferenceExpression
-//@[055:00068) |   └─StringLiteralExpression { Value = addressPrefix }
-output p1_subnet1name string = p1_subnet1.name
-//@[000:00046) ├─DeclaredOutputExpression { Name = p1_subnet1name }
-//@[022:00028) | ├─AmbientTypeReferenceExpression { Name = string }
-//@[031:00046) | └─PropertyAccessExpression { PropertyName = name }
-//@[031:00041) |   └─ResourceReferenceExpression
-output p1_subnet1type string = p1_subnet1.type
-//@[000:00046) ├─DeclaredOutputExpression { Name = p1_subnet1type }
-//@[022:00028) | ├─AmbientTypeReferenceExpression { Name = string }
-//@[031:00046) | └─PropertyAccessExpression { PropertyName = type }
-//@[031:00041) |   └─ResourceReferenceExpression
-output p1_subnet1id string = p1_subnet1.id
-//@[000:00042) ├─DeclaredOutputExpression { Name = p1_subnet1id }
-//@[020:00026) | ├─AmbientTypeReferenceExpression { Name = string }
-//@[029:00042) | └─PropertyAccessExpression { PropertyName = id }
-//@[029:00039) |   └─ResourceReferenceExpression
-
-// parent property with extension resource
-resource p2_res1 'Microsoft.Rp1/resource1@2020-06-01' = {
-//@[000:00076) ├─DeclaredResourceExpression
-//@[056:00076) | └─ObjectExpression
-  name: 'res1'
-}
-
-resource p2_res1child 'Microsoft.Rp1/resource1/child1@2020-06-01' = {
-//@[000:00109) ├─DeclaredResourceExpression
-//@[068:00109) | ├─ObjectExpression
-  parent: p2_res1
-  name: 'child1'
-}
-
-resource p2_res2 'Microsoft.Rp2/resource2@2020-06-01' = {
-//@[000:00099) ├─DeclaredResourceExpression
-//@[056:00099) | ├─ObjectExpression
-  scope: p2_res1child
-  name: 'res2'
-}
-
-resource p2_res2child 'Microsoft.Rp2/resource2/child2@2020-06-01' = {
-//@[000:00109) ├─DeclaredResourceExpression
-//@[068:00109) | ├─ObjectExpression
-  parent: p2_res2
-  name: 'child2'
-}
-
-output p2_res2childprop string = p2_res2child.properties.someProp
-//@[000:00065) ├─DeclaredOutputExpression { Name = p2_res2childprop }
-//@[024:00030) | ├─AmbientTypeReferenceExpression { Name = string }
-//@[033:00065) | └─AccessChainExpression
-//@[033:00056) |   ├─PropertyAccessExpression { PropertyName = properties }
-//@[033:00045) |   | └─ResourceReferenceExpression
-//@[057:00065) |   └─StringLiteralExpression { Value = someProp }
-output p2_res2childname string = p2_res2child.name
-//@[000:00050) ├─DeclaredOutputExpression { Name = p2_res2childname }
-//@[024:00030) | ├─AmbientTypeReferenceExpression { Name = string }
-//@[033:00050) | └─PropertyAccessExpression { PropertyName = name }
-//@[033:00045) |   └─ResourceReferenceExpression
-output p2_res2childtype string = p2_res2child.type
-//@[000:00050) ├─DeclaredOutputExpression { Name = p2_res2childtype }
-//@[024:00030) | ├─AmbientTypeReferenceExpression { Name = string }
-//@[033:00050) | └─PropertyAccessExpression { PropertyName = type }
-//@[033:00045) |   └─ResourceReferenceExpression
-output p2_res2childid string = p2_res2child.id
-//@[000:00046) ├─DeclaredOutputExpression { Name = p2_res2childid }
-//@[022:00028) | ├─AmbientTypeReferenceExpression { Name = string }
-//@[031:00046) | └─PropertyAccessExpression { PropertyName = id }
-//@[031:00043) |   └─ResourceReferenceExpression
-
-// parent property with 'existing' resource
-resource p3_res1 'Microsoft.Rp1/resource1@2020-06-01' existing = {
-//@[000:00085) ├─DeclaredResourceExpression
-//@[065:00085) | └─ObjectExpression
-  name: 'res1'
-}
-
-resource p3_child1 'Microsoft.Rp1/resource1/child1@2020-06-01' = {
-//@[000:00106) ├─DeclaredResourceExpression
-//@[065:00106) | └─ObjectExpression
-  parent: p3_res1
-  name: 'child1'
-}
-
-output p3_res1childprop string = p3_child1.properties.someProp
-//@[000:00062) ├─DeclaredOutputExpression { Name = p3_res1childprop }
-//@[024:00030) | ├─AmbientTypeReferenceExpression { Name = string }
-//@[033:00062) | └─AccessChainExpression
-//@[033:00053) |   ├─PropertyAccessExpression { PropertyName = properties }
-//@[033:00042) |   | └─ResourceReferenceExpression
-//@[054:00062) |   └─StringLiteralExpression { Value = someProp }
-output p3_res1childname string = p3_child1.name
-//@[000:00047) ├─DeclaredOutputExpression { Name = p3_res1childname }
-//@[024:00030) | ├─AmbientTypeReferenceExpression { Name = string }
-//@[033:00047) | └─PropertyAccessExpression { PropertyName = name }
-//@[033:00042) |   └─ResourceReferenceExpression
-output p3_res1childtype string = p3_child1.type
-//@[000:00047) ├─DeclaredOutputExpression { Name = p3_res1childtype }
-//@[024:00030) | ├─AmbientTypeReferenceExpression { Name = string }
-//@[033:00047) | └─PropertyAccessExpression { PropertyName = type }
-//@[033:00042) |   └─ResourceReferenceExpression
-output p3_res1childid string = p3_child1.id
-//@[000:00043) ├─DeclaredOutputExpression { Name = p3_res1childid }
-//@[022:00028) | ├─AmbientTypeReferenceExpression { Name = string }
-//@[031:00043) | └─PropertyAccessExpression { PropertyName = id }
-//@[031:00040) |   └─ResourceReferenceExpression
-
-// parent & child with 'existing'
-resource p4_res1 'Microsoft.Rp1/resource1@2020-06-01' existing = {
-//@[000:00104) ├─DeclaredResourceExpression
-//@[065:00104) | └─ObjectExpression
-  scope: tenant()
-  name: 'res1'
-}
-
-resource p4_child1 'Microsoft.Rp1/resource1/child1@2020-06-01' existing = {
-//@[000:00115) ├─DeclaredResourceExpression
-//@[074:00115) | └─ObjectExpression
-  parent: p4_res1
-  name: 'child1'
-}
-
-output p4_res1childprop string = p4_child1.properties.someProp
-//@[000:00062) ├─DeclaredOutputExpression { Name = p4_res1childprop }
-//@[024:00030) | ├─AmbientTypeReferenceExpression { Name = string }
-//@[033:00062) | └─AccessChainExpression
-//@[033:00053) |   ├─PropertyAccessExpression { PropertyName = properties }
-//@[033:00042) |   | └─ResourceReferenceExpression
-//@[054:00062) |   └─StringLiteralExpression { Value = someProp }
-output p4_res1childname string = p4_child1.name
-//@[000:00047) ├─DeclaredOutputExpression { Name = p4_res1childname }
-//@[024:00030) | ├─AmbientTypeReferenceExpression { Name = string }
-//@[033:00047) | └─PropertyAccessExpression { PropertyName = name }
-//@[033:00042) |   └─ResourceReferenceExpression
-output p4_res1childtype string = p4_child1.type
-//@[000:00047) ├─DeclaredOutputExpression { Name = p4_res1childtype }
-//@[024:00030) | ├─AmbientTypeReferenceExpression { Name = string }
-//@[033:00047) | └─PropertyAccessExpression { PropertyName = type }
-//@[033:00042) |   └─ResourceReferenceExpression
-output p4_res1childid string = p4_child1.id
-//@[000:00043) └─DeclaredOutputExpression { Name = p4_res1childid }
-//@[022:00028)   ├─AmbientTypeReferenceExpression { Name = string }
-//@[031:00043)   └─PropertyAccessExpression { PropertyName = id }
-//@[031:00040)     └─ResourceReferenceExpression
-
-// parent & nested child with decorators https://github.com/Azure/bicep/issues/10970
-var dbs = ['db1', 'db2','db3']
-//@[000:00030) ├─DeclaredVariableExpression { Name = dbs }
-//@[010:00030) | └─ArrayExpression
-//@[011:00016) |   ├─StringLiteralExpression { Value = db1 }
-//@[018:00023) |   ├─StringLiteralExpression { Value = db2 }
-//@[024:00029) |   └─StringLiteralExpression { Value = db3 }
-resource sqlServer 'Microsoft.Sql/servers@2021-11-01' = {
-//@[000:00416) ├─DeclaredResourceExpression
-//@[056:00416) | └─ObjectExpression
-  name: 'sql-server-name'
-  location: 'polandcentral'
-//@[002:00027) |   └─ObjectPropertyExpression
-//@[002:00010) |     ├─StringLiteralExpression { Value = location }
-//@[012:00027) |     └─StringLiteralExpression { Value = polandcentral }
-
-  @batchSize(1)
-//@[002:00156) ├─DeclaredResourceExpression
-  @description('Sql Databases')
-//@[015:00030) | ├─StringLiteralExpression { Value = Sql Databases }
-  resource sqlDatabases 'databases' = [for db in dbs: {
-//@[038:00106) | ├─ForLoopExpression
-//@[049:00052) | | ├─VariableReferenceExpression { Variable = dbs }
-//@[054:00105) | | └─ObjectExpression
-    name: db
-    location: 'polandcentral'
-//@[004:00029) | |   └─ObjectPropertyExpression
-//@[004:00012) | |     ├─StringLiteralExpression { Value = location }
-//@[014:00029) | |     └─StringLiteralExpression { Value = polandcentral }
-  }]
-
-  @description('Primary Sql Database')
-//@[002:00136) ├─DeclaredResourceExpression
-//@[015:00037) | ├─StringLiteralExpression { Value = Primary Sql Database }
-  resource primaryDb 'databases' = {
-//@[035:00096) | ├─ObjectExpression
-    name: 'primary-db'
-    location: 'polandcentral'
-//@[004:00029) | | └─ObjectPropertyExpression
-//@[004:00012) | |   ├─StringLiteralExpression { Value = location }
-//@[014:00029) | |   └─StringLiteralExpression { Value = polandcentral }
-  }
-}
-
->>>>>>> 0aa6523f
+
+//@[000:13327) ProgramExpression
+//@[000:00000) | └─ResourceDependencyExpression [UNPARENTED]
+//@[000:00000) |   └─ResourceReferenceExpression [UNPARENTED]
+//@[000:00000) | └─ResourceDependencyExpression [UNPARENTED]
+//@[000:00000) |   └─ResourceReferenceExpression [UNPARENTED]
+//@[000:00000) | └─ResourceDependencyExpression [UNPARENTED]
+//@[000:00000) |   └─ResourceReferenceExpression [UNPARENTED]
+//@[000:00000) | └─ResourceDependencyExpression [UNPARENTED]
+//@[000:00000) |   └─ResourceReferenceExpression [UNPARENTED]
+//@[000:00000) | └─ResourceDependencyExpression [UNPARENTED]
+//@[000:00000) |   └─ResourceReferenceExpression [UNPARENTED]
+//@[000:00000) | ├─ResourceDependencyExpression [UNPARENTED]
+//@[000:00000) | | └─ResourceReferenceExpression [UNPARENTED]
+//@[000:00000) | └─ResourceDependencyExpression [UNPARENTED]
+//@[000:00000) |   └─ResourceReferenceExpression [UNPARENTED]
+//@[000:00000) | ├─ResourceDependencyExpression [UNPARENTED]
+//@[000:00000) | | └─ResourceReferenceExpression [UNPARENTED]
+//@[000:00000) | ├─ResourceDependencyExpression [UNPARENTED]
+//@[000:00000) | | └─ResourceReferenceExpression [UNPARENTED]
+//@[000:00000) | └─ResourceDependencyExpression [UNPARENTED]
+//@[000:00000) |   └─ResourceReferenceExpression [UNPARENTED]
+//@[000:00000) | └─ResourceDependencyExpression [UNPARENTED]
+//@[000:00000) |   └─ResourceReferenceExpression [UNPARENTED]
+//@[000:00000) | └─ResourceDependencyExpression [UNPARENTED]
+//@[000:00000) |   └─ResourceReferenceExpression [UNPARENTED]
+//@[000:00000) | ├─ResourceDependencyExpression [UNPARENTED]
+//@[000:00000) | | └─ResourceReferenceExpression [UNPARENTED]
+//@[000:00000) | ├─ResourceDependencyExpression [UNPARENTED]
+//@[000:00000) | | └─ResourceReferenceExpression [UNPARENTED]
+//@[000:00000) | └─ResourceDependencyExpression [UNPARENTED]
+//@[000:00000) |   └─ResourceReferenceExpression [UNPARENTED]
+//@[000:00000) | └─ResourceDependencyExpression [UNPARENTED]
+//@[000:00000) |   └─ResourceReferenceExpression [UNPARENTED]
+//@[000:00000) | └─ResourceDependencyExpression [UNPARENTED]
+//@[000:00000) |   └─ResourceReferenceExpression [UNPARENTED]
+//@[000:00000) | └─ResourceDependencyExpression [UNPARENTED]
+//@[000:00000) |   └─ResourceReferenceExpression [UNPARENTED]
+//@[000:00000) | └─ResourceDependencyExpression [UNPARENTED]
+//@[000:00000) |   └─ResourceReferenceExpression [UNPARENTED]
+//@[000:00000) | └─ResourceDependencyExpression [UNPARENTED]
+//@[000:00000) |   └─ResourceReferenceExpression [UNPARENTED]
+//@[000:00000) | └─ResourceDependencyExpression [UNPARENTED]
+//@[000:00000) |   └─ResourceReferenceExpression [UNPARENTED]
+//@[000:00000) | └─ResourceDependencyExpression [UNPARENTED]
+//@[000:00000) |   └─ResourceReferenceExpression [UNPARENTED]
+//@[000:00000) | └─ResourceDependencyExpression [UNPARENTED]
+//@[000:00000) |   └─ResourceReferenceExpression [UNPARENTED]
+//@[000:00000) | └─ResourceDependencyExpression [UNPARENTED]
+//@[000:00000) |   └─ResourceReferenceExpression [UNPARENTED]
+//@[000:00000) | └─ResourceDependencyExpression [UNPARENTED]
+//@[000:00000) |   └─ResourceReferenceExpression [UNPARENTED]
+//@[000:00000) | └─ResourceDependencyExpression [UNPARENTED]
+//@[000:00000) |   └─ResourceReferenceExpression [UNPARENTED]
+@sys.description('this is basicStorage')
+//@[000:00225) ├─DeclaredResourceExpression
+//@[017:00039) | ├─StringLiteralExpression { Value = this is basicStorage }
+resource basicStorage 'Microsoft.Storage/storageAccounts@2019-06-01' = {
+//@[071:00183) | └─ObjectExpression
+  name: 'basicblobs'
+  location: 'westus'
+//@[002:00020) |   ├─ObjectPropertyExpression
+//@[002:00010) |   | ├─StringLiteralExpression { Value = location }
+//@[012:00020) |   | └─StringLiteralExpression { Value = westus }
+  kind: 'BlobStorage'
+//@[002:00021) |   ├─ObjectPropertyExpression
+//@[002:00006) |   | ├─StringLiteralExpression { Value = kind }
+//@[008:00021) |   | └─StringLiteralExpression { Value = BlobStorage }
+  sku: {
+//@[002:00039) |   └─ObjectPropertyExpression
+//@[002:00005) |     ├─StringLiteralExpression { Value = sku }
+//@[007:00039) |     └─ObjectExpression
+    name: 'Standard_GRS'
+//@[004:00024) |       └─ObjectPropertyExpression
+//@[004:00008) |         ├─StringLiteralExpression { Value = name }
+//@[010:00024) |         └─StringLiteralExpression { Value = Standard_GRS }
+  }
+}
+
+@sys.description('this is dnsZone')
+//@[000:00140) ├─DeclaredResourceExpression
+//@[017:00034) | ├─StringLiteralExpression { Value = this is dnsZone }
+resource dnsZone 'Microsoft.Network/dnszones@2018-05-01' = {
+//@[059:00103) | └─ObjectExpression
+  name: 'myZone'
+  location: 'global'
+//@[002:00020) |   └─ObjectPropertyExpression
+//@[002:00010) |     ├─StringLiteralExpression { Value = location }
+//@[012:00020) |     └─StringLiteralExpression { Value = global }
+}
+
+resource myStorageAccount 'Microsoft.Storage/storageAccounts@2017-10-01' = {
+//@[000:00469) ├─DeclaredResourceExpression
+//@[075:00469) | └─ObjectExpression
+  name: 'myencryptedone'
+  location: 'eastus2'
+//@[002:00021) |   ├─ObjectPropertyExpression
+//@[002:00010) |   | ├─StringLiteralExpression { Value = location }
+//@[012:00021) |   | └─StringLiteralExpression { Value = eastus2 }
+  properties: {
+//@[002:00277) |   ├─ObjectPropertyExpression
+//@[002:00012) |   | ├─StringLiteralExpression { Value = properties }
+//@[014:00277) |   | └─ObjectExpression
+    supportsHttpsTrafficOnly: true
+//@[004:00034) |   |   ├─ObjectPropertyExpression
+//@[004:00028) |   |   | ├─StringLiteralExpression { Value = supportsHttpsTrafficOnly }
+//@[030:00034) |   |   | └─BooleanLiteralExpression { Value = True }
+    accessTier: 'Hot'
+//@[004:00021) |   |   ├─ObjectPropertyExpression
+//@[004:00014) |   |   | ├─StringLiteralExpression { Value = accessTier }
+//@[016:00021) |   |   | └─StringLiteralExpression { Value = Hot }
+    encryption: {
+//@[004:00196) |   |   └─ObjectPropertyExpression
+//@[004:00014) |   |     ├─StringLiteralExpression { Value = encryption }
+//@[016:00196) |   |     └─ObjectExpression
+      keySource: 'Microsoft.Storage'
+//@[006:00036) |   |       ├─ObjectPropertyExpression
+//@[006:00015) |   |       | ├─StringLiteralExpression { Value = keySource }
+//@[017:00036) |   |       | └─StringLiteralExpression { Value = Microsoft.Storage }
+      services: {
+//@[006:00132) |   |       └─ObjectPropertyExpression
+//@[006:00014) |   |         ├─StringLiteralExpression { Value = services }
+//@[016:00132) |   |         └─ObjectExpression
+        blob: {
+//@[008:00051) |   |           ├─ObjectPropertyExpression
+//@[008:00012) |   |           | ├─StringLiteralExpression { Value = blob }
+//@[014:00051) |   |           | └─ObjectExpression
+          enabled: true
+//@[010:00023) |   |           |   └─ObjectPropertyExpression
+//@[010:00017) |   |           |     ├─StringLiteralExpression { Value = enabled }
+//@[019:00023) |   |           |     └─BooleanLiteralExpression { Value = True }
+        }
+        file: {
+//@[008:00051) |   |           └─ObjectPropertyExpression
+//@[008:00012) |   |             ├─StringLiteralExpression { Value = file }
+//@[014:00051) |   |             └─ObjectExpression
+          enabled: true
+//@[010:00023) |   |               └─ObjectPropertyExpression
+//@[010:00017) |   |                 ├─StringLiteralExpression { Value = enabled }
+//@[019:00023) |   |                 └─BooleanLiteralExpression { Value = True }
+        }
+      }
+    }
+  }
+  kind: 'StorageV2'
+//@[002:00019) |   ├─ObjectPropertyExpression
+//@[002:00006) |   | ├─StringLiteralExpression { Value = kind }
+//@[008:00019) |   | └─StringLiteralExpression { Value = StorageV2 }
+  sku: {
+//@[002:00039) |   └─ObjectPropertyExpression
+//@[002:00005) |     ├─StringLiteralExpression { Value = sku }
+//@[007:00039) |     └─ObjectExpression
+    name: 'Standard_LRS'
+//@[004:00024) |       └─ObjectPropertyExpression
+//@[004:00008) |         ├─StringLiteralExpression { Value = name }
+//@[010:00024) |         └─StringLiteralExpression { Value = Standard_LRS }
+  }
+}
+
+resource withExpressions 'Microsoft.Storage/storageAccounts@2017-10-01' = {
+//@[000:00539) ├─DeclaredResourceExpression
+//@[074:00539) | ├─ObjectExpression
+  name: 'myencryptedone2'
+  location: 'eastus2'
+//@[002:00021) | | ├─ObjectPropertyExpression
+//@[002:00010) | | | ├─StringLiteralExpression { Value = location }
+//@[012:00021) | | | └─StringLiteralExpression { Value = eastus2 }
+  properties: {
+//@[002:00304) | | ├─ObjectPropertyExpression
+//@[002:00012) | | | ├─StringLiteralExpression { Value = properties }
+//@[014:00304) | | | └─ObjectExpression
+    supportsHttpsTrafficOnly: !false
+//@[004:00036) | | |   ├─ObjectPropertyExpression
+//@[004:00028) | | |   | ├─StringLiteralExpression { Value = supportsHttpsTrafficOnly }
+//@[030:00036) | | |   | └─UnaryExpression { Operator = Not }
+//@[031:00036) | | |   |   └─BooleanLiteralExpression { Value = False }
+    accessTier: true ? 'Hot' : 'Cold'
+//@[004:00037) | | |   ├─ObjectPropertyExpression
+//@[004:00014) | | |   | ├─StringLiteralExpression { Value = accessTier }
+//@[016:00037) | | |   | └─TernaryExpression
+//@[016:00020) | | |   |   ├─BooleanLiteralExpression { Value = True }
+//@[023:00028) | | |   |   ├─StringLiteralExpression { Value = Hot }
+//@[031:00037) | | |   |   └─StringLiteralExpression { Value = Cold }
+    encryption: {
+//@[004:00205) | | |   └─ObjectPropertyExpression
+//@[004:00014) | | |     ├─StringLiteralExpression { Value = encryption }
+//@[016:00205) | | |     └─ObjectExpression
+      keySource: 'Microsoft.Storage'
+//@[006:00036) | | |       ├─ObjectPropertyExpression
+//@[006:00015) | | |       | ├─StringLiteralExpression { Value = keySource }
+//@[017:00036) | | |       | └─StringLiteralExpression { Value = Microsoft.Storage }
+      services: {
+//@[006:00141) | | |       └─ObjectPropertyExpression
+//@[006:00014) | | |         ├─StringLiteralExpression { Value = services }
+//@[016:00141) | | |         └─ObjectExpression
+        blob: {
+//@[008:00060) | | |           ├─ObjectPropertyExpression
+//@[008:00012) | | |           | ├─StringLiteralExpression { Value = blob }
+//@[014:00060) | | |           | └─ObjectExpression
+          enabled: true || false
+//@[010:00032) | | |           |   └─ObjectPropertyExpression
+//@[010:00017) | | |           |     ├─StringLiteralExpression { Value = enabled }
+//@[019:00032) | | |           |     └─BinaryExpression { Operator = LogicalOr }
+//@[019:00023) | | |           |       ├─BooleanLiteralExpression { Value = True }
+//@[027:00032) | | |           |       └─BooleanLiteralExpression { Value = False }
+        }
+        file: {
+//@[008:00051) | | |           └─ObjectPropertyExpression
+//@[008:00012) | | |             ├─StringLiteralExpression { Value = file }
+//@[014:00051) | | |             └─ObjectExpression
+          enabled: true
+//@[010:00023) | | |               └─ObjectPropertyExpression
+//@[010:00017) | | |                 ├─StringLiteralExpression { Value = enabled }
+//@[019:00023) | | |                 └─BooleanLiteralExpression { Value = True }
+        }
+      }
+    }
+  }
+  kind: 'StorageV2'
+//@[002:00019) | | ├─ObjectPropertyExpression
+//@[002:00006) | | | ├─StringLiteralExpression { Value = kind }
+//@[008:00019) | | | └─StringLiteralExpression { Value = StorageV2 }
+  sku: {
+//@[002:00039) | | └─ObjectPropertyExpression
+//@[002:00005) | |   ├─StringLiteralExpression { Value = sku }
+//@[007:00039) | |   └─ObjectExpression
+    name: 'Standard_LRS'
+//@[004:00024) | |     └─ObjectPropertyExpression
+//@[004:00008) | |       ├─StringLiteralExpression { Value = name }
+//@[010:00024) | |       └─StringLiteralExpression { Value = Standard_LRS }
+  }
+  dependsOn: [
+    myStorageAccount
+  ]
+}
+
+param applicationName string = 'to-do-app${uniqueString(resourceGroup().id)}'
+//@[000:00077) ├─DeclaredParameterExpression { Name = applicationName }
+//@[022:00028) | ├─AmbientTypeReferenceExpression { Name = string }
+//@[031:00077) | └─InterpolatedStringExpression
+//@[043:00075) |   └─FunctionCallExpression { Name = uniqueString }
+//@[056:00074) |     └─PropertyAccessExpression { PropertyName = id }
+//@[056:00071) |       └─FunctionCallExpression { Name = resourceGroup }
+var hostingPlanName = applicationName // why not just use the param directly?
+//@[000:00037) ├─DeclaredVariableExpression { Name = hostingPlanName }
+//@[022:00037) | └─ParametersReferenceExpression { Parameter = applicationName }
+
+param appServicePlanTier string
+//@[000:00031) ├─DeclaredParameterExpression { Name = appServicePlanTier }
+//@[025:00031) | └─AmbientTypeReferenceExpression { Name = string }
+param appServicePlanInstances int
+//@[000:00033) ├─DeclaredParameterExpression { Name = appServicePlanInstances }
+//@[030:00033) | └─AmbientTypeReferenceExpression { Name = int }
+
+var location = resourceGroup().location
+//@[000:00039) ├─DeclaredVariableExpression { Name = location }
+//@[015:00039) | └─PropertyAccessExpression { PropertyName = location }
+//@[015:00030) |   └─FunctionCallExpression { Name = resourceGroup }
+
+resource farm 'Microsoft.Web/serverFarms@2019-08-01' = {
+//@[000:00371) ├─DeclaredResourceExpression
+//@[055:00371) | └─ObjectExpression
+  // dependsOn: resourceId('Microsoft.DocumentDB/databaseAccounts', cosmosAccountName)
+  name: hostingPlanName
+  location: location
+//@[002:00020) |   ├─ObjectPropertyExpression
+//@[002:00010) |   | ├─StringLiteralExpression { Value = location }
+//@[012:00020) |   | └─VariableReferenceExpression { Variable = location }
+  sku: {
+//@[002:00082) |   ├─ObjectPropertyExpression
+//@[002:00005) |   | ├─StringLiteralExpression { Value = sku }
+//@[007:00082) |   | └─ObjectExpression
+    name: appServicePlanTier
+//@[004:00028) |   |   ├─ObjectPropertyExpression
+//@[004:00008) |   |   | ├─StringLiteralExpression { Value = name }
+//@[010:00028) |   |   | └─ParametersReferenceExpression { Parameter = appServicePlanTier }
+    capacity: appServicePlanInstances
+//@[004:00037) |   |   └─ObjectPropertyExpression
+//@[004:00012) |   |     ├─StringLiteralExpression { Value = capacity }
+//@[014:00037) |   |     └─ParametersReferenceExpression { Parameter = appServicePlanInstances }
+  }
+  properties: {
+//@[002:00091) |   └─ObjectPropertyExpression
+//@[002:00012) |     ├─StringLiteralExpression { Value = properties }
+//@[014:00091) |     └─ObjectExpression
+    name: hostingPlanName // just hostingPlanName results in an error
+//@[004:00025) |       └─ObjectPropertyExpression
+//@[004:00008) |         ├─StringLiteralExpression { Value = name }
+//@[010:00025) |         └─VariableReferenceExpression { Variable = hostingPlanName }
+  }
+}
+
+var cosmosDbResourceId = resourceId('Microsoft.DocumentDB/databaseAccounts',
+//@[000:00107) ├─DeclaredVariableExpression { Name = cosmosDbResourceId }
+//@[025:00107) | └─FunctionCallExpression { Name = resourceId }
+//@[036:00075) |   ├─StringLiteralExpression { Value = Microsoft.DocumentDB/databaseAccounts }
+// comment
+cosmosDb.account)
+//@[000:00016) |   └─PropertyAccessExpression { PropertyName = account }
+//@[000:00008) |     └─ParametersReferenceExpression { Parameter = cosmosDb }
+var cosmosDbRef = reference(cosmosDbResourceId).documentEndpoint
+
+// this variable is not accessed anywhere in this template and depends on a run-time reference
+// it should not be present at all in the template output as there is nowhere logical to put it
+var cosmosDbEndpoint = cosmosDbRef.documentEndpoint
+
+param webSiteName string
+//@[000:00024) ├─DeclaredParameterExpression { Name = webSiteName }
+//@[018:00024) | └─AmbientTypeReferenceExpression { Name = string }
+param cosmosDb object
+//@[000:00021) ├─DeclaredParameterExpression { Name = cosmosDb }
+//@[015:00021) | └─AmbientTypeReferenceExpression { Name = object }
+resource site 'Microsoft.Web/sites@2019-08-01' = {
+//@[000:00689) ├─DeclaredResourceExpression
+//@[049:00689) | └─ObjectExpression
+  name: webSiteName
+  location: location
+//@[002:00020) |   ├─ObjectPropertyExpression
+//@[002:00010) |   | ├─StringLiteralExpression { Value = location }
+//@[012:00020) |   | └─VariableReferenceExpression { Variable = location }
+  properties: {
+//@[002:00591) |   └─ObjectPropertyExpression
+//@[002:00012) |     ├─StringLiteralExpression { Value = properties }
+//@[014:00591) |     └─ObjectExpression
+    // not yet supported // serverFarmId: farm.id
+    siteConfig: {
+//@[004:00518) |       └─ObjectPropertyExpression
+//@[004:00014) |         ├─StringLiteralExpression { Value = siteConfig }
+//@[016:00518) |         └─ObjectExpression
+      appSettings: [
+//@[006:00492) |           └─ObjectPropertyExpression
+//@[006:00017) |             ├─StringLiteralExpression { Value = appSettings }
+//@[019:00492) |             └─ArrayExpression
+        {
+//@[008:00121) |               ├─ObjectExpression
+          name: 'CosmosDb:Account'
+//@[010:00034) |               | ├─ObjectPropertyExpression
+//@[010:00014) |               | | ├─StringLiteralExpression { Value = name }
+//@[016:00034) |               | | └─StringLiteralExpression { Value = CosmosDb:Account }
+          value: reference(cosmosDbResourceId).documentEndpoint
+//@[010:00063) |               | └─ObjectPropertyExpression
+//@[010:00015) |               |   ├─StringLiteralExpression { Value = value }
+//@[017:00063) |               |   └─PropertyAccessExpression { PropertyName = documentEndpoint }
+//@[017:00046) |               |     └─FunctionCallExpression { Name = reference }
+//@[027:00045) |               |       └─VariableReferenceExpression { Variable = cosmosDbResourceId }
+        }
+        {
+//@[008:00130) |               ├─ObjectExpression
+          name: 'CosmosDb:Key'
+//@[010:00030) |               | ├─ObjectPropertyExpression
+//@[010:00014) |               | | ├─StringLiteralExpression { Value = name }
+//@[016:00030) |               | | └─StringLiteralExpression { Value = CosmosDb:Key }
+          value: listKeys(cosmosDbResourceId, '2020-04-01').primaryMasterKey
+//@[010:00076) |               | └─ObjectPropertyExpression
+//@[010:00015) |               |   ├─StringLiteralExpression { Value = value }
+//@[017:00076) |               |   └─PropertyAccessExpression { PropertyName = primaryMasterKey }
+//@[017:00059) |               |     └─FunctionCallExpression { Name = listKeys }
+//@[026:00044) |               |       ├─VariableReferenceExpression { Variable = cosmosDbResourceId }
+//@[046:00058) |               |       └─StringLiteralExpression { Value = 2020-04-01 }
+        }
+        {
+//@[008:00101) |               ├─ObjectExpression
+          name: 'CosmosDb:DatabaseName'
+//@[010:00039) |               | ├─ObjectPropertyExpression
+//@[010:00014) |               | | ├─StringLiteralExpression { Value = name }
+//@[016:00039) |               | | └─StringLiteralExpression { Value = CosmosDb:DatabaseName }
+          value: cosmosDb.databaseName
+//@[010:00038) |               | └─ObjectPropertyExpression
+//@[010:00015) |               |   ├─StringLiteralExpression { Value = value }
+//@[017:00038) |               |   └─PropertyAccessExpression { PropertyName = databaseName }
+//@[017:00025) |               |     └─ParametersReferenceExpression { Parameter = cosmosDb }
+        }
+        {
+//@[008:00103) |               └─ObjectExpression
+          name: 'CosmosDb:ContainerName'
+//@[010:00040) |                 ├─ObjectPropertyExpression
+//@[010:00014) |                 | ├─StringLiteralExpression { Value = name }
+//@[016:00040) |                 | └─StringLiteralExpression { Value = CosmosDb:ContainerName }
+          value: cosmosDb.containerName
+//@[010:00039) |                 └─ObjectPropertyExpression
+//@[010:00015) |                   ├─StringLiteralExpression { Value = value }
+//@[017:00039) |                   └─PropertyAccessExpression { PropertyName = containerName }
+//@[017:00025) |                     └─ParametersReferenceExpression { Parameter = cosmosDb }
+        }
+      ]
+    }
+  }
+}
+
+var _siteApiVersion = site.apiVersion
+//@[000:00037) ├─DeclaredVariableExpression { Name = _siteApiVersion }
+//@[022:00037) | └─PropertyAccessExpression { PropertyName = apiVersion }
+//@[022:00026) |   └─ResourceReferenceExpression
+var _siteType = site.type
+//@[000:00025) ├─DeclaredVariableExpression { Name = _siteType }
+//@[016:00025) | └─PropertyAccessExpression { PropertyName = type }
+//@[016:00020) |   └─ResourceReferenceExpression
+
+output siteApiVersion string = site.apiVersion
+//@[000:00046) ├─DeclaredOutputExpression { Name = siteApiVersion }
+//@[022:00028) | ├─AmbientTypeReferenceExpression { Name = string }
+//@[031:00046) | └─PropertyAccessExpression { PropertyName = apiVersion }
+//@[031:00035) |   └─ResourceReferenceExpression
+output siteType string = site.type
+//@[000:00034) ├─DeclaredOutputExpression { Name = siteType }
+//@[016:00022) | ├─AmbientTypeReferenceExpression { Name = string }
+//@[025:00034) | └─PropertyAccessExpression { PropertyName = type }
+//@[025:00029) |   └─ResourceReferenceExpression
+
+resource nested 'Microsoft.Resources/deployments@2019-10-01' = {
+//@[000:00354) ├─DeclaredResourceExpression
+//@[063:00354) | └─ObjectExpression
+  name: 'nestedTemplate1'
+  properties: {
+//@[002:00258) |   └─ObjectPropertyExpression
+//@[002:00012) |     ├─StringLiteralExpression { Value = properties }
+//@[014:00258) |     └─ObjectExpression
+    mode: 'Incremental'
+//@[004:00023) |       ├─ObjectPropertyExpression
+//@[004:00008) |       | ├─StringLiteralExpression { Value = mode }
+//@[010:00023) |       | └─StringLiteralExpression { Value = Incremental }
+    template: {
+//@[004:00211) |       └─ObjectPropertyExpression
+//@[004:00012) |         ├─StringLiteralExpression { Value = template }
+//@[014:00211) |         └─ObjectExpression
+      // string key value
+      '$schema': 'https://schema.management.azure.com/schemas/2019-04-01/deploymentTemplate.json#'
+//@[006:00098) |           ├─ObjectPropertyExpression
+//@[006:00015) |           | ├─StringLiteralExpression { Value = $schema }
+//@[017:00098) |           | └─StringLiteralExpression { Value = https://schema.management.azure.com/schemas/2019-04-01/deploymentTemplate.json# }
+      contentVersion: '1.0.0.0'
+//@[006:00031) |           ├─ObjectPropertyExpression
+//@[006:00020) |           | ├─StringLiteralExpression { Value = contentVersion }
+//@[022:00031) |           | └─StringLiteralExpression { Value = 1.0.0.0 }
+      resources: [
+//@[006:00027) |           └─ObjectPropertyExpression
+//@[006:00015) |             ├─StringLiteralExpression { Value = resources }
+//@[017:00027) |             └─ArrayExpression
+      ]
+    }
+  }
+}
+
+// should be able to access the read only properties
+resource accessingReadOnlyProperties 'Microsoft.Foo/foos@2019-10-01' = {
+//@[000:00284) ├─DeclaredResourceExpression
+//@[071:00284) | ├─ObjectExpression
+  name: 'nestedTemplate1'
+  properties: {
+//@[002:00180) | | └─ObjectPropertyExpression
+//@[002:00012) | |   ├─StringLiteralExpression { Value = properties }
+//@[014:00180) | |   └─ObjectExpression
+    otherId: nested.id
+//@[004:00022) | |     ├─ObjectPropertyExpression
+//@[004:00011) | |     | ├─StringLiteralExpression { Value = otherId }
+//@[013:00022) | |     | └─PropertyAccessExpression { PropertyName = id }
+//@[013:00019) | |     |   └─ResourceReferenceExpression
+    otherName: nested.name
+//@[004:00026) | |     ├─ObjectPropertyExpression
+//@[004:00013) | |     | ├─StringLiteralExpression { Value = otherName }
+//@[015:00026) | |     | └─PropertyAccessExpression { PropertyName = name }
+//@[015:00021) | |     |   └─ResourceReferenceExpression
+    otherVersion: nested.apiVersion
+//@[004:00035) | |     ├─ObjectPropertyExpression
+//@[004:00016) | |     | ├─StringLiteralExpression { Value = otherVersion }
+//@[018:00035) | |     | └─PropertyAccessExpression { PropertyName = apiVersion }
+//@[018:00024) | |     |   └─ResourceReferenceExpression
+    otherType: nested.type
+//@[004:00026) | |     ├─ObjectPropertyExpression
+//@[004:00013) | |     | ├─StringLiteralExpression { Value = otherType }
+//@[015:00026) | |     | └─PropertyAccessExpression { PropertyName = type }
+//@[015:00021) | |     |   └─ResourceReferenceExpression
+
+    otherThings: nested.properties.mode
+//@[004:00039) | |     └─ObjectPropertyExpression
+//@[004:00015) | |       ├─StringLiteralExpression { Value = otherThings }
+//@[017:00039) | |       └─AccessChainExpression
+//@[017:00034) | |         ├─PropertyAccessExpression { PropertyName = properties }
+//@[017:00023) | |         | └─ResourceReferenceExpression
+//@[035:00039) | |         └─StringLiteralExpression { Value = mode }
+  }
+}
+
+resource resourceA 'My.Rp/typeA@2020-01-01' = {
+//@[000:00071) ├─DeclaredResourceExpression
+//@[046:00071) | └─ObjectExpression
+  name: 'resourceA'
+}
+
+resource resourceB 'My.Rp/typeA/typeB@2020-01-01' = {
+//@[000:00092) ├─DeclaredResourceExpression
+//@[052:00092) | ├─ObjectExpression
+  name: '${resourceA.name}/myName'
+}
+
+resource resourceC 'My.Rp/typeA/typeB@2020-01-01' = {
+//@[000:00269) ├─DeclaredResourceExpression
+//@[052:00269) | ├─ObjectExpression
+  name: '${resourceA.name}/myName'
+  properties: {
+//@[002:00175) | | └─ObjectPropertyExpression
+//@[002:00012) | |   ├─StringLiteralExpression { Value = properties }
+//@[014:00175) | |   └─ObjectExpression
+    aId: resourceA.id
+//@[004:00021) | |     ├─ObjectPropertyExpression
+//@[004:00007) | |     | ├─StringLiteralExpression { Value = aId }
+//@[009:00021) | |     | └─PropertyAccessExpression { PropertyName = id }
+//@[009:00018) | |     |   └─ResourceReferenceExpression
+    aType: resourceA.type
+//@[004:00025) | |     ├─ObjectPropertyExpression
+//@[004:00009) | |     | ├─StringLiteralExpression { Value = aType }
+//@[011:00025) | |     | └─PropertyAccessExpression { PropertyName = type }
+//@[011:00020) | |     |   └─ResourceReferenceExpression
+    aName: resourceA.name
+//@[004:00025) | |     ├─ObjectPropertyExpression
+//@[004:00009) | |     | ├─StringLiteralExpression { Value = aName }
+//@[011:00025) | |     | └─PropertyAccessExpression { PropertyName = name }
+//@[011:00020) | |     |   └─ResourceReferenceExpression
+    aApiVersion: resourceA.apiVersion
+//@[004:00037) | |     ├─ObjectPropertyExpression
+//@[004:00015) | |     | ├─StringLiteralExpression { Value = aApiVersion }
+//@[017:00037) | |     | └─PropertyAccessExpression { PropertyName = apiVersion }
+//@[017:00026) | |     |   └─ResourceReferenceExpression
+    bProperties: resourceB.properties
+//@[004:00037) | |     └─ObjectPropertyExpression
+//@[004:00015) | |       ├─StringLiteralExpression { Value = bProperties }
+//@[017:00037) | |       └─PropertyAccessExpression { PropertyName = properties }
+//@[017:00026) | |         └─ResourceReferenceExpression
+  }
+}
+
+var varARuntime = {
+//@[018:00155) | |     |   └─ObjectExpression
+  bId: resourceB.id
+//@[002:00019) | |     |     ├─ObjectPropertyExpression
+//@[002:00005) | |     |     | ├─StringLiteralExpression { Value = bId }
+//@[007:00019) | |     |     | └─PropertyAccessExpression { PropertyName = id }
+//@[007:00016) | |     |     |   └─ResourceReferenceExpression
+  bType: resourceB.type
+//@[002:00023) | |     |     ├─ObjectPropertyExpression
+//@[002:00007) | |     |     | ├─StringLiteralExpression { Value = bType }
+//@[009:00023) | |     |     | └─PropertyAccessExpression { PropertyName = type }
+//@[009:00018) | |     |     |   └─ResourceReferenceExpression
+  bName: resourceB.name
+//@[002:00023) | |     |     ├─ObjectPropertyExpression
+//@[002:00007) | |     |     | ├─StringLiteralExpression { Value = bName }
+//@[009:00023) | |     |     | └─PropertyAccessExpression { PropertyName = name }
+//@[009:00018) | |     |     |   └─ResourceReferenceExpression
+  bApiVersion: resourceB.apiVersion
+//@[002:00035) | |     |     ├─ObjectPropertyExpression
+//@[002:00013) | |     |     | ├─StringLiteralExpression { Value = bApiVersion }
+//@[015:00035) | |     |     | └─PropertyAccessExpression { PropertyName = apiVersion }
+//@[015:00024) | |     |     |   └─ResourceReferenceExpression
+  aKind: resourceA.kind
+//@[002:00023) | |     |     └─ObjectPropertyExpression
+//@[002:00007) | |     |       ├─StringLiteralExpression { Value = aKind }
+//@[009:00023) | |     |       └─PropertyAccessExpression { PropertyName = kind }
+//@[009:00018) | |     |         └─ResourceReferenceExpression
+}
+
+var varBRuntime = [
+//@[018:00037) | |     | └─ArrayExpression
+  varARuntime
+]
+
+var resourceCRef = {
+//@[000:00043) ├─DeclaredVariableExpression { Name = resourceCRef }
+//@[019:00043) | └─ObjectExpression
+  id: resourceC.id
+//@[002:00018) |   └─ObjectPropertyExpression
+//@[002:00004) |     ├─StringLiteralExpression { Value = id }
+//@[006:00018) |     └─PropertyAccessExpression { PropertyName = id }
+//@[006:00015) |       └─ResourceReferenceExpression
+}
+var setResourceCRef = true
+//@[000:00026) ├─DeclaredVariableExpression { Name = setResourceCRef }
+//@[022:00026) | └─BooleanLiteralExpression { Value = True }
+
+resource resourceD 'My.Rp/typeD@2020-01-01' = {
+//@[000:00231) ├─DeclaredResourceExpression
+//@[046:00231) | ├─ObjectExpression
+  name: 'constant'
+  properties: {
+//@[002:00159) | | └─ObjectPropertyExpression
+//@[002:00012) | |   ├─StringLiteralExpression { Value = properties }
+//@[014:00159) | |   └─ObjectExpression
+    runtime: varBRuntime
+//@[004:00024) | |     ├─ObjectPropertyExpression
+//@[004:00011) | |     | ├─StringLiteralExpression { Value = runtime }
+    // repro for https://github.com/Azure/bicep/issues/316
+    repro316: setResourceCRef ? resourceCRef : null
+//@[004:00051) | |     └─ObjectPropertyExpression
+//@[004:00012) | |       ├─StringLiteralExpression { Value = repro316 }
+//@[014:00051) | |       └─TernaryExpression
+//@[014:00029) | |         ├─VariableReferenceExpression { Variable = setResourceCRef }
+//@[032:00044) | |         ├─VariableReferenceExpression { Variable = resourceCRef }
+//@[047:00051) | |         └─NullLiteralExpression
+  }
+}
+
+var myInterpKey = 'abc'
+//@[000:00023) ├─DeclaredVariableExpression { Name = myInterpKey }
+//@[018:00023) | └─StringLiteralExpression { Value = abc }
+resource resourceWithInterp 'My.Rp/interp@2020-01-01' = {
+//@[000:00202) ├─DeclaredResourceExpression
+//@[056:00202) | └─ObjectExpression
+  name: 'interpTest'
+  properties: {
+//@[002:00118) |   └─ObjectPropertyExpression
+//@[002:00012) |     ├─StringLiteralExpression { Value = properties }
+//@[014:00118) |     └─ObjectExpression
+    '${myInterpKey}': 1
+//@[004:00023) |       ├─ObjectPropertyExpression
+//@[004:00020) |       | ├─InterpolatedStringExpression
+//@[007:00018) |       | | └─VariableReferenceExpression { Variable = myInterpKey }
+//@[022:00023) |       | └─IntegerLiteralExpression { Value = 1 }
+    'abc${myInterpKey}def': 2
+//@[004:00029) |       ├─ObjectPropertyExpression
+//@[004:00026) |       | ├─InterpolatedStringExpression
+//@[010:00021) |       | | └─VariableReferenceExpression { Variable = myInterpKey }
+//@[028:00029) |       | └─IntegerLiteralExpression { Value = 2 }
+    '${myInterpKey}abc${myInterpKey}': 3
+//@[004:00040) |       └─ObjectPropertyExpression
+//@[004:00037) |         ├─InterpolatedStringExpression
+//@[007:00018) |         | ├─VariableReferenceExpression { Variable = myInterpKey }
+//@[024:00035) |         | └─VariableReferenceExpression { Variable = myInterpKey }
+//@[039:00040) |         └─IntegerLiteralExpression { Value = 3 }
+  }
+}
+
+resource resourceWithEscaping 'My.Rp/mockResource@2020-01-01' = {
+//@[000:00234) ├─DeclaredResourceExpression
+//@[064:00234) | └─ObjectExpression
+  name: 'test'
+  properties: {
+//@[002:00148) |   └─ObjectPropertyExpression
+//@[002:00012) |     ├─StringLiteralExpression { Value = properties }
+//@[014:00148) |     └─ObjectExpression
+    // both key and value should be escaped in template output
+    '[resourceGroup().location]': '[resourceGroup().location]'
+//@[004:00062) |       └─ObjectPropertyExpression
+//@[004:00032) |         ├─StringLiteralExpression { Value = [resourceGroup().location] }
+//@[034:00062) |         └─StringLiteralExpression { Value = [resourceGroup().location] }
+  }
+}
+
+param shouldDeployVm bool = true
+//@[000:00032) ├─DeclaredParameterExpression { Name = shouldDeployVm }
+//@[021:00025) | ├─AmbientTypeReferenceExpression { Name = bool }
+//@[028:00032) | └─BooleanLiteralExpression { Value = True }
+
+@sys.description('this is vmWithCondition')
+//@[000:00308) ├─DeclaredResourceExpression
+//@[017:00042) | ├─StringLiteralExpression { Value = this is vmWithCondition }
+resource vmWithCondition 'Microsoft.Compute/virtualMachines@2020-06-01' = if (shouldDeployVm) {
+//@[078:00092) | └─ConditionExpression
+//@[078:00092) |   ├─ParametersReferenceExpression { Parameter = shouldDeployVm }
+//@[094:00263) |   └─ObjectExpression
+  name: 'vmName'
+  location: 'westus'
+//@[002:00020) |     ├─ObjectPropertyExpression
+//@[002:00010) |     | ├─StringLiteralExpression { Value = location }
+//@[012:00020) |     | └─StringLiteralExpression { Value = westus }
+  properties: {
+//@[002:00123) |     └─ObjectPropertyExpression
+//@[002:00012) |       ├─StringLiteralExpression { Value = properties }
+//@[014:00123) |       └─ObjectExpression
+    osProfile: {
+//@[004:00101) |         └─ObjectPropertyExpression
+//@[004:00013) |           ├─StringLiteralExpression { Value = osProfile }
+//@[015:00101) |           └─ObjectExpression
+      windowsConfiguration: {
+//@[006:00076) |             └─ObjectPropertyExpression
+//@[006:00026) |               ├─StringLiteralExpression { Value = windowsConfiguration }
+//@[028:00076) |               └─ObjectExpression
+        enableAutomaticUpdates: true
+//@[008:00036) |                 └─ObjectPropertyExpression
+//@[008:00030) |                   ├─StringLiteralExpression { Value = enableAutomaticUpdates }
+//@[032:00036) |                   └─BooleanLiteralExpression { Value = True }
+      }
+    }
+  }
+}
+
+@sys.description('this is another vmWithCondition')
+//@[000:00339) ├─DeclaredResourceExpression
+//@[017:00050) | ├─StringLiteralExpression { Value = this is another vmWithCondition }
+resource vmWithCondition2 'Microsoft.Compute/virtualMachines@2020-06-01' =
+                    if (shouldDeployVm) {
+//@[024:00038) | └─ConditionExpression
+//@[024:00038) |   ├─ParametersReferenceExpression { Parameter = shouldDeployVm }
+//@[040:00210) |   └─ObjectExpression
+  name: 'vmName2'
+  location: 'westus'
+//@[002:00020) |     ├─ObjectPropertyExpression
+//@[002:00010) |     | ├─StringLiteralExpression { Value = location }
+//@[012:00020) |     | └─StringLiteralExpression { Value = westus }
+  properties: {
+//@[002:00123) |     └─ObjectPropertyExpression
+//@[002:00012) |       ├─StringLiteralExpression { Value = properties }
+//@[014:00123) |       └─ObjectExpression
+    osProfile: {
+//@[004:00101) |         └─ObjectPropertyExpression
+//@[004:00013) |           ├─StringLiteralExpression { Value = osProfile }
+//@[015:00101) |           └─ObjectExpression
+      windowsConfiguration: {
+//@[006:00076) |             └─ObjectPropertyExpression
+//@[006:00026) |               ├─StringLiteralExpression { Value = windowsConfiguration }
+//@[028:00076) |               └─ObjectExpression
+        enableAutomaticUpdates: true
+//@[008:00036) |                 └─ObjectPropertyExpression
+//@[008:00030) |                   ├─StringLiteralExpression { Value = enableAutomaticUpdates }
+//@[032:00036) |                   └─BooleanLiteralExpression { Value = True }
+      }
+    }
+  }
+}
+
+resource extension1 'My.Rp/extensionResource@2020-12-01' = {
+//@[000:00110) ├─DeclaredResourceExpression
+//@[059:00110) | ├─ObjectExpression
+  name: 'extension'
+  scope: vmWithCondition
+}
+
+resource extension2 'My.Rp/extensionResource@2020-12-01' = {
+//@[000:00105) ├─DeclaredResourceExpression
+//@[059:00105) | ├─ObjectExpression
+  name: 'extension'
+  scope: extension1
+}
+
+resource extensionDependencies 'My.Rp/mockResource@2020-01-01' = {
+//@[000:00359) ├─DeclaredResourceExpression
+//@[065:00359) | ├─ObjectExpression
+  name: 'extensionDependencies'
+  properties: {
+//@[002:00255) | | └─ObjectPropertyExpression
+//@[002:00012) | |   ├─StringLiteralExpression { Value = properties }
+//@[014:00255) | |   └─ObjectExpression
+    res1: vmWithCondition.id
+//@[004:00028) | |     ├─ObjectPropertyExpression
+//@[004:00008) | |     | ├─StringLiteralExpression { Value = res1 }
+//@[010:00028) | |     | └─PropertyAccessExpression { PropertyName = id }
+//@[010:00025) | |     |   └─ResourceReferenceExpression
+    res1runtime: vmWithCondition.properties.something
+//@[004:00053) | |     ├─ObjectPropertyExpression
+//@[004:00015) | |     | ├─StringLiteralExpression { Value = res1runtime }
+//@[017:00053) | |     | └─AccessChainExpression
+//@[017:00043) | |     |   ├─PropertyAccessExpression { PropertyName = properties }
+//@[017:00032) | |     |   | └─ResourceReferenceExpression
+//@[044:00053) | |     |   └─StringLiteralExpression { Value = something }
+    res2: extension1.id
+//@[004:00023) | |     ├─ObjectPropertyExpression
+//@[004:00008) | |     | ├─StringLiteralExpression { Value = res2 }
+//@[010:00023) | |     | └─PropertyAccessExpression { PropertyName = id }
+//@[010:00020) | |     |   └─ResourceReferenceExpression
+    res2runtime: extension1.properties.something
+//@[004:00048) | |     ├─ObjectPropertyExpression
+//@[004:00015) | |     | ├─StringLiteralExpression { Value = res2runtime }
+//@[017:00048) | |     | └─AccessChainExpression
+//@[017:00038) | |     |   ├─PropertyAccessExpression { PropertyName = properties }
+//@[017:00027) | |     |   | └─ResourceReferenceExpression
+//@[039:00048) | |     |   └─StringLiteralExpression { Value = something }
+    res3: extension2.id
+//@[004:00023) | |     ├─ObjectPropertyExpression
+//@[004:00008) | |     | ├─StringLiteralExpression { Value = res3 }
+//@[010:00023) | |     | └─PropertyAccessExpression { PropertyName = id }
+//@[010:00020) | |     |   └─ResourceReferenceExpression
+    res3runtime: extension2.properties.something
+//@[004:00048) | |     └─ObjectPropertyExpression
+//@[004:00015) | |       ├─StringLiteralExpression { Value = res3runtime }
+//@[017:00048) | |       └─AccessChainExpression
+//@[017:00038) | |         ├─PropertyAccessExpression { PropertyName = properties }
+//@[017:00027) | |         | └─ResourceReferenceExpression
+//@[039:00048) | |         └─StringLiteralExpression { Value = something }
+  }
+}
+
+@sys.description('this is existing1')
+//@[000:00162) ├─DeclaredResourceExpression
+//@[017:00036) | ├─StringLiteralExpression { Value = this is existing1 }
+resource existing1 'Mock.Rp/existingExtensionResource@2020-01-01' existing = {
+//@[077:00123) | ├─ObjectExpression
+  name: 'existing1'
+  scope: extension1
+}
+
+resource existing2 'Mock.Rp/existingExtensionResource@2020-01-01' existing = {
+//@[000:00122) ├─DeclaredResourceExpression
+//@[077:00122) | ├─ObjectExpression
+  name: 'existing2'
+  scope: existing1
+}
+
+resource extension3 'My.Rp/extensionResource@2020-12-01' = {
+//@[000:00105) ├─DeclaredResourceExpression
+//@[059:00105) | ├─ObjectExpression
+  name: 'extension3'
+  scope: existing1
+}
+
+/*
+  valid loop cases
+*/ 
+var storageAccounts = [
+//@[000:00129) ├─DeclaredVariableExpression { Name = storageAccounts }
+//@[022:00129) | └─ArrayExpression
+  {
+//@[002:00050) |   ├─ObjectExpression
+    name: 'one'
+//@[004:00015) |   | ├─ObjectPropertyExpression
+//@[004:00008) |   | | ├─StringLiteralExpression { Value = name }
+//@[010:00015) |   | | └─StringLiteralExpression { Value = one }
+    location: 'eastus2'
+//@[004:00023) |   | └─ObjectPropertyExpression
+//@[004:00012) |   |   ├─StringLiteralExpression { Value = location }
+//@[014:00023) |   |   └─StringLiteralExpression { Value = eastus2 }
+  }
+  {
+//@[002:00049) |   └─ObjectExpression
+    name: 'two'
+//@[004:00015) |     ├─ObjectPropertyExpression
+//@[004:00008) |     | ├─StringLiteralExpression { Value = name }
+//@[010:00015) |     | └─StringLiteralExpression { Value = two }
+    location: 'westus'
+//@[004:00022) |     └─ObjectPropertyExpression
+//@[004:00012) |       ├─StringLiteralExpression { Value = location }
+//@[014:00022) |       └─StringLiteralExpression { Value = westus }
+  }
+]
+
+// just a storage account loop
+@sys.description('this is just a storage account loop')
+//@[000:00284) ├─DeclaredResourceExpression
+//@[017:00054) | ├─StringLiteralExpression { Value = this is just a storage account loop }
+resource storageResources 'Microsoft.Storage/storageAccounts@2019-06-01' = [for account in storageAccounts: {
+//@[075:00227) | └─ForLoopExpression
+//@[091:00106) |   ├─VariableReferenceExpression { Variable = storageAccounts }
+//@[108:00226) |   └─ObjectExpression
+//@[091:00106) |     |     └─VariableReferenceExpression { Variable = storageAccounts }
+  name: account.name
+  location: account.location
+//@[002:00028) |     ├─ObjectPropertyExpression
+//@[002:00010) |     | ├─StringLiteralExpression { Value = location }
+//@[012:00028) |     | └─PropertyAccessExpression { PropertyName = location }
+//@[012:00019) |     |   └─ArrayAccessExpression
+//@[012:00019) |     |     ├─CopyIndexExpression
+  sku: {
+//@[002:00039) |     ├─ObjectPropertyExpression
+//@[002:00005) |     | ├─StringLiteralExpression { Value = sku }
+//@[007:00039) |     | └─ObjectExpression
+    name: 'Standard_LRS'
+//@[004:00024) |     |   └─ObjectPropertyExpression
+//@[004:00008) |     |     ├─StringLiteralExpression { Value = name }
+//@[010:00024) |     |     └─StringLiteralExpression { Value = Standard_LRS }
+  }
+  kind: 'StorageV2'
+//@[002:00019) |     └─ObjectPropertyExpression
+//@[002:00006) |       ├─StringLiteralExpression { Value = kind }
+//@[008:00019) |       └─StringLiteralExpression { Value = StorageV2 }
+}]
+
+// storage account loop with index
+@sys.description('this is just a storage account loop with index')
+//@[000:00318) ├─DeclaredResourceExpression
+//@[017:00065) | ├─StringLiteralExpression { Value = this is just a storage account loop with index }
+resource storageResourcesWithIndex 'Microsoft.Storage/storageAccounts@2019-06-01' = [for (account, i) in storageAccounts: {
+//@[084:00250) | └─ForLoopExpression
+//@[105:00120) |   ├─VariableReferenceExpression { Variable = storageAccounts }
+//@[122:00249) |   └─ObjectExpression
+//@[105:00120) |     |     └─VariableReferenceExpression { Variable = storageAccounts }
+  name: '${account.name}${i}'
+  location: account.location
+//@[002:00028) |     ├─ObjectPropertyExpression
+//@[002:00010) |     | ├─StringLiteralExpression { Value = location }
+//@[012:00028) |     | └─PropertyAccessExpression { PropertyName = location }
+//@[012:00019) |     |   └─ArrayAccessExpression
+//@[012:00019) |     |     ├─CopyIndexExpression
+  sku: {
+//@[002:00039) |     ├─ObjectPropertyExpression
+//@[002:00005) |     | ├─StringLiteralExpression { Value = sku }
+//@[007:00039) |     | └─ObjectExpression
+    name: 'Standard_LRS'
+//@[004:00024) |     |   └─ObjectPropertyExpression
+//@[004:00008) |     |     ├─StringLiteralExpression { Value = name }
+//@[010:00024) |     |     └─StringLiteralExpression { Value = Standard_LRS }
+  }
+  kind: 'StorageV2'
+//@[002:00019) |     └─ObjectPropertyExpression
+//@[002:00006) |       ├─StringLiteralExpression { Value = kind }
+//@[008:00019) |       └─StringLiteralExpression { Value = StorageV2 }
+}]
+
+// basic nested loop
+@sys.description('this is just a basic nested loop')
+//@[000:00399) ├─DeclaredResourceExpression
+//@[017:00051) | ├─StringLiteralExpression { Value = this is just a basic nested loop }
+resource vnet 'Microsoft.Network/virtualNetworks@2020-06-01' = [for i in range(0, 3): {
+//@[063:00345) | └─ForLoopExpression
+//@[073:00084) |   ├─FunctionCallExpression { Name = range }
+//@[079:00080) |   | ├─IntegerLiteralExpression { Value = 0 }
+//@[082:00083) |   | └─IntegerLiteralExpression { Value = 3 }
+//@[086:00344) |   └─ObjectExpression
+//@[073:00084) |                   | └─FunctionCallExpression { Name = range }
+//@[079:00080) |                   |   ├─IntegerLiteralExpression { Value = 0 }
+//@[082:00083) |                   |   └─IntegerLiteralExpression { Value = 3 }
+  name: 'vnet-${i}'
+  properties: {
+//@[002:00231) |     └─ObjectPropertyExpression
+//@[002:00012) |       ├─StringLiteralExpression { Value = properties }
+//@[014:00231) |       └─ObjectExpression
+    subnets: [for j in range(0, 4): {
+//@[004:00209) |         └─ObjectPropertyExpression
+//@[004:00011) |           ├─StringLiteralExpression { Value = subnets }
+//@[013:00209) |           └─ForLoopExpression
+//@[023:00034) |             ├─FunctionCallExpression { Name = range }
+//@[029:00030) |             | ├─IntegerLiteralExpression { Value = 0 }
+//@[032:00033) |             | └─IntegerLiteralExpression { Value = 4 }
+//@[036:00208) |             └─ObjectExpression
+//@[023:00034) |                     └─FunctionCallExpression { Name = range }
+//@[029:00030) |                       ├─IntegerLiteralExpression { Value = 0 }
+//@[032:00033) |                       └─IntegerLiteralExpression { Value = 4 }
+      // #completionTest(0,1,2,3,4,5) -> subnetIdAndProperties
+     
+      // #completionTest(6) -> subnetIdAndPropertiesNoColon
+      name: 'subnet-${i}-${j}'
+//@[006:00030) |               └─ObjectPropertyExpression
+//@[006:00010) |                 ├─StringLiteralExpression { Value = name }
+//@[012:00030) |                 └─InterpolatedStringExpression
+//@[022:00023) |                   ├─ArrayAccessExpression
+//@[022:00023) |                   | ├─CopyIndexExpression
+//@[027:00028) |                   └─ArrayAccessExpression
+//@[027:00028) |                     ├─CopyIndexExpression
+    }]
+  }
+}]
+
+// duplicate identifiers within the loop are allowed
+resource duplicateIdentifiersWithinLoop 'Microsoft.Network/virtualNetworks@2020-06-01' = [for i in range(0, 3): {
+//@[000:00239) ├─DeclaredResourceExpression
+//@[089:00239) | └─ForLoopExpression
+//@[099:00110) |   ├─FunctionCallExpression { Name = range }
+//@[105:00106) |   | ├─IntegerLiteralExpression { Value = 0 }
+//@[108:00109) |   | └─IntegerLiteralExpression { Value = 3 }
+//@[112:00238) |   └─ObjectExpression
+  name: 'vnet-${i}'
+  properties: {
+//@[002:00099) |     └─ObjectPropertyExpression
+//@[002:00012) |       ├─StringLiteralExpression { Value = properties }
+//@[014:00099) |       └─ObjectExpression
+    subnets: [for i in range(0, 4): {
+//@[004:00077) |         └─ObjectPropertyExpression
+//@[004:00011) |           ├─StringLiteralExpression { Value = subnets }
+//@[013:00077) |           └─ForLoopExpression
+//@[023:00034) |             ├─FunctionCallExpression { Name = range }
+//@[029:00030) |             | ├─IntegerLiteralExpression { Value = 0 }
+//@[032:00033) |             | └─IntegerLiteralExpression { Value = 4 }
+//@[036:00076) |             └─ObjectExpression
+//@[023:00034) |                   | └─FunctionCallExpression { Name = range }
+//@[029:00030) |                   |   ├─IntegerLiteralExpression { Value = 0 }
+//@[032:00033) |                   |   └─IntegerLiteralExpression { Value = 4 }
+//@[023:00034) |                     └─FunctionCallExpression { Name = range }
+//@[029:00030) |                       ├─IntegerLiteralExpression { Value = 0 }
+//@[032:00033) |                       └─IntegerLiteralExpression { Value = 4 }
+      name: 'subnet-${i}-${i}'
+//@[006:00030) |               └─ObjectPropertyExpression
+//@[006:00010) |                 ├─StringLiteralExpression { Value = name }
+//@[012:00030) |                 └─InterpolatedStringExpression
+//@[022:00023) |                   ├─ArrayAccessExpression
+//@[022:00023) |                   | ├─CopyIndexExpression
+//@[027:00028) |                   └─ArrayAccessExpression
+//@[027:00028) |                     ├─CopyIndexExpression
+    }]
+  }
+}]
+
+// duplicate identifiers in global and single loop scope are allowed (inner variable hides the outer)
+var canHaveDuplicatesAcrossScopes = 'hello'
+//@[000:00043) ├─DeclaredVariableExpression { Name = canHaveDuplicatesAcrossScopes }
+//@[036:00043) | └─StringLiteralExpression { Value = hello }
+resource duplicateInGlobalAndOneLoop 'Microsoft.Network/virtualNetworks@2020-06-01' = [for canHaveDuplicatesAcrossScopes in range(0, 3): {
+//@[000:00292) ├─DeclaredResourceExpression
+//@[086:00292) | └─ForLoopExpression
+//@[124:00135) |   ├─FunctionCallExpression { Name = range }
+//@[130:00131) |   | ├─IntegerLiteralExpression { Value = 0 }
+//@[133:00134) |   | └─IntegerLiteralExpression { Value = 3 }
+//@[137:00291) |   └─ObjectExpression
+  name: 'vnet-${canHaveDuplicatesAcrossScopes}'
+  properties: {
+//@[002:00099) |     └─ObjectPropertyExpression
+//@[002:00012) |       ├─StringLiteralExpression { Value = properties }
+//@[014:00099) |       └─ObjectExpression
+    subnets: [for i in range(0, 4): {
+//@[004:00077) |         └─ObjectPropertyExpression
+//@[004:00011) |           ├─StringLiteralExpression { Value = subnets }
+//@[013:00077) |           └─ForLoopExpression
+//@[023:00034) |             ├─FunctionCallExpression { Name = range }
+//@[029:00030) |             | ├─IntegerLiteralExpression { Value = 0 }
+//@[032:00033) |             | └─IntegerLiteralExpression { Value = 4 }
+//@[036:00076) |             └─ObjectExpression
+//@[023:00034) |                   | └─FunctionCallExpression { Name = range }
+//@[029:00030) |                   |   ├─IntegerLiteralExpression { Value = 0 }
+//@[032:00033) |                   |   └─IntegerLiteralExpression { Value = 4 }
+//@[023:00034) |                     └─FunctionCallExpression { Name = range }
+//@[029:00030) |                       ├─IntegerLiteralExpression { Value = 0 }
+//@[032:00033) |                       └─IntegerLiteralExpression { Value = 4 }
+      name: 'subnet-${i}-${i}'
+//@[006:00030) |               └─ObjectPropertyExpression
+//@[006:00010) |                 ├─StringLiteralExpression { Value = name }
+//@[012:00030) |                 └─InterpolatedStringExpression
+//@[022:00023) |                   ├─ArrayAccessExpression
+//@[022:00023) |                   | ├─CopyIndexExpression
+//@[027:00028) |                   └─ArrayAccessExpression
+//@[027:00028) |                     ├─CopyIndexExpression
+    }]
+  }
+}]
+
+// duplicate in global and multiple loop scopes are allowed (inner hides the outer)
+var duplicatesEverywhere = 'hello'
+//@[000:00034) ├─DeclaredVariableExpression { Name = duplicatesEverywhere }
+//@[027:00034) | └─StringLiteralExpression { Value = hello }
+resource duplicateInGlobalAndTwoLoops 'Microsoft.Network/virtualNetworks@2020-06-01' = [for duplicatesEverywhere in range(0, 3): {
+//@[000:00308) ├─DeclaredResourceExpression
+//@[087:00308) | └─ForLoopExpression
+//@[116:00127) |   ├─FunctionCallExpression { Name = range }
+//@[122:00123) |   | ├─IntegerLiteralExpression { Value = 0 }
+//@[125:00126) |   | └─IntegerLiteralExpression { Value = 3 }
+//@[129:00307) |   └─ObjectExpression
+  name: 'vnet-${duplicatesEverywhere}'
+  properties: {
+//@[002:00132) |     └─ObjectPropertyExpression
+//@[002:00012) |       ├─StringLiteralExpression { Value = properties }
+//@[014:00132) |       └─ObjectExpression
+    subnets: [for duplicatesEverywhere in range(0, 4): {
+//@[004:00110) |         └─ObjectPropertyExpression
+//@[004:00011) |           ├─StringLiteralExpression { Value = subnets }
+//@[013:00110) |           └─ForLoopExpression
+//@[042:00053) |             ├─FunctionCallExpression { Name = range }
+//@[048:00049) |             | ├─IntegerLiteralExpression { Value = 0 }
+//@[051:00052) |             | └─IntegerLiteralExpression { Value = 4 }
+//@[055:00109) |             └─ObjectExpression
+//@[042:00053) |                     └─FunctionCallExpression { Name = range }
+//@[048:00049) |                       ├─IntegerLiteralExpression { Value = 0 }
+//@[051:00052) |                       └─IntegerLiteralExpression { Value = 4 }
+      name: 'subnet-${duplicatesEverywhere}'
+//@[006:00044) |               └─ObjectPropertyExpression
+//@[006:00010) |                 ├─StringLiteralExpression { Value = name }
+//@[012:00044) |                 └─InterpolatedStringExpression
+//@[022:00042) |                   └─ArrayAccessExpression
+//@[022:00042) |                     ├─CopyIndexExpression
+    }]
+  }
+}]
+
+/*
+  Scope values created via array access on a resource collection
+*/
+resource dnsZones 'Microsoft.Network/dnsZones@2018-05-01' = [for zone in range(0,4): {
+//@[000:00135) ├─DeclaredResourceExpression
+//@[060:00135) | └─ForLoopExpression
+//@[073:00083) |   ├─FunctionCallExpression { Name = range }
+//@[079:00080) |   | ├─IntegerLiteralExpression { Value = 0 }
+//@[081:00082) |   | └─IntegerLiteralExpression { Value = 4 }
+//@[085:00134) |   └─ObjectExpression
+  name: 'zone${zone}'
+  location: 'global'
+//@[002:00020) |     └─ObjectPropertyExpression
+//@[002:00010) |       ├─StringLiteralExpression { Value = location }
+//@[012:00020) |       └─StringLiteralExpression { Value = global }
+}]
+
+resource locksOnZones 'Microsoft.Authorization/locks@2016-09-01' = [for lock in range(0,2): {
+//@[000:00194) ├─DeclaredResourceExpression
+//@[067:00194) | ├─ForLoopExpression
+//@[080:00090) | | ├─FunctionCallExpression { Name = range }
+//@[086:00087) | | | ├─IntegerLiteralExpression { Value = 0 }
+//@[088:00089) | | | └─IntegerLiteralExpression { Value = 2 }
+//@[092:00193) | | └─ObjectExpression
+  name: 'lock${lock}'
+  properties: {
+//@[002:00047) | |   └─ObjectPropertyExpression
+//@[002:00012) | |     ├─StringLiteralExpression { Value = properties }
+//@[014:00047) | |     └─ObjectExpression
+    level: 'CanNotDelete'
+//@[004:00025) | |       └─ObjectPropertyExpression
+//@[004:00009) | |         ├─StringLiteralExpression { Value = level }
+//@[011:00025) | |         └─StringLiteralExpression { Value = CanNotDelete }
+  }
+  scope: dnsZones[lock]
+}]
+
+resource moreLocksOnZones 'Microsoft.Authorization/locks@2016-09-01' = [for (lock, i) in range(0,3): {
+//@[000:00196) ├─DeclaredResourceExpression
+//@[071:00196) | ├─ForLoopExpression
+//@[089:00099) | | ├─FunctionCallExpression { Name = range }
+//@[095:00096) | | | ├─IntegerLiteralExpression { Value = 0 }
+//@[097:00098) | | | └─IntegerLiteralExpression { Value = 3 }
+//@[101:00195) | | └─ObjectExpression
+  name: 'another${i}'
+  properties: {
+//@[002:00043) | |   └─ObjectPropertyExpression
+//@[002:00012) | |     ├─StringLiteralExpression { Value = properties }
+//@[014:00043) | |     └─ObjectExpression
+    level: 'ReadOnly'
+//@[004:00021) | |       └─ObjectPropertyExpression
+//@[004:00009) | |         ├─StringLiteralExpression { Value = level }
+//@[011:00021) | |         └─StringLiteralExpression { Value = ReadOnly }
+  }
+  scope: dnsZones[i]
+}]
+
+resource singleLockOnFirstZone 'Microsoft.Authorization/locks@2016-09-01' = {
+//@[000:00170) ├─DeclaredResourceExpression
+//@[076:00170) | ├─ObjectExpression
+  name: 'single-lock'
+  properties: {
+//@[002:00043) | | └─ObjectPropertyExpression
+//@[002:00012) | |   ├─StringLiteralExpression { Value = properties }
+//@[014:00043) | |   └─ObjectExpression
+    level: 'ReadOnly'
+//@[004:00021) | |     └─ObjectPropertyExpression
+//@[004:00009) | |       ├─StringLiteralExpression { Value = level }
+//@[011:00021) | |       └─StringLiteralExpression { Value = ReadOnly }
+  }
+  scope: dnsZones[0]
+}
+
+
+resource p1_vnet 'Microsoft.Network/virtualNetworks@2020-06-01' = {
+//@[000:00234) ├─DeclaredResourceExpression
+//@[066:00234) | └─ObjectExpression
+  location: resourceGroup().location
+//@[002:00036) |   ├─ObjectPropertyExpression
+//@[002:00010) |   | ├─StringLiteralExpression { Value = location }
+//@[012:00036) |   | └─PropertyAccessExpression { PropertyName = location }
+//@[012:00027) |   |   └─FunctionCallExpression { Name = resourceGroup }
+  name: 'myVnet'
+  properties: {
+//@[002:00106) |   └─ObjectPropertyExpression
+//@[002:00012) |     ├─StringLiteralExpression { Value = properties }
+//@[014:00106) |     └─ObjectExpression
+    addressSpace: {
+//@[004:00084) |       └─ObjectPropertyExpression
+//@[004:00016) |         ├─StringLiteralExpression { Value = addressSpace }
+//@[018:00084) |         └─ObjectExpression
+      addressPrefixes: [
+//@[006:00056) |           └─ObjectPropertyExpression
+//@[006:00021) |             ├─StringLiteralExpression { Value = addressPrefixes }
+//@[023:00056) |             └─ArrayExpression
+        '10.0.0.0/20'
+//@[008:00021) |               └─StringLiteralExpression { Value = 10.0.0.0/20 }
+      ]
+    }
+  }
+}
+
+resource p1_subnet1 'Microsoft.Network/virtualNetworks/subnets@2020-06-01' = {
+//@[000:00175) ├─DeclaredResourceExpression
+//@[077:00175) | ├─ObjectExpression
+  parent: p1_vnet
+  name: 'subnet1'
+  properties: {
+//@[002:00054) | | └─ObjectPropertyExpression
+//@[002:00012) | |   ├─StringLiteralExpression { Value = properties }
+//@[014:00054) | |   └─ObjectExpression
+    addressPrefix: '10.0.0.0/24'
+//@[004:00032) | |     └─ObjectPropertyExpression
+//@[004:00017) | |       ├─StringLiteralExpression { Value = addressPrefix }
+//@[019:00032) | |       └─StringLiteralExpression { Value = 10.0.0.0/24 }
+  }
+}
+
+resource p1_subnet2 'Microsoft.Network/virtualNetworks/subnets@2020-06-01' = {
+//@[000:00175) ├─DeclaredResourceExpression
+//@[077:00175) | ├─ObjectExpression
+  parent: p1_vnet
+  name: 'subnet2'
+  properties: {
+//@[002:00054) | | └─ObjectPropertyExpression
+//@[002:00012) | |   ├─StringLiteralExpression { Value = properties }
+//@[014:00054) | |   └─ObjectExpression
+    addressPrefix: '10.0.1.0/24'
+//@[004:00032) | |     └─ObjectPropertyExpression
+//@[004:00017) | |       ├─StringLiteralExpression { Value = addressPrefix }
+//@[019:00032) | |       └─StringLiteralExpression { Value = 10.0.1.0/24 }
+  }
+}
+
+output p1_subnet1prefix string = p1_subnet1.properties.addressPrefix
+//@[000:00068) ├─DeclaredOutputExpression { Name = p1_subnet1prefix }
+//@[024:00030) | ├─AmbientTypeReferenceExpression { Name = string }
+//@[033:00068) | └─AccessChainExpression
+//@[033:00054) |   ├─PropertyAccessExpression { PropertyName = properties }
+//@[033:00043) |   | └─ResourceReferenceExpression
+//@[055:00068) |   └─StringLiteralExpression { Value = addressPrefix }
+output p1_subnet1name string = p1_subnet1.name
+//@[000:00046) ├─DeclaredOutputExpression { Name = p1_subnet1name }
+//@[022:00028) | ├─AmbientTypeReferenceExpression { Name = string }
+//@[031:00046) | └─PropertyAccessExpression { PropertyName = name }
+//@[031:00041) |   └─ResourceReferenceExpression
+output p1_subnet1type string = p1_subnet1.type
+//@[000:00046) ├─DeclaredOutputExpression { Name = p1_subnet1type }
+//@[022:00028) | ├─AmbientTypeReferenceExpression { Name = string }
+//@[031:00046) | └─PropertyAccessExpression { PropertyName = type }
+//@[031:00041) |   └─ResourceReferenceExpression
+output p1_subnet1id string = p1_subnet1.id
+//@[000:00042) ├─DeclaredOutputExpression { Name = p1_subnet1id }
+//@[020:00026) | ├─AmbientTypeReferenceExpression { Name = string }
+//@[029:00042) | └─PropertyAccessExpression { PropertyName = id }
+//@[029:00039) |   └─ResourceReferenceExpression
+
+// parent property with extension resource
+resource p2_res1 'Microsoft.Rp1/resource1@2020-06-01' = {
+//@[000:00076) ├─DeclaredResourceExpression
+//@[056:00076) | └─ObjectExpression
+  name: 'res1'
+}
+
+resource p2_res1child 'Microsoft.Rp1/resource1/child1@2020-06-01' = {
+//@[000:00109) ├─DeclaredResourceExpression
+//@[068:00109) | ├─ObjectExpression
+  parent: p2_res1
+  name: 'child1'
+}
+
+resource p2_res2 'Microsoft.Rp2/resource2@2020-06-01' = {
+//@[000:00099) ├─DeclaredResourceExpression
+//@[056:00099) | ├─ObjectExpression
+  scope: p2_res1child
+  name: 'res2'
+}
+
+resource p2_res2child 'Microsoft.Rp2/resource2/child2@2020-06-01' = {
+//@[000:00109) ├─DeclaredResourceExpression
+//@[068:00109) | ├─ObjectExpression
+  parent: p2_res2
+  name: 'child2'
+}
+
+output p2_res2childprop string = p2_res2child.properties.someProp
+//@[000:00065) ├─DeclaredOutputExpression { Name = p2_res2childprop }
+//@[024:00030) | ├─AmbientTypeReferenceExpression { Name = string }
+//@[033:00065) | └─AccessChainExpression
+//@[033:00056) |   ├─PropertyAccessExpression { PropertyName = properties }
+//@[033:00045) |   | └─ResourceReferenceExpression
+//@[057:00065) |   └─StringLiteralExpression { Value = someProp }
+output p2_res2childname string = p2_res2child.name
+//@[000:00050) ├─DeclaredOutputExpression { Name = p2_res2childname }
+//@[024:00030) | ├─AmbientTypeReferenceExpression { Name = string }
+//@[033:00050) | └─PropertyAccessExpression { PropertyName = name }
+//@[033:00045) |   └─ResourceReferenceExpression
+output p2_res2childtype string = p2_res2child.type
+//@[000:00050) ├─DeclaredOutputExpression { Name = p2_res2childtype }
+//@[024:00030) | ├─AmbientTypeReferenceExpression { Name = string }
+//@[033:00050) | └─PropertyAccessExpression { PropertyName = type }
+//@[033:00045) |   └─ResourceReferenceExpression
+output p2_res2childid string = p2_res2child.id
+//@[000:00046) ├─DeclaredOutputExpression { Name = p2_res2childid }
+//@[022:00028) | ├─AmbientTypeReferenceExpression { Name = string }
+//@[031:00046) | └─PropertyAccessExpression { PropertyName = id }
+//@[031:00043) |   └─ResourceReferenceExpression
+
+// parent property with 'existing' resource
+resource p3_res1 'Microsoft.Rp1/resource1@2020-06-01' existing = {
+//@[000:00085) ├─DeclaredResourceExpression
+//@[065:00085) | └─ObjectExpression
+  name: 'res1'
+}
+
+resource p3_child1 'Microsoft.Rp1/resource1/child1@2020-06-01' = {
+//@[000:00106) ├─DeclaredResourceExpression
+//@[065:00106) | └─ObjectExpression
+  parent: p3_res1
+  name: 'child1'
+}
+
+output p3_res1childprop string = p3_child1.properties.someProp
+//@[000:00062) ├─DeclaredOutputExpression { Name = p3_res1childprop }
+//@[024:00030) | ├─AmbientTypeReferenceExpression { Name = string }
+//@[033:00062) | └─AccessChainExpression
+//@[033:00053) |   ├─PropertyAccessExpression { PropertyName = properties }
+//@[033:00042) |   | └─ResourceReferenceExpression
+//@[054:00062) |   └─StringLiteralExpression { Value = someProp }
+output p3_res1childname string = p3_child1.name
+//@[000:00047) ├─DeclaredOutputExpression { Name = p3_res1childname }
+//@[024:00030) | ├─AmbientTypeReferenceExpression { Name = string }
+//@[033:00047) | └─PropertyAccessExpression { PropertyName = name }
+//@[033:00042) |   └─ResourceReferenceExpression
+output p3_res1childtype string = p3_child1.type
+//@[000:00047) ├─DeclaredOutputExpression { Name = p3_res1childtype }
+//@[024:00030) | ├─AmbientTypeReferenceExpression { Name = string }
+//@[033:00047) | └─PropertyAccessExpression { PropertyName = type }
+//@[033:00042) |   └─ResourceReferenceExpression
+output p3_res1childid string = p3_child1.id
+//@[000:00043) ├─DeclaredOutputExpression { Name = p3_res1childid }
+//@[022:00028) | ├─AmbientTypeReferenceExpression { Name = string }
+//@[031:00043) | └─PropertyAccessExpression { PropertyName = id }
+//@[031:00040) |   └─ResourceReferenceExpression
+
+// parent & child with 'existing'
+resource p4_res1 'Microsoft.Rp1/resource1@2020-06-01' existing = {
+//@[000:00104) ├─DeclaredResourceExpression
+//@[065:00104) | └─ObjectExpression
+  scope: tenant()
+  name: 'res1'
+}
+
+resource p4_child1 'Microsoft.Rp1/resource1/child1@2020-06-01' existing = {
+//@[000:00115) ├─DeclaredResourceExpression
+//@[074:00115) | └─ObjectExpression
+  parent: p4_res1
+  name: 'child1'
+}
+
+output p4_res1childprop string = p4_child1.properties.someProp
+//@[000:00062) ├─DeclaredOutputExpression { Name = p4_res1childprop }
+//@[024:00030) | ├─AmbientTypeReferenceExpression { Name = string }
+//@[033:00062) | └─AccessChainExpression
+//@[033:00053) |   ├─PropertyAccessExpression { PropertyName = properties }
+//@[033:00042) |   | └─ResourceReferenceExpression
+//@[054:00062) |   └─StringLiteralExpression { Value = someProp }
+output p4_res1childname string = p4_child1.name
+//@[000:00047) ├─DeclaredOutputExpression { Name = p4_res1childname }
+//@[024:00030) | ├─AmbientTypeReferenceExpression { Name = string }
+//@[033:00047) | └─PropertyAccessExpression { PropertyName = name }
+//@[033:00042) |   └─ResourceReferenceExpression
+output p4_res1childtype string = p4_child1.type
+//@[000:00047) ├─DeclaredOutputExpression { Name = p4_res1childtype }
+//@[024:00030) | ├─AmbientTypeReferenceExpression { Name = string }
+//@[033:00047) | └─PropertyAccessExpression { PropertyName = type }
+//@[033:00042) |   └─ResourceReferenceExpression
+output p4_res1childid string = p4_child1.id
+//@[000:00043) └─DeclaredOutputExpression { Name = p4_res1childid }
+//@[022:00028)   ├─AmbientTypeReferenceExpression { Name = string }
+//@[031:00043)   └─PropertyAccessExpression { PropertyName = id }
+//@[031:00040)     └─ResourceReferenceExpression
+
+// parent & nested child with decorators https://github.com/Azure/bicep/issues/10970
+var dbs = ['db1', 'db2','db3']
+//@[000:00030) ├─DeclaredVariableExpression { Name = dbs }
+//@[010:00030) | └─ArrayExpression
+//@[011:00016) |   ├─StringLiteralExpression { Value = db1 }
+//@[018:00023) |   ├─StringLiteralExpression { Value = db2 }
+//@[024:00029) |   └─StringLiteralExpression { Value = db3 }
+resource sqlServer 'Microsoft.Sql/servers@2021-11-01' = {
+//@[000:00416) ├─DeclaredResourceExpression
+//@[056:00416) | └─ObjectExpression
+  name: 'sql-server-name'
+  location: 'polandcentral'
+//@[002:00027) |   └─ObjectPropertyExpression
+//@[002:00010) |     ├─StringLiteralExpression { Value = location }
+//@[012:00027) |     └─StringLiteralExpression { Value = polandcentral }
+
+  @batchSize(1)
+//@[002:00156) ├─DeclaredResourceExpression
+  @description('Sql Databases')
+//@[015:00030) | ├─StringLiteralExpression { Value = Sql Databases }
+  resource sqlDatabases 'databases' = [for db in dbs: {
+//@[038:00106) | ├─ForLoopExpression
+//@[049:00052) | | ├─VariableReferenceExpression { Variable = dbs }
+//@[054:00105) | | └─ObjectExpression
+    name: db
+    location: 'polandcentral'
+//@[004:00029) | |   └─ObjectPropertyExpression
+//@[004:00012) | |     ├─StringLiteralExpression { Value = location }
+//@[014:00029) | |     └─StringLiteralExpression { Value = polandcentral }
+  }]
+
+  @description('Primary Sql Database')
+//@[002:00136) ├─DeclaredResourceExpression
+//@[015:00037) | ├─StringLiteralExpression { Value = Primary Sql Database }
+  resource primaryDb 'databases' = {
+//@[035:00096) | ├─ObjectExpression
+    name: 'primary-db'
+    location: 'polandcentral'
+//@[004:00029) | | └─ObjectPropertyExpression
+//@[004:00012) | |   ├─StringLiteralExpression { Value = location }
+//@[014:00029) | |   └─StringLiteralExpression { Value = polandcentral }
+  }
+}