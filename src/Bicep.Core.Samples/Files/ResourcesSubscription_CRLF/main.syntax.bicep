targetScope = 'subscription'
//@[000:1017) ProgramSyntax
//@[000:0028) ├─TargetScopeSyntax
//@[000:0011) | ├─Token(Identifier) |targetScope|
//@[012:0013) | ├─Token(Assignment) |=|
//@[014:0028) | └─StringSyntax
//@[014:0028) | | └─Token(StringComplete) |'subscription'|
//@[028:0032) ├─Token(NewLine) |\r\n\r\n|

param ownerPrincipalId string
//@[000:0029) ├─ParameterDeclarationSyntax
//@[000:0005) | ├─Token(Identifier) |param|
//@[006:0022) | ├─IdentifierSyntax
//@[006:0022) | | └─Token(Identifier) |ownerPrincipalId|
//@[023:0029) | └─SimpleTypeSyntax
//@[023:0029) | | └─Token(Identifier) |string|
//@[029:0033) ├─Token(NewLine) |\r\n\r\n|

param contributorPrincipals array
//@[000:0033) ├─ParameterDeclarationSyntax
//@[000:0005) | ├─Token(Identifier) |param|
//@[006:0027) | ├─IdentifierSyntax
//@[006:0027) | | └─Token(Identifier) |contributorPrincipals|
//@[028:0033) | └─SimpleTypeSyntax
//@[028:0033) | | └─Token(Identifier) |array|
//@[033:0035) ├─Token(NewLine) |\r\n|
param readerPrincipals array
//@[000:0028) ├─ParameterDeclarationSyntax
//@[000:0005) | ├─Token(Identifier) |param|
//@[006:0022) | ├─IdentifierSyntax
//@[006:0022) | | └─Token(Identifier) |readerPrincipals|
//@[023:0028) | └─SimpleTypeSyntax
//@[023:0028) | | └─Token(Identifier) |array|
//@[028:0032) ├─Token(NewLine) |\r\n\r\n|

resource owner 'Microsoft.Authorization/roleAssignments@2020-04-01-preview' = {
//@[000:0242) ├─ResourceDeclarationSyntax
//@[000:0008) | ├─Token(Identifier) |resource|
//@[009:0014) | ├─IdentifierSyntax
//@[009:0014) | | └─Token(Identifier) |owner|
//@[015:0075) | ├─StringSyntax
//@[015:0075) | | └─Token(StringComplete) |'Microsoft.Authorization/roleAssignments@2020-04-01-preview'|
//@[076:0077) | ├─Token(Assignment) |=|
//@[078:0242) | └─ObjectSyntax
//@[078:0079) | | ├─Token(LeftBrace) |{|
//@[079:0081) | | ├─Token(NewLine) |\r\n|
  name: guid('owner', ownerPrincipalId)
<<<<<<< HEAD
//@[2:39)   ObjectPropertySyntax
//@[2:6)    IdentifierSyntax
//@[2:6)     Identifier |name|
//@[6:7)    Colon |:|
//@[8:39)    FunctionCallSyntax
//@[8:12)     IdentifierSyntax
//@[8:12)      Identifier |guid|
//@[12:13)     LeftParen |(|
//@[13:20)     FunctionArgumentSyntax
//@[13:20)      StringSyntax
//@[13:20)       StringComplete |'owner'|
//@[20:21)     Comma |,|
//@[22:38)     FunctionArgumentSyntax
//@[22:38)      VariableAccessSyntax
//@[22:38)       IdentifierSyntax
//@[22:38)        Identifier |ownerPrincipalId|
//@[38:39)     RightParen |)|
//@[39:41)   NewLine |\r\n|
=======
//@[002:0039) | | ├─ObjectPropertySyntax
//@[002:0006) | | | ├─IdentifierSyntax
//@[002:0006) | | | | └─Token(Identifier) |name|
//@[006:0007) | | | ├─Token(Colon) |:|
//@[008:0039) | | | └─FunctionCallSyntax
//@[008:0012) | | | | ├─IdentifierSyntax
//@[008:0012) | | | | | └─Token(Identifier) |guid|
//@[012:0013) | | | | ├─Token(LeftParen) |(|
//@[013:0021) | | | | ├─FunctionArgumentSyntax
//@[013:0020) | | | | | ├─StringSyntax
//@[013:0020) | | | | | | └─Token(StringComplete) |'owner'|
//@[020:0021) | | | | | └─Token(Comma) |,|
//@[022:0038) | | | | ├─FunctionArgumentSyntax
//@[022:0038) | | | | | └─VariableAccessSyntax
//@[022:0038) | | | | | | └─IdentifierSyntax
//@[022:0038) | | | | | | | └─Token(Identifier) |ownerPrincipalId|
//@[038:0039) | | | | └─Token(RightParen) |)|
//@[039:0041) | | ├─Token(NewLine) |\r\n|
>>>>>>> d4571cb4
  properties: {
//@[002:0117) | | ├─ObjectPropertySyntax
//@[002:0012) | | | ├─IdentifierSyntax
//@[002:0012) | | | | └─Token(Identifier) |properties|
//@[012:0013) | | | ├─Token(Colon) |:|
//@[014:0117) | | | └─ObjectSyntax
//@[014:0015) | | | | ├─Token(LeftBrace) |{|
//@[015:0017) | | | | ├─Token(NewLine) |\r\n|
    principalId: ownerPrincipalId
//@[004:0033) | | | | ├─ObjectPropertySyntax
//@[004:0015) | | | | | ├─IdentifierSyntax
//@[004:0015) | | | | | | └─Token(Identifier) |principalId|
//@[015:0016) | | | | | ├─Token(Colon) |:|
//@[017:0033) | | | | | └─VariableAccessSyntax
//@[017:0033) | | | | | | └─IdentifierSyntax
//@[017:0033) | | | | | | | └─Token(Identifier) |ownerPrincipalId|
//@[033:0035) | | | | ├─Token(NewLine) |\r\n|
    roleDefinitionId: '8e3af657-a8ff-443c-a75c-2fe8c4bcb635'
//@[004:0060) | | | | ├─ObjectPropertySyntax
//@[004:0020) | | | | | ├─IdentifierSyntax
//@[004:0020) | | | | | | └─Token(Identifier) |roleDefinitionId|
//@[020:0021) | | | | | ├─Token(Colon) |:|
//@[022:0060) | | | | | └─StringSyntax
//@[022:0060) | | | | | | └─Token(StringComplete) |'8e3af657-a8ff-443c-a75c-2fe8c4bcb635'|
//@[060:0062) | | | | ├─Token(NewLine) |\r\n|
  }
//@[002:0003) | | | | └─Token(RightBrace) |}|
//@[003:0005) | | ├─Token(NewLine) |\r\n|
}
//@[000:0001) | | └─Token(RightBrace) |}|
//@[001:0005) ├─Token(NewLine) |\r\n\r\n|

resource contributors 'Microsoft.Authorization/roleAssignments@2020-04-01-preview' = [for contributor in contributorPrincipals: {
//@[000:0321) ├─ResourceDeclarationSyntax
//@[000:0008) | ├─Token(Identifier) |resource|
//@[009:0021) | ├─IdentifierSyntax
//@[009:0021) | | └─Token(Identifier) |contributors|
//@[022:0082) | ├─StringSyntax
//@[022:0082) | | └─Token(StringComplete) |'Microsoft.Authorization/roleAssignments@2020-04-01-preview'|
//@[083:0084) | ├─Token(Assignment) |=|
//@[085:0321) | └─ForSyntax
//@[085:0086) | | ├─Token(LeftSquare) |[|
//@[086:0089) | | ├─Token(Identifier) |for|
//@[090:0101) | | ├─LocalVariableSyntax
//@[090:0101) | | | └─IdentifierSyntax
//@[090:0101) | | | | └─Token(Identifier) |contributor|
//@[102:0104) | | ├─Token(Identifier) |in|
//@[105:0126) | | ├─VariableAccessSyntax
//@[105:0126) | | | └─IdentifierSyntax
//@[105:0126) | | | | └─Token(Identifier) |contributorPrincipals|
//@[126:0127) | | ├─Token(Colon) |:|
//@[128:0320) | | ├─ObjectSyntax
//@[128:0129) | | | ├─Token(LeftBrace) |{|
//@[129:0131) | | | ├─Token(NewLine) |\r\n|
  name: guid('contributor', contributor)
<<<<<<< HEAD
//@[2:40)    ObjectPropertySyntax
//@[2:6)     IdentifierSyntax
//@[2:6)      Identifier |name|
//@[6:7)     Colon |:|
//@[8:40)     FunctionCallSyntax
//@[8:12)      IdentifierSyntax
//@[8:12)       Identifier |guid|
//@[12:13)      LeftParen |(|
//@[13:26)      FunctionArgumentSyntax
//@[13:26)       StringSyntax
//@[13:26)        StringComplete |'contributor'|
//@[26:27)      Comma |,|
//@[28:39)      FunctionArgumentSyntax
//@[28:39)       VariableAccessSyntax
//@[28:39)        IdentifierSyntax
//@[28:39)         Identifier |contributor|
//@[39:40)      RightParen |)|
//@[40:42)    NewLine |\r\n|
=======
//@[002:0040) | | | ├─ObjectPropertySyntax
//@[002:0006) | | | | ├─IdentifierSyntax
//@[002:0006) | | | | | └─Token(Identifier) |name|
//@[006:0007) | | | | ├─Token(Colon) |:|
//@[008:0040) | | | | └─FunctionCallSyntax
//@[008:0012) | | | | | ├─IdentifierSyntax
//@[008:0012) | | | | | | └─Token(Identifier) |guid|
//@[012:0013) | | | | | ├─Token(LeftParen) |(|
//@[013:0027) | | | | | ├─FunctionArgumentSyntax
//@[013:0026) | | | | | | ├─StringSyntax
//@[013:0026) | | | | | | | └─Token(StringComplete) |'contributor'|
//@[026:0027) | | | | | | └─Token(Comma) |,|
//@[028:0039) | | | | | ├─FunctionArgumentSyntax
//@[028:0039) | | | | | | └─VariableAccessSyntax
//@[028:0039) | | | | | | | └─IdentifierSyntax
//@[028:0039) | | | | | | | | └─Token(Identifier) |contributor|
//@[039:0040) | | | | | └─Token(RightParen) |)|
//@[040:0042) | | | ├─Token(NewLine) |\r\n|
>>>>>>> d4571cb4
  properties: {
//@[002:0112) | | | ├─ObjectPropertySyntax
//@[002:0012) | | | | ├─IdentifierSyntax
//@[002:0012) | | | | | └─Token(Identifier) |properties|
//@[012:0013) | | | | ├─Token(Colon) |:|
//@[014:0112) | | | | └─ObjectSyntax
//@[014:0015) | | | | | ├─Token(LeftBrace) |{|
//@[015:0017) | | | | | ├─Token(NewLine) |\r\n|
    principalId: contributor
//@[004:0028) | | | | | ├─ObjectPropertySyntax
//@[004:0015) | | | | | | ├─IdentifierSyntax
//@[004:0015) | | | | | | | └─Token(Identifier) |principalId|
//@[015:0016) | | | | | | ├─Token(Colon) |:|
//@[017:0028) | | | | | | └─VariableAccessSyntax
//@[017:0028) | | | | | | | └─IdentifierSyntax
//@[017:0028) | | | | | | | | └─Token(Identifier) |contributor|
//@[028:0030) | | | | | ├─Token(NewLine) |\r\n|
    roleDefinitionId: 'b24988ac-6180-42a0-ab88-20f7382dd24c'
//@[004:0060) | | | | | ├─ObjectPropertySyntax
//@[004:0020) | | | | | | ├─IdentifierSyntax
//@[004:0020) | | | | | | | └─Token(Identifier) |roleDefinitionId|
//@[020:0021) | | | | | | ├─Token(Colon) |:|
//@[022:0060) | | | | | | └─StringSyntax
//@[022:0060) | | | | | | | └─Token(StringComplete) |'b24988ac-6180-42a0-ab88-20f7382dd24c'|
//@[060:0062) | | | | | ├─Token(NewLine) |\r\n|
  }
//@[002:0003) | | | | | └─Token(RightBrace) |}|
//@[003:0005) | | | ├─Token(NewLine) |\r\n|
  dependsOn: [
//@[002:0030) | | | ├─ObjectPropertySyntax
//@[002:0011) | | | | ├─IdentifierSyntax
//@[002:0011) | | | | | └─Token(Identifier) |dependsOn|
//@[011:0012) | | | | ├─Token(Colon) |:|
//@[013:0030) | | | | └─ArraySyntax
//@[013:0014) | | | | | ├─Token(LeftSquare) |[|
//@[014:0016) | | | | | ├─Token(NewLine) |\r\n|
    owner
//@[004:0009) | | | | | ├─ArrayItemSyntax
//@[004:0009) | | | | | | └─VariableAccessSyntax
//@[004:0009) | | | | | | | └─IdentifierSyntax
//@[004:0009) | | | | | | | | └─Token(Identifier) |owner|
//@[009:0011) | | | | | ├─Token(NewLine) |\r\n|
  ]
//@[002:0003) | | | | | └─Token(RightSquare) |]|
//@[003:0005) | | | ├─Token(NewLine) |\r\n|
}]
//@[000:0001) | | | └─Token(RightBrace) |}|
//@[001:0002) | | └─Token(RightSquare) |]|
//@[002:0006) ├─Token(NewLine) |\r\n\r\n|

resource readers 'Microsoft.Authorization/roleAssignments@2020-04-01-preview' = [for reader in readerPrincipals: {
//@[000:0312) ├─ResourceDeclarationSyntax
//@[000:0008) | ├─Token(Identifier) |resource|
//@[009:0016) | ├─IdentifierSyntax
//@[009:0016) | | └─Token(Identifier) |readers|
//@[017:0077) | ├─StringSyntax
//@[017:0077) | | └─Token(StringComplete) |'Microsoft.Authorization/roleAssignments@2020-04-01-preview'|
//@[078:0079) | ├─Token(Assignment) |=|
//@[080:0312) | └─ForSyntax
//@[080:0081) | | ├─Token(LeftSquare) |[|
//@[081:0084) | | ├─Token(Identifier) |for|
//@[085:0091) | | ├─LocalVariableSyntax
//@[085:0091) | | | └─IdentifierSyntax
//@[085:0091) | | | | └─Token(Identifier) |reader|
//@[092:0094) | | ├─Token(Identifier) |in|
//@[095:0111) | | ├─VariableAccessSyntax
//@[095:0111) | | | └─IdentifierSyntax
//@[095:0111) | | | | └─Token(Identifier) |readerPrincipals|
//@[111:0112) | | ├─Token(Colon) |:|
//@[113:0311) | | ├─ObjectSyntax
//@[113:0114) | | | ├─Token(LeftBrace) |{|
//@[114:0116) | | | ├─Token(NewLine) |\r\n|
  name: guid('reader', reader)
<<<<<<< HEAD
//@[2:30)    ObjectPropertySyntax
//@[2:6)     IdentifierSyntax
//@[2:6)      Identifier |name|
//@[6:7)     Colon |:|
//@[8:30)     FunctionCallSyntax
//@[8:12)      IdentifierSyntax
//@[8:12)       Identifier |guid|
//@[12:13)      LeftParen |(|
//@[13:21)      FunctionArgumentSyntax
//@[13:21)       StringSyntax
//@[13:21)        StringComplete |'reader'|
//@[21:22)      Comma |,|
//@[23:29)      FunctionArgumentSyntax
//@[23:29)       VariableAccessSyntax
//@[23:29)        IdentifierSyntax
//@[23:29)         Identifier |reader|
//@[29:30)      RightParen |)|
//@[30:32)    NewLine |\r\n|
=======
//@[002:0030) | | | ├─ObjectPropertySyntax
//@[002:0006) | | | | ├─IdentifierSyntax
//@[002:0006) | | | | | └─Token(Identifier) |name|
//@[006:0007) | | | | ├─Token(Colon) |:|
//@[008:0030) | | | | └─FunctionCallSyntax
//@[008:0012) | | | | | ├─IdentifierSyntax
//@[008:0012) | | | | | | └─Token(Identifier) |guid|
//@[012:0013) | | | | | ├─Token(LeftParen) |(|
//@[013:0022) | | | | | ├─FunctionArgumentSyntax
//@[013:0021) | | | | | | ├─StringSyntax
//@[013:0021) | | | | | | | └─Token(StringComplete) |'reader'|
//@[021:0022) | | | | | | └─Token(Comma) |,|
//@[023:0029) | | | | | ├─FunctionArgumentSyntax
//@[023:0029) | | | | | | └─VariableAccessSyntax
//@[023:0029) | | | | | | | └─IdentifierSyntax
//@[023:0029) | | | | | | | | └─Token(Identifier) |reader|
//@[029:0030) | | | | | └─Token(RightParen) |)|
//@[030:0032) | | | ├─Token(NewLine) |\r\n|
>>>>>>> d4571cb4
  properties: {
//@[002:0107) | | | ├─ObjectPropertySyntax
//@[002:0012) | | | | ├─IdentifierSyntax
//@[002:0012) | | | | | └─Token(Identifier) |properties|
//@[012:0013) | | | | ├─Token(Colon) |:|
//@[014:0107) | | | | └─ObjectSyntax
//@[014:0015) | | | | | ├─Token(LeftBrace) |{|
//@[015:0017) | | | | | ├─Token(NewLine) |\r\n|
    principalId: reader
//@[004:0023) | | | | | ├─ObjectPropertySyntax
//@[004:0015) | | | | | | ├─IdentifierSyntax
//@[004:0015) | | | | | | | └─Token(Identifier) |principalId|
//@[015:0016) | | | | | | ├─Token(Colon) |:|
//@[017:0023) | | | | | | └─VariableAccessSyntax
//@[017:0023) | | | | | | | └─IdentifierSyntax
//@[017:0023) | | | | | | | | └─Token(Identifier) |reader|
//@[023:0025) | | | | | ├─Token(NewLine) |\r\n|
    roleDefinitionId: 'b24988ac-6180-42a0-ab88-20f7382dd24c'
//@[004:0060) | | | | | ├─ObjectPropertySyntax
//@[004:0020) | | | | | | ├─IdentifierSyntax
//@[004:0020) | | | | | | | └─Token(Identifier) |roleDefinitionId|
//@[020:0021) | | | | | | ├─Token(Colon) |:|
//@[022:0060) | | | | | | └─StringSyntax
//@[022:0060) | | | | | | | └─Token(StringComplete) |'b24988ac-6180-42a0-ab88-20f7382dd24c'|
//@[060:0062) | | | | | ├─Token(NewLine) |\r\n|
  }
//@[002:0003) | | | | | └─Token(RightBrace) |}|
//@[003:0005) | | | ├─Token(NewLine) |\r\n|
  dependsOn: [
//@[002:0051) | | | ├─ObjectPropertySyntax
//@[002:0011) | | | | ├─IdentifierSyntax
//@[002:0011) | | | | | └─Token(Identifier) |dependsOn|
//@[011:0012) | | | | ├─Token(Colon) |:|
//@[013:0051) | | | | └─ArraySyntax
//@[013:0014) | | | | | ├─Token(LeftSquare) |[|
//@[014:0016) | | | | | ├─Token(NewLine) |\r\n|
    owner
//@[004:0009) | | | | | ├─ArrayItemSyntax
//@[004:0009) | | | | | | └─VariableAccessSyntax
//@[004:0009) | | | | | | | └─IdentifierSyntax
//@[004:0009) | | | | | | | | └─Token(Identifier) |owner|
//@[009:0011) | | | | | ├─Token(NewLine) |\r\n|
    contributors[0]
//@[004:0019) | | | | | ├─ArrayItemSyntax
//@[004:0019) | | | | | | └─ArrayAccessSyntax
//@[004:0016) | | | | | | | ├─VariableAccessSyntax
//@[004:0016) | | | | | | | | └─IdentifierSyntax
//@[004:0016) | | | | | | | | | └─Token(Identifier) |contributors|
//@[016:0017) | | | | | | | ├─Token(LeftSquare) |[|
//@[017:0018) | | | | | | | ├─IntegerLiteralSyntax
//@[017:0018) | | | | | | | | └─Token(Integer) |0|
//@[018:0019) | | | | | | | └─Token(RightSquare) |]|
//@[019:0021) | | | | | ├─Token(NewLine) |\r\n|
  ]
//@[002:0003) | | | | | └─Token(RightSquare) |]|
//@[003:0005) | | | ├─Token(NewLine) |\r\n|
}]
//@[000:0001) | | | └─Token(RightBrace) |}|
//@[001:0002) | | └─Token(RightSquare) |]|
//@[002:0004) ├─Token(NewLine) |\r\n|

//@[000:0000) └─Token(EndOfFile) ||
<|MERGE_RESOLUTION|>--- conflicted
+++ resolved
@@ -1,354 +1,291 @@
-targetScope = 'subscription'
-//@[000:1017) ProgramSyntax
-//@[000:0028) ├─TargetScopeSyntax
-//@[000:0011) | ├─Token(Identifier) |targetScope|
-//@[012:0013) | ├─Token(Assignment) |=|
-//@[014:0028) | └─StringSyntax
-//@[014:0028) | | └─Token(StringComplete) |'subscription'|
-//@[028:0032) ├─Token(NewLine) |\r\n\r\n|
-
-param ownerPrincipalId string
-//@[000:0029) ├─ParameterDeclarationSyntax
-//@[000:0005) | ├─Token(Identifier) |param|
-//@[006:0022) | ├─IdentifierSyntax
-//@[006:0022) | | └─Token(Identifier) |ownerPrincipalId|
-//@[023:0029) | └─SimpleTypeSyntax
-//@[023:0029) | | └─Token(Identifier) |string|
-//@[029:0033) ├─Token(NewLine) |\r\n\r\n|
-
-param contributorPrincipals array
-//@[000:0033) ├─ParameterDeclarationSyntax
-//@[000:0005) | ├─Token(Identifier) |param|
-//@[006:0027) | ├─IdentifierSyntax
-//@[006:0027) | | └─Token(Identifier) |contributorPrincipals|
-//@[028:0033) | └─SimpleTypeSyntax
-//@[028:0033) | | └─Token(Identifier) |array|
-//@[033:0035) ├─Token(NewLine) |\r\n|
-param readerPrincipals array
-//@[000:0028) ├─ParameterDeclarationSyntax
-//@[000:0005) | ├─Token(Identifier) |param|
-//@[006:0022) | ├─IdentifierSyntax
-//@[006:0022) | | └─Token(Identifier) |readerPrincipals|
-//@[023:0028) | └─SimpleTypeSyntax
-//@[023:0028) | | └─Token(Identifier) |array|
-//@[028:0032) ├─Token(NewLine) |\r\n\r\n|
-
-resource owner 'Microsoft.Authorization/roleAssignments@2020-04-01-preview' = {
-//@[000:0242) ├─ResourceDeclarationSyntax
-//@[000:0008) | ├─Token(Identifier) |resource|
-//@[009:0014) | ├─IdentifierSyntax
-//@[009:0014) | | └─Token(Identifier) |owner|
-//@[015:0075) | ├─StringSyntax
-//@[015:0075) | | └─Token(StringComplete) |'Microsoft.Authorization/roleAssignments@2020-04-01-preview'|
-//@[076:0077) | ├─Token(Assignment) |=|
-//@[078:0242) | └─ObjectSyntax
-//@[078:0079) | | ├─Token(LeftBrace) |{|
-//@[079:0081) | | ├─Token(NewLine) |\r\n|
-  name: guid('owner', ownerPrincipalId)
-<<<<<<< HEAD
-//@[2:39)   ObjectPropertySyntax
-//@[2:6)    IdentifierSyntax
-//@[2:6)     Identifier |name|
-//@[6:7)    Colon |:|
-//@[8:39)    FunctionCallSyntax
-//@[8:12)     IdentifierSyntax
-//@[8:12)      Identifier |guid|
-//@[12:13)     LeftParen |(|
-//@[13:20)     FunctionArgumentSyntax
-//@[13:20)      StringSyntax
-//@[13:20)       StringComplete |'owner'|
-//@[20:21)     Comma |,|
-//@[22:38)     FunctionArgumentSyntax
-//@[22:38)      VariableAccessSyntax
-//@[22:38)       IdentifierSyntax
-//@[22:38)        Identifier |ownerPrincipalId|
-//@[38:39)     RightParen |)|
-//@[39:41)   NewLine |\r\n|
-=======
-//@[002:0039) | | ├─ObjectPropertySyntax
-//@[002:0006) | | | ├─IdentifierSyntax
-//@[002:0006) | | | | └─Token(Identifier) |name|
-//@[006:0007) | | | ├─Token(Colon) |:|
-//@[008:0039) | | | └─FunctionCallSyntax
-//@[008:0012) | | | | ├─IdentifierSyntax
-//@[008:0012) | | | | | └─Token(Identifier) |guid|
-//@[012:0013) | | | | ├─Token(LeftParen) |(|
-//@[013:0021) | | | | ├─FunctionArgumentSyntax
-//@[013:0020) | | | | | ├─StringSyntax
-//@[013:0020) | | | | | | └─Token(StringComplete) |'owner'|
-//@[020:0021) | | | | | └─Token(Comma) |,|
-//@[022:0038) | | | | ├─FunctionArgumentSyntax
-//@[022:0038) | | | | | └─VariableAccessSyntax
-//@[022:0038) | | | | | | └─IdentifierSyntax
-//@[022:0038) | | | | | | | └─Token(Identifier) |ownerPrincipalId|
-//@[038:0039) | | | | └─Token(RightParen) |)|
-//@[039:0041) | | ├─Token(NewLine) |\r\n|
->>>>>>> d4571cb4
-  properties: {
-//@[002:0117) | | ├─ObjectPropertySyntax
-//@[002:0012) | | | ├─IdentifierSyntax
-//@[002:0012) | | | | └─Token(Identifier) |properties|
-//@[012:0013) | | | ├─Token(Colon) |:|
-//@[014:0117) | | | └─ObjectSyntax
-//@[014:0015) | | | | ├─Token(LeftBrace) |{|
-//@[015:0017) | | | | ├─Token(NewLine) |\r\n|
-    principalId: ownerPrincipalId
-//@[004:0033) | | | | ├─ObjectPropertySyntax
-//@[004:0015) | | | | | ├─IdentifierSyntax
-//@[004:0015) | | | | | | └─Token(Identifier) |principalId|
-//@[015:0016) | | | | | ├─Token(Colon) |:|
-//@[017:0033) | | | | | └─VariableAccessSyntax
-//@[017:0033) | | | | | | └─IdentifierSyntax
-//@[017:0033) | | | | | | | └─Token(Identifier) |ownerPrincipalId|
-//@[033:0035) | | | | ├─Token(NewLine) |\r\n|
-    roleDefinitionId: '8e3af657-a8ff-443c-a75c-2fe8c4bcb635'
-//@[004:0060) | | | | ├─ObjectPropertySyntax
-//@[004:0020) | | | | | ├─IdentifierSyntax
-//@[004:0020) | | | | | | └─Token(Identifier) |roleDefinitionId|
-//@[020:0021) | | | | | ├─Token(Colon) |:|
-//@[022:0060) | | | | | └─StringSyntax
-//@[022:0060) | | | | | | └─Token(StringComplete) |'8e3af657-a8ff-443c-a75c-2fe8c4bcb635'|
-//@[060:0062) | | | | ├─Token(NewLine) |\r\n|
-  }
-//@[002:0003) | | | | └─Token(RightBrace) |}|
-//@[003:0005) | | ├─Token(NewLine) |\r\n|
-}
-//@[000:0001) | | └─Token(RightBrace) |}|
-//@[001:0005) ├─Token(NewLine) |\r\n\r\n|
-
-resource contributors 'Microsoft.Authorization/roleAssignments@2020-04-01-preview' = [for contributor in contributorPrincipals: {
-//@[000:0321) ├─ResourceDeclarationSyntax
-//@[000:0008) | ├─Token(Identifier) |resource|
-//@[009:0021) | ├─IdentifierSyntax
-//@[009:0021) | | └─Token(Identifier) |contributors|
-//@[022:0082) | ├─StringSyntax
-//@[022:0082) | | └─Token(StringComplete) |'Microsoft.Authorization/roleAssignments@2020-04-01-preview'|
-//@[083:0084) | ├─Token(Assignment) |=|
-//@[085:0321) | └─ForSyntax
-//@[085:0086) | | ├─Token(LeftSquare) |[|
-//@[086:0089) | | ├─Token(Identifier) |for|
-//@[090:0101) | | ├─LocalVariableSyntax
-//@[090:0101) | | | └─IdentifierSyntax
-//@[090:0101) | | | | └─Token(Identifier) |contributor|
-//@[102:0104) | | ├─Token(Identifier) |in|
-//@[105:0126) | | ├─VariableAccessSyntax
-//@[105:0126) | | | └─IdentifierSyntax
-//@[105:0126) | | | | └─Token(Identifier) |contributorPrincipals|
-//@[126:0127) | | ├─Token(Colon) |:|
-//@[128:0320) | | ├─ObjectSyntax
-//@[128:0129) | | | ├─Token(LeftBrace) |{|
-//@[129:0131) | | | ├─Token(NewLine) |\r\n|
-  name: guid('contributor', contributor)
-<<<<<<< HEAD
-//@[2:40)    ObjectPropertySyntax
-//@[2:6)     IdentifierSyntax
-//@[2:6)      Identifier |name|
-//@[6:7)     Colon |:|
-//@[8:40)     FunctionCallSyntax
-//@[8:12)      IdentifierSyntax
-//@[8:12)       Identifier |guid|
-//@[12:13)      LeftParen |(|
-//@[13:26)      FunctionArgumentSyntax
-//@[13:26)       StringSyntax
-//@[13:26)        StringComplete |'contributor'|
-//@[26:27)      Comma |,|
-//@[28:39)      FunctionArgumentSyntax
-//@[28:39)       VariableAccessSyntax
-//@[28:39)        IdentifierSyntax
-//@[28:39)         Identifier |contributor|
-//@[39:40)      RightParen |)|
-//@[40:42)    NewLine |\r\n|
-=======
-//@[002:0040) | | | ├─ObjectPropertySyntax
-//@[002:0006) | | | | ├─IdentifierSyntax
-//@[002:0006) | | | | | └─Token(Identifier) |name|
-//@[006:0007) | | | | ├─Token(Colon) |:|
-//@[008:0040) | | | | └─FunctionCallSyntax
-//@[008:0012) | | | | | ├─IdentifierSyntax
-//@[008:0012) | | | | | | └─Token(Identifier) |guid|
-//@[012:0013) | | | | | ├─Token(LeftParen) |(|
-//@[013:0027) | | | | | ├─FunctionArgumentSyntax
-//@[013:0026) | | | | | | ├─StringSyntax
-//@[013:0026) | | | | | | | └─Token(StringComplete) |'contributor'|
-//@[026:0027) | | | | | | └─Token(Comma) |,|
-//@[028:0039) | | | | | ├─FunctionArgumentSyntax
-//@[028:0039) | | | | | | └─VariableAccessSyntax
-//@[028:0039) | | | | | | | └─IdentifierSyntax
-//@[028:0039) | | | | | | | | └─Token(Identifier) |contributor|
-//@[039:0040) | | | | | └─Token(RightParen) |)|
-//@[040:0042) | | | ├─Token(NewLine) |\r\n|
->>>>>>> d4571cb4
-  properties: {
-//@[002:0112) | | | ├─ObjectPropertySyntax
-//@[002:0012) | | | | ├─IdentifierSyntax
-//@[002:0012) | | | | | └─Token(Identifier) |properties|
-//@[012:0013) | | | | ├─Token(Colon) |:|
-//@[014:0112) | | | | └─ObjectSyntax
-//@[014:0015) | | | | | ├─Token(LeftBrace) |{|
-//@[015:0017) | | | | | ├─Token(NewLine) |\r\n|
-    principalId: contributor
-//@[004:0028) | | | | | ├─ObjectPropertySyntax
-//@[004:0015) | | | | | | ├─IdentifierSyntax
-//@[004:0015) | | | | | | | └─Token(Identifier) |principalId|
-//@[015:0016) | | | | | | ├─Token(Colon) |:|
-//@[017:0028) | | | | | | └─VariableAccessSyntax
-//@[017:0028) | | | | | | | └─IdentifierSyntax
-//@[017:0028) | | | | | | | | └─Token(Identifier) |contributor|
-//@[028:0030) | | | | | ├─Token(NewLine) |\r\n|
-    roleDefinitionId: 'b24988ac-6180-42a0-ab88-20f7382dd24c'
-//@[004:0060) | | | | | ├─ObjectPropertySyntax
-//@[004:0020) | | | | | | ├─IdentifierSyntax
-//@[004:0020) | | | | | | | └─Token(Identifier) |roleDefinitionId|
-//@[020:0021) | | | | | | ├─Token(Colon) |:|
-//@[022:0060) | | | | | | └─StringSyntax
-//@[022:0060) | | | | | | | └─Token(StringComplete) |'b24988ac-6180-42a0-ab88-20f7382dd24c'|
-//@[060:0062) | | | | | ├─Token(NewLine) |\r\n|
-  }
-//@[002:0003) | | | | | └─Token(RightBrace) |}|
-//@[003:0005) | | | ├─Token(NewLine) |\r\n|
-  dependsOn: [
-//@[002:0030) | | | ├─ObjectPropertySyntax
-//@[002:0011) | | | | ├─IdentifierSyntax
-//@[002:0011) | | | | | └─Token(Identifier) |dependsOn|
-//@[011:0012) | | | | ├─Token(Colon) |:|
-//@[013:0030) | | | | └─ArraySyntax
-//@[013:0014) | | | | | ├─Token(LeftSquare) |[|
-//@[014:0016) | | | | | ├─Token(NewLine) |\r\n|
-    owner
-//@[004:0009) | | | | | ├─ArrayItemSyntax
-//@[004:0009) | | | | | | └─VariableAccessSyntax
-//@[004:0009) | | | | | | | └─IdentifierSyntax
-//@[004:0009) | | | | | | | | └─Token(Identifier) |owner|
-//@[009:0011) | | | | | ├─Token(NewLine) |\r\n|
-  ]
-//@[002:0003) | | | | | └─Token(RightSquare) |]|
-//@[003:0005) | | | ├─Token(NewLine) |\r\n|
-}]
-//@[000:0001) | | | └─Token(RightBrace) |}|
-//@[001:0002) | | └─Token(RightSquare) |]|
-//@[002:0006) ├─Token(NewLine) |\r\n\r\n|
-
-resource readers 'Microsoft.Authorization/roleAssignments@2020-04-01-preview' = [for reader in readerPrincipals: {
-//@[000:0312) ├─ResourceDeclarationSyntax
-//@[000:0008) | ├─Token(Identifier) |resource|
-//@[009:0016) | ├─IdentifierSyntax
-//@[009:0016) | | └─Token(Identifier) |readers|
-//@[017:0077) | ├─StringSyntax
-//@[017:0077) | | └─Token(StringComplete) |'Microsoft.Authorization/roleAssignments@2020-04-01-preview'|
-//@[078:0079) | ├─Token(Assignment) |=|
-//@[080:0312) | └─ForSyntax
-//@[080:0081) | | ├─Token(LeftSquare) |[|
-//@[081:0084) | | ├─Token(Identifier) |for|
-//@[085:0091) | | ├─LocalVariableSyntax
-//@[085:0091) | | | └─IdentifierSyntax
-//@[085:0091) | | | | └─Token(Identifier) |reader|
-//@[092:0094) | | ├─Token(Identifier) |in|
-//@[095:0111) | | ├─VariableAccessSyntax
-//@[095:0111) | | | └─IdentifierSyntax
-//@[095:0111) | | | | └─Token(Identifier) |readerPrincipals|
-//@[111:0112) | | ├─Token(Colon) |:|
-//@[113:0311) | | ├─ObjectSyntax
-//@[113:0114) | | | ├─Token(LeftBrace) |{|
-//@[114:0116) | | | ├─Token(NewLine) |\r\n|
-  name: guid('reader', reader)
-<<<<<<< HEAD
-//@[2:30)    ObjectPropertySyntax
-//@[2:6)     IdentifierSyntax
-//@[2:6)      Identifier |name|
-//@[6:7)     Colon |:|
-//@[8:30)     FunctionCallSyntax
-//@[8:12)      IdentifierSyntax
-//@[8:12)       Identifier |guid|
-//@[12:13)      LeftParen |(|
-//@[13:21)      FunctionArgumentSyntax
-//@[13:21)       StringSyntax
-//@[13:21)        StringComplete |'reader'|
-//@[21:22)      Comma |,|
-//@[23:29)      FunctionArgumentSyntax
-//@[23:29)       VariableAccessSyntax
-//@[23:29)        IdentifierSyntax
-//@[23:29)         Identifier |reader|
-//@[29:30)      RightParen |)|
-//@[30:32)    NewLine |\r\n|
-=======
-//@[002:0030) | | | ├─ObjectPropertySyntax
-//@[002:0006) | | | | ├─IdentifierSyntax
-//@[002:0006) | | | | | └─Token(Identifier) |name|
-//@[006:0007) | | | | ├─Token(Colon) |:|
-//@[008:0030) | | | | └─FunctionCallSyntax
-//@[008:0012) | | | | | ├─IdentifierSyntax
-//@[008:0012) | | | | | | └─Token(Identifier) |guid|
-//@[012:0013) | | | | | ├─Token(LeftParen) |(|
-//@[013:0022) | | | | | ├─FunctionArgumentSyntax
-//@[013:0021) | | | | | | ├─StringSyntax
-//@[013:0021) | | | | | | | └─Token(StringComplete) |'reader'|
-//@[021:0022) | | | | | | └─Token(Comma) |,|
-//@[023:0029) | | | | | ├─FunctionArgumentSyntax
-//@[023:0029) | | | | | | └─VariableAccessSyntax
-//@[023:0029) | | | | | | | └─IdentifierSyntax
-//@[023:0029) | | | | | | | | └─Token(Identifier) |reader|
-//@[029:0030) | | | | | └─Token(RightParen) |)|
-//@[030:0032) | | | ├─Token(NewLine) |\r\n|
->>>>>>> d4571cb4
-  properties: {
-//@[002:0107) | | | ├─ObjectPropertySyntax
-//@[002:0012) | | | | ├─IdentifierSyntax
-//@[002:0012) | | | | | └─Token(Identifier) |properties|
-//@[012:0013) | | | | ├─Token(Colon) |:|
-//@[014:0107) | | | | └─ObjectSyntax
-//@[014:0015) | | | | | ├─Token(LeftBrace) |{|
-//@[015:0017) | | | | | ├─Token(NewLine) |\r\n|
-    principalId: reader
-//@[004:0023) | | | | | ├─ObjectPropertySyntax
-//@[004:0015) | | | | | | ├─IdentifierSyntax
-//@[004:0015) | | | | | | | └─Token(Identifier) |principalId|
-//@[015:0016) | | | | | | ├─Token(Colon) |:|
-//@[017:0023) | | | | | | └─VariableAccessSyntax
-//@[017:0023) | | | | | | | └─IdentifierSyntax
-//@[017:0023) | | | | | | | | └─Token(Identifier) |reader|
-//@[023:0025) | | | | | ├─Token(NewLine) |\r\n|
-    roleDefinitionId: 'b24988ac-6180-42a0-ab88-20f7382dd24c'
-//@[004:0060) | | | | | ├─ObjectPropertySyntax
-//@[004:0020) | | | | | | ├─IdentifierSyntax
-//@[004:0020) | | | | | | | └─Token(Identifier) |roleDefinitionId|
-//@[020:0021) | | | | | | ├─Token(Colon) |:|
-//@[022:0060) | | | | | | └─StringSyntax
-//@[022:0060) | | | | | | | └─Token(StringComplete) |'b24988ac-6180-42a0-ab88-20f7382dd24c'|
-//@[060:0062) | | | | | ├─Token(NewLine) |\r\n|
-  }
-//@[002:0003) | | | | | └─Token(RightBrace) |}|
-//@[003:0005) | | | ├─Token(NewLine) |\r\n|
-  dependsOn: [
-//@[002:0051) | | | ├─ObjectPropertySyntax
-//@[002:0011) | | | | ├─IdentifierSyntax
-//@[002:0011) | | | | | └─Token(Identifier) |dependsOn|
-//@[011:0012) | | | | ├─Token(Colon) |:|
-//@[013:0051) | | | | └─ArraySyntax
-//@[013:0014) | | | | | ├─Token(LeftSquare) |[|
-//@[014:0016) | | | | | ├─Token(NewLine) |\r\n|
-    owner
-//@[004:0009) | | | | | ├─ArrayItemSyntax
-//@[004:0009) | | | | | | └─VariableAccessSyntax
-//@[004:0009) | | | | | | | └─IdentifierSyntax
-//@[004:0009) | | | | | | | | └─Token(Identifier) |owner|
-//@[009:0011) | | | | | ├─Token(NewLine) |\r\n|
-    contributors[0]
-//@[004:0019) | | | | | ├─ArrayItemSyntax
-//@[004:0019) | | | | | | └─ArrayAccessSyntax
-//@[004:0016) | | | | | | | ├─VariableAccessSyntax
-//@[004:0016) | | | | | | | | └─IdentifierSyntax
-//@[004:0016) | | | | | | | | | └─Token(Identifier) |contributors|
-//@[016:0017) | | | | | | | ├─Token(LeftSquare) |[|
-//@[017:0018) | | | | | | | ├─IntegerLiteralSyntax
-//@[017:0018) | | | | | | | | └─Token(Integer) |0|
-//@[018:0019) | | | | | | | └─Token(RightSquare) |]|
-//@[019:0021) | | | | | ├─Token(NewLine) |\r\n|
-  ]
-//@[002:0003) | | | | | └─Token(RightSquare) |]|
-//@[003:0005) | | | ├─Token(NewLine) |\r\n|
-}]
-//@[000:0001) | | | └─Token(RightBrace) |}|
-//@[001:0002) | | └─Token(RightSquare) |]|
-//@[002:0004) ├─Token(NewLine) |\r\n|
-
-//@[000:0000) └─Token(EndOfFile) ||
+targetScope = 'subscription'
+//@[000:1017) ProgramSyntax
+//@[000:0028) ├─TargetScopeSyntax
+//@[000:0011) | ├─Token(Identifier) |targetScope|
+//@[012:0013) | ├─Token(Assignment) |=|
+//@[014:0028) | └─StringSyntax
+//@[014:0028) | | └─Token(StringComplete) |'subscription'|
+//@[028:0032) ├─Token(NewLine) |\r\n\r\n|
+
+param ownerPrincipalId string
+//@[000:0029) ├─ParameterDeclarationSyntax
+//@[000:0005) | ├─Token(Identifier) |param|
+//@[006:0022) | ├─IdentifierSyntax
+//@[006:0022) | | └─Token(Identifier) |ownerPrincipalId|
+//@[023:0029) | └─SimpleTypeSyntax
+//@[023:0029) | | └─Token(Identifier) |string|
+//@[029:0033) ├─Token(NewLine) |\r\n\r\n|
+
+param contributorPrincipals array
+//@[000:0033) ├─ParameterDeclarationSyntax
+//@[000:0005) | ├─Token(Identifier) |param|
+//@[006:0027) | ├─IdentifierSyntax
+//@[006:0027) | | └─Token(Identifier) |contributorPrincipals|
+//@[028:0033) | └─SimpleTypeSyntax
+//@[028:0033) | | └─Token(Identifier) |array|
+//@[033:0035) ├─Token(NewLine) |\r\n|
+param readerPrincipals array
+//@[000:0028) ├─ParameterDeclarationSyntax
+//@[000:0005) | ├─Token(Identifier) |param|
+//@[006:0022) | ├─IdentifierSyntax
+//@[006:0022) | | └─Token(Identifier) |readerPrincipals|
+//@[023:0028) | └─SimpleTypeSyntax
+//@[023:0028) | | └─Token(Identifier) |array|
+//@[028:0032) ├─Token(NewLine) |\r\n\r\n|
+
+resource owner 'Microsoft.Authorization/roleAssignments@2020-04-01-preview' = {
+//@[000:0242) ├─ResourceDeclarationSyntax
+//@[000:0008) | ├─Token(Identifier) |resource|
+//@[009:0014) | ├─IdentifierSyntax
+//@[009:0014) | | └─Token(Identifier) |owner|
+//@[015:0075) | ├─StringSyntax
+//@[015:0075) | | └─Token(StringComplete) |'Microsoft.Authorization/roleAssignments@2020-04-01-preview'|
+//@[076:0077) | ├─Token(Assignment) |=|
+//@[078:0242) | └─ObjectSyntax
+//@[078:0079) | | ├─Token(LeftBrace) |{|
+//@[079:0081) | | ├─Token(NewLine) |\r\n|
+  name: guid('owner', ownerPrincipalId)
+//@[002:0039) | | ├─ObjectPropertySyntax
+//@[002:0006) | | | ├─IdentifierSyntax
+//@[002:0006) | | | | └─Token(Identifier) |name|
+//@[006:0007) | | | ├─Token(Colon) |:|
+//@[008:0039) | | | └─FunctionCallSyntax
+//@[008:0012) | | | | ├─IdentifierSyntax
+//@[008:0012) | | | | | └─Token(Identifier) |guid|
+//@[012:0013) | | | | ├─Token(LeftParen) |(|
+//@[013:0020) | | | | ├─FunctionArgumentSyntax
+//@[013:0020) | | | | | └─StringSyntax
+//@[013:0020) | | | | | | └─Token(StringComplete) |'owner'|
+//@[020:0021) | | | | ├─Token(Comma) |,|
+//@[022:0038) | | | | ├─FunctionArgumentSyntax
+//@[022:0038) | | | | | └─VariableAccessSyntax
+//@[022:0038) | | | | | | └─IdentifierSyntax
+//@[022:0038) | | | | | | | └─Token(Identifier) |ownerPrincipalId|
+//@[038:0039) | | | | └─Token(RightParen) |)|
+//@[039:0041) | | ├─Token(NewLine) |\r\n|
+  properties: {
+//@[002:0117) | | ├─ObjectPropertySyntax
+//@[002:0012) | | | ├─IdentifierSyntax
+//@[002:0012) | | | | └─Token(Identifier) |properties|
+//@[012:0013) | | | ├─Token(Colon) |:|
+//@[014:0117) | | | └─ObjectSyntax
+//@[014:0015) | | | | ├─Token(LeftBrace) |{|
+//@[015:0017) | | | | ├─Token(NewLine) |\r\n|
+    principalId: ownerPrincipalId
+//@[004:0033) | | | | ├─ObjectPropertySyntax
+//@[004:0015) | | | | | ├─IdentifierSyntax
+//@[004:0015) | | | | | | └─Token(Identifier) |principalId|
+//@[015:0016) | | | | | ├─Token(Colon) |:|
+//@[017:0033) | | | | | └─VariableAccessSyntax
+//@[017:0033) | | | | | | └─IdentifierSyntax
+//@[017:0033) | | | | | | | └─Token(Identifier) |ownerPrincipalId|
+//@[033:0035) | | | | ├─Token(NewLine) |\r\n|
+    roleDefinitionId: '8e3af657-a8ff-443c-a75c-2fe8c4bcb635'
+//@[004:0060) | | | | ├─ObjectPropertySyntax
+//@[004:0020) | | | | | ├─IdentifierSyntax
+//@[004:0020) | | | | | | └─Token(Identifier) |roleDefinitionId|
+//@[020:0021) | | | | | ├─Token(Colon) |:|
+//@[022:0060) | | | | | └─StringSyntax
+//@[022:0060) | | | | | | └─Token(StringComplete) |'8e3af657-a8ff-443c-a75c-2fe8c4bcb635'|
+//@[060:0062) | | | | ├─Token(NewLine) |\r\n|
+  }
+//@[002:0003) | | | | └─Token(RightBrace) |}|
+//@[003:0005) | | ├─Token(NewLine) |\r\n|
+}
+//@[000:0001) | | └─Token(RightBrace) |}|
+//@[001:0005) ├─Token(NewLine) |\r\n\r\n|
+
+resource contributors 'Microsoft.Authorization/roleAssignments@2020-04-01-preview' = [for contributor in contributorPrincipals: {
+//@[000:0321) ├─ResourceDeclarationSyntax
+//@[000:0008) | ├─Token(Identifier) |resource|
+//@[009:0021) | ├─IdentifierSyntax
+//@[009:0021) | | └─Token(Identifier) |contributors|
+//@[022:0082) | ├─StringSyntax
+//@[022:0082) | | └─Token(StringComplete) |'Microsoft.Authorization/roleAssignments@2020-04-01-preview'|
+//@[083:0084) | ├─Token(Assignment) |=|
+//@[085:0321) | └─ForSyntax
+//@[085:0086) | | ├─Token(LeftSquare) |[|
+//@[086:0089) | | ├─Token(Identifier) |for|
+//@[090:0101) | | ├─LocalVariableSyntax
+//@[090:0101) | | | └─IdentifierSyntax
+//@[090:0101) | | | | └─Token(Identifier) |contributor|
+//@[102:0104) | | ├─Token(Identifier) |in|
+//@[105:0126) | | ├─VariableAccessSyntax
+//@[105:0126) | | | └─IdentifierSyntax
+//@[105:0126) | | | | └─Token(Identifier) |contributorPrincipals|
+//@[126:0127) | | ├─Token(Colon) |:|
+//@[128:0320) | | ├─ObjectSyntax
+//@[128:0129) | | | ├─Token(LeftBrace) |{|
+//@[129:0131) | | | ├─Token(NewLine) |\r\n|
+  name: guid('contributor', contributor)
+//@[002:0040) | | | ├─ObjectPropertySyntax
+//@[002:0006) | | | | ├─IdentifierSyntax
+//@[002:0006) | | | | | └─Token(Identifier) |name|
+//@[006:0007) | | | | ├─Token(Colon) |:|
+//@[008:0040) | | | | └─FunctionCallSyntax
+//@[008:0012) | | | | | ├─IdentifierSyntax
+//@[008:0012) | | | | | | └─Token(Identifier) |guid|
+//@[012:0013) | | | | | ├─Token(LeftParen) |(|
+//@[013:0026) | | | | | ├─FunctionArgumentSyntax
+//@[013:0026) | | | | | | └─StringSyntax
+//@[013:0026) | | | | | | | └─Token(StringComplete) |'contributor'|
+//@[026:0027) | | | | | ├─Token(Comma) |,|
+//@[028:0039) | | | | | ├─FunctionArgumentSyntax
+//@[028:0039) | | | | | | └─VariableAccessSyntax
+//@[028:0039) | | | | | | | └─IdentifierSyntax
+//@[028:0039) | | | | | | | | └─Token(Identifier) |contributor|
+//@[039:0040) | | | | | └─Token(RightParen) |)|
+//@[040:0042) | | | ├─Token(NewLine) |\r\n|
+  properties: {
+//@[002:0112) | | | ├─ObjectPropertySyntax
+//@[002:0012) | | | | ├─IdentifierSyntax
+//@[002:0012) | | | | | └─Token(Identifier) |properties|
+//@[012:0013) | | | | ├─Token(Colon) |:|
+//@[014:0112) | | | | └─ObjectSyntax
+//@[014:0015) | | | | | ├─Token(LeftBrace) |{|
+//@[015:0017) | | | | | ├─Token(NewLine) |\r\n|
+    principalId: contributor
+//@[004:0028) | | | | | ├─ObjectPropertySyntax
+//@[004:0015) | | | | | | ├─IdentifierSyntax
+//@[004:0015) | | | | | | | └─Token(Identifier) |principalId|
+//@[015:0016) | | | | | | ├─Token(Colon) |:|
+//@[017:0028) | | | | | | └─VariableAccessSyntax
+//@[017:0028) | | | | | | | └─IdentifierSyntax
+//@[017:0028) | | | | | | | | └─Token(Identifier) |contributor|
+//@[028:0030) | | | | | ├─Token(NewLine) |\r\n|
+    roleDefinitionId: 'b24988ac-6180-42a0-ab88-20f7382dd24c'
+//@[004:0060) | | | | | ├─ObjectPropertySyntax
+//@[004:0020) | | | | | | ├─IdentifierSyntax
+//@[004:0020) | | | | | | | └─Token(Identifier) |roleDefinitionId|
+//@[020:0021) | | | | | | ├─Token(Colon) |:|
+//@[022:0060) | | | | | | └─StringSyntax
+//@[022:0060) | | | | | | | └─Token(StringComplete) |'b24988ac-6180-42a0-ab88-20f7382dd24c'|
+//@[060:0062) | | | | | ├─Token(NewLine) |\r\n|
+  }
+//@[002:0003) | | | | | └─Token(RightBrace) |}|
+//@[003:0005) | | | ├─Token(NewLine) |\r\n|
+  dependsOn: [
+//@[002:0030) | | | ├─ObjectPropertySyntax
+//@[002:0011) | | | | ├─IdentifierSyntax
+//@[002:0011) | | | | | └─Token(Identifier) |dependsOn|
+//@[011:0012) | | | | ├─Token(Colon) |:|
+//@[013:0030) | | | | └─ArraySyntax
+//@[013:0014) | | | | | ├─Token(LeftSquare) |[|
+//@[014:0016) | | | | | ├─Token(NewLine) |\r\n|
+    owner
+//@[004:0009) | | | | | ├─ArrayItemSyntax
+//@[004:0009) | | | | | | └─VariableAccessSyntax
+//@[004:0009) | | | | | | | └─IdentifierSyntax
+//@[004:0009) | | | | | | | | └─Token(Identifier) |owner|
+//@[009:0011) | | | | | ├─Token(NewLine) |\r\n|
+  ]
+//@[002:0003) | | | | | └─Token(RightSquare) |]|
+//@[003:0005) | | | ├─Token(NewLine) |\r\n|
+}]
+//@[000:0001) | | | └─Token(RightBrace) |}|
+//@[001:0002) | | └─Token(RightSquare) |]|
+//@[002:0006) ├─Token(NewLine) |\r\n\r\n|
+
+resource readers 'Microsoft.Authorization/roleAssignments@2020-04-01-preview' = [for reader in readerPrincipals: {
+//@[000:0312) ├─ResourceDeclarationSyntax
+//@[000:0008) | ├─Token(Identifier) |resource|
+//@[009:0016) | ├─IdentifierSyntax
+//@[009:0016) | | └─Token(Identifier) |readers|
+//@[017:0077) | ├─StringSyntax
+//@[017:0077) | | └─Token(StringComplete) |'Microsoft.Authorization/roleAssignments@2020-04-01-preview'|
+//@[078:0079) | ├─Token(Assignment) |=|
+//@[080:0312) | └─ForSyntax
+//@[080:0081) | | ├─Token(LeftSquare) |[|
+//@[081:0084) | | ├─Token(Identifier) |for|
+//@[085:0091) | | ├─LocalVariableSyntax
+//@[085:0091) | | | └─IdentifierSyntax
+//@[085:0091) | | | | └─Token(Identifier) |reader|
+//@[092:0094) | | ├─Token(Identifier) |in|
+//@[095:0111) | | ├─VariableAccessSyntax
+//@[095:0111) | | | └─IdentifierSyntax
+//@[095:0111) | | | | └─Token(Identifier) |readerPrincipals|
+//@[111:0112) | | ├─Token(Colon) |:|
+//@[113:0311) | | ├─ObjectSyntax
+//@[113:0114) | | | ├─Token(LeftBrace) |{|
+//@[114:0116) | | | ├─Token(NewLine) |\r\n|
+  name: guid('reader', reader)
+//@[002:0030) | | | ├─ObjectPropertySyntax
+//@[002:0006) | | | | ├─IdentifierSyntax
+//@[002:0006) | | | | | └─Token(Identifier) |name|
+//@[006:0007) | | | | ├─Token(Colon) |:|
+//@[008:0030) | | | | └─FunctionCallSyntax
+//@[008:0012) | | | | | ├─IdentifierSyntax
+//@[008:0012) | | | | | | └─Token(Identifier) |guid|
+//@[012:0013) | | | | | ├─Token(LeftParen) |(|
+//@[013:0021) | | | | | ├─FunctionArgumentSyntax
+//@[013:0021) | | | | | | └─StringSyntax
+//@[013:0021) | | | | | | | └─Token(StringComplete) |'reader'|
+//@[021:0022) | | | | | ├─Token(Comma) |,|
+//@[023:0029) | | | | | ├─FunctionArgumentSyntax
+//@[023:0029) | | | | | | └─VariableAccessSyntax
+//@[023:0029) | | | | | | | └─IdentifierSyntax
+//@[023:0029) | | | | | | | | └─Token(Identifier) |reader|
+//@[029:0030) | | | | | └─Token(RightParen) |)|
+//@[030:0032) | | | ├─Token(NewLine) |\r\n|
+  properties: {
+//@[002:0107) | | | ├─ObjectPropertySyntax
+//@[002:0012) | | | | ├─IdentifierSyntax
+//@[002:0012) | | | | | └─Token(Identifier) |properties|
+//@[012:0013) | | | | ├─Token(Colon) |:|
+//@[014:0107) | | | | └─ObjectSyntax
+//@[014:0015) | | | | | ├─Token(LeftBrace) |{|
+//@[015:0017) | | | | | ├─Token(NewLine) |\r\n|
+    principalId: reader
+//@[004:0023) | | | | | ├─ObjectPropertySyntax
+//@[004:0015) | | | | | | ├─IdentifierSyntax
+//@[004:0015) | | | | | | | └─Token(Identifier) |principalId|
+//@[015:0016) | | | | | | ├─Token(Colon) |:|
+//@[017:0023) | | | | | | └─VariableAccessSyntax
+//@[017:0023) | | | | | | | └─IdentifierSyntax
+//@[017:0023) | | | | | | | | └─Token(Identifier) |reader|
+//@[023:0025) | | | | | ├─Token(NewLine) |\r\n|
+    roleDefinitionId: 'b24988ac-6180-42a0-ab88-20f7382dd24c'
+//@[004:0060) | | | | | ├─ObjectPropertySyntax
+//@[004:0020) | | | | | | ├─IdentifierSyntax
+//@[004:0020) | | | | | | | └─Token(Identifier) |roleDefinitionId|
+//@[020:0021) | | | | | | ├─Token(Colon) |:|
+//@[022:0060) | | | | | | └─StringSyntax
+//@[022:0060) | | | | | | | └─Token(StringComplete) |'b24988ac-6180-42a0-ab88-20f7382dd24c'|
+//@[060:0062) | | | | | ├─Token(NewLine) |\r\n|
+  }
+//@[002:0003) | | | | | └─Token(RightBrace) |}|
+//@[003:0005) | | | ├─Token(NewLine) |\r\n|
+  dependsOn: [
+//@[002:0051) | | | ├─ObjectPropertySyntax
+//@[002:0011) | | | | ├─IdentifierSyntax
+//@[002:0011) | | | | | └─Token(Identifier) |dependsOn|
+//@[011:0012) | | | | ├─Token(Colon) |:|
+//@[013:0051) | | | | └─ArraySyntax
+//@[013:0014) | | | | | ├─Token(LeftSquare) |[|
+//@[014:0016) | | | | | ├─Token(NewLine) |\r\n|
+    owner
+//@[004:0009) | | | | | ├─ArrayItemSyntax
+//@[004:0009) | | | | | | └─VariableAccessSyntax
+//@[004:0009) | | | | | | | └─IdentifierSyntax
+//@[004:0009) | | | | | | | | └─Token(Identifier) |owner|
+//@[009:0011) | | | | | ├─Token(NewLine) |\r\n|
+    contributors[0]
+//@[004:0019) | | | | | ├─ArrayItemSyntax
+//@[004:0019) | | | | | | └─ArrayAccessSyntax
+//@[004:0016) | | | | | | | ├─VariableAccessSyntax
+//@[004:0016) | | | | | | | | └─IdentifierSyntax
+//@[004:0016) | | | | | | | | | └─Token(Identifier) |contributors|
+//@[016:0017) | | | | | | | ├─Token(LeftSquare) |[|
+//@[017:0018) | | | | | | | ├─IntegerLiteralSyntax
+//@[017:0018) | | | | | | | | └─Token(Integer) |0|
+//@[018:0019) | | | | | | | └─Token(RightSquare) |]|
+//@[019:0021) | | | | | ├─Token(NewLine) |\r\n|
+  ]
+//@[002:0003) | | | | | └─Token(RightSquare) |]|
+//@[003:0005) | | | ├─Token(NewLine) |\r\n|
+}]
+//@[000:0001) | | | └─Token(RightBrace) |}|
+//@[001:0002) | | └─Token(RightSquare) |]|
+//@[002:0004) ├─Token(NewLine) |\r\n|
+
+//@[000:0000) └─Token(EndOfFile) ||