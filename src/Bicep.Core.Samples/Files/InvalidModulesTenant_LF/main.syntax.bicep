targetScope = 'tenant'
//@[00:1613) ProgramSyntax
//@[00:0022) ├─TargetScopeSyntax
//@[00:0011) | ├─Token(Identifier) |targetScope|
//@[12:0013) | ├─Token(Assignment) |=|
//@[14:0022) | └─StringSyntax
//@[14:0022) |   └─Token(StringComplete) |'tenant'|
//@[22:0024) ├─Token(NewLine) |\n\n|

module tenantModuleDuplicateName1 'modules/tenant.bicep' = {
//@[00:0116) ├─ModuleDeclarationSyntax
//@[00:0006) | ├─Token(Identifier) |module|
//@[07:0033) | ├─IdentifierSyntax
//@[07:0033) | | └─Token(Identifier) |tenantModuleDuplicateName1|
//@[34:0056) | ├─StringSyntax
//@[34:0056) | | └─Token(StringComplete) |'modules/tenant.bicep'|
//@[57:0058) | ├─Token(Assignment) |=|
//@[59:0116) | └─ObjectSyntax
//@[59:0060) |   ├─Token(LeftBrace) |{|
//@[60:0061) |   ├─Token(NewLine) |\n|
  name: 'tenantModuleDuplicateName'
//@[02:0035) |   ├─ObjectPropertySyntax
//@[02:0006) |   | ├─IdentifierSyntax
//@[02:0006) |   | | └─Token(Identifier) |name|
//@[06:0007) |   | ├─Token(Colon) |:|
//@[08:0035) |   | └─StringSyntax
//@[08:0035) |   |   └─Token(StringComplete) |'tenantModuleDuplicateName'|
//@[35:0036) |   ├─Token(NewLine) |\n|
  scope: tenant()
//@[02:0017) |   ├─ObjectPropertySyntax
//@[02:0007) |   | ├─IdentifierSyntax
//@[02:0007) |   | | └─Token(Identifier) |scope|
//@[07:0008) |   | ├─Token(Colon) |:|
//@[09:0017) |   | └─FunctionCallSyntax
//@[09:0015) |   |   ├─IdentifierSyntax
//@[09:0015) |   |   | └─Token(Identifier) |tenant|
//@[15:0016) |   |   ├─Token(LeftParen) |(|
//@[16:0017) |   |   └─Token(RightParen) |)|
//@[17:0018) |   ├─Token(NewLine) |\n|
}
//@[00:0001) |   └─Token(RightBrace) |}|
//@[01:0003) ├─Token(NewLine) |\n\n|

module tenantModuleDuplicateName2 'modules/tenant.bicep' = {
//@[00:0116) ├─ModuleDeclarationSyntax
//@[00:0006) | ├─Token(Identifier) |module|
//@[07:0033) | ├─IdentifierSyntax
//@[07:0033) | | └─Token(Identifier) |tenantModuleDuplicateName2|
//@[34:0056) | ├─StringSyntax
//@[34:0056) | | └─Token(StringComplete) |'modules/tenant.bicep'|
//@[57:0058) | ├─Token(Assignment) |=|
//@[59:0116) | └─ObjectSyntax
//@[59:0060) |   ├─Token(LeftBrace) |{|
//@[60:0061) |   ├─Token(NewLine) |\n|
  name: 'tenantModuleDuplicateName'
//@[02:0035) |   ├─ObjectPropertySyntax
//@[02:0006) |   | ├─IdentifierSyntax
//@[02:0006) |   | | └─Token(Identifier) |name|
//@[06:0007) |   | ├─Token(Colon) |:|
//@[08:0035) |   | └─StringSyntax
//@[08:0035) |   |   └─Token(StringComplete) |'tenantModuleDuplicateName'|
//@[35:0036) |   ├─Token(NewLine) |\n|
  scope: tenant()
//@[02:0017) |   ├─ObjectPropertySyntax
//@[02:0007) |   | ├─IdentifierSyntax
//@[02:0007) |   | | └─Token(Identifier) |scope|
//@[07:0008) |   | ├─Token(Colon) |:|
//@[09:0017) |   | └─FunctionCallSyntax
//@[09:0015) |   |   ├─IdentifierSyntax
//@[09:0015) |   |   | └─Token(Identifier) |tenant|
//@[15:0016) |   |   ├─Token(LeftParen) |(|
//@[16:0017) |   |   └─Token(RightParen) |)|
//@[17:0018) |   ├─Token(NewLine) |\n|
}
//@[00:0001) |   └─Token(RightBrace) |}|
//@[01:0003) ├─Token(NewLine) |\n\n|

module tenantModuleDuplicateName3 'modules/tenant.bicep' = {
//@[00:0098) ├─ModuleDeclarationSyntax
//@[00:0006) | ├─Token(Identifier) |module|
//@[07:0033) | ├─IdentifierSyntax
//@[07:0033) | | └─Token(Identifier) |tenantModuleDuplicateName3|
//@[34:0056) | ├─StringSyntax
//@[34:0056) | | └─Token(StringComplete) |'modules/tenant.bicep'|
//@[57:0058) | ├─Token(Assignment) |=|
//@[59:0098) | └─ObjectSyntax
//@[59:0060) |   ├─Token(LeftBrace) |{|
//@[60:0061) |   ├─Token(NewLine) |\n|
  name: 'tenantModuleDuplicateName'
//@[02:0035) |   ├─ObjectPropertySyntax
//@[02:0006) |   | ├─IdentifierSyntax
//@[02:0006) |   | | └─Token(Identifier) |name|
//@[06:0007) |   | ├─Token(Colon) |:|
//@[08:0035) |   | └─StringSyntax
//@[08:0035) |   |   └─Token(StringComplete) |'tenantModuleDuplicateName'|
//@[35:0036) |   ├─Token(NewLine) |\n|
}
//@[00:0001) |   └─Token(RightBrace) |}|
//@[01:0003) ├─Token(NewLine) |\n\n|

module managementGroupModuleDuplicateName1 'modules/managementGroup.bicep' = {
//@[00:0156) ├─ModuleDeclarationSyntax
//@[00:0006) | ├─Token(Identifier) |module|
//@[07:0042) | ├─IdentifierSyntax
//@[07:0042) | | └─Token(Identifier) |managementGroupModuleDuplicateName1|
//@[43:0074) | ├─StringSyntax
//@[43:0074) | | └─Token(StringComplete) |'modules/managementGroup.bicep'|
//@[75:0076) | ├─Token(Assignment) |=|
//@[77:0156) | └─ObjectSyntax
//@[77:0078) |   ├─Token(LeftBrace) |{|
//@[78:0079) |   ├─Token(NewLine) |\n|
  name: 'managementGroupModuleDuplicateName'
//@[02:0044) |   ├─ObjectPropertySyntax
//@[02:0006) |   | ├─IdentifierSyntax
//@[02:0006) |   | | └─Token(Identifier) |name|
//@[06:0007) |   | ├─Token(Colon) |:|
//@[08:0044) |   | └─StringSyntax
//@[08:0044) |   |   └─Token(StringComplete) |'managementGroupModuleDuplicateName'|
//@[44:0045) |   ├─Token(NewLine) |\n|
  scope: managementGroup('MG')
//@[02:0030) |   ├─ObjectPropertySyntax
//@[02:0007) |   | ├─IdentifierSyntax
//@[02:0007) |   | | └─Token(Identifier) |scope|
//@[07:0008) |   | ├─Token(Colon) |:|
//@[09:0030) |   | └─FunctionCallSyntax
//@[09:0024) |   |   ├─IdentifierSyntax
//@[09:0024) |   |   | └─Token(Identifier) |managementGroup|
//@[24:0025) |   |   ├─Token(LeftParen) |(|
//@[25:0029) |   |   ├─FunctionArgumentSyntax
//@[25:0029) |   |   | └─StringSyntax
//@[25:0029) |   |   |   └─Token(StringComplete) |'MG'|
//@[29:0030) |   |   └─Token(RightParen) |)|
//@[30:0031) |   ├─Token(NewLine) |\n|
}
//@[00:0001) |   └─Token(RightBrace) |}|
//@[01:0003) ├─Token(NewLine) |\n\n|

module managementGroupModuleDuplicateName2 'modules/managementGroup.bicep' = {
//@[00:0156) ├─ModuleDeclarationSyntax
//@[00:0006) | ├─Token(Identifier) |module|
//@[07:0042) | ├─IdentifierSyntax
//@[07:0042) | | └─Token(Identifier) |managementGroupModuleDuplicateName2|
//@[43:0074) | ├─StringSyntax
//@[43:0074) | | └─Token(StringComplete) |'modules/managementGroup.bicep'|
//@[75:0076) | ├─Token(Assignment) |=|
//@[77:0156) | └─ObjectSyntax
//@[77:0078) |   ├─Token(LeftBrace) |{|
//@[78:0079) |   ├─Token(NewLine) |\n|
  name: 'managementGroupModuleDuplicateName'
//@[02:0044) |   ├─ObjectPropertySyntax
//@[02:0006) |   | ├─IdentifierSyntax
//@[02:0006) |   | | └─Token(Identifier) |name|
//@[06:0007) |   | ├─Token(Colon) |:|
//@[08:0044) |   | └─StringSyntax
//@[08:0044) |   |   └─Token(StringComplete) |'managementGroupModuleDuplicateName'|
//@[44:0045) |   ├─Token(NewLine) |\n|
  scope: managementGroup('MG')
//@[02:0030) |   ├─ObjectPropertySyntax
//@[02:0007) |   | ├─IdentifierSyntax
//@[02:0007) |   | | └─Token(Identifier) |scope|
//@[07:0008) |   | ├─Token(Colon) |:|
//@[09:0030) |   | └─FunctionCallSyntax
//@[09:0024) |   |   ├─IdentifierSyntax
//@[09:0024) |   |   | └─Token(Identifier) |managementGroup|
//@[24:0025) |   |   ├─Token(LeftParen) |(|
//@[25:0029) |   |   ├─FunctionArgumentSyntax
//@[25:0029) |   |   | └─StringSyntax
//@[25:0029) |   |   |   └─Token(StringComplete) |'MG'|
//@[29:0030) |   |   └─Token(RightParen) |)|
//@[30:0031) |   ├─Token(NewLine) |\n|
}
//@[00:0001) |   └─Token(RightBrace) |}|
//@[01:0003) ├─Token(NewLine) |\n\n|

module subscriptionModuleDuplicateName1 'modules/subscription.bicep' = {
//@[00:0178) ├─ModuleDeclarationSyntax
//@[00:0006) | ├─Token(Identifier) |module|
//@[07:0039) | ├─IdentifierSyntax
//@[07:0039) | | └─Token(Identifier) |subscriptionModuleDuplicateName1|
//@[40:0068) | ├─StringSyntax
//@[40:0068) | | └─Token(StringComplete) |'modules/subscription.bicep'|
//@[69:0070) | ├─Token(Assignment) |=|
//@[71:0178) | └─ObjectSyntax
//@[71:0072) |   ├─Token(LeftBrace) |{|
//@[72:0073) |   ├─Token(NewLine) |\n|
  name: 'subscriptionModuleDuplicateName'
//@[02:0041) |   ├─ObjectPropertySyntax
//@[02:0006) |   | ├─IdentifierSyntax
//@[02:0006) |   | | └─Token(Identifier) |name|
//@[06:0007) |   | ├─Token(Colon) |:|
//@[08:0041) |   | └─StringSyntax
//@[08:0041) |   |   └─Token(StringComplete) |'subscriptionModuleDuplicateName'|
//@[41:0042) |   ├─Token(NewLine) |\n|
  scope: subscription('1ad827ac-2669-4c2f-9970-282b93c3c550')
//@[02:0061) |   ├─ObjectPropertySyntax
//@[02:0007) |   | ├─IdentifierSyntax
//@[02:0007) |   | | └─Token(Identifier) |scope|
//@[07:0008) |   | ├─Token(Colon) |:|
//@[09:0061) |   | └─FunctionCallSyntax
//@[09:0021) |   |   ├─IdentifierSyntax
//@[09:0021) |   |   | └─Token(Identifier) |subscription|
//@[21:0022) |   |   ├─Token(LeftParen) |(|
//@[22:0060) |   |   ├─FunctionArgumentSyntax
//@[22:0060) |   |   | └─StringSyntax
//@[22:0060) |   |   |   └─Token(StringComplete) |'1ad827ac-2669-4c2f-9970-282b93c3c550'|
//@[60:0061) |   |   └─Token(RightParen) |)|
//@[61:0062) |   ├─Token(NewLine) |\n|
}
//@[00:0001) |   └─Token(RightBrace) |}|
//@[01:0003) ├─Token(NewLine) |\n\n|

module subscriptionModuleDuplicateName2 'modules/subscription.bicep' = {
//@[00:0178) ├─ModuleDeclarationSyntax
//@[00:0006) | ├─Token(Identifier) |module|
//@[07:0039) | ├─IdentifierSyntax
//@[07:0039) | | └─Token(Identifier) |subscriptionModuleDuplicateName2|
//@[40:0068) | ├─StringSyntax
//@[40:0068) | | └─Token(StringComplete) |'modules/subscription.bicep'|
//@[69:0070) | ├─Token(Assignment) |=|
//@[71:0178) | └─ObjectSyntax
//@[71:0072) |   ├─Token(LeftBrace) |{|
//@[72:0073) |   ├─Token(NewLine) |\n|
  name: 'subscriptionModuleDuplicateName'
//@[02:0041) |   ├─ObjectPropertySyntax
//@[02:0006) |   | ├─IdentifierSyntax
//@[02:0006) |   | | └─Token(Identifier) |name|
//@[06:0007) |   | ├─Token(Colon) |:|
//@[08:0041) |   | └─StringSyntax
//@[08:0041) |   |   └─Token(StringComplete) |'subscriptionModuleDuplicateName'|
//@[41:0042) |   ├─Token(NewLine) |\n|
  scope: subscription('1ad827ac-2669-4c2f-9970-282b93c3c550')
//@[02:0061) |   ├─ObjectPropertySyntax
//@[02:0007) |   | ├─IdentifierSyntax
//@[02:0007) |   | | └─Token(Identifier) |scope|
//@[07:0008) |   | ├─Token(Colon) |:|
//@[09:0061) |   | └─FunctionCallSyntax
//@[09:0021) |   |   ├─IdentifierSyntax
//@[09:0021) |   |   | └─Token(Identifier) |subscription|
//@[21:0022) |   |   ├─Token(LeftParen) |(|
//@[22:0060) |   |   ├─FunctionArgumentSyntax
//@[22:0060) |   |   | └─StringSyntax
//@[22:0060) |   |   |   └─Token(StringComplete) |'1ad827ac-2669-4c2f-9970-282b93c3c550'|
//@[60:0061) |   |   └─Token(RightParen) |)|
//@[61:0062) |   ├─Token(NewLine) |\n|
}
//@[00:0001) |   └─Token(RightBrace) |}|
//@[01:0003) ├─Token(NewLine) |\n\n|

module managementGroupModules 'modules/managementGroup.bicep' = [for (mg, i) in []: {
//@[00:0137) ├─ModuleDeclarationSyntax
//@[00:0006) | ├─Token(Identifier) |module|
//@[07:0029) | ├─IdentifierSyntax
//@[07:0029) | | └─Token(Identifier) |managementGroupModules|
//@[30:0061) | ├─StringSyntax
//@[30:0061) | | └─Token(StringComplete) |'modules/managementGroup.bicep'|
//@[62:0063) | ├─Token(Assignment) |=|
//@[64:0137) | └─ForSyntax
<<<<<<< HEAD
//@[64:0065) | | ├─Token(LeftSquare) |[|
//@[65:0068) | | ├─Token(Identifier) |for|
//@[69:0076) | | ├─VariableBlockSyntax
//@[69:0070) | | | ├─Token(LeftParen) |(|
//@[70:0072) | | | ├─LocalVariableSyntax
//@[70:0072) | | | | └─IdentifierSyntax
//@[70:0072) | | | | | └─Token(Identifier) |mg|
//@[72:0073) | | | ├─Token(Comma) |,|
//@[74:0075) | | | ├─LocalVariableSyntax
//@[74:0075) | | | | └─IdentifierSyntax
//@[74:0075) | | | | | └─Token(Identifier) |i|
//@[75:0076) | | | └─Token(RightParen) |)|
//@[77:0079) | | ├─Token(Identifier) |in|
//@[80:0082) | | ├─ArraySyntax
//@[80:0081) | | | ├─Token(LeftSquare) |[|
//@[81:0082) | | | └─Token(RightSquare) |]|
//@[82:0083) | | ├─Token(Colon) |:|
//@[84:0136) | | ├─ObjectSyntax
//@[84:0085) | | | ├─Token(LeftBrace) |{|
//@[85:0086) | | | ├─Token(NewLine) |\n|
=======
//@[64:0065) |   ├─Token(LeftSquare) |[|
//@[65:0068) |   ├─Token(Identifier) |for|
//@[69:0076) |   ├─ForVariableBlockSyntax
//@[69:0070) |   | ├─Token(LeftParen) |(|
//@[70:0072) |   | ├─LocalVariableSyntax
//@[70:0072) |   | | └─IdentifierSyntax
//@[70:0072) |   | |   └─Token(Identifier) |mg|
//@[72:0073) |   | ├─Token(Comma) |,|
//@[74:0075) |   | ├─LocalVariableSyntax
//@[74:0075) |   | | └─IdentifierSyntax
//@[74:0075) |   | |   └─Token(Identifier) |i|
//@[75:0076) |   | └─Token(RightParen) |)|
//@[77:0079) |   ├─Token(Identifier) |in|
//@[80:0082) |   ├─ArraySyntax
//@[80:0081) |   | ├─Token(LeftSquare) |[|
//@[81:0082) |   | └─Token(RightSquare) |]|
//@[82:0083) |   ├─Token(Colon) |:|
//@[84:0136) |   ├─ObjectSyntax
//@[84:0085) |   | ├─Token(LeftBrace) |{|
//@[85:0086) |   | ├─Token(NewLine) |\n|
>>>>>>> 17ea40ad
  name: 'dep-${mg}'
//@[02:0019) |   | ├─ObjectPropertySyntax
//@[02:0006) |   | | ├─IdentifierSyntax
//@[02:0006) |   | | | └─Token(Identifier) |name|
//@[06:0007) |   | | ├─Token(Colon) |:|
//@[08:0019) |   | | └─StringSyntax
//@[08:0015) |   | |   ├─Token(StringLeftPiece) |'dep-${|
//@[15:0017) |   | |   ├─VariableAccessSyntax
//@[15:0017) |   | |   | └─IdentifierSyntax
//@[15:0017) |   | |   |   └─Token(Identifier) |mg|
//@[17:0019) |   | |   └─Token(StringRightPiece) |}'|
//@[19:0020) |   | ├─Token(NewLine) |\n|
  scope: managementGroup(mg)
//@[02:0028) |   | ├─ObjectPropertySyntax
//@[02:0007) |   | | ├─IdentifierSyntax
//@[02:0007) |   | | | └─Token(Identifier) |scope|
//@[07:0008) |   | | ├─Token(Colon) |:|
//@[09:0028) |   | | └─FunctionCallSyntax
//@[09:0024) |   | |   ├─IdentifierSyntax
//@[09:0024) |   | |   | └─Token(Identifier) |managementGroup|
//@[24:0025) |   | |   ├─Token(LeftParen) |(|
//@[25:0027) |   | |   ├─FunctionArgumentSyntax
//@[25:0027) |   | |   | └─VariableAccessSyntax
//@[25:0027) |   | |   |   └─IdentifierSyntax
//@[25:0027) |   | |   |     └─Token(Identifier) |mg|
//@[27:0028) |   | |   └─Token(RightParen) |)|
//@[28:0029) |   | ├─Token(NewLine) |\n|
}]
//@[00:0001) |   | └─Token(RightBrace) |}|
//@[01:0002) |   └─Token(RightSquare) |]|
//@[02:0004) ├─Token(NewLine) |\n\n|

module cannotUseModuleCollectionAsScope 'modules/managementGroup.bicep' = [for (mg, i) in []: {
//@[00:0150) ├─ModuleDeclarationSyntax
//@[00:0006) | ├─Token(Identifier) |module|
//@[07:0039) | ├─IdentifierSyntax
//@[07:0039) | | └─Token(Identifier) |cannotUseModuleCollectionAsScope|
//@[40:0071) | ├─StringSyntax
//@[40:0071) | | └─Token(StringComplete) |'modules/managementGroup.bicep'|
//@[72:0073) | ├─Token(Assignment) |=|
//@[74:0150) | └─ForSyntax
<<<<<<< HEAD
//@[74:0075) | | ├─Token(LeftSquare) |[|
//@[75:0078) | | ├─Token(Identifier) |for|
//@[79:0086) | | ├─VariableBlockSyntax
//@[79:0080) | | | ├─Token(LeftParen) |(|
//@[80:0082) | | | ├─LocalVariableSyntax
//@[80:0082) | | | | └─IdentifierSyntax
//@[80:0082) | | | | | └─Token(Identifier) |mg|
//@[82:0083) | | | ├─Token(Comma) |,|
//@[84:0085) | | | ├─LocalVariableSyntax
//@[84:0085) | | | | └─IdentifierSyntax
//@[84:0085) | | | | | └─Token(Identifier) |i|
//@[85:0086) | | | └─Token(RightParen) |)|
//@[87:0089) | | ├─Token(Identifier) |in|
//@[90:0092) | | ├─ArraySyntax
//@[90:0091) | | | ├─Token(LeftSquare) |[|
//@[91:0092) | | | └─Token(RightSquare) |]|
//@[92:0093) | | ├─Token(Colon) |:|
//@[94:0149) | | ├─ObjectSyntax
//@[94:0095) | | | ├─Token(LeftBrace) |{|
//@[95:0096) | | | ├─Token(NewLine) |\n|
=======
//@[74:0075) |   ├─Token(LeftSquare) |[|
//@[75:0078) |   ├─Token(Identifier) |for|
//@[79:0086) |   ├─ForVariableBlockSyntax
//@[79:0080) |   | ├─Token(LeftParen) |(|
//@[80:0082) |   | ├─LocalVariableSyntax
//@[80:0082) |   | | └─IdentifierSyntax
//@[80:0082) |   | |   └─Token(Identifier) |mg|
//@[82:0083) |   | ├─Token(Comma) |,|
//@[84:0085) |   | ├─LocalVariableSyntax
//@[84:0085) |   | | └─IdentifierSyntax
//@[84:0085) |   | |   └─Token(Identifier) |i|
//@[85:0086) |   | └─Token(RightParen) |)|
//@[87:0089) |   ├─Token(Identifier) |in|
//@[90:0092) |   ├─ArraySyntax
//@[90:0091) |   | ├─Token(LeftSquare) |[|
//@[91:0092) |   | └─Token(RightSquare) |]|
//@[92:0093) |   ├─Token(Colon) |:|
//@[94:0149) |   ├─ObjectSyntax
//@[94:0095) |   | ├─Token(LeftBrace) |{|
//@[95:0096) |   | ├─Token(NewLine) |\n|
>>>>>>> 17ea40ad
  name: 'dep-${mg}'
//@[02:0019) |   | ├─ObjectPropertySyntax
//@[02:0006) |   | | ├─IdentifierSyntax
//@[02:0006) |   | | | └─Token(Identifier) |name|
//@[06:0007) |   | | ├─Token(Colon) |:|
//@[08:0019) |   | | └─StringSyntax
//@[08:0015) |   | |   ├─Token(StringLeftPiece) |'dep-${|
//@[15:0017) |   | |   ├─VariableAccessSyntax
//@[15:0017) |   | |   | └─IdentifierSyntax
//@[15:0017) |   | |   |   └─Token(Identifier) |mg|
//@[17:0019) |   | |   └─Token(StringRightPiece) |}'|
//@[19:0020) |   | ├─Token(NewLine) |\n|
  scope: managementGroupModules
//@[02:0031) |   | ├─ObjectPropertySyntax
//@[02:0007) |   | | ├─IdentifierSyntax
//@[02:0007) |   | | | └─Token(Identifier) |scope|
//@[07:0008) |   | | ├─Token(Colon) |:|
//@[09:0031) |   | | └─VariableAccessSyntax
//@[09:0031) |   | |   └─IdentifierSyntax
//@[09:0031) |   | |     └─Token(Identifier) |managementGroupModules|
//@[31:0032) |   | ├─Token(NewLine) |\n|
}]
//@[00:0001) |   | └─Token(RightBrace) |}|
//@[01:0002) |   └─Token(RightSquare) |]|
//@[02:0004) ├─Token(NewLine) |\n\n|

module cannotUseSingleModuleAsScope 'modules/managementGroup.bicep' = [for (mg, i) in []: {
//@[00:0149) ├─ModuleDeclarationSyntax
//@[00:0006) | ├─Token(Identifier) |module|
//@[07:0035) | ├─IdentifierSyntax
//@[07:0035) | | └─Token(Identifier) |cannotUseSingleModuleAsScope|
//@[36:0067) | ├─StringSyntax
//@[36:0067) | | └─Token(StringComplete) |'modules/managementGroup.bicep'|
//@[68:0069) | ├─Token(Assignment) |=|
//@[70:0149) | └─ForSyntax
<<<<<<< HEAD
//@[70:0071) | | ├─Token(LeftSquare) |[|
//@[71:0074) | | ├─Token(Identifier) |for|
//@[75:0082) | | ├─VariableBlockSyntax
//@[75:0076) | | | ├─Token(LeftParen) |(|
//@[76:0078) | | | ├─LocalVariableSyntax
//@[76:0078) | | | | └─IdentifierSyntax
//@[76:0078) | | | | | └─Token(Identifier) |mg|
//@[78:0079) | | | ├─Token(Comma) |,|
//@[80:0081) | | | ├─LocalVariableSyntax
//@[80:0081) | | | | └─IdentifierSyntax
//@[80:0081) | | | | | └─Token(Identifier) |i|
//@[81:0082) | | | └─Token(RightParen) |)|
//@[83:0085) | | ├─Token(Identifier) |in|
//@[86:0088) | | ├─ArraySyntax
//@[86:0087) | | | ├─Token(LeftSquare) |[|
//@[87:0088) | | | └─Token(RightSquare) |]|
//@[88:0089) | | ├─Token(Colon) |:|
//@[90:0148) | | ├─ObjectSyntax
//@[90:0091) | | | ├─Token(LeftBrace) |{|
//@[91:0092) | | | ├─Token(NewLine) |\n|
=======
//@[70:0071) |   ├─Token(LeftSquare) |[|
//@[71:0074) |   ├─Token(Identifier) |for|
//@[75:0082) |   ├─ForVariableBlockSyntax
//@[75:0076) |   | ├─Token(LeftParen) |(|
//@[76:0078) |   | ├─LocalVariableSyntax
//@[76:0078) |   | | └─IdentifierSyntax
//@[76:0078) |   | |   └─Token(Identifier) |mg|
//@[78:0079) |   | ├─Token(Comma) |,|
//@[80:0081) |   | ├─LocalVariableSyntax
//@[80:0081) |   | | └─IdentifierSyntax
//@[80:0081) |   | |   └─Token(Identifier) |i|
//@[81:0082) |   | └─Token(RightParen) |)|
//@[83:0085) |   ├─Token(Identifier) |in|
//@[86:0088) |   ├─ArraySyntax
//@[86:0087) |   | ├─Token(LeftSquare) |[|
//@[87:0088) |   | └─Token(RightSquare) |]|
//@[88:0089) |   ├─Token(Colon) |:|
//@[90:0148) |   ├─ObjectSyntax
//@[90:0091) |   | ├─Token(LeftBrace) |{|
//@[91:0092) |   | ├─Token(NewLine) |\n|
>>>>>>> 17ea40ad
  name: 'dep-${mg}'
//@[02:0019) |   | ├─ObjectPropertySyntax
//@[02:0006) |   | | ├─IdentifierSyntax
//@[02:0006) |   | | | └─Token(Identifier) |name|
//@[06:0007) |   | | ├─Token(Colon) |:|
//@[08:0019) |   | | └─StringSyntax
//@[08:0015) |   | |   ├─Token(StringLeftPiece) |'dep-${|
//@[15:0017) |   | |   ├─VariableAccessSyntax
//@[15:0017) |   | |   | └─IdentifierSyntax
//@[15:0017) |   | |   |   └─Token(Identifier) |mg|
//@[17:0019) |   | |   └─Token(StringRightPiece) |}'|
//@[19:0020) |   | ├─Token(NewLine) |\n|
  scope: managementGroupModules[i]
//@[02:0034) |   | ├─ObjectPropertySyntax
//@[02:0007) |   | | ├─IdentifierSyntax
//@[02:0007) |   | | | └─Token(Identifier) |scope|
//@[07:0008) |   | | ├─Token(Colon) |:|
//@[09:0034) |   | | └─ArrayAccessSyntax
//@[09:0031) |   | |   ├─VariableAccessSyntax
//@[09:0031) |   | |   | └─IdentifierSyntax
//@[09:0031) |   | |   |   └─Token(Identifier) |managementGroupModules|
//@[31:0032) |   | |   ├─Token(LeftSquare) |[|
//@[32:0033) |   | |   ├─VariableAccessSyntax
//@[32:0033) |   | |   | └─IdentifierSyntax
//@[32:0033) |   | |   |   └─Token(Identifier) |i|
//@[33:0034) |   | |   └─Token(RightSquare) |]|
//@[34:0035) |   | ├─Token(NewLine) |\n|
}]
//@[00:0001) |   | └─Token(RightBrace) |}|
//@[01:0002) |   └─Token(RightSquare) |]|
//@[02:0004) ├─Token(NewLine) |\n\n|

module cannotUseSingleModuleAsScope2 'modules/managementGroup.bicep' = {
//@[00:0134) ├─ModuleDeclarationSyntax
//@[00:0006) | ├─Token(Identifier) |module|
//@[07:0036) | ├─IdentifierSyntax
//@[07:0036) | | └─Token(Identifier) |cannotUseSingleModuleAsScope2|
//@[37:0068) | ├─StringSyntax
//@[37:0068) | | └─Token(StringComplete) |'modules/managementGroup.bicep'|
//@[69:0070) | ├─Token(Assignment) |=|
//@[71:0134) | └─ObjectSyntax
//@[71:0072) |   ├─Token(LeftBrace) |{|
//@[72:0073) |   ├─Token(NewLine) |\n|
  name: 'test'
//@[02:0014) |   ├─ObjectPropertySyntax
//@[02:0006) |   | ├─IdentifierSyntax
//@[02:0006) |   | | └─Token(Identifier) |name|
//@[06:0007) |   | ├─Token(Colon) |:|
//@[08:0014) |   | └─StringSyntax
//@[08:0014) |   |   └─Token(StringComplete) |'test'|
//@[14:0015) |   ├─Token(NewLine) |\n|
  scope: managementGroupModuleDuplicateName1
//@[02:0044) |   ├─ObjectPropertySyntax
//@[02:0007) |   | ├─IdentifierSyntax
//@[02:0007) |   | | └─Token(Identifier) |scope|
//@[07:0008) |   | ├─Token(Colon) |:|
//@[09:0044) |   | └─VariableAccessSyntax
//@[09:0044) |   |   └─IdentifierSyntax
//@[09:0044) |   |     └─Token(Identifier) |managementGroupModuleDuplicateName1|
//@[44:0045) |   ├─Token(NewLine) |\n|
}
//@[00:0001) |   └─Token(RightBrace) |}|
//@[01:0002) ├─Token(NewLine) |\n|

//@[00:0000) └─Token(EndOfFile) ||<|MERGE_RESOLUTION|>--- conflicted
+++ resolved
@@ -255,31 +255,9 @@
 //@[30:0061) | | └─Token(StringComplete) |'modules/managementGroup.bicep'|
 //@[62:0063) | ├─Token(Assignment) |=|
 //@[64:0137) | └─ForSyntax
-<<<<<<< HEAD
-//@[64:0065) | | ├─Token(LeftSquare) |[|
-//@[65:0068) | | ├─Token(Identifier) |for|
-//@[69:0076) | | ├─VariableBlockSyntax
-//@[69:0070) | | | ├─Token(LeftParen) |(|
-//@[70:0072) | | | ├─LocalVariableSyntax
-//@[70:0072) | | | | └─IdentifierSyntax
-//@[70:0072) | | | | | └─Token(Identifier) |mg|
-//@[72:0073) | | | ├─Token(Comma) |,|
-//@[74:0075) | | | ├─LocalVariableSyntax
-//@[74:0075) | | | | └─IdentifierSyntax
-//@[74:0075) | | | | | └─Token(Identifier) |i|
-//@[75:0076) | | | └─Token(RightParen) |)|
-//@[77:0079) | | ├─Token(Identifier) |in|
-//@[80:0082) | | ├─ArraySyntax
-//@[80:0081) | | | ├─Token(LeftSquare) |[|
-//@[81:0082) | | | └─Token(RightSquare) |]|
-//@[82:0083) | | ├─Token(Colon) |:|
-//@[84:0136) | | ├─ObjectSyntax
-//@[84:0085) | | | ├─Token(LeftBrace) |{|
-//@[85:0086) | | | ├─Token(NewLine) |\n|
-=======
 //@[64:0065) |   ├─Token(LeftSquare) |[|
 //@[65:0068) |   ├─Token(Identifier) |for|
-//@[69:0076) |   ├─ForVariableBlockSyntax
+//@[69:0076) |   ├─VariableBlockSyntax
 //@[69:0070) |   | ├─Token(LeftParen) |(|
 //@[70:0072) |   | ├─LocalVariableSyntax
 //@[70:0072) |   | | └─IdentifierSyntax
@@ -297,7 +275,6 @@
 //@[84:0136) |   ├─ObjectSyntax
 //@[84:0085) |   | ├─Token(LeftBrace) |{|
 //@[85:0086) |   | ├─Token(NewLine) |\n|
->>>>>>> 17ea40ad
   name: 'dep-${mg}'
 //@[02:0019) |   | ├─ObjectPropertySyntax
 //@[02:0006) |   | | ├─IdentifierSyntax
@@ -339,31 +316,9 @@
 //@[40:0071) | | └─Token(StringComplete) |'modules/managementGroup.bicep'|
 //@[72:0073) | ├─Token(Assignment) |=|
 //@[74:0150) | └─ForSyntax
-<<<<<<< HEAD
-//@[74:0075) | | ├─Token(LeftSquare) |[|
-//@[75:0078) | | ├─Token(Identifier) |for|
-//@[79:0086) | | ├─VariableBlockSyntax
-//@[79:0080) | | | ├─Token(LeftParen) |(|
-//@[80:0082) | | | ├─LocalVariableSyntax
-//@[80:0082) | | | | └─IdentifierSyntax
-//@[80:0082) | | | | | └─Token(Identifier) |mg|
-//@[82:0083) | | | ├─Token(Comma) |,|
-//@[84:0085) | | | ├─LocalVariableSyntax
-//@[84:0085) | | | | └─IdentifierSyntax
-//@[84:0085) | | | | | └─Token(Identifier) |i|
-//@[85:0086) | | | └─Token(RightParen) |)|
-//@[87:0089) | | ├─Token(Identifier) |in|
-//@[90:0092) | | ├─ArraySyntax
-//@[90:0091) | | | ├─Token(LeftSquare) |[|
-//@[91:0092) | | | └─Token(RightSquare) |]|
-//@[92:0093) | | ├─Token(Colon) |:|
-//@[94:0149) | | ├─ObjectSyntax
-//@[94:0095) | | | ├─Token(LeftBrace) |{|
-//@[95:0096) | | | ├─Token(NewLine) |\n|
-=======
 //@[74:0075) |   ├─Token(LeftSquare) |[|
 //@[75:0078) |   ├─Token(Identifier) |for|
-//@[79:0086) |   ├─ForVariableBlockSyntax
+//@[79:0086) |   ├─VariableBlockSyntax
 //@[79:0080) |   | ├─Token(LeftParen) |(|
 //@[80:0082) |   | ├─LocalVariableSyntax
 //@[80:0082) |   | | └─IdentifierSyntax
@@ -381,7 +336,6 @@
 //@[94:0149) |   ├─ObjectSyntax
 //@[94:0095) |   | ├─Token(LeftBrace) |{|
 //@[95:0096) |   | ├─Token(NewLine) |\n|
->>>>>>> 17ea40ad
   name: 'dep-${mg}'
 //@[02:0019) |   | ├─ObjectPropertySyntax
 //@[02:0006) |   | | ├─IdentifierSyntax
@@ -417,31 +371,9 @@
 //@[36:0067) | | └─Token(StringComplete) |'modules/managementGroup.bicep'|
 //@[68:0069) | ├─Token(Assignment) |=|
 //@[70:0149) | └─ForSyntax
-<<<<<<< HEAD
-//@[70:0071) | | ├─Token(LeftSquare) |[|
-//@[71:0074) | | ├─Token(Identifier) |for|
-//@[75:0082) | | ├─VariableBlockSyntax
-//@[75:0076) | | | ├─Token(LeftParen) |(|
-//@[76:0078) | | | ├─LocalVariableSyntax
-//@[76:0078) | | | | └─IdentifierSyntax
-//@[76:0078) | | | | | └─Token(Identifier) |mg|
-//@[78:0079) | | | ├─Token(Comma) |,|
-//@[80:0081) | | | ├─LocalVariableSyntax
-//@[80:0081) | | | | └─IdentifierSyntax
-//@[80:0081) | | | | | └─Token(Identifier) |i|
-//@[81:0082) | | | └─Token(RightParen) |)|
-//@[83:0085) | | ├─Token(Identifier) |in|
-//@[86:0088) | | ├─ArraySyntax
-//@[86:0087) | | | ├─Token(LeftSquare) |[|
-//@[87:0088) | | | └─Token(RightSquare) |]|
-//@[88:0089) | | ├─Token(Colon) |:|
-//@[90:0148) | | ├─ObjectSyntax
-//@[90:0091) | | | ├─Token(LeftBrace) |{|
-//@[91:0092) | | | ├─Token(NewLine) |\n|
-=======
 //@[70:0071) |   ├─Token(LeftSquare) |[|
 //@[71:0074) |   ├─Token(Identifier) |for|
-//@[75:0082) |   ├─ForVariableBlockSyntax
+//@[75:0082) |   ├─VariableBlockSyntax
 //@[75:0076) |   | ├─Token(LeftParen) |(|
 //@[76:0078) |   | ├─LocalVariableSyntax
 //@[76:0078) |   | | └─IdentifierSyntax
@@ -459,7 +391,6 @@
 //@[90:0148) |   ├─ObjectSyntax
 //@[90:0091) |   | ├─Token(LeftBrace) |{|
 //@[91:0092) |   | ├─Token(NewLine) |\n|
->>>>>>> 17ea40ad
   name: 'dep-${mg}'
 //@[02:0019) |   | ├─ObjectPropertySyntax
 //@[02:0006) |   | | ├─IdentifierSyntax
