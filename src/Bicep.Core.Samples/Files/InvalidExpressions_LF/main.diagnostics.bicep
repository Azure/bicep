--- conflicted
+++ resolved
@@ -325,15 +325,14 @@
 
 // missing arguments
 var trailingArgumentComma = format('s',)
-<<<<<<< HEAD
-//@[4:25) [no-unused-vars (Warning)] Variable "trailingArgumentComma" is declared but never used. (CodeDescription: bicep core(https://aka.ms/bicep/linter/no-unused-vars)) |trailingArgumentComma|
+//@[04:25) [no-unused-vars (Warning)] Variable "trailingArgumentComma" is declared but never used. (CodeDescription: bicep core(https://aka.ms/bicep/linter/no-unused-vars)) |trailingArgumentComma|
 //@[39:40) [BCP009 (Error)] Expected a literal value, an array, an object, a parenthesized expression, or a function call at this location. (CodeDescription: none) |)|
 var onlyArgumentComma = concat(,)
-//@[4:21) [no-unused-vars (Warning)] Variable "onlyArgumentComma" is declared but never used. (CodeDescription: bicep core(https://aka.ms/bicep/linter/no-unused-vars)) |onlyArgumentComma|
+//@[04:21) [no-unused-vars (Warning)] Variable "onlyArgumentComma" is declared but never used. (CodeDescription: bicep core(https://aka.ms/bicep/linter/no-unused-vars)) |onlyArgumentComma|
 //@[31:32) [BCP009 (Error)] Expected a literal value, an array, an object, a parenthesized expression, or a function call at this location. (CodeDescription: none) |,|
 //@[32:33) [BCP009 (Error)] Expected a literal value, an array, an object, a parenthesized expression, or a function call at this location. (CodeDescription: none) |)|
 var multipleArgumentCommas = concat(,,,,,)
-//@[4:26) [no-unused-vars (Warning)] Variable "multipleArgumentCommas" is declared but never used. (CodeDescription: bicep core(https://aka.ms/bicep/linter/no-unused-vars)) |multipleArgumentCommas|
+//@[04:26) [no-unused-vars (Warning)] Variable "multipleArgumentCommas" is declared but never used. (CodeDescription: bicep core(https://aka.ms/bicep/linter/no-unused-vars)) |multipleArgumentCommas|
 //@[36:37) [BCP009 (Error)] Expected a literal value, an array, an object, a parenthesized expression, or a function call at this location. (CodeDescription: none) |,|
 //@[37:38) [BCP009 (Error)] Expected a literal value, an array, an object, a parenthesized expression, or a function call at this location. (CodeDescription: none) |,|
 //@[38:39) [BCP009 (Error)] Expected a literal value, an array, an object, a parenthesized expression, or a function call at this location. (CodeDescription: none) |,|
@@ -341,41 +340,15 @@
 //@[40:41) [BCP009 (Error)] Expected a literal value, an array, an object, a parenthesized expression, or a function call at this location. (CodeDescription: none) |,|
 //@[41:42) [BCP009 (Error)] Expected a literal value, an array, an object, a parenthesized expression, or a function call at this location. (CodeDescription: none) |)|
 var emptyArgInBetween = concat(true,,false)
-//@[4:21) [no-unused-vars (Warning)] Variable "emptyArgInBetween" is declared but never used. (CodeDescription: bicep core(https://aka.ms/bicep/linter/no-unused-vars)) |emptyArgInBetween|
+//@[04:21) [no-unused-vars (Warning)] Variable "emptyArgInBetween" is declared but never used. (CodeDescription: bicep core(https://aka.ms/bicep/linter/no-unused-vars)) |emptyArgInBetween|
 //@[36:37) [BCP009 (Error)] Expected a literal value, an array, an object, a parenthesized expression, or a function call at this location. (CodeDescription: none) |,|
 var leadingEmptyArg = concat(,[])
-//@[4:19) [no-unused-vars (Warning)] Variable "leadingEmptyArg" is declared but never used. (CodeDescription: bicep core(https://aka.ms/bicep/linter/no-unused-vars)) |leadingEmptyArg|
+//@[04:19) [no-unused-vars (Warning)] Variable "leadingEmptyArg" is declared but never used. (CodeDescription: bicep core(https://aka.ms/bicep/linter/no-unused-vars)) |leadingEmptyArg|
 //@[29:30) [BCP009 (Error)] Expected a literal value, an array, an object, a parenthesized expression, or a function call at this location. (CodeDescription: none) |,|
 var leadingAndTrailingEmptyArg = concat(,'s',)
-//@[4:30) [no-unused-vars (Warning)] Variable "leadingAndTrailingEmptyArg" is declared but never used. (CodeDescription: bicep core(https://aka.ms/bicep/linter/no-unused-vars)) |leadingAndTrailingEmptyArg|
+//@[04:30) [no-unused-vars (Warning)] Variable "leadingAndTrailingEmptyArg" is declared but never used. (CodeDescription: bicep core(https://aka.ms/bicep/linter/no-unused-vars)) |leadingAndTrailingEmptyArg|
 //@[40:41) [BCP009 (Error)] Expected a literal value, an array, an object, a parenthesized expression, or a function call at this location. (CodeDescription: none) |,|
 //@[45:46) [BCP009 (Error)] Expected a literal value, an array, an object, a parenthesized expression, or a function call at this location. (CodeDescription: none) |)|
-=======
-//@[04:25) [no-unused-vars (Warning)] Variable "trailingArgumentComma" is declared but never used. (CodeDescription: bicep core(https://aka.ms/bicep/linter/no-unused-vars)) |trailingArgumentComma|
-//@[39:39) [BCP009 (Error)] Expected a literal value, an array, an object, a parenthesized expression, or a function call at this location. (CodeDescription: none) ||
-var onlyArgumentComma = concat(,)
-//@[04:21) [no-unused-vars (Warning)] Variable "onlyArgumentComma" is declared but never used. (CodeDescription: bicep core(https://aka.ms/bicep/linter/no-unused-vars)) |onlyArgumentComma|
-//@[31:31) [BCP009 (Error)] Expected a literal value, an array, an object, a parenthesized expression, or a function call at this location. (CodeDescription: none) ||
-//@[32:32) [BCP009 (Error)] Expected a literal value, an array, an object, a parenthesized expression, or a function call at this location. (CodeDescription: none) ||
-var multipleArgumentCommas = concat(,,,,,)
-//@[04:26) [no-unused-vars (Warning)] Variable "multipleArgumentCommas" is declared but never used. (CodeDescription: bicep core(https://aka.ms/bicep/linter/no-unused-vars)) |multipleArgumentCommas|
-//@[36:36) [BCP009 (Error)] Expected a literal value, an array, an object, a parenthesized expression, or a function call at this location. (CodeDescription: none) ||
-//@[37:37) [BCP009 (Error)] Expected a literal value, an array, an object, a parenthesized expression, or a function call at this location. (CodeDescription: none) ||
-//@[38:38) [BCP009 (Error)] Expected a literal value, an array, an object, a parenthesized expression, or a function call at this location. (CodeDescription: none) ||
-//@[39:39) [BCP009 (Error)] Expected a literal value, an array, an object, a parenthesized expression, or a function call at this location. (CodeDescription: none) ||
-//@[40:40) [BCP009 (Error)] Expected a literal value, an array, an object, a parenthesized expression, or a function call at this location. (CodeDescription: none) ||
-//@[41:41) [BCP009 (Error)] Expected a literal value, an array, an object, a parenthesized expression, or a function call at this location. (CodeDescription: none) ||
-var emptyArgInBetween = concat(true,,false)
-//@[04:21) [no-unused-vars (Warning)] Variable "emptyArgInBetween" is declared but never used. (CodeDescription: bicep core(https://aka.ms/bicep/linter/no-unused-vars)) |emptyArgInBetween|
-//@[36:36) [BCP009 (Error)] Expected a literal value, an array, an object, a parenthesized expression, or a function call at this location. (CodeDescription: none) ||
-var leadingEmptyArg = concat(,[])
-//@[04:19) [no-unused-vars (Warning)] Variable "leadingEmptyArg" is declared but never used. (CodeDescription: bicep core(https://aka.ms/bicep/linter/no-unused-vars)) |leadingEmptyArg|
-//@[29:29) [BCP009 (Error)] Expected a literal value, an array, an object, a parenthesized expression, or a function call at this location. (CodeDescription: none) ||
-var leadingAndTrailingEmptyArg = concat(,'s',)
-//@[04:30) [no-unused-vars (Warning)] Variable "leadingAndTrailingEmptyArg" is declared but never used. (CodeDescription: bicep core(https://aka.ms/bicep/linter/no-unused-vars)) |leadingAndTrailingEmptyArg|
-//@[40:40) [BCP009 (Error)] Expected a literal value, an array, an object, a parenthesized expression, or a function call at this location. (CodeDescription: none) ||
-//@[45:45) [BCP009 (Error)] Expected a literal value, an array, an object, a parenthesized expression, or a function call at this location. (CodeDescription: none) ||
->>>>>>> d4571cb4
 
 // wrong argument types
 var concatWrongTypes = concat({
@@ -387,13 +360,8 @@
 //@[48:51) [BCP070 (Error)] Argument of type "array" is not assignable to parameter of type "bool | int | string". (CodeDescription: none) |[\n]|
 ])
 var indexOfWrongTypes = indexOf(1,1)
-<<<<<<< HEAD
-//@[4:21) [no-unused-vars (Warning)] Variable "indexOfWrongTypes" is declared but never used. (CodeDescription: bicep core(https://aka.ms/bicep/linter/no-unused-vars)) |indexOfWrongTypes|
+//@[04:21) [no-unused-vars (Warning)] Variable "indexOfWrongTypes" is declared but never used. (CodeDescription: bicep core(https://aka.ms/bicep/linter/no-unused-vars)) |indexOfWrongTypes|
 //@[32:33) [BCP048 (Error)] Cannot resolve function overload.\n  Overload 1 of 2, "(stringToSearch: string, stringToFind: string): int", gave the following error:\n    Argument of type "int" is not assignable to parameter of type "string".\n  Overload 2 of 2, "(array: array, itemToFind: any): int", gave the following error:\n    Argument of type "int" is not assignable to parameter of type "array". (CodeDescription: none) |1|
-=======
-//@[04:21) [no-unused-vars (Warning)] Variable "indexOfWrongTypes" is declared but never used. (CodeDescription: bicep core(https://aka.ms/bicep/linter/no-unused-vars)) |indexOfWrongTypes|
-//@[32:34) [BCP048 (Error)] Cannot resolve function overload.\n  Overload 1 of 2, "(stringToSearch: string, stringToFind: string): int", gave the following error:\n    Argument of type "int" is not assignable to parameter of type "string".\n  Overload 2 of 2, "(array: array, itemToFind: any): int", gave the following error:\n    Argument of type "int" is not assignable to parameter of type "array". (CodeDescription: none) |1,|
->>>>>>> d4571cb4
 
 // not enough params
 var test1 = listKeys('abcd')
