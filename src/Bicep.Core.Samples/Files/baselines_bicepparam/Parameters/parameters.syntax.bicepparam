/*
<<<<<<< HEAD
//@[00:819) ProgramSyntax
=======
//@[00:761) ProgramSyntax
>>>>>>> 11ca769e
This is a
multiline comment!
*/
//@[02:004) ├─Token(NewLine) |\n\n|

// This is a single line comment
//@[32:034) ├─Token(NewLine) |\n\n|

// using keyword for specifying a Bicep file
//@[44:045) ├─Token(NewLine) |\n|
using './main.bicep'
//@[00:020) ├─UsingDeclarationSyntax
//@[00:005) | ├─Token(Identifier) |using|
//@[06:020) | └─StringSyntax
//@[06:020) |   └─Token(StringComplete) |'./main.bicep'|
//@[20:022) ├─Token(NewLine) |\n\n|

// parameter assignment to literals
//@[35:036) ├─Token(NewLine) |\n|
param myString = 'hello world!!'
//@[00:032) ├─ParameterAssignmentSyntax
//@[00:005) | ├─Token(Identifier) |param|
//@[06:014) | ├─IdentifierSyntax
//@[06:014) | | └─Token(Identifier) |myString|
//@[15:016) | ├─Token(Assignment) |=|
//@[17:032) | └─StringSyntax
//@[17:032) |   └─Token(StringComplete) |'hello world!!'|
//@[32:033) ├─Token(NewLine) |\n|
param myInt = 42
//@[00:016) ├─ParameterAssignmentSyntax
//@[00:005) | ├─Token(Identifier) |param|
//@[06:011) | ├─IdentifierSyntax
//@[06:011) | | └─Token(Identifier) |myInt|
//@[12:013) | ├─Token(Assignment) |=|
//@[14:016) | └─IntegerLiteralSyntax
//@[14:016) |   └─Token(Integer) |42|
//@[16:017) ├─Token(NewLine) |\n|
param myBool = false
//@[00:020) ├─ParameterAssignmentSyntax
//@[00:005) | ├─Token(Identifier) |param|
//@[06:012) | ├─IdentifierSyntax
//@[06:012) | | └─Token(Identifier) |myBool|
//@[13:014) | ├─Token(Assignment) |=|
//@[15:020) | └─BooleanLiteralSyntax
//@[15:020) |   └─Token(FalseKeyword) |false|
//@[20:022) ├─Token(NewLine) |\n\n|

param numberOfVMs = 1
//@[00:021) ├─ParameterAssignmentSyntax
//@[00:005) | ├─Token(Identifier) |param|
//@[06:017) | ├─IdentifierSyntax
//@[06:017) | | └─Token(Identifier) |numberOfVMs|
//@[18:019) | ├─Token(Assignment) |=|
//@[20:021) | └─IntegerLiteralSyntax
//@[20:021) |   └─Token(Integer) |1|
//@[21:023) ├─Token(NewLine) |\n\n|

// parameter assignment to objects
//@[34:035) ├─Token(NewLine) |\n|
param password = 'strongPassword'
//@[00:033) ├─ParameterAssignmentSyntax
//@[00:005) | ├─Token(Identifier) |param|
//@[06:014) | ├─IdentifierSyntax
//@[06:014) | | └─Token(Identifier) |password|
//@[15:016) | ├─Token(Assignment) |=|
//@[17:033) | └─StringSyntax
//@[17:033) |   └─Token(StringComplete) |'strongPassword'|
//@[33:034) ├─Token(NewLine) |\n|
param secretObject = {
//@[00:061) ├─ParameterAssignmentSyntax
//@[00:005) | ├─Token(Identifier) |param|
//@[06:018) | ├─IdentifierSyntax
//@[06:018) | | └─Token(Identifier) |secretObject|
//@[19:020) | ├─Token(Assignment) |=|
//@[21:061) | └─ObjectSyntax
//@[21:022) |   ├─Token(LeftBrace) |{|
//@[22:023) |   ├─Token(NewLine) |\n|
  name : 'vm2'
//@[02:014) |   ├─ObjectPropertySyntax
//@[02:006) |   | ├─IdentifierSyntax
//@[02:006) |   | | └─Token(Identifier) |name|
//@[07:008) |   | ├─Token(Colon) |:|
//@[09:014) |   | └─StringSyntax
//@[09:014) |   |   └─Token(StringComplete) |'vm2'|
//@[14:015) |   ├─Token(NewLine) |\n|
  location : 'westus'
//@[02:021) |   ├─ObjectPropertySyntax
//@[02:010) |   | ├─IdentifierSyntax
//@[02:010) |   | | └─Token(Identifier) |location|
//@[11:012) |   | ├─Token(Colon) |:|
//@[13:021) |   | └─StringSyntax
//@[13:021) |   |   └─Token(StringComplete) |'westus'|
//@[21:022) |   ├─Token(NewLine) |\n|
}
//@[00:001) |   └─Token(RightBrace) |}|
//@[01:002) ├─Token(NewLine) |\n|
param storageSku = 'Standard_LRS'
//@[00:033) ├─ParameterAssignmentSyntax
//@[00:005) | ├─Token(Identifier) |param|
//@[06:016) | ├─IdentifierSyntax
//@[06:016) | | └─Token(Identifier) |storageSku|
//@[17:018) | ├─Token(Assignment) |=|
//@[19:033) | └─StringSyntax
//@[19:033) |   └─Token(StringComplete) |'Standard_LRS'|
//@[33:034) ├─Token(NewLine) |\n|
param storageName = 'myStorage'
//@[00:031) ├─ParameterAssignmentSyntax
//@[00:005) | ├─Token(Identifier) |param|
//@[06:017) | ├─IdentifierSyntax
//@[06:017) | | └─Token(Identifier) |storageName|
//@[18:019) | ├─Token(Assignment) |=|
//@[20:031) | └─StringSyntax
//@[20:031) |   └─Token(StringComplete) |'myStorage'|
//@[31:032) ├─Token(NewLine) |\n|
param someArray = [
//@[00:045) ├─ParameterAssignmentSyntax
//@[00:005) | ├─Token(Identifier) |param|
//@[06:015) | ├─IdentifierSyntax
//@[06:015) | | └─Token(Identifier) |someArray|
//@[16:017) | ├─Token(Assignment) |=|
//@[18:045) | └─ArraySyntax
//@[18:019) |   ├─Token(LeftSquare) |[|
//@[19:020) |   ├─Token(NewLine) |\n|
  'a'
//@[02:005) |   ├─ArrayItemSyntax
//@[02:005) |   | └─StringSyntax
//@[02:005) |   |   └─Token(StringComplete) |'a'|
//@[05:006) |   ├─Token(NewLine) |\n|
  'b'
//@[02:005) |   ├─ArrayItemSyntax
//@[02:005) |   | └─StringSyntax
//@[02:005) |   |   └─Token(StringComplete) |'b'|
//@[05:006) |   ├─Token(NewLine) |\n|
  'c'
//@[02:005) |   ├─ArrayItemSyntax
//@[02:005) |   | └─StringSyntax
//@[02:005) |   |   └─Token(StringComplete) |'c'|
//@[05:006) |   ├─Token(NewLine) |\n|
  'd'
//@[02:005) |   ├─ArrayItemSyntax
//@[02:005) |   | └─StringSyntax
//@[02:005) |   |   └─Token(StringComplete) |'d'|
//@[05:006) |   ├─Token(NewLine) |\n|
]
//@[00:001) |   └─Token(RightSquare) |]|
//@[01:002) ├─Token(NewLine) |\n|
param emptyMetadata = 'empty!'
//@[00:030) ├─ParameterAssignmentSyntax
//@[00:005) | ├─Token(Identifier) |param|
//@[06:019) | ├─IdentifierSyntax
//@[06:019) | | └─Token(Identifier) |emptyMetadata|
//@[20:021) | ├─Token(Assignment) |=|
//@[22:030) | └─StringSyntax
//@[22:030) |   └─Token(StringComplete) |'empty!'|
//@[30:031) ├─Token(NewLine) |\n|
param description = 'descriptive description'
//@[00:045) ├─ParameterAssignmentSyntax
//@[00:005) | ├─Token(Identifier) |param|
//@[06:017) | ├─IdentifierSyntax
//@[06:017) | | └─Token(Identifier) |description|
//@[18:019) | ├─Token(Assignment) |=|
//@[20:045) | └─StringSyntax
//@[20:045) |   └─Token(StringComplete) |'descriptive description'|
//@[45:046) ├─Token(NewLine) |\n|
param description2 = 'also descriptive'
//@[00:039) ├─ParameterAssignmentSyntax
//@[00:005) | ├─Token(Identifier) |param|
//@[06:018) | ├─IdentifierSyntax
//@[06:018) | | └─Token(Identifier) |description2|
//@[19:020) | ├─Token(Assignment) |=|
//@[21:039) | └─StringSyntax
//@[21:039) |   └─Token(StringComplete) |'also descriptive'|
//@[39:040) ├─Token(NewLine) |\n|
param additionalMetadata = 'more metadata'
//@[00:042) ├─ParameterAssignmentSyntax
//@[00:005) | ├─Token(Identifier) |param|
//@[06:024) | ├─IdentifierSyntax
//@[06:024) | | └─Token(Identifier) |additionalMetadata|
//@[25:026) | ├─Token(Assignment) |=|
//@[27:042) | └─StringSyntax
//@[27:042) |   └─Token(StringComplete) |'more metadata'|
//@[42:043) ├─Token(NewLine) |\n|
param someParameter = 'three'
//@[00:029) ├─ParameterAssignmentSyntax
//@[00:005) | ├─Token(Identifier) |param|
//@[06:019) | ├─IdentifierSyntax
//@[06:019) | | └─Token(Identifier) |someParameter|
//@[20:021) | ├─Token(Assignment) |=|
//@[22:029) | └─StringSyntax
//@[22:029) |   └─Token(StringComplete) |'three'|
//@[29:030) ├─Token(NewLine) |\n|
param stringLiteral = 'abc'
//@[00:027) ├─ParameterAssignmentSyntax
//@[00:005) | ├─Token(Identifier) |param|
//@[06:019) | ├─IdentifierSyntax
//@[06:019) | | └─Token(Identifier) |stringLiteral|
//@[20:021) | ├─Token(Assignment) |=|
//@[22:027) | └─StringSyntax
//@[22:027) |   └─Token(StringComplete) |'abc'|
//@[27:028) ├─Token(NewLine) |\n|
param decoratedString = 'Apple'
//@[00:031) ├─ParameterAssignmentSyntax
//@[00:005) | ├─Token(Identifier) |param|
//@[06:021) | ├─IdentifierSyntax
//@[06:021) | | └─Token(Identifier) |decoratedString|
//@[22:023) | ├─Token(Assignment) |=|
//@[24:031) | └─StringSyntax
//@[24:031) |   └─Token(StringComplete) |'Apple'|
//@[31:032) ├─Token(NewLine) |\n|
param stringfromEnvironmentVariables = readEnvironmentVariable('envVariableName')
//@[00:081) ├─ParameterAssignmentSyntax
//@[00:005) | ├─Token(Identifier) |param|
//@[06:036) | ├─IdentifierSyntax
//@[06:036) | | └─Token(Identifier) |stringfromEnvironmentVariables|
//@[37:038) | ├─Token(Assignment) |=|
//@[39:081) | └─FunctionCallSyntax
//@[39:062) |   ├─IdentifierSyntax
//@[39:062) |   | └─Token(Identifier) |readEnvironmentVariable|
//@[62:063) |   ├─Token(LeftParen) |(|
//@[63:080) |   ├─FunctionArgumentSyntax
//@[63:080) |   | └─StringSyntax
//@[63:080) |   |   └─Token(StringComplete) |'envVariableName'|
//@[80:081) |   └─Token(RightParen) |)|
//@[81:082) ├─Token(NewLine) |\n|

//@[00:000) └─Token(EndOfFile) ||<|MERGE_RESOLUTION|>--- conflicted
+++ resolved
@@ -1,9 +1,5 @@
 /*
-<<<<<<< HEAD
 //@[00:819) ProgramSyntax
-=======
-//@[00:761) ProgramSyntax
->>>>>>> 11ca769e
 This is a
 multiline comment!
 */
