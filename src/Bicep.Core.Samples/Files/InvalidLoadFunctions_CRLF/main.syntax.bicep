--- conflicted
+++ resolved
@@ -1,1469 +1,896 @@
-var textLoadDirectory = loadTextContent('Assets/path/to/nothing')
-//@[00:4068) ProgramSyntax
-//@[00:0065) ├─VariableDeclarationSyntax
-//@[00:0003) | ├─Token(Identifier) |var|
-//@[04:0021) | ├─IdentifierSyntax
-//@[04:0021) | | └─Token(Identifier) |textLoadDirectory|
-//@[22:0023) | ├─Token(Assignment) |=|
-//@[24:0065) | └─FunctionCallSyntax
-//@[24:0039) | | ├─IdentifierSyntax
-//@[24:0039) | | | └─Token(Identifier) |loadTextContent|
-//@[39:0040) | | ├─Token(LeftParen) |(|
-//@[40:0064) | | ├─FunctionArgumentSyntax
-//@[40:0064) | | | └─StringSyntax
-//@[40:0064) | | | | └─Token(StringComplete) |'Assets/path/to/nothing'|
-//@[64:0065) | | └─Token(RightParen) |)|
-//@[65:0067) ├─Token(NewLine) |\r\n|
-var binaryLoadDirectory = loadFileAsBase64('Assets/path/to/nothing')
-//@[00:0068) ├─VariableDeclarationSyntax
-//@[00:0003) | ├─Token(Identifier) |var|
-//@[04:0023) | ├─IdentifierSyntax
-//@[04:0023) | | └─Token(Identifier) |binaryLoadDirectory|
-//@[24:0025) | ├─Token(Assignment) |=|
-//@[26:0068) | └─FunctionCallSyntax
-//@[26:0042) | | ├─IdentifierSyntax
-//@[26:0042) | | | └─Token(Identifier) |loadFileAsBase64|
-//@[42:0043) | | ├─Token(LeftParen) |(|
-//@[43:0067) | | ├─FunctionArgumentSyntax
-//@[43:0067) | | | └─StringSyntax
-//@[43:0067) | | | | └─Token(StringComplete) |'Assets/path/to/nothing'|
-//@[67:0068) | | └─Token(RightParen) |)|
-//@[68:0072) ├─Token(NewLine) |\r\n\r\n|
-
-var textLoadFileMissing = loadTextContent('Assets/nothing.file')
-//@[00:0064) ├─VariableDeclarationSyntax
-//@[00:0003) | ├─Token(Identifier) |var|
-//@[04:0023) | ├─IdentifierSyntax
-//@[04:0023) | | └─Token(Identifier) |textLoadFileMissing|
-//@[24:0025) | ├─Token(Assignment) |=|
-//@[26:0064) | └─FunctionCallSyntax
-//@[26:0041) | | ├─IdentifierSyntax
-//@[26:0041) | | | └─Token(Identifier) |loadTextContent|
-//@[41:0042) | | ├─Token(LeftParen) |(|
-//@[42:0063) | | ├─FunctionArgumentSyntax
-//@[42:0063) | | | └─StringSyntax
-//@[42:0063) | | | | └─Token(StringComplete) |'Assets/nothing.file'|
-//@[63:0064) | | └─Token(RightParen) |)|
-//@[64:0066) ├─Token(NewLine) |\r\n|
-var binaryLoadFileMissing = loadFileAsBase64('Assets/nothing.file')
-//@[00:0067) ├─VariableDeclarationSyntax
-//@[00:0003) | ├─Token(Identifier) |var|
-//@[04:0025) | ├─IdentifierSyntax
-//@[04:0025) | | └─Token(Identifier) |binaryLoadFileMissing|
-//@[26:0027) | ├─Token(Assignment) |=|
-//@[28:0067) | └─FunctionCallSyntax
-//@[28:0044) | | ├─IdentifierSyntax
-//@[28:0044) | | | └─Token(Identifier) |loadFileAsBase64|
-//@[44:0045) | | ├─Token(LeftParen) |(|
-//@[45:0066) | | ├─FunctionArgumentSyntax
-//@[45:0066) | | | └─StringSyntax
-//@[45:0066) | | | | └─Token(StringComplete) |'Assets/nothing.file'|
-//@[66:0067) | | └─Token(RightParen) |)|
-//@[67:0071) ├─Token(NewLine) |\r\n\r\n|
-
-var textLoadFilePathEmpty = loadTextContent('')
-//@[00:0047) ├─VariableDeclarationSyntax
-//@[00:0003) | ├─Token(Identifier) |var|
-//@[04:0025) | ├─IdentifierSyntax
-//@[04:0025) | | └─Token(Identifier) |textLoadFilePathEmpty|
-//@[26:0027) | ├─Token(Assignment) |=|
-//@[28:0047) | └─FunctionCallSyntax
-//@[28:0043) | | ├─IdentifierSyntax
-//@[28:0043) | | | └─Token(Identifier) |loadTextContent|
-//@[43:0044) | | ├─Token(LeftParen) |(|
-//@[44:0046) | | ├─FunctionArgumentSyntax
-//@[44:0046) | | | └─StringSyntax
-//@[44:0046) | | | | └─Token(StringComplete) |''|
-//@[46:0047) | | └─Token(RightParen) |)|
-//@[47:0049) ├─Token(NewLine) |\r\n|
-var binaryLoadFilePathEmpty = loadFileAsBase64('')
-//@[00:0050) ├─VariableDeclarationSyntax
-//@[00:0003) | ├─Token(Identifier) |var|
-//@[04:0027) | ├─IdentifierSyntax
-//@[04:0027) | | └─Token(Identifier) |binaryLoadFilePathEmpty|
-//@[28:0029) | ├─Token(Assignment) |=|
-//@[30:0050) | └─FunctionCallSyntax
-//@[30:0046) | | ├─IdentifierSyntax
-//@[30:0046) | | | └─Token(Identifier) |loadFileAsBase64|
-//@[46:0047) | | ├─Token(LeftParen) |(|
-//@[47:0049) | | ├─FunctionArgumentSyntax
-//@[47:0049) | | | └─StringSyntax
-//@[47:0049) | | | | └─Token(StringComplete) |''|
-//@[49:0050) | | └─Token(RightParen) |)|
-//@[50:0054) ├─Token(NewLine) |\r\n\r\n|
-
-var textLoadInvalidCharactersPath1 = loadTextContent('Assets\\TextFile.txt')
-//@[00:0076) ├─VariableDeclarationSyntax
-//@[00:0003) | ├─Token(Identifier) |var|
-//@[04:0034) | ├─IdentifierSyntax
-//@[04:0034) | | └─Token(Identifier) |textLoadInvalidCharactersPath1|
-//@[35:0036) | ├─Token(Assignment) |=|
-//@[37:0076) | └─FunctionCallSyntax
-//@[37:0052) | | ├─IdentifierSyntax
-//@[37:0052) | | | └─Token(Identifier) |loadTextContent|
-//@[52:0053) | | ├─Token(LeftParen) |(|
-//@[53:0075) | | ├─FunctionArgumentSyntax
-//@[53:0075) | | | └─StringSyntax
-//@[53:0075) | | | | └─Token(StringComplete) |'Assets\\TextFile.txt'|
-//@[75:0076) | | └─Token(RightParen) |)|
-//@[76:0078) ├─Token(NewLine) |\r\n|
-var binaryLoadInvalidCharactersPath1 = loadFileAsBase64('Assets\\binary')
-//@[00:0073) ├─VariableDeclarationSyntax
-//@[00:0003) | ├─Token(Identifier) |var|
-//@[04:0036) | ├─IdentifierSyntax
-//@[04:0036) | | └─Token(Identifier) |binaryLoadInvalidCharactersPath1|
-//@[37:0038) | ├─Token(Assignment) |=|
-//@[39:0073) | └─FunctionCallSyntax
-//@[39:0055) | | ├─IdentifierSyntax
-//@[39:0055) | | | └─Token(Identifier) |loadFileAsBase64|
-//@[55:0056) | | ├─Token(LeftParen) |(|
-//@[56:0072) | | ├─FunctionArgumentSyntax
-//@[56:0072) | | | └─StringSyntax
-//@[56:0072) | | | | └─Token(StringComplete) |'Assets\\binary'|
-//@[72:0073) | | └─Token(RightParen) |)|
-//@[73:0077) ├─Token(NewLine) |\r\n\r\n|
-
-var textLoadInvalidCharactersPath2 = loadTextContent('/Assets/TextFile.txt')
-//@[00:0076) ├─VariableDeclarationSyntax
-//@[00:0003) | ├─Token(Identifier) |var|
-//@[04:0034) | ├─IdentifierSyntax
-//@[04:0034) | | └─Token(Identifier) |textLoadInvalidCharactersPath2|
-//@[35:0036) | ├─Token(Assignment) |=|
-//@[37:0076) | └─FunctionCallSyntax
-//@[37:0052) | | ├─IdentifierSyntax
-//@[37:0052) | | | └─Token(Identifier) |loadTextContent|
-//@[52:0053) | | ├─Token(LeftParen) |(|
-//@[53:0075) | | ├─FunctionArgumentSyntax
-//@[53:0075) | | | └─StringSyntax
-//@[53:0075) | | | | └─Token(StringComplete) |'/Assets/TextFile.txt'|
-//@[75:0076) | | └─Token(RightParen) |)|
-//@[76:0078) ├─Token(NewLine) |\r\n|
-var binaryLoadInvalidCharactersPath2 = loadFileAsBase64('/Assets/binary')
-//@[00:0073) ├─VariableDeclarationSyntax
-//@[00:0003) | ├─Token(Identifier) |var|
-//@[04:0036) | ├─IdentifierSyntax
-//@[04:0036) | | └─Token(Identifier) |binaryLoadInvalidCharactersPath2|
-//@[37:0038) | ├─Token(Assignment) |=|
-//@[39:0073) | └─FunctionCallSyntax
-//@[39:0055) | | ├─IdentifierSyntax
-//@[39:0055) | | | └─Token(Identifier) |loadFileAsBase64|
-//@[55:0056) | | ├─Token(LeftParen) |(|
-//@[56:0072) | | ├─FunctionArgumentSyntax
-//@[56:0072) | | | └─StringSyntax
-//@[56:0072) | | | | └─Token(StringComplete) |'/Assets/binary'|
-//@[72:0073) | | └─Token(RightParen) |)|
-//@[73:0077) ├─Token(NewLine) |\r\n\r\n|
-
-var textLoadInvalidCharactersPath3 = loadTextContent('file://Assets/TextFile.txt')
-//@[00:0082) ├─VariableDeclarationSyntax
-//@[00:0003) | ├─Token(Identifier) |var|
-//@[04:0034) | ├─IdentifierSyntax
-//@[04:0034) | | └─Token(Identifier) |textLoadInvalidCharactersPath3|
-//@[35:0036) | ├─Token(Assignment) |=|
-//@[37:0082) | └─FunctionCallSyntax
-//@[37:0052) | | ├─IdentifierSyntax
-//@[37:0052) | | | └─Token(Identifier) |loadTextContent|
-//@[52:0053) | | ├─Token(LeftParen) |(|
-//@[53:0081) | | ├─FunctionArgumentSyntax
-//@[53:0081) | | | └─StringSyntax
-//@[53:0081) | | | | └─Token(StringComplete) |'file://Assets/TextFile.txt'|
-//@[81:0082) | | └─Token(RightParen) |)|
-//@[82:0084) ├─Token(NewLine) |\r\n|
-var binaryLoadInvalidCharactersPath3 = loadFileAsBase64('file://Assets/binary')
-//@[00:0079) ├─VariableDeclarationSyntax
-//@[00:0003) | ├─Token(Identifier) |var|
-//@[04:0036) | ├─IdentifierSyntax
-//@[04:0036) | | └─Token(Identifier) |binaryLoadInvalidCharactersPath3|
-//@[37:0038) | ├─Token(Assignment) |=|
-//@[39:0079) | └─FunctionCallSyntax
-//@[39:0055) | | ├─IdentifierSyntax
-//@[39:0055) | | | └─Token(Identifier) |loadFileAsBase64|
-//@[55:0056) | | ├─Token(LeftParen) |(|
-//@[56:0078) | | ├─FunctionArgumentSyntax
-//@[56:0078) | | | └─StringSyntax
-//@[56:0078) | | | | └─Token(StringComplete) |'file://Assets/binary'|
-//@[78:0079) | | └─Token(RightParen) |)|
-//@[79:0085) ├─Token(NewLine) |\r\n\r\n\r\n|
-
-
-var textLoadUnsupportedEncoding = loadTextContent('Assets/TextFile.txt', 'windows-1250')
-<<<<<<< HEAD
-//@[0:88) VariableDeclarationSyntax
-//@[0:3)  Identifier |var|
-//@[4:31)  IdentifierSyntax
-//@[4:31)   Identifier |textLoadUnsupportedEncoding|
-//@[32:33)  Assignment |=|
-//@[34:88)  FunctionCallSyntax
-//@[34:49)   IdentifierSyntax
-//@[34:49)    Identifier |loadTextContent|
-//@[49:50)   LeftParen |(|
-//@[50:71)   FunctionArgumentSyntax
-//@[50:71)    StringSyntax
-//@[50:71)     StringComplete |'Assets/TextFile.txt'|
-//@[71:72)   Comma |,|
-//@[73:87)   FunctionArgumentSyntax
-//@[73:87)    StringSyntax
-//@[73:87)     StringComplete |'windows-1250'|
-//@[87:88)   RightParen |)|
-//@[88:92) NewLine |\r\n\r\n|
-
-var textLoadWrongEncoding01 = loadTextContent('Assets/encoding-iso.txt', 'us-ascii')
-//@[0:84) VariableDeclarationSyntax
-//@[0:3)  Identifier |var|
-//@[4:27)  IdentifierSyntax
-//@[4:27)   Identifier |textLoadWrongEncoding01|
-//@[28:29)  Assignment |=|
-//@[30:84)  FunctionCallSyntax
-//@[30:45)   IdentifierSyntax
-//@[30:45)    Identifier |loadTextContent|
-//@[45:46)   LeftParen |(|
-//@[46:71)   FunctionArgumentSyntax
-//@[46:71)    StringSyntax
-//@[46:71)     StringComplete |'Assets/encoding-iso.txt'|
-//@[71:72)   Comma |,|
-//@[73:83)   FunctionArgumentSyntax
-//@[73:83)    StringSyntax
-//@[73:83)     StringComplete |'us-ascii'|
-//@[83:84)   RightParen |)|
-//@[84:86) NewLine |\r\n|
-var textLoadWrongEncoding02 = loadTextContent('Assets/encoding-iso.txt', 'utf-8')
-//@[0:81) VariableDeclarationSyntax
-//@[0:3)  Identifier |var|
-//@[4:27)  IdentifierSyntax
-//@[4:27)   Identifier |textLoadWrongEncoding02|
-//@[28:29)  Assignment |=|
-//@[30:81)  FunctionCallSyntax
-//@[30:45)   IdentifierSyntax
-//@[30:45)    Identifier |loadTextContent|
-//@[45:46)   LeftParen |(|
-//@[46:71)   FunctionArgumentSyntax
-//@[46:71)    StringSyntax
-//@[46:71)     StringComplete |'Assets/encoding-iso.txt'|
-//@[71:72)   Comma |,|
-//@[73:80)   FunctionArgumentSyntax
-//@[73:80)    StringSyntax
-//@[73:80)     StringComplete |'utf-8'|
-//@[80:81)   RightParen |)|
-//@[81:83) NewLine |\r\n|
-var textLoadWrongEncoding03 = loadTextContent('Assets/encoding-iso.txt', 'utf-16BE')
-//@[0:84) VariableDeclarationSyntax
-//@[0:3)  Identifier |var|
-//@[4:27)  IdentifierSyntax
-//@[4:27)   Identifier |textLoadWrongEncoding03|
-//@[28:29)  Assignment |=|
-//@[30:84)  FunctionCallSyntax
-//@[30:45)   IdentifierSyntax
-//@[30:45)    Identifier |loadTextContent|
-//@[45:46)   LeftParen |(|
-//@[46:71)   FunctionArgumentSyntax
-//@[46:71)    StringSyntax
-//@[46:71)     StringComplete |'Assets/encoding-iso.txt'|
-//@[71:72)   Comma |,|
-//@[73:83)   FunctionArgumentSyntax
-//@[73:83)    StringSyntax
-//@[73:83)     StringComplete |'utf-16BE'|
-//@[83:84)   RightParen |)|
-//@[84:86) NewLine |\r\n|
-var textLoadWrongEncoding04 = loadTextContent('Assets/encoding-iso.txt', 'utf-16')
-//@[0:82) VariableDeclarationSyntax
-//@[0:3)  Identifier |var|
-//@[4:27)  IdentifierSyntax
-//@[4:27)   Identifier |textLoadWrongEncoding04|
-//@[28:29)  Assignment |=|
-//@[30:82)  FunctionCallSyntax
-//@[30:45)   IdentifierSyntax
-//@[30:45)    Identifier |loadTextContent|
-//@[45:46)   LeftParen |(|
-//@[46:71)   FunctionArgumentSyntax
-//@[46:71)    StringSyntax
-//@[46:71)     StringComplete |'Assets/encoding-iso.txt'|
-//@[71:72)   Comma |,|
-//@[73:81)   FunctionArgumentSyntax
-//@[73:81)    StringSyntax
-//@[73:81)     StringComplete |'utf-16'|
-//@[81:82)   RightParen |)|
-//@[82:84) NewLine |\r\n|
-var textLoadWrongEncoding05 = loadTextContent('Assets/encoding-ascii.txt', 'iso-8859-1')
-//@[0:88) VariableDeclarationSyntax
-//@[0:3)  Identifier |var|
-//@[4:27)  IdentifierSyntax
-//@[4:27)   Identifier |textLoadWrongEncoding05|
-//@[28:29)  Assignment |=|
-//@[30:88)  FunctionCallSyntax
-//@[30:45)   IdentifierSyntax
-//@[30:45)    Identifier |loadTextContent|
-//@[45:46)   LeftParen |(|
-//@[46:73)   FunctionArgumentSyntax
-//@[46:73)    StringSyntax
-//@[46:73)     StringComplete |'Assets/encoding-ascii.txt'|
-//@[73:74)   Comma |,|
-//@[75:87)   FunctionArgumentSyntax
-//@[75:87)    StringSyntax
-//@[75:87)     StringComplete |'iso-8859-1'|
-//@[87:88)   RightParen |)|
-//@[88:90) NewLine |\r\n|
-var textLoadWrongEncoding06 = loadTextContent('Assets/encoding-ascii.txt', 'utf-8')
-//@[0:83) VariableDeclarationSyntax
-//@[0:3)  Identifier |var|
-//@[4:27)  IdentifierSyntax
-//@[4:27)   Identifier |textLoadWrongEncoding06|
-//@[28:29)  Assignment |=|
-//@[30:83)  FunctionCallSyntax
-//@[30:45)   IdentifierSyntax
-//@[30:45)    Identifier |loadTextContent|
-//@[45:46)   LeftParen |(|
-//@[46:73)   FunctionArgumentSyntax
-//@[46:73)    StringSyntax
-//@[46:73)     StringComplete |'Assets/encoding-ascii.txt'|
-//@[73:74)   Comma |,|
-//@[75:82)   FunctionArgumentSyntax
-//@[75:82)    StringSyntax
-//@[75:82)     StringComplete |'utf-8'|
-//@[82:83)   RightParen |)|
-//@[83:85) NewLine |\r\n|
-var textLoadWrongEncoding07 = loadTextContent('Assets/encoding-ascii.txt', 'utf-16BE')
-//@[0:86) VariableDeclarationSyntax
-//@[0:3)  Identifier |var|
-//@[4:27)  IdentifierSyntax
-//@[4:27)   Identifier |textLoadWrongEncoding07|
-//@[28:29)  Assignment |=|
-//@[30:86)  FunctionCallSyntax
-//@[30:45)   IdentifierSyntax
-//@[30:45)    Identifier |loadTextContent|
-//@[45:46)   LeftParen |(|
-//@[46:73)   FunctionArgumentSyntax
-//@[46:73)    StringSyntax
-//@[46:73)     StringComplete |'Assets/encoding-ascii.txt'|
-//@[73:74)   Comma |,|
-//@[75:85)   FunctionArgumentSyntax
-//@[75:85)    StringSyntax
-//@[75:85)     StringComplete |'utf-16BE'|
-//@[85:86)   RightParen |)|
-//@[86:88) NewLine |\r\n|
-var textLoadWrongEncoding08 = loadTextContent('Assets/encoding-ascii.txt', 'utf-16')
-//@[0:84) VariableDeclarationSyntax
-//@[0:3)  Identifier |var|
-//@[4:27)  IdentifierSyntax
-//@[4:27)   Identifier |textLoadWrongEncoding08|
-//@[28:29)  Assignment |=|
-//@[30:84)  FunctionCallSyntax
-//@[30:45)   IdentifierSyntax
-//@[30:45)    Identifier |loadTextContent|
-//@[45:46)   LeftParen |(|
-//@[46:73)   FunctionArgumentSyntax
-//@[46:73)    StringSyntax
-//@[46:73)     StringComplete |'Assets/encoding-ascii.txt'|
-//@[73:74)   Comma |,|
-//@[75:83)   FunctionArgumentSyntax
-//@[75:83)    StringSyntax
-//@[75:83)     StringComplete |'utf-16'|
-//@[83:84)   RightParen |)|
-//@[84:86) NewLine |\r\n|
-var textLoadWrongEncoding09 = loadTextContent('Assets/encoding-utf16.txt', 'iso-8859-1')
-//@[0:88) VariableDeclarationSyntax
-//@[0:3)  Identifier |var|
-//@[4:27)  IdentifierSyntax
-//@[4:27)   Identifier |textLoadWrongEncoding09|
-//@[28:29)  Assignment |=|
-//@[30:88)  FunctionCallSyntax
-//@[30:45)   IdentifierSyntax
-//@[30:45)    Identifier |loadTextContent|
-//@[45:46)   LeftParen |(|
-//@[46:73)   FunctionArgumentSyntax
-//@[46:73)    StringSyntax
-//@[46:73)     StringComplete |'Assets/encoding-utf16.txt'|
-//@[73:74)   Comma |,|
-//@[75:87)   FunctionArgumentSyntax
-//@[75:87)    StringSyntax
-//@[75:87)     StringComplete |'iso-8859-1'|
-//@[87:88)   RightParen |)|
-//@[88:90) NewLine |\r\n|
-var textLoadWrongEncoding10 = loadTextContent('Assets/encoding-utf16.txt', 'utf-8')
-//@[0:83) VariableDeclarationSyntax
-//@[0:3)  Identifier |var|
-//@[4:27)  IdentifierSyntax
-//@[4:27)   Identifier |textLoadWrongEncoding10|
-//@[28:29)  Assignment |=|
-//@[30:83)  FunctionCallSyntax
-//@[30:45)   IdentifierSyntax
-//@[30:45)    Identifier |loadTextContent|
-//@[45:46)   LeftParen |(|
-//@[46:73)   FunctionArgumentSyntax
-//@[46:73)    StringSyntax
-//@[46:73)     StringComplete |'Assets/encoding-utf16.txt'|
-//@[73:74)   Comma |,|
-//@[75:82)   FunctionArgumentSyntax
-//@[75:82)    StringSyntax
-//@[75:82)     StringComplete |'utf-8'|
-//@[82:83)   RightParen |)|
-//@[83:85) NewLine |\r\n|
-var textLoadWrongEncoding11 = loadTextContent('Assets/encoding-utf16.txt', 'utf-16BE')
-//@[0:86) VariableDeclarationSyntax
-//@[0:3)  Identifier |var|
-//@[4:27)  IdentifierSyntax
-//@[4:27)   Identifier |textLoadWrongEncoding11|
-//@[28:29)  Assignment |=|
-//@[30:86)  FunctionCallSyntax
-//@[30:45)   IdentifierSyntax
-//@[30:45)    Identifier |loadTextContent|
-//@[45:46)   LeftParen |(|
-//@[46:73)   FunctionArgumentSyntax
-//@[46:73)    StringSyntax
-//@[46:73)     StringComplete |'Assets/encoding-utf16.txt'|
-//@[73:74)   Comma |,|
-//@[75:85)   FunctionArgumentSyntax
-//@[75:85)    StringSyntax
-//@[75:85)     StringComplete |'utf-16BE'|
-//@[85:86)   RightParen |)|
-//@[86:88) NewLine |\r\n|
-var textLoadWrongEncoding12 = loadTextContent('Assets/encoding-utf16.txt', 'us-ascii')
-//@[0:86) VariableDeclarationSyntax
-//@[0:3)  Identifier |var|
-//@[4:27)  IdentifierSyntax
-//@[4:27)   Identifier |textLoadWrongEncoding12|
-//@[28:29)  Assignment |=|
-//@[30:86)  FunctionCallSyntax
-//@[30:45)   IdentifierSyntax
-//@[30:45)    Identifier |loadTextContent|
-//@[45:46)   LeftParen |(|
-//@[46:73)   FunctionArgumentSyntax
-//@[46:73)    StringSyntax
-//@[46:73)     StringComplete |'Assets/encoding-utf16.txt'|
-//@[73:74)   Comma |,|
-//@[75:85)   FunctionArgumentSyntax
-//@[75:85)    StringSyntax
-//@[75:85)     StringComplete |'us-ascii'|
-//@[85:86)   RightParen |)|
-//@[86:88) NewLine |\r\n|
-var textLoadWrongEncoding13 = loadTextContent('Assets/encoding-utf16be.txt', 'utf-16')
-//@[0:86) VariableDeclarationSyntax
-//@[0:3)  Identifier |var|
-//@[4:27)  IdentifierSyntax
-//@[4:27)   Identifier |textLoadWrongEncoding13|
-//@[28:29)  Assignment |=|
-//@[30:86)  FunctionCallSyntax
-//@[30:45)   IdentifierSyntax
-//@[30:45)    Identifier |loadTextContent|
-//@[45:46)   LeftParen |(|
-//@[46:75)   FunctionArgumentSyntax
-//@[46:75)    StringSyntax
-//@[46:75)     StringComplete |'Assets/encoding-utf16be.txt'|
-//@[75:76)   Comma |,|
-//@[77:85)   FunctionArgumentSyntax
-//@[77:85)    StringSyntax
-//@[77:85)     StringComplete |'utf-16'|
-//@[85:86)   RightParen |)|
-//@[86:88) NewLine |\r\n|
-var textLoadWrongEncoding14 = loadTextContent('Assets/encoding-utf16be.txt', 'utf-8')
-//@[0:85) VariableDeclarationSyntax
-//@[0:3)  Identifier |var|
-//@[4:27)  IdentifierSyntax
-//@[4:27)   Identifier |textLoadWrongEncoding14|
-//@[28:29)  Assignment |=|
-//@[30:85)  FunctionCallSyntax
-//@[30:45)   IdentifierSyntax
-//@[30:45)    Identifier |loadTextContent|
-//@[45:46)   LeftParen |(|
-//@[46:75)   FunctionArgumentSyntax
-//@[46:75)    StringSyntax
-//@[46:75)     StringComplete |'Assets/encoding-utf16be.txt'|
-//@[75:76)   Comma |,|
-//@[77:84)   FunctionArgumentSyntax
-//@[77:84)    StringSyntax
-//@[77:84)     StringComplete |'utf-8'|
-//@[84:85)   RightParen |)|
-//@[85:87) NewLine |\r\n|
-var textLoadWrongEncoding15 = loadTextContent('Assets/encoding-utf16be.txt', 'us-ascii')
-//@[0:88) VariableDeclarationSyntax
-//@[0:3)  Identifier |var|
-//@[4:27)  IdentifierSyntax
-//@[4:27)   Identifier |textLoadWrongEncoding15|
-//@[28:29)  Assignment |=|
-//@[30:88)  FunctionCallSyntax
-//@[30:45)   IdentifierSyntax
-//@[30:45)    Identifier |loadTextContent|
-//@[45:46)   LeftParen |(|
-//@[46:75)   FunctionArgumentSyntax
-//@[46:75)    StringSyntax
-//@[46:75)     StringComplete |'Assets/encoding-utf16be.txt'|
-//@[75:76)   Comma |,|
-//@[77:87)   FunctionArgumentSyntax
-//@[77:87)    StringSyntax
-//@[77:87)     StringComplete |'us-ascii'|
-//@[87:88)   RightParen |)|
-//@[88:90) NewLine |\r\n|
-var textLoadWrongEncoding16 = loadTextContent('Assets/encoding-utf16be.txt', 'iso-8859-1')
-//@[0:90) VariableDeclarationSyntax
-//@[0:3)  Identifier |var|
-//@[4:27)  IdentifierSyntax
-//@[4:27)   Identifier |textLoadWrongEncoding16|
-//@[28:29)  Assignment |=|
-//@[30:90)  FunctionCallSyntax
-//@[30:45)   IdentifierSyntax
-//@[30:45)    Identifier |loadTextContent|
-//@[45:46)   LeftParen |(|
-//@[46:75)   FunctionArgumentSyntax
-//@[46:75)    StringSyntax
-//@[46:75)     StringComplete |'Assets/encoding-utf16be.txt'|
-//@[75:76)   Comma |,|
-//@[77:89)   FunctionArgumentSyntax
-//@[77:89)    StringSyntax
-//@[77:89)     StringComplete |'iso-8859-1'|
-//@[89:90)   RightParen |)|
-//@[90:92) NewLine |\r\n|
-var textLoadWrongEncoding17 = loadTextContent('Assets/encoding-windows1250.txt', 'utf-16BE')
-//@[0:92) VariableDeclarationSyntax
-//@[0:3)  Identifier |var|
-//@[4:27)  IdentifierSyntax
-//@[4:27)   Identifier |textLoadWrongEncoding17|
-//@[28:29)  Assignment |=|
-//@[30:92)  FunctionCallSyntax
-//@[30:45)   IdentifierSyntax
-//@[30:45)    Identifier |loadTextContent|
-//@[45:46)   LeftParen |(|
-//@[46:79)   FunctionArgumentSyntax
-//@[46:79)    StringSyntax
-//@[46:79)     StringComplete |'Assets/encoding-windows1250.txt'|
-//@[79:80)   Comma |,|
-//@[81:91)   FunctionArgumentSyntax
-//@[81:91)    StringSyntax
-//@[81:91)     StringComplete |'utf-16BE'|
-//@[91:92)   RightParen |)|
-//@[92:94) NewLine |\r\n|
-var textLoadWrongEncoding18 = loadTextContent('Assets/encoding-windows1250.txt', 'utf-16')
-//@[0:90) VariableDeclarationSyntax
-//@[0:3)  Identifier |var|
-//@[4:27)  IdentifierSyntax
-//@[4:27)   Identifier |textLoadWrongEncoding18|
-//@[28:29)  Assignment |=|
-//@[30:90)  FunctionCallSyntax
-//@[30:45)   IdentifierSyntax
-//@[30:45)    Identifier |loadTextContent|
-//@[45:46)   LeftParen |(|
-//@[46:79)   FunctionArgumentSyntax
-//@[46:79)    StringSyntax
-//@[46:79)     StringComplete |'Assets/encoding-windows1250.txt'|
-//@[79:80)   Comma |,|
-//@[81:89)   FunctionArgumentSyntax
-//@[81:89)    StringSyntax
-//@[81:89)     StringComplete |'utf-16'|
-//@[89:90)   RightParen |)|
-//@[90:92) NewLine |\r\n|
-var textLoadWrongEncoding19 = loadTextContent('Assets/encoding-windows1250.txt', 'utf-8')
-//@[0:89) VariableDeclarationSyntax
-//@[0:3)  Identifier |var|
-//@[4:27)  IdentifierSyntax
-//@[4:27)   Identifier |textLoadWrongEncoding19|
-//@[28:29)  Assignment |=|
-//@[30:89)  FunctionCallSyntax
-//@[30:45)   IdentifierSyntax
-//@[30:45)    Identifier |loadTextContent|
-//@[45:46)   LeftParen |(|
-//@[46:79)   FunctionArgumentSyntax
-//@[46:79)    StringSyntax
-//@[46:79)     StringComplete |'Assets/encoding-windows1250.txt'|
-//@[79:80)   Comma |,|
-//@[81:88)   FunctionArgumentSyntax
-//@[81:88)    StringSyntax
-//@[81:88)     StringComplete |'utf-8'|
-//@[88:89)   RightParen |)|
-//@[89:91) NewLine |\r\n|
-var textLoadWrongEncoding20 = loadTextContent('Assets/encoding-windows1250.txt', 'us-ascii')
-//@[0:92) VariableDeclarationSyntax
-//@[0:3)  Identifier |var|
-//@[4:27)  IdentifierSyntax
-//@[4:27)   Identifier |textLoadWrongEncoding20|
-//@[28:29)  Assignment |=|
-//@[30:92)  FunctionCallSyntax
-//@[30:45)   IdentifierSyntax
-//@[30:45)    Identifier |loadTextContent|
-//@[45:46)   LeftParen |(|
-//@[46:79)   FunctionArgumentSyntax
-//@[46:79)    StringSyntax
-//@[46:79)     StringComplete |'Assets/encoding-windows1250.txt'|
-//@[79:80)   Comma |,|
-//@[81:91)   FunctionArgumentSyntax
-//@[81:91)    StringSyntax
-//@[81:91)     StringComplete |'us-ascii'|
-//@[91:92)   RightParen |)|
-//@[92:94) NewLine |\r\n|
-var textLoadWrongEncoding21 = loadTextContent('Assets/encoding-windows1250.txt', 'iso-8859-1')
-//@[0:94) VariableDeclarationSyntax
-//@[0:3)  Identifier |var|
-//@[4:27)  IdentifierSyntax
-//@[4:27)   Identifier |textLoadWrongEncoding21|
-//@[28:29)  Assignment |=|
-//@[30:94)  FunctionCallSyntax
-//@[30:45)   IdentifierSyntax
-//@[30:45)    Identifier |loadTextContent|
-//@[45:46)   LeftParen |(|
-//@[46:79)   FunctionArgumentSyntax
-//@[46:79)    StringSyntax
-//@[46:79)     StringComplete |'Assets/encoding-windows1250.txt'|
-//@[79:80)   Comma |,|
-//@[81:93)   FunctionArgumentSyntax
-//@[81:93)    StringSyntax
-//@[81:93)     StringComplete |'iso-8859-1'|
-//@[93:94)   RightParen |)|
-//@[94:96) NewLine |\r\n|
-var textLoadWrongEncoding22 = loadTextContent('Assets/encoding-utf8.txt', 'iso-8859-1')
-//@[0:87) VariableDeclarationSyntax
-//@[0:3)  Identifier |var|
-//@[4:27)  IdentifierSyntax
-//@[4:27)   Identifier |textLoadWrongEncoding22|
-//@[28:29)  Assignment |=|
-//@[30:87)  FunctionCallSyntax
-//@[30:45)   IdentifierSyntax
-//@[30:45)    Identifier |loadTextContent|
-//@[45:46)   LeftParen |(|
-//@[46:72)   FunctionArgumentSyntax
-//@[46:72)    StringSyntax
-//@[46:72)     StringComplete |'Assets/encoding-utf8.txt'|
-//@[72:73)   Comma |,|
-//@[74:86)   FunctionArgumentSyntax
-//@[74:86)    StringSyntax
-//@[74:86)     StringComplete |'iso-8859-1'|
-//@[86:87)   RightParen |)|
-//@[87:89) NewLine |\r\n|
-var textLoadWrongEncoding23 = loadTextContent('Assets/encoding-utf8.txt', 'utf-16')
-//@[0:83) VariableDeclarationSyntax
-//@[0:3)  Identifier |var|
-//@[4:27)  IdentifierSyntax
-//@[4:27)   Identifier |textLoadWrongEncoding23|
-//@[28:29)  Assignment |=|
-//@[30:83)  FunctionCallSyntax
-//@[30:45)   IdentifierSyntax
-//@[30:45)    Identifier |loadTextContent|
-//@[45:46)   LeftParen |(|
-//@[46:72)   FunctionArgumentSyntax
-//@[46:72)    StringSyntax
-//@[46:72)     StringComplete |'Assets/encoding-utf8.txt'|
-//@[72:73)   Comma |,|
-//@[74:82)   FunctionArgumentSyntax
-//@[74:82)    StringSyntax
-//@[74:82)     StringComplete |'utf-16'|
-//@[82:83)   RightParen |)|
-//@[83:85) NewLine |\r\n|
-var textLoadWrongEncoding24 = loadTextContent('Assets/encoding-utf8.txt', 'utf-16BE')
-//@[0:85) VariableDeclarationSyntax
-//@[0:3)  Identifier |var|
-//@[4:27)  IdentifierSyntax
-//@[4:27)   Identifier |textLoadWrongEncoding24|
-//@[28:29)  Assignment |=|
-//@[30:85)  FunctionCallSyntax
-//@[30:45)   IdentifierSyntax
-//@[30:45)    Identifier |loadTextContent|
-//@[45:46)   LeftParen |(|
-//@[46:72)   FunctionArgumentSyntax
-//@[46:72)    StringSyntax
-//@[46:72)     StringComplete |'Assets/encoding-utf8.txt'|
-//@[72:73)   Comma |,|
-//@[74:84)   FunctionArgumentSyntax
-//@[74:84)    StringSyntax
-//@[74:84)     StringComplete |'utf-16BE'|
-//@[84:85)   RightParen |)|
-//@[85:87) NewLine |\r\n|
-var textLoadWrongEncoding25 = loadTextContent('Assets/encoding-utf8.txt', 'us-ascii')
-//@[0:85) VariableDeclarationSyntax
-//@[0:3)  Identifier |var|
-//@[4:27)  IdentifierSyntax
-//@[4:27)   Identifier |textLoadWrongEncoding25|
-//@[28:29)  Assignment |=|
-//@[30:85)  FunctionCallSyntax
-//@[30:45)   IdentifierSyntax
-//@[30:45)    Identifier |loadTextContent|
-//@[45:46)   LeftParen |(|
-//@[46:72)   FunctionArgumentSyntax
-//@[46:72)    StringSyntax
-//@[46:72)     StringComplete |'Assets/encoding-utf8.txt'|
-//@[72:73)   Comma |,|
-//@[74:84)   FunctionArgumentSyntax
-//@[74:84)    StringSyntax
-//@[74:84)     StringComplete |'us-ascii'|
-//@[84:85)   RightParen |)|
-//@[85:87) NewLine |\r\n|
-var textLoadWrongEncoding26 = loadTextContent('Assets/encoding-utf8-bom.txt', 'iso-8859-1')
-//@[0:91) VariableDeclarationSyntax
-//@[0:3)  Identifier |var|
-//@[4:27)  IdentifierSyntax
-//@[4:27)   Identifier |textLoadWrongEncoding26|
-//@[28:29)  Assignment |=|
-//@[30:91)  FunctionCallSyntax
-//@[30:45)   IdentifierSyntax
-//@[30:45)    Identifier |loadTextContent|
-//@[45:46)   LeftParen |(|
-//@[46:76)   FunctionArgumentSyntax
-//@[46:76)    StringSyntax
-//@[46:76)     StringComplete |'Assets/encoding-utf8-bom.txt'|
-//@[76:77)   Comma |,|
-//@[78:90)   FunctionArgumentSyntax
-//@[78:90)    StringSyntax
-//@[78:90)     StringComplete |'iso-8859-1'|
-//@[90:91)   RightParen |)|
-//@[91:93) NewLine |\r\n|
-var textLoadWrongEncoding27 = loadTextContent('Assets/encoding-utf8-bom.txt', 'utf-16')
-//@[0:87) VariableDeclarationSyntax
-//@[0:3)  Identifier |var|
-//@[4:27)  IdentifierSyntax
-//@[4:27)   Identifier |textLoadWrongEncoding27|
-//@[28:29)  Assignment |=|
-//@[30:87)  FunctionCallSyntax
-//@[30:45)   IdentifierSyntax
-//@[30:45)    Identifier |loadTextContent|
-//@[45:46)   LeftParen |(|
-//@[46:76)   FunctionArgumentSyntax
-//@[46:76)    StringSyntax
-//@[46:76)     StringComplete |'Assets/encoding-utf8-bom.txt'|
-//@[76:77)   Comma |,|
-//@[78:86)   FunctionArgumentSyntax
-//@[78:86)    StringSyntax
-//@[78:86)     StringComplete |'utf-16'|
-//@[86:87)   RightParen |)|
-//@[87:89) NewLine |\r\n|
-var textLoadWrongEncoding28 = loadTextContent('Assets/encoding-utf8-bom.txt', 'utf-16BE')
-//@[0:89) VariableDeclarationSyntax
-//@[0:3)  Identifier |var|
-//@[4:27)  IdentifierSyntax
-//@[4:27)   Identifier |textLoadWrongEncoding28|
-//@[28:29)  Assignment |=|
-//@[30:89)  FunctionCallSyntax
-//@[30:45)   IdentifierSyntax
-//@[30:45)    Identifier |loadTextContent|
-//@[45:46)   LeftParen |(|
-//@[46:76)   FunctionArgumentSyntax
-//@[46:76)    StringSyntax
-//@[46:76)     StringComplete |'Assets/encoding-utf8-bom.txt'|
-//@[76:77)   Comma |,|
-//@[78:88)   FunctionArgumentSyntax
-//@[78:88)    StringSyntax
-//@[78:88)     StringComplete |'utf-16BE'|
-//@[88:89)   RightParen |)|
-//@[89:91) NewLine |\r\n|
-var textLoadWrongEncoding29 = loadTextContent('Assets/encoding-utf8-bom.txt', 'us-ascii')
-//@[0:89) VariableDeclarationSyntax
-//@[0:3)  Identifier |var|
-//@[4:27)  IdentifierSyntax
-//@[4:27)   Identifier |textLoadWrongEncoding29|
-//@[28:29)  Assignment |=|
-//@[30:89)  FunctionCallSyntax
-//@[30:45)   IdentifierSyntax
-//@[30:45)    Identifier |loadTextContent|
-//@[45:46)   LeftParen |(|
-//@[46:76)   FunctionArgumentSyntax
-//@[46:76)    StringSyntax
-//@[46:76)     StringComplete |'Assets/encoding-utf8-bom.txt'|
-//@[76:77)   Comma |,|
-//@[78:88)   FunctionArgumentSyntax
-//@[78:88)    StringSyntax
-//@[78:88)     StringComplete |'us-ascii'|
-//@[88:89)   RightParen |)|
-//@[89:93) NewLine |\r\n\r\n|
-=======
-//@[00:0088) ├─VariableDeclarationSyntax
-//@[00:0003) | ├─Token(Identifier) |var|
-//@[04:0031) | ├─IdentifierSyntax
-//@[04:0031) | | └─Token(Identifier) |textLoadUnsupportedEncoding|
-//@[32:0033) | ├─Token(Assignment) |=|
-//@[34:0088) | └─FunctionCallSyntax
-//@[34:0049) | | ├─IdentifierSyntax
-//@[34:0049) | | | └─Token(Identifier) |loadTextContent|
-//@[49:0050) | | ├─Token(LeftParen) |(|
-//@[50:0072) | | ├─FunctionArgumentSyntax
-//@[50:0071) | | | ├─StringSyntax
-//@[50:0071) | | | | └─Token(StringComplete) |'Assets/TextFile.txt'|
-//@[71:0072) | | | └─Token(Comma) |,|
-//@[73:0087) | | ├─FunctionArgumentSyntax
-//@[73:0087) | | | └─StringSyntax
-//@[73:0087) | | | | └─Token(StringComplete) |'windows-1250'|
-//@[87:0088) | | └─Token(RightParen) |)|
-//@[88:0092) ├─Token(NewLine) |\r\n\r\n|
-
-var textLoadWrongEncoding01 = loadTextContent('Assets/encoding-iso.txt', 'us-ascii')
-//@[00:0084) ├─VariableDeclarationSyntax
-//@[00:0003) | ├─Token(Identifier) |var|
-//@[04:0027) | ├─IdentifierSyntax
-//@[04:0027) | | └─Token(Identifier) |textLoadWrongEncoding01|
-//@[28:0029) | ├─Token(Assignment) |=|
-//@[30:0084) | └─FunctionCallSyntax
-//@[30:0045) | | ├─IdentifierSyntax
-//@[30:0045) | | | └─Token(Identifier) |loadTextContent|
-//@[45:0046) | | ├─Token(LeftParen) |(|
-//@[46:0072) | | ├─FunctionArgumentSyntax
-//@[46:0071) | | | ├─StringSyntax
-//@[46:0071) | | | | └─Token(StringComplete) |'Assets/encoding-iso.txt'|
-//@[71:0072) | | | └─Token(Comma) |,|
-//@[73:0083) | | ├─FunctionArgumentSyntax
-//@[73:0083) | | | └─StringSyntax
-//@[73:0083) | | | | └─Token(StringComplete) |'us-ascii'|
-//@[83:0084) | | └─Token(RightParen) |)|
-//@[84:0086) ├─Token(NewLine) |\r\n|
-var textLoadWrongEncoding02 = loadTextContent('Assets/encoding-iso.txt', 'utf-8')
-//@[00:0081) ├─VariableDeclarationSyntax
-//@[00:0003) | ├─Token(Identifier) |var|
-//@[04:0027) | ├─IdentifierSyntax
-//@[04:0027) | | └─Token(Identifier) |textLoadWrongEncoding02|
-//@[28:0029) | ├─Token(Assignment) |=|
-//@[30:0081) | └─FunctionCallSyntax
-//@[30:0045) | | ├─IdentifierSyntax
-//@[30:0045) | | | └─Token(Identifier) |loadTextContent|
-//@[45:0046) | | ├─Token(LeftParen) |(|
-//@[46:0072) | | ├─FunctionArgumentSyntax
-//@[46:0071) | | | ├─StringSyntax
-//@[46:0071) | | | | └─Token(StringComplete) |'Assets/encoding-iso.txt'|
-//@[71:0072) | | | └─Token(Comma) |,|
-//@[73:0080) | | ├─FunctionArgumentSyntax
-//@[73:0080) | | | └─StringSyntax
-//@[73:0080) | | | | └─Token(StringComplete) |'utf-8'|
-//@[80:0081) | | └─Token(RightParen) |)|
-//@[81:0083) ├─Token(NewLine) |\r\n|
-var textLoadWrongEncoding03 = loadTextContent('Assets/encoding-iso.txt', 'utf-16BE')
-//@[00:0084) ├─VariableDeclarationSyntax
-//@[00:0003) | ├─Token(Identifier) |var|
-//@[04:0027) | ├─IdentifierSyntax
-//@[04:0027) | | └─Token(Identifier) |textLoadWrongEncoding03|
-//@[28:0029) | ├─Token(Assignment) |=|
-//@[30:0084) | └─FunctionCallSyntax
-//@[30:0045) | | ├─IdentifierSyntax
-//@[30:0045) | | | └─Token(Identifier) |loadTextContent|
-//@[45:0046) | | ├─Token(LeftParen) |(|
-//@[46:0072) | | ├─FunctionArgumentSyntax
-//@[46:0071) | | | ├─StringSyntax
-//@[46:0071) | | | | └─Token(StringComplete) |'Assets/encoding-iso.txt'|
-//@[71:0072) | | | └─Token(Comma) |,|
-//@[73:0083) | | ├─FunctionArgumentSyntax
-//@[73:0083) | | | └─StringSyntax
-//@[73:0083) | | | | └─Token(StringComplete) |'utf-16BE'|
-//@[83:0084) | | └─Token(RightParen) |)|
-//@[84:0086) ├─Token(NewLine) |\r\n|
-var textLoadWrongEncoding04 = loadTextContent('Assets/encoding-iso.txt', 'utf-16')
-//@[00:0082) ├─VariableDeclarationSyntax
-//@[00:0003) | ├─Token(Identifier) |var|
-//@[04:0027) | ├─IdentifierSyntax
-//@[04:0027) | | └─Token(Identifier) |textLoadWrongEncoding04|
-//@[28:0029) | ├─Token(Assignment) |=|
-//@[30:0082) | └─FunctionCallSyntax
-//@[30:0045) | | ├─IdentifierSyntax
-//@[30:0045) | | | └─Token(Identifier) |loadTextContent|
-//@[45:0046) | | ├─Token(LeftParen) |(|
-//@[46:0072) | | ├─FunctionArgumentSyntax
-//@[46:0071) | | | ├─StringSyntax
-//@[46:0071) | | | | └─Token(StringComplete) |'Assets/encoding-iso.txt'|
-//@[71:0072) | | | └─Token(Comma) |,|
-//@[73:0081) | | ├─FunctionArgumentSyntax
-//@[73:0081) | | | └─StringSyntax
-//@[73:0081) | | | | └─Token(StringComplete) |'utf-16'|
-//@[81:0082) | | └─Token(RightParen) |)|
-//@[82:0084) ├─Token(NewLine) |\r\n|
-var textLoadWrongEncoding05 = loadTextContent('Assets/encoding-ascii.txt', 'iso-8859-1')
-//@[00:0088) ├─VariableDeclarationSyntax
-//@[00:0003) | ├─Token(Identifier) |var|
-//@[04:0027) | ├─IdentifierSyntax
-//@[04:0027) | | └─Token(Identifier) |textLoadWrongEncoding05|
-//@[28:0029) | ├─Token(Assignment) |=|
-//@[30:0088) | └─FunctionCallSyntax
-//@[30:0045) | | ├─IdentifierSyntax
-//@[30:0045) | | | └─Token(Identifier) |loadTextContent|
-//@[45:0046) | | ├─Token(LeftParen) |(|
-//@[46:0074) | | ├─FunctionArgumentSyntax
-//@[46:0073) | | | ├─StringSyntax
-//@[46:0073) | | | | └─Token(StringComplete) |'Assets/encoding-ascii.txt'|
-//@[73:0074) | | | └─Token(Comma) |,|
-//@[75:0087) | | ├─FunctionArgumentSyntax
-//@[75:0087) | | | └─StringSyntax
-//@[75:0087) | | | | └─Token(StringComplete) |'iso-8859-1'|
-//@[87:0088) | | └─Token(RightParen) |)|
-//@[88:0090) ├─Token(NewLine) |\r\n|
-var textLoadWrongEncoding06 = loadTextContent('Assets/encoding-ascii.txt', 'utf-8')
-//@[00:0083) ├─VariableDeclarationSyntax
-//@[00:0003) | ├─Token(Identifier) |var|
-//@[04:0027) | ├─IdentifierSyntax
-//@[04:0027) | | └─Token(Identifier) |textLoadWrongEncoding06|
-//@[28:0029) | ├─Token(Assignment) |=|
-//@[30:0083) | └─FunctionCallSyntax
-//@[30:0045) | | ├─IdentifierSyntax
-//@[30:0045) | | | └─Token(Identifier) |loadTextContent|
-//@[45:0046) | | ├─Token(LeftParen) |(|
-//@[46:0074) | | ├─FunctionArgumentSyntax
-//@[46:0073) | | | ├─StringSyntax
-//@[46:0073) | | | | └─Token(StringComplete) |'Assets/encoding-ascii.txt'|
-//@[73:0074) | | | └─Token(Comma) |,|
-//@[75:0082) | | ├─FunctionArgumentSyntax
-//@[75:0082) | | | └─StringSyntax
-//@[75:0082) | | | | └─Token(StringComplete) |'utf-8'|
-//@[82:0083) | | └─Token(RightParen) |)|
-//@[83:0085) ├─Token(NewLine) |\r\n|
-var textLoadWrongEncoding07 = loadTextContent('Assets/encoding-ascii.txt', 'utf-16BE')
-//@[00:0086) ├─VariableDeclarationSyntax
-//@[00:0003) | ├─Token(Identifier) |var|
-//@[04:0027) | ├─IdentifierSyntax
-//@[04:0027) | | └─Token(Identifier) |textLoadWrongEncoding07|
-//@[28:0029) | ├─Token(Assignment) |=|
-//@[30:0086) | └─FunctionCallSyntax
-//@[30:0045) | | ├─IdentifierSyntax
-//@[30:0045) | | | └─Token(Identifier) |loadTextContent|
-//@[45:0046) | | ├─Token(LeftParen) |(|
-//@[46:0074) | | ├─FunctionArgumentSyntax
-//@[46:0073) | | | ├─StringSyntax
-//@[46:0073) | | | | └─Token(StringComplete) |'Assets/encoding-ascii.txt'|
-//@[73:0074) | | | └─Token(Comma) |,|
-//@[75:0085) | | ├─FunctionArgumentSyntax
-//@[75:0085) | | | └─StringSyntax
-//@[75:0085) | | | | └─Token(StringComplete) |'utf-16BE'|
-//@[85:0086) | | └─Token(RightParen) |)|
-//@[86:0088) ├─Token(NewLine) |\r\n|
-var textLoadWrongEncoding08 = loadTextContent('Assets/encoding-ascii.txt', 'utf-16')
-//@[00:0084) ├─VariableDeclarationSyntax
-//@[00:0003) | ├─Token(Identifier) |var|
-//@[04:0027) | ├─IdentifierSyntax
-//@[04:0027) | | └─Token(Identifier) |textLoadWrongEncoding08|
-//@[28:0029) | ├─Token(Assignment) |=|
-//@[30:0084) | └─FunctionCallSyntax
-//@[30:0045) | | ├─IdentifierSyntax
-//@[30:0045) | | | └─Token(Identifier) |loadTextContent|
-//@[45:0046) | | ├─Token(LeftParen) |(|
-//@[46:0074) | | ├─FunctionArgumentSyntax
-//@[46:0073) | | | ├─StringSyntax
-//@[46:0073) | | | | └─Token(StringComplete) |'Assets/encoding-ascii.txt'|
-//@[73:0074) | | | └─Token(Comma) |,|
-//@[75:0083) | | ├─FunctionArgumentSyntax
-//@[75:0083) | | | └─StringSyntax
-//@[75:0083) | | | | └─Token(StringComplete) |'utf-16'|
-//@[83:0084) | | └─Token(RightParen) |)|
-//@[84:0086) ├─Token(NewLine) |\r\n|
-var textLoadWrongEncoding09 = loadTextContent('Assets/encoding-utf16.txt', 'iso-8859-1')
-//@[00:0088) ├─VariableDeclarationSyntax
-//@[00:0003) | ├─Token(Identifier) |var|
-//@[04:0027) | ├─IdentifierSyntax
-//@[04:0027) | | └─Token(Identifier) |textLoadWrongEncoding09|
-//@[28:0029) | ├─Token(Assignment) |=|
-//@[30:0088) | └─FunctionCallSyntax
-//@[30:0045) | | ├─IdentifierSyntax
-//@[30:0045) | | | └─Token(Identifier) |loadTextContent|
-//@[45:0046) | | ├─Token(LeftParen) |(|
-//@[46:0074) | | ├─FunctionArgumentSyntax
-//@[46:0073) | | | ├─StringSyntax
-//@[46:0073) | | | | └─Token(StringComplete) |'Assets/encoding-utf16.txt'|
-//@[73:0074) | | | └─Token(Comma) |,|
-//@[75:0087) | | ├─FunctionArgumentSyntax
-//@[75:0087) | | | └─StringSyntax
-//@[75:0087) | | | | └─Token(StringComplete) |'iso-8859-1'|
-//@[87:0088) | | └─Token(RightParen) |)|
-//@[88:0090) ├─Token(NewLine) |\r\n|
-var textLoadWrongEncoding10 = loadTextContent('Assets/encoding-utf16.txt', 'utf-8')
-//@[00:0083) ├─VariableDeclarationSyntax
-//@[00:0003) | ├─Token(Identifier) |var|
-//@[04:0027) | ├─IdentifierSyntax
-//@[04:0027) | | └─Token(Identifier) |textLoadWrongEncoding10|
-//@[28:0029) | ├─Token(Assignment) |=|
-//@[30:0083) | └─FunctionCallSyntax
-//@[30:0045) | | ├─IdentifierSyntax
-//@[30:0045) | | | └─Token(Identifier) |loadTextContent|
-//@[45:0046) | | ├─Token(LeftParen) |(|
-//@[46:0074) | | ├─FunctionArgumentSyntax
-//@[46:0073) | | | ├─StringSyntax
-//@[46:0073) | | | | └─Token(StringComplete) |'Assets/encoding-utf16.txt'|
-//@[73:0074) | | | └─Token(Comma) |,|
-//@[75:0082) | | ├─FunctionArgumentSyntax
-//@[75:0082) | | | └─StringSyntax
-//@[75:0082) | | | | └─Token(StringComplete) |'utf-8'|
-//@[82:0083) | | └─Token(RightParen) |)|
-//@[83:0085) ├─Token(NewLine) |\r\n|
-var textLoadWrongEncoding11 = loadTextContent('Assets/encoding-utf16.txt', 'utf-16BE')
-//@[00:0086) ├─VariableDeclarationSyntax
-//@[00:0003) | ├─Token(Identifier) |var|
-//@[04:0027) | ├─IdentifierSyntax
-//@[04:0027) | | └─Token(Identifier) |textLoadWrongEncoding11|
-//@[28:0029) | ├─Token(Assignment) |=|
-//@[30:0086) | └─FunctionCallSyntax
-//@[30:0045) | | ├─IdentifierSyntax
-//@[30:0045) | | | └─Token(Identifier) |loadTextContent|
-//@[45:0046) | | ├─Token(LeftParen) |(|
-//@[46:0074) | | ├─FunctionArgumentSyntax
-//@[46:0073) | | | ├─StringSyntax
-//@[46:0073) | | | | └─Token(StringComplete) |'Assets/encoding-utf16.txt'|
-//@[73:0074) | | | └─Token(Comma) |,|
-//@[75:0085) | | ├─FunctionArgumentSyntax
-//@[75:0085) | | | └─StringSyntax
-//@[75:0085) | | | | └─Token(StringComplete) |'utf-16BE'|
-//@[85:0086) | | └─Token(RightParen) |)|
-//@[86:0088) ├─Token(NewLine) |\r\n|
-var textLoadWrongEncoding12 = loadTextContent('Assets/encoding-utf16.txt', 'us-ascii')
-//@[00:0086) ├─VariableDeclarationSyntax
-//@[00:0003) | ├─Token(Identifier) |var|
-//@[04:0027) | ├─IdentifierSyntax
-//@[04:0027) | | └─Token(Identifier) |textLoadWrongEncoding12|
-//@[28:0029) | ├─Token(Assignment) |=|
-//@[30:0086) | └─FunctionCallSyntax
-//@[30:0045) | | ├─IdentifierSyntax
-//@[30:0045) | | | └─Token(Identifier) |loadTextContent|
-//@[45:0046) | | ├─Token(LeftParen) |(|
-//@[46:0074) | | ├─FunctionArgumentSyntax
-//@[46:0073) | | | ├─StringSyntax
-//@[46:0073) | | | | └─Token(StringComplete) |'Assets/encoding-utf16.txt'|
-//@[73:0074) | | | └─Token(Comma) |,|
-//@[75:0085) | | ├─FunctionArgumentSyntax
-//@[75:0085) | | | └─StringSyntax
-//@[75:0085) | | | | └─Token(StringComplete) |'us-ascii'|
-//@[85:0086) | | └─Token(RightParen) |)|
-//@[86:0088) ├─Token(NewLine) |\r\n|
-var textLoadWrongEncoding13 = loadTextContent('Assets/encoding-utf16be.txt', 'utf-16')
-//@[00:0086) ├─VariableDeclarationSyntax
-//@[00:0003) | ├─Token(Identifier) |var|
-//@[04:0027) | ├─IdentifierSyntax
-//@[04:0027) | | └─Token(Identifier) |textLoadWrongEncoding13|
-//@[28:0029) | ├─Token(Assignment) |=|
-//@[30:0086) | └─FunctionCallSyntax
-//@[30:0045) | | ├─IdentifierSyntax
-//@[30:0045) | | | └─Token(Identifier) |loadTextContent|
-//@[45:0046) | | ├─Token(LeftParen) |(|
-//@[46:0076) | | ├─FunctionArgumentSyntax
-//@[46:0075) | | | ├─StringSyntax
-//@[46:0075) | | | | └─Token(StringComplete) |'Assets/encoding-utf16be.txt'|
-//@[75:0076) | | | └─Token(Comma) |,|
-//@[77:0085) | | ├─FunctionArgumentSyntax
-//@[77:0085) | | | └─StringSyntax
-//@[77:0085) | | | | └─Token(StringComplete) |'utf-16'|
-//@[85:0086) | | └─Token(RightParen) |)|
-//@[86:0088) ├─Token(NewLine) |\r\n|
-var textLoadWrongEncoding14 = loadTextContent('Assets/encoding-utf16be.txt', 'utf-8')
-//@[00:0085) ├─VariableDeclarationSyntax
-//@[00:0003) | ├─Token(Identifier) |var|
-//@[04:0027) | ├─IdentifierSyntax
-//@[04:0027) | | └─Token(Identifier) |textLoadWrongEncoding14|
-//@[28:0029) | ├─Token(Assignment) |=|
-//@[30:0085) | └─FunctionCallSyntax
-//@[30:0045) | | ├─IdentifierSyntax
-//@[30:0045) | | | └─Token(Identifier) |loadTextContent|
-//@[45:0046) | | ├─Token(LeftParen) |(|
-//@[46:0076) | | ├─FunctionArgumentSyntax
-//@[46:0075) | | | ├─StringSyntax
-//@[46:0075) | | | | └─Token(StringComplete) |'Assets/encoding-utf16be.txt'|
-//@[75:0076) | | | └─Token(Comma) |,|
-//@[77:0084) | | ├─FunctionArgumentSyntax
-//@[77:0084) | | | └─StringSyntax
-//@[77:0084) | | | | └─Token(StringComplete) |'utf-8'|
-//@[84:0085) | | └─Token(RightParen) |)|
-//@[85:0087) ├─Token(NewLine) |\r\n|
-var textLoadWrongEncoding15 = loadTextContent('Assets/encoding-utf16be.txt', 'us-ascii')
-//@[00:0088) ├─VariableDeclarationSyntax
-//@[00:0003) | ├─Token(Identifier) |var|
-//@[04:0027) | ├─IdentifierSyntax
-//@[04:0027) | | └─Token(Identifier) |textLoadWrongEncoding15|
-//@[28:0029) | ├─Token(Assignment) |=|
-//@[30:0088) | └─FunctionCallSyntax
-//@[30:0045) | | ├─IdentifierSyntax
-//@[30:0045) | | | └─Token(Identifier) |loadTextContent|
-//@[45:0046) | | ├─Token(LeftParen) |(|
-//@[46:0076) | | ├─FunctionArgumentSyntax
-//@[46:0075) | | | ├─StringSyntax
-//@[46:0075) | | | | └─Token(StringComplete) |'Assets/encoding-utf16be.txt'|
-//@[75:0076) | | | └─Token(Comma) |,|
-//@[77:0087) | | ├─FunctionArgumentSyntax
-//@[77:0087) | | | └─StringSyntax
-//@[77:0087) | | | | └─Token(StringComplete) |'us-ascii'|
-//@[87:0088) | | └─Token(RightParen) |)|
-//@[88:0090) ├─Token(NewLine) |\r\n|
-var textLoadWrongEncoding16 = loadTextContent('Assets/encoding-utf16be.txt', 'iso-8859-1')
-//@[00:0090) ├─VariableDeclarationSyntax
-//@[00:0003) | ├─Token(Identifier) |var|
-//@[04:0027) | ├─IdentifierSyntax
-//@[04:0027) | | └─Token(Identifier) |textLoadWrongEncoding16|
-//@[28:0029) | ├─Token(Assignment) |=|
-//@[30:0090) | └─FunctionCallSyntax
-//@[30:0045) | | ├─IdentifierSyntax
-//@[30:0045) | | | └─Token(Identifier) |loadTextContent|
-//@[45:0046) | | ├─Token(LeftParen) |(|
-//@[46:0076) | | ├─FunctionArgumentSyntax
-//@[46:0075) | | | ├─StringSyntax
-//@[46:0075) | | | | └─Token(StringComplete) |'Assets/encoding-utf16be.txt'|
-//@[75:0076) | | | └─Token(Comma) |,|
-//@[77:0089) | | ├─FunctionArgumentSyntax
-//@[77:0089) | | | └─StringSyntax
-//@[77:0089) | | | | └─Token(StringComplete) |'iso-8859-1'|
-//@[89:0090) | | └─Token(RightParen) |)|
-//@[90:0092) ├─Token(NewLine) |\r\n|
-var textLoadWrongEncoding17 = loadTextContent('Assets/encoding-windows1250.txt', 'utf-16BE')
-//@[00:0092) ├─VariableDeclarationSyntax
-//@[00:0003) | ├─Token(Identifier) |var|
-//@[04:0027) | ├─IdentifierSyntax
-//@[04:0027) | | └─Token(Identifier) |textLoadWrongEncoding17|
-//@[28:0029) | ├─Token(Assignment) |=|
-//@[30:0092) | └─FunctionCallSyntax
-//@[30:0045) | | ├─IdentifierSyntax
-//@[30:0045) | | | └─Token(Identifier) |loadTextContent|
-//@[45:0046) | | ├─Token(LeftParen) |(|
-//@[46:0080) | | ├─FunctionArgumentSyntax
-//@[46:0079) | | | ├─StringSyntax
-//@[46:0079) | | | | └─Token(StringComplete) |'Assets/encoding-windows1250.txt'|
-//@[79:0080) | | | └─Token(Comma) |,|
-//@[81:0091) | | ├─FunctionArgumentSyntax
-//@[81:0091) | | | └─StringSyntax
-//@[81:0091) | | | | └─Token(StringComplete) |'utf-16BE'|
-//@[91:0092) | | └─Token(RightParen) |)|
-//@[92:0094) ├─Token(NewLine) |\r\n|
-var textLoadWrongEncoding18 = loadTextContent('Assets/encoding-windows1250.txt', 'utf-16')
-//@[00:0090) ├─VariableDeclarationSyntax
-//@[00:0003) | ├─Token(Identifier) |var|
-//@[04:0027) | ├─IdentifierSyntax
-//@[04:0027) | | └─Token(Identifier) |textLoadWrongEncoding18|
-//@[28:0029) | ├─Token(Assignment) |=|
-//@[30:0090) | └─FunctionCallSyntax
-//@[30:0045) | | ├─IdentifierSyntax
-//@[30:0045) | | | └─Token(Identifier) |loadTextContent|
-//@[45:0046) | | ├─Token(LeftParen) |(|
-//@[46:0080) | | ├─FunctionArgumentSyntax
-//@[46:0079) | | | ├─StringSyntax
-//@[46:0079) | | | | └─Token(StringComplete) |'Assets/encoding-windows1250.txt'|
-//@[79:0080) | | | └─Token(Comma) |,|
-//@[81:0089) | | ├─FunctionArgumentSyntax
-//@[81:0089) | | | └─StringSyntax
-//@[81:0089) | | | | └─Token(StringComplete) |'utf-16'|
-//@[89:0090) | | └─Token(RightParen) |)|
-//@[90:0092) ├─Token(NewLine) |\r\n|
-var textLoadWrongEncoding19 = loadTextContent('Assets/encoding-windows1250.txt', 'utf-8')
-//@[00:0089) ├─VariableDeclarationSyntax
-//@[00:0003) | ├─Token(Identifier) |var|
-//@[04:0027) | ├─IdentifierSyntax
-//@[04:0027) | | └─Token(Identifier) |textLoadWrongEncoding19|
-//@[28:0029) | ├─Token(Assignment) |=|
-//@[30:0089) | └─FunctionCallSyntax
-//@[30:0045) | | ├─IdentifierSyntax
-//@[30:0045) | | | └─Token(Identifier) |loadTextContent|
-//@[45:0046) | | ├─Token(LeftParen) |(|
-//@[46:0080) | | ├─FunctionArgumentSyntax
-//@[46:0079) | | | ├─StringSyntax
-//@[46:0079) | | | | └─Token(StringComplete) |'Assets/encoding-windows1250.txt'|
-//@[79:0080) | | | └─Token(Comma) |,|
-//@[81:0088) | | ├─FunctionArgumentSyntax
-//@[81:0088) | | | └─StringSyntax
-//@[81:0088) | | | | └─Token(StringComplete) |'utf-8'|
-//@[88:0089) | | └─Token(RightParen) |)|
-//@[89:0091) ├─Token(NewLine) |\r\n|
-var textLoadWrongEncoding20 = loadTextContent('Assets/encoding-windows1250.txt', 'us-ascii')
-//@[00:0092) ├─VariableDeclarationSyntax
-//@[00:0003) | ├─Token(Identifier) |var|
-//@[04:0027) | ├─IdentifierSyntax
-//@[04:0027) | | └─Token(Identifier) |textLoadWrongEncoding20|
-//@[28:0029) | ├─Token(Assignment) |=|
-//@[30:0092) | └─FunctionCallSyntax
-//@[30:0045) | | ├─IdentifierSyntax
-//@[30:0045) | | | └─Token(Identifier) |loadTextContent|
-//@[45:0046) | | ├─Token(LeftParen) |(|
-//@[46:0080) | | ├─FunctionArgumentSyntax
-//@[46:0079) | | | ├─StringSyntax
-//@[46:0079) | | | | └─Token(StringComplete) |'Assets/encoding-windows1250.txt'|
-//@[79:0080) | | | └─Token(Comma) |,|
-//@[81:0091) | | ├─FunctionArgumentSyntax
-//@[81:0091) | | | └─StringSyntax
-//@[81:0091) | | | | └─Token(StringComplete) |'us-ascii'|
-//@[91:0092) | | └─Token(RightParen) |)|
-//@[92:0094) ├─Token(NewLine) |\r\n|
-var textLoadWrongEncoding21 = loadTextContent('Assets/encoding-windows1250.txt', 'iso-8859-1')
-//@[00:0094) ├─VariableDeclarationSyntax
-//@[00:0003) | ├─Token(Identifier) |var|
-//@[04:0027) | ├─IdentifierSyntax
-//@[04:0027) | | └─Token(Identifier) |textLoadWrongEncoding21|
-//@[28:0029) | ├─Token(Assignment) |=|
-//@[30:0094) | └─FunctionCallSyntax
-//@[30:0045) | | ├─IdentifierSyntax
-//@[30:0045) | | | └─Token(Identifier) |loadTextContent|
-//@[45:0046) | | ├─Token(LeftParen) |(|
-//@[46:0080) | | ├─FunctionArgumentSyntax
-//@[46:0079) | | | ├─StringSyntax
-//@[46:0079) | | | | └─Token(StringComplete) |'Assets/encoding-windows1250.txt'|
-//@[79:0080) | | | └─Token(Comma) |,|
-//@[81:0093) | | ├─FunctionArgumentSyntax
-//@[81:0093) | | | └─StringSyntax
-//@[81:0093) | | | | └─Token(StringComplete) |'iso-8859-1'|
-//@[93:0094) | | └─Token(RightParen) |)|
-//@[94:0096) ├─Token(NewLine) |\r\n|
-var textLoadWrongEncoding22 = loadTextContent('Assets/encoding-utf8.txt', 'iso-8859-1')
-//@[00:0087) ├─VariableDeclarationSyntax
-//@[00:0003) | ├─Token(Identifier) |var|
-//@[04:0027) | ├─IdentifierSyntax
-//@[04:0027) | | └─Token(Identifier) |textLoadWrongEncoding22|
-//@[28:0029) | ├─Token(Assignment) |=|
-//@[30:0087) | └─FunctionCallSyntax
-//@[30:0045) | | ├─IdentifierSyntax
-//@[30:0045) | | | └─Token(Identifier) |loadTextContent|
-//@[45:0046) | | ├─Token(LeftParen) |(|
-//@[46:0073) | | ├─FunctionArgumentSyntax
-//@[46:0072) | | | ├─StringSyntax
-//@[46:0072) | | | | └─Token(StringComplete) |'Assets/encoding-utf8.txt'|
-//@[72:0073) | | | └─Token(Comma) |,|
-//@[74:0086) | | ├─FunctionArgumentSyntax
-//@[74:0086) | | | └─StringSyntax
-//@[74:0086) | | | | └─Token(StringComplete) |'iso-8859-1'|
-//@[86:0087) | | └─Token(RightParen) |)|
-//@[87:0089) ├─Token(NewLine) |\r\n|
-var textLoadWrongEncoding23 = loadTextContent('Assets/encoding-utf8.txt', 'utf-16')
-//@[00:0083) ├─VariableDeclarationSyntax
-//@[00:0003) | ├─Token(Identifier) |var|
-//@[04:0027) | ├─IdentifierSyntax
-//@[04:0027) | | └─Token(Identifier) |textLoadWrongEncoding23|
-//@[28:0029) | ├─Token(Assignment) |=|
-//@[30:0083) | └─FunctionCallSyntax
-//@[30:0045) | | ├─IdentifierSyntax
-//@[30:0045) | | | └─Token(Identifier) |loadTextContent|
-//@[45:0046) | | ├─Token(LeftParen) |(|
-//@[46:0073) | | ├─FunctionArgumentSyntax
-//@[46:0072) | | | ├─StringSyntax
-//@[46:0072) | | | | └─Token(StringComplete) |'Assets/encoding-utf8.txt'|
-//@[72:0073) | | | └─Token(Comma) |,|
-//@[74:0082) | | ├─FunctionArgumentSyntax
-//@[74:0082) | | | └─StringSyntax
-//@[74:0082) | | | | └─Token(StringComplete) |'utf-16'|
-//@[82:0083) | | └─Token(RightParen) |)|
-//@[83:0085) ├─Token(NewLine) |\r\n|
-var textLoadWrongEncoding24 = loadTextContent('Assets/encoding-utf8.txt', 'utf-16BE')
-//@[00:0085) ├─VariableDeclarationSyntax
-//@[00:0003) | ├─Token(Identifier) |var|
-//@[04:0027) | ├─IdentifierSyntax
-//@[04:0027) | | └─Token(Identifier) |textLoadWrongEncoding24|
-//@[28:0029) | ├─Token(Assignment) |=|
-//@[30:0085) | └─FunctionCallSyntax
-//@[30:0045) | | ├─IdentifierSyntax
-//@[30:0045) | | | └─Token(Identifier) |loadTextContent|
-//@[45:0046) | | ├─Token(LeftParen) |(|
-//@[46:0073) | | ├─FunctionArgumentSyntax
-//@[46:0072) | | | ├─StringSyntax
-//@[46:0072) | | | | └─Token(StringComplete) |'Assets/encoding-utf8.txt'|
-//@[72:0073) | | | └─Token(Comma) |,|
-//@[74:0084) | | ├─FunctionArgumentSyntax
-//@[74:0084) | | | └─StringSyntax
-//@[74:0084) | | | | └─Token(StringComplete) |'utf-16BE'|
-//@[84:0085) | | └─Token(RightParen) |)|
-//@[85:0087) ├─Token(NewLine) |\r\n|
-var textLoadWrongEncoding25 = loadTextContent('Assets/encoding-utf8.txt', 'us-ascii')
-//@[00:0085) ├─VariableDeclarationSyntax
-//@[00:0003) | ├─Token(Identifier) |var|
-//@[04:0027) | ├─IdentifierSyntax
-//@[04:0027) | | └─Token(Identifier) |textLoadWrongEncoding25|
-//@[28:0029) | ├─Token(Assignment) |=|
-//@[30:0085) | └─FunctionCallSyntax
-//@[30:0045) | | ├─IdentifierSyntax
-//@[30:0045) | | | └─Token(Identifier) |loadTextContent|
-//@[45:0046) | | ├─Token(LeftParen) |(|
-//@[46:0073) | | ├─FunctionArgumentSyntax
-//@[46:0072) | | | ├─StringSyntax
-//@[46:0072) | | | | └─Token(StringComplete) |'Assets/encoding-utf8.txt'|
-//@[72:0073) | | | └─Token(Comma) |,|
-//@[74:0084) | | ├─FunctionArgumentSyntax
-//@[74:0084) | | | └─StringSyntax
-//@[74:0084) | | | | └─Token(StringComplete) |'us-ascii'|
-//@[84:0085) | | └─Token(RightParen) |)|
-//@[85:0087) ├─Token(NewLine) |\r\n|
-var textLoadWrongEncoding26 = loadTextContent('Assets/encoding-utf8-bom.txt', 'iso-8859-1')
-//@[00:0091) ├─VariableDeclarationSyntax
-//@[00:0003) | ├─Token(Identifier) |var|
-//@[04:0027) | ├─IdentifierSyntax
-//@[04:0027) | | └─Token(Identifier) |textLoadWrongEncoding26|
-//@[28:0029) | ├─Token(Assignment) |=|
-//@[30:0091) | └─FunctionCallSyntax
-//@[30:0045) | | ├─IdentifierSyntax
-//@[30:0045) | | | └─Token(Identifier) |loadTextContent|
-//@[45:0046) | | ├─Token(LeftParen) |(|
-//@[46:0077) | | ├─FunctionArgumentSyntax
-//@[46:0076) | | | ├─StringSyntax
-//@[46:0076) | | | | └─Token(StringComplete) |'Assets/encoding-utf8-bom.txt'|
-//@[76:0077) | | | └─Token(Comma) |,|
-//@[78:0090) | | ├─FunctionArgumentSyntax
-//@[78:0090) | | | └─StringSyntax
-//@[78:0090) | | | | └─Token(StringComplete) |'iso-8859-1'|
-//@[90:0091) | | └─Token(RightParen) |)|
-//@[91:0093) ├─Token(NewLine) |\r\n|
-var textLoadWrongEncoding27 = loadTextContent('Assets/encoding-utf8-bom.txt', 'utf-16')
-//@[00:0087) ├─VariableDeclarationSyntax
-//@[00:0003) | ├─Token(Identifier) |var|
-//@[04:0027) | ├─IdentifierSyntax
-//@[04:0027) | | └─Token(Identifier) |textLoadWrongEncoding27|
-//@[28:0029) | ├─Token(Assignment) |=|
-//@[30:0087) | └─FunctionCallSyntax
-//@[30:0045) | | ├─IdentifierSyntax
-//@[30:0045) | | | └─Token(Identifier) |loadTextContent|
-//@[45:0046) | | ├─Token(LeftParen) |(|
-//@[46:0077) | | ├─FunctionArgumentSyntax
-//@[46:0076) | | | ├─StringSyntax
-//@[46:0076) | | | | └─Token(StringComplete) |'Assets/encoding-utf8-bom.txt'|
-//@[76:0077) | | | └─Token(Comma) |,|
-//@[78:0086) | | ├─FunctionArgumentSyntax
-//@[78:0086) | | | └─StringSyntax
-//@[78:0086) | | | | └─Token(StringComplete) |'utf-16'|
-//@[86:0087) | | └─Token(RightParen) |)|
-//@[87:0089) ├─Token(NewLine) |\r\n|
-var textLoadWrongEncoding28 = loadTextContent('Assets/encoding-utf8-bom.txt', 'utf-16BE')
-//@[00:0089) ├─VariableDeclarationSyntax
-//@[00:0003) | ├─Token(Identifier) |var|
-//@[04:0027) | ├─IdentifierSyntax
-//@[04:0027) | | └─Token(Identifier) |textLoadWrongEncoding28|
-//@[28:0029) | ├─Token(Assignment) |=|
-//@[30:0089) | └─FunctionCallSyntax
-//@[30:0045) | | ├─IdentifierSyntax
-//@[30:0045) | | | └─Token(Identifier) |loadTextContent|
-//@[45:0046) | | ├─Token(LeftParen) |(|
-//@[46:0077) | | ├─FunctionArgumentSyntax
-//@[46:0076) | | | ├─StringSyntax
-//@[46:0076) | | | | └─Token(StringComplete) |'Assets/encoding-utf8-bom.txt'|
-//@[76:0077) | | | └─Token(Comma) |,|
-//@[78:0088) | | ├─FunctionArgumentSyntax
-//@[78:0088) | | | └─StringSyntax
-//@[78:0088) | | | | └─Token(StringComplete) |'utf-16BE'|
-//@[88:0089) | | └─Token(RightParen) |)|
-//@[89:0091) ├─Token(NewLine) |\r\n|
-var textLoadWrongEncoding29 = loadTextContent('Assets/encoding-utf8-bom.txt', 'us-ascii')
-//@[00:0089) ├─VariableDeclarationSyntax
-//@[00:0003) | ├─Token(Identifier) |var|
-//@[04:0027) | ├─IdentifierSyntax
-//@[04:0027) | | └─Token(Identifier) |textLoadWrongEncoding29|
-//@[28:0029) | ├─Token(Assignment) |=|
-//@[30:0089) | └─FunctionCallSyntax
-//@[30:0045) | | ├─IdentifierSyntax
-//@[30:0045) | | | └─Token(Identifier) |loadTextContent|
-//@[45:0046) | | ├─Token(LeftParen) |(|
-//@[46:0077) | | ├─FunctionArgumentSyntax
-//@[46:0076) | | | ├─StringSyntax
-//@[46:0076) | | | | └─Token(StringComplete) |'Assets/encoding-utf8-bom.txt'|
-//@[76:0077) | | | └─Token(Comma) |,|
-//@[78:0088) | | ├─FunctionArgumentSyntax
-//@[78:0088) | | | └─StringSyntax
-//@[78:0088) | | | | └─Token(StringComplete) |'us-ascii'|
-//@[88:0089) | | └─Token(RightParen) |)|
-//@[89:0093) ├─Token(NewLine) |\r\n\r\n|
->>>>>>> d4571cb4
-
-var textOversize = loadTextContent('Assets/oversizeText.txt')
-//@[00:0061) ├─VariableDeclarationSyntax
-//@[00:0003) | ├─Token(Identifier) |var|
-//@[04:0016) | ├─IdentifierSyntax
-//@[04:0016) | | └─Token(Identifier) |textOversize|
-//@[17:0018) | ├─Token(Assignment) |=|
-//@[19:0061) | └─FunctionCallSyntax
-//@[19:0034) | | ├─IdentifierSyntax
-//@[19:0034) | | | └─Token(Identifier) |loadTextContent|
-//@[34:0035) | | ├─Token(LeftParen) |(|
-//@[35:0060) | | ├─FunctionArgumentSyntax
-//@[35:0060) | | | └─StringSyntax
-//@[35:0060) | | | | └─Token(StringComplete) |'Assets/oversizeText.txt'|
-//@[60:0061) | | └─Token(RightParen) |)|
-//@[61:0063) ├─Token(NewLine) |\r\n|
-var binaryOversize = loadFileAsBase64('Assets/oversizeBinary')
-//@[00:0062) ├─VariableDeclarationSyntax
-//@[00:0003) | ├─Token(Identifier) |var|
-//@[04:0018) | ├─IdentifierSyntax
-//@[04:0018) | | └─Token(Identifier) |binaryOversize|
-//@[19:0020) | ├─Token(Assignment) |=|
-//@[21:0062) | └─FunctionCallSyntax
-//@[21:0037) | | ├─IdentifierSyntax
-//@[21:0037) | | | └─Token(Identifier) |loadFileAsBase64|
-//@[37:0038) | | ├─Token(LeftParen) |(|
-//@[38:0061) | | ├─FunctionArgumentSyntax
-//@[38:0061) | | | └─StringSyntax
-//@[38:0061) | | | | └─Token(StringComplete) |'Assets/oversizeBinary'|
-//@[61:0062) | | └─Token(RightParen) |)|
-//@[62:0066) ├─Token(NewLine) |\r\n\r\n|
-
-var binaryAsText = loadTextContent('Assets/binary')
-//@[00:0051) ├─VariableDeclarationSyntax
-//@[00:0003) | ├─Token(Identifier) |var|
-//@[04:0016) | ├─IdentifierSyntax
-//@[04:0016) | | └─Token(Identifier) |binaryAsText|
-//@[17:0018) | ├─Token(Assignment) |=|
-//@[19:0051) | └─FunctionCallSyntax
-//@[19:0034) | | ├─IdentifierSyntax
-//@[19:0034) | | | └─Token(Identifier) |loadTextContent|
-//@[34:0035) | | ├─Token(LeftParen) |(|
-//@[35:0050) | | ├─FunctionArgumentSyntax
-//@[35:0050) | | | └─StringSyntax
-//@[35:0050) | | | | └─Token(StringComplete) |'Assets/binary'|
-//@[50:0051) | | └─Token(RightParen) |)|
-//@[51:0055) ├─Token(NewLine) |\r\n\r\n|
-
-var jsonObject1 = loadJsonContent('Assets/jsonInvalid.json.txt')
-//@[00:0064) ├─VariableDeclarationSyntax
-//@[00:0003) | ├─Token(Identifier) |var|
-//@[04:0015) | ├─IdentifierSyntax
-//@[04:0015) | | └─Token(Identifier) |jsonObject1|
-//@[16:0017) | ├─Token(Assignment) |=|
-//@[18:0064) | └─FunctionCallSyntax
-//@[18:0033) | | ├─IdentifierSyntax
-//@[18:0033) | | | └─Token(Identifier) |loadJsonContent|
-//@[33:0034) | | ├─Token(LeftParen) |(|
-//@[34:0063) | | ├─FunctionArgumentSyntax
-//@[34:0063) | | | └─StringSyntax
-//@[34:0063) | | | | └─Token(StringComplete) |'Assets/jsonInvalid.json.txt'|
-//@[63:0064) | | └─Token(RightParen) |)|
-//@[64:0066) ├─Token(NewLine) |\r\n|
-var jsonObject2 = loadJsonContent('Assets/jsonValid.json.txt', '.')
-//@[00:0067) ├─VariableDeclarationSyntax
-//@[00:0003) | ├─Token(Identifier) |var|
-//@[04:0015) | ├─IdentifierSyntax
-//@[04:0015) | | └─Token(Identifier) |jsonObject2|
-//@[16:0017) | ├─Token(Assignment) |=|
-//@[18:0067) | └─FunctionCallSyntax
-//@[18:0033) | | ├─IdentifierSyntax
-//@[18:0033) | | | └─Token(Identifier) |loadJsonContent|
-//@[33:0034) | | ├─Token(LeftParen) |(|
-//@[34:0062) | | ├─FunctionArgumentSyntax
-//@[34:0061) | | | ├─StringSyntax
-//@[34:0061) | | | | └─Token(StringComplete) |'Assets/jsonValid.json.txt'|
-//@[61:0062) | | | └─Token(Comma) |,|
-//@[63:0066) | | ├─FunctionArgumentSyntax
-//@[63:0066) | | | └─StringSyntax
-//@[63:0066) | | | | └─Token(StringComplete) |'.'|
-//@[66:0067) | | └─Token(RightParen) |)|
-//@[67:0069) ├─Token(NewLine) |\r\n|
-var jsonObject3 = loadJsonContent('Assets/jsonValid.json.txt', '$.')
-//@[00:0068) ├─VariableDeclarationSyntax
-//@[00:0003) | ├─Token(Identifier) |var|
-//@[04:0015) | ├─IdentifierSyntax
-//@[04:0015) | | └─Token(Identifier) |jsonObject3|
-//@[16:0017) | ├─Token(Assignment) |=|
-//@[18:0068) | └─FunctionCallSyntax
-//@[18:0033) | | ├─IdentifierSyntax
-//@[18:0033) | | | └─Token(Identifier) |loadJsonContent|
-//@[33:0034) | | ├─Token(LeftParen) |(|
-//@[34:0062) | | ├─FunctionArgumentSyntax
-//@[34:0061) | | | ├─StringSyntax
-//@[34:0061) | | | | └─Token(StringComplete) |'Assets/jsonValid.json.txt'|
-//@[61:0062) | | | └─Token(Comma) |,|
-//@[63:0067) | | ├─FunctionArgumentSyntax
-//@[63:0067) | | | └─StringSyntax
-//@[63:0067) | | | | └─Token(StringComplete) |'$.'|
-//@[67:0068) | | └─Token(RightParen) |)|
-//@[68:0070) ├─Token(NewLine) |\r\n|
-var jsonObject4 = loadJsonContent('Assets/jsonValid.json.txt', '.propertyThatDoesNotExist')
-//@[00:0091) ├─VariableDeclarationSyntax
-//@[00:0003) | ├─Token(Identifier) |var|
-//@[04:0015) | ├─IdentifierSyntax
-//@[04:0015) | | └─Token(Identifier) |jsonObject4|
-//@[16:0017) | ├─Token(Assignment) |=|
-//@[18:0091) | └─FunctionCallSyntax
-//@[18:0033) | | ├─IdentifierSyntax
-//@[18:0033) | | | └─Token(Identifier) |loadJsonContent|
-//@[33:0034) | | ├─Token(LeftParen) |(|
-//@[34:0062) | | ├─FunctionArgumentSyntax
-//@[34:0061) | | | ├─StringSyntax
-//@[34:0061) | | | | └─Token(StringComplete) |'Assets/jsonValid.json.txt'|
-//@[61:0062) | | | └─Token(Comma) |,|
-//@[63:0090) | | ├─FunctionArgumentSyntax
-//@[63:0090) | | | └─StringSyntax
-//@[63:0090) | | | | └─Token(StringComplete) |'.propertyThatDoesNotExist'|
-//@[90:0091) | | └─Token(RightParen) |)|
-//@[91:0093) ├─Token(NewLine) |\r\n|
-var jsonObject5 = loadJsonContent('Assets/fileNotExists')
-//@[00:0057) ├─VariableDeclarationSyntax
-//@[00:0003) | ├─Token(Identifier) |var|
-//@[04:0015) | ├─IdentifierSyntax
-//@[04:0015) | | └─Token(Identifier) |jsonObject5|
-//@[16:0017) | ├─Token(Assignment) |=|
-//@[18:0057) | └─FunctionCallSyntax
-//@[18:0033) | | ├─IdentifierSyntax
-//@[18:0033) | | | └─Token(Identifier) |loadJsonContent|
-//@[33:0034) | | ├─Token(LeftParen) |(|
-//@[34:0056) | | ├─FunctionArgumentSyntax
-//@[34:0056) | | | └─StringSyntax
-//@[34:0056) | | | | └─Token(StringComplete) |'Assets/fileNotExists'|
-//@[56:0057) | | └─Token(RightParen) |)|
-//@[57:0059) ├─Token(NewLine) |\r\n|
-
-//@[00:0000) └─Token(EndOfFile) ||
+var textLoadDirectory = loadTextContent('Assets/path/to/nothing')
+//@[00:4068) ProgramSyntax
+//@[00:0065) ├─VariableDeclarationSyntax
+//@[00:0003) | ├─Token(Identifier) |var|
+//@[04:0021) | ├─IdentifierSyntax
+//@[04:0021) | | └─Token(Identifier) |textLoadDirectory|
+//@[22:0023) | ├─Token(Assignment) |=|
+//@[24:0065) | └─FunctionCallSyntax
+//@[24:0039) | | ├─IdentifierSyntax
+//@[24:0039) | | | └─Token(Identifier) |loadTextContent|
+//@[39:0040) | | ├─Token(LeftParen) |(|
+//@[40:0064) | | ├─FunctionArgumentSyntax
+//@[40:0064) | | | └─StringSyntax
+//@[40:0064) | | | | └─Token(StringComplete) |'Assets/path/to/nothing'|
+//@[64:0065) | | └─Token(RightParen) |)|
+//@[65:0067) ├─Token(NewLine) |\r\n|
+var binaryLoadDirectory = loadFileAsBase64('Assets/path/to/nothing')
+//@[00:0068) ├─VariableDeclarationSyntax
+//@[00:0003) | ├─Token(Identifier) |var|
+//@[04:0023) | ├─IdentifierSyntax
+//@[04:0023) | | └─Token(Identifier) |binaryLoadDirectory|
+//@[24:0025) | ├─Token(Assignment) |=|
+//@[26:0068) | └─FunctionCallSyntax
+//@[26:0042) | | ├─IdentifierSyntax
+//@[26:0042) | | | └─Token(Identifier) |loadFileAsBase64|
+//@[42:0043) | | ├─Token(LeftParen) |(|
+//@[43:0067) | | ├─FunctionArgumentSyntax
+//@[43:0067) | | | └─StringSyntax
+//@[43:0067) | | | | └─Token(StringComplete) |'Assets/path/to/nothing'|
+//@[67:0068) | | └─Token(RightParen) |)|
+//@[68:0072) ├─Token(NewLine) |\r\n\r\n|
+
+var textLoadFileMissing = loadTextContent('Assets/nothing.file')
+//@[00:0064) ├─VariableDeclarationSyntax
+//@[00:0003) | ├─Token(Identifier) |var|
+//@[04:0023) | ├─IdentifierSyntax
+//@[04:0023) | | └─Token(Identifier) |textLoadFileMissing|
+//@[24:0025) | ├─Token(Assignment) |=|
+//@[26:0064) | └─FunctionCallSyntax
+//@[26:0041) | | ├─IdentifierSyntax
+//@[26:0041) | | | └─Token(Identifier) |loadTextContent|
+//@[41:0042) | | ├─Token(LeftParen) |(|
+//@[42:0063) | | ├─FunctionArgumentSyntax
+//@[42:0063) | | | └─StringSyntax
+//@[42:0063) | | | | └─Token(StringComplete) |'Assets/nothing.file'|
+//@[63:0064) | | └─Token(RightParen) |)|
+//@[64:0066) ├─Token(NewLine) |\r\n|
+var binaryLoadFileMissing = loadFileAsBase64('Assets/nothing.file')
+//@[00:0067) ├─VariableDeclarationSyntax
+//@[00:0003) | ├─Token(Identifier) |var|
+//@[04:0025) | ├─IdentifierSyntax
+//@[04:0025) | | └─Token(Identifier) |binaryLoadFileMissing|
+//@[26:0027) | ├─Token(Assignment) |=|
+//@[28:0067) | └─FunctionCallSyntax
+//@[28:0044) | | ├─IdentifierSyntax
+//@[28:0044) | | | └─Token(Identifier) |loadFileAsBase64|
+//@[44:0045) | | ├─Token(LeftParen) |(|
+//@[45:0066) | | ├─FunctionArgumentSyntax
+//@[45:0066) | | | └─StringSyntax
+//@[45:0066) | | | | └─Token(StringComplete) |'Assets/nothing.file'|
+//@[66:0067) | | └─Token(RightParen) |)|
+//@[67:0071) ├─Token(NewLine) |\r\n\r\n|
+
+var textLoadFilePathEmpty = loadTextContent('')
+//@[00:0047) ├─VariableDeclarationSyntax
+//@[00:0003) | ├─Token(Identifier) |var|
+//@[04:0025) | ├─IdentifierSyntax
+//@[04:0025) | | └─Token(Identifier) |textLoadFilePathEmpty|
+//@[26:0027) | ├─Token(Assignment) |=|
+//@[28:0047) | └─FunctionCallSyntax
+//@[28:0043) | | ├─IdentifierSyntax
+//@[28:0043) | | | └─Token(Identifier) |loadTextContent|
+//@[43:0044) | | ├─Token(LeftParen) |(|
+//@[44:0046) | | ├─FunctionArgumentSyntax
+//@[44:0046) | | | └─StringSyntax
+//@[44:0046) | | | | └─Token(StringComplete) |''|
+//@[46:0047) | | └─Token(RightParen) |)|
+//@[47:0049) ├─Token(NewLine) |\r\n|
+var binaryLoadFilePathEmpty = loadFileAsBase64('')
+//@[00:0050) ├─VariableDeclarationSyntax
+//@[00:0003) | ├─Token(Identifier) |var|
+//@[04:0027) | ├─IdentifierSyntax
+//@[04:0027) | | └─Token(Identifier) |binaryLoadFilePathEmpty|
+//@[28:0029) | ├─Token(Assignment) |=|
+//@[30:0050) | └─FunctionCallSyntax
+//@[30:0046) | | ├─IdentifierSyntax
+//@[30:0046) | | | └─Token(Identifier) |loadFileAsBase64|
+//@[46:0047) | | ├─Token(LeftParen) |(|
+//@[47:0049) | | ├─FunctionArgumentSyntax
+//@[47:0049) | | | └─StringSyntax
+//@[47:0049) | | | | └─Token(StringComplete) |''|
+//@[49:0050) | | └─Token(RightParen) |)|
+//@[50:0054) ├─Token(NewLine) |\r\n\r\n|
+
+var textLoadInvalidCharactersPath1 = loadTextContent('Assets\\TextFile.txt')
+//@[00:0076) ├─VariableDeclarationSyntax
+//@[00:0003) | ├─Token(Identifier) |var|
+//@[04:0034) | ├─IdentifierSyntax
+//@[04:0034) | | └─Token(Identifier) |textLoadInvalidCharactersPath1|
+//@[35:0036) | ├─Token(Assignment) |=|
+//@[37:0076) | └─FunctionCallSyntax
+//@[37:0052) | | ├─IdentifierSyntax
+//@[37:0052) | | | └─Token(Identifier) |loadTextContent|
+//@[52:0053) | | ├─Token(LeftParen) |(|
+//@[53:0075) | | ├─FunctionArgumentSyntax
+//@[53:0075) | | | └─StringSyntax
+//@[53:0075) | | | | └─Token(StringComplete) |'Assets\\TextFile.txt'|
+//@[75:0076) | | └─Token(RightParen) |)|
+//@[76:0078) ├─Token(NewLine) |\r\n|
+var binaryLoadInvalidCharactersPath1 = loadFileAsBase64('Assets\\binary')
+//@[00:0073) ├─VariableDeclarationSyntax
+//@[00:0003) | ├─Token(Identifier) |var|
+//@[04:0036) | ├─IdentifierSyntax
+//@[04:0036) | | └─Token(Identifier) |binaryLoadInvalidCharactersPath1|
+//@[37:0038) | ├─Token(Assignment) |=|
+//@[39:0073) | └─FunctionCallSyntax
+//@[39:0055) | | ├─IdentifierSyntax
+//@[39:0055) | | | └─Token(Identifier) |loadFileAsBase64|
+//@[55:0056) | | ├─Token(LeftParen) |(|
+//@[56:0072) | | ├─FunctionArgumentSyntax
+//@[56:0072) | | | └─StringSyntax
+//@[56:0072) | | | | └─Token(StringComplete) |'Assets\\binary'|
+//@[72:0073) | | └─Token(RightParen) |)|
+//@[73:0077) ├─Token(NewLine) |\r\n\r\n|
+
+var textLoadInvalidCharactersPath2 = loadTextContent('/Assets/TextFile.txt')
+//@[00:0076) ├─VariableDeclarationSyntax
+//@[00:0003) | ├─Token(Identifier) |var|
+//@[04:0034) | ├─IdentifierSyntax
+//@[04:0034) | | └─Token(Identifier) |textLoadInvalidCharactersPath2|
+//@[35:0036) | ├─Token(Assignment) |=|
+//@[37:0076) | └─FunctionCallSyntax
+//@[37:0052) | | ├─IdentifierSyntax
+//@[37:0052) | | | └─Token(Identifier) |loadTextContent|
+//@[52:0053) | | ├─Token(LeftParen) |(|
+//@[53:0075) | | ├─FunctionArgumentSyntax
+//@[53:0075) | | | └─StringSyntax
+//@[53:0075) | | | | └─Token(StringComplete) |'/Assets/TextFile.txt'|
+//@[75:0076) | | └─Token(RightParen) |)|
+//@[76:0078) ├─Token(NewLine) |\r\n|
+var binaryLoadInvalidCharactersPath2 = loadFileAsBase64('/Assets/binary')
+//@[00:0073) ├─VariableDeclarationSyntax
+//@[00:0003) | ├─Token(Identifier) |var|
+//@[04:0036) | ├─IdentifierSyntax
+//@[04:0036) | | └─Token(Identifier) |binaryLoadInvalidCharactersPath2|
+//@[37:0038) | ├─Token(Assignment) |=|
+//@[39:0073) | └─FunctionCallSyntax
+//@[39:0055) | | ├─IdentifierSyntax
+//@[39:0055) | | | └─Token(Identifier) |loadFileAsBase64|
+//@[55:0056) | | ├─Token(LeftParen) |(|
+//@[56:0072) | | ├─FunctionArgumentSyntax
+//@[56:0072) | | | └─StringSyntax
+//@[56:0072) | | | | └─Token(StringComplete) |'/Assets/binary'|
+//@[72:0073) | | └─Token(RightParen) |)|
+//@[73:0077) ├─Token(NewLine) |\r\n\r\n|
+
+var textLoadInvalidCharactersPath3 = loadTextContent('file://Assets/TextFile.txt')
+//@[00:0082) ├─VariableDeclarationSyntax
+//@[00:0003) | ├─Token(Identifier) |var|
+//@[04:0034) | ├─IdentifierSyntax
+//@[04:0034) | | └─Token(Identifier) |textLoadInvalidCharactersPath3|
+//@[35:0036) | ├─Token(Assignment) |=|
+//@[37:0082) | └─FunctionCallSyntax
+//@[37:0052) | | ├─IdentifierSyntax
+//@[37:0052) | | | └─Token(Identifier) |loadTextContent|
+//@[52:0053) | | ├─Token(LeftParen) |(|
+//@[53:0081) | | ├─FunctionArgumentSyntax
+//@[53:0081) | | | └─StringSyntax
+//@[53:0081) | | | | └─Token(StringComplete) |'file://Assets/TextFile.txt'|
+//@[81:0082) | | └─Token(RightParen) |)|
+//@[82:0084) ├─Token(NewLine) |\r\n|
+var binaryLoadInvalidCharactersPath3 = loadFileAsBase64('file://Assets/binary')
+//@[00:0079) ├─VariableDeclarationSyntax
+//@[00:0003) | ├─Token(Identifier) |var|
+//@[04:0036) | ├─IdentifierSyntax
+//@[04:0036) | | └─Token(Identifier) |binaryLoadInvalidCharactersPath3|
+//@[37:0038) | ├─Token(Assignment) |=|
+//@[39:0079) | └─FunctionCallSyntax
+//@[39:0055) | | ├─IdentifierSyntax
+//@[39:0055) | | | └─Token(Identifier) |loadFileAsBase64|
+//@[55:0056) | | ├─Token(LeftParen) |(|
+//@[56:0078) | | ├─FunctionArgumentSyntax
+//@[56:0078) | | | └─StringSyntax
+//@[56:0078) | | | | └─Token(StringComplete) |'file://Assets/binary'|
+//@[78:0079) | | └─Token(RightParen) |)|
+//@[79:0085) ├─Token(NewLine) |\r\n\r\n\r\n|
+
+
+var textLoadUnsupportedEncoding = loadTextContent('Assets/TextFile.txt', 'windows-1250')
+//@[00:0088) ├─VariableDeclarationSyntax
+//@[00:0003) | ├─Token(Identifier) |var|
+//@[04:0031) | ├─IdentifierSyntax
+//@[04:0031) | | └─Token(Identifier) |textLoadUnsupportedEncoding|
+//@[32:0033) | ├─Token(Assignment) |=|
+//@[34:0088) | └─FunctionCallSyntax
+//@[34:0049) | | ├─IdentifierSyntax
+//@[34:0049) | | | └─Token(Identifier) |loadTextContent|
+//@[49:0050) | | ├─Token(LeftParen) |(|
+//@[50:0071) | | ├─FunctionArgumentSyntax
+//@[50:0071) | | | └─StringSyntax
+//@[50:0071) | | | | └─Token(StringComplete) |'Assets/TextFile.txt'|
+//@[71:0072) | | ├─Token(Comma) |,|
+//@[73:0087) | | ├─FunctionArgumentSyntax
+//@[73:0087) | | | └─StringSyntax
+//@[73:0087) | | | | └─Token(StringComplete) |'windows-1250'|
+//@[87:0088) | | └─Token(RightParen) |)|
+//@[88:0092) ├─Token(NewLine) |\r\n\r\n|
+
+var textLoadWrongEncoding01 = loadTextContent('Assets/encoding-iso.txt', 'us-ascii')
+//@[00:0084) ├─VariableDeclarationSyntax
+//@[00:0003) | ├─Token(Identifier) |var|
+//@[04:0027) | ├─IdentifierSyntax
+//@[04:0027) | | └─Token(Identifier) |textLoadWrongEncoding01|
+//@[28:0029) | ├─Token(Assignment) |=|
+//@[30:0084) | └─FunctionCallSyntax
+//@[30:0045) | | ├─IdentifierSyntax
+//@[30:0045) | | | └─Token(Identifier) |loadTextContent|
+//@[45:0046) | | ├─Token(LeftParen) |(|
+//@[46:0071) | | ├─FunctionArgumentSyntax
+//@[46:0071) | | | └─StringSyntax
+//@[46:0071) | | | | └─Token(StringComplete) |'Assets/encoding-iso.txt'|
+//@[71:0072) | | ├─Token(Comma) |,|
+//@[73:0083) | | ├─FunctionArgumentSyntax
+//@[73:0083) | | | └─StringSyntax
+//@[73:0083) | | | | └─Token(StringComplete) |'us-ascii'|
+//@[83:0084) | | └─Token(RightParen) |)|
+//@[84:0086) ├─Token(NewLine) |\r\n|
+var textLoadWrongEncoding02 = loadTextContent('Assets/encoding-iso.txt', 'utf-8')
+//@[00:0081) ├─VariableDeclarationSyntax
+//@[00:0003) | ├─Token(Identifier) |var|
+//@[04:0027) | ├─IdentifierSyntax
+//@[04:0027) | | └─Token(Identifier) |textLoadWrongEncoding02|
+//@[28:0029) | ├─Token(Assignment) |=|
+//@[30:0081) | └─FunctionCallSyntax
+//@[30:0045) | | ├─IdentifierSyntax
+//@[30:0045) | | | └─Token(Identifier) |loadTextContent|
+//@[45:0046) | | ├─Token(LeftParen) |(|
+//@[46:0071) | | ├─FunctionArgumentSyntax
+//@[46:0071) | | | └─StringSyntax
+//@[46:0071) | | | | └─Token(StringComplete) |'Assets/encoding-iso.txt'|
+//@[71:0072) | | ├─Token(Comma) |,|
+//@[73:0080) | | ├─FunctionArgumentSyntax
+//@[73:0080) | | | └─StringSyntax
+//@[73:0080) | | | | └─Token(StringComplete) |'utf-8'|
+//@[80:0081) | | └─Token(RightParen) |)|
+//@[81:0083) ├─Token(NewLine) |\r\n|
+var textLoadWrongEncoding03 = loadTextContent('Assets/encoding-iso.txt', 'utf-16BE')
+//@[00:0084) ├─VariableDeclarationSyntax
+//@[00:0003) | ├─Token(Identifier) |var|
+//@[04:0027) | ├─IdentifierSyntax
+//@[04:0027) | | └─Token(Identifier) |textLoadWrongEncoding03|
+//@[28:0029) | ├─Token(Assignment) |=|
+//@[30:0084) | └─FunctionCallSyntax
+//@[30:0045) | | ├─IdentifierSyntax
+//@[30:0045) | | | └─Token(Identifier) |loadTextContent|
+//@[45:0046) | | ├─Token(LeftParen) |(|
+//@[46:0071) | | ├─FunctionArgumentSyntax
+//@[46:0071) | | | └─StringSyntax
+//@[46:0071) | | | | └─Token(StringComplete) |'Assets/encoding-iso.txt'|
+//@[71:0072) | | ├─Token(Comma) |,|
+//@[73:0083) | | ├─FunctionArgumentSyntax
+//@[73:0083) | | | └─StringSyntax
+//@[73:0083) | | | | └─Token(StringComplete) |'utf-16BE'|
+//@[83:0084) | | └─Token(RightParen) |)|
+//@[84:0086) ├─Token(NewLine) |\r\n|
+var textLoadWrongEncoding04 = loadTextContent('Assets/encoding-iso.txt', 'utf-16')
+//@[00:0082) ├─VariableDeclarationSyntax
+//@[00:0003) | ├─Token(Identifier) |var|
+//@[04:0027) | ├─IdentifierSyntax
+//@[04:0027) | | └─Token(Identifier) |textLoadWrongEncoding04|
+//@[28:0029) | ├─Token(Assignment) |=|
+//@[30:0082) | └─FunctionCallSyntax
+//@[30:0045) | | ├─IdentifierSyntax
+//@[30:0045) | | | └─Token(Identifier) |loadTextContent|
+//@[45:0046) | | ├─Token(LeftParen) |(|
+//@[46:0071) | | ├─FunctionArgumentSyntax
+//@[46:0071) | | | └─StringSyntax
+//@[46:0071) | | | | └─Token(StringComplete) |'Assets/encoding-iso.txt'|
+//@[71:0072) | | ├─Token(Comma) |,|
+//@[73:0081) | | ├─FunctionArgumentSyntax
+//@[73:0081) | | | └─StringSyntax
+//@[73:0081) | | | | └─Token(StringComplete) |'utf-16'|
+//@[81:0082) | | └─Token(RightParen) |)|
+//@[82:0084) ├─Token(NewLine) |\r\n|
+var textLoadWrongEncoding05 = loadTextContent('Assets/encoding-ascii.txt', 'iso-8859-1')
+//@[00:0088) ├─VariableDeclarationSyntax
+//@[00:0003) | ├─Token(Identifier) |var|
+//@[04:0027) | ├─IdentifierSyntax
+//@[04:0027) | | └─Token(Identifier) |textLoadWrongEncoding05|
+//@[28:0029) | ├─Token(Assignment) |=|
+//@[30:0088) | └─FunctionCallSyntax
+//@[30:0045) | | ├─IdentifierSyntax
+//@[30:0045) | | | └─Token(Identifier) |loadTextContent|
+//@[45:0046) | | ├─Token(LeftParen) |(|
+//@[46:0073) | | ├─FunctionArgumentSyntax
+//@[46:0073) | | | └─StringSyntax
+//@[46:0073) | | | | └─Token(StringComplete) |'Assets/encoding-ascii.txt'|
+//@[73:0074) | | ├─Token(Comma) |,|
+//@[75:0087) | | ├─FunctionArgumentSyntax
+//@[75:0087) | | | └─StringSyntax
+//@[75:0087) | | | | └─Token(StringComplete) |'iso-8859-1'|
+//@[87:0088) | | └─Token(RightParen) |)|
+//@[88:0090) ├─Token(NewLine) |\r\n|
+var textLoadWrongEncoding06 = loadTextContent('Assets/encoding-ascii.txt', 'utf-8')
+//@[00:0083) ├─VariableDeclarationSyntax
+//@[00:0003) | ├─Token(Identifier) |var|
+//@[04:0027) | ├─IdentifierSyntax
+//@[04:0027) | | └─Token(Identifier) |textLoadWrongEncoding06|
+//@[28:0029) | ├─Token(Assignment) |=|
+//@[30:0083) | └─FunctionCallSyntax
+//@[30:0045) | | ├─IdentifierSyntax
+//@[30:0045) | | | └─Token(Identifier) |loadTextContent|
+//@[45:0046) | | ├─Token(LeftParen) |(|
+//@[46:0073) | | ├─FunctionArgumentSyntax
+//@[46:0073) | | | └─StringSyntax
+//@[46:0073) | | | | └─Token(StringComplete) |'Assets/encoding-ascii.txt'|
+//@[73:0074) | | ├─Token(Comma) |,|
+//@[75:0082) | | ├─FunctionArgumentSyntax
+//@[75:0082) | | | └─StringSyntax
+//@[75:0082) | | | | └─Token(StringComplete) |'utf-8'|
+//@[82:0083) | | └─Token(RightParen) |)|
+//@[83:0085) ├─Token(NewLine) |\r\n|
+var textLoadWrongEncoding07 = loadTextContent('Assets/encoding-ascii.txt', 'utf-16BE')
+//@[00:0086) ├─VariableDeclarationSyntax
+//@[00:0003) | ├─Token(Identifier) |var|
+//@[04:0027) | ├─IdentifierSyntax
+//@[04:0027) | | └─Token(Identifier) |textLoadWrongEncoding07|
+//@[28:0029) | ├─Token(Assignment) |=|
+//@[30:0086) | └─FunctionCallSyntax
+//@[30:0045) | | ├─IdentifierSyntax
+//@[30:0045) | | | └─Token(Identifier) |loadTextContent|
+//@[45:0046) | | ├─Token(LeftParen) |(|
+//@[46:0073) | | ├─FunctionArgumentSyntax
+//@[46:0073) | | | └─StringSyntax
+//@[46:0073) | | | | └─Token(StringComplete) |'Assets/encoding-ascii.txt'|
+//@[73:0074) | | ├─Token(Comma) |,|
+//@[75:0085) | | ├─FunctionArgumentSyntax
+//@[75:0085) | | | └─StringSyntax
+//@[75:0085) | | | | └─Token(StringComplete) |'utf-16BE'|
+//@[85:0086) | | └─Token(RightParen) |)|
+//@[86:0088) ├─Token(NewLine) |\r\n|
+var textLoadWrongEncoding08 = loadTextContent('Assets/encoding-ascii.txt', 'utf-16')
+//@[00:0084) ├─VariableDeclarationSyntax
+//@[00:0003) | ├─Token(Identifier) |var|
+//@[04:0027) | ├─IdentifierSyntax
+//@[04:0027) | | └─Token(Identifier) |textLoadWrongEncoding08|
+//@[28:0029) | ├─Token(Assignment) |=|
+//@[30:0084) | └─FunctionCallSyntax
+//@[30:0045) | | ├─IdentifierSyntax
+//@[30:0045) | | | └─Token(Identifier) |loadTextContent|
+//@[45:0046) | | ├─Token(LeftParen) |(|
+//@[46:0073) | | ├─FunctionArgumentSyntax
+//@[46:0073) | | | └─StringSyntax
+//@[46:0073) | | | | └─Token(StringComplete) |'Assets/encoding-ascii.txt'|
+//@[73:0074) | | ├─Token(Comma) |,|
+//@[75:0083) | | ├─FunctionArgumentSyntax
+//@[75:0083) | | | └─StringSyntax
+//@[75:0083) | | | | └─Token(StringComplete) |'utf-16'|
+//@[83:0084) | | └─Token(RightParen) |)|
+//@[84:0086) ├─Token(NewLine) |\r\n|
+var textLoadWrongEncoding09 = loadTextContent('Assets/encoding-utf16.txt', 'iso-8859-1')
+//@[00:0088) ├─VariableDeclarationSyntax
+//@[00:0003) | ├─Token(Identifier) |var|
+//@[04:0027) | ├─IdentifierSyntax
+//@[04:0027) | | └─Token(Identifier) |textLoadWrongEncoding09|
+//@[28:0029) | ├─Token(Assignment) |=|
+//@[30:0088) | └─FunctionCallSyntax
+//@[30:0045) | | ├─IdentifierSyntax
+//@[30:0045) | | | └─Token(Identifier) |loadTextContent|
+//@[45:0046) | | ├─Token(LeftParen) |(|
+//@[46:0073) | | ├─FunctionArgumentSyntax
+//@[46:0073) | | | └─StringSyntax
+//@[46:0073) | | | | └─Token(StringComplete) |'Assets/encoding-utf16.txt'|
+//@[73:0074) | | ├─Token(Comma) |,|
+//@[75:0087) | | ├─FunctionArgumentSyntax
+//@[75:0087) | | | └─StringSyntax
+//@[75:0087) | | | | └─Token(StringComplete) |'iso-8859-1'|
+//@[87:0088) | | └─Token(RightParen) |)|
+//@[88:0090) ├─Token(NewLine) |\r\n|
+var textLoadWrongEncoding10 = loadTextContent('Assets/encoding-utf16.txt', 'utf-8')
+//@[00:0083) ├─VariableDeclarationSyntax
+//@[00:0003) | ├─Token(Identifier) |var|
+//@[04:0027) | ├─IdentifierSyntax
+//@[04:0027) | | └─Token(Identifier) |textLoadWrongEncoding10|
+//@[28:0029) | ├─Token(Assignment) |=|
+//@[30:0083) | └─FunctionCallSyntax
+//@[30:0045) | | ├─IdentifierSyntax
+//@[30:0045) | | | └─Token(Identifier) |loadTextContent|
+//@[45:0046) | | ├─Token(LeftParen) |(|
+//@[46:0073) | | ├─FunctionArgumentSyntax
+//@[46:0073) | | | └─StringSyntax
+//@[46:0073) | | | | └─Token(StringComplete) |'Assets/encoding-utf16.txt'|
+//@[73:0074) | | ├─Token(Comma) |,|
+//@[75:0082) | | ├─FunctionArgumentSyntax
+//@[75:0082) | | | └─StringSyntax
+//@[75:0082) | | | | └─Token(StringComplete) |'utf-8'|
+//@[82:0083) | | └─Token(RightParen) |)|
+//@[83:0085) ├─Token(NewLine) |\r\n|
+var textLoadWrongEncoding11 = loadTextContent('Assets/encoding-utf16.txt', 'utf-16BE')
+//@[00:0086) ├─VariableDeclarationSyntax
+//@[00:0003) | ├─Token(Identifier) |var|
+//@[04:0027) | ├─IdentifierSyntax
+//@[04:0027) | | └─Token(Identifier) |textLoadWrongEncoding11|
+//@[28:0029) | ├─Token(Assignment) |=|
+//@[30:0086) | └─FunctionCallSyntax
+//@[30:0045) | | ├─IdentifierSyntax
+//@[30:0045) | | | └─Token(Identifier) |loadTextContent|
+//@[45:0046) | | ├─Token(LeftParen) |(|
+//@[46:0073) | | ├─FunctionArgumentSyntax
+//@[46:0073) | | | └─StringSyntax
+//@[46:0073) | | | | └─Token(StringComplete) |'Assets/encoding-utf16.txt'|
+//@[73:0074) | | ├─Token(Comma) |,|
+//@[75:0085) | | ├─FunctionArgumentSyntax
+//@[75:0085) | | | └─StringSyntax
+//@[75:0085) | | | | └─Token(StringComplete) |'utf-16BE'|
+//@[85:0086) | | └─Token(RightParen) |)|
+//@[86:0088) ├─Token(NewLine) |\r\n|
+var textLoadWrongEncoding12 = loadTextContent('Assets/encoding-utf16.txt', 'us-ascii')
+//@[00:0086) ├─VariableDeclarationSyntax
+//@[00:0003) | ├─Token(Identifier) |var|
+//@[04:0027) | ├─IdentifierSyntax
+//@[04:0027) | | └─Token(Identifier) |textLoadWrongEncoding12|
+//@[28:0029) | ├─Token(Assignment) |=|
+//@[30:0086) | └─FunctionCallSyntax
+//@[30:0045) | | ├─IdentifierSyntax
+//@[30:0045) | | | └─Token(Identifier) |loadTextContent|
+//@[45:0046) | | ├─Token(LeftParen) |(|
+//@[46:0073) | | ├─FunctionArgumentSyntax
+//@[46:0073) | | | └─StringSyntax
+//@[46:0073) | | | | └─Token(StringComplete) |'Assets/encoding-utf16.txt'|
+//@[73:0074) | | ├─Token(Comma) |,|
+//@[75:0085) | | ├─FunctionArgumentSyntax
+//@[75:0085) | | | └─StringSyntax
+//@[75:0085) | | | | └─Token(StringComplete) |'us-ascii'|
+//@[85:0086) | | └─Token(RightParen) |)|
+//@[86:0088) ├─Token(NewLine) |\r\n|
+var textLoadWrongEncoding13 = loadTextContent('Assets/encoding-utf16be.txt', 'utf-16')
+//@[00:0086) ├─VariableDeclarationSyntax
+//@[00:0003) | ├─Token(Identifier) |var|
+//@[04:0027) | ├─IdentifierSyntax
+//@[04:0027) | | └─Token(Identifier) |textLoadWrongEncoding13|
+//@[28:0029) | ├─Token(Assignment) |=|
+//@[30:0086) | └─FunctionCallSyntax
+//@[30:0045) | | ├─IdentifierSyntax
+//@[30:0045) | | | └─Token(Identifier) |loadTextContent|
+//@[45:0046) | | ├─Token(LeftParen) |(|
+//@[46:0075) | | ├─FunctionArgumentSyntax
+//@[46:0075) | | | └─StringSyntax
+//@[46:0075) | | | | └─Token(StringComplete) |'Assets/encoding-utf16be.txt'|
+//@[75:0076) | | ├─Token(Comma) |,|
+//@[77:0085) | | ├─FunctionArgumentSyntax
+//@[77:0085) | | | └─StringSyntax
+//@[77:0085) | | | | └─Token(StringComplete) |'utf-16'|
+//@[85:0086) | | └─Token(RightParen) |)|
+//@[86:0088) ├─Token(NewLine) |\r\n|
+var textLoadWrongEncoding14 = loadTextContent('Assets/encoding-utf16be.txt', 'utf-8')
+//@[00:0085) ├─VariableDeclarationSyntax
+//@[00:0003) | ├─Token(Identifier) |var|
+//@[04:0027) | ├─IdentifierSyntax
+//@[04:0027) | | └─Token(Identifier) |textLoadWrongEncoding14|
+//@[28:0029) | ├─Token(Assignment) |=|
+//@[30:0085) | └─FunctionCallSyntax
+//@[30:0045) | | ├─IdentifierSyntax
+//@[30:0045) | | | └─Token(Identifier) |loadTextContent|
+//@[45:0046) | | ├─Token(LeftParen) |(|
+//@[46:0075) | | ├─FunctionArgumentSyntax
+//@[46:0075) | | | └─StringSyntax
+//@[46:0075) | | | | └─Token(StringComplete) |'Assets/encoding-utf16be.txt'|
+//@[75:0076) | | ├─Token(Comma) |,|
+//@[77:0084) | | ├─FunctionArgumentSyntax
+//@[77:0084) | | | └─StringSyntax
+//@[77:0084) | | | | └─Token(StringComplete) |'utf-8'|
+//@[84:0085) | | └─Token(RightParen) |)|
+//@[85:0087) ├─Token(NewLine) |\r\n|
+var textLoadWrongEncoding15 = loadTextContent('Assets/encoding-utf16be.txt', 'us-ascii')
+//@[00:0088) ├─VariableDeclarationSyntax
+//@[00:0003) | ├─Token(Identifier) |var|
+//@[04:0027) | ├─IdentifierSyntax
+//@[04:0027) | | └─Token(Identifier) |textLoadWrongEncoding15|
+//@[28:0029) | ├─Token(Assignment) |=|
+//@[30:0088) | └─FunctionCallSyntax
+//@[30:0045) | | ├─IdentifierSyntax
+//@[30:0045) | | | └─Token(Identifier) |loadTextContent|
+//@[45:0046) | | ├─Token(LeftParen) |(|
+//@[46:0075) | | ├─FunctionArgumentSyntax
+//@[46:0075) | | | └─StringSyntax
+//@[46:0075) | | | | └─Token(StringComplete) |'Assets/encoding-utf16be.txt'|
+//@[75:0076) | | ├─Token(Comma) |,|
+//@[77:0087) | | ├─FunctionArgumentSyntax
+//@[77:0087) | | | └─StringSyntax
+//@[77:0087) | | | | └─Token(StringComplete) |'us-ascii'|
+//@[87:0088) | | └─Token(RightParen) |)|
+//@[88:0090) ├─Token(NewLine) |\r\n|
+var textLoadWrongEncoding16 = loadTextContent('Assets/encoding-utf16be.txt', 'iso-8859-1')
+//@[00:0090) ├─VariableDeclarationSyntax
+//@[00:0003) | ├─Token(Identifier) |var|
+//@[04:0027) | ├─IdentifierSyntax
+//@[04:0027) | | └─Token(Identifier) |textLoadWrongEncoding16|
+//@[28:0029) | ├─Token(Assignment) |=|
+//@[30:0090) | └─FunctionCallSyntax
+//@[30:0045) | | ├─IdentifierSyntax
+//@[30:0045) | | | └─Token(Identifier) |loadTextContent|
+//@[45:0046) | | ├─Token(LeftParen) |(|
+//@[46:0075) | | ├─FunctionArgumentSyntax
+//@[46:0075) | | | └─StringSyntax
+//@[46:0075) | | | | └─Token(StringComplete) |'Assets/encoding-utf16be.txt'|
+//@[75:0076) | | ├─Token(Comma) |,|
+//@[77:0089) | | ├─FunctionArgumentSyntax
+//@[77:0089) | | | └─StringSyntax
+//@[77:0089) | | | | └─Token(StringComplete) |'iso-8859-1'|
+//@[89:0090) | | └─Token(RightParen) |)|
+//@[90:0092) ├─Token(NewLine) |\r\n|
+var textLoadWrongEncoding17 = loadTextContent('Assets/encoding-windows1250.txt', 'utf-16BE')
+//@[00:0092) ├─VariableDeclarationSyntax
+//@[00:0003) | ├─Token(Identifier) |var|
+//@[04:0027) | ├─IdentifierSyntax
+//@[04:0027) | | └─Token(Identifier) |textLoadWrongEncoding17|
+//@[28:0029) | ├─Token(Assignment) |=|
+//@[30:0092) | └─FunctionCallSyntax
+//@[30:0045) | | ├─IdentifierSyntax
+//@[30:0045) | | | └─Token(Identifier) |loadTextContent|
+//@[45:0046) | | ├─Token(LeftParen) |(|
+//@[46:0079) | | ├─FunctionArgumentSyntax
+//@[46:0079) | | | └─StringSyntax
+//@[46:0079) | | | | └─Token(StringComplete) |'Assets/encoding-windows1250.txt'|
+//@[79:0080) | | ├─Token(Comma) |,|
+//@[81:0091) | | ├─FunctionArgumentSyntax
+//@[81:0091) | | | └─StringSyntax
+//@[81:0091) | | | | └─Token(StringComplete) |'utf-16BE'|
+//@[91:0092) | | └─Token(RightParen) |)|
+//@[92:0094) ├─Token(NewLine) |\r\n|
+var textLoadWrongEncoding18 = loadTextContent('Assets/encoding-windows1250.txt', 'utf-16')
+//@[00:0090) ├─VariableDeclarationSyntax
+//@[00:0003) | ├─Token(Identifier) |var|
+//@[04:0027) | ├─IdentifierSyntax
+//@[04:0027) | | └─Token(Identifier) |textLoadWrongEncoding18|
+//@[28:0029) | ├─Token(Assignment) |=|
+//@[30:0090) | └─FunctionCallSyntax
+//@[30:0045) | | ├─IdentifierSyntax
+//@[30:0045) | | | └─Token(Identifier) |loadTextContent|
+//@[45:0046) | | ├─Token(LeftParen) |(|
+//@[46:0079) | | ├─FunctionArgumentSyntax
+//@[46:0079) | | | └─StringSyntax
+//@[46:0079) | | | | └─Token(StringComplete) |'Assets/encoding-windows1250.txt'|
+//@[79:0080) | | ├─Token(Comma) |,|
+//@[81:0089) | | ├─FunctionArgumentSyntax
+//@[81:0089) | | | └─StringSyntax
+//@[81:0089) | | | | └─Token(StringComplete) |'utf-16'|
+//@[89:0090) | | └─Token(RightParen) |)|
+//@[90:0092) ├─Token(NewLine) |\r\n|
+var textLoadWrongEncoding19 = loadTextContent('Assets/encoding-windows1250.txt', 'utf-8')
+//@[00:0089) ├─VariableDeclarationSyntax
+//@[00:0003) | ├─Token(Identifier) |var|
+//@[04:0027) | ├─IdentifierSyntax
+//@[04:0027) | | └─Token(Identifier) |textLoadWrongEncoding19|
+//@[28:0029) | ├─Token(Assignment) |=|
+//@[30:0089) | └─FunctionCallSyntax
+//@[30:0045) | | ├─IdentifierSyntax
+//@[30:0045) | | | └─Token(Identifier) |loadTextContent|
+//@[45:0046) | | ├─Token(LeftParen) |(|
+//@[46:0079) | | ├─FunctionArgumentSyntax
+//@[46:0079) | | | └─StringSyntax
+//@[46:0079) | | | | └─Token(StringComplete) |'Assets/encoding-windows1250.txt'|
+//@[79:0080) | | ├─Token(Comma) |,|
+//@[81:0088) | | ├─FunctionArgumentSyntax
+//@[81:0088) | | | └─StringSyntax
+//@[81:0088) | | | | └─Token(StringComplete) |'utf-8'|
+//@[88:0089) | | └─Token(RightParen) |)|
+//@[89:0091) ├─Token(NewLine) |\r\n|
+var textLoadWrongEncoding20 = loadTextContent('Assets/encoding-windows1250.txt', 'us-ascii')
+//@[00:0092) ├─VariableDeclarationSyntax
+//@[00:0003) | ├─Token(Identifier) |var|
+//@[04:0027) | ├─IdentifierSyntax
+//@[04:0027) | | └─Token(Identifier) |textLoadWrongEncoding20|
+//@[28:0029) | ├─Token(Assignment) |=|
+//@[30:0092) | └─FunctionCallSyntax
+//@[30:0045) | | ├─IdentifierSyntax
+//@[30:0045) | | | └─Token(Identifier) |loadTextContent|
+//@[45:0046) | | ├─Token(LeftParen) |(|
+//@[46:0079) | | ├─FunctionArgumentSyntax
+//@[46:0079) | | | └─StringSyntax
+//@[46:0079) | | | | └─Token(StringComplete) |'Assets/encoding-windows1250.txt'|
+//@[79:0080) | | ├─Token(Comma) |,|
+//@[81:0091) | | ├─FunctionArgumentSyntax
+//@[81:0091) | | | └─StringSyntax
+//@[81:0091) | | | | └─Token(StringComplete) |'us-ascii'|
+//@[91:0092) | | └─Token(RightParen) |)|
+//@[92:0094) ├─Token(NewLine) |\r\n|
+var textLoadWrongEncoding21 = loadTextContent('Assets/encoding-windows1250.txt', 'iso-8859-1')
+//@[00:0094) ├─VariableDeclarationSyntax
+//@[00:0003) | ├─Token(Identifier) |var|
+//@[04:0027) | ├─IdentifierSyntax
+//@[04:0027) | | └─Token(Identifier) |textLoadWrongEncoding21|
+//@[28:0029) | ├─Token(Assignment) |=|
+//@[30:0094) | └─FunctionCallSyntax
+//@[30:0045) | | ├─IdentifierSyntax
+//@[30:0045) | | | └─Token(Identifier) |loadTextContent|
+//@[45:0046) | | ├─Token(LeftParen) |(|
+//@[46:0079) | | ├─FunctionArgumentSyntax
+//@[46:0079) | | | └─StringSyntax
+//@[46:0079) | | | | └─Token(StringComplete) |'Assets/encoding-windows1250.txt'|
+//@[79:0080) | | ├─Token(Comma) |,|
+//@[81:0093) | | ├─FunctionArgumentSyntax
+//@[81:0093) | | | └─StringSyntax
+//@[81:0093) | | | | └─Token(StringComplete) |'iso-8859-1'|
+//@[93:0094) | | └─Token(RightParen) |)|
+//@[94:0096) ├─Token(NewLine) |\r\n|
+var textLoadWrongEncoding22 = loadTextContent('Assets/encoding-utf8.txt', 'iso-8859-1')
+//@[00:0087) ├─VariableDeclarationSyntax
+//@[00:0003) | ├─Token(Identifier) |var|
+//@[04:0027) | ├─IdentifierSyntax
+//@[04:0027) | | └─Token(Identifier) |textLoadWrongEncoding22|
+//@[28:0029) | ├─Token(Assignment) |=|
+//@[30:0087) | └─FunctionCallSyntax
+//@[30:0045) | | ├─IdentifierSyntax
+//@[30:0045) | | | └─Token(Identifier) |loadTextContent|
+//@[45:0046) | | ├─Token(LeftParen) |(|
+//@[46:0072) | | ├─FunctionArgumentSyntax
+//@[46:0072) | | | └─StringSyntax
+//@[46:0072) | | | | └─Token(StringComplete) |'Assets/encoding-utf8.txt'|
+//@[72:0073) | | ├─Token(Comma) |,|
+//@[74:0086) | | ├─FunctionArgumentSyntax
+//@[74:0086) | | | └─StringSyntax
+//@[74:0086) | | | | └─Token(StringComplete) |'iso-8859-1'|
+//@[86:0087) | | └─Token(RightParen) |)|
+//@[87:0089) ├─Token(NewLine) |\r\n|
+var textLoadWrongEncoding23 = loadTextContent('Assets/encoding-utf8.txt', 'utf-16')
+//@[00:0083) ├─VariableDeclarationSyntax
+//@[00:0003) | ├─Token(Identifier) |var|
+//@[04:0027) | ├─IdentifierSyntax
+//@[04:0027) | | └─Token(Identifier) |textLoadWrongEncoding23|
+//@[28:0029) | ├─Token(Assignment) |=|
+//@[30:0083) | └─FunctionCallSyntax
+//@[30:0045) | | ├─IdentifierSyntax
+//@[30:0045) | | | └─Token(Identifier) |loadTextContent|
+//@[45:0046) | | ├─Token(LeftParen) |(|
+//@[46:0072) | | ├─FunctionArgumentSyntax
+//@[46:0072) | | | └─StringSyntax
+//@[46:0072) | | | | └─Token(StringComplete) |'Assets/encoding-utf8.txt'|
+//@[72:0073) | | ├─Token(Comma) |,|
+//@[74:0082) | | ├─FunctionArgumentSyntax
+//@[74:0082) | | | └─StringSyntax
+//@[74:0082) | | | | └─Token(StringComplete) |'utf-16'|
+//@[82:0083) | | └─Token(RightParen) |)|
+//@[83:0085) ├─Token(NewLine) |\r\n|
+var textLoadWrongEncoding24 = loadTextContent('Assets/encoding-utf8.txt', 'utf-16BE')
+//@[00:0085) ├─VariableDeclarationSyntax
+//@[00:0003) | ├─Token(Identifier) |var|
+//@[04:0027) | ├─IdentifierSyntax
+//@[04:0027) | | └─Token(Identifier) |textLoadWrongEncoding24|
+//@[28:0029) | ├─Token(Assignment) |=|
+//@[30:0085) | └─FunctionCallSyntax
+//@[30:0045) | | ├─IdentifierSyntax
+//@[30:0045) | | | └─Token(Identifier) |loadTextContent|
+//@[45:0046) | | ├─Token(LeftParen) |(|
+//@[46:0072) | | ├─FunctionArgumentSyntax
+//@[46:0072) | | | └─StringSyntax
+//@[46:0072) | | | | └─Token(StringComplete) |'Assets/encoding-utf8.txt'|
+//@[72:0073) | | ├─Token(Comma) |,|
+//@[74:0084) | | ├─FunctionArgumentSyntax
+//@[74:0084) | | | └─StringSyntax
+//@[74:0084) | | | | └─Token(StringComplete) |'utf-16BE'|
+//@[84:0085) | | └─Token(RightParen) |)|
+//@[85:0087) ├─Token(NewLine) |\r\n|
+var textLoadWrongEncoding25 = loadTextContent('Assets/encoding-utf8.txt', 'us-ascii')
+//@[00:0085) ├─VariableDeclarationSyntax
+//@[00:0003) | ├─Token(Identifier) |var|
+//@[04:0027) | ├─IdentifierSyntax
+//@[04:0027) | | └─Token(Identifier) |textLoadWrongEncoding25|
+//@[28:0029) | ├─Token(Assignment) |=|
+//@[30:0085) | └─FunctionCallSyntax
+//@[30:0045) | | ├─IdentifierSyntax
+//@[30:0045) | | | └─Token(Identifier) |loadTextContent|
+//@[45:0046) | | ├─Token(LeftParen) |(|
+//@[46:0072) | | ├─FunctionArgumentSyntax
+//@[46:0072) | | | └─StringSyntax
+//@[46:0072) | | | | └─Token(StringComplete) |'Assets/encoding-utf8.txt'|
+//@[72:0073) | | ├─Token(Comma) |,|
+//@[74:0084) | | ├─FunctionArgumentSyntax
+//@[74:0084) | | | └─StringSyntax
+//@[74:0084) | | | | └─Token(StringComplete) |'us-ascii'|
+//@[84:0085) | | └─Token(RightParen) |)|
+//@[85:0087) ├─Token(NewLine) |\r\n|
+var textLoadWrongEncoding26 = loadTextContent('Assets/encoding-utf8-bom.txt', 'iso-8859-1')
+//@[00:0091) ├─VariableDeclarationSyntax
+//@[00:0003) | ├─Token(Identifier) |var|
+//@[04:0027) | ├─IdentifierSyntax
+//@[04:0027) | | └─Token(Identifier) |textLoadWrongEncoding26|
+//@[28:0029) | ├─Token(Assignment) |=|
+//@[30:0091) | └─FunctionCallSyntax
+//@[30:0045) | | ├─IdentifierSyntax
+//@[30:0045) | | | └─Token(Identifier) |loadTextContent|
+//@[45:0046) | | ├─Token(LeftParen) |(|
+//@[46:0076) | | ├─FunctionArgumentSyntax
+//@[46:0076) | | | └─StringSyntax
+//@[46:0076) | | | | └─Token(StringComplete) |'Assets/encoding-utf8-bom.txt'|
+//@[76:0077) | | ├─Token(Comma) |,|
+//@[78:0090) | | ├─FunctionArgumentSyntax
+//@[78:0090) | | | └─StringSyntax
+//@[78:0090) | | | | └─Token(StringComplete) |'iso-8859-1'|
+//@[90:0091) | | └─Token(RightParen) |)|
+//@[91:0093) ├─Token(NewLine) |\r\n|
+var textLoadWrongEncoding27 = loadTextContent('Assets/encoding-utf8-bom.txt', 'utf-16')
+//@[00:0087) ├─VariableDeclarationSyntax
+//@[00:0003) | ├─Token(Identifier) |var|
+//@[04:0027) | ├─IdentifierSyntax
+//@[04:0027) | | └─Token(Identifier) |textLoadWrongEncoding27|
+//@[28:0029) | ├─Token(Assignment) |=|
+//@[30:0087) | └─FunctionCallSyntax
+//@[30:0045) | | ├─IdentifierSyntax
+//@[30:0045) | | | └─Token(Identifier) |loadTextContent|
+//@[45:0046) | | ├─Token(LeftParen) |(|
+//@[46:0076) | | ├─FunctionArgumentSyntax
+//@[46:0076) | | | └─StringSyntax
+//@[46:0076) | | | | └─Token(StringComplete) |'Assets/encoding-utf8-bom.txt'|
+//@[76:0077) | | ├─Token(Comma) |,|
+//@[78:0086) | | ├─FunctionArgumentSyntax
+//@[78:0086) | | | └─StringSyntax
+//@[78:0086) | | | | └─Token(StringComplete) |'utf-16'|
+//@[86:0087) | | └─Token(RightParen) |)|
+//@[87:0089) ├─Token(NewLine) |\r\n|
+var textLoadWrongEncoding28 = loadTextContent('Assets/encoding-utf8-bom.txt', 'utf-16BE')
+//@[00:0089) ├─VariableDeclarationSyntax
+//@[00:0003) | ├─Token(Identifier) |var|
+//@[04:0027) | ├─IdentifierSyntax
+//@[04:0027) | | └─Token(Identifier) |textLoadWrongEncoding28|
+//@[28:0029) | ├─Token(Assignment) |=|
+//@[30:0089) | └─FunctionCallSyntax
+//@[30:0045) | | ├─IdentifierSyntax
+//@[30:0045) | | | └─Token(Identifier) |loadTextContent|
+//@[45:0046) | | ├─Token(LeftParen) |(|
+//@[46:0076) | | ├─FunctionArgumentSyntax
+//@[46:0076) | | | └─StringSyntax
+//@[46:0076) | | | | └─Token(StringComplete) |'Assets/encoding-utf8-bom.txt'|
+//@[76:0077) | | ├─Token(Comma) |,|
+//@[78:0088) | | ├─FunctionArgumentSyntax
+//@[78:0088) | | | └─StringSyntax
+//@[78:0088) | | | | └─Token(StringComplete) |'utf-16BE'|
+//@[88:0089) | | └─Token(RightParen) |)|
+//@[89:0091) ├─Token(NewLine) |\r\n|
+var textLoadWrongEncoding29 = loadTextContent('Assets/encoding-utf8-bom.txt', 'us-ascii')
+//@[00:0089) ├─VariableDeclarationSyntax
+//@[00:0003) | ├─Token(Identifier) |var|
+//@[04:0027) | ├─IdentifierSyntax
+//@[04:0027) | | └─Token(Identifier) |textLoadWrongEncoding29|
+//@[28:0029) | ├─Token(Assignment) |=|
+//@[30:0089) | └─FunctionCallSyntax
+//@[30:0045) | | ├─IdentifierSyntax
+//@[30:0045) | | | └─Token(Identifier) |loadTextContent|
+//@[45:0046) | | ├─Token(LeftParen) |(|
+//@[46:0076) | | ├─FunctionArgumentSyntax
+//@[46:0076) | | | └─StringSyntax
+//@[46:0076) | | | | └─Token(StringComplete) |'Assets/encoding-utf8-bom.txt'|
+//@[76:0077) | | ├─Token(Comma) |,|
+//@[78:0088) | | ├─FunctionArgumentSyntax
+//@[78:0088) | | | └─StringSyntax
+//@[78:0088) | | | | └─Token(StringComplete) |'us-ascii'|
+//@[88:0089) | | └─Token(RightParen) |)|
+//@[89:0093) ├─Token(NewLine) |\r\n\r\n|
+
+var textOversize = loadTextContent('Assets/oversizeText.txt')
+//@[00:0061) ├─VariableDeclarationSyntax
+//@[00:0003) | ├─Token(Identifier) |var|
+//@[04:0016) | ├─IdentifierSyntax
+//@[04:0016) | | └─Token(Identifier) |textOversize|
+//@[17:0018) | ├─Token(Assignment) |=|
+//@[19:0061) | └─FunctionCallSyntax
+//@[19:0034) | | ├─IdentifierSyntax
+//@[19:0034) | | | └─Token(Identifier) |loadTextContent|
+//@[34:0035) | | ├─Token(LeftParen) |(|
+//@[35:0060) | | ├─FunctionArgumentSyntax
+//@[35:0060) | | | └─StringSyntax
+//@[35:0060) | | | | └─Token(StringComplete) |'Assets/oversizeText.txt'|
+//@[60:0061) | | └─Token(RightParen) |)|
+//@[61:0063) ├─Token(NewLine) |\r\n|
+var binaryOversize = loadFileAsBase64('Assets/oversizeBinary')
+//@[00:0062) ├─VariableDeclarationSyntax
+//@[00:0003) | ├─Token(Identifier) |var|
+//@[04:0018) | ├─IdentifierSyntax
+//@[04:0018) | | └─Token(Identifier) |binaryOversize|
+//@[19:0020) | ├─Token(Assignment) |=|
+//@[21:0062) | └─FunctionCallSyntax
+//@[21:0037) | | ├─IdentifierSyntax
+//@[21:0037) | | | └─Token(Identifier) |loadFileAsBase64|
+//@[37:0038) | | ├─Token(LeftParen) |(|
+//@[38:0061) | | ├─FunctionArgumentSyntax
+//@[38:0061) | | | └─StringSyntax
+//@[38:0061) | | | | └─Token(StringComplete) |'Assets/oversizeBinary'|
+//@[61:0062) | | └─Token(RightParen) |)|
+//@[62:0066) ├─Token(NewLine) |\r\n\r\n|
+
+var binaryAsText = loadTextContent('Assets/binary')
+//@[00:0051) ├─VariableDeclarationSyntax
+//@[00:0003) | ├─Token(Identifier) |var|
+//@[04:0016) | ├─IdentifierSyntax
+//@[04:0016) | | └─Token(Identifier) |binaryAsText|
+//@[17:0018) | ├─Token(Assignment) |=|
+//@[19:0051) | └─FunctionCallSyntax
+//@[19:0034) | | ├─IdentifierSyntax
+//@[19:0034) | | | └─Token(Identifier) |loadTextContent|
+//@[34:0035) | | ├─Token(LeftParen) |(|
+//@[35:0050) | | ├─FunctionArgumentSyntax
+//@[35:0050) | | | └─StringSyntax
+//@[35:0050) | | | | └─Token(StringComplete) |'Assets/binary'|
+//@[50:0051) | | └─Token(RightParen) |)|
+//@[51:0055) ├─Token(NewLine) |\r\n\r\n|
+
+var jsonObject1 = loadJsonContent('Assets/jsonInvalid.json.txt')
+//@[00:0064) ├─VariableDeclarationSyntax
+//@[00:0003) | ├─Token(Identifier) |var|
+//@[04:0015) | ├─IdentifierSyntax
+//@[04:0015) | | └─Token(Identifier) |jsonObject1|
+//@[16:0017) | ├─Token(Assignment) |=|
+//@[18:0064) | └─FunctionCallSyntax
+//@[18:0033) | | ├─IdentifierSyntax
+//@[18:0033) | | | └─Token(Identifier) |loadJsonContent|
+//@[33:0034) | | ├─Token(LeftParen) |(|
+//@[34:0063) | | ├─FunctionArgumentSyntax
+//@[34:0063) | | | └─StringSyntax
+//@[34:0063) | | | | └─Token(StringComplete) |'Assets/jsonInvalid.json.txt'|
+//@[63:0064) | | └─Token(RightParen) |)|
+//@[64:0066) ├─Token(NewLine) |\r\n|
+var jsonObject2 = loadJsonContent('Assets/jsonValid.json.txt', '.')
+//@[00:0067) ├─VariableDeclarationSyntax
+//@[00:0003) | ├─Token(Identifier) |var|
+//@[04:0015) | ├─IdentifierSyntax
+//@[04:0015) | | └─Token(Identifier) |jsonObject2|
+//@[16:0017) | ├─Token(Assignment) |=|
+//@[18:0067) | └─FunctionCallSyntax
+//@[18:0033) | | ├─IdentifierSyntax
+//@[18:0033) | | | └─Token(Identifier) |loadJsonContent|
+//@[33:0034) | | ├─Token(LeftParen) |(|
+//@[34:0061) | | ├─FunctionArgumentSyntax
+//@[34:0061) | | | └─StringSyntax
+//@[34:0061) | | | | └─Token(StringComplete) |'Assets/jsonValid.json.txt'|
+//@[61:0062) | | ├─Token(Comma) |,|
+//@[63:0066) | | ├─FunctionArgumentSyntax
+//@[63:0066) | | | └─StringSyntax
+//@[63:0066) | | | | └─Token(StringComplete) |'.'|
+//@[66:0067) | | └─Token(RightParen) |)|
+//@[67:0069) ├─Token(NewLine) |\r\n|
+var jsonObject3 = loadJsonContent('Assets/jsonValid.json.txt', '$.')
+//@[00:0068) ├─VariableDeclarationSyntax
+//@[00:0003) | ├─Token(Identifier) |var|
+//@[04:0015) | ├─IdentifierSyntax
+//@[04:0015) | | └─Token(Identifier) |jsonObject3|
+//@[16:0017) | ├─Token(Assignment) |=|
+//@[18:0068) | └─FunctionCallSyntax
+//@[18:0033) | | ├─IdentifierSyntax
+//@[18:0033) | | | └─Token(Identifier) |loadJsonContent|
+//@[33:0034) | | ├─Token(LeftParen) |(|
+//@[34:0061) | | ├─FunctionArgumentSyntax
+//@[34:0061) | | | └─StringSyntax
+//@[34:0061) | | | | └─Token(StringComplete) |'Assets/jsonValid.json.txt'|
+//@[61:0062) | | ├─Token(Comma) |,|
+//@[63:0067) | | ├─FunctionArgumentSyntax
+//@[63:0067) | | | └─StringSyntax
+//@[63:0067) | | | | └─Token(StringComplete) |'$.'|
+//@[67:0068) | | └─Token(RightParen) |)|
+//@[68:0070) ├─Token(NewLine) |\r\n|
+var jsonObject4 = loadJsonContent('Assets/jsonValid.json.txt', '.propertyThatDoesNotExist')
+//@[00:0091) ├─VariableDeclarationSyntax
+//@[00:0003) | ├─Token(Identifier) |var|
+//@[04:0015) | ├─IdentifierSyntax
+//@[04:0015) | | └─Token(Identifier) |jsonObject4|
+//@[16:0017) | ├─Token(Assignment) |=|
+//@[18:0091) | └─FunctionCallSyntax
+//@[18:0033) | | ├─IdentifierSyntax
+//@[18:0033) | | | └─Token(Identifier) |loadJsonContent|
+//@[33:0034) | | ├─Token(LeftParen) |(|
+//@[34:0061) | | ├─FunctionArgumentSyntax
+//@[34:0061) | | | └─StringSyntax
+//@[34:0061) | | | | └─Token(StringComplete) |'Assets/jsonValid.json.txt'|
+//@[61:0062) | | ├─Token(Comma) |,|
+//@[63:0090) | | ├─FunctionArgumentSyntax
+//@[63:0090) | | | └─StringSyntax
+//@[63:0090) | | | | └─Token(StringComplete) |'.propertyThatDoesNotExist'|
+//@[90:0091) | | └─Token(RightParen) |)|
+//@[91:0093) ├─Token(NewLine) |\r\n|
+var jsonObject5 = loadJsonContent('Assets/fileNotExists')
+//@[00:0057) ├─VariableDeclarationSyntax
+//@[00:0003) | ├─Token(Identifier) |var|
+//@[04:0015) | ├─IdentifierSyntax
+//@[04:0015) | | └─Token(Identifier) |jsonObject5|
+//@[16:0017) | ├─Token(Assignment) |=|
+//@[18:0057) | └─FunctionCallSyntax
+//@[18:0033) | | ├─IdentifierSyntax
+//@[18:0033) | | | └─Token(Identifier) |loadJsonContent|
+//@[33:0034) | | ├─Token(LeftParen) |(|
+//@[34:0056) | | ├─FunctionArgumentSyntax
+//@[34:0056) | | | └─StringSyntax
+//@[34:0056) | | | | └─Token(StringComplete) |'Assets/fileNotExists'|
+//@[56:0057) | | └─Token(RightParen) |)|
+//@[57:0059) ├─Token(NewLine) |\r\n|
+
+//@[00:0000) └─Token(EndOfFile) ||