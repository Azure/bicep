@description('The foo type')
//@[00:01) At |@|
//@[01:12) Identifier |description|
//@[12:13) LeftParen |(|
//@[13:27) StringComplete |'The foo type'|
//@[27:28) RightParen |)|
//@[28:29) NewLine |\n|
@sealed()
//@[00:01) At |@|
//@[01:07) Identifier |sealed|
//@[07:08) LeftParen |(|
//@[08:09) RightParen |)|
//@[09:10) NewLine |\n|
type foo = {
//@[00:04) Identifier |type|
//@[05:08) Identifier |foo|
//@[09:10) Assignment |=|
//@[11:12) LeftBrace |{|
//@[12:13) NewLine |\n|
  @minLength(3)
//@[02:03) At |@|
//@[03:12) Identifier |minLength|
//@[12:13) LeftParen |(|
//@[13:14) Integer |3|
//@[14:15) RightParen |)|
//@[15:16) NewLine |\n|
  @maxLength(10)
//@[02:03) At |@|
//@[03:12) Identifier |maxLength|
//@[12:13) LeftParen |(|
//@[13:15) Integer |10|
//@[15:16) RightParen |)|
//@[16:17) NewLine |\n|
  @description('A string property')
//@[02:03) At |@|
//@[03:14) Identifier |description|
//@[14:15) LeftParen |(|
//@[15:34) StringComplete |'A string property'|
//@[34:35) RightParen |)|
//@[35:36) NewLine |\n|
  stringProp: string
//@[02:12) Identifier |stringProp|
//@[12:13) Colon |:|
//@[14:20) Identifier |string|
//@[20:22) NewLine |\n\n|

  objectProp: {
//@[02:12) Identifier |objectProp|
//@[12:13) Colon |:|
//@[14:15) LeftBrace |{|
//@[15:16) NewLine |\n|
    @minValue(1)
//@[04:05) At |@|
//@[05:13) Identifier |minValue|
//@[13:14) LeftParen |(|
//@[14:15) Integer |1|
//@[15:16) RightParen |)|
//@[16:17) NewLine |\n|
    intProp: int
//@[04:11) Identifier |intProp|
//@[11:12) Colon |:|
//@[13:16) Identifier |int|
//@[16:18) NewLine |\n\n|

    intArrayArrayProp: int [] [] ?
//@[04:21) Identifier |intArrayArrayProp|
//@[21:22) Colon |:|
//@[23:26) Identifier |int|
//@[27:28) LeftSquare |[|
//@[28:29) RightSquare |]|
//@[30:31) LeftSquare |[|
//@[31:32) RightSquare |]|
//@[33:34) Question |?|
//@[34:35) NewLine |\n|
  }
//@[02:03) RightBrace |}|
//@[03:05) NewLine |\n\n|

  typeRefProp: bar
//@[02:13) Identifier |typeRefProp|
//@[13:14) Colon |:|
//@[15:18) Identifier |bar|
//@[18:20) NewLine |\n\n|

  literalProp: 'literal'
//@[02:13) Identifier |literalProp|
//@[13:14) Colon |:|
//@[15:24) StringComplete |'literal'|
//@[24:26) NewLine |\n\n|

  recursion: foo?
//@[02:11) Identifier |recursion|
//@[11:12) Colon |:|
//@[13:16) Identifier |foo|
//@[16:17) Question |?|
//@[17:18) NewLine |\n|
}
//@[00:01) RightBrace |}|
//@[01:03) NewLine |\n\n|

@minLength(3)
//@[00:01) At |@|
//@[01:10) Identifier |minLength|
//@[10:11) LeftParen |(|
//@[11:12) Integer |3|
//@[12:13) RightParen |)|
//@[13:14) NewLine |\n|
@description('An array of array of arrays of arrays of ints')
//@[00:01) At |@|
//@[01:12) Identifier |description|
//@[12:13) LeftParen |(|
//@[13:60) StringComplete |'An array of array of arrays of arrays of ints'|
//@[60:61) RightParen |)|
//@[61:62) NewLine |\n|
@metadata({
//@[00:01) At |@|
//@[01:09) Identifier |metadata|
//@[09:10) LeftParen |(|
//@[10:11) LeftBrace |{|
//@[11:12) NewLine |\n|
  examples: [
//@[02:10) Identifier |examples|
//@[10:11) Colon |:|
//@[12:13) LeftSquare |[|
//@[13:14) NewLine |\n|
    [[[[1]]], [[[2]]], [[[3]]]]
//@[04:05) LeftSquare |[|
//@[05:06) LeftSquare |[|
//@[06:07) LeftSquare |[|
//@[07:08) LeftSquare |[|
//@[08:09) Integer |1|
//@[09:10) RightSquare |]|
//@[10:11) RightSquare |]|
//@[11:12) RightSquare |]|
//@[12:13) Comma |,|
//@[14:15) LeftSquare |[|
//@[15:16) LeftSquare |[|
//@[16:17) LeftSquare |[|
//@[17:18) Integer |2|
//@[18:19) RightSquare |]|
//@[19:20) RightSquare |]|
//@[20:21) RightSquare |]|
//@[21:22) Comma |,|
//@[23:24) LeftSquare |[|
//@[24:25) LeftSquare |[|
//@[25:26) LeftSquare |[|
//@[26:27) Integer |3|
//@[27:28) RightSquare |]|
//@[28:29) RightSquare |]|
//@[29:30) RightSquare |]|
//@[30:31) RightSquare |]|
//@[31:32) NewLine |\n|
  ]
//@[02:03) RightSquare |]|
//@[03:04) NewLine |\n|
})
//@[00:01) RightBrace |}|
//@[01:02) RightParen |)|
//@[02:03) NewLine |\n|
type bar = int[][][][]
//@[00:04) Identifier |type|
//@[05:08) Identifier |bar|
//@[09:10) Assignment |=|
//@[11:14) Identifier |int|
//@[14:15) LeftSquare |[|
//@[15:16) RightSquare |]|
//@[16:17) LeftSquare |[|
//@[17:18) RightSquare |]|
//@[18:19) LeftSquare |[|
//@[19:20) RightSquare |]|
//@[20:21) LeftSquare |[|
//@[21:22) RightSquare |]|
//@[22:24) NewLine |\n\n|

type aUnion = 'snap'|'crackle'|'pop'
//@[00:04) Identifier |type|
//@[05:11) Identifier |aUnion|
//@[12:13) Assignment |=|
//@[14:20) StringComplete |'snap'|
//@[20:21) Pipe |||
//@[21:30) StringComplete |'crackle'|
//@[30:31) Pipe |||
//@[31:36) StringComplete |'pop'|
//@[36:38) NewLine |\n\n|

type expandedUnion = aUnion|'fizz'|'buzz'|'pop'
//@[00:04) Identifier |type|
//@[05:18) Identifier |expandedUnion|
//@[19:20) Assignment |=|
//@[21:27) Identifier |aUnion|
//@[27:28) Pipe |||
//@[28:34) StringComplete |'fizz'|
//@[34:35) Pipe |||
//@[35:41) StringComplete |'buzz'|
//@[41:42) Pipe |||
//@[42:47) StringComplete |'pop'|
//@[47:49) NewLine |\n\n|

type tupleUnion = ['foo', 'bar', 'baz']
//@[00:04) Identifier |type|
//@[05:15) Identifier |tupleUnion|
//@[16:17) Assignment |=|
//@[18:19) LeftSquare |[|
//@[19:24) StringComplete |'foo'|
//@[24:25) Comma |,|
//@[26:31) StringComplete |'bar'|
//@[31:32) Comma |,|
//@[33:38) StringComplete |'baz'|
//@[38:39) RightSquare |]|
//@[39:40) NewLine |\n|
|['fizz', 'buzz']
//@[00:01) Pipe |||
//@[01:02) LeftSquare |[|
//@[02:08) StringComplete |'fizz'|
//@[08:09) Comma |,|
//@[10:16) StringComplete |'buzz'|
//@[16:17) RightSquare |]|
//@[17:18) NewLine |\n|
|['snap', 'crackle', 'pop']
//@[00:01) Pipe |||
//@[01:02) LeftSquare |[|
//@[02:08) StringComplete |'snap'|
//@[08:09) Comma |,|
//@[10:19) StringComplete |'crackle'|
//@[19:20) Comma |,|
//@[21:26) StringComplete |'pop'|
//@[26:27) RightSquare |]|
//@[27:29) NewLine |\n\n|

type mixedArray = ('heffalump'|'woozle'|{ shape: '*', size: '*'}|10|-10|true|!true|null)[]
//@[00:04) Identifier |type|
//@[05:15) Identifier |mixedArray|
//@[16:17) Assignment |=|
//@[18:19) LeftParen |(|
//@[19:30) StringComplete |'heffalump'|
//@[30:31) Pipe |||
//@[31:39) StringComplete |'woozle'|
//@[39:40) Pipe |||
//@[40:41) LeftBrace |{|
//@[42:47) Identifier |shape|
//@[47:48) Colon |:|
//@[49:52) StringComplete |'*'|
//@[52:53) Comma |,|
//@[54:58) Identifier |size|
//@[58:59) Colon |:|
//@[60:63) StringComplete |'*'|
//@[63:64) RightBrace |}|
//@[64:65) Pipe |||
//@[65:67) Integer |10|
//@[67:68) Pipe |||
//@[68:69) Minus |-|
//@[69:71) Integer |10|
//@[71:72) Pipe |||
//@[72:76) TrueKeyword |true|
//@[76:77) Pipe |||
//@[77:78) Exclamation |!|
//@[78:82) TrueKeyword |true|
//@[82:83) Pipe |||
//@[83:87) NullKeyword |null|
//@[87:88) RightParen |)|
//@[88:89) LeftSquare |[|
//@[89:90) RightSquare |]|
//@[90:92) NewLine |\n\n|

type bool = string
//@[00:04) Identifier |type|
//@[05:09) Identifier |bool|
//@[10:11) Assignment |=|
//@[12:18) Identifier |string|
//@[18:20) NewLine |\n\n|

param inlineObjectParam {
//@[00:05) Identifier |param|
//@[06:23) Identifier |inlineObjectParam|
//@[24:25) LeftBrace |{|
//@[25:26) NewLine |\n|
  foo: string
//@[02:05) Identifier |foo|
//@[05:06) Colon |:|
//@[07:13) Identifier |string|
//@[13:14) NewLine |\n|
  bar: 100|200|300|400|500
//@[02:05) Identifier |bar|
//@[05:06) Colon |:|
//@[07:10) Integer |100|
//@[10:11) Pipe |||
//@[11:14) Integer |200|
//@[14:15) Pipe |||
//@[15:18) Integer |300|
//@[18:19) Pipe |||
//@[19:22) Integer |400|
//@[22:23) Pipe |||
//@[23:26) Integer |500|
//@[26:27) NewLine |\n|
  baz: sys.bool
//@[02:05) Identifier |baz|
//@[05:06) Colon |:|
//@[07:10) Identifier |sys|
//@[10:11) Dot |.|
//@[11:15) Identifier |bool|
//@[15:16) NewLine |\n|
} = {
//@[00:01) RightBrace |}|
//@[02:03) Assignment |=|
//@[04:05) LeftBrace |{|
//@[05:06) NewLine |\n|
  foo: 'foo'
//@[02:05) Identifier |foo|
//@[05:06) Colon |:|
//@[07:12) StringComplete |'foo'|
//@[12:13) NewLine |\n|
  bar: 300
//@[02:05) Identifier |bar|
//@[05:06) Colon |:|
//@[07:10) Integer |300|
//@[10:11) NewLine |\n|
  baz: false
//@[02:05) Identifier |baz|
//@[05:06) Colon |:|
//@[07:12) FalseKeyword |false|
//@[12:13) NewLine |\n|
}
//@[00:01) RightBrace |}|
//@[01:03) NewLine |\n\n|

param unionParam {property: 'ping'}|{property: 'pong'} = {property: 'pong'}
//@[00:05) Identifier |param|
//@[06:16) Identifier |unionParam|
//@[17:18) LeftBrace |{|
//@[18:26) Identifier |property|
//@[26:27) Colon |:|
//@[28:34) StringComplete |'ping'|
//@[34:35) RightBrace |}|
//@[35:36) Pipe |||
//@[36:37) LeftBrace |{|
//@[37:45) Identifier |property|
//@[45:46) Colon |:|
//@[47:53) StringComplete |'pong'|
//@[53:54) RightBrace |}|
//@[55:56) Assignment |=|
//@[57:58) LeftBrace |{|
//@[58:66) Identifier |property|
//@[66:67) Colon |:|
//@[68:74) StringComplete |'pong'|
//@[74:75) RightBrace |}|
//@[75:77) NewLine |\n\n|

param paramUsingType mixedArray
//@[00:05) Identifier |param|
//@[06:20) Identifier |paramUsingType|
//@[21:31) Identifier |mixedArray|
//@[31:33) NewLine |\n\n|

type tuple = [
//@[00:04) Identifier |type|
//@[05:10) Identifier |tuple|
//@[11:12) Assignment |=|
//@[13:14) LeftSquare |[|
//@[14:15) NewLine |\n|
    @description('A leading string')
//@[04:05) At |@|
//@[05:16) Identifier |description|
//@[16:17) LeftParen |(|
//@[17:35) StringComplete |'A leading string'|
//@[35:36) RightParen |)|
//@[36:37) NewLine |\n|
    string
//@[04:10) Identifier |string|
//@[10:12) NewLine |\n\n|

    @description('A second element using a type alias')
//@[04:05) At |@|
//@[05:16) Identifier |description|
//@[16:17) LeftParen |(|
//@[17:54) StringComplete |'A second element using a type alias'|
//@[54:55) RightParen |)|
//@[55:56) NewLine |\n|
    bar
//@[04:07) Identifier |bar|
//@[07:08) NewLine |\n|
]
//@[00:01) RightSquare |]|
//@[01:03) NewLine |\n\n|

<<<<<<< HEAD
param nullableParam string?
//@[00:05) Identifier |param|
//@[06:19) Identifier |nullableParam|
//@[20:26) Identifier |string|
//@[26:27) Question |?|
//@[27:28) NewLine |\n|
=======
type stringStringDictionary = {
//@[00:04) Identifier |type|
//@[05:27) Identifier |stringStringDictionary|
//@[28:29) Assignment |=|
//@[30:31) LeftBrace |{|
//@[31:32) NewLine |\n|
    *: string
//@[04:05) Asterisk |*|
//@[05:06) Colon |:|
//@[07:13) Identifier |string|
//@[13:14) NewLine |\n|
}
//@[00:01) RightBrace |}|
//@[01:02) NewLine |\n|
>>>>>>> 4f72e093

//@[00:00) EndOfFile ||<|MERGE_RESOLUTION|>--- conflicted
+++ resolved
@@ -382,28 +382,26 @@
 //@[00:01) RightSquare |]|
 //@[01:03) NewLine |\n\n|
 
-<<<<<<< HEAD
+type stringStringDictionary = {
+//@[00:04) Identifier |type|
+//@[05:27) Identifier |stringStringDictionary|
+//@[28:29) Assignment |=|
+//@[30:31) LeftBrace |{|
+//@[31:32) NewLine |\n|
+    *: string
+//@[04:05) Asterisk |*|
+//@[05:06) Colon |:|
+//@[07:13) Identifier |string|
+//@[13:14) NewLine |\n|
+}
+//@[00:01) RightBrace |}|
+//@[01:03) NewLine |\n\n|
+
 param nullableParam string?
 //@[00:05) Identifier |param|
 //@[06:19) Identifier |nullableParam|
 //@[20:26) Identifier |string|
 //@[26:27) Question |?|
 //@[27:28) NewLine |\n|
-=======
-type stringStringDictionary = {
-//@[00:04) Identifier |type|
-//@[05:27) Identifier |stringStringDictionary|
-//@[28:29) Assignment |=|
-//@[30:31) LeftBrace |{|
-//@[31:32) NewLine |\n|
-    *: string
-//@[04:05) Asterisk |*|
-//@[05:06) Colon |:|
-//@[07:13) Identifier |string|
-//@[13:14) NewLine |\n|
-}
-//@[00:01) RightBrace |}|
-//@[01:02) NewLine |\n|
->>>>>>> 4f72e093
 
 //@[00:00) EndOfFile ||