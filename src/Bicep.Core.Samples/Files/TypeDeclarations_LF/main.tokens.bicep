--- conflicted
+++ resolved
@@ -397,14 +397,6 @@
 //@[00:01) RightBrace |}|
 //@[01:03) NewLine |\n\n|
 
-<<<<<<< HEAD
-param nullableParam string?
-//@[00:05) Identifier |param|
-//@[06:19) Identifier |nullableParam|
-//@[20:26) Identifier |string|
-//@[26:27) Question |?|
-//@[27:28) NewLine |\n|
-=======
 param mightIncludeNull ({key: 'value'} | null)[]
 //@[00:05) Identifier |param|
 //@[06:22) Identifier |mightIncludeNull|
@@ -432,7 +424,13 @@
 //@[35:36) Exclamation |!|
 //@[36:37) Dot |.|
 //@[37:40) Identifier |key|
-//@[40:41) NewLine |\n|
->>>>>>> dc1aa022
+//@[40:42) NewLine |\n\n|
+
+param nullableParam string?
+//@[00:05) Identifier |param|
+//@[06:19) Identifier |nullableParam|
+//@[20:26) Identifier |string|
+//@[26:27) Question |?|
+//@[27:28) NewLine |\n|
 
 //@[00:00) EndOfFile ||