--- conflicted
+++ resolved
@@ -79,13 +79,11 @@
     *: string
 }
 
-<<<<<<< HEAD
-param nullableParam string?
-//@[6:19) Parameter nullableParam. Type: null | string. Declaration start char: 0, length: 27
-=======
 param mightIncludeNull ({key: 'value'} | null)[]
 //@[6:22) Parameter mightIncludeNull. Type: (null | { key: 'value' })[]. Declaration start char: 0, length: 48
 
 var maybeNull = mightIncludeNull[0]!.key
 //@[4:13) Variable maybeNull. Type: 'value'. Declaration start char: 0, length: 40
->>>>>>> dc1aa022
+
+param nullableParam string?
+//@[6:19) Parameter nullableParam. Type: null | string. Declaration start char: 0, length: 27
