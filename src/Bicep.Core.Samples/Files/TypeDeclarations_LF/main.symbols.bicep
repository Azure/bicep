--- conflicted
+++ resolved
@@ -74,12 +74,10 @@
     bar
 ]
 
-<<<<<<< HEAD
-param nullableParam string?
-//@[6:19) Parameter nullableParam. Type: null | string. Declaration start char: 0, length: 27
-=======
 type stringStringDictionary = {
 //@[5:27) TypeAlias stringStringDictionary. Type: Type<{ *: string }>. Declaration start char: 0, length: 47
     *: string
 }
->>>>>>> 4f72e093
+
+param nullableParam string?
+//@[6:19) Parameter nullableParam. Type: null | string. Declaration start char: 0, length: 27
