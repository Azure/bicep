@description('The foo type')
@sealed()
type foo = {
  @minLength(3)
  @maxLength(10)
  @description('A string property')
  stringProp: string

  objectProp: {
    @minValue(1)
    intProp: int

    intArrayArrayProp: int [] [] ?
  }

  typeRefProp: bar

  literalProp: 'literal'

  recursion: foo?
}

@minLength(3)
@description('An array of array of arrays of arrays of ints')
@metadata({
  examples: [
    [[[[1]]], [[[2]]], [[[3]]]]
  ]
})
type bar = int[][][][]

type aUnion = 'snap'|'crackle'|'pop'

type expandedUnion = aUnion|'fizz'|'buzz'|'pop'

type tupleUnion = ['foo', 'bar', 'baz']
|['fizz', 'buzz']
|['snap', 'crackle', 'pop']

type mixedArray = ('heffalump'|'woozle'|{ shape: '*', size: '*'}|10|-10|true|!true|null)[]

type bool = string

param inlineObjectParam {
//@[6:23) [no-unused-params (Warning)] Parameter "inlineObjectParam" is declared but never used. (CodeDescription: bicep core(https://aka.ms/bicep/linter/no-unused-params)) |inlineObjectParam|
  foo: string
  bar: 100|200|300|400|500
  baz: sys.bool
} = {
  foo: 'foo'
  bar: 300
  baz: false
}

param unionParam {property: 'ping'}|{property: 'pong'} = {property: 'pong'}
//@[6:16) [no-unused-params (Warning)] Parameter "unionParam" is declared but never used. (CodeDescription: bicep core(https://aka.ms/bicep/linter/no-unused-params)) |unionParam|

param paramUsingType mixedArray
//@[6:20) [no-unused-params (Warning)] Parameter "paramUsingType" is declared but never used. (CodeDescription: bicep core(https://aka.ms/bicep/linter/no-unused-params)) |paramUsingType|

type tuple = [
    @description('A leading string')
    string

    @description('A second element using a type alias')
    bar
]

<<<<<<< HEAD
param nullableParam string?
//@[6:19) [no-unused-params (Warning)] Parameter "nullableParam" is declared but never used. (CodeDescription: bicep core(https://aka.ms/bicep/linter/no-unused-params)) |nullableParam|
=======
type stringStringDictionary = {
    *: string
}
>>>>>>> 4f72e093
<|MERGE_RESOLUTION|>--- conflicted
+++ resolved
@@ -66,11 +66,9 @@
     bar
 ]
 
-<<<<<<< HEAD
-param nullableParam string?
-//@[6:19) [no-unused-params (Warning)] Parameter "nullableParam" is declared but never used. (CodeDescription: bicep core(https://aka.ms/bicep/linter/no-unused-params)) |nullableParam|
-=======
 type stringStringDictionary = {
     *: string
 }
->>>>>>> 4f72e093
+
+param nullableParam string?
+//@[6:19) [no-unused-params (Warning)] Parameter "nullableParam" is declared but never used. (CodeDescription: bicep core(https://aka.ms/bicep/linter/no-unused-params)) |nullableParam|
