@description('The foo type')
<<<<<<< HEAD
//@[00:1150) ProgramSyntax
//@[00:0299) ├─TypeDeclarationSyntax
=======
//@[00:1169) ProgramSyntax
//@[00:0298) ├─TypeDeclarationSyntax
>>>>>>> 4f72e093
//@[00:0028) | ├─DecoratorSyntax
//@[00:0001) | | ├─Token(At) |@|
//@[01:0028) | | └─FunctionCallSyntax
//@[01:0012) | |   ├─IdentifierSyntax
//@[01:0012) | |   | └─Token(Identifier) |description|
//@[12:0013) | |   ├─Token(LeftParen) |(|
//@[13:0027) | |   ├─FunctionArgumentSyntax
//@[13:0027) | |   | └─StringSyntax
//@[13:0027) | |   |   └─Token(StringComplete) |'The foo type'|
//@[27:0028) | |   └─Token(RightParen) |)|
//@[28:0029) | ├─Token(NewLine) |\n|
@sealed()
//@[00:0009) | ├─DecoratorSyntax
//@[00:0001) | | ├─Token(At) |@|
//@[01:0009) | | └─FunctionCallSyntax
//@[01:0007) | |   ├─IdentifierSyntax
//@[01:0007) | |   | └─Token(Identifier) |sealed|
//@[07:0008) | |   ├─Token(LeftParen) |(|
//@[08:0009) | |   └─Token(RightParen) |)|
//@[09:0010) | ├─Token(NewLine) |\n|
type foo = {
//@[00:0004) | ├─Token(Identifier) |type|
//@[05:0008) | ├─IdentifierSyntax
//@[05:0008) | | └─Token(Identifier) |foo|
//@[09:0010) | ├─Token(Assignment) |=|
//@[11:0260) | └─ObjectTypeSyntax
//@[11:0012) |   ├─Token(LeftBrace) |{|
//@[12:0013) |   ├─Token(NewLine) |\n|
  @minLength(3)
//@[02:0089) |   ├─ObjectTypePropertySyntax
//@[02:0015) |   | ├─DecoratorSyntax
//@[02:0003) |   | | ├─Token(At) |@|
//@[03:0015) |   | | └─FunctionCallSyntax
//@[03:0012) |   | |   ├─IdentifierSyntax
//@[03:0012) |   | |   | └─Token(Identifier) |minLength|
//@[12:0013) |   | |   ├─Token(LeftParen) |(|
//@[13:0014) |   | |   ├─FunctionArgumentSyntax
//@[13:0014) |   | |   | └─IntegerLiteralSyntax
//@[13:0014) |   | |   |   └─Token(Integer) |3|
//@[14:0015) |   | |   └─Token(RightParen) |)|
//@[15:0016) |   | ├─Token(NewLine) |\n|
  @maxLength(10)
//@[02:0016) |   | ├─DecoratorSyntax
//@[02:0003) |   | | ├─Token(At) |@|
//@[03:0016) |   | | └─FunctionCallSyntax
//@[03:0012) |   | |   ├─IdentifierSyntax
//@[03:0012) |   | |   | └─Token(Identifier) |maxLength|
//@[12:0013) |   | |   ├─Token(LeftParen) |(|
//@[13:0015) |   | |   ├─FunctionArgumentSyntax
//@[13:0015) |   | |   | └─IntegerLiteralSyntax
//@[13:0015) |   | |   |   └─Token(Integer) |10|
//@[15:0016) |   | |   └─Token(RightParen) |)|
//@[16:0017) |   | ├─Token(NewLine) |\n|
  @description('A string property')
//@[02:0035) |   | ├─DecoratorSyntax
//@[02:0003) |   | | ├─Token(At) |@|
//@[03:0035) |   | | └─FunctionCallSyntax
//@[03:0014) |   | |   ├─IdentifierSyntax
//@[03:0014) |   | |   | └─Token(Identifier) |description|
//@[14:0015) |   | |   ├─Token(LeftParen) |(|
//@[15:0034) |   | |   ├─FunctionArgumentSyntax
//@[15:0034) |   | |   | └─StringSyntax
//@[15:0034) |   | |   |   └─Token(StringComplete) |'A string property'|
//@[34:0035) |   | |   └─Token(RightParen) |)|
//@[35:0036) |   | ├─Token(NewLine) |\n|
  stringProp: string
//@[02:0012) |   | ├─IdentifierSyntax
//@[02:0012) |   | | └─Token(Identifier) |stringProp|
//@[12:0013) |   | ├─Token(Colon) |:|
//@[14:0020) |   | └─VariableAccessSyntax
//@[14:0020) |   |   └─IdentifierSyntax
//@[14:0020) |   |     └─Token(Identifier) |string|
//@[20:0022) |   ├─Token(NewLine) |\n\n|

  objectProp: {
//@[02:0089) |   ├─ObjectTypePropertySyntax
//@[02:0012) |   | ├─IdentifierSyntax
//@[02:0012) |   | | └─Token(Identifier) |objectProp|
//@[12:0013) |   | ├─Token(Colon) |:|
//@[14:0089) |   | └─ObjectTypeSyntax
//@[14:0015) |   |   ├─Token(LeftBrace) |{|
//@[15:0016) |   |   ├─Token(NewLine) |\n|
    @minValue(1)
//@[04:0033) |   |   ├─ObjectTypePropertySyntax
//@[04:0016) |   |   | ├─DecoratorSyntax
//@[04:0005) |   |   | | ├─Token(At) |@|
//@[05:0016) |   |   | | └─FunctionCallSyntax
//@[05:0013) |   |   | |   ├─IdentifierSyntax
//@[05:0013) |   |   | |   | └─Token(Identifier) |minValue|
//@[13:0014) |   |   | |   ├─Token(LeftParen) |(|
//@[14:0015) |   |   | |   ├─FunctionArgumentSyntax
//@[14:0015) |   |   | |   | └─IntegerLiteralSyntax
//@[14:0015) |   |   | |   |   └─Token(Integer) |1|
//@[15:0016) |   |   | |   └─Token(RightParen) |)|
//@[16:0017) |   |   | ├─Token(NewLine) |\n|
    intProp: int
//@[04:0011) |   |   | ├─IdentifierSyntax
//@[04:0011) |   |   | | └─Token(Identifier) |intProp|
//@[11:0012) |   |   | ├─Token(Colon) |:|
//@[13:0016) |   |   | └─VariableAccessSyntax
//@[13:0016) |   |   |   └─IdentifierSyntax
//@[13:0016) |   |   |     └─Token(Identifier) |int|
//@[16:0018) |   |   ├─Token(NewLine) |\n\n|

    intArrayArrayProp: int [] [] ?
//@[04:0034) |   |   ├─ObjectTypePropertySyntax
//@[04:0021) |   |   | ├─IdentifierSyntax
//@[04:0021) |   |   | | └─Token(Identifier) |intArrayArrayProp|
//@[21:0022) |   |   | ├─Token(Colon) |:|
//@[23:0034) |   |   | └─NullableTypeSyntax
//@[23:0032) |   |   |   ├─ArrayTypeSyntax
//@[23:0029) |   |   |   | ├─ArrayTypeMemberSyntax
//@[23:0029) |   |   |   | | └─ArrayTypeSyntax
//@[23:0026) |   |   |   | |   ├─ArrayTypeMemberSyntax
//@[23:0026) |   |   |   | |   | └─VariableAccessSyntax
//@[23:0026) |   |   |   | |   |   └─IdentifierSyntax
//@[23:0026) |   |   |   | |   |     └─Token(Identifier) |int|
//@[27:0028) |   |   |   | |   ├─Token(LeftSquare) |[|
//@[28:0029) |   |   |   | |   └─Token(RightSquare) |]|
//@[30:0031) |   |   |   | ├─Token(LeftSquare) |[|
//@[31:0032) |   |   |   | └─Token(RightSquare) |]|
//@[33:0034) |   |   |   └─Token(Question) |?|
//@[34:0035) |   |   ├─Token(NewLine) |\n|
  }
//@[02:0003) |   |   └─Token(RightBrace) |}|
//@[03:0005) |   ├─Token(NewLine) |\n\n|

  typeRefProp: bar
//@[02:0018) |   ├─ObjectTypePropertySyntax
//@[02:0013) |   | ├─IdentifierSyntax
//@[02:0013) |   | | └─Token(Identifier) |typeRefProp|
//@[13:0014) |   | ├─Token(Colon) |:|
//@[15:0018) |   | └─VariableAccessSyntax
//@[15:0018) |   |   └─IdentifierSyntax
//@[15:0018) |   |     └─Token(Identifier) |bar|
//@[18:0020) |   ├─Token(NewLine) |\n\n|

  literalProp: 'literal'
//@[02:0024) |   ├─ObjectTypePropertySyntax
//@[02:0013) |   | ├─IdentifierSyntax
//@[02:0013) |   | | └─Token(Identifier) |literalProp|
//@[13:0014) |   | ├─Token(Colon) |:|
//@[15:0024) |   | └─StringSyntax
//@[15:0024) |   |   └─Token(StringComplete) |'literal'|
//@[24:0026) |   ├─Token(NewLine) |\n\n|

  recursion: foo?
//@[02:0017) |   ├─ObjectTypePropertySyntax
//@[02:0011) |   | ├─IdentifierSyntax
//@[02:0011) |   | | └─Token(Identifier) |recursion|
//@[11:0012) |   | ├─Token(Colon) |:|
//@[13:0017) |   | └─NullableTypeSyntax
//@[13:0016) |   |   ├─VariableAccessSyntax
//@[13:0016) |   |   | └─IdentifierSyntax
//@[13:0016) |   |   |   └─Token(Identifier) |foo|
//@[16:0017) |   |   └─Token(Question) |?|
//@[17:0018) |   ├─Token(NewLine) |\n|
}
//@[00:0001) |   └─Token(RightBrace) |}|
//@[01:0003) ├─Token(NewLine) |\n\n|

@minLength(3)
//@[00:0163) ├─TypeDeclarationSyntax
//@[00:0013) | ├─DecoratorSyntax
//@[00:0001) | | ├─Token(At) |@|
//@[01:0013) | | └─FunctionCallSyntax
//@[01:0010) | |   ├─IdentifierSyntax
//@[01:0010) | |   | └─Token(Identifier) |minLength|
//@[10:0011) | |   ├─Token(LeftParen) |(|
//@[11:0012) | |   ├─FunctionArgumentSyntax
//@[11:0012) | |   | └─IntegerLiteralSyntax
//@[11:0012) | |   |   └─Token(Integer) |3|
//@[12:0013) | |   └─Token(RightParen) |)|
//@[13:0014) | ├─Token(NewLine) |\n|
@description('An array of array of arrays of arrays of ints')
//@[00:0061) | ├─DecoratorSyntax
//@[00:0001) | | ├─Token(At) |@|
//@[01:0061) | | └─FunctionCallSyntax
//@[01:0012) | |   ├─IdentifierSyntax
//@[01:0012) | |   | └─Token(Identifier) |description|
//@[12:0013) | |   ├─Token(LeftParen) |(|
//@[13:0060) | |   ├─FunctionArgumentSyntax
//@[13:0060) | |   | └─StringSyntax
//@[13:0060) | |   |   └─Token(StringComplete) |'An array of array of arrays of arrays of ints'|
//@[60:0061) | |   └─Token(RightParen) |)|
//@[61:0062) | ├─Token(NewLine) |\n|
@metadata({
//@[00:0064) | ├─DecoratorSyntax
//@[00:0001) | | ├─Token(At) |@|
//@[01:0064) | | └─FunctionCallSyntax
//@[01:0009) | |   ├─IdentifierSyntax
//@[01:0009) | |   | └─Token(Identifier) |metadata|
//@[09:0010) | |   ├─Token(LeftParen) |(|
//@[10:0063) | |   ├─FunctionArgumentSyntax
//@[10:0063) | |   | └─ObjectSyntax
//@[10:0011) | |   |   ├─Token(LeftBrace) |{|
//@[11:0012) | |   |   ├─Token(NewLine) |\n|
  examples: [
//@[02:0049) | |   |   ├─ObjectPropertySyntax
//@[02:0010) | |   |   | ├─IdentifierSyntax
//@[02:0010) | |   |   | | └─Token(Identifier) |examples|
//@[10:0011) | |   |   | ├─Token(Colon) |:|
//@[12:0049) | |   |   | └─ArraySyntax
//@[12:0013) | |   |   |   ├─Token(LeftSquare) |[|
//@[13:0014) | |   |   |   ├─Token(NewLine) |\n|
    [[[[1]]], [[[2]]], [[[3]]]]
//@[04:0031) | |   |   |   ├─ArrayItemSyntax
//@[04:0031) | |   |   |   | └─ArraySyntax
//@[04:0005) | |   |   |   |   ├─Token(LeftSquare) |[|
//@[05:0012) | |   |   |   |   ├─ArrayItemSyntax
//@[05:0012) | |   |   |   |   | └─ArraySyntax
//@[05:0006) | |   |   |   |   |   ├─Token(LeftSquare) |[|
//@[06:0011) | |   |   |   |   |   ├─ArrayItemSyntax
//@[06:0011) | |   |   |   |   |   | └─ArraySyntax
//@[06:0007) | |   |   |   |   |   |   ├─Token(LeftSquare) |[|
//@[07:0010) | |   |   |   |   |   |   ├─ArrayItemSyntax
//@[07:0010) | |   |   |   |   |   |   | └─ArraySyntax
//@[07:0008) | |   |   |   |   |   |   |   ├─Token(LeftSquare) |[|
//@[08:0009) | |   |   |   |   |   |   |   ├─ArrayItemSyntax
//@[08:0009) | |   |   |   |   |   |   |   | └─IntegerLiteralSyntax
//@[08:0009) | |   |   |   |   |   |   |   |   └─Token(Integer) |1|
//@[09:0010) | |   |   |   |   |   |   |   └─Token(RightSquare) |]|
//@[10:0011) | |   |   |   |   |   |   └─Token(RightSquare) |]|
//@[11:0012) | |   |   |   |   |   └─Token(RightSquare) |]|
//@[12:0013) | |   |   |   |   ├─Token(Comma) |,|
//@[14:0021) | |   |   |   |   ├─ArrayItemSyntax
//@[14:0021) | |   |   |   |   | └─ArraySyntax
//@[14:0015) | |   |   |   |   |   ├─Token(LeftSquare) |[|
//@[15:0020) | |   |   |   |   |   ├─ArrayItemSyntax
//@[15:0020) | |   |   |   |   |   | └─ArraySyntax
//@[15:0016) | |   |   |   |   |   |   ├─Token(LeftSquare) |[|
//@[16:0019) | |   |   |   |   |   |   ├─ArrayItemSyntax
//@[16:0019) | |   |   |   |   |   |   | └─ArraySyntax
//@[16:0017) | |   |   |   |   |   |   |   ├─Token(LeftSquare) |[|
//@[17:0018) | |   |   |   |   |   |   |   ├─ArrayItemSyntax
//@[17:0018) | |   |   |   |   |   |   |   | └─IntegerLiteralSyntax
//@[17:0018) | |   |   |   |   |   |   |   |   └─Token(Integer) |2|
//@[18:0019) | |   |   |   |   |   |   |   └─Token(RightSquare) |]|
//@[19:0020) | |   |   |   |   |   |   └─Token(RightSquare) |]|
//@[20:0021) | |   |   |   |   |   └─Token(RightSquare) |]|
//@[21:0022) | |   |   |   |   ├─Token(Comma) |,|
//@[23:0030) | |   |   |   |   ├─ArrayItemSyntax
//@[23:0030) | |   |   |   |   | └─ArraySyntax
//@[23:0024) | |   |   |   |   |   ├─Token(LeftSquare) |[|
//@[24:0029) | |   |   |   |   |   ├─ArrayItemSyntax
//@[24:0029) | |   |   |   |   |   | └─ArraySyntax
//@[24:0025) | |   |   |   |   |   |   ├─Token(LeftSquare) |[|
//@[25:0028) | |   |   |   |   |   |   ├─ArrayItemSyntax
//@[25:0028) | |   |   |   |   |   |   | └─ArraySyntax
//@[25:0026) | |   |   |   |   |   |   |   ├─Token(LeftSquare) |[|
//@[26:0027) | |   |   |   |   |   |   |   ├─ArrayItemSyntax
//@[26:0027) | |   |   |   |   |   |   |   | └─IntegerLiteralSyntax
//@[26:0027) | |   |   |   |   |   |   |   |   └─Token(Integer) |3|
//@[27:0028) | |   |   |   |   |   |   |   └─Token(RightSquare) |]|
//@[28:0029) | |   |   |   |   |   |   └─Token(RightSquare) |]|
//@[29:0030) | |   |   |   |   |   └─Token(RightSquare) |]|
//@[30:0031) | |   |   |   |   └─Token(RightSquare) |]|
//@[31:0032) | |   |   |   ├─Token(NewLine) |\n|
  ]
//@[02:0003) | |   |   |   └─Token(RightSquare) |]|
//@[03:0004) | |   |   ├─Token(NewLine) |\n|
})
//@[00:0001) | |   |   └─Token(RightBrace) |}|
//@[01:0002) | |   └─Token(RightParen) |)|
//@[02:0003) | ├─Token(NewLine) |\n|
type bar = int[][][][]
//@[00:0004) | ├─Token(Identifier) |type|
//@[05:0008) | ├─IdentifierSyntax
//@[05:0008) | | └─Token(Identifier) |bar|
//@[09:0010) | ├─Token(Assignment) |=|
//@[11:0022) | └─ArrayTypeSyntax
//@[11:0020) |   ├─ArrayTypeMemberSyntax
//@[11:0020) |   | └─ArrayTypeSyntax
//@[11:0018) |   |   ├─ArrayTypeMemberSyntax
//@[11:0018) |   |   | └─ArrayTypeSyntax
//@[11:0016) |   |   |   ├─ArrayTypeMemberSyntax
//@[11:0016) |   |   |   | └─ArrayTypeSyntax
//@[11:0014) |   |   |   |   ├─ArrayTypeMemberSyntax
//@[11:0014) |   |   |   |   | └─VariableAccessSyntax
//@[11:0014) |   |   |   |   |   └─IdentifierSyntax
//@[11:0014) |   |   |   |   |     └─Token(Identifier) |int|
//@[14:0015) |   |   |   |   ├─Token(LeftSquare) |[|
//@[15:0016) |   |   |   |   └─Token(RightSquare) |]|
//@[16:0017) |   |   |   ├─Token(LeftSquare) |[|
//@[17:0018) |   |   |   └─Token(RightSquare) |]|
//@[18:0019) |   |   ├─Token(LeftSquare) |[|
//@[19:0020) |   |   └─Token(RightSquare) |]|
//@[20:0021) |   ├─Token(LeftSquare) |[|
//@[21:0022) |   └─Token(RightSquare) |]|
//@[22:0024) ├─Token(NewLine) |\n\n|

type aUnion = 'snap'|'crackle'|'pop'
//@[00:0036) ├─TypeDeclarationSyntax
//@[00:0004) | ├─Token(Identifier) |type|
//@[05:0011) | ├─IdentifierSyntax
//@[05:0011) | | └─Token(Identifier) |aUnion|
//@[12:0013) | ├─Token(Assignment) |=|
//@[14:0036) | └─UnionTypeSyntax
//@[14:0020) |   ├─UnionTypeMemberSyntax
//@[14:0020) |   | └─StringSyntax
//@[14:0020) |   |   └─Token(StringComplete) |'snap'|
//@[20:0021) |   ├─Token(Pipe) |||
//@[21:0030) |   ├─UnionTypeMemberSyntax
//@[21:0030) |   | └─StringSyntax
//@[21:0030) |   |   └─Token(StringComplete) |'crackle'|
//@[30:0031) |   ├─Token(Pipe) |||
//@[31:0036) |   └─UnionTypeMemberSyntax
//@[31:0036) |     └─StringSyntax
//@[31:0036) |       └─Token(StringComplete) |'pop'|
//@[36:0038) ├─Token(NewLine) |\n\n|

type expandedUnion = aUnion|'fizz'|'buzz'|'pop'
//@[00:0047) ├─TypeDeclarationSyntax
//@[00:0004) | ├─Token(Identifier) |type|
//@[05:0018) | ├─IdentifierSyntax
//@[05:0018) | | └─Token(Identifier) |expandedUnion|
//@[19:0020) | ├─Token(Assignment) |=|
//@[21:0047) | └─UnionTypeSyntax
//@[21:0027) |   ├─UnionTypeMemberSyntax
//@[21:0027) |   | └─VariableAccessSyntax
//@[21:0027) |   |   └─IdentifierSyntax
//@[21:0027) |   |     └─Token(Identifier) |aUnion|
//@[27:0028) |   ├─Token(Pipe) |||
//@[28:0034) |   ├─UnionTypeMemberSyntax
//@[28:0034) |   | └─StringSyntax
//@[28:0034) |   |   └─Token(StringComplete) |'fizz'|
//@[34:0035) |   ├─Token(Pipe) |||
//@[35:0041) |   ├─UnionTypeMemberSyntax
//@[35:0041) |   | └─StringSyntax
//@[35:0041) |   |   └─Token(StringComplete) |'buzz'|
//@[41:0042) |   ├─Token(Pipe) |||
//@[42:0047) |   └─UnionTypeMemberSyntax
//@[42:0047) |     └─StringSyntax
//@[42:0047) |       └─Token(StringComplete) |'pop'|
//@[47:0049) ├─Token(NewLine) |\n\n|

type tupleUnion = ['foo', 'bar', 'baz']
//@[00:0085) ├─TypeDeclarationSyntax
//@[00:0004) | ├─Token(Identifier) |type|
//@[05:0015) | ├─IdentifierSyntax
//@[05:0015) | | └─Token(Identifier) |tupleUnion|
//@[16:0017) | ├─Token(Assignment) |=|
//@[18:0085) | └─UnionTypeSyntax
//@[18:0039) |   ├─UnionTypeMemberSyntax
//@[18:0039) |   | └─TupleTypeSyntax
//@[18:0019) |   |   ├─Token(LeftSquare) |[|
//@[19:0024) |   |   ├─TupleTypeItemSyntax
//@[19:0024) |   |   | └─StringSyntax
//@[19:0024) |   |   |   └─Token(StringComplete) |'foo'|
//@[24:0025) |   |   ├─Token(Comma) |,|
//@[26:0031) |   |   ├─TupleTypeItemSyntax
//@[26:0031) |   |   | └─StringSyntax
//@[26:0031) |   |   |   └─Token(StringComplete) |'bar'|
//@[31:0032) |   |   ├─Token(Comma) |,|
//@[33:0038) |   |   ├─TupleTypeItemSyntax
//@[33:0038) |   |   | └─StringSyntax
//@[33:0038) |   |   |   └─Token(StringComplete) |'baz'|
//@[38:0039) |   |   └─Token(RightSquare) |]|
//@[39:0040) |   ├─Token(NewLine) |\n|
|['fizz', 'buzz']
//@[00:0001) |   ├─Token(Pipe) |||
//@[01:0017) |   ├─UnionTypeMemberSyntax
//@[01:0017) |   | └─TupleTypeSyntax
//@[01:0002) |   |   ├─Token(LeftSquare) |[|
//@[02:0008) |   |   ├─TupleTypeItemSyntax
//@[02:0008) |   |   | └─StringSyntax
//@[02:0008) |   |   |   └─Token(StringComplete) |'fizz'|
//@[08:0009) |   |   ├─Token(Comma) |,|
//@[10:0016) |   |   ├─TupleTypeItemSyntax
//@[10:0016) |   |   | └─StringSyntax
//@[10:0016) |   |   |   └─Token(StringComplete) |'buzz'|
//@[16:0017) |   |   └─Token(RightSquare) |]|
//@[17:0018) |   ├─Token(NewLine) |\n|
|['snap', 'crackle', 'pop']
//@[00:0001) |   ├─Token(Pipe) |||
//@[01:0027) |   └─UnionTypeMemberSyntax
//@[01:0027) |     └─TupleTypeSyntax
//@[01:0002) |       ├─Token(LeftSquare) |[|
//@[02:0008) |       ├─TupleTypeItemSyntax
//@[02:0008) |       | └─StringSyntax
//@[02:0008) |       |   └─Token(StringComplete) |'snap'|
//@[08:0009) |       ├─Token(Comma) |,|
//@[10:0019) |       ├─TupleTypeItemSyntax
//@[10:0019) |       | └─StringSyntax
//@[10:0019) |       |   └─Token(StringComplete) |'crackle'|
//@[19:0020) |       ├─Token(Comma) |,|
//@[21:0026) |       ├─TupleTypeItemSyntax
//@[21:0026) |       | └─StringSyntax
//@[21:0026) |       |   └─Token(StringComplete) |'pop'|
//@[26:0027) |       └─Token(RightSquare) |]|
//@[27:0029) ├─Token(NewLine) |\n\n|

type mixedArray = ('heffalump'|'woozle'|{ shape: '*', size: '*'}|10|-10|true|!true|null)[]
//@[00:0090) ├─TypeDeclarationSyntax
//@[00:0004) | ├─Token(Identifier) |type|
//@[05:0015) | ├─IdentifierSyntax
//@[05:0015) | | └─Token(Identifier) |mixedArray|
//@[16:0017) | ├─Token(Assignment) |=|
//@[18:0090) | └─ArrayTypeSyntax
//@[18:0088) |   ├─ArrayTypeMemberSyntax
//@[18:0088) |   | └─ParenthesizedExpressionSyntax
//@[18:0019) |   |   ├─Token(LeftParen) |(|
//@[19:0087) |   |   ├─UnionTypeSyntax
//@[19:0030) |   |   | ├─UnionTypeMemberSyntax
//@[19:0030) |   |   | | └─StringSyntax
//@[19:0030) |   |   | |   └─Token(StringComplete) |'heffalump'|
//@[30:0031) |   |   | ├─Token(Pipe) |||
//@[31:0039) |   |   | ├─UnionTypeMemberSyntax
//@[31:0039) |   |   | | └─StringSyntax
//@[31:0039) |   |   | |   └─Token(StringComplete) |'woozle'|
//@[39:0040) |   |   | ├─Token(Pipe) |||
//@[40:0064) |   |   | ├─UnionTypeMemberSyntax
//@[40:0064) |   |   | | └─ObjectTypeSyntax
//@[40:0041) |   |   | |   ├─Token(LeftBrace) |{|
//@[42:0052) |   |   | |   ├─ObjectTypePropertySyntax
//@[42:0047) |   |   | |   | ├─IdentifierSyntax
//@[42:0047) |   |   | |   | | └─Token(Identifier) |shape|
//@[47:0048) |   |   | |   | ├─Token(Colon) |:|
//@[49:0052) |   |   | |   | └─StringSyntax
//@[49:0052) |   |   | |   |   └─Token(StringComplete) |'*'|
//@[52:0053) |   |   | |   ├─Token(Comma) |,|
//@[54:0063) |   |   | |   ├─ObjectTypePropertySyntax
//@[54:0058) |   |   | |   | ├─IdentifierSyntax
//@[54:0058) |   |   | |   | | └─Token(Identifier) |size|
//@[58:0059) |   |   | |   | ├─Token(Colon) |:|
//@[60:0063) |   |   | |   | └─StringSyntax
//@[60:0063) |   |   | |   |   └─Token(StringComplete) |'*'|
//@[63:0064) |   |   | |   └─Token(RightBrace) |}|
//@[64:0065) |   |   | ├─Token(Pipe) |||
//@[65:0067) |   |   | ├─UnionTypeMemberSyntax
//@[65:0067) |   |   | | └─IntegerLiteralSyntax
//@[65:0067) |   |   | |   └─Token(Integer) |10|
//@[67:0068) |   |   | ├─Token(Pipe) |||
//@[68:0071) |   |   | ├─UnionTypeMemberSyntax
//@[68:0071) |   |   | | └─UnaryOperationSyntax
//@[68:0069) |   |   | |   ├─Token(Minus) |-|
//@[69:0071) |   |   | |   └─IntegerLiteralSyntax
//@[69:0071) |   |   | |     └─Token(Integer) |10|
//@[71:0072) |   |   | ├─Token(Pipe) |||
//@[72:0076) |   |   | ├─UnionTypeMemberSyntax
//@[72:0076) |   |   | | └─BooleanLiteralSyntax
//@[72:0076) |   |   | |   └─Token(TrueKeyword) |true|
//@[76:0077) |   |   | ├─Token(Pipe) |||
//@[77:0082) |   |   | ├─UnionTypeMemberSyntax
//@[77:0082) |   |   | | └─UnaryOperationSyntax
//@[77:0078) |   |   | |   ├─Token(Exclamation) |!|
//@[78:0082) |   |   | |   └─BooleanLiteralSyntax
//@[78:0082) |   |   | |     └─Token(TrueKeyword) |true|
//@[82:0083) |   |   | ├─Token(Pipe) |||
//@[83:0087) |   |   | └─UnionTypeMemberSyntax
//@[83:0087) |   |   |   └─NullLiteralSyntax
//@[83:0087) |   |   |     └─Token(NullKeyword) |null|
//@[87:0088) |   |   └─Token(RightParen) |)|
//@[88:0089) |   ├─Token(LeftSquare) |[|
//@[89:0090) |   └─Token(RightSquare) |]|
//@[90:0092) ├─Token(NewLine) |\n\n|

type bool = string
//@[00:0018) ├─TypeDeclarationSyntax
//@[00:0004) | ├─Token(Identifier) |type|
//@[05:0009) | ├─IdentifierSyntax
//@[05:0009) | | └─Token(Identifier) |bool|
//@[10:0011) | ├─Token(Assignment) |=|
//@[12:0018) | └─VariableAccessSyntax
//@[12:0018) |   └─IdentifierSyntax
//@[12:0018) |     └─Token(Identifier) |string|
//@[18:0020) ├─Token(NewLine) |\n\n|

param inlineObjectParam {
//@[00:0127) ├─ParameterDeclarationSyntax
//@[00:0005) | ├─Token(Identifier) |param|
//@[06:0023) | ├─IdentifierSyntax
//@[06:0023) | | └─Token(Identifier) |inlineObjectParam|
//@[24:0084) | ├─ObjectTypeSyntax
//@[24:0025) | | ├─Token(LeftBrace) |{|
//@[25:0026) | | ├─Token(NewLine) |\n|
  foo: string
//@[02:0013) | | ├─ObjectTypePropertySyntax
//@[02:0005) | | | ├─IdentifierSyntax
//@[02:0005) | | | | └─Token(Identifier) |foo|
//@[05:0006) | | | ├─Token(Colon) |:|
//@[07:0013) | | | └─VariableAccessSyntax
//@[07:0013) | | |   └─IdentifierSyntax
//@[07:0013) | | |     └─Token(Identifier) |string|
//@[13:0014) | | ├─Token(NewLine) |\n|
  bar: 100|200|300|400|500
//@[02:0026) | | ├─ObjectTypePropertySyntax
//@[02:0005) | | | ├─IdentifierSyntax
//@[02:0005) | | | | └─Token(Identifier) |bar|
//@[05:0006) | | | ├─Token(Colon) |:|
//@[07:0026) | | | └─UnionTypeSyntax
//@[07:0010) | | |   ├─UnionTypeMemberSyntax
//@[07:0010) | | |   | └─IntegerLiteralSyntax
//@[07:0010) | | |   |   └─Token(Integer) |100|
//@[10:0011) | | |   ├─Token(Pipe) |||
//@[11:0014) | | |   ├─UnionTypeMemberSyntax
//@[11:0014) | | |   | └─IntegerLiteralSyntax
//@[11:0014) | | |   |   └─Token(Integer) |200|
//@[14:0015) | | |   ├─Token(Pipe) |||
//@[15:0018) | | |   ├─UnionTypeMemberSyntax
//@[15:0018) | | |   | └─IntegerLiteralSyntax
//@[15:0018) | | |   |   └─Token(Integer) |300|
//@[18:0019) | | |   ├─Token(Pipe) |||
//@[19:0022) | | |   ├─UnionTypeMemberSyntax
//@[19:0022) | | |   | └─IntegerLiteralSyntax
//@[19:0022) | | |   |   └─Token(Integer) |400|
//@[22:0023) | | |   ├─Token(Pipe) |||
//@[23:0026) | | |   └─UnionTypeMemberSyntax
//@[23:0026) | | |     └─IntegerLiteralSyntax
//@[23:0026) | | |       └─Token(Integer) |500|
//@[26:0027) | | ├─Token(NewLine) |\n|
  baz: sys.bool
//@[02:0015) | | ├─ObjectTypePropertySyntax
//@[02:0005) | | | ├─IdentifierSyntax
//@[02:0005) | | | | └─Token(Identifier) |baz|
//@[05:0006) | | | ├─Token(Colon) |:|
//@[07:0015) | | | └─PropertyAccessSyntax
//@[07:0010) | | |   ├─VariableAccessSyntax
//@[07:0010) | | |   | └─IdentifierSyntax
//@[07:0010) | | |   |   └─Token(Identifier) |sys|
//@[10:0011) | | |   ├─Token(Dot) |.|
//@[11:0015) | | |   └─IdentifierSyntax
//@[11:0015) | | |     └─Token(Identifier) |bool|
//@[15:0016) | | ├─Token(NewLine) |\n|
} = {
//@[00:0001) | | └─Token(RightBrace) |}|
//@[02:0044) | └─ParameterDefaultValueSyntax
//@[02:0003) |   ├─Token(Assignment) |=|
//@[04:0044) |   └─ObjectSyntax
//@[04:0005) |     ├─Token(LeftBrace) |{|
//@[05:0006) |     ├─Token(NewLine) |\n|
  foo: 'foo'
//@[02:0012) |     ├─ObjectPropertySyntax
//@[02:0005) |     | ├─IdentifierSyntax
//@[02:0005) |     | | └─Token(Identifier) |foo|
//@[05:0006) |     | ├─Token(Colon) |:|
//@[07:0012) |     | └─StringSyntax
//@[07:0012) |     |   └─Token(StringComplete) |'foo'|
//@[12:0013) |     ├─Token(NewLine) |\n|
  bar: 300
//@[02:0010) |     ├─ObjectPropertySyntax
//@[02:0005) |     | ├─IdentifierSyntax
//@[02:0005) |     | | └─Token(Identifier) |bar|
//@[05:0006) |     | ├─Token(Colon) |:|
//@[07:0010) |     | └─IntegerLiteralSyntax
//@[07:0010) |     |   └─Token(Integer) |300|
//@[10:0011) |     ├─Token(NewLine) |\n|
  baz: false
//@[02:0012) |     ├─ObjectPropertySyntax
//@[02:0005) |     | ├─IdentifierSyntax
//@[02:0005) |     | | └─Token(Identifier) |baz|
//@[05:0006) |     | ├─Token(Colon) |:|
//@[07:0012) |     | └─BooleanLiteralSyntax
//@[07:0012) |     |   └─Token(FalseKeyword) |false|
//@[12:0013) |     ├─Token(NewLine) |\n|
}
//@[00:0001) |     └─Token(RightBrace) |}|
//@[01:0003) ├─Token(NewLine) |\n\n|

param unionParam {property: 'ping'}|{property: 'pong'} = {property: 'pong'}
//@[00:0075) ├─ParameterDeclarationSyntax
//@[00:0005) | ├─Token(Identifier) |param|
//@[06:0016) | ├─IdentifierSyntax
//@[06:0016) | | └─Token(Identifier) |unionParam|
//@[17:0054) | ├─UnionTypeSyntax
//@[17:0035) | | ├─UnionTypeMemberSyntax
//@[17:0035) | | | └─ObjectTypeSyntax
//@[17:0018) | | |   ├─Token(LeftBrace) |{|
//@[18:0034) | | |   ├─ObjectTypePropertySyntax
//@[18:0026) | | |   | ├─IdentifierSyntax
//@[18:0026) | | |   | | └─Token(Identifier) |property|
//@[26:0027) | | |   | ├─Token(Colon) |:|
//@[28:0034) | | |   | └─StringSyntax
//@[28:0034) | | |   |   └─Token(StringComplete) |'ping'|
//@[34:0035) | | |   └─Token(RightBrace) |}|
//@[35:0036) | | ├─Token(Pipe) |||
//@[36:0054) | | └─UnionTypeMemberSyntax
//@[36:0054) | |   └─ObjectTypeSyntax
//@[36:0037) | |     ├─Token(LeftBrace) |{|
//@[37:0053) | |     ├─ObjectTypePropertySyntax
//@[37:0045) | |     | ├─IdentifierSyntax
//@[37:0045) | |     | | └─Token(Identifier) |property|
//@[45:0046) | |     | ├─Token(Colon) |:|
//@[47:0053) | |     | └─StringSyntax
//@[47:0053) | |     |   └─Token(StringComplete) |'pong'|
//@[53:0054) | |     └─Token(RightBrace) |}|
//@[55:0075) | └─ParameterDefaultValueSyntax
//@[55:0056) |   ├─Token(Assignment) |=|
//@[57:0075) |   └─ObjectSyntax
//@[57:0058) |     ├─Token(LeftBrace) |{|
//@[58:0074) |     ├─ObjectPropertySyntax
//@[58:0066) |     | ├─IdentifierSyntax
//@[58:0066) |     | | └─Token(Identifier) |property|
//@[66:0067) |     | ├─Token(Colon) |:|
//@[68:0074) |     | └─StringSyntax
//@[68:0074) |     |   └─Token(StringComplete) |'pong'|
//@[74:0075) |     └─Token(RightBrace) |}|
//@[75:0077) ├─Token(NewLine) |\n\n|

param paramUsingType mixedArray
//@[00:0031) ├─ParameterDeclarationSyntax
//@[00:0005) | ├─Token(Identifier) |param|
//@[06:0020) | ├─IdentifierSyntax
//@[06:0020) | | └─Token(Identifier) |paramUsingType|
//@[21:0031) | └─VariableAccessSyntax
//@[21:0031) |   └─IdentifierSyntax
//@[21:0031) |     └─Token(Identifier) |mixedArray|
//@[31:0033) ├─Token(NewLine) |\n\n|

type tuple = [
//@[00:0129) ├─TypeDeclarationSyntax
//@[00:0004) | ├─Token(Identifier) |type|
//@[05:0010) | ├─IdentifierSyntax
//@[05:0010) | | └─Token(Identifier) |tuple|
//@[11:0012) | ├─Token(Assignment) |=|
//@[13:0129) | └─TupleTypeSyntax
//@[13:0014) |   ├─Token(LeftSquare) |[|
//@[14:0015) |   ├─Token(NewLine) |\n|
    @description('A leading string')
//@[04:0047) |   ├─TupleTypeItemSyntax
//@[04:0036) |   | ├─DecoratorSyntax
//@[04:0005) |   | | ├─Token(At) |@|
//@[05:0036) |   | | └─FunctionCallSyntax
//@[05:0016) |   | |   ├─IdentifierSyntax
//@[05:0016) |   | |   | └─Token(Identifier) |description|
//@[16:0017) |   | |   ├─Token(LeftParen) |(|
//@[17:0035) |   | |   ├─FunctionArgumentSyntax
//@[17:0035) |   | |   | └─StringSyntax
//@[17:0035) |   | |   |   └─Token(StringComplete) |'A leading string'|
//@[35:0036) |   | |   └─Token(RightParen) |)|
//@[36:0037) |   | ├─Token(NewLine) |\n|
    string
//@[04:0010) |   | └─VariableAccessSyntax
//@[04:0010) |   |   └─IdentifierSyntax
//@[04:0010) |   |     └─Token(Identifier) |string|
//@[10:0012) |   ├─Token(NewLine) |\n\n|

    @description('A second element using a type alias')
//@[04:0063) |   ├─TupleTypeItemSyntax
//@[04:0055) |   | ├─DecoratorSyntax
//@[04:0005) |   | | ├─Token(At) |@|
//@[05:0055) |   | | └─FunctionCallSyntax
//@[05:0016) |   | |   ├─IdentifierSyntax
//@[05:0016) |   | |   | └─Token(Identifier) |description|
//@[16:0017) |   | |   ├─Token(LeftParen) |(|
//@[17:0054) |   | |   ├─FunctionArgumentSyntax
//@[17:0054) |   | |   | └─StringSyntax
//@[17:0054) |   | |   |   └─Token(StringComplete) |'A second element using a type alias'|
//@[54:0055) |   | |   └─Token(RightParen) |)|
//@[55:0056) |   | ├─Token(NewLine) |\n|
    bar
//@[04:0007) |   | └─VariableAccessSyntax
//@[04:0007) |   |   └─IdentifierSyntax
//@[04:0007) |   |     └─Token(Identifier) |bar|
//@[07:0008) |   ├─Token(NewLine) |\n|
]
//@[00:0001) |   └─Token(RightSquare) |]|
//@[01:0003) ├─Token(NewLine) |\n\n|

<<<<<<< HEAD
param nullableParam string?
//@[00:0027) ├─ParameterDeclarationSyntax
//@[00:0005) | ├─Token(Identifier) |param|
//@[06:0019) | ├─IdentifierSyntax
//@[06:0019) | | └─Token(Identifier) |nullableParam|
//@[20:0027) | └─NullableTypeSyntax
//@[20:0026) |   ├─VariableAccessSyntax
//@[20:0026) |   | └─IdentifierSyntax
//@[20:0026) |   |   └─Token(Identifier) |string|
//@[26:0027) |   └─Token(Question) |?|
//@[27:0028) ├─Token(NewLine) |\n|
=======
type stringStringDictionary = {
//@[00:0047) ├─TypeDeclarationSyntax
//@[00:0004) | ├─Token(Identifier) |type|
//@[05:0027) | ├─IdentifierSyntax
//@[05:0027) | | └─Token(Identifier) |stringStringDictionary|
//@[28:0029) | ├─Token(Assignment) |=|
//@[30:0047) | └─ObjectTypeSyntax
//@[30:0031) |   ├─Token(LeftBrace) |{|
//@[31:0032) |   ├─Token(NewLine) |\n|
    *: string
//@[04:0013) |   ├─ObjectTypeAdditionalPropertiesSyntax
//@[04:0005) |   | ├─Token(Asterisk) |*|
//@[05:0006) |   | ├─Token(Colon) |:|
//@[07:0013) |   | └─VariableAccessSyntax
//@[07:0013) |   |   └─IdentifierSyntax
//@[07:0013) |   |     └─Token(Identifier) |string|
//@[13:0014) |   ├─Token(NewLine) |\n|
}
//@[00:0001) |   └─Token(RightBrace) |}|
//@[01:0002) ├─Token(NewLine) |\n|
>>>>>>> 4f72e093

//@[00:0000) └─Token(EndOfFile) ||<|MERGE_RESOLUTION|>--- conflicted
+++ resolved
@@ -1,11 +1,6 @@
 @description('The foo type')
-<<<<<<< HEAD
-//@[00:1150) ProgramSyntax
+//@[00:1199) ProgramSyntax
 //@[00:0299) ├─TypeDeclarationSyntax
-=======
-//@[00:1169) ProgramSyntax
-//@[00:0298) ├─TypeDeclarationSyntax
->>>>>>> 4f72e093
 //@[00:0028) | ├─DecoratorSyntax
 //@[00:0001) | | ├─Token(At) |@|
 //@[01:0028) | | └─FunctionCallSyntax
@@ -665,19 +660,6 @@
 //@[00:0001) |   └─Token(RightSquare) |]|
 //@[01:0003) ├─Token(NewLine) |\n\n|
 
-<<<<<<< HEAD
-param nullableParam string?
-//@[00:0027) ├─ParameterDeclarationSyntax
-//@[00:0005) | ├─Token(Identifier) |param|
-//@[06:0019) | ├─IdentifierSyntax
-//@[06:0019) | | └─Token(Identifier) |nullableParam|
-//@[20:0027) | └─NullableTypeSyntax
-//@[20:0026) |   ├─VariableAccessSyntax
-//@[20:0026) |   | └─IdentifierSyntax
-//@[20:0026) |   |   └─Token(Identifier) |string|
-//@[26:0027) |   └─Token(Question) |?|
-//@[27:0028) ├─Token(NewLine) |\n|
-=======
 type stringStringDictionary = {
 //@[00:0047) ├─TypeDeclarationSyntax
 //@[00:0004) | ├─Token(Identifier) |type|
@@ -697,7 +679,18 @@
 //@[13:0014) |   ├─Token(NewLine) |\n|
 }
 //@[00:0001) |   └─Token(RightBrace) |}|
-//@[01:0002) ├─Token(NewLine) |\n|
->>>>>>> 4f72e093
+//@[01:0003) ├─Token(NewLine) |\n\n|
+
+param nullableParam string?
+//@[00:0027) ├─ParameterDeclarationSyntax
+//@[00:0005) | ├─Token(Identifier) |param|
+//@[06:0019) | ├─IdentifierSyntax
+//@[06:0019) | | └─Token(Identifier) |nullableParam|
+//@[20:0027) | └─NullableTypeSyntax
+//@[20:0026) |   ├─VariableAccessSyntax
+//@[20:0026) |   | └─IdentifierSyntax
+//@[20:0026) |   |   └─Token(Identifier) |string|
+//@[26:0027) |   └─Token(Question) |?|
+//@[27:0028) ├─Token(NewLine) |\n|
 
 //@[00:0000) └─Token(EndOfFile) ||