@description('The foo type')
//@        "description": "The foo type"
@sealed()
type foo = {
//@    "foo": {
//@      "type": "object",
//@      "properties": {
//@        "stringProp": {
//@          "type": "string",
//@          "metadata": {
//@          },
//@        },
//@        "objectProp": {
//@          "type": "object",
//@          "properties": {
//@            "intProp": {
//@              "type": "int",
//@            },
//@            "intArrayArrayProp": {
//@              "type": "array",
//@              "items": {
//@                "type": "array",
//@                "items": {
//@                  "type": "int"
//@                }
//@              },
//@              "nullable": true
//@            }
//@          }
//@        },
//@        "typeRefProp": {
//@          "$ref": "#/definitions/bar"
//@        },
//@        "literalProp": {
//@          "type": "string",
//@          "allowedValues": [
//@          ]
//@        },
//@        "recursion": {
//@          "$ref": "#/definitions/foo",
//@          "nullable": true
//@        }
//@      },
//@      "sealed": true,
//@      "metadata": {
//@      }
//@    },
  @minLength(3)
//@          "minLength": 3
  @maxLength(10)
//@          "maxLength": 10,
  @description('A string property')
//@            "description": "A string property"
  stringProp: string

  objectProp: {
    @minValue(1)
//@              "minValue": 1
    intProp: int

    intArrayArrayProp: int [] [] ?
  }

  typeRefProp: bar

  literalProp: 'literal'
//@            "literal"

  recursion: foo?
}

@minLength(3)
//@      "minLength": 3
@description('An array of array of arrays of arrays of ints')
//@        "description": "An array of array of arrays of arrays of ints"
@metadata({
//@      "metadata": {
//@      },
  examples: [
//@        "examples": [
//@        ],
    [[[[1]]], [[[2]]], [[[3]]]]
//@          [
//@            [
//@              [
//@                [
//@                  1
//@                ]
//@              ]
//@            ],
//@            [
//@              [
//@                [
//@                  2
//@                ]
//@              ]
//@            ],
//@            [
//@              [
//@                [
//@                  3
//@                ]
//@              ]
//@            ]
//@          ]
  ]
})
type bar = int[][][][]
//@    "bar": {
//@      "type": "array",
//@      "items": {
//@        "type": "array",
//@        "items": {
//@          "type": "array",
//@          "items": {
//@            "type": "array",
//@            "items": {
//@              "type": "int"
//@            }
//@          }
//@        }
//@      },
//@    },

type aUnion = 'snap'|'crackle'|'pop'
//@    "aUnion": {
//@      "type": "string",
//@      "allowedValues": [
//@        "crackle",
//@        "pop",
//@        "snap"
//@      ]
//@    },

type expandedUnion = aUnion|'fizz'|'buzz'|'pop'
//@    "expandedUnion": {
//@      "type": "string",
//@      "allowedValues": [
//@        "buzz",
//@        "crackle",
//@        "fizz",
//@        "pop",
//@        "snap"
//@      ]
//@    },

type tupleUnion = ['foo', 'bar', 'baz']
//@    "tupleUnion": {
//@      "type": "array",
//@      "allowedValues": [
//@        [
//@          "fizz",
//@          "buzz"
//@        ],
//@        [
//@          "foo",
//@          "bar",
//@          "baz"
//@        ],
//@        [
//@          "snap",
//@          "crackle",
//@          "pop"
//@        ]
//@      ]
//@    },
|['fizz', 'buzz']
|['snap', 'crackle', 'pop']

type mixedArray = ('heffalump'|'woozle'|{ shape: '*', size: '*'}|10|-10|true|!true|null)[]
//@    "mixedArray": {
//@      "type": "array",
//@      "allowedValues": [
//@        "heffalump",
//@        "woozle",
//@        -10,
//@        10,
//@        false,
//@        null,
//@        true,
//@        {
//@          "shape": "*",
//@          "size": "*"
//@        }
//@      ]
//@    },

type bool = string
//@    "bool": {
//@      "type": "string"
//@    },

param inlineObjectParam {
//@    "inlineObjectParam": {
//@      "type": "object",
//@      "properties": {
//@        "foo": {
//@          "type": "string"
//@        },
//@        "bar": {
//@          "type": "int",
//@          "allowedValues": [
//@            100,
//@            200,
//@            300,
//@            400,
//@            500
//@          ]
//@        },
//@        "baz": {
//@          "type": "bool"
//@        }
//@      },
//@    },
  foo: string
  bar: 100|200|300|400|500
  baz: sys.bool
} = {
//@      "defaultValue": {
//@      }
  foo: 'foo'
//@        "foo": "foo",
  bar: 300
//@        "bar": 300,
  baz: false
//@        "baz": false
}

param unionParam {property: 'ping'}|{property: 'pong'} = {property: 'pong'}
//@    "unionParam": {
//@      "type": "object",
//@      "allowedValues": [
//@        {
//@          "property": "ping"
//@        },
//@        {
//@          "property": "pong"
//@        }
//@      ],
//@      "defaultValue": {
//@        "property": "pong"
//@      }
//@    },

param paramUsingType mixedArray
//@    "paramUsingType": {
//@      "$ref": "#/definitions/mixedArray"
//@    },

type tuple = [
//@    "tuple": {
//@      "type": "array"
//@    },
    @description('A leading string')
    string

    @description('A second element using a type alias')
    bar
]

type stringStringDictionary = {
//@    "stringStringDictionary": {
//@      "type": "object",
//@      "additionalProperties": {
//@        "type": "string"
//@      }
//@    }
    *: string
}

<<<<<<< HEAD
param nullableParam string?
//@    "nullableParam": {
//@      "type": "string",
//@      "nullable": true
//@    }
=======
param mightIncludeNull ({key: 'value'} | null)[]
//@    "mightIncludeNull": {
//@      "type": "array",
//@      "allowedValues": [
//@        null,
//@        {
//@          "key": "value"
//@        }
//@      ]
//@    }

var maybeNull = mightIncludeNull[0]!.key
//@    "maybeNull": "[parameters('mightIncludeNull')[0].key]"
>>>>>>> dc1aa022
<|MERGE_RESOLUTION|>--- conflicted
+++ resolved
@@ -268,24 +268,22 @@
     *: string
 }
 
-<<<<<<< HEAD
+param mightIncludeNull ({key: 'value'} | null)[]
+//@    "mightIncludeNull": {
+//@      "type": "array",
+//@      "allowedValues": [
+//@        null,
+//@        {
+//@          "key": "value"
+//@        }
+//@      ]
+//@    },
+
+var maybeNull = mightIncludeNull[0]!.key
+//@    "maybeNull": "[parameters('mightIncludeNull')[0].key]"
+
 param nullableParam string?
 //@    "nullableParam": {
 //@      "type": "string",
 //@      "nullable": true
 //@    }
-=======
-param mightIncludeNull ({key: 'value'} | null)[]
-//@    "mightIncludeNull": {
-//@      "type": "array",
-//@      "allowedValues": [
-//@        null,
-//@        {
-//@          "key": "value"
-//@        }
-//@      ]
-//@    }
-
-var maybeNull = mightIncludeNull[0]!.key
-//@    "maybeNull": "[parameters('mightIncludeNull')[0].key]"
->>>>>>> dc1aa022
