--- conflicted
+++ resolved
@@ -258,20 +258,18 @@
     bar
 ]
 
-<<<<<<< HEAD
+type stringStringDictionary = {
+//@    "stringStringDictionary": {
+//@      "type": "object",
+//@      "additionalProperties": {
+//@        "type": "string"
+//@      }
+//@    }
+    *: string
+}
+
 param nullableParam string?
 //@    "nullableParam": {
 //@      "type": "string",
 //@      "nullable": true
 //@    }
-=======
-type stringStringDictionary = {
-//@    "stringStringDictionary": {
-//@      "type": "object",
-//@      "additionalProperties": {
-//@        "type": "string"
-//@      }
-//@    }
-    *: string
-}
->>>>>>> 4f72e093
