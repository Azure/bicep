--- conflicted
+++ resolved
@@ -63,10 +63,8 @@
     bar
 ]
 
-<<<<<<< HEAD
-param nullableParam string?
-=======
 type stringStringDictionary = {
     *: string
 }
->>>>>>> 4f72e093
+
+param nullableParam string?