--- conflicted
+++ resolved
@@ -7,11 +7,7 @@
     "_generator": {
       "name": "bicep",
       "version": "dev",
-<<<<<<< HEAD
-      "templateHash": "1728412163968482906"
-=======
-      "templateHash": "5588942066312387409"
->>>>>>> a1d217e3
+      "templateHash": "1427240509181905144"
     }
   },
   "definitions": {
@@ -188,12 +184,11 @@
         "type": "string"
       }
     },
-<<<<<<< HEAD
     "constrainedInt": {
       "type": "int",
       "maxValue": 10,
       "minValue": 1
-=======
+    },
     "nullable": {
       "type": "string",
       "nullable": true
@@ -201,7 +196,6 @@
     "nonNullable": {
       "$ref": "#/definitions/nullable",
       "nullable": false
->>>>>>> a1d217e3
     }
   },
   "parameters": {
