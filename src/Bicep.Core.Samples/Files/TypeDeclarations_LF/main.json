--- conflicted
+++ resolved
@@ -7,11 +7,7 @@
     "_generator": {
       "name": "bicep",
       "version": "dev",
-<<<<<<< HEAD
-      "templateHash": "18409897617731555211"
-=======
-      "templateHash": "11699777311316241424"
->>>>>>> dc1aa022
+      "templateHash": "17911581368905116878"
     }
   },
   "definitions": {
@@ -218,20 +214,18 @@
     "paramUsingType": {
       "$ref": "#/definitions/mixedArray"
     },
-<<<<<<< HEAD
+    "mightIncludeNull": {
+      "type": "array",
+      "allowedValues": [
+        null,
+        {
+          "key": "value"
+        }
+      ]
+    },
     "nullableParam": {
       "type": "string",
       "nullable": true
-=======
-    "mightIncludeNull": {
-      "type": "array",
-      "allowedValues": [
-        null,
-        {
-          "key": "value"
-        }
-      ]
->>>>>>> dc1aa022
     }
   },
   "variables": {
