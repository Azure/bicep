{
  "$schema": "https://schema.management.azure.com/schemas/2019-04-01/deploymentTemplate.json#",
  "languageVersion": "1.10-experimental",
  "contentVersion": "1.0.0.0",
  "metadata": {
    "_EXPERIMENTAL_WARNING": "Symbolic name support in ARM is experimental, and should be enabled for testing purposes only. Do not enable this setting for any production usage, or you may be unexpectedly broken at any time!",
    "_generator": {
      "name": "bicep",
      "version": "dev",
<<<<<<< HEAD
      "templateHash": "6070087479697226072"
=======
      "templateHash": "4810124979738128769"
>>>>>>> 4f72e093
    }
  },
  "definitions": {
    "foo": {
      "type": "object",
      "properties": {
        "stringProp": {
          "type": "string",
          "metadata": {
            "description": "A string property"
          },
          "maxLength": 10,
          "minLength": 3
        },
        "objectProp": {
          "type": "object",
          "properties": {
            "intProp": {
              "type": "int",
              "minValue": 1
            },
            "intArrayArrayProp": {
              "type": "array",
              "items": {
                "type": "array",
                "items": {
                  "type": "int"
                }
              },
              "nullable": true
            }
          }
        },
        "typeRefProp": {
          "$ref": "#/definitions/bar"
        },
        "literalProp": {
          "type": "string",
          "allowedValues": [
            "literal"
          ]
        },
        "recursion": {
          "$ref": "#/definitions/foo",
          "nullable": true
        }
      },
      "sealed": true,
      "metadata": {
        "description": "The foo type"
      }
    },
    "bar": {
      "type": "array",
      "items": {
        "type": "array",
        "items": {
          "type": "array",
          "items": {
            "type": "array",
            "items": {
              "type": "int"
            }
          }
        }
      },
      "metadata": {
        "examples": [
          [
            [
              [
                [
                  1
                ]
              ]
            ],
            [
              [
                [
                  2
                ]
              ]
            ],
            [
              [
                [
                  3
                ]
              ]
            ]
          ]
        ],
        "description": "An array of array of arrays of arrays of ints"
      },
      "minLength": 3
    },
    "aUnion": {
      "type": "string",
      "allowedValues": [
        "crackle",
        "pop",
        "snap"
      ]
    },
    "expandedUnion": {
      "type": "string",
      "allowedValues": [
        "buzz",
        "crackle",
        "fizz",
        "pop",
        "snap"
      ]
    },
    "tupleUnion": {
      "type": "array",
      "allowedValues": [
        [
          "fizz",
          "buzz"
        ],
        [
          "foo",
          "bar",
          "baz"
        ],
        [
          "snap",
          "crackle",
          "pop"
        ]
      ]
    },
    "mixedArray": {
      "type": "array",
      "allowedValues": [
        "heffalump",
        "woozle",
        -10,
        10,
        false,
        null,
        true,
        {
          "shape": "*",
          "size": "*"
        }
      ]
    },
    "bool": {
      "type": "string"
    },
    "tuple": {
      "type": "array"
    },
    "stringStringDictionary": {
      "type": "object",
      "additionalProperties": {
        "type": "string"
      }
    }
  },
  "parameters": {
    "inlineObjectParam": {
      "type": "object",
      "properties": {
        "foo": {
          "type": "string"
        },
        "bar": {
          "type": "int",
          "allowedValues": [
            100,
            200,
            300,
            400,
            500
          ]
        },
        "baz": {
          "type": "bool"
        }
      },
      "defaultValue": {
        "foo": "foo",
        "bar": 300,
        "baz": false
      }
    },
    "unionParam": {
      "type": "object",
      "allowedValues": [
        {
          "property": "ping"
        },
        {
          "property": "pong"
        }
      ],
      "defaultValue": {
        "property": "pong"
      }
    },
    "paramUsingType": {
      "$ref": "#/definitions/mixedArray"
    },
    "nullableParam": {
      "type": "string",
      "nullable": true
    }
  },
  "resources": {}
}<|MERGE_RESOLUTION|>--- conflicted
+++ resolved
@@ -7,11 +7,7 @@
     "_generator": {
       "name": "bicep",
       "version": "dev",
-<<<<<<< HEAD
-      "templateHash": "6070087479697226072"
-=======
-      "templateHash": "4810124979738128769"
->>>>>>> 4f72e093
+      "templateHash": "18409897617731555211"
     }
   },
   "definitions": {
