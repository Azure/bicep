@description('The foo type')
<<<<<<< HEAD
//@[000:4768) ProgramExpression
//@[000:0299) ├─DeclaredTypeExpression { Name = foo }
//@[013:0027) | ├─StringLiteralExpression { Value = The foo type }
=======
//@[00:1580) ProgramExpression
//@[00:0299) ├─DeclaredTypeExpression { Name = foo }
//@[13:0027) | ├─StringLiteralExpression { Value = The foo type }
>>>>>>> 744dd345
@sealed()
//@[001:0009) | ├─FunctionCallExpression { Name = sealed }
type foo = {
//@[011:0260) | └─ObjectTypeExpression { Name = { stringProp: string, objectProp: { intProp: int, intArrayArrayProp: int[][] | null }, typeRefProp: bar, literalProp: 'literal', recursion: foo? } }
  @minLength(3)
//@[002:0089) |   ├─ObjectTypePropertyExpression
//@[013:0014) |   | ├─IntegerLiteralExpression { Value = 3 }
  @maxLength(10)
//@[013:0015) |   | ├─IntegerLiteralExpression { Value = 10 }
  @description('A string property')
//@[015:0034) |   | ├─StringLiteralExpression { Value = A string property }
  stringProp: string
//@[014:0020) |   | └─AmbientTypeReferenceExpression { Name = string }

  objectProp: {
//@[002:0089) |   ├─ObjectTypePropertyExpression
//@[014:0089) |   | └─ObjectTypeExpression { Name = { intProp: int, intArrayArrayProp: int[][] | null } }
    @minValue(1)
//@[004:0033) |   |   ├─ObjectTypePropertyExpression
//@[014:0015) |   |   | ├─IntegerLiteralExpression { Value = 1 }
    intProp: int
//@[013:0016) |   |   | └─AmbientTypeReferenceExpression { Name = int }

    intArrayArrayProp: int [] [] ?
//@[004:0034) |   |   └─ObjectTypePropertyExpression
//@[023:0034) |   |     └─NullableTypeExpression { Name = int[][] | null }
//@[023:0032) |   |       └─ArrayTypeExpression { Name = int[][] }
//@[023:0029) |   |         └─ArrayTypeExpression { Name = int[] }
//@[023:0026) |   |           └─AmbientTypeReferenceExpression { Name = int }
  }

  typeRefProp: bar
//@[002:0018) |   ├─ObjectTypePropertyExpression
//@[015:0018) |   | └─TypeAliasReferenceExpression { Name = bar }

  literalProp: 'literal'
//@[002:0024) |   ├─ObjectTypePropertyExpression
//@[015:0024) |   | └─StringLiteralTypeExpression { Name = 'literal' }

  recursion: foo?
//@[002:0017) |   └─ObjectTypePropertyExpression
//@[013:0017) |     └─NullableTypeExpression { Name = Type<{ stringProp: string, objectProp: { intProp: int, intArrayArrayProp: int[][] | null }, typeRefProp: bar, literalProp: 'literal', recursion: foo? }> | null }
//@[013:0016) |       └─TypeAliasReferenceExpression { Name = foo }
}

@minLength(3)
//@[000:0163) ├─DeclaredTypeExpression { Name = bar }
//@[011:0012) | ├─IntegerLiteralExpression { Value = 3 }
@description('An array of array of arrays of arrays of ints')
//@[013:0060) | ├─StringLiteralExpression { Value = An array of array of arrays of arrays of ints }
@metadata({
//@[010:0063) | ├─ObjectExpression
  examples: [
//@[002:0049) | | └─ObjectPropertyExpression
//@[002:0010) | |   ├─StringLiteralExpression { Value = examples }
//@[012:0049) | |   └─ArrayExpression
    [[[[1]]], [[[2]]], [[[3]]]]
//@[004:0031) | |     └─ArrayExpression
//@[005:0012) | |       ├─ArrayExpression
//@[006:0011) | |       | └─ArrayExpression
//@[007:0010) | |       |   └─ArrayExpression
//@[008:0009) | |       |     └─IntegerLiteralExpression { Value = 1 }
//@[014:0021) | |       ├─ArrayExpression
//@[015:0020) | |       | └─ArrayExpression
//@[016:0019) | |       |   └─ArrayExpression
//@[017:0018) | |       |     └─IntegerLiteralExpression { Value = 2 }
//@[023:0030) | |       └─ArrayExpression
//@[024:0029) | |         └─ArrayExpression
//@[025:0028) | |           └─ArrayExpression
//@[026:0027) | |             └─IntegerLiteralExpression { Value = 3 }
  ]
})
type bar = int[][][][]
//@[011:0022) | └─ArrayTypeExpression { Name = int[][][][] }
//@[011:0020) |   └─ArrayTypeExpression { Name = int[][][] }
//@[011:0018) |     └─ArrayTypeExpression { Name = int[][] }
//@[011:0016) |       └─ArrayTypeExpression { Name = int[] }
//@[011:0014) |         └─AmbientTypeReferenceExpression { Name = int }

type aUnion = 'snap'|'crackle'|'pop'
//@[000:0036) ├─DeclaredTypeExpression { Name = aUnion }
//@[014:0036) | └─UnionTypeExpression { Name = 'crackle' | 'pop' | 'snap' }
//@[014:0020) |   ├─StringLiteralTypeExpression { Name = 'snap' }
//@[021:0030) |   ├─StringLiteralTypeExpression { Name = 'crackle' }
//@[031:0036) |   └─StringLiteralTypeExpression { Name = 'pop' }

type expandedUnion = aUnion|'fizz'|'buzz'|'pop'
//@[000:0047) ├─DeclaredTypeExpression { Name = expandedUnion }
//@[021:0047) | └─UnionTypeExpression { Name = 'buzz' | 'crackle' | 'fizz' | 'pop' | 'snap' }
//@[021:0027) |   ├─TypeAliasReferenceExpression { Name = aUnion }
//@[028:0034) |   ├─StringLiteralTypeExpression { Name = 'fizz' }
//@[035:0041) |   ├─StringLiteralTypeExpression { Name = 'buzz' }
//@[042:0047) |   └─StringLiteralTypeExpression { Name = 'pop' }

type tupleUnion = ['foo', 'bar', 'baz']
//@[000:0085) ├─DeclaredTypeExpression { Name = tupleUnion }
//@[018:0085) | └─UnionTypeExpression { Name = ['fizz', 'buzz'] | ['foo', 'bar', 'baz'] | ['snap', 'crackle', 'pop'] }
//@[018:0039) |   ├─TupleTypeExpression { Name = ['foo', 'bar', 'baz'] }
//@[019:0024) |   | ├─TupleTypeItemExpression
//@[019:0024) |   | | └─StringLiteralTypeExpression { Name = 'foo' }
//@[026:0031) |   | ├─TupleTypeItemExpression
//@[026:0031) |   | | └─StringLiteralTypeExpression { Name = 'bar' }
//@[033:0038) |   | └─TupleTypeItemExpression
//@[033:0038) |   |   └─StringLiteralTypeExpression { Name = 'baz' }
|['fizz', 'buzz']
//@[001:0017) |   ├─TupleTypeExpression { Name = ['fizz', 'buzz'] }
//@[002:0008) |   | ├─TupleTypeItemExpression
//@[002:0008) |   | | └─StringLiteralTypeExpression { Name = 'fizz' }
//@[010:0016) |   | └─TupleTypeItemExpression
//@[010:0016) |   |   └─StringLiteralTypeExpression { Name = 'buzz' }
|['snap', 'crackle', 'pop']
//@[001:0027) |   └─TupleTypeExpression { Name = ['snap', 'crackle', 'pop'] }
//@[002:0008) |     ├─TupleTypeItemExpression
//@[002:0008) |     | └─StringLiteralTypeExpression { Name = 'snap' }
//@[010:0019) |     ├─TupleTypeItemExpression
//@[010:0019) |     | └─StringLiteralTypeExpression { Name = 'crackle' }
//@[021:0026) |     └─TupleTypeItemExpression
//@[021:0026) |       └─StringLiteralTypeExpression { Name = 'pop' }

type mixedArray = ('heffalump'|'woozle'|{ shape: '*', size: '*'}|10|-10|true|!true|null)[]
//@[000:0090) ├─DeclaredTypeExpression { Name = mixedArray }
//@[018:0090) | └─ArrayTypeExpression { Name = ('heffalump' | 'woozle' | -10 | 10 | false | null | true | { shape: '*', size: '*' })[] }
//@[019:0087) |   └─UnionTypeExpression { Name = 'heffalump' | 'woozle' | -10 | 10 | false | null | true | { shape: '*', size: '*' } }
//@[019:0030) |     ├─StringLiteralTypeExpression { Name = 'heffalump' }
//@[031:0039) |     ├─StringLiteralTypeExpression { Name = 'woozle' }
//@[040:0064) |     ├─ObjectTypeExpression { Name = { shape: '*', size: '*' } }
//@[042:0052) |     | ├─ObjectTypePropertyExpression
//@[049:0052) |     | | └─StringLiteralTypeExpression { Name = '*' }
//@[054:0063) |     | └─ObjectTypePropertyExpression
//@[060:0063) |     |   └─StringLiteralTypeExpression { Name = '*' }
//@[065:0067) |     ├─IntegerLiteralTypeExpression { Name = 10 }
//@[068:0071) |     ├─IntegerLiteralTypeExpression { Name = -10 }
//@[072:0076) |     ├─BooleanLiteralTypeExpression { Name = true }
//@[077:0082) |     ├─BooleanLiteralTypeExpression { Name = false }
//@[083:0087) |     └─NullLiteralTypeExpression { Name = null }

type bool = string
//@[000:0018) ├─DeclaredTypeExpression { Name = bool }
//@[012:0018) | └─AmbientTypeReferenceExpression { Name = string }

param inlineObjectParam {
//@[000:0127) ├─DeclaredParameterExpression { Name = inlineObjectParam }
//@[024:0084) | ├─ObjectTypeExpression { Name = { foo: string, bar: 100 | 200 | 300 | 400 | 500, baz: bool } }
  foo: string
//@[002:0013) | | ├─ObjectTypePropertyExpression
//@[007:0013) | | | └─AmbientTypeReferenceExpression { Name = string }
  bar: 100|200|300|400|500
//@[002:0026) | | ├─ObjectTypePropertyExpression
//@[007:0026) | | | └─UnionTypeExpression { Name = 100 | 200 | 300 | 400 | 500 }
//@[007:0010) | | |   ├─IntegerLiteralTypeExpression { Name = 100 }
//@[011:0014) | | |   ├─IntegerLiteralTypeExpression { Name = 200 }
//@[015:0018) | | |   ├─IntegerLiteralTypeExpression { Name = 300 }
//@[019:0022) | | |   ├─IntegerLiteralTypeExpression { Name = 400 }
//@[023:0026) | | |   └─IntegerLiteralTypeExpression { Name = 500 }
  baz: sys.bool
//@[002:0015) | | └─ObjectTypePropertyExpression
//@[007:0015) | |   └─FullyQualifiedAmbientTypeReferenceExpression { Name = sys.bool }
} = {
//@[004:0044) | └─ObjectExpression
  foo: 'foo'
//@[002:0012) |   ├─ObjectPropertyExpression
//@[002:0005) |   | ├─StringLiteralExpression { Value = foo }
//@[007:0012) |   | └─StringLiteralExpression { Value = foo }
  bar: 300
//@[002:0010) |   ├─ObjectPropertyExpression
//@[002:0005) |   | ├─StringLiteralExpression { Value = bar }
//@[007:0010) |   | └─IntegerLiteralExpression { Value = 300 }
  baz: false
//@[002:0012) |   └─ObjectPropertyExpression
//@[002:0005) |     ├─StringLiteralExpression { Value = baz }
//@[007:0012) |     └─BooleanLiteralExpression { Value = False }
}

param unionParam {property: 'ping'}|{property: 'pong'} = {property: 'pong'}
//@[000:0075) ├─DeclaredParameterExpression { Name = unionParam }
//@[017:0054) | ├─UnionTypeExpression { Name = { property: 'ping' } | { property: 'pong' } }
//@[017:0035) | | ├─ObjectTypeExpression { Name = { property: 'ping' } }
//@[018:0034) | | | └─ObjectTypePropertyExpression
//@[028:0034) | | |   └─StringLiteralTypeExpression { Name = 'ping' }
//@[036:0054) | | └─ObjectTypeExpression { Name = { property: 'pong' } }
//@[037:0053) | |   └─ObjectTypePropertyExpression
//@[047:0053) | |     └─StringLiteralTypeExpression { Name = 'pong' }
//@[057:0075) | └─ObjectExpression
//@[058:0074) |   └─ObjectPropertyExpression
//@[058:0066) |     ├─StringLiteralExpression { Value = property }
//@[068:0074) |     └─StringLiteralExpression { Value = pong }

param paramUsingType mixedArray
//@[000:0031) ├─DeclaredParameterExpression { Name = paramUsingType }
//@[021:0031) | └─TypeAliasReferenceExpression { Name = mixedArray }

output outputUsingType mixedArray = paramUsingType
//@[000:0050) ├─DeclaredOutputExpression { Name = outputUsingType }
//@[023:0033) | ├─TypeAliasReferenceExpression { Name = mixedArray }
//@[036:0050) | └─ParametersReferenceExpression { Parameter = paramUsingType }

type tuple = [
//@[000:0129) ├─DeclaredTypeExpression { Name = tuple }
//@[013:0129) | └─TupleTypeExpression { Name = [string, bar] }
    @description('A leading string')
//@[004:0047) |   ├─TupleTypeItemExpression
//@[017:0035) |   | ├─StringLiteralExpression { Value = A leading string }
    string
//@[004:0010) |   | └─AmbientTypeReferenceExpression { Name = string }

    @description('A second element using a type alias')
//@[004:0063) |   └─TupleTypeItemExpression
//@[017:0054) |     ├─StringLiteralExpression { Value = A second element using a type alias }
    bar
//@[004:0007) |     └─TypeAliasReferenceExpression { Name = bar }
]

type stringStringDictionary = {
//@[000:0047) ├─DeclaredTypeExpression { Name = stringStringDictionary }
//@[030:0047) | └─ObjectTypeExpression { Name = { *: string } }
    *: string
//@[004:0013) |   └─ObjectTypeAdditionalPropertiesExpression
//@[007:0013) |     └─AmbientTypeReferenceExpression { Name = string }
}

@minValue(1)
//@[000:0052) ├─DeclaredTypeExpression { Name = constrainedInt }
//@[010:0011) | ├─IntegerLiteralExpression { Value = 1 }
@maxValue(10)
//@[010:0012) | ├─IntegerLiteralExpression { Value = 10 }
type constrainedInt = int
//@[022:0025) | └─AmbientTypeReferenceExpression { Name = int }

param mightIncludeNull ({key: 'value'} | null)[]
//@[000:0048) ├─DeclaredParameterExpression { Name = mightIncludeNull }
//@[023:0048) | └─ArrayTypeExpression { Name = (null | { key: 'value' })[] }
//@[024:0045) |   └─UnionTypeExpression { Name = null | { key: 'value' } }
//@[024:0038) |     ├─ObjectTypeExpression { Name = { key: 'value' } }
//@[025:0037) |     | └─ObjectTypePropertyExpression
//@[030:0037) |     |   └─StringLiteralTypeExpression { Name = 'value' }
//@[041:0045) |     └─NullLiteralTypeExpression { Name = null }

var nonNull = mightIncludeNull[0]!.key
//@[000:0038) ├─DeclaredVariableExpression { Name = nonNull }
//@[014:0038) | └─AccessChainExpression
//@[014:0033) |   ├─ArrayAccessExpression
//@[031:0032) |   | ├─IntegerLiteralExpression { Value = 0 }
//@[014:0030) |   | └─ParametersReferenceExpression { Parameter = mightIncludeNull }
//@[035:0038) |   └─StringLiteralExpression { Value = key }

output nonNull string = nonNull
//@[000:0031) ├─DeclaredOutputExpression { Name = nonNull }
//@[015:0021) | ├─AmbientTypeReferenceExpression { Name = string }
//@[024:0031) | └─VariableReferenceExpression { Variable = nonNull }

var maybeNull = mightIncludeNull[0].?key
//@[000:0040) ├─DeclaredVariableExpression { Name = maybeNull }
//@[016:0040) | └─PropertyAccessExpression { PropertyName = key }
//@[016:0035) |   └─ArrayAccessExpression
//@[033:0034) |     ├─IntegerLiteralExpression { Value = 0 }
//@[016:0032) |     └─ParametersReferenceExpression { Parameter = mightIncludeNull }

var maybeNull2 = mightIncludeNull[0][?'key']
//@[00:0044) ├─DeclaredVariableExpression { Name = maybeNull2 }
//@[17:0044) | └─PropertyAccessExpression { PropertyName = key }
//@[17:0036) |   └─ArrayAccessExpression
//@[34:0035) |     ├─IntegerLiteralExpression { Value = 0 }
//@[17:0033) |     └─ParametersReferenceExpression { Parameter = mightIncludeNull }

output maybeNull string? = maybeNull
//@[000:0036) ├─DeclaredOutputExpression { Name = maybeNull }
//@[017:0024) | ├─NullableTypeExpression { Name = Type<string> | null }
//@[017:0023) | | └─AmbientTypeReferenceExpression { Name = string }
//@[027:0036) | └─VariableReferenceExpression { Variable = maybeNull }

type nullable = string?
//@[000:0023) ├─DeclaredTypeExpression { Name = nullable }
//@[016:0023) | └─NullableTypeExpression { Name = Type<string> | null }
//@[016:0022) |   └─AmbientTypeReferenceExpression { Name = string }

type nonNullable = nullable!
//@[000:0028) ├─DeclaredTypeExpression { Name = nonNullable }
//@[019:0028) | └─NonNullableTypeExpression { Name = Type<null | string> }
//@[019:0027) |   └─TypeAliasReferenceExpression { Name = nullable }

type typeA = {
//@[000:0044) ├─DeclaredTypeExpression { Name = typeA }
//@[013:0044) | └─ObjectTypeExpression { Name = { type: 'a', value: string } }
  type: 'a'
//@[002:0011) |   ├─ObjectTypePropertyExpression
//@[008:0011) |   | └─StringLiteralTypeExpression { Name = 'a' }
  value: string
//@[002:0015) |   └─ObjectTypePropertyExpression
//@[009:0015) |     └─AmbientTypeReferenceExpression { Name = string }
}

type typeB = {
//@[000:0041) ├─DeclaredTypeExpression { Name = typeB }
//@[013:0041) | └─ObjectTypeExpression { Name = { type: 'b', value: int } }
  type: 'b'
//@[002:0011) |   ├─ObjectTypePropertyExpression
//@[008:0011) |   | └─StringLiteralTypeExpression { Name = 'b' }
  value: int
//@[002:0012) |   └─ObjectTypePropertyExpression
//@[009:0012) |     └─AmbientTypeReferenceExpression { Name = int }
}

type typeC = {
//@[000:0059) ├─DeclaredTypeExpression { Name = typeC }
//@[013:0059) | └─ObjectTypeExpression { Name = { type: 'c', value: bool, value2: string } }
  type: 'c'
//@[002:0011) |   ├─ObjectTypePropertyExpression
//@[008:0011) |   | └─StringLiteralTypeExpression { Name = 'c' }
  value: bool
//@[002:0013) |   ├─ObjectTypePropertyExpression
//@[009:0013) |   | └─TypeAliasReferenceExpression { Name = bool }
  value2: string
//@[002:0016) |   └─ObjectTypePropertyExpression
//@[010:0016) |     └─AmbientTypeReferenceExpression { Name = string }
}

type typeD = {
//@[000:0044) ├─DeclaredTypeExpression { Name = typeD }
//@[013:0044) | └─ObjectTypeExpression { Name = { type: 'd', value: object } }
  type: 'd'
//@[002:0011) |   ├─ObjectTypePropertyExpression
//@[008:0011) |   | └─StringLiteralTypeExpression { Name = 'd' }
  value: object
//@[002:0015) |   └─ObjectTypePropertyExpression
//@[009:0015) |     └─AmbientTypeReferenceExpression { Name = object }
}

type typeE = {
//@[000:0047) ├─DeclaredTypeExpression { Name = typeE }
//@[013:0047) | └─ObjectTypeExpression { Name = { type: 'e', value: 'a' | 'b' } }
  type: 'e'
//@[002:0011) |   ├─ObjectTypePropertyExpression
//@[008:0011) |   | └─StringLiteralTypeExpression { Name = 'e' }
  value: 'a' | 'b'
//@[002:0018) |   └─ObjectTypePropertyExpression
//@[009:0018) |     └─UnionTypeExpression { Name = 'a' | 'b' }
//@[009:0012) |       ├─StringLiteralTypeExpression { Name = 'a' }
//@[015:0018) |       └─StringLiteralTypeExpression { Name = 'b' }
}

type typeF = {
//@[000:0040) ├─DeclaredTypeExpression { Name = typeF }
//@[013:0040) | └─ObjectTypeExpression { Name = { type: 'f', *: string } }
  type: 'f'
//@[002:0011) |   ├─ObjectTypePropertyExpression
//@[008:0011) |   | └─StringLiteralTypeExpression { Name = 'f' }
  *: string
//@[002:0011) |   └─ObjectTypeAdditionalPropertiesExpression
//@[005:0011) |     └─AmbientTypeReferenceExpression { Name = string }
}

@discriminator('type')
//@[000:0063) ├─DeclaredTypeExpression { Name = discriminatedUnion1 }
type discriminatedUnion1 = typeA | typeB
//@[027:0040) | └─DiscriminatedObjectTypeExpression { Name = { type: 'a', value: string } | { type: 'b', value: int } }
//@[027:0032) |   ├─TypeAliasReferenceExpression { Name = typeA }
//@[035:0040) |   └─TypeAliasReferenceExpression { Name = typeB }

@discriminator('type')
//@[000:0107) ├─DeclaredTypeExpression { Name = discriminatedUnion2 }
type discriminatedUnion2 = { type: 'c', value: string } | { type: 'd', value: bool }
//@[027:0084) | └─DiscriminatedObjectTypeExpression { Name = { type: 'c', value: string } | { type: 'd', value: bool } }
//@[027:0055) |   ├─ObjectTypeExpression { Name = { type: 'c', value: string } }
//@[029:0038) |   | ├─ObjectTypePropertyExpression
//@[035:0038) |   | | └─StringLiteralTypeExpression { Name = 'c' }
//@[040:0053) |   | └─ObjectTypePropertyExpression
//@[047:0053) |   |   └─AmbientTypeReferenceExpression { Name = string }
//@[058:0084) |   └─ObjectTypeExpression { Name = { type: 'd', value: bool } }
//@[060:0069) |     ├─ObjectTypePropertyExpression
//@[066:0069) |     | └─StringLiteralTypeExpression { Name = 'd' }
//@[071:0082) |     └─ObjectTypePropertyExpression
//@[078:0082) |       └─TypeAliasReferenceExpression { Name = bool }

@discriminator('type')
//@[000:0122) ├─DeclaredTypeExpression { Name = discriminatedUnion3 }
type discriminatedUnion3 = discriminatedUnion1 | discriminatedUnion2 | { type: 'e', value: string }
//@[027:0099) | └─DiscriminatedObjectTypeExpression { Name = { type: 'a', value: string } | { type: 'b', value: int } | { type: 'c', value: string } | { type: 'd', value: bool } | { type: 'e', value: string } }
//@[027:0046) |   ├─TypeAliasReferenceExpression { Name = discriminatedUnion1 }
//@[049:0068) |   ├─TypeAliasReferenceExpression { Name = discriminatedUnion2 }
//@[071:0099) |   └─ObjectTypeExpression { Name = { type: 'e', value: string } }
//@[073:0082) |     ├─ObjectTypePropertyExpression
//@[079:0082) |     | └─StringLiteralTypeExpression { Name = 'e' }
//@[084:0097) |     └─ObjectTypePropertyExpression
//@[091:0097) |       └─AmbientTypeReferenceExpression { Name = string }

@discriminator('type')
//@[000:0101) ├─DeclaredTypeExpression { Name = discriminatedUnion4 }
type discriminatedUnion4 = discriminatedUnion1 | (discriminatedUnion2 | typeE)
//@[027:0078) | └─DiscriminatedObjectTypeExpression { Name = { type: 'a', value: string } | { type: 'b', value: int } | { type: 'c', value: string } | { type: 'd', value: bool } | { type: 'e', value: 'a' | 'b' } }
//@[027:0046) |   ├─TypeAliasReferenceExpression { Name = discriminatedUnion1 }
//@[050:0077) |   └─DiscriminatedObjectTypeExpression { Name = { type: 'c', value: string } | { type: 'd', value: bool } | { type: 'e', value: 'a' | 'b' } }
//@[050:0069) |     ├─TypeAliasReferenceExpression { Name = discriminatedUnion2 }
//@[072:0077) |     └─TypeAliasReferenceExpression { Name = typeE }

@discriminator('type')
//@[000:0066) ├─DeclaredTypeExpression { Name = discriminatedUnion5 }
type discriminatedUnion5 = (typeA | typeB)?
//@[027:0043) | └─NullableTypeExpression { Name = null | { type: 'a', value: string } | { type: 'b', value: int } }
//@[028:0041) |   └─DiscriminatedObjectTypeExpression { Name = { type: 'a', value: string } | { type: 'b', value: int } }
//@[028:0033) |     ├─TypeAliasReferenceExpression { Name = typeA }
//@[036:0041) |     └─TypeAliasReferenceExpression { Name = typeB }

@discriminator('type')
//@[000:0066) ├─DeclaredTypeExpression { Name = discriminatedUnion6 }
type discriminatedUnion6 = (typeA | typeB)!
//@[027:0043) | └─NonNullableTypeExpression { Name = { type: 'a', value: string } | { type: 'b', value: int } }
//@[028:0041) |   └─DiscriminatedObjectTypeExpression { Name = { type: 'a', value: string } | { type: 'b', value: int } }
//@[028:0033) |     ├─TypeAliasReferenceExpression { Name = typeA }
//@[036:0041) |     └─TypeAliasReferenceExpression { Name = typeB }

type inlineDiscriminatedUnion1 = {
//@[000:0083) ├─DeclaredTypeExpression { Name = inlineDiscriminatedUnion1 }
//@[033:0083) | └─ObjectTypeExpression { Name = { prop: typeA | typeC } }
  @discriminator('type')
//@[002:0046) |   └─ObjectTypePropertyExpression
  prop: typeA | typeC
//@[008:0021) |     └─DiscriminatedObjectTypeExpression { Name = { type: 'a', value: string } | { type: 'c', value: bool, value2: string } }
//@[008:0013) |       ├─TypeAliasReferenceExpression { Name = typeA }
//@[016:0021) |       └─TypeAliasReferenceExpression { Name = typeC }
}

type inlineDiscriminatedUnion2 = {
//@[000:0104) ├─DeclaredTypeExpression { Name = inlineDiscriminatedUnion2 }
//@[033:0104) | └─ObjectTypeExpression { Name = { prop: { type: 'a', value: bool } | typeB } }
  @discriminator('type')
//@[002:0067) |   └─ObjectTypePropertyExpression
  prop: { type: 'a', value: bool } | typeB
//@[008:0042) |     └─DiscriminatedObjectTypeExpression { Name = { type: 'a', value: bool } | { type: 'b', value: int } }
//@[008:0034) |       ├─ObjectTypeExpression { Name = { type: 'a', value: bool } }
//@[010:0019) |       | ├─ObjectTypePropertyExpression
//@[016:0019) |       | | └─StringLiteralTypeExpression { Name = 'a' }
//@[021:0032) |       | └─ObjectTypePropertyExpression
//@[028:0032) |       |   └─TypeAliasReferenceExpression { Name = bool }
//@[037:0042) |       └─TypeAliasReferenceExpression { Name = typeB }
}

@discriminator('type')
//@[000:0232) ├─DeclaredTypeExpression { Name = inlineDiscriminatedUnion3 }
type inlineDiscriminatedUnion3 = {
//@[033:0209) | └─DiscriminatedObjectTypeExpression { Name = { type: 'a', prop: { type: 'a', value: bool } | typeB } | { type: 'b', prop: discriminatedUnion1 | discriminatedUnion2 } }
//@[033:0116) |   ├─ObjectTypeExpression { Name = { type: 'a', prop: { type: 'a', value: bool } | typeB } }
  type: 'a'
//@[002:0011) |   | ├─ObjectTypePropertyExpression
//@[008:0011) |   | | └─StringLiteralTypeExpression { Name = 'a' }
  @discriminator('type')
//@[002:0067) |   | └─ObjectTypePropertyExpression
  prop: { type: 'a', value: bool } | typeB
//@[008:0042) |   |   └─DiscriminatedObjectTypeExpression { Name = { type: 'a', value: bool } | { type: 'b', value: int } }
//@[008:0034) |   |     ├─ObjectTypeExpression { Name = { type: 'a', value: bool } }
//@[010:0019) |   |     | ├─ObjectTypePropertyExpression
//@[016:0019) |   |     | | └─StringLiteralTypeExpression { Name = 'a' }
//@[021:0032) |   |     | └─ObjectTypePropertyExpression
//@[028:0032) |   |     |   └─TypeAliasReferenceExpression { Name = bool }
//@[037:0042) |   |     └─TypeAliasReferenceExpression { Name = typeB }
} | {
//@[004:0094) |   └─ObjectTypeExpression { Name = { type: 'b', prop: discriminatedUnion1 | discriminatedUnion2 } }
  type: 'b'
//@[002:0011) |     ├─ObjectTypePropertyExpression
//@[008:0011) |     | └─StringLiteralTypeExpression { Name = 'b' }
  @discriminator('type')
//@[002:0074) |     └─ObjectTypePropertyExpression
  prop: discriminatedUnion1 | discriminatedUnion2
//@[008:0049) |       └─DiscriminatedObjectTypeExpression { Name = { type: 'a', value: string } | { type: 'b', value: int } | { type: 'c', value: string } | { type: 'd', value: bool } }
//@[008:0027) |         ├─TypeAliasReferenceExpression { Name = discriminatedUnion1 }
//@[030:0049) |         └─TypeAliasReferenceExpression { Name = discriminatedUnion2 }
}

type inlineDiscriminatedUnion4 = {
//@[000:0086) ├─DeclaredTypeExpression { Name = inlineDiscriminatedUnion4 }
//@[033:0086) | └─ObjectTypeExpression { Name = { prop: (typeA | typeC)? } }
  @discriminator('type')
//@[002:0049) |   └─ObjectTypePropertyExpression
  prop: (typeA | typeC)?
//@[008:0024) |     └─NullableTypeExpression { Name = null | { type: 'a', value: string } | { type: 'c', value: bool, value2: string } }
//@[009:0022) |       └─DiscriminatedObjectTypeExpression { Name = { type: 'a', value: string } | { type: 'c', value: bool, value2: string } }
//@[009:0014) |         ├─TypeAliasReferenceExpression { Name = typeA }
//@[017:0022) |         └─TypeAliasReferenceExpression { Name = typeC }
}

type discriminatorUnionAsPropertyType = {
//@[000:0101) ├─DeclaredTypeExpression { Name = discriminatorUnionAsPropertyType }
//@[040:0101) | └─ObjectTypeExpression { Name = { prop1: discriminatedUnion1, prop2: discriminatedUnion3 } }
  prop1: discriminatedUnion1
//@[002:0028) |   ├─ObjectTypePropertyExpression
//@[009:0028) |   | └─TypeAliasReferenceExpression { Name = discriminatedUnion1 }
  prop2: discriminatedUnion3
//@[002:0028) |   └─ObjectTypePropertyExpression
//@[009:0028) |     └─TypeAliasReferenceExpression { Name = discriminatedUnion3 }
}

type discriminatedUnionInlineAdditionalProps1 = {
//@[000:0095) ├─DeclaredTypeExpression { Name = discriminatedUnionInlineAdditionalProps1 }
//@[048:0095) | └─ObjectTypeExpression { Name = { *: typeA | typeB } }
  @discriminator('type')
//@[002:0043) |   └─ObjectTypeAdditionalPropertiesExpression
  *: typeA | typeB
//@[005:0018) |     └─DiscriminatedObjectTypeExpression { Name = { type: 'a', value: string } | { type: 'b', value: int } }
//@[005:0010) |       ├─TypeAliasReferenceExpression { Name = typeA }
//@[013:0018) |       └─TypeAliasReferenceExpression { Name = typeB }
}

type discriminatedUnionInlineAdditionalProps2 = {
//@[000:0098) ├─DeclaredTypeExpression { Name = discriminatedUnionInlineAdditionalProps2 }
//@[048:0098) | └─ObjectTypeExpression { Name = { *: (typeA | typeB)? } }
  @discriminator('type')
//@[002:0046) |   └─ObjectTypeAdditionalPropertiesExpression
  *: (typeA | typeB)?
//@[005:0021) |     └─NullableTypeExpression { Name = null | { type: 'a', value: string } | { type: 'b', value: int } }
//@[006:0019) |       └─DiscriminatedObjectTypeExpression { Name = { type: 'a', value: string } | { type: 'b', value: int } }
//@[006:0011) |         ├─TypeAliasReferenceExpression { Name = typeA }
//@[014:0019) |         └─TypeAliasReferenceExpression { Name = typeB }
}

@discriminator('type')
//@[000:0111) ├─DeclaredTypeExpression { Name = discriminatorMemberHasAdditionalProperties1 }
type discriminatorMemberHasAdditionalProperties1 = typeA | typeF | { type: 'g', *: int }
//@[051:0088) | └─DiscriminatedObjectTypeExpression { Name = { type: 'a', value: string } | { type: 'f', *: string } | { type: 'g', *: int } }
//@[051:0056) |   ├─TypeAliasReferenceExpression { Name = typeA }
//@[059:0064) |   ├─TypeAliasReferenceExpression { Name = typeF }
//@[067:0088) |   └─ObjectTypeExpression { Name = { type: 'g', *: int } }
//@[069:0078) |     ├─ObjectTypePropertyExpression
//@[075:0078) |     | └─StringLiteralTypeExpression { Name = 'g' }
//@[080:0086) |     └─ObjectTypeAdditionalPropertiesExpression
//@[083:0086) |       └─AmbientTypeReferenceExpression { Name = int }

@discriminator('type')
//@[000:0137) ├─DeclaredTypeExpression { Name = discriminatorInnerSelfOptionalCycle1 }
type discriminatorInnerSelfOptionalCycle1 = typeA | {
//@[044:0114) | └─DiscriminatedObjectTypeExpression { Name = { type: 'a', value: string } | { type: 'b', value: discriminatorInnerSelfOptionalCycle1? } }
//@[044:0049) |   ├─TypeAliasReferenceExpression { Name = typeA }
//@[052:0114) |   └─ObjectTypeExpression { Name = { type: 'b', value: discriminatorInnerSelfOptionalCycle1? } }
  type: 'b'
//@[002:0011) |     ├─ObjectTypePropertyExpression
//@[008:0011) |     | └─StringLiteralTypeExpression { Name = 'b' }
  value: discriminatorInnerSelfOptionalCycle1?
//@[002:0046) |     └─ObjectTypePropertyExpression
//@[009:0046) |       └─NullableTypeExpression { Name = Type<{ type: 'a', value: string } | { type: 'b', value: discriminatorInnerSelfOptionalCycle1? }> | null }
//@[009:0045) |         └─TypeAliasReferenceExpression { Name = discriminatorInnerSelfOptionalCycle1 }
}

type discriminatedUnionMemberOptionalCycle1 = {
//@[000:0144) ├─DeclaredTypeExpression { Name = discriminatedUnionMemberOptionalCycle1 }
//@[046:0144) | └─ObjectTypeExpression { Name = { type: 'b', prop: (typeA | discriminatedUnionMemberOptionalCycle1)? } }
  type: 'b'
//@[002:0011) |   ├─ObjectTypePropertyExpression
//@[008:0011) |   | └─StringLiteralTypeExpression { Name = 'b' }
  @discriminator('type')
//@[002:0082) |   └─ObjectTypePropertyExpression
  prop: (typeA | discriminatedUnionMemberOptionalCycle1)?
//@[008:0057) |     └─NullableTypeExpression { Name = null | { type: 'a', value: string } | { type: 'b', prop: (typeA | discriminatedUnionMemberOptionalCycle1)? } }
//@[009:0055) |       └─DiscriminatedObjectTypeExpression { Name = { type: 'a', value: string } | { type: 'b', prop: (typeA | discriminatedUnionMemberOptionalCycle1)? } }
//@[009:0014) |         ├─TypeAliasReferenceExpression { Name = typeA }
//@[017:0055) |         └─TypeAliasReferenceExpression { Name = discriminatedUnionMemberOptionalCycle1 }
}

type discriminatedUnionTuple1 = [
//@[000:0066) ├─DeclaredTypeExpression { Name = discriminatedUnionTuple1 }
//@[032:0066) | └─TupleTypeExpression { Name = [discriminatedUnion1, string] }
  discriminatedUnion1
//@[002:0021) |   ├─TupleTypeItemExpression
//@[002:0021) |   | └─TypeAliasReferenceExpression { Name = discriminatedUnion1 }
  string
//@[002:0008) |   └─TupleTypeItemExpression
//@[002:0008) |     └─AmbientTypeReferenceExpression { Name = string }
]

type discriminatedUnionInlineTuple1 = [
//@[000:0122) ├─DeclaredTypeExpression { Name = discriminatedUnionInlineTuple1 }
//@[038:0122) | └─TupleTypeExpression { Name = [typeA | typeB | { type: 'c', value: object }, string] }
  @discriminator('type')
//@[002:0071) |   ├─TupleTypeItemExpression
  typeA | typeB | { type: 'c', value: object }
//@[002:0046) |   | └─DiscriminatedObjectTypeExpression { Name = { type: 'a', value: string } | { type: 'b', value: int } | { type: 'c', value: object } }
//@[002:0007) |   |   ├─TypeAliasReferenceExpression { Name = typeA }
//@[010:0015) |   |   ├─TypeAliasReferenceExpression { Name = typeB }
//@[018:0046) |   |   └─ObjectTypeExpression { Name = { type: 'c', value: object } }
//@[020:0029) |   |     ├─ObjectTypePropertyExpression
//@[026:0029) |   |     | └─StringLiteralTypeExpression { Name = 'c' }
//@[031:0044) |   |     └─ObjectTypePropertyExpression
//@[038:0044) |   |       └─AmbientTypeReferenceExpression { Name = object }
  string
//@[002:0008) |   └─TupleTypeItemExpression
//@[002:0008) |     └─AmbientTypeReferenceExpression { Name = string }
]

param paramDiscriminatedUnionTypeAlias1 discriminatedUnion1
//@[000:0059) ├─DeclaredParameterExpression { Name = paramDiscriminatedUnionTypeAlias1 }
//@[040:0059) | └─TypeAliasReferenceExpression { Name = discriminatedUnion1 }
param paramDiscriminatedUnionTypeAlias2 discriminatedUnion5
//@[000:0059) ├─DeclaredParameterExpression { Name = paramDiscriminatedUnionTypeAlias2 }
//@[040:0059) | └─TypeAliasReferenceExpression { Name = discriminatedUnion5 }

@discriminator('type')
//@[000:0073) ├─DeclaredParameterExpression { Name = paramInlineDiscriminatedUnion1 }
param paramInlineDiscriminatedUnion1 typeA | typeB
//@[037:0050) | └─DiscriminatedObjectTypeExpression { Name = { type: 'a', value: string } | { type: 'b', value: int } }
//@[037:0042) |   ├─TypeAliasReferenceExpression { Name = typeA }
//@[045:0050) |   └─TypeAliasReferenceExpression { Name = typeB }

@discriminator('type')
//@[000:0101) ├─DeclaredParameterExpression { Name = paramInlineDiscriminatedUnion2 }
param paramInlineDiscriminatedUnion2 (typeA | typeB) = { type: 'b', value: 0 }
//@[038:0051) | ├─DiscriminatedObjectTypeExpression { Name = { type: 'a', value: string } | { type: 'b', value: int } }
//@[038:0043) | | ├─TypeAliasReferenceExpression { Name = typeA }
//@[046:0051) | | └─TypeAliasReferenceExpression { Name = typeB }
//@[055:0078) | └─ObjectExpression
//@[057:0066) |   ├─ObjectPropertyExpression
//@[057:0061) |   | ├─StringLiteralExpression { Value = type }
//@[063:0066) |   | └─StringLiteralExpression { Value = b }
//@[068:0076) |   └─ObjectPropertyExpression
//@[068:0073) |     ├─StringLiteralExpression { Value = value }
//@[075:0076) |     └─IntegerLiteralExpression { Value = 0 }

@discriminator('type')
//@[000:0076) ├─DeclaredParameterExpression { Name = paramInlineDiscriminatedUnion3 }
param paramInlineDiscriminatedUnion3 (typeA | typeB)?
//@[037:0053) | └─NullableTypeExpression { Name = null | { type: 'a', value: string } | { type: 'b', value: int } }
//@[038:0051) |   └─DiscriminatedObjectTypeExpression { Name = { type: 'a', value: string } | { type: 'b', value: int } }
//@[038:0043) |     ├─TypeAliasReferenceExpression { Name = typeA }
//@[046:0051) |     └─TypeAliasReferenceExpression { Name = typeB }

output outputDiscriminatedUnionTypeAlias1 discriminatedUnion1 = { type: 'a', value: 'str' }
//@[000:0091) ├─DeclaredOutputExpression { Name = outputDiscriminatedUnionTypeAlias1 }
//@[042:0061) | ├─TypeAliasReferenceExpression { Name = discriminatedUnion1 }
//@[064:0091) | └─ObjectExpression
//@[066:0075) |   ├─ObjectPropertyExpression
//@[066:0070) |   | ├─StringLiteralExpression { Value = type }
//@[072:0075) |   | └─StringLiteralExpression { Value = a }
//@[077:0089) |   └─ObjectPropertyExpression
//@[077:0082) |     ├─StringLiteralExpression { Value = value }
//@[084:0089) |     └─StringLiteralExpression { Value = str }
@discriminator('type')
//@[000:0114) ├─DeclaredOutputExpression { Name = outputDiscriminatedUnionTypeAlias2 }
output outputDiscriminatedUnionTypeAlias2 discriminatedUnion1 = { type: 'a', value: 'str' }
//@[042:0061) | ├─TypeAliasReferenceExpression { Name = discriminatedUnion1 }
//@[064:0091) | └─ObjectExpression
//@[066:0075) |   ├─ObjectPropertyExpression
//@[066:0070) |   | ├─StringLiteralExpression { Value = type }
//@[072:0075) |   | └─StringLiteralExpression { Value = a }
//@[077:0089) |   └─ObjectPropertyExpression
//@[077:0082) |     ├─StringLiteralExpression { Value = value }
//@[084:0089) |     └─StringLiteralExpression { Value = str }
output outputDiscriminatedUnionTypeAlias3 discriminatedUnion5 = null
//@[000:0068) ├─DeclaredOutputExpression { Name = outputDiscriminatedUnionTypeAlias3 }
//@[042:0061) | ├─TypeAliasReferenceExpression { Name = discriminatedUnion5 }
//@[064:0068) | └─NullLiteralExpression

@discriminator('type')
//@[000:0131) ├─DeclaredOutputExpression { Name = outputInlineDiscriminatedUnion1 }
output outputInlineDiscriminatedUnion1 typeA | typeB | { type: 'c', value: int } = { type: 'a', value: 'a' }
//@[039:0080) | ├─DiscriminatedObjectTypeExpression { Name = { type: 'a', value: string } | { type: 'b', value: int } | { type: 'c', value: int } }
//@[039:0044) | | ├─TypeAliasReferenceExpression { Name = typeA }
//@[047:0052) | | ├─TypeAliasReferenceExpression { Name = typeB }
//@[055:0080) | | └─ObjectTypeExpression { Name = { type: 'c', value: int } }
//@[057:0066) | |   ├─ObjectTypePropertyExpression
//@[063:0066) | |   | └─StringLiteralTypeExpression { Name = 'c' }
//@[068:0078) | |   └─ObjectTypePropertyExpression
//@[075:0078) | |     └─AmbientTypeReferenceExpression { Name = int }
//@[083:0108) | └─ObjectExpression
//@[085:0094) |   ├─ObjectPropertyExpression
//@[085:0089) |   | ├─StringLiteralExpression { Value = type }
//@[091:0094) |   | └─StringLiteralExpression { Value = a }
//@[096:0106) |   └─ObjectPropertyExpression
//@[096:0101) |     ├─StringLiteralExpression { Value = value }
//@[103:0106) |     └─StringLiteralExpression { Value = a }

@discriminator('type')
//@[000:0131) ├─DeclaredOutputExpression { Name = outputInlineDiscriminatedUnion2 }
output outputInlineDiscriminatedUnion2 typeA | typeB | ({ type: 'c', value: int }) = { type: 'c', value: 1 }
//@[039:0082) | ├─DiscriminatedObjectTypeExpression { Name = { type: 'a', value: string } | { type: 'b', value: int } | { type: 'c', value: int } }
//@[039:0044) | | ├─TypeAliasReferenceExpression { Name = typeA }
//@[047:0052) | | ├─TypeAliasReferenceExpression { Name = typeB }
//@[056:0081) | | └─ObjectTypeExpression { Name = { type: 'c', value: int } }
//@[058:0067) | |   ├─ObjectTypePropertyExpression
//@[064:0067) | |   | └─StringLiteralTypeExpression { Name = 'c' }
//@[069:0079) | |   └─ObjectTypePropertyExpression
//@[076:0079) | |     └─AmbientTypeReferenceExpression { Name = int }
//@[085:0108) | └─ObjectExpression
//@[087:0096) |   ├─ObjectPropertyExpression
//@[087:0091) |   | ├─StringLiteralExpression { Value = type }
//@[093:0096) |   | └─StringLiteralExpression { Value = c }
//@[098:0106) |   └─ObjectPropertyExpression
//@[098:0103) |     ├─StringLiteralExpression { Value = value }
//@[105:0106) |     └─IntegerLiteralExpression { Value = 1 }

@discriminator('type')
//@[000:0085) └─DeclaredOutputExpression { Name = outputInlineDiscriminatedUnion3 }
output outputInlineDiscriminatedUnion3 (typeA | typeB)? = null
//@[039:0055)   ├─NullableTypeExpression { Name = null | { type: 'a', value: string } | { type: 'b', value: int } }
//@[040:0053)   | └─DiscriminatedObjectTypeExpression { Name = { type: 'a', value: string } | { type: 'b', value: int } }
//@[040:0045)   |   ├─TypeAliasReferenceExpression { Name = typeA }
//@[048:0053)   |   └─TypeAliasReferenceExpression { Name = typeB }
//@[058:0062)   └─NullLiteralExpression
<|MERGE_RESOLUTION|>--- conflicted
+++ resolved
@@ -1,269 +1,263 @@
 @description('The foo type')
-<<<<<<< HEAD
-//@[000:4768) ProgramExpression
-//@[000:0299) ├─DeclaredTypeExpression { Name = foo }
-//@[013:0027) | ├─StringLiteralExpression { Value = The foo type }
-=======
 //@[00:1580) ProgramExpression
 //@[00:0299) ├─DeclaredTypeExpression { Name = foo }
 //@[13:0027) | ├─StringLiteralExpression { Value = The foo type }
->>>>>>> 744dd345
 @sealed()
-//@[001:0009) | ├─FunctionCallExpression { Name = sealed }
+//@[01:0009) | ├─FunctionCallExpression { Name = sealed }
 type foo = {
-//@[011:0260) | └─ObjectTypeExpression { Name = { stringProp: string, objectProp: { intProp: int, intArrayArrayProp: int[][] | null }, typeRefProp: bar, literalProp: 'literal', recursion: foo? } }
+//@[11:0260) | └─ObjectTypeExpression { Name = { stringProp: string, objectProp: { intProp: int, intArrayArrayProp: int[][] | null }, typeRefProp: bar, literalProp: 'literal', recursion: foo? } }
   @minLength(3)
-//@[002:0089) |   ├─ObjectTypePropertyExpression
-//@[013:0014) |   | ├─IntegerLiteralExpression { Value = 3 }
+//@[02:0089) |   ├─ObjectTypePropertyExpression
+//@[13:0014) |   | ├─IntegerLiteralExpression { Value = 3 }
   @maxLength(10)
-//@[013:0015) |   | ├─IntegerLiteralExpression { Value = 10 }
+//@[13:0015) |   | ├─IntegerLiteralExpression { Value = 10 }
   @description('A string property')
-//@[015:0034) |   | ├─StringLiteralExpression { Value = A string property }
+//@[15:0034) |   | ├─StringLiteralExpression { Value = A string property }
   stringProp: string
-//@[014:0020) |   | └─AmbientTypeReferenceExpression { Name = string }
+//@[14:0020) |   | └─AmbientTypeReferenceExpression { Name = string }
 
   objectProp: {
-//@[002:0089) |   ├─ObjectTypePropertyExpression
-//@[014:0089) |   | └─ObjectTypeExpression { Name = { intProp: int, intArrayArrayProp: int[][] | null } }
+//@[02:0089) |   ├─ObjectTypePropertyExpression
+//@[14:0089) |   | └─ObjectTypeExpression { Name = { intProp: int, intArrayArrayProp: int[][] | null } }
     @minValue(1)
-//@[004:0033) |   |   ├─ObjectTypePropertyExpression
-//@[014:0015) |   |   | ├─IntegerLiteralExpression { Value = 1 }
+//@[04:0033) |   |   ├─ObjectTypePropertyExpression
+//@[14:0015) |   |   | ├─IntegerLiteralExpression { Value = 1 }
     intProp: int
-//@[013:0016) |   |   | └─AmbientTypeReferenceExpression { Name = int }
+//@[13:0016) |   |   | └─AmbientTypeReferenceExpression { Name = int }
 
     intArrayArrayProp: int [] [] ?
-//@[004:0034) |   |   └─ObjectTypePropertyExpression
-//@[023:0034) |   |     └─NullableTypeExpression { Name = int[][] | null }
-//@[023:0032) |   |       └─ArrayTypeExpression { Name = int[][] }
-//@[023:0029) |   |         └─ArrayTypeExpression { Name = int[] }
-//@[023:0026) |   |           └─AmbientTypeReferenceExpression { Name = int }
+//@[04:0034) |   |   └─ObjectTypePropertyExpression
+//@[23:0034) |   |     └─NullableTypeExpression { Name = int[][] | null }
+//@[23:0032) |   |       └─ArrayTypeExpression { Name = int[][] }
+//@[23:0029) |   |         └─ArrayTypeExpression { Name = int[] }
+//@[23:0026) |   |           └─AmbientTypeReferenceExpression { Name = int }
   }
 
   typeRefProp: bar
-//@[002:0018) |   ├─ObjectTypePropertyExpression
-//@[015:0018) |   | └─TypeAliasReferenceExpression { Name = bar }
+//@[02:0018) |   ├─ObjectTypePropertyExpression
+//@[15:0018) |   | └─TypeAliasReferenceExpression { Name = bar }
 
   literalProp: 'literal'
-//@[002:0024) |   ├─ObjectTypePropertyExpression
-//@[015:0024) |   | └─StringLiteralTypeExpression { Name = 'literal' }
+//@[02:0024) |   ├─ObjectTypePropertyExpression
+//@[15:0024) |   | └─StringLiteralTypeExpression { Name = 'literal' }
 
   recursion: foo?
-//@[002:0017) |   └─ObjectTypePropertyExpression
-//@[013:0017) |     └─NullableTypeExpression { Name = Type<{ stringProp: string, objectProp: { intProp: int, intArrayArrayProp: int[][] | null }, typeRefProp: bar, literalProp: 'literal', recursion: foo? }> | null }
-//@[013:0016) |       └─TypeAliasReferenceExpression { Name = foo }
+//@[02:0017) |   └─ObjectTypePropertyExpression
+//@[13:0017) |     └─NullableTypeExpression { Name = Type<{ stringProp: string, objectProp: { intProp: int, intArrayArrayProp: int[][] | null }, typeRefProp: bar, literalProp: 'literal', recursion: foo? }> | null }
+//@[13:0016) |       └─TypeAliasReferenceExpression { Name = foo }
 }
 
 @minLength(3)
-//@[000:0163) ├─DeclaredTypeExpression { Name = bar }
-//@[011:0012) | ├─IntegerLiteralExpression { Value = 3 }
+//@[00:0163) ├─DeclaredTypeExpression { Name = bar }
+//@[11:0012) | ├─IntegerLiteralExpression { Value = 3 }
 @description('An array of array of arrays of arrays of ints')
-//@[013:0060) | ├─StringLiteralExpression { Value = An array of array of arrays of arrays of ints }
+//@[13:0060) | ├─StringLiteralExpression { Value = An array of array of arrays of arrays of ints }
 @metadata({
-//@[010:0063) | ├─ObjectExpression
+//@[10:0063) | ├─ObjectExpression
   examples: [
-//@[002:0049) | | └─ObjectPropertyExpression
-//@[002:0010) | |   ├─StringLiteralExpression { Value = examples }
-//@[012:0049) | |   └─ArrayExpression
+//@[02:0049) | | └─ObjectPropertyExpression
+//@[02:0010) | |   ├─StringLiteralExpression { Value = examples }
+//@[12:0049) | |   └─ArrayExpression
     [[[[1]]], [[[2]]], [[[3]]]]
-//@[004:0031) | |     └─ArrayExpression
-//@[005:0012) | |       ├─ArrayExpression
-//@[006:0011) | |       | └─ArrayExpression
-//@[007:0010) | |       |   └─ArrayExpression
-//@[008:0009) | |       |     └─IntegerLiteralExpression { Value = 1 }
-//@[014:0021) | |       ├─ArrayExpression
-//@[015:0020) | |       | └─ArrayExpression
-//@[016:0019) | |       |   └─ArrayExpression
-//@[017:0018) | |       |     └─IntegerLiteralExpression { Value = 2 }
-//@[023:0030) | |       └─ArrayExpression
-//@[024:0029) | |         └─ArrayExpression
-//@[025:0028) | |           └─ArrayExpression
-//@[026:0027) | |             └─IntegerLiteralExpression { Value = 3 }
+//@[04:0031) | |     └─ArrayExpression
+//@[05:0012) | |       ├─ArrayExpression
+//@[06:0011) | |       | └─ArrayExpression
+//@[07:0010) | |       |   └─ArrayExpression
+//@[08:0009) | |       |     └─IntegerLiteralExpression { Value = 1 }
+//@[14:0021) | |       ├─ArrayExpression
+//@[15:0020) | |       | └─ArrayExpression
+//@[16:0019) | |       |   └─ArrayExpression
+//@[17:0018) | |       |     └─IntegerLiteralExpression { Value = 2 }
+//@[23:0030) | |       └─ArrayExpression
+//@[24:0029) | |         └─ArrayExpression
+//@[25:0028) | |           └─ArrayExpression
+//@[26:0027) | |             └─IntegerLiteralExpression { Value = 3 }
   ]
 })
 type bar = int[][][][]
-//@[011:0022) | └─ArrayTypeExpression { Name = int[][][][] }
-//@[011:0020) |   └─ArrayTypeExpression { Name = int[][][] }
-//@[011:0018) |     └─ArrayTypeExpression { Name = int[][] }
-//@[011:0016) |       └─ArrayTypeExpression { Name = int[] }
-//@[011:0014) |         └─AmbientTypeReferenceExpression { Name = int }
+//@[11:0022) | └─ArrayTypeExpression { Name = int[][][][] }
+//@[11:0020) |   └─ArrayTypeExpression { Name = int[][][] }
+//@[11:0018) |     └─ArrayTypeExpression { Name = int[][] }
+//@[11:0016) |       └─ArrayTypeExpression { Name = int[] }
+//@[11:0014) |         └─AmbientTypeReferenceExpression { Name = int }
 
 type aUnion = 'snap'|'crackle'|'pop'
-//@[000:0036) ├─DeclaredTypeExpression { Name = aUnion }
-//@[014:0036) | └─UnionTypeExpression { Name = 'crackle' | 'pop' | 'snap' }
-//@[014:0020) |   ├─StringLiteralTypeExpression { Name = 'snap' }
-//@[021:0030) |   ├─StringLiteralTypeExpression { Name = 'crackle' }
-//@[031:0036) |   └─StringLiteralTypeExpression { Name = 'pop' }
+//@[00:0036) ├─DeclaredTypeExpression { Name = aUnion }
+//@[14:0036) | └─UnionTypeExpression { Name = 'crackle' | 'pop' | 'snap' }
+//@[14:0020) |   ├─StringLiteralTypeExpression { Name = 'snap' }
+//@[21:0030) |   ├─StringLiteralTypeExpression { Name = 'crackle' }
+//@[31:0036) |   └─StringLiteralTypeExpression { Name = 'pop' }
 
 type expandedUnion = aUnion|'fizz'|'buzz'|'pop'
-//@[000:0047) ├─DeclaredTypeExpression { Name = expandedUnion }
-//@[021:0047) | └─UnionTypeExpression { Name = 'buzz' | 'crackle' | 'fizz' | 'pop' | 'snap' }
-//@[021:0027) |   ├─TypeAliasReferenceExpression { Name = aUnion }
-//@[028:0034) |   ├─StringLiteralTypeExpression { Name = 'fizz' }
-//@[035:0041) |   ├─StringLiteralTypeExpression { Name = 'buzz' }
-//@[042:0047) |   └─StringLiteralTypeExpression { Name = 'pop' }
+//@[00:0047) ├─DeclaredTypeExpression { Name = expandedUnion }
+//@[21:0047) | └─UnionTypeExpression { Name = 'buzz' | 'crackle' | 'fizz' | 'pop' | 'snap' }
+//@[21:0027) |   ├─TypeAliasReferenceExpression { Name = aUnion }
+//@[28:0034) |   ├─StringLiteralTypeExpression { Name = 'fizz' }
+//@[35:0041) |   ├─StringLiteralTypeExpression { Name = 'buzz' }
+//@[42:0047) |   └─StringLiteralTypeExpression { Name = 'pop' }
 
 type tupleUnion = ['foo', 'bar', 'baz']
-//@[000:0085) ├─DeclaredTypeExpression { Name = tupleUnion }
-//@[018:0085) | └─UnionTypeExpression { Name = ['fizz', 'buzz'] | ['foo', 'bar', 'baz'] | ['snap', 'crackle', 'pop'] }
-//@[018:0039) |   ├─TupleTypeExpression { Name = ['foo', 'bar', 'baz'] }
-//@[019:0024) |   | ├─TupleTypeItemExpression
-//@[019:0024) |   | | └─StringLiteralTypeExpression { Name = 'foo' }
-//@[026:0031) |   | ├─TupleTypeItemExpression
-//@[026:0031) |   | | └─StringLiteralTypeExpression { Name = 'bar' }
-//@[033:0038) |   | └─TupleTypeItemExpression
-//@[033:0038) |   |   └─StringLiteralTypeExpression { Name = 'baz' }
+//@[00:0085) ├─DeclaredTypeExpression { Name = tupleUnion }
+//@[18:0085) | └─UnionTypeExpression { Name = ['fizz', 'buzz'] | ['foo', 'bar', 'baz'] | ['snap', 'crackle', 'pop'] }
+//@[18:0039) |   ├─TupleTypeExpression { Name = ['foo', 'bar', 'baz'] }
+//@[19:0024) |   | ├─TupleTypeItemExpression
+//@[19:0024) |   | | └─StringLiteralTypeExpression { Name = 'foo' }
+//@[26:0031) |   | ├─TupleTypeItemExpression
+//@[26:0031) |   | | └─StringLiteralTypeExpression { Name = 'bar' }
+//@[33:0038) |   | └─TupleTypeItemExpression
+//@[33:0038) |   |   └─StringLiteralTypeExpression { Name = 'baz' }
 |['fizz', 'buzz']
-//@[001:0017) |   ├─TupleTypeExpression { Name = ['fizz', 'buzz'] }
-//@[002:0008) |   | ├─TupleTypeItemExpression
-//@[002:0008) |   | | └─StringLiteralTypeExpression { Name = 'fizz' }
-//@[010:0016) |   | └─TupleTypeItemExpression
-//@[010:0016) |   |   └─StringLiteralTypeExpression { Name = 'buzz' }
+//@[01:0017) |   ├─TupleTypeExpression { Name = ['fizz', 'buzz'] }
+//@[02:0008) |   | ├─TupleTypeItemExpression
+//@[02:0008) |   | | └─StringLiteralTypeExpression { Name = 'fizz' }
+//@[10:0016) |   | └─TupleTypeItemExpression
+//@[10:0016) |   |   └─StringLiteralTypeExpression { Name = 'buzz' }
 |['snap', 'crackle', 'pop']
-//@[001:0027) |   └─TupleTypeExpression { Name = ['snap', 'crackle', 'pop'] }
-//@[002:0008) |     ├─TupleTypeItemExpression
-//@[002:0008) |     | └─StringLiteralTypeExpression { Name = 'snap' }
-//@[010:0019) |     ├─TupleTypeItemExpression
-//@[010:0019) |     | └─StringLiteralTypeExpression { Name = 'crackle' }
-//@[021:0026) |     └─TupleTypeItemExpression
-//@[021:0026) |       └─StringLiteralTypeExpression { Name = 'pop' }
+//@[01:0027) |   └─TupleTypeExpression { Name = ['snap', 'crackle', 'pop'] }
+//@[02:0008) |     ├─TupleTypeItemExpression
+//@[02:0008) |     | └─StringLiteralTypeExpression { Name = 'snap' }
+//@[10:0019) |     ├─TupleTypeItemExpression
+//@[10:0019) |     | └─StringLiteralTypeExpression { Name = 'crackle' }
+//@[21:0026) |     └─TupleTypeItemExpression
+//@[21:0026) |       └─StringLiteralTypeExpression { Name = 'pop' }
 
 type mixedArray = ('heffalump'|'woozle'|{ shape: '*', size: '*'}|10|-10|true|!true|null)[]
-//@[000:0090) ├─DeclaredTypeExpression { Name = mixedArray }
-//@[018:0090) | └─ArrayTypeExpression { Name = ('heffalump' | 'woozle' | -10 | 10 | false | null | true | { shape: '*', size: '*' })[] }
-//@[019:0087) |   └─UnionTypeExpression { Name = 'heffalump' | 'woozle' | -10 | 10 | false | null | true | { shape: '*', size: '*' } }
-//@[019:0030) |     ├─StringLiteralTypeExpression { Name = 'heffalump' }
-//@[031:0039) |     ├─StringLiteralTypeExpression { Name = 'woozle' }
-//@[040:0064) |     ├─ObjectTypeExpression { Name = { shape: '*', size: '*' } }
-//@[042:0052) |     | ├─ObjectTypePropertyExpression
-//@[049:0052) |     | | └─StringLiteralTypeExpression { Name = '*' }
-//@[054:0063) |     | └─ObjectTypePropertyExpression
-//@[060:0063) |     |   └─StringLiteralTypeExpression { Name = '*' }
-//@[065:0067) |     ├─IntegerLiteralTypeExpression { Name = 10 }
-//@[068:0071) |     ├─IntegerLiteralTypeExpression { Name = -10 }
-//@[072:0076) |     ├─BooleanLiteralTypeExpression { Name = true }
-//@[077:0082) |     ├─BooleanLiteralTypeExpression { Name = false }
-//@[083:0087) |     └─NullLiteralTypeExpression { Name = null }
+//@[00:0090) ├─DeclaredTypeExpression { Name = mixedArray }
+//@[18:0090) | └─ArrayTypeExpression { Name = ('heffalump' | 'woozle' | -10 | 10 | false | null | true | { shape: '*', size: '*' })[] }
+//@[19:0087) |   └─UnionTypeExpression { Name = 'heffalump' | 'woozle' | -10 | 10 | false | null | true | { shape: '*', size: '*' } }
+//@[19:0030) |     ├─StringLiteralTypeExpression { Name = 'heffalump' }
+//@[31:0039) |     ├─StringLiteralTypeExpression { Name = 'woozle' }
+//@[40:0064) |     ├─ObjectTypeExpression { Name = { shape: '*', size: '*' } }
+//@[42:0052) |     | ├─ObjectTypePropertyExpression
+//@[49:0052) |     | | └─StringLiteralTypeExpression { Name = '*' }
+//@[54:0063) |     | └─ObjectTypePropertyExpression
+//@[60:0063) |     |   └─StringLiteralTypeExpression { Name = '*' }
+//@[65:0067) |     ├─IntegerLiteralTypeExpression { Name = 10 }
+//@[68:0071) |     ├─IntegerLiteralTypeExpression { Name = -10 }
+//@[72:0076) |     ├─BooleanLiteralTypeExpression { Name = true }
+//@[77:0082) |     ├─BooleanLiteralTypeExpression { Name = false }
+//@[83:0087) |     └─NullLiteralTypeExpression { Name = null }
 
 type bool = string
-//@[000:0018) ├─DeclaredTypeExpression { Name = bool }
-//@[012:0018) | └─AmbientTypeReferenceExpression { Name = string }
+//@[00:0018) ├─DeclaredTypeExpression { Name = bool }
+//@[12:0018) | └─AmbientTypeReferenceExpression { Name = string }
 
 param inlineObjectParam {
-//@[000:0127) ├─DeclaredParameterExpression { Name = inlineObjectParam }
-//@[024:0084) | ├─ObjectTypeExpression { Name = { foo: string, bar: 100 | 200 | 300 | 400 | 500, baz: bool } }
+//@[00:0127) ├─DeclaredParameterExpression { Name = inlineObjectParam }
+//@[24:0084) | ├─ObjectTypeExpression { Name = { foo: string, bar: 100 | 200 | 300 | 400 | 500, baz: bool } }
   foo: string
-//@[002:0013) | | ├─ObjectTypePropertyExpression
-//@[007:0013) | | | └─AmbientTypeReferenceExpression { Name = string }
+//@[02:0013) | | ├─ObjectTypePropertyExpression
+//@[07:0013) | | | └─AmbientTypeReferenceExpression { Name = string }
   bar: 100|200|300|400|500
-//@[002:0026) | | ├─ObjectTypePropertyExpression
-//@[007:0026) | | | └─UnionTypeExpression { Name = 100 | 200 | 300 | 400 | 500 }
-//@[007:0010) | | |   ├─IntegerLiteralTypeExpression { Name = 100 }
-//@[011:0014) | | |   ├─IntegerLiteralTypeExpression { Name = 200 }
-//@[015:0018) | | |   ├─IntegerLiteralTypeExpression { Name = 300 }
-//@[019:0022) | | |   ├─IntegerLiteralTypeExpression { Name = 400 }
-//@[023:0026) | | |   └─IntegerLiteralTypeExpression { Name = 500 }
+//@[02:0026) | | ├─ObjectTypePropertyExpression
+//@[07:0026) | | | └─UnionTypeExpression { Name = 100 | 200 | 300 | 400 | 500 }
+//@[07:0010) | | |   ├─IntegerLiteralTypeExpression { Name = 100 }
+//@[11:0014) | | |   ├─IntegerLiteralTypeExpression { Name = 200 }
+//@[15:0018) | | |   ├─IntegerLiteralTypeExpression { Name = 300 }
+//@[19:0022) | | |   ├─IntegerLiteralTypeExpression { Name = 400 }
+//@[23:0026) | | |   └─IntegerLiteralTypeExpression { Name = 500 }
   baz: sys.bool
-//@[002:0015) | | └─ObjectTypePropertyExpression
-//@[007:0015) | |   └─FullyQualifiedAmbientTypeReferenceExpression { Name = sys.bool }
+//@[02:0015) | | └─ObjectTypePropertyExpression
+//@[07:0015) | |   └─FullyQualifiedAmbientTypeReferenceExpression { Name = sys.bool }
 } = {
-//@[004:0044) | └─ObjectExpression
+//@[04:0044) | └─ObjectExpression
   foo: 'foo'
-//@[002:0012) |   ├─ObjectPropertyExpression
-//@[002:0005) |   | ├─StringLiteralExpression { Value = foo }
-//@[007:0012) |   | └─StringLiteralExpression { Value = foo }
+//@[02:0012) |   ├─ObjectPropertyExpression
+//@[02:0005) |   | ├─StringLiteralExpression { Value = foo }
+//@[07:0012) |   | └─StringLiteralExpression { Value = foo }
   bar: 300
-//@[002:0010) |   ├─ObjectPropertyExpression
-//@[002:0005) |   | ├─StringLiteralExpression { Value = bar }
-//@[007:0010) |   | └─IntegerLiteralExpression { Value = 300 }
+//@[02:0010) |   ├─ObjectPropertyExpression
+//@[02:0005) |   | ├─StringLiteralExpression { Value = bar }
+//@[07:0010) |   | └─IntegerLiteralExpression { Value = 300 }
   baz: false
-//@[002:0012) |   └─ObjectPropertyExpression
-//@[002:0005) |     ├─StringLiteralExpression { Value = baz }
-//@[007:0012) |     └─BooleanLiteralExpression { Value = False }
+//@[02:0012) |   └─ObjectPropertyExpression
+//@[02:0005) |     ├─StringLiteralExpression { Value = baz }
+//@[07:0012) |     └─BooleanLiteralExpression { Value = False }
 }
 
 param unionParam {property: 'ping'}|{property: 'pong'} = {property: 'pong'}
-//@[000:0075) ├─DeclaredParameterExpression { Name = unionParam }
-//@[017:0054) | ├─UnionTypeExpression { Name = { property: 'ping' } | { property: 'pong' } }
-//@[017:0035) | | ├─ObjectTypeExpression { Name = { property: 'ping' } }
-//@[018:0034) | | | └─ObjectTypePropertyExpression
-//@[028:0034) | | |   └─StringLiteralTypeExpression { Name = 'ping' }
-//@[036:0054) | | └─ObjectTypeExpression { Name = { property: 'pong' } }
-//@[037:0053) | |   └─ObjectTypePropertyExpression
-//@[047:0053) | |     └─StringLiteralTypeExpression { Name = 'pong' }
-//@[057:0075) | └─ObjectExpression
-//@[058:0074) |   └─ObjectPropertyExpression
-//@[058:0066) |     ├─StringLiteralExpression { Value = property }
-//@[068:0074) |     └─StringLiteralExpression { Value = pong }
+//@[00:0075) ├─DeclaredParameterExpression { Name = unionParam }
+//@[17:0054) | ├─UnionTypeExpression { Name = { property: 'ping' } | { property: 'pong' } }
+//@[17:0035) | | ├─ObjectTypeExpression { Name = { property: 'ping' } }
+//@[18:0034) | | | └─ObjectTypePropertyExpression
+//@[28:0034) | | |   └─StringLiteralTypeExpression { Name = 'ping' }
+//@[36:0054) | | └─ObjectTypeExpression { Name = { property: 'pong' } }
+//@[37:0053) | |   └─ObjectTypePropertyExpression
+//@[47:0053) | |     └─StringLiteralTypeExpression { Name = 'pong' }
+//@[57:0075) | └─ObjectExpression
+//@[58:0074) |   └─ObjectPropertyExpression
+//@[58:0066) |     ├─StringLiteralExpression { Value = property }
+//@[68:0074) |     └─StringLiteralExpression { Value = pong }
 
 param paramUsingType mixedArray
-//@[000:0031) ├─DeclaredParameterExpression { Name = paramUsingType }
-//@[021:0031) | └─TypeAliasReferenceExpression { Name = mixedArray }
+//@[00:0031) ├─DeclaredParameterExpression { Name = paramUsingType }
+//@[21:0031) | └─TypeAliasReferenceExpression { Name = mixedArray }
 
 output outputUsingType mixedArray = paramUsingType
-//@[000:0050) ├─DeclaredOutputExpression { Name = outputUsingType }
-//@[023:0033) | ├─TypeAliasReferenceExpression { Name = mixedArray }
-//@[036:0050) | └─ParametersReferenceExpression { Parameter = paramUsingType }
+//@[00:0050) ├─DeclaredOutputExpression { Name = outputUsingType }
+//@[23:0033) | ├─TypeAliasReferenceExpression { Name = mixedArray }
+//@[36:0050) | └─ParametersReferenceExpression { Parameter = paramUsingType }
 
 type tuple = [
-//@[000:0129) ├─DeclaredTypeExpression { Name = tuple }
-//@[013:0129) | └─TupleTypeExpression { Name = [string, bar] }
+//@[00:0129) ├─DeclaredTypeExpression { Name = tuple }
+//@[13:0129) | └─TupleTypeExpression { Name = [string, bar] }
     @description('A leading string')
-//@[004:0047) |   ├─TupleTypeItemExpression
-//@[017:0035) |   | ├─StringLiteralExpression { Value = A leading string }
+//@[04:0047) |   ├─TupleTypeItemExpression
+//@[17:0035) |   | ├─StringLiteralExpression { Value = A leading string }
     string
-//@[004:0010) |   | └─AmbientTypeReferenceExpression { Name = string }
+//@[04:0010) |   | └─AmbientTypeReferenceExpression { Name = string }
 
     @description('A second element using a type alias')
-//@[004:0063) |   └─TupleTypeItemExpression
-//@[017:0054) |     ├─StringLiteralExpression { Value = A second element using a type alias }
+//@[04:0063) |   └─TupleTypeItemExpression
+//@[17:0054) |     ├─StringLiteralExpression { Value = A second element using a type alias }
     bar
-//@[004:0007) |     └─TypeAliasReferenceExpression { Name = bar }
+//@[04:0007) |     └─TypeAliasReferenceExpression { Name = bar }
 ]
 
 type stringStringDictionary = {
-//@[000:0047) ├─DeclaredTypeExpression { Name = stringStringDictionary }
-//@[030:0047) | └─ObjectTypeExpression { Name = { *: string } }
+//@[00:0047) ├─DeclaredTypeExpression { Name = stringStringDictionary }
+//@[30:0047) | └─ObjectTypeExpression { Name = { *: string } }
     *: string
-//@[004:0013) |   └─ObjectTypeAdditionalPropertiesExpression
-//@[007:0013) |     └─AmbientTypeReferenceExpression { Name = string }
+//@[04:0013) |   └─ObjectTypeAdditionalPropertiesExpression
+//@[07:0013) |     └─AmbientTypeReferenceExpression { Name = string }
 }
 
 @minValue(1)
-//@[000:0052) ├─DeclaredTypeExpression { Name = constrainedInt }
-//@[010:0011) | ├─IntegerLiteralExpression { Value = 1 }
+//@[00:0052) ├─DeclaredTypeExpression { Name = constrainedInt }
+//@[10:0011) | ├─IntegerLiteralExpression { Value = 1 }
 @maxValue(10)
-//@[010:0012) | ├─IntegerLiteralExpression { Value = 10 }
+//@[10:0012) | ├─IntegerLiteralExpression { Value = 10 }
 type constrainedInt = int
-//@[022:0025) | └─AmbientTypeReferenceExpression { Name = int }
+//@[22:0025) | └─AmbientTypeReferenceExpression { Name = int }
 
 param mightIncludeNull ({key: 'value'} | null)[]
-//@[000:0048) ├─DeclaredParameterExpression { Name = mightIncludeNull }
-//@[023:0048) | └─ArrayTypeExpression { Name = (null | { key: 'value' })[] }
-//@[024:0045) |   └─UnionTypeExpression { Name = null | { key: 'value' } }
-//@[024:0038) |     ├─ObjectTypeExpression { Name = { key: 'value' } }
-//@[025:0037) |     | └─ObjectTypePropertyExpression
-//@[030:0037) |     |   └─StringLiteralTypeExpression { Name = 'value' }
-//@[041:0045) |     └─NullLiteralTypeExpression { Name = null }
+//@[00:0048) ├─DeclaredParameterExpression { Name = mightIncludeNull }
+//@[23:0048) | └─ArrayTypeExpression { Name = (null | { key: 'value' })[] }
+//@[24:0045) |   └─UnionTypeExpression { Name = null | { key: 'value' } }
+//@[24:0038) |     ├─ObjectTypeExpression { Name = { key: 'value' } }
+//@[25:0037) |     | └─ObjectTypePropertyExpression
+//@[30:0037) |     |   └─StringLiteralTypeExpression { Name = 'value' }
+//@[41:0045) |     └─NullLiteralTypeExpression { Name = null }
 
 var nonNull = mightIncludeNull[0]!.key
-//@[000:0038) ├─DeclaredVariableExpression { Name = nonNull }
-//@[014:0038) | └─AccessChainExpression
-//@[014:0033) |   ├─ArrayAccessExpression
-//@[031:0032) |   | ├─IntegerLiteralExpression { Value = 0 }
-//@[014:0030) |   | └─ParametersReferenceExpression { Parameter = mightIncludeNull }
-//@[035:0038) |   └─StringLiteralExpression { Value = key }
+//@[00:0038) ├─DeclaredVariableExpression { Name = nonNull }
+//@[14:0038) | └─AccessChainExpression
+//@[14:0033) |   ├─ArrayAccessExpression
+//@[31:0032) |   | ├─IntegerLiteralExpression { Value = 0 }
+//@[14:0030) |   | └─ParametersReferenceExpression { Parameter = mightIncludeNull }
+//@[35:0038) |   └─StringLiteralExpression { Value = key }
 
 output nonNull string = nonNull
-//@[000:0031) ├─DeclaredOutputExpression { Name = nonNull }
-//@[015:0021) | ├─AmbientTypeReferenceExpression { Name = string }
-//@[024:0031) | └─VariableReferenceExpression { Variable = nonNull }
+//@[00:0031) ├─DeclaredOutputExpression { Name = nonNull }
+//@[15:0021) | ├─AmbientTypeReferenceExpression { Name = string }
+//@[24:0031) | └─VariableReferenceExpression { Variable = nonNull }
 
 var maybeNull = mightIncludeNull[0].?key
-//@[000:0040) ├─DeclaredVariableExpression { Name = maybeNull }
-//@[016:0040) | └─PropertyAccessExpression { PropertyName = key }
-//@[016:0035) |   └─ArrayAccessExpression
-//@[033:0034) |     ├─IntegerLiteralExpression { Value = 0 }
-//@[016:0032) |     └─ParametersReferenceExpression { Parameter = mightIncludeNull }
+//@[00:0040) ├─DeclaredVariableExpression { Name = maybeNull }
+//@[16:0040) | └─PropertyAccessExpression { PropertyName = key }
+//@[16:0035) |   └─ArrayAccessExpression
+//@[33:0034) |     ├─IntegerLiteralExpression { Value = 0 }
+//@[16:0032) |     └─ParametersReferenceExpression { Parameter = mightIncludeNull }
 
 var maybeNull2 = mightIncludeNull[0][?'key']
 //@[00:0044) ├─DeclaredVariableExpression { Name = maybeNull2 }
@@ -273,431 +267,17 @@
 //@[17:0033) |     └─ParametersReferenceExpression { Parameter = mightIncludeNull }
 
 output maybeNull string? = maybeNull
-//@[000:0036) ├─DeclaredOutputExpression { Name = maybeNull }
-//@[017:0024) | ├─NullableTypeExpression { Name = Type<string> | null }
-//@[017:0023) | | └─AmbientTypeReferenceExpression { Name = string }
-//@[027:0036) | └─VariableReferenceExpression { Variable = maybeNull }
+//@[00:0036) └─DeclaredOutputExpression { Name = maybeNull }
+//@[17:0024)   ├─NullableTypeExpression { Name = Type<string> | null }
+//@[17:0023)   | └─AmbientTypeReferenceExpression { Name = string }
+//@[27:0036)   └─VariableReferenceExpression { Variable = maybeNull }
 
 type nullable = string?
-//@[000:0023) ├─DeclaredTypeExpression { Name = nullable }
-//@[016:0023) | └─NullableTypeExpression { Name = Type<string> | null }
-//@[016:0022) |   └─AmbientTypeReferenceExpression { Name = string }
+//@[00:0023) ├─DeclaredTypeExpression { Name = nullable }
+//@[16:0023) | └─NullableTypeExpression { Name = Type<string> | null }
+//@[16:0022) |   └─AmbientTypeReferenceExpression { Name = string }
 
 type nonNullable = nullable!
-//@[000:0028) ├─DeclaredTypeExpression { Name = nonNullable }
-//@[019:0028) | └─NonNullableTypeExpression { Name = Type<null | string> }
-//@[019:0027) |   └─TypeAliasReferenceExpression { Name = nullable }
-
-type typeA = {
-//@[000:0044) ├─DeclaredTypeExpression { Name = typeA }
-//@[013:0044) | └─ObjectTypeExpression { Name = { type: 'a', value: string } }
-  type: 'a'
-//@[002:0011) |   ├─ObjectTypePropertyExpression
-//@[008:0011) |   | └─StringLiteralTypeExpression { Name = 'a' }
-  value: string
-//@[002:0015) |   └─ObjectTypePropertyExpression
-//@[009:0015) |     └─AmbientTypeReferenceExpression { Name = string }
-}
-
-type typeB = {
-//@[000:0041) ├─DeclaredTypeExpression { Name = typeB }
-//@[013:0041) | └─ObjectTypeExpression { Name = { type: 'b', value: int } }
-  type: 'b'
-//@[002:0011) |   ├─ObjectTypePropertyExpression
-//@[008:0011) |   | └─StringLiteralTypeExpression { Name = 'b' }
-  value: int
-//@[002:0012) |   └─ObjectTypePropertyExpression
-//@[009:0012) |     └─AmbientTypeReferenceExpression { Name = int }
-}
-
-type typeC = {
-//@[000:0059) ├─DeclaredTypeExpression { Name = typeC }
-//@[013:0059) | └─ObjectTypeExpression { Name = { type: 'c', value: bool, value2: string } }
-  type: 'c'
-//@[002:0011) |   ├─ObjectTypePropertyExpression
-//@[008:0011) |   | └─StringLiteralTypeExpression { Name = 'c' }
-  value: bool
-//@[002:0013) |   ├─ObjectTypePropertyExpression
-//@[009:0013) |   | └─TypeAliasReferenceExpression { Name = bool }
-  value2: string
-//@[002:0016) |   └─ObjectTypePropertyExpression
-//@[010:0016) |     └─AmbientTypeReferenceExpression { Name = string }
-}
-
-type typeD = {
-//@[000:0044) ├─DeclaredTypeExpression { Name = typeD }
-//@[013:0044) | └─ObjectTypeExpression { Name = { type: 'd', value: object } }
-  type: 'd'
-//@[002:0011) |   ├─ObjectTypePropertyExpression
-//@[008:0011) |   | └─StringLiteralTypeExpression { Name = 'd' }
-  value: object
-//@[002:0015) |   └─ObjectTypePropertyExpression
-//@[009:0015) |     └─AmbientTypeReferenceExpression { Name = object }
-}
-
-type typeE = {
-//@[000:0047) ├─DeclaredTypeExpression { Name = typeE }
-//@[013:0047) | └─ObjectTypeExpression { Name = { type: 'e', value: 'a' | 'b' } }
-  type: 'e'
-//@[002:0011) |   ├─ObjectTypePropertyExpression
-//@[008:0011) |   | └─StringLiteralTypeExpression { Name = 'e' }
-  value: 'a' | 'b'
-//@[002:0018) |   └─ObjectTypePropertyExpression
-//@[009:0018) |     └─UnionTypeExpression { Name = 'a' | 'b' }
-//@[009:0012) |       ├─StringLiteralTypeExpression { Name = 'a' }
-//@[015:0018) |       └─StringLiteralTypeExpression { Name = 'b' }
-}
-
-type typeF = {
-//@[000:0040) ├─DeclaredTypeExpression { Name = typeF }
-//@[013:0040) | └─ObjectTypeExpression { Name = { type: 'f', *: string } }
-  type: 'f'
-//@[002:0011) |   ├─ObjectTypePropertyExpression
-//@[008:0011) |   | └─StringLiteralTypeExpression { Name = 'f' }
-  *: string
-//@[002:0011) |   └─ObjectTypeAdditionalPropertiesExpression
-//@[005:0011) |     └─AmbientTypeReferenceExpression { Name = string }
-}
-
-@discriminator('type')
-//@[000:0063) ├─DeclaredTypeExpression { Name = discriminatedUnion1 }
-type discriminatedUnion1 = typeA | typeB
-//@[027:0040) | └─DiscriminatedObjectTypeExpression { Name = { type: 'a', value: string } | { type: 'b', value: int } }
-//@[027:0032) |   ├─TypeAliasReferenceExpression { Name = typeA }
-//@[035:0040) |   └─TypeAliasReferenceExpression { Name = typeB }
-
-@discriminator('type')
-//@[000:0107) ├─DeclaredTypeExpression { Name = discriminatedUnion2 }
-type discriminatedUnion2 = { type: 'c', value: string } | { type: 'd', value: bool }
-//@[027:0084) | └─DiscriminatedObjectTypeExpression { Name = { type: 'c', value: string } | { type: 'd', value: bool } }
-//@[027:0055) |   ├─ObjectTypeExpression { Name = { type: 'c', value: string } }
-//@[029:0038) |   | ├─ObjectTypePropertyExpression
-//@[035:0038) |   | | └─StringLiteralTypeExpression { Name = 'c' }
-//@[040:0053) |   | └─ObjectTypePropertyExpression
-//@[047:0053) |   |   └─AmbientTypeReferenceExpression { Name = string }
-//@[058:0084) |   └─ObjectTypeExpression { Name = { type: 'd', value: bool } }
-//@[060:0069) |     ├─ObjectTypePropertyExpression
-//@[066:0069) |     | └─StringLiteralTypeExpression { Name = 'd' }
-//@[071:0082) |     └─ObjectTypePropertyExpression
-//@[078:0082) |       └─TypeAliasReferenceExpression { Name = bool }
-
-@discriminator('type')
-//@[000:0122) ├─DeclaredTypeExpression { Name = discriminatedUnion3 }
-type discriminatedUnion3 = discriminatedUnion1 | discriminatedUnion2 | { type: 'e', value: string }
-//@[027:0099) | └─DiscriminatedObjectTypeExpression { Name = { type: 'a', value: string } | { type: 'b', value: int } | { type: 'c', value: string } | { type: 'd', value: bool } | { type: 'e', value: string } }
-//@[027:0046) |   ├─TypeAliasReferenceExpression { Name = discriminatedUnion1 }
-//@[049:0068) |   ├─TypeAliasReferenceExpression { Name = discriminatedUnion2 }
-//@[071:0099) |   └─ObjectTypeExpression { Name = { type: 'e', value: string } }
-//@[073:0082) |     ├─ObjectTypePropertyExpression
-//@[079:0082) |     | └─StringLiteralTypeExpression { Name = 'e' }
-//@[084:0097) |     └─ObjectTypePropertyExpression
-//@[091:0097) |       └─AmbientTypeReferenceExpression { Name = string }
-
-@discriminator('type')
-//@[000:0101) ├─DeclaredTypeExpression { Name = discriminatedUnion4 }
-type discriminatedUnion4 = discriminatedUnion1 | (discriminatedUnion2 | typeE)
-//@[027:0078) | └─DiscriminatedObjectTypeExpression { Name = { type: 'a', value: string } | { type: 'b', value: int } | { type: 'c', value: string } | { type: 'd', value: bool } | { type: 'e', value: 'a' | 'b' } }
-//@[027:0046) |   ├─TypeAliasReferenceExpression { Name = discriminatedUnion1 }
-//@[050:0077) |   └─DiscriminatedObjectTypeExpression { Name = { type: 'c', value: string } | { type: 'd', value: bool } | { type: 'e', value: 'a' | 'b' } }
-//@[050:0069) |     ├─TypeAliasReferenceExpression { Name = discriminatedUnion2 }
-//@[072:0077) |     └─TypeAliasReferenceExpression { Name = typeE }
-
-@discriminator('type')
-//@[000:0066) ├─DeclaredTypeExpression { Name = discriminatedUnion5 }
-type discriminatedUnion5 = (typeA | typeB)?
-//@[027:0043) | └─NullableTypeExpression { Name = null | { type: 'a', value: string } | { type: 'b', value: int } }
-//@[028:0041) |   └─DiscriminatedObjectTypeExpression { Name = { type: 'a', value: string } | { type: 'b', value: int } }
-//@[028:0033) |     ├─TypeAliasReferenceExpression { Name = typeA }
-//@[036:0041) |     └─TypeAliasReferenceExpression { Name = typeB }
-
-@discriminator('type')
-//@[000:0066) ├─DeclaredTypeExpression { Name = discriminatedUnion6 }
-type discriminatedUnion6 = (typeA | typeB)!
-//@[027:0043) | └─NonNullableTypeExpression { Name = { type: 'a', value: string } | { type: 'b', value: int } }
-//@[028:0041) |   └─DiscriminatedObjectTypeExpression { Name = { type: 'a', value: string } | { type: 'b', value: int } }
-//@[028:0033) |     ├─TypeAliasReferenceExpression { Name = typeA }
-//@[036:0041) |     └─TypeAliasReferenceExpression { Name = typeB }
-
-type inlineDiscriminatedUnion1 = {
-//@[000:0083) ├─DeclaredTypeExpression { Name = inlineDiscriminatedUnion1 }
-//@[033:0083) | └─ObjectTypeExpression { Name = { prop: typeA | typeC } }
-  @discriminator('type')
-//@[002:0046) |   └─ObjectTypePropertyExpression
-  prop: typeA | typeC
-//@[008:0021) |     └─DiscriminatedObjectTypeExpression { Name = { type: 'a', value: string } | { type: 'c', value: bool, value2: string } }
-//@[008:0013) |       ├─TypeAliasReferenceExpression { Name = typeA }
-//@[016:0021) |       └─TypeAliasReferenceExpression { Name = typeC }
-}
-
-type inlineDiscriminatedUnion2 = {
-//@[000:0104) ├─DeclaredTypeExpression { Name = inlineDiscriminatedUnion2 }
-//@[033:0104) | └─ObjectTypeExpression { Name = { prop: { type: 'a', value: bool } | typeB } }
-  @discriminator('type')
-//@[002:0067) |   └─ObjectTypePropertyExpression
-  prop: { type: 'a', value: bool } | typeB
-//@[008:0042) |     └─DiscriminatedObjectTypeExpression { Name = { type: 'a', value: bool } | { type: 'b', value: int } }
-//@[008:0034) |       ├─ObjectTypeExpression { Name = { type: 'a', value: bool } }
-//@[010:0019) |       | ├─ObjectTypePropertyExpression
-//@[016:0019) |       | | └─StringLiteralTypeExpression { Name = 'a' }
-//@[021:0032) |       | └─ObjectTypePropertyExpression
-//@[028:0032) |       |   └─TypeAliasReferenceExpression { Name = bool }
-//@[037:0042) |       └─TypeAliasReferenceExpression { Name = typeB }
-}
-
-@discriminator('type')
-//@[000:0232) ├─DeclaredTypeExpression { Name = inlineDiscriminatedUnion3 }
-type inlineDiscriminatedUnion3 = {
-//@[033:0209) | └─DiscriminatedObjectTypeExpression { Name = { type: 'a', prop: { type: 'a', value: bool } | typeB } | { type: 'b', prop: discriminatedUnion1 | discriminatedUnion2 } }
-//@[033:0116) |   ├─ObjectTypeExpression { Name = { type: 'a', prop: { type: 'a', value: bool } | typeB } }
-  type: 'a'
-//@[002:0011) |   | ├─ObjectTypePropertyExpression
-//@[008:0011) |   | | └─StringLiteralTypeExpression { Name = 'a' }
-  @discriminator('type')
-//@[002:0067) |   | └─ObjectTypePropertyExpression
-  prop: { type: 'a', value: bool } | typeB
-//@[008:0042) |   |   └─DiscriminatedObjectTypeExpression { Name = { type: 'a', value: bool } | { type: 'b', value: int } }
-//@[008:0034) |   |     ├─ObjectTypeExpression { Name = { type: 'a', value: bool } }
-//@[010:0019) |   |     | ├─ObjectTypePropertyExpression
-//@[016:0019) |   |     | | └─StringLiteralTypeExpression { Name = 'a' }
-//@[021:0032) |   |     | └─ObjectTypePropertyExpression
-//@[028:0032) |   |     |   └─TypeAliasReferenceExpression { Name = bool }
-//@[037:0042) |   |     └─TypeAliasReferenceExpression { Name = typeB }
-} | {
-//@[004:0094) |   └─ObjectTypeExpression { Name = { type: 'b', prop: discriminatedUnion1 | discriminatedUnion2 } }
-  type: 'b'
-//@[002:0011) |     ├─ObjectTypePropertyExpression
-//@[008:0011) |     | └─StringLiteralTypeExpression { Name = 'b' }
-  @discriminator('type')
-//@[002:0074) |     └─ObjectTypePropertyExpression
-  prop: discriminatedUnion1 | discriminatedUnion2
-//@[008:0049) |       └─DiscriminatedObjectTypeExpression { Name = { type: 'a', value: string } | { type: 'b', value: int } | { type: 'c', value: string } | { type: 'd', value: bool } }
-//@[008:0027) |         ├─TypeAliasReferenceExpression { Name = discriminatedUnion1 }
-//@[030:0049) |         └─TypeAliasReferenceExpression { Name = discriminatedUnion2 }
-}
-
-type inlineDiscriminatedUnion4 = {
-//@[000:0086) ├─DeclaredTypeExpression { Name = inlineDiscriminatedUnion4 }
-//@[033:0086) | └─ObjectTypeExpression { Name = { prop: (typeA | typeC)? } }
-  @discriminator('type')
-//@[002:0049) |   └─ObjectTypePropertyExpression
-  prop: (typeA | typeC)?
-//@[008:0024) |     └─NullableTypeExpression { Name = null | { type: 'a', value: string } | { type: 'c', value: bool, value2: string } }
-//@[009:0022) |       └─DiscriminatedObjectTypeExpression { Name = { type: 'a', value: string } | { type: 'c', value: bool, value2: string } }
-//@[009:0014) |         ├─TypeAliasReferenceExpression { Name = typeA }
-//@[017:0022) |         └─TypeAliasReferenceExpression { Name = typeC }
-}
-
-type discriminatorUnionAsPropertyType = {
-//@[000:0101) ├─DeclaredTypeExpression { Name = discriminatorUnionAsPropertyType }
-//@[040:0101) | └─ObjectTypeExpression { Name = { prop1: discriminatedUnion1, prop2: discriminatedUnion3 } }
-  prop1: discriminatedUnion1
-//@[002:0028) |   ├─ObjectTypePropertyExpression
-//@[009:0028) |   | └─TypeAliasReferenceExpression { Name = discriminatedUnion1 }
-  prop2: discriminatedUnion3
-//@[002:0028) |   └─ObjectTypePropertyExpression
-//@[009:0028) |     └─TypeAliasReferenceExpression { Name = discriminatedUnion3 }
-}
-
-type discriminatedUnionInlineAdditionalProps1 = {
-//@[000:0095) ├─DeclaredTypeExpression { Name = discriminatedUnionInlineAdditionalProps1 }
-//@[048:0095) | └─ObjectTypeExpression { Name = { *: typeA | typeB } }
-  @discriminator('type')
-//@[002:0043) |   └─ObjectTypeAdditionalPropertiesExpression
-  *: typeA | typeB
-//@[005:0018) |     └─DiscriminatedObjectTypeExpression { Name = { type: 'a', value: string } | { type: 'b', value: int } }
-//@[005:0010) |       ├─TypeAliasReferenceExpression { Name = typeA }
-//@[013:0018) |       └─TypeAliasReferenceExpression { Name = typeB }
-}
-
-type discriminatedUnionInlineAdditionalProps2 = {
-//@[000:0098) ├─DeclaredTypeExpression { Name = discriminatedUnionInlineAdditionalProps2 }
-//@[048:0098) | └─ObjectTypeExpression { Name = { *: (typeA | typeB)? } }
-  @discriminator('type')
-//@[002:0046) |   └─ObjectTypeAdditionalPropertiesExpression
-  *: (typeA | typeB)?
-//@[005:0021) |     └─NullableTypeExpression { Name = null | { type: 'a', value: string } | { type: 'b', value: int } }
-//@[006:0019) |       └─DiscriminatedObjectTypeExpression { Name = { type: 'a', value: string } | { type: 'b', value: int } }
-//@[006:0011) |         ├─TypeAliasReferenceExpression { Name = typeA }
-//@[014:0019) |         └─TypeAliasReferenceExpression { Name = typeB }
-}
-
-@discriminator('type')
-//@[000:0111) ├─DeclaredTypeExpression { Name = discriminatorMemberHasAdditionalProperties1 }
-type discriminatorMemberHasAdditionalProperties1 = typeA | typeF | { type: 'g', *: int }
-//@[051:0088) | └─DiscriminatedObjectTypeExpression { Name = { type: 'a', value: string } | { type: 'f', *: string } | { type: 'g', *: int } }
-//@[051:0056) |   ├─TypeAliasReferenceExpression { Name = typeA }
-//@[059:0064) |   ├─TypeAliasReferenceExpression { Name = typeF }
-//@[067:0088) |   └─ObjectTypeExpression { Name = { type: 'g', *: int } }
-//@[069:0078) |     ├─ObjectTypePropertyExpression
-//@[075:0078) |     | └─StringLiteralTypeExpression { Name = 'g' }
-//@[080:0086) |     └─ObjectTypeAdditionalPropertiesExpression
-//@[083:0086) |       └─AmbientTypeReferenceExpression { Name = int }
-
-@discriminator('type')
-//@[000:0137) ├─DeclaredTypeExpression { Name = discriminatorInnerSelfOptionalCycle1 }
-type discriminatorInnerSelfOptionalCycle1 = typeA | {
-//@[044:0114) | └─DiscriminatedObjectTypeExpression { Name = { type: 'a', value: string } | { type: 'b', value: discriminatorInnerSelfOptionalCycle1? } }
-//@[044:0049) |   ├─TypeAliasReferenceExpression { Name = typeA }
-//@[052:0114) |   └─ObjectTypeExpression { Name = { type: 'b', value: discriminatorInnerSelfOptionalCycle1? } }
-  type: 'b'
-//@[002:0011) |     ├─ObjectTypePropertyExpression
-//@[008:0011) |     | └─StringLiteralTypeExpression { Name = 'b' }
-  value: discriminatorInnerSelfOptionalCycle1?
-//@[002:0046) |     └─ObjectTypePropertyExpression
-//@[009:0046) |       └─NullableTypeExpression { Name = Type<{ type: 'a', value: string } | { type: 'b', value: discriminatorInnerSelfOptionalCycle1? }> | null }
-//@[009:0045) |         └─TypeAliasReferenceExpression { Name = discriminatorInnerSelfOptionalCycle1 }
-}
-
-type discriminatedUnionMemberOptionalCycle1 = {
-//@[000:0144) ├─DeclaredTypeExpression { Name = discriminatedUnionMemberOptionalCycle1 }
-//@[046:0144) | └─ObjectTypeExpression { Name = { type: 'b', prop: (typeA | discriminatedUnionMemberOptionalCycle1)? } }
-  type: 'b'
-//@[002:0011) |   ├─ObjectTypePropertyExpression
-//@[008:0011) |   | └─StringLiteralTypeExpression { Name = 'b' }
-  @discriminator('type')
-//@[002:0082) |   └─ObjectTypePropertyExpression
-  prop: (typeA | discriminatedUnionMemberOptionalCycle1)?
-//@[008:0057) |     └─NullableTypeExpression { Name = null | { type: 'a', value: string } | { type: 'b', prop: (typeA | discriminatedUnionMemberOptionalCycle1)? } }
-//@[009:0055) |       └─DiscriminatedObjectTypeExpression { Name = { type: 'a', value: string } | { type: 'b', prop: (typeA | discriminatedUnionMemberOptionalCycle1)? } }
-//@[009:0014) |         ├─TypeAliasReferenceExpression { Name = typeA }
-//@[017:0055) |         └─TypeAliasReferenceExpression { Name = discriminatedUnionMemberOptionalCycle1 }
-}
-
-type discriminatedUnionTuple1 = [
-//@[000:0066) ├─DeclaredTypeExpression { Name = discriminatedUnionTuple1 }
-//@[032:0066) | └─TupleTypeExpression { Name = [discriminatedUnion1, string] }
-  discriminatedUnion1
-//@[002:0021) |   ├─TupleTypeItemExpression
-//@[002:0021) |   | └─TypeAliasReferenceExpression { Name = discriminatedUnion1 }
-  string
-//@[002:0008) |   └─TupleTypeItemExpression
-//@[002:0008) |     └─AmbientTypeReferenceExpression { Name = string }
-]
-
-type discriminatedUnionInlineTuple1 = [
-//@[000:0122) ├─DeclaredTypeExpression { Name = discriminatedUnionInlineTuple1 }
-//@[038:0122) | └─TupleTypeExpression { Name = [typeA | typeB | { type: 'c', value: object }, string] }
-  @discriminator('type')
-//@[002:0071) |   ├─TupleTypeItemExpression
-  typeA | typeB | { type: 'c', value: object }
-//@[002:0046) |   | └─DiscriminatedObjectTypeExpression { Name = { type: 'a', value: string } | { type: 'b', value: int } | { type: 'c', value: object } }
-//@[002:0007) |   |   ├─TypeAliasReferenceExpression { Name = typeA }
-//@[010:0015) |   |   ├─TypeAliasReferenceExpression { Name = typeB }
-//@[018:0046) |   |   └─ObjectTypeExpression { Name = { type: 'c', value: object } }
-//@[020:0029) |   |     ├─ObjectTypePropertyExpression
-//@[026:0029) |   |     | └─StringLiteralTypeExpression { Name = 'c' }
-//@[031:0044) |   |     └─ObjectTypePropertyExpression
-//@[038:0044) |   |       └─AmbientTypeReferenceExpression { Name = object }
-  string
-//@[002:0008) |   └─TupleTypeItemExpression
-//@[002:0008) |     └─AmbientTypeReferenceExpression { Name = string }
-]
-
-param paramDiscriminatedUnionTypeAlias1 discriminatedUnion1
-//@[000:0059) ├─DeclaredParameterExpression { Name = paramDiscriminatedUnionTypeAlias1 }
-//@[040:0059) | └─TypeAliasReferenceExpression { Name = discriminatedUnion1 }
-param paramDiscriminatedUnionTypeAlias2 discriminatedUnion5
-//@[000:0059) ├─DeclaredParameterExpression { Name = paramDiscriminatedUnionTypeAlias2 }
-//@[040:0059) | └─TypeAliasReferenceExpression { Name = discriminatedUnion5 }
-
-@discriminator('type')
-//@[000:0073) ├─DeclaredParameterExpression { Name = paramInlineDiscriminatedUnion1 }
-param paramInlineDiscriminatedUnion1 typeA | typeB
-//@[037:0050) | └─DiscriminatedObjectTypeExpression { Name = { type: 'a', value: string } | { type: 'b', value: int } }
-//@[037:0042) |   ├─TypeAliasReferenceExpression { Name = typeA }
-//@[045:0050) |   └─TypeAliasReferenceExpression { Name = typeB }
-
-@discriminator('type')
-//@[000:0101) ├─DeclaredParameterExpression { Name = paramInlineDiscriminatedUnion2 }
-param paramInlineDiscriminatedUnion2 (typeA | typeB) = { type: 'b', value: 0 }
-//@[038:0051) | ├─DiscriminatedObjectTypeExpression { Name = { type: 'a', value: string } | { type: 'b', value: int } }
-//@[038:0043) | | ├─TypeAliasReferenceExpression { Name = typeA }
-//@[046:0051) | | └─TypeAliasReferenceExpression { Name = typeB }
-//@[055:0078) | └─ObjectExpression
-//@[057:0066) |   ├─ObjectPropertyExpression
-//@[057:0061) |   | ├─StringLiteralExpression { Value = type }
-//@[063:0066) |   | └─StringLiteralExpression { Value = b }
-//@[068:0076) |   └─ObjectPropertyExpression
-//@[068:0073) |     ├─StringLiteralExpression { Value = value }
-//@[075:0076) |     └─IntegerLiteralExpression { Value = 0 }
-
-@discriminator('type')
-//@[000:0076) ├─DeclaredParameterExpression { Name = paramInlineDiscriminatedUnion3 }
-param paramInlineDiscriminatedUnion3 (typeA | typeB)?
-//@[037:0053) | └─NullableTypeExpression { Name = null | { type: 'a', value: string } | { type: 'b', value: int } }
-//@[038:0051) |   └─DiscriminatedObjectTypeExpression { Name = { type: 'a', value: string } | { type: 'b', value: int } }
-//@[038:0043) |     ├─TypeAliasReferenceExpression { Name = typeA }
-//@[046:0051) |     └─TypeAliasReferenceExpression { Name = typeB }
-
-output outputDiscriminatedUnionTypeAlias1 discriminatedUnion1 = { type: 'a', value: 'str' }
-//@[000:0091) ├─DeclaredOutputExpression { Name = outputDiscriminatedUnionTypeAlias1 }
-//@[042:0061) | ├─TypeAliasReferenceExpression { Name = discriminatedUnion1 }
-//@[064:0091) | └─ObjectExpression
-//@[066:0075) |   ├─ObjectPropertyExpression
-//@[066:0070) |   | ├─StringLiteralExpression { Value = type }
-//@[072:0075) |   | └─StringLiteralExpression { Value = a }
-//@[077:0089) |   └─ObjectPropertyExpression
-//@[077:0082) |     ├─StringLiteralExpression { Value = value }
-//@[084:0089) |     └─StringLiteralExpression { Value = str }
-@discriminator('type')
-//@[000:0114) ├─DeclaredOutputExpression { Name = outputDiscriminatedUnionTypeAlias2 }
-output outputDiscriminatedUnionTypeAlias2 discriminatedUnion1 = { type: 'a', value: 'str' }
-//@[042:0061) | ├─TypeAliasReferenceExpression { Name = discriminatedUnion1 }
-//@[064:0091) | └─ObjectExpression
-//@[066:0075) |   ├─ObjectPropertyExpression
-//@[066:0070) |   | ├─StringLiteralExpression { Value = type }
-//@[072:0075) |   | └─StringLiteralExpression { Value = a }
-//@[077:0089) |   └─ObjectPropertyExpression
-//@[077:0082) |     ├─StringLiteralExpression { Value = value }
-//@[084:0089) |     └─StringLiteralExpression { Value = str }
-output outputDiscriminatedUnionTypeAlias3 discriminatedUnion5 = null
-//@[000:0068) ├─DeclaredOutputExpression { Name = outputDiscriminatedUnionTypeAlias3 }
-//@[042:0061) | ├─TypeAliasReferenceExpression { Name = discriminatedUnion5 }
-//@[064:0068) | └─NullLiteralExpression
-
-@discriminator('type')
-//@[000:0131) ├─DeclaredOutputExpression { Name = outputInlineDiscriminatedUnion1 }
-output outputInlineDiscriminatedUnion1 typeA | typeB | { type: 'c', value: int } = { type: 'a', value: 'a' }
-//@[039:0080) | ├─DiscriminatedObjectTypeExpression { Name = { type: 'a', value: string } | { type: 'b', value: int } | { type: 'c', value: int } }
-//@[039:0044) | | ├─TypeAliasReferenceExpression { Name = typeA }
-//@[047:0052) | | ├─TypeAliasReferenceExpression { Name = typeB }
-//@[055:0080) | | └─ObjectTypeExpression { Name = { type: 'c', value: int } }
-//@[057:0066) | |   ├─ObjectTypePropertyExpression
-//@[063:0066) | |   | └─StringLiteralTypeExpression { Name = 'c' }
-//@[068:0078) | |   └─ObjectTypePropertyExpression
-//@[075:0078) | |     └─AmbientTypeReferenceExpression { Name = int }
-//@[083:0108) | └─ObjectExpression
-//@[085:0094) |   ├─ObjectPropertyExpression
-//@[085:0089) |   | ├─StringLiteralExpression { Value = type }
-//@[091:0094) |   | └─StringLiteralExpression { Value = a }
-//@[096:0106) |   └─ObjectPropertyExpression
-//@[096:0101) |     ├─StringLiteralExpression { Value = value }
-//@[103:0106) |     └─StringLiteralExpression { Value = a }
-
-@discriminator('type')
-//@[000:0131) ├─DeclaredOutputExpression { Name = outputInlineDiscriminatedUnion2 }
-output outputInlineDiscriminatedUnion2 typeA | typeB | ({ type: 'c', value: int }) = { type: 'c', value: 1 }
-//@[039:0082) | ├─DiscriminatedObjectTypeExpression { Name = { type: 'a', value: string } | { type: 'b', value: int } | { type: 'c', value: int } }
-//@[039:0044) | | ├─TypeAliasReferenceExpression { Name = typeA }
-//@[047:0052) | | ├─TypeAliasReferenceExpression { Name = typeB }
-//@[056:0081) | | └─ObjectTypeExpression { Name = { type: 'c', value: int } }
-//@[058:0067) | |   ├─ObjectTypePropertyExpression
-//@[064:0067) | |   | └─StringLiteralTypeExpression { Name = 'c' }
-//@[069:0079) | |   └─ObjectTypePropertyExpression
-//@[076:0079) | |     └─AmbientTypeReferenceExpression { Name = int }
-//@[085:0108) | └─ObjectExpression
-//@[087:0096) |   ├─ObjectPropertyExpression
-//@[087:0091) |   | ├─StringLiteralExpression { Value = type }
-//@[093:0096) |   | └─StringLiteralExpression { Value = c }
-//@[098:0106) |   └─ObjectPropertyExpression
-//@[098:0103) |     ├─StringLiteralExpression { Value = value }
-//@[105:0106) |     └─IntegerLiteralExpression { Value = 1 }
-
-@discriminator('type')
-//@[000:0085) └─DeclaredOutputExpression { Name = outputInlineDiscriminatedUnion3 }
-output outputInlineDiscriminatedUnion3 (typeA | typeB)? = null
-//@[039:0055)   ├─NullableTypeExpression { Name = null | { type: 'a', value: string } | { type: 'b', value: int } }
-//@[040:0053)   | └─DiscriminatedObjectTypeExpression { Name = { type: 'a', value: string } | { type: 'b', value: int } }
-//@[040:0045)   |   ├─TypeAliasReferenceExpression { Name = typeA }
-//@[048:0053)   |   └─TypeAliasReferenceExpression { Name = typeB }
-//@[058:0062)   └─NullLiteralExpression
+//@[00:0028) ├─DeclaredTypeExpression { Name = nonNullable }
+//@[19:0028) | └─NonNullableTypeExpression { Name = Type<null | string> }
+//@[19:0027) |   └─TypeAliasReferenceExpression { Name = nullable }
