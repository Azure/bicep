@description('The foo type')
<<<<<<< HEAD
//@[00:1315) ProgramExpression
=======
//@[00:1317) ProgramExpression
>>>>>>> a1d217e3
@sealed()
type foo = {
  @minLength(3)
  @maxLength(10)
  @description('A string property')
  stringProp: string

  objectProp: {
    @minValue(1)
    intProp: int

    intArrayArrayProp: int [] [] ?
  }

  typeRefProp: bar

  literalProp: 'literal'

  recursion: foo?
}

@minLength(3)
@description('An array of array of arrays of arrays of ints')
@metadata({
  examples: [
    [[[[1]]], [[[2]]], [[[3]]]]
  ]
})
type bar = int[][][][]

type aUnion = 'snap'|'crackle'|'pop'

type expandedUnion = aUnion|'fizz'|'buzz'|'pop'

type tupleUnion = ['foo', 'bar', 'baz']
|['fizz', 'buzz']
|['snap', 'crackle', 'pop']

type mixedArray = ('heffalump'|'woozle'|{ shape: '*', size: '*'}|10|-10|true|!true|null)[]

type bool = string

param inlineObjectParam {
//@[00:0127) ├─DeclaredParameterExpression { Name = inlineObjectParam }
  foo: string
  bar: 100|200|300|400|500
  baz: sys.bool
} = {
//@[04:0044) | └─ObjectExpression
  foo: 'foo'
//@[02:0012) |   ├─ObjectPropertyExpression
//@[02:0005) |   | ├─StringLiteralExpression { Value = foo }
//@[07:0012) |   | └─StringLiteralExpression { Value = foo }
  bar: 300
//@[02:0010) |   ├─ObjectPropertyExpression
//@[02:0005) |   | ├─StringLiteralExpression { Value = bar }
//@[07:0010) |   | └─IntegerLiteralExpression { Value = 300 }
  baz: false
//@[02:0012) |   └─ObjectPropertyExpression
//@[02:0005) |     ├─StringLiteralExpression { Value = baz }
//@[07:0012) |     └─BooleanLiteralExpression { Value = False }
}

param unionParam {property: 'ping'}|{property: 'pong'} = {property: 'pong'}
//@[00:0075) ├─DeclaredParameterExpression { Name = unionParam }
//@[57:0075) | └─ObjectExpression
//@[58:0074) |   └─ObjectPropertyExpression
//@[58:0066) |     ├─StringLiteralExpression { Value = property }
//@[68:0074) |     └─StringLiteralExpression { Value = pong }

param paramUsingType mixedArray
//@[00:0031) ├─DeclaredParameterExpression { Name = paramUsingType }

type tuple = [
    @description('A leading string')
    string

    @description('A second element using a type alias')
    bar
]

type stringStringDictionary = {
    *: string
}

@minValue(1)
@maxValue(10)
type constrainedInt = int

param mightIncludeNull ({key: 'value'} | null)[]
//@[00:0048) ├─DeclaredParameterExpression { Name = mightIncludeNull }

var maybeNull = mightIncludeNull[0]!.key
//@[00:0040) └─DeclaredVariableExpression { Name = maybeNull }
//@[16:0040)   └─AccessChainExpression
//@[16:0035)     ├─ArrayAccessExpression
//@[33:0034)     | ├─IntegerLiteralExpression { Value = 0 }
//@[16:0032)     | └─ParametersReferenceExpression { Parameter = mightIncludeNull }
//@[37:0040)     └─StringLiteralExpression { Value = key }

type nullable = string?

type nonNullable = nullable!
<|MERGE_RESOLUTION|>--- conflicted
+++ resolved
@@ -1,9 +1,5 @@
 @description('The foo type')
-<<<<<<< HEAD
-//@[00:1315) ProgramExpression
-=======
-//@[00:1317) ProgramExpression
->>>>>>> a1d217e3
+//@[00:1371) ProgramExpression
 @sealed()
 type foo = {
   @minLength(3)
