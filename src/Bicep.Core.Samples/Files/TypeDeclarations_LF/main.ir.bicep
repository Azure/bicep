@description('The foo type')
//@[00:1291) ProgramExpression
@sealed()
type foo = {
  @minLength(3)
  @maxLength(10)
  @description('A string property')
  stringProp: string

  objectProp: {
    @minValue(1)
    intProp: int

    intArrayArrayProp: int [] [] ?
  }

  typeRefProp: bar

  literalProp: 'literal'

  recursion: foo?
}

@minLength(3)
@description('An array of array of arrays of arrays of ints')
@metadata({
  examples: [
    [[[[1]]], [[[2]]], [[[3]]]]
  ]
})
type bar = int[][][][]

type aUnion = 'snap'|'crackle'|'pop'

type expandedUnion = aUnion|'fizz'|'buzz'|'pop'

type tupleUnion = ['foo', 'bar', 'baz']
|['fizz', 'buzz']
|['snap', 'crackle', 'pop']

type mixedArray = ('heffalump'|'woozle'|{ shape: '*', size: '*'}|10|-10|true|!true|null)[]

type bool = string

param inlineObjectParam {
//@[00:0127) ├─DeclaredParameterExpression { Name = inlineObjectParam }
  foo: string
  bar: 100|200|300|400|500
  baz: sys.bool
} = {
//@[04:0044) | └─ObjectExpression
  foo: 'foo'
//@[02:0012) |   ├─ObjectPropertyExpression
//@[02:0005) |   | ├─StringLiteralExpression { Value = foo }
//@[07:0012) |   | └─StringLiteralExpression { Value = foo }
  bar: 300
//@[02:0010) |   ├─ObjectPropertyExpression
//@[02:0005) |   | ├─StringLiteralExpression { Value = bar }
//@[07:0010) |   | └─IntegerLiteralExpression { Value = 300 }
  baz: false
//@[02:0012) |   └─ObjectPropertyExpression
//@[02:0005) |     ├─StringLiteralExpression { Value = baz }
//@[07:0012) |     └─BooleanLiteralExpression { Value = False }
}

param unionParam {property: 'ping'}|{property: 'pong'} = {property: 'pong'}
//@[00:0075) ├─DeclaredParameterExpression { Name = unionParam }
//@[57:0075) | └─ObjectExpression
//@[58:0074) |   └─ObjectPropertyExpression
//@[58:0066) |     ├─StringLiteralExpression { Value = property }
//@[68:0074) |     └─StringLiteralExpression { Value = pong }

param paramUsingType mixedArray
//@[00:0031) ├─DeclaredParameterExpression { Name = paramUsingType }

type tuple = [
    @description('A leading string')
    string

    @description('A second element using a type alias')
    bar
]

type stringStringDictionary = {
    *: string
}

param mightIncludeNull ({key: 'value'} | null)[]
//@[00:0048) ├─DeclaredParameterExpression { Name = mightIncludeNull }

var maybeNull = mightIncludeNull[0]!.key
//@[00:0040) └─DeclaredVariableExpression { Name = maybeNull }
<<<<<<< HEAD
//@[16:0040)   └─PropertyAccessExpression { PropertyName = key }
//@[16:0035)     └─ArrayAccessExpression
//@[33:0034)       ├─IntegerLiteralExpression { Value = 0 }
//@[16:0032)       └─ParametersReferenceExpression { Parameter = mightIncludeNull }

param nullableParam string?
//@[00:0027) ├─DeclaredParameterExpression { Name = nullableParam }
=======
//@[16:0040)   └─AccessChainExpression
//@[16:0035)     ├─ArrayAccessExpression
//@[33:0034)     | ├─IntegerLiteralExpression { Value = 0 }
//@[16:0032)     | └─ParametersReferenceExpression { Parameter = mightIncludeNull }
//@[37:0040)     └─StringLiteralExpression { Value = key }
>>>>>>> 3f7b6de9
<|MERGE_RESOLUTION|>--- conflicted
+++ resolved
@@ -90,18 +90,11 @@
 
 var maybeNull = mightIncludeNull[0]!.key
 //@[00:0040) └─DeclaredVariableExpression { Name = maybeNull }
-<<<<<<< HEAD
-//@[16:0040)   └─PropertyAccessExpression { PropertyName = key }
-//@[16:0035)     └─ArrayAccessExpression
-//@[33:0034)       ├─IntegerLiteralExpression { Value = 0 }
-//@[16:0032)       └─ParametersReferenceExpression { Parameter = mightIncludeNull }
-
-param nullableParam string?
-//@[00:0027) ├─DeclaredParameterExpression { Name = nullableParam }
-=======
 //@[16:0040)   └─AccessChainExpression
 //@[16:0035)     ├─ArrayAccessExpression
 //@[33:0034)     | ├─IntegerLiteralExpression { Value = 0 }
 //@[16:0032)     | └─ParametersReferenceExpression { Parameter = mightIncludeNull }
 //@[37:0040)     └─StringLiteralExpression { Value = key }
->>>>>>> 3f7b6de9
+
+param nullableParam string?
+//@[00:0027) ├─DeclaredParameterExpression { Name = nullableParam }
