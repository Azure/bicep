--- conflicted
+++ resolved
@@ -1,11 +1,7 @@
 @description('The foo type')
-<<<<<<< HEAD
-//@[000:4407) ProgramExpression
-=======
 //@[00:1534) ProgramExpression
 //@[00:0299) ├─DeclaredTypeExpression { Name = foo }
 //@[13:0027) | ├─StringLiteralExpression { Value = The foo type }
->>>>>>> c3c1ccd1
 @sealed()
 //@[01:0009) | ├─FunctionCallExpression { Name = sealed }
 type foo = {
@@ -147,12 +143,8 @@
 //@[12:0018) | └─AmbientTypeReferenceExpression { Name = string }
 
 param inlineObjectParam {
-<<<<<<< HEAD
-//@[000:0127) ├─DeclaredParameterExpression { Name = inlineObjectParam }
-=======
 //@[00:0127) ├─DeclaredParameterExpression { Name = inlineObjectParam }
 //@[24:0084) | ├─ObjectTypeExpression { Name = { foo: string, bar: 100 | 200 | 300 | 400 | 500, baz: bool } }
->>>>>>> c3c1ccd1
   foo: string
 //@[02:0013) | | ├─ObjectTypePropertyExpression
 //@[07:0013) | | | └─AmbientTypeReferenceExpression { Name = string }
@@ -168,36 +160,22 @@
 //@[02:0015) | | └─ObjectTypePropertyExpression
 //@[07:0015) | |   └─FullyQualifiedAmbientTypeReferenceExpression { Name = sys.bool }
 } = {
-//@[004:0044) | └─ObjectExpression
+//@[04:0044) | └─ObjectExpression
   foo: 'foo'
-//@[002:0012) |   ├─ObjectPropertyExpression
-//@[002:0005) |   | ├─StringLiteralExpression { Value = foo }
-//@[007:0012) |   | └─StringLiteralExpression { Value = foo }
+//@[02:0012) |   ├─ObjectPropertyExpression
+//@[02:0005) |   | ├─StringLiteralExpression { Value = foo }
+//@[07:0012) |   | └─StringLiteralExpression { Value = foo }
   bar: 300
-//@[002:0010) |   ├─ObjectPropertyExpression
-//@[002:0005) |   | ├─StringLiteralExpression { Value = bar }
-//@[007:0010) |   | └─IntegerLiteralExpression { Value = 300 }
+//@[02:0010) |   ├─ObjectPropertyExpression
+//@[02:0005) |   | ├─StringLiteralExpression { Value = bar }
+//@[07:0010) |   | └─IntegerLiteralExpression { Value = 300 }
   baz: false
-//@[002:0012) |   └─ObjectPropertyExpression
-//@[002:0005) |     ├─StringLiteralExpression { Value = baz }
-//@[007:0012) |     └─BooleanLiteralExpression { Value = False }
+//@[02:0012) |   └─ObjectPropertyExpression
+//@[02:0005) |     ├─StringLiteralExpression { Value = baz }
+//@[07:0012) |     └─BooleanLiteralExpression { Value = False }
 }
 
 param unionParam {property: 'ping'}|{property: 'pong'} = {property: 'pong'}
-<<<<<<< HEAD
-//@[000:0075) ├─DeclaredParameterExpression { Name = unionParam }
-//@[057:0075) | └─ObjectExpression
-//@[058:0074) |   └─ObjectPropertyExpression
-//@[058:0066) |     ├─StringLiteralExpression { Value = property }
-//@[068:0074) |     └─StringLiteralExpression { Value = pong }
-
-param paramUsingType mixedArray
-//@[000:0031) ├─DeclaredParameterExpression { Name = paramUsingType }
-
-output outputUsingType mixedArray = paramUsingType
-//@[000:0050) ├─DeclaredOutputExpression { Name = outputUsingType }
-//@[036:0050) | └─ParametersReferenceExpression { Parameter = paramUsingType }
-=======
 //@[00:0075) ├─DeclaredParameterExpression { Name = unionParam }
 //@[17:0054) | ├─UnionTypeExpression { Name = { property: 'ping' } | { property: 'pong' } }
 //@[17:0035) | | ├─ObjectTypeExpression { Name = { property: 'ping' } }
@@ -219,7 +197,6 @@
 //@[00:0050) ├─DeclaredOutputExpression { Name = outputUsingType }
 //@[23:0033) | ├─TypeAliasReferenceExpression { Name = mixedArray }
 //@[36:0050) | └─ParametersReferenceExpression { Parameter = paramUsingType }
->>>>>>> c3c1ccd1
 
 type tuple = [
 //@[00:0129) ├─DeclaredTypeExpression { Name = tuple }
@@ -254,9 +231,6 @@
 //@[22:0025) | └─AmbientTypeReferenceExpression { Name = int }
 
 param mightIncludeNull ({key: 'value'} | null)[]
-<<<<<<< HEAD
-//@[000:0048) ├─DeclaredParameterExpression { Name = mightIncludeNull }
-=======
 //@[00:0048) ├─DeclaredParameterExpression { Name = mightIncludeNull }
 //@[23:0048) | └─ArrayTypeExpression { Name = (null | { key: 'value' })[] }
 //@[24:0045) |   └─UnionTypeExpression { Name = null | { key: 'value' } }
@@ -264,43 +238,32 @@
 //@[25:0037) |     | └─ObjectTypePropertyExpression
 //@[30:0037) |     |   └─StringLiteralTypeExpression { Name = 'value' }
 //@[41:0045) |     └─NullLiteralTypeExpression { Name = null }
->>>>>>> c3c1ccd1
 
 var nonNull = mightIncludeNull[0]!.key
-//@[000:0038) ├─DeclaredVariableExpression { Name = nonNull }
-//@[014:0038) | └─AccessChainExpression
-//@[014:0033) |   ├─ArrayAccessExpression
-//@[031:0032) |   | ├─IntegerLiteralExpression { Value = 0 }
-//@[014:0030) |   | └─ParametersReferenceExpression { Parameter = mightIncludeNull }
-//@[035:0038) |   └─StringLiteralExpression { Value = key }
+//@[00:0038) ├─DeclaredVariableExpression { Name = nonNull }
+//@[14:0038) | └─AccessChainExpression
+//@[14:0033) |   ├─ArrayAccessExpression
+//@[31:0032) |   | ├─IntegerLiteralExpression { Value = 0 }
+//@[14:0030) |   | └─ParametersReferenceExpression { Parameter = mightIncludeNull }
+//@[35:0038) |   └─StringLiteralExpression { Value = key }
 
 output nonNull string = nonNull
-<<<<<<< HEAD
-//@[000:0031) ├─DeclaredOutputExpression { Name = nonNull }
-//@[024:0031) | └─VariableReferenceExpression { Variable = nonNull }
-=======
 //@[00:0031) ├─DeclaredOutputExpression { Name = nonNull }
 //@[15:0021) | ├─AmbientTypeReferenceExpression { Name = string }
 //@[24:0031) | └─VariableReferenceExpression { Variable = nonNull }
->>>>>>> c3c1ccd1
 
 var maybeNull = mightIncludeNull[0].?key
-//@[000:0040) ├─DeclaredVariableExpression { Name = maybeNull }
-//@[016:0040) | └─PropertyAccessExpression { PropertyName = key }
-//@[016:0035) |   └─ArrayAccessExpression
-//@[033:0034) |     ├─IntegerLiteralExpression { Value = 0 }
-//@[016:0032) |     └─ParametersReferenceExpression { Parameter = mightIncludeNull }
+//@[00:0040) ├─DeclaredVariableExpression { Name = maybeNull }
+//@[16:0040) | └─PropertyAccessExpression { PropertyName = key }
+//@[16:0035) |   └─ArrayAccessExpression
+//@[33:0034) |     ├─IntegerLiteralExpression { Value = 0 }
+//@[16:0032) |     └─ParametersReferenceExpression { Parameter = mightIncludeNull }
 
 output maybeNull string? = maybeNull
-<<<<<<< HEAD
-//@[000:0036) ├─DeclaredOutputExpression { Name = maybeNull }
-//@[027:0036) | └─VariableReferenceExpression { Variable = maybeNull }
-=======
 //@[00:0036) └─DeclaredOutputExpression { Name = maybeNull }
 //@[17:0024)   ├─NullableTypeExpression { Name = Type<string> | null }
 //@[17:0023)   | └─AmbientTypeReferenceExpression { Name = string }
 //@[27:0036)   └─VariableReferenceExpression { Variable = maybeNull }
->>>>>>> c3c1ccd1
 
 type nullable = string?
 //@[00:0023) ├─DeclaredTypeExpression { Name = nullable }
@@ -308,181 +271,6 @@
 //@[16:0022) |   └─AmbientTypeReferenceExpression { Name = string }
 
 type nonNullable = nullable!
-<<<<<<< HEAD
-
-type typeA = {
-  type: 'a'
-  value: string
-}
-
-type typeB = {
-  type: 'b'
-  value: int
-}
-
-type typeC = {
-  type: 'c'
-  value: bool
-  value2: string
-}
-
-type typeD = {
-  type: 'd'
-  value: object
-}
-
-type typeE = {
-  type: 'e'
-  value: 'a' | 'b'
-}
-
-@discriminator('type')
-type discriminatedUnion1 = typeA | typeB
-
-@discriminator('type')
-type discriminatedUnion2 = { type: 'c', value: string } | { type: 'd', value: bool }
-
-@discriminator('type')
-type discriminatedUnion3 = discriminatedUnion1 | discriminatedUnion2 | { type: 'e', value: string }
-
-@discriminator('type')
-type discriminatedUnion4 = discriminatedUnion1 | (discriminatedUnion2 | typeE)
-
-@discriminator('type')
-type discriminatedUnion5 = (typeA | typeB)?
-
-type inlineDiscriminatedUnion1 = {
-  @discriminator('type')
-  prop: typeA | typeC
-}
-
-type inlineDiscriminatedUnion2 = {
-  @discriminator('type')
-  prop: { type: 'a', value: bool } | typeB
-}
-
-@discriminator('type')
-type inlineDiscriminatedUnion3 = {
-  type: 'a'
-  @discriminator('type')
-  prop: { type: 'a', value: bool } | typeB
-} | {
-  type: 'b'
-  @discriminator('type')
-  prop: discriminatedUnion1 | discriminatedUnion2
-}
-
-type inlineDiscriminatedUnion4 = {
-  @discriminator('type')
-  prop: (typeA | typeC)?
-}
-
-type discriminatorUnionAsPropertyType = {
-  prop1: discriminatedUnion1
-  prop2: discriminatedUnion3
-}
-
-@discriminator('type')
-type discriminatorInnerSelfOptionalCycle1 = typeA | {
-  type: 'b'
-  value: discriminatorInnerSelfOptionalCycle1?
-}
-
-type discriminatedUnionInlineAdditionalProps1 = {
-  @discriminator('type')
-  *: typeA | typeB
-}
-
-type discriminatedUnionInlineAdditionalProps2 = {
-  @discriminator('type')
-  *: (typeA | typeB)?
-}
-
-type discriminatedUnionCycle1 = {
-  type: 'b'
-  @discriminator('type')
-  prop: (typeA | discriminatedUnionCycle1)?
-}
-
-param paramDiscriminatedUnionTypeAlias1 discriminatedUnion1
-//@[000:0059) ├─DeclaredParameterExpression { Name = paramDiscriminatedUnionTypeAlias1 }
-param paramDiscriminatedUnionTypeAlias2 discriminatedUnion5
-//@[000:0059) ├─DeclaredParameterExpression { Name = paramDiscriminatedUnionTypeAlias2 }
-
-@discriminator('type')
-//@[000:0073) ├─DeclaredParameterExpression { Name = paramInlineDiscriminatedUnion1 }
-param paramInlineDiscriminatedUnion1 typeA | typeB
-
-@discriminator('type')
-//@[000:0101) ├─DeclaredParameterExpression { Name = paramInlineDiscriminatedUnion2 }
-param paramInlineDiscriminatedUnion2 (typeA | typeB) = { type: 'b', value: 0 }
-//@[055:0078) | └─ObjectExpression
-//@[057:0066) |   ├─ObjectPropertyExpression
-//@[057:0061) |   | ├─StringLiteralExpression { Value = type }
-//@[063:0066) |   | └─StringLiteralExpression { Value = b }
-//@[068:0076) |   └─ObjectPropertyExpression
-//@[068:0073) |     ├─StringLiteralExpression { Value = value }
-//@[075:0076) |     └─IntegerLiteralExpression { Value = 0 }
-
-@discriminator('type')
-//@[000:0080) ├─DeclaredParameterExpression { Name = paramInlineDiscriminatedUnion3 }
-param paramInlineDiscriminatedUnion3 typeA | typeB | null
-
-@discriminator('type')
-//@[000:0076) ├─DeclaredParameterExpression { Name = paramInlineDiscriminatedUnion4 }
-param paramInlineDiscriminatedUnion4 (typeA | typeB)?
-
-output outputDiscriminatedUnionTypeAlias1 discriminatedUnion1 = { type: 'a', value: 'str' }
-//@[000:0091) ├─DeclaredOutputExpression { Name = outputDiscriminatedUnionTypeAlias1 }
-//@[064:0091) | └─ObjectExpression
-//@[066:0075) |   ├─ObjectPropertyExpression
-//@[066:0070) |   | ├─StringLiteralExpression { Value = type }
-//@[072:0075) |   | └─StringLiteralExpression { Value = a }
-//@[077:0089) |   └─ObjectPropertyExpression
-//@[077:0082) |     ├─StringLiteralExpression { Value = value }
-//@[084:0089) |     └─StringLiteralExpression { Value = str }
-@discriminator('type')
-//@[000:0114) ├─DeclaredOutputExpression { Name = outputDiscriminatedUnionTypeAlias2 }
-output outputDiscriminatedUnionTypeAlias2 discriminatedUnion1 = { type: 'a', value: 'str' }
-//@[064:0091) | └─ObjectExpression
-//@[066:0075) |   ├─ObjectPropertyExpression
-//@[066:0070) |   | ├─StringLiteralExpression { Value = type }
-//@[072:0075) |   | └─StringLiteralExpression { Value = a }
-//@[077:0089) |   └─ObjectPropertyExpression
-//@[077:0082) |     ├─StringLiteralExpression { Value = value }
-//@[084:0089) |     └─StringLiteralExpression { Value = str }
-output outputDiscriminatedUnionTypeAlias3 discriminatedUnion5 = null
-//@[000:0068) ├─DeclaredOutputExpression { Name = outputDiscriminatedUnionTypeAlias3 }
-//@[064:0068) | └─NullLiteralExpression
-
-@discriminator('type')
-//@[000:0131) ├─DeclaredOutputExpression { Name = outputInlineDiscriminatedUnion1 }
-output outputInlineDiscriminatedUnion1 typeA | typeB | { type: 'c', value: int } = { type: 'a', value: 'a' }
-//@[083:0108) | └─ObjectExpression
-//@[085:0094) |   ├─ObjectPropertyExpression
-//@[085:0089) |   | ├─StringLiteralExpression { Value = type }
-//@[091:0094) |   | └─StringLiteralExpression { Value = a }
-//@[096:0106) |   └─ObjectPropertyExpression
-//@[096:0101) |     ├─StringLiteralExpression { Value = value }
-//@[103:0106) |     └─StringLiteralExpression { Value = a }
-
-@discriminator('type')
-//@[000:0131) ├─DeclaredOutputExpression { Name = outputInlineDiscriminatedUnion2 }
-output outputInlineDiscriminatedUnion2 typeA | typeB | ({ type: 'c', value: int }) = { type: 'c', value: 1 }
-//@[085:0108) | └─ObjectExpression
-//@[087:0096) |   ├─ObjectPropertyExpression
-//@[087:0091) |   | ├─StringLiteralExpression { Value = type }
-//@[093:0096) |   | └─StringLiteralExpression { Value = c }
-//@[098:0106) |   └─ObjectPropertyExpression
-//@[098:0103) |     ├─StringLiteralExpression { Value = value }
-//@[105:0106) |     └─IntegerLiteralExpression { Value = 1 }
-
-@discriminator('type')
-//@[000:0085) └─DeclaredOutputExpression { Name = outputInlineDiscriminatedUnion3 }
-output outputInlineDiscriminatedUnion3 (typeA | typeB)? = null
-//@[058:0062)   └─NullLiteralExpression
-=======
 //@[00:0028) ├─DeclaredTypeExpression { Name = nonNullable }
 //@[19:0028) | └─NonNullableTypeExpression { Name = Type<null | string> }
 //@[19:0027) |   └─TypeAliasReferenceExpression { Name = nullable }
->>>>>>> c3c1ccd1
