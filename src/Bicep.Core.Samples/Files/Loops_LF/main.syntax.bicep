param name string
//@[000:12019) ProgramSyntax
//@[000:00017) ├─ParameterDeclarationSyntax
//@[000:00005) | ├─Token(Identifier) |param|
//@[006:00010) | ├─IdentifierSyntax
//@[006:00010) | | └─Token(Identifier) |name|
//@[011:00017) | └─SimpleTypeSyntax
//@[011:00017) | | └─Token(Identifier) |string|
//@[017:00018) ├─Token(NewLine) |\n|
param accounts array
//@[000:00020) ├─ParameterDeclarationSyntax
//@[000:00005) | ├─Token(Identifier) |param|
//@[006:00014) | ├─IdentifierSyntax
//@[006:00014) | | └─Token(Identifier) |accounts|
//@[015:00020) | └─SimpleTypeSyntax
//@[015:00020) | | └─Token(Identifier) |array|
//@[020:00021) ├─Token(NewLine) |\n|
param index int
//@[000:00015) ├─ParameterDeclarationSyntax
//@[000:00005) | ├─Token(Identifier) |param|
//@[006:00011) | ├─IdentifierSyntax
//@[006:00011) | | └─Token(Identifier) |index|
//@[012:00015) | └─SimpleTypeSyntax
//@[012:00015) | | └─Token(Identifier) |int|
//@[015:00017) ├─Token(NewLine) |\n\n|

// single resource
//@[018:00019) ├─Token(NewLine) |\n|
resource singleResource 'Microsoft.Storage/storageAccounts@2019-06-01' = {
//@[000:00209) ├─ResourceDeclarationSyntax
//@[000:00008) | ├─Token(Identifier) |resource|
//@[009:00023) | ├─IdentifierSyntax
//@[009:00023) | | └─Token(Identifier) |singleResource|
//@[024:00070) | ├─StringSyntax
//@[024:00070) | | └─Token(StringComplete) |'Microsoft.Storage/storageAccounts@2019-06-01'|
//@[071:00072) | ├─Token(Assignment) |=|
//@[073:00209) | └─ObjectSyntax
//@[073:00074) | | ├─Token(LeftBrace) |{|
//@[074:00075) | | ├─Token(NewLine) |\n|
  name: '${name}single-resource-name'
//@[002:00037) | | ├─ObjectPropertySyntax
//@[002:00006) | | | ├─IdentifierSyntax
//@[002:00006) | | | | └─Token(Identifier) |name|
//@[006:00007) | | | ├─Token(Colon) |:|
//@[008:00037) | | | └─StringSyntax
//@[008:00011) | | | | ├─Token(StringLeftPiece) |'${|
//@[011:00015) | | | | ├─VariableAccessSyntax
//@[011:00015) | | | | | └─IdentifierSyntax
//@[011:00015) | | | | | | └─Token(Identifier) |name|
//@[015:00037) | | | | └─Token(StringRightPiece) |}single-resource-name'|
//@[037:00038) | | ├─Token(NewLine) |\n|
  location: resourceGroup().location
//@[002:00036) | | ├─ObjectPropertySyntax
//@[002:00010) | | | ├─IdentifierSyntax
//@[002:00010) | | | | └─Token(Identifier) |location|
//@[010:00011) | | | ├─Token(Colon) |:|
//@[012:00036) | | | └─PropertyAccessSyntax
//@[012:00027) | | | | ├─FunctionCallSyntax
//@[012:00025) | | | | | ├─IdentifierSyntax
//@[012:00025) | | | | | | └─Token(Identifier) |resourceGroup|
//@[025:00026) | | | | | ├─Token(LeftParen) |(|
//@[026:00027) | | | | | └─Token(RightParen) |)|
//@[027:00028) | | | | ├─Token(Dot) |.|
//@[028:00036) | | | | └─IdentifierSyntax
//@[028:00036) | | | | | └─Token(Identifier) |location|
//@[036:00037) | | ├─Token(NewLine) |\n|
  kind: 'StorageV2'
//@[002:00019) | | ├─ObjectPropertySyntax
//@[002:00006) | | | ├─IdentifierSyntax
//@[002:00006) | | | | └─Token(Identifier) |kind|
//@[006:00007) | | | ├─Token(Colon) |:|
//@[008:00019) | | | └─StringSyntax
//@[008:00019) | | | | └─Token(StringComplete) |'StorageV2'|
//@[019:00020) | | ├─Token(NewLine) |\n|
  sku: {
//@[002:00037) | | ├─ObjectPropertySyntax
//@[002:00005) | | | ├─IdentifierSyntax
//@[002:00005) | | | | └─Token(Identifier) |sku|
//@[005:00006) | | | ├─Token(Colon) |:|
//@[007:00037) | | | └─ObjectSyntax
//@[007:00008) | | | | ├─Token(LeftBrace) |{|
//@[008:00009) | | | | ├─Token(NewLine) |\n|
    name: 'Standard_LRS'
//@[004:00024) | | | | ├─ObjectPropertySyntax
//@[004:00008) | | | | | ├─IdentifierSyntax
//@[004:00008) | | | | | | └─Token(Identifier) |name|
//@[008:00009) | | | | | ├─Token(Colon) |:|
//@[010:00024) | | | | | └─StringSyntax
//@[010:00024) | | | | | | └─Token(StringComplete) |'Standard_LRS'|
//@[024:00025) | | | | ├─Token(NewLine) |\n|
  }
//@[002:00003) | | | | └─Token(RightBrace) |}|
//@[003:00004) | | ├─Token(NewLine) |\n|
}
//@[000:00001) | | └─Token(RightBrace) |}|
//@[001:00003) ├─Token(NewLine) |\n\n|

// extension of single resource
//@[031:00032) ├─Token(NewLine) |\n|
resource singleResourceExtension 'Microsoft.Authorization/locks@2016-09-01' = {
//@[000:00182) ├─ResourceDeclarationSyntax
//@[000:00008) | ├─Token(Identifier) |resource|
//@[009:00032) | ├─IdentifierSyntax
//@[009:00032) | | └─Token(Identifier) |singleResourceExtension|
//@[033:00075) | ├─StringSyntax
//@[033:00075) | | └─Token(StringComplete) |'Microsoft.Authorization/locks@2016-09-01'|
//@[076:00077) | ├─Token(Assignment) |=|
//@[078:00182) | └─ObjectSyntax
//@[078:00079) | | ├─Token(LeftBrace) |{|
//@[079:00080) | | ├─Token(NewLine) |\n|
  scope: singleResource
//@[002:00023) | | ├─ObjectPropertySyntax
//@[002:00007) | | | ├─IdentifierSyntax
//@[002:00007) | | | | └─Token(Identifier) |scope|
//@[007:00008) | | | ├─Token(Colon) |:|
//@[009:00023) | | | └─VariableAccessSyntax
//@[009:00023) | | | | └─IdentifierSyntax
//@[009:00023) | | | | | └─Token(Identifier) |singleResource|
//@[023:00024) | | ├─Token(NewLine) |\n|
  name: 'single-resource-lock'
//@[002:00030) | | ├─ObjectPropertySyntax
//@[002:00006) | | | ├─IdentifierSyntax
//@[002:00006) | | | | └─Token(Identifier) |name|
//@[006:00007) | | | ├─Token(Colon) |:|
//@[008:00030) | | | └─StringSyntax
//@[008:00030) | | | | └─Token(StringComplete) |'single-resource-lock'|
//@[030:00031) | | ├─Token(NewLine) |\n|
  properties: {
//@[002:00045) | | ├─ObjectPropertySyntax
//@[002:00012) | | | ├─IdentifierSyntax
//@[002:00012) | | | | └─Token(Identifier) |properties|
//@[012:00013) | | | ├─Token(Colon) |:|
//@[014:00045) | | | └─ObjectSyntax
//@[014:00015) | | | | ├─Token(LeftBrace) |{|
//@[015:00016) | | | | ├─Token(NewLine) |\n|
    level: 'CanNotDelete'
//@[004:00025) | | | | ├─ObjectPropertySyntax
//@[004:00009) | | | | | ├─IdentifierSyntax
//@[004:00009) | | | | | | └─Token(Identifier) |level|
//@[009:00010) | | | | | ├─Token(Colon) |:|
//@[011:00025) | | | | | └─StringSyntax
//@[011:00025) | | | | | | └─Token(StringComplete) |'CanNotDelete'|
//@[025:00026) | | | | ├─Token(NewLine) |\n|
  }
//@[002:00003) | | | | └─Token(RightBrace) |}|
//@[003:00004) | | ├─Token(NewLine) |\n|
}
//@[000:00001) | | └─Token(RightBrace) |}|
//@[001:00003) ├─Token(NewLine) |\n\n|

// single resource cascade extension
//@[036:00037) ├─Token(NewLine) |\n|
resource singleResourceCascadeExtension 'Microsoft.Authorization/locks@2016-09-01' = {
//@[000:00211) ├─ResourceDeclarationSyntax
//@[000:00008) | ├─Token(Identifier) |resource|
//@[009:00039) | ├─IdentifierSyntax
//@[009:00039) | | └─Token(Identifier) |singleResourceCascadeExtension|
//@[040:00082) | ├─StringSyntax
//@[040:00082) | | └─Token(StringComplete) |'Microsoft.Authorization/locks@2016-09-01'|
//@[083:00084) | ├─Token(Assignment) |=|
//@[085:00211) | └─ObjectSyntax
//@[085:00086) | | ├─Token(LeftBrace) |{|
//@[086:00087) | | ├─Token(NewLine) |\n|
  scope: singleResourceExtension
//@[002:00032) | | ├─ObjectPropertySyntax
//@[002:00007) | | | ├─IdentifierSyntax
//@[002:00007) | | | | └─Token(Identifier) |scope|
//@[007:00008) | | | ├─Token(Colon) |:|
//@[009:00032) | | | └─VariableAccessSyntax
//@[009:00032) | | | | └─IdentifierSyntax
//@[009:00032) | | | | | └─Token(Identifier) |singleResourceExtension|
//@[032:00033) | | ├─Token(NewLine) |\n|
  name: 'single-resource-cascade-extension'
//@[002:00043) | | ├─ObjectPropertySyntax
//@[002:00006) | | | ├─IdentifierSyntax
//@[002:00006) | | | | └─Token(Identifier) |name|
//@[006:00007) | | | ├─Token(Colon) |:|
//@[008:00043) | | | └─StringSyntax
//@[008:00043) | | | | └─Token(StringComplete) |'single-resource-cascade-extension'|
//@[043:00044) | | ├─Token(NewLine) |\n|
  properties: {
//@[002:00045) | | ├─ObjectPropertySyntax
//@[002:00012) | | | ├─IdentifierSyntax
//@[002:00012) | | | | └─Token(Identifier) |properties|
//@[012:00013) | | | ├─Token(Colon) |:|
//@[014:00045) | | | └─ObjectSyntax
//@[014:00015) | | | | ├─Token(LeftBrace) |{|
//@[015:00016) | | | | ├─Token(NewLine) |\n|
    level: 'CanNotDelete'
//@[004:00025) | | | | ├─ObjectPropertySyntax
//@[004:00009) | | | | | ├─IdentifierSyntax
//@[004:00009) | | | | | | └─Token(Identifier) |level|
//@[009:00010) | | | | | ├─Token(Colon) |:|
//@[011:00025) | | | | | └─StringSyntax
//@[011:00025) | | | | | | └─Token(StringComplete) |'CanNotDelete'|
//@[025:00026) | | | | ├─Token(NewLine) |\n|
  }
//@[002:00003) | | | | └─Token(RightBrace) |}|
//@[003:00004) | | ├─Token(NewLine) |\n|
}
//@[000:00001) | | └─Token(RightBrace) |}|
//@[001:00003) ├─Token(NewLine) |\n\n|

// resource collection
//@[022:00023) ├─Token(NewLine) |\n|
@batchSize(42)
//@[000:00289) ├─ResourceDeclarationSyntax
//@[000:00014) | ├─DecoratorSyntax
//@[000:00001) | | ├─Token(At) |@|
//@[001:00014) | | └─FunctionCallSyntax
//@[001:00010) | | | ├─IdentifierSyntax
//@[001:00010) | | | | └─Token(Identifier) |batchSize|
//@[010:00011) | | | ├─Token(LeftParen) |(|
//@[011:00013) | | | ├─FunctionArgumentSyntax
//@[011:00013) | | | | └─IntegerLiteralSyntax
//@[011:00013) | | | | | └─Token(Integer) |42|
//@[013:00014) | | | └─Token(RightParen) |)|
//@[014:00015) | ├─Token(NewLine) |\n|
resource storageAccounts 'Microsoft.Storage/storageAccounts@2019-06-01' = [for account in accounts: {
//@[000:00008) | ├─Token(Identifier) |resource|
//@[009:00024) | ├─IdentifierSyntax
//@[009:00024) | | └─Token(Identifier) |storageAccounts|
//@[025:00071) | ├─StringSyntax
//@[025:00071) | | └─Token(StringComplete) |'Microsoft.Storage/storageAccounts@2019-06-01'|
//@[072:00073) | ├─Token(Assignment) |=|
//@[074:00274) | └─ForSyntax
//@[074:00075) | | ├─Token(LeftSquare) |[|
//@[075:00078) | | ├─Token(Identifier) |for|
//@[079:00086) | | ├─LocalVariableSyntax
//@[079:00086) | | | └─IdentifierSyntax
//@[079:00086) | | | | └─Token(Identifier) |account|
//@[087:00089) | | ├─Token(Identifier) |in|
//@[090:00098) | | ├─VariableAccessSyntax
//@[090:00098) | | | └─IdentifierSyntax
//@[090:00098) | | | | └─Token(Identifier) |accounts|
//@[098:00099) | | ├─Token(Colon) |:|
//@[100:00273) | | ├─ObjectSyntax
//@[100:00101) | | | ├─Token(LeftBrace) |{|
//@[101:00102) | | | ├─Token(NewLine) |\n|
  name: '${name}-collection-${account.name}'
//@[002:00044) | | | ├─ObjectPropertySyntax
//@[002:00006) | | | | ├─IdentifierSyntax
//@[002:00006) | | | | | └─Token(Identifier) |name|
//@[006:00007) | | | | ├─Token(Colon) |:|
//@[008:00044) | | | | └─StringSyntax
//@[008:00011) | | | | | ├─Token(StringLeftPiece) |'${|
//@[011:00015) | | | | | ├─VariableAccessSyntax
//@[011:00015) | | | | | | └─IdentifierSyntax
//@[011:00015) | | | | | | | └─Token(Identifier) |name|
//@[015:00030) | | | | | ├─Token(StringMiddlePiece) |}-collection-${|
//@[030:00042) | | | | | ├─PropertyAccessSyntax
//@[030:00037) | | | | | | ├─VariableAccessSyntax
//@[030:00037) | | | | | | | └─IdentifierSyntax
//@[030:00037) | | | | | | | | └─Token(Identifier) |account|
//@[037:00038) | | | | | | ├─Token(Dot) |.|
//@[038:00042) | | | | | | └─IdentifierSyntax
//@[038:00042) | | | | | | | └─Token(Identifier) |name|
//@[042:00044) | | | | | └─Token(StringRightPiece) |}'|
//@[044:00045) | | | ├─Token(NewLine) |\n|
  location: account.location
//@[002:00028) | | | ├─ObjectPropertySyntax
//@[002:00010) | | | | ├─IdentifierSyntax
//@[002:00010) | | | | | └─Token(Identifier) |location|
//@[010:00011) | | | | ├─Token(Colon) |:|
//@[012:00028) | | | | └─PropertyAccessSyntax
//@[012:00019) | | | | | ├─VariableAccessSyntax
//@[012:00019) | | | | | | └─IdentifierSyntax
//@[012:00019) | | | | | | | └─Token(Identifier) |account|
//@[019:00020) | | | | | ├─Token(Dot) |.|
//@[020:00028) | | | | | └─IdentifierSyntax
//@[020:00028) | | | | | | └─Token(Identifier) |location|
//@[028:00029) | | | ├─Token(NewLine) |\n|
  kind: 'StorageV2'
//@[002:00019) | | | ├─ObjectPropertySyntax
//@[002:00006) | | | | ├─IdentifierSyntax
//@[002:00006) | | | | | └─Token(Identifier) |kind|
//@[006:00007) | | | | ├─Token(Colon) |:|
//@[008:00019) | | | | └─StringSyntax
//@[008:00019) | | | | | └─Token(StringComplete) |'StorageV2'|
//@[019:00020) | | | ├─Token(NewLine) |\n|
  sku: {
//@[002:00037) | | | ├─ObjectPropertySyntax
//@[002:00005) | | | | ├─IdentifierSyntax
//@[002:00005) | | | | | └─Token(Identifier) |sku|
//@[005:00006) | | | | ├─Token(Colon) |:|
//@[007:00037) | | | | └─ObjectSyntax
//@[007:00008) | | | | | ├─Token(LeftBrace) |{|
//@[008:00009) | | | | | ├─Token(NewLine) |\n|
    name: 'Standard_LRS'
//@[004:00024) | | | | | ├─ObjectPropertySyntax
//@[004:00008) | | | | | | ├─IdentifierSyntax
//@[004:00008) | | | | | | | └─Token(Identifier) |name|
//@[008:00009) | | | | | | ├─Token(Colon) |:|
//@[010:00024) | | | | | | └─StringSyntax
//@[010:00024) | | | | | | | └─Token(StringComplete) |'Standard_LRS'|
//@[024:00025) | | | | | ├─Token(NewLine) |\n|
  }
//@[002:00003) | | | | | └─Token(RightBrace) |}|
//@[003:00004) | | | ├─Token(NewLine) |\n|
  dependsOn: [
//@[002:00037) | | | ├─ObjectPropertySyntax
//@[002:00011) | | | | ├─IdentifierSyntax
//@[002:00011) | | | | | └─Token(Identifier) |dependsOn|
//@[011:00012) | | | | ├─Token(Colon) |:|
//@[013:00037) | | | | └─ArraySyntax
//@[013:00014) | | | | | ├─Token(LeftSquare) |[|
//@[014:00015) | | | | | ├─Token(NewLine) |\n|
    singleResource
//@[004:00018) | | | | | ├─ArrayItemSyntax
//@[004:00018) | | | | | | └─VariableAccessSyntax
//@[004:00018) | | | | | | | └─IdentifierSyntax
//@[004:00018) | | | | | | | | └─Token(Identifier) |singleResource|
//@[018:00019) | | | | | ├─Token(NewLine) |\n|
  ]
//@[002:00003) | | | | | └─Token(RightSquare) |]|
//@[003:00004) | | | ├─Token(NewLine) |\n|
}]
//@[000:00001) | | | └─Token(RightBrace) |}|
//@[001:00002) | | └─Token(RightSquare) |]|
//@[002:00004) ├─Token(NewLine) |\n\n|

// extension of a single resource in a collection
//@[049:00050) ├─Token(NewLine) |\n|
resource extendSingleResourceInCollection 'Microsoft.Authorization/locks@2016-09-01' = {
//@[000:00212) ├─ResourceDeclarationSyntax
//@[000:00008) | ├─Token(Identifier) |resource|
//@[009:00041) | ├─IdentifierSyntax
//@[009:00041) | | └─Token(Identifier) |extendSingleResourceInCollection|
//@[042:00084) | ├─StringSyntax
//@[042:00084) | | └─Token(StringComplete) |'Microsoft.Authorization/locks@2016-09-01'|
//@[085:00086) | ├─Token(Assignment) |=|
//@[087:00212) | └─ObjectSyntax
//@[087:00088) | | ├─Token(LeftBrace) |{|
//@[088:00089) | | ├─Token(NewLine) |\n|
  name: 'one-resource-collection-item-lock'
//@[002:00043) | | ├─ObjectPropertySyntax
//@[002:00006) | | | ├─IdentifierSyntax
//@[002:00006) | | | | └─Token(Identifier) |name|
//@[006:00007) | | | ├─Token(Colon) |:|
//@[008:00043) | | | └─StringSyntax
//@[008:00043) | | | | └─Token(StringComplete) |'one-resource-collection-item-lock'|
//@[043:00044) | | ├─Token(NewLine) |\n|
  properties: {
//@[002:00041) | | ├─ObjectPropertySyntax
//@[002:00012) | | | ├─IdentifierSyntax
//@[002:00012) | | | | └─Token(Identifier) |properties|
//@[012:00013) | | | ├─Token(Colon) |:|
//@[014:00041) | | | └─ObjectSyntax
//@[014:00015) | | | | ├─Token(LeftBrace) |{|
//@[015:00016) | | | | ├─Token(NewLine) |\n|
    level: 'ReadOnly'
//@[004:00021) | | | | ├─ObjectPropertySyntax
//@[004:00009) | | | | | ├─IdentifierSyntax
//@[004:00009) | | | | | | └─Token(Identifier) |level|
//@[009:00010) | | | | | ├─Token(Colon) |:|
//@[011:00021) | | | | | └─StringSyntax
//@[011:00021) | | | | | | └─Token(StringComplete) |'ReadOnly'|
//@[021:00022) | | | | ├─Token(NewLine) |\n|
  }
//@[002:00003) | | | | └─Token(RightBrace) |}|
//@[003:00004) | | ├─Token(NewLine) |\n|
  scope: storageAccounts[index % 2]
//@[002:00035) | | ├─ObjectPropertySyntax
//@[002:00007) | | | ├─IdentifierSyntax
//@[002:00007) | | | | └─Token(Identifier) |scope|
//@[007:00008) | | | ├─Token(Colon) |:|
//@[009:00035) | | | └─ArrayAccessSyntax
//@[009:00024) | | | | ├─VariableAccessSyntax
//@[009:00024) | | | | | └─IdentifierSyntax
//@[009:00024) | | | | | | └─Token(Identifier) |storageAccounts|
//@[024:00025) | | | | ├─Token(LeftSquare) |[|
//@[025:00034) | | | | ├─BinaryOperationSyntax
//@[025:00030) | | | | | ├─VariableAccessSyntax
//@[025:00030) | | | | | | └─IdentifierSyntax
//@[025:00030) | | | | | | | └─Token(Identifier) |index|
//@[031:00032) | | | | | ├─Token(Modulo) |%|
//@[033:00034) | | | | | └─IntegerLiteralSyntax
//@[033:00034) | | | | | | └─Token(Integer) |2|
//@[034:00035) | | | | └─Token(RightSquare) |]|
//@[035:00036) | | ├─Token(NewLine) |\n|
}
//@[000:00001) | | └─Token(RightBrace) |}|
//@[001:00003) ├─Token(NewLine) |\n\n|

// collection of extensions
//@[027:00028) ├─Token(NewLine) |\n|
resource extensionCollection 'Microsoft.Authorization/locks@2016-09-01' = [for i in range(0,1): {
<<<<<<< HEAD
//@[0:212) ResourceDeclarationSyntax
//@[0:8)  Identifier |resource|
//@[9:28)  IdentifierSyntax
//@[9:28)   Identifier |extensionCollection|
//@[29:71)  StringSyntax
//@[29:71)   StringComplete |'Microsoft.Authorization/locks@2016-09-01'|
//@[72:73)  Assignment |=|
//@[74:212)  ForSyntax
//@[74:75)   LeftSquare |[|
//@[75:78)   Identifier |for|
//@[79:80)   LocalVariableSyntax
//@[79:80)    IdentifierSyntax
//@[79:80)     Identifier |i|
//@[81:83)   Identifier |in|
//@[84:94)   FunctionCallSyntax
//@[84:89)    IdentifierSyntax
//@[84:89)     Identifier |range|
//@[89:90)    LeftParen |(|
//@[90:91)    FunctionArgumentSyntax
//@[90:91)     IntegerLiteralSyntax
//@[90:91)      Integer |0|
//@[91:92)    Comma |,|
//@[92:93)    FunctionArgumentSyntax
//@[92:93)     IntegerLiteralSyntax
//@[92:93)      Integer |1|
//@[93:94)    RightParen |)|
//@[94:95)   Colon |:|
//@[96:211)   ObjectSyntax
//@[96:97)    LeftBrace |{|
//@[97:98)    NewLine |\n|
=======
//@[000:00212) ├─ResourceDeclarationSyntax
//@[000:00008) | ├─Token(Identifier) |resource|
//@[009:00028) | ├─IdentifierSyntax
//@[009:00028) | | └─Token(Identifier) |extensionCollection|
//@[029:00071) | ├─StringSyntax
//@[029:00071) | | └─Token(StringComplete) |'Microsoft.Authorization/locks@2016-09-01'|
//@[072:00073) | ├─Token(Assignment) |=|
//@[074:00212) | └─ForSyntax
//@[074:00075) | | ├─Token(LeftSquare) |[|
//@[075:00078) | | ├─Token(Identifier) |for|
//@[079:00080) | | ├─LocalVariableSyntax
//@[079:00080) | | | └─IdentifierSyntax
//@[079:00080) | | | | └─Token(Identifier) |i|
//@[081:00083) | | ├─Token(Identifier) |in|
//@[084:00094) | | ├─FunctionCallSyntax
//@[084:00089) | | | ├─IdentifierSyntax
//@[084:00089) | | | | └─Token(Identifier) |range|
//@[089:00090) | | | ├─Token(LeftParen) |(|
//@[090:00092) | | | ├─FunctionArgumentSyntax
//@[090:00091) | | | | ├─IntegerLiteralSyntax
//@[090:00091) | | | | | └─Token(Integer) |0|
//@[091:00092) | | | | └─Token(Comma) |,|
//@[092:00093) | | | ├─FunctionArgumentSyntax
//@[092:00093) | | | | └─IntegerLiteralSyntax
//@[092:00093) | | | | | └─Token(Integer) |1|
//@[093:00094) | | | └─Token(RightParen) |)|
//@[094:00095) | | ├─Token(Colon) |:|
//@[096:00211) | | ├─ObjectSyntax
//@[096:00097) | | | ├─Token(LeftBrace) |{|
//@[097:00098) | | | ├─Token(NewLine) |\n|
>>>>>>> d4571cb4
  name: 'lock-${i}'
//@[002:00019) | | | ├─ObjectPropertySyntax
//@[002:00006) | | | | ├─IdentifierSyntax
//@[002:00006) | | | | | └─Token(Identifier) |name|
//@[006:00007) | | | | ├─Token(Colon) |:|
//@[008:00019) | | | | └─StringSyntax
//@[008:00016) | | | | | ├─Token(StringLeftPiece) |'lock-${|
//@[016:00017) | | | | | ├─VariableAccessSyntax
//@[016:00017) | | | | | | └─IdentifierSyntax
//@[016:00017) | | | | | | | └─Token(Identifier) |i|
//@[017:00019) | | | | | └─Token(StringRightPiece) |}'|
//@[019:00020) | | | ├─Token(NewLine) |\n|
  properties: {
//@[002:00067) | | | ├─ObjectPropertySyntax
//@[002:00012) | | | | ├─IdentifierSyntax
//@[002:00012) | | | | | └─Token(Identifier) |properties|
//@[012:00013) | | | | ├─Token(Colon) |:|
//@[014:00067) | | | | └─ObjectSyntax
//@[014:00015) | | | | | ├─Token(LeftBrace) |{|
//@[015:00016) | | | | | ├─Token(NewLine) |\n|
    level: i == 0 ? 'CanNotDelete' : 'ReadOnly'
//@[004:00047) | | | | | ├─ObjectPropertySyntax
//@[004:00009) | | | | | | ├─IdentifierSyntax
//@[004:00009) | | | | | | | └─Token(Identifier) |level|
//@[009:00010) | | | | | | ├─Token(Colon) |:|
//@[011:00047) | | | | | | └─TernaryOperationSyntax
//@[011:00017) | | | | | | | ├─BinaryOperationSyntax
//@[011:00012) | | | | | | | | ├─VariableAccessSyntax
//@[011:00012) | | | | | | | | | └─IdentifierSyntax
//@[011:00012) | | | | | | | | | | └─Token(Identifier) |i|
//@[013:00015) | | | | | | | | ├─Token(Equals) |==|
//@[016:00017) | | | | | | | | └─IntegerLiteralSyntax
//@[016:00017) | | | | | | | | | └─Token(Integer) |0|
//@[018:00019) | | | | | | | ├─Token(Question) |?|
//@[020:00034) | | | | | | | ├─StringSyntax
//@[020:00034) | | | | | | | | └─Token(StringComplete) |'CanNotDelete'|
//@[035:00036) | | | | | | | ├─Token(Colon) |:|
//@[037:00047) | | | | | | | └─StringSyntax
//@[037:00047) | | | | | | | | └─Token(StringComplete) |'ReadOnly'|
//@[047:00048) | | | | | ├─Token(NewLine) |\n|
  }
//@[002:00003) | | | | | └─Token(RightBrace) |}|
//@[003:00004) | | | ├─Token(NewLine) |\n|
  scope: singleResource
//@[002:00023) | | | ├─ObjectPropertySyntax
//@[002:00007) | | | | ├─IdentifierSyntax
//@[002:00007) | | | | | └─Token(Identifier) |scope|
//@[007:00008) | | | | ├─Token(Colon) |:|
//@[009:00023) | | | | └─VariableAccessSyntax
//@[009:00023) | | | | | └─IdentifierSyntax
//@[009:00023) | | | | | | └─Token(Identifier) |singleResource|
//@[023:00024) | | | ├─Token(NewLine) |\n|
}]
//@[000:00001) | | | └─Token(RightBrace) |}|
//@[001:00002) | | └─Token(RightSquare) |]|
//@[002:00004) ├─Token(NewLine) |\n\n|

// cascade extend the extension
//@[031:00032) ├─Token(NewLine) |\n|
@batchSize(1)
//@[000:00236) ├─ResourceDeclarationSyntax
//@[000:00013) | ├─DecoratorSyntax
//@[000:00001) | | ├─Token(At) |@|
//@[001:00013) | | └─FunctionCallSyntax
//@[001:00010) | | | ├─IdentifierSyntax
//@[001:00010) | | | | └─Token(Identifier) |batchSize|
//@[010:00011) | | | ├─Token(LeftParen) |(|
//@[011:00012) | | | ├─FunctionArgumentSyntax
//@[011:00012) | | | | └─IntegerLiteralSyntax
//@[011:00012) | | | | | └─Token(Integer) |1|
//@[012:00013) | | | └─Token(RightParen) |)|
//@[013:00014) | ├─Token(NewLine) |\n|
resource lockTheLocks 'Microsoft.Authorization/locks@2016-09-01' = [for i in range(0,1): {
<<<<<<< HEAD
//@[0:8)  Identifier |resource|
//@[9:21)  IdentifierSyntax
//@[9:21)   Identifier |lockTheLocks|
//@[22:64)  StringSyntax
//@[22:64)   StringComplete |'Microsoft.Authorization/locks@2016-09-01'|
//@[65:66)  Assignment |=|
//@[67:222)  ForSyntax
//@[67:68)   LeftSquare |[|
//@[68:71)   Identifier |for|
//@[72:73)   LocalVariableSyntax
//@[72:73)    IdentifierSyntax
//@[72:73)     Identifier |i|
//@[74:76)   Identifier |in|
//@[77:87)   FunctionCallSyntax
//@[77:82)    IdentifierSyntax
//@[77:82)     Identifier |range|
//@[82:83)    LeftParen |(|
//@[83:84)    FunctionArgumentSyntax
//@[83:84)     IntegerLiteralSyntax
//@[83:84)      Integer |0|
//@[84:85)    Comma |,|
//@[85:86)    FunctionArgumentSyntax
//@[85:86)     IntegerLiteralSyntax
//@[85:86)      Integer |1|
//@[86:87)    RightParen |)|
//@[87:88)   Colon |:|
//@[89:221)   ObjectSyntax
//@[89:90)    LeftBrace |{|
//@[90:91)    NewLine |\n|
=======
//@[000:00008) | ├─Token(Identifier) |resource|
//@[009:00021) | ├─IdentifierSyntax
//@[009:00021) | | └─Token(Identifier) |lockTheLocks|
//@[022:00064) | ├─StringSyntax
//@[022:00064) | | └─Token(StringComplete) |'Microsoft.Authorization/locks@2016-09-01'|
//@[065:00066) | ├─Token(Assignment) |=|
//@[067:00222) | └─ForSyntax
//@[067:00068) | | ├─Token(LeftSquare) |[|
//@[068:00071) | | ├─Token(Identifier) |for|
//@[072:00073) | | ├─LocalVariableSyntax
//@[072:00073) | | | └─IdentifierSyntax
//@[072:00073) | | | | └─Token(Identifier) |i|
//@[074:00076) | | ├─Token(Identifier) |in|
//@[077:00087) | | ├─FunctionCallSyntax
//@[077:00082) | | | ├─IdentifierSyntax
//@[077:00082) | | | | └─Token(Identifier) |range|
//@[082:00083) | | | ├─Token(LeftParen) |(|
//@[083:00085) | | | ├─FunctionArgumentSyntax
//@[083:00084) | | | | ├─IntegerLiteralSyntax
//@[083:00084) | | | | | └─Token(Integer) |0|
//@[084:00085) | | | | └─Token(Comma) |,|
//@[085:00086) | | | ├─FunctionArgumentSyntax
//@[085:00086) | | | | └─IntegerLiteralSyntax
//@[085:00086) | | | | | └─Token(Integer) |1|
//@[086:00087) | | | └─Token(RightParen) |)|
//@[087:00088) | | ├─Token(Colon) |:|
//@[089:00221) | | ├─ObjectSyntax
//@[089:00090) | | | ├─Token(LeftBrace) |{|
//@[090:00091) | | | ├─Token(NewLine) |\n|
>>>>>>> d4571cb4
  name: 'lock-the-lock-${i}'
//@[002:00028) | | | ├─ObjectPropertySyntax
//@[002:00006) | | | | ├─IdentifierSyntax
//@[002:00006) | | | | | └─Token(Identifier) |name|
//@[006:00007) | | | | ├─Token(Colon) |:|
//@[008:00028) | | | | └─StringSyntax
//@[008:00025) | | | | | ├─Token(StringLeftPiece) |'lock-the-lock-${|
//@[025:00026) | | | | | ├─VariableAccessSyntax
//@[025:00026) | | | | | | └─IdentifierSyntax
//@[025:00026) | | | | | | | └─Token(Identifier) |i|
//@[026:00028) | | | | | └─Token(StringRightPiece) |}'|
//@[028:00029) | | | ├─Token(NewLine) |\n|
  properties: {
//@[002:00067) | | | ├─ObjectPropertySyntax
//@[002:00012) | | | | ├─IdentifierSyntax
//@[002:00012) | | | | | └─Token(Identifier) |properties|
//@[012:00013) | | | | ├─Token(Colon) |:|
//@[014:00067) | | | | └─ObjectSyntax
//@[014:00015) | | | | | ├─Token(LeftBrace) |{|
//@[015:00016) | | | | | ├─Token(NewLine) |\n|
    level: i == 0 ? 'CanNotDelete' : 'ReadOnly'
//@[004:00047) | | | | | ├─ObjectPropertySyntax
//@[004:00009) | | | | | | ├─IdentifierSyntax
//@[004:00009) | | | | | | | └─Token(Identifier) |level|
//@[009:00010) | | | | | | ├─Token(Colon) |:|
//@[011:00047) | | | | | | └─TernaryOperationSyntax
//@[011:00017) | | | | | | | ├─BinaryOperationSyntax
//@[011:00012) | | | | | | | | ├─VariableAccessSyntax
//@[011:00012) | | | | | | | | | └─IdentifierSyntax
//@[011:00012) | | | | | | | | | | └─Token(Identifier) |i|
//@[013:00015) | | | | | | | | ├─Token(Equals) |==|
//@[016:00017) | | | | | | | | └─IntegerLiteralSyntax
//@[016:00017) | | | | | | | | | └─Token(Integer) |0|
//@[018:00019) | | | | | | | ├─Token(Question) |?|
//@[020:00034) | | | | | | | ├─StringSyntax
//@[020:00034) | | | | | | | | └─Token(StringComplete) |'CanNotDelete'|
//@[035:00036) | | | | | | | ├─Token(Colon) |:|
//@[037:00047) | | | | | | | └─StringSyntax
//@[037:00047) | | | | | | | | └─Token(StringComplete) |'ReadOnly'|
//@[047:00048) | | | | | ├─Token(NewLine) |\n|
  }
//@[002:00003) | | | | | └─Token(RightBrace) |}|
//@[003:00004) | | | ├─Token(NewLine) |\n|
  scope: extensionCollection[i]
//@[002:00031) | | | ├─ObjectPropertySyntax
//@[002:00007) | | | | ├─IdentifierSyntax
//@[002:00007) | | | | | └─Token(Identifier) |scope|
//@[007:00008) | | | | ├─Token(Colon) |:|
//@[009:00031) | | | | └─ArrayAccessSyntax
//@[009:00028) | | | | | ├─VariableAccessSyntax
//@[009:00028) | | | | | | └─IdentifierSyntax
//@[009:00028) | | | | | | | └─Token(Identifier) |extensionCollection|
//@[028:00029) | | | | | ├─Token(LeftSquare) |[|
//@[029:00030) | | | | | ├─VariableAccessSyntax
//@[029:00030) | | | | | | └─IdentifierSyntax
//@[029:00030) | | | | | | | └─Token(Identifier) |i|
//@[030:00031) | | | | | └─Token(RightSquare) |]|
//@[031:00032) | | | ├─Token(NewLine) |\n|
}]
//@[000:00001) | | | └─Token(RightBrace) |}|
//@[001:00002) | | └─Token(RightSquare) |]|
//@[002:00004) ├─Token(NewLine) |\n\n|

// special case property access
//@[031:00032) ├─Token(NewLine) |\n|
output indexedCollectionBlobEndpoint string = storageAccounts[index].properties.primaryEndpoints.blob
//@[000:00101) ├─OutputDeclarationSyntax
//@[000:00006) | ├─Token(Identifier) |output|
//@[007:00036) | ├─IdentifierSyntax
//@[007:00036) | | └─Token(Identifier) |indexedCollectionBlobEndpoint|
//@[037:00043) | ├─SimpleTypeSyntax
//@[037:00043) | | └─Token(Identifier) |string|
//@[044:00045) | ├─Token(Assignment) |=|
//@[046:00101) | └─PropertyAccessSyntax
//@[046:00096) | | ├─PropertyAccessSyntax
//@[046:00079) | | | ├─PropertyAccessSyntax
//@[046:00068) | | | | ├─ArrayAccessSyntax
//@[046:00061) | | | | | ├─VariableAccessSyntax
//@[046:00061) | | | | | | └─IdentifierSyntax
//@[046:00061) | | | | | | | └─Token(Identifier) |storageAccounts|
//@[061:00062) | | | | | ├─Token(LeftSquare) |[|
//@[062:00067) | | | | | ├─VariableAccessSyntax
//@[062:00067) | | | | | | └─IdentifierSyntax
//@[062:00067) | | | | | | | └─Token(Identifier) |index|
//@[067:00068) | | | | | └─Token(RightSquare) |]|
//@[068:00069) | | | | ├─Token(Dot) |.|
//@[069:00079) | | | | └─IdentifierSyntax
//@[069:00079) | | | | | └─Token(Identifier) |properties|
//@[079:00080) | | | ├─Token(Dot) |.|
//@[080:00096) | | | └─IdentifierSyntax
//@[080:00096) | | | | └─Token(Identifier) |primaryEndpoints|
//@[096:00097) | | ├─Token(Dot) |.|
//@[097:00101) | | └─IdentifierSyntax
//@[097:00101) | | | └─Token(Identifier) |blob|
//@[101:00102) ├─Token(NewLine) |\n|
output indexedCollectionName string = storageAccounts[index].name
//@[000:00065) ├─OutputDeclarationSyntax
//@[000:00006) | ├─Token(Identifier) |output|
//@[007:00028) | ├─IdentifierSyntax
//@[007:00028) | | └─Token(Identifier) |indexedCollectionName|
//@[029:00035) | ├─SimpleTypeSyntax
//@[029:00035) | | └─Token(Identifier) |string|
//@[036:00037) | ├─Token(Assignment) |=|
//@[038:00065) | └─PropertyAccessSyntax
//@[038:00060) | | ├─ArrayAccessSyntax
//@[038:00053) | | | ├─VariableAccessSyntax
//@[038:00053) | | | | └─IdentifierSyntax
//@[038:00053) | | | | | └─Token(Identifier) |storageAccounts|
//@[053:00054) | | | ├─Token(LeftSquare) |[|
//@[054:00059) | | | ├─VariableAccessSyntax
//@[054:00059) | | | | └─IdentifierSyntax
//@[054:00059) | | | | | └─Token(Identifier) |index|
//@[059:00060) | | | └─Token(RightSquare) |]|
//@[060:00061) | | ├─Token(Dot) |.|
//@[061:00065) | | └─IdentifierSyntax
//@[061:00065) | | | └─Token(Identifier) |name|
//@[065:00066) ├─Token(NewLine) |\n|
output indexedCollectionId string = storageAccounts[index].id
//@[000:00061) ├─OutputDeclarationSyntax
//@[000:00006) | ├─Token(Identifier) |output|
//@[007:00026) | ├─IdentifierSyntax
//@[007:00026) | | └─Token(Identifier) |indexedCollectionId|
//@[027:00033) | ├─SimpleTypeSyntax
//@[027:00033) | | └─Token(Identifier) |string|
//@[034:00035) | ├─Token(Assignment) |=|
//@[036:00061) | └─PropertyAccessSyntax
//@[036:00058) | | ├─ArrayAccessSyntax
//@[036:00051) | | | ├─VariableAccessSyntax
//@[036:00051) | | | | └─IdentifierSyntax
//@[036:00051) | | | | | └─Token(Identifier) |storageAccounts|
//@[051:00052) | | | ├─Token(LeftSquare) |[|
//@[052:00057) | | | ├─VariableAccessSyntax
//@[052:00057) | | | | └─IdentifierSyntax
//@[052:00057) | | | | | └─Token(Identifier) |index|
//@[057:00058) | | | └─Token(RightSquare) |]|
//@[058:00059) | | ├─Token(Dot) |.|
//@[059:00061) | | └─IdentifierSyntax
//@[059:00061) | | | └─Token(Identifier) |id|
//@[061:00062) ├─Token(NewLine) |\n|
output indexedCollectionType string = storageAccounts[index].type
//@[000:00065) ├─OutputDeclarationSyntax
//@[000:00006) | ├─Token(Identifier) |output|
//@[007:00028) | ├─IdentifierSyntax
//@[007:00028) | | └─Token(Identifier) |indexedCollectionType|
//@[029:00035) | ├─SimpleTypeSyntax
//@[029:00035) | | └─Token(Identifier) |string|
//@[036:00037) | ├─Token(Assignment) |=|
//@[038:00065) | └─PropertyAccessSyntax
//@[038:00060) | | ├─ArrayAccessSyntax
//@[038:00053) | | | ├─VariableAccessSyntax
//@[038:00053) | | | | └─IdentifierSyntax
//@[038:00053) | | | | | └─Token(Identifier) |storageAccounts|
//@[053:00054) | | | ├─Token(LeftSquare) |[|
//@[054:00059) | | | ├─VariableAccessSyntax
//@[054:00059) | | | | └─IdentifierSyntax
//@[054:00059) | | | | | └─Token(Identifier) |index|
//@[059:00060) | | | └─Token(RightSquare) |]|
//@[060:00061) | | ├─Token(Dot) |.|
//@[061:00065) | | └─IdentifierSyntax
//@[061:00065) | | | └─Token(Identifier) |type|
//@[065:00066) ├─Token(NewLine) |\n|
output indexedCollectionVersion string = storageAccounts[index].apiVersion
//@[000:00074) ├─OutputDeclarationSyntax
//@[000:00006) | ├─Token(Identifier) |output|
//@[007:00031) | ├─IdentifierSyntax
//@[007:00031) | | └─Token(Identifier) |indexedCollectionVersion|
//@[032:00038) | ├─SimpleTypeSyntax
//@[032:00038) | | └─Token(Identifier) |string|
//@[039:00040) | ├─Token(Assignment) |=|
//@[041:00074) | └─PropertyAccessSyntax
//@[041:00063) | | ├─ArrayAccessSyntax
//@[041:00056) | | | ├─VariableAccessSyntax
//@[041:00056) | | | | └─IdentifierSyntax
//@[041:00056) | | | | | └─Token(Identifier) |storageAccounts|
//@[056:00057) | | | ├─Token(LeftSquare) |[|
//@[057:00062) | | | ├─VariableAccessSyntax
//@[057:00062) | | | | └─IdentifierSyntax
//@[057:00062) | | | | | └─Token(Identifier) |index|
//@[062:00063) | | | └─Token(RightSquare) |]|
//@[063:00064) | | ├─Token(Dot) |.|
//@[064:00074) | | └─IdentifierSyntax
//@[064:00074) | | | └─Token(Identifier) |apiVersion|
//@[074:00076) ├─Token(NewLine) |\n\n|

// general case property access
//@[031:00032) ├─Token(NewLine) |\n|
output indexedCollectionIdentity object = storageAccounts[index].identity
//@[000:00073) ├─OutputDeclarationSyntax
//@[000:00006) | ├─Token(Identifier) |output|
//@[007:00032) | ├─IdentifierSyntax
//@[007:00032) | | └─Token(Identifier) |indexedCollectionIdentity|
//@[033:00039) | ├─SimpleTypeSyntax
//@[033:00039) | | └─Token(Identifier) |object|
//@[040:00041) | ├─Token(Assignment) |=|
//@[042:00073) | └─PropertyAccessSyntax
//@[042:00064) | | ├─ArrayAccessSyntax
//@[042:00057) | | | ├─VariableAccessSyntax
//@[042:00057) | | | | └─IdentifierSyntax
//@[042:00057) | | | | | └─Token(Identifier) |storageAccounts|
//@[057:00058) | | | ├─Token(LeftSquare) |[|
//@[058:00063) | | | ├─VariableAccessSyntax
//@[058:00063) | | | | └─IdentifierSyntax
//@[058:00063) | | | | | └─Token(Identifier) |index|
//@[063:00064) | | | └─Token(RightSquare) |]|
//@[064:00065) | | ├─Token(Dot) |.|
//@[065:00073) | | └─IdentifierSyntax
//@[065:00073) | | | └─Token(Identifier) |identity|
//@[073:00075) ├─Token(NewLine) |\n\n|

// indexed access of two properties
//@[035:00036) ├─Token(NewLine) |\n|
output indexedEndpointPair object = {
//@[000:00181) ├─OutputDeclarationSyntax
//@[000:00006) | ├─Token(Identifier) |output|
//@[007:00026) | ├─IdentifierSyntax
//@[007:00026) | | └─Token(Identifier) |indexedEndpointPair|
//@[027:00033) | ├─SimpleTypeSyntax
//@[027:00033) | | └─Token(Identifier) |object|
//@[034:00035) | ├─Token(Assignment) |=|
//@[036:00181) | └─ObjectSyntax
//@[036:00037) | | ├─Token(LeftBrace) |{|
//@[037:00038) | | ├─Token(NewLine) |\n|
  primary: storageAccounts[index].properties.primaryEndpoints.blob
//@[002:00066) | | ├─ObjectPropertySyntax
//@[002:00009) | | | ├─IdentifierSyntax
//@[002:00009) | | | | └─Token(Identifier) |primary|
//@[009:00010) | | | ├─Token(Colon) |:|
//@[011:00066) | | | └─PropertyAccessSyntax
//@[011:00061) | | | | ├─PropertyAccessSyntax
//@[011:00044) | | | | | ├─PropertyAccessSyntax
//@[011:00033) | | | | | | ├─ArrayAccessSyntax
//@[011:00026) | | | | | | | ├─VariableAccessSyntax
//@[011:00026) | | | | | | | | └─IdentifierSyntax
//@[011:00026) | | | | | | | | | └─Token(Identifier) |storageAccounts|
//@[026:00027) | | | | | | | ├─Token(LeftSquare) |[|
//@[027:00032) | | | | | | | ├─VariableAccessSyntax
//@[027:00032) | | | | | | | | └─IdentifierSyntax
//@[027:00032) | | | | | | | | | └─Token(Identifier) |index|
//@[032:00033) | | | | | | | └─Token(RightSquare) |]|
//@[033:00034) | | | | | | ├─Token(Dot) |.|
//@[034:00044) | | | | | | └─IdentifierSyntax
//@[034:00044) | | | | | | | └─Token(Identifier) |properties|
//@[044:00045) | | | | | ├─Token(Dot) |.|
//@[045:00061) | | | | | └─IdentifierSyntax
//@[045:00061) | | | | | | └─Token(Identifier) |primaryEndpoints|
//@[061:00062) | | | | ├─Token(Dot) |.|
//@[062:00066) | | | | └─IdentifierSyntax
//@[062:00066) | | | | | └─Token(Identifier) |blob|
//@[066:00067) | | ├─Token(NewLine) |\n|
  secondary: storageAccounts[index + 1].properties.secondaryEndpoints.blob
//@[002:00074) | | ├─ObjectPropertySyntax
//@[002:00011) | | | ├─IdentifierSyntax
//@[002:00011) | | | | └─Token(Identifier) |secondary|
//@[011:00012) | | | ├─Token(Colon) |:|
//@[013:00074) | | | └─PropertyAccessSyntax
//@[013:00069) | | | | ├─PropertyAccessSyntax
//@[013:00050) | | | | | ├─PropertyAccessSyntax
//@[013:00039) | | | | | | ├─ArrayAccessSyntax
//@[013:00028) | | | | | | | ├─VariableAccessSyntax
//@[013:00028) | | | | | | | | └─IdentifierSyntax
//@[013:00028) | | | | | | | | | └─Token(Identifier) |storageAccounts|
//@[028:00029) | | | | | | | ├─Token(LeftSquare) |[|
//@[029:00038) | | | | | | | ├─BinaryOperationSyntax
//@[029:00034) | | | | | | | | ├─VariableAccessSyntax
//@[029:00034) | | | | | | | | | └─IdentifierSyntax
//@[029:00034) | | | | | | | | | | └─Token(Identifier) |index|
//@[035:00036) | | | | | | | | ├─Token(Plus) |+|
//@[037:00038) | | | | | | | | └─IntegerLiteralSyntax
//@[037:00038) | | | | | | | | | └─Token(Integer) |1|
//@[038:00039) | | | | | | | └─Token(RightSquare) |]|
//@[039:00040) | | | | | | ├─Token(Dot) |.|
//@[040:00050) | | | | | | └─IdentifierSyntax
//@[040:00050) | | | | | | | └─Token(Identifier) |properties|
//@[050:00051) | | | | | ├─Token(Dot) |.|
//@[051:00069) | | | | | └─IdentifierSyntax
//@[051:00069) | | | | | | └─Token(Identifier) |secondaryEndpoints|
//@[069:00070) | | | | ├─Token(Dot) |.|
//@[070:00074) | | | | └─IdentifierSyntax
//@[070:00074) | | | | | └─Token(Identifier) |blob|
//@[074:00075) | | ├─Token(NewLine) |\n|
}
//@[000:00001) | | └─Token(RightBrace) |}|
//@[001:00003) ├─Token(NewLine) |\n\n|

// nested indexer?
//@[018:00019) ├─Token(NewLine) |\n|
output indexViaReference string = storageAccounts[int(storageAccounts[index].properties.creationTime)].properties.accessTier
//@[000:00124) ├─OutputDeclarationSyntax
//@[000:00006) | ├─Token(Identifier) |output|
//@[007:00024) | ├─IdentifierSyntax
//@[007:00024) | | └─Token(Identifier) |indexViaReference|
//@[025:00031) | ├─SimpleTypeSyntax
//@[025:00031) | | └─Token(Identifier) |string|
//@[032:00033) | ├─Token(Assignment) |=|
//@[034:00124) | └─PropertyAccessSyntax
//@[034:00113) | | ├─PropertyAccessSyntax
//@[034:00102) | | | ├─ArrayAccessSyntax
//@[034:00049) | | | | ├─VariableAccessSyntax
//@[034:00049) | | | | | └─IdentifierSyntax
//@[034:00049) | | | | | | └─Token(Identifier) |storageAccounts|
//@[049:00050) | | | | ├─Token(LeftSquare) |[|
//@[050:00101) | | | | ├─FunctionCallSyntax
//@[050:00053) | | | | | ├─IdentifierSyntax
//@[050:00053) | | | | | | └─Token(Identifier) |int|
//@[053:00054) | | | | | ├─Token(LeftParen) |(|
//@[054:00100) | | | | | ├─FunctionArgumentSyntax
//@[054:00100) | | | | | | └─PropertyAccessSyntax
//@[054:00087) | | | | | | | ├─PropertyAccessSyntax
//@[054:00076) | | | | | | | | ├─ArrayAccessSyntax
//@[054:00069) | | | | | | | | | ├─VariableAccessSyntax
//@[054:00069) | | | | | | | | | | └─IdentifierSyntax
//@[054:00069) | | | | | | | | | | | └─Token(Identifier) |storageAccounts|
//@[069:00070) | | | | | | | | | ├─Token(LeftSquare) |[|
//@[070:00075) | | | | | | | | | ├─VariableAccessSyntax
//@[070:00075) | | | | | | | | | | └─IdentifierSyntax
//@[070:00075) | | | | | | | | | | | └─Token(Identifier) |index|
//@[075:00076) | | | | | | | | | └─Token(RightSquare) |]|
//@[076:00077) | | | | | | | | ├─Token(Dot) |.|
//@[077:00087) | | | | | | | | └─IdentifierSyntax
//@[077:00087) | | | | | | | | | └─Token(Identifier) |properties|
//@[087:00088) | | | | | | | ├─Token(Dot) |.|
//@[088:00100) | | | | | | | └─IdentifierSyntax
//@[088:00100) | | | | | | | | └─Token(Identifier) |creationTime|
//@[100:00101) | | | | | └─Token(RightParen) |)|
//@[101:00102) | | | | └─Token(RightSquare) |]|
//@[102:00103) | | | ├─Token(Dot) |.|
//@[103:00113) | | | └─IdentifierSyntax
//@[103:00113) | | | | └─Token(Identifier) |properties|
//@[113:00114) | | ├─Token(Dot) |.|
//@[114:00124) | | └─IdentifierSyntax
//@[114:00124) | | | └─Token(Identifier) |accessTier|
//@[124:00126) ├─Token(NewLine) |\n\n|

// dependency on a resource collection
//@[038:00039) ├─Token(NewLine) |\n|
resource storageAccounts2 'Microsoft.Storage/storageAccounts@2019-06-01' = [for account in accounts: {
//@[000:00276) ├─ResourceDeclarationSyntax
//@[000:00008) | ├─Token(Identifier) |resource|
//@[009:00025) | ├─IdentifierSyntax
//@[009:00025) | | └─Token(Identifier) |storageAccounts2|
//@[026:00072) | ├─StringSyntax
//@[026:00072) | | └─Token(StringComplete) |'Microsoft.Storage/storageAccounts@2019-06-01'|
//@[073:00074) | ├─Token(Assignment) |=|
//@[075:00276) | └─ForSyntax
//@[075:00076) | | ├─Token(LeftSquare) |[|
//@[076:00079) | | ├─Token(Identifier) |for|
//@[080:00087) | | ├─LocalVariableSyntax
//@[080:00087) | | | └─IdentifierSyntax
//@[080:00087) | | | | └─Token(Identifier) |account|
//@[088:00090) | | ├─Token(Identifier) |in|
//@[091:00099) | | ├─VariableAccessSyntax
//@[091:00099) | | | └─IdentifierSyntax
//@[091:00099) | | | | └─Token(Identifier) |accounts|
//@[099:00100) | | ├─Token(Colon) |:|
//@[101:00275) | | ├─ObjectSyntax
//@[101:00102) | | | ├─Token(LeftBrace) |{|
//@[102:00103) | | | ├─Token(NewLine) |\n|
  name: '${name}-collection-${account.name}'
//@[002:00044) | | | ├─ObjectPropertySyntax
//@[002:00006) | | | | ├─IdentifierSyntax
//@[002:00006) | | | | | └─Token(Identifier) |name|
//@[006:00007) | | | | ├─Token(Colon) |:|
//@[008:00044) | | | | └─StringSyntax
//@[008:00011) | | | | | ├─Token(StringLeftPiece) |'${|
//@[011:00015) | | | | | ├─VariableAccessSyntax
//@[011:00015) | | | | | | └─IdentifierSyntax
//@[011:00015) | | | | | | | └─Token(Identifier) |name|
//@[015:00030) | | | | | ├─Token(StringMiddlePiece) |}-collection-${|
//@[030:00042) | | | | | ├─PropertyAccessSyntax
//@[030:00037) | | | | | | ├─VariableAccessSyntax
//@[030:00037) | | | | | | | └─IdentifierSyntax
//@[030:00037) | | | | | | | | └─Token(Identifier) |account|
//@[037:00038) | | | | | | ├─Token(Dot) |.|
//@[038:00042) | | | | | | └─IdentifierSyntax
//@[038:00042) | | | | | | | └─Token(Identifier) |name|
//@[042:00044) | | | | | └─Token(StringRightPiece) |}'|
//@[044:00045) | | | ├─Token(NewLine) |\n|
  location: account.location
//@[002:00028) | | | ├─ObjectPropertySyntax
//@[002:00010) | | | | ├─IdentifierSyntax
//@[002:00010) | | | | | └─Token(Identifier) |location|
//@[010:00011) | | | | ├─Token(Colon) |:|
//@[012:00028) | | | | └─PropertyAccessSyntax
//@[012:00019) | | | | | ├─VariableAccessSyntax
//@[012:00019) | | | | | | └─IdentifierSyntax
//@[012:00019) | | | | | | | └─Token(Identifier) |account|
//@[019:00020) | | | | | ├─Token(Dot) |.|
//@[020:00028) | | | | | └─IdentifierSyntax
//@[020:00028) | | | | | | └─Token(Identifier) |location|
//@[028:00029) | | | ├─Token(NewLine) |\n|
  kind: 'StorageV2'
//@[002:00019) | | | ├─ObjectPropertySyntax
//@[002:00006) | | | | ├─IdentifierSyntax
//@[002:00006) | | | | | └─Token(Identifier) |kind|
//@[006:00007) | | | | ├─Token(Colon) |:|
//@[008:00019) | | | | └─StringSyntax
//@[008:00019) | | | | | └─Token(StringComplete) |'StorageV2'|
//@[019:00020) | | | ├─Token(NewLine) |\n|
  sku: {
//@[002:00037) | | | ├─ObjectPropertySyntax
//@[002:00005) | | | | ├─IdentifierSyntax
//@[002:00005) | | | | | └─Token(Identifier) |sku|
//@[005:00006) | | | | ├─Token(Colon) |:|
//@[007:00037) | | | | └─ObjectSyntax
//@[007:00008) | | | | | ├─Token(LeftBrace) |{|
//@[008:00009) | | | | | ├─Token(NewLine) |\n|
    name: 'Standard_LRS'
//@[004:00024) | | | | | ├─ObjectPropertySyntax
//@[004:00008) | | | | | | ├─IdentifierSyntax
//@[004:00008) | | | | | | | └─Token(Identifier) |name|
//@[008:00009) | | | | | | ├─Token(Colon) |:|
//@[010:00024) | | | | | | └─StringSyntax
//@[010:00024) | | | | | | | └─Token(StringComplete) |'Standard_LRS'|
//@[024:00025) | | | | | ├─Token(NewLine) |\n|
  }
//@[002:00003) | | | | | └─Token(RightBrace) |}|
//@[003:00004) | | | ├─Token(NewLine) |\n|
  dependsOn: [
//@[002:00038) | | | ├─ObjectPropertySyntax
//@[002:00011) | | | | ├─IdentifierSyntax
//@[002:00011) | | | | | └─Token(Identifier) |dependsOn|
//@[011:00012) | | | | ├─Token(Colon) |:|
//@[013:00038) | | | | └─ArraySyntax
//@[013:00014) | | | | | ├─Token(LeftSquare) |[|
//@[014:00015) | | | | | ├─Token(NewLine) |\n|
    storageAccounts
//@[004:00019) | | | | | ├─ArrayItemSyntax
//@[004:00019) | | | | | | └─VariableAccessSyntax
//@[004:00019) | | | | | | | └─IdentifierSyntax
//@[004:00019) | | | | | | | | └─Token(Identifier) |storageAccounts|
//@[019:00020) | | | | | ├─Token(NewLine) |\n|
  ]
//@[002:00003) | | | | | └─Token(RightSquare) |]|
//@[003:00004) | | | ├─Token(NewLine) |\n|
}]
//@[000:00001) | | | └─Token(RightBrace) |}|
//@[001:00002) | | └─Token(RightSquare) |]|
//@[002:00004) ├─Token(NewLine) |\n\n|

// one-to-one paired dependencies
//@[033:00034) ├─Token(NewLine) |\n|
resource firstSet 'Microsoft.Storage/storageAccounts@2019-06-01' = [for i in range(0, length(accounts)): {
<<<<<<< HEAD
//@[0:232) ResourceDeclarationSyntax
//@[0:8)  Identifier |resource|
//@[9:17)  IdentifierSyntax
//@[9:17)   Identifier |firstSet|
//@[18:64)  StringSyntax
//@[18:64)   StringComplete |'Microsoft.Storage/storageAccounts@2019-06-01'|
//@[65:66)  Assignment |=|
//@[67:232)  ForSyntax
//@[67:68)   LeftSquare |[|
//@[68:71)   Identifier |for|
//@[72:73)   LocalVariableSyntax
//@[72:73)    IdentifierSyntax
//@[72:73)     Identifier |i|
//@[74:76)   Identifier |in|
//@[77:103)   FunctionCallSyntax
//@[77:82)    IdentifierSyntax
//@[77:82)     Identifier |range|
//@[82:83)    LeftParen |(|
//@[83:84)    FunctionArgumentSyntax
//@[83:84)     IntegerLiteralSyntax
//@[83:84)      Integer |0|
//@[84:85)    Comma |,|
//@[86:102)    FunctionArgumentSyntax
//@[86:102)     FunctionCallSyntax
//@[86:92)      IdentifierSyntax
//@[86:92)       Identifier |length|
//@[92:93)      LeftParen |(|
//@[93:101)      FunctionArgumentSyntax
//@[93:101)       VariableAccessSyntax
//@[93:101)        IdentifierSyntax
//@[93:101)         Identifier |accounts|
//@[101:102)      RightParen |)|
//@[102:103)    RightParen |)|
//@[103:104)   Colon |:|
//@[105:231)   ObjectSyntax
//@[105:106)    LeftBrace |{|
//@[106:107)    NewLine |\n|
=======
//@[000:00232) ├─ResourceDeclarationSyntax
//@[000:00008) | ├─Token(Identifier) |resource|
//@[009:00017) | ├─IdentifierSyntax
//@[009:00017) | | └─Token(Identifier) |firstSet|
//@[018:00064) | ├─StringSyntax
//@[018:00064) | | └─Token(StringComplete) |'Microsoft.Storage/storageAccounts@2019-06-01'|
//@[065:00066) | ├─Token(Assignment) |=|
//@[067:00232) | └─ForSyntax
//@[067:00068) | | ├─Token(LeftSquare) |[|
//@[068:00071) | | ├─Token(Identifier) |for|
//@[072:00073) | | ├─LocalVariableSyntax
//@[072:00073) | | | └─IdentifierSyntax
//@[072:00073) | | | | └─Token(Identifier) |i|
//@[074:00076) | | ├─Token(Identifier) |in|
//@[077:00103) | | ├─FunctionCallSyntax
//@[077:00082) | | | ├─IdentifierSyntax
//@[077:00082) | | | | └─Token(Identifier) |range|
//@[082:00083) | | | ├─Token(LeftParen) |(|
//@[083:00085) | | | ├─FunctionArgumentSyntax
//@[083:00084) | | | | ├─IntegerLiteralSyntax
//@[083:00084) | | | | | └─Token(Integer) |0|
//@[084:00085) | | | | └─Token(Comma) |,|
//@[086:00102) | | | ├─FunctionArgumentSyntax
//@[086:00102) | | | | └─FunctionCallSyntax
//@[086:00092) | | | | | ├─IdentifierSyntax
//@[086:00092) | | | | | | └─Token(Identifier) |length|
//@[092:00093) | | | | | ├─Token(LeftParen) |(|
//@[093:00101) | | | | | ├─FunctionArgumentSyntax
//@[093:00101) | | | | | | └─VariableAccessSyntax
//@[093:00101) | | | | | | | └─IdentifierSyntax
//@[093:00101) | | | | | | | | └─Token(Identifier) |accounts|
//@[101:00102) | | | | | └─Token(RightParen) |)|
//@[102:00103) | | | └─Token(RightParen) |)|
//@[103:00104) | | ├─Token(Colon) |:|
//@[105:00231) | | ├─ObjectSyntax
//@[105:00106) | | | ├─Token(LeftBrace) |{|
//@[106:00107) | | | ├─Token(NewLine) |\n|
>>>>>>> d4571cb4
  name: '${name}-set1-${i}'
//@[002:00027) | | | ├─ObjectPropertySyntax
//@[002:00006) | | | | ├─IdentifierSyntax
//@[002:00006) | | | | | └─Token(Identifier) |name|
//@[006:00007) | | | | ├─Token(Colon) |:|
//@[008:00027) | | | | └─StringSyntax
//@[008:00011) | | | | | ├─Token(StringLeftPiece) |'${|
//@[011:00015) | | | | | ├─VariableAccessSyntax
//@[011:00015) | | | | | | └─IdentifierSyntax
//@[011:00015) | | | | | | | └─Token(Identifier) |name|
//@[015:00024) | | | | | ├─Token(StringMiddlePiece) |}-set1-${|
//@[024:00025) | | | | | ├─VariableAccessSyntax
//@[024:00025) | | | | | | └─IdentifierSyntax
//@[024:00025) | | | | | | | └─Token(Identifier) |i|
//@[025:00027) | | | | | └─Token(StringRightPiece) |}'|
//@[027:00028) | | | ├─Token(NewLine) |\n|
  location: resourceGroup().location
//@[002:00036) | | | ├─ObjectPropertySyntax
//@[002:00010) | | | | ├─IdentifierSyntax
//@[002:00010) | | | | | └─Token(Identifier) |location|
//@[010:00011) | | | | ├─Token(Colon) |:|
//@[012:00036) | | | | └─PropertyAccessSyntax
//@[012:00027) | | | | | ├─FunctionCallSyntax
//@[012:00025) | | | | | | ├─IdentifierSyntax
//@[012:00025) | | | | | | | └─Token(Identifier) |resourceGroup|
//@[025:00026) | | | | | | ├─Token(LeftParen) |(|
//@[026:00027) | | | | | | └─Token(RightParen) |)|
//@[027:00028) | | | | | ├─Token(Dot) |.|
//@[028:00036) | | | | | └─IdentifierSyntax
//@[028:00036) | | | | | | └─Token(Identifier) |location|
//@[036:00037) | | | ├─Token(NewLine) |\n|
  kind: 'StorageV2'
//@[002:00019) | | | ├─ObjectPropertySyntax
//@[002:00006) | | | | ├─IdentifierSyntax
//@[002:00006) | | | | | └─Token(Identifier) |kind|
//@[006:00007) | | | | ├─Token(Colon) |:|
//@[008:00019) | | | | └─StringSyntax
//@[008:00019) | | | | | └─Token(StringComplete) |'StorageV2'|
//@[019:00020) | | | ├─Token(NewLine) |\n|
  sku: {
//@[002:00037) | | | ├─ObjectPropertySyntax
//@[002:00005) | | | | ├─IdentifierSyntax
//@[002:00005) | | | | | └─Token(Identifier) |sku|
//@[005:00006) | | | | ├─Token(Colon) |:|
//@[007:00037) | | | | └─ObjectSyntax
//@[007:00008) | | | | | ├─Token(LeftBrace) |{|
//@[008:00009) | | | | | ├─Token(NewLine) |\n|
    name: 'Standard_LRS'
//@[004:00024) | | | | | ├─ObjectPropertySyntax
//@[004:00008) | | | | | | ├─IdentifierSyntax
//@[004:00008) | | | | | | | └─Token(Identifier) |name|
//@[008:00009) | | | | | | ├─Token(Colon) |:|
//@[010:00024) | | | | | | └─StringSyntax
//@[010:00024) | | | | | | | └─Token(StringComplete) |'Standard_LRS'|
//@[024:00025) | | | | | ├─Token(NewLine) |\n|
  }
//@[002:00003) | | | | | └─Token(RightBrace) |}|
//@[003:00004) | | | ├─Token(NewLine) |\n|
}]
//@[000:00001) | | | └─Token(RightBrace) |}|
//@[001:00002) | | └─Token(RightSquare) |]|
//@[002:00004) ├─Token(NewLine) |\n\n|

resource secondSet 'Microsoft.Storage/storageAccounts@2019-06-01' = [for i in range(0, length(accounts)): {
<<<<<<< HEAD
//@[0:268) ResourceDeclarationSyntax
//@[0:8)  Identifier |resource|
//@[9:18)  IdentifierSyntax
//@[9:18)   Identifier |secondSet|
//@[19:65)  StringSyntax
//@[19:65)   StringComplete |'Microsoft.Storage/storageAccounts@2019-06-01'|
//@[66:67)  Assignment |=|
//@[68:268)  ForSyntax
//@[68:69)   LeftSquare |[|
//@[69:72)   Identifier |for|
//@[73:74)   LocalVariableSyntax
//@[73:74)    IdentifierSyntax
//@[73:74)     Identifier |i|
//@[75:77)   Identifier |in|
//@[78:104)   FunctionCallSyntax
//@[78:83)    IdentifierSyntax
//@[78:83)     Identifier |range|
//@[83:84)    LeftParen |(|
//@[84:85)    FunctionArgumentSyntax
//@[84:85)     IntegerLiteralSyntax
//@[84:85)      Integer |0|
//@[85:86)    Comma |,|
//@[87:103)    FunctionArgumentSyntax
//@[87:103)     FunctionCallSyntax
//@[87:93)      IdentifierSyntax
//@[87:93)       Identifier |length|
//@[93:94)      LeftParen |(|
//@[94:102)      FunctionArgumentSyntax
//@[94:102)       VariableAccessSyntax
//@[94:102)        IdentifierSyntax
//@[94:102)         Identifier |accounts|
//@[102:103)      RightParen |)|
//@[103:104)    RightParen |)|
//@[104:105)   Colon |:|
//@[106:267)   ObjectSyntax
//@[106:107)    LeftBrace |{|
//@[107:108)    NewLine |\n|
=======
//@[000:00268) ├─ResourceDeclarationSyntax
//@[000:00008) | ├─Token(Identifier) |resource|
//@[009:00018) | ├─IdentifierSyntax
//@[009:00018) | | └─Token(Identifier) |secondSet|
//@[019:00065) | ├─StringSyntax
//@[019:00065) | | └─Token(StringComplete) |'Microsoft.Storage/storageAccounts@2019-06-01'|
//@[066:00067) | ├─Token(Assignment) |=|
//@[068:00268) | └─ForSyntax
//@[068:00069) | | ├─Token(LeftSquare) |[|
//@[069:00072) | | ├─Token(Identifier) |for|
//@[073:00074) | | ├─LocalVariableSyntax
//@[073:00074) | | | └─IdentifierSyntax
//@[073:00074) | | | | └─Token(Identifier) |i|
//@[075:00077) | | ├─Token(Identifier) |in|
//@[078:00104) | | ├─FunctionCallSyntax
//@[078:00083) | | | ├─IdentifierSyntax
//@[078:00083) | | | | └─Token(Identifier) |range|
//@[083:00084) | | | ├─Token(LeftParen) |(|
//@[084:00086) | | | ├─FunctionArgumentSyntax
//@[084:00085) | | | | ├─IntegerLiteralSyntax
//@[084:00085) | | | | | └─Token(Integer) |0|
//@[085:00086) | | | | └─Token(Comma) |,|
//@[087:00103) | | | ├─FunctionArgumentSyntax
//@[087:00103) | | | | └─FunctionCallSyntax
//@[087:00093) | | | | | ├─IdentifierSyntax
//@[087:00093) | | | | | | └─Token(Identifier) |length|
//@[093:00094) | | | | | ├─Token(LeftParen) |(|
//@[094:00102) | | | | | ├─FunctionArgumentSyntax
//@[094:00102) | | | | | | └─VariableAccessSyntax
//@[094:00102) | | | | | | | └─IdentifierSyntax
//@[094:00102) | | | | | | | | └─Token(Identifier) |accounts|
//@[102:00103) | | | | | └─Token(RightParen) |)|
//@[103:00104) | | | └─Token(RightParen) |)|
//@[104:00105) | | ├─Token(Colon) |:|
//@[106:00267) | | ├─ObjectSyntax
//@[106:00107) | | | ├─Token(LeftBrace) |{|
//@[107:00108) | | | ├─Token(NewLine) |\n|
>>>>>>> d4571cb4
  name: '${name}-set2-${i}'
//@[002:00027) | | | ├─ObjectPropertySyntax
//@[002:00006) | | | | ├─IdentifierSyntax
//@[002:00006) | | | | | └─Token(Identifier) |name|
//@[006:00007) | | | | ├─Token(Colon) |:|
//@[008:00027) | | | | └─StringSyntax
//@[008:00011) | | | | | ├─Token(StringLeftPiece) |'${|
//@[011:00015) | | | | | ├─VariableAccessSyntax
//@[011:00015) | | | | | | └─IdentifierSyntax
//@[011:00015) | | | | | | | └─Token(Identifier) |name|
//@[015:00024) | | | | | ├─Token(StringMiddlePiece) |}-set2-${|
//@[024:00025) | | | | | ├─VariableAccessSyntax
//@[024:00025) | | | | | | └─IdentifierSyntax
//@[024:00025) | | | | | | | └─Token(Identifier) |i|
//@[025:00027) | | | | | └─Token(StringRightPiece) |}'|
//@[027:00028) | | | ├─Token(NewLine) |\n|
  location: resourceGroup().location
//@[002:00036) | | | ├─ObjectPropertySyntax
//@[002:00010) | | | | ├─IdentifierSyntax
//@[002:00010) | | | | | └─Token(Identifier) |location|
//@[010:00011) | | | | ├─Token(Colon) |:|
//@[012:00036) | | | | └─PropertyAccessSyntax
//@[012:00027) | | | | | ├─FunctionCallSyntax
//@[012:00025) | | | | | | ├─IdentifierSyntax
//@[012:00025) | | | | | | | └─Token(Identifier) |resourceGroup|
//@[025:00026) | | | | | | ├─Token(LeftParen) |(|
//@[026:00027) | | | | | | └─Token(RightParen) |)|
//@[027:00028) | | | | | ├─Token(Dot) |.|
//@[028:00036) | | | | | └─IdentifierSyntax
//@[028:00036) | | | | | | └─Token(Identifier) |location|
//@[036:00037) | | | ├─Token(NewLine) |\n|
  kind: 'StorageV2'
//@[002:00019) | | | ├─ObjectPropertySyntax
//@[002:00006) | | | | ├─IdentifierSyntax
//@[002:00006) | | | | | └─Token(Identifier) |kind|
//@[006:00007) | | | | ├─Token(Colon) |:|
//@[008:00019) | | | | └─StringSyntax
//@[008:00019) | | | | | └─Token(StringComplete) |'StorageV2'|
//@[019:00020) | | | ├─Token(NewLine) |\n|
  sku: {
//@[002:00037) | | | ├─ObjectPropertySyntax
//@[002:00005) | | | | ├─IdentifierSyntax
//@[002:00005) | | | | | └─Token(Identifier) |sku|
//@[005:00006) | | | | ├─Token(Colon) |:|
//@[007:00037) | | | | └─ObjectSyntax
//@[007:00008) | | | | | ├─Token(LeftBrace) |{|
//@[008:00009) | | | | | ├─Token(NewLine) |\n|
    name: 'Standard_LRS'
//@[004:00024) | | | | | ├─ObjectPropertySyntax
//@[004:00008) | | | | | | ├─IdentifierSyntax
//@[004:00008) | | | | | | | └─Token(Identifier) |name|
//@[008:00009) | | | | | | ├─Token(Colon) |:|
//@[010:00024) | | | | | | └─StringSyntax
//@[010:00024) | | | | | | | └─Token(StringComplete) |'Standard_LRS'|
//@[024:00025) | | | | | ├─Token(NewLine) |\n|
  }
//@[002:00003) | | | | | └─Token(RightBrace) |}|
//@[003:00004) | | | ├─Token(NewLine) |\n|
  dependsOn: [
//@[002:00034) | | | ├─ObjectPropertySyntax
//@[002:00011) | | | | ├─IdentifierSyntax
//@[002:00011) | | | | | └─Token(Identifier) |dependsOn|
//@[011:00012) | | | | ├─Token(Colon) |:|
//@[013:00034) | | | | └─ArraySyntax
//@[013:00014) | | | | | ├─Token(LeftSquare) |[|
//@[014:00015) | | | | | ├─Token(NewLine) |\n|
    firstSet[i]
//@[004:00015) | | | | | ├─ArrayItemSyntax
//@[004:00015) | | | | | | └─ArrayAccessSyntax
//@[004:00012) | | | | | | | ├─VariableAccessSyntax
//@[004:00012) | | | | | | | | └─IdentifierSyntax
//@[004:00012) | | | | | | | | | └─Token(Identifier) |firstSet|
//@[012:00013) | | | | | | | ├─Token(LeftSquare) |[|
//@[013:00014) | | | | | | | ├─VariableAccessSyntax
//@[013:00014) | | | | | | | | └─IdentifierSyntax
//@[013:00014) | | | | | | | | | └─Token(Identifier) |i|
//@[014:00015) | | | | | | | └─Token(RightSquare) |]|
//@[015:00016) | | | | | ├─Token(NewLine) |\n|
  ]
//@[002:00003) | | | | | └─Token(RightSquare) |]|
//@[003:00004) | | | ├─Token(NewLine) |\n|
}]
//@[000:00001) | | | └─Token(RightBrace) |}|
//@[001:00002) | | └─Token(RightSquare) |]|
//@[002:00004) ├─Token(NewLine) |\n\n|

// depending on collection and one resource in the collection optimizes the latter part away
//@[092:00093) ├─Token(NewLine) |\n|
resource anotherSingleResource 'Microsoft.Storage/storageAccounts@2019-06-01' = {
//@[000:00266) ├─ResourceDeclarationSyntax
//@[000:00008) | ├─Token(Identifier) |resource|
//@[009:00030) | ├─IdentifierSyntax
//@[009:00030) | | └─Token(Identifier) |anotherSingleResource|
//@[031:00077) | ├─StringSyntax
//@[031:00077) | | └─Token(StringComplete) |'Microsoft.Storage/storageAccounts@2019-06-01'|
//@[078:00079) | ├─Token(Assignment) |=|
//@[080:00266) | └─ObjectSyntax
//@[080:00081) | | ├─Token(LeftBrace) |{|
//@[081:00082) | | ├─Token(NewLine) |\n|
  name: '${name}single-resource-name'
//@[002:00037) | | ├─ObjectPropertySyntax
//@[002:00006) | | | ├─IdentifierSyntax
//@[002:00006) | | | | └─Token(Identifier) |name|
//@[006:00007) | | | ├─Token(Colon) |:|
//@[008:00037) | | | └─StringSyntax
//@[008:00011) | | | | ├─Token(StringLeftPiece) |'${|
//@[011:00015) | | | | ├─VariableAccessSyntax
//@[011:00015) | | | | | └─IdentifierSyntax
//@[011:00015) | | | | | | └─Token(Identifier) |name|
//@[015:00037) | | | | └─Token(StringRightPiece) |}single-resource-name'|
//@[037:00038) | | ├─Token(NewLine) |\n|
  location: resourceGroup().location
//@[002:00036) | | ├─ObjectPropertySyntax
//@[002:00010) | | | ├─IdentifierSyntax
//@[002:00010) | | | | └─Token(Identifier) |location|
//@[010:00011) | | | ├─Token(Colon) |:|
//@[012:00036) | | | └─PropertyAccessSyntax
//@[012:00027) | | | | ├─FunctionCallSyntax
//@[012:00025) | | | | | ├─IdentifierSyntax
//@[012:00025) | | | | | | └─Token(Identifier) |resourceGroup|
//@[025:00026) | | | | | ├─Token(LeftParen) |(|
//@[026:00027) | | | | | └─Token(RightParen) |)|
//@[027:00028) | | | | ├─Token(Dot) |.|
//@[028:00036) | | | | └─IdentifierSyntax
//@[028:00036) | | | | | └─Token(Identifier) |location|
//@[036:00037) | | ├─Token(NewLine) |\n|
  kind: 'StorageV2'
//@[002:00019) | | ├─ObjectPropertySyntax
//@[002:00006) | | | ├─IdentifierSyntax
//@[002:00006) | | | | └─Token(Identifier) |kind|
//@[006:00007) | | | ├─Token(Colon) |:|
//@[008:00019) | | | └─StringSyntax
//@[008:00019) | | | | └─Token(StringComplete) |'StorageV2'|
//@[019:00020) | | ├─Token(NewLine) |\n|
  sku: {
//@[002:00037) | | ├─ObjectPropertySyntax
//@[002:00005) | | | ├─IdentifierSyntax
//@[002:00005) | | | | └─Token(Identifier) |sku|
//@[005:00006) | | | ├─Token(Colon) |:|
//@[007:00037) | | | └─ObjectSyntax
//@[007:00008) | | | | ├─Token(LeftBrace) |{|
//@[008:00009) | | | | ├─Token(NewLine) |\n|
    name: 'Standard_LRS'
//@[004:00024) | | | | ├─ObjectPropertySyntax
//@[004:00008) | | | | | ├─IdentifierSyntax
//@[004:00008) | | | | | | └─Token(Identifier) |name|
//@[008:00009) | | | | | ├─Token(Colon) |:|
//@[010:00024) | | | | | └─StringSyntax
//@[010:00024) | | | | | | └─Token(StringComplete) |'Standard_LRS'|
//@[024:00025) | | | | ├─Token(NewLine) |\n|
  }
//@[002:00003) | | | | └─Token(RightBrace) |}|
//@[003:00004) | | ├─Token(NewLine) |\n|
  dependsOn: [
//@[002:00049) | | ├─ObjectPropertySyntax
//@[002:00011) | | | ├─IdentifierSyntax
//@[002:00011) | | | | └─Token(Identifier) |dependsOn|
//@[011:00012) | | | ├─Token(Colon) |:|
//@[013:00049) | | | └─ArraySyntax
//@[013:00014) | | | | ├─Token(LeftSquare) |[|
//@[014:00015) | | | | ├─Token(NewLine) |\n|
    secondSet
//@[004:00013) | | | | ├─ArrayItemSyntax
//@[004:00013) | | | | | └─VariableAccessSyntax
//@[004:00013) | | | | | | └─IdentifierSyntax
//@[004:00013) | | | | | | | └─Token(Identifier) |secondSet|
//@[013:00014) | | | | ├─Token(NewLine) |\n|
    secondSet[0]
//@[004:00016) | | | | ├─ArrayItemSyntax
//@[004:00016) | | | | | └─ArrayAccessSyntax
//@[004:00013) | | | | | | ├─VariableAccessSyntax
//@[004:00013) | | | | | | | └─IdentifierSyntax
//@[004:00013) | | | | | | | | └─Token(Identifier) |secondSet|
//@[013:00014) | | | | | | ├─Token(LeftSquare) |[|
//@[014:00015) | | | | | | ├─IntegerLiteralSyntax
//@[014:00015) | | | | | | | └─Token(Integer) |0|
//@[015:00016) | | | | | | └─Token(RightSquare) |]|
//@[016:00017) | | | | ├─Token(NewLine) |\n|
  ]
//@[002:00003) | | | | └─Token(RightSquare) |]|
//@[003:00004) | | ├─Token(NewLine) |\n|
}
//@[000:00001) | | └─Token(RightBrace) |}|
//@[001:00003) ├─Token(NewLine) |\n\n|

// vnets
//@[008:00009) ├─Token(NewLine) |\n|
var vnetConfigurations = [
//@[000:00138) ├─VariableDeclarationSyntax
//@[000:00003) | ├─Token(Identifier) |var|
//@[004:00022) | ├─IdentifierSyntax
//@[004:00022) | | └─Token(Identifier) |vnetConfigurations|
//@[023:00024) | ├─Token(Assignment) |=|
//@[025:00138) | └─ArraySyntax
//@[025:00026) | | ├─Token(LeftSquare) |[|
//@[026:00027) | | ├─Token(NewLine) |\n|
  {
//@[002:00062) | | ├─ArrayItemSyntax
//@[002:00062) | | | └─ObjectSyntax
//@[002:00003) | | | | ├─Token(LeftBrace) |{|
//@[003:00004) | | | | ├─Token(NewLine) |\n|
    name: 'one'
//@[004:00015) | | | | ├─ObjectPropertySyntax
//@[004:00008) | | | | | ├─IdentifierSyntax
//@[004:00008) | | | | | | └─Token(Identifier) |name|
//@[008:00009) | | | | | ├─Token(Colon) |:|
//@[010:00015) | | | | | └─StringSyntax
//@[010:00015) | | | | | | └─Token(StringComplete) |'one'|
//@[015:00016) | | | | ├─Token(NewLine) |\n|
    location: resourceGroup().location
//@[004:00038) | | | | ├─ObjectPropertySyntax
//@[004:00012) | | | | | ├─IdentifierSyntax
//@[004:00012) | | | | | | └─Token(Identifier) |location|
//@[012:00013) | | | | | ├─Token(Colon) |:|
//@[014:00038) | | | | | └─PropertyAccessSyntax
//@[014:00029) | | | | | | ├─FunctionCallSyntax
//@[014:00027) | | | | | | | ├─IdentifierSyntax
//@[014:00027) | | | | | | | | └─Token(Identifier) |resourceGroup|
//@[027:00028) | | | | | | | ├─Token(LeftParen) |(|
//@[028:00029) | | | | | | | └─Token(RightParen) |)|
//@[029:00030) | | | | | | ├─Token(Dot) |.|
//@[030:00038) | | | | | | └─IdentifierSyntax
//@[030:00038) | | | | | | | └─Token(Identifier) |location|
//@[038:00039) | | | | ├─Token(NewLine) |\n|
  }
//@[002:00003) | | | | └─Token(RightBrace) |}|
//@[003:00004) | | ├─Token(NewLine) |\n|
  {
//@[002:00046) | | ├─ArrayItemSyntax
//@[002:00046) | | | └─ObjectSyntax
//@[002:00003) | | | | ├─Token(LeftBrace) |{|
//@[003:00004) | | | | ├─Token(NewLine) |\n|
    name: 'two'
//@[004:00015) | | | | ├─ObjectPropertySyntax
//@[004:00008) | | | | | ├─IdentifierSyntax
//@[004:00008) | | | | | | └─Token(Identifier) |name|
//@[008:00009) | | | | | ├─Token(Colon) |:|
//@[010:00015) | | | | | └─StringSyntax
//@[010:00015) | | | | | | └─Token(StringComplete) |'two'|
//@[015:00016) | | | | ├─Token(NewLine) |\n|
    location: 'westus'
//@[004:00022) | | | | ├─ObjectPropertySyntax
//@[004:00012) | | | | | ├─IdentifierSyntax
//@[004:00012) | | | | | | └─Token(Identifier) |location|
//@[012:00013) | | | | | ├─Token(Colon) |:|
//@[014:00022) | | | | | └─StringSyntax
//@[014:00022) | | | | | | └─Token(StringComplete) |'westus'|
//@[022:00023) | | | | ├─Token(NewLine) |\n|
  }
//@[002:00003) | | | | └─Token(RightBrace) |}|
//@[003:00004) | | ├─Token(NewLine) |\n|
]
//@[000:00001) | | └─Token(RightSquare) |]|
//@[001:00003) ├─Token(NewLine) |\n\n|

resource vnets 'Microsoft.Network/virtualNetworks@2020-06-01' = [for vnetConfig in vnetConfigurations: {
//@[000:00163) ├─ResourceDeclarationSyntax
//@[000:00008) | ├─Token(Identifier) |resource|
//@[009:00014) | ├─IdentifierSyntax
//@[009:00014) | | └─Token(Identifier) |vnets|
//@[015:00061) | ├─StringSyntax
//@[015:00061) | | └─Token(StringComplete) |'Microsoft.Network/virtualNetworks@2020-06-01'|
//@[062:00063) | ├─Token(Assignment) |=|
//@[064:00163) | └─ForSyntax
//@[064:00065) | | ├─Token(LeftSquare) |[|
//@[065:00068) | | ├─Token(Identifier) |for|
//@[069:00079) | | ├─LocalVariableSyntax
//@[069:00079) | | | └─IdentifierSyntax
//@[069:00079) | | | | └─Token(Identifier) |vnetConfig|
//@[080:00082) | | ├─Token(Identifier) |in|
//@[083:00101) | | ├─VariableAccessSyntax
//@[083:00101) | | | └─IdentifierSyntax
//@[083:00101) | | | | └─Token(Identifier) |vnetConfigurations|
//@[101:00102) | | ├─Token(Colon) |:|
//@[103:00162) | | ├─ObjectSyntax
//@[103:00104) | | | ├─Token(LeftBrace) |{|
//@[104:00105) | | | ├─Token(NewLine) |\n|
  name: vnetConfig.name
//@[002:00023) | | | ├─ObjectPropertySyntax
//@[002:00006) | | | | ├─IdentifierSyntax
//@[002:00006) | | | | | └─Token(Identifier) |name|
//@[006:00007) | | | | ├─Token(Colon) |:|
//@[008:00023) | | | | └─PropertyAccessSyntax
//@[008:00018) | | | | | ├─VariableAccessSyntax
//@[008:00018) | | | | | | └─IdentifierSyntax
//@[008:00018) | | | | | | | └─Token(Identifier) |vnetConfig|
//@[018:00019) | | | | | ├─Token(Dot) |.|
//@[019:00023) | | | | | └─IdentifierSyntax
//@[019:00023) | | | | | | └─Token(Identifier) |name|
//@[023:00024) | | | ├─Token(NewLine) |\n|
  location: vnetConfig.location
//@[002:00031) | | | ├─ObjectPropertySyntax
//@[002:00010) | | | | ├─IdentifierSyntax
//@[002:00010) | | | | | └─Token(Identifier) |location|
//@[010:00011) | | | | ├─Token(Colon) |:|
//@[012:00031) | | | | └─PropertyAccessSyntax
//@[012:00022) | | | | | ├─VariableAccessSyntax
//@[012:00022) | | | | | | └─IdentifierSyntax
//@[012:00022) | | | | | | | └─Token(Identifier) |vnetConfig|
//@[022:00023) | | | | | ├─Token(Dot) |.|
//@[023:00031) | | | | | └─IdentifierSyntax
//@[023:00031) | | | | | | └─Token(Identifier) |location|
//@[031:00032) | | | ├─Token(NewLine) |\n|
}]
//@[000:00001) | | | └─Token(RightBrace) |}|
//@[001:00002) | | └─Token(RightSquare) |]|
//@[002:00004) ├─Token(NewLine) |\n\n|

// implicit dependency on single resource from a resource collection
//@[068:00069) ├─Token(NewLine) |\n|
resource implicitDependencyOnSingleResourceByIndex 'Microsoft.Network/dnsZones@2018-05-01' = {
//@[000:00237) ├─ResourceDeclarationSyntax
//@[000:00008) | ├─Token(Identifier) |resource|
//@[009:00050) | ├─IdentifierSyntax
//@[009:00050) | | └─Token(Identifier) |implicitDependencyOnSingleResourceByIndex|
//@[051:00090) | ├─StringSyntax
//@[051:00090) | | └─Token(StringComplete) |'Microsoft.Network/dnsZones@2018-05-01'|
//@[091:00092) | ├─Token(Assignment) |=|
//@[093:00237) | └─ObjectSyntax
//@[093:00094) | | ├─Token(LeftBrace) |{|
//@[094:00095) | | ├─Token(NewLine) |\n|
  name: 'test'
//@[002:00014) | | ├─ObjectPropertySyntax
//@[002:00006) | | | ├─IdentifierSyntax
//@[002:00006) | | | | └─Token(Identifier) |name|
//@[006:00007) | | | ├─Token(Colon) |:|
//@[008:00014) | | | └─StringSyntax
//@[008:00014) | | | | └─Token(StringComplete) |'test'|
//@[014:00015) | | ├─Token(NewLine) |\n|
  location: 'global'
//@[002:00020) | | ├─ObjectPropertySyntax
//@[002:00010) | | | ├─IdentifierSyntax
//@[002:00010) | | | | └─Token(Identifier) |location|
//@[010:00011) | | | ├─Token(Colon) |:|
//@[012:00020) | | | └─StringSyntax
//@[012:00020) | | | | └─Token(StringComplete) |'global'|
//@[020:00021) | | ├─Token(NewLine) |\n|
  properties: {
//@[002:00104) | | ├─ObjectPropertySyntax
//@[002:00012) | | | ├─IdentifierSyntax
//@[002:00012) | | | | └─Token(Identifier) |properties|
//@[012:00013) | | | ├─Token(Colon) |:|
//@[014:00104) | | | └─ObjectSyntax
//@[014:00015) | | | | ├─Token(LeftBrace) |{|
//@[015:00016) | | | | ├─Token(NewLine) |\n|
    resolutionVirtualNetworks: [
//@[004:00084) | | | | ├─ObjectPropertySyntax
//@[004:00029) | | | | | ├─IdentifierSyntax
//@[004:00029) | | | | | | └─Token(Identifier) |resolutionVirtualNetworks|
//@[029:00030) | | | | | ├─Token(Colon) |:|
//@[031:00084) | | | | | └─ArraySyntax
//@[031:00032) | | | | | | ├─Token(LeftSquare) |[|
//@[032:00033) | | | | | | ├─Token(NewLine) |\n|
      {
//@[006:00045) | | | | | | ├─ArrayItemSyntax
//@[006:00045) | | | | | | | └─ObjectSyntax
//@[006:00007) | | | | | | | | ├─Token(LeftBrace) |{|
//@[007:00008) | | | | | | | | ├─Token(NewLine) |\n|
        id: vnets[index+1].id
//@[008:00029) | | | | | | | | ├─ObjectPropertySyntax
//@[008:00010) | | | | | | | | | ├─IdentifierSyntax
//@[008:00010) | | | | | | | | | | └─Token(Identifier) |id|
//@[010:00011) | | | | | | | | | ├─Token(Colon) |:|
//@[012:00029) | | | | | | | | | └─PropertyAccessSyntax
//@[012:00026) | | | | | | | | | | ├─ArrayAccessSyntax
//@[012:00017) | | | | | | | | | | | ├─VariableAccessSyntax
//@[012:00017) | | | | | | | | | | | | └─IdentifierSyntax
//@[012:00017) | | | | | | | | | | | | | └─Token(Identifier) |vnets|
//@[017:00018) | | | | | | | | | | | ├─Token(LeftSquare) |[|
//@[018:00025) | | | | | | | | | | | ├─BinaryOperationSyntax
//@[018:00023) | | | | | | | | | | | | ├─VariableAccessSyntax
//@[018:00023) | | | | | | | | | | | | | └─IdentifierSyntax
//@[018:00023) | | | | | | | | | | | | | | └─Token(Identifier) |index|
//@[023:00024) | | | | | | | | | | | | ├─Token(Plus) |+|
//@[024:00025) | | | | | | | | | | | | └─IntegerLiteralSyntax
//@[024:00025) | | | | | | | | | | | | | └─Token(Integer) |1|
//@[025:00026) | | | | | | | | | | | └─Token(RightSquare) |]|
//@[026:00027) | | | | | | | | | | ├─Token(Dot) |.|
//@[027:00029) | | | | | | | | | | └─IdentifierSyntax
//@[027:00029) | | | | | | | | | | | └─Token(Identifier) |id|
//@[029:00030) | | | | | | | | ├─Token(NewLine) |\n|
      }
//@[006:00007) | | | | | | | | └─Token(RightBrace) |}|
//@[007:00008) | | | | | | ├─Token(NewLine) |\n|
    ]
//@[004:00005) | | | | | | └─Token(RightSquare) |]|
//@[005:00006) | | | | ├─Token(NewLine) |\n|
  }
//@[002:00003) | | | | └─Token(RightBrace) |}|
//@[003:00004) | | ├─Token(NewLine) |\n|
}
//@[000:00001) | | └─Token(RightBrace) |}|
//@[001:00003) ├─Token(NewLine) |\n\n|

// implicit and explicit dependency combined
//@[044:00045) ├─Token(NewLine) |\n|
resource combinedDependencies 'Microsoft.Network/dnsZones@2018-05-01' = {
//@[000:00294) ├─ResourceDeclarationSyntax
//@[000:00008) | ├─Token(Identifier) |resource|
//@[009:00029) | ├─IdentifierSyntax
//@[009:00029) | | └─Token(Identifier) |combinedDependencies|
//@[030:00069) | ├─StringSyntax
//@[030:00069) | | └─Token(StringComplete) |'Microsoft.Network/dnsZones@2018-05-01'|
//@[070:00071) | ├─Token(Assignment) |=|
//@[072:00294) | └─ObjectSyntax
//@[072:00073) | | ├─Token(LeftBrace) |{|
//@[073:00074) | | ├─Token(NewLine) |\n|
  name: 'test2'
//@[002:00015) | | ├─ObjectPropertySyntax
//@[002:00006) | | | ├─IdentifierSyntax
//@[002:00006) | | | | └─Token(Identifier) |name|
//@[006:00007) | | | ├─Token(Colon) |:|
//@[008:00015) | | | └─StringSyntax
//@[008:00015) | | | | └─Token(StringComplete) |'test2'|
//@[015:00016) | | ├─Token(NewLine) |\n|
  location: 'global'
//@[002:00020) | | ├─ObjectPropertySyntax
//@[002:00010) | | | ├─IdentifierSyntax
//@[002:00010) | | | | └─Token(Identifier) |location|
//@[010:00011) | | | ├─Token(Colon) |:|
//@[012:00020) | | | └─StringSyntax
//@[012:00020) | | | | └─Token(StringComplete) |'global'|
//@[020:00021) | | ├─Token(NewLine) |\n|
  properties: {
//@[002:00152) | | ├─ObjectPropertySyntax
//@[002:00012) | | | ├─IdentifierSyntax
//@[002:00012) | | | | └─Token(Identifier) |properties|
//@[012:00013) | | | ├─Token(Colon) |:|
//@[014:00152) | | | └─ObjectSyntax
//@[014:00015) | | | | ├─Token(LeftBrace) |{|
//@[015:00016) | | | | ├─Token(NewLine) |\n|
    resolutionVirtualNetworks: [
//@[004:00132) | | | | ├─ObjectPropertySyntax
//@[004:00029) | | | | | ├─IdentifierSyntax
//@[004:00029) | | | | | | └─Token(Identifier) |resolutionVirtualNetworks|
//@[029:00030) | | | | | ├─Token(Colon) |:|
//@[031:00132) | | | | | └─ArraySyntax
//@[031:00032) | | | | | | ├─Token(LeftSquare) |[|
//@[032:00033) | | | | | | ├─Token(NewLine) |\n|
      {
//@[006:00045) | | | | | | ├─ArrayItemSyntax
//@[006:00045) | | | | | | | └─ObjectSyntax
//@[006:00007) | | | | | | | | ├─Token(LeftBrace) |{|
//@[007:00008) | | | | | | | | ├─Token(NewLine) |\n|
        id: vnets[index-1].id
//@[008:00029) | | | | | | | | ├─ObjectPropertySyntax
//@[008:00010) | | | | | | | | | ├─IdentifierSyntax
//@[008:00010) | | | | | | | | | | └─Token(Identifier) |id|
//@[010:00011) | | | | | | | | | ├─Token(Colon) |:|
//@[012:00029) | | | | | | | | | └─PropertyAccessSyntax
//@[012:00026) | | | | | | | | | | ├─ArrayAccessSyntax
//@[012:00017) | | | | | | | | | | | ├─VariableAccessSyntax
//@[012:00017) | | | | | | | | | | | | └─IdentifierSyntax
//@[012:00017) | | | | | | | | | | | | | └─Token(Identifier) |vnets|
//@[017:00018) | | | | | | | | | | | ├─Token(LeftSquare) |[|
//@[018:00025) | | | | | | | | | | | ├─BinaryOperationSyntax
//@[018:00023) | | | | | | | | | | | | ├─VariableAccessSyntax
//@[018:00023) | | | | | | | | | | | | | └─IdentifierSyntax
//@[018:00023) | | | | | | | | | | | | | | └─Token(Identifier) |index|
//@[023:00024) | | | | | | | | | | | | ├─Token(Minus) |-|
//@[024:00025) | | | | | | | | | | | | └─IntegerLiteralSyntax
//@[024:00025) | | | | | | | | | | | | | └─Token(Integer) |1|
//@[025:00026) | | | | | | | | | | | └─Token(RightSquare) |]|
//@[026:00027) | | | | | | | | | | ├─Token(Dot) |.|
//@[027:00029) | | | | | | | | | | └─IdentifierSyntax
//@[027:00029) | | | | | | | | | | | └─Token(Identifier) |id|
//@[029:00030) | | | | | | | | ├─Token(NewLine) |\n|
      }
//@[006:00007) | | | | | | | | └─Token(RightBrace) |}|
//@[007:00008) | | | | | | ├─Token(NewLine) |\n|
      {
//@[006:00047) | | | | | | ├─ArrayItemSyntax
//@[006:00047) | | | | | | | └─ObjectSyntax
//@[006:00007) | | | | | | | | ├─Token(LeftBrace) |{|
//@[007:00008) | | | | | | | | ├─Token(NewLine) |\n|
        id: vnets[index * 2].id
//@[008:00031) | | | | | | | | ├─ObjectPropertySyntax
//@[008:00010) | | | | | | | | | ├─IdentifierSyntax
//@[008:00010) | | | | | | | | | | └─Token(Identifier) |id|
//@[010:00011) | | | | | | | | | ├─Token(Colon) |:|
//@[012:00031) | | | | | | | | | └─PropertyAccessSyntax
//@[012:00028) | | | | | | | | | | ├─ArrayAccessSyntax
//@[012:00017) | | | | | | | | | | | ├─VariableAccessSyntax
//@[012:00017) | | | | | | | | | | | | └─IdentifierSyntax
//@[012:00017) | | | | | | | | | | | | | └─Token(Identifier) |vnets|
//@[017:00018) | | | | | | | | | | | ├─Token(LeftSquare) |[|
//@[018:00027) | | | | | | | | | | | ├─BinaryOperationSyntax
//@[018:00023) | | | | | | | | | | | | ├─VariableAccessSyntax
//@[018:00023) | | | | | | | | | | | | | └─IdentifierSyntax
//@[018:00023) | | | | | | | | | | | | | | └─Token(Identifier) |index|
//@[024:00025) | | | | | | | | | | | | ├─Token(Asterisk) |*|
//@[026:00027) | | | | | | | | | | | | └─IntegerLiteralSyntax
//@[026:00027) | | | | | | | | | | | | | └─Token(Integer) |2|
//@[027:00028) | | | | | | | | | | | └─Token(RightSquare) |]|
//@[028:00029) | | | | | | | | | | ├─Token(Dot) |.|
//@[029:00031) | | | | | | | | | | └─IdentifierSyntax
//@[029:00031) | | | | | | | | | | | └─Token(Identifier) |id|
//@[031:00032) | | | | | | | | ├─Token(NewLine) |\n|
      }
//@[006:00007) | | | | | | | | └─Token(RightBrace) |}|
//@[007:00008) | | | | | | ├─Token(NewLine) |\n|
    ]
//@[004:00005) | | | | | | └─Token(RightSquare) |]|
//@[005:00006) | | | | ├─Token(NewLine) |\n|
  }
//@[002:00003) | | | | └─Token(RightBrace) |}|
//@[003:00004) | | ├─Token(NewLine) |\n|
  dependsOn: [
//@[002:00028) | | ├─ObjectPropertySyntax
//@[002:00011) | | | ├─IdentifierSyntax
//@[002:00011) | | | | └─Token(Identifier) |dependsOn|
//@[011:00012) | | | ├─Token(Colon) |:|
//@[013:00028) | | | └─ArraySyntax
//@[013:00014) | | | | ├─Token(LeftSquare) |[|
//@[014:00015) | | | | ├─Token(NewLine) |\n|
    vnets
//@[004:00009) | | | | ├─ArrayItemSyntax
//@[004:00009) | | | | | └─VariableAccessSyntax
//@[004:00009) | | | | | | └─IdentifierSyntax
//@[004:00009) | | | | | | | └─Token(Identifier) |vnets|
//@[009:00010) | | | | ├─Token(NewLine) |\n|
  ]
//@[002:00003) | | | | └─Token(RightSquare) |]|
//@[003:00004) | | ├─Token(NewLine) |\n|
}
//@[000:00001) | | └─Token(RightBrace) |}|
//@[001:00003) ├─Token(NewLine) |\n\n|

// single module
//@[016:00017) ├─Token(NewLine) |\n|
module singleModule 'passthrough.bicep' = {
//@[000:00097) ├─ModuleDeclarationSyntax
//@[000:00006) | ├─Token(Identifier) |module|
//@[007:00019) | ├─IdentifierSyntax
//@[007:00019) | | └─Token(Identifier) |singleModule|
//@[020:00039) | ├─StringSyntax
//@[020:00039) | | └─Token(StringComplete) |'passthrough.bicep'|
//@[040:00041) | ├─Token(Assignment) |=|
//@[042:00097) | └─ObjectSyntax
//@[042:00043) | | ├─Token(LeftBrace) |{|
//@[043:00044) | | ├─Token(NewLine) |\n|
  name: 'test'
//@[002:00014) | | ├─ObjectPropertySyntax
//@[002:00006) | | | ├─IdentifierSyntax
//@[002:00006) | | | | └─Token(Identifier) |name|
//@[006:00007) | | | ├─Token(Colon) |:|
//@[008:00014) | | | └─StringSyntax
//@[008:00014) | | | | └─Token(StringComplete) |'test'|
//@[014:00015) | | ├─Token(NewLine) |\n|
  params: {
//@[002:00036) | | ├─ObjectPropertySyntax
//@[002:00008) | | | ├─IdentifierSyntax
//@[002:00008) | | | | └─Token(Identifier) |params|
//@[008:00009) | | | ├─Token(Colon) |:|
//@[010:00036) | | | └─ObjectSyntax
//@[010:00011) | | | | ├─Token(LeftBrace) |{|
//@[011:00012) | | | | ├─Token(NewLine) |\n|
    myInput: 'hello'
//@[004:00020) | | | | ├─ObjectPropertySyntax
//@[004:00011) | | | | | ├─IdentifierSyntax
//@[004:00011) | | | | | | └─Token(Identifier) |myInput|
//@[011:00012) | | | | | ├─Token(Colon) |:|
//@[013:00020) | | | | | └─StringSyntax
//@[013:00020) | | | | | | └─Token(StringComplete) |'hello'|
//@[020:00021) | | | | ├─Token(NewLine) |\n|
  }
//@[002:00003) | | | | └─Token(RightBrace) |}|
//@[003:00004) | | ├─Token(NewLine) |\n|
}
//@[000:00001) | | └─Token(RightBrace) |}|
//@[001:00003) ├─Token(NewLine) |\n\n|

var moduleSetup = [
//@[000:00047) ├─VariableDeclarationSyntax
//@[000:00003) | ├─Token(Identifier) |var|
//@[004:00015) | ├─IdentifierSyntax
//@[004:00015) | | └─Token(Identifier) |moduleSetup|
//@[016:00017) | ├─Token(Assignment) |=|
//@[018:00047) | └─ArraySyntax
//@[018:00019) | | ├─Token(LeftSquare) |[|
//@[019:00020) | | ├─Token(NewLine) |\n|
  'one'
//@[002:00007) | | ├─ArrayItemSyntax
//@[002:00007) | | | └─StringSyntax
//@[002:00007) | | | | └─Token(StringComplete) |'one'|
//@[007:00008) | | ├─Token(NewLine) |\n|
  'two'
//@[002:00007) | | ├─ArrayItemSyntax
//@[002:00007) | | | └─StringSyntax
//@[002:00007) | | | | └─Token(StringComplete) |'two'|
//@[007:00008) | | ├─Token(NewLine) |\n|
  'three'
//@[002:00009) | | ├─ArrayItemSyntax
//@[002:00009) | | | └─StringSyntax
//@[002:00009) | | | | └─Token(StringComplete) |'three'|
//@[009:00010) | | ├─Token(NewLine) |\n|
]
//@[000:00001) | | └─Token(RightSquare) |]|
//@[001:00003) ├─Token(NewLine) |\n\n|

// module collection plus explicit dependency on single module
//@[062:00063) ├─Token(NewLine) |\n|
@sys.batchSize(3)
//@[000:00242) ├─ModuleDeclarationSyntax
//@[000:00017) | ├─DecoratorSyntax
//@[000:00001) | | ├─Token(At) |@|
//@[001:00017) | | └─InstanceFunctionCallSyntax
//@[001:00004) | | | ├─VariableAccessSyntax
//@[001:00004) | | | | └─IdentifierSyntax
//@[001:00004) | | | | | └─Token(Identifier) |sys|
//@[004:00005) | | | ├─Token(Dot) |.|
//@[005:00014) | | | ├─IdentifierSyntax
//@[005:00014) | | | | └─Token(Identifier) |batchSize|
//@[014:00015) | | | ├─Token(LeftParen) |(|
//@[015:00016) | | | ├─FunctionArgumentSyntax
//@[015:00016) | | | | └─IntegerLiteralSyntax
//@[015:00016) | | | | | └─Token(Integer) |3|
//@[016:00017) | | | └─Token(RightParen) |)|
//@[017:00018) | ├─Token(NewLine) |\n|
module moduleCollectionWithSingleDependency 'passthrough.bicep' = [for moduleName in moduleSetup: {
//@[000:00006) | ├─Token(Identifier) |module|
//@[007:00043) | ├─IdentifierSyntax
//@[007:00043) | | └─Token(Identifier) |moduleCollectionWithSingleDependency|
//@[044:00063) | ├─StringSyntax
//@[044:00063) | | └─Token(StringComplete) |'passthrough.bicep'|
//@[064:00065) | ├─Token(Assignment) |=|
//@[066:00224) | └─ForSyntax
//@[066:00067) | | ├─Token(LeftSquare) |[|
//@[067:00070) | | ├─Token(Identifier) |for|
//@[071:00081) | | ├─LocalVariableSyntax
//@[071:00081) | | | └─IdentifierSyntax
//@[071:00081) | | | | └─Token(Identifier) |moduleName|
//@[082:00084) | | ├─Token(Identifier) |in|
//@[085:00096) | | ├─VariableAccessSyntax
//@[085:00096) | | | └─IdentifierSyntax
//@[085:00096) | | | | └─Token(Identifier) |moduleSetup|
//@[096:00097) | | ├─Token(Colon) |:|
//@[098:00223) | | ├─ObjectSyntax
//@[098:00099) | | | ├─Token(LeftBrace) |{|
//@[099:00100) | | | ├─Token(NewLine) |\n|
  name: moduleName
//@[002:00018) | | | ├─ObjectPropertySyntax
//@[002:00006) | | | | ├─IdentifierSyntax
//@[002:00006) | | | | | └─Token(Identifier) |name|
//@[006:00007) | | | | ├─Token(Colon) |:|
//@[008:00018) | | | | └─VariableAccessSyntax
//@[008:00018) | | | | | └─IdentifierSyntax
//@[008:00018) | | | | | | └─Token(Identifier) |moduleName|
//@[018:00019) | | | ├─Token(NewLine) |\n|
  params: {
//@[002:00047) | | | ├─ObjectPropertySyntax
//@[002:00008) | | | | ├─IdentifierSyntax
//@[002:00008) | | | | | └─Token(Identifier) |params|
//@[008:00009) | | | | ├─Token(Colon) |:|
//@[010:00047) | | | | └─ObjectSyntax
//@[010:00011) | | | | | ├─Token(LeftBrace) |{|
//@[011:00012) | | | | | ├─Token(NewLine) |\n|
    myInput: 'in-${moduleName}'
//@[004:00031) | | | | | ├─ObjectPropertySyntax
//@[004:00011) | | | | | | ├─IdentifierSyntax
//@[004:00011) | | | | | | | └─Token(Identifier) |myInput|
//@[011:00012) | | | | | | ├─Token(Colon) |:|
//@[013:00031) | | | | | | └─StringSyntax
//@[013:00019) | | | | | | | ├─Token(StringLeftPiece) |'in-${|
//@[019:00029) | | | | | | | ├─VariableAccessSyntax
//@[019:00029) | | | | | | | | └─IdentifierSyntax
//@[019:00029) | | | | | | | | | └─Token(Identifier) |moduleName|
//@[029:00031) | | | | | | | └─Token(StringRightPiece) |}'|
//@[031:00032) | | | | | ├─Token(NewLine) |\n|
  }
//@[002:00003) | | | | | └─Token(RightBrace) |}|
//@[003:00004) | | | ├─Token(NewLine) |\n|
  dependsOn: [
//@[002:00054) | | | ├─ObjectPropertySyntax
//@[002:00011) | | | | ├─IdentifierSyntax
//@[002:00011) | | | | | └─Token(Identifier) |dependsOn|
//@[011:00012) | | | | ├─Token(Colon) |:|
//@[013:00054) | | | | └─ArraySyntax
//@[013:00014) | | | | | ├─Token(LeftSquare) |[|
//@[014:00015) | | | | | ├─Token(NewLine) |\n|
    singleModule
//@[004:00016) | | | | | ├─ArrayItemSyntax
//@[004:00016) | | | | | | └─VariableAccessSyntax
//@[004:00016) | | | | | | | └─IdentifierSyntax
//@[004:00016) | | | | | | | | └─Token(Identifier) |singleModule|
//@[016:00017) | | | | | ├─Token(NewLine) |\n|
    singleResource
//@[004:00018) | | | | | ├─ArrayItemSyntax
//@[004:00018) | | | | | | └─VariableAccessSyntax
//@[004:00018) | | | | | | | └─IdentifierSyntax
//@[004:00018) | | | | | | | | └─Token(Identifier) |singleResource|
//@[018:00019) | | | | | ├─Token(NewLine) |\n|
  ]
//@[002:00003) | | | | | └─Token(RightSquare) |]|
//@[003:00004) | | | ├─Token(NewLine) |\n|
}]
//@[000:00001) | | | └─Token(RightBrace) |}|
//@[001:00002) | | └─Token(RightSquare) |]|
//@[002:00004) ├─Token(NewLine) |\n\n|

// another module collection with dependency on another module collection
//@[073:00074) ├─Token(NewLine) |\n|
module moduleCollectionWithCollectionDependencies 'passthrough.bicep' = [for moduleName in moduleSetup: {
//@[000:00255) ├─ModuleDeclarationSyntax
//@[000:00006) | ├─Token(Identifier) |module|
//@[007:00049) | ├─IdentifierSyntax
//@[007:00049) | | └─Token(Identifier) |moduleCollectionWithCollectionDependencies|
//@[050:00069) | ├─StringSyntax
//@[050:00069) | | └─Token(StringComplete) |'passthrough.bicep'|
//@[070:00071) | ├─Token(Assignment) |=|
//@[072:00255) | └─ForSyntax
//@[072:00073) | | ├─Token(LeftSquare) |[|
//@[073:00076) | | ├─Token(Identifier) |for|
//@[077:00087) | | ├─LocalVariableSyntax
//@[077:00087) | | | └─IdentifierSyntax
//@[077:00087) | | | | └─Token(Identifier) |moduleName|
//@[088:00090) | | ├─Token(Identifier) |in|
//@[091:00102) | | ├─VariableAccessSyntax
//@[091:00102) | | | └─IdentifierSyntax
//@[091:00102) | | | | └─Token(Identifier) |moduleSetup|
//@[102:00103) | | ├─Token(Colon) |:|
//@[104:00254) | | ├─ObjectSyntax
//@[104:00105) | | | ├─Token(LeftBrace) |{|
//@[105:00106) | | | ├─Token(NewLine) |\n|
  name: moduleName
//@[002:00018) | | | ├─ObjectPropertySyntax
//@[002:00006) | | | | ├─IdentifierSyntax
//@[002:00006) | | | | | └─Token(Identifier) |name|
//@[006:00007) | | | | ├─Token(Colon) |:|
//@[008:00018) | | | | └─VariableAccessSyntax
//@[008:00018) | | | | | └─IdentifierSyntax
//@[008:00018) | | | | | | └─Token(Identifier) |moduleName|
//@[018:00019) | | | ├─Token(NewLine) |\n|
  params: {
//@[002:00047) | | | ├─ObjectPropertySyntax
//@[002:00008) | | | | ├─IdentifierSyntax
//@[002:00008) | | | | | └─Token(Identifier) |params|
//@[008:00009) | | | | ├─Token(Colon) |:|
//@[010:00047) | | | | └─ObjectSyntax
//@[010:00011) | | | | | ├─Token(LeftBrace) |{|
//@[011:00012) | | | | | ├─Token(NewLine) |\n|
    myInput: 'in-${moduleName}'
//@[004:00031) | | | | | ├─ObjectPropertySyntax
//@[004:00011) | | | | | | ├─IdentifierSyntax
//@[004:00011) | | | | | | | └─Token(Identifier) |myInput|
//@[011:00012) | | | | | | ├─Token(Colon) |:|
//@[013:00031) | | | | | | └─StringSyntax
//@[013:00019) | | | | | | | ├─Token(StringLeftPiece) |'in-${|
//@[019:00029) | | | | | | | ├─VariableAccessSyntax
//@[019:00029) | | | | | | | | └─IdentifierSyntax
//@[019:00029) | | | | | | | | | └─Token(Identifier) |moduleName|
//@[029:00031) | | | | | | | └─Token(StringRightPiece) |}'|
//@[031:00032) | | | | | ├─Token(NewLine) |\n|
  }
//@[002:00003) | | | | | └─Token(RightBrace) |}|
//@[003:00004) | | | ├─Token(NewLine) |\n|
  dependsOn: [
//@[002:00079) | | | ├─ObjectPropertySyntax
//@[002:00011) | | | | ├─IdentifierSyntax
//@[002:00011) | | | | | └─Token(Identifier) |dependsOn|
//@[011:00012) | | | | ├─Token(Colon) |:|
//@[013:00079) | | | | └─ArraySyntax
//@[013:00014) | | | | | ├─Token(LeftSquare) |[|
//@[014:00015) | | | | | ├─Token(NewLine) |\n|
    storageAccounts
//@[004:00019) | | | | | ├─ArrayItemSyntax
//@[004:00019) | | | | | | └─VariableAccessSyntax
//@[004:00019) | | | | | | | └─IdentifierSyntax
//@[004:00019) | | | | | | | | └─Token(Identifier) |storageAccounts|
//@[019:00020) | | | | | ├─Token(NewLine) |\n|
    moduleCollectionWithSingleDependency
//@[004:00040) | | | | | ├─ArrayItemSyntax
//@[004:00040) | | | | | | └─VariableAccessSyntax
//@[004:00040) | | | | | | | └─IdentifierSyntax
//@[004:00040) | | | | | | | | └─Token(Identifier) |moduleCollectionWithSingleDependency|
//@[040:00041) | | | | | ├─Token(NewLine) |\n|
  ]
//@[002:00003) | | | | | └─Token(RightSquare) |]|
//@[003:00004) | | | ├─Token(NewLine) |\n|
}]
//@[000:00001) | | | └─Token(RightBrace) |}|
//@[001:00002) | | └─Token(RightSquare) |]|
//@[002:00004) ├─Token(NewLine) |\n\n|

module singleModuleWithIndexedDependencies 'passthrough.bicep' = {
//@[000:00290) ├─ModuleDeclarationSyntax
//@[000:00006) | ├─Token(Identifier) |module|
//@[007:00042) | ├─IdentifierSyntax
//@[007:00042) | | └─Token(Identifier) |singleModuleWithIndexedDependencies|
//@[043:00062) | ├─StringSyntax
//@[043:00062) | | └─Token(StringComplete) |'passthrough.bicep'|
//@[063:00064) | ├─Token(Assignment) |=|
//@[065:00290) | └─ObjectSyntax
//@[065:00066) | | ├─Token(LeftBrace) |{|
//@[066:00067) | | ├─Token(NewLine) |\n|
  name: 'hello'
//@[002:00015) | | ├─ObjectPropertySyntax
//@[002:00006) | | | ├─IdentifierSyntax
//@[002:00006) | | | | └─Token(Identifier) |name|
//@[006:00007) | | | ├─Token(Colon) |:|
//@[008:00015) | | | └─StringSyntax
//@[008:00015) | | | | └─Token(StringComplete) |'hello'|
//@[015:00016) | | ├─Token(NewLine) |\n|
  params: {
//@[002:00153) | | ├─ObjectPropertySyntax
//@[002:00008) | | | ├─IdentifierSyntax
//@[002:00008) | | | | └─Token(Identifier) |params|
//@[008:00009) | | | ├─Token(Colon) |:|
//@[010:00153) | | | └─ObjectSyntax
//@[010:00011) | | | | ├─Token(LeftBrace) |{|
//@[011:00012) | | | | ├─Token(NewLine) |\n|
    myInput: concat(moduleCollectionWithCollectionDependencies[index].outputs.myOutput, storageAccounts[index * 3].properties.accessTier)
<<<<<<< HEAD
//@[4:137)     ObjectPropertySyntax
//@[4:11)      IdentifierSyntax
//@[4:11)       Identifier |myInput|
//@[11:12)      Colon |:|
//@[13:137)      FunctionCallSyntax
//@[13:19)       IdentifierSyntax
//@[13:19)        Identifier |concat|
//@[19:20)       LeftParen |(|
//@[20:86)       FunctionArgumentSyntax
//@[20:86)        PropertyAccessSyntax
//@[20:77)         PropertyAccessSyntax
//@[20:69)          ArrayAccessSyntax
//@[20:62)           VariableAccessSyntax
//@[20:62)            IdentifierSyntax
//@[20:62)             Identifier |moduleCollectionWithCollectionDependencies|
//@[62:63)           LeftSquare |[|
//@[63:68)           VariableAccessSyntax
//@[63:68)            IdentifierSyntax
//@[63:68)             Identifier |index|
//@[68:69)           RightSquare |]|
//@[69:70)          Dot |.|
//@[70:77)          IdentifierSyntax
//@[70:77)           Identifier |outputs|
//@[77:78)         Dot |.|
//@[78:86)         IdentifierSyntax
//@[78:86)          Identifier |myOutput|
//@[86:87)       Comma |,|
//@[88:136)       FunctionArgumentSyntax
//@[88:136)        PropertyAccessSyntax
//@[88:125)         PropertyAccessSyntax
//@[88:114)          ArrayAccessSyntax
//@[88:103)           VariableAccessSyntax
//@[88:103)            IdentifierSyntax
//@[88:103)             Identifier |storageAccounts|
//@[103:104)           LeftSquare |[|
//@[104:113)           BinaryOperationSyntax
//@[104:109)            VariableAccessSyntax
//@[104:109)             IdentifierSyntax
//@[104:109)              Identifier |index|
//@[110:111)            Asterisk |*|
//@[112:113)            IntegerLiteralSyntax
//@[112:113)             Integer |3|
//@[113:114)           RightSquare |]|
//@[114:115)          Dot |.|
//@[115:125)          IdentifierSyntax
//@[115:125)           Identifier |properties|
//@[125:126)         Dot |.|
//@[126:136)         IdentifierSyntax
//@[126:136)          Identifier |accessTier|
//@[136:137)       RightParen |)|
//@[137:138)     NewLine |\n|
=======
//@[004:00137) | | | | ├─ObjectPropertySyntax
//@[004:00011) | | | | | ├─IdentifierSyntax
//@[004:00011) | | | | | | └─Token(Identifier) |myInput|
//@[011:00012) | | | | | ├─Token(Colon) |:|
//@[013:00137) | | | | | └─FunctionCallSyntax
//@[013:00019) | | | | | | ├─IdentifierSyntax
//@[013:00019) | | | | | | | └─Token(Identifier) |concat|
//@[019:00020) | | | | | | ├─Token(LeftParen) |(|
//@[020:00087) | | | | | | ├─FunctionArgumentSyntax
//@[020:00086) | | | | | | | ├─PropertyAccessSyntax
//@[020:00077) | | | | | | | | ├─PropertyAccessSyntax
//@[020:00069) | | | | | | | | | ├─ArrayAccessSyntax
//@[020:00062) | | | | | | | | | | ├─VariableAccessSyntax
//@[020:00062) | | | | | | | | | | | └─IdentifierSyntax
//@[020:00062) | | | | | | | | | | | | └─Token(Identifier) |moduleCollectionWithCollectionDependencies|
//@[062:00063) | | | | | | | | | | ├─Token(LeftSquare) |[|
//@[063:00068) | | | | | | | | | | ├─VariableAccessSyntax
//@[063:00068) | | | | | | | | | | | └─IdentifierSyntax
//@[063:00068) | | | | | | | | | | | | └─Token(Identifier) |index|
//@[068:00069) | | | | | | | | | | └─Token(RightSquare) |]|
//@[069:00070) | | | | | | | | | ├─Token(Dot) |.|
//@[070:00077) | | | | | | | | | └─IdentifierSyntax
//@[070:00077) | | | | | | | | | | └─Token(Identifier) |outputs|
//@[077:00078) | | | | | | | | ├─Token(Dot) |.|
//@[078:00086) | | | | | | | | └─IdentifierSyntax
//@[078:00086) | | | | | | | | | └─Token(Identifier) |myOutput|
//@[086:00087) | | | | | | | └─Token(Comma) |,|
//@[088:00136) | | | | | | ├─FunctionArgumentSyntax
//@[088:00136) | | | | | | | └─PropertyAccessSyntax
//@[088:00125) | | | | | | | | ├─PropertyAccessSyntax
//@[088:00114) | | | | | | | | | ├─ArrayAccessSyntax
//@[088:00103) | | | | | | | | | | ├─VariableAccessSyntax
//@[088:00103) | | | | | | | | | | | └─IdentifierSyntax
//@[088:00103) | | | | | | | | | | | | └─Token(Identifier) |storageAccounts|
//@[103:00104) | | | | | | | | | | ├─Token(LeftSquare) |[|
//@[104:00113) | | | | | | | | | | ├─BinaryOperationSyntax
//@[104:00109) | | | | | | | | | | | ├─VariableAccessSyntax
//@[104:00109) | | | | | | | | | | | | └─IdentifierSyntax
//@[104:00109) | | | | | | | | | | | | | └─Token(Identifier) |index|
//@[110:00111) | | | | | | | | | | | ├─Token(Asterisk) |*|
//@[112:00113) | | | | | | | | | | | └─IntegerLiteralSyntax
//@[112:00113) | | | | | | | | | | | | └─Token(Integer) |3|
//@[113:00114) | | | | | | | | | | └─Token(RightSquare) |]|
//@[114:00115) | | | | | | | | | ├─Token(Dot) |.|
//@[115:00125) | | | | | | | | | └─IdentifierSyntax
//@[115:00125) | | | | | | | | | | └─Token(Identifier) |properties|
//@[125:00126) | | | | | | | | ├─Token(Dot) |.|
//@[126:00136) | | | | | | | | └─IdentifierSyntax
//@[126:00136) | | | | | | | | | └─Token(Identifier) |accessTier|
//@[136:00137) | | | | | | └─Token(RightParen) |)|
//@[137:00138) | | | | ├─Token(NewLine) |\n|
>>>>>>> d4571cb4
  }
//@[002:00003) | | | | └─Token(RightBrace) |}|
//@[003:00004) | | ├─Token(NewLine) |\n|
  dependsOn: [
//@[002:00051) | | ├─ObjectPropertySyntax
//@[002:00011) | | | ├─IdentifierSyntax
//@[002:00011) | | | | └─Token(Identifier) |dependsOn|
//@[011:00012) | | | ├─Token(Colon) |:|
//@[013:00051) | | | └─ArraySyntax
//@[013:00014) | | | | ├─Token(LeftSquare) |[|
//@[014:00015) | | | | ├─Token(NewLine) |\n|
    storageAccounts2[index - 10]
//@[004:00032) | | | | ├─ArrayItemSyntax
//@[004:00032) | | | | | └─ArrayAccessSyntax
//@[004:00020) | | | | | | ├─VariableAccessSyntax
//@[004:00020) | | | | | | | └─IdentifierSyntax
//@[004:00020) | | | | | | | | └─Token(Identifier) |storageAccounts2|
//@[020:00021) | | | | | | ├─Token(LeftSquare) |[|
//@[021:00031) | | | | | | ├─BinaryOperationSyntax
//@[021:00026) | | | | | | | ├─VariableAccessSyntax
//@[021:00026) | | | | | | | | └─IdentifierSyntax
//@[021:00026) | | | | | | | | | └─Token(Identifier) |index|
//@[027:00028) | | | | | | | ├─Token(Minus) |-|
//@[029:00031) | | | | | | | └─IntegerLiteralSyntax
//@[029:00031) | | | | | | | | └─Token(Integer) |10|
//@[031:00032) | | | | | | └─Token(RightSquare) |]|
//@[032:00033) | | | | ├─Token(NewLine) |\n|
  ]
//@[002:00003) | | | | └─Token(RightSquare) |]|
//@[003:00004) | | ├─Token(NewLine) |\n|
}
//@[000:00001) | | └─Token(RightBrace) |}|
//@[001:00003) ├─Token(NewLine) |\n\n|

module moduleCollectionWithIndexedDependencies 'passthrough.bicep' = [for moduleName in moduleSetup: {
//@[000:00346) ├─ModuleDeclarationSyntax
//@[000:00006) | ├─Token(Identifier) |module|
//@[007:00046) | ├─IdentifierSyntax
//@[007:00046) | | └─Token(Identifier) |moduleCollectionWithIndexedDependencies|
//@[047:00066) | ├─StringSyntax
//@[047:00066) | | └─Token(StringComplete) |'passthrough.bicep'|
//@[067:00068) | ├─Token(Assignment) |=|
//@[069:00346) | └─ForSyntax
//@[069:00070) | | ├─Token(LeftSquare) |[|
//@[070:00073) | | ├─Token(Identifier) |for|
//@[074:00084) | | ├─LocalVariableSyntax
//@[074:00084) | | | └─IdentifierSyntax
//@[074:00084) | | | | └─Token(Identifier) |moduleName|
//@[085:00087) | | ├─Token(Identifier) |in|
//@[088:00099) | | ├─VariableAccessSyntax
//@[088:00099) | | | └─IdentifierSyntax
//@[088:00099) | | | | └─Token(Identifier) |moduleSetup|
//@[099:00100) | | ├─Token(Colon) |:|
//@[101:00345) | | ├─ObjectSyntax
//@[101:00102) | | | ├─Token(LeftBrace) |{|
//@[102:00103) | | | ├─Token(NewLine) |\n|
  name: moduleName
//@[002:00018) | | | ├─ObjectPropertySyntax
//@[002:00006) | | | | ├─IdentifierSyntax
//@[002:00006) | | | | | └─Token(Identifier) |name|
//@[006:00007) | | | | ├─Token(Colon) |:|
//@[008:00018) | | | | └─VariableAccessSyntax
//@[008:00018) | | | | | └─IdentifierSyntax
//@[008:00018) | | | | | | └─Token(Identifier) |moduleName|
//@[018:00019) | | | ├─Token(NewLine) |\n|
  params: {
//@[002:00170) | | | ├─ObjectPropertySyntax
//@[002:00008) | | | | ├─IdentifierSyntax
//@[002:00008) | | | | | └─Token(Identifier) |params|
//@[008:00009) | | | | ├─Token(Colon) |:|
//@[010:00170) | | | | └─ObjectSyntax
//@[010:00011) | | | | | ├─Token(LeftBrace) |{|
//@[011:00012) | | | | | ├─Token(NewLine) |\n|
    myInput: '${moduleCollectionWithCollectionDependencies[index].outputs.myOutput} - ${storageAccounts[index * 3].properties.accessTier} - ${moduleName}'
//@[004:00154) | | | | | ├─ObjectPropertySyntax
//@[004:00011) | | | | | | ├─IdentifierSyntax
//@[004:00011) | | | | | | | └─Token(Identifier) |myInput|
//@[011:00012) | | | | | | ├─Token(Colon) |:|
//@[013:00154) | | | | | | └─StringSyntax
//@[013:00016) | | | | | | | ├─Token(StringLeftPiece) |'${|
//@[016:00082) | | | | | | | ├─PropertyAccessSyntax
//@[016:00073) | | | | | | | | ├─PropertyAccessSyntax
//@[016:00065) | | | | | | | | | ├─ArrayAccessSyntax
//@[016:00058) | | | | | | | | | | ├─VariableAccessSyntax
//@[016:00058) | | | | | | | | | | | └─IdentifierSyntax
//@[016:00058) | | | | | | | | | | | | └─Token(Identifier) |moduleCollectionWithCollectionDependencies|
//@[058:00059) | | | | | | | | | | ├─Token(LeftSquare) |[|
//@[059:00064) | | | | | | | | | | ├─VariableAccessSyntax
//@[059:00064) | | | | | | | | | | | └─IdentifierSyntax
//@[059:00064) | | | | | | | | | | | | └─Token(Identifier) |index|
//@[064:00065) | | | | | | | | | | └─Token(RightSquare) |]|
//@[065:00066) | | | | | | | | | ├─Token(Dot) |.|
//@[066:00073) | | | | | | | | | └─IdentifierSyntax
//@[066:00073) | | | | | | | | | | └─Token(Identifier) |outputs|
//@[073:00074) | | | | | | | | ├─Token(Dot) |.|
//@[074:00082) | | | | | | | | └─IdentifierSyntax
//@[074:00082) | | | | | | | | | └─Token(Identifier) |myOutput|
//@[082:00088) | | | | | | | ├─Token(StringMiddlePiece) |} - ${|
//@[088:00136) | | | | | | | ├─PropertyAccessSyntax
//@[088:00125) | | | | | | | | ├─PropertyAccessSyntax
//@[088:00114) | | | | | | | | | ├─ArrayAccessSyntax
//@[088:00103) | | | | | | | | | | ├─VariableAccessSyntax
//@[088:00103) | | | | | | | | | | | └─IdentifierSyntax
//@[088:00103) | | | | | | | | | | | | └─Token(Identifier) |storageAccounts|
//@[103:00104) | | | | | | | | | | ├─Token(LeftSquare) |[|
//@[104:00113) | | | | | | | | | | ├─BinaryOperationSyntax
//@[104:00109) | | | | | | | | | | | ├─VariableAccessSyntax
//@[104:00109) | | | | | | | | | | | | └─IdentifierSyntax
//@[104:00109) | | | | | | | | | | | | | └─Token(Identifier) |index|
//@[110:00111) | | | | | | | | | | | ├─Token(Asterisk) |*|
//@[112:00113) | | | | | | | | | | | └─IntegerLiteralSyntax
//@[112:00113) | | | | | | | | | | | | └─Token(Integer) |3|
//@[113:00114) | | | | | | | | | | └─Token(RightSquare) |]|
//@[114:00115) | | | | | | | | | ├─Token(Dot) |.|
//@[115:00125) | | | | | | | | | └─IdentifierSyntax
//@[115:00125) | | | | | | | | | | └─Token(Identifier) |properties|
//@[125:00126) | | | | | | | | ├─Token(Dot) |.|
//@[126:00136) | | | | | | | | └─IdentifierSyntax
//@[126:00136) | | | | | | | | | └─Token(Identifier) |accessTier|
//@[136:00142) | | | | | | | ├─Token(StringMiddlePiece) |} - ${|
//@[142:00152) | | | | | | | ├─VariableAccessSyntax
//@[142:00152) | | | | | | | | └─IdentifierSyntax
//@[142:00152) | | | | | | | | | └─Token(Identifier) |moduleName|
//@[152:00154) | | | | | | | └─Token(StringRightPiece) |}'|
//@[154:00155) | | | | | ├─Token(NewLine) |\n|
  }
//@[002:00003) | | | | | └─Token(RightBrace) |}|
//@[003:00004) | | | ├─Token(NewLine) |\n|
  dependsOn: [
//@[002:00050) | | | ├─ObjectPropertySyntax
//@[002:00011) | | | | ├─IdentifierSyntax
//@[002:00011) | | | | | └─Token(Identifier) |dependsOn|
//@[011:00012) | | | | ├─Token(Colon) |:|
//@[013:00050) | | | | └─ArraySyntax
//@[013:00014) | | | | | ├─Token(LeftSquare) |[|
//@[014:00015) | | | | | ├─Token(NewLine) |\n|
    storageAccounts2[index - 9]
//@[004:00031) | | | | | ├─ArrayItemSyntax
//@[004:00031) | | | | | | └─ArrayAccessSyntax
//@[004:00020) | | | | | | | ├─VariableAccessSyntax
//@[004:00020) | | | | | | | | └─IdentifierSyntax
//@[004:00020) | | | | | | | | | └─Token(Identifier) |storageAccounts2|
//@[020:00021) | | | | | | | ├─Token(LeftSquare) |[|
//@[021:00030) | | | | | | | ├─BinaryOperationSyntax
//@[021:00026) | | | | | | | | ├─VariableAccessSyntax
//@[021:00026) | | | | | | | | | └─IdentifierSyntax
//@[021:00026) | | | | | | | | | | └─Token(Identifier) |index|
//@[027:00028) | | | | | | | | ├─Token(Minus) |-|
//@[029:00030) | | | | | | | | └─IntegerLiteralSyntax
//@[029:00030) | | | | | | | | | └─Token(Integer) |9|
//@[030:00031) | | | | | | | └─Token(RightSquare) |]|
//@[031:00032) | | | | | ├─Token(NewLine) |\n|
  ]
//@[002:00003) | | | | | └─Token(RightSquare) |]|
//@[003:00004) | | | ├─Token(NewLine) |\n|
}]
//@[000:00001) | | | └─Token(RightBrace) |}|
//@[001:00002) | | └─Token(RightSquare) |]|
//@[002:00004) ├─Token(NewLine) |\n\n|

output indexedModulesName string = moduleCollectionWithSingleDependency[index].name
//@[000:00083) ├─OutputDeclarationSyntax
//@[000:00006) | ├─Token(Identifier) |output|
//@[007:00025) | ├─IdentifierSyntax
//@[007:00025) | | └─Token(Identifier) |indexedModulesName|
//@[026:00032) | ├─SimpleTypeSyntax
//@[026:00032) | | └─Token(Identifier) |string|
//@[033:00034) | ├─Token(Assignment) |=|
//@[035:00083) | └─PropertyAccessSyntax
//@[035:00078) | | ├─ArrayAccessSyntax
//@[035:00071) | | | ├─VariableAccessSyntax
//@[035:00071) | | | | └─IdentifierSyntax
//@[035:00071) | | | | | └─Token(Identifier) |moduleCollectionWithSingleDependency|
//@[071:00072) | | | ├─Token(LeftSquare) |[|
//@[072:00077) | | | ├─VariableAccessSyntax
//@[072:00077) | | | | └─IdentifierSyntax
//@[072:00077) | | | | | └─Token(Identifier) |index|
//@[077:00078) | | | └─Token(RightSquare) |]|
//@[078:00079) | | ├─Token(Dot) |.|
//@[079:00083) | | └─IdentifierSyntax
//@[079:00083) | | | └─Token(Identifier) |name|
//@[083:00084) ├─Token(NewLine) |\n|
output indexedModuleOutput string = moduleCollectionWithSingleDependency[index * 1].outputs.myOutput
//@[000:00100) ├─OutputDeclarationSyntax
//@[000:00006) | ├─Token(Identifier) |output|
//@[007:00026) | ├─IdentifierSyntax
//@[007:00026) | | └─Token(Identifier) |indexedModuleOutput|
//@[027:00033) | ├─SimpleTypeSyntax
//@[027:00033) | | └─Token(Identifier) |string|
//@[034:00035) | ├─Token(Assignment) |=|
//@[036:00100) | └─PropertyAccessSyntax
//@[036:00091) | | ├─PropertyAccessSyntax
//@[036:00083) | | | ├─ArrayAccessSyntax
//@[036:00072) | | | | ├─VariableAccessSyntax
//@[036:00072) | | | | | └─IdentifierSyntax
//@[036:00072) | | | | | | └─Token(Identifier) |moduleCollectionWithSingleDependency|
//@[072:00073) | | | | ├─Token(LeftSquare) |[|
//@[073:00082) | | | | ├─BinaryOperationSyntax
//@[073:00078) | | | | | ├─VariableAccessSyntax
//@[073:00078) | | | | | | └─IdentifierSyntax
//@[073:00078) | | | | | | | └─Token(Identifier) |index|
//@[079:00080) | | | | | ├─Token(Asterisk) |*|
//@[081:00082) | | | | | └─IntegerLiteralSyntax
//@[081:00082) | | | | | | └─Token(Integer) |1|
//@[082:00083) | | | | └─Token(RightSquare) |]|
//@[083:00084) | | | ├─Token(Dot) |.|
//@[084:00091) | | | └─IdentifierSyntax
//@[084:00091) | | | | └─Token(Identifier) |outputs|
//@[091:00092) | | ├─Token(Dot) |.|
//@[092:00100) | | └─IdentifierSyntax
//@[092:00100) | | | └─Token(Identifier) |myOutput|
//@[100:00102) ├─Token(NewLine) |\n\n|

// resource collection
//@[022:00023) ├─Token(NewLine) |\n|
resource existingStorageAccounts 'Microsoft.Storage/storageAccounts@2019-06-01' existing = [for account in accounts: {
//@[000:00164) ├─ResourceDeclarationSyntax
//@[000:00008) | ├─Token(Identifier) |resource|
//@[009:00032) | ├─IdentifierSyntax
//@[009:00032) | | └─Token(Identifier) |existingStorageAccounts|
//@[033:00079) | ├─StringSyntax
//@[033:00079) | | └─Token(StringComplete) |'Microsoft.Storage/storageAccounts@2019-06-01'|
//@[080:00088) | ├─Token(Identifier) |existing|
//@[089:00090) | ├─Token(Assignment) |=|
//@[091:00164) | └─ForSyntax
//@[091:00092) | | ├─Token(LeftSquare) |[|
//@[092:00095) | | ├─Token(Identifier) |for|
//@[096:00103) | | ├─LocalVariableSyntax
//@[096:00103) | | | └─IdentifierSyntax
//@[096:00103) | | | | └─Token(Identifier) |account|
//@[104:00106) | | ├─Token(Identifier) |in|
//@[107:00115) | | ├─VariableAccessSyntax
//@[107:00115) | | | └─IdentifierSyntax
//@[107:00115) | | | | └─Token(Identifier) |accounts|
//@[115:00116) | | ├─Token(Colon) |:|
//@[117:00163) | | ├─ObjectSyntax
//@[117:00118) | | | ├─Token(LeftBrace) |{|
//@[118:00119) | | | ├─Token(NewLine) |\n|
  name: '${name}-existing-${account.name}'
//@[002:00042) | | | ├─ObjectPropertySyntax
//@[002:00006) | | | | ├─IdentifierSyntax
//@[002:00006) | | | | | └─Token(Identifier) |name|
//@[006:00007) | | | | ├─Token(Colon) |:|
//@[008:00042) | | | | └─StringSyntax
//@[008:00011) | | | | | ├─Token(StringLeftPiece) |'${|
//@[011:00015) | | | | | ├─VariableAccessSyntax
//@[011:00015) | | | | | | └─IdentifierSyntax
//@[011:00015) | | | | | | | └─Token(Identifier) |name|
//@[015:00028) | | | | | ├─Token(StringMiddlePiece) |}-existing-${|
//@[028:00040) | | | | | ├─PropertyAccessSyntax
//@[028:00035) | | | | | | ├─VariableAccessSyntax
//@[028:00035) | | | | | | | └─IdentifierSyntax
//@[028:00035) | | | | | | | | └─Token(Identifier) |account|
//@[035:00036) | | | | | | ├─Token(Dot) |.|
//@[036:00040) | | | | | | └─IdentifierSyntax
//@[036:00040) | | | | | | | └─Token(Identifier) |name|
//@[040:00042) | | | | | └─Token(StringRightPiece) |}'|
//@[042:00043) | | | ├─Token(NewLine) |\n|
}]
//@[000:00001) | | | └─Token(RightBrace) |}|
//@[001:00002) | | └─Token(RightSquare) |]|
//@[002:00004) ├─Token(NewLine) |\n\n|

output existingIndexedResourceName string = existingStorageAccounts[index * 0].name
//@[000:00083) ├─OutputDeclarationSyntax
//@[000:00006) | ├─Token(Identifier) |output|
//@[007:00034) | ├─IdentifierSyntax
//@[007:00034) | | └─Token(Identifier) |existingIndexedResourceName|
//@[035:00041) | ├─SimpleTypeSyntax
//@[035:00041) | | └─Token(Identifier) |string|
//@[042:00043) | ├─Token(Assignment) |=|
//@[044:00083) | └─PropertyAccessSyntax
//@[044:00078) | | ├─ArrayAccessSyntax
//@[044:00067) | | | ├─VariableAccessSyntax
//@[044:00067) | | | | └─IdentifierSyntax
//@[044:00067) | | | | | └─Token(Identifier) |existingStorageAccounts|
//@[067:00068) | | | ├─Token(LeftSquare) |[|
//@[068:00077) | | | ├─BinaryOperationSyntax
//@[068:00073) | | | | ├─VariableAccessSyntax
//@[068:00073) | | | | | └─IdentifierSyntax
//@[068:00073) | | | | | | └─Token(Identifier) |index|
//@[074:00075) | | | | ├─Token(Asterisk) |*|
//@[076:00077) | | | | └─IntegerLiteralSyntax
//@[076:00077) | | | | | └─Token(Integer) |0|
//@[077:00078) | | | └─Token(RightSquare) |]|
//@[078:00079) | | ├─Token(Dot) |.|
//@[079:00083) | | └─IdentifierSyntax
//@[079:00083) | | | └─Token(Identifier) |name|
//@[083:00084) ├─Token(NewLine) |\n|
output existingIndexedResourceId string = existingStorageAccounts[index * 1].id
//@[000:00079) ├─OutputDeclarationSyntax
//@[000:00006) | ├─Token(Identifier) |output|
//@[007:00032) | ├─IdentifierSyntax
//@[007:00032) | | └─Token(Identifier) |existingIndexedResourceId|
//@[033:00039) | ├─SimpleTypeSyntax
//@[033:00039) | | └─Token(Identifier) |string|
//@[040:00041) | ├─Token(Assignment) |=|
//@[042:00079) | └─PropertyAccessSyntax
//@[042:00076) | | ├─ArrayAccessSyntax
//@[042:00065) | | | ├─VariableAccessSyntax
//@[042:00065) | | | | └─IdentifierSyntax
//@[042:00065) | | | | | └─Token(Identifier) |existingStorageAccounts|
//@[065:00066) | | | ├─Token(LeftSquare) |[|
//@[066:00075) | | | ├─BinaryOperationSyntax
//@[066:00071) | | | | ├─VariableAccessSyntax
//@[066:00071) | | | | | └─IdentifierSyntax
//@[066:00071) | | | | | | └─Token(Identifier) |index|
//@[072:00073) | | | | ├─Token(Asterisk) |*|
//@[074:00075) | | | | └─IntegerLiteralSyntax
//@[074:00075) | | | | | └─Token(Integer) |1|
//@[075:00076) | | | └─Token(RightSquare) |]|
//@[076:00077) | | ├─Token(Dot) |.|
//@[077:00079) | | └─IdentifierSyntax
//@[077:00079) | | | └─Token(Identifier) |id|
//@[079:00080) ├─Token(NewLine) |\n|
output existingIndexedResourceType string = existingStorageAccounts[index+2].type
//@[000:00081) ├─OutputDeclarationSyntax
//@[000:00006) | ├─Token(Identifier) |output|
//@[007:00034) | ├─IdentifierSyntax
//@[007:00034) | | └─Token(Identifier) |existingIndexedResourceType|
//@[035:00041) | ├─SimpleTypeSyntax
//@[035:00041) | | └─Token(Identifier) |string|
//@[042:00043) | ├─Token(Assignment) |=|
//@[044:00081) | └─PropertyAccessSyntax
//@[044:00076) | | ├─ArrayAccessSyntax
//@[044:00067) | | | ├─VariableAccessSyntax
//@[044:00067) | | | | └─IdentifierSyntax
//@[044:00067) | | | | | └─Token(Identifier) |existingStorageAccounts|
//@[067:00068) | | | ├─Token(LeftSquare) |[|
//@[068:00075) | | | ├─BinaryOperationSyntax
//@[068:00073) | | | | ├─VariableAccessSyntax
//@[068:00073) | | | | | └─IdentifierSyntax
//@[068:00073) | | | | | | └─Token(Identifier) |index|
//@[073:00074) | | | | ├─Token(Plus) |+|
//@[074:00075) | | | | └─IntegerLiteralSyntax
//@[074:00075) | | | | | └─Token(Integer) |2|
//@[075:00076) | | | └─Token(RightSquare) |]|
//@[076:00077) | | ├─Token(Dot) |.|
//@[077:00081) | | └─IdentifierSyntax
//@[077:00081) | | | └─Token(Identifier) |type|
//@[081:00082) ├─Token(NewLine) |\n|
output existingIndexedResourceApiVersion string = existingStorageAccounts[index-7].apiVersion
//@[000:00093) ├─OutputDeclarationSyntax
//@[000:00006) | ├─Token(Identifier) |output|
//@[007:00040) | ├─IdentifierSyntax
//@[007:00040) | | └─Token(Identifier) |existingIndexedResourceApiVersion|
//@[041:00047) | ├─SimpleTypeSyntax
//@[041:00047) | | └─Token(Identifier) |string|
//@[048:00049) | ├─Token(Assignment) |=|
//@[050:00093) | └─PropertyAccessSyntax
//@[050:00082) | | ├─ArrayAccessSyntax
//@[050:00073) | | | ├─VariableAccessSyntax
//@[050:00073) | | | | └─IdentifierSyntax
//@[050:00073) | | | | | └─Token(Identifier) |existingStorageAccounts|
//@[073:00074) | | | ├─Token(LeftSquare) |[|
//@[074:00081) | | | ├─BinaryOperationSyntax
//@[074:00079) | | | | ├─VariableAccessSyntax
//@[074:00079) | | | | | └─IdentifierSyntax
//@[074:00079) | | | | | | └─Token(Identifier) |index|
//@[079:00080) | | | | ├─Token(Minus) |-|
//@[080:00081) | | | | └─IntegerLiteralSyntax
//@[080:00081) | | | | | └─Token(Integer) |7|
//@[081:00082) | | | └─Token(RightSquare) |]|
//@[082:00083) | | ├─Token(Dot) |.|
//@[083:00093) | | └─IdentifierSyntax
//@[083:00093) | | | └─Token(Identifier) |apiVersion|
//@[093:00094) ├─Token(NewLine) |\n|
output existingIndexedResourceLocation string = existingStorageAccounts[index/2].location
//@[000:00089) ├─OutputDeclarationSyntax
//@[000:00006) | ├─Token(Identifier) |output|
//@[007:00038) | ├─IdentifierSyntax
//@[007:00038) | | └─Token(Identifier) |existingIndexedResourceLocation|
//@[039:00045) | ├─SimpleTypeSyntax
//@[039:00045) | | └─Token(Identifier) |string|
//@[046:00047) | ├─Token(Assignment) |=|
//@[048:00089) | └─PropertyAccessSyntax
//@[048:00080) | | ├─ArrayAccessSyntax
//@[048:00071) | | | ├─VariableAccessSyntax
//@[048:00071) | | | | └─IdentifierSyntax
//@[048:00071) | | | | | └─Token(Identifier) |existingStorageAccounts|
//@[071:00072) | | | ├─Token(LeftSquare) |[|
//@[072:00079) | | | ├─BinaryOperationSyntax
//@[072:00077) | | | | ├─VariableAccessSyntax
//@[072:00077) | | | | | └─IdentifierSyntax
//@[072:00077) | | | | | | └─Token(Identifier) |index|
//@[077:00078) | | | | ├─Token(Slash) |/|
//@[078:00079) | | | | └─IntegerLiteralSyntax
//@[078:00079) | | | | | └─Token(Integer) |2|
//@[079:00080) | | | └─Token(RightSquare) |]|
//@[080:00081) | | ├─Token(Dot) |.|
//@[081:00089) | | └─IdentifierSyntax
//@[081:00089) | | | └─Token(Identifier) |location|
//@[089:00090) ├─Token(NewLine) |\n|
output existingIndexedResourceAccessTier string = existingStorageAccounts[index%3].properties.accessTier
//@[000:00104) ├─OutputDeclarationSyntax
//@[000:00006) | ├─Token(Identifier) |output|
//@[007:00040) | ├─IdentifierSyntax
//@[007:00040) | | └─Token(Identifier) |existingIndexedResourceAccessTier|
//@[041:00047) | ├─SimpleTypeSyntax
//@[041:00047) | | └─Token(Identifier) |string|
//@[048:00049) | ├─Token(Assignment) |=|
//@[050:00104) | └─PropertyAccessSyntax
//@[050:00093) | | ├─PropertyAccessSyntax
//@[050:00082) | | | ├─ArrayAccessSyntax
//@[050:00073) | | | | ├─VariableAccessSyntax
//@[050:00073) | | | | | └─IdentifierSyntax
//@[050:00073) | | | | | | └─Token(Identifier) |existingStorageAccounts|
//@[073:00074) | | | | ├─Token(LeftSquare) |[|
//@[074:00081) | | | | ├─BinaryOperationSyntax
//@[074:00079) | | | | | ├─VariableAccessSyntax
//@[074:00079) | | | | | | └─IdentifierSyntax
//@[074:00079) | | | | | | | └─Token(Identifier) |index|
//@[079:00080) | | | | | ├─Token(Modulo) |%|
//@[080:00081) | | | | | └─IntegerLiteralSyntax
//@[080:00081) | | | | | | └─Token(Integer) |3|
//@[081:00082) | | | | └─Token(RightSquare) |]|
//@[082:00083) | | | ├─Token(Dot) |.|
//@[083:00093) | | | └─IdentifierSyntax
//@[083:00093) | | | | └─Token(Identifier) |properties|
//@[093:00094) | | ├─Token(Dot) |.|
//@[094:00104) | | └─IdentifierSyntax
//@[094:00104) | | | └─Token(Identifier) |accessTier|
//@[104:00106) ├─Token(NewLine) |\n\n|

resource duplicatedNames 'Microsoft.Network/dnsZones@2018-05-01' = [for zone in []: {
//@[000:00136) ├─ResourceDeclarationSyntax
//@[000:00008) | ├─Token(Identifier) |resource|
//@[009:00024) | ├─IdentifierSyntax
//@[009:00024) | | └─Token(Identifier) |duplicatedNames|
//@[025:00064) | ├─StringSyntax
//@[025:00064) | | └─Token(StringComplete) |'Microsoft.Network/dnsZones@2018-05-01'|
//@[065:00066) | ├─Token(Assignment) |=|
//@[067:00136) | └─ForSyntax
//@[067:00068) | | ├─Token(LeftSquare) |[|
//@[068:00071) | | ├─Token(Identifier) |for|
//@[072:00076) | | ├─LocalVariableSyntax
//@[072:00076) | | | └─IdentifierSyntax
//@[072:00076) | | | | └─Token(Identifier) |zone|
//@[077:00079) | | ├─Token(Identifier) |in|
//@[080:00082) | | ├─ArraySyntax
//@[080:00081) | | | ├─Token(LeftSquare) |[|
//@[081:00082) | | | └─Token(RightSquare) |]|
//@[082:00083) | | ├─Token(Colon) |:|
//@[084:00135) | | ├─ObjectSyntax
//@[084:00085) | | | ├─Token(LeftBrace) |{|
//@[085:00086) | | | ├─Token(NewLine) |\n|
  name: 'no loop variable'
//@[002:00026) | | | ├─ObjectPropertySyntax
//@[002:00006) | | | | ├─IdentifierSyntax
//@[002:00006) | | | | | └─Token(Identifier) |name|
//@[006:00007) | | | | ├─Token(Colon) |:|
//@[008:00026) | | | | └─StringSyntax
//@[008:00026) | | | | | └─Token(StringComplete) |'no loop variable'|
//@[026:00027) | | | ├─Token(NewLine) |\n|
  location: 'eastus'
//@[002:00020) | | | ├─ObjectPropertySyntax
//@[002:00010) | | | | ├─IdentifierSyntax
//@[002:00010) | | | | | └─Token(Identifier) |location|
//@[010:00011) | | | | ├─Token(Colon) |:|
//@[012:00020) | | | | └─StringSyntax
//@[012:00020) | | | | | └─Token(StringComplete) |'eastus'|
//@[020:00021) | | | ├─Token(NewLine) |\n|
}]
//@[000:00001) | | | └─Token(RightBrace) |}|
//@[001:00002) | | └─Token(RightSquare) |]|
//@[002:00004) ├─Token(NewLine) |\n\n|

// reference to a resource collection whose name expression does not reference any loop variables
//@[097:00098) ├─Token(NewLine) |\n|
resource referenceToDuplicateNames 'Microsoft.Network/dnsZones@2018-05-01' = [for zone in []: {
//@[000:00194) ├─ResourceDeclarationSyntax
//@[000:00008) | ├─Token(Identifier) |resource|
//@[009:00034) | ├─IdentifierSyntax
//@[009:00034) | | └─Token(Identifier) |referenceToDuplicateNames|
//@[035:00074) | ├─StringSyntax
//@[035:00074) | | └─Token(StringComplete) |'Microsoft.Network/dnsZones@2018-05-01'|
//@[075:00076) | ├─Token(Assignment) |=|
//@[077:00194) | └─ForSyntax
//@[077:00078) | | ├─Token(LeftSquare) |[|
//@[078:00081) | | ├─Token(Identifier) |for|
//@[082:00086) | | ├─LocalVariableSyntax
//@[082:00086) | | | └─IdentifierSyntax
//@[082:00086) | | | | └─Token(Identifier) |zone|
//@[087:00089) | | ├─Token(Identifier) |in|
//@[090:00092) | | ├─ArraySyntax
//@[090:00091) | | | ├─Token(LeftSquare) |[|
//@[091:00092) | | | └─Token(RightSquare) |]|
//@[092:00093) | | ├─Token(Colon) |:|
//@[094:00193) | | ├─ObjectSyntax
//@[094:00095) | | | ├─Token(LeftBrace) |{|
//@[095:00096) | | | ├─Token(NewLine) |\n|
  name: 'no loop variable 2'
//@[002:00028) | | | ├─ObjectPropertySyntax
//@[002:00006) | | | | ├─IdentifierSyntax
//@[002:00006) | | | | | └─Token(Identifier) |name|
//@[006:00007) | | | | ├─Token(Colon) |:|
//@[008:00028) | | | | └─StringSyntax
//@[008:00028) | | | | | └─Token(StringComplete) |'no loop variable 2'|
//@[028:00029) | | | ├─Token(NewLine) |\n|
  location: 'eastus'
//@[002:00020) | | | ├─ObjectPropertySyntax
//@[002:00010) | | | | ├─IdentifierSyntax
//@[002:00010) | | | | | └─Token(Identifier) |location|
//@[010:00011) | | | | ├─Token(Colon) |:|
//@[012:00020) | | | | └─StringSyntax
//@[012:00020) | | | | | └─Token(StringComplete) |'eastus'|
//@[020:00021) | | | ├─Token(NewLine) |\n|
  dependsOn: [
//@[002:00045) | | | ├─ObjectPropertySyntax
//@[002:00011) | | | | ├─IdentifierSyntax
//@[002:00011) | | | | | └─Token(Identifier) |dependsOn|
//@[011:00012) | | | | ├─Token(Colon) |:|
//@[013:00045) | | | | └─ArraySyntax
//@[013:00014) | | | | | ├─Token(LeftSquare) |[|
//@[014:00015) | | | | | ├─Token(NewLine) |\n|
    duplicatedNames[index]
//@[004:00026) | | | | | ├─ArrayItemSyntax
//@[004:00026) | | | | | | └─ArrayAccessSyntax
//@[004:00019) | | | | | | | ├─VariableAccessSyntax
//@[004:00019) | | | | | | | | └─IdentifierSyntax
//@[004:00019) | | | | | | | | | └─Token(Identifier) |duplicatedNames|
//@[019:00020) | | | | | | | ├─Token(LeftSquare) |[|
//@[020:00025) | | | | | | | ├─VariableAccessSyntax
//@[020:00025) | | | | | | | | └─IdentifierSyntax
//@[020:00025) | | | | | | | | | └─Token(Identifier) |index|
//@[025:00026) | | | | | | | └─Token(RightSquare) |]|
//@[026:00027) | | | | | ├─Token(NewLine) |\n|
  ]
//@[002:00003) | | | | | └─Token(RightSquare) |]|
//@[003:00004) | | | ├─Token(NewLine) |\n|
}]
//@[000:00001) | | | └─Token(RightBrace) |}|
//@[001:00002) | | └─Token(RightSquare) |]|
//@[002:00004) ├─Token(NewLine) |\n\n|

var regions = [
//@[000:00039) ├─VariableDeclarationSyntax
//@[000:00003) | ├─Token(Identifier) |var|
//@[004:00011) | ├─IdentifierSyntax
//@[004:00011) | | └─Token(Identifier) |regions|
//@[012:00013) | ├─Token(Assignment) |=|
//@[014:00039) | └─ArraySyntax
//@[014:00015) | | ├─Token(LeftSquare) |[|
//@[015:00016) | | ├─Token(NewLine) |\n|
  'eastus'
//@[002:00010) | | ├─ArrayItemSyntax
//@[002:00010) | | | └─StringSyntax
//@[002:00010) | | | | └─Token(StringComplete) |'eastus'|
//@[010:00011) | | ├─Token(NewLine) |\n|
  'westus'
//@[002:00010) | | ├─ArrayItemSyntax
//@[002:00010) | | | └─StringSyntax
//@[002:00010) | | | | └─Token(StringComplete) |'westus'|
//@[010:00011) | | ├─Token(NewLine) |\n|
]
//@[000:00001) | | └─Token(RightSquare) |]|
//@[001:00003) ├─Token(NewLine) |\n\n|

module apim 'passthrough.bicep' = [for region in regions: {
//@[000:00131) ├─ModuleDeclarationSyntax
//@[000:00006) | ├─Token(Identifier) |module|
//@[007:00011) | ├─IdentifierSyntax
//@[007:00011) | | └─Token(Identifier) |apim|
//@[012:00031) | ├─StringSyntax
//@[012:00031) | | └─Token(StringComplete) |'passthrough.bicep'|
//@[032:00033) | ├─Token(Assignment) |=|
//@[034:00131) | └─ForSyntax
//@[034:00035) | | ├─Token(LeftSquare) |[|
//@[035:00038) | | ├─Token(Identifier) |for|
//@[039:00045) | | ├─LocalVariableSyntax
//@[039:00045) | | | └─IdentifierSyntax
//@[039:00045) | | | | └─Token(Identifier) |region|
//@[046:00048) | | ├─Token(Identifier) |in|
//@[049:00056) | | ├─VariableAccessSyntax
//@[049:00056) | | | └─IdentifierSyntax
//@[049:00056) | | | | └─Token(Identifier) |regions|
//@[056:00057) | | ├─Token(Colon) |:|
//@[058:00130) | | ├─ObjectSyntax
//@[058:00059) | | | ├─Token(LeftBrace) |{|
//@[059:00060) | | | ├─Token(NewLine) |\n|
  name: 'apim-${region}-${name}'
//@[002:00032) | | | ├─ObjectPropertySyntax
//@[002:00006) | | | | ├─IdentifierSyntax
//@[002:00006) | | | | | └─Token(Identifier) |name|
//@[006:00007) | | | | ├─Token(Colon) |:|
//@[008:00032) | | | | └─StringSyntax
//@[008:00016) | | | | | ├─Token(StringLeftPiece) |'apim-${|
//@[016:00022) | | | | | ├─VariableAccessSyntax
//@[016:00022) | | | | | | └─IdentifierSyntax
//@[016:00022) | | | | | | | └─Token(Identifier) |region|
//@[022:00026) | | | | | ├─Token(StringMiddlePiece) |}-${|
//@[026:00030) | | | | | ├─VariableAccessSyntax
//@[026:00030) | | | | | | └─IdentifierSyntax
//@[026:00030) | | | | | | | └─Token(Identifier) |name|
//@[030:00032) | | | | | └─Token(StringRightPiece) |}'|
//@[032:00033) | | | ├─Token(NewLine) |\n|
  params: {
//@[002:00035) | | | ├─ObjectPropertySyntax
//@[002:00008) | | | | ├─IdentifierSyntax
//@[002:00008) | | | | | └─Token(Identifier) |params|
//@[008:00009) | | | | ├─Token(Colon) |:|
//@[010:00035) | | | | └─ObjectSyntax
//@[010:00011) | | | | | ├─Token(LeftBrace) |{|
//@[011:00012) | | | | | ├─Token(NewLine) |\n|
    myInput: region
//@[004:00019) | | | | | ├─ObjectPropertySyntax
//@[004:00011) | | | | | | ├─IdentifierSyntax
//@[004:00011) | | | | | | | └─Token(Identifier) |myInput|
//@[011:00012) | | | | | | ├─Token(Colon) |:|
//@[013:00019) | | | | | | └─VariableAccessSyntax
//@[013:00019) | | | | | | | └─IdentifierSyntax
//@[013:00019) | | | | | | | | └─Token(Identifier) |region|
//@[019:00020) | | | | | ├─Token(NewLine) |\n|
  }
//@[002:00003) | | | | | └─Token(RightBrace) |}|
//@[003:00004) | | | ├─Token(NewLine) |\n|
}]
//@[000:00001) | | | └─Token(RightBrace) |}|
//@[001:00002) | | └─Token(RightSquare) |]|
//@[002:00004) ├─Token(NewLine) |\n\n|

resource propertyLoopDependencyOnModuleCollection 'Microsoft.Network/frontDoors@2020-05-01' = {
//@[000:00780) ├─ResourceDeclarationSyntax
//@[000:00008) | ├─Token(Identifier) |resource|
//@[009:00049) | ├─IdentifierSyntax
//@[009:00049) | | └─Token(Identifier) |propertyLoopDependencyOnModuleCollection|
//@[050:00091) | ├─StringSyntax
//@[050:00091) | | └─Token(StringComplete) |'Microsoft.Network/frontDoors@2020-05-01'|
//@[092:00093) | ├─Token(Assignment) |=|
//@[094:00780) | └─ObjectSyntax
//@[094:00095) | | ├─Token(LeftBrace) |{|
//@[095:00096) | | ├─Token(NewLine) |\n|
  name: name
//@[002:00012) | | ├─ObjectPropertySyntax
//@[002:00006) | | | ├─IdentifierSyntax
//@[002:00006) | | | | └─Token(Identifier) |name|
//@[006:00007) | | | ├─Token(Colon) |:|
//@[008:00012) | | | └─VariableAccessSyntax
//@[008:00012) | | | | └─IdentifierSyntax
//@[008:00012) | | | | | └─Token(Identifier) |name|
//@[012:00013) | | ├─Token(NewLine) |\n|
  location: 'Global'
//@[002:00020) | | ├─ObjectPropertySyntax
//@[002:00010) | | | ├─IdentifierSyntax
//@[002:00010) | | | | └─Token(Identifier) |location|
//@[010:00011) | | | ├─Token(Colon) |:|
//@[012:00020) | | | └─StringSyntax
//@[012:00020) | | | | └─Token(StringComplete) |'Global'|
//@[020:00021) | | ├─Token(NewLine) |\n|
  properties: {
//@[002:00648) | | ├─ObjectPropertySyntax
//@[002:00012) | | | ├─IdentifierSyntax
//@[002:00012) | | | | └─Token(Identifier) |properties|
//@[012:00013) | | | ├─Token(Colon) |:|
//@[014:00648) | | | └─ObjectSyntax
//@[014:00015) | | | | ├─Token(LeftBrace) |{|
//@[015:00016) | | | | ├─Token(NewLine) |\n|
    backendPools: [
//@[004:00628) | | | | ├─ObjectPropertySyntax
//@[004:00016) | | | | | ├─IdentifierSyntax
//@[004:00016) | | | | | | └─Token(Identifier) |backendPools|
//@[016:00017) | | | | | ├─Token(Colon) |:|
//@[018:00628) | | | | | └─ArraySyntax
//@[018:00019) | | | | | | ├─Token(LeftSquare) |[|
//@[019:00020) | | | | | | ├─Token(NewLine) |\n|
      {
//@[006:00602) | | | | | | ├─ArrayItemSyntax
//@[006:00602) | | | | | | | └─ObjectSyntax
//@[006:00007) | | | | | | | | ├─Token(LeftBrace) |{|
//@[007:00008) | | | | | | | | ├─Token(NewLine) |\n|
        name: 'BackendAPIMs'
//@[008:00028) | | | | | | | | ├─ObjectPropertySyntax
//@[008:00012) | | | | | | | | | ├─IdentifierSyntax
//@[008:00012) | | | | | | | | | | └─Token(Identifier) |name|
//@[012:00013) | | | | | | | | | ├─Token(Colon) |:|
//@[014:00028) | | | | | | | | | └─StringSyntax
//@[014:00028) | | | | | | | | | | └─Token(StringComplete) |'BackendAPIMs'|
//@[028:00029) | | | | | | | | ├─Token(NewLine) |\n|
        properties: {
//@[008:00557) | | | | | | | | ├─ObjectPropertySyntax
//@[008:00018) | | | | | | | | | ├─IdentifierSyntax
//@[008:00018) | | | | | | | | | | └─Token(Identifier) |properties|
//@[018:00019) | | | | | | | | | ├─Token(Colon) |:|
//@[020:00557) | | | | | | | | | └─ObjectSyntax
//@[020:00021) | | | | | | | | | | ├─Token(LeftBrace) |{|
//@[021:00022) | | | | | | | | | | ├─Token(NewLine) |\n|
          backends: [for index in range(0, length(regions)): {
<<<<<<< HEAD
//@[10:525)           ObjectPropertySyntax
//@[10:18)            IdentifierSyntax
//@[10:18)             Identifier |backends|
//@[18:19)            Colon |:|
//@[20:525)            ForSyntax
//@[20:21)             LeftSquare |[|
//@[21:24)             Identifier |for|
//@[25:30)             LocalVariableSyntax
//@[25:30)              IdentifierSyntax
//@[25:30)               Identifier |index|
//@[31:33)             Identifier |in|
//@[34:59)             FunctionCallSyntax
//@[34:39)              IdentifierSyntax
//@[34:39)               Identifier |range|
//@[39:40)              LeftParen |(|
//@[40:41)              FunctionArgumentSyntax
//@[40:41)               IntegerLiteralSyntax
//@[40:41)                Integer |0|
//@[41:42)              Comma |,|
//@[43:58)              FunctionArgumentSyntax
//@[43:58)               FunctionCallSyntax
//@[43:49)                IdentifierSyntax
//@[43:49)                 Identifier |length|
//@[49:50)                LeftParen |(|
//@[50:57)                FunctionArgumentSyntax
//@[50:57)                 VariableAccessSyntax
//@[50:57)                  IdentifierSyntax
//@[50:57)                   Identifier |regions|
//@[57:58)                RightParen |)|
//@[58:59)              RightParen |)|
//@[59:60)             Colon |:|
//@[61:524)             ObjectSyntax
//@[61:62)              LeftBrace |{|
//@[62:63)              NewLine |\n|
=======
//@[010:00525) | | | | | | | | | | ├─ObjectPropertySyntax
//@[010:00018) | | | | | | | | | | | ├─IdentifierSyntax
//@[010:00018) | | | | | | | | | | | | └─Token(Identifier) |backends|
//@[018:00019) | | | | | | | | | | | ├─Token(Colon) |:|
//@[020:00525) | | | | | | | | | | | └─ForSyntax
//@[020:00021) | | | | | | | | | | | | ├─Token(LeftSquare) |[|
//@[021:00024) | | | | | | | | | | | | ├─Token(Identifier) |for|
//@[025:00030) | | | | | | | | | | | | ├─LocalVariableSyntax
//@[025:00030) | | | | | | | | | | | | | └─IdentifierSyntax
//@[025:00030) | | | | | | | | | | | | | | └─Token(Identifier) |index|
//@[031:00033) | | | | | | | | | | | | ├─Token(Identifier) |in|
//@[034:00059) | | | | | | | | | | | | ├─FunctionCallSyntax
//@[034:00039) | | | | | | | | | | | | | ├─IdentifierSyntax
//@[034:00039) | | | | | | | | | | | | | | └─Token(Identifier) |range|
//@[039:00040) | | | | | | | | | | | | | ├─Token(LeftParen) |(|
//@[040:00042) | | | | | | | | | | | | | ├─FunctionArgumentSyntax
//@[040:00041) | | | | | | | | | | | | | | ├─IntegerLiteralSyntax
//@[040:00041) | | | | | | | | | | | | | | | └─Token(Integer) |0|
//@[041:00042) | | | | | | | | | | | | | | └─Token(Comma) |,|
//@[043:00058) | | | | | | | | | | | | | ├─FunctionArgumentSyntax
//@[043:00058) | | | | | | | | | | | | | | └─FunctionCallSyntax
//@[043:00049) | | | | | | | | | | | | | | | ├─IdentifierSyntax
//@[043:00049) | | | | | | | | | | | | | | | | └─Token(Identifier) |length|
//@[049:00050) | | | | | | | | | | | | | | | ├─Token(LeftParen) |(|
//@[050:00057) | | | | | | | | | | | | | | | ├─FunctionArgumentSyntax
//@[050:00057) | | | | | | | | | | | | | | | | └─VariableAccessSyntax
//@[050:00057) | | | | | | | | | | | | | | | | | └─IdentifierSyntax
//@[050:00057) | | | | | | | | | | | | | | | | | | └─Token(Identifier) |regions|
//@[057:00058) | | | | | | | | | | | | | | | └─Token(RightParen) |)|
//@[058:00059) | | | | | | | | | | | | | └─Token(RightParen) |)|
//@[059:00060) | | | | | | | | | | | | ├─Token(Colon) |:|
//@[061:00524) | | | | | | | | | | | | ├─ObjectSyntax
//@[061:00062) | | | | | | | | | | | | | ├─Token(LeftBrace) |{|
//@[062:00063) | | | | | | | | | | | | | ├─Token(NewLine) |\n|
>>>>>>> d4571cb4
            // we cannot codegen index correctly because the generated dependsOn property
//@[089:00090) | | | | | | | | | | | | | ├─Token(NewLine) |\n|
            // would be outside of the scope of the property loop
//@[065:00066) | | | | | | | | | | | | | ├─Token(NewLine) |\n|
            // as a result, this will generate a dependency on the entire collection
//@[084:00085) | | | | | | | | | | | | | ├─Token(NewLine) |\n|
            address: apim[index].outputs.myOutput
//@[012:00049) | | | | | | | | | | | | | ├─ObjectPropertySyntax
//@[012:00019) | | | | | | | | | | | | | | ├─IdentifierSyntax
//@[012:00019) | | | | | | | | | | | | | | | └─Token(Identifier) |address|
//@[019:00020) | | | | | | | | | | | | | | ├─Token(Colon) |:|
//@[021:00049) | | | | | | | | | | | | | | └─PropertyAccessSyntax
//@[021:00040) | | | | | | | | | | | | | | | ├─PropertyAccessSyntax
//@[021:00032) | | | | | | | | | | | | | | | | ├─ArrayAccessSyntax
//@[021:00025) | | | | | | | | | | | | | | | | | ├─VariableAccessSyntax
//@[021:00025) | | | | | | | | | | | | | | | | | | └─IdentifierSyntax
//@[021:00025) | | | | | | | | | | | | | | | | | | | └─Token(Identifier) |apim|
//@[025:00026) | | | | | | | | | | | | | | | | | ├─Token(LeftSquare) |[|
//@[026:00031) | | | | | | | | | | | | | | | | | ├─VariableAccessSyntax
//@[026:00031) | | | | | | | | | | | | | | | | | | └─IdentifierSyntax
//@[026:00031) | | | | | | | | | | | | | | | | | | | └─Token(Identifier) |index|
//@[031:00032) | | | | | | | | | | | | | | | | | └─Token(RightSquare) |]|
//@[032:00033) | | | | | | | | | | | | | | | | ├─Token(Dot) |.|
//@[033:00040) | | | | | | | | | | | | | | | | └─IdentifierSyntax
//@[033:00040) | | | | | | | | | | | | | | | | | └─Token(Identifier) |outputs|
//@[040:00041) | | | | | | | | | | | | | | | ├─Token(Dot) |.|
//@[041:00049) | | | | | | | | | | | | | | | └─IdentifierSyntax
//@[041:00049) | | | | | | | | | | | | | | | | └─Token(Identifier) |myOutput|
//@[049:00050) | | | | | | | | | | | | | ├─Token(NewLine) |\n|
            backendHostHeader: apim[index].outputs.myOutput
//@[012:00059) | | | | | | | | | | | | | ├─ObjectPropertySyntax
//@[012:00029) | | | | | | | | | | | | | | ├─IdentifierSyntax
//@[012:00029) | | | | | | | | | | | | | | | └─Token(Identifier) |backendHostHeader|
//@[029:00030) | | | | | | | | | | | | | | ├─Token(Colon) |:|
//@[031:00059) | | | | | | | | | | | | | | └─PropertyAccessSyntax
//@[031:00050) | | | | | | | | | | | | | | | ├─PropertyAccessSyntax
//@[031:00042) | | | | | | | | | | | | | | | | ├─ArrayAccessSyntax
//@[031:00035) | | | | | | | | | | | | | | | | | ├─VariableAccessSyntax
//@[031:00035) | | | | | | | | | | | | | | | | | | └─IdentifierSyntax
//@[031:00035) | | | | | | | | | | | | | | | | | | | └─Token(Identifier) |apim|
//@[035:00036) | | | | | | | | | | | | | | | | | ├─Token(LeftSquare) |[|
//@[036:00041) | | | | | | | | | | | | | | | | | ├─VariableAccessSyntax
//@[036:00041) | | | | | | | | | | | | | | | | | | └─IdentifierSyntax
//@[036:00041) | | | | | | | | | | | | | | | | | | | └─Token(Identifier) |index|
//@[041:00042) | | | | | | | | | | | | | | | | | └─Token(RightSquare) |]|
//@[042:00043) | | | | | | | | | | | | | | | | ├─Token(Dot) |.|
//@[043:00050) | | | | | | | | | | | | | | | | └─IdentifierSyntax
//@[043:00050) | | | | | | | | | | | | | | | | | └─Token(Identifier) |outputs|
//@[050:00051) | | | | | | | | | | | | | | | ├─Token(Dot) |.|
//@[051:00059) | | | | | | | | | | | | | | | └─IdentifierSyntax
//@[051:00059) | | | | | | | | | | | | | | | | └─Token(Identifier) |myOutput|
//@[059:00060) | | | | | | | | | | | | | ├─Token(NewLine) |\n|
            httpPort: 80
//@[012:00024) | | | | | | | | | | | | | ├─ObjectPropertySyntax
//@[012:00020) | | | | | | | | | | | | | | ├─IdentifierSyntax
//@[012:00020) | | | | | | | | | | | | | | | └─Token(Identifier) |httpPort|
//@[020:00021) | | | | | | | | | | | | | | ├─Token(Colon) |:|
//@[022:00024) | | | | | | | | | | | | | | └─IntegerLiteralSyntax
//@[022:00024) | | | | | | | | | | | | | | | └─Token(Integer) |80|
//@[024:00025) | | | | | | | | | | | | | ├─Token(NewLine) |\n|
            httpsPort: 443
//@[012:00026) | | | | | | | | | | | | | ├─ObjectPropertySyntax
//@[012:00021) | | | | | | | | | | | | | | ├─IdentifierSyntax
//@[012:00021) | | | | | | | | | | | | | | | └─Token(Identifier) |httpsPort|
//@[021:00022) | | | | | | | | | | | | | | ├─Token(Colon) |:|
//@[023:00026) | | | | | | | | | | | | | | └─IntegerLiteralSyntax
//@[023:00026) | | | | | | | | | | | | | | | └─Token(Integer) |443|
//@[026:00027) | | | | | | | | | | | | | ├─Token(NewLine) |\n|
            priority: 1
//@[012:00023) | | | | | | | | | | | | | ├─ObjectPropertySyntax
//@[012:00020) | | | | | | | | | | | | | | ├─IdentifierSyntax
//@[012:00020) | | | | | | | | | | | | | | | └─Token(Identifier) |priority|
//@[020:00021) | | | | | | | | | | | | | | ├─Token(Colon) |:|
//@[022:00023) | | | | | | | | | | | | | | └─IntegerLiteralSyntax
//@[022:00023) | | | | | | | | | | | | | | | └─Token(Integer) |1|
//@[023:00024) | | | | | | | | | | | | | ├─Token(NewLine) |\n|
            weight: 50
//@[012:00022) | | | | | | | | | | | | | ├─ObjectPropertySyntax
//@[012:00018) | | | | | | | | | | | | | | ├─IdentifierSyntax
//@[012:00018) | | | | | | | | | | | | | | | └─Token(Identifier) |weight|
//@[018:00019) | | | | | | | | | | | | | | ├─Token(Colon) |:|
//@[020:00022) | | | | | | | | | | | | | | └─IntegerLiteralSyntax
//@[020:00022) | | | | | | | | | | | | | | | └─Token(Integer) |50|
//@[022:00023) | | | | | | | | | | | | | ├─Token(NewLine) |\n|
          }]
//@[010:00011) | | | | | | | | | | | | | └─Token(RightBrace) |}|
//@[011:00012) | | | | | | | | | | | | └─Token(RightSquare) |]|
//@[012:00013) | | | | | | | | | | ├─Token(NewLine) |\n|
        }
//@[008:00009) | | | | | | | | | | └─Token(RightBrace) |}|
//@[009:00010) | | | | | | | | ├─Token(NewLine) |\n|
      }
//@[006:00007) | | | | | | | | └─Token(RightBrace) |}|
//@[007:00008) | | | | | | ├─Token(NewLine) |\n|
    ]
//@[004:00005) | | | | | | └─Token(RightSquare) |]|
//@[005:00006) | | | | ├─Token(NewLine) |\n|
  }
//@[002:00003) | | | | └─Token(RightBrace) |}|
//@[003:00004) | | ├─Token(NewLine) |\n|
}
//@[000:00001) | | └─Token(RightBrace) |}|
//@[001:00003) ├─Token(NewLine) |\n\n|

resource indexedModuleCollectionDependency 'Microsoft.Network/frontDoors@2020-05-01' = [for index in range(0, length(regions)): {
<<<<<<< HEAD
//@[0:757) ResourceDeclarationSyntax
//@[0:8)  Identifier |resource|
//@[9:42)  IdentifierSyntax
//@[9:42)   Identifier |indexedModuleCollectionDependency|
//@[43:84)  StringSyntax
//@[43:84)   StringComplete |'Microsoft.Network/frontDoors@2020-05-01'|
//@[85:86)  Assignment |=|
//@[87:757)  ForSyntax
//@[87:88)   LeftSquare |[|
//@[88:91)   Identifier |for|
//@[92:97)   LocalVariableSyntax
//@[92:97)    IdentifierSyntax
//@[92:97)     Identifier |index|
//@[98:100)   Identifier |in|
//@[101:126)   FunctionCallSyntax
//@[101:106)    IdentifierSyntax
//@[101:106)     Identifier |range|
//@[106:107)    LeftParen |(|
//@[107:108)    FunctionArgumentSyntax
//@[107:108)     IntegerLiteralSyntax
//@[107:108)      Integer |0|
//@[108:109)    Comma |,|
//@[110:125)    FunctionArgumentSyntax
//@[110:125)     FunctionCallSyntax
//@[110:116)      IdentifierSyntax
//@[110:116)       Identifier |length|
//@[116:117)      LeftParen |(|
//@[117:124)      FunctionArgumentSyntax
//@[117:124)       VariableAccessSyntax
//@[117:124)        IdentifierSyntax
//@[117:124)         Identifier |regions|
//@[124:125)      RightParen |)|
//@[125:126)    RightParen |)|
//@[126:127)   Colon |:|
//@[128:756)   ObjectSyntax
//@[128:129)    LeftBrace |{|
//@[129:130)    NewLine |\n|
=======
//@[000:00757) ├─ResourceDeclarationSyntax
//@[000:00008) | ├─Token(Identifier) |resource|
//@[009:00042) | ├─IdentifierSyntax
//@[009:00042) | | └─Token(Identifier) |indexedModuleCollectionDependency|
//@[043:00084) | ├─StringSyntax
//@[043:00084) | | └─Token(StringComplete) |'Microsoft.Network/frontDoors@2020-05-01'|
//@[085:00086) | ├─Token(Assignment) |=|
//@[087:00757) | └─ForSyntax
//@[087:00088) | | ├─Token(LeftSquare) |[|
//@[088:00091) | | ├─Token(Identifier) |for|
//@[092:00097) | | ├─LocalVariableSyntax
//@[092:00097) | | | └─IdentifierSyntax
//@[092:00097) | | | | └─Token(Identifier) |index|
//@[098:00100) | | ├─Token(Identifier) |in|
//@[101:00126) | | ├─FunctionCallSyntax
//@[101:00106) | | | ├─IdentifierSyntax
//@[101:00106) | | | | └─Token(Identifier) |range|
//@[106:00107) | | | ├─Token(LeftParen) |(|
//@[107:00109) | | | ├─FunctionArgumentSyntax
//@[107:00108) | | | | ├─IntegerLiteralSyntax
//@[107:00108) | | | | | └─Token(Integer) |0|
//@[108:00109) | | | | └─Token(Comma) |,|
//@[110:00125) | | | ├─FunctionArgumentSyntax
//@[110:00125) | | | | └─FunctionCallSyntax
//@[110:00116) | | | | | ├─IdentifierSyntax
//@[110:00116) | | | | | | └─Token(Identifier) |length|
//@[116:00117) | | | | | ├─Token(LeftParen) |(|
//@[117:00124) | | | | | ├─FunctionArgumentSyntax
//@[117:00124) | | | | | | └─VariableAccessSyntax
//@[117:00124) | | | | | | | └─IdentifierSyntax
//@[117:00124) | | | | | | | | └─Token(Identifier) |regions|
//@[124:00125) | | | | | └─Token(RightParen) |)|
//@[125:00126) | | | └─Token(RightParen) |)|
//@[126:00127) | | ├─Token(Colon) |:|
//@[128:00756) | | ├─ObjectSyntax
//@[128:00129) | | | ├─Token(LeftBrace) |{|
//@[129:00130) | | | ├─Token(NewLine) |\n|
>>>>>>> d4571cb4
  name: '${name}-${index}'
//@[002:00026) | | | ├─ObjectPropertySyntax
//@[002:00006) | | | | ├─IdentifierSyntax
//@[002:00006) | | | | | └─Token(Identifier) |name|
//@[006:00007) | | | | ├─Token(Colon) |:|
//@[008:00026) | | | | └─StringSyntax
//@[008:00011) | | | | | ├─Token(StringLeftPiece) |'${|
//@[011:00015) | | | | | ├─VariableAccessSyntax
//@[011:00015) | | | | | | └─IdentifierSyntax
//@[011:00015) | | | | | | | └─Token(Identifier) |name|
//@[015:00019) | | | | | ├─Token(StringMiddlePiece) |}-${|
//@[019:00024) | | | | | ├─VariableAccessSyntax
//@[019:00024) | | | | | | └─IdentifierSyntax
//@[019:00024) | | | | | | | └─Token(Identifier) |index|
//@[024:00026) | | | | | └─Token(StringRightPiece) |}'|
//@[026:00027) | | | ├─Token(NewLine) |\n|
  location: 'Global'
//@[002:00020) | | | ├─ObjectPropertySyntax
//@[002:00010) | | | | ├─IdentifierSyntax
//@[002:00010) | | | | | └─Token(Identifier) |location|
//@[010:00011) | | | | ├─Token(Colon) |:|
//@[012:00020) | | | | └─StringSyntax
//@[012:00020) | | | | | └─Token(StringComplete) |'Global'|
//@[020:00021) | | | ├─Token(NewLine) |\n|
  properties: {
//@[002:00576) | | | ├─ObjectPropertySyntax
//@[002:00012) | | | | ├─IdentifierSyntax
//@[002:00012) | | | | | └─Token(Identifier) |properties|
//@[012:00013) | | | | ├─Token(Colon) |:|
//@[014:00576) | | | | └─ObjectSyntax
//@[014:00015) | | | | | ├─Token(LeftBrace) |{|
//@[015:00016) | | | | | ├─Token(NewLine) |\n|
    backendPools: [
//@[004:00556) | | | | | ├─ObjectPropertySyntax
//@[004:00016) | | | | | | ├─IdentifierSyntax
//@[004:00016) | | | | | | | └─Token(Identifier) |backendPools|
//@[016:00017) | | | | | | ├─Token(Colon) |:|
//@[018:00556) | | | | | | └─ArraySyntax
//@[018:00019) | | | | | | | ├─Token(LeftSquare) |[|
//@[019:00020) | | | | | | | ├─Token(NewLine) |\n|
      {
//@[006:00530) | | | | | | | ├─ArrayItemSyntax
//@[006:00530) | | | | | | | | └─ObjectSyntax
//@[006:00007) | | | | | | | | | ├─Token(LeftBrace) |{|
//@[007:00008) | | | | | | | | | ├─Token(NewLine) |\n|
        name: 'BackendAPIMs'
//@[008:00028) | | | | | | | | | ├─ObjectPropertySyntax
//@[008:00012) | | | | | | | | | | ├─IdentifierSyntax
//@[008:00012) | | | | | | | | | | | └─Token(Identifier) |name|
//@[012:00013) | | | | | | | | | | ├─Token(Colon) |:|
//@[014:00028) | | | | | | | | | | └─StringSyntax
//@[014:00028) | | | | | | | | | | | └─Token(StringComplete) |'BackendAPIMs'|
//@[028:00029) | | | | | | | | | ├─Token(NewLine) |\n|
        properties: {
//@[008:00485) | | | | | | | | | ├─ObjectPropertySyntax
//@[008:00018) | | | | | | | | | | ├─IdentifierSyntax
//@[008:00018) | | | | | | | | | | | └─Token(Identifier) |properties|
//@[018:00019) | | | | | | | | | | ├─Token(Colon) |:|
//@[020:00485) | | | | | | | | | | └─ObjectSyntax
//@[020:00021) | | | | | | | | | | | ├─Token(LeftBrace) |{|
//@[021:00022) | | | | | | | | | | | ├─Token(NewLine) |\n|
          backends: [
//@[010:00453) | | | | | | | | | | | ├─ObjectPropertySyntax
//@[010:00018) | | | | | | | | | | | | ├─IdentifierSyntax
//@[010:00018) | | | | | | | | | | | | | └─Token(Identifier) |backends|
//@[018:00019) | | | | | | | | | | | | ├─Token(Colon) |:|
//@[020:00453) | | | | | | | | | | | | └─ArraySyntax
//@[020:00021) | | | | | | | | | | | | | ├─Token(LeftSquare) |[|
//@[021:00022) | | | | | | | | | | | | | ├─Token(NewLine) |\n|
            {
//@[012:00419) | | | | | | | | | | | | | ├─ArrayItemSyntax
//@[012:00419) | | | | | | | | | | | | | | └─ObjectSyntax
//@[012:00013) | | | | | | | | | | | | | | | ├─Token(LeftBrace) |{|
//@[013:00014) | | | | | | | | | | | | | | | ├─Token(NewLine) |\n|
              // this indexed dependency on a module collection will be generated correctly because
//@[099:00100) | | | | | | | | | | | | | | | ├─Token(NewLine) |\n|
              // copyIndex() can be invoked in the generated dependsOn
//@[070:00071) | | | | | | | | | | | | | | | ├─Token(NewLine) |\n|
              address: apim[index].outputs.myOutput
//@[014:00051) | | | | | | | | | | | | | | | ├─ObjectPropertySyntax
//@[014:00021) | | | | | | | | | | | | | | | | ├─IdentifierSyntax
//@[014:00021) | | | | | | | | | | | | | | | | | └─Token(Identifier) |address|
//@[021:00022) | | | | | | | | | | | | | | | | ├─Token(Colon) |:|
//@[023:00051) | | | | | | | | | | | | | | | | └─PropertyAccessSyntax
//@[023:00042) | | | | | | | | | | | | | | | | | ├─PropertyAccessSyntax
//@[023:00034) | | | | | | | | | | | | | | | | | | ├─ArrayAccessSyntax
//@[023:00027) | | | | | | | | | | | | | | | | | | | ├─VariableAccessSyntax
//@[023:00027) | | | | | | | | | | | | | | | | | | | | └─IdentifierSyntax
//@[023:00027) | | | | | | | | | | | | | | | | | | | | | └─Token(Identifier) |apim|
//@[027:00028) | | | | | | | | | | | | | | | | | | | ├─Token(LeftSquare) |[|
//@[028:00033) | | | | | | | | | | | | | | | | | | | ├─VariableAccessSyntax
//@[028:00033) | | | | | | | | | | | | | | | | | | | | └─IdentifierSyntax
//@[028:00033) | | | | | | | | | | | | | | | | | | | | | └─Token(Identifier) |index|
//@[033:00034) | | | | | | | | | | | | | | | | | | | └─Token(RightSquare) |]|
//@[034:00035) | | | | | | | | | | | | | | | | | | ├─Token(Dot) |.|
//@[035:00042) | | | | | | | | | | | | | | | | | | └─IdentifierSyntax
//@[035:00042) | | | | | | | | | | | | | | | | | | | └─Token(Identifier) |outputs|
//@[042:00043) | | | | | | | | | | | | | | | | | ├─Token(Dot) |.|
//@[043:00051) | | | | | | | | | | | | | | | | | └─IdentifierSyntax
//@[043:00051) | | | | | | | | | | | | | | | | | | └─Token(Identifier) |myOutput|
//@[051:00052) | | | | | | | | | | | | | | | ├─Token(NewLine) |\n|
              backendHostHeader: apim[index].outputs.myOutput
//@[014:00061) | | | | | | | | | | | | | | | ├─ObjectPropertySyntax
//@[014:00031) | | | | | | | | | | | | | | | | ├─IdentifierSyntax
//@[014:00031) | | | | | | | | | | | | | | | | | └─Token(Identifier) |backendHostHeader|
//@[031:00032) | | | | | | | | | | | | | | | | ├─Token(Colon) |:|
//@[033:00061) | | | | | | | | | | | | | | | | └─PropertyAccessSyntax
//@[033:00052) | | | | | | | | | | | | | | | | | ├─PropertyAccessSyntax
//@[033:00044) | | | | | | | | | | | | | | | | | | ├─ArrayAccessSyntax
//@[033:00037) | | | | | | | | | | | | | | | | | | | ├─VariableAccessSyntax
//@[033:00037) | | | | | | | | | | | | | | | | | | | | └─IdentifierSyntax
//@[033:00037) | | | | | | | | | | | | | | | | | | | | | └─Token(Identifier) |apim|
//@[037:00038) | | | | | | | | | | | | | | | | | | | ├─Token(LeftSquare) |[|
//@[038:00043) | | | | | | | | | | | | | | | | | | | ├─VariableAccessSyntax
//@[038:00043) | | | | | | | | | | | | | | | | | | | | └─IdentifierSyntax
//@[038:00043) | | | | | | | | | | | | | | | | | | | | | └─Token(Identifier) |index|
//@[043:00044) | | | | | | | | | | | | | | | | | | | └─Token(RightSquare) |]|
//@[044:00045) | | | | | | | | | | | | | | | | | | ├─Token(Dot) |.|
//@[045:00052) | | | | | | | | | | | | | | | | | | └─IdentifierSyntax
//@[045:00052) | | | | | | | | | | | | | | | | | | | └─Token(Identifier) |outputs|
//@[052:00053) | | | | | | | | | | | | | | | | | ├─Token(Dot) |.|
//@[053:00061) | | | | | | | | | | | | | | | | | └─IdentifierSyntax
//@[053:00061) | | | | | | | | | | | | | | | | | | └─Token(Identifier) |myOutput|
//@[061:00062) | | | | | | | | | | | | | | | ├─Token(NewLine) |\n|
              httpPort: 80
//@[014:00026) | | | | | | | | | | | | | | | ├─ObjectPropertySyntax
//@[014:00022) | | | | | | | | | | | | | | | | ├─IdentifierSyntax
//@[014:00022) | | | | | | | | | | | | | | | | | └─Token(Identifier) |httpPort|
//@[022:00023) | | | | | | | | | | | | | | | | ├─Token(Colon) |:|
//@[024:00026) | | | | | | | | | | | | | | | | └─IntegerLiteralSyntax
//@[024:00026) | | | | | | | | | | | | | | | | | └─Token(Integer) |80|
//@[026:00027) | | | | | | | | | | | | | | | ├─Token(NewLine) |\n|
              httpsPort: 443
//@[014:00028) | | | | | | | | | | | | | | | ├─ObjectPropertySyntax
//@[014:00023) | | | | | | | | | | | | | | | | ├─IdentifierSyntax
//@[014:00023) | | | | | | | | | | | | | | | | | └─Token(Identifier) |httpsPort|
//@[023:00024) | | | | | | | | | | | | | | | | ├─Token(Colon) |:|
//@[025:00028) | | | | | | | | | | | | | | | | └─IntegerLiteralSyntax
//@[025:00028) | | | | | | | | | | | | | | | | | └─Token(Integer) |443|
//@[028:00029) | | | | | | | | | | | | | | | ├─Token(NewLine) |\n|
              priority: 1
//@[014:00025) | | | | | | | | | | | | | | | ├─ObjectPropertySyntax
//@[014:00022) | | | | | | | | | | | | | | | | ├─IdentifierSyntax
//@[014:00022) | | | | | | | | | | | | | | | | | └─Token(Identifier) |priority|
//@[022:00023) | | | | | | | | | | | | | | | | ├─Token(Colon) |:|
//@[024:00025) | | | | | | | | | | | | | | | | └─IntegerLiteralSyntax
//@[024:00025) | | | | | | | | | | | | | | | | | └─Token(Integer) |1|
//@[025:00026) | | | | | | | | | | | | | | | ├─Token(NewLine) |\n|
              weight: 50
//@[014:00024) | | | | | | | | | | | | | | | ├─ObjectPropertySyntax
//@[014:00020) | | | | | | | | | | | | | | | | ├─IdentifierSyntax
//@[014:00020) | | | | | | | | | | | | | | | | | └─Token(Identifier) |weight|
//@[020:00021) | | | | | | | | | | | | | | | | ├─Token(Colon) |:|
//@[022:00024) | | | | | | | | | | | | | | | | └─IntegerLiteralSyntax
//@[022:00024) | | | | | | | | | | | | | | | | | └─Token(Integer) |50|
//@[024:00025) | | | | | | | | | | | | | | | ├─Token(NewLine) |\n|
            }
//@[012:00013) | | | | | | | | | | | | | | | └─Token(RightBrace) |}|
//@[013:00014) | | | | | | | | | | | | | ├─Token(NewLine) |\n|
          ]
//@[010:00011) | | | | | | | | | | | | | └─Token(RightSquare) |]|
//@[011:00012) | | | | | | | | | | | ├─Token(NewLine) |\n|
        }
//@[008:00009) | | | | | | | | | | | └─Token(RightBrace) |}|
//@[009:00010) | | | | | | | | | ├─Token(NewLine) |\n|
      }
//@[006:00007) | | | | | | | | | └─Token(RightBrace) |}|
//@[007:00008) | | | | | | | ├─Token(NewLine) |\n|
    ]
//@[004:00005) | | | | | | | └─Token(RightSquare) |]|
//@[005:00006) | | | | | ├─Token(NewLine) |\n|
  }
//@[002:00003) | | | | | └─Token(RightBrace) |}|
//@[003:00004) | | | ├─Token(NewLine) |\n|
}]
//@[000:00001) | | | └─Token(RightBrace) |}|
//@[001:00002) | | └─Token(RightSquare) |]|
//@[002:00004) ├─Token(NewLine) |\n\n|

resource propertyLoopDependencyOnResourceCollection 'Microsoft.Network/frontDoors@2020-05-01' = {
//@[000:00871) ├─ResourceDeclarationSyntax
//@[000:00008) | ├─Token(Identifier) |resource|
//@[009:00051) | ├─IdentifierSyntax
//@[009:00051) | | └─Token(Identifier) |propertyLoopDependencyOnResourceCollection|
//@[052:00093) | ├─StringSyntax
//@[052:00093) | | └─Token(StringComplete) |'Microsoft.Network/frontDoors@2020-05-01'|
//@[094:00095) | ├─Token(Assignment) |=|
//@[096:00871) | └─ObjectSyntax
//@[096:00097) | | ├─Token(LeftBrace) |{|
//@[097:00098) | | ├─Token(NewLine) |\n|
  name: name
//@[002:00012) | | ├─ObjectPropertySyntax
//@[002:00006) | | | ├─IdentifierSyntax
//@[002:00006) | | | | └─Token(Identifier) |name|
//@[006:00007) | | | ├─Token(Colon) |:|
//@[008:00012) | | | └─VariableAccessSyntax
//@[008:00012) | | | | └─IdentifierSyntax
//@[008:00012) | | | | | └─Token(Identifier) |name|
//@[012:00013) | | ├─Token(NewLine) |\n|
  location: 'Global'
//@[002:00020) | | ├─ObjectPropertySyntax
//@[002:00010) | | | ├─IdentifierSyntax
//@[002:00010) | | | | └─Token(Identifier) |location|
//@[010:00011) | | | ├─Token(Colon) |:|
//@[012:00020) | | | └─StringSyntax
//@[012:00020) | | | | └─Token(StringComplete) |'Global'|
//@[020:00021) | | ├─Token(NewLine) |\n|
  properties: {
//@[002:00737) | | ├─ObjectPropertySyntax
//@[002:00012) | | | ├─IdentifierSyntax
//@[002:00012) | | | | └─Token(Identifier) |properties|
//@[012:00013) | | | ├─Token(Colon) |:|
//@[014:00737) | | | └─ObjectSyntax
//@[014:00015) | | | | ├─Token(LeftBrace) |{|
//@[015:00016) | | | | ├─Token(NewLine) |\n|
    backendPools: [
//@[004:00717) | | | | ├─ObjectPropertySyntax
//@[004:00016) | | | | | ├─IdentifierSyntax
//@[004:00016) | | | | | | └─Token(Identifier) |backendPools|
//@[016:00017) | | | | | ├─Token(Colon) |:|
//@[018:00717) | | | | | └─ArraySyntax
//@[018:00019) | | | | | | ├─Token(LeftSquare) |[|
//@[019:00020) | | | | | | ├─Token(NewLine) |\n|
      {
//@[006:00691) | | | | | | ├─ArrayItemSyntax
//@[006:00691) | | | | | | | └─ObjectSyntax
//@[006:00007) | | | | | | | | ├─Token(LeftBrace) |{|
//@[007:00008) | | | | | | | | ├─Token(NewLine) |\n|
        name: 'BackendAPIMs'
//@[008:00028) | | | | | | | | ├─ObjectPropertySyntax
//@[008:00012) | | | | | | | | | ├─IdentifierSyntax
//@[008:00012) | | | | | | | | | | └─Token(Identifier) |name|
//@[012:00013) | | | | | | | | | ├─Token(Colon) |:|
//@[014:00028) | | | | | | | | | └─StringSyntax
//@[014:00028) | | | | | | | | | | └─Token(StringComplete) |'BackendAPIMs'|
//@[028:00029) | | | | | | | | ├─Token(NewLine) |\n|
        properties: {
//@[008:00646) | | | | | | | | ├─ObjectPropertySyntax
//@[008:00018) | | | | | | | | | ├─IdentifierSyntax
//@[008:00018) | | | | | | | | | | └─Token(Identifier) |properties|
//@[018:00019) | | | | | | | | | ├─Token(Colon) |:|
//@[020:00646) | | | | | | | | | └─ObjectSyntax
//@[020:00021) | | | | | | | | | | ├─Token(LeftBrace) |{|
//@[021:00022) | | | | | | | | | | ├─Token(NewLine) |\n|
          backends: [for index in range(0, length(accounts)): {
<<<<<<< HEAD
//@[10:614)           ObjectPropertySyntax
//@[10:18)            IdentifierSyntax
//@[10:18)             Identifier |backends|
//@[18:19)            Colon |:|
//@[20:614)            ForSyntax
//@[20:21)             LeftSquare |[|
//@[21:24)             Identifier |for|
//@[25:30)             LocalVariableSyntax
//@[25:30)              IdentifierSyntax
//@[25:30)               Identifier |index|
//@[31:33)             Identifier |in|
//@[34:60)             FunctionCallSyntax
//@[34:39)              IdentifierSyntax
//@[34:39)               Identifier |range|
//@[39:40)              LeftParen |(|
//@[40:41)              FunctionArgumentSyntax
//@[40:41)               IntegerLiteralSyntax
//@[40:41)                Integer |0|
//@[41:42)              Comma |,|
//@[43:59)              FunctionArgumentSyntax
//@[43:59)               FunctionCallSyntax
//@[43:49)                IdentifierSyntax
//@[43:49)                 Identifier |length|
//@[49:50)                LeftParen |(|
//@[50:58)                FunctionArgumentSyntax
//@[50:58)                 VariableAccessSyntax
//@[50:58)                  IdentifierSyntax
//@[50:58)                   Identifier |accounts|
//@[58:59)                RightParen |)|
//@[59:60)              RightParen |)|
//@[60:61)             Colon |:|
//@[62:613)             ObjectSyntax
//@[62:63)              LeftBrace |{|
//@[63:64)              NewLine |\n|
=======
//@[010:00614) | | | | | | | | | | ├─ObjectPropertySyntax
//@[010:00018) | | | | | | | | | | | ├─IdentifierSyntax
//@[010:00018) | | | | | | | | | | | | └─Token(Identifier) |backends|
//@[018:00019) | | | | | | | | | | | ├─Token(Colon) |:|
//@[020:00614) | | | | | | | | | | | └─ForSyntax
//@[020:00021) | | | | | | | | | | | | ├─Token(LeftSquare) |[|
//@[021:00024) | | | | | | | | | | | | ├─Token(Identifier) |for|
//@[025:00030) | | | | | | | | | | | | ├─LocalVariableSyntax
//@[025:00030) | | | | | | | | | | | | | └─IdentifierSyntax
//@[025:00030) | | | | | | | | | | | | | | └─Token(Identifier) |index|
//@[031:00033) | | | | | | | | | | | | ├─Token(Identifier) |in|
//@[034:00060) | | | | | | | | | | | | ├─FunctionCallSyntax
//@[034:00039) | | | | | | | | | | | | | ├─IdentifierSyntax
//@[034:00039) | | | | | | | | | | | | | | └─Token(Identifier) |range|
//@[039:00040) | | | | | | | | | | | | | ├─Token(LeftParen) |(|
//@[040:00042) | | | | | | | | | | | | | ├─FunctionArgumentSyntax
//@[040:00041) | | | | | | | | | | | | | | ├─IntegerLiteralSyntax
//@[040:00041) | | | | | | | | | | | | | | | └─Token(Integer) |0|
//@[041:00042) | | | | | | | | | | | | | | └─Token(Comma) |,|
//@[043:00059) | | | | | | | | | | | | | ├─FunctionArgumentSyntax
//@[043:00059) | | | | | | | | | | | | | | └─FunctionCallSyntax
//@[043:00049) | | | | | | | | | | | | | | | ├─IdentifierSyntax
//@[043:00049) | | | | | | | | | | | | | | | | └─Token(Identifier) |length|
//@[049:00050) | | | | | | | | | | | | | | | ├─Token(LeftParen) |(|
//@[050:00058) | | | | | | | | | | | | | | | ├─FunctionArgumentSyntax
//@[050:00058) | | | | | | | | | | | | | | | | └─VariableAccessSyntax
//@[050:00058) | | | | | | | | | | | | | | | | | └─IdentifierSyntax
//@[050:00058) | | | | | | | | | | | | | | | | | | └─Token(Identifier) |accounts|
//@[058:00059) | | | | | | | | | | | | | | | └─Token(RightParen) |)|
//@[059:00060) | | | | | | | | | | | | | └─Token(RightParen) |)|
//@[060:00061) | | | | | | | | | | | | ├─Token(Colon) |:|
//@[062:00613) | | | | | | | | | | | | ├─ObjectSyntax
//@[062:00063) | | | | | | | | | | | | | ├─Token(LeftBrace) |{|
//@[063:00064) | | | | | | | | | | | | | ├─Token(NewLine) |\n|
>>>>>>> d4571cb4
            // we cannot codegen index correctly because the generated dependsOn property
//@[089:00090) | | | | | | | | | | | | | ├─Token(NewLine) |\n|
            // would be outside of the scope of the property loop
//@[065:00066) | | | | | | | | | | | | | ├─Token(NewLine) |\n|
            // as a result, this will generate a dependency on the entire collection
//@[084:00085) | | | | | | | | | | | | | ├─Token(NewLine) |\n|
            address: storageAccounts[index].properties.primaryEndpoints.internetEndpoints.web
//@[012:00093) | | | | | | | | | | | | | ├─ObjectPropertySyntax
//@[012:00019) | | | | | | | | | | | | | | ├─IdentifierSyntax
//@[012:00019) | | | | | | | | | | | | | | | └─Token(Identifier) |address|
//@[019:00020) | | | | | | | | | | | | | | ├─Token(Colon) |:|
//@[021:00093) | | | | | | | | | | | | | | └─PropertyAccessSyntax
//@[021:00089) | | | | | | | | | | | | | | | ├─PropertyAccessSyntax
//@[021:00071) | | | | | | | | | | | | | | | | ├─PropertyAccessSyntax
//@[021:00054) | | | | | | | | | | | | | | | | | ├─PropertyAccessSyntax
//@[021:00043) | | | | | | | | | | | | | | | | | | ├─ArrayAccessSyntax
//@[021:00036) | | | | | | | | | | | | | | | | | | | ├─VariableAccessSyntax
//@[021:00036) | | | | | | | | | | | | | | | | | | | | └─IdentifierSyntax
//@[021:00036) | | | | | | | | | | | | | | | | | | | | | └─Token(Identifier) |storageAccounts|
//@[036:00037) | | | | | | | | | | | | | | | | | | | ├─Token(LeftSquare) |[|
//@[037:00042) | | | | | | | | | | | | | | | | | | | ├─VariableAccessSyntax
//@[037:00042) | | | | | | | | | | | | | | | | | | | | └─IdentifierSyntax
//@[037:00042) | | | | | | | | | | | | | | | | | | | | | └─Token(Identifier) |index|
//@[042:00043) | | | | | | | | | | | | | | | | | | | └─Token(RightSquare) |]|
//@[043:00044) | | | | | | | | | | | | | | | | | | ├─Token(Dot) |.|
//@[044:00054) | | | | | | | | | | | | | | | | | | └─IdentifierSyntax
//@[044:00054) | | | | | | | | | | | | | | | | | | | └─Token(Identifier) |properties|
//@[054:00055) | | | | | | | | | | | | | | | | | ├─Token(Dot) |.|
//@[055:00071) | | | | | | | | | | | | | | | | | └─IdentifierSyntax
//@[055:00071) | | | | | | | | | | | | | | | | | | └─Token(Identifier) |primaryEndpoints|
//@[071:00072) | | | | | | | | | | | | | | | | ├─Token(Dot) |.|
//@[072:00089) | | | | | | | | | | | | | | | | └─IdentifierSyntax
//@[072:00089) | | | | | | | | | | | | | | | | | └─Token(Identifier) |internetEndpoints|
//@[089:00090) | | | | | | | | | | | | | | | ├─Token(Dot) |.|
//@[090:00093) | | | | | | | | | | | | | | | └─IdentifierSyntax
//@[090:00093) | | | | | | | | | | | | | | | | └─Token(Identifier) |web|
//@[093:00094) | | | | | | | | | | | | | ├─Token(NewLine) |\n|
            backendHostHeader: storageAccounts[index].properties.primaryEndpoints.internetEndpoints.web
//@[012:00103) | | | | | | | | | | | | | ├─ObjectPropertySyntax
//@[012:00029) | | | | | | | | | | | | | | ├─IdentifierSyntax
//@[012:00029) | | | | | | | | | | | | | | | └─Token(Identifier) |backendHostHeader|
//@[029:00030) | | | | | | | | | | | | | | ├─Token(Colon) |:|
//@[031:00103) | | | | | | | | | | | | | | └─PropertyAccessSyntax
//@[031:00099) | | | | | | | | | | | | | | | ├─PropertyAccessSyntax
//@[031:00081) | | | | | | | | | | | | | | | | ├─PropertyAccessSyntax
//@[031:00064) | | | | | | | | | | | | | | | | | ├─PropertyAccessSyntax
//@[031:00053) | | | | | | | | | | | | | | | | | | ├─ArrayAccessSyntax
//@[031:00046) | | | | | | | | | | | | | | | | | | | ├─VariableAccessSyntax
//@[031:00046) | | | | | | | | | | | | | | | | | | | | └─IdentifierSyntax
//@[031:00046) | | | | | | | | | | | | | | | | | | | | | └─Token(Identifier) |storageAccounts|
//@[046:00047) | | | | | | | | | | | | | | | | | | | ├─Token(LeftSquare) |[|
//@[047:00052) | | | | | | | | | | | | | | | | | | | ├─VariableAccessSyntax
//@[047:00052) | | | | | | | | | | | | | | | | | | | | └─IdentifierSyntax
//@[047:00052) | | | | | | | | | | | | | | | | | | | | | └─Token(Identifier) |index|
//@[052:00053) | | | | | | | | | | | | | | | | | | | └─Token(RightSquare) |]|
//@[053:00054) | | | | | | | | | | | | | | | | | | ├─Token(Dot) |.|
//@[054:00064) | | | | | | | | | | | | | | | | | | └─IdentifierSyntax
//@[054:00064) | | | | | | | | | | | | | | | | | | | └─Token(Identifier) |properties|
//@[064:00065) | | | | | | | | | | | | | | | | | ├─Token(Dot) |.|
//@[065:00081) | | | | | | | | | | | | | | | | | └─IdentifierSyntax
//@[065:00081) | | | | | | | | | | | | | | | | | | └─Token(Identifier) |primaryEndpoints|
//@[081:00082) | | | | | | | | | | | | | | | | ├─Token(Dot) |.|
//@[082:00099) | | | | | | | | | | | | | | | | └─IdentifierSyntax
//@[082:00099) | | | | | | | | | | | | | | | | | └─Token(Identifier) |internetEndpoints|
//@[099:00100) | | | | | | | | | | | | | | | ├─Token(Dot) |.|
//@[100:00103) | | | | | | | | | | | | | | | └─IdentifierSyntax
//@[100:00103) | | | | | | | | | | | | | | | | └─Token(Identifier) |web|
//@[103:00104) | | | | | | | | | | | | | ├─Token(NewLine) |\n|
            httpPort: 80
//@[012:00024) | | | | | | | | | | | | | ├─ObjectPropertySyntax
//@[012:00020) | | | | | | | | | | | | | | ├─IdentifierSyntax
//@[012:00020) | | | | | | | | | | | | | | | └─Token(Identifier) |httpPort|
//@[020:00021) | | | | | | | | | | | | | | ├─Token(Colon) |:|
//@[022:00024) | | | | | | | | | | | | | | └─IntegerLiteralSyntax
//@[022:00024) | | | | | | | | | | | | | | | └─Token(Integer) |80|
//@[024:00025) | | | | | | | | | | | | | ├─Token(NewLine) |\n|
            httpsPort: 443
//@[012:00026) | | | | | | | | | | | | | ├─ObjectPropertySyntax
//@[012:00021) | | | | | | | | | | | | | | ├─IdentifierSyntax
//@[012:00021) | | | | | | | | | | | | | | | └─Token(Identifier) |httpsPort|
//@[021:00022) | | | | | | | | | | | | | | ├─Token(Colon) |:|
//@[023:00026) | | | | | | | | | | | | | | └─IntegerLiteralSyntax
//@[023:00026) | | | | | | | | | | | | | | | └─Token(Integer) |443|
//@[026:00027) | | | | | | | | | | | | | ├─Token(NewLine) |\n|
            priority: 1
//@[012:00023) | | | | | | | | | | | | | ├─ObjectPropertySyntax
//@[012:00020) | | | | | | | | | | | | | | ├─IdentifierSyntax
//@[012:00020) | | | | | | | | | | | | | | | └─Token(Identifier) |priority|
//@[020:00021) | | | | | | | | | | | | | | ├─Token(Colon) |:|
//@[022:00023) | | | | | | | | | | | | | | └─IntegerLiteralSyntax
//@[022:00023) | | | | | | | | | | | | | | | └─Token(Integer) |1|
//@[023:00024) | | | | | | | | | | | | | ├─Token(NewLine) |\n|
            weight: 50
//@[012:00022) | | | | | | | | | | | | | ├─ObjectPropertySyntax
//@[012:00018) | | | | | | | | | | | | | | ├─IdentifierSyntax
//@[012:00018) | | | | | | | | | | | | | | | └─Token(Identifier) |weight|
//@[018:00019) | | | | | | | | | | | | | | ├─Token(Colon) |:|
//@[020:00022) | | | | | | | | | | | | | | └─IntegerLiteralSyntax
//@[020:00022) | | | | | | | | | | | | | | | └─Token(Integer) |50|
//@[022:00023) | | | | | | | | | | | | | ├─Token(NewLine) |\n|
          }]
//@[010:00011) | | | | | | | | | | | | | └─Token(RightBrace) |}|
//@[011:00012) | | | | | | | | | | | | └─Token(RightSquare) |]|
//@[012:00013) | | | | | | | | | | ├─Token(NewLine) |\n|
        }
//@[008:00009) | | | | | | | | | | └─Token(RightBrace) |}|
//@[009:00010) | | | | | | | | ├─Token(NewLine) |\n|
      }
//@[006:00007) | | | | | | | | └─Token(RightBrace) |}|
//@[007:00008) | | | | | | ├─Token(NewLine) |\n|
    ]
//@[004:00005) | | | | | | └─Token(RightSquare) |]|
//@[005:00006) | | | | ├─Token(NewLine) |\n|
  }
//@[002:00003) | | | | └─Token(RightBrace) |}|
//@[003:00004) | | ├─Token(NewLine) |\n|
}
//@[000:00001) | | └─Token(RightBrace) |}|
//@[001:00003) ├─Token(NewLine) |\n\n|

resource indexedResourceCollectionDependency 'Microsoft.Network/frontDoors@2020-05-01' = [for index in range(0, length(accounts)): {
<<<<<<< HEAD
//@[0:848) ResourceDeclarationSyntax
//@[0:8)  Identifier |resource|
//@[9:44)  IdentifierSyntax
//@[9:44)   Identifier |indexedResourceCollectionDependency|
//@[45:86)  StringSyntax
//@[45:86)   StringComplete |'Microsoft.Network/frontDoors@2020-05-01'|
//@[87:88)  Assignment |=|
//@[89:848)  ForSyntax
//@[89:90)   LeftSquare |[|
//@[90:93)   Identifier |for|
//@[94:99)   LocalVariableSyntax
//@[94:99)    IdentifierSyntax
//@[94:99)     Identifier |index|
//@[100:102)   Identifier |in|
//@[103:129)   FunctionCallSyntax
//@[103:108)    IdentifierSyntax
//@[103:108)     Identifier |range|
//@[108:109)    LeftParen |(|
//@[109:110)    FunctionArgumentSyntax
//@[109:110)     IntegerLiteralSyntax
//@[109:110)      Integer |0|
//@[110:111)    Comma |,|
//@[112:128)    FunctionArgumentSyntax
//@[112:128)     FunctionCallSyntax
//@[112:118)      IdentifierSyntax
//@[112:118)       Identifier |length|
//@[118:119)      LeftParen |(|
//@[119:127)      FunctionArgumentSyntax
//@[119:127)       VariableAccessSyntax
//@[119:127)        IdentifierSyntax
//@[119:127)         Identifier |accounts|
//@[127:128)      RightParen |)|
//@[128:129)    RightParen |)|
//@[129:130)   Colon |:|
//@[131:847)   ObjectSyntax
//@[131:132)    LeftBrace |{|
//@[132:133)    NewLine |\n|
=======
//@[000:00848) ├─ResourceDeclarationSyntax
//@[000:00008) | ├─Token(Identifier) |resource|
//@[009:00044) | ├─IdentifierSyntax
//@[009:00044) | | └─Token(Identifier) |indexedResourceCollectionDependency|
//@[045:00086) | ├─StringSyntax
//@[045:00086) | | └─Token(StringComplete) |'Microsoft.Network/frontDoors@2020-05-01'|
//@[087:00088) | ├─Token(Assignment) |=|
//@[089:00848) | └─ForSyntax
//@[089:00090) | | ├─Token(LeftSquare) |[|
//@[090:00093) | | ├─Token(Identifier) |for|
//@[094:00099) | | ├─LocalVariableSyntax
//@[094:00099) | | | └─IdentifierSyntax
//@[094:00099) | | | | └─Token(Identifier) |index|
//@[100:00102) | | ├─Token(Identifier) |in|
//@[103:00129) | | ├─FunctionCallSyntax
//@[103:00108) | | | ├─IdentifierSyntax
//@[103:00108) | | | | └─Token(Identifier) |range|
//@[108:00109) | | | ├─Token(LeftParen) |(|
//@[109:00111) | | | ├─FunctionArgumentSyntax
//@[109:00110) | | | | ├─IntegerLiteralSyntax
//@[109:00110) | | | | | └─Token(Integer) |0|
//@[110:00111) | | | | └─Token(Comma) |,|
//@[112:00128) | | | ├─FunctionArgumentSyntax
//@[112:00128) | | | | └─FunctionCallSyntax
//@[112:00118) | | | | | ├─IdentifierSyntax
//@[112:00118) | | | | | | └─Token(Identifier) |length|
//@[118:00119) | | | | | ├─Token(LeftParen) |(|
//@[119:00127) | | | | | ├─FunctionArgumentSyntax
//@[119:00127) | | | | | | └─VariableAccessSyntax
//@[119:00127) | | | | | | | └─IdentifierSyntax
//@[119:00127) | | | | | | | | └─Token(Identifier) |accounts|
//@[127:00128) | | | | | └─Token(RightParen) |)|
//@[128:00129) | | | └─Token(RightParen) |)|
//@[129:00130) | | ├─Token(Colon) |:|
//@[131:00847) | | ├─ObjectSyntax
//@[131:00132) | | | ├─Token(LeftBrace) |{|
//@[132:00133) | | | ├─Token(NewLine) |\n|
>>>>>>> d4571cb4
  name: '${name}-${index}'
//@[002:00026) | | | ├─ObjectPropertySyntax
//@[002:00006) | | | | ├─IdentifierSyntax
//@[002:00006) | | | | | └─Token(Identifier) |name|
//@[006:00007) | | | | ├─Token(Colon) |:|
//@[008:00026) | | | | └─StringSyntax
//@[008:00011) | | | | | ├─Token(StringLeftPiece) |'${|
//@[011:00015) | | | | | ├─VariableAccessSyntax
//@[011:00015) | | | | | | └─IdentifierSyntax
//@[011:00015) | | | | | | | └─Token(Identifier) |name|
//@[015:00019) | | | | | ├─Token(StringMiddlePiece) |}-${|
//@[019:00024) | | | | | ├─VariableAccessSyntax
//@[019:00024) | | | | | | └─IdentifierSyntax
//@[019:00024) | | | | | | | └─Token(Identifier) |index|
//@[024:00026) | | | | | └─Token(StringRightPiece) |}'|
//@[026:00027) | | | ├─Token(NewLine) |\n|
  location: 'Global'
//@[002:00020) | | | ├─ObjectPropertySyntax
//@[002:00010) | | | | ├─IdentifierSyntax
//@[002:00010) | | | | | └─Token(Identifier) |location|
//@[010:00011) | | | | ├─Token(Colon) |:|
//@[012:00020) | | | | └─StringSyntax
//@[012:00020) | | | | | └─Token(StringComplete) |'Global'|
//@[020:00021) | | | ├─Token(NewLine) |\n|
  properties: {
//@[002:00664) | | | ├─ObjectPropertySyntax
//@[002:00012) | | | | ├─IdentifierSyntax
//@[002:00012) | | | | | └─Token(Identifier) |properties|
//@[012:00013) | | | | ├─Token(Colon) |:|
//@[014:00664) | | | | └─ObjectSyntax
//@[014:00015) | | | | | ├─Token(LeftBrace) |{|
//@[015:00016) | | | | | ├─Token(NewLine) |\n|
    backendPools: [
//@[004:00644) | | | | | ├─ObjectPropertySyntax
//@[004:00016) | | | | | | ├─IdentifierSyntax
//@[004:00016) | | | | | | | └─Token(Identifier) |backendPools|
//@[016:00017) | | | | | | ├─Token(Colon) |:|
//@[018:00644) | | | | | | └─ArraySyntax
//@[018:00019) | | | | | | | ├─Token(LeftSquare) |[|
//@[019:00020) | | | | | | | ├─Token(NewLine) |\n|
      {
//@[006:00618) | | | | | | | ├─ArrayItemSyntax
//@[006:00618) | | | | | | | | └─ObjectSyntax
//@[006:00007) | | | | | | | | | ├─Token(LeftBrace) |{|
//@[007:00008) | | | | | | | | | ├─Token(NewLine) |\n|
        name: 'BackendAPIMs'
//@[008:00028) | | | | | | | | | ├─ObjectPropertySyntax
//@[008:00012) | | | | | | | | | | ├─IdentifierSyntax
//@[008:00012) | | | | | | | | | | | └─Token(Identifier) |name|
//@[012:00013) | | | | | | | | | | ├─Token(Colon) |:|
//@[014:00028) | | | | | | | | | | └─StringSyntax
//@[014:00028) | | | | | | | | | | | └─Token(StringComplete) |'BackendAPIMs'|
//@[028:00029) | | | | | | | | | ├─Token(NewLine) |\n|
        properties: {
//@[008:00573) | | | | | | | | | ├─ObjectPropertySyntax
//@[008:00018) | | | | | | | | | | ├─IdentifierSyntax
//@[008:00018) | | | | | | | | | | | └─Token(Identifier) |properties|
//@[018:00019) | | | | | | | | | | ├─Token(Colon) |:|
//@[020:00573) | | | | | | | | | | └─ObjectSyntax
//@[020:00021) | | | | | | | | | | | ├─Token(LeftBrace) |{|
//@[021:00022) | | | | | | | | | | | ├─Token(NewLine) |\n|
          backends: [
//@[010:00541) | | | | | | | | | | | ├─ObjectPropertySyntax
//@[010:00018) | | | | | | | | | | | | ├─IdentifierSyntax
//@[010:00018) | | | | | | | | | | | | | └─Token(Identifier) |backends|
//@[018:00019) | | | | | | | | | | | | ├─Token(Colon) |:|
//@[020:00541) | | | | | | | | | | | | └─ArraySyntax
//@[020:00021) | | | | | | | | | | | | | ├─Token(LeftSquare) |[|
//@[021:00022) | | | | | | | | | | | | | ├─Token(NewLine) |\n|
            {
//@[012:00507) | | | | | | | | | | | | | ├─ArrayItemSyntax
//@[012:00507) | | | | | | | | | | | | | | └─ObjectSyntax
//@[012:00013) | | | | | | | | | | | | | | | ├─Token(LeftBrace) |{|
//@[013:00014) | | | | | | | | | | | | | | | ├─Token(NewLine) |\n|
              // this indexed dependency on a module collection will be generated correctly because
//@[099:00100) | | | | | | | | | | | | | | | ├─Token(NewLine) |\n|
              // copyIndex() can be invoked in the generated dependsOn
//@[070:00071) | | | | | | | | | | | | | | | ├─Token(NewLine) |\n|
              address: storageAccounts[index].properties.primaryEndpoints.internetEndpoints.web
//@[014:00095) | | | | | | | | | | | | | | | ├─ObjectPropertySyntax
//@[014:00021) | | | | | | | | | | | | | | | | ├─IdentifierSyntax
//@[014:00021) | | | | | | | | | | | | | | | | | └─Token(Identifier) |address|
//@[021:00022) | | | | | | | | | | | | | | | | ├─Token(Colon) |:|
//@[023:00095) | | | | | | | | | | | | | | | | └─PropertyAccessSyntax
//@[023:00091) | | | | | | | | | | | | | | | | | ├─PropertyAccessSyntax
//@[023:00073) | | | | | | | | | | | | | | | | | | ├─PropertyAccessSyntax
//@[023:00056) | | | | | | | | | | | | | | | | | | | ├─PropertyAccessSyntax
//@[023:00045) | | | | | | | | | | | | | | | | | | | | ├─ArrayAccessSyntax
//@[023:00038) | | | | | | | | | | | | | | | | | | | | | ├─VariableAccessSyntax
//@[023:00038) | | | | | | | | | | | | | | | | | | | | | | └─IdentifierSyntax
//@[023:00038) | | | | | | | | | | | | | | | | | | | | | | | └─Token(Identifier) |storageAccounts|
//@[038:00039) | | | | | | | | | | | | | | | | | | | | | ├─Token(LeftSquare) |[|
//@[039:00044) | | | | | | | | | | | | | | | | | | | | | ├─VariableAccessSyntax
//@[039:00044) | | | | | | | | | | | | | | | | | | | | | | └─IdentifierSyntax
//@[039:00044) | | | | | | | | | | | | | | | | | | | | | | | └─Token(Identifier) |index|
//@[044:00045) | | | | | | | | | | | | | | | | | | | | | └─Token(RightSquare) |]|
//@[045:00046) | | | | | | | | | | | | | | | | | | | | ├─Token(Dot) |.|
//@[046:00056) | | | | | | | | | | | | | | | | | | | | └─IdentifierSyntax
//@[046:00056) | | | | | | | | | | | | | | | | | | | | | └─Token(Identifier) |properties|
//@[056:00057) | | | | | | | | | | | | | | | | | | | ├─Token(Dot) |.|
//@[057:00073) | | | | | | | | | | | | | | | | | | | └─IdentifierSyntax
//@[057:00073) | | | | | | | | | | | | | | | | | | | | └─Token(Identifier) |primaryEndpoints|
//@[073:00074) | | | | | | | | | | | | | | | | | | ├─Token(Dot) |.|
//@[074:00091) | | | | | | | | | | | | | | | | | | └─IdentifierSyntax
//@[074:00091) | | | | | | | | | | | | | | | | | | | └─Token(Identifier) |internetEndpoints|
//@[091:00092) | | | | | | | | | | | | | | | | | ├─Token(Dot) |.|
//@[092:00095) | | | | | | | | | | | | | | | | | └─IdentifierSyntax
//@[092:00095) | | | | | | | | | | | | | | | | | | └─Token(Identifier) |web|
//@[095:00096) | | | | | | | | | | | | | | | ├─Token(NewLine) |\n|
              backendHostHeader: storageAccounts[index].properties.primaryEndpoints.internetEndpoints.web
//@[014:00105) | | | | | | | | | | | | | | | ├─ObjectPropertySyntax
//@[014:00031) | | | | | | | | | | | | | | | | ├─IdentifierSyntax
//@[014:00031) | | | | | | | | | | | | | | | | | └─Token(Identifier) |backendHostHeader|
//@[031:00032) | | | | | | | | | | | | | | | | ├─Token(Colon) |:|
//@[033:00105) | | | | | | | | | | | | | | | | └─PropertyAccessSyntax
//@[033:00101) | | | | | | | | | | | | | | | | | ├─PropertyAccessSyntax
//@[033:00083) | | | | | | | | | | | | | | | | | | ├─PropertyAccessSyntax
//@[033:00066) | | | | | | | | | | | | | | | | | | | ├─PropertyAccessSyntax
//@[033:00055) | | | | | | | | | | | | | | | | | | | | ├─ArrayAccessSyntax
//@[033:00048) | | | | | | | | | | | | | | | | | | | | | ├─VariableAccessSyntax
//@[033:00048) | | | | | | | | | | | | | | | | | | | | | | └─IdentifierSyntax
//@[033:00048) | | | | | | | | | | | | | | | | | | | | | | | └─Token(Identifier) |storageAccounts|
//@[048:00049) | | | | | | | | | | | | | | | | | | | | | ├─Token(LeftSquare) |[|
//@[049:00054) | | | | | | | | | | | | | | | | | | | | | ├─VariableAccessSyntax
//@[049:00054) | | | | | | | | | | | | | | | | | | | | | | └─IdentifierSyntax
//@[049:00054) | | | | | | | | | | | | | | | | | | | | | | | └─Token(Identifier) |index|
//@[054:00055) | | | | | | | | | | | | | | | | | | | | | └─Token(RightSquare) |]|
//@[055:00056) | | | | | | | | | | | | | | | | | | | | ├─Token(Dot) |.|
//@[056:00066) | | | | | | | | | | | | | | | | | | | | └─IdentifierSyntax
//@[056:00066) | | | | | | | | | | | | | | | | | | | | | └─Token(Identifier) |properties|
//@[066:00067) | | | | | | | | | | | | | | | | | | | ├─Token(Dot) |.|
//@[067:00083) | | | | | | | | | | | | | | | | | | | └─IdentifierSyntax
//@[067:00083) | | | | | | | | | | | | | | | | | | | | └─Token(Identifier) |primaryEndpoints|
//@[083:00084) | | | | | | | | | | | | | | | | | | ├─Token(Dot) |.|
//@[084:00101) | | | | | | | | | | | | | | | | | | └─IdentifierSyntax
//@[084:00101) | | | | | | | | | | | | | | | | | | | └─Token(Identifier) |internetEndpoints|
//@[101:00102) | | | | | | | | | | | | | | | | | ├─Token(Dot) |.|
//@[102:00105) | | | | | | | | | | | | | | | | | └─IdentifierSyntax
//@[102:00105) | | | | | | | | | | | | | | | | | | └─Token(Identifier) |web|
//@[105:00106) | | | | | | | | | | | | | | | ├─Token(NewLine) |\n|
              httpPort: 80
//@[014:00026) | | | | | | | | | | | | | | | ├─ObjectPropertySyntax
//@[014:00022) | | | | | | | | | | | | | | | | ├─IdentifierSyntax
//@[014:00022) | | | | | | | | | | | | | | | | | └─Token(Identifier) |httpPort|
//@[022:00023) | | | | | | | | | | | | | | | | ├─Token(Colon) |:|
//@[024:00026) | | | | | | | | | | | | | | | | └─IntegerLiteralSyntax
//@[024:00026) | | | | | | | | | | | | | | | | | └─Token(Integer) |80|
//@[026:00027) | | | | | | | | | | | | | | | ├─Token(NewLine) |\n|
              httpsPort: 443
//@[014:00028) | | | | | | | | | | | | | | | ├─ObjectPropertySyntax
//@[014:00023) | | | | | | | | | | | | | | | | ├─IdentifierSyntax
//@[014:00023) | | | | | | | | | | | | | | | | | └─Token(Identifier) |httpsPort|
//@[023:00024) | | | | | | | | | | | | | | | | ├─Token(Colon) |:|
//@[025:00028) | | | | | | | | | | | | | | | | └─IntegerLiteralSyntax
//@[025:00028) | | | | | | | | | | | | | | | | | └─Token(Integer) |443|
//@[028:00029) | | | | | | | | | | | | | | | ├─Token(NewLine) |\n|
              priority: 1
//@[014:00025) | | | | | | | | | | | | | | | ├─ObjectPropertySyntax
//@[014:00022) | | | | | | | | | | | | | | | | ├─IdentifierSyntax
//@[014:00022) | | | | | | | | | | | | | | | | | └─Token(Identifier) |priority|
//@[022:00023) | | | | | | | | | | | | | | | | ├─Token(Colon) |:|
//@[024:00025) | | | | | | | | | | | | | | | | └─IntegerLiteralSyntax
//@[024:00025) | | | | | | | | | | | | | | | | | └─Token(Integer) |1|
//@[025:00026) | | | | | | | | | | | | | | | ├─Token(NewLine) |\n|
              weight: 50
//@[014:00024) | | | | | | | | | | | | | | | ├─ObjectPropertySyntax
//@[014:00020) | | | | | | | | | | | | | | | | ├─IdentifierSyntax
//@[014:00020) | | | | | | | | | | | | | | | | | └─Token(Identifier) |weight|
//@[020:00021) | | | | | | | | | | | | | | | | ├─Token(Colon) |:|
//@[022:00024) | | | | | | | | | | | | | | | | └─IntegerLiteralSyntax
//@[022:00024) | | | | | | | | | | | | | | | | | └─Token(Integer) |50|
//@[024:00025) | | | | | | | | | | | | | | | ├─Token(NewLine) |\n|
            }
//@[012:00013) | | | | | | | | | | | | | | | └─Token(RightBrace) |}|
//@[013:00014) | | | | | | | | | | | | | ├─Token(NewLine) |\n|
          ]
//@[010:00011) | | | | | | | | | | | | | └─Token(RightSquare) |]|
//@[011:00012) | | | | | | | | | | | ├─Token(NewLine) |\n|
        }
//@[008:00009) | | | | | | | | | | | └─Token(RightBrace) |}|
//@[009:00010) | | | | | | | | | ├─Token(NewLine) |\n|
      }
//@[006:00007) | | | | | | | | | └─Token(RightBrace) |}|
//@[007:00008) | | | | | | | ├─Token(NewLine) |\n|
    ]
//@[004:00005) | | | | | | | └─Token(RightSquare) |]|
//@[005:00006) | | | | | ├─Token(NewLine) |\n|
  }
//@[002:00003) | | | | | └─Token(RightBrace) |}|
//@[003:00004) | | | ├─Token(NewLine) |\n|
}]
//@[000:00001) | | | └─Token(RightBrace) |}|
//@[001:00002) | | └─Token(RightSquare) |]|
//@[002:00004) ├─Token(NewLine) |\n\n|

resource filteredZones 'Microsoft.Network/dnsZones@2018-05-01' = [for i in range(0,10): if(i % 3 == 0) {
<<<<<<< HEAD
//@[0:163) ResourceDeclarationSyntax
//@[0:8)  Identifier |resource|
//@[9:22)  IdentifierSyntax
//@[9:22)   Identifier |filteredZones|
//@[23:62)  StringSyntax
//@[23:62)   StringComplete |'Microsoft.Network/dnsZones@2018-05-01'|
//@[63:64)  Assignment |=|
//@[65:163)  ForSyntax
//@[65:66)   LeftSquare |[|
//@[66:69)   Identifier |for|
//@[70:71)   LocalVariableSyntax
//@[70:71)    IdentifierSyntax
//@[70:71)     Identifier |i|
//@[72:74)   Identifier |in|
//@[75:86)   FunctionCallSyntax
//@[75:80)    IdentifierSyntax
//@[75:80)     Identifier |range|
//@[80:81)    LeftParen |(|
//@[81:82)    FunctionArgumentSyntax
//@[81:82)     IntegerLiteralSyntax
//@[81:82)      Integer |0|
//@[82:83)    Comma |,|
//@[83:85)    FunctionArgumentSyntax
//@[83:85)     IntegerLiteralSyntax
//@[83:85)      Integer |10|
//@[85:86)    RightParen |)|
//@[86:87)   Colon |:|
//@[88:162)   IfConditionSyntax
//@[88:90)    Identifier |if|
//@[90:102)    ParenthesizedExpressionSyntax
//@[90:91)     LeftParen |(|
//@[91:101)     BinaryOperationSyntax
//@[91:96)      BinaryOperationSyntax
//@[91:92)       VariableAccessSyntax
//@[91:92)        IdentifierSyntax
//@[91:92)         Identifier |i|
//@[93:94)       Modulo |%|
//@[95:96)       IntegerLiteralSyntax
//@[95:96)        Integer |3|
//@[97:99)      Equals |==|
//@[100:101)      IntegerLiteralSyntax
//@[100:101)       Integer |0|
//@[101:102)     RightParen |)|
//@[103:162)    ObjectSyntax
//@[103:104)     LeftBrace |{|
//@[104:105)     NewLine |\n|
=======
//@[000:00163) ├─ResourceDeclarationSyntax
//@[000:00008) | ├─Token(Identifier) |resource|
//@[009:00022) | ├─IdentifierSyntax
//@[009:00022) | | └─Token(Identifier) |filteredZones|
//@[023:00062) | ├─StringSyntax
//@[023:00062) | | └─Token(StringComplete) |'Microsoft.Network/dnsZones@2018-05-01'|
//@[063:00064) | ├─Token(Assignment) |=|
//@[065:00163) | └─ForSyntax
//@[065:00066) | | ├─Token(LeftSquare) |[|
//@[066:00069) | | ├─Token(Identifier) |for|
//@[070:00071) | | ├─LocalVariableSyntax
//@[070:00071) | | | └─IdentifierSyntax
//@[070:00071) | | | | └─Token(Identifier) |i|
//@[072:00074) | | ├─Token(Identifier) |in|
//@[075:00086) | | ├─FunctionCallSyntax
//@[075:00080) | | | ├─IdentifierSyntax
//@[075:00080) | | | | └─Token(Identifier) |range|
//@[080:00081) | | | ├─Token(LeftParen) |(|
//@[081:00083) | | | ├─FunctionArgumentSyntax
//@[081:00082) | | | | ├─IntegerLiteralSyntax
//@[081:00082) | | | | | └─Token(Integer) |0|
//@[082:00083) | | | | └─Token(Comma) |,|
//@[083:00085) | | | ├─FunctionArgumentSyntax
//@[083:00085) | | | | └─IntegerLiteralSyntax
//@[083:00085) | | | | | └─Token(Integer) |10|
//@[085:00086) | | | └─Token(RightParen) |)|
//@[086:00087) | | ├─Token(Colon) |:|
//@[088:00162) | | ├─IfConditionSyntax
//@[088:00090) | | | ├─Token(Identifier) |if|
//@[090:00102) | | | ├─ParenthesizedExpressionSyntax
//@[090:00091) | | | | ├─Token(LeftParen) |(|
//@[091:00101) | | | | ├─BinaryOperationSyntax
//@[091:00096) | | | | | ├─BinaryOperationSyntax
//@[091:00092) | | | | | | ├─VariableAccessSyntax
//@[091:00092) | | | | | | | └─IdentifierSyntax
//@[091:00092) | | | | | | | | └─Token(Identifier) |i|
//@[093:00094) | | | | | | ├─Token(Modulo) |%|
//@[095:00096) | | | | | | └─IntegerLiteralSyntax
//@[095:00096) | | | | | | | └─Token(Integer) |3|
//@[097:00099) | | | | | ├─Token(Equals) |==|
//@[100:00101) | | | | | └─IntegerLiteralSyntax
//@[100:00101) | | | | | | └─Token(Integer) |0|
//@[101:00102) | | | | └─Token(RightParen) |)|
//@[103:00162) | | | └─ObjectSyntax
//@[103:00104) | | | | ├─Token(LeftBrace) |{|
//@[104:00105) | | | | ├─Token(NewLine) |\n|
>>>>>>> d4571cb4
  name: 'zone${i}'
//@[002:00018) | | | | ├─ObjectPropertySyntax
//@[002:00006) | | | | | ├─IdentifierSyntax
//@[002:00006) | | | | | | └─Token(Identifier) |name|
//@[006:00007) | | | | | ├─Token(Colon) |:|
//@[008:00018) | | | | | └─StringSyntax
//@[008:00015) | | | | | | ├─Token(StringLeftPiece) |'zone${|
//@[015:00016) | | | | | | ├─VariableAccessSyntax
//@[015:00016) | | | | | | | └─IdentifierSyntax
//@[015:00016) | | | | | | | | └─Token(Identifier) |i|
//@[016:00018) | | | | | | └─Token(StringRightPiece) |}'|
//@[018:00019) | | | | ├─Token(NewLine) |\n|
  location: resourceGroup().location
//@[002:00036) | | | | ├─ObjectPropertySyntax
//@[002:00010) | | | | | ├─IdentifierSyntax
//@[002:00010) | | | | | | └─Token(Identifier) |location|
//@[010:00011) | | | | | ├─Token(Colon) |:|
//@[012:00036) | | | | | └─PropertyAccessSyntax
//@[012:00027) | | | | | | ├─FunctionCallSyntax
//@[012:00025) | | | | | | | ├─IdentifierSyntax
//@[012:00025) | | | | | | | | └─Token(Identifier) |resourceGroup|
//@[025:00026) | | | | | | | ├─Token(LeftParen) |(|
//@[026:00027) | | | | | | | └─Token(RightParen) |)|
//@[027:00028) | | | | | | ├─Token(Dot) |.|
//@[028:00036) | | | | | | └─IdentifierSyntax
//@[028:00036) | | | | | | | └─Token(Identifier) |location|
//@[036:00037) | | | | ├─Token(NewLine) |\n|
}]
//@[000:00001) | | | | └─Token(RightBrace) |}|
//@[001:00002) | | └─Token(RightSquare) |]|
//@[002:00004) ├─Token(NewLine) |\n\n|

module filteredModules 'passthrough.bicep' = [for i in range(0,6): if(i % 2 == 0) {
<<<<<<< HEAD
//@[0:149) ModuleDeclarationSyntax
//@[0:6)  Identifier |module|
//@[7:22)  IdentifierSyntax
//@[7:22)   Identifier |filteredModules|
//@[23:42)  StringSyntax
//@[23:42)   StringComplete |'passthrough.bicep'|
//@[43:44)  Assignment |=|
//@[45:149)  ForSyntax
//@[45:46)   LeftSquare |[|
//@[46:49)   Identifier |for|
//@[50:51)   LocalVariableSyntax
//@[50:51)    IdentifierSyntax
//@[50:51)     Identifier |i|
//@[52:54)   Identifier |in|
//@[55:65)   FunctionCallSyntax
//@[55:60)    IdentifierSyntax
//@[55:60)     Identifier |range|
//@[60:61)    LeftParen |(|
//@[61:62)    FunctionArgumentSyntax
//@[61:62)     IntegerLiteralSyntax
//@[61:62)      Integer |0|
//@[62:63)    Comma |,|
//@[63:64)    FunctionArgumentSyntax
//@[63:64)     IntegerLiteralSyntax
//@[63:64)      Integer |6|
//@[64:65)    RightParen |)|
//@[65:66)   Colon |:|
//@[67:148)   IfConditionSyntax
//@[67:69)    Identifier |if|
//@[69:81)    ParenthesizedExpressionSyntax
//@[69:70)     LeftParen |(|
//@[70:80)     BinaryOperationSyntax
//@[70:75)      BinaryOperationSyntax
//@[70:71)       VariableAccessSyntax
//@[70:71)        IdentifierSyntax
//@[70:71)         Identifier |i|
//@[72:73)       Modulo |%|
//@[74:75)       IntegerLiteralSyntax
//@[74:75)        Integer |2|
//@[76:78)      Equals |==|
//@[79:80)      IntegerLiteralSyntax
//@[79:80)       Integer |0|
//@[80:81)     RightParen |)|
//@[82:148)    ObjectSyntax
//@[82:83)     LeftBrace |{|
//@[83:84)     NewLine |\n|
=======
//@[000:00149) ├─ModuleDeclarationSyntax
//@[000:00006) | ├─Token(Identifier) |module|
//@[007:00022) | ├─IdentifierSyntax
//@[007:00022) | | └─Token(Identifier) |filteredModules|
//@[023:00042) | ├─StringSyntax
//@[023:00042) | | └─Token(StringComplete) |'passthrough.bicep'|
//@[043:00044) | ├─Token(Assignment) |=|
//@[045:00149) | └─ForSyntax
//@[045:00046) | | ├─Token(LeftSquare) |[|
//@[046:00049) | | ├─Token(Identifier) |for|
//@[050:00051) | | ├─LocalVariableSyntax
//@[050:00051) | | | └─IdentifierSyntax
//@[050:00051) | | | | └─Token(Identifier) |i|
//@[052:00054) | | ├─Token(Identifier) |in|
//@[055:00065) | | ├─FunctionCallSyntax
//@[055:00060) | | | ├─IdentifierSyntax
//@[055:00060) | | | | └─Token(Identifier) |range|
//@[060:00061) | | | ├─Token(LeftParen) |(|
//@[061:00063) | | | ├─FunctionArgumentSyntax
//@[061:00062) | | | | ├─IntegerLiteralSyntax
//@[061:00062) | | | | | └─Token(Integer) |0|
//@[062:00063) | | | | └─Token(Comma) |,|
//@[063:00064) | | | ├─FunctionArgumentSyntax
//@[063:00064) | | | | └─IntegerLiteralSyntax
//@[063:00064) | | | | | └─Token(Integer) |6|
//@[064:00065) | | | └─Token(RightParen) |)|
//@[065:00066) | | ├─Token(Colon) |:|
//@[067:00148) | | ├─IfConditionSyntax
//@[067:00069) | | | ├─Token(Identifier) |if|
//@[069:00081) | | | ├─ParenthesizedExpressionSyntax
//@[069:00070) | | | | ├─Token(LeftParen) |(|
//@[070:00080) | | | | ├─BinaryOperationSyntax
//@[070:00075) | | | | | ├─BinaryOperationSyntax
//@[070:00071) | | | | | | ├─VariableAccessSyntax
//@[070:00071) | | | | | | | └─IdentifierSyntax
//@[070:00071) | | | | | | | | └─Token(Identifier) |i|
//@[072:00073) | | | | | | ├─Token(Modulo) |%|
//@[074:00075) | | | | | | └─IntegerLiteralSyntax
//@[074:00075) | | | | | | | └─Token(Integer) |2|
//@[076:00078) | | | | | ├─Token(Equals) |==|
//@[079:00080) | | | | | └─IntegerLiteralSyntax
//@[079:00080) | | | | | | └─Token(Integer) |0|
//@[080:00081) | | | | └─Token(RightParen) |)|
//@[082:00148) | | | └─ObjectSyntax
//@[082:00083) | | | | ├─Token(LeftBrace) |{|
//@[083:00084) | | | | ├─Token(NewLine) |\n|
>>>>>>> d4571cb4
  name: 'stuff${i}'
//@[002:00019) | | | | ├─ObjectPropertySyntax
//@[002:00006) | | | | | ├─IdentifierSyntax
//@[002:00006) | | | | | | └─Token(Identifier) |name|
//@[006:00007) | | | | | ├─Token(Colon) |:|
//@[008:00019) | | | | | └─StringSyntax
//@[008:00016) | | | | | | ├─Token(StringLeftPiece) |'stuff${|
//@[016:00017) | | | | | | ├─VariableAccessSyntax
//@[016:00017) | | | | | | | └─IdentifierSyntax
//@[016:00017) | | | | | | | | └─Token(Identifier) |i|
//@[017:00019) | | | | | | └─Token(StringRightPiece) |}'|
//@[019:00020) | | | | ├─Token(NewLine) |\n|
  params: {
//@[002:00042) | | | | ├─ObjectPropertySyntax
//@[002:00008) | | | | | ├─IdentifierSyntax
//@[002:00008) | | | | | | └─Token(Identifier) |params|
//@[008:00009) | | | | | ├─Token(Colon) |:|
//@[010:00042) | | | | | └─ObjectSyntax
//@[010:00011) | | | | | | ├─Token(LeftBrace) |{|
//@[011:00012) | | | | | | ├─Token(NewLine) |\n|
    myInput: 'script-${i}'
//@[004:00026) | | | | | | ├─ObjectPropertySyntax
//@[004:00011) | | | | | | | ├─IdentifierSyntax
//@[004:00011) | | | | | | | | └─Token(Identifier) |myInput|
//@[011:00012) | | | | | | | ├─Token(Colon) |:|
//@[013:00026) | | | | | | | └─StringSyntax
//@[013:00023) | | | | | | | | ├─Token(StringLeftPiece) |'script-${|
//@[023:00024) | | | | | | | | ├─VariableAccessSyntax
//@[023:00024) | | | | | | | | | └─IdentifierSyntax
//@[023:00024) | | | | | | | | | | └─Token(Identifier) |i|
//@[024:00026) | | | | | | | | └─Token(StringRightPiece) |}'|
//@[026:00027) | | | | | | ├─Token(NewLine) |\n|
  }
//@[002:00003) | | | | | | └─Token(RightBrace) |}|
//@[003:00004) | | | | ├─Token(NewLine) |\n|
}]
//@[000:00001) | | | | └─Token(RightBrace) |}|
//@[001:00002) | | └─Token(RightSquare) |]|
//@[002:00004) ├─Token(NewLine) |\n\n|

resource filteredIndexedZones 'Microsoft.Network/dnsZones@2018-05-01' = [for (account, i) in accounts: if(account.enabled) {
//@[000:00199) ├─ResourceDeclarationSyntax
//@[000:00008) | ├─Token(Identifier) |resource|
//@[009:00029) | ├─IdentifierSyntax
//@[009:00029) | | └─Token(Identifier) |filteredIndexedZones|
//@[030:00069) | ├─StringSyntax
//@[030:00069) | | └─Token(StringComplete) |'Microsoft.Network/dnsZones@2018-05-01'|
//@[070:00071) | ├─Token(Assignment) |=|
//@[072:00199) | └─ForSyntax
//@[072:00073) | | ├─Token(LeftSquare) |[|
//@[073:00076) | | ├─Token(Identifier) |for|
//@[077:00089) | | ├─ForVariableBlockSyntax
//@[077:00078) | | | ├─Token(LeftParen) |(|
//@[078:00085) | | | ├─LocalVariableSyntax
//@[078:00085) | | | | └─IdentifierSyntax
//@[078:00085) | | | | | └─Token(Identifier) |account|
//@[085:00086) | | | ├─Token(Comma) |,|
//@[087:00088) | | | ├─LocalVariableSyntax
//@[087:00088) | | | | └─IdentifierSyntax
//@[087:00088) | | | | | └─Token(Identifier) |i|
//@[088:00089) | | | └─Token(RightParen) |)|
//@[090:00092) | | ├─Token(Identifier) |in|
//@[093:00101) | | ├─VariableAccessSyntax
//@[093:00101) | | | └─IdentifierSyntax
//@[093:00101) | | | | └─Token(Identifier) |accounts|
//@[101:00102) | | ├─Token(Colon) |:|
//@[103:00198) | | ├─IfConditionSyntax
//@[103:00105) | | | ├─Token(Identifier) |if|
//@[105:00122) | | | ├─ParenthesizedExpressionSyntax
//@[105:00106) | | | | ├─Token(LeftParen) |(|
//@[106:00121) | | | | ├─PropertyAccessSyntax
//@[106:00113) | | | | | ├─VariableAccessSyntax
//@[106:00113) | | | | | | └─IdentifierSyntax
//@[106:00113) | | | | | | | └─Token(Identifier) |account|
//@[113:00114) | | | | | ├─Token(Dot) |.|
//@[114:00121) | | | | | └─IdentifierSyntax
//@[114:00121) | | | | | | └─Token(Identifier) |enabled|
//@[121:00122) | | | | └─Token(RightParen) |)|
//@[123:00198) | | | └─ObjectSyntax
//@[123:00124) | | | | ├─Token(LeftBrace) |{|
//@[124:00125) | | | | ├─Token(NewLine) |\n|
  name: 'indexedZone-${account.name}-${i}'
//@[002:00042) | | | | ├─ObjectPropertySyntax
//@[002:00006) | | | | | ├─IdentifierSyntax
//@[002:00006) | | | | | | └─Token(Identifier) |name|
//@[006:00007) | | | | | ├─Token(Colon) |:|
//@[008:00042) | | | | | └─StringSyntax
//@[008:00023) | | | | | | ├─Token(StringLeftPiece) |'indexedZone-${|
//@[023:00035) | | | | | | ├─PropertyAccessSyntax
//@[023:00030) | | | | | | | ├─VariableAccessSyntax
//@[023:00030) | | | | | | | | └─IdentifierSyntax
//@[023:00030) | | | | | | | | | └─Token(Identifier) |account|
//@[030:00031) | | | | | | | ├─Token(Dot) |.|
//@[031:00035) | | | | | | | └─IdentifierSyntax
//@[031:00035) | | | | | | | | └─Token(Identifier) |name|
//@[035:00039) | | | | | | ├─Token(StringMiddlePiece) |}-${|
//@[039:00040) | | | | | | ├─VariableAccessSyntax
//@[039:00040) | | | | | | | └─IdentifierSyntax
//@[039:00040) | | | | | | | | └─Token(Identifier) |i|
//@[040:00042) | | | | | | └─Token(StringRightPiece) |}'|
//@[042:00043) | | | | ├─Token(NewLine) |\n|
  location: account.location
//@[002:00028) | | | | ├─ObjectPropertySyntax
//@[002:00010) | | | | | ├─IdentifierSyntax
//@[002:00010) | | | | | | └─Token(Identifier) |location|
//@[010:00011) | | | | | ├─Token(Colon) |:|
//@[012:00028) | | | | | └─PropertyAccessSyntax
//@[012:00019) | | | | | | ├─VariableAccessSyntax
//@[012:00019) | | | | | | | └─IdentifierSyntax
//@[012:00019) | | | | | | | | └─Token(Identifier) |account|
//@[019:00020) | | | | | | ├─Token(Dot) |.|
//@[020:00028) | | | | | | └─IdentifierSyntax
//@[020:00028) | | | | | | | └─Token(Identifier) |location|
//@[028:00029) | | | | ├─Token(NewLine) |\n|
}]
//@[000:00001) | | | | └─Token(RightBrace) |}|
//@[001:00002) | | └─Token(RightSquare) |]|
//@[002:00004) ├─Token(NewLine) |\n\n|

output lastNameServers array = filteredIndexedZones[length(accounts) - 1].properties.nameServers
//@[000:00096) ├─OutputDeclarationSyntax
//@[000:00006) | ├─Token(Identifier) |output|
//@[007:00022) | ├─IdentifierSyntax
//@[007:00022) | | └─Token(Identifier) |lastNameServers|
//@[023:00028) | ├─SimpleTypeSyntax
//@[023:00028) | | └─Token(Identifier) |array|
//@[029:00030) | ├─Token(Assignment) |=|
//@[031:00096) | └─PropertyAccessSyntax
//@[031:00084) | | ├─PropertyAccessSyntax
//@[031:00073) | | | ├─ArrayAccessSyntax
//@[031:00051) | | | | ├─VariableAccessSyntax
//@[031:00051) | | | | | └─IdentifierSyntax
//@[031:00051) | | | | | | └─Token(Identifier) |filteredIndexedZones|
//@[051:00052) | | | | ├─Token(LeftSquare) |[|
//@[052:00072) | | | | ├─BinaryOperationSyntax
//@[052:00068) | | | | | ├─FunctionCallSyntax
//@[052:00058) | | | | | | ├─IdentifierSyntax
//@[052:00058) | | | | | | | └─Token(Identifier) |length|
//@[058:00059) | | | | | | ├─Token(LeftParen) |(|
//@[059:00067) | | | | | | ├─FunctionArgumentSyntax
//@[059:00067) | | | | | | | └─VariableAccessSyntax
//@[059:00067) | | | | | | | | └─IdentifierSyntax
//@[059:00067) | | | | | | | | | └─Token(Identifier) |accounts|
//@[067:00068) | | | | | | └─Token(RightParen) |)|
//@[069:00070) | | | | | ├─Token(Minus) |-|
//@[071:00072) | | | | | └─IntegerLiteralSyntax
//@[071:00072) | | | | | | └─Token(Integer) |1|
//@[072:00073) | | | | └─Token(RightSquare) |]|
//@[073:00074) | | | ├─Token(Dot) |.|
//@[074:00084) | | | └─IdentifierSyntax
//@[074:00084) | | | | └─Token(Identifier) |properties|
//@[084:00085) | | ├─Token(Dot) |.|
//@[085:00096) | | └─IdentifierSyntax
//@[085:00096) | | | └─Token(Identifier) |nameServers|
//@[096:00098) ├─Token(NewLine) |\n\n|

module filteredIndexedModules 'passthrough.bicep' = [for (account, i) in accounts: if(account.enabled) {
//@[000:00187) ├─ModuleDeclarationSyntax
//@[000:00006) | ├─Token(Identifier) |module|
//@[007:00029) | ├─IdentifierSyntax
//@[007:00029) | | └─Token(Identifier) |filteredIndexedModules|
//@[030:00049) | ├─StringSyntax
//@[030:00049) | | └─Token(StringComplete) |'passthrough.bicep'|
//@[050:00051) | ├─Token(Assignment) |=|
//@[052:00187) | └─ForSyntax
//@[052:00053) | | ├─Token(LeftSquare) |[|
//@[053:00056) | | ├─Token(Identifier) |for|
//@[057:00069) | | ├─ForVariableBlockSyntax
//@[057:00058) | | | ├─Token(LeftParen) |(|
//@[058:00065) | | | ├─LocalVariableSyntax
//@[058:00065) | | | | └─IdentifierSyntax
//@[058:00065) | | | | | └─Token(Identifier) |account|
//@[065:00066) | | | ├─Token(Comma) |,|
//@[067:00068) | | | ├─LocalVariableSyntax
//@[067:00068) | | | | └─IdentifierSyntax
//@[067:00068) | | | | | └─Token(Identifier) |i|
//@[068:00069) | | | └─Token(RightParen) |)|
//@[070:00072) | | ├─Token(Identifier) |in|
//@[073:00081) | | ├─VariableAccessSyntax
//@[073:00081) | | | └─IdentifierSyntax
//@[073:00081) | | | | └─Token(Identifier) |accounts|
//@[081:00082) | | ├─Token(Colon) |:|
//@[083:00186) | | ├─IfConditionSyntax
//@[083:00085) | | | ├─Token(Identifier) |if|
//@[085:00102) | | | ├─ParenthesizedExpressionSyntax
//@[085:00086) | | | | ├─Token(LeftParen) |(|
//@[086:00101) | | | | ├─PropertyAccessSyntax
//@[086:00093) | | | | | ├─VariableAccessSyntax
//@[086:00093) | | | | | | └─IdentifierSyntax
//@[086:00093) | | | | | | | └─Token(Identifier) |account|
//@[093:00094) | | | | | ├─Token(Dot) |.|
//@[094:00101) | | | | | └─IdentifierSyntax
//@[094:00101) | | | | | | └─Token(Identifier) |enabled|
//@[101:00102) | | | | └─Token(RightParen) |)|
//@[103:00186) | | | └─ObjectSyntax
//@[103:00104) | | | | ├─Token(LeftBrace) |{|
//@[104:00105) | | | | ├─Token(NewLine) |\n|
  name: 'stuff-${i}'
//@[002:00020) | | | | ├─ObjectPropertySyntax
//@[002:00006) | | | | | ├─IdentifierSyntax
//@[002:00006) | | | | | | └─Token(Identifier) |name|
//@[006:00007) | | | | | ├─Token(Colon) |:|
//@[008:00020) | | | | | └─StringSyntax
//@[008:00017) | | | | | | ├─Token(StringLeftPiece) |'stuff-${|
//@[017:00018) | | | | | | ├─VariableAccessSyntax
//@[017:00018) | | | | | | | └─IdentifierSyntax
//@[017:00018) | | | | | | | | └─Token(Identifier) |i|
//@[018:00020) | | | | | | └─Token(StringRightPiece) |}'|
//@[020:00021) | | | | ├─Token(NewLine) |\n|
  params: {
//@[002:00058) | | | | ├─ObjectPropertySyntax
//@[002:00008) | | | | | ├─IdentifierSyntax
//@[002:00008) | | | | | | └─Token(Identifier) |params|
//@[008:00009) | | | | | ├─Token(Colon) |:|
//@[010:00058) | | | | | └─ObjectSyntax
//@[010:00011) | | | | | | ├─Token(LeftBrace) |{|
//@[011:00012) | | | | | | ├─Token(NewLine) |\n|
    myInput: 'script-${account.name}-${i}'
//@[004:00042) | | | | | | ├─ObjectPropertySyntax
//@[004:00011) | | | | | | | ├─IdentifierSyntax
//@[004:00011) | | | | | | | | └─Token(Identifier) |myInput|
//@[011:00012) | | | | | | | ├─Token(Colon) |:|
//@[013:00042) | | | | | | | └─StringSyntax
//@[013:00023) | | | | | | | | ├─Token(StringLeftPiece) |'script-${|
//@[023:00035) | | | | | | | | ├─PropertyAccessSyntax
//@[023:00030) | | | | | | | | | ├─VariableAccessSyntax
//@[023:00030) | | | | | | | | | | └─IdentifierSyntax
//@[023:00030) | | | | | | | | | | | └─Token(Identifier) |account|
//@[030:00031) | | | | | | | | | ├─Token(Dot) |.|
//@[031:00035) | | | | | | | | | └─IdentifierSyntax
//@[031:00035) | | | | | | | | | | └─Token(Identifier) |name|
//@[035:00039) | | | | | | | | ├─Token(StringMiddlePiece) |}-${|
//@[039:00040) | | | | | | | | ├─VariableAccessSyntax
//@[039:00040) | | | | | | | | | └─IdentifierSyntax
//@[039:00040) | | | | | | | | | | └─Token(Identifier) |i|
//@[040:00042) | | | | | | | | └─Token(StringRightPiece) |}'|
//@[042:00043) | | | | | | ├─Token(NewLine) |\n|
  }
//@[002:00003) | | | | | | └─Token(RightBrace) |}|
//@[003:00004) | | | | ├─Token(NewLine) |\n|
}]
//@[000:00001) | | | | └─Token(RightBrace) |}|
//@[001:00002) | | └─Token(RightSquare) |]|
//@[002:00004) ├─Token(NewLine) |\n\n|

output lastModuleOutput string = filteredIndexedModules[length(accounts) - 1].outputs.myOutput
//@[000:00094) ├─OutputDeclarationSyntax
//@[000:00006) | ├─Token(Identifier) |output|
//@[007:00023) | ├─IdentifierSyntax
//@[007:00023) | | └─Token(Identifier) |lastModuleOutput|
//@[024:00030) | ├─SimpleTypeSyntax
//@[024:00030) | | └─Token(Identifier) |string|
//@[031:00032) | ├─Token(Assignment) |=|
//@[033:00094) | └─PropertyAccessSyntax
//@[033:00085) | | ├─PropertyAccessSyntax
//@[033:00077) | | | ├─ArrayAccessSyntax
//@[033:00055) | | | | ├─VariableAccessSyntax
//@[033:00055) | | | | | └─IdentifierSyntax
//@[033:00055) | | | | | | └─Token(Identifier) |filteredIndexedModules|
//@[055:00056) | | | | ├─Token(LeftSquare) |[|
//@[056:00076) | | | | ├─BinaryOperationSyntax
//@[056:00072) | | | | | ├─FunctionCallSyntax
//@[056:00062) | | | | | | ├─IdentifierSyntax
//@[056:00062) | | | | | | | └─Token(Identifier) |length|
//@[062:00063) | | | | | | ├─Token(LeftParen) |(|
//@[063:00071) | | | | | | ├─FunctionArgumentSyntax
//@[063:00071) | | | | | | | └─VariableAccessSyntax
//@[063:00071) | | | | | | | | └─IdentifierSyntax
//@[063:00071) | | | | | | | | | └─Token(Identifier) |accounts|
//@[071:00072) | | | | | | └─Token(RightParen) |)|
//@[073:00074) | | | | | ├─Token(Minus) |-|
//@[075:00076) | | | | | └─IntegerLiteralSyntax
//@[075:00076) | | | | | | └─Token(Integer) |1|
//@[076:00077) | | | | └─Token(RightSquare) |]|
//@[077:00078) | | | ├─Token(Dot) |.|
//@[078:00085) | | | └─IdentifierSyntax
//@[078:00085) | | | | └─Token(Identifier) |outputs|
//@[085:00086) | | ├─Token(Dot) |.|
//@[086:00094) | | └─IdentifierSyntax
//@[086:00094) | | | └─Token(Identifier) |myOutput|
//@[094:00095) ├─Token(NewLine) |\n|

//@[000:00000) └─Token(EndOfFile) ||<|MERGE_RESOLUTION|>--- conflicted
+++ resolved
@@ -385,38 +385,6 @@
 // collection of extensions
 //@[027:00028) ├─Token(NewLine) |\n|
 resource extensionCollection 'Microsoft.Authorization/locks@2016-09-01' = [for i in range(0,1): {
-<<<<<<< HEAD
-//@[0:212) ResourceDeclarationSyntax
-//@[0:8)  Identifier |resource|
-//@[9:28)  IdentifierSyntax
-//@[9:28)   Identifier |extensionCollection|
-//@[29:71)  StringSyntax
-//@[29:71)   StringComplete |'Microsoft.Authorization/locks@2016-09-01'|
-//@[72:73)  Assignment |=|
-//@[74:212)  ForSyntax
-//@[74:75)   LeftSquare |[|
-//@[75:78)   Identifier |for|
-//@[79:80)   LocalVariableSyntax
-//@[79:80)    IdentifierSyntax
-//@[79:80)     Identifier |i|
-//@[81:83)   Identifier |in|
-//@[84:94)   FunctionCallSyntax
-//@[84:89)    IdentifierSyntax
-//@[84:89)     Identifier |range|
-//@[89:90)    LeftParen |(|
-//@[90:91)    FunctionArgumentSyntax
-//@[90:91)     IntegerLiteralSyntax
-//@[90:91)      Integer |0|
-//@[91:92)    Comma |,|
-//@[92:93)    FunctionArgumentSyntax
-//@[92:93)     IntegerLiteralSyntax
-//@[92:93)      Integer |1|
-//@[93:94)    RightParen |)|
-//@[94:95)   Colon |:|
-//@[96:211)   ObjectSyntax
-//@[96:97)    LeftBrace |{|
-//@[97:98)    NewLine |\n|
-=======
 //@[000:00212) ├─ResourceDeclarationSyntax
 //@[000:00008) | ├─Token(Identifier) |resource|
 //@[009:00028) | ├─IdentifierSyntax
@@ -435,10 +403,10 @@
 //@[084:00089) | | | ├─IdentifierSyntax
 //@[084:00089) | | | | └─Token(Identifier) |range|
 //@[089:00090) | | | ├─Token(LeftParen) |(|
-//@[090:00092) | | | ├─FunctionArgumentSyntax
-//@[090:00091) | | | | ├─IntegerLiteralSyntax
+//@[090:00091) | | | ├─FunctionArgumentSyntax
+//@[090:00091) | | | | └─IntegerLiteralSyntax
 //@[090:00091) | | | | | └─Token(Integer) |0|
-//@[091:00092) | | | | └─Token(Comma) |,|
+//@[091:00092) | | | ├─Token(Comma) |,|
 //@[092:00093) | | | ├─FunctionArgumentSyntax
 //@[092:00093) | | | | └─IntegerLiteralSyntax
 //@[092:00093) | | | | | └─Token(Integer) |1|
@@ -447,7 +415,6 @@
 //@[096:00211) | | ├─ObjectSyntax
 //@[096:00097) | | | ├─Token(LeftBrace) |{|
 //@[097:00098) | | | ├─Token(NewLine) |\n|
->>>>>>> d4571cb4
   name: 'lock-${i}'
 //@[002:00019) | | | ├─ObjectPropertySyntax
 //@[002:00006) | | | | ├─IdentifierSyntax
@@ -521,37 +488,6 @@
 //@[012:00013) | | | └─Token(RightParen) |)|
 //@[013:00014) | ├─Token(NewLine) |\n|
 resource lockTheLocks 'Microsoft.Authorization/locks@2016-09-01' = [for i in range(0,1): {
-<<<<<<< HEAD
-//@[0:8)  Identifier |resource|
-//@[9:21)  IdentifierSyntax
-//@[9:21)   Identifier |lockTheLocks|
-//@[22:64)  StringSyntax
-//@[22:64)   StringComplete |'Microsoft.Authorization/locks@2016-09-01'|
-//@[65:66)  Assignment |=|
-//@[67:222)  ForSyntax
-//@[67:68)   LeftSquare |[|
-//@[68:71)   Identifier |for|
-//@[72:73)   LocalVariableSyntax
-//@[72:73)    IdentifierSyntax
-//@[72:73)     Identifier |i|
-//@[74:76)   Identifier |in|
-//@[77:87)   FunctionCallSyntax
-//@[77:82)    IdentifierSyntax
-//@[77:82)     Identifier |range|
-//@[82:83)    LeftParen |(|
-//@[83:84)    FunctionArgumentSyntax
-//@[83:84)     IntegerLiteralSyntax
-//@[83:84)      Integer |0|
-//@[84:85)    Comma |,|
-//@[85:86)    FunctionArgumentSyntax
-//@[85:86)     IntegerLiteralSyntax
-//@[85:86)      Integer |1|
-//@[86:87)    RightParen |)|
-//@[87:88)   Colon |:|
-//@[89:221)   ObjectSyntax
-//@[89:90)    LeftBrace |{|
-//@[90:91)    NewLine |\n|
-=======
 //@[000:00008) | ├─Token(Identifier) |resource|
 //@[009:00021) | ├─IdentifierSyntax
 //@[009:00021) | | └─Token(Identifier) |lockTheLocks|
@@ -569,10 +505,10 @@
 //@[077:00082) | | | ├─IdentifierSyntax
 //@[077:00082) | | | | └─Token(Identifier) |range|
 //@[082:00083) | | | ├─Token(LeftParen) |(|
-//@[083:00085) | | | ├─FunctionArgumentSyntax
-//@[083:00084) | | | | ├─IntegerLiteralSyntax
+//@[083:00084) | | | ├─FunctionArgumentSyntax
+//@[083:00084) | | | | └─IntegerLiteralSyntax
 //@[083:00084) | | | | | └─Token(Integer) |0|
-//@[084:00085) | | | | └─Token(Comma) |,|
+//@[084:00085) | | | ├─Token(Comma) |,|
 //@[085:00086) | | | ├─FunctionArgumentSyntax
 //@[085:00086) | | | | └─IntegerLiteralSyntax
 //@[085:00086) | | | | | └─Token(Integer) |1|
@@ -581,7 +517,6 @@
 //@[089:00221) | | ├─ObjectSyntax
 //@[089:00090) | | | ├─Token(LeftBrace) |{|
 //@[090:00091) | | | ├─Token(NewLine) |\n|
->>>>>>> d4571cb4
   name: 'lock-the-lock-${i}'
 //@[002:00028) | | | ├─ObjectPropertySyntax
 //@[002:00006) | | | | ├─IdentifierSyntax
@@ -1024,45 +959,6 @@
 // one-to-one paired dependencies
 //@[033:00034) ├─Token(NewLine) |\n|
 resource firstSet 'Microsoft.Storage/storageAccounts@2019-06-01' = [for i in range(0, length(accounts)): {
-<<<<<<< HEAD
-//@[0:232) ResourceDeclarationSyntax
-//@[0:8)  Identifier |resource|
-//@[9:17)  IdentifierSyntax
-//@[9:17)   Identifier |firstSet|
-//@[18:64)  StringSyntax
-//@[18:64)   StringComplete |'Microsoft.Storage/storageAccounts@2019-06-01'|
-//@[65:66)  Assignment |=|
-//@[67:232)  ForSyntax
-//@[67:68)   LeftSquare |[|
-//@[68:71)   Identifier |for|
-//@[72:73)   LocalVariableSyntax
-//@[72:73)    IdentifierSyntax
-//@[72:73)     Identifier |i|
-//@[74:76)   Identifier |in|
-//@[77:103)   FunctionCallSyntax
-//@[77:82)    IdentifierSyntax
-//@[77:82)     Identifier |range|
-//@[82:83)    LeftParen |(|
-//@[83:84)    FunctionArgumentSyntax
-//@[83:84)     IntegerLiteralSyntax
-//@[83:84)      Integer |0|
-//@[84:85)    Comma |,|
-//@[86:102)    FunctionArgumentSyntax
-//@[86:102)     FunctionCallSyntax
-//@[86:92)      IdentifierSyntax
-//@[86:92)       Identifier |length|
-//@[92:93)      LeftParen |(|
-//@[93:101)      FunctionArgumentSyntax
-//@[93:101)       VariableAccessSyntax
-//@[93:101)        IdentifierSyntax
-//@[93:101)         Identifier |accounts|
-//@[101:102)      RightParen |)|
-//@[102:103)    RightParen |)|
-//@[103:104)   Colon |:|
-//@[105:231)   ObjectSyntax
-//@[105:106)    LeftBrace |{|
-//@[106:107)    NewLine |\n|
-=======
 //@[000:00232) ├─ResourceDeclarationSyntax
 //@[000:00008) | ├─Token(Identifier) |resource|
 //@[009:00017) | ├─IdentifierSyntax
@@ -1081,10 +977,10 @@
 //@[077:00082) | | | ├─IdentifierSyntax
 //@[077:00082) | | | | └─Token(Identifier) |range|
 //@[082:00083) | | | ├─Token(LeftParen) |(|
-//@[083:00085) | | | ├─FunctionArgumentSyntax
-//@[083:00084) | | | | ├─IntegerLiteralSyntax
+//@[083:00084) | | | ├─FunctionArgumentSyntax
+//@[083:00084) | | | | └─IntegerLiteralSyntax
 //@[083:00084) | | | | | └─Token(Integer) |0|
-//@[084:00085) | | | | └─Token(Comma) |,|
+//@[084:00085) | | | ├─Token(Comma) |,|
 //@[086:00102) | | | ├─FunctionArgumentSyntax
 //@[086:00102) | | | | └─FunctionCallSyntax
 //@[086:00092) | | | | | ├─IdentifierSyntax
@@ -1100,7 +996,6 @@
 //@[105:00231) | | ├─ObjectSyntax
 //@[105:00106) | | | ├─Token(LeftBrace) |{|
 //@[106:00107) | | | ├─Token(NewLine) |\n|
->>>>>>> d4571cb4
   name: '${name}-set1-${i}'
 //@[002:00027) | | | ├─ObjectPropertySyntax
 //@[002:00006) | | | | ├─IdentifierSyntax
@@ -1165,45 +1060,6 @@
 //@[002:00004) ├─Token(NewLine) |\n\n|
 
 resource secondSet 'Microsoft.Storage/storageAccounts@2019-06-01' = [for i in range(0, length(accounts)): {
-<<<<<<< HEAD
-//@[0:268) ResourceDeclarationSyntax
-//@[0:8)  Identifier |resource|
-//@[9:18)  IdentifierSyntax
-//@[9:18)   Identifier |secondSet|
-//@[19:65)  StringSyntax
-//@[19:65)   StringComplete |'Microsoft.Storage/storageAccounts@2019-06-01'|
-//@[66:67)  Assignment |=|
-//@[68:268)  ForSyntax
-//@[68:69)   LeftSquare |[|
-//@[69:72)   Identifier |for|
-//@[73:74)   LocalVariableSyntax
-//@[73:74)    IdentifierSyntax
-//@[73:74)     Identifier |i|
-//@[75:77)   Identifier |in|
-//@[78:104)   FunctionCallSyntax
-//@[78:83)    IdentifierSyntax
-//@[78:83)     Identifier |range|
-//@[83:84)    LeftParen |(|
-//@[84:85)    FunctionArgumentSyntax
-//@[84:85)     IntegerLiteralSyntax
-//@[84:85)      Integer |0|
-//@[85:86)    Comma |,|
-//@[87:103)    FunctionArgumentSyntax
-//@[87:103)     FunctionCallSyntax
-//@[87:93)      IdentifierSyntax
-//@[87:93)       Identifier |length|
-//@[93:94)      LeftParen |(|
-//@[94:102)      FunctionArgumentSyntax
-//@[94:102)       VariableAccessSyntax
-//@[94:102)        IdentifierSyntax
-//@[94:102)         Identifier |accounts|
-//@[102:103)      RightParen |)|
-//@[103:104)    RightParen |)|
-//@[104:105)   Colon |:|
-//@[106:267)   ObjectSyntax
-//@[106:107)    LeftBrace |{|
-//@[107:108)    NewLine |\n|
-=======
 //@[000:00268) ├─ResourceDeclarationSyntax
 //@[000:00008) | ├─Token(Identifier) |resource|
 //@[009:00018) | ├─IdentifierSyntax
@@ -1222,10 +1078,10 @@
 //@[078:00083) | | | ├─IdentifierSyntax
 //@[078:00083) | | | | └─Token(Identifier) |range|
 //@[083:00084) | | | ├─Token(LeftParen) |(|
-//@[084:00086) | | | ├─FunctionArgumentSyntax
-//@[084:00085) | | | | ├─IntegerLiteralSyntax
+//@[084:00085) | | | ├─FunctionArgumentSyntax
+//@[084:00085) | | | | └─IntegerLiteralSyntax
 //@[084:00085) | | | | | └─Token(Integer) |0|
-//@[085:00086) | | | | └─Token(Comma) |,|
+//@[085:00086) | | | ├─Token(Comma) |,|
 //@[087:00103) | | | ├─FunctionArgumentSyntax
 //@[087:00103) | | | | └─FunctionCallSyntax
 //@[087:00093) | | | | | ├─IdentifierSyntax
@@ -1241,7 +1097,6 @@
 //@[106:00267) | | ├─ObjectSyntax
 //@[106:00107) | | | ├─Token(LeftBrace) |{|
 //@[107:00108) | | | ├─Token(NewLine) |\n|
->>>>>>> d4571cb4
   name: '${name}-set2-${i}'
 //@[002:00027) | | | ├─ObjectPropertySyntax
 //@[002:00006) | | | | ├─IdentifierSyntax
@@ -2054,59 +1909,6 @@
 //@[010:00011) | | | | ├─Token(LeftBrace) |{|
 //@[011:00012) | | | | ├─Token(NewLine) |\n|
     myInput: concat(moduleCollectionWithCollectionDependencies[index].outputs.myOutput, storageAccounts[index * 3].properties.accessTier)
-<<<<<<< HEAD
-//@[4:137)     ObjectPropertySyntax
-//@[4:11)      IdentifierSyntax
-//@[4:11)       Identifier |myInput|
-//@[11:12)      Colon |:|
-//@[13:137)      FunctionCallSyntax
-//@[13:19)       IdentifierSyntax
-//@[13:19)        Identifier |concat|
-//@[19:20)       LeftParen |(|
-//@[20:86)       FunctionArgumentSyntax
-//@[20:86)        PropertyAccessSyntax
-//@[20:77)         PropertyAccessSyntax
-//@[20:69)          ArrayAccessSyntax
-//@[20:62)           VariableAccessSyntax
-//@[20:62)            IdentifierSyntax
-//@[20:62)             Identifier |moduleCollectionWithCollectionDependencies|
-//@[62:63)           LeftSquare |[|
-//@[63:68)           VariableAccessSyntax
-//@[63:68)            IdentifierSyntax
-//@[63:68)             Identifier |index|
-//@[68:69)           RightSquare |]|
-//@[69:70)          Dot |.|
-//@[70:77)          IdentifierSyntax
-//@[70:77)           Identifier |outputs|
-//@[77:78)         Dot |.|
-//@[78:86)         IdentifierSyntax
-//@[78:86)          Identifier |myOutput|
-//@[86:87)       Comma |,|
-//@[88:136)       FunctionArgumentSyntax
-//@[88:136)        PropertyAccessSyntax
-//@[88:125)         PropertyAccessSyntax
-//@[88:114)          ArrayAccessSyntax
-//@[88:103)           VariableAccessSyntax
-//@[88:103)            IdentifierSyntax
-//@[88:103)             Identifier |storageAccounts|
-//@[103:104)           LeftSquare |[|
-//@[104:113)           BinaryOperationSyntax
-//@[104:109)            VariableAccessSyntax
-//@[104:109)             IdentifierSyntax
-//@[104:109)              Identifier |index|
-//@[110:111)            Asterisk |*|
-//@[112:113)            IntegerLiteralSyntax
-//@[112:113)             Integer |3|
-//@[113:114)           RightSquare |]|
-//@[114:115)          Dot |.|
-//@[115:125)          IdentifierSyntax
-//@[115:125)           Identifier |properties|
-//@[125:126)         Dot |.|
-//@[126:136)         IdentifierSyntax
-//@[126:136)          Identifier |accessTier|
-//@[136:137)       RightParen |)|
-//@[137:138)     NewLine |\n|
-=======
 //@[004:00137) | | | | ├─ObjectPropertySyntax
 //@[004:00011) | | | | | ├─IdentifierSyntax
 //@[004:00011) | | | | | | └─Token(Identifier) |myInput|
@@ -2115,8 +1917,8 @@
 //@[013:00019) | | | | | | ├─IdentifierSyntax
 //@[013:00019) | | | | | | | └─Token(Identifier) |concat|
 //@[019:00020) | | | | | | ├─Token(LeftParen) |(|
-//@[020:00087) | | | | | | ├─FunctionArgumentSyntax
-//@[020:00086) | | | | | | | ├─PropertyAccessSyntax
+//@[020:00086) | | | | | | ├─FunctionArgumentSyntax
+//@[020:00086) | | | | | | | └─PropertyAccessSyntax
 //@[020:00077) | | | | | | | | ├─PropertyAccessSyntax
 //@[020:00069) | | | | | | | | | ├─ArrayAccessSyntax
 //@[020:00062) | | | | | | | | | | ├─VariableAccessSyntax
@@ -2133,7 +1935,7 @@
 //@[077:00078) | | | | | | | | ├─Token(Dot) |.|
 //@[078:00086) | | | | | | | | └─IdentifierSyntax
 //@[078:00086) | | | | | | | | | └─Token(Identifier) |myOutput|
-//@[086:00087) | | | | | | | └─Token(Comma) |,|
+//@[086:00087) | | | | | | ├─Token(Comma) |,|
 //@[088:00136) | | | | | | ├─FunctionArgumentSyntax
 //@[088:00136) | | | | | | | └─PropertyAccessSyntax
 //@[088:00125) | | | | | | | | ├─PropertyAccessSyntax
@@ -2158,7 +1960,6 @@
 //@[126:00136) | | | | | | | | | └─Token(Identifier) |accessTier|
 //@[136:00137) | | | | | | └─Token(RightParen) |)|
 //@[137:00138) | | | | ├─Token(NewLine) |\n|
->>>>>>> d4571cb4
   }
 //@[002:00003) | | | | └─Token(RightBrace) |}|
 //@[003:00004) | | ├─Token(NewLine) |\n|
@@ -2846,42 +2647,6 @@
 //@[020:00021) | | | | | | | | | | ├─Token(LeftBrace) |{|
 //@[021:00022) | | | | | | | | | | ├─Token(NewLine) |\n|
           backends: [for index in range(0, length(regions)): {
-<<<<<<< HEAD
-//@[10:525)           ObjectPropertySyntax
-//@[10:18)            IdentifierSyntax
-//@[10:18)             Identifier |backends|
-//@[18:19)            Colon |:|
-//@[20:525)            ForSyntax
-//@[20:21)             LeftSquare |[|
-//@[21:24)             Identifier |for|
-//@[25:30)             LocalVariableSyntax
-//@[25:30)              IdentifierSyntax
-//@[25:30)               Identifier |index|
-//@[31:33)             Identifier |in|
-//@[34:59)             FunctionCallSyntax
-//@[34:39)              IdentifierSyntax
-//@[34:39)               Identifier |range|
-//@[39:40)              LeftParen |(|
-//@[40:41)              FunctionArgumentSyntax
-//@[40:41)               IntegerLiteralSyntax
-//@[40:41)                Integer |0|
-//@[41:42)              Comma |,|
-//@[43:58)              FunctionArgumentSyntax
-//@[43:58)               FunctionCallSyntax
-//@[43:49)                IdentifierSyntax
-//@[43:49)                 Identifier |length|
-//@[49:50)                LeftParen |(|
-//@[50:57)                FunctionArgumentSyntax
-//@[50:57)                 VariableAccessSyntax
-//@[50:57)                  IdentifierSyntax
-//@[50:57)                   Identifier |regions|
-//@[57:58)                RightParen |)|
-//@[58:59)              RightParen |)|
-//@[59:60)             Colon |:|
-//@[61:524)             ObjectSyntax
-//@[61:62)              LeftBrace |{|
-//@[62:63)              NewLine |\n|
-=======
 //@[010:00525) | | | | | | | | | | ├─ObjectPropertySyntax
 //@[010:00018) | | | | | | | | | | | ├─IdentifierSyntax
 //@[010:00018) | | | | | | | | | | | | └─Token(Identifier) |backends|
@@ -2897,10 +2662,10 @@
 //@[034:00039) | | | | | | | | | | | | | ├─IdentifierSyntax
 //@[034:00039) | | | | | | | | | | | | | | └─Token(Identifier) |range|
 //@[039:00040) | | | | | | | | | | | | | ├─Token(LeftParen) |(|
-//@[040:00042) | | | | | | | | | | | | | ├─FunctionArgumentSyntax
-//@[040:00041) | | | | | | | | | | | | | | ├─IntegerLiteralSyntax
+//@[040:00041) | | | | | | | | | | | | | ├─FunctionArgumentSyntax
+//@[040:00041) | | | | | | | | | | | | | | └─IntegerLiteralSyntax
 //@[040:00041) | | | | | | | | | | | | | | | └─Token(Integer) |0|
-//@[041:00042) | | | | | | | | | | | | | | └─Token(Comma) |,|
+//@[041:00042) | | | | | | | | | | | | | ├─Token(Comma) |,|
 //@[043:00058) | | | | | | | | | | | | | ├─FunctionArgumentSyntax
 //@[043:00058) | | | | | | | | | | | | | | └─FunctionCallSyntax
 //@[043:00049) | | | | | | | | | | | | | | | ├─IdentifierSyntax
@@ -2916,7 +2681,6 @@
 //@[061:00524) | | | | | | | | | | | | ├─ObjectSyntax
 //@[061:00062) | | | | | | | | | | | | | ├─Token(LeftBrace) |{|
 //@[062:00063) | | | | | | | | | | | | | ├─Token(NewLine) |\n|
->>>>>>> d4571cb4
             // we cannot codegen index correctly because the generated dependsOn property
 //@[089:00090) | | | | | | | | | | | | | ├─Token(NewLine) |\n|
             // would be outside of the scope of the property loop
@@ -3022,45 +2786,6 @@
 //@[001:00003) ├─Token(NewLine) |\n\n|
 
 resource indexedModuleCollectionDependency 'Microsoft.Network/frontDoors@2020-05-01' = [for index in range(0, length(regions)): {
-<<<<<<< HEAD
-//@[0:757) ResourceDeclarationSyntax
-//@[0:8)  Identifier |resource|
-//@[9:42)  IdentifierSyntax
-//@[9:42)   Identifier |indexedModuleCollectionDependency|
-//@[43:84)  StringSyntax
-//@[43:84)   StringComplete |'Microsoft.Network/frontDoors@2020-05-01'|
-//@[85:86)  Assignment |=|
-//@[87:757)  ForSyntax
-//@[87:88)   LeftSquare |[|
-//@[88:91)   Identifier |for|
-//@[92:97)   LocalVariableSyntax
-//@[92:97)    IdentifierSyntax
-//@[92:97)     Identifier |index|
-//@[98:100)   Identifier |in|
-//@[101:126)   FunctionCallSyntax
-//@[101:106)    IdentifierSyntax
-//@[101:106)     Identifier |range|
-//@[106:107)    LeftParen |(|
-//@[107:108)    FunctionArgumentSyntax
-//@[107:108)     IntegerLiteralSyntax
-//@[107:108)      Integer |0|
-//@[108:109)    Comma |,|
-//@[110:125)    FunctionArgumentSyntax
-//@[110:125)     FunctionCallSyntax
-//@[110:116)      IdentifierSyntax
-//@[110:116)       Identifier |length|
-//@[116:117)      LeftParen |(|
-//@[117:124)      FunctionArgumentSyntax
-//@[117:124)       VariableAccessSyntax
-//@[117:124)        IdentifierSyntax
-//@[117:124)         Identifier |regions|
-//@[124:125)      RightParen |)|
-//@[125:126)    RightParen |)|
-//@[126:127)   Colon |:|
-//@[128:756)   ObjectSyntax
-//@[128:129)    LeftBrace |{|
-//@[129:130)    NewLine |\n|
-=======
 //@[000:00757) ├─ResourceDeclarationSyntax
 //@[000:00008) | ├─Token(Identifier) |resource|
 //@[009:00042) | ├─IdentifierSyntax
@@ -3079,10 +2804,10 @@
 //@[101:00106) | | | ├─IdentifierSyntax
 //@[101:00106) | | | | └─Token(Identifier) |range|
 //@[106:00107) | | | ├─Token(LeftParen) |(|
-//@[107:00109) | | | ├─FunctionArgumentSyntax
-//@[107:00108) | | | | ├─IntegerLiteralSyntax
+//@[107:00108) | | | ├─FunctionArgumentSyntax
+//@[107:00108) | | | | └─IntegerLiteralSyntax
 //@[107:00108) | | | | | └─Token(Integer) |0|
-//@[108:00109) | | | | └─Token(Comma) |,|
+//@[108:00109) | | | ├─Token(Comma) |,|
 //@[110:00125) | | | ├─FunctionArgumentSyntax
 //@[110:00125) | | | | └─FunctionCallSyntax
 //@[110:00116) | | | | | ├─IdentifierSyntax
@@ -3098,7 +2823,6 @@
 //@[128:00756) | | ├─ObjectSyntax
 //@[128:00129) | | | ├─Token(LeftBrace) |{|
 //@[129:00130) | | | ├─Token(NewLine) |\n|
->>>>>>> d4571cb4
   name: '${name}-${index}'
 //@[002:00026) | | | ├─ObjectPropertySyntax
 //@[002:00006) | | | | ├─IdentifierSyntax
@@ -3344,42 +3068,6 @@
 //@[020:00021) | | | | | | | | | | ├─Token(LeftBrace) |{|
 //@[021:00022) | | | | | | | | | | ├─Token(NewLine) |\n|
           backends: [for index in range(0, length(accounts)): {
-<<<<<<< HEAD
-//@[10:614)           ObjectPropertySyntax
-//@[10:18)            IdentifierSyntax
-//@[10:18)             Identifier |backends|
-//@[18:19)            Colon |:|
-//@[20:614)            ForSyntax
-//@[20:21)             LeftSquare |[|
-//@[21:24)             Identifier |for|
-//@[25:30)             LocalVariableSyntax
-//@[25:30)              IdentifierSyntax
-//@[25:30)               Identifier |index|
-//@[31:33)             Identifier |in|
-//@[34:60)             FunctionCallSyntax
-//@[34:39)              IdentifierSyntax
-//@[34:39)               Identifier |range|
-//@[39:40)              LeftParen |(|
-//@[40:41)              FunctionArgumentSyntax
-//@[40:41)               IntegerLiteralSyntax
-//@[40:41)                Integer |0|
-//@[41:42)              Comma |,|
-//@[43:59)              FunctionArgumentSyntax
-//@[43:59)               FunctionCallSyntax
-//@[43:49)                IdentifierSyntax
-//@[43:49)                 Identifier |length|
-//@[49:50)                LeftParen |(|
-//@[50:58)                FunctionArgumentSyntax
-//@[50:58)                 VariableAccessSyntax
-//@[50:58)                  IdentifierSyntax
-//@[50:58)                   Identifier |accounts|
-//@[58:59)                RightParen |)|
-//@[59:60)              RightParen |)|
-//@[60:61)             Colon |:|
-//@[62:613)             ObjectSyntax
-//@[62:63)              LeftBrace |{|
-//@[63:64)              NewLine |\n|
-=======
 //@[010:00614) | | | | | | | | | | ├─ObjectPropertySyntax
 //@[010:00018) | | | | | | | | | | | ├─IdentifierSyntax
 //@[010:00018) | | | | | | | | | | | | └─Token(Identifier) |backends|
@@ -3395,10 +3083,10 @@
 //@[034:00039) | | | | | | | | | | | | | ├─IdentifierSyntax
 //@[034:00039) | | | | | | | | | | | | | | └─Token(Identifier) |range|
 //@[039:00040) | | | | | | | | | | | | | ├─Token(LeftParen) |(|
-//@[040:00042) | | | | | | | | | | | | | ├─FunctionArgumentSyntax
-//@[040:00041) | | | | | | | | | | | | | | ├─IntegerLiteralSyntax
+//@[040:00041) | | | | | | | | | | | | | ├─FunctionArgumentSyntax
+//@[040:00041) | | | | | | | | | | | | | | └─IntegerLiteralSyntax
 //@[040:00041) | | | | | | | | | | | | | | | └─Token(Integer) |0|
-//@[041:00042) | | | | | | | | | | | | | | └─Token(Comma) |,|
+//@[041:00042) | | | | | | | | | | | | | ├─Token(Comma) |,|
 //@[043:00059) | | | | | | | | | | | | | ├─FunctionArgumentSyntax
 //@[043:00059) | | | | | | | | | | | | | | └─FunctionCallSyntax
 //@[043:00049) | | | | | | | | | | | | | | | ├─IdentifierSyntax
@@ -3414,7 +3102,6 @@
 //@[062:00613) | | | | | | | | | | | | ├─ObjectSyntax
 //@[062:00063) | | | | | | | | | | | | | ├─Token(LeftBrace) |{|
 //@[063:00064) | | | | | | | | | | | | | ├─Token(NewLine) |\n|
->>>>>>> d4571cb4
             // we cannot codegen index correctly because the generated dependsOn property
 //@[089:00090) | | | | | | | | | | | | | ├─Token(NewLine) |\n|
             // would be outside of the scope of the property loop
@@ -3536,45 +3223,6 @@
 //@[001:00003) ├─Token(NewLine) |\n\n|
 
 resource indexedResourceCollectionDependency 'Microsoft.Network/frontDoors@2020-05-01' = [for index in range(0, length(accounts)): {
-<<<<<<< HEAD
-//@[0:848) ResourceDeclarationSyntax
-//@[0:8)  Identifier |resource|
-//@[9:44)  IdentifierSyntax
-//@[9:44)   Identifier |indexedResourceCollectionDependency|
-//@[45:86)  StringSyntax
-//@[45:86)   StringComplete |'Microsoft.Network/frontDoors@2020-05-01'|
-//@[87:88)  Assignment |=|
-//@[89:848)  ForSyntax
-//@[89:90)   LeftSquare |[|
-//@[90:93)   Identifier |for|
-//@[94:99)   LocalVariableSyntax
-//@[94:99)    IdentifierSyntax
-//@[94:99)     Identifier |index|
-//@[100:102)   Identifier |in|
-//@[103:129)   FunctionCallSyntax
-//@[103:108)    IdentifierSyntax
-//@[103:108)     Identifier |range|
-//@[108:109)    LeftParen |(|
-//@[109:110)    FunctionArgumentSyntax
-//@[109:110)     IntegerLiteralSyntax
-//@[109:110)      Integer |0|
-//@[110:111)    Comma |,|
-//@[112:128)    FunctionArgumentSyntax
-//@[112:128)     FunctionCallSyntax
-//@[112:118)      IdentifierSyntax
-//@[112:118)       Identifier |length|
-//@[118:119)      LeftParen |(|
-//@[119:127)      FunctionArgumentSyntax
-//@[119:127)       VariableAccessSyntax
-//@[119:127)        IdentifierSyntax
-//@[119:127)         Identifier |accounts|
-//@[127:128)      RightParen |)|
-//@[128:129)    RightParen |)|
-//@[129:130)   Colon |:|
-//@[131:847)   ObjectSyntax
-//@[131:132)    LeftBrace |{|
-//@[132:133)    NewLine |\n|
-=======
 //@[000:00848) ├─ResourceDeclarationSyntax
 //@[000:00008) | ├─Token(Identifier) |resource|
 //@[009:00044) | ├─IdentifierSyntax
@@ -3593,10 +3241,10 @@
 //@[103:00108) | | | ├─IdentifierSyntax
 //@[103:00108) | | | | └─Token(Identifier) |range|
 //@[108:00109) | | | ├─Token(LeftParen) |(|
-//@[109:00111) | | | ├─FunctionArgumentSyntax
-//@[109:00110) | | | | ├─IntegerLiteralSyntax
+//@[109:00110) | | | ├─FunctionArgumentSyntax
+//@[109:00110) | | | | └─IntegerLiteralSyntax
 //@[109:00110) | | | | | └─Token(Integer) |0|
-//@[110:00111) | | | | └─Token(Comma) |,|
+//@[110:00111) | | | ├─Token(Comma) |,|
 //@[112:00128) | | | ├─FunctionArgumentSyntax
 //@[112:00128) | | | | └─FunctionCallSyntax
 //@[112:00118) | | | | | ├─IdentifierSyntax
@@ -3612,7 +3260,6 @@
 //@[131:00847) | | ├─ObjectSyntax
 //@[131:00132) | | | ├─Token(LeftBrace) |{|
 //@[132:00133) | | | ├─Token(NewLine) |\n|
->>>>>>> d4571cb4
   name: '${name}-${index}'
 //@[002:00026) | | | ├─ObjectPropertySyntax
 //@[002:00006) | | | | ├─IdentifierSyntax
@@ -3809,54 +3456,6 @@
 //@[002:00004) ├─Token(NewLine) |\n\n|
 
 resource filteredZones 'Microsoft.Network/dnsZones@2018-05-01' = [for i in range(0,10): if(i % 3 == 0) {
-<<<<<<< HEAD
-//@[0:163) ResourceDeclarationSyntax
-//@[0:8)  Identifier |resource|
-//@[9:22)  IdentifierSyntax
-//@[9:22)   Identifier |filteredZones|
-//@[23:62)  StringSyntax
-//@[23:62)   StringComplete |'Microsoft.Network/dnsZones@2018-05-01'|
-//@[63:64)  Assignment |=|
-//@[65:163)  ForSyntax
-//@[65:66)   LeftSquare |[|
-//@[66:69)   Identifier |for|
-//@[70:71)   LocalVariableSyntax
-//@[70:71)    IdentifierSyntax
-//@[70:71)     Identifier |i|
-//@[72:74)   Identifier |in|
-//@[75:86)   FunctionCallSyntax
-//@[75:80)    IdentifierSyntax
-//@[75:80)     Identifier |range|
-//@[80:81)    LeftParen |(|
-//@[81:82)    FunctionArgumentSyntax
-//@[81:82)     IntegerLiteralSyntax
-//@[81:82)      Integer |0|
-//@[82:83)    Comma |,|
-//@[83:85)    FunctionArgumentSyntax
-//@[83:85)     IntegerLiteralSyntax
-//@[83:85)      Integer |10|
-//@[85:86)    RightParen |)|
-//@[86:87)   Colon |:|
-//@[88:162)   IfConditionSyntax
-//@[88:90)    Identifier |if|
-//@[90:102)    ParenthesizedExpressionSyntax
-//@[90:91)     LeftParen |(|
-//@[91:101)     BinaryOperationSyntax
-//@[91:96)      BinaryOperationSyntax
-//@[91:92)       VariableAccessSyntax
-//@[91:92)        IdentifierSyntax
-//@[91:92)         Identifier |i|
-//@[93:94)       Modulo |%|
-//@[95:96)       IntegerLiteralSyntax
-//@[95:96)        Integer |3|
-//@[97:99)      Equals |==|
-//@[100:101)      IntegerLiteralSyntax
-//@[100:101)       Integer |0|
-//@[101:102)     RightParen |)|
-//@[103:162)    ObjectSyntax
-//@[103:104)     LeftBrace |{|
-//@[104:105)     NewLine |\n|
-=======
 //@[000:00163) ├─ResourceDeclarationSyntax
 //@[000:00008) | ├─Token(Identifier) |resource|
 //@[009:00022) | ├─IdentifierSyntax
@@ -3875,10 +3474,10 @@
 //@[075:00080) | | | ├─IdentifierSyntax
 //@[075:00080) | | | | └─Token(Identifier) |range|
 //@[080:00081) | | | ├─Token(LeftParen) |(|
-//@[081:00083) | | | ├─FunctionArgumentSyntax
-//@[081:00082) | | | | ├─IntegerLiteralSyntax
+//@[081:00082) | | | ├─FunctionArgumentSyntax
+//@[081:00082) | | | | └─IntegerLiteralSyntax
 //@[081:00082) | | | | | └─Token(Integer) |0|
-//@[082:00083) | | | | └─Token(Comma) |,|
+//@[082:00083) | | | ├─Token(Comma) |,|
 //@[083:00085) | | | ├─FunctionArgumentSyntax
 //@[083:00085) | | | | └─IntegerLiteralSyntax
 //@[083:00085) | | | | | └─Token(Integer) |10|
@@ -3903,7 +3502,6 @@
 //@[103:00162) | | | └─ObjectSyntax
 //@[103:00104) | | | | ├─Token(LeftBrace) |{|
 //@[104:00105) | | | | ├─Token(NewLine) |\n|
->>>>>>> d4571cb4
   name: 'zone${i}'
 //@[002:00018) | | | | ├─ObjectPropertySyntax
 //@[002:00006) | | | | | ├─IdentifierSyntax
@@ -3937,54 +3535,6 @@
 //@[002:00004) ├─Token(NewLine) |\n\n|
 
 module filteredModules 'passthrough.bicep' = [for i in range(0,6): if(i % 2 == 0) {
-<<<<<<< HEAD
-//@[0:149) ModuleDeclarationSyntax
-//@[0:6)  Identifier |module|
-//@[7:22)  IdentifierSyntax
-//@[7:22)   Identifier |filteredModules|
-//@[23:42)  StringSyntax
-//@[23:42)   StringComplete |'passthrough.bicep'|
-//@[43:44)  Assignment |=|
-//@[45:149)  ForSyntax
-//@[45:46)   LeftSquare |[|
-//@[46:49)   Identifier |for|
-//@[50:51)   LocalVariableSyntax
-//@[50:51)    IdentifierSyntax
-//@[50:51)     Identifier |i|
-//@[52:54)   Identifier |in|
-//@[55:65)   FunctionCallSyntax
-//@[55:60)    IdentifierSyntax
-//@[55:60)     Identifier |range|
-//@[60:61)    LeftParen |(|
-//@[61:62)    FunctionArgumentSyntax
-//@[61:62)     IntegerLiteralSyntax
-//@[61:62)      Integer |0|
-//@[62:63)    Comma |,|
-//@[63:64)    FunctionArgumentSyntax
-//@[63:64)     IntegerLiteralSyntax
-//@[63:64)      Integer |6|
-//@[64:65)    RightParen |)|
-//@[65:66)   Colon |:|
-//@[67:148)   IfConditionSyntax
-//@[67:69)    Identifier |if|
-//@[69:81)    ParenthesizedExpressionSyntax
-//@[69:70)     LeftParen |(|
-//@[70:80)     BinaryOperationSyntax
-//@[70:75)      BinaryOperationSyntax
-//@[70:71)       VariableAccessSyntax
-//@[70:71)        IdentifierSyntax
-//@[70:71)         Identifier |i|
-//@[72:73)       Modulo |%|
-//@[74:75)       IntegerLiteralSyntax
-//@[74:75)        Integer |2|
-//@[76:78)      Equals |==|
-//@[79:80)      IntegerLiteralSyntax
-//@[79:80)       Integer |0|
-//@[80:81)     RightParen |)|
-//@[82:148)    ObjectSyntax
-//@[82:83)     LeftBrace |{|
-//@[83:84)     NewLine |\n|
-=======
 //@[000:00149) ├─ModuleDeclarationSyntax
 //@[000:00006) | ├─Token(Identifier) |module|
 //@[007:00022) | ├─IdentifierSyntax
@@ -4003,10 +3553,10 @@
 //@[055:00060) | | | ├─IdentifierSyntax
 //@[055:00060) | | | | └─Token(Identifier) |range|
 //@[060:00061) | | | ├─Token(LeftParen) |(|
-//@[061:00063) | | | ├─FunctionArgumentSyntax
-//@[061:00062) | | | | ├─IntegerLiteralSyntax
+//@[061:00062) | | | ├─FunctionArgumentSyntax
+//@[061:00062) | | | | └─IntegerLiteralSyntax
 //@[061:00062) | | | | | └─Token(Integer) |0|
-//@[062:00063) | | | | └─Token(Comma) |,|
+//@[062:00063) | | | ├─Token(Comma) |,|
 //@[063:00064) | | | ├─FunctionArgumentSyntax
 //@[063:00064) | | | | └─IntegerLiteralSyntax
 //@[063:00064) | | | | | └─Token(Integer) |6|
@@ -4031,7 +3581,6 @@
 //@[082:00148) | | | └─ObjectSyntax
 //@[082:00083) | | | | ├─Token(LeftBrace) |{|
 //@[083:00084) | | | | ├─Token(NewLine) |\n|
->>>>>>> d4571cb4
   name: 'stuff${i}'
 //@[002:00019) | | | | ├─ObjectPropertySyntax
 //@[002:00006) | | | | | ├─IdentifierSyntax
