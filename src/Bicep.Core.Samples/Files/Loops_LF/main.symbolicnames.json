--- conflicted
+++ resolved
@@ -7,11 +7,7 @@
     "_generator": {
       "name": "bicep",
       "version": "dev",
-<<<<<<< HEAD
       "templateHash": "17821415566070688022"
-=======
-      "templateHash": "16946259249638547988"
->>>>>>> 051bf853
     }
   },
   "parameters": {
