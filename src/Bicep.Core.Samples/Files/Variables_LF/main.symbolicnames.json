{
  "$schema": "https://schema.management.azure.com/schemas/2019-04-01/deploymentTemplate.json#",
  "languageVersion": "1.9-experimental",
  "contentVersion": "1.0.0.0",
  "metadata": {
    "EXPERIMENTAL_WARNING": "Symbolic name support in ARM is experimental, and should be enabled for testing purposes only. Do not enable this setting for any production usage, or you may be unexpectedly broken at any time!",
    "_generator": {
      "name": "bicep",
      "version": "dev",
<<<<<<< HEAD
      "templateHash": "8112975903985436991"
=======
      "templateHash": "17745481455827955903"
>>>>>>> 2f053d14
    }
  },
  "parameters": {
    "parameters": {
      "type": "bool",
      "defaultValue": true
    },
    "mod": {
      "type": "bool",
      "defaultValue": true
    },
    "equals": {
      "type": "bool",
      "defaultValue": true
    }
  },
  "functions": [],
  "variables": {
    "copy": [
      {
        "name": "incrementingNumbers",
        "count": "[length(range(0, 10))]",
        "input": "[range(0, 10)[copyIndex('incrementingNumbers')]]"
      },
      {
        "name": "arrayOfStringsViaLoop",
        "count": "[length(variables('loopInput'))]",
        "input": "[format('prefix-{0}-{1}', copyIndex('arrayOfStringsViaLoop'), variables('loopInput')[copyIndex('arrayOfStringsViaLoop')])]"
      },
      {
        "name": "arrayOfObjectsViaLoop",
        "count": "[length(variables('loopInput'))]",
        "input": {
          "index": "[copyIndex('arrayOfObjectsViaLoop')]",
          "name": "[variables('loopInput')[copyIndex('arrayOfObjectsViaLoop')]]",
          "value": "[format('prefix-{0}-{1}-suffix', copyIndex('arrayOfObjectsViaLoop'), variables('loopInput')[copyIndex('arrayOfObjectsViaLoop')])]"
        }
      },
      {
        "name": "arrayOfArraysViaLoop",
        "count": "[length(variables('loopInput'))]",
        "input": "[createArray(copyIndex('arrayOfArraysViaLoop'), variables('loopInput')[copyIndex('arrayOfArraysViaLoop')], format('prefix-{0}-{1}-suffix', copyIndex('arrayOfArraysViaLoop'), variables('loopInput')[copyIndex('arrayOfArraysViaLoop')]))]"
      },
      {
        "name": "arrayOfBooleans",
        "count": "[length(variables('loopInput'))]",
        "input": "[equals(mod(copyIndex('arrayOfBooleans'), 2), 0)]"
      },
      {
        "name": "arrayOfHardCodedNumbers",
        "count": "[length(range(0, 10))]",
        "input": "[int(3)]"
      },
      {
        "name": "arrayOfHardCodedBools",
        "count": "[length(range(0, 10))]",
        "input": "[false()]"
      },
      {
        "name": "arrayOfHardCodedStrings",
        "count": "[length(range(0, 3))]",
        "input": "hi"
      },
      {
        "name": "arrayOfNonRuntimeFunctionCalls",
        "count": "[length(range(0, 3))]",
        "input": "[concat('hi', range(0, 3)[copyIndex('arrayOfNonRuntimeFunctionCalls')])]"
      }
    ],
    "myInt": 42,
    "myStr": "str",
    "curliesWithNoInterp": "}{1}{",
    "interp1": "[format('abc{0}def', 123)]",
    "interp2": "[format('{0}def', 123)]",
    "interp3": "[format('abc{0}', 123)]",
    "interp4": "[format('abc{0}{1}jk$l{2}p$', 123, 456, 789)]",
    "doubleInterp": "[format('abc{0}_{1}', format('def{0}', 123), format('{0}{1}', 456, 789))]",
    "curliesInInterp": "[format('{{{0}{{0}}{1}}}', 123, true())]",
    "bracketInTheMiddle": "a[b]",
    "bracketAtBeginning": "[test",
    "enclosingBrackets": "[[test]",
    "emptyJsonArray": "[[]",
    "interpolatedBrackets": "[format('[{0}]', variables('myInt'))]",
    "nestedBrackets": "[[test[]test2]",
    "nestedInterpolatedBrackets": "[format('[{0}]', variables('emptyJsonArray'))]",
    "bracketStringInExpression": "[concat('[', '''test''', ']')]",
    "myTruth": true,
    "myFalsehood": false,
    "myEmptyObj": {},
    "myEmptyArray": [],
    "myObj": {
      "a": "a",
      "b": -12,
      "c": true,
      "d": "[not(true())]",
      "list": [
        1,
        2,
        "[add(2, 1)]",
        {
          "test": "[or(and(greater(144, 33), true()), lessOrEquals(99, 199))]"
        },
        "[equals(toLower('a'), toLower('b'))]"
      ],
      "obj": {
        "nested": [
          "hello"
        ]
      }
    },
    "objWithInterp": {
      "[format('{0}', variables('myStr'))]": 1,
      "[format('abc{0}def', variables('myStr'))]": 2,
      "[format('{0}abc{1}', variables('interp1'), variables('interp2'))]": "[format('{0}abc{1}', variables('interp1'), variables('interp2'))]"
    },
    "myArr": [
      "pirates",
      "say",
      "arr"
    ],
    "myArrWithObjects": [
      {
        "name": "one",
        "enable": true
      },
      {
        "name": "two",
        "enable": "[or(and(false(), false()), not(equals(toLower('two'), toLower('three'))))]"
      }
    ],
    "expressionIndexOnAny": "[createObject()[resourceGroup().location]]",
    "anyIndexOnAny": "[true()[false()]]",
    "deploymentName": "[deployment().name]",
    "templateLinkUri": "[deployment().properties.templateLink.uri]",
    "templateLinkId": "[deployment().properties.templateLink.id]",
    "portalEndpoint": "[environment().portal]",
    "loginEndpoint": "[environment().authentication.loginEndpoint]",
    "namedPropertyIndexer": "[createObject('foo', 's').foo]",
    "intIndexer": "[createArray('s')[0]]",
    "functionOnIndexer1": "[concat(createArray('s')[0], 's')]",
    "functionOnIndexer2": "[concat(createArray()[0], 's')]",
    "functionOnIndexer3": "[concat(createArray()[0], 's')]",
    "singleQuote": "'",
    "myPropertyName": "[format('{0}foo{1}', variables('singleQuote'), variables('singleQuote'))]",
    "previousEmitLimit": [
      "[concat('s')]",
      "[format('{0}', 4)]",
      {
        "a": {
          "b": "[base64('s')]",
          "c": "[concat(createArray(add(12, 3)), createArray(not(true()), 'hello'))]",
          "d": "[resourceGroup().location]",
          "e": "[concat(createArray(true()))]",
          "f": "[concat(createArray(equals('s', 12)))]"
        }
      }
    ],
    "previousEmitLimit2": [
      "[concat('s')]",
      "[format('{0}', 4)]",
      {
        "a": {
          "b": "[base64('s')]",
          "c": "[union(createObject('a', add(12, 3)), createObject('b', not(true()), 'c', 'hello'))]",
          "d": "[resourceGroup().location]",
          "e": "[union(createObject('x', true()), createObject())]",
          "f": "[intersection(createObject('q', equals('s', 12)), createObject())]"
        }
      }
    ],
    "previousEmitLimit3": {
      "a": {
        "b": "[equals(createObject('a', resourceGroup().location), 2)]",
        "c": "[concat(createArray(), createArray(true()))]"
      }
    },
    "myVar": "hello",
    "myVar2": {
      "something": "[variables('myVar')]"
    },
    "myVar3": {
      "something": "[variables('myVar')]"
    },
    "myVar4": "[length(concat('s', 'a'))]",
    "variables": true,
    "if": true,
    "createArray": true,
    "createObject": true,
    "add": true,
    "sub": true,
    "mul": true,
    "div": true,
    "less": true,
    "lessOrEquals": true,
    "greater": true,
    "greaterOrEquals": true,
    "not": true,
    "and": true,
    "or": true,
    "I_WANT_IT_ALL": "[and(and(and(and(and(and(and(and(and(and(and(and(and(and(and(and(and(variables('variables'), parameters('parameters')), variables('if')), variables('createArray')), variables('createObject')), variables('add')), variables('sub')), variables('mul')), variables('div')), parameters('mod')), variables('less')), variables('lessOrEquals')), variables('greater')), variables('greaterOrEquals')), parameters('equals')), variables('not')), variables('and')), variables('or'))]",
    "_": 3,
    "__": "[mul(10, variables('_'))]",
    "_0a_1b": true,
    "_1_": "[or(variables('_0a_1b'), equals(add(variables('__'), mod(variables('_'), 2)), 0))]",
    "resourceGroup": "something",
    "resourceGroupName": "[resourceGroup().name]",
    "resourceGroupObject": "[resourceGroup()]",
    "propertyAccessFromObject": "[variables('resourceGroupObject').name]",
    "isTrue": "[equals(max(1, 2), 3)]",
    "isFalse": "[not(variables('isTrue'))]",
    "someText": "[if(variables('isTrue'), concat('a', concat('b', 'c')), 'someText')]",
    "scopesWithoutArmRepresentation": {
      "subscription": "[createObject()]",
      "resourceGroup": "[createObject()]"
    },
    "scopesWithArmRepresentation": {
      "tenant": "[tenant()]",
      "subscription": "[subscription()]",
      "resourceGroup": "[resourceGroup()]"
    },
    "issue1332_propname": "ptest",
    "issue1332": "[if(true(), createObject('prop1', createObject(format('{0}', variables('issue1332_propname')), createObject())), createObject())]",
    "myBigInt": 2199023255552,
    "myIntExpression": "[mul(5, 5)]",
    "myBigIntExpression": "[mul(json('2199023255552'), 2)]",
    "myBigIntExpression2": "[mul(json('2199023255552'), json('2199023255552'))]",
    "loopInput": [
      "one",
      "two"
    ],
    "multilineString": "HELLO!\n",
    "multilineEmpty": "",
    "multilineEmptyNewline": "",
    "multilineExtraQuotes": "'abc'",
    "multilineExtraQuotesNewlines": "'\nabc\n'",
    "multilineSingleLine": "hello!",
    "multilineFormatted": "[format('Hello,\nmy\nname is\n{0}\n', 'Anthony')]",
    "multilineJavaScript": "// NOT RECOMMENDED PATTERN\nconst fs = require('fs');\n\nmodule.exports = function (context) {\n    fs.readFile('./hello.txt', (err, data) => {\n        if (err) {\n            context.log.error('ERROR', err);\n            // BUG #1: This will result in an uncaught exception that crashes the entire process\n            throw err;\n        }\n        context.log(`Data from file: ${data}`);\n        // context.done() should be called here\n    });\n    // BUG #2: Data is not guaranteed to be read before the Azure Function's invocation ends\n    context.done();\n}\n"
  },
  "resources": {}
}<|MERGE_RESOLUTION|>--- conflicted
+++ resolved
@@ -7,11 +7,7 @@
     "_generator": {
       "name": "bicep",
       "version": "dev",
-<<<<<<< HEAD
-      "templateHash": "8112975903985436991"
-=======
-      "templateHash": "17745481455827955903"
->>>>>>> 2f053d14
+      "templateHash": "167637713640915716"
     }
   },
   "parameters": {
