--- conflicted
+++ resolved
@@ -733,27 +733,6 @@
 //@[0:1) RightBrace |}|
 //@[1:3) NewLine |\n\n|
 
-<<<<<<< HEAD
-module moduleWithDuplicateName1 './empty.bicep' = {
-//@[0:6) Identifier |module|
-//@[7:31) Identifier |moduleWithDuplicateName1|
-//@[32:47) StringComplete |'./empty.bicep'|
-//@[48:49) Assignment |=|
-//@[50:51) LeftBrace |{|
-//@[51:52) NewLine |\n|
-  name: 'moduleWithDuplicateName'
-//@[2:6) Identifier |name|
-//@[6:7) Colon |:|
-//@[8:33) StringComplete |'moduleWithDuplicateName'|
-//@[33:34) NewLine |\n|
-  scope: resourceGroup()
-//@[2:7) Identifier |scope|
-//@[7:8) Colon |:|
-//@[9:22) Identifier |resourceGroup|
-//@[22:23) LeftParen |(|
-//@[23:24) RightParen |)|
-//@[24:25) NewLine |\n|
-=======
 resource runtimeValidRes1 'Microsoft.Storage/storageAccounts@2019-06-01' = {
 //@[0:8) Identifier |resource|
 //@[9:25) Identifier |runtimeValidRes1|
@@ -839,30 +818,10 @@
 //@[24:25) Dot |.|
 //@[25:33) Identifier |location|
 //@[33:34) NewLine |\n|
->>>>>>> 7b1da15a
-}
-//@[0:1) RightBrace |}|
-//@[1:3) NewLine |\n\n|
-
-<<<<<<< HEAD
-module moduleWithDuplicateName2 './empty.bicep' = {
-//@[0:6) Identifier |module|
-//@[7:31) Identifier |moduleWithDuplicateName2|
-//@[32:47) StringComplete |'./empty.bicep'|
-//@[48:49) Assignment |=|
-//@[50:51) LeftBrace |{|
-//@[51:52) NewLine |\n|
-  name: 'moduleWithDuplicateName'
-//@[2:6) Identifier |name|
-//@[6:7) Colon |:|
-//@[8:33) StringComplete |'moduleWithDuplicateName'|
-//@[33:34) NewLine |\n|
-}
-//@[0:1) RightBrace |}|
-//@[1:2) NewLine |\n|
-
-//@[0:0) EndOfFile ||
-=======
+}
+//@[0:1) RightBrace |}|
+//@[1:3) NewLine |\n\n|
+
 module runtimeInvalidModule2 'empty.bicep' = {
 //@[0:6) Identifier |module|
 //@[7:28) Identifier |runtimeInvalidModule2|
@@ -964,5 +923,45 @@
 //@[36:37) NewLine |\n|
 }
 //@[0:1) RightBrace |}|
-//@[1:1) EndOfFile ||
->>>>>>> 7b1da15a
+//@[1:3) NewLine |\n\n|
+
+module moduleWithDuplicateName1 './empty.bicep' = {
+//@[0:6) Identifier |module|
+//@[7:31) Identifier |moduleWithDuplicateName1|
+//@[32:47) StringComplete |'./empty.bicep'|
+//@[48:49) Assignment |=|
+//@[50:51) LeftBrace |{|
+//@[51:52) NewLine |\n|
+  name: 'moduleWithDuplicateName'
+//@[2:6) Identifier |name|
+//@[6:7) Colon |:|
+//@[8:33) StringComplete |'moduleWithDuplicateName'|
+//@[33:34) NewLine |\n|
+  scope: resourceGroup()
+//@[2:7) Identifier |scope|
+//@[7:8) Colon |:|
+//@[9:22) Identifier |resourceGroup|
+//@[22:23) LeftParen |(|
+//@[23:24) RightParen |)|
+//@[24:25) NewLine |\n|
+}
+//@[0:1) RightBrace |}|
+//@[1:3) NewLine |\n\n|
+
+module moduleWithDuplicateName2 './empty.bicep' = {
+//@[0:6) Identifier |module|
+//@[7:31) Identifier |moduleWithDuplicateName2|
+//@[32:47) StringComplete |'./empty.bicep'|
+//@[48:49) Assignment |=|
+//@[50:51) LeftBrace |{|
+//@[51:52) NewLine |\n|
+  name: 'moduleWithDuplicateName'
+//@[2:6) Identifier |name|
+//@[6:7) Colon |:|
+//@[8:33) StringComplete |'moduleWithDuplicateName'|
+//@[33:34) NewLine |\n|
+}
+//@[0:1) RightBrace |}|
+//@[1:2) NewLine |\n|
+
+//@[0:0) EndOfFile ||