[
  {
    "label": "any",
    "kind": "function",
    "detail": "any()",
    "deprecated": false,
    "preselect": false,
    "sortText": "3_any",
    "insertTextFormat": "snippet",
    "insertTextMode": "adjustIndentation",
    "textEdit": {
      "range": {},
      "newText": "any($0)"
    },
    "command": {
      "command": "editor.action.triggerParameterHints"
    }
  },
  {
    "label": "anyTypeInScope",
    "kind": "module",
    "detail": "anyTypeInScope",
    "deprecated": false,
    "preselect": false,
    "sortText": "2_anyTypeInScope",
    "insertTextFormat": "plainText",
    "insertTextMode": "adjustIndentation",
    "textEdit": {
      "range": {},
      "newText": "anyTypeInScope"
    }
  },
  {
    "label": "anyTypeInScopeConditional",
    "kind": "module",
    "detail": "anyTypeInScopeConditional",
    "deprecated": false,
    "preselect": false,
    "sortText": "2_anyTypeInScopeConditional",
    "insertTextFormat": "plainText",
    "insertTextMode": "adjustIndentation",
    "textEdit": {
      "range": {},
      "newText": "anyTypeInScopeConditional"
    }
  },
  {
    "label": "anyTypeInScopeLoop",
    "kind": "module",
    "detail": "anyTypeInScopeLoop",
    "deprecated": false,
    "preselect": false,
    "sortText": "2_anyTypeInScopeLoop",
    "insertTextFormat": "plainText",
    "insertTextMode": "adjustIndentation",
    "textEdit": {
      "range": {},
      "newText": "anyTypeInScopeLoop"
    }
  },
  {
    "label": "array",
    "kind": "function",
    "detail": "array()",
    "deprecated": false,
    "preselect": false,
    "sortText": "3_array",
    "insertTextFormat": "snippet",
    "insertTextMode": "adjustIndentation",
    "textEdit": {
      "range": {},
      "newText": "array($0)"
    },
    "command": {
      "command": "editor.action.triggerParameterHints"
    }
  },
  {
    "label": "az",
    "kind": "folder",
    "detail": "az",
    "deprecated": false,
    "preselect": false,
    "sortText": "3_az",
    "insertTextFormat": "plainText",
    "insertTextMode": "adjustIndentation",
    "textEdit": {
      "range": {},
      "newText": "az"
    }
  },
  {
    "label": "base64",
    "kind": "function",
    "detail": "base64()",
    "deprecated": false,
    "preselect": false,
    "sortText": "3_base64",
    "insertTextFormat": "snippet",
    "insertTextMode": "adjustIndentation",
    "textEdit": {
      "range": {},
      "newText": "base64($0)"
    },
    "command": {
      "command": "editor.action.triggerParameterHints"
    }
  },
  {
    "label": "base64ToJson",
    "kind": "function",
    "detail": "base64ToJson()",
    "deprecated": false,
    "preselect": false,
    "sortText": "3_base64ToJson",
    "insertTextFormat": "snippet",
    "insertTextMode": "adjustIndentation",
    "textEdit": {
      "range": {},
      "newText": "base64ToJson($0)"
    },
    "command": {
      "command": "editor.action.triggerParameterHints"
    }
  },
  {
    "label": "base64ToString",
    "kind": "function",
    "detail": "base64ToString()",
    "deprecated": false,
    "preselect": false,
    "sortText": "3_base64ToString",
    "insertTextFormat": "snippet",
    "insertTextMode": "adjustIndentation",
    "textEdit": {
      "range": {},
      "newText": "base64ToString($0)"
    },
    "command": {
      "command": "editor.action.triggerParameterHints"
    }
  },
  {
    "label": "bool",
    "kind": "function",
    "detail": "bool()",
    "deprecated": false,
    "preselect": false,
    "sortText": "3_bool",
    "insertTextFormat": "snippet",
    "insertTextMode": "adjustIndentation",
    "textEdit": {
      "range": {},
      "newText": "bool($0)"
    },
    "command": {
      "command": "editor.action.triggerParameterHints"
    }
  },
  {
    "label": "childCompletionA",
    "kind": "module",
    "detail": "childCompletionA",
    "deprecated": false,
    "preselect": false,
    "sortText": "2_childCompletionA",
    "insertTextFormat": "plainText",
    "insertTextMode": "adjustIndentation",
    "textEdit": {
      "range": {},
      "newText": "childCompletionA"
    }
  },
  {
    "label": "childCompletionB",
    "kind": "module",
    "detail": "childCompletionB",
    "deprecated": false,
    "preselect": false,
    "sortText": "2_childCompletionB",
    "insertTextFormat": "plainText",
    "insertTextMode": "adjustIndentation",
    "textEdit": {
      "range": {},
      "newText": "childCompletionB"
    }
  },
  {
    "label": "childCompletionC",
    "kind": "module",
    "detail": "childCompletionC",
    "deprecated": false,
    "preselect": false,
    "sortText": "2_childCompletionC",
    "insertTextFormat": "plainText",
    "insertTextMode": "adjustIndentation",
    "textEdit": {
      "range": {},
      "newText": "childCompletionC"
    }
  },
  {
    "label": "childCompletionD",
    "kind": "module",
    "detail": "childCompletionD",
    "deprecated": false,
    "preselect": false,
    "sortText": "2_childCompletionD",
    "insertTextFormat": "plainText",
    "insertTextMode": "adjustIndentation",
    "textEdit": {
      "range": {},
      "newText": "childCompletionD"
    }
  },
  {
    "label": "coalesce",
    "kind": "function",
    "detail": "coalesce()",
    "deprecated": false,
    "preselect": false,
    "sortText": "3_coalesce",
    "insertTextFormat": "snippet",
    "insertTextMode": "adjustIndentation",
    "textEdit": {
      "range": {},
      "newText": "coalesce($0)"
    },
    "command": {
      "command": "editor.action.triggerParameterHints"
    }
  },
  {
    "label": "completionB",
    "kind": "module",
    "detail": "completionB",
    "deprecated": false,
    "preselect": false,
    "sortText": "2_completionB",
    "insertTextFormat": "plainText",
    "insertTextMode": "adjustIndentation",
    "textEdit": {
      "range": {},
      "newText": "completionB"
    }
  },
  {
    "label": "completionC",
    "kind": "module",
    "detail": "completionC",
    "deprecated": false,
    "preselect": false,
    "sortText": "2_completionC",
    "insertTextFormat": "plainText",
    "insertTextMode": "adjustIndentation",
    "textEdit": {
      "range": {},
      "newText": "completionC"
    }
  },
  {
    "label": "completionD",
    "kind": "module",
    "detail": "completionD",
    "deprecated": false,
    "preselect": false,
    "sortText": "2_completionD",
    "insertTextFormat": "plainText",
    "insertTextMode": "adjustIndentation",
    "textEdit": {
      "range": {},
      "newText": "completionD"
    }
  },
  {
    "label": "completionE",
    "kind": "module",
    "detail": "completionE",
    "deprecated": false,
    "preselect": false,
    "sortText": "2_completionE",
    "insertTextFormat": "plainText",
    "insertTextMode": "adjustIndentation",
    "textEdit": {
      "range": {},
      "newText": "completionE"
    }
  },
  {
    "label": "concat",
    "kind": "function",
    "detail": "concat()",
    "deprecated": false,
    "preselect": false,
    "sortText": "3_concat",
    "insertTextFormat": "snippet",
    "insertTextMode": "adjustIndentation",
    "textEdit": {
      "range": {},
      "newText": "concat($0)"
    },
    "command": {
      "command": "editor.action.triggerParameterHints"
    }
  },
  {
    "label": "contains",
    "kind": "function",
    "detail": "contains()",
    "deprecated": false,
    "preselect": false,
    "sortText": "3_contains",
    "insertTextFormat": "snippet",
    "insertTextMode": "adjustIndentation",
    "textEdit": {
      "range": {},
      "newText": "contains($0)"
    },
    "command": {
      "command": "editor.action.triggerParameterHints"
    }
  },
  {
    "label": "cwdFileCompletionA",
    "kind": "module",
    "detail": "cwdFileCompletionA",
    "deprecated": false,
    "preselect": false,
    "sortText": "2_cwdFileCompletionA",
    "insertTextFormat": "plainText",
    "insertTextMode": "adjustIndentation",
    "textEdit": {
      "range": {},
      "newText": "cwdFileCompletionA"
    }
  },
  {
    "label": "cwdFileCompletionB",
    "kind": "module",
    "detail": "cwdFileCompletionB",
    "deprecated": false,
    "preselect": false,
    "sortText": "2_cwdFileCompletionB",
    "insertTextFormat": "plainText",
    "insertTextMode": "adjustIndentation",
    "textEdit": {
      "range": {},
      "newText": "cwdFileCompletionB"
    }
  },
  {
    "label": "cwdFileCompletionC",
    "kind": "module",
    "detail": "cwdFileCompletionC",
    "deprecated": false,
    "preselect": false,
    "sortText": "2_cwdFileCompletionC",
    "insertTextFormat": "plainText",
    "insertTextMode": "adjustIndentation",
    "textEdit": {
      "range": {},
      "newText": "cwdFileCompletionC"
    }
  },
  {
    "label": "dataUri",
    "kind": "function",
    "detail": "dataUri()",
    "deprecated": false,
    "preselect": false,
    "sortText": "3_dataUri",
    "insertTextFormat": "snippet",
    "insertTextMode": "adjustIndentation",
    "textEdit": {
      "range": {},
      "newText": "dataUri($0)"
    },
    "command": {
      "command": "editor.action.triggerParameterHints"
    }
  },
  {
    "label": "dataUriToString",
    "kind": "function",
    "detail": "dataUriToString()",
    "deprecated": false,
    "preselect": false,
    "sortText": "3_dataUriToString",
    "insertTextFormat": "snippet",
    "insertTextMode": "adjustIndentation",
    "textEdit": {
      "range": {},
      "newText": "dataUriToString($0)"
    },
    "command": {
      "command": "editor.action.triggerParameterHints"
    }
  },
  {
    "label": "dateTimeAdd",
    "kind": "function",
    "detail": "dateTimeAdd()",
    "deprecated": false,
    "preselect": false,
    "sortText": "3_dateTimeAdd",
    "insertTextFormat": "snippet",
    "insertTextMode": "adjustIndentation",
    "textEdit": {
      "range": {},
      "newText": "dateTimeAdd($0)"
    },
    "command": {
      "command": "editor.action.triggerParameterHints"
    }
  },
  {
    "label": "deployment",
    "kind": "function",
    "detail": "deployment()",
    "deprecated": false,
    "preselect": false,
    "sortText": "3_deployment",
    "insertTextFormat": "snippet",
    "insertTextMode": "adjustIndentation",
    "textEdit": {
      "range": {},
      "newText": "deployment()$0"
    }
  },
  {
    "label": "directRefToCollectionViaLoopBody",
    "kind": "module",
    "detail": "directRefToCollectionViaLoopBody",
    "deprecated": false,
    "preselect": false,
    "sortText": "2_directRefToCollectionViaLoopBody",
    "insertTextFormat": "plainText",
    "insertTextMode": "adjustIndentation",
    "textEdit": {
      "range": {},
      "newText": "directRefToCollectionViaLoopBody"
    }
  },
  {
    "label": "directRefToCollectionViaLoopBodyWithExtraDependsOn",
    "kind": "module",
    "detail": "directRefToCollectionViaLoopBodyWithExtraDependsOn",
    "deprecated": false,
    "preselect": false,
    "sortText": "2_directRefToCollectionViaLoopBodyWithExtraDependsOn",
    "insertTextFormat": "plainText",
    "insertTextMode": "adjustIndentation",
    "textEdit": {
      "range": {},
      "newText": "directRefToCollectionViaLoopBodyWithExtraDependsOn"
    }
  },
  {
    "label": "directRefToCollectionViaSingleBody",
    "kind": "module",
    "detail": "directRefToCollectionViaSingleBody",
    "deprecated": false,
    "preselect": false,
    "sortText": "2_directRefToCollectionViaSingleBody",
    "insertTextFormat": "plainText",
    "insertTextMode": "adjustIndentation",
    "textEdit": {
      "range": {},
      "newText": "directRefToCollectionViaSingleBody"
    }
  },
  {
    "label": "directRefToCollectionViaSingleConditionalBody",
    "kind": "module",
    "detail": "directRefToCollectionViaSingleConditionalBody",
    "deprecated": false,
    "preselect": false,
    "sortText": "2_directRefToCollectionViaSingleConditionalBody",
    "insertTextFormat": "plainText",
    "insertTextMode": "adjustIndentation",
    "textEdit": {
      "range": {},
      "newText": "directRefToCollectionViaSingleConditionalBody"
    }
  },
  {
    "label": "empty",
    "kind": "function",
    "detail": "empty()",
    "deprecated": false,
    "preselect": false,
    "sortText": "3_empty",
    "insertTextFormat": "snippet",
    "insertTextMode": "adjustIndentation",
    "textEdit": {
      "range": {},
      "newText": "empty($0)"
    },
    "command": {
      "command": "editor.action.triggerParameterHints"
    }
  },
  {
    "label": "emptyArray",
    "kind": "variable",
    "detail": "emptyArray",
    "deprecated": false,
    "preselect": false,
    "sortText": "2_emptyArray",
    "insertTextFormat": "plainText",
    "insertTextMode": "adjustIndentation",
    "textEdit": {
      "range": {},
      "newText": "emptyArray"
    }
  },
  {
    "label": "endsWith",
    "kind": "function",
    "detail": "endsWith()",
    "deprecated": false,
    "preselect": false,
    "sortText": "3_endsWith",
    "insertTextFormat": "snippet",
    "insertTextMode": "adjustIndentation",
    "textEdit": {
      "range": {},
      "newText": "endsWith($0)"
    },
    "command": {
      "command": "editor.action.triggerParameterHints"
    }
  },
  {
    "label": "environment",
    "kind": "function",
    "detail": "environment()",
    "deprecated": false,
    "preselect": false,
    "sortText": "3_environment",
    "insertTextFormat": "snippet",
    "insertTextMode": "adjustIndentation",
    "textEdit": {
      "range": {},
      "newText": "environment()$0"
    }
  },
  {
    "label": "evenMoreDuplicates",
    "kind": "variable",
    "detail": "evenMoreDuplicates",
    "deprecated": false,
    "preselect": false,
    "sortText": "2_evenMoreDuplicates",
    "insertTextFormat": "plainText",
    "insertTextMode": "adjustIndentation",
    "textEdit": {
      "range": {},
      "newText": "evenMoreDuplicates"
    }
  },
  {
    "label": "expectedArrayExpression",
    "kind": "module",
    "detail": "expectedArrayExpression",
    "deprecated": false,
    "preselect": false,
    "sortText": "2_expectedArrayExpression",
    "insertTextFormat": "plainText",
    "insertTextMode": "adjustIndentation",
    "textEdit": {
      "range": {},
      "newText": "expectedArrayExpression"
    }
  },
  {
    "label": "expectedArrayExpression2",
    "kind": "module",
    "detail": "expectedArrayExpression2",
    "deprecated": false,
    "preselect": false,
    "sortText": "2_expectedArrayExpression2",
    "insertTextFormat": "plainText",
    "insertTextMode": "adjustIndentation",
    "textEdit": {
      "range": {},
      "newText": "expectedArrayExpression2"
    }
  },
  {
    "label": "expectedColon",
    "kind": "module",
    "detail": "expectedColon",
    "deprecated": false,
    "preselect": false,
    "sortText": "2_expectedColon",
    "insertTextFormat": "plainText",
    "insertTextMode": "adjustIndentation",
    "textEdit": {
      "range": {},
      "newText": "expectedColon"
    }
  },
  {
    "label": "expectedColon2",
    "kind": "module",
    "detail": "expectedColon2",
    "deprecated": false,
    "preselect": false,
    "sortText": "2_expectedColon2",
    "insertTextFormat": "plainText",
    "insertTextMode": "adjustIndentation",
    "textEdit": {
      "range": {},
      "newText": "expectedColon2"
    }
  },
  {
    "label": "expectedComma",
    "kind": "module",
    "detail": "expectedComma",
    "deprecated": false,
    "preselect": false,
    "sortText": "2_expectedComma",
    "insertTextFormat": "plainText",
    "insertTextMode": "adjustIndentation",
    "textEdit": {
      "range": {},
      "newText": "expectedComma"
    }
  },
  {
    "label": "expectedForKeyword",
    "kind": "module",
    "detail": "expectedForKeyword",
    "deprecated": false,
    "preselect": false,
    "sortText": "2_expectedForKeyword",
    "insertTextFormat": "plainText",
    "insertTextMode": "adjustIndentation",
    "textEdit": {
      "range": {},
      "newText": "expectedForKeyword"
    }
  },
  {
    "label": "expectedForKeyword2",
    "kind": "module",
    "detail": "expectedForKeyword2",
    "deprecated": false,
    "preselect": false,
    "sortText": "2_expectedForKeyword2",
    "insertTextFormat": "plainText",
    "insertTextMode": "adjustIndentation",
    "textEdit": {
      "range": {},
      "newText": "expectedForKeyword2"
    }
  },
  {
    "label": "expectedInKeyword",
    "kind": "module",
    "detail": "expectedInKeyword",
    "deprecated": false,
    "preselect": false,
    "sortText": "2_expectedInKeyword",
    "insertTextFormat": "plainText",
    "insertTextMode": "adjustIndentation",
    "textEdit": {
      "range": {},
      "newText": "expectedInKeyword"
    }
  },
  {
    "label": "expectedInKeyword2",
    "kind": "module",
    "detail": "expectedInKeyword2",
    "deprecated": false,
    "preselect": false,
    "sortText": "2_expectedInKeyword2",
    "insertTextFormat": "plainText",
    "insertTextMode": "adjustIndentation",
    "textEdit": {
      "range": {},
      "newText": "expectedInKeyword2"
    }
  },
  {
    "label": "expectedInKeyword3",
    "kind": "module",
    "detail": "expectedInKeyword3",
    "deprecated": false,
    "preselect": false,
    "sortText": "2_expectedInKeyword3",
    "insertTextFormat": "plainText",
    "insertTextMode": "adjustIndentation",
    "textEdit": {
      "range": {},
      "newText": "expectedInKeyword3"
    }
  },
  {
    "label": "expectedIndexVarName",
    "kind": "module",
    "detail": "expectedIndexVarName",
    "deprecated": false,
    "preselect": false,
    "sortText": "2_expectedIndexVarName",
    "insertTextFormat": "plainText",
    "insertTextMode": "adjustIndentation",
    "textEdit": {
      "range": {},
      "newText": "expectedIndexVarName"
    }
  },
  {
    "label": "expectedItemVarName",
    "kind": "module",
    "detail": "expectedItemVarName",
    "deprecated": false,
    "preselect": false,
    "sortText": "2_expectedItemVarName",
    "insertTextFormat": "plainText",
    "insertTextMode": "adjustIndentation",
    "textEdit": {
      "range": {},
      "newText": "expectedItemVarName"
    }
  },
  {
    "label": "expectedLoopBody",
    "kind": "module",
    "detail": "expectedLoopBody",
    "deprecated": false,
    "preselect": false,
    "sortText": "2_expectedLoopBody",
    "insertTextFormat": "plainText",
    "insertTextMode": "adjustIndentation",
    "textEdit": {
      "range": {},
      "newText": "expectedLoopBody"
    }
  },
  {
    "label": "expectedLoopBody2",
    "kind": "module",
    "detail": "expectedLoopBody2",
    "deprecated": false,
    "preselect": false,
    "sortText": "2_expectedLoopBody2",
    "insertTextFormat": "plainText",
    "insertTextMode": "adjustIndentation",
    "textEdit": {
      "range": {},
      "newText": "expectedLoopBody2"
    }
  },
  {
    "label": "expectedLoopFilterOpenParen",
    "kind": "module",
    "detail": "expectedLoopFilterOpenParen",
    "deprecated": false,
    "preselect": false,
    "sortText": "2_expectedLoopFilterOpenParen",
    "insertTextFormat": "plainText",
    "insertTextMode": "adjustIndentation",
    "textEdit": {
      "range": {},
      "newText": "expectedLoopFilterOpenParen"
    }
  },
  {
    "label": "expectedLoopFilterOpenParen2",
    "kind": "module",
    "detail": "expectedLoopFilterOpenParen2",
    "deprecated": false,
    "preselect": false,
    "sortText": "2_expectedLoopFilterOpenParen2",
    "insertTextFormat": "plainText",
    "insertTextMode": "adjustIndentation",
    "textEdit": {
      "range": {},
      "newText": "expectedLoopFilterOpenParen2"
    }
  },
  {
    "label": "expectedLoopFilterPredicateAndBody",
    "kind": "module",
    "detail": "expectedLoopFilterPredicateAndBody",
    "deprecated": false,
    "preselect": false,
    "sortText": "2_expectedLoopFilterPredicateAndBody",
    "insertTextFormat": "plainText",
    "insertTextMode": "adjustIndentation",
    "textEdit": {
      "range": {},
      "newText": "expectedLoopFilterPredicateAndBody"
    }
  },
  {
    "label": "expectedLoopFilterPredicateAndBody2",
    "kind": "module",
    "detail": "expectedLoopFilterPredicateAndBody2",
    "deprecated": false,
    "preselect": false,
    "sortText": "2_expectedLoopFilterPredicateAndBody2",
    "insertTextFormat": "plainText",
    "insertTextMode": "adjustIndentation",
    "textEdit": {
      "range": {},
      "newText": "expectedLoopFilterPredicateAndBody2"
    }
  },
  {
    "label": "expectedLoopVar",
    "kind": "module",
    "detail": "expectedLoopVar",
    "deprecated": false,
    "preselect": false,
    "sortText": "2_expectedLoopVar",
    "insertTextFormat": "plainText",
    "insertTextMode": "adjustIndentation",
    "textEdit": {
      "range": {},
      "newText": "expectedLoopVar"
    }
  },
  {
    "label": "extensionResourceId",
    "kind": "function",
    "detail": "extensionResourceId()",
    "deprecated": false,
    "preselect": false,
    "sortText": "3_extensionResourceId",
    "insertTextFormat": "snippet",
    "insertTextMode": "adjustIndentation",
    "textEdit": {
      "range": {},
      "newText": "extensionResourceId($0)"
    },
    "command": {
      "command": "editor.action.triggerParameterHints"
    }
  },
  {
    "label": "first",
    "kind": "function",
    "detail": "first()",
    "deprecated": false,
    "preselect": false,
    "sortText": "3_first",
    "insertTextFormat": "snippet",
    "insertTextMode": "adjustIndentation",
    "textEdit": {
      "range": {},
      "newText": "first($0)"
    },
    "command": {
      "command": "editor.action.triggerParameterHints"
    }
  },
  {
    "label": "format",
    "kind": "function",
    "detail": "format()",
    "deprecated": false,
    "preselect": false,
    "sortText": "3_format",
    "insertTextFormat": "snippet",
    "insertTextMode": "adjustIndentation",
    "textEdit": {
      "range": {},
      "newText": "format($0)"
    },
    "command": {
      "command": "editor.action.triggerParameterHints"
    }
  },
  {
    "label": "guid",
    "kind": "function",
    "detail": "guid()",
    "deprecated": false,
    "preselect": false,
    "sortText": "3_guid",
    "insertTextFormat": "snippet",
    "insertTextMode": "adjustIndentation",
    "textEdit": {
      "range": {},
      "newText": "guid($0)"
    },
    "command": {
      "command": "editor.action.triggerParameterHints"
    }
  },
  {
    "label": "indexOf",
    "kind": "function",
    "detail": "indexOf()",
    "deprecated": false,
    "preselect": false,
    "sortText": "3_indexOf",
    "insertTextFormat": "snippet",
    "insertTextMode": "adjustIndentation",
    "textEdit": {
      "range": {},
      "newText": "indexOf($0)"
    },
    "command": {
      "command": "editor.action.triggerParameterHints"
    }
  },
  {
    "label": "int",
    "kind": "function",
    "detail": "int()",
    "deprecated": false,
    "preselect": false,
    "sortText": "3_int",
    "insertTextFormat": "snippet",
    "insertTextMode": "adjustIndentation",
    "textEdit": {
      "range": {},
      "newText": "int($0)"
    },
    "command": {
      "command": "editor.action.triggerParameterHints"
    }
  },
  {
    "label": "interp",
    "kind": "variable",
    "detail": "interp",
    "deprecated": false,
    "preselect": false,
    "sortText": "2_interp",
    "insertTextFormat": "plainText",
    "insertTextMode": "adjustIndentation",
    "textEdit": {
      "range": {},
      "newText": "interp"
    }
  },
  {
    "label": "intersection",
    "kind": "function",
    "detail": "intersection()",
    "deprecated": false,
    "preselect": false,
    "sortText": "3_intersection",
    "insertTextFormat": "snippet",
    "insertTextMode": "adjustIndentation",
    "textEdit": {
      "range": {},
      "newText": "intersection($0)"
    },
    "command": {
      "command": "editor.action.triggerParameterHints"
    }
  },
  {
<<<<<<< HEAD
    "label": "invalidJsonMod",
    "kind": "module",
    "detail": "invalidJsonMod",
    "deprecated": false,
    "preselect": false,
    "sortText": "2_invalidJsonMod",
    "insertTextFormat": "plainText",
    "insertTextMode": "adjustIndentation",
    "textEdit": {
      "range": {},
      "newText": "invalidJsonMod"
    }
  },
  {
=======
    "label": "issue3000",
    "kind": "module",
    "detail": "issue3000",
    "deprecated": false,
    "preselect": false,
    "sortText": "2_issue3000",
    "insertTextFormat": "plainText",
    "insertTextMode": "adjustIndentation",
    "textEdit": {
      "range": {},
      "newText": "issue3000"
    }
  },
  {
>>>>>>> 24e6e7c0
    "label": "json",
    "kind": "function",
    "detail": "json()",
    "deprecated": false,
    "preselect": false,
    "sortText": "3_json",
    "insertTextFormat": "snippet",
    "insertTextMode": "adjustIndentation",
    "textEdit": {
      "range": {},
      "newText": "json($0)"
    },
    "command": {
      "command": "editor.action.triggerParameterHints"
    }
  },
  {
    "label": "jsonModMissingParam",
    "kind": "module",
    "detail": "jsonModMissingParam",
    "deprecated": false,
    "preselect": false,
    "sortText": "2_jsonModMissingParam",
    "insertTextFormat": "plainText",
    "insertTextMode": "adjustIndentation",
    "textEdit": {
      "range": {},
      "newText": "jsonModMissingParam"
    }
  },
  {
    "label": "kv",
    "kind": "interface",
    "detail": "kv",
    "deprecated": false,
    "preselect": false,
    "sortText": "2_kv",
    "insertTextFormat": "plainText",
    "insertTextMode": "adjustIndentation",
    "textEdit": {
      "range": {},
      "newText": "kv"
    },
    "commitCharacters": [
      ":"
    ]
  },
  {
    "label": "last",
    "kind": "function",
    "detail": "last()",
    "deprecated": false,
    "preselect": false,
    "sortText": "3_last",
    "insertTextFormat": "snippet",
    "insertTextMode": "adjustIndentation",
    "textEdit": {
      "range": {},
      "newText": "last($0)"
    },
    "command": {
      "command": "editor.action.triggerParameterHints"
    }
  },
  {
    "label": "lastIndexOf",
    "kind": "function",
    "detail": "lastIndexOf()",
    "deprecated": false,
    "preselect": false,
    "sortText": "3_lastIndexOf",
    "insertTextFormat": "snippet",
    "insertTextMode": "adjustIndentation",
    "textEdit": {
      "range": {},
      "newText": "lastIndexOf($0)"
    },
    "command": {
      "command": "editor.action.triggerParameterHints"
    }
  },
  {
    "label": "length",
    "kind": "function",
    "detail": "length()",
    "deprecated": false,
    "preselect": false,
    "sortText": "3_length",
    "insertTextFormat": "snippet",
    "insertTextMode": "adjustIndentation",
    "textEdit": {
      "range": {},
      "newText": "length($0)"
    },
    "command": {
      "command": "editor.action.triggerParameterHints"
    }
  },
  {
    "label": "loadFileAsBase64",
    "kind": "function",
    "detail": "loadFileAsBase64()",
    "deprecated": false,
    "preselect": false,
    "sortText": "3_loadFileAsBase64",
    "insertTextFormat": "snippet",
    "insertTextMode": "adjustIndentation",
    "textEdit": {
      "range": {},
      "newText": "loadFileAsBase64($0)"
    },
    "command": {
      "command": "editor.action.triggerParameterHints"
    }
  },
  {
    "label": "loadTextContent",
    "kind": "function",
    "detail": "loadTextContent()",
    "deprecated": false,
    "preselect": false,
    "sortText": "3_loadTextContent",
    "insertTextFormat": "snippet",
    "insertTextMode": "adjustIndentation",
    "textEdit": {
      "range": {},
      "newText": "loadTextContent($0)"
    },
    "command": {
      "command": "editor.action.triggerParameterHints"
    }
  },
  {
    "label": "managementGroup",
    "kind": "function",
    "detail": "managementGroup()",
    "deprecated": false,
    "preselect": false,
    "sortText": "3_managementGroup",
    "insertTextFormat": "snippet",
    "insertTextMode": "adjustIndentation",
    "textEdit": {
      "range": {},
      "newText": "managementGroup($0)"
    },
    "command": {
      "command": "editor.action.triggerParameterHints"
    }
  },
  {
    "label": "max",
    "kind": "function",
    "detail": "max()",
    "deprecated": false,
    "preselect": false,
    "sortText": "3_max",
    "insertTextFormat": "snippet",
    "insertTextMode": "adjustIndentation",
    "textEdit": {
      "range": {},
      "newText": "max($0)"
    },
    "command": {
      "command": "editor.action.triggerParameterHints"
    }
  },
  {
    "label": "min",
    "kind": "function",
    "detail": "min()",
    "deprecated": false,
    "preselect": false,
    "sortText": "3_min",
    "insertTextFormat": "snippet",
    "insertTextMode": "adjustIndentation",
    "textEdit": {
      "range": {},
      "newText": "min($0)"
    },
    "command": {
      "command": "editor.action.triggerParameterHints"
    }
  },
  {
    "label": "missingFewerLoopBodyProperties",
    "kind": "module",
    "detail": "missingFewerLoopBodyProperties",
    "deprecated": false,
    "preselect": false,
    "sortText": "2_missingFewerLoopBodyProperties",
    "insertTextFormat": "plainText",
    "insertTextMode": "adjustIndentation",
    "textEdit": {
      "range": {},
      "newText": "missingFewerLoopBodyProperties"
    }
  },
  {
    "label": "missingLoopBodyProperties",
    "kind": "module",
    "detail": "missingLoopBodyProperties",
    "deprecated": false,
    "preselect": false,
    "sortText": "2_missingLoopBodyProperties",
    "insertTextFormat": "plainText",
    "insertTextMode": "adjustIndentation",
    "textEdit": {
      "range": {},
      "newText": "missingLoopBodyProperties"
    }
  },
  {
    "label": "missingLoopBodyProperties2",
    "kind": "module",
    "detail": "missingLoopBodyProperties2",
    "deprecated": false,
    "preselect": false,
    "sortText": "2_missingLoopBodyProperties2",
    "insertTextFormat": "plainText",
    "insertTextMode": "adjustIndentation",
    "textEdit": {
      "range": {},
      "newText": "missingLoopBodyProperties2"
    }
  },
  {
    "label": "missingValue",
    "kind": "module",
    "detail": "missingValue",
    "deprecated": false,
    "preselect": false,
    "sortText": "2_missingValue",
    "insertTextFormat": "plainText",
    "insertTextMode": "adjustIndentation",
    "textEdit": {
      "range": {},
      "newText": "missingValue"
    }
  },
  {
    "label": "modAEmptyInputs",
    "kind": "module",
    "detail": "modAEmptyInputs",
    "deprecated": false,
    "preselect": false,
    "sortText": "2_modAEmptyInputs",
    "insertTextFormat": "plainText",
    "insertTextMode": "adjustIndentation",
    "textEdit": {
      "range": {},
      "newText": "modAEmptyInputs"
    }
  },
  {
    "label": "modAEmptyInputsWithCondition",
    "kind": "module",
    "detail": "modAEmptyInputsWithCondition",
    "deprecated": false,
    "preselect": false,
    "sortText": "2_modAEmptyInputsWithCondition",
    "insertTextFormat": "plainText",
    "insertTextMode": "adjustIndentation",
    "textEdit": {
      "range": {},
      "newText": "modAEmptyInputsWithCondition"
    }
  },
  {
    "label": "modANoInputs",
    "kind": "module",
    "detail": "modANoInputs",
    "deprecated": false,
    "preselect": false,
    "sortText": "2_modANoInputs",
    "insertTextFormat": "plainText",
    "insertTextMode": "adjustIndentation",
    "textEdit": {
      "range": {},
      "newText": "modANoInputs"
    }
  },
  {
    "label": "modANoInputsWithCondition",
    "kind": "module",
    "detail": "modANoInputsWithCondition",
    "deprecated": false,
    "preselect": false,
    "sortText": "2_modANoInputsWithCondition",
    "insertTextFormat": "plainText",
    "insertTextMode": "adjustIndentation",
    "textEdit": {
      "range": {},
      "newText": "modANoInputsWithCondition"
    }
  },
  {
    "label": "modANoName",
    "kind": "module",
    "detail": "modANoName",
    "deprecated": false,
    "preselect": false,
    "sortText": "2_modANoName",
    "insertTextFormat": "plainText",
    "insertTextMode": "adjustIndentation",
    "textEdit": {
      "range": {},
      "newText": "modANoName"
    }
  },
  {
    "label": "modANoNameWithCondition",
    "kind": "module",
    "detail": "modANoNameWithCondition",
    "deprecated": false,
    "preselect": false,
    "sortText": "2_modANoNameWithCondition",
    "insertTextFormat": "plainText",
    "insertTextMode": "adjustIndentation",
    "textEdit": {
      "range": {},
      "newText": "modANoNameWithCondition"
    }
  },
  {
    "label": "modAUnspecifiedInputs",
    "kind": "module",
    "detail": "modAUnspecifiedInputs",
    "deprecated": false,
    "preselect": false,
    "sortText": "2_modAUnspecifiedInputs",
    "insertTextFormat": "plainText",
    "insertTextMode": "adjustIndentation",
    "textEdit": {
      "range": {},
      "newText": "modAUnspecifiedInputs"
    }
  },
  {
    "label": "modCycle",
    "kind": "module",
    "detail": "modCycle",
    "deprecated": false,
    "preselect": false,
    "sortText": "2_modCycle",
    "insertTextFormat": "plainText",
    "insertTextMode": "adjustIndentation",
    "textEdit": {
      "range": {},
      "newText": "modCycle"
    }
  },
  {
    "label": "modWithListKeysInCondition",
    "kind": "module",
    "detail": "modWithListKeysInCondition",
    "deprecated": false,
    "preselect": false,
    "sortText": "2_modWithListKeysInCondition",
    "insertTextFormat": "plainText",
    "insertTextMode": "adjustIndentation",
    "textEdit": {
      "range": {},
      "newText": "modWithListKeysInCondition"
    }
  },
  {
    "label": "modWithReferenceInCondition",
    "kind": "module",
    "detail": "modWithReferenceInCondition",
    "deprecated": false,
    "preselect": false,
    "sortText": "2_modWithReferenceInCondition",
    "insertTextFormat": "plainText",
    "insertTextMode": "adjustIndentation",
    "textEdit": {
      "range": {},
      "newText": "modWithReferenceInCondition"
    }
  },
  {
    "label": "moduleLoopForRuntimeCheck",
    "kind": "module",
    "detail": "moduleLoopForRuntimeCheck",
    "deprecated": false,
    "preselect": false,
    "sortText": "2_moduleLoopForRuntimeCheck",
    "insertTextFormat": "plainText",
    "insertTextMode": "adjustIndentation",
    "textEdit": {
      "range": {},
      "newText": "moduleLoopForRuntimeCheck"
    }
  },
  {
    "label": "moduleLoopForRuntimeCheck2",
    "kind": "module",
    "detail": "moduleLoopForRuntimeCheck2",
    "deprecated": false,
    "preselect": false,
    "sortText": "2_moduleLoopForRuntimeCheck2",
    "insertTextFormat": "plainText",
    "insertTextMode": "adjustIndentation",
    "textEdit": {
      "range": {},
      "newText": "moduleLoopForRuntimeCheck2"
    }
  },
  {
    "label": "moduleLoopForRuntimeCheck3",
    "kind": "module",
    "detail": "moduleLoopForRuntimeCheck3",
    "deprecated": false,
    "preselect": false,
    "sortText": "2_moduleLoopForRuntimeCheck3",
    "insertTextFormat": "plainText",
    "insertTextMode": "adjustIndentation",
    "textEdit": {
      "range": {},
      "newText": "moduleLoopForRuntimeCheck3"
    }
  },
  {
    "label": "moduleOutputsCompletions",
    "kind": "variable",
    "detail": "moduleOutputsCompletions",
    "deprecated": false,
    "preselect": false,
    "sortText": "2_moduleOutputsCompletions",
    "insertTextFormat": "plainText",
    "insertTextMode": "adjustIndentation",
    "textEdit": {
      "range": {},
      "newText": "moduleOutputsCompletions"
    }
  },
  {
    "label": "modulePropertyAccessCompletions",
    "kind": "variable",
    "detail": "modulePropertyAccessCompletions",
    "deprecated": false,
    "preselect": false,
    "sortText": "2_modulePropertyAccessCompletions",
    "insertTextFormat": "plainText",
    "insertTextMode": "adjustIndentation",
    "textEdit": {
      "range": {},
      "newText": "modulePropertyAccessCompletions"
    }
  },
  {
    "label": "moduleRuntimeCheck",
    "kind": "variable",
    "detail": "moduleRuntimeCheck",
    "deprecated": false,
    "preselect": false,
    "sortText": "2_moduleRuntimeCheck",
    "insertTextFormat": "plainText",
    "insertTextMode": "adjustIndentation",
    "textEdit": {
      "range": {},
      "newText": "moduleRuntimeCheck"
    }
  },
  {
    "label": "moduleRuntimeCheck2",
    "kind": "variable",
    "detail": "moduleRuntimeCheck2",
    "deprecated": false,
    "preselect": false,
    "sortText": "2_moduleRuntimeCheck2",
    "insertTextFormat": "plainText",
    "insertTextMode": "adjustIndentation",
    "textEdit": {
      "range": {},
      "newText": "moduleRuntimeCheck2"
    }
  },
  {
    "label": "moduleRuntimeCheck3",
    "kind": "variable",
    "detail": "moduleRuntimeCheck3",
    "deprecated": false,
    "preselect": false,
    "sortText": "2_moduleRuntimeCheck3",
    "insertTextFormat": "plainText",
    "insertTextMode": "adjustIndentation",
    "textEdit": {
      "range": {},
      "newText": "moduleRuntimeCheck3"
    }
  },
  {
    "label": "moduleRuntimeCheck4",
    "kind": "variable",
    "detail": "moduleRuntimeCheck4",
    "deprecated": false,
    "preselect": false,
    "sortText": "2_moduleRuntimeCheck4",
    "insertTextFormat": "plainText",
    "insertTextMode": "adjustIndentation",
    "textEdit": {
      "range": {},
      "newText": "moduleRuntimeCheck4"
    }
  },
  {
    "label": "moduleWithAbsolutePath",
    "kind": "module",
    "detail": "moduleWithAbsolutePath",
    "deprecated": false,
    "preselect": false,
    "sortText": "2_moduleWithAbsolutePath",
    "insertTextFormat": "plainText",
    "insertTextMode": "adjustIndentation",
    "textEdit": {
      "range": {},
      "newText": "moduleWithAbsolutePath"
    }
  },
  {
    "label": "moduleWithBackslash",
    "kind": "module",
    "detail": "moduleWithBackslash",
    "deprecated": false,
    "preselect": false,
    "sortText": "2_moduleWithBackslash",
    "insertTextFormat": "plainText",
    "insertTextMode": "adjustIndentation",
    "textEdit": {
      "range": {},
      "newText": "moduleWithBackslash"
    }
  },
  {
    "label": "moduleWithBadScope",
    "kind": "module",
    "detail": "moduleWithBadScope",
    "deprecated": false,
    "preselect": false,
    "sortText": "2_moduleWithBadScope",
    "insertTextFormat": "plainText",
    "insertTextMode": "adjustIndentation",
    "textEdit": {
      "range": {},
      "newText": "moduleWithBadScope"
    }
  },
  {
    "label": "moduleWithConditionAndInterpPath",
    "kind": "module",
    "detail": "moduleWithConditionAndInterpPath",
    "deprecated": false,
    "preselect": false,
    "sortText": "2_moduleWithConditionAndInterpPath",
    "insertTextFormat": "plainText",
    "insertTextMode": "adjustIndentation",
    "textEdit": {
      "range": {},
      "newText": "moduleWithConditionAndInterpPath"
    }
  },
  {
    "label": "moduleWithConditionAndSelfCycle",
    "kind": "module",
    "detail": "moduleWithConditionAndSelfCycle",
    "deprecated": false,
    "preselect": false,
    "sortText": "2_moduleWithConditionAndSelfCycle",
    "insertTextFormat": "plainText",
    "insertTextMode": "adjustIndentation",
    "textEdit": {
      "range": {},
      "newText": "moduleWithConditionAndSelfCycle"
    }
  },
  {
    "label": "moduleWithConditionOutputsCompletions",
    "kind": "variable",
    "detail": "moduleWithConditionOutputsCompletions",
    "deprecated": false,
    "preselect": false,
    "sortText": "2_moduleWithConditionOutputsCompletions",
    "insertTextFormat": "plainText",
    "insertTextMode": "adjustIndentation",
    "textEdit": {
      "range": {},
      "newText": "moduleWithConditionOutputsCompletions"
    }
  },
  {
    "label": "moduleWithConditionPropertyAccessCompletions",
    "kind": "variable",
    "detail": "moduleWithConditionPropertyAccessCompletions",
    "deprecated": false,
    "preselect": false,
    "sortText": "2_moduleWithConditionPropertyAccessCompletions",
    "insertTextFormat": "plainText",
    "insertTextMode": "adjustIndentation",
    "textEdit": {
      "range": {},
      "newText": "moduleWithConditionPropertyAccessCompletions"
    }
  },
  {
    "label": "moduleWithDuplicateName1",
    "kind": "module",
    "detail": "moduleWithDuplicateName1",
    "deprecated": false,
    "preselect": false,
    "sortText": "2_moduleWithDuplicateName1",
    "insertTextFormat": "plainText",
    "insertTextMode": "adjustIndentation",
    "textEdit": {
      "range": {},
      "newText": "moduleWithDuplicateName1"
    }
  },
  {
    "label": "moduleWithDuplicateName2",
    "kind": "module",
    "detail": "moduleWithDuplicateName2",
    "deprecated": false,
    "preselect": false,
    "sortText": "2_moduleWithDuplicateName2",
    "insertTextFormat": "plainText",
    "insertTextMode": "adjustIndentation",
    "textEdit": {
      "range": {},
      "newText": "moduleWithDuplicateName2"
    }
  },
  {
    "label": "moduleWithEmptyPath",
    "kind": "module",
    "detail": "moduleWithEmptyPath",
    "deprecated": false,
    "preselect": false,
    "sortText": "2_moduleWithEmptyPath",
    "insertTextFormat": "plainText",
    "insertTextMode": "adjustIndentation",
    "textEdit": {
      "range": {},
      "newText": "moduleWithEmptyPath"
    }
  },
  {
    "label": "moduleWithInterpPath",
    "kind": "module",
    "detail": "moduleWithInterpPath",
    "deprecated": false,
    "preselect": false,
    "sortText": "2_moduleWithInterpPath",
    "insertTextFormat": "plainText",
    "insertTextMode": "adjustIndentation",
    "textEdit": {
      "range": {},
      "newText": "moduleWithInterpPath"
    }
  },
  {
    "label": "moduleWithInvalidChar",
    "kind": "module",
    "detail": "moduleWithInvalidChar",
    "deprecated": false,
    "preselect": false,
    "sortText": "2_moduleWithInvalidChar",
    "insertTextFormat": "plainText",
    "insertTextMode": "adjustIndentation",
    "textEdit": {
      "range": {},
      "newText": "moduleWithInvalidChar"
    }
  },
  {
    "label": "moduleWithInvalidScope",
    "kind": "module",
    "detail": "moduleWithInvalidScope",
    "deprecated": false,
    "preselect": false,
    "sortText": "2_moduleWithInvalidScope",
    "insertTextFormat": "plainText",
    "insertTextMode": "adjustIndentation",
    "textEdit": {
      "range": {},
      "newText": "moduleWithInvalidScope"
    }
  },
  {
    "label": "moduleWithInvalidScope2",
    "kind": "module",
    "detail": "moduleWithInvalidScope2",
    "deprecated": false,
    "preselect": false,
    "sortText": "2_moduleWithInvalidScope2",
    "insertTextFormat": "plainText",
    "insertTextMode": "adjustIndentation",
    "textEdit": {
      "range": {},
      "newText": "moduleWithInvalidScope2"
    }
  },
  {
    "label": "moduleWithInvalidTerminatorChar",
    "kind": "module",
    "detail": "moduleWithInvalidTerminatorChar",
    "deprecated": false,
    "preselect": false,
    "sortText": "2_moduleWithInvalidTerminatorChar",
    "insertTextFormat": "plainText",
    "insertTextMode": "adjustIndentation",
    "textEdit": {
      "range": {},
      "newText": "moduleWithInvalidTerminatorChar"
    }
  },
  {
    "label": "moduleWithMissingRequiredScope",
    "kind": "module",
    "detail": "moduleWithMissingRequiredScope",
    "deprecated": false,
    "preselect": false,
    "sortText": "2_moduleWithMissingRequiredScope",
    "insertTextFormat": "plainText",
    "insertTextMode": "adjustIndentation",
    "textEdit": {
      "range": {},
      "newText": "moduleWithMissingRequiredScope"
    }
  },
  {
    "label": "moduleWithNotAttachableDecorators",
    "kind": "module",
    "detail": "moduleWithNotAttachableDecorators",
    "deprecated": false,
    "preselect": false,
    "sortText": "2_moduleWithNotAttachableDecorators",
    "insertTextFormat": "plainText",
    "insertTextMode": "adjustIndentation",
    "textEdit": {
      "range": {},
      "newText": "moduleWithNotAttachableDecorators"
    }
  },
  {
    "label": "moduleWithPath",
    "kind": "module",
    "detail": "moduleWithPath",
    "deprecated": false,
    "preselect": false,
    "sortText": "2_moduleWithPath",
    "insertTextFormat": "plainText",
    "insertTextMode": "adjustIndentation",
    "textEdit": {
      "range": {},
      "newText": "moduleWithPath"
    }
  },
  {
    "label": "moduleWithSelfCycle",
    "kind": "module",
    "detail": "moduleWithSelfCycle",
    "deprecated": false,
    "preselect": false,
    "sortText": "2_moduleWithSelfCycle",
    "insertTextFormat": "plainText",
    "insertTextMode": "adjustIndentation",
    "textEdit": {
      "range": {},
      "newText": "moduleWithSelfCycle"
    }
  },
  {
    "label": "moduleWithUnsupprtedScope1",
    "kind": "module",
    "detail": "moduleWithUnsupprtedScope1",
    "deprecated": false,
    "preselect": false,
    "sortText": "2_moduleWithUnsupprtedScope1",
    "insertTextFormat": "plainText",
    "insertTextMode": "adjustIndentation",
    "textEdit": {
      "range": {},
      "newText": "moduleWithUnsupprtedScope1"
    }
  },
  {
    "label": "moduleWithUnsupprtedScope2",
    "kind": "module",
    "detail": "moduleWithUnsupprtedScope2",
    "deprecated": false,
    "preselect": false,
    "sortText": "2_moduleWithUnsupprtedScope2",
    "insertTextFormat": "plainText",
    "insertTextMode": "adjustIndentation",
    "textEdit": {
      "range": {},
      "newText": "moduleWithUnsupprtedScope2"
    }
  },
  {
    "label": "moduleWithValidScope",
    "kind": "module",
    "detail": "moduleWithValidScope",
    "deprecated": false,
    "preselect": false,
    "sortText": "2_moduleWithValidScope",
    "insertTextFormat": "plainText",
    "insertTextMode": "adjustIndentation",
    "textEdit": {
      "range": {},
      "newText": "moduleWithValidScope"
    }
  },
  {
    "label": "moduleWithoutPath",
    "kind": "module",
    "detail": "moduleWithoutPath",
    "deprecated": false,
    "preselect": false,
    "sortText": "2_moduleWithoutPath",
    "insertTextFormat": "plainText",
    "insertTextMode": "adjustIndentation",
    "textEdit": {
      "range": {},
      "newText": "moduleWithoutPath"
    }
  },
  {
    "label": "nonExistentFileRef",
    "kind": "module",
    "detail": "nonExistentFileRef",
    "deprecated": false,
    "preselect": false,
    "sortText": "2_nonExistentFileRef",
    "insertTextFormat": "plainText",
    "insertTextMode": "adjustIndentation",
    "textEdit": {
      "range": {},
      "newText": "nonExistentFileRef"
    }
  },
  {
    "label": "nonExistentFileRefDuplicate",
    "kind": "module",
    "detail": "nonExistentFileRefDuplicate",
    "deprecated": false,
    "preselect": false,
    "sortText": "2_nonExistentFileRefDuplicate",
    "insertTextFormat": "plainText",
    "insertTextMode": "adjustIndentation",
    "textEdit": {
      "range": {},
      "newText": "nonExistentFileRefDuplicate"
    }
  },
  {
    "label": "nonExistentFileRefEquivalentPath",
    "kind": "module",
    "detail": "nonExistentFileRefEquivalentPath",
    "deprecated": false,
    "preselect": false,
    "sortText": "2_nonExistentFileRefEquivalentPath",
    "insertTextFormat": "plainText",
    "insertTextMode": "adjustIndentation",
    "textEdit": {
      "range": {},
      "newText": "nonExistentFileRefEquivalentPath"
    }
  },
  {
    "label": "nonObjectModuleBody",
    "kind": "module",
    "detail": "nonObjectModuleBody",
    "deprecated": false,
    "preselect": false,
    "sortText": "2_nonObjectModuleBody",
    "insertTextFormat": "plainText",
    "insertTextMode": "adjustIndentation",
    "textEdit": {
      "range": {},
      "newText": "nonObjectModuleBody"
    }
  },
  {
    "label": "nonObjectModuleBody2",
    "kind": "module",
    "detail": "nonObjectModuleBody2",
    "deprecated": false,
    "preselect": false,
    "sortText": "2_nonObjectModuleBody2",
    "insertTextFormat": "plainText",
    "insertTextMode": "adjustIndentation",
    "textEdit": {
      "range": {},
      "newText": "nonObjectModuleBody2"
    }
  },
  {
    "label": "nonObjectModuleBody3",
    "kind": "module",
    "detail": "nonObjectModuleBody3",
    "deprecated": false,
    "preselect": false,
    "sortText": "2_nonObjectModuleBody3",
    "insertTextFormat": "plainText",
    "insertTextMode": "adjustIndentation",
    "textEdit": {
      "range": {},
      "newText": "nonObjectModuleBody3"
    }
  },
  {
    "label": "nonObjectModuleBody4",
    "kind": "module",
    "detail": "nonObjectModuleBody4",
    "deprecated": false,
    "preselect": false,
    "sortText": "2_nonObjectModuleBody4",
    "insertTextFormat": "plainText",
    "insertTextMode": "adjustIndentation",
    "textEdit": {
      "range": {},
      "newText": "nonObjectModuleBody4"
    }
  },
  {
    "label": "nonexistentArrays",
    "kind": "module",
    "detail": "nonexistentArrays",
    "deprecated": false,
    "preselect": false,
    "sortText": "2_nonexistentArrays",
    "insertTextFormat": "plainText",
    "insertTextMode": "adjustIndentation",
    "textEdit": {
      "range": {},
      "newText": "nonexistentArrays"
    }
  },
  {
    "label": "notAnArray",
    "kind": "variable",
    "detail": "notAnArray",
    "deprecated": false,
    "preselect": false,
    "sortText": "2_notAnArray",
    "insertTextFormat": "plainText",
    "insertTextMode": "adjustIndentation",
    "textEdit": {
      "range": {},
      "newText": "notAnArray"
    }
  },
  {
    "label": "padLeft",
    "kind": "function",
    "detail": "padLeft()",
    "deprecated": false,
    "preselect": false,
    "sortText": "3_padLeft",
    "insertTextFormat": "snippet",
    "insertTextMode": "adjustIndentation",
    "textEdit": {
      "range": {},
      "newText": "padLeft($0)"
    },
    "command": {
      "command": "editor.action.triggerParameterHints"
    }
  },
  {
    "label": "paramNameCompletionsInFilteredLoops",
    "kind": "module",
    "detail": "paramNameCompletionsInFilteredLoops",
    "deprecated": false,
    "preselect": false,
    "sortText": "2_paramNameCompletionsInFilteredLoops",
    "insertTextFormat": "plainText",
    "insertTextMode": "adjustIndentation",
    "textEdit": {
      "range": {},
      "newText": "paramNameCompletionsInFilteredLoops"
    }
  },
  {
    "label": "pickZones",
    "kind": "function",
    "detail": "pickZones()",
    "deprecated": false,
    "preselect": false,
    "sortText": "3_pickZones",
    "insertTextFormat": "snippet",
    "insertTextMode": "adjustIndentation",
    "textEdit": {
      "range": {},
      "newText": "pickZones($0)"
    },
    "command": {
      "command": "editor.action.triggerParameterHints"
    }
  },
  {
    "label": "propertyAccessCompletionsForFilteredModuleLoop",
    "kind": "variable",
    "detail": "propertyAccessCompletionsForFilteredModuleLoop",
    "deprecated": false,
    "preselect": false,
    "sortText": "2_propertyAccessCompletionsForFilteredModuleLoop",
    "insertTextFormat": "plainText",
    "insertTextMode": "adjustIndentation",
    "textEdit": {
      "range": {},
      "newText": "propertyAccessCompletionsForFilteredModuleLoop"
    }
  },
  {
    "label": "providers",
    "kind": "function",
    "detail": "providers()",
    "deprecated": false,
    "preselect": false,
    "sortText": "3_providers",
    "insertTextFormat": "snippet",
    "insertTextMode": "adjustIndentation",
    "textEdit": {
      "range": {},
      "newText": "providers($0)"
    },
    "command": {
      "command": "editor.action.triggerParameterHints"
    }
  },
  {
    "label": "range",
    "kind": "function",
    "detail": "range()",
    "deprecated": false,
    "preselect": false,
    "sortText": "3_range",
    "insertTextFormat": "snippet",
    "insertTextMode": "adjustIndentation",
    "textEdit": {
      "range": {},
      "newText": "range($0)"
    },
    "command": {
      "command": "editor.action.triggerParameterHints"
    }
  },
  {
    "label": "reference",
    "kind": "function",
    "detail": "reference()",
    "deprecated": false,
    "preselect": false,
    "sortText": "3_reference",
    "insertTextFormat": "snippet",
    "insertTextMode": "adjustIndentation",
    "textEdit": {
      "range": {},
      "newText": "reference($0)"
    },
    "command": {
      "command": "editor.action.triggerParameterHints"
    }
  },
  {
    "label": "replace",
    "kind": "function",
    "detail": "replace()",
    "deprecated": false,
    "preselect": false,
    "sortText": "3_replace",
    "insertTextFormat": "snippet",
    "insertTextMode": "adjustIndentation",
    "textEdit": {
      "range": {},
      "newText": "replace($0)"
    },
    "command": {
      "command": "editor.action.triggerParameterHints"
    }
  },
  {
    "label": "resourceGroup",
    "kind": "function",
    "detail": "resourceGroup()",
    "deprecated": false,
    "preselect": false,
    "sortText": "3_resourceGroup",
    "insertTextFormat": "snippet",
    "insertTextMode": "adjustIndentation",
    "textEdit": {
      "range": {},
      "newText": "resourceGroup($0)"
    },
    "command": {
      "command": "editor.action.triggerParameterHints"
    }
  },
  {
    "label": "resourceId",
    "kind": "function",
    "detail": "resourceId()",
    "deprecated": false,
    "preselect": false,
    "sortText": "3_resourceId",
    "insertTextFormat": "snippet",
    "insertTextMode": "adjustIndentation",
    "textEdit": {
      "range": {},
      "newText": "resourceId($0)"
    },
    "command": {
      "command": "editor.action.triggerParameterHints"
    }
  },
  {
    "label": "runtimeInvalidModule1",
    "kind": "module",
    "detail": "runtimeInvalidModule1",
    "deprecated": false,
    "preselect": false,
    "sortText": "2_runtimeInvalidModule1",
    "insertTextFormat": "plainText",
    "insertTextMode": "adjustIndentation",
    "textEdit": {
      "range": {},
      "newText": "runtimeInvalidModule1"
    }
  },
  {
    "label": "runtimeInvalidModule2",
    "kind": "module",
    "detail": "runtimeInvalidModule2",
    "deprecated": false,
    "preselect": false,
    "sortText": "2_runtimeInvalidModule2",
    "insertTextFormat": "plainText",
    "insertTextMode": "adjustIndentation",
    "textEdit": {
      "range": {},
      "newText": "runtimeInvalidModule2"
    }
  },
  {
    "label": "runtimeInvalidModule3",
    "kind": "module",
    "detail": "runtimeInvalidModule3",
    "deprecated": false,
    "preselect": false,
    "sortText": "2_runtimeInvalidModule3",
    "insertTextFormat": "plainText",
    "insertTextMode": "adjustIndentation",
    "textEdit": {
      "range": {},
      "newText": "runtimeInvalidModule3"
    }
  },
  {
    "label": "runtimeInvalidModule4",
    "kind": "module",
    "detail": "runtimeInvalidModule4",
    "deprecated": false,
    "preselect": false,
    "sortText": "2_runtimeInvalidModule4",
    "insertTextFormat": "plainText",
    "insertTextMode": "adjustIndentation",
    "textEdit": {
      "range": {},
      "newText": "runtimeInvalidModule4"
    }
  },
  {
    "label": "runtimeInvalidModule5",
    "kind": "module",
    "detail": "runtimeInvalidModule5",
    "deprecated": false,
    "preselect": false,
    "sortText": "2_runtimeInvalidModule5",
    "insertTextFormat": "plainText",
    "insertTextMode": "adjustIndentation",
    "textEdit": {
      "range": {},
      "newText": "runtimeInvalidModule5"
    }
  },
  {
    "label": "runtimeInvalidModule6",
    "kind": "module",
    "detail": "runtimeInvalidModule6",
    "deprecated": false,
    "preselect": false,
    "sortText": "2_runtimeInvalidModule6",
    "insertTextFormat": "plainText",
    "insertTextMode": "adjustIndentation",
    "textEdit": {
      "range": {},
      "newText": "runtimeInvalidModule6"
    }
  },
  {
    "label": "runtimeValidModule1",
    "kind": "module",
    "detail": "runtimeValidModule1",
    "deprecated": false,
    "preselect": false,
    "sortText": "2_runtimeValidModule1",
    "insertTextFormat": "plainText",
    "insertTextMode": "adjustIndentation",
    "textEdit": {
      "range": {},
      "newText": "runtimeValidModule1"
    }
  },
  {
    "label": "runtimeValidRes1",
    "kind": "interface",
    "detail": "runtimeValidRes1",
    "deprecated": false,
    "preselect": false,
    "sortText": "2_runtimeValidRes1",
    "insertTextFormat": "plainText",
    "insertTextMode": "adjustIndentation",
    "textEdit": {
      "range": {},
      "newText": "runtimeValidRes1"
    },
    "commitCharacters": [
      ":"
    ]
  },
  {
    "label": "secureModule1",
    "kind": "module",
    "detail": "secureModule1",
    "deprecated": false,
    "preselect": false,
    "sortText": "2_secureModule1",
    "insertTextFormat": "plainText",
    "insertTextMode": "adjustIndentation",
    "textEdit": {
      "range": {},
      "newText": "secureModule1"
    }
  },
  {
    "label": "singleModuleForRuntimeCheck",
    "kind": "module",
    "detail": "singleModuleForRuntimeCheck",
    "deprecated": false,
    "preselect": false,
    "sortText": "2_singleModuleForRuntimeCheck",
    "insertTextFormat": "plainText",
    "insertTextMode": "adjustIndentation",
    "textEdit": {
      "range": {},
      "newText": "singleModuleForRuntimeCheck"
    }
  },
  {
    "label": "skip",
    "kind": "function",
    "detail": "skip()",
    "deprecated": false,
    "preselect": false,
    "sortText": "3_skip",
    "insertTextFormat": "snippet",
    "insertTextMode": "adjustIndentation",
    "textEdit": {
      "range": {},
      "newText": "skip($0)"
    },
    "command": {
      "command": "editor.action.triggerParameterHints"
    }
  },
  {
    "label": "split",
    "kind": "function",
    "detail": "split()",
    "deprecated": false,
    "preselect": false,
    "sortText": "3_split",
    "insertTextFormat": "snippet",
    "insertTextMode": "adjustIndentation",
    "textEdit": {
      "range": {},
      "newText": "split($0)"
    },
    "command": {
      "command": "editor.action.triggerParameterHints"
    }
  },
  {
    "label": "startsWith",
    "kind": "function",
    "detail": "startsWith()",
    "deprecated": false,
    "preselect": false,
    "sortText": "3_startsWith",
    "insertTextFormat": "snippet",
    "insertTextMode": "adjustIndentation",
    "textEdit": {
      "range": {},
      "newText": "startsWith($0)"
    },
    "command": {
      "command": "editor.action.triggerParameterHints"
    }
  },
  {
    "label": "string",
    "kind": "function",
    "detail": "string()",
    "deprecated": false,
    "preselect": false,
    "sortText": "3_string",
    "insertTextFormat": "snippet",
    "insertTextMode": "adjustIndentation",
    "textEdit": {
      "range": {},
      "newText": "string($0)"
    },
    "command": {
      "command": "editor.action.triggerParameterHints"
    }
  },
  {
    "label": "subscription",
    "kind": "function",
    "detail": "subscription()",
    "deprecated": false,
    "preselect": false,
    "sortText": "3_subscription",
    "insertTextFormat": "snippet",
    "insertTextMode": "adjustIndentation",
    "textEdit": {
      "range": {},
      "newText": "subscription($0)"
    },
    "command": {
      "command": "editor.action.triggerParameterHints"
    }
  },
  {
    "label": "subscriptionResourceId",
    "kind": "function",
    "detail": "subscriptionResourceId()",
    "deprecated": false,
    "preselect": false,
    "sortText": "3_subscriptionResourceId",
    "insertTextFormat": "snippet",
    "insertTextMode": "adjustIndentation",
    "textEdit": {
      "range": {},
      "newText": "subscriptionResourceId($0)"
    },
    "command": {
      "command": "editor.action.triggerParameterHints"
    }
  },
  {
    "label": "substring",
    "kind": "function",
    "detail": "substring()",
    "deprecated": false,
    "preselect": false,
    "sortText": "3_substring",
    "insertTextFormat": "snippet",
    "insertTextMode": "adjustIndentation",
    "textEdit": {
      "range": {},
      "newText": "substring($0)"
    },
    "command": {
      "command": "editor.action.triggerParameterHints"
    }
  },
  {
    "label": "sys",
    "kind": "folder",
    "detail": "sys",
    "deprecated": false,
    "preselect": false,
    "sortText": "3_sys",
    "insertTextFormat": "plainText",
    "insertTextMode": "adjustIndentation",
    "textEdit": {
      "range": {},
      "newText": "sys"
    }
  },
  {
    "label": "take",
    "kind": "function",
    "detail": "take()",
    "deprecated": false,
    "preselect": false,
    "sortText": "3_take",
    "insertTextFormat": "snippet",
    "insertTextMode": "adjustIndentation",
    "textEdit": {
      "range": {},
      "newText": "take($0)"
    },
    "command": {
      "command": "editor.action.triggerParameterHints"
    }
  },
  {
    "label": "tenant",
    "kind": "function",
    "detail": "tenant()",
    "deprecated": false,
    "preselect": false,
    "sortText": "3_tenant",
    "insertTextFormat": "snippet",
    "insertTextMode": "adjustIndentation",
    "textEdit": {
      "range": {},
      "newText": "tenant()$0"
    }
  },
  {
    "label": "tenantResourceId",
    "kind": "function",
    "detail": "tenantResourceId()",
    "deprecated": false,
    "preselect": false,
    "sortText": "3_tenantResourceId",
    "insertTextFormat": "snippet",
    "insertTextMode": "adjustIndentation",
    "textEdit": {
      "range": {},
      "newText": "tenantResourceId($0)"
    },
    "command": {
      "command": "editor.action.triggerParameterHints"
    }
  },
  {
    "label": "toLower",
    "kind": "function",
    "detail": "toLower()",
    "deprecated": false,
    "preselect": false,
    "sortText": "3_toLower",
    "insertTextFormat": "snippet",
    "insertTextMode": "adjustIndentation",
    "textEdit": {
      "range": {},
      "newText": "toLower($0)"
    },
    "command": {
      "command": "editor.action.triggerParameterHints"
    }
  },
  {
    "label": "toUpper",
    "kind": "function",
    "detail": "toUpper()",
    "deprecated": false,
    "preselect": false,
    "sortText": "3_toUpper",
    "insertTextFormat": "snippet",
    "insertTextMode": "adjustIndentation",
    "textEdit": {
      "range": {},
      "newText": "toUpper($0)"
    },
    "command": {
      "command": "editor.action.triggerParameterHints"
    }
  },
  {
    "label": "trim",
    "kind": "function",
    "detail": "trim()",
    "deprecated": false,
    "preselect": false,
    "sortText": "3_trim",
    "insertTextFormat": "snippet",
    "insertTextMode": "adjustIndentation",
    "textEdit": {
      "range": {},
      "newText": "trim($0)"
    },
    "command": {
      "command": "editor.action.triggerParameterHints"
    }
  },
  {
    "label": "union",
    "kind": "function",
    "detail": "union()",
    "deprecated": false,
    "preselect": false,
    "sortText": "3_union",
    "insertTextFormat": "snippet",
    "insertTextMode": "adjustIndentation",
    "textEdit": {
      "range": {},
      "newText": "union($0)"
    },
    "command": {
      "command": "editor.action.triggerParameterHints"
    }
  },
  {
    "label": "uniqueString",
    "kind": "function",
    "detail": "uniqueString()",
    "deprecated": false,
    "preselect": false,
    "sortText": "3_uniqueString",
    "insertTextFormat": "snippet",
    "insertTextMode": "adjustIndentation",
    "textEdit": {
      "range": {},
      "newText": "uniqueString($0)"
    },
    "command": {
      "command": "editor.action.triggerParameterHints"
    }
  },
  {
    "label": "unspecifiedOutput",
    "kind": "variable",
    "detail": "unspecifiedOutput",
    "deprecated": false,
    "preselect": false,
    "sortText": "2_unspecifiedOutput",
    "insertTextFormat": "plainText",
    "insertTextMode": "adjustIndentation",
    "textEdit": {
      "range": {},
      "newText": "unspecifiedOutput"
    }
  },
  {
    "label": "uri",
    "kind": "function",
    "detail": "uri()",
    "deprecated": false,
    "preselect": false,
    "sortText": "3_uri",
    "insertTextFormat": "snippet",
    "insertTextMode": "adjustIndentation",
    "textEdit": {
      "range": {},
      "newText": "uri($0)"
    },
    "command": {
      "command": "editor.action.triggerParameterHints"
    }
  },
  {
    "label": "uriComponent",
    "kind": "function",
    "detail": "uriComponent()",
    "deprecated": false,
    "preselect": false,
    "sortText": "3_uriComponent",
    "insertTextFormat": "snippet",
    "insertTextMode": "adjustIndentation",
    "textEdit": {
      "range": {},
      "newText": "uriComponent($0)"
    },
    "command": {
      "command": "editor.action.triggerParameterHints"
    }
  },
  {
    "label": "uriComponentToString",
    "kind": "function",
    "detail": "uriComponentToString()",
    "deprecated": false,
    "preselect": false,
    "sortText": "3_uriComponentToString",
    "insertTextFormat": "snippet",
    "insertTextMode": "adjustIndentation",
    "textEdit": {
      "range": {},
      "newText": "uriComponentToString($0)"
    },
    "command": {
      "command": "editor.action.triggerParameterHints"
    }
  },
  {
    "label": "wrongArrayType",
    "kind": "module",
    "detail": "wrongArrayType",
    "deprecated": false,
    "preselect": false,
    "sortText": "2_wrongArrayType",
    "insertTextFormat": "plainText",
    "insertTextMode": "adjustIndentation",
    "textEdit": {
      "range": {},
      "newText": "wrongArrayType"
    }
  },
  {
    "label": "wrongLoopBodyType",
    "kind": "module",
    "detail": "wrongLoopBodyType",
    "deprecated": false,
    "preselect": false,
    "sortText": "2_wrongLoopBodyType",
    "insertTextFormat": "plainText",
    "insertTextMode": "adjustIndentation",
    "textEdit": {
      "range": {},
      "newText": "wrongLoopBodyType"
    }
  },
  {
    "label": "wrongLoopBodyType2",
    "kind": "module",
    "detail": "wrongLoopBodyType2",
    "deprecated": false,
    "preselect": false,
    "sortText": "2_wrongLoopBodyType2",
    "insertTextFormat": "plainText",
    "insertTextMode": "adjustIndentation",
    "textEdit": {
      "range": {},
      "newText": "wrongLoopBodyType2"
    }
  },
  {
    "label": "wrongModuleParameterInFilteredLoop",
    "kind": "module",
    "detail": "wrongModuleParameterInFilteredLoop",
    "deprecated": false,
    "preselect": false,
    "sortText": "2_wrongModuleParameterInFilteredLoop",
    "insertTextFormat": "plainText",
    "insertTextMode": "adjustIndentation",
    "textEdit": {
      "range": {},
      "newText": "wrongModuleParameterInFilteredLoop"
    }
  },
  {
    "label": "wrongModuleParameterInLoop2",
    "kind": "module",
    "detail": "wrongModuleParameterInLoop2",
    "deprecated": false,
    "preselect": false,
    "sortText": "2_wrongModuleParameterInLoop2",
    "insertTextFormat": "plainText",
    "insertTextMode": "adjustIndentation",
    "textEdit": {
      "range": {},
      "newText": "wrongModuleParameterInLoop2"
    }
  },
  {
    "label": "x",
    "kind": "variable",
    "detail": "x",
    "deprecated": false,
    "preselect": false,
    "sortText": "2_x",
    "insertTextFormat": "plainText",
    "insertTextMode": "adjustIndentation",
    "textEdit": {
      "range": {},
      "newText": "x"
    }
  }
]<|MERGE_RESOLUTION|>--- conflicted
+++ resolved
@@ -1,2668 +1,2665 @@
-[
-  {
-    "label": "any",
-    "kind": "function",
-    "detail": "any()",
-    "deprecated": false,
-    "preselect": false,
-    "sortText": "3_any",
-    "insertTextFormat": "snippet",
-    "insertTextMode": "adjustIndentation",
-    "textEdit": {
-      "range": {},
-      "newText": "any($0)"
-    },
-    "command": {
-      "command": "editor.action.triggerParameterHints"
-    }
-  },
-  {
-    "label": "anyTypeInScope",
-    "kind": "module",
-    "detail": "anyTypeInScope",
-    "deprecated": false,
-    "preselect": false,
-    "sortText": "2_anyTypeInScope",
-    "insertTextFormat": "plainText",
-    "insertTextMode": "adjustIndentation",
-    "textEdit": {
-      "range": {},
-      "newText": "anyTypeInScope"
-    }
-  },
-  {
-    "label": "anyTypeInScopeConditional",
-    "kind": "module",
-    "detail": "anyTypeInScopeConditional",
-    "deprecated": false,
-    "preselect": false,
-    "sortText": "2_anyTypeInScopeConditional",
-    "insertTextFormat": "plainText",
-    "insertTextMode": "adjustIndentation",
-    "textEdit": {
-      "range": {},
-      "newText": "anyTypeInScopeConditional"
-    }
-  },
-  {
-    "label": "anyTypeInScopeLoop",
-    "kind": "module",
-    "detail": "anyTypeInScopeLoop",
-    "deprecated": false,
-    "preselect": false,
-    "sortText": "2_anyTypeInScopeLoop",
-    "insertTextFormat": "plainText",
-    "insertTextMode": "adjustIndentation",
-    "textEdit": {
-      "range": {},
-      "newText": "anyTypeInScopeLoop"
-    }
-  },
-  {
-    "label": "array",
-    "kind": "function",
-    "detail": "array()",
-    "deprecated": false,
-    "preselect": false,
-    "sortText": "3_array",
-    "insertTextFormat": "snippet",
-    "insertTextMode": "adjustIndentation",
-    "textEdit": {
-      "range": {},
-      "newText": "array($0)"
-    },
-    "command": {
-      "command": "editor.action.triggerParameterHints"
-    }
-  },
-  {
-    "label": "az",
-    "kind": "folder",
-    "detail": "az",
-    "deprecated": false,
-    "preselect": false,
-    "sortText": "3_az",
-    "insertTextFormat": "plainText",
-    "insertTextMode": "adjustIndentation",
-    "textEdit": {
-      "range": {},
-      "newText": "az"
-    }
-  },
-  {
-    "label": "base64",
-    "kind": "function",
-    "detail": "base64()",
-    "deprecated": false,
-    "preselect": false,
-    "sortText": "3_base64",
-    "insertTextFormat": "snippet",
-    "insertTextMode": "adjustIndentation",
-    "textEdit": {
-      "range": {},
-      "newText": "base64($0)"
-    },
-    "command": {
-      "command": "editor.action.triggerParameterHints"
-    }
-  },
-  {
-    "label": "base64ToJson",
-    "kind": "function",
-    "detail": "base64ToJson()",
-    "deprecated": false,
-    "preselect": false,
-    "sortText": "3_base64ToJson",
-    "insertTextFormat": "snippet",
-    "insertTextMode": "adjustIndentation",
-    "textEdit": {
-      "range": {},
-      "newText": "base64ToJson($0)"
-    },
-    "command": {
-      "command": "editor.action.triggerParameterHints"
-    }
-  },
-  {
-    "label": "base64ToString",
-    "kind": "function",
-    "detail": "base64ToString()",
-    "deprecated": false,
-    "preselect": false,
-    "sortText": "3_base64ToString",
-    "insertTextFormat": "snippet",
-    "insertTextMode": "adjustIndentation",
-    "textEdit": {
-      "range": {},
-      "newText": "base64ToString($0)"
-    },
-    "command": {
-      "command": "editor.action.triggerParameterHints"
-    }
-  },
-  {
-    "label": "bool",
-    "kind": "function",
-    "detail": "bool()",
-    "deprecated": false,
-    "preselect": false,
-    "sortText": "3_bool",
-    "insertTextFormat": "snippet",
-    "insertTextMode": "adjustIndentation",
-    "textEdit": {
-      "range": {},
-      "newText": "bool($0)"
-    },
-    "command": {
-      "command": "editor.action.triggerParameterHints"
-    }
-  },
-  {
-    "label": "childCompletionA",
-    "kind": "module",
-    "detail": "childCompletionA",
-    "deprecated": false,
-    "preselect": false,
-    "sortText": "2_childCompletionA",
-    "insertTextFormat": "plainText",
-    "insertTextMode": "adjustIndentation",
-    "textEdit": {
-      "range": {},
-      "newText": "childCompletionA"
-    }
-  },
-  {
-    "label": "childCompletionB",
-    "kind": "module",
-    "detail": "childCompletionB",
-    "deprecated": false,
-    "preselect": false,
-    "sortText": "2_childCompletionB",
-    "insertTextFormat": "plainText",
-    "insertTextMode": "adjustIndentation",
-    "textEdit": {
-      "range": {},
-      "newText": "childCompletionB"
-    }
-  },
-  {
-    "label": "childCompletionC",
-    "kind": "module",
-    "detail": "childCompletionC",
-    "deprecated": false,
-    "preselect": false,
-    "sortText": "2_childCompletionC",
-    "insertTextFormat": "plainText",
-    "insertTextMode": "adjustIndentation",
-    "textEdit": {
-      "range": {},
-      "newText": "childCompletionC"
-    }
-  },
-  {
-    "label": "childCompletionD",
-    "kind": "module",
-    "detail": "childCompletionD",
-    "deprecated": false,
-    "preselect": false,
-    "sortText": "2_childCompletionD",
-    "insertTextFormat": "plainText",
-    "insertTextMode": "adjustIndentation",
-    "textEdit": {
-      "range": {},
-      "newText": "childCompletionD"
-    }
-  },
-  {
-    "label": "coalesce",
-    "kind": "function",
-    "detail": "coalesce()",
-    "deprecated": false,
-    "preselect": false,
-    "sortText": "3_coalesce",
-    "insertTextFormat": "snippet",
-    "insertTextMode": "adjustIndentation",
-    "textEdit": {
-      "range": {},
-      "newText": "coalesce($0)"
-    },
-    "command": {
-      "command": "editor.action.triggerParameterHints"
-    }
-  },
-  {
-    "label": "completionB",
-    "kind": "module",
-    "detail": "completionB",
-    "deprecated": false,
-    "preselect": false,
-    "sortText": "2_completionB",
-    "insertTextFormat": "plainText",
-    "insertTextMode": "adjustIndentation",
-    "textEdit": {
-      "range": {},
-      "newText": "completionB"
-    }
-  },
-  {
-    "label": "completionC",
-    "kind": "module",
-    "detail": "completionC",
-    "deprecated": false,
-    "preselect": false,
-    "sortText": "2_completionC",
-    "insertTextFormat": "plainText",
-    "insertTextMode": "adjustIndentation",
-    "textEdit": {
-      "range": {},
-      "newText": "completionC"
-    }
-  },
-  {
-    "label": "completionD",
-    "kind": "module",
-    "detail": "completionD",
-    "deprecated": false,
-    "preselect": false,
-    "sortText": "2_completionD",
-    "insertTextFormat": "plainText",
-    "insertTextMode": "adjustIndentation",
-    "textEdit": {
-      "range": {},
-      "newText": "completionD"
-    }
-  },
-  {
-    "label": "completionE",
-    "kind": "module",
-    "detail": "completionE",
-    "deprecated": false,
-    "preselect": false,
-    "sortText": "2_completionE",
-    "insertTextFormat": "plainText",
-    "insertTextMode": "adjustIndentation",
-    "textEdit": {
-      "range": {},
-      "newText": "completionE"
-    }
-  },
-  {
-    "label": "concat",
-    "kind": "function",
-    "detail": "concat()",
-    "deprecated": false,
-    "preselect": false,
-    "sortText": "3_concat",
-    "insertTextFormat": "snippet",
-    "insertTextMode": "adjustIndentation",
-    "textEdit": {
-      "range": {},
-      "newText": "concat($0)"
-    },
-    "command": {
-      "command": "editor.action.triggerParameterHints"
-    }
-  },
-  {
-    "label": "contains",
-    "kind": "function",
-    "detail": "contains()",
-    "deprecated": false,
-    "preselect": false,
-    "sortText": "3_contains",
-    "insertTextFormat": "snippet",
-    "insertTextMode": "adjustIndentation",
-    "textEdit": {
-      "range": {},
-      "newText": "contains($0)"
-    },
-    "command": {
-      "command": "editor.action.triggerParameterHints"
-    }
-  },
-  {
-    "label": "cwdFileCompletionA",
-    "kind": "module",
-    "detail": "cwdFileCompletionA",
-    "deprecated": false,
-    "preselect": false,
-    "sortText": "2_cwdFileCompletionA",
-    "insertTextFormat": "plainText",
-    "insertTextMode": "adjustIndentation",
-    "textEdit": {
-      "range": {},
-      "newText": "cwdFileCompletionA"
-    }
-  },
-  {
-    "label": "cwdFileCompletionB",
-    "kind": "module",
-    "detail": "cwdFileCompletionB",
-    "deprecated": false,
-    "preselect": false,
-    "sortText": "2_cwdFileCompletionB",
-    "insertTextFormat": "plainText",
-    "insertTextMode": "adjustIndentation",
-    "textEdit": {
-      "range": {},
-      "newText": "cwdFileCompletionB"
-    }
-  },
-  {
-    "label": "cwdFileCompletionC",
-    "kind": "module",
-    "detail": "cwdFileCompletionC",
-    "deprecated": false,
-    "preselect": false,
-    "sortText": "2_cwdFileCompletionC",
-    "insertTextFormat": "plainText",
-    "insertTextMode": "adjustIndentation",
-    "textEdit": {
-      "range": {},
-      "newText": "cwdFileCompletionC"
-    }
-  },
-  {
-    "label": "dataUri",
-    "kind": "function",
-    "detail": "dataUri()",
-    "deprecated": false,
-    "preselect": false,
-    "sortText": "3_dataUri",
-    "insertTextFormat": "snippet",
-    "insertTextMode": "adjustIndentation",
-    "textEdit": {
-      "range": {},
-      "newText": "dataUri($0)"
-    },
-    "command": {
-      "command": "editor.action.triggerParameterHints"
-    }
-  },
-  {
-    "label": "dataUriToString",
-    "kind": "function",
-    "detail": "dataUriToString()",
-    "deprecated": false,
-    "preselect": false,
-    "sortText": "3_dataUriToString",
-    "insertTextFormat": "snippet",
-    "insertTextMode": "adjustIndentation",
-    "textEdit": {
-      "range": {},
-      "newText": "dataUriToString($0)"
-    },
-    "command": {
-      "command": "editor.action.triggerParameterHints"
-    }
-  },
-  {
-    "label": "dateTimeAdd",
-    "kind": "function",
-    "detail": "dateTimeAdd()",
-    "deprecated": false,
-    "preselect": false,
-    "sortText": "3_dateTimeAdd",
-    "insertTextFormat": "snippet",
-    "insertTextMode": "adjustIndentation",
-    "textEdit": {
-      "range": {},
-      "newText": "dateTimeAdd($0)"
-    },
-    "command": {
-      "command": "editor.action.triggerParameterHints"
-    }
-  },
-  {
-    "label": "deployment",
-    "kind": "function",
-    "detail": "deployment()",
-    "deprecated": false,
-    "preselect": false,
-    "sortText": "3_deployment",
-    "insertTextFormat": "snippet",
-    "insertTextMode": "adjustIndentation",
-    "textEdit": {
-      "range": {},
-      "newText": "deployment()$0"
-    }
-  },
-  {
-    "label": "directRefToCollectionViaLoopBody",
-    "kind": "module",
-    "detail": "directRefToCollectionViaLoopBody",
-    "deprecated": false,
-    "preselect": false,
-    "sortText": "2_directRefToCollectionViaLoopBody",
-    "insertTextFormat": "plainText",
-    "insertTextMode": "adjustIndentation",
-    "textEdit": {
-      "range": {},
-      "newText": "directRefToCollectionViaLoopBody"
-    }
-  },
-  {
-    "label": "directRefToCollectionViaLoopBodyWithExtraDependsOn",
-    "kind": "module",
-    "detail": "directRefToCollectionViaLoopBodyWithExtraDependsOn",
-    "deprecated": false,
-    "preselect": false,
-    "sortText": "2_directRefToCollectionViaLoopBodyWithExtraDependsOn",
-    "insertTextFormat": "plainText",
-    "insertTextMode": "adjustIndentation",
-    "textEdit": {
-      "range": {},
-      "newText": "directRefToCollectionViaLoopBodyWithExtraDependsOn"
-    }
-  },
-  {
-    "label": "directRefToCollectionViaSingleBody",
-    "kind": "module",
-    "detail": "directRefToCollectionViaSingleBody",
-    "deprecated": false,
-    "preselect": false,
-    "sortText": "2_directRefToCollectionViaSingleBody",
-    "insertTextFormat": "plainText",
-    "insertTextMode": "adjustIndentation",
-    "textEdit": {
-      "range": {},
-      "newText": "directRefToCollectionViaSingleBody"
-    }
-  },
-  {
-    "label": "directRefToCollectionViaSingleConditionalBody",
-    "kind": "module",
-    "detail": "directRefToCollectionViaSingleConditionalBody",
-    "deprecated": false,
-    "preselect": false,
-    "sortText": "2_directRefToCollectionViaSingleConditionalBody",
-    "insertTextFormat": "plainText",
-    "insertTextMode": "adjustIndentation",
-    "textEdit": {
-      "range": {},
-      "newText": "directRefToCollectionViaSingleConditionalBody"
-    }
-  },
-  {
-    "label": "empty",
-    "kind": "function",
-    "detail": "empty()",
-    "deprecated": false,
-    "preselect": false,
-    "sortText": "3_empty",
-    "insertTextFormat": "snippet",
-    "insertTextMode": "adjustIndentation",
-    "textEdit": {
-      "range": {},
-      "newText": "empty($0)"
-    },
-    "command": {
-      "command": "editor.action.triggerParameterHints"
-    }
-  },
-  {
-    "label": "emptyArray",
-    "kind": "variable",
-    "detail": "emptyArray",
-    "deprecated": false,
-    "preselect": false,
-    "sortText": "2_emptyArray",
-    "insertTextFormat": "plainText",
-    "insertTextMode": "adjustIndentation",
-    "textEdit": {
-      "range": {},
-      "newText": "emptyArray"
-    }
-  },
-  {
-    "label": "endsWith",
-    "kind": "function",
-    "detail": "endsWith()",
-    "deprecated": false,
-    "preselect": false,
-    "sortText": "3_endsWith",
-    "insertTextFormat": "snippet",
-    "insertTextMode": "adjustIndentation",
-    "textEdit": {
-      "range": {},
-      "newText": "endsWith($0)"
-    },
-    "command": {
-      "command": "editor.action.triggerParameterHints"
-    }
-  },
-  {
-    "label": "environment",
-    "kind": "function",
-    "detail": "environment()",
-    "deprecated": false,
-    "preselect": false,
-    "sortText": "3_environment",
-    "insertTextFormat": "snippet",
-    "insertTextMode": "adjustIndentation",
-    "textEdit": {
-      "range": {},
-      "newText": "environment()$0"
-    }
-  },
-  {
-    "label": "evenMoreDuplicates",
-    "kind": "variable",
-    "detail": "evenMoreDuplicates",
-    "deprecated": false,
-    "preselect": false,
-    "sortText": "2_evenMoreDuplicates",
-    "insertTextFormat": "plainText",
-    "insertTextMode": "adjustIndentation",
-    "textEdit": {
-      "range": {},
-      "newText": "evenMoreDuplicates"
-    }
-  },
-  {
-    "label": "expectedArrayExpression",
-    "kind": "module",
-    "detail": "expectedArrayExpression",
-    "deprecated": false,
-    "preselect": false,
-    "sortText": "2_expectedArrayExpression",
-    "insertTextFormat": "plainText",
-    "insertTextMode": "adjustIndentation",
-    "textEdit": {
-      "range": {},
-      "newText": "expectedArrayExpression"
-    }
-  },
-  {
-    "label": "expectedArrayExpression2",
-    "kind": "module",
-    "detail": "expectedArrayExpression2",
-    "deprecated": false,
-    "preselect": false,
-    "sortText": "2_expectedArrayExpression2",
-    "insertTextFormat": "plainText",
-    "insertTextMode": "adjustIndentation",
-    "textEdit": {
-      "range": {},
-      "newText": "expectedArrayExpression2"
-    }
-  },
-  {
-    "label": "expectedColon",
-    "kind": "module",
-    "detail": "expectedColon",
-    "deprecated": false,
-    "preselect": false,
-    "sortText": "2_expectedColon",
-    "insertTextFormat": "plainText",
-    "insertTextMode": "adjustIndentation",
-    "textEdit": {
-      "range": {},
-      "newText": "expectedColon"
-    }
-  },
-  {
-    "label": "expectedColon2",
-    "kind": "module",
-    "detail": "expectedColon2",
-    "deprecated": false,
-    "preselect": false,
-    "sortText": "2_expectedColon2",
-    "insertTextFormat": "plainText",
-    "insertTextMode": "adjustIndentation",
-    "textEdit": {
-      "range": {},
-      "newText": "expectedColon2"
-    }
-  },
-  {
-    "label": "expectedComma",
-    "kind": "module",
-    "detail": "expectedComma",
-    "deprecated": false,
-    "preselect": false,
-    "sortText": "2_expectedComma",
-    "insertTextFormat": "plainText",
-    "insertTextMode": "adjustIndentation",
-    "textEdit": {
-      "range": {},
-      "newText": "expectedComma"
-    }
-  },
-  {
-    "label": "expectedForKeyword",
-    "kind": "module",
-    "detail": "expectedForKeyword",
-    "deprecated": false,
-    "preselect": false,
-    "sortText": "2_expectedForKeyword",
-    "insertTextFormat": "plainText",
-    "insertTextMode": "adjustIndentation",
-    "textEdit": {
-      "range": {},
-      "newText": "expectedForKeyword"
-    }
-  },
-  {
-    "label": "expectedForKeyword2",
-    "kind": "module",
-    "detail": "expectedForKeyword2",
-    "deprecated": false,
-    "preselect": false,
-    "sortText": "2_expectedForKeyword2",
-    "insertTextFormat": "plainText",
-    "insertTextMode": "adjustIndentation",
-    "textEdit": {
-      "range": {},
-      "newText": "expectedForKeyword2"
-    }
-  },
-  {
-    "label": "expectedInKeyword",
-    "kind": "module",
-    "detail": "expectedInKeyword",
-    "deprecated": false,
-    "preselect": false,
-    "sortText": "2_expectedInKeyword",
-    "insertTextFormat": "plainText",
-    "insertTextMode": "adjustIndentation",
-    "textEdit": {
-      "range": {},
-      "newText": "expectedInKeyword"
-    }
-  },
-  {
-    "label": "expectedInKeyword2",
-    "kind": "module",
-    "detail": "expectedInKeyword2",
-    "deprecated": false,
-    "preselect": false,
-    "sortText": "2_expectedInKeyword2",
-    "insertTextFormat": "plainText",
-    "insertTextMode": "adjustIndentation",
-    "textEdit": {
-      "range": {},
-      "newText": "expectedInKeyword2"
-    }
-  },
-  {
-    "label": "expectedInKeyword3",
-    "kind": "module",
-    "detail": "expectedInKeyword3",
-    "deprecated": false,
-    "preselect": false,
-    "sortText": "2_expectedInKeyword3",
-    "insertTextFormat": "plainText",
-    "insertTextMode": "adjustIndentation",
-    "textEdit": {
-      "range": {},
-      "newText": "expectedInKeyword3"
-    }
-  },
-  {
-    "label": "expectedIndexVarName",
-    "kind": "module",
-    "detail": "expectedIndexVarName",
-    "deprecated": false,
-    "preselect": false,
-    "sortText": "2_expectedIndexVarName",
-    "insertTextFormat": "plainText",
-    "insertTextMode": "adjustIndentation",
-    "textEdit": {
-      "range": {},
-      "newText": "expectedIndexVarName"
-    }
-  },
-  {
-    "label": "expectedItemVarName",
-    "kind": "module",
-    "detail": "expectedItemVarName",
-    "deprecated": false,
-    "preselect": false,
-    "sortText": "2_expectedItemVarName",
-    "insertTextFormat": "plainText",
-    "insertTextMode": "adjustIndentation",
-    "textEdit": {
-      "range": {},
-      "newText": "expectedItemVarName"
-    }
-  },
-  {
-    "label": "expectedLoopBody",
-    "kind": "module",
-    "detail": "expectedLoopBody",
-    "deprecated": false,
-    "preselect": false,
-    "sortText": "2_expectedLoopBody",
-    "insertTextFormat": "plainText",
-    "insertTextMode": "adjustIndentation",
-    "textEdit": {
-      "range": {},
-      "newText": "expectedLoopBody"
-    }
-  },
-  {
-    "label": "expectedLoopBody2",
-    "kind": "module",
-    "detail": "expectedLoopBody2",
-    "deprecated": false,
-    "preselect": false,
-    "sortText": "2_expectedLoopBody2",
-    "insertTextFormat": "plainText",
-    "insertTextMode": "adjustIndentation",
-    "textEdit": {
-      "range": {},
-      "newText": "expectedLoopBody2"
-    }
-  },
-  {
-    "label": "expectedLoopFilterOpenParen",
-    "kind": "module",
-    "detail": "expectedLoopFilterOpenParen",
-    "deprecated": false,
-    "preselect": false,
-    "sortText": "2_expectedLoopFilterOpenParen",
-    "insertTextFormat": "plainText",
-    "insertTextMode": "adjustIndentation",
-    "textEdit": {
-      "range": {},
-      "newText": "expectedLoopFilterOpenParen"
-    }
-  },
-  {
-    "label": "expectedLoopFilterOpenParen2",
-    "kind": "module",
-    "detail": "expectedLoopFilterOpenParen2",
-    "deprecated": false,
-    "preselect": false,
-    "sortText": "2_expectedLoopFilterOpenParen2",
-    "insertTextFormat": "plainText",
-    "insertTextMode": "adjustIndentation",
-    "textEdit": {
-      "range": {},
-      "newText": "expectedLoopFilterOpenParen2"
-    }
-  },
-  {
-    "label": "expectedLoopFilterPredicateAndBody",
-    "kind": "module",
-    "detail": "expectedLoopFilterPredicateAndBody",
-    "deprecated": false,
-    "preselect": false,
-    "sortText": "2_expectedLoopFilterPredicateAndBody",
-    "insertTextFormat": "plainText",
-    "insertTextMode": "adjustIndentation",
-    "textEdit": {
-      "range": {},
-      "newText": "expectedLoopFilterPredicateAndBody"
-    }
-  },
-  {
-    "label": "expectedLoopFilterPredicateAndBody2",
-    "kind": "module",
-    "detail": "expectedLoopFilterPredicateAndBody2",
-    "deprecated": false,
-    "preselect": false,
-    "sortText": "2_expectedLoopFilterPredicateAndBody2",
-    "insertTextFormat": "plainText",
-    "insertTextMode": "adjustIndentation",
-    "textEdit": {
-      "range": {},
-      "newText": "expectedLoopFilterPredicateAndBody2"
-    }
-  },
-  {
-    "label": "expectedLoopVar",
-    "kind": "module",
-    "detail": "expectedLoopVar",
-    "deprecated": false,
-    "preselect": false,
-    "sortText": "2_expectedLoopVar",
-    "insertTextFormat": "plainText",
-    "insertTextMode": "adjustIndentation",
-    "textEdit": {
-      "range": {},
-      "newText": "expectedLoopVar"
-    }
-  },
-  {
-    "label": "extensionResourceId",
-    "kind": "function",
-    "detail": "extensionResourceId()",
-    "deprecated": false,
-    "preselect": false,
-    "sortText": "3_extensionResourceId",
-    "insertTextFormat": "snippet",
-    "insertTextMode": "adjustIndentation",
-    "textEdit": {
-      "range": {},
-      "newText": "extensionResourceId($0)"
-    },
-    "command": {
-      "command": "editor.action.triggerParameterHints"
-    }
-  },
-  {
-    "label": "first",
-    "kind": "function",
-    "detail": "first()",
-    "deprecated": false,
-    "preselect": false,
-    "sortText": "3_first",
-    "insertTextFormat": "snippet",
-    "insertTextMode": "adjustIndentation",
-    "textEdit": {
-      "range": {},
-      "newText": "first($0)"
-    },
-    "command": {
-      "command": "editor.action.triggerParameterHints"
-    }
-  },
-  {
-    "label": "format",
-    "kind": "function",
-    "detail": "format()",
-    "deprecated": false,
-    "preselect": false,
-    "sortText": "3_format",
-    "insertTextFormat": "snippet",
-    "insertTextMode": "adjustIndentation",
-    "textEdit": {
-      "range": {},
-      "newText": "format($0)"
-    },
-    "command": {
-      "command": "editor.action.triggerParameterHints"
-    }
-  },
-  {
-    "label": "guid",
-    "kind": "function",
-    "detail": "guid()",
-    "deprecated": false,
-    "preselect": false,
-    "sortText": "3_guid",
-    "insertTextFormat": "snippet",
-    "insertTextMode": "adjustIndentation",
-    "textEdit": {
-      "range": {},
-      "newText": "guid($0)"
-    },
-    "command": {
-      "command": "editor.action.triggerParameterHints"
-    }
-  },
-  {
-    "label": "indexOf",
-    "kind": "function",
-    "detail": "indexOf()",
-    "deprecated": false,
-    "preselect": false,
-    "sortText": "3_indexOf",
-    "insertTextFormat": "snippet",
-    "insertTextMode": "adjustIndentation",
-    "textEdit": {
-      "range": {},
-      "newText": "indexOf($0)"
-    },
-    "command": {
-      "command": "editor.action.triggerParameterHints"
-    }
-  },
-  {
-    "label": "int",
-    "kind": "function",
-    "detail": "int()",
-    "deprecated": false,
-    "preselect": false,
-    "sortText": "3_int",
-    "insertTextFormat": "snippet",
-    "insertTextMode": "adjustIndentation",
-    "textEdit": {
-      "range": {},
-      "newText": "int($0)"
-    },
-    "command": {
-      "command": "editor.action.triggerParameterHints"
-    }
-  },
-  {
-    "label": "interp",
-    "kind": "variable",
-    "detail": "interp",
-    "deprecated": false,
-    "preselect": false,
-    "sortText": "2_interp",
-    "insertTextFormat": "plainText",
-    "insertTextMode": "adjustIndentation",
-    "textEdit": {
-      "range": {},
-      "newText": "interp"
-    }
-  },
-  {
-    "label": "intersection",
-    "kind": "function",
-    "detail": "intersection()",
-    "deprecated": false,
-    "preselect": false,
-    "sortText": "3_intersection",
-    "insertTextFormat": "snippet",
-    "insertTextMode": "adjustIndentation",
-    "textEdit": {
-      "range": {},
-      "newText": "intersection($0)"
-    },
-    "command": {
-      "command": "editor.action.triggerParameterHints"
-    }
-  },
-  {
-<<<<<<< HEAD
-    "label": "invalidJsonMod",
-    "kind": "module",
-    "detail": "invalidJsonMod",
-    "deprecated": false,
-    "preselect": false,
-    "sortText": "2_invalidJsonMod",
-    "insertTextFormat": "plainText",
-    "insertTextMode": "adjustIndentation",
-    "textEdit": {
-      "range": {},
-      "newText": "invalidJsonMod"
-    }
-  },
-  {
-=======
-    "label": "issue3000",
-    "kind": "module",
-    "detail": "issue3000",
-    "deprecated": false,
-    "preselect": false,
-    "sortText": "2_issue3000",
-    "insertTextFormat": "plainText",
-    "insertTextMode": "adjustIndentation",
-    "textEdit": {
-      "range": {},
-      "newText": "issue3000"
-    }
-  },
-  {
->>>>>>> 24e6e7c0
-    "label": "json",
-    "kind": "function",
-    "detail": "json()",
-    "deprecated": false,
-    "preselect": false,
-    "sortText": "3_json",
-    "insertTextFormat": "snippet",
-    "insertTextMode": "adjustIndentation",
-    "textEdit": {
-      "range": {},
-      "newText": "json($0)"
-    },
-    "command": {
-      "command": "editor.action.triggerParameterHints"
-    }
-  },
-  {
-    "label": "jsonModMissingParam",
-    "kind": "module",
-    "detail": "jsonModMissingParam",
-    "deprecated": false,
-    "preselect": false,
-    "sortText": "2_jsonModMissingParam",
-    "insertTextFormat": "plainText",
-    "insertTextMode": "adjustIndentation",
-    "textEdit": {
-      "range": {},
-      "newText": "jsonModMissingParam"
-    }
-  },
-  {
-    "label": "kv",
-    "kind": "interface",
-    "detail": "kv",
-    "deprecated": false,
-    "preselect": false,
-    "sortText": "2_kv",
-    "insertTextFormat": "plainText",
-    "insertTextMode": "adjustIndentation",
-    "textEdit": {
-      "range": {},
-      "newText": "kv"
-    },
-    "commitCharacters": [
-      ":"
-    ]
-  },
-  {
-    "label": "last",
-    "kind": "function",
-    "detail": "last()",
-    "deprecated": false,
-    "preselect": false,
-    "sortText": "3_last",
-    "insertTextFormat": "snippet",
-    "insertTextMode": "adjustIndentation",
-    "textEdit": {
-      "range": {},
-      "newText": "last($0)"
-    },
-    "command": {
-      "command": "editor.action.triggerParameterHints"
-    }
-  },
-  {
-    "label": "lastIndexOf",
-    "kind": "function",
-    "detail": "lastIndexOf()",
-    "deprecated": false,
-    "preselect": false,
-    "sortText": "3_lastIndexOf",
-    "insertTextFormat": "snippet",
-    "insertTextMode": "adjustIndentation",
-    "textEdit": {
-      "range": {},
-      "newText": "lastIndexOf($0)"
-    },
-    "command": {
-      "command": "editor.action.triggerParameterHints"
-    }
-  },
-  {
-    "label": "length",
-    "kind": "function",
-    "detail": "length()",
-    "deprecated": false,
-    "preselect": false,
-    "sortText": "3_length",
-    "insertTextFormat": "snippet",
-    "insertTextMode": "adjustIndentation",
-    "textEdit": {
-      "range": {},
-      "newText": "length($0)"
-    },
-    "command": {
-      "command": "editor.action.triggerParameterHints"
-    }
-  },
-  {
-    "label": "loadFileAsBase64",
-    "kind": "function",
-    "detail": "loadFileAsBase64()",
-    "deprecated": false,
-    "preselect": false,
-    "sortText": "3_loadFileAsBase64",
-    "insertTextFormat": "snippet",
-    "insertTextMode": "adjustIndentation",
-    "textEdit": {
-      "range": {},
-      "newText": "loadFileAsBase64($0)"
-    },
-    "command": {
-      "command": "editor.action.triggerParameterHints"
-    }
-  },
-  {
-    "label": "loadTextContent",
-    "kind": "function",
-    "detail": "loadTextContent()",
-    "deprecated": false,
-    "preselect": false,
-    "sortText": "3_loadTextContent",
-    "insertTextFormat": "snippet",
-    "insertTextMode": "adjustIndentation",
-    "textEdit": {
-      "range": {},
-      "newText": "loadTextContent($0)"
-    },
-    "command": {
-      "command": "editor.action.triggerParameterHints"
-    }
-  },
-  {
-    "label": "managementGroup",
-    "kind": "function",
-    "detail": "managementGroup()",
-    "deprecated": false,
-    "preselect": false,
-    "sortText": "3_managementGroup",
-    "insertTextFormat": "snippet",
-    "insertTextMode": "adjustIndentation",
-    "textEdit": {
-      "range": {},
-      "newText": "managementGroup($0)"
-    },
-    "command": {
-      "command": "editor.action.triggerParameterHints"
-    }
-  },
-  {
-    "label": "max",
-    "kind": "function",
-    "detail": "max()",
-    "deprecated": false,
-    "preselect": false,
-    "sortText": "3_max",
-    "insertTextFormat": "snippet",
-    "insertTextMode": "adjustIndentation",
-    "textEdit": {
-      "range": {},
-      "newText": "max($0)"
-    },
-    "command": {
-      "command": "editor.action.triggerParameterHints"
-    }
-  },
-  {
-    "label": "min",
-    "kind": "function",
-    "detail": "min()",
-    "deprecated": false,
-    "preselect": false,
-    "sortText": "3_min",
-    "insertTextFormat": "snippet",
-    "insertTextMode": "adjustIndentation",
-    "textEdit": {
-      "range": {},
-      "newText": "min($0)"
-    },
-    "command": {
-      "command": "editor.action.triggerParameterHints"
-    }
-  },
-  {
-    "label": "missingFewerLoopBodyProperties",
-    "kind": "module",
-    "detail": "missingFewerLoopBodyProperties",
-    "deprecated": false,
-    "preselect": false,
-    "sortText": "2_missingFewerLoopBodyProperties",
-    "insertTextFormat": "plainText",
-    "insertTextMode": "adjustIndentation",
-    "textEdit": {
-      "range": {},
-      "newText": "missingFewerLoopBodyProperties"
-    }
-  },
-  {
-    "label": "missingLoopBodyProperties",
-    "kind": "module",
-    "detail": "missingLoopBodyProperties",
-    "deprecated": false,
-    "preselect": false,
-    "sortText": "2_missingLoopBodyProperties",
-    "insertTextFormat": "plainText",
-    "insertTextMode": "adjustIndentation",
-    "textEdit": {
-      "range": {},
-      "newText": "missingLoopBodyProperties"
-    }
-  },
-  {
-    "label": "missingLoopBodyProperties2",
-    "kind": "module",
-    "detail": "missingLoopBodyProperties2",
-    "deprecated": false,
-    "preselect": false,
-    "sortText": "2_missingLoopBodyProperties2",
-    "insertTextFormat": "plainText",
-    "insertTextMode": "adjustIndentation",
-    "textEdit": {
-      "range": {},
-      "newText": "missingLoopBodyProperties2"
-    }
-  },
-  {
-    "label": "missingValue",
-    "kind": "module",
-    "detail": "missingValue",
-    "deprecated": false,
-    "preselect": false,
-    "sortText": "2_missingValue",
-    "insertTextFormat": "plainText",
-    "insertTextMode": "adjustIndentation",
-    "textEdit": {
-      "range": {},
-      "newText": "missingValue"
-    }
-  },
-  {
-    "label": "modAEmptyInputs",
-    "kind": "module",
-    "detail": "modAEmptyInputs",
-    "deprecated": false,
-    "preselect": false,
-    "sortText": "2_modAEmptyInputs",
-    "insertTextFormat": "plainText",
-    "insertTextMode": "adjustIndentation",
-    "textEdit": {
-      "range": {},
-      "newText": "modAEmptyInputs"
-    }
-  },
-  {
-    "label": "modAEmptyInputsWithCondition",
-    "kind": "module",
-    "detail": "modAEmptyInputsWithCondition",
-    "deprecated": false,
-    "preselect": false,
-    "sortText": "2_modAEmptyInputsWithCondition",
-    "insertTextFormat": "plainText",
-    "insertTextMode": "adjustIndentation",
-    "textEdit": {
-      "range": {},
-      "newText": "modAEmptyInputsWithCondition"
-    }
-  },
-  {
-    "label": "modANoInputs",
-    "kind": "module",
-    "detail": "modANoInputs",
-    "deprecated": false,
-    "preselect": false,
-    "sortText": "2_modANoInputs",
-    "insertTextFormat": "plainText",
-    "insertTextMode": "adjustIndentation",
-    "textEdit": {
-      "range": {},
-      "newText": "modANoInputs"
-    }
-  },
-  {
-    "label": "modANoInputsWithCondition",
-    "kind": "module",
-    "detail": "modANoInputsWithCondition",
-    "deprecated": false,
-    "preselect": false,
-    "sortText": "2_modANoInputsWithCondition",
-    "insertTextFormat": "plainText",
-    "insertTextMode": "adjustIndentation",
-    "textEdit": {
-      "range": {},
-      "newText": "modANoInputsWithCondition"
-    }
-  },
-  {
-    "label": "modANoName",
-    "kind": "module",
-    "detail": "modANoName",
-    "deprecated": false,
-    "preselect": false,
-    "sortText": "2_modANoName",
-    "insertTextFormat": "plainText",
-    "insertTextMode": "adjustIndentation",
-    "textEdit": {
-      "range": {},
-      "newText": "modANoName"
-    }
-  },
-  {
-    "label": "modANoNameWithCondition",
-    "kind": "module",
-    "detail": "modANoNameWithCondition",
-    "deprecated": false,
-    "preselect": false,
-    "sortText": "2_modANoNameWithCondition",
-    "insertTextFormat": "plainText",
-    "insertTextMode": "adjustIndentation",
-    "textEdit": {
-      "range": {},
-      "newText": "modANoNameWithCondition"
-    }
-  },
-  {
-    "label": "modAUnspecifiedInputs",
-    "kind": "module",
-    "detail": "modAUnspecifiedInputs",
-    "deprecated": false,
-    "preselect": false,
-    "sortText": "2_modAUnspecifiedInputs",
-    "insertTextFormat": "plainText",
-    "insertTextMode": "adjustIndentation",
-    "textEdit": {
-      "range": {},
-      "newText": "modAUnspecifiedInputs"
-    }
-  },
-  {
-    "label": "modCycle",
-    "kind": "module",
-    "detail": "modCycle",
-    "deprecated": false,
-    "preselect": false,
-    "sortText": "2_modCycle",
-    "insertTextFormat": "plainText",
-    "insertTextMode": "adjustIndentation",
-    "textEdit": {
-      "range": {},
-      "newText": "modCycle"
-    }
-  },
-  {
-    "label": "modWithListKeysInCondition",
-    "kind": "module",
-    "detail": "modWithListKeysInCondition",
-    "deprecated": false,
-    "preselect": false,
-    "sortText": "2_modWithListKeysInCondition",
-    "insertTextFormat": "plainText",
-    "insertTextMode": "adjustIndentation",
-    "textEdit": {
-      "range": {},
-      "newText": "modWithListKeysInCondition"
-    }
-  },
-  {
-    "label": "modWithReferenceInCondition",
-    "kind": "module",
-    "detail": "modWithReferenceInCondition",
-    "deprecated": false,
-    "preselect": false,
-    "sortText": "2_modWithReferenceInCondition",
-    "insertTextFormat": "plainText",
-    "insertTextMode": "adjustIndentation",
-    "textEdit": {
-      "range": {},
-      "newText": "modWithReferenceInCondition"
-    }
-  },
-  {
-    "label": "moduleLoopForRuntimeCheck",
-    "kind": "module",
-    "detail": "moduleLoopForRuntimeCheck",
-    "deprecated": false,
-    "preselect": false,
-    "sortText": "2_moduleLoopForRuntimeCheck",
-    "insertTextFormat": "plainText",
-    "insertTextMode": "adjustIndentation",
-    "textEdit": {
-      "range": {},
-      "newText": "moduleLoopForRuntimeCheck"
-    }
-  },
-  {
-    "label": "moduleLoopForRuntimeCheck2",
-    "kind": "module",
-    "detail": "moduleLoopForRuntimeCheck2",
-    "deprecated": false,
-    "preselect": false,
-    "sortText": "2_moduleLoopForRuntimeCheck2",
-    "insertTextFormat": "plainText",
-    "insertTextMode": "adjustIndentation",
-    "textEdit": {
-      "range": {},
-      "newText": "moduleLoopForRuntimeCheck2"
-    }
-  },
-  {
-    "label": "moduleLoopForRuntimeCheck3",
-    "kind": "module",
-    "detail": "moduleLoopForRuntimeCheck3",
-    "deprecated": false,
-    "preselect": false,
-    "sortText": "2_moduleLoopForRuntimeCheck3",
-    "insertTextFormat": "plainText",
-    "insertTextMode": "adjustIndentation",
-    "textEdit": {
-      "range": {},
-      "newText": "moduleLoopForRuntimeCheck3"
-    }
-  },
-  {
-    "label": "moduleOutputsCompletions",
-    "kind": "variable",
-    "detail": "moduleOutputsCompletions",
-    "deprecated": false,
-    "preselect": false,
-    "sortText": "2_moduleOutputsCompletions",
-    "insertTextFormat": "plainText",
-    "insertTextMode": "adjustIndentation",
-    "textEdit": {
-      "range": {},
-      "newText": "moduleOutputsCompletions"
-    }
-  },
-  {
-    "label": "modulePropertyAccessCompletions",
-    "kind": "variable",
-    "detail": "modulePropertyAccessCompletions",
-    "deprecated": false,
-    "preselect": false,
-    "sortText": "2_modulePropertyAccessCompletions",
-    "insertTextFormat": "plainText",
-    "insertTextMode": "adjustIndentation",
-    "textEdit": {
-      "range": {},
-      "newText": "modulePropertyAccessCompletions"
-    }
-  },
-  {
-    "label": "moduleRuntimeCheck",
-    "kind": "variable",
-    "detail": "moduleRuntimeCheck",
-    "deprecated": false,
-    "preselect": false,
-    "sortText": "2_moduleRuntimeCheck",
-    "insertTextFormat": "plainText",
-    "insertTextMode": "adjustIndentation",
-    "textEdit": {
-      "range": {},
-      "newText": "moduleRuntimeCheck"
-    }
-  },
-  {
-    "label": "moduleRuntimeCheck2",
-    "kind": "variable",
-    "detail": "moduleRuntimeCheck2",
-    "deprecated": false,
-    "preselect": false,
-    "sortText": "2_moduleRuntimeCheck2",
-    "insertTextFormat": "plainText",
-    "insertTextMode": "adjustIndentation",
-    "textEdit": {
-      "range": {},
-      "newText": "moduleRuntimeCheck2"
-    }
-  },
-  {
-    "label": "moduleRuntimeCheck3",
-    "kind": "variable",
-    "detail": "moduleRuntimeCheck3",
-    "deprecated": false,
-    "preselect": false,
-    "sortText": "2_moduleRuntimeCheck3",
-    "insertTextFormat": "plainText",
-    "insertTextMode": "adjustIndentation",
-    "textEdit": {
-      "range": {},
-      "newText": "moduleRuntimeCheck3"
-    }
-  },
-  {
-    "label": "moduleRuntimeCheck4",
-    "kind": "variable",
-    "detail": "moduleRuntimeCheck4",
-    "deprecated": false,
-    "preselect": false,
-    "sortText": "2_moduleRuntimeCheck4",
-    "insertTextFormat": "plainText",
-    "insertTextMode": "adjustIndentation",
-    "textEdit": {
-      "range": {},
-      "newText": "moduleRuntimeCheck4"
-    }
-  },
-  {
-    "label": "moduleWithAbsolutePath",
-    "kind": "module",
-    "detail": "moduleWithAbsolutePath",
-    "deprecated": false,
-    "preselect": false,
-    "sortText": "2_moduleWithAbsolutePath",
-    "insertTextFormat": "plainText",
-    "insertTextMode": "adjustIndentation",
-    "textEdit": {
-      "range": {},
-      "newText": "moduleWithAbsolutePath"
-    }
-  },
-  {
-    "label": "moduleWithBackslash",
-    "kind": "module",
-    "detail": "moduleWithBackslash",
-    "deprecated": false,
-    "preselect": false,
-    "sortText": "2_moduleWithBackslash",
-    "insertTextFormat": "plainText",
-    "insertTextMode": "adjustIndentation",
-    "textEdit": {
-      "range": {},
-      "newText": "moduleWithBackslash"
-    }
-  },
-  {
-    "label": "moduleWithBadScope",
-    "kind": "module",
-    "detail": "moduleWithBadScope",
-    "deprecated": false,
-    "preselect": false,
-    "sortText": "2_moduleWithBadScope",
-    "insertTextFormat": "plainText",
-    "insertTextMode": "adjustIndentation",
-    "textEdit": {
-      "range": {},
-      "newText": "moduleWithBadScope"
-    }
-  },
-  {
-    "label": "moduleWithConditionAndInterpPath",
-    "kind": "module",
-    "detail": "moduleWithConditionAndInterpPath",
-    "deprecated": false,
-    "preselect": false,
-    "sortText": "2_moduleWithConditionAndInterpPath",
-    "insertTextFormat": "plainText",
-    "insertTextMode": "adjustIndentation",
-    "textEdit": {
-      "range": {},
-      "newText": "moduleWithConditionAndInterpPath"
-    }
-  },
-  {
-    "label": "moduleWithConditionAndSelfCycle",
-    "kind": "module",
-    "detail": "moduleWithConditionAndSelfCycle",
-    "deprecated": false,
-    "preselect": false,
-    "sortText": "2_moduleWithConditionAndSelfCycle",
-    "insertTextFormat": "plainText",
-    "insertTextMode": "adjustIndentation",
-    "textEdit": {
-      "range": {},
-      "newText": "moduleWithConditionAndSelfCycle"
-    }
-  },
-  {
-    "label": "moduleWithConditionOutputsCompletions",
-    "kind": "variable",
-    "detail": "moduleWithConditionOutputsCompletions",
-    "deprecated": false,
-    "preselect": false,
-    "sortText": "2_moduleWithConditionOutputsCompletions",
-    "insertTextFormat": "plainText",
-    "insertTextMode": "adjustIndentation",
-    "textEdit": {
-      "range": {},
-      "newText": "moduleWithConditionOutputsCompletions"
-    }
-  },
-  {
-    "label": "moduleWithConditionPropertyAccessCompletions",
-    "kind": "variable",
-    "detail": "moduleWithConditionPropertyAccessCompletions",
-    "deprecated": false,
-    "preselect": false,
-    "sortText": "2_moduleWithConditionPropertyAccessCompletions",
-    "insertTextFormat": "plainText",
-    "insertTextMode": "adjustIndentation",
-    "textEdit": {
-      "range": {},
-      "newText": "moduleWithConditionPropertyAccessCompletions"
-    }
-  },
-  {
-    "label": "moduleWithDuplicateName1",
-    "kind": "module",
-    "detail": "moduleWithDuplicateName1",
-    "deprecated": false,
-    "preselect": false,
-    "sortText": "2_moduleWithDuplicateName1",
-    "insertTextFormat": "plainText",
-    "insertTextMode": "adjustIndentation",
-    "textEdit": {
-      "range": {},
-      "newText": "moduleWithDuplicateName1"
-    }
-  },
-  {
-    "label": "moduleWithDuplicateName2",
-    "kind": "module",
-    "detail": "moduleWithDuplicateName2",
-    "deprecated": false,
-    "preselect": false,
-    "sortText": "2_moduleWithDuplicateName2",
-    "insertTextFormat": "plainText",
-    "insertTextMode": "adjustIndentation",
-    "textEdit": {
-      "range": {},
-      "newText": "moduleWithDuplicateName2"
-    }
-  },
-  {
-    "label": "moduleWithEmptyPath",
-    "kind": "module",
-    "detail": "moduleWithEmptyPath",
-    "deprecated": false,
-    "preselect": false,
-    "sortText": "2_moduleWithEmptyPath",
-    "insertTextFormat": "plainText",
-    "insertTextMode": "adjustIndentation",
-    "textEdit": {
-      "range": {},
-      "newText": "moduleWithEmptyPath"
-    }
-  },
-  {
-    "label": "moduleWithInterpPath",
-    "kind": "module",
-    "detail": "moduleWithInterpPath",
-    "deprecated": false,
-    "preselect": false,
-    "sortText": "2_moduleWithInterpPath",
-    "insertTextFormat": "plainText",
-    "insertTextMode": "adjustIndentation",
-    "textEdit": {
-      "range": {},
-      "newText": "moduleWithInterpPath"
-    }
-  },
-  {
-    "label": "moduleWithInvalidChar",
-    "kind": "module",
-    "detail": "moduleWithInvalidChar",
-    "deprecated": false,
-    "preselect": false,
-    "sortText": "2_moduleWithInvalidChar",
-    "insertTextFormat": "plainText",
-    "insertTextMode": "adjustIndentation",
-    "textEdit": {
-      "range": {},
-      "newText": "moduleWithInvalidChar"
-    }
-  },
-  {
-    "label": "moduleWithInvalidScope",
-    "kind": "module",
-    "detail": "moduleWithInvalidScope",
-    "deprecated": false,
-    "preselect": false,
-    "sortText": "2_moduleWithInvalidScope",
-    "insertTextFormat": "plainText",
-    "insertTextMode": "adjustIndentation",
-    "textEdit": {
-      "range": {},
-      "newText": "moduleWithInvalidScope"
-    }
-  },
-  {
-    "label": "moduleWithInvalidScope2",
-    "kind": "module",
-    "detail": "moduleWithInvalidScope2",
-    "deprecated": false,
-    "preselect": false,
-    "sortText": "2_moduleWithInvalidScope2",
-    "insertTextFormat": "plainText",
-    "insertTextMode": "adjustIndentation",
-    "textEdit": {
-      "range": {},
-      "newText": "moduleWithInvalidScope2"
-    }
-  },
-  {
-    "label": "moduleWithInvalidTerminatorChar",
-    "kind": "module",
-    "detail": "moduleWithInvalidTerminatorChar",
-    "deprecated": false,
-    "preselect": false,
-    "sortText": "2_moduleWithInvalidTerminatorChar",
-    "insertTextFormat": "plainText",
-    "insertTextMode": "adjustIndentation",
-    "textEdit": {
-      "range": {},
-      "newText": "moduleWithInvalidTerminatorChar"
-    }
-  },
-  {
-    "label": "moduleWithMissingRequiredScope",
-    "kind": "module",
-    "detail": "moduleWithMissingRequiredScope",
-    "deprecated": false,
-    "preselect": false,
-    "sortText": "2_moduleWithMissingRequiredScope",
-    "insertTextFormat": "plainText",
-    "insertTextMode": "adjustIndentation",
-    "textEdit": {
-      "range": {},
-      "newText": "moduleWithMissingRequiredScope"
-    }
-  },
-  {
-    "label": "moduleWithNotAttachableDecorators",
-    "kind": "module",
-    "detail": "moduleWithNotAttachableDecorators",
-    "deprecated": false,
-    "preselect": false,
-    "sortText": "2_moduleWithNotAttachableDecorators",
-    "insertTextFormat": "plainText",
-    "insertTextMode": "adjustIndentation",
-    "textEdit": {
-      "range": {},
-      "newText": "moduleWithNotAttachableDecorators"
-    }
-  },
-  {
-    "label": "moduleWithPath",
-    "kind": "module",
-    "detail": "moduleWithPath",
-    "deprecated": false,
-    "preselect": false,
-    "sortText": "2_moduleWithPath",
-    "insertTextFormat": "plainText",
-    "insertTextMode": "adjustIndentation",
-    "textEdit": {
-      "range": {},
-      "newText": "moduleWithPath"
-    }
-  },
-  {
-    "label": "moduleWithSelfCycle",
-    "kind": "module",
-    "detail": "moduleWithSelfCycle",
-    "deprecated": false,
-    "preselect": false,
-    "sortText": "2_moduleWithSelfCycle",
-    "insertTextFormat": "plainText",
-    "insertTextMode": "adjustIndentation",
-    "textEdit": {
-      "range": {},
-      "newText": "moduleWithSelfCycle"
-    }
-  },
-  {
-    "label": "moduleWithUnsupprtedScope1",
-    "kind": "module",
-    "detail": "moduleWithUnsupprtedScope1",
-    "deprecated": false,
-    "preselect": false,
-    "sortText": "2_moduleWithUnsupprtedScope1",
-    "insertTextFormat": "plainText",
-    "insertTextMode": "adjustIndentation",
-    "textEdit": {
-      "range": {},
-      "newText": "moduleWithUnsupprtedScope1"
-    }
-  },
-  {
-    "label": "moduleWithUnsupprtedScope2",
-    "kind": "module",
-    "detail": "moduleWithUnsupprtedScope2",
-    "deprecated": false,
-    "preselect": false,
-    "sortText": "2_moduleWithUnsupprtedScope2",
-    "insertTextFormat": "plainText",
-    "insertTextMode": "adjustIndentation",
-    "textEdit": {
-      "range": {},
-      "newText": "moduleWithUnsupprtedScope2"
-    }
-  },
-  {
-    "label": "moduleWithValidScope",
-    "kind": "module",
-    "detail": "moduleWithValidScope",
-    "deprecated": false,
-    "preselect": false,
-    "sortText": "2_moduleWithValidScope",
-    "insertTextFormat": "plainText",
-    "insertTextMode": "adjustIndentation",
-    "textEdit": {
-      "range": {},
-      "newText": "moduleWithValidScope"
-    }
-  },
-  {
-    "label": "moduleWithoutPath",
-    "kind": "module",
-    "detail": "moduleWithoutPath",
-    "deprecated": false,
-    "preselect": false,
-    "sortText": "2_moduleWithoutPath",
-    "insertTextFormat": "plainText",
-    "insertTextMode": "adjustIndentation",
-    "textEdit": {
-      "range": {},
-      "newText": "moduleWithoutPath"
-    }
-  },
-  {
-    "label": "nonExistentFileRef",
-    "kind": "module",
-    "detail": "nonExistentFileRef",
-    "deprecated": false,
-    "preselect": false,
-    "sortText": "2_nonExistentFileRef",
-    "insertTextFormat": "plainText",
-    "insertTextMode": "adjustIndentation",
-    "textEdit": {
-      "range": {},
-      "newText": "nonExistentFileRef"
-    }
-  },
-  {
-    "label": "nonExistentFileRefDuplicate",
-    "kind": "module",
-    "detail": "nonExistentFileRefDuplicate",
-    "deprecated": false,
-    "preselect": false,
-    "sortText": "2_nonExistentFileRefDuplicate",
-    "insertTextFormat": "plainText",
-    "insertTextMode": "adjustIndentation",
-    "textEdit": {
-      "range": {},
-      "newText": "nonExistentFileRefDuplicate"
-    }
-  },
-  {
-    "label": "nonExistentFileRefEquivalentPath",
-    "kind": "module",
-    "detail": "nonExistentFileRefEquivalentPath",
-    "deprecated": false,
-    "preselect": false,
-    "sortText": "2_nonExistentFileRefEquivalentPath",
-    "insertTextFormat": "plainText",
-    "insertTextMode": "adjustIndentation",
-    "textEdit": {
-      "range": {},
-      "newText": "nonExistentFileRefEquivalentPath"
-    }
-  },
-  {
-    "label": "nonObjectModuleBody",
-    "kind": "module",
-    "detail": "nonObjectModuleBody",
-    "deprecated": false,
-    "preselect": false,
-    "sortText": "2_nonObjectModuleBody",
-    "insertTextFormat": "plainText",
-    "insertTextMode": "adjustIndentation",
-    "textEdit": {
-      "range": {},
-      "newText": "nonObjectModuleBody"
-    }
-  },
-  {
-    "label": "nonObjectModuleBody2",
-    "kind": "module",
-    "detail": "nonObjectModuleBody2",
-    "deprecated": false,
-    "preselect": false,
-    "sortText": "2_nonObjectModuleBody2",
-    "insertTextFormat": "plainText",
-    "insertTextMode": "adjustIndentation",
-    "textEdit": {
-      "range": {},
-      "newText": "nonObjectModuleBody2"
-    }
-  },
-  {
-    "label": "nonObjectModuleBody3",
-    "kind": "module",
-    "detail": "nonObjectModuleBody3",
-    "deprecated": false,
-    "preselect": false,
-    "sortText": "2_nonObjectModuleBody3",
-    "insertTextFormat": "plainText",
-    "insertTextMode": "adjustIndentation",
-    "textEdit": {
-      "range": {},
-      "newText": "nonObjectModuleBody3"
-    }
-  },
-  {
-    "label": "nonObjectModuleBody4",
-    "kind": "module",
-    "detail": "nonObjectModuleBody4",
-    "deprecated": false,
-    "preselect": false,
-    "sortText": "2_nonObjectModuleBody4",
-    "insertTextFormat": "plainText",
-    "insertTextMode": "adjustIndentation",
-    "textEdit": {
-      "range": {},
-      "newText": "nonObjectModuleBody4"
-    }
-  },
-  {
-    "label": "nonexistentArrays",
-    "kind": "module",
-    "detail": "nonexistentArrays",
-    "deprecated": false,
-    "preselect": false,
-    "sortText": "2_nonexistentArrays",
-    "insertTextFormat": "plainText",
-    "insertTextMode": "adjustIndentation",
-    "textEdit": {
-      "range": {},
-      "newText": "nonexistentArrays"
-    }
-  },
-  {
-    "label": "notAnArray",
-    "kind": "variable",
-    "detail": "notAnArray",
-    "deprecated": false,
-    "preselect": false,
-    "sortText": "2_notAnArray",
-    "insertTextFormat": "plainText",
-    "insertTextMode": "adjustIndentation",
-    "textEdit": {
-      "range": {},
-      "newText": "notAnArray"
-    }
-  },
-  {
-    "label": "padLeft",
-    "kind": "function",
-    "detail": "padLeft()",
-    "deprecated": false,
-    "preselect": false,
-    "sortText": "3_padLeft",
-    "insertTextFormat": "snippet",
-    "insertTextMode": "adjustIndentation",
-    "textEdit": {
-      "range": {},
-      "newText": "padLeft($0)"
-    },
-    "command": {
-      "command": "editor.action.triggerParameterHints"
-    }
-  },
-  {
-    "label": "paramNameCompletionsInFilteredLoops",
-    "kind": "module",
-    "detail": "paramNameCompletionsInFilteredLoops",
-    "deprecated": false,
-    "preselect": false,
-    "sortText": "2_paramNameCompletionsInFilteredLoops",
-    "insertTextFormat": "plainText",
-    "insertTextMode": "adjustIndentation",
-    "textEdit": {
-      "range": {},
-      "newText": "paramNameCompletionsInFilteredLoops"
-    }
-  },
-  {
-    "label": "pickZones",
-    "kind": "function",
-    "detail": "pickZones()",
-    "deprecated": false,
-    "preselect": false,
-    "sortText": "3_pickZones",
-    "insertTextFormat": "snippet",
-    "insertTextMode": "adjustIndentation",
-    "textEdit": {
-      "range": {},
-      "newText": "pickZones($0)"
-    },
-    "command": {
-      "command": "editor.action.triggerParameterHints"
-    }
-  },
-  {
-    "label": "propertyAccessCompletionsForFilteredModuleLoop",
-    "kind": "variable",
-    "detail": "propertyAccessCompletionsForFilteredModuleLoop",
-    "deprecated": false,
-    "preselect": false,
-    "sortText": "2_propertyAccessCompletionsForFilteredModuleLoop",
-    "insertTextFormat": "plainText",
-    "insertTextMode": "adjustIndentation",
-    "textEdit": {
-      "range": {},
-      "newText": "propertyAccessCompletionsForFilteredModuleLoop"
-    }
-  },
-  {
-    "label": "providers",
-    "kind": "function",
-    "detail": "providers()",
-    "deprecated": false,
-    "preselect": false,
-    "sortText": "3_providers",
-    "insertTextFormat": "snippet",
-    "insertTextMode": "adjustIndentation",
-    "textEdit": {
-      "range": {},
-      "newText": "providers($0)"
-    },
-    "command": {
-      "command": "editor.action.triggerParameterHints"
-    }
-  },
-  {
-    "label": "range",
-    "kind": "function",
-    "detail": "range()",
-    "deprecated": false,
-    "preselect": false,
-    "sortText": "3_range",
-    "insertTextFormat": "snippet",
-    "insertTextMode": "adjustIndentation",
-    "textEdit": {
-      "range": {},
-      "newText": "range($0)"
-    },
-    "command": {
-      "command": "editor.action.triggerParameterHints"
-    }
-  },
-  {
-    "label": "reference",
-    "kind": "function",
-    "detail": "reference()",
-    "deprecated": false,
-    "preselect": false,
-    "sortText": "3_reference",
-    "insertTextFormat": "snippet",
-    "insertTextMode": "adjustIndentation",
-    "textEdit": {
-      "range": {},
-      "newText": "reference($0)"
-    },
-    "command": {
-      "command": "editor.action.triggerParameterHints"
-    }
-  },
-  {
-    "label": "replace",
-    "kind": "function",
-    "detail": "replace()",
-    "deprecated": false,
-    "preselect": false,
-    "sortText": "3_replace",
-    "insertTextFormat": "snippet",
-    "insertTextMode": "adjustIndentation",
-    "textEdit": {
-      "range": {},
-      "newText": "replace($0)"
-    },
-    "command": {
-      "command": "editor.action.triggerParameterHints"
-    }
-  },
-  {
-    "label": "resourceGroup",
-    "kind": "function",
-    "detail": "resourceGroup()",
-    "deprecated": false,
-    "preselect": false,
-    "sortText": "3_resourceGroup",
-    "insertTextFormat": "snippet",
-    "insertTextMode": "adjustIndentation",
-    "textEdit": {
-      "range": {},
-      "newText": "resourceGroup($0)"
-    },
-    "command": {
-      "command": "editor.action.triggerParameterHints"
-    }
-  },
-  {
-    "label": "resourceId",
-    "kind": "function",
-    "detail": "resourceId()",
-    "deprecated": false,
-    "preselect": false,
-    "sortText": "3_resourceId",
-    "insertTextFormat": "snippet",
-    "insertTextMode": "adjustIndentation",
-    "textEdit": {
-      "range": {},
-      "newText": "resourceId($0)"
-    },
-    "command": {
-      "command": "editor.action.triggerParameterHints"
-    }
-  },
-  {
-    "label": "runtimeInvalidModule1",
-    "kind": "module",
-    "detail": "runtimeInvalidModule1",
-    "deprecated": false,
-    "preselect": false,
-    "sortText": "2_runtimeInvalidModule1",
-    "insertTextFormat": "plainText",
-    "insertTextMode": "adjustIndentation",
-    "textEdit": {
-      "range": {},
-      "newText": "runtimeInvalidModule1"
-    }
-  },
-  {
-    "label": "runtimeInvalidModule2",
-    "kind": "module",
-    "detail": "runtimeInvalidModule2",
-    "deprecated": false,
-    "preselect": false,
-    "sortText": "2_runtimeInvalidModule2",
-    "insertTextFormat": "plainText",
-    "insertTextMode": "adjustIndentation",
-    "textEdit": {
-      "range": {},
-      "newText": "runtimeInvalidModule2"
-    }
-  },
-  {
-    "label": "runtimeInvalidModule3",
-    "kind": "module",
-    "detail": "runtimeInvalidModule3",
-    "deprecated": false,
-    "preselect": false,
-    "sortText": "2_runtimeInvalidModule3",
-    "insertTextFormat": "plainText",
-    "insertTextMode": "adjustIndentation",
-    "textEdit": {
-      "range": {},
-      "newText": "runtimeInvalidModule3"
-    }
-  },
-  {
-    "label": "runtimeInvalidModule4",
-    "kind": "module",
-    "detail": "runtimeInvalidModule4",
-    "deprecated": false,
-    "preselect": false,
-    "sortText": "2_runtimeInvalidModule4",
-    "insertTextFormat": "plainText",
-    "insertTextMode": "adjustIndentation",
-    "textEdit": {
-      "range": {},
-      "newText": "runtimeInvalidModule4"
-    }
-  },
-  {
-    "label": "runtimeInvalidModule5",
-    "kind": "module",
-    "detail": "runtimeInvalidModule5",
-    "deprecated": false,
-    "preselect": false,
-    "sortText": "2_runtimeInvalidModule5",
-    "insertTextFormat": "plainText",
-    "insertTextMode": "adjustIndentation",
-    "textEdit": {
-      "range": {},
-      "newText": "runtimeInvalidModule5"
-    }
-  },
-  {
-    "label": "runtimeInvalidModule6",
-    "kind": "module",
-    "detail": "runtimeInvalidModule6",
-    "deprecated": false,
-    "preselect": false,
-    "sortText": "2_runtimeInvalidModule6",
-    "insertTextFormat": "plainText",
-    "insertTextMode": "adjustIndentation",
-    "textEdit": {
-      "range": {},
-      "newText": "runtimeInvalidModule6"
-    }
-  },
-  {
-    "label": "runtimeValidModule1",
-    "kind": "module",
-    "detail": "runtimeValidModule1",
-    "deprecated": false,
-    "preselect": false,
-    "sortText": "2_runtimeValidModule1",
-    "insertTextFormat": "plainText",
-    "insertTextMode": "adjustIndentation",
-    "textEdit": {
-      "range": {},
-      "newText": "runtimeValidModule1"
-    }
-  },
-  {
-    "label": "runtimeValidRes1",
-    "kind": "interface",
-    "detail": "runtimeValidRes1",
-    "deprecated": false,
-    "preselect": false,
-    "sortText": "2_runtimeValidRes1",
-    "insertTextFormat": "plainText",
-    "insertTextMode": "adjustIndentation",
-    "textEdit": {
-      "range": {},
-      "newText": "runtimeValidRes1"
-    },
-    "commitCharacters": [
-      ":"
-    ]
-  },
-  {
-    "label": "secureModule1",
-    "kind": "module",
-    "detail": "secureModule1",
-    "deprecated": false,
-    "preselect": false,
-    "sortText": "2_secureModule1",
-    "insertTextFormat": "plainText",
-    "insertTextMode": "adjustIndentation",
-    "textEdit": {
-      "range": {},
-      "newText": "secureModule1"
-    }
-  },
-  {
-    "label": "singleModuleForRuntimeCheck",
-    "kind": "module",
-    "detail": "singleModuleForRuntimeCheck",
-    "deprecated": false,
-    "preselect": false,
-    "sortText": "2_singleModuleForRuntimeCheck",
-    "insertTextFormat": "plainText",
-    "insertTextMode": "adjustIndentation",
-    "textEdit": {
-      "range": {},
-      "newText": "singleModuleForRuntimeCheck"
-    }
-  },
-  {
-    "label": "skip",
-    "kind": "function",
-    "detail": "skip()",
-    "deprecated": false,
-    "preselect": false,
-    "sortText": "3_skip",
-    "insertTextFormat": "snippet",
-    "insertTextMode": "adjustIndentation",
-    "textEdit": {
-      "range": {},
-      "newText": "skip($0)"
-    },
-    "command": {
-      "command": "editor.action.triggerParameterHints"
-    }
-  },
-  {
-    "label": "split",
-    "kind": "function",
-    "detail": "split()",
-    "deprecated": false,
-    "preselect": false,
-    "sortText": "3_split",
-    "insertTextFormat": "snippet",
-    "insertTextMode": "adjustIndentation",
-    "textEdit": {
-      "range": {},
-      "newText": "split($0)"
-    },
-    "command": {
-      "command": "editor.action.triggerParameterHints"
-    }
-  },
-  {
-    "label": "startsWith",
-    "kind": "function",
-    "detail": "startsWith()",
-    "deprecated": false,
-    "preselect": false,
-    "sortText": "3_startsWith",
-    "insertTextFormat": "snippet",
-    "insertTextMode": "adjustIndentation",
-    "textEdit": {
-      "range": {},
-      "newText": "startsWith($0)"
-    },
-    "command": {
-      "command": "editor.action.triggerParameterHints"
-    }
-  },
-  {
-    "label": "string",
-    "kind": "function",
-    "detail": "string()",
-    "deprecated": false,
-    "preselect": false,
-    "sortText": "3_string",
-    "insertTextFormat": "snippet",
-    "insertTextMode": "adjustIndentation",
-    "textEdit": {
-      "range": {},
-      "newText": "string($0)"
-    },
-    "command": {
-      "command": "editor.action.triggerParameterHints"
-    }
-  },
-  {
-    "label": "subscription",
-    "kind": "function",
-    "detail": "subscription()",
-    "deprecated": false,
-    "preselect": false,
-    "sortText": "3_subscription",
-    "insertTextFormat": "snippet",
-    "insertTextMode": "adjustIndentation",
-    "textEdit": {
-      "range": {},
-      "newText": "subscription($0)"
-    },
-    "command": {
-      "command": "editor.action.triggerParameterHints"
-    }
-  },
-  {
-    "label": "subscriptionResourceId",
-    "kind": "function",
-    "detail": "subscriptionResourceId()",
-    "deprecated": false,
-    "preselect": false,
-    "sortText": "3_subscriptionResourceId",
-    "insertTextFormat": "snippet",
-    "insertTextMode": "adjustIndentation",
-    "textEdit": {
-      "range": {},
-      "newText": "subscriptionResourceId($0)"
-    },
-    "command": {
-      "command": "editor.action.triggerParameterHints"
-    }
-  },
-  {
-    "label": "substring",
-    "kind": "function",
-    "detail": "substring()",
-    "deprecated": false,
-    "preselect": false,
-    "sortText": "3_substring",
-    "insertTextFormat": "snippet",
-    "insertTextMode": "adjustIndentation",
-    "textEdit": {
-      "range": {},
-      "newText": "substring($0)"
-    },
-    "command": {
-      "command": "editor.action.triggerParameterHints"
-    }
-  },
-  {
-    "label": "sys",
-    "kind": "folder",
-    "detail": "sys",
-    "deprecated": false,
-    "preselect": false,
-    "sortText": "3_sys",
-    "insertTextFormat": "plainText",
-    "insertTextMode": "adjustIndentation",
-    "textEdit": {
-      "range": {},
-      "newText": "sys"
-    }
-  },
-  {
-    "label": "take",
-    "kind": "function",
-    "detail": "take()",
-    "deprecated": false,
-    "preselect": false,
-    "sortText": "3_take",
-    "insertTextFormat": "snippet",
-    "insertTextMode": "adjustIndentation",
-    "textEdit": {
-      "range": {},
-      "newText": "take($0)"
-    },
-    "command": {
-      "command": "editor.action.triggerParameterHints"
-    }
-  },
-  {
-    "label": "tenant",
-    "kind": "function",
-    "detail": "tenant()",
-    "deprecated": false,
-    "preselect": false,
-    "sortText": "3_tenant",
-    "insertTextFormat": "snippet",
-    "insertTextMode": "adjustIndentation",
-    "textEdit": {
-      "range": {},
-      "newText": "tenant()$0"
-    }
-  },
-  {
-    "label": "tenantResourceId",
-    "kind": "function",
-    "detail": "tenantResourceId()",
-    "deprecated": false,
-    "preselect": false,
-    "sortText": "3_tenantResourceId",
-    "insertTextFormat": "snippet",
-    "insertTextMode": "adjustIndentation",
-    "textEdit": {
-      "range": {},
-      "newText": "tenantResourceId($0)"
-    },
-    "command": {
-      "command": "editor.action.triggerParameterHints"
-    }
-  },
-  {
-    "label": "toLower",
-    "kind": "function",
-    "detail": "toLower()",
-    "deprecated": false,
-    "preselect": false,
-    "sortText": "3_toLower",
-    "insertTextFormat": "snippet",
-    "insertTextMode": "adjustIndentation",
-    "textEdit": {
-      "range": {},
-      "newText": "toLower($0)"
-    },
-    "command": {
-      "command": "editor.action.triggerParameterHints"
-    }
-  },
-  {
-    "label": "toUpper",
-    "kind": "function",
-    "detail": "toUpper()",
-    "deprecated": false,
-    "preselect": false,
-    "sortText": "3_toUpper",
-    "insertTextFormat": "snippet",
-    "insertTextMode": "adjustIndentation",
-    "textEdit": {
-      "range": {},
-      "newText": "toUpper($0)"
-    },
-    "command": {
-      "command": "editor.action.triggerParameterHints"
-    }
-  },
-  {
-    "label": "trim",
-    "kind": "function",
-    "detail": "trim()",
-    "deprecated": false,
-    "preselect": false,
-    "sortText": "3_trim",
-    "insertTextFormat": "snippet",
-    "insertTextMode": "adjustIndentation",
-    "textEdit": {
-      "range": {},
-      "newText": "trim($0)"
-    },
-    "command": {
-      "command": "editor.action.triggerParameterHints"
-    }
-  },
-  {
-    "label": "union",
-    "kind": "function",
-    "detail": "union()",
-    "deprecated": false,
-    "preselect": false,
-    "sortText": "3_union",
-    "insertTextFormat": "snippet",
-    "insertTextMode": "adjustIndentation",
-    "textEdit": {
-      "range": {},
-      "newText": "union($0)"
-    },
-    "command": {
-      "command": "editor.action.triggerParameterHints"
-    }
-  },
-  {
-    "label": "uniqueString",
-    "kind": "function",
-    "detail": "uniqueString()",
-    "deprecated": false,
-    "preselect": false,
-    "sortText": "3_uniqueString",
-    "insertTextFormat": "snippet",
-    "insertTextMode": "adjustIndentation",
-    "textEdit": {
-      "range": {},
-      "newText": "uniqueString($0)"
-    },
-    "command": {
-      "command": "editor.action.triggerParameterHints"
-    }
-  },
-  {
-    "label": "unspecifiedOutput",
-    "kind": "variable",
-    "detail": "unspecifiedOutput",
-    "deprecated": false,
-    "preselect": false,
-    "sortText": "2_unspecifiedOutput",
-    "insertTextFormat": "plainText",
-    "insertTextMode": "adjustIndentation",
-    "textEdit": {
-      "range": {},
-      "newText": "unspecifiedOutput"
-    }
-  },
-  {
-    "label": "uri",
-    "kind": "function",
-    "detail": "uri()",
-    "deprecated": false,
-    "preselect": false,
-    "sortText": "3_uri",
-    "insertTextFormat": "snippet",
-    "insertTextMode": "adjustIndentation",
-    "textEdit": {
-      "range": {},
-      "newText": "uri($0)"
-    },
-    "command": {
-      "command": "editor.action.triggerParameterHints"
-    }
-  },
-  {
-    "label": "uriComponent",
-    "kind": "function",
-    "detail": "uriComponent()",
-    "deprecated": false,
-    "preselect": false,
-    "sortText": "3_uriComponent",
-    "insertTextFormat": "snippet",
-    "insertTextMode": "adjustIndentation",
-    "textEdit": {
-      "range": {},
-      "newText": "uriComponent($0)"
-    },
-    "command": {
-      "command": "editor.action.triggerParameterHints"
-    }
-  },
-  {
-    "label": "uriComponentToString",
-    "kind": "function",
-    "detail": "uriComponentToString()",
-    "deprecated": false,
-    "preselect": false,
-    "sortText": "3_uriComponentToString",
-    "insertTextFormat": "snippet",
-    "insertTextMode": "adjustIndentation",
-    "textEdit": {
-      "range": {},
-      "newText": "uriComponentToString($0)"
-    },
-    "command": {
-      "command": "editor.action.triggerParameterHints"
-    }
-  },
-  {
-    "label": "wrongArrayType",
-    "kind": "module",
-    "detail": "wrongArrayType",
-    "deprecated": false,
-    "preselect": false,
-    "sortText": "2_wrongArrayType",
-    "insertTextFormat": "plainText",
-    "insertTextMode": "adjustIndentation",
-    "textEdit": {
-      "range": {},
-      "newText": "wrongArrayType"
-    }
-  },
-  {
-    "label": "wrongLoopBodyType",
-    "kind": "module",
-    "detail": "wrongLoopBodyType",
-    "deprecated": false,
-    "preselect": false,
-    "sortText": "2_wrongLoopBodyType",
-    "insertTextFormat": "plainText",
-    "insertTextMode": "adjustIndentation",
-    "textEdit": {
-      "range": {},
-      "newText": "wrongLoopBodyType"
-    }
-  },
-  {
-    "label": "wrongLoopBodyType2",
-    "kind": "module",
-    "detail": "wrongLoopBodyType2",
-    "deprecated": false,
-    "preselect": false,
-    "sortText": "2_wrongLoopBodyType2",
-    "insertTextFormat": "plainText",
-    "insertTextMode": "adjustIndentation",
-    "textEdit": {
-      "range": {},
-      "newText": "wrongLoopBodyType2"
-    }
-  },
-  {
-    "label": "wrongModuleParameterInFilteredLoop",
-    "kind": "module",
-    "detail": "wrongModuleParameterInFilteredLoop",
-    "deprecated": false,
-    "preselect": false,
-    "sortText": "2_wrongModuleParameterInFilteredLoop",
-    "insertTextFormat": "plainText",
-    "insertTextMode": "adjustIndentation",
-    "textEdit": {
-      "range": {},
-      "newText": "wrongModuleParameterInFilteredLoop"
-    }
-  },
-  {
-    "label": "wrongModuleParameterInLoop2",
-    "kind": "module",
-    "detail": "wrongModuleParameterInLoop2",
-    "deprecated": false,
-    "preselect": false,
-    "sortText": "2_wrongModuleParameterInLoop2",
-    "insertTextFormat": "plainText",
-    "insertTextMode": "adjustIndentation",
-    "textEdit": {
-      "range": {},
-      "newText": "wrongModuleParameterInLoop2"
-    }
-  },
-  {
-    "label": "x",
-    "kind": "variable",
-    "detail": "x",
-    "deprecated": false,
-    "preselect": false,
-    "sortText": "2_x",
-    "insertTextFormat": "plainText",
-    "insertTextMode": "adjustIndentation",
-    "textEdit": {
-      "range": {},
-      "newText": "x"
-    }
-  }
+[
+  {
+    "label": "any",
+    "kind": "function",
+    "detail": "any()",
+    "deprecated": false,
+    "preselect": false,
+    "sortText": "3_any",
+    "insertTextFormat": "snippet",
+    "insertTextMode": "adjustIndentation",
+    "textEdit": {
+      "range": {},
+      "newText": "any($0)"
+    },
+    "command": {
+      "command": "editor.action.triggerParameterHints"
+    }
+  },
+  {
+    "label": "anyTypeInScope",
+    "kind": "module",
+    "detail": "anyTypeInScope",
+    "deprecated": false,
+    "preselect": false,
+    "sortText": "2_anyTypeInScope",
+    "insertTextFormat": "plainText",
+    "insertTextMode": "adjustIndentation",
+    "textEdit": {
+      "range": {},
+      "newText": "anyTypeInScope"
+    }
+  },
+  {
+    "label": "anyTypeInScopeConditional",
+    "kind": "module",
+    "detail": "anyTypeInScopeConditional",
+    "deprecated": false,
+    "preselect": false,
+    "sortText": "2_anyTypeInScopeConditional",
+    "insertTextFormat": "plainText",
+    "insertTextMode": "adjustIndentation",
+    "textEdit": {
+      "range": {},
+      "newText": "anyTypeInScopeConditional"
+    }
+  },
+  {
+    "label": "anyTypeInScopeLoop",
+    "kind": "module",
+    "detail": "anyTypeInScopeLoop",
+    "deprecated": false,
+    "preselect": false,
+    "sortText": "2_anyTypeInScopeLoop",
+    "insertTextFormat": "plainText",
+    "insertTextMode": "adjustIndentation",
+    "textEdit": {
+      "range": {},
+      "newText": "anyTypeInScopeLoop"
+    }
+  },
+  {
+    "label": "array",
+    "kind": "function",
+    "detail": "array()",
+    "deprecated": false,
+    "preselect": false,
+    "sortText": "3_array",
+    "insertTextFormat": "snippet",
+    "insertTextMode": "adjustIndentation",
+    "textEdit": {
+      "range": {},
+      "newText": "array($0)"
+    },
+    "command": {
+      "command": "editor.action.triggerParameterHints"
+    }
+  },
+  {
+    "label": "az",
+    "kind": "folder",
+    "detail": "az",
+    "deprecated": false,
+    "preselect": false,
+    "sortText": "3_az",
+    "insertTextFormat": "plainText",
+    "insertTextMode": "adjustIndentation",
+    "textEdit": {
+      "range": {},
+      "newText": "az"
+    }
+  },
+  {
+    "label": "base64",
+    "kind": "function",
+    "detail": "base64()",
+    "deprecated": false,
+    "preselect": false,
+    "sortText": "3_base64",
+    "insertTextFormat": "snippet",
+    "insertTextMode": "adjustIndentation",
+    "textEdit": {
+      "range": {},
+      "newText": "base64($0)"
+    },
+    "command": {
+      "command": "editor.action.triggerParameterHints"
+    }
+  },
+  {
+    "label": "base64ToJson",
+    "kind": "function",
+    "detail": "base64ToJson()",
+    "deprecated": false,
+    "preselect": false,
+    "sortText": "3_base64ToJson",
+    "insertTextFormat": "snippet",
+    "insertTextMode": "adjustIndentation",
+    "textEdit": {
+      "range": {},
+      "newText": "base64ToJson($0)"
+    },
+    "command": {
+      "command": "editor.action.triggerParameterHints"
+    }
+  },
+  {
+    "label": "base64ToString",
+    "kind": "function",
+    "detail": "base64ToString()",
+    "deprecated": false,
+    "preselect": false,
+    "sortText": "3_base64ToString",
+    "insertTextFormat": "snippet",
+    "insertTextMode": "adjustIndentation",
+    "textEdit": {
+      "range": {},
+      "newText": "base64ToString($0)"
+    },
+    "command": {
+      "command": "editor.action.triggerParameterHints"
+    }
+  },
+  {
+    "label": "bool",
+    "kind": "function",
+    "detail": "bool()",
+    "deprecated": false,
+    "preselect": false,
+    "sortText": "3_bool",
+    "insertTextFormat": "snippet",
+    "insertTextMode": "adjustIndentation",
+    "textEdit": {
+      "range": {},
+      "newText": "bool($0)"
+    },
+    "command": {
+      "command": "editor.action.triggerParameterHints"
+    }
+  },
+  {
+    "label": "childCompletionA",
+    "kind": "module",
+    "detail": "childCompletionA",
+    "deprecated": false,
+    "preselect": false,
+    "sortText": "2_childCompletionA",
+    "insertTextFormat": "plainText",
+    "insertTextMode": "adjustIndentation",
+    "textEdit": {
+      "range": {},
+      "newText": "childCompletionA"
+    }
+  },
+  {
+    "label": "childCompletionB",
+    "kind": "module",
+    "detail": "childCompletionB",
+    "deprecated": false,
+    "preselect": false,
+    "sortText": "2_childCompletionB",
+    "insertTextFormat": "plainText",
+    "insertTextMode": "adjustIndentation",
+    "textEdit": {
+      "range": {},
+      "newText": "childCompletionB"
+    }
+  },
+  {
+    "label": "childCompletionC",
+    "kind": "module",
+    "detail": "childCompletionC",
+    "deprecated": false,
+    "preselect": false,
+    "sortText": "2_childCompletionC",
+    "insertTextFormat": "plainText",
+    "insertTextMode": "adjustIndentation",
+    "textEdit": {
+      "range": {},
+      "newText": "childCompletionC"
+    }
+  },
+  {
+    "label": "childCompletionD",
+    "kind": "module",
+    "detail": "childCompletionD",
+    "deprecated": false,
+    "preselect": false,
+    "sortText": "2_childCompletionD",
+    "insertTextFormat": "plainText",
+    "insertTextMode": "adjustIndentation",
+    "textEdit": {
+      "range": {},
+      "newText": "childCompletionD"
+    }
+  },
+  {
+    "label": "coalesce",
+    "kind": "function",
+    "detail": "coalesce()",
+    "deprecated": false,
+    "preselect": false,
+    "sortText": "3_coalesce",
+    "insertTextFormat": "snippet",
+    "insertTextMode": "adjustIndentation",
+    "textEdit": {
+      "range": {},
+      "newText": "coalesce($0)"
+    },
+    "command": {
+      "command": "editor.action.triggerParameterHints"
+    }
+  },
+  {
+    "label": "completionB",
+    "kind": "module",
+    "detail": "completionB",
+    "deprecated": false,
+    "preselect": false,
+    "sortText": "2_completionB",
+    "insertTextFormat": "plainText",
+    "insertTextMode": "adjustIndentation",
+    "textEdit": {
+      "range": {},
+      "newText": "completionB"
+    }
+  },
+  {
+    "label": "completionC",
+    "kind": "module",
+    "detail": "completionC",
+    "deprecated": false,
+    "preselect": false,
+    "sortText": "2_completionC",
+    "insertTextFormat": "plainText",
+    "insertTextMode": "adjustIndentation",
+    "textEdit": {
+      "range": {},
+      "newText": "completionC"
+    }
+  },
+  {
+    "label": "completionD",
+    "kind": "module",
+    "detail": "completionD",
+    "deprecated": false,
+    "preselect": false,
+    "sortText": "2_completionD",
+    "insertTextFormat": "plainText",
+    "insertTextMode": "adjustIndentation",
+    "textEdit": {
+      "range": {},
+      "newText": "completionD"
+    }
+  },
+  {
+    "label": "completionE",
+    "kind": "module",
+    "detail": "completionE",
+    "deprecated": false,
+    "preselect": false,
+    "sortText": "2_completionE",
+    "insertTextFormat": "plainText",
+    "insertTextMode": "adjustIndentation",
+    "textEdit": {
+      "range": {},
+      "newText": "completionE"
+    }
+  },
+  {
+    "label": "concat",
+    "kind": "function",
+    "detail": "concat()",
+    "deprecated": false,
+    "preselect": false,
+    "sortText": "3_concat",
+    "insertTextFormat": "snippet",
+    "insertTextMode": "adjustIndentation",
+    "textEdit": {
+      "range": {},
+      "newText": "concat($0)"
+    },
+    "command": {
+      "command": "editor.action.triggerParameterHints"
+    }
+  },
+  {
+    "label": "contains",
+    "kind": "function",
+    "detail": "contains()",
+    "deprecated": false,
+    "preselect": false,
+    "sortText": "3_contains",
+    "insertTextFormat": "snippet",
+    "insertTextMode": "adjustIndentation",
+    "textEdit": {
+      "range": {},
+      "newText": "contains($0)"
+    },
+    "command": {
+      "command": "editor.action.triggerParameterHints"
+    }
+  },
+  {
+    "label": "cwdFileCompletionA",
+    "kind": "module",
+    "detail": "cwdFileCompletionA",
+    "deprecated": false,
+    "preselect": false,
+    "sortText": "2_cwdFileCompletionA",
+    "insertTextFormat": "plainText",
+    "insertTextMode": "adjustIndentation",
+    "textEdit": {
+      "range": {},
+      "newText": "cwdFileCompletionA"
+    }
+  },
+  {
+    "label": "cwdFileCompletionB",
+    "kind": "module",
+    "detail": "cwdFileCompletionB",
+    "deprecated": false,
+    "preselect": false,
+    "sortText": "2_cwdFileCompletionB",
+    "insertTextFormat": "plainText",
+    "insertTextMode": "adjustIndentation",
+    "textEdit": {
+      "range": {},
+      "newText": "cwdFileCompletionB"
+    }
+  },
+  {
+    "label": "cwdFileCompletionC",
+    "kind": "module",
+    "detail": "cwdFileCompletionC",
+    "deprecated": false,
+    "preselect": false,
+    "sortText": "2_cwdFileCompletionC",
+    "insertTextFormat": "plainText",
+    "insertTextMode": "adjustIndentation",
+    "textEdit": {
+      "range": {},
+      "newText": "cwdFileCompletionC"
+    }
+  },
+  {
+    "label": "dataUri",
+    "kind": "function",
+    "detail": "dataUri()",
+    "deprecated": false,
+    "preselect": false,
+    "sortText": "3_dataUri",
+    "insertTextFormat": "snippet",
+    "insertTextMode": "adjustIndentation",
+    "textEdit": {
+      "range": {},
+      "newText": "dataUri($0)"
+    },
+    "command": {
+      "command": "editor.action.triggerParameterHints"
+    }
+  },
+  {
+    "label": "dataUriToString",
+    "kind": "function",
+    "detail": "dataUriToString()",
+    "deprecated": false,
+    "preselect": false,
+    "sortText": "3_dataUriToString",
+    "insertTextFormat": "snippet",
+    "insertTextMode": "adjustIndentation",
+    "textEdit": {
+      "range": {},
+      "newText": "dataUriToString($0)"
+    },
+    "command": {
+      "command": "editor.action.triggerParameterHints"
+    }
+  },
+  {
+    "label": "dateTimeAdd",
+    "kind": "function",
+    "detail": "dateTimeAdd()",
+    "deprecated": false,
+    "preselect": false,
+    "sortText": "3_dateTimeAdd",
+    "insertTextFormat": "snippet",
+    "insertTextMode": "adjustIndentation",
+    "textEdit": {
+      "range": {},
+      "newText": "dateTimeAdd($0)"
+    },
+    "command": {
+      "command": "editor.action.triggerParameterHints"
+    }
+  },
+  {
+    "label": "deployment",
+    "kind": "function",
+    "detail": "deployment()",
+    "deprecated": false,
+    "preselect": false,
+    "sortText": "3_deployment",
+    "insertTextFormat": "snippet",
+    "insertTextMode": "adjustIndentation",
+    "textEdit": {
+      "range": {},
+      "newText": "deployment()$0"
+    }
+  },
+  {
+    "label": "directRefToCollectionViaLoopBody",
+    "kind": "module",
+    "detail": "directRefToCollectionViaLoopBody",
+    "deprecated": false,
+    "preselect": false,
+    "sortText": "2_directRefToCollectionViaLoopBody",
+    "insertTextFormat": "plainText",
+    "insertTextMode": "adjustIndentation",
+    "textEdit": {
+      "range": {},
+      "newText": "directRefToCollectionViaLoopBody"
+    }
+  },
+  {
+    "label": "directRefToCollectionViaLoopBodyWithExtraDependsOn",
+    "kind": "module",
+    "detail": "directRefToCollectionViaLoopBodyWithExtraDependsOn",
+    "deprecated": false,
+    "preselect": false,
+    "sortText": "2_directRefToCollectionViaLoopBodyWithExtraDependsOn",
+    "insertTextFormat": "plainText",
+    "insertTextMode": "adjustIndentation",
+    "textEdit": {
+      "range": {},
+      "newText": "directRefToCollectionViaLoopBodyWithExtraDependsOn"
+    }
+  },
+  {
+    "label": "directRefToCollectionViaSingleBody",
+    "kind": "module",
+    "detail": "directRefToCollectionViaSingleBody",
+    "deprecated": false,
+    "preselect": false,
+    "sortText": "2_directRefToCollectionViaSingleBody",
+    "insertTextFormat": "plainText",
+    "insertTextMode": "adjustIndentation",
+    "textEdit": {
+      "range": {},
+      "newText": "directRefToCollectionViaSingleBody"
+    }
+  },
+  {
+    "label": "directRefToCollectionViaSingleConditionalBody",
+    "kind": "module",
+    "detail": "directRefToCollectionViaSingleConditionalBody",
+    "deprecated": false,
+    "preselect": false,
+    "sortText": "2_directRefToCollectionViaSingleConditionalBody",
+    "insertTextFormat": "plainText",
+    "insertTextMode": "adjustIndentation",
+    "textEdit": {
+      "range": {},
+      "newText": "directRefToCollectionViaSingleConditionalBody"
+    }
+  },
+  {
+    "label": "empty",
+    "kind": "function",
+    "detail": "empty()",
+    "deprecated": false,
+    "preselect": false,
+    "sortText": "3_empty",
+    "insertTextFormat": "snippet",
+    "insertTextMode": "adjustIndentation",
+    "textEdit": {
+      "range": {},
+      "newText": "empty($0)"
+    },
+    "command": {
+      "command": "editor.action.triggerParameterHints"
+    }
+  },
+  {
+    "label": "emptyArray",
+    "kind": "variable",
+    "detail": "emptyArray",
+    "deprecated": false,
+    "preselect": false,
+    "sortText": "2_emptyArray",
+    "insertTextFormat": "plainText",
+    "insertTextMode": "adjustIndentation",
+    "textEdit": {
+      "range": {},
+      "newText": "emptyArray"
+    }
+  },
+  {
+    "label": "endsWith",
+    "kind": "function",
+    "detail": "endsWith()",
+    "deprecated": false,
+    "preselect": false,
+    "sortText": "3_endsWith",
+    "insertTextFormat": "snippet",
+    "insertTextMode": "adjustIndentation",
+    "textEdit": {
+      "range": {},
+      "newText": "endsWith($0)"
+    },
+    "command": {
+      "command": "editor.action.triggerParameterHints"
+    }
+  },
+  {
+    "label": "environment",
+    "kind": "function",
+    "detail": "environment()",
+    "deprecated": false,
+    "preselect": false,
+    "sortText": "3_environment",
+    "insertTextFormat": "snippet",
+    "insertTextMode": "adjustIndentation",
+    "textEdit": {
+      "range": {},
+      "newText": "environment()$0"
+    }
+  },
+  {
+    "label": "evenMoreDuplicates",
+    "kind": "variable",
+    "detail": "evenMoreDuplicates",
+    "deprecated": false,
+    "preselect": false,
+    "sortText": "2_evenMoreDuplicates",
+    "insertTextFormat": "plainText",
+    "insertTextMode": "adjustIndentation",
+    "textEdit": {
+      "range": {},
+      "newText": "evenMoreDuplicates"
+    }
+  },
+  {
+    "label": "expectedArrayExpression",
+    "kind": "module",
+    "detail": "expectedArrayExpression",
+    "deprecated": false,
+    "preselect": false,
+    "sortText": "2_expectedArrayExpression",
+    "insertTextFormat": "plainText",
+    "insertTextMode": "adjustIndentation",
+    "textEdit": {
+      "range": {},
+      "newText": "expectedArrayExpression"
+    }
+  },
+  {
+    "label": "expectedArrayExpression2",
+    "kind": "module",
+    "detail": "expectedArrayExpression2",
+    "deprecated": false,
+    "preselect": false,
+    "sortText": "2_expectedArrayExpression2",
+    "insertTextFormat": "plainText",
+    "insertTextMode": "adjustIndentation",
+    "textEdit": {
+      "range": {},
+      "newText": "expectedArrayExpression2"
+    }
+  },
+  {
+    "label": "expectedColon",
+    "kind": "module",
+    "detail": "expectedColon",
+    "deprecated": false,
+    "preselect": false,
+    "sortText": "2_expectedColon",
+    "insertTextFormat": "plainText",
+    "insertTextMode": "adjustIndentation",
+    "textEdit": {
+      "range": {},
+      "newText": "expectedColon"
+    }
+  },
+  {
+    "label": "expectedColon2",
+    "kind": "module",
+    "detail": "expectedColon2",
+    "deprecated": false,
+    "preselect": false,
+    "sortText": "2_expectedColon2",
+    "insertTextFormat": "plainText",
+    "insertTextMode": "adjustIndentation",
+    "textEdit": {
+      "range": {},
+      "newText": "expectedColon2"
+    }
+  },
+  {
+    "label": "expectedComma",
+    "kind": "module",
+    "detail": "expectedComma",
+    "deprecated": false,
+    "preselect": false,
+    "sortText": "2_expectedComma",
+    "insertTextFormat": "plainText",
+    "insertTextMode": "adjustIndentation",
+    "textEdit": {
+      "range": {},
+      "newText": "expectedComma"
+    }
+  },
+  {
+    "label": "expectedForKeyword",
+    "kind": "module",
+    "detail": "expectedForKeyword",
+    "deprecated": false,
+    "preselect": false,
+    "sortText": "2_expectedForKeyword",
+    "insertTextFormat": "plainText",
+    "insertTextMode": "adjustIndentation",
+    "textEdit": {
+      "range": {},
+      "newText": "expectedForKeyword"
+    }
+  },
+  {
+    "label": "expectedForKeyword2",
+    "kind": "module",
+    "detail": "expectedForKeyword2",
+    "deprecated": false,
+    "preselect": false,
+    "sortText": "2_expectedForKeyword2",
+    "insertTextFormat": "plainText",
+    "insertTextMode": "adjustIndentation",
+    "textEdit": {
+      "range": {},
+      "newText": "expectedForKeyword2"
+    }
+  },
+  {
+    "label": "expectedInKeyword",
+    "kind": "module",
+    "detail": "expectedInKeyword",
+    "deprecated": false,
+    "preselect": false,
+    "sortText": "2_expectedInKeyword",
+    "insertTextFormat": "plainText",
+    "insertTextMode": "adjustIndentation",
+    "textEdit": {
+      "range": {},
+      "newText": "expectedInKeyword"
+    }
+  },
+  {
+    "label": "expectedInKeyword2",
+    "kind": "module",
+    "detail": "expectedInKeyword2",
+    "deprecated": false,
+    "preselect": false,
+    "sortText": "2_expectedInKeyword2",
+    "insertTextFormat": "plainText",
+    "insertTextMode": "adjustIndentation",
+    "textEdit": {
+      "range": {},
+      "newText": "expectedInKeyword2"
+    }
+  },
+  {
+    "label": "expectedInKeyword3",
+    "kind": "module",
+    "detail": "expectedInKeyword3",
+    "deprecated": false,
+    "preselect": false,
+    "sortText": "2_expectedInKeyword3",
+    "insertTextFormat": "plainText",
+    "insertTextMode": "adjustIndentation",
+    "textEdit": {
+      "range": {},
+      "newText": "expectedInKeyword3"
+    }
+  },
+  {
+    "label": "expectedIndexVarName",
+    "kind": "module",
+    "detail": "expectedIndexVarName",
+    "deprecated": false,
+    "preselect": false,
+    "sortText": "2_expectedIndexVarName",
+    "insertTextFormat": "plainText",
+    "insertTextMode": "adjustIndentation",
+    "textEdit": {
+      "range": {},
+      "newText": "expectedIndexVarName"
+    }
+  },
+  {
+    "label": "expectedItemVarName",
+    "kind": "module",
+    "detail": "expectedItemVarName",
+    "deprecated": false,
+    "preselect": false,
+    "sortText": "2_expectedItemVarName",
+    "insertTextFormat": "plainText",
+    "insertTextMode": "adjustIndentation",
+    "textEdit": {
+      "range": {},
+      "newText": "expectedItemVarName"
+    }
+  },
+  {
+    "label": "expectedLoopBody",
+    "kind": "module",
+    "detail": "expectedLoopBody",
+    "deprecated": false,
+    "preselect": false,
+    "sortText": "2_expectedLoopBody",
+    "insertTextFormat": "plainText",
+    "insertTextMode": "adjustIndentation",
+    "textEdit": {
+      "range": {},
+      "newText": "expectedLoopBody"
+    }
+  },
+  {
+    "label": "expectedLoopBody2",
+    "kind": "module",
+    "detail": "expectedLoopBody2",
+    "deprecated": false,
+    "preselect": false,
+    "sortText": "2_expectedLoopBody2",
+    "insertTextFormat": "plainText",
+    "insertTextMode": "adjustIndentation",
+    "textEdit": {
+      "range": {},
+      "newText": "expectedLoopBody2"
+    }
+  },
+  {
+    "label": "expectedLoopFilterOpenParen",
+    "kind": "module",
+    "detail": "expectedLoopFilterOpenParen",
+    "deprecated": false,
+    "preselect": false,
+    "sortText": "2_expectedLoopFilterOpenParen",
+    "insertTextFormat": "plainText",
+    "insertTextMode": "adjustIndentation",
+    "textEdit": {
+      "range": {},
+      "newText": "expectedLoopFilterOpenParen"
+    }
+  },
+  {
+    "label": "expectedLoopFilterOpenParen2",
+    "kind": "module",
+    "detail": "expectedLoopFilterOpenParen2",
+    "deprecated": false,
+    "preselect": false,
+    "sortText": "2_expectedLoopFilterOpenParen2",
+    "insertTextFormat": "plainText",
+    "insertTextMode": "adjustIndentation",
+    "textEdit": {
+      "range": {},
+      "newText": "expectedLoopFilterOpenParen2"
+    }
+  },
+  {
+    "label": "expectedLoopFilterPredicateAndBody",
+    "kind": "module",
+    "detail": "expectedLoopFilterPredicateAndBody",
+    "deprecated": false,
+    "preselect": false,
+    "sortText": "2_expectedLoopFilterPredicateAndBody",
+    "insertTextFormat": "plainText",
+    "insertTextMode": "adjustIndentation",
+    "textEdit": {
+      "range": {},
+      "newText": "expectedLoopFilterPredicateAndBody"
+    }
+  },
+  {
+    "label": "expectedLoopFilterPredicateAndBody2",
+    "kind": "module",
+    "detail": "expectedLoopFilterPredicateAndBody2",
+    "deprecated": false,
+    "preselect": false,
+    "sortText": "2_expectedLoopFilterPredicateAndBody2",
+    "insertTextFormat": "plainText",
+    "insertTextMode": "adjustIndentation",
+    "textEdit": {
+      "range": {},
+      "newText": "expectedLoopFilterPredicateAndBody2"
+    }
+  },
+  {
+    "label": "expectedLoopVar",
+    "kind": "module",
+    "detail": "expectedLoopVar",
+    "deprecated": false,
+    "preselect": false,
+    "sortText": "2_expectedLoopVar",
+    "insertTextFormat": "plainText",
+    "insertTextMode": "adjustIndentation",
+    "textEdit": {
+      "range": {},
+      "newText": "expectedLoopVar"
+    }
+  },
+  {
+    "label": "extensionResourceId",
+    "kind": "function",
+    "detail": "extensionResourceId()",
+    "deprecated": false,
+    "preselect": false,
+    "sortText": "3_extensionResourceId",
+    "insertTextFormat": "snippet",
+    "insertTextMode": "adjustIndentation",
+    "textEdit": {
+      "range": {},
+      "newText": "extensionResourceId($0)"
+    },
+    "command": {
+      "command": "editor.action.triggerParameterHints"
+    }
+  },
+  {
+    "label": "first",
+    "kind": "function",
+    "detail": "first()",
+    "deprecated": false,
+    "preselect": false,
+    "sortText": "3_first",
+    "insertTextFormat": "snippet",
+    "insertTextMode": "adjustIndentation",
+    "textEdit": {
+      "range": {},
+      "newText": "first($0)"
+    },
+    "command": {
+      "command": "editor.action.triggerParameterHints"
+    }
+  },
+  {
+    "label": "format",
+    "kind": "function",
+    "detail": "format()",
+    "deprecated": false,
+    "preselect": false,
+    "sortText": "3_format",
+    "insertTextFormat": "snippet",
+    "insertTextMode": "adjustIndentation",
+    "textEdit": {
+      "range": {},
+      "newText": "format($0)"
+    },
+    "command": {
+      "command": "editor.action.triggerParameterHints"
+    }
+  },
+  {
+    "label": "guid",
+    "kind": "function",
+    "detail": "guid()",
+    "deprecated": false,
+    "preselect": false,
+    "sortText": "3_guid",
+    "insertTextFormat": "snippet",
+    "insertTextMode": "adjustIndentation",
+    "textEdit": {
+      "range": {},
+      "newText": "guid($0)"
+    },
+    "command": {
+      "command": "editor.action.triggerParameterHints"
+    }
+  },
+  {
+    "label": "indexOf",
+    "kind": "function",
+    "detail": "indexOf()",
+    "deprecated": false,
+    "preselect": false,
+    "sortText": "3_indexOf",
+    "insertTextFormat": "snippet",
+    "insertTextMode": "adjustIndentation",
+    "textEdit": {
+      "range": {},
+      "newText": "indexOf($0)"
+    },
+    "command": {
+      "command": "editor.action.triggerParameterHints"
+    }
+  },
+  {
+    "label": "int",
+    "kind": "function",
+    "detail": "int()",
+    "deprecated": false,
+    "preselect": false,
+    "sortText": "3_int",
+    "insertTextFormat": "snippet",
+    "insertTextMode": "adjustIndentation",
+    "textEdit": {
+      "range": {},
+      "newText": "int($0)"
+    },
+    "command": {
+      "command": "editor.action.triggerParameterHints"
+    }
+  },
+  {
+    "label": "interp",
+    "kind": "variable",
+    "detail": "interp",
+    "deprecated": false,
+    "preselect": false,
+    "sortText": "2_interp",
+    "insertTextFormat": "plainText",
+    "insertTextMode": "adjustIndentation",
+    "textEdit": {
+      "range": {},
+      "newText": "interp"
+    }
+  },
+  {
+    "label": "intersection",
+    "kind": "function",
+    "detail": "intersection()",
+    "deprecated": false,
+    "preselect": false,
+    "sortText": "3_intersection",
+    "insertTextFormat": "snippet",
+    "insertTextMode": "adjustIndentation",
+    "textEdit": {
+      "range": {},
+      "newText": "intersection($0)"
+    },
+    "command": {
+      "command": "editor.action.triggerParameterHints"
+    }
+  },
+  {
+    "label": "invalidJsonMod",
+    "kind": "module",
+    "detail": "invalidJsonMod",
+    "deprecated": false,
+    "preselect": false,
+    "sortText": "2_invalidJsonMod",
+    "insertTextFormat": "plainText",
+    "insertTextMode": "adjustIndentation",
+    "textEdit": {
+      "range": {},
+      "newText": "invalidJsonMod"
+    }
+  },
+  {
+    "label": "issue3000",
+    "kind": "module",
+    "detail": "issue3000",
+    "deprecated": false,
+    "preselect": false,
+    "sortText": "2_issue3000",
+    "insertTextFormat": "plainText",
+    "insertTextMode": "adjustIndentation",
+    "textEdit": {
+      "range": {},
+      "newText": "issue3000"
+    }
+  },
+  {
+    "label": "json",
+    "kind": "function",
+    "detail": "json()",
+    "deprecated": false,
+    "preselect": false,
+    "sortText": "3_json",
+    "insertTextFormat": "snippet",
+    "insertTextMode": "adjustIndentation",
+    "textEdit": {
+      "range": {},
+      "newText": "json($0)"
+    },
+    "command": {
+      "command": "editor.action.triggerParameterHints"
+    }
+  },
+  {
+    "label": "jsonModMissingParam",
+    "kind": "module",
+    "detail": "jsonModMissingParam",
+    "deprecated": false,
+    "preselect": false,
+    "sortText": "2_jsonModMissingParam",
+    "insertTextFormat": "plainText",
+    "insertTextMode": "adjustIndentation",
+    "textEdit": {
+      "range": {},
+      "newText": "jsonModMissingParam"
+    }
+  },
+  {
+    "label": "kv",
+    "kind": "interface",
+    "detail": "kv",
+    "deprecated": false,
+    "preselect": false,
+    "sortText": "2_kv",
+    "insertTextFormat": "plainText",
+    "insertTextMode": "adjustIndentation",
+    "textEdit": {
+      "range": {},
+      "newText": "kv"
+    },
+    "commitCharacters": [
+      ":"
+    ]
+  },
+  {
+    "label": "last",
+    "kind": "function",
+    "detail": "last()",
+    "deprecated": false,
+    "preselect": false,
+    "sortText": "3_last",
+    "insertTextFormat": "snippet",
+    "insertTextMode": "adjustIndentation",
+    "textEdit": {
+      "range": {},
+      "newText": "last($0)"
+    },
+    "command": {
+      "command": "editor.action.triggerParameterHints"
+    }
+  },
+  {
+    "label": "lastIndexOf",
+    "kind": "function",
+    "detail": "lastIndexOf()",
+    "deprecated": false,
+    "preselect": false,
+    "sortText": "3_lastIndexOf",
+    "insertTextFormat": "snippet",
+    "insertTextMode": "adjustIndentation",
+    "textEdit": {
+      "range": {},
+      "newText": "lastIndexOf($0)"
+    },
+    "command": {
+      "command": "editor.action.triggerParameterHints"
+    }
+  },
+  {
+    "label": "length",
+    "kind": "function",
+    "detail": "length()",
+    "deprecated": false,
+    "preselect": false,
+    "sortText": "3_length",
+    "insertTextFormat": "snippet",
+    "insertTextMode": "adjustIndentation",
+    "textEdit": {
+      "range": {},
+      "newText": "length($0)"
+    },
+    "command": {
+      "command": "editor.action.triggerParameterHints"
+    }
+  },
+  {
+    "label": "loadFileAsBase64",
+    "kind": "function",
+    "detail": "loadFileAsBase64()",
+    "deprecated": false,
+    "preselect": false,
+    "sortText": "3_loadFileAsBase64",
+    "insertTextFormat": "snippet",
+    "insertTextMode": "adjustIndentation",
+    "textEdit": {
+      "range": {},
+      "newText": "loadFileAsBase64($0)"
+    },
+    "command": {
+      "command": "editor.action.triggerParameterHints"
+    }
+  },
+  {
+    "label": "loadTextContent",
+    "kind": "function",
+    "detail": "loadTextContent()",
+    "deprecated": false,
+    "preselect": false,
+    "sortText": "3_loadTextContent",
+    "insertTextFormat": "snippet",
+    "insertTextMode": "adjustIndentation",
+    "textEdit": {
+      "range": {},
+      "newText": "loadTextContent($0)"
+    },
+    "command": {
+      "command": "editor.action.triggerParameterHints"
+    }
+  },
+  {
+    "label": "managementGroup",
+    "kind": "function",
+    "detail": "managementGroup()",
+    "deprecated": false,
+    "preselect": false,
+    "sortText": "3_managementGroup",
+    "insertTextFormat": "snippet",
+    "insertTextMode": "adjustIndentation",
+    "textEdit": {
+      "range": {},
+      "newText": "managementGroup($0)"
+    },
+    "command": {
+      "command": "editor.action.triggerParameterHints"
+    }
+  },
+  {
+    "label": "max",
+    "kind": "function",
+    "detail": "max()",
+    "deprecated": false,
+    "preselect": false,
+    "sortText": "3_max",
+    "insertTextFormat": "snippet",
+    "insertTextMode": "adjustIndentation",
+    "textEdit": {
+      "range": {},
+      "newText": "max($0)"
+    },
+    "command": {
+      "command": "editor.action.triggerParameterHints"
+    }
+  },
+  {
+    "label": "min",
+    "kind": "function",
+    "detail": "min()",
+    "deprecated": false,
+    "preselect": false,
+    "sortText": "3_min",
+    "insertTextFormat": "snippet",
+    "insertTextMode": "adjustIndentation",
+    "textEdit": {
+      "range": {},
+      "newText": "min($0)"
+    },
+    "command": {
+      "command": "editor.action.triggerParameterHints"
+    }
+  },
+  {
+    "label": "missingFewerLoopBodyProperties",
+    "kind": "module",
+    "detail": "missingFewerLoopBodyProperties",
+    "deprecated": false,
+    "preselect": false,
+    "sortText": "2_missingFewerLoopBodyProperties",
+    "insertTextFormat": "plainText",
+    "insertTextMode": "adjustIndentation",
+    "textEdit": {
+      "range": {},
+      "newText": "missingFewerLoopBodyProperties"
+    }
+  },
+  {
+    "label": "missingLoopBodyProperties",
+    "kind": "module",
+    "detail": "missingLoopBodyProperties",
+    "deprecated": false,
+    "preselect": false,
+    "sortText": "2_missingLoopBodyProperties",
+    "insertTextFormat": "plainText",
+    "insertTextMode": "adjustIndentation",
+    "textEdit": {
+      "range": {},
+      "newText": "missingLoopBodyProperties"
+    }
+  },
+  {
+    "label": "missingLoopBodyProperties2",
+    "kind": "module",
+    "detail": "missingLoopBodyProperties2",
+    "deprecated": false,
+    "preselect": false,
+    "sortText": "2_missingLoopBodyProperties2",
+    "insertTextFormat": "plainText",
+    "insertTextMode": "adjustIndentation",
+    "textEdit": {
+      "range": {},
+      "newText": "missingLoopBodyProperties2"
+    }
+  },
+  {
+    "label": "missingValue",
+    "kind": "module",
+    "detail": "missingValue",
+    "deprecated": false,
+    "preselect": false,
+    "sortText": "2_missingValue",
+    "insertTextFormat": "plainText",
+    "insertTextMode": "adjustIndentation",
+    "textEdit": {
+      "range": {},
+      "newText": "missingValue"
+    }
+  },
+  {
+    "label": "modAEmptyInputs",
+    "kind": "module",
+    "detail": "modAEmptyInputs",
+    "deprecated": false,
+    "preselect": false,
+    "sortText": "2_modAEmptyInputs",
+    "insertTextFormat": "plainText",
+    "insertTextMode": "adjustIndentation",
+    "textEdit": {
+      "range": {},
+      "newText": "modAEmptyInputs"
+    }
+  },
+  {
+    "label": "modAEmptyInputsWithCondition",
+    "kind": "module",
+    "detail": "modAEmptyInputsWithCondition",
+    "deprecated": false,
+    "preselect": false,
+    "sortText": "2_modAEmptyInputsWithCondition",
+    "insertTextFormat": "plainText",
+    "insertTextMode": "adjustIndentation",
+    "textEdit": {
+      "range": {},
+      "newText": "modAEmptyInputsWithCondition"
+    }
+  },
+  {
+    "label": "modANoInputs",
+    "kind": "module",
+    "detail": "modANoInputs",
+    "deprecated": false,
+    "preselect": false,
+    "sortText": "2_modANoInputs",
+    "insertTextFormat": "plainText",
+    "insertTextMode": "adjustIndentation",
+    "textEdit": {
+      "range": {},
+      "newText": "modANoInputs"
+    }
+  },
+  {
+    "label": "modANoInputsWithCondition",
+    "kind": "module",
+    "detail": "modANoInputsWithCondition",
+    "deprecated": false,
+    "preselect": false,
+    "sortText": "2_modANoInputsWithCondition",
+    "insertTextFormat": "plainText",
+    "insertTextMode": "adjustIndentation",
+    "textEdit": {
+      "range": {},
+      "newText": "modANoInputsWithCondition"
+    }
+  },
+  {
+    "label": "modANoName",
+    "kind": "module",
+    "detail": "modANoName",
+    "deprecated": false,
+    "preselect": false,
+    "sortText": "2_modANoName",
+    "insertTextFormat": "plainText",
+    "insertTextMode": "adjustIndentation",
+    "textEdit": {
+      "range": {},
+      "newText": "modANoName"
+    }
+  },
+  {
+    "label": "modANoNameWithCondition",
+    "kind": "module",
+    "detail": "modANoNameWithCondition",
+    "deprecated": false,
+    "preselect": false,
+    "sortText": "2_modANoNameWithCondition",
+    "insertTextFormat": "plainText",
+    "insertTextMode": "adjustIndentation",
+    "textEdit": {
+      "range": {},
+      "newText": "modANoNameWithCondition"
+    }
+  },
+  {
+    "label": "modAUnspecifiedInputs",
+    "kind": "module",
+    "detail": "modAUnspecifiedInputs",
+    "deprecated": false,
+    "preselect": false,
+    "sortText": "2_modAUnspecifiedInputs",
+    "insertTextFormat": "plainText",
+    "insertTextMode": "adjustIndentation",
+    "textEdit": {
+      "range": {},
+      "newText": "modAUnspecifiedInputs"
+    }
+  },
+  {
+    "label": "modCycle",
+    "kind": "module",
+    "detail": "modCycle",
+    "deprecated": false,
+    "preselect": false,
+    "sortText": "2_modCycle",
+    "insertTextFormat": "plainText",
+    "insertTextMode": "adjustIndentation",
+    "textEdit": {
+      "range": {},
+      "newText": "modCycle"
+    }
+  },
+  {
+    "label": "modWithListKeysInCondition",
+    "kind": "module",
+    "detail": "modWithListKeysInCondition",
+    "deprecated": false,
+    "preselect": false,
+    "sortText": "2_modWithListKeysInCondition",
+    "insertTextFormat": "plainText",
+    "insertTextMode": "adjustIndentation",
+    "textEdit": {
+      "range": {},
+      "newText": "modWithListKeysInCondition"
+    }
+  },
+  {
+    "label": "modWithReferenceInCondition",
+    "kind": "module",
+    "detail": "modWithReferenceInCondition",
+    "deprecated": false,
+    "preselect": false,
+    "sortText": "2_modWithReferenceInCondition",
+    "insertTextFormat": "plainText",
+    "insertTextMode": "adjustIndentation",
+    "textEdit": {
+      "range": {},
+      "newText": "modWithReferenceInCondition"
+    }
+  },
+  {
+    "label": "moduleLoopForRuntimeCheck",
+    "kind": "module",
+    "detail": "moduleLoopForRuntimeCheck",
+    "deprecated": false,
+    "preselect": false,
+    "sortText": "2_moduleLoopForRuntimeCheck",
+    "insertTextFormat": "plainText",
+    "insertTextMode": "adjustIndentation",
+    "textEdit": {
+      "range": {},
+      "newText": "moduleLoopForRuntimeCheck"
+    }
+  },
+  {
+    "label": "moduleLoopForRuntimeCheck2",
+    "kind": "module",
+    "detail": "moduleLoopForRuntimeCheck2",
+    "deprecated": false,
+    "preselect": false,
+    "sortText": "2_moduleLoopForRuntimeCheck2",
+    "insertTextFormat": "plainText",
+    "insertTextMode": "adjustIndentation",
+    "textEdit": {
+      "range": {},
+      "newText": "moduleLoopForRuntimeCheck2"
+    }
+  },
+  {
+    "label": "moduleLoopForRuntimeCheck3",
+    "kind": "module",
+    "detail": "moduleLoopForRuntimeCheck3",
+    "deprecated": false,
+    "preselect": false,
+    "sortText": "2_moduleLoopForRuntimeCheck3",
+    "insertTextFormat": "plainText",
+    "insertTextMode": "adjustIndentation",
+    "textEdit": {
+      "range": {},
+      "newText": "moduleLoopForRuntimeCheck3"
+    }
+  },
+  {
+    "label": "moduleOutputsCompletions",
+    "kind": "variable",
+    "detail": "moduleOutputsCompletions",
+    "deprecated": false,
+    "preselect": false,
+    "sortText": "2_moduleOutputsCompletions",
+    "insertTextFormat": "plainText",
+    "insertTextMode": "adjustIndentation",
+    "textEdit": {
+      "range": {},
+      "newText": "moduleOutputsCompletions"
+    }
+  },
+  {
+    "label": "modulePropertyAccessCompletions",
+    "kind": "variable",
+    "detail": "modulePropertyAccessCompletions",
+    "deprecated": false,
+    "preselect": false,
+    "sortText": "2_modulePropertyAccessCompletions",
+    "insertTextFormat": "plainText",
+    "insertTextMode": "adjustIndentation",
+    "textEdit": {
+      "range": {},
+      "newText": "modulePropertyAccessCompletions"
+    }
+  },
+  {
+    "label": "moduleRuntimeCheck",
+    "kind": "variable",
+    "detail": "moduleRuntimeCheck",
+    "deprecated": false,
+    "preselect": false,
+    "sortText": "2_moduleRuntimeCheck",
+    "insertTextFormat": "plainText",
+    "insertTextMode": "adjustIndentation",
+    "textEdit": {
+      "range": {},
+      "newText": "moduleRuntimeCheck"
+    }
+  },
+  {
+    "label": "moduleRuntimeCheck2",
+    "kind": "variable",
+    "detail": "moduleRuntimeCheck2",
+    "deprecated": false,
+    "preselect": false,
+    "sortText": "2_moduleRuntimeCheck2",
+    "insertTextFormat": "plainText",
+    "insertTextMode": "adjustIndentation",
+    "textEdit": {
+      "range": {},
+      "newText": "moduleRuntimeCheck2"
+    }
+  },
+  {
+    "label": "moduleRuntimeCheck3",
+    "kind": "variable",
+    "detail": "moduleRuntimeCheck3",
+    "deprecated": false,
+    "preselect": false,
+    "sortText": "2_moduleRuntimeCheck3",
+    "insertTextFormat": "plainText",
+    "insertTextMode": "adjustIndentation",
+    "textEdit": {
+      "range": {},
+      "newText": "moduleRuntimeCheck3"
+    }
+  },
+  {
+    "label": "moduleRuntimeCheck4",
+    "kind": "variable",
+    "detail": "moduleRuntimeCheck4",
+    "deprecated": false,
+    "preselect": false,
+    "sortText": "2_moduleRuntimeCheck4",
+    "insertTextFormat": "plainText",
+    "insertTextMode": "adjustIndentation",
+    "textEdit": {
+      "range": {},
+      "newText": "moduleRuntimeCheck4"
+    }
+  },
+  {
+    "label": "moduleWithAbsolutePath",
+    "kind": "module",
+    "detail": "moduleWithAbsolutePath",
+    "deprecated": false,
+    "preselect": false,
+    "sortText": "2_moduleWithAbsolutePath",
+    "insertTextFormat": "plainText",
+    "insertTextMode": "adjustIndentation",
+    "textEdit": {
+      "range": {},
+      "newText": "moduleWithAbsolutePath"
+    }
+  },
+  {
+    "label": "moduleWithBackslash",
+    "kind": "module",
+    "detail": "moduleWithBackslash",
+    "deprecated": false,
+    "preselect": false,
+    "sortText": "2_moduleWithBackslash",
+    "insertTextFormat": "plainText",
+    "insertTextMode": "adjustIndentation",
+    "textEdit": {
+      "range": {},
+      "newText": "moduleWithBackslash"
+    }
+  },
+  {
+    "label": "moduleWithBadScope",
+    "kind": "module",
+    "detail": "moduleWithBadScope",
+    "deprecated": false,
+    "preselect": false,
+    "sortText": "2_moduleWithBadScope",
+    "insertTextFormat": "plainText",
+    "insertTextMode": "adjustIndentation",
+    "textEdit": {
+      "range": {},
+      "newText": "moduleWithBadScope"
+    }
+  },
+  {
+    "label": "moduleWithConditionAndInterpPath",
+    "kind": "module",
+    "detail": "moduleWithConditionAndInterpPath",
+    "deprecated": false,
+    "preselect": false,
+    "sortText": "2_moduleWithConditionAndInterpPath",
+    "insertTextFormat": "plainText",
+    "insertTextMode": "adjustIndentation",
+    "textEdit": {
+      "range": {},
+      "newText": "moduleWithConditionAndInterpPath"
+    }
+  },
+  {
+    "label": "moduleWithConditionAndSelfCycle",
+    "kind": "module",
+    "detail": "moduleWithConditionAndSelfCycle",
+    "deprecated": false,
+    "preselect": false,
+    "sortText": "2_moduleWithConditionAndSelfCycle",
+    "insertTextFormat": "plainText",
+    "insertTextMode": "adjustIndentation",
+    "textEdit": {
+      "range": {},
+      "newText": "moduleWithConditionAndSelfCycle"
+    }
+  },
+  {
+    "label": "moduleWithConditionOutputsCompletions",
+    "kind": "variable",
+    "detail": "moduleWithConditionOutputsCompletions",
+    "deprecated": false,
+    "preselect": false,
+    "sortText": "2_moduleWithConditionOutputsCompletions",
+    "insertTextFormat": "plainText",
+    "insertTextMode": "adjustIndentation",
+    "textEdit": {
+      "range": {},
+      "newText": "moduleWithConditionOutputsCompletions"
+    }
+  },
+  {
+    "label": "moduleWithConditionPropertyAccessCompletions",
+    "kind": "variable",
+    "detail": "moduleWithConditionPropertyAccessCompletions",
+    "deprecated": false,
+    "preselect": false,
+    "sortText": "2_moduleWithConditionPropertyAccessCompletions",
+    "insertTextFormat": "plainText",
+    "insertTextMode": "adjustIndentation",
+    "textEdit": {
+      "range": {},
+      "newText": "moduleWithConditionPropertyAccessCompletions"
+    }
+  },
+  {
+    "label": "moduleWithDuplicateName1",
+    "kind": "module",
+    "detail": "moduleWithDuplicateName1",
+    "deprecated": false,
+    "preselect": false,
+    "sortText": "2_moduleWithDuplicateName1",
+    "insertTextFormat": "plainText",
+    "insertTextMode": "adjustIndentation",
+    "textEdit": {
+      "range": {},
+      "newText": "moduleWithDuplicateName1"
+    }
+  },
+  {
+    "label": "moduleWithDuplicateName2",
+    "kind": "module",
+    "detail": "moduleWithDuplicateName2",
+    "deprecated": false,
+    "preselect": false,
+    "sortText": "2_moduleWithDuplicateName2",
+    "insertTextFormat": "plainText",
+    "insertTextMode": "adjustIndentation",
+    "textEdit": {
+      "range": {},
+      "newText": "moduleWithDuplicateName2"
+    }
+  },
+  {
+    "label": "moduleWithEmptyPath",
+    "kind": "module",
+    "detail": "moduleWithEmptyPath",
+    "deprecated": false,
+    "preselect": false,
+    "sortText": "2_moduleWithEmptyPath",
+    "insertTextFormat": "plainText",
+    "insertTextMode": "adjustIndentation",
+    "textEdit": {
+      "range": {},
+      "newText": "moduleWithEmptyPath"
+    }
+  },
+  {
+    "label": "moduleWithInterpPath",
+    "kind": "module",
+    "detail": "moduleWithInterpPath",
+    "deprecated": false,
+    "preselect": false,
+    "sortText": "2_moduleWithInterpPath",
+    "insertTextFormat": "plainText",
+    "insertTextMode": "adjustIndentation",
+    "textEdit": {
+      "range": {},
+      "newText": "moduleWithInterpPath"
+    }
+  },
+  {
+    "label": "moduleWithInvalidChar",
+    "kind": "module",
+    "detail": "moduleWithInvalidChar",
+    "deprecated": false,
+    "preselect": false,
+    "sortText": "2_moduleWithInvalidChar",
+    "insertTextFormat": "plainText",
+    "insertTextMode": "adjustIndentation",
+    "textEdit": {
+      "range": {},
+      "newText": "moduleWithInvalidChar"
+    }
+  },
+  {
+    "label": "moduleWithInvalidScope",
+    "kind": "module",
+    "detail": "moduleWithInvalidScope",
+    "deprecated": false,
+    "preselect": false,
+    "sortText": "2_moduleWithInvalidScope",
+    "insertTextFormat": "plainText",
+    "insertTextMode": "adjustIndentation",
+    "textEdit": {
+      "range": {},
+      "newText": "moduleWithInvalidScope"
+    }
+  },
+  {
+    "label": "moduleWithInvalidScope2",
+    "kind": "module",
+    "detail": "moduleWithInvalidScope2",
+    "deprecated": false,
+    "preselect": false,
+    "sortText": "2_moduleWithInvalidScope2",
+    "insertTextFormat": "plainText",
+    "insertTextMode": "adjustIndentation",
+    "textEdit": {
+      "range": {},
+      "newText": "moduleWithInvalidScope2"
+    }
+  },
+  {
+    "label": "moduleWithInvalidTerminatorChar",
+    "kind": "module",
+    "detail": "moduleWithInvalidTerminatorChar",
+    "deprecated": false,
+    "preselect": false,
+    "sortText": "2_moduleWithInvalidTerminatorChar",
+    "insertTextFormat": "plainText",
+    "insertTextMode": "adjustIndentation",
+    "textEdit": {
+      "range": {},
+      "newText": "moduleWithInvalidTerminatorChar"
+    }
+  },
+  {
+    "label": "moduleWithMissingRequiredScope",
+    "kind": "module",
+    "detail": "moduleWithMissingRequiredScope",
+    "deprecated": false,
+    "preselect": false,
+    "sortText": "2_moduleWithMissingRequiredScope",
+    "insertTextFormat": "plainText",
+    "insertTextMode": "adjustIndentation",
+    "textEdit": {
+      "range": {},
+      "newText": "moduleWithMissingRequiredScope"
+    }
+  },
+  {
+    "label": "moduleWithNotAttachableDecorators",
+    "kind": "module",
+    "detail": "moduleWithNotAttachableDecorators",
+    "deprecated": false,
+    "preselect": false,
+    "sortText": "2_moduleWithNotAttachableDecorators",
+    "insertTextFormat": "plainText",
+    "insertTextMode": "adjustIndentation",
+    "textEdit": {
+      "range": {},
+      "newText": "moduleWithNotAttachableDecorators"
+    }
+  },
+  {
+    "label": "moduleWithPath",
+    "kind": "module",
+    "detail": "moduleWithPath",
+    "deprecated": false,
+    "preselect": false,
+    "sortText": "2_moduleWithPath",
+    "insertTextFormat": "plainText",
+    "insertTextMode": "adjustIndentation",
+    "textEdit": {
+      "range": {},
+      "newText": "moduleWithPath"
+    }
+  },
+  {
+    "label": "moduleWithSelfCycle",
+    "kind": "module",
+    "detail": "moduleWithSelfCycle",
+    "deprecated": false,
+    "preselect": false,
+    "sortText": "2_moduleWithSelfCycle",
+    "insertTextFormat": "plainText",
+    "insertTextMode": "adjustIndentation",
+    "textEdit": {
+      "range": {},
+      "newText": "moduleWithSelfCycle"
+    }
+  },
+  {
+    "label": "moduleWithUnsupprtedScope1",
+    "kind": "module",
+    "detail": "moduleWithUnsupprtedScope1",
+    "deprecated": false,
+    "preselect": false,
+    "sortText": "2_moduleWithUnsupprtedScope1",
+    "insertTextFormat": "plainText",
+    "insertTextMode": "adjustIndentation",
+    "textEdit": {
+      "range": {},
+      "newText": "moduleWithUnsupprtedScope1"
+    }
+  },
+  {
+    "label": "moduleWithUnsupprtedScope2",
+    "kind": "module",
+    "detail": "moduleWithUnsupprtedScope2",
+    "deprecated": false,
+    "preselect": false,
+    "sortText": "2_moduleWithUnsupprtedScope2",
+    "insertTextFormat": "plainText",
+    "insertTextMode": "adjustIndentation",
+    "textEdit": {
+      "range": {},
+      "newText": "moduleWithUnsupprtedScope2"
+    }
+  },
+  {
+    "label": "moduleWithValidScope",
+    "kind": "module",
+    "detail": "moduleWithValidScope",
+    "deprecated": false,
+    "preselect": false,
+    "sortText": "2_moduleWithValidScope",
+    "insertTextFormat": "plainText",
+    "insertTextMode": "adjustIndentation",
+    "textEdit": {
+      "range": {},
+      "newText": "moduleWithValidScope"
+    }
+  },
+  {
+    "label": "moduleWithoutPath",
+    "kind": "module",
+    "detail": "moduleWithoutPath",
+    "deprecated": false,
+    "preselect": false,
+    "sortText": "2_moduleWithoutPath",
+    "insertTextFormat": "plainText",
+    "insertTextMode": "adjustIndentation",
+    "textEdit": {
+      "range": {},
+      "newText": "moduleWithoutPath"
+    }
+  },
+  {
+    "label": "nonExistentFileRef",
+    "kind": "module",
+    "detail": "nonExistentFileRef",
+    "deprecated": false,
+    "preselect": false,
+    "sortText": "2_nonExistentFileRef",
+    "insertTextFormat": "plainText",
+    "insertTextMode": "adjustIndentation",
+    "textEdit": {
+      "range": {},
+      "newText": "nonExistentFileRef"
+    }
+  },
+  {
+    "label": "nonExistentFileRefDuplicate",
+    "kind": "module",
+    "detail": "nonExistentFileRefDuplicate",
+    "deprecated": false,
+    "preselect": false,
+    "sortText": "2_nonExistentFileRefDuplicate",
+    "insertTextFormat": "plainText",
+    "insertTextMode": "adjustIndentation",
+    "textEdit": {
+      "range": {},
+      "newText": "nonExistentFileRefDuplicate"
+    }
+  },
+  {
+    "label": "nonExistentFileRefEquivalentPath",
+    "kind": "module",
+    "detail": "nonExistentFileRefEquivalentPath",
+    "deprecated": false,
+    "preselect": false,
+    "sortText": "2_nonExistentFileRefEquivalentPath",
+    "insertTextFormat": "plainText",
+    "insertTextMode": "adjustIndentation",
+    "textEdit": {
+      "range": {},
+      "newText": "nonExistentFileRefEquivalentPath"
+    }
+  },
+  {
+    "label": "nonObjectModuleBody",
+    "kind": "module",
+    "detail": "nonObjectModuleBody",
+    "deprecated": false,
+    "preselect": false,
+    "sortText": "2_nonObjectModuleBody",
+    "insertTextFormat": "plainText",
+    "insertTextMode": "adjustIndentation",
+    "textEdit": {
+      "range": {},
+      "newText": "nonObjectModuleBody"
+    }
+  },
+  {
+    "label": "nonObjectModuleBody2",
+    "kind": "module",
+    "detail": "nonObjectModuleBody2",
+    "deprecated": false,
+    "preselect": false,
+    "sortText": "2_nonObjectModuleBody2",
+    "insertTextFormat": "plainText",
+    "insertTextMode": "adjustIndentation",
+    "textEdit": {
+      "range": {},
+      "newText": "nonObjectModuleBody2"
+    }
+  },
+  {
+    "label": "nonObjectModuleBody3",
+    "kind": "module",
+    "detail": "nonObjectModuleBody3",
+    "deprecated": false,
+    "preselect": false,
+    "sortText": "2_nonObjectModuleBody3",
+    "insertTextFormat": "plainText",
+    "insertTextMode": "adjustIndentation",
+    "textEdit": {
+      "range": {},
+      "newText": "nonObjectModuleBody3"
+    }
+  },
+  {
+    "label": "nonObjectModuleBody4",
+    "kind": "module",
+    "detail": "nonObjectModuleBody4",
+    "deprecated": false,
+    "preselect": false,
+    "sortText": "2_nonObjectModuleBody4",
+    "insertTextFormat": "plainText",
+    "insertTextMode": "adjustIndentation",
+    "textEdit": {
+      "range": {},
+      "newText": "nonObjectModuleBody4"
+    }
+  },
+  {
+    "label": "nonexistentArrays",
+    "kind": "module",
+    "detail": "nonexistentArrays",
+    "deprecated": false,
+    "preselect": false,
+    "sortText": "2_nonexistentArrays",
+    "insertTextFormat": "plainText",
+    "insertTextMode": "adjustIndentation",
+    "textEdit": {
+      "range": {},
+      "newText": "nonexistentArrays"
+    }
+  },
+  {
+    "label": "notAnArray",
+    "kind": "variable",
+    "detail": "notAnArray",
+    "deprecated": false,
+    "preselect": false,
+    "sortText": "2_notAnArray",
+    "insertTextFormat": "plainText",
+    "insertTextMode": "adjustIndentation",
+    "textEdit": {
+      "range": {},
+      "newText": "notAnArray"
+    }
+  },
+  {
+    "label": "padLeft",
+    "kind": "function",
+    "detail": "padLeft()",
+    "deprecated": false,
+    "preselect": false,
+    "sortText": "3_padLeft",
+    "insertTextFormat": "snippet",
+    "insertTextMode": "adjustIndentation",
+    "textEdit": {
+      "range": {},
+      "newText": "padLeft($0)"
+    },
+    "command": {
+      "command": "editor.action.triggerParameterHints"
+    }
+  },
+  {
+    "label": "paramNameCompletionsInFilteredLoops",
+    "kind": "module",
+    "detail": "paramNameCompletionsInFilteredLoops",
+    "deprecated": false,
+    "preselect": false,
+    "sortText": "2_paramNameCompletionsInFilteredLoops",
+    "insertTextFormat": "plainText",
+    "insertTextMode": "adjustIndentation",
+    "textEdit": {
+      "range": {},
+      "newText": "paramNameCompletionsInFilteredLoops"
+    }
+  },
+  {
+    "label": "pickZones",
+    "kind": "function",
+    "detail": "pickZones()",
+    "deprecated": false,
+    "preselect": false,
+    "sortText": "3_pickZones",
+    "insertTextFormat": "snippet",
+    "insertTextMode": "adjustIndentation",
+    "textEdit": {
+      "range": {},
+      "newText": "pickZones($0)"
+    },
+    "command": {
+      "command": "editor.action.triggerParameterHints"
+    }
+  },
+  {
+    "label": "propertyAccessCompletionsForFilteredModuleLoop",
+    "kind": "variable",
+    "detail": "propertyAccessCompletionsForFilteredModuleLoop",
+    "deprecated": false,
+    "preselect": false,
+    "sortText": "2_propertyAccessCompletionsForFilteredModuleLoop",
+    "insertTextFormat": "plainText",
+    "insertTextMode": "adjustIndentation",
+    "textEdit": {
+      "range": {},
+      "newText": "propertyAccessCompletionsForFilteredModuleLoop"
+    }
+  },
+  {
+    "label": "providers",
+    "kind": "function",
+    "detail": "providers()",
+    "deprecated": false,
+    "preselect": false,
+    "sortText": "3_providers",
+    "insertTextFormat": "snippet",
+    "insertTextMode": "adjustIndentation",
+    "textEdit": {
+      "range": {},
+      "newText": "providers($0)"
+    },
+    "command": {
+      "command": "editor.action.triggerParameterHints"
+    }
+  },
+  {
+    "label": "range",
+    "kind": "function",
+    "detail": "range()",
+    "deprecated": false,
+    "preselect": false,
+    "sortText": "3_range",
+    "insertTextFormat": "snippet",
+    "insertTextMode": "adjustIndentation",
+    "textEdit": {
+      "range": {},
+      "newText": "range($0)"
+    },
+    "command": {
+      "command": "editor.action.triggerParameterHints"
+    }
+  },
+  {
+    "label": "reference",
+    "kind": "function",
+    "detail": "reference()",
+    "deprecated": false,
+    "preselect": false,
+    "sortText": "3_reference",
+    "insertTextFormat": "snippet",
+    "insertTextMode": "adjustIndentation",
+    "textEdit": {
+      "range": {},
+      "newText": "reference($0)"
+    },
+    "command": {
+      "command": "editor.action.triggerParameterHints"
+    }
+  },
+  {
+    "label": "replace",
+    "kind": "function",
+    "detail": "replace()",
+    "deprecated": false,
+    "preselect": false,
+    "sortText": "3_replace",
+    "insertTextFormat": "snippet",
+    "insertTextMode": "adjustIndentation",
+    "textEdit": {
+      "range": {},
+      "newText": "replace($0)"
+    },
+    "command": {
+      "command": "editor.action.triggerParameterHints"
+    }
+  },
+  {
+    "label": "resourceGroup",
+    "kind": "function",
+    "detail": "resourceGroup()",
+    "deprecated": false,
+    "preselect": false,
+    "sortText": "3_resourceGroup",
+    "insertTextFormat": "snippet",
+    "insertTextMode": "adjustIndentation",
+    "textEdit": {
+      "range": {},
+      "newText": "resourceGroup($0)"
+    },
+    "command": {
+      "command": "editor.action.triggerParameterHints"
+    }
+  },
+  {
+    "label": "resourceId",
+    "kind": "function",
+    "detail": "resourceId()",
+    "deprecated": false,
+    "preselect": false,
+    "sortText": "3_resourceId",
+    "insertTextFormat": "snippet",
+    "insertTextMode": "adjustIndentation",
+    "textEdit": {
+      "range": {},
+      "newText": "resourceId($0)"
+    },
+    "command": {
+      "command": "editor.action.triggerParameterHints"
+    }
+  },
+  {
+    "label": "runtimeInvalidModule1",
+    "kind": "module",
+    "detail": "runtimeInvalidModule1",
+    "deprecated": false,
+    "preselect": false,
+    "sortText": "2_runtimeInvalidModule1",
+    "insertTextFormat": "plainText",
+    "insertTextMode": "adjustIndentation",
+    "textEdit": {
+      "range": {},
+      "newText": "runtimeInvalidModule1"
+    }
+  },
+  {
+    "label": "runtimeInvalidModule2",
+    "kind": "module",
+    "detail": "runtimeInvalidModule2",
+    "deprecated": false,
+    "preselect": false,
+    "sortText": "2_runtimeInvalidModule2",
+    "insertTextFormat": "plainText",
+    "insertTextMode": "adjustIndentation",
+    "textEdit": {
+      "range": {},
+      "newText": "runtimeInvalidModule2"
+    }
+  },
+  {
+    "label": "runtimeInvalidModule3",
+    "kind": "module",
+    "detail": "runtimeInvalidModule3",
+    "deprecated": false,
+    "preselect": false,
+    "sortText": "2_runtimeInvalidModule3",
+    "insertTextFormat": "plainText",
+    "insertTextMode": "adjustIndentation",
+    "textEdit": {
+      "range": {},
+      "newText": "runtimeInvalidModule3"
+    }
+  },
+  {
+    "label": "runtimeInvalidModule4",
+    "kind": "module",
+    "detail": "runtimeInvalidModule4",
+    "deprecated": false,
+    "preselect": false,
+    "sortText": "2_runtimeInvalidModule4",
+    "insertTextFormat": "plainText",
+    "insertTextMode": "adjustIndentation",
+    "textEdit": {
+      "range": {},
+      "newText": "runtimeInvalidModule4"
+    }
+  },
+  {
+    "label": "runtimeInvalidModule5",
+    "kind": "module",
+    "detail": "runtimeInvalidModule5",
+    "deprecated": false,
+    "preselect": false,
+    "sortText": "2_runtimeInvalidModule5",
+    "insertTextFormat": "plainText",
+    "insertTextMode": "adjustIndentation",
+    "textEdit": {
+      "range": {},
+      "newText": "runtimeInvalidModule5"
+    }
+  },
+  {
+    "label": "runtimeInvalidModule6",
+    "kind": "module",
+    "detail": "runtimeInvalidModule6",
+    "deprecated": false,
+    "preselect": false,
+    "sortText": "2_runtimeInvalidModule6",
+    "insertTextFormat": "plainText",
+    "insertTextMode": "adjustIndentation",
+    "textEdit": {
+      "range": {},
+      "newText": "runtimeInvalidModule6"
+    }
+  },
+  {
+    "label": "runtimeValidModule1",
+    "kind": "module",
+    "detail": "runtimeValidModule1",
+    "deprecated": false,
+    "preselect": false,
+    "sortText": "2_runtimeValidModule1",
+    "insertTextFormat": "plainText",
+    "insertTextMode": "adjustIndentation",
+    "textEdit": {
+      "range": {},
+      "newText": "runtimeValidModule1"
+    }
+  },
+  {
+    "label": "runtimeValidRes1",
+    "kind": "interface",
+    "detail": "runtimeValidRes1",
+    "deprecated": false,
+    "preselect": false,
+    "sortText": "2_runtimeValidRes1",
+    "insertTextFormat": "plainText",
+    "insertTextMode": "adjustIndentation",
+    "textEdit": {
+      "range": {},
+      "newText": "runtimeValidRes1"
+    },
+    "commitCharacters": [
+      ":"
+    ]
+  },
+  {
+    "label": "secureModule1",
+    "kind": "module",
+    "detail": "secureModule1",
+    "deprecated": false,
+    "preselect": false,
+    "sortText": "2_secureModule1",
+    "insertTextFormat": "plainText",
+    "insertTextMode": "adjustIndentation",
+    "textEdit": {
+      "range": {},
+      "newText": "secureModule1"
+    }
+  },
+  {
+    "label": "singleModuleForRuntimeCheck",
+    "kind": "module",
+    "detail": "singleModuleForRuntimeCheck",
+    "deprecated": false,
+    "preselect": false,
+    "sortText": "2_singleModuleForRuntimeCheck",
+    "insertTextFormat": "plainText",
+    "insertTextMode": "adjustIndentation",
+    "textEdit": {
+      "range": {},
+      "newText": "singleModuleForRuntimeCheck"
+    }
+  },
+  {
+    "label": "skip",
+    "kind": "function",
+    "detail": "skip()",
+    "deprecated": false,
+    "preselect": false,
+    "sortText": "3_skip",
+    "insertTextFormat": "snippet",
+    "insertTextMode": "adjustIndentation",
+    "textEdit": {
+      "range": {},
+      "newText": "skip($0)"
+    },
+    "command": {
+      "command": "editor.action.triggerParameterHints"
+    }
+  },
+  {
+    "label": "split",
+    "kind": "function",
+    "detail": "split()",
+    "deprecated": false,
+    "preselect": false,
+    "sortText": "3_split",
+    "insertTextFormat": "snippet",
+    "insertTextMode": "adjustIndentation",
+    "textEdit": {
+      "range": {},
+      "newText": "split($0)"
+    },
+    "command": {
+      "command": "editor.action.triggerParameterHints"
+    }
+  },
+  {
+    "label": "startsWith",
+    "kind": "function",
+    "detail": "startsWith()",
+    "deprecated": false,
+    "preselect": false,
+    "sortText": "3_startsWith",
+    "insertTextFormat": "snippet",
+    "insertTextMode": "adjustIndentation",
+    "textEdit": {
+      "range": {},
+      "newText": "startsWith($0)"
+    },
+    "command": {
+      "command": "editor.action.triggerParameterHints"
+    }
+  },
+  {
+    "label": "string",
+    "kind": "function",
+    "detail": "string()",
+    "deprecated": false,
+    "preselect": false,
+    "sortText": "3_string",
+    "insertTextFormat": "snippet",
+    "insertTextMode": "adjustIndentation",
+    "textEdit": {
+      "range": {},
+      "newText": "string($0)"
+    },
+    "command": {
+      "command": "editor.action.triggerParameterHints"
+    }
+  },
+  {
+    "label": "subscription",
+    "kind": "function",
+    "detail": "subscription()",
+    "deprecated": false,
+    "preselect": false,
+    "sortText": "3_subscription",
+    "insertTextFormat": "snippet",
+    "insertTextMode": "adjustIndentation",
+    "textEdit": {
+      "range": {},
+      "newText": "subscription($0)"
+    },
+    "command": {
+      "command": "editor.action.triggerParameterHints"
+    }
+  },
+  {
+    "label": "subscriptionResourceId",
+    "kind": "function",
+    "detail": "subscriptionResourceId()",
+    "deprecated": false,
+    "preselect": false,
+    "sortText": "3_subscriptionResourceId",
+    "insertTextFormat": "snippet",
+    "insertTextMode": "adjustIndentation",
+    "textEdit": {
+      "range": {},
+      "newText": "subscriptionResourceId($0)"
+    },
+    "command": {
+      "command": "editor.action.triggerParameterHints"
+    }
+  },
+  {
+    "label": "substring",
+    "kind": "function",
+    "detail": "substring()",
+    "deprecated": false,
+    "preselect": false,
+    "sortText": "3_substring",
+    "insertTextFormat": "snippet",
+    "insertTextMode": "adjustIndentation",
+    "textEdit": {
+      "range": {},
+      "newText": "substring($0)"
+    },
+    "command": {
+      "command": "editor.action.triggerParameterHints"
+    }
+  },
+  {
+    "label": "sys",
+    "kind": "folder",
+    "detail": "sys",
+    "deprecated": false,
+    "preselect": false,
+    "sortText": "3_sys",
+    "insertTextFormat": "plainText",
+    "insertTextMode": "adjustIndentation",
+    "textEdit": {
+      "range": {},
+      "newText": "sys"
+    }
+  },
+  {
+    "label": "take",
+    "kind": "function",
+    "detail": "take()",
+    "deprecated": false,
+    "preselect": false,
+    "sortText": "3_take",
+    "insertTextFormat": "snippet",
+    "insertTextMode": "adjustIndentation",
+    "textEdit": {
+      "range": {},
+      "newText": "take($0)"
+    },
+    "command": {
+      "command": "editor.action.triggerParameterHints"
+    }
+  },
+  {
+    "label": "tenant",
+    "kind": "function",
+    "detail": "tenant()",
+    "deprecated": false,
+    "preselect": false,
+    "sortText": "3_tenant",
+    "insertTextFormat": "snippet",
+    "insertTextMode": "adjustIndentation",
+    "textEdit": {
+      "range": {},
+      "newText": "tenant()$0"
+    }
+  },
+  {
+    "label": "tenantResourceId",
+    "kind": "function",
+    "detail": "tenantResourceId()",
+    "deprecated": false,
+    "preselect": false,
+    "sortText": "3_tenantResourceId",
+    "insertTextFormat": "snippet",
+    "insertTextMode": "adjustIndentation",
+    "textEdit": {
+      "range": {},
+      "newText": "tenantResourceId($0)"
+    },
+    "command": {
+      "command": "editor.action.triggerParameterHints"
+    }
+  },
+  {
+    "label": "toLower",
+    "kind": "function",
+    "detail": "toLower()",
+    "deprecated": false,
+    "preselect": false,
+    "sortText": "3_toLower",
+    "insertTextFormat": "snippet",
+    "insertTextMode": "adjustIndentation",
+    "textEdit": {
+      "range": {},
+      "newText": "toLower($0)"
+    },
+    "command": {
+      "command": "editor.action.triggerParameterHints"
+    }
+  },
+  {
+    "label": "toUpper",
+    "kind": "function",
+    "detail": "toUpper()",
+    "deprecated": false,
+    "preselect": false,
+    "sortText": "3_toUpper",
+    "insertTextFormat": "snippet",
+    "insertTextMode": "adjustIndentation",
+    "textEdit": {
+      "range": {},
+      "newText": "toUpper($0)"
+    },
+    "command": {
+      "command": "editor.action.triggerParameterHints"
+    }
+  },
+  {
+    "label": "trim",
+    "kind": "function",
+    "detail": "trim()",
+    "deprecated": false,
+    "preselect": false,
+    "sortText": "3_trim",
+    "insertTextFormat": "snippet",
+    "insertTextMode": "adjustIndentation",
+    "textEdit": {
+      "range": {},
+      "newText": "trim($0)"
+    },
+    "command": {
+      "command": "editor.action.triggerParameterHints"
+    }
+  },
+  {
+    "label": "union",
+    "kind": "function",
+    "detail": "union()",
+    "deprecated": false,
+    "preselect": false,
+    "sortText": "3_union",
+    "insertTextFormat": "snippet",
+    "insertTextMode": "adjustIndentation",
+    "textEdit": {
+      "range": {},
+      "newText": "union($0)"
+    },
+    "command": {
+      "command": "editor.action.triggerParameterHints"
+    }
+  },
+  {
+    "label": "uniqueString",
+    "kind": "function",
+    "detail": "uniqueString()",
+    "deprecated": false,
+    "preselect": false,
+    "sortText": "3_uniqueString",
+    "insertTextFormat": "snippet",
+    "insertTextMode": "adjustIndentation",
+    "textEdit": {
+      "range": {},
+      "newText": "uniqueString($0)"
+    },
+    "command": {
+      "command": "editor.action.triggerParameterHints"
+    }
+  },
+  {
+    "label": "unspecifiedOutput",
+    "kind": "variable",
+    "detail": "unspecifiedOutput",
+    "deprecated": false,
+    "preselect": false,
+    "sortText": "2_unspecifiedOutput",
+    "insertTextFormat": "plainText",
+    "insertTextMode": "adjustIndentation",
+    "textEdit": {
+      "range": {},
+      "newText": "unspecifiedOutput"
+    }
+  },
+  {
+    "label": "uri",
+    "kind": "function",
+    "detail": "uri()",
+    "deprecated": false,
+    "preselect": false,
+    "sortText": "3_uri",
+    "insertTextFormat": "snippet",
+    "insertTextMode": "adjustIndentation",
+    "textEdit": {
+      "range": {},
+      "newText": "uri($0)"
+    },
+    "command": {
+      "command": "editor.action.triggerParameterHints"
+    }
+  },
+  {
+    "label": "uriComponent",
+    "kind": "function",
+    "detail": "uriComponent()",
+    "deprecated": false,
+    "preselect": false,
+    "sortText": "3_uriComponent",
+    "insertTextFormat": "snippet",
+    "insertTextMode": "adjustIndentation",
+    "textEdit": {
+      "range": {},
+      "newText": "uriComponent($0)"
+    },
+    "command": {
+      "command": "editor.action.triggerParameterHints"
+    }
+  },
+  {
+    "label": "uriComponentToString",
+    "kind": "function",
+    "detail": "uriComponentToString()",
+    "deprecated": false,
+    "preselect": false,
+    "sortText": "3_uriComponentToString",
+    "insertTextFormat": "snippet",
+    "insertTextMode": "adjustIndentation",
+    "textEdit": {
+      "range": {},
+      "newText": "uriComponentToString($0)"
+    },
+    "command": {
+      "command": "editor.action.triggerParameterHints"
+    }
+  },
+  {
+    "label": "wrongArrayType",
+    "kind": "module",
+    "detail": "wrongArrayType",
+    "deprecated": false,
+    "preselect": false,
+    "sortText": "2_wrongArrayType",
+    "insertTextFormat": "plainText",
+    "insertTextMode": "adjustIndentation",
+    "textEdit": {
+      "range": {},
+      "newText": "wrongArrayType"
+    }
+  },
+  {
+    "label": "wrongLoopBodyType",
+    "kind": "module",
+    "detail": "wrongLoopBodyType",
+    "deprecated": false,
+    "preselect": false,
+    "sortText": "2_wrongLoopBodyType",
+    "insertTextFormat": "plainText",
+    "insertTextMode": "adjustIndentation",
+    "textEdit": {
+      "range": {},
+      "newText": "wrongLoopBodyType"
+    }
+  },
+  {
+    "label": "wrongLoopBodyType2",
+    "kind": "module",
+    "detail": "wrongLoopBodyType2",
+    "deprecated": false,
+    "preselect": false,
+    "sortText": "2_wrongLoopBodyType2",
+    "insertTextFormat": "plainText",
+    "insertTextMode": "adjustIndentation",
+    "textEdit": {
+      "range": {},
+      "newText": "wrongLoopBodyType2"
+    }
+  },
+  {
+    "label": "wrongModuleParameterInFilteredLoop",
+    "kind": "module",
+    "detail": "wrongModuleParameterInFilteredLoop",
+    "deprecated": false,
+    "preselect": false,
+    "sortText": "2_wrongModuleParameterInFilteredLoop",
+    "insertTextFormat": "plainText",
+    "insertTextMode": "adjustIndentation",
+    "textEdit": {
+      "range": {},
+      "newText": "wrongModuleParameterInFilteredLoop"
+    }
+  },
+  {
+    "label": "wrongModuleParameterInLoop2",
+    "kind": "module",
+    "detail": "wrongModuleParameterInLoop2",
+    "deprecated": false,
+    "preselect": false,
+    "sortText": "2_wrongModuleParameterInLoop2",
+    "insertTextFormat": "plainText",
+    "insertTextMode": "adjustIndentation",
+    "textEdit": {
+      "range": {},
+      "newText": "wrongModuleParameterInLoop2"
+    }
+  },
+  {
+    "label": "x",
+    "kind": "variable",
+    "detail": "x",
+    "deprecated": false,
+    "preselect": false,
+    "sortText": "2_x",
+    "insertTextFormat": "plainText",
+    "insertTextMode": "adjustIndentation",
+    "textEdit": {
+      "range": {},
+      "newText": "x"
+    }
+  }
 ]