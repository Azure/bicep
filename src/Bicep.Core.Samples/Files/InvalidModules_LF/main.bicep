--- conflicted
+++ resolved
@@ -186,15 +186,6 @@
   scope: 'stringScope'
 }
 
-<<<<<<< HEAD
-module moduleWithDuplicateName1 './empty.bicep' = {
-  name: 'moduleWithDuplicateName'
-  scope: resourceGroup()
-}
-
-module moduleWithDuplicateName2 './empty.bicep' = {
-  name: 'moduleWithDuplicateName'
-=======
 resource runtimeValidRes1 'Microsoft.Storage/storageAccounts@2019-06-01' = {
   name: 'runtimeValidRes1Name'
   location: 'westeurope'
@@ -230,5 +221,13 @@
 
 module runtimeInvalidModule6 'empty.bicep' = {
   name: runtimeValidRes1['sku'].name
->>>>>>> 7b1da15a
+}
+
+module moduleWithDuplicateName1 './empty.bicep' = {
+  name: 'moduleWithDuplicateName'
+  scope: resourceGroup()
+}
+
+module moduleWithDuplicateName2 './empty.bicep' = {
+  name: 'moduleWithDuplicateName'
 }