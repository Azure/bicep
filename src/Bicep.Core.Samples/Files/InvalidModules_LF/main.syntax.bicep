module nonExistentFileRef './nonExistent.bicep' = {
//@[000:13682) ProgramSyntax
//@[000:00054) ├─ModuleDeclarationSyntax
//@[000:00006) | ├─Token(Identifier) |module|
//@[007:00025) | ├─IdentifierSyntax
//@[007:00025) | | └─Token(Identifier) |nonExistentFileRef|
//@[026:00047) | ├─StringSyntax
//@[026:00047) | | └─Token(StringComplete) |'./nonExistent.bicep'|
//@[048:00049) | ├─Token(Assignment) |=|
//@[050:00054) | └─ObjectSyntax
//@[050:00051) |   ├─Token(LeftBrace) |{|
//@[051:00053) |   ├─Token(NewLine) |\n\n|

}
//@[000:00001) |   └─Token(RightBrace) |}|
//@[001:00003) ├─Token(NewLine) |\n\n|

// we should only look this file up once, but should still return the same failure
//@[082:00083) ├─Token(NewLine) |\n|
module nonExistentFileRefDuplicate './nonExistent.bicep' = {
//@[000:00063) ├─ModuleDeclarationSyntax
//@[000:00006) | ├─Token(Identifier) |module|
//@[007:00034) | ├─IdentifierSyntax
//@[007:00034) | | └─Token(Identifier) |nonExistentFileRefDuplicate|
//@[035:00056) | ├─StringSyntax
//@[035:00056) | | └─Token(StringComplete) |'./nonExistent.bicep'|
//@[057:00058) | ├─Token(Assignment) |=|
//@[059:00063) | └─ObjectSyntax
//@[059:00060) |   ├─Token(LeftBrace) |{|
//@[060:00062) |   ├─Token(NewLine) |\n\n|

}
//@[000:00001) |   └─Token(RightBrace) |}|
//@[001:00003) ├─Token(NewLine) |\n\n|

// we should only look this file up once, but should still return the same failure
//@[082:00083) ├─Token(NewLine) |\n|
module nonExistentFileRefEquivalentPath 'abc/def/../../nonExistent.bicep' = {
//@[000:00080) ├─ModuleDeclarationSyntax
//@[000:00006) | ├─Token(Identifier) |module|
//@[007:00039) | ├─IdentifierSyntax
//@[007:00039) | | └─Token(Identifier) |nonExistentFileRefEquivalentPath|
//@[040:00073) | ├─StringSyntax
//@[040:00073) | | └─Token(StringComplete) |'abc/def/../../nonExistent.bicep'|
//@[074:00075) | ├─Token(Assignment) |=|
//@[076:00080) | └─ObjectSyntax
//@[076:00077) |   ├─Token(LeftBrace) |{|
//@[077:00079) |   ├─Token(NewLine) |\n\n|

}
//@[000:00001) |   └─Token(RightBrace) |}|
//@[001:00003) ├─Token(NewLine) |\n\n|

module moduleWithoutPath = {
//@[000:00028) ├─ModuleDeclarationSyntax
//@[000:00006) | ├─Token(Identifier) |module|
//@[007:00024) | ├─IdentifierSyntax
//@[007:00024) | | └─Token(Identifier) |moduleWithoutPath|
//@[025:00028) | ├─SkippedTriviaSyntax
//@[025:00026) | | ├─Token(Assignment) |=|
//@[027:00028) | | └─Token(LeftBrace) |{|
//@[028:00028) | ├─SkippedTriviaSyntax
//@[028:00028) | └─SkippedTriviaSyntax
//@[028:00030) ├─Token(NewLine) |\n\n|

}
//@[000:00001) ├─SkippedTriviaSyntax
//@[000:00001) | └─Token(RightBrace) |}|
//@[001:00003) ├─Token(NewLine) |\n\n|

// #completionTest(41) -> moduleBodyCompletions
//@[047:00048) ├─Token(NewLine) |\n|
module moduleWithPath './moduleb.bicep' =
//@[000:00041) ├─ModuleDeclarationSyntax
//@[000:00006) | ├─Token(Identifier) |module|
//@[007:00021) | ├─IdentifierSyntax
//@[007:00021) | | └─Token(Identifier) |moduleWithPath|
//@[022:00039) | ├─StringSyntax
//@[022:00039) | | └─Token(StringComplete) |'./moduleb.bicep'|
//@[040:00041) | ├─Token(Assignment) |=|
//@[041:00041) | └─SkippedTriviaSyntax
//@[041:00043) ├─Token(NewLine) |\n\n|

// missing identifier #completionTest(7) -> empty
//@[049:00050) ├─Token(NewLine) |\n|
module 
//@[000:00007) ├─ModuleDeclarationSyntax
//@[000:00006) | ├─Token(Identifier) |module|
//@[007:00007) | ├─IdentifierSyntax
//@[007:00007) | | └─SkippedTriviaSyntax
//@[007:00007) | ├─SkippedTriviaSyntax
//@[007:00007) | ├─SkippedTriviaSyntax
//@[007:00007) | └─SkippedTriviaSyntax
//@[007:00009) ├─Token(NewLine) |\n\n|

// #completionTest(24,25) -> moduleObject
//@[041:00042) ├─Token(NewLine) |\n|
module missingValue '' = 
//@[000:00025) ├─ModuleDeclarationSyntax
//@[000:00006) | ├─Token(Identifier) |module|
//@[007:00019) | ├─IdentifierSyntax
//@[007:00019) | | └─Token(Identifier) |missingValue|
//@[020:00022) | ├─StringSyntax
//@[020:00022) | | └─Token(StringComplete) |''|
//@[023:00024) | ├─Token(Assignment) |=|
//@[025:00025) | └─SkippedTriviaSyntax
//@[025:00027) ├─Token(NewLine) |\n\n|

var interp = 'hello'
//@[000:00020) ├─VariableDeclarationSyntax
//@[000:00003) | ├─Token(Identifier) |var|
//@[004:00010) | ├─IdentifierSyntax
//@[004:00010) | | └─Token(Identifier) |interp|
//@[011:00012) | ├─Token(Assignment) |=|
//@[013:00020) | └─StringSyntax
//@[013:00020) |   └─Token(StringComplete) |'hello'|
//@[020:00021) ├─Token(NewLine) |\n|
module moduleWithInterpPath './${interp}.bicep' = {
//@[000:00054) ├─ModuleDeclarationSyntax
//@[000:00006) | ├─Token(Identifier) |module|
//@[007:00027) | ├─IdentifierSyntax
//@[007:00027) | | └─Token(Identifier) |moduleWithInterpPath|
//@[028:00047) | ├─StringSyntax
//@[028:00033) | | ├─Token(StringLeftPiece) |'./${|
//@[033:00039) | | ├─VariableAccessSyntax
//@[033:00039) | | | └─IdentifierSyntax
//@[033:00039) | | |   └─Token(Identifier) |interp|
//@[039:00047) | | └─Token(StringRightPiece) |}.bicep'|
//@[048:00049) | ├─Token(Assignment) |=|
//@[050:00054) | └─ObjectSyntax
//@[050:00051) |   ├─Token(LeftBrace) |{|
//@[051:00053) |   ├─Token(NewLine) |\n\n|

}
//@[000:00001) |   └─Token(RightBrace) |}|
//@[001:00003) ├─Token(NewLine) |\n\n|

module moduleWithConditionAndInterpPath './${interp}.bicep' = if (true) {
//@[000:00076) ├─ModuleDeclarationSyntax
//@[000:00006) | ├─Token(Identifier) |module|
//@[007:00039) | ├─IdentifierSyntax
//@[007:00039) | | └─Token(Identifier) |moduleWithConditionAndInterpPath|
//@[040:00059) | ├─StringSyntax
//@[040:00045) | | ├─Token(StringLeftPiece) |'./${|
//@[045:00051) | | ├─VariableAccessSyntax
//@[045:00051) | | | └─IdentifierSyntax
//@[045:00051) | | |   └─Token(Identifier) |interp|
//@[051:00059) | | └─Token(StringRightPiece) |}.bicep'|
//@[060:00061) | ├─Token(Assignment) |=|
//@[062:00076) | └─IfConditionSyntax
//@[062:00064) |   ├─Token(Identifier) |if|
//@[065:00071) |   ├─ParenthesizedExpressionSyntax
//@[065:00066) |   | ├─Token(LeftParen) |(|
//@[066:00070) |   | ├─BooleanLiteralSyntax
//@[066:00070) |   | | └─Token(TrueKeyword) |true|
//@[070:00071) |   | └─Token(RightParen) |)|
//@[072:00076) |   └─ObjectSyntax
//@[072:00073) |     ├─Token(LeftBrace) |{|
//@[073:00075) |     ├─Token(NewLine) |\n\n|

}
//@[000:00001) |     └─Token(RightBrace) |}|
//@[001:00003) ├─Token(NewLine) |\n\n|

module moduleWithSelfCycle './main.bicep' = {
//@[000:00048) ├─ModuleDeclarationSyntax
//@[000:00006) | ├─Token(Identifier) |module|
//@[007:00026) | ├─IdentifierSyntax
//@[007:00026) | | └─Token(Identifier) |moduleWithSelfCycle|
//@[027:00041) | ├─StringSyntax
//@[027:00041) | | └─Token(StringComplete) |'./main.bicep'|
//@[042:00043) | ├─Token(Assignment) |=|
//@[044:00048) | └─ObjectSyntax
//@[044:00045) |   ├─Token(LeftBrace) |{|
//@[045:00047) |   ├─Token(NewLine) |\n\n|

}
//@[000:00001) |   └─Token(RightBrace) |}|
//@[001:00003) ├─Token(NewLine) |\n\n|

module moduleWithConditionAndSelfCycle './main.bicep' = if ('foo' == 'bar') {
//@[000:00080) ├─ModuleDeclarationSyntax
//@[000:00006) | ├─Token(Identifier) |module|
//@[007:00038) | ├─IdentifierSyntax
//@[007:00038) | | └─Token(Identifier) |moduleWithConditionAndSelfCycle|
//@[039:00053) | ├─StringSyntax
//@[039:00053) | | └─Token(StringComplete) |'./main.bicep'|
//@[054:00055) | ├─Token(Assignment) |=|
//@[056:00080) | └─IfConditionSyntax
//@[056:00058) |   ├─Token(Identifier) |if|
//@[059:00075) |   ├─ParenthesizedExpressionSyntax
//@[059:00060) |   | ├─Token(LeftParen) |(|
//@[060:00074) |   | ├─BinaryOperationSyntax
//@[060:00065) |   | | ├─StringSyntax
//@[060:00065) |   | | | └─Token(StringComplete) |'foo'|
//@[066:00068) |   | | ├─Token(Equals) |==|
//@[069:00074) |   | | └─StringSyntax
//@[069:00074) |   | |   └─Token(StringComplete) |'bar'|
//@[074:00075) |   | └─Token(RightParen) |)|
//@[076:00080) |   └─ObjectSyntax
//@[076:00077) |     ├─Token(LeftBrace) |{|
//@[077:00079) |     ├─Token(NewLine) |\n\n|

}
//@[000:00001) |     └─Token(RightBrace) |}|
//@[001:00003) ├─Token(NewLine) |\n\n|

module './main.bicep' = {
//@[000:00028) ├─ModuleDeclarationSyntax
//@[000:00006) | ├─Token(Identifier) |module|
//@[007:00007) | ├─IdentifierSyntax
//@[007:00007) | | └─SkippedTriviaSyntax
//@[007:00021) | ├─StringSyntax
//@[007:00021) | | └─Token(StringComplete) |'./main.bicep'|
//@[022:00023) | ├─Token(Assignment) |=|
//@[024:00028) | └─ObjectSyntax
//@[024:00025) |   ├─Token(LeftBrace) |{|
//@[025:00027) |   ├─Token(NewLine) |\n\n|

}
//@[000:00001) |   └─Token(RightBrace) |}|
//@[001:00003) ├─Token(NewLine) |\n\n|

module './main.bicep' = if (1 + 2 == 3) {
//@[000:00044) ├─ModuleDeclarationSyntax
//@[000:00006) | ├─Token(Identifier) |module|
//@[007:00007) | ├─IdentifierSyntax
//@[007:00007) | | └─SkippedTriviaSyntax
//@[007:00021) | ├─StringSyntax
//@[007:00021) | | └─Token(StringComplete) |'./main.bicep'|
//@[022:00023) | ├─Token(Assignment) |=|
//@[024:00044) | └─IfConditionSyntax
//@[024:00026) |   ├─Token(Identifier) |if|
//@[027:00039) |   ├─ParenthesizedExpressionSyntax
//@[027:00028) |   | ├─Token(LeftParen) |(|
//@[028:00038) |   | ├─BinaryOperationSyntax
//@[028:00033) |   | | ├─BinaryOperationSyntax
//@[028:00029) |   | | | ├─IntegerLiteralSyntax
//@[028:00029) |   | | | | └─Token(Integer) |1|
//@[030:00031) |   | | | ├─Token(Plus) |+|
//@[032:00033) |   | | | └─IntegerLiteralSyntax
//@[032:00033) |   | | |   └─Token(Integer) |2|
//@[034:00036) |   | | ├─Token(Equals) |==|
//@[037:00038) |   | | └─IntegerLiteralSyntax
//@[037:00038) |   | |   └─Token(Integer) |3|
//@[038:00039) |   | └─Token(RightParen) |)|
//@[040:00044) |   └─ObjectSyntax
//@[040:00041) |     ├─Token(LeftBrace) |{|
//@[041:00043) |     ├─Token(NewLine) |\n\n|

}
//@[000:00001) |     └─Token(RightBrace) |}|
//@[001:00003) ├─Token(NewLine) |\n\n|

module './main.bicep' = if
//@[000:00026) ├─ModuleDeclarationSyntax
//@[000:00006) | ├─Token(Identifier) |module|
//@[007:00007) | ├─IdentifierSyntax
//@[007:00007) | | └─SkippedTriviaSyntax
//@[007:00021) | ├─StringSyntax
//@[007:00021) | | └─Token(StringComplete) |'./main.bicep'|
//@[022:00023) | ├─Token(Assignment) |=|
//@[024:00026) | └─IfConditionSyntax
//@[024:00026) |   ├─Token(Identifier) |if|
//@[026:00026) |   ├─SkippedTriviaSyntax
//@[026:00026) |   └─SkippedTriviaSyntax
//@[026:00028) ├─Token(NewLine) |\n\n|

module './main.bicep' = if (
//@[000:00028) ├─ModuleDeclarationSyntax
//@[000:00006) | ├─Token(Identifier) |module|
//@[007:00007) | ├─IdentifierSyntax
//@[007:00007) | | └─SkippedTriviaSyntax
//@[007:00021) | ├─StringSyntax
//@[007:00021) | | └─Token(StringComplete) |'./main.bicep'|
//@[022:00023) | ├─Token(Assignment) |=|
//@[024:00028) | └─IfConditionSyntax
//@[024:00026) |   ├─Token(Identifier) |if|
//@[027:00028) |   ├─ParenthesizedExpressionSyntax
//@[027:00028) |   | ├─Token(LeftParen) |(|
//@[028:00028) |   | ├─SkippedTriviaSyntax
//@[028:00028) |   | └─SkippedTriviaSyntax
//@[028:00028) |   └─SkippedTriviaSyntax
//@[028:00030) ├─Token(NewLine) |\n\n|

module './main.bicep' = if (true
//@[000:00032) ├─ModuleDeclarationSyntax
//@[000:00006) | ├─Token(Identifier) |module|
//@[007:00007) | ├─IdentifierSyntax
//@[007:00007) | | └─SkippedTriviaSyntax
//@[007:00021) | ├─StringSyntax
//@[007:00021) | | └─Token(StringComplete) |'./main.bicep'|
//@[022:00023) | ├─Token(Assignment) |=|
//@[024:00032) | └─IfConditionSyntax
//@[024:00026) |   ├─Token(Identifier) |if|
//@[027:00032) |   ├─ParenthesizedExpressionSyntax
//@[027:00028) |   | ├─Token(LeftParen) |(|
//@[028:00032) |   | ├─BooleanLiteralSyntax
//@[028:00032) |   | | └─Token(TrueKeyword) |true|
//@[032:00032) |   | └─SkippedTriviaSyntax
//@[032:00032) |   └─SkippedTriviaSyntax
//@[032:00034) ├─Token(NewLine) |\n\n|

module './main.bicep' = if (true)
//@[000:00033) ├─ModuleDeclarationSyntax
//@[000:00006) | ├─Token(Identifier) |module|
//@[007:00007) | ├─IdentifierSyntax
//@[007:00007) | | └─SkippedTriviaSyntax
//@[007:00021) | ├─StringSyntax
//@[007:00021) | | └─Token(StringComplete) |'./main.bicep'|
//@[022:00023) | ├─Token(Assignment) |=|
//@[024:00033) | └─IfConditionSyntax
//@[024:00026) |   ├─Token(Identifier) |if|
//@[027:00033) |   ├─ParenthesizedExpressionSyntax
//@[027:00028) |   | ├─Token(LeftParen) |(|
//@[028:00032) |   | ├─BooleanLiteralSyntax
//@[028:00032) |   | | └─Token(TrueKeyword) |true|
//@[032:00033) |   | └─Token(RightParen) |)|
//@[033:00033) |   └─SkippedTriviaSyntax
//@[033:00035) ├─Token(NewLine) |\n\n|

module './main.bicep' = if {
//@[000:00031) ├─ModuleDeclarationSyntax
//@[000:00006) | ├─Token(Identifier) |module|
//@[007:00007) | ├─IdentifierSyntax
//@[007:00007) | | └─SkippedTriviaSyntax
//@[007:00021) | ├─StringSyntax
//@[007:00021) | | └─Token(StringComplete) |'./main.bicep'|
//@[022:00023) | ├─Token(Assignment) |=|
//@[024:00031) | └─IfConditionSyntax
//@[024:00026) |   ├─Token(Identifier) |if|
//@[027:00027) |   ├─SkippedTriviaSyntax
//@[027:00031) |   └─ObjectSyntax
//@[027:00028) |     ├─Token(LeftBrace) |{|
//@[028:00030) |     ├─Token(NewLine) |\n\n|

}
//@[000:00001) |     └─Token(RightBrace) |}|
//@[001:00003) ├─Token(NewLine) |\n\n|

module './main.bicep' = if () {
//@[000:00034) ├─ModuleDeclarationSyntax
//@[000:00006) | ├─Token(Identifier) |module|
//@[007:00007) | ├─IdentifierSyntax
//@[007:00007) | | └─SkippedTriviaSyntax
//@[007:00021) | ├─StringSyntax
//@[007:00021) | | └─Token(StringComplete) |'./main.bicep'|
//@[022:00023) | ├─Token(Assignment) |=|
//@[024:00034) | └─IfConditionSyntax
//@[024:00026) |   ├─Token(Identifier) |if|
//@[027:00029) |   ├─ParenthesizedExpressionSyntax
//@[027:00028) |   | ├─Token(LeftParen) |(|
//@[028:00028) |   | ├─SkippedTriviaSyntax
//@[028:00029) |   | └─Token(RightParen) |)|
//@[030:00034) |   └─ObjectSyntax
//@[030:00031) |     ├─Token(LeftBrace) |{|
//@[031:00033) |     ├─Token(NewLine) |\n\n|

}
//@[000:00001) |     └─Token(RightBrace) |}|
//@[001:00003) ├─Token(NewLine) |\n\n|

module './main.bicep' = if ('true') {
//@[000:00040) ├─ModuleDeclarationSyntax
//@[000:00006) | ├─Token(Identifier) |module|
//@[007:00007) | ├─IdentifierSyntax
//@[007:00007) | | └─SkippedTriviaSyntax
//@[007:00021) | ├─StringSyntax
//@[007:00021) | | └─Token(StringComplete) |'./main.bicep'|
//@[022:00023) | ├─Token(Assignment) |=|
//@[024:00040) | └─IfConditionSyntax
//@[024:00026) |   ├─Token(Identifier) |if|
//@[027:00035) |   ├─ParenthesizedExpressionSyntax
//@[027:00028) |   | ├─Token(LeftParen) |(|
//@[028:00034) |   | ├─StringSyntax
//@[028:00034) |   | | └─Token(StringComplete) |'true'|
//@[034:00035) |   | └─Token(RightParen) |)|
//@[036:00040) |   └─ObjectSyntax
//@[036:00037) |     ├─Token(LeftBrace) |{|
//@[037:00039) |     ├─Token(NewLine) |\n\n|

}
//@[000:00001) |     └─Token(RightBrace) |}|
//@[001:00003) ├─Token(NewLine) |\n\n|

module modANoName './modulea.bicep' = {
//@[000:00093) ├─ModuleDeclarationSyntax
//@[000:00006) | ├─Token(Identifier) |module|
//@[007:00017) | ├─IdentifierSyntax
//@[007:00017) | | └─Token(Identifier) |modANoName|
//@[018:00035) | ├─StringSyntax
//@[018:00035) | | └─Token(StringComplete) |'./modulea.bicep'|
//@[036:00037) | ├─Token(Assignment) |=|
//@[038:00093) | └─ObjectSyntax
//@[038:00039) |   ├─Token(LeftBrace) |{|
//@[039:00040) |   ├─Token(NewLine) |\n|
// #completionTest(0) -> moduleATopLevelProperties
//@[050:00052) |   ├─Token(NewLine) |\n\n|

}
//@[000:00001) |   └─Token(RightBrace) |}|
//@[001:00003) ├─Token(NewLine) |\n\n|

module modANoNameWithCondition './modulea.bicep' = if (true) {
//@[000:00129) ├─ModuleDeclarationSyntax
//@[000:00006) | ├─Token(Identifier) |module|
//@[007:00030) | ├─IdentifierSyntax
//@[007:00030) | | └─Token(Identifier) |modANoNameWithCondition|
//@[031:00048) | ├─StringSyntax
//@[031:00048) | | └─Token(StringComplete) |'./modulea.bicep'|
//@[049:00050) | ├─Token(Assignment) |=|
//@[051:00129) | └─IfConditionSyntax
//@[051:00053) |   ├─Token(Identifier) |if|
//@[054:00060) |   ├─ParenthesizedExpressionSyntax
//@[054:00055) |   | ├─Token(LeftParen) |(|
//@[055:00059) |   | ├─BooleanLiteralSyntax
//@[055:00059) |   | | └─Token(TrueKeyword) |true|
//@[059:00060) |   | └─Token(RightParen) |)|
//@[061:00129) |   └─ObjectSyntax
//@[061:00062) |     ├─Token(LeftBrace) |{|
//@[062:00063) |     ├─Token(NewLine) |\n|
// #completionTest(0) -> moduleAWithConditionTopLevelProperties
//@[063:00065) |     ├─Token(NewLine) |\n\n|

}
//@[000:00001) |     └─Token(RightBrace) |}|
//@[001:00003) ├─Token(NewLine) |\n\n|

module modWithReferenceInCondition './main.bicep' = if (reference('Micorosft.Management/managementGroups/MG', '2020-05-01').name == 'something') {
//@[000:00149) ├─ModuleDeclarationSyntax
//@[000:00006) | ├─Token(Identifier) |module|
//@[007:00034) | ├─IdentifierSyntax
//@[007:00034) | | └─Token(Identifier) |modWithReferenceInCondition|
//@[035:00049) | ├─StringSyntax
//@[035:00049) | | └─Token(StringComplete) |'./main.bicep'|
//@[050:00051) | ├─Token(Assignment) |=|
//@[052:00149) | └─IfConditionSyntax
//@[052:00054) |   ├─Token(Identifier) |if|
//@[055:00144) |   ├─ParenthesizedExpressionSyntax
//@[055:00056) |   | ├─Token(LeftParen) |(|
//@[056:00143) |   | ├─BinaryOperationSyntax
//@[056:00128) |   | | ├─PropertyAccessSyntax
//@[056:00123) |   | | | ├─FunctionCallSyntax
//@[056:00065) |   | | | | ├─IdentifierSyntax
//@[056:00065) |   | | | | | └─Token(Identifier) |reference|
//@[065:00066) |   | | | | ├─Token(LeftParen) |(|
//@[066:00108) |   | | | | ├─FunctionArgumentSyntax
//@[066:00108) |   | | | | | └─StringSyntax
//@[066:00108) |   | | | | |   └─Token(StringComplete) |'Micorosft.Management/managementGroups/MG'|
//@[108:00109) |   | | | | ├─Token(Comma) |,|
//@[110:00122) |   | | | | ├─FunctionArgumentSyntax
//@[110:00122) |   | | | | | └─StringSyntax
//@[110:00122) |   | | | | |   └─Token(StringComplete) |'2020-05-01'|
//@[122:00123) |   | | | | └─Token(RightParen) |)|
//@[123:00124) |   | | | ├─Token(Dot) |.|
//@[124:00128) |   | | | └─IdentifierSyntax
//@[124:00128) |   | | |   └─Token(Identifier) |name|
//@[129:00131) |   | | ├─Token(Equals) |==|
//@[132:00143) |   | | └─StringSyntax
//@[132:00143) |   | |   └─Token(StringComplete) |'something'|
//@[143:00144) |   | └─Token(RightParen) |)|
//@[145:00149) |   └─ObjectSyntax
//@[145:00146) |     ├─Token(LeftBrace) |{|
//@[146:00148) |     ├─Token(NewLine) |\n\n|

}
//@[000:00001) |     └─Token(RightBrace) |}|
//@[001:00003) ├─Token(NewLine) |\n\n|

module modWithListKeysInCondition './main.bicep' = if (listKeys('foo', '2020-05-01').bar == true) {
//@[000:00102) ├─ModuleDeclarationSyntax
//@[000:00006) | ├─Token(Identifier) |module|
//@[007:00033) | ├─IdentifierSyntax
//@[007:00033) | | └─Token(Identifier) |modWithListKeysInCondition|
//@[034:00048) | ├─StringSyntax
//@[034:00048) | | └─Token(StringComplete) |'./main.bicep'|
//@[049:00050) | ├─Token(Assignment) |=|
//@[051:00102) | └─IfConditionSyntax
//@[051:00053) |   ├─Token(Identifier) |if|
//@[054:00097) |   ├─ParenthesizedExpressionSyntax
//@[054:00055) |   | ├─Token(LeftParen) |(|
//@[055:00096) |   | ├─BinaryOperationSyntax
//@[055:00088) |   | | ├─PropertyAccessSyntax
//@[055:00084) |   | | | ├─FunctionCallSyntax
//@[055:00063) |   | | | | ├─IdentifierSyntax
//@[055:00063) |   | | | | | └─Token(Identifier) |listKeys|
//@[063:00064) |   | | | | ├─Token(LeftParen) |(|
//@[064:00069) |   | | | | ├─FunctionArgumentSyntax
//@[064:00069) |   | | | | | └─StringSyntax
//@[064:00069) |   | | | | |   └─Token(StringComplete) |'foo'|
//@[069:00070) |   | | | | ├─Token(Comma) |,|
//@[071:00083) |   | | | | ├─FunctionArgumentSyntax
//@[071:00083) |   | | | | | └─StringSyntax
//@[071:00083) |   | | | | |   └─Token(StringComplete) |'2020-05-01'|
//@[083:00084) |   | | | | └─Token(RightParen) |)|
//@[084:00085) |   | | | ├─Token(Dot) |.|
//@[085:00088) |   | | | └─IdentifierSyntax
//@[085:00088) |   | | |   └─Token(Identifier) |bar|
//@[089:00091) |   | | ├─Token(Equals) |==|
//@[092:00096) |   | | └─BooleanLiteralSyntax
//@[092:00096) |   | |   └─Token(TrueKeyword) |true|
//@[096:00097) |   | └─Token(RightParen) |)|
//@[098:00102) |   └─ObjectSyntax
//@[098:00099) |     ├─Token(LeftBrace) |{|
//@[099:00101) |     ├─Token(NewLine) |\n\n|

}
//@[000:00001) |     └─Token(RightBrace) |}|
//@[001:00004) ├─Token(NewLine) |\n\n\n|


module modANoName './modulea.bicep' = if ({ 'a': b }.a == true) {
//@[000:00068) ├─ModuleDeclarationSyntax
//@[000:00006) | ├─Token(Identifier) |module|
//@[007:00017) | ├─IdentifierSyntax
//@[007:00017) | | └─Token(Identifier) |modANoName|
//@[018:00035) | ├─StringSyntax
//@[018:00035) | | └─Token(StringComplete) |'./modulea.bicep'|
//@[036:00037) | ├─Token(Assignment) |=|
//@[038:00068) | └─IfConditionSyntax
//@[038:00040) |   ├─Token(Identifier) |if|
//@[041:00063) |   ├─ParenthesizedExpressionSyntax
//@[041:00042) |   | ├─Token(LeftParen) |(|
//@[042:00062) |   | ├─BinaryOperationSyntax
//@[042:00054) |   | | ├─PropertyAccessSyntax
//@[042:00052) |   | | | ├─ObjectSyntax
//@[042:00043) |   | | | | ├─Token(LeftBrace) |{|
//@[044:00050) |   | | | | ├─ObjectPropertySyntax
//@[044:00047) |   | | | | | ├─StringSyntax
//@[044:00047) |   | | | | | | └─Token(StringComplete) |'a'|
//@[047:00048) |   | | | | | ├─Token(Colon) |:|
//@[049:00050) |   | | | | | └─VariableAccessSyntax
//@[049:00050) |   | | | | |   └─IdentifierSyntax
//@[049:00050) |   | | | | |     └─Token(Identifier) |b|
//@[051:00052) |   | | | | └─Token(RightBrace) |}|
//@[052:00053) |   | | | ├─Token(Dot) |.|
//@[053:00054) |   | | | └─IdentifierSyntax
//@[053:00054) |   | | |   └─Token(Identifier) |a|
//@[055:00057) |   | | ├─Token(Equals) |==|
//@[058:00062) |   | | └─BooleanLiteralSyntax
//@[058:00062) |   | |   └─Token(TrueKeyword) |true|
//@[062:00063) |   | └─Token(RightParen) |)|
//@[064:00068) |   └─ObjectSyntax
//@[064:00065) |     ├─Token(LeftBrace) |{|
//@[065:00067) |     ├─Token(NewLine) |\n\n|

}
//@[000:00001) |     └─Token(RightBrace) |}|
//@[001:00003) ├─Token(NewLine) |\n\n|

module modANoInputs './modulea.bicep' = {
//@[000:00135) ├─ModuleDeclarationSyntax
//@[000:00006) | ├─Token(Identifier) |module|
//@[007:00019) | ├─IdentifierSyntax
//@[007:00019) | | └─Token(Identifier) |modANoInputs|
//@[020:00037) | ├─StringSyntax
//@[020:00037) | | └─Token(StringComplete) |'./modulea.bicep'|
//@[038:00039) | ├─Token(Assignment) |=|
//@[040:00135) | └─ObjectSyntax
//@[040:00041) |   ├─Token(LeftBrace) |{|
//@[041:00042) |   ├─Token(NewLine) |\n|
  name: 'modANoInputs'
//@[002:00022) |   ├─ObjectPropertySyntax
//@[002:00006) |   | ├─IdentifierSyntax
//@[002:00006) |   | | └─Token(Identifier) |name|
//@[006:00007) |   | ├─Token(Colon) |:|
//@[008:00022) |   | └─StringSyntax
//@[008:00022) |   |   └─Token(StringComplete) |'modANoInputs'|
//@[022:00023) |   ├─Token(NewLine) |\n|
  // #completionTest(0,1,2) -> moduleATopLevelPropertiesMinusName
//@[065:00066) |   ├─Token(NewLine) |\n|
  
//@[002:00003) |   ├─Token(NewLine) |\n|
}
//@[000:00001) |   └─Token(RightBrace) |}|
//@[001:00003) ├─Token(NewLine) |\n\n|

module modANoInputsWithCondition './modulea.bicep' = if (length([
//@[000:00191) ├─ModuleDeclarationSyntax
//@[000:00006) | ├─Token(Identifier) |module|
//@[007:00032) | ├─IdentifierSyntax
//@[007:00032) | | └─Token(Identifier) |modANoInputsWithCondition|
//@[033:00050) | ├─StringSyntax
//@[033:00050) | | └─Token(StringComplete) |'./modulea.bicep'|
//@[051:00052) | ├─Token(Assignment) |=|
//@[053:00191) | └─IfConditionSyntax
//@[053:00055) |   ├─Token(Identifier) |if|
//@[056:00082) |   ├─ParenthesizedExpressionSyntax
//@[056:00057) |   | ├─Token(LeftParen) |(|
//@[057:00081) |   | ├─BinaryOperationSyntax
//@[057:00076) |   | | ├─FunctionCallSyntax
//@[057:00063) |   | | | ├─IdentifierSyntax
//@[057:00063) |   | | | | └─Token(Identifier) |length|
//@[063:00064) |   | | | ├─Token(LeftParen) |(|
//@[064:00075) |   | | | ├─FunctionArgumentSyntax
//@[064:00075) |   | | | | └─ArraySyntax
//@[064:00065) |   | | | |   ├─Token(LeftSquare) |[|
//@[065:00066) |   | | | |   ├─Token(NewLine) |\n|
  'foo'
//@[002:00007) |   | | | |   ├─ArrayItemSyntax
//@[002:00007) |   | | | |   | └─StringSyntax
//@[002:00007) |   | | | |   |   └─Token(StringComplete) |'foo'|
//@[007:00008) |   | | | |   ├─Token(NewLine) |\n|
]) == 1) {
//@[000:00001) |   | | | |   └─Token(RightSquare) |]|
//@[001:00002) |   | | | └─Token(RightParen) |)|
//@[003:00005) |   | | ├─Token(Equals) |==|
//@[006:00007) |   | | └─IntegerLiteralSyntax
//@[006:00007) |   | |   └─Token(Integer) |1|
//@[007:00008) |   | └─Token(RightParen) |)|
//@[009:00117) |   └─ObjectSyntax
//@[009:00010) |     ├─Token(LeftBrace) |{|
//@[010:00011) |     ├─Token(NewLine) |\n|
  name: 'modANoInputs'
//@[002:00022) |     ├─ObjectPropertySyntax
//@[002:00006) |     | ├─IdentifierSyntax
//@[002:00006) |     | | └─Token(Identifier) |name|
//@[006:00007) |     | ├─Token(Colon) |:|
//@[008:00022) |     | └─StringSyntax
//@[008:00022) |     |   └─Token(StringComplete) |'modANoInputs'|
//@[022:00023) |     ├─Token(NewLine) |\n|
  // #completionTest(0,1,2) -> moduleAWithConditionTopLevelPropertiesMinusName
//@[078:00079) |     ├─Token(NewLine) |\n|
  
//@[002:00003) |     ├─Token(NewLine) |\n|
}
//@[000:00001) |     └─Token(RightBrace) |}|
//@[001:00003) ├─Token(NewLine) |\n\n|

module modAEmptyInputs './modulea.bicep' = {
//@[000:00141) ├─ModuleDeclarationSyntax
//@[000:00006) | ├─Token(Identifier) |module|
//@[007:00022) | ├─IdentifierSyntax
//@[007:00022) | | └─Token(Identifier) |modAEmptyInputs|
//@[023:00040) | ├─StringSyntax
//@[023:00040) | | └─Token(StringComplete) |'./modulea.bicep'|
//@[041:00042) | ├─Token(Assignment) |=|
//@[043:00141) | └─ObjectSyntax
//@[043:00044) |   ├─Token(LeftBrace) |{|
//@[044:00045) |   ├─Token(NewLine) |\n|
  name: 'modANoInputs'
//@[002:00022) |   ├─ObjectPropertySyntax
//@[002:00006) |   | ├─IdentifierSyntax
//@[002:00006) |   | | └─Token(Identifier) |name|
//@[006:00007) |   | ├─Token(Colon) |:|
//@[008:00022) |   | └─StringSyntax
//@[008:00022) |   |   └─Token(StringComplete) |'modANoInputs'|
//@[022:00023) |   ├─Token(NewLine) |\n|
  params: {
//@[002:00071) |   ├─ObjectPropertySyntax
//@[002:00008) |   | ├─IdentifierSyntax
//@[002:00008) |   | | └─Token(Identifier) |params|
//@[008:00009) |   | ├─Token(Colon) |:|
//@[010:00071) |   | └─ObjectSyntax
//@[010:00011) |   |   ├─Token(LeftBrace) |{|
//@[011:00012) |   |   ├─Token(NewLine) |\n|
    // #completionTest(0,1,2,3,4) -> moduleAParams
//@[050:00051) |   |   ├─Token(NewLine) |\n|
    
//@[004:00005) |   |   ├─Token(NewLine) |\n|
  }
//@[002:00003) |   |   └─Token(RightBrace) |}|
//@[003:00004) |   ├─Token(NewLine) |\n|
}
//@[000:00001) |   └─Token(RightBrace) |}|
//@[001:00003) ├─Token(NewLine) |\n\n|

module modAEmptyInputsWithCondition './modulea.bicep' = if (1 + 2 == 2) {
//@[000:00183) ├─ModuleDeclarationSyntax
//@[000:00006) | ├─Token(Identifier) |module|
//@[007:00035) | ├─IdentifierSyntax
//@[007:00035) | | └─Token(Identifier) |modAEmptyInputsWithCondition|
//@[036:00053) | ├─StringSyntax
//@[036:00053) | | └─Token(StringComplete) |'./modulea.bicep'|
//@[054:00055) | ├─Token(Assignment) |=|
//@[056:00183) | └─IfConditionSyntax
//@[056:00058) |   ├─Token(Identifier) |if|
//@[059:00071) |   ├─ParenthesizedExpressionSyntax
//@[059:00060) |   | ├─Token(LeftParen) |(|
//@[060:00070) |   | ├─BinaryOperationSyntax
//@[060:00065) |   | | ├─BinaryOperationSyntax
//@[060:00061) |   | | | ├─IntegerLiteralSyntax
//@[060:00061) |   | | | | └─Token(Integer) |1|
//@[062:00063) |   | | | ├─Token(Plus) |+|
//@[064:00065) |   | | | └─IntegerLiteralSyntax
//@[064:00065) |   | | |   └─Token(Integer) |2|
//@[066:00068) |   | | ├─Token(Equals) |==|
//@[069:00070) |   | | └─IntegerLiteralSyntax
//@[069:00070) |   | |   └─Token(Integer) |2|
//@[070:00071) |   | └─Token(RightParen) |)|
//@[072:00183) |   └─ObjectSyntax
//@[072:00073) |     ├─Token(LeftBrace) |{|
//@[073:00074) |     ├─Token(NewLine) |\n|
  name: 'modANoInputs'
//@[002:00022) |     ├─ObjectPropertySyntax
//@[002:00006) |     | ├─IdentifierSyntax
//@[002:00006) |     | | └─Token(Identifier) |name|
//@[006:00007) |     | ├─Token(Colon) |:|
//@[008:00022) |     | └─StringSyntax
//@[008:00022) |     |   └─Token(StringComplete) |'modANoInputs'|
//@[022:00023) |     ├─Token(NewLine) |\n|
  params: {
//@[002:00084) |     ├─ObjectPropertySyntax
//@[002:00008) |     | ├─IdentifierSyntax
//@[002:00008) |     | | └─Token(Identifier) |params|
//@[008:00009) |     | ├─Token(Colon) |:|
//@[010:00084) |     | └─ObjectSyntax
//@[010:00011) |     |   ├─Token(LeftBrace) |{|
//@[011:00012) |     |   ├─Token(NewLine) |\n|
    // #completionTest(0,1,2,3,4) -> moduleAWithConditionParams
//@[063:00064) |     |   ├─Token(NewLine) |\n|
    
//@[004:00005) |     |   ├─Token(NewLine) |\n|
  }
//@[002:00003) |     |   └─Token(RightBrace) |}|
//@[003:00004) |     ├─Token(NewLine) |\n|
}
//@[000:00001) |     └─Token(RightBrace) |}|
//@[001:00003) ├─Token(NewLine) |\n\n|

// #completionTest(55) -> moduleATopLevelPropertyAccess
//@[055:00056) ├─Token(NewLine) |\n|
var modulePropertyAccessCompletions = modAEmptyInputs.o
//@[000:00055) ├─VariableDeclarationSyntax
//@[000:00003) | ├─Token(Identifier) |var|
//@[004:00035) | ├─IdentifierSyntax
//@[004:00035) | | └─Token(Identifier) |modulePropertyAccessCompletions|
//@[036:00037) | ├─Token(Assignment) |=|
//@[038:00055) | └─PropertyAccessSyntax
//@[038:00053) |   ├─VariableAccessSyntax
//@[038:00053) |   | └─IdentifierSyntax
//@[038:00053) |   |   └─Token(Identifier) |modAEmptyInputs|
//@[053:00054) |   ├─Token(Dot) |.|
//@[054:00055) |   └─IdentifierSyntax
//@[054:00055) |     └─Token(Identifier) |o|
//@[055:00057) ├─Token(NewLine) |\n\n|

// #completionTest(81) -> moduleAWithConditionTopLevelPropertyAccess
//@[068:00069) ├─Token(NewLine) |\n|
var moduleWithConditionPropertyAccessCompletions = modAEmptyInputsWithCondition.o
//@[000:00081) ├─VariableDeclarationSyntax
//@[000:00003) | ├─Token(Identifier) |var|
//@[004:00048) | ├─IdentifierSyntax
//@[004:00048) | | └─Token(Identifier) |moduleWithConditionPropertyAccessCompletions|
//@[049:00050) | ├─Token(Assignment) |=|
//@[051:00081) | └─PropertyAccessSyntax
//@[051:00079) |   ├─VariableAccessSyntax
//@[051:00079) |   | └─IdentifierSyntax
//@[051:00079) |   |   └─Token(Identifier) |modAEmptyInputsWithCondition|
//@[079:00080) |   ├─Token(Dot) |.|
//@[080:00081) |   └─IdentifierSyntax
//@[080:00081) |     └─Token(Identifier) |o|
//@[081:00083) ├─Token(NewLine) |\n\n|

// #completionTest(56) -> moduleAOutputs
//@[040:00041) ├─Token(NewLine) |\n|
var moduleOutputsCompletions = modAEmptyInputs.outputs.s
//@[000:00056) ├─VariableDeclarationSyntax
//@[000:00003) | ├─Token(Identifier) |var|
//@[004:00028) | ├─IdentifierSyntax
//@[004:00028) | | └─Token(Identifier) |moduleOutputsCompletions|
//@[029:00030) | ├─Token(Assignment) |=|
//@[031:00056) | └─PropertyAccessSyntax
//@[031:00054) |   ├─PropertyAccessSyntax
//@[031:00046) |   | ├─VariableAccessSyntax
//@[031:00046) |   | | └─IdentifierSyntax
//@[031:00046) |   | |   └─Token(Identifier) |modAEmptyInputs|
//@[046:00047) |   | ├─Token(Dot) |.|
//@[047:00054) |   | └─IdentifierSyntax
//@[047:00054) |   |   └─Token(Identifier) |outputs|
//@[054:00055) |   ├─Token(Dot) |.|
//@[055:00056) |   └─IdentifierSyntax
//@[055:00056) |     └─Token(Identifier) |s|
//@[056:00058) ├─Token(NewLine) |\n\n|

// #completionTest(82) -> moduleAWithConditionOutputs
//@[053:00054) ├─Token(NewLine) |\n|
var moduleWithConditionOutputsCompletions = modAEmptyInputsWithCondition.outputs.s
//@[000:00082) ├─VariableDeclarationSyntax
//@[000:00003) | ├─Token(Identifier) |var|
//@[004:00041) | ├─IdentifierSyntax
//@[004:00041) | | └─Token(Identifier) |moduleWithConditionOutputsCompletions|
//@[042:00043) | ├─Token(Assignment) |=|
//@[044:00082) | └─PropertyAccessSyntax
//@[044:00080) |   ├─PropertyAccessSyntax
//@[044:00072) |   | ├─VariableAccessSyntax
//@[044:00072) |   | | └─IdentifierSyntax
//@[044:00072) |   | |   └─Token(Identifier) |modAEmptyInputsWithCondition|
//@[072:00073) |   | ├─Token(Dot) |.|
//@[073:00080) |   | └─IdentifierSyntax
//@[073:00080) |   |   └─Token(Identifier) |outputs|
//@[080:00081) |   ├─Token(Dot) |.|
//@[081:00082) |   └─IdentifierSyntax
//@[081:00082) |     └─Token(Identifier) |s|
//@[082:00084) ├─Token(NewLine) |\n\n|

module modAUnspecifiedInputs './modulea.bicep' = {
//@[000:00180) ├─ModuleDeclarationSyntax
//@[000:00006) | ├─Token(Identifier) |module|
//@[007:00028) | ├─IdentifierSyntax
//@[007:00028) | | └─Token(Identifier) |modAUnspecifiedInputs|
//@[029:00046) | ├─StringSyntax
//@[029:00046) | | └─Token(StringComplete) |'./modulea.bicep'|
//@[047:00048) | ├─Token(Assignment) |=|
//@[049:00180) | └─ObjectSyntax
//@[049:00050) |   ├─Token(LeftBrace) |{|
//@[050:00051) |   ├─Token(NewLine) |\n|
  name: 'modAUnspecifiedInputs'
//@[002:00031) |   ├─ObjectPropertySyntax
//@[002:00006) |   | ├─IdentifierSyntax
//@[002:00006) |   | | └─Token(Identifier) |name|
//@[006:00007) |   | ├─Token(Colon) |:|
//@[008:00031) |   | └─StringSyntax
//@[008:00031) |   |   └─Token(StringComplete) |'modAUnspecifiedInputs'|
//@[031:00032) |   ├─Token(NewLine) |\n|
  params: {
//@[002:00095) |   ├─ObjectPropertySyntax
//@[002:00008) |   | ├─IdentifierSyntax
//@[002:00008) |   | | └─Token(Identifier) |params|
//@[008:00009) |   | ├─Token(Colon) |:|
//@[010:00095) |   | └─ObjectSyntax
//@[010:00011) |   |   ├─Token(LeftBrace) |{|
//@[011:00012) |   |   ├─Token(NewLine) |\n|
    stringParamB: ''
//@[004:00020) |   |   ├─ObjectPropertySyntax
//@[004:00016) |   |   | ├─IdentifierSyntax
//@[004:00016) |   |   | | └─Token(Identifier) |stringParamB|
//@[016:00017) |   |   | ├─Token(Colon) |:|
//@[018:00020) |   |   | └─StringSyntax
//@[018:00020) |   |   |   └─Token(StringComplete) |''|
//@[020:00021) |   |   ├─Token(NewLine) |\n|
    objParam: {}
//@[004:00016) |   |   ├─ObjectPropertySyntax
//@[004:00012) |   |   | ├─IdentifierSyntax
//@[004:00012) |   |   | | └─Token(Identifier) |objParam|
//@[012:00013) |   |   | ├─Token(Colon) |:|
//@[014:00016) |   |   | └─ObjectSyntax
//@[014:00015) |   |   |   ├─Token(LeftBrace) |{|
//@[015:00016) |   |   |   └─Token(RightBrace) |}|
//@[016:00017) |   |   ├─Token(NewLine) |\n|
    objArray: []
//@[004:00016) |   |   ├─ObjectPropertySyntax
//@[004:00012) |   |   | ├─IdentifierSyntax
//@[004:00012) |   |   | | └─Token(Identifier) |objArray|
//@[012:00013) |   |   | ├─Token(Colon) |:|
//@[014:00016) |   |   | └─ArraySyntax
//@[014:00015) |   |   |   ├─Token(LeftSquare) |[|
//@[015:00016) |   |   |   └─Token(RightSquare) |]|
//@[016:00017) |   |   ├─Token(NewLine) |\n|
    unspecifiedInput: ''
//@[004:00024) |   |   ├─ObjectPropertySyntax
//@[004:00020) |   |   | ├─IdentifierSyntax
//@[004:00020) |   |   | | └─Token(Identifier) |unspecifiedInput|
//@[020:00021) |   |   | ├─Token(Colon) |:|
//@[022:00024) |   |   | └─StringSyntax
//@[022:00024) |   |   |   └─Token(StringComplete) |''|
//@[024:00025) |   |   ├─Token(NewLine) |\n|
  }
//@[002:00003) |   |   └─Token(RightBrace) |}|
//@[003:00004) |   ├─Token(NewLine) |\n|
}
//@[000:00001) |   └─Token(RightBrace) |}|
//@[001:00003) ├─Token(NewLine) |\n\n|

var unspecifiedOutput = modAUnspecifiedInputs.outputs.test
//@[000:00058) ├─VariableDeclarationSyntax
//@[000:00003) | ├─Token(Identifier) |var|
//@[004:00021) | ├─IdentifierSyntax
//@[004:00021) | | └─Token(Identifier) |unspecifiedOutput|
//@[022:00023) | ├─Token(Assignment) |=|
//@[024:00058) | └─PropertyAccessSyntax
//@[024:00053) |   ├─PropertyAccessSyntax
//@[024:00045) |   | ├─VariableAccessSyntax
//@[024:00045) |   | | └─IdentifierSyntax
//@[024:00045) |   | |   └─Token(Identifier) |modAUnspecifiedInputs|
//@[045:00046) |   | ├─Token(Dot) |.|
//@[046:00053) |   | └─IdentifierSyntax
//@[046:00053) |   |   └─Token(Identifier) |outputs|
//@[053:00054) |   ├─Token(Dot) |.|
//@[054:00058) |   └─IdentifierSyntax
//@[054:00058) |     └─Token(Identifier) |test|
//@[058:00060) ├─Token(NewLine) |\n\n|

module modCycle './cycle.bicep' = {
//@[000:00040) ├─ModuleDeclarationSyntax
//@[000:00006) | ├─Token(Identifier) |module|
//@[007:00015) | ├─IdentifierSyntax
//@[007:00015) | | └─Token(Identifier) |modCycle|
//@[016:00031) | ├─StringSyntax
//@[016:00031) | | └─Token(StringComplete) |'./cycle.bicep'|
//@[032:00033) | ├─Token(Assignment) |=|
//@[034:00040) | └─ObjectSyntax
//@[034:00035) |   ├─Token(LeftBrace) |{|
//@[035:00036) |   ├─Token(NewLine) |\n|
  
//@[002:00003) |   ├─Token(NewLine) |\n|
}
//@[000:00001) |   └─Token(RightBrace) |}|
//@[001:00003) ├─Token(NewLine) |\n\n|

module moduleWithEmptyPath '' = {
//@[000:00035) ├─ModuleDeclarationSyntax
//@[000:00006) | ├─Token(Identifier) |module|
//@[007:00026) | ├─IdentifierSyntax
//@[007:00026) | | └─Token(Identifier) |moduleWithEmptyPath|
//@[027:00029) | ├─StringSyntax
//@[027:00029) | | └─Token(StringComplete) |''|
//@[030:00031) | ├─Token(Assignment) |=|
//@[032:00035) | └─ObjectSyntax
//@[032:00033) |   ├─Token(LeftBrace) |{|
//@[033:00034) |   ├─Token(NewLine) |\n|
}
//@[000:00001) |   └─Token(RightBrace) |}|
//@[001:00003) ├─Token(NewLine) |\n\n|

module moduleWithAbsolutePath '/abc/def.bicep' = {
//@[000:00052) ├─ModuleDeclarationSyntax
//@[000:00006) | ├─Token(Identifier) |module|
//@[007:00029) | ├─IdentifierSyntax
//@[007:00029) | | └─Token(Identifier) |moduleWithAbsolutePath|
//@[030:00046) | ├─StringSyntax
//@[030:00046) | | └─Token(StringComplete) |'/abc/def.bicep'|
//@[047:00048) | ├─Token(Assignment) |=|
//@[049:00052) | └─ObjectSyntax
//@[049:00050) |   ├─Token(LeftBrace) |{|
//@[050:00051) |   ├─Token(NewLine) |\n|
}
//@[000:00001) |   └─Token(RightBrace) |}|
//@[001:00003) ├─Token(NewLine) |\n\n|

module moduleWithBackslash 'child\\file.bicep' = {
//@[000:00052) ├─ModuleDeclarationSyntax
//@[000:00006) | ├─Token(Identifier) |module|
//@[007:00026) | ├─IdentifierSyntax
//@[007:00026) | | └─Token(Identifier) |moduleWithBackslash|
//@[027:00046) | ├─StringSyntax
//@[027:00046) | | └─Token(StringComplete) |'child\\file.bicep'|
//@[047:00048) | ├─Token(Assignment) |=|
//@[049:00052) | └─ObjectSyntax
//@[049:00050) |   ├─Token(LeftBrace) |{|
//@[050:00051) |   ├─Token(NewLine) |\n|
}
//@[000:00001) |   └─Token(RightBrace) |}|
//@[001:00003) ├─Token(NewLine) |\n\n|

module moduleWithInvalidChar 'child/fi|le.bicep' = {
//@[000:00054) ├─ModuleDeclarationSyntax
//@[000:00006) | ├─Token(Identifier) |module|
//@[007:00028) | ├─IdentifierSyntax
//@[007:00028) | | └─Token(Identifier) |moduleWithInvalidChar|
//@[029:00048) | ├─StringSyntax
//@[029:00048) | | └─Token(StringComplete) |'child/fi|le.bicep'|
//@[049:00050) | ├─Token(Assignment) |=|
//@[051:00054) | └─ObjectSyntax
//@[051:00052) |   ├─Token(LeftBrace) |{|
//@[052:00053) |   ├─Token(NewLine) |\n|
}
//@[000:00001) |   └─Token(RightBrace) |}|
//@[001:00003) ├─Token(NewLine) |\n\n|

module moduleWithInvalidTerminatorChar 'child/test.' = {
//@[000:00058) ├─ModuleDeclarationSyntax
//@[000:00006) | ├─Token(Identifier) |module|
//@[007:00038) | ├─IdentifierSyntax
//@[007:00038) | | └─Token(Identifier) |moduleWithInvalidTerminatorChar|
//@[039:00052) | ├─StringSyntax
//@[039:00052) | | └─Token(StringComplete) |'child/test.'|
//@[053:00054) | ├─Token(Assignment) |=|
//@[055:00058) | └─ObjectSyntax
//@[055:00056) |   ├─Token(LeftBrace) |{|
//@[056:00057) |   ├─Token(NewLine) |\n|
}
//@[000:00001) |   └─Token(RightBrace) |}|
//@[001:00003) ├─Token(NewLine) |\n\n|

module moduleWithValidScope './empty.bicep' = {
//@[000:00080) ├─ModuleDeclarationSyntax
//@[000:00006) | ├─Token(Identifier) |module|
//@[007:00027) | ├─IdentifierSyntax
//@[007:00027) | | └─Token(Identifier) |moduleWithValidScope|
//@[028:00043) | ├─StringSyntax
//@[028:00043) | | └─Token(StringComplete) |'./empty.bicep'|
//@[044:00045) | ├─Token(Assignment) |=|
//@[046:00080) | └─ObjectSyntax
//@[046:00047) |   ├─Token(LeftBrace) |{|
//@[047:00048) |   ├─Token(NewLine) |\n|
  name: 'moduleWithValidScope'
//@[002:00030) |   ├─ObjectPropertySyntax
//@[002:00006) |   | ├─IdentifierSyntax
//@[002:00006) |   | | └─Token(Identifier) |name|
//@[006:00007) |   | ├─Token(Colon) |:|
//@[008:00030) |   | └─StringSyntax
//@[008:00030) |   |   └─Token(StringComplete) |'moduleWithValidScope'|
//@[030:00031) |   ├─Token(NewLine) |\n|
}
//@[000:00001) |   └─Token(RightBrace) |}|
//@[001:00003) ├─Token(NewLine) |\n\n|

module moduleWithInvalidScope './empty.bicep' = {
//@[000:00114) ├─ModuleDeclarationSyntax
//@[000:00006) | ├─Token(Identifier) |module|
//@[007:00029) | ├─IdentifierSyntax
//@[007:00029) | | └─Token(Identifier) |moduleWithInvalidScope|
//@[030:00045) | ├─StringSyntax
//@[030:00045) | | └─Token(StringComplete) |'./empty.bicep'|
//@[046:00047) | ├─Token(Assignment) |=|
//@[048:00114) | └─ObjectSyntax
//@[048:00049) |   ├─Token(LeftBrace) |{|
//@[049:00050) |   ├─Token(NewLine) |\n|
  name: 'moduleWithInvalidScope'
//@[002:00032) |   ├─ObjectPropertySyntax
//@[002:00006) |   | ├─IdentifierSyntax
//@[002:00006) |   | | └─Token(Identifier) |name|
//@[006:00007) |   | ├─Token(Colon) |:|
//@[008:00032) |   | └─StringSyntax
//@[008:00032) |   |   └─Token(StringComplete) |'moduleWithInvalidScope'|
//@[032:00033) |   ├─Token(NewLine) |\n|
  scope: moduleWithValidScope
//@[002:00029) |   ├─ObjectPropertySyntax
//@[002:00007) |   | ├─IdentifierSyntax
//@[002:00007) |   | | └─Token(Identifier) |scope|
//@[007:00008) |   | ├─Token(Colon) |:|
//@[009:00029) |   | └─VariableAccessSyntax
//@[009:00029) |   |   └─IdentifierSyntax
//@[009:00029) |   |     └─Token(Identifier) |moduleWithValidScope|
//@[029:00030) |   ├─Token(NewLine) |\n|
}
//@[000:00001) |   └─Token(RightBrace) |}|
//@[001:00003) ├─Token(NewLine) |\n\n|

module moduleWithMissingRequiredScope './subscription_empty.bicep' = {
//@[000:00113) ├─ModuleDeclarationSyntax
//@[000:00006) | ├─Token(Identifier) |module|
//@[007:00037) | ├─IdentifierSyntax
//@[007:00037) | | └─Token(Identifier) |moduleWithMissingRequiredScope|
//@[038:00066) | ├─StringSyntax
//@[038:00066) | | └─Token(StringComplete) |'./subscription_empty.bicep'|
//@[067:00068) | ├─Token(Assignment) |=|
//@[069:00113) | └─ObjectSyntax
//@[069:00070) |   ├─Token(LeftBrace) |{|
//@[070:00071) |   ├─Token(NewLine) |\n|
  name: 'moduleWithMissingRequiredScope'
//@[002:00040) |   ├─ObjectPropertySyntax
//@[002:00006) |   | ├─IdentifierSyntax
//@[002:00006) |   | | └─Token(Identifier) |name|
//@[006:00007) |   | ├─Token(Colon) |:|
//@[008:00040) |   | └─StringSyntax
//@[008:00040) |   |   └─Token(StringComplete) |'moduleWithMissingRequiredScope'|
//@[040:00041) |   ├─Token(NewLine) |\n|
}
//@[000:00001) |   └─Token(RightBrace) |}|
//@[001:00003) ├─Token(NewLine) |\n\n|

module moduleWithInvalidScope2 './empty.bicep' = {
//@[000:00113) ├─ModuleDeclarationSyntax
//@[000:00006) | ├─Token(Identifier) |module|
//@[007:00030) | ├─IdentifierSyntax
//@[007:00030) | | └─Token(Identifier) |moduleWithInvalidScope2|
//@[031:00046) | ├─StringSyntax
//@[031:00046) | | └─Token(StringComplete) |'./empty.bicep'|
//@[047:00048) | ├─Token(Assignment) |=|
//@[049:00113) | └─ObjectSyntax
//@[049:00050) |   ├─Token(LeftBrace) |{|
//@[050:00051) |   ├─Token(NewLine) |\n|
  name: 'moduleWithInvalidScope2'
//@[002:00033) |   ├─ObjectPropertySyntax
//@[002:00006) |   | ├─IdentifierSyntax
//@[002:00006) |   | | └─Token(Identifier) |name|
//@[006:00007) |   | ├─Token(Colon) |:|
//@[008:00033) |   | └─StringSyntax
//@[008:00033) |   |   └─Token(StringComplete) |'moduleWithInvalidScope2'|
//@[033:00034) |   ├─Token(NewLine) |\n|
  scope: managementGroup()
//@[002:00026) |   ├─ObjectPropertySyntax
//@[002:00007) |   | ├─IdentifierSyntax
//@[002:00007) |   | | └─Token(Identifier) |scope|
//@[007:00008) |   | ├─Token(Colon) |:|
//@[009:00026) |   | └─FunctionCallSyntax
//@[009:00024) |   |   ├─IdentifierSyntax
//@[009:00024) |   |   | └─Token(Identifier) |managementGroup|
//@[024:00025) |   |   ├─Token(LeftParen) |(|
//@[025:00026) |   |   └─Token(RightParen) |)|
//@[026:00027) |   ├─Token(NewLine) |\n|
}
//@[000:00001) |   └─Token(RightBrace) |}|
//@[001:00003) ├─Token(NewLine) |\n\n|

module moduleWithUnsupprtedScope1 './mg_empty.bicep' = {
//@[000:00122) ├─ModuleDeclarationSyntax
//@[000:00006) | ├─Token(Identifier) |module|
//@[007:00033) | ├─IdentifierSyntax
//@[007:00033) | | └─Token(Identifier) |moduleWithUnsupprtedScope1|
//@[034:00052) | ├─StringSyntax
//@[034:00052) | | └─Token(StringComplete) |'./mg_empty.bicep'|
//@[053:00054) | ├─Token(Assignment) |=|
//@[055:00122) | └─ObjectSyntax
//@[055:00056) |   ├─Token(LeftBrace) |{|
//@[056:00057) |   ├─Token(NewLine) |\n|
  name: 'moduleWithUnsupprtedScope1'
//@[002:00036) |   ├─ObjectPropertySyntax
//@[002:00006) |   | ├─IdentifierSyntax
//@[002:00006) |   | | └─Token(Identifier) |name|
//@[006:00007) |   | ├─Token(Colon) |:|
//@[008:00036) |   | └─StringSyntax
//@[008:00036) |   |   └─Token(StringComplete) |'moduleWithUnsupprtedScope1'|
//@[036:00037) |   ├─Token(NewLine) |\n|
  scope: managementGroup()
//@[002:00026) |   ├─ObjectPropertySyntax
//@[002:00007) |   | ├─IdentifierSyntax
//@[002:00007) |   | | └─Token(Identifier) |scope|
//@[007:00008) |   | ├─Token(Colon) |:|
//@[009:00026) |   | └─FunctionCallSyntax
//@[009:00024) |   |   ├─IdentifierSyntax
//@[009:00024) |   |   | └─Token(Identifier) |managementGroup|
//@[024:00025) |   |   ├─Token(LeftParen) |(|
//@[025:00026) |   |   └─Token(RightParen) |)|
//@[026:00027) |   ├─Token(NewLine) |\n|
}
//@[000:00001) |   └─Token(RightBrace) |}|
//@[001:00003) ├─Token(NewLine) |\n\n|

module moduleWithUnsupprtedScope2 './mg_empty.bicep' = {
//@[000:00126) ├─ModuleDeclarationSyntax
//@[000:00006) | ├─Token(Identifier) |module|
//@[007:00033) | ├─IdentifierSyntax
//@[007:00033) | | └─Token(Identifier) |moduleWithUnsupprtedScope2|
//@[034:00052) | ├─StringSyntax
//@[034:00052) | | └─Token(StringComplete) |'./mg_empty.bicep'|
//@[053:00054) | ├─Token(Assignment) |=|
//@[055:00126) | └─ObjectSyntax
//@[055:00056) |   ├─Token(LeftBrace) |{|
//@[056:00057) |   ├─Token(NewLine) |\n|
  name: 'moduleWithUnsupprtedScope2'
//@[002:00036) |   ├─ObjectPropertySyntax
//@[002:00006) |   | ├─IdentifierSyntax
//@[002:00006) |   | | └─Token(Identifier) |name|
//@[006:00007) |   | ├─Token(Colon) |:|
//@[008:00036) |   | └─StringSyntax
//@[008:00036) |   |   └─Token(StringComplete) |'moduleWithUnsupprtedScope2'|
//@[036:00037) |   ├─Token(NewLine) |\n|
  scope: managementGroup('MG')
//@[002:00030) |   ├─ObjectPropertySyntax
//@[002:00007) |   | ├─IdentifierSyntax
//@[002:00007) |   | | └─Token(Identifier) |scope|
//@[007:00008) |   | ├─Token(Colon) |:|
//@[009:00030) |   | └─FunctionCallSyntax
//@[009:00024) |   |   ├─IdentifierSyntax
//@[009:00024) |   |   | └─Token(Identifier) |managementGroup|
//@[024:00025) |   |   ├─Token(LeftParen) |(|
//@[025:00029) |   |   ├─FunctionArgumentSyntax
//@[025:00029) |   |   | └─StringSyntax
//@[025:00029) |   |   |   └─Token(StringComplete) |'MG'|
//@[029:00030) |   |   └─Token(RightParen) |)|
//@[030:00031) |   ├─Token(NewLine) |\n|
}
//@[000:00001) |   └─Token(RightBrace) |}|
//@[001:00003) ├─Token(NewLine) |\n\n|

module moduleWithBadScope './empty.bicep' = {
//@[000:00099) ├─ModuleDeclarationSyntax
//@[000:00006) | ├─Token(Identifier) |module|
//@[007:00025) | ├─IdentifierSyntax
//@[007:00025) | | └─Token(Identifier) |moduleWithBadScope|
//@[026:00041) | ├─StringSyntax
//@[026:00041) | | └─Token(StringComplete) |'./empty.bicep'|
//@[042:00043) | ├─Token(Assignment) |=|
//@[044:00099) | └─ObjectSyntax
//@[044:00045) |   ├─Token(LeftBrace) |{|
//@[045:00046) |   ├─Token(NewLine) |\n|
  name: 'moduleWithBadScope'
//@[002:00028) |   ├─ObjectPropertySyntax
//@[002:00006) |   | ├─IdentifierSyntax
//@[002:00006) |   | | └─Token(Identifier) |name|
//@[006:00007) |   | ├─Token(Colon) |:|
//@[008:00028) |   | └─StringSyntax
//@[008:00028) |   |   └─Token(StringComplete) |'moduleWithBadScope'|
//@[028:00029) |   ├─Token(NewLine) |\n|
  scope: 'stringScope'
//@[002:00022) |   ├─ObjectPropertySyntax
//@[002:00007) |   | ├─IdentifierSyntax
//@[002:00007) |   | | └─Token(Identifier) |scope|
//@[007:00008) |   | ├─Token(Colon) |:|
//@[009:00022) |   | └─StringSyntax
//@[009:00022) |   |   └─Token(StringComplete) |'stringScope'|
//@[022:00023) |   ├─Token(NewLine) |\n|
}
//@[000:00001) |   └─Token(RightBrace) |}|
//@[001:00003) ├─Token(NewLine) |\n\n|

resource runtimeValidRes1 'Microsoft.Storage/storageAccounts@2019-06-01' = {
//@[000:00190) ├─ResourceDeclarationSyntax
//@[000:00008) | ├─Token(Identifier) |resource|
//@[009:00025) | ├─IdentifierSyntax
//@[009:00025) | | └─Token(Identifier) |runtimeValidRes1|
//@[026:00072) | ├─StringSyntax
//@[026:00072) | | └─Token(StringComplete) |'Microsoft.Storage/storageAccounts@2019-06-01'|
//@[073:00074) | ├─Token(Assignment) |=|
//@[075:00190) | └─ObjectSyntax
//@[075:00076) |   ├─Token(LeftBrace) |{|
//@[076:00077) |   ├─Token(NewLine) |\n|
  name: 'runtimeValidRes1Name'
//@[002:00030) |   ├─ObjectPropertySyntax
//@[002:00006) |   | ├─IdentifierSyntax
//@[002:00006) |   | | └─Token(Identifier) |name|
//@[006:00007) |   | ├─Token(Colon) |:|
//@[008:00030) |   | └─StringSyntax
//@[008:00030) |   |   └─Token(StringComplete) |'runtimeValidRes1Name'|
//@[030:00031) |   ├─Token(NewLine) |\n|
  location: 'westeurope'
//@[002:00024) |   ├─ObjectPropertySyntax
//@[002:00010) |   | ├─IdentifierSyntax
//@[002:00010) |   | | └─Token(Identifier) |location|
//@[010:00011) |   | ├─Token(Colon) |:|
//@[012:00024) |   | └─StringSyntax
//@[012:00024) |   |   └─Token(StringComplete) |'westeurope'|
//@[024:00025) |   ├─Token(NewLine) |\n|
  kind: 'Storage'
//@[002:00017) |   ├─ObjectPropertySyntax
//@[002:00006) |   | ├─IdentifierSyntax
//@[002:00006) |   | | └─Token(Identifier) |kind|
//@[006:00007) |   | ├─Token(Colon) |:|
//@[008:00017) |   | └─StringSyntax
//@[008:00017) |   |   └─Token(StringComplete) |'Storage'|
//@[017:00018) |   ├─Token(NewLine) |\n|
  sku: {
//@[002:00037) |   ├─ObjectPropertySyntax
//@[002:00005) |   | ├─IdentifierSyntax
//@[002:00005) |   | | └─Token(Identifier) |sku|
//@[005:00006) |   | ├─Token(Colon) |:|
//@[007:00037) |   | └─ObjectSyntax
//@[007:00008) |   |   ├─Token(LeftBrace) |{|
//@[008:00009) |   |   ├─Token(NewLine) |\n|
    name: 'Standard_GRS'
//@[004:00024) |   |   ├─ObjectPropertySyntax
//@[004:00008) |   |   | ├─IdentifierSyntax
//@[004:00008) |   |   | | └─Token(Identifier) |name|
//@[008:00009) |   |   | ├─Token(Colon) |:|
//@[010:00024) |   |   | └─StringSyntax
//@[010:00024) |   |   |   └─Token(StringComplete) |'Standard_GRS'|
//@[024:00025) |   |   ├─Token(NewLine) |\n|
  }
//@[002:00003) |   |   └─Token(RightBrace) |}|
//@[003:00004) |   ├─Token(NewLine) |\n|
}
//@[000:00001) |   └─Token(RightBrace) |}|
//@[001:00003) ├─Token(NewLine) |\n\n|

module runtimeValidModule1 'empty.bicep' = {
//@[000:00136) ├─ModuleDeclarationSyntax
//@[000:00006) | ├─Token(Identifier) |module|
//@[007:00026) | ├─IdentifierSyntax
//@[007:00026) | | └─Token(Identifier) |runtimeValidModule1|
//@[027:00040) | ├─StringSyntax
//@[027:00040) | | └─Token(StringComplete) |'empty.bicep'|
//@[041:00042) | ├─Token(Assignment) |=|
//@[043:00136) | └─ObjectSyntax
//@[043:00044) |   ├─Token(LeftBrace) |{|
//@[044:00045) |   ├─Token(NewLine) |\n|
  name: concat(concat(runtimeValidRes1.id, runtimeValidRes1.name), runtimeValidRes1.type)
//@[002:00089) |   ├─ObjectPropertySyntax
//@[002:00006) |   | ├─IdentifierSyntax
//@[002:00006) |   | | └─Token(Identifier) |name|
//@[006:00007) |   | ├─Token(Colon) |:|
//@[008:00089) |   | └─FunctionCallSyntax
//@[008:00014) |   |   ├─IdentifierSyntax
//@[008:00014) |   |   | └─Token(Identifier) |concat|
//@[014:00015) |   |   ├─Token(LeftParen) |(|
//@[015:00065) |   |   ├─FunctionArgumentSyntax
//@[015:00065) |   |   | └─FunctionCallSyntax
//@[015:00021) |   |   |   ├─IdentifierSyntax
//@[015:00021) |   |   |   | └─Token(Identifier) |concat|
//@[021:00022) |   |   |   ├─Token(LeftParen) |(|
//@[022:00041) |   |   |   ├─FunctionArgumentSyntax
//@[022:00041) |   |   |   | └─PropertyAccessSyntax
//@[022:00038) |   |   |   |   ├─VariableAccessSyntax
//@[022:00038) |   |   |   |   | └─IdentifierSyntax
//@[022:00038) |   |   |   |   |   └─Token(Identifier) |runtimeValidRes1|
//@[038:00039) |   |   |   |   ├─Token(Dot) |.|
//@[039:00041) |   |   |   |   └─IdentifierSyntax
//@[039:00041) |   |   |   |     └─Token(Identifier) |id|
//@[041:00042) |   |   |   ├─Token(Comma) |,|
//@[043:00064) |   |   |   ├─FunctionArgumentSyntax
//@[043:00064) |   |   |   | └─PropertyAccessSyntax
//@[043:00059) |   |   |   |   ├─VariableAccessSyntax
//@[043:00059) |   |   |   |   | └─IdentifierSyntax
//@[043:00059) |   |   |   |   |   └─Token(Identifier) |runtimeValidRes1|
//@[059:00060) |   |   |   |   ├─Token(Dot) |.|
//@[060:00064) |   |   |   |   └─IdentifierSyntax
//@[060:00064) |   |   |   |     └─Token(Identifier) |name|
//@[064:00065) |   |   |   └─Token(RightParen) |)|
//@[065:00066) |   |   ├─Token(Comma) |,|
//@[067:00088) |   |   ├─FunctionArgumentSyntax
//@[067:00088) |   |   | └─PropertyAccessSyntax
//@[067:00083) |   |   |   ├─VariableAccessSyntax
//@[067:00083) |   |   |   | └─IdentifierSyntax
//@[067:00083) |   |   |   |   └─Token(Identifier) |runtimeValidRes1|
//@[083:00084) |   |   |   ├─Token(Dot) |.|
//@[084:00088) |   |   |   └─IdentifierSyntax
//@[084:00088) |   |   |     └─Token(Identifier) |type|
//@[088:00089) |   |   └─Token(RightParen) |)|
//@[089:00090) |   ├─Token(NewLine) |\n|
}
//@[000:00001) |   └─Token(RightBrace) |}|
//@[001:00003) ├─Token(NewLine) |\n\n|

module runtimeInvalidModule1 'empty.bicep' = {
//@[000:00082) ├─ModuleDeclarationSyntax
//@[000:00006) | ├─Token(Identifier) |module|
//@[007:00028) | ├─IdentifierSyntax
//@[007:00028) | | └─Token(Identifier) |runtimeInvalidModule1|
//@[029:00042) | ├─StringSyntax
//@[029:00042) | | └─Token(StringComplete) |'empty.bicep'|
//@[043:00044) | ├─Token(Assignment) |=|
//@[045:00082) | └─ObjectSyntax
//@[045:00046) |   ├─Token(LeftBrace) |{|
//@[046:00047) |   ├─Token(NewLine) |\n|
  name: runtimeValidRes1.location
//@[002:00033) |   ├─ObjectPropertySyntax
//@[002:00006) |   | ├─IdentifierSyntax
//@[002:00006) |   | | └─Token(Identifier) |name|
//@[006:00007) |   | ├─Token(Colon) |:|
//@[008:00033) |   | └─PropertyAccessSyntax
//@[008:00024) |   |   ├─VariableAccessSyntax
//@[008:00024) |   |   | └─IdentifierSyntax
//@[008:00024) |   |   |   └─Token(Identifier) |runtimeValidRes1|
//@[024:00025) |   |   ├─Token(Dot) |.|
//@[025:00033) |   |   └─IdentifierSyntax
//@[025:00033) |   |     └─Token(Identifier) |location|
//@[033:00034) |   ├─Token(NewLine) |\n|
}
//@[000:00001) |   └─Token(RightBrace) |}|
//@[001:00003) ├─Token(NewLine) |\n\n|

module runtimeInvalidModule2 'empty.bicep' = {
//@[000:00085) ├─ModuleDeclarationSyntax
//@[000:00006) | ├─Token(Identifier) |module|
//@[007:00028) | ├─IdentifierSyntax
//@[007:00028) | | └─Token(Identifier) |runtimeInvalidModule2|
//@[029:00042) | ├─StringSyntax
//@[029:00042) | | └─Token(StringComplete) |'empty.bicep'|
//@[043:00044) | ├─Token(Assignment) |=|
//@[045:00085) | └─ObjectSyntax
//@[045:00046) |   ├─Token(LeftBrace) |{|
//@[046:00047) |   ├─Token(NewLine) |\n|
  name: runtimeValidRes1['location']
//@[002:00036) |   ├─ObjectPropertySyntax
//@[002:00006) |   | ├─IdentifierSyntax
//@[002:00006) |   | | └─Token(Identifier) |name|
//@[006:00007) |   | ├─Token(Colon) |:|
//@[008:00036) |   | └─ArrayAccessSyntax
//@[008:00024) |   |   ├─VariableAccessSyntax
//@[008:00024) |   |   | └─IdentifierSyntax
//@[008:00024) |   |   |   └─Token(Identifier) |runtimeValidRes1|
//@[024:00025) |   |   ├─Token(LeftSquare) |[|
//@[025:00035) |   |   ├─StringSyntax
//@[025:00035) |   |   | └─Token(StringComplete) |'location'|
//@[035:00036) |   |   └─Token(RightSquare) |]|
//@[036:00037) |   ├─Token(NewLine) |\n|
}
//@[000:00001) |   └─Token(RightBrace) |}|
//@[001:00003) ├─Token(NewLine) |\n\n|

module runtimeInvalidModule3 'empty.bicep' = {
//@[000:00082) ├─ModuleDeclarationSyntax
//@[000:00006) | ├─Token(Identifier) |module|
//@[007:00028) | ├─IdentifierSyntax
//@[007:00028) | | └─Token(Identifier) |runtimeInvalidModule3|
//@[029:00042) | ├─StringSyntax
//@[029:00042) | | └─Token(StringComplete) |'empty.bicep'|
//@[043:00044) | ├─Token(Assignment) |=|
//@[045:00082) | └─ObjectSyntax
//@[045:00046) |   ├─Token(LeftBrace) |{|
//@[046:00047) |   ├─Token(NewLine) |\n|
  name: runtimeValidRes1.sku.name
//@[002:00033) |   ├─ObjectPropertySyntax
//@[002:00006) |   | ├─IdentifierSyntax
//@[002:00006) |   | | └─Token(Identifier) |name|
//@[006:00007) |   | ├─Token(Colon) |:|
//@[008:00033) |   | └─PropertyAccessSyntax
//@[008:00028) |   |   ├─PropertyAccessSyntax
//@[008:00024) |   |   | ├─VariableAccessSyntax
//@[008:00024) |   |   | | └─IdentifierSyntax
//@[008:00024) |   |   | |   └─Token(Identifier) |runtimeValidRes1|
//@[024:00025) |   |   | ├─Token(Dot) |.|
//@[025:00028) |   |   | └─IdentifierSyntax
//@[025:00028) |   |   |   └─Token(Identifier) |sku|
//@[028:00029) |   |   ├─Token(Dot) |.|
//@[029:00033) |   |   └─IdentifierSyntax
//@[029:00033) |   |     └─Token(Identifier) |name|
//@[033:00034) |   ├─Token(NewLine) |\n|
}
//@[000:00001) |   └─Token(RightBrace) |}|
//@[001:00003) ├─Token(NewLine) |\n\n|

module runtimeInvalidModule4 'empty.bicep' = {
//@[000:00085) ├─ModuleDeclarationSyntax
//@[000:00006) | ├─Token(Identifier) |module|
//@[007:00028) | ├─IdentifierSyntax
//@[007:00028) | | └─Token(Identifier) |runtimeInvalidModule4|
//@[029:00042) | ├─StringSyntax
//@[029:00042) | | └─Token(StringComplete) |'empty.bicep'|
//@[043:00044) | ├─Token(Assignment) |=|
//@[045:00085) | └─ObjectSyntax
//@[045:00046) |   ├─Token(LeftBrace) |{|
//@[046:00047) |   ├─Token(NewLine) |\n|
  name: runtimeValidRes1.sku['name']
//@[002:00036) |   ├─ObjectPropertySyntax
//@[002:00006) |   | ├─IdentifierSyntax
//@[002:00006) |   | | └─Token(Identifier) |name|
//@[006:00007) |   | ├─Token(Colon) |:|
//@[008:00036) |   | └─ArrayAccessSyntax
//@[008:00028) |   |   ├─PropertyAccessSyntax
//@[008:00024) |   |   | ├─VariableAccessSyntax
//@[008:00024) |   |   | | └─IdentifierSyntax
//@[008:00024) |   |   | |   └─Token(Identifier) |runtimeValidRes1|
//@[024:00025) |   |   | ├─Token(Dot) |.|
//@[025:00028) |   |   | └─IdentifierSyntax
//@[025:00028) |   |   |   └─Token(Identifier) |sku|
//@[028:00029) |   |   ├─Token(LeftSquare) |[|
//@[029:00035) |   |   ├─StringSyntax
//@[029:00035) |   |   | └─Token(StringComplete) |'name'|
//@[035:00036) |   |   └─Token(RightSquare) |]|
//@[036:00037) |   ├─Token(NewLine) |\n|
}
//@[000:00001) |   └─Token(RightBrace) |}|
//@[001:00003) ├─Token(NewLine) |\n\n|

module runtimeInvalidModule5 'empty.bicep' = {
//@[000:00088) ├─ModuleDeclarationSyntax
//@[000:00006) | ├─Token(Identifier) |module|
//@[007:00028) | ├─IdentifierSyntax
//@[007:00028) | | └─Token(Identifier) |runtimeInvalidModule5|
//@[029:00042) | ├─StringSyntax
//@[029:00042) | | └─Token(StringComplete) |'empty.bicep'|
//@[043:00044) | ├─Token(Assignment) |=|
//@[045:00088) | └─ObjectSyntax
//@[045:00046) |   ├─Token(LeftBrace) |{|
//@[046:00047) |   ├─Token(NewLine) |\n|
  name: runtimeValidRes1['sku']['name']
//@[002:00039) |   ├─ObjectPropertySyntax
//@[002:00006) |   | ├─IdentifierSyntax
//@[002:00006) |   | | └─Token(Identifier) |name|
//@[006:00007) |   | ├─Token(Colon) |:|
//@[008:00039) |   | └─ArrayAccessSyntax
//@[008:00031) |   |   ├─ArrayAccessSyntax
//@[008:00024) |   |   | ├─VariableAccessSyntax
//@[008:00024) |   |   | | └─IdentifierSyntax
//@[008:00024) |   |   | |   └─Token(Identifier) |runtimeValidRes1|
//@[024:00025) |   |   | ├─Token(LeftSquare) |[|
//@[025:00030) |   |   | ├─StringSyntax
//@[025:00030) |   |   | | └─Token(StringComplete) |'sku'|
//@[030:00031) |   |   | └─Token(RightSquare) |]|
//@[031:00032) |   |   ├─Token(LeftSquare) |[|
//@[032:00038) |   |   ├─StringSyntax
//@[032:00038) |   |   | └─Token(StringComplete) |'name'|
//@[038:00039) |   |   └─Token(RightSquare) |]|
//@[039:00040) |   ├─Token(NewLine) |\n|
}
//@[000:00001) |   └─Token(RightBrace) |}|
//@[001:00003) ├─Token(NewLine) |\n\n|

module runtimeInvalidModule6 'empty.bicep' = {
//@[000:00085) ├─ModuleDeclarationSyntax
//@[000:00006) | ├─Token(Identifier) |module|
//@[007:00028) | ├─IdentifierSyntax
//@[007:00028) | | └─Token(Identifier) |runtimeInvalidModule6|
//@[029:00042) | ├─StringSyntax
//@[029:00042) | | └─Token(StringComplete) |'empty.bicep'|
//@[043:00044) | ├─Token(Assignment) |=|
//@[045:00085) | └─ObjectSyntax
//@[045:00046) |   ├─Token(LeftBrace) |{|
//@[046:00047) |   ├─Token(NewLine) |\n|
  name: runtimeValidRes1['sku'].name
//@[002:00036) |   ├─ObjectPropertySyntax
//@[002:00006) |   | ├─IdentifierSyntax
//@[002:00006) |   | | └─Token(Identifier) |name|
//@[006:00007) |   | ├─Token(Colon) |:|
//@[008:00036) |   | └─PropertyAccessSyntax
//@[008:00031) |   |   ├─ArrayAccessSyntax
//@[008:00024) |   |   | ├─VariableAccessSyntax
//@[008:00024) |   |   | | └─IdentifierSyntax
//@[008:00024) |   |   | |   └─Token(Identifier) |runtimeValidRes1|
//@[024:00025) |   |   | ├─Token(LeftSquare) |[|
//@[025:00030) |   |   | ├─StringSyntax
//@[025:00030) |   |   | | └─Token(StringComplete) |'sku'|
//@[030:00031) |   |   | └─Token(RightSquare) |]|
//@[031:00032) |   |   ├─Token(Dot) |.|
//@[032:00036) |   |   └─IdentifierSyntax
//@[032:00036) |   |     └─Token(Identifier) |name|
//@[036:00037) |   ├─Token(NewLine) |\n|
}
//@[000:00001) |   └─Token(RightBrace) |}|
//@[001:00003) ├─Token(NewLine) |\n\n|

module singleModuleForRuntimeCheck 'modulea.bicep' = {
//@[000:00071) ├─ModuleDeclarationSyntax
//@[000:00006) | ├─Token(Identifier) |module|
//@[007:00034) | ├─IdentifierSyntax
//@[007:00034) | | └─Token(Identifier) |singleModuleForRuntimeCheck|
//@[035:00050) | ├─StringSyntax
//@[035:00050) | | └─Token(StringComplete) |'modulea.bicep'|
//@[051:00052) | ├─Token(Assignment) |=|
//@[053:00071) | └─ObjectSyntax
//@[053:00054) |   ├─Token(LeftBrace) |{|
//@[054:00055) |   ├─Token(NewLine) |\n|
  name: 'test'
//@[002:00014) |   ├─ObjectPropertySyntax
//@[002:00006) |   | ├─IdentifierSyntax
//@[002:00006) |   | | └─Token(Identifier) |name|
//@[006:00007) |   | ├─Token(Colon) |:|
//@[008:00014) |   | └─StringSyntax
//@[008:00014) |   |   └─Token(StringComplete) |'test'|
//@[014:00015) |   ├─Token(NewLine) |\n|
}
//@[000:00001) |   └─Token(RightBrace) |}|
//@[001:00003) ├─Token(NewLine) |\n\n|

var moduleRuntimeCheck = singleModuleForRuntimeCheck.outputs.stringOutputA
//@[000:00074) ├─VariableDeclarationSyntax
//@[000:00003) | ├─Token(Identifier) |var|
//@[004:00022) | ├─IdentifierSyntax
//@[004:00022) | | └─Token(Identifier) |moduleRuntimeCheck|
//@[023:00024) | ├─Token(Assignment) |=|
//@[025:00074) | └─PropertyAccessSyntax
//@[025:00060) |   ├─PropertyAccessSyntax
//@[025:00052) |   | ├─VariableAccessSyntax
//@[025:00052) |   | | └─IdentifierSyntax
//@[025:00052) |   | |   └─Token(Identifier) |singleModuleForRuntimeCheck|
//@[052:00053) |   | ├─Token(Dot) |.|
//@[053:00060) |   | └─IdentifierSyntax
//@[053:00060) |   |   └─Token(Identifier) |outputs|
//@[060:00061) |   ├─Token(Dot) |.|
//@[061:00074) |   └─IdentifierSyntax
//@[061:00074) |     └─Token(Identifier) |stringOutputA|
//@[074:00075) ├─Token(NewLine) |\n|
var moduleRuntimeCheck2 = moduleRuntimeCheck
//@[000:00044) ├─VariableDeclarationSyntax
//@[000:00003) | ├─Token(Identifier) |var|
//@[004:00023) | ├─IdentifierSyntax
//@[004:00023) | | └─Token(Identifier) |moduleRuntimeCheck2|
//@[024:00025) | ├─Token(Assignment) |=|
//@[026:00044) | └─VariableAccessSyntax
//@[026:00044) |   └─IdentifierSyntax
//@[026:00044) |     └─Token(Identifier) |moduleRuntimeCheck|
//@[044:00046) ├─Token(NewLine) |\n\n|

module moduleLoopForRuntimeCheck 'modulea.bicep' = [for thing in []: {
//@[000:00101) ├─ModuleDeclarationSyntax
//@[000:00006) | ├─Token(Identifier) |module|
//@[007:00032) | ├─IdentifierSyntax
//@[007:00032) | | └─Token(Identifier) |moduleLoopForRuntimeCheck|
//@[033:00048) | ├─StringSyntax
//@[033:00048) | | └─Token(StringComplete) |'modulea.bicep'|
//@[049:00050) | ├─Token(Assignment) |=|
//@[051:00101) | └─ForSyntax
//@[051:00052) |   ├─Token(LeftSquare) |[|
//@[052:00055) |   ├─Token(Identifier) |for|
//@[056:00061) |   ├─LocalVariableSyntax
//@[056:00061) |   | └─IdentifierSyntax
//@[056:00061) |   |   └─Token(Identifier) |thing|
//@[062:00064) |   ├─Token(Identifier) |in|
//@[065:00067) |   ├─ArraySyntax
//@[065:00066) |   | ├─Token(LeftSquare) |[|
//@[066:00067) |   | └─Token(RightSquare) |]|
//@[067:00068) |   ├─Token(Colon) |:|
//@[069:00100) |   ├─ObjectSyntax
//@[069:00070) |   | ├─Token(LeftBrace) |{|
//@[070:00071) |   | ├─Token(NewLine) |\n|
  name: moduleRuntimeCheck2
//@[002:00027) |   | ├─ObjectPropertySyntax
//@[002:00006) |   | | ├─IdentifierSyntax
//@[002:00006) |   | | | └─Token(Identifier) |name|
//@[006:00007) |   | | ├─Token(Colon) |:|
//@[008:00027) |   | | └─VariableAccessSyntax
//@[008:00027) |   | |   └─IdentifierSyntax
//@[008:00027) |   | |     └─Token(Identifier) |moduleRuntimeCheck2|
//@[027:00028) |   | ├─Token(NewLine) |\n|
}]
//@[000:00001) |   | └─Token(RightBrace) |}|
//@[001:00002) |   └─Token(RightSquare) |]|
//@[002:00004) ├─Token(NewLine) |\n\n|

var moduleRuntimeCheck3 = moduleLoopForRuntimeCheck[1].outputs.stringOutputB
//@[000:00076) ├─VariableDeclarationSyntax
//@[000:00003) | ├─Token(Identifier) |var|
//@[004:00023) | ├─IdentifierSyntax
//@[004:00023) | | └─Token(Identifier) |moduleRuntimeCheck3|
//@[024:00025) | ├─Token(Assignment) |=|
//@[026:00076) | └─PropertyAccessSyntax
//@[026:00062) |   ├─PropertyAccessSyntax
//@[026:00054) |   | ├─ArrayAccessSyntax
//@[026:00051) |   | | ├─VariableAccessSyntax
//@[026:00051) |   | | | └─IdentifierSyntax
//@[026:00051) |   | | |   └─Token(Identifier) |moduleLoopForRuntimeCheck|
//@[051:00052) |   | | ├─Token(LeftSquare) |[|
//@[052:00053) |   | | ├─IntegerLiteralSyntax
//@[052:00053) |   | | | └─Token(Integer) |1|
//@[053:00054) |   | | └─Token(RightSquare) |]|
//@[054:00055) |   | ├─Token(Dot) |.|
//@[055:00062) |   | └─IdentifierSyntax
//@[055:00062) |   |   └─Token(Identifier) |outputs|
//@[062:00063) |   ├─Token(Dot) |.|
//@[063:00076) |   └─IdentifierSyntax
//@[063:00076) |     └─Token(Identifier) |stringOutputB|
//@[076:00077) ├─Token(NewLine) |\n|
var moduleRuntimeCheck4 = moduleRuntimeCheck3
//@[000:00045) ├─VariableDeclarationSyntax
//@[000:00003) | ├─Token(Identifier) |var|
//@[004:00023) | ├─IdentifierSyntax
//@[004:00023) | | └─Token(Identifier) |moduleRuntimeCheck4|
//@[024:00025) | ├─Token(Assignment) |=|
//@[026:00045) | └─VariableAccessSyntax
//@[026:00045) |   └─IdentifierSyntax
//@[026:00045) |     └─Token(Identifier) |moduleRuntimeCheck3|
//@[045:00046) ├─Token(NewLine) |\n|
module moduleLoopForRuntimeCheck2 'modulea.bicep' = [for thing in []: {
//@[000:00102) ├─ModuleDeclarationSyntax
//@[000:00006) | ├─Token(Identifier) |module|
//@[007:00033) | ├─IdentifierSyntax
//@[007:00033) | | └─Token(Identifier) |moduleLoopForRuntimeCheck2|
//@[034:00049) | ├─StringSyntax
//@[034:00049) | | └─Token(StringComplete) |'modulea.bicep'|
//@[050:00051) | ├─Token(Assignment) |=|
//@[052:00102) | └─ForSyntax
//@[052:00053) |   ├─Token(LeftSquare) |[|
//@[053:00056) |   ├─Token(Identifier) |for|
//@[057:00062) |   ├─LocalVariableSyntax
//@[057:00062) |   | └─IdentifierSyntax
//@[057:00062) |   |   └─Token(Identifier) |thing|
//@[063:00065) |   ├─Token(Identifier) |in|
//@[066:00068) |   ├─ArraySyntax
//@[066:00067) |   | ├─Token(LeftSquare) |[|
//@[067:00068) |   | └─Token(RightSquare) |]|
//@[068:00069) |   ├─Token(Colon) |:|
//@[070:00101) |   ├─ObjectSyntax
//@[070:00071) |   | ├─Token(LeftBrace) |{|
//@[071:00072) |   | ├─Token(NewLine) |\n|
  name: moduleRuntimeCheck4
//@[002:00027) |   | ├─ObjectPropertySyntax
//@[002:00006) |   | | ├─IdentifierSyntax
//@[002:00006) |   | | | └─Token(Identifier) |name|
//@[006:00007) |   | | ├─Token(Colon) |:|
//@[008:00027) |   | | └─VariableAccessSyntax
//@[008:00027) |   | |   └─IdentifierSyntax
//@[008:00027) |   | |     └─Token(Identifier) |moduleRuntimeCheck4|
//@[027:00028) |   | ├─Token(NewLine) |\n|
}]
//@[000:00001) |   | └─Token(RightBrace) |}|
//@[001:00002) |   └─Token(RightSquare) |]|
//@[002:00004) ├─Token(NewLine) |\n\n|

module moduleLoopForRuntimeCheck3 'modulea.bicep' = [for thing in []: {
//@[000:00194) ├─ModuleDeclarationSyntax
//@[000:00006) | ├─Token(Identifier) |module|
//@[007:00033) | ├─IdentifierSyntax
//@[007:00033) | | └─Token(Identifier) |moduleLoopForRuntimeCheck3|
//@[034:00049) | ├─StringSyntax
//@[034:00049) | | └─Token(StringComplete) |'modulea.bicep'|
//@[050:00051) | ├─Token(Assignment) |=|
//@[052:00194) | └─ForSyntax
//@[052:00053) |   ├─Token(LeftSquare) |[|
//@[053:00056) |   ├─Token(Identifier) |for|
//@[057:00062) |   ├─LocalVariableSyntax
//@[057:00062) |   | └─IdentifierSyntax
//@[057:00062) |   |   └─Token(Identifier) |thing|
//@[063:00065) |   ├─Token(Identifier) |in|
//@[066:00068) |   ├─ArraySyntax
//@[066:00067) |   | ├─Token(LeftSquare) |[|
//@[067:00068) |   | └─Token(RightSquare) |]|
//@[068:00069) |   ├─Token(Colon) |:|
//@[070:00193) |   ├─ObjectSyntax
//@[070:00071) |   | ├─Token(LeftBrace) |{|
//@[071:00072) |   | ├─Token(NewLine) |\n|
  name: concat(moduleLoopForRuntimeCheck[1].outputs.stringOutputB, moduleLoopForRuntimeCheck[1].outputs.stringOutputA )
//@[002:00119) |   | ├─ObjectPropertySyntax
//@[002:00006) |   | | ├─IdentifierSyntax
//@[002:00006) |   | | | └─Token(Identifier) |name|
//@[006:00007) |   | | ├─Token(Colon) |:|
//@[008:00119) |   | | └─FunctionCallSyntax
//@[008:00014) |   | |   ├─IdentifierSyntax
//@[008:00014) |   | |   | └─Token(Identifier) |concat|
//@[014:00015) |   | |   ├─Token(LeftParen) |(|
//@[015:00065) |   | |   ├─FunctionArgumentSyntax
//@[015:00065) |   | |   | └─PropertyAccessSyntax
//@[015:00051) |   | |   |   ├─PropertyAccessSyntax
//@[015:00043) |   | |   |   | ├─ArrayAccessSyntax
//@[015:00040) |   | |   |   | | ├─VariableAccessSyntax
//@[015:00040) |   | |   |   | | | └─IdentifierSyntax
//@[015:00040) |   | |   |   | | |   └─Token(Identifier) |moduleLoopForRuntimeCheck|
//@[040:00041) |   | |   |   | | ├─Token(LeftSquare) |[|
//@[041:00042) |   | |   |   | | ├─IntegerLiteralSyntax
//@[041:00042) |   | |   |   | | | └─Token(Integer) |1|
//@[042:00043) |   | |   |   | | └─Token(RightSquare) |]|
//@[043:00044) |   | |   |   | ├─Token(Dot) |.|
//@[044:00051) |   | |   |   | └─IdentifierSyntax
//@[044:00051) |   | |   |   |   └─Token(Identifier) |outputs|
//@[051:00052) |   | |   |   ├─Token(Dot) |.|
//@[052:00065) |   | |   |   └─IdentifierSyntax
//@[052:00065) |   | |   |     └─Token(Identifier) |stringOutputB|
//@[065:00066) |   | |   ├─Token(Comma) |,|
//@[067:00117) |   | |   ├─FunctionArgumentSyntax
//@[067:00117) |   | |   | └─PropertyAccessSyntax
//@[067:00103) |   | |   |   ├─PropertyAccessSyntax
//@[067:00095) |   | |   |   | ├─ArrayAccessSyntax
//@[067:00092) |   | |   |   | | ├─VariableAccessSyntax
//@[067:00092) |   | |   |   | | | └─IdentifierSyntax
//@[067:00092) |   | |   |   | | |   └─Token(Identifier) |moduleLoopForRuntimeCheck|
//@[092:00093) |   | |   |   | | ├─Token(LeftSquare) |[|
//@[093:00094) |   | |   |   | | ├─IntegerLiteralSyntax
//@[093:00094) |   | |   |   | | | └─Token(Integer) |1|
//@[094:00095) |   | |   |   | | └─Token(RightSquare) |]|
//@[095:00096) |   | |   |   | ├─Token(Dot) |.|
//@[096:00103) |   | |   |   | └─IdentifierSyntax
//@[096:00103) |   | |   |   |   └─Token(Identifier) |outputs|
//@[103:00104) |   | |   |   ├─Token(Dot) |.|
//@[104:00117) |   | |   |   └─IdentifierSyntax
//@[104:00117) |   | |   |     └─Token(Identifier) |stringOutputA|
//@[118:00119) |   | |   └─Token(RightParen) |)|
//@[119:00120) |   | ├─Token(NewLine) |\n|
}]
//@[000:00001) |   | └─Token(RightBrace) |}|
//@[001:00002) |   └─Token(RightSquare) |]|
//@[002:00004) ├─Token(NewLine) |\n\n|

module moduleWithDuplicateName1 './empty.bicep' = {
//@[000:00112) ├─ModuleDeclarationSyntax
//@[000:00006) | ├─Token(Identifier) |module|
//@[007:00031) | ├─IdentifierSyntax
//@[007:00031) | | └─Token(Identifier) |moduleWithDuplicateName1|
//@[032:00047) | ├─StringSyntax
//@[032:00047) | | └─Token(StringComplete) |'./empty.bicep'|
//@[048:00049) | ├─Token(Assignment) |=|
//@[050:00112) | └─ObjectSyntax
//@[050:00051) |   ├─Token(LeftBrace) |{|
//@[051:00052) |   ├─Token(NewLine) |\n|
  name: 'moduleWithDuplicateName'
//@[002:00033) |   ├─ObjectPropertySyntax
//@[002:00006) |   | ├─IdentifierSyntax
//@[002:00006) |   | | └─Token(Identifier) |name|
//@[006:00007) |   | ├─Token(Colon) |:|
//@[008:00033) |   | └─StringSyntax
//@[008:00033) |   |   └─Token(StringComplete) |'moduleWithDuplicateName'|
//@[033:00034) |   ├─Token(NewLine) |\n|
  scope: resourceGroup()
//@[002:00024) |   ├─ObjectPropertySyntax
//@[002:00007) |   | ├─IdentifierSyntax
//@[002:00007) |   | | └─Token(Identifier) |scope|
//@[007:00008) |   | ├─Token(Colon) |:|
//@[009:00024) |   | └─FunctionCallSyntax
//@[009:00022) |   |   ├─IdentifierSyntax
//@[009:00022) |   |   | └─Token(Identifier) |resourceGroup|
//@[022:00023) |   |   ├─Token(LeftParen) |(|
//@[023:00024) |   |   └─Token(RightParen) |)|
//@[024:00025) |   ├─Token(NewLine) |\n|
}
//@[000:00001) |   └─Token(RightBrace) |}|
//@[001:00003) ├─Token(NewLine) |\n\n|

module moduleWithDuplicateName2 './empty.bicep' = {
//@[000:00087) ├─ModuleDeclarationSyntax
//@[000:00006) | ├─Token(Identifier) |module|
//@[007:00031) | ├─IdentifierSyntax
//@[007:00031) | | └─Token(Identifier) |moduleWithDuplicateName2|
//@[032:00047) | ├─StringSyntax
//@[032:00047) | | └─Token(StringComplete) |'./empty.bicep'|
//@[048:00049) | ├─Token(Assignment) |=|
//@[050:00087) | └─ObjectSyntax
//@[050:00051) |   ├─Token(LeftBrace) |{|
//@[051:00052) |   ├─Token(NewLine) |\n|
  name: 'moduleWithDuplicateName'
//@[002:00033) |   ├─ObjectPropertySyntax
//@[002:00006) |   | ├─IdentifierSyntax
//@[002:00006) |   | | └─Token(Identifier) |name|
//@[006:00007) |   | ├─Token(Colon) |:|
//@[008:00033) |   | └─StringSyntax
//@[008:00033) |   |   └─Token(StringComplete) |'moduleWithDuplicateName'|
//@[033:00034) |   ├─Token(NewLine) |\n|
}
//@[000:00001) |   └─Token(RightBrace) |}|
//@[001:00003) ├─Token(NewLine) |\n\n|

// #completionTest(19, 20, 21) -> cwdFileCompletions
//@[052:00053) ├─Token(NewLine) |\n|
module completionB ''
//@[000:00021) ├─ModuleDeclarationSyntax
//@[000:00006) | ├─Token(Identifier) |module|
//@[007:00018) | ├─IdentifierSyntax
//@[007:00018) | | └─Token(Identifier) |completionB|
//@[019:00021) | ├─StringSyntax
//@[019:00021) | | └─Token(StringComplete) |''|
//@[021:00021) | ├─SkippedTriviaSyntax
//@[021:00021) | └─SkippedTriviaSyntax
//@[021:00023) ├─Token(NewLine) |\n\n|

// #completionTest(19, 20, 21) -> cwdFileCompletions
//@[052:00053) ├─Token(NewLine) |\n|
module completionC '' =
//@[000:00023) ├─ModuleDeclarationSyntax
//@[000:00006) | ├─Token(Identifier) |module|
//@[007:00018) | ├─IdentifierSyntax
//@[007:00018) | | └─Token(Identifier) |completionC|
//@[019:00021) | ├─StringSyntax
//@[019:00021) | | └─Token(StringComplete) |''|
//@[022:00023) | ├─Token(Assignment) |=|
//@[023:00023) | └─SkippedTriviaSyntax
//@[023:00025) ├─Token(NewLine) |\n\n|

// #completionTest(19, 20, 21) -> cwdFileCompletions
//@[052:00053) ├─Token(NewLine) |\n|
module completionD '' = {}
//@[000:00026) ├─ModuleDeclarationSyntax
//@[000:00006) | ├─Token(Identifier) |module|
//@[007:00018) | ├─IdentifierSyntax
//@[007:00018) | | └─Token(Identifier) |completionD|
//@[019:00021) | ├─StringSyntax
//@[019:00021) | | └─Token(StringComplete) |''|
//@[022:00023) | ├─Token(Assignment) |=|
//@[024:00026) | └─ObjectSyntax
//@[024:00025) |   ├─Token(LeftBrace) |{|
//@[025:00026) |   └─Token(RightBrace) |}|
//@[026:00028) ├─Token(NewLine) |\n\n|

// #completionTest(19, 20, 21) -> cwdFileCompletions
//@[052:00053) ├─Token(NewLine) |\n|
module completionE '' = {
//@[000:00043) ├─ModuleDeclarationSyntax
//@[000:00006) | ├─Token(Identifier) |module|
//@[007:00018) | ├─IdentifierSyntax
//@[007:00018) | | └─Token(Identifier) |completionE|
//@[019:00021) | ├─StringSyntax
//@[019:00021) | | └─Token(StringComplete) |''|
//@[022:00023) | ├─Token(Assignment) |=|
//@[024:00043) | └─ObjectSyntax
//@[024:00025) |   ├─Token(LeftBrace) |{|
//@[025:00026) |   ├─Token(NewLine) |\n|
  name: 'hello'
//@[002:00015) |   ├─ObjectPropertySyntax
//@[002:00006) |   | ├─IdentifierSyntax
//@[002:00006) |   | | └─Token(Identifier) |name|
//@[006:00007) |   | ├─Token(Colon) |:|
//@[008:00015) |   | └─StringSyntax
//@[008:00015) |   |   └─Token(StringComplete) |'hello'|
//@[015:00016) |   ├─Token(NewLine) |\n|
}
//@[000:00001) |   └─Token(RightBrace) |}|
//@[001:00003) ├─Token(NewLine) |\n\n|

// #completionTest(29) -> cwdDotFileCompletions
//@[047:00048) ├─Token(NewLine) |\n|
module cwdFileCompletionA './m'
//@[000:00031) ├─ModuleDeclarationSyntax
//@[000:00006) | ├─Token(Identifier) |module|
//@[007:00025) | ├─IdentifierSyntax
//@[007:00025) | | └─Token(Identifier) |cwdFileCompletionA|
//@[026:00031) | ├─StringSyntax
//@[026:00031) | | └─Token(StringComplete) |'./m'|
//@[031:00031) | ├─SkippedTriviaSyntax
//@[031:00031) | └─SkippedTriviaSyntax
//@[031:00033) ├─Token(NewLine) |\n\n|

// #completionTest(26, 27) -> cwdFileCompletions
//@[048:00049) ├─Token(NewLine) |\n|
module cwdFileCompletionB m
//@[000:00027) ├─ModuleDeclarationSyntax
//@[000:00006) | ├─Token(Identifier) |module|
//@[007:00025) | ├─IdentifierSyntax
//@[007:00025) | | └─Token(Identifier) |cwdFileCompletionB|
//@[026:00027) | ├─SkippedTriviaSyntax
//@[026:00027) | | └─Token(Identifier) |m|
//@[027:00027) | ├─SkippedTriviaSyntax
//@[027:00027) | └─SkippedTriviaSyntax
//@[027:00029) ├─Token(NewLine) |\n\n|

// #completionTest(26, 27, 28, 29) -> cwdFileCompletions
//@[056:00057) ├─Token(NewLine) |\n|
module cwdFileCompletionC 'm'
//@[000:00029) ├─ModuleDeclarationSyntax
//@[000:00006) | ├─Token(Identifier) |module|
//@[007:00025) | ├─IdentifierSyntax
//@[007:00025) | | └─Token(Identifier) |cwdFileCompletionC|
//@[026:00029) | ├─StringSyntax
//@[026:00029) | | └─Token(StringComplete) |'m'|
//@[029:00029) | ├─SkippedTriviaSyntax
//@[029:00029) | └─SkippedTriviaSyntax
//@[029:00031) ├─Token(NewLine) |\n\n|

// #completionTest(24, 25, 26, 27, 28, 29, 30, 31, 32, 33, 34, 35, 36, 37, 38, 39) -> childFileCompletions
//@[106:00107) ├─Token(NewLine) |\n|
module childCompletionA 'ChildModules/'
//@[000:00039) ├─ModuleDeclarationSyntax
//@[000:00006) | ├─Token(Identifier) |module|
//@[007:00023) | ├─IdentifierSyntax
//@[007:00023) | | └─Token(Identifier) |childCompletionA|
//@[024:00039) | ├─StringSyntax
//@[024:00039) | | └─Token(StringComplete) |'ChildModules/'|
//@[039:00039) | ├─SkippedTriviaSyntax
//@[039:00039) | └─SkippedTriviaSyntax
//@[039:00041) ├─Token(NewLine) |\n\n|

// #completionTest(24, 25, 26, 27, 28, 29, 30, 31, 32, 33, 34, 35, 36, 37, 38, 39) -> childDotFileCompletions
//@[109:00110) ├─Token(NewLine) |\n|
module childCompletionB './ChildModules/'
//@[000:00041) ├─ModuleDeclarationSyntax
//@[000:00006) | ├─Token(Identifier) |module|
//@[007:00023) | ├─IdentifierSyntax
//@[007:00023) | | └─Token(Identifier) |childCompletionB|
//@[024:00041) | ├─StringSyntax
//@[024:00041) | | └─Token(StringComplete) |'./ChildModules/'|
//@[041:00041) | ├─SkippedTriviaSyntax
//@[041:00041) | └─SkippedTriviaSyntax
//@[041:00043) ├─Token(NewLine) |\n\n|

// #completionTest(24, 25, 26, 27, 28, 29, 30, 31, 32, 33, 34, 35, 36, 37, 38, 39, 40) -> childDotFileCompletions
//@[113:00114) ├─Token(NewLine) |\n|
module childCompletionC './ChildModules/m'
//@[000:00042) ├─ModuleDeclarationSyntax
//@[000:00006) | ├─Token(Identifier) |module|
//@[007:00023) | ├─IdentifierSyntax
//@[007:00023) | | └─Token(Identifier) |childCompletionC|
//@[024:00042) | ├─StringSyntax
//@[024:00042) | | └─Token(StringComplete) |'./ChildModules/m'|
//@[042:00042) | ├─SkippedTriviaSyntax
//@[042:00042) | └─SkippedTriviaSyntax
//@[042:00044) ├─Token(NewLine) |\n\n|

// #completionTest(24, 25, 26, 27, 28, 29, 30, 31, 32, 33, 34, 35, 36, 37, 38, 39, 40) -> childFileCompletions
//@[110:00111) ├─Token(NewLine) |\n|
module childCompletionD 'ChildModules/e'
//@[000:00040) ├─ModuleDeclarationSyntax
//@[000:00006) | ├─Token(Identifier) |module|
//@[007:00023) | ├─IdentifierSyntax
//@[007:00023) | | └─Token(Identifier) |childCompletionD|
//@[024:00040) | ├─StringSyntax
//@[024:00040) | | └─Token(StringComplete) |'ChildModules/e'|
//@[040:00040) | ├─SkippedTriviaSyntax
//@[040:00040) | └─SkippedTriviaSyntax
//@[040:00042) ├─Token(NewLine) |\n\n|

@minValue()
//@[000:00118) ├─ModuleDeclarationSyntax
//@[000:00011) | ├─DecoratorSyntax
//@[000:00001) | | ├─Token(At) |@|
//@[001:00011) | | └─FunctionCallSyntax
//@[001:00009) | |   ├─IdentifierSyntax
//@[001:00009) | |   | └─Token(Identifier) |minValue|
//@[009:00010) | |   ├─Token(LeftParen) |(|
//@[010:00011) | |   └─Token(RightParen) |)|
//@[011:00012) | ├─Token(NewLine) |\n|
module moduleWithNotAttachableDecorators './empty.bicep' = {
//@[000:00006) | ├─Token(Identifier) |module|
//@[007:00040) | ├─IdentifierSyntax
//@[007:00040) | | └─Token(Identifier) |moduleWithNotAttachableDecorators|
//@[041:00056) | ├─StringSyntax
//@[041:00056) | | └─Token(StringComplete) |'./empty.bicep'|
//@[057:00058) | ├─Token(Assignment) |=|
//@[059:00106) | └─ObjectSyntax
//@[059:00060) |   ├─Token(LeftBrace) |{|
//@[060:00061) |   ├─Token(NewLine) |\n|
  name: 'moduleWithNotAttachableDecorators'
//@[002:00043) |   ├─ObjectPropertySyntax
//@[002:00006) |   | ├─IdentifierSyntax
//@[002:00006) |   | | └─Token(Identifier) |name|
//@[006:00007) |   | ├─Token(Colon) |:|
//@[008:00043) |   | └─StringSyntax
//@[008:00043) |   |   └─Token(StringComplete) |'moduleWithNotAttachableDecorators'|
//@[043:00044) |   ├─Token(NewLine) |\n|
}
//@[000:00001) |   └─Token(RightBrace) |}|
//@[001:00003) ├─Token(NewLine) |\n\n|

// loop parsing cases
//@[021:00022) ├─Token(NewLine) |\n|
module expectedForKeyword 'modulea.bicep' = []
//@[000:00046) ├─ModuleDeclarationSyntax
//@[000:00006) | ├─Token(Identifier) |module|
//@[007:00025) | ├─IdentifierSyntax
//@[007:00025) | | └─Token(Identifier) |expectedForKeyword|
//@[026:00041) | ├─StringSyntax
//@[026:00041) | | └─Token(StringComplete) |'modulea.bicep'|
//@[042:00043) | ├─Token(Assignment) |=|
//@[044:00046) | └─SkippedTriviaSyntax
//@[044:00045) |   ├─Token(LeftSquare) |[|
//@[045:00046) |   └─Token(RightSquare) |]|
//@[046:00048) ├─Token(NewLine) |\n\n|

module expectedForKeyword2 'modulea.bicep' = [f]
//@[000:00048) ├─ModuleDeclarationSyntax
//@[000:00006) | ├─Token(Identifier) |module|
//@[007:00026) | ├─IdentifierSyntax
//@[007:00026) | | └─Token(Identifier) |expectedForKeyword2|
//@[027:00042) | ├─StringSyntax
//@[027:00042) | | └─Token(StringComplete) |'modulea.bicep'|
//@[043:00044) | ├─Token(Assignment) |=|
//@[045:00048) | └─SkippedTriviaSyntax
//@[045:00046) |   ├─Token(LeftSquare) |[|
//@[046:00047) |   ├─Token(Identifier) |f|
//@[047:00048) |   └─Token(RightSquare) |]|
//@[048:00050) ├─Token(NewLine) |\n\n|

module expectedLoopVar 'modulea.bicep' = [for]
//@[000:00046) ├─ModuleDeclarationSyntax
//@[000:00006) | ├─Token(Identifier) |module|
//@[007:00022) | ├─IdentifierSyntax
//@[007:00022) | | └─Token(Identifier) |expectedLoopVar|
//@[023:00038) | ├─StringSyntax
//@[023:00038) | | └─Token(StringComplete) |'modulea.bicep'|
//@[039:00040) | ├─Token(Assignment) |=|
//@[041:00046) | └─ForSyntax
//@[041:00042) |   ├─Token(LeftSquare) |[|
//@[042:00045) |   ├─Token(Identifier) |for|
//@[045:00045) |   ├─SkippedTriviaSyntax
//@[045:00045) |   ├─SkippedTriviaSyntax
//@[045:00045) |   ├─SkippedTriviaSyntax
//@[045:00045) |   ├─SkippedTriviaSyntax
//@[045:00045) |   ├─SkippedTriviaSyntax
//@[045:00046) |   └─Token(RightSquare) |]|
//@[046:00048) ├─Token(NewLine) |\n\n|

module expectedInKeyword 'modulea.bicep' = [for x]
//@[000:00050) ├─ModuleDeclarationSyntax
//@[000:00006) | ├─Token(Identifier) |module|
//@[007:00024) | ├─IdentifierSyntax
//@[007:00024) | | └─Token(Identifier) |expectedInKeyword|
//@[025:00040) | ├─StringSyntax
//@[025:00040) | | └─Token(StringComplete) |'modulea.bicep'|
//@[041:00042) | ├─Token(Assignment) |=|
//@[043:00050) | └─ForSyntax
//@[043:00044) |   ├─Token(LeftSquare) |[|
//@[044:00047) |   ├─Token(Identifier) |for|
//@[048:00049) |   ├─LocalVariableSyntax
//@[048:00049) |   | └─IdentifierSyntax
//@[048:00049) |   |   └─Token(Identifier) |x|
//@[049:00049) |   ├─SkippedTriviaSyntax
//@[049:00049) |   ├─SkippedTriviaSyntax
//@[049:00049) |   ├─SkippedTriviaSyntax
//@[049:00049) |   ├─SkippedTriviaSyntax
//@[049:00050) |   └─Token(RightSquare) |]|
//@[050:00052) ├─Token(NewLine) |\n\n|

module expectedInKeyword2 'modulea.bicep' = [for x b]
//@[000:00053) ├─ModuleDeclarationSyntax
//@[000:00006) | ├─Token(Identifier) |module|
//@[007:00025) | ├─IdentifierSyntax
//@[007:00025) | | └─Token(Identifier) |expectedInKeyword2|
//@[026:00041) | ├─StringSyntax
//@[026:00041) | | └─Token(StringComplete) |'modulea.bicep'|
//@[042:00043) | ├─Token(Assignment) |=|
//@[044:00053) | └─ForSyntax
//@[044:00045) |   ├─Token(LeftSquare) |[|
//@[045:00048) |   ├─Token(Identifier) |for|
//@[049:00050) |   ├─LocalVariableSyntax
//@[049:00050) |   | └─IdentifierSyntax
//@[049:00050) |   |   └─Token(Identifier) |x|
//@[051:00052) |   ├─SkippedTriviaSyntax
//@[051:00052) |   | └─Token(Identifier) |b|
//@[052:00052) |   ├─SkippedTriviaSyntax
//@[052:00052) |   ├─SkippedTriviaSyntax
//@[052:00052) |   ├─SkippedTriviaSyntax
//@[052:00053) |   └─Token(RightSquare) |]|
//@[053:00055) ├─Token(NewLine) |\n\n|

module expectedArrayExpression 'modulea.bicep' = [for x in]
//@[000:00059) ├─ModuleDeclarationSyntax
//@[000:00006) | ├─Token(Identifier) |module|
//@[007:00030) | ├─IdentifierSyntax
//@[007:00030) | | └─Token(Identifier) |expectedArrayExpression|
//@[031:00046) | ├─StringSyntax
//@[031:00046) | | └─Token(StringComplete) |'modulea.bicep'|
//@[047:00048) | ├─Token(Assignment) |=|
//@[049:00059) | └─ForSyntax
//@[049:00050) |   ├─Token(LeftSquare) |[|
//@[050:00053) |   ├─Token(Identifier) |for|
//@[054:00055) |   ├─LocalVariableSyntax
//@[054:00055) |   | └─IdentifierSyntax
//@[054:00055) |   |   └─Token(Identifier) |x|
//@[056:00058) |   ├─Token(Identifier) |in|
//@[058:00058) |   ├─SkippedTriviaSyntax
//@[058:00058) |   ├─SkippedTriviaSyntax
//@[058:00058) |   ├─SkippedTriviaSyntax
//@[058:00059) |   └─Token(RightSquare) |]|
//@[059:00061) ├─Token(NewLine) |\n\n|

module expectedColon 'modulea.bicep' = [for x in y]
//@[000:00051) ├─ModuleDeclarationSyntax
//@[000:00006) | ├─Token(Identifier) |module|
//@[007:00020) | ├─IdentifierSyntax
//@[007:00020) | | └─Token(Identifier) |expectedColon|
//@[021:00036) | ├─StringSyntax
//@[021:00036) | | └─Token(StringComplete) |'modulea.bicep'|
//@[037:00038) | ├─Token(Assignment) |=|
//@[039:00051) | └─ForSyntax
//@[039:00040) |   ├─Token(LeftSquare) |[|
//@[040:00043) |   ├─Token(Identifier) |for|
//@[044:00045) |   ├─LocalVariableSyntax
//@[044:00045) |   | └─IdentifierSyntax
//@[044:00045) |   |   └─Token(Identifier) |x|
//@[046:00048) |   ├─Token(Identifier) |in|
//@[049:00050) |   ├─VariableAccessSyntax
//@[049:00050) |   | └─IdentifierSyntax
//@[049:00050) |   |   └─Token(Identifier) |y|
//@[050:00050) |   ├─SkippedTriviaSyntax
//@[050:00050) |   ├─SkippedTriviaSyntax
//@[050:00051) |   └─Token(RightSquare) |]|
//@[051:00053) ├─Token(NewLine) |\n\n|

module expectedLoopBody 'modulea.bicep' = [for x in y:]
//@[000:00055) ├─ModuleDeclarationSyntax
//@[000:00006) | ├─Token(Identifier) |module|
//@[007:00023) | ├─IdentifierSyntax
//@[007:00023) | | └─Token(Identifier) |expectedLoopBody|
//@[024:00039) | ├─StringSyntax
//@[024:00039) | | └─Token(StringComplete) |'modulea.bicep'|
//@[040:00041) | ├─Token(Assignment) |=|
//@[042:00055) | └─ForSyntax
//@[042:00043) |   ├─Token(LeftSquare) |[|
//@[043:00046) |   ├─Token(Identifier) |for|
//@[047:00048) |   ├─LocalVariableSyntax
//@[047:00048) |   | └─IdentifierSyntax
//@[047:00048) |   |   └─Token(Identifier) |x|
//@[049:00051) |   ├─Token(Identifier) |in|
//@[052:00053) |   ├─VariableAccessSyntax
//@[052:00053) |   | └─IdentifierSyntax
//@[052:00053) |   |   └─Token(Identifier) |y|
//@[053:00054) |   ├─Token(Colon) |:|
//@[054:00054) |   ├─SkippedTriviaSyntax
//@[054:00055) |   └─Token(RightSquare) |]|
//@[055:00057) ├─Token(NewLine) |\n\n|

// indexed loop parsing cases
//@[029:00030) ├─Token(NewLine) |\n|
module expectedItemVarName 'modulea.bicep' = [for ()]
//@[000:00053) ├─ModuleDeclarationSyntax
//@[000:00006) | ├─Token(Identifier) |module|
//@[007:00026) | ├─IdentifierSyntax
//@[007:00026) | | └─Token(Identifier) |expectedItemVarName|
//@[027:00042) | ├─StringSyntax
//@[027:00042) | | └─Token(StringComplete) |'modulea.bicep'|
//@[043:00044) | ├─Token(Assignment) |=|
//@[045:00053) | └─ForSyntax
<<<<<<< HEAD
//@[045:00046) | | ├─Token(LeftSquare) |[|
//@[046:00049) | | ├─Token(Identifier) |for|
//@[050:00052) | | ├─SkippedTriviaSyntax
//@[050:00052) | | | └─VariableBlockSyntax
//@[050:00051) | | | | ├─Token(LeftParen) |(|
//@[051:00052) | | | | └─Token(RightParen) |)|
//@[052:00052) | | ├─SkippedTriviaSyntax
//@[052:00052) | | ├─SkippedTriviaSyntax
//@[052:00052) | | ├─SkippedTriviaSyntax
//@[052:00052) | | ├─SkippedTriviaSyntax
//@[052:00053) | | └─Token(RightSquare) |]|
=======
//@[045:00046) |   ├─Token(LeftSquare) |[|
//@[046:00049) |   ├─Token(Identifier) |for|
//@[050:00052) |   ├─ForVariableBlockSyntax
//@[050:00051) |   | ├─Token(LeftParen) |(|
//@[051:00051) |   | ├─LocalVariableSyntax
//@[051:00051) |   | | └─IdentifierSyntax
//@[051:00051) |   | |   └─SkippedTriviaSyntax
//@[051:00051) |   | ├─SkippedTriviaSyntax
//@[051:00051) |   | ├─LocalVariableSyntax
//@[051:00051) |   | | └─IdentifierSyntax
//@[051:00051) |   | |   └─SkippedTriviaSyntax
//@[051:00052) |   | └─Token(RightParen) |)|
//@[052:00052) |   ├─SkippedTriviaSyntax
//@[052:00052) |   ├─SkippedTriviaSyntax
//@[052:00052) |   ├─SkippedTriviaSyntax
//@[052:00052) |   ├─SkippedTriviaSyntax
//@[052:00053) |   └─Token(RightSquare) |]|
>>>>>>> 17ea40ad
//@[053:00055) ├─Token(NewLine) |\n\n|

module expectedComma 'modulea.bicep' = [for (x)]
//@[000:00048) ├─ModuleDeclarationSyntax
//@[000:00006) | ├─Token(Identifier) |module|
//@[007:00020) | ├─IdentifierSyntax
//@[007:00020) | | └─Token(Identifier) |expectedComma|
//@[021:00036) | ├─StringSyntax
//@[021:00036) | | └─Token(StringComplete) |'modulea.bicep'|
//@[037:00038) | ├─Token(Assignment) |=|
//@[039:00048) | └─ForSyntax
<<<<<<< HEAD
//@[039:00040) | | ├─Token(LeftSquare) |[|
//@[040:00043) | | ├─Token(Identifier) |for|
//@[044:00047) | | ├─SkippedTriviaSyntax
//@[044:00047) | | | └─VariableBlockSyntax
//@[044:00045) | | | | ├─Token(LeftParen) |(|
//@[045:00046) | | | | ├─LocalVariableSyntax
//@[045:00046) | | | | | └─IdentifierSyntax
//@[045:00046) | | | | | | └─Token(Identifier) |x|
//@[046:00047) | | | | └─Token(RightParen) |)|
//@[047:00047) | | ├─SkippedTriviaSyntax
//@[047:00047) | | ├─SkippedTriviaSyntax
//@[047:00047) | | ├─SkippedTriviaSyntax
//@[047:00047) | | ├─SkippedTriviaSyntax
//@[047:00048) | | └─Token(RightSquare) |]|
=======
//@[039:00040) |   ├─Token(LeftSquare) |[|
//@[040:00043) |   ├─Token(Identifier) |for|
//@[044:00047) |   ├─ForVariableBlockSyntax
//@[044:00045) |   | ├─Token(LeftParen) |(|
//@[045:00046) |   | ├─LocalVariableSyntax
//@[045:00046) |   | | └─IdentifierSyntax
//@[045:00046) |   | |   └─Token(Identifier) |x|
//@[046:00046) |   | ├─SkippedTriviaSyntax
//@[046:00046) |   | ├─LocalVariableSyntax
//@[046:00046) |   | | └─IdentifierSyntax
//@[046:00046) |   | |   └─SkippedTriviaSyntax
//@[046:00047) |   | └─Token(RightParen) |)|
//@[047:00047) |   ├─SkippedTriviaSyntax
//@[047:00047) |   ├─SkippedTriviaSyntax
//@[047:00047) |   ├─SkippedTriviaSyntax
//@[047:00047) |   ├─SkippedTriviaSyntax
//@[047:00048) |   └─Token(RightSquare) |]|
>>>>>>> 17ea40ad
//@[048:00050) ├─Token(NewLine) |\n\n|

module expectedIndexVarName 'modulea.bicep' = [for (x,)]
//@[000:00056) ├─ModuleDeclarationSyntax
//@[000:00006) | ├─Token(Identifier) |module|
//@[007:00027) | ├─IdentifierSyntax
//@[007:00027) | | └─Token(Identifier) |expectedIndexVarName|
//@[028:00043) | ├─StringSyntax
//@[028:00043) | | └─Token(StringComplete) |'modulea.bicep'|
//@[044:00045) | ├─Token(Assignment) |=|
//@[046:00056) | └─ForSyntax
<<<<<<< HEAD
//@[046:00047) | | ├─Token(LeftSquare) |[|
//@[047:00050) | | ├─Token(Identifier) |for|
//@[051:00055) | | ├─SkippedTriviaSyntax
//@[051:00055) | | | └─VariableBlockSyntax
//@[051:00052) | | | | ├─Token(LeftParen) |(|
//@[052:00053) | | | | ├─LocalVariableSyntax
//@[052:00053) | | | | | └─IdentifierSyntax
//@[052:00053) | | | | | | └─Token(Identifier) |x|
//@[053:00054) | | | | ├─Token(Comma) |,|
//@[054:00055) | | | | └─Token(RightParen) |)|
//@[055:00055) | | ├─SkippedTriviaSyntax
//@[055:00055) | | ├─SkippedTriviaSyntax
//@[055:00055) | | ├─SkippedTriviaSyntax
//@[055:00055) | | ├─SkippedTriviaSyntax
//@[055:00056) | | └─Token(RightSquare) |]|
=======
//@[046:00047) |   ├─Token(LeftSquare) |[|
//@[047:00050) |   ├─Token(Identifier) |for|
//@[051:00055) |   ├─ForVariableBlockSyntax
//@[051:00052) |   | ├─Token(LeftParen) |(|
//@[052:00053) |   | ├─LocalVariableSyntax
//@[052:00053) |   | | └─IdentifierSyntax
//@[052:00053) |   | |   └─Token(Identifier) |x|
//@[053:00054) |   | ├─Token(Comma) |,|
//@[054:00054) |   | ├─LocalVariableSyntax
//@[054:00054) |   | | └─IdentifierSyntax
//@[054:00054) |   | |   └─SkippedTriviaSyntax
//@[054:00055) |   | └─Token(RightParen) |)|
//@[055:00055) |   ├─SkippedTriviaSyntax
//@[055:00055) |   ├─SkippedTriviaSyntax
//@[055:00055) |   ├─SkippedTriviaSyntax
//@[055:00055) |   ├─SkippedTriviaSyntax
//@[055:00056) |   └─Token(RightSquare) |]|
>>>>>>> 17ea40ad
//@[056:00058) ├─Token(NewLine) |\n\n|

module expectedInKeyword3 'modulea.bicep' = [for (x,y)]
//@[000:00055) ├─ModuleDeclarationSyntax
//@[000:00006) | ├─Token(Identifier) |module|
//@[007:00025) | ├─IdentifierSyntax
//@[007:00025) | | └─Token(Identifier) |expectedInKeyword3|
//@[026:00041) | ├─StringSyntax
//@[026:00041) | | └─Token(StringComplete) |'modulea.bicep'|
//@[042:00043) | ├─Token(Assignment) |=|
//@[044:00055) | └─ForSyntax
<<<<<<< HEAD
//@[044:00045) | | ├─Token(LeftSquare) |[|
//@[045:00048) | | ├─Token(Identifier) |for|
//@[049:00054) | | ├─VariableBlockSyntax
//@[049:00050) | | | ├─Token(LeftParen) |(|
//@[050:00051) | | | ├─LocalVariableSyntax
//@[050:00051) | | | | └─IdentifierSyntax
//@[050:00051) | | | | | └─Token(Identifier) |x|
//@[051:00052) | | | ├─Token(Comma) |,|
//@[052:00053) | | | ├─LocalVariableSyntax
//@[052:00053) | | | | └─IdentifierSyntax
//@[052:00053) | | | | | └─Token(Identifier) |y|
//@[053:00054) | | | └─Token(RightParen) |)|
//@[054:00054) | | ├─SkippedTriviaSyntax
//@[054:00054) | | ├─SkippedTriviaSyntax
//@[054:00054) | | ├─SkippedTriviaSyntax
//@[054:00054) | | ├─SkippedTriviaSyntax
//@[054:00055) | | └─Token(RightSquare) |]|
=======
//@[044:00045) |   ├─Token(LeftSquare) |[|
//@[045:00048) |   ├─Token(Identifier) |for|
//@[049:00054) |   ├─ForVariableBlockSyntax
//@[049:00050) |   | ├─Token(LeftParen) |(|
//@[050:00051) |   | ├─LocalVariableSyntax
//@[050:00051) |   | | └─IdentifierSyntax
//@[050:00051) |   | |   └─Token(Identifier) |x|
//@[051:00052) |   | ├─Token(Comma) |,|
//@[052:00053) |   | ├─LocalVariableSyntax
//@[052:00053) |   | | └─IdentifierSyntax
//@[052:00053) |   | |   └─Token(Identifier) |y|
//@[053:00054) |   | └─Token(RightParen) |)|
//@[054:00054) |   ├─SkippedTriviaSyntax
//@[054:00054) |   ├─SkippedTriviaSyntax
//@[054:00054) |   ├─SkippedTriviaSyntax
//@[054:00054) |   ├─SkippedTriviaSyntax
//@[054:00055) |   └─Token(RightSquare) |]|
>>>>>>> 17ea40ad
//@[055:00057) ├─Token(NewLine) |\n\n|

module expectedArrayExpression2 'modulea.bicep' = [for (x,y) in ]
//@[000:00065) ├─ModuleDeclarationSyntax
//@[000:00006) | ├─Token(Identifier) |module|
//@[007:00031) | ├─IdentifierSyntax
//@[007:00031) | | └─Token(Identifier) |expectedArrayExpression2|
//@[032:00047) | ├─StringSyntax
//@[032:00047) | | └─Token(StringComplete) |'modulea.bicep'|
//@[048:00049) | ├─Token(Assignment) |=|
//@[050:00065) | └─ForSyntax
<<<<<<< HEAD
//@[050:00051) | | ├─Token(LeftSquare) |[|
//@[051:00054) | | ├─Token(Identifier) |for|
//@[055:00060) | | ├─VariableBlockSyntax
//@[055:00056) | | | ├─Token(LeftParen) |(|
//@[056:00057) | | | ├─LocalVariableSyntax
//@[056:00057) | | | | └─IdentifierSyntax
//@[056:00057) | | | | | └─Token(Identifier) |x|
//@[057:00058) | | | ├─Token(Comma) |,|
//@[058:00059) | | | ├─LocalVariableSyntax
//@[058:00059) | | | | └─IdentifierSyntax
//@[058:00059) | | | | | └─Token(Identifier) |y|
//@[059:00060) | | | └─Token(RightParen) |)|
//@[061:00063) | | ├─Token(Identifier) |in|
//@[064:00064) | | ├─SkippedTriviaSyntax
//@[064:00064) | | ├─SkippedTriviaSyntax
//@[064:00064) | | ├─SkippedTriviaSyntax
//@[064:00065) | | └─Token(RightSquare) |]|
=======
//@[050:00051) |   ├─Token(LeftSquare) |[|
//@[051:00054) |   ├─Token(Identifier) |for|
//@[055:00060) |   ├─ForVariableBlockSyntax
//@[055:00056) |   | ├─Token(LeftParen) |(|
//@[056:00057) |   | ├─LocalVariableSyntax
//@[056:00057) |   | | └─IdentifierSyntax
//@[056:00057) |   | |   └─Token(Identifier) |x|
//@[057:00058) |   | ├─Token(Comma) |,|
//@[058:00059) |   | ├─LocalVariableSyntax
//@[058:00059) |   | | └─IdentifierSyntax
//@[058:00059) |   | |   └─Token(Identifier) |y|
//@[059:00060) |   | └─Token(RightParen) |)|
//@[061:00063) |   ├─Token(Identifier) |in|
//@[064:00064) |   ├─SkippedTriviaSyntax
//@[064:00064) |   ├─SkippedTriviaSyntax
//@[064:00064) |   ├─SkippedTriviaSyntax
//@[064:00065) |   └─Token(RightSquare) |]|
>>>>>>> 17ea40ad
//@[065:00067) ├─Token(NewLine) |\n\n|

module expectedColon2 'modulea.bicep' = [for (x,y) in z]
//@[000:00056) ├─ModuleDeclarationSyntax
//@[000:00006) | ├─Token(Identifier) |module|
//@[007:00021) | ├─IdentifierSyntax
//@[007:00021) | | └─Token(Identifier) |expectedColon2|
//@[022:00037) | ├─StringSyntax
//@[022:00037) | | └─Token(StringComplete) |'modulea.bicep'|
//@[038:00039) | ├─Token(Assignment) |=|
//@[040:00056) | └─ForSyntax
<<<<<<< HEAD
//@[040:00041) | | ├─Token(LeftSquare) |[|
//@[041:00044) | | ├─Token(Identifier) |for|
//@[045:00050) | | ├─VariableBlockSyntax
//@[045:00046) | | | ├─Token(LeftParen) |(|
//@[046:00047) | | | ├─LocalVariableSyntax
//@[046:00047) | | | | └─IdentifierSyntax
//@[046:00047) | | | | | └─Token(Identifier) |x|
//@[047:00048) | | | ├─Token(Comma) |,|
//@[048:00049) | | | ├─LocalVariableSyntax
//@[048:00049) | | | | └─IdentifierSyntax
//@[048:00049) | | | | | └─Token(Identifier) |y|
//@[049:00050) | | | └─Token(RightParen) |)|
//@[051:00053) | | ├─Token(Identifier) |in|
//@[054:00055) | | ├─VariableAccessSyntax
//@[054:00055) | | | └─IdentifierSyntax
//@[054:00055) | | | | └─Token(Identifier) |z|
//@[055:00055) | | ├─SkippedTriviaSyntax
//@[055:00055) | | ├─SkippedTriviaSyntax
//@[055:00056) | | └─Token(RightSquare) |]|
=======
//@[040:00041) |   ├─Token(LeftSquare) |[|
//@[041:00044) |   ├─Token(Identifier) |for|
//@[045:00050) |   ├─ForVariableBlockSyntax
//@[045:00046) |   | ├─Token(LeftParen) |(|
//@[046:00047) |   | ├─LocalVariableSyntax
//@[046:00047) |   | | └─IdentifierSyntax
//@[046:00047) |   | |   └─Token(Identifier) |x|
//@[047:00048) |   | ├─Token(Comma) |,|
//@[048:00049) |   | ├─LocalVariableSyntax
//@[048:00049) |   | | └─IdentifierSyntax
//@[048:00049) |   | |   └─Token(Identifier) |y|
//@[049:00050) |   | └─Token(RightParen) |)|
//@[051:00053) |   ├─Token(Identifier) |in|
//@[054:00055) |   ├─VariableAccessSyntax
//@[054:00055) |   | └─IdentifierSyntax
//@[054:00055) |   |   └─Token(Identifier) |z|
//@[055:00055) |   ├─SkippedTriviaSyntax
//@[055:00055) |   ├─SkippedTriviaSyntax
//@[055:00056) |   └─Token(RightSquare) |]|
>>>>>>> 17ea40ad
//@[056:00058) ├─Token(NewLine) |\n\n|

module expectedLoopBody2 'modulea.bicep' = [for (x,y) in z:]
//@[000:00060) ├─ModuleDeclarationSyntax
//@[000:00006) | ├─Token(Identifier) |module|
//@[007:00024) | ├─IdentifierSyntax
//@[007:00024) | | └─Token(Identifier) |expectedLoopBody2|
//@[025:00040) | ├─StringSyntax
//@[025:00040) | | └─Token(StringComplete) |'modulea.bicep'|
//@[041:00042) | ├─Token(Assignment) |=|
//@[043:00060) | └─ForSyntax
<<<<<<< HEAD
//@[043:00044) | | ├─Token(LeftSquare) |[|
//@[044:00047) | | ├─Token(Identifier) |for|
//@[048:00053) | | ├─VariableBlockSyntax
//@[048:00049) | | | ├─Token(LeftParen) |(|
//@[049:00050) | | | ├─LocalVariableSyntax
//@[049:00050) | | | | └─IdentifierSyntax
//@[049:00050) | | | | | └─Token(Identifier) |x|
//@[050:00051) | | | ├─Token(Comma) |,|
//@[051:00052) | | | ├─LocalVariableSyntax
//@[051:00052) | | | | └─IdentifierSyntax
//@[051:00052) | | | | | └─Token(Identifier) |y|
//@[052:00053) | | | └─Token(RightParen) |)|
//@[054:00056) | | ├─Token(Identifier) |in|
//@[057:00058) | | ├─VariableAccessSyntax
//@[057:00058) | | | └─IdentifierSyntax
//@[057:00058) | | | | └─Token(Identifier) |z|
//@[058:00059) | | ├─Token(Colon) |:|
//@[059:00059) | | ├─SkippedTriviaSyntax
//@[059:00060) | | └─Token(RightSquare) |]|
=======
//@[043:00044) |   ├─Token(LeftSquare) |[|
//@[044:00047) |   ├─Token(Identifier) |for|
//@[048:00053) |   ├─ForVariableBlockSyntax
//@[048:00049) |   | ├─Token(LeftParen) |(|
//@[049:00050) |   | ├─LocalVariableSyntax
//@[049:00050) |   | | └─IdentifierSyntax
//@[049:00050) |   | |   └─Token(Identifier) |x|
//@[050:00051) |   | ├─Token(Comma) |,|
//@[051:00052) |   | ├─LocalVariableSyntax
//@[051:00052) |   | | └─IdentifierSyntax
//@[051:00052) |   | |   └─Token(Identifier) |y|
//@[052:00053) |   | └─Token(RightParen) |)|
//@[054:00056) |   ├─Token(Identifier) |in|
//@[057:00058) |   ├─VariableAccessSyntax
//@[057:00058) |   | └─IdentifierSyntax
//@[057:00058) |   |   └─Token(Identifier) |z|
//@[058:00059) |   ├─Token(Colon) |:|
//@[059:00059) |   ├─SkippedTriviaSyntax
//@[059:00060) |   └─Token(RightSquare) |]|
>>>>>>> 17ea40ad
//@[060:00062) ├─Token(NewLine) |\n\n|

// loop filter parsing cases
//@[028:00029) ├─Token(NewLine) |\n|
module expectedLoopFilterOpenParen 'modulea.bicep' = [for x in y: if]
//@[000:00069) ├─ModuleDeclarationSyntax
//@[000:00006) | ├─Token(Identifier) |module|
//@[007:00034) | ├─IdentifierSyntax
//@[007:00034) | | └─Token(Identifier) |expectedLoopFilterOpenParen|
//@[035:00050) | ├─StringSyntax
//@[035:00050) | | └─Token(StringComplete) |'modulea.bicep'|
//@[051:00052) | ├─Token(Assignment) |=|
//@[053:00069) | └─ForSyntax
//@[053:00054) |   ├─Token(LeftSquare) |[|
//@[054:00057) |   ├─Token(Identifier) |for|
//@[058:00059) |   ├─LocalVariableSyntax
//@[058:00059) |   | └─IdentifierSyntax
//@[058:00059) |   |   └─Token(Identifier) |x|
//@[060:00062) |   ├─Token(Identifier) |in|
//@[063:00064) |   ├─VariableAccessSyntax
//@[063:00064) |   | └─IdentifierSyntax
//@[063:00064) |   |   └─Token(Identifier) |y|
//@[064:00065) |   ├─Token(Colon) |:|
//@[066:00068) |   ├─IfConditionSyntax
//@[066:00068) |   | ├─Token(Identifier) |if|
//@[068:00068) |   | ├─SkippedTriviaSyntax
//@[068:00068) |   | └─SkippedTriviaSyntax
//@[068:00069) |   └─Token(RightSquare) |]|
//@[069:00070) ├─Token(NewLine) |\n|
module expectedLoopFilterOpenParen2 'modulea.bicep' = [for (x,y) in z: if]
//@[000:00074) ├─ModuleDeclarationSyntax
//@[000:00006) | ├─Token(Identifier) |module|
//@[007:00035) | ├─IdentifierSyntax
//@[007:00035) | | └─Token(Identifier) |expectedLoopFilterOpenParen2|
//@[036:00051) | ├─StringSyntax
//@[036:00051) | | └─Token(StringComplete) |'modulea.bicep'|
//@[052:00053) | ├─Token(Assignment) |=|
//@[054:00074) | └─ForSyntax
<<<<<<< HEAD
//@[054:00055) | | ├─Token(LeftSquare) |[|
//@[055:00058) | | ├─Token(Identifier) |for|
//@[059:00064) | | ├─VariableBlockSyntax
//@[059:00060) | | | ├─Token(LeftParen) |(|
//@[060:00061) | | | ├─LocalVariableSyntax
//@[060:00061) | | | | └─IdentifierSyntax
//@[060:00061) | | | | | └─Token(Identifier) |x|
//@[061:00062) | | | ├─Token(Comma) |,|
//@[062:00063) | | | ├─LocalVariableSyntax
//@[062:00063) | | | | └─IdentifierSyntax
//@[062:00063) | | | | | └─Token(Identifier) |y|
//@[063:00064) | | | └─Token(RightParen) |)|
//@[065:00067) | | ├─Token(Identifier) |in|
//@[068:00069) | | ├─VariableAccessSyntax
//@[068:00069) | | | └─IdentifierSyntax
//@[068:00069) | | | | └─Token(Identifier) |z|
//@[069:00070) | | ├─Token(Colon) |:|
//@[071:00073) | | ├─IfConditionSyntax
//@[071:00073) | | | ├─Token(Identifier) |if|
//@[073:00073) | | | ├─SkippedTriviaSyntax
//@[073:00073) | | | └─SkippedTriviaSyntax
//@[073:00074) | | └─Token(RightSquare) |]|
=======
//@[054:00055) |   ├─Token(LeftSquare) |[|
//@[055:00058) |   ├─Token(Identifier) |for|
//@[059:00064) |   ├─ForVariableBlockSyntax
//@[059:00060) |   | ├─Token(LeftParen) |(|
//@[060:00061) |   | ├─LocalVariableSyntax
//@[060:00061) |   | | └─IdentifierSyntax
//@[060:00061) |   | |   └─Token(Identifier) |x|
//@[061:00062) |   | ├─Token(Comma) |,|
//@[062:00063) |   | ├─LocalVariableSyntax
//@[062:00063) |   | | └─IdentifierSyntax
//@[062:00063) |   | |   └─Token(Identifier) |y|
//@[063:00064) |   | └─Token(RightParen) |)|
//@[065:00067) |   ├─Token(Identifier) |in|
//@[068:00069) |   ├─VariableAccessSyntax
//@[068:00069) |   | └─IdentifierSyntax
//@[068:00069) |   |   └─Token(Identifier) |z|
//@[069:00070) |   ├─Token(Colon) |:|
//@[071:00073) |   ├─IfConditionSyntax
//@[071:00073) |   | ├─Token(Identifier) |if|
//@[073:00073) |   | ├─SkippedTriviaSyntax
//@[073:00073) |   | └─SkippedTriviaSyntax
//@[073:00074) |   └─Token(RightSquare) |]|
>>>>>>> 17ea40ad
//@[074:00076) ├─Token(NewLine) |\n\n|

module expectedLoopFilterPredicateAndBody 'modulea.bicep' = [for x in y: if()]
//@[000:00078) ├─ModuleDeclarationSyntax
//@[000:00006) | ├─Token(Identifier) |module|
//@[007:00041) | ├─IdentifierSyntax
//@[007:00041) | | └─Token(Identifier) |expectedLoopFilterPredicateAndBody|
//@[042:00057) | ├─StringSyntax
//@[042:00057) | | └─Token(StringComplete) |'modulea.bicep'|
//@[058:00059) | ├─Token(Assignment) |=|
//@[060:00078) | └─ForSyntax
//@[060:00061) |   ├─Token(LeftSquare) |[|
//@[061:00064) |   ├─Token(Identifier) |for|
//@[065:00066) |   ├─LocalVariableSyntax
//@[065:00066) |   | └─IdentifierSyntax
//@[065:00066) |   |   └─Token(Identifier) |x|
//@[067:00069) |   ├─Token(Identifier) |in|
//@[070:00071) |   ├─VariableAccessSyntax
//@[070:00071) |   | └─IdentifierSyntax
//@[070:00071) |   |   └─Token(Identifier) |y|
//@[071:00072) |   ├─Token(Colon) |:|
//@[073:00077) |   ├─IfConditionSyntax
//@[073:00075) |   | ├─Token(Identifier) |if|
//@[075:00077) |   | ├─ParenthesizedExpressionSyntax
//@[075:00076) |   | | ├─Token(LeftParen) |(|
//@[076:00076) |   | | ├─SkippedTriviaSyntax
//@[076:00077) |   | | └─Token(RightParen) |)|
//@[077:00077) |   | └─SkippedTriviaSyntax
//@[077:00078) |   └─Token(RightSquare) |]|
//@[078:00079) ├─Token(NewLine) |\n|
module expectedLoopFilterPredicateAndBody2 'modulea.bicep' = [for (x,y) in z: if()]
//@[000:00083) ├─ModuleDeclarationSyntax
//@[000:00006) | ├─Token(Identifier) |module|
//@[007:00042) | ├─IdentifierSyntax
//@[007:00042) | | └─Token(Identifier) |expectedLoopFilterPredicateAndBody2|
//@[043:00058) | ├─StringSyntax
//@[043:00058) | | └─Token(StringComplete) |'modulea.bicep'|
//@[059:00060) | ├─Token(Assignment) |=|
//@[061:00083) | └─ForSyntax
<<<<<<< HEAD
//@[061:00062) | | ├─Token(LeftSquare) |[|
//@[062:00065) | | ├─Token(Identifier) |for|
//@[066:00071) | | ├─VariableBlockSyntax
//@[066:00067) | | | ├─Token(LeftParen) |(|
//@[067:00068) | | | ├─LocalVariableSyntax
//@[067:00068) | | | | └─IdentifierSyntax
//@[067:00068) | | | | | └─Token(Identifier) |x|
//@[068:00069) | | | ├─Token(Comma) |,|
//@[069:00070) | | | ├─LocalVariableSyntax
//@[069:00070) | | | | └─IdentifierSyntax
//@[069:00070) | | | | | └─Token(Identifier) |y|
//@[070:00071) | | | └─Token(RightParen) |)|
//@[072:00074) | | ├─Token(Identifier) |in|
//@[075:00076) | | ├─VariableAccessSyntax
//@[075:00076) | | | └─IdentifierSyntax
//@[075:00076) | | | | └─Token(Identifier) |z|
//@[076:00077) | | ├─Token(Colon) |:|
//@[078:00082) | | ├─IfConditionSyntax
//@[078:00080) | | | ├─Token(Identifier) |if|
//@[080:00082) | | | ├─ParenthesizedExpressionSyntax
//@[080:00081) | | | | ├─Token(LeftParen) |(|
//@[081:00081) | | | | ├─SkippedTriviaSyntax
//@[081:00082) | | | | └─Token(RightParen) |)|
//@[082:00082) | | | └─SkippedTriviaSyntax
//@[082:00083) | | └─Token(RightSquare) |]|
=======
//@[061:00062) |   ├─Token(LeftSquare) |[|
//@[062:00065) |   ├─Token(Identifier) |for|
//@[066:00071) |   ├─ForVariableBlockSyntax
//@[066:00067) |   | ├─Token(LeftParen) |(|
//@[067:00068) |   | ├─LocalVariableSyntax
//@[067:00068) |   | | └─IdentifierSyntax
//@[067:00068) |   | |   └─Token(Identifier) |x|
//@[068:00069) |   | ├─Token(Comma) |,|
//@[069:00070) |   | ├─LocalVariableSyntax
//@[069:00070) |   | | └─IdentifierSyntax
//@[069:00070) |   | |   └─Token(Identifier) |y|
//@[070:00071) |   | └─Token(RightParen) |)|
//@[072:00074) |   ├─Token(Identifier) |in|
//@[075:00076) |   ├─VariableAccessSyntax
//@[075:00076) |   | └─IdentifierSyntax
//@[075:00076) |   |   └─Token(Identifier) |z|
//@[076:00077) |   ├─Token(Colon) |:|
//@[078:00082) |   ├─IfConditionSyntax
//@[078:00080) |   | ├─Token(Identifier) |if|
//@[080:00082) |   | ├─ParenthesizedExpressionSyntax
//@[080:00081) |   | | ├─Token(LeftParen) |(|
//@[081:00081) |   | | ├─SkippedTriviaSyntax
//@[081:00082) |   | | └─Token(RightParen) |)|
//@[082:00082) |   | └─SkippedTriviaSyntax
//@[082:00083) |   └─Token(RightSquare) |]|
>>>>>>> 17ea40ad
//@[083:00085) ├─Token(NewLine) |\n\n|

// wrong loop body type
//@[023:00024) ├─Token(NewLine) |\n|
var emptyArray = []
//@[000:00019) ├─VariableDeclarationSyntax
//@[000:00003) | ├─Token(Identifier) |var|
//@[004:00014) | ├─IdentifierSyntax
//@[004:00014) | | └─Token(Identifier) |emptyArray|
//@[015:00016) | ├─Token(Assignment) |=|
//@[017:00019) | └─ArraySyntax
//@[017:00018) |   ├─Token(LeftSquare) |[|
//@[018:00019) |   └─Token(RightSquare) |]|
//@[019:00020) ├─Token(NewLine) |\n|
module wrongLoopBodyType 'modulea.bicep' = [for x in emptyArray:4]
//@[000:00066) ├─ModuleDeclarationSyntax
//@[000:00006) | ├─Token(Identifier) |module|
//@[007:00024) | ├─IdentifierSyntax
//@[007:00024) | | └─Token(Identifier) |wrongLoopBodyType|
//@[025:00040) | ├─StringSyntax
//@[025:00040) | | └─Token(StringComplete) |'modulea.bicep'|
//@[041:00042) | ├─Token(Assignment) |=|
//@[043:00066) | └─ForSyntax
//@[043:00044) |   ├─Token(LeftSquare) |[|
//@[044:00047) |   ├─Token(Identifier) |for|
//@[048:00049) |   ├─LocalVariableSyntax
//@[048:00049) |   | └─IdentifierSyntax
//@[048:00049) |   |   └─Token(Identifier) |x|
//@[050:00052) |   ├─Token(Identifier) |in|
//@[053:00063) |   ├─VariableAccessSyntax
//@[053:00063) |   | └─IdentifierSyntax
//@[053:00063) |   |   └─Token(Identifier) |emptyArray|
//@[063:00064) |   ├─Token(Colon) |:|
//@[064:00065) |   ├─SkippedTriviaSyntax
//@[064:00065) |   | └─Token(Integer) |4|
//@[065:00066) |   └─Token(RightSquare) |]|
//@[066:00067) ├─Token(NewLine) |\n|
module wrongLoopBodyType2 'modulea.bicep' = [for (x,i) in emptyArray:4]
//@[000:00071) ├─ModuleDeclarationSyntax
//@[000:00006) | ├─Token(Identifier) |module|
//@[007:00025) | ├─IdentifierSyntax
//@[007:00025) | | └─Token(Identifier) |wrongLoopBodyType2|
//@[026:00041) | ├─StringSyntax
//@[026:00041) | | └─Token(StringComplete) |'modulea.bicep'|
//@[042:00043) | ├─Token(Assignment) |=|
//@[044:00071) | └─ForSyntax
<<<<<<< HEAD
//@[044:00045) | | ├─Token(LeftSquare) |[|
//@[045:00048) | | ├─Token(Identifier) |for|
//@[049:00054) | | ├─VariableBlockSyntax
//@[049:00050) | | | ├─Token(LeftParen) |(|
//@[050:00051) | | | ├─LocalVariableSyntax
//@[050:00051) | | | | └─IdentifierSyntax
//@[050:00051) | | | | | └─Token(Identifier) |x|
//@[051:00052) | | | ├─Token(Comma) |,|
//@[052:00053) | | | ├─LocalVariableSyntax
//@[052:00053) | | | | └─IdentifierSyntax
//@[052:00053) | | | | | └─Token(Identifier) |i|
//@[053:00054) | | | └─Token(RightParen) |)|
//@[055:00057) | | ├─Token(Identifier) |in|
//@[058:00068) | | ├─VariableAccessSyntax
//@[058:00068) | | | └─IdentifierSyntax
//@[058:00068) | | | | └─Token(Identifier) |emptyArray|
//@[068:00069) | | ├─Token(Colon) |:|
//@[069:00070) | | ├─SkippedTriviaSyntax
//@[069:00070) | | | └─Token(Integer) |4|
//@[070:00071) | | └─Token(RightSquare) |]|
=======
//@[044:00045) |   ├─Token(LeftSquare) |[|
//@[045:00048) |   ├─Token(Identifier) |for|
//@[049:00054) |   ├─ForVariableBlockSyntax
//@[049:00050) |   | ├─Token(LeftParen) |(|
//@[050:00051) |   | ├─LocalVariableSyntax
//@[050:00051) |   | | └─IdentifierSyntax
//@[050:00051) |   | |   └─Token(Identifier) |x|
//@[051:00052) |   | ├─Token(Comma) |,|
//@[052:00053) |   | ├─LocalVariableSyntax
//@[052:00053) |   | | └─IdentifierSyntax
//@[052:00053) |   | |   └─Token(Identifier) |i|
//@[053:00054) |   | └─Token(RightParen) |)|
//@[055:00057) |   ├─Token(Identifier) |in|
//@[058:00068) |   ├─VariableAccessSyntax
//@[058:00068) |   | └─IdentifierSyntax
//@[058:00068) |   |   └─Token(Identifier) |emptyArray|
//@[068:00069) |   ├─Token(Colon) |:|
//@[069:00070) |   ├─SkippedTriviaSyntax
//@[069:00070) |   | └─Token(Integer) |4|
//@[070:00071) |   └─Token(RightSquare) |]|
>>>>>>> 17ea40ad
//@[071:00073) ├─Token(NewLine) |\n\n|

// missing loop body properties
//@[031:00032) ├─Token(NewLine) |\n|
module missingLoopBodyProperties 'modulea.bicep' = [for x in emptyArray:{
//@[000:00076) ├─ModuleDeclarationSyntax
//@[000:00006) | ├─Token(Identifier) |module|
//@[007:00032) | ├─IdentifierSyntax
//@[007:00032) | | └─Token(Identifier) |missingLoopBodyProperties|
//@[033:00048) | ├─StringSyntax
//@[033:00048) | | └─Token(StringComplete) |'modulea.bicep'|
//@[049:00050) | ├─Token(Assignment) |=|
//@[051:00076) | └─ForSyntax
//@[051:00052) |   ├─Token(LeftSquare) |[|
//@[052:00055) |   ├─Token(Identifier) |for|
//@[056:00057) |   ├─LocalVariableSyntax
//@[056:00057) |   | └─IdentifierSyntax
//@[056:00057) |   |   └─Token(Identifier) |x|
//@[058:00060) |   ├─Token(Identifier) |in|
//@[061:00071) |   ├─VariableAccessSyntax
//@[061:00071) |   | └─IdentifierSyntax
//@[061:00071) |   |   └─Token(Identifier) |emptyArray|
//@[071:00072) |   ├─Token(Colon) |:|
//@[072:00075) |   ├─ObjectSyntax
//@[072:00073) |   | ├─Token(LeftBrace) |{|
//@[073:00074) |   | ├─Token(NewLine) |\n|
}]
//@[000:00001) |   | └─Token(RightBrace) |}|
//@[001:00002) |   └─Token(RightSquare) |]|
//@[002:00003) ├─Token(NewLine) |\n|
module missingLoopBodyProperties2 'modulea.bicep' = [for (x,i) in emptyArray:{
//@[000:00081) ├─ModuleDeclarationSyntax
//@[000:00006) | ├─Token(Identifier) |module|
//@[007:00033) | ├─IdentifierSyntax
//@[007:00033) | | └─Token(Identifier) |missingLoopBodyProperties2|
//@[034:00049) | ├─StringSyntax
//@[034:00049) | | └─Token(StringComplete) |'modulea.bicep'|
//@[050:00051) | ├─Token(Assignment) |=|
//@[052:00081) | └─ForSyntax
<<<<<<< HEAD
//@[052:00053) | | ├─Token(LeftSquare) |[|
//@[053:00056) | | ├─Token(Identifier) |for|
//@[057:00062) | | ├─VariableBlockSyntax
//@[057:00058) | | | ├─Token(LeftParen) |(|
//@[058:00059) | | | ├─LocalVariableSyntax
//@[058:00059) | | | | └─IdentifierSyntax
//@[058:00059) | | | | | └─Token(Identifier) |x|
//@[059:00060) | | | ├─Token(Comma) |,|
//@[060:00061) | | | ├─LocalVariableSyntax
//@[060:00061) | | | | └─IdentifierSyntax
//@[060:00061) | | | | | └─Token(Identifier) |i|
//@[061:00062) | | | └─Token(RightParen) |)|
//@[063:00065) | | ├─Token(Identifier) |in|
//@[066:00076) | | ├─VariableAccessSyntax
//@[066:00076) | | | └─IdentifierSyntax
//@[066:00076) | | | | └─Token(Identifier) |emptyArray|
//@[076:00077) | | ├─Token(Colon) |:|
//@[077:00080) | | ├─ObjectSyntax
//@[077:00078) | | | ├─Token(LeftBrace) |{|
//@[078:00079) | | | ├─Token(NewLine) |\n|
=======
//@[052:00053) |   ├─Token(LeftSquare) |[|
//@[053:00056) |   ├─Token(Identifier) |for|
//@[057:00062) |   ├─ForVariableBlockSyntax
//@[057:00058) |   | ├─Token(LeftParen) |(|
//@[058:00059) |   | ├─LocalVariableSyntax
//@[058:00059) |   | | └─IdentifierSyntax
//@[058:00059) |   | |   └─Token(Identifier) |x|
//@[059:00060) |   | ├─Token(Comma) |,|
//@[060:00061) |   | ├─LocalVariableSyntax
//@[060:00061) |   | | └─IdentifierSyntax
//@[060:00061) |   | |   └─Token(Identifier) |i|
//@[061:00062) |   | └─Token(RightParen) |)|
//@[063:00065) |   ├─Token(Identifier) |in|
//@[066:00076) |   ├─VariableAccessSyntax
//@[066:00076) |   | └─IdentifierSyntax
//@[066:00076) |   |   └─Token(Identifier) |emptyArray|
//@[076:00077) |   ├─Token(Colon) |:|
//@[077:00080) |   ├─ObjectSyntax
//@[077:00078) |   | ├─Token(LeftBrace) |{|
//@[078:00079) |   | ├─Token(NewLine) |\n|
>>>>>>> 17ea40ad
}]
//@[000:00001) |   | └─Token(RightBrace) |}|
//@[001:00002) |   └─Token(RightSquare) |]|
//@[002:00004) ├─Token(NewLine) |\n\n|

// wrong array type
//@[019:00020) ├─Token(NewLine) |\n|
var notAnArray = true
//@[000:00021) ├─VariableDeclarationSyntax
//@[000:00003) | ├─Token(Identifier) |var|
//@[004:00014) | ├─IdentifierSyntax
//@[004:00014) | | └─Token(Identifier) |notAnArray|
//@[015:00016) | ├─Token(Assignment) |=|
//@[017:00021) | └─BooleanLiteralSyntax
//@[017:00021) |   └─Token(TrueKeyword) |true|
//@[021:00022) ├─Token(NewLine) |\n|
module wrongArrayType 'modulea.bicep' = [for x in notAnArray:{
//@[000:00065) ├─ModuleDeclarationSyntax
//@[000:00006) | ├─Token(Identifier) |module|
//@[007:00021) | ├─IdentifierSyntax
//@[007:00021) | | └─Token(Identifier) |wrongArrayType|
//@[022:00037) | ├─StringSyntax
//@[022:00037) | | └─Token(StringComplete) |'modulea.bicep'|
//@[038:00039) | ├─Token(Assignment) |=|
//@[040:00065) | └─ForSyntax
//@[040:00041) |   ├─Token(LeftSquare) |[|
//@[041:00044) |   ├─Token(Identifier) |for|
//@[045:00046) |   ├─LocalVariableSyntax
//@[045:00046) |   | └─IdentifierSyntax
//@[045:00046) |   |   └─Token(Identifier) |x|
//@[047:00049) |   ├─Token(Identifier) |in|
//@[050:00060) |   ├─VariableAccessSyntax
//@[050:00060) |   | └─IdentifierSyntax
//@[050:00060) |   |   └─Token(Identifier) |notAnArray|
//@[060:00061) |   ├─Token(Colon) |:|
//@[061:00064) |   ├─ObjectSyntax
//@[061:00062) |   | ├─Token(LeftBrace) |{|
//@[062:00063) |   | ├─Token(NewLine) |\n|
}]
//@[000:00001) |   | └─Token(RightBrace) |}|
//@[001:00002) |   └─Token(RightSquare) |]|
//@[002:00004) ├─Token(NewLine) |\n\n|

// missing fewer properties
//@[027:00028) ├─Token(NewLine) |\n|
module missingFewerLoopBodyProperties 'modulea.bicep' = [for x in emptyArray:{
//@[000:00119) ├─ModuleDeclarationSyntax
//@[000:00006) | ├─Token(Identifier) |module|
//@[007:00037) | ├─IdentifierSyntax
//@[007:00037) | | └─Token(Identifier) |missingFewerLoopBodyProperties|
//@[038:00053) | ├─StringSyntax
//@[038:00053) | | └─Token(StringComplete) |'modulea.bicep'|
//@[054:00055) | ├─Token(Assignment) |=|
//@[056:00119) | └─ForSyntax
//@[056:00057) |   ├─Token(LeftSquare) |[|
//@[057:00060) |   ├─Token(Identifier) |for|
//@[061:00062) |   ├─LocalVariableSyntax
//@[061:00062) |   | └─IdentifierSyntax
//@[061:00062) |   |   └─Token(Identifier) |x|
//@[063:00065) |   ├─Token(Identifier) |in|
//@[066:00076) |   ├─VariableAccessSyntax
//@[066:00076) |   | └─IdentifierSyntax
//@[066:00076) |   |   └─Token(Identifier) |emptyArray|
//@[076:00077) |   ├─Token(Colon) |:|
//@[077:00118) |   ├─ObjectSyntax
//@[077:00078) |   | ├─Token(LeftBrace) |{|
//@[078:00079) |   | ├─Token(NewLine) |\n|
  name: 'hello-${x}'
//@[002:00020) |   | ├─ObjectPropertySyntax
//@[002:00006) |   | | ├─IdentifierSyntax
//@[002:00006) |   | | | └─Token(Identifier) |name|
//@[006:00007) |   | | ├─Token(Colon) |:|
//@[008:00020) |   | | └─StringSyntax
//@[008:00017) |   | |   ├─Token(StringLeftPiece) |'hello-${|
//@[017:00018) |   | |   ├─VariableAccessSyntax
//@[017:00018) |   | |   | └─IdentifierSyntax
//@[017:00018) |   | |   |   └─Token(Identifier) |x|
//@[018:00020) |   | |   └─Token(StringRightPiece) |}'|
//@[020:00021) |   | ├─Token(NewLine) |\n|
  params: {
//@[002:00016) |   | ├─ObjectPropertySyntax
//@[002:00008) |   | | ├─IdentifierSyntax
//@[002:00008) |   | | | └─Token(Identifier) |params|
//@[008:00009) |   | | ├─Token(Colon) |:|
//@[010:00016) |   | | └─ObjectSyntax
//@[010:00011) |   | |   ├─Token(LeftBrace) |{|
//@[011:00013) |   | |   ├─Token(NewLine) |\n\n|

  }
//@[002:00003) |   | |   └─Token(RightBrace) |}|
//@[003:00004) |   | ├─Token(NewLine) |\n|
}]
//@[000:00001) |   | └─Token(RightBrace) |}|
//@[001:00002) |   └─Token(RightSquare) |]|
//@[002:00004) ├─Token(NewLine) |\n\n|

// wrong parameter in the module loop
//@[037:00038) ├─Token(NewLine) |\n|
module wrongModuleParameterInLoop 'modulea.bicep' = [for x in emptyArray:{
//@[000:00263) ├─ModuleDeclarationSyntax
//@[000:00006) | ├─Token(Identifier) |module|
//@[007:00033) | ├─IdentifierSyntax
//@[007:00033) | | └─Token(Identifier) |wrongModuleParameterInLoop|
//@[034:00049) | ├─StringSyntax
//@[034:00049) | | └─Token(StringComplete) |'modulea.bicep'|
//@[050:00051) | ├─Token(Assignment) |=|
//@[052:00263) | └─ForSyntax
//@[052:00053) |   ├─Token(LeftSquare) |[|
//@[053:00056) |   ├─Token(Identifier) |for|
//@[057:00058) |   ├─LocalVariableSyntax
//@[057:00058) |   | └─IdentifierSyntax
//@[057:00058) |   |   └─Token(Identifier) |x|
//@[059:00061) |   ├─Token(Identifier) |in|
//@[062:00072) |   ├─VariableAccessSyntax
//@[062:00072) |   | └─IdentifierSyntax
//@[062:00072) |   |   └─Token(Identifier) |emptyArray|
//@[072:00073) |   ├─Token(Colon) |:|
//@[073:00262) |   ├─ObjectSyntax
//@[073:00074) |   | ├─Token(LeftBrace) |{|
//@[074:00075) |   | ├─Token(NewLine) |\n|
  // #completionTest(17) -> symbolsPlusX
//@[040:00041) |   | ├─Token(NewLine) |\n|
  name: 'hello-${x}'
//@[002:00020) |   | ├─ObjectPropertySyntax
//@[002:00006) |   | | ├─IdentifierSyntax
//@[002:00006) |   | | | └─Token(Identifier) |name|
//@[006:00007) |   | | ├─Token(Colon) |:|
//@[008:00020) |   | | └─StringSyntax
//@[008:00017) |   | |   ├─Token(StringLeftPiece) |'hello-${|
//@[017:00018) |   | |   ├─VariableAccessSyntax
//@[017:00018) |   | |   | └─IdentifierSyntax
//@[017:00018) |   | |   |   └─Token(Identifier) |x|
//@[018:00020) |   | |   └─Token(StringRightPiece) |}'|
//@[020:00021) |   | ├─Token(NewLine) |\n|
  params: {
//@[002:00123) |   | ├─ObjectPropertySyntax
//@[002:00008) |   | | ├─IdentifierSyntax
//@[002:00008) |   | | | └─Token(Identifier) |params|
//@[008:00009) |   | | ├─Token(Colon) |:|
//@[010:00123) |   | | └─ObjectSyntax
//@[010:00011) |   | |   ├─Token(LeftBrace) |{|
//@[011:00012) |   | |   ├─Token(NewLine) |\n|
    arrayParam: []
//@[004:00018) |   | |   ├─ObjectPropertySyntax
//@[004:00014) |   | |   | ├─IdentifierSyntax
//@[004:00014) |   | |   | | └─Token(Identifier) |arrayParam|
//@[014:00015) |   | |   | ├─Token(Colon) |:|
//@[016:00018) |   | |   | └─ArraySyntax
//@[016:00017) |   | |   |   ├─Token(LeftSquare) |[|
//@[017:00018) |   | |   |   └─Token(RightSquare) |]|
//@[018:00019) |   | |   ├─Token(NewLine) |\n|
    objParam: {}
//@[004:00016) |   | |   ├─ObjectPropertySyntax
//@[004:00012) |   | |   | ├─IdentifierSyntax
//@[004:00012) |   | |   | | └─Token(Identifier) |objParam|
//@[012:00013) |   | |   | ├─Token(Colon) |:|
//@[014:00016) |   | |   | └─ObjectSyntax
//@[014:00015) |   | |   |   ├─Token(LeftBrace) |{|
//@[015:00016) |   | |   |   └─Token(RightBrace) |}|
//@[016:00017) |   | |   ├─Token(NewLine) |\n|
    stringParamA: 'test'
//@[004:00024) |   | |   ├─ObjectPropertySyntax
//@[004:00016) |   | |   | ├─IdentifierSyntax
//@[004:00016) |   | |   | | └─Token(Identifier) |stringParamA|
//@[016:00017) |   | |   | ├─Token(Colon) |:|
//@[018:00024) |   | |   | └─StringSyntax
//@[018:00024) |   | |   |   └─Token(StringComplete) |'test'|
//@[024:00025) |   | |   ├─Token(NewLine) |\n|
    stringParamB: 'test'
//@[004:00024) |   | |   ├─ObjectPropertySyntax
//@[004:00016) |   | |   | ├─IdentifierSyntax
//@[004:00016) |   | |   | | └─Token(Identifier) |stringParamB|
//@[016:00017) |   | |   | ├─Token(Colon) |:|
//@[018:00024) |   | |   | └─StringSyntax
//@[018:00024) |   | |   |   └─Token(StringComplete) |'test'|
//@[024:00025) |   | |   ├─Token(NewLine) |\n|
    notAThing: 'test'
//@[004:00021) |   | |   ├─ObjectPropertySyntax
//@[004:00013) |   | |   | ├─IdentifierSyntax
//@[004:00013) |   | |   | | └─Token(Identifier) |notAThing|
//@[013:00014) |   | |   | ├─Token(Colon) |:|
//@[015:00021) |   | |   | └─StringSyntax
//@[015:00021) |   | |   |   └─Token(StringComplete) |'test'|
//@[021:00022) |   | |   ├─Token(NewLine) |\n|
  }
//@[002:00003) |   | |   └─Token(RightBrace) |}|
//@[003:00004) |   | ├─Token(NewLine) |\n|
}]
//@[000:00001) |   | └─Token(RightBrace) |}|
//@[001:00002) |   └─Token(RightSquare) |]|
//@[002:00003) ├─Token(NewLine) |\n|
module wrongModuleParameterInFilteredLoop 'modulea.bicep' = [for x in emptyArray: if(true) {
//@[000:00284) ├─ModuleDeclarationSyntax
//@[000:00006) | ├─Token(Identifier) |module|
//@[007:00041) | ├─IdentifierSyntax
//@[007:00041) | | └─Token(Identifier) |wrongModuleParameterInFilteredLoop|
//@[042:00057) | ├─StringSyntax
//@[042:00057) | | └─Token(StringComplete) |'modulea.bicep'|
//@[058:00059) | ├─Token(Assignment) |=|
//@[060:00284) | └─ForSyntax
//@[060:00061) |   ├─Token(LeftSquare) |[|
//@[061:00064) |   ├─Token(Identifier) |for|
//@[065:00066) |   ├─LocalVariableSyntax
//@[065:00066) |   | └─IdentifierSyntax
//@[065:00066) |   |   └─Token(Identifier) |x|
//@[067:00069) |   ├─Token(Identifier) |in|
//@[070:00080) |   ├─VariableAccessSyntax
//@[070:00080) |   | └─IdentifierSyntax
//@[070:00080) |   |   └─Token(Identifier) |emptyArray|
//@[080:00081) |   ├─Token(Colon) |:|
//@[082:00283) |   ├─IfConditionSyntax
//@[082:00084) |   | ├─Token(Identifier) |if|
//@[084:00090) |   | ├─ParenthesizedExpressionSyntax
//@[084:00085) |   | | ├─Token(LeftParen) |(|
//@[085:00089) |   | | ├─BooleanLiteralSyntax
//@[085:00089) |   | | | └─Token(TrueKeyword) |true|
//@[089:00090) |   | | └─Token(RightParen) |)|
//@[091:00283) |   | └─ObjectSyntax
//@[091:00092) |   |   ├─Token(LeftBrace) |{|
//@[092:00093) |   |   ├─Token(NewLine) |\n|
  // #completionTest(17) -> symbolsPlusX_if
//@[043:00044) |   |   ├─Token(NewLine) |\n|
  name: 'hello-${x}'
//@[002:00020) |   |   ├─ObjectPropertySyntax
//@[002:00006) |   |   | ├─IdentifierSyntax
//@[002:00006) |   |   | | └─Token(Identifier) |name|
//@[006:00007) |   |   | ├─Token(Colon) |:|
//@[008:00020) |   |   | └─StringSyntax
//@[008:00017) |   |   |   ├─Token(StringLeftPiece) |'hello-${|
//@[017:00018) |   |   |   ├─VariableAccessSyntax
//@[017:00018) |   |   |   | └─IdentifierSyntax
//@[017:00018) |   |   |   |   └─Token(Identifier) |x|
//@[018:00020) |   |   |   └─Token(StringRightPiece) |}'|
//@[020:00021) |   |   ├─Token(NewLine) |\n|
  params: {
//@[002:00123) |   |   ├─ObjectPropertySyntax
//@[002:00008) |   |   | ├─IdentifierSyntax
//@[002:00008) |   |   | | └─Token(Identifier) |params|
//@[008:00009) |   |   | ├─Token(Colon) |:|
//@[010:00123) |   |   | └─ObjectSyntax
//@[010:00011) |   |   |   ├─Token(LeftBrace) |{|
//@[011:00012) |   |   |   ├─Token(NewLine) |\n|
    arrayParam: []
//@[004:00018) |   |   |   ├─ObjectPropertySyntax
//@[004:00014) |   |   |   | ├─IdentifierSyntax
//@[004:00014) |   |   |   | | └─Token(Identifier) |arrayParam|
//@[014:00015) |   |   |   | ├─Token(Colon) |:|
//@[016:00018) |   |   |   | └─ArraySyntax
//@[016:00017) |   |   |   |   ├─Token(LeftSquare) |[|
//@[017:00018) |   |   |   |   └─Token(RightSquare) |]|
//@[018:00019) |   |   |   ├─Token(NewLine) |\n|
    objParam: {}
//@[004:00016) |   |   |   ├─ObjectPropertySyntax
//@[004:00012) |   |   |   | ├─IdentifierSyntax
//@[004:00012) |   |   |   | | └─Token(Identifier) |objParam|
//@[012:00013) |   |   |   | ├─Token(Colon) |:|
//@[014:00016) |   |   |   | └─ObjectSyntax
//@[014:00015) |   |   |   |   ├─Token(LeftBrace) |{|
//@[015:00016) |   |   |   |   └─Token(RightBrace) |}|
//@[016:00017) |   |   |   ├─Token(NewLine) |\n|
    stringParamA: 'test'
//@[004:00024) |   |   |   ├─ObjectPropertySyntax
//@[004:00016) |   |   |   | ├─IdentifierSyntax
//@[004:00016) |   |   |   | | └─Token(Identifier) |stringParamA|
//@[016:00017) |   |   |   | ├─Token(Colon) |:|
//@[018:00024) |   |   |   | └─StringSyntax
//@[018:00024) |   |   |   |   └─Token(StringComplete) |'test'|
//@[024:00025) |   |   |   ├─Token(NewLine) |\n|
    stringParamB: 'test'
//@[004:00024) |   |   |   ├─ObjectPropertySyntax
//@[004:00016) |   |   |   | ├─IdentifierSyntax
//@[004:00016) |   |   |   | | └─Token(Identifier) |stringParamB|
//@[016:00017) |   |   |   | ├─Token(Colon) |:|
//@[018:00024) |   |   |   | └─StringSyntax
//@[018:00024) |   |   |   |   └─Token(StringComplete) |'test'|
//@[024:00025) |   |   |   ├─Token(NewLine) |\n|
    notAThing: 'test'
//@[004:00021) |   |   |   ├─ObjectPropertySyntax
//@[004:00013) |   |   |   | ├─IdentifierSyntax
//@[004:00013) |   |   |   | | └─Token(Identifier) |notAThing|
//@[013:00014) |   |   |   | ├─Token(Colon) |:|
//@[015:00021) |   |   |   | └─StringSyntax
//@[015:00021) |   |   |   |   └─Token(StringComplete) |'test'|
//@[021:00022) |   |   |   ├─Token(NewLine) |\n|
  }
//@[002:00003) |   |   |   └─Token(RightBrace) |}|
//@[003:00004) |   |   ├─Token(NewLine) |\n|
}]
//@[000:00001) |   |   └─Token(RightBrace) |}|
//@[001:00002) |   └─Token(RightSquare) |]|
//@[002:00003) ├─Token(NewLine) |\n|
module wrongModuleParameterInLoop2 'modulea.bicep' = [for (x,i) in emptyArray:{
//@[000:00240) ├─ModuleDeclarationSyntax
//@[000:00006) | ├─Token(Identifier) |module|
//@[007:00034) | ├─IdentifierSyntax
//@[007:00034) | | └─Token(Identifier) |wrongModuleParameterInLoop2|
//@[035:00050) | ├─StringSyntax
//@[035:00050) | | └─Token(StringComplete) |'modulea.bicep'|
//@[051:00052) | ├─Token(Assignment) |=|
//@[053:00240) | └─ForSyntax
<<<<<<< HEAD
//@[053:00054) | | ├─Token(LeftSquare) |[|
//@[054:00057) | | ├─Token(Identifier) |for|
//@[058:00063) | | ├─VariableBlockSyntax
//@[058:00059) | | | ├─Token(LeftParen) |(|
//@[059:00060) | | | ├─LocalVariableSyntax
//@[059:00060) | | | | └─IdentifierSyntax
//@[059:00060) | | | | | └─Token(Identifier) |x|
//@[060:00061) | | | ├─Token(Comma) |,|
//@[061:00062) | | | ├─LocalVariableSyntax
//@[061:00062) | | | | └─IdentifierSyntax
//@[061:00062) | | | | | └─Token(Identifier) |i|
//@[062:00063) | | | └─Token(RightParen) |)|
//@[064:00066) | | ├─Token(Identifier) |in|
//@[067:00077) | | ├─VariableAccessSyntax
//@[067:00077) | | | └─IdentifierSyntax
//@[067:00077) | | | | └─Token(Identifier) |emptyArray|
//@[077:00078) | | ├─Token(Colon) |:|
//@[078:00239) | | ├─ObjectSyntax
//@[078:00079) | | | ├─Token(LeftBrace) |{|
//@[079:00080) | | | ├─Token(NewLine) |\n|
=======
//@[053:00054) |   ├─Token(LeftSquare) |[|
//@[054:00057) |   ├─Token(Identifier) |for|
//@[058:00063) |   ├─ForVariableBlockSyntax
//@[058:00059) |   | ├─Token(LeftParen) |(|
//@[059:00060) |   | ├─LocalVariableSyntax
//@[059:00060) |   | | └─IdentifierSyntax
//@[059:00060) |   | |   └─Token(Identifier) |x|
//@[060:00061) |   | ├─Token(Comma) |,|
//@[061:00062) |   | ├─LocalVariableSyntax
//@[061:00062) |   | | └─IdentifierSyntax
//@[061:00062) |   | |   └─Token(Identifier) |i|
//@[062:00063) |   | └─Token(RightParen) |)|
//@[064:00066) |   ├─Token(Identifier) |in|
//@[067:00077) |   ├─VariableAccessSyntax
//@[067:00077) |   | └─IdentifierSyntax
//@[067:00077) |   |   └─Token(Identifier) |emptyArray|
//@[077:00078) |   ├─Token(Colon) |:|
//@[078:00239) |   ├─ObjectSyntax
//@[078:00079) |   | ├─Token(LeftBrace) |{|
//@[079:00080) |   | ├─Token(NewLine) |\n|
>>>>>>> 17ea40ad
  name: 'hello-${x}'
//@[002:00020) |   | ├─ObjectPropertySyntax
//@[002:00006) |   | | ├─IdentifierSyntax
//@[002:00006) |   | | | └─Token(Identifier) |name|
//@[006:00007) |   | | ├─Token(Colon) |:|
//@[008:00020) |   | | └─StringSyntax
//@[008:00017) |   | |   ├─Token(StringLeftPiece) |'hello-${|
//@[017:00018) |   | |   ├─VariableAccessSyntax
//@[017:00018) |   | |   | └─IdentifierSyntax
//@[017:00018) |   | |   |   └─Token(Identifier) |x|
//@[018:00020) |   | |   └─Token(StringRightPiece) |}'|
//@[020:00021) |   | ├─Token(NewLine) |\n|
  params: {
//@[002:00136) |   | ├─ObjectPropertySyntax
//@[002:00008) |   | | ├─IdentifierSyntax
//@[002:00008) |   | | | └─Token(Identifier) |params|
//@[008:00009) |   | | ├─Token(Colon) |:|
//@[010:00136) |   | | └─ObjectSyntax
//@[010:00011) |   | |   ├─Token(LeftBrace) |{|
//@[011:00012) |   | |   ├─Token(NewLine) |\n|
    arrayParam: [
//@[004:00031) |   | |   ├─ObjectPropertySyntax
//@[004:00014) |   | |   | ├─IdentifierSyntax
//@[004:00014) |   | |   | | └─Token(Identifier) |arrayParam|
//@[014:00015) |   | |   | ├─Token(Colon) |:|
//@[016:00031) |   | |   | └─ArraySyntax
//@[016:00017) |   | |   |   ├─Token(LeftSquare) |[|
//@[017:00018) |   | |   |   ├─Token(NewLine) |\n|
      i
//@[006:00007) |   | |   |   ├─ArrayItemSyntax
//@[006:00007) |   | |   |   | └─VariableAccessSyntax
//@[006:00007) |   | |   |   |   └─IdentifierSyntax
//@[006:00007) |   | |   |   |     └─Token(Identifier) |i|
//@[007:00008) |   | |   |   ├─Token(NewLine) |\n|
    ]
//@[004:00005) |   | |   |   └─Token(RightSquare) |]|
//@[005:00006) |   | |   ├─Token(NewLine) |\n|
    objParam: {}
//@[004:00016) |   | |   ├─ObjectPropertySyntax
//@[004:00012) |   | |   | ├─IdentifierSyntax
//@[004:00012) |   | |   | | └─Token(Identifier) |objParam|
//@[012:00013) |   | |   | ├─Token(Colon) |:|
//@[014:00016) |   | |   | └─ObjectSyntax
//@[014:00015) |   | |   |   ├─Token(LeftBrace) |{|
//@[015:00016) |   | |   |   └─Token(RightBrace) |}|
//@[016:00017) |   | |   ├─Token(NewLine) |\n|
    stringParamA: 'test'
//@[004:00024) |   | |   ├─ObjectPropertySyntax
//@[004:00016) |   | |   | ├─IdentifierSyntax
//@[004:00016) |   | |   | | └─Token(Identifier) |stringParamA|
//@[016:00017) |   | |   | ├─Token(Colon) |:|
//@[018:00024) |   | |   | └─StringSyntax
//@[018:00024) |   | |   |   └─Token(StringComplete) |'test'|
//@[024:00025) |   | |   ├─Token(NewLine) |\n|
    stringParamB: 'test'
//@[004:00024) |   | |   ├─ObjectPropertySyntax
//@[004:00016) |   | |   | ├─IdentifierSyntax
//@[004:00016) |   | |   | | └─Token(Identifier) |stringParamB|
//@[016:00017) |   | |   | ├─Token(Colon) |:|
//@[018:00024) |   | |   | └─StringSyntax
//@[018:00024) |   | |   |   └─Token(StringComplete) |'test'|
//@[024:00025) |   | |   ├─Token(NewLine) |\n|
    notAThing: 'test'
//@[004:00021) |   | |   ├─ObjectPropertySyntax
//@[004:00013) |   | |   | ├─IdentifierSyntax
//@[004:00013) |   | |   | | └─Token(Identifier) |notAThing|
//@[013:00014) |   | |   | ├─Token(Colon) |:|
//@[015:00021) |   | |   | └─StringSyntax
//@[015:00021) |   | |   |   └─Token(StringComplete) |'test'|
//@[021:00022) |   | |   ├─Token(NewLine) |\n|
  }
//@[002:00003) |   | |   └─Token(RightBrace) |}|
//@[003:00004) |   | ├─Token(NewLine) |\n|
}]
//@[000:00001) |   | └─Token(RightBrace) |}|
//@[001:00002) |   └─Token(RightSquare) |]|
//@[002:00004) ├─Token(NewLine) |\n\n|

module paramNameCompletionsInFilteredLoops 'modulea.bicep' = [for (x,i) in emptyArray: if(true) {
//@[000:00187) ├─ModuleDeclarationSyntax
//@[000:00006) | ├─Token(Identifier) |module|
//@[007:00042) | ├─IdentifierSyntax
//@[007:00042) | | └─Token(Identifier) |paramNameCompletionsInFilteredLoops|
//@[043:00058) | ├─StringSyntax
//@[043:00058) | | └─Token(StringComplete) |'modulea.bicep'|
//@[059:00060) | ├─Token(Assignment) |=|
//@[061:00187) | └─ForSyntax
<<<<<<< HEAD
//@[061:00062) | | ├─Token(LeftSquare) |[|
//@[062:00065) | | ├─Token(Identifier) |for|
//@[066:00071) | | ├─VariableBlockSyntax
//@[066:00067) | | | ├─Token(LeftParen) |(|
//@[067:00068) | | | ├─LocalVariableSyntax
//@[067:00068) | | | | └─IdentifierSyntax
//@[067:00068) | | | | | └─Token(Identifier) |x|
//@[068:00069) | | | ├─Token(Comma) |,|
//@[069:00070) | | | ├─LocalVariableSyntax
//@[069:00070) | | | | └─IdentifierSyntax
//@[069:00070) | | | | | └─Token(Identifier) |i|
//@[070:00071) | | | └─Token(RightParen) |)|
//@[072:00074) | | ├─Token(Identifier) |in|
//@[075:00085) | | ├─VariableAccessSyntax
//@[075:00085) | | | └─IdentifierSyntax
//@[075:00085) | | | | └─Token(Identifier) |emptyArray|
//@[085:00086) | | ├─Token(Colon) |:|
//@[087:00186) | | ├─IfConditionSyntax
//@[087:00089) | | | ├─Token(Identifier) |if|
//@[089:00095) | | | ├─ParenthesizedExpressionSyntax
//@[089:00090) | | | | ├─Token(LeftParen) |(|
//@[090:00094) | | | | ├─BooleanLiteralSyntax
//@[090:00094) | | | | | └─Token(TrueKeyword) |true|
//@[094:00095) | | | | └─Token(RightParen) |)|
//@[096:00186) | | | └─ObjectSyntax
//@[096:00097) | | | | ├─Token(LeftBrace) |{|
//@[097:00098) | | | | ├─Token(NewLine) |\n|
=======
//@[061:00062) |   ├─Token(LeftSquare) |[|
//@[062:00065) |   ├─Token(Identifier) |for|
//@[066:00071) |   ├─ForVariableBlockSyntax
//@[066:00067) |   | ├─Token(LeftParen) |(|
//@[067:00068) |   | ├─LocalVariableSyntax
//@[067:00068) |   | | └─IdentifierSyntax
//@[067:00068) |   | |   └─Token(Identifier) |x|
//@[068:00069) |   | ├─Token(Comma) |,|
//@[069:00070) |   | ├─LocalVariableSyntax
//@[069:00070) |   | | └─IdentifierSyntax
//@[069:00070) |   | |   └─Token(Identifier) |i|
//@[070:00071) |   | └─Token(RightParen) |)|
//@[072:00074) |   ├─Token(Identifier) |in|
//@[075:00085) |   ├─VariableAccessSyntax
//@[075:00085) |   | └─IdentifierSyntax
//@[075:00085) |   |   └─Token(Identifier) |emptyArray|
//@[085:00086) |   ├─Token(Colon) |:|
//@[087:00186) |   ├─IfConditionSyntax
//@[087:00089) |   | ├─Token(Identifier) |if|
//@[089:00095) |   | ├─ParenthesizedExpressionSyntax
//@[089:00090) |   | | ├─Token(LeftParen) |(|
//@[090:00094) |   | | ├─BooleanLiteralSyntax
//@[090:00094) |   | | | └─Token(TrueKeyword) |true|
//@[094:00095) |   | | └─Token(RightParen) |)|
//@[096:00186) |   | └─ObjectSyntax
//@[096:00097) |   |   ├─Token(LeftBrace) |{|
//@[097:00098) |   |   ├─Token(NewLine) |\n|
>>>>>>> 17ea40ad
  name: 'hello-${x}'
//@[002:00020) |   |   ├─ObjectPropertySyntax
//@[002:00006) |   |   | ├─IdentifierSyntax
//@[002:00006) |   |   | | └─Token(Identifier) |name|
//@[006:00007) |   |   | ├─Token(Colon) |:|
//@[008:00020) |   |   | └─StringSyntax
//@[008:00017) |   |   |   ├─Token(StringLeftPiece) |'hello-${|
//@[017:00018) |   |   |   ├─VariableAccessSyntax
//@[017:00018) |   |   |   | └─IdentifierSyntax
//@[017:00018) |   |   |   |   └─Token(Identifier) |x|
//@[018:00020) |   |   |   └─Token(StringRightPiece) |}'|
//@[020:00021) |   |   ├─Token(NewLine) |\n|
  params: {
//@[002:00065) |   |   ├─ObjectPropertySyntax
//@[002:00008) |   |   | ├─IdentifierSyntax
//@[002:00008) |   |   | | └─Token(Identifier) |params|
//@[008:00009) |   |   | ├─Token(Colon) |:|
//@[010:00065) |   |   | └─ObjectSyntax
//@[010:00011) |   |   |   ├─Token(LeftBrace) |{|
//@[011:00012) |   |   |   ├─Token(NewLine) |\n|
    // #completionTest(0,1,2) -> moduleAParams
//@[046:00047) |   |   |   ├─Token(NewLine) |\n|
  
//@[002:00003) |   |   |   ├─Token(NewLine) |\n|
  }
//@[002:00003) |   |   |   └─Token(RightBrace) |}|
//@[003:00004) |   |   ├─Token(NewLine) |\n|
}]
//@[000:00001) |   |   └─Token(RightBrace) |}|
//@[001:00002) |   └─Token(RightSquare) |]|
//@[002:00004) ├─Token(NewLine) |\n\n|

// #completionTest(100) -> moduleAOutputs
//@[041:00042) ├─Token(NewLine) |\n|
var propertyAccessCompletionsForFilteredModuleLoop = paramNameCompletionsInFilteredLoops[0].outputs.
//@[000:00100) ├─VariableDeclarationSyntax
//@[000:00003) | ├─Token(Identifier) |var|
//@[004:00050) | ├─IdentifierSyntax
//@[004:00050) | | └─Token(Identifier) |propertyAccessCompletionsForFilteredModuleLoop|
//@[051:00052) | ├─Token(Assignment) |=|
//@[053:00100) | └─PropertyAccessSyntax
//@[053:00099) |   ├─PropertyAccessSyntax
//@[053:00091) |   | ├─ArrayAccessSyntax
//@[053:00088) |   | | ├─VariableAccessSyntax
//@[053:00088) |   | | | └─IdentifierSyntax
//@[053:00088) |   | | |   └─Token(Identifier) |paramNameCompletionsInFilteredLoops|
//@[088:00089) |   | | ├─Token(LeftSquare) |[|
//@[089:00090) |   | | ├─IntegerLiteralSyntax
//@[089:00090) |   | | | └─Token(Integer) |0|
//@[090:00091) |   | | └─Token(RightSquare) |]|
//@[091:00092) |   | ├─Token(Dot) |.|
//@[092:00099) |   | └─IdentifierSyntax
//@[092:00099) |   |   └─Token(Identifier) |outputs|
//@[099:00100) |   ├─Token(Dot) |.|
//@[100:00100) |   └─IdentifierSyntax
//@[100:00100) |     └─SkippedTriviaSyntax
//@[100:00102) ├─Token(NewLine) |\n\n|

// nonexistent arrays and loop variables
//@[040:00041) ├─Token(NewLine) |\n|
var evenMoreDuplicates = 'there'
//@[000:00032) ├─VariableDeclarationSyntax
//@[000:00003) | ├─Token(Identifier) |var|
//@[004:00022) | ├─IdentifierSyntax
//@[004:00022) | | └─Token(Identifier) |evenMoreDuplicates|
//@[023:00024) | ├─Token(Assignment) |=|
//@[025:00032) | └─StringSyntax
//@[025:00032) |   └─Token(StringComplete) |'there'|
//@[032:00033) ├─Token(NewLine) |\n|
module nonexistentArrays 'modulea.bicep' = [for evenMoreDuplicates in alsoDoesNotExist: {
//@[000:00278) ├─ModuleDeclarationSyntax
//@[000:00006) | ├─Token(Identifier) |module|
//@[007:00024) | ├─IdentifierSyntax
//@[007:00024) | | └─Token(Identifier) |nonexistentArrays|
//@[025:00040) | ├─StringSyntax
//@[025:00040) | | └─Token(StringComplete) |'modulea.bicep'|
//@[041:00042) | ├─Token(Assignment) |=|
//@[043:00278) | └─ForSyntax
//@[043:00044) |   ├─Token(LeftSquare) |[|
//@[044:00047) |   ├─Token(Identifier) |for|
//@[048:00066) |   ├─LocalVariableSyntax
//@[048:00066) |   | └─IdentifierSyntax
//@[048:00066) |   |   └─Token(Identifier) |evenMoreDuplicates|
//@[067:00069) |   ├─Token(Identifier) |in|
//@[070:00086) |   ├─VariableAccessSyntax
//@[070:00086) |   | └─IdentifierSyntax
//@[070:00086) |   |   └─Token(Identifier) |alsoDoesNotExist|
//@[086:00087) |   ├─Token(Colon) |:|
//@[088:00277) |   ├─ObjectSyntax
//@[088:00089) |   | ├─Token(LeftBrace) |{|
//@[089:00090) |   | ├─Token(NewLine) |\n|
  name: 'hello-${whyChooseRealVariablesWhenWeCanPretend}'
//@[002:00057) |   | ├─ObjectPropertySyntax
//@[002:00006) |   | | ├─IdentifierSyntax
//@[002:00006) |   | | | └─Token(Identifier) |name|
//@[006:00007) |   | | ├─Token(Colon) |:|
//@[008:00057) |   | | └─StringSyntax
//@[008:00017) |   | |   ├─Token(StringLeftPiece) |'hello-${|
//@[017:00055) |   | |   ├─VariableAccessSyntax
//@[017:00055) |   | |   | └─IdentifierSyntax
//@[017:00055) |   | |   |   └─Token(Identifier) |whyChooseRealVariablesWhenWeCanPretend|
//@[055:00057) |   | |   └─Token(StringRightPiece) |}'|
//@[057:00058) |   | ├─Token(NewLine) |\n|
  params: {
//@[002:00127) |   | ├─ObjectPropertySyntax
//@[002:00008) |   | | ├─IdentifierSyntax
//@[002:00008) |   | | | └─Token(Identifier) |params|
//@[008:00009) |   | | ├─Token(Colon) |:|
//@[010:00127) |   | | └─ObjectSyntax
//@[010:00011) |   | |   ├─Token(LeftBrace) |{|
//@[011:00012) |   | |   ├─Token(NewLine) |\n|
    objParam: {}
//@[004:00016) |   | |   ├─ObjectPropertySyntax
//@[004:00012) |   | |   | ├─IdentifierSyntax
//@[004:00012) |   | |   | | └─Token(Identifier) |objParam|
//@[012:00013) |   | |   | ├─Token(Colon) |:|
//@[014:00016) |   | |   | └─ObjectSyntax
//@[014:00015) |   | |   |   ├─Token(LeftBrace) |{|
//@[015:00016) |   | |   |   └─Token(RightBrace) |}|
//@[016:00017) |   | |   ├─Token(NewLine) |\n|
    stringParamB: 'test'
//@[004:00024) |   | |   ├─ObjectPropertySyntax
//@[004:00016) |   | |   | ├─IdentifierSyntax
//@[004:00016) |   | |   | | └─Token(Identifier) |stringParamB|
//@[016:00017) |   | |   | ├─Token(Colon) |:|
//@[018:00024) |   | |   | └─StringSyntax
//@[018:00024) |   | |   |   └─Token(StringComplete) |'test'|
//@[024:00025) |   | |   ├─Token(NewLine) |\n|
    arrayParam: [for evenMoreDuplicates in totallyFake: doesNotExist]
//@[004:00069) |   | |   ├─ObjectPropertySyntax
//@[004:00014) |   | |   | ├─IdentifierSyntax
//@[004:00014) |   | |   | | └─Token(Identifier) |arrayParam|
//@[014:00015) |   | |   | ├─Token(Colon) |:|
//@[016:00069) |   | |   | └─ForSyntax
//@[016:00017) |   | |   |   ├─Token(LeftSquare) |[|
//@[017:00020) |   | |   |   ├─Token(Identifier) |for|
//@[021:00039) |   | |   |   ├─LocalVariableSyntax
//@[021:00039) |   | |   |   | └─IdentifierSyntax
//@[021:00039) |   | |   |   |   └─Token(Identifier) |evenMoreDuplicates|
//@[040:00042) |   | |   |   ├─Token(Identifier) |in|
//@[043:00054) |   | |   |   ├─VariableAccessSyntax
//@[043:00054) |   | |   |   | └─IdentifierSyntax
//@[043:00054) |   | |   |   |   └─Token(Identifier) |totallyFake|
//@[054:00055) |   | |   |   ├─Token(Colon) |:|
//@[056:00068) |   | |   |   ├─VariableAccessSyntax
//@[056:00068) |   | |   |   | └─IdentifierSyntax
//@[056:00068) |   | |   |   |   └─Token(Identifier) |doesNotExist|
//@[068:00069) |   | |   |   └─Token(RightSquare) |]|
//@[069:00070) |   | |   ├─Token(NewLine) |\n|
  }
//@[002:00003) |   | |   └─Token(RightBrace) |}|
//@[003:00004) |   | ├─Token(NewLine) |\n|
}]
//@[000:00001) |   | └─Token(RightBrace) |}|
//@[001:00002) |   └─Token(RightSquare) |]|
//@[002:00004) ├─Token(NewLine) |\n\n|

output directRefToCollectionViaOutput array = nonexistentArrays
//@[000:00063) ├─OutputDeclarationSyntax
//@[000:00006) | ├─Token(Identifier) |output|
//@[007:00037) | ├─IdentifierSyntax
//@[007:00037) | | └─Token(Identifier) |directRefToCollectionViaOutput|
//@[038:00043) | ├─SimpleTypeSyntax
//@[038:00043) | | └─Token(Identifier) |array|
//@[044:00045) | ├─Token(Assignment) |=|
//@[046:00063) | └─VariableAccessSyntax
//@[046:00063) |   └─IdentifierSyntax
//@[046:00063) |     └─Token(Identifier) |nonexistentArrays|
//@[063:00065) ├─Token(NewLine) |\n\n|

module directRefToCollectionViaSingleBody 'modulea.bicep' = {
//@[000:00203) ├─ModuleDeclarationSyntax
//@[000:00006) | ├─Token(Identifier) |module|
//@[007:00041) | ├─IdentifierSyntax
//@[007:00041) | | └─Token(Identifier) |directRefToCollectionViaSingleBody|
//@[042:00057) | ├─StringSyntax
//@[042:00057) | | └─Token(StringComplete) |'modulea.bicep'|
//@[058:00059) | ├─Token(Assignment) |=|
//@[060:00203) | └─ObjectSyntax
//@[060:00061) |   ├─Token(LeftBrace) |{|
//@[061:00062) |   ├─Token(NewLine) |\n|
  name: 'hello'
//@[002:00015) |   ├─ObjectPropertySyntax
//@[002:00006) |   | ├─IdentifierSyntax
//@[002:00006) |   | | └─Token(Identifier) |name|
//@[006:00007) |   | ├─Token(Colon) |:|
//@[008:00015) |   | └─StringSyntax
//@[008:00015) |   |   └─Token(StringComplete) |'hello'|
//@[015:00016) |   ├─Token(NewLine) |\n|
  params: {
//@[002:00123) |   ├─ObjectPropertySyntax
//@[002:00008) |   | ├─IdentifierSyntax
//@[002:00008) |   | | └─Token(Identifier) |params|
//@[008:00009) |   | ├─Token(Colon) |:|
//@[010:00123) |   | └─ObjectSyntax
//@[010:00011) |   |   ├─Token(LeftBrace) |{|
//@[011:00012) |   |   ├─Token(NewLine) |\n|
    arrayParam: concat(wrongModuleParameterInLoop, nonexistentArrays)
//@[004:00069) |   |   ├─ObjectPropertySyntax
//@[004:00014) |   |   | ├─IdentifierSyntax
//@[004:00014) |   |   | | └─Token(Identifier) |arrayParam|
//@[014:00015) |   |   | ├─Token(Colon) |:|
//@[016:00069) |   |   | └─FunctionCallSyntax
//@[016:00022) |   |   |   ├─IdentifierSyntax
//@[016:00022) |   |   |   | └─Token(Identifier) |concat|
//@[022:00023) |   |   |   ├─Token(LeftParen) |(|
//@[023:00049) |   |   |   ├─FunctionArgumentSyntax
//@[023:00049) |   |   |   | └─VariableAccessSyntax
//@[023:00049) |   |   |   |   └─IdentifierSyntax
//@[023:00049) |   |   |   |     └─Token(Identifier) |wrongModuleParameterInLoop|
//@[049:00050) |   |   |   ├─Token(Comma) |,|
//@[051:00068) |   |   |   ├─FunctionArgumentSyntax
//@[051:00068) |   |   |   | └─VariableAccessSyntax
//@[051:00068) |   |   |   |   └─IdentifierSyntax
//@[051:00068) |   |   |   |     └─Token(Identifier) |nonexistentArrays|
//@[068:00069) |   |   |   └─Token(RightParen) |)|
//@[069:00070) |   |   ├─Token(NewLine) |\n|
    objParam: {}
//@[004:00016) |   |   ├─ObjectPropertySyntax
//@[004:00012) |   |   | ├─IdentifierSyntax
//@[004:00012) |   |   | | └─Token(Identifier) |objParam|
//@[012:00013) |   |   | ├─Token(Colon) |:|
//@[014:00016) |   |   | └─ObjectSyntax
//@[014:00015) |   |   |   ├─Token(LeftBrace) |{|
//@[015:00016) |   |   |   └─Token(RightBrace) |}|
//@[016:00017) |   |   ├─Token(NewLine) |\n|
    stringParamB: ''
//@[004:00020) |   |   ├─ObjectPropertySyntax
//@[004:00016) |   |   | ├─IdentifierSyntax
//@[004:00016) |   |   | | └─Token(Identifier) |stringParamB|
//@[016:00017) |   |   | ├─Token(Colon) |:|
//@[018:00020) |   |   | └─StringSyntax
//@[018:00020) |   |   |   └─Token(StringComplete) |''|
//@[020:00021) |   |   ├─Token(NewLine) |\n|
  }
//@[002:00003) |   |   └─Token(RightBrace) |}|
//@[003:00004) |   ├─Token(NewLine) |\n|
}
//@[000:00001) |   └─Token(RightBrace) |}|
//@[001:00003) ├─Token(NewLine) |\n\n|

module directRefToCollectionViaSingleConditionalBody 'modulea.bicep' = if(true) {
//@[000:00224) ├─ModuleDeclarationSyntax
//@[000:00006) | ├─Token(Identifier) |module|
//@[007:00052) | ├─IdentifierSyntax
//@[007:00052) | | └─Token(Identifier) |directRefToCollectionViaSingleConditionalBody|
//@[053:00068) | ├─StringSyntax
//@[053:00068) | | └─Token(StringComplete) |'modulea.bicep'|
//@[069:00070) | ├─Token(Assignment) |=|
//@[071:00224) | └─IfConditionSyntax
//@[071:00073) |   ├─Token(Identifier) |if|
//@[073:00079) |   ├─ParenthesizedExpressionSyntax
//@[073:00074) |   | ├─Token(LeftParen) |(|
//@[074:00078) |   | ├─BooleanLiteralSyntax
//@[074:00078) |   | | └─Token(TrueKeyword) |true|
//@[078:00079) |   | └─Token(RightParen) |)|
//@[080:00224) |   └─ObjectSyntax
//@[080:00081) |     ├─Token(LeftBrace) |{|
//@[081:00082) |     ├─Token(NewLine) |\n|
  name: 'hello2'
//@[002:00016) |     ├─ObjectPropertySyntax
//@[002:00006) |     | ├─IdentifierSyntax
//@[002:00006) |     | | └─Token(Identifier) |name|
//@[006:00007) |     | ├─Token(Colon) |:|
//@[008:00016) |     | └─StringSyntax
//@[008:00016) |     |   └─Token(StringComplete) |'hello2'|
//@[016:00017) |     ├─Token(NewLine) |\n|
  params: {
//@[002:00123) |     ├─ObjectPropertySyntax
//@[002:00008) |     | ├─IdentifierSyntax
//@[002:00008) |     | | └─Token(Identifier) |params|
//@[008:00009) |     | ├─Token(Colon) |:|
//@[010:00123) |     | └─ObjectSyntax
//@[010:00011) |     |   ├─Token(LeftBrace) |{|
//@[011:00012) |     |   ├─Token(NewLine) |\n|
    arrayParam: concat(wrongModuleParameterInLoop, nonexistentArrays)
//@[004:00069) |     |   ├─ObjectPropertySyntax
//@[004:00014) |     |   | ├─IdentifierSyntax
//@[004:00014) |     |   | | └─Token(Identifier) |arrayParam|
//@[014:00015) |     |   | ├─Token(Colon) |:|
//@[016:00069) |     |   | └─FunctionCallSyntax
//@[016:00022) |     |   |   ├─IdentifierSyntax
//@[016:00022) |     |   |   | └─Token(Identifier) |concat|
//@[022:00023) |     |   |   ├─Token(LeftParen) |(|
//@[023:00049) |     |   |   ├─FunctionArgumentSyntax
//@[023:00049) |     |   |   | └─VariableAccessSyntax
//@[023:00049) |     |   |   |   └─IdentifierSyntax
//@[023:00049) |     |   |   |     └─Token(Identifier) |wrongModuleParameterInLoop|
//@[049:00050) |     |   |   ├─Token(Comma) |,|
//@[051:00068) |     |   |   ├─FunctionArgumentSyntax
//@[051:00068) |     |   |   | └─VariableAccessSyntax
//@[051:00068) |     |   |   |   └─IdentifierSyntax
//@[051:00068) |     |   |   |     └─Token(Identifier) |nonexistentArrays|
//@[068:00069) |     |   |   └─Token(RightParen) |)|
//@[069:00070) |     |   ├─Token(NewLine) |\n|
    objParam: {}
//@[004:00016) |     |   ├─ObjectPropertySyntax
//@[004:00012) |     |   | ├─IdentifierSyntax
//@[004:00012) |     |   | | └─Token(Identifier) |objParam|
//@[012:00013) |     |   | ├─Token(Colon) |:|
//@[014:00016) |     |   | └─ObjectSyntax
//@[014:00015) |     |   |   ├─Token(LeftBrace) |{|
//@[015:00016) |     |   |   └─Token(RightBrace) |}|
//@[016:00017) |     |   ├─Token(NewLine) |\n|
    stringParamB: ''
//@[004:00020) |     |   ├─ObjectPropertySyntax
//@[004:00016) |     |   | ├─IdentifierSyntax
//@[004:00016) |     |   | | └─Token(Identifier) |stringParamB|
//@[016:00017) |     |   | ├─Token(Colon) |:|
//@[018:00020) |     |   | └─StringSyntax
//@[018:00020) |     |   |   └─Token(StringComplete) |''|
//@[020:00021) |     |   ├─Token(NewLine) |\n|
  }
//@[002:00003) |     |   └─Token(RightBrace) |}|
//@[003:00004) |     ├─Token(NewLine) |\n|
}
//@[000:00001) |     └─Token(RightBrace) |}|
//@[001:00003) ├─Token(NewLine) |\n\n|

module directRefToCollectionViaLoopBody 'modulea.bicep' = [for test in []: {
//@[000:00220) ├─ModuleDeclarationSyntax
//@[000:00006) | ├─Token(Identifier) |module|
//@[007:00039) | ├─IdentifierSyntax
//@[007:00039) | | └─Token(Identifier) |directRefToCollectionViaLoopBody|
//@[040:00055) | ├─StringSyntax
//@[040:00055) | | └─Token(StringComplete) |'modulea.bicep'|
//@[056:00057) | ├─Token(Assignment) |=|
//@[058:00220) | └─ForSyntax
//@[058:00059) |   ├─Token(LeftSquare) |[|
//@[059:00062) |   ├─Token(Identifier) |for|
//@[063:00067) |   ├─LocalVariableSyntax
//@[063:00067) |   | └─IdentifierSyntax
//@[063:00067) |   |   └─Token(Identifier) |test|
//@[068:00070) |   ├─Token(Identifier) |in|
//@[071:00073) |   ├─ArraySyntax
//@[071:00072) |   | ├─Token(LeftSquare) |[|
//@[072:00073) |   | └─Token(RightSquare) |]|
//@[073:00074) |   ├─Token(Colon) |:|
//@[075:00219) |   ├─ObjectSyntax
//@[075:00076) |   | ├─Token(LeftBrace) |{|
//@[076:00077) |   | ├─Token(NewLine) |\n|
  name: 'hello3'
//@[002:00016) |   | ├─ObjectPropertySyntax
//@[002:00006) |   | | ├─IdentifierSyntax
//@[002:00006) |   | | | └─Token(Identifier) |name|
//@[006:00007) |   | | ├─Token(Colon) |:|
//@[008:00016) |   | | └─StringSyntax
//@[008:00016) |   | |   └─Token(StringComplete) |'hello3'|
//@[016:00017) |   | ├─Token(NewLine) |\n|
  params: {
//@[002:00123) |   | ├─ObjectPropertySyntax
//@[002:00008) |   | | ├─IdentifierSyntax
//@[002:00008) |   | | | └─Token(Identifier) |params|
//@[008:00009) |   | | ├─Token(Colon) |:|
//@[010:00123) |   | | └─ObjectSyntax
//@[010:00011) |   | |   ├─Token(LeftBrace) |{|
//@[011:00012) |   | |   ├─Token(NewLine) |\n|
    arrayParam: concat(wrongModuleParameterInLoop, nonexistentArrays)
//@[004:00069) |   | |   ├─ObjectPropertySyntax
//@[004:00014) |   | |   | ├─IdentifierSyntax
//@[004:00014) |   | |   | | └─Token(Identifier) |arrayParam|
//@[014:00015) |   | |   | ├─Token(Colon) |:|
//@[016:00069) |   | |   | └─FunctionCallSyntax
//@[016:00022) |   | |   |   ├─IdentifierSyntax
//@[016:00022) |   | |   |   | └─Token(Identifier) |concat|
//@[022:00023) |   | |   |   ├─Token(LeftParen) |(|
//@[023:00049) |   | |   |   ├─FunctionArgumentSyntax
//@[023:00049) |   | |   |   | └─VariableAccessSyntax
//@[023:00049) |   | |   |   |   └─IdentifierSyntax
//@[023:00049) |   | |   |   |     └─Token(Identifier) |wrongModuleParameterInLoop|
//@[049:00050) |   | |   |   ├─Token(Comma) |,|
//@[051:00068) |   | |   |   ├─FunctionArgumentSyntax
//@[051:00068) |   | |   |   | └─VariableAccessSyntax
//@[051:00068) |   | |   |   |   └─IdentifierSyntax
//@[051:00068) |   | |   |   |     └─Token(Identifier) |nonexistentArrays|
//@[068:00069) |   | |   |   └─Token(RightParen) |)|
//@[069:00070) |   | |   ├─Token(NewLine) |\n|
    objParam: {}
//@[004:00016) |   | |   ├─ObjectPropertySyntax
//@[004:00012) |   | |   | ├─IdentifierSyntax
//@[004:00012) |   | |   | | └─Token(Identifier) |objParam|
//@[012:00013) |   | |   | ├─Token(Colon) |:|
//@[014:00016) |   | |   | └─ObjectSyntax
//@[014:00015) |   | |   |   ├─Token(LeftBrace) |{|
//@[015:00016) |   | |   |   └─Token(RightBrace) |}|
//@[016:00017) |   | |   ├─Token(NewLine) |\n|
    stringParamB: ''
//@[004:00020) |   | |   ├─ObjectPropertySyntax
//@[004:00016) |   | |   | ├─IdentifierSyntax
//@[004:00016) |   | |   | | └─Token(Identifier) |stringParamB|
//@[016:00017) |   | |   | ├─Token(Colon) |:|
//@[018:00020) |   | |   | └─StringSyntax
//@[018:00020) |   | |   |   └─Token(StringComplete) |''|
//@[020:00021) |   | |   ├─Token(NewLine) |\n|
  }
//@[002:00003) |   | |   └─Token(RightBrace) |}|
//@[003:00004) |   | ├─Token(NewLine) |\n|
}]
//@[000:00001) |   | └─Token(RightBrace) |}|
//@[001:00002) |   └─Token(RightSquare) |]|
//@[002:00004) ├─Token(NewLine) |\n\n|

module directRefToCollectionViaLoopBodyWithExtraDependsOn 'modulea.bicep' = [for test in []: {
//@[000:00309) ├─ModuleDeclarationSyntax
//@[000:00006) | ├─Token(Identifier) |module|
//@[007:00057) | ├─IdentifierSyntax
//@[007:00057) | | └─Token(Identifier) |directRefToCollectionViaLoopBodyWithExtraDependsOn|
//@[058:00073) | ├─StringSyntax
//@[058:00073) | | └─Token(StringComplete) |'modulea.bicep'|
//@[074:00075) | ├─Token(Assignment) |=|
//@[076:00309) | └─ForSyntax
//@[076:00077) |   ├─Token(LeftSquare) |[|
//@[077:00080) |   ├─Token(Identifier) |for|
//@[081:00085) |   ├─LocalVariableSyntax
//@[081:00085) |   | └─IdentifierSyntax
//@[081:00085) |   |   └─Token(Identifier) |test|
//@[086:00088) |   ├─Token(Identifier) |in|
//@[089:00091) |   ├─ArraySyntax
//@[089:00090) |   | ├─Token(LeftSquare) |[|
//@[090:00091) |   | └─Token(RightSquare) |]|
//@[091:00092) |   ├─Token(Colon) |:|
//@[093:00308) |   ├─ObjectSyntax
//@[093:00094) |   | ├─Token(LeftBrace) |{|
//@[094:00095) |   | ├─Token(NewLine) |\n|
  name: 'hello4'
//@[002:00016) |   | ├─ObjectPropertySyntax
//@[002:00006) |   | | ├─IdentifierSyntax
//@[002:00006) |   | | | └─Token(Identifier) |name|
//@[006:00007) |   | | ├─Token(Colon) |:|
//@[008:00016) |   | | └─StringSyntax
//@[008:00016) |   | |   └─Token(StringComplete) |'hello4'|
//@[016:00017) |   | ├─Token(NewLine) |\n|
  params: {
//@[002:00170) |   | ├─ObjectPropertySyntax
//@[002:00008) |   | | ├─IdentifierSyntax
//@[002:00008) |   | | | └─Token(Identifier) |params|
//@[008:00009) |   | | ├─Token(Colon) |:|
//@[010:00170) |   | | └─ObjectSyntax
//@[010:00011) |   | |   ├─Token(LeftBrace) |{|
//@[011:00012) |   | |   ├─Token(NewLine) |\n|
    arrayParam: concat(wrongModuleParameterInLoop, nonexistentArrays)
//@[004:00069) |   | |   ├─ObjectPropertySyntax
//@[004:00014) |   | |   | ├─IdentifierSyntax
//@[004:00014) |   | |   | | └─Token(Identifier) |arrayParam|
//@[014:00015) |   | |   | ├─Token(Colon) |:|
//@[016:00069) |   | |   | └─FunctionCallSyntax
//@[016:00022) |   | |   |   ├─IdentifierSyntax
//@[016:00022) |   | |   |   | └─Token(Identifier) |concat|
//@[022:00023) |   | |   |   ├─Token(LeftParen) |(|
//@[023:00049) |   | |   |   ├─FunctionArgumentSyntax
//@[023:00049) |   | |   |   | └─VariableAccessSyntax
//@[023:00049) |   | |   |   |   └─IdentifierSyntax
//@[023:00049) |   | |   |   |     └─Token(Identifier) |wrongModuleParameterInLoop|
//@[049:00050) |   | |   |   ├─Token(Comma) |,|
//@[051:00068) |   | |   |   ├─FunctionArgumentSyntax
//@[051:00068) |   | |   |   | └─VariableAccessSyntax
//@[051:00068) |   | |   |   |   └─IdentifierSyntax
//@[051:00068) |   | |   |   |     └─Token(Identifier) |nonexistentArrays|
//@[068:00069) |   | |   |   └─Token(RightParen) |)|
//@[069:00070) |   | |   ├─Token(NewLine) |\n|
    objParam: {}
//@[004:00016) |   | |   ├─ObjectPropertySyntax
//@[004:00012) |   | |   | ├─IdentifierSyntax
//@[004:00012) |   | |   | | └─Token(Identifier) |objParam|
//@[012:00013) |   | |   | ├─Token(Colon) |:|
//@[014:00016) |   | |   | └─ObjectSyntax
//@[014:00015) |   | |   |   ├─Token(LeftBrace) |{|
//@[015:00016) |   | |   |   └─Token(RightBrace) |}|
//@[016:00017) |   | |   ├─Token(NewLine) |\n|
    stringParamB: ''
//@[004:00020) |   | |   ├─ObjectPropertySyntax
//@[004:00016) |   | |   | ├─IdentifierSyntax
//@[004:00016) |   | |   | | └─Token(Identifier) |stringParamB|
//@[016:00017) |   | |   | ├─Token(Colon) |:|
//@[018:00020) |   | |   | └─StringSyntax
//@[018:00020) |   | |   |   └─Token(StringComplete) |''|
//@[020:00021) |   | |   ├─Token(NewLine) |\n|
    dependsOn: [
//@[004:00046) |   | |   ├─ObjectPropertySyntax
//@[004:00013) |   | |   | ├─IdentifierSyntax
//@[004:00013) |   | |   | | └─Token(Identifier) |dependsOn|
//@[013:00014) |   | |   | ├─Token(Colon) |:|
//@[015:00046) |   | |   | └─ArraySyntax
//@[015:00016) |   | |   |   ├─Token(LeftSquare) |[|
//@[016:00017) |   | |   |   ├─Token(NewLine) |\n|
      nonexistentArrays
//@[006:00023) |   | |   |   ├─ArrayItemSyntax
//@[006:00023) |   | |   |   | └─VariableAccessSyntax
//@[006:00023) |   | |   |   |   └─IdentifierSyntax
//@[006:00023) |   | |   |   |     └─Token(Identifier) |nonexistentArrays|
//@[023:00024) |   | |   |   ├─Token(NewLine) |\n|
    ]
//@[004:00005) |   | |   |   └─Token(RightSquare) |]|
//@[005:00006) |   | |   ├─Token(NewLine) |\n|
  }
//@[002:00003) |   | |   └─Token(RightBrace) |}|
//@[003:00004) |   | ├─Token(NewLine) |\n|
  dependsOn: [
//@[002:00023) |   | ├─ObjectPropertySyntax
//@[002:00011) |   | | ├─IdentifierSyntax
//@[002:00011) |   | | | └─Token(Identifier) |dependsOn|
//@[011:00012) |   | | ├─Token(Colon) |:|
//@[013:00023) |   | | └─ArraySyntax
//@[013:00014) |   | |   ├─Token(LeftSquare) |[|
//@[014:00015) |   | |   ├─Token(NewLine) |\n|
    
//@[004:00005) |   | |   ├─Token(NewLine) |\n|
  ]
//@[002:00003) |   | |   └─Token(RightSquare) |]|
//@[003:00004) |   | ├─Token(NewLine) |\n|
}]
//@[000:00001) |   | └─Token(RightBrace) |}|
//@[001:00002) |   └─Token(RightSquare) |]|
//@[002:00005) ├─Token(NewLine) |\n\n\n|


// module body that isn't an object
//@[035:00036) ├─Token(NewLine) |\n|
module nonObjectModuleBody 'modulea.bicep' = [for thing in []: 'hello']
//@[000:00071) ├─ModuleDeclarationSyntax
//@[000:00006) | ├─Token(Identifier) |module|
//@[007:00026) | ├─IdentifierSyntax
//@[007:00026) | | └─Token(Identifier) |nonObjectModuleBody|
//@[027:00042) | ├─StringSyntax
//@[027:00042) | | └─Token(StringComplete) |'modulea.bicep'|
//@[043:00044) | ├─Token(Assignment) |=|
//@[045:00071) | └─ForSyntax
//@[045:00046) |   ├─Token(LeftSquare) |[|
//@[046:00049) |   ├─Token(Identifier) |for|
//@[050:00055) |   ├─LocalVariableSyntax
//@[050:00055) |   | └─IdentifierSyntax
//@[050:00055) |   |   └─Token(Identifier) |thing|
//@[056:00058) |   ├─Token(Identifier) |in|
//@[059:00061) |   ├─ArraySyntax
//@[059:00060) |   | ├─Token(LeftSquare) |[|
//@[060:00061) |   | └─Token(RightSquare) |]|
//@[061:00062) |   ├─Token(Colon) |:|
//@[063:00070) |   ├─SkippedTriviaSyntax
//@[063:00070) |   | └─Token(StringComplete) |'hello'|
//@[070:00071) |   └─Token(RightSquare) |]|
//@[071:00072) ├─Token(NewLine) |\n|
module nonObjectModuleBody2 'modulea.bicep' = [for thing in []: concat()]
//@[000:00073) ├─ModuleDeclarationSyntax
//@[000:00006) | ├─Token(Identifier) |module|
//@[007:00027) | ├─IdentifierSyntax
//@[007:00027) | | └─Token(Identifier) |nonObjectModuleBody2|
//@[028:00043) | ├─StringSyntax
//@[028:00043) | | └─Token(StringComplete) |'modulea.bicep'|
//@[044:00045) | ├─Token(Assignment) |=|
//@[046:00073) | └─ForSyntax
//@[046:00047) |   ├─Token(LeftSquare) |[|
//@[047:00050) |   ├─Token(Identifier) |for|
//@[051:00056) |   ├─LocalVariableSyntax
//@[051:00056) |   | └─IdentifierSyntax
//@[051:00056) |   |   └─Token(Identifier) |thing|
//@[057:00059) |   ├─Token(Identifier) |in|
//@[060:00062) |   ├─ArraySyntax
//@[060:00061) |   | ├─Token(LeftSquare) |[|
//@[061:00062) |   | └─Token(RightSquare) |]|
//@[062:00063) |   ├─Token(Colon) |:|
//@[064:00072) |   ├─SkippedTriviaSyntax
//@[064:00070) |   | ├─Token(Identifier) |concat|
//@[070:00071) |   | ├─Token(LeftParen) |(|
//@[071:00072) |   | └─Token(RightParen) |)|
//@[072:00073) |   └─Token(RightSquare) |]|
//@[073:00074) ├─Token(NewLine) |\n|
module nonObjectModuleBody3 'modulea.bicep' = [for (thing,i) in []: 'hello']
//@[000:00076) ├─ModuleDeclarationSyntax
//@[000:00006) | ├─Token(Identifier) |module|
//@[007:00027) | ├─IdentifierSyntax
//@[007:00027) | | └─Token(Identifier) |nonObjectModuleBody3|
//@[028:00043) | ├─StringSyntax
//@[028:00043) | | └─Token(StringComplete) |'modulea.bicep'|
//@[044:00045) | ├─Token(Assignment) |=|
//@[046:00076) | └─ForSyntax
<<<<<<< HEAD
//@[046:00047) | | ├─Token(LeftSquare) |[|
//@[047:00050) | | ├─Token(Identifier) |for|
//@[051:00060) | | ├─VariableBlockSyntax
//@[051:00052) | | | ├─Token(LeftParen) |(|
//@[052:00057) | | | ├─LocalVariableSyntax
//@[052:00057) | | | | └─IdentifierSyntax
//@[052:00057) | | | | | └─Token(Identifier) |thing|
//@[057:00058) | | | ├─Token(Comma) |,|
//@[058:00059) | | | ├─LocalVariableSyntax
//@[058:00059) | | | | └─IdentifierSyntax
//@[058:00059) | | | | | └─Token(Identifier) |i|
//@[059:00060) | | | └─Token(RightParen) |)|
//@[061:00063) | | ├─Token(Identifier) |in|
//@[064:00066) | | ├─ArraySyntax
//@[064:00065) | | | ├─Token(LeftSquare) |[|
//@[065:00066) | | | └─Token(RightSquare) |]|
//@[066:00067) | | ├─Token(Colon) |:|
//@[068:00075) | | ├─SkippedTriviaSyntax
//@[068:00075) | | | └─Token(StringComplete) |'hello'|
//@[075:00076) | | └─Token(RightSquare) |]|
=======
//@[046:00047) |   ├─Token(LeftSquare) |[|
//@[047:00050) |   ├─Token(Identifier) |for|
//@[051:00060) |   ├─ForVariableBlockSyntax
//@[051:00052) |   | ├─Token(LeftParen) |(|
//@[052:00057) |   | ├─LocalVariableSyntax
//@[052:00057) |   | | └─IdentifierSyntax
//@[052:00057) |   | |   └─Token(Identifier) |thing|
//@[057:00058) |   | ├─Token(Comma) |,|
//@[058:00059) |   | ├─LocalVariableSyntax
//@[058:00059) |   | | └─IdentifierSyntax
//@[058:00059) |   | |   └─Token(Identifier) |i|
//@[059:00060) |   | └─Token(RightParen) |)|
//@[061:00063) |   ├─Token(Identifier) |in|
//@[064:00066) |   ├─ArraySyntax
//@[064:00065) |   | ├─Token(LeftSquare) |[|
//@[065:00066) |   | └─Token(RightSquare) |]|
//@[066:00067) |   ├─Token(Colon) |:|
//@[068:00075) |   ├─SkippedTriviaSyntax
//@[068:00075) |   | └─Token(StringComplete) |'hello'|
//@[075:00076) |   └─Token(RightSquare) |]|
>>>>>>> 17ea40ad
//@[076:00077) ├─Token(NewLine) |\n|
module nonObjectModuleBody4 'modulea.bicep' = [for (thing,i) in []: concat()]
//@[000:00077) ├─ModuleDeclarationSyntax
//@[000:00006) | ├─Token(Identifier) |module|
//@[007:00027) | ├─IdentifierSyntax
//@[007:00027) | | └─Token(Identifier) |nonObjectModuleBody4|
//@[028:00043) | ├─StringSyntax
//@[028:00043) | | └─Token(StringComplete) |'modulea.bicep'|
//@[044:00045) | ├─Token(Assignment) |=|
//@[046:00077) | └─ForSyntax
<<<<<<< HEAD
//@[046:00047) | | ├─Token(LeftSquare) |[|
//@[047:00050) | | ├─Token(Identifier) |for|
//@[051:00060) | | ├─VariableBlockSyntax
//@[051:00052) | | | ├─Token(LeftParen) |(|
//@[052:00057) | | | ├─LocalVariableSyntax
//@[052:00057) | | | | └─IdentifierSyntax
//@[052:00057) | | | | | └─Token(Identifier) |thing|
//@[057:00058) | | | ├─Token(Comma) |,|
//@[058:00059) | | | ├─LocalVariableSyntax
//@[058:00059) | | | | └─IdentifierSyntax
//@[058:00059) | | | | | └─Token(Identifier) |i|
//@[059:00060) | | | └─Token(RightParen) |)|
//@[061:00063) | | ├─Token(Identifier) |in|
//@[064:00066) | | ├─ArraySyntax
//@[064:00065) | | | ├─Token(LeftSquare) |[|
//@[065:00066) | | | └─Token(RightSquare) |]|
//@[066:00067) | | ├─Token(Colon) |:|
//@[068:00076) | | ├─SkippedTriviaSyntax
//@[068:00074) | | | ├─Token(Identifier) |concat|
//@[074:00075) | | | ├─Token(LeftParen) |(|
//@[075:00076) | | | └─Token(RightParen) |)|
//@[076:00077) | | └─Token(RightSquare) |]|
=======
//@[046:00047) |   ├─Token(LeftSquare) |[|
//@[047:00050) |   ├─Token(Identifier) |for|
//@[051:00060) |   ├─ForVariableBlockSyntax
//@[051:00052) |   | ├─Token(LeftParen) |(|
//@[052:00057) |   | ├─LocalVariableSyntax
//@[052:00057) |   | | └─IdentifierSyntax
//@[052:00057) |   | |   └─Token(Identifier) |thing|
//@[057:00058) |   | ├─Token(Comma) |,|
//@[058:00059) |   | ├─LocalVariableSyntax
//@[058:00059) |   | | └─IdentifierSyntax
//@[058:00059) |   | |   └─Token(Identifier) |i|
//@[059:00060) |   | └─Token(RightParen) |)|
//@[061:00063) |   ├─Token(Identifier) |in|
//@[064:00066) |   ├─ArraySyntax
//@[064:00065) |   | ├─Token(LeftSquare) |[|
//@[065:00066) |   | └─Token(RightSquare) |]|
//@[066:00067) |   ├─Token(Colon) |:|
//@[068:00076) |   ├─SkippedTriviaSyntax
//@[068:00074) |   | ├─Token(Identifier) |concat|
//@[074:00075) |   | ├─Token(LeftParen) |(|
//@[075:00076) |   | └─Token(RightParen) |)|
//@[076:00077) |   └─Token(RightSquare) |]|
>>>>>>> 17ea40ad
//@[077:00079) ├─Token(NewLine) |\n\n|

module anyTypeInScope 'empty.bicep' = {
//@[000:00091) ├─ModuleDeclarationSyntax
//@[000:00006) | ├─Token(Identifier) |module|
//@[007:00021) | ├─IdentifierSyntax
//@[007:00021) | | └─Token(Identifier) |anyTypeInScope|
//@[022:00035) | ├─StringSyntax
//@[022:00035) | | └─Token(StringComplete) |'empty.bicep'|
//@[036:00037) | ├─Token(Assignment) |=|
//@[038:00091) | └─ObjectSyntax
//@[038:00039) |   ├─Token(LeftBrace) |{|
//@[039:00040) |   ├─Token(NewLine) |\n|
  dependsOn: [
//@[002:00031) |   ├─ObjectPropertySyntax
//@[002:00011) |   | ├─IdentifierSyntax
//@[002:00011) |   | | └─Token(Identifier) |dependsOn|
//@[011:00012) |   | ├─Token(Colon) |:|
//@[013:00031) |   | └─ArraySyntax
//@[013:00014) |   |   ├─Token(LeftSquare) |[|
//@[014:00015) |   |   ├─Token(NewLine) |\n|
    any('s')
//@[004:00012) |   |   ├─ArrayItemSyntax
//@[004:00012) |   |   | └─FunctionCallSyntax
//@[004:00007) |   |   |   ├─IdentifierSyntax
//@[004:00007) |   |   |   | └─Token(Identifier) |any|
//@[007:00008) |   |   |   ├─Token(LeftParen) |(|
//@[008:00011) |   |   |   ├─FunctionArgumentSyntax
//@[008:00011) |   |   |   | └─StringSyntax
//@[008:00011) |   |   |   |   └─Token(StringComplete) |'s'|
//@[011:00012) |   |   |   └─Token(RightParen) |)|
//@[012:00013) |   |   ├─Token(NewLine) |\n|
  ]
//@[002:00003) |   |   └─Token(RightSquare) |]|
//@[003:00005) |   ├─Token(NewLine) |\n\n|

  scope: any(42)
//@[002:00016) |   ├─ObjectPropertySyntax
//@[002:00007) |   | ├─IdentifierSyntax
//@[002:00007) |   | | └─Token(Identifier) |scope|
//@[007:00008) |   | ├─Token(Colon) |:|
//@[009:00016) |   | └─FunctionCallSyntax
//@[009:00012) |   |   ├─IdentifierSyntax
//@[009:00012) |   |   | └─Token(Identifier) |any|
//@[012:00013) |   |   ├─Token(LeftParen) |(|
//@[013:00015) |   |   ├─FunctionArgumentSyntax
//@[013:00015) |   |   | └─IntegerLiteralSyntax
//@[013:00015) |   |   |   └─Token(Integer) |42|
//@[015:00016) |   |   └─Token(RightParen) |)|
//@[016:00017) |   ├─Token(NewLine) |\n|
}
//@[000:00001) |   └─Token(RightBrace) |}|
//@[001:00003) ├─Token(NewLine) |\n\n|

module anyTypeInScopeConditional 'empty.bicep' = if(false) {
//@[000:00112) ├─ModuleDeclarationSyntax
//@[000:00006) | ├─Token(Identifier) |module|
//@[007:00032) | ├─IdentifierSyntax
//@[007:00032) | | └─Token(Identifier) |anyTypeInScopeConditional|
//@[033:00046) | ├─StringSyntax
//@[033:00046) | | └─Token(StringComplete) |'empty.bicep'|
//@[047:00048) | ├─Token(Assignment) |=|
//@[049:00112) | └─IfConditionSyntax
//@[049:00051) |   ├─Token(Identifier) |if|
//@[051:00058) |   ├─ParenthesizedExpressionSyntax
//@[051:00052) |   | ├─Token(LeftParen) |(|
//@[052:00057) |   | ├─BooleanLiteralSyntax
//@[052:00057) |   | | └─Token(FalseKeyword) |false|
//@[057:00058) |   | └─Token(RightParen) |)|
//@[059:00112) |   └─ObjectSyntax
//@[059:00060) |     ├─Token(LeftBrace) |{|
//@[060:00061) |     ├─Token(NewLine) |\n|
  dependsOn: [
//@[002:00031) |     ├─ObjectPropertySyntax
//@[002:00011) |     | ├─IdentifierSyntax
//@[002:00011) |     | | └─Token(Identifier) |dependsOn|
//@[011:00012) |     | ├─Token(Colon) |:|
//@[013:00031) |     | └─ArraySyntax
//@[013:00014) |     |   ├─Token(LeftSquare) |[|
//@[014:00015) |     |   ├─Token(NewLine) |\n|
    any('s')
//@[004:00012) |     |   ├─ArrayItemSyntax
//@[004:00012) |     |   | └─FunctionCallSyntax
//@[004:00007) |     |   |   ├─IdentifierSyntax
//@[004:00007) |     |   |   | └─Token(Identifier) |any|
//@[007:00008) |     |   |   ├─Token(LeftParen) |(|
//@[008:00011) |     |   |   ├─FunctionArgumentSyntax
//@[008:00011) |     |   |   | └─StringSyntax
//@[008:00011) |     |   |   |   └─Token(StringComplete) |'s'|
//@[011:00012) |     |   |   └─Token(RightParen) |)|
//@[012:00013) |     |   ├─Token(NewLine) |\n|
  ]
//@[002:00003) |     |   └─Token(RightSquare) |]|
//@[003:00005) |     ├─Token(NewLine) |\n\n|

  scope: any(42)
//@[002:00016) |     ├─ObjectPropertySyntax
//@[002:00007) |     | ├─IdentifierSyntax
//@[002:00007) |     | | └─Token(Identifier) |scope|
//@[007:00008) |     | ├─Token(Colon) |:|
//@[009:00016) |     | └─FunctionCallSyntax
//@[009:00012) |     |   ├─IdentifierSyntax
//@[009:00012) |     |   | └─Token(Identifier) |any|
//@[012:00013) |     |   ├─Token(LeftParen) |(|
//@[013:00015) |     |   ├─FunctionArgumentSyntax
//@[013:00015) |     |   | └─IntegerLiteralSyntax
//@[013:00015) |     |   |   └─Token(Integer) |42|
//@[015:00016) |     |   └─Token(RightParen) |)|
//@[016:00017) |     ├─Token(NewLine) |\n|
}
//@[000:00001) |     └─Token(RightBrace) |}|
//@[001:00003) ├─Token(NewLine) |\n\n|

module anyTypeInScopeLoop 'empty.bicep' = [for thing in []: {
//@[000:00114) ├─ModuleDeclarationSyntax
//@[000:00006) | ├─Token(Identifier) |module|
//@[007:00025) | ├─IdentifierSyntax
//@[007:00025) | | └─Token(Identifier) |anyTypeInScopeLoop|
//@[026:00039) | ├─StringSyntax
//@[026:00039) | | └─Token(StringComplete) |'empty.bicep'|
//@[040:00041) | ├─Token(Assignment) |=|
//@[042:00114) | └─ForSyntax
//@[042:00043) |   ├─Token(LeftSquare) |[|
//@[043:00046) |   ├─Token(Identifier) |for|
//@[047:00052) |   ├─LocalVariableSyntax
//@[047:00052) |   | └─IdentifierSyntax
//@[047:00052) |   |   └─Token(Identifier) |thing|
//@[053:00055) |   ├─Token(Identifier) |in|
//@[056:00058) |   ├─ArraySyntax
//@[056:00057) |   | ├─Token(LeftSquare) |[|
//@[057:00058) |   | └─Token(RightSquare) |]|
//@[058:00059) |   ├─Token(Colon) |:|
//@[060:00113) |   ├─ObjectSyntax
//@[060:00061) |   | ├─Token(LeftBrace) |{|
//@[061:00062) |   | ├─Token(NewLine) |\n|
  dependsOn: [
//@[002:00031) |   | ├─ObjectPropertySyntax
//@[002:00011) |   | | ├─IdentifierSyntax
//@[002:00011) |   | | | └─Token(Identifier) |dependsOn|
//@[011:00012) |   | | ├─Token(Colon) |:|
//@[013:00031) |   | | └─ArraySyntax
//@[013:00014) |   | |   ├─Token(LeftSquare) |[|
//@[014:00015) |   | |   ├─Token(NewLine) |\n|
    any('s')
//@[004:00012) |   | |   ├─ArrayItemSyntax
//@[004:00012) |   | |   | └─FunctionCallSyntax
//@[004:00007) |   | |   |   ├─IdentifierSyntax
//@[004:00007) |   | |   |   | └─Token(Identifier) |any|
//@[007:00008) |   | |   |   ├─Token(LeftParen) |(|
//@[008:00011) |   | |   |   ├─FunctionArgumentSyntax
//@[008:00011) |   | |   |   | └─StringSyntax
//@[008:00011) |   | |   |   |   └─Token(StringComplete) |'s'|
//@[011:00012) |   | |   |   └─Token(RightParen) |)|
//@[012:00013) |   | |   ├─Token(NewLine) |\n|
  ]
//@[002:00003) |   | |   └─Token(RightSquare) |]|
//@[003:00005) |   | ├─Token(NewLine) |\n\n|

  scope: any(42)
//@[002:00016) |   | ├─ObjectPropertySyntax
//@[002:00007) |   | | ├─IdentifierSyntax
//@[002:00007) |   | | | └─Token(Identifier) |scope|
//@[007:00008) |   | | ├─Token(Colon) |:|
//@[009:00016) |   | | └─FunctionCallSyntax
//@[009:00012) |   | |   ├─IdentifierSyntax
//@[009:00012) |   | |   | └─Token(Identifier) |any|
//@[012:00013) |   | |   ├─Token(LeftParen) |(|
//@[013:00015) |   | |   ├─FunctionArgumentSyntax
//@[013:00015) |   | |   | └─IntegerLiteralSyntax
//@[013:00015) |   | |   |   └─Token(Integer) |42|
//@[015:00016) |   | |   └─Token(RightParen) |)|
//@[016:00017) |   | ├─Token(NewLine) |\n|
}]
//@[000:00001) |   | └─Token(RightBrace) |}|
//@[001:00002) |   └─Token(RightSquare) |]|
//@[002:00004) ├─Token(NewLine) |\n\n|

// Key Vault Secret Reference
//@[029:00031) ├─Token(NewLine) |\n\n|

resource kv 'Microsoft.KeyVault/vaults@2019-09-01' existing = {
//@[000:00088) ├─ResourceDeclarationSyntax
//@[000:00008) | ├─Token(Identifier) |resource|
//@[009:00011) | ├─IdentifierSyntax
//@[009:00011) | | └─Token(Identifier) |kv|
//@[012:00050) | ├─StringSyntax
//@[012:00050) | | └─Token(StringComplete) |'Microsoft.KeyVault/vaults@2019-09-01'|
//@[051:00059) | ├─Token(Identifier) |existing|
//@[060:00061) | ├─Token(Assignment) |=|
//@[062:00088) | └─ObjectSyntax
//@[062:00063) |   ├─Token(LeftBrace) |{|
//@[063:00064) |   ├─Token(NewLine) |\n|
  name: 'testkeyvault'
//@[002:00022) |   ├─ObjectPropertySyntax
//@[002:00006) |   | ├─IdentifierSyntax
//@[002:00006) |   | | └─Token(Identifier) |name|
//@[006:00007) |   | ├─Token(Colon) |:|
//@[008:00022) |   | └─StringSyntax
//@[008:00022) |   |   └─Token(StringComplete) |'testkeyvault'|
//@[022:00023) |   ├─Token(NewLine) |\n|
}
//@[000:00001) |   └─Token(RightBrace) |}|
//@[001:00003) ├─Token(NewLine) |\n\n|

module secureModule1 'moduleb.bicep' = {
//@[000:00464) ├─ModuleDeclarationSyntax
//@[000:00006) | ├─Token(Identifier) |module|
//@[007:00020) | ├─IdentifierSyntax
//@[007:00020) | | └─Token(Identifier) |secureModule1|
//@[021:00036) | ├─StringSyntax
//@[021:00036) | | └─Token(StringComplete) |'moduleb.bicep'|
//@[037:00038) | ├─Token(Assignment) |=|
//@[039:00464) | └─ObjectSyntax
//@[039:00040) |   ├─Token(LeftBrace) |{|
//@[040:00041) |   ├─Token(NewLine) |\n|
  name: 'secureModule1'
//@[002:00023) |   ├─ObjectPropertySyntax
//@[002:00006) |   | ├─IdentifierSyntax
//@[002:00006) |   | | └─Token(Identifier) |name|
//@[006:00007) |   | ├─Token(Colon) |:|
//@[008:00023) |   | └─StringSyntax
//@[008:00023) |   |   └─Token(StringComplete) |'secureModule1'|
//@[023:00024) |   ├─Token(NewLine) |\n|
  params: {       
//@[002:00397) |   ├─ObjectPropertySyntax
//@[002:00008) |   | ├─IdentifierSyntax
//@[002:00008) |   | | └─Token(Identifier) |params|
//@[008:00009) |   | ├─Token(Colon) |:|
//@[010:00397) |   | └─ObjectSyntax
//@[010:00011) |   |   ├─Token(LeftBrace) |{|
//@[018:00019) |   |   ├─Token(NewLine) |\n|
    stringParamA: kv.getSecret('mySecret')
//@[004:00042) |   |   ├─ObjectPropertySyntax
//@[004:00016) |   |   | ├─IdentifierSyntax
//@[004:00016) |   |   | | └─Token(Identifier) |stringParamA|
//@[016:00017) |   |   | ├─Token(Colon) |:|
//@[018:00042) |   |   | └─InstanceFunctionCallSyntax
//@[018:00020) |   |   |   ├─VariableAccessSyntax
//@[018:00020) |   |   |   | └─IdentifierSyntax
//@[018:00020) |   |   |   |   └─Token(Identifier) |kv|
//@[020:00021) |   |   |   ├─Token(Dot) |.|
//@[021:00030) |   |   |   ├─IdentifierSyntax
//@[021:00030) |   |   |   | └─Token(Identifier) |getSecret|
//@[030:00031) |   |   |   ├─Token(LeftParen) |(|
//@[031:00041) |   |   |   ├─FunctionArgumentSyntax
//@[031:00041) |   |   |   | └─StringSyntax
//@[031:00041) |   |   |   |   └─Token(StringComplete) |'mySecret'|
//@[041:00042) |   |   |   └─Token(RightParen) |)|
//@[042:00043) |   |   ├─Token(NewLine) |\n|
    stringParamB: '${kv.getSecret('mySecret')}'
//@[004:00047) |   |   ├─ObjectPropertySyntax
//@[004:00016) |   |   | ├─IdentifierSyntax
//@[004:00016) |   |   | | └─Token(Identifier) |stringParamB|
//@[016:00017) |   |   | ├─Token(Colon) |:|
//@[018:00047) |   |   | └─StringSyntax
//@[018:00021) |   |   |   ├─Token(StringLeftPiece) |'${|
//@[021:00045) |   |   |   ├─InstanceFunctionCallSyntax
//@[021:00023) |   |   |   | ├─VariableAccessSyntax
//@[021:00023) |   |   |   | | └─IdentifierSyntax
//@[021:00023) |   |   |   | |   └─Token(Identifier) |kv|
//@[023:00024) |   |   |   | ├─Token(Dot) |.|
//@[024:00033) |   |   |   | ├─IdentifierSyntax
//@[024:00033) |   |   |   | | └─Token(Identifier) |getSecret|
//@[033:00034) |   |   |   | ├─Token(LeftParen) |(|
//@[034:00044) |   |   |   | ├─FunctionArgumentSyntax
//@[034:00044) |   |   |   | | └─StringSyntax
//@[034:00044) |   |   |   | |   └─Token(StringComplete) |'mySecret'|
//@[044:00045) |   |   |   | └─Token(RightParen) |)|
//@[045:00047) |   |   |   └─Token(StringRightPiece) |}'|
//@[047:00048) |   |   ├─Token(NewLine) |\n|
    objParam: kv.getSecret('mySecret')
//@[004:00038) |   |   ├─ObjectPropertySyntax
//@[004:00012) |   |   | ├─IdentifierSyntax
//@[004:00012) |   |   | | └─Token(Identifier) |objParam|
//@[012:00013) |   |   | ├─Token(Colon) |:|
//@[014:00038) |   |   | └─InstanceFunctionCallSyntax
//@[014:00016) |   |   |   ├─VariableAccessSyntax
//@[014:00016) |   |   |   | └─IdentifierSyntax
//@[014:00016) |   |   |   |   └─Token(Identifier) |kv|
//@[016:00017) |   |   |   ├─Token(Dot) |.|
//@[017:00026) |   |   |   ├─IdentifierSyntax
//@[017:00026) |   |   |   | └─Token(Identifier) |getSecret|
//@[026:00027) |   |   |   ├─Token(LeftParen) |(|
//@[027:00037) |   |   |   ├─FunctionArgumentSyntax
//@[027:00037) |   |   |   | └─StringSyntax
//@[027:00037) |   |   |   |   └─Token(StringComplete) |'mySecret'|
//@[037:00038) |   |   |   └─Token(RightParen) |)|
//@[038:00039) |   |   ├─Token(NewLine) |\n|
    arrayParam: kv.getSecret('mySecret')
//@[004:00040) |   |   ├─ObjectPropertySyntax
//@[004:00014) |   |   | ├─IdentifierSyntax
//@[004:00014) |   |   | | └─Token(Identifier) |arrayParam|
//@[014:00015) |   |   | ├─Token(Colon) |:|
//@[016:00040) |   |   | └─InstanceFunctionCallSyntax
//@[016:00018) |   |   |   ├─VariableAccessSyntax
//@[016:00018) |   |   |   | └─IdentifierSyntax
//@[016:00018) |   |   |   |   └─Token(Identifier) |kv|
//@[018:00019) |   |   |   ├─Token(Dot) |.|
//@[019:00028) |   |   |   ├─IdentifierSyntax
//@[019:00028) |   |   |   | └─Token(Identifier) |getSecret|
//@[028:00029) |   |   |   ├─Token(LeftParen) |(|
//@[029:00039) |   |   |   ├─FunctionArgumentSyntax
//@[029:00039) |   |   |   | └─StringSyntax
//@[029:00039) |   |   |   |   └─Token(StringComplete) |'mySecret'|
//@[039:00040) |   |   |   └─Token(RightParen) |)|
//@[040:00041) |   |   ├─Token(NewLine) |\n|
    secureStringParam: '${kv.getSecret('mySecret')}'
//@[004:00052) |   |   ├─ObjectPropertySyntax
//@[004:00021) |   |   | ├─IdentifierSyntax
//@[004:00021) |   |   | | └─Token(Identifier) |secureStringParam|
//@[021:00022) |   |   | ├─Token(Colon) |:|
//@[023:00052) |   |   | └─StringSyntax
//@[023:00026) |   |   |   ├─Token(StringLeftPiece) |'${|
//@[026:00050) |   |   |   ├─InstanceFunctionCallSyntax
//@[026:00028) |   |   |   | ├─VariableAccessSyntax
//@[026:00028) |   |   |   | | └─IdentifierSyntax
//@[026:00028) |   |   |   | |   └─Token(Identifier) |kv|
//@[028:00029) |   |   |   | ├─Token(Dot) |.|
//@[029:00038) |   |   |   | ├─IdentifierSyntax
//@[029:00038) |   |   |   | | └─Token(Identifier) |getSecret|
//@[038:00039) |   |   |   | ├─Token(LeftParen) |(|
//@[039:00049) |   |   |   | ├─FunctionArgumentSyntax
//@[039:00049) |   |   |   | | └─StringSyntax
//@[039:00049) |   |   |   | |   └─Token(StringComplete) |'mySecret'|
//@[049:00050) |   |   |   | └─Token(RightParen) |)|
//@[050:00052) |   |   |   └─Token(StringRightPiece) |}'|
//@[052:00053) |   |   ├─Token(NewLine) |\n|
    secureObjectParam: kv.getSecret('mySecret')
//@[004:00047) |   |   ├─ObjectPropertySyntax
//@[004:00021) |   |   | ├─IdentifierSyntax
//@[004:00021) |   |   | | └─Token(Identifier) |secureObjectParam|
//@[021:00022) |   |   | ├─Token(Colon) |:|
//@[023:00047) |   |   | └─InstanceFunctionCallSyntax
//@[023:00025) |   |   |   ├─VariableAccessSyntax
//@[023:00025) |   |   |   | └─IdentifierSyntax
//@[023:00025) |   |   |   |   └─Token(Identifier) |kv|
//@[025:00026) |   |   |   ├─Token(Dot) |.|
//@[026:00035) |   |   |   ├─IdentifierSyntax
//@[026:00035) |   |   |   | └─Token(Identifier) |getSecret|
//@[035:00036) |   |   |   ├─Token(LeftParen) |(|
//@[036:00046) |   |   |   ├─FunctionArgumentSyntax
//@[036:00046) |   |   |   | └─StringSyntax
//@[036:00046) |   |   |   |   └─Token(StringComplete) |'mySecret'|
//@[046:00047) |   |   |   └─Token(RightParen) |)|
//@[047:00048) |   |   ├─Token(NewLine) |\n|
    secureStringParam2: '${kv.getSecret('mySecret')}'
//@[004:00053) |   |   ├─ObjectPropertySyntax
//@[004:00022) |   |   | ├─IdentifierSyntax
//@[004:00022) |   |   | | └─Token(Identifier) |secureStringParam2|
//@[022:00023) |   |   | ├─Token(Colon) |:|
//@[024:00053) |   |   | └─StringSyntax
//@[024:00027) |   |   |   ├─Token(StringLeftPiece) |'${|
//@[027:00051) |   |   |   ├─InstanceFunctionCallSyntax
//@[027:00029) |   |   |   | ├─VariableAccessSyntax
//@[027:00029) |   |   |   | | └─IdentifierSyntax
//@[027:00029) |   |   |   | |   └─Token(Identifier) |kv|
//@[029:00030) |   |   |   | ├─Token(Dot) |.|
//@[030:00039) |   |   |   | ├─IdentifierSyntax
//@[030:00039) |   |   |   | | └─Token(Identifier) |getSecret|
//@[039:00040) |   |   |   | ├─Token(LeftParen) |(|
//@[040:00050) |   |   |   | ├─FunctionArgumentSyntax
//@[040:00050) |   |   |   | | └─StringSyntax
//@[040:00050) |   |   |   | |   └─Token(StringComplete) |'mySecret'|
//@[050:00051) |   |   |   | └─Token(RightParen) |)|
//@[051:00053) |   |   |   └─Token(StringRightPiece) |}'|
//@[053:00054) |   |   ├─Token(NewLine) |\n|
    secureObjectParam2: kv.getSecret('mySecret')
//@[004:00048) |   |   ├─ObjectPropertySyntax
//@[004:00022) |   |   | ├─IdentifierSyntax
//@[004:00022) |   |   | | └─Token(Identifier) |secureObjectParam2|
//@[022:00023) |   |   | ├─Token(Colon) |:|
//@[024:00048) |   |   | └─InstanceFunctionCallSyntax
//@[024:00026) |   |   |   ├─VariableAccessSyntax
//@[024:00026) |   |   |   | └─IdentifierSyntax
//@[024:00026) |   |   |   |   └─Token(Identifier) |kv|
//@[026:00027) |   |   |   ├─Token(Dot) |.|
//@[027:00036) |   |   |   ├─IdentifierSyntax
//@[027:00036) |   |   |   | └─Token(Identifier) |getSecret|
//@[036:00037) |   |   |   ├─Token(LeftParen) |(|
//@[037:00047) |   |   |   ├─FunctionArgumentSyntax
//@[037:00047) |   |   |   | └─StringSyntax
//@[037:00047) |   |   |   |   └─Token(StringComplete) |'mySecret'|
//@[047:00048) |   |   |   └─Token(RightParen) |)|
//@[048:00049) |   |   ├─Token(NewLine) |\n|
  }
//@[002:00003) |   |   └─Token(RightBrace) |}|
//@[003:00004) |   ├─Token(NewLine) |\n|
}
//@[000:00001) |   └─Token(RightBrace) |}|
//@[001:00003) ├─Token(NewLine) |\n\n|

module secureModule2 'BAD_MODULE_PATH.bicep' = {
//@[000:00134) ├─ModuleDeclarationSyntax
//@[000:00006) | ├─Token(Identifier) |module|
//@[007:00020) | ├─IdentifierSyntax
//@[007:00020) | | └─Token(Identifier) |secureModule2|
//@[021:00044) | ├─StringSyntax
//@[021:00044) | | └─Token(StringComplete) |'BAD_MODULE_PATH.bicep'|
//@[045:00046) | ├─Token(Assignment) |=|
//@[047:00134) | └─ObjectSyntax
//@[047:00048) |   ├─Token(LeftBrace) |{|
//@[048:00049) |   ├─Token(NewLine) |\n|
  name: 'secureModule2'
//@[002:00023) |   ├─ObjectPropertySyntax
//@[002:00006) |   | ├─IdentifierSyntax
//@[002:00006) |   | | └─Token(Identifier) |name|
//@[006:00007) |   | ├─Token(Colon) |:|
//@[008:00023) |   | └─StringSyntax
//@[008:00023) |   |   └─Token(StringComplete) |'secureModule2'|
//@[023:00024) |   ├─Token(NewLine) |\n|
  params: {       
//@[002:00059) |   ├─ObjectPropertySyntax
//@[002:00008) |   | ├─IdentifierSyntax
//@[002:00008) |   | | └─Token(Identifier) |params|
//@[008:00009) |   | ├─Token(Colon) |:|
//@[010:00059) |   | └─ObjectSyntax
//@[010:00011) |   |   ├─Token(LeftBrace) |{|
//@[018:00019) |   |   ├─Token(NewLine) |\n|
    secret: kv.getSecret('mySecret')
//@[004:00036) |   |   ├─ObjectPropertySyntax
//@[004:00010) |   |   | ├─IdentifierSyntax
//@[004:00010) |   |   | | └─Token(Identifier) |secret|
//@[010:00011) |   |   | ├─Token(Colon) |:|
//@[012:00036) |   |   | └─InstanceFunctionCallSyntax
//@[012:00014) |   |   |   ├─VariableAccessSyntax
//@[012:00014) |   |   |   | └─IdentifierSyntax
//@[012:00014) |   |   |   |   └─Token(Identifier) |kv|
//@[014:00015) |   |   |   ├─Token(Dot) |.|
//@[015:00024) |   |   |   ├─IdentifierSyntax
//@[015:00024) |   |   |   | └─Token(Identifier) |getSecret|
//@[024:00025) |   |   |   ├─Token(LeftParen) |(|
//@[025:00035) |   |   |   ├─FunctionArgumentSyntax
//@[025:00035) |   |   |   | └─StringSyntax
//@[025:00035) |   |   |   |   └─Token(StringComplete) |'mySecret'|
//@[035:00036) |   |   |   └─Token(RightParen) |)|
//@[036:00037) |   |   ├─Token(NewLine) |\n|
  }
//@[002:00003) |   |   └─Token(RightBrace) |}|
//@[003:00004) |   ├─Token(NewLine) |\n|
}
//@[000:00001) |   └─Token(RightBrace) |}|
//@[001:00003) ├─Token(NewLine) |\n\n|

module issue3000 'empty.bicep' = {
//@[000:00305) ├─ModuleDeclarationSyntax
//@[000:00006) | ├─Token(Identifier) |module|
//@[007:00016) | ├─IdentifierSyntax
//@[007:00016) | | └─Token(Identifier) |issue3000|
//@[017:00030) | ├─StringSyntax
//@[017:00030) | | └─Token(StringComplete) |'empty.bicep'|
//@[031:00032) | ├─Token(Assignment) |=|
//@[033:00305) | └─ObjectSyntax
//@[033:00034) |   ├─Token(LeftBrace) |{|
//@[034:00035) |   ├─Token(NewLine) |\n|
  name: 'issue3000Module'
//@[002:00025) |   ├─ObjectPropertySyntax
//@[002:00006) |   | ├─IdentifierSyntax
//@[002:00006) |   | | └─Token(Identifier) |name|
//@[006:00007) |   | ├─Token(Colon) |:|
//@[008:00025) |   | └─StringSyntax
//@[008:00025) |   |   └─Token(StringComplete) |'issue3000Module'|
//@[025:00026) |   ├─Token(NewLine) |\n|
  params: {}
//@[002:00012) |   ├─ObjectPropertySyntax
//@[002:00008) |   | ├─IdentifierSyntax
//@[002:00008) |   | | └─Token(Identifier) |params|
//@[008:00009) |   | ├─Token(Colon) |:|
//@[010:00012) |   | └─ObjectSyntax
//@[010:00011) |   |   ├─Token(LeftBrace) |{|
//@[011:00012) |   |   └─Token(RightBrace) |}|
//@[012:00013) |   ├─Token(NewLine) |\n|
  identity: {
//@[002:00044) |   ├─ObjectPropertySyntax
//@[002:00010) |   | ├─IdentifierSyntax
//@[002:00010) |   | | └─Token(Identifier) |identity|
//@[010:00011) |   | ├─Token(Colon) |:|
//@[012:00044) |   | └─ObjectSyntax
//@[012:00013) |   |   ├─Token(LeftBrace) |{|
//@[013:00014) |   |   ├─Token(NewLine) |\n|
    type: 'SystemAssigned'
//@[004:00026) |   |   ├─ObjectPropertySyntax
//@[004:00008) |   |   | ├─IdentifierSyntax
//@[004:00008) |   |   | | └─Token(Identifier) |type|
//@[008:00009) |   |   | ├─Token(Colon) |:|
//@[010:00026) |   |   | └─StringSyntax
//@[010:00026) |   |   |   └─Token(StringComplete) |'SystemAssigned'|
//@[026:00027) |   |   ├─Token(NewLine) |\n|
  }
//@[002:00003) |   |   └─Token(RightBrace) |}|
//@[003:00004) |   ├─Token(NewLine) |\n|
  extendedLocation: {}
//@[002:00022) |   ├─ObjectPropertySyntax
//@[002:00018) |   | ├─IdentifierSyntax
//@[002:00018) |   | | └─Token(Identifier) |extendedLocation|
//@[018:00019) |   | ├─Token(Colon) |:|
//@[020:00022) |   | └─ObjectSyntax
//@[020:00021) |   |   ├─Token(LeftBrace) |{|
//@[021:00022) |   |   └─Token(RightBrace) |}|
//@[022:00023) |   ├─Token(NewLine) |\n|
  sku: {}
//@[002:00009) |   ├─ObjectPropertySyntax
//@[002:00005) |   | ├─IdentifierSyntax
//@[002:00005) |   | | └─Token(Identifier) |sku|
//@[005:00006) |   | ├─Token(Colon) |:|
//@[007:00009) |   | └─ObjectSyntax
//@[007:00008) |   |   ├─Token(LeftBrace) |{|
//@[008:00009) |   |   └─Token(RightBrace) |}|
//@[009:00010) |   ├─Token(NewLine) |\n|
  kind: 'V1'
//@[002:00012) |   ├─ObjectPropertySyntax
//@[002:00006) |   | ├─IdentifierSyntax
//@[002:00006) |   | | └─Token(Identifier) |kind|
//@[006:00007) |   | ├─Token(Colon) |:|
//@[008:00012) |   | └─StringSyntax
//@[008:00012) |   |   └─Token(StringComplete) |'V1'|
//@[012:00013) |   ├─Token(NewLine) |\n|
  managedBy: 'string'
//@[002:00021) |   ├─ObjectPropertySyntax
//@[002:00011) |   | ├─IdentifierSyntax
//@[002:00011) |   | | └─Token(Identifier) |managedBy|
//@[011:00012) |   | ├─Token(Colon) |:|
//@[013:00021) |   | └─StringSyntax
//@[013:00021) |   |   └─Token(StringComplete) |'string'|
//@[021:00022) |   ├─Token(NewLine) |\n|
  mangedByExtended: [
//@[002:00045) |   ├─ObjectPropertySyntax
//@[002:00018) |   | ├─IdentifierSyntax
//@[002:00018) |   | | └─Token(Identifier) |mangedByExtended|
//@[018:00019) |   | ├─Token(Colon) |:|
//@[020:00045) |   | └─ArraySyntax
//@[020:00021) |   |   ├─Token(LeftSquare) |[|
//@[021:00022) |   |   ├─Token(NewLine) |\n|
   'str1'
//@[003:00009) |   |   ├─ArrayItemSyntax
//@[003:00009) |   |   | └─StringSyntax
//@[003:00009) |   |   |   └─Token(StringComplete) |'str1'|
//@[009:00010) |   |   ├─Token(NewLine) |\n|
   'str2'
//@[003:00009) |   |   ├─ArrayItemSyntax
//@[003:00009) |   |   | └─StringSyntax
//@[003:00009) |   |   |   └─Token(StringComplete) |'str2'|
//@[009:00010) |   |   ├─Token(NewLine) |\n|
  ]
//@[002:00003) |   |   └─Token(RightSquare) |]|
//@[003:00004) |   ├─Token(NewLine) |\n|
  zones: [
//@[002:00034) |   ├─ObjectPropertySyntax
//@[002:00007) |   | ├─IdentifierSyntax
//@[002:00007) |   | | └─Token(Identifier) |zones|
//@[007:00008) |   | ├─Token(Colon) |:|
//@[009:00034) |   | └─ArraySyntax
//@[009:00010) |   |   ├─Token(LeftSquare) |[|
//@[010:00011) |   |   ├─Token(NewLine) |\n|
   'str1'
//@[003:00009) |   |   ├─ArrayItemSyntax
//@[003:00009) |   |   | └─StringSyntax
//@[003:00009) |   |   |   └─Token(StringComplete) |'str1'|
//@[009:00010) |   |   ├─Token(NewLine) |\n|
   'str2'
//@[003:00009) |   |   ├─ArrayItemSyntax
//@[003:00009) |   |   | └─StringSyntax
//@[003:00009) |   |   |   └─Token(StringComplete) |'str2'|
//@[009:00010) |   |   ├─Token(NewLine) |\n|
  ]
//@[002:00003) |   |   └─Token(RightSquare) |]|
//@[003:00004) |   ├─Token(NewLine) |\n|
  plan: {}
//@[002:00010) |   ├─ObjectPropertySyntax
//@[002:00006) |   | ├─IdentifierSyntax
//@[002:00006) |   | | └─Token(Identifier) |plan|
//@[006:00007) |   | ├─Token(Colon) |:|
//@[008:00010) |   | └─ObjectSyntax
//@[008:00009) |   |   ├─Token(LeftBrace) |{|
//@[009:00010) |   |   └─Token(RightBrace) |}|
//@[010:00011) |   ├─Token(NewLine) |\n|
  eTag: ''
//@[002:00010) |   ├─ObjectPropertySyntax
//@[002:00006) |   | ├─IdentifierSyntax
//@[002:00006) |   | | └─Token(Identifier) |eTag|
//@[006:00007) |   | ├─Token(Colon) |:|
//@[008:00010) |   | └─StringSyntax
//@[008:00010) |   |   └─Token(StringComplete) |''|
//@[010:00011) |   ├─Token(NewLine) |\n|
  scale: {}  
//@[002:00011) |   ├─ObjectPropertySyntax
//@[002:00007) |   | ├─IdentifierSyntax
//@[002:00007) |   | | └─Token(Identifier) |scale|
//@[007:00008) |   | ├─Token(Colon) |:|
//@[009:00011) |   | └─ObjectSyntax
//@[009:00010) |   |   ├─Token(LeftBrace) |{|
//@[010:00011) |   |   └─Token(RightBrace) |}|
//@[013:00014) |   ├─Token(NewLine) |\n|
}
//@[000:00001) |   └─Token(RightBrace) |}|
//@[001:00003) ├─Token(NewLine) |\n\n|

module invalidJsonMod 'modulec.json' = {
//@[000:00042) ├─ModuleDeclarationSyntax
//@[000:00006) | ├─Token(Identifier) |module|
//@[007:00021) | ├─IdentifierSyntax
//@[007:00021) | | └─Token(Identifier) |invalidJsonMod|
//@[022:00036) | ├─StringSyntax
//@[022:00036) | | └─Token(StringComplete) |'modulec.json'|
//@[037:00038) | ├─Token(Assignment) |=|
//@[039:00042) | └─ObjectSyntax
//@[039:00040) |   ├─Token(LeftBrace) |{|
//@[040:00041) |   ├─Token(NewLine) |\n|
}
//@[000:00001) |   └─Token(RightBrace) |}|
//@[001:00003) ├─Token(NewLine) |\n\n|

module jsonModMissingParam 'moduled.json' = {
//@[000:00119) ├─ModuleDeclarationSyntax
//@[000:00006) | ├─Token(Identifier) |module|
//@[007:00026) | ├─IdentifierSyntax
//@[007:00026) | | └─Token(Identifier) |jsonModMissingParam|
//@[027:00041) | ├─StringSyntax
//@[027:00041) | | └─Token(StringComplete) |'moduled.json'|
//@[042:00043) | ├─Token(Assignment) |=|
//@[044:00119) | └─ObjectSyntax
//@[044:00045) |   ├─Token(LeftBrace) |{|
//@[045:00046) |   ├─Token(NewLine) |\n|
  name: 'jsonModMissingParam'
//@[002:00029) |   ├─ObjectPropertySyntax
//@[002:00006) |   | ├─IdentifierSyntax
//@[002:00006) |   | | └─Token(Identifier) |name|
//@[006:00007) |   | ├─Token(Colon) |:|
//@[008:00029) |   | └─StringSyntax
//@[008:00029) |   |   └─Token(StringComplete) |'jsonModMissingParam'|
//@[029:00030) |   ├─Token(NewLine) |\n|
  params: {
//@[002:00041) |   ├─ObjectPropertySyntax
//@[002:00008) |   | ├─IdentifierSyntax
//@[002:00008) |   | | └─Token(Identifier) |params|
//@[008:00009) |   | ├─Token(Colon) |:|
//@[010:00041) |   | └─ObjectSyntax
//@[010:00011) |   |   ├─Token(LeftBrace) |{|
//@[011:00012) |   |   ├─Token(NewLine) |\n|
    foo: 123
//@[004:00012) |   |   ├─ObjectPropertySyntax
//@[004:00007) |   |   | ├─IdentifierSyntax
//@[004:00007) |   |   | | └─Token(Identifier) |foo|
//@[007:00008) |   |   | ├─Token(Colon) |:|
//@[009:00012) |   |   | └─IntegerLiteralSyntax
//@[009:00012) |   |   |   └─Token(Integer) |123|
//@[012:00013) |   |   ├─Token(NewLine) |\n|
    baz: 'C'
//@[004:00012) |   |   ├─ObjectPropertySyntax
//@[004:00007) |   |   | ├─IdentifierSyntax
//@[004:00007) |   |   | | └─Token(Identifier) |baz|
//@[007:00008) |   |   | ├─Token(Colon) |:|
//@[009:00012) |   |   | └─StringSyntax
//@[009:00012) |   |   |   └─Token(StringComplete) |'C'|
//@[012:00013) |   |   ├─Token(NewLine) |\n|
  }
//@[002:00003) |   |   └─Token(RightBrace) |}|
//@[003:00004) |   ├─Token(NewLine) |\n|
}
//@[000:00001) |   └─Token(RightBrace) |}|
//@[001:00003) ├─Token(NewLine) |\n\n|

module assignToOutput 'empty.bicep' = {
//@[000:00080) ├─ModuleDeclarationSyntax
//@[000:00006) | ├─Token(Identifier) |module|
//@[007:00021) | ├─IdentifierSyntax
//@[007:00021) | | └─Token(Identifier) |assignToOutput|
//@[022:00035) | ├─StringSyntax
//@[022:00035) | | └─Token(StringComplete) |'empty.bicep'|
//@[036:00037) | ├─Token(Assignment) |=|
//@[038:00080) | └─ObjectSyntax
//@[038:00039) |   ├─Token(LeftBrace) |{|
//@[039:00040) |   ├─Token(NewLine) |\n|
  name: 'assignToOutput'
//@[002:00024) |   ├─ObjectPropertySyntax
//@[002:00006) |   | ├─IdentifierSyntax
//@[002:00006) |   | | └─Token(Identifier) |name|
//@[006:00007) |   | ├─Token(Colon) |:|
//@[008:00024) |   | └─StringSyntax
//@[008:00024) |   |   └─Token(StringComplete) |'assignToOutput'|
//@[024:00025) |   ├─Token(NewLine) |\n|
  outputs: {}
//@[002:00013) |   ├─ObjectPropertySyntax
//@[002:00009) |   | ├─IdentifierSyntax
//@[002:00009) |   | | └─Token(Identifier) |outputs|
//@[009:00010) |   | ├─Token(Colon) |:|
//@[011:00013) |   | └─ObjectSyntax
//@[011:00012) |   |   ├─Token(LeftBrace) |{|
//@[012:00013) |   |   └─Token(RightBrace) |}|
//@[013:00014) |   ├─Token(NewLine) |\n|
}
//@[000:00001) |   └─Token(RightBrace) |}|
//@[001:00001) └─Token(EndOfFile) ||<|MERGE_RESOLUTION|>--- conflicted
+++ resolved
@@ -2137,37 +2137,17 @@
 //@[027:00042) | | └─Token(StringComplete) |'modulea.bicep'|
 //@[043:00044) | ├─Token(Assignment) |=|
 //@[045:00053) | └─ForSyntax
-<<<<<<< HEAD
-//@[045:00046) | | ├─Token(LeftSquare) |[|
-//@[046:00049) | | ├─Token(Identifier) |for|
-//@[050:00052) | | ├─SkippedTriviaSyntax
-//@[050:00052) | | | └─VariableBlockSyntax
-//@[050:00051) | | | | ├─Token(LeftParen) |(|
-//@[051:00052) | | | | └─Token(RightParen) |)|
-//@[052:00052) | | ├─SkippedTriviaSyntax
-//@[052:00052) | | ├─SkippedTriviaSyntax
-//@[052:00052) | | ├─SkippedTriviaSyntax
-//@[052:00052) | | ├─SkippedTriviaSyntax
-//@[052:00053) | | └─Token(RightSquare) |]|
-=======
 //@[045:00046) |   ├─Token(LeftSquare) |[|
 //@[046:00049) |   ├─Token(Identifier) |for|
-//@[050:00052) |   ├─ForVariableBlockSyntax
-//@[050:00051) |   | ├─Token(LeftParen) |(|
-//@[051:00051) |   | ├─LocalVariableSyntax
-//@[051:00051) |   | | └─IdentifierSyntax
-//@[051:00051) |   | |   └─SkippedTriviaSyntax
-//@[051:00051) |   | ├─SkippedTriviaSyntax
-//@[051:00051) |   | ├─LocalVariableSyntax
-//@[051:00051) |   | | └─IdentifierSyntax
-//@[051:00051) |   | |   └─SkippedTriviaSyntax
-//@[051:00052) |   | └─Token(RightParen) |)|
+//@[050:00052) |   ├─SkippedTriviaSyntax
+//@[050:00052) |   | └─VariableBlockSyntax
+//@[050:00051) |   |   ├─Token(LeftParen) |(|
+//@[051:00052) |   |   └─Token(RightParen) |)|
 //@[052:00052) |   ├─SkippedTriviaSyntax
 //@[052:00052) |   ├─SkippedTriviaSyntax
 //@[052:00052) |   ├─SkippedTriviaSyntax
 //@[052:00052) |   ├─SkippedTriviaSyntax
 //@[052:00053) |   └─Token(RightSquare) |]|
->>>>>>> 17ea40ad
 //@[053:00055) ├─Token(NewLine) |\n\n|
 
 module expectedComma 'modulea.bicep' = [for (x)]
@@ -2179,40 +2159,20 @@
 //@[021:00036) | | └─Token(StringComplete) |'modulea.bicep'|
 //@[037:00038) | ├─Token(Assignment) |=|
 //@[039:00048) | └─ForSyntax
-<<<<<<< HEAD
-//@[039:00040) | | ├─Token(LeftSquare) |[|
-//@[040:00043) | | ├─Token(Identifier) |for|
-//@[044:00047) | | ├─SkippedTriviaSyntax
-//@[044:00047) | | | └─VariableBlockSyntax
-//@[044:00045) | | | | ├─Token(LeftParen) |(|
-//@[045:00046) | | | | ├─LocalVariableSyntax
-//@[045:00046) | | | | | └─IdentifierSyntax
-//@[045:00046) | | | | | | └─Token(Identifier) |x|
-//@[046:00047) | | | | └─Token(RightParen) |)|
-//@[047:00047) | | ├─SkippedTriviaSyntax
-//@[047:00047) | | ├─SkippedTriviaSyntax
-//@[047:00047) | | ├─SkippedTriviaSyntax
-//@[047:00047) | | ├─SkippedTriviaSyntax
-//@[047:00048) | | └─Token(RightSquare) |]|
-=======
 //@[039:00040) |   ├─Token(LeftSquare) |[|
 //@[040:00043) |   ├─Token(Identifier) |for|
-//@[044:00047) |   ├─ForVariableBlockSyntax
-//@[044:00045) |   | ├─Token(LeftParen) |(|
-//@[045:00046) |   | ├─LocalVariableSyntax
-//@[045:00046) |   | | └─IdentifierSyntax
-//@[045:00046) |   | |   └─Token(Identifier) |x|
-//@[046:00046) |   | ├─SkippedTriviaSyntax
-//@[046:00046) |   | ├─LocalVariableSyntax
-//@[046:00046) |   | | └─IdentifierSyntax
-//@[046:00046) |   | |   └─SkippedTriviaSyntax
-//@[046:00047) |   | └─Token(RightParen) |)|
+//@[044:00047) |   ├─SkippedTriviaSyntax
+//@[044:00047) |   | └─VariableBlockSyntax
+//@[044:00045) |   |   ├─Token(LeftParen) |(|
+//@[045:00046) |   |   ├─LocalVariableSyntax
+//@[045:00046) |   |   | └─IdentifierSyntax
+//@[045:00046) |   |   |   └─Token(Identifier) |x|
+//@[046:00047) |   |   └─Token(RightParen) |)|
 //@[047:00047) |   ├─SkippedTriviaSyntax
 //@[047:00047) |   ├─SkippedTriviaSyntax
 //@[047:00047) |   ├─SkippedTriviaSyntax
 //@[047:00047) |   ├─SkippedTriviaSyntax
 //@[047:00048) |   └─Token(RightSquare) |]|
->>>>>>> 17ea40ad
 //@[048:00050) ├─Token(NewLine) |\n\n|
 
 module expectedIndexVarName 'modulea.bicep' = [for (x,)]
@@ -2224,41 +2184,21 @@
 //@[028:00043) | | └─Token(StringComplete) |'modulea.bicep'|
 //@[044:00045) | ├─Token(Assignment) |=|
 //@[046:00056) | └─ForSyntax
-<<<<<<< HEAD
-//@[046:00047) | | ├─Token(LeftSquare) |[|
-//@[047:00050) | | ├─Token(Identifier) |for|
-//@[051:00055) | | ├─SkippedTriviaSyntax
-//@[051:00055) | | | └─VariableBlockSyntax
-//@[051:00052) | | | | ├─Token(LeftParen) |(|
-//@[052:00053) | | | | ├─LocalVariableSyntax
-//@[052:00053) | | | | | └─IdentifierSyntax
-//@[052:00053) | | | | | | └─Token(Identifier) |x|
-//@[053:00054) | | | | ├─Token(Comma) |,|
-//@[054:00055) | | | | └─Token(RightParen) |)|
-//@[055:00055) | | ├─SkippedTriviaSyntax
-//@[055:00055) | | ├─SkippedTriviaSyntax
-//@[055:00055) | | ├─SkippedTriviaSyntax
-//@[055:00055) | | ├─SkippedTriviaSyntax
-//@[055:00056) | | └─Token(RightSquare) |]|
-=======
 //@[046:00047) |   ├─Token(LeftSquare) |[|
 //@[047:00050) |   ├─Token(Identifier) |for|
-//@[051:00055) |   ├─ForVariableBlockSyntax
-//@[051:00052) |   | ├─Token(LeftParen) |(|
-//@[052:00053) |   | ├─LocalVariableSyntax
-//@[052:00053) |   | | └─IdentifierSyntax
-//@[052:00053) |   | |   └─Token(Identifier) |x|
-//@[053:00054) |   | ├─Token(Comma) |,|
-//@[054:00054) |   | ├─LocalVariableSyntax
-//@[054:00054) |   | | └─IdentifierSyntax
-//@[054:00054) |   | |   └─SkippedTriviaSyntax
-//@[054:00055) |   | └─Token(RightParen) |)|
+//@[051:00055) |   ├─SkippedTriviaSyntax
+//@[051:00055) |   | └─VariableBlockSyntax
+//@[051:00052) |   |   ├─Token(LeftParen) |(|
+//@[052:00053) |   |   ├─LocalVariableSyntax
+//@[052:00053) |   |   | └─IdentifierSyntax
+//@[052:00053) |   |   |   └─Token(Identifier) |x|
+//@[053:00054) |   |   ├─Token(Comma) |,|
+//@[054:00055) |   |   └─Token(RightParen) |)|
 //@[055:00055) |   ├─SkippedTriviaSyntax
 //@[055:00055) |   ├─SkippedTriviaSyntax
 //@[055:00055) |   ├─SkippedTriviaSyntax
 //@[055:00055) |   ├─SkippedTriviaSyntax
 //@[055:00056) |   └─Token(RightSquare) |]|
->>>>>>> 17ea40ad
 //@[056:00058) ├─Token(NewLine) |\n\n|
 
 module expectedInKeyword3 'modulea.bicep' = [for (x,y)]
@@ -2270,28 +2210,9 @@
 //@[026:00041) | | └─Token(StringComplete) |'modulea.bicep'|
 //@[042:00043) | ├─Token(Assignment) |=|
 //@[044:00055) | └─ForSyntax
-<<<<<<< HEAD
-//@[044:00045) | | ├─Token(LeftSquare) |[|
-//@[045:00048) | | ├─Token(Identifier) |for|
-//@[049:00054) | | ├─VariableBlockSyntax
-//@[049:00050) | | | ├─Token(LeftParen) |(|
-//@[050:00051) | | | ├─LocalVariableSyntax
-//@[050:00051) | | | | └─IdentifierSyntax
-//@[050:00051) | | | | | └─Token(Identifier) |x|
-//@[051:00052) | | | ├─Token(Comma) |,|
-//@[052:00053) | | | ├─LocalVariableSyntax
-//@[052:00053) | | | | └─IdentifierSyntax
-//@[052:00053) | | | | | └─Token(Identifier) |y|
-//@[053:00054) | | | └─Token(RightParen) |)|
-//@[054:00054) | | ├─SkippedTriviaSyntax
-//@[054:00054) | | ├─SkippedTriviaSyntax
-//@[054:00054) | | ├─SkippedTriviaSyntax
-//@[054:00054) | | ├─SkippedTriviaSyntax
-//@[054:00055) | | └─Token(RightSquare) |]|
-=======
 //@[044:00045) |   ├─Token(LeftSquare) |[|
 //@[045:00048) |   ├─Token(Identifier) |for|
-//@[049:00054) |   ├─ForVariableBlockSyntax
+//@[049:00054) |   ├─VariableBlockSyntax
 //@[049:00050) |   | ├─Token(LeftParen) |(|
 //@[050:00051) |   | ├─LocalVariableSyntax
 //@[050:00051) |   | | └─IdentifierSyntax
@@ -2306,7 +2227,6 @@
 //@[054:00054) |   ├─SkippedTriviaSyntax
 //@[054:00054) |   ├─SkippedTriviaSyntax
 //@[054:00055) |   └─Token(RightSquare) |]|
->>>>>>> 17ea40ad
 //@[055:00057) ├─Token(NewLine) |\n\n|
 
 module expectedArrayExpression2 'modulea.bicep' = [for (x,y) in ]
@@ -2318,28 +2238,9 @@
 //@[032:00047) | | └─Token(StringComplete) |'modulea.bicep'|
 //@[048:00049) | ├─Token(Assignment) |=|
 //@[050:00065) | └─ForSyntax
-<<<<<<< HEAD
-//@[050:00051) | | ├─Token(LeftSquare) |[|
-//@[051:00054) | | ├─Token(Identifier) |for|
-//@[055:00060) | | ├─VariableBlockSyntax
-//@[055:00056) | | | ├─Token(LeftParen) |(|
-//@[056:00057) | | | ├─LocalVariableSyntax
-//@[056:00057) | | | | └─IdentifierSyntax
-//@[056:00057) | | | | | └─Token(Identifier) |x|
-//@[057:00058) | | | ├─Token(Comma) |,|
-//@[058:00059) | | | ├─LocalVariableSyntax
-//@[058:00059) | | | | └─IdentifierSyntax
-//@[058:00059) | | | | | └─Token(Identifier) |y|
-//@[059:00060) | | | └─Token(RightParen) |)|
-//@[061:00063) | | ├─Token(Identifier) |in|
-//@[064:00064) | | ├─SkippedTriviaSyntax
-//@[064:00064) | | ├─SkippedTriviaSyntax
-//@[064:00064) | | ├─SkippedTriviaSyntax
-//@[064:00065) | | └─Token(RightSquare) |]|
-=======
 //@[050:00051) |   ├─Token(LeftSquare) |[|
 //@[051:00054) |   ├─Token(Identifier) |for|
-//@[055:00060) |   ├─ForVariableBlockSyntax
+//@[055:00060) |   ├─VariableBlockSyntax
 //@[055:00056) |   | ├─Token(LeftParen) |(|
 //@[056:00057) |   | ├─LocalVariableSyntax
 //@[056:00057) |   | | └─IdentifierSyntax
@@ -2354,7 +2255,6 @@
 //@[064:00064) |   ├─SkippedTriviaSyntax
 //@[064:00064) |   ├─SkippedTriviaSyntax
 //@[064:00065) |   └─Token(RightSquare) |]|
->>>>>>> 17ea40ad
 //@[065:00067) ├─Token(NewLine) |\n\n|
 
 module expectedColon2 'modulea.bicep' = [for (x,y) in z]
@@ -2366,30 +2266,9 @@
 //@[022:00037) | | └─Token(StringComplete) |'modulea.bicep'|
 //@[038:00039) | ├─Token(Assignment) |=|
 //@[040:00056) | └─ForSyntax
-<<<<<<< HEAD
-//@[040:00041) | | ├─Token(LeftSquare) |[|
-//@[041:00044) | | ├─Token(Identifier) |for|
-//@[045:00050) | | ├─VariableBlockSyntax
-//@[045:00046) | | | ├─Token(LeftParen) |(|
-//@[046:00047) | | | ├─LocalVariableSyntax
-//@[046:00047) | | | | └─IdentifierSyntax
-//@[046:00047) | | | | | └─Token(Identifier) |x|
-//@[047:00048) | | | ├─Token(Comma) |,|
-//@[048:00049) | | | ├─LocalVariableSyntax
-//@[048:00049) | | | | └─IdentifierSyntax
-//@[048:00049) | | | | | └─Token(Identifier) |y|
-//@[049:00050) | | | └─Token(RightParen) |)|
-//@[051:00053) | | ├─Token(Identifier) |in|
-//@[054:00055) | | ├─VariableAccessSyntax
-//@[054:00055) | | | └─IdentifierSyntax
-//@[054:00055) | | | | └─Token(Identifier) |z|
-//@[055:00055) | | ├─SkippedTriviaSyntax
-//@[055:00055) | | ├─SkippedTriviaSyntax
-//@[055:00056) | | └─Token(RightSquare) |]|
-=======
 //@[040:00041) |   ├─Token(LeftSquare) |[|
 //@[041:00044) |   ├─Token(Identifier) |for|
-//@[045:00050) |   ├─ForVariableBlockSyntax
+//@[045:00050) |   ├─VariableBlockSyntax
 //@[045:00046) |   | ├─Token(LeftParen) |(|
 //@[046:00047) |   | ├─LocalVariableSyntax
 //@[046:00047) |   | | └─IdentifierSyntax
@@ -2406,7 +2285,6 @@
 //@[055:00055) |   ├─SkippedTriviaSyntax
 //@[055:00055) |   ├─SkippedTriviaSyntax
 //@[055:00056) |   └─Token(RightSquare) |]|
->>>>>>> 17ea40ad
 //@[056:00058) ├─Token(NewLine) |\n\n|
 
 module expectedLoopBody2 'modulea.bicep' = [for (x,y) in z:]
@@ -2418,30 +2296,9 @@
 //@[025:00040) | | └─Token(StringComplete) |'modulea.bicep'|
 //@[041:00042) | ├─Token(Assignment) |=|
 //@[043:00060) | └─ForSyntax
-<<<<<<< HEAD
-//@[043:00044) | | ├─Token(LeftSquare) |[|
-//@[044:00047) | | ├─Token(Identifier) |for|
-//@[048:00053) | | ├─VariableBlockSyntax
-//@[048:00049) | | | ├─Token(LeftParen) |(|
-//@[049:00050) | | | ├─LocalVariableSyntax
-//@[049:00050) | | | | └─IdentifierSyntax
-//@[049:00050) | | | | | └─Token(Identifier) |x|
-//@[050:00051) | | | ├─Token(Comma) |,|
-//@[051:00052) | | | ├─LocalVariableSyntax
-//@[051:00052) | | | | └─IdentifierSyntax
-//@[051:00052) | | | | | └─Token(Identifier) |y|
-//@[052:00053) | | | └─Token(RightParen) |)|
-//@[054:00056) | | ├─Token(Identifier) |in|
-//@[057:00058) | | ├─VariableAccessSyntax
-//@[057:00058) | | | └─IdentifierSyntax
-//@[057:00058) | | | | └─Token(Identifier) |z|
-//@[058:00059) | | ├─Token(Colon) |:|
-//@[059:00059) | | ├─SkippedTriviaSyntax
-//@[059:00060) | | └─Token(RightSquare) |]|
-=======
 //@[043:00044) |   ├─Token(LeftSquare) |[|
 //@[044:00047) |   ├─Token(Identifier) |for|
-//@[048:00053) |   ├─ForVariableBlockSyntax
+//@[048:00053) |   ├─VariableBlockSyntax
 //@[048:00049) |   | ├─Token(LeftParen) |(|
 //@[049:00050) |   | ├─LocalVariableSyntax
 //@[049:00050) |   | | └─IdentifierSyntax
@@ -2458,7 +2315,6 @@
 //@[058:00059) |   ├─Token(Colon) |:|
 //@[059:00059) |   ├─SkippedTriviaSyntax
 //@[059:00060) |   └─Token(RightSquare) |]|
->>>>>>> 17ea40ad
 //@[060:00062) ├─Token(NewLine) |\n\n|
 
 // loop filter parsing cases
@@ -2497,33 +2353,9 @@
 //@[036:00051) | | └─Token(StringComplete) |'modulea.bicep'|
 //@[052:00053) | ├─Token(Assignment) |=|
 //@[054:00074) | └─ForSyntax
-<<<<<<< HEAD
-//@[054:00055) | | ├─Token(LeftSquare) |[|
-//@[055:00058) | | ├─Token(Identifier) |for|
-//@[059:00064) | | ├─VariableBlockSyntax
-//@[059:00060) | | | ├─Token(LeftParen) |(|
-//@[060:00061) | | | ├─LocalVariableSyntax
-//@[060:00061) | | | | └─IdentifierSyntax
-//@[060:00061) | | | | | └─Token(Identifier) |x|
-//@[061:00062) | | | ├─Token(Comma) |,|
-//@[062:00063) | | | ├─LocalVariableSyntax
-//@[062:00063) | | | | └─IdentifierSyntax
-//@[062:00063) | | | | | └─Token(Identifier) |y|
-//@[063:00064) | | | └─Token(RightParen) |)|
-//@[065:00067) | | ├─Token(Identifier) |in|
-//@[068:00069) | | ├─VariableAccessSyntax
-//@[068:00069) | | | └─IdentifierSyntax
-//@[068:00069) | | | | └─Token(Identifier) |z|
-//@[069:00070) | | ├─Token(Colon) |:|
-//@[071:00073) | | ├─IfConditionSyntax
-//@[071:00073) | | | ├─Token(Identifier) |if|
-//@[073:00073) | | | ├─SkippedTriviaSyntax
-//@[073:00073) | | | └─SkippedTriviaSyntax
-//@[073:00074) | | └─Token(RightSquare) |]|
-=======
 //@[054:00055) |   ├─Token(LeftSquare) |[|
 //@[055:00058) |   ├─Token(Identifier) |for|
-//@[059:00064) |   ├─ForVariableBlockSyntax
+//@[059:00064) |   ├─VariableBlockSyntax
 //@[059:00060) |   | ├─Token(LeftParen) |(|
 //@[060:00061) |   | ├─LocalVariableSyntax
 //@[060:00061) |   | | └─IdentifierSyntax
@@ -2543,7 +2375,6 @@
 //@[073:00073) |   | ├─SkippedTriviaSyntax
 //@[073:00073) |   | └─SkippedTriviaSyntax
 //@[073:00074) |   └─Token(RightSquare) |]|
->>>>>>> 17ea40ad
 //@[074:00076) ├─Token(NewLine) |\n\n|
 
 module expectedLoopFilterPredicateAndBody 'modulea.bicep' = [for x in y: if()]
@@ -2583,36 +2414,9 @@
 //@[043:00058) | | └─Token(StringComplete) |'modulea.bicep'|
 //@[059:00060) | ├─Token(Assignment) |=|
 //@[061:00083) | └─ForSyntax
-<<<<<<< HEAD
-//@[061:00062) | | ├─Token(LeftSquare) |[|
-//@[062:00065) | | ├─Token(Identifier) |for|
-//@[066:00071) | | ├─VariableBlockSyntax
-//@[066:00067) | | | ├─Token(LeftParen) |(|
-//@[067:00068) | | | ├─LocalVariableSyntax
-//@[067:00068) | | | | └─IdentifierSyntax
-//@[067:00068) | | | | | └─Token(Identifier) |x|
-//@[068:00069) | | | ├─Token(Comma) |,|
-//@[069:00070) | | | ├─LocalVariableSyntax
-//@[069:00070) | | | | └─IdentifierSyntax
-//@[069:00070) | | | | | └─Token(Identifier) |y|
-//@[070:00071) | | | └─Token(RightParen) |)|
-//@[072:00074) | | ├─Token(Identifier) |in|
-//@[075:00076) | | ├─VariableAccessSyntax
-//@[075:00076) | | | └─IdentifierSyntax
-//@[075:00076) | | | | └─Token(Identifier) |z|
-//@[076:00077) | | ├─Token(Colon) |:|
-//@[078:00082) | | ├─IfConditionSyntax
-//@[078:00080) | | | ├─Token(Identifier) |if|
-//@[080:00082) | | | ├─ParenthesizedExpressionSyntax
-//@[080:00081) | | | | ├─Token(LeftParen) |(|
-//@[081:00081) | | | | ├─SkippedTriviaSyntax
-//@[081:00082) | | | | └─Token(RightParen) |)|
-//@[082:00082) | | | └─SkippedTriviaSyntax
-//@[082:00083) | | └─Token(RightSquare) |]|
-=======
 //@[061:00062) |   ├─Token(LeftSquare) |[|
 //@[062:00065) |   ├─Token(Identifier) |for|
-//@[066:00071) |   ├─ForVariableBlockSyntax
+//@[066:00071) |   ├─VariableBlockSyntax
 //@[066:00067) |   | ├─Token(LeftParen) |(|
 //@[067:00068) |   | ├─LocalVariableSyntax
 //@[067:00068) |   | | └─IdentifierSyntax
@@ -2635,7 +2439,6 @@
 //@[081:00082) |   | | └─Token(RightParen) |)|
 //@[082:00082) |   | └─SkippedTriviaSyntax
 //@[082:00083) |   └─Token(RightSquare) |]|
->>>>>>> 17ea40ad
 //@[083:00085) ├─Token(NewLine) |\n\n|
 
 // wrong loop body type
@@ -2682,31 +2485,9 @@
 //@[026:00041) | | └─Token(StringComplete) |'modulea.bicep'|
 //@[042:00043) | ├─Token(Assignment) |=|
 //@[044:00071) | └─ForSyntax
-<<<<<<< HEAD
-//@[044:00045) | | ├─Token(LeftSquare) |[|
-//@[045:00048) | | ├─Token(Identifier) |for|
-//@[049:00054) | | ├─VariableBlockSyntax
-//@[049:00050) | | | ├─Token(LeftParen) |(|
-//@[050:00051) | | | ├─LocalVariableSyntax
-//@[050:00051) | | | | └─IdentifierSyntax
-//@[050:00051) | | | | | └─Token(Identifier) |x|
-//@[051:00052) | | | ├─Token(Comma) |,|
-//@[052:00053) | | | ├─LocalVariableSyntax
-//@[052:00053) | | | | └─IdentifierSyntax
-//@[052:00053) | | | | | └─Token(Identifier) |i|
-//@[053:00054) | | | └─Token(RightParen) |)|
-//@[055:00057) | | ├─Token(Identifier) |in|
-//@[058:00068) | | ├─VariableAccessSyntax
-//@[058:00068) | | | └─IdentifierSyntax
-//@[058:00068) | | | | └─Token(Identifier) |emptyArray|
-//@[068:00069) | | ├─Token(Colon) |:|
-//@[069:00070) | | ├─SkippedTriviaSyntax
-//@[069:00070) | | | └─Token(Integer) |4|
-//@[070:00071) | | └─Token(RightSquare) |]|
-=======
 //@[044:00045) |   ├─Token(LeftSquare) |[|
 //@[045:00048) |   ├─Token(Identifier) |for|
-//@[049:00054) |   ├─ForVariableBlockSyntax
+//@[049:00054) |   ├─VariableBlockSyntax
 //@[049:00050) |   | ├─Token(LeftParen) |(|
 //@[050:00051) |   | ├─LocalVariableSyntax
 //@[050:00051) |   | | └─IdentifierSyntax
@@ -2724,7 +2505,6 @@
 //@[069:00070) |   ├─SkippedTriviaSyntax
 //@[069:00070) |   | └─Token(Integer) |4|
 //@[070:00071) |   └─Token(RightSquare) |]|
->>>>>>> 17ea40ad
 //@[071:00073) ├─Token(NewLine) |\n\n|
 
 // missing loop body properties
@@ -2764,31 +2544,9 @@
 //@[034:00049) | | └─Token(StringComplete) |'modulea.bicep'|
 //@[050:00051) | ├─Token(Assignment) |=|
 //@[052:00081) | └─ForSyntax
-<<<<<<< HEAD
-//@[052:00053) | | ├─Token(LeftSquare) |[|
-//@[053:00056) | | ├─Token(Identifier) |for|
-//@[057:00062) | | ├─VariableBlockSyntax
-//@[057:00058) | | | ├─Token(LeftParen) |(|
-//@[058:00059) | | | ├─LocalVariableSyntax
-//@[058:00059) | | | | └─IdentifierSyntax
-//@[058:00059) | | | | | └─Token(Identifier) |x|
-//@[059:00060) | | | ├─Token(Comma) |,|
-//@[060:00061) | | | ├─LocalVariableSyntax
-//@[060:00061) | | | | └─IdentifierSyntax
-//@[060:00061) | | | | | └─Token(Identifier) |i|
-//@[061:00062) | | | └─Token(RightParen) |)|
-//@[063:00065) | | ├─Token(Identifier) |in|
-//@[066:00076) | | ├─VariableAccessSyntax
-//@[066:00076) | | | └─IdentifierSyntax
-//@[066:00076) | | | | └─Token(Identifier) |emptyArray|
-//@[076:00077) | | ├─Token(Colon) |:|
-//@[077:00080) | | ├─ObjectSyntax
-//@[077:00078) | | | ├─Token(LeftBrace) |{|
-//@[078:00079) | | | ├─Token(NewLine) |\n|
-=======
 //@[052:00053) |   ├─Token(LeftSquare) |[|
 //@[053:00056) |   ├─Token(Identifier) |for|
-//@[057:00062) |   ├─ForVariableBlockSyntax
+//@[057:00062) |   ├─VariableBlockSyntax
 //@[057:00058) |   | ├─Token(LeftParen) |(|
 //@[058:00059) |   | ├─LocalVariableSyntax
 //@[058:00059) |   | | └─IdentifierSyntax
@@ -2806,7 +2564,6 @@
 //@[077:00080) |   ├─ObjectSyntax
 //@[077:00078) |   | ├─Token(LeftBrace) |{|
 //@[078:00079) |   | ├─Token(NewLine) |\n|
->>>>>>> 17ea40ad
 }]
 //@[000:00001) |   | └─Token(RightBrace) |}|
 //@[001:00002) |   └─Token(RightSquare) |]|
@@ -3107,31 +2864,9 @@
 //@[035:00050) | | └─Token(StringComplete) |'modulea.bicep'|
 //@[051:00052) | ├─Token(Assignment) |=|
 //@[053:00240) | └─ForSyntax
-<<<<<<< HEAD
-//@[053:00054) | | ├─Token(LeftSquare) |[|
-//@[054:00057) | | ├─Token(Identifier) |for|
-//@[058:00063) | | ├─VariableBlockSyntax
-//@[058:00059) | | | ├─Token(LeftParen) |(|
-//@[059:00060) | | | ├─LocalVariableSyntax
-//@[059:00060) | | | | └─IdentifierSyntax
-//@[059:00060) | | | | | └─Token(Identifier) |x|
-//@[060:00061) | | | ├─Token(Comma) |,|
-//@[061:00062) | | | ├─LocalVariableSyntax
-//@[061:00062) | | | | └─IdentifierSyntax
-//@[061:00062) | | | | | └─Token(Identifier) |i|
-//@[062:00063) | | | └─Token(RightParen) |)|
-//@[064:00066) | | ├─Token(Identifier) |in|
-//@[067:00077) | | ├─VariableAccessSyntax
-//@[067:00077) | | | └─IdentifierSyntax
-//@[067:00077) | | | | └─Token(Identifier) |emptyArray|
-//@[077:00078) | | ├─Token(Colon) |:|
-//@[078:00239) | | ├─ObjectSyntax
-//@[078:00079) | | | ├─Token(LeftBrace) |{|
-//@[079:00080) | | | ├─Token(NewLine) |\n|
-=======
 //@[053:00054) |   ├─Token(LeftSquare) |[|
 //@[054:00057) |   ├─Token(Identifier) |for|
-//@[058:00063) |   ├─ForVariableBlockSyntax
+//@[058:00063) |   ├─VariableBlockSyntax
 //@[058:00059) |   | ├─Token(LeftParen) |(|
 //@[059:00060) |   | ├─LocalVariableSyntax
 //@[059:00060) |   | | └─IdentifierSyntax
@@ -3149,7 +2884,6 @@
 //@[078:00239) |   ├─ObjectSyntax
 //@[078:00079) |   | ├─Token(LeftBrace) |{|
 //@[079:00080) |   | ├─Token(NewLine) |\n|
->>>>>>> 17ea40ad
   name: 'hello-${x}'
 //@[002:00020) |   | ├─ObjectPropertySyntax
 //@[002:00006) |   | | ├─IdentifierSyntax
@@ -3237,38 +2971,9 @@
 //@[043:00058) | | └─Token(StringComplete) |'modulea.bicep'|
 //@[059:00060) | ├─Token(Assignment) |=|
 //@[061:00187) | └─ForSyntax
-<<<<<<< HEAD
-//@[061:00062) | | ├─Token(LeftSquare) |[|
-//@[062:00065) | | ├─Token(Identifier) |for|
-//@[066:00071) | | ├─VariableBlockSyntax
-//@[066:00067) | | | ├─Token(LeftParen) |(|
-//@[067:00068) | | | ├─LocalVariableSyntax
-//@[067:00068) | | | | └─IdentifierSyntax
-//@[067:00068) | | | | | └─Token(Identifier) |x|
-//@[068:00069) | | | ├─Token(Comma) |,|
-//@[069:00070) | | | ├─LocalVariableSyntax
-//@[069:00070) | | | | └─IdentifierSyntax
-//@[069:00070) | | | | | └─Token(Identifier) |i|
-//@[070:00071) | | | └─Token(RightParen) |)|
-//@[072:00074) | | ├─Token(Identifier) |in|
-//@[075:00085) | | ├─VariableAccessSyntax
-//@[075:00085) | | | └─IdentifierSyntax
-//@[075:00085) | | | | └─Token(Identifier) |emptyArray|
-//@[085:00086) | | ├─Token(Colon) |:|
-//@[087:00186) | | ├─IfConditionSyntax
-//@[087:00089) | | | ├─Token(Identifier) |if|
-//@[089:00095) | | | ├─ParenthesizedExpressionSyntax
-//@[089:00090) | | | | ├─Token(LeftParen) |(|
-//@[090:00094) | | | | ├─BooleanLiteralSyntax
-//@[090:00094) | | | | | └─Token(TrueKeyword) |true|
-//@[094:00095) | | | | └─Token(RightParen) |)|
-//@[096:00186) | | | └─ObjectSyntax
-//@[096:00097) | | | | ├─Token(LeftBrace) |{|
-//@[097:00098) | | | | ├─Token(NewLine) |\n|
-=======
 //@[061:00062) |   ├─Token(LeftSquare) |[|
 //@[062:00065) |   ├─Token(Identifier) |for|
-//@[066:00071) |   ├─ForVariableBlockSyntax
+//@[066:00071) |   ├─VariableBlockSyntax
 //@[066:00067) |   | ├─Token(LeftParen) |(|
 //@[067:00068) |   | ├─LocalVariableSyntax
 //@[067:00068) |   | | └─IdentifierSyntax
@@ -3293,7 +2998,6 @@
 //@[096:00186) |   | └─ObjectSyntax
 //@[096:00097) |   |   ├─Token(LeftBrace) |{|
 //@[097:00098) |   |   ├─Token(NewLine) |\n|
->>>>>>> 17ea40ad
   name: 'hello-${x}'
 //@[002:00020) |   |   ├─ObjectPropertySyntax
 //@[002:00006) |   |   | ├─IdentifierSyntax
@@ -3869,31 +3573,9 @@
 //@[028:00043) | | └─Token(StringComplete) |'modulea.bicep'|
 //@[044:00045) | ├─Token(Assignment) |=|
 //@[046:00076) | └─ForSyntax
-<<<<<<< HEAD
-//@[046:00047) | | ├─Token(LeftSquare) |[|
-//@[047:00050) | | ├─Token(Identifier) |for|
-//@[051:00060) | | ├─VariableBlockSyntax
-//@[051:00052) | | | ├─Token(LeftParen) |(|
-//@[052:00057) | | | ├─LocalVariableSyntax
-//@[052:00057) | | | | └─IdentifierSyntax
-//@[052:00057) | | | | | └─Token(Identifier) |thing|
-//@[057:00058) | | | ├─Token(Comma) |,|
-//@[058:00059) | | | ├─LocalVariableSyntax
-//@[058:00059) | | | | └─IdentifierSyntax
-//@[058:00059) | | | | | └─Token(Identifier) |i|
-//@[059:00060) | | | └─Token(RightParen) |)|
-//@[061:00063) | | ├─Token(Identifier) |in|
-//@[064:00066) | | ├─ArraySyntax
-//@[064:00065) | | | ├─Token(LeftSquare) |[|
-//@[065:00066) | | | └─Token(RightSquare) |]|
-//@[066:00067) | | ├─Token(Colon) |:|
-//@[068:00075) | | ├─SkippedTriviaSyntax
-//@[068:00075) | | | └─Token(StringComplete) |'hello'|
-//@[075:00076) | | └─Token(RightSquare) |]|
-=======
 //@[046:00047) |   ├─Token(LeftSquare) |[|
 //@[047:00050) |   ├─Token(Identifier) |for|
-//@[051:00060) |   ├─ForVariableBlockSyntax
+//@[051:00060) |   ├─VariableBlockSyntax
 //@[051:00052) |   | ├─Token(LeftParen) |(|
 //@[052:00057) |   | ├─LocalVariableSyntax
 //@[052:00057) |   | | └─IdentifierSyntax
@@ -3911,7 +3593,6 @@
 //@[068:00075) |   ├─SkippedTriviaSyntax
 //@[068:00075) |   | └─Token(StringComplete) |'hello'|
 //@[075:00076) |   └─Token(RightSquare) |]|
->>>>>>> 17ea40ad
 //@[076:00077) ├─Token(NewLine) |\n|
 module nonObjectModuleBody4 'modulea.bicep' = [for (thing,i) in []: concat()]
 //@[000:00077) ├─ModuleDeclarationSyntax
@@ -3922,33 +3603,9 @@
 //@[028:00043) | | └─Token(StringComplete) |'modulea.bicep'|
 //@[044:00045) | ├─Token(Assignment) |=|
 //@[046:00077) | └─ForSyntax
-<<<<<<< HEAD
-//@[046:00047) | | ├─Token(LeftSquare) |[|
-//@[047:00050) | | ├─Token(Identifier) |for|
-//@[051:00060) | | ├─VariableBlockSyntax
-//@[051:00052) | | | ├─Token(LeftParen) |(|
-//@[052:00057) | | | ├─LocalVariableSyntax
-//@[052:00057) | | | | └─IdentifierSyntax
-//@[052:00057) | | | | | └─Token(Identifier) |thing|
-//@[057:00058) | | | ├─Token(Comma) |,|
-//@[058:00059) | | | ├─LocalVariableSyntax
-//@[058:00059) | | | | └─IdentifierSyntax
-//@[058:00059) | | | | | └─Token(Identifier) |i|
-//@[059:00060) | | | └─Token(RightParen) |)|
-//@[061:00063) | | ├─Token(Identifier) |in|
-//@[064:00066) | | ├─ArraySyntax
-//@[064:00065) | | | ├─Token(LeftSquare) |[|
-//@[065:00066) | | | └─Token(RightSquare) |]|
-//@[066:00067) | | ├─Token(Colon) |:|
-//@[068:00076) | | ├─SkippedTriviaSyntax
-//@[068:00074) | | | ├─Token(Identifier) |concat|
-//@[074:00075) | | | ├─Token(LeftParen) |(|
-//@[075:00076) | | | └─Token(RightParen) |)|
-//@[076:00077) | | └─Token(RightSquare) |]|
-=======
 //@[046:00047) |   ├─Token(LeftSquare) |[|
 //@[047:00050) |   ├─Token(Identifier) |for|
-//@[051:00060) |   ├─ForVariableBlockSyntax
+//@[051:00060) |   ├─VariableBlockSyntax
 //@[051:00052) |   | ├─Token(LeftParen) |(|
 //@[052:00057) |   | ├─LocalVariableSyntax
 //@[052:00057) |   | | └─IdentifierSyntax
@@ -3968,7 +3625,6 @@
 //@[074:00075) |   | ├─Token(LeftParen) |(|
 //@[075:00076) |   | └─Token(RightParen) |)|
 //@[076:00077) |   └─Token(RightSquare) |]|
->>>>>>> 17ea40ad
 //@[077:00079) ├─Token(NewLine) |\n\n|
 
 module anyTypeInScope 'empty.bicep' = {
