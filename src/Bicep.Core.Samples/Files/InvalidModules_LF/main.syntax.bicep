--- conflicted
+++ resolved
@@ -1091,20 +1091,6 @@
 //@[0:1)   RightBrace |}|
 //@[1:3) NewLine |\n\n|
 
-<<<<<<< HEAD
-module moduleWithDuplicateName1 './empty.bicep' = {
-//@[0:112) ModuleDeclarationSyntax
-//@[0:6)  Identifier |module|
-//@[7:31)  IdentifierSyntax
-//@[7:31)   Identifier |moduleWithDuplicateName1|
-//@[32:47)  StringSyntax
-//@[32:47)   StringComplete |'./empty.bicep'|
-//@[48:49)  Assignment |=|
-//@[50:112)  ObjectSyntax
-//@[50:51)   LeftBrace |{|
-//@[51:52)   NewLine |\n|
-  name: 'moduleWithDuplicateName'
-=======
 resource runtimeValidRes1 'Microsoft.Storage/storageAccounts@2019-06-01' = {
 //@[0:190) ResourceDeclarationSyntax
 //@[0:8)  Identifier |resource|
@@ -1233,12 +1219,199 @@
 //@[45:46)   LeftBrace |{|
 //@[46:47)   NewLine |\n|
   name: runtimeValidRes1.location
->>>>>>> 7b1da15a
 //@[2:33)   ObjectPropertySyntax
 //@[2:6)    IdentifierSyntax
 //@[2:6)     Identifier |name|
 //@[6:7)    Colon |:|
-<<<<<<< HEAD
+//@[8:33)    PropertyAccessSyntax
+//@[8:24)     VariableAccessSyntax
+//@[8:24)      IdentifierSyntax
+//@[8:24)       Identifier |runtimeValidRes1|
+//@[24:25)     Dot |.|
+//@[25:33)     IdentifierSyntax
+//@[25:33)      Identifier |location|
+//@[33:34)   NewLine |\n|
+}
+//@[0:1)   RightBrace |}|
+//@[1:3) NewLine |\n\n|
+
+module runtimeInvalidModule2 'empty.bicep' = {
+//@[0:85) ModuleDeclarationSyntax
+//@[0:6)  Identifier |module|
+//@[7:28)  IdentifierSyntax
+//@[7:28)   Identifier |runtimeInvalidModule2|
+//@[29:42)  StringSyntax
+//@[29:42)   StringComplete |'empty.bicep'|
+//@[43:44)  Assignment |=|
+//@[45:85)  ObjectSyntax
+//@[45:46)   LeftBrace |{|
+//@[46:47)   NewLine |\n|
+  name: runtimeValidRes1['location']
+//@[2:36)   ObjectPropertySyntax
+//@[2:6)    IdentifierSyntax
+//@[2:6)     Identifier |name|
+//@[6:7)    Colon |:|
+//@[8:36)    ArrayAccessSyntax
+//@[8:24)     VariableAccessSyntax
+//@[8:24)      IdentifierSyntax
+//@[8:24)       Identifier |runtimeValidRes1|
+//@[24:25)     LeftSquare |[|
+//@[25:35)     StringSyntax
+//@[25:35)      StringComplete |'location'|
+//@[35:36)     RightSquare |]|
+//@[36:37)   NewLine |\n|
+}
+//@[0:1)   RightBrace |}|
+//@[1:3) NewLine |\n\n|
+
+module runtimeInvalidModule3 'empty.bicep' = {
+//@[0:82) ModuleDeclarationSyntax
+//@[0:6)  Identifier |module|
+//@[7:28)  IdentifierSyntax
+//@[7:28)   Identifier |runtimeInvalidModule3|
+//@[29:42)  StringSyntax
+//@[29:42)   StringComplete |'empty.bicep'|
+//@[43:44)  Assignment |=|
+//@[45:82)  ObjectSyntax
+//@[45:46)   LeftBrace |{|
+//@[46:47)   NewLine |\n|
+  name: runtimeValidRes1.sku.name
+//@[2:33)   ObjectPropertySyntax
+//@[2:6)    IdentifierSyntax
+//@[2:6)     Identifier |name|
+//@[6:7)    Colon |:|
+//@[8:33)    PropertyAccessSyntax
+//@[8:28)     PropertyAccessSyntax
+//@[8:24)      VariableAccessSyntax
+//@[8:24)       IdentifierSyntax
+//@[8:24)        Identifier |runtimeValidRes1|
+//@[24:25)      Dot |.|
+//@[25:28)      IdentifierSyntax
+//@[25:28)       Identifier |sku|
+//@[28:29)     Dot |.|
+//@[29:33)     IdentifierSyntax
+//@[29:33)      Identifier |name|
+//@[33:34)   NewLine |\n|
+}
+//@[0:1)   RightBrace |}|
+//@[1:3) NewLine |\n\n|
+
+module runtimeInvalidModule4 'empty.bicep' = {
+//@[0:85) ModuleDeclarationSyntax
+//@[0:6)  Identifier |module|
+//@[7:28)  IdentifierSyntax
+//@[7:28)   Identifier |runtimeInvalidModule4|
+//@[29:42)  StringSyntax
+//@[29:42)   StringComplete |'empty.bicep'|
+//@[43:44)  Assignment |=|
+//@[45:85)  ObjectSyntax
+//@[45:46)   LeftBrace |{|
+//@[46:47)   NewLine |\n|
+  name: runtimeValidRes1.sku['name']
+//@[2:36)   ObjectPropertySyntax
+//@[2:6)    IdentifierSyntax
+//@[2:6)     Identifier |name|
+//@[6:7)    Colon |:|
+//@[8:36)    ArrayAccessSyntax
+//@[8:28)     PropertyAccessSyntax
+//@[8:24)      VariableAccessSyntax
+//@[8:24)       IdentifierSyntax
+//@[8:24)        Identifier |runtimeValidRes1|
+//@[24:25)      Dot |.|
+//@[25:28)      IdentifierSyntax
+//@[25:28)       Identifier |sku|
+//@[28:29)     LeftSquare |[|
+//@[29:35)     StringSyntax
+//@[29:35)      StringComplete |'name'|
+//@[35:36)     RightSquare |]|
+//@[36:37)   NewLine |\n|
+}
+//@[0:1)   RightBrace |}|
+//@[1:3) NewLine |\n\n|
+
+module runtimeInvalidModule5 'empty.bicep' = {
+//@[0:88) ModuleDeclarationSyntax
+//@[0:6)  Identifier |module|
+//@[7:28)  IdentifierSyntax
+//@[7:28)   Identifier |runtimeInvalidModule5|
+//@[29:42)  StringSyntax
+//@[29:42)   StringComplete |'empty.bicep'|
+//@[43:44)  Assignment |=|
+//@[45:88)  ObjectSyntax
+//@[45:46)   LeftBrace |{|
+//@[46:47)   NewLine |\n|
+  name: runtimeValidRes1['sku']['name']
+//@[2:39)   ObjectPropertySyntax
+//@[2:6)    IdentifierSyntax
+//@[2:6)     Identifier |name|
+//@[6:7)    Colon |:|
+//@[8:39)    ArrayAccessSyntax
+//@[8:31)     ArrayAccessSyntax
+//@[8:24)      VariableAccessSyntax
+//@[8:24)       IdentifierSyntax
+//@[8:24)        Identifier |runtimeValidRes1|
+//@[24:25)      LeftSquare |[|
+//@[25:30)      StringSyntax
+//@[25:30)       StringComplete |'sku'|
+//@[30:31)      RightSquare |]|
+//@[31:32)     LeftSquare |[|
+//@[32:38)     StringSyntax
+//@[32:38)      StringComplete |'name'|
+//@[38:39)     RightSquare |]|
+//@[39:40)   NewLine |\n|
+}
+//@[0:1)   RightBrace |}|
+//@[1:3) NewLine |\n\n|
+
+module runtimeInvalidModule6 'empty.bicep' = {
+//@[0:85) ModuleDeclarationSyntax
+//@[0:6)  Identifier |module|
+//@[7:28)  IdentifierSyntax
+//@[7:28)   Identifier |runtimeInvalidModule6|
+//@[29:42)  StringSyntax
+//@[29:42)   StringComplete |'empty.bicep'|
+//@[43:44)  Assignment |=|
+//@[45:85)  ObjectSyntax
+//@[45:46)   LeftBrace |{|
+//@[46:47)   NewLine |\n|
+  name: runtimeValidRes1['sku'].name
+//@[2:36)   ObjectPropertySyntax
+//@[2:6)    IdentifierSyntax
+//@[2:6)     Identifier |name|
+//@[6:7)    Colon |:|
+//@[8:36)    PropertyAccessSyntax
+//@[8:31)     ArrayAccessSyntax
+//@[8:24)      VariableAccessSyntax
+//@[8:24)       IdentifierSyntax
+//@[8:24)        Identifier |runtimeValidRes1|
+//@[24:25)      LeftSquare |[|
+//@[25:30)      StringSyntax
+//@[25:30)       StringComplete |'sku'|
+//@[30:31)      RightSquare |]|
+//@[31:32)     Dot |.|
+//@[32:36)     IdentifierSyntax
+//@[32:36)      Identifier |name|
+//@[36:37)   NewLine |\n|
+}
+//@[0:1)   RightBrace |}|
+//@[1:3) NewLine |\n\n|
+
+module moduleWithDuplicateName1 './empty.bicep' = {
+//@[0:112) ModuleDeclarationSyntax
+//@[0:6)  Identifier |module|
+//@[7:31)  IdentifierSyntax
+//@[7:31)   Identifier |moduleWithDuplicateName1|
+//@[32:47)  StringSyntax
+//@[32:47)   StringComplete |'./empty.bicep'|
+//@[48:49)  Assignment |=|
+//@[50:112)  ObjectSyntax
+//@[50:51)   LeftBrace |{|
+//@[51:52)   NewLine |\n|
+  name: 'moduleWithDuplicateName'
+//@[2:33)   ObjectPropertySyntax
+//@[2:6)    IdentifierSyntax
+//@[2:6)     Identifier |name|
+//@[6:7)    Colon |:|
 //@[8:33)    StringSyntax
 //@[8:33)     StringComplete |'moduleWithDuplicateName'|
 //@[33:34)   NewLine |\n|
@@ -1253,21 +1426,10 @@
 //@[22:23)     LeftParen |(|
 //@[23:24)     RightParen |)|
 //@[24:25)   NewLine |\n|
-=======
-//@[8:33)    PropertyAccessSyntax
-//@[8:24)     VariableAccessSyntax
-//@[8:24)      IdentifierSyntax
-//@[8:24)       Identifier |runtimeValidRes1|
-//@[24:25)     Dot |.|
-//@[25:33)     IdentifierSyntax
-//@[25:33)      Identifier |location|
-//@[33:34)   NewLine |\n|
->>>>>>> 7b1da15a
-}
-//@[0:1)   RightBrace |}|
-//@[1:3) NewLine |\n\n|
-
-<<<<<<< HEAD
+}
+//@[0:1)   RightBrace |}|
+//@[1:3) NewLine |\n\n|
+
 module moduleWithDuplicateName2 './empty.bicep' = {
 //@[0:87) ModuleDeclarationSyntax
 //@[0:6)  Identifier |module|
@@ -1280,54 +1442,10 @@
 //@[50:51)   LeftBrace |{|
 //@[51:52)   NewLine |\n|
   name: 'moduleWithDuplicateName'
-=======
-module runtimeInvalidModule2 'empty.bicep' = {
-//@[0:85) ModuleDeclarationSyntax
-//@[0:6)  Identifier |module|
-//@[7:28)  IdentifierSyntax
-//@[7:28)   Identifier |runtimeInvalidModule2|
-//@[29:42)  StringSyntax
-//@[29:42)   StringComplete |'empty.bicep'|
-//@[43:44)  Assignment |=|
-//@[45:85)  ObjectSyntax
-//@[45:46)   LeftBrace |{|
-//@[46:47)   NewLine |\n|
-  name: runtimeValidRes1['location']
-//@[2:36)   ObjectPropertySyntax
-//@[2:6)    IdentifierSyntax
-//@[2:6)     Identifier |name|
-//@[6:7)    Colon |:|
-//@[8:36)    ArrayAccessSyntax
-//@[8:24)     VariableAccessSyntax
-//@[8:24)      IdentifierSyntax
-//@[8:24)       Identifier |runtimeValidRes1|
-//@[24:25)     LeftSquare |[|
-//@[25:35)     StringSyntax
-//@[25:35)      StringComplete |'location'|
-//@[35:36)     RightSquare |]|
-//@[36:37)   NewLine |\n|
-}
-//@[0:1)   RightBrace |}|
-//@[1:3) NewLine |\n\n|
-
-module runtimeInvalidModule3 'empty.bicep' = {
-//@[0:82) ModuleDeclarationSyntax
-//@[0:6)  Identifier |module|
-//@[7:28)  IdentifierSyntax
-//@[7:28)   Identifier |runtimeInvalidModule3|
-//@[29:42)  StringSyntax
-//@[29:42)   StringComplete |'empty.bicep'|
-//@[43:44)  Assignment |=|
-//@[45:82)  ObjectSyntax
-//@[45:46)   LeftBrace |{|
-//@[46:47)   NewLine |\n|
-  name: runtimeValidRes1.sku.name
->>>>>>> 7b1da15a
 //@[2:33)   ObjectPropertySyntax
 //@[2:6)    IdentifierSyntax
 //@[2:6)     Identifier |name|
 //@[6:7)    Colon |:|
-<<<<<<< HEAD
 //@[8:33)    StringSyntax
 //@[8:33)     StringComplete |'moduleWithDuplicateName'|
 //@[33:34)   NewLine |\n|
@@ -1335,121 +1453,4 @@
 //@[0:1)   RightBrace |}|
 //@[1:2) NewLine |\n|
 
-//@[0:0) EndOfFile ||
-=======
-//@[8:33)    PropertyAccessSyntax
-//@[8:28)     PropertyAccessSyntax
-//@[8:24)      VariableAccessSyntax
-//@[8:24)       IdentifierSyntax
-//@[8:24)        Identifier |runtimeValidRes1|
-//@[24:25)      Dot |.|
-//@[25:28)      IdentifierSyntax
-//@[25:28)       Identifier |sku|
-//@[28:29)     Dot |.|
-//@[29:33)     IdentifierSyntax
-//@[29:33)      Identifier |name|
-//@[33:34)   NewLine |\n|
-}
-//@[0:1)   RightBrace |}|
-//@[1:3) NewLine |\n\n|
-
-module runtimeInvalidModule4 'empty.bicep' = {
-//@[0:85) ModuleDeclarationSyntax
-//@[0:6)  Identifier |module|
-//@[7:28)  IdentifierSyntax
-//@[7:28)   Identifier |runtimeInvalidModule4|
-//@[29:42)  StringSyntax
-//@[29:42)   StringComplete |'empty.bicep'|
-//@[43:44)  Assignment |=|
-//@[45:85)  ObjectSyntax
-//@[45:46)   LeftBrace |{|
-//@[46:47)   NewLine |\n|
-  name: runtimeValidRes1.sku['name']
-//@[2:36)   ObjectPropertySyntax
-//@[2:6)    IdentifierSyntax
-//@[2:6)     Identifier |name|
-//@[6:7)    Colon |:|
-//@[8:36)    ArrayAccessSyntax
-//@[8:28)     PropertyAccessSyntax
-//@[8:24)      VariableAccessSyntax
-//@[8:24)       IdentifierSyntax
-//@[8:24)        Identifier |runtimeValidRes1|
-//@[24:25)      Dot |.|
-//@[25:28)      IdentifierSyntax
-//@[25:28)       Identifier |sku|
-//@[28:29)     LeftSquare |[|
-//@[29:35)     StringSyntax
-//@[29:35)      StringComplete |'name'|
-//@[35:36)     RightSquare |]|
-//@[36:37)   NewLine |\n|
-}
-//@[0:1)   RightBrace |}|
-//@[1:3) NewLine |\n\n|
-
-module runtimeInvalidModule5 'empty.bicep' = {
-//@[0:88) ModuleDeclarationSyntax
-//@[0:6)  Identifier |module|
-//@[7:28)  IdentifierSyntax
-//@[7:28)   Identifier |runtimeInvalidModule5|
-//@[29:42)  StringSyntax
-//@[29:42)   StringComplete |'empty.bicep'|
-//@[43:44)  Assignment |=|
-//@[45:88)  ObjectSyntax
-//@[45:46)   LeftBrace |{|
-//@[46:47)   NewLine |\n|
-  name: runtimeValidRes1['sku']['name']
-//@[2:39)   ObjectPropertySyntax
-//@[2:6)    IdentifierSyntax
-//@[2:6)     Identifier |name|
-//@[6:7)    Colon |:|
-//@[8:39)    ArrayAccessSyntax
-//@[8:31)     ArrayAccessSyntax
-//@[8:24)      VariableAccessSyntax
-//@[8:24)       IdentifierSyntax
-//@[8:24)        Identifier |runtimeValidRes1|
-//@[24:25)      LeftSquare |[|
-//@[25:30)      StringSyntax
-//@[25:30)       StringComplete |'sku'|
-//@[30:31)      RightSquare |]|
-//@[31:32)     LeftSquare |[|
-//@[32:38)     StringSyntax
-//@[32:38)      StringComplete |'name'|
-//@[38:39)     RightSquare |]|
-//@[39:40)   NewLine |\n|
-}
-//@[0:1)   RightBrace |}|
-//@[1:3) NewLine |\n\n|
-
-module runtimeInvalidModule6 'empty.bicep' = {
-//@[0:85) ModuleDeclarationSyntax
-//@[0:6)  Identifier |module|
-//@[7:28)  IdentifierSyntax
-//@[7:28)   Identifier |runtimeInvalidModule6|
-//@[29:42)  StringSyntax
-//@[29:42)   StringComplete |'empty.bicep'|
-//@[43:44)  Assignment |=|
-//@[45:85)  ObjectSyntax
-//@[45:46)   LeftBrace |{|
-//@[46:47)   NewLine |\n|
-  name: runtimeValidRes1['sku'].name
-//@[2:36)   ObjectPropertySyntax
-//@[2:6)    IdentifierSyntax
-//@[2:6)     Identifier |name|
-//@[6:7)    Colon |:|
-//@[8:36)    PropertyAccessSyntax
-//@[8:31)     ArrayAccessSyntax
-//@[8:24)      VariableAccessSyntax
-//@[8:24)       IdentifierSyntax
-//@[8:24)        Identifier |runtimeValidRes1|
-//@[24:25)      LeftSquare |[|
-//@[25:30)      StringSyntax
-//@[25:30)       StringComplete |'sku'|
-//@[30:31)      RightSquare |]|
-//@[31:32)     Dot |.|
-//@[32:36)     IdentifierSyntax
-//@[32:36)      Identifier |name|
-//@[36:37)   NewLine |\n|
-}
-//@[0:1)   RightBrace |}|
-//@[1:1) EndOfFile ||
->>>>>>> 7b1da15a
+//@[0:0) EndOfFile ||