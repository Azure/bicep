module nonExistentFileRef './nonExistent.bicep' = {
//@[0:54) ModuleDeclarationSyntax
//@[0:6)  Identifier |module|
//@[7:25)  IdentifierSyntax
//@[7:25)   Identifier |nonExistentFileRef|
//@[26:47)  StringSyntax
//@[26:47)   StringComplete |'./nonExistent.bicep'|
//@[48:49)  Assignment |=|
//@[50:54)  ObjectSyntax
//@[50:51)   LeftBrace |{|
//@[51:53)   NewLine |\n\n|

}
//@[0:1)   RightBrace |}|
//@[1:3) NewLine |\n\n|

// we should only look this file up once, but should still return the same failure
//@[82:83) NewLine |\n|
module nonExistentFileRefDuplicate './nonExistent.bicep' = {
//@[0:63) ModuleDeclarationSyntax
//@[0:6)  Identifier |module|
//@[7:34)  IdentifierSyntax
//@[7:34)   Identifier |nonExistentFileRefDuplicate|
//@[35:56)  StringSyntax
//@[35:56)   StringComplete |'./nonExistent.bicep'|
//@[57:58)  Assignment |=|
//@[59:63)  ObjectSyntax
//@[59:60)   LeftBrace |{|
//@[60:62)   NewLine |\n\n|

}
//@[0:1)   RightBrace |}|
//@[1:3) NewLine |\n\n|

// we should only look this file up once, but should still return the same failure
//@[82:83) NewLine |\n|
module nonExistentFileRefEquivalentPath 'abc/def/../../nonExistent.bicep' = {
//@[0:80) ModuleDeclarationSyntax
//@[0:6)  Identifier |module|
//@[7:39)  IdentifierSyntax
//@[7:39)   Identifier |nonExistentFileRefEquivalentPath|
//@[40:73)  StringSyntax
//@[40:73)   StringComplete |'abc/def/../../nonExistent.bicep'|
//@[74:75)  Assignment |=|
//@[76:80)  ObjectSyntax
//@[76:77)   LeftBrace |{|
//@[77:79)   NewLine |\n\n|

}
//@[0:1)   RightBrace |}|
//@[1:3) NewLine |\n\n|

module moduleWithoutPath = {
//@[0:28) ModuleDeclarationSyntax
//@[0:6)  Identifier |module|
//@[7:24)  IdentifierSyntax
//@[7:24)   Identifier |moduleWithoutPath|
//@[25:28)  SkippedTriviaSyntax
//@[25:26)   Assignment |=|
//@[27:28)   LeftBrace |{|
//@[28:28)  SkippedTriviaSyntax
//@[28:28)  SkippedTriviaSyntax
//@[28:28)  SkippedTriviaSyntax
//@[28:30) NewLine |\n\n|

}
//@[0:1) SkippedTriviaSyntax
//@[0:1)  RightBrace |}|
//@[1:3) NewLine |\n\n|

// missing identifier #completionTest(7) -> empty
//@[49:50) NewLine |\n|
module 
//@[0:7) ModuleDeclarationSyntax
//@[0:6)  Identifier |module|
//@[7:7)  IdentifierSyntax
//@[7:7)   SkippedTriviaSyntax
//@[7:7)  SkippedTriviaSyntax
//@[7:7)  SkippedTriviaSyntax
//@[7:7)  SkippedTriviaSyntax
//@[7:7)  SkippedTriviaSyntax
//@[7:9) NewLine |\n\n|

// #completionTest(24,25) -> object
//@[35:36) NewLine |\n|
module missingValue '' = 
//@[0:25) ModuleDeclarationSyntax
//@[0:6)  Identifier |module|
//@[7:19)  IdentifierSyntax
//@[7:19)   Identifier |missingValue|
//@[20:22)  StringSyntax
//@[20:22)   StringComplete |''|
//@[23:24)  Assignment |=|
//@[25:25)  SkippedTriviaSyntax
//@[25:25)  SkippedTriviaSyntax
//@[25:27) NewLine |\n\n|

var interp = 'hello'
//@[0:20) VariableDeclarationSyntax
//@[0:3)  Identifier |var|
//@[4:10)  IdentifierSyntax
//@[4:10)   Identifier |interp|
//@[11:12)  Assignment |=|
//@[13:20)  StringSyntax
//@[13:20)   StringComplete |'hello'|
//@[20:21) NewLine |\n|
module moduleWithInterpPath './${interp}.bicep' = {
//@[0:54) ModuleDeclarationSyntax
//@[0:6)  Identifier |module|
//@[7:27)  IdentifierSyntax
//@[7:27)   Identifier |moduleWithInterpPath|
//@[28:47)  StringSyntax
//@[28:33)   StringLeftPiece |'./${|
//@[33:39)   VariableAccessSyntax
//@[33:39)    IdentifierSyntax
//@[33:39)     Identifier |interp|
//@[39:47)   StringRightPiece |}.bicep'|
//@[48:49)  Assignment |=|
//@[50:54)  ObjectSyntax
//@[50:51)   LeftBrace |{|
//@[51:53)   NewLine |\n\n|

}
//@[0:1)   RightBrace |}|
//@[1:3) NewLine |\n\n|

module moduleWithConditionAndInterpPath './${interp}.bicep' = if (true) {
//@[0:76) ModuleDeclarationSyntax
//@[0:6)  Identifier |module|
//@[7:39)  IdentifierSyntax
//@[7:39)   Identifier |moduleWithConditionAndInterpPath|
//@[40:59)  StringSyntax
//@[40:45)   StringLeftPiece |'./${|
//@[45:51)   VariableAccessSyntax
//@[45:51)    IdentifierSyntax
//@[45:51)     Identifier |interp|
//@[51:59)   StringRightPiece |}.bicep'|
//@[60:61)  Assignment |=|
//@[62:71)  IfConditionSyntax
//@[62:64)   Identifier |if|
//@[65:71)   ParenthesizedExpressionSyntax
//@[65:66)    LeftParen |(|
//@[66:70)    BooleanLiteralSyntax
//@[66:70)     TrueKeyword |true|
//@[70:71)    RightParen |)|
//@[72:76)  ObjectSyntax
//@[72:73)   LeftBrace |{|
//@[73:75)   NewLine |\n\n|

}
//@[0:1)   RightBrace |}|
//@[1:3) NewLine |\n\n|

module moduleWithSelfCycle './main.bicep' = {
//@[0:48) ModuleDeclarationSyntax
//@[0:6)  Identifier |module|
//@[7:26)  IdentifierSyntax
//@[7:26)   Identifier |moduleWithSelfCycle|
//@[27:41)  StringSyntax
//@[27:41)   StringComplete |'./main.bicep'|
//@[42:43)  Assignment |=|
//@[44:48)  ObjectSyntax
//@[44:45)   LeftBrace |{|
//@[45:47)   NewLine |\n\n|

}
//@[0:1)   RightBrace |}|
//@[1:3) NewLine |\n\n|

module moduleWithConditionAndSelfCycle './main.bicep' = if ('foo' == 'bar') {
//@[0:80) ModuleDeclarationSyntax
//@[0:6)  Identifier |module|
//@[7:38)  IdentifierSyntax
//@[7:38)   Identifier |moduleWithConditionAndSelfCycle|
//@[39:53)  StringSyntax
//@[39:53)   StringComplete |'./main.bicep'|
//@[54:55)  Assignment |=|
//@[56:75)  IfConditionSyntax
//@[56:58)   Identifier |if|
//@[59:75)   ParenthesizedExpressionSyntax
//@[59:60)    LeftParen |(|
//@[60:74)    BinaryOperationSyntax
//@[60:65)     StringSyntax
//@[60:65)      StringComplete |'foo'|
//@[66:68)     Equals |==|
//@[69:74)     StringSyntax
//@[69:74)      StringComplete |'bar'|
//@[74:75)    RightParen |)|
//@[76:80)  ObjectSyntax
//@[76:77)   LeftBrace |{|
//@[77:79)   NewLine |\n\n|

}
//@[0:1)   RightBrace |}|
//@[1:3) NewLine |\n\n|

module './main.bicep' = {
//@[0:28) ModuleDeclarationSyntax
//@[0:6)  Identifier |module|
//@[7:7)  IdentifierSyntax
//@[7:7)   SkippedTriviaSyntax
//@[7:21)  StringSyntax
//@[7:21)   StringComplete |'./main.bicep'|
//@[22:23)  Assignment |=|
//@[24:28)  ObjectSyntax
//@[24:25)   LeftBrace |{|
//@[25:27)   NewLine |\n\n|

}
//@[0:1)   RightBrace |}|
//@[1:3) NewLine |\n\n|

module './main.bicep' = if (1 + 2 == 3) {
//@[0:44) ModuleDeclarationSyntax
//@[0:6)  Identifier |module|
//@[7:7)  IdentifierSyntax
//@[7:7)   SkippedTriviaSyntax
//@[7:21)  StringSyntax
//@[7:21)   StringComplete |'./main.bicep'|
//@[22:23)  Assignment |=|
//@[24:39)  IfConditionSyntax
//@[24:26)   Identifier |if|
//@[27:39)   ParenthesizedExpressionSyntax
//@[27:28)    LeftParen |(|
//@[28:38)    BinaryOperationSyntax
//@[28:33)     BinaryOperationSyntax
//@[28:29)      IntegerLiteralSyntax
//@[28:29)       Integer |1|
//@[30:31)      Plus |+|
//@[32:33)      IntegerLiteralSyntax
//@[32:33)       Integer |2|
//@[34:36)     Equals |==|
//@[37:38)     IntegerLiteralSyntax
//@[37:38)      Integer |3|
//@[38:39)    RightParen |)|
//@[40:44)  ObjectSyntax
//@[40:41)   LeftBrace |{|
//@[41:43)   NewLine |\n\n|

}
//@[0:1)   RightBrace |}|
//@[1:3) NewLine |\n\n|

module './main.bicep' = if
//@[0:26) ModuleDeclarationSyntax
//@[0:6)  Identifier |module|
//@[7:7)  IdentifierSyntax
//@[7:7)   SkippedTriviaSyntax
//@[7:21)  StringSyntax
//@[7:21)   StringComplete |'./main.bicep'|
//@[22:23)  Assignment |=|
//@[24:26)  IfConditionSyntax
//@[24:26)   Identifier |if|
//@[26:26)   SkippedTriviaSyntax
//@[26:26)  SkippedTriviaSyntax
//@[26:28) NewLine |\n\n|

module './main.bicep' = if (
//@[0:28) ModuleDeclarationSyntax
//@[0:6)  Identifier |module|
//@[7:7)  IdentifierSyntax
//@[7:7)   SkippedTriviaSyntax
//@[7:21)  StringSyntax
//@[7:21)   StringComplete |'./main.bicep'|
//@[22:23)  Assignment |=|
//@[24:28)  IfConditionSyntax
//@[24:26)   Identifier |if|
//@[27:28)   ParenthesizedExpressionSyntax
//@[27:28)    LeftParen |(|
//@[28:28)    SkippedTriviaSyntax
//@[28:28)    SkippedTriviaSyntax
//@[28:28)  SkippedTriviaSyntax
//@[28:30) NewLine |\n\n|

module './main.bicep' = if (true
//@[0:32) ModuleDeclarationSyntax
//@[0:6)  Identifier |module|
//@[7:7)  IdentifierSyntax
//@[7:7)   SkippedTriviaSyntax
//@[7:21)  StringSyntax
//@[7:21)   StringComplete |'./main.bicep'|
//@[22:23)  Assignment |=|
//@[24:32)  IfConditionSyntax
//@[24:26)   Identifier |if|
//@[27:32)   ParenthesizedExpressionSyntax
//@[27:28)    LeftParen |(|
//@[28:32)    BooleanLiteralSyntax
//@[28:32)     TrueKeyword |true|
//@[32:32)    SkippedTriviaSyntax
//@[32:32)  SkippedTriviaSyntax
//@[32:34) NewLine |\n\n|

module './main.bicep' = if (true)
//@[0:33) ModuleDeclarationSyntax
//@[0:6)  Identifier |module|
//@[7:7)  IdentifierSyntax
//@[7:7)   SkippedTriviaSyntax
//@[7:21)  StringSyntax
//@[7:21)   StringComplete |'./main.bicep'|
//@[22:23)  Assignment |=|
//@[24:33)  IfConditionSyntax
//@[24:26)   Identifier |if|
//@[27:33)   ParenthesizedExpressionSyntax
//@[27:28)    LeftParen |(|
//@[28:32)    BooleanLiteralSyntax
//@[28:32)     TrueKeyword |true|
//@[32:33)    RightParen |)|
//@[33:33)  SkippedTriviaSyntax
//@[33:35) NewLine |\n\n|

module './main.bicep' = if {
//@[0:31) ModuleDeclarationSyntax
//@[0:6)  Identifier |module|
//@[7:7)  IdentifierSyntax
//@[7:7)   SkippedTriviaSyntax
//@[7:21)  StringSyntax
//@[7:21)   StringComplete |'./main.bicep'|
//@[22:23)  Assignment |=|
//@[24:27)  IfConditionSyntax
//@[24:26)   Identifier |if|
//@[27:27)   SkippedTriviaSyntax
//@[27:31)  ObjectSyntax
//@[27:28)   LeftBrace |{|
//@[28:30)   NewLine |\n\n|

}
//@[0:1)   RightBrace |}|
//@[1:3) NewLine |\n\n|

module './main.bicep' = if () {
//@[0:34) ModuleDeclarationSyntax
//@[0:6)  Identifier |module|
//@[7:7)  IdentifierSyntax
//@[7:7)   SkippedTriviaSyntax
//@[7:21)  StringSyntax
//@[7:21)   StringComplete |'./main.bicep'|
//@[22:23)  Assignment |=|
//@[24:29)  IfConditionSyntax
//@[24:26)   Identifier |if|
//@[27:29)   ParenthesizedExpressionSyntax
//@[27:28)    LeftParen |(|
//@[28:28)    SkippedTriviaSyntax
//@[28:29)    RightParen |)|
//@[30:34)  ObjectSyntax
//@[30:31)   LeftBrace |{|
//@[31:33)   NewLine |\n\n|

}
//@[0:1)   RightBrace |}|
//@[1:3) NewLine |\n\n|

module './main.bicep' = if ('true') {
//@[0:40) ModuleDeclarationSyntax
//@[0:6)  Identifier |module|
//@[7:7)  IdentifierSyntax
//@[7:7)   SkippedTriviaSyntax
//@[7:21)  StringSyntax
//@[7:21)   StringComplete |'./main.bicep'|
//@[22:23)  Assignment |=|
//@[24:35)  IfConditionSyntax
//@[24:26)   Identifier |if|
//@[27:35)   ParenthesizedExpressionSyntax
//@[27:28)    LeftParen |(|
//@[28:34)    StringSyntax
//@[28:34)     StringComplete |'true'|
//@[34:35)    RightParen |)|
//@[36:40)  ObjectSyntax
//@[36:37)   LeftBrace |{|
//@[37:39)   NewLine |\n\n|

}
//@[0:1)   RightBrace |}|
//@[1:3) NewLine |\n\n|

module modANoName './modulea.bicep' = {
//@[0:93) ModuleDeclarationSyntax
//@[0:6)  Identifier |module|
//@[7:17)  IdentifierSyntax
//@[7:17)   Identifier |modANoName|
//@[18:35)  StringSyntax
//@[18:35)   StringComplete |'./modulea.bicep'|
//@[36:37)  Assignment |=|
//@[38:93)  ObjectSyntax
//@[38:39)   LeftBrace |{|
//@[39:40)   NewLine |\n|
// #completionTest(0) -> moduleATopLevelProperties
//@[50:52)   NewLine |\n\n|

}
//@[0:1)   RightBrace |}|
//@[1:3) NewLine |\n\n|

module modANoNameWithCondition './modulea.bicep' = if (true) {
//@[0:129) ModuleDeclarationSyntax
//@[0:6)  Identifier |module|
//@[7:30)  IdentifierSyntax
//@[7:30)   Identifier |modANoNameWithCondition|
//@[31:48)  StringSyntax
//@[31:48)   StringComplete |'./modulea.bicep'|
//@[49:50)  Assignment |=|
//@[51:60)  IfConditionSyntax
//@[51:53)   Identifier |if|
//@[54:60)   ParenthesizedExpressionSyntax
//@[54:55)    LeftParen |(|
//@[55:59)    BooleanLiteralSyntax
//@[55:59)     TrueKeyword |true|
//@[59:60)    RightParen |)|
//@[61:129)  ObjectSyntax
//@[61:62)   LeftBrace |{|
//@[62:63)   NewLine |\n|
// #completionTest(0) -> moduleAWithConditionTopLevelProperties
//@[63:65)   NewLine |\n\n|

}
//@[0:1)   RightBrace |}|
//@[1:3) NewLine |\n\n|

module modWithReferenceInCondition './main.bicep' = if (reference('Micorosft.Management/managementGroups/MG', '2020-05-01').name == 'something') {
//@[0:149) ModuleDeclarationSyntax
//@[0:6)  Identifier |module|
//@[7:34)  IdentifierSyntax
//@[7:34)   Identifier |modWithReferenceInCondition|
//@[35:49)  StringSyntax
//@[35:49)   StringComplete |'./main.bicep'|
//@[50:51)  Assignment |=|
//@[52:144)  IfConditionSyntax
//@[52:54)   Identifier |if|
//@[55:144)   ParenthesizedExpressionSyntax
//@[55:56)    LeftParen |(|
//@[56:143)    BinaryOperationSyntax
//@[56:128)     PropertyAccessSyntax
//@[56:123)      FunctionCallSyntax
//@[56:65)       IdentifierSyntax
//@[56:65)        Identifier |reference|
//@[65:66)       LeftParen |(|
//@[66:109)       FunctionArgumentSyntax
//@[66:108)        StringSyntax
//@[66:108)         StringComplete |'Micorosft.Management/managementGroups/MG'|
//@[108:109)        Comma |,|
//@[110:122)       FunctionArgumentSyntax
//@[110:122)        StringSyntax
//@[110:122)         StringComplete |'2020-05-01'|
//@[122:123)       RightParen |)|
//@[123:124)      Dot |.|
//@[124:128)      IdentifierSyntax
//@[124:128)       Identifier |name|
//@[129:131)     Equals |==|
//@[132:143)     StringSyntax
//@[132:143)      StringComplete |'something'|
//@[143:144)    RightParen |)|
//@[145:149)  ObjectSyntax
//@[145:146)   LeftBrace |{|
//@[146:148)   NewLine |\n\n|

}
//@[0:1)   RightBrace |}|
//@[1:3) NewLine |\n\n|

module modWithListKeysInCondition './main.bicep' = if (listKeys('foo', '2020-05-01').bar == true) {
//@[0:102) ModuleDeclarationSyntax
//@[0:6)  Identifier |module|
//@[7:33)  IdentifierSyntax
//@[7:33)   Identifier |modWithListKeysInCondition|
//@[34:48)  StringSyntax
//@[34:48)   StringComplete |'./main.bicep'|
//@[49:50)  Assignment |=|
//@[51:97)  IfConditionSyntax
//@[51:53)   Identifier |if|
//@[54:97)   ParenthesizedExpressionSyntax
//@[54:55)    LeftParen |(|
//@[55:96)    BinaryOperationSyntax
//@[55:88)     PropertyAccessSyntax
//@[55:84)      FunctionCallSyntax
//@[55:63)       IdentifierSyntax
//@[55:63)        Identifier |listKeys|
//@[63:64)       LeftParen |(|
//@[64:70)       FunctionArgumentSyntax
//@[64:69)        StringSyntax
//@[64:69)         StringComplete |'foo'|
//@[69:70)        Comma |,|
//@[71:83)       FunctionArgumentSyntax
//@[71:83)        StringSyntax
//@[71:83)         StringComplete |'2020-05-01'|
//@[83:84)       RightParen |)|
//@[84:85)      Dot |.|
//@[85:88)      IdentifierSyntax
//@[85:88)       Identifier |bar|
//@[89:91)     Equals |==|
//@[92:96)     BooleanLiteralSyntax
//@[92:96)      TrueKeyword |true|
//@[96:97)    RightParen |)|
//@[98:102)  ObjectSyntax
//@[98:99)   LeftBrace |{|
//@[99:101)   NewLine |\n\n|

}
//@[0:1)   RightBrace |}|
//@[1:4) NewLine |\n\n\n|


module modANoName './modulea.bicep' = if ({ 'a': b }.a == true) {
//@[0:68) ModuleDeclarationSyntax
//@[0:6)  Identifier |module|
//@[7:17)  IdentifierSyntax
//@[7:17)   Identifier |modANoName|
//@[18:35)  StringSyntax
//@[18:35)   StringComplete |'./modulea.bicep'|
//@[36:37)  Assignment |=|
//@[38:68)  IfConditionSyntax
//@[38:40)   Identifier |if|
//@[41:68)   ParenthesizedExpressionSyntax
//@[41:42)    LeftParen |(|
//@[42:68)    ObjectSyntax
//@[42:43)     LeftBrace |{|
//@[44:50)     ObjectPropertySyntax
//@[44:47)      StringSyntax
//@[44:47)       StringComplete |'a'|
//@[47:48)      Colon |:|
//@[49:50)      VariableAccessSyntax
//@[49:50)       IdentifierSyntax
//@[49:50)        Identifier |b|
//@[51:67)     SkippedTriviaSyntax
//@[51:52)      RightBrace |}|
//@[52:53)      Dot |.|
//@[53:54)      Identifier |a|
//@[55:57)      Equals |==|
//@[58:62)      TrueKeyword |true|
//@[62:63)      RightParen |)|
//@[64:65)      LeftBrace |{|
//@[65:67)      NewLine |\n\n|

}
//@[0:1)     RightBrace |}|
//@[1:1)    SkippedTriviaSyntax
//@[1:1)  SkippedTriviaSyntax
//@[1:3) NewLine |\n\n|

module modANoInputs './modulea.bicep' = {
//@[0:135) ModuleDeclarationSyntax
//@[0:6)  Identifier |module|
//@[7:19)  IdentifierSyntax
//@[7:19)   Identifier |modANoInputs|
//@[20:37)  StringSyntax
//@[20:37)   StringComplete |'./modulea.bicep'|
//@[38:39)  Assignment |=|
//@[40:135)  ObjectSyntax
//@[40:41)   LeftBrace |{|
//@[41:42)   NewLine |\n|
  name: 'modANoInputs'
//@[2:22)   ObjectPropertySyntax
//@[2:6)    IdentifierSyntax
//@[2:6)     Identifier |name|
//@[6:7)    Colon |:|
//@[8:22)    StringSyntax
//@[8:22)     StringComplete |'modANoInputs'|
//@[22:23)   NewLine |\n|
  // #completionTest(0,1,2) -> moduleATopLevelPropertiesMinusName
//@[65:66)   NewLine |\n|
  
//@[2:3)   NewLine |\n|
}
//@[0:1)   RightBrace |}|
//@[1:3) NewLine |\n\n|

module modANoInputsWithCondition './modulea.bicep' = if (length([
//@[0:191) ModuleDeclarationSyntax
//@[0:6)  Identifier |module|
//@[7:32)  IdentifierSyntax
//@[7:32)   Identifier |modANoInputsWithCondition|
//@[33:50)  StringSyntax
//@[33:50)   StringComplete |'./modulea.bicep'|
//@[51:52)  Assignment |=|
//@[53:82)  IfConditionSyntax
//@[53:55)   Identifier |if|
//@[56:82)   ParenthesizedExpressionSyntax
//@[56:57)    LeftParen |(|
//@[57:81)    BinaryOperationSyntax
//@[57:76)     FunctionCallSyntax
//@[57:63)      IdentifierSyntax
//@[57:63)       Identifier |length|
//@[63:64)      LeftParen |(|
//@[64:75)      FunctionArgumentSyntax
//@[64:75)       ArraySyntax
//@[64:65)        LeftSquare |[|
//@[65:66)        NewLine |\n|
  'foo'
//@[2:7)        ArrayItemSyntax
//@[2:7)         StringSyntax
//@[2:7)          StringComplete |'foo'|
//@[7:8)        NewLine |\n|
]) == 1) {
//@[0:1)        RightSquare |]|
//@[1:2)      RightParen |)|
//@[3:5)     Equals |==|
//@[6:7)     IntegerLiteralSyntax
//@[6:7)      Integer |1|
//@[7:8)    RightParen |)|
//@[9:117)  ObjectSyntax
//@[9:10)   LeftBrace |{|
//@[10:11)   NewLine |\n|
  name: 'modANoInputs'
//@[2:22)   ObjectPropertySyntax
//@[2:6)    IdentifierSyntax
//@[2:6)     Identifier |name|
//@[6:7)    Colon |:|
//@[8:22)    StringSyntax
//@[8:22)     StringComplete |'modANoInputs'|
//@[22:23)   NewLine |\n|
  // #completionTest(0,1,2) -> moduleAWithConditionTopLevelPropertiesMinusName
//@[78:79)   NewLine |\n|
  
//@[2:3)   NewLine |\n|
}
//@[0:1)   RightBrace |}|
//@[1:3) NewLine |\n\n|

module modAEmptyInputs './modulea.bicep' = {
//@[0:141) ModuleDeclarationSyntax
//@[0:6)  Identifier |module|
//@[7:22)  IdentifierSyntax
//@[7:22)   Identifier |modAEmptyInputs|
//@[23:40)  StringSyntax
//@[23:40)   StringComplete |'./modulea.bicep'|
//@[41:42)  Assignment |=|
//@[43:141)  ObjectSyntax
//@[43:44)   LeftBrace |{|
//@[44:45)   NewLine |\n|
  name: 'modANoInputs'
//@[2:22)   ObjectPropertySyntax
//@[2:6)    IdentifierSyntax
//@[2:6)     Identifier |name|
//@[6:7)    Colon |:|
//@[8:22)    StringSyntax
//@[8:22)     StringComplete |'modANoInputs'|
//@[22:23)   NewLine |\n|
  params: {
//@[2:71)   ObjectPropertySyntax
//@[2:8)    IdentifierSyntax
//@[2:8)     Identifier |params|
//@[8:9)    Colon |:|
//@[10:71)    ObjectSyntax
//@[10:11)     LeftBrace |{|
//@[11:12)     NewLine |\n|
    // #completionTest(0,1,2,3,4) -> moduleAParams
//@[50:51)     NewLine |\n|
    
//@[4:5)     NewLine |\n|
  }
//@[2:3)     RightBrace |}|
//@[3:4)   NewLine |\n|
}
//@[0:1)   RightBrace |}|
//@[1:3) NewLine |\n\n|

module modAEmptyInputsWithCondition './modulea.bicep' = if (1 + 2 == 2) {
//@[0:183) ModuleDeclarationSyntax
//@[0:6)  Identifier |module|
//@[7:35)  IdentifierSyntax
//@[7:35)   Identifier |modAEmptyInputsWithCondition|
//@[36:53)  StringSyntax
//@[36:53)   StringComplete |'./modulea.bicep'|
//@[54:55)  Assignment |=|
//@[56:71)  IfConditionSyntax
//@[56:58)   Identifier |if|
//@[59:71)   ParenthesizedExpressionSyntax
//@[59:60)    LeftParen |(|
//@[60:70)    BinaryOperationSyntax
//@[60:65)     BinaryOperationSyntax
//@[60:61)      IntegerLiteralSyntax
//@[60:61)       Integer |1|
//@[62:63)      Plus |+|
//@[64:65)      IntegerLiteralSyntax
//@[64:65)       Integer |2|
//@[66:68)     Equals |==|
//@[69:70)     IntegerLiteralSyntax
//@[69:70)      Integer |2|
//@[70:71)    RightParen |)|
//@[72:183)  ObjectSyntax
//@[72:73)   LeftBrace |{|
//@[73:74)   NewLine |\n|
  name: 'modANoInputs'
//@[2:22)   ObjectPropertySyntax
//@[2:6)    IdentifierSyntax
//@[2:6)     Identifier |name|
//@[6:7)    Colon |:|
//@[8:22)    StringSyntax
//@[8:22)     StringComplete |'modANoInputs'|
//@[22:23)   NewLine |\n|
  params: {
//@[2:84)   ObjectPropertySyntax
//@[2:8)    IdentifierSyntax
//@[2:8)     Identifier |params|
//@[8:9)    Colon |:|
//@[10:84)    ObjectSyntax
//@[10:11)     LeftBrace |{|
//@[11:12)     NewLine |\n|
    // #completionTest(0,1,2,3,4) -> moduleAWithConditionParams
//@[63:64)     NewLine |\n|
    
//@[4:5)     NewLine |\n|
  }
//@[2:3)     RightBrace |}|
//@[3:4)   NewLine |\n|
}
//@[0:1)   RightBrace |}|
//@[1:3) NewLine |\n\n|

// #completionTest(55) -> moduleATopLevelPropertyAccess
//@[55:56) NewLine |\n|
var modulePropertyAccessCompletions = modAEmptyInputs.o
//@[0:55) VariableDeclarationSyntax
//@[0:3)  Identifier |var|
//@[4:35)  IdentifierSyntax
//@[4:35)   Identifier |modulePropertyAccessCompletions|
//@[36:37)  Assignment |=|
//@[38:55)  PropertyAccessSyntax
//@[38:53)   VariableAccessSyntax
//@[38:53)    IdentifierSyntax
//@[38:53)     Identifier |modAEmptyInputs|
//@[53:54)   Dot |.|
//@[54:55)   IdentifierSyntax
//@[54:55)    Identifier |o|
//@[55:57) NewLine |\n\n|

// #completionTest(81) -> moduleAWithConditionTopLevelPropertyAccess
//@[68:69) NewLine |\n|
var moduleWithConditionPropertyAccessCompletions = modAEmptyInputsWithCondition.o
//@[0:81) VariableDeclarationSyntax
//@[0:3)  Identifier |var|
//@[4:48)  IdentifierSyntax
//@[4:48)   Identifier |moduleWithConditionPropertyAccessCompletions|
//@[49:50)  Assignment |=|
//@[51:81)  PropertyAccessSyntax
//@[51:79)   VariableAccessSyntax
//@[51:79)    IdentifierSyntax
//@[51:79)     Identifier |modAEmptyInputsWithCondition|
//@[79:80)   Dot |.|
//@[80:81)   IdentifierSyntax
//@[80:81)    Identifier |o|
//@[81:83) NewLine |\n\n|

// #completionTest(56) -> moduleAOutputs
//@[40:41) NewLine |\n|
var moduleOutputsCompletions = modAEmptyInputs.outputs.s
//@[0:56) VariableDeclarationSyntax
//@[0:3)  Identifier |var|
//@[4:28)  IdentifierSyntax
//@[4:28)   Identifier |moduleOutputsCompletions|
//@[29:30)  Assignment |=|
//@[31:56)  PropertyAccessSyntax
//@[31:54)   PropertyAccessSyntax
//@[31:46)    VariableAccessSyntax
//@[31:46)     IdentifierSyntax
//@[31:46)      Identifier |modAEmptyInputs|
//@[46:47)    Dot |.|
//@[47:54)    IdentifierSyntax
//@[47:54)     Identifier |outputs|
//@[54:55)   Dot |.|
//@[55:56)   IdentifierSyntax
//@[55:56)    Identifier |s|
//@[56:58) NewLine |\n\n|

// #completionTest(82) -> moduleAWithConditionOutputs
//@[53:54) NewLine |\n|
var moduleWithConditionOutputsCompletions = modAEmptyInputsWithCondition.outputs.s
//@[0:82) VariableDeclarationSyntax
//@[0:3)  Identifier |var|
//@[4:41)  IdentifierSyntax
//@[4:41)   Identifier |moduleWithConditionOutputsCompletions|
//@[42:43)  Assignment |=|
//@[44:82)  PropertyAccessSyntax
//@[44:80)   PropertyAccessSyntax
//@[44:72)    VariableAccessSyntax
//@[44:72)     IdentifierSyntax
//@[44:72)      Identifier |modAEmptyInputsWithCondition|
//@[72:73)    Dot |.|
//@[73:80)    IdentifierSyntax
//@[73:80)     Identifier |outputs|
//@[80:81)   Dot |.|
//@[81:82)   IdentifierSyntax
//@[81:82)    Identifier |s|
//@[82:84) NewLine |\n\n|

module modAUnspecifiedInputs './modulea.bicep' = {
//@[0:180) ModuleDeclarationSyntax
//@[0:6)  Identifier |module|
//@[7:28)  IdentifierSyntax
//@[7:28)   Identifier |modAUnspecifiedInputs|
//@[29:46)  StringSyntax
//@[29:46)   StringComplete |'./modulea.bicep'|
//@[47:48)  Assignment |=|
//@[49:180)  ObjectSyntax
//@[49:50)   LeftBrace |{|
//@[50:51)   NewLine |\n|
  name: 'modAUnspecifiedInputs'
//@[2:31)   ObjectPropertySyntax
//@[2:6)    IdentifierSyntax
//@[2:6)     Identifier |name|
//@[6:7)    Colon |:|
//@[8:31)    StringSyntax
//@[8:31)     StringComplete |'modAUnspecifiedInputs'|
//@[31:32)   NewLine |\n|
  params: {
//@[2:95)   ObjectPropertySyntax
//@[2:8)    IdentifierSyntax
//@[2:8)     Identifier |params|
//@[8:9)    Colon |:|
//@[10:95)    ObjectSyntax
//@[10:11)     LeftBrace |{|
//@[11:12)     NewLine |\n|
    stringParamB: ''
//@[4:20)     ObjectPropertySyntax
//@[4:16)      IdentifierSyntax
//@[4:16)       Identifier |stringParamB|
//@[16:17)      Colon |:|
//@[18:20)      StringSyntax
//@[18:20)       StringComplete |''|
//@[20:21)     NewLine |\n|
    objParam: {}
//@[4:16)     ObjectPropertySyntax
//@[4:12)      IdentifierSyntax
//@[4:12)       Identifier |objParam|
//@[12:13)      Colon |:|
//@[14:16)      ObjectSyntax
//@[14:15)       LeftBrace |{|
//@[15:16)       RightBrace |}|
//@[16:17)     NewLine |\n|
    objArray: []
//@[4:16)     ObjectPropertySyntax
//@[4:12)      IdentifierSyntax
//@[4:12)       Identifier |objArray|
//@[12:13)      Colon |:|
//@[14:16)      ArraySyntax
//@[14:15)       LeftSquare |[|
//@[15:16)       RightSquare |]|
//@[16:17)     NewLine |\n|
    unspecifiedInput: ''
//@[4:24)     ObjectPropertySyntax
//@[4:20)      IdentifierSyntax
//@[4:20)       Identifier |unspecifiedInput|
//@[20:21)      Colon |:|
//@[22:24)      StringSyntax
//@[22:24)       StringComplete |''|
//@[24:25)     NewLine |\n|
  }
//@[2:3)     RightBrace |}|
//@[3:4)   NewLine |\n|
}
//@[0:1)   RightBrace |}|
//@[1:3) NewLine |\n\n|

var unspecifiedOutput = modAUnspecifiedInputs.outputs.test
//@[0:58) VariableDeclarationSyntax
//@[0:3)  Identifier |var|
//@[4:21)  IdentifierSyntax
//@[4:21)   Identifier |unspecifiedOutput|
//@[22:23)  Assignment |=|
//@[24:58)  PropertyAccessSyntax
//@[24:53)   PropertyAccessSyntax
//@[24:45)    VariableAccessSyntax
//@[24:45)     IdentifierSyntax
//@[24:45)      Identifier |modAUnspecifiedInputs|
//@[45:46)    Dot |.|
//@[46:53)    IdentifierSyntax
//@[46:53)     Identifier |outputs|
//@[53:54)   Dot |.|
//@[54:58)   IdentifierSyntax
//@[54:58)    Identifier |test|
//@[58:60) NewLine |\n\n|

module modCycle './cycle.bicep' = {
//@[0:40) ModuleDeclarationSyntax
//@[0:6)  Identifier |module|
//@[7:15)  IdentifierSyntax
//@[7:15)   Identifier |modCycle|
//@[16:31)  StringSyntax
//@[16:31)   StringComplete |'./cycle.bicep'|
//@[32:33)  Assignment |=|
//@[34:40)  ObjectSyntax
//@[34:35)   LeftBrace |{|
//@[35:36)   NewLine |\n|
  
//@[2:3)   NewLine |\n|
}
//@[0:1)   RightBrace |}|
//@[1:3) NewLine |\n\n|

module moduleWithEmptyPath '' = {
//@[0:35) ModuleDeclarationSyntax
//@[0:6)  Identifier |module|
//@[7:26)  IdentifierSyntax
//@[7:26)   Identifier |moduleWithEmptyPath|
//@[27:29)  StringSyntax
//@[27:29)   StringComplete |''|
//@[30:31)  Assignment |=|
//@[32:35)  ObjectSyntax
//@[32:33)   LeftBrace |{|
//@[33:34)   NewLine |\n|
}
//@[0:1)   RightBrace |}|
//@[1:3) NewLine |\n\n|

module moduleWithAbsolutePath '/abc/def.bicep' = {
//@[0:52) ModuleDeclarationSyntax
//@[0:6)  Identifier |module|
//@[7:29)  IdentifierSyntax
//@[7:29)   Identifier |moduleWithAbsolutePath|
//@[30:46)  StringSyntax
//@[30:46)   StringComplete |'/abc/def.bicep'|
//@[47:48)  Assignment |=|
//@[49:52)  ObjectSyntax
//@[49:50)   LeftBrace |{|
//@[50:51)   NewLine |\n|
}
//@[0:1)   RightBrace |}|
//@[1:3) NewLine |\n\n|

module moduleWithBackslash 'child\\file.bicep' = {
//@[0:52) ModuleDeclarationSyntax
//@[0:6)  Identifier |module|
//@[7:26)  IdentifierSyntax
//@[7:26)   Identifier |moduleWithBackslash|
//@[27:46)  StringSyntax
//@[27:46)   StringComplete |'child\\file.bicep'|
//@[47:48)  Assignment |=|
//@[49:52)  ObjectSyntax
//@[49:50)   LeftBrace |{|
//@[50:51)   NewLine |\n|
}
//@[0:1)   RightBrace |}|
//@[1:3) NewLine |\n\n|

module moduleWithInvalidChar 'child/fi|le.bicep' = {
//@[0:54) ModuleDeclarationSyntax
//@[0:6)  Identifier |module|
//@[7:28)  IdentifierSyntax
//@[7:28)   Identifier |moduleWithInvalidChar|
//@[29:48)  StringSyntax
//@[29:48)   StringComplete |'child/fi|le.bicep'|
//@[49:50)  Assignment |=|
//@[51:54)  ObjectSyntax
//@[51:52)   LeftBrace |{|
//@[52:53)   NewLine |\n|
}
//@[0:1)   RightBrace |}|
//@[1:3) NewLine |\n\n|

module moduleWithInvalidTerminatorChar 'child/test.' = {
//@[0:58) ModuleDeclarationSyntax
//@[0:6)  Identifier |module|
//@[7:38)  IdentifierSyntax
//@[7:38)   Identifier |moduleWithInvalidTerminatorChar|
//@[39:52)  StringSyntax
//@[39:52)   StringComplete |'child/test.'|
//@[53:54)  Assignment |=|
//@[55:58)  ObjectSyntax
//@[55:56)   LeftBrace |{|
//@[56:57)   NewLine |\n|
}
//@[0:1)   RightBrace |}|
//@[1:3) NewLine |\n\n|

module moduleWithValidScope './empty.bicep' = {
//@[0:80) ModuleDeclarationSyntax
//@[0:6)  Identifier |module|
//@[7:27)  IdentifierSyntax
//@[7:27)   Identifier |moduleWithValidScope|
//@[28:43)  StringSyntax
//@[28:43)   StringComplete |'./empty.bicep'|
//@[44:45)  Assignment |=|
//@[46:80)  ObjectSyntax
//@[46:47)   LeftBrace |{|
//@[47:48)   NewLine |\n|
  name: 'moduleWithValidScope'
//@[2:30)   ObjectPropertySyntax
//@[2:6)    IdentifierSyntax
//@[2:6)     Identifier |name|
//@[6:7)    Colon |:|
//@[8:30)    StringSyntax
//@[8:30)     StringComplete |'moduleWithValidScope'|
//@[30:31)   NewLine |\n|
}
//@[0:1)   RightBrace |}|
//@[1:3) NewLine |\n\n|

module moduleWithInvalidScope './empty.bicep' = {
//@[0:114) ModuleDeclarationSyntax
//@[0:6)  Identifier |module|
//@[7:29)  IdentifierSyntax
//@[7:29)   Identifier |moduleWithInvalidScope|
//@[30:45)  StringSyntax
//@[30:45)   StringComplete |'./empty.bicep'|
//@[46:47)  Assignment |=|
//@[48:114)  ObjectSyntax
//@[48:49)   LeftBrace |{|
//@[49:50)   NewLine |\n|
  name: 'moduleWithInvalidScope'
//@[2:32)   ObjectPropertySyntax
//@[2:6)    IdentifierSyntax
//@[2:6)     Identifier |name|
//@[6:7)    Colon |:|
//@[8:32)    StringSyntax
//@[8:32)     StringComplete |'moduleWithInvalidScope'|
//@[32:33)   NewLine |\n|
  scope: moduleWithValidScope
//@[2:29)   ObjectPropertySyntax
//@[2:7)    IdentifierSyntax
//@[2:7)     Identifier |scope|
//@[7:8)    Colon |:|
//@[9:29)    VariableAccessSyntax
//@[9:29)     IdentifierSyntax
//@[9:29)      Identifier |moduleWithValidScope|
//@[29:30)   NewLine |\n|
}
//@[0:1)   RightBrace |}|
//@[1:3) NewLine |\n\n|

module moduleWithMissingRequiredScope './subscription_empty.bicep' = {
//@[0:113) ModuleDeclarationSyntax
//@[0:6)  Identifier |module|
//@[7:37)  IdentifierSyntax
//@[7:37)   Identifier |moduleWithMissingRequiredScope|
//@[38:66)  StringSyntax
//@[38:66)   StringComplete |'./subscription_empty.bicep'|
//@[67:68)  Assignment |=|
//@[69:113)  ObjectSyntax
//@[69:70)   LeftBrace |{|
//@[70:71)   NewLine |\n|
  name: 'moduleWithMissingRequiredScope'
//@[2:40)   ObjectPropertySyntax
//@[2:6)    IdentifierSyntax
//@[2:6)     Identifier |name|
//@[6:7)    Colon |:|
//@[8:40)    StringSyntax
//@[8:40)     StringComplete |'moduleWithMissingRequiredScope'|
//@[40:41)   NewLine |\n|
}
//@[0:1)   RightBrace |}|
//@[1:3) NewLine |\n\n|

module moduleWithInvalidScope2 './empty.bicep' = {
//@[0:113) ModuleDeclarationSyntax
//@[0:6)  Identifier |module|
//@[7:30)  IdentifierSyntax
//@[7:30)   Identifier |moduleWithInvalidScope2|
//@[31:46)  StringSyntax
//@[31:46)   StringComplete |'./empty.bicep'|
//@[47:48)  Assignment |=|
//@[49:113)  ObjectSyntax
//@[49:50)   LeftBrace |{|
//@[50:51)   NewLine |\n|
  name: 'moduleWithInvalidScope2'
//@[2:33)   ObjectPropertySyntax
//@[2:6)    IdentifierSyntax
//@[2:6)     Identifier |name|
//@[6:7)    Colon |:|
//@[8:33)    StringSyntax
//@[8:33)     StringComplete |'moduleWithInvalidScope2'|
//@[33:34)   NewLine |\n|
  scope: managementGroup()
//@[2:26)   ObjectPropertySyntax
//@[2:7)    IdentifierSyntax
//@[2:7)     Identifier |scope|
//@[7:8)    Colon |:|
//@[9:26)    FunctionCallSyntax
//@[9:24)     IdentifierSyntax
//@[9:24)      Identifier |managementGroup|
//@[24:25)     LeftParen |(|
//@[25:26)     RightParen |)|
//@[26:27)   NewLine |\n|
}
//@[0:1)   RightBrace |}|
//@[1:3) NewLine |\n\n|

module moduleWithBadScope './empty.bicep' = {
//@[0:99) ModuleDeclarationSyntax
//@[0:6)  Identifier |module|
//@[7:25)  IdentifierSyntax
//@[7:25)   Identifier |moduleWithBadScope|
//@[26:41)  StringSyntax
//@[26:41)   StringComplete |'./empty.bicep'|
//@[42:43)  Assignment |=|
//@[44:99)  ObjectSyntax
//@[44:45)   LeftBrace |{|
//@[45:46)   NewLine |\n|
  name: 'moduleWithBadScope'
//@[2:28)   ObjectPropertySyntax
//@[2:6)    IdentifierSyntax
//@[2:6)     Identifier |name|
//@[6:7)    Colon |:|
//@[8:28)    StringSyntax
//@[8:28)     StringComplete |'moduleWithBadScope'|
//@[28:29)   NewLine |\n|
  scope: 'stringScope'
//@[2:22)   ObjectPropertySyntax
//@[2:7)    IdentifierSyntax
//@[2:7)     Identifier |scope|
//@[7:8)    Colon |:|
//@[9:22)    StringSyntax
//@[9:22)     StringComplete |'stringScope'|
//@[22:23)   NewLine |\n|
}
//@[0:1)   RightBrace |}|
//@[1:3) NewLine |\n\n|

resource runtimeValidRes1 'Microsoft.Storage/storageAccounts@2019-06-01' = {
//@[0:190) ResourceDeclarationSyntax
//@[0:8)  Identifier |resource|
//@[9:25)  IdentifierSyntax
//@[9:25)   Identifier |runtimeValidRes1|
//@[26:72)  StringSyntax
//@[26:72)   StringComplete |'Microsoft.Storage/storageAccounts@2019-06-01'|
//@[73:74)  Assignment |=|
//@[75:190)  ObjectSyntax
//@[75:76)   LeftBrace |{|
//@[76:77)   NewLine |\n|
  name: 'runtimeValidRes1Name'
//@[2:30)   ObjectPropertySyntax
//@[2:6)    IdentifierSyntax
//@[2:6)     Identifier |name|
//@[6:7)    Colon |:|
//@[8:30)    StringSyntax
//@[8:30)     StringComplete |'runtimeValidRes1Name'|
//@[30:31)   NewLine |\n|
  location: 'westeurope'
//@[2:24)   ObjectPropertySyntax
//@[2:10)    IdentifierSyntax
//@[2:10)     Identifier |location|
//@[10:11)    Colon |:|
//@[12:24)    StringSyntax
//@[12:24)     StringComplete |'westeurope'|
//@[24:25)   NewLine |\n|
  kind: 'Storage'
//@[2:17)   ObjectPropertySyntax
//@[2:6)    IdentifierSyntax
//@[2:6)     Identifier |kind|
//@[6:7)    Colon |:|
//@[8:17)    StringSyntax
//@[8:17)     StringComplete |'Storage'|
//@[17:18)   NewLine |\n|
  sku: {
//@[2:37)   ObjectPropertySyntax
//@[2:5)    IdentifierSyntax
//@[2:5)     Identifier |sku|
//@[5:6)    Colon |:|
//@[7:37)    ObjectSyntax
//@[7:8)     LeftBrace |{|
//@[8:9)     NewLine |\n|
    name: 'Standard_GRS'
//@[4:24)     ObjectPropertySyntax
//@[4:8)      IdentifierSyntax
//@[4:8)       Identifier |name|
//@[8:9)      Colon |:|
//@[10:24)      StringSyntax
//@[10:24)       StringComplete |'Standard_GRS'|
//@[24:25)     NewLine |\n|
  }
//@[2:3)     RightBrace |}|
//@[3:4)   NewLine |\n|
}
//@[0:1)   RightBrace |}|
//@[1:3) NewLine |\n\n|

module runtimeValidModule1 'empty.bicep' = {
//@[0:136) ModuleDeclarationSyntax
//@[0:6)  Identifier |module|
//@[7:26)  IdentifierSyntax
//@[7:26)   Identifier |runtimeValidModule1|
//@[27:40)  StringSyntax
//@[27:40)   StringComplete |'empty.bicep'|
//@[41:42)  Assignment |=|
//@[43:136)  ObjectSyntax
//@[43:44)   LeftBrace |{|
//@[44:45)   NewLine |\n|
  name: concat(concat(runtimeValidRes1.id, runtimeValidRes1.name), runtimeValidRes1.type)
//@[2:89)   ObjectPropertySyntax
//@[2:6)    IdentifierSyntax
//@[2:6)     Identifier |name|
//@[6:7)    Colon |:|
//@[8:89)    FunctionCallSyntax
//@[8:14)     IdentifierSyntax
//@[8:14)      Identifier |concat|
//@[14:15)     LeftParen |(|
//@[15:66)     FunctionArgumentSyntax
//@[15:65)      FunctionCallSyntax
//@[15:21)       IdentifierSyntax
//@[15:21)        Identifier |concat|
//@[21:22)       LeftParen |(|
//@[22:42)       FunctionArgumentSyntax
//@[22:41)        PropertyAccessSyntax
//@[22:38)         VariableAccessSyntax
//@[22:38)          IdentifierSyntax
//@[22:38)           Identifier |runtimeValidRes1|
//@[38:39)         Dot |.|
//@[39:41)         IdentifierSyntax
//@[39:41)          Identifier |id|
//@[41:42)        Comma |,|
//@[43:64)       FunctionArgumentSyntax
//@[43:64)        PropertyAccessSyntax
//@[43:59)         VariableAccessSyntax
//@[43:59)          IdentifierSyntax
//@[43:59)           Identifier |runtimeValidRes1|
//@[59:60)         Dot |.|
//@[60:64)         IdentifierSyntax
//@[60:64)          Identifier |name|
//@[64:65)       RightParen |)|
//@[65:66)      Comma |,|
//@[67:88)     FunctionArgumentSyntax
//@[67:88)      PropertyAccessSyntax
//@[67:83)       VariableAccessSyntax
//@[67:83)        IdentifierSyntax
//@[67:83)         Identifier |runtimeValidRes1|
//@[83:84)       Dot |.|
//@[84:88)       IdentifierSyntax
//@[84:88)        Identifier |type|
//@[88:89)     RightParen |)|
//@[89:90)   NewLine |\n|
}
//@[0:1)   RightBrace |}|
//@[1:3) NewLine |\n\n|

module runtimeInvalidModule1 'empty.bicep' = {
//@[0:82) ModuleDeclarationSyntax
//@[0:6)  Identifier |module|
//@[7:28)  IdentifierSyntax
//@[7:28)   Identifier |runtimeInvalidModule1|
//@[29:42)  StringSyntax
//@[29:42)   StringComplete |'empty.bicep'|
//@[43:44)  Assignment |=|
//@[45:82)  ObjectSyntax
//@[45:46)   LeftBrace |{|
//@[46:47)   NewLine |\n|
  name: runtimeValidRes1.location
//@[2:33)   ObjectPropertySyntax
//@[2:6)    IdentifierSyntax
//@[2:6)     Identifier |name|
//@[6:7)    Colon |:|
//@[8:33)    PropertyAccessSyntax
//@[8:24)     VariableAccessSyntax
//@[8:24)      IdentifierSyntax
//@[8:24)       Identifier |runtimeValidRes1|
//@[24:25)     Dot |.|
//@[25:33)     IdentifierSyntax
//@[25:33)      Identifier |location|
//@[33:34)   NewLine |\n|
}
//@[0:1)   RightBrace |}|
//@[1:3) NewLine |\n\n|

module runtimeInvalidModule2 'empty.bicep' = {
//@[0:85) ModuleDeclarationSyntax
//@[0:6)  Identifier |module|
//@[7:28)  IdentifierSyntax
//@[7:28)   Identifier |runtimeInvalidModule2|
//@[29:42)  StringSyntax
//@[29:42)   StringComplete |'empty.bicep'|
//@[43:44)  Assignment |=|
//@[45:85)  ObjectSyntax
//@[45:46)   LeftBrace |{|
//@[46:47)   NewLine |\n|
  name: runtimeValidRes1['location']
//@[2:36)   ObjectPropertySyntax
//@[2:6)    IdentifierSyntax
//@[2:6)     Identifier |name|
//@[6:7)    Colon |:|
//@[8:36)    ArrayAccessSyntax
//@[8:24)     VariableAccessSyntax
//@[8:24)      IdentifierSyntax
//@[8:24)       Identifier |runtimeValidRes1|
//@[24:25)     LeftSquare |[|
//@[25:35)     StringSyntax
//@[25:35)      StringComplete |'location'|
//@[35:36)     RightSquare |]|
//@[36:37)   NewLine |\n|
}
//@[0:1)   RightBrace |}|
//@[1:3) NewLine |\n\n|

module runtimeInvalidModule3 'empty.bicep' = {
//@[0:82) ModuleDeclarationSyntax
//@[0:6)  Identifier |module|
//@[7:28)  IdentifierSyntax
//@[7:28)   Identifier |runtimeInvalidModule3|
//@[29:42)  StringSyntax
//@[29:42)   StringComplete |'empty.bicep'|
//@[43:44)  Assignment |=|
//@[45:82)  ObjectSyntax
//@[45:46)   LeftBrace |{|
//@[46:47)   NewLine |\n|
  name: runtimeValidRes1.sku.name
//@[2:33)   ObjectPropertySyntax
//@[2:6)    IdentifierSyntax
//@[2:6)     Identifier |name|
//@[6:7)    Colon |:|
//@[8:33)    PropertyAccessSyntax
//@[8:28)     PropertyAccessSyntax
//@[8:24)      VariableAccessSyntax
//@[8:24)       IdentifierSyntax
//@[8:24)        Identifier |runtimeValidRes1|
//@[24:25)      Dot |.|
//@[25:28)      IdentifierSyntax
//@[25:28)       Identifier |sku|
//@[28:29)     Dot |.|
//@[29:33)     IdentifierSyntax
//@[29:33)      Identifier |name|
//@[33:34)   NewLine |\n|
}
//@[0:1)   RightBrace |}|
//@[1:3) NewLine |\n\n|

module runtimeInvalidModule4 'empty.bicep' = {
//@[0:85) ModuleDeclarationSyntax
//@[0:6)  Identifier |module|
//@[7:28)  IdentifierSyntax
//@[7:28)   Identifier |runtimeInvalidModule4|
//@[29:42)  StringSyntax
//@[29:42)   StringComplete |'empty.bicep'|
//@[43:44)  Assignment |=|
//@[45:85)  ObjectSyntax
//@[45:46)   LeftBrace |{|
//@[46:47)   NewLine |\n|
  name: runtimeValidRes1.sku['name']
//@[2:36)   ObjectPropertySyntax
//@[2:6)    IdentifierSyntax
//@[2:6)     Identifier |name|
//@[6:7)    Colon |:|
//@[8:36)    ArrayAccessSyntax
//@[8:28)     PropertyAccessSyntax
//@[8:24)      VariableAccessSyntax
//@[8:24)       IdentifierSyntax
//@[8:24)        Identifier |runtimeValidRes1|
//@[24:25)      Dot |.|
//@[25:28)      IdentifierSyntax
//@[25:28)       Identifier |sku|
//@[28:29)     LeftSquare |[|
//@[29:35)     StringSyntax
//@[29:35)      StringComplete |'name'|
//@[35:36)     RightSquare |]|
//@[36:37)   NewLine |\n|
}
//@[0:1)   RightBrace |}|
//@[1:3) NewLine |\n\n|

module runtimeInvalidModule5 'empty.bicep' = {
//@[0:88) ModuleDeclarationSyntax
//@[0:6)  Identifier |module|
//@[7:28)  IdentifierSyntax
//@[7:28)   Identifier |runtimeInvalidModule5|
//@[29:42)  StringSyntax
//@[29:42)   StringComplete |'empty.bicep'|
//@[43:44)  Assignment |=|
//@[45:88)  ObjectSyntax
//@[45:46)   LeftBrace |{|
//@[46:47)   NewLine |\n|
  name: runtimeValidRes1['sku']['name']
//@[2:39)   ObjectPropertySyntax
//@[2:6)    IdentifierSyntax
//@[2:6)     Identifier |name|
//@[6:7)    Colon |:|
//@[8:39)    ArrayAccessSyntax
//@[8:31)     ArrayAccessSyntax
//@[8:24)      VariableAccessSyntax
//@[8:24)       IdentifierSyntax
//@[8:24)        Identifier |runtimeValidRes1|
//@[24:25)      LeftSquare |[|
//@[25:30)      StringSyntax
//@[25:30)       StringComplete |'sku'|
//@[30:31)      RightSquare |]|
//@[31:32)     LeftSquare |[|
//@[32:38)     StringSyntax
//@[32:38)      StringComplete |'name'|
//@[38:39)     RightSquare |]|
//@[39:40)   NewLine |\n|
}
//@[0:1)   RightBrace |}|
//@[1:3) NewLine |\n\n|

module runtimeInvalidModule6 'empty.bicep' = {
//@[0:85) ModuleDeclarationSyntax
//@[0:6)  Identifier |module|
//@[7:28)  IdentifierSyntax
//@[7:28)   Identifier |runtimeInvalidModule6|
//@[29:42)  StringSyntax
//@[29:42)   StringComplete |'empty.bicep'|
//@[43:44)  Assignment |=|
//@[45:85)  ObjectSyntax
//@[45:46)   LeftBrace |{|
//@[46:47)   NewLine |\n|
  name: runtimeValidRes1['sku'].name
//@[2:36)   ObjectPropertySyntax
//@[2:6)    IdentifierSyntax
//@[2:6)     Identifier |name|
//@[6:7)    Colon |:|
//@[8:36)    PropertyAccessSyntax
//@[8:31)     ArrayAccessSyntax
//@[8:24)      VariableAccessSyntax
//@[8:24)       IdentifierSyntax
//@[8:24)        Identifier |runtimeValidRes1|
//@[24:25)      LeftSquare |[|
//@[25:30)      StringSyntax
//@[25:30)       StringComplete |'sku'|
//@[30:31)      RightSquare |]|
//@[31:32)     Dot |.|
//@[32:36)     IdentifierSyntax
//@[32:36)      Identifier |name|
//@[36:37)   NewLine |\n|
}
//@[0:1)   RightBrace |}|
//@[1:3) NewLine |\n\n|

module moduleWithDuplicateName1 './empty.bicep' = {
//@[0:112) ModuleDeclarationSyntax
//@[0:6)  Identifier |module|
//@[7:31)  IdentifierSyntax
//@[7:31)   Identifier |moduleWithDuplicateName1|
//@[32:47)  StringSyntax
//@[32:47)   StringComplete |'./empty.bicep'|
//@[48:49)  Assignment |=|
//@[50:112)  ObjectSyntax
//@[50:51)   LeftBrace |{|
//@[51:52)   NewLine |\n|
  name: 'moduleWithDuplicateName'
//@[2:33)   ObjectPropertySyntax
//@[2:6)    IdentifierSyntax
//@[2:6)     Identifier |name|
//@[6:7)    Colon |:|
//@[8:33)    StringSyntax
//@[8:33)     StringComplete |'moduleWithDuplicateName'|
//@[33:34)   NewLine |\n|
  scope: resourceGroup()
//@[2:24)   ObjectPropertySyntax
//@[2:7)    IdentifierSyntax
//@[2:7)     Identifier |scope|
//@[7:8)    Colon |:|
//@[9:24)    FunctionCallSyntax
//@[9:22)     IdentifierSyntax
//@[9:22)      Identifier |resourceGroup|
//@[22:23)     LeftParen |(|
//@[23:24)     RightParen |)|
//@[24:25)   NewLine |\n|
}
//@[0:1)   RightBrace |}|
//@[1:3) NewLine |\n\n|

module moduleWithDuplicateName2 './empty.bicep' = {
//@[0:87) ModuleDeclarationSyntax
//@[0:6)  Identifier |module|
//@[7:31)  IdentifierSyntax
//@[7:31)   Identifier |moduleWithDuplicateName2|
//@[32:47)  StringSyntax
//@[32:47)   StringComplete |'./empty.bicep'|
//@[48:49)  Assignment |=|
//@[50:87)  ObjectSyntax
//@[50:51)   LeftBrace |{|
//@[51:52)   NewLine |\n|
  name: 'moduleWithDuplicateName'
//@[2:33)   ObjectPropertySyntax
//@[2:6)    IdentifierSyntax
//@[2:6)     Identifier |name|
//@[6:7)    Colon |:|
//@[8:33)    StringSyntax
//@[8:33)     StringComplete |'moduleWithDuplicateName'|
//@[33:34)   NewLine |\n|
}
//@[0:1)   RightBrace |}|
//@[1:3) NewLine |\n\n|

<<<<<<< HEAD
@minValue()
//@[0:118) ModuleDeclarationSyntax
//@[0:11)  DecoratorSyntax
//@[0:1)   At |@|
//@[1:11)   FunctionCallSyntax
//@[1:9)    IdentifierSyntax
//@[1:9)     Identifier |minValue|
//@[9:10)    LeftParen |(|
//@[10:11)    RightParen |)|
//@[11:12)  NewLine |\n|
module moduleWithNotAttachableDecorators './empty.bicep' = {
//@[0:6)  Identifier |module|
//@[7:40)  IdentifierSyntax
//@[7:40)   Identifier |moduleWithNotAttachableDecorators|
//@[41:56)  StringSyntax
//@[41:56)   StringComplete |'./empty.bicep'|
//@[57:58)  Assignment |=|
//@[59:106)  ObjectSyntax
//@[59:60)   LeftBrace |{|
//@[60:61)   NewLine |\n|
  name: 'moduleWithNotAttachableDecorators'
//@[2:43)   ObjectPropertySyntax
//@[2:6)    IdentifierSyntax
//@[2:6)     Identifier |name|
//@[6:7)    Colon |:|
//@[8:43)    StringSyntax
//@[8:43)     StringComplete |'moduleWithNotAttachableDecorators'|
//@[43:44)   NewLine |\n|
}
//@[0:1)   RightBrace |}|
//@[1:2) NewLine |\n|
=======
// #completionTest(19, 20, 21) -> cwdCompletions
//@[48:49) NewLine |\n|
module completionB ''
//@[0:21) ModuleDeclarationSyntax
//@[0:6)  Identifier |module|
//@[7:18)  IdentifierSyntax
//@[7:18)   Identifier |completionB|
//@[19:21)  StringSyntax
//@[19:21)   StringComplete |''|
//@[21:21)  SkippedTriviaSyntax
//@[21:21)  SkippedTriviaSyntax
//@[21:21)  SkippedTriviaSyntax
//@[21:23) NewLine |\n\n|

// #completionTest(19, 20, 21) -> cwdCompletions
//@[48:49) NewLine |\n|
module completionC '' =
//@[0:23) ModuleDeclarationSyntax
//@[0:6)  Identifier |module|
//@[7:18)  IdentifierSyntax
//@[7:18)   Identifier |completionC|
//@[19:21)  StringSyntax
//@[19:21)   StringComplete |''|
//@[22:23)  Assignment |=|
//@[23:23)  SkippedTriviaSyntax
//@[23:23)  SkippedTriviaSyntax
//@[23:25) NewLine |\n\n|
>>>>>>> 7207ddf8

// #completionTest(19, 20, 21) -> cwdCompletions
//@[48:49) NewLine |\n|
module completionD '' = {}
//@[0:26) ModuleDeclarationSyntax
//@[0:6)  Identifier |module|
//@[7:18)  IdentifierSyntax
//@[7:18)   Identifier |completionD|
//@[19:21)  StringSyntax
//@[19:21)   StringComplete |''|
//@[22:23)  Assignment |=|
//@[24:26)  ObjectSyntax
//@[24:25)   LeftBrace |{|
//@[25:26)   RightBrace |}|
//@[26:28) NewLine |\n\n|

// #completionTest(19, 20, 21) -> cwdCompletions
//@[48:49) NewLine |\n|
module completionE '' = {
//@[0:43) ModuleDeclarationSyntax
//@[0:6)  Identifier |module|
//@[7:18)  IdentifierSyntax
//@[7:18)   Identifier |completionE|
//@[19:21)  StringSyntax
//@[19:21)   StringComplete |''|
//@[22:23)  Assignment |=|
//@[24:43)  ObjectSyntax
//@[24:25)   LeftBrace |{|
//@[25:26)   NewLine |\n|
  name: 'hello'
//@[2:15)   ObjectPropertySyntax
//@[2:6)    IdentifierSyntax
//@[2:6)     Identifier |name|
//@[6:7)    Colon |:|
//@[8:15)    StringSyntax
//@[8:15)     StringComplete |'hello'|
//@[15:16)   NewLine |\n|
}
//@[0:1)   RightBrace |}|
//@[1:3) NewLine |\n\n|

// #completionTest(26, 27, 28, 29) -> cwdFileCompletions
//@[56:57) NewLine |\n|
module cwdFileCompletionA '.'
//@[0:29) ModuleDeclarationSyntax
//@[0:6)  Identifier |module|
//@[7:25)  IdentifierSyntax
//@[7:25)   Identifier |cwdFileCompletionA|
//@[26:29)  StringSyntax
//@[26:29)   StringComplete |'.'|
//@[29:29)  SkippedTriviaSyntax
//@[29:29)  SkippedTriviaSyntax
//@[29:29)  SkippedTriviaSyntax
//@[29:31) NewLine |\n\n|

// #completionTest(26, 27) -> cwdMCompletions
//@[45:46) NewLine |\n|
module cwdFileCompletionB m
//@[0:27) ModuleDeclarationSyntax
//@[0:6)  Identifier |module|
//@[7:25)  IdentifierSyntax
//@[7:25)   Identifier |cwdFileCompletionB|
//@[26:27)  SkippedTriviaSyntax
//@[26:27)   Identifier |m|
//@[27:27)  SkippedTriviaSyntax
//@[27:27)  SkippedTriviaSyntax
//@[27:27)  SkippedTriviaSyntax
//@[27:29) NewLine |\n\n|

// #completionTest(26, 27, 28, 29) -> cwdMCompletions
//@[53:54) NewLine |\n|
module cwdFileCompletionC 'm'
//@[0:29) ModuleDeclarationSyntax
//@[0:6)  Identifier |module|
//@[7:25)  IdentifierSyntax
//@[7:25)   Identifier |cwdFileCompletionC|
//@[26:29)  StringSyntax
//@[26:29)   StringComplete |'m'|
//@[29:29)  SkippedTriviaSyntax
//@[29:29)  SkippedTriviaSyntax
//@[29:29)  SkippedTriviaSyntax
//@[29:31) NewLine |\n\n|

// #completionTest(24, 25, 26, 27, 28, 29, 30, 31, 32, 33, 34, 35, 36, 37, 38, 39) -> childCompletions
//@[102:103) NewLine |\n|
module childCompletionA 'ChildModules/'
//@[0:39) ModuleDeclarationSyntax
//@[0:6)  Identifier |module|
//@[7:23)  IdentifierSyntax
//@[7:23)   Identifier |childCompletionA|
//@[24:39)  StringSyntax
//@[24:39)   StringComplete |'ChildModules/'|
//@[39:39)  SkippedTriviaSyntax
//@[39:39)  SkippedTriviaSyntax
//@[39:39)  SkippedTriviaSyntax
//@[39:41) NewLine |\n\n|

// #completionTest(24, 25, 26, 27, 28, 29, 30, 31, 32, 33, 34, 35, 36, 37, 38, 39) -> childDotCompletions
//@[105:106) NewLine |\n|
module childCompletionB './ChildModules/'
//@[0:41) ModuleDeclarationSyntax
//@[0:6)  Identifier |module|
//@[7:23)  IdentifierSyntax
//@[7:23)   Identifier |childCompletionB|
//@[24:41)  StringSyntax
//@[24:41)   StringComplete |'./ChildModules/'|
//@[41:41)  SkippedTriviaSyntax
//@[41:41)  SkippedTriviaSyntax
//@[41:41)  SkippedTriviaSyntax
//@[41:43) NewLine |\n\n|

// #completionTest(24, 25, 26, 27, 28, 29, 30, 31, 32, 33, 34, 35, 36, 37, 38, 39, 40) -> childMCompletions
//@[107:108) NewLine |\n|
module childCompletionC './ChildModules/m'
//@[0:42) ModuleDeclarationSyntax
//@[0:6)  Identifier |module|
//@[7:23)  IdentifierSyntax
//@[7:23)   Identifier |childCompletionC|
//@[24:42)  StringSyntax
//@[24:42)   StringComplete |'./ChildModules/m'|
//@[42:42)  SkippedTriviaSyntax
//@[42:42)  SkippedTriviaSyntax
//@[42:42)  SkippedTriviaSyntax
//@[42:44) NewLine |\n\n|

// #completionTest(24, 25, 26, 27, 28, 29, 30, 31, 32, 33, 34, 35, 36, 37, 38, 39, 40) -> childECompletions
//@[107:108) NewLine |\n|
module childCompletionD 'ChildModules/e'
//@[0:40) ModuleDeclarationSyntax
//@[0:6)  Identifier |module|
//@[7:23)  IdentifierSyntax
//@[7:23)   Identifier |childCompletionD|
//@[24:40)  StringSyntax
//@[24:40)   StringComplete |'ChildModules/e'|
//@[40:40)  SkippedTriviaSyntax
//@[40:40)  SkippedTriviaSyntax
//@[40:40)  SkippedTriviaSyntax
//@[40:40) EndOfFile ||<|MERGE_RESOLUTION|>--- conflicted
+++ resolved
@@ -1465,7 +1465,172 @@
 //@[0:1)   RightBrace |}|
 //@[1:3) NewLine |\n\n|
 
-<<<<<<< HEAD
+// #completionTest(19, 20, 21) -> cwdCompletions
+//@[48:49) NewLine |\n|
+module completionB ''
+//@[0:21) ModuleDeclarationSyntax
+//@[0:6)  Identifier |module|
+//@[7:18)  IdentifierSyntax
+//@[7:18)   Identifier |completionB|
+//@[19:21)  StringSyntax
+//@[19:21)   StringComplete |''|
+//@[21:21)  SkippedTriviaSyntax
+//@[21:21)  SkippedTriviaSyntax
+//@[21:21)  SkippedTriviaSyntax
+//@[21:23) NewLine |\n\n|
+
+// #completionTest(19, 20, 21) -> cwdCompletions
+//@[48:49) NewLine |\n|
+module completionC '' =
+//@[0:23) ModuleDeclarationSyntax
+//@[0:6)  Identifier |module|
+//@[7:18)  IdentifierSyntax
+//@[7:18)   Identifier |completionC|
+//@[19:21)  StringSyntax
+//@[19:21)   StringComplete |''|
+//@[22:23)  Assignment |=|
+//@[23:23)  SkippedTriviaSyntax
+//@[23:23)  SkippedTriviaSyntax
+//@[23:25) NewLine |\n\n|
+
+// #completionTest(19, 20, 21) -> cwdCompletions
+//@[48:49) NewLine |\n|
+module completionD '' = {}
+//@[0:26) ModuleDeclarationSyntax
+//@[0:6)  Identifier |module|
+//@[7:18)  IdentifierSyntax
+//@[7:18)   Identifier |completionD|
+//@[19:21)  StringSyntax
+//@[19:21)   StringComplete |''|
+//@[22:23)  Assignment |=|
+//@[24:26)  ObjectSyntax
+//@[24:25)   LeftBrace |{|
+//@[25:26)   RightBrace |}|
+//@[26:28) NewLine |\n\n|
+
+// #completionTest(19, 20, 21) -> cwdCompletions
+//@[48:49) NewLine |\n|
+module completionE '' = {
+//@[0:43) ModuleDeclarationSyntax
+//@[0:6)  Identifier |module|
+//@[7:18)  IdentifierSyntax
+//@[7:18)   Identifier |completionE|
+//@[19:21)  StringSyntax
+//@[19:21)   StringComplete |''|
+//@[22:23)  Assignment |=|
+//@[24:43)  ObjectSyntax
+//@[24:25)   LeftBrace |{|
+//@[25:26)   NewLine |\n|
+  name: 'hello'
+//@[2:15)   ObjectPropertySyntax
+//@[2:6)    IdentifierSyntax
+//@[2:6)     Identifier |name|
+//@[6:7)    Colon |:|
+//@[8:15)    StringSyntax
+//@[8:15)     StringComplete |'hello'|
+//@[15:16)   NewLine |\n|
+}
+//@[0:1)   RightBrace |}|
+//@[1:3) NewLine |\n\n|
+
+// #completionTest(26, 27, 28, 29) -> cwdFileCompletions
+//@[56:57) NewLine |\n|
+module cwdFileCompletionA '.'
+//@[0:29) ModuleDeclarationSyntax
+//@[0:6)  Identifier |module|
+//@[7:25)  IdentifierSyntax
+//@[7:25)   Identifier |cwdFileCompletionA|
+//@[26:29)  StringSyntax
+//@[26:29)   StringComplete |'.'|
+//@[29:29)  SkippedTriviaSyntax
+//@[29:29)  SkippedTriviaSyntax
+//@[29:29)  SkippedTriviaSyntax
+//@[29:31) NewLine |\n\n|
+
+// #completionTest(26, 27) -> cwdMCompletions
+//@[45:46) NewLine |\n|
+module cwdFileCompletionB m
+//@[0:27) ModuleDeclarationSyntax
+//@[0:6)  Identifier |module|
+//@[7:25)  IdentifierSyntax
+//@[7:25)   Identifier |cwdFileCompletionB|
+//@[26:27)  SkippedTriviaSyntax
+//@[26:27)   Identifier |m|
+//@[27:27)  SkippedTriviaSyntax
+//@[27:27)  SkippedTriviaSyntax
+//@[27:27)  SkippedTriviaSyntax
+//@[27:29) NewLine |\n\n|
+
+// #completionTest(26, 27, 28, 29) -> cwdMCompletions
+//@[53:54) NewLine |\n|
+module cwdFileCompletionC 'm'
+//@[0:29) ModuleDeclarationSyntax
+//@[0:6)  Identifier |module|
+//@[7:25)  IdentifierSyntax
+//@[7:25)   Identifier |cwdFileCompletionC|
+//@[26:29)  StringSyntax
+//@[26:29)   StringComplete |'m'|
+//@[29:29)  SkippedTriviaSyntax
+//@[29:29)  SkippedTriviaSyntax
+//@[29:29)  SkippedTriviaSyntax
+//@[29:31) NewLine |\n\n|
+
+// #completionTest(24, 25, 26, 27, 28, 29, 30, 31, 32, 33, 34, 35, 36, 37, 38, 39) -> childCompletions
+//@[102:103) NewLine |\n|
+module childCompletionA 'ChildModules/'
+//@[0:39) ModuleDeclarationSyntax
+//@[0:6)  Identifier |module|
+//@[7:23)  IdentifierSyntax
+//@[7:23)   Identifier |childCompletionA|
+//@[24:39)  StringSyntax
+//@[24:39)   StringComplete |'ChildModules/'|
+//@[39:39)  SkippedTriviaSyntax
+//@[39:39)  SkippedTriviaSyntax
+//@[39:39)  SkippedTriviaSyntax
+//@[39:41) NewLine |\n\n|
+
+// #completionTest(24, 25, 26, 27, 28, 29, 30, 31, 32, 33, 34, 35, 36, 37, 38, 39) -> childDotCompletions
+//@[105:106) NewLine |\n|
+module childCompletionB './ChildModules/'
+//@[0:41) ModuleDeclarationSyntax
+//@[0:6)  Identifier |module|
+//@[7:23)  IdentifierSyntax
+//@[7:23)   Identifier |childCompletionB|
+//@[24:41)  StringSyntax
+//@[24:41)   StringComplete |'./ChildModules/'|
+//@[41:41)  SkippedTriviaSyntax
+//@[41:41)  SkippedTriviaSyntax
+//@[41:41)  SkippedTriviaSyntax
+//@[41:43) NewLine |\n\n|
+
+// #completionTest(24, 25, 26, 27, 28, 29, 30, 31, 32, 33, 34, 35, 36, 37, 38, 39, 40) -> childMCompletions
+//@[107:108) NewLine |\n|
+module childCompletionC './ChildModules/m'
+//@[0:42) ModuleDeclarationSyntax
+//@[0:6)  Identifier |module|
+//@[7:23)  IdentifierSyntax
+//@[7:23)   Identifier |childCompletionC|
+//@[24:42)  StringSyntax
+//@[24:42)   StringComplete |'./ChildModules/m'|
+//@[42:42)  SkippedTriviaSyntax
+//@[42:42)  SkippedTriviaSyntax
+//@[42:42)  SkippedTriviaSyntax
+//@[42:44) NewLine |\n\n|
+
+// #completionTest(24, 25, 26, 27, 28, 29, 30, 31, 32, 33, 34, 35, 36, 37, 38, 39, 40) -> childECompletions
+//@[107:108) NewLine |\n|
+module childCompletionD 'ChildModules/e'
+//@[0:40) ModuleDeclarationSyntax
+//@[0:6)  Identifier |module|
+//@[7:23)  IdentifierSyntax
+//@[7:23)   Identifier |childCompletionD|
+//@[24:40)  StringSyntax
+//@[24:40)   StringComplete |'ChildModules/e'|
+//@[40:40)  SkippedTriviaSyntax
+//@[40:40)  SkippedTriviaSyntax
+//@[40:40)  SkippedTriviaSyntax
+//@[40:42) NewLine |\n\n|
+
 @minValue()
 //@[0:118) ModuleDeclarationSyntax
 //@[0:11)  DecoratorSyntax
@@ -1497,170 +1662,5 @@
 }
 //@[0:1)   RightBrace |}|
 //@[1:2) NewLine |\n|
-=======
-// #completionTest(19, 20, 21) -> cwdCompletions
-//@[48:49) NewLine |\n|
-module completionB ''
-//@[0:21) ModuleDeclarationSyntax
-//@[0:6)  Identifier |module|
-//@[7:18)  IdentifierSyntax
-//@[7:18)   Identifier |completionB|
-//@[19:21)  StringSyntax
-//@[19:21)   StringComplete |''|
-//@[21:21)  SkippedTriviaSyntax
-//@[21:21)  SkippedTriviaSyntax
-//@[21:21)  SkippedTriviaSyntax
-//@[21:23) NewLine |\n\n|
-
-// #completionTest(19, 20, 21) -> cwdCompletions
-//@[48:49) NewLine |\n|
-module completionC '' =
-//@[0:23) ModuleDeclarationSyntax
-//@[0:6)  Identifier |module|
-//@[7:18)  IdentifierSyntax
-//@[7:18)   Identifier |completionC|
-//@[19:21)  StringSyntax
-//@[19:21)   StringComplete |''|
-//@[22:23)  Assignment |=|
-//@[23:23)  SkippedTriviaSyntax
-//@[23:23)  SkippedTriviaSyntax
-//@[23:25) NewLine |\n\n|
->>>>>>> 7207ddf8
-
-// #completionTest(19, 20, 21) -> cwdCompletions
-//@[48:49) NewLine |\n|
-module completionD '' = {}
-//@[0:26) ModuleDeclarationSyntax
-//@[0:6)  Identifier |module|
-//@[7:18)  IdentifierSyntax
-//@[7:18)   Identifier |completionD|
-//@[19:21)  StringSyntax
-//@[19:21)   StringComplete |''|
-//@[22:23)  Assignment |=|
-//@[24:26)  ObjectSyntax
-//@[24:25)   LeftBrace |{|
-//@[25:26)   RightBrace |}|
-//@[26:28) NewLine |\n\n|
-
-// #completionTest(19, 20, 21) -> cwdCompletions
-//@[48:49) NewLine |\n|
-module completionE '' = {
-//@[0:43) ModuleDeclarationSyntax
-//@[0:6)  Identifier |module|
-//@[7:18)  IdentifierSyntax
-//@[7:18)   Identifier |completionE|
-//@[19:21)  StringSyntax
-//@[19:21)   StringComplete |''|
-//@[22:23)  Assignment |=|
-//@[24:43)  ObjectSyntax
-//@[24:25)   LeftBrace |{|
-//@[25:26)   NewLine |\n|
-  name: 'hello'
-//@[2:15)   ObjectPropertySyntax
-//@[2:6)    IdentifierSyntax
-//@[2:6)     Identifier |name|
-//@[6:7)    Colon |:|
-//@[8:15)    StringSyntax
-//@[8:15)     StringComplete |'hello'|
-//@[15:16)   NewLine |\n|
-}
-//@[0:1)   RightBrace |}|
-//@[1:3) NewLine |\n\n|
-
-// #completionTest(26, 27, 28, 29) -> cwdFileCompletions
-//@[56:57) NewLine |\n|
-module cwdFileCompletionA '.'
-//@[0:29) ModuleDeclarationSyntax
-//@[0:6)  Identifier |module|
-//@[7:25)  IdentifierSyntax
-//@[7:25)   Identifier |cwdFileCompletionA|
-//@[26:29)  StringSyntax
-//@[26:29)   StringComplete |'.'|
-//@[29:29)  SkippedTriviaSyntax
-//@[29:29)  SkippedTriviaSyntax
-//@[29:29)  SkippedTriviaSyntax
-//@[29:31) NewLine |\n\n|
-
-// #completionTest(26, 27) -> cwdMCompletions
-//@[45:46) NewLine |\n|
-module cwdFileCompletionB m
-//@[0:27) ModuleDeclarationSyntax
-//@[0:6)  Identifier |module|
-//@[7:25)  IdentifierSyntax
-//@[7:25)   Identifier |cwdFileCompletionB|
-//@[26:27)  SkippedTriviaSyntax
-//@[26:27)   Identifier |m|
-//@[27:27)  SkippedTriviaSyntax
-//@[27:27)  SkippedTriviaSyntax
-//@[27:27)  SkippedTriviaSyntax
-//@[27:29) NewLine |\n\n|
-
-// #completionTest(26, 27, 28, 29) -> cwdMCompletions
-//@[53:54) NewLine |\n|
-module cwdFileCompletionC 'm'
-//@[0:29) ModuleDeclarationSyntax
-//@[0:6)  Identifier |module|
-//@[7:25)  IdentifierSyntax
-//@[7:25)   Identifier |cwdFileCompletionC|
-//@[26:29)  StringSyntax
-//@[26:29)   StringComplete |'m'|
-//@[29:29)  SkippedTriviaSyntax
-//@[29:29)  SkippedTriviaSyntax
-//@[29:29)  SkippedTriviaSyntax
-//@[29:31) NewLine |\n\n|
-
-// #completionTest(24, 25, 26, 27, 28, 29, 30, 31, 32, 33, 34, 35, 36, 37, 38, 39) -> childCompletions
-//@[102:103) NewLine |\n|
-module childCompletionA 'ChildModules/'
-//@[0:39) ModuleDeclarationSyntax
-//@[0:6)  Identifier |module|
-//@[7:23)  IdentifierSyntax
-//@[7:23)   Identifier |childCompletionA|
-//@[24:39)  StringSyntax
-//@[24:39)   StringComplete |'ChildModules/'|
-//@[39:39)  SkippedTriviaSyntax
-//@[39:39)  SkippedTriviaSyntax
-//@[39:39)  SkippedTriviaSyntax
-//@[39:41) NewLine |\n\n|
-
-// #completionTest(24, 25, 26, 27, 28, 29, 30, 31, 32, 33, 34, 35, 36, 37, 38, 39) -> childDotCompletions
-//@[105:106) NewLine |\n|
-module childCompletionB './ChildModules/'
-//@[0:41) ModuleDeclarationSyntax
-//@[0:6)  Identifier |module|
-//@[7:23)  IdentifierSyntax
-//@[7:23)   Identifier |childCompletionB|
-//@[24:41)  StringSyntax
-//@[24:41)   StringComplete |'./ChildModules/'|
-//@[41:41)  SkippedTriviaSyntax
-//@[41:41)  SkippedTriviaSyntax
-//@[41:41)  SkippedTriviaSyntax
-//@[41:43) NewLine |\n\n|
-
-// #completionTest(24, 25, 26, 27, 28, 29, 30, 31, 32, 33, 34, 35, 36, 37, 38, 39, 40) -> childMCompletions
-//@[107:108) NewLine |\n|
-module childCompletionC './ChildModules/m'
-//@[0:42) ModuleDeclarationSyntax
-//@[0:6)  Identifier |module|
-//@[7:23)  IdentifierSyntax
-//@[7:23)   Identifier |childCompletionC|
-//@[24:42)  StringSyntax
-//@[24:42)   StringComplete |'./ChildModules/m'|
-//@[42:42)  SkippedTriviaSyntax
-//@[42:42)  SkippedTriviaSyntax
-//@[42:42)  SkippedTriviaSyntax
-//@[42:44) NewLine |\n\n|
-
-// #completionTest(24, 25, 26, 27, 28, 29, 30, 31, 32, 33, 34, 35, 36, 37, 38, 39, 40) -> childECompletions
-//@[107:108) NewLine |\n|
-module childCompletionD 'ChildModules/e'
-//@[0:40) ModuleDeclarationSyntax
-//@[0:6)  Identifier |module|
-//@[7:23)  IdentifierSyntax
-//@[7:23)   Identifier |childCompletionD|
-//@[24:40)  StringSyntax
-//@[24:40)   StringComplete |'ChildModules/e'|
-//@[40:40)  SkippedTriviaSyntax
-//@[40:40)  SkippedTriviaSyntax
-//@[40:40)  SkippedTriviaSyntax
-//@[40:40) EndOfFile ||+
+//@[0:0) EndOfFile ||