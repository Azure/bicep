module nonExistentFileRef './nonExistent.bicep' = {}

// we should only look this file up once, but should still return the same failure
module nonExistentFileRefDuplicate './nonExistent.bicep' = {}

// we should only look this file up once, but should still return the same failure
module nonExistentFileRefEquivalentPath 'abc/def/../../nonExistent.bicep' = {}

module moduleWithoutPath = {

}

// missing identifier #completionTest(7) -> empty
module 

// #completionTest(24,25) -> object
module missingValue '' = 

var interp = 'hello'
module moduleWithInterpPath './${interp}.bicep' = {}

module moduleWithConditionAndInterpPath './${interp}.bicep' = if (true) {}

module moduleWithSelfCycle './main.bicep' = {}

module moduleWithConditionAndSelfCycle './main.bicep' = if ('foo' == 'bar') {}

module './main.bicep' = {

}

module './main.bicep' = if (1 + 2 == 3) {

}

module './main.bicep' = if

module './main.bicep' = if (

module './main.bicep' = if (true

module './main.bicep' = if (true)

module './main.bicep' = if {

}

module './main.bicep' = if () {

}

module './main.bicep' = if ('true') {

}

module modANoName './modulea.bicep' = {
  // #completionTest(0) -> moduleATopLevelProperties
}

module modANoNameWithCondition './modulea.bicep' = if (true) {
  // #completionTest(0) -> moduleAWithConditionTopLevelProperties
}

module modWithReferenceInCondition './main.bicep' = if (reference('Micorosft.Management/managementGroups/MG', '2020-05-01').name == 'something') {}

module modWithListKeysInCondition './main.bicep' = if (listKeys('foo', '2020-05-01').bar == true) {}

module modANoName './modulea.bicep' = if ({ 'a': b }.a == true) {

}

module modANoInputs './modulea.bicep' = {
  name: 'modANoInputs'
  // #completionTest(0,1,2) -> moduleATopLevelPropertiesMinusName
}

module modANoInputsWithCondition './modulea.bicep' = if (length([
  'foo'
]) == 1) {
  name: 'modANoInputs'
  // #completionTest(0,1,2) -> moduleAWithConditionTopLevelPropertiesMinusName
}

module modAEmptyInputs './modulea.bicep' = {
  name: 'modANoInputs'
  params: {
    // #completionTest(0,1,2,3,4) -> moduleAParams
  }
}

module modAEmptyInputsWithCondition './modulea.bicep' = if (1 + 2 == 2) {
  name: 'modANoInputs'
  params: {
    // #completionTest(0,1,2,3,4) -> moduleAWithConditionParams
  }
}

// #completionTest(55) -> moduleATopLevelPropertyAccess
var modulePropertyAccessCompletions = modAEmptyInputs.o

// #completionTest(81) -> moduleAWithConditionTopLevelPropertyAccess
var moduleWithConditionPropertyAccessCompletions = modAEmptyInputsWithCondition.o

// #completionTest(56) -> moduleAOutputs
var moduleOutputsCompletions = modAEmptyInputs.outputs.s

// #completionTest(82) -> moduleAWithConditionOutputs
var moduleWithConditionOutputsCompletions = modAEmptyInputsWithCondition.outputs.s

module modAUnspecifiedInputs './modulea.bicep' = {
  name: 'modAUnspecifiedInputs'
  params: {
    stringParamB: ''
    objParam: {}
    objArray: []
    unspecifiedInput: ''
  }
}

var unspecifiedOutput = modAUnspecifiedInputs.outputs.test

module modCycle './cycle.bicep' = {}

module moduleWithEmptyPath '' = {}

module moduleWithAbsolutePath '/abc/def.bicep' = {}

module moduleWithBackslash 'child\\file.bicep' = {}

module moduleWithInvalidChar 'child/fi|le.bicep' = {}

module moduleWithInvalidTerminatorChar 'child/test.' = {}

module moduleWithValidScope './empty.bicep' = {
  name: 'moduleWithValidScope'
}

module moduleWithInvalidScope './empty.bicep' = {
  name: 'moduleWithInvalidScope'
  scope: moduleWithValidScope
}

module moduleWithMissingRequiredScope './subscription_empty.bicep' = {
  name: 'moduleWithMissingRequiredScope'
}

module moduleWithInvalidScope2 './empty.bicep' = {
  name: 'moduleWithInvalidScope2'
  scope: managementGroup()
}

module moduleWithUnsupprtedScope1 './mg_empty.bicep' = {
  name: 'moduleWithUnsupprtedScope1'
  scope: managementGroup()
}

module moduleWithUnsupprtedScope2 './mg_empty.bicep' = {
  name: 'moduleWithUnsupprtedScope2'
  scope: managementGroup('MG')
}

module moduleWithBadScope './empty.bicep' = {
  name: 'moduleWithBadScope'
  scope: 'stringScope'
}

resource runtimeValidRes1 'Microsoft.Storage/storageAccounts@2019-06-01' = {
  name: 'runtimeValidRes1Name'
  location: 'westeurope'
  kind: 'Storage'
  sku: {
    name: 'Standard_GRS'
  }
}

module runtimeValidModule1 'empty.bicep' = {
  name: concat(concat(runtimeValidRes1.id, runtimeValidRes1.name), runtimeValidRes1.type)
}

module runtimeInvalidModule1 'empty.bicep' = {
  name: runtimeValidRes1.location
}

module runtimeInvalidModule2 'empty.bicep' = {
  name: runtimeValidRes1['location']
}

module runtimeInvalidModule3 'empty.bicep' = {
  name: runtimeValidRes1.sku.name
}

module runtimeInvalidModule4 'empty.bicep' = {
  name: runtimeValidRes1.sku['name']
}

module runtimeInvalidModule5 'empty.bicep' = {
  name: runtimeValidRes1['sku']['name']
}

module runtimeInvalidModule6 'empty.bicep' = {
  name: runtimeValidRes1['sku'].name
}

module singleModuleForRuntimeCheck 'modulea.bicep' = {
  name: 'test'
}

var moduleRuntimeCheck = singleModuleForRuntimeCheck.outputs.stringOutputA
var moduleRuntimeCheck2 = moduleRuntimeCheck

module moduleLoopForRuntimeCheck 'modulea.bicep' = [for thing in []: {
  name: moduleRuntimeCheck2
}]

var moduleRuntimeCheck3 = moduleLoopForRuntimeCheck[1].outputs.stringOutputB
var moduleRuntimeCheck4 = moduleRuntimeCheck3
module moduleLoopForRuntimeCheck2 'modulea.bicep' = [for thing in []: {
  name: moduleRuntimeCheck4
}]

module moduleLoopForRuntimeCheck3 'modulea.bicep' = [for thing in []: {
  name: concat(moduleLoopForRuntimeCheck[1].outputs.stringOutputB, moduleLoopForRuntimeCheck[1].outputs.stringOutputA)
}]

module moduleWithDuplicateName1 './empty.bicep' = {
  name: 'moduleWithDuplicateName'
  scope: resourceGroup()
}

module moduleWithDuplicateName2 './empty.bicep' = {
  name: 'moduleWithDuplicateName'
}

// #completionTest(19, 20, 21) -> cwdCompletions
module completionB ''

// #completionTest(19, 20, 21) -> cwdCompletions
module completionC '' =

// #completionTest(19, 20, 21) -> cwdCompletions
module completionD '' = {}

// #completionTest(19, 20, 21) -> cwdCompletions
module completionE '' = {
  name: 'hello'
}

// #completionTest(26, 27, 28, 29) -> cwdFileCompletions
module cwdFileCompletionA '.'

// #completionTest(26, 27) -> cwdMCompletions
module cwdFileCompletionB m

// #completionTest(26, 27, 28, 29) -> cwdMCompletions
module cwdFileCompletionC 'm'

// #completionTest(24, 25, 26, 27, 28, 29, 30, 31, 32, 33, 34, 35, 36, 37, 38, 39) -> childCompletions
module childCompletionA 'ChildModules/'

// #completionTest(24, 25, 26, 27, 28, 29, 30, 31, 32, 33, 34, 35, 36, 37, 38, 39) -> childDotCompletions
module childCompletionB './ChildModules/'

// #completionTest(24, 25, 26, 27, 28, 29, 30, 31, 32, 33, 34, 35, 36, 37, 38, 39, 40) -> childMCompletions
module childCompletionC './ChildModules/m'

// #completionTest(24, 25, 26, 27, 28, 29, 30, 31, 32, 33, 34, 35, 36, 37, 38, 39, 40) -> childECompletions
module childCompletionD 'ChildModules/e'

@minValue()
module moduleWithNotAttachableDecorators './empty.bicep' = {
  name: 'moduleWithNotAttachableDecorators'
}

// loop parsing cases
module expectedForKeyword 'modulea.bicep' = []

module expectedForKeyword2 'modulea.bicep' = [f]

module expectedLoopVar 'modulea.bicep' = [for]

module expectedInKeyword 'modulea.bicep' = [for x]

module expectedInKeyword2 'modulea.bicep' = [for x b]

module expectedArrayExpression 'modulea.bicep' = [for x in]

module expectedColon 'modulea.bicep' = [for x in y]

module expectedLoopBody 'modulea.bicep' = [for x in y:]

// indexed loop parsing cases
module expectedItemVarName 'modulea.bicep' = [for ()]

module expectedComma 'modulea.bicep' = [for (x)]

module expectedIndexVarName 'modulea.bicep' = [for (x,)]

module expectedInKeyword3 'modulea.bicep' = [for (x,y)]

module expectedArrayExpression2 'modulea.bicep' = [for (x,y) in ]

module expectedColon2 'modulea.bicep' = [for (x,y) in z]

module expectedLoopBody2 'modulea.bicep' = [for (x,y) in z:]

// loop filter parsing cases
module expectedLoopFilterOpenParen 'modulea.bicep' = [for x in y: if]
module expectedLoopFilterOpenParen2 'modulea.bicep' = [for (x,y) in z: if]

module expectedLoopFilterPredicateAndBody 'modulea.bicep' = [for x in y: if()]
module expectedLoopFilterPredicateAndBody2 'modulea.bicep' = [for (x,y) in z: if()]

// wrong loop body type
var emptyArray = []
module wrongLoopBodyType 'modulea.bicep' = [for x in emptyArray:4]
module wrongLoopBodyType2 'modulea.bicep' = [for (x,i) in emptyArray:4]

// missing loop body properties
module missingLoopBodyProperties 'modulea.bicep' = [for x in emptyArray: {}]
module missingLoopBodyProperties2 'modulea.bicep' = [for (x, i) in emptyArray: {}]

// wrong array type
var notAnArray = true
module wrongArrayType 'modulea.bicep' = [for x in notAnArray: {}]

// missing fewer properties
module missingFewerLoopBodyProperties 'modulea.bicep' = [for x in emptyArray: {
  name: 'hello-${x}'
  params: {}
}]

// wrong parameter in the module loop
module wrongModuleParameterInLoop 'modulea.bicep' = [for x in emptyArray: {
  // #completionTest(17) -> symbolsPlusX
  name: 'hello-${x}'
  params: {
    arrayParam: []
    objParam: {}
    stringParamA: 'test'
    stringParamB: 'test'
    notAThing: 'test'
  }
}]
module wrongModuleParameterInFilteredLoop 'modulea.bicep' = [for x in emptyArray: if (true) {
  // #completionTest(17) -> symbolsPlusX_if
  name: 'hello-${x}'
  params: {
    arrayParam: []
    objParam: {}
    stringParamA: 'test'
    stringParamB: 'test'
    notAThing: 'test'
  }
}]
module wrongModuleParameterInLoop2 'modulea.bicep' = [for (x, i) in emptyArray: {
  name: 'hello-${x}'
  params: {
    arrayParam: [
      i
    ]
    objParam: {}
    stringParamA: 'test'
    stringParamB: 'test'
    notAThing: 'test'
  }
}]

module paramNameCompletionsInFilteredLoops 'modulea.bicep' = [for (x, i) in emptyArray: if (true) {
  name: 'hello-${x}'
  params: {
    // #completionTest(0,1,2) -> moduleAParams
  }
}]

// #completionTest(100) -> moduleAOutputs
var propertyAccessCompletionsForFilteredModuleLoop = paramNameCompletionsInFilteredLoops[0].outputs.

// nonexistent arrays and loop variables
var evenMoreDuplicates = 'there'
module nonexistentArrays 'modulea.bicep' = [for evenMoreDuplicates in alsoDoesNotExist: {
  name: 'hello-${whyChooseRealVariablesWhenWeCanPretend}'
  params: {
    objParam: {}
    stringParamB: 'test'
    arrayParam: [for evenMoreDuplicates in totallyFake: doesNotExist]
  }
}]

output directRefToCollectionViaOutput array = nonexistentArrays

module directRefToCollectionViaSingleBody 'modulea.bicep' = {
  name: 'hello'
  params: {
    arrayParam: concat(wrongModuleParameterInLoop, nonexistentArrays)
    objParam: {}
    stringParamB: ''
  }
}

module directRefToCollectionViaSingleConditionalBody 'modulea.bicep' = if (true) {
  name: 'hello2'
  params: {
    arrayParam: concat(wrongModuleParameterInLoop, nonexistentArrays)
    objParam: {}
    stringParamB: ''
  }
}

module directRefToCollectionViaLoopBody 'modulea.bicep' = [for test in []: {
  name: 'hello3'
  params: {
    arrayParam: concat(wrongModuleParameterInLoop, nonexistentArrays)
    objParam: {}
    stringParamB: ''
  }
}]

module directRefToCollectionViaLoopBodyWithExtraDependsOn 'modulea.bicep' = [for test in []: {
  name: 'hello4'
  params: {
    arrayParam: concat(wrongModuleParameterInLoop, nonexistentArrays)
    objParam: {}
    stringParamB: ''
    dependsOn: [
      nonexistentArrays
    ]
  }
  dependsOn: []
}]

// module body that isn't an object
module nonObjectModuleBody 'modulea.bicep' = [for thing in []: 'hello']
module nonObjectModuleBody2 'modulea.bicep' = [for thing in []: concat()]
module nonObjectModuleBody3 'modulea.bicep' = [for (thing,i) in []: 'hello']
module nonObjectModuleBody4 'modulea.bicep' = [for (thing,i) in []: concat()]

<<<<<<< HEAD
// Key Vault Secret Reference

resource kv 'Microsoft.KeyVault/vaults@2019-09-01' existing = {
  name: 'testkeyvault'
}

module secureModule1 'modulea.bicep' = {
  name: 'secureModule1'
  params: {
    stringParamA: kv.getSecret('mySecret')
    stringParamB: '${kv.getSecret('mySecret')}'
    objParam: kv.getSecret('mySecret')
    arrayParam: kv.getSecret('mySecret')
    secureStringParam: '${kv.getSecret('mySecret')}'
    secureObjectParam: kv.getSecret('mySecret')
  }
}
=======
module anyTypeInScope 'empty.bicep' = {
  dependsOn: [
    any('s')
  ]

  scope: any(42)
}

module anyTypeInScopeConditional 'empty.bicep' = if (false) {
  dependsOn: [
    any('s')
  ]

  scope: any(42)
}

module anyTypeInScopeLoop 'empty.bicep' = [for thing in []: {
  dependsOn: [
    any('s')
  ]

  scope: any(42)
}]
>>>>>>> 1baf9085
<|MERGE_RESOLUTION|>--- conflicted
+++ resolved
@@ -434,7 +434,30 @@
 module nonObjectModuleBody3 'modulea.bicep' = [for (thing,i) in []: 'hello']
 module nonObjectModuleBody4 'modulea.bicep' = [for (thing,i) in []: concat()]
 
-<<<<<<< HEAD
+module anyTypeInScope 'empty.bicep' = {
+  dependsOn: [
+    any('s')
+  ]
+
+  scope: any(42)
+}
+
+module anyTypeInScopeConditional 'empty.bicep' = if (false) {
+  dependsOn: [
+    any('s')
+  ]
+
+  scope: any(42)
+}
+
+module anyTypeInScopeLoop 'empty.bicep' = [for thing in []: {
+  dependsOn: [
+    any('s')
+  ]
+
+  scope: any(42)
+}]
+
 // Key Vault Secret Reference
 
 resource kv 'Microsoft.KeyVault/vaults@2019-09-01' existing = {
@@ -451,29 +474,4 @@
     secureStringParam: '${kv.getSecret('mySecret')}'
     secureObjectParam: kv.getSecret('mySecret')
   }
-}
-=======
-module anyTypeInScope 'empty.bicep' = {
-  dependsOn: [
-    any('s')
-  ]
-
-  scope: any(42)
-}
-
-module anyTypeInScopeConditional 'empty.bicep' = if (false) {
-  dependsOn: [
-    any('s')
-  ]
-
-  scope: any(42)
-}
-
-module anyTypeInScopeLoop 'empty.bicep' = [for thing in []: {
-  dependsOn: [
-    any('s')
-  ]
-
-  scope: any(42)
-}]
->>>>>>> 1baf9085
+}