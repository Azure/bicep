--- conflicted
+++ resolved
@@ -200,44 +200,42 @@
   name: 'moduleWithDuplicateName'
 }
 
-<<<<<<< HEAD
+// #completionTest(19, 20, 21) -> cwdCompletions
+module completionB ''
+
+// #completionTest(19, 20, 21) -> cwdCompletions
+module completionC '' =
+
+// #completionTest(19, 20, 21) -> cwdCompletions
+module completionD '' = {}
+
+// #completionTest(19, 20, 21) -> cwdCompletions
+module completionE '' = {
+  name: 'hello'
+}
+
+// #completionTest(26, 27, 28, 29) -> cwdFileCompletions
+module cwdFileCompletionA '.'
+
+// #completionTest(26, 27) -> cwdMCompletions
+module cwdFileCompletionB m
+
+// #completionTest(26, 27, 28, 29) -> cwdMCompletions
+module cwdFileCompletionC 'm'
+
+// #completionTest(24, 25, 26, 27, 28, 29, 30, 31, 32, 33, 34, 35, 36, 37, 38, 39) -> childCompletions
+module childCompletionA 'ChildModules/'
+
+// #completionTest(24, 25, 26, 27, 28, 29, 30, 31, 32, 33, 34, 35, 36, 37, 38, 39) -> childDotCompletions
+module childCompletionB './ChildModules/'
+
+// #completionTest(24, 25, 26, 27, 28, 29, 30, 31, 32, 33, 34, 35, 36, 37, 38, 39, 40) -> childMCompletions
+module childCompletionC './ChildModules/m'
+
+// #completionTest(24, 25, 26, 27, 28, 29, 30, 31, 32, 33, 34, 35, 36, 37, 38, 39, 40) -> childECompletions
+module childCompletionD 'ChildModules/e'
+
 @minValue()
 module moduleWithNotAttachableDecorators './empty.bicep' = {
   name: 'moduleWithNotAttachableDecorators'
-}
-=======
-// #completionTest(19, 20, 21) -> cwdCompletions
-module completionB ''
-
-// #completionTest(19, 20, 21) -> cwdCompletions
-module completionC '' =
-
-// #completionTest(19, 20, 21) -> cwdCompletions
-module completionD '' = {}
-
-// #completionTest(19, 20, 21) -> cwdCompletions
-module completionE '' = {
-  name: 'hello'
-}
-
-// #completionTest(26, 27, 28, 29) -> cwdFileCompletions
-module cwdFileCompletionA '.'
-
-// #completionTest(26, 27) -> cwdMCompletions
-module cwdFileCompletionB m
-
-// #completionTest(26, 27, 28, 29) -> cwdMCompletions
-module cwdFileCompletionC 'm'
-
-// #completionTest(24, 25, 26, 27, 28, 29, 30, 31, 32, 33, 34, 35, 36, 37, 38, 39) -> childCompletions
-module childCompletionA 'ChildModules/'
-
-// #completionTest(24, 25, 26, 27, 28, 29, 30, 31, 32, 33, 34, 35, 36, 37, 38, 39) -> childDotCompletions
-module childCompletionB './ChildModules/'
-
-// #completionTest(24, 25, 26, 27, 28, 29, 30, 31, 32, 33, 34, 35, 36, 37, 38, 39, 40) -> childMCompletions
-module childCompletionC './ChildModules/m'
-
-// #completionTest(24, 25, 26, 27, 28, 29, 30, 31, 32, 33, 34, 35, 36, 37, 38, 39, 40) -> childECompletions
-module childCompletionD 'ChildModules/e'
->>>>>>> 7207ddf8
+}