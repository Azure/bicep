--- conflicted
+++ resolved
@@ -232,18 +232,6 @@
   scope: 'stringScope'
 }
 
-<<<<<<< HEAD
-module moduleWithDuplicateName1 './empty.bicep' = {
-//@[7:31) Module moduleWithDuplicateName1. Type: module. Declaration start char: 0, length: 112
-  name: 'moduleWithDuplicateName'
-  scope: resourceGroup()
-}
-
-module moduleWithDuplicateName2 './empty.bicep' = {
-//@[7:31) Module moduleWithDuplicateName2. Type: module. Declaration start char: 0, length: 87
-  name: 'moduleWithDuplicateName'
-}
-=======
 resource runtimeValidRes1 'Microsoft.Storage/storageAccounts@2019-06-01' = {
 //@[9:25) Resource runtimeValidRes1. Type: Microsoft.Storage/storageAccounts@2019-06-01. Declaration start char: 0, length: 190
   name: 'runtimeValidRes1Name'
@@ -288,4 +276,14 @@
 //@[7:28) Module runtimeInvalidModule6. Type: module. Declaration start char: 0, length: 85
   name: runtimeValidRes1['sku'].name
 }
->>>>>>> 7b1da15a
+
+module moduleWithDuplicateName1 './empty.bicep' = {
+//@[7:31) Module moduleWithDuplicateName1. Type: module. Declaration start char: 0, length: 112
+  name: 'moduleWithDuplicateName'
+  scope: resourceGroup()
+}
+
+module moduleWithDuplicateName2 './empty.bicep' = {
+//@[7:31) Module moduleWithDuplicateName2. Type: module. Declaration start char: 0, length: 87
+  name: 'moduleWithDuplicateName'
+}
