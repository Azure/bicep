module nonExistentFileRef './nonExistent.bicep' = {
//@[26:47) [BCP091 (Error)] An error occurred reading file. Could not find file '${TEST_OUTPUT_DIR}/nonExistent.bicep'. |'./nonExistent.bicep'|

}

// we should only look this file up once, but should still return the same failure
module nonExistentFileRefDuplicate './nonExistent.bicep' = {
//@[35:56) [BCP091 (Error)] An error occurred reading file. Could not find file '${TEST_OUTPUT_DIR}/nonExistent.bicep'. |'./nonExistent.bicep'|

}

// we should only look this file up once, but should still return the same failure
module nonExistentFileRefEquivalentPath 'abc/def/../../nonExistent.bicep' = {
//@[40:73) [BCP091 (Error)] An error occurred reading file. Could not find file '${TEST_OUTPUT_DIR}/nonExistent.bicep'. |'abc/def/../../nonExistent.bicep'|

}

module moduleWithoutPath = {
//@[25:26) [BCP097 (Error)] Expected a module path string. This should be a relative path to another bicep file, e.g. 'myModule.bicep' or '../parent/myModule.bicep' |=|
//@[25:28) [BCP090 (Error)] This module declaration is missing a file path reference. |= {|
//@[28:28) [BCP018 (Error)] Expected the "=" character at this location. ||

}
//@[0:1) [BCP007 (Error)] This declaration type is not recognized. Specify a parameter, variable, resource, or output declaration. |}|

// missing identifier #completionTest(7) -> empty
module 
//@[7:7) [BCP096 (Error)] Expected a module identifier at this location. ||
//@[7:7) [BCP090 (Error)] This module declaration is missing a file path reference. ||

// #completionTest(24,25) -> object
module missingValue '' = 
//@[20:22) [BCP050 (Error)] The specified module path is empty. |''|
//@[25:25) [BCP118 (Error)] Expected the "{" character, the "[" character, or the "if" keyword at this location. ||

var interp = 'hello'
module moduleWithInterpPath './${interp}.bicep' = {
//@[28:47) [BCP092 (Error)] String interpolation is not supported in module paths. |'./${interp}.bicep'|

}

module moduleWithConditionAndInterpPath './${interp}.bicep' = if (true) {
//@[40:59) [BCP092 (Error)] String interpolation is not supported in module paths. |'./${interp}.bicep'|

}

module moduleWithSelfCycle './main.bicep' = {
//@[27:41) [BCP094 (Error)] This module references itself, which is not allowed. |'./main.bicep'|

}

module moduleWithConditionAndSelfCycle './main.bicep' = if ('foo' == 'bar') {
//@[39:53) [BCP094 (Error)] This module references itself, which is not allowed. |'./main.bicep'|

}

module './main.bicep' = {
//@[7:21) [BCP096 (Error)] Expected a module identifier at this location. |'./main.bicep'|

}

module './main.bicep' = if (1 + 2 == 3) {
//@[7:21) [BCP096 (Error)] Expected a module identifier at this location. |'./main.bicep'|

}

module './main.bicep' = if
//@[7:21) [BCP096 (Error)] Expected a module identifier at this location. |'./main.bicep'|
//@[26:26) [BCP018 (Error)] Expected the "(" character at this location. ||

module './main.bicep' = if (
//@[7:21) [BCP096 (Error)] Expected a module identifier at this location. |'./main.bicep'|
//@[28:28) [BCP009 (Error)] Expected a literal value, an array, an object, a parenthesized expression, or a function call at this location. ||

module './main.bicep' = if (true
//@[7:21) [BCP096 (Error)] Expected a module identifier at this location. |'./main.bicep'|
//@[32:32) [BCP018 (Error)] Expected the ")" character at this location. ||

module './main.bicep' = if (true)
//@[7:21) [BCP096 (Error)] Expected a module identifier at this location. |'./main.bicep'|
//@[33:33) [BCP018 (Error)] Expected the "{" character at this location. ||

module './main.bicep' = if {
//@[7:21) [BCP096 (Error)] Expected a module identifier at this location. |'./main.bicep'|
//@[27:28) [BCP018 (Error)] Expected the "(" character at this location. |{|

}

module './main.bicep' = if () {
//@[7:21) [BCP096 (Error)] Expected a module identifier at this location. |'./main.bicep'|
//@[28:29) [BCP009 (Error)] Expected a literal value, an array, an object, a parenthesized expression, or a function call at this location. |)|

}

module './main.bicep' = if ('true') {
//@[7:21) [BCP096 (Error)] Expected a module identifier at this location. |'./main.bicep'|

}

module modANoName './modulea.bicep' = {
//@[7:17) [BCP028 (Error)] Identifier "modANoName" is declared multiple times. Remove or rename the duplicates. |modANoName|
//@[7:17) [BCP035 (Error)] The specified "module" declaration is missing the following required properties: "name", "params". |modANoName|
// #completionTest(0) -> moduleATopLevelProperties

}

module modANoNameWithCondition './modulea.bicep' = if (true) {
//@[7:30) [BCP035 (Error)] The specified "module" declaration is missing the following required properties: "name", "params". |modANoNameWithCondition|
// #completionTest(0) -> moduleAWithConditionTopLevelProperties

}

module modWithReferenceInCondition './main.bicep' = if (reference('Micorosft.Management/managementGroups/MG', '2020-05-01').name == 'something') {
//@[35:49) [BCP094 (Error)] This module references itself, which is not allowed. |'./main.bicep'|

}

module modWithListKeysInCondition './main.bicep' = if (listKeys('foo', '2020-05-01').bar == true) {
//@[34:48) [BCP094 (Error)] This module references itself, which is not allowed. |'./main.bicep'|

}


module modANoName './modulea.bicep' = if ({ 'a': b }.a == true) {
//@[7:17) [BCP028 (Error)] Identifier "modANoName" is declared multiple times. Remove or rename the duplicates. |modANoName|
//@[51:52) [BCP019 (Error)] Expected a new line character at this location. |}|

}
//@[1:1) [BCP018 (Error)] Expected the ")" character at this location. ||

module modANoInputs './modulea.bicep' = {
//@[7:19) [BCP035 (Error)] The specified "module" declaration is missing the following required properties: "params". |modANoInputs|
  name: 'modANoInputs'
//@[8:22) [BCP122 (Error)] Modules: "modANoInputs", "modANoInputsWithCondition", "modAEmptyInputs", "modAEmptyInputsWithCondition" are defined with this same name and this same scope in a file. Rename them or split into different modules. |'modANoInputs'|
  // #completionTest(0,1,2) -> moduleATopLevelPropertiesMinusName
  
}

module modANoInputsWithCondition './modulea.bicep' = if (length([
//@[7:32) [BCP035 (Error)] The specified "module" declaration is missing the following required properties: "params". |modANoInputsWithCondition|
  'foo'
]) == 1) {
  name: 'modANoInputs'
//@[8:22) [BCP122 (Error)] Modules: "modANoInputs", "modANoInputsWithCondition", "modAEmptyInputs", "modAEmptyInputsWithCondition" are defined with this same name and this same scope in a file. Rename them or split into different modules. |'modANoInputs'|
  // #completionTest(0,1,2) -> moduleAWithConditionTopLevelPropertiesMinusName
  
}

module modAEmptyInputs './modulea.bicep' = {
  name: 'modANoInputs'
//@[8:22) [BCP122 (Error)] Modules: "modANoInputs", "modANoInputsWithCondition", "modAEmptyInputs", "modAEmptyInputsWithCondition" are defined with this same name and this same scope in a file. Rename them or split into different modules. |'modANoInputs'|
  params: {
//@[2:8) [BCP035 (Error)] The specified "object" declaration is missing the following required properties: "arrayParam", "objParam", "stringParamB". |params|
    // #completionTest(0,1,2,3,4) -> moduleAParams
    
  }
}

module modAEmptyInputsWithCondition './modulea.bicep' = if (1 + 2 == 2) {
  name: 'modANoInputs'
//@[8:22) [BCP122 (Error)] Modules: "modANoInputs", "modANoInputsWithCondition", "modAEmptyInputs", "modAEmptyInputsWithCondition" are defined with this same name and this same scope in a file. Rename them or split into different modules. |'modANoInputs'|
  params: {
//@[2:8) [BCP035 (Error)] The specified "object" declaration is missing the following required properties: "arrayParam", "objParam", "stringParamB". |params|
    // #completionTest(0,1,2,3,4) -> moduleAWithConditionParams
    
  }
}

// #completionTest(55) -> moduleATopLevelPropertyAccess
var modulePropertyAccessCompletions = modAEmptyInputs.o
//@[54:55) [BCP053 (Error)] The type "module" does not contain property "o". Available properties include "name", "outputs". |o|

// #completionTest(81) -> moduleAWithConditionTopLevelPropertyAccess
var moduleWithConditionPropertyAccessCompletions = modAEmptyInputsWithCondition.o
//@[80:81) [BCP053 (Error)] The type "module" does not contain property "o". Available properties include "name", "outputs". |o|

// #completionTest(56) -> moduleAOutputs
var moduleOutputsCompletions = modAEmptyInputs.outputs.s
//@[55:56) [BCP053 (Error)] The type "outputs" does not contain property "s". Available properties include "arrayOutput", "objOutput", "stringOutputA", "stringOutputB". |s|

// #completionTest(82) -> moduleAWithConditionOutputs
var moduleWithConditionOutputsCompletions = modAEmptyInputsWithCondition.outputs.s
//@[81:82) [BCP053 (Error)] The type "outputs" does not contain property "s". Available properties include "arrayOutput", "objOutput", "stringOutputA", "stringOutputB". |s|

module modAUnspecifiedInputs './modulea.bicep' = {
  name: 'modAUnspecifiedInputs'
  params: {
//@[2:8) [BCP035 (Error)] The specified "object" declaration is missing the following required properties: "arrayParam". |params|
    stringParamB: ''
    objParam: {}
    objArray: []
//@[4:12) [BCP038 (Error)] The property "objArray" is not allowed on objects of type "params". Permissible properties include "arrayParam", "secureObjectParam", "secureStringParam", "stringParamA". |objArray|
    unspecifiedInput: ''
//@[4:20) [BCP038 (Error)] The property "unspecifiedInput" is not allowed on objects of type "params". Permissible properties include "arrayParam", "secureObjectParam", "secureStringParam", "stringParamA". |unspecifiedInput|
  }
}

var unspecifiedOutput = modAUnspecifiedInputs.outputs.test
//@[54:58) [BCP053 (Error)] The type "outputs" does not contain property "test". Available properties include "arrayOutput", "objOutput", "stringOutputA", "stringOutputB". |test|

module modCycle './cycle.bicep' = {
//@[16:31) [BCP095 (Error)] The module is involved in a cycle ("${TEST_OUTPUT_DIR}/cycle.bicep" -> "${TEST_OUTPUT_DIR}/main.bicep"). |'./cycle.bicep'|
  
}

module moduleWithEmptyPath '' = {
//@[27:29) [BCP050 (Error)] The specified module path is empty. |''|
}

module moduleWithAbsolutePath '/abc/def.bicep' = {
//@[30:46) [BCP051 (Error)] The specified module path begins with "/". Module files must be referenced using relative paths. |'/abc/def.bicep'|
}

module moduleWithBackslash 'child\\file.bicep' = {
//@[27:46) [BCP098 (Error)] The specified module path contains a "\" character. Use "/" instead as the directory separator character. |'child\\file.bicep'|
}

module moduleWithInvalidChar 'child/fi|le.bicep' = {
//@[29:48) [BCP085 (Error)] The specified module path contains one ore more invalid path characters. The following are not permitted: """, "*", ":", "<", ">", "?", "\", "|". |'child/fi|le.bicep'|
}

module moduleWithInvalidTerminatorChar 'child/test.' = {
//@[39:52) [BCP086 (Error)] The specified module path ends with an invalid character. The following are not permitted: " ", ".". |'child/test.'|
}

module moduleWithValidScope './empty.bicep' = {
  name: 'moduleWithValidScope'
}

module moduleWithInvalidScope './empty.bicep' = {
  name: 'moduleWithInvalidScope'
  scope: moduleWithValidScope
//@[9:29) [BCP134 (Error)] Scope "module" is not valid for this module. Permitted scopes: "resourceGroup". |moduleWithValidScope|
}

module moduleWithMissingRequiredScope './subscription_empty.bicep' = {
//@[7:37) [BCP035 (Error)] The specified "module" declaration is missing the following required properties: "scope". |moduleWithMissingRequiredScope|
//@[69:113) [BCP134 (Error)] Scope "resourceGroup" is not valid for this module. Permitted scopes: "subscription". |{\n  name: 'moduleWithMissingRequiredScope'\n}|
  name: 'moduleWithMissingRequiredScope'
}

module moduleWithInvalidScope2 './empty.bicep' = {
  name: 'moduleWithInvalidScope2'
  scope: managementGroup()
//@[24:26) [BCP071 (Error)] Expected 1 argument, but got 0. |()|
}

module moduleWithUnsupprtedScope1 './mg_empty.bicep' = {
  name: 'moduleWithUnsupprtedScope1'
  scope: managementGroup()
//@[24:26) [BCP071 (Error)] Expected 1 argument, but got 0. |()|
}

module moduleWithUnsupprtedScope2 './mg_empty.bicep' = {
  name: 'moduleWithUnsupprtedScope2'
  scope: managementGroup('MG')
//@[9:30) [BCP134 (Error)] Scope "managementGroup" is not valid for this module. Permitted scopes: "subscription". |managementGroup('MG')|
}

module moduleWithBadScope './empty.bicep' = {
  name: 'moduleWithBadScope'
  scope: 'stringScope'
//@[9:22) [BCP036 (Error)] The property "scope" expected a value of type "resourceGroup" but the provided value is of type "'stringScope'". |'stringScope'|
}

resource runtimeValidRes1 'Microsoft.Storage/storageAccounts@2019-06-01' = {
  name: 'runtimeValidRes1Name'
  location: 'westeurope'
  kind: 'Storage'
  sku: {
    name: 'Standard_GRS'
  }
}

module runtimeValidModule1 'empty.bicep' = {
  name: concat(concat(runtimeValidRes1.id, runtimeValidRes1.name), runtimeValidRes1.type)
}

module runtimeInvalidModule1 'empty.bicep' = {
  name: runtimeValidRes1.location
//@[8:33) [BCP120 (Error)] The property "name" must be evaluable at the start of the deployment, and cannot depend on any values that have not yet been calculated. Accessible properties of runtimeValidRes1 are "apiVersion", "id", "name", "type". |runtimeValidRes1.location|
}

module runtimeInvalidModule2 'empty.bicep' = {
  name: runtimeValidRes1['location']
//@[8:36) [BCP120 (Error)] The property "name" must be evaluable at the start of the deployment, and cannot depend on any values that have not yet been calculated. Accessible properties of runtimeValidRes1 are "apiVersion", "id", "name", "type". |runtimeValidRes1['location']|
}

module runtimeInvalidModule3 'empty.bicep' = {
  name: runtimeValidRes1.sku.name
//@[8:33) [BCP120 (Error)] The property "name" must be evaluable at the start of the deployment, and cannot depend on any values that have not yet been calculated. Accessible properties of runtimeValidRes1 are "apiVersion", "id", "name", "type". |runtimeValidRes1.sku.name|
}

module runtimeInvalidModule4 'empty.bicep' = {
  name: runtimeValidRes1.sku['name']
//@[8:36) [BCP120 (Error)] The property "name" must be evaluable at the start of the deployment, and cannot depend on any values that have not yet been calculated. Accessible properties of runtimeValidRes1 are "apiVersion", "id", "name", "type". |runtimeValidRes1.sku['name']|
}

module runtimeInvalidModule5 'empty.bicep' = {
  name: runtimeValidRes1['sku']['name']
//@[8:39) [BCP120 (Error)] The property "name" must be evaluable at the start of the deployment, and cannot depend on any values that have not yet been calculated. Accessible properties of runtimeValidRes1 are "apiVersion", "id", "name", "type". |runtimeValidRes1['sku']['name']|
}

module runtimeInvalidModule6 'empty.bicep' = {
  name: runtimeValidRes1['sku'].name
//@[8:36) [BCP120 (Error)] The property "name" must be evaluable at the start of the deployment, and cannot depend on any values that have not yet been calculated. Accessible properties of runtimeValidRes1 are "apiVersion", "id", "name", "type". |runtimeValidRes1['sku'].name|
}

module singleModuleForRuntimeCheck 'modulea.bicep' = {
//@[7:34) [BCP035 (Error)] The specified "module" declaration is missing the following required properties: "params". |singleModuleForRuntimeCheck|
  name: 'test'
}

var moduleRuntimeCheck = singleModuleForRuntimeCheck.outputs.stringOutputA
var moduleRuntimeCheck2 = moduleRuntimeCheck

module moduleLoopForRuntimeCheck 'modulea.bicep' = [for thing in []: {
//@[7:32) [BCP035 (Error)] The specified "module" declaration is missing the following required properties: "params". |moduleLoopForRuntimeCheck|
  name: moduleRuntimeCheck2
//@[8:27) [BCP120 (Error)] The property "name" must be evaluable at the start of the deployment, and cannot depend on any values that have not yet been calculated. You are referencing a variable which cannot be calculated in time ("moduleRuntimeCheck2" -> "moduleRuntimeCheck" -> "singleModuleForRuntimeCheck"). Accessible properties of singleModuleForRuntimeCheck are "name". |moduleRuntimeCheck2|
}]

var moduleRuntimeCheck3 = moduleLoopForRuntimeCheck[1].outputs.stringOutputB
var moduleRuntimeCheck4 = moduleRuntimeCheck3
module moduleLoopForRuntimeCheck2 'modulea.bicep' = [for thing in []: {
//@[7:33) [BCP035 (Error)] The specified "module" declaration is missing the following required properties: "params". |moduleLoopForRuntimeCheck2|
  name: moduleRuntimeCheck4
//@[8:27) [BCP120 (Error)] The property "name" must be evaluable at the start of the deployment, and cannot depend on any values that have not yet been calculated. You are referencing a variable which cannot be calculated in time ("moduleRuntimeCheck4" -> "moduleRuntimeCheck3" -> "moduleLoopForRuntimeCheck"). Accessible properties of moduleLoopForRuntimeCheck are "name". |moduleRuntimeCheck4|
}]

module moduleLoopForRuntimeCheck3 'modulea.bicep' = [for thing in []: {
//@[7:33) [BCP035 (Error)] The specified "module" declaration is missing the following required properties: "params". |moduleLoopForRuntimeCheck3|
  name: concat(moduleLoopForRuntimeCheck[1].outputs.stringOutputB, moduleLoopForRuntimeCheck[1].outputs.stringOutputA )
//@[15:65) [BCP120 (Error)] The property "name" must be evaluable at the start of the deployment, and cannot depend on any values that have not yet been calculated. Accessible properties of moduleLoopForRuntimeCheck are "name". |moduleLoopForRuntimeCheck[1].outputs.stringOutputB|
//@[67:117) [BCP120 (Error)] The property "name" must be evaluable at the start of the deployment, and cannot depend on any values that have not yet been calculated. Accessible properties of moduleLoopForRuntimeCheck are "name". |moduleLoopForRuntimeCheck[1].outputs.stringOutputA|
}]

module moduleWithDuplicateName1 './empty.bicep' = {
  name: 'moduleWithDuplicateName'
//@[8:33) [BCP122 (Error)] Modules: "moduleWithDuplicateName1", "moduleWithDuplicateName2" are defined with this same name and this same scope in a file. Rename them or split into different modules. |'moduleWithDuplicateName'|
  scope: resourceGroup()
}

module moduleWithDuplicateName2 './empty.bicep' = {
  name: 'moduleWithDuplicateName'
//@[8:33) [BCP122 (Error)] Modules: "moduleWithDuplicateName1", "moduleWithDuplicateName2" are defined with this same name and this same scope in a file. Rename them or split into different modules. |'moduleWithDuplicateName'|
}

// #completionTest(19, 20, 21) -> cwdCompletions
module completionB ''
//@[19:21) [BCP050 (Error)] The specified module path is empty. |''|
//@[21:21) [BCP018 (Error)] Expected the "=" character at this location. ||

// #completionTest(19, 20, 21) -> cwdCompletions
module completionC '' =
//@[19:21) [BCP050 (Error)] The specified module path is empty. |''|
//@[23:23) [BCP118 (Error)] Expected the "{" character, the "[" character, or the "if" keyword at this location. ||

// #completionTest(19, 20, 21) -> cwdCompletions
module completionD '' = {}
//@[19:21) [BCP050 (Error)] The specified module path is empty. |''|

// #completionTest(19, 20, 21) -> cwdCompletions
module completionE '' = {
//@[19:21) [BCP050 (Error)] The specified module path is empty. |''|
  name: 'hello'
}

// #completionTest(26, 27, 28, 29) -> cwdFileCompletions
module cwdFileCompletionA '.'
//@[26:29) [BCP086 (Error)] The specified module path ends with an invalid character. The following are not permitted: " ", ".". |'.'|
//@[29:29) [BCP018 (Error)] Expected the "=" character at this location. ||

// #completionTest(26, 27) -> cwdMCompletions
module cwdFileCompletionB m
//@[26:27) [BCP097 (Error)] Expected a module path string. This should be a relative path to another bicep file, e.g. 'myModule.bicep' or '../parent/myModule.bicep' |m|
//@[26:27) [BCP090 (Error)] This module declaration is missing a file path reference. |m|
//@[27:27) [BCP018 (Error)] Expected the "=" character at this location. ||

// #completionTest(26, 27, 28, 29) -> cwdMCompletions
module cwdFileCompletionC 'm'
//@[26:29) [BCP091 (Error)] An error occurred reading file. Could not find file '${TEST_OUTPUT_DIR}/m'. |'m'|
//@[29:29) [BCP018 (Error)] Expected the "=" character at this location. ||

// #completionTest(24, 25, 26, 27, 28, 29, 30, 31, 32, 33, 34, 35, 36, 37, 38, 39) -> childCompletions
module childCompletionA 'ChildModules/'
//@[24:39) [BCP091 (Error)] An error occurred reading file. Access to the path '${TEST_OUTPUT_DIR}/ChildModules/' is denied. |'ChildModules/'|
//@[39:39) [BCP018 (Error)] Expected the "=" character at this location. ||

// #completionTest(24, 25, 26, 27, 28, 29, 30, 31, 32, 33, 34, 35, 36, 37, 38, 39) -> childDotCompletions
module childCompletionB './ChildModules/'
//@[24:41) [BCP091 (Error)] An error occurred reading file. Access to the path '${TEST_OUTPUT_DIR}/ChildModules/' is denied. |'./ChildModules/'|
//@[41:41) [BCP018 (Error)] Expected the "=" character at this location. ||

// #completionTest(24, 25, 26, 27, 28, 29, 30, 31, 32, 33, 34, 35, 36, 37, 38, 39, 40) -> childMCompletions
module childCompletionC './ChildModules/m'
//@[24:42) [BCP091 (Error)] An error occurred reading file. Could not find file '${TEST_OUTPUT_DIR}/ChildModules/m'. |'./ChildModules/m'|
//@[42:42) [BCP018 (Error)] Expected the "=" character at this location. ||

// #completionTest(24, 25, 26, 27, 28, 29, 30, 31, 32, 33, 34, 35, 36, 37, 38, 39, 40) -> childECompletions
module childCompletionD 'ChildModules/e'
//@[24:40) [BCP091 (Error)] An error occurred reading file. Could not find file '${TEST_OUTPUT_DIR}/ChildModules/e'. |'ChildModules/e'|
//@[40:40) [BCP018 (Error)] Expected the "=" character at this location. ||

@minValue()
//@[1:9) [BCP128 (Error)] Function "minValue" cannot be used as a module decorator. |minValue|
module moduleWithNotAttachableDecorators './empty.bicep' = {
  name: 'moduleWithNotAttachableDecorators'
}

// loop parsing cases
module expectedForKeyword 'modulea.bicep' = []
//@[45:46) [BCP012 (Error)] Expected the "for" keyword at this location. |]|

module expectedForKeyword2 'modulea.bicep' = [f]
//@[46:47) [BCP012 (Error)] Expected the "for" keyword at this location. |f|

module expectedLoopVar 'modulea.bicep' = [for]
//@[45:45) [BCP162 (Error)] Expected a loop item variable identifier or "(" at this location. ||

module expectedInKeyword 'modulea.bicep' = [for x]
//@[49:50) [BCP012 (Error)] Expected the "in" keyword at this location. |]|

module expectedInKeyword2 'modulea.bicep' = [for x b]
//@[51:52) [BCP012 (Error)] Expected the "in" keyword at this location. |b|
//@[52:53) [BCP009 (Error)] Expected a literal value, an array, an object, a parenthesized expression, or a function call at this location. |]|

module expectedArrayExpression 'modulea.bicep' = [for x in]
//@[58:59) [BCP009 (Error)] Expected a literal value, an array, an object, a parenthesized expression, or a function call at this location. |]|

module expectedColon 'modulea.bicep' = [for x in y]
//@[49:50) [BCP057 (Error)] The name "y" does not exist in the current context. |y|
//@[50:51) [BCP018 (Error)] Expected the ":" character at this location. |]|

module expectedLoopBody 'modulea.bicep' = [for x in y:]
//@[52:53) [BCP057 (Error)] The name "y" does not exist in the current context. |y|
//@[54:55) [BCP167 (Error)] Expected the "{" character or the "if" keyword at this location. |]|

// indexed loop parsing cases
module expectedItemVarName 'modulea.bicep' = [for ()]
//@[51:52) [BCP136 (Error)] Expected a loop item variable identifier at this location. |)|

module expectedComma 'modulea.bicep' = [for (x)]
//@[46:47) [BCP018 (Error)] Expected the "," character at this location. |)|

module expectedIndexVarName 'modulea.bicep' = [for (x,)]
//@[54:55) [BCP163 (Error)] Expected a loop index variable identifier at this location. |)|

module expectedInKeyword3 'modulea.bicep' = [for (x,y)]
//@[54:55) [BCP012 (Error)] Expected the "in" keyword at this location. |]|

module expectedArrayExpression2 'modulea.bicep' = [for (x,y) in ]
//@[64:65) [BCP009 (Error)] Expected a literal value, an array, an object, a parenthesized expression, or a function call at this location. |]|

module expectedColon2 'modulea.bicep' = [for (x,y) in z]
//@[54:55) [BCP057 (Error)] The name "z" does not exist in the current context. |z|
//@[55:56) [BCP018 (Error)] Expected the ":" character at this location. |]|

module expectedLoopBody2 'modulea.bicep' = [for (x,y) in z:]
//@[57:58) [BCP057 (Error)] The name "z" does not exist in the current context. |z|
//@[59:60) [BCP167 (Error)] Expected the "{" character or the "if" keyword at this location. |]|

// loop filter parsing cases
module expectedLoopFilterOpenParen 'modulea.bicep' = [for x in y: if]
//@[63:64) [BCP057 (Error)] The name "y" does not exist in the current context. |y|
//@[68:69) [BCP018 (Error)] Expected the "(" character at this location. |]|
module expectedLoopFilterOpenParen2 'modulea.bicep' = [for (x,y) in z: if]
//@[68:69) [BCP057 (Error)] The name "z" does not exist in the current context. |z|
//@[73:74) [BCP018 (Error)] Expected the "(" character at this location. |]|

module expectedLoopFilterPredicateAndBody 'modulea.bicep' = [for x in y: if()]
//@[70:71) [BCP057 (Error)] The name "y" does not exist in the current context. |y|
//@[76:77) [BCP009 (Error)] Expected a literal value, an array, an object, a parenthesized expression, or a function call at this location. |)|
//@[77:78) [BCP018 (Error)] Expected the "{" character at this location. |]|
module expectedLoopFilterPredicateAndBody2 'modulea.bicep' = [for (x,y) in z: if()]
//@[75:76) [BCP057 (Error)] The name "z" does not exist in the current context. |z|
//@[81:82) [BCP009 (Error)] Expected a literal value, an array, an object, a parenthesized expression, or a function call at this location. |)|
//@[82:83) [BCP018 (Error)] Expected the "{" character at this location. |]|

// wrong loop body type
var emptyArray = []
module wrongLoopBodyType 'modulea.bicep' = [for x in emptyArray:4]
//@[64:65) [BCP167 (Error)] Expected the "{" character or the "if" keyword at this location. |4|
module wrongLoopBodyType2 'modulea.bicep' = [for (x,i) in emptyArray:4]
//@[69:70) [BCP167 (Error)] Expected the "{" character or the "if" keyword at this location. |4|

// missing loop body properties
module missingLoopBodyProperties 'modulea.bicep' = [for x in emptyArray:{
//@[7:32) [BCP035 (Error)] The specified "module" declaration is missing the following required properties: "name", "params". |missingLoopBodyProperties|
}]
module missingLoopBodyProperties2 'modulea.bicep' = [for (x,i) in emptyArray:{
//@[7:33) [BCP035 (Error)] The specified "module" declaration is missing the following required properties: "name", "params". |missingLoopBodyProperties2|
}]

// wrong array type
var notAnArray = true
module wrongArrayType 'modulea.bicep' = [for x in notAnArray:{
//@[50:60) [BCP137 (Error)] Loop expected an expression of type "array" but the provided value is of type "bool". |notAnArray|
}]

// missing fewer properties
module missingFewerLoopBodyProperties 'modulea.bicep' = [for x in emptyArray:{
  name: 'hello-${x}'
  params: {
//@[2:8) [BCP035 (Error)] The specified "object" declaration is missing the following required properties: "arrayParam", "objParam", "stringParamB". |params|

  }
}]

// wrong parameter in the module loop
module wrongModuleParameterInLoop 'modulea.bicep' = [for x in emptyArray:{
  // #completionTest(17) -> symbolsPlusX
  name: 'hello-${x}'
  params: {
    arrayParam: []
    objParam: {}
    stringParamA: 'test'
    stringParamB: 'test'
    notAThing: 'test'
//@[4:13) [BCP038 (Error)] The property "notAThing" is not allowed on objects of type "params". Permissible properties include "secureObjectParam", "secureStringParam". |notAThing|
  }
}]
module wrongModuleParameterInFilteredLoop 'modulea.bicep' = [for x in emptyArray: if(true) {
  // #completionTest(17) -> symbolsPlusX_if
  name: 'hello-${x}'
  params: {
    arrayParam: []
    objParam: {}
    stringParamA: 'test'
    stringParamB: 'test'
    notAThing: 'test'
//@[4:13) [BCP038 (Error)] The property "notAThing" is not allowed on objects of type "params". Permissible properties include "secureObjectParam", "secureStringParam". |notAThing|
  }
}]
module wrongModuleParameterInLoop2 'modulea.bicep' = [for (x,i) in emptyArray:{
  name: 'hello-${x}'
  params: {
    arrayParam: [
      i
    ]
    objParam: {}
    stringParamA: 'test'
    stringParamB: 'test'
    notAThing: 'test'
//@[4:13) [BCP038 (Error)] The property "notAThing" is not allowed on objects of type "params". Permissible properties include "secureObjectParam", "secureStringParam". |notAThing|
  }
}]

module paramNameCompletionsInFilteredLoops 'modulea.bicep' = [for (x,i) in emptyArray: if(true) {
  name: 'hello-${x}'
  params: {
//@[2:8) [BCP035 (Error)] The specified "object" declaration is missing the following required properties: "arrayParam", "objParam", "stringParamB". |params|
    // #completionTest(0,1,2) -> moduleAParams

  }
}]

// #completionTest(100) -> moduleAOutputs
var propertyAccessCompletionsForFilteredModuleLoop = paramNameCompletionsInFilteredLoops[0].outputs.
//@[100:100) [BCP020 (Error)] Expected a function or property name at this location. ||

// nonexistent arrays and loop variables
var evenMoreDuplicates = 'there'
module nonexistentArrays 'modulea.bicep' = [for evenMoreDuplicates in alsoDoesNotExist: {
//@[70:86) [BCP057 (Error)] The name "alsoDoesNotExist" does not exist in the current context. |alsoDoesNotExist|
  name: 'hello-${whyChooseRealVariablesWhenWeCanPretend}'
//@[17:55) [BCP057 (Error)] The name "whyChooseRealVariablesWhenWeCanPretend" does not exist in the current context. |whyChooseRealVariablesWhenWeCanPretend|
  params: {
    objParam: {}
    stringParamB: 'test'
    arrayParam: [for evenMoreDuplicates in totallyFake: doesNotExist]
//@[43:54) [BCP057 (Error)] The name "totallyFake" does not exist in the current context. |totallyFake|
//@[56:68) [BCP057 (Error)] The name "doesNotExist" does not exist in the current context. |doesNotExist|
  }
}]

output directRefToCollectionViaOutput array = nonexistentArrays
//@[46:63) [BCP144 (Error)] Directly referencing a resource or module collection is not currently supported. Apply an array indexer to the expression. |nonexistentArrays|

module directRefToCollectionViaSingleBody 'modulea.bicep' = {
  name: 'hello'
  params: {
    arrayParam: concat(wrongModuleParameterInLoop, nonexistentArrays)
//@[23:49) [BCP144 (Error)] Directly referencing a resource or module collection is not currently supported. Apply an array indexer to the expression. |wrongModuleParameterInLoop|
//@[51:68) [BCP144 (Error)] Directly referencing a resource or module collection is not currently supported. Apply an array indexer to the expression. |nonexistentArrays|
    objParam: {}
    stringParamB: ''
  }
}

module directRefToCollectionViaSingleConditionalBody 'modulea.bicep' = if(true) {
  name: 'hello2'
  params: {
    arrayParam: concat(wrongModuleParameterInLoop, nonexistentArrays)
//@[23:49) [BCP144 (Error)] Directly referencing a resource or module collection is not currently supported. Apply an array indexer to the expression. |wrongModuleParameterInLoop|
//@[51:68) [BCP144 (Error)] Directly referencing a resource or module collection is not currently supported. Apply an array indexer to the expression. |nonexistentArrays|
    objParam: {}
    stringParamB: ''
  }
}

module directRefToCollectionViaLoopBody 'modulea.bicep' = [for test in []: {
  name: 'hello3'
  params: {
    arrayParam: concat(wrongModuleParameterInLoop, nonexistentArrays)
//@[23:49) [BCP144 (Error)] Directly referencing a resource or module collection is not currently supported. Apply an array indexer to the expression. |wrongModuleParameterInLoop|
//@[51:68) [BCP144 (Error)] Directly referencing a resource or module collection is not currently supported. Apply an array indexer to the expression. |nonexistentArrays|
    objParam: {}
    stringParamB: ''
  }
}]

module directRefToCollectionViaLoopBodyWithExtraDependsOn 'modulea.bicep' = [for test in []: {
  name: 'hello4'
  params: {
    arrayParam: concat(wrongModuleParameterInLoop, nonexistentArrays)
//@[23:49) [BCP144 (Error)] Directly referencing a resource or module collection is not currently supported. Apply an array indexer to the expression. |wrongModuleParameterInLoop|
//@[51:68) [BCP144 (Error)] Directly referencing a resource or module collection is not currently supported. Apply an array indexer to the expression. |nonexistentArrays|
    objParam: {}
    stringParamB: ''
    dependsOn: [
//@[4:13) [BCP038 (Error)] The property "dependsOn" is not allowed on objects of type "params". Permissible properties include "secureObjectParam", "secureStringParam", "stringParamA". |dependsOn|
      nonexistentArrays
//@[6:23) [BCP144 (Error)] Directly referencing a resource or module collection is not currently supported. Apply an array indexer to the expression. |nonexistentArrays|
    ]
  }
  dependsOn: [
    
  ]
}]


// module body that isn't an object
module nonObjectModuleBody 'modulea.bicep' = [for thing in []: 'hello']
//@[63:70) [BCP167 (Error)] Expected the "{" character or the "if" keyword at this location. |'hello'|
module nonObjectModuleBody2 'modulea.bicep' = [for thing in []: concat()]
//@[64:70) [BCP167 (Error)] Expected the "{" character or the "if" keyword at this location. |concat|
module nonObjectModuleBody3 'modulea.bicep' = [for (thing,i) in []: 'hello']
//@[68:75) [BCP167 (Error)] Expected the "{" character or the "if" keyword at this location. |'hello'|
module nonObjectModuleBody4 'modulea.bicep' = [for (thing,i) in []: concat()]
//@[68:74) [BCP167 (Error)] Expected the "{" character or the "if" keyword at this location. |concat|

<<<<<<< HEAD
// Key Vault Secret Reference

resource kv 'Microsoft.KeyVault/vaults@2019-09-01' existing = {
  name: 'testkeyvault'
}

module secureModule1 'modulea.bicep' = {
  name: 'secureModule1'
  params: {       
    stringParamA: kv.getSecret('mySecret')
//@[18:42) [BCP036 (Error)] The property "stringParamA" expected a value of type "string" but the provided value is of type "keyVaultSecretReference". |kv.getSecret('mySecret')|
    stringParamB: '${kv.getSecret('mySecret')}'
//@[21:45) [BCP177 (Error)] Type "keyVaultSecretReference" cannot be used inside string interpolation. |kv.getSecret('mySecret')|
    objParam: kv.getSecret('mySecret')
//@[14:38) [BCP036 (Error)] The property "objParam" expected a value of type "object" but the provided value is of type "keyVaultSecretReference". |kv.getSecret('mySecret')|
    arrayParam: kv.getSecret('mySecret')
//@[16:40) [BCP036 (Error)] The property "arrayParam" expected a value of type "array" but the provided value is of type "keyVaultSecretReference". |kv.getSecret('mySecret')|
    secureStringParam: '${kv.getSecret('mySecret')}'
//@[26:50) [BCP177 (Error)] Type "keyVaultSecretReference" cannot be used inside string interpolation. |kv.getSecret('mySecret')|
    secureObjectParam: kv.getSecret('mySecret')
//@[23:47) [BCP036 (Error)] The property "secureObjectParam" expected a value of type "object" but the provided value is of type "keyVaultSecretReference". |kv.getSecret('mySecret')|
  }
}
=======
module anyTypeInScope 'empty.bicep' = {
//@[7:21) [BCP035 (Error)] The specified "module" declaration is missing the following required properties: "name". |anyTypeInScope|
  dependsOn: [
    any('s')
//@[4:12) [BCP176 (Error)] Values of the "any" type are not allowed here. |any('s')|
  ]

  scope: any(42)
//@[9:16) [BCP176 (Error)] Values of the "any" type are not allowed here. |any(42)|
}

module anyTypeInScopeConditional 'empty.bicep' = if(false) {
//@[7:32) [BCP035 (Error)] The specified "module" declaration is missing the following required properties: "name". |anyTypeInScopeConditional|
  dependsOn: [
    any('s')
//@[4:12) [BCP176 (Error)] Values of the "any" type are not allowed here. |any('s')|
  ]

  scope: any(42)
//@[9:16) [BCP176 (Error)] Values of the "any" type are not allowed here. |any(42)|
}

module anyTypeInScopeLoop 'empty.bicep' = [for thing in []: {
//@[7:25) [BCP035 (Error)] The specified "module" declaration is missing the following required properties: "name". |anyTypeInScopeLoop|
  dependsOn: [
    any('s')
//@[4:12) [BCP176 (Error)] Values of the "any" type are not allowed here. |any('s')|
  ]

  scope: any(42)
//@[9:16) [BCP176 (Error)] Values of the "any" type are not allowed here. |any(42)|
}]
>>>>>>> 1baf9085
<|MERGE_RESOLUTION|>--- conflicted
+++ resolved
@@ -640,7 +640,39 @@
 module nonObjectModuleBody4 'modulea.bicep' = [for (thing,i) in []: concat()]
 //@[68:74) [BCP167 (Error)] Expected the "{" character or the "if" keyword at this location. |concat|
 
-<<<<<<< HEAD
+module anyTypeInScope 'empty.bicep' = {
+//@[7:21) [BCP035 (Error)] The specified "module" declaration is missing the following required properties: "name". |anyTypeInScope|
+  dependsOn: [
+    any('s')
+//@[4:12) [BCP176 (Error)] Values of the "any" type are not allowed here. |any('s')|
+  ]
+
+  scope: any(42)
+//@[9:16) [BCP176 (Error)] Values of the "any" type are not allowed here. |any(42)|
+}
+
+module anyTypeInScopeConditional 'empty.bicep' = if(false) {
+//@[7:32) [BCP035 (Error)] The specified "module" declaration is missing the following required properties: "name". |anyTypeInScopeConditional|
+  dependsOn: [
+    any('s')
+//@[4:12) [BCP176 (Error)] Values of the "any" type are not allowed here. |any('s')|
+  ]
+
+  scope: any(42)
+//@[9:16) [BCP176 (Error)] Values of the "any" type are not allowed here. |any(42)|
+}
+
+module anyTypeInScopeLoop 'empty.bicep' = [for thing in []: {
+//@[7:25) [BCP035 (Error)] The specified "module" declaration is missing the following required properties: "name". |anyTypeInScopeLoop|
+  dependsOn: [
+    any('s')
+//@[4:12) [BCP176 (Error)] Values of the "any" type are not allowed here. |any('s')|
+  ]
+
+  scope: any(42)
+//@[9:16) [BCP176 (Error)] Values of the "any" type are not allowed here. |any(42)|
+}]
+
 // Key Vault Secret Reference
 
 resource kv 'Microsoft.KeyVault/vaults@2019-09-01' existing = {
@@ -653,48 +685,14 @@
     stringParamA: kv.getSecret('mySecret')
 //@[18:42) [BCP036 (Error)] The property "stringParamA" expected a value of type "string" but the provided value is of type "keyVaultSecretReference". |kv.getSecret('mySecret')|
     stringParamB: '${kv.getSecret('mySecret')}'
-//@[21:45) [BCP177 (Error)] Type "keyVaultSecretReference" cannot be used inside string interpolation. |kv.getSecret('mySecret')|
+//@[21:45) [BCP178 (Error)] Type "keyVaultSecretReference" cannot be used inside string interpolation. |kv.getSecret('mySecret')|
     objParam: kv.getSecret('mySecret')
 //@[14:38) [BCP036 (Error)] The property "objParam" expected a value of type "object" but the provided value is of type "keyVaultSecretReference". |kv.getSecret('mySecret')|
     arrayParam: kv.getSecret('mySecret')
 //@[16:40) [BCP036 (Error)] The property "arrayParam" expected a value of type "array" but the provided value is of type "keyVaultSecretReference". |kv.getSecret('mySecret')|
     secureStringParam: '${kv.getSecret('mySecret')}'
-//@[26:50) [BCP177 (Error)] Type "keyVaultSecretReference" cannot be used inside string interpolation. |kv.getSecret('mySecret')|
+//@[26:50) [BCP178 (Error)] Type "keyVaultSecretReference" cannot be used inside string interpolation. |kv.getSecret('mySecret')|
     secureObjectParam: kv.getSecret('mySecret')
 //@[23:47) [BCP036 (Error)] The property "secureObjectParam" expected a value of type "object" but the provided value is of type "keyVaultSecretReference". |kv.getSecret('mySecret')|
   }
 }
-=======
-module anyTypeInScope 'empty.bicep' = {
-//@[7:21) [BCP035 (Error)] The specified "module" declaration is missing the following required properties: "name". |anyTypeInScope|
-  dependsOn: [
-    any('s')
-//@[4:12) [BCP176 (Error)] Values of the "any" type are not allowed here. |any('s')|
-  ]
-
-  scope: any(42)
-//@[9:16) [BCP176 (Error)] Values of the "any" type are not allowed here. |any(42)|
-}
-
-module anyTypeInScopeConditional 'empty.bicep' = if(false) {
-//@[7:32) [BCP035 (Error)] The specified "module" declaration is missing the following required properties: "name". |anyTypeInScopeConditional|
-  dependsOn: [
-    any('s')
-//@[4:12) [BCP176 (Error)] Values of the "any" type are not allowed here. |any('s')|
-  ]
-
-  scope: any(42)
-//@[9:16) [BCP176 (Error)] Values of the "any" type are not allowed here. |any(42)|
-}
-
-module anyTypeInScopeLoop 'empty.bicep' = [for thing in []: {
-//@[7:25) [BCP035 (Error)] The specified "module" declaration is missing the following required properties: "name". |anyTypeInScopeLoop|
-  dependsOn: [
-    any('s')
-//@[4:12) [BCP176 (Error)] Values of the "any" type are not allowed here. |any('s')|
-  ]
-
-  scope: any(42)
-//@[9:16) [BCP176 (Error)] Values of the "any" type are not allowed here. |any(42)|
-}]
->>>>>>> 1baf9085
