--- conflicted
+++ resolved
@@ -307,13 +307,6 @@
 //@[8:33) [BCP122 (Error)] Modules: "moduleWithDuplicateName1", "moduleWithDuplicateName2" are defined with this same name and this same scope in a file. Rename them or split into different modules. |'moduleWithDuplicateName'|
 }
 
-<<<<<<< HEAD
-@minValue()
-//@[1:9) [BCP128 (Error)] Function "minValue" cannot be used as a module decorator. |minValue|
-module moduleWithNotAttachableDecorators './empty.bicep' = {
-  name: 'moduleWithNotAttachableDecorators'
-}
-=======
 // #completionTest(19, 20, 21) -> cwdCompletions
 module completionB ''
 //@[19:21) [BCP050 (Error)] The specified module path is empty. |''|
@@ -369,4 +362,9 @@
 module childCompletionD 'ChildModules/e'
 //@[24:40) [BCP091 (Error)] An error occurred reading file. Could not find file '${TEST_OUTPUT_DIR}/ChildModules/e'. |'ChildModules/e'|
 //@[40:40) [BCP018 (Error)] Expected the "=" character at this location. ||
->>>>>>> 7207ddf8
+
+@minValue()
+//@[1:9) [BCP128 (Error)] Function "minValue" cannot be used as a module decorator. |minValue|
+module moduleWithNotAttachableDecorators './empty.bicep' = {
+  name: 'moduleWithNotAttachableDecorators'
+}
