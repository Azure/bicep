--- conflicted
+++ resolved
@@ -724,23 +724,6 @@
   }
 }
 
-<<<<<<< HEAD
-module invalidJsonMod 'modulec.json' = {
-//@[7:21) [BCP035 (Error)] The specified "module" declaration is missing the following required properties: "name". (CodeDescription: none) |invalidJsonMod|
-//@[22:36) [BCP187 (Error)] The referenced ARM template has errors. Please see https://aka.ms/arm-template for information on how to diagnose and fix the template. (CodeDescription: none) |'modulec.json'|
-}
-
-module jsonModMissingParam 'moduled.json' = {
-  name: 'jsonModMissingParam'
-  params: {
-//@[2:8) [BCP035 (Error)] The specified "object" declaration is missing the following required properties: "bar". (CodeDescription: none) |params|
-    foo: 123
-//@[9:12) [BCP036 (Error)] The property "foo" expected a value of type "string" but the provided value is of type "int". (CodeDescription: none) |123|
-    baz: 'C'
-//@[9:12) [BCP088 (Error)] The property "baz" expected a value of type "'A' | 'B'" but the provided value is of type "'C'". Did you mean "'A'"? (CodeDescription: none) |'C'|
-  }
-}
-=======
 module issue3000 'empty.bicep' = {
   name: 'issue3000Module'
   params: {}
@@ -773,4 +756,19 @@
   scale: {}  
 //@[2:7) [BCP037 (Error)] The property "scale" is not allowed on objects of type "module". Permissible properties include "dependsOn", "scope". (CodeDescription: none) |scale|
 }
->>>>>>> 24e6e7c0
+
+module invalidJsonMod 'modulec.json' = {
+//@[7:21) [BCP035 (Error)] The specified "module" declaration is missing the following required properties: "name". (CodeDescription: none) |invalidJsonMod|
+//@[22:36) [BCP188 (Error)] The referenced ARM template has errors. Please see https://aka.ms/arm-template for information on how to diagnose and fix the template. (CodeDescription: none) |'modulec.json'|
+}
+
+module jsonModMissingParam 'moduled.json' = {
+  name: 'jsonModMissingParam'
+  params: {
+//@[2:8) [BCP035 (Error)] The specified "object" declaration is missing the following required properties: "bar". (CodeDescription: none) |params|
+    foo: 123
+//@[9:12) [BCP036 (Error)] The property "foo" expected a value of type "string" but the provided value is of type "int". (CodeDescription: none) |123|
+    baz: 'C'
+//@[9:12) [BCP088 (Error)] The property "baz" expected a value of type "'A' | 'B'" but the provided value is of type "'C'". Did you mean "'A'"? (CodeDescription: none) |'C'|
+  }
+}
