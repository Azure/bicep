--- conflicted
+++ resolved
@@ -7,11 +7,7 @@
     "_generator": {
       "name": "bicep",
       "version": "dev",
-<<<<<<< HEAD
       "templateHash": "14753613805431843213"
-=======
-      "templateHash": "11051619238410934912"
->>>>>>> 051bf853
     }
   },
   "variables": {
