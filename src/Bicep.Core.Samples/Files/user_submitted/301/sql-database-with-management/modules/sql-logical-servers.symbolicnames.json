{
  "$schema": "https://schema.management.azure.com/schemas/2019-04-01/deploymentTemplate.json#",
  "languageVersion": "1.10-experimental",
  "contentVersion": "1.0.0.0",
  "metadata": {
    "_EXPERIMENTAL_WARNING": "Symbolic name support in ARM is experimental, and should be enabled for testing purposes only. Do not enable this setting for any production usage, or you may be unexpectedly broken at any time!",
    "_generator": {
      "name": "bicep",
      "version": "dev",
<<<<<<< HEAD
      "templateHash": "4170090785738545227"
=======
      "templateHash": "15963704241987907217"
>>>>>>> 051bf853
    }
  },
  "parameters": {
    "sqlLogicalServers": {
      "type": "array",
      "metadata": {
        "description": "SQL logical servers."
      }
    },
    "tags": {
      "type": "object"
    }
  },
  "variables": {
    "defaultSqlLogicalServerProperties": {
      "name": "",
      "tags": {},
      "userName": "",
      "passwordFromKeyVault": {
        "subscriptionId": "[subscription().subscriptionId]",
        "resourceGroupName": "",
        "name": "",
        "secretName": ""
      },
      "systemManagedIdentity": false,
      "minimalTlsVersion": "1.2",
      "publicNetworkAccess": "Enabled",
      "azureActiveDirectoryAdministrator": {
        "name": "",
        "objectId": "",
        "tenantId": "[subscription().tenantId]"
      },
      "firewallRules": [],
      "azureDefender": {
        "enabled": false,
        "emailAccountAdmins": false,
        "emailAddresses": [],
        "disabledRules": [],
        "vulnerabilityAssessments": {
          "recurringScans": false,
          "storageAccount": {
            "resourceGroupName": "",
            "name": "",
            "containerName": ""
          },
          "emailSubscriptionAdmins": false,
          "emails": []
        }
      },
      "auditActionsAndGroups": [],
      "diagnosticLogsAndMetrics": {
        "name": "",
        "resourceGroupName": "",
        "subscriptionId": "[subscription().subscriptionId]",
        "logs": [],
        "metrics": [],
        "auditLogs": false,
        "microsoftSupportOperationsAuditLogs": false
      },
      "databases": []
    }
  },
  "resources": {
    "sqlPassKeyVaults": {
      "copy": {
        "name": "sqlPassKeyVaults",
        "count": "[length(parameters('sqlLogicalServers'))]"
      },
      "existing": true,
      "type": "Microsoft.KeyVault/vaults",
      "apiVersion": "2021-04-01-preview",
      "subscriptionId": "[union(variables('defaultSqlLogicalServerProperties'), parameters('sqlLogicalServers')[copyIndex()]).passwordFromKeyVault.subscriptionId]",
      "resourceGroup": "[parameters('sqlLogicalServers')[copyIndex()].passwordFromKeyVault.resourceGroupName]",
      "name": "[parameters('sqlLogicalServers')[copyIndex()].passwordFromKeyVault.name]"
    },
    "sqlLogicalServer": {
      "copy": {
        "name": "sqlLogicalServer",
        "count": "[length(parameters('sqlLogicalServers'))]"
      },
      "type": "Microsoft.Resources/deployments",
      "apiVersion": "2020-10-01",
      "name": "[format('sqlLogicalServer-{0}', copyIndex())]",
      "properties": {
        "expressionEvaluationOptions": {
          "scope": "inner"
        },
        "mode": "Incremental",
        "parameters": {
          "sqlLogicalServer": {
            "value": "[union(variables('defaultSqlLogicalServerProperties'), parameters('sqlLogicalServers')[copyIndex()])]"
          },
          "password": {
            "reference": {
              "keyVault": {
                "id": "[extensionResourceId(format('/subscriptions/{0}/resourceGroups/{1}', union(variables('defaultSqlLogicalServerProperties'), parameters('sqlLogicalServers')[copyIndex()]).passwordFromKeyVault.subscriptionId, parameters('sqlLogicalServers')[copyIndex()].passwordFromKeyVault.resourceGroupName), 'Microsoft.KeyVault/vaults', parameters('sqlLogicalServers')[copyIndex()].passwordFromKeyVault.name)]"
              },
              "secretName": "[parameters('sqlLogicalServers')[copyIndex()].passwordFromKeyVault.secretName]"
            }
          },
          "tags": {
            "value": "[union(parameters('tags'), union(variables('defaultSqlLogicalServerProperties'), parameters('sqlLogicalServers')[copyIndex()]).tags)]"
          }
        },
        "template": {
          "$schema": "https://schema.management.azure.com/schemas/2019-04-01/deploymentTemplate.json#",
          "languageVersion": "1.10-experimental",
          "contentVersion": "1.0.0.0",
          "metadata": {
            "_EXPERIMENTAL_WARNING": "Symbolic name support in ARM is experimental, and should be enabled for testing purposes only. Do not enable this setting for any production usage, or you may be unexpectedly broken at any time!",
            "_generator": {
              "name": "bicep",
              "version": "dev",
              "templateHash": "14969792597051860280"
            }
          },
          "parameters": {
            "sqlLogicalServer": {
              "type": "object",
              "metadata": {
                "description": "SQL Logical server."
              }
            },
            "password": {
              "type": "securestring",
              "metadata": {
                "description": "The SQL Logical Server password."
              }
            },
            "tags": {
              "type": "object"
            }
          },
          "variables": {
            "defaultAuditActionsAndGroups": [
              "SUCCESSFUL_DATABASE_AUTHENTICATION_GROUP",
              "FAILED_DATABASE_AUTHENTICATION_GROUP",
              "BATCH_COMPLETED_GROUP"
            ],
            "defaultSqlDatabaseProperties": {
              "name": "",
              "status": "",
              "tags": {},
              "skuName": "",
              "tier": "",
              "zoneRedundant": false,
              "collation": "SQL_Latin1_General_CP1_CI_AS",
              "dataMaxSize": 0,
              "hybridBenefit": false,
              "readReplicas": 0,
              "minimumCores": 0,
              "autoPauseDelay": 0,
              "dataEncryption": "Enabled",
              "shortTermBackupRetention": 0,
              "longTermBackup": {
                "enabled": false,
                "weeklyRetention": "P1W",
                "monthlyRetention": "P4W",
                "yearlyRetention": "P52W",
                "weekOfYear": 1
              },
              "azureDefender": {
                "enabled": false,
                "emailAccountAdmins": false,
                "emailAddresses": [],
                "disabledRules": [],
                "vulnerabilityAssessments": {
                  "recurringScans": false,
                  "storageAccount": {
                    "resourceGroupName": "",
                    "name": "",
                    "containerName": ""
                  },
                  "emailSubscriptionAdmins": false,
                  "emails": []
                }
              },
              "auditActionsAndGroups": [],
              "diagnosticLogsAndMetrics": {
                "name": "",
                "resourceGroupName": "",
                "subscriptionId": "[subscription().subscriptionId]",
                "logs": [],
                "metrics": [],
                "auditLogs": false
              }
            }
          },
          "resources": {
            "sqlLogicalServerRes": {
              "type": "Microsoft.Sql/servers",
              "apiVersion": "2021-02-01-preview",
              "name": "[parameters('sqlLogicalServer').name]",
              "location": "[resourceGroup().location]",
              "tags": "[parameters('tags')]",
              "identity": {
                "type": "[if(parameters('sqlLogicalServer').systemManagedIdentity, 'SystemAssigned', 'None')]"
              },
              "properties": {
                "administratorLogin": "[parameters('sqlLogicalServer').userName]",
                "administratorLoginPassword": "[parameters('password')]",
                "version": "12.0",
                "minimalTlsVersion": "[parameters('sqlLogicalServer').minimalTlsVersion]",
                "publicNetworkAccess": "[parameters('sqlLogicalServer').publicNetworkAccess]"
              }
            },
            "azureAdIntegration": {
              "condition": "[not(empty(parameters('sqlLogicalServer').azureActiveDirectoryAdministrator.objectId))]",
              "type": "Microsoft.Sql/servers/administrators",
              "apiVersion": "2021-02-01-preview",
              "name": "[format('{0}/{1}', parameters('sqlLogicalServer').name, 'ActiveDirectory')]",
              "properties": {
                "administratorType": "ActiveDirectory",
                "login": "[parameters('sqlLogicalServer').azureActiveDirectoryAdministrator.name]",
                "sid": "[parameters('sqlLogicalServer').azureActiveDirectoryAdministrator.objectId]",
                "tenantId": "[parameters('sqlLogicalServer').azureActiveDirectoryAdministrator.tenantId]"
              },
              "dependsOn": [
                "sqlLogicalServerRes"
              ]
            },
            "azureDefender": {
              "type": "Microsoft.Sql/servers/securityAlertPolicies",
              "apiVersion": "2021-02-01-preview",
              "name": "[format('{0}/{1}', parameters('sqlLogicalServer').name, 'Default')]",
              "properties": {
                "state": "[if(parameters('sqlLogicalServer').azureDefender.enabled, 'Enabled', 'Disabled')]",
                "emailAddresses": "[parameters('sqlLogicalServer').azureDefender.emailAddresses]",
                "emailAccountAdmins": "[parameters('sqlLogicalServer').azureDefender.emailAccountAdmins]",
                "disabledAlerts": "[parameters('sqlLogicalServer').azureDefender.disabledRules]"
              },
              "dependsOn": [
                "sqlLogicalServerRes"
              ]
            },
            "storageAccountVulnerabilityAssessments": {
              "condition": "[and(and(parameters('sqlLogicalServer').azureDefender.enabled, parameters('sqlLogicalServer').azureDefender.vulnerabilityAssessments.recurringScans), not(empty(parameters('sqlLogicalServer').azureDefender.vulnerabilityAssessments.storageAccount.name)))]",
              "existing": true,
              "type": "Microsoft.Storage/storageAccounts",
              "apiVersion": "2021-04-01",
              "resourceGroup": "[parameters('sqlLogicalServer').azureDefender.vulnerabilityAssessments.storageAccount.resourceGroupName]",
              "name": "[parameters('sqlLogicalServer').azureDefender.vulnerabilityAssessments.storageAccount.name]"
            },
            "vulnerabilityAssessments": {
              "condition": "[and(and(parameters('sqlLogicalServer').azureDefender.enabled, parameters('sqlLogicalServer').azureDefender.vulnerabilityAssessments.recurringScans), not(empty(parameters('sqlLogicalServer').azureDefender.vulnerabilityAssessments.storageAccount.name)))]",
              "type": "Microsoft.Sql/servers/vulnerabilityAssessments",
              "apiVersion": "2021-02-01-preview",
              "name": "[format('{0}/{1}', parameters('sqlLogicalServer').name, 'default')]",
              "properties": {
                "recurringScans": {
                  "isEnabled": "[parameters('sqlLogicalServer').azureDefender.vulnerabilityAssessments.recurringScans]",
                  "emailSubscriptionAdmins": "[parameters('sqlLogicalServer').azureDefender.vulnerabilityAssessments.emailSubscriptionAdmins]",
                  "emails": "[parameters('sqlLogicalServer').azureDefender.vulnerabilityAssessments.emails]"
                },
                "storageContainerPath": "[if(not(empty(parameters('sqlLogicalServer').azureDefender.vulnerabilityAssessments.storageAccount.name)), format('{0}{1}', reference('storageAccountVulnerabilityAssessments').primaryEndpoints.blob, parameters('sqlLogicalServer').azureDefender.vulnerabilityAssessments.storageAccount.containerName), '')]",
                "storageAccountAccessKey": "[if(not(empty(parameters('sqlLogicalServer').azureDefender.vulnerabilityAssessments.storageAccount.name)), listKeys(extensionResourceId(format('/subscriptions/{0}/resourceGroups/{1}', subscription().subscriptionId, parameters('sqlLogicalServer').azureDefender.vulnerabilityAssessments.storageAccount.resourceGroupName), 'Microsoft.Storage/storageAccounts', parameters('sqlLogicalServer').azureDefender.vulnerabilityAssessments.storageAccount.name), '2021-04-01').keys[0].value, '')]"
              },
              "dependsOn": [
                "azureDefender",
                "sqlLogicalServerRes"
              ]
            },
            "auditSettings": {
              "type": "Microsoft.Sql/servers/auditingSettings",
              "apiVersion": "2021-02-01-preview",
              "name": "[format('{0}/{1}', parameters('sqlLogicalServer').name, 'default')]",
              "properties": {
                "state": "[if(parameters('sqlLogicalServer').diagnosticLogsAndMetrics.auditLogs, 'Enabled', 'Disabled')]",
                "auditActionsAndGroups": "[if(not(empty(parameters('sqlLogicalServer').auditActionsAndGroups)), parameters('sqlLogicalServer').auditActionsAndGroups, variables('defaultAuditActionsAndGroups'))]",
                "storageEndpoint": "",
                "storageAccountAccessKey": "",
                "storageAccountSubscriptionId": "00000000-0000-0000-0000-000000000000",
                "retentionDays": 0,
                "isAzureMonitorTargetEnabled": "[parameters('sqlLogicalServer').diagnosticLogsAndMetrics.auditLogs]",
                "isDevopsAuditEnabled": "[parameters('sqlLogicalServer').diagnosticLogsAndMetrics.microsoftSupportOperationsAuditLogs]"
              },
              "dependsOn": [
                "sqlLogicalServerRes"
              ]
            },
            "dummyDeployments": {
              "copy": {
                "name": "dummyDeployments",
                "count": "[length(range(0, 5))]",
                "mode": "serial",
                "batchSize": 1
              },
              "condition": "[and(parameters('sqlLogicalServer').diagnosticLogsAndMetrics.auditLogs, not(empty(parameters('sqlLogicalServer').diagnosticLogsAndMetrics.name)))]",
              "type": "Microsoft.Resources/deployments",
              "apiVersion": "2021-04-01",
              "name": "[format('dummyTemplateSqlServer-{0}-{1}', uniqueString(parameters('sqlLogicalServer').name), copyIndex())]",
              "properties": {
                "mode": "Incremental",
                "template": {
                  "$schema": "https://schema.management.azure.com/schemas/2015-01-01/deploymentTemplate.json#",
                  "contentVersion": "1.0.0.0",
                  "resources": []
                }
              },
              "dependsOn": [
                "sqlLogicalServerRes"
              ]
            },
            "masterDb": {
              "condition": "[or(parameters('sqlLogicalServer').diagnosticLogsAndMetrics.auditLogs, not(empty(parameters('sqlLogicalServer').diagnosticLogsAndMetrics.name)))]",
              "existing": true,
              "type": "Microsoft.Sql/servers/databases",
              "apiVersion": "2021-02-01-preview",
              "name": "[format('{0}/{1}', parameters('sqlLogicalServer').name, 'master')]",
              "dependsOn": [
                "sqlLogicalServerRes"
              ]
            },
            "logAnalyticsWorkspace": {
              "condition": "[or(parameters('sqlLogicalServer').diagnosticLogsAndMetrics.auditLogs, not(empty(parameters('sqlLogicalServer').diagnosticLogsAndMetrics.name)))]",
              "existing": true,
              "type": "Microsoft.OperationalInsights/workspaces",
              "apiVersion": "2020-10-01",
              "subscriptionId": "[parameters('sqlLogicalServer').diagnosticLogsAndMetrics.subscriptionId]",
              "resourceGroup": "[parameters('sqlLogicalServer').diagnosticLogsAndMetrics.resourceGroupName]",
              "name": "[parameters('sqlLogicalServer').diagnosticLogsAndMetrics.name]"
            },
            "auditDiagnosticSettings": {
              "condition": "[parameters('sqlLogicalServer').diagnosticLogsAndMetrics.auditLogs]",
              "type": "Microsoft.Insights/diagnosticSettings",
              "apiVersion": "2017-05-01-preview",
              "scope": "[format('Microsoft.Sql/servers/{0}/databases/{1}', parameters('sqlLogicalServer').name, 'master')]",
              "name": "SQLSecurityAuditEvents_3d229c42-c7e7-4c97-9a99-ec0d0d8b86c1",
              "properties": {
                "workspaceId": "[extensionResourceId(format('/subscriptions/{0}/resourceGroups/{1}', parameters('sqlLogicalServer').diagnosticLogsAndMetrics.subscriptionId, parameters('sqlLogicalServer').diagnosticLogsAndMetrics.resourceGroupName), 'Microsoft.OperationalInsights/workspaces', parameters('sqlLogicalServer').diagnosticLogsAndMetrics.name)]",
                "logs": [
                  {
                    "category": "SQLSecurityAuditEvents",
                    "enabled": true
                  },
                  {
                    "category": "DevOpsOperationsAudit",
                    "enabled": "[parameters('sqlLogicalServer').diagnosticLogsAndMetrics.microsoftSupportOperationsAuditLogs]"
                  }
                ]
              },
              "dependsOn": [
                "auditSettings",
                "dummyDeployments",
                "sqlDatabases",
                "sqlLogicalServerRes"
              ]
            },
            "diagnosticSettings": {
              "condition": "[not(empty(parameters('sqlLogicalServer').diagnosticLogsAndMetrics.name))]",
              "type": "Microsoft.Insights/diagnosticSettings",
              "apiVersion": "2017-05-01-preview",
              "scope": "[format('Microsoft.Sql/servers/{0}/databases/{1}', parameters('sqlLogicalServer').name, 'master')]",
              "name": "sendLogsAndMetrics",
              "properties": {
                "copy": [
                  {
                    "name": "logs",
                    "count": "[length(parameters('sqlLogicalServer').diagnosticLogsAndMetrics.logs)]",
                    "input": {
                      "category": "[parameters('sqlLogicalServer').diagnosticLogsAndMetrics.logs[copyIndex('logs')]]",
                      "enabled": true
                    }
                  },
                  {
                    "name": "metrics",
                    "count": "[length(parameters('sqlLogicalServer').diagnosticLogsAndMetrics.metrics)]",
                    "input": {
                      "category": "[parameters('sqlLogicalServer').diagnosticLogsAndMetrics.metrics[copyIndex('metrics')]]",
                      "enabled": true
                    }
                  }
                ],
                "workspaceId": "[extensionResourceId(format('/subscriptions/{0}/resourceGroups/{1}', parameters('sqlLogicalServer').diagnosticLogsAndMetrics.subscriptionId, parameters('sqlLogicalServer').diagnosticLogsAndMetrics.resourceGroupName), 'Microsoft.OperationalInsights/workspaces', parameters('sqlLogicalServer').diagnosticLogsAndMetrics.name)]"
              },
              "dependsOn": [
                "dummyDeployments",
                "sqlDatabases",
                "sqlLogicalServerRes"
              ]
            },
            "sqlFirewallRules": {
              "copy": {
                "name": "sqlFirewallRules",
                "count": "[length(parameters('sqlLogicalServer').firewallRules)]"
              },
              "type": "Microsoft.Resources/deployments",
              "apiVersion": "2020-10-01",
              "name": "[format('sqlFirewallRule-{0}-{1}', uniqueString(parameters('sqlLogicalServer').name), copyIndex())]",
              "properties": {
                "expressionEvaluationOptions": {
                  "scope": "inner"
                },
                "mode": "Incremental",
                "parameters": {
                  "sqlFirewallRule": {
                    "value": "[parameters('sqlLogicalServer').firewallRules[copyIndex()]]"
                  },
                  "sqlServerName": {
                    "value": "[parameters('sqlLogicalServer').name]"
                  }
                },
                "template": {
                  "$schema": "https://schema.management.azure.com/schemas/2019-04-01/deploymentTemplate.json#",
                  "languageVersion": "1.10-experimental",
                  "contentVersion": "1.0.0.0",
                  "metadata": {
                    "_EXPERIMENTAL_WARNING": "Symbolic name support in ARM is experimental, and should be enabled for testing purposes only. Do not enable this setting for any production usage, or you may be unexpectedly broken at any time!",
                    "_generator": {
                      "name": "bicep",
                      "version": "dev",
                      "templateHash": "7079575420009602366"
                    }
                  },
                  "parameters": {
                    "sqlFirewallRule": {
                      "type": "object",
                      "metadata": {
                        "description": "Firewall rule"
                      }
                    },
                    "sqlServerName": {
                      "type": "string",
                      "metadata": {
                        "description": "The name of the SQL Logical server."
                      }
                    }
                  },
                  "resources": {
                    "firewallRule": {
                      "type": "Microsoft.Sql/servers/firewallRules",
                      "apiVersion": "2021-02-01-preview",
                      "name": "[format('{0}/{1}', parameters('sqlServerName'), parameters('sqlFirewallRule').name)]",
                      "properties": {
                        "startIpAddress": "[parameters('sqlFirewallRule').startIpAddress]",
                        "endIpAddress": "[parameters('sqlFirewallRule').endIpAddress]"
                      }
                    }
                  }
                }
              },
              "dependsOn": [
                "sqlLogicalServerRes"
              ]
            },
            "sqlDatabases": {
              "copy": {
                "name": "sqlDatabases",
                "count": "[length(parameters('sqlLogicalServer').databases)]"
              },
              "type": "Microsoft.Resources/deployments",
              "apiVersion": "2020-10-01",
              "name": "[format('sqlDb-{0}-{1}', uniqueString(parameters('sqlLogicalServer').name), copyIndex())]",
              "properties": {
                "expressionEvaluationOptions": {
                  "scope": "inner"
                },
                "mode": "Incremental",
                "parameters": {
                  "sqlServerName": {
                    "value": "[parameters('sqlLogicalServer').name]"
                  },
                  "sqlDatabase": {
                    "value": "[union(variables('defaultSqlDatabaseProperties'), parameters('sqlLogicalServer').databases[copyIndex()])]"
                  },
                  "tags": {
                    "value": "[union(parameters('tags'), union(variables('defaultSqlDatabaseProperties'), parameters('sqlLogicalServer').databases[copyIndex()]).tags)]"
                  }
                },
                "template": {
                  "$schema": "https://schema.management.azure.com/schemas/2019-04-01/deploymentTemplate.json#",
                  "languageVersion": "1.10-experimental",
                  "contentVersion": "1.0.0.0",
                  "metadata": {
                    "_EXPERIMENTAL_WARNING": "Symbolic name support in ARM is experimental, and should be enabled for testing purposes only. Do not enable this setting for any production usage, or you may be unexpectedly broken at any time!",
                    "_generator": {
                      "name": "bicep",
                      "version": "dev",
                      "templateHash": "6436984656200986237"
                    }
                  },
                  "parameters": {
                    "sqlServerName": {
                      "type": "string",
                      "metadata": {
                        "description": "The name of the SQL server."
                      }
                    },
                    "sqlDatabase": {
                      "type": "object",
                      "metadata": {
                        "description": "The SQL database parameters object."
                      }
                    },
                    "tags": {
                      "type": "object"
                    }
                  },
                  "resources": {
                    "sqlDb": {
                      "type": "Microsoft.Sql/servers/databases",
                      "apiVersion": "2020-02-02-preview",
                      "name": "[format('{0}/{1}', parameters('sqlServerName'), parameters('sqlDatabase').name)]",
                      "location": "[resourceGroup().location]",
                      "tags": "[parameters('tags')]",
                      "sku": {
                        "name": "[parameters('sqlDatabase').skuName]",
                        "tier": "[parameters('sqlDatabase').tier]"
                      },
                      "properties": {
                        "zoneRedundant": "[parameters('sqlDatabase').zoneRedundant]",
                        "collation": "[parameters('sqlDatabase').collation]",
                        "maxSizeBytes": "[if(equals(parameters('sqlDatabase').dataMaxSize, 0), null(), mul(mul(mul(1024, 1024), 1024), parameters('sqlDatabase').dataMaxSize))]",
                        "licenseType": "[if(parameters('sqlDatabase').hybridBenefit, 'BasePrice', 'LicenseIncluded')]",
                        "readScale": "[if(equals(parameters('sqlDatabase').readReplicas, 0), 'Disabled', 'Enabled')]",
                        "readReplicaCount": "[parameters('sqlDatabase').readReplicas]",
                        "minCapacity": "[if(equals(parameters('sqlDatabase').minimumCores, 0), null(), parameters('sqlDatabase').minimumCores)]",
                        "autoPauseDelay": "[if(equals(parameters('sqlDatabase').autoPauseDelay, 0), null(), parameters('sqlDatabase').autoPauseDelay)]"
                      }
                    },
                    "transparentDataEncryption": {
                      "type": "Microsoft.Sql/servers/databases/transparentDataEncryption",
                      "apiVersion": "2014-04-01",
                      "name": "[format('{0}/{1}/{2}', split(format('{0}/{1}', parameters('sqlServerName'), parameters('sqlDatabase').name), '/')[0], split(format('{0}/{1}', parameters('sqlServerName'), parameters('sqlDatabase').name), '/')[1], 'current')]",
                      "properties": {
                        "status": "[parameters('sqlDatabase').dataEncryption]"
                      },
                      "dependsOn": [
                        "sqlDb"
                      ]
                    },
                    "longTermBackup": {
                      "condition": "[parameters('sqlDatabase').longTermBackup.enabled]",
                      "type": "Microsoft.Sql/servers/databases/backupLongTermRetentionPolicies",
                      "apiVersion": "2021-02-01-preview",
                      "name": "[format('{0}/{1}/{2}', split(format('{0}/{1}', parameters('sqlServerName'), parameters('sqlDatabase').name), '/')[0], split(format('{0}/{1}', parameters('sqlServerName'), parameters('sqlDatabase').name), '/')[1], 'default')]",
                      "properties": {
                        "weeklyRetention": "[parameters('sqlDatabase').longTermBackup.weeklyRetention]",
                        "monthlyRetention": "[parameters('sqlDatabase').longTermBackup.monthlyRetention]",
                        "yearlyRetention": "[parameters('sqlDatabase').longTermBackup.yearlyRetention]",
                        "weekOfYear": "[parameters('sqlDatabase').longTermBackup.weekOfYear]"
                      },
                      "dependsOn": [
                        "shortTermBackup",
                        "sqlDb",
                        "transparentDataEncryption"
                      ]
                    },
                    "storageAccountVulnerabilityAssessments": {
                      "condition": "[and(and(parameters('sqlDatabase').azureDefender.enabled, parameters('sqlDatabase').azureDefender.vulnerabilityAssessments.recurringScans), not(empty(parameters('sqlDatabase').azureDefender.vulnerabilityAssessments.storageAccount.name)))]",
                      "existing": true,
                      "type": "Microsoft.Storage/storageAccounts",
                      "apiVersion": "2021-04-01",
                      "resourceGroup": "[parameters('sqlDatabase').azureDefender.vulnerabilityAssessments.storageAccount.resourceGroupName]",
                      "name": "[parameters('sqlDatabase').azureDefender.vulnerabilityAssessments.storageAccount.name]"
                    },
                    "vulnerabilityAssessments": {
                      "condition": "[and(and(parameters('sqlDatabase').azureDefender.enabled, parameters('sqlDatabase').azureDefender.vulnerabilityAssessments.recurringScans), not(empty(parameters('sqlDatabase').azureDefender.vulnerabilityAssessments.storageAccount.name)))]",
                      "type": "Microsoft.Sql/servers/databases/vulnerabilityAssessments",
                      "apiVersion": "2021-02-01-preview",
                      "name": "[format('{0}/{1}/{2}', split(format('{0}/{1}', parameters('sqlServerName'), parameters('sqlDatabase').name), '/')[0], split(format('{0}/{1}', parameters('sqlServerName'), parameters('sqlDatabase').name), '/')[1], 'default')]",
                      "properties": {
                        "recurringScans": {
                          "isEnabled": "[parameters('sqlDatabase').azureDefender.vulnerabilityAssessments.recurringScans]",
                          "emailSubscriptionAdmins": "[parameters('sqlDatabase').azureDefender.vulnerabilityAssessments.emailSubscriptionAdmins]",
                          "emails": "[parameters('sqlDatabase').azureDefender.vulnerabilityAssessments.emails]"
                        },
                        "storageContainerPath": "[if(not(empty(parameters('sqlDatabase').azureDefender.vulnerabilityAssessments.storageAccount.name)), format('{0}{1}', reference('storageAccountVulnerabilityAssessments').primaryEndpoints.blob, parameters('sqlDatabase').azureDefender.vulnerabilityAssessments.storageAccount.containerName), '')]",
                        "storageAccountAccessKey": "[if(not(empty(parameters('sqlDatabase').azureDefender.vulnerabilityAssessments.storageAccount.name)), listKeys(extensionResourceId(format('/subscriptions/{0}/resourceGroups/{1}', subscription().subscriptionId, parameters('sqlDatabase').azureDefender.vulnerabilityAssessments.storageAccount.resourceGroupName), 'Microsoft.Storage/storageAccounts', parameters('sqlDatabase').azureDefender.vulnerabilityAssessments.storageAccount.name), '2021-04-01').keys[0].value, '')]"
                      },
                      "dependsOn": [
                        "azureDefender",
                        "sqlDb",
                        "transparentDataEncryption"
                      ]
                    },
                    "logAnalyticsWorkspace": {
                      "condition": "[or(parameters('sqlDatabase').diagnosticLogsAndMetrics.auditLogs, not(empty(parameters('sqlDatabase').diagnosticLogsAndMetrics.name)))]",
                      "existing": true,
                      "type": "Microsoft.OperationalInsights/workspaces",
                      "apiVersion": "2020-10-01",
                      "subscriptionId": "[parameters('sqlDatabase').diagnosticLogsAndMetrics.subscriptionId]",
                      "resourceGroup": "[parameters('sqlDatabase').diagnosticLogsAndMetrics.resourceGroupName]",
                      "name": "[parameters('sqlDatabase').diagnosticLogsAndMetrics.name]"
                    },
                    "auditDiagnosticSettings": {
                      "condition": "[parameters('sqlDatabase').diagnosticLogsAndMetrics.auditLogs]",
                      "type": "Microsoft.Insights/diagnosticSettings",
                      "apiVersion": "2017-05-01-preview",
                      "scope": "[format('Microsoft.Sql/servers/{0}/databases/{1}', split(format('{0}/{1}', parameters('sqlServerName'), parameters('sqlDatabase').name), '/')[0], split(format('{0}/{1}', parameters('sqlServerName'), parameters('sqlDatabase').name), '/')[1])]",
                      "name": "SQLSecurityAuditEvents_3d229c42-c7e7-4c97-9a99-ec0d0d8b86c1",
                      "properties": {
                        "workspaceId": "[extensionResourceId(format('/subscriptions/{0}/resourceGroups/{1}', parameters('sqlDatabase').diagnosticLogsAndMetrics.subscriptionId, parameters('sqlDatabase').diagnosticLogsAndMetrics.resourceGroupName), 'Microsoft.OperationalInsights/workspaces', parameters('sqlDatabase').diagnosticLogsAndMetrics.name)]",
                        "logs": [
                          {
                            "category": "SQLSecurityAuditEvents",
                            "enabled": true
                          }
                        ]
                      },
                      "dependsOn": [
                        "auditSettings",
                        "sqlDb",
                        "transparentDataEncryption"
                      ]
                    },
                    "diagnosticSettings": {
                      "condition": "[not(empty(parameters('sqlDatabase').diagnosticLogsAndMetrics.name))]",
                      "type": "Microsoft.Insights/diagnosticSettings",
                      "apiVersion": "2017-05-01-preview",
                      "scope": "[format('Microsoft.Sql/servers/{0}/databases/{1}', split(format('{0}/{1}', parameters('sqlServerName'), parameters('sqlDatabase').name), '/')[0], split(format('{0}/{1}', parameters('sqlServerName'), parameters('sqlDatabase').name), '/')[1])]",
                      "name": "sendLogsAndMetrics",
                      "properties": {
                        "copy": [
                          {
                            "name": "logs",
                            "count": "[length(parameters('sqlDatabase').diagnosticLogsAndMetrics.logs)]",
                            "input": {
                              "category": "[parameters('sqlDatabase').diagnosticLogsAndMetrics.logs[copyIndex('logs')]]",
                              "enabled": true
                            }
                          },
                          {
                            "name": "metrics",
                            "count": "[length(parameters('sqlDatabase').diagnosticLogsAndMetrics.metrics)]",
                            "input": {
                              "category": "[parameters('sqlDatabase').diagnosticLogsAndMetrics.metrics[copyIndex('metrics')]]",
                              "enabled": true
                            }
                          }
                        ],
                        "workspaceId": "[extensionResourceId(format('/subscriptions/{0}/resourceGroups/{1}', parameters('sqlDatabase').diagnosticLogsAndMetrics.subscriptionId, parameters('sqlDatabase').diagnosticLogsAndMetrics.resourceGroupName), 'Microsoft.OperationalInsights/workspaces', parameters('sqlDatabase').diagnosticLogsAndMetrics.name)]"
                      },
                      "dependsOn": [
                        "sqlDb",
                        "transparentDataEncryption"
                      ]
                    },
                    "shortTermBackup": {
                      "condition": "[not(equals(parameters('sqlDatabase').shortTermBackupRetention, 0))]",
                      "type": "Microsoft.Resources/deployments",
                      "apiVersion": "2020-10-01",
                      "name": "[format('shortTermBackup-{0}', uniqueString(parameters('sqlServerName'), parameters('sqlDatabase').name))]",
                      "properties": {
                        "expressionEvaluationOptions": {
                          "scope": "inner"
                        },
                        "mode": "Incremental",
                        "parameters": {
                          "sqlDatabase": {
                            "value": "[parameters('sqlDatabase')]"
                          },
                          "sqlServerName": {
                            "value": "[parameters('sqlServerName')]"
                          }
                        },
                        "template": {
                          "$schema": "https://schema.management.azure.com/schemas/2019-04-01/deploymentTemplate.json#",
                          "languageVersion": "1.10-experimental",
                          "contentVersion": "1.0.0.0",
                          "metadata": {
                            "_EXPERIMENTAL_WARNING": "Symbolic name support in ARM is experimental, and should be enabled for testing purposes only. Do not enable this setting for any production usage, or you may be unexpectedly broken at any time!",
                            "_generator": {
                              "name": "bicep",
                              "version": "dev",
                              "templateHash": "9682486117571712728"
                            }
                          },
                          "parameters": {
                            "sqlDatabase": {
                              "type": "object"
                            },
                            "sqlServerName": {
                              "type": "string"
                            }
                          },
                          "resources": {
                            "shortTermBackup": {
                              "type": "Microsoft.Sql/servers/databases/backupShortTermRetentionPolicies",
                              "apiVersion": "2021-02-01-preview",
                              "name": "[format('{0}/{1}/Default', parameters('sqlServerName'), parameters('sqlDatabase').name)]",
                              "properties": {
                                "retentionDays": "[parameters('sqlDatabase').shortTermBackupRetention]"
                              }
                            }
                          }
                        }
                      },
                      "dependsOn": [
                        "sqlDb",
                        "transparentDataEncryption"
                      ]
                    },
                    "azureDefender": {
                      "type": "Microsoft.Resources/deployments",
                      "apiVersion": "2020-10-01",
                      "name": "[format('azureDefender-{0}', uniqueString(parameters('sqlServerName'), parameters('sqlDatabase').name))]",
                      "properties": {
                        "expressionEvaluationOptions": {
                          "scope": "inner"
                        },
                        "mode": "Incremental",
                        "parameters": {
                          "sqlDatabase": {
                            "value": "[parameters('sqlDatabase')]"
                          },
                          "sqlServerName": {
                            "value": "[parameters('sqlServerName')]"
                          }
                        },
                        "template": {
                          "$schema": "https://schema.management.azure.com/schemas/2019-04-01/deploymentTemplate.json#",
                          "languageVersion": "1.10-experimental",
                          "contentVersion": "1.0.0.0",
                          "metadata": {
                            "_EXPERIMENTAL_WARNING": "Symbolic name support in ARM is experimental, and should be enabled for testing purposes only. Do not enable this setting for any production usage, or you may be unexpectedly broken at any time!",
                            "_generator": {
                              "name": "bicep",
                              "version": "dev",
                              "templateHash": "2014792371563287107"
                            }
                          },
                          "parameters": {
                            "sqlDatabase": {
                              "type": "object"
                            },
                            "sqlServerName": {
                              "type": "string"
                            }
                          },
                          "resources": {
                            "azureDefender": {
                              "type": "Microsoft.Sql/servers/databases/securityAlertPolicies",
                              "apiVersion": "2021-02-01-preview",
                              "name": "[format('{0}/{1}/Default', parameters('sqlServerName'), parameters('sqlDatabase').name)]",
                              "properties": {
                                "state": "[if(parameters('sqlDatabase').azureDefender.enabled, 'Enabled', 'Disabled')]",
                                "emailAddresses": "[parameters('sqlDatabase').azureDefender.emailAddresses]",
                                "emailAccountAdmins": "[parameters('sqlDatabase').azureDefender.emailAccountAdmins]",
                                "disabledAlerts": "[parameters('sqlDatabase').azureDefender.disabledRules]"
                              }
                            }
                          }
                        }
                      },
                      "dependsOn": [
                        "sqlDb",
                        "transparentDataEncryption"
                      ]
                    },
                    "auditSettings": {
                      "type": "Microsoft.Resources/deployments",
                      "apiVersion": "2020-10-01",
                      "name": "[format('auditSettings-{0}', uniqueString(parameters('sqlServerName'), parameters('sqlDatabase').name))]",
                      "properties": {
                        "expressionEvaluationOptions": {
                          "scope": "inner"
                        },
                        "mode": "Incremental",
                        "parameters": {
                          "sqlDatabase": {
                            "value": "[parameters('sqlDatabase')]"
                          },
                          "sqlServerName": {
                            "value": "[parameters('sqlServerName')]"
                          }
                        },
                        "template": {
                          "$schema": "https://schema.management.azure.com/schemas/2019-04-01/deploymentTemplate.json#",
                          "languageVersion": "1.10-experimental",
                          "contentVersion": "1.0.0.0",
                          "metadata": {
                            "_EXPERIMENTAL_WARNING": "Symbolic name support in ARM is experimental, and should be enabled for testing purposes only. Do not enable this setting for any production usage, or you may be unexpectedly broken at any time!",
                            "_generator": {
                              "name": "bicep",
                              "version": "dev",
                              "templateHash": "11818408786239638984"
                            }
                          },
                          "parameters": {
                            "sqlDatabase": {
                              "type": "object"
                            },
                            "sqlServerName": {
                              "type": "string"
                            }
                          },
                          "variables": {
                            "defaultAuditActionsAndGroups": [
                              "SUCCESSFUL_DATABASE_AUTHENTICATION_GROUP",
                              "FAILED_DATABASE_AUTHENTICATION_GROUP",
                              "BATCH_COMPLETED_GROUP"
                            ]
                          },
                          "resources": {
                            "auditSettings": {
                              "type": "Microsoft.Sql/servers/databases/auditingSettings",
                              "apiVersion": "2021-02-01-preview",
                              "name": "[format('{0}/{1}/Default', parameters('sqlServerName'), parameters('sqlDatabase').name)]",
                              "properties": {
                                "state": "[if(parameters('sqlDatabase').diagnosticLogsAndMetrics.auditLogs, 'Enabled', 'Disabled')]",
                                "auditActionsAndGroups": "[if(not(empty(parameters('sqlDatabase').auditActionsAndGroups)), parameters('sqlDatabase').auditActionsAndGroups, variables('defaultAuditActionsAndGroups'))]",
                                "storageEndpoint": "",
                                "storageAccountAccessKey": "",
                                "storageAccountSubscriptionId": "00000000-0000-0000-0000-000000000000",
                                "retentionDays": 0,
                                "isAzureMonitorTargetEnabled": "[parameters('sqlDatabase').diagnosticLogsAndMetrics.auditLogs]"
                              }
                            }
                          }
                        }
                      },
                      "dependsOn": [
                        "sqlDb",
                        "transparentDataEncryption"
                      ]
                    }
                  }
                }
              },
              "dependsOn": [
                "sqlLogicalServerRes"
              ]
            }
          }
        }
      }
    }
  }
}<|MERGE_RESOLUTION|>--- conflicted
+++ resolved
@@ -7,11 +7,7 @@
     "_generator": {
       "name": "bicep",
       "version": "dev",
-<<<<<<< HEAD
       "templateHash": "4170090785738545227"
-=======
-      "templateHash": "15963704241987907217"
->>>>>>> 051bf853
     }
   },
   "parameters": {
