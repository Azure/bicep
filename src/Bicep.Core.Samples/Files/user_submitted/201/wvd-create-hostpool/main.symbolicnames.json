--- conflicted
+++ resolved
@@ -7,11 +7,7 @@
     "_generator": {
       "name": "bicep",
       "version": "dev",
-<<<<<<< HEAD
       "templateHash": "13037772302660571675"
-=======
-      "templateHash": "3000012999784739633"
->>>>>>> 051bf853
     }
   },
   "parameters": {
